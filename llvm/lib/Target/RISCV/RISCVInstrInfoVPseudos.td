//===-- RISCVInstrInfoVPseudos.td - RISC-V 'V' Pseudos -----*- tablegen -*-===//
//
// Part of the LLVM Project, under the Apache License v2.0 with LLVM Exceptions.
// See https://llvm.org/LICENSE.txt for license information.
// SPDX-License-Identifier: Apache-2.0 WITH LLVM-exception
//
//===----------------------------------------------------------------------===//
///
/// This file contains the required infrastructure to support code generation
/// for the standard 'V' (Vector) extension, version 1.0.
///
/// This file is included from RISCVInstrInfoV.td
///
/// Overview of our vector instruction pseudos.  Many of the instructions
/// have behavior which depends on the value of VTYPE.  Several core aspects of
/// the compiler - e.g. register allocation - depend on fields in this
/// configuration register.  The details of which fields matter differ by the
/// specific instruction, but the common dimensions are:
///
/// LMUL/EMUL - Most instructions can write to differently sized register groups
/// depending on LMUL.
///
/// Masked vs Unmasked - Many instructions which allow a mask disallow register
/// overlap.  As a result, masked vs unmasked require different register
/// allocation constraints.
///
/// Policy - For each of mask and tail policy, there are three options:
/// * "Undisturbed" - As defined in the specification, required to preserve the
/// exact bit pattern of inactive lanes.
/// * "Agnostic" - As defined in the specification, required to either preserve
/// the exact bit pattern of inactive lanes, or produce the bit pattern -1 for
/// those lanes.  Note that each lane can make this choice independently.
/// Instructions which produce masks (and only those instructions) also have the
/// option of producing a result as-if VL had been VLMAX. 
/// * "Undefined" - The bit pattern of the inactive lanes is unspecified, and
/// can be changed without impacting the semantics of the program.  Note that
/// this concept does not exist in the specification, and requires source
/// knowledge to be preserved.
///
/// SEW - Some instructions have semantics which depend on SEW.  This is
/// relatively rare, and mostly impacts scheduling and cost estimation.
///
/// We have two techniques we use to represent the impact of these fields:
/// * For fields which don't impact register classes, we largely use
/// dummy operands on the pseudo instructions which convey information
/// about the value of VTYPE.
/// * For fields which do impact register classes (and a few bits of
/// legacy - see policy discussion below), we define a family of pseudo
/// instructions for each actual instruction.  Said differently, we encode
/// each of the preceding fields which are relevant for a given instruction
/// in the opcode space.
///
/// Currently, the policy is represented via the following instrinsic families:
/// * _MASK - Can represent all three policy states for both tail and mask.  If
///   passthrough is IMPLICIT_DEF, then represents "undefined".  Otherwise,
///   policy operand and tablegen flags drive the interpretation.  (If policy
///   operand is not present - there are a couple, thought we're rapidly
///   removing them - a non-undefined policy defaults to "tail agnostic", and
///   "mask undisturbed".  Since this is the only variant with a mask, all
///   other variants are "mask undefined".
/// * Unsuffixed w/ both passthrough and policy operand. Can represent all
///   three policy states.  If passthrough is IMPLICIT_DEF, then represents
///   "undefined".  Otherwise, policy operand and tablegen flags drive the
///   interpretation.
/// * Unsuffixed w/o passthrough or policy operand -- Does not have a
///   passthrough operand, and thus represents the "undefined" state.  Note
///   that terminology in code frequently refers to these as "TA" which is
///   confusing.  We're in the process of migrating away from this
///   representation.
/// * _TU w/o policy operand -- Has a passthrough operand, and always
///   represents the tail undisturbed state.  
/// * _TU w/policy operand - Can represent all three policy states.  If
///   passthrough is IMPLICIT_DEF, then represents "undefined".  Otherwise,
///   policy operand and tablegen flags drive the interpretation.
///
//===----------------------------------------------------------------------===//

def riscv_vmv_x_s : SDNode<"RISCVISD::VMV_X_S",
                           SDTypeProfile<1, 1, [SDTCisInt<0>, SDTCisVec<1>,
                                                SDTCisInt<1>]>>;
def riscv_read_vlenb : SDNode<"RISCVISD::READ_VLENB",
                              SDTypeProfile<1, 0, [SDTCisVT<0, XLenVT>]>>;

// Operand that is allowed to be a register or a 5 bit immediate.
// This allows us to pick between VSETIVLI and VSETVLI opcodes using the same
// pseudo instructions.
def AVL : RegisterOperand<GPRNoX0> {
  let OperandNamespace = "RISCVOp";
  let OperandType = "OPERAND_AVL";
}

// X0 has special meaning for vsetvl/vsetvli.
//  rd | rs1 |   AVL value | Effect on vl
//--------------------------------------------------------------
// !X0 |  X0 |       VLMAX | Set vl to VLMAX
//  X0 |  X0 | Value in vl | Keep current vl, just change vtype.
def VLOp : ComplexPattern<XLenVT, 1, "selectVLOp">;

def DecImm : SDNodeXForm<imm, [{
  return CurDAG->getTargetConstant(N->getSExtValue() - 1, SDLoc(N),
                                   N->getValueType(0));
}]>;

defvar TAIL_AGNOSTIC = 1;
defvar TU_MU = 0;
defvar TA_MA = 3;

//===----------------------------------------------------------------------===//
// Utilities.
//===----------------------------------------------------------------------===//

class PseudoToVInst<string PseudoInst> {
  defvar AffixSubsts = [["Pseudo", ""],
                        ["_E64", ""],
                        ["_E32", ""],
                        ["_E16", ""],
                        ["_E8", ""],
                        ["_F64", "_F"],
                        ["_F32", "_F"],
                        ["_F16", "_F"],
                        ["_VF64", "_VF"],
                        ["_VF32", "_VF"],
                        ["_VF16", "_VF"],
                        ["_WF64", "_WF"],
                        ["_WF32", "_WF"],
                        ["_WF16", "_WF"],
                        ["_TU", ""],
                        ["_TIED", ""],
                        ["_MASK", ""],
                        ["_B64", ""],
                        ["_B32", ""],
                        ["_B16", ""],
                        ["_B8", ""],
                        ["_B4", ""],
                        ["_B2", ""],
                        ["_B1", ""],
                        ["_MF8", ""],
                        ["_MF4", ""],
                        ["_MF2", ""],
                        ["_M1", ""],
                        ["_M2", ""],
                        ["_M4", ""],
                        ["_M8", ""],
                        ["_SE", ""]
                       ];
  string VInst = !foldl(PseudoInst, AffixSubsts, Acc, AffixSubst,
                        !subst(AffixSubst[0], AffixSubst[1], Acc));
}

// This class describes information associated to the LMUL.
class LMULInfo<int lmul, int oct, VReg regclass, VReg wregclass,
               VReg f2regclass, VReg f4regclass, VReg f8regclass, string mx> {
  bits<3> value = lmul; // This is encoded as the vlmul field of vtype.
  VReg vrclass = regclass;
  VReg wvrclass = wregclass;
  VReg f8vrclass = f8regclass;
  VReg f4vrclass = f4regclass;
  VReg f2vrclass = f2regclass;
  string MX = mx;
  int octuple = oct;
}

// Associate LMUL with tablegen records of register classes.
def V_M1  : LMULInfo<0b000,  8,   VR,        VRM2,   VR,   VR, VR, "M1">;
def V_M2  : LMULInfo<0b001, 16, VRM2,        VRM4,   VR,   VR, VR, "M2">;
def V_M4  : LMULInfo<0b010, 32, VRM4,        VRM8, VRM2,   VR, VR, "M4">;
def V_M8  : LMULInfo<0b011, 64, VRM8,/*NoVReg*/VR, VRM4, VRM2, VR, "M8">;

def V_MF8 : LMULInfo<0b101, 1, VR, VR,/*NoVReg*/VR,/*NoVReg*/VR,/*NoVReg*/VR, "MF8">;
def V_MF4 : LMULInfo<0b110, 2, VR, VR,          VR,/*NoVReg*/VR,/*NoVReg*/VR, "MF4">;
def V_MF2 : LMULInfo<0b111, 4, VR, VR,          VR,          VR,/*NoVReg*/VR, "MF2">;

// Used to iterate over all possible LMULs.
defvar MxList = [V_MF8, V_MF4, V_MF2, V_M1, V_M2, V_M4, V_M8];
// For floating point which don't need MF8.
defvar MxListF = [V_MF4, V_MF2, V_M1, V_M2, V_M4, V_M8];

// Used for widening and narrowing instructions as it doesn't contain M8.
defvar MxListW = [V_MF8, V_MF4, V_MF2, V_M1, V_M2, V_M4];
// Used for widening reductions. It can contain M8 because wider operands are
// scalar operands.
defvar MxListWRed = MxList;
// For floating point which don't need MF8.
defvar MxListFW = [V_MF4, V_MF2, V_M1, V_M2, V_M4];
// For widening floating-point Reduction as it doesn't contain MF8. It can
// contain M8 because wider operands are scalar operands.
defvar MxListFWRed = [V_MF4, V_MF2, V_M1, V_M2, V_M4, V_M8];

// Use for zext/sext.vf2
defvar MxListVF2 = [V_MF4, V_MF2, V_M1, V_M2, V_M4, V_M8];

// Use for zext/sext.vf4
defvar MxListVF4 = [V_MF2, V_M1, V_M2, V_M4, V_M8];

// Use for zext/sext.vf8
defvar MxListVF8 = [V_M1, V_M2, V_M4, V_M8];

class MxSet<int eew> {
  list<LMULInfo> m = !cond(!eq(eew, 8) : [V_MF8, V_MF4, V_MF2, V_M1, V_M2, V_M4, V_M8],
                           !eq(eew, 16) : [V_MF4, V_MF2, V_M1, V_M2, V_M4, V_M8],
                           !eq(eew, 32) : [V_MF2, V_M1, V_M2, V_M4, V_M8],
                           !eq(eew, 64) : [V_M1, V_M2, V_M4, V_M8]);
}

class FPR_Info<int sew> {
  RegisterClass fprclass = !cast<RegisterClass>("FPR" # sew);
  string FX = "F" # sew;
  int SEW = sew;
  list<LMULInfo> MxList = MxSet<sew>.m;
  list<LMULInfo> MxListFW = !if(!eq(sew, 64), [], !listremove(MxList, [V_M8]));
}

def SCALAR_F16 : FPR_Info<16>;
def SCALAR_F32 : FPR_Info<32>;
def SCALAR_F64 : FPR_Info<64>;

defvar FPList = [SCALAR_F16, SCALAR_F32, SCALAR_F64];

// Used for widening instructions. It excludes F64.
defvar FPListW = [SCALAR_F16, SCALAR_F32];

class NFSet<LMULInfo m> {
  list<int> L = !cond(!eq(m.value, V_M8.value): [],
                      !eq(m.value, V_M4.value): [2],
                      !eq(m.value, V_M2.value): [2, 3, 4],
                      true: [2, 3, 4, 5, 6, 7, 8]);
}

class octuple_to_str<int octuple> {
  string ret = !cond(!eq(octuple, 1): "MF8",
                     !eq(octuple, 2): "MF4",
                     !eq(octuple, 4): "MF2",
                     !eq(octuple, 8): "M1",
                     !eq(octuple, 16): "M2",
                     !eq(octuple, 32): "M4",
                     !eq(octuple, 64): "M8");
}

def VLOpFrag : PatFrag<(ops), (XLenVT (VLOp (XLenVT AVL:$vl)))>;

// Output pattern for X0 used to represent VLMAX in the pseudo instructions.
// We can't use X0 register becuase the AVL operands use GPRNoX0.
// This must be kept in sync with RISCV::VLMaxSentinel.
def VLMax : OutPatFrag<(ops), (XLenVT -1)>;

// List of EEW.
defvar EEWList = [8, 16, 32, 64];

class SegRegClass<LMULInfo m, int nf> {
  VReg RC = !cast<VReg>("VRN" # nf # !cond(!eq(m.value, V_MF8.value): V_M1.MX,
                                           !eq(m.value, V_MF4.value): V_M1.MX,
                                           !eq(m.value, V_MF2.value): V_M1.MX,
                                           true: m.MX));
}

//===----------------------------------------------------------------------===//
// Vector register and vector group type information.
//===----------------------------------------------------------------------===//

class VTypeInfo<ValueType Vec, ValueType Mas, int Sew, VReg Reg, LMULInfo M,
                ValueType Scal = XLenVT, RegisterClass ScalarReg = GPR> {
  ValueType Vector = Vec;
  ValueType Mask = Mas;
  int SEW = Sew;
  int Log2SEW = !logtwo(Sew);
  VReg RegClass = Reg;
  LMULInfo LMul = M;
  ValueType Scalar = Scal;
  RegisterClass ScalarRegClass = ScalarReg;
  // The pattern fragment which produces the AVL operand, representing the
  // "natural" vector length for this type. For scalable vectors this is VLMax.
  OutPatFrag AVL = VLMax;

  string ScalarSuffix = !cond(!eq(Scal, XLenVT) : "X",
                              !eq(Scal, f16) : "F16",
                              !eq(Scal, f32) : "F32",
                              !eq(Scal, f64) : "F64");
}

class GroupVTypeInfo<ValueType Vec, ValueType VecM1, ValueType Mas, int Sew,
                     VReg Reg, LMULInfo M, ValueType Scal = XLenVT,
                     RegisterClass ScalarReg = GPR>
    : VTypeInfo<Vec, Mas, Sew, Reg, M, Scal, ScalarReg> {
  ValueType VectorM1 = VecM1;
}

defset list<VTypeInfo> AllVectors = {
  defset list<VTypeInfo> AllIntegerVectors = {
    defset list<VTypeInfo> NoGroupIntegerVectors = {
      defset list<VTypeInfo> FractionalGroupIntegerVectors = {
        def VI8MF8: VTypeInfo<vint8mf8_t,  vbool64_t,  8, VR, V_MF8>;
        def VI8MF4: VTypeInfo<vint8mf4_t,  vbool32_t,  8, VR, V_MF4>;
        def VI8MF2: VTypeInfo<vint8mf2_t,  vbool16_t,  8, VR, V_MF2>;
        def VI16MF4: VTypeInfo<vint16mf4_t, vbool64_t, 16, VR, V_MF4>;
        def VI16MF2: VTypeInfo<vint16mf2_t, vbool32_t, 16, VR, V_MF2>;
        def VI32MF2: VTypeInfo<vint32mf2_t, vbool64_t, 32, VR, V_MF2>;
      }
      def VI8M1: VTypeInfo<vint8m1_t,   vbool8_t,   8, VR, V_M1>;
      def VI16M1: VTypeInfo<vint16m1_t,  vbool16_t, 16, VR, V_M1>;
      def VI32M1: VTypeInfo<vint32m1_t,  vbool32_t, 32, VR, V_M1>;
      def VI64M1: VTypeInfo<vint64m1_t,  vbool64_t, 64, VR, V_M1>;
    }
    defset list<GroupVTypeInfo> GroupIntegerVectors = {
      def VI8M2: GroupVTypeInfo<vint8m2_t, vint8m1_t, vbool4_t, 8, VRM2, V_M2>;
      def VI8M4: GroupVTypeInfo<vint8m4_t, vint8m1_t, vbool2_t, 8, VRM4, V_M4>;
      def VI8M8: GroupVTypeInfo<vint8m8_t, vint8m1_t, vbool1_t, 8, VRM8, V_M8>;

      def VI16M2: GroupVTypeInfo<vint16m2_t,vint16m1_t,vbool8_t, 16,VRM2, V_M2>;
      def VI16M4: GroupVTypeInfo<vint16m4_t,vint16m1_t,vbool4_t, 16,VRM4, V_M4>;
      def VI16M8: GroupVTypeInfo<vint16m8_t,vint16m1_t,vbool2_t, 16,VRM8, V_M8>;

      def VI32M2: GroupVTypeInfo<vint32m2_t,vint32m1_t,vbool16_t,32,VRM2, V_M2>;
      def VI32M4: GroupVTypeInfo<vint32m4_t,vint32m1_t,vbool8_t, 32,VRM4, V_M4>;
      def VI32M8: GroupVTypeInfo<vint32m8_t,vint32m1_t,vbool4_t, 32,VRM8, V_M8>;

      def VI64M2: GroupVTypeInfo<vint64m2_t,vint64m1_t,vbool32_t,64,VRM2, V_M2>;
      def VI64M4: GroupVTypeInfo<vint64m4_t,vint64m1_t,vbool16_t,64,VRM4, V_M4>;
      def VI64M8: GroupVTypeInfo<vint64m8_t,vint64m1_t,vbool8_t, 64,VRM8, V_M8>;
    }
  }

  defset list<VTypeInfo> AllFloatVectors = {
    defset list<VTypeInfo> NoGroupFloatVectors = {
      defset list<VTypeInfo> FractionalGroupFloatVectors = {
        def VF16MF4: VTypeInfo<vfloat16mf4_t, vbool64_t, 16, VR, V_MF4, f16, FPR16>;
        def VF16MF2: VTypeInfo<vfloat16mf2_t, vbool32_t, 16, VR, V_MF2, f16, FPR16>;
        def VF32MF2: VTypeInfo<vfloat32mf2_t,vbool64_t, 32, VR, V_MF2, f32, FPR32>;
      }
      def VF16M1:  VTypeInfo<vfloat16m1_t,  vbool16_t, 16, VR, V_M1,  f16, FPR16>;
      def VF32M1:  VTypeInfo<vfloat32m1_t, vbool32_t, 32, VR, V_M1,  f32, FPR32>;
      def VF64M1: VTypeInfo<vfloat64m1_t, vbool64_t, 64, VR, V_M1, f64, FPR64>;
    }

    defset list<GroupVTypeInfo> GroupFloatVectors = {
      def VF16M2: GroupVTypeInfo<vfloat16m2_t, vfloat16m1_t, vbool8_t, 16,
                                 VRM2, V_M2, f16, FPR16>;
      def VF16M4: GroupVTypeInfo<vfloat16m4_t, vfloat16m1_t, vbool4_t, 16,
                                 VRM4, V_M4, f16, FPR16>;
      def VF16M8: GroupVTypeInfo<vfloat16m8_t, vfloat16m1_t, vbool2_t, 16,
                                 VRM8, V_M8, f16, FPR16>;

      def VF32M2: GroupVTypeInfo<vfloat32m2_t, vfloat32m1_t, vbool16_t, 32,
                                 VRM2, V_M2, f32, FPR32>;
      def VF32M4: GroupVTypeInfo<vfloat32m4_t, vfloat32m1_t, vbool8_t,  32,
                                 VRM4, V_M4, f32, FPR32>;
      def VF32M8: GroupVTypeInfo<vfloat32m8_t, vfloat32m1_t, vbool4_t,  32,
                                 VRM8, V_M8, f32, FPR32>;

      def VF64M2: GroupVTypeInfo<vfloat64m2_t, vfloat64m1_t, vbool32_t, 64,
                                 VRM2, V_M2, f64, FPR64>;
      def VF64M4: GroupVTypeInfo<vfloat64m4_t, vfloat64m1_t, vbool16_t, 64,
                                 VRM4, V_M4, f64, FPR64>;
      def VF64M8: GroupVTypeInfo<vfloat64m8_t, vfloat64m1_t, vbool8_t,  64,
                                 VRM8, V_M8, f64, FPR64>;
    }
  }
}

// This functor is used to obtain the int vector type that has the same SEW and
// multiplier as the input parameter type
class GetIntVTypeInfo<VTypeInfo vti> {
  // Equivalent integer vector type. Eg.
  //   VI8M1 → VI8M1 (identity)
  //   VF64M4 → VI64M4
  VTypeInfo Vti = !cast<VTypeInfo>(!subst("VF", "VI", !cast<string>(vti)));
}

class MTypeInfo<ValueType Mas, LMULInfo M, string Bx> {
  ValueType Mask = Mas;
  // {SEW, VLMul} values set a valid VType to deal with this mask type.
  // we assume SEW=1 and set corresponding LMUL. vsetvli insertion will
  // look for SEW=1 to optimize based on surrounding instructions.
  int SEW = 1;
  int Log2SEW = 0;
  LMULInfo LMul = M;
  string BX = Bx; // Appendix of mask operations.
  // The pattern fragment which produces the AVL operand, representing the
  // "natural" vector length for this mask type. For scalable masks this is
  // VLMax.
  OutPatFrag AVL = VLMax;
}

defset list<MTypeInfo> AllMasks = {
  // vbool<n>_t, <n> = SEW/LMUL, we assume SEW=8 and corresponding LMUL.
  def : MTypeInfo<vbool64_t, V_MF8, "B1">;
  def : MTypeInfo<vbool32_t, V_MF4, "B2">;
  def : MTypeInfo<vbool16_t, V_MF2, "B4">;
  def : MTypeInfo<vbool8_t, V_M1, "B8">;
  def : MTypeInfo<vbool4_t, V_M2, "B16">;
  def : MTypeInfo<vbool2_t, V_M4, "B32">;
  def : MTypeInfo<vbool1_t, V_M8, "B64">;
}

class VTypeInfoToWide<VTypeInfo vti, VTypeInfo wti> {
  VTypeInfo Vti = vti;
  VTypeInfo Wti = wti;
}

class VTypeInfoToFraction<VTypeInfo vti, VTypeInfo fti> {
  VTypeInfo Vti = vti;
  VTypeInfo Fti = fti;
}

defset list<VTypeInfoToWide> AllWidenableIntVectors = {
  def : VTypeInfoToWide<VI8MF8,  VI16MF4>;
  def : VTypeInfoToWide<VI8MF4,  VI16MF2>;
  def : VTypeInfoToWide<VI8MF2,  VI16M1>;
  def : VTypeInfoToWide<VI8M1,   VI16M2>;
  def : VTypeInfoToWide<VI8M2,   VI16M4>;
  def : VTypeInfoToWide<VI8M4,   VI16M8>;

  def : VTypeInfoToWide<VI16MF4, VI32MF2>;
  def : VTypeInfoToWide<VI16MF2, VI32M1>;
  def : VTypeInfoToWide<VI16M1,  VI32M2>;
  def : VTypeInfoToWide<VI16M2,  VI32M4>;
  def : VTypeInfoToWide<VI16M4,  VI32M8>;

  def : VTypeInfoToWide<VI32MF2, VI64M1>;
  def : VTypeInfoToWide<VI32M1,  VI64M2>;
  def : VTypeInfoToWide<VI32M2,  VI64M4>;
  def : VTypeInfoToWide<VI32M4,  VI64M8>;
}

defset list<VTypeInfoToWide> AllWidenableFloatVectors = {
  def : VTypeInfoToWide<VF16MF4, VF32MF2>;
  def : VTypeInfoToWide<VF16MF2, VF32M1>;
  def : VTypeInfoToWide<VF16M1, VF32M2>;
  def : VTypeInfoToWide<VF16M2, VF32M4>;
  def : VTypeInfoToWide<VF16M4, VF32M8>;

  def : VTypeInfoToWide<VF32MF2, VF64M1>;
  def : VTypeInfoToWide<VF32M1, VF64M2>;
  def : VTypeInfoToWide<VF32M2, VF64M4>;
  def : VTypeInfoToWide<VF32M4, VF64M8>;
}

defset list<VTypeInfoToFraction> AllFractionableVF2IntVectors = {
  def : VTypeInfoToFraction<VI16MF4, VI8MF8>;
  def : VTypeInfoToFraction<VI16MF2, VI8MF4>;
  def : VTypeInfoToFraction<VI16M1, VI8MF2>;
  def : VTypeInfoToFraction<VI16M2, VI8M1>;
  def : VTypeInfoToFraction<VI16M4, VI8M2>;
  def : VTypeInfoToFraction<VI16M8, VI8M4>;
  def : VTypeInfoToFraction<VI32MF2, VI16MF4>;
  def : VTypeInfoToFraction<VI32M1, VI16MF2>;
  def : VTypeInfoToFraction<VI32M2, VI16M1>;
  def : VTypeInfoToFraction<VI32M4, VI16M2>;
  def : VTypeInfoToFraction<VI32M8, VI16M4>;
  def : VTypeInfoToFraction<VI64M1, VI32MF2>;
  def : VTypeInfoToFraction<VI64M2, VI32M1>;
  def : VTypeInfoToFraction<VI64M4, VI32M2>;
  def : VTypeInfoToFraction<VI64M8, VI32M4>;
}

defset list<VTypeInfoToFraction> AllFractionableVF4IntVectors = {
  def : VTypeInfoToFraction<VI32MF2, VI8MF8>;
  def : VTypeInfoToFraction<VI32M1, VI8MF4>;
  def : VTypeInfoToFraction<VI32M2, VI8MF2>;
  def : VTypeInfoToFraction<VI32M4, VI8M1>;
  def : VTypeInfoToFraction<VI32M8, VI8M2>;
  def : VTypeInfoToFraction<VI64M1, VI16MF4>;
  def : VTypeInfoToFraction<VI64M2, VI16MF2>;
  def : VTypeInfoToFraction<VI64M4, VI16M1>;
  def : VTypeInfoToFraction<VI64M8, VI16M2>;
}

defset list<VTypeInfoToFraction> AllFractionableVF8IntVectors = {
  def : VTypeInfoToFraction<VI64M1, VI8MF8>;
  def : VTypeInfoToFraction<VI64M2, VI8MF4>;
  def : VTypeInfoToFraction<VI64M4, VI8MF2>;
  def : VTypeInfoToFraction<VI64M8, VI8M1>;
}

defset list<VTypeInfoToWide> AllWidenableIntToFloatVectors = {
  def : VTypeInfoToWide<VI8MF8, VF16MF4>;
  def : VTypeInfoToWide<VI8MF4, VF16MF2>;
  def : VTypeInfoToWide<VI8MF2, VF16M1>;
  def : VTypeInfoToWide<VI8M1, VF16M2>;
  def : VTypeInfoToWide<VI8M2, VF16M4>;
  def : VTypeInfoToWide<VI8M4, VF16M8>;

  def : VTypeInfoToWide<VI16MF4, VF32MF2>;
  def : VTypeInfoToWide<VI16MF2, VF32M1>;
  def : VTypeInfoToWide<VI16M1, VF32M2>;
  def : VTypeInfoToWide<VI16M2, VF32M4>;
  def : VTypeInfoToWide<VI16M4, VF32M8>;

  def : VTypeInfoToWide<VI32MF2, VF64M1>;
  def : VTypeInfoToWide<VI32M1, VF64M2>;
  def : VTypeInfoToWide<VI32M2, VF64M4>;
  def : VTypeInfoToWide<VI32M4, VF64M8>;
}

// This class holds the record of the RISCVVPseudoTable below.
// This represents the information we need in codegen for each pseudo.
// The definition should be consistent with `struct PseudoInfo` in
// RISCVInstrInfo.h.
class RISCVVPseudo {
  Pseudo Pseudo = !cast<Pseudo>(NAME); // Used as a key.
  Instruction BaseInstr = !cast<Instruction>(PseudoToVInst<NAME>.VInst);
  // SEW = 0 is used to denote that the Pseudo is not SEW specific (or unknown).
  bits<8> SEW = 0;
}

// The actual table.
def RISCVVPseudosTable : GenericTable {
  let FilterClass = "RISCVVPseudo";
  let CppTypeName = "PseudoInfo";
  let Fields = [ "Pseudo", "BaseInstr" ];
  let PrimaryKey = [ "Pseudo" ];
  let PrimaryKeyName = "getPseudoInfo";
  let PrimaryKeyEarlyOut = true;
}

def RISCVVInversePseudosTable : GenericTable {
  let FilterClass = "RISCVVPseudo";
  let CppTypeName = "PseudoInfo";
  let Fields = [ "Pseudo", "BaseInstr", "VLMul", "SEW"];
  let PrimaryKey = [ "BaseInstr", "VLMul", "SEW"];
  let PrimaryKeyName = "getBaseInfo";
  let PrimaryKeyEarlyOut = true;
}

def RISCVVIntrinsicsTable : GenericTable {
  let FilterClass = "RISCVVIntrinsic";
  let CppTypeName = "RISCVVIntrinsicInfo";
  let Fields = ["IntrinsicID", "ScalarOperand", "VLOperand"];
  let PrimaryKey = ["IntrinsicID"];
  let PrimaryKeyName = "getRISCVVIntrinsicInfo";
}

// Describes the relation of a masked pseudo to the unmasked variants.
//    Note that all masked variants (in this table) have exactly one
//    unmasked variant.  For all but compares, both the masked and
//    unmasked variant have a passthru and policy operand.  For compares,
//    neither has a policy op, and only the masked version has a passthru.
class RISCVMaskedPseudo<bits<4> MaskIdx> {
  Pseudo MaskedPseudo = !cast<Pseudo>(NAME);
  Pseudo UnmaskedPseudo = !cast<Pseudo>(!subst("_MASK", "", NAME));
  bits<4> MaskOpIdx = MaskIdx;
}

def RISCVMaskedPseudosTable : GenericTable {
  let FilterClass = "RISCVMaskedPseudo";
  let CppTypeName = "RISCVMaskedPseudoInfo";
  let Fields = ["MaskedPseudo", "UnmaskedPseudo", "MaskOpIdx"];
  let PrimaryKey = ["MaskedPseudo"];
  let PrimaryKeyName = "getMaskedPseudoInfo";
}

class RISCVVLE<bit M, bit Str, bit F, bits<3> S, bits<3> L> {
  bits<1> Masked = M;
  bits<1> Strided = Str;
  bits<1> FF = F;
  bits<3> Log2SEW = S;
  bits<3> LMUL = L;
  Pseudo Pseudo = !cast<Pseudo>(NAME);
}

def lookupMaskedIntrinsicByUnmasked : SearchIndex {
  let Table = RISCVMaskedPseudosTable;
  let Key = ["UnmaskedPseudo"];
}

def RISCVVLETable : GenericTable {
  let FilterClass = "RISCVVLE";
  let CppTypeName = "VLEPseudo";
  let Fields = ["Masked", "Strided", "FF", "Log2SEW", "LMUL", "Pseudo"];
  let PrimaryKey = ["Masked", "Strided", "FF", "Log2SEW", "LMUL"];
  let PrimaryKeyName = "getVLEPseudo";
}

class RISCVVSE<bit M, bit Str, bits<3> S, bits<3> L> {
  bits<1> Masked = M;
  bits<1> Strided = Str;
  bits<3> Log2SEW = S;
  bits<3> LMUL = L;
  Pseudo Pseudo = !cast<Pseudo>(NAME);
}

def RISCVVSETable : GenericTable {
  let FilterClass = "RISCVVSE";
  let CppTypeName = "VSEPseudo";
  let Fields = ["Masked", "Strided", "Log2SEW", "LMUL", "Pseudo"];
  let PrimaryKey = ["Masked", "Strided", "Log2SEW", "LMUL"];
  let PrimaryKeyName = "getVSEPseudo";
}

class RISCVVLX_VSX<bit M, bit O, bits<3> S, bits<3> L, bits<3> IL> {
  bits<1> Masked = M;
  bits<1> Ordered = O;
  bits<3> Log2SEW = S;
  bits<3> LMUL = L;
  bits<3> IndexLMUL = IL;
  Pseudo Pseudo = !cast<Pseudo>(NAME);
}

class RISCVVLX<bit M, bit O, bits<3> S, bits<3> L, bits<3> IL> :
  RISCVVLX_VSX<M, O, S, L, IL>;
class RISCVVSX<bit M, bit O, bits<3> S, bits<3> L, bits<3> IL> :
  RISCVVLX_VSX<M, O, S, L, IL>;

class RISCVVLX_VSXTable : GenericTable {
  let CppTypeName = "VLX_VSXPseudo";
  let Fields = ["Masked", "Ordered", "Log2SEW", "LMUL", "IndexLMUL", "Pseudo"];
  let PrimaryKey = ["Masked", "Ordered", "Log2SEW", "LMUL", "IndexLMUL"];
}

def RISCVVLXTable : RISCVVLX_VSXTable {
  let FilterClass = "RISCVVLX";
  let PrimaryKeyName = "getVLXPseudo";
}

def RISCVVSXTable : RISCVVLX_VSXTable {
  let FilterClass = "RISCVVSX";
  let PrimaryKeyName = "getVSXPseudo";
}

class RISCVVLSEG<bits<4> N, bit M, bit Str, bit F, bits<3> S, bits<3> L> {
  bits<4> NF = N;
  bits<1> Masked = M;
  bits<1> Strided = Str;
  bits<1> FF = F;
  bits<3> Log2SEW = S;
  bits<3> LMUL = L;
  Pseudo Pseudo = !cast<Pseudo>(NAME);
}

def RISCVVLSEGTable : GenericTable {
  let FilterClass = "RISCVVLSEG";
  let CppTypeName = "VLSEGPseudo";
  let Fields = ["NF", "Masked", "Strided", "FF", "Log2SEW", "LMUL", "Pseudo"];
  let PrimaryKey = ["NF", "Masked", "Strided", "FF", "Log2SEW", "LMUL"];
  let PrimaryKeyName = "getVLSEGPseudo";
}

class RISCVVLXSEG<bits<4> N, bit M, bit O, bits<3> S, bits<3> L, bits<3> IL> {
  bits<4> NF = N;
  bits<1> Masked = M;
  bits<1> Ordered = O;
  bits<3> Log2SEW = S;
  bits<3> LMUL = L;
  bits<3> IndexLMUL = IL;
  Pseudo Pseudo = !cast<Pseudo>(NAME);
}

def RISCVVLXSEGTable : GenericTable {
  let FilterClass = "RISCVVLXSEG";
  let CppTypeName = "VLXSEGPseudo";
  let Fields = ["NF", "Masked", "Ordered", "Log2SEW", "LMUL", "IndexLMUL", "Pseudo"];
  let PrimaryKey = ["NF", "Masked", "Ordered", "Log2SEW", "LMUL", "IndexLMUL"];
  let PrimaryKeyName = "getVLXSEGPseudo";
}

class RISCVVSSEG<bits<4> N, bit M, bit Str, bits<3> S, bits<3> L> {
  bits<4> NF = N;
  bits<1> Masked = M;
  bits<1> Strided = Str;
  bits<3> Log2SEW = S;
  bits<3> LMUL = L;
  Pseudo Pseudo = !cast<Pseudo>(NAME);
}

def RISCVVSSEGTable : GenericTable {
  let FilterClass = "RISCVVSSEG";
  let CppTypeName = "VSSEGPseudo";
  let Fields = ["NF", "Masked", "Strided", "Log2SEW", "LMUL", "Pseudo"];
  let PrimaryKey = ["NF", "Masked", "Strided", "Log2SEW", "LMUL"];
  let PrimaryKeyName = "getVSSEGPseudo";
}

class RISCVVSXSEG<bits<4> N, bit M, bit O, bits<3> S, bits<3> L, bits<3> IL> {
  bits<4> NF = N;
  bits<1> Masked = M;
  bits<1> Ordered = O;
  bits<3> Log2SEW = S;
  bits<3> LMUL = L;
  bits<3> IndexLMUL = IL;
  Pseudo Pseudo = !cast<Pseudo>(NAME);
}

def RISCVVSXSEGTable : GenericTable {
  let FilterClass = "RISCVVSXSEG";
  let CppTypeName = "VSXSEGPseudo";
  let Fields = ["NF", "Masked", "Ordered", "Log2SEW", "LMUL", "IndexLMUL", "Pseudo"];
  let PrimaryKey = ["NF", "Masked", "Ordered", "Log2SEW", "LMUL", "IndexLMUL"];
  let PrimaryKeyName = "getVSXSEGPseudo";
}

//===----------------------------------------------------------------------===//
// Helpers to define the different pseudo instructions.
//===----------------------------------------------------------------------===//

// The destination vector register group for a masked vector instruction cannot
// overlap the source mask register (v0), unless the destination vector register
// is being written with a mask value (e.g., comparisons) or the scalar result
// of a reduction.
class GetVRegNoV0<VReg VRegClass> {
  VReg R = !cond(!eq(VRegClass, VR) : VRNoV0,
                 !eq(VRegClass, VRM2) : VRM2NoV0,
                 !eq(VRegClass, VRM4) : VRM4NoV0,
                 !eq(VRegClass, VRM8) : VRM8NoV0,
                 !eq(VRegClass, VRN2M1) : VRN2M1NoV0,
                 !eq(VRegClass, VRN2M2) : VRN2M2NoV0,
                 !eq(VRegClass, VRN2M4) : VRN2M4NoV0,
                 !eq(VRegClass, VRN3M1) : VRN3M1NoV0,
                 !eq(VRegClass, VRN3M2) : VRN3M2NoV0,
                 !eq(VRegClass, VRN4M1) : VRN4M1NoV0,
                 !eq(VRegClass, VRN4M2) : VRN4M2NoV0,
                 !eq(VRegClass, VRN5M1) : VRN5M1NoV0,
                 !eq(VRegClass, VRN6M1) : VRN6M1NoV0,
                 !eq(VRegClass, VRN7M1) : VRN7M1NoV0,
                 !eq(VRegClass, VRN8M1) : VRN8M1NoV0,
                 true : VRegClass);
}

<<<<<<< HEAD
class VPseudo<Instruction instr, LMULInfo m, dag outs, dag ins> :
=======
class VPseudo<Instruction instr, LMULInfo m, dag outs, dag ins, int sew = 0> :
>>>>>>> 6241a64e
      Pseudo<outs, ins, []>, RISCVVPseudo {
  let BaseInstr = instr;
  let VLMul = m.value;
  let SEW = sew;
}

class GetVTypePredicates<VTypeInfo vti> {
  list<Predicate> Predicates = !cond(!eq(vti.Scalar, f16) : [HasVInstructionsF16],
                                     !eq(vti.Scalar, f32) : [HasVInstructionsAnyF],
                                     !eq(vti.Scalar, f64) : [HasVInstructionsF64],
                                     !eq(vti.SEW, 64) : [HasVInstructionsI64],
                                     true : [HasVInstructions]);
}

class VPseudoUSLoadNoMask<VReg RetClass, int EEW> :
      Pseudo<(outs RetClass:$rd),
             (ins RetClass:$dest, GPRMem:$rs1, AVL:$vl, ixlenimm:$sew,
                  ixlenimm:$policy),[]>,
      RISCVVPseudo,
      RISCVVLE</*Masked*/0, /*Strided*/0, /*FF*/0, !logtwo(EEW), VLMul> {
  let mayLoad = 1;
  let mayStore = 0;
  let hasSideEffects = 0;
  let HasVLOp = 1;
  let HasSEWOp = 1;
  let HasVecPolicyOp = 1;
  let Constraints = "$rd = $dest";
}

class VPseudoUSLoadMask<VReg RetClass, int EEW> :
      Pseudo<(outs GetVRegNoV0<RetClass>.R:$rd),
              (ins GetVRegNoV0<RetClass>.R:$merge,
                   GPRMem:$rs1,
                   VMaskOp:$vm, AVL:$vl, ixlenimm:$sew, ixlenimm:$policy),[]>,
      RISCVVPseudo,
      RISCVVLE</*Masked*/1, /*Strided*/0, /*FF*/0, !logtwo(EEW), VLMul> {
  let mayLoad = 1;
  let mayStore = 0;
  let hasSideEffects = 0;
  let Constraints = "$rd = $merge";
  let HasVLOp = 1;
  let HasSEWOp = 1;
  let HasVecPolicyOp = 1;
  let UsesMaskPolicy = 1;
}

class VPseudoUSLoadFFNoMask<VReg RetClass, int EEW> :
      Pseudo<(outs RetClass:$rd, GPR:$vl),
             (ins RetClass:$dest, GPRMem:$rs1, AVL:$avl,
                  ixlenimm:$sew, ixlenimm:$policy),[]>,
      RISCVVPseudo,
      RISCVVLE</*Masked*/0, /*Strided*/0, /*FF*/1, !logtwo(EEW), VLMul> {
  let mayLoad = 1;
  let mayStore = 0;
  let hasSideEffects = 0;
  let HasVLOp = 1;
  let HasSEWOp = 1;
  let HasVecPolicyOp = 1;
  let Constraints = "$rd = $dest";
}

class VPseudoUSLoadFFMask<VReg RetClass, int EEW> :
      Pseudo<(outs GetVRegNoV0<RetClass>.R:$rd, GPR:$vl),
              (ins GetVRegNoV0<RetClass>.R:$merge,
                   GPRMem:$rs1,
                   VMaskOp:$vm, AVL:$avl, ixlenimm:$sew, ixlenimm:$policy),[]>,
      RISCVVPseudo,
      RISCVVLE</*Masked*/1, /*Strided*/0, /*FF*/1, !logtwo(EEW), VLMul> {
  let mayLoad = 1;
  let mayStore = 0;
  let hasSideEffects = 0;
  let Constraints = "$rd = $merge";
  let HasVLOp = 1;
  let HasSEWOp = 1;
  let HasVecPolicyOp = 1;
  let UsesMaskPolicy = 1;
}

class VPseudoSLoadNoMask<VReg RetClass, int EEW>:
      Pseudo<(outs RetClass:$rd),
             (ins RetClass:$dest, GPRMem:$rs1, GPR:$rs2, AVL:$vl,
                  ixlenimm:$sew, ixlenimm:$policy),[]>,
      RISCVVPseudo,
      RISCVVLE</*Masked*/0, /*Strided*/1, /*FF*/0, !logtwo(EEW), VLMul> {
  let mayLoad = 1;
  let mayStore = 0;
  let hasSideEffects = 0;
  let HasVLOp = 1;
  let HasSEWOp = 1;
  let HasVecPolicyOp = 1;
  let Constraints = "$rd = $dest";
}

class VPseudoSLoadMask<VReg RetClass, int EEW>:
      Pseudo<(outs GetVRegNoV0<RetClass>.R:$rd),
              (ins GetVRegNoV0<RetClass>.R:$merge,
                   GPRMem:$rs1, GPR:$rs2,
                   VMaskOp:$vm, AVL:$vl, ixlenimm:$sew, ixlenimm:$policy),[]>,
      RISCVVPseudo,
      RISCVVLE</*Masked*/1, /*Strided*/1, /*FF*/0, !logtwo(EEW), VLMul> {
  let mayLoad = 1;
  let mayStore = 0;
  let hasSideEffects = 0;
  let Constraints = "$rd = $merge";
  let HasVLOp = 1;
  let HasSEWOp = 1;
  let HasVecPolicyOp = 1;
  let UsesMaskPolicy = 1;
}

class VPseudoILoadNoMask<VReg RetClass, VReg IdxClass, int EEW, bits<3> LMUL,
                         bit Ordered, bit EarlyClobber>:
      Pseudo<(outs RetClass:$rd),
             (ins RetClass:$dest, GPRMem:$rs1, IdxClass:$rs2, AVL:$vl,
              ixlenimm:$sew, ixlenimm:$policy),[]>,
      RISCVVPseudo,
      RISCVVLX</*Masked*/0, Ordered, !logtwo(EEW), VLMul, LMUL> {
  let mayLoad = 1;
  let mayStore = 0;
  let hasSideEffects = 0;
  let HasVLOp = 1;
  let HasSEWOp = 1;
  let HasVecPolicyOp = 1;
  let Constraints = !if(!eq(EarlyClobber, 1), "@earlyclobber $rd, $rd = $dest", "$rd = $dest");
}

class VPseudoILoadMask<VReg RetClass, VReg IdxClass, int EEW, bits<3> LMUL,
                       bit Ordered, bit EarlyClobber>:
      Pseudo<(outs GetVRegNoV0<RetClass>.R:$rd),
              (ins GetVRegNoV0<RetClass>.R:$merge,
                   GPRMem:$rs1, IdxClass:$rs2,
                   VMaskOp:$vm, AVL:$vl, ixlenimm:$sew, ixlenimm:$policy),[]>,
      RISCVVPseudo,
      RISCVVLX</*Masked*/1, Ordered, !logtwo(EEW), VLMul, LMUL> {
  let mayLoad = 1;
  let mayStore = 0;
  let hasSideEffects = 0;
  let Constraints = !if(!eq(EarlyClobber, 1), "@earlyclobber $rd, $rd = $merge", "$rd = $merge");
  let HasVLOp = 1;
  let HasSEWOp = 1;
  let HasVecPolicyOp = 1;
  let UsesMaskPolicy = 1;
}

class VPseudoUSStoreNoMask<VReg StClass, int EEW>:
      Pseudo<(outs),
              (ins StClass:$rd, GPRMem:$rs1, AVL:$vl, ixlenimm:$sew),[]>,
      RISCVVPseudo,
      RISCVVSE</*Masked*/0, /*Strided*/0, !logtwo(EEW), VLMul> {
  let mayLoad = 0;
  let mayStore = 1;
  let hasSideEffects = 0;
  let HasVLOp = 1;
  let HasSEWOp = 1;
}

class VPseudoUSStoreMask<VReg StClass, int EEW>:
      Pseudo<(outs),
              (ins StClass:$rd, GPRMem:$rs1, VMaskOp:$vm, AVL:$vl, ixlenimm:$sew),[]>,
      RISCVVPseudo,
      RISCVVSE</*Masked*/1, /*Strided*/0, !logtwo(EEW), VLMul> {
  let mayLoad = 0;
  let mayStore = 1;
  let hasSideEffects = 0;
  let HasVLOp = 1;
  let HasSEWOp = 1;
}

class VPseudoSStoreNoMask<VReg StClass, int EEW>:
      Pseudo<(outs),
              (ins StClass:$rd, GPRMem:$rs1, GPR:$rs2, AVL:$vl, ixlenimm:$sew),[]>,
      RISCVVPseudo,
      RISCVVSE</*Masked*/0, /*Strided*/1, !logtwo(EEW), VLMul> {
  let mayLoad = 0;
  let mayStore = 1;
  let hasSideEffects = 0;
  let HasVLOp = 1;
  let HasSEWOp = 1;
}

class VPseudoSStoreMask<VReg StClass, int EEW>:
      Pseudo<(outs),
              (ins StClass:$rd, GPRMem:$rs1, GPR:$rs2, VMaskOp:$vm, AVL:$vl, ixlenimm:$sew),[]>,
      RISCVVPseudo,
      RISCVVSE</*Masked*/1, /*Strided*/1, !logtwo(EEW), VLMul> {
  let mayLoad = 0;
  let mayStore = 1;
  let hasSideEffects = 0;
  let HasVLOp = 1;
  let HasSEWOp = 1;
}

class VPseudoNullaryNoMask<VReg RegClass>:
      Pseudo<(outs RegClass:$rd),
             (ins RegClass:$merge, AVL:$vl, ixlenimm:$sew,
                  ixlenimm:$policy), []>, RISCVVPseudo {
  let mayLoad = 0;
  let mayStore = 0;
  let hasSideEffects = 0;
  let Constraints = "$rd = $merge";
  let HasVLOp = 1;
  let HasSEWOp = 1;
  let HasVecPolicyOp = 1;
}

class VPseudoNullaryMask<VReg RegClass>:
      Pseudo<(outs GetVRegNoV0<RegClass>.R:$rd),
             (ins GetVRegNoV0<RegClass>.R:$merge, VMaskOp:$vm, AVL:$vl,
              ixlenimm:$sew, ixlenimm:$policy), []>, RISCVVPseudo {
  let mayLoad = 0;
  let mayStore = 0;
  let hasSideEffects = 0;
  let Constraints ="$rd = $merge";
  let HasVLOp = 1;
  let HasSEWOp = 1;
  let UsesMaskPolicy = 1;
  let HasVecPolicyOp = 1;
}

// Nullary for pseudo instructions. They are expanded in
// RISCVExpandPseudoInsts pass.
class VPseudoNullaryPseudoM<string BaseInst>
       : Pseudo<(outs VR:$rd), (ins AVL:$vl, ixlenimm:$sew), []>,
       RISCVVPseudo {
  let mayLoad = 0;
  let mayStore = 0;
  let hasSideEffects = 0;
  let HasVLOp = 1;
  let HasSEWOp = 1;
  // BaseInstr is not used in RISCVExpandPseudoInsts pass.
  // Just fill a corresponding real v-inst to pass tablegen check.
  let BaseInstr = !cast<Instruction>(BaseInst);
}

class VPseudoUnaryNoMask<DAGOperand RetClass, DAGOperand OpClass,
                         string Constraint = ""> :
<<<<<<< HEAD
      Pseudo<(outs RetClass:$rd),
        (ins RetClass:$merge, OpClass:$rs2, AVL:$vl, ixlenimm:$sew,
=======
      Pseudo<(outs RetClass:$rd),
        (ins RetClass:$merge, OpClass:$rs2, AVL:$vl, ixlenimm:$sew,
             ixlenimm:$policy), []>,
        RISCVVPseudo {
  let mayLoad = 0;
  let mayStore = 0;
  let hasSideEffects = 0;
  let Constraints = !interleave([Constraint, "$rd = $merge"], ",");
  let HasVLOp = 1;
  let HasSEWOp = 1;
  let HasVecPolicyOp = 1;
}

class VPseudoUnaryNoMaskRoundingMode<DAGOperand RetClass, DAGOperand OpClass,
                         string Constraint = ""> :
      Pseudo<(outs RetClass:$rd),
        (ins RetClass:$merge, OpClass:$rs2, ixlenimm:$rm, AVL:$vl, ixlenimm:$sew,
>>>>>>> 6241a64e
             ixlenimm:$policy), []>,
        RISCVVPseudo {
  let mayLoad = 0;
  let mayStore = 0;
  let hasSideEffects = 0;
  let Constraints = !interleave([Constraint, "$rd = $merge"], ",");
  let HasVLOp = 1;
  let HasSEWOp = 1;
  let HasVecPolicyOp = 1;
<<<<<<< HEAD
=======
  let HasRoundModeOp = 1;
  let UsesVXRM = 0;
>>>>>>> 6241a64e
}

class VPseudoUnaryMask<VReg RetClass, VReg OpClass, string Constraint = ""> :
        Pseudo<(outs GetVRegNoV0<RetClass>.R:$rd),
               (ins GetVRegNoV0<RetClass>.R:$merge, OpClass:$rs2,
                    VMaskOp:$vm, AVL:$vl, ixlenimm:$sew, ixlenimm:$policy), []>,
        RISCVVPseudo {
  let mayLoad = 0;
  let mayStore = 0;
  let hasSideEffects = 0;
  let Constraints = !interleave([Constraint, "$rd = $merge"], ",");
  let HasVLOp = 1;
  let HasSEWOp = 1;
  let HasVecPolicyOp = 1;
  let UsesMaskPolicy = 1;
}

<<<<<<< HEAD
class VPseudoUnaryMask_NoExcept<VReg RetClass, VReg OpClass, string Constraint = ""> :
        Pseudo<(outs GetVRegNoV0<RetClass>.R:$rd),
               (ins GetVRegNoV0<RetClass>.R:$merge, OpClass:$rs2, VMaskOp:$vm,
                    AVL:$vl, ixlenimm:$sew, ixlenimm:$policy), []> {
=======
class VPseudoUnaryMaskRoundingMode<VReg RetClass, VReg OpClass, string Constraint = ""> :
        Pseudo<(outs GetVRegNoV0<RetClass>.R:$rd),
               (ins GetVRegNoV0<RetClass>.R:$merge, OpClass:$rs2,
                    VMaskOp:$vm, ixlenimm:$rm,
                    AVL:$vl, ixlenimm:$sew, ixlenimm:$policy), []>,
        RISCVVPseudo {
>>>>>>> 6241a64e
  let mayLoad = 0;
  let mayStore = 0;
  let hasSideEffects = 0;
  let Constraints = !interleave([Constraint, "$rd = $merge"], ",");
  let HasVLOp = 1;
  let HasSEWOp = 1;
  let HasVecPolicyOp = 1;
  let UsesMaskPolicy = 1;
<<<<<<< HEAD
  let usesCustomInserter = 1;
}

class VPseudoUnaryNoMask_FRM<VReg RetClass, VReg OpClass, string Constraint = ""> :
        Pseudo<(outs RetClass:$rd),
               (ins RetClass:$merge, OpClass:$rs2, ixlenimm:$frm, AVL:$vl,
                    ixlenimm:$sew, ixlenimm:$policy), []> {
=======
  let HasRoundModeOp = 1;
  let UsesVXRM = 0;
}

class VPseudoUnaryMask_NoExcept<VReg RetClass, VReg OpClass, string Constraint = ""> :
        Pseudo<(outs GetVRegNoV0<RetClass>.R:$rd),
               (ins GetVRegNoV0<RetClass>.R:$merge, OpClass:$rs2, VMaskOp:$vm,
                    AVL:$vl, ixlenimm:$sew, ixlenimm:$policy), []> {
>>>>>>> 6241a64e
  let mayLoad = 0;
  let mayStore = 0;
  let hasSideEffects = 0;
  let Constraints = !interleave([Constraint, "$rd = $merge"], ",");
  let HasVLOp = 1;
  let HasSEWOp = 1;
  let HasVecPolicyOp = 1;
  let usesCustomInserter = 1;
}

<<<<<<< HEAD
=======
class VPseudoUnaryNoMask_FRM<VReg RetClass, VReg OpClass, string Constraint = ""> :
        Pseudo<(outs RetClass:$rd),
               (ins RetClass:$merge, OpClass:$rs2, ixlenimm:$frm, AVL:$vl,
                    ixlenimm:$sew, ixlenimm:$policy), []> {
  let mayLoad = 0;
  let mayStore = 0;
  let hasSideEffects = 0;
  let Constraints = !interleave([Constraint, "$rd = $merge"], ",");
  let HasVLOp = 1;
  let HasSEWOp = 1;
  let HasVecPolicyOp = 1;
  let usesCustomInserter = 1;
}

>>>>>>> 6241a64e
class VPseudoUnaryMask_FRM<VReg RetClass, VReg OpClass, string Constraint = ""> :
        Pseudo<(outs GetVRegNoV0<RetClass>.R:$rd),
               (ins GetVRegNoV0<RetClass>.R:$merge, OpClass:$rs2,
                    VMaskOp:$vm, ixlenimm:$frm, AVL:$vl, ixlenimm:$sew, ixlenimm:$policy), []> {
  let mayLoad = 0;
  let mayStore = 0;
  let hasSideEffects = 0;
  let Constraints = !interleave([Constraint, "$rd = $merge"], ",");
  let HasVLOp = 1;
  let HasSEWOp = 1;
  let HasVecPolicyOp = 1;
  let UsesMaskPolicy = 1;
  let usesCustomInserter = 1;
}

class VPseudoUnaryNoMaskGPROut :
        Pseudo<(outs GPR:$rd),
               (ins VR:$rs2, AVL:$vl, ixlenimm:$sew), []>,
        RISCVVPseudo {
  let mayLoad = 0;
  let mayStore = 0;
  let hasSideEffects = 0;
  let HasVLOp = 1;
  let HasSEWOp = 1;
}

class VPseudoUnaryMaskGPROut:
        Pseudo<(outs GPR:$rd),
               (ins VR:$rs1, VMaskOp:$vm, AVL:$vl, ixlenimm:$sew), []>,
        RISCVVPseudo {
  let mayLoad = 0;
  let mayStore = 0;
  let hasSideEffects = 0;
  let HasVLOp = 1;
  let HasSEWOp = 1;
}

// Mask can be V0~V31
class VPseudoUnaryAnyMask<VReg RetClass,
                          VReg Op1Class> :
      Pseudo<(outs RetClass:$rd),
             (ins RetClass:$merge,
                  Op1Class:$rs2,
                  VR:$vm, AVL:$vl, ixlenimm:$sew),
             []>,
      RISCVVPseudo {
  let mayLoad = 0;
  let mayStore = 0;
  let hasSideEffects = 0;
  let Constraints = "@earlyclobber $rd, $rd = $merge";
  let HasVLOp = 1;
  let HasSEWOp = 1;
}

class VPseudoBinaryNoMask<VReg RetClass,
                          VReg Op1Class,
                          DAGOperand Op2Class,
                          string Constraint> :
        Pseudo<(outs RetClass:$rd),
               (ins Op1Class:$rs2, Op2Class:$rs1, AVL:$vl, ixlenimm:$sew), []>,
        RISCVVPseudo {
  let mayLoad = 0;
  let mayStore = 0;
  let hasSideEffects = 0;
  let Constraints = Constraint;
  let HasVLOp = 1;
  let HasSEWOp = 1;
}

class VPseudoBinaryNoMaskTU<VReg RetClass,
                            VReg Op1Class,
                            DAGOperand Op2Class,
                            string Constraint> :
        Pseudo<(outs RetClass:$rd),
               (ins RetClass:$merge, Op1Class:$rs2, Op2Class:$rs1, AVL:$vl,
               ixlenimm:$sew, ixlenimm:$policy), []>,
        RISCVVPseudo {
  let mayLoad = 0;
  let mayStore = 0;
  let hasSideEffects = 0;
  let Constraints = !interleave([Constraint, "$rd = $merge"], ",");
  let HasVLOp = 1;
  let HasSEWOp = 1;
  let HasVecPolicyOp = 1;
}

class VPseudoBinaryNoMaskRoundingMode<VReg RetClass,
                                      VReg Op1Class,
                                      DAGOperand Op2Class,
                                      string Constraint,
                                      int UsesVXRM_ = 1> :
        Pseudo<(outs RetClass:$rd),
               (ins RetClass:$merge, Op1Class:$rs2, Op2Class:$rs1, ixlenimm:$rm,
                    AVL:$vl, ixlenimm:$sew, ixlenimm:$policy), []>,
        RISCVVPseudo {
  let mayLoad = 0;
  let mayStore = 0;
  let Constraints = !interleave([Constraint, "$rd = $merge"], ",");
  let HasVLOp = 1;
  let HasSEWOp = 1;
  let HasVecPolicyOp = 1;
  let HasRoundModeOp = 1;
  let UsesVXRM = UsesVXRM_;
}

class VPseudoBinaryMaskPolicyRoundingMode<VReg RetClass,
                                          RegisterClass Op1Class,
                                          DAGOperand Op2Class,
                                          string Constraint,
                                          int UsesVXRM_> :
        Pseudo<(outs GetVRegNoV0<RetClass>.R:$rd),
                (ins GetVRegNoV0<RetClass>.R:$merge,
                     Op1Class:$rs2, Op2Class:$rs1,
                     VMaskOp:$vm, ixlenimm:$rm, AVL:$vl,
                     ixlenimm:$sew, ixlenimm:$policy), []>,
        RISCVVPseudo {
  let mayLoad = 0;
  let mayStore = 0;
  let Constraints = !interleave([Constraint, "$rd = $merge"], ",");
  let HasVLOp = 1;
  let HasSEWOp = 1;
  let HasVecPolicyOp = 1;
  let UsesMaskPolicy = 1;
  let HasRoundModeOp = 1;
  let UsesVXRM = UsesVXRM_;
}

// Special version of VPseudoBinaryNoMask where we pretend the first source is
// tied to the destination.
// This allows maskedoff and rs2 to be the same register.
class VPseudoTiedBinaryNoMask<VReg RetClass,
                              DAGOperand Op2Class,
                              string Constraint> :
        Pseudo<(outs RetClass:$rd),
               (ins RetClass:$rs2, Op2Class:$rs1, AVL:$vl, ixlenimm:$sew,
                    ixlenimm:$policy), []>,
        RISCVVPseudo {
  let mayLoad = 0;
  let mayStore = 0;
  let hasSideEffects = 0;
  let Constraints = !interleave([Constraint, "$rd = $rs2"], ",");
<<<<<<< HEAD
=======
  let HasVLOp = 1;
  let HasSEWOp = 1;
  let HasVecPolicyOp = 1;
  let isConvertibleToThreeAddress = 1;
  let IsTiedPseudo = 1;
}

class VPseudoTiedBinaryNoMaskRoundingMode<VReg RetClass,
                                          DAGOperand Op2Class,
                                          string Constraint> :
        Pseudo<(outs RetClass:$rd),
               (ins RetClass:$rs2, Op2Class:$rs1,
                    ixlenimm:$rm,
                    AVL:$vl, ixlenimm:$sew,
                    ixlenimm:$policy), []>,
        RISCVVPseudo {
  let mayLoad = 0;
  let mayStore = 0;
  let hasSideEffects = 0;
  let Constraints = !interleave([Constraint, "$rd = $rs2"], ",");
>>>>>>> 6241a64e
  let HasVLOp = 1;
  let HasSEWOp = 1;
  let HasVecPolicyOp = 1;
  let isConvertibleToThreeAddress = 1;
  let IsTiedPseudo = 1;
  let HasRoundModeOp = 1;
  let UsesVXRM = 0;
}

class VPseudoIStoreNoMask<VReg StClass, VReg IdxClass, int EEW, bits<3> LMUL,
                          bit Ordered>:
      Pseudo<(outs),
              (ins StClass:$rd, GPRMem:$rs1, IdxClass:$rs2, AVL:$vl, ixlenimm:$sew),[]>,
      RISCVVPseudo,
      RISCVVSX</*Masked*/0, Ordered, !logtwo(EEW), VLMul, LMUL> {
  let mayLoad = 0;
  let mayStore = 1;
  let hasSideEffects = 0;
  let HasVLOp = 1;
  let HasSEWOp = 1;
}

class VPseudoIStoreMask<VReg StClass, VReg IdxClass, int EEW, bits<3> LMUL,
                        bit Ordered>:
      Pseudo<(outs),
              (ins StClass:$rd, GPRMem:$rs1, IdxClass:$rs2, VMaskOp:$vm, AVL:$vl, ixlenimm:$sew),[]>,
      RISCVVPseudo,
      RISCVVSX</*Masked*/1, Ordered, !logtwo(EEW), VLMul, LMUL> {
  let mayLoad = 0;
  let mayStore = 1;
  let hasSideEffects = 0;
  let HasVLOp = 1;
  let HasSEWOp = 1;
}

class VPseudoBinaryMask<VReg RetClass,
                        RegisterClass Op1Class,
                        DAGOperand Op2Class,
                        string Constraint> :
        Pseudo<(outs GetVRegNoV0<RetClass>.R:$rd),
                (ins GetVRegNoV0<RetClass>.R:$merge,
                     Op1Class:$rs2, Op2Class:$rs1,
                     VMaskOp:$vm, AVL:$vl, ixlenimm:$sew), []>,
        RISCVVPseudo {
  let mayLoad = 0;
  let mayStore = 0;
  let hasSideEffects = 0;
  let Constraints = !interleave([Constraint, "$rd = $merge"], ",");
  let HasVLOp = 1;
  let HasSEWOp = 1;
}

class VPseudoBinaryMaskPolicy<VReg RetClass,
                              RegisterClass Op1Class,
                              DAGOperand Op2Class,
                              string Constraint> :
        Pseudo<(outs GetVRegNoV0<RetClass>.R:$rd),
                (ins GetVRegNoV0<RetClass>.R:$merge,
                     Op1Class:$rs2, Op2Class:$rs1,
                     VMaskOp:$vm, AVL:$vl, ixlenimm:$sew, ixlenimm:$policy), []>,
        RISCVVPseudo {
  let mayLoad = 0;
  let mayStore = 0;
  let hasSideEffects = 0;
  let Constraints = !interleave([Constraint, "$rd = $merge"], ",");
  let HasVLOp = 1;
  let HasSEWOp = 1;
  let HasVecPolicyOp = 1;
  let UsesMaskPolicy = 1;
}

class VPseudoTernaryMaskPolicy<VReg RetClass,
                               RegisterClass Op1Class,
                               DAGOperand Op2Class,
                               string Constraint> :
        Pseudo<(outs GetVRegNoV0<RetClass>.R:$rd),
                (ins GetVRegNoV0<RetClass>.R:$merge,
                     Op1Class:$rs2, Op2Class:$rs1,
                     VMaskOp:$vm, AVL:$vl, ixlenimm:$sew, ixlenimm:$policy), []>,
        RISCVVPseudo {
  let mayLoad = 0;
  let mayStore = 0;
  let hasSideEffects = 0;
  let Constraints = !interleave([Constraint, "$rd = $merge"], ",");
<<<<<<< HEAD
=======
  let HasVLOp = 1;
  let HasSEWOp = 1;
  let HasVecPolicyOp = 1;
}

class VPseudoTernaryMaskPolicyRoundingMode<VReg RetClass,
                                           RegisterClass Op1Class,
                                           DAGOperand Op2Class,
                                           string Constraint> :
        Pseudo<(outs GetVRegNoV0<RetClass>.R:$rd),
                (ins GetVRegNoV0<RetClass>.R:$merge,
                     Op1Class:$rs2, Op2Class:$rs1,
                     VMaskOp:$vm,
                     ixlenimm:$rm,
                     AVL:$vl, ixlenimm:$sew, ixlenimm:$policy), []>,
        RISCVVPseudo {
  let mayLoad = 0;
  let mayStore = 0;
  let hasSideEffects = 0;
  let Constraints = !interleave([Constraint, "$rd = $merge"], ",");
>>>>>>> 6241a64e
  let HasVLOp = 1;
  let HasSEWOp = 1;
  let HasVecPolicyOp = 1;
  let HasRoundModeOp = 1;
  let UsesVXRM = 0;
}

// Like VPseudoBinaryNoMask, but output can be V0.
class VPseudoBinaryMOutNoMask<VReg RetClass,
                              VReg Op1Class,
                              DAGOperand Op2Class,
                              string Constraint> :
        Pseudo<(outs RetClass:$rd),
               (ins Op1Class:$rs2, Op2Class:$rs1, AVL:$vl, ixlenimm:$sew), []>,
        RISCVVPseudo {
  let mayLoad = 0;
  let mayStore = 0;
  let hasSideEffects = 0;
  let Constraints = Constraint;
  let HasVLOp = 1;
  let HasSEWOp = 1;
}

// Like VPseudoBinaryNoMask, but output can be V0.
class VPseudoBinaryMOutNoMask<VReg RetClass,
                              VReg Op1Class,
                              DAGOperand Op2Class,
                              string Constraint> :
        Pseudo<(outs RetClass:$rd),
               (ins Op1Class:$rs2, Op2Class:$rs1, AVL:$vl, ixlenimm:$sew), []>,
        RISCVVPseudo {
  let mayLoad = 0;
  let mayStore = 0;
  let hasSideEffects = 0;
  let Constraints = Constraint;
  let HasVLOp = 1;
  let HasSEWOp = 1;
}

// Like VPseudoBinaryMask, but output can be V0.
class VPseudoBinaryMOutMask<VReg RetClass,
                            RegisterClass Op1Class,
                            DAGOperand Op2Class,
                            string Constraint> :
        Pseudo<(outs RetClass:$rd),
                (ins RetClass:$merge,
                     Op1Class:$rs2, Op2Class:$rs1,
                     VMaskOp:$vm, AVL:$vl, ixlenimm:$sew), []>,
        RISCVVPseudo {
  let mayLoad = 0;
  let mayStore = 0;
  let hasSideEffects = 0;
  let Constraints = !interleave([Constraint, "$rd = $merge"], ",");
  let HasVLOp = 1;
  let HasSEWOp = 1;
  let UsesMaskPolicy = 1;
}

// Special version of VPseudoBinaryMask where we pretend the first source is
// tied to the destination so we can workaround the earlyclobber constraint.
// This allows maskedoff and rs2 to be the same register.
class VPseudoTiedBinaryMask<VReg RetClass,
                            DAGOperand Op2Class,
                            string Constraint> :
        Pseudo<(outs GetVRegNoV0<RetClass>.R:$rd),
                (ins GetVRegNoV0<RetClass>.R:$merge,
                     Op2Class:$rs1,
                     VMaskOp:$vm, AVL:$vl, ixlenimm:$sew, ixlenimm:$policy), []>,
        RISCVVPseudo {
  let mayLoad = 0;
  let mayStore = 0;
  let hasSideEffects = 0;
  let Constraints = !interleave([Constraint, "$rd = $merge"], ",");
<<<<<<< HEAD
=======
  let HasVLOp = 1;
  let HasSEWOp = 1;
  let HasVecPolicyOp = 1;
  let UsesMaskPolicy = 1;
  let IsTiedPseudo = 1;
}

class VPseudoTiedBinaryMaskRoundingMode<VReg RetClass,
                                        DAGOperand Op2Class,
                                        string Constraint> :
        Pseudo<(outs GetVRegNoV0<RetClass>.R:$rd),
                (ins GetVRegNoV0<RetClass>.R:$merge,
                     Op2Class:$rs1,
                     VMaskOp:$vm,
                     ixlenimm:$rm,
                     AVL:$vl, ixlenimm:$sew, ixlenimm:$policy), []>,
        RISCVVPseudo {
  let mayLoad = 0;
  let mayStore = 0;
  let hasSideEffects = 0;
  let Constraints = !interleave([Constraint, "$rd = $merge"], ",");
>>>>>>> 6241a64e
  let HasVLOp = 1;
  let HasSEWOp = 1;
  let HasVecPolicyOp = 1;
  let UsesMaskPolicy = 1;
  let IsTiedPseudo = 1;
  let HasRoundModeOp = 1;
  let UsesVXRM = 0;
}

class VPseudoBinaryCarryIn<VReg RetClass,
                           VReg Op1Class,
                           DAGOperand Op2Class,
                           LMULInfo MInfo,
                           bit CarryIn,
                           string Constraint> :
        Pseudo<(outs RetClass:$rd),
               !if(CarryIn,
                  (ins Op1Class:$rs2, Op2Class:$rs1, VMV0:$carry, AVL:$vl,
                       ixlenimm:$sew),
                  (ins Op1Class:$rs2, Op2Class:$rs1, AVL:$vl, ixlenimm:$sew)), []>,
        RISCVVPseudo {
  let mayLoad = 0;
  let mayStore = 0;
  let hasSideEffects = 0;
  let Constraints = Constraint;
  let HasVLOp = 1;
  let HasSEWOp = 1;
  let VLMul = MInfo.value;
}

class VPseudoTiedBinaryCarryIn<VReg RetClass,
                               VReg Op1Class,
                               DAGOperand Op2Class,
                               LMULInfo MInfo,
                               bit CarryIn,
                               string Constraint> :
        Pseudo<(outs RetClass:$rd),
               !if(CarryIn,
                  (ins RetClass:$merge, Op1Class:$rs2, Op2Class:$rs1, VMV0:$carry, AVL:$vl,
                       ixlenimm:$sew),
                  (ins RetClass:$merge, Op1Class:$rs2, Op2Class:$rs1, AVL:$vl, ixlenimm:$sew)), []>,
        RISCVVPseudo {
  let mayLoad = 0;
  let mayStore = 0;
  let hasSideEffects = 0;
  let Constraints = !interleave([Constraint, "$rd = $merge"], ",");
  let HasVLOp = 1;
  let HasSEWOp = 1;
  let HasVecPolicyOp = 0;
  let VLMul = MInfo.value;
}

class VPseudoTernaryNoMask<VReg RetClass,
                           RegisterClass Op1Class,
                           DAGOperand Op2Class,
                           string Constraint> :
        Pseudo<(outs RetClass:$rd),
               (ins RetClass:$rs3, Op1Class:$rs1, Op2Class:$rs2,
                    AVL:$vl, ixlenimm:$sew),
               []>,
        RISCVVPseudo {
  let mayLoad = 0;
  let mayStore = 0;
  let hasSideEffects = 0;
  let Constraints = !interleave([Constraint, "$rd = $rs3"], ",");
  let HasVLOp = 1;
  let HasSEWOp = 1;
}

class VPseudoTernaryNoMaskWithPolicy<VReg RetClass,
                                     RegisterClass Op1Class,
                                     DAGOperand Op2Class,
                                     string Constraint> :
        Pseudo<(outs RetClass:$rd),
               (ins RetClass:$rs3, Op1Class:$rs1, Op2Class:$rs2,
                    AVL:$vl, ixlenimm:$sew, ixlenimm:$policy),
               []>,
        RISCVVPseudo {
  let mayLoad = 0;
  let mayStore = 0;
  let hasSideEffects = 0;
  let Constraints = !interleave([Constraint, "$rd = $rs3"], ",");
  let HasVecPolicyOp = 1;
  let HasVLOp = 1;
  let HasSEWOp = 1;
}

<<<<<<< HEAD
=======
class VPseudoTernaryNoMaskWithPolicyRoundingMode<VReg RetClass,
                                                 RegisterClass Op1Class,
                                                 DAGOperand Op2Class,
                                                 string Constraint> :
        Pseudo<(outs RetClass:$rd),
               (ins RetClass:$rs3, Op1Class:$rs1, Op2Class:$rs2,
                    ixlenimm:$rm, AVL:$vl, ixlenimm:$sew, ixlenimm:$policy),
               []>,
        RISCVVPseudo {
  let mayLoad = 0;
  let mayStore = 0;
  let hasSideEffects = 0;
  let Constraints = !interleave([Constraint, "$rd = $rs3"], ",");
  let HasVecPolicyOp = 1;
  let HasVLOp = 1;
  let HasSEWOp = 1;
  let HasRoundModeOp = 1;
  let UsesVXRM = 0;
}

>>>>>>> 6241a64e
class VPseudoUSSegLoadNoMask<VReg RetClass, int EEW, bits<4> NF>:
      Pseudo<(outs RetClass:$rd),
             (ins RetClass:$dest, GPRMem:$rs1, AVL:$vl,
                  ixlenimm:$sew, ixlenimm:$policy),[]>,
      RISCVVPseudo,
      RISCVVLSEG<NF, /*Masked*/0, /*Strided*/0, /*FF*/0, !logtwo(EEW), VLMul> {
  let mayLoad = 1;
  let mayStore = 0;
  let hasSideEffects = 0;
  let HasVLOp = 1;
  let HasSEWOp = 1;
  let HasVecPolicyOp = 1;
  let Constraints = "$rd = $dest";
}

class VPseudoUSSegLoadMask<VReg RetClass, int EEW, bits<4> NF>:
      Pseudo<(outs GetVRegNoV0<RetClass>.R:$rd),
             (ins GetVRegNoV0<RetClass>.R:$merge, GPRMem:$rs1,
                  VMaskOp:$vm, AVL:$vl, ixlenimm:$sew, ixlenimm:$policy),[]>,
      RISCVVPseudo,
      RISCVVLSEG<NF, /*Masked*/1, /*Strided*/0, /*FF*/0, !logtwo(EEW), VLMul> {
  let mayLoad = 1;
  let mayStore = 0;
  let hasSideEffects = 0;
  let Constraints = "$rd = $merge";
  let HasVLOp = 1;
  let HasSEWOp = 1;
  let HasVecPolicyOp = 1;
  let UsesMaskPolicy = 1;
}

class VPseudoUSSegLoadFFNoMask<VReg RetClass, int EEW, bits<4> NF>:
      Pseudo<(outs RetClass:$rd, GPR:$vl),
             (ins RetClass:$dest, GPRMem:$rs1, AVL:$avl,
                  ixlenimm:$sew, ixlenimm:$policy),[]>,
      RISCVVPseudo,
      RISCVVLSEG<NF, /*Masked*/0, /*Strided*/0, /*FF*/1, !logtwo(EEW), VLMul> {
  let mayLoad = 1;
  let mayStore = 0;
  let hasSideEffects = 0;
  let HasVLOp = 1;
  let HasSEWOp = 1;
  let HasVecPolicyOp = 1;
  let Constraints = "$rd = $dest";
}

class VPseudoUSSegLoadFFMask<VReg RetClass, int EEW, bits<4> NF>:
      Pseudo<(outs GetVRegNoV0<RetClass>.R:$rd, GPR:$vl),
             (ins GetVRegNoV0<RetClass>.R:$merge, GPRMem:$rs1,
                  VMaskOp:$vm, AVL:$avl, ixlenimm:$sew, ixlenimm:$policy),[]>,
      RISCVVPseudo,
      RISCVVLSEG<NF, /*Masked*/1, /*Strided*/0, /*FF*/1, !logtwo(EEW), VLMul> {
  let mayLoad = 1;
  let mayStore = 0;
  let hasSideEffects = 0;
  let Constraints = "$rd = $merge";
  let HasVLOp = 1;
  let HasSEWOp = 1;
  let HasVecPolicyOp = 1;
  let UsesMaskPolicy = 1;
}

class VPseudoSSegLoadNoMask<VReg RetClass, int EEW, bits<4> NF>:
      Pseudo<(outs RetClass:$rd),
             (ins RetClass:$merge, GPRMem:$rs1, GPR:$offset, AVL:$vl,
             ixlenimm:$sew, ixlenimm:$policy),[]>,
      RISCVVPseudo,
      RISCVVLSEG<NF, /*Masked*/0, /*Strided*/1, /*FF*/0, !logtwo(EEW), VLMul> {
  let mayLoad = 1;
  let mayStore = 0;
  let hasSideEffects = 0;
  let HasVLOp = 1;
  let HasSEWOp = 1;
  let HasVecPolicyOp = 1;
  let Constraints = "$rd = $merge";
}

class VPseudoSSegLoadMask<VReg RetClass, int EEW, bits<4> NF>:
      Pseudo<(outs GetVRegNoV0<RetClass>.R:$rd),
             (ins GetVRegNoV0<RetClass>.R:$merge, GPRMem:$rs1,
                  GPR:$offset, VMaskOp:$vm, AVL:$vl, ixlenimm:$sew,
                  ixlenimm:$policy),[]>,
      RISCVVPseudo,
      RISCVVLSEG<NF, /*Masked*/1, /*Strided*/1, /*FF*/0, !logtwo(EEW), VLMul> {
  let mayLoad = 1;
  let mayStore = 0;
  let hasSideEffects = 0;
  let Constraints = "$rd = $merge";
  let HasVLOp = 1;
  let HasSEWOp = 1;
  let HasVecPolicyOp = 1;
  let UsesMaskPolicy = 1;
}

class VPseudoISegLoadNoMask<VReg RetClass, VReg IdxClass, int EEW, bits<3> LMUL,
                            bits<4> NF, bit Ordered>:
      Pseudo<(outs RetClass:$rd),
             (ins RetClass:$merge, GPRMem:$rs1, IdxClass:$offset, AVL:$vl,
                  ixlenimm:$sew, ixlenimm:$policy),[]>,
      RISCVVPseudo,
      RISCVVLXSEG<NF, /*Masked*/0, Ordered, !logtwo(EEW), VLMul, LMUL> {
  let mayLoad = 1;
  let mayStore = 0;
  let hasSideEffects = 0;
  // For vector indexed segment loads, the destination vector register groups
  // cannot overlap the source vector register group
  let Constraints = "@earlyclobber $rd, $rd = $merge";
  let HasVLOp = 1;
  let HasSEWOp = 1;
  let HasVecPolicyOp = 1;
}

class VPseudoISegLoadMask<VReg RetClass, VReg IdxClass, int EEW, bits<3> LMUL,
                          bits<4> NF, bit Ordered>:
      Pseudo<(outs GetVRegNoV0<RetClass>.R:$rd),
             (ins GetVRegNoV0<RetClass>.R:$merge, GPRMem:$rs1,
                  IdxClass:$offset, VMaskOp:$vm, AVL:$vl, ixlenimm:$sew,
                  ixlenimm:$policy),[]>,
      RISCVVPseudo,
      RISCVVLXSEG<NF, /*Masked*/1, Ordered, !logtwo(EEW), VLMul, LMUL> {
  let mayLoad = 1;
  let mayStore = 0;
  let hasSideEffects = 0;
  // For vector indexed segment loads, the destination vector register groups
  // cannot overlap the source vector register group
  let Constraints = "@earlyclobber $rd, $rd = $merge";
  let HasVLOp = 1;
  let HasSEWOp = 1;
  let HasVecPolicyOp = 1;
  let UsesMaskPolicy = 1;
}

class VPseudoUSSegStoreNoMask<VReg ValClass, int EEW, bits<4> NF>:
      Pseudo<(outs),
             (ins ValClass:$rd, GPRMem:$rs1, AVL:$vl, ixlenimm:$sew),[]>,
      RISCVVPseudo,
      RISCVVSSEG<NF, /*Masked*/0, /*Strided*/0, !logtwo(EEW), VLMul> {
  let mayLoad = 0;
  let mayStore = 1;
  let hasSideEffects = 0;
  let HasVLOp = 1;
  let HasSEWOp = 1;
}

class VPseudoUSSegStoreMask<VReg ValClass, int EEW, bits<4> NF>:
      Pseudo<(outs),
             (ins ValClass:$rd, GPRMem:$rs1,
                  VMaskOp:$vm, AVL:$vl, ixlenimm:$sew),[]>,
      RISCVVPseudo,
      RISCVVSSEG<NF, /*Masked*/1, /*Strided*/0, !logtwo(EEW), VLMul> {
  let mayLoad = 0;
  let mayStore = 1;
  let hasSideEffects = 0;
  let HasVLOp = 1;
  let HasSEWOp = 1;
}

class VPseudoSSegStoreNoMask<VReg ValClass, int EEW, bits<4> NF>:
      Pseudo<(outs),
             (ins ValClass:$rd, GPRMem:$rs1, GPR: $offset, AVL:$vl, ixlenimm:$sew),[]>,
      RISCVVPseudo,
      RISCVVSSEG<NF, /*Masked*/0, /*Strided*/1, !logtwo(EEW), VLMul> {
  let mayLoad = 0;
  let mayStore = 1;
  let hasSideEffects = 0;
  let HasVLOp = 1;
  let HasSEWOp = 1;
}

class VPseudoSSegStoreMask<VReg ValClass, int EEW, bits<4> NF>:
      Pseudo<(outs),
             (ins ValClass:$rd, GPRMem:$rs1, GPR: $offset,
                  VMaskOp:$vm, AVL:$vl, ixlenimm:$sew),[]>,
      RISCVVPseudo,
      RISCVVSSEG<NF, /*Masked*/1, /*Strided*/1, !logtwo(EEW), VLMul> {
  let mayLoad = 0;
  let mayStore = 1;
  let hasSideEffects = 0;
  let HasVLOp = 1;
  let HasSEWOp = 1;
}

class VPseudoISegStoreNoMask<VReg ValClass, VReg IdxClass, int EEW, bits<3> LMUL,
                             bits<4> NF, bit Ordered>:
      Pseudo<(outs),
             (ins ValClass:$rd, GPRMem:$rs1, IdxClass: $index,
                  AVL:$vl, ixlenimm:$sew),[]>,
      RISCVVPseudo,
      RISCVVSXSEG<NF, /*Masked*/0, Ordered, !logtwo(EEW), VLMul, LMUL> {
  let mayLoad = 0;
  let mayStore = 1;
  let hasSideEffects = 0;
  let HasVLOp = 1;
  let HasSEWOp = 1;
}

class VPseudoISegStoreMask<VReg ValClass, VReg IdxClass, int EEW, bits<3> LMUL,
                           bits<4> NF, bit Ordered>:
      Pseudo<(outs),
             (ins ValClass:$rd, GPRMem:$rs1, IdxClass: $index,
                  VMaskOp:$vm, AVL:$vl, ixlenimm:$sew),[]>,
      RISCVVPseudo,
      RISCVVSXSEG<NF, /*Masked*/1, Ordered, !logtwo(EEW), VLMul, LMUL> {
  let mayLoad = 0;
  let mayStore = 1;
  let hasSideEffects = 0;
  let HasVLOp = 1;
  let HasSEWOp = 1;
}

multiclass VPseudoUSLoad {
  foreach eew = EEWList in {
    foreach lmul = MxSet<eew>.m in {
      defvar LInfo = lmul.MX;
      defvar vreg = lmul.vrclass;
      let VLMul = lmul.value, SEW=eew in {
        def "E" # eew # "_V_" # LInfo :
          VPseudoUSLoadNoMask<vreg, eew>,
          VLESched<LInfo>;
        def "E" # eew # "_V_" # LInfo # "_MASK" :
          VPseudoUSLoadMask<vreg, eew>,
          RISCVMaskedPseudo</*MaskOpIdx*/ 2>,
          VLESched<LInfo>;
      }
    }
  }
}

multiclass VPseudoFFLoad {
  foreach eew = EEWList in {
    foreach lmul = MxSet<eew>.m in {
      defvar LInfo = lmul.MX;
      defvar vreg = lmul.vrclass;
      let VLMul = lmul.value, SEW=eew in {
        def "E" # eew # "FF_V_" # LInfo:
          VPseudoUSLoadFFNoMask<vreg, eew>,
          VLFSched<LInfo>;
        def "E" # eew # "FF_V_" # LInfo # "_MASK":
          VPseudoUSLoadFFMask<vreg, eew>,
          RISCVMaskedPseudo</*MaskOpIdx*/ 2>,
          VLFSched<LInfo>;
      }
    }
  }
}

multiclass VPseudoLoadMask {
  foreach mti = AllMasks in {
    defvar mx = mti.LMul.MX;
    defvar WriteVLDM_MX = !cast<SchedWrite>("WriteVLDM_" # mx);
    let VLMul = mti.LMul.value in {
      def "_V_" # mti.BX : VPseudoUSLoadNoMask<VR, /*EEW*/1>,
        Sched<[WriteVLDM_MX, ReadVLDX]>;
    }
  }
}

multiclass VPseudoSLoad {
  foreach eew = EEWList in {
    foreach lmul = MxSet<eew>.m in {
      defvar LInfo = lmul.MX;
      defvar vreg = lmul.vrclass;
      let VLMul = lmul.value, SEW=eew in {
        def "E" # eew # "_V_" # LInfo : VPseudoSLoadNoMask<vreg, eew>,
                                        VLSSched<eew, LInfo>;
        def "E" # eew # "_V_" # LInfo # "_MASK" :
          VPseudoSLoadMask<vreg, eew>,
          RISCVMaskedPseudo</*MaskOpIdx*/ 3>,
          VLSSched<eew, LInfo>;
      }
    }
  }
}

multiclass VPseudoILoad<bit Ordered> {
  foreach idxEEW = EEWList in {
    foreach dataEEW = EEWList in {
      foreach dataEMUL = MxSet<dataEEW>.m in {
        defvar dataEMULOctuple = dataEMUL.octuple;
        // Calculate emul = eew * lmul / sew
        defvar idxEMULOctuple =
          !srl(!mul(idxEEW, dataEMULOctuple), !logtwo(dataEEW));
        if !and(!ge(idxEMULOctuple, 1), !le(idxEMULOctuple, 64)) then {
          defvar DataLInfo = dataEMUL.MX;
          defvar IdxLInfo = octuple_to_str<idxEMULOctuple>.ret;
          defvar idxEMUL = !cast<LMULInfo>("V_" # IdxLInfo);
          defvar Vreg = dataEMUL.vrclass;
          defvar IdxVreg = idxEMUL.vrclass;
          defvar HasConstraint = !ne(dataEEW, idxEEW);
          defvar Order = !if(Ordered, "O", "U");
          let VLMul = dataEMUL.value in {
            def "EI" # idxEEW # "_V_" # IdxLInfo # "_" # DataLInfo :
              VPseudoILoadNoMask<Vreg, IdxVreg, idxEEW, idxEMUL.value, Ordered, HasConstraint>,
              VLXSched<dataEEW, Order, DataLInfo, IdxLInfo>;
            def "EI" # idxEEW # "_V_" # IdxLInfo # "_" # DataLInfo # "_MASK" :
              VPseudoILoadMask<Vreg, IdxVreg, idxEEW, idxEMUL.value, Ordered, HasConstraint>,
              RISCVMaskedPseudo</*MaskOpIdx*/ 3>,
              VLXSched<dataEEW, Order, DataLInfo, IdxLInfo>;
          }
        }
      }
    }
  }
}

multiclass VPseudoUSStore {
  foreach eew = EEWList in {
    foreach lmul = MxSet<eew>.m in {
      defvar LInfo = lmul.MX;
      defvar vreg = lmul.vrclass;
      let VLMul = lmul.value, SEW=eew in {
        def "E" # eew # "_V_" # LInfo : VPseudoUSStoreNoMask<vreg, eew>,
                                        VSESched<LInfo>;
        def "E" # eew # "_V_" # LInfo # "_MASK" : VPseudoUSStoreMask<vreg, eew>,
                                                  VSESched<LInfo>;
      }
    }
  }
}

multiclass VPseudoStoreMask {
  foreach mti = AllMasks in {
    defvar mx = mti.LMul.MX;
    defvar WriteVSTM_MX = !cast<SchedWrite>("WriteVSTM_" # mx);
    let VLMul = mti.LMul.value in {
      def "_V_" # mti.BX : VPseudoUSStoreNoMask<VR, /*EEW*/1>,
        Sched<[WriteVSTM_MX, ReadVSTX]>;
    }
  }
}

multiclass VPseudoSStore {
  foreach eew = EEWList in {
    foreach lmul = MxSet<eew>.m in {
      defvar LInfo = lmul.MX;
      defvar vreg = lmul.vrclass;
      let VLMul = lmul.value, SEW=eew in {
        def "E" # eew # "_V_" # LInfo : VPseudoSStoreNoMask<vreg, eew>,
                                        VSSSched<eew, LInfo>;
        def "E" # eew # "_V_" # LInfo # "_MASK" : VPseudoSStoreMask<vreg, eew>,
                                                  VSSSched<eew, LInfo>;
      }
    }
  }
}

multiclass VPseudoIStore<bit Ordered> {
  foreach idxEEW = EEWList in {
    foreach dataEEW = EEWList in {
      foreach dataEMUL = MxSet<dataEEW>.m in {
        defvar dataEMULOctuple = dataEMUL.octuple;
        // Calculate emul = eew * lmul / sew
        defvar idxEMULOctuple =
          !srl(!mul(idxEEW, dataEMULOctuple), !logtwo(dataEEW));
        if !and(!ge(idxEMULOctuple, 1), !le(idxEMULOctuple, 64)) then {
          defvar DataLInfo = dataEMUL.MX;
          defvar IdxLInfo = octuple_to_str<idxEMULOctuple>.ret;
          defvar idxEMUL = !cast<LMULInfo>("V_" # IdxLInfo);
          defvar Vreg = dataEMUL.vrclass;
          defvar IdxVreg = idxEMUL.vrclass;
          defvar Order = !if(Ordered, "O", "U");
          let VLMul = dataEMUL.value in {
            def "EI" # idxEEW # "_V_" # IdxLInfo # "_" # DataLInfo :
              VPseudoIStoreNoMask<Vreg, IdxVreg, idxEEW, idxEMUL.value, Ordered>,
              VSXSched<dataEEW, Order, DataLInfo, IdxLInfo>;
            def "EI" # idxEEW # "_V_" # IdxLInfo # "_" # DataLInfo # "_MASK" :
              VPseudoIStoreMask<Vreg, IdxVreg, idxEEW, idxEMUL.value, Ordered>,
              VSXSched<dataEEW, Order, DataLInfo, IdxLInfo>;
          }
        }
      }
    }
  }
}

multiclass VPseudoVPOP_M {
  foreach mti = AllMasks in {
    defvar mx = mti.LMul.MX;
    defvar WriteVMPopV_MX = !cast<SchedWrite>("WriteVMPopV_" # mx);
    defvar ReadVMPopV_MX = !cast<SchedRead>("ReadVMPopV_" # mx);
    let VLMul = mti.LMul.value in {
      def "_M_" # mti.BX : VPseudoUnaryNoMaskGPROut,
                           Sched<[WriteVMPopV_MX, ReadVMPopV_MX, ReadVMPopV_MX]>;
      def "_M_" # mti.BX # "_MASK" : VPseudoUnaryMaskGPROut,
                                     Sched<[WriteVMPopV_MX, ReadVMPopV_MX, ReadVMPopV_MX]>;
    }
  }
}

multiclass VPseudoV1ST_M {
  foreach mti = AllMasks in {
    defvar mx = mti.LMul.MX;
    defvar WriteVMFFSV_MX = !cast<SchedWrite>("WriteVMFFSV_" # mx);
    defvar ReadVMFFSV_MX = !cast<SchedRead>("ReadVMFFSV_" # mx);
    let VLMul = mti.LMul.value in {
      def "_M_" # mti.BX : VPseudoUnaryNoMaskGPROut,
                           Sched<[WriteVMFFSV_MX, ReadVMFFSV_MX, ReadVMFFSV_MX]>;
      def "_M_" # mti.BX # "_MASK" : VPseudoUnaryMaskGPROut,
                                     Sched<[WriteVMFFSV_MX, ReadVMFFSV_MX, ReadVMFFSV_MX]>;
    }
  }
}

multiclass VPseudoVSFS_M {
  defvar constraint = "@earlyclobber $rd";
  foreach mti = AllMasks in {
    defvar mx = mti.LMul.MX;
    defvar WriteVMSFSV_MX = !cast<SchedWrite>("WriteVMSFSV_" # mx);
    defvar ReadVMSFSV_MX = !cast<SchedRead>("ReadVMSFSV_" # mx);
    let VLMul = mti.LMul.value in {
      def "_M_" # mti.BX : VPseudoUnaryNoMask<VR, VR, constraint>,
                           Sched<[WriteVMSFSV_MX, ReadVMSFSV_MX, ReadVMask]>;
      def "_M_" # mti.BX # "_MASK" : VPseudoUnaryMask<VR, VR, constraint>,
                                     Sched<[WriteVMSFSV_MX, ReadVMSFSV_MX, ReadVMask]>;
    }
  }
}

multiclass VPseudoVID_V {
  foreach m = MxList in {
    defvar mx = m.MX;
    defvar WriteVMIdxV_MX = !cast<SchedWrite>("WriteVMIdxV_" # mx);
    defvar ReadVMIdxV_MX = !cast<SchedRead>("ReadVMIdxV_" # mx);

    let VLMul = m.value in {
      def "_V_" # m.MX : VPseudoNullaryNoMask<m.vrclass>,
                         Sched<[WriteVMIdxV_MX, ReadVMask]>;
      def "_V_" # m.MX # "_MASK" : VPseudoNullaryMask<m.vrclass>,
                                   RISCVMaskedPseudo</*MaskOpIdx*/ 1>,
                                   Sched<[WriteVMIdxV_MX, ReadVMask]>;
    }
  }
}

multiclass VPseudoNullaryPseudoM <string BaseInst> {
  foreach mti = AllMasks in {
    defvar mx = mti.LMul.MX;
    defvar WriteVMALUV_MX = !cast<SchedWrite>("WriteVMALUV_" # mx);
    defvar ReadVMALUV_MX = !cast<SchedRead>("ReadVMALUV_" # mx);

    let VLMul = mti.LMul.value in {
      def "_M_" # mti.BX : VPseudoNullaryPseudoM<BaseInst # "_MM">,
        Sched<[WriteVMALUV_MX, ReadVMALUV_MX, ReadVMALUV_MX]>;
    }
  }
}

multiclass VPseudoVIOT_M {
  defvar constraint = "@earlyclobber $rd";
  foreach m = MxList in {
    defvar mx = m.MX;
    defvar WriteVMIotV_MX = !cast<SchedWrite>("WriteVMIotV_" # mx);
    defvar ReadVMIotV_MX = !cast<SchedRead>("ReadVMIotV_" # mx);
    let VLMul = m.value in {
      def "_" # m.MX : VPseudoUnaryNoMask<m.vrclass, VR, constraint>,
                       Sched<[WriteVMIotV_MX, ReadVMIotV_MX, ReadVMask]>;
      def "_" # m.MX # "_MASK" : VPseudoUnaryMask<m.vrclass, VR, constraint>,
                                 RISCVMaskedPseudo</*MaskOpIdx*/ 2>,
                                 Sched<[WriteVMIotV_MX, ReadVMIotV_MX, ReadVMask]>;
    }
  }
}

multiclass VPseudoVCPR_V {
  foreach m = MxList in {
    defvar mx = m.MX;
    defvar sews = SchedSEWSet<mx>.val;
    let VLMul = m.value in
      foreach e = sews in {
        defvar suffix = "_" # m.MX # "_E" # e;
        defvar WriteVCompressV_MX_E = !cast<SchedWrite>("WriteVCompressV" # suffix);
        defvar ReadVCompressV_MX_E = !cast<SchedRead>("ReadVCompressV" # suffix);

        let SEW = e in
        def _VM # suffix : VPseudoUnaryAnyMask<m.vrclass, m.vrclass>,
                           Sched<[WriteVCompressV_MX_E, ReadVCompressV_MX_E, ReadVCompressV_MX_E]>;
      }
  }
}

multiclass VPseudoBinary<VReg RetClass,
                         VReg Op1Class,
                         DAGOperand Op2Class,
                         LMULInfo MInfo,
                         string Constraint = "",
                         int sew = 0> {
  let VLMul = MInfo.value, SEW=sew in {
    defvar suffix = !if(sew, "_" # MInfo.MX # "_E" # sew, "_" # MInfo.MX);
    def suffix : VPseudoBinaryNoMaskTU<RetClass, Op1Class, Op2Class,
                                       Constraint>;
    def suffix # "_MASK" : VPseudoBinaryMaskPolicy<RetClass, Op1Class, Op2Class,
                                                   Constraint>,
                           RISCVMaskedPseudo</*MaskOpIdx*/ 3>;
  }
}

multiclass VPseudoBinaryRoundingMode<VReg RetClass,
                                     VReg Op1Class,
                                     DAGOperand Op2Class,
                                     LMULInfo MInfo,
                                     string Constraint = "",
                                     int sew = 0,
                                     int UsesVXRM = 1> {
<<<<<<< HEAD
  let VLMul = MInfo.value in {
=======
  let VLMul = MInfo.value, SEW=sew in {
>>>>>>> 6241a64e
    defvar suffix = !if(sew, "_" # MInfo.MX # "_E" # sew, "_" # MInfo.MX);
    def suffix : VPseudoBinaryNoMaskRoundingMode<RetClass, Op1Class, Op2Class,
                                                 Constraint, UsesVXRM>;
    def suffix # "_MASK" : VPseudoBinaryMaskPolicyRoundingMode<RetClass,
                                                               Op1Class,
                                                               Op2Class,
                                                               Constraint,
                                                               UsesVXRM>,
                           RISCVMaskedPseudo</*MaskOpIdx*/ 3>;
  }
}


multiclass VPseudoBinaryM<VReg RetClass,
                          VReg Op1Class,
                          DAGOperand Op2Class,
                          LMULInfo MInfo,
                          string Constraint = ""> {
  let VLMul = MInfo.value in {
    def "_" # MInfo.MX : VPseudoBinaryMOutNoMask<RetClass, Op1Class, Op2Class,
                                                 Constraint>;
    let ForceTailAgnostic = true in
    def "_" # MInfo.MX # "_MASK" : VPseudoBinaryMOutMask<RetClass, Op1Class,
                                                         Op2Class, Constraint>,
                                   RISCVMaskedPseudo</*MaskOpIdx*/ 3>;
  }
}

multiclass VPseudoBinaryEmul<VReg RetClass,
                             VReg Op1Class,
                             DAGOperand Op2Class,
                             LMULInfo lmul,
                             LMULInfo emul,
                             string Constraint = "",
                             int sew = 0> {
  let VLMul = lmul.value, SEW=sew in {
    defvar suffix = !if(sew, "_" # lmul.MX # "_E" # sew, "_" # lmul.MX);
    def suffix # "_" # emul.MX : VPseudoBinaryNoMaskTU<RetClass, Op1Class, Op2Class,
                                                       Constraint>;
    def suffix # "_" # emul.MX # "_MASK" : VPseudoBinaryMaskPolicy<RetClass, Op1Class, Op2Class,
                                                                          Constraint>,
                                                  RISCVMaskedPseudo</*MaskOpIdx*/ 3>;
  }
}

multiclass VPseudoTiedBinary<VReg RetClass,
                             DAGOperand Op2Class,
                             LMULInfo MInfo,
                             string Constraint = ""> {
  let VLMul = MInfo.value in {
    def "_" # MInfo.MX # "_TIED": VPseudoTiedBinaryNoMask<RetClass, Op2Class,
                                                          Constraint>;
    def "_" # MInfo.MX # "_MASK_TIED" : VPseudoTiedBinaryMask<RetClass, Op2Class,
                                                         Constraint>;
  }
}

multiclass VPseudoTiedBinaryRoundingMode<VReg RetClass,
                                         DAGOperand Op2Class,
                                         LMULInfo MInfo,
                                         string Constraint = ""> {
    let VLMul = MInfo.value in {
    def "_" # MInfo.MX # "_TIED":
      VPseudoTiedBinaryNoMaskRoundingMode<RetClass, Op2Class, Constraint>;
    def "_" # MInfo.MX # "_MASK_TIED" :
      VPseudoTiedBinaryMaskRoundingMode<RetClass, Op2Class, Constraint>;
  }
}


multiclass VPseudoBinaryV_VV<LMULInfo m, string Constraint = "", int sew = 0> {
  defm _VV : VPseudoBinary<m.vrclass, m.vrclass, m.vrclass, m, Constraint, sew>;
}

multiclass VPseudoBinaryV_VV_RM<LMULInfo m, string Constraint = ""> {
  defm _VV : VPseudoBinaryRoundingMode<m.vrclass, m.vrclass, m.vrclass, m, Constraint>;
}

// Similar to VPseudoBinaryV_VV, but uses MxListF.
multiclass VPseudoBinaryFV_VV<LMULInfo m, string Constraint = "", int sew = 0> {
  defm _VV : VPseudoBinary<m.vrclass, m.vrclass, m.vrclass, m, Constraint, sew>;
}

multiclass VPseudoBinaryFV_VV_RM<LMULInfo m, string Constraint = "", int sew = 0> {
  defm _VV : VPseudoBinaryRoundingMode<m.vrclass, m.vrclass, m.vrclass, m,
                                       Constraint, sew,
                                       /* UsesVXRM = */ 0>;
}

multiclass VPseudoVGTR_VV_EEW<int eew, string Constraint = ""> {
  foreach m = MxList in {
    defvar mx = m.MX;
    foreach sew = EEWList in {
      defvar dataEMULOctuple = m.octuple;
      // emul = lmul * eew / sew
      defvar idxEMULOctuple = !srl(!mul(dataEMULOctuple, eew), !logtwo(sew));
      if !and(!ge(idxEMULOctuple, 1), !le(idxEMULOctuple, 64)) then {
        defvar emulMX = octuple_to_str<idxEMULOctuple>.ret;
        defvar emul = !cast<LMULInfo>("V_" # emulMX);
        defvar sews = SchedSEWSet<mx>.val;
        foreach e = sews in {
          defvar WriteVRGatherVV_MX_E = !cast<SchedWrite>("WriteVRGatherVV_" # mx # "_E" # e);
          defvar ReadVRGatherVV_data_MX_E = !cast<SchedRead>("ReadVRGatherVV_data_" # mx # "_E" # e);
          defvar ReadVRGatherVV_index_MX_E = !cast<SchedRead>("ReadVRGatherVV_index_" # mx # "_E" # e);
          defm _VV : VPseudoBinaryEmul<m.vrclass, m.vrclass, emul.vrclass, m, emul, Constraint, e>,
                     Sched<[WriteVRGatherVV_MX_E, ReadVRGatherVV_data_MX_E, ReadVRGatherVV_index_MX_E]>;
        }
      }
    }
  }
}

multiclass VPseudoBinaryV_VX<LMULInfo m, string Constraint = "", int sew = 0> {
  defm "_VX" : VPseudoBinary<m.vrclass, m.vrclass, GPR, m, Constraint, sew>;
}

multiclass VPseudoBinaryV_VX_RM<LMULInfo m, string Constraint = ""> {
  defm "_VX" : VPseudoBinaryRoundingMode<m.vrclass, m.vrclass, GPR, m, Constraint>;
}

multiclass VPseudoVSLD1_VX<string Constraint = ""> {
  foreach m = MxList in {
    defvar mx = m.MX;
    defvar WriteVISlide1X_MX = !cast<SchedWrite>("WriteVISlide1X_" # mx);
    defvar ReadVISlideV_MX = !cast<SchedRead>("ReadVISlideV_" # mx);
    defvar ReadVISlideX_MX = !cast<SchedRead>("ReadVISlideX_" # mx);

    defm "_VX" : VPseudoBinary<m.vrclass, m.vrclass, GPR, m, Constraint>,
                 Sched<[WriteVISlide1X_MX, ReadVISlideV_MX, ReadVISlideX_MX, ReadVMask]>;
  }
}

multiclass VPseudoBinaryV_VF<LMULInfo m, FPR_Info f, string Constraint = "", int sew = 0> {
  defm "_V" # f.FX : VPseudoBinary<m.vrclass, m.vrclass,
                                   f.fprclass, m, Constraint, sew>;
}

multiclass VPseudoBinaryV_VF_RM<LMULInfo m, FPR_Info f, string Constraint = "", int sew = 0> {
  defm "_V" # f.FX : VPseudoBinaryRoundingMode<m.vrclass, m.vrclass,
                                               f.fprclass, m, Constraint, sew,
                                               /* UsesVXRM = */ 0>;
}

multiclass VPseudoVSLD1_VF<string Constraint = ""> {
  foreach f = FPList in {
    foreach m = f.MxList in {
      defvar mx = m.MX;
      defvar WriteVFSlide1F_MX = !cast<SchedWrite>("WriteVFSlide1F_" # mx);
      defvar ReadVFSlideV_MX = !cast<SchedRead>("ReadVFSlideV_" # mx);
      defvar ReadVFSlideF_MX = !cast<SchedRead>("ReadVFSlideF_" # mx);

      defm "_V" # f.FX :
        VPseudoBinary<m.vrclass, m.vrclass, f.fprclass, m, Constraint>,
        Sched<[WriteVFSlide1F_MX, ReadVFSlideV_MX, ReadVFSlideF_MX, ReadVMask]>;
    }
  }
}

multiclass VPseudoBinaryV_VI<Operand ImmType = simm5, LMULInfo m, string Constraint = ""> {
  defm _VI : VPseudoBinary<m.vrclass, m.vrclass, ImmType, m, Constraint>;
}

multiclass VPseudoBinaryV_VI_RM<Operand ImmType = simm5, LMULInfo m, string Constraint = ""> {
  defm _VI : VPseudoBinaryRoundingMode<m.vrclass, m.vrclass, ImmType, m, Constraint>;
}

multiclass VPseudoVALU_MM {
  foreach m = MxList in {
    defvar mx = m.MX;
    defvar WriteVMALUV_MX = !cast<SchedWrite>("WriteVMALUV_" # mx);
    defvar ReadVMALUV_MX = !cast<SchedRead>("ReadVMALUV_" # mx);

    let VLMul = m.value in {
      def "_MM_" # mx : VPseudoBinaryNoMask<VR, VR, VR, "">,
                          Sched<[WriteVMALUV_MX, ReadVMALUV_MX, ReadVMALUV_MX]>;
    }
  }
}

// We use earlyclobber here due to
// * The destination EEW is smaller than the source EEW and the overlap is
//   in the lowest-numbered part of the source register group is legal.
//   Otherwise, it is illegal.
// * The destination EEW is greater than the source EEW, the source EMUL is
//   at least 1, and the overlap is in the highest-numbered part of the
//   destination register group is legal. Otherwise, it is illegal.
multiclass VPseudoBinaryW_VV<LMULInfo m> {
  defm _VV : VPseudoBinary<m.wvrclass, m.vrclass, m.vrclass, m,
                           "@earlyclobber $rd">;
}

multiclass VPseudoBinaryW_VV_RM<LMULInfo m> {
  defm _VV : VPseudoBinaryRoundingMode<m.wvrclass, m.vrclass, m.vrclass, m,
                                      "@earlyclobber $rd", /* sew = */ 0,
                                      /* UsesVXRM = */ 0>;
}

multiclass VPseudoBinaryW_VX<LMULInfo m> {
  defm "_VX" : VPseudoBinary<m.wvrclass, m.vrclass, GPR, m,
                             "@earlyclobber $rd">;
}

multiclass VPseudoBinaryW_VF<LMULInfo m, FPR_Info f> {
  defm "_V" # f.FX : VPseudoBinary<m.wvrclass, m.vrclass,
                                   f.fprclass, m,
                                   "@earlyclobber $rd">;
}

multiclass VPseudoBinaryW_VF_RM<LMULInfo m, FPR_Info f> {
  defm "_V" # f.FX : VPseudoBinaryRoundingMode<m.wvrclass, m.vrclass,
                                               f.fprclass, m,
                                               "@earlyclobber $rd",
                                               /* sew = */ 0,
                                               /* UsesVXRM = */ 0>;
}

multiclass VPseudoBinaryW_WV<LMULInfo m> {
  defm _WV : VPseudoBinary<m.wvrclass, m.wvrclass, m.vrclass, m,
                           "@earlyclobber $rd">;
  defm _WV : VPseudoTiedBinary<m.wvrclass, m.vrclass, m,
                               "@earlyclobber $rd">;
}

multiclass VPseudoBinaryW_WV_RM<LMULInfo m> {
  defm _WV : VPseudoBinaryRoundingMode<m.wvrclass, m.wvrclass, m.vrclass, m,
                                       "@earlyclobber $rd", /* sew = */ 0,
                                       /* UsesVXRM = */ 0>;
  defm _WV : VPseudoTiedBinaryRoundingMode<m.wvrclass, m.vrclass, m,
                                           "@earlyclobber $rd">;
}

multiclass VPseudoBinaryW_WX<LMULInfo m> {
  defm "_WX" : VPseudoBinary<m.wvrclass, m.wvrclass, GPR, m>;
}

multiclass VPseudoBinaryW_WF<LMULInfo m, FPR_Info f> {
  defm "_W" # f.FX : VPseudoBinary<m.wvrclass, m.wvrclass,
                                   f.fprclass, m>;
}

multiclass VPseudoBinaryW_WF_RM<LMULInfo m, FPR_Info f> {
  defm "_W" # f.FX : VPseudoBinaryRoundingMode<m.wvrclass, m.wvrclass,
                                               f.fprclass, m,
                                               /* Constraint = */ "",
                                               /* sew = */ 0,
                                               /* UsesVXRM = */ 0>;
}

// Narrowing instructions like vnsrl/vnsra/vnclip(u) don't need @earlyclobber
// if the source and destination have an LMUL<=1. This matches this overlap
// exception from the spec.
// "The destination EEW is smaller than the source EEW and the overlap is in the
//  lowest-numbered part of the source register group."
multiclass VPseudoBinaryV_WV<LMULInfo m> {
  defm _WV : VPseudoBinary<m.vrclass, m.wvrclass, m.vrclass, m,
                           !if(!ge(m.octuple, 8), "@earlyclobber $rd", "")>;
}

multiclass VPseudoBinaryV_WV_RM<LMULInfo m> {
  defm _WV : VPseudoBinaryRoundingMode<m.vrclass, m.wvrclass, m.vrclass, m,
                                       !if(!ge(m.octuple, 8),
                                       "@earlyclobber $rd", "")>;
}

multiclass VPseudoBinaryV_WX<LMULInfo m> {
  defm _WX : VPseudoBinary<m.vrclass, m.wvrclass, GPR, m,
                           !if(!ge(m.octuple, 8), "@earlyclobber $rd", "")>;
}

multiclass VPseudoBinaryV_WX_RM<LMULInfo m> {
  defm _WX : VPseudoBinaryRoundingMode<m.vrclass, m.wvrclass, GPR, m,
                                       !if(!ge(m.octuple, 8),
                                       "@earlyclobber $rd", "")>;
}

multiclass VPseudoBinaryV_WI<LMULInfo m> {
  defm _WI : VPseudoBinary<m.vrclass, m.wvrclass, uimm5, m,
                           !if(!ge(m.octuple, 8), "@earlyclobber $rd", "")>;
}

multiclass VPseudoBinaryV_WI_RM<LMULInfo m> {
  defm _WI : VPseudoBinaryRoundingMode<m.vrclass, m.wvrclass, uimm5, m,
                                       !if(!ge(m.octuple, 8),
                                       "@earlyclobber $rd", "")>;
}

// For vadc and vsbc, the instruction encoding is reserved if the destination
// vector register is v0.
// For vadc and vsbc, CarryIn == 1 and CarryOut == 0
multiclass VPseudoBinaryV_VM<LMULInfo m, bit CarryOut = 0, bit CarryIn = 1,
                             string Constraint = ""> {
  def "_VV" # !if(CarryIn, "M", "") # "_" # m.MX :
    VPseudoBinaryCarryIn<!if(CarryOut, VR,
                         !if(!and(CarryIn, !not(CarryOut)),
                             GetVRegNoV0<m.vrclass>.R, m.vrclass)),
                         m.vrclass, m.vrclass, m, CarryIn, Constraint>;
}

multiclass VPseudoTiedBinaryV_VM<LMULInfo m> {
  def "_VVM" # "_" # m.MX:
    VPseudoTiedBinaryCarryIn<GetVRegNoV0<m.vrclass>.R,
                             m.vrclass, m.vrclass, m, 1, "">;
}

multiclass VPseudoBinaryV_XM<LMULInfo m, bit CarryOut = 0, bit CarryIn = 1,
                             string Constraint = ""> {
  def "_VX" # !if(CarryIn, "M", "") # "_" # m.MX :
    VPseudoBinaryCarryIn<!if(CarryOut, VR,
                         !if(!and(CarryIn, !not(CarryOut)),
                             GetVRegNoV0<m.vrclass>.R, m.vrclass)),
                         m.vrclass, GPR, m, CarryIn, Constraint>;
}

multiclass VPseudoTiedBinaryV_XM<LMULInfo m> {
  def "_VXM" # "_" # m.MX:
    VPseudoTiedBinaryCarryIn<GetVRegNoV0<m.vrclass>.R,
                             m.vrclass, GPR, m, 1, "">;
}

multiclass VPseudoVMRG_FM {
  foreach f = FPList in {
    foreach m = f.MxList in {
      defvar mx = m.MX;
      defvar WriteVFMergeV_MX = !cast<SchedWrite>("WriteVFMergeV_" # mx);
      defvar ReadVFMergeV_MX = !cast<SchedRead>("ReadVFMergeV_" # mx);
      defvar ReadVFMergeF_MX = !cast<SchedRead>("ReadVFMergeF_" # mx);

      def "_V" # f.FX # "M_" # mx:
        VPseudoTiedBinaryCarryIn<GetVRegNoV0<m.vrclass>.R,
                                 m.vrclass, f.fprclass, m, /*CarryIn=*/1, "">,
        Sched<[WriteVFMergeV_MX, ReadVFMergeV_MX, ReadVFMergeF_MX, ReadVMask]>;
    }
  }
}

multiclass VPseudoBinaryV_IM<LMULInfo m, bit CarryOut = 0, bit CarryIn = 1,
                             string Constraint = ""> {
  def "_VI" # !if(CarryIn, "M", "") # "_" # m.MX :
    VPseudoBinaryCarryIn<!if(CarryOut, VR,
                         !if(!and(CarryIn, !not(CarryOut)),
                             GetVRegNoV0<m.vrclass>.R, m.vrclass)),
                         m.vrclass, simm5, m, CarryIn, Constraint>;
}

multiclass VPseudoTiedBinaryV_IM<LMULInfo m> {
  def "_VIM" # "_" # m.MX:
    VPseudoTiedBinaryCarryIn<GetVRegNoV0<m.vrclass>.R,
                             m.vrclass, simm5, m, 1, "">;
}

multiclass VPseudoUnaryVMV_V_X_I {
  foreach m = MxList in {
    let VLMul = m.value in {
      defvar mx = m.MX;
      defvar WriteVIMovV_MX = !cast<SchedWrite>("WriteVIMovV_" # mx);
      defvar WriteVIMovX_MX = !cast<SchedWrite>("WriteVIMovX_" # mx);
      defvar WriteVIMovI_MX = !cast<SchedWrite>("WriteVIMovI_" # mx);
      defvar ReadVIMovV_MX = !cast<SchedRead>("ReadVIMovV_" # mx);
      defvar ReadVIMovX_MX = !cast<SchedRead>("ReadVIMovX_" # mx);

      let VLMul = m.value in {
        def "_V_" # mx : VPseudoUnaryNoMask<m.vrclass, m.vrclass>,
                           Sched<[WriteVIMovV_MX, ReadVIMovV_MX]>;
        def "_X_" # mx : VPseudoUnaryNoMask<m.vrclass, GPR>,
                           Sched<[WriteVIMovX_MX, ReadVIMovX_MX]>;
        def "_I_" # mx : VPseudoUnaryNoMask<m.vrclass, simm5>,
                           Sched<[WriteVIMovI_MX]>;
      }
    }
  }
}

multiclass VPseudoVMV_F {
  foreach f = FPList in {
    foreach m = f.MxList in {
      defvar mx = m.MX;
      defvar WriteVFMovV_MX = !cast<SchedWrite>("WriteVFMovV_" # mx);
      defvar ReadVFMovF_MX = !cast<SchedRead>("ReadVFMovF_" # mx);

      let VLMul = m.value in {
        def "_" # f.FX # "_" # mx :
          VPseudoUnaryNoMask<m.vrclass, f.fprclass>,
          Sched<[WriteVFMovV_MX, ReadVFMovF_MX]>;
      }
    }
  }
}

multiclass VPseudoVCLS_V {
  foreach m = MxListF in {
    defvar mx = m.MX;
    defvar WriteVFClassV_MX = !cast<SchedWrite>("WriteVFClassV_" # mx);
    defvar ReadVFClassV_MX = !cast<SchedRead>("ReadVFClassV_" # mx);

    let VLMul = m.value in {
      def "_V_" # mx : VPseudoUnaryNoMask<m.vrclass, m.vrclass>,
                       Sched<[WriteVFClassV_MX, ReadVFClassV_MX, ReadVMask]>;
      def "_V_" # mx # "_MASK" : VPseudoUnaryMask<m.vrclass, m.vrclass>,
                                 RISCVMaskedPseudo</*MaskOpIdx*/ 2>,
                                 Sched<[WriteVFClassV_MX, ReadVFClassV_MX, ReadVMask]>;
    }
  }
}

multiclass VPseudoVSQR_V_RM {
  foreach m = MxListF in {
    defvar mx = m.MX;
    defvar sews = SchedSEWSet<m.MX, /*isF*/ 1>.val;

    let VLMul = m.value in
      foreach e = sews in {
        defvar suffix = "_" # mx # "_E" # e;
        defvar WriteVFSqrtV_MX_E = !cast<SchedWrite>("WriteVFSqrtV" # suffix);
        defvar ReadVFSqrtV_MX_E = !cast<SchedRead>("ReadVFSqrtV" # suffix);

<<<<<<< HEAD
        def "_V" # suffix : VPseudoUnaryNoMask<m.vrclass, m.vrclass>,
                            Sched<[WriteVFSqrtV_MX_E, ReadVFSqrtV_MX_E,
                                   ReadVMask]>;
        def "_V" # suffix # "_MASK" : VPseudoUnaryMask<m.vrclass, m.vrclass>,
                                      RISCVMaskedPseudo</*MaskOpIdx*/ 2>,
                                      Sched<[WriteVFSqrtV_MX_E, ReadVFSqrtV_MX_E,
                                             ReadVMask]>;
=======
        let SEW = e in {
          def "_V" # suffix : VPseudoUnaryNoMaskRoundingMode<m.vrclass, m.vrclass>,
                              Sched<[WriteVFSqrtV_MX_E, ReadVFSqrtV_MX_E,
                                     ReadVMask]>;
          def "_V" # suffix # "_MASK" : VPseudoUnaryMaskRoundingMode<m.vrclass, m.vrclass>,
                                        RISCVMaskedPseudo</*MaskOpIdx*/ 2>,
                                        Sched<[WriteVFSqrtV_MX_E, ReadVFSqrtV_MX_E,
                                               ReadVMask]>;
        }
>>>>>>> 6241a64e
      }
  }
}

multiclass VPseudoVRCP_V {
  foreach m = MxListF in {
    defvar mx = m.MX;
    defvar WriteVFRecpV_MX = !cast<SchedWrite>("WriteVFRecpV_" # mx);
    defvar ReadVFRecpV_MX = !cast<SchedRead>("ReadVFRecpV_" # mx);

    let VLMul = m.value in {
      def "_V_" # mx : VPseudoUnaryNoMask<m.vrclass, m.vrclass>,
                         Sched<[WriteVFRecpV_MX, ReadVFRecpV_MX, ReadVMask]>;
      def "_V_" # mx # "_MASK" : VPseudoUnaryMask<m.vrclass, m.vrclass>,
                                 RISCVMaskedPseudo</*MaskOpIdx*/ 2>,
                                 Sched<[WriteVFRecpV_MX, ReadVFRecpV_MX, ReadVMask]>;
    }
  }
}

<<<<<<< HEAD
multiclass PseudoVEXT_VF2 {
  defvar constraints = "@earlyclobber $rd";
  foreach m = MxListVF2 in {
=======
multiclass VPseudoVRCP_V_RM {
  foreach m = MxListF in {
>>>>>>> 6241a64e
    defvar mx = m.MX;
    defvar WriteVFRecpV_MX = !cast<SchedWrite>("WriteVFRecpV_" # mx);
    defvar ReadVFRecpV_MX = !cast<SchedRead>("ReadVFRecpV_" # mx);

    let VLMul = m.value in {
      def "_V_" # mx : VPseudoUnaryNoMaskRoundingMode<m.vrclass, m.vrclass>,
                         Sched<[WriteVFRecpV_MX, ReadVFRecpV_MX, ReadVMask]>;
      def "_V_" # mx # "_MASK" : VPseudoUnaryMaskRoundingMode<m.vrclass, m.vrclass>,
                                 RISCVMaskedPseudo</*MaskOpIdx*/ 2>,
                                 Sched<[WriteVFRecpV_MX, ReadVFRecpV_MX, ReadVMask]>;
    }
  }
}

multiclass PseudoVEXT_VF2 {
  defvar constraints = "@earlyclobber $rd";
  foreach m = MxListVF2 in {
    defvar mx = m.MX;
    defvar WriteVExtV_MX = !cast<SchedWrite>("WriteVExtV_" # mx);
    defvar ReadVExtV_MX = !cast<SchedRead>("ReadVExtV_" # mx);

    let VLMul = m.value in {
      def "_" # mx : VPseudoUnaryNoMask<m.vrclass, m.f2vrclass, constraints>,
                     Sched<[WriteVExtV_MX, ReadVExtV_MX, ReadVMask]>;
      def "_" # mx # "_MASK" :
        VPseudoUnaryMask<m.vrclass, m.f2vrclass, constraints>,
        RISCVMaskedPseudo</*MaskOpIdx*/ 2>,
        Sched<[WriteVExtV_MX, ReadVExtV_MX, ReadVMask]>;
    }
  }
}

multiclass PseudoVEXT_VF4 {
  defvar constraints = "@earlyclobber $rd";
  foreach m = MxListVF4 in {
    defvar mx = m.MX;
    defvar WriteVExtV_MX = !cast<SchedWrite>("WriteVExtV_" # mx);
    defvar ReadVExtV_MX = !cast<SchedRead>("ReadVExtV_" # mx);

    let VLMul = m.value in {
      def "_" # mx : VPseudoUnaryNoMask<m.vrclass, m.f4vrclass, constraints>,
                     Sched<[WriteVExtV_MX, ReadVExtV_MX, ReadVMask]>;
      def "_" # mx # "_MASK" :
        VPseudoUnaryMask<m.vrclass, m.f4vrclass, constraints>,
        RISCVMaskedPseudo</*MaskOpIdx*/ 2>,
        Sched<[WriteVExtV_MX, ReadVExtV_MX, ReadVMask]>;
    }
  }
}

multiclass PseudoVEXT_VF8 {
  defvar constraints = "@earlyclobber $rd";
  foreach m = MxListVF8 in {
    defvar mx = m.MX;
    defvar WriteVExtV_MX = !cast<SchedWrite>("WriteVExtV_" # mx);
    defvar ReadVExtV_MX = !cast<SchedRead>("ReadVExtV_" # mx);

    let VLMul = m.value in {
      def "_" # mx : VPseudoUnaryNoMask<m.vrclass, m.f8vrclass, constraints>,
                     Sched<[WriteVExtV_MX, ReadVExtV_MX, ReadVMask]>;
      def "_" # mx # "_MASK" :
        VPseudoUnaryMask<m.vrclass, m.f8vrclass, constraints>,
        RISCVMaskedPseudo</*MaskOpIdx*/ 2>,
        Sched<[WriteVExtV_MX, ReadVExtV_MX, ReadVMask]>;
    }
  }
}

// The destination EEW is 1 since "For the purposes of register group overlap
// constraints, mask elements have EEW=1."
// The source EEW is 8, 16, 32, or 64.
// When the destination EEW is different from source EEW, we need to use
// @earlyclobber to avoid the overlap between destination and source registers.
// We don't need @earlyclobber for LMUL<=1 since that matches this overlap
// exception from the spec
// "The destination EEW is smaller than the source EEW and the overlap is in the
//  lowest-numbered part of the source register group".
// With LMUL<=1 the source and dest occupy a single register so any overlap
// is in the lowest-numbered part.
multiclass VPseudoBinaryM_VV<LMULInfo m> {
  defm _VV : VPseudoBinaryM<VR, m.vrclass, m.vrclass, m,
                            !if(!ge(m.octuple, 16), "@earlyclobber $rd", "")>;
}

multiclass VPseudoBinaryM_VX<LMULInfo m> {
  defm "_VX" :
    VPseudoBinaryM<VR, m.vrclass, GPR, m,
                   !if(!ge(m.octuple, 16), "@earlyclobber $rd", "")>;
}

multiclass VPseudoBinaryM_VF<LMULInfo m, FPR_Info f> {
  defm "_V" # f.FX :
    VPseudoBinaryM<VR, m.vrclass, f.fprclass, m,
                   !if(!ge(m.octuple, 16), "@earlyclobber $rd", "")>;
}

multiclass VPseudoBinaryM_VI<LMULInfo m> {
  defm _VI : VPseudoBinaryM<VR, m.vrclass, simm5, m,
                            !if(!ge(m.octuple, 16), "@earlyclobber $rd", "")>;
}

multiclass VPseudoVGTR_VV_VX_VI<Operand ImmType = simm5, string Constraint = ""> {
  foreach m = MxList in {
    defvar mx = m.MX;
    defvar WriteVRGatherVX_MX = !cast<SchedWrite>("WriteVRGatherVX_" # mx);
    defvar WriteVRGatherVI_MX = !cast<SchedWrite>("WriteVRGatherVI_" # mx);
    defvar ReadVRGatherVX_data_MX = !cast<SchedRead>("ReadVRGatherVX_data_" # mx);
    defvar ReadVRGatherVX_index_MX = !cast<SchedRead>("ReadVRGatherVX_index_" # mx);
    defvar ReadVRGatherVI_data_MX = !cast<SchedRead>("ReadVRGatherVI_data_" # mx);

    defm "" : VPseudoBinaryV_VX<m, Constraint>,
              Sched<[WriteVRGatherVX_MX, ReadVRGatherVX_data_MX,
                     ReadVRGatherVX_index_MX, ReadVMask]>;
    defm "" : VPseudoBinaryV_VI<ImmType, m, Constraint>,
              Sched<[WriteVRGatherVI_MX, ReadVRGatherVI_data_MX, ReadVMask]>;

    defvar sews = SchedSEWSet<mx>.val;
    foreach e = sews in {
      defvar WriteVRGatherVV_MX_E = !cast<SchedWrite>("WriteVRGatherVV_" # mx # "_E" # e);
      defvar ReadVRGatherVV_data_MX_E = !cast<SchedRead>("ReadVRGatherVV_data_" # mx # "_E" # e);
      defvar ReadVRGatherVV_index_MX_E = !cast<SchedRead>("ReadVRGatherVV_index_" # mx # "_E" # e);
      defm "" : VPseudoBinaryV_VV<m, Constraint, e>,
                Sched<[WriteVRGatherVV_MX_E, ReadVRGatherVV_data_MX_E,
                       ReadVRGatherVV_index_MX_E, ReadVMask]>;
    }
  }
}

multiclass VPseudoVSALU_VV_VX_VI<Operand ImmType = simm5, string Constraint = ""> {
  foreach m = MxList in {
    defvar mx = m.MX;
    defvar WriteVSALUV_MX = !cast<SchedWrite>("WriteVSALUV_" # mx);
    defvar WriteVSALUX_MX = !cast<SchedWrite>("WriteVSALUX_" # mx);
    defvar WriteVSALUI_MX = !cast<SchedWrite>("WriteVSALUI_" # mx);
    defvar ReadVSALUV_MX = !cast<SchedRead>("ReadVSALUV_" # mx);
    defvar ReadVSALUX_MX = !cast<SchedRead>("ReadVSALUX_" # mx);

    defm "" : VPseudoBinaryV_VV<m, Constraint>,
              Sched<[WriteVSALUV_MX, ReadVSALUV_MX, ReadVSALUV_MX, ReadVMask]>;
    defm "" : VPseudoBinaryV_VX<m, Constraint>,
              Sched<[WriteVSALUX_MX, ReadVSALUV_MX, ReadVSALUX_MX, ReadVMask]>;
    defm "" : VPseudoBinaryV_VI<ImmType, m, Constraint>,
              Sched<[WriteVSALUI_MX, ReadVSALUV_MX, ReadVMask]>;
  }
}


multiclass VPseudoVSHT_VV_VX_VI<Operand ImmType = simm5, string Constraint = ""> {
  foreach m = MxList in {
    defvar mx = m.MX;
    defvar WriteVShiftV_MX = !cast<SchedWrite>("WriteVShiftV_" # mx);
    defvar WriteVShiftX_MX = !cast<SchedWrite>("WriteVShiftX_" # mx);
    defvar WriteVShiftI_MX = !cast<SchedWrite>("WriteVShiftI_" # mx);
    defvar ReadVShiftV_MX = !cast<SchedRead>("ReadVShiftV_" # mx);
    defvar ReadVShiftX_MX = !cast<SchedRead>("ReadVShiftX_" # mx);

    defm "" : VPseudoBinaryV_VV<m, Constraint>,
              Sched<[WriteVShiftV_MX, ReadVShiftV_MX, ReadVShiftV_MX, ReadVMask]>;
    defm "" : VPseudoBinaryV_VX<m, Constraint>,
              Sched<[WriteVShiftX_MX, ReadVShiftV_MX, ReadVShiftX_MX, ReadVMask]>;
    defm "" : VPseudoBinaryV_VI<ImmType, m, Constraint>,
              Sched<[WriteVShiftI_MX, ReadVShiftV_MX, ReadVMask]>;
  }
}

multiclass VPseudoVSSHT_VV_VX_VI_RM<Operand ImmType = simm5, string Constraint = ""> {
  foreach m = MxList in {
    defvar mx = m.MX;
    defvar WriteVSShiftV_MX = !cast<SchedWrite>("WriteVSShiftV_" # mx);
    defvar WriteVSShiftX_MX = !cast<SchedWrite>("WriteVSShiftX_" # mx);
    defvar WriteVSShiftI_MX = !cast<SchedWrite>("WriteVSShiftI_" # mx);
    defvar ReadVSShiftV_MX = !cast<SchedRead>("ReadVSShiftV_" # mx);
    defvar ReadVSShiftX_MX = !cast<SchedRead>("ReadVSShiftX_" # mx);

    defm "" : VPseudoBinaryV_VV_RM<m, Constraint>,
              Sched<[WriteVSShiftV_MX, ReadVSShiftV_MX, ReadVSShiftV_MX, ReadVMask]>;
    defm "" : VPseudoBinaryV_VX_RM<m, Constraint>,
              Sched<[WriteVSShiftX_MX, ReadVSShiftV_MX, ReadVSShiftX_MX, ReadVMask]>;
    defm "" : VPseudoBinaryV_VI_RM<ImmType, m, Constraint>,
              Sched<[WriteVSShiftI_MX, ReadVSShiftV_MX, ReadVMask]>;
  }
}

multiclass VPseudoVALU_VV_VX_VI<Operand ImmType = simm5, string Constraint = ""> {
  foreach m = MxList in {
    defvar mx = m.MX;
    defvar WriteVIALUV_MX = !cast<SchedWrite>("WriteVIALUV_" # mx);
    defvar WriteVIALUX_MX = !cast<SchedWrite>("WriteVIALUX_" # mx);
    defvar WriteVIALUI_MX = !cast<SchedWrite>("WriteVIALUI_" # mx);
    defvar ReadVIALUV_MX = !cast<SchedRead>("ReadVIALUV_" # mx);
    defvar ReadVIALUX_MX = !cast<SchedRead>("ReadVIALUX_" # mx);

    defm "" : VPseudoBinaryV_VV<m, Constraint>,
            Sched<[WriteVIALUV_MX, ReadVIALUV_MX, ReadVIALUV_MX, ReadVMask]>;
    defm "" : VPseudoBinaryV_VX<m, Constraint>,
            Sched<[WriteVIALUX_MX, ReadVIALUV_MX, ReadVIALUX_MX, ReadVMask]>;
    defm "" : VPseudoBinaryV_VI<ImmType, m, Constraint>,
            Sched<[WriteVIALUI_MX, ReadVIALUV_MX, ReadVMask]>;
  }
}

multiclass VPseudoVSALU_VV_VX {
  foreach m = MxList in {
    defvar mx = m.MX;
    defvar WriteVSALUV_MX = !cast<SchedWrite>("WriteVSALUV_" # mx);
    defvar WriteVSALUX_MX = !cast<SchedWrite>("WriteVSALUX_" # mx);
    defvar ReadVSALUV_MX = !cast<SchedRead>("ReadVSALUV_" # mx);
    defvar ReadVSALUX_MX = !cast<SchedRead>("ReadVSALUX_" # mx);

    defm "" : VPseudoBinaryV_VV<m>,
              Sched<[WriteVSALUV_MX, ReadVSALUV_MX, ReadVSALUV_MX, ReadVMask]>;
    defm "" : VPseudoBinaryV_VX<m>,
              Sched<[WriteVSALUX_MX, ReadVSALUV_MX, ReadVSALUX_MX, ReadVMask]>;
  }
}

multiclass VPseudoVSMUL_VV_VX_RM {
  foreach m = MxList in {
    defvar mx = m.MX;
    defvar WriteVSMulV_MX = !cast<SchedWrite>("WriteVSMulV_" # mx);
    defvar WriteVSMulX_MX = !cast<SchedWrite>("WriteVSMulX_" # mx);
    defvar ReadVSMulV_MX = !cast<SchedRead>("ReadVSMulV_" # mx);
    defvar ReadVSMulX_MX = !cast<SchedRead>("ReadVSMulX_" # mx);

    defm "" : VPseudoBinaryV_VV_RM<m>,
              Sched<[WriteVSMulV_MX, ReadVSMulV_MX, ReadVSMulV_MX, ReadVMask]>;
    defm "" : VPseudoBinaryV_VX_RM<m>,
              Sched<[WriteVSMulX_MX, ReadVSMulV_MX, ReadVSMulX_MX, ReadVMask]>;
  }
}

multiclass VPseudoVAALU_VV_VX_RM {
  foreach m = MxList in {
    defvar mx = m.MX;
    defvar WriteVAALUV_MX = !cast<SchedWrite>("WriteVAALUV_" # mx);
    defvar WriteVAALUX_MX = !cast<SchedWrite>("WriteVAALUX_" # mx);
    defvar ReadVAALUV_MX = !cast<SchedRead>("ReadVAALUV_" # mx);
    defvar ReadVAALUX_MX = !cast<SchedRead>("ReadVAALUX_" # mx);

    defm "" : VPseudoBinaryV_VV_RM<m>,
              Sched<[WriteVAALUV_MX, ReadVAALUV_MX, ReadVAALUV_MX, ReadVMask]>;
    defm "" : VPseudoBinaryV_VX_RM<m>,
              Sched<[WriteVAALUX_MX, ReadVAALUV_MX, ReadVAALUX_MX, ReadVMask]>;
  }
}

multiclass VPseudoVMINMAX_VV_VX {
  foreach m = MxList in {
    defvar mx = m.MX;
    defvar WriteVIMinMaxV_MX = !cast<SchedWrite>("WriteVIMinMaxV_" # mx);
    defvar WriteVIMinMaxX_MX = !cast<SchedWrite>("WriteVIMinMaxX_" # mx);
    defvar ReadVIMinMaxV_MX = !cast<SchedRead>("ReadVIMinMaxV_" # mx);
    defvar ReadVIMinMaxX_MX = !cast<SchedRead>("ReadVIMinMaxX_" # mx);

    defm "" : VPseudoBinaryV_VV<m>,
              Sched<[WriteVIMinMaxV_MX, ReadVIMinMaxV_MX, ReadVIMinMaxV_MX, ReadVMask]>;
    defm "" : VPseudoBinaryV_VX<m>,
              Sched<[WriteVIMinMaxX_MX, ReadVIMinMaxV_MX, ReadVIMinMaxX_MX, ReadVMask]>;
  }
}

multiclass VPseudoVMUL_VV_VX {
  foreach m = MxList in {
    defvar mx = m.MX;
    defvar WriteVIMulV_MX = !cast<SchedWrite>("WriteVIMulV_" # mx);
    defvar WriteVIMulX_MX = !cast<SchedWrite>("WriteVIMulX_" # mx);
    defvar ReadVIMulV_MX = !cast<SchedRead>("ReadVIMulV_" # mx);
    defvar ReadVIMulX_MX = !cast<SchedRead>("ReadVIMulX_" # mx);

    defm "" : VPseudoBinaryV_VV<m>,
              Sched<[WriteVIMulV_MX, ReadVIMulV_MX, ReadVIMulV_MX, ReadVMask]>;
    defm "" : VPseudoBinaryV_VX<m>,
              Sched<[WriteVIMulX_MX, ReadVIMulV_MX, ReadVIMulX_MX, ReadVMask]>;
  }
}

multiclass VPseudoVDIV_VV_VX {
  foreach m = MxList in {
    defvar mx = m.MX;
    defvar sews = SchedSEWSet<mx>.val;
    foreach e = sews in {
      defvar WriteVIDivV_MX_E = !cast<SchedWrite>("WriteVIDivV_" # mx # "_E" # e);
      defvar WriteVIDivX_MX_E = !cast<SchedWrite>("WriteVIDivX_" # mx # "_E" # e);
      defvar ReadVIDivV_MX_E = !cast<SchedRead>("ReadVIDivV_" # mx # "_E" # e);
      defvar ReadVIDivX_MX_E = !cast<SchedRead>("ReadVIDivX_" # mx # "_E" # e);

      defm "" : VPseudoBinaryV_VV<m, "", e>,
                Sched<[WriteVIDivV_MX_E, ReadVIDivV_MX_E, ReadVIDivV_MX_E, ReadVMask]>;
      defm "" : VPseudoBinaryV_VX<m, "", e>,
                Sched<[WriteVIDivX_MX_E, ReadVIDivV_MX_E, ReadVIDivX_MX_E, ReadVMask]>;
    }
  }
}

multiclass VPseudoVFMUL_VV_VF_RM {
  foreach m = MxListF in {
    defvar mx = m.MX;
    defvar WriteVFMulV_MX = !cast<SchedWrite>("WriteVFMulV_" # mx);
    defvar ReadVFMulV_MX = !cast<SchedRead>("ReadVFMulV_" # mx);

    defm "" : VPseudoBinaryFV_VV_RM<m>,
              Sched<[WriteVFMulV_MX, ReadVFMulV_MX, ReadVFMulV_MX, ReadVMask]>;
  }

  foreach f = FPList in {
    foreach m = f.MxList in {
      defvar mx = m.MX;
      defvar WriteVFMulF_MX = !cast<SchedWrite>("WriteVFMulF_" # mx);
      defvar ReadVFMulV_MX = !cast<SchedRead>("ReadVFMulV_" # mx);
      defvar ReadVFMulF_MX = !cast<SchedRead>("ReadVFMulF_" # mx);

      defm "" : VPseudoBinaryV_VF_RM<m, f>,
                Sched<[WriteVFMulF_MX, ReadVFMulV_MX, ReadVFMulF_MX, ReadVMask]>;
    }
  }
}

multiclass VPseudoVFDIV_VV_VF_RM {
  foreach m = MxListF in {
    defvar mx = m.MX;
    defvar sews = SchedSEWSet<mx, /*isF*/ 1>.val;
    foreach e = sews in {
      defvar WriteVFDivV_MX_E = !cast<SchedWrite>("WriteVFDivV_" # mx # "_E" # e);
      defvar ReadVFDivV_MX_E = !cast<SchedRead>("ReadVFDivV_" # mx # "_E" # e);

      defm "" : VPseudoBinaryFV_VV_RM<m, "", e>,
                Sched<[WriteVFDivV_MX_E, ReadVFDivV_MX_E, ReadVFDivV_MX_E, ReadVMask]>;
    }
  }

  foreach f = FPList in {
    foreach m = f.MxList in {
      defvar mx = m.MX;
      defvar WriteVFDivF_MX_E = !cast<SchedWrite>("WriteVFDivF_" # mx # "_E" # f.SEW);
      defvar ReadVFDivV_MX_E = !cast<SchedRead>("ReadVFDivV_" # mx # "_E" # f.SEW);
      defvar ReadVFDivF_MX_E = !cast<SchedRead>("ReadVFDivF_" # mx # "_E" # f.SEW);

      defm "" : VPseudoBinaryV_VF_RM<m, f, "", f.SEW>,
                Sched<[WriteVFDivF_MX_E, ReadVFDivV_MX_E, ReadVFDivF_MX_E, ReadVMask]>;
    }
  }
}

multiclass VPseudoVFRDIV_VF_RM {
  foreach f = FPList in {
    foreach m = f.MxList in {
      defvar mx = m.MX;
      defvar WriteVFDivF_MX_E = !cast<SchedWrite>("WriteVFDivF_" # mx # "_E" # f.SEW);
      defvar ReadVFDivV_MX_E = !cast<SchedRead>("ReadVFDivV_" # mx # "_E" # f.SEW);
      defvar ReadVFDivF_MX_E = !cast<SchedRead>("ReadVFDivF_" # mx # "_E" # f.SEW);

      defm "" : VPseudoBinaryV_VF_RM<m, f, "", f.SEW>,
                Sched<[WriteVFDivF_MX_E, ReadVFDivV_MX_E, ReadVFDivF_MX_E, ReadVMask]>;
    }
  }
}

multiclass VPseudoVALU_VV_VX {
 foreach m = MxList in {
    defvar mx = m.MX;
    defvar WriteVIALUV_MX = !cast<SchedWrite>("WriteVIALUV_" # mx);
    defvar WriteVIALUX_MX = !cast<SchedWrite>("WriteVIALUV_" # mx);
    defvar ReadVIALUV_MX = !cast<SchedRead>("ReadVIALUV_" # mx);
    defvar ReadVIALUX_MX = !cast<SchedRead>("ReadVIALUX_" # mx);

    defm "" : VPseudoBinaryV_VV<m>,
            Sched<[WriteVIALUV_MX, ReadVIALUV_MX, ReadVIALUV_MX, ReadVMask]>;
    defm "" : VPseudoBinaryV_VX<m>,
            Sched<[WriteVIALUX_MX, ReadVIALUV_MX, ReadVIALUX_MX, ReadVMask]>;
  }
}

multiclass VPseudoVSGNJ_VV_VF {
  foreach m = MxListF in {
    defvar mx = m.MX;
    defvar WriteVFSgnjV_MX = !cast<SchedWrite>("WriteVFSgnjV_" # mx);
    defvar ReadVFSgnjV_MX = !cast<SchedRead>("ReadVFSgnjV_" # mx);

    defm "" : VPseudoBinaryFV_VV<m>,
              Sched<[WriteVFSgnjV_MX, ReadVFSgnjV_MX, ReadVFSgnjV_MX, ReadVMask]>;
  }

  foreach f = FPList in {
    foreach m = f.MxList in {
      defvar mx = m.MX;
      defvar WriteVFSgnjF_MX = !cast<SchedWrite>("WriteVFSgnjF_" # mx);
      defvar ReadVFSgnjV_MX = !cast<SchedRead>("ReadVFSgnjV_" # mx);
      defvar ReadVFSgnjF_MX = !cast<SchedRead>("ReadVFSgnjF_" # mx);

      defm "" : VPseudoBinaryV_VF<m, f>,
                Sched<[WriteVFSgnjF_MX, ReadVFSgnjV_MX, ReadVFSgnjF_MX, ReadVMask]>;
    }
  }
}

multiclass VPseudoVMAX_VV_VF {
  foreach m = MxListF in {
    defvar mx = m.MX;
    defvar WriteVFMinMaxV_MX = !cast<SchedWrite>("WriteVFMinMaxV_" # mx);
    defvar ReadVFMinMaxV_MX = !cast<SchedRead>("ReadVFMinMaxV_" # mx);

    defm "" : VPseudoBinaryFV_VV<m>,
              Sched<[WriteVFMinMaxV_MX, ReadVFMinMaxV_MX, ReadVFMinMaxV_MX, ReadVMask]>;
  }

  foreach f = FPList in {
    foreach m = f.MxList in {
      defvar mx = m.MX;
      defvar WriteVFMinMaxF_MX = !cast<SchedWrite>("WriteVFMinMaxF_" # mx);
      defvar ReadVFMinMaxV_MX = !cast<SchedRead>("ReadVFMinMaxV_" # mx);
      defvar ReadVFMinMaxF_MX = !cast<SchedRead>("ReadVFMinMaxF_" # mx);

      defm "" : VPseudoBinaryV_VF<m, f>,
                Sched<[WriteVFMinMaxF_MX, ReadVFMinMaxV_MX, ReadVFMinMaxF_MX, ReadVMask]>;
    }
  }
}

multiclass VPseudoVALU_VV_VF {
  foreach m = MxListF in {
    defvar mx = m.MX;
    defvar WriteVFALUV_MX = !cast<SchedWrite>("WriteVFALUV_" # mx);
    defvar ReadVFALUV_MX = !cast<SchedRead>("ReadVFALUV_" # mx);

    defm "" : VPseudoBinaryFV_VV<m>,
              Sched<[WriteVFALUV_MX, ReadVFALUV_MX, ReadVFALUV_MX, ReadVMask]>;
  }

  foreach f = FPList in {
    foreach m = f.MxList in {
      defvar mx = m.MX;
      defvar WriteVFALUF_MX = !cast<SchedWrite>("WriteVFALUF_" # mx);
      defvar ReadVFALUV_MX = !cast<SchedRead>("ReadVFALUV_" # mx);
      defvar ReadVFALUF_MX = !cast<SchedRead>("ReadVFALUF_" # mx);
      defm "" : VPseudoBinaryV_VF<m, f>,
                Sched<[WriteVFALUF_MX, ReadVFALUV_MX, ReadVFALUF_MX, ReadVMask]>;
    }
  }
}

multiclass VPseudoVALU_VV_VF_RM {
  foreach m = MxListF in {
    defvar mx = m.MX;
    defvar WriteVFALUV_MX = !cast<SchedWrite>("WriteVFALUV_" # mx);
    defvar ReadVFALUV_MX = !cast<SchedRead>("ReadVFALUV_" # mx);

    defm "" : VPseudoBinaryFV_VV_RM<m>,
              Sched<[WriteVFALUV_MX, ReadVFALUV_MX, ReadVFALUV_MX, ReadVMask]>;
  }

  foreach f = FPList in {
    foreach m = f.MxList in {
      defvar mx = m.MX;
      defvar WriteVFALUF_MX = !cast<SchedWrite>("WriteVFALUF_" # mx);
      defvar ReadVFALUV_MX = !cast<SchedRead>("ReadVFALUV_" # mx);
      defvar ReadVFALUF_MX = !cast<SchedRead>("ReadVFALUF_" # mx);
      defm "" : VPseudoBinaryV_VF_RM<m, f>,
                Sched<[WriteVFALUF_MX, ReadVFALUV_MX, ReadVFALUF_MX, ReadVMask]>;
    }
  }
}

multiclass VPseudoVALU_VF {
  foreach f = FPList in {
    foreach m = f.MxList in {
      defvar mx = m.MX;
      defvar WriteVFALUF_MX = !cast<SchedWrite>("WriteVFALUF_" # mx);
      defvar ReadVFALUV_MX = !cast<SchedRead>("ReadVFALUV_" # mx);
      defvar ReadVFALUF_MX = !cast<SchedRead>("ReadVFALUF_" # mx);

      defm "" : VPseudoBinaryV_VF<m, f>,
                Sched<[WriteVFALUF_MX, ReadVFALUV_MX, ReadVFALUF_MX, ReadVMask]>;
    }
  }
}

multiclass VPseudoVALU_VF_RM {
  foreach f = FPList in {
    foreach m = f.MxList in {
      defvar mx = m.MX;
      defvar WriteVFALUF_MX = !cast<SchedWrite>("WriteVFALUF_" # mx);
      defvar ReadVFALUV_MX = !cast<SchedRead>("ReadVFALUV_" # mx);
      defvar ReadVFALUF_MX = !cast<SchedRead>("ReadVFALUF_" # mx);

      defm "" : VPseudoBinaryV_VF_RM<m, f>,
                Sched<[WriteVFALUF_MX, ReadVFALUV_MX, ReadVFALUF_MX, ReadVMask]>;
    }
  }
}

multiclass VPseudoVALU_VX_VI<Operand ImmType = simm5> {
  foreach m = MxList in {
    defvar mx = m.MX;
    defvar WriteVIALUX_MX = !cast<SchedWrite>("WriteVIALUX_" # mx);
    defvar WriteVIALUI_MX = !cast<SchedWrite>("WriteVIALUI_" # mx);
    defvar ReadVIALUV_MX = !cast<SchedRead>("ReadVIALUV_" # mx);
    defvar ReadVIALUX_MX = !cast<SchedRead>("ReadVIALUX_" # mx);

    defm "" : VPseudoBinaryV_VX<m>,
            Sched<[WriteVIALUX_MX, ReadVIALUV_MX, ReadVIALUX_MX, ReadVMask]>;
    defm "" : VPseudoBinaryV_VI<ImmType, m>,
            Sched<[WriteVIALUI_MX, ReadVIALUV_MX, ReadVMask]>;
  }
}

multiclass VPseudoVWALU_VV_VX {
  foreach m = MxListW in {
    defvar mx = m.MX;
    defvar WriteVIWALUV_MX = !cast<SchedWrite>("WriteVIWALUV_" # mx);
    defvar WriteVIWALUX_MX = !cast<SchedWrite>("WriteVIWALUX_" # mx);
    defvar ReadVIWALUV_MX = !cast<SchedRead>("ReadVIWALUV_" # mx);
    defvar ReadVIWALUX_MX = !cast<SchedRead>("ReadVIWALUX_" # mx);

    defm "" : VPseudoBinaryW_VV<m>,
            Sched<[WriteVIWALUV_MX, ReadVIWALUV_MX, ReadVIWALUV_MX, ReadVMask]>;
    defm "" : VPseudoBinaryW_VX<m>,
            Sched<[WriteVIWALUX_MX, ReadVIWALUV_MX, ReadVIWALUX_MX, ReadVMask]>;
  }
}

multiclass VPseudoVWMUL_VV_VX {
  foreach m = MxListW in {
    defvar mx = m.MX;
    defvar WriteVIWMulV_MX = !cast<SchedWrite>("WriteVIWMulV_" # mx);
    defvar WriteVIWMulX_MX = !cast<SchedWrite>("WriteVIWMulX_" # mx);
    defvar ReadVIWMulV_MX = !cast<SchedRead>("ReadVIWMulV_" # mx);
    defvar ReadVIWMulX_MX = !cast<SchedRead>("ReadVIWMulX_" # mx);

    defm "" : VPseudoBinaryW_VV<m>,
              Sched<[WriteVIWMulV_MX, ReadVIWMulV_MX, ReadVIWMulV_MX, ReadVMask]>;
    defm "" : VPseudoBinaryW_VX<m>,
              Sched<[WriteVIWMulX_MX, ReadVIWMulV_MX, ReadVIWMulX_MX, ReadVMask]>;
  }
}

multiclass VPseudoVWMUL_VV_VF_RM {
  foreach m = MxListFW in {
    defvar mx = m.MX;
    defvar WriteVFWMulV_MX = !cast<SchedWrite>("WriteVFWMulV_" # mx);
    defvar ReadVFWMulV_MX = !cast<SchedRead>("ReadVFWMulV_" # mx);

    defm "" : VPseudoBinaryW_VV_RM<m>,
              Sched<[WriteVFWMulV_MX, ReadVFWMulV_MX, ReadVFWMulV_MX, ReadVMask]>;
  }

  foreach f = FPListW in {
    foreach m = f.MxListFW in {
      defvar mx = m.MX;
      defvar WriteVFWMulF_MX = !cast<SchedWrite>("WriteVFWMulF_" # mx);
      defvar ReadVFWMulV_MX = !cast<SchedRead>("ReadVFWMulV_" # mx);
      defvar ReadVFWMulF_MX = !cast<SchedRead>("ReadVFWMulF_" # mx);

      defm "" : VPseudoBinaryW_VF_RM<m, f>,
                Sched<[WriteVFWMulF_MX, ReadVFWMulV_MX, ReadVFWMulF_MX, ReadVMask]>;
    }
  }
}

multiclass VPseudoVWALU_WV_WX {
  foreach m = MxListW in {
    defvar mx = m.MX;
    defvar WriteVIWALUV_MX = !cast<SchedWrite>("WriteVIWALUV_" # mx);
    defvar WriteVIWALUX_MX = !cast<SchedWrite>("WriteVIWALUX_" # mx);
    defvar ReadVIWALUV_MX = !cast<SchedRead>("ReadVIWALUV_" # mx);
    defvar ReadVIWALUX_MX = !cast<SchedRead>("ReadVIWALUX_" # mx);

    defm "" : VPseudoBinaryW_WV<m>,
              Sched<[WriteVIWALUV_MX, ReadVIWALUV_MX, ReadVIWALUV_MX, ReadVMask]>;
    defm "" : VPseudoBinaryW_WX<m>,
              Sched<[WriteVIWALUX_MX, ReadVIWALUV_MX, ReadVIWALUX_MX, ReadVMask]>;
  }
}

multiclass VPseudoVFWALU_VV_VF_RM {
  foreach m = MxListFW in {
    defvar mx = m.MX;
    defvar WriteVFWALUV_MX = !cast<SchedWrite>("WriteVFWALUV_" # mx);
    defvar ReadVFWALUV_MX = !cast<SchedRead>("ReadVFWALUV_" # mx);

    defm "" : VPseudoBinaryW_VV_RM<m>,
              Sched<[WriteVFWALUV_MX, ReadVFWALUV_MX, ReadVFWALUV_MX, ReadVMask]>;
  }

  foreach f = FPListW in {
    foreach m = f.MxListFW in {
      defvar mx = m.MX;
      defvar WriteVFWALUF_MX = !cast<SchedWrite>("WriteVFWALUF_" # mx);
      defvar ReadVFWALUV_MX = !cast<SchedRead>("ReadVFWALUV_" # mx);
      defvar ReadVFWALUF_MX = !cast<SchedRead>("ReadVFWALUF_" # mx);

      defm "" : VPseudoBinaryW_VF_RM<m, f>,
                Sched<[WriteVFWALUF_MX, ReadVFWALUV_MX, ReadVFWALUF_MX, ReadVMask]>;
    }
  }
}

multiclass VPseudoVFWALU_WV_WF_RM {
  foreach m = MxListFW in {
    defvar mx = m.MX;
    defvar WriteVFWALUV_MX = !cast<SchedWrite>("WriteVFWALUV_" # mx);
    defvar ReadVFWALUV_MX = !cast<SchedRead>("ReadVFWALUV_" # mx);

    defm "" : VPseudoBinaryW_WV_RM<m>,
              Sched<[WriteVFWALUV_MX, ReadVFWALUV_MX, ReadVFWALUV_MX, ReadVMask]>;
  }
  foreach f = FPListW in {
    foreach m = f.MxListFW in {
      defvar mx = m.MX;
      defvar WriteVFWALUF_MX = !cast<SchedWrite>("WriteVFWALUF_" # mx);
      defvar ReadVFWALUV_MX = !cast<SchedRead>("ReadVFWALUV_" # mx);
      defvar ReadVFWALUF_MX = !cast<SchedRead>("ReadVFWALUF_" # mx);

      defm "" : VPseudoBinaryW_WF_RM<m, f>,
                Sched<[WriteVFWALUF_MX, ReadVFWALUV_MX, ReadVFWALUF_MX, ReadVMask]>;
    }
  }
}

multiclass VPseudoVMRG_VM_XM_IM {
  foreach m = MxList in {
    defvar mx = m.MX;
    defvar WriteVIMergeV_MX = !cast<SchedWrite>("WriteVIMergeV_" # mx);
    defvar WriteVIMergeX_MX = !cast<SchedWrite>("WriteVIMergeX_" # mx);
    defvar WriteVIMergeI_MX = !cast<SchedWrite>("WriteVIMergeI_" # mx);
    defvar ReadVIMergeV_MX = !cast<SchedRead>("ReadVIMergeV_" # mx);
    defvar ReadVIMergeX_MX = !cast<SchedRead>("ReadVIMergeX_" # mx);

    def "_VVM" # "_" # m.MX:
      VPseudoTiedBinaryCarryIn<GetVRegNoV0<m.vrclass>.R,
                               m.vrclass, m.vrclass, m, 1, "">,
      Sched<[WriteVIMergeV_MX, ReadVIMergeV_MX, ReadVIMergeV_MX, ReadVMask]>;
    def "_VXM" # "_" # m.MX:
      VPseudoTiedBinaryCarryIn<GetVRegNoV0<m.vrclass>.R,
                               m.vrclass, GPR, m, 1, "">,
      Sched<[WriteVIMergeX_MX, ReadVIMergeV_MX, ReadVIMergeX_MX, ReadVMask]>;
    def "_VIM" # "_" # m.MX:
      VPseudoTiedBinaryCarryIn<GetVRegNoV0<m.vrclass>.R,
                               m.vrclass, simm5, m, 1, "">,
      Sched<[WriteVIMergeI_MX, ReadVIMergeV_MX, ReadVMask]>;
  }
}

multiclass VPseudoVCALU_VM_XM_IM {
  foreach m = MxList in {
    defvar mx = m.MX;
    defvar WriteVICALUV_MX = !cast<SchedWrite>("WriteVICALUV_" # mx);
    defvar WriteVICALUX_MX = !cast<SchedWrite>("WriteVICALUX_" # mx);
    defvar WriteVICALUI_MX = !cast<SchedWrite>("WriteVICALUI_" # mx);
    defvar ReadVICALUV_MX = !cast<SchedRead>("ReadVICALUV_" # mx);
    defvar ReadVICALUX_MX = !cast<SchedRead>("ReadVICALUX_" # mx);

    defm "" : VPseudoTiedBinaryV_VM<m>,
              Sched<[WriteVICALUV_MX, ReadVICALUV_MX, ReadVICALUV_MX, ReadVMask]>;
    defm "" : VPseudoTiedBinaryV_XM<m>,
              Sched<[WriteVICALUX_MX, ReadVICALUV_MX, ReadVICALUX_MX, ReadVMask]>;
    defm "" : VPseudoTiedBinaryV_IM<m>,
              Sched<[WriteVICALUI_MX, ReadVICALUV_MX, ReadVMask]>;
  }
}

multiclass VPseudoVCALU_VM_XM {
  foreach m = MxList in {
    defvar mx = m.MX;
    defvar WriteVICALUV_MX = !cast<SchedWrite>("WriteVICALUV_" # mx);
    defvar WriteVICALUX_MX = !cast<SchedWrite>("WriteVICALUX_" # mx);
    defvar ReadVICALUV_MX = !cast<SchedRead>("ReadVICALUV_" # mx);
    defvar ReadVICALUX_MX = !cast<SchedRead>("ReadVICALUX_" # mx);

    defm "" : VPseudoTiedBinaryV_VM<m>,
              Sched<[WriteVICALUV_MX, ReadVICALUV_MX, ReadVICALUV_MX, ReadVMask]>;
    defm "" : VPseudoTiedBinaryV_XM<m>,
              Sched<[WriteVICALUX_MX, ReadVICALUV_MX, ReadVICALUX_MX, ReadVMask]>;
  }
}

multiclass VPseudoVCALUM_VM_XM_IM<string Constraint> {
  foreach m = MxList in {
    defvar mx = m.MX;
    defvar WriteVICALUV_MX = !cast<SchedWrite>("WriteVICALUV_" # mx);
    defvar WriteVICALUX_MX = !cast<SchedWrite>("WriteVICALUX_" # mx);
    defvar WriteVICALUI_MX = !cast<SchedWrite>("WriteVICALUI_" # mx);
    defvar ReadVICALUV_MX = !cast<SchedRead>("ReadVICALUV_" # mx);
    defvar ReadVICALUX_MX = !cast<SchedRead>("ReadVICALUX_" # mx);

    defm "" : VPseudoBinaryV_VM<m, /*CarryOut=*/1, /*CarryIn=*/1, Constraint>,
              Sched<[WriteVICALUV_MX, ReadVICALUV_MX, ReadVICALUV_MX, ReadVMask]>;
    defm "" : VPseudoBinaryV_XM<m, /*CarryOut=*/1, /*CarryIn=*/1, Constraint>,
              Sched<[WriteVICALUX_MX, ReadVICALUV_MX, ReadVICALUX_MX, ReadVMask]>;
    defm "" : VPseudoBinaryV_IM<m, /*CarryOut=*/1, /*CarryIn=*/1, Constraint>,
              Sched<[WriteVICALUI_MX, ReadVICALUV_MX, ReadVMask]>;
  }
}

multiclass VPseudoVCALUM_VM_XM<string Constraint> {
  foreach m = MxList in {
    defvar mx = m.MX;
    defvar WriteVICALUV_MX = !cast<SchedWrite>("WriteVICALUV_" # mx);
    defvar WriteVICALUX_MX = !cast<SchedWrite>("WriteVICALUX_" # mx);
    defvar ReadVICALUV_MX = !cast<SchedRead>("ReadVICALUV_" # mx);
    defvar ReadVICALUX_MX = !cast<SchedRead>("ReadVICALUX_" # mx);

    defm "" : VPseudoBinaryV_VM<m, /*CarryOut=*/1, /*CarryIn=*/1, Constraint>,
              Sched<[WriteVICALUV_MX, ReadVICALUV_MX, ReadVICALUV_MX, ReadVMask]>;
    defm "" : VPseudoBinaryV_XM<m, /*CarryOut=*/1, /*CarryIn=*/1, Constraint>,
              Sched<[WriteVICALUX_MX, ReadVICALUV_MX, ReadVICALUX_MX, ReadVMask]>;
  }
}

multiclass VPseudoVCALUM_V_X_I<string Constraint> {
  foreach m = MxList in {
    defvar mx = m.MX;
    defvar WriteVICALUV_MX = !cast<SchedWrite>("WriteVICALUV_" # mx);
    defvar WriteVICALUX_MX = !cast<SchedWrite>("WriteVICALUX_" # mx);
    defvar WriteVICALUI_MX = !cast<SchedWrite>("WriteVICALUI_" # mx);
    defvar ReadVICALUV_MX = !cast<SchedRead>("ReadVICALUV_" # mx);
    defvar ReadVICALUX_MX = !cast<SchedRead>("ReadVICALUX_" # mx);

    defm "" : VPseudoBinaryV_VM<m, /*CarryOut=*/1, /*CarryIn=*/0, Constraint>,
              Sched<[WriteVICALUV_MX, ReadVICALUV_MX, ReadVICALUV_MX]>;
    defm "" : VPseudoBinaryV_XM<m, /*CarryOut=*/1, /*CarryIn=*/0, Constraint>,
              Sched<[WriteVICALUX_MX, ReadVICALUV_MX, ReadVICALUX_MX]>;
    defm "" : VPseudoBinaryV_IM<m, /*CarryOut=*/1, /*CarryIn=*/0, Constraint>,
              Sched<[WriteVICALUI_MX, ReadVICALUV_MX]>;
  }
}

multiclass VPseudoVCALUM_V_X<string Constraint> {
  foreach m = MxList in {
    defvar mx = m.MX;
    defvar WriteVICALUV_MX = !cast<SchedWrite>("WriteVICALUV_" # mx);
    defvar WriteVICALUX_MX = !cast<SchedWrite>("WriteVICALUX_" # mx);
    defvar ReadVICALUV_MX = !cast<SchedRead>("ReadVICALUV_" # mx);
    defvar ReadVICALUX_MX = !cast<SchedRead>("ReadVICALUX_" # mx);

    defm "" : VPseudoBinaryV_VM<m, /*CarryOut=*/1, /*CarryIn=*/0, Constraint>,
              Sched<[WriteVICALUV_MX, ReadVICALUV_MX, ReadVICALUV_MX]>;
    defm "" : VPseudoBinaryV_XM<m, /*CarryOut=*/1, /*CarryIn=*/0, Constraint>,
              Sched<[WriteVICALUX_MX, ReadVICALUV_MX, ReadVICALUX_MX]>;
  }
}

multiclass VPseudoVNCLP_WV_WX_WI_RM {
  foreach m = MxListW in {
    defvar mx = m.MX;
    defvar WriteVNClipV_MX = !cast<SchedWrite>("WriteVNClipV_" # mx);
    defvar WriteVNClipX_MX = !cast<SchedWrite>("WriteVNClipX_" # mx);
    defvar WriteVNClipI_MX = !cast<SchedWrite>("WriteVNClipI_" # mx);
    defvar ReadVNClipV_MX = !cast<SchedRead>("ReadVNClipV_" # mx);
    defvar ReadVNClipX_MX = !cast<SchedRead>("ReadVNClipX_" # mx);

    defm "" : VPseudoBinaryV_WV_RM<m>,
              Sched<[WriteVNClipV_MX, ReadVNClipV_MX, ReadVNClipV_MX, ReadVMask]>;
    defm "" : VPseudoBinaryV_WX_RM<m>,
              Sched<[WriteVNClipX_MX, ReadVNClipV_MX, ReadVNClipX_MX, ReadVMask]>;
    defm "" : VPseudoBinaryV_WI_RM<m>,
              Sched<[WriteVNClipI_MX, ReadVNClipV_MX, ReadVMask]>;
  }
}

multiclass VPseudoVNSHT_WV_WX_WI {
  foreach m = MxListW in {
    defvar mx = m.MX;
    defvar WriteVNShiftV_MX = !cast<SchedWrite>("WriteVNShiftV_" # mx);
    defvar WriteVNShiftX_MX = !cast<SchedWrite>("WriteVNShiftX_" # mx);
    defvar WriteVNShiftI_MX = !cast<SchedWrite>("WriteVNShiftI_" # mx);
    defvar ReadVNShiftV_MX = !cast<SchedRead>("ReadVNShiftV_" # mx);
    defvar ReadVNShiftX_MX = !cast<SchedRead>("ReadVNShiftX_" # mx);

    defm "" : VPseudoBinaryV_WV<m>,
              Sched<[WriteVNShiftV_MX, ReadVNShiftV_MX, ReadVNShiftV_MX, ReadVMask]>;
    defm "" : VPseudoBinaryV_WX<m>,
              Sched<[WriteVNShiftX_MX, ReadVNShiftV_MX, ReadVNShiftX_MX, ReadVMask]>;
    defm "" : VPseudoBinaryV_WI<m>,
              Sched<[WriteVNShiftI_MX, ReadVNShiftV_MX, ReadVMask]>;
  }
}

multiclass VPseudoTernary<VReg RetClass,
                          RegisterClass Op1Class,
                          DAGOperand Op2Class,
                          LMULInfo MInfo,
                          string Constraint = ""> {
  let VLMul = MInfo.value in {
    def "_" # MInfo.MX : VPseudoTernaryNoMask<RetClass, Op1Class, Op2Class, Constraint>;
    def "_" # MInfo.MX # "_MASK" : VPseudoBinaryMask<RetClass, Op1Class, Op2Class, Constraint>;
  }
}

multiclass VPseudoTernaryNoMaskNoPolicy<VReg RetClass,
                                        RegisterClass Op1Class,
                                        DAGOperand Op2Class,
                                        LMULInfo MInfo,
                                        string Constraint = ""> {
  let VLMul = MInfo.value in {
    def "_" # MInfo.MX : VPseudoTernaryNoMask<RetClass, Op1Class, Op2Class, Constraint>;
    def "_" # MInfo.MX # "_MASK" : VPseudoBinaryMaskPolicy<RetClass, Op1Class, Op2Class,
                                                           Constraint>;
  }
}

multiclass VPseudoTernaryWithTailPolicy<VReg RetClass,
                                          RegisterClass Op1Class,
                                          DAGOperand Op2Class,
                                          LMULInfo MInfo,
                                          int sew,
                                          string Constraint = "",
                                          bit Commutable = 0> {
  let VLMul = MInfo.value in {
    defvar mx = MInfo.MX;
    let isCommutable = Commutable in
    def "_" # mx # "_E" # sew : VPseudoTernaryNoMaskWithPolicy<RetClass, Op1Class, Op2Class, Constraint>;
    def "_" # mx # "_E" # sew # "_MASK" : VPseudoTernaryMaskPolicy<RetClass, Op1Class, Op2Class, Constraint>;
  }
}

multiclass VPseudoTernaryWithTailPolicyRoundingMode<VReg RetClass,
                                          RegisterClass Op1Class,
                                          DAGOperand Op2Class,
                                          LMULInfo MInfo,
                                          int sew,
                                          string Constraint = "",
                                          bit Commutable = 0> {
  let VLMul = MInfo.value in {
    defvar mx = MInfo.MX;
    let isCommutable = Commutable in
    def "_" # mx # "_E" # sew
        : VPseudoTernaryNoMaskWithPolicyRoundingMode<RetClass, Op1Class, 
                                                     Op2Class, Constraint>;
    def "_" # mx # "_E" # sew # "_MASK"
        : VPseudoTernaryMaskPolicyRoundingMode<RetClass, Op1Class,
                                               Op2Class, Constraint>;
  }
}

multiclass VPseudoTernaryWithPolicy<VReg RetClass,
                                    RegisterClass Op1Class,
                                    DAGOperand Op2Class,
                                    LMULInfo MInfo,
                                    string Constraint = "",
                                    bit Commutable = 0> {
  let VLMul = MInfo.value in {
    let isCommutable = Commutable in
    def "_" # MInfo.MX : VPseudoTernaryNoMaskWithPolicy<RetClass, Op1Class, Op2Class, Constraint>;
    def "_" # MInfo.MX # "_MASK" : VPseudoBinaryMaskPolicy<RetClass, Op1Class, Op2Class, Constraint>,
                                   RISCVMaskedPseudo</*MaskOpIdx*/ 3>;
<<<<<<< HEAD
=======
  }
}

multiclass VPseudoTernaryWithPolicyRoundingMode<VReg RetClass,
                                                RegisterClass Op1Class,
                                                DAGOperand Op2Class,
                                                LMULInfo MInfo,
                                                string Constraint = "",
                                                bit Commutable = 0> {
  let VLMul = MInfo.value in {
    let isCommutable = Commutable in
    def "_" # MInfo.MX :
        VPseudoTernaryNoMaskWithPolicyRoundingMode<RetClass, Op1Class,
                                                   Op2Class, Constraint>;
    def "_" # MInfo.MX # "_MASK" :
        VPseudoBinaryMaskPolicyRoundingMode<RetClass, Op1Class,
                                            Op2Class, Constraint,
                                            /* UsesVXRM = */ 0>,
                                   RISCVMaskedPseudo</*MaskOpIdx*/ 3>;
>>>>>>> 6241a64e
  }
}

multiclass VPseudoTernaryV_VV_AAXA<LMULInfo m, string Constraint = ""> {
  defm _VV : VPseudoTernaryWithPolicy<m.vrclass, m.vrclass, m.vrclass, m,
                                      Constraint, /*Commutable*/1>;
}

multiclass VPseudoTernaryV_VV_AAXA_RM<LMULInfo m, string Constraint = ""> {
  defm _VV : VPseudoTernaryWithPolicyRoundingMode<m.vrclass, m.vrclass, m.vrclass, m,
                                                  Constraint, /*Commutable*/1>;
}

multiclass VPseudoTernaryV_VX_AAXA<LMULInfo m, string Constraint = ""> {
  defm "_VX" : VPseudoTernaryWithPolicy<m.vrclass, GPR, m.vrclass, m,
                                        Constraint, /*Commutable*/1>;
}

multiclass VPseudoTernaryV_VF_AAXA<LMULInfo m, FPR_Info f, string Constraint = ""> {
  defm "_V" # f.FX : VPseudoTernaryWithPolicy<m.vrclass, f.fprclass,
                                              m.vrclass, m, Constraint,
                                              /*Commutable*/1>;
}

multiclass VPseudoTernaryV_VF_AAXA_RM<LMULInfo m, FPR_Info f, string Constraint = ""> {
  defm "_V" # f.FX : VPseudoTernaryWithPolicyRoundingMode<m.vrclass, f.fprclass,
                                                          m.vrclass, m, Constraint,
                                                          /*Commutable*/1>;
}

multiclass VPseudoTernaryW_VV<LMULInfo m> {
  defvar constraint = "@earlyclobber $rd";
  defm _VV : VPseudoTernaryWithPolicy<m.wvrclass, m.vrclass, m.vrclass, m,
                                      constraint>;
}

multiclass VPseudoTernaryW_VV_RM<LMULInfo m> {
  defvar constraint = "@earlyclobber $rd";
  defm _VV : VPseudoTernaryWithPolicyRoundingMode<m.wvrclass, m.vrclass, m.vrclass, m,
                                                  constraint>;
}

multiclass VPseudoTernaryW_VX<LMULInfo m> {
  defvar constraint = "@earlyclobber $rd";
  defm "_VX" : VPseudoTernaryWithPolicy<m.wvrclass, GPR, m.vrclass, m,
                                        constraint>;
}

multiclass VPseudoTernaryW_VF<LMULInfo m, FPR_Info f> {
  defvar constraint = "@earlyclobber $rd";
  defm "_V" # f.FX : VPseudoTernaryWithPolicy<m.wvrclass, f.fprclass,
                                              m.vrclass, m, constraint>;
}

multiclass VPseudoTernaryW_VF_RM<LMULInfo m, FPR_Info f> {
  defvar constraint = "@earlyclobber $rd";
  defm "_V" # f.FX : VPseudoTernaryWithPolicyRoundingMode<m.wvrclass, f.fprclass,
                                                          m.vrclass, m, constraint>;
}

multiclass VPseudoVSLDVWithPolicy<VReg RetClass,
                                  RegisterClass Op1Class,
                                  DAGOperand Op2Class,
                                  LMULInfo MInfo,
                                  string Constraint = ""> {
  let VLMul = MInfo.value in {
    def "_" # MInfo.MX : VPseudoTernaryNoMaskWithPolicy<RetClass, Op1Class, Op2Class, Constraint>;
    def "_" # MInfo.MX # "_MASK" : VPseudoBinaryMaskPolicy<RetClass, Op1Class, Op2Class, Constraint>,
                                   RISCVMaskedPseudo</*MaskOpIdx*/ 3>;
  }
}

multiclass VPseudoVSLDV_VX<LMULInfo m, string Constraint = ""> {
  defm _VX : VPseudoVSLDVWithPolicy<m.vrclass, m.vrclass, GPR, m, Constraint>;
}

multiclass VPseudoVSLDV_VI<Operand ImmType = simm5, LMULInfo m, string Constraint = ""> {
  defm _VI : VPseudoVSLDVWithPolicy<m.vrclass, m.vrclass, ImmType, m, Constraint>;
}

multiclass VPseudoVMAC_VV_VX_AAXA<string Constraint = ""> {
  foreach m = MxList in {
    defvar mx = m.MX;
    defvar WriteVIMulAddV_MX = !cast<SchedWrite>("WriteVIMulAddV_" # mx);
    defvar WriteVIMulAddX_MX = !cast<SchedWrite>("WriteVIMulAddX_" # mx);
    defvar ReadVIMulAddV_MX = !cast<SchedRead>("ReadVIMulAddV_" # mx);
    defvar ReadVIMulAddX_MX = !cast<SchedRead>("ReadVIMulAddX_" # mx);

    defm "" : VPseudoTernaryV_VV_AAXA<m, Constraint>,
              Sched<[WriteVIMulAddV_MX, ReadVIMulAddV_MX, ReadVIMulAddV_MX,
                     ReadVIMulAddV_MX, ReadVMask]>;
    defm "" : VPseudoTernaryV_VX_AAXA<m, Constraint>,
              Sched<[WriteVIMulAddX_MX, ReadVIMulAddV_MX, ReadVIMulAddV_MX,
                     ReadVIMulAddX_MX, ReadVMask]>;
  }
}

multiclass VPseudoVMAC_VV_VF_AAXA<string Constraint = ""> {
  foreach m = MxListF in {
    defvar mx = m.MX;
    defvar WriteVFMulAddV_MX = !cast<SchedWrite>("WriteVFMulAddV_" # mx);
    defvar ReadVFMulAddV_MX = !cast<SchedRead>("ReadVFMulAddV_" # mx);

    defm "" : VPseudoTernaryV_VV_AAXA<m, Constraint>,
              Sched<[WriteVFMulAddV_MX, ReadVFMulAddV_MX, ReadVFMulAddV_MX, ReadVFMulAddV_MX, ReadVMask]>;
  }

  foreach f = FPList in {
    foreach m = f.MxList in {
      defvar mx = m.MX;
      defvar WriteVFMulAddF_MX = !cast<SchedWrite>("WriteVFMulAddF_" # mx);
      defvar ReadVFMulAddV_MX = !cast<SchedRead>("ReadVFMulAddV_" # mx);
      defvar ReadVFMulAddF_MX = !cast<SchedRead>("ReadVFMulAddF_" # mx);

      defm "" : VPseudoTernaryV_VF_AAXA<m, f, Constraint>,
                Sched<[WriteVFMulAddF_MX, ReadVFMulAddV_MX, ReadVFMulAddV_MX, ReadVFMulAddF_MX, ReadVMask]>;
    }
  }
}

multiclass VPseudoVMAC_VV_VF_AAXA_RM<string Constraint = ""> {
  foreach m = MxListF in {
    defvar mx = m.MX;
    defvar WriteVFMulAddV_MX = !cast<SchedWrite>("WriteVFMulAddV_" # mx);
    defvar ReadVFMulAddV_MX = !cast<SchedRead>("ReadVFMulAddV_" # mx);

    defm "" : VPseudoTernaryV_VV_AAXA_RM<m, Constraint>,
              Sched<[WriteVFMulAddV_MX, ReadVFMulAddV_MX, ReadVFMulAddV_MX, ReadVFMulAddV_MX, ReadVMask]>;
  }

  foreach f = FPList in {
    foreach m = f.MxList in {
      defvar mx = m.MX;
      defvar WriteVFMulAddF_MX = !cast<SchedWrite>("WriteVFMulAddF_" # mx);
      defvar ReadVFMulAddV_MX = !cast<SchedRead>("ReadVFMulAddV_" # mx);
      defvar ReadVFMulAddF_MX = !cast<SchedRead>("ReadVFMulAddF_" # mx);

      defm "" : VPseudoTernaryV_VF_AAXA_RM<m, f, Constraint>,
                Sched<[WriteVFMulAddF_MX, ReadVFMulAddV_MX, ReadVFMulAddV_MX, ReadVFMulAddF_MX, ReadVMask]>;
    }
  }
}

multiclass VPseudoVSLD_VX_VI<Operand ImmType = simm5, string Constraint = ""> {
  foreach m = MxList in {
    defvar mx = m.MX;
    defvar WriteVISlideX_MX = !cast<SchedWrite>("WriteVISlideX_" # mx);
    defvar WriteVISlideI_MX = !cast<SchedWrite>("WriteVISlideI_" # mx);
    defvar ReadVISlideV_MX = !cast<SchedRead>("ReadVISlideV_" # mx);
    defvar ReadVISlideX_MX = !cast<SchedRead>("ReadVISlideX_" # mx);

    defm "" : VPseudoVSLDV_VX<m, Constraint>,
              Sched<[WriteVISlideX_MX, ReadVISlideV_MX, ReadVISlideV_MX,
                     ReadVISlideX_MX, ReadVMask]>;
    defm "" : VPseudoVSLDV_VI<ImmType, m, Constraint>,
              Sched<[WriteVISlideI_MX, ReadVISlideV_MX, ReadVISlideV_MX, ReadVMask]>;
  }
}

multiclass VPseudoVWMAC_VV_VX {
  foreach m = MxListW in {
    defvar mx = m.MX;
    defvar WriteVIWMulAddV_MX = !cast<SchedWrite>("WriteVIWMulAddV_" # mx);
    defvar WriteVIWMulAddX_MX = !cast<SchedWrite>("WriteVIWMulAddX_" # mx);
    defvar ReadVIWMulAddV_MX = !cast<SchedRead>("ReadVIWMulAddV_" # mx);
    defvar ReadVIWMulAddX_MX = !cast<SchedRead>("ReadVIWMulAddX_" # mx);

    defm "" : VPseudoTernaryW_VV<m>,
              Sched<[WriteVIWMulAddV_MX, ReadVIWMulAddV_MX, ReadVIWMulAddV_MX,
                     ReadVIWMulAddV_MX, ReadVMask]>;
    defm "" : VPseudoTernaryW_VX<m>,
              Sched<[WriteVIWMulAddX_MX, ReadVIWMulAddV_MX, ReadVIWMulAddV_MX,
                     ReadVIWMulAddX_MX, ReadVMask]>;
  }
}

multiclass VPseudoVWMAC_VX {
  foreach m = MxListW in {
    defvar mx = m.MX;
    defvar WriteVIWMulAddX_MX = !cast<SchedWrite>("WriteVIWMulAddX_" # mx);
    defvar ReadVIWMulAddV_MX= !cast<SchedRead>("ReadVIWMulAddV_" # mx);
    defvar ReadVIWMulAddX_MX = !cast<SchedRead>("ReadVIWMulAddX_" # mx);

    defm "" : VPseudoTernaryW_VX<m>,
              Sched<[WriteVIWMulAddX_MX, ReadVIWMulAddV_MX, ReadVIWMulAddV_MX,
                     ReadVIWMulAddX_MX, ReadVMask]>;
  }
}

multiclass VPseudoVWMAC_VV_VF_RM {
  foreach m = MxListFW in {
    defvar mx = m.MX;
    defvar WriteVFWMulAddV_MX = !cast<SchedWrite>("WriteVFWMulAddV_" # mx);
    defvar ReadVFWMulAddV_MX = !cast<SchedRead>("ReadVFWMulAddV_" # mx);

    defm "" : VPseudoTernaryW_VV_RM<m>,
              Sched<[WriteVFWMulAddV_MX, ReadVFWMulAddV_MX,
                     ReadVFWMulAddV_MX, ReadVFWMulAddV_MX, ReadVMask]>;
  }

  foreach f = FPListW in {
    foreach m = f.MxListFW in {
      defvar mx = m.MX;
      defvar WriteVFWMulAddF_MX = !cast<SchedWrite>("WriteVFWMulAddF_" # mx);
      defvar ReadVFWMulAddV_MX = !cast<SchedRead>("ReadVFWMulAddV_" # mx);
      defvar ReadVFWMulAddF_MX = !cast<SchedRead>("ReadVFWMulAddF_" # mx);

      defm "" : VPseudoTernaryW_VF_RM<m, f>,
                Sched<[WriteVFWMulAddF_MX, ReadVFWMulAddV_MX,
                       ReadVFWMulAddV_MX, ReadVFWMulAddF_MX, ReadVMask]>;
    }
  }
}

multiclass VPseudoVCMPM_VV_VX_VI {
  foreach m = MxList in {
    defvar mx = m.MX;
    defvar WriteVICmpV_MX = !cast<SchedWrite>("WriteVICmpV_" # mx);
    defvar WriteVICmpX_MX = !cast<SchedWrite>("WriteVICmpX_" # mx);
    defvar WriteVICmpI_MX = !cast<SchedWrite>("WriteVICmpI_" # mx);
    defvar ReadVICmpV_MX = !cast<SchedRead>("ReadVICmpV_" # mx);
    defvar ReadVICmpX_MX = !cast<SchedRead>("ReadVICmpX_" # mx);

    defm "" : VPseudoBinaryM_VV<m>,
              Sched<[WriteVICmpV_MX, ReadVICmpV_MX, ReadVICmpV_MX, ReadVMask]>;
    defm "" : VPseudoBinaryM_VX<m>,
              Sched<[WriteVICmpX_MX, ReadVICmpV_MX, ReadVICmpX_MX, ReadVMask]>;
    defm "" : VPseudoBinaryM_VI<m>,
              Sched<[WriteVICmpI_MX, ReadVICmpV_MX, ReadVMask]>;
  }
}

multiclass VPseudoVCMPM_VV_VX {
  foreach m = MxList in {
    defvar mx = m.MX;
    defvar WriteVICmpV_MX = !cast<SchedWrite>("WriteVICmpV_" # mx);
    defvar WriteVICmpX_MX = !cast<SchedWrite>("WriteVICmpX_" # mx);
    defvar ReadVICmpV_MX = !cast<SchedRead>("ReadVICmpV_" # mx);
    defvar ReadVICmpX_MX = !cast<SchedRead>("ReadVICmpX_" # mx);

    defm "" : VPseudoBinaryM_VV<m>,
              Sched<[WriteVICmpV_MX, ReadVICmpV_MX, ReadVICmpV_MX, ReadVMask]>;
    defm "" : VPseudoBinaryM_VX<m>,
              Sched<[WriteVICmpX_MX, ReadVICmpV_MX, ReadVICmpX_MX, ReadVMask]>;
  }
}

multiclass VPseudoVCMPM_VV_VF {
  foreach m = MxListF in {
    defvar mx = m.MX;
    defvar WriteVFCmpV_MX = !cast<SchedWrite>("WriteVFCmpV_" # mx);
    defvar ReadVFCmpV_MX = !cast<SchedRead>("ReadVFCmpV_" # mx);

    defm "" : VPseudoBinaryM_VV<m>,
              Sched<[WriteVFCmpV_MX, ReadVFCmpV_MX, ReadVFCmpV_MX, ReadVMask]>;
  }

  foreach f = FPList in {
    foreach m = f.MxList in {
      defvar mx = m.MX;
      defvar WriteVFCmpF_MX = !cast<SchedWrite>("WriteVFCmpF_" # mx);
      defvar ReadVFCmpV_MX = !cast<SchedRead>("ReadVFCmpV_" # mx);
      defvar ReadVFCmpF_MX = !cast<SchedRead>("ReadVFCmpF_" # mx);

      defm "" : VPseudoBinaryM_VF<m, f>,
                Sched<[WriteVFCmpF_MX, ReadVFCmpV_MX, ReadVFCmpF_MX, ReadVMask]>;
    }
  }
}

multiclass VPseudoVCMPM_VF {
  foreach f = FPList in {
    foreach m = f.MxList in {
      defvar mx = m.MX;
      defvar WriteVFCmpF_MX = !cast<SchedWrite>("WriteVFCmpF_" # mx);
      defvar ReadVFCmpV_MX = !cast<SchedRead>("ReadVFCmpV_" # mx);
      defvar ReadVFCmpF_MX = !cast<SchedRead>("ReadVFCmpF_" # mx);

      defm "" : VPseudoBinaryM_VF<m, f>,
                Sched<[WriteVFCmpF_MX, ReadVFCmpV_MX, ReadVFCmpF_MX, ReadVMask]>;
    }
  }
}

multiclass VPseudoVCMPM_VX_VI {
  foreach m = MxList in {
    defvar mx = m.MX;
    defvar WriteVICmpX_MX = !cast<SchedWrite>("WriteVICmpX_" # mx);
    defvar WriteVICmpI_MX = !cast<SchedWrite>("WriteVICmpI_" # mx);
    defvar ReadVICmpV_MX = !cast<SchedRead>("ReadVICmpV_" # mx);
    defvar ReadVICmpX_MX = !cast<SchedRead>("ReadVICmpX_" # mx);

    defm "" : VPseudoBinaryM_VX<m>,
              Sched<[WriteVICmpX_MX, ReadVICmpV_MX, ReadVICmpX_MX, ReadVMask]>;
    defm "" : VPseudoBinaryM_VI<m>,
              Sched<[WriteVICmpI_MX, ReadVICmpV_MX, ReadVMask]>;
  }
}

multiclass VPseudoVRED_VS {
  foreach m = MxList in {
    defvar mx = m.MX;
    foreach e = SchedSEWSet<mx>.val in {
      defvar WriteVIRedV_From_MX_E = !cast<SchedWrite>("WriteVIRedV_From_" # mx # "_E" # e);
      defm _VS : VPseudoTernaryWithTailPolicy<V_M1.vrclass, m.vrclass, V_M1.vrclass, m, e>,
                 Sched<[WriteVIRedV_From_MX_E, ReadVIRedV, ReadVIRedV, ReadVIRedV,
                        ReadVMask]>;
    }
  }
}

multiclass VPseudoVREDMINMAX_VS {
  foreach m = MxList in {
    defvar mx = m.MX;
    foreach e = SchedSEWSet<mx>.val in {
      defvar WriteVIRedMinMaxV_From_MX_E = !cast<SchedWrite>("WriteVIRedMinMaxV_From_" # mx # "_E" # e);
      defm _VS : VPseudoTernaryWithTailPolicy<V_M1.vrclass, m.vrclass, V_M1.vrclass, m, e>,
                 Sched<[WriteVIRedMinMaxV_From_MX_E, ReadVIRedV, ReadVIRedV,
                        ReadVIRedV, ReadVMask]>;
    }
  }
}

multiclass VPseudoVWRED_VS {
  foreach m = MxListWRed in {
    defvar mx = m.MX;
    foreach e = SchedSEWSet<mx, /*isF*/ 0, /*isWidening*/ 1>.val in {
      defvar WriteVIWRedV_From_MX_E = !cast<SchedWrite>("WriteVIWRedV_From_" # mx # "_E" # e);
      defm _VS : VPseudoTernaryWithTailPolicy<V_M1.vrclass, m.vrclass, V_M1.vrclass, m, e>,
                 Sched<[WriteVIWRedV_From_MX_E, ReadVIWRedV, ReadVIWRedV,
                        ReadVIWRedV, ReadVMask]>;
    }
  }
}

multiclass VPseudoVFRED_VS_RM {
  foreach m = MxListF in {
    defvar mx = m.MX;
    foreach e = SchedSEWSet<mx, /*isF*/ 1>.val in {
      defvar WriteVFRedV_From_MX_E = !cast<SchedWrite>("WriteVFRedV_From_" # mx # "_E" # e);
      defm _VS
          : VPseudoTernaryWithTailPolicyRoundingMode<V_M1.vrclass, m.vrclass, 
                                                     V_M1.vrclass, m, e>,
                 Sched<[WriteVFRedV_From_MX_E, ReadVFRedV, ReadVFRedV, ReadVFRedV,
                        ReadVMask]>;
    }
  }
}

multiclass VPseudoVFREDMINMAX_VS {
<<<<<<< HEAD
  foreach m = MxListF in {
    defvar mx = m.MX;
    foreach e = SchedSEWSet<mx, /*isF*/ 1>.val in {
      defvar WriteVFRedMinMaxV_From_MX_E = !cast<SchedWrite>("WriteVFRedMinMaxV_From_" # mx # "_E" # e);
      defm _VS : VPseudoTernaryWithTailPolicy<V_M1.vrclass, m.vrclass, V_M1.vrclass, m, e>,
                 Sched<[WriteVFRedMinMaxV_From_MX_E, ReadVFRedV, ReadVFRedV, ReadVFRedV,
                        ReadVMask]>;
    }
  }
}

multiclass VPseudoVFREDO_VS {
=======
>>>>>>> 6241a64e
  foreach m = MxListF in {
    defvar mx = m.MX;
    foreach e = SchedSEWSet<mx, /*isF*/ 1>.val in {
      defvar WriteVFRedMinMaxV_From_MX_E = !cast<SchedWrite>("WriteVFRedMinMaxV_From_" # mx # "_E" # e);
      defm _VS : VPseudoTernaryWithTailPolicy<V_M1.vrclass, m.vrclass, V_M1.vrclass, m, e>,
                 Sched<[WriteVFRedMinMaxV_From_MX_E, ReadVFRedV, ReadVFRedV, ReadVFRedV,
                        ReadVMask]>;
    }
  }
}

multiclass VPseudoVFREDO_VS_RM {
  foreach m = MxListF in {
    defvar mx = m.MX;
    foreach e = SchedSEWSet<mx, /*isF*/ 1>.val in {
      defvar WriteVFRedOV_From_MX_E = !cast<SchedWrite>("WriteVFRedOV_From_" # mx # "_E" # e);
      defm _VS : VPseudoTernaryWithTailPolicyRoundingMode<V_M1.vrclass, m.vrclass,
                                                          V_M1.vrclass, m, e>,
                 Sched<[WriteVFRedOV_From_MX_E, ReadVFRedOV, ReadVFRedOV,
                        ReadVFRedOV, ReadVMask]>;
    }
  }
}

multiclass VPseudoVFWRED_VS_RM {
  foreach m = MxListFWRed in {
    defvar mx = m.MX;
    foreach e = SchedSEWSet<mx, /*isF*/ 1, /*isWidening*/ 1>.val in {
      defvar WriteVFWRedV_From_MX_E = !cast<SchedWrite>("WriteVFWRedV_From_" # mx # "_E" # e);
      defm _VS
          : VPseudoTernaryWithTailPolicyRoundingMode<V_M1.vrclass, m.vrclass,
                                                     V_M1.vrclass, m, e>,
                 Sched<[WriteVFWRedV_From_MX_E, ReadVFWRedV, ReadVFWRedV,
                        ReadVFWRedV, ReadVMask]>;
    }
  }
}

multiclass VPseudoConversion<VReg RetClass,
                             VReg Op1Class,
                             LMULInfo MInfo,
                             string Constraint = ""> {
  let VLMul = MInfo.value in {
    def "_" # MInfo.MX : VPseudoUnaryNoMask<RetClass, Op1Class, Constraint>;
    def "_" # MInfo.MX # "_MASK" : VPseudoUnaryMask<RetClass, Op1Class,
                                                    Constraint>,
<<<<<<< HEAD
=======
                                   RISCVMaskedPseudo</*MaskOpIdx*/ 2>;
  }
}

multiclass VPseudoConversionRoundingMode<VReg RetClass,
                             VReg Op1Class,
                             LMULInfo MInfo,
                             string Constraint = ""> {
  let VLMul = MInfo.value in {
    def "_" # MInfo.MX : VPseudoUnaryNoMaskRoundingMode<RetClass, Op1Class, Constraint>;
    def "_" # MInfo.MX # "_MASK" : VPseudoUnaryMaskRoundingMode<RetClass, Op1Class,
                                                                Constraint>,
>>>>>>> 6241a64e
                                   RISCVMaskedPseudo</*MaskOpIdx*/ 2>;
  }
}


multiclass VPseudoConversionRM<VReg RetClass,
                               VReg Op1Class,
                               LMULInfo MInfo,
                               string Constraint = ""> {
  let VLMul = MInfo.value in {
    def "_" # MInfo.MX : VPseudoUnaryNoMask_FRM<RetClass, Op1Class,
                                                        Constraint>;
    def "_" # MInfo.MX # "_MASK" : VPseudoUnaryMask_FRM<RetClass, Op1Class,
                                                        Constraint>,
                                   RISCVMaskedPseudo</*MaskOpIdx*/ 2>;
  }
}

multiclass VPseudoConversionNoExcept<VReg RetClass,
                                     VReg Op1Class,
                                     LMULInfo MInfo,
                                     string Constraint = ""> {
  let VLMul = MInfo.value in {
    def "_" # MInfo.MX # "_MASK" : VPseudoUnaryMask_NoExcept<RetClass, Op1Class, Constraint>;
  }
}

multiclass VPseudoVCVTI_V {
  foreach m = MxListF in {
    defvar mx = m.MX;
    defvar WriteVFCvtFToIV_MX = !cast<SchedWrite>("WriteVFCvtFToIV_" # mx);
    defvar ReadVFCvtFToIV_MX = !cast<SchedRead>("ReadVFCvtFToIV_" # mx);

    defm _V : VPseudoConversion<m.vrclass, m.vrclass, m>,
              Sched<[WriteVFCvtFToIV_MX, ReadVFCvtFToIV_MX, ReadVMask]>;
  }
}

multiclass VPseudoVCVTI_V_RM {
  foreach m = MxListF in {
    defvar mx = m.MX;
    defvar WriteVFCvtFToIV_MX = !cast<SchedWrite>("WriteVFCvtFToIV_" # mx);
    defvar ReadVFCvtFToIV_MX = !cast<SchedRead>("ReadVFCvtFToIV_" # mx);

    defm _V : VPseudoConversionRoundingMode<m.vrclass, m.vrclass, m>,
              Sched<[WriteVFCvtFToIV_MX, ReadVFCvtFToIV_MX, ReadVMask]>;
  }
}

multiclass VPseudoVCVTI_RM_V {
  foreach m = MxListF in {
    defvar mx = m.MX;
    defvar WriteVFCvtFToIV_MX = !cast<SchedWrite>("WriteVFCvtFToIV_" # mx);
    defvar ReadVFCvtFToIV_MX = !cast<SchedRead>("ReadVFCvtFToIV_" # mx);

    defm _V : VPseudoConversionRM<m.vrclass, m.vrclass, m>,
              Sched<[WriteVFCvtFToIV_MX, ReadVFCvtFToIV_MX, ReadVMask]>;
  }
}

multiclass VPseudoVFROUND_NOEXCEPT_V {
  foreach m = MxListF in {
    defvar mx = m.MX;
    defvar WriteVFCvtFToIV_MX = !cast<SchedWrite>("WriteVFCvtFToIV_" # mx);
    defvar ReadVFCvtFToIV_MX = !cast<SchedRead>("ReadVFCvtFToIV_" # mx);

    defm _V : VPseudoConversionNoExcept<m.vrclass, m.vrclass, m>,
              Sched<[WriteVFCvtFToIV_MX, ReadVFCvtFToIV_MX, ReadVMask]>;
  }
}

multiclass VPseudoVCVTF_V_RM {
  foreach m = MxListF in {
    defvar mx = m.MX;
    defvar WriteVFCvtIToFV_MX = !cast<SchedWrite>("WriteVFCvtIToFV_" # mx);
    defvar ReadVFCvtIToFV_MX = !cast<SchedRead>("ReadVFCvtIToFV_" # mx);

    defm _V : VPseudoConversionRoundingMode<m.vrclass, m.vrclass, m>,
              Sched<[WriteVFCvtIToFV_MX, ReadVFCvtIToFV_MX, ReadVMask]>;
  }
}

multiclass VPseudoVCVTF_RM_V {
  foreach m = MxListF in {
    defvar mx = m.MX;
    defvar WriteVFCvtIToFV_MX = !cast<SchedWrite>("WriteVFCvtIToFV_" # mx);
    defvar ReadVFCvtIToFV_MX = !cast<SchedRead>("ReadVFCvtIToFV_" # mx);

    defm _V : VPseudoConversionRM<m.vrclass, m.vrclass, m>,
              Sched<[WriteVFCvtIToFV_MX, ReadVFCvtIToFV_MX, ReadVMask]>;
  }
}

multiclass VPseudoConversionW_V {
  defvar constraint = "@earlyclobber $rd";
  foreach m = MxListW in
    defm _V : VPseudoConversion<m.wvrclass, m.vrclass, m, constraint>;
}

multiclass VPseudoVWCVTI_V {
  defvar constraint = "@earlyclobber $rd";
  foreach m = MxListFW in {
    defvar mx = m.MX;
    defvar WriteVFWCvtFToIV_MX = !cast<SchedWrite>("WriteVFWCvtFToIV_" # mx);
    defvar ReadVFWCvtFToIV_MX = !cast<SchedRead>("ReadVFWCvtFToIV_" # mx);

    defm _V : VPseudoConversion<m.wvrclass, m.vrclass, m, constraint>,
              Sched<[WriteVFWCvtFToIV_MX, ReadVFWCvtFToIV_MX, ReadVMask]>;
  }
}

multiclass VPseudoVWCVTI_V_RM {
  defvar constraint = "@earlyclobber $rd";
  foreach m = MxListFW in {
    defvar mx = m.MX;
    defvar WriteVFWCvtFToIV_MX = !cast<SchedWrite>("WriteVFWCvtFToIV_" # mx);
    defvar ReadVFWCvtFToIV_MX = !cast<SchedRead>("ReadVFWCvtFToIV_" # mx);

    defm _V : VPseudoConversionRoundingMode<m.wvrclass, m.vrclass, m, constraint>,
              Sched<[WriteVFWCvtFToIV_MX, ReadVFWCvtFToIV_MX, ReadVMask]>;
  }
}

multiclass VPseudoVWCVTI_RM_V {
  defvar constraint = "@earlyclobber $rd";
  foreach m = MxListFW in {
    defvar mx = m.MX;
    defvar WriteVFWCvtFToIV_MX = !cast<SchedWrite>("WriteVFWCvtFToIV_" # mx);
    defvar ReadVFWCvtFToIV_MX = !cast<SchedRead>("ReadVFWCvtFToIV_" # mx);

    defm _V : VPseudoConversionRM<m.wvrclass, m.vrclass, m, constraint>,
              Sched<[WriteVFWCvtFToIV_MX, ReadVFWCvtFToIV_MX, ReadVMask]>;
  }
}

<<<<<<< HEAD
=======
multiclass VPseudoVWCVTF_V {
  defvar constraint = "@earlyclobber $rd";
  foreach m = MxListW in {
    defvar mx = m.MX;
    defvar WriteVFWCvtIToFV_MX = !cast<SchedWrite>("WriteVFWCvtIToFV_" # mx);
    defvar ReadVFWCvtIToFV_MX = !cast<SchedRead>("ReadVFWCvtIToFV_" # mx);

    defm _V : VPseudoConversion<m.wvrclass, m.vrclass, m, constraint>,
              Sched<[WriteVFWCvtIToFV_MX, ReadVFWCvtIToFV_MX, ReadVMask]>;
  }
}

>>>>>>> 6241a64e
multiclass VPseudoVWCVTD_V {
  defvar constraint = "@earlyclobber $rd";
  foreach m = MxListFW in {
    defvar mx = m.MX;
    defvar WriteVFWCvtFToFV_MX = !cast<SchedWrite>("WriteVFWCvtFToFV_" # mx);
    defvar ReadVFWCvtFToFV_MX = !cast<SchedRead>("ReadVFWCvtFToFV_" # mx);

    defm _V : VPseudoConversion<m.wvrclass, m.vrclass, m, constraint>,
              Sched<[WriteVFWCvtFToFV_MX, ReadVFWCvtFToFV_MX, ReadVMask]>;
  }
}

multiclass VPseudoVNCVTI_W {
  defvar constraint = "@earlyclobber $rd";
  foreach m = MxListW in {
    defvar mx = m.MX;
    defvar WriteVFNCvtFToIV_MX = !cast<SchedWrite>("WriteVFNCvtFToIV_" # mx);
    defvar ReadVFNCvtFToIV_MX = !cast<SchedRead>("ReadVFNCvtFToIV_" # mx);

    defm _W : VPseudoConversion<m.vrclass, m.wvrclass, m, constraint>,
              Sched<[WriteVFNCvtFToIV_MX, ReadVFNCvtFToIV_MX, ReadVMask]>;
  }
}

multiclass VPseudoVNCVTI_W_RM {
  defvar constraint = "@earlyclobber $rd";
  foreach m = MxListW in {
    defvar mx = m.MX;
    defvar WriteVFNCvtFToIV_MX = !cast<SchedWrite>("WriteVFNCvtFToIV_" # mx);
    defvar ReadVFNCvtFToIV_MX = !cast<SchedRead>("ReadVFNCvtFToIV_" # mx);

    defm _W : VPseudoConversionRoundingMode<m.vrclass, m.wvrclass, m, constraint>,
              Sched<[WriteVFNCvtFToIV_MX, ReadVFNCvtFToIV_MX, ReadVMask]>;
  }
}

multiclass VPseudoVNCVTI_RM_W {
  defvar constraint = "@earlyclobber $rd";
  foreach m = MxListW in {
    defvar mx = m.MX;
    defvar WriteVFNCvtFToIV_MX = !cast<SchedWrite>("WriteVFNCvtFToIV_" # mx);
    defvar ReadVFNCvtFToIV_MX = !cast<SchedRead>("ReadVFNCvtFToIV_" # mx);

    defm _W : VPseudoConversionRM<m.vrclass, m.wvrclass, m, constraint>,
              Sched<[WriteVFNCvtFToIV_MX, ReadVFNCvtFToIV_MX, ReadVMask]>;
  }
}

multiclass VPseudoVNCVTF_W_RM {
  defvar constraint = "@earlyclobber $rd";
  foreach m = MxListFW in {
    defvar mx = m.MX;
    defvar WriteVFNCvtIToFV_MX = !cast<SchedWrite>("WriteVFNCvtIToFV_" # mx);
    defvar ReadVFNCvtIToFV_MX = !cast<SchedRead>("ReadVFNCvtIToFV_" # mx);

    defm _W : VPseudoConversionRoundingMode<m.vrclass, m.wvrclass, m, constraint>,
              Sched<[WriteVFNCvtIToFV_MX, ReadVFNCvtIToFV_MX, ReadVMask]>;
  }
}

multiclass VPseudoVNCVTF_RM_W {
  defvar constraint = "@earlyclobber $rd";
  foreach m = MxListFW in {
    defvar mx = m.MX;
    defvar WriteVFNCvtIToFV_MX = !cast<SchedWrite>("WriteVFNCvtIToFV_" # mx);
    defvar ReadVFNCvtIToFV_MX = !cast<SchedRead>("ReadVFNCvtIToFV_" # mx);

    defm _W : VPseudoConversionRM<m.vrclass, m.wvrclass, m, constraint>,
              Sched<[WriteVFNCvtIToFV_MX, ReadVFNCvtIToFV_MX, ReadVMask]>;
  }
}

multiclass VPseudoVNCVTD_W {
  defvar constraint = "@earlyclobber $rd";
  foreach m = MxListFW in {
    defvar mx = m.MX;
    defvar WriteVFNCvtFToFV_MX = !cast<SchedWrite>("WriteVFNCvtFToFV_" # mx);
    defvar ReadVFNCvtFToFV_MX = !cast<SchedRead>("ReadVFNCvtFToFV_" # mx);

    defm _W : VPseudoConversion<m.vrclass, m.wvrclass, m, constraint>,
              Sched<[WriteVFNCvtFToFV_MX, ReadVFNCvtFToFV_MX, ReadVMask]>;
  }
}

multiclass VPseudoVNCVTD_W_RM {
  defvar constraint = "@earlyclobber $rd";
  foreach m = MxListFW in {
    defvar mx = m.MX;
    defvar WriteVFNCvtFToFV_MX = !cast<SchedWrite>("WriteVFNCvtFToFV_" # mx);
    defvar ReadVFNCvtFToFV_MX = !cast<SchedRead>("ReadVFNCvtFToFV_" # mx);

    defm _W : VPseudoConversionRoundingMode<m.vrclass, m.wvrclass, m, constraint>,
              Sched<[WriteVFNCvtFToFV_MX, ReadVFNCvtFToFV_MX, ReadVMask]>;
  }
}

multiclass VPseudoUSSegLoad {
  foreach eew = EEWList in {
    foreach lmul = MxSet<eew>.m in {
      defvar LInfo = lmul.MX;
      let VLMul = lmul.value, SEW=eew in {
        foreach nf = NFSet<lmul>.L in {
          defvar vreg = SegRegClass<lmul, nf>.RC;
          def nf # "E" # eew # "_V_" # LInfo :
            VPseudoUSSegLoadNoMask<vreg, eew, nf>, VLSEGSched<nf, eew, LInfo>;
          def nf # "E" # eew # "_V_" # LInfo # "_MASK" :
            VPseudoUSSegLoadMask<vreg, eew, nf>, VLSEGSched<nf, eew, LInfo>;
        }
      }
    }
  }
}

multiclass VPseudoUSSegLoadFF {
  foreach eew = EEWList in {
    foreach lmul = MxSet<eew>.m in {
      defvar LInfo = lmul.MX;
      let VLMul = lmul.value, SEW=eew in {
        foreach nf = NFSet<lmul>.L in {
          defvar vreg = SegRegClass<lmul, nf>.RC;
          def nf # "E" # eew # "FF_V_" # LInfo :
            VPseudoUSSegLoadFFNoMask<vreg, eew, nf>, VLSEGFFSched<nf, eew, LInfo>;
          def nf # "E" # eew # "FF_V_" # LInfo # "_MASK" :
            VPseudoUSSegLoadFFMask<vreg, eew, nf>, VLSEGFFSched<nf, eew, LInfo>;
        }
      }
    }
  }
}

multiclass VPseudoSSegLoad {
  foreach eew = EEWList in {
    foreach lmul = MxSet<eew>.m in {
      defvar LInfo = lmul.MX;
      let VLMul = lmul.value, SEW=eew in {
        foreach nf = NFSet<lmul>.L in {
          defvar vreg = SegRegClass<lmul, nf>.RC;
          def nf # "E" # eew # "_V_" # LInfo : VPseudoSSegLoadNoMask<vreg, eew, nf>,
                                               VLSSEGSched<nf, eew, LInfo>;
          def nf # "E" # eew # "_V_" # LInfo # "_MASK" : VPseudoSSegLoadMask<vreg, eew, nf>,
                                                         VLSSEGSched<nf, eew, LInfo>;
        }
      }
    }
  }
}

multiclass VPseudoISegLoad<bit Ordered> {
  foreach idxEEW = EEWList in {
    foreach dataEEW = EEWList in {
      foreach dataEMUL = MxSet<dataEEW>.m in {
        defvar dataEMULOctuple = dataEMUL.octuple;
        // Calculate emul = eew * lmul / sew
        defvar idxEMULOctuple = !srl(!mul(idxEEW, dataEMULOctuple), !logtwo(dataEEW));
        if !and(!ge(idxEMULOctuple, 1), !le(idxEMULOctuple, 64)) then {
          defvar DataLInfo = dataEMUL.MX;
          defvar IdxLInfo = octuple_to_str<idxEMULOctuple>.ret;
          defvar idxEMUL = !cast<LMULInfo>("V_" # IdxLInfo);
          defvar DataVreg = dataEMUL.vrclass;
          defvar IdxVreg = idxEMUL.vrclass;
          defvar Order = !if(Ordered, "O", "U");
          let VLMul = dataEMUL.value in {
            foreach nf = NFSet<dataEMUL>.L in {
              defvar Vreg = SegRegClass<dataEMUL, nf>.RC;
              def nf # "EI" # idxEEW # "_V_" # IdxLInfo # "_" # DataLInfo :
                VPseudoISegLoadNoMask<Vreg, IdxVreg, idxEEW, idxEMUL.value,
                                      nf, Ordered>,
                VLXSEGSched<nf, dataEEW, Order, DataLInfo>;
              def nf # "EI" # idxEEW # "_V_" # IdxLInfo # "_" # DataLInfo # "_MASK" :
                VPseudoISegLoadMask<Vreg, IdxVreg, idxEEW, idxEMUL.value,
                                    nf, Ordered>,
                VLXSEGSched<nf, dataEEW, Order, DataLInfo>;
            }
          }
        }
      }
    }
  }
}

multiclass VPseudoUSSegStore {
  foreach eew = EEWList in {
    foreach lmul = MxSet<eew>.m in {
      defvar LInfo = lmul.MX;
      let VLMul = lmul.value, SEW=eew in {
        foreach nf = NFSet<lmul>.L in {
          defvar vreg = SegRegClass<lmul, nf>.RC;
          def nf # "E" # eew # "_V_" # LInfo : VPseudoUSSegStoreNoMask<vreg, eew, nf>,
                                               VSSEGSched<nf, eew, LInfo>;
          def nf # "E" # eew # "_V_" # LInfo # "_MASK" : VPseudoUSSegStoreMask<vreg, eew, nf>,
                                                         VSSEGSched<nf, eew, LInfo>;
        }
      }
    }
  }
}

multiclass VPseudoSSegStore {
  foreach eew = EEWList in {
    foreach lmul = MxSet<eew>.m in {
      defvar LInfo = lmul.MX;
      let VLMul = lmul.value, SEW=eew in {
        foreach nf = NFSet<lmul>.L in {
          defvar vreg = SegRegClass<lmul, nf>.RC;
          def nf # "E" # eew # "_V_" # LInfo : VPseudoSSegStoreNoMask<vreg, eew, nf>,
                                               VSSSEGSched<nf, eew, LInfo>;
          def nf # "E" # eew # "_V_" # LInfo # "_MASK" : VPseudoSSegStoreMask<vreg, eew, nf>,
                                                         VSSSEGSched<nf, eew, LInfo>;
        }
      }
    }
  }
}

multiclass VPseudoISegStore<bit Ordered> {
  foreach idxEEW = EEWList in {
    foreach dataEEW = EEWList in {
      foreach dataEMUL = MxSet<dataEEW>.m in {
        defvar dataEMULOctuple = dataEMUL.octuple;
        // Calculate emul = eew * lmul / sew
        defvar idxEMULOctuple = !srl(!mul(idxEEW, dataEMULOctuple), !logtwo(dataEEW));
        if !and(!ge(idxEMULOctuple, 1), !le(idxEMULOctuple, 64)) then {
          defvar DataLInfo = dataEMUL.MX;
          defvar IdxLInfo = octuple_to_str<idxEMULOctuple>.ret;
          defvar idxEMUL = !cast<LMULInfo>("V_" # IdxLInfo);
          defvar DataVreg = dataEMUL.vrclass;
          defvar IdxVreg = idxEMUL.vrclass;
          defvar Order = !if(Ordered, "O", "U");
          let VLMul = dataEMUL.value in {
            foreach nf = NFSet<dataEMUL>.L in {
              defvar Vreg = SegRegClass<dataEMUL, nf>.RC;
              def nf # "EI" # idxEEW # "_V_" # IdxLInfo # "_" # DataLInfo :
                VPseudoISegStoreNoMask<Vreg, IdxVreg, idxEEW, idxEMUL.value,
                                       nf, Ordered>,
                VSXSEGSched<nf, idxEEW, Order, DataLInfo>;
              def nf # "EI" # idxEEW # "_V_" # IdxLInfo # "_" # DataLInfo # "_MASK" :
                VPseudoISegStoreMask<Vreg, IdxVreg, idxEEW, idxEMUL.value,
                                     nf, Ordered>,
                VSXSEGSched<nf, idxEEW, Order, DataLInfo>;
            }
          }
        }
      }
    }
  }
}

//===----------------------------------------------------------------------===//
// Helpers to define the intrinsic patterns.
//===----------------------------------------------------------------------===//

class VPatUnaryNoMask<string intrinsic_name,
                      string inst,
                      string kind,
                      ValueType result_type,
                      ValueType op2_type,
                      int log2sew,
                      LMULInfo vlmul,
                      VReg result_reg_class,
                      VReg op2_reg_class,
                      bit isSEWAware = 0> :
  Pat<(result_type (!cast<Intrinsic>(intrinsic_name)
                   (result_type result_reg_class:$merge),
                   (op2_type op2_reg_class:$rs2),
                   VLOpFrag)),
                   (!cast<Instruction>(
                      !if(isSEWAware,
                          inst#"_"#kind#"_"#vlmul.MX#"_E"#!shl(1, log2sew),
                          inst#"_"#kind#"_"#vlmul.MX))
<<<<<<< HEAD
                   (result_type result_reg_class:$merge),
                   (op2_type op2_reg_class:$rs2),
                   GPR:$vl, log2sew, TU_MU)>;
=======
                   (result_type result_reg_class:$merge),
                   (op2_type op2_reg_class:$rs2),
                   GPR:$vl, log2sew, TU_MU)>;

class VPatUnaryNoMaskRoundingMode<string intrinsic_name,
                                  string inst,
                                  string kind,
                                  ValueType result_type,
                                  ValueType op2_type,
                                  int log2sew,
                                  LMULInfo vlmul,
                                  VReg result_reg_class,
                                  VReg op2_reg_class,
                                  bit isSEWAware = 0> :
  Pat<(result_type (!cast<Intrinsic>(intrinsic_name)
                   (result_type result_reg_class:$merge),
                   (op2_type op2_reg_class:$rs2),
                   (XLenVT timm:$round),
                   VLOpFrag)),
                   (!cast<Instruction>(
                      !if(isSEWAware,
                          inst#"_"#kind#"_"#vlmul.MX#"_E"#!shl(1, log2sew),
                          inst#"_"#kind#"_"#vlmul.MX))
                   (result_type result_reg_class:$merge),
                   (op2_type op2_reg_class:$rs2),
                   (XLenVT timm:$round),
                   GPR:$vl, log2sew, TU_MU)>;

>>>>>>> 6241a64e

class VPatUnaryMask<string intrinsic_name,
                    string inst,
                    string kind,
                    ValueType result_type,
                    ValueType op2_type,
                    ValueType mask_type,
                    int log2sew,
                    LMULInfo vlmul,
                    VReg result_reg_class,
                    VReg op2_reg_class,
                    bit isSEWAware = 0> :
<<<<<<< HEAD
=======
  Pat<(result_type (!cast<Intrinsic>(intrinsic_name#"_mask")
                   (result_type result_reg_class:$merge),
                   (op2_type op2_reg_class:$rs2),
                   (mask_type V0),
                   VLOpFrag, (XLenVT timm:$policy))),
                   (!cast<Instruction>(
                      !if(isSEWAware,
                          inst#"_"#kind#"_"#vlmul.MX#"_E"#!shl(1, log2sew)#"_MASK",
                          inst#"_"#kind#"_"#vlmul.MX#"_MASK"))
                   (result_type result_reg_class:$merge),
                   (op2_type op2_reg_class:$rs2),
                   (mask_type V0), GPR:$vl, log2sew, (XLenVT timm:$policy))>;

class VPatUnaryMaskRoundingMode<string intrinsic_name,
                                string inst,
                                string kind,
                                ValueType result_type,
                                ValueType op2_type,
                                ValueType mask_type,
                                int log2sew,
                                LMULInfo vlmul,
                                VReg result_reg_class,
                                VReg op2_reg_class,
                                bit isSEWAware = 0> :
>>>>>>> 6241a64e
  Pat<(result_type (!cast<Intrinsic>(intrinsic_name#"_mask")
                   (result_type result_reg_class:$merge),
                   (op2_type op2_reg_class:$rs2),
                   (mask_type V0),
                   (XLenVT timm:$round),
                   VLOpFrag, (XLenVT timm:$policy))),
                   (!cast<Instruction>(
                      !if(isSEWAware,
                          inst#"_"#kind#"_"#vlmul.MX#"_E"#!shl(1, log2sew)#"_MASK",
                          inst#"_"#kind#"_"#vlmul.MX#"_MASK"))
                   (result_type result_reg_class:$merge),
                   (op2_type op2_reg_class:$rs2),
                   (mask_type V0),
                   (XLenVT timm:$round),
                   GPR:$vl, log2sew, (XLenVT timm:$policy))>;


class VPatMaskUnaryNoMask<string intrinsic_name,
                          string inst,
                          MTypeInfo mti> :
  Pat<(mti.Mask (!cast<Intrinsic>(intrinsic_name)
                (mti.Mask VR:$rs2),
                VLOpFrag)),
                (!cast<Instruction>(inst#"_M_"#mti.BX)
                (mti.Mask (IMPLICIT_DEF)),
                (mti.Mask VR:$rs2),
                GPR:$vl, mti.Log2SEW, TU_MU)>;

class VPatMaskUnaryMask<string intrinsic_name,
                        string inst,
                        MTypeInfo mti> :
  Pat<(mti.Mask (!cast<Intrinsic>(intrinsic_name#"_mask")
                (mti.Mask VR:$merge),
                (mti.Mask VR:$rs2),
                (mti.Mask V0),
                VLOpFrag)),
                (!cast<Instruction>(inst#"_M_"#mti.BX#"_MASK")
                (mti.Mask VR:$merge),
                (mti.Mask VR:$rs2),
                (mti.Mask V0), GPR:$vl, mti.Log2SEW, TU_MU)>;

class VPatUnaryAnyMask<string intrinsic,
                       string inst,
                       string kind,
                       ValueType result_type,
                       ValueType op1_type,
                       ValueType mask_type,
                       int log2sew,
                       LMULInfo vlmul,
                       VReg result_reg_class,
                       VReg op1_reg_class> :
  Pat<(result_type (!cast<Intrinsic>(intrinsic)
                   (result_type result_reg_class:$merge),
                   (op1_type op1_reg_class:$rs1),
                   (mask_type VR:$rs2),
                   VLOpFrag)),
                   (!cast<Instruction>(inst#"_"#kind#"_"#vlmul.MX#"_E"#!shl(1, log2sew))
                   (result_type result_reg_class:$merge),
                   (op1_type op1_reg_class:$rs1),
                   (mask_type VR:$rs2),
                   GPR:$vl, log2sew)>;

class VPatBinaryM<string intrinsic_name,
                  string inst,
                  ValueType result_type,
                  ValueType op1_type,
                  ValueType op2_type,
                  int sew,
                  VReg op1_reg_class,
                  DAGOperand op2_kind> :
  Pat<(result_type (!cast<Intrinsic>(intrinsic_name)
                   (op1_type op1_reg_class:$rs1),
                   (op2_type op2_kind:$rs2),
                   VLOpFrag)),
                   (!cast<Instruction>(inst)
                   (op1_type op1_reg_class:$rs1),
                   (op2_type op2_kind:$rs2),
                   GPR:$vl, sew)>;

class VPatBinaryNoMaskTU<string intrinsic_name,
                         string inst,
                         ValueType result_type,
                         ValueType op1_type,
                         ValueType op2_type,
                         int sew,
                         VReg result_reg_class,
                         VReg op1_reg_class,
                         DAGOperand op2_kind> :
  Pat<(result_type (!cast<Intrinsic>(intrinsic_name)
                   (result_type result_reg_class:$merge),
                   (op1_type op1_reg_class:$rs1),
                   (op2_type op2_kind:$rs2),
                   VLOpFrag)),
                   (!cast<Instruction>(inst)
                   (result_type result_reg_class:$merge),
                   (op1_type op1_reg_class:$rs1),
                   (op2_type op2_kind:$rs2),
                   GPR:$vl, sew, TU_MU)>;

class VPatBinaryNoMaskRoundingMode<string intrinsic_name,
                                   string inst,
                                   ValueType result_type,
                                   ValueType op1_type,
                                   ValueType op2_type,
                                   int sew,
                                   VReg op1_reg_class,
                                   DAGOperand op2_kind> :
  Pat<(result_type (!cast<Intrinsic>(intrinsic_name)
                   (result_type (undef)),
                   (op1_type op1_reg_class:$rs1),
                   (op2_type op2_kind:$rs2),
                   (XLenVT timm:$round),
                   VLOpFrag)),
                   (!cast<Instruction>(inst)
                   (result_type (IMPLICIT_DEF)),
                   (op1_type op1_reg_class:$rs1),
                   (op2_type op2_kind:$rs2),
                   (XLenVT timm:$round),
                   GPR:$vl, sew, TA_MA)>;

class VPatBinaryNoMaskTURoundingMode<string intrinsic_name,
                                     string inst,
                                     ValueType result_type,
                                     ValueType op1_type,
                                     ValueType op2_type,
                                     int sew,
                                     VReg result_reg_class,
                                     VReg op1_reg_class,
                                     DAGOperand op2_kind> :
  Pat<(result_type (!cast<Intrinsic>(intrinsic_name)
                   (result_type result_reg_class:$merge),
                   (op1_type op1_reg_class:$rs1),
                   (op2_type op2_kind:$rs2),
                   (XLenVT timm:$round),
                   VLOpFrag)),
                   (!cast<Instruction>(inst)
                   (result_type result_reg_class:$merge),
                   (op1_type op1_reg_class:$rs1),
                   (op2_type op2_kind:$rs2),
                   (XLenVT timm:$round),
                   GPR:$vl, sew, TU_MU)>;


// Same as above but source operands are swapped.
class VPatBinaryNoMaskSwapped<string intrinsic_name,
                              string inst,
                              ValueType result_type,
                              ValueType op1_type,
                              ValueType op2_type,
                              int sew,
                              VReg op1_reg_class,
                              DAGOperand op2_kind> :
  Pat<(result_type (!cast<Intrinsic>(intrinsic_name)
                   (op2_type op2_kind:$rs2),
                   (op1_type op1_reg_class:$rs1),
                   VLOpFrag)),
                   (!cast<Instruction>(inst)
                   (op1_type op1_reg_class:$rs1),
                   (op2_type op2_kind:$rs2),
                   GPR:$vl, sew)>;

class VPatBinaryMask<string intrinsic_name,
                     string inst,
                     ValueType result_type,
                     ValueType op1_type,
                     ValueType op2_type,
                     ValueType mask_type,
                     int sew,
                     VReg result_reg_class,
                     VReg op1_reg_class,
                     DAGOperand op2_kind> :
  Pat<(result_type (!cast<Intrinsic>(intrinsic_name#"_mask")
                   (result_type result_reg_class:$merge),
                   (op1_type op1_reg_class:$rs1),
                   (op2_type op2_kind:$rs2),
                   (mask_type V0),
                   VLOpFrag)),
                   (!cast<Instruction>(inst#"_MASK")
                   (result_type result_reg_class:$merge),
                   (op1_type op1_reg_class:$rs1),
                   (op2_type op2_kind:$rs2),
                   (mask_type V0), GPR:$vl, sew)>;

class VPatBinaryMaskTA<string intrinsic_name,
                       string inst,
                       ValueType result_type,
                       ValueType op1_type,
                       ValueType op2_type,
                       ValueType mask_type,
                       int sew,
                       VReg result_reg_class,
                       VReg op1_reg_class,
                       DAGOperand op2_kind> :
  Pat<(result_type (!cast<Intrinsic>(intrinsic_name#"_mask")
                   (result_type result_reg_class:$merge),
                   (op1_type op1_reg_class:$rs1),
                   (op2_type op2_kind:$rs2),
                   (mask_type V0),
                   VLOpFrag, (XLenVT timm:$policy))),
                   (!cast<Instruction>(inst#"_MASK")
                   (result_type result_reg_class:$merge),
                   (op1_type op1_reg_class:$rs1),
                   (op2_type op2_kind:$rs2),
                   (mask_type V0), GPR:$vl, sew, (XLenVT timm:$policy))>;

class VPatBinaryMaskTARoundingMode<string intrinsic_name,
                                   string inst,
                                   ValueType result_type,
                                   ValueType op1_type,
                                   ValueType op2_type,
                                   ValueType mask_type,
                                   int sew,
                                   VReg result_reg_class,
                                   VReg op1_reg_class,
                                   DAGOperand op2_kind> :
  Pat<(result_type (!cast<Intrinsic>(intrinsic_name#"_mask")
                   (result_type result_reg_class:$merge),
                   (op1_type op1_reg_class:$rs1),
                   (op2_type op2_kind:$rs2),
                   (mask_type V0),
                   (XLenVT timm:$round),
                   VLOpFrag, (XLenVT timm:$policy))),
                   (!cast<Instruction>(inst#"_MASK")
                   (result_type result_reg_class:$merge),
                   (op1_type op1_reg_class:$rs1),
                   (op2_type op2_kind:$rs2),
                   (mask_type V0),
                   (XLenVT timm:$round),
                   GPR:$vl, sew, (XLenVT timm:$policy))>;

// Same as above but source operands are swapped.
class VPatBinaryMaskSwapped<string intrinsic_name,
                            string inst,
                            ValueType result_type,
                            ValueType op1_type,
                            ValueType op2_type,
                            ValueType mask_type,
                            int sew,
                            VReg result_reg_class,
                            VReg op1_reg_class,
                            DAGOperand op2_kind> :
  Pat<(result_type (!cast<Intrinsic>(intrinsic_name#"_mask")
                   (result_type result_reg_class:$merge),
                   (op2_type op2_kind:$rs2),
                   (op1_type op1_reg_class:$rs1),
                   (mask_type V0),
                   VLOpFrag)),
                   (!cast<Instruction>(inst#"_MASK")
                   (result_type result_reg_class:$merge),
                   (op1_type op1_reg_class:$rs1),
                   (op2_type op2_kind:$rs2),
                   (mask_type V0), GPR:$vl, sew)>;

class VPatTiedBinaryNoMask<string intrinsic_name,
                           string inst,
                           ValueType result_type,
                           ValueType op2_type,
                           int sew,
                           VReg result_reg_class,
                           DAGOperand op2_kind> :
  Pat<(result_type (!cast<Intrinsic>(intrinsic_name)
                   (result_type (undef)),
                   (result_type result_reg_class:$rs1),
                   (op2_type op2_kind:$rs2),
                   VLOpFrag)),
                   (!cast<Instruction>(inst#"_TIED")
                   (result_type result_reg_class:$rs1),
                   (op2_type op2_kind:$rs2),
                   GPR:$vl, sew, TAIL_AGNOSTIC)>;

class VPatTiedBinaryNoMaskRoundingMode<string intrinsic_name,
                                       string inst,
                                       ValueType result_type,
                                       ValueType op2_type,
                                       int sew,
                                       VReg result_reg_class,
                                       DAGOperand op2_kind> :
  Pat<(result_type (!cast<Intrinsic>(intrinsic_name)
                   (result_type (undef)),
                   (result_type result_reg_class:$rs1),
                   (op2_type op2_kind:$rs2),
                   (XLenVT timm:$round),
                   VLOpFrag)),
                   (!cast<Instruction>(inst#"_TIED")
                   (result_type result_reg_class:$rs1),
                   (op2_type op2_kind:$rs2),
                   (XLenVT timm:$round),
                   GPR:$vl, sew, TAIL_AGNOSTIC)>;

class VPatTiedBinaryNoMaskTU<string intrinsic_name,
                             string inst,
                             ValueType result_type,
                             ValueType op2_type,
                             int sew,
                             VReg result_reg_class,
                             DAGOperand op2_kind> :
  Pat<(result_type (!cast<Intrinsic>(intrinsic_name)
                   (result_type result_reg_class:$merge),
                   (result_type result_reg_class:$merge),
                   (op2_type op2_kind:$rs2),
                   VLOpFrag)),
                   (!cast<Instruction>(inst#"_TIED")
                   (result_type result_reg_class:$merge),
                   (op2_type op2_kind:$rs2),
                   GPR:$vl, sew, TU_MU)>;
<<<<<<< HEAD
=======

class VPatTiedBinaryNoMaskTURoundingMode<string intrinsic_name,
                                         string inst,
                                         ValueType result_type,
                                         ValueType op2_type,
                                         int sew,
                                         VReg result_reg_class,
                                         DAGOperand op2_kind> :
  Pat<(result_type (!cast<Intrinsic>(intrinsic_name)
                   (result_type result_reg_class:$merge),
                   (result_type result_reg_class:$merge),
                   (op2_type op2_kind:$rs2),
                   (XLenVT timm:$round),
                   VLOpFrag)),
                   (!cast<Instruction>(inst#"_TIED")
                   (result_type result_reg_class:$merge),
                   (op2_type op2_kind:$rs2),
                   (XLenVT timm:$round),
                   GPR:$vl, sew, TU_MU)>;
>>>>>>> 6241a64e

class VPatTiedBinaryMask<string intrinsic_name,
                         string inst,
                         ValueType result_type,
                         ValueType op2_type,
                         ValueType mask_type,
                         int sew,
                         VReg result_reg_class,
                         DAGOperand op2_kind> :
  Pat<(result_type (!cast<Intrinsic>(intrinsic_name#"_mask")
                   (result_type result_reg_class:$merge),
                   (result_type result_reg_class:$merge),
                   (op2_type op2_kind:$rs2),
                   (mask_type V0),
                   VLOpFrag, (XLenVT timm:$policy))),
                   (!cast<Instruction>(inst#"_MASK_TIED")
                   (result_type result_reg_class:$merge),
                   (op2_type op2_kind:$rs2),
                   (mask_type V0), GPR:$vl, sew, (XLenVT timm:$policy))>;

class VPatTiedBinaryMaskRoundingMode<string intrinsic_name,
                                     string inst,
                                     ValueType result_type,
                                     ValueType op2_type,
                                     ValueType mask_type,
                                     int sew,
                                     VReg result_reg_class,
                                     DAGOperand op2_kind> :
  Pat<(result_type (!cast<Intrinsic>(intrinsic_name#"_mask")
                   (result_type result_reg_class:$merge),
                   (result_type result_reg_class:$merge),
                   (op2_type op2_kind:$rs2),
                   (mask_type V0),
                   (XLenVT timm:$round),
                   VLOpFrag, (XLenVT timm:$policy))),
                   (!cast<Instruction>(inst#"_MASK_TIED")
                   (result_type result_reg_class:$merge),
                   (op2_type op2_kind:$rs2),
                   (mask_type V0),
                   (XLenVT timm:$round),
                   GPR:$vl, sew, (XLenVT timm:$policy))>;

class VPatTernaryNoMask<string intrinsic,
                        string inst,
                        string kind,
                        ValueType result_type,
                        ValueType op1_type,
                        ValueType op2_type,
                        int sew,
                        LMULInfo vlmul,
                        VReg result_reg_class,
                        RegisterClass op1_reg_class,
                        DAGOperand op2_kind> :
  Pat<(result_type (!cast<Intrinsic>(intrinsic)
                    (result_type result_reg_class:$rs3),
                    (op1_type op1_reg_class:$rs1),
                    (op2_type op2_kind:$rs2),
                    VLOpFrag)),
                   (!cast<Instruction>(inst#"_"#kind#"_"#vlmul.MX)
                    result_reg_class:$rs3,
                    (op1_type op1_reg_class:$rs1),
                    op2_kind:$rs2,
                    GPR:$vl, sew)>;

class VPatTernaryNoMaskTA<string intrinsic,
                          string inst,
                          string kind,
                          ValueType result_type,
                          ValueType op1_type,
                          ValueType op2_type,
                          int log2sew,
                          LMULInfo vlmul,
                          VReg result_reg_class,
                          RegisterClass op1_reg_class,
                          DAGOperand op2_kind> :
  Pat<(result_type (!cast<Intrinsic>(intrinsic)
                    (result_type result_reg_class:$rs3),
                    (op1_type op1_reg_class:$rs1),
                    (op2_type op2_kind:$rs2),
                    VLOpFrag)),
                   (!cast<Instruction>(inst#"_"#kind#"_"#vlmul.MX#"_E"#!shl(1, log2sew))
                    result_reg_class:$rs3,
                    (op1_type op1_reg_class:$rs1),
                    op2_kind:$rs2,
                    GPR:$vl, log2sew, TAIL_AGNOSTIC)>;

class VPatTernaryNoMaskTARoundingMode<string intrinsic,
                          string inst,
                          string kind,
                          ValueType result_type,
                          ValueType op1_type,
                          ValueType op2_type,
                          int log2sew,
                          LMULInfo vlmul,
                          VReg result_reg_class,
                          RegisterClass op1_reg_class,
                          DAGOperand op2_kind> :
  Pat<(result_type (!cast<Intrinsic>(intrinsic)
                    (result_type result_reg_class:$rs3),
                    (op1_type op1_reg_class:$rs1),
                    (op2_type op2_kind:$rs2),
                    (XLenVT timm:$round),
                    VLOpFrag)),
                   (!cast<Instruction>(inst#"_"#kind#"_"#vlmul.MX#"_E"#!shl(1, log2sew))
                    result_reg_class:$rs3,
                    (op1_type op1_reg_class:$rs1),
                    op2_kind:$rs2,
                    (XLenVT timm:$round),
                    GPR:$vl, log2sew, TAIL_AGNOSTIC)>;

class VPatTernaryNoMaskWithPolicy<string intrinsic,
                                  string inst,
                                  string kind,
                                  ValueType result_type,
                                  ValueType op1_type,
                                  ValueType op2_type,
                                  int sew,
                                  LMULInfo vlmul,
                                  VReg result_reg_class,
                                  RegisterClass op1_reg_class,
                                  DAGOperand op2_kind> :
  Pat<(result_type (!cast<Intrinsic>(intrinsic)
                    (result_type result_reg_class:$rs3),
                    (op1_type op1_reg_class:$rs1),
                    (op2_type op2_kind:$rs2),
                    VLOpFrag, (XLenVT timm:$policy))),
                   (!cast<Instruction>(inst#"_"#kind#"_"#vlmul.MX)
                    result_reg_class:$rs3,
                    (op1_type op1_reg_class:$rs1),
                    op2_kind:$rs2,
                    GPR:$vl, sew, (XLenVT timm:$policy))>;

class VPatTernaryNoMaskWithPolicyRoundingMode<string intrinsic,
                                  string inst,
                                  string kind,
                                  ValueType result_type,
                                  ValueType op1_type,
                                  ValueType op2_type,
                                  int sew,
                                  LMULInfo vlmul,
                                  VReg result_reg_class,
                                  RegisterClass op1_reg_class,
                                  DAGOperand op2_kind> :
  Pat<(result_type (!cast<Intrinsic>(intrinsic)
                    (result_type result_reg_class:$rs3),
                    (op1_type op1_reg_class:$rs1),
                    (op2_type op2_kind:$rs2),
                    (XLenVT timm:$round),
                    VLOpFrag, (XLenVT timm:$policy))),
                   (!cast<Instruction>(inst#"_"#kind#"_"#vlmul.MX)
                    result_reg_class:$rs3,
                    (op1_type op1_reg_class:$rs1),
                    op2_kind:$rs2,
                    (XLenVT timm:$round),
                    GPR:$vl, sew, (XLenVT timm:$policy))>;

class VPatTernaryMask<string intrinsic,
                      string inst,
                      string kind,
                      ValueType result_type,
                      ValueType op1_type,
                      ValueType op2_type,
                      ValueType mask_type,
                      int sew,
                      LMULInfo vlmul,
                      VReg result_reg_class,
                      RegisterClass op1_reg_class,
                      DAGOperand op2_kind> :
  Pat<(result_type (!cast<Intrinsic>(intrinsic#"_mask")
                    (result_type result_reg_class:$rs3),
                    (op1_type op1_reg_class:$rs1),
                    (op2_type op2_kind:$rs2),
                    (mask_type V0),
                    VLOpFrag)),
                   (!cast<Instruction>(inst#"_"#kind#"_"#vlmul.MX # "_MASK")
                    result_reg_class:$rs3,
                    (op1_type op1_reg_class:$rs1),
                    op2_kind:$rs2,
                    (mask_type V0),
                    GPR:$vl, sew)>;

class VPatTernaryMaskPolicy<string intrinsic,
                            string inst,
                            string kind,
                            ValueType result_type,
                            ValueType op1_type,
                            ValueType op2_type,
                            ValueType mask_type,
                            int sew,
                            LMULInfo vlmul,
                            VReg result_reg_class,
                            RegisterClass op1_reg_class,
                            DAGOperand op2_kind> :
  Pat<(result_type (!cast<Intrinsic>(intrinsic#"_mask")
                    (result_type result_reg_class:$rs3),
                    (op1_type op1_reg_class:$rs1),
                    (op2_type op2_kind:$rs2),
                    (mask_type V0),
                    VLOpFrag, (XLenVT timm:$policy))),
                   (!cast<Instruction>(inst#"_"#kind#"_"#vlmul.MX # "_MASK")
                    result_reg_class:$rs3,
                    (op1_type op1_reg_class:$rs1),
                    op2_kind:$rs2,
                    (mask_type V0),
                    GPR:$vl, sew, (XLenVT timm:$policy))>;

class VPatTernaryMaskPolicyRoundingMode<string intrinsic,
                                        string inst,
                                        string kind,
                                        ValueType result_type,
                                        ValueType op1_type,
                                        ValueType op2_type,
                                        ValueType mask_type,
                                        int sew,
                                        LMULInfo vlmul,
                                        VReg result_reg_class,
                                        RegisterClass op1_reg_class,
                                        DAGOperand op2_kind> :
  Pat<(result_type (!cast<Intrinsic>(intrinsic#"_mask")
                    (result_type result_reg_class:$rs3),
                    (op1_type op1_reg_class:$rs1),
                    (op2_type op2_kind:$rs2),
                    (mask_type V0),
                    (XLenVT timm:$round),
                    VLOpFrag, (XLenVT timm:$policy))),
                   (!cast<Instruction>(inst#"_"#kind#"_"#vlmul.MX # "_MASK")
                    result_reg_class:$rs3,
                    (op1_type op1_reg_class:$rs1),
                    op2_kind:$rs2,
                    (mask_type V0),
                    (XLenVT timm:$round),
                    GPR:$vl, sew, (XLenVT timm:$policy))>;

class VPatTernaryMaskTA<string intrinsic,
                        string inst,
                        string kind,
                        ValueType result_type,
                        ValueType op1_type,
                        ValueType op2_type,
                        ValueType mask_type,
                        int log2sew,
                        LMULInfo vlmul,
                        VReg result_reg_class,
                        RegisterClass op1_reg_class,
                        DAGOperand op2_kind> :
  Pat<(result_type (!cast<Intrinsic>(intrinsic#"_mask")
                    (result_type result_reg_class:$rs3),
                    (op1_type op1_reg_class:$rs1),
                    (op2_type op2_kind:$rs2),
                    (mask_type V0),
                    VLOpFrag)),
                   (!cast<Instruction>(inst#"_"#kind#"_"#vlmul.MX#"_E"#!shl(1, log2sew)# "_MASK")
                    result_reg_class:$rs3,
                    (op1_type op1_reg_class:$rs1),
                    op2_kind:$rs2,
                    (mask_type V0),
                    GPR:$vl, log2sew, TAIL_AGNOSTIC)>;

class VPatTernaryMaskTARoundingMode<string intrinsic,
                                    string inst,
                                    string kind,
                                    ValueType result_type,
                                    ValueType op1_type,
                                    ValueType op2_type,
                                    ValueType mask_type,
                                    int log2sew,
                                    LMULInfo vlmul,
                                    VReg result_reg_class,
                                    RegisterClass op1_reg_class,
                                    DAGOperand op2_kind> :
  Pat<(result_type (!cast<Intrinsic>(intrinsic#"_mask")
                    (result_type result_reg_class:$rs3),
                    (op1_type op1_reg_class:$rs1),
                    (op2_type op2_kind:$rs2),
                    (mask_type V0),
                    (XLenVT timm:$round),
                    VLOpFrag)),
                   (!cast<Instruction>(inst#"_"#kind#"_"#vlmul.MX#"_E"#!shl(1, log2sew)# "_MASK")
                    result_reg_class:$rs3,
                    (op1_type op1_reg_class:$rs1),
                    op2_kind:$rs2,
                    (mask_type V0),
                    (XLenVT timm:$round),
                    GPR:$vl, log2sew, TAIL_AGNOSTIC)>;

multiclass VPatUnaryS_M<string intrinsic_name,
                             string inst> {
  foreach mti = AllMasks in {
    def : Pat<(XLenVT (!cast<Intrinsic>(intrinsic_name)
                      (mti.Mask VR:$rs1), VLOpFrag)),
                      (!cast<Instruction>(inst#"_M_"#mti.BX) $rs1,
                      GPR:$vl, mti.Log2SEW)>;
    def : Pat<(XLenVT (!cast<Intrinsic>(intrinsic_name # "_mask")
                      (mti.Mask VR:$rs1), (mti.Mask V0), VLOpFrag)),
                      (!cast<Instruction>(inst#"_M_"#mti.BX#"_MASK") $rs1,
                      (mti.Mask V0), GPR:$vl, mti.Log2SEW)>;
  }
}

multiclass VPatUnaryV_V_AnyMask<string intrinsic, string instruction,
                                list<VTypeInfo> vtilist> {
  foreach vti = vtilist in {
    let Predicates = GetVTypePredicates<vti>.Predicates in
    def : VPatUnaryAnyMask<intrinsic, instruction, "VM",
                           vti.Vector, vti.Vector, vti.Mask,
                           vti.Log2SEW, vti.LMul, vti.RegClass, vti.RegClass>;
  }
}

multiclass VPatUnaryM_M<string intrinsic,
                         string inst> {
  foreach mti = AllMasks in {
    def : VPatMaskUnaryNoMask<intrinsic, inst, mti>;
    def : VPatMaskUnaryMask<intrinsic, inst, mti>;
  }
}

multiclass VPatUnaryV_M<string intrinsic, string instruction> {
  foreach vti = AllIntegerVectors in {
    let Predicates = GetVTypePredicates<vti>.Predicates in {
      def : VPatUnaryNoMask<intrinsic, instruction, "M", vti.Vector, vti.Mask,
                            vti.Log2SEW, vti.LMul, vti.RegClass, VR>;
      def : VPatUnaryMask<intrinsic, instruction, "M", vti.Vector, vti.Mask,
                          vti.Mask, vti.Log2SEW, vti.LMul, vti.RegClass, VR>;
    }
  }
}

multiclass VPatUnaryV_VF<string intrinsic, string instruction, string suffix,
                         list<VTypeInfoToFraction> fractionList> {
  foreach vtiTofti = fractionList in {
      defvar vti = vtiTofti.Vti;
      defvar fti = vtiTofti.Fti;
      let Predicates = !listconcat(GetVTypePredicates<vti>.Predicates,
                                   GetVTypePredicates<fti>.Predicates) in {
        def : VPatUnaryNoMask<intrinsic, instruction, suffix,
                              vti.Vector, fti.Vector,
                              vti.Log2SEW, vti.LMul, vti.RegClass, fti.RegClass>;
        def : VPatUnaryMask<intrinsic, instruction, suffix,
                            vti.Vector, fti.Vector, vti.Mask,
                            vti.Log2SEW, vti.LMul, vti.RegClass, fti.RegClass>;
      }
  }
}

multiclass VPatUnaryV_V<string intrinsic, string instruction,
                        list<VTypeInfo> vtilist, bit isSEWAware = 0> {
  foreach vti = vtilist in {
    let Predicates = GetVTypePredicates<vti>.Predicates in {
      def : VPatUnaryNoMask<intrinsic, instruction, "V",
                            vti.Vector, vti.Vector, vti.Log2SEW,
                            vti.LMul, vti.RegClass, vti.RegClass, isSEWAware>;
      def : VPatUnaryMask<intrinsic, instruction, "V",
                          vti.Vector, vti.Vector, vti.Mask, vti.Log2SEW,
                          vti.LMul, vti.RegClass, vti.RegClass, isSEWAware>;
<<<<<<< HEAD
=======
    }
  }
}

multiclass VPatUnaryV_V_RM<string intrinsic, string instruction,
                        list<VTypeInfo> vtilist, bit isSEWAware = 0> {
  foreach vti = vtilist in {
    let Predicates = GetVTypePredicates<vti>.Predicates in {
      def : VPatUnaryNoMaskRoundingMode<intrinsic, instruction, "V",
                                        vti.Vector, vti.Vector, vti.Log2SEW,
                                        vti.LMul, vti.RegClass, vti.RegClass, isSEWAware>;
      def : VPatUnaryMaskRoundingMode<intrinsic, instruction, "V",
                                      vti.Vector, vti.Vector, vti.Mask, vti.Log2SEW,
                                      vti.LMul, vti.RegClass, vti.RegClass, isSEWAware>;
>>>>>>> 6241a64e
    }
  }
}

multiclass VPatNullaryV<string intrinsic, string instruction> {
  foreach vti = AllIntegerVectors in {
    let Predicates = GetVTypePredicates<vti>.Predicates in {
      def : Pat<(vti.Vector (!cast<Intrinsic>(intrinsic)
                            (vti.Vector vti.RegClass:$merge),
                            VLOpFrag)),
                            (!cast<Instruction>(instruction#"_V_" # vti.LMul.MX)
                            vti.RegClass:$merge, GPR:$vl, vti.Log2SEW, TU_MU)>;
      def : Pat<(vti.Vector (!cast<Intrinsic>(intrinsic # "_mask")
                            (vti.Vector vti.RegClass:$merge),
                            (vti.Mask V0), VLOpFrag, (XLenVT timm:$policy))),
                            (!cast<Instruction>(instruction#"_V_" # vti.LMul.MX # "_MASK")
                            vti.RegClass:$merge, (vti.Mask V0),
                            GPR:$vl, vti.Log2SEW, (XLenVT timm:$policy))>;
  }
  }
}

multiclass VPatNullaryM<string intrinsic, string inst> {
  foreach mti = AllMasks in
    def : Pat<(mti.Mask (!cast<Intrinsic>(intrinsic)
                        VLOpFrag)),
                        (!cast<Instruction>(inst#"_M_"#mti.BX)
                        GPR:$vl, mti.Log2SEW)>;
}

multiclass VPatBinaryM<string intrinsic,
                      string inst,
                      ValueType result_type,
                      ValueType op1_type,
                      ValueType op2_type,
                      ValueType mask_type,
                      int sew,
                      VReg result_reg_class,
                      VReg op1_reg_class,
                      DAGOperand op2_kind> {
  def : VPatBinaryM<intrinsic, inst, result_type, op1_type, op2_type,
                    sew, op1_reg_class, op2_kind>;
  def : VPatBinaryMask<intrinsic, inst, result_type, op1_type, op2_type,
                       mask_type, sew, result_reg_class, op1_reg_class,
                       op2_kind>;
}

multiclass VPatBinary<string intrinsic,
                      string inst,
                      ValueType result_type,
                      ValueType op1_type,
                      ValueType op2_type,
                      ValueType mask_type,
                      int sew,
                      VReg result_reg_class,
                      VReg op1_reg_class,
                      DAGOperand op2_kind> {
  def : VPatBinaryNoMaskTU<intrinsic, inst, result_type, op1_type, op2_type,
                           sew, result_reg_class, op1_reg_class, op2_kind>;
  def : VPatBinaryMaskTA<intrinsic, inst, result_type, op1_type, op2_type,
                         mask_type, sew, result_reg_class, op1_reg_class,
                         op2_kind>;
}

multiclass VPatBinaryRoundingMode<string intrinsic,
                                  string inst,
                                  ValueType result_type,
                                  ValueType op1_type,
                                  ValueType op2_type,
                                  ValueType mask_type,
                                  int sew,
                                  VReg result_reg_class,
                                  VReg op1_reg_class,
                                  DAGOperand op2_kind> {
  def : VPatBinaryNoMaskRoundingMode<intrinsic, inst, result_type, op1_type, op2_type,
                                       sew, op1_reg_class, op2_kind>;
  def : VPatBinaryNoMaskTURoundingMode<intrinsic, inst, result_type, op1_type, op2_type,
                                       sew, result_reg_class, op1_reg_class, op2_kind>;
  def : VPatBinaryMaskTARoundingMode<intrinsic, inst, result_type, op1_type, op2_type,
                                     mask_type, sew, result_reg_class, op1_reg_class,
                                     op2_kind>;
}

multiclass VPatBinarySwapped<string intrinsic,
                      string inst,
                      ValueType result_type,
                      ValueType op1_type,
                      ValueType op2_type,
                      ValueType mask_type,
                      int sew,
                      VReg result_reg_class,
                      VReg op1_reg_class,
                      DAGOperand op2_kind> {
  def : VPatBinaryNoMaskSwapped<intrinsic, inst, result_type, op1_type, op2_type,
                                sew, op1_reg_class, op2_kind>;
  def : VPatBinaryMaskSwapped<intrinsic, inst, result_type, op1_type, op2_type,
                              mask_type, sew, result_reg_class, op1_reg_class,
                              op2_kind>;
}

multiclass VPatBinaryCarryInTAIL<string intrinsic,
                                 string inst,
                                 string kind,
                                 ValueType result_type,
                                 ValueType op1_type,
                                 ValueType op2_type,
                                 ValueType mask_type,
                                 int sew,
                                 LMULInfo vlmul,
                                 VReg result_reg_class,
                                 VReg op1_reg_class,
                                 DAGOperand op2_kind> {
  def : Pat<(result_type (!cast<Intrinsic>(intrinsic)
                         (result_type result_reg_class:$merge),
                         (op1_type op1_reg_class:$rs1),
                         (op2_type op2_kind:$rs2),
                         (mask_type V0),
                         VLOpFrag)),
                         (!cast<Instruction>(inst#"_"#kind#"_"#vlmul.MX)
                         (result_type result_reg_class:$merge),
                         (op1_type op1_reg_class:$rs1),
                         (op2_type op2_kind:$rs2),
                         (mask_type V0), GPR:$vl, sew)>;
}

multiclass VPatBinaryCarryIn<string intrinsic,
                             string inst,
                             string kind,
                             ValueType result_type,
                             ValueType op1_type,
                             ValueType op2_type,
                             ValueType mask_type,
                             int sew,
                             LMULInfo vlmul,
                             VReg op1_reg_class,
                             DAGOperand op2_kind> {
  def : Pat<(result_type (!cast<Intrinsic>(intrinsic)
                         (op1_type op1_reg_class:$rs1),
                         (op2_type op2_kind:$rs2),
                         (mask_type V0),
                         VLOpFrag)),
                         (!cast<Instruction>(inst#"_"#kind#"_"#vlmul.MX)
                         (op1_type op1_reg_class:$rs1),
                         (op2_type op2_kind:$rs2),
                         (mask_type V0), GPR:$vl, sew)>;
}

multiclass VPatBinaryMaskOut<string intrinsic,
                             string inst,
                             string kind,
                             ValueType result_type,
                             ValueType op1_type,
                             ValueType op2_type,
                             int sew,
                             LMULInfo vlmul,
                             VReg op1_reg_class,
                             DAGOperand op2_kind> {
  def : Pat<(result_type (!cast<Intrinsic>(intrinsic)
                         (op1_type op1_reg_class:$rs1),
                         (op2_type op2_kind:$rs2),
                         VLOpFrag)),
                         (!cast<Instruction>(inst#"_"#kind#"_"#vlmul.MX)
                         (op1_type op1_reg_class:$rs1),
                         (op2_type op2_kind:$rs2),
                         GPR:$vl, sew)>;
}

multiclass VPatConversionTA<string intrinsic,
                            string inst,
                            string kind,
                            ValueType result_type,
                            ValueType op1_type,
                            ValueType mask_type,
                            int sew,
                            LMULInfo vlmul,
                            VReg result_reg_class,
                            VReg op1_reg_class> {
  def : VPatUnaryNoMask<intrinsic, inst, kind, result_type, op1_type,
                        sew, vlmul, result_reg_class, op1_reg_class>;
  def : VPatUnaryMask<intrinsic, inst, kind, result_type, op1_type,
                      mask_type, sew, vlmul, result_reg_class, op1_reg_class>;
<<<<<<< HEAD
=======
}

multiclass VPatConversionTARoundingMode<string intrinsic,
                                        string inst,
                                        string kind,
                                        ValueType result_type,
                                        ValueType op1_type,
                                        ValueType mask_type,
                                        int sew,
                                        LMULInfo vlmul,
                                        VReg result_reg_class,
                                        VReg op1_reg_class> {
  def : VPatUnaryNoMaskRoundingMode<intrinsic, inst, kind, result_type, op1_type,
                                    sew, vlmul, result_reg_class, op1_reg_class>;
  def : VPatUnaryMaskRoundingMode<intrinsic, inst, kind, result_type, op1_type,
                                  mask_type, sew, vlmul, result_reg_class, op1_reg_class>;
>>>>>>> 6241a64e
}

multiclass VPatBinaryV_VV<string intrinsic, string instruction,
                          list<VTypeInfo> vtilist, bit isSEWAware = 0> {
  foreach vti = vtilist in
    let Predicates = GetVTypePredicates<vti>.Predicates in
    defm : VPatBinary<intrinsic,
                      !if(isSEWAware,
                          instruction # "_VV_" # vti.LMul.MX # "_E" # vti.SEW,
                          instruction # "_VV_" # vti.LMul.MX),
                      vti.Vector, vti.Vector, vti.Vector,vti.Mask,
                      vti.Log2SEW, vti.RegClass,
                      vti.RegClass, vti.RegClass>;
}

multiclass VPatBinaryV_VV_RM<string intrinsic, string instruction,
                             list<VTypeInfo> vtilist, bit isSEWAware = 0> {
  foreach vti = vtilist in
    let Predicates = GetVTypePredicates<vti>.Predicates in
    defm : VPatBinaryRoundingMode<intrinsic,
                                  !if(isSEWAware,
                                      instruction # "_VV_" # vti.LMul.MX # "_E" # vti.SEW,
                                      instruction # "_VV_" # vti.LMul.MX),
                                  vti.Vector, vti.Vector, vti.Vector,vti.Mask,
                                  vti.Log2SEW, vti.RegClass,
                                  vti.RegClass, vti.RegClass>;
}

multiclass VPatBinaryV_VV_INT<string intrinsic, string instruction,
                              list<VTypeInfo> vtilist> {
  foreach vti = vtilist in {
    defvar ivti = GetIntVTypeInfo<vti>.Vti;
    let Predicates = GetVTypePredicates<vti>.Predicates in
    defm : VPatBinary<intrinsic,
                      instruction # "_VV_" # vti.LMul.MX # "_E" # vti.SEW,
                      vti.Vector, vti.Vector, ivti.Vector, vti.Mask,
                      vti.Log2SEW, vti.RegClass,
                      vti.RegClass, vti.RegClass>;
  }
}

multiclass VPatBinaryV_VV_INT_EEW<string intrinsic, string instruction,
                                  int eew, list<VTypeInfo> vtilist> {
  foreach vti = vtilist in {
    // emul = lmul * eew / sew
    defvar vlmul = vti.LMul;
    defvar octuple_lmul = vlmul.octuple;
    defvar octuple_emul = !srl(!mul(octuple_lmul, eew), vti.Log2SEW);
    if !and(!ge(octuple_emul, 1), !le(octuple_emul, 64)) then {
      defvar emul_str = octuple_to_str<octuple_emul>.ret;
      defvar ivti = !cast<VTypeInfo>("VI" # eew # emul_str);
      defvar inst = instruction # "_VV_" # vti.LMul.MX # "_E" # vti.SEW # "_" # emul_str;
      let Predicates = !listconcat(GetVTypePredicates<vti>.Predicates,
                                   GetVTypePredicates<ivti>.Predicates) in
      defm : VPatBinary<intrinsic, inst,
                        vti.Vector, vti.Vector, ivti.Vector, vti.Mask,
                        vti.Log2SEW, vti.RegClass,
                        vti.RegClass, ivti.RegClass>;
    }
  }
}

multiclass VPatBinaryV_VX<string intrinsic, string instruction,
                          list<VTypeInfo> vtilist, bit isSEWAware = 0> {
  foreach vti = vtilist in {
    defvar kind = "V"#vti.ScalarSuffix;
    let Predicates = GetVTypePredicates<vti>.Predicates in
    defm : VPatBinary<intrinsic,
                      !if(isSEWAware,
                          instruction#"_"#kind#"_"#vti.LMul.MX#"_E"#vti.SEW,
                          instruction#"_"#kind#"_"#vti.LMul.MX),
                      vti.Vector, vti.Vector, vti.Scalar, vti.Mask,
                      vti.Log2SEW, vti.RegClass,
                      vti.RegClass, vti.ScalarRegClass>;
  }
}

multiclass VPatBinaryV_VX_RM<string intrinsic, string instruction,
                             list<VTypeInfo> vtilist, bit isSEWAware = 0> {
  foreach vti = vtilist in {
    defvar kind = "V"#vti.ScalarSuffix;
    let Predicates = GetVTypePredicates<vti>.Predicates in
    defm : VPatBinaryRoundingMode<intrinsic,
                                  !if(isSEWAware,
                                      instruction#"_"#kind#"_"#vti.LMul.MX#"_E"#vti.SEW,
                                      instruction#"_"#kind#"_"#vti.LMul.MX),
                                  vti.Vector, vti.Vector, vti.Scalar, vti.Mask,
                                  vti.Log2SEW, vti.RegClass,
                                  vti.RegClass, vti.ScalarRegClass>;
  }
}

multiclass VPatBinaryV_VX_INT<string intrinsic, string instruction,
                          list<VTypeInfo> vtilist> {
  foreach vti = vtilist in
    let Predicates = GetVTypePredicates<vti>.Predicates in
    defm : VPatBinary<intrinsic, instruction # "_VX_" # vti.LMul.MX,
                      vti.Vector, vti.Vector, XLenVT, vti.Mask,
                      vti.Log2SEW, vti.RegClass,
                      vti.RegClass, GPR>;
}

multiclass VPatBinaryV_VI<string intrinsic, string instruction,
                          list<VTypeInfo> vtilist, Operand imm_type> {
  foreach vti = vtilist in
    let Predicates = GetVTypePredicates<vti>.Predicates in
    defm : VPatBinary<intrinsic, instruction # "_VI_" # vti.LMul.MX,
                      vti.Vector, vti.Vector, XLenVT, vti.Mask,
                      vti.Log2SEW, vti.RegClass,
                      vti.RegClass, imm_type>;
}

multiclass VPatBinaryV_VI_RM<string intrinsic, string instruction,
                             list<VTypeInfo> vtilist,
                             Operand imm_type> {
  foreach vti = vtilist in
    let Predicates = GetVTypePredicates<vti>.Predicates in
    defm : VPatBinaryRoundingMode<intrinsic,
                                  instruction # "_VI_" # vti.LMul.MX,
                                  vti.Vector, vti.Vector, XLenVT, vti.Mask,
                                  vti.Log2SEW, vti.RegClass,
                                  vti.RegClass, imm_type>;
}

multiclass VPatBinaryM_MM<string intrinsic, string instruction> {
  foreach mti = AllMasks in
    let Predicates = [HasVInstructions] in
    def : VPatBinaryM<intrinsic, instruction # "_MM_" # mti.LMul.MX,
                      mti.Mask, mti.Mask, mti.Mask,
                      mti.Log2SEW, VR, VR>;
}

multiclass VPatBinaryW_VV<string intrinsic, string instruction,
                          list<VTypeInfoToWide> vtilist> {
  foreach VtiToWti = vtilist in {
    defvar Vti = VtiToWti.Vti;
    defvar Wti = VtiToWti.Wti;
    let Predicates = !listconcat(GetVTypePredicates<Vti>.Predicates,
                                 GetVTypePredicates<Wti>.Predicates) in
    defm : VPatBinary<intrinsic, instruction # "_VV_" # Vti.LMul.MX,
                      Wti.Vector, Vti.Vector, Vti.Vector, Vti.Mask,
                      Vti.Log2SEW, Wti.RegClass,
                      Vti.RegClass, Vti.RegClass>;
<<<<<<< HEAD
=======
  }
}

multiclass VPatBinaryW_VV_RM<string intrinsic, string instruction,
                             list<VTypeInfoToWide> vtilist> {
  foreach VtiToWti = vtilist in {
    defvar Vti = VtiToWti.Vti;
    defvar Wti = VtiToWti.Wti;
    let Predicates = !listconcat(GetVTypePredicates<Vti>.Predicates,
                                 GetVTypePredicates<Wti>.Predicates) in
    defm : VPatBinaryRoundingMode<intrinsic, instruction # "_VV_" # Vti.LMul.MX,
                                  Wti.Vector, Vti.Vector, Vti.Vector, Vti.Mask,
                                  Vti.Log2SEW, Wti.RegClass,
                                  Vti.RegClass, Vti.RegClass>;
>>>>>>> 6241a64e
  }
}

multiclass VPatBinaryW_VX<string intrinsic, string instruction,
                          list<VTypeInfoToWide> vtilist> {
  foreach VtiToWti = vtilist in {
    defvar Vti = VtiToWti.Vti;
    defvar Wti = VtiToWti.Wti;
    defvar kind = "V"#Vti.ScalarSuffix;
    let Predicates = !listconcat(GetVTypePredicates<Vti>.Predicates,
                                 GetVTypePredicates<Wti>.Predicates) in
    defm : VPatBinary<intrinsic, instruction#"_"#kind#"_"#Vti.LMul.MX,
                      Wti.Vector, Vti.Vector, Vti.Scalar, Vti.Mask,
                      Vti.Log2SEW, Wti.RegClass,
                      Vti.RegClass, Vti.ScalarRegClass>;
<<<<<<< HEAD
=======
  }
}

multiclass VPatBinaryW_VX_RM<string intrinsic, string instruction,
                          list<VTypeInfoToWide> vtilist> {
  foreach VtiToWti = vtilist in {
    defvar Vti = VtiToWti.Vti;
    defvar Wti = VtiToWti.Wti;
    defvar kind = "V"#Vti.ScalarSuffix;
    let Predicates = !listconcat(GetVTypePredicates<Vti>.Predicates,
                                 GetVTypePredicates<Wti>.Predicates) in
    defm : VPatBinaryRoundingMode<intrinsic, instruction#"_"#kind#"_"#Vti.LMul.MX,
                                  Wti.Vector, Vti.Vector, Vti.Scalar, Vti.Mask,
                                  Vti.Log2SEW, Wti.RegClass,
                                  Vti.RegClass, Vti.ScalarRegClass>;
>>>>>>> 6241a64e
  }
}

multiclass VPatBinaryW_WV<string intrinsic, string instruction,
                          list<VTypeInfoToWide> vtilist> {
  foreach VtiToWti = vtilist in {
    defvar Vti = VtiToWti.Vti;
    defvar Wti = VtiToWti.Wti;
    let Predicates = !listconcat(GetVTypePredicates<Vti>.Predicates,
                                 GetVTypePredicates<Wti>.Predicates) in {
      def : VPatTiedBinaryNoMask<intrinsic, instruction # "_WV_" # Vti.LMul.MX,
                                 Wti.Vector, Vti.Vector,
                                 Vti.Log2SEW, Wti.RegClass, Vti.RegClass>;
      def : VPatBinaryNoMaskTU<intrinsic, instruction # "_WV_" # Vti.LMul.MX,
                               Wti.Vector, Wti.Vector, Vti.Vector, Vti.Log2SEW,
                               Wti.RegClass, Wti.RegClass, Vti.RegClass>;
      let AddedComplexity = 1 in {
      def : VPatTiedBinaryNoMaskTU<intrinsic, instruction # "_WV_" # Vti.LMul.MX,
                                   Wti.Vector, Vti.Vector,
                                   Vti.Log2SEW, Wti.RegClass, Vti.RegClass>;
      def : VPatTiedBinaryMask<intrinsic, instruction # "_WV_" # Vti.LMul.MX,
                               Wti.Vector, Vti.Vector, Vti.Mask,
                               Vti.Log2SEW, Wti.RegClass, Vti.RegClass>;
      }
      def : VPatBinaryMaskTA<intrinsic, instruction # "_WV_" # Vti.LMul.MX,
                             Wti.Vector, Wti.Vector, Vti.Vector, Vti.Mask,
                             Vti.Log2SEW, Wti.RegClass,
                             Wti.RegClass, Vti.RegClass>;
    }
  }
}

multiclass VPatBinaryW_WV_RM<string intrinsic, string instruction,
                             list<VTypeInfoToWide> vtilist> {
  foreach VtiToWti = vtilist in {
    defvar Vti = VtiToWti.Vti;
    defvar Wti = VtiToWti.Wti;
    let Predicates = !listconcat(GetVTypePredicates<Vti>.Predicates,
                                 GetVTypePredicates<Wti>.Predicates) in {
      def : VPatTiedBinaryNoMaskRoundingMode<intrinsic, instruction # "_WV_" # Vti.LMul.MX,
                                             Wti.Vector, Vti.Vector,
                                             Vti.Log2SEW, Wti.RegClass, Vti.RegClass>;
      def : VPatBinaryNoMaskTURoundingMode<intrinsic, instruction # "_WV_" # Vti.LMul.MX,
                                           Wti.Vector, Wti.Vector, Vti.Vector, Vti.Log2SEW,
                                           Wti.RegClass, Wti.RegClass, Vti.RegClass>;
      let AddedComplexity = 1 in {
      def : VPatTiedBinaryNoMaskTURoundingMode<intrinsic, instruction # "_WV_" # Vti.LMul.MX,
                                               Wti.Vector, Vti.Vector,
                                               Vti.Log2SEW, Wti.RegClass, Vti.RegClass>;
      def : VPatTiedBinaryMaskRoundingMode<intrinsic, instruction # "_WV_" # Vti.LMul.MX,
                                           Wti.Vector, Vti.Vector, Vti.Mask,
                                           Vti.Log2SEW, Wti.RegClass, Vti.RegClass>;
      }
      def : VPatBinaryMaskTARoundingMode<intrinsic, instruction # "_WV_" # Vti.LMul.MX,
                                         Wti.Vector, Wti.Vector, Vti.Vector, Vti.Mask,
                                         Vti.Log2SEW, Wti.RegClass,
                                         Wti.RegClass, Vti.RegClass>;
    }
  }
}

multiclass VPatBinaryW_WX<string intrinsic, string instruction,
                          list<VTypeInfoToWide> vtilist> {
  foreach VtiToWti = vtilist in {
    defvar Vti = VtiToWti.Vti;
    defvar Wti = VtiToWti.Wti;
    defvar kind = "W"#Vti.ScalarSuffix;
    let Predicates = !listconcat(GetVTypePredicates<Vti>.Predicates,
                                 GetVTypePredicates<Wti>.Predicates) in
    defm : VPatBinary<intrinsic, instruction#"_"#kind#"_"#Vti.LMul.MX,
                      Wti.Vector, Wti.Vector, Vti.Scalar, Vti.Mask,
                      Vti.Log2SEW, Wti.RegClass,
                      Wti.RegClass, Vti.ScalarRegClass>;
<<<<<<< HEAD
=======
  }
}

multiclass VPatBinaryW_WX_RM<string intrinsic, string instruction,
                             list<VTypeInfoToWide> vtilist> {
  foreach VtiToWti = vtilist in {
    defvar Vti = VtiToWti.Vti;
    defvar Wti = VtiToWti.Wti;
    defvar kind = "W"#Vti.ScalarSuffix;
    let Predicates = !listconcat(GetVTypePredicates<Vti>.Predicates,
                                 GetVTypePredicates<Wti>.Predicates) in
    defm : VPatBinaryRoundingMode<intrinsic, instruction#"_"#kind#"_"#Vti.LMul.MX,
                                  Wti.Vector, Wti.Vector, Vti.Scalar, Vti.Mask,
                                  Vti.Log2SEW, Wti.RegClass,
                                  Wti.RegClass, Vti.ScalarRegClass>;
>>>>>>> 6241a64e
  }
}

multiclass VPatBinaryV_WV<string intrinsic, string instruction,
                          list<VTypeInfoToWide> vtilist> {
  foreach VtiToWti = vtilist in {
    defvar Vti = VtiToWti.Vti;
    defvar Wti = VtiToWti.Wti;
    let Predicates = !listconcat(GetVTypePredicates<Vti>.Predicates,
                                 GetVTypePredicates<Wti>.Predicates) in
    defm : VPatBinary<intrinsic, instruction # "_WV_" # Vti.LMul.MX,
                      Vti.Vector, Wti.Vector, Vti.Vector, Vti.Mask,
                      Vti.Log2SEW, Vti.RegClass,
                      Wti.RegClass, Vti.RegClass>;
  }
}

multiclass VPatBinaryV_WV_RM<string intrinsic, string instruction,
                             list<VTypeInfoToWide> vtilist> {
  foreach VtiToWti = vtilist in {
    defvar Vti = VtiToWti.Vti;
    defvar Wti = VtiToWti.Wti;
    let Predicates = !listconcat(GetVTypePredicates<Vti>.Predicates,
                                 GetVTypePredicates<Wti>.Predicates) in
    defm : VPatBinaryRoundingMode<intrinsic,
                                  instruction # "_WV_" # Vti.LMul.MX,
                                  Vti.Vector, Wti.Vector, Vti.Vector, Vti.Mask,
                                  Vti.Log2SEW, Vti.RegClass,
                                  Wti.RegClass, Vti.RegClass>;
  }
}

multiclass VPatBinaryV_WX<string intrinsic, string instruction,
                          list<VTypeInfoToWide> vtilist> {
  foreach VtiToWti = vtilist in {
    defvar Vti = VtiToWti.Vti;
    defvar Wti = VtiToWti.Wti;
    defvar kind = "W"#Vti.ScalarSuffix;
    let Predicates = !listconcat(GetVTypePredicates<Vti>.Predicates,
                                 GetVTypePredicates<Wti>.Predicates) in
    defm : VPatBinary<intrinsic, instruction#"_"#kind#"_"#Vti.LMul.MX,
                      Vti.Vector, Wti.Vector, Vti.Scalar, Vti.Mask,
                      Vti.Log2SEW, Vti.RegClass,
                      Wti.RegClass, Vti.ScalarRegClass>;
  }
}

multiclass VPatBinaryV_WX_RM<string intrinsic, string instruction,
                             list<VTypeInfoToWide> vtilist> {
  foreach VtiToWti = vtilist in {
    defvar Vti = VtiToWti.Vti;
    defvar Wti = VtiToWti.Wti;
    defvar kind = "W"#Vti.ScalarSuffix;
    let Predicates = !listconcat(GetVTypePredicates<Vti>.Predicates,
                                 GetVTypePredicates<Wti>.Predicates) in
    defm : VPatBinaryRoundingMode<intrinsic,
                                  instruction#"_"#kind#"_"#Vti.LMul.MX,
                                  Vti.Vector, Wti.Vector, Vti.Scalar, Vti.Mask,
                                  Vti.Log2SEW, Vti.RegClass,
                                  Wti.RegClass, Vti.ScalarRegClass>;
  }
}


multiclass VPatBinaryV_WI<string intrinsic, string instruction,
                          list<VTypeInfoToWide> vtilist> {
  foreach VtiToWti = vtilist in {
    defvar Vti = VtiToWti.Vti;
    defvar Wti = VtiToWti.Wti;
    let Predicates = !listconcat(GetVTypePredicates<Vti>.Predicates,
                                 GetVTypePredicates<Wti>.Predicates) in
    defm : VPatBinary<intrinsic, instruction # "_WI_" # Vti.LMul.MX,
                      Vti.Vector, Wti.Vector, XLenVT, Vti.Mask,
                      Vti.Log2SEW, Vti.RegClass,
                      Wti.RegClass, uimm5>;
  }
}

multiclass VPatBinaryV_WI_RM<string intrinsic, string instruction,
                             list<VTypeInfoToWide> vtilist> {
  foreach VtiToWti = vtilist in {
    defvar Vti = VtiToWti.Vti;
    defvar Wti = VtiToWti.Wti;
    let Predicates = !listconcat(GetVTypePredicates<Vti>.Predicates,
                                 GetVTypePredicates<Wti>.Predicates) in
    defm : VPatBinaryRoundingMode<intrinsic,
                                  instruction # "_WI_" # Vti.LMul.MX,
                                  Vti.Vector, Wti.Vector, XLenVT, Vti.Mask,
                                  Vti.Log2SEW, Vti.RegClass,
                                  Wti.RegClass, uimm5>;
  }
}

multiclass VPatBinaryV_VM<string intrinsic, string instruction,
                          bit CarryOut = 0,
                          list<VTypeInfo> vtilist = AllIntegerVectors> {
  foreach vti = vtilist in
    let Predicates = GetVTypePredicates<vti>.Predicates in
    defm : VPatBinaryCarryIn<intrinsic, instruction, "VVM",
                             !if(CarryOut, vti.Mask, vti.Vector),
                             vti.Vector, vti.Vector, vti.Mask,
                             vti.Log2SEW, vti.LMul,
                             vti.RegClass, vti.RegClass>;
}

multiclass VPatBinaryV_XM<string intrinsic, string instruction,
                          bit CarryOut = 0,
                          list<VTypeInfo> vtilist = AllIntegerVectors> {
  foreach vti = vtilist in
    let Predicates = GetVTypePredicates<vti>.Predicates in
    defm : VPatBinaryCarryIn<intrinsic, instruction,
                             "V"#vti.ScalarSuffix#"M",
                             !if(CarryOut, vti.Mask, vti.Vector),
                             vti.Vector, vti.Scalar, vti.Mask,
                             vti.Log2SEW, vti.LMul,
                             vti.RegClass, vti.ScalarRegClass>;
}

multiclass VPatBinaryV_IM<string intrinsic, string instruction,
                          bit CarryOut = 0> {
  foreach vti = AllIntegerVectors in
    let Predicates = GetVTypePredicates<vti>.Predicates in
    defm : VPatBinaryCarryIn<intrinsic, instruction, "VIM",
                             !if(CarryOut, vti.Mask, vti.Vector),
                             vti.Vector, XLenVT, vti.Mask,
                             vti.Log2SEW, vti.LMul,
                             vti.RegClass, simm5>;
}

multiclass VPatBinaryV_VM_TAIL<string intrinsic, string instruction> {
  foreach vti = AllIntegerVectors in
    let Predicates = GetVTypePredicates<vti>.Predicates in
    defm : VPatBinaryCarryInTAIL<intrinsic, instruction, "VVM",
                                 vti.Vector,
                                 vti.Vector, vti.Vector, vti.Mask,
                                 vti.Log2SEW, vti.LMul, vti.RegClass,
                                 vti.RegClass, vti.RegClass>;
}

multiclass VPatBinaryV_XM_TAIL<string intrinsic, string instruction> {
  foreach vti = AllIntegerVectors in
    let Predicates = GetVTypePredicates<vti>.Predicates in
    defm : VPatBinaryCarryInTAIL<intrinsic, instruction,
                                 "V"#vti.ScalarSuffix#"M",
                                 vti.Vector,
                                 vti.Vector, vti.Scalar, vti.Mask,
                                 vti.Log2SEW, vti.LMul, vti.RegClass,
                                 vti.RegClass, vti.ScalarRegClass>;
}

multiclass VPatBinaryV_IM_TAIL<string intrinsic, string instruction> {
  foreach vti = AllIntegerVectors in
    let Predicates = GetVTypePredicates<vti>.Predicates in
    defm : VPatBinaryCarryInTAIL<intrinsic, instruction, "VIM",
                                 vti.Vector,
                                 vti.Vector, XLenVT, vti.Mask,
                                 vti.Log2SEW, vti.LMul,
                                 vti.RegClass, vti.RegClass, simm5>;
}

multiclass VPatBinaryV_V<string intrinsic, string instruction> {
  foreach vti = AllIntegerVectors in
    let Predicates = GetVTypePredicates<vti>.Predicates in
    defm : VPatBinaryMaskOut<intrinsic, instruction, "VV",
                             vti.Mask, vti.Vector, vti.Vector,
                             vti.Log2SEW, vti.LMul,
                             vti.RegClass, vti.RegClass>;
}

multiclass VPatBinaryV_X<string intrinsic, string instruction> {
  foreach vti = AllIntegerVectors in
    let Predicates = GetVTypePredicates<vti>.Predicates in
    defm : VPatBinaryMaskOut<intrinsic, instruction, "VX",
                             vti.Mask, vti.Vector, XLenVT,
                             vti.Log2SEW, vti.LMul,
                             vti.RegClass, GPR>;
}

multiclass VPatBinaryV_I<string intrinsic, string instruction> {
  foreach vti = AllIntegerVectors in
    let Predicates = GetVTypePredicates<vti>.Predicates in
    defm : VPatBinaryMaskOut<intrinsic, instruction, "VI",
                             vti.Mask, vti.Vector, XLenVT,
                             vti.Log2SEW, vti.LMul,
                             vti.RegClass, simm5>;
}

multiclass VPatBinaryM_VV<string intrinsic, string instruction,
                          list<VTypeInfo> vtilist> {
  foreach vti = vtilist in
    let Predicates = GetVTypePredicates<vti>.Predicates in
    defm : VPatBinaryM<intrinsic, instruction # "_VV_" # vti.LMul.MX,
                       vti.Mask, vti.Vector, vti.Vector, vti.Mask,
                       vti.Log2SEW, VR,
                       vti.RegClass, vti.RegClass>;
}

multiclass VPatBinarySwappedM_VV<string intrinsic, string instruction,
                                 list<VTypeInfo> vtilist> {
  foreach vti = vtilist in
    let Predicates = GetVTypePredicates<vti>.Predicates in
    defm : VPatBinarySwapped<intrinsic, instruction # "_VV_" # vti.LMul.MX,
                             vti.Mask, vti.Vector, vti.Vector, vti.Mask,
                             vti.Log2SEW, VR,
                             vti.RegClass, vti.RegClass>;
}

multiclass VPatBinaryM_VX<string intrinsic, string instruction,
                          list<VTypeInfo> vtilist> {
  foreach vti = vtilist in {
    defvar kind = "V"#vti.ScalarSuffix;
    let Predicates = GetVTypePredicates<vti>.Predicates in
    defm : VPatBinaryM<intrinsic, instruction#"_"#kind#"_"#vti.LMul.MX,
                       vti.Mask, vti.Vector, vti.Scalar, vti.Mask,
                       vti.Log2SEW, VR,
                       vti.RegClass, vti.ScalarRegClass>;
  }
}

multiclass VPatBinaryM_VI<string intrinsic, string instruction,
                          list<VTypeInfo> vtilist> {
  foreach vti = vtilist in
    let Predicates = GetVTypePredicates<vti>.Predicates in
    defm : VPatBinaryM<intrinsic, instruction # "_VI_" # vti.LMul.MX,
                       vti.Mask, vti.Vector, XLenVT, vti.Mask,
                       vti.Log2SEW, VR,
                       vti.RegClass, simm5>;
}

multiclass VPatBinaryV_VV_VX_VI<string intrinsic, string instruction,
                                list<VTypeInfo> vtilist, Operand ImmType = simm5>
    : VPatBinaryV_VV<intrinsic, instruction, vtilist>,
      VPatBinaryV_VX<intrinsic, instruction, vtilist>,
      VPatBinaryV_VI<intrinsic, instruction, vtilist, ImmType>;

multiclass VPatBinaryV_VV_VX_VI_RM<string intrinsic, string instruction,
                                   list<VTypeInfo> vtilist, Operand ImmType = simm5>
    : VPatBinaryV_VV_RM<intrinsic, instruction, vtilist>,
      VPatBinaryV_VX_RM<intrinsic, instruction, vtilist>,
      VPatBinaryV_VI_RM<intrinsic, instruction, vtilist, ImmType>;

multiclass VPatBinaryV_VV_VX<string intrinsic, string instruction,
                             list<VTypeInfo> vtilist, bit isSEWAware = 0>
    : VPatBinaryV_VV<intrinsic, instruction, vtilist, isSEWAware>,
      VPatBinaryV_VX<intrinsic, instruction, vtilist, isSEWAware>;

multiclass VPatBinaryV_VV_VX_RM<string intrinsic, string instruction,
                                list<VTypeInfo> vtilist, bit isSEWAware = 0>
    : VPatBinaryV_VV_RM<intrinsic, instruction, vtilist, isSEWAware>,
      VPatBinaryV_VX_RM<intrinsic, instruction, vtilist, isSEWAware>;

multiclass VPatBinaryV_VX_VI<string intrinsic, string instruction,
                             list<VTypeInfo> vtilist>
    : VPatBinaryV_VX<intrinsic, instruction, vtilist>,
      VPatBinaryV_VI<intrinsic, instruction, vtilist, simm5>;

multiclass VPatBinaryW_VV_VX<string intrinsic, string instruction,
                             list<VTypeInfoToWide> vtilist>
    : VPatBinaryW_VV<intrinsic, instruction, vtilist>,
      VPatBinaryW_VX<intrinsic, instruction, vtilist>;

multiclass VPatBinaryW_VV_VX_RM<string intrinsic, string instruction,
                                list<VTypeInfoToWide> vtilist>
    : VPatBinaryW_VV_RM<intrinsic, instruction, vtilist>,
      VPatBinaryW_VX_RM<intrinsic, instruction, vtilist>;

multiclass VPatBinaryW_WV_WX<string intrinsic, string instruction,
                             list<VTypeInfoToWide> vtilist>
    : VPatBinaryW_WV<intrinsic, instruction, vtilist>,
      VPatBinaryW_WX<intrinsic, instruction, vtilist>;

multiclass VPatBinaryW_WV_WX_RM<string intrinsic, string instruction,
                                list<VTypeInfoToWide> vtilist>
    : VPatBinaryW_WV_RM<intrinsic, instruction, vtilist>,
      VPatBinaryW_WX_RM<intrinsic, instruction, vtilist>;

multiclass VPatBinaryV_WV_WX_WI<string intrinsic, string instruction,
                                list<VTypeInfoToWide> vtilist>
    : VPatBinaryV_WV<intrinsic, instruction, vtilist>,
      VPatBinaryV_WX<intrinsic, instruction, vtilist>,
      VPatBinaryV_WI<intrinsic, instruction, vtilist>;

multiclass VPatBinaryV_WV_WX_WI_RM<string intrinsic, string instruction,
                                   list<VTypeInfoToWide> vtilist>
    : VPatBinaryV_WV_RM<intrinsic, instruction, vtilist>,
      VPatBinaryV_WX_RM<intrinsic, instruction, vtilist>,
      VPatBinaryV_WI_RM<intrinsic, instruction, vtilist>;

multiclass VPatBinaryV_VM_XM_IM<string intrinsic, string instruction>
    : VPatBinaryV_VM_TAIL<intrinsic, instruction>,
      VPatBinaryV_XM_TAIL<intrinsic, instruction>,
      VPatBinaryV_IM_TAIL<intrinsic, instruction>;

multiclass VPatBinaryM_VM_XM_IM<string intrinsic, string instruction>
    : VPatBinaryV_VM<intrinsic, instruction, /*CarryOut=*/1>,
      VPatBinaryV_XM<intrinsic, instruction, /*CarryOut=*/1>,
      VPatBinaryV_IM<intrinsic, instruction, /*CarryOut=*/1>;

multiclass VPatBinaryM_V_X_I<string intrinsic, string instruction>
    : VPatBinaryV_V<intrinsic, instruction>,
      VPatBinaryV_X<intrinsic, instruction>,
      VPatBinaryV_I<intrinsic, instruction>;

multiclass VPatBinaryV_VM_XM<string intrinsic, string instruction>
    : VPatBinaryV_VM_TAIL<intrinsic, instruction>,
      VPatBinaryV_XM_TAIL<intrinsic, instruction>;

multiclass VPatBinaryM_VM_XM<string intrinsic, string instruction>
    : VPatBinaryV_VM<intrinsic, instruction, /*CarryOut=*/1>,
      VPatBinaryV_XM<intrinsic, instruction, /*CarryOut=*/1>;

multiclass VPatBinaryM_V_X<string intrinsic, string instruction>
    : VPatBinaryV_V<intrinsic, instruction>,
      VPatBinaryV_X<intrinsic, instruction>;

multiclass VPatTernary<string intrinsic,
                       string inst,
                       string kind,
                       ValueType result_type,
                       ValueType op1_type,
                       ValueType op2_type,
                       ValueType mask_type,
                       int sew,
                       LMULInfo vlmul,
                       VReg result_reg_class,
                       RegisterClass op1_reg_class,
                       DAGOperand op2_kind> {
  def : VPatTernaryNoMask<intrinsic, inst, kind, result_type, op1_type, op2_type,
                          sew, vlmul, result_reg_class, op1_reg_class,
                          op2_kind>;
  def : VPatTernaryMask<intrinsic, inst, kind, result_type, op1_type, op2_type,
                        mask_type, sew, vlmul, result_reg_class, op1_reg_class,
                        op2_kind>;
}

multiclass VPatTernaryNoMaskNoPolicy<string intrinsic,
                                     string inst,
                                     string kind,
                                     ValueType result_type,
                                     ValueType op1_type,
                                     ValueType op2_type,
                                     ValueType mask_type,
                                     int sew,
                                     LMULInfo vlmul,
                                     VReg result_reg_class,
                                     RegisterClass op1_reg_class,
                                     DAGOperand op2_kind> {
  def : VPatTernaryNoMask<intrinsic, inst, kind, result_type, op1_type, op2_type,
                          sew, vlmul, result_reg_class, op1_reg_class,
                          op2_kind>;
  def : VPatTernaryMaskPolicy<intrinsic, inst, kind, result_type, op1_type, op2_type,
                              mask_type, sew, vlmul, result_reg_class, op1_reg_class,
                              op2_kind>;
}

multiclass VPatTernaryWithPolicy<string intrinsic,
                                 string inst,
                                 string kind,
                                 ValueType result_type,
                                 ValueType op1_type,
                                 ValueType op2_type,
                                 ValueType mask_type,
                                 int sew,
                                 LMULInfo vlmul,
                                 VReg result_reg_class,
                                 RegisterClass op1_reg_class,
                                 DAGOperand op2_kind> {
  def : VPatTernaryNoMaskWithPolicy<intrinsic, inst, kind, result_type, op1_type,
                                    op2_type, sew, vlmul, result_reg_class,
                                    op1_reg_class, op2_kind>;
  def : VPatTernaryMaskPolicy<intrinsic, inst, kind, result_type, op1_type, op2_type,
                              mask_type, sew, vlmul, result_reg_class, op1_reg_class,
                              op2_kind>;
}

multiclass VPatTernaryWithPolicyRoundingMode<string intrinsic,
                                             string inst,
                                             string kind,
                                             ValueType result_type,
                                             ValueType op1_type,
                                             ValueType op2_type,
                                             ValueType mask_type,
                                             int sew,
                                             LMULInfo vlmul,
                                             VReg result_reg_class,
                                             RegisterClass op1_reg_class,
                                             DAGOperand op2_kind> {
  def : VPatTernaryNoMaskWithPolicyRoundingMode<intrinsic, inst, kind, result_type,
                                                op1_type, op2_type, sew, vlmul,
                                                result_reg_class, op1_reg_class,
                                                op2_kind>;
  def : VPatTernaryMaskPolicyRoundingMode<intrinsic, inst, kind, result_type, op1_type,
                                                op2_type, mask_type, sew, vlmul,
                                                result_reg_class, op1_reg_class,
                                                op2_kind>;
}

multiclass VPatTernaryTA<string intrinsic,
                         string inst,
                         string kind,
                         ValueType result_type,
                         ValueType op1_type,
                         ValueType op2_type,
                         ValueType mask_type,
                         int log2sew,
                         LMULInfo vlmul,
                         VReg result_reg_class,
                         RegisterClass op1_reg_class,
                         DAGOperand op2_kind> {
  def : VPatTernaryNoMaskTA<intrinsic, inst, kind, result_type, op1_type,
                            op2_type, log2sew, vlmul, result_reg_class,
                            op1_reg_class, op2_kind>;
  def : VPatTernaryMaskTA<intrinsic, inst, kind, result_type, op1_type,
                          op2_type, mask_type, log2sew, vlmul,
                          result_reg_class, op1_reg_class, op2_kind>;
}

multiclass VPatTernaryTARoundingMode<string intrinsic,
                                     string inst,
                                     string kind,
                                     ValueType result_type,
                                     ValueType op1_type,
                                     ValueType op2_type,
                                     ValueType mask_type,
                                     int log2sew,
                                     LMULInfo vlmul,
                                     VReg result_reg_class,
                                     RegisterClass op1_reg_class,
                                     DAGOperand op2_kind> {
  def : VPatTernaryNoMaskTARoundingMode<intrinsic, inst, kind, result_type, op1_type,
                            op2_type, log2sew, vlmul, result_reg_class,
                            op1_reg_class, op2_kind>;
  def : VPatTernaryMaskTARoundingMode<intrinsic, inst, kind, result_type, op1_type,
                          op2_type, mask_type, log2sew, vlmul,
                          result_reg_class, op1_reg_class, op2_kind>;
}

multiclass VPatTernaryV_VV_AAXA<string intrinsic, string instruction,
                                list<VTypeInfo> vtilist> {
  foreach vti = vtilist in
    let Predicates = GetVTypePredicates<vti>.Predicates in
    defm : VPatTernaryWithPolicy<intrinsic, instruction, "VV",
                                 vti.Vector, vti.Vector, vti.Vector, vti.Mask,
                                 vti.Log2SEW, vti.LMul, vti.RegClass,
                                 vti.RegClass, vti.RegClass>;
}

multiclass VPatTernaryV_VV_AAXA_RM<string intrinsic, string instruction,
                                list<VTypeInfo> vtilist> {
  foreach vti = vtilist in
    let Predicates = GetVTypePredicates<vti>.Predicates in
    defm : VPatTernaryWithPolicyRoundingMode<intrinsic, instruction, "VV",
                                             vti.Vector, vti.Vector, vti.Vector, vti.Mask,
                                             vti.Log2SEW, vti.LMul, vti.RegClass,
                                             vti.RegClass, vti.RegClass>;
}

multiclass VPatTernaryV_VX<string intrinsic, string instruction,
                           list<VTypeInfo> vtilist> {
  foreach vti = vtilist in
    let Predicates = GetVTypePredicates<vti>.Predicates in
    defm : VPatTernaryWithPolicy<intrinsic, instruction, "VX",
                                 vti.Vector, vti.Vector, XLenVT, vti.Mask,
                                 vti.Log2SEW, vti.LMul, vti.RegClass,
                                 vti.RegClass, GPR>;
}

multiclass VPatTernaryV_VX_AAXA<string intrinsic, string instruction,
                           list<VTypeInfo> vtilist> {
  foreach vti = vtilist in
    let Predicates = GetVTypePredicates<vti>.Predicates in
    defm : VPatTernaryWithPolicy<intrinsic, instruction,
                                 "V"#vti.ScalarSuffix,
                                 vti.Vector, vti.Scalar, vti.Vector, vti.Mask,
                                 vti.Log2SEW, vti.LMul, vti.RegClass,
                                 vti.ScalarRegClass, vti.RegClass>;
}

multiclass VPatTernaryV_VX_AAXA_RM<string intrinsic, string instruction,
                           list<VTypeInfo> vtilist> {
  foreach vti = vtilist in
    let Predicates = GetVTypePredicates<vti>.Predicates in
    defm : VPatTernaryWithPolicyRoundingMode<intrinsic, instruction,
                                             "V"#vti.ScalarSuffix,
                                             vti.Vector, vti.Scalar, vti.Vector, vti.Mask,
                                             vti.Log2SEW, vti.LMul, vti.RegClass,
                                             vti.ScalarRegClass, vti.RegClass>;
}

multiclass VPatTernaryV_VI<string intrinsic, string instruction,
                           list<VTypeInfo> vtilist, Operand Imm_type> {
  foreach vti = vtilist in
    let Predicates = GetVTypePredicates<vti>.Predicates in
    defm : VPatTernaryWithPolicy<intrinsic, instruction, "VI",
                                 vti.Vector, vti.Vector, XLenVT, vti.Mask,
                                 vti.Log2SEW, vti.LMul, vti.RegClass,
                                 vti.RegClass, Imm_type>;
}

multiclass VPatTernaryW_VV<string intrinsic, string instruction,
                           list<VTypeInfoToWide> vtilist> {
  foreach vtiToWti = vtilist in {
    defvar vti = vtiToWti.Vti;
    defvar wti = vtiToWti.Wti;
    let Predicates = !listconcat(GetVTypePredicates<vti>.Predicates,
                                 GetVTypePredicates<wti>.Predicates) in
    defm : VPatTernaryWithPolicy<intrinsic, instruction, "VV",
                                 wti.Vector, vti.Vector, vti.Vector,
                                 vti.Mask, vti.Log2SEW, vti.LMul,
                                 wti.RegClass, vti.RegClass, vti.RegClass>;
  }
}

multiclass VPatTernaryW_VV_RM<string intrinsic, string instruction,
                           list<VTypeInfoToWide> vtilist> {
  foreach vtiToWti = vtilist in {
    defvar vti = vtiToWti.Vti;
    defvar wti = vtiToWti.Wti;
    let Predicates = !listconcat(GetVTypePredicates<vti>.Predicates,
                                 GetVTypePredicates<wti>.Predicates) in
    defm : VPatTernaryWithPolicyRoundingMode<intrinsic, instruction, "VV",
                                             wti.Vector, vti.Vector, vti.Vector,
                                             vti.Mask, vti.Log2SEW, vti.LMul,
                                             wti.RegClass, vti.RegClass, vti.RegClass>;
  }
}

multiclass VPatTernaryW_VX<string intrinsic, string instruction,
                           list<VTypeInfoToWide> vtilist> {
  foreach vtiToWti = vtilist in {
    defvar vti = vtiToWti.Vti;
    defvar wti = vtiToWti.Wti;
    let Predicates = !listconcat(GetVTypePredicates<vti>.Predicates,
                                 GetVTypePredicates<wti>.Predicates) in
    defm : VPatTernaryWithPolicy<intrinsic, instruction,
                                 "V"#vti.ScalarSuffix,
                                 wti.Vector, vti.Scalar, vti.Vector,
                                 vti.Mask, vti.Log2SEW, vti.LMul,
                                 wti.RegClass, vti.ScalarRegClass, vti.RegClass>;
  }
}

multiclass VPatTernaryW_VX_RM<string intrinsic, string instruction,
                           list<VTypeInfoToWide> vtilist> {
  foreach vtiToWti = vtilist in {
    defvar vti = vtiToWti.Vti;
    defvar wti = vtiToWti.Wti;
    let Predicates = !listconcat(GetVTypePredicates<vti>.Predicates,
                                 GetVTypePredicates<wti>.Predicates) in
    defm : VPatTernaryWithPolicyRoundingMode<intrinsic, instruction,
                                             "V"#vti.ScalarSuffix,
                                             wti.Vector, vti.Scalar, vti.Vector,
                                             vti.Mask, vti.Log2SEW, vti.LMul,
                                             wti.RegClass, vti.ScalarRegClass,
                                             vti.RegClass>;
  }
}

multiclass VPatTernaryV_VV_VX_AAXA<string intrinsic, string instruction,
                              list<VTypeInfo> vtilist>
    : VPatTernaryV_VV_AAXA<intrinsic, instruction, vtilist>,
      VPatTernaryV_VX_AAXA<intrinsic, instruction, vtilist>;

multiclass VPatTernaryV_VV_VX_AAXA_RM<string intrinsic, string instruction,
                              list<VTypeInfo> vtilist>
    : VPatTernaryV_VV_AAXA_RM<intrinsic, instruction, vtilist>,
      VPatTernaryV_VX_AAXA_RM<intrinsic, instruction, vtilist>;

multiclass VPatTernaryV_VX_VI<string intrinsic, string instruction,
                              list<VTypeInfo> vtilist, Operand Imm_type = simm5>
    : VPatTernaryV_VX<intrinsic, instruction, vtilist>,
      VPatTernaryV_VI<intrinsic, instruction, vtilist, Imm_type>;


multiclass VPatBinaryM_VV_VX_VI<string intrinsic, string instruction,
                                list<VTypeInfo> vtilist>
    : VPatBinaryM_VV<intrinsic, instruction, vtilist>,
      VPatBinaryM_VX<intrinsic, instruction, vtilist>,
      VPatBinaryM_VI<intrinsic, instruction, vtilist>;

multiclass VPatTernaryW_VV_VX<string intrinsic, string instruction,
                              list<VTypeInfoToWide> vtilist>
    : VPatTernaryW_VV<intrinsic, instruction, vtilist>,
      VPatTernaryW_VX<intrinsic, instruction, vtilist>;

multiclass VPatTernaryW_VV_VX_RM<string intrinsic, string instruction,
                              list<VTypeInfoToWide> vtilist>
    : VPatTernaryW_VV_RM<intrinsic, instruction, vtilist>,
      VPatTernaryW_VX_RM<intrinsic, instruction, vtilist>;

multiclass VPatBinaryM_VV_VX<string intrinsic, string instruction,
                             list<VTypeInfo> vtilist>
    : VPatBinaryM_VV<intrinsic, instruction, vtilist>,
      VPatBinaryM_VX<intrinsic, instruction, vtilist>;

multiclass VPatBinaryM_VX_VI<string intrinsic, string instruction,
                             list<VTypeInfo> vtilist>
    : VPatBinaryM_VX<intrinsic, instruction, vtilist>,
      VPatBinaryM_VI<intrinsic, instruction, vtilist>;

multiclass VPatBinaryV_VV_VX_VI_INT<string intrinsic, string instruction,
                                    list<VTypeInfo> vtilist, Operand ImmType = simm5>
    : VPatBinaryV_VV_INT<intrinsic#"_vv", instruction, vtilist>,
      VPatBinaryV_VX_INT<intrinsic#"_vx", instruction, vtilist>,
      VPatBinaryV_VI<intrinsic#"_vx", instruction, vtilist, ImmType>;

multiclass VPatReductionV_VS<string intrinsic, string instruction, bit IsFloat = 0> {
  foreach vti = !if(IsFloat, NoGroupFloatVectors, NoGroupIntegerVectors) in {
    defvar vectorM1 = !cast<VTypeInfo>(!if(IsFloat, "VF", "VI") # vti.SEW # "M1");
    let Predicates = GetVTypePredicates<vti>.Predicates in
    defm : VPatTernaryTA<intrinsic, instruction, "VS",
                         vectorM1.Vector, vti.Vector,
                         vectorM1.Vector, vti.Mask,
                         vti.Log2SEW, vti.LMul,
                         VR, vti.RegClass, VR>;
  }
  foreach gvti = !if(IsFloat, GroupFloatVectors, GroupIntegerVectors) in {
    let Predicates = GetVTypePredicates<gvti>.Predicates in
    defm : VPatTernaryTA<intrinsic, instruction, "VS",
                         gvti.VectorM1, gvti.Vector,
                         gvti.VectorM1, gvti.Mask,
                         gvti.Log2SEW, gvti.LMul,
                         VR, gvti.RegClass, VR>;
  }
}

multiclass VPatReductionV_VS_RM<string intrinsic, string instruction, bit IsFloat = 0> {
  foreach vti = !if(IsFloat, NoGroupFloatVectors, NoGroupIntegerVectors) in {
    defvar vectorM1 = !cast<VTypeInfo>(!if(IsFloat, "VF", "VI") # vti.SEW # "M1");
    let Predicates = GetVTypePredicates<vti>.Predicates in
    defm : VPatTernaryTARoundingMode<intrinsic, instruction, "VS",
                                     vectorM1.Vector, vti.Vector,
                                     vectorM1.Vector, vti.Mask,
                                     vti.Log2SEW, vti.LMul,
                                     VR, vti.RegClass, VR>;
  }
  foreach gvti = !if(IsFloat, GroupFloatVectors, GroupIntegerVectors) in {
    let Predicates = GetVTypePredicates<gvti>.Predicates in
    defm : VPatTernaryTARoundingMode<intrinsic, instruction, "VS",
                                     gvti.VectorM1, gvti.Vector,
                                     gvti.VectorM1, gvti.Mask,
                                     gvti.Log2SEW, gvti.LMul,
                                     VR, gvti.RegClass, VR>;
  }
}

multiclass VPatReductionW_VS<string intrinsic, string instruction, bit IsFloat = 0> {
  foreach vti = !if(IsFloat, AllFloatVectors, AllIntegerVectors) in {
    defvar wtiSEW = !mul(vti.SEW, 2);
    if !le(wtiSEW, 64) then {
      defvar wtiM1 = !cast<VTypeInfo>(!if(IsFloat, "VF", "VI") # wtiSEW # "M1");
      let Predicates = GetVTypePredicates<vti>.Predicates in
      defm : VPatTernaryTA<intrinsic, instruction, "VS",
                           wtiM1.Vector, vti.Vector,
                           wtiM1.Vector, vti.Mask,
                           vti.Log2SEW, vti.LMul,
                           wtiM1.RegClass, vti.RegClass,
                           wtiM1.RegClass>;
    }
  }
}

multiclass VPatReductionW_VS_RM<string intrinsic, string instruction, bit IsFloat = 0> {
  foreach vti = !if(IsFloat, AllFloatVectors, AllIntegerVectors) in {
    defvar wtiSEW = !mul(vti.SEW, 2);
    if !le(wtiSEW, 64) then {
      defvar wtiM1 = !cast<VTypeInfo>(!if(IsFloat, "VF", "VI") # wtiSEW # "M1");
      let Predicates = GetVTypePredicates<vti>.Predicates in
      defm : VPatTernaryTARoundingMode<intrinsic, instruction, "VS",
                                       wtiM1.Vector, vti.Vector,
                                       wtiM1.Vector, vti.Mask,
                                       vti.Log2SEW, vti.LMul,
                                       wtiM1.RegClass, vti.RegClass,
                                       wtiM1.RegClass>;
    }
  }
}

multiclass VPatConversionVI_VF<string intrinsic,
                               string instruction> {
  foreach fvti = AllFloatVectors in {
    defvar ivti = GetIntVTypeInfo<fvti>.Vti;
    let Predicates = !listconcat(GetVTypePredicates<fvti>.Predicates,
                                 GetVTypePredicates<ivti>.Predicates) in
    defm : VPatConversionTA<intrinsic, instruction, "V",
                            ivti.Vector, fvti.Vector, ivti.Mask, fvti.Log2SEW,
                            fvti.LMul, ivti.RegClass, fvti.RegClass>;
  }
}

<<<<<<< HEAD
multiclass VPatConversionVF_VI<string intrinsic,
                               string instruction> {
=======
multiclass VPatConversionVI_VF_RM<string intrinsic,
                                  string instruction> {
>>>>>>> 6241a64e
  foreach fvti = AllFloatVectors in {
    defvar ivti = GetIntVTypeInfo<fvti>.Vti;
    let Predicates = !listconcat(GetVTypePredicates<fvti>.Predicates,
                                 GetVTypePredicates<ivti>.Predicates) in
    defm : VPatConversionTARoundingMode<intrinsic, instruction, "V",
                                        ivti.Vector, fvti.Vector, ivti.Mask, fvti.Log2SEW,
                                        fvti.LMul, ivti.RegClass, fvti.RegClass>;
  }
}

multiclass VPatConversionVF_VI_RM<string intrinsic,
                                  string instruction> {
  foreach fvti = AllFloatVectors in {
    defvar ivti = GetIntVTypeInfo<fvti>.Vti;
    let Predicates = !listconcat(GetVTypePredicates<fvti>.Predicates,
                                 GetVTypePredicates<ivti>.Predicates) in
    defm : VPatConversionTARoundingMode<intrinsic, instruction, "V",
                                        fvti.Vector, ivti.Vector, fvti.Mask, ivti.Log2SEW,
                                        ivti.LMul, fvti.RegClass, ivti.RegClass>;
  }
}

multiclass VPatConversionWI_VF<string intrinsic, string instruction> {
  foreach fvtiToFWti = AllWidenableFloatVectors in {
    defvar fvti = fvtiToFWti.Vti;
    defvar iwti = GetIntVTypeInfo<fvtiToFWti.Wti>.Vti;
    let Predicates = !listconcat(GetVTypePredicates<fvti>.Predicates,
                                 GetVTypePredicates<iwti>.Predicates) in
    defm : VPatConversionTA<intrinsic, instruction, "V",
                            iwti.Vector, fvti.Vector, iwti.Mask, fvti.Log2SEW,
                            fvti.LMul, iwti.RegClass, fvti.RegClass>;
  }
}

multiclass VPatConversionWI_VF_RM<string intrinsic, string instruction> {
  foreach fvtiToFWti = AllWidenableFloatVectors in {
    defvar fvti = fvtiToFWti.Vti;
    defvar iwti = GetIntVTypeInfo<fvtiToFWti.Wti>.Vti;
    let Predicates = !listconcat(GetVTypePredicates<fvti>.Predicates,
                                 GetVTypePredicates<iwti>.Predicates) in
    defm : VPatConversionTARoundingMode<intrinsic, instruction, "V",
                                        iwti.Vector, fvti.Vector, iwti.Mask, fvti.Log2SEW,
                                        fvti.LMul, iwti.RegClass, fvti.RegClass>;
  }
}

multiclass VPatConversionWF_VI<string intrinsic, string instruction> {
  foreach vtiToWti = AllWidenableIntToFloatVectors in {
    defvar vti = vtiToWti.Vti;
    defvar fwti = vtiToWti.Wti;
    let Predicates = !listconcat(GetVTypePredicates<vti>.Predicates,
                                 GetVTypePredicates<fwti>.Predicates) in
    defm : VPatConversionTA<intrinsic, instruction, "V",
                            fwti.Vector, vti.Vector, fwti.Mask, vti.Log2SEW,
                            vti.LMul, fwti.RegClass, vti.RegClass>;
  }
}

<<<<<<< HEAD
multiclass VPatConversionWF_VF <string intrinsic, string instruction> {
=======
multiclass VPatConversionWF_VF<string intrinsic, string instruction> {
>>>>>>> 6241a64e
  foreach fvtiToFWti = AllWidenableFloatVectors in {
    defvar fvti = fvtiToFWti.Vti;
    defvar fwti = fvtiToFWti.Wti;
    let Predicates = !listconcat(GetVTypePredicates<fvti>.Predicates,
                                 GetVTypePredicates<fwti>.Predicates) in
    defm : VPatConversionTA<intrinsic, instruction, "V",
                            fwti.Vector, fvti.Vector, fwti.Mask, fvti.Log2SEW,
                            fvti.LMul, fwti.RegClass, fvti.RegClass>;
  }
}

multiclass VPatConversionVI_WF <string intrinsic, string instruction> {
  foreach vtiToWti = AllWidenableIntToFloatVectors in {
    defvar vti = vtiToWti.Vti;
    defvar fwti = vtiToWti.Wti;
    let Predicates = !listconcat(GetVTypePredicates<vti>.Predicates,
                                 GetVTypePredicates<fwti>.Predicates) in
    defm : VPatConversionTA<intrinsic, instruction, "W",
                            vti.Vector, fwti.Vector, vti.Mask, vti.Log2SEW,
                            vti.LMul, vti.RegClass, fwti.RegClass>;
  }
}

<<<<<<< HEAD
multiclass VPatConversionVF_WI <string intrinsic, string instruction> {
=======
multiclass VPatConversionVI_WF_RM <string intrinsic, string instruction> {
  foreach vtiToWti = AllWidenableIntToFloatVectors in {
    defvar vti = vtiToWti.Vti;
    defvar fwti = vtiToWti.Wti;
    let Predicates = !listconcat(GetVTypePredicates<vti>.Predicates,
                                 GetVTypePredicates<fwti>.Predicates) in
    defm : VPatConversionTARoundingMode<intrinsic, instruction, "W",
                                        vti.Vector, fwti.Vector, vti.Mask, vti.Log2SEW,
                                        vti.LMul, vti.RegClass, fwti.RegClass>;
  }
}

multiclass VPatConversionVF_WI_RM <string intrinsic, string instruction> {
>>>>>>> 6241a64e
  foreach fvtiToFWti = AllWidenableFloatVectors in {
    defvar fvti = fvtiToFWti.Vti;
    defvar iwti = GetIntVTypeInfo<fvtiToFWti.Wti>.Vti;
    let Predicates = !listconcat(GetVTypePredicates<fvti>.Predicates,
                                 GetVTypePredicates<iwti>.Predicates) in
    defm : VPatConversionTARoundingMode<intrinsic, instruction, "W",
                                        fvti.Vector, iwti.Vector, fvti.Mask, fvti.Log2SEW,
                                        fvti.LMul, fvti.RegClass, iwti.RegClass>;
  }
}

multiclass VPatConversionVF_WF <string intrinsic, string instruction> {
  foreach fvtiToFWti = AllWidenableFloatVectors in {
    defvar fvti = fvtiToFWti.Vti;
    defvar fwti = fvtiToFWti.Wti;
    let Predicates = !listconcat(GetVTypePredicates<fvti>.Predicates,
                                 GetVTypePredicates<fwti>.Predicates) in
    defm : VPatConversionTA<intrinsic, instruction, "W",
                            fvti.Vector, fwti.Vector, fvti.Mask, fvti.Log2SEW,
                            fvti.LMul, fvti.RegClass, fwti.RegClass>;
  }
}

multiclass VPatConversionVF_WF_RM <string intrinsic, string instruction> {
  foreach fvtiToFWti = AllWidenableFloatVectors in {
    defvar fvti = fvtiToFWti.Vti;
    defvar fwti = fvtiToFWti.Wti;
    let Predicates = !listconcat(GetVTypePredicates<fvti>.Predicates,
                                 GetVTypePredicates<fwti>.Predicates) in
    defm : VPatConversionTARoundingMode<intrinsic, instruction, "W",
                                        fvti.Vector, fwti.Vector, fvti.Mask, fvti.Log2SEW,
                                        fvti.LMul, fvti.RegClass, fwti.RegClass>;
  }
}

multiclass VPatCompare_VI<string intrinsic, string inst,
                          ImmLeaf ImmType> {
  foreach vti = AllIntegerVectors in {
    defvar Intr = !cast<Intrinsic>(intrinsic);
    defvar Pseudo = !cast<Instruction>(inst#"_VI_"#vti.LMul.MX);
    let Predicates = GetVTypePredicates<vti>.Predicates in
    def : Pat<(vti.Mask (Intr (vti.Vector vti.RegClass:$rs1),
                              (vti.Scalar ImmType:$rs2),
                              VLOpFrag)),
              (Pseudo vti.RegClass:$rs1, (DecImm ImmType:$rs2),
                      GPR:$vl, vti.Log2SEW)>;
    defvar IntrMask = !cast<Intrinsic>(intrinsic # "_mask");
    defvar PseudoMask = !cast<Instruction>(inst#"_VI_"#vti.LMul.MX#"_MASK");
    let Predicates = GetVTypePredicates<vti>.Predicates in
    def : Pat<(vti.Mask (IntrMask (vti.Mask VR:$merge),
                                  (vti.Vector vti.RegClass:$rs1),
                                  (vti.Scalar ImmType:$rs2),
                                  (vti.Mask V0),
                                  VLOpFrag)),
              (PseudoMask VR:$merge, vti.RegClass:$rs1, (DecImm ImmType:$rs2),
                          (vti.Mask V0), GPR:$vl, vti.Log2SEW)>;
  }
}

//===----------------------------------------------------------------------===//
// Pseudo instructions
//===----------------------------------------------------------------------===//

let Predicates = [HasVInstructions] in {

//===----------------------------------------------------------------------===//
// Pseudo Instructions for CodeGen
//===----------------------------------------------------------------------===//

let hasSideEffects = 0, mayLoad = 0, mayStore = 0, isCodeGenOnly = 1 in {
  def PseudoReadVLENB : Pseudo<(outs GPR:$rd), (ins),
                               [(set GPR:$rd, (riscv_read_vlenb))]>,
                        PseudoInstExpansion<(CSRRS GPR:$rd, SysRegVLENB.Encoding, X0)>,
                        Sched<[WriteRdVLENB]>;
}

let hasSideEffects = 0, mayLoad = 0, mayStore = 0, isCodeGenOnly = 1,
    Uses = [VL] in
def PseudoReadVL : Pseudo<(outs GPR:$rd), (ins), []>,
                   PseudoInstExpansion<(CSRRS GPR:$rd, SysRegVL.Encoding, X0)>;

foreach lmul = MxList in {
  foreach nf = NFSet<lmul>.L in {
    defvar vreg = SegRegClass<lmul, nf>.RC;
    let hasSideEffects = 0, mayLoad = 0, mayStore = 1, isCodeGenOnly = 1,
        Size = !mul(4, !sub(!mul(nf, 2), 1)) in {
      def "PseudoVSPILL" # nf # "_" # lmul.MX :
        Pseudo<(outs), (ins vreg:$rs1, GPR:$rs2), []>;
    }
    let hasSideEffects = 0, mayLoad = 1, mayStore = 0, isCodeGenOnly = 1,
        Size = !mul(4, !sub(!mul(nf, 2), 1)) in {
      def "PseudoVRELOAD" # nf # "_" # lmul.MX :
        Pseudo<(outs vreg:$rs1), (ins GPR:$rs2), []>;
    }
  }
}

/// Empty pseudo for RISCVInitUndefPass
let hasSideEffects = 0, mayLoad = 0, mayStore = 0, Size = 0,
    isCodeGenOnly = 1 in {
  def PseudoRVVInitUndefM1 : Pseudo<(outs VR:$vd), (ins), [], "">;
  def PseudoRVVInitUndefM2 : Pseudo<(outs VRM2:$vd), (ins), [], "">;
  def PseudoRVVInitUndefM4 : Pseudo<(outs VRM4:$vd), (ins), [], "">;
  def PseudoRVVInitUndefM8 : Pseudo<(outs VRM8:$vd), (ins), [], "">;
}

//===----------------------------------------------------------------------===//
// 6. Configuration-Setting Instructions
//===----------------------------------------------------------------------===//

// Pseudos.
let hasSideEffects = 1, mayLoad = 0, mayStore = 0, Defs = [VL, VTYPE] in {
// Due to rs1=X0 having special meaning, we need a GPRNoX0 register class for
// the when we aren't using one of the special X0 encodings. Otherwise it could
// be accidentally be made X0 by MachineIR optimizations. To satisfy the
// verifier, we also need a GPRX0 instruction for the special encodings.
def PseudoVSETVLI : Pseudo<(outs GPR:$rd), (ins GPRNoX0:$rs1, VTypeIOp11:$vtypei), []>,
                    Sched<[WriteVSETVLI, ReadVSETVLI]>;
def PseudoVSETVLIX0 : Pseudo<(outs GPR:$rd), (ins GPRX0:$rs1, VTypeIOp11:$vtypei), []>,
                      Sched<[WriteVSETVLI, ReadVSETVLI]>;
def PseudoVSETIVLI : Pseudo<(outs GPR:$rd), (ins uimm5:$rs1, VTypeIOp10:$vtypei), []>,
                     Sched<[WriteVSETIVLI]>;
}

//===----------------------------------------------------------------------===//
// 7. Vector Loads and Stores
//===----------------------------------------------------------------------===//

//===----------------------------------------------------------------------===//
// 7.4 Vector Unit-Stride Instructions
//===----------------------------------------------------------------------===//

// Pseudos Unit-Stride Loads and Stores
defm PseudoVL : VPseudoUSLoad;
defm PseudoVS : VPseudoUSStore;

defm PseudoVLM : VPseudoLoadMask;
defm PseudoVSM : VPseudoStoreMask;

//===----------------------------------------------------------------------===//
// 7.5 Vector Strided Instructions
//===----------------------------------------------------------------------===//

// Vector Strided Loads and Stores
defm PseudoVLS : VPseudoSLoad;
defm PseudoVSS : VPseudoSStore;

//===----------------------------------------------------------------------===//
// 7.6 Vector Indexed Instructions
//===----------------------------------------------------------------------===//

// Vector Indexed Loads and Stores
defm PseudoVLUX : VPseudoILoad</*Ordered=*/false>;
defm PseudoVLOX : VPseudoILoad</*Ordered=*/true>;
defm PseudoVSOX : VPseudoIStore</*Ordered=*/true>;
defm PseudoVSUX : VPseudoIStore</*Ordered=*/false>;

//===----------------------------------------------------------------------===//
// 7.7. Unit-stride Fault-Only-First Loads
//===----------------------------------------------------------------------===//

// vleff may update VL register
let hasSideEffects = 1, Defs = [VL] in
defm PseudoVL : VPseudoFFLoad;

//===----------------------------------------------------------------------===//
// 7.8. Vector Load/Store Segment Instructions
//===----------------------------------------------------------------------===//
defm PseudoVLSEG : VPseudoUSSegLoad;
defm PseudoVLSSEG : VPseudoSSegLoad;
defm PseudoVLOXSEG : VPseudoISegLoad</*Ordered=*/true>;
defm PseudoVLUXSEG : VPseudoISegLoad</*Ordered=*/false>;
defm PseudoVSSEG : VPseudoUSSegStore;
defm PseudoVSSSEG : VPseudoSSegStore;
defm PseudoVSOXSEG : VPseudoISegStore</*Ordered=*/true>;
defm PseudoVSUXSEG : VPseudoISegStore</*Ordered=*/false>;

// vlseg<nf>e<eew>ff.v may update VL register
let hasSideEffects = 1, Defs = [VL] in {
defm PseudoVLSEG : VPseudoUSSegLoadFF;
}

//===----------------------------------------------------------------------===//
// 11. Vector Integer Arithmetic Instructions
//===----------------------------------------------------------------------===//

//===----------------------------------------------------------------------===//
// 11.1. Vector Single-Width Integer Add and Subtract
//===----------------------------------------------------------------------===//
defm PseudoVADD   : VPseudoVALU_VV_VX_VI;
defm PseudoVSUB   : VPseudoVALU_VV_VX;
defm PseudoVRSUB  : VPseudoVALU_VX_VI;

foreach vti = AllIntegerVectors in {
  // Match vrsub with 2 vector operands to vsub.vv by swapping operands. This
  // Occurs when legalizing vrsub.vx intrinsics for i64 on RV32 since we need
  // to use a more complex splat sequence. Add the pattern for all VTs for
  // consistency.
  let Predicates = GetVTypePredicates<vti>.Predicates in {
    def : Pat<(vti.Vector (int_riscv_vrsub (vti.Vector vti.RegClass:$merge),
                                           (vti.Vector vti.RegClass:$rs2),
                                           (vti.Vector vti.RegClass:$rs1),
                                           VLOpFrag)),
              (!cast<Instruction>("PseudoVSUB_VV_"#vti.LMul.MX)
                                                        vti.RegClass:$merge,
                                                        vti.RegClass:$rs1,
                                                        vti.RegClass:$rs2,
                                                        GPR:$vl,
                                                        vti.Log2SEW, TU_MU)>;
    def : Pat<(vti.Vector (int_riscv_vrsub_mask (vti.Vector vti.RegClass:$merge),
                                                (vti.Vector vti.RegClass:$rs2),
                                                (vti.Vector vti.RegClass:$rs1),
                                                (vti.Mask V0),
                                                VLOpFrag,
                                                (XLenVT timm:$policy))),
              (!cast<Instruction>("PseudoVSUB_VV_"#vti.LMul.MX#"_MASK")
                                                        vti.RegClass:$merge,
                                                        vti.RegClass:$rs1,
                                                        vti.RegClass:$rs2,
                                                        (vti.Mask V0),
                                                        GPR:$vl,
                                                        vti.Log2SEW,
                                                        (XLenVT timm:$policy))>;
  
    // Match VSUB with a small immediate to vadd.vi by negating the immediate.
    def : Pat<(vti.Vector (int_riscv_vsub (vti.Vector (undef)),
                                          (vti.Vector vti.RegClass:$rs1),
                                          (vti.Scalar simm5_plus1:$rs2),
                                          VLOpFrag)),
              (!cast<Instruction>("PseudoVADD_VI_"#vti.LMul.MX) (vti.Vector (IMPLICIT_DEF)),
                                                                vti.RegClass:$rs1,
                                                                (NegImm simm5_plus1:$rs2),
                                                                GPR:$vl,
                                                                vti.Log2SEW, TU_MU)>;
    def : Pat<(vti.Vector (int_riscv_vsub_mask (vti.Vector vti.RegClass:$merge),
                                               (vti.Vector vti.RegClass:$rs1),
                                               (vti.Scalar simm5_plus1:$rs2),
                                               (vti.Mask V0),
                                               VLOpFrag,
                                               (XLenVT timm:$policy))),
              (!cast<Instruction>("PseudoVADD_VI_"#vti.LMul.MX#"_MASK")
                                                        vti.RegClass:$merge,
                                                        vti.RegClass:$rs1,
                                                        (NegImm simm5_plus1:$rs2),
                                                        (vti.Mask V0),
                                                        GPR:$vl,
                                                        vti.Log2SEW,
                                                        (XLenVT timm:$policy))>;
  }
}

//===----------------------------------------------------------------------===//
// 11.2. Vector Widening Integer Add/Subtract
//===----------------------------------------------------------------------===//
defm PseudoVWADDU : VPseudoVWALU_VV_VX;
defm PseudoVWSUBU : VPseudoVWALU_VV_VX;
defm PseudoVWADD  : VPseudoVWALU_VV_VX;
defm PseudoVWSUB  : VPseudoVWALU_VV_VX;
defm PseudoVWADDU : VPseudoVWALU_WV_WX;
defm PseudoVWSUBU : VPseudoVWALU_WV_WX;
defm PseudoVWADD  : VPseudoVWALU_WV_WX;
defm PseudoVWSUB  : VPseudoVWALU_WV_WX;

//===----------------------------------------------------------------------===//
// 11.3. Vector Integer Extension
//===----------------------------------------------------------------------===//
defm PseudoVZEXT_VF2 : PseudoVEXT_VF2;
defm PseudoVZEXT_VF4 : PseudoVEXT_VF4;
defm PseudoVZEXT_VF8 : PseudoVEXT_VF8;
defm PseudoVSEXT_VF2 : PseudoVEXT_VF2;
defm PseudoVSEXT_VF4 : PseudoVEXT_VF4;
defm PseudoVSEXT_VF8 : PseudoVEXT_VF8;

//===----------------------------------------------------------------------===//
// 11.4. Vector Integer Add-with-Carry / Subtract-with-Borrow Instructions
//===----------------------------------------------------------------------===//
defm PseudoVADC  : VPseudoVCALU_VM_XM_IM;
defm PseudoVMADC : VPseudoVCALUM_VM_XM_IM<"@earlyclobber $rd">;
defm PseudoVMADC : VPseudoVCALUM_V_X_I<"@earlyclobber $rd">;

defm PseudoVSBC  : VPseudoVCALU_VM_XM;
defm PseudoVMSBC : VPseudoVCALUM_VM_XM<"@earlyclobber $rd">;
defm PseudoVMSBC : VPseudoVCALUM_V_X<"@earlyclobber $rd">;

//===----------------------------------------------------------------------===//
// 11.5. Vector Bitwise Logical Instructions
//===----------------------------------------------------------------------===//
defm PseudoVAND : VPseudoVALU_VV_VX_VI;
defm PseudoVOR  : VPseudoVALU_VV_VX_VI;
defm PseudoVXOR : VPseudoVALU_VV_VX_VI;

//===----------------------------------------------------------------------===//
// 11.6. Vector Single-Width Bit Shift Instructions
//===----------------------------------------------------------------------===//
defm PseudoVSLL : VPseudoVSHT_VV_VX_VI<uimm5>;
defm PseudoVSRL : VPseudoVSHT_VV_VX_VI<uimm5>;
defm PseudoVSRA : VPseudoVSHT_VV_VX_VI<uimm5>;

//===----------------------------------------------------------------------===//
// 11.7. Vector Narrowing Integer Right Shift Instructions
//===----------------------------------------------------------------------===//
defm PseudoVNSRL : VPseudoVNSHT_WV_WX_WI;
defm PseudoVNSRA : VPseudoVNSHT_WV_WX_WI;

//===----------------------------------------------------------------------===//
// 11.8. Vector Integer Comparison Instructions
//===----------------------------------------------------------------------===//
defm PseudoVMSEQ  : VPseudoVCMPM_VV_VX_VI;
defm PseudoVMSNE  : VPseudoVCMPM_VV_VX_VI;
defm PseudoVMSLTU : VPseudoVCMPM_VV_VX;
defm PseudoVMSLT  : VPseudoVCMPM_VV_VX;
defm PseudoVMSLEU : VPseudoVCMPM_VV_VX_VI;
defm PseudoVMSLE  : VPseudoVCMPM_VV_VX_VI;
defm PseudoVMSGTU : VPseudoVCMPM_VX_VI;
defm PseudoVMSGT  : VPseudoVCMPM_VX_VI;

//===----------------------------------------------------------------------===//
// 11.9. Vector Integer Min/Max Instructions
//===----------------------------------------------------------------------===//
defm PseudoVMINU : VPseudoVMINMAX_VV_VX;
defm PseudoVMIN  : VPseudoVMINMAX_VV_VX;
defm PseudoVMAXU : VPseudoVMINMAX_VV_VX;
defm PseudoVMAX  : VPseudoVMINMAX_VV_VX;

//===----------------------------------------------------------------------===//
// 11.10. Vector Single-Width Integer Multiply Instructions
//===----------------------------------------------------------------------===//
defm PseudoVMUL    : VPseudoVMUL_VV_VX;
defm PseudoVMULH   : VPseudoVMUL_VV_VX;
defm PseudoVMULHU  : VPseudoVMUL_VV_VX;
defm PseudoVMULHSU : VPseudoVMUL_VV_VX;

//===----------------------------------------------------------------------===//
// 11.11. Vector Integer Divide Instructions
//===----------------------------------------------------------------------===//
defm PseudoVDIVU : VPseudoVDIV_VV_VX;
defm PseudoVDIV  : VPseudoVDIV_VV_VX;
defm PseudoVREMU : VPseudoVDIV_VV_VX;
defm PseudoVREM  : VPseudoVDIV_VV_VX;

//===----------------------------------------------------------------------===//
// 11.12. Vector Widening Integer Multiply Instructions
//===----------------------------------------------------------------------===//
defm PseudoVWMUL   : VPseudoVWMUL_VV_VX;
defm PseudoVWMULU  : VPseudoVWMUL_VV_VX;
defm PseudoVWMULSU : VPseudoVWMUL_VV_VX;

//===----------------------------------------------------------------------===//
// 11.13. Vector Single-Width Integer Multiply-Add Instructions
//===----------------------------------------------------------------------===//
defm PseudoVMACC  : VPseudoVMAC_VV_VX_AAXA;
defm PseudoVNMSAC : VPseudoVMAC_VV_VX_AAXA;
defm PseudoVMADD  : VPseudoVMAC_VV_VX_AAXA;
defm PseudoVNMSUB : VPseudoVMAC_VV_VX_AAXA;

//===----------------------------------------------------------------------===//
// 11.14. Vector Widening Integer Multiply-Add Instructions
//===----------------------------------------------------------------------===//
defm PseudoVWMACCU  : VPseudoVWMAC_VV_VX;
defm PseudoVWMACC   : VPseudoVWMAC_VV_VX;
defm PseudoVWMACCSU : VPseudoVWMAC_VV_VX;
defm PseudoVWMACCUS : VPseudoVWMAC_VX;

//===----------------------------------------------------------------------===//
// 11.15. Vector Integer Merge Instructions
//===----------------------------------------------------------------------===//
defm PseudoVMERGE : VPseudoVMRG_VM_XM_IM;

//===----------------------------------------------------------------------===//
// 11.16. Vector Integer Move Instructions
//===----------------------------------------------------------------------===//
defm PseudoVMV_V : VPseudoUnaryVMV_V_X_I;

//===----------------------------------------------------------------------===//
// 12. Vector Fixed-Point Arithmetic Instructions
//===----------------------------------------------------------------------===//

//===----------------------------------------------------------------------===//
// 12.1. Vector Single-Width Saturating Add and Subtract
//===----------------------------------------------------------------------===//
let Defs = [VXSAT], hasSideEffects = 1 in {
  defm PseudoVSADDU : VPseudoVSALU_VV_VX_VI;
  defm PseudoVSADD  : VPseudoVSALU_VV_VX_VI;
  defm PseudoVSSUBU : VPseudoVSALU_VV_VX;
  defm PseudoVSSUB  : VPseudoVSALU_VV_VX;
}

//===----------------------------------------------------------------------===//
// 12.2. Vector Single-Width Averaging Add and Subtract
//===----------------------------------------------------------------------===//
defm PseudoVAADDU : VPseudoVAALU_VV_VX_RM;
defm PseudoVAADD  : VPseudoVAALU_VV_VX_RM;
defm PseudoVASUBU : VPseudoVAALU_VV_VX_RM;
defm PseudoVASUB  : VPseudoVAALU_VV_VX_RM;

//===----------------------------------------------------------------------===//
// 12.3. Vector Single-Width Fractional Multiply with Rounding and Saturation
//===----------------------------------------------------------------------===//
let Defs = [VXSAT], hasSideEffects = 1 in {
  defm PseudoVSMUL : VPseudoVSMUL_VV_VX_RM;
}

//===----------------------------------------------------------------------===//
// 12.4. Vector Single-Width Scaling Shift Instructions
//===----------------------------------------------------------------------===//
defm PseudoVSSRL : VPseudoVSSHT_VV_VX_VI_RM<uimm5>;
defm PseudoVSSRA : VPseudoVSSHT_VV_VX_VI_RM<uimm5>;

//===----------------------------------------------------------------------===//
// 12.5. Vector Narrowing Fixed-Point Clip Instructions
//===----------------------------------------------------------------------===//
let Defs = [VXSAT], hasSideEffects = 1 in {
  defm PseudoVNCLIP  : VPseudoVNCLP_WV_WX_WI_RM;
  defm PseudoVNCLIPU : VPseudoVNCLP_WV_WX_WI_RM;
}

} // Predicates = [HasVInstructions]

//===----------------------------------------------------------------------===//
// 13. Vector Floating-Point Instructions
//===----------------------------------------------------------------------===//

let Predicates = [HasVInstructionsAnyF] in {
//===----------------------------------------------------------------------===//
// 13.2. Vector Single-Width Floating-Point Add/Subtract Instructions
//===----------------------------------------------------------------------===//
<<<<<<< HEAD
let mayRaiseFPException = true,
    hasPostISelHook = 1 in {
=======
let mayRaiseFPException = true, hasPostISelHook = 1 in {
>>>>>>> 6241a64e
defm PseudoVFADD  : VPseudoVALU_VV_VF_RM;
defm PseudoVFSUB  : VPseudoVALU_VV_VF_RM;
defm PseudoVFRSUB : VPseudoVALU_VF_RM;
}

//===----------------------------------------------------------------------===//
// 13.3. Vector Widening Floating-Point Add/Subtract Instructions
//===----------------------------------------------------------------------===//
let mayRaiseFPException = true, hasSideEffects = 0, hasPostISelHook = 1 in {
defm PseudoVFWADD : VPseudoVFWALU_VV_VF_RM;
defm PseudoVFWSUB : VPseudoVFWALU_VV_VF_RM;
defm PseudoVFWADD : VPseudoVFWALU_WV_WF_RM;
defm PseudoVFWSUB : VPseudoVFWALU_WV_WF_RM;
}

//===----------------------------------------------------------------------===//
// 13.4. Vector Single-Width Floating-Point Multiply/Divide Instructions
//===----------------------------------------------------------------------===//
let mayRaiseFPException = true, hasSideEffects = 0, hasPostISelHook = 1 in {
defm PseudoVFMUL  : VPseudoVFMUL_VV_VF_RM;
defm PseudoVFDIV  : VPseudoVFDIV_VV_VF_RM;
defm PseudoVFRDIV : VPseudoVFRDIV_VF_RM;
}

//===----------------------------------------------------------------------===//
// 13.5. Vector Widening Floating-Point Multiply
//===----------------------------------------------------------------------===//
let mayRaiseFPException = true, hasSideEffects = 0 in {
defm PseudoVFWMUL : VPseudoVWMUL_VV_VF_RM;
}

//===----------------------------------------------------------------------===//
// 13.6. Vector Single-Width Floating-Point Fused Multiply-Add Instructions
//===----------------------------------------------------------------------===//
let mayRaiseFPException = true, hasSideEffects = 0, hasPostISelHook = 1 in {
defm PseudoVFMACC  : VPseudoVMAC_VV_VF_AAXA_RM;
defm PseudoVFNMACC : VPseudoVMAC_VV_VF_AAXA_RM;
defm PseudoVFMSAC  : VPseudoVMAC_VV_VF_AAXA_RM;
defm PseudoVFNMSAC : VPseudoVMAC_VV_VF_AAXA_RM;
defm PseudoVFMADD  : VPseudoVMAC_VV_VF_AAXA_RM;
defm PseudoVFNMADD : VPseudoVMAC_VV_VF_AAXA_RM;
defm PseudoVFMSUB  : VPseudoVMAC_VV_VF_AAXA_RM;
defm PseudoVFNMSUB : VPseudoVMAC_VV_VF_AAXA_RM;
}

//===----------------------------------------------------------------------===//
// 13.7. Vector Widening Floating-Point Fused Multiply-Add Instructions
//===----------------------------------------------------------------------===//
let mayRaiseFPException = true, hasSideEffects = 0, hasPostISelHook = 1 in {
defm PseudoVFWMACC  : VPseudoVWMAC_VV_VF_RM;
defm PseudoVFWNMACC : VPseudoVWMAC_VV_VF_RM;
defm PseudoVFWMSAC  : VPseudoVWMAC_VV_VF_RM;
defm PseudoVFWNMSAC : VPseudoVWMAC_VV_VF_RM;
}

//===----------------------------------------------------------------------===//
// 13.8. Vector Floating-Point Square-Root Instruction
//===----------------------------------------------------------------------===//
let mayRaiseFPException = true, hasSideEffects = 0 in
defm PseudoVFSQRT : VPseudoVSQR_V_RM;

//===----------------------------------------------------------------------===//
// 13.9. Vector Floating-Point Reciprocal Square-Root Estimate Instruction
//===----------------------------------------------------------------------===//
let mayRaiseFPException = true in
defm PseudoVFRSQRT7 : VPseudoVRCP_V;

//===----------------------------------------------------------------------===//
// 13.10. Vector Floating-Point Reciprocal Estimate Instruction
//===----------------------------------------------------------------------===//
let mayRaiseFPException = true, hasSideEffects = 0 in
defm PseudoVFREC7 : VPseudoVRCP_V_RM;

//===----------------------------------------------------------------------===//
// 13.11. Vector Floating-Point Min/Max Instructions
//===----------------------------------------------------------------------===//
let mayRaiseFPException = true in {
defm PseudoVFMIN : VPseudoVMAX_VV_VF;
defm PseudoVFMAX : VPseudoVMAX_VV_VF;
}

//===----------------------------------------------------------------------===//
// 13.12. Vector Floating-Point Sign-Injection Instructions
//===----------------------------------------------------------------------===//
defm PseudoVFSGNJ  : VPseudoVSGNJ_VV_VF;
defm PseudoVFSGNJN : VPseudoVSGNJ_VV_VF;
defm PseudoVFSGNJX : VPseudoVSGNJ_VV_VF;

//===----------------------------------------------------------------------===//
// 13.13. Vector Floating-Point Compare Instructions
//===----------------------------------------------------------------------===//
let mayRaiseFPException = true in {
defm PseudoVMFEQ : VPseudoVCMPM_VV_VF;
defm PseudoVMFNE : VPseudoVCMPM_VV_VF;
defm PseudoVMFLT : VPseudoVCMPM_VV_VF;
defm PseudoVMFLE : VPseudoVCMPM_VV_VF;
defm PseudoVMFGT : VPseudoVCMPM_VF;
defm PseudoVMFGE : VPseudoVCMPM_VF;
}

//===----------------------------------------------------------------------===//
// 13.14. Vector Floating-Point Classify Instruction
//===----------------------------------------------------------------------===//
defm PseudoVFCLASS : VPseudoVCLS_V;

//===----------------------------------------------------------------------===//
// 13.15. Vector Floating-Point Merge Instruction
//===----------------------------------------------------------------------===//
defm PseudoVFMERGE : VPseudoVMRG_FM;

//===----------------------------------------------------------------------===//
// 13.16. Vector Floating-Point Move Instruction
//===----------------------------------------------------------------------===//
defm PseudoVFMV_V : VPseudoVMV_F;

//===----------------------------------------------------------------------===//
// 13.17. Single-Width Floating-Point/Integer Type-Convert Instructions
//===----------------------------------------------------------------------===//
let mayRaiseFPException = true in {
let hasSideEffects = 0, hasPostISelHook = 1 in {
defm PseudoVFCVT_XU_F : VPseudoVCVTI_V_RM;
defm PseudoVFCVT_X_F : VPseudoVCVTI_V_RM;
}

defm PseudoVFCVT_RM_XU_F : VPseudoVCVTI_RM_V;
defm PseudoVFCVT_RM_X_F : VPseudoVCVTI_RM_V;

defm PseudoVFCVT_RTZ_XU_F : VPseudoVCVTI_V;
defm PseudoVFCVT_RTZ_X_F : VPseudoVCVTI_V;

defm PseudoVFROUND_NOEXCEPT : VPseudoVFROUND_NOEXCEPT_V;
let hasSideEffects = 0, hasPostISelHook = 1 in {
defm PseudoVFCVT_F_XU : VPseudoVCVTF_V_RM;
defm PseudoVFCVT_F_X : VPseudoVCVTF_V_RM;
}
defm PseudoVFCVT_RM_F_XU : VPseudoVCVTF_RM_V;
defm PseudoVFCVT_RM_F_X  : VPseudoVCVTF_RM_V;
} // mayRaiseFPException = true

//===----------------------------------------------------------------------===//
// 13.18. Widening Floating-Point/Integer Type-Convert Instructions
//===----------------------------------------------------------------------===//
let mayRaiseFPException = true in {
let hasSideEffects = 0, hasPostISelHook = 1 in {
defm PseudoVFWCVT_XU_F     : VPseudoVWCVTI_V_RM;
defm PseudoVFWCVT_X_F      : VPseudoVWCVTI_V_RM;
}
defm PseudoVFWCVT_RM_XU_F  : VPseudoVWCVTI_RM_V;
defm PseudoVFWCVT_RM_X_F   : VPseudoVWCVTI_RM_V;

defm PseudoVFWCVT_RTZ_XU_F : VPseudoVWCVTI_V;
defm PseudoVFWCVT_RTZ_X_F  : VPseudoVWCVTI_V;

defm PseudoVFWCVT_F_XU     : VPseudoVWCVTF_V;
defm PseudoVFWCVT_F_X      : VPseudoVWCVTF_V;

defm PseudoVFWCVT_F_F      : VPseudoVWCVTD_V;
} // mayRaiseFPException = true

//===----------------------------------------------------------------------===//
// 13.19. Narrowing Floating-Point/Integer Type-Convert Instructions
//===----------------------------------------------------------------------===//
let mayRaiseFPException = true in {
let hasSideEffects = 0, hasPostISelHook = 1 in {
defm PseudoVFNCVT_XU_F     : VPseudoVNCVTI_W_RM;
defm PseudoVFNCVT_X_F      : VPseudoVNCVTI_W_RM;
}
defm PseudoVFNCVT_RM_XU_F  : VPseudoVNCVTI_RM_W;
defm PseudoVFNCVT_RM_X_F   : VPseudoVNCVTI_RM_W;

defm PseudoVFNCVT_RTZ_XU_F : VPseudoVNCVTI_W;
defm PseudoVFNCVT_RTZ_X_F  : VPseudoVNCVTI_W;

let hasSideEffects = 0, hasPostISelHook = 1 in {
defm PseudoVFNCVT_F_XU     : VPseudoVNCVTF_W_RM;
defm PseudoVFNCVT_F_X      : VPseudoVNCVTF_W_RM;
}
defm PseudoVFNCVT_RM_F_XU  : VPseudoVNCVTF_RM_W;
defm PseudoVFNCVT_RM_F_X   : VPseudoVNCVTF_RM_W;

let hasSideEffects = 0, hasPostISelHook = 1 in
defm PseudoVFNCVT_F_F      : VPseudoVNCVTD_W_RM;

defm PseudoVFNCVT_ROD_F_F  : VPseudoVNCVTD_W;
} // mayRaiseFPException = true
} // Predicates = [HasVInstructionsAnyF]

//===----------------------------------------------------------------------===//
// 14. Vector Reduction Operations
//===----------------------------------------------------------------------===//

let Predicates = [HasVInstructions] in {
//===----------------------------------------------------------------------===//
// 14.1. Vector Single-Width Integer Reduction Instructions
//===----------------------------------------------------------------------===//
defm PseudoVREDSUM  : VPseudoVRED_VS;
defm PseudoVREDAND  : VPseudoVRED_VS;
defm PseudoVREDOR   : VPseudoVRED_VS;
defm PseudoVREDXOR  : VPseudoVRED_VS;
defm PseudoVREDMINU : VPseudoVREDMINMAX_VS;
defm PseudoVREDMIN  : VPseudoVREDMINMAX_VS;
defm PseudoVREDMAXU : VPseudoVREDMINMAX_VS;
defm PseudoVREDMAX  : VPseudoVREDMINMAX_VS;

//===----------------------------------------------------------------------===//
// 14.2. Vector Widening Integer Reduction Instructions
//===----------------------------------------------------------------------===//
let IsRVVWideningReduction = 1 in {
defm PseudoVWREDSUMU   : VPseudoVWRED_VS;
defm PseudoVWREDSUM    : VPseudoVWRED_VS;
}
} // Predicates = [HasVInstructions]

let Predicates = [HasVInstructionsAnyF] in {
//===----------------------------------------------------------------------===//
// 14.3. Vector Single-Width Floating-Point Reduction Instructions
//===----------------------------------------------------------------------===//
let mayRaiseFPException = true,
    hasSideEffects = 0 in {
defm PseudoVFREDOSUM : VPseudoVFREDO_VS_RM;
defm PseudoVFREDUSUM : VPseudoVFRED_VS_RM;
}
let mayRaiseFPException = true in {
defm PseudoVFREDMIN  : VPseudoVFREDMINMAX_VS;
defm PseudoVFREDMAX  : VPseudoVFREDMINMAX_VS;
}

//===----------------------------------------------------------------------===//
// 14.4. Vector Widening Floating-Point Reduction Instructions
//===----------------------------------------------------------------------===//
let IsRVVWideningReduction = 1,
    hasSideEffects = 0,
    mayRaiseFPException = true in {
defm PseudoVFWREDUSUM  : VPseudoVFWRED_VS_RM;
defm PseudoVFWREDOSUM  : VPseudoVFWRED_VS_RM;
}

} // Predicates = [HasVInstructionsAnyF]

//===----------------------------------------------------------------------===//
// 15. Vector Mask Instructions
//===----------------------------------------------------------------------===//

//===----------------------------------------------------------------------===//
// 15.1 Vector Mask-Register Logical Instructions
//===----------------------------------------------------------------------===//

defm PseudoVMAND: VPseudoVALU_MM;
defm PseudoVMNAND: VPseudoVALU_MM;
defm PseudoVMANDN: VPseudoVALU_MM;
defm PseudoVMXOR: VPseudoVALU_MM;
defm PseudoVMOR: VPseudoVALU_MM;
defm PseudoVMNOR: VPseudoVALU_MM;
defm PseudoVMORN: VPseudoVALU_MM;
defm PseudoVMXNOR: VPseudoVALU_MM;

// Pseudo instructions
defm PseudoVMCLR : VPseudoNullaryPseudoM<"VMXOR">;
defm PseudoVMSET : VPseudoNullaryPseudoM<"VMXNOR">;

//===----------------------------------------------------------------------===//
// 15.2. Vector mask population count vcpop
//===----------------------------------------------------------------------===//

defm PseudoVCPOP: VPseudoVPOP_M;

//===----------------------------------------------------------------------===//
// 15.3. vfirst find-first-set mask bit
//===----------------------------------------------------------------------===//

defm PseudoVFIRST: VPseudoV1ST_M;

//===----------------------------------------------------------------------===//
// 15.4. vmsbf.m set-before-first mask bit
//===----------------------------------------------------------------------===//
defm PseudoVMSBF: VPseudoVSFS_M;

//===----------------------------------------------------------------------===//
// 15.5. vmsif.m set-including-first mask bit
//===----------------------------------------------------------------------===//
defm PseudoVMSIF: VPseudoVSFS_M;

//===----------------------------------------------------------------------===//
// 15.6. vmsof.m set-only-first mask bit
//===----------------------------------------------------------------------===//
defm PseudoVMSOF: VPseudoVSFS_M;

//===----------------------------------------------------------------------===//
// 15.8.  Vector Iota Instruction
//===----------------------------------------------------------------------===//
defm PseudoVIOTA_M: VPseudoVIOT_M;

//===----------------------------------------------------------------------===//
// 15.9. Vector Element Index Instruction
//===----------------------------------------------------------------------===//
defm PseudoVID : VPseudoVID_V;

//===----------------------------------------------------------------------===//
// 16. Vector Permutation Instructions
//===----------------------------------------------------------------------===//

//===----------------------------------------------------------------------===//
// 16.1. Integer Scalar Move Instructions
//===----------------------------------------------------------------------===//

let Predicates = [HasVInstructions] in {
let mayLoad = 0, mayStore = 0, hasSideEffects = 0 in {
  foreach m = MxList in {
    defvar mx = m.MX;
    let VLMul = m.value in {
      let HasSEWOp = 1, BaseInstr = VMV_X_S in
      def PseudoVMV_X_S # "_" # mx:
        Pseudo<(outs GPR:$rd), (ins m.vrclass:$rs2, ixlenimm:$sew), []>,
        Sched<[WriteVIMovVX, ReadVIMovVX]>,
        RISCVVPseudo;
      let HasVLOp = 1, HasSEWOp = 1, BaseInstr = VMV_S_X,
          Constraints = "$rd = $rs1" in
      def PseudoVMV_S_X # "_" # mx: Pseudo<(outs m.vrclass:$rd),
                                             (ins m.vrclass:$rs1, GPR:$rs2,
                                                  AVL:$vl, ixlenimm:$sew),
                                             []>,
        Sched<[WriteVIMovXV, ReadVIMovXV, ReadVIMovXX]>,
        RISCVVPseudo;
    }
  }
}
} // Predicates = [HasVInstructions]

//===----------------------------------------------------------------------===//
// 16.2. Floating-Point Scalar Move Instructions
//===----------------------------------------------------------------------===//

let Predicates = [HasVInstructionsAnyF] in {
let mayLoad = 0, mayStore = 0, hasSideEffects = 0 in {
  foreach f = FPList in {
    foreach m = f.MxList in {
      defvar mx = m.MX;
      let VLMul = m.value in {
        let HasSEWOp = 1, BaseInstr = VFMV_F_S in
        def "PseudoVFMV_" # f.FX # "_S_" # mx :
          Pseudo<(outs f.fprclass:$rd),
                 (ins m.vrclass:$rs2, ixlenimm:$sew), []>,
          Sched<[WriteVFMovVF, ReadVFMovVF]>,
          RISCVVPseudo;
        let HasVLOp = 1, HasSEWOp = 1, BaseInstr = VFMV_S_F,
            Constraints = "$rd = $rs1" in
        def "PseudoVFMV_S_" # f.FX # "_" # mx :
                                          Pseudo<(outs m.vrclass:$rd),
                                                 (ins m.vrclass:$rs1, f.fprclass:$rs2,
                                                      AVL:$vl, ixlenimm:$sew),
                                                 []>,
          Sched<[WriteVFMovFV, ReadVFMovFV, ReadVFMovFX]>,
          RISCVVPseudo;
      }
    }
  }
}
} // Predicates = [HasVInstructionsAnyF]

//===----------------------------------------------------------------------===//
// 16.3. Vector Slide Instructions
//===----------------------------------------------------------------------===//
let Predicates = [HasVInstructions] in {
  defm PseudoVSLIDEUP    : VPseudoVSLD_VX_VI<uimm5, "@earlyclobber $rd">;
  defm PseudoVSLIDEDOWN  : VPseudoVSLD_VX_VI<uimm5>;
  defm PseudoVSLIDE1UP   : VPseudoVSLD1_VX<"@earlyclobber $rd">;
  defm PseudoVSLIDE1DOWN : VPseudoVSLD1_VX;
} // Predicates = [HasVInstructions]

let Predicates = [HasVInstructionsAnyF] in {
  defm PseudoVFSLIDE1UP  : VPseudoVSLD1_VF<"@earlyclobber $rd">;
  defm PseudoVFSLIDE1DOWN : VPseudoVSLD1_VF;
} // Predicates = [HasVInstructionsAnyF]

//===----------------------------------------------------------------------===//
// 16.4. Vector Register Gather Instructions
//===----------------------------------------------------------------------===//
defm PseudoVRGATHER     : VPseudoVGTR_VV_VX_VI<uimm5, "@earlyclobber $rd">;
defm PseudoVRGATHEREI16 : VPseudoVGTR_VV_EEW</* eew */ 16, "@earlyclobber $rd">;

//===----------------------------------------------------------------------===//
// 16.5. Vector Compress Instruction
//===----------------------------------------------------------------------===//
defm PseudoVCOMPRESS : VPseudoVCPR_V;

//===----------------------------------------------------------------------===//
// Patterns.
//===----------------------------------------------------------------------===//

//===----------------------------------------------------------------------===//
// 11. Vector Integer Arithmetic Instructions
//===----------------------------------------------------------------------===//

//===----------------------------------------------------------------------===//
// 11.1. Vector Single-Width Integer Add and Subtract
//===----------------------------------------------------------------------===//
defm : VPatBinaryV_VV_VX_VI<"int_riscv_vadd", "PseudoVADD", AllIntegerVectors>;
defm : VPatBinaryV_VV_VX<"int_riscv_vsub", "PseudoVSUB", AllIntegerVectors>;
defm : VPatBinaryV_VX_VI<"int_riscv_vrsub", "PseudoVRSUB", AllIntegerVectors>;

//===----------------------------------------------------------------------===//
// 11.2. Vector Widening Integer Add/Subtract
//===----------------------------------------------------------------------===//
defm : VPatBinaryW_VV_VX<"int_riscv_vwaddu", "PseudoVWADDU", AllWidenableIntVectors>;
defm : VPatBinaryW_VV_VX<"int_riscv_vwsubu", "PseudoVWSUBU", AllWidenableIntVectors>;
defm : VPatBinaryW_VV_VX<"int_riscv_vwadd", "PseudoVWADD", AllWidenableIntVectors>;
defm : VPatBinaryW_VV_VX<"int_riscv_vwsub", "PseudoVWSUB", AllWidenableIntVectors>;
defm : VPatBinaryW_WV_WX<"int_riscv_vwaddu_w", "PseudoVWADDU", AllWidenableIntVectors>;
defm : VPatBinaryW_WV_WX<"int_riscv_vwsubu_w", "PseudoVWSUBU", AllWidenableIntVectors>;
defm : VPatBinaryW_WV_WX<"int_riscv_vwadd_w", "PseudoVWADD", AllWidenableIntVectors>;
defm : VPatBinaryW_WV_WX<"int_riscv_vwsub_w", "PseudoVWSUB", AllWidenableIntVectors>;

//===----------------------------------------------------------------------===//
// 11.3. Vector Integer Extension
//===----------------------------------------------------------------------===//
defm : VPatUnaryV_VF<"int_riscv_vzext", "PseudoVZEXT", "VF2",
                     AllFractionableVF2IntVectors>;
defm : VPatUnaryV_VF<"int_riscv_vzext", "PseudoVZEXT", "VF4",
                     AllFractionableVF4IntVectors>;
defm : VPatUnaryV_VF<"int_riscv_vzext", "PseudoVZEXT", "VF8",
                     AllFractionableVF8IntVectors>;
defm : VPatUnaryV_VF<"int_riscv_vsext", "PseudoVSEXT", "VF2",
                     AllFractionableVF2IntVectors>;
defm : VPatUnaryV_VF<"int_riscv_vsext", "PseudoVSEXT", "VF4",
                     AllFractionableVF4IntVectors>;
defm : VPatUnaryV_VF<"int_riscv_vsext", "PseudoVSEXT", "VF8",
                     AllFractionableVF8IntVectors>;

//===----------------------------------------------------------------------===//
// 11.4. Vector Integer Add-with-Carry / Subtract-with-Borrow Instructions
//===----------------------------------------------------------------------===//
defm : VPatBinaryV_VM_XM_IM<"int_riscv_vadc", "PseudoVADC">;
defm : VPatBinaryM_VM_XM_IM<"int_riscv_vmadc_carry_in", "PseudoVMADC">;
defm : VPatBinaryM_V_X_I<"int_riscv_vmadc", "PseudoVMADC">;

defm : VPatBinaryV_VM_XM<"int_riscv_vsbc", "PseudoVSBC">;
defm : VPatBinaryM_VM_XM<"int_riscv_vmsbc_borrow_in", "PseudoVMSBC">;
defm : VPatBinaryM_V_X<"int_riscv_vmsbc", "PseudoVMSBC">;

//===----------------------------------------------------------------------===//
// 11.5. Vector Bitwise Logical Instructions
//===----------------------------------------------------------------------===//
defm : VPatBinaryV_VV_VX_VI<"int_riscv_vand", "PseudoVAND", AllIntegerVectors>;
defm : VPatBinaryV_VV_VX_VI<"int_riscv_vor", "PseudoVOR", AllIntegerVectors>;
defm : VPatBinaryV_VV_VX_VI<"int_riscv_vxor", "PseudoVXOR", AllIntegerVectors>;

//===----------------------------------------------------------------------===//
// 11.6. Vector Single-Width Bit Shift Instructions
//===----------------------------------------------------------------------===//
defm : VPatBinaryV_VV_VX_VI<"int_riscv_vsll", "PseudoVSLL", AllIntegerVectors,
                            uimm5>;
defm : VPatBinaryV_VV_VX_VI<"int_riscv_vsrl", "PseudoVSRL", AllIntegerVectors,
                            uimm5>;
defm : VPatBinaryV_VV_VX_VI<"int_riscv_vsra", "PseudoVSRA", AllIntegerVectors,
                            uimm5>;

foreach vti = AllIntegerVectors in {
  // Emit shift by 1 as an add since it might be faster.
  let Predicates = GetVTypePredicates<vti>.Predicates in {
    def : Pat<(vti.Vector (int_riscv_vsll (vti.Vector undef),
                                          (vti.Vector vti.RegClass:$rs1),
                                          (XLenVT 1), VLOpFrag)),
              (!cast<Instruction>("PseudoVADD_VV_"#vti.LMul.MX)
                 (vti.Vector (IMPLICIT_DEF)), vti.RegClass:$rs1,
                 vti.RegClass:$rs1, GPR:$vl, vti.Log2SEW, TU_MU)>;
    def : Pat<(vti.Vector (int_riscv_vsll_mask (vti.Vector vti.RegClass:$merge),
                                               (vti.Vector vti.RegClass:$rs1),
                                               (XLenVT 1),
                                               (vti.Mask V0),
                                               VLOpFrag,
                                               (XLenVT timm:$policy))),
              (!cast<Instruction>("PseudoVADD_VV_"#vti.LMul.MX#"_MASK")
                                                          vti.RegClass:$merge,
                                                          vti.RegClass:$rs1,
                                                          vti.RegClass:$rs1,
                                                          (vti.Mask V0),
                                                          GPR:$vl,
                                                          vti.Log2SEW,
                                                          (XLenVT timm:$policy))>;
  }
}

//===----------------------------------------------------------------------===//
// 11.7. Vector Narrowing Integer Right Shift Instructions
//===----------------------------------------------------------------------===//
defm : VPatBinaryV_WV_WX_WI<"int_riscv_vnsrl", "PseudoVNSRL", AllWidenableIntVectors>;
defm : VPatBinaryV_WV_WX_WI<"int_riscv_vnsra", "PseudoVNSRA", AllWidenableIntVectors>;

//===----------------------------------------------------------------------===//
// 11.8. Vector Integer Comparison Instructions
//===----------------------------------------------------------------------===//
defm : VPatBinaryM_VV_VX_VI<"int_riscv_vmseq", "PseudoVMSEQ", AllIntegerVectors>;
defm : VPatBinaryM_VV_VX_VI<"int_riscv_vmsne", "PseudoVMSNE", AllIntegerVectors>;
defm : VPatBinaryM_VV_VX<"int_riscv_vmsltu", "PseudoVMSLTU", AllIntegerVectors>;
defm : VPatBinaryM_VV_VX<"int_riscv_vmslt", "PseudoVMSLT", AllIntegerVectors>;
defm : VPatBinaryM_VV_VX_VI<"int_riscv_vmsleu", "PseudoVMSLEU", AllIntegerVectors>;
defm : VPatBinaryM_VV_VX_VI<"int_riscv_vmsle", "PseudoVMSLE", AllIntegerVectors>;

defm : VPatBinaryM_VX_VI<"int_riscv_vmsgtu", "PseudoVMSGTU", AllIntegerVectors>;
defm : VPatBinaryM_VX_VI<"int_riscv_vmsgt", "PseudoVMSGT", AllIntegerVectors>;

// Match vmsgt with 2 vector operands to vmslt with the operands swapped.
defm : VPatBinarySwappedM_VV<"int_riscv_vmsgtu", "PseudoVMSLTU", AllIntegerVectors>;
defm : VPatBinarySwappedM_VV<"int_riscv_vmsgt", "PseudoVMSLT", AllIntegerVectors>;

defm : VPatBinarySwappedM_VV<"int_riscv_vmsgeu", "PseudoVMSLEU", AllIntegerVectors>;
defm : VPatBinarySwappedM_VV<"int_riscv_vmsge", "PseudoVMSLE", AllIntegerVectors>;

// Match vmslt(u).vx intrinsics to vmsle(u).vi if the scalar is -15 to 16 and
// non-zero. Zero can be .vx with x0. This avoids the user needing to know that
// there is no vmslt(u).vi instruction. Similar for vmsge(u).vx intrinsics
// using vmslt(u).vi.
defm : VPatCompare_VI<"int_riscv_vmslt", "PseudoVMSLE", simm5_plus1_nonzero>;
defm : VPatCompare_VI<"int_riscv_vmsltu", "PseudoVMSLEU", simm5_plus1_nonzero>;

// We need to handle 0 for vmsge.vi using vmslt.vi because there is no vmsge.vx.
defm : VPatCompare_VI<"int_riscv_vmsge", "PseudoVMSGT", simm5_plus1>;
defm : VPatCompare_VI<"int_riscv_vmsgeu", "PseudoVMSGTU", simm5_plus1_nonzero>;

//===----------------------------------------------------------------------===//
// 11.9. Vector Integer Min/Max Instructions
//===----------------------------------------------------------------------===//
defm : VPatBinaryV_VV_VX<"int_riscv_vminu", "PseudoVMINU", AllIntegerVectors>;
defm : VPatBinaryV_VV_VX<"int_riscv_vmin", "PseudoVMIN", AllIntegerVectors>;
defm : VPatBinaryV_VV_VX<"int_riscv_vmaxu", "PseudoVMAXU", AllIntegerVectors>;
defm : VPatBinaryV_VV_VX<"int_riscv_vmax", "PseudoVMAX", AllIntegerVectors>;

//===----------------------------------------------------------------------===//
// 11.10. Vector Single-Width Integer Multiply Instructions
//===----------------------------------------------------------------------===//
defm : VPatBinaryV_VV_VX<"int_riscv_vmul", "PseudoVMUL", AllIntegerVectors>;

defvar IntegerVectorsExceptI64 = !filter(vti, AllIntegerVectors,
                                         !ne(vti.SEW, 64));
defm : VPatBinaryV_VV_VX<"int_riscv_vmulh", "PseudoVMULH",
                         IntegerVectorsExceptI64>;
defm : VPatBinaryV_VV_VX<"int_riscv_vmulhu", "PseudoVMULHU",
                         IntegerVectorsExceptI64>;
defm : VPatBinaryV_VV_VX<"int_riscv_vmulhsu", "PseudoVMULHSU",
                         IntegerVectorsExceptI64>;

// vmulh, vmulhu, vmulhsu are not included for EEW=64 in Zve64*.
defvar I64IntegerVectors = !filter(vti, AllIntegerVectors, !eq(vti.SEW, 64));
let Predicates = [HasVInstructionsFullMultiply] in {
  defm : VPatBinaryV_VV_VX<"int_riscv_vmulh", "PseudoVMULH",
                           I64IntegerVectors>;
  defm : VPatBinaryV_VV_VX<"int_riscv_vmulhu", "PseudoVMULHU",
                           I64IntegerVectors>;
  defm : VPatBinaryV_VV_VX<"int_riscv_vmulhsu", "PseudoVMULHSU",
                           I64IntegerVectors>;
}

//===----------------------------------------------------------------------===//
// 11.11. Vector Integer Divide Instructions
//===----------------------------------------------------------------------===//
defm : VPatBinaryV_VV_VX<"int_riscv_vdivu", "PseudoVDIVU", AllIntegerVectors, /*isSEWAware*/ 1>;
defm : VPatBinaryV_VV_VX<"int_riscv_vdiv", "PseudoVDIV", AllIntegerVectors, /*isSEWAware*/ 1>;
defm : VPatBinaryV_VV_VX<"int_riscv_vremu", "PseudoVREMU", AllIntegerVectors, /*isSEWAware*/ 1>;
defm : VPatBinaryV_VV_VX<"int_riscv_vrem", "PseudoVREM", AllIntegerVectors, /*isSEWAware*/ 1>;

//===----------------------------------------------------------------------===//
// 11.12. Vector Widening Integer Multiply Instructions
//===----------------------------------------------------------------------===//
defm : VPatBinaryW_VV_VX<"int_riscv_vwmul", "PseudoVWMUL", AllWidenableIntVectors>;
defm : VPatBinaryW_VV_VX<"int_riscv_vwmulu", "PseudoVWMULU", AllWidenableIntVectors>;
defm : VPatBinaryW_VV_VX<"int_riscv_vwmulsu", "PseudoVWMULSU", AllWidenableIntVectors>;

//===----------------------------------------------------------------------===//
// 11.13. Vector Single-Width Integer Multiply-Add Instructions
//===----------------------------------------------------------------------===//
defm : VPatTernaryV_VV_VX_AAXA<"int_riscv_vmadd", "PseudoVMADD", AllIntegerVectors>;
defm : VPatTernaryV_VV_VX_AAXA<"int_riscv_vnmsub", "PseudoVNMSUB", AllIntegerVectors>;
defm : VPatTernaryV_VV_VX_AAXA<"int_riscv_vmacc", "PseudoVMACC", AllIntegerVectors>;
defm : VPatTernaryV_VV_VX_AAXA<"int_riscv_vnmsac", "PseudoVNMSAC", AllIntegerVectors>;

//===----------------------------------------------------------------------===//
// 11.14. Vector Widening Integer Multiply-Add Instructions
//===----------------------------------------------------------------------===//
defm : VPatTernaryW_VV_VX<"int_riscv_vwmaccu", "PseudoVWMACCU", AllWidenableIntVectors>;
defm : VPatTernaryW_VV_VX<"int_riscv_vwmacc", "PseudoVWMACC", AllWidenableIntVectors>;
defm : VPatTernaryW_VV_VX<"int_riscv_vwmaccsu", "PseudoVWMACCSU", AllWidenableIntVectors>;
defm : VPatTernaryW_VX<"int_riscv_vwmaccus", "PseudoVWMACCUS", AllWidenableIntVectors>;

//===----------------------------------------------------------------------===//
// 11.15. Vector Integer Merge Instructions
//===----------------------------------------------------------------------===//
defm : VPatBinaryV_VM_XM_IM<"int_riscv_vmerge", "PseudoVMERGE">;

//===----------------------------------------------------------------------===//
// 11.16. Vector Integer Move Instructions
//===----------------------------------------------------------------------===//
foreach vti = AllVectors in {
  let Predicates = GetVTypePredicates<vti>.Predicates in {
    def : Pat<(vti.Vector (int_riscv_vmv_v_v (vti.Vector vti.RegClass:$passthru),
                                             (vti.Vector vti.RegClass:$rs1),
                                             VLOpFrag)),
              (!cast<Instruction>("PseudoVMV_V_V_"#vti.LMul.MX)
               $passthru, $rs1, GPR:$vl, vti.Log2SEW, TU_MU)>;
  
    // vmv.v.x/vmv.v.i are handled in RISCInstrVInstrInfoVVLPatterns.td
  }
}

//===----------------------------------------------------------------------===//
// 12. Vector Fixed-Point Arithmetic Instructions
//===----------------------------------------------------------------------===//

//===----------------------------------------------------------------------===//
// 12.1. Vector Single-Width Saturating Add and Subtract
//===----------------------------------------------------------------------===//
defm : VPatBinaryV_VV_VX_VI<"int_riscv_vsaddu", "PseudoVSADDU", AllIntegerVectors>;
defm : VPatBinaryV_VV_VX_VI<"int_riscv_vsadd", "PseudoVSADD", AllIntegerVectors>;
defm : VPatBinaryV_VV_VX<"int_riscv_vssubu", "PseudoVSSUBU", AllIntegerVectors>;
defm : VPatBinaryV_VV_VX<"int_riscv_vssub", "PseudoVSSUB", AllIntegerVectors>;

//===----------------------------------------------------------------------===//
// 12.2. Vector Single-Width Averaging Add and Subtract
//===----------------------------------------------------------------------===//
defm : VPatBinaryV_VV_VX_RM<"int_riscv_vaaddu", "PseudoVAADDU",
                            AllIntegerVectors>;
defm : VPatBinaryV_VV_VX_RM<"int_riscv_vasubu", "PseudoVASUBU",
                            AllIntegerVectors>;
defm : VPatBinaryV_VV_VX_RM<"int_riscv_vasub", "PseudoVASUB",
                            AllIntegerVectors>;
defm : VPatBinaryV_VV_VX_RM<"int_riscv_vaadd", "PseudoVAADD",
                            AllIntegerVectors>;

//===----------------------------------------------------------------------===//
// 12.3. Vector Single-Width Fractional Multiply with Rounding and Saturation
//===----------------------------------------------------------------------===//
defm : VPatBinaryV_VV_VX_RM<"int_riscv_vsmul", "PseudoVSMUL",
                             IntegerVectorsExceptI64>;
// vsmul.vv and vsmul.vx are not included in EEW=64 in Zve64*.
let Predicates = [HasVInstructionsFullMultiply] in
defm : VPatBinaryV_VV_VX_RM<"int_riscv_vsmul", "PseudoVSMUL",
                             I64IntegerVectors>;

//===----------------------------------------------------------------------===//
// 12.4. Vector Single-Width Scaling Shift Instructions
//===----------------------------------------------------------------------===//
defm : VPatBinaryV_VV_VX_VI_RM<"int_riscv_vssrl", "PseudoVSSRL",
                               AllIntegerVectors, uimm5>;
defm : VPatBinaryV_VV_VX_VI_RM<"int_riscv_vssra", "PseudoVSSRA",
                               AllIntegerVectors, uimm5>;

//===----------------------------------------------------------------------===//
// 12.5. Vector Narrowing Fixed-Point Clip Instructions
//===----------------------------------------------------------------------===//
defm : VPatBinaryV_WV_WX_WI_RM<"int_riscv_vnclipu", "PseudoVNCLIPU",
                               AllWidenableIntVectors>;
defm : VPatBinaryV_WV_WX_WI_RM<"int_riscv_vnclip", "PseudoVNCLIP",
                               AllWidenableIntVectors>;

//===----------------------------------------------------------------------===//
// 13. Vector Floating-Point Instructions
//===----------------------------------------------------------------------===//

//===----------------------------------------------------------------------===//
// 13.2. Vector Single-Width Floating-Point Add/Subtract Instructions
//===----------------------------------------------------------------------===//
defm : VPatBinaryV_VV_VX_RM<"int_riscv_vfadd", "PseudoVFADD",
                            AllFloatVectors>;
defm : VPatBinaryV_VV_VX_RM<"int_riscv_vfsub", "PseudoVFSUB",
                            AllFloatVectors>;
defm : VPatBinaryV_VX_RM<"int_riscv_vfrsub", "PseudoVFRSUB", AllFloatVectors>;

//===----------------------------------------------------------------------===//
// 13.3. Vector Widening Floating-Point Add/Subtract Instructions
//===----------------------------------------------------------------------===//
defm : VPatBinaryW_VV_VX_RM<"int_riscv_vfwadd", "PseudoVFWADD",
                            AllWidenableFloatVectors>;
defm : VPatBinaryW_VV_VX_RM<"int_riscv_vfwsub", "PseudoVFWSUB",
                            AllWidenableFloatVectors>;
defm : VPatBinaryW_WV_WX_RM<"int_riscv_vfwadd_w", "PseudoVFWADD",
                            AllWidenableFloatVectors>;
defm : VPatBinaryW_WV_WX_RM<"int_riscv_vfwsub_w", "PseudoVFWSUB",
                            AllWidenableFloatVectors>;

//===----------------------------------------------------------------------===//
// 13.4. Vector Single-Width Floating-Point Multiply/Divide Instructions
//===----------------------------------------------------------------------===//
defm : VPatBinaryV_VV_VX_RM<"int_riscv_vfmul", "PseudoVFMUL", 
                            AllFloatVectors>;
defm : VPatBinaryV_VV_VX_RM<"int_riscv_vfdiv", "PseudoVFDIV",
                            AllFloatVectors, /*isSEWAware*/ 1>;
defm : VPatBinaryV_VX_RM<"int_riscv_vfrdiv", "PseudoVFRDIV",
                         AllFloatVectors, /*isSEWAware*/ 1>;

//===----------------------------------------------------------------------===//
// 13.5. Vector Widening Floating-Point Multiply
//===----------------------------------------------------------------------===//
defm : VPatBinaryW_VV_VX_RM<"int_riscv_vfwmul", "PseudoVFWMUL",
                            AllWidenableFloatVectors>;

//===----------------------------------------------------------------------===//
// 13.6. Vector Single-Width Floating-Point Fused Multiply-Add Instructions
//===----------------------------------------------------------------------===//
defm : VPatTernaryV_VV_VX_AAXA_RM<"int_riscv_vfmacc", "PseudoVFMACC", AllFloatVectors>;
defm : VPatTernaryV_VV_VX_AAXA_RM<"int_riscv_vfnmacc", "PseudoVFNMACC", AllFloatVectors>;
defm : VPatTernaryV_VV_VX_AAXA_RM<"int_riscv_vfmsac", "PseudoVFMSAC", AllFloatVectors>;
defm : VPatTernaryV_VV_VX_AAXA_RM<"int_riscv_vfnmsac", "PseudoVFNMSAC", AllFloatVectors>;
defm : VPatTernaryV_VV_VX_AAXA_RM<"int_riscv_vfmadd", "PseudoVFMADD", AllFloatVectors>;
defm : VPatTernaryV_VV_VX_AAXA_RM<"int_riscv_vfnmadd", "PseudoVFNMADD", AllFloatVectors>;
defm : VPatTernaryV_VV_VX_AAXA_RM<"int_riscv_vfmsub", "PseudoVFMSUB", AllFloatVectors>;
defm : VPatTernaryV_VV_VX_AAXA_RM<"int_riscv_vfnmsub", "PseudoVFNMSUB", AllFloatVectors>;

//===----------------------------------------------------------------------===//
// 13.7. Vector Widening Floating-Point Fused Multiply-Add Instructions
//===----------------------------------------------------------------------===//
defm : VPatTernaryW_VV_VX_RM<"int_riscv_vfwmacc", "PseudoVFWMACC",
                             AllWidenableFloatVectors>;
defm : VPatTernaryW_VV_VX_RM<"int_riscv_vfwnmacc", "PseudoVFWNMACC",
                             AllWidenableFloatVectors>;
defm : VPatTernaryW_VV_VX_RM<"int_riscv_vfwmsac", "PseudoVFWMSAC",
                             AllWidenableFloatVectors>;
defm : VPatTernaryW_VV_VX_RM<"int_riscv_vfwnmsac", "PseudoVFWNMSAC",
                             AllWidenableFloatVectors>;

//===----------------------------------------------------------------------===//
// 13.8. Vector Floating-Point Square-Root Instruction
//===----------------------------------------------------------------------===//
defm : VPatUnaryV_V_RM<"int_riscv_vfsqrt", "PseudoVFSQRT", AllFloatVectors, /*isSEWAware*/ 1>;

//===----------------------------------------------------------------------===//
// 13.9. Vector Floating-Point Reciprocal Square-Root Estimate Instruction
//===----------------------------------------------------------------------===//
defm : VPatUnaryV_V<"int_riscv_vfrsqrt7", "PseudoVFRSQRT7", AllFloatVectors>;

//===----------------------------------------------------------------------===//
// 13.10. Vector Floating-Point Reciprocal Estimate Instruction
//===----------------------------------------------------------------------===//
defm : VPatUnaryV_V_RM<"int_riscv_vfrec7", "PseudoVFREC7", AllFloatVectors>;

//===----------------------------------------------------------------------===//
// 13.11. Vector Floating-Point Min/Max Instructions
//===----------------------------------------------------------------------===//
defm : VPatBinaryV_VV_VX<"int_riscv_vfmin", "PseudoVFMIN", AllFloatVectors>;
defm : VPatBinaryV_VV_VX<"int_riscv_vfmax", "PseudoVFMAX", AllFloatVectors>;

//===----------------------------------------------------------------------===//
// 13.12. Vector Floating-Point Sign-Injection Instructions
//===----------------------------------------------------------------------===//
defm : VPatBinaryV_VV_VX<"int_riscv_vfsgnj", "PseudoVFSGNJ", AllFloatVectors>;
defm : VPatBinaryV_VV_VX<"int_riscv_vfsgnjn", "PseudoVFSGNJN", AllFloatVectors>;
defm : VPatBinaryV_VV_VX<"int_riscv_vfsgnjx", "PseudoVFSGNJX", AllFloatVectors>;

//===----------------------------------------------------------------------===//
// 13.13. Vector Floating-Point Compare Instructions
//===----------------------------------------------------------------------===//
defm : VPatBinaryM_VV_VX<"int_riscv_vmfeq", "PseudoVMFEQ", AllFloatVectors>;
defm : VPatBinaryM_VV_VX<"int_riscv_vmfle", "PseudoVMFLE", AllFloatVectors>;
defm : VPatBinaryM_VV_VX<"int_riscv_vmflt", "PseudoVMFLT", AllFloatVectors>;
defm : VPatBinaryM_VV_VX<"int_riscv_vmfne", "PseudoVMFNE", AllFloatVectors>;
defm : VPatBinaryM_VX<"int_riscv_vmfgt", "PseudoVMFGT", AllFloatVectors>;
defm : VPatBinaryM_VX<"int_riscv_vmfge", "PseudoVMFGE", AllFloatVectors>;
defm : VPatBinarySwappedM_VV<"int_riscv_vmfgt", "PseudoVMFLT", AllFloatVectors>;
defm : VPatBinarySwappedM_VV<"int_riscv_vmfge", "PseudoVMFLE", AllFloatVectors>;

//===----------------------------------------------------------------------===//
// 13.14. Vector Floating-Point Classify Instruction
//===----------------------------------------------------------------------===//
defm : VPatConversionVI_VF<"int_riscv_vfclass", "PseudoVFCLASS">;

//===----------------------------------------------------------------------===//
// 13.15. Vector Floating-Point Merge Instruction
//===----------------------------------------------------------------------===//
// We can use vmerge.vvm to support vector-vector vfmerge.
// NOTE: Clang previously used int_riscv_vfmerge for vector-vector, but now uses
// int_riscv_vmerge. Support both for compatibility.
foreach vti = AllFloatVectors in {
  let Predicates = GetVTypePredicates<vti>.Predicates in {
    defm : VPatBinaryCarryInTAIL<"int_riscv_vmerge", "PseudoVMERGE", "VVM",
                                 vti.Vector,
                                 vti.Vector, vti.Vector, vti.Mask,
                                 vti.Log2SEW, vti.LMul, vti.RegClass,
                                 vti.RegClass, vti.RegClass>;
    defm : VPatBinaryCarryInTAIL<"int_riscv_vfmerge", "PseudoVMERGE", "VVM",
                                 vti.Vector,
                                 vti.Vector, vti.Vector, vti.Mask,
                                 vti.Log2SEW, vti.LMul, vti.RegClass,
                                 vti.RegClass, vti.RegClass>;
    defm : VPatBinaryCarryInTAIL<"int_riscv_vfmerge", "PseudoVFMERGE",
                                 "V"#vti.ScalarSuffix#"M",
                                 vti.Vector,
                                 vti.Vector, vti.Scalar, vti.Mask,
                                 vti.Log2SEW, vti.LMul, vti.RegClass,
                                 vti.RegClass, vti.ScalarRegClass>;
  }
}

foreach fvti = AllFloatVectors in {
  defvar instr = !cast<Instruction>("PseudoVMERGE_VIM_"#fvti.LMul.MX);
  let Predicates = GetVTypePredicates<fvti>.Predicates in
  def : Pat<(fvti.Vector (int_riscv_vfmerge (fvti.Vector fvti.RegClass:$merge),
                                            (fvti.Vector fvti.RegClass:$rs2),
                                            (fvti.Scalar (fpimm0)),
                                            (fvti.Mask V0), VLOpFrag)),
            (instr fvti.RegClass:$merge, fvti.RegClass:$rs2, 0,
                   (fvti.Mask V0), GPR:$vl, fvti.Log2SEW)>;
}

//===----------------------------------------------------------------------===//
// 13.17. Single-Width Floating-Point/Integer Type-Convert Instructions
//===----------------------------------------------------------------------===//
defm : VPatConversionVI_VF_RM<"int_riscv_vfcvt_x_f_v", "PseudoVFCVT_X_F">;
defm : VPatConversionVI_VF_RM<"int_riscv_vfcvt_xu_f_v", "PseudoVFCVT_XU_F">;
defm : VPatConversionVI_VF<"int_riscv_vfcvt_rtz_xu_f_v", "PseudoVFCVT_RTZ_XU_F">;
defm : VPatConversionVI_VF<"int_riscv_vfcvt_rtz_x_f_v", "PseudoVFCVT_RTZ_X_F">;
defm : VPatConversionVF_VI_RM<"int_riscv_vfcvt_f_x_v", "PseudoVFCVT_F_X">;
defm : VPatConversionVF_VI_RM<"int_riscv_vfcvt_f_xu_v", "PseudoVFCVT_F_XU">;

//===----------------------------------------------------------------------===//
// 13.18. Widening Floating-Point/Integer Type-Convert Instructions
//===----------------------------------------------------------------------===//
defm : VPatConversionWI_VF_RM<"int_riscv_vfwcvt_xu_f_v", "PseudoVFWCVT_XU_F">;
defm : VPatConversionWI_VF_RM<"int_riscv_vfwcvt_x_f_v", "PseudoVFWCVT_X_F">;
defm : VPatConversionWI_VF<"int_riscv_vfwcvt_rtz_xu_f_v", "PseudoVFWCVT_RTZ_XU_F">;
defm : VPatConversionWI_VF<"int_riscv_vfwcvt_rtz_x_f_v", "PseudoVFWCVT_RTZ_X_F">;
defm : VPatConversionWF_VI<"int_riscv_vfwcvt_f_xu_v", "PseudoVFWCVT_F_XU">;
defm : VPatConversionWF_VI<"int_riscv_vfwcvt_f_x_v", "PseudoVFWCVT_F_X">;
defm : VPatConversionWF_VF<"int_riscv_vfwcvt_f_f_v", "PseudoVFWCVT_F_F">;

//===----------------------------------------------------------------------===//
// 13.19. Narrowing Floating-Point/Integer Type-Convert Instructions
//===----------------------------------------------------------------------===//
defm : VPatConversionVI_WF_RM<"int_riscv_vfncvt_xu_f_w", "PseudoVFNCVT_XU_F">;
defm : VPatConversionVI_WF_RM<"int_riscv_vfncvt_x_f_w", "PseudoVFNCVT_X_F">;
defm : VPatConversionVI_WF<"int_riscv_vfncvt_rtz_xu_f_w", "PseudoVFNCVT_RTZ_XU_F">;
defm : VPatConversionVI_WF<"int_riscv_vfncvt_rtz_x_f_w", "PseudoVFNCVT_RTZ_X_F">;
defm : VPatConversionVF_WI_RM <"int_riscv_vfncvt_f_xu_w", "PseudoVFNCVT_F_XU">;
defm : VPatConversionVF_WI_RM <"int_riscv_vfncvt_f_x_w", "PseudoVFNCVT_F_X">;
defm : VPatConversionVF_WF_RM<"int_riscv_vfncvt_f_f_w", "PseudoVFNCVT_F_F">;
defm : VPatConversionVF_WF<"int_riscv_vfncvt_rod_f_f_w", "PseudoVFNCVT_ROD_F_F">;

//===----------------------------------------------------------------------===//
// 14. Vector Reduction Operations
//===----------------------------------------------------------------------===//

//===----------------------------------------------------------------------===//
// 14.1. Vector Single-Width Integer Reduction Instructions
//===----------------------------------------------------------------------===//
defm : VPatReductionV_VS<"int_riscv_vredsum", "PseudoVREDSUM">;
defm : VPatReductionV_VS<"int_riscv_vredand", "PseudoVREDAND">;
defm : VPatReductionV_VS<"int_riscv_vredor", "PseudoVREDOR">;
defm : VPatReductionV_VS<"int_riscv_vredxor", "PseudoVREDXOR">;
defm : VPatReductionV_VS<"int_riscv_vredminu", "PseudoVREDMINU">;
defm : VPatReductionV_VS<"int_riscv_vredmin", "PseudoVREDMIN">;
defm : VPatReductionV_VS<"int_riscv_vredmaxu", "PseudoVREDMAXU">;
defm : VPatReductionV_VS<"int_riscv_vredmax", "PseudoVREDMAX">;

//===----------------------------------------------------------------------===//
// 14.2. Vector Widening Integer Reduction Instructions
//===----------------------------------------------------------------------===//
defm : VPatReductionW_VS<"int_riscv_vwredsumu", "PseudoVWREDSUMU">;
defm : VPatReductionW_VS<"int_riscv_vwredsum", "PseudoVWREDSUM">;

//===----------------------------------------------------------------------===//
// 14.3. Vector Single-Width Floating-Point Reduction Instructions
//===----------------------------------------------------------------------===//
defm : VPatReductionV_VS_RM<"int_riscv_vfredosum", "PseudoVFREDOSUM", /*IsFloat=*/1>;
defm : VPatReductionV_VS_RM<"int_riscv_vfredusum", "PseudoVFREDUSUM", /*IsFloat=*/1>;
defm : VPatReductionV_VS<"int_riscv_vfredmin", "PseudoVFREDMIN", /*IsFloat=*/1>;
defm : VPatReductionV_VS<"int_riscv_vfredmax", "PseudoVFREDMAX", /*IsFloat=*/1>;

//===----------------------------------------------------------------------===//
// 14.4. Vector Widening Floating-Point Reduction Instructions
//===----------------------------------------------------------------------===//
defm : VPatReductionW_VS_RM<"int_riscv_vfwredusum", "PseudoVFWREDUSUM", /*IsFloat=*/1>;
defm : VPatReductionW_VS_RM<"int_riscv_vfwredosum", "PseudoVFWREDOSUM", /*IsFloat=*/1>;

//===----------------------------------------------------------------------===//
// 15. Vector Mask Instructions
//===----------------------------------------------------------------------===//

//===----------------------------------------------------------------------===//
// 15.1 Vector Mask-Register Logical Instructions
//===----------------------------------------------------------------------===//
defm : VPatBinaryM_MM<"int_riscv_vmand", "PseudoVMAND">;
defm : VPatBinaryM_MM<"int_riscv_vmnand", "PseudoVMNAND">;
defm : VPatBinaryM_MM<"int_riscv_vmandn", "PseudoVMANDN">;
defm : VPatBinaryM_MM<"int_riscv_vmxor", "PseudoVMXOR">;
defm : VPatBinaryM_MM<"int_riscv_vmor", "PseudoVMOR">;
defm : VPatBinaryM_MM<"int_riscv_vmnor", "PseudoVMNOR">;
defm : VPatBinaryM_MM<"int_riscv_vmorn", "PseudoVMORN">;
defm : VPatBinaryM_MM<"int_riscv_vmxnor", "PseudoVMXNOR">;

// pseudo instructions
defm : VPatNullaryM<"int_riscv_vmclr", "PseudoVMCLR">;
defm : VPatNullaryM<"int_riscv_vmset", "PseudoVMSET">;

//===----------------------------------------------------------------------===//
// 15.2. Vector count population in mask vcpop.m
//===----------------------------------------------------------------------===//
defm : VPatUnaryS_M<"int_riscv_vcpop", "PseudoVCPOP">;

//===----------------------------------------------------------------------===//
// 15.3. vfirst find-first-set mask bit
//===----------------------------------------------------------------------===//
defm : VPatUnaryS_M<"int_riscv_vfirst", "PseudoVFIRST">;

//===----------------------------------------------------------------------===//
// 15.4. vmsbf.m set-before-first mask bit
//===----------------------------------------------------------------------===//
defm : VPatUnaryM_M<"int_riscv_vmsbf", "PseudoVMSBF">;

//===----------------------------------------------------------------------===//
// 15.5. vmsif.m set-including-first mask bit
//===----------------------------------------------------------------------===//
defm : VPatUnaryM_M<"int_riscv_vmsif", "PseudoVMSIF">;

//===----------------------------------------------------------------------===//
// 15.6. vmsof.m set-only-first mask bit
//===----------------------------------------------------------------------===//
defm : VPatUnaryM_M<"int_riscv_vmsof", "PseudoVMSOF">;

//===----------------------------------------------------------------------===//
// 15.8.  Vector Iota Instruction
//===----------------------------------------------------------------------===//
defm : VPatUnaryV_M<"int_riscv_viota", "PseudoVIOTA">;

//===----------------------------------------------------------------------===//
// 15.9. Vector Element Index Instruction
//===----------------------------------------------------------------------===//
defm : VPatNullaryV<"int_riscv_vid", "PseudoVID">;


//===----------------------------------------------------------------------===//
// 16. Vector Permutation Instructions
//===----------------------------------------------------------------------===//

//===----------------------------------------------------------------------===//
// 16.1. Integer Scalar Move Instructions
//===----------------------------------------------------------------------===//

foreach vti = AllIntegerVectors in {
  let Predicates = GetVTypePredicates<vti>.Predicates in
  def : Pat<(XLenVT (riscv_vmv_x_s (vti.Vector vti.RegClass:$rs2))),
            (!cast<Instruction>("PseudoVMV_X_S_" # vti.LMul.MX) $rs2, vti.Log2SEW)>;
  // vmv.s.x is handled with a custom node in RISCVInstrInfoVVLPatterns.td
}

//===----------------------------------------------------------------------===//
// 16.2. Floating-Point Scalar Move Instructions
//===----------------------------------------------------------------------===//

foreach fvti = AllFloatVectors in {
  let Predicates = GetVTypePredicates<fvti>.Predicates in {
    def : Pat<(fvti.Vector (int_riscv_vfmv_s_f (fvti.Vector fvti.RegClass:$rs1),
                           (fvti.Scalar fvti.ScalarRegClass:$rs2), VLOpFrag)),
              (!cast<Instruction>("PseudoVFMV_S_"#fvti.ScalarSuffix#"_" #
                                  fvti.LMul.MX)
               (fvti.Vector $rs1),
               (fvti.Scalar fvti.ScalarRegClass:$rs2),
               GPR:$vl, fvti.Log2SEW)>;

    def : Pat<(fvti.Vector (int_riscv_vfmv_s_f (fvti.Vector fvti.RegClass:$rs1),
                           (fvti.Scalar (fpimm0)), VLOpFrag)),
              (!cast<Instruction>("PseudoVMV_S_X_" # fvti.LMul.MX)
               (fvti.Vector $rs1), (XLenVT X0), GPR:$vl, fvti.Log2SEW)>;
  }
}

//===----------------------------------------------------------------------===//
// 16.3. Vector Slide Instructions
//===----------------------------------------------------------------------===//
defm : VPatTernaryV_VX_VI<"int_riscv_vslideup", "PseudoVSLIDEUP", AllIntegerVectors, uimm5>;
defm : VPatTernaryV_VX_VI<"int_riscv_vslidedown", "PseudoVSLIDEDOWN", AllIntegerVectors, uimm5>;
defm : VPatBinaryV_VX<"int_riscv_vslide1up", "PseudoVSLIDE1UP", AllIntegerVectors>;
defm : VPatBinaryV_VX<"int_riscv_vslide1down", "PseudoVSLIDE1DOWN", AllIntegerVectors>;

defm : VPatTernaryV_VX_VI<"int_riscv_vslideup", "PseudoVSLIDEUP", AllFloatVectors, uimm5>;
defm : VPatTernaryV_VX_VI<"int_riscv_vslidedown", "PseudoVSLIDEDOWN", AllFloatVectors, uimm5>;
defm : VPatBinaryV_VX<"int_riscv_vfslide1up", "PseudoVFSLIDE1UP", AllFloatVectors>;
defm : VPatBinaryV_VX<"int_riscv_vfslide1down", "PseudoVFSLIDE1DOWN", AllFloatVectors>;

//===----------------------------------------------------------------------===//
// 16.4. Vector Register Gather Instructions
//===----------------------------------------------------------------------===//
defm : VPatBinaryV_VV_VX_VI_INT<"int_riscv_vrgather", "PseudoVRGATHER",
                                AllIntegerVectors, uimm5>;
defm : VPatBinaryV_VV_INT_EEW<"int_riscv_vrgatherei16_vv", "PseudoVRGATHEREI16",
                              /* eew */ 16, AllIntegerVectors>;

defm : VPatBinaryV_VV_VX_VI_INT<"int_riscv_vrgather", "PseudoVRGATHER",
                                AllFloatVectors, uimm5>;
defm : VPatBinaryV_VV_INT_EEW<"int_riscv_vrgatherei16_vv", "PseudoVRGATHEREI16",
                              /* eew */ 16, AllFloatVectors>;
//===----------------------------------------------------------------------===//
// 16.5. Vector Compress Instruction
//===----------------------------------------------------------------------===//
defm : VPatUnaryV_V_AnyMask<"int_riscv_vcompress", "PseudoVCOMPRESS", AllIntegerVectors>;
defm : VPatUnaryV_V_AnyMask<"int_riscv_vcompress", "PseudoVCOMPRESS", AllIntegerVectors>;
defm : VPatUnaryV_V_AnyMask<"int_riscv_vcompress", "PseudoVCOMPRESS", AllIntegerVectors>;
defm : VPatUnaryV_V_AnyMask<"int_riscv_vcompress", "PseudoVCOMPRESS", AllFloatVectors>;
defm : VPatUnaryV_V_AnyMask<"int_riscv_vcompress", "PseudoVCOMPRESS", AllFloatVectors>;
defm : VPatUnaryV_V_AnyMask<"int_riscv_vcompress", "PseudoVCOMPRESS", AllFloatVectors>;

// Include the non-intrinsic ISel patterns
include "RISCVInstrInfoVVLPatterns.td"
include "RISCVInstrInfoVSDPatterns.td"<|MERGE_RESOLUTION|>--- conflicted
+++ resolved
@@ -714,11 +714,7 @@
                  true : VRegClass);
 }
 
-<<<<<<< HEAD
-class VPseudo<Instruction instr, LMULInfo m, dag outs, dag ins> :
-=======
 class VPseudo<Instruction instr, LMULInfo m, dag outs, dag ins, int sew = 0> :
->>>>>>> 6241a64e
       Pseudo<outs, ins, []>, RISCVVPseudo {
   let BaseInstr = instr;
   let VLMul = m.value;
@@ -955,10 +951,6 @@
 
 class VPseudoUnaryNoMask<DAGOperand RetClass, DAGOperand OpClass,
                          string Constraint = ""> :
-<<<<<<< HEAD
-      Pseudo<(outs RetClass:$rd),
-        (ins RetClass:$merge, OpClass:$rs2, AVL:$vl, ixlenimm:$sew,
-=======
       Pseudo<(outs RetClass:$rd),
         (ins RetClass:$merge, OpClass:$rs2, AVL:$vl, ixlenimm:$sew,
              ixlenimm:$policy), []>,
@@ -976,7 +968,6 @@
                          string Constraint = ""> :
       Pseudo<(outs RetClass:$rd),
         (ins RetClass:$merge, OpClass:$rs2, ixlenimm:$rm, AVL:$vl, ixlenimm:$sew,
->>>>>>> 6241a64e
              ixlenimm:$policy), []>,
         RISCVVPseudo {
   let mayLoad = 0;
@@ -986,11 +977,8 @@
   let HasVLOp = 1;
   let HasSEWOp = 1;
   let HasVecPolicyOp = 1;
-<<<<<<< HEAD
-=======
   let HasRoundModeOp = 1;
   let UsesVXRM = 0;
->>>>>>> 6241a64e
 }
 
 class VPseudoUnaryMask<VReg RetClass, VReg OpClass, string Constraint = ""> :
@@ -1008,19 +996,12 @@
   let UsesMaskPolicy = 1;
 }
 
-<<<<<<< HEAD
-class VPseudoUnaryMask_NoExcept<VReg RetClass, VReg OpClass, string Constraint = ""> :
-        Pseudo<(outs GetVRegNoV0<RetClass>.R:$rd),
-               (ins GetVRegNoV0<RetClass>.R:$merge, OpClass:$rs2, VMaskOp:$vm,
-                    AVL:$vl, ixlenimm:$sew, ixlenimm:$policy), []> {
-=======
 class VPseudoUnaryMaskRoundingMode<VReg RetClass, VReg OpClass, string Constraint = ""> :
         Pseudo<(outs GetVRegNoV0<RetClass>.R:$rd),
                (ins GetVRegNoV0<RetClass>.R:$merge, OpClass:$rs2,
                     VMaskOp:$vm, ixlenimm:$rm,
                     AVL:$vl, ixlenimm:$sew, ixlenimm:$policy), []>,
         RISCVVPseudo {
->>>>>>> 6241a64e
   let mayLoad = 0;
   let mayStore = 0;
   let hasSideEffects = 0;
@@ -1029,15 +1010,6 @@
   let HasSEWOp = 1;
   let HasVecPolicyOp = 1;
   let UsesMaskPolicy = 1;
-<<<<<<< HEAD
-  let usesCustomInserter = 1;
-}
-
-class VPseudoUnaryNoMask_FRM<VReg RetClass, VReg OpClass, string Constraint = ""> :
-        Pseudo<(outs RetClass:$rd),
-               (ins RetClass:$merge, OpClass:$rs2, ixlenimm:$frm, AVL:$vl,
-                    ixlenimm:$sew, ixlenimm:$policy), []> {
-=======
   let HasRoundModeOp = 1;
   let UsesVXRM = 0;
 }
@@ -1046,7 +1018,6 @@
         Pseudo<(outs GetVRegNoV0<RetClass>.R:$rd),
                (ins GetVRegNoV0<RetClass>.R:$merge, OpClass:$rs2, VMaskOp:$vm,
                     AVL:$vl, ixlenimm:$sew, ixlenimm:$policy), []> {
->>>>>>> 6241a64e
   let mayLoad = 0;
   let mayStore = 0;
   let hasSideEffects = 0;
@@ -1054,11 +1025,10 @@
   let HasVLOp = 1;
   let HasSEWOp = 1;
   let HasVecPolicyOp = 1;
+  let UsesMaskPolicy = 1;
   let usesCustomInserter = 1;
 }
 
-<<<<<<< HEAD
-=======
 class VPseudoUnaryNoMask_FRM<VReg RetClass, VReg OpClass, string Constraint = ""> :
         Pseudo<(outs RetClass:$rd),
                (ins RetClass:$merge, OpClass:$rs2, ixlenimm:$frm, AVL:$vl,
@@ -1073,7 +1043,6 @@
   let usesCustomInserter = 1;
 }
 
->>>>>>> 6241a64e
 class VPseudoUnaryMask_FRM<VReg RetClass, VReg OpClass, string Constraint = ""> :
         Pseudo<(outs GetVRegNoV0<RetClass>.R:$rd),
                (ins GetVRegNoV0<RetClass>.R:$merge, OpClass:$rs2,
@@ -1215,8 +1184,6 @@
   let mayStore = 0;
   let hasSideEffects = 0;
   let Constraints = !interleave([Constraint, "$rd = $rs2"], ",");
-<<<<<<< HEAD
-=======
   let HasVLOp = 1;
   let HasSEWOp = 1;
   let HasVecPolicyOp = 1;
@@ -1237,7 +1204,6 @@
   let mayStore = 0;
   let hasSideEffects = 0;
   let Constraints = !interleave([Constraint, "$rd = $rs2"], ",");
->>>>>>> 6241a64e
   let HasVLOp = 1;
   let HasSEWOp = 1;
   let HasVecPolicyOp = 1;
@@ -1322,8 +1288,6 @@
   let mayStore = 0;
   let hasSideEffects = 0;
   let Constraints = !interleave([Constraint, "$rd = $merge"], ",");
-<<<<<<< HEAD
-=======
   let HasVLOp = 1;
   let HasSEWOp = 1;
   let HasVecPolicyOp = 1;
@@ -1344,28 +1308,11 @@
   let mayStore = 0;
   let hasSideEffects = 0;
   let Constraints = !interleave([Constraint, "$rd = $merge"], ",");
->>>>>>> 6241a64e
   let HasVLOp = 1;
   let HasSEWOp = 1;
   let HasVecPolicyOp = 1;
   let HasRoundModeOp = 1;
   let UsesVXRM = 0;
-}
-
-// Like VPseudoBinaryNoMask, but output can be V0.
-class VPseudoBinaryMOutNoMask<VReg RetClass,
-                              VReg Op1Class,
-                              DAGOperand Op2Class,
-                              string Constraint> :
-        Pseudo<(outs RetClass:$rd),
-               (ins Op1Class:$rs2, Op2Class:$rs1, AVL:$vl, ixlenimm:$sew), []>,
-        RISCVVPseudo {
-  let mayLoad = 0;
-  let mayStore = 0;
-  let hasSideEffects = 0;
-  let Constraints = Constraint;
-  let HasVLOp = 1;
-  let HasSEWOp = 1;
 }
 
 // Like VPseudoBinaryNoMask, but output can be V0.
@@ -1418,8 +1365,6 @@
   let mayStore = 0;
   let hasSideEffects = 0;
   let Constraints = !interleave([Constraint, "$rd = $merge"], ",");
-<<<<<<< HEAD
-=======
   let HasVLOp = 1;
   let HasSEWOp = 1;
   let HasVecPolicyOp = 1;
@@ -1441,7 +1386,6 @@
   let mayStore = 0;
   let hasSideEffects = 0;
   let Constraints = !interleave([Constraint, "$rd = $merge"], ",");
->>>>>>> 6241a64e
   let HasVLOp = 1;
   let HasSEWOp = 1;
   let HasVecPolicyOp = 1;
@@ -1529,8 +1473,6 @@
   let HasSEWOp = 1;
 }
 
-<<<<<<< HEAD
-=======
 class VPseudoTernaryNoMaskWithPolicyRoundingMode<VReg RetClass,
                                                  RegisterClass Op1Class,
                                                  DAGOperand Op2Class,
@@ -1551,7 +1493,6 @@
   let UsesVXRM = 0;
 }
 
->>>>>>> 6241a64e
 class VPseudoUSSegLoadNoMask<VReg RetClass, int EEW, bits<4> NF>:
       Pseudo<(outs RetClass:$rd),
              (ins RetClass:$dest, GPRMem:$rs1, AVL:$vl,
@@ -2055,11 +1996,7 @@
                                      string Constraint = "",
                                      int sew = 0,
                                      int UsesVXRM = 1> {
-<<<<<<< HEAD
-  let VLMul = MInfo.value in {
-=======
   let VLMul = MInfo.value, SEW=sew in {
->>>>>>> 6241a64e
     defvar suffix = !if(sew, "_" # MInfo.MX # "_E" # sew, "_" # MInfo.MX);
     def suffix : VPseudoBinaryNoMaskRoundingMode<RetClass, Op1Class, Op2Class,
                                                  Constraint, UsesVXRM>;
@@ -2475,15 +2412,6 @@
         defvar WriteVFSqrtV_MX_E = !cast<SchedWrite>("WriteVFSqrtV" # suffix);
         defvar ReadVFSqrtV_MX_E = !cast<SchedRead>("ReadVFSqrtV" # suffix);
 
-<<<<<<< HEAD
-        def "_V" # suffix : VPseudoUnaryNoMask<m.vrclass, m.vrclass>,
-                            Sched<[WriteVFSqrtV_MX_E, ReadVFSqrtV_MX_E,
-                                   ReadVMask]>;
-        def "_V" # suffix # "_MASK" : VPseudoUnaryMask<m.vrclass, m.vrclass>,
-                                      RISCVMaskedPseudo</*MaskOpIdx*/ 2>,
-                                      Sched<[WriteVFSqrtV_MX_E, ReadVFSqrtV_MX_E,
-                                             ReadVMask]>;
-=======
         let SEW = e in {
           def "_V" # suffix : VPseudoUnaryNoMaskRoundingMode<m.vrclass, m.vrclass>,
                               Sched<[WriteVFSqrtV_MX_E, ReadVFSqrtV_MX_E,
@@ -2493,7 +2421,6 @@
                                         Sched<[WriteVFSqrtV_MX_E, ReadVFSqrtV_MX_E,
                                                ReadVMask]>;
         }
->>>>>>> 6241a64e
       }
   }
 }
@@ -2514,14 +2441,8 @@
   }
 }
 
-<<<<<<< HEAD
-multiclass PseudoVEXT_VF2 {
-  defvar constraints = "@earlyclobber $rd";
-  foreach m = MxListVF2 in {
-=======
 multiclass VPseudoVRCP_V_RM {
   foreach m = MxListF in {
->>>>>>> 6241a64e
     defvar mx = m.MX;
     defvar WriteVFRecpV_MX = !cast<SchedWrite>("WriteVFRecpV_" # mx);
     defvar ReadVFRecpV_MX = !cast<SchedRead>("ReadVFRecpV_" # mx);
@@ -3367,8 +3288,6 @@
     def "_" # MInfo.MX : VPseudoTernaryNoMaskWithPolicy<RetClass, Op1Class, Op2Class, Constraint>;
     def "_" # MInfo.MX # "_MASK" : VPseudoBinaryMaskPolicy<RetClass, Op1Class, Op2Class, Constraint>,
                                    RISCVMaskedPseudo</*MaskOpIdx*/ 3>;
-<<<<<<< HEAD
-=======
   }
 }
 
@@ -3388,7 +3307,6 @@
                                             Op2Class, Constraint,
                                             /* UsesVXRM = */ 0>,
                                    RISCVMaskedPseudo</*MaskOpIdx*/ 3>;
->>>>>>> 6241a64e
   }
 }
 
@@ -3739,21 +3657,6 @@
 }
 
 multiclass VPseudoVFREDMINMAX_VS {
-<<<<<<< HEAD
-  foreach m = MxListF in {
-    defvar mx = m.MX;
-    foreach e = SchedSEWSet<mx, /*isF*/ 1>.val in {
-      defvar WriteVFRedMinMaxV_From_MX_E = !cast<SchedWrite>("WriteVFRedMinMaxV_From_" # mx # "_E" # e);
-      defm _VS : VPseudoTernaryWithTailPolicy<V_M1.vrclass, m.vrclass, V_M1.vrclass, m, e>,
-                 Sched<[WriteVFRedMinMaxV_From_MX_E, ReadVFRedV, ReadVFRedV, ReadVFRedV,
-                        ReadVMask]>;
-    }
-  }
-}
-
-multiclass VPseudoVFREDO_VS {
-=======
->>>>>>> 6241a64e
   foreach m = MxListF in {
     defvar mx = m.MX;
     foreach e = SchedSEWSet<mx, /*isF*/ 1>.val in {
@@ -3800,8 +3703,6 @@
     def "_" # MInfo.MX : VPseudoUnaryNoMask<RetClass, Op1Class, Constraint>;
     def "_" # MInfo.MX # "_MASK" : VPseudoUnaryMask<RetClass, Op1Class,
                                                     Constraint>,
-<<<<<<< HEAD
-=======
                                    RISCVMaskedPseudo</*MaskOpIdx*/ 2>;
   }
 }
@@ -3814,7 +3715,6 @@
     def "_" # MInfo.MX : VPseudoUnaryNoMaskRoundingMode<RetClass, Op1Class, Constraint>;
     def "_" # MInfo.MX # "_MASK" : VPseudoUnaryMaskRoundingMode<RetClass, Op1Class,
                                                                 Constraint>,
->>>>>>> 6241a64e
                                    RISCVMaskedPseudo</*MaskOpIdx*/ 2>;
   }
 }
@@ -3950,8 +3850,6 @@
   }
 }
 
-<<<<<<< HEAD
-=======
 multiclass VPseudoVWCVTF_V {
   defvar constraint = "@earlyclobber $rd";
   foreach m = MxListW in {
@@ -3964,7 +3862,6 @@
   }
 }
 
->>>>>>> 6241a64e
 multiclass VPseudoVWCVTD_V {
   defvar constraint = "@earlyclobber $rd";
   foreach m = MxListFW in {
@@ -4234,11 +4131,6 @@
                       !if(isSEWAware,
                           inst#"_"#kind#"_"#vlmul.MX#"_E"#!shl(1, log2sew),
                           inst#"_"#kind#"_"#vlmul.MX))
-<<<<<<< HEAD
-                   (result_type result_reg_class:$merge),
-                   (op2_type op2_reg_class:$rs2),
-                   GPR:$vl, log2sew, TU_MU)>;
-=======
                    (result_type result_reg_class:$merge),
                    (op2_type op2_reg_class:$rs2),
                    GPR:$vl, log2sew, TU_MU)>;
@@ -4267,7 +4159,6 @@
                    (XLenVT timm:$round),
                    GPR:$vl, log2sew, TU_MU)>;
 
->>>>>>> 6241a64e
 
 class VPatUnaryMask<string intrinsic_name,
                     string inst,
@@ -4280,8 +4171,6 @@
                     VReg result_reg_class,
                     VReg op2_reg_class,
                     bit isSEWAware = 0> :
-<<<<<<< HEAD
-=======
   Pat<(result_type (!cast<Intrinsic>(intrinsic_name#"_mask")
                    (result_type result_reg_class:$merge),
                    (op2_type op2_reg_class:$rs2),
@@ -4306,7 +4195,6 @@
                                 VReg result_reg_class,
                                 VReg op2_reg_class,
                                 bit isSEWAware = 0> :
->>>>>>> 6241a64e
   Pat<(result_type (!cast<Intrinsic>(intrinsic_name#"_mask")
                    (result_type result_reg_class:$merge),
                    (op2_type op2_reg_class:$rs2),
@@ -4612,8 +4500,6 @@
                    (result_type result_reg_class:$merge),
                    (op2_type op2_kind:$rs2),
                    GPR:$vl, sew, TU_MU)>;
-<<<<<<< HEAD
-=======
 
 class VPatTiedBinaryNoMaskTURoundingMode<string intrinsic_name,
                                          string inst,
@@ -4633,7 +4519,6 @@
                    (op2_type op2_kind:$rs2),
                    (XLenVT timm:$round),
                    GPR:$vl, sew, TU_MU)>;
->>>>>>> 6241a64e
 
 class VPatTiedBinaryMask<string intrinsic_name,
                          string inst,
@@ -4989,8 +4874,6 @@
       def : VPatUnaryMask<intrinsic, instruction, "V",
                           vti.Vector, vti.Vector, vti.Mask, vti.Log2SEW,
                           vti.LMul, vti.RegClass, vti.RegClass, isSEWAware>;
-<<<<<<< HEAD
-=======
     }
   }
 }
@@ -5005,7 +4888,6 @@
       def : VPatUnaryMaskRoundingMode<intrinsic, instruction, "V",
                                       vti.Vector, vti.Vector, vti.Mask, vti.Log2SEW,
                                       vti.LMul, vti.RegClass, vti.RegClass, isSEWAware>;
->>>>>>> 6241a64e
     }
   }
 }
@@ -5187,8 +5069,6 @@
                         sew, vlmul, result_reg_class, op1_reg_class>;
   def : VPatUnaryMask<intrinsic, inst, kind, result_type, op1_type,
                       mask_type, sew, vlmul, result_reg_class, op1_reg_class>;
-<<<<<<< HEAD
-=======
 }
 
 multiclass VPatConversionTARoundingMode<string intrinsic,
@@ -5205,7 +5085,6 @@
                                     sew, vlmul, result_reg_class, op1_reg_class>;
   def : VPatUnaryMaskRoundingMode<intrinsic, inst, kind, result_type, op1_type,
                                   mask_type, sew, vlmul, result_reg_class, op1_reg_class>;
->>>>>>> 6241a64e
 }
 
 multiclass VPatBinaryV_VV<string intrinsic, string instruction,
@@ -5349,8 +5228,6 @@
                       Wti.Vector, Vti.Vector, Vti.Vector, Vti.Mask,
                       Vti.Log2SEW, Wti.RegClass,
                       Vti.RegClass, Vti.RegClass>;
-<<<<<<< HEAD
-=======
   }
 }
 
@@ -5365,7 +5242,6 @@
                                   Wti.Vector, Vti.Vector, Vti.Vector, Vti.Mask,
                                   Vti.Log2SEW, Wti.RegClass,
                                   Vti.RegClass, Vti.RegClass>;
->>>>>>> 6241a64e
   }
 }
 
@@ -5381,8 +5257,6 @@
                       Wti.Vector, Vti.Vector, Vti.Scalar, Vti.Mask,
                       Vti.Log2SEW, Wti.RegClass,
                       Vti.RegClass, Vti.ScalarRegClass>;
-<<<<<<< HEAD
-=======
   }
 }
 
@@ -5398,7 +5272,6 @@
                                   Wti.Vector, Vti.Vector, Vti.Scalar, Vti.Mask,
                                   Vti.Log2SEW, Wti.RegClass,
                                   Vti.RegClass, Vti.ScalarRegClass>;
->>>>>>> 6241a64e
   }
 }
 
@@ -5472,8 +5345,6 @@
                       Wti.Vector, Wti.Vector, Vti.Scalar, Vti.Mask,
                       Vti.Log2SEW, Wti.RegClass,
                       Wti.RegClass, Vti.ScalarRegClass>;
-<<<<<<< HEAD
-=======
   }
 }
 
@@ -5489,7 +5360,6 @@
                                   Wti.Vector, Wti.Vector, Vti.Scalar, Vti.Mask,
                                   Vti.Log2SEW, Wti.RegClass,
                                   Wti.RegClass, Vti.ScalarRegClass>;
->>>>>>> 6241a64e
   }
 }
 
@@ -6180,13 +6050,8 @@
   }
 }
 
-<<<<<<< HEAD
-multiclass VPatConversionVF_VI<string intrinsic,
-                               string instruction> {
-=======
 multiclass VPatConversionVI_VF_RM<string intrinsic,
                                   string instruction> {
->>>>>>> 6241a64e
   foreach fvti = AllFloatVectors in {
     defvar ivti = GetIntVTypeInfo<fvti>.Vti;
     let Predicates = !listconcat(GetVTypePredicates<fvti>.Predicates,
@@ -6245,11 +6110,7 @@
   }
 }
 
-<<<<<<< HEAD
-multiclass VPatConversionWF_VF <string intrinsic, string instruction> {
-=======
 multiclass VPatConversionWF_VF<string intrinsic, string instruction> {
->>>>>>> 6241a64e
   foreach fvtiToFWti = AllWidenableFloatVectors in {
     defvar fvti = fvtiToFWti.Vti;
     defvar fwti = fvtiToFWti.Wti;
@@ -6273,9 +6134,6 @@
   }
 }
 
-<<<<<<< HEAD
-multiclass VPatConversionVF_WI <string intrinsic, string instruction> {
-=======
 multiclass VPatConversionVI_WF_RM <string intrinsic, string instruction> {
   foreach vtiToWti = AllWidenableIntToFloatVectors in {
     defvar vti = vtiToWti.Vti;
@@ -6289,7 +6147,6 @@
 }
 
 multiclass VPatConversionVF_WI_RM <string intrinsic, string instruction> {
->>>>>>> 6241a64e
   foreach fvtiToFWti = AllWidenableFloatVectors in {
     defvar fvti = fvtiToFWti.Vti;
     defvar iwti = GetIntVTypeInfo<fvtiToFWti.Wti>.Vti;
@@ -6716,12 +6573,7 @@
 //===----------------------------------------------------------------------===//
 // 13.2. Vector Single-Width Floating-Point Add/Subtract Instructions
 //===----------------------------------------------------------------------===//
-<<<<<<< HEAD
-let mayRaiseFPException = true,
-    hasPostISelHook = 1 in {
-=======
 let mayRaiseFPException = true, hasPostISelHook = 1 in {
->>>>>>> 6241a64e
 defm PseudoVFADD  : VPseudoVALU_VV_VF_RM;
 defm PseudoVFSUB  : VPseudoVALU_VV_VF_RM;
 defm PseudoVFRSUB : VPseudoVALU_VF_RM;
