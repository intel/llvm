--- conflicted
+++ resolved
@@ -558,38 +558,6 @@
                  !subst("F32", "F",
                  !subst("F64", "F",
                  !subst("Pseudo", "", PseudoInst))))))))))))))))))));
-<<<<<<< HEAD
-}
-
-class ToLowerCase<string Upper> {
-  string L = !subst("FF", "ff",
-             !subst("VLSEG", "vlseg",
-             !subst("VLSSEG", "vlsseg",
-             !subst("VSSEG", "vsseg",
-             !subst("VSSSEG", "vssseg",
-             !subst("VLOXSEG", "vloxseg",
-             !subst("VLUXSEG", "vluxseg",
-             !subst("VSOXSEG", "vsoxseg",
-             !subst("VSUXSEG", "vsuxseg", Upper)))))))));
-}
-
-// Example: PseudoVLSEG2E32_V_M2 -> int_riscv_vlseg2
-// Example: PseudoVLSEG2E32_V_M2_MASK -> int_riscv_vlseg2_mask
-class PseudoToIntrinsic<string PseudoInst, bit IsMasked> {
-  string Intrinsic = !strconcat("int_riscv_",
-                        ToLowerCase<
-                        !subst("E8", "",
-                        !subst("E16", "",
-                        !subst("E32", "",
-                        !subst("E64", "",
-                        !subst("EI8", "",
-                        !subst("EI16", "",
-                        !subst("EI32", "",
-                        !subst("EI64", "",
-                        !subst("_V", "", PseudoToVInst<PseudoInst>.VInst)))))))))>.L,
-                        !if(IsMasked, "_mask", ""));
-=======
->>>>>>> 2e412c55
 }
 
 // The destination vector register group for a masked vector instruction cannot
@@ -1353,15 +1321,10 @@
       defvar vreg = lmul.vrclass;
       defvar FFStr = !if(isFF, "FF", "");
       let VLMul = lmul.value in {
-<<<<<<< HEAD
-        def "E" # eew # FFStr # "_V_" # LInfo : VPseudoUSLoadNoMask<vreg>;
-        def "E" # eew # FFStr # "_V_" # LInfo # "_MASK" : VPseudoUSLoadMask<vreg>;
-=======
         def "E" # eew # FFStr # "_V_" # LInfo :
           VPseudoUSLoadNoMask<vreg, eew, isFF>;
         def "E" # eew # FFStr # "_V_" # LInfo # "_MASK" :
           VPseudoUSLoadMask<vreg, eew, isFF>;
->>>>>>> 2e412c55
       }
     }
   }
@@ -1370,11 +1333,7 @@
 multiclass VPseudoLoadMask {
   foreach mti = AllMasks in {
     let VLMul = mti.LMul.value in {
-<<<<<<< HEAD
-      def "_V_" # mti.BX : VPseudoUSLoadNoMask<VR>;
-=======
       def "_V_" # mti.BX : VPseudoUSLoadNoMask<VR, /*EEW*/1, /*isFF*/0>;
->>>>>>> 2e412c55
     }
   }
 }
@@ -1385,26 +1344,6 @@
       defvar LInfo = lmul.MX;
       defvar vreg = lmul.vrclass;
       let VLMul = lmul.value in {
-<<<<<<< HEAD
-        def "E" # eew # "_V_" # LInfo : VPseudoSLoadNoMask<vreg>;
-        def "E" # eew # "_V_" # LInfo # "_MASK" : VPseudoSLoadMask<vreg>;
-      }
-    }
-  }
-}
-
-multiclass VPseudoILoad {
-  foreach eew = EEWList in {
-    foreach lmul = MxList.m in
-    foreach idx_lmul = MxSet<eew>.m in {
-      defvar LInfo = lmul.MX;
-      defvar Vreg = lmul.vrclass;
-      defvar IdxLInfo = idx_lmul.MX;
-      defvar IdxVreg = idx_lmul.vrclass;
-      let VLMul = lmul.value in {
-        def "EI" # eew # "_V_" # IdxLInfo # "_" # LInfo : VPseudoILoadNoMask<Vreg, IdxVreg>;
-        def "EI" # eew # "_V_" # IdxLInfo # "_" # LInfo # "_MASK" : VPseudoILoadMask<Vreg, IdxVreg>;
-=======
         def "E" # eew # "_V_" # LInfo : VPseudoSLoadNoMask<vreg, eew>;
         def "E" # eew # "_V_" # LInfo # "_MASK" : VPseudoSLoadMask<vreg, eew>;
       }
@@ -1432,7 +1371,6 @@
               VPseudoILoadMask<Vreg, IdxVreg, eew, idx_lmul.value, Ordered>;
           }
         }
->>>>>>> 2e412c55
       }
     }
   }
@@ -1444,13 +1382,8 @@
       defvar LInfo = lmul.MX;
       defvar vreg = lmul.vrclass;
       let VLMul = lmul.value in {
-<<<<<<< HEAD
-        def "E" # eew # "_V_" # LInfo : VPseudoUSStoreNoMask<vreg>;
-        def "E" # eew # "_V_" # LInfo # "_MASK" : VPseudoUSStoreMask<vreg>;
-=======
         def "E" # eew # "_V_" # LInfo : VPseudoUSStoreNoMask<vreg, eew>;
         def "E" # eew # "_V_" # LInfo # "_MASK" : VPseudoUSStoreMask<vreg, eew>;
->>>>>>> 2e412c55
       }
     }
   }
@@ -1459,11 +1392,7 @@
 multiclass VPseudoStoreMask {
   foreach mti = AllMasks in {
     let VLMul = mti.LMul.value in {
-<<<<<<< HEAD
-      def "_V_" # mti.BX : VPseudoUSStoreNoMask<VR>;
-=======
       def "_V_" # mti.BX : VPseudoUSStoreNoMask<VR, /*EEW*/1>;
->>>>>>> 2e412c55
     }
   }
 }
@@ -1474,28 +1403,6 @@
       defvar LInfo = lmul.MX;
       defvar vreg = lmul.vrclass;
       let VLMul = lmul.value in {
-<<<<<<< HEAD
-        def "E" # eew # "_V_" # LInfo : VPseudoSStoreNoMask<vreg>;
-        def "E" # eew # "_V_" # LInfo # "_MASK" : VPseudoSStoreMask<vreg>;
-      }
-    }
-  }
-}
-
-multiclass VPseudoIStore {
-  foreach eew = EEWList in {
-    foreach lmul = MxList.m in
-    foreach idx_lmul = MxSet<eew>.m in {
-      defvar LInfo = lmul.MX;
-      defvar Vreg = lmul.vrclass;
-      defvar IdxLInfo = idx_lmul.MX;
-      defvar IdxVreg = idx_lmul.vrclass;
-      let VLMul = lmul.value in {
-        def "EI" # eew # "_V_" # IdxLInfo # "_" # LInfo :
-          VPseudoIStoreNoMask<Vreg, IdxVreg>;
-        def "EI" # eew # "_V_" # IdxLInfo # "_" # LInfo # "_MASK" :
-          VPseudoIStoreMask<Vreg, IdxVreg>;
-=======
         def "E" # eew # "_V_" # LInfo : VPseudoSStoreNoMask<vreg, eew>;
         def "E" # eew # "_V_" # LInfo # "_MASK" : VPseudoSStoreMask<vreg, eew>;
       }
@@ -1523,7 +1430,6 @@
               VPseudoIStoreMask<Vreg, IdxVreg, eew, idx_lmul.value, Ordered>;
           }
         }
->>>>>>> 2e412c55
       }
     }
   }
@@ -2417,150 +2323,6 @@
                    (!cast<Instruction>(inst # "_WD_" # vlmul.MX # "_" # emul.MX # "_MASK")
                     $rs1, $vs2, $vd,
                     (mask_type V0), GPR:$vl, sew)>;
-<<<<<<< HEAD
-
-multiclass VPatUSLoad<string intrinsic,
-                      string inst,
-                      ValueType type,
-                      ValueType mask_type,
-                      int sew,
-                      LMULInfo vlmul,
-                      VReg reg_class>
-{
-    defvar Intr = !cast<Intrinsic>(intrinsic);
-    defvar Pseudo = !cast<Instruction>(inst#"_V_"#vlmul.MX);
-    def : Pat<(type (Intr GPR:$rs1, (XLenVT (VLOp GPR:$vl)))),
-                    (Pseudo $rs1, GPR:$vl, sew)>;
-    defvar IntrMask = !cast<Intrinsic>(intrinsic # "_mask");
-    defvar PseudoMask = !cast<Instruction>(inst#"_V_"#vlmul.MX#"_MASK");
-    def : Pat<(type (IntrMask (type GetVRegNoV0<reg_class>.R:$merge),
-                               GPR:$rs1, (mask_type V0), (XLenVT (VLOp GPR:$vl)))),
-                    (PseudoMask $merge,
-                                $rs1, (mask_type V0), GPR:$vl, sew)>;
-}
-
-multiclass VPatUSLoadFF<string inst,
-                        ValueType type,
-                        ValueType mask_type,
-                        int sew,
-                        LMULInfo vlmul,
-                        VReg reg_class>
-{
-    defvar Pseudo = !cast<Instruction>(inst#"_V_"#vlmul.MX);
-    def : Pat<(type (riscv_vleff GPR:$rs1, (XLenVT (VLOp GPR:$vl)))),
-                    (Pseudo $rs1, GPR:$vl, sew)>;
-    defvar PseudoMask = !cast<Instruction>(inst#"_V_"#vlmul.MX#"_MASK");
-    def : Pat<(type (riscv_vleff_mask (type GetVRegNoV0<reg_class>.R:$merge),
-                                      GPR:$rs1, (mask_type V0), (XLenVT (VLOp GPR:$vl)))),
-                    (PseudoMask $merge,
-                                $rs1, (mask_type V0), GPR:$vl, sew)>;
-}
-
-multiclass VPatSLoad<string intrinsic,
-                     string inst,
-                     ValueType type,
-                     ValueType mask_type,
-                     int sew,
-                     LMULInfo vlmul,
-                     VReg reg_class>
-{
-    defvar Intr = !cast<Intrinsic>(intrinsic);
-    defvar Pseudo = !cast<Instruction>(inst#"_V_"#vlmul.MX);
-    def : Pat<(type (Intr GPR:$rs1, GPR:$rs2, (XLenVT (VLOp GPR:$vl)))),
-                    (Pseudo $rs1, $rs2, GPR:$vl, sew)>;
-    defvar IntrMask = !cast<Intrinsic>(intrinsic # "_mask");
-    defvar PseudoMask = !cast<Instruction>(inst#"_V_"#vlmul.MX#"_MASK");
-    def : Pat<(type (IntrMask (type GetVRegNoV0<reg_class>.R:$merge),
-                               GPR:$rs1, GPR:$rs2, (mask_type V0), (XLenVT (VLOp GPR:$vl)))),
-                    (PseudoMask $merge,
-                                $rs1, $rs2, (mask_type V0), GPR:$vl, sew)>;
-}
-
-multiclass VPatILoad<string intrinsic,
-                     string inst,
-                     ValueType type,
-                     ValueType idx_type,
-                     ValueType mask_type,
-                     int sew,
-                     LMULInfo vlmul,
-                     LMULInfo idx_vlmul,
-                     VReg reg_class,
-                     VReg idx_reg_class>
-{
-    defvar Intr = !cast<Intrinsic>(intrinsic);
-    defvar Pseudo = !cast<Instruction>(inst#"_V_"#idx_vlmul.MX#"_"#vlmul.MX);
-    def : Pat<(type (Intr GPR:$rs1, (idx_type idx_reg_class:$rs2), (XLenVT (VLOp GPR:$vl)))),
-                    (Pseudo $rs1, $rs2, GPR:$vl, sew)>;
-
-    defvar IntrMask = !cast<Intrinsic>(intrinsic # "_mask");
-    defvar PseudoMask = !cast<Instruction>(inst#"_V_"#idx_vlmul.MX#"_"#vlmul.MX#"_MASK");
-    def : Pat<(type (IntrMask (type GetVRegNoV0<reg_class>.R:$merge),
-                               GPR:$rs1, (idx_type idx_reg_class:$rs2),
-                               (mask_type V0), (XLenVT (VLOp GPR:$vl)))),
-                    (PseudoMask $merge,
-                                $rs1, $rs2, (mask_type V0), GPR:$vl, sew)>;
-}
-
-multiclass VPatUSStore<string intrinsic,
-                       string inst,
-                       ValueType type,
-                       ValueType mask_type,
-                       int sew,
-                       LMULInfo vlmul,
-                       VReg reg_class>
-{
-    defvar Intr = !cast<Intrinsic>(intrinsic);
-    defvar Pseudo = !cast<Instruction>(inst#"_V_"#vlmul.MX);
-    def : Pat<(Intr (type reg_class:$rs3), GPR:$rs1, (XLenVT (VLOp GPR:$vl))),
-                    (Pseudo $rs3, $rs1, GPR:$vl, sew)>;
-    defvar IntrMask = !cast<Intrinsic>(intrinsic # "_mask");
-    defvar PseudoMask = !cast<Instruction>(inst#"_V_"#vlmul.MX#"_MASK");
-    def : Pat<(IntrMask (type reg_class:$rs3), GPR:$rs1, (mask_type V0), (XLenVT (VLOp GPR:$vl))),
-              (PseudoMask $rs3, $rs1, (mask_type V0), GPR:$vl, sew)>;
-}
-
-multiclass VPatSStore<string intrinsic,
-                      string inst,
-                      ValueType type,
-                      ValueType mask_type,
-                      int sew,
-                      LMULInfo vlmul,
-                      VReg reg_class>
-{
-    defvar Intr = !cast<Intrinsic>(intrinsic);
-    defvar Pseudo = !cast<Instruction>(inst#"_V_"#vlmul.MX);
-    def : Pat<(Intr (type reg_class:$rs3), GPR:$rs1, GPR:$rs2, (XLenVT (VLOp GPR:$vl))),
-                    (Pseudo $rs3, $rs1, $rs2, GPR:$vl, sew)>;
-    defvar IntrMask = !cast<Intrinsic>(intrinsic # "_mask");
-    defvar PseudoMask = !cast<Instruction>(inst#"_V_"#vlmul.MX#"_MASK");
-    def : Pat<(IntrMask (type reg_class:$rs3), GPR:$rs1, GPR:$rs2, (mask_type V0), (XLenVT (VLOp GPR:$vl))),
-              (PseudoMask $rs3, $rs1, $rs2, (mask_type V0), GPR:$vl, sew)>;
-}
-
-multiclass VPatIStore<string intrinsic,
-                      string inst,
-                      ValueType type,
-                      ValueType idx_type,
-                      ValueType mask_type,
-                      int sew,
-                      LMULInfo vlmul,
-                      LMULInfo idx_vlmul,
-                      VReg reg_class,
-                      VReg idx_reg_class>
-{
-    defvar Intr = !cast<Intrinsic>(intrinsic);
-    defvar Pseudo = !cast<Instruction>(inst#"_V_"#idx_vlmul.MX#"_"#vlmul.MX);
-    def : Pat<(Intr (type reg_class:$rs3), GPR:$rs1,
-                    (idx_type idx_reg_class:$rs2), (XLenVT (VLOp GPR:$vl))),
-              (Pseudo $rs3, $rs1, $rs2, GPR:$vl, sew)>;
-    defvar IntrMask = !cast<Intrinsic>(intrinsic # "_mask");
-    defvar PseudoMask = !cast<Instruction>(inst#"_V_"#idx_vlmul.MX#"_"#vlmul.MX#"_MASK");
-    def : Pat<(IntrMask (type reg_class:$rs3), GPR:$rs1,
-                        (idx_type idx_reg_class:$rs2), (mask_type V0), (XLenVT (VLOp GPR:$vl))),
-              (PseudoMask $rs3, $rs1, $rs2, (mask_type V0), GPR:$vl, sew)>;
-}
-=======
->>>>>>> 2e412c55
 
 multiclass VPatUnaryS_M<string intrinsic_name,
                              string inst>
@@ -3447,17 +3209,10 @@
 //===----------------------------------------------------------------------===//
 
 // Vector Indexed Loads and Stores
-<<<<<<< HEAD
-defm PseudoVLUX : VPseudoILoad;
-defm PseudoVLOX : VPseudoILoad;
-defm PseudoVSOX : VPseudoIStore;
-defm PseudoVSUX : VPseudoIStore;
-=======
 defm PseudoVLUX : VPseudoILoad</*Ordered=*/false>;
 defm PseudoVLOX : VPseudoILoad</*Ordered=*/true>;
 defm PseudoVSOX : VPseudoIStore</*Ordered=*/true>;
 defm PseudoVSUX : VPseudoIStore</*Ordered=*/false>;
->>>>>>> 2e412c55
 
 //===----------------------------------------------------------------------===//
 // 7.7. Unit-stride Fault-Only-First Loads
@@ -3990,94 +3745,6 @@
 //===----------------------------------------------------------------------===//
 // Patterns.
 //===----------------------------------------------------------------------===//
-<<<<<<< HEAD
-let Predicates = [HasStdExtV] in {
-
-//===----------------------------------------------------------------------===//
-// 7. Vector Loads and Stores
-//===----------------------------------------------------------------------===//
-
-//===----------------------------------------------------------------------===//
-// 7.4 Vector Unit-Stride Instructions
-//===----------------------------------------------------------------------===//
-
-foreach vti = AllVectors in
-{
-  defm : VPatUSLoad<"int_riscv_vle",
-                    "PseudoVLE" # vti.SEW,
-                    vti.Vector, vti.Mask, vti.SEW, vti.LMul, vti.RegClass>;
-  defm : VPatUSLoadFF<"PseudoVLE" # vti.SEW # "FF",
-                      vti.Vector, vti.Mask, vti.SEW, vti.LMul, vti.RegClass>;
-  defm : VPatUSStore<"int_riscv_vse",
-                     "PseudoVSE" # vti.SEW,
-                     vti.Vector, vti.Mask, vti.SEW, vti.LMul, vti.RegClass>;
-}
-
-foreach vti = AllMasks in {
-  defvar PseudoVLE1 = !cast<Instruction>("PseudoVLE1_V_"#vti.BX);
-  def : Pat<(vti.Mask (int_riscv_vle1 GPR:$rs1, (XLenVT (VLOp GPR:$vl)))),
-            (PseudoVLE1 $rs1, GPR:$vl, vti.SEW)>;
-  defvar PseudoVSE1 = !cast<Instruction>("PseudoVSE1_V_"#vti.BX);
-  def : Pat<(int_riscv_vse1 (vti.Mask VR:$rs3), GPR:$rs1, (XLenVT (VLOp GPR:$vl))),
-            (PseudoVSE1 $rs3, $rs1, GPR:$vl, vti.SEW)>;
-}
-
-//===----------------------------------------------------------------------===//
-// 7.5 Vector Strided Instructions
-//===----------------------------------------------------------------------===//
-
-foreach vti = AllVectors in
-{
-  defm : VPatSLoad<"int_riscv_vlse",
-                   "PseudoVLSE" # vti.SEW,
-                   vti.Vector, vti.Mask, vti.SEW, vti.LMul, vti.RegClass>;
-  defm : VPatSStore<"int_riscv_vsse",
-                    "PseudoVSSE" # vti.SEW,
-                    vti.Vector, vti.Mask, vti.SEW, vti.LMul, vti.RegClass>;
-}
-
-//===----------------------------------------------------------------------===//
-// 7.6 Vector Indexed Instructions
-//===----------------------------------------------------------------------===//
-
-foreach vti = AllVectors in
-foreach eew = EEWList in {
-  defvar vlmul = vti.LMul;
-  defvar octuple_lmul = octuple_from_str<vti.LMul.MX>.ret;
-  defvar log_sew = shift_amount<vti.SEW>.val;
-  // The data vector register group has EEW=SEW, EMUL=LMUL, while the offset
-  // vector register group has EEW encoding in the instruction and EMUL=(EEW/SEW)*LMUL.
-  // calculate octuple elmul which is (eew * octuple_lmul) >> log_sew
-  defvar octuple_elmul = !srl(!mul(eew, octuple_lmul), log_sew);
-  // legal octuple elmul should be more than 0 and less than equal 64
-  if !gt(octuple_elmul, 0) then {
-    if !le(octuple_elmul, 64) then {
-       defvar elmul_str = octuple_to_str<octuple_elmul>.ret;
-       defvar elmul =!cast<LMULInfo>("V_" # elmul_str);
-       defvar idx_vti = !cast<VTypeInfo>("VI" # eew # elmul_str);
-
-       defm : VPatILoad<"int_riscv_vluxei",
-                        "PseudoVLUXEI"#eew,
-                         vti.Vector, idx_vti.Vector, vti.Mask, vti.SEW,
-                         vlmul, elmul, vti.RegClass, idx_vti.RegClass>;
-       defm : VPatILoad<"int_riscv_vloxei",
-                        "PseudoVLOXEI"#eew,
-                         vti.Vector, idx_vti.Vector, vti.Mask, vti.SEW,
-                         vlmul, elmul, vti.RegClass, idx_vti.RegClass>;
-       defm : VPatIStore<"int_riscv_vsoxei",
-                          "PseudoVSOXEI"#eew,
-                          vti.Vector, idx_vti.Vector, vti.Mask, vti.SEW,
-                          vlmul, elmul, vti.RegClass, idx_vti.RegClass>;
-       defm : VPatIStore<"int_riscv_vsuxei",
-                          "PseudoVSUXEI"#eew,
-                          vti.Vector, idx_vti.Vector, vti.Mask, vti.SEW,
-                          vlmul, elmul, vti.RegClass, idx_vti.RegClass>;
-    }
-  }
-}
-} // Predicates = [HasStdExtV]
-=======
->>>>>>> 2e412c55
 
 //===----------------------------------------------------------------------===//
 // 8. Vector AMO Operations
