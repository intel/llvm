--- conflicted
+++ resolved
@@ -672,11 +672,7 @@
   if (SrcPassthru.getReg() != Passthru.getReg()) {
     SrcPassthru.setReg(Passthru.getReg());
     // If Src is masked then its passthru needs to be in VRNoV0.
-<<<<<<< HEAD
-    if (Passthru.getReg() != RISCV::NoRegister)
-=======
     if (Passthru.getReg().isValid())
->>>>>>> 54c4ef26
       MRI->constrainRegClass(
           Passthru.getReg(),
           TII->getRegClass(Src->getDesc(), SrcPassthru.getOperandNo(), TRI));
