--- conflicted
+++ resolved
@@ -415,25 +415,6 @@
   return true;
 }
 
-<<<<<<< HEAD
-/// Given two VL operands, returns the one known to be the smallest or nullptr
-/// if unknown.
-static const MachineOperand *getKnownMinVL(const MachineOperand *LHS,
-                                           const MachineOperand *RHS) {
-  if (LHS->isReg() && RHS->isReg() && LHS->getReg().isVirtual() &&
-      LHS->getReg() == RHS->getReg())
-    return LHS;
-  if (LHS->isImm() && LHS->getImm() == RISCV::VLMaxSentinel)
-    return RHS;
-  if (RHS->isImm() && RHS->getImm() == RISCV::VLMaxSentinel)
-    return LHS;
-  if (!LHS->isImm() || !RHS->isImm())
-    return nullptr;
-  return LHS->getImm() <= RHS->getImm() ? LHS : RHS;
-}
-
-=======
->>>>>>> 1d22c955
 /// Check if it's safe to move From down to To, checking that no physical
 /// registers are clobbered.
 static bool isSafeToMove(const MachineInstr &From, const MachineInstr &To) {
@@ -455,12 +436,6 @@
   return From.isSafeToMove(SawStore);
 }
 
-<<<<<<< HEAD
-static unsigned getSEWLMULRatio(const MachineInstr &MI) {
-  RISCVII::VLMUL LMUL = RISCVII::getLMul(MI.getDesc().TSFlags);
-  unsigned Log2SEW = MI.getOperand(RISCVII::getSEWOpNum(MI.getDesc())).getImm();
-  return RISCVVType::getSEWLMULRatio(1 << Log2SEW, LMUL);
-=======
 /// Given A and B are in the same MBB, returns true if A comes before B.
 static bool dominates(MachineBasicBlock::const_iterator A,
                       MachineBasicBlock::const_iterator B) {
@@ -495,7 +470,6 @@
   }
 
   return true;
->>>>>>> 1d22c955
 }
 
 /// If a PseudoVMV_V_V is the only user of its input, fold its passthru and VL
@@ -503,18 +477,11 @@
 ///
 /// %x = PseudoVADD_V_V_M1 %passthru, %a, %b, %vl1, sew, policy
 /// %y = PseudoVMV_V_V_M1 %passthru, %x, %vl2, sew, policy
-<<<<<<< HEAD
-///
-/// ->
-///
-/// %y = PseudoVADD_V_V_M1 %passthru, %a, %b, min(vl1, vl2), sew, policy
-=======
 ///    (where %vl1 <= %vl2, see related tryToReduceVL)
 ///
 /// ->
 ///
 /// %y = PseudoVADD_V_V_M1 %passthru, %a, %b, vl1, sew, policy
->>>>>>> 1d22c955
 bool RISCVVectorPeephole::foldVMV_V_V(MachineInstr &MI) {
   if (RISCV::getRVVMCOpcode(MI.getOpcode()) != RISCV::VMV_V_V)
     return false;
@@ -542,40 +509,6 @@
       SrcPassthru.getReg() != Passthru.getReg())
     return false;
 
-<<<<<<< HEAD
-  // Because Src and MI have the same passthru, we can use either AVL as long as
-  // it's the smaller of the two.
-  //
-  // (src pt, ..., vl=5)       x x x x x|. . .
-  // (vmv.v.v pt, src, vl=3)   x x x|. . . . .
-  // ->
-  // (src pt, ..., vl=3)       x x x|. . . . .
-  //
-  // (src pt, ..., vl=3)       x x x|. . . . .
-  // (vmv.v.v pt, src, vl=6)   x x x . . .|. .
-  // ->
-  // (src pt, ..., vl=3)       x x x|. . . . .
-  MachineOperand &SrcVL = Src->getOperand(RISCVII::getVLOpNum(Src->getDesc()));
-  const MachineOperand *MinVL = getKnownMinVL(&MI.getOperand(3), &SrcVL);
-  if (!MinVL)
-    return false;
-
-  bool VLChanged = !MinVL->isIdenticalTo(SrcVL);
-  bool ActiveElementsAffectResult = RISCVII::activeElementsAffectResult(
-      TII->get(RISCV::getRVVMCOpcode(Src->getOpcode())).TSFlags);
-
-  if (VLChanged && (ActiveElementsAffectResult || Src->mayRaiseFPException()))
-    return false;
-
-  // If Src ends up using MI's passthru/VL, move it so it can access it.
-  // TODO: We don't need to do this if they already dominate Src.
-  if (!SrcVL.isIdenticalTo(*MinVL) || !SrcPassthru.isIdenticalTo(Passthru)) {
-    if (!isSafeToMove(*Src, MI))
-      return false;
-    Src->moveBefore(&MI);
-  }
-
-=======
   // Src VL will have already been reduced if legal (see tryToReduceVL),
   // so we don't need to handle a smaller source VL here.  However, the
   // user's VL may be larger
@@ -587,7 +520,6 @@
   if (!ensureDominates(Passthru, *Src))
     return false;
 
->>>>>>> 1d22c955
   if (SrcPassthru.getReg() != Passthru.getReg()) {
     SrcPassthru.setReg(Passthru.getReg());
     // If Src is masked then its passthru needs to be in VRNoV0.
@@ -597,14 +529,6 @@
                                               *Src->getParent()->getParent()));
   }
 
-<<<<<<< HEAD
-  if (MinVL->isImm())
-    SrcVL.ChangeToImmediate(MinVL->getImm());
-  else if (MinVL->isReg())
-    SrcVL.ChangeToRegister(MinVL->getReg(), false);
-
-=======
->>>>>>> 1d22c955
   // Use a conservative tu,mu policy, RISCVInsertVSETVLI will relax it if
   // passthru is undef.
   Src->getOperand(RISCVII::getVecPolicyOpNum(Src->getDesc()))
