--- conflicted
+++ resolved
@@ -637,27 +637,9 @@
   defvar IsWorstCase = SiFiveP600IsWorstCaseMX<mx, SchedMxList>.c;
   let Latency = 2, ReleaseAtCycles = [LMulLat] in {
     defm "" : LMULWriteResMX<"WriteVExtV",    [SiFiveP600VectorArith], mx, IsWorstCase>;
-<<<<<<< HEAD
-    defm "" : LMULWriteResMX<"WriteVICALUV",  [SiFiveP600VectorArith], mx, IsWorstCase>;
-    defm "" : LMULWriteResMX<"WriteVICALUX",  [SiFiveP600VectorArith], mx, IsWorstCase>;
-    defm "" : LMULWriteResMX<"WriteVICALUI",  [SiFiveP600VectorArith], mx, IsWorstCase>;
-    defm "" : LMULWriteResMX<"WriteVICALUMV", [SiFiveP600VectorArith], mx, IsWorstCase>;
-    defm "" : LMULWriteResMX<"WriteVICALUMX", [SiFiveP600VectorArith], mx, IsWorstCase>;
-    defm "" : LMULWriteResMX<"WriteVICALUMI", [SiFiveP600VectorArith], mx, IsWorstCase>;
-    defm "" : LMULWriteResMX<"WriteVICmpV",   [SiFiveP600VectorArith], mx, IsWorstCase>;
-    defm "" : LMULWriteResMX<"WriteVICmpX",   [SiFiveP600VectorArith], mx, IsWorstCase>;
-    defm "" : LMULWriteResMX<"WriteVICmpI",   [SiFiveP600VectorArith], mx, IsWorstCase>;
-    defm "" : LMULWriteResMX<"WriteVIMergeV", [SiFiveP600VectorArith], mx, IsWorstCase>;
-    defm "" : LMULWriteResMX<"WriteVIMergeX", [SiFiveP600VectorArith], mx, IsWorstCase>;
-    defm "" : LMULWriteResMX<"WriteVIMergeI", [SiFiveP600VectorArith], mx, IsWorstCase>;
-    defm "" : LMULWriteResMX<"WriteVIMovV",   [SiFiveP600VectorArith], mx, IsWorstCase>;
-    defm "" : LMULWriteResMX<"WriteVIMovX",   [SiFiveP600VectorArith], mx, IsWorstCase>;
-    defm "" : LMULWriteResMX<"WriteVIMovI",   [SiFiveP600VectorArith], mx, IsWorstCase>;
-=======
     defm "" : LMULWriteResMX<"WriteVICmpV",   [SiFiveP600VectorMask],  mx, IsWorstCase>;
     defm "" : LMULWriteResMX<"WriteVICmpX",   [SiFiveP600VectorMask],  mx, IsWorstCase>;
     defm "" : LMULWriteResMX<"WriteVICmpI",   [SiFiveP600VectorMask],  mx, IsWorstCase>;
->>>>>>> a8d96e15
   }
   let ReleaseAtCycles = [LMulLat] in {
     let Latency = 6 in {
@@ -1151,12 +1133,6 @@
   // ZvknhaOrZvknhb
   // FIXME: The latency is probably wrong.
   let Latency = 3, ReleaseAtCycles = [LMulLat] in {
-<<<<<<< HEAD
-    defm "" : LMULWriteResMX<"WriteVSHA2CHV", [SiFiveP600VectorArith], mx, IsWorstCase>;
-    defm "" : LMULWriteResMX<"WriteVSHA2CLV", [SiFiveP600VectorArith], mx, IsWorstCase>;
-    foreach sew = !listremove(SchedSEWSet<mx>.val, [8, 16]) in
-    defm "" : LMULSEWWriteResMXSEW<"WriteVSHA2MSV", [SiFiveP600VectorArith], mx, sew, IsWorstCase>;
-=======
     defm "" : LMULWriteResMX<"WriteVSHA2CHV", [SiFiveP600VectorCrypto], mx, IsWorstCase>;
     defm "" : LMULWriteResMX<"WriteVSHA2CLV", [SiFiveP600VectorCrypto], mx, IsWorstCase>;
     defvar ZvknhSEWs = !listremove(SchedSEWSet<mx>.val, [8, 16]);
@@ -1170,7 +1146,6 @@
       defm "" : LMULSEWWriteResMXSEW<"WriteVSHA2MSV", [SiFiveP600VectorCrypto], mx, sew,
                                      IsWorstCaseVSHA2MSV>;
     }
->>>>>>> a8d96e15
   }
   // Zvkned
   let Latency = 2 in {
