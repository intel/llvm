//===-- RISCVRegisterInfo.td - RISC-V Register defs --------*- tablegen -*-===//
//
// Part of the LLVM Project, under the Apache License v2.0 with LLVM Exceptions.
// See https://llvm.org/LICENSE.txt for license information.
// SPDX-License-Identifier: Apache-2.0 WITH LLVM-exception
//
//===----------------------------------------------------------------------===//

//===----------------------------------------------------------------------===//
//  Declarations that describe the RISC-V register files
//===----------------------------------------------------------------------===//

let Namespace = "RISCV" in {
class RISCVReg<bits<5> Enc, string n, list<string> alt = []> : Register<n> {
  let HWEncoding{4-0} = Enc;
  let AltNames = alt;
}

class RISCVRegWithSubRegs<bits<5> Enc, string n, list<Register> subregs,
                          list<string> alt = []>
      : RegisterWithSubRegs<n, subregs> {
  let HWEncoding{4-0} = Enc;
  let AltNames = alt;
}

class RISCVReg16<bits<5> Enc, string n, list<string> alt = []> : Register<n> {
  let HWEncoding{4-0} = Enc;
  let AltNames = alt;
}

def sub_16 : SubRegIndex<16>;
class RISCVReg32<RISCVReg16 subreg>
  : RISCVRegWithSubRegs<subreg.HWEncoding{4-0}, subreg.AsmName, [subreg],
                        subreg.AltNames> {
  let SubRegIndices = [sub_16];
}

// Because RISCVReg64 register have AsmName and AltNames that alias with their
// 16/32-bit sub-register, RISCVAsmParser will need to coerce a register number
// from a RISCVReg16/RISCVReg32 to the equivalent RISCVReg64 when appropriate.
def sub_32 : SubRegIndex<32>;
class RISCVReg64<RISCVReg32 subreg>
  : RISCVRegWithSubRegs<subreg.HWEncoding{4-0}, subreg.AsmName, [subreg],
                        subreg.AltNames> {
  let SubRegIndices = [sub_32];
}

let FallbackRegAltNameIndex = NoRegAltName in
def ABIRegAltName : RegAltNameIndex;

def sub_vrm4_0 : SubRegIndex<256>;
def sub_vrm4_1 : SubRegIndex<256, 256>;
def sub_vrm2_0 : SubRegIndex<128>;
def sub_vrm2_1 : SubRegIndex<128, 128>;
def sub_vrm2_2 : ComposedSubRegIndex<sub_vrm4_1, sub_vrm2_0>;
def sub_vrm2_3 : ComposedSubRegIndex<sub_vrm4_1, sub_vrm2_1>;
def sub_vrm1_0 : SubRegIndex<64>;
def sub_vrm1_1 : SubRegIndex<64, 64>;
def sub_vrm1_2 : ComposedSubRegIndex<sub_vrm2_1, sub_vrm1_0>;
def sub_vrm1_3 : ComposedSubRegIndex<sub_vrm2_1, sub_vrm1_1>;
def sub_vrm1_4 : ComposedSubRegIndex<sub_vrm2_2, sub_vrm1_0>;
def sub_vrm1_5 : ComposedSubRegIndex<sub_vrm2_2, sub_vrm1_1>;
def sub_vrm1_6 : ComposedSubRegIndex<sub_vrm2_3, sub_vrm1_0>;
def sub_vrm1_7 : ComposedSubRegIndex<sub_vrm2_3, sub_vrm1_1>;

// GPR sizes change with HwMode.
def sub_gpr_even : SubRegIndex<32> {
  let SubRegRanges = SubRegRangeByHwMode<[RV32, RV64],
                                         [SubRegRange<32>, SubRegRange<64>]>;
}
def sub_gpr_odd  : SubRegIndex<32, 32> {
  let SubRegRanges = SubRegRangeByHwMode<[RV32, RV64],
                                         [SubRegRange<32, 32>, SubRegRange<64, 64>]>;
}
} // Namespace = "RISCV"

//===----------------------------------------------------------------------===//
// General Purpose Registers (aka Integer Registers)
//===----------------------------------------------------------------------===//

// CostPerUse is set higher for registers that may not be compressible as they
// are not part of GPRC, the most restrictive register class used by the
// compressed instruction set. This will influence the greedy register
// allocator to reduce the use of registers that can't be encoded in 16 bit
// instructions.

let RegAltNameIndices = [ABIRegAltName] in {
  // 16-bit sub-registers for use by Zhinx. Having a 16-bit sub-register reduces
  // the spill size for these operations.
  let isConstant = true in
  def X0_H  : RISCVReg<0, "x0", ["zero"]>;
  let CostPerUse = [0, 1] in {
  def X1_H  : RISCVReg<1, "x1", ["ra"]>;
  def X2_H  : RISCVReg<2, "x2", ["sp"]>;
  def X3_H  : RISCVReg<3, "x3", ["gp"]>;
  def X4_H  : RISCVReg<4, "x4", ["tp"]>;
  def X5_H  : RISCVReg<5, "x5", ["t0"]>;
  def X6_H  : RISCVReg<6, "x6", ["t1"]>;
  def X7_H  : RISCVReg<7, "x7", ["t2"]>;
  }
  def X8_H  : RISCVReg<8, "x8", ["s0", "fp"]>;
  def X9_H  : RISCVReg<9, "x9", ["s1"]>;
  def X10_H : RISCVReg<10,"x10", ["a0"]>;
  def X11_H : RISCVReg<11,"x11", ["a1"]>;
  def X12_H : RISCVReg<12,"x12", ["a2"]>;
  def X13_H : RISCVReg<13,"x13", ["a3"]>;
  def X14_H : RISCVReg<14,"x14", ["a4"]>;
  def X15_H : RISCVReg<15,"x15", ["a5"]>;
  let CostPerUse = [0, 1] in {
  def X16_H : RISCVReg<16,"x16", ["a6"]>;
  def X17_H : RISCVReg<17,"x17", ["a7"]>;
  def X18_H : RISCVReg<18,"x18", ["s2"]>;
  def X19_H : RISCVReg<19,"x19", ["s3"]>;
  def X20_H : RISCVReg<20,"x20", ["s4"]>;
  def X21_H : RISCVReg<21,"x21", ["s5"]>;
  def X22_H : RISCVReg<22,"x22", ["s6"]>;
  def X23_H : RISCVReg<23,"x23", ["s7"]>;
  def X24_H : RISCVReg<24,"x24", ["s8"]>;
  def X25_H : RISCVReg<25,"x25", ["s9"]>;
  def X26_H : RISCVReg<26,"x26", ["s10"]>;
  def X27_H : RISCVReg<27,"x27", ["s11"]>;
  def X28_H : RISCVReg<28,"x28", ["t3"]>;
  def X29_H : RISCVReg<29,"x29", ["t4"]>;
  def X30_H : RISCVReg<30,"x30", ["t5"]>;
  def X31_H : RISCVReg<31,"x31", ["t6"]>;
  }

  let SubRegIndices = [sub_16] in {
  let isConstant = true in
  def X0_W  : RISCVRegWithSubRegs<0, "x0", [X0_H], ["zero"]>;
  let CostPerUse = [0, 1] in {
  def X1_W  : RISCVRegWithSubRegs<1, "x1", [X1_H], ["ra"]>;
  def X2_W  : RISCVRegWithSubRegs<2, "x2", [X2_H], ["sp"]>;
  def X3_W  : RISCVRegWithSubRegs<3, "x3", [X3_H], ["gp"]>;
  def X4_W  : RISCVRegWithSubRegs<4, "x4", [X4_H], ["tp"]>;
  def X5_W  : RISCVRegWithSubRegs<5, "x5", [X5_H], ["t0"]>;
  def X6_W  : RISCVRegWithSubRegs<6, "x6", [X6_H], ["t1"]>;
  def X7_W  : RISCVRegWithSubRegs<7, "x7", [X7_H], ["t2"]>;
  }
  def X8_W  : RISCVRegWithSubRegs<8, "x8", [X8_H], ["s0", "fp"]>;
  def X9_W  : RISCVRegWithSubRegs<9, "x9", [X9_H], ["s1"]>;
  def X10_W : RISCVRegWithSubRegs<10,"x10", [X10_H], ["a0"]>;
  def X11_W : RISCVRegWithSubRegs<11,"x11", [X11_H], ["a1"]>;
  def X12_W : RISCVRegWithSubRegs<12,"x12", [X12_H], ["a2"]>;
  def X13_W : RISCVRegWithSubRegs<13,"x13", [X13_H], ["a3"]>;
  def X14_W : RISCVRegWithSubRegs<14,"x14", [X14_H], ["a4"]>;
  def X15_W : RISCVRegWithSubRegs<15,"x15", [X15_H], ["a5"]>;
  let CostPerUse = [0, 1] in {
  def X16_W : RISCVRegWithSubRegs<16,"x16", [X16_H], ["a6"]>;
  def X17_W : RISCVRegWithSubRegs<17,"x17", [X17_H], ["a7"]>;
  def X18_W : RISCVRegWithSubRegs<18,"x18", [X18_H], ["s2"]>;
  def X19_W : RISCVRegWithSubRegs<19,"x19", [X19_H], ["s3"]>;
  def X20_W : RISCVRegWithSubRegs<20,"x20", [X20_H], ["s4"]>;
  def X21_W : RISCVRegWithSubRegs<21,"x21", [X21_H], ["s5"]>;
  def X22_W : RISCVRegWithSubRegs<22,"x22", [X22_H], ["s6"]>;
  def X23_W : RISCVRegWithSubRegs<23,"x23", [X23_H], ["s7"]>;
  def X24_W : RISCVRegWithSubRegs<24,"x24", [X24_H], ["s8"]>;
  def X25_W : RISCVRegWithSubRegs<25,"x25", [X25_H], ["s9"]>;
  def X26_W : RISCVRegWithSubRegs<26,"x26", [X26_H], ["s10"]>;
  def X27_W : RISCVRegWithSubRegs<27,"x27", [X27_H], ["s11"]>;
  def X28_W : RISCVRegWithSubRegs<28,"x28", [X28_H], ["t3"]>;
  def X29_W : RISCVRegWithSubRegs<29,"x29", [X29_H], ["t4"]>;
  def X30_W : RISCVRegWithSubRegs<30,"x30", [X30_H], ["t5"]>;
  def X31_W : RISCVRegWithSubRegs<31,"x31", [X31_H], ["t6"]>;
  }
  }

  let SubRegIndices = [sub_32] in {
  let isConstant = true in
  def X0  : RISCVRegWithSubRegs<0, "x0", [X0_W], ["zero"]>, DwarfRegNum<[0]>;
  let CostPerUse = [0, 1] in {
  def X1  : RISCVRegWithSubRegs<1, "x1", [X1_W], ["ra"]>, DwarfRegNum<[1]>;
  def X2  : RISCVRegWithSubRegs<2, "x2", [X2_W], ["sp"]>, DwarfRegNum<[2]>;
  def X3  : RISCVRegWithSubRegs<3, "x3", [X3_W], ["gp"]>, DwarfRegNum<[3]>;
  def X4  : RISCVRegWithSubRegs<4, "x4", [X4_W], ["tp"]>, DwarfRegNum<[4]>;
  def X5  : RISCVRegWithSubRegs<5, "x5", [X5_W], ["t0"]>, DwarfRegNum<[5]>;
  def X6  : RISCVRegWithSubRegs<6, "x6", [X6_W], ["t1"]>, DwarfRegNum<[6]>;
  def X7  : RISCVRegWithSubRegs<7, "x7", [X7_W], ["t2"]>, DwarfRegNum<[7]>;
  }
  def X8  : RISCVRegWithSubRegs<8, "x8", [X8_W], ["s0", "fp"]>, DwarfRegNum<[8]>;
  def X9  : RISCVRegWithSubRegs<9, "x9", [X9_W], ["s1"]>, DwarfRegNum<[9]>;
  def X10 : RISCVRegWithSubRegs<10,"x10", [X10_W], ["a0"]>, DwarfRegNum<[10]>;
  def X11 : RISCVRegWithSubRegs<11,"x11", [X11_W], ["a1"]>, DwarfRegNum<[11]>;
  def X12 : RISCVRegWithSubRegs<12,"x12", [X12_W], ["a2"]>, DwarfRegNum<[12]>;
  def X13 : RISCVRegWithSubRegs<13,"x13", [X13_W], ["a3"]>, DwarfRegNum<[13]>;
  def X14 : RISCVRegWithSubRegs<14,"x14", [X14_W], ["a4"]>, DwarfRegNum<[14]>;
  def X15 : RISCVRegWithSubRegs<15,"x15", [X15_W], ["a5"]>, DwarfRegNum<[15]>;
  let CostPerUse = [0, 1] in {
  def X16 : RISCVRegWithSubRegs<16,"x16", [X16_W], ["a6"]>, DwarfRegNum<[16]>;
  def X17 : RISCVRegWithSubRegs<17,"x17", [X17_W], ["a7"]>, DwarfRegNum<[17]>;
  def X18 : RISCVRegWithSubRegs<18,"x18", [X18_W], ["s2"]>, DwarfRegNum<[18]>;
  def X19 : RISCVRegWithSubRegs<19,"x19", [X19_W], ["s3"]>, DwarfRegNum<[19]>;
  def X20 : RISCVRegWithSubRegs<20,"x20", [X20_W], ["s4"]>, DwarfRegNum<[20]>;
  def X21 : RISCVRegWithSubRegs<21,"x21", [X21_W], ["s5"]>, DwarfRegNum<[21]>;
  def X22 : RISCVRegWithSubRegs<22,"x22", [X22_W], ["s6"]>, DwarfRegNum<[22]>;
  def X23 : RISCVRegWithSubRegs<23,"x23", [X23_W], ["s7"]>, DwarfRegNum<[23]>;
  def X24 : RISCVRegWithSubRegs<24,"x24", [X24_W], ["s8"]>, DwarfRegNum<[24]>;
  def X25 : RISCVRegWithSubRegs<25,"x25", [X25_W], ["s9"]>, DwarfRegNum<[25]>;
  def X26 : RISCVRegWithSubRegs<26,"x26", [X26_W], ["s10"]>, DwarfRegNum<[26]>;
  def X27 : RISCVRegWithSubRegs<27,"x27", [X27_W], ["s11"]>, DwarfRegNum<[27]>;
  def X28 : RISCVRegWithSubRegs<28,"x28", [X28_W], ["t3"]>, DwarfRegNum<[28]>;
  def X29 : RISCVRegWithSubRegs<29,"x29", [X29_W], ["t4"]>, DwarfRegNum<[29]>;
  def X30 : RISCVRegWithSubRegs<30,"x30", [X30_W], ["t5"]>, DwarfRegNum<[30]>;
  def X31 : RISCVRegWithSubRegs<31,"x31", [X31_W], ["t6"]>, DwarfRegNum<[31]>;
  }
  }
}

def XLenVT : ValueTypeByHwMode<[RV32, RV64],
                               [i32,  i64]>;
defvar XLenPairVT = untyped;

// Allow f64 in GPR for ZDINX on RV64.
def XLenFVT : ValueTypeByHwMode<[RV64],
                                [f64]>;
def XLenPairFVT : ValueTypeByHwMode<[RV32],
                                    [f64]>;
def XLenRI : RegInfoByHwMode<
      [RV32,              RV64],
      [RegInfo<32,32,32>, RegInfo<64,64,64>]>;

class RISCVRegisterClass<list<ValueType> regTypes, int align, dag regList>
    : RegisterClass<"RISCV", regTypes, align, regList> {
  bit IsVRegClass = 0;
  int VLMul = 1;
  int NF = 1;

  let TSFlags{0} = IsVRegClass;
  let TSFlags{2-1} = !logtwo(VLMul);
  let TSFlags{5-3} = !sub(NF, 1);
}

class GPRRegisterClass<dag regList>
    : RISCVRegisterClass<[XLenVT, XLenFVT, i32, i16], 32, regList> {
  let RegInfos = XLenRI;
}

// The order of registers represents the preferred allocation sequence.
// Registers are listed in the order caller-save, callee-save, specials.
def GPR : GPRRegisterClass<(add (sequence "X%u", 10, 17),
                                (sequence "X%u", 5, 7),
                                (sequence "X%u", 28, 31),
                                (sequence "X%u", 8, 9),
                                (sequence "X%u", 18, 27),
                                (sequence "X%u", 0, 4))>;

def GPRX0 : GPRRegisterClass<(add X0)>;

def GPRX1 : GPRRegisterClass<(add X1)> {
  let DiagnosticType = "InvalidRegClassGPRX1";
  let DiagnosticString = "register must be ra (x1)";
}

def GPRX5 : GPRRegisterClass<(add X5)> {
  let DiagnosticType = "InvalidRegClassGPRX5";
  let DiagnosticString = "register must be t0 (x5)";
}

def GPRNoX0 : GPRRegisterClass<(sub GPR, X0)> {
  let DiagnosticType = "InvalidRegClassGPRX0";
  let DiagnosticString = "register must be a GPR excluding zero (x0)";
}

def GPRNoX0X2 : GPRRegisterClass<(sub GPR, X0, X2)> {
  let DiagnosticType = "InvalidRegClassGPRNoX0X2";
  let DiagnosticString = "register must be a GPR excluding zero (x0) and sp (x2)";
}

def GPRX7 : GPRRegisterClass<(add X7)>;

// Don't use X1 or X5 for JALR since that is a hint to pop the return address
// stack on some microarchitectures. Also remove the reserved registers X0, X2,
// X3, and X4 as it reduces the number of register classes that get synthesized
// by tablegen.
def GPRJALR : GPRRegisterClass<(sub GPR, (sequence "X%u", 0, 5))>;

def GPRJALRNonX7 : GPRRegisterClass<(sub GPRJALR, X7)>;

def GPRC : GPRRegisterClass<(add (sequence "X%u", 10, 15),
                                 (sequence "X%u", 8, 9))>;

// For indirect tail calls, we can't use callee-saved registers, as they are
// restored to the saved value before the tail call, which would clobber a call
// address. We shouldn't use x5 since that is a hint for to pop the return
// address stack on some microarchitectures.
def GPRTC : GPRRegisterClass<(add (sequence "X%u", 6, 7),
                                  (sequence "X%u", 10, 17),
                                  (sequence "X%u", 28, 31))>;
def GPRTCNonX7 : GPRRegisterClass<(sub GPRTC, X7)>;

def SP : GPRRegisterClass<(add X2)> {
  let DiagnosticType = "InvalidRegClassSP";
  let DiagnosticString = "register must be sp (x2)";
}

// Saved Registers from s0 to s7, for C.MVA01S07 instruction in Zcmp extension
def SR07 : GPRRegisterClass<(add (sequence "X%u", 8, 9),
                                 (sequence "X%u", 18, 23))>;

def GPRX1X5 :  GPRRegisterClass<(add X1, X5)> {
  let DiagnosticType = "InvalidRegClassGPRX1X5";
  let DiagnosticString = "register must be ra or t0 (x1 or x5)";
}
<<<<<<< HEAD
=======

def GPRNoX31 : GPRRegisterClass<(sub GPR, X31)> {
  let DiagnosticType = "InvalidRegClassGPRX31";
  let DiagnosticString = "register must be a GPR excluding t6 (x31)";
}
>>>>>>> d465594a

//===----------------------------------------------------------------------===//
// Even-Odd GPR Pairs
//===----------------------------------------------------------------------===//

def XLenPairRI : RegInfoByHwMode<
      [RV32,                RV64],
      [RegInfo<64, 64, 32>, RegInfo<128, 128, 64>]>;

// Dummy zero register for use in the register pair containing X0 (as X1 is
// not read to or written when the X0 register pair is used).
def DUMMY_REG_PAIR_WITH_X0 : RISCVReg<0, "0">;

// Must add DUMMY_REG_PAIR_WITH_X0 to a separate register class to prevent the
// register's existence from changing codegen (due to the regPressureSetLimit
// for the GPR register class being altered).
def GPRAll : GPRRegisterClass<(add GPR, DUMMY_REG_PAIR_WITH_X0)>;

let RegAltNameIndices = [ABIRegAltName] in {
  def X0_Pair : RISCVRegWithSubRegs<0, X0.AsmName,
                                    [X0, DUMMY_REG_PAIR_WITH_X0],
                                    X0.AltNames> {
    let SubRegIndices = [sub_gpr_even, sub_gpr_odd];
    let CoveredBySubRegs = 1;
  }
  foreach I = 1-15 in {
    defvar Index = !shl(I, 1);
    defvar IndexP1 = !add(Index, 1);
    defvar Reg = !cast<Register>("X"#Index);
    defvar RegP1 = !cast<Register>("X"#IndexP1);
    def "X" # Index #"_X" # IndexP1 : RISCVRegWithSubRegs<Index,
                                                          Reg.AsmName,
                                                          [Reg, RegP1],
                                                          Reg.AltNames> {
      let SubRegIndices = [sub_gpr_even, sub_gpr_odd];
      let CoveredBySubRegs = 1;
    }
  }
}

let RegInfos = XLenPairRI, CopyCost = 2,
    DecoderMethod = "DecodeGPRPairRegisterClass" in {
def GPRPair : RISCVRegisterClass<[XLenPairVT, XLenPairFVT], 64, (add
    X10_X11, X12_X13, X14_X15, X16_X17,
    X6_X7,
    X28_X29, X30_X31,
    X8_X9,
    X18_X19, X20_X21, X22_X23, X24_X25, X26_X27,
    X0_Pair, X2_X3, X4_X5
)>;

def GPRPairNoX0 : RISCVRegisterClass<[XLenPairVT, XLenPairFVT], 64, (sub GPRPair, X0_Pair)>;
} // let RegInfos = XLenPairRI, DecoderMethod = "DecodeGPRPairRegisterClass"

let RegInfos = XLenPairRI, CopyCost = 2 in
def GPRPairC : RISCVRegisterClass<[XLenPairVT, XLenPairFVT], 64, (add
  X10_X11, X12_X13, X14_X15, X8_X9
)>;

//===----------------------------------------------------------------------===//
// Floating Point registers
//===----------------------------------------------------------------------===//

let RegAltNameIndices = [ABIRegAltName] in {
  def F0_H  : RISCVReg16<0, "f0", ["ft0"]>, DwarfRegNum<[32]>;
  def F1_H  : RISCVReg16<1, "f1", ["ft1"]>, DwarfRegNum<[33]>;
  def F2_H  : RISCVReg16<2, "f2", ["ft2"]>, DwarfRegNum<[34]>;
  def F3_H  : RISCVReg16<3, "f3", ["ft3"]>, DwarfRegNum<[35]>;
  def F4_H  : RISCVReg16<4, "f4", ["ft4"]>, DwarfRegNum<[36]>;
  def F5_H  : RISCVReg16<5, "f5", ["ft5"]>, DwarfRegNum<[37]>;
  def F6_H  : RISCVReg16<6, "f6", ["ft6"]>, DwarfRegNum<[38]>;
  def F7_H  : RISCVReg16<7, "f7", ["ft7"]>, DwarfRegNum<[39]>;
  def F8_H  : RISCVReg16<8, "f8", ["fs0"]>, DwarfRegNum<[40]>;
  def F9_H  : RISCVReg16<9, "f9", ["fs1"]>, DwarfRegNum<[41]>;
  def F10_H : RISCVReg16<10,"f10", ["fa0"]>, DwarfRegNum<[42]>;
  def F11_H : RISCVReg16<11,"f11", ["fa1"]>, DwarfRegNum<[43]>;
  def F12_H : RISCVReg16<12,"f12", ["fa2"]>, DwarfRegNum<[44]>;
  def F13_H : RISCVReg16<13,"f13", ["fa3"]>, DwarfRegNum<[45]>;
  def F14_H : RISCVReg16<14,"f14", ["fa4"]>, DwarfRegNum<[46]>;
  def F15_H : RISCVReg16<15,"f15", ["fa5"]>, DwarfRegNum<[47]>;
  def F16_H : RISCVReg16<16,"f16", ["fa6"]>, DwarfRegNum<[48]>;
  def F17_H : RISCVReg16<17,"f17", ["fa7"]>, DwarfRegNum<[49]>;
  def F18_H : RISCVReg16<18,"f18", ["fs2"]>, DwarfRegNum<[50]>;
  def F19_H : RISCVReg16<19,"f19", ["fs3"]>, DwarfRegNum<[51]>;
  def F20_H : RISCVReg16<20,"f20", ["fs4"]>, DwarfRegNum<[52]>;
  def F21_H : RISCVReg16<21,"f21", ["fs5"]>, DwarfRegNum<[53]>;
  def F22_H : RISCVReg16<22,"f22", ["fs6"]>, DwarfRegNum<[54]>;
  def F23_H : RISCVReg16<23,"f23", ["fs7"]>, DwarfRegNum<[55]>;
  def F24_H : RISCVReg16<24,"f24", ["fs8"]>, DwarfRegNum<[56]>;
  def F25_H : RISCVReg16<25,"f25", ["fs9"]>, DwarfRegNum<[57]>;
  def F26_H : RISCVReg16<26,"f26", ["fs10"]>, DwarfRegNum<[58]>;
  def F27_H : RISCVReg16<27,"f27", ["fs11"]>, DwarfRegNum<[59]>;
  def F28_H : RISCVReg16<28,"f28", ["ft8"]>, DwarfRegNum<[60]>;
  def F29_H : RISCVReg16<29,"f29", ["ft9"]>, DwarfRegNum<[61]>;
  def F30_H : RISCVReg16<30,"f30", ["ft10"]>, DwarfRegNum<[62]>;
  def F31_H : RISCVReg16<31,"f31", ["ft11"]>, DwarfRegNum<[63]>;

  foreach Index = 0-31 in {
    def F#Index#_F : RISCVReg32<!cast<RISCVReg16>("F"#Index#"_H")>,
      DwarfRegAlias<!cast<Register>("F"#Index#"_H")>;
  }

  foreach Index = 0-31 in {
    def F#Index#_D : RISCVReg64<!cast<RISCVReg32>("F"#Index#"_F")>,
      DwarfRegAlias<!cast<Register>("F"#Index#"_H")>;
  }
}

// The order of registers represents the preferred allocation sequence,
// meaning caller-save regs are listed before callee-save.
// We start by allocating argument registers in reverse order since they are
// compressible.
def FPR16 : RISCVRegisterClass<[f16, bf16], 16, (add
    (sequence "F%u_H", 15, 10), // fa5-fa0
    (sequence "F%u_H", 0, 7),   // ft0-f7
    (sequence "F%u_H", 16, 17), // fa6-fa7
    (sequence "F%u_H", 28, 31), // ft8-ft11
    (sequence "F%u_H", 8, 9),   // fs0-fs1
    (sequence "F%u_H", 18, 27)  // fs2-fs11
)>;

def FPR16C : RISCVRegisterClass<[f16, bf16], 16, (add
    (sequence "F%u_H", 15, 10),
    (sequence "F%u_H", 8, 9)
)>;

def FPR32 : RISCVRegisterClass<[f32], 32, (add
    (sequence "F%u_F", 15, 10),
    (sequence "F%u_F", 0, 7),
    (sequence "F%u_F", 16, 17),
    (sequence "F%u_F", 28, 31),
    (sequence "F%u_F", 8, 9),
    (sequence "F%u_F", 18, 27)
)>;

def FPR32C : RISCVRegisterClass<[f32], 32, (add
  (sequence "F%u_F", 15, 10),
  (sequence "F%u_F", 8, 9)
)>;

// The order of registers represents the preferred allocation sequence,
// meaning caller-save regs are listed before callee-save.
def FPR64 : RISCVRegisterClass<[f64], 64, (add
    (sequence "F%u_D", 15, 10),
    (sequence "F%u_D", 0, 7),
    (sequence "F%u_D", 16, 17),
    (sequence "F%u_D", 28, 31),
    (sequence "F%u_D", 8, 9),
    (sequence "F%u_D", 18, 27)
)>;

def FPR64C : RISCVRegisterClass<[f64], 64, (add
  (sequence "F%u_D", 15, 10),
  (sequence "F%u_D", 8, 9)
)>;

//===----------------------------------------------------------------------===//
// GPR Classes for "H/F/D in X"
//===----------------------------------------------------------------------===//

// 16-bit GPR sub-register class used by Zhinx instructions.
def GPRF16 : RISCVRegisterClass<[f16], 16, (add (sequence "X%u_H", 10, 17),
                                                (sequence "X%u_H", 5, 7),
                                                (sequence "X%u_H", 28, 31),
                                                (sequence "X%u_H", 8, 9),
                                                (sequence "X%u_H", 18, 27),
                                                (sequence "X%u_H", 0, 4))>;
def GPRF16C : RISCVRegisterClass<[f16], 16, (add (sequence "X%u_H", 10, 15),
                                                 (sequence "X%u_H", 8, 9))>;
def GPRF16NoX0 : RISCVRegisterClass<[f16], 16, (sub GPRF16, X0_H)>;

def GPRF32 : RISCVRegisterClass<[f32], 32, (add (sequence "X%u_W", 10, 17),
                                                (sequence "X%u_W", 5, 7),
                                                (sequence "X%u_W", 28, 31),
                                                (sequence "X%u_W", 8, 9),
                                                (sequence "X%u_W", 18, 27),
                                                (sequence "X%u_W", 0, 4))>;
def GPRF32C : RISCVRegisterClass<[f32], 32, (add (sequence "X%u_W", 10, 15),
                                                 (sequence "X%u_W", 8, 9))>;
def GPRF32NoX0 : RISCVRegisterClass<[f32], 32, (sub GPRF32, X0_W)>;

//===----------------------------------------------------------------------===//
// Vector type mapping to LLVM types.
//===----------------------------------------------------------------------===//

// The V vector extension requires that VLEN >= 128 and <= 65536.
// Additionally, the only supported ELEN values are 32 and 64,
// thus `vscale` can be defined as VLEN/64,
// allowing the same types with either ELEN value.
//
//         MF8    MF4     MF2     M1      M2      M4       M8
// i64*    N/A    N/A     N/A     nxv1i64 nxv2i64 nxv4i64  nxv8i64
// i32     N/A    N/A     nxv1i32 nxv2i32 nxv4i32 nxv8i32  nxv16i32
// i16     N/A    nxv1i16 nxv2i16 nxv4i16 nxv8i16 nxv16i16 nxv32i16
// i8      nxv1i8 nxv2i8  nxv4i8  nxv8i8  nxv16i8 nxv32i8  nxv64i8
// double* N/A    N/A     N/A     nxv1f64 nxv2f64 nxv4f64  nxv8f64
// float   N/A    N/A     nxv1f32 nxv2f32 nxv4f32 nxv8f32  nxv16f32
// half    N/A    nxv1f16 nxv2f16 nxv4f16 nxv8f16 nxv16f16 nxv32f16
// * ELEN=64

defvar vint8mf8_t = nxv1i8;
defvar vint8mf4_t = nxv2i8;
defvar vint8mf2_t = nxv4i8;
defvar vint8m1_t = nxv8i8;
defvar vint8m2_t = nxv16i8;
defvar vint8m4_t = nxv32i8;
defvar vint8m8_t = nxv64i8;

defvar vint16mf4_t = nxv1i16;
defvar vint16mf2_t = nxv2i16;
defvar vint16m1_t  = nxv4i16;
defvar vint16m2_t  = nxv8i16;
defvar vint16m4_t  = nxv16i16;
defvar vint16m8_t  = nxv32i16;

defvar vint32mf2_t = nxv1i32;
defvar vint32m1_t  = nxv2i32;
defvar vint32m2_t  = nxv4i32;
defvar vint32m4_t  = nxv8i32;
defvar vint32m8_t  = nxv16i32;

defvar vint64m1_t = nxv1i64;
defvar vint64m2_t = nxv2i64;
defvar vint64m4_t = nxv4i64;
defvar vint64m8_t = nxv8i64;

defvar vfloat16mf4_t = nxv1f16;
defvar vfloat16mf2_t = nxv2f16;
defvar vfloat16m1_t  = nxv4f16;
defvar vfloat16m2_t  = nxv8f16;
defvar vfloat16m4_t  = nxv16f16;
defvar vfloat16m8_t  = nxv32f16;

defvar vbfloat16mf4_t = nxv1bf16;
defvar vbfloat16mf2_t = nxv2bf16;
defvar vbfloat16m1_t  = nxv4bf16;
defvar vbfloat16m2_t  = nxv8bf16;
defvar vbfloat16m4_t  = nxv16bf16;
defvar vbfloat16m8_t  = nxv32bf16;

defvar vfloat32mf2_t = nxv1f32;
defvar vfloat32m1_t  = nxv2f32;
defvar vfloat32m2_t  = nxv4f32;
defvar vfloat32m4_t  = nxv8f32;
defvar vfloat32m8_t  = nxv16f32;

defvar vfloat64m1_t = nxv1f64;
defvar vfloat64m2_t = nxv2f64;
defvar vfloat64m4_t = nxv4f64;
defvar vfloat64m8_t = nxv8f64;

defvar vbool1_t  = nxv64i1;
defvar vbool2_t  = nxv32i1;
defvar vbool4_t  = nxv16i1;
defvar vbool8_t  = nxv8i1;
defvar vbool16_t = nxv4i1;
defvar vbool32_t = nxv2i1;
defvar vbool64_t = nxv1i1;

// There is no need to define register classes for fractional LMUL.
defvar LMULList = [1, 2, 4, 8];

//===----------------------------------------------------------------------===//
// Utility classes for segment load/store.
//===----------------------------------------------------------------------===//
// The set of legal NF for LMUL = lmul.
// LMUL <= 1, NF = 2, 3, 4, 5, 6, 7, 8
// LMUL == 2, NF = 2, 3, 4
// LMUL == 4, NF = 2
// LMUL == 8, no legal NF
class NFList<int lmul> {
  list<int> L = !cond(!eq(lmul, 8): [],
                      !eq(lmul, 4): [2],
                      !eq(lmul, 2): [2, 3, 4],
                      true: [2, 3, 4, 5, 6, 7, 8]);
}

// Generate [start, end) SubRegIndex list.
class SubRegSet<int nf, int lmul> {
  list<SubRegIndex> L = !foldl([]<SubRegIndex>,
                               !range(0, 8),
                               AccList, i,
                               !listconcat(AccList,
                                 !if(!lt(i, nf),
                                   [!cast<SubRegIndex>("sub_vrm" # lmul # "_" # i)],
                                   [])));
}

// Collect the valid indexes into 'R' under NF and LMUL values from TUPLE_INDEX.
// When NF = 2, the valid TUPLE_INDEX is 0 and 1.
// For example, when LMUL = 4, the potential valid indexes is
// [8, 12, 16, 20, 24, 28, 4]. However, not all these indexes are valid under
// NF = 2. For example, 28 is not valid under LMUL = 4, NF = 2 and TUPLE_INDEX = 0.
// The filter is
//   (tuple_index + i) x lmul <= (tuple_index x lmul) + 32 - (nf x lmul)
//
// Use START = 0, LMUL = 4 and NF = 2 as the example,
//   i x 4 <= 24
// The class will return [8, 12, 16, 20, 24, 4].
// Use START = 1, LMUL = 4 and NF = 2 as the example,
//   (1 + i) x 4 <= 28
// The class will return [12, 16, 20, 24, 28, 8].
//
class IndexSet<int tuple_index, int nf, int lmul, bit isV0 = false> {
  list<int> R =
    !foldl([]<int>,
              !if(isV0, [0],
                !cond(
                  !eq(lmul, 1): !listconcat(!range(8, 32), !range(1, 8)),
                  !eq(lmul, 2): !listconcat(!range(4, 16), !range(1, 4)),
                  !eq(lmul, 4): !listconcat(!range(2, 8), !range(1, 2)))),
              L, i,
              !listconcat(L,
                          !if(!le(!mul(!add(i, tuple_index), lmul),
                                  !sub(!add(32, !mul(tuple_index, lmul)), !mul(nf, lmul))),
                              [!mul(!add(i, tuple_index), lmul)], [])));
}

// This class returns a list of vector register collections.
// For example, for NF = 2 and LMUL = 4,
// L would be:
//   ([ V8M4, V12M4, V16M4, V20M4, V24M4, V4M4],
//    [V12M4, V16M4, V20M4, V24M4, V28M4, V8M4])
// Names are the starting register of each register list,
// in this example:
//   ["v8", "v12", "v16", "v20", "v24", "v4"]
class VRegList<list<dag> LIn, int start, int nf, int lmul, bit isV0> {
  list<dag> L =
    !if(!ge(start, nf),
        LIn,
        !listconcat(
          [!dag(add,
                !foreach(i, IndexSet<start, nf, lmul, isV0>.R,
                  !cast<Register>("V" # i # !cond(!eq(lmul, 2): "M2",
                                                  !eq(lmul, 4): "M4",
                                                  true: ""))),
                !listsplat("",
                  !size(IndexSet<start, nf, lmul, isV0>.R)))],
          VRegList<LIn, !add(start, 1), nf, lmul, isV0>.L));
  list<string> Names =
    !if(!ge(start, nf), [],
        !foreach(i, IndexSet<start, nf, lmul, isV0>.R, "v" # i));
}

//===----------------------------------------------------------------------===//
// Vector registers
//===----------------------------------------------------------------------===//

foreach Index = !range(0, 32, 1) in {
  def V#Index : RISCVReg<Index, "v"#Index>, DwarfRegNum<[!add(Index, 96)]>;
}

foreach Index = !range(0, 32, 2) in {
  def V#Index#M2 : RISCVRegWithSubRegs<Index, "v"#Index,
                     [!cast<Register>("V"#Index),
                      !cast<Register>("V"#!add(Index, 1))]>,
                   DwarfRegAlias<!cast<Register>("V"#Index)> {
    let SubRegIndices = [sub_vrm1_0, sub_vrm1_1];
  }
}

foreach Index = !range(0, 32, 4) in {
  def V#Index#M4 : RISCVRegWithSubRegs<Index, "v"#Index,
                     [!cast<Register>("V"#Index#"M2"),
                      !cast<Register>("V"#!add(Index, 2)#"M2")]>,
                   DwarfRegAlias<!cast<Register>("V"#Index)> {
    let SubRegIndices = [sub_vrm2_0, sub_vrm2_1];
  }
}

foreach Index = !range(0, 32, 8) in {
  def V#Index#M8 : RISCVRegWithSubRegs<Index, "v"#Index,
                     [!cast<Register>("V"#Index#"M4"),
                      !cast<Register>("V"#!add(Index, 4)#"M4")]>,
                   DwarfRegAlias<!cast<Register>("V"#Index)> {
    let SubRegIndices = [sub_vrm4_0, sub_vrm4_1];
  }
}

def VTYPE  : RISCVReg<0, "vtype">;
def VL     : RISCVReg<0, "vl">;
def VXSAT  : RISCVReg<0, "vxsat">;
def VXRM   : RISCVReg<0, "vxrm">;
let isConstant = true in
def VLENB  : RISCVReg<0, "vlenb">,
             DwarfRegNum<[!add(4096, SysRegVLENB.Encoding)]>;

def VCSR : RISCVRegisterClass<[XLenVT], 32,
                              (add VTYPE, VL, VLENB)> {
  let RegInfos = XLenRI;
  let isAllocatable = 0;
}


foreach m = [1, 2, 4] in {
  foreach n = NFList<m>.L in {
    defvar RegListWOV0 = VRegList<[], 0, n, m, false>;
    defvar RegListWV0 = VRegList<[], 0, n, m, true>;
    def "VN" # n # "M" # m # "NoV0": RegisterTuples<
                                       SubRegSet<n, m>.L,
                                       RegListWOV0.L,
                                       RegListWOV0.Names>;
    def "VN" # n # "M" # m # "V0" : RegisterTuples<
                                       SubRegSet<n, m>.L,
                                       RegListWV0.L,
                                       RegListWV0.Names>;
  }
}

class VReg<list<ValueType> regTypes, dag regList, int Vlmul, int nf = 1>
    : RISCVRegisterClass<regTypes,
                         64, // The maximum supported ELEN is 64.
                         regList> {
  let IsVRegClass = 1;
  let VLMul = Vlmul;
  let NF = nf;

  let Size = !mul(VLMul, NF, 64);
  let CopyCost = !mul(VLMul, NF);
  // Prefer to allocate high LMUL registers first.
  let AllocationPriority = !if(!gt(Vlmul, 1), Vlmul, 0);
}

defvar VMaskVTs = [vbool1_t, vbool2_t, vbool4_t, vbool8_t, vbool16_t,
                   vbool32_t, vbool64_t];

defvar VM1VTs = [vint8m1_t, vint16m1_t, vint32m1_t, vint64m1_t,
                 vbfloat16m1_t, vfloat16m1_t, vfloat32m1_t,
                 vfloat64m1_t, vint8mf2_t, vint8mf4_t, vint8mf8_t,
                 vint16mf2_t, vint16mf4_t, vint32mf2_t,
                 vfloat16mf4_t, vfloat16mf2_t, vbfloat16mf4_t,
                 vbfloat16mf2_t, vfloat32mf2_t];

defvar VM2VTs = [vint8m2_t, vint16m2_t, vint32m2_t, vint64m2_t,
                 vfloat16m2_t, vbfloat16m2_t,
                 vfloat32m2_t, vfloat64m2_t];

defvar VM4VTs = [vint8m4_t, vint16m4_t, vint32m4_t, vint64m4_t,
                 vfloat16m4_t, vbfloat16m4_t,
                 vfloat32m4_t, vfloat64m4_t];

defvar VM8VTs = [vint8m8_t, vint16m8_t, vint32m8_t, vint64m8_t,
                 vfloat16m8_t, vbfloat16m8_t,
                 vfloat32m8_t, vfloat64m8_t];

// We reverse the order of last 8 registers so that we don't needlessly prevent
// allocation of higher lmul register groups while still putting v0 last in the
// allocation order.

def VR : VReg<!listconcat(VM1VTs, VMaskVTs),
              (add (sequence "V%u", 8, 31),
                   (sequence "V%u", 7, 0)), 1>;

def VRNoV0 : VReg<!listconcat(VM1VTs, VMaskVTs), (sub VR, V0), 1>;

def VRM2 : VReg<VM2VTs, (add (sequence "V%uM2", 8, 31, 2),
                             (sequence "V%uM2", 6, 0, 2)), 2>;

def VRM2NoV0 : VReg<VM2VTs, (sub VRM2, V0M2), 2>;

def VRM4 : VReg<VM4VTs, (add V8M4, V12M4, V16M4, V20M4,
                             V24M4, V28M4, V4M4, V0M4), 4>;

def VRM4NoV0 : VReg<VM4VTs, (sub VRM4, V0M4), 4>;

def VRM8 : VReg<VM8VTs, (add V8M8, V16M8, V24M8, V0M8), 8>;

def VRM8NoV0 : VReg<VM8VTs, (sub VRM8, V0M8), 8>;

def VMV0 : VReg<VMaskVTs, (add V0), 1>;

// The register class is added for inline assembly for vector mask types.
def VM : VReg<VMaskVTs, (add VR), 1>;

defvar VTupM1N2VTs = [riscv_nxv8i8x2, riscv_nxv4i8x2, riscv_nxv2i8x2, riscv_nxv1i8x2];
defvar VTupM1N3VTs = [riscv_nxv8i8x3, riscv_nxv4i8x3, riscv_nxv2i8x3, riscv_nxv1i8x3];
defvar VTupM1N4VTs = [riscv_nxv8i8x4, riscv_nxv4i8x4, riscv_nxv2i8x4, riscv_nxv1i8x4];
defvar VTupM1N5VTs = [riscv_nxv8i8x5, riscv_nxv4i8x5, riscv_nxv2i8x5, riscv_nxv1i8x5];
defvar VTupM1N6VTs = [riscv_nxv8i8x6, riscv_nxv4i8x6, riscv_nxv2i8x6, riscv_nxv1i8x6];
defvar VTupM1N7VTs = [riscv_nxv8i8x7, riscv_nxv4i8x7, riscv_nxv2i8x7, riscv_nxv1i8x7];
defvar VTupM1N8VTs = [riscv_nxv8i8x8, riscv_nxv4i8x8, riscv_nxv2i8x8, riscv_nxv1i8x8];
defvar VTupM2N2VTs = [riscv_nxv16i8x2];
defvar VTupM2N3VTs = [riscv_nxv16i8x3];
defvar VTupM2N4VTs = [riscv_nxv16i8x4];
defvar VTupM4N2VTs = [riscv_nxv32i8x2];
class VTupRegList<int LMUL, int NF> {
  list<ValueType> L = !cond(!and(!eq(LMUL, 1), !eq(NF, 2)): VTupM1N2VTs,
                            !and(!eq(LMUL, 1), !eq(NF, 3)): VTupM1N3VTs,
                            !and(!eq(LMUL, 1), !eq(NF, 4)): VTupM1N4VTs,
                            !and(!eq(LMUL, 1), !eq(NF, 5)): VTupM1N5VTs,
                            !and(!eq(LMUL, 1), !eq(NF, 6)): VTupM1N6VTs,
                            !and(!eq(LMUL, 1), !eq(NF, 7)): VTupM1N7VTs,
                            !and(!eq(LMUL, 1), !eq(NF, 8)): VTupM1N8VTs,
                            !and(!eq(LMUL, 2), !eq(NF, 2)): VTupM2N2VTs,
                            !and(!eq(LMUL, 2), !eq(NF, 3)): VTupM2N3VTs,
                            !and(!eq(LMUL, 2), !eq(NF, 4)): VTupM2N4VTs,
                            !and(!eq(LMUL, 4), !eq(NF, 2)): VTupM4N2VTs);
}

foreach m = LMULList in {
  foreach nf = NFList<m>.L in {
    def "VRN" # nf # "M" # m # "NoV0"
      : VReg<VTupRegList<m, nf>.L,
             (add !cast<RegisterTuples>("VN" # nf # "M" # m # "NoV0")),
             m, nf>;
    def "VRN" # nf # "M" # m
      : VReg<VTupRegList<m, nf>.L,
             (add !cast<RegisterTuples>("VN" # nf # "M" # m # "NoV0"),
                  !cast<RegisterTuples>("VN" # nf # "M" # m # "V0")),
             m, nf>;
  }
}

//===----------------------------------------------------------------------===//
// Special registers
//===----------------------------------------------------------------------===//

def FFLAGS : RISCVReg<0, "fflags">;
def FRM    : RISCVReg<0, "frm">;

// Shadow Stack register
def SSP    : RISCVReg<0, "ssp">;

// Dummy SiFive VCIX state register
def SF_VCIX_STATE : RISCVReg<0, "sf.vcix_state">;
def : RISCVRegisterClass<[XLenVT], 32, (add SF_VCIX_STATE)> {
  let RegInfos = XLenRI;
  let isAllocatable = 0;
}<|MERGE_RESOLUTION|>--- conflicted
+++ resolved
@@ -301,14 +301,11 @@
   let DiagnosticType = "InvalidRegClassGPRX1X5";
   let DiagnosticString = "register must be ra or t0 (x1 or x5)";
 }
-<<<<<<< HEAD
-=======
 
 def GPRNoX31 : GPRRegisterClass<(sub GPR, X31)> {
   let DiagnosticType = "InvalidRegClassGPRX31";
   let DiagnosticString = "register must be a GPR excluding t6 (x31)";
 }
->>>>>>> d465594a
 
 //===----------------------------------------------------------------------===//
 // Even-Odd GPR Pairs
