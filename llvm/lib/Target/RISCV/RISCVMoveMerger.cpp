--- conflicted
+++ resolved
@@ -110,11 +110,6 @@
   MachineBasicBlock::iterator NextI = next_nodbg(I, E);
   DestSourcePair FirstPair = TII->isCopyInstrImpl(*I).value();
   DestSourcePair PairedRegs = TII->isCopyInstrImpl(*Paired).value();
-<<<<<<< HEAD
-  Register ARegInFirstPair = MoveFromSToA ? FirstPair.Destination->getReg()
-                                          : FirstPair.Source->getReg();
-=======
->>>>>>> 35227056
 
   if (NextI == Paired)
     NextI = next_nodbg(NextI, E);
@@ -133,10 +128,6 @@
   //
   //   mv a0, s2
   //   mv a1, s1    =>  cm.mva01s s2,s1
-<<<<<<< HEAD
-  bool StartWithX10 = ARegInFirstPair == RISCV::X10;
-=======
->>>>>>> 35227056
   unsigned Opcode;
   if (MoveFromSToA) {
     // We are moving one of the copies earlier so its kill flag may become
@@ -147,14 +138,6 @@
         PairedSource.setIsKill(false);
 
     Opcode = getMoveFromSToAOpcode(*ST);
-<<<<<<< HEAD
-    Sreg1 = StartWithX10 ? FirstPair.Source : &PairedSource;
-    Sreg2 = StartWithX10 ? &PairedSource : FirstPair.Source;
-  } else {
-    Opcode = getMoveFromAToSOpcode(*ST);
-    Sreg1 = StartWithX10 ? FirstPair.Destination : PairedRegs.Destination;
-    Sreg2 = StartWithX10 ? PairedRegs.Destination : FirstPair.Destination;
-=======
     Sreg1 = FirstPair.Source;
     Sreg2 = &PairedSource;
     if (FirstPair.Destination->getReg() != RISCV::X10)
@@ -165,7 +148,6 @@
     Sreg2 = PairedRegs.Destination;
     if (FirstPair.Source->getReg() != RISCV::X10)
       std::swap(Sreg1, Sreg2);
->>>>>>> 35227056
   }
 
   BuildMI(*I->getParent(), I, DL, TII->get(Opcode)).add(*Sreg1).add(*Sreg2);
@@ -195,25 +177,6 @@
       Register SourceReg = SecondPair->Source->getReg();
       Register DestReg = SecondPair->Destination->getReg();
 
-<<<<<<< HEAD
-      if (MoveFromSToA && isCandidateToMergeMVA01S(*SecondPair)) {
-        // If register pair is valid and destination registers are different.
-        if ((RegPair.Destination->getReg() == DestReg))
-          return E;
-
-        //  If paired destination register was modified or used, the source reg
-        //  was modified, there is no possibility of finding matching
-        //  instruction so exit early.
-        if (!ModifiedRegUnits.available(DestReg) ||
-            !UsedRegUnits.available(DestReg) ||
-            !ModifiedRegUnits.available(SourceReg))
-          return E;
-
-        return I;
-      } else if (!MoveFromSToA && isCandidateToMergeMVSA01(*SecondPair)) {
-        if ((RegPair.Source->getReg() == SourceReg) ||
-            (RegPair.Destination->getReg() == DestReg))
-=======
       bool IsCandidate = MoveFromSToA ? isCandidateToMergeMVA01S(*SecondPair)
                                       : isCandidateToMergeMVSA01(*SecondPair);
       if (IsCandidate) {
@@ -223,7 +186,6 @@
 
         // For AtoS the source must also be different.
         if (!MoveFromSToA && RegPair.Source->getReg() == SourceReg)
->>>>>>> 35227056
           return E;
 
         // If paired destination register was modified or used, the source reg
