//===-- RISCVSubtarget.cpp - RISC-V Subtarget Information -----------------===//
//
// Part of the LLVM Project, under the Apache License v2.0 with LLVM Exceptions.
// See https://llvm.org/LICENSE.txt for license information.
// SPDX-License-Identifier: Apache-2.0 WITH LLVM-exception
//
//===----------------------------------------------------------------------===//
//
// This file implements the RISC-V specific subclass of TargetSubtargetInfo.
//
//===----------------------------------------------------------------------===//

#include "RISCVSubtarget.h"
#include "GISel/RISCVCallLowering.h"
#include "GISel/RISCVLegalizerInfo.h"
#include "RISCV.h"
#include "RISCVFrameLowering.h"
#include "RISCVTargetMachine.h"
#include "llvm/CodeGen/MachineScheduler.h"
#include "llvm/CodeGen/MacroFusion.h"
#include "llvm/CodeGen/ScheduleDAGMutation.h"
#include "llvm/MC/TargetRegistry.h"
#include "llvm/Support/ErrorHandling.h"

using namespace llvm;

#define DEBUG_TYPE "riscv-subtarget"

#define GET_SUBTARGETINFO_TARGET_DESC
#define GET_SUBTARGETINFO_CTOR
#include "RISCVGenSubtargetInfo.inc"

#define GET_RISCV_MACRO_FUSION_PRED_IMPL
#include "RISCVGenMacroFusion.inc"

namespace llvm::RISCVTuneInfoTable {

#define GET_RISCVTuneInfoTable_IMPL
#include "RISCVGenSearchableTables.inc"
} // namespace llvm::RISCVTuneInfoTable

static cl::opt<unsigned> RVVVectorLMULMax(
    "riscv-v-fixed-length-vector-lmul-max",
    cl::desc("The maximum LMUL value to use for fixed length vectors. "
             "Fractional LMUL values are not supported."),
    cl::init(8), cl::Hidden);

static cl::opt<bool> RISCVDisableUsingConstantPoolForLargeInts(
    "riscv-disable-using-constant-pool-for-large-ints",
    cl::desc("Disable using constant pool for large integers."),
    cl::init(false), cl::Hidden);

static cl::opt<unsigned> RISCVMaxBuildIntsCost(
    "riscv-max-build-ints-cost",
    cl::desc("The maximum cost used for building integers."), cl::init(0),
    cl::Hidden);

static cl::opt<bool> UseAA("riscv-use-aa", cl::init(true),
                           cl::desc("Enable the use of AA during codegen."));

static cl::opt<unsigned> RISCVMinimumJumpTableEntries(
    "riscv-min-jump-table-entries", cl::Hidden,
    cl::desc("Set minimum number of entries to use a jump table on RISCV"));

void RISCVSubtarget::anchor() {}

RISCVSubtarget &
RISCVSubtarget::initializeSubtargetDependencies(const Triple &TT, StringRef CPU,
                                                StringRef TuneCPU, StringRef FS,
                                                StringRef ABIName) {
  // Determine default and user-specified characteristics
  bool Is64Bit = TT.isArch64Bit();
  if (CPU.empty() || CPU == "generic")
    CPU = Is64Bit ? "generic-rv64" : "generic-rv32";

  if (TuneCPU.empty())
    TuneCPU = CPU;

  TuneInfo = RISCVTuneInfoTable::getRISCVTuneInfo(TuneCPU);
  // If there is no TuneInfo for this CPU, we fail back to generic.
  if (!TuneInfo)
    TuneInfo = RISCVTuneInfoTable::getRISCVTuneInfo("generic");
  assert(TuneInfo && "TuneInfo shouldn't be nullptr!");

  ParseSubtargetFeatures(CPU, TuneCPU, FS);
  TargetABI = RISCVABI::computeTargetABI(TT, getFeatureBits(), ABIName);
  RISCVFeatures::validate(TT, getFeatureBits());
  return *this;
}

RISCVSubtarget::RISCVSubtarget(const Triple &TT, StringRef CPU,
                               StringRef TuneCPU, StringRef FS,
                               StringRef ABIName, unsigned RVVVectorBitsMin,
                               unsigned RVVVectorBitsMax,
                               const TargetMachine &TM)
    : RISCVGenSubtargetInfo(TT, CPU, TuneCPU, FS),
      RVVVectorBitsMin(RVVVectorBitsMin), RVVVectorBitsMax(RVVVectorBitsMax),
      FrameLowering(
          initializeSubtargetDependencies(TT, CPU, TuneCPU, FS, ABIName)),
      InstrInfo(*this), RegInfo(getHwMode()), TLInfo(TM, *this) {}

const CallLowering *RISCVSubtarget::getCallLowering() const {
  if (!CallLoweringInfo)
    CallLoweringInfo.reset(new RISCVCallLowering(*getTargetLowering()));
  return CallLoweringInfo.get();
}

InstructionSelector *RISCVSubtarget::getInstructionSelector() const {
  if (!InstSelector) {
    InstSelector.reset(createRISCVInstructionSelector(
        *static_cast<const RISCVTargetMachine *>(&TLInfo.getTargetMachine()),
        *this, *getRegBankInfo()));
  }
  return InstSelector.get();
}

const LegalizerInfo *RISCVSubtarget::getLegalizerInfo() const {
  if (!Legalizer)
    Legalizer.reset(new RISCVLegalizerInfo(*this));
  return Legalizer.get();
}

const RISCVRegisterBankInfo *RISCVSubtarget::getRegBankInfo() const {
  if (!RegBankInfo)
    RegBankInfo.reset(new RISCVRegisterBankInfo(getHwMode()));
  return RegBankInfo.get();
}

bool RISCVSubtarget::useConstantPoolForLargeInts() const {
  return !RISCVDisableUsingConstantPoolForLargeInts;
}

unsigned RISCVSubtarget::getMaxBuildIntsCost() const {
  // Loading integer from constant pool needs two instructions (the reason why
  // the minimum cost is 2): an address calculation instruction and a load
  // instruction. Usually, address calculation and instructions used for
  // building integers (addi, slli, etc.) can be done in one cycle, so here we
  // set the default cost to (LoadLatency + 1) if no threshold is provided.
  return RISCVMaxBuildIntsCost == 0
             ? getSchedModel().LoadLatency + 1
             : std::max<unsigned>(2, RISCVMaxBuildIntsCost);
}

unsigned RISCVSubtarget::getMaxRVVVectorSizeInBits() const {
  assert(hasVInstructions() &&
         "Tried to get vector length without Zve or V extension support!");

  // ZvlLen specifies the minimum required vlen. The upper bound provided by
  // riscv-v-vector-bits-max should be no less than it.
  if (RVVVectorBitsMax != 0 && RVVVectorBitsMax < ZvlLen)
    report_fatal_error("riscv-v-vector-bits-max specified is lower "
                       "than the Zvl*b limitation");

  return RVVVectorBitsMax;
}

unsigned RISCVSubtarget::getMinRVVVectorSizeInBits() const {
  assert(hasVInstructions() &&
         "Tried to get vector length without Zve or V extension support!");

  if (RVVVectorBitsMin == -1U)
    return ZvlLen;

  // ZvlLen specifies the minimum required vlen. The lower bound provided by
  // riscv-v-vector-bits-min should be no less than it.
  if (RVVVectorBitsMin != 0 && RVVVectorBitsMin < ZvlLen)
    report_fatal_error("riscv-v-vector-bits-min specified is lower "
                       "than the Zvl*b limitation");

  return RVVVectorBitsMin;
}

unsigned RISCVSubtarget::getMaxLMULForFixedLengthVectors() const {
  assert(hasVInstructions() &&
         "Tried to get vector length without Zve or V extension support!");
  assert(RVVVectorLMULMax <= 8 &&
         llvm::has_single_bit<uint32_t>(RVVVectorLMULMax) &&
         "V extension requires a LMUL to be at most 8 and a power of 2!");
  return llvm::bit_floor(std::clamp<unsigned>(RVVVectorLMULMax, 1, 8));
}

bool RISCVSubtarget::useRVVForFixedLengthVectors() const {
  return hasVInstructions() &&
         getMinRVVVectorSizeInBits() >= RISCV::RVVBitsPerBlock;
}

bool RISCVSubtarget::enableSubRegLiveness() const { return true; }

  /// Enable use of alias analysis during code generation (during MI
  /// scheduling, DAGCombine, etc.).
bool RISCVSubtarget::useAA() const { return UseAA; }

unsigned RISCVSubtarget::getMinimumJumpTableEntries() const {
  return RISCVMinimumJumpTableEntries.getNumOccurrences() > 0
             ? RISCVMinimumJumpTableEntries
             : TuneInfo->MinimumJumpTableEntries;
}

void RISCVSubtarget::overrideSchedPolicy(MachineSchedPolicy &Policy,
                                         unsigned NumRegionInstrs) const {
  // Do bidirectional scheduling since it provides a more balanced scheduling
  // leading to better performance. This will increase compile time.
  Policy.OnlyTopDown = false;
  Policy.OnlyBottomUp = false;

<<<<<<< HEAD
=======
  // Disabling the latency heuristic can reduce the number of spills/reloads but
  // will cause some regressions on some cores.
  Policy.DisableLatencyHeuristic = DisableLatencySchedHeuristic;

>>>>>>> 93e44d24
  // Spilling is generally expensive on all RISC-V cores, so always enable
  // register-pressure tracking. This will increase compile time.
  Policy.ShouldTrackPressure = true;
}<|MERGE_RESOLUTION|>--- conflicted
+++ resolved
@@ -203,13 +203,10 @@
   Policy.OnlyTopDown = false;
   Policy.OnlyBottomUp = false;
 
-<<<<<<< HEAD
-=======
   // Disabling the latency heuristic can reduce the number of spills/reloads but
   // will cause some regressions on some cores.
   Policy.DisableLatencyHeuristic = DisableLatencySchedHeuristic;
 
->>>>>>> 93e44d24
   // Spilling is generally expensive on all RISC-V cores, so always enable
   // register-pressure tracking. This will increase compile time.
   Policy.ShouldTrackPressure = true;
