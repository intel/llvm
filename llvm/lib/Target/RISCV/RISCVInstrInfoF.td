//===-- RISCVInstrInfoF.td - RISC-V 'F' instructions -------*- tablegen -*-===//
//
// Part of the LLVM Project, under the Apache License v2.0 with LLVM Exceptions.
// See https://llvm.org/LICENSE.txt for license information.
// SPDX-License-Identifier: Apache-2.0 WITH LLVM-exception
//
//===----------------------------------------------------------------------===//
//
// This file describes the RISC-V instructions from the standard 'F',
// Single-Precision Floating-Point instruction set extension.
//
//===----------------------------------------------------------------------===//

//===----------------------------------------------------------------------===//
// RISC-V specific DAG Nodes.
//===----------------------------------------------------------------------===//

def SDT_RISCVFMV_W_X_RV64
    : SDTypeProfile<1, 1, [SDTCisVT<0, f32>, SDTCisVT<1, i64>]>;
def SDT_RISCVFMV_X_ANYEXTW_RV64
    : SDTypeProfile<1, 1, [SDTCisVT<0, i64>, SDTCisVT<1, f32>]>;
def SDT_RISCVFCVT_W_RV64
    : SDTypeProfile<1, 2, [SDTCisVT<0, i64>, SDTCisFP<1>,
                           SDTCisVT<2, i64>]>;
def SDT_RISCVFCVT_X
    : SDTypeProfile<1, 2, [SDTCisVT<0, XLenVT>, SDTCisFP<1>,
                           SDTCisVT<2, XLenVT>]>;

def SDT_RISCVFROUND
    : SDTypeProfile<1, 3, [SDTCisFP<0>, SDTCisSameAs<0, 1>, SDTCisSameAs<0, 2>,
                           SDTCisVT<3, XLenVT>]>;
def SDT_RISCVFPCLASS
    : SDTypeProfile<1, 1, [SDTCisVT<0, XLenVT>, SDTCisFP<1>]>;

def riscv_fpclass
    : SDNode<"RISCVISD::FPCLASS", SDT_RISCVFPCLASS>;

def riscv_fround
    : SDNode<"RISCVISD::FROUND", SDT_RISCVFROUND>;

def riscv_fmv_w_x_rv64
    : SDNode<"RISCVISD::FMV_W_X_RV64", SDT_RISCVFMV_W_X_RV64>;
def riscv_fmv_x_anyextw_rv64
    : SDNode<"RISCVISD::FMV_X_ANYEXTW_RV64", SDT_RISCVFMV_X_ANYEXTW_RV64>;
def riscv_fcvt_w_rv64
    : SDNode<"RISCVISD::FCVT_W_RV64", SDT_RISCVFCVT_W_RV64>;
def riscv_fcvt_wu_rv64
    : SDNode<"RISCVISD::FCVT_WU_RV64", SDT_RISCVFCVT_W_RV64>;
def riscv_fcvt_x
    : SDNode<"RISCVISD::FCVT_X", SDT_RISCVFCVT_X>;
def riscv_fcvt_xu
    : SDNode<"RISCVISD::FCVT_XU", SDT_RISCVFCVT_X>;

def riscv_strict_fcvt_w_rv64
    : SDNode<"RISCVISD::STRICT_FCVT_W_RV64", SDT_RISCVFCVT_W_RV64,
             [SDNPHasChain]>;
def riscv_strict_fcvt_wu_rv64
    : SDNode<"RISCVISD::STRICT_FCVT_WU_RV64", SDT_RISCVFCVT_W_RV64,
             [SDNPHasChain]>;

def riscv_any_fcvt_w_rv64 : PatFrags<(ops node:$src, node:$frm),
                                     [(riscv_strict_fcvt_w_rv64 node:$src, node:$frm),
                                      (riscv_fcvt_w_rv64 node:$src, node:$frm)]>;
def riscv_any_fcvt_wu_rv64 : PatFrags<(ops node:$src, node:$frm),
                                      [(riscv_strict_fcvt_wu_rv64 node:$src, node:$frm),
                                       (riscv_fcvt_wu_rv64 node:$src, node:$frm)]>;

def any_fma_nsz : PatFrag<(ops node:$rs1, node:$rs2, node:$rs3),
                          (any_fma node:$rs1, node:$rs2, node:$rs3), [{
  return N->getFlags().hasNoSignedZeros();
}]>;
//===----------------------------------------------------------------------===//
// Operand and SDNode transformation definitions.
//===----------------------------------------------------------------------===//

// Zfinx

def GPRAsFPR : AsmOperandClass {
  let Name = "GPRAsFPR";
  let ParserMethod = "parseGPRAsFPR";
  let RenderMethod = "addRegOperands";
}

def FPR32INX : RegisterOperand<GPRF32> {
  let ParserMatchClass = GPRAsFPR;
  let DecoderMethod = "DecodeGPRRegisterClass";
}

// Describes a combination of predicates from F/D/Zfh/Zfhmin or
// Zfinx/Zdinx/Zhinx/Zhinxmin that are applied to scalar FP instruction.
// Contains the DAGOperand for the primary type for the predicates. The primary
// type may be unset for combinations of predicates like Zfh+D.
// Also contains the DAGOperand for f16/f32/f64, instruction suffix, and
// decoder namespace that go with an instruction given those predicates.
//
// The DAGOperand can be unset if the predicates are not enough to define it.
class ExtInfo<string suffix, string space, list<Predicate> predicates,
              DAGOperand primaryty, DAGOperand f32ty, DAGOperand f64ty,
              DAGOperand f16ty> {
  list<Predicate> Predicates = predicates;
  string Suffix = suffix;
  string Space = space;
  DAGOperand PrimaryTy = primaryty;
  DAGOperand F16Ty = f16ty;
  DAGOperand F32Ty = f32ty;
  DAGOperand F64Ty = f64ty;
}

def FExt       : ExtInfo<"", "", [HasStdExtF], FPR32, FPR32, ?, ?>;

def ZfinxExt   : ExtInfo<"_INX", "RVZfinx", [HasStdExtZfinx], FPR32INX, FPR32INX, ?, ?>;

defvar FExts   = [FExt, ZfinxExt];

// Floating-point rounding mode

def FRMArg : AsmOperandClass {
  let Name = "FRMArg";
  let RenderMethod = "addFRMArgOperands";
  let ParserMethod = "parseFRMArg";
  let IsOptional = 1;
  let DefaultMethod = "defaultFRMArgOp";
}

def frmarg : Operand<XLenVT> {
  let ParserMatchClass = FRMArg;
  let PrintMethod = "printFRMArg";
  let DecoderMethod = "decodeFRMArg";
}

//===----------------------------------------------------------------------===//
// Instruction class templates
//===----------------------------------------------------------------------===//

let hasSideEffects = 0, mayLoad = 1, mayStore = 0 in
class FPLoad_r<bits<3> funct3, string opcodestr, DAGOperand rty,
               SchedWrite sw>
    : RVInstI<funct3, OPC_LOAD_FP, (outs rty:$rd),
              (ins GPRMem:$rs1, simm12:$imm12),
              opcodestr, "$rd, ${imm12}(${rs1})">,
      Sched<[sw, ReadFMemBase]>;

let hasSideEffects = 0, mayLoad = 0, mayStore = 1 in
class FPStore_r<bits<3> funct3, string opcodestr, DAGOperand rty,
                SchedWrite sw>
    : RVInstS<funct3, OPC_STORE_FP, (outs),
              (ins rty:$rs2, GPRMem:$rs1, simm12:$imm12),
              opcodestr, "$rs2, ${imm12}(${rs1})">,
      Sched<[sw, ReadFStoreData, ReadFMemBase]>;

let hasSideEffects = 0, mayLoad = 0, mayStore = 0, mayRaiseFPException = 1,
    UseNamedOperandTable = 1, hasPostISelHook = 1, isCommutable = 1 in
class FPFMA_rrr_frm<RISCVOpcode opcode, bits<2> funct2, string opcodestr,
                    DAGOperand rty>
    : RVInstR4Frm<funct2, opcode, (outs rty:$rd),
                  (ins rty:$rs1, rty:$rs2, rty:$rs3, frmarg:$frm),
                  opcodestr, "$rd, $rs1, $rs2, $rs3$frm">;

multiclass FPFMA_rrr_frm_m<RISCVOpcode opcode, bits<2> funct2,
                           string opcodestr, ExtInfo Ext> {
  let Predicates = Ext.Predicates, DecoderNamespace = Ext.Space in
  def Ext.Suffix : FPFMA_rrr_frm<opcode, funct2, opcodestr, Ext.PrimaryTy>;
}

let hasSideEffects = 0, mayLoad = 0, mayStore = 0, mayRaiseFPException = 1 in
class FPALU_rr<bits<7> funct7, bits<3> funct3, string opcodestr,
               DAGOperand rty, bit Commutable>
    : RVInstR<funct7, funct3, OPC_OP_FP, (outs rty:$rd),
              (ins rty:$rs1, rty:$rs2), opcodestr, "$rd, $rs1, $rs2"> {
  let isCommutable = Commutable;
}
multiclass FPALU_rr_m<bits<7> funct7, bits<3> funct3, string opcodestr,
                      ExtInfo Ext, bit Commutable = 0> {
  let Predicates = Ext.Predicates, DecoderNamespace = Ext.Space in
  def Ext.Suffix : FPALU_rr<funct7, funct3, opcodestr, Ext.PrimaryTy, Commutable>;
}

let hasSideEffects = 0, mayLoad = 0, mayStore = 0, mayRaiseFPException = 1,
    UseNamedOperandTable = 1, hasPostISelHook = 1 in
class FPALU_rr_frm<bits<7> funct7, string opcodestr, DAGOperand rty,
                   bit Commutable>
    : RVInstRFrm<funct7, OPC_OP_FP, (outs rty:$rd),
                 (ins rty:$rs1, rty:$rs2, frmarg:$frm), opcodestr,
                  "$rd, $rs1, $rs2$frm"> {
  let isCommutable = Commutable;
}
multiclass FPALU_rr_frm_m<bits<7> funct7, string opcodestr,
                          ExtInfo Ext, bit Commutable = 0> {
  let Predicates = Ext.Predicates, DecoderNamespace = Ext.Space in
  def Ext.Suffix : FPALU_rr_frm<funct7, opcodestr, Ext.PrimaryTy, Commutable>;
}

let hasSideEffects = 0, mayLoad = 0, mayStore = 0, mayRaiseFPException = 1 in
class FPUnaryOp_r<bits<7> funct7, bits<5> rs2val, bits<3> funct3,
                  DAGOperand rdty, DAGOperand rs1ty, string opcodestr>
    : RVInstR<funct7, funct3, OPC_OP_FP, (outs rdty:$rd), (ins rs1ty:$rs1),
              opcodestr, "$rd, $rs1"> {
  let rs2 = rs2val;
}
multiclass FPUnaryOp_r_m<bits<7> funct7, bits<5> rs2val, bits<3> funct3,
                         ExtInfo Ext, DAGOperand rdty, DAGOperand rs1ty,
                         string opcodestr> {
  let Predicates = Ext.Predicates, DecoderNamespace = Ext.Space in
  def Ext.Suffix : FPUnaryOp_r<funct7, rs2val, funct3, rdty, rs1ty, opcodestr>;
}

let hasSideEffects = 0, mayLoad = 0, mayStore = 0, mayRaiseFPException = 1,
    UseNamedOperandTable = 1, hasPostISelHook = 1 in
class FPUnaryOp_r_frm<bits<7> funct7, bits<5> rs2val, DAGOperand rdty,
                      DAGOperand rs1ty, string opcodestr>
    : RVInstRFrm<funct7, OPC_OP_FP, (outs rdty:$rd),
                 (ins rs1ty:$rs1, frmarg:$frm), opcodestr,
                  "$rd, $rs1$frm"> {
  let rs2 = rs2val;
}
multiclass FPUnaryOp_r_frm_m<bits<7> funct7, bits<5> rs2val,
                             ExtInfo Ext, DAGOperand rdty, DAGOperand rs1ty,
                             string opcodestr, list<Predicate> ExtraPreds = []> {
  let Predicates = !listconcat(Ext.Predicates, ExtraPreds),
      DecoderNamespace = Ext.Space in
  def Ext.Suffix : FPUnaryOp_r_frm<funct7, rs2val, rdty, rs1ty,
                                   opcodestr>;
}

let hasSideEffects = 0, mayLoad = 0, mayStore = 0, mayRaiseFPException = 1,
    IsSignExtendingOpW = 1 in
class FPCmp_rr<bits<7> funct7, bits<3> funct3, string opcodestr,
               DAGOperand rty, bit Commutable = 0>
    : RVInstR<funct7, funct3, OPC_OP_FP, (outs GPR:$rd),
              (ins rty:$rs1, rty:$rs2), opcodestr, "$rd, $rs1, $rs2"> {
  let isCommutable = Commutable;
}
multiclass FPCmp_rr_m<bits<7> funct7, bits<3> funct3, string opcodestr,
                      ExtInfo Ext, bit Commutable = 0> {
  let Predicates = Ext.Predicates, DecoderNamespace = Ext.Space in
  def Ext.Suffix : FPCmp_rr<funct7, funct3, opcodestr, Ext.PrimaryTy, Commutable>;
}

class PseudoFROUND<DAGOperand Ty>
    : Pseudo<(outs Ty:$rd), (ins Ty:$rs1, Ty:$rs2, ixlenimm:$rm),
      [(set Ty:$rd, (riscv_fround Ty:$rs1, Ty:$rs2, timm:$rm))]> {
  let hasSideEffects = 0;
  let mayLoad = 0;
  let mayStore = 0;
  let usesCustomInserter = 1;
  let mayRaiseFPException = 1;
}

//===----------------------------------------------------------------------===//
// Instructions
//===----------------------------------------------------------------------===//

let Predicates = [HasStdExtF] in {
def FLW : FPLoad_r<0b010, "flw", FPR32, WriteFLD32>;

// Operands for stores are in the order srcreg, base, offset rather than
// reflecting the order these fields are specified in the instruction
// encoding.
def FSW : FPStore_r<0b010, "fsw", FPR32, WriteFST32>;
} // Predicates = [HasStdExtF]

foreach Ext = FExts in {
  let SchedRW = [WriteFMA32, ReadFMA32, ReadFMA32, ReadFMA32] in {
    defm FMADD_S  : FPFMA_rrr_frm_m<OPC_MADD,  0b00, "fmadd.s",  Ext>;
    defm FMSUB_S  : FPFMA_rrr_frm_m<OPC_MSUB,  0b00, "fmsub.s",  Ext>;
    defm FNMSUB_S : FPFMA_rrr_frm_m<OPC_NMSUB, 0b00, "fnmsub.s", Ext>;
    defm FNMADD_S : FPFMA_rrr_frm_m<OPC_NMADD, 0b00, "fnmadd.s", Ext>;
  }

  let SchedRW = [WriteFAdd32, ReadFAdd32, ReadFAdd32] in {
    defm FADD_S : FPALU_rr_frm_m<0b0000000, "fadd.s", Ext, /*Commutable*/1>;
    defm FSUB_S : FPALU_rr_frm_m<0b0000100, "fsub.s", Ext>;
  }

  let SchedRW = [WriteFMul32, ReadFMul32, ReadFMul32] in
  defm FMUL_S : FPALU_rr_frm_m<0b0001000, "fmul.s", Ext, /*Commutable*/1>;

  let SchedRW = [WriteFDiv32, ReadFDiv32, ReadFDiv32] in
  defm FDIV_S : FPALU_rr_frm_m<0b0001100, "fdiv.s", Ext>;

  defm FSQRT_S : FPUnaryOp_r_frm_m<0b0101100, 0b00000, Ext, Ext.PrimaryTy,
                                   Ext.PrimaryTy, "fsqrt.s">,
                 Sched<[WriteFSqrt32, ReadFSqrt32]>;

  let SchedRW = [WriteFSGNJ32, ReadFSGNJ32, ReadFSGNJ32],
      mayRaiseFPException = 0 in {
    defm FSGNJ_S  : FPALU_rr_m<0b0010000, 0b000, "fsgnj.s",  Ext>;
    defm FSGNJN_S : FPALU_rr_m<0b0010000, 0b001, "fsgnjn.s", Ext>;
    defm FSGNJX_S : FPALU_rr_m<0b0010000, 0b010, "fsgnjx.s", Ext>;
  }

  let SchedRW = [WriteFMinMax32, ReadFMinMax32, ReadFMinMax32] in {
    defm FMIN_S   : FPALU_rr_m<0b0010100, 0b000, "fmin.s", Ext, /*Commutable*/1>;
    defm FMAX_S   : FPALU_rr_m<0b0010100, 0b001, "fmax.s", Ext, /*Commutable*/1>;
  }

  let IsSignExtendingOpW = 1 in
  defm FCVT_W_S : FPUnaryOp_r_frm_m<0b1100000, 0b00000, Ext, GPR, Ext.PrimaryTy,
                                    "fcvt.w.s">,
                  Sched<[WriteFCvtF32ToI32, ReadFCvtF32ToI32]>;

  let IsSignExtendingOpW = 1 in
  defm FCVT_WU_S : FPUnaryOp_r_frm_m<0b1100000, 0b00001, Ext, GPR, Ext.PrimaryTy,
                                     "fcvt.wu.s">,
                   Sched<[WriteFCvtF32ToI32, ReadFCvtF32ToI32]>;

  let SchedRW = [WriteFCmp32, ReadFCmp32, ReadFCmp32] in {
  defm FEQ_S : FPCmp_rr_m<0b1010000, 0b010, "feq.s", Ext, /*Commutable*/1>;
  defm FLT_S : FPCmp_rr_m<0b1010000, 0b001, "flt.s", Ext>;
  defm FLE_S : FPCmp_rr_m<0b1010000, 0b000, "fle.s", Ext>;
  }

  let mayRaiseFPException = 0 in
  defm FCLASS_S : FPUnaryOp_r_m<0b1110000, 0b00000, 0b001, Ext, GPR, Ext.PrimaryTy,
                                "fclass.s">,
                  Sched<[WriteFClass32, ReadFClass32]>;

  defm FCVT_S_W : FPUnaryOp_r_frm_m<0b1101000, 0b00000, Ext, Ext.PrimaryTy, GPR,
                                    "fcvt.s.w">,
                  Sched<[WriteFCvtI32ToF32, ReadFCvtI32ToF32]>;

  defm FCVT_S_WU : FPUnaryOp_r_frm_m<0b1101000, 0b00001, Ext, Ext.PrimaryTy, GPR,
                                     "fcvt.s.wu">,
                   Sched<[WriteFCvtI32ToF32, ReadFCvtI32ToF32]>;

  defm FCVT_L_S  : FPUnaryOp_r_frm_m<0b1100000, 0b00010, Ext, GPR, Ext.PrimaryTy,
                                     "fcvt.l.s", [IsRV64]>,
                   Sched<[WriteFCvtF32ToI64, ReadFCvtF32ToI64]>;

  defm FCVT_LU_S  : FPUnaryOp_r_frm_m<0b1100000, 0b00011, Ext, GPR, Ext.PrimaryTy,
                                      "fcvt.lu.s", [IsRV64]>,
                    Sched<[WriteFCvtF32ToI64, ReadFCvtF32ToI64]>;

  defm FCVT_S_L : FPUnaryOp_r_frm_m<0b1101000, 0b00010, Ext, Ext.PrimaryTy, GPR,
                                    "fcvt.s.l", [IsRV64]>,
                  Sched<[WriteFCvtI64ToF32, ReadFCvtI64ToF32]>;

  defm FCVT_S_LU : FPUnaryOp_r_frm_m<0b1101000, 0b00011, Ext, Ext.PrimaryTy, GPR,
                                     "fcvt.s.lu", [IsRV64]>,
                   Sched<[WriteFCvtI64ToF32, ReadFCvtI64ToF32]>;
} // foreach Ext = FExts

let Predicates = [HasStdExtF], mayRaiseFPException = 0,
    IsSignExtendingOpW = 1 in
def FMV_X_W : FPUnaryOp_r<0b1110000, 0b00000, 0b000, GPR, FPR32, "fmv.x.w">,
              Sched<[WriteFMovF32ToI32, ReadFMovF32ToI32]>;

let Predicates = [HasStdExtF], mayRaiseFPException = 0 in
def FMV_W_X : FPUnaryOp_r<0b1111000, 0b00000, 0b000, FPR32, GPR, "fmv.w.x">,
              Sched<[WriteFMovI32ToF32, ReadFMovI32ToF32]>;

//===----------------------------------------------------------------------===//
// Assembler Pseudo Instructions (User-Level ISA, Version 2.2, Chapter 20)
//===----------------------------------------------------------------------===//

let Predicates = [HasStdExtF] in {
def : InstAlias<"flw $rd, (${rs1})",  (FLW FPR32:$rd,  GPR:$rs1, 0), 0>;
def : InstAlias<"fsw $rs2, (${rs1})", (FSW FPR32:$rs2, GPR:$rs1, 0), 0>;

def : InstAlias<"fmv.s $rd, $rs",  (FSGNJ_S  FPR32:$rd, FPR32:$rs, FPR32:$rs)>;
def : InstAlias<"fabs.s $rd, $rs", (FSGNJX_S FPR32:$rd, FPR32:$rs, FPR32:$rs)>;
def : InstAlias<"fneg.s $rd, $rs", (FSGNJN_S FPR32:$rd, FPR32:$rs, FPR32:$rs)>;

// fgt.s/fge.s are recognised by the GNU assembler but the canonical
// flt.s/fle.s forms will always be printed. Therefore, set a zero weight.
def : InstAlias<"fgt.s $rd, $rs, $rt",
                (FLT_S GPR:$rd, FPR32:$rt, FPR32:$rs), 0>;
def : InstAlias<"fge.s $rd, $rs, $rt",
                (FLE_S GPR:$rd, FPR32:$rt, FPR32:$rs), 0>;

// The following csr instructions actually alias instructions from the base ISA.
// However, it only makes sense to support them when the F extension is enabled.
// NOTE: "frcsr", "frrm", and "frflags" are more specialized version of "csrr".
def : InstAlias<"frcsr $rd",      (CSRRS GPR:$rd, SysRegFCSR.Encoding, X0), 2>;
def : InstAlias<"fscsr $rd, $rs", (CSRRW GPR:$rd, SysRegFCSR.Encoding, GPR:$rs)>;
def : InstAlias<"fscsr $rs",      (CSRRW      X0, SysRegFCSR.Encoding, GPR:$rs), 2>;

// frsr, fssr are obsolete aliases replaced by frcsr, fscsr, so give them
// zero weight.
def : InstAlias<"frsr $rd",       (CSRRS GPR:$rd, SysRegFCSR.Encoding, X0), 0>;
def : InstAlias<"fssr $rd, $rs",  (CSRRW GPR:$rd, SysRegFCSR.Encoding, GPR:$rs), 0>;
def : InstAlias<"fssr $rs",       (CSRRW      X0, SysRegFCSR.Encoding, GPR:$rs), 0>;

def : InstAlias<"frrm $rd",        (CSRRS  GPR:$rd, SysRegFRM.Encoding, X0), 2>;
def : InstAlias<"fsrm $rd, $rs",   (CSRRW  GPR:$rd, SysRegFRM.Encoding, GPR:$rs)>;
def : InstAlias<"fsrm $rs",        (CSRRW       X0, SysRegFRM.Encoding, GPR:$rs), 2>;
def : InstAlias<"fsrmi $rd, $imm", (CSRRWI GPR:$rd, SysRegFRM.Encoding, uimm5:$imm)>;
def : InstAlias<"fsrmi $imm",      (CSRRWI      X0, SysRegFRM.Encoding, uimm5:$imm), 2>;

def : InstAlias<"frflags $rd",        (CSRRS  GPR:$rd, SysRegFFLAGS.Encoding, X0), 2>;
def : InstAlias<"fsflags $rd, $rs",   (CSRRW  GPR:$rd, SysRegFFLAGS.Encoding, GPR:$rs)>;
def : InstAlias<"fsflags $rs",        (CSRRW       X0, SysRegFFLAGS.Encoding, GPR:$rs), 2>;
def : InstAlias<"fsflagsi $rd, $imm", (CSRRWI GPR:$rd, SysRegFFLAGS.Encoding, uimm5:$imm)>;
def : InstAlias<"fsflagsi $imm",      (CSRRWI      X0, SysRegFFLAGS.Encoding, uimm5:$imm), 2>;

// fmv.w.x and fmv.x.w were previously known as fmv.s.x and fmv.x.s. Both
// spellings should be supported by standard tools.
def : MnemonicAlias<"fmv.s.x", "fmv.w.x">;
def : MnemonicAlias<"fmv.x.s", "fmv.x.w">;

def PseudoFLW  : PseudoFloatLoad<"flw", FPR32>;
def PseudoFSW  : PseudoStore<"fsw", FPR32>;
let usesCustomInserter = 1 in {
def PseudoQuietFLE_S : PseudoQuietFCMP<FPR32>;
def PseudoQuietFLT_S : PseudoQuietFCMP<FPR32>;
}
} // Predicates = [HasStdExtF]

let Predicates = [HasStdExtZfinx] in {
def : InstAlias<"fabs.s $rd, $rs", (FSGNJX_S_INX FPR32INX:$rd, FPR32INX:$rs, FPR32INX:$rs)>;
def : InstAlias<"fneg.s $rd, $rs", (FSGNJN_S_INX FPR32INX:$rd, FPR32INX:$rs, FPR32INX:$rs)>;

def : InstAlias<"fgt.s $rd, $rs, $rt",
                (FLT_S_INX GPR:$rd, FPR32INX:$rt, FPR32INX:$rs), 0>;
def : InstAlias<"fge.s $rd, $rs, $rt",
                (FLE_S_INX GPR:$rd, FPR32INX:$rt, FPR32INX:$rs), 0>;
let usesCustomInserter = 1 in {
def PseudoQuietFLE_S_INX : PseudoQuietFCMP<FPR32INX>;
def PseudoQuietFLT_S_INX : PseudoQuietFCMP<FPR32INX>;
}
} // Predicates = [HasStdExtZfinx]

//===----------------------------------------------------------------------===//
// Pseudo-instructions and codegen patterns
//===----------------------------------------------------------------------===//

defvar FRM_RNE = 0b000;
defvar FRM_RTZ = 0b001;
defvar FRM_RDN = 0b010;
defvar FRM_RUP = 0b011;
defvar FRM_RMM = 0b100;
defvar FRM_DYN = 0b111;

/// Floating point constants
def fpimm0    : PatLeaf<(fpimm), [{ return N->isExactlyValue(+0.0); }]>;

/// Generic pattern classes
class PatSetCC<DAGOperand Ty, SDPatternOperator OpNode, CondCode Cond,
               RVInst Inst, ValueType vt>
    : Pat<(XLenVT (OpNode (vt Ty:$rs1), Ty:$rs2, Cond)), (Inst $rs1, $rs2)>;
multiclass PatSetCC_m<SDPatternOperator OpNode, CondCode Cond,
<<<<<<< HEAD
                      RVInst Inst, ExtInfo Ext> {
  let Predicates = Ext.Predicates in
  def Ext.Suffix : PatSetCC<Ext.PrimaryTy, OpNode, Cond,
                            !cast<RVInst>(Inst#Ext.Suffix)>;
=======
                      RVInst Inst, ExtInfo Ext, ValueType vt> {
  let Predicates = Ext.Predicates in
  def Ext.Suffix : PatSetCC<Ext.PrimaryTy, OpNode, Cond,
                            !cast<RVInst>(Inst#Ext.Suffix), vt>;
>>>>>>> bac3a63c
}

class PatFprFpr<SDPatternOperator OpNode, RVInstR Inst,
                DAGOperand RegTy>
    : Pat<(OpNode RegTy:$rs1, RegTy:$rs2), (Inst $rs1, $rs2)>;
multiclass PatFprFpr_m<SDPatternOperator OpNode, RVInstR Inst,
                       ExtInfo Ext> {
  let Predicates = Ext.Predicates in
  def Ext.Suffix : PatFprFpr<OpNode, !cast<RVInstR>(Inst#Ext.Suffix),
                             Ext.PrimaryTy>;
}

class PatFprFprDynFrm<SDPatternOperator OpNode, RVInstRFrm Inst,
                      DAGOperand RegTy>
    : Pat<(OpNode RegTy:$rs1, RegTy:$rs2), (Inst $rs1, $rs2, FRM_DYN)>;
multiclass PatFprFprDynFrm_m<SDPatternOperator OpNode, RVInstRFrm Inst,
                             ExtInfo Ext> {
  let Predicates = Ext.Predicates in
  def Ext.Suffix : PatFprFprDynFrm<OpNode,
                                   !cast<RVInstRFrm>(Inst#Ext.Suffix),
                                   Ext.PrimaryTy>;
}

/// Float conversion operations

// [u]int32<->float conversion patterns must be gated on IsRV32 or IsRV64, so
// are defined later.

/// Float arithmetic operations
foreach Ext = FExts in {
  defm : PatFprFprDynFrm_m<any_fadd, FADD_S, Ext>;
  defm : PatFprFprDynFrm_m<any_fsub, FSUB_S, Ext>;
  defm : PatFprFprDynFrm_m<any_fmul, FMUL_S, Ext>;
  defm : PatFprFprDynFrm_m<any_fdiv, FDIV_S, Ext>;
}

let Predicates = [HasStdExtF] in {
def : Pat<(any_fsqrt FPR32:$rs1), (FSQRT_S FPR32:$rs1, FRM_DYN)>;

def : Pat<(fneg FPR32:$rs1), (FSGNJN_S $rs1, $rs1)>;
def : Pat<(fabs FPR32:$rs1), (FSGNJX_S $rs1, $rs1)>;

def : Pat<(riscv_fpclass FPR32:$rs1), (FCLASS_S $rs1)>;
} // Predicates = [HasStdExtF]

let Predicates = [HasStdExtZfinx] in {
def : Pat<(any_fsqrt FPR32INX:$rs1), (FSQRT_S_INX FPR32INX:$rs1, FRM_DYN)>;

def : Pat<(fneg FPR32INX:$rs1), (FSGNJN_S_INX $rs1, $rs1)>;
def : Pat<(fabs FPR32INX:$rs1), (FSGNJX_S_INX $rs1, $rs1)>;

def : Pat<(riscv_fpclass FPR32INX:$rs1), (FCLASS_S_INX $rs1)>;
} // Predicates = [HasStdExtZfinx]

foreach Ext = FExts in
defm : PatFprFpr_m<fcopysign, FSGNJ_S, Ext>;

let Predicates = [HasStdExtF] in {
def : Pat<(fcopysign FPR32:$rs1, (fneg FPR32:$rs2)), (FSGNJN_S $rs1, $rs2)>;

// fmadd: rs1 * rs2 + rs3
def : Pat<(any_fma FPR32:$rs1, FPR32:$rs2, FPR32:$rs3),
          (FMADD_S $rs1, $rs2, $rs3, FRM_DYN)>;

// fmsub: rs1 * rs2 - rs3
def : Pat<(any_fma FPR32:$rs1, FPR32:$rs2, (fneg FPR32:$rs3)),
          (FMSUB_S FPR32:$rs1, FPR32:$rs2, FPR32:$rs3, FRM_DYN)>;

// fnmsub: -rs1 * rs2 + rs3
def : Pat<(any_fma (fneg FPR32:$rs1), FPR32:$rs2, FPR32:$rs3),
          (FNMSUB_S FPR32:$rs1, FPR32:$rs2, FPR32:$rs3, FRM_DYN)>;

// fnmadd: -rs1 * rs2 - rs3
def : Pat<(any_fma (fneg FPR32:$rs1), FPR32:$rs2, (fneg FPR32:$rs3)),
          (FNMADD_S FPR32:$rs1, FPR32:$rs2, FPR32:$rs3, FRM_DYN)>;

// fnmadd: -(rs1 * rs2 + rs3) (the nsz flag on the FMA)
def : Pat<(fneg (any_fma_nsz FPR32:$rs1, FPR32:$rs2, FPR32:$rs3)),
          (FNMADD_S FPR32:$rs1, FPR32:$rs2, FPR32:$rs3, FRM_DYN)>;
} // Predicates = [HasStdExtF]

let Predicates = [HasStdExtZfinx] in {
def : Pat<(fcopysign FPR32INX:$rs1, (fneg FPR32INX:$rs2)), (FSGNJN_S_INX $rs1, $rs2)>;

// fmadd: rs1 * rs2 + rs3
def : Pat<(any_fma FPR32INX:$rs1, FPR32INX:$rs2, FPR32INX:$rs3),
          (FMADD_S_INX $rs1, $rs2, $rs3, FRM_DYN)>;

// fmsub: rs1 * rs2 - rs3
def : Pat<(any_fma FPR32INX:$rs1, FPR32INX:$rs2, (fneg FPR32INX:$rs3)),
          (FMSUB_S_INX FPR32INX:$rs1, FPR32INX:$rs2, FPR32INX:$rs3, FRM_DYN)>;

// fnmsub: -rs1 * rs2 + rs3
def : Pat<(any_fma (fneg FPR32INX:$rs1), FPR32INX:$rs2, FPR32INX:$rs3),
          (FNMSUB_S_INX FPR32INX:$rs1, FPR32INX:$rs2, FPR32INX:$rs3, FRM_DYN)>;

// fnmadd: -rs1 * rs2 - rs3
def : Pat<(any_fma (fneg FPR32INX:$rs1), FPR32INX:$rs2, (fneg FPR32INX:$rs3)),
          (FNMADD_S_INX FPR32INX:$rs1, FPR32INX:$rs2, FPR32INX:$rs3, FRM_DYN)>;

// fnmadd: -(rs1 * rs2 + rs3) (the nsz flag on the FMA)
def : Pat<(fneg (any_fma_nsz FPR32INX:$rs1, FPR32INX:$rs2, FPR32INX:$rs3)),
          (FNMADD_S_INX FPR32INX:$rs1, FPR32INX:$rs2, FPR32INX:$rs3, FRM_DYN)>;
} // Predicates = [HasStdExtZfinx]

// The ratified 20191213 ISA spec defines fmin and fmax in a way that matches
// LLVM's fminnum and fmaxnum
// <https://github.com/riscv/riscv-isa-manual/commit/cd20cee7efd9bac7c5aa127ec3b451749d2b3cce>.
foreach Ext = FExts in {
  defm : PatFprFpr_m<fminnum, FMIN_S, Ext>;
  defm : PatFprFpr_m<fmaxnum, FMAX_S, Ext>;
}

/// Setcc
// FIXME: SETEQ/SETLT/SETLE imply nonans, can we pick better instructions for
// strict versions of those.

// Match non-signaling FEQ_S
foreach Ext = FExts in {
<<<<<<< HEAD
  defm : PatSetCC_m<any_fsetcc,    SETEQ,  FEQ_S,            Ext>;
  defm : PatSetCC_m<any_fsetcc,    SETOEQ, FEQ_S,            Ext>;
  defm : PatSetCC_m<strict_fsetcc, SETLT,  PseudoQuietFLT_S, Ext>;
  defm : PatSetCC_m<strict_fsetcc, SETOLT, PseudoQuietFLT_S, Ext>;
  defm : PatSetCC_m<strict_fsetcc, SETLE,  PseudoQuietFLE_S, Ext>;
  defm : PatSetCC_m<strict_fsetcc, SETOLE, PseudoQuietFLE_S, Ext>;
=======
  defm : PatSetCC_m<any_fsetcc,    SETEQ,  FEQ_S,            Ext, f32>;
  defm : PatSetCC_m<any_fsetcc,    SETOEQ, FEQ_S,            Ext, f32>;
  defm : PatSetCC_m<strict_fsetcc, SETLT,  PseudoQuietFLT_S, Ext, f32>;
  defm : PatSetCC_m<strict_fsetcc, SETOLT, PseudoQuietFLT_S, Ext, f32>;
  defm : PatSetCC_m<strict_fsetcc, SETLE,  PseudoQuietFLE_S, Ext, f32>;
  defm : PatSetCC_m<strict_fsetcc, SETOLE, PseudoQuietFLE_S, Ext, f32>;
>>>>>>> bac3a63c
}

let Predicates = [HasStdExtF] in {
// Match signaling FEQ_S
def : Pat<(XLenVT (strict_fsetccs FPR32:$rs1, FPR32:$rs2, SETEQ)),
          (AND (FLE_S $rs1, $rs2),
               (FLE_S $rs2, $rs1))>;
def : Pat<(XLenVT (strict_fsetccs FPR32:$rs1, FPR32:$rs2, SETOEQ)),
          (AND (FLE_S $rs1, $rs2),
               (FLE_S $rs2, $rs1))>;
// If both operands are the same, use a single FLE.
def : Pat<(XLenVT (strict_fsetccs FPR32:$rs1, FPR32:$rs1, SETEQ)),
          (FLE_S $rs1, $rs1)>;
def : Pat<(XLenVT (strict_fsetccs FPR32:$rs1, FPR32:$rs1, SETOEQ)),
          (FLE_S $rs1, $rs1)>;
} // Predicates = [HasStdExtF]

let Predicates = [HasStdExtZfinx] in {
// Match signaling FEQ_S
def : Pat<(XLenVT (strict_fsetccs FPR32INX:$rs1, FPR32INX:$rs2, SETEQ)),
          (AND (FLE_S_INX $rs1, $rs2),
               (FLE_S_INX $rs2, $rs1))>;
def : Pat<(XLenVT (strict_fsetccs FPR32INX:$rs1, FPR32INX:$rs2, SETOEQ)),
          (AND (FLE_S_INX $rs1, $rs2),
               (FLE_S_INX $rs2, $rs1))>;
// If both operands are the same, use a single FLE.
def : Pat<(XLenVT (strict_fsetccs FPR32INX:$rs1, FPR32INX:$rs1, SETEQ)),
          (FLE_S_INX $rs1, $rs1)>;
def : Pat<(XLenVT (strict_fsetccs FPR32INX:$rs1, FPR32INX:$rs1, SETOEQ)),
          (FLE_S_INX $rs1, $rs1)>;
} // Predicates = [HasStdExtZfinx]

foreach Ext = FExts in {
<<<<<<< HEAD
  defm : PatSetCC_m<any_fsetccs, SETLT,  FLT_S, Ext>;
  defm : PatSetCC_m<any_fsetccs, SETOLT, FLT_S, Ext>;
  defm : PatSetCC_m<any_fsetccs, SETLE,  FLE_S, Ext>;
  defm : PatSetCC_m<any_fsetccs, SETOLE, FLE_S, Ext>;
=======
  defm : PatSetCC_m<any_fsetccs, SETLT,  FLT_S, Ext, f32>;
  defm : PatSetCC_m<any_fsetccs, SETOLT, FLT_S, Ext, f32>;
  defm : PatSetCC_m<any_fsetccs, SETLE,  FLE_S, Ext, f32>;
  defm : PatSetCC_m<any_fsetccs, SETOLE, FLE_S, Ext, f32>;
>>>>>>> bac3a63c
}

let Predicates = [HasStdExtF] in {
defm Select_FPR32 : SelectCC_GPR_rrirr<FPR32, f32>;

def PseudoFROUND_S : PseudoFROUND<FPR32>;

/// Loads

def : LdPat<load, FLW, f32>;

/// Stores

def : StPat<store, FSW, FPR32, f32>;

} // Predicates = [HasStdExtF]

let Predicates = [HasStdExtZfinx] in {
defm Select_FPR32INX : SelectCC_GPR_rrirr<FPR32INX, f32>;

def PseudoFROUND_S_INX : PseudoFROUND<FPR32INX>;

/// Loads
def : Pat<(f32 (load (AddrRegImm (XLenVT GPR:$rs1), simm12:$imm12))),
          (COPY_TO_REGCLASS (LW GPR:$rs1, simm12:$imm12), GPRF32)>;

/// Stores
def : Pat<(store (f32 FPR32INX:$rs2), (AddrRegImm (XLenVT GPR:$rs1), simm12:$imm12)),
          (SW (COPY_TO_REGCLASS FPR32INX:$rs2, GPR), GPR:$rs1, simm12:$imm12)>;
} // Predicates = [HasStdExtZfinx]

let Predicates = [HasStdExtF, IsRV32] in {
// Moves (no conversion)
def : Pat<(bitconvert (i32 GPR:$rs1)), (FMV_W_X GPR:$rs1)>;
def : Pat<(i32 (bitconvert FPR32:$rs1)), (FMV_X_W FPR32:$rs1)>;
} // Predicates = [HasStdExtF, IsRV32]

let Predicates = [HasStdExtZfinx, IsRV32] in {
// Moves (no conversion)
def : Pat<(f32 (bitconvert (i32 GPR:$rs1))), (COPY_TO_REGCLASS GPR:$rs1, GPRF32)>;
def : Pat<(i32 (bitconvert FPR32INX:$rs1)), (COPY_TO_REGCLASS FPR32INX:$rs1, GPR)>;
} // Predicates = [HasStdExtZfinx, IsRV32]

let Predicates = [HasStdExtF, IsRV32] in {
// float->[u]int. Round-to-zero must be used.
def : Pat<(i32 (any_fp_to_sint FPR32:$rs1)), (FCVT_W_S $rs1, FRM_RTZ)>;
def : Pat<(i32 (any_fp_to_uint FPR32:$rs1)), (FCVT_WU_S $rs1, FRM_RTZ)>;

// Saturating float->[u]int32.
def : Pat<(i32 (riscv_fcvt_x FPR32:$rs1, timm:$frm)), (FCVT_W_S $rs1, timm:$frm)>;
def : Pat<(i32 (riscv_fcvt_xu FPR32:$rs1, timm:$frm)), (FCVT_WU_S $rs1, timm:$frm)>;

// float->int32 with current rounding mode.
def : Pat<(i32 (any_lrint FPR32:$rs1)), (FCVT_W_S $rs1, FRM_DYN)>;

// float->int32 rounded to nearest with ties rounded away from zero.
def : Pat<(i32 (any_lround FPR32:$rs1)), (FCVT_W_S $rs1, FRM_RMM)>;

// [u]int->float. Match GCC and default to using dynamic rounding mode.
def : Pat<(any_sint_to_fp (i32 GPR:$rs1)), (FCVT_S_W $rs1, FRM_DYN)>;
def : Pat<(any_uint_to_fp (i32 GPR:$rs1)), (FCVT_S_WU $rs1, FRM_DYN)>;
} // Predicates = [HasStdExtF, IsRV32]

let Predicates = [HasStdExtZfinx, IsRV32] in {
// float->[u]int. Round-to-zero must be used.
def : Pat<(i32 (any_fp_to_sint FPR32INX:$rs1)), (FCVT_W_S_INX $rs1, FRM_RTZ)>;
def : Pat<(i32 (any_fp_to_uint FPR32INX:$rs1)), (FCVT_WU_S_INX $rs1, FRM_RTZ)>;

// Saturating float->[u]int32.
def : Pat<(i32 (riscv_fcvt_x FPR32INX:$rs1, timm:$frm)), (FCVT_W_S_INX $rs1, timm:$frm)>;
def : Pat<(i32 (riscv_fcvt_xu FPR32INX:$rs1, timm:$frm)), (FCVT_WU_S_INX $rs1, timm:$frm)>;

// float->int32 with current rounding mode.
def : Pat<(i32 (any_lrint FPR32INX:$rs1)), (FCVT_W_S_INX $rs1, FRM_DYN)>;

// float->int32 rounded to nearest with ties rounded away from zero.
def : Pat<(i32 (any_lround FPR32INX:$rs1)), (FCVT_W_S_INX $rs1, FRM_RMM)>;

// [u]int->float. Match GCC and default to using dynamic rounding mode.
def : Pat<(any_sint_to_fp (i32 GPR:$rs1)), (FCVT_S_W_INX $rs1, FRM_DYN)>;
def : Pat<(any_uint_to_fp (i32 GPR:$rs1)), (FCVT_S_WU_INX $rs1, FRM_DYN)>;
} // Predicates = [HasStdExtZfinx, IsRV32]

let Predicates = [HasStdExtF, IsRV64] in {
// Moves (no conversion)
def : Pat<(riscv_fmv_w_x_rv64 GPR:$src), (FMV_W_X GPR:$src)>;
def : Pat<(riscv_fmv_x_anyextw_rv64 FPR32:$src), (FMV_X_W FPR32:$src)>;

// Use target specific isd nodes to help us remember the result is sign
// extended. Matching sext_inreg+fptoui/fptosi may cause the conversion to be
// duplicated if it has another user that didn't need the sign_extend.
def : Pat<(riscv_any_fcvt_w_rv64 FPR32:$rs1, timm:$frm),  (FCVT_W_S $rs1, timm:$frm)>;
def : Pat<(riscv_any_fcvt_wu_rv64 FPR32:$rs1, timm:$frm), (FCVT_WU_S $rs1, timm:$frm)>;

// float->[u]int64. Round-to-zero must be used.
def : Pat<(i64 (any_fp_to_sint FPR32:$rs1)), (FCVT_L_S $rs1, FRM_RTZ)>;
def : Pat<(i64 (any_fp_to_uint FPR32:$rs1)), (FCVT_LU_S $rs1, FRM_RTZ)>;

// Saturating float->[u]int64.
def : Pat<(i64 (riscv_fcvt_x FPR32:$rs1, timm:$frm)), (FCVT_L_S $rs1, timm:$frm)>;
def : Pat<(i64 (riscv_fcvt_xu FPR32:$rs1, timm:$frm)), (FCVT_LU_S $rs1, timm:$frm)>;

// float->int64 with current rounding mode.
def : Pat<(i64 (any_lrint FPR32:$rs1)), (FCVT_L_S $rs1, FRM_DYN)>;
def : Pat<(i64 (any_llrint FPR32:$rs1)), (FCVT_L_S $rs1, FRM_DYN)>;

// float->int64 rounded to neartest with ties rounded away from zero.
def : Pat<(i64 (any_lround FPR32:$rs1)), (FCVT_L_S $rs1, FRM_RMM)>;
def : Pat<(i64 (any_llround FPR32:$rs1)), (FCVT_L_S $rs1, FRM_RMM)>;

// [u]int->fp. Match GCC and default to using dynamic rounding mode.
def : Pat<(any_sint_to_fp (i64 (sexti32 (i64 GPR:$rs1)))), (FCVT_S_W $rs1, FRM_DYN)>;
def : Pat<(any_uint_to_fp (i64 (zexti32 (i64 GPR:$rs1)))), (FCVT_S_WU $rs1, FRM_DYN)>;
def : Pat<(any_sint_to_fp (i64 GPR:$rs1)), (FCVT_S_L $rs1, FRM_DYN)>;
def : Pat<(any_uint_to_fp (i64 GPR:$rs1)), (FCVT_S_LU $rs1, FRM_DYN)>;
} // Predicates = [HasStdExtF, IsRV64]

let Predicates = [HasStdExtZfinx, IsRV64] in {
// Moves (no conversion)
def : Pat<(riscv_fmv_w_x_rv64 GPR:$src), (COPY_TO_REGCLASS GPR:$src, GPRF32)>;
def : Pat<(riscv_fmv_x_anyextw_rv64 GPRF32:$src), (COPY_TO_REGCLASS GPRF32:$src, GPR)>;

// Use target specific isd nodes to help us remember the result is sign
// extended. Matching sext_inreg+fptoui/fptosi may cause the conversion to be
// duplicated if it has another user that didn't need the sign_extend.
def : Pat<(riscv_any_fcvt_w_rv64 FPR32INX:$rs1, timm:$frm),  (FCVT_W_S_INX $rs1, timm:$frm)>;
def : Pat<(riscv_any_fcvt_wu_rv64 FPR32INX:$rs1, timm:$frm), (FCVT_WU_S_INX $rs1, timm:$frm)>;

// float->[u]int64. Round-to-zero must be used.
def : Pat<(i64 (any_fp_to_sint FPR32INX:$rs1)), (FCVT_L_S_INX $rs1, FRM_RTZ)>;
def : Pat<(i64 (any_fp_to_uint FPR32INX:$rs1)), (FCVT_LU_S_INX $rs1, FRM_RTZ)>;

// Saturating float->[u]int64.
def : Pat<(i64 (riscv_fcvt_x FPR32INX:$rs1, timm:$frm)), (FCVT_L_S_INX $rs1, timm:$frm)>;
def : Pat<(i64 (riscv_fcvt_xu FPR32INX:$rs1, timm:$frm)), (FCVT_LU_S_INX $rs1, timm:$frm)>;

// float->int64 with current rounding mode.
def : Pat<(i64 (any_lrint FPR32INX:$rs1)), (FCVT_L_S_INX $rs1, FRM_DYN)>;
def : Pat<(i64 (any_llrint FPR32INX:$rs1)), (FCVT_L_S_INX $rs1, FRM_DYN)>;

// float->int64 rounded to neartest with ties rounded away from zero.
def : Pat<(i64 (any_lround FPR32INX:$rs1)), (FCVT_L_S_INX $rs1, FRM_DYN)>;
def : Pat<(i64 (any_llround FPR32INX:$rs1)), (FCVT_L_S_INX $rs1, FRM_DYN)>;

// [u]int->fp. Match GCC and default to using dynamic rounding mode.
def : Pat<(any_sint_to_fp (i64 (sexti32 (i64 GPR:$rs1)))), (FCVT_S_W_INX $rs1, FRM_DYN)>;
def : Pat<(any_uint_to_fp (i64 (zexti32 (i64 GPR:$rs1)))), (FCVT_S_WU_INX $rs1, FRM_DYN)>;
def : Pat<(any_sint_to_fp (i64 GPR:$rs1)), (FCVT_S_L_INX $rs1, FRM_DYN)>;
def : Pat<(any_uint_to_fp (i64 GPR:$rs1)), (FCVT_S_LU_INX $rs1, FRM_DYN)>;
} // Predicates = [HasStdExtZfinx, IsRV64]<|MERGE_RESOLUTION|>--- conflicted
+++ resolved
@@ -439,17 +439,10 @@
                RVInst Inst, ValueType vt>
     : Pat<(XLenVT (OpNode (vt Ty:$rs1), Ty:$rs2, Cond)), (Inst $rs1, $rs2)>;
 multiclass PatSetCC_m<SDPatternOperator OpNode, CondCode Cond,
-<<<<<<< HEAD
-                      RVInst Inst, ExtInfo Ext> {
-  let Predicates = Ext.Predicates in
-  def Ext.Suffix : PatSetCC<Ext.PrimaryTy, OpNode, Cond,
-                            !cast<RVInst>(Inst#Ext.Suffix)>;
-=======
                       RVInst Inst, ExtInfo Ext, ValueType vt> {
   let Predicates = Ext.Predicates in
   def Ext.Suffix : PatSetCC<Ext.PrimaryTy, OpNode, Cond,
                             !cast<RVInst>(Inst#Ext.Suffix), vt>;
->>>>>>> bac3a63c
 }
 
 class PatFprFpr<SDPatternOperator OpNode, RVInstR Inst,
@@ -569,21 +562,12 @@
 
 // Match non-signaling FEQ_S
 foreach Ext = FExts in {
-<<<<<<< HEAD
-  defm : PatSetCC_m<any_fsetcc,    SETEQ,  FEQ_S,            Ext>;
-  defm : PatSetCC_m<any_fsetcc,    SETOEQ, FEQ_S,            Ext>;
-  defm : PatSetCC_m<strict_fsetcc, SETLT,  PseudoQuietFLT_S, Ext>;
-  defm : PatSetCC_m<strict_fsetcc, SETOLT, PseudoQuietFLT_S, Ext>;
-  defm : PatSetCC_m<strict_fsetcc, SETLE,  PseudoQuietFLE_S, Ext>;
-  defm : PatSetCC_m<strict_fsetcc, SETOLE, PseudoQuietFLE_S, Ext>;
-=======
   defm : PatSetCC_m<any_fsetcc,    SETEQ,  FEQ_S,            Ext, f32>;
   defm : PatSetCC_m<any_fsetcc,    SETOEQ, FEQ_S,            Ext, f32>;
   defm : PatSetCC_m<strict_fsetcc, SETLT,  PseudoQuietFLT_S, Ext, f32>;
   defm : PatSetCC_m<strict_fsetcc, SETOLT, PseudoQuietFLT_S, Ext, f32>;
   defm : PatSetCC_m<strict_fsetcc, SETLE,  PseudoQuietFLE_S, Ext, f32>;
   defm : PatSetCC_m<strict_fsetcc, SETOLE, PseudoQuietFLE_S, Ext, f32>;
->>>>>>> bac3a63c
 }
 
 let Predicates = [HasStdExtF] in {
@@ -617,17 +601,10 @@
 } // Predicates = [HasStdExtZfinx]
 
 foreach Ext = FExts in {
-<<<<<<< HEAD
-  defm : PatSetCC_m<any_fsetccs, SETLT,  FLT_S, Ext>;
-  defm : PatSetCC_m<any_fsetccs, SETOLT, FLT_S, Ext>;
-  defm : PatSetCC_m<any_fsetccs, SETLE,  FLE_S, Ext>;
-  defm : PatSetCC_m<any_fsetccs, SETOLE, FLE_S, Ext>;
-=======
   defm : PatSetCC_m<any_fsetccs, SETLT,  FLT_S, Ext, f32>;
   defm : PatSetCC_m<any_fsetccs, SETOLT, FLT_S, Ext, f32>;
   defm : PatSetCC_m<any_fsetccs, SETLE,  FLE_S, Ext, f32>;
   defm : PatSetCC_m<any_fsetccs, SETOLE, FLE_S, Ext, f32>;
->>>>>>> bac3a63c
 }
 
 let Predicates = [HasStdExtF] in {
