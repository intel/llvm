//==- RISCVSchedSiFiveP400.td - SiFiveP400 Scheduling Defs ---*- tablegen -*-=//
//
// Part of the LLVM Project, under the Apache License v2.0 with LLVM Exceptions.
// See https://llvm.org/LICENSE.txt for license information.
// SPDX-License-Identifier: Apache-2.0 WITH LLVM-exception
//
//===----------------------------------------------------------------------===//

//===----------------------------------------------------------------------===//

/// c is true if mx has the worst case behavior compared to LMULs in MxList.
/// On the SiFiveP400, the worst case LMUL is the Largest LMUL
/// and the worst case sew is the smallest SEW for that LMUL.
class SiFiveP400IsWorstCaseMX<string mx, list<string> MxList> {
  string LLMUL = LargestLMUL<MxList>.r;
  bit c = !eq(mx, LLMUL);
}

class SiFiveP400IsWorstCaseMXSEW<string mx, int sew, list<string> MxList, bit isF = 0> {
  string LLMUL = LargestLMUL<MxList>.r;
  int SSEW = SmallestSEW<mx, isF>.r;
  bit c = !and(!eq(mx, LLMUL), !eq(sew, SSEW));
}

// 1 Micro-Op per cycle.
class SiFiveP400GetLMulCycles<string mx> {
  int c = !cond(
    !eq(mx, "M1") : 1,
    !eq(mx, "M2") : 2,
    !eq(mx, "M4") : 4,
    !eq(mx, "M8") : 8,
    !eq(mx, "MF2") : 1,
    !eq(mx, "MF4") : 1,
    !eq(mx, "MF8") : 1
  );
}

// Latency for segmented loads and stores are calculated as vl * nf.
class SiFiveP400GetCyclesSegmented<string mx, int sew, int nf> {
  defvar VLEN = 128;
  defvar VLUpperBound = !cond(
    !eq(mx, "M1") : !div(VLEN, sew),
    !eq(mx, "M2") : !div(!mul(VLEN, 2), sew),
    !eq(mx, "M4") : !div(!mul(VLEN, 4), sew),
    !eq(mx, "M8") : !div(!mul(VLEN, 8), sew),
    !eq(mx, "MF2") : !div(!div(VLEN, 2), sew),
    !eq(mx, "MF4") : !div(!div(VLEN, 4), sew),
    !eq(mx, "MF8") : !div(!div(VLEN, 8), sew),
  );
  int c = !mul(VLUpperBound, nf);
}

// Both variants of floating point vector reductions are based on numbers collected
// from llvm-exegesis.
class VFReduceBaseCycles<int sew> {
  // The latency for simple unordered VFReduce is `C + 6 * log2(LMUL)`,
  // and `C * LMUL` for ordered VFReduce. This helper class provides the `C`.
  int val = !cond(!eq(sew, 16): 16,
                  !eq(sew, 32): 10,
                  !eq(sew, 64): 6);
}

class AdvancedVFReduceCycles<int sew, string mx> {
  // SEW = 64 has lower latencies and RThroughputs than other SEWs.
  int latency = !cond(!eq(mx, "M1"): !if(!eq(sew, 64), 4, 6),
                      !eq(mx, "M2"): !if(!eq(sew, 64), 6, 8),
                      !eq(mx, "M4"): !if(!eq(sew, 64), 8, 10),
                      !eq(mx, "M8"): !if(!eq(sew, 64), 11, 13),
                      true: !if(!eq(sew, 64), 4, 6));
  int rthroughput = !cond(!eq(mx, "M1"): !if(!eq(sew, 64), 2, 3),
                          !eq(mx, "M2"): !if(!eq(sew, 64), 3, 4),
                          !eq(mx, "M4"): !if(!eq(sew, 64), 5, 6),
                          !eq(mx, "M8"): !if(!eq(sew, 64), 10, 12),
                          true: !if(!eq(sew, 64), 2, 3));
}

// Both variants of integer vector reductions are based on numbers collected
// from llvm-exegesis.
// TODO: Fractional LMUL's latency and rthroughput.
class SimpleVIReduceCycles<string mx> {
  defvar LMul = SiFiveP400GetLMulCycles<mx>.c;
  int latency = !mul(LMul, 2);
  int rthroughput = !cond(
                      !eq(mx, "M1"): 1,
                      !eq(mx, "M2"): 2,
                      !eq(mx, "M4"): 4,
                      !eq(mx, "M8"): 9,
                      true: 1);
}

class AdvancedVIReduceCycles<int sew, string mx> {
  // `C - 2 * log2(SEW)`, where `C` = 16.1, 18.1, 20.1, and 23.8 for
  // M1/2/4/8, respectively.
  int latency = !cond(!eq(mx, "M1"): !sub(16, !mul(2, !logtwo(sew))),
                      !eq(mx, "M2"): !sub(18, !mul(2, !logtwo(sew))),
                      !eq(mx, "M4"): !sub(20, !mul(2, !logtwo(sew))),
                      !eq(mx, "M8"): !sub(23, !mul(2, !logtwo(sew))),
                      true: 4);
  int rthroughput = !cond(
                      // `8.3 - 1.02 * log2(SEW)`
                      !eq(mx, "M1"): !sub(8, !logtwo(sew)),
                      // `10.0 - 1.16 * log2(SEW)`. Note that `9 - log2(SEW)`
                      // is closer to the floor value of the original formula.
                      !eq(mx, "M2"): !sub(9, !logtwo(sew)),
                      // `14.2 - 1.53 * log2(SEW)`
                      !eq(mx, "M4"): !div(!sub(1420, !mul(153, !logtwo(sew))), 100),
                      // `24.1 - 2.3 * log2(SEW)`
                      !eq(mx, "M8"): !div(!sub(241, !mul(23, !logtwo(sew))), 10),
                      true: 1);
}

class SiFiveP400VSM3CCycles<string mx> {
  // c = ceil(LMUL / 2)
  int c = !cond(!eq(mx, "M2") : 1,
                !eq(mx, "M4") : 2,
                !eq(mx, "M8") : 4,
                true : 1);
}

def SiFiveP400Model : SchedMachineModel {
  let IssueWidth = 3;         // 3 micro-ops are dispatched per cycle.
  let MicroOpBufferSize = 56; // Max micro-ops that can be buffered.
  let LoadLatency = 4;        // Cycles for loads to access the cache.
  let MispredictPenalty = 9;  // Extra cycles for a mispredicted branch.
  let UnsupportedFeatures = [HasStdExtZbkb, HasStdExtZbkc, HasStdExtZbkx,
                             HasStdExtZcmt, HasStdExtZknd, HasStdExtZkne,
                             HasStdExtZknh, HasStdExtZksed, HasStdExtZksh,
                             HasStdExtZkr];
  let CompleteModel = false;
}

// The SiFiveP400 microarchitecure has 6 pipelines:
// Three pipelines for integer operations.
// One pipeline for FPU operations.
// One pipeline for Load operations.
// One pipeline for Store operations.
let SchedModel = SiFiveP400Model in {

def SiFiveP400IEXQ0       : ProcResource<1>;
def SiFiveP400IEXQ1       : ProcResource<1>;
def SiFiveP400IEXQ2       : ProcResource<1>;
def SiFiveP400FEXQ0       : ProcResource<1>;
def SiFiveP400Load        : ProcResource<1>;
def SiFiveP400Store       : ProcResource<1>;

def SiFiveP400IntArith    : ProcResGroup<[SiFiveP400IEXQ0, SiFiveP400IEXQ1, SiFiveP400IEXQ2]>;
defvar SiFiveP400Branch   = SiFiveP400IEXQ0;
defvar SiFiveP400SYS      = SiFiveP400IEXQ1;
defvar SiFiveP400MulDiv   = SiFiveP400IEXQ2;
defvar SiFiveP400I2F      = SiFiveP400IEXQ2;
def SiFiveP400Div         : ProcResource<1>;

defvar SiFiveP400FloatArith  = SiFiveP400FEXQ0;
defvar SiFiveP400F2I      = SiFiveP400FEXQ0;
def SiFiveP400FloatDiv    : ProcResource<1>;

// Vector pipeline
def SiFiveP400VEXQ0        : ProcResource<1>;
def SiFiveP400VLD          : ProcResource<1>;
def SiFiveP400VST          : ProcResource<1>;
def SiFiveP400VDiv         : ProcResource<1>;
def SiFiveP400VFloatDiv    : ProcResource<1>;

let Latency = 1 in {
// Integer arithmetic and logic
def : WriteRes<WriteIALU, [SiFiveP400IntArith]>;
def : WriteRes<WriteIALU32, [SiFiveP400IntArith]>;
def : WriteRes<WriteShiftImm, [SiFiveP400IntArith]>;
def : WriteRes<WriteShiftImm32, [SiFiveP400IntArith]>;
def : WriteRes<WriteShiftReg, [SiFiveP400IntArith]>;
def : WriteRes<WriteShiftReg32, [SiFiveP400IntArith]>;
// Branching
def : WriteRes<WriteJmp, [SiFiveP400Branch]>;
def : WriteRes<WriteJal, [SiFiveP400Branch]>;
def : WriteRes<WriteJalr, [SiFiveP400Branch]>;
}

// CMOV
def P400WriteCMOV : SchedWriteRes<[SiFiveP400Branch, SiFiveP400IEXQ1]> {
  let Latency = 2;
  let NumMicroOps = 2;
}
def : InstRW<[P400WriteCMOV], (instrs PseudoCCMOVGPRNoX0)>;

let Latency = 3 in {
// Integer multiplication
def : WriteRes<WriteIMul, [SiFiveP400MulDiv]>;
def : WriteRes<WriteIMul32, [SiFiveP400MulDiv]>;
// cpop[w] look exactly like multiply.
def : WriteRes<WriteCPOP, [SiFiveP400MulDiv]>;
def : WriteRes<WriteCPOP32, [SiFiveP400MulDiv]>;
}

// Integer division
def : WriteRes<WriteIDiv, [SiFiveP400MulDiv, SiFiveP400Div]> {
  let Latency = 35;
  let ReleaseAtCycles = [1, 34];
}
def : WriteRes<WriteIDiv32, [SiFiveP400MulDiv, SiFiveP400Div]> {
  let Latency = 20;
  let ReleaseAtCycles = [1, 19];
}

// Integer remainder
def : WriteRes<WriteIRem, [SiFiveP400MulDiv, SiFiveP400Div]> {
  let Latency = 35;
  let ReleaseAtCycles = [1, 34];
}
def : WriteRes<WriteIRem32, [SiFiveP400MulDiv, SiFiveP400Div]> {
  let Latency = 20;
  let ReleaseAtCycles = [1, 19];
}

let Latency = 1 in {
// Bitmanip
def : WriteRes<WriteRotateImm, [SiFiveP400IntArith]>;
def : WriteRes<WriteRotateImm32, [SiFiveP400IntArith]>;
def : WriteRes<WriteRotateReg, [SiFiveP400IntArith]>;
def : WriteRes<WriteRotateReg32, [SiFiveP400IntArith]>;

def : WriteRes<WriteCLZ, [SiFiveP400IntArith]>;
def : WriteRes<WriteCLZ32, [SiFiveP400IntArith]>;
def : WriteRes<WriteCTZ, [SiFiveP400IntArith]>;
def : WriteRes<WriteCTZ32, [SiFiveP400IntArith]>;

def : WriteRes<WriteORCB, [SiFiveP400IntArith]>;
def : WriteRes<WriteIMinMax, [SiFiveP400IntArith]>;

def : WriteRes<WriteREV8, [SiFiveP400IntArith]>;

def : WriteRes<WriteSHXADD, [SiFiveP400IntArith]>;
def : WriteRes<WriteSHXADD32, [SiFiveP400IntArith]>;

def : WriteRes<WriteSingleBit, [SiFiveP400IntArith]>;
def : WriteRes<WriteSingleBitImm, [SiFiveP400IntArith]>;
def : WriteRes<WriteBEXT, [SiFiveP400IntArith]>;
def : WriteRes<WriteBEXTI, [SiFiveP400IntArith]>;
}

// Memory
let Latency = 1 in {
def : WriteRes<WriteSTB, [SiFiveP400Store]>;
def : WriteRes<WriteSTH, [SiFiveP400Store]>;
def : WriteRes<WriteSTW, [SiFiveP400Store]>;
def : WriteRes<WriteSTD, [SiFiveP400Store]>;
def : WriteRes<WriteFST16, [SiFiveP400Store]>;
def : WriteRes<WriteFST32, [SiFiveP400Store]>;
def : WriteRes<WriteFST64, [SiFiveP400Store]>;
}
let Latency = 4 in {
def : WriteRes<WriteLDB, [SiFiveP400Load]>;
def : WriteRes<WriteLDH, [SiFiveP400Load]>;
}
let Latency = 4 in {
def : WriteRes<WriteLDW, [SiFiveP400Load]>;
def : WriteRes<WriteLDD, [SiFiveP400Load]>;
}

let Latency = 5 in {
def : WriteRes<WriteFLD16, [SiFiveP400Load]>;
def : WriteRes<WriteFLD32, [SiFiveP400Load]>;
def : WriteRes<WriteFLD64, [SiFiveP400Load]>;
}

// Atomic memory
let Latency = 3 in {
def : WriteRes<WriteAtomicSTW, [SiFiveP400Store]>;
def : WriteRes<WriteAtomicSTD, [SiFiveP400Store]>;
def : WriteRes<WriteAtomicW, [SiFiveP400Load]>;
def : WriteRes<WriteAtomicD, [SiFiveP400Load]>;
def : WriteRes<WriteAtomicLDW, [SiFiveP400Load]>;
def : WriteRes<WriteAtomicLDD, [SiFiveP400Load]>;
}

// Floating point
let Latency = 4 in {
def : WriteRes<WriteFAdd16, [SiFiveP400FloatArith]>;
def : WriteRes<WriteFAdd32, [SiFiveP400FloatArith]>;
def : WriteRes<WriteFAdd64, [SiFiveP400FloatArith]>;

def : WriteRes<WriteFMul16, [SiFiveP400FloatArith]>;
def : WriteRes<WriteFMul32, [SiFiveP400FloatArith]>;
def : WriteRes<WriteFMul64, [SiFiveP400FloatArith]>;

def : WriteRes<WriteFMA16, [SiFiveP400FloatArith]>;
def : WriteRes<WriteFMA32, [SiFiveP400FloatArith]>;
def : WriteRes<WriteFMA64, [SiFiveP400FloatArith]>;
}

let Latency = 2 in {
def : WriteRes<WriteFSGNJ16, [SiFiveP400FloatArith]>;
def : WriteRes<WriteFSGNJ32, [SiFiveP400FloatArith]>;
def : WriteRes<WriteFSGNJ64, [SiFiveP400FloatArith]>;

def : WriteRes<WriteFMinMax16, [SiFiveP400FloatArith]>;
def : WriteRes<WriteFMinMax32, [SiFiveP400FloatArith]>;
def : WriteRes<WriteFMinMax64, [SiFiveP400FloatArith]>;
}

// Half precision.
def : WriteRes<WriteFDiv16, [SiFiveP400FEXQ0, SiFiveP400FloatDiv]> {
  let Latency = 19;
  let ReleaseAtCycles = [1, 18];
}
def : WriteRes<WriteFSqrt16, [SiFiveP400FEXQ0, SiFiveP400FloatDiv]> {
  let Latency = 18;
  let ReleaseAtCycles = [1, 17];
}

// Single precision.
def : WriteRes<WriteFDiv32, [SiFiveP400FEXQ0, SiFiveP400FloatDiv]> {
  let Latency = 19;
  let ReleaseAtCycles = [1, 18];
}
def : WriteRes<WriteFSqrt32, [SiFiveP400FEXQ0, SiFiveP400FloatDiv]> {
  let Latency = 18;
  let ReleaseAtCycles = [1, 17];
}

// Double precision
def : WriteRes<WriteFDiv64, [SiFiveP400FEXQ0, SiFiveP400FloatDiv]> {
  let Latency = 33;
  let ReleaseAtCycles = [1, 32];
}
def : WriteRes<WriteFSqrt64, [SiFiveP400FEXQ0, SiFiveP400FloatDiv]> {
  let Latency = 33;
  let ReleaseAtCycles = [1, 32];
}

// Conversions
let Latency = 2 in {
def : WriteRes<WriteFCvtI32ToF16, [SiFiveP400I2F]>;
def : WriteRes<WriteFCvtI32ToF32, [SiFiveP400I2F]>;
def : WriteRes<WriteFCvtI32ToF64, [SiFiveP400I2F]>;
def : WriteRes<WriteFCvtI64ToF16, [SiFiveP400I2F]>;
def : WriteRes<WriteFCvtI64ToF32, [SiFiveP400I2F]>;
def : WriteRes<WriteFCvtI64ToF64, [SiFiveP400I2F]>;
def : WriteRes<WriteFCvtF16ToI32, [SiFiveP400F2I]>;
def : WriteRes<WriteFCvtF16ToI64, [SiFiveP400F2I]>;
def : WriteRes<WriteFCvtF16ToF32, [SiFiveP400FloatArith]>;
def : WriteRes<WriteFCvtF16ToF64, [SiFiveP400FloatArith]>;
def : WriteRes<WriteFCvtF32ToI32, [SiFiveP400F2I]>;
def : WriteRes<WriteFCvtF32ToI64, [SiFiveP400F2I]>;
def : WriteRes<WriteFCvtF32ToF16, [SiFiveP400FloatArith]>;
def : WriteRes<WriteFCvtF32ToF64, [SiFiveP400FloatArith]>;
def : WriteRes<WriteFCvtF64ToI32, [SiFiveP400F2I]>;
def : WriteRes<WriteFCvtF64ToI64, [SiFiveP400F2I]>;
def : WriteRes<WriteFCvtF64ToF16, [SiFiveP400FloatArith]>;
def : WriteRes<WriteFCvtF64ToF32, [SiFiveP400FloatArith]>;

def : WriteRes<WriteFClass16, [SiFiveP400F2I]>;
def : WriteRes<WriteFClass32, [SiFiveP400F2I]>;
def : WriteRes<WriteFClass64, [SiFiveP400F2I]>;
def : WriteRes<WriteFCmp16, [SiFiveP400F2I]>;
def : WriteRes<WriteFCmp32, [SiFiveP400F2I]>;
def : WriteRes<WriteFCmp64, [SiFiveP400F2I]>;
def : WriteRes<WriteFMovI16ToF16, [SiFiveP400I2F]>;
def : WriteRes<WriteFMovF16ToI16, [SiFiveP400F2I]>;
def : WriteRes<WriteFMovI32ToF32, [SiFiveP400I2F]>;
def : WriteRes<WriteFMovF32ToI32, [SiFiveP400F2I]>;
def : WriteRes<WriteFMovI64ToF64, [SiFiveP400I2F]>;
def : WriteRes<WriteFMovF64ToI64, [SiFiveP400F2I]>;
}

// 6. Configuration-Setting Instructions
def : WriteRes<WriteVSETVLI, [SiFiveP400SYS]>;
def : WriteRes<WriteVSETIVLI, [SiFiveP400SYS]>;
def : WriteRes<WriteVSETVL, [SiFiveP400SYS]>;

// 7. Vector Loads and Stores
// FIXME: This unit is still being improved, currently
// it is based on stage numbers. Estimates are optimistic,
// latency may be longer.
foreach mx = SchedMxList in {
  defvar LMulLat = SiFiveP400GetLMulCycles<mx>.c;
  defvar IsWorstCase = SiFiveP400IsWorstCaseMX<mx, SchedMxList>.c;
  let Latency = 8, ReleaseAtCycles = [LMulLat] in {
    defm "" : LMULWriteResMX<"WriteVLDE",    [SiFiveP400VLD], mx, IsWorstCase>;
    defm "" : LMULWriteResMX<"WriteVLDM",    [SiFiveP400VLD], mx, IsWorstCase>;
    defm "" : LMULWriteResMX<"WriteVLDFF",   [SiFiveP400VLD], mx, IsWorstCase>;
  }
  let Latency = 12, ReleaseAtCycles = [LMulLat] in {
    defm "" : LMULWriteResMX<"WriteVLDS8",   [SiFiveP400VLD], mx, IsWorstCase>;
    defm "" : LMULWriteResMX<"WriteVLDS16",  [SiFiveP400VLD], mx, IsWorstCase>;
    defm "" : LMULWriteResMX<"WriteVLDS32",  [SiFiveP400VLD], mx, IsWorstCase>;
    defm "" : LMULWriteResMX<"WriteVLDS64",  [SiFiveP400VLD], mx, IsWorstCase>;
  }
  let Latency = 12, ReleaseAtCycles = [LMulLat] in {
    defm "" : LMULWriteResMX<"WriteVLDUX8",  [SiFiveP400VLD], mx, IsWorstCase>;
    defm "" : LMULWriteResMX<"WriteVLDUX16", [SiFiveP400VLD], mx, IsWorstCase>;
    defm "" : LMULWriteResMX<"WriteVLDUX32", [SiFiveP400VLD], mx, IsWorstCase>;
    defm "" : LMULWriteResMX<"WriteVLDUX64", [SiFiveP400VLD], mx, IsWorstCase>;
    defm "" : LMULWriteResMX<"WriteVLDOX8",  [SiFiveP400VLD], mx, IsWorstCase>;
    defm "" : LMULWriteResMX<"WriteVLDOX16", [SiFiveP400VLD], mx, IsWorstCase>;
    defm "" : LMULWriteResMX<"WriteVLDOX32", [SiFiveP400VLD], mx, IsWorstCase>;
    defm "" : LMULWriteResMX<"WriteVLDOX64", [SiFiveP400VLD], mx, IsWorstCase>;
  }
}

foreach mx = SchedMxList in {
  defvar LMulLat = SiFiveP400GetLMulCycles<mx>.c;
  defvar IsWorstCase = SiFiveP400IsWorstCaseMX<mx, SchedMxList>.c;
  let Latency = 8, ReleaseAtCycles = [LMulLat] in {
    defm "" : LMULWriteResMX<"WriteVSTE",    [SiFiveP400VST], mx, IsWorstCase>;
    defm "" : LMULWriteResMX<"WriteVSTM",    [SiFiveP400VST], mx, IsWorstCase>;
  }
  let Latency = 12, ReleaseAtCycles = [LMulLat] in {
    defm "" : LMULWriteResMX<"WriteVSTS8",   [SiFiveP400VST], mx, IsWorstCase>;
    defm "" : LMULWriteResMX<"WriteVSTS16",  [SiFiveP400VST], mx, IsWorstCase>;
    defm "" : LMULWriteResMX<"WriteVSTS32",  [SiFiveP400VST], mx, IsWorstCase>;
    defm "" : LMULWriteResMX<"WriteVSTS64",  [SiFiveP400VST], mx, IsWorstCase>;
  }
  let Latency = 12, ReleaseAtCycles = [LMulLat] in {
    defm "" : LMULWriteResMX<"WriteVSTUX8",  [SiFiveP400VST], mx, IsWorstCase>;
    defm "" : LMULWriteResMX<"WriteVSTUX16", [SiFiveP400VST], mx, IsWorstCase>;
    defm "" : LMULWriteResMX<"WriteVSTUX32", [SiFiveP400VST], mx, IsWorstCase>;
    defm "" : LMULWriteResMX<"WriteVSTUX64", [SiFiveP400VST], mx, IsWorstCase>;
    defm "" : LMULWriteResMX<"WriteVSTOX8",  [SiFiveP400VST], mx, IsWorstCase>;
    defm "" : LMULWriteResMX<"WriteVSTOX16", [SiFiveP400VST], mx, IsWorstCase>;
    defm "" : LMULWriteResMX<"WriteVSTOX32", [SiFiveP400VST], mx, IsWorstCase>;
    defm "" : LMULWriteResMX<"WriteVSTOX64", [SiFiveP400VST], mx, IsWorstCase>;
  }
}

foreach mx = SchedMxList in {
  foreach nf=2-8 in {
    foreach eew = [8, 16, 32, 64] in {
      defvar IsWorstCase = SiFiveP400IsWorstCaseMX<mx, SchedMxList>.c;
      defvar LMulLat = SiFiveP400GetCyclesSegmented<mx, eew, nf>.c;
      let Latency = !add(12, LMulLat), ReleaseAtCycles = [!add(12, LMulLat)] in {
        defm "" : LMULWriteResMX<"WriteVLSEG" # nf # "e" #eew,   [SiFiveP400VLD], mx, IsWorstCase>;
        defm "" : LMULWriteResMX<"WriteVLSEGFF" # nf # "e" #eew, [SiFiveP400VLD], mx, IsWorstCase>;
        defm "" : LMULWriteResMX<"WriteVLSSEG" # nf # "e" #eew,  [SiFiveP400VLD], mx, IsWorstCase>;
        defm "" : LMULWriteResMX<"WriteVLUXSEG" # nf # "e" #eew, [SiFiveP400VLD], mx, IsWorstCase>;
        defm "" : LMULWriteResMX<"WriteVLOXSEG" # nf # "e" #eew, [SiFiveP400VLD], mx, IsWorstCase>;
      }
      let Latency = !add(1, LMulLat), ReleaseAtCycles = [!add(12, LMulLat)] in {
        defm "" : LMULWriteResMX<"WriteVSSEG" # nf # "e" #eew,   [SiFiveP400VST], mx, IsWorstCase>;
        defm "" : LMULWriteResMX<"WriteVSSSEG" # nf # "e" #eew,  [SiFiveP400VST], mx, IsWorstCase>;
        defm "" : LMULWriteResMX<"WriteVSUXSEG" # nf # "e" #eew, [SiFiveP400VST], mx, IsWorstCase>;
        defm "" : LMULWriteResMX<"WriteVSOXSEG" # nf # "e" #eew, [SiFiveP400VST], mx, IsWorstCase>;
      }
    }
  }
}

// Whole register move/load/store
foreach LMul = [1, 2, 4, 8] in {
  let Latency = 8, ReleaseAtCycles = [LMul] in {
    def : WriteRes<!cast<SchedWrite>("WriteVLD" # LMul # "R"), [SiFiveP400VLD]>;
    def : WriteRes<!cast<SchedWrite>("WriteVST" # LMul # "R"), [SiFiveP400VST]>;
  }
  let Latency = 2, ReleaseAtCycles = [LMul] in {
    def : WriteRes<!cast<SchedWrite>("WriteVMov" # LMul # "V"), [SiFiveP400VEXQ0]>;
  }
}

// 11. Vector Integer Arithmetic Instructions
foreach mx = SchedMxList in {
  defvar LMulLat = SiFiveP400GetLMulCycles<mx>.c;
  defvar IsWorstCase = SiFiveP400IsWorstCaseMX<mx, SchedMxList>.c;
  let Latency = 2, ReleaseAtCycles = [LMulLat] in {
    defm "" : LMULWriteResMX<"WriteVIALUV",    [SiFiveP400VEXQ0], mx, IsWorstCase>;
    defm "" : LMULWriteResMX<"WriteVIALUX",    [SiFiveP400VEXQ0], mx, IsWorstCase>;
    defm "" : LMULWriteResMX<"WriteVIALUI",    [SiFiveP400VEXQ0], mx, IsWorstCase>;
    defm "" : LMULWriteResMX<"WriteVExtV",     [SiFiveP400VEXQ0], mx, IsWorstCase>;
    defm "" : LMULWriteResMX<"WriteVICALUV",   [SiFiveP400VEXQ0], mx, IsWorstCase>;
    defm "" : LMULWriteResMX<"WriteVICALUX",   [SiFiveP400VEXQ0], mx, IsWorstCase>;
    defm "" : LMULWriteResMX<"WriteVICALUI",   [SiFiveP400VEXQ0], mx, IsWorstCase>;
    defm "" : LMULWriteResMX<"WriteVICALUMV",  [SiFiveP400VEXQ0], mx, IsWorstCase>;
    defm "" : LMULWriteResMX<"WriteVICALUMX",  [SiFiveP400VEXQ0], mx, IsWorstCase>;
    defm "" : LMULWriteResMX<"WriteVICALUMI",  [SiFiveP400VEXQ0], mx, IsWorstCase>;
    defm "" : LMULWriteResMX<"WriteVICmpV",    [SiFiveP400VEXQ0], mx, IsWorstCase>;
    defm "" : LMULWriteResMX<"WriteVICmpX",    [SiFiveP400VEXQ0], mx, IsWorstCase>;
    defm "" : LMULWriteResMX<"WriteVICmpI",    [SiFiveP400VEXQ0], mx, IsWorstCase>;
    defm "" : LMULWriteResMX<"WriteVIMinMaxV", [SiFiveP400VEXQ0], mx, IsWorstCase>;
    defm "" : LMULWriteResMX<"WriteVIMinMaxX", [SiFiveP400VEXQ0], mx, IsWorstCase>;
    defm "" : LMULWriteResMX<"WriteVIMergeV",  [SiFiveP400VEXQ0], mx, IsWorstCase>;
    defm "" : LMULWriteResMX<"WriteVIMergeX",  [SiFiveP400VEXQ0], mx, IsWorstCase>;
    defm "" : LMULWriteResMX<"WriteVIMergeI",  [SiFiveP400VEXQ0], mx, IsWorstCase>;
    defm "" : LMULWriteResMX<"WriteVIMovV",    [SiFiveP400VEXQ0], mx, IsWorstCase>;
    defm "" : LMULWriteResMX<"WriteVIMovX",    [SiFiveP400VEXQ0], mx, IsWorstCase>;
    defm "" : LMULWriteResMX<"WriteVIMovI",    [SiFiveP400VEXQ0], mx, IsWorstCase>;
  }

  let Latency = !if(!lt(LMulLat, 2), 2, LMulLat), ReleaseAtCycles = [LMulLat] in {
    defm "" : LMULWriteResMX<"WriteVShiftV",   [SiFiveP400VEXQ0], mx, IsWorstCase>;
    defm "" : LMULWriteResMX<"WriteVShiftX",   [SiFiveP400VEXQ0], mx, IsWorstCase>;
    defm "" : LMULWriteResMX<"WriteVShiftI",   [SiFiveP400VEXQ0], mx, IsWorstCase>;
  }

  let Latency = !if(!eq(mx, "M8"), 9, 6), ReleaseAtCycles = [LMulLat] in {
    defm "" : LMULWriteResMX<"WriteVIMulV",    [SiFiveP400VEXQ0], mx, IsWorstCase>;
    defm "" : LMULWriteResMX<"WriteVIMulX",    [SiFiveP400VEXQ0], mx, IsWorstCase>;
    defm "" : LMULWriteResMX<"WriteVIMulAddV", [SiFiveP400VEXQ0], mx, IsWorstCase>;
    defm "" : LMULWriteResMX<"WriteVIMulAddX", [SiFiveP400VEXQ0], mx, IsWorstCase>;
  }
}
// Widening
foreach mx = SchedMxListW in {
  defvar LMulLat = SiFiveP400GetLMulCycles<mx>.c;
  defvar IsWorstCase = SiFiveP400IsWorstCaseMX<mx, SchedMxListW>.c;
  let Latency = 6, ReleaseAtCycles = [LMulLat] in {
    defm "" : LMULWriteResMX<"WriteVIWALUV",    [SiFiveP400VEXQ0], mx, IsWorstCase>;
    defm "" : LMULWriteResMX<"WriteVIWALUX",    [SiFiveP400VEXQ0], mx, IsWorstCase>;
    defm "" : LMULWriteResMX<"WriteVIWALUI",    [SiFiveP400VEXQ0], mx, IsWorstCase>;
    defm "" : LMULWriteResMX<"WriteVIWMulV",    [SiFiveP400VEXQ0], mx, IsWorstCase>;
    defm "" : LMULWriteResMX<"WriteVIWMulX",    [SiFiveP400VEXQ0], mx, IsWorstCase>;
    defm "" : LMULWriteResMX<"WriteVIWMulAddV", [SiFiveP400VEXQ0], mx, IsWorstCase>;
    defm "" : LMULWriteResMX<"WriteVIWMulAddX", [SiFiveP400VEXQ0], mx, IsWorstCase>;
  }
}

// Worst case needs 51/45/42/72 * lmul cycles for i8/16/32/64.
foreach mx = SchedMxList in {
  foreach sew = SchedSEWSet<mx>.val in {
    defvar LMulLat = SiFiveP400GetLMulCycles<mx>.c;
    defvar IsWorstCase = SiFiveP400IsWorstCaseMXSEW<mx, sew, SchedMxList>.c;
    defvar DivMicroOpLat =
      !cond(!eq(sew, 8): 51, !eq(sew, 16): 45, !eq(sew, 32): 42,
      /* SEW=64 */ true: 72);
    defvar DivLatency = !mul(DivMicroOpLat, LMulLat);
    let Latency = DivLatency, ReleaseAtCycles = [LMulLat, DivLatency] in {
      defm "" : LMULSEWWriteResMXSEW<"WriteVIDivV", [SiFiveP400VEXQ0, SiFiveP400VDiv], mx, sew, IsWorstCase>;
      defm "" : LMULSEWWriteResMXSEW<"WriteVIDivX", [SiFiveP400VEXQ0, SiFiveP400VDiv], mx, sew, IsWorstCase>;
    }
  }
}

// Narrowing Shift and Clips
foreach mx = SchedMxListW in {
  defvar LMulLat = SiFiveP400GetLMulCycles<mx>.c;
  defvar IsWorstCase = SiFiveP400IsWorstCaseMX<mx, SchedMxListW>.c;
  let Latency = 2, ReleaseAtCycles = [LMulLat] in {
    defm "" : LMULWriteResMX<"WriteVNShiftV", [SiFiveP400VEXQ0], mx, IsWorstCase>;
    defm "" : LMULWriteResMX<"WriteVNShiftX", [SiFiveP400VEXQ0], mx, IsWorstCase>;
    defm "" : LMULWriteResMX<"WriteVNShiftI", [SiFiveP400VEXQ0], mx, IsWorstCase>;
    defm "" : LMULWriteResMX<"WriteVNClipV",  [SiFiveP400VEXQ0], mx, IsWorstCase>;
    defm "" : LMULWriteResMX<"WriteVNClipX",  [SiFiveP400VEXQ0], mx, IsWorstCase>;
    defm "" : LMULWriteResMX<"WriteVNClipI",  [SiFiveP400VEXQ0], mx, IsWorstCase>;
  }
}

// 12. Vector Fixed-Point Arithmetic Instructions
foreach mx = SchedMxList in {
  defvar LMulLat = SiFiveP400GetLMulCycles<mx>.c;
  defvar IsWorstCase = SiFiveP400IsWorstCaseMX<mx, SchedMxList>.c;
  let Latency = 6, ReleaseAtCycles = [LMulLat] in {
    defm "" : LMULWriteResMX<"WriteVSALUV",   [SiFiveP400VEXQ0], mx, IsWorstCase>;
    defm "" : LMULWriteResMX<"WriteVSALUX",   [SiFiveP400VEXQ0], mx, IsWorstCase>;
    defm "" : LMULWriteResMX<"WriteVSALUI",   [SiFiveP400VEXQ0], mx, IsWorstCase>;
    defm "" : LMULWriteResMX<"WriteVAALUV",   [SiFiveP400VEXQ0], mx, IsWorstCase>;
    defm "" : LMULWriteResMX<"WriteVAALUX",   [SiFiveP400VEXQ0], mx, IsWorstCase>;
    defm "" : LMULWriteResMX<"WriteVSMulV",   [SiFiveP400VEXQ0], mx, IsWorstCase>;
    defm "" : LMULWriteResMX<"WriteVSMulX",   [SiFiveP400VEXQ0], mx, IsWorstCase>;
    defm "" : LMULWriteResMX<"WriteVSShiftV", [SiFiveP400VEXQ0], mx, IsWorstCase>;
    defm "" : LMULWriteResMX<"WriteVSShiftX", [SiFiveP400VEXQ0], mx, IsWorstCase>;
    defm "" : LMULWriteResMX<"WriteVSShiftI", [SiFiveP400VEXQ0], mx, IsWorstCase>;
  }
}

// 13. Vector Floating-Point Instructions
foreach mx = SchedMxListF in {
  foreach sew = SchedSEWSet<mx, isF=1>.val in {
    defvar LMulLat = SiFiveP400GetLMulCycles<mx>.c;
    defvar IsWorstCase = SiFiveP400IsWorstCaseMXSEW<mx, sew, SchedMxListF, isF=1>.c;
    let Latency = 6, ReleaseAtCycles = [LMulLat] in {
      defm "" : LMULSEWWriteResMXSEW<"WriteVFALUV",  [SiFiveP400VEXQ0], mx, sew, IsWorstCase>;
      defm "" : LMULSEWWriteResMXSEW<"WriteVFALUF",  [SiFiveP400VEXQ0], mx, sew, IsWorstCase>;
      defm "" : LMULSEWWriteResMXSEW<"WriteVFMulV",  [SiFiveP400VEXQ0], mx, sew, IsWorstCase>;
      defm "" : LMULSEWWriteResMXSEW<"WriteVFMulF",  [SiFiveP400VEXQ0], mx, sew, IsWorstCase>;
      defm "" : LMULSEWWriteResMXSEW<"WriteVFMulAddV", [SiFiveP400VEXQ0], mx, sew, IsWorstCase>;
      defm "" : LMULSEWWriteResMXSEW<"WriteVFMulAddF", [SiFiveP400VEXQ0], mx, sew, IsWorstCase>;
    }
  }
}
foreach mx = SchedMxListF in {
  foreach sew = SchedSEWSet<mx, isF=1>.val in {
    defvar LMulLat = SiFiveP400GetLMulCycles<mx>.c;
    defvar IsWorstCase = SiFiveP400IsWorstCaseMXSEW<mx, sew, SchedMxListF, isF=1>.c;
    let Latency = 2, ReleaseAtCycles = [LMulLat] in {
      defm "" : LMULSEWWriteResMXSEW<"WriteVFRecpV", [SiFiveP400VEXQ0], mx, sew, IsWorstCase>;
      defm "" : LMULSEWWriteResMXSEW<"WriteVFSgnjV", [SiFiveP400VEXQ0], mx, sew, IsWorstCase>;
      defm "" : LMULSEWWriteResMXSEW<"WriteVFSgnjF", [SiFiveP400VEXQ0], mx, sew, IsWorstCase>;
      defm "" : LMULSEWWriteResMXSEW<"WriteVFMinMaxV", [SiFiveP400VEXQ0], mx, sew, IsWorstCase>;
      defm "" : LMULSEWWriteResMXSEW<"WriteVFMinMaxF", [SiFiveP400VEXQ0], mx, sew, IsWorstCase>;
    }
    let Latency = 3, ReleaseAtCycles = [LMulLat] in
    defm "" : LMULSEWWriteResMXSEW<"WriteVFCvtIToFV", [SiFiveP400VEXQ0], mx, sew, IsWorstCase>;
  }
}
foreach mx = SchedMxList in {
  defvar LMulLat = SiFiveP400GetLMulCycles<mx>.c;
  defvar IsWorstCase = SiFiveP400IsWorstCaseMX<mx, SchedMxList>.c;
  let Latency = 2, ReleaseAtCycles = [LMulLat] in {
    defm "" : LMULWriteResMX<"WriteVFCmpV",  [SiFiveP400VEXQ0], mx, IsWorstCase>;
    defm "" : LMULWriteResMX<"WriteVFCmpF",  [SiFiveP400VEXQ0], mx, IsWorstCase>;
    defm "" : LMULWriteResMX<"WriteVFClassV",  [SiFiveP400VEXQ0], mx, IsWorstCase>;
    defm "" : LMULWriteResMX<"WriteVFMergeV",  [SiFiveP400VEXQ0], mx, IsWorstCase>;
    defm "" : LMULWriteResMX<"WriteVFMovV",    [SiFiveP400VEXQ0], mx, IsWorstCase>;
  }
  let Latency = 3, ReleaseAtCycles = [LMulLat] in
  defm "" : LMULWriteResMX<"WriteVFCvtFToIV", [SiFiveP400VEXQ0], mx, IsWorstCase>;
}

// Widening
foreach mx = SchedMxListW in {
  foreach sew = SchedSEWSet<mx, isF=0, isWidening=1>.val in {
    defvar LMulLat = SiFiveP400GetLMulCycles<mx>.c;
    defvar IsWorstCase = SiFiveP400IsWorstCaseMXSEW<mx, sew, SchedMxListW>.c;
    let Latency = 3, ReleaseAtCycles = [LMulLat] in
    defm "" : LMULSEWWriteResMXSEW<"WriteVFWCvtIToFV", [SiFiveP400VEXQ0], mx, sew, IsWorstCase>;
  }
}
foreach mx = SchedMxListFW in {
  defvar LMulLat = SiFiveP400GetLMulCycles<mx>.c;
  defvar IsWorstCase = SiFiveP400IsWorstCaseMX<mx, SchedMxListFW>.c;
  let Latency = 6, ReleaseAtCycles = [LMulLat] in
  defm "" : LMULWriteResMX<"WriteVFWCvtFToIV", [SiFiveP400VEXQ0], mx, IsWorstCase>;
}
foreach mx = SchedMxListFW in {
  foreach sew = SchedSEWSet<mx, isF=1, isWidening=1>.val in {
    defvar LMulLat = SiFiveP400GetLMulCycles<mx>.c;
    defvar IsWorstCase = SiFiveP400IsWorstCaseMXSEW<mx, sew, SchedMxListFW, isF=1>.c;
    let Latency = 6, ReleaseAtCycles = [LMulLat] in {
      defm "" : LMULSEWWriteResMXSEW<"WriteVFWALUV", [SiFiveP400VEXQ0], mx, sew, IsWorstCase>;
      defm "" : LMULSEWWriteResMXSEW<"WriteVFWALUF", [SiFiveP400VEXQ0], mx, sew, IsWorstCase>;
      defm "" : LMULSEWWriteResMXSEW<"WriteVFWMulV", [SiFiveP400VEXQ0], mx, sew, IsWorstCase>;
      defm "" : LMULSEWWriteResMXSEW<"WriteVFWMulF", [SiFiveP400VEXQ0], mx, sew, IsWorstCase>;
      defm "" : LMULSEWWriteResMXSEW<"WriteVFWMulAddV", [SiFiveP400VEXQ0], mx, sew, IsWorstCase>;
      defm "" : LMULSEWWriteResMXSEW<"WriteVFWMulAddF", [SiFiveP400VEXQ0], mx, sew, IsWorstCase>;
      defm "" : LMULSEWWriteResMXSEW<"WriteVFWCvtFToFV", [SiFiveP400VEXQ0], mx, sew, IsWorstCase>;
    }
  }
}
// Narrowing
foreach mx = SchedMxListW in {
  defvar LMulLat = SiFiveP400GetLMulCycles<mx>.c;
  defvar IsWorstCase = SiFiveP400IsWorstCaseMX<mx, SchedMxListW>.c;
  let Latency = 3, ReleaseAtCycles = [LMulLat] in
  defm "" : LMULWriteResMX<"WriteVFNCvtFToIV", [SiFiveP400VEXQ0], mx, IsWorstCase>;
}
foreach mx = SchedMxListFW in {
  foreach sew = SchedSEWSet<mx, isF=1, isWidening=1>.val in {
  defvar LMulLat = SiFiveP400GetLMulCycles<mx>.c;
  defvar IsWorstCase = SiFiveP400IsWorstCaseMXSEW<mx, sew, SchedMxListFW, isF=1>.c;
    let Latency = 3, ReleaseAtCycles = [LMulLat] in {
      defm "" : LMULSEWWriteResMXSEW<"WriteVFNCvtIToFV", [SiFiveP400VEXQ0], mx, sew, IsWorstCase>;
      defm "" : LMULSEWWriteResMXSEW<"WriteVFNCvtFToFV", [SiFiveP400VEXQ0], mx, sew, IsWorstCase>;
    }
  }
}

// Worst case needs around 29/25/37 * LMUL cycles for f16/32/64.
foreach mx = SchedMxListF in {
  foreach sew = SchedSEWSet<mx, 1>.val in {
    defvar LMulLat = SiFiveP400GetLMulCycles<mx>.c;
    defvar IsWorstCase = SiFiveP400IsWorstCaseMXSEW<mx, sew, SchedMxListF, 1>.c;
    defvar DivMicroOpLat =
      !cond(!eq(sew, 16): 29, !eq(sew, 32): 25, /* SEW=64 */ true: 37);
    defvar DivLatency = !mul(DivMicroOpLat, LMulLat);
    let Latency = DivLatency, ReleaseAtCycles = [LMulLat, DivLatency] in {
      defm "" : LMULSEWWriteResMXSEW<"WriteVFDivV",  [SiFiveP400VEXQ0, SiFiveP400VFloatDiv], mx, sew, IsWorstCase>;
      defm "" : LMULSEWWriteResMXSEW<"WriteVFDivF",  [SiFiveP400VEXQ0, SiFiveP400VFloatDiv], mx, sew, IsWorstCase>;
      defm "" : LMULSEWWriteResMXSEW<"WriteVFSqrtV", [SiFiveP400VEXQ0, SiFiveP400VFloatDiv], mx, sew, IsWorstCase>;
    }
  }
}

// 14. Vector Reduction Operations
foreach mx = SchedMxList in {
  foreach sew = SchedSEWSet<mx>.val in {
    defvar IsWorstCase = SiFiveP400IsWorstCaseMXSEW<mx, sew, SchedMxList>.c;

    // Simple reduction
    defvar SimpleC = SimpleVIReduceCycles<mx>;
    let Latency = SimpleC.latency, ReleaseAtCycles = [SimpleC.rthroughput] in
    defm "" : LMULSEWWriteResMXSEW<"WriteVIRedV_From",  [SiFiveP400VEXQ0], mx, sew, IsWorstCase>;

    // Advanced reduction
    defvar AdvancedC = AdvancedVIReduceCycles<sew, mx>;
    let Latency = AdvancedC.latency, ReleaseAtCycles = [AdvancedC.rthroughput] in
    defm "" : LMULSEWWriteResMXSEW<"WriteVIRedMinMaxV_From", [SiFiveP400VEXQ0],
                                   mx, sew, IsWorstCase>;
  }
}

foreach mx = SchedMxListWRed in {
  foreach sew = SchedSEWSet<mx, 0, 1>.val in {
    defvar IsWorstCase = SiFiveP400IsWorstCaseMXSEW<mx, sew, SchedMxListWRed>.c;
    defvar SimpleC = SimpleVIReduceCycles<mx>;
    let Latency = SimpleC.latency, ReleaseAtCycles = [SimpleC.rthroughput] in {
      defm "" : LMULSEWWriteResMXSEW<"WriteVIWRedV_From", [SiFiveP400VEXQ0],
                                      mx, sew, IsWorstCase>;
    }
  }
}

foreach mx = SchedMxListF in {
  foreach sew = SchedSEWSet<mx, 1>.val in {
    defvar LMulLat = SiFiveP400GetLMulCycles<mx>.c;
    defvar IsWorstCase = SiFiveP400IsWorstCaseMXSEW<mx, sew, SchedMxListF, 1>.c;

    // Simple reduction.
    defvar BaseC = VFReduceBaseCycles<sew>.val;
    let Latency = !add(BaseC, !mul(6, !logtwo(LMulLat))), ReleaseAtCycles = [BaseC] in
    defm "" : LMULSEWWriteResMXSEW<"WriteVFRedV_From", [SiFiveP400VEXQ0],
                                   mx, sew, IsWorstCase>;

    // Advanced reduction.
    defvar AdvancedC = AdvancedVFReduceCycles<sew, mx>;
    let Latency = AdvancedC.latency, ReleaseAtCycles = [AdvancedC.rthroughput] in
    defm "" : LMULSEWWriteResMXSEW<"WriteVFRedMinMaxV_From",
                                   [SiFiveP400VEXQ0], mx, sew, IsWorstCase>;

    defvar OrderedRedCycles = !mul(BaseC, LMulLat);
    let Latency = OrderedRedCycles, ReleaseAtCycles = [OrderedRedCycles] in
    defm "" : LMULSEWWriteResMXSEW<"WriteVFRedOV_From", [SiFiveP400VEXQ0],
                                    mx, sew, IsWorstCase>;
  }
}

foreach mx = SchedMxListFWRed in {
  foreach sew = SchedSEWSet<mx, 1, 1>.val in {
    defvar LMulLat = SiFiveP400GetLMulCycles<mx>.c;
    defvar IsWorstCase = SiFiveP400IsWorstCaseMXSEW<mx, sew, SchedMxListFWRed, 1>.c;
    let Latency = !add(6, !mul(6, LMulLat)), ReleaseAtCycles = [LMulLat] in {
      defm "" : LMULSEWWriteResMXSEW<"WriteVFWRedV_From",  [SiFiveP400VEXQ0],
                                     mx, sew, IsWorstCase>;
    }

    defvar OrderedRedCycles = !mul(VFReduceBaseCycles<sew>.val, LMulLat);
    let Latency = OrderedRedCycles, ReleaseAtCycles = [OrderedRedCycles] in
    defm "" : LMULSEWWriteResMXSEW<"WriteVFWRedOV_From", [SiFiveP400VEXQ0],
                                   mx, sew, IsWorstCase>;
  }
}

// 15. Vector Mask Instructions
foreach mx = SchedMxList in {
  defvar IsWorstCase = SiFiveP400IsWorstCaseMX<mx, SchedMxList>.c;
  let Latency = 2, ReleaseAtCycles = [1] in {
    defm "" : LMULWriteResMX<"WriteVMALUV", [SiFiveP400VEXQ0], mx, IsWorstCase>;
    defm "" : LMULWriteResMX<"WriteVMPopV", [SiFiveP400VEXQ0], mx, IsWorstCase>;
    defm "" : LMULWriteResMX<"WriteVMFFSV", [SiFiveP400VEXQ0], mx, IsWorstCase>;
    defm "" : LMULWriteResMX<"WriteVMSFSV", [SiFiveP400VEXQ0], mx, IsWorstCase>;
  }
  defvar LMulLat = SiFiveP400GetLMulCycles<mx>.c;
  let Latency = 2, ReleaseAtCycles = [LMulLat] in {
    defm "" : LMULWriteResMX<"WriteVIotaV", [SiFiveP400VEXQ0], mx, IsWorstCase>;
    defm "" : LMULWriteResMX<"WriteVIdxV", [SiFiveP400VEXQ0], mx, IsWorstCase>;
  }
}

// 16. Vector Permutation Instructions
// Simple Slide
foreach mx = SchedMxList in {
  defvar LMulLat = SiFiveP400GetLMulCycles<mx>.c;
  defvar IsWorstCase = SiFiveP400IsWorstCaseMX<mx, SchedMxList>.c;
  let Latency = 2, ReleaseAtCycles = [LMulLat] in {
    defm "" : LMULWriteResMX<"WriteVSlideI",  [SiFiveP400VEXQ0], mx, IsWorstCase>;
  }
  let Latency = 2, ReleaseAtCycles = [LMulLat] in {
    defm "" : LMULWriteResMX<"WriteVISlide1X", [SiFiveP400VEXQ0], mx, IsWorstCase>;
    defm "" : LMULWriteResMX<"WriteVFSlide1F", [SiFiveP400VEXQ0], mx, IsWorstCase>;
  }
}
foreach mx = ["MF8", "MF4", "MF2", "M1"] in {
  defvar IsWorstCase = SiFiveP400IsWorstCaseMX<mx, SchedMxList>.c;
  let Latency = 2, ReleaseAtCycles = [1] in {
    defm "" : LMULWriteResMX<"WriteVSlideUpX",   [SiFiveP400VEXQ0], mx, IsWorstCase>;
    defm "" : LMULWriteResMX<"WriteVSlideDownX", [SiFiveP400VEXQ0], mx, IsWorstCase>;
  }
}

// Complex Slide
foreach mx = ["M2", "M4", "M8"] in {
  defvar LMulLat = SiFiveP400GetLMulCycles<mx>.c;
  defvar IsWorstCase = SiFiveP400IsWorstCaseMX<mx, SchedMxList>.c;

  defvar UpLatAndCycles = !add(8, LMulLat);
  let Latency = UpLatAndCycles, ReleaseAtCycles = [UpLatAndCycles] in {
    defm "" : LMULWriteResMX<"WriteVSlideUpX", [SiFiveP400VEXQ0], mx, IsWorstCase>;
  }
  defvar DownLatAndCycles = !add(8, !div(!mul(LMulLat, 3), 2));
  let Latency = DownLatAndCycles, ReleaseAtCycles = [DownLatAndCycles] in {
    defm "" : LMULWriteResMX<"WriteVSlideDownX", [SiFiveP400VEXQ0], mx, IsWorstCase>;
  }
}

let Latency = 2, ReleaseAtCycles = [2] in {
  def : WriteRes<WriteVMovXS, [SiFiveP400VEXQ0]>;
  def : WriteRes<WriteVMovSX, [SiFiveP400VEXQ0]>;
}
let Latency = 6, ReleaseAtCycles = [2] in {
  def : WriteRes<WriteVMovFS, [SiFiveP400VEXQ0]>;
  def : WriteRes<WriteVMovSF, [SiFiveP400VEXQ0]>;
}

// Simple Gather and Compress
foreach mx = ["MF8", "MF4", "MF2", "M1"] in {
  defvar IsWorstCase = SiFiveP400IsWorstCaseMX<mx, SchedMxList>.c;
  let Latency = 3, ReleaseAtCycles = [1] in {
    defm "" : LMULWriteResMX<"WriteVRGatherVX", [SiFiveP400VEXQ0], mx, IsWorstCase>;
  }
}

foreach mx = ["MF8", "MF4", "MF2", "M1"] in {
  foreach sew = SchedSEWSet<mx>.val in {
    defvar IsWorstCase = SiFiveP400IsWorstCaseMX<mx, SchedMxList>.c;
    let Latency = 3, ReleaseAtCycles = [1] in {
      defm "" : LMULSEWWriteResMXSEW<"WriteVRGatherVV", [SiFiveP400VEXQ0], mx, sew, IsWorstCase>;
      defm "" : LMULSEWWriteResMXSEW<"WriteVRGatherEI16VV", [SiFiveP400VEXQ0], mx, sew, IsWorstCase>;
      defm "" : LMULSEWWriteResMXSEW<"WriteVCompressV", [SiFiveP400VEXQ0], mx, sew, IsWorstCase>;
    }
  }
}

// Complex Gather and Compress
foreach mx = ["M2", "M4", "M8"] in {
  defvar LMulLat = SiFiveP400GetLMulCycles<mx>.c;
  defvar IsWorstCase = SiFiveP400IsWorstCaseMX<mx, SchedMxList>.c;
  let Latency = 6, ReleaseAtCycles = [LMulLat] in {
    defm "" : LMULWriteResMX<"WriteVRGatherVX", [SiFiveP400VEXQ0], mx, IsWorstCase>;
  }
}

foreach mx = ["M2", "M4", "M8"] in {
  foreach sew = SchedSEWSet<mx>.val in {
    defvar LMulLat = SiFiveP400GetLMulCycles<mx>.c;
    defvar IsWorstCase = SiFiveP400IsWorstCaseMXSEW<mx, sew, SchedMxList>.c;
    let Latency = 6, ReleaseAtCycles = [!add(!mul(LMulLat, 2), 8)] in {
      defm "" : LMULSEWWriteResMXSEW<"WriteVRGatherVV", [SiFiveP400VEXQ0], mx, sew, IsWorstCase>;
      defm "" : LMULSEWWriteResMXSEW<"WriteVRGatherEI16VV", [SiFiveP400VEXQ0], mx, sew, IsWorstCase>;
      defm "" : LMULSEWWriteResMXSEW<"WriteVCompressV", [SiFiveP400VEXQ0], mx, sew, IsWorstCase>;
    }
  }
}

// Simple Vrgather.vi
foreach mx = SchedMxList in {
  defvar LMulLat = SiFiveP400GetLMulCycles<mx>.c;
  defvar IsWorstCase = SiFiveP400IsWorstCaseMX<mx, SchedMxList>.c;
  let Latency = 3, ReleaseAtCycles = [LMulLat] in {
    defm "" : LMULWriteResMX<"WriteVRGatherVI", [SiFiveP400VEXQ0], mx, IsWorstCase>;
  }
}

// Vector Crypto
foreach mx = SchedMxList in {
  defvar LMulLat = SiFiveP400GetLMulCycles<mx>.c;
  defvar IsWorstCase = SiFiveP400IsWorstCaseMX<mx, SchedMxList>.c;
  // Zvbb
  let Latency = 2, ReleaseAtCycles = [LMulLat] in {
    defm "" : LMULWriteResMX<"WriteVBREVV",   [SiFiveP400VEXQ0], mx, IsWorstCase>;
    defm "" : LMULWriteResMX<"WriteVCLZV",    [SiFiveP400VEXQ0], mx, IsWorstCase>;
    defm "" : LMULWriteResMX<"WriteVCPOPV",   [SiFiveP400VEXQ0], mx, IsWorstCase>;
    defm "" : LMULWriteResMX<"WriteVCTZV",    [SiFiveP400VEXQ0], mx, IsWorstCase>;
    defm "" : LMULWriteResMX<"WriteVWSLLV",   [SiFiveP400VEXQ0], mx, IsWorstCase>;
    defm "" : LMULWriteResMX<"WriteVWSLLX",   [SiFiveP400VEXQ0], mx, IsWorstCase>;
    defm "" : LMULWriteResMX<"WriteVWSLLI",   [SiFiveP400VEXQ0], mx, IsWorstCase>;
  }
  // Zvbc
  let Latency = 2, ReleaseAtCycles = [LMulLat] in {
    defm "" : LMULWriteResMX<"WriteVCLMULV", [SiFiveP400VEXQ0], mx, IsWorstCase>;
    defm "" : LMULWriteResMX<"WriteVCLMULX", [SiFiveP400VEXQ0], mx, IsWorstCase>;
  }
  // Zvkb
  // VANDN uses WriteVIALU[V|X|I]
  let Latency = 2, ReleaseAtCycles = [LMulLat] in {
    defm "" : LMULWriteResMX<"WriteVBREV8V",  [SiFiveP400VEXQ0], mx, IsWorstCase>;
    defm "" : LMULWriteResMX<"WriteVREV8V",   [SiFiveP400VEXQ0], mx, IsWorstCase>;
    defm "" : LMULWriteResMX<"WriteVRotV",    [SiFiveP400VEXQ0], mx, IsWorstCase>;
    defm "" : LMULWriteResMX<"WriteVRotX",    [SiFiveP400VEXQ0], mx, IsWorstCase>;
    defm "" : LMULWriteResMX<"WriteVRotI",    [SiFiveP400VEXQ0], mx, IsWorstCase>;
  }
  // Zvkg
  let Latency = 2, ReleaseAtCycles = [LMulLat] in {
    defm "" : LMULWriteResMX<"WriteVGHSHV",   [SiFiveP400VEXQ0], mx, IsWorstCase>;
    defm "" : LMULWriteResMX<"WriteVGMULV",   [SiFiveP400VEXQ0], mx, IsWorstCase>;
  }
  // ZvknhaOrZvknhb
  let Latency = 3, ReleaseAtCycles = [LMulLat] in {
    defm "" : LMULWriteResMX<"WriteVSHA2CHV", [SiFiveP400VEXQ0], mx, IsWorstCase>;
    defm "" : LMULWriteResMX<"WriteVSHA2CLV", [SiFiveP400VEXQ0], mx, IsWorstCase>;
<<<<<<< HEAD
    foreach sew = !listremove(SchedSEWSet<mx>.val, [8, 16]) in
    defm "" : LMULSEWWriteResMXSEW<"WriteVSHA2MSV", [SiFiveP400VEXQ0], mx, sew, IsWorstCase>;
=======
    defvar ZvknhSEWs = !listremove(SchedSEWSet<mx>.val, [8, 16]);
    // Largest SEW is the last element, assuming SchedSEWSet is sorted in ascending
    // order.
    defvar LargestZvknhSEW = !foldl(!head(ZvknhSEWs), ZvknhSEWs, last, curr, curr);
    foreach sew = ZvknhSEWs in {
      // The worst case for Zvknh[ab] is designated to the largest SEW and LMUL.
      defvar IsWorstCaseVSHA2MSV = !and(IsWorstCase, !eq(sew, LargestZvknhSEW));
      defm "" : LMULSEWWriteResMXSEW<"WriteVSHA2MSV", [SiFiveP400VEXQ0], mx, sew,
                                     IsWorstCaseVSHA2MSV>;
    }
>>>>>>> a8d96e15
  }
  // Zvkned
  let Latency = 2, ReleaseAtCycles = [LMulLat] in {
    defm "" : LMULWriteResMX<"WriteVAESMVV",  [SiFiveP400VEXQ0], mx, IsWorstCase>;
    defm "" : LMULWriteResMX<"WriteVAESKF1V", [SiFiveP400VEXQ0], mx, IsWorstCase>;
    defm "" : LMULWriteResMX<"WriteVAESKF2V", [SiFiveP400VEXQ0], mx, IsWorstCase>;
    defm "" : LMULWriteResMX<"WriteVAESZV",   [SiFiveP400VEXQ0], mx, IsWorstCase>;
  }
  // Zvksed
  let Latency = 3, ReleaseAtCycles = [SiFiveP400VSM3CCycles<mx>.c] in
  defm "" : LMULWriteResMX<"WriteVSM3CV",   [SiFiveP400VEXQ0], mx, IsWorstCase>;
  let Latency = 6, ReleaseAtCycles = [LMulLat] in
  defm "" : LMULWriteResMX<"WriteVSM3MEV",  [SiFiveP400VEXQ0], mx, IsWorstCase>;
  let Latency = 3, ReleaseAtCycles = [LMulLat] in {
    defm "" : LMULWriteResMX<"WriteVSM4KV",   [SiFiveP400VEXQ0], mx, IsWorstCase>;
    defm "" : LMULWriteResMX<"WriteVSM4RV",   [SiFiveP400VEXQ0], mx, IsWorstCase>;
  }
}

// Others
def : WriteRes<WriteCSR, [SiFiveP400SYS]>;
def : WriteRes<WriteNop, []>;
def : WriteRes<WriteRdVLENB, [SiFiveP400SYS]>;


// FIXME: This could be better modeled by looking at the regclasses of the operands.
def : InstRW<[WriteIALU, ReadIALU], (instrs COPY)>;

//===----------------------------------------------------------------------===//
// Bypass and advance
def : ReadAdvance<ReadJmp, 0>;
def : ReadAdvance<ReadJalr, 0>;
def : ReadAdvance<ReadCSR, 0>;
def : ReadAdvance<ReadStoreData, 0>;
def : ReadAdvance<ReadMemBase, 0>;
def : ReadAdvance<ReadIALU, 0>;
def : ReadAdvance<ReadIALU32, 0>;
def : ReadAdvance<ReadShiftImm, 0>;
def : ReadAdvance<ReadShiftImm32, 0>;
def : ReadAdvance<ReadShiftReg, 0>;
def : ReadAdvance<ReadShiftReg32, 0>;
def : ReadAdvance<ReadIDiv, 0>;
def : ReadAdvance<ReadIDiv32, 0>;
def : ReadAdvance<ReadIRem, 0>;
def : ReadAdvance<ReadIRem32, 0>;
def : ReadAdvance<ReadIMul, 0>;
def : ReadAdvance<ReadIMul32, 0>;
def : ReadAdvance<ReadAtomicWA, 0>;
def : ReadAdvance<ReadAtomicWD, 0>;
def : ReadAdvance<ReadAtomicDA, 0>;
def : ReadAdvance<ReadAtomicDD, 0>;
def : ReadAdvance<ReadAtomicLDW, 0>;
def : ReadAdvance<ReadAtomicLDD, 0>;
def : ReadAdvance<ReadAtomicSTW, 0>;
def : ReadAdvance<ReadAtomicSTD, 0>;
def : ReadAdvance<ReadFStoreData, 0>;
def : ReadAdvance<ReadFMemBase, 0>;
def : ReadAdvance<ReadFAdd16, 0>;
def : ReadAdvance<ReadFAdd32, 0>;
def : ReadAdvance<ReadFAdd64, 0>;
def : ReadAdvance<ReadFMul16, 0>;
def : ReadAdvance<ReadFMA16, 0>;
def : ReadAdvance<ReadFMA16Addend, 0>;
def : ReadAdvance<ReadFMul32, 0>;
def : ReadAdvance<ReadFMA32, 0>;
def : ReadAdvance<ReadFMA32Addend, 0>;
def : ReadAdvance<ReadFMul64, 0>;
def : ReadAdvance<ReadFMA64, 0>;
def : ReadAdvance<ReadFMA64Addend, 0>;
def : ReadAdvance<ReadFDiv16, 0>;
def : ReadAdvance<ReadFDiv32, 0>;
def : ReadAdvance<ReadFDiv64, 0>;
def : ReadAdvance<ReadFSqrt16, 0>;
def : ReadAdvance<ReadFSqrt32, 0>;
def : ReadAdvance<ReadFSqrt64, 0>;
def : ReadAdvance<ReadFCmp16, 0>;
def : ReadAdvance<ReadFCmp32, 0>;
def : ReadAdvance<ReadFCmp64, 0>;
def : ReadAdvance<ReadFSGNJ16, 0>;
def : ReadAdvance<ReadFSGNJ32, 0>;
def : ReadAdvance<ReadFSGNJ64, 0>;
def : ReadAdvance<ReadFMinMax16, 0>;
def : ReadAdvance<ReadFMinMax32, 0>;
def : ReadAdvance<ReadFMinMax64, 0>;
def : ReadAdvance<ReadFCvtF16ToI32, 0>;
def : ReadAdvance<ReadFCvtF16ToI64, 0>;
def : ReadAdvance<ReadFCvtF32ToI32, 0>;
def : ReadAdvance<ReadFCvtF32ToI64, 0>;
def : ReadAdvance<ReadFCvtF64ToI32, 0>;
def : ReadAdvance<ReadFCvtF64ToI64, 0>;
def : ReadAdvance<ReadFCvtI32ToF16, 0>;
def : ReadAdvance<ReadFCvtI32ToF32, 0>;
def : ReadAdvance<ReadFCvtI32ToF64, 0>;
def : ReadAdvance<ReadFCvtI64ToF16, 0>;
def : ReadAdvance<ReadFCvtI64ToF32, 0>;
def : ReadAdvance<ReadFCvtI64ToF64, 0>;
def : ReadAdvance<ReadFCvtF32ToF64, 0>;
def : ReadAdvance<ReadFCvtF64ToF32, 0>;
def : ReadAdvance<ReadFCvtF16ToF32, 0>;
def : ReadAdvance<ReadFCvtF32ToF16, 0>;
def : ReadAdvance<ReadFCvtF16ToF64, 0>;
def : ReadAdvance<ReadFCvtF64ToF16, 0>;
def : ReadAdvance<ReadFMovF16ToI16, 0>;
def : ReadAdvance<ReadFMovI16ToF16, 0>;
def : ReadAdvance<ReadFMovF32ToI32, 0>;
def : ReadAdvance<ReadFMovI32ToF32, 0>;
def : ReadAdvance<ReadFMovF64ToI64, 0>;
def : ReadAdvance<ReadFMovI64ToF64, 0>;
def : ReadAdvance<ReadFClass16, 0>;
def : ReadAdvance<ReadFClass32, 0>;
def : ReadAdvance<ReadFClass64, 0>;

// Bitmanip
def : ReadAdvance<ReadRotateImm, 0>;
def : ReadAdvance<ReadRotateImm32, 0>;
def : ReadAdvance<ReadRotateReg, 0>;
def : ReadAdvance<ReadRotateReg32, 0>;
def : ReadAdvance<ReadCLZ, 0>;
def : ReadAdvance<ReadCLZ32, 0>;
def : ReadAdvance<ReadCTZ, 0>;
def : ReadAdvance<ReadCTZ32, 0>;
def : ReadAdvance<ReadCPOP, 0>;
def : ReadAdvance<ReadCPOP32, 0>;
def : ReadAdvance<ReadORCB, 0>;
def : ReadAdvance<ReadIMinMax, 0>;
def : ReadAdvance<ReadREV8, 0>;
def : ReadAdvance<ReadSHXADD, 0>;
def : ReadAdvance<ReadSHXADD32, 0>;
def : ReadAdvance<ReadSingleBit, 0>;
def : ReadAdvance<ReadSingleBitImm, 0>;

// 6. Configuration-Setting Instructions
def : ReadAdvance<ReadVSETVLI, 0>;
def : ReadAdvance<ReadVSETVL, 0>;

// 7. Vector Loads and Stores
def : ReadAdvance<ReadVLDX, 0>;
def : ReadAdvance<ReadVSTX, 0>;
defm "" : LMULReadAdvance<"ReadVSTEV", 0>;
defm "" : LMULReadAdvance<"ReadVSTM", 0>;
def : ReadAdvance<ReadVLDSX, 0>;
def : ReadAdvance<ReadVSTSX, 0>;
defm "" : LMULReadAdvance<"ReadVSTS8V", 0>;
defm "" : LMULReadAdvance<"ReadVSTS16V", 0>;
defm "" : LMULReadAdvance<"ReadVSTS32V", 0>;
defm "" : LMULReadAdvance<"ReadVSTS64V", 0>;
defm "" : LMULReadAdvance<"ReadVLDUXV", 0>;
defm "" : LMULReadAdvance<"ReadVLDOXV", 0>;
defm "" : LMULReadAdvance<"ReadVSTUX8", 0>;
defm "" : LMULReadAdvance<"ReadVSTUX16", 0>;
defm "" : LMULReadAdvance<"ReadVSTUX32", 0>;
defm "" : LMULReadAdvance<"ReadVSTUX64", 0>;
defm "" : LMULReadAdvance<"ReadVSTUXV", 0>;
defm "" : LMULReadAdvance<"ReadVSTUX8V", 0>;
defm "" : LMULReadAdvance<"ReadVSTUX16V", 0>;
defm "" : LMULReadAdvance<"ReadVSTUX32V", 0>;
defm "" : LMULReadAdvance<"ReadVSTUX64V", 0>;
defm "" : LMULReadAdvance<"ReadVSTOX8", 0>;
defm "" : LMULReadAdvance<"ReadVSTOX16", 0>;
defm "" : LMULReadAdvance<"ReadVSTOX32", 0>;
defm "" : LMULReadAdvance<"ReadVSTOX64", 0>;
defm "" : LMULReadAdvance<"ReadVSTOXV", 0>;
defm "" : LMULReadAdvance<"ReadVSTOX8V", 0>;
defm "" : LMULReadAdvance<"ReadVSTOX16V", 0>;
defm "" : LMULReadAdvance<"ReadVSTOX32V", 0>;
defm "" : LMULReadAdvance<"ReadVSTOX64V", 0>;
// LMUL Aware
def : ReadAdvance<ReadVST1R, 0>;
def : ReadAdvance<ReadVST2R, 0>;
def : ReadAdvance<ReadVST4R, 0>;
def : ReadAdvance<ReadVST8R, 0>;

// 12. Vector Integer Arithmetic Instructions
defm : LMULReadAdvance<"ReadVIALUV", 0>;
defm : LMULReadAdvance<"ReadVIALUX", 0>;
defm : LMULReadAdvanceW<"ReadVIWALUV", 0>;
defm : LMULReadAdvanceW<"ReadVIWALUX", 0>;
defm : LMULReadAdvance<"ReadVExtV", 0>;
defm : LMULReadAdvance<"ReadVICALUV", 0>;
defm : LMULReadAdvance<"ReadVICALUX", 0>;
defm : LMULReadAdvance<"ReadVShiftV", 0>;
defm : LMULReadAdvance<"ReadVShiftX", 0>;
defm : LMULReadAdvanceW<"ReadVNShiftV", 0>;
defm : LMULReadAdvanceW<"ReadVNShiftX", 0>;
defm : LMULReadAdvance<"ReadVICmpV", 0>;
defm : LMULReadAdvance<"ReadVICmpX", 0>;
defm : LMULReadAdvance<"ReadVIMinMaxV", 0>;
defm : LMULReadAdvance<"ReadVIMinMaxX", 0>;
defm : LMULReadAdvance<"ReadVIMulV", 0>;
defm : LMULReadAdvance<"ReadVIMulX", 0>;
defm : LMULSEWReadAdvance<"ReadVIDivV", 0>;
defm : LMULSEWReadAdvance<"ReadVIDivX", 0>;
defm : LMULReadAdvanceW<"ReadVIWMulV", 0>;
defm : LMULReadAdvanceW<"ReadVIWMulX", 0>;
defm : LMULReadAdvance<"ReadVIMulAddV", 0>;
defm : LMULReadAdvance<"ReadVIMulAddX", 0>;
defm : LMULReadAdvanceW<"ReadVIWMulAddV", 0>;
defm : LMULReadAdvanceW<"ReadVIWMulAddX", 0>;
defm : LMULReadAdvance<"ReadVIMergeV", 0>;
defm : LMULReadAdvance<"ReadVIMergeX", 0>;
defm : LMULReadAdvance<"ReadVIMovV", 0>;
defm : LMULReadAdvance<"ReadVIMovX", 0>;

// 13. Vector Fixed-Point Arithmetic Instructions
defm "" : LMULReadAdvance<"ReadVSALUV", 0>;
defm "" : LMULReadAdvance<"ReadVSALUX", 0>;
defm "" : LMULReadAdvance<"ReadVAALUV", 0>;
defm "" : LMULReadAdvance<"ReadVAALUX", 0>;
defm "" : LMULReadAdvance<"ReadVSMulV", 0>;
defm "" : LMULReadAdvance<"ReadVSMulX", 0>;
defm "" : LMULReadAdvance<"ReadVSShiftV", 0>;
defm "" : LMULReadAdvance<"ReadVSShiftX", 0>;
defm "" : LMULReadAdvanceW<"ReadVNClipV", 0>;
defm "" : LMULReadAdvanceW<"ReadVNClipX", 0>;

// 14. Vector Floating-Point Instructions
defm "" : LMULSEWReadAdvanceF<"ReadVFALUV", 0>;
defm "" : LMULSEWReadAdvanceF<"ReadVFALUF", 0>;
defm "" : LMULSEWReadAdvanceFW<"ReadVFWALUV", 0>;
defm "" : LMULSEWReadAdvanceFW<"ReadVFWALUF", 0>;
defm "" : LMULSEWReadAdvanceF<"ReadVFMulV", 0>;
defm "" : LMULSEWReadAdvanceF<"ReadVFMulF", 0>;
defm "" : LMULSEWReadAdvanceF<"ReadVFDivV", 0>;
defm "" : LMULSEWReadAdvanceF<"ReadVFDivF", 0>;
defm "" : LMULSEWReadAdvanceFW<"ReadVFWMulV", 0>;
defm "" : LMULSEWReadAdvanceFW<"ReadVFWMulF", 0>;
defm "" : LMULSEWReadAdvanceF<"ReadVFMulAddV", 0>;
defm "" : LMULSEWReadAdvanceF<"ReadVFMulAddF", 0>;
defm "" : LMULSEWReadAdvanceFW<"ReadVFWMulAddV", 0>;
defm "" : LMULSEWReadAdvanceFW<"ReadVFWMulAddF", 0>;
defm "" : LMULSEWReadAdvanceF<"ReadVFSqrtV", 0>;
defm "" : LMULSEWReadAdvanceF<"ReadVFRecpV", 0>;
defm "" : LMULReadAdvance<"ReadVFCmpV", 0>;
defm "" : LMULReadAdvance<"ReadVFCmpF", 0>;
defm "" : LMULSEWReadAdvanceF<"ReadVFMinMaxV", 0>;
defm "" : LMULSEWReadAdvanceF<"ReadVFMinMaxF", 0>;
defm "" : LMULSEWReadAdvanceF<"ReadVFSgnjV", 0>;
defm "" : LMULSEWReadAdvanceF<"ReadVFSgnjF", 0>;
defm "" : LMULReadAdvance<"ReadVFClassV", 0>;
defm "" : LMULReadAdvance<"ReadVFMergeV", 0>;
defm "" : LMULReadAdvance<"ReadVFMergeF", 0>;
defm "" : LMULReadAdvance<"ReadVFMovF", 0>;
defm "" : LMULSEWReadAdvanceF<"ReadVFCvtIToFV", 0>;
defm "" : LMULReadAdvance<"ReadVFCvtFToIV", 0>;
defm "" : LMULSEWReadAdvanceW<"ReadVFWCvtIToFV", 0>;
defm "" : LMULReadAdvanceFW<"ReadVFWCvtFToIV", 0>;
defm "" : LMULSEWReadAdvanceFW<"ReadVFWCvtFToFV", 0>;
defm "" : LMULSEWReadAdvanceFW<"ReadVFNCvtIToFV", 0>;
defm "" : LMULReadAdvanceW<"ReadVFNCvtFToIV", 0>;
defm "" : LMULSEWReadAdvanceFW<"ReadVFNCvtFToFV", 0>;

// 15. Vector Reduction Operations
def : ReadAdvance<ReadVIRedV, 0>;
def : ReadAdvance<ReadVIRedV0, 0>;
def : ReadAdvance<ReadVIWRedV, 0>;
def : ReadAdvance<ReadVIWRedV0, 0>;
def : ReadAdvance<ReadVFRedV, 0>;
def : ReadAdvance<ReadVFRedV0, 0>;
def : ReadAdvance<ReadVFRedOV, 0>;
def : ReadAdvance<ReadVFRedOV0, 0>;
def : ReadAdvance<ReadVFWRedV, 0>;
def : ReadAdvance<ReadVFWRedV0, 0>;
def : ReadAdvance<ReadVFWRedOV, 0>;
def : ReadAdvance<ReadVFWRedOV0, 0>;

// 16. Vector Mask Instructions
defm "" : LMULReadAdvance<"ReadVMALUV", 0>;
defm "" : LMULReadAdvance<"ReadVMPopV", 0>;
defm "" : LMULReadAdvance<"ReadVMFFSV", 0>;
defm "" : LMULReadAdvance<"ReadVMSFSV", 0>;
defm "" : LMULReadAdvance<"ReadVIotaV", 0>;

// 17. Vector Permutation Instructions
def : ReadAdvance<ReadVMovXS, 0>;
def : ReadAdvance<ReadVMovSX_V, 0>;
def : ReadAdvance<ReadVMovSX_X, 0>;
def : ReadAdvance<ReadVMovFS, 0>;
def : ReadAdvance<ReadVMovSF_V, 0>;
def : ReadAdvance<ReadVMovSF_F, 0>;
defm "" : LMULReadAdvance<"ReadVISlideV", 0>;
defm "" : LMULReadAdvance<"ReadVISlideX", 0>;
defm "" : LMULReadAdvance<"ReadVFSlideV", 0>;
defm "" : LMULReadAdvance<"ReadVFSlideF", 0>;
defm "" : LMULSEWReadAdvance<"ReadVRGatherVV_data", 0>;
defm "" : LMULSEWReadAdvance<"ReadVRGatherVV_index", 0>;
defm "" : LMULSEWReadAdvance<"ReadVRGatherEI16VV_data", 0>;
defm "" : LMULSEWReadAdvance<"ReadVRGatherEI16VV_index", 0>;
defm "" : LMULReadAdvance<"ReadVRGatherVX_data", 0>;
defm "" : LMULReadAdvance<"ReadVRGatherVX_index", 0>;
defm "" : LMULReadAdvance<"ReadVRGatherVI_data", 0>;
defm "" : LMULSEWReadAdvance<"ReadVCompressV", 0>;
// LMUL Aware
def : ReadAdvance<ReadVMov1V, 0>;
def : ReadAdvance<ReadVMov2V, 0>;
def : ReadAdvance<ReadVMov4V, 0>;
def : ReadAdvance<ReadVMov8V, 0>;

// Others
def : ReadAdvance<ReadVMask, 0>;
def : ReadAdvance<ReadVPassthru_WorstCase, 0>;
foreach mx = SchedMxList in {
  def : ReadAdvance<!cast<SchedRead>("ReadVPassthru_" # mx), 0>;
  foreach sew = SchedSEWSet<mx>.val in
    def : ReadAdvance<!cast<SchedRead>("ReadVPassthru_" # mx  # "_E" # sew), 0>;
}

// Vector Crypto Extensions
// Zvbb
defm "" : LMULReadAdvance<"ReadVBREVV", 0>;
defm "" : LMULReadAdvance<"ReadVCLZV", 0>;
defm "" : LMULReadAdvance<"ReadVCPOPV", 0>;
defm "" : LMULReadAdvance<"ReadVCTZV", 0>;
defm "" : LMULReadAdvance<"ReadVWSLLV", 0>;
defm "" : LMULReadAdvance<"ReadVWSLLX", 0>;
// Zvbc
defm "" : LMULReadAdvance<"ReadVCLMULV", 0>;
defm "" : LMULReadAdvance<"ReadVCLMULX", 0>;
// Zvkb
// VANDN uses ReadVIALU[V|X|I]
defm "" : LMULReadAdvance<"ReadVBREV8V", 0>;
defm "" : LMULReadAdvance<"ReadVREV8V", 0>;
defm "" : LMULReadAdvance<"ReadVRotV", 0>;
defm "" : LMULReadAdvance<"ReadVRotX", 0>;
// Zvkg
defm "" : LMULReadAdvance<"ReadVGHSHV", 0>;
defm "" : LMULReadAdvance<"ReadVGMULV", 0>;
// Zvknha or Zvknhb
defm "" : LMULReadAdvance<"ReadVSHA2CHV", 0>;
defm "" : LMULReadAdvance<"ReadVSHA2CLV", 0>;
defm "" : LMULSEWReadAdvance<"ReadVSHA2MSV", 0>;
// Zvkned
defm "" : LMULReadAdvance<"ReadVAESMVV", 0>;
defm "" : LMULReadAdvance<"ReadVAESKF1V", 0>;
defm "" : LMULReadAdvance<"ReadVAESKF2V", 0>;
defm "" : LMULReadAdvance<"ReadVAESZV", 0>;
// Zvksed
defm "" : LMULReadAdvance<"ReadVSM4KV", 0>;
defm "" : LMULReadAdvance<"ReadVSM4RV", 0>;
// Zbksh
defm "" : LMULReadAdvance<"ReadVSM3CV", 0>;
defm "" : LMULReadAdvance<"ReadVSM3MEV", 0>;

//===----------------------------------------------------------------------===//
// Unsupported extensions
defm : UnsupportedSchedZabha;
defm : UnsupportedSchedZbc;
defm : UnsupportedSchedZbkb;
defm : UnsupportedSchedZbkx;
defm : UnsupportedSchedSFB;
defm : UnsupportedSchedZfa;
defm : UnsupportedSchedXsfvcp;
}<|MERGE_RESOLUTION|>--- conflicted
+++ resolved
@@ -883,10 +883,6 @@
   let Latency = 3, ReleaseAtCycles = [LMulLat] in {
     defm "" : LMULWriteResMX<"WriteVSHA2CHV", [SiFiveP400VEXQ0], mx, IsWorstCase>;
     defm "" : LMULWriteResMX<"WriteVSHA2CLV", [SiFiveP400VEXQ0], mx, IsWorstCase>;
-<<<<<<< HEAD
-    foreach sew = !listremove(SchedSEWSet<mx>.val, [8, 16]) in
-    defm "" : LMULSEWWriteResMXSEW<"WriteVSHA2MSV", [SiFiveP400VEXQ0], mx, sew, IsWorstCase>;
-=======
     defvar ZvknhSEWs = !listremove(SchedSEWSet<mx>.val, [8, 16]);
     // Largest SEW is the last element, assuming SchedSEWSet is sorted in ascending
     // order.
@@ -897,7 +893,6 @@
       defm "" : LMULSEWWriteResMXSEW<"WriteVSHA2MSV", [SiFiveP400VEXQ0], mx, sew,
                                      IsWorstCaseVSHA2MSV>;
     }
->>>>>>> a8d96e15
   }
   // Zvkned
   let Latency = 2, ReleaseAtCycles = [LMulLat] in {
