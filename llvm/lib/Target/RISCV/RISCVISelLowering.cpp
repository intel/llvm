//===-- RISCVISelLowering.cpp - RISCV DAG Lowering Implementation  --------===//
//
// Part of the LLVM Project, under the Apache License v2.0 with LLVM Exceptions.
// See https://llvm.org/LICENSE.txt for license information.
// SPDX-License-Identifier: Apache-2.0 WITH LLVM-exception
//
//===----------------------------------------------------------------------===//
//
// This file defines the interfaces that RISCV uses to lower LLVM code into a
// selection DAG.
//
//===----------------------------------------------------------------------===//

#include "RISCVISelLowering.h"
#include "MCTargetDesc/RISCVMatInt.h"
#include "RISCV.h"
#include "RISCVMachineFunctionInfo.h"
#include "RISCVRegisterInfo.h"
#include "RISCVSubtarget.h"
#include "RISCVTargetMachine.h"
#include "llvm/ADT/SmallSet.h"
#include "llvm/ADT/Statistic.h"
#include "llvm/CodeGen/CallingConvLower.h"
#include "llvm/CodeGen/MachineFrameInfo.h"
#include "llvm/CodeGen/MachineFunction.h"
#include "llvm/CodeGen/MachineInstrBuilder.h"
#include "llvm/CodeGen/MachineRegisterInfo.h"
#include "llvm/CodeGen/TargetLoweringObjectFileImpl.h"
#include "llvm/CodeGen/ValueTypes.h"
#include "llvm/IR/DiagnosticInfo.h"
#include "llvm/IR/DiagnosticPrinter.h"
#include "llvm/IR/IntrinsicsRISCV.h"
#include "llvm/Support/Debug.h"
#include "llvm/Support/ErrorHandling.h"
#include "llvm/Support/KnownBits.h"
#include "llvm/Support/MathExtras.h"
#include "llvm/Support/raw_ostream.h"

using namespace llvm;

#define DEBUG_TYPE "riscv-lower"

STATISTIC(NumTailCalls, "Number of tail calls");

RISCVTargetLowering::RISCVTargetLowering(const TargetMachine &TM,
                                         const RISCVSubtarget &STI)
    : TargetLowering(TM), Subtarget(STI) {

  if (Subtarget.isRV32E())
    report_fatal_error("Codegen not yet implemented for RV32E");

  RISCVABI::ABI ABI = Subtarget.getTargetABI();
  assert(ABI != RISCVABI::ABI_Unknown && "Improperly initialised target ABI");

  if ((ABI == RISCVABI::ABI_ILP32F || ABI == RISCVABI::ABI_LP64F) &&
      !Subtarget.hasStdExtF()) {
    errs() << "Hard-float 'f' ABI can't be used for a target that "
                "doesn't support the F instruction set extension (ignoring "
                          "target-abi)\n";
    ABI = Subtarget.is64Bit() ? RISCVABI::ABI_LP64 : RISCVABI::ABI_ILP32;
  } else if ((ABI == RISCVABI::ABI_ILP32D || ABI == RISCVABI::ABI_LP64D) &&
             !Subtarget.hasStdExtD()) {
    errs() << "Hard-float 'd' ABI can't be used for a target that "
              "doesn't support the D instruction set extension (ignoring "
              "target-abi)\n";
    ABI = Subtarget.is64Bit() ? RISCVABI::ABI_LP64 : RISCVABI::ABI_ILP32;
  }

  switch (ABI) {
  default:
    report_fatal_error("Don't know how to lower this ABI");
  case RISCVABI::ABI_ILP32:
  case RISCVABI::ABI_ILP32F:
  case RISCVABI::ABI_ILP32D:
  case RISCVABI::ABI_LP64:
  case RISCVABI::ABI_LP64F:
  case RISCVABI::ABI_LP64D:
    break;
  }

  MVT XLenVT = Subtarget.getXLenVT();

  // Set up the register classes.
  addRegisterClass(XLenVT, &RISCV::GPRRegClass);

  if (Subtarget.hasStdExtZfh())
    addRegisterClass(MVT::f16, &RISCV::FPR16RegClass);
  if (Subtarget.hasStdExtF())
    addRegisterClass(MVT::f32, &RISCV::FPR32RegClass);
  if (Subtarget.hasStdExtD())
    addRegisterClass(MVT::f64, &RISCV::FPR64RegClass);

  static const MVT::SimpleValueType BoolVecVTs[] = {
      MVT::nxv1i1,  MVT::nxv2i1,  MVT::nxv4i1, MVT::nxv8i1,
      MVT::nxv16i1, MVT::nxv32i1, MVT::nxv64i1};
  static const MVT::SimpleValueType IntVecVTs[] = {
      MVT::nxv1i8,  MVT::nxv2i8,   MVT::nxv4i8,   MVT::nxv8i8,  MVT::nxv16i8,
      MVT::nxv32i8, MVT::nxv64i8,  MVT::nxv1i16,  MVT::nxv2i16, MVT::nxv4i16,
      MVT::nxv8i16, MVT::nxv16i16, MVT::nxv32i16, MVT::nxv1i32, MVT::nxv2i32,
      MVT::nxv4i32, MVT::nxv8i32,  MVT::nxv16i32, MVT::nxv1i64, MVT::nxv2i64,
      MVT::nxv4i64, MVT::nxv8i64};
  static const MVT::SimpleValueType F16VecVTs[] = {
      MVT::nxv1f16, MVT::nxv2f16,  MVT::nxv4f16,
      MVT::nxv8f16, MVT::nxv16f16, MVT::nxv32f16};
  static const MVT::SimpleValueType F32VecVTs[] = {
      MVT::nxv1f32, MVT::nxv2f32, MVT::nxv4f32, MVT::nxv8f32, MVT::nxv16f32};
  static const MVT::SimpleValueType F64VecVTs[] = {
      MVT::nxv1f64, MVT::nxv2f64, MVT::nxv4f64, MVT::nxv8f64};

  if (Subtarget.hasStdExtV()) {
    auto addRegClassForRVV = [this](MVT VT) {
      unsigned Size = VT.getSizeInBits().getKnownMinValue();
      assert(Size <= 512 && isPowerOf2_32(Size));
      const TargetRegisterClass *RC;
      if (Size <= 64)
        RC = &RISCV::VRRegClass;
      else if (Size == 128)
        RC = &RISCV::VRM2RegClass;
      else if (Size == 256)
        RC = &RISCV::VRM4RegClass;
      else
        RC = &RISCV::VRM8RegClass;

      addRegisterClass(VT, RC);
    };

    for (MVT VT : BoolVecVTs)
      addRegClassForRVV(VT);
    for (MVT VT : IntVecVTs)
      addRegClassForRVV(VT);

    if (Subtarget.hasStdExtZfh())
      for (MVT VT : F16VecVTs)
        addRegClassForRVV(VT);

    if (Subtarget.hasStdExtF())
      for (MVT VT : F32VecVTs)
        addRegClassForRVV(VT);

    if (Subtarget.hasStdExtD())
      for (MVT VT : F64VecVTs)
        addRegClassForRVV(VT);

    if (Subtarget.useRVVForFixedLengthVectors()) {
      auto addRegClassForFixedVectors = [this](MVT VT) {
        unsigned LMul = Subtarget.getLMULForFixedLengthVector(VT);
        const TargetRegisterClass *RC;
        if (LMul == 1)
          RC = &RISCV::VRRegClass;
        else if (LMul == 2)
          RC = &RISCV::VRM2RegClass;
        else if (LMul == 4)
          RC = &RISCV::VRM4RegClass;
        else if (LMul == 8)
          RC = &RISCV::VRM8RegClass;
        else
          llvm_unreachable("Unexpected LMul!");

        addRegisterClass(VT, RC);
      };
      for (MVT VT : MVT::integer_fixedlen_vector_valuetypes())
        if (useRVVForFixedLengthVectorVT(VT))
          addRegClassForFixedVectors(VT);

      for (MVT VT : MVT::fp_fixedlen_vector_valuetypes())
        if (useRVVForFixedLengthVectorVT(VT))
          addRegClassForFixedVectors(VT);
    }
  }

  // Compute derived properties from the register classes.
  computeRegisterProperties(STI.getRegisterInfo());

  setStackPointerRegisterToSaveRestore(RISCV::X2);

  for (auto N : {ISD::EXTLOAD, ISD::SEXTLOAD, ISD::ZEXTLOAD})
    setLoadExtAction(N, XLenVT, MVT::i1, Promote);

  // TODO: add all necessary setOperationAction calls.
  setOperationAction(ISD::DYNAMIC_STACKALLOC, XLenVT, Expand);

  setOperationAction(ISD::BR_JT, MVT::Other, Expand);
  setOperationAction(ISD::BR_CC, XLenVT, Expand);
  setOperationAction(ISD::SELECT_CC, XLenVT, Expand);

  setOperationAction(ISD::STACKSAVE, MVT::Other, Expand);
  setOperationAction(ISD::STACKRESTORE, MVT::Other, Expand);

  setOperationAction(ISD::VASTART, MVT::Other, Custom);
  setOperationAction(ISD::VAARG, MVT::Other, Expand);
  setOperationAction(ISD::VACOPY, MVT::Other, Expand);
  setOperationAction(ISD::VAEND, MVT::Other, Expand);

  setOperationAction(ISD::SIGN_EXTEND_INREG, MVT::i1, Expand);
  if (!Subtarget.hasStdExtZbb()) {
    setOperationAction(ISD::SIGN_EXTEND_INREG, MVT::i8, Expand);
    setOperationAction(ISD::SIGN_EXTEND_INREG, MVT::i16, Expand);
  }

  if (Subtarget.is64Bit()) {
    setOperationAction(ISD::ADD, MVT::i32, Custom);
    setOperationAction(ISD::SUB, MVT::i32, Custom);
    setOperationAction(ISD::SHL, MVT::i32, Custom);
    setOperationAction(ISD::SRA, MVT::i32, Custom);
    setOperationAction(ISD::SRL, MVT::i32, Custom);
  }

  if (!Subtarget.hasStdExtM()) {
    setOperationAction(ISD::MUL, XLenVT, Expand);
    setOperationAction(ISD::MULHS, XLenVT, Expand);
    setOperationAction(ISD::MULHU, XLenVT, Expand);
    setOperationAction(ISD::SDIV, XLenVT, Expand);
    setOperationAction(ISD::UDIV, XLenVT, Expand);
    setOperationAction(ISD::SREM, XLenVT, Expand);
    setOperationAction(ISD::UREM, XLenVT, Expand);
  }

  if (Subtarget.is64Bit() && Subtarget.hasStdExtM()) {
    setOperationAction(ISD::MUL, MVT::i32, Custom);

    setOperationAction(ISD::SDIV, MVT::i8, Custom);
    setOperationAction(ISD::UDIV, MVT::i8, Custom);
    setOperationAction(ISD::UREM, MVT::i8, Custom);
    setOperationAction(ISD::SDIV, MVT::i16, Custom);
    setOperationAction(ISD::UDIV, MVT::i16, Custom);
    setOperationAction(ISD::UREM, MVT::i16, Custom);
    setOperationAction(ISD::SDIV, MVT::i32, Custom);
    setOperationAction(ISD::UDIV, MVT::i32, Custom);
    setOperationAction(ISD::UREM, MVT::i32, Custom);
  }

  setOperationAction(ISD::SDIVREM, XLenVT, Expand);
  setOperationAction(ISD::UDIVREM, XLenVT, Expand);
  setOperationAction(ISD::SMUL_LOHI, XLenVT, Expand);
  setOperationAction(ISD::UMUL_LOHI, XLenVT, Expand);

  setOperationAction(ISD::SHL_PARTS, XLenVT, Custom);
  setOperationAction(ISD::SRL_PARTS, XLenVT, Custom);
  setOperationAction(ISD::SRA_PARTS, XLenVT, Custom);

  if (Subtarget.hasStdExtZbb() || Subtarget.hasStdExtZbp()) {
    if (Subtarget.is64Bit()) {
      setOperationAction(ISD::ROTL, MVT::i32, Custom);
      setOperationAction(ISD::ROTR, MVT::i32, Custom);
    }
  } else {
    setOperationAction(ISD::ROTL, XLenVT, Expand);
    setOperationAction(ISD::ROTR, XLenVT, Expand);
  }

  if (Subtarget.hasStdExtZbp()) {
    // Custom lower bswap/bitreverse so we can convert them to GREVI to enable
    // more combining.
    setOperationAction(ISD::BITREVERSE, XLenVT, Custom);
    setOperationAction(ISD::BSWAP, XLenVT, Custom);

    if (Subtarget.is64Bit()) {
      setOperationAction(ISD::BITREVERSE, MVT::i32, Custom);
      setOperationAction(ISD::BSWAP, MVT::i32, Custom);
    }
  } else {
    // With Zbb we have an XLen rev8 instruction, but not GREVI. So we'll
    // pattern match it directly in isel.
    setOperationAction(ISD::BSWAP, XLenVT,
                       Subtarget.hasStdExtZbb() ? Legal : Expand);
  }

  if (Subtarget.hasStdExtZbb()) {
    setOperationAction(ISD::SMIN, XLenVT, Legal);
    setOperationAction(ISD::SMAX, XLenVT, Legal);
    setOperationAction(ISD::UMIN, XLenVT, Legal);
    setOperationAction(ISD::UMAX, XLenVT, Legal);
  } else {
    setOperationAction(ISD::CTTZ, XLenVT, Expand);
    setOperationAction(ISD::CTLZ, XLenVT, Expand);
    setOperationAction(ISD::CTPOP, XLenVT, Expand);
  }

  if (Subtarget.hasStdExtZbt()) {
    setOperationAction(ISD::FSHL, XLenVT, Custom);
    setOperationAction(ISD::FSHR, XLenVT, Custom);
    setOperationAction(ISD::SELECT, XLenVT, Legal);

    if (Subtarget.is64Bit()) {
      setOperationAction(ISD::FSHL, MVT::i32, Custom);
      setOperationAction(ISD::FSHR, MVT::i32, Custom);
    }
  } else {
    setOperationAction(ISD::SELECT, XLenVT, Custom);
  }

  ISD::CondCode FPCCToExpand[] = {
      ISD::SETOGT, ISD::SETOGE, ISD::SETONE, ISD::SETUEQ, ISD::SETUGT,
      ISD::SETUGE, ISD::SETULT, ISD::SETULE, ISD::SETUNE, ISD::SETGT,
      ISD::SETGE,  ISD::SETNE,  ISD::SETO,   ISD::SETUO};

  ISD::NodeType FPOpToExpand[] = {
      ISD::FSIN, ISD::FCOS, ISD::FSINCOS, ISD::FPOW, ISD::FREM, ISD::FP16_TO_FP,
      ISD::FP_TO_FP16};

  if (Subtarget.hasStdExtZfh())
    setOperationAction(ISD::BITCAST, MVT::i16, Custom);

  if (Subtarget.hasStdExtZfh()) {
    setOperationAction(ISD::FMINNUM, MVT::f16, Legal);
    setOperationAction(ISD::FMAXNUM, MVT::f16, Legal);
    for (auto CC : FPCCToExpand)
      setCondCodeAction(CC, MVT::f16, Expand);
    setOperationAction(ISD::SELECT_CC, MVT::f16, Expand);
    setOperationAction(ISD::SELECT, MVT::f16, Custom);
    setOperationAction(ISD::BR_CC, MVT::f16, Expand);
    for (auto Op : FPOpToExpand)
      setOperationAction(Op, MVT::f16, Expand);
  }

  if (Subtarget.hasStdExtF()) {
    setOperationAction(ISD::FMINNUM, MVT::f32, Legal);
    setOperationAction(ISD::FMAXNUM, MVT::f32, Legal);
    for (auto CC : FPCCToExpand)
      setCondCodeAction(CC, MVT::f32, Expand);
    setOperationAction(ISD::SELECT_CC, MVT::f32, Expand);
    setOperationAction(ISD::SELECT, MVT::f32, Custom);
    setOperationAction(ISD::BR_CC, MVT::f32, Expand);
    for (auto Op : FPOpToExpand)
      setOperationAction(Op, MVT::f32, Expand);
    setLoadExtAction(ISD::EXTLOAD, MVT::f32, MVT::f16, Expand);
    setTruncStoreAction(MVT::f32, MVT::f16, Expand);
  }

  if (Subtarget.hasStdExtF() && Subtarget.is64Bit())
    setOperationAction(ISD::BITCAST, MVT::i32, Custom);

  if (Subtarget.hasStdExtD()) {
    setOperationAction(ISD::FMINNUM, MVT::f64, Legal);
    setOperationAction(ISD::FMAXNUM, MVT::f64, Legal);
    for (auto CC : FPCCToExpand)
      setCondCodeAction(CC, MVT::f64, Expand);
    setOperationAction(ISD::SELECT_CC, MVT::f64, Expand);
    setOperationAction(ISD::SELECT, MVT::f64, Custom);
    setOperationAction(ISD::BR_CC, MVT::f64, Expand);
    setLoadExtAction(ISD::EXTLOAD, MVT::f64, MVT::f32, Expand);
    setTruncStoreAction(MVT::f64, MVT::f32, Expand);
    for (auto Op : FPOpToExpand)
      setOperationAction(Op, MVT::f64, Expand);
    setLoadExtAction(ISD::EXTLOAD, MVT::f64, MVT::f16, Expand);
    setTruncStoreAction(MVT::f64, MVT::f16, Expand);
  }

  if (Subtarget.is64Bit()) {
    setOperationAction(ISD::FP_TO_UINT, MVT::i32, Custom);
    setOperationAction(ISD::FP_TO_SINT, MVT::i32, Custom);
    setOperationAction(ISD::STRICT_FP_TO_UINT, MVT::i32, Custom);
    setOperationAction(ISD::STRICT_FP_TO_SINT, MVT::i32, Custom);
  }

  setOperationAction(ISD::GlobalAddress, XLenVT, Custom);
  setOperationAction(ISD::BlockAddress, XLenVT, Custom);
  setOperationAction(ISD::ConstantPool, XLenVT, Custom);
  setOperationAction(ISD::JumpTable, XLenVT, Custom);

  setOperationAction(ISD::GlobalTLSAddress, XLenVT, Custom);

  // TODO: On M-mode only targets, the cycle[h] CSR may not be present.
  // Unfortunately this can't be determined just from the ISA naming string.
  setOperationAction(ISD::READCYCLECOUNTER, MVT::i64,
                     Subtarget.is64Bit() ? Legal : Custom);

  setOperationAction(ISD::TRAP, MVT::Other, Legal);
  setOperationAction(ISD::DEBUGTRAP, MVT::Other, Legal);
  setOperationAction(ISD::INTRINSIC_WO_CHAIN, MVT::Other, Custom);

  if (Subtarget.hasStdExtA()) {
    setMaxAtomicSizeInBitsSupported(Subtarget.getXLen());
    setMinCmpXchgSizeInBits(32);
  } else {
    setMaxAtomicSizeInBitsSupported(0);
  }

  setBooleanContents(ZeroOrOneBooleanContent);

  if (Subtarget.hasStdExtV()) {
    setBooleanVectorContents(ZeroOrOneBooleanContent);

    setOperationAction(ISD::VSCALE, XLenVT, Custom);

    // RVV intrinsics may have illegal operands.
    // We also need to custom legalize vmv.x.s.
    setOperationAction(ISD::INTRINSIC_WO_CHAIN, MVT::i8, Custom);
    setOperationAction(ISD::INTRINSIC_WO_CHAIN, MVT::i16, Custom);
    setOperationAction(ISD::INTRINSIC_W_CHAIN, MVT::i8, Custom);
    setOperationAction(ISD::INTRINSIC_W_CHAIN, MVT::i16, Custom);
    setOperationAction(ISD::INTRINSIC_WO_CHAIN, MVT::i32, Custom);
    setOperationAction(ISD::INTRINSIC_W_CHAIN, MVT::i32, Custom);

    setOperationAction(ISD::INTRINSIC_W_CHAIN, MVT::Other, Custom);

    if (Subtarget.is64Bit()) {
      setOperationAction(ISD::INTRINSIC_WO_CHAIN, MVT::i64, Custom);
      setOperationAction(ISD::INTRINSIC_W_CHAIN, MVT::i64, Custom);
    } else {
      // We must custom-lower certain vXi64 operations on RV32 due to the vector
      // element type being illegal.
      setOperationAction(ISD::SPLAT_VECTOR, MVT::i64, Custom);
      setOperationAction(ISD::INSERT_VECTOR_ELT, MVT::i64, Custom);
      setOperationAction(ISD::EXTRACT_VECTOR_ELT, MVT::i64, Custom);

      setOperationAction(ISD::VECREDUCE_ADD, MVT::i64, Custom);
      setOperationAction(ISD::VECREDUCE_AND, MVT::i64, Custom);
      setOperationAction(ISD::VECREDUCE_OR, MVT::i64, Custom);
      setOperationAction(ISD::VECREDUCE_XOR, MVT::i64, Custom);
      setOperationAction(ISD::VECREDUCE_SMAX, MVT::i64, Custom);
      setOperationAction(ISD::VECREDUCE_SMIN, MVT::i64, Custom);
      setOperationAction(ISD::VECREDUCE_UMAX, MVT::i64, Custom);
      setOperationAction(ISD::VECREDUCE_UMIN, MVT::i64, Custom);
    }

    for (MVT VT : BoolVecVTs) {
      setOperationAction(ISD::SPLAT_VECTOR, VT, Legal);

      // Mask VTs are custom-expanded into a series of standard nodes
      setOperationAction(ISD::TRUNCATE, VT, Custom);
      setOperationAction(ISD::INSERT_SUBVECTOR, VT, Custom);
      setOperationAction(ISD::EXTRACT_SUBVECTOR, VT, Custom);
    }

    for (MVT VT : IntVecVTs) {
      setOperationAction(ISD::SPLAT_VECTOR, VT, Legal);

      setOperationAction(ISD::SMIN, VT, Legal);
      setOperationAction(ISD::SMAX, VT, Legal);
      setOperationAction(ISD::UMIN, VT, Legal);
      setOperationAction(ISD::UMAX, VT, Legal);

      setOperationAction(ISD::ROTL, VT, Expand);
      setOperationAction(ISD::ROTR, VT, Expand);

      // Custom-lower extensions and truncations from/to mask types.
      setOperationAction(ISD::ANY_EXTEND, VT, Custom);
      setOperationAction(ISD::SIGN_EXTEND, VT, Custom);
      setOperationAction(ISD::ZERO_EXTEND, VT, Custom);

      // RVV has native int->float & float->int conversions where the
      // element type sizes are within one power-of-two of each other. Any
      // wider distances between type sizes have to be lowered as sequences
      // which progressively narrow the gap in stages.
      setOperationAction(ISD::SINT_TO_FP, VT, Custom);
      setOperationAction(ISD::UINT_TO_FP, VT, Custom);
      setOperationAction(ISD::FP_TO_SINT, VT, Custom);
      setOperationAction(ISD::FP_TO_UINT, VT, Custom);

      // Integer VTs are lowered as a series of "RISCVISD::TRUNCATE_VECTOR_VL"
      // nodes which truncate by one power of two at a time.
      setOperationAction(ISD::TRUNCATE, VT, Custom);

      // Custom-lower insert/extract operations to simplify patterns.
      setOperationAction(ISD::INSERT_VECTOR_ELT, VT, Custom);
      setOperationAction(ISD::EXTRACT_VECTOR_ELT, VT, Custom);

      // Custom-lower reduction operations to set up the corresponding custom
      // nodes' operands.
      setOperationAction(ISD::VECREDUCE_ADD, VT, Custom);
      setOperationAction(ISD::VECREDUCE_AND, VT, Custom);
      setOperationAction(ISD::VECREDUCE_OR, VT, Custom);
      setOperationAction(ISD::VECREDUCE_XOR, VT, Custom);
      setOperationAction(ISD::VECREDUCE_SMAX, VT, Custom);
      setOperationAction(ISD::VECREDUCE_SMIN, VT, Custom);
      setOperationAction(ISD::VECREDUCE_UMAX, VT, Custom);
      setOperationAction(ISD::VECREDUCE_UMIN, VT, Custom);
<<<<<<< HEAD
=======

      setOperationAction(ISD::INSERT_SUBVECTOR, VT, Custom);
      setOperationAction(ISD::EXTRACT_SUBVECTOR, VT, Custom);
>>>>>>> 2e412c55
    }

    // Expand various CCs to best match the RVV ISA, which natively supports UNE
    // but no other unordered comparisons, and supports all ordered comparisons
    // except ONE. Additionally, we expand GT,OGT,GE,OGE for optimization
    // purposes; they are expanded to their swapped-operand CCs (LT,OLT,LE,OLE),
    // and we pattern-match those back to the "original", swapping operands once
    // more. This way we catch both operations and both "vf" and "fv" forms with
    // fewer patterns.
    ISD::CondCode VFPCCToExpand[] = {
        ISD::SETO,   ISD::SETONE, ISD::SETUEQ, ISD::SETUGT,
        ISD::SETUGE, ISD::SETULT, ISD::SETULE, ISD::SETUO,
        ISD::SETGT,  ISD::SETOGT, ISD::SETGE,  ISD::SETOGE,
    };

    // Sets common operation actions on RVV floating-point vector types.
    const auto SetCommonVFPActions = [&](MVT VT) {
      setOperationAction(ISD::SPLAT_VECTOR, VT, Legal);
      // RVV has native FP_ROUND & FP_EXTEND conversions where the element type
      // sizes are within one power-of-two of each other. Therefore conversions
      // between vXf16 and vXf64 must be lowered as sequences which convert via
      // vXf32.
      setOperationAction(ISD::FP_ROUND, VT, Custom);
      setOperationAction(ISD::FP_EXTEND, VT, Custom);
      // Custom-lower insert/extract operations to simplify patterns.
      setOperationAction(ISD::INSERT_VECTOR_ELT, VT, Custom);
      setOperationAction(ISD::EXTRACT_VECTOR_ELT, VT, Custom);
      // Expand various condition codes (explained above).
      for (auto CC : VFPCCToExpand)
        setCondCodeAction(CC, VT, Expand);

      setOperationAction(ISD::VECREDUCE_FADD, VT, Custom);
      setOperationAction(ISD::VECREDUCE_SEQ_FADD, VT, Custom);
<<<<<<< HEAD
=======
      setOperationAction(ISD::FCOPYSIGN, VT, Legal);

      setOperationAction(ISD::INSERT_SUBVECTOR, VT, Custom);
      setOperationAction(ISD::EXTRACT_SUBVECTOR, VT, Custom);
>>>>>>> 2e412c55
    };

    if (Subtarget.hasStdExtZfh())
      for (MVT VT : F16VecVTs)
        SetCommonVFPActions(VT);

    if (Subtarget.hasStdExtF())
      for (MVT VT : F32VecVTs)
        SetCommonVFPActions(VT);

    if (Subtarget.hasStdExtD())
      for (MVT VT : F64VecVTs)
        SetCommonVFPActions(VT);

    if (Subtarget.useRVVForFixedLengthVectors()) {
      for (MVT VT : MVT::integer_fixedlen_vector_valuetypes()) {
        if (!useRVVForFixedLengthVectorVT(VT))
          continue;

        // By default everything must be expanded.
        for (unsigned Op = 0; Op < ISD::BUILTIN_OP_END; ++Op)
          setOperationAction(Op, VT, Expand);
<<<<<<< HEAD

        // We use EXTRACT_SUBVECTOR as a "cast" from scalable to fixed.
        setOperationAction(ISD::EXTRACT_SUBVECTOR, VT, Legal);
=======
        for (MVT OtherVT : MVT::fixedlen_vector_valuetypes())
          setTruncStoreAction(VT, OtherVT, Expand);

        // We use EXTRACT_SUBVECTOR as a "cast" from scalable to fixed.
        setOperationAction(ISD::INSERT_SUBVECTOR, VT, Custom);
        setOperationAction(ISD::EXTRACT_SUBVECTOR, VT, Custom);
>>>>>>> 2e412c55

        setOperationAction(ISD::BUILD_VECTOR, VT, Custom);

        setOperationAction(ISD::LOAD, VT, Custom);
        setOperationAction(ISD::STORE, VT, Custom);

<<<<<<< HEAD
        // Operations below are different for between masks and other vectors.
        if (VT.getVectorElementType() == MVT::i1) {
          setOperationAction(ISD::SETCC, VT, Custom);
=======
        setOperationAction(ISD::SETCC, VT, Custom);

        setOperationAction(ISD::TRUNCATE, VT, Custom);

        // Operations below are different for between masks and other vectors.
        if (VT.getVectorElementType() == MVT::i1) {
          setOperationAction(ISD::AND, VT, Custom);
          setOperationAction(ISD::OR, VT, Custom);
          setOperationAction(ISD::XOR, VT, Custom);
>>>>>>> 2e412c55
          continue;
        }

        setOperationAction(ISD::VECTOR_SHUFFLE, VT, Custom);
<<<<<<< HEAD
=======
        setOperationAction(ISD::EXTRACT_VECTOR_ELT, VT, Custom);
>>>>>>> 2e412c55

        setOperationAction(ISD::ADD, VT, Custom);
        setOperationAction(ISD::MUL, VT, Custom);
        setOperationAction(ISD::SUB, VT, Custom);
        setOperationAction(ISD::AND, VT, Custom);
        setOperationAction(ISD::OR, VT, Custom);
        setOperationAction(ISD::XOR, VT, Custom);
        setOperationAction(ISD::SDIV, VT, Custom);
        setOperationAction(ISD::SREM, VT, Custom);
        setOperationAction(ISD::UDIV, VT, Custom);
        setOperationAction(ISD::UREM, VT, Custom);
        setOperationAction(ISD::SHL, VT, Custom);
        setOperationAction(ISD::SRA, VT, Custom);
        setOperationAction(ISD::SRL, VT, Custom);

        setOperationAction(ISD::SMIN, VT, Custom);
        setOperationAction(ISD::SMAX, VT, Custom);
        setOperationAction(ISD::UMIN, VT, Custom);
        setOperationAction(ISD::UMAX, VT, Custom);
<<<<<<< HEAD
=======

        setOperationAction(ISD::MULHS, VT, Custom);
        setOperationAction(ISD::MULHU, VT, Custom);

        setOperationAction(ISD::SINT_TO_FP, VT, Custom);
        setOperationAction(ISD::UINT_TO_FP, VT, Custom);
        setOperationAction(ISD::FP_TO_SINT, VT, Custom);
        setOperationAction(ISD::FP_TO_UINT, VT, Custom);

        setOperationAction(ISD::VSELECT, VT, Custom);

        setOperationAction(ISD::ANY_EXTEND, VT, Custom);
        setOperationAction(ISD::SIGN_EXTEND, VT, Custom);
        setOperationAction(ISD::ZERO_EXTEND, VT, Custom);

        setOperationAction(ISD::BITCAST, VT, Custom);
>>>>>>> 2e412c55
      }

      for (MVT VT : MVT::fp_fixedlen_vector_valuetypes()) {
        if (!useRVVForFixedLengthVectorVT(VT))
          continue;

        // By default everything must be expanded.
        for (unsigned Op = 0; Op < ISD::BUILTIN_OP_END; ++Op)
          setOperationAction(Op, VT, Expand);
<<<<<<< HEAD

        // We use EXTRACT_SUBVECTOR as a "cast" from scalable to fixed.
        setOperationAction(ISD::EXTRACT_SUBVECTOR, VT, Legal);

        setOperationAction(ISD::BUILD_VECTOR, VT, Custom);
        setOperationAction(ISD::VECTOR_SHUFFLE, VT, Custom);
=======
        for (MVT OtherVT : MVT::fp_fixedlen_vector_valuetypes()) {
          setLoadExtAction(ISD::EXTLOAD, OtherVT, VT, Expand);
          setTruncStoreAction(VT, OtherVT, Expand);
        }

        // We use EXTRACT_SUBVECTOR as a "cast" from scalable to fixed.
        setOperationAction(ISD::INSERT_SUBVECTOR, VT, Custom);
        setOperationAction(ISD::EXTRACT_SUBVECTOR, VT, Custom);

        setOperationAction(ISD::BUILD_VECTOR, VT, Custom);
        setOperationAction(ISD::VECTOR_SHUFFLE, VT, Custom);
        setOperationAction(ISD::EXTRACT_VECTOR_ELT, VT, Custom);
>>>>>>> 2e412c55

        setOperationAction(ISD::LOAD, VT, Custom);
        setOperationAction(ISD::STORE, VT, Custom);
        setOperationAction(ISD::FADD, VT, Custom);
        setOperationAction(ISD::FSUB, VT, Custom);
        setOperationAction(ISD::FMUL, VT, Custom);
        setOperationAction(ISD::FDIV, VT, Custom);
        setOperationAction(ISD::FNEG, VT, Custom);
        setOperationAction(ISD::FABS, VT, Custom);
        setOperationAction(ISD::FSQRT, VT, Custom);
        setOperationAction(ISD::FMA, VT, Custom);
<<<<<<< HEAD
=======

        setOperationAction(ISD::FP_ROUND, VT, Custom);
        setOperationAction(ISD::FP_EXTEND, VT, Custom);

        for (auto CC : VFPCCToExpand)
          setCondCodeAction(CC, VT, Expand);

        setOperationAction(ISD::VSELECT, VT, Custom);

        setOperationAction(ISD::BITCAST, VT, Custom);
>>>>>>> 2e412c55
      }
    }
  }

  // Function alignments.
  const Align FunctionAlignment(Subtarget.hasStdExtC() ? 2 : 4);
  setMinFunctionAlignment(FunctionAlignment);
  setPrefFunctionAlignment(FunctionAlignment);

  setMinimumJumpTableEntries(5);

  // Jumps are expensive, compared to logic
  setJumpIsExpensive();

  // We can use any register for comparisons
  setHasMultipleConditionRegisters();

  setTargetDAGCombine(ISD::SETCC);
  if (Subtarget.hasStdExtZbp()) {
    setTargetDAGCombine(ISD::OR);
  }
  if (Subtarget.hasStdExtV())
    setTargetDAGCombine(ISD::FCOPYSIGN);
}

EVT RISCVTargetLowering::getSetCCResultType(const DataLayout &DL,
                                            LLVMContext &Context,
                                            EVT VT) const {
  if (!VT.isVector())
    return getPointerTy(DL);
  if (Subtarget.hasStdExtV() &&
      (VT.isScalableVector() || Subtarget.useRVVForFixedLengthVectors()))
    return EVT::getVectorVT(Context, MVT::i1, VT.getVectorElementCount());
  return VT.changeVectorElementTypeToInteger();
}

bool RISCVTargetLowering::getTgtMemIntrinsic(IntrinsicInfo &Info,
                                             const CallInst &I,
                                             MachineFunction &MF,
                                             unsigned Intrinsic) const {
  switch (Intrinsic) {
  default:
    return false;
  case Intrinsic::riscv_masked_atomicrmw_xchg_i32:
  case Intrinsic::riscv_masked_atomicrmw_add_i32:
  case Intrinsic::riscv_masked_atomicrmw_sub_i32:
  case Intrinsic::riscv_masked_atomicrmw_nand_i32:
  case Intrinsic::riscv_masked_atomicrmw_max_i32:
  case Intrinsic::riscv_masked_atomicrmw_min_i32:
  case Intrinsic::riscv_masked_atomicrmw_umax_i32:
  case Intrinsic::riscv_masked_atomicrmw_umin_i32:
  case Intrinsic::riscv_masked_cmpxchg_i32:
    PointerType *PtrTy = cast<PointerType>(I.getArgOperand(0)->getType());
    Info.opc = ISD::INTRINSIC_W_CHAIN;
    Info.memVT = MVT::getVT(PtrTy->getElementType());
    Info.ptrVal = I.getArgOperand(0);
    Info.offset = 0;
    Info.align = Align(4);
    Info.flags = MachineMemOperand::MOLoad | MachineMemOperand::MOStore |
                 MachineMemOperand::MOVolatile;
    return true;
  }
}

bool RISCVTargetLowering::isLegalAddressingMode(const DataLayout &DL,
                                                const AddrMode &AM, Type *Ty,
                                                unsigned AS,
                                                Instruction *I) const {
  // No global is ever allowed as a base.
  if (AM.BaseGV)
    return false;

  // Require a 12-bit signed offset.
  if (!isInt<12>(AM.BaseOffs))
    return false;

  switch (AM.Scale) {
  case 0: // "r+i" or just "i", depending on HasBaseReg.
    break;
  case 1:
    if (!AM.HasBaseReg) // allow "r+i".
      break;
    return false; // disallow "r+r" or "r+r+i".
  default:
    return false;
  }

  return true;
}

bool RISCVTargetLowering::isLegalICmpImmediate(int64_t Imm) const {
  return isInt<12>(Imm);
}

bool RISCVTargetLowering::isLegalAddImmediate(int64_t Imm) const {
  return isInt<12>(Imm);
}

// On RV32, 64-bit integers are split into their high and low parts and held
// in two different registers, so the trunc is free since the low register can
// just be used.
bool RISCVTargetLowering::isTruncateFree(Type *SrcTy, Type *DstTy) const {
  if (Subtarget.is64Bit() || !SrcTy->isIntegerTy() || !DstTy->isIntegerTy())
    return false;
  unsigned SrcBits = SrcTy->getPrimitiveSizeInBits();
  unsigned DestBits = DstTy->getPrimitiveSizeInBits();
  return (SrcBits == 64 && DestBits == 32);
}

bool RISCVTargetLowering::isTruncateFree(EVT SrcVT, EVT DstVT) const {
  if (Subtarget.is64Bit() || SrcVT.isVector() || DstVT.isVector() ||
      !SrcVT.isInteger() || !DstVT.isInteger())
    return false;
  unsigned SrcBits = SrcVT.getSizeInBits();
  unsigned DestBits = DstVT.getSizeInBits();
  return (SrcBits == 64 && DestBits == 32);
}

bool RISCVTargetLowering::isZExtFree(SDValue Val, EVT VT2) const {
  // Zexts are free if they can be combined with a load.
  if (auto *LD = dyn_cast<LoadSDNode>(Val)) {
    EVT MemVT = LD->getMemoryVT();
    if ((MemVT == MVT::i8 || MemVT == MVT::i16 ||
         (Subtarget.is64Bit() && MemVT == MVT::i32)) &&
        (LD->getExtensionType() == ISD::NON_EXTLOAD ||
         LD->getExtensionType() == ISD::ZEXTLOAD))
      return true;
  }

  return TargetLowering::isZExtFree(Val, VT2);
}

bool RISCVTargetLowering::isSExtCheaperThanZExt(EVT SrcVT, EVT DstVT) const {
  return Subtarget.is64Bit() && SrcVT == MVT::i32 && DstVT == MVT::i64;
}

bool RISCVTargetLowering::isCheapToSpeculateCttz() const {
  return Subtarget.hasStdExtZbb();
}

bool RISCVTargetLowering::isCheapToSpeculateCtlz() const {
  return Subtarget.hasStdExtZbb();
}

bool RISCVTargetLowering::isFPImmLegal(const APFloat &Imm, EVT VT,
                                       bool ForCodeSize) const {
  if (VT == MVT::f16 && !Subtarget.hasStdExtZfh())
    return false;
  if (VT == MVT::f32 && !Subtarget.hasStdExtF())
    return false;
  if (VT == MVT::f64 && !Subtarget.hasStdExtD())
    return false;
  if (Imm.isNegZero())
    return false;
  return Imm.isZero();
}

bool RISCVTargetLowering::hasBitPreservingFPLogic(EVT VT) const {
  return (VT == MVT::f16 && Subtarget.hasStdExtZfh()) ||
         (VT == MVT::f32 && Subtarget.hasStdExtF()) ||
         (VT == MVT::f64 && Subtarget.hasStdExtD());
}

// Changes the condition code and swaps operands if necessary, so the SetCC
// operation matches one of the comparisons supported directly in the RISC-V
// ISA.
static void normaliseSetCC(SDValue &LHS, SDValue &RHS, ISD::CondCode &CC) {
  switch (CC) {
  default:
    break;
  case ISD::SETGT:
  case ISD::SETLE:
  case ISD::SETUGT:
  case ISD::SETULE:
    CC = ISD::getSetCCSwappedOperands(CC);
    std::swap(LHS, RHS);
    break;
  }
}

// Return the RISC-V branch opcode that matches the given DAG integer
// condition code. The CondCode must be one of those supported by the RISC-V
// ISA (see normaliseSetCC).
static unsigned getBranchOpcodeForIntCondCode(ISD::CondCode CC) {
  switch (CC) {
  default:
    llvm_unreachable("Unsupported CondCode");
  case ISD::SETEQ:
    return RISCV::BEQ;
  case ISD::SETNE:
    return RISCV::BNE;
  case ISD::SETLT:
    return RISCV::BLT;
  case ISD::SETGE:
    return RISCV::BGE;
  case ISD::SETULT:
    return RISCV::BLTU;
  case ISD::SETUGE:
    return RISCV::BGEU;
  }
}

<<<<<<< HEAD
// Return the largest legal scalable vector type that matches VT's element type.
static MVT getContainerForFixedLengthVector(SelectionDAG &DAG, MVT VT,
                                            const RISCVSubtarget &Subtarget) {
=======
RISCVVLMUL RISCVTargetLowering::getLMUL(MVT VT) {
  unsigned KnownSize = VT.getSizeInBits().getKnownMinValue();
  if (VT.getVectorElementType() == MVT::i1)
    KnownSize *= 8;

  switch (KnownSize) {
  default:
    llvm_unreachable("Invalid LMUL.");
  case 8:
    return RISCVVLMUL::LMUL_F8;
  case 16:
    return RISCVVLMUL::LMUL_F4;
  case 32:
    return RISCVVLMUL::LMUL_F2;
  case 64:
    return RISCVVLMUL::LMUL_1;
  case 128:
    return RISCVVLMUL::LMUL_2;
  case 256:
    return RISCVVLMUL::LMUL_4;
  case 512:
    return RISCVVLMUL::LMUL_8;
  }
}

unsigned RISCVTargetLowering::getRegClassIDForLMUL(RISCVVLMUL LMul) {
  switch (LMul) {
  default:
    llvm_unreachable("Invalid LMUL.");
  case RISCVVLMUL::LMUL_F8:
  case RISCVVLMUL::LMUL_F4:
  case RISCVVLMUL::LMUL_F2:
  case RISCVVLMUL::LMUL_1:
    return RISCV::VRRegClassID;
  case RISCVVLMUL::LMUL_2:
    return RISCV::VRM2RegClassID;
  case RISCVVLMUL::LMUL_4:
    return RISCV::VRM4RegClassID;
  case RISCVVLMUL::LMUL_8:
    return RISCV::VRM8RegClassID;
  }
}

unsigned RISCVTargetLowering::getSubregIndexByMVT(MVT VT, unsigned Index) {
  RISCVVLMUL LMUL = getLMUL(VT);
  if (LMUL == RISCVVLMUL::LMUL_F8 || LMUL == RISCVVLMUL::LMUL_F4 ||
      LMUL == RISCVVLMUL::LMUL_F2 || LMUL == RISCVVLMUL::LMUL_1) {
    static_assert(RISCV::sub_vrm1_7 == RISCV::sub_vrm1_0 + 7,
                  "Unexpected subreg numbering");
    return RISCV::sub_vrm1_0 + Index;
  }
  if (LMUL == RISCVVLMUL::LMUL_2) {
    static_assert(RISCV::sub_vrm2_3 == RISCV::sub_vrm2_0 + 3,
                  "Unexpected subreg numbering");
    return RISCV::sub_vrm2_0 + Index;
  }
  if (LMUL == RISCVVLMUL::LMUL_4) {
    static_assert(RISCV::sub_vrm4_1 == RISCV::sub_vrm4_0 + 1,
                  "Unexpected subreg numbering");
    return RISCV::sub_vrm4_0 + Index;
  }
  llvm_unreachable("Invalid vector type.");
}

unsigned RISCVTargetLowering::getRegClassIDForVecVT(MVT VT) {
  if (VT.getVectorElementType() == MVT::i1)
    return RISCV::VRRegClassID;
  return getRegClassIDForLMUL(getLMUL(VT));
}

// Attempt to decompose a subvector insert/extract between VecVT and
// SubVecVT via subregister indices. Returns the subregister index that
// can perform the subvector insert/extract with the given element index, as
// well as the index corresponding to any leftover subvectors that must be
// further inserted/extracted within the register class for SubVecVT.
std::pair<unsigned, unsigned>
RISCVTargetLowering::decomposeSubvectorInsertExtractToSubRegs(
    MVT VecVT, MVT SubVecVT, unsigned InsertExtractIdx,
    const RISCVRegisterInfo *TRI) {
  static_assert((RISCV::VRM8RegClassID > RISCV::VRM4RegClassID &&
                 RISCV::VRM4RegClassID > RISCV::VRM2RegClassID &&
                 RISCV::VRM2RegClassID > RISCV::VRRegClassID),
                "Register classes not ordered");
  unsigned VecRegClassID = getRegClassIDForVecVT(VecVT);
  unsigned SubRegClassID = getRegClassIDForVecVT(SubVecVT);
  // Try to compose a subregister index that takes us from the incoming
  // LMUL>1 register class down to the outgoing one. At each step we half
  // the LMUL:
  //   nxv16i32@12 -> nxv2i32: sub_vrm4_1_then_sub_vrm2_1_then_sub_vrm1_0
  // Note that this is not guaranteed to find a subregister index, such as
  // when we are extracting from one VR type to another.
  unsigned SubRegIdx = RISCV::NoSubRegister;
  for (const unsigned RCID :
       {RISCV::VRM4RegClassID, RISCV::VRM2RegClassID, RISCV::VRRegClassID})
    if (VecRegClassID > RCID && SubRegClassID <= RCID) {
      VecVT = VecVT.getHalfNumVectorElementsVT();
      bool IsHi =
          InsertExtractIdx >= VecVT.getVectorElementCount().getKnownMinValue();
      SubRegIdx = TRI->composeSubRegIndices(SubRegIdx,
                                            getSubregIndexByMVT(VecVT, IsHi));
      if (IsHi)
        InsertExtractIdx -= VecVT.getVectorElementCount().getKnownMinValue();
    }
  return {SubRegIdx, InsertExtractIdx};
}

// Return the largest legal scalable vector type that matches VT's element type.
MVT RISCVTargetLowering::getContainerForFixedLengthVector(
    SelectionDAG &DAG, MVT VT, const RISCVSubtarget &Subtarget) {
>>>>>>> 2e412c55
  assert(VT.isFixedLengthVector() &&
         DAG.getTargetLoweringInfo().isTypeLegal(VT) &&
         "Expected legal fixed length vector!");

  unsigned LMul = Subtarget.getLMULForFixedLengthVector(VT);
  assert(LMul <= 8 && isPowerOf2_32(LMul) && "Unexpected LMUL!");

  MVT EltVT = VT.getVectorElementType();
  switch (EltVT.SimpleTy) {
  default:
    llvm_unreachable("unexpected element type for RVV container");
  case MVT::i1: {
    // Masks are calculated assuming 8-bit elements since that's when we need
    // the most elements.
    unsigned EltsPerBlock = RISCV::RVVBitsPerBlock / 8;
    return MVT::getScalableVectorVT(MVT::i1, LMul * EltsPerBlock);
  }
  case MVT::i8:
  case MVT::i16:
  case MVT::i32:
  case MVT::i64:
  case MVT::f16:
  case MVT::f32:
  case MVT::f64: {
    unsigned EltsPerBlock = RISCV::RVVBitsPerBlock / EltVT.getSizeInBits();
    return MVT::getScalableVectorVT(EltVT, LMul * EltsPerBlock);
  }
  }
}

// Grow V to consume an entire RVV register.
static SDValue convertToScalableVector(EVT VT, SDValue V, SelectionDAG &DAG,
                                       const RISCVSubtarget &Subtarget) {
  assert(VT.isScalableVector() &&
         "Expected to convert into a scalable vector!");
  assert(V.getValueType().isFixedLengthVector() &&
         "Expected a fixed length vector operand!");
  SDLoc DL(V);
  SDValue Zero = DAG.getConstant(0, DL, Subtarget.getXLenVT());
  return DAG.getNode(ISD::INSERT_SUBVECTOR, DL, VT, DAG.getUNDEF(VT), V, Zero);
}

// Shrink V so it's just big enough to maintain a VT's worth of data.
static SDValue convertFromScalableVector(EVT VT, SDValue V, SelectionDAG &DAG,
                                         const RISCVSubtarget &Subtarget) {
  assert(VT.isFixedLengthVector() &&
         "Expected to convert into a fixed length vector!");
  assert(V.getValueType().isScalableVector() &&
         "Expected a scalable vector operand!");
  SDLoc DL(V);
  SDValue Zero = DAG.getConstant(0, DL, Subtarget.getXLenVT());
  return DAG.getNode(ISD::EXTRACT_SUBVECTOR, DL, VT, V, Zero);
}

// Gets the two common "VL" operands: an all-ones mask and the vector length.
// VecVT is a vector type, either fixed-length or scalable, and ContainerVT is
// the vector type that it is contained in.
static std::pair<SDValue, SDValue>
getDefaultVLOps(MVT VecVT, MVT ContainerVT, SDLoc DL, SelectionDAG &DAG,
                const RISCVSubtarget &Subtarget) {
  assert(ContainerVT.isScalableVector() && "Expecting scalable container type");
  MVT XLenVT = Subtarget.getXLenVT();
  SDValue VL = VecVT.isFixedLengthVector()
                   ? DAG.getConstant(VecVT.getVectorNumElements(), DL, XLenVT)
                   : DAG.getRegister(RISCV::X0, XLenVT);
  MVT MaskVT = MVT::getVectorVT(MVT::i1, ContainerVT.getVectorElementCount());
  SDValue Mask = DAG.getNode(RISCVISD::VMSET_VL, DL, MaskVT, VL);
  return {Mask, VL};
}

// As above but assuming the given type is a scalable vector type.
static std::pair<SDValue, SDValue>
getDefaultScalableVLOps(MVT VecVT, SDLoc DL, SelectionDAG &DAG,
                        const RISCVSubtarget &Subtarget) {
  assert(VecVT.isScalableVector() && "Expecting a scalable vector");
  return getDefaultVLOps(VecVT, VecVT, DL, DAG, Subtarget);
}

static SDValue lowerBUILD_VECTOR(SDValue Op, SelectionDAG &DAG,
                                 const RISCVSubtarget &Subtarget) {
  MVT VT = Op.getSimpleValueType();
  assert(VT.isFixedLengthVector() && "Unexpected vector!");

<<<<<<< HEAD
  MVT ContainerVT = getContainerForFixedLengthVector(DAG, VT, Subtarget);
=======
  MVT ContainerVT =
      RISCVTargetLowering::getContainerForFixedLengthVector(DAG, VT, Subtarget);
>>>>>>> 2e412c55

  SDLoc DL(Op);
  SDValue Mask, VL;
  std::tie(Mask, VL) = getDefaultVLOps(VT, ContainerVT, DL, DAG, Subtarget);

  if (VT.getVectorElementType() == MVT::i1) {
    if (ISD::isBuildVectorAllZeros(Op.getNode())) {
      SDValue VMClr = DAG.getNode(RISCVISD::VMCLR_VL, DL, ContainerVT, VL);
      return convertFromScalableVector(VT, VMClr, DAG, Subtarget);
    }

    if (ISD::isBuildVectorAllOnes(Op.getNode())) {
      SDValue VMSet = DAG.getNode(RISCVISD::VMSET_VL, DL, ContainerVT, VL);
      return convertFromScalableVector(VT, VMSet, DAG, Subtarget);
    }

    return SDValue();
  }

  if (SDValue Splat = cast<BuildVectorSDNode>(Op)->getSplatValue()) {
    unsigned Opc = VT.isFloatingPoint() ? RISCVISD::VFMV_V_F_VL
                                        : RISCVISD::VMV_V_X_VL;
    Splat = DAG.getNode(Opc, DL, ContainerVT, Splat, VL);
    return convertFromScalableVector(VT, Splat, DAG, Subtarget);
  }

  // Try and match an index sequence, which we can lower directly to the vid
  // instruction. An all-undef vector is matched by getSplatValue, above.
<<<<<<< HEAD
  bool IsVID = true;
  if (VT.isInteger())
=======
  if (VT.isInteger()) {
    bool IsVID = true;
>>>>>>> 2e412c55
    for (unsigned i = 0, e = Op.getNumOperands(); i < e && IsVID; i++)
      IsVID &= Op.getOperand(i).isUndef() ||
               (isa<ConstantSDNode>(Op.getOperand(i)) &&
                Op.getConstantOperandVal(i) == i);

<<<<<<< HEAD
  if (IsVID) {
    SDValue VID = DAG.getNode(RISCVISD::VID_VL, DL, ContainerVT, Mask, VL);
    return convertFromScalableVector(VT, VID, DAG, Subtarget);
=======
    if (IsVID) {
      SDValue VID = DAG.getNode(RISCVISD::VID_VL, DL, ContainerVT, Mask, VL);
      return convertFromScalableVector(VT, VID, DAG, Subtarget);
    }
>>>>>>> 2e412c55
  }

  return SDValue();
}

static SDValue lowerVECTOR_SHUFFLE(SDValue Op, SelectionDAG &DAG,
                                   const RISCVSubtarget &Subtarget) {
  SDValue V1 = Op.getOperand(0);
  SDLoc DL(Op);
  MVT VT = Op.getSimpleValueType();
  ShuffleVectorSDNode *SVN = cast<ShuffleVectorSDNode>(Op.getNode());

  if (SVN->isSplat()) {
    int Lane = SVN->getSplatIndex();
    if (Lane >= 0) {
<<<<<<< HEAD
      MVT ContainerVT = getContainerForFixedLengthVector(DAG, VT, Subtarget);
=======
      MVT ContainerVT = RISCVTargetLowering::getContainerForFixedLengthVector(
          DAG, VT, Subtarget);
>>>>>>> 2e412c55

      V1 = convertToScalableVector(ContainerVT, V1, DAG, Subtarget);
      assert(Lane < (int)VT.getVectorNumElements() && "Unexpected lane!");

      SDValue Mask, VL;
      std::tie(Mask, VL) = getDefaultVLOps(VT, ContainerVT, DL, DAG, Subtarget);
      MVT XLenVT = Subtarget.getXLenVT();
      SDValue Gather =
          DAG.getNode(RISCVISD::VRGATHER_VX_VL, DL, ContainerVT, V1,
                      DAG.getConstant(Lane, DL, XLenVT), Mask, VL);
      return convertFromScalableVector(VT, Gather, DAG, Subtarget);
    }
  }

  return SDValue();
}

<<<<<<< HEAD
=======
static SDValue getRVVFPExtendOrRound(SDValue Op, MVT VT, MVT ContainerVT,
                                     SDLoc DL, SelectionDAG &DAG,
                                     const RISCVSubtarget &Subtarget) {
  if (VT.isScalableVector())
    return DAG.getFPExtendOrRound(Op, DL, VT);
  assert(VT.isFixedLengthVector() &&
         "Unexpected value type for RVV FP extend/round lowering");
  SDValue Mask, VL;
  std::tie(Mask, VL) = getDefaultVLOps(VT, ContainerVT, DL, DAG, Subtarget);
  unsigned RVVOpc = ContainerVT.bitsGT(Op.getSimpleValueType())
                        ? RISCVISD::FP_EXTEND_VL
                        : RISCVISD::FP_ROUND_VL;
  return DAG.getNode(RVVOpc, DL, ContainerVT, Op, Mask, VL);
}

>>>>>>> 2e412c55
SDValue RISCVTargetLowering::LowerOperation(SDValue Op,
                                            SelectionDAG &DAG) const {
  switch (Op.getOpcode()) {
  default:
    report_fatal_error("unimplemented operand");
  case ISD::GlobalAddress:
    return lowerGlobalAddress(Op, DAG);
  case ISD::BlockAddress:
    return lowerBlockAddress(Op, DAG);
  case ISD::ConstantPool:
    return lowerConstantPool(Op, DAG);
  case ISD::JumpTable:
    return lowerJumpTable(Op, DAG);
  case ISD::GlobalTLSAddress:
    return lowerGlobalTLSAddress(Op, DAG);
  case ISD::SELECT:
    return lowerSELECT(Op, DAG);
  case ISD::VASTART:
    return lowerVASTART(Op, DAG);
  case ISD::FRAMEADDR:
    return lowerFRAMEADDR(Op, DAG);
  case ISD::RETURNADDR:
    return lowerRETURNADDR(Op, DAG);
  case ISD::SHL_PARTS:
    return lowerShiftLeftParts(Op, DAG);
  case ISD::SRA_PARTS:
    return lowerShiftRightParts(Op, DAG, true);
  case ISD::SRL_PARTS:
    return lowerShiftRightParts(Op, DAG, false);
  case ISD::BITCAST: {
    SDValue Op0 = Op.getOperand(0);
    // We can handle fixed length vector bitcasts with a simple replacement
    // in isel.
    if (Op.getValueType().isFixedLengthVector()) {
      if (Op0.getValueType().isFixedLengthVector())
        return Op;
      return SDValue();
    }
    assert(((Subtarget.is64Bit() && Subtarget.hasStdExtF()) ||
            Subtarget.hasStdExtZfh()) &&
           "Unexpected custom legalisation");
    SDLoc DL(Op);
    if (Op.getValueType() == MVT::f16 && Subtarget.hasStdExtZfh()) {
      if (Op0.getValueType() != MVT::i16)
        return SDValue();
      SDValue NewOp0 =
          DAG.getNode(ISD::ANY_EXTEND, DL, Subtarget.getXLenVT(), Op0);
      SDValue FPConv = DAG.getNode(RISCVISD::FMV_H_X, DL, MVT::f16, NewOp0);
      return FPConv;
    } else if (Op.getValueType() == MVT::f32 && Subtarget.is64Bit() &&
               Subtarget.hasStdExtF()) {
      if (Op0.getValueType() != MVT::i32)
        return SDValue();
      SDValue NewOp0 = DAG.getNode(ISD::ANY_EXTEND, DL, MVT::i64, Op0);
      SDValue FPConv =
          DAG.getNode(RISCVISD::FMV_W_X_RV64, DL, MVT::f32, NewOp0);
      return FPConv;
    }
    return SDValue();
  }
  case ISD::INTRINSIC_WO_CHAIN:
    return LowerINTRINSIC_WO_CHAIN(Op, DAG);
  case ISD::INTRINSIC_W_CHAIN:
    return LowerINTRINSIC_W_CHAIN(Op, DAG);
  case ISD::BSWAP:
  case ISD::BITREVERSE: {
    // Convert BSWAP/BITREVERSE to GREVI to enable GREVI combinining.
    assert(Subtarget.hasStdExtZbp() && "Unexpected custom legalisation");
    MVT VT = Op.getSimpleValueType();
    SDLoc DL(Op);
    // Start with the maximum immediate value which is the bitwidth - 1.
    unsigned Imm = VT.getSizeInBits() - 1;
    // If this is BSWAP rather than BITREVERSE, clear the lower 3 bits.
    if (Op.getOpcode() == ISD::BSWAP)
      Imm &= ~0x7U;
    return DAG.getNode(RISCVISD::GREVI, DL, VT, Op.getOperand(0),
                       DAG.getTargetConstant(Imm, DL, Subtarget.getXLenVT()));
  }
  case ISD::FSHL:
  case ISD::FSHR: {
    MVT VT = Op.getSimpleValueType();
    assert(VT == Subtarget.getXLenVT() && "Unexpected custom legalization");
    SDLoc DL(Op);
    // FSL/FSR take a log2(XLen)+1 bit shift amount but XLenVT FSHL/FSHR only
    // use log(XLen) bits. Mask the shift amount accordingly.
    unsigned ShAmtWidth = Subtarget.getXLen() - 1;
    SDValue ShAmt = DAG.getNode(ISD::AND, DL, VT, Op.getOperand(2),
                                DAG.getConstant(ShAmtWidth, DL, VT));
    unsigned Opc = Op.getOpcode() == ISD::FSHL ? RISCVISD::FSL : RISCVISD::FSR;
    return DAG.getNode(Opc, DL, VT, Op.getOperand(0), Op.getOperand(1), ShAmt);
  }
  case ISD::TRUNCATE: {
    SDLoc DL(Op);
    MVT VT = Op.getSimpleValueType();
    // Only custom-lower vector truncates
    if (!VT.isVector())
      return Op;

    // Truncates to mask types are handled differently
    if (VT.getVectorElementType() == MVT::i1)
      return lowerVectorMaskTrunc(Op, DAG);

    // RVV only has truncates which operate from SEW*2->SEW, so lower arbitrary
    // truncates as a series of "RISCVISD::TRUNCATE_VECTOR_VL" nodes which
    // truncate by one power of two at a time.
    MVT DstEltVT = VT.getVectorElementType();

    SDValue Src = Op.getOperand(0);
    MVT SrcVT = Src.getSimpleValueType();
    MVT SrcEltVT = SrcVT.getVectorElementType();

    assert(DstEltVT.bitsLT(SrcEltVT) &&
           isPowerOf2_64(DstEltVT.getSizeInBits()) &&
           isPowerOf2_64(SrcEltVT.getSizeInBits()) &&
           "Unexpected vector truncate lowering");

    MVT ContainerVT = SrcVT;
    if (SrcVT.isFixedLengthVector()) {
      ContainerVT = RISCVTargetLowering::getContainerForFixedLengthVector(
          DAG, SrcVT, Subtarget);
      Src = convertToScalableVector(ContainerVT, Src, DAG, Subtarget);
    }

    SDValue Result = Src;
    SDValue Mask, VL;
    std::tie(Mask, VL) =
        getDefaultVLOps(SrcVT, ContainerVT, DL, DAG, Subtarget);
    LLVMContext &Context = *DAG.getContext();
    const ElementCount Count = ContainerVT.getVectorElementCount();
    do {
      SrcEltVT = MVT::getIntegerVT(SrcEltVT.getSizeInBits() / 2);
      EVT ResultVT = EVT::getVectorVT(Context, SrcEltVT, Count);
      Result = DAG.getNode(RISCVISD::TRUNCATE_VECTOR_VL, DL, ResultVT, Result,
                           Mask, VL);
    } while (SrcEltVT != DstEltVT);

    if (SrcVT.isFixedLengthVector())
      Result = convertFromScalableVector(VT, Result, DAG, Subtarget);

    return Result;
  }
  case ISD::ANY_EXTEND:
  case ISD::ZERO_EXTEND:
    if (Op.getOperand(0).getValueType().isVector() &&
        Op.getOperand(0).getValueType().getVectorElementType() == MVT::i1)
      return lowerVectorMaskExt(Op, DAG, /*ExtVal*/ 1);
    return lowerFixedLengthVectorExtendToRVV(Op, DAG, RISCVISD::VZEXT_VL);
  case ISD::SIGN_EXTEND:
    if (Op.getOperand(0).getValueType().isVector() &&
        Op.getOperand(0).getValueType().getVectorElementType() == MVT::i1)
      return lowerVectorMaskExt(Op, DAG, /*ExtVal*/ -1);
    return lowerFixedLengthVectorExtendToRVV(Op, DAG, RISCVISD::VSEXT_VL);
  case ISD::SPLAT_VECTOR:
    return lowerSPLATVECTOR(Op, DAG);
  case ISD::INSERT_VECTOR_ELT:
    return lowerINSERT_VECTOR_ELT(Op, DAG);
  case ISD::EXTRACT_VECTOR_ELT:
    return lowerEXTRACT_VECTOR_ELT(Op, DAG);
  case ISD::VSCALE: {
    MVT VT = Op.getSimpleValueType();
    SDLoc DL(Op);
    SDValue VLENB = DAG.getNode(RISCVISD::READ_VLENB, DL, VT);
    // We define our scalable vector types for lmul=1 to use a 64 bit known
    // minimum size. e.g. <vscale x 2 x i32>. VLENB is in bytes so we calculate
    // vscale as VLENB / 8.
    SDValue VScale = DAG.getNode(ISD::SRL, DL, VT, VLENB,
                                 DAG.getConstant(3, DL, VT));
    return DAG.getNode(ISD::MUL, DL, VT, VScale, Op.getOperand(0));
  }
  case ISD::FP_EXTEND: {
    // RVV can only do fp_extend to types double the size as the source. We
    // custom-lower f16->f64 extensions to two hops of ISD::FP_EXTEND, going
    // via f32.
    SDLoc DL(Op);
    MVT VT = Op.getSimpleValueType();
    SDValue Src = Op.getOperand(0);
    MVT SrcVT = Src.getSimpleValueType();

    // Prepare any fixed-length vector operands.
    MVT ContainerVT = VT;
    if (SrcVT.isFixedLengthVector()) {
      ContainerVT = RISCVTargetLowering::getContainerForFixedLengthVector(
          DAG, VT, Subtarget);
      MVT SrcContainerVT =
          ContainerVT.changeVectorElementType(SrcVT.getVectorElementType());
      Src = convertToScalableVector(SrcContainerVT, Src, DAG, Subtarget);
    }

    if (!VT.isVector() || VT.getVectorElementType() != MVT::f64 ||
        SrcVT.getVectorElementType() != MVT::f16) {
      // For scalable vectors, we only need to close the gap between
      // vXf16->vXf64.
      if (!VT.isFixedLengthVector())
        return Op;
      // For fixed-length vectors, lower the FP_EXTEND to a custom "VL" version.
      Src = getRVVFPExtendOrRound(Src, VT, ContainerVT, DL, DAG, Subtarget);
      return convertFromScalableVector(VT, Src, DAG, Subtarget);
    }

    MVT InterVT = VT.changeVectorElementType(MVT::f32);
    MVT InterContainerVT = ContainerVT.changeVectorElementType(MVT::f32);
    SDValue IntermediateExtend = getRVVFPExtendOrRound(
        Src, InterVT, InterContainerVT, DL, DAG, Subtarget);

    SDValue Extend = getRVVFPExtendOrRound(IntermediateExtend, VT, ContainerVT,
                                           DL, DAG, Subtarget);
    if (VT.isFixedLengthVector())
      return convertFromScalableVector(VT, Extend, DAG, Subtarget);
    return Extend;
  }
  case ISD::FP_ROUND: {
    // RVV can only do fp_round to types half the size as the source. We
    // custom-lower f64->f16 rounds via RVV's round-to-odd float
    // conversion instruction.
    SDLoc DL(Op);
    MVT VT = Op.getSimpleValueType();
    SDValue Src = Op.getOperand(0);
    MVT SrcVT = Src.getSimpleValueType();

    // Prepare any fixed-length vector operands.
    MVT ContainerVT = VT;
    if (VT.isFixedLengthVector()) {
      MVT SrcContainerVT =
          RISCVTargetLowering::getContainerForFixedLengthVector(DAG, SrcVT,
                                                                Subtarget);
      ContainerVT =
          SrcContainerVT.changeVectorElementType(VT.getVectorElementType());
      Src = convertToScalableVector(SrcContainerVT, Src, DAG, Subtarget);
    }

    if (!VT.isVector() || VT.getVectorElementType() != MVT::f16 ||
        SrcVT.getVectorElementType() != MVT::f64) {
      // For scalable vectors, we only need to close the gap between
      // vXf64<->vXf16.
      if (!VT.isFixedLengthVector())
        return Op;
      // For fixed-length vectors, lower the FP_ROUND to a custom "VL" version.
      Src = getRVVFPExtendOrRound(Src, VT, ContainerVT, DL, DAG, Subtarget);
      return convertFromScalableVector(VT, Src, DAG, Subtarget);
    }

    SDValue Mask, VL;
    std::tie(Mask, VL) = getDefaultVLOps(VT, ContainerVT, DL, DAG, Subtarget);

    MVT InterVT = ContainerVT.changeVectorElementType(MVT::f32);
    SDValue IntermediateRound =
        DAG.getNode(RISCVISD::VFNCVT_ROD_VL, DL, InterVT, Src, Mask, VL);
    SDValue Round = getRVVFPExtendOrRound(IntermediateRound, VT, ContainerVT,
                                          DL, DAG, Subtarget);

    if (VT.isFixedLengthVector())
      return convertFromScalableVector(VT, Round, DAG, Subtarget);
    return Round;
  }
  case ISD::FP_TO_SINT:
  case ISD::FP_TO_UINT:
  case ISD::SINT_TO_FP:
  case ISD::UINT_TO_FP: {
    // RVV can only do fp<->int conversions to types half/double the size as
    // the source. We custom-lower any conversions that do two hops into
    // sequences.
    MVT VT = Op.getSimpleValueType();
    if (!VT.isVector())
      return Op;
    SDLoc DL(Op);
    SDValue Src = Op.getOperand(0);
    MVT EltVT = VT.getVectorElementType();
    MVT SrcVT = Src.getSimpleValueType();
    MVT SrcEltVT = SrcVT.getVectorElementType();
    unsigned EltSize = EltVT.getSizeInBits();
    unsigned SrcEltSize = SrcEltVT.getSizeInBits();
    assert(isPowerOf2_32(EltSize) && isPowerOf2_32(SrcEltSize) &&
           "Unexpected vector element types");

    bool IsInt2FP = SrcEltVT.isInteger();
    // Widening conversions
    if (EltSize > SrcEltSize && (EltSize / SrcEltSize >= 4)) {
      if (IsInt2FP) {
        // Do a regular integer sign/zero extension then convert to float.
        MVT IVecVT = MVT::getVectorVT(MVT::getIntegerVT(EltVT.getSizeInBits()),
                                      VT.getVectorElementCount());
        unsigned ExtOpcode = Op.getOpcode() == ISD::UINT_TO_FP
                                 ? ISD::ZERO_EXTEND
                                 : ISD::SIGN_EXTEND;
        SDValue Ext = DAG.getNode(ExtOpcode, DL, IVecVT, Src);
        return DAG.getNode(Op.getOpcode(), DL, VT, Ext);
      }
      // FP2Int
      assert(SrcEltVT == MVT::f16 && "Unexpected FP_TO_[US]INT lowering");
      // Do one doubling fp_extend then complete the operation by converting
      // to int.
      MVT InterimFVT = MVT::getVectorVT(MVT::f32, VT.getVectorElementCount());
      SDValue FExt = DAG.getFPExtendOrRound(Src, DL, InterimFVT);
      return DAG.getNode(Op.getOpcode(), DL, VT, FExt);
    }

    // Narrowing conversions
    if (SrcEltSize > EltSize && (SrcEltSize / EltSize >= 4)) {
      if (IsInt2FP) {
        // One narrowing int_to_fp, then an fp_round.
        assert(EltVT == MVT::f16 && "Unexpected [US]_TO_FP lowering");
        MVT InterimFVT = MVT::getVectorVT(MVT::f32, VT.getVectorElementCount());
        SDValue Int2FP = DAG.getNode(Op.getOpcode(), DL, InterimFVT, Src);
        return DAG.getFPExtendOrRound(Int2FP, DL, VT);
      }
      // FP2Int
      // One narrowing fp_to_int, then truncate the integer. If the float isn't
      // representable by the integer, the result is poison.
      MVT IVecVT =
          MVT::getVectorVT(MVT::getIntegerVT(SrcEltVT.getSizeInBits() / 2),
                           VT.getVectorElementCount());
      SDValue FP2Int = DAG.getNode(Op.getOpcode(), DL, IVecVT, Src);
      return DAG.getNode(ISD::TRUNCATE, DL, VT, FP2Int);
    }

<<<<<<< HEAD
    return Op;
=======
    // Scalable vectors can exit here. Patterns will handle equally-sized
    // conversions halving/doubling ones.
    if (!VT.isFixedLengthVector())
      return Op;

    // For fixed-length vectors we lower to a custom "VL" node.
    unsigned RVVOpc = 0;
    switch (Op.getOpcode()) {
    default:
      llvm_unreachable("Impossible opcode");
    case ISD::FP_TO_SINT:
      RVVOpc = RISCVISD::FP_TO_SINT_VL;
      break;
    case ISD::FP_TO_UINT:
      RVVOpc = RISCVISD::FP_TO_UINT_VL;
      break;
    case ISD::SINT_TO_FP:
      RVVOpc = RISCVISD::SINT_TO_FP_VL;
      break;
    case ISD::UINT_TO_FP:
      RVVOpc = RISCVISD::UINT_TO_FP_VL;
      break;
    }

    MVT ContainerVT, SrcContainerVT;
    // Derive the reference container type from the larger vector type.
    if (SrcEltSize > EltSize) {
      SrcContainerVT = RISCVTargetLowering::getContainerForFixedLengthVector(
          DAG, SrcVT, Subtarget);
      ContainerVT =
          SrcContainerVT.changeVectorElementType(VT.getVectorElementType());
    } else {
      ContainerVT = RISCVTargetLowering::getContainerForFixedLengthVector(
          DAG, VT, Subtarget);
      SrcContainerVT = ContainerVT.changeVectorElementType(SrcEltVT);
    }

    SDValue Mask, VL;
    std::tie(Mask, VL) = getDefaultVLOps(VT, ContainerVT, DL, DAG, Subtarget);

    Src = convertToScalableVector(SrcContainerVT, Src, DAG, Subtarget);
    Src = DAG.getNode(RVVOpc, DL, ContainerVT, Src, Mask, VL);
    return convertFromScalableVector(VT, Src, DAG, Subtarget);
>>>>>>> 2e412c55
  }
  case ISD::VECREDUCE_ADD:
  case ISD::VECREDUCE_UMAX:
  case ISD::VECREDUCE_SMAX:
  case ISD::VECREDUCE_UMIN:
  case ISD::VECREDUCE_SMIN:
  case ISD::VECREDUCE_AND:
  case ISD::VECREDUCE_OR:
  case ISD::VECREDUCE_XOR:
    return lowerVECREDUCE(Op, DAG);
  case ISD::VECREDUCE_FADD:
  case ISD::VECREDUCE_SEQ_FADD:
    return lowerFPVECREDUCE(Op, DAG);
<<<<<<< HEAD
=======
  case ISD::INSERT_SUBVECTOR:
    return lowerINSERT_SUBVECTOR(Op, DAG);
  case ISD::EXTRACT_SUBVECTOR:
    return lowerEXTRACT_SUBVECTOR(Op, DAG);
>>>>>>> 2e412c55
  case ISD::BUILD_VECTOR:
    return lowerBUILD_VECTOR(Op, DAG, Subtarget);
  case ISD::VECTOR_SHUFFLE:
    return lowerVECTOR_SHUFFLE(Op, DAG, Subtarget);
  case ISD::LOAD:
    return lowerFixedLengthVectorLoadToRVV(Op, DAG);
  case ISD::STORE:
    return lowerFixedLengthVectorStoreToRVV(Op, DAG);
  case ISD::SETCC:
    return lowerFixedLengthVectorSetccToRVV(Op, DAG);
  case ISD::ADD:
    return lowerToScalableOp(Op, DAG, RISCVISD::ADD_VL);
  case ISD::SUB:
    return lowerToScalableOp(Op, DAG, RISCVISD::SUB_VL);
  case ISD::MUL:
    return lowerToScalableOp(Op, DAG, RISCVISD::MUL_VL);
<<<<<<< HEAD
  case ISD::AND:
    return lowerToScalableOp(Op, DAG, RISCVISD::AND_VL);
  case ISD::OR:
    return lowerToScalableOp(Op, DAG, RISCVISD::OR_VL);
  case ISD::XOR:
    return lowerToScalableOp(Op, DAG, RISCVISD::XOR_VL);
=======
  case ISD::MULHS:
    return lowerToScalableOp(Op, DAG, RISCVISD::MULHS_VL);
  case ISD::MULHU:
    return lowerToScalableOp(Op, DAG, RISCVISD::MULHU_VL);
  case ISD::AND:
    return lowerFixedLengthVectorLogicOpToRVV(Op, DAG, RISCVISD::VMAND_VL,
                                              RISCVISD::AND_VL);
  case ISD::OR:
    return lowerFixedLengthVectorLogicOpToRVV(Op, DAG, RISCVISD::VMOR_VL,
                                              RISCVISD::OR_VL);
  case ISD::XOR:
    return lowerFixedLengthVectorLogicOpToRVV(Op, DAG, RISCVISD::VMXOR_VL,
                                              RISCVISD::XOR_VL);
>>>>>>> 2e412c55
  case ISD::SDIV:
    return lowerToScalableOp(Op, DAG, RISCVISD::SDIV_VL);
  case ISD::SREM:
    return lowerToScalableOp(Op, DAG, RISCVISD::SREM_VL);
  case ISD::UDIV:
    return lowerToScalableOp(Op, DAG, RISCVISD::UDIV_VL);
  case ISD::UREM:
    return lowerToScalableOp(Op, DAG, RISCVISD::UREM_VL);
  case ISD::SHL:
    return lowerToScalableOp(Op, DAG, RISCVISD::SHL_VL);
  case ISD::SRA:
    return lowerToScalableOp(Op, DAG, RISCVISD::SRA_VL);
  case ISD::SRL:
    return lowerToScalableOp(Op, DAG, RISCVISD::SRL_VL);
  case ISD::FADD:
    return lowerToScalableOp(Op, DAG, RISCVISD::FADD_VL);
  case ISD::FSUB:
    return lowerToScalableOp(Op, DAG, RISCVISD::FSUB_VL);
  case ISD::FMUL:
    return lowerToScalableOp(Op, DAG, RISCVISD::FMUL_VL);
  case ISD::FDIV:
    return lowerToScalableOp(Op, DAG, RISCVISD::FDIV_VL);
  case ISD::FNEG:
    return lowerToScalableOp(Op, DAG, RISCVISD::FNEG_VL);
  case ISD::FABS:
    return lowerToScalableOp(Op, DAG, RISCVISD::FABS_VL);
  case ISD::FSQRT:
    return lowerToScalableOp(Op, DAG, RISCVISD::FSQRT_VL);
  case ISD::FMA:
    return lowerToScalableOp(Op, DAG, RISCVISD::FMA_VL);
  case ISD::SMIN:
    return lowerToScalableOp(Op, DAG, RISCVISD::SMIN_VL);
  case ISD::SMAX:
    return lowerToScalableOp(Op, DAG, RISCVISD::SMAX_VL);
  case ISD::UMIN:
    return lowerToScalableOp(Op, DAG, RISCVISD::UMIN_VL);
  case ISD::UMAX:
    return lowerToScalableOp(Op, DAG, RISCVISD::UMAX_VL);
<<<<<<< HEAD
=======
  case ISD::VSELECT:
    return lowerFixedLengthVectorSelectToRVV(Op, DAG);
>>>>>>> 2e412c55
  }
}

static SDValue getTargetNode(GlobalAddressSDNode *N, SDLoc DL, EVT Ty,
                             SelectionDAG &DAG, unsigned Flags) {
  return DAG.getTargetGlobalAddress(N->getGlobal(), DL, Ty, 0, Flags);
}

static SDValue getTargetNode(BlockAddressSDNode *N, SDLoc DL, EVT Ty,
                             SelectionDAG &DAG, unsigned Flags) {
  return DAG.getTargetBlockAddress(N->getBlockAddress(), Ty, N->getOffset(),
                                   Flags);
}

static SDValue getTargetNode(ConstantPoolSDNode *N, SDLoc DL, EVT Ty,
                             SelectionDAG &DAG, unsigned Flags) {
  return DAG.getTargetConstantPool(N->getConstVal(), Ty, N->getAlign(),
                                   N->getOffset(), Flags);
}

static SDValue getTargetNode(JumpTableSDNode *N, SDLoc DL, EVT Ty,
                             SelectionDAG &DAG, unsigned Flags) {
  return DAG.getTargetJumpTable(N->getIndex(), Ty, Flags);
}

template <class NodeTy>
SDValue RISCVTargetLowering::getAddr(NodeTy *N, SelectionDAG &DAG,
                                     bool IsLocal) const {
  SDLoc DL(N);
  EVT Ty = getPointerTy(DAG.getDataLayout());

  if (isPositionIndependent()) {
    SDValue Addr = getTargetNode(N, DL, Ty, DAG, 0);
    if (IsLocal)
      // Use PC-relative addressing to access the symbol. This generates the
      // pattern (PseudoLLA sym), which expands to (addi (auipc %pcrel_hi(sym))
      // %pcrel_lo(auipc)).
      return SDValue(DAG.getMachineNode(RISCV::PseudoLLA, DL, Ty, Addr), 0);

    // Use PC-relative addressing to access the GOT for this symbol, then load
    // the address from the GOT. This generates the pattern (PseudoLA sym),
    // which expands to (ld (addi (auipc %got_pcrel_hi(sym)) %pcrel_lo(auipc))).
    return SDValue(DAG.getMachineNode(RISCV::PseudoLA, DL, Ty, Addr), 0);
  }

  switch (getTargetMachine().getCodeModel()) {
  default:
    report_fatal_error("Unsupported code model for lowering");
  case CodeModel::Small: {
    // Generate a sequence for accessing addresses within the first 2 GiB of
    // address space. This generates the pattern (addi (lui %hi(sym)) %lo(sym)).
    SDValue AddrHi = getTargetNode(N, DL, Ty, DAG, RISCVII::MO_HI);
    SDValue AddrLo = getTargetNode(N, DL, Ty, DAG, RISCVII::MO_LO);
    SDValue MNHi = SDValue(DAG.getMachineNode(RISCV::LUI, DL, Ty, AddrHi), 0);
    return SDValue(DAG.getMachineNode(RISCV::ADDI, DL, Ty, MNHi, AddrLo), 0);
  }
  case CodeModel::Medium: {
    // Generate a sequence for accessing addresses within any 2GiB range within
    // the address space. This generates the pattern (PseudoLLA sym), which
    // expands to (addi (auipc %pcrel_hi(sym)) %pcrel_lo(auipc)).
    SDValue Addr = getTargetNode(N, DL, Ty, DAG, 0);
    return SDValue(DAG.getMachineNode(RISCV::PseudoLLA, DL, Ty, Addr), 0);
  }
  }
}

SDValue RISCVTargetLowering::lowerGlobalAddress(SDValue Op,
                                                SelectionDAG &DAG) const {
  SDLoc DL(Op);
  EVT Ty = Op.getValueType();
  GlobalAddressSDNode *N = cast<GlobalAddressSDNode>(Op);
  int64_t Offset = N->getOffset();
  MVT XLenVT = Subtarget.getXLenVT();

  const GlobalValue *GV = N->getGlobal();
  bool IsLocal = getTargetMachine().shouldAssumeDSOLocal(*GV->getParent(), GV);
  SDValue Addr = getAddr(N, DAG, IsLocal);

  // In order to maximise the opportunity for common subexpression elimination,
  // emit a separate ADD node for the global address offset instead of folding
  // it in the global address node. Later peephole optimisations may choose to
  // fold it back in when profitable.
  if (Offset != 0)
    return DAG.getNode(ISD::ADD, DL, Ty, Addr,
                       DAG.getConstant(Offset, DL, XLenVT));
  return Addr;
}

SDValue RISCVTargetLowering::lowerBlockAddress(SDValue Op,
                                               SelectionDAG &DAG) const {
  BlockAddressSDNode *N = cast<BlockAddressSDNode>(Op);

  return getAddr(N, DAG);
}

SDValue RISCVTargetLowering::lowerConstantPool(SDValue Op,
                                               SelectionDAG &DAG) const {
  ConstantPoolSDNode *N = cast<ConstantPoolSDNode>(Op);

  return getAddr(N, DAG);
}

SDValue RISCVTargetLowering::lowerJumpTable(SDValue Op,
                                            SelectionDAG &DAG) const {
  JumpTableSDNode *N = cast<JumpTableSDNode>(Op);

  return getAddr(N, DAG);
}

SDValue RISCVTargetLowering::getStaticTLSAddr(GlobalAddressSDNode *N,
                                              SelectionDAG &DAG,
                                              bool UseGOT) const {
  SDLoc DL(N);
  EVT Ty = getPointerTy(DAG.getDataLayout());
  const GlobalValue *GV = N->getGlobal();
  MVT XLenVT = Subtarget.getXLenVT();

  if (UseGOT) {
    // Use PC-relative addressing to access the GOT for this TLS symbol, then
    // load the address from the GOT and add the thread pointer. This generates
    // the pattern (PseudoLA_TLS_IE sym), which expands to
    // (ld (auipc %tls_ie_pcrel_hi(sym)) %pcrel_lo(auipc)).
    SDValue Addr = DAG.getTargetGlobalAddress(GV, DL, Ty, 0, 0);
    SDValue Load =
        SDValue(DAG.getMachineNode(RISCV::PseudoLA_TLS_IE, DL, Ty, Addr), 0);

    // Add the thread pointer.
    SDValue TPReg = DAG.getRegister(RISCV::X4, XLenVT);
    return DAG.getNode(ISD::ADD, DL, Ty, Load, TPReg);
  }

  // Generate a sequence for accessing the address relative to the thread
  // pointer, with the appropriate adjustment for the thread pointer offset.
  // This generates the pattern
  // (add (add_tprel (lui %tprel_hi(sym)) tp %tprel_add(sym)) %tprel_lo(sym))
  SDValue AddrHi =
      DAG.getTargetGlobalAddress(GV, DL, Ty, 0, RISCVII::MO_TPREL_HI);
  SDValue AddrAdd =
      DAG.getTargetGlobalAddress(GV, DL, Ty, 0, RISCVII::MO_TPREL_ADD);
  SDValue AddrLo =
      DAG.getTargetGlobalAddress(GV, DL, Ty, 0, RISCVII::MO_TPREL_LO);

  SDValue MNHi = SDValue(DAG.getMachineNode(RISCV::LUI, DL, Ty, AddrHi), 0);
  SDValue TPReg = DAG.getRegister(RISCV::X4, XLenVT);
  SDValue MNAdd = SDValue(
      DAG.getMachineNode(RISCV::PseudoAddTPRel, DL, Ty, MNHi, TPReg, AddrAdd),
      0);
  return SDValue(DAG.getMachineNode(RISCV::ADDI, DL, Ty, MNAdd, AddrLo), 0);
}

SDValue RISCVTargetLowering::getDynamicTLSAddr(GlobalAddressSDNode *N,
                                               SelectionDAG &DAG) const {
  SDLoc DL(N);
  EVT Ty = getPointerTy(DAG.getDataLayout());
  IntegerType *CallTy = Type::getIntNTy(*DAG.getContext(), Ty.getSizeInBits());
  const GlobalValue *GV = N->getGlobal();

  // Use a PC-relative addressing mode to access the global dynamic GOT address.
  // This generates the pattern (PseudoLA_TLS_GD sym), which expands to
  // (addi (auipc %tls_gd_pcrel_hi(sym)) %pcrel_lo(auipc)).
  SDValue Addr = DAG.getTargetGlobalAddress(GV, DL, Ty, 0, 0);
  SDValue Load =
      SDValue(DAG.getMachineNode(RISCV::PseudoLA_TLS_GD, DL, Ty, Addr), 0);

  // Prepare argument list to generate call.
  ArgListTy Args;
  ArgListEntry Entry;
  Entry.Node = Load;
  Entry.Ty = CallTy;
  Args.push_back(Entry);

  // Setup call to __tls_get_addr.
  TargetLowering::CallLoweringInfo CLI(DAG);
  CLI.setDebugLoc(DL)
      .setChain(DAG.getEntryNode())
      .setLibCallee(CallingConv::C, CallTy,
                    DAG.getExternalSymbol("__tls_get_addr", Ty),
                    std::move(Args));

  return LowerCallTo(CLI).first;
}

SDValue RISCVTargetLowering::lowerGlobalTLSAddress(SDValue Op,
                                                   SelectionDAG &DAG) const {
  SDLoc DL(Op);
  EVT Ty = Op.getValueType();
  GlobalAddressSDNode *N = cast<GlobalAddressSDNode>(Op);
  int64_t Offset = N->getOffset();
  MVT XLenVT = Subtarget.getXLenVT();

  TLSModel::Model Model = getTargetMachine().getTLSModel(N->getGlobal());

  if (DAG.getMachineFunction().getFunction().getCallingConv() ==
      CallingConv::GHC)
    report_fatal_error("In GHC calling convention TLS is not supported");

  SDValue Addr;
  switch (Model) {
  case TLSModel::LocalExec:
    Addr = getStaticTLSAddr(N, DAG, /*UseGOT=*/false);
    break;
  case TLSModel::InitialExec:
    Addr = getStaticTLSAddr(N, DAG, /*UseGOT=*/true);
    break;
  case TLSModel::LocalDynamic:
  case TLSModel::GeneralDynamic:
    Addr = getDynamicTLSAddr(N, DAG);
    break;
  }

  // In order to maximise the opportunity for common subexpression elimination,
  // emit a separate ADD node for the global address offset instead of folding
  // it in the global address node. Later peephole optimisations may choose to
  // fold it back in when profitable.
  if (Offset != 0)
    return DAG.getNode(ISD::ADD, DL, Ty, Addr,
                       DAG.getConstant(Offset, DL, XLenVT));
  return Addr;
}

SDValue RISCVTargetLowering::lowerSELECT(SDValue Op, SelectionDAG &DAG) const {
  SDValue CondV = Op.getOperand(0);
  SDValue TrueV = Op.getOperand(1);
  SDValue FalseV = Op.getOperand(2);
  SDLoc DL(Op);
  MVT XLenVT = Subtarget.getXLenVT();

  // If the result type is XLenVT and CondV is the output of a SETCC node
  // which also operated on XLenVT inputs, then merge the SETCC node into the
  // lowered RISCVISD::SELECT_CC to take advantage of the integer
  // compare+branch instructions. i.e.:
  // (select (setcc lhs, rhs, cc), truev, falsev)
  // -> (riscvisd::select_cc lhs, rhs, cc, truev, falsev)
  if (Op.getSimpleValueType() == XLenVT && CondV.getOpcode() == ISD::SETCC &&
      CondV.getOperand(0).getSimpleValueType() == XLenVT) {
    SDValue LHS = CondV.getOperand(0);
    SDValue RHS = CondV.getOperand(1);
    auto CC = cast<CondCodeSDNode>(CondV.getOperand(2));
    ISD::CondCode CCVal = CC->get();

    normaliseSetCC(LHS, RHS, CCVal);

    SDValue TargetCC = DAG.getConstant(CCVal, DL, XLenVT);
    SDValue Ops[] = {LHS, RHS, TargetCC, TrueV, FalseV};
    return DAG.getNode(RISCVISD::SELECT_CC, DL, Op.getValueType(), Ops);
  }

  // Otherwise:
  // (select condv, truev, falsev)
  // -> (riscvisd::select_cc condv, zero, setne, truev, falsev)
  SDValue Zero = DAG.getConstant(0, DL, XLenVT);
  SDValue SetNE = DAG.getConstant(ISD::SETNE, DL, XLenVT);

  SDValue Ops[] = {CondV, Zero, SetNE, TrueV, FalseV};

  return DAG.getNode(RISCVISD::SELECT_CC, DL, Op.getValueType(), Ops);
}

SDValue RISCVTargetLowering::lowerVASTART(SDValue Op, SelectionDAG &DAG) const {
  MachineFunction &MF = DAG.getMachineFunction();
  RISCVMachineFunctionInfo *FuncInfo = MF.getInfo<RISCVMachineFunctionInfo>();

  SDLoc DL(Op);
  SDValue FI = DAG.getFrameIndex(FuncInfo->getVarArgsFrameIndex(),
                                 getPointerTy(MF.getDataLayout()));

  // vastart just stores the address of the VarArgsFrameIndex slot into the
  // memory location argument.
  const Value *SV = cast<SrcValueSDNode>(Op.getOperand(2))->getValue();
  return DAG.getStore(Op.getOperand(0), DL, FI, Op.getOperand(1),
                      MachinePointerInfo(SV));
}

SDValue RISCVTargetLowering::lowerFRAMEADDR(SDValue Op,
                                            SelectionDAG &DAG) const {
  const RISCVRegisterInfo &RI = *Subtarget.getRegisterInfo();
  MachineFunction &MF = DAG.getMachineFunction();
  MachineFrameInfo &MFI = MF.getFrameInfo();
  MFI.setFrameAddressIsTaken(true);
  Register FrameReg = RI.getFrameRegister(MF);
  int XLenInBytes = Subtarget.getXLen() / 8;

  EVT VT = Op.getValueType();
  SDLoc DL(Op);
  SDValue FrameAddr = DAG.getCopyFromReg(DAG.getEntryNode(), DL, FrameReg, VT);
  unsigned Depth = cast<ConstantSDNode>(Op.getOperand(0))->getZExtValue();
  while (Depth--) {
    int Offset = -(XLenInBytes * 2);
    SDValue Ptr = DAG.getNode(ISD::ADD, DL, VT, FrameAddr,
                              DAG.getIntPtrConstant(Offset, DL));
    FrameAddr =
        DAG.getLoad(VT, DL, DAG.getEntryNode(), Ptr, MachinePointerInfo());
  }
  return FrameAddr;
}

SDValue RISCVTargetLowering::lowerRETURNADDR(SDValue Op,
                                             SelectionDAG &DAG) const {
  const RISCVRegisterInfo &RI = *Subtarget.getRegisterInfo();
  MachineFunction &MF = DAG.getMachineFunction();
  MachineFrameInfo &MFI = MF.getFrameInfo();
  MFI.setReturnAddressIsTaken(true);
  MVT XLenVT = Subtarget.getXLenVT();
  int XLenInBytes = Subtarget.getXLen() / 8;

  if (verifyReturnAddressArgumentIsConstant(Op, DAG))
    return SDValue();

  EVT VT = Op.getValueType();
  SDLoc DL(Op);
  unsigned Depth = cast<ConstantSDNode>(Op.getOperand(0))->getZExtValue();
  if (Depth) {
    int Off = -XLenInBytes;
    SDValue FrameAddr = lowerFRAMEADDR(Op, DAG);
    SDValue Offset = DAG.getConstant(Off, DL, VT);
    return DAG.getLoad(VT, DL, DAG.getEntryNode(),
                       DAG.getNode(ISD::ADD, DL, VT, FrameAddr, Offset),
                       MachinePointerInfo());
  }

  // Return the value of the return address register, marking it an implicit
  // live-in.
  Register Reg = MF.addLiveIn(RI.getRARegister(), getRegClassFor(XLenVT));
  return DAG.getCopyFromReg(DAG.getEntryNode(), DL, Reg, XLenVT);
}

SDValue RISCVTargetLowering::lowerShiftLeftParts(SDValue Op,
                                                 SelectionDAG &DAG) const {
  SDLoc DL(Op);
  SDValue Lo = Op.getOperand(0);
  SDValue Hi = Op.getOperand(1);
  SDValue Shamt = Op.getOperand(2);
  EVT VT = Lo.getValueType();

  // if Shamt-XLEN < 0: // Shamt < XLEN
  //   Lo = Lo << Shamt
  //   Hi = (Hi << Shamt) | ((Lo >>u 1) >>u (XLEN-1 - Shamt))
  // else:
  //   Lo = 0
  //   Hi = Lo << (Shamt-XLEN)

  SDValue Zero = DAG.getConstant(0, DL, VT);
  SDValue One = DAG.getConstant(1, DL, VT);
  SDValue MinusXLen = DAG.getConstant(-(int)Subtarget.getXLen(), DL, VT);
  SDValue XLenMinus1 = DAG.getConstant(Subtarget.getXLen() - 1, DL, VT);
  SDValue ShamtMinusXLen = DAG.getNode(ISD::ADD, DL, VT, Shamt, MinusXLen);
  SDValue XLenMinus1Shamt = DAG.getNode(ISD::SUB, DL, VT, XLenMinus1, Shamt);

  SDValue LoTrue = DAG.getNode(ISD::SHL, DL, VT, Lo, Shamt);
  SDValue ShiftRight1Lo = DAG.getNode(ISD::SRL, DL, VT, Lo, One);
  SDValue ShiftRightLo =
      DAG.getNode(ISD::SRL, DL, VT, ShiftRight1Lo, XLenMinus1Shamt);
  SDValue ShiftLeftHi = DAG.getNode(ISD::SHL, DL, VT, Hi, Shamt);
  SDValue HiTrue = DAG.getNode(ISD::OR, DL, VT, ShiftLeftHi, ShiftRightLo);
  SDValue HiFalse = DAG.getNode(ISD::SHL, DL, VT, Lo, ShamtMinusXLen);

  SDValue CC = DAG.getSetCC(DL, VT, ShamtMinusXLen, Zero, ISD::SETLT);

  Lo = DAG.getNode(ISD::SELECT, DL, VT, CC, LoTrue, Zero);
  Hi = DAG.getNode(ISD::SELECT, DL, VT, CC, HiTrue, HiFalse);

  SDValue Parts[2] = {Lo, Hi};
  return DAG.getMergeValues(Parts, DL);
}

SDValue RISCVTargetLowering::lowerShiftRightParts(SDValue Op, SelectionDAG &DAG,
                                                  bool IsSRA) const {
  SDLoc DL(Op);
  SDValue Lo = Op.getOperand(0);
  SDValue Hi = Op.getOperand(1);
  SDValue Shamt = Op.getOperand(2);
  EVT VT = Lo.getValueType();

  // SRA expansion:
  //   if Shamt-XLEN < 0: // Shamt < XLEN
  //     Lo = (Lo >>u Shamt) | ((Hi << 1) << (XLEN-1 - Shamt))
  //     Hi = Hi >>s Shamt
  //   else:
  //     Lo = Hi >>s (Shamt-XLEN);
  //     Hi = Hi >>s (XLEN-1)
  //
  // SRL expansion:
  //   if Shamt-XLEN < 0: // Shamt < XLEN
  //     Lo = (Lo >>u Shamt) | ((Hi << 1) << (XLEN-1 - Shamt))
  //     Hi = Hi >>u Shamt
  //   else:
  //     Lo = Hi >>u (Shamt-XLEN);
  //     Hi = 0;

  unsigned ShiftRightOp = IsSRA ? ISD::SRA : ISD::SRL;

  SDValue Zero = DAG.getConstant(0, DL, VT);
  SDValue One = DAG.getConstant(1, DL, VT);
  SDValue MinusXLen = DAG.getConstant(-(int)Subtarget.getXLen(), DL, VT);
  SDValue XLenMinus1 = DAG.getConstant(Subtarget.getXLen() - 1, DL, VT);
  SDValue ShamtMinusXLen = DAG.getNode(ISD::ADD, DL, VT, Shamt, MinusXLen);
  SDValue XLenMinus1Shamt = DAG.getNode(ISD::SUB, DL, VT, XLenMinus1, Shamt);

  SDValue ShiftRightLo = DAG.getNode(ISD::SRL, DL, VT, Lo, Shamt);
  SDValue ShiftLeftHi1 = DAG.getNode(ISD::SHL, DL, VT, Hi, One);
  SDValue ShiftLeftHi =
      DAG.getNode(ISD::SHL, DL, VT, ShiftLeftHi1, XLenMinus1Shamt);
  SDValue LoTrue = DAG.getNode(ISD::OR, DL, VT, ShiftRightLo, ShiftLeftHi);
  SDValue HiTrue = DAG.getNode(ShiftRightOp, DL, VT, Hi, Shamt);
  SDValue LoFalse = DAG.getNode(ShiftRightOp, DL, VT, Hi, ShamtMinusXLen);
  SDValue HiFalse =
      IsSRA ? DAG.getNode(ISD::SRA, DL, VT, Hi, XLenMinus1) : Zero;

  SDValue CC = DAG.getSetCC(DL, VT, ShamtMinusXLen, Zero, ISD::SETLT);

  Lo = DAG.getNode(ISD::SELECT, DL, VT, CC, LoTrue, LoFalse);
  Hi = DAG.getNode(ISD::SELECT, DL, VT, CC, HiTrue, HiFalse);

  SDValue Parts[2] = {Lo, Hi};
  return DAG.getMergeValues(Parts, DL);
}

// Custom-lower a SPLAT_VECTOR where XLEN<SEW, as the SEW element type is
// illegal (currently only vXi64 RV32).
// FIXME: We could also catch non-constant sign-extended i32 values and lower
// them to SPLAT_VECTOR_I64
SDValue RISCVTargetLowering::lowerSPLATVECTOR(SDValue Op,
                                              SelectionDAG &DAG) const {
  SDLoc DL(Op);
  EVT VecVT = Op.getValueType();
  assert(!Subtarget.is64Bit() && VecVT.getVectorElementType() == MVT::i64 &&
         "Unexpected SPLAT_VECTOR lowering");
  SDValue SplatVal = Op.getOperand(0);

  // If we can prove that the value is a sign-extended 32-bit value, lower this
  // as a custom node in order to try and match RVV vector/scalar instructions.
  if (auto *CVal = dyn_cast<ConstantSDNode>(SplatVal)) {
    if (isInt<32>(CVal->getSExtValue()))
      return DAG.getNode(RISCVISD::SPLAT_VECTOR_I64, DL, VecVT,
                         DAG.getConstant(CVal->getSExtValue(), DL, MVT::i32));
  }

  if (SplatVal.getOpcode() == ISD::SIGN_EXTEND &&
      SplatVal.getOperand(0).getValueType() == MVT::i32) {
    return DAG.getNode(RISCVISD::SPLAT_VECTOR_I64, DL, VecVT,
                       SplatVal.getOperand(0));
  }

  // Else, on RV32 we lower an i64-element SPLAT_VECTOR thus, being careful not
  // to accidentally sign-extend the 32-bit halves to the e64 SEW:
  // vmv.v.x vX, hi
  // vsll.vx vX, vX, /*32*/
  // vmv.v.x vY, lo
  // vsll.vx vY, vY, /*32*/
  // vsrl.vx vY, vY, /*32*/
  // vor.vv vX, vX, vY
  SDValue One = DAG.getConstant(1, DL, MVT::i32);
  SDValue Zero = DAG.getConstant(0, DL, MVT::i32);
  SDValue ThirtyTwoV = DAG.getConstant(32, DL, VecVT);
  SDValue Lo = DAG.getNode(ISD::EXTRACT_ELEMENT, DL, MVT::i32, SplatVal, Zero);
  SDValue Hi = DAG.getNode(ISD::EXTRACT_ELEMENT, DL, MVT::i32, SplatVal, One);

  Lo = DAG.getNode(RISCVISD::SPLAT_VECTOR_I64, DL, VecVT, Lo);
  Lo = DAG.getNode(ISD::SHL, DL, VecVT, Lo, ThirtyTwoV);
  Lo = DAG.getNode(ISD::SRL, DL, VecVT, Lo, ThirtyTwoV);

  if (isNullConstant(Hi))
    return Lo;

  Hi = DAG.getNode(RISCVISD::SPLAT_VECTOR_I64, DL, VecVT, Hi);
  Hi = DAG.getNode(ISD::SHL, DL, VecVT, Hi, ThirtyTwoV);

  return DAG.getNode(ISD::OR, DL, VecVT, Lo, Hi);
}

// Custom-lower extensions from mask vectors by using a vselect either with 1
// for zero/any-extension or -1 for sign-extension:
//   (vXiN = (s|z)ext vXi1:vmask) -> (vXiN = vselect vmask, (-1 or 1), 0)
// Note that any-extension is lowered identically to zero-extension.
SDValue RISCVTargetLowering::lowerVectorMaskExt(SDValue Op, SelectionDAG &DAG,
                                                int64_t ExtTrueVal) const {
  SDLoc DL(Op);
  MVT VecVT = Op.getSimpleValueType();
  SDValue Src = Op.getOperand(0);
  // Only custom-lower extensions from mask types
  assert(Src.getValueType().isVector() &&
         Src.getValueType().getVectorElementType() == MVT::i1);

  MVT XLenVT = Subtarget.getXLenVT();
  SDValue SplatZero = DAG.getConstant(0, DL, XLenVT);
  SDValue SplatTrueVal = DAG.getConstant(ExtTrueVal, DL, XLenVT);

  if (VecVT.isScalableVector()) {
    // Be careful not to introduce illegal scalar types at this stage, and be
    // careful also about splatting constants as on RV32, vXi64 SPLAT_VECTOR is
    // illegal and must be expanded. Since we know that the constants are
    // sign-extended 32-bit values, we use SPLAT_VECTOR_I64 directly.
    bool IsRV32E64 =
        !Subtarget.is64Bit() && VecVT.getVectorElementType() == MVT::i64;

    if (!IsRV32E64) {
      SplatZero = DAG.getSplatVector(VecVT, DL, SplatZero);
      SplatTrueVal = DAG.getSplatVector(VecVT, DL, SplatTrueVal);
    } else {
      SplatZero = DAG.getNode(RISCVISD::SPLAT_VECTOR_I64, DL, VecVT, SplatZero);
      SplatTrueVal =
          DAG.getNode(RISCVISD::SPLAT_VECTOR_I64, DL, VecVT, SplatTrueVal);
    }

    return DAG.getNode(ISD::VSELECT, DL, VecVT, Src, SplatTrueVal, SplatZero);
  }

  MVT ContainerVT = RISCVTargetLowering::getContainerForFixedLengthVector(
      DAG, VecVT, Subtarget);
  MVT I1ContainerVT =
      MVT::getVectorVT(MVT::i1, ContainerVT.getVectorElementCount());

  SDValue CC = convertToScalableVector(I1ContainerVT, Src, DAG, Subtarget);

  SDValue Mask, VL;
  std::tie(Mask, VL) = getDefaultVLOps(VecVT, ContainerVT, DL, DAG, Subtarget);

  SplatZero = DAG.getNode(RISCVISD::VMV_V_X_VL, DL, ContainerVT, SplatZero, VL);
  SplatTrueVal =
      DAG.getNode(RISCVISD::VMV_V_X_VL, DL, ContainerVT, SplatTrueVal, VL);
  SDValue Select = DAG.getNode(RISCVISD::VSELECT_VL, DL, ContainerVT, CC,
                               SplatTrueVal, SplatZero, VL);

  return convertFromScalableVector(VecVT, Select, DAG, Subtarget);
}

SDValue RISCVTargetLowering::lowerFixedLengthVectorExtendToRVV(
    SDValue Op, SelectionDAG &DAG, unsigned ExtendOpc) const {
  MVT ExtVT = Op.getSimpleValueType();
  // Only custom-lower extensions from fixed-length vector types.
  if (!ExtVT.isFixedLengthVector())
    return Op;
  MVT VT = Op.getOperand(0).getSimpleValueType();
  // Grab the canonical container type for the extended type. Infer the smaller
  // type from that to ensure the same number of vector elements, as we know
  // the LMUL will be sufficient to hold the smaller type.
  MVT ContainerExtVT = RISCVTargetLowering::getContainerForFixedLengthVector(
      DAG, ExtVT, Subtarget);
  // Get the extended container type manually to ensure the same number of
  // vector elements between source and dest.
  MVT ContainerVT = MVT::getVectorVT(VT.getVectorElementType(),
                                     ContainerExtVT.getVectorElementCount());

  SDValue Op1 =
      convertToScalableVector(ContainerVT, Op.getOperand(0), DAG, Subtarget);

  SDLoc DL(Op);
  SDValue Mask, VL;
  std::tie(Mask, VL) = getDefaultVLOps(VT, ContainerVT, DL, DAG, Subtarget);

  SDValue Ext = DAG.getNode(ExtendOpc, DL, ContainerExtVT, Op1, Mask, VL);

  return convertFromScalableVector(ExtVT, Ext, DAG, Subtarget);
}

// Custom-lower truncations from vectors to mask vectors by using a mask and a
// setcc operation:
//   (vXi1 = trunc vXiN vec) -> (vXi1 = setcc (and vec, 1), 0, ne)
SDValue RISCVTargetLowering::lowerVectorMaskTrunc(SDValue Op,
                                                  SelectionDAG &DAG) const {
  SDLoc DL(Op);
  EVT MaskVT = Op.getValueType();
  // Only expect to custom-lower truncations to mask types
  assert(MaskVT.isVector() && MaskVT.getVectorElementType() == MVT::i1 &&
         "Unexpected type for vector mask lowering");
  SDValue Src = Op.getOperand(0);
  MVT VecVT = Src.getSimpleValueType();

  // If this is a fixed vector, we need to convert it to a scalable vector.
  MVT ContainerVT = VecVT;
  if (VecVT.isFixedLengthVector()) {
    ContainerVT = getContainerForFixedLengthVector(DAG, VecVT, Subtarget);
    Src = convertToScalableVector(ContainerVT, Src, DAG, Subtarget);
  }

  SDValue SplatOne = DAG.getConstant(1, DL, Subtarget.getXLenVT());
  SDValue SplatZero = DAG.getConstant(0, DL, Subtarget.getXLenVT());

  SplatOne = DAG.getNode(RISCVISD::VMV_V_X_VL, DL, ContainerVT, SplatOne);
  SplatZero = DAG.getNode(RISCVISD::VMV_V_X_VL, DL, ContainerVT, SplatZero);

  if (VecVT.isScalableVector()) {
    SDValue Trunc = DAG.getNode(ISD::AND, DL, VecVT, Src, SplatOne);
    return DAG.getSetCC(DL, MaskVT, Trunc, SplatZero, ISD::SETNE);
  }

  SDValue Mask, VL;
  std::tie(Mask, VL) = getDefaultVLOps(VecVT, ContainerVT, DL, DAG, Subtarget);

  MVT MaskContainerVT = ContainerVT.changeVectorElementType(MVT::i1);
  SDValue Trunc =
      DAG.getNode(RISCVISD::AND_VL, DL, ContainerVT, Src, SplatOne, Mask, VL);
  Trunc = DAG.getNode(RISCVISD::SETCC_VL, DL, MaskContainerVT, Trunc, SplatZero,
                      DAG.getCondCode(ISD::SETNE), Mask, VL);
  return convertFromScalableVector(MaskVT, Trunc, DAG, Subtarget);
}

SDValue RISCVTargetLowering::lowerINSERT_VECTOR_ELT(SDValue Op,
                                                    SelectionDAG &DAG) const {
  SDLoc DL(Op);
  MVT VecVT = Op.getSimpleValueType();
  SDValue Vec = Op.getOperand(0);
  SDValue Val = Op.getOperand(1);
  SDValue Idx = Op.getOperand(2);

  // Custom-legalize INSERT_VECTOR_ELT where XLEN>=SEW, so that the vector is
  // first slid down into position, the value is inserted into the first
  // position, and the vector is slid back up. We do this to simplify patterns.
  //   (slideup vec, (insertelt (slidedown impdef, vec, idx), val, 0), idx),
  if (Subtarget.is64Bit() || Val.getValueType() != MVT::i64) {
    if (isNullConstant(Idx))
      return Op;
    SDValue Mask, VL;
    std::tie(Mask, VL) = getDefaultScalableVLOps(VecVT, DL, DAG, Subtarget);
    SDValue Slidedown = DAG.getNode(RISCVISD::VSLIDEDOWN_VL, DL, VecVT,
                                    DAG.getUNDEF(VecVT), Vec, Idx, Mask, VL);
    SDValue InsertElt0 =
        DAG.getNode(ISD::INSERT_VECTOR_ELT, DL, VecVT, Slidedown, Val,
                    DAG.getConstant(0, DL, Subtarget.getXLenVT()));

    return DAG.getNode(RISCVISD::VSLIDEUP_VL, DL, VecVT, Vec, InsertElt0, Idx,
                       Mask, VL);
  }

  if (!VecVT.isScalableVector())
    return SDValue();

  // Custom-legalize INSERT_VECTOR_ELT where XLEN<SEW, as the SEW element type
  // is illegal (currently only vXi64 RV32).
  // Since there is no easy way of getting a single element into a vector when
  // XLEN<SEW, we lower the operation to the following sequence:
  //   splat      vVal, rVal
  //   vid.v      vVid
  //   vmseq.vx   mMask, vVid, rIdx
  //   vmerge.vvm vDest, vSrc, vVal, mMask
  // This essentially merges the original vector with the inserted element by
  // using a mask whose only set bit is that corresponding to the insert
  // index.
  SDValue SplattedVal = DAG.getSplatVector(VecVT, DL, Val);
  SDValue SplattedIdx = DAG.getNode(RISCVISD::SPLAT_VECTOR_I64, DL, VecVT, Idx);

  SDValue Mask, VL;
  std::tie(Mask, VL) = getDefaultScalableVLOps(VecVT, DL, DAG, Subtarget);
  SDValue VID = DAG.getNode(RISCVISD::VID_VL, DL, VecVT, Mask, VL);
  auto SetCCVT =
      getSetCCResultType(DAG.getDataLayout(), *DAG.getContext(), VecVT);
  SDValue SelectCond = DAG.getSetCC(DL, SetCCVT, VID, SplattedIdx, ISD::SETEQ);

  return DAG.getNode(ISD::VSELECT, DL, VecVT, SelectCond, SplattedVal, Vec);
}

// Custom-lower EXTRACT_VECTOR_ELT operations to slide the vector down, then
// extract the first element: (extractelt (slidedown vec, idx), 0). For integer
// types this is done using VMV_X_S to allow us to glean information about the
// sign bits of the result.
SDValue RISCVTargetLowering::lowerEXTRACT_VECTOR_ELT(SDValue Op,
                                                     SelectionDAG &DAG) const {
  SDLoc DL(Op);
  SDValue Idx = Op.getOperand(1);
  SDValue Vec = Op.getOperand(0);
  EVT EltVT = Op.getValueType();
  MVT VecVT = Vec.getSimpleValueType();
  MVT XLenVT = Subtarget.getXLenVT();

<<<<<<< HEAD
  // If the index is 0, the vector is already in the right position.
  if (!isNullConstant(Idx)) {
    SDValue Mask, VL;
    std::tie(Mask, VL) = getDefaultScalableVLOps(VecVT, DL, DAG, Subtarget);
    Vec = DAG.getNode(RISCVISD::VSLIDEDOWN_VL, DL, VecVT, DAG.getUNDEF(VecVT),
                      Vec, Idx, Mask, VL);
=======
  // If this is a fixed vector, we need to convert it to a scalable vector.
  MVT ContainerVT = VecVT;
  if (VecVT.isFixedLengthVector()) {
    ContainerVT = getContainerForFixedLengthVector(DAG, VecVT, Subtarget);
    Vec = convertToScalableVector(ContainerVT, Vec, DAG, Subtarget);
  }

  // If the index is 0, the vector is already in the right position.
  if (!isNullConstant(Idx)) {
    // Use a VL of 1 to avoid processing more elements than we need.
    SDValue VL = DAG.getConstant(1, DL, XLenVT);
    MVT MaskVT = MVT::getVectorVT(MVT::i1, ContainerVT.getVectorElementCount());
    SDValue Mask = DAG.getNode(RISCVISD::VMSET_VL, DL, MaskVT, VL);
    Vec = DAG.getNode(RISCVISD::VSLIDEDOWN_VL, DL, ContainerVT,
                      DAG.getUNDEF(ContainerVT), Vec, Idx, Mask, VL);
>>>>>>> 2e412c55
  }

  if (!EltVT.isInteger()) {
    // Floating-point extracts are handled in TableGen.
    return DAG.getNode(ISD::EXTRACT_VECTOR_ELT, DL, EltVT, Vec,
                       DAG.getConstant(0, DL, XLenVT));
  }

  SDValue Elt0 = DAG.getNode(RISCVISD::VMV_X_S, DL, XLenVT, Vec);
  return DAG.getNode(ISD::TRUNCATE, DL, EltVT, Elt0);
}

SDValue RISCVTargetLowering::LowerINTRINSIC_WO_CHAIN(SDValue Op,
                                                     SelectionDAG &DAG) const {
  unsigned IntNo = cast<ConstantSDNode>(Op.getOperand(0))->getZExtValue();
  SDLoc DL(Op);

  if (Subtarget.hasStdExtV()) {
    // Some RVV intrinsics may claim that they want an integer operand to be
    // extended.
    if (const RISCVVIntrinsicsTable::RISCVVIntrinsicInfo *II =
            RISCVVIntrinsicsTable::getRISCVVIntrinsicInfo(IntNo)) {
      if (II->ExtendedOperand) {
        assert(II->ExtendedOperand < Op.getNumOperands());
        SmallVector<SDValue, 8> Operands(Op->op_begin(), Op->op_end());
        SDValue &ScalarOp = Operands[II->ExtendedOperand];
        EVT OpVT = ScalarOp.getValueType();
        if (OpVT == MVT::i8 || OpVT == MVT::i16 ||
            (OpVT == MVT::i32 && Subtarget.is64Bit())) {
          // If the operand is a constant, sign extend to increase our chances
          // of being able to use a .vi instruction. ANY_EXTEND would become a
          // a zero extend and the simm5 check in isel would fail.
          // FIXME: Should we ignore the upper bits in isel instead?
          unsigned ExtOpc = isa<ConstantSDNode>(ScalarOp) ? ISD::SIGN_EXTEND
                                                          : ISD::ANY_EXTEND;
          ScalarOp = DAG.getNode(ExtOpc, DL, Subtarget.getXLenVT(), ScalarOp);
          return DAG.getNode(ISD::INTRINSIC_WO_CHAIN, DL, Op.getValueType(),
                             Operands);
        }
      }
    }
  }

  switch (IntNo) {
  default:
    return SDValue();    // Don't custom lower most intrinsics.
  case Intrinsic::thread_pointer: {
    EVT PtrVT = getPointerTy(DAG.getDataLayout());
    return DAG.getRegister(RISCV::X4, PtrVT);
  }
  case Intrinsic::riscv_vmv_x_s:
    assert(Op.getValueType() == Subtarget.getXLenVT() && "Unexpected VT!");
    return DAG.getNode(RISCVISD::VMV_X_S, DL, Op.getValueType(),
                       Op.getOperand(1));
  case Intrinsic::riscv_vmv_v_x: {
    SDValue Scalar = DAG.getNode(ISD::ANY_EXTEND, DL, Subtarget.getXLenVT(),
                                 Op.getOperand(1));
    return DAG.getNode(RISCVISD::VMV_V_X_VL, DL, Op.getValueType(),
                       Scalar, Op.getOperand(2));
  }
  case Intrinsic::riscv_vfmv_v_f:
    return DAG.getNode(RISCVISD::VFMV_V_F_VL, DL, Op.getValueType(),
                       Op.getOperand(1), Op.getOperand(2));
  }
}

SDValue RISCVTargetLowering::LowerINTRINSIC_W_CHAIN(SDValue Op,
                                                    SelectionDAG &DAG) const {
  unsigned IntNo = cast<ConstantSDNode>(Op.getOperand(1))->getZExtValue();
  SDLoc DL(Op);

  if (Subtarget.hasStdExtV()) {
    // Some RVV intrinsics may claim that they want an integer operand to be
    // extended.
    if (const RISCVVIntrinsicsTable::RISCVVIntrinsicInfo *II =
            RISCVVIntrinsicsTable::getRISCVVIntrinsicInfo(IntNo)) {
      if (II->ExtendedOperand) {
        // The operands start from the second argument in INTRINSIC_W_CHAIN.
        unsigned ExtendOp = II->ExtendedOperand + 1;
        assert(ExtendOp < Op.getNumOperands());
        SmallVector<SDValue, 8> Operands(Op->op_begin(), Op->op_end());
        SDValue &ScalarOp = Operands[ExtendOp];
        EVT OpVT = ScalarOp.getValueType();
        if (OpVT == MVT::i8 || OpVT == MVT::i16 ||
            (OpVT == MVT::i32 && Subtarget.is64Bit())) {
          // If the operand is a constant, sign extend to increase our chances
          // of being able to use a .vi instruction. ANY_EXTEND would become a
          // a zero extend and the simm5 check in isel would fail.
          // FIXME: Should we ignore the upper bits in isel instead?
          unsigned ExtOpc = isa<ConstantSDNode>(ScalarOp) ? ISD::SIGN_EXTEND
                                                          : ISD::ANY_EXTEND;
          ScalarOp = DAG.getNode(ExtOpc, DL, Subtarget.getXLenVT(), ScalarOp);
          return DAG.getNode(ISD::INTRINSIC_W_CHAIN, DL, Op->getVTList(),
                             Operands);
        }
      }
    }
  }

  return SDValue(); // Don't custom lower most intrinsics.
}

static MVT getLMUL1VT(MVT VT) {
  assert(VT.getVectorElementType().getSizeInBits() <= 64 &&
         "Unexpected vector MVT");
  return MVT::getScalableVectorVT(
      VT.getVectorElementType(),
      RISCV::RVVBitsPerBlock / VT.getVectorElementType().getSizeInBits());
}

static std::pair<unsigned, uint64_t>
getRVVReductionOpAndIdentityVal(unsigned ISDOpcode, unsigned EltSizeBits) {
  switch (ISDOpcode) {
  default:
    llvm_unreachable("Unhandled reduction");
  case ISD::VECREDUCE_ADD:
    return {RISCVISD::VECREDUCE_ADD, 0};
  case ISD::VECREDUCE_UMAX:
    return {RISCVISD::VECREDUCE_UMAX, 0};
  case ISD::VECREDUCE_SMAX:
    return {RISCVISD::VECREDUCE_SMAX, minIntN(EltSizeBits)};
  case ISD::VECREDUCE_UMIN:
    return {RISCVISD::VECREDUCE_UMIN, maxUIntN(EltSizeBits)};
  case ISD::VECREDUCE_SMIN:
    return {RISCVISD::VECREDUCE_SMIN, maxIntN(EltSizeBits)};
  case ISD::VECREDUCE_AND:
    return {RISCVISD::VECREDUCE_AND, -1};
  case ISD::VECREDUCE_OR:
    return {RISCVISD::VECREDUCE_OR, 0};
  case ISD::VECREDUCE_XOR:
    return {RISCVISD::VECREDUCE_XOR, 0};
  }
}

// Take a (supported) standard ISD reduction opcode and transform it to a RISCV
// reduction opcode. Note that this returns a vector type, which must be
// further processed to access the scalar result in element 0.
SDValue RISCVTargetLowering::lowerVECREDUCE(SDValue Op,
                                            SelectionDAG &DAG) const {
  SDLoc DL(Op);
  assert(Op.getValueType().isSimple() &&
         Op.getOperand(0).getValueType().isSimple() &&
         "Unexpected vector-reduce lowering");
  MVT VecVT = Op.getOperand(0).getSimpleValueType();
  MVT VecEltVT = VecVT.getVectorElementType();
  unsigned RVVOpcode;
  uint64_t IdentityVal;
  std::tie(RVVOpcode, IdentityVal) =
      getRVVReductionOpAndIdentityVal(Op.getOpcode(), VecEltVT.getSizeInBits());
  MVT M1VT = getLMUL1VT(VecVT);
  SDValue IdentitySplat =
      DAG.getSplatVector(M1VT, DL, DAG.getConstant(IdentityVal, DL, VecEltVT));
  SDValue Reduction =
      DAG.getNode(RVVOpcode, DL, M1VT, Op.getOperand(0), IdentitySplat);
  SDValue Elt0 = DAG.getNode(ISD::EXTRACT_VECTOR_ELT, DL, VecEltVT, Reduction,
                             DAG.getConstant(0, DL, Subtarget.getXLenVT()));
  return DAG.getSExtOrTrunc(Elt0, DL, Op.getValueType());
}

// Given a reduction op, this function returns the matching reduction opcode,
// the vector SDValue and the scalar SDValue required to lower this to a
// RISCVISD node.
static std::tuple<unsigned, SDValue, SDValue>
getRVVFPReductionOpAndOperands(SDValue Op, SelectionDAG &DAG, EVT EltVT) {
  SDLoc DL(Op);
  switch (Op.getOpcode()) {
  default:
    llvm_unreachable("Unhandled reduction");
  case ISD::VECREDUCE_FADD:
    return std::make_tuple(RISCVISD::VECREDUCE_FADD, Op.getOperand(0),
                           DAG.getConstantFP(0.0, DL, EltVT));
  case ISD::VECREDUCE_SEQ_FADD:
    return std::make_tuple(RISCVISD::VECREDUCE_SEQ_FADD, Op.getOperand(1),
                           Op.getOperand(0));
  }
}

SDValue RISCVTargetLowering::lowerFPVECREDUCE(SDValue Op,
                                              SelectionDAG &DAG) const {
  SDLoc DL(Op);
  MVT VecEltVT = Op.getSimpleValueType();

  unsigned RVVOpcode;
  SDValue VectorVal, ScalarVal;
  std::tie(RVVOpcode, VectorVal, ScalarVal) =
      getRVVFPReductionOpAndOperands(Op, DAG, VecEltVT);

  MVT M1VT = getLMUL1VT(VectorVal.getSimpleValueType());
  SDValue ScalarSplat = DAG.getSplatVector(M1VT, DL, ScalarVal);
  SDValue Reduction = DAG.getNode(RVVOpcode, DL, M1VT, VectorVal, ScalarSplat);
  return DAG.getNode(ISD::EXTRACT_VECTOR_ELT, DL, VecEltVT, Reduction,
                     DAG.getConstant(0, DL, Subtarget.getXLenVT()));
}

SDValue RISCVTargetLowering::lowerINSERT_SUBVECTOR(SDValue Op,
                                                   SelectionDAG &DAG) const {
  SDValue Vec = Op.getOperand(0);
  SDValue SubVec = Op.getOperand(1);
  MVT VecVT = Vec.getSimpleValueType();
  MVT SubVecVT = SubVec.getSimpleValueType();

  SDLoc DL(Op);
  MVT XLenVT = Subtarget.getXLenVT();
  unsigned OrigIdx = Op.getConstantOperandVal(2);
  const RISCVRegisterInfo *TRI = Subtarget.getRegisterInfo();

  // We don't have the ability to slide mask vectors up indexed by their i1
  // elements; the smallest we can do is i8. Often we are able to bitcast to
  // equivalent i8 vectors. Note that when inserting a fixed-length vector
  // into a scalable one, we might not necessarily have enough scalable
  // elements to safely divide by 8: nxv1i1 = insert nxv1i1, v4i1 is valid.
  if (SubVecVT.getVectorElementType() == MVT::i1 &&
      (OrigIdx != 0 || !Vec.isUndef())) {
    if (VecVT.getVectorMinNumElements() >= 8 &&
        SubVecVT.getVectorMinNumElements() >= 8) {
      assert(OrigIdx % 8 == 0 && "Invalid index");
      assert(VecVT.getVectorMinNumElements() % 8 == 0 &&
             SubVecVT.getVectorMinNumElements() % 8 == 0 &&
             "Unexpected mask vector lowering");
      OrigIdx /= 8;
      SubVecVT =
          MVT::getVectorVT(MVT::i8, SubVecVT.getVectorMinNumElements() / 8,
                           SubVecVT.isScalableVector());
      VecVT = MVT::getVectorVT(MVT::i8, VecVT.getVectorMinNumElements() / 8,
                               VecVT.isScalableVector());
      Vec = DAG.getBitcast(VecVT, Vec);
      SubVec = DAG.getBitcast(SubVecVT, SubVec);
    } else {
      // We can't slide this mask vector up indexed by its i1 elements.
      // This poses a problem when we wish to insert a scalable vector which
      // can't be re-expressed as a larger type. Just choose the slow path and
      // extend to a larger type, then truncate back down.
      MVT ExtVecVT = VecVT.changeVectorElementType(MVT::i8);
      MVT ExtSubVecVT = SubVecVT.changeVectorElementType(MVT::i8);
      Vec = DAG.getNode(ISD::ZERO_EXTEND, DL, ExtVecVT, Vec);
      SubVec = DAG.getNode(ISD::ZERO_EXTEND, DL, ExtSubVecVT, SubVec);
      Vec = DAG.getNode(ISD::INSERT_SUBVECTOR, DL, ExtVecVT, Vec, SubVec,
                        Op.getOperand(2));
      SDValue SplatZero = DAG.getConstant(0, DL, ExtVecVT);
      return DAG.getSetCC(DL, VecVT, Vec, SplatZero, ISD::SETNE);
    }
  }

  // If the subvector vector is a fixed-length type, we cannot use subregister
  // manipulation to simplify the codegen; we don't know which register of a
  // LMUL group contains the specific subvector as we only know the minimum
  // register size. Therefore we must slide the vector group up the full
  // amount.
  if (SubVecVT.isFixedLengthVector()) {
    if (OrigIdx == 0 && Vec.isUndef())
      return Op;
    MVT ContainerVT = VecVT;
    if (VecVT.isFixedLengthVector()) {
      ContainerVT = RISCVTargetLowering::getContainerForFixedLengthVector(
          DAG, VecVT, Subtarget);
      Vec = convertToScalableVector(ContainerVT, Vec, DAG, Subtarget);
    }
    SubVec = DAG.getNode(ISD::INSERT_SUBVECTOR, DL, ContainerVT,
                         DAG.getUNDEF(ContainerVT), SubVec,
                         DAG.getConstant(0, DL, XLenVT));
    SDValue Mask =
        getDefaultVLOps(VecVT, ContainerVT, DL, DAG, Subtarget).first;
    // Set the vector length to only the number of elements we care about. Note
    // that for slideup this includes the offset.
    SDValue VL =
        DAG.getConstant(OrigIdx + SubVecVT.getVectorNumElements(), DL, XLenVT);
    SDValue SlideupAmt = DAG.getConstant(OrigIdx, DL, XLenVT);
    SDValue Slideup = DAG.getNode(RISCVISD::VSLIDEUP_VL, DL, ContainerVT, Vec,
                                  SubVec, SlideupAmt, Mask, VL);
    if (!VecVT.isFixedLengthVector())
      return Slideup;
    return convertFromScalableVector(VecVT, Slideup, DAG, Subtarget);
  }

  unsigned SubRegIdx, RemIdx;
  std::tie(SubRegIdx, RemIdx) =
      RISCVTargetLowering::decomposeSubvectorInsertExtractToSubRegs(
          VecVT, SubVecVT, OrigIdx, TRI);

  RISCVVLMUL SubVecLMUL = RISCVTargetLowering::getLMUL(SubVecVT);
  bool IsSubVecPartReg = SubVecLMUL == RISCVVLMUL::LMUL_F2 ||
                         SubVecLMUL == RISCVVLMUL::LMUL_F4 ||
                         SubVecLMUL == RISCVVLMUL::LMUL_F8;

  // 1. If the Idx has been completely eliminated and this subvector's size is
  // a vector register or a multiple thereof, or the surrounding elements are
  // undef, then this is a subvector insert which naturally aligns to a vector
  // register. These can easily be handled using subregister manipulation.
  // 2. If the subvector is smaller than a vector register, then the insertion
  // must preserve the undisturbed elements of the register. We do this by
  // lowering to an EXTRACT_SUBVECTOR grabbing the nearest LMUL=1 vector type
  // (which resolves to a subregister copy), performing a VSLIDEUP to place the
  // subvector within the vector register, and an INSERT_SUBVECTOR of that
  // LMUL=1 type back into the larger vector (resolving to another subregister
  // operation). See below for how our VSLIDEUP works. We go via a LMUL=1 type
  // to avoid allocating a large register group to hold our subvector.
  if (RemIdx == 0 && (!IsSubVecPartReg || Vec.isUndef()))
    return Op;

  // VSLIDEUP works by leaving elements 0<i<OFFSET undisturbed, elements
  // OFFSET<=i<VL set to the "subvector" and vl<=i<VLMAX set to the tail policy
  // (in our case undisturbed). This means we can set up a subvector insertion
  // where OFFSET is the insertion offset, and the VL is the OFFSET plus the
  // size of the subvector.
  MVT InterSubVT = VecVT;
  SDValue AlignedExtract = Vec;
  unsigned AlignedIdx = OrigIdx - RemIdx;
  if (VecVT.bitsGT(getLMUL1VT(VecVT))) {
    InterSubVT = getLMUL1VT(VecVT);
    // Extract a subvector equal to the nearest full vector register type. This
    // should resolve to a EXTRACT_SUBREG instruction.
    AlignedExtract = DAG.getNode(ISD::EXTRACT_SUBVECTOR, DL, InterSubVT, Vec,
                                 DAG.getConstant(AlignedIdx, DL, XLenVT));
  }

  SDValue SlideupAmt = DAG.getConstant(RemIdx, DL, XLenVT);
  // For scalable vectors this must be further multiplied by vscale.
  SlideupAmt = DAG.getNode(ISD::VSCALE, DL, XLenVT, SlideupAmt);

  SDValue Mask, VL;
  std::tie(Mask, VL) = getDefaultScalableVLOps(VecVT, DL, DAG, Subtarget);

  // Construct the vector length corresponding to RemIdx + length(SubVecVT).
  VL = DAG.getConstant(SubVecVT.getVectorMinNumElements(), DL, XLenVT);
  VL = DAG.getNode(ISD::VSCALE, DL, XLenVT, VL);
  VL = DAG.getNode(ISD::ADD, DL, XLenVT, SlideupAmt, VL);

  SubVec = DAG.getNode(ISD::INSERT_SUBVECTOR, DL, InterSubVT,
                       DAG.getUNDEF(InterSubVT), SubVec,
                       DAG.getConstant(0, DL, XLenVT));

  SDValue Slideup = DAG.getNode(RISCVISD::VSLIDEUP_VL, DL, InterSubVT,
                                AlignedExtract, SubVec, SlideupAmt, Mask, VL);

  // If required, insert this subvector back into the correct vector register.
  // This should resolve to an INSERT_SUBREG instruction.
  if (VecVT.bitsGT(InterSubVT))
    Slideup = DAG.getNode(ISD::INSERT_SUBVECTOR, DL, VecVT, Vec, Slideup,
                          DAG.getConstant(AlignedIdx, DL, XLenVT));

  // We might have bitcast from a mask type: cast back to the original type if
  // required.
  return DAG.getBitcast(Op.getSimpleValueType(), Slideup);
}

SDValue RISCVTargetLowering::lowerEXTRACT_SUBVECTOR(SDValue Op,
                                                    SelectionDAG &DAG) const {
  SDValue Vec = Op.getOperand(0);
  MVT SubVecVT = Op.getSimpleValueType();
  MVT VecVT = Vec.getSimpleValueType();

  SDLoc DL(Op);
  MVT XLenVT = Subtarget.getXLenVT();
  unsigned OrigIdx = Op.getConstantOperandVal(1);
  const RISCVRegisterInfo *TRI = Subtarget.getRegisterInfo();

  // We don't have the ability to slide mask vectors down indexed by their i1
  // elements; the smallest we can do is i8. Often we are able to bitcast to
  // equivalent i8 vectors. Note that when extracting a fixed-length vector
  // from a scalable one, we might not necessarily have enough scalable
  // elements to safely divide by 8: v8i1 = extract nxv1i1 is valid.
  if (SubVecVT.getVectorElementType() == MVT::i1 && OrigIdx != 0) {
    if (VecVT.getVectorMinNumElements() >= 8 &&
        SubVecVT.getVectorMinNumElements() >= 8) {
      assert(OrigIdx % 8 == 0 && "Invalid index");
      assert(VecVT.getVectorMinNumElements() % 8 == 0 &&
             SubVecVT.getVectorMinNumElements() % 8 == 0 &&
             "Unexpected mask vector lowering");
      OrigIdx /= 8;
      SubVecVT =
          MVT::getVectorVT(MVT::i8, SubVecVT.getVectorMinNumElements() / 8,
                           SubVecVT.isScalableVector());
      VecVT = MVT::getVectorVT(MVT::i8, VecVT.getVectorMinNumElements() / 8,
                               VecVT.isScalableVector());
      Vec = DAG.getBitcast(VecVT, Vec);
    } else {
      // We can't slide this mask vector down, indexed by its i1 elements.
      // This poses a problem when we wish to extract a scalable vector which
      // can't be re-expressed as a larger type. Just choose the slow path and
      // extend to a larger type, then truncate back down.
      // TODO: We could probably improve this when extracting certain fixed
      // from fixed, where we can extract as i8 and shift the correct element
      // right to reach the desired subvector?
      MVT ExtVecVT = VecVT.changeVectorElementType(MVT::i8);
      MVT ExtSubVecVT = SubVecVT.changeVectorElementType(MVT::i8);
      Vec = DAG.getNode(ISD::ZERO_EXTEND, DL, ExtVecVT, Vec);
      Vec = DAG.getNode(ISD::EXTRACT_SUBVECTOR, DL, ExtSubVecVT, Vec,
                        Op.getOperand(1));
      SDValue SplatZero = DAG.getConstant(0, DL, ExtSubVecVT);
      return DAG.getSetCC(DL, SubVecVT, Vec, SplatZero, ISD::SETNE);
    }
  }

  // If the subvector vector is a fixed-length type, we cannot use subregister
  // manipulation to simplify the codegen; we don't know which register of a
  // LMUL group contains the specific subvector as we only know the minimum
  // register size. Therefore we must slide the vector group down the full
  // amount.
  if (SubVecVT.isFixedLengthVector()) {
    // With an index of 0 this is a cast-like subvector, which can be performed
    // with subregister operations.
    if (OrigIdx == 0)
      return Op;
    MVT ContainerVT = VecVT;
    if (VecVT.isFixedLengthVector()) {
      ContainerVT = RISCVTargetLowering::getContainerForFixedLengthVector(
          DAG, VecVT, Subtarget);
      Vec = convertToScalableVector(ContainerVT, Vec, DAG, Subtarget);
    }
    SDValue Mask =
        getDefaultVLOps(VecVT, ContainerVT, DL, DAG, Subtarget).first;
    // Set the vector length to only the number of elements we care about. This
    // avoids sliding down elements we're going to discard straight away.
    SDValue VL = DAG.getConstant(SubVecVT.getVectorNumElements(), DL, XLenVT);
    SDValue SlidedownAmt = DAG.getConstant(OrigIdx, DL, XLenVT);
    SDValue Slidedown =
        DAG.getNode(RISCVISD::VSLIDEDOWN_VL, DL, ContainerVT,
                    DAG.getUNDEF(ContainerVT), Vec, SlidedownAmt, Mask, VL);
    // Now we can use a cast-like subvector extract to get the result.
    return DAG.getNode(ISD::EXTRACT_SUBVECTOR, DL, SubVecVT, Slidedown,
                       DAG.getConstant(0, DL, XLenVT));
  }

  unsigned SubRegIdx, RemIdx;
  std::tie(SubRegIdx, RemIdx) =
      RISCVTargetLowering::decomposeSubvectorInsertExtractToSubRegs(
          VecVT, SubVecVT, OrigIdx, TRI);

  // If the Idx has been completely eliminated then this is a subvector extract
  // which naturally aligns to a vector register. These can easily be handled
  // using subregister manipulation.
  if (RemIdx == 0)
    return Op;

  // Else we must shift our vector register directly to extract the subvector.
  // Do this using VSLIDEDOWN.

  // If the vector type is an LMUL-group type, extract a subvector equal to the
  // nearest full vector register type. This should resolve to a EXTRACT_SUBREG
  // instruction.
  MVT InterSubVT = VecVT;
  if (VecVT.bitsGT(getLMUL1VT(VecVT))) {
    InterSubVT = getLMUL1VT(VecVT);
    Vec = DAG.getNode(ISD::EXTRACT_SUBVECTOR, DL, InterSubVT, Vec,
                      DAG.getConstant(OrigIdx - RemIdx, DL, XLenVT));
  }

  // Slide this vector register down by the desired number of elements in order
  // to place the desired subvector starting at element 0.
  SDValue SlidedownAmt = DAG.getConstant(RemIdx, DL, XLenVT);
  // For scalable vectors this must be further multiplied by vscale.
  SlidedownAmt = DAG.getNode(ISD::VSCALE, DL, XLenVT, SlidedownAmt);

  SDValue Mask, VL;
  std::tie(Mask, VL) = getDefaultScalableVLOps(InterSubVT, DL, DAG, Subtarget);
  SDValue Slidedown =
      DAG.getNode(RISCVISD::VSLIDEDOWN_VL, DL, InterSubVT,
                  DAG.getUNDEF(InterSubVT), Vec, SlidedownAmt, Mask, VL);

  // Now the vector is in the right position, extract our final subvector. This
  // should resolve to a COPY.
  Slidedown = DAG.getNode(ISD::EXTRACT_SUBVECTOR, DL, SubVecVT, Slidedown,
                          DAG.getConstant(0, DL, XLenVT));

  // We might have bitcast from a mask type: cast back to the original type if
  // required.
  return DAG.getBitcast(Op.getSimpleValueType(), Slidedown);
}

SDValue
RISCVTargetLowering::lowerFixedLengthVectorLoadToRVV(SDValue Op,
                                                     SelectionDAG &DAG) const {
  auto *Load = cast<LoadSDNode>(Op);

  SDLoc DL(Op);
  MVT VT = Op.getSimpleValueType();
  MVT ContainerVT =
      RISCVTargetLowering::getContainerForFixedLengthVector(DAG, VT, Subtarget);

  SDValue VL =
      DAG.getConstant(VT.getVectorNumElements(), DL, Subtarget.getXLenVT());

  SDVTList VTs = DAG.getVTList({ContainerVT, MVT::Other});
  SDValue NewLoad = DAG.getMemIntrinsicNode(
      RISCVISD::VLE_VL, DL, VTs, {Load->getChain(), Load->getBasePtr(), VL},
      Load->getMemoryVT(), Load->getMemOperand());

  SDValue Result = convertFromScalableVector(VT, NewLoad, DAG, Subtarget);
  return DAG.getMergeValues({Result, Load->getChain()}, DL);
}

SDValue
RISCVTargetLowering::lowerFixedLengthVectorStoreToRVV(SDValue Op,
                                                      SelectionDAG &DAG) const {
  auto *Store = cast<StoreSDNode>(Op);

  SDLoc DL(Op);
  MVT VT = Store->getValue().getSimpleValueType();

  // FIXME: We probably need to zero any extra bits in a byte for mask stores.
  // This is tricky to do.

  MVT ContainerVT =
      RISCVTargetLowering::getContainerForFixedLengthVector(DAG, VT, Subtarget);

  SDValue VL =
      DAG.getConstant(VT.getVectorNumElements(), DL, Subtarget.getXLenVT());

  SDValue NewValue =
      convertToScalableVector(ContainerVT, Store->getValue(), DAG, Subtarget);
  return DAG.getMemIntrinsicNode(
      RISCVISD::VSE_VL, DL, DAG.getVTList(MVT::Other),
      {Store->getChain(), NewValue, Store->getBasePtr(), VL},
      Store->getMemoryVT(), Store->getMemOperand());
}

SDValue
RISCVTargetLowering::lowerFixedLengthVectorSetccToRVV(SDValue Op,
                                                      SelectionDAG &DAG) const {
  MVT InVT = Op.getOperand(0).getSimpleValueType();
  MVT ContainerVT = RISCVTargetLowering::getContainerForFixedLengthVector(
      DAG, InVT, Subtarget);

  MVT VT = Op.getSimpleValueType();

  SDValue Op1 =
      convertToScalableVector(ContainerVT, Op.getOperand(0), DAG, Subtarget);
  SDValue Op2 =
      convertToScalableVector(ContainerVT, Op.getOperand(1), DAG, Subtarget);

  SDLoc DL(Op);
  SDValue VL =
      DAG.getConstant(VT.getVectorNumElements(), DL, Subtarget.getXLenVT());

  ISD::CondCode CC = cast<CondCodeSDNode>(Op.getOperand(2))->get();

  bool Invert = false;
  Optional<unsigned> LogicOpc;
  if (ContainerVT.isFloatingPoint()) {
    bool Swap = false;
    switch (CC) {
    default:
      break;
    case ISD::SETULE:
    case ISD::SETULT:
      Swap = true;
      LLVM_FALLTHROUGH;
    case ISD::SETUGE:
    case ISD::SETUGT:
      CC = getSetCCInverse(CC, ContainerVT);
      Invert = true;
      break;
    case ISD::SETOGE:
    case ISD::SETOGT:
    case ISD::SETGE:
    case ISD::SETGT:
      Swap = true;
      break;
    case ISD::SETUEQ:
      // Use !((OLT Op1, Op2) || (OLT Op2, Op1))
      Invert = true;
      LogicOpc = RISCVISD::VMOR_VL;
      CC = ISD::SETOLT;
      break;
    case ISD::SETONE:
      // Use ((OLT Op1, Op2) || (OLT Op2, Op1))
      LogicOpc = RISCVISD::VMOR_VL;
      CC = ISD::SETOLT;
      break;
    case ISD::SETO:
      // Use (OEQ Op1, Op1) && (OEQ Op2, Op2)
      LogicOpc = RISCVISD::VMAND_VL;
      CC = ISD::SETOEQ;
      break;
    case ISD::SETUO:
      // Use (UNE Op1, Op1) || (UNE Op2, Op2)
      LogicOpc = RISCVISD::VMOR_VL;
      CC = ISD::SETUNE;
      break;
    }

    if (Swap) {
      CC = getSetCCSwappedOperands(CC);
      std::swap(Op1, Op2);
    }
  }

  MVT MaskVT = MVT::getVectorVT(MVT::i1, ContainerVT.getVectorElementCount());
  SDValue Mask = DAG.getNode(RISCVISD::VMSET_VL, DL, MaskVT, VL);

  // There are 3 cases we need to emit.
  // 1. For (OEQ Op1, Op1) && (OEQ Op2, Op2) or (UNE Op1, Op1) || (UNE Op2, Op2)
  //    we need to compare each operand with itself.
  // 2. For (OLT Op1, Op2) || (OLT Op2, Op1) we need to compare Op1 and Op2 in
  //    both orders.
  // 3. For any other case we just need one compare with Op1 and Op2.
  SDValue Cmp;
  if (LogicOpc && (CC == ISD::SETOEQ || CC == ISD::SETUNE)) {
    Cmp = DAG.getNode(RISCVISD::SETCC_VL, DL, MaskVT, Op1, Op1,
                      DAG.getCondCode(CC), Mask, VL);
    SDValue Cmp2 = DAG.getNode(RISCVISD::SETCC_VL, DL, MaskVT, Op2, Op2,
                               DAG.getCondCode(CC), Mask, VL);
    Cmp = DAG.getNode(*LogicOpc, DL, MaskVT, Cmp, Cmp2, VL);
  } else {
    Cmp = DAG.getNode(RISCVISD::SETCC_VL, DL, MaskVT, Op1, Op2,
                      DAG.getCondCode(CC), Mask, VL);
    if (LogicOpc) {
      SDValue Cmp2 = DAG.getNode(RISCVISD::SETCC_VL, DL, MaskVT, Op2, Op1,
                                 DAG.getCondCode(CC), Mask, VL);
      Cmp = DAG.getNode(*LogicOpc, DL, MaskVT, Cmp, Cmp2, VL);
    }
  }

  if (Invert) {
    SDValue AllOnes = DAG.getNode(RISCVISD::VMSET_VL, DL, MaskVT, VL);
    Cmp = DAG.getNode(RISCVISD::VMXOR_VL, DL, MaskVT, Cmp, AllOnes, VL);
  }

  return convertFromScalableVector(VT, Cmp, DAG, Subtarget);
}

SDValue RISCVTargetLowering::lowerFixedLengthVectorLogicOpToRVV(
    SDValue Op, SelectionDAG &DAG, unsigned MaskOpc, unsigned VecOpc) const {
  MVT VT = Op.getSimpleValueType();

  if (VT.getVectorElementType() == MVT::i1)
    return lowerToScalableOp(Op, DAG, MaskOpc, /*HasMask*/ false);

  return lowerToScalableOp(Op, DAG, VecOpc, /*HasMask*/ true);
}

SDValue RISCVTargetLowering::lowerFixedLengthVectorSelectToRVV(
    SDValue Op, SelectionDAG &DAG) const {
  MVT VT = Op.getSimpleValueType();
  MVT ContainerVT =
      RISCVTargetLowering::getContainerForFixedLengthVector(DAG, VT, Subtarget);

  MVT I1ContainerVT =
      MVT::getVectorVT(MVT::i1, ContainerVT.getVectorElementCount());

  SDValue CC =
      convertToScalableVector(I1ContainerVT, Op.getOperand(0), DAG, Subtarget);
  SDValue Op1 =
      convertToScalableVector(ContainerVT, Op.getOperand(1), DAG, Subtarget);
  SDValue Op2 =
      convertToScalableVector(ContainerVT, Op.getOperand(2), DAG, Subtarget);

  SDLoc DL(Op);
  SDValue Mask, VL;
  std::tie(Mask, VL) = getDefaultVLOps(VT, ContainerVT, DL, DAG, Subtarget);

  SDValue Select =
      DAG.getNode(RISCVISD::VSELECT_VL, DL, ContainerVT, CC, Op1, Op2, VL);

  return convertFromScalableVector(VT, Select, DAG, Subtarget);
}

SDValue RISCVTargetLowering::lowerToScalableOp(SDValue Op, SelectionDAG &DAG,
                                               unsigned NewOpc,
                                               bool HasMask) const {
  MVT VT = Op.getSimpleValueType();
  assert(useRVVForFixedLengthVectorVT(VT) &&
         "Only expected to lower fixed length vector operation!");
  MVT ContainerVT =
      RISCVTargetLowering::getContainerForFixedLengthVector(DAG, VT, Subtarget);

  // Create list of operands by converting existing ones to scalable types.
  SmallVector<SDValue, 6> Ops;
  for (const SDValue &V : Op->op_values()) {
    assert(!isa<VTSDNode>(V) && "Unexpected VTSDNode node!");

    // Pass through non-vector operands.
    if (!V.getValueType().isVector()) {
      Ops.push_back(V);
      continue;
    }

    // "cast" fixed length vector to a scalable vector.
    assert(useRVVForFixedLengthVectorVT(V.getSimpleValueType()) &&
           "Only fixed length vectors are supported!");
    Ops.push_back(convertToScalableVector(ContainerVT, V, DAG, Subtarget));
  }

  SDLoc DL(Op);
  SDValue Mask, VL;
  std::tie(Mask, VL) = getDefaultVLOps(VT, ContainerVT, DL, DAG, Subtarget);
  if (HasMask)
    Ops.push_back(Mask);
  Ops.push_back(VL);

  SDValue ScalableRes = DAG.getNode(NewOpc, DL, ContainerVT, Ops);
  return convertFromScalableVector(VT, ScalableRes, DAG, Subtarget);
}

static std::pair<unsigned, uint64_t>
getRVVReductionOpAndIdentityVal(unsigned ISDOpcode, unsigned EltSizeBits) {
  switch (ISDOpcode) {
  default:
    llvm_unreachable("Unhandled reduction");
  case ISD::VECREDUCE_ADD:
    return {RISCVISD::VECREDUCE_ADD, 0};
  case ISD::VECREDUCE_UMAX:
    return {RISCVISD::VECREDUCE_UMAX, 0};
  case ISD::VECREDUCE_SMAX:
    return {RISCVISD::VECREDUCE_SMAX, minIntN(EltSizeBits)};
  case ISD::VECREDUCE_UMIN:
    return {RISCVISD::VECREDUCE_UMIN, maxUIntN(EltSizeBits)};
  case ISD::VECREDUCE_SMIN:
    return {RISCVISD::VECREDUCE_SMIN, maxIntN(EltSizeBits)};
  case ISD::VECREDUCE_AND:
    return {RISCVISD::VECREDUCE_AND, -1};
  case ISD::VECREDUCE_OR:
    return {RISCVISD::VECREDUCE_OR, 0};
  case ISD::VECREDUCE_XOR:
    return {RISCVISD::VECREDUCE_XOR, 0};
  }
}

// Take a (supported) standard ISD reduction opcode and transform it to a RISCV
// reduction opcode. Note that this returns a vector type, which must be
// further processed to access the scalar result in element 0.
SDValue RISCVTargetLowering::lowerVECREDUCE(SDValue Op,
                                            SelectionDAG &DAG) const {
  SDLoc DL(Op);
  assert(Op.getValueType().isSimple() &&
         Op.getOperand(0).getValueType().isSimple() &&
         "Unexpected vector-reduce lowering");
  MVT VecEltVT = Op.getOperand(0).getSimpleValueType().getVectorElementType();
  unsigned RVVOpcode;
  uint64_t IdentityVal;
  std::tie(RVVOpcode, IdentityVal) =
      getRVVReductionOpAndIdentityVal(Op.getOpcode(), VecEltVT.getSizeInBits());
  // We have to perform a bit of a dance to get from our vector type to the
  // correct LMUL=1 vector type. We divide our minimum VLEN (64) by the vector
  // element type to find the type which fills a single register. Be careful to
  // use the operand's vector element type rather than the reduction's value
  // type, as that has likely been extended to XLEN.
  unsigned NumElts = 64 / VecEltVT.getSizeInBits();
  MVT M1VT = MVT::getScalableVectorVT(VecEltVT, NumElts);
  SDValue IdentitySplat =
      DAG.getSplatVector(M1VT, DL, DAG.getConstant(IdentityVal, DL, VecEltVT));
  SDValue Reduction =
      DAG.getNode(RVVOpcode, DL, M1VT, Op.getOperand(0), IdentitySplat);
  SDValue Elt0 = DAG.getNode(ISD::EXTRACT_VECTOR_ELT, DL, VecEltVT, Reduction,
                             DAG.getConstant(0, DL, Subtarget.getXLenVT()));
  return DAG.getSExtOrTrunc(Elt0, DL, Op.getValueType());
}

// Given a reduction op, this function returns the matching reduction opcode,
// the vector SDValue and the scalar SDValue required to lower this to a
// RISCVISD node.
static std::tuple<unsigned, SDValue, SDValue>
getRVVFPReductionOpAndOperands(SDValue Op, SelectionDAG &DAG, EVT EltVT) {
  SDLoc DL(Op);
  switch (Op.getOpcode()) {
  default:
    llvm_unreachable("Unhandled reduction");
  case ISD::VECREDUCE_FADD:
    return std::make_tuple(RISCVISD::VECREDUCE_FADD, Op.getOperand(0),
                           DAG.getConstantFP(0.0, DL, EltVT));
  case ISD::VECREDUCE_SEQ_FADD:
    return std::make_tuple(RISCVISD::VECREDUCE_SEQ_FADD, Op.getOperand(1),
                           Op.getOperand(0));
  }
}

SDValue RISCVTargetLowering::lowerFPVECREDUCE(SDValue Op,
                                              SelectionDAG &DAG) const {
  SDLoc DL(Op);
  MVT VecEltVT = Op.getSimpleValueType();
  // We have to perform a bit of a dance to get from our vector type to the
  // correct LMUL=1 vector type. See above for an explanation.
  unsigned NumElts = 64 / VecEltVT.getSizeInBits();
  MVT M1VT = MVT::getScalableVectorVT(VecEltVT, NumElts);

  unsigned RVVOpcode;
  SDValue VectorVal, ScalarVal;
  std::tie(RVVOpcode, VectorVal, ScalarVal) =
      getRVVFPReductionOpAndOperands(Op, DAG, VecEltVT);

  SDValue ScalarSplat = DAG.getSplatVector(M1VT, DL, ScalarVal);
  SDValue Reduction = DAG.getNode(RVVOpcode, DL, M1VT, VectorVal, ScalarSplat);
  return DAG.getNode(ISD::EXTRACT_VECTOR_ELT, DL, VecEltVT, Reduction,
                     DAG.getConstant(0, DL, Subtarget.getXLenVT()));
}

SDValue
RISCVTargetLowering::lowerFixedLengthVectorLoadToRVV(SDValue Op,
                                                     SelectionDAG &DAG) const {
  auto *Load = cast<LoadSDNode>(Op);

  SDLoc DL(Op);
  MVT VT = Op.getSimpleValueType();
  MVT ContainerVT = getContainerForFixedLengthVector(DAG, VT, Subtarget);

  SDValue VL =
      DAG.getConstant(VT.getVectorNumElements(), DL, Subtarget.getXLenVT());

  SDVTList VTs = DAG.getVTList({ContainerVT, MVT::Other});
  SDValue NewLoad = DAG.getMemIntrinsicNode(
      RISCVISD::VLE_VL, DL, VTs, {Load->getChain(), Load->getBasePtr(), VL},
      Load->getMemoryVT(), Load->getMemOperand());

  SDValue Result = convertFromScalableVector(VT, NewLoad, DAG, Subtarget);
  return DAG.getMergeValues({Result, Load->getChain()}, DL);
}

SDValue
RISCVTargetLowering::lowerFixedLengthVectorStoreToRVV(SDValue Op,
                                                      SelectionDAG &DAG) const {
  auto *Store = cast<StoreSDNode>(Op);

  SDLoc DL(Op);
  MVT VT = Store->getValue().getSimpleValueType();

  // FIXME: We probably need to zero any extra bits in a byte for mask stores.
  // This is tricky to do.

  MVT ContainerVT = getContainerForFixedLengthVector(DAG, VT, Subtarget);

  SDValue VL =
      DAG.getConstant(VT.getVectorNumElements(), DL, Subtarget.getXLenVT());

  SDValue NewValue =
      convertToScalableVector(ContainerVT, Store->getValue(), DAG, Subtarget);
  return DAG.getMemIntrinsicNode(
      RISCVISD::VSE_VL, DL, DAG.getVTList(MVT::Other),
      {Store->getChain(), NewValue, Store->getBasePtr(), VL},
      Store->getMemoryVT(), Store->getMemOperand());
}

SDValue
RISCVTargetLowering::lowerFixedLengthVectorSetccToRVV(SDValue Op,
                                                      SelectionDAG &DAG) const {
  MVT InVT = Op.getOperand(0).getSimpleValueType();
  MVT ContainerVT = getContainerForFixedLengthVector(DAG, InVT, Subtarget);

  MVT VT = Op.getSimpleValueType();

  SDValue Op1 =
      convertToScalableVector(ContainerVT, Op.getOperand(0), DAG, Subtarget);
  SDValue Op2 =
      convertToScalableVector(ContainerVT, Op.getOperand(1), DAG, Subtarget);

  SDLoc DL(Op);
  SDValue VL =
      DAG.getConstant(VT.getVectorNumElements(), DL, Subtarget.getXLenVT());

  MVT MaskVT = MVT::getVectorVT(MVT::i1, ContainerVT.getVectorElementCount());
  SDValue Mask = DAG.getNode(RISCVISD::VMSET_VL, DL, MaskVT, VL);
  SDValue Cmp = DAG.getNode(RISCVISD::SETCC_VL, DL, MaskVT, Op1, Op2,
                            Op.getOperand(2), Mask, VL);

  return convertFromScalableVector(VT, Cmp, DAG, Subtarget);
}

SDValue RISCVTargetLowering::lowerToScalableOp(SDValue Op, SelectionDAG &DAG,
                                               unsigned NewOpc) const {
  MVT VT = Op.getSimpleValueType();
  assert(useRVVForFixedLengthVectorVT(VT) &&
         "Only expected to lower fixed length vector operation!");
  MVT ContainerVT = getContainerForFixedLengthVector(DAG, VT, Subtarget);

  // Create list of operands by converting existing ones to scalable types.
  SmallVector<SDValue, 6> Ops;
  for (const SDValue &V : Op->op_values()) {
    assert(!isa<VTSDNode>(V) && "Unexpected VTSDNode node!");

    // Pass through non-vector operands.
    if (!V.getValueType().isVector()) {
      Ops.push_back(V);
      continue;
    }

    // "cast" fixed length vector to a scalable vector.
    assert(useRVVForFixedLengthVectorVT(V.getSimpleValueType()) &&
           "Only fixed length vectors are supported!");
    Ops.push_back(convertToScalableVector(ContainerVT, V, DAG, Subtarget));
  }

  SDLoc DL(Op);
  SDValue Mask, VL;
  std::tie(Mask, VL) = getDefaultVLOps(VT, ContainerVT, DL, DAG, Subtarget);
  Ops.push_back(Mask);
  Ops.push_back(VL);

  SDValue ScalableRes = DAG.getNode(NewOpc, DL, ContainerVT, Ops);
  return convertFromScalableVector(VT, ScalableRes, DAG, Subtarget);
}

// Returns the opcode of the target-specific SDNode that implements the 32-bit
// form of the given Opcode.
static RISCVISD::NodeType getRISCVWOpcode(unsigned Opcode) {
  switch (Opcode) {
  default:
    llvm_unreachable("Unexpected opcode");
  case ISD::SHL:
    return RISCVISD::SLLW;
  case ISD::SRA:
    return RISCVISD::SRAW;
  case ISD::SRL:
    return RISCVISD::SRLW;
  case ISD::SDIV:
    return RISCVISD::DIVW;
  case ISD::UDIV:
    return RISCVISD::DIVUW;
  case ISD::UREM:
    return RISCVISD::REMUW;
  case ISD::ROTL:
    return RISCVISD::ROLW;
  case ISD::ROTR:
    return RISCVISD::RORW;
  case RISCVISD::GREVI:
    return RISCVISD::GREVIW;
  case RISCVISD::GORCI:
    return RISCVISD::GORCIW;
  }
}

// Converts the given 32-bit operation to a target-specific SelectionDAG node.
// Because i32 isn't a legal type for RV64, these operations would otherwise
// be promoted to i64, making it difficult to select the SLLW/DIVUW/.../*W
// later one because the fact the operation was originally of type i32 is
// lost.
static SDValue customLegalizeToWOp(SDNode *N, SelectionDAG &DAG,
                                   unsigned ExtOpc = ISD::ANY_EXTEND) {
  SDLoc DL(N);
  RISCVISD::NodeType WOpcode = getRISCVWOpcode(N->getOpcode());
  SDValue NewOp0 = DAG.getNode(ExtOpc, DL, MVT::i64, N->getOperand(0));
  SDValue NewOp1 = DAG.getNode(ExtOpc, DL, MVT::i64, N->getOperand(1));
  SDValue NewRes = DAG.getNode(WOpcode, DL, MVT::i64, NewOp0, NewOp1);
  // ReplaceNodeResults requires we maintain the same type for the return value.
  return DAG.getNode(ISD::TRUNCATE, DL, N->getValueType(0), NewRes);
}

// Converts the given 32-bit operation to a i64 operation with signed extension
// semantic to reduce the signed extension instructions.
static SDValue customLegalizeToWOpWithSExt(SDNode *N, SelectionDAG &DAG) {
  SDLoc DL(N);
  SDValue NewOp0 = DAG.getNode(ISD::ANY_EXTEND, DL, MVT::i64, N->getOperand(0));
  SDValue NewOp1 = DAG.getNode(ISD::ANY_EXTEND, DL, MVT::i64, N->getOperand(1));
  SDValue NewWOp = DAG.getNode(N->getOpcode(), DL, MVT::i64, NewOp0, NewOp1);
  SDValue NewRes = DAG.getNode(ISD::SIGN_EXTEND_INREG, DL, MVT::i64, NewWOp,
                               DAG.getValueType(MVT::i32));
  return DAG.getNode(ISD::TRUNCATE, DL, MVT::i32, NewRes);
}

void RISCVTargetLowering::ReplaceNodeResults(SDNode *N,
                                             SmallVectorImpl<SDValue> &Results,
                                             SelectionDAG &DAG) const {
  SDLoc DL(N);
  switch (N->getOpcode()) {
  default:
    llvm_unreachable("Don't know how to custom type legalize this operation!");
  case ISD::STRICT_FP_TO_SINT:
  case ISD::STRICT_FP_TO_UINT:
  case ISD::FP_TO_SINT:
  case ISD::FP_TO_UINT: {
    bool IsStrict = N->isStrictFPOpcode();
    assert(N->getValueType(0) == MVT::i32 && Subtarget.is64Bit() &&
           "Unexpected custom legalisation");
    SDValue Op0 = IsStrict ? N->getOperand(1) : N->getOperand(0);
    // If the FP type needs to be softened, emit a library call using the 'si'
    // version. If we left it to default legalization we'd end up with 'di'. If
    // the FP type doesn't need to be softened just let generic type
    // legalization promote the result type.
    if (getTypeAction(*DAG.getContext(), Op0.getValueType()) !=
        TargetLowering::TypeSoftenFloat)
      return;
    RTLIB::Libcall LC;
    if (N->getOpcode() == ISD::FP_TO_SINT ||
        N->getOpcode() == ISD::STRICT_FP_TO_SINT)
      LC = RTLIB::getFPTOSINT(Op0.getValueType(), N->getValueType(0));
    else
      LC = RTLIB::getFPTOUINT(Op0.getValueType(), N->getValueType(0));
    MakeLibCallOptions CallOptions;
    EVT OpVT = Op0.getValueType();
    CallOptions.setTypeListBeforeSoften(OpVT, N->getValueType(0), true);
    SDValue Chain = IsStrict ? N->getOperand(0) : SDValue();
    SDValue Result;
    std::tie(Result, Chain) =
        makeLibCall(DAG, LC, N->getValueType(0), Op0, CallOptions, DL, Chain);
    Results.push_back(Result);
    if (IsStrict)
      Results.push_back(Chain);
    break;
  }
  case ISD::READCYCLECOUNTER: {
    assert(!Subtarget.is64Bit() &&
           "READCYCLECOUNTER only has custom type legalization on riscv32");

    SDVTList VTs = DAG.getVTList(MVT::i32, MVT::i32, MVT::Other);
    SDValue RCW =
        DAG.getNode(RISCVISD::READ_CYCLE_WIDE, DL, VTs, N->getOperand(0));

    Results.push_back(
        DAG.getNode(ISD::BUILD_PAIR, DL, MVT::i64, RCW, RCW.getValue(1)));
    Results.push_back(RCW.getValue(2));
    break;
  }
  case ISD::ADD:
  case ISD::SUB:
  case ISD::MUL:
    assert(N->getValueType(0) == MVT::i32 && Subtarget.is64Bit() &&
           "Unexpected custom legalisation");
    if (N->getOperand(1).getOpcode() == ISD::Constant)
      return;
    Results.push_back(customLegalizeToWOpWithSExt(N, DAG));
    break;
  case ISD::SHL:
  case ISD::SRA:
  case ISD::SRL:
    assert(N->getValueType(0) == MVT::i32 && Subtarget.is64Bit() &&
           "Unexpected custom legalisation");
    if (N->getOperand(1).getOpcode() == ISD::Constant)
      return;
    Results.push_back(customLegalizeToWOp(N, DAG));
    break;
  case ISD::ROTL:
  case ISD::ROTR:
    assert(N->getValueType(0) == MVT::i32 && Subtarget.is64Bit() &&
           "Unexpected custom legalisation");
    Results.push_back(customLegalizeToWOp(N, DAG));
    break;
  case ISD::SDIV:
  case ISD::UDIV:
  case ISD::UREM: {
    MVT VT = N->getSimpleValueType(0);
    assert((VT == MVT::i8 || VT == MVT::i16 || VT == MVT::i32) &&
           Subtarget.is64Bit() && Subtarget.hasStdExtM() &&
           "Unexpected custom legalisation");
    if (N->getOperand(0).getOpcode() == ISD::Constant ||
        N->getOperand(1).getOpcode() == ISD::Constant)
      return;

    // If the input is i32, use ANY_EXTEND since the W instructions don't read
    // the upper 32 bits. For other types we need to sign or zero extend
    // based on the opcode.
    unsigned ExtOpc = ISD::ANY_EXTEND;
    if (VT != MVT::i32)
      ExtOpc = N->getOpcode() == ISD::SDIV ? ISD::SIGN_EXTEND
                                           : ISD::ZERO_EXTEND;

    Results.push_back(customLegalizeToWOp(N, DAG, ExtOpc));
    break;
  }
  case ISD::BITCAST: {
    assert(((N->getValueType(0) == MVT::i32 && Subtarget.is64Bit() &&
             Subtarget.hasStdExtF()) ||
            (N->getValueType(0) == MVT::i16 && Subtarget.hasStdExtZfh())) &&
           "Unexpected custom legalisation");
    SDValue Op0 = N->getOperand(0);
    if (N->getValueType(0) == MVT::i16 && Subtarget.hasStdExtZfh()) {
      if (Op0.getValueType() != MVT::f16)
        return;
      SDValue FPConv =
          DAG.getNode(RISCVISD::FMV_X_ANYEXTH, DL, Subtarget.getXLenVT(), Op0);
      Results.push_back(DAG.getNode(ISD::TRUNCATE, DL, MVT::i16, FPConv));
    } else if (N->getValueType(0) == MVT::i32 && Subtarget.is64Bit() &&
               Subtarget.hasStdExtF()) {
      if (Op0.getValueType() != MVT::f32)
        return;
      SDValue FPConv =
          DAG.getNode(RISCVISD::FMV_X_ANYEXTW_RV64, DL, MVT::i64, Op0);
      Results.push_back(DAG.getNode(ISD::TRUNCATE, DL, MVT::i32, FPConv));
    }
    break;
  }
  case RISCVISD::GREVI:
  case RISCVISD::GORCI: {
    assert(N->getValueType(0) == MVT::i32 && Subtarget.is64Bit() &&
           "Unexpected custom legalisation");
    // This is similar to customLegalizeToWOp, except that we pass the second
    // operand (a TargetConstant) straight through: it is already of type
    // XLenVT.
    SDLoc DL(N);
    RISCVISD::NodeType WOpcode = getRISCVWOpcode(N->getOpcode());
    SDValue NewOp0 =
        DAG.getNode(ISD::ANY_EXTEND, DL, MVT::i64, N->getOperand(0));
    SDValue NewRes =
        DAG.getNode(WOpcode, DL, MVT::i64, NewOp0, N->getOperand(1));
    // ReplaceNodeResults requires we maintain the same type for the return
    // value.
    Results.push_back(DAG.getNode(ISD::TRUNCATE, DL, MVT::i32, NewRes));
    break;
  }
  case RISCVISD::SHFLI: {
    // There is no SHFLIW instruction, but we can just promote the operation.
    assert(N->getValueType(0) == MVT::i32 && Subtarget.is64Bit() &&
           "Unexpected custom legalisation");
    SDLoc DL(N);
    SDValue NewOp0 =
        DAG.getNode(ISD::ANY_EXTEND, DL, MVT::i64, N->getOperand(0));
    SDValue NewRes =
        DAG.getNode(RISCVISD::SHFLI, DL, MVT::i64, NewOp0, N->getOperand(1));
    // ReplaceNodeResults requires we maintain the same type for the return
    // value.
    Results.push_back(DAG.getNode(ISD::TRUNCATE, DL, MVT::i32, NewRes));
    break;
  }
  case ISD::BSWAP:
  case ISD::BITREVERSE: {
    assert(N->getValueType(0) == MVT::i32 && Subtarget.is64Bit() &&
           Subtarget.hasStdExtZbp() && "Unexpected custom legalisation");
    SDValue NewOp0 = DAG.getNode(ISD::ANY_EXTEND, DL, MVT::i64,
                                 N->getOperand(0));
    unsigned Imm = N->getOpcode() == ISD::BITREVERSE ? 31 : 24;
    SDValue GREVIW = DAG.getNode(RISCVISD::GREVIW, DL, MVT::i64, NewOp0,
                                 DAG.getTargetConstant(Imm, DL,
                                                       Subtarget.getXLenVT()));
    // ReplaceNodeResults requires we maintain the same type for the return
    // value.
    Results.push_back(DAG.getNode(ISD::TRUNCATE, DL, MVT::i32, GREVIW));
    break;
  }
  case ISD::FSHL:
  case ISD::FSHR: {
    assert(N->getValueType(0) == MVT::i32 && Subtarget.is64Bit() &&
           Subtarget.hasStdExtZbt() && "Unexpected custom legalisation");
    SDValue NewOp0 =
        DAG.getNode(ISD::ANY_EXTEND, DL, MVT::i64, N->getOperand(0));
    SDValue NewOp1 =
        DAG.getNode(ISD::ANY_EXTEND, DL, MVT::i64, N->getOperand(1));
    SDValue NewOp2 =
        DAG.getNode(ISD::ANY_EXTEND, DL, MVT::i64, N->getOperand(2));
    // FSLW/FSRW take a 6 bit shift amount but i32 FSHL/FSHR only use 5 bits.
    // Mask the shift amount to 5 bits.
    NewOp2 = DAG.getNode(ISD::AND, DL, MVT::i64, NewOp2,
                         DAG.getConstant(0x1f, DL, MVT::i64));
    unsigned Opc =
        N->getOpcode() == ISD::FSHL ? RISCVISD::FSLW : RISCVISD::FSRW;
    SDValue NewOp = DAG.getNode(Opc, DL, MVT::i64, NewOp0, NewOp1, NewOp2);
    Results.push_back(DAG.getNode(ISD::TRUNCATE, DL, MVT::i32, NewOp));
    break;
  }
  case ISD::EXTRACT_VECTOR_ELT: {
    // Custom-legalize an EXTRACT_VECTOR_ELT where XLEN<SEW, as the SEW element
    // type is illegal (currently only vXi64 RV32).
    // With vmv.x.s, when SEW > XLEN, only the least-significant XLEN bits are
    // transferred to the destination register. We issue two of these from the
    // upper- and lower- halves of the SEW-bit vector element, slid down to the
    // first element.
    SDLoc DL(N);
    SDValue Vec = N->getOperand(0);
    SDValue Idx = N->getOperand(1);
<<<<<<< HEAD
    MVT VecVT = Vec.getSimpleValueType();
=======

    // The vector type hasn't been legalized yet so we can't issue target
    // specific nodes if it needs legalization.
    // FIXME: We would manually legalize if it's important.
    if (!isTypeLegal(Vec.getValueType()))
      return;

    MVT VecVT = Vec.getSimpleValueType();

>>>>>>> 2e412c55
    assert(!Subtarget.is64Bit() && N->getValueType(0) == MVT::i64 &&
           VecVT.getVectorElementType() == MVT::i64 &&
           "Unexpected EXTRACT_VECTOR_ELT legalization");

<<<<<<< HEAD
    SDValue Slidedown = Vec;
    MVT XLenVT = Subtarget.getXLenVT();
    // Unless the index is known to be 0, we must slide the vector down to get
    // the desired element into index 0.
    if (!isNullConstant(Idx)) {
      SDValue Mask, VL;
      std::tie(Mask, VL) = getDefaultScalableVLOps(VecVT, DL, DAG, Subtarget);
      Slidedown = DAG.getNode(RISCVISD::VSLIDEDOWN_VL, DL, VecVT,
                              DAG.getUNDEF(VecVT), Vec, Idx, Mask, VL);
=======
    // If this is a fixed vector, we need to convert it to a scalable vector.
    MVT ContainerVT = VecVT;
    if (VecVT.isFixedLengthVector()) {
      ContainerVT = getContainerForFixedLengthVector(DAG, VecVT, Subtarget);
      Vec = convertToScalableVector(ContainerVT, Vec, DAG, Subtarget);
    }

    MVT XLenVT = Subtarget.getXLenVT();

    // Use a VL of 1 to avoid processing more elements than we need.
    MVT MaskVT = MVT::getVectorVT(MVT::i1, VecVT.getVectorElementCount());
    SDValue VL = DAG.getConstant(1, DL, XLenVT);
    SDValue Mask = DAG.getNode(RISCVISD::VMSET_VL, DL, MaskVT, VL);

    // Unless the index is known to be 0, we must slide the vector down to get
    // the desired element into index 0.
    if (!isNullConstant(Idx)) {
      Vec = DAG.getNode(RISCVISD::VSLIDEDOWN_VL, DL, ContainerVT,
                        DAG.getUNDEF(ContainerVT), Vec, Idx, Mask, VL);
>>>>>>> 2e412c55
    }

    // Extract the lower XLEN bits of the correct vector element.
    SDValue EltLo = DAG.getNode(RISCVISD::VMV_X_S, DL, XLenVT, Vec);

    // To extract the upper XLEN bits of the vector element, shift the first
    // element right by 32 bits and re-extract the lower XLEN bits.
    SDValue ThirtyTwoV = DAG.getNode(RISCVISD::VMV_V_X_VL, DL, ContainerVT,
                                     DAG.getConstant(32, DL, XLenVT), VL);
    SDValue LShr32 = DAG.getNode(RISCVISD::SRL_VL, DL, ContainerVT, Vec,
                                 ThirtyTwoV, Mask, VL);

    SDValue EltHi = DAG.getNode(RISCVISD::VMV_X_S, DL, XLenVT, LShr32);

    Results.push_back(DAG.getNode(ISD::BUILD_PAIR, DL, MVT::i64, EltLo, EltHi));
    break;
  }
  case ISD::INTRINSIC_WO_CHAIN: {
    unsigned IntNo = cast<ConstantSDNode>(N->getOperand(0))->getZExtValue();
    switch (IntNo) {
    default:
      llvm_unreachable(
          "Don't know how to custom type legalize this intrinsic!");
    case Intrinsic::riscv_vmv_x_s: {
      EVT VT = N->getValueType(0);
      assert((VT == MVT::i8 || VT == MVT::i16 ||
              (Subtarget.is64Bit() && VT == MVT::i32)) &&
             "Unexpected custom legalisation!");
      SDValue Extract = DAG.getNode(RISCVISD::VMV_X_S, DL,
                                    Subtarget.getXLenVT(), N->getOperand(1));
      Results.push_back(DAG.getNode(ISD::TRUNCATE, DL, VT, Extract));
      break;
    }
    }
    break;
  }
  case ISD::VECREDUCE_ADD:
  case ISD::VECREDUCE_AND:
  case ISD::VECREDUCE_OR:
  case ISD::VECREDUCE_XOR:
  case ISD::VECREDUCE_SMAX:
  case ISD::VECREDUCE_UMAX:
  case ISD::VECREDUCE_SMIN:
  case ISD::VECREDUCE_UMIN:
    // The custom-lowering for these nodes returns a vector whose first element
    // is the result of the reduction. Extract its first element and let the
    // legalization for EXTRACT_VECTOR_ELT do the rest of the job.
    Results.push_back(lowerVECREDUCE(SDValue(N, 0), DAG));
    break;
  }
}

// A structure to hold one of the bit-manipulation patterns below. Together, a
// SHL and non-SHL pattern may form a bit-manipulation pair on a single source:
//   (or (and (shl x, 1), 0xAAAAAAAA),
//       (and (srl x, 1), 0x55555555))
struct RISCVBitmanipPat {
  SDValue Op;
  unsigned ShAmt;
  bool IsSHL;

  bool formsPairWith(const RISCVBitmanipPat &Other) const {
    return Op == Other.Op && ShAmt == Other.ShAmt && IsSHL != Other.IsSHL;
  }
};

// Matches patterns of the form
//   (and (shl x, C2), (C1 << C2))
//   (and (srl x, C2), C1)
//   (shl (and x, C1), C2)
//   (srl (and x, (C1 << C2)), C2)
// Where C2 is a power of 2 and C1 has at least that many leading zeroes.
// The expected masks for each shift amount are specified in BitmanipMasks where
// BitmanipMasks[log2(C2)] specifies the expected C1 value.
// The max allowed shift amount is either XLen/2 or XLen/4 determined by whether
// BitmanipMasks contains 6 or 5 entries assuming that the maximum possible
// XLen is 64.
static Optional<RISCVBitmanipPat>
matchRISCVBitmanipPat(SDValue Op, ArrayRef<uint64_t> BitmanipMasks) {
  assert((BitmanipMasks.size() == 5 || BitmanipMasks.size() == 6) &&
         "Unexpected number of masks");
  Optional<uint64_t> Mask;
  // Optionally consume a mask around the shift operation.
  if (Op.getOpcode() == ISD::AND && isa<ConstantSDNode>(Op.getOperand(1))) {
    Mask = Op.getConstantOperandVal(1);
    Op = Op.getOperand(0);
  }
  if (Op.getOpcode() != ISD::SHL && Op.getOpcode() != ISD::SRL)
    return None;
  bool IsSHL = Op.getOpcode() == ISD::SHL;

  if (!isa<ConstantSDNode>(Op.getOperand(1)))
    return None;
  uint64_t ShAmt = Op.getConstantOperandVal(1);

  unsigned Width = Op.getValueType() == MVT::i64 ? 64 : 32;
  if (ShAmt >= Width && !isPowerOf2_64(ShAmt))
    return None;
  // If we don't have enough masks for 64 bit, then we must be trying to
  // match SHFL so we're only allowed to shift 1/4 of the width.
  if (BitmanipMasks.size() == 5 && ShAmt >= (Width / 2))
    return None;

  SDValue Src = Op.getOperand(0);

  // The expected mask is shifted left when the AND is found around SHL
  // patterns.
  //   ((x >> 1) & 0x55555555)
  //   ((x << 1) & 0xAAAAAAAA)
  bool SHLExpMask = IsSHL;

  if (!Mask) {
    // Sometimes LLVM keeps the mask as an operand of the shift, typically when
    // the mask is all ones: consume that now.
    if (Src.getOpcode() == ISD::AND && isa<ConstantSDNode>(Src.getOperand(1))) {
      Mask = Src.getConstantOperandVal(1);
      Src = Src.getOperand(0);
      // The expected mask is now in fact shifted left for SRL, so reverse the
      // decision.
      //   ((x & 0xAAAAAAAA) >> 1)
      //   ((x & 0x55555555) << 1)
      SHLExpMask = !SHLExpMask;
    } else {
      // Use a default shifted mask of all-ones if there's no AND, truncated
      // down to the expected width. This simplifies the logic later on.
      Mask = maskTrailingOnes<uint64_t>(Width);
      *Mask &= (IsSHL ? *Mask << ShAmt : *Mask >> ShAmt);
    }
  }

  unsigned MaskIdx = Log2_32(ShAmt);
  uint64_t ExpMask = BitmanipMasks[MaskIdx] & maskTrailingOnes<uint64_t>(Width);

  if (SHLExpMask)
    ExpMask <<= ShAmt;

  if (Mask != ExpMask)
    return None;

  return RISCVBitmanipPat{Src, (unsigned)ShAmt, IsSHL};
}

// Matches any of the following bit-manipulation patterns:
//   (and (shl x, 1), (0x55555555 << 1))
//   (and (srl x, 1), 0x55555555)
//   (shl (and x, 0x55555555), 1)
//   (srl (and x, (0x55555555 << 1)), 1)
// where the shift amount and mask may vary thus:
//   [1]  = 0x55555555 / 0xAAAAAAAA
//   [2]  = 0x33333333 / 0xCCCCCCCC
//   [4]  = 0x0F0F0F0F / 0xF0F0F0F0
//   [8]  = 0x00FF00FF / 0xFF00FF00
//   [16] = 0x0000FFFF / 0xFFFFFFFF
//   [32] = 0x00000000FFFFFFFF / 0xFFFFFFFF00000000 (for RV64)
static Optional<RISCVBitmanipPat> matchGREVIPat(SDValue Op) {
  // These are the unshifted masks which we use to match bit-manipulation
  // patterns. They may be shifted left in certain circumstances.
  static const uint64_t BitmanipMasks[] = {
      0x5555555555555555ULL, 0x3333333333333333ULL, 0x0F0F0F0F0F0F0F0FULL,
      0x00FF00FF00FF00FFULL, 0x0000FFFF0000FFFFULL, 0x00000000FFFFFFFFULL};

  return matchRISCVBitmanipPat(Op, BitmanipMasks);
}

// Match the following pattern as a GREVI(W) operation
//   (or (BITMANIP_SHL x), (BITMANIP_SRL x))
static SDValue combineORToGREV(SDValue Op, SelectionDAG &DAG,
                               const RISCVSubtarget &Subtarget) {
  assert(Subtarget.hasStdExtZbp() && "Expected Zbp extenson");
  EVT VT = Op.getValueType();

  if (VT == Subtarget.getXLenVT() || (Subtarget.is64Bit() && VT == MVT::i32)) {
    auto LHS = matchGREVIPat(Op.getOperand(0));
    auto RHS = matchGREVIPat(Op.getOperand(1));
    if (LHS && RHS && LHS->formsPairWith(*RHS)) {
      SDLoc DL(Op);
      return DAG.getNode(
          RISCVISD::GREVI, DL, VT, LHS->Op,
          DAG.getTargetConstant(LHS->ShAmt, DL, Subtarget.getXLenVT()));
    }
  }
  return SDValue();
}

// Matches any the following pattern as a GORCI(W) operation
// 1.  (or (GREVI x, shamt), x) if shamt is a power of 2
// 2.  (or x, (GREVI x, shamt)) if shamt is a power of 2
// 3.  (or (or (BITMANIP_SHL x), x), (BITMANIP_SRL x))
// Note that with the variant of 3.,
//     (or (or (BITMANIP_SHL x), (BITMANIP_SRL x)), x)
// the inner pattern will first be matched as GREVI and then the outer
// pattern will be matched to GORC via the first rule above.
// 4.  (or (rotl/rotr x, bitwidth/2), x)
static SDValue combineORToGORC(SDValue Op, SelectionDAG &DAG,
                               const RISCVSubtarget &Subtarget) {
  assert(Subtarget.hasStdExtZbp() && "Expected Zbp extenson");
  EVT VT = Op.getValueType();

  if (VT == Subtarget.getXLenVT() || (Subtarget.is64Bit() && VT == MVT::i32)) {
    SDLoc DL(Op);
    SDValue Op0 = Op.getOperand(0);
    SDValue Op1 = Op.getOperand(1);

    auto MatchOROfReverse = [&](SDValue Reverse, SDValue X) {
      if (Reverse.getOpcode() == RISCVISD::GREVI && Reverse.getOperand(0) == X &&
          isPowerOf2_32(Reverse.getConstantOperandVal(1)))
        return DAG.getNode(RISCVISD::GORCI, DL, VT, X, Reverse.getOperand(1));
      // We can also form GORCI from ROTL/ROTR by half the bitwidth.
      if ((Reverse.getOpcode() == ISD::ROTL ||
           Reverse.getOpcode() == ISD::ROTR) &&
          Reverse.getOperand(0) == X &&
          isa<ConstantSDNode>(Reverse.getOperand(1))) {
        uint64_t RotAmt = Reverse.getConstantOperandVal(1);
        if (RotAmt == (VT.getSizeInBits() / 2))
          return DAG.getNode(
              RISCVISD::GORCI, DL, VT, X,
              DAG.getTargetConstant(RotAmt, DL, Subtarget.getXLenVT()));
      }
      return SDValue();
    };

    // Check for either commutable permutation of (or (GREVI x, shamt), x)
    if (SDValue V = MatchOROfReverse(Op0, Op1))
      return V;
    if (SDValue V = MatchOROfReverse(Op1, Op0))
      return V;

    // OR is commutable so canonicalize its OR operand to the left
    if (Op0.getOpcode() != ISD::OR && Op1.getOpcode() == ISD::OR)
      std::swap(Op0, Op1);
    if (Op0.getOpcode() != ISD::OR)
      return SDValue();
    SDValue OrOp0 = Op0.getOperand(0);
    SDValue OrOp1 = Op0.getOperand(1);
    auto LHS = matchGREVIPat(OrOp0);
    // OR is commutable so swap the operands and try again: x might have been
    // on the left
    if (!LHS) {
      std::swap(OrOp0, OrOp1);
      LHS = matchGREVIPat(OrOp0);
    }
    auto RHS = matchGREVIPat(Op1);
    if (LHS && RHS && LHS->formsPairWith(*RHS) && LHS->Op == OrOp1) {
      return DAG.getNode(
          RISCVISD::GORCI, DL, VT, LHS->Op,
          DAG.getTargetConstant(LHS->ShAmt, DL, Subtarget.getXLenVT()));
    }
  }
  return SDValue();
}

// Matches any of the following bit-manipulation patterns:
//   (and (shl x, 1), (0x22222222 << 1))
//   (and (srl x, 1), 0x22222222)
//   (shl (and x, 0x22222222), 1)
//   (srl (and x, (0x22222222 << 1)), 1)
// where the shift amount and mask may vary thus:
//   [1]  = 0x22222222 / 0x44444444
//   [2]  = 0x0C0C0C0C / 0x3C3C3C3C
//   [4]  = 0x00F000F0 / 0x0F000F00
//   [8]  = 0x0000FF00 / 0x00FF0000
//   [16] = 0x00000000FFFF0000 / 0x0000FFFF00000000 (for RV64)
static Optional<RISCVBitmanipPat> matchSHFLPat(SDValue Op) {
  // These are the unshifted masks which we use to match bit-manipulation
  // patterns. They may be shifted left in certain circumstances.
  static const uint64_t BitmanipMasks[] = {
      0x2222222222222222ULL, 0x0C0C0C0C0C0C0C0CULL, 0x00F000F000F000F0ULL,
      0x0000FF000000FF00ULL, 0x00000000FFFF0000ULL};

  return matchRISCVBitmanipPat(Op, BitmanipMasks);
}

// Match (or (or (SHFL_SHL x), (SHFL_SHR x)), (SHFL_AND x)
static SDValue combineORToSHFL(SDValue Op, SelectionDAG &DAG,
                               const RISCVSubtarget &Subtarget) {
  assert(Subtarget.hasStdExtZbp() && "Expected Zbp extenson");
  EVT VT = Op.getValueType();

  if (VT != MVT::i32 && VT != Subtarget.getXLenVT())
    return SDValue();

  SDValue Op0 = Op.getOperand(0);
  SDValue Op1 = Op.getOperand(1);

  // Or is commutable so canonicalize the second OR to the LHS.
  if (Op0.getOpcode() != ISD::OR)
    std::swap(Op0, Op1);
  if (Op0.getOpcode() != ISD::OR)
    return SDValue();

  // We found an inner OR, so our operands are the operands of the inner OR
  // and the other operand of the outer OR.
  SDValue A = Op0.getOperand(0);
  SDValue B = Op0.getOperand(1);
  SDValue C = Op1;

  auto Match1 = matchSHFLPat(A);
  auto Match2 = matchSHFLPat(B);

  // If neither matched, we failed.
  if (!Match1 && !Match2)
    return SDValue();

  // We had at least one match. if one failed, try the remaining C operand.
  if (!Match1) {
    std::swap(A, C);
    Match1 = matchSHFLPat(A);
    if (!Match1)
      return SDValue();
  } else if (!Match2) {
    std::swap(B, C);
    Match2 = matchSHFLPat(B);
    if (!Match2)
      return SDValue();
  }
  assert(Match1 && Match2);

  // Make sure our matches pair up.
  if (!Match1->formsPairWith(*Match2))
    return SDValue();

  // All the remains is to make sure C is an AND with the same input, that masks
  // out the bits that are being shuffled.
  if (C.getOpcode() != ISD::AND || !isa<ConstantSDNode>(C.getOperand(1)) ||
      C.getOperand(0) != Match1->Op)
    return SDValue();

  uint64_t Mask = C.getConstantOperandVal(1);

  static const uint64_t BitmanipMasks[] = {
      0x9999999999999999ULL, 0xC3C3C3C3C3C3C3C3ULL, 0xF00FF00FF00FF00FULL,
      0xFF0000FFFF0000FFULL, 0xFFFF00000000FFFFULL,
  };

  unsigned Width = Op.getValueType() == MVT::i64 ? 64 : 32;
  unsigned MaskIdx = Log2_32(Match1->ShAmt);
  uint64_t ExpMask = BitmanipMasks[MaskIdx] & maskTrailingOnes<uint64_t>(Width);

  if (Mask != ExpMask)
    return SDValue();

  SDLoc DL(Op);
  return DAG.getNode(
      RISCVISD::SHFLI, DL, VT, Match1->Op,
      DAG.getTargetConstant(Match1->ShAmt, DL, Subtarget.getXLenVT()));
}

// Combine (GREVI (GREVI x, C2), C1) -> (GREVI x, C1^C2) when C1^C2 is
// non-zero, and to x when it is. Any repeated GREVI stage undoes itself.
// Combine (GORCI (GORCI x, C2), C1) -> (GORCI x, C1|C2). Repeated stage does
// not undo itself, but they are redundant.
static SDValue combineGREVI_GORCI(SDNode *N, SelectionDAG &DAG) {
  unsigned ShAmt1 = N->getConstantOperandVal(1);
  SDValue Src = N->getOperand(0);

  if (Src.getOpcode() != N->getOpcode())
    return SDValue();

  unsigned ShAmt2 = Src.getConstantOperandVal(1);
  Src = Src.getOperand(0);

  unsigned CombinedShAmt;
  if (N->getOpcode() == RISCVISD::GORCI || N->getOpcode() == RISCVISD::GORCIW)
    CombinedShAmt = ShAmt1 | ShAmt2;
  else
    CombinedShAmt = ShAmt1 ^ ShAmt2;

  if (CombinedShAmt == 0)
    return Src;

  SDLoc DL(N);
  return DAG.getNode(N->getOpcode(), DL, N->getValueType(0), Src,
                     DAG.getTargetConstant(CombinedShAmt, DL,
                                           N->getOperand(1).getValueType()));
}

SDValue RISCVTargetLowering::PerformDAGCombine(SDNode *N,
                                               DAGCombinerInfo &DCI) const {
  SelectionDAG &DAG = DCI.DAG;

  switch (N->getOpcode()) {
  default:
    break;
  case RISCVISD::SplitF64: {
    SDValue Op0 = N->getOperand(0);
    // If the input to SplitF64 is just BuildPairF64 then the operation is
    // redundant. Instead, use BuildPairF64's operands directly.
    if (Op0->getOpcode() == RISCVISD::BuildPairF64)
      return DCI.CombineTo(N, Op0.getOperand(0), Op0.getOperand(1));

    SDLoc DL(N);

    // It's cheaper to materialise two 32-bit integers than to load a double
    // from the constant pool and transfer it to integer registers through the
    // stack.
    if (ConstantFPSDNode *C = dyn_cast<ConstantFPSDNode>(Op0)) {
      APInt V = C->getValueAPF().bitcastToAPInt();
      SDValue Lo = DAG.getConstant(V.trunc(32), DL, MVT::i32);
      SDValue Hi = DAG.getConstant(V.lshr(32).trunc(32), DL, MVT::i32);
      return DCI.CombineTo(N, Lo, Hi);
    }

    // This is a target-specific version of a DAGCombine performed in
    // DAGCombiner::visitBITCAST. It performs the equivalent of:
    // fold (bitconvert (fneg x)) -> (xor (bitconvert x), signbit)
    // fold (bitconvert (fabs x)) -> (and (bitconvert x), (not signbit))
    if (!(Op0.getOpcode() == ISD::FNEG || Op0.getOpcode() == ISD::FABS) ||
        !Op0.getNode()->hasOneUse())
      break;
    SDValue NewSplitF64 =
        DAG.getNode(RISCVISD::SplitF64, DL, DAG.getVTList(MVT::i32, MVT::i32),
                    Op0.getOperand(0));
    SDValue Lo = NewSplitF64.getValue(0);
    SDValue Hi = NewSplitF64.getValue(1);
    APInt SignBit = APInt::getSignMask(32);
    if (Op0.getOpcode() == ISD::FNEG) {
      SDValue NewHi = DAG.getNode(ISD::XOR, DL, MVT::i32, Hi,
                                  DAG.getConstant(SignBit, DL, MVT::i32));
      return DCI.CombineTo(N, Lo, NewHi);
    }
    assert(Op0.getOpcode() == ISD::FABS);
    SDValue NewHi = DAG.getNode(ISD::AND, DL, MVT::i32, Hi,
                                DAG.getConstant(~SignBit, DL, MVT::i32));
    return DCI.CombineTo(N, Lo, NewHi);
  }
  case RISCVISD::SLLW:
  case RISCVISD::SRAW:
  case RISCVISD::SRLW:
  case RISCVISD::ROLW:
  case RISCVISD::RORW: {
    // Only the lower 32 bits of LHS and lower 5 bits of RHS are read.
    SDValue LHS = N->getOperand(0);
    SDValue RHS = N->getOperand(1);
    APInt LHSMask = APInt::getLowBitsSet(LHS.getValueSizeInBits(), 32);
    APInt RHSMask = APInt::getLowBitsSet(RHS.getValueSizeInBits(), 5);
    if (SimplifyDemandedBits(N->getOperand(0), LHSMask, DCI) ||
        SimplifyDemandedBits(N->getOperand(1), RHSMask, DCI)) {
      if (N->getOpcode() != ISD::DELETED_NODE)
        DCI.AddToWorklist(N);
      return SDValue(N, 0);
    }
    break;
  }
  case RISCVISD::FSL:
  case RISCVISD::FSR: {
    // Only the lower log2(Bitwidth)+1 bits of the the shift amount are read.
    SDValue ShAmt = N->getOperand(2);
    unsigned BitWidth = ShAmt.getValueSizeInBits();
    assert(isPowerOf2_32(BitWidth) && "Unexpected bit width");
    APInt ShAmtMask(BitWidth, (BitWidth * 2) - 1);
    if (SimplifyDemandedBits(ShAmt, ShAmtMask, DCI)) {
      if (N->getOpcode() != ISD::DELETED_NODE)
        DCI.AddToWorklist(N);
      return SDValue(N, 0);
    }
    break;
  }
  case RISCVISD::FSLW:
  case RISCVISD::FSRW: {
    // Only the lower 32 bits of Values and lower 6 bits of shift amount are
    // read.
    SDValue Op0 = N->getOperand(0);
    SDValue Op1 = N->getOperand(1);
    SDValue ShAmt = N->getOperand(2);
    APInt OpMask = APInt::getLowBitsSet(Op0.getValueSizeInBits(), 32);
    APInt ShAmtMask = APInt::getLowBitsSet(ShAmt.getValueSizeInBits(), 6);
    if (SimplifyDemandedBits(Op0, OpMask, DCI) ||
        SimplifyDemandedBits(Op1, OpMask, DCI) ||
        SimplifyDemandedBits(ShAmt, ShAmtMask, DCI)) {
      if (N->getOpcode() != ISD::DELETED_NODE)
        DCI.AddToWorklist(N);
      return SDValue(N, 0);
    }
    break;
  }
  case RISCVISD::GREVIW:
  case RISCVISD::GORCIW: {
    // Only the lower 32 bits of the first operand are read
    SDValue Op0 = N->getOperand(0);
    APInt Mask = APInt::getLowBitsSet(Op0.getValueSizeInBits(), 32);
    if (SimplifyDemandedBits(Op0, Mask, DCI)) {
      if (N->getOpcode() != ISD::DELETED_NODE)
        DCI.AddToWorklist(N);
      return SDValue(N, 0);
    }

    return combineGREVI_GORCI(N, DCI.DAG);
  }
  case RISCVISD::FMV_X_ANYEXTW_RV64: {
    SDLoc DL(N);
    SDValue Op0 = N->getOperand(0);
    // If the input to FMV_X_ANYEXTW_RV64 is just FMV_W_X_RV64 then the
    // conversion is unnecessary and can be replaced with an ANY_EXTEND
    // of the FMV_W_X_RV64 operand.
    if (Op0->getOpcode() == RISCVISD::FMV_W_X_RV64) {
      assert(Op0.getOperand(0).getValueType() == MVT::i64 &&
             "Unexpected value type!");
      return Op0.getOperand(0);
    }

    // This is a target-specific version of a DAGCombine performed in
    // DAGCombiner::visitBITCAST. It performs the equivalent of:
    // fold (bitconvert (fneg x)) -> (xor (bitconvert x), signbit)
    // fold (bitconvert (fabs x)) -> (and (bitconvert x), (not signbit))
    if (!(Op0.getOpcode() == ISD::FNEG || Op0.getOpcode() == ISD::FABS) ||
        !Op0.getNode()->hasOneUse())
      break;
    SDValue NewFMV = DAG.getNode(RISCVISD::FMV_X_ANYEXTW_RV64, DL, MVT::i64,
                                 Op0.getOperand(0));
    APInt SignBit = APInt::getSignMask(32).sext(64);
    if (Op0.getOpcode() == ISD::FNEG)
      return DAG.getNode(ISD::XOR, DL, MVT::i64, NewFMV,
                         DAG.getConstant(SignBit, DL, MVT::i64));

    assert(Op0.getOpcode() == ISD::FABS);
    return DAG.getNode(ISD::AND, DL, MVT::i64, NewFMV,
                       DAG.getConstant(~SignBit, DL, MVT::i64));
  }
  case RISCVISD::GREVI:
  case RISCVISD::GORCI:
    return combineGREVI_GORCI(N, DCI.DAG);
  case ISD::OR:
    if (auto GREV = combineORToGREV(SDValue(N, 0), DCI.DAG, Subtarget))
      return GREV;
    if (auto GORC = combineORToGORC(SDValue(N, 0), DCI.DAG, Subtarget))
      return GORC;
    if (auto SHFL = combineORToSHFL(SDValue(N, 0), DCI.DAG, Subtarget))
      return SHFL;
    break;
  case RISCVISD::SELECT_CC: {
    // Transform
    // (select_cc (xor X, 1), 0, setne, trueV, falseV) ->
    // (select_cc X, 0, seteq, trueV, falseV) if we can prove X is 0/1.
    // This can occur when legalizing some floating point comparisons.
    SDValue LHS = N->getOperand(0);
    SDValue RHS = N->getOperand(1);
    auto CCVal = static_cast<ISD::CondCode>(N->getConstantOperandVal(2));
    APInt Mask = APInt::getBitsSetFrom(LHS.getValueSizeInBits(), 1);
    if (ISD::isIntEqualitySetCC(CCVal) && isNullConstant(RHS) &&
        LHS.getOpcode() == ISD::XOR && isOneConstant(LHS.getOperand(1)) &&
        DAG.MaskedValueIsZero(LHS.getOperand(0), Mask)) {
      SDLoc DL(N);
      CCVal = ISD::getSetCCInverse(CCVal, LHS.getValueType());
      SDValue TargetCC = DAG.getConstant(CCVal, DL, Subtarget.getXLenVT());
      return DAG.getNode(RISCVISD::SELECT_CC, DL, N->getValueType(0),
                         {LHS.getOperand(0), RHS, TargetCC, N->getOperand(3),
                          N->getOperand(4)});
    }
    break;
  }
  case ISD::SETCC: {
    // (setcc X, 1, setne) -> (setcc X, 0, seteq) if we can prove X is 0/1.
    // Comparing with 0 may allow us to fold into bnez/beqz.
    SDValue LHS = N->getOperand(0);
    SDValue RHS = N->getOperand(1);
    if (LHS.getValueType().isScalableVector())
      break;
    auto CC = cast<CondCodeSDNode>(N->getOperand(2))->get();
    APInt Mask = APInt::getBitsSetFrom(LHS.getValueSizeInBits(), 1);
    if (isOneConstant(RHS) && ISD::isIntEqualitySetCC(CC) &&
        DAG.MaskedValueIsZero(LHS, Mask)) {
      SDLoc DL(N);
      SDValue Zero = DAG.getConstant(0, DL, LHS.getValueType());
      CC = ISD::getSetCCInverse(CC, LHS.getValueType());
      return DAG.getSetCC(DL, N->getValueType(0), LHS, Zero, CC);
    }
    break;
  }
  case ISD::FCOPYSIGN: {
    EVT VT = N->getValueType(0);
    if (!VT.isVector())
      break;
    // There is a form of VFSGNJ which injects the negated sign of its second
    // operand. Try and bubble any FNEG up after the extend/round to produce
    // this optimized pattern. Avoid modifying cases where FP_ROUND and
    // TRUNC=1.
    SDValue In2 = N->getOperand(1);
    // Avoid cases where the extend/round has multiple uses, as duplicating
    // those is typically more expensive than removing a fneg.
    if (!In2.hasOneUse())
      break;
    if (In2.getOpcode() != ISD::FP_EXTEND &&
        (In2.getOpcode() != ISD::FP_ROUND || In2.getConstantOperandVal(1) != 0))
      break;
    In2 = In2.getOperand(0);
    if (In2.getOpcode() != ISD::FNEG)
      break;
    SDLoc DL(N);
    SDValue NewFPExtRound = DAG.getFPExtendOrRound(In2.getOperand(0), DL, VT);
    return DAG.getNode(ISD::FCOPYSIGN, DL, VT, N->getOperand(0),
                       DAG.getNode(ISD::FNEG, DL, VT, NewFPExtRound));
  }
  }

  return SDValue();
}

bool RISCVTargetLowering::isDesirableToCommuteWithShift(
    const SDNode *N, CombineLevel Level) const {
  // The following folds are only desirable if `(OP _, c1 << c2)` can be
  // materialised in fewer instructions than `(OP _, c1)`:
  //
  //   (shl (add x, c1), c2) -> (add (shl x, c2), c1 << c2)
  //   (shl (or x, c1), c2) -> (or (shl x, c2), c1 << c2)
  SDValue N0 = N->getOperand(0);
  EVT Ty = N0.getValueType();
  if (Ty.isScalarInteger() &&
      (N0.getOpcode() == ISD::ADD || N0.getOpcode() == ISD::OR)) {
    auto *C1 = dyn_cast<ConstantSDNode>(N0->getOperand(1));
    auto *C2 = dyn_cast<ConstantSDNode>(N->getOperand(1));
    if (C1 && C2) {
      const APInt &C1Int = C1->getAPIntValue();
      APInt ShiftedC1Int = C1Int << C2->getAPIntValue();

      // We can materialise `c1 << c2` into an add immediate, so it's "free",
      // and the combine should happen, to potentially allow further combines
      // later.
      if (ShiftedC1Int.getMinSignedBits() <= 64 &&
          isLegalAddImmediate(ShiftedC1Int.getSExtValue()))
        return true;

      // We can materialise `c1` in an add immediate, so it's "free", and the
      // combine should be prevented.
      if (C1Int.getMinSignedBits() <= 64 &&
          isLegalAddImmediate(C1Int.getSExtValue()))
        return false;

      // Neither constant will fit into an immediate, so find materialisation
      // costs.
      int C1Cost = RISCVMatInt::getIntMatCost(C1Int, Ty.getSizeInBits(),
                                              Subtarget.is64Bit());
      int ShiftedC1Cost = RISCVMatInt::getIntMatCost(
          ShiftedC1Int, Ty.getSizeInBits(), Subtarget.is64Bit());

      // Materialising `c1` is cheaper than materialising `c1 << c2`, so the
      // combine should be prevented.
      if (C1Cost < ShiftedC1Cost)
        return false;
    }
  }
  return true;
}

bool RISCVTargetLowering::targetShrinkDemandedConstant(
    SDValue Op, const APInt &DemandedBits, const APInt &DemandedElts,
    TargetLoweringOpt &TLO) const {
  // Delay this optimization as late as possible.
  if (!TLO.LegalOps)
    return false;

  EVT VT = Op.getValueType();
  if (VT.isVector())
    return false;

  // Only handle AND for now.
  if (Op.getOpcode() != ISD::AND)
    return false;

  ConstantSDNode *C = dyn_cast<ConstantSDNode>(Op.getOperand(1));
  if (!C)
    return false;

  const APInt &Mask = C->getAPIntValue();

  // Clear all non-demanded bits initially.
  APInt ShrunkMask = Mask & DemandedBits;

  // If the shrunk mask fits in sign extended 12 bits, let the target
  // independent code apply it.
  if (ShrunkMask.isSignedIntN(12))
    return false;

  // Try to make a smaller immediate by setting undemanded bits.

  // We need to be able to make a negative number through a combination of mask
  // and undemanded bits.
  APInt ExpandedMask = Mask | ~DemandedBits;
  if (!ExpandedMask.isNegative())
    return false;

  // What is the fewest number of bits we need to represent the negative number.
  unsigned MinSignedBits = ExpandedMask.getMinSignedBits();

  // Try to make a 12 bit negative immediate. If that fails try to make a 32
  // bit negative immediate unless the shrunk immediate already fits in 32 bits.
  APInt NewMask = ShrunkMask;
  if (MinSignedBits <= 12)
    NewMask.setBitsFrom(11);
  else if (MinSignedBits <= 32 && !ShrunkMask.isSignedIntN(32))
    NewMask.setBitsFrom(31);
  else
    return false;

  // Sanity check that our new mask is a subset of the demanded mask.
  assert(NewMask.isSubsetOf(ExpandedMask));

  // If we aren't changing the mask, just return true to keep it and prevent
  // the caller from optimizing.
  if (NewMask == Mask)
    return true;

  // Replace the constant with the new mask.
  SDLoc DL(Op);
  SDValue NewC = TLO.DAG.getConstant(NewMask, DL, VT);
  SDValue NewOp = TLO.DAG.getNode(ISD::AND, DL, VT, Op.getOperand(0), NewC);
  return TLO.CombineTo(Op, NewOp);
}

void RISCVTargetLowering::computeKnownBitsForTargetNode(const SDValue Op,
                                                        KnownBits &Known,
                                                        const APInt &DemandedElts,
                                                        const SelectionDAG &DAG,
                                                        unsigned Depth) const {
  unsigned BitWidth = Known.getBitWidth();
  unsigned Opc = Op.getOpcode();
  assert((Opc >= ISD::BUILTIN_OP_END ||
          Opc == ISD::INTRINSIC_WO_CHAIN ||
          Opc == ISD::INTRINSIC_W_CHAIN ||
          Opc == ISD::INTRINSIC_VOID) &&
         "Should use MaskedValueIsZero if you don't know whether Op"
         " is a target node!");

  Known.resetAll();
  switch (Opc) {
  default: break;
  case RISCVISD::REMUW: {
    KnownBits Known2;
    Known = DAG.computeKnownBits(Op.getOperand(0), DemandedElts, Depth + 1);
    Known2 = DAG.computeKnownBits(Op.getOperand(1), DemandedElts, Depth + 1);
    // We only care about the lower 32 bits.
    Known = KnownBits::urem(Known.trunc(32), Known2.trunc(32));
    // Restore the original width by sign extending.
    Known = Known.sext(BitWidth);
    break;
  }
  case RISCVISD::DIVUW: {
    KnownBits Known2;
    Known = DAG.computeKnownBits(Op.getOperand(0), DemandedElts, Depth + 1);
    Known2 = DAG.computeKnownBits(Op.getOperand(1), DemandedElts, Depth + 1);
    // We only care about the lower 32 bits.
    Known = KnownBits::udiv(Known.trunc(32), Known2.trunc(32));
    // Restore the original width by sign extending.
    Known = Known.sext(BitWidth);
    break;
  }
  case RISCVISD::READ_VLENB:
    // We assume VLENB is at least 8 bytes.
    // FIXME: The 1.0 draft spec defines minimum VLEN as 128 bits.
    Known.Zero.setLowBits(3);
    break;
  }
}

unsigned RISCVTargetLowering::ComputeNumSignBitsForTargetNode(
    SDValue Op, const APInt &DemandedElts, const SelectionDAG &DAG,
    unsigned Depth) const {
  switch (Op.getOpcode()) {
  default:
    break;
  case RISCVISD::SLLW:
  case RISCVISD::SRAW:
  case RISCVISD::SRLW:
  case RISCVISD::DIVW:
  case RISCVISD::DIVUW:
  case RISCVISD::REMUW:
  case RISCVISD::ROLW:
  case RISCVISD::RORW:
  case RISCVISD::GREVIW:
  case RISCVISD::GORCIW:
  case RISCVISD::FSLW:
  case RISCVISD::FSRW:
    // TODO: As the result is sign-extended, this is conservatively correct. A
    // more precise answer could be calculated for SRAW depending on known
    // bits in the shift amount.
    return 33;
  case RISCVISD::SHFLI: {
    // There is no SHFLIW, but a i64 SHFLI with bit 4 of the control word
    // cleared doesn't affect bit 31. The upper 32 bits will be shuffled, but
    // will stay within the upper 32 bits. If there were more than 32 sign bits
    // before there will be at least 33 sign bits after.
    if (Op.getValueType() == MVT::i64 &&
        (Op.getConstantOperandVal(1) & 0x10) == 0) {
      unsigned Tmp = DAG.ComputeNumSignBits(Op.getOperand(0), Depth + 1);
      if (Tmp > 32)
        return 33;
    }
    break;
  }
  case RISCVISD::VMV_X_S:
    // The number of sign bits of the scalar result is computed by obtaining the
    // element type of the input vector operand, subtracting its width from the
    // XLEN, and then adding one (sign bit within the element type). If the
    // element type is wider than XLen, the least-significant XLEN bits are
    // taken.
    if (Op.getOperand(0).getScalarValueSizeInBits() > Subtarget.getXLen())
      return 1;
    return Subtarget.getXLen() - Op.getOperand(0).getScalarValueSizeInBits() + 1;
  }

  return 1;
}

static MachineBasicBlock *emitReadCycleWidePseudo(MachineInstr &MI,
                                                  MachineBasicBlock *BB) {
  assert(MI.getOpcode() == RISCV::ReadCycleWide && "Unexpected instruction");

  // To read the 64-bit cycle CSR on a 32-bit target, we read the two halves.
  // Should the count have wrapped while it was being read, we need to try
  // again.
  // ...
  // read:
  // rdcycleh x3 # load high word of cycle
  // rdcycle  x2 # load low word of cycle
  // rdcycleh x4 # load high word of cycle
  // bne x3, x4, read # check if high word reads match, otherwise try again
  // ...

  MachineFunction &MF = *BB->getParent();
  const BasicBlock *LLVM_BB = BB->getBasicBlock();
  MachineFunction::iterator It = ++BB->getIterator();

  MachineBasicBlock *LoopMBB = MF.CreateMachineBasicBlock(LLVM_BB);
  MF.insert(It, LoopMBB);

  MachineBasicBlock *DoneMBB = MF.CreateMachineBasicBlock(LLVM_BB);
  MF.insert(It, DoneMBB);

  // Transfer the remainder of BB and its successor edges to DoneMBB.
  DoneMBB->splice(DoneMBB->begin(), BB,
                  std::next(MachineBasicBlock::iterator(MI)), BB->end());
  DoneMBB->transferSuccessorsAndUpdatePHIs(BB);

  BB->addSuccessor(LoopMBB);

  MachineRegisterInfo &RegInfo = MF.getRegInfo();
  Register ReadAgainReg = RegInfo.createVirtualRegister(&RISCV::GPRRegClass);
  Register LoReg = MI.getOperand(0).getReg();
  Register HiReg = MI.getOperand(1).getReg();
  DebugLoc DL = MI.getDebugLoc();

  const TargetInstrInfo *TII = MF.getSubtarget().getInstrInfo();
  BuildMI(LoopMBB, DL, TII->get(RISCV::CSRRS), HiReg)
      .addImm(RISCVSysReg::lookupSysRegByName("CYCLEH")->Encoding)
      .addReg(RISCV::X0);
  BuildMI(LoopMBB, DL, TII->get(RISCV::CSRRS), LoReg)
      .addImm(RISCVSysReg::lookupSysRegByName("CYCLE")->Encoding)
      .addReg(RISCV::X0);
  BuildMI(LoopMBB, DL, TII->get(RISCV::CSRRS), ReadAgainReg)
      .addImm(RISCVSysReg::lookupSysRegByName("CYCLEH")->Encoding)
      .addReg(RISCV::X0);

  BuildMI(LoopMBB, DL, TII->get(RISCV::BNE))
      .addReg(HiReg)
      .addReg(ReadAgainReg)
      .addMBB(LoopMBB);

  LoopMBB->addSuccessor(LoopMBB);
  LoopMBB->addSuccessor(DoneMBB);

  MI.eraseFromParent();

  return DoneMBB;
}

static MachineBasicBlock *emitSplitF64Pseudo(MachineInstr &MI,
                                             MachineBasicBlock *BB) {
  assert(MI.getOpcode() == RISCV::SplitF64Pseudo && "Unexpected instruction");

  MachineFunction &MF = *BB->getParent();
  DebugLoc DL = MI.getDebugLoc();
  const TargetInstrInfo &TII = *MF.getSubtarget().getInstrInfo();
  const TargetRegisterInfo *RI = MF.getSubtarget().getRegisterInfo();
  Register LoReg = MI.getOperand(0).getReg();
  Register HiReg = MI.getOperand(1).getReg();
  Register SrcReg = MI.getOperand(2).getReg();
  const TargetRegisterClass *SrcRC = &RISCV::FPR64RegClass;
  int FI = MF.getInfo<RISCVMachineFunctionInfo>()->getMoveF64FrameIndex(MF);

  TII.storeRegToStackSlot(*BB, MI, SrcReg, MI.getOperand(2).isKill(), FI, SrcRC,
                          RI);
  MachinePointerInfo MPI = MachinePointerInfo::getFixedStack(MF, FI);
  MachineMemOperand *MMOLo =
      MF.getMachineMemOperand(MPI, MachineMemOperand::MOLoad, 4, Align(8));
  MachineMemOperand *MMOHi = MF.getMachineMemOperand(
      MPI.getWithOffset(4), MachineMemOperand::MOLoad, 4, Align(8));
  BuildMI(*BB, MI, DL, TII.get(RISCV::LW), LoReg)
      .addFrameIndex(FI)
      .addImm(0)
      .addMemOperand(MMOLo);
  BuildMI(*BB, MI, DL, TII.get(RISCV::LW), HiReg)
      .addFrameIndex(FI)
      .addImm(4)
      .addMemOperand(MMOHi);
  MI.eraseFromParent(); // The pseudo instruction is gone now.
  return BB;
}

static MachineBasicBlock *emitBuildPairF64Pseudo(MachineInstr &MI,
                                                 MachineBasicBlock *BB) {
  assert(MI.getOpcode() == RISCV::BuildPairF64Pseudo &&
         "Unexpected instruction");

  MachineFunction &MF = *BB->getParent();
  DebugLoc DL = MI.getDebugLoc();
  const TargetInstrInfo &TII = *MF.getSubtarget().getInstrInfo();
  const TargetRegisterInfo *RI = MF.getSubtarget().getRegisterInfo();
  Register DstReg = MI.getOperand(0).getReg();
  Register LoReg = MI.getOperand(1).getReg();
  Register HiReg = MI.getOperand(2).getReg();
  const TargetRegisterClass *DstRC = &RISCV::FPR64RegClass;
  int FI = MF.getInfo<RISCVMachineFunctionInfo>()->getMoveF64FrameIndex(MF);

  MachinePointerInfo MPI = MachinePointerInfo::getFixedStack(MF, FI);
  MachineMemOperand *MMOLo =
      MF.getMachineMemOperand(MPI, MachineMemOperand::MOStore, 4, Align(8));
  MachineMemOperand *MMOHi = MF.getMachineMemOperand(
      MPI.getWithOffset(4), MachineMemOperand::MOStore, 4, Align(8));
  BuildMI(*BB, MI, DL, TII.get(RISCV::SW))
      .addReg(LoReg, getKillRegState(MI.getOperand(1).isKill()))
      .addFrameIndex(FI)
      .addImm(0)
      .addMemOperand(MMOLo);
  BuildMI(*BB, MI, DL, TII.get(RISCV::SW))
      .addReg(HiReg, getKillRegState(MI.getOperand(2).isKill()))
      .addFrameIndex(FI)
      .addImm(4)
      .addMemOperand(MMOHi);
  TII.loadRegFromStackSlot(*BB, MI, DstReg, FI, DstRC, RI);
  MI.eraseFromParent(); // The pseudo instruction is gone now.
  return BB;
}

static bool isSelectPseudo(MachineInstr &MI) {
  switch (MI.getOpcode()) {
  default:
    return false;
  case RISCV::Select_GPR_Using_CC_GPR:
  case RISCV::Select_FPR16_Using_CC_GPR:
  case RISCV::Select_FPR32_Using_CC_GPR:
  case RISCV::Select_FPR64_Using_CC_GPR:
    return true;
  }
}

static MachineBasicBlock *emitSelectPseudo(MachineInstr &MI,
                                           MachineBasicBlock *BB) {
  // To "insert" Select_* instructions, we actually have to insert the triangle
  // control-flow pattern.  The incoming instructions know the destination vreg
  // to set, the condition code register to branch on, the true/false values to
  // select between, and the condcode to use to select the appropriate branch.
  //
  // We produce the following control flow:
  //     HeadMBB
  //     |  \
  //     |  IfFalseMBB
  //     | /
  //    TailMBB
  //
  // When we find a sequence of selects we attempt to optimize their emission
  // by sharing the control flow. Currently we only handle cases where we have
  // multiple selects with the exact same condition (same LHS, RHS and CC).
  // The selects may be interleaved with other instructions if the other
  // instructions meet some requirements we deem safe:
  // - They are debug instructions. Otherwise,
  // - They do not have side-effects, do not access memory and their inputs do
  //   not depend on the results of the select pseudo-instructions.
  // The TrueV/FalseV operands of the selects cannot depend on the result of
  // previous selects in the sequence.
  // These conditions could be further relaxed. See the X86 target for a
  // related approach and more information.
  Register LHS = MI.getOperand(1).getReg();
  Register RHS = MI.getOperand(2).getReg();
  auto CC = static_cast<ISD::CondCode>(MI.getOperand(3).getImm());

  SmallVector<MachineInstr *, 4> SelectDebugValues;
  SmallSet<Register, 4> SelectDests;
  SelectDests.insert(MI.getOperand(0).getReg());

  MachineInstr *LastSelectPseudo = &MI;

  for (auto E = BB->end(), SequenceMBBI = MachineBasicBlock::iterator(MI);
       SequenceMBBI != E; ++SequenceMBBI) {
    if (SequenceMBBI->isDebugInstr())
      continue;
    else if (isSelectPseudo(*SequenceMBBI)) {
      if (SequenceMBBI->getOperand(1).getReg() != LHS ||
          SequenceMBBI->getOperand(2).getReg() != RHS ||
          SequenceMBBI->getOperand(3).getImm() != CC ||
          SelectDests.count(SequenceMBBI->getOperand(4).getReg()) ||
          SelectDests.count(SequenceMBBI->getOperand(5).getReg()))
        break;
      LastSelectPseudo = &*SequenceMBBI;
      SequenceMBBI->collectDebugValues(SelectDebugValues);
      SelectDests.insert(SequenceMBBI->getOperand(0).getReg());
    } else {
      if (SequenceMBBI->hasUnmodeledSideEffects() ||
          SequenceMBBI->mayLoadOrStore())
        break;
      if (llvm::any_of(SequenceMBBI->operands(), [&](MachineOperand &MO) {
            return MO.isReg() && MO.isUse() && SelectDests.count(MO.getReg());
          }))
        break;
    }
  }

  const TargetInstrInfo &TII = *BB->getParent()->getSubtarget().getInstrInfo();
  const BasicBlock *LLVM_BB = BB->getBasicBlock();
  DebugLoc DL = MI.getDebugLoc();
  MachineFunction::iterator I = ++BB->getIterator();

  MachineBasicBlock *HeadMBB = BB;
  MachineFunction *F = BB->getParent();
  MachineBasicBlock *TailMBB = F->CreateMachineBasicBlock(LLVM_BB);
  MachineBasicBlock *IfFalseMBB = F->CreateMachineBasicBlock(LLVM_BB);

  F->insert(I, IfFalseMBB);
  F->insert(I, TailMBB);

  // Transfer debug instructions associated with the selects to TailMBB.
  for (MachineInstr *DebugInstr : SelectDebugValues) {
    TailMBB->push_back(DebugInstr->removeFromParent());
  }

  // Move all instructions after the sequence to TailMBB.
  TailMBB->splice(TailMBB->end(), HeadMBB,
                  std::next(LastSelectPseudo->getIterator()), HeadMBB->end());
  // Update machine-CFG edges by transferring all successors of the current
  // block to the new block which will contain the Phi nodes for the selects.
  TailMBB->transferSuccessorsAndUpdatePHIs(HeadMBB);
  // Set the successors for HeadMBB.
  HeadMBB->addSuccessor(IfFalseMBB);
  HeadMBB->addSuccessor(TailMBB);

  // Insert appropriate branch.
  unsigned Opcode = getBranchOpcodeForIntCondCode(CC);

  BuildMI(HeadMBB, DL, TII.get(Opcode))
    .addReg(LHS)
    .addReg(RHS)
    .addMBB(TailMBB);

  // IfFalseMBB just falls through to TailMBB.
  IfFalseMBB->addSuccessor(TailMBB);

  // Create PHIs for all of the select pseudo-instructions.
  auto SelectMBBI = MI.getIterator();
  auto SelectEnd = std::next(LastSelectPseudo->getIterator());
  auto InsertionPoint = TailMBB->begin();
  while (SelectMBBI != SelectEnd) {
    auto Next = std::next(SelectMBBI);
    if (isSelectPseudo(*SelectMBBI)) {
      // %Result = phi [ %TrueValue, HeadMBB ], [ %FalseValue, IfFalseMBB ]
      BuildMI(*TailMBB, InsertionPoint, SelectMBBI->getDebugLoc(),
              TII.get(RISCV::PHI), SelectMBBI->getOperand(0).getReg())
          .addReg(SelectMBBI->getOperand(4).getReg())
          .addMBB(HeadMBB)
          .addReg(SelectMBBI->getOperand(5).getReg())
          .addMBB(IfFalseMBB);
      SelectMBBI->eraseFromParent();
    }
    SelectMBBI = Next;
  }

  F->getProperties().reset(MachineFunctionProperties::Property::NoPHIs);
  return TailMBB;
}

static MachineBasicBlock *addVSetVL(MachineInstr &MI, MachineBasicBlock *BB,
                                    int VLIndex, unsigned SEWIndex,
                                    RISCVVLMUL VLMul, bool ForceTailAgnostic) {
  MachineFunction &MF = *BB->getParent();
  DebugLoc DL = MI.getDebugLoc();
  const TargetInstrInfo &TII = *MF.getSubtarget().getInstrInfo();

  unsigned SEW = MI.getOperand(SEWIndex).getImm();
  assert(RISCVVType::isValidSEW(SEW) && "Unexpected SEW");
  RISCVVSEW ElementWidth = static_cast<RISCVVSEW>(Log2_32(SEW / 8));

  MachineRegisterInfo &MRI = MF.getRegInfo();

  auto BuildVSETVLI = [&]() {
    if (VLIndex >= 0) {
      Register DestReg = MRI.createVirtualRegister(&RISCV::GPRRegClass);
      Register VLReg = MI.getOperand(VLIndex).getReg();

      // VL might be a compile time constant, but isel would have to put it
      // in a register. See if VL comes from an ADDI X0, imm.
      if (VLReg.isVirtual()) {
        MachineInstr *Def = MRI.getVRegDef(VLReg);
        if (Def && Def->getOpcode() == RISCV::ADDI &&
            Def->getOperand(1).getReg() == RISCV::X0 &&
            Def->getOperand(2).isImm()) {
          uint64_t Imm = Def->getOperand(2).getImm();
          // VSETIVLI allows a 5-bit zero extended immediate.
          if (isUInt<5>(Imm))
            return BuildMI(*BB, MI, DL, TII.get(RISCV::PseudoVSETIVLI))
                .addReg(DestReg, RegState::Define | RegState::Dead)
                .addImm(Imm);
        }
      }

      return BuildMI(*BB, MI, DL, TII.get(RISCV::PseudoVSETVLI))
          .addReg(DestReg, RegState::Define | RegState::Dead)
          .addReg(VLReg);
    }

    // With no VL operator in the pseudo, do not modify VL (rd = X0, rs1 = X0).
    return BuildMI(*BB, MI, DL, TII.get(RISCV::PseudoVSETVLI))
        .addReg(RISCV::X0, RegState::Define | RegState::Dead)
        .addReg(RISCV::X0, RegState::Kill);
  };

  MachineInstrBuilder MIB = BuildVSETVLI();

  // Default to tail agnostic unless the destination is tied to a source. In
  // that case the user would have some control over the tail values. The tail
  // policy is also ignored on instructions that only update element 0 like
  // vmv.s.x or reductions so use agnostic there to match the common case.
  // FIXME: This is conservatively correct, but we might want to detect that
  // the input is undefined.
  bool TailAgnostic = true;
  unsigned UseOpIdx;
  if (!ForceTailAgnostic && MI.isRegTiedToUseOperand(0, &UseOpIdx)) {
    TailAgnostic = false;
    // If the tied operand is an IMPLICIT_DEF we can keep TailAgnostic.
    const MachineOperand &UseMO = MI.getOperand(UseOpIdx);
    MachineInstr *UseMI = MRI.getVRegDef(UseMO.getReg());
    if (UseMI && UseMI->isImplicitDef())
      TailAgnostic = true;
  }

  // For simplicity we reuse the vtype representation here.
  MIB.addImm(RISCVVType::encodeVTYPE(VLMul, ElementWidth,
                                     /*TailAgnostic*/ TailAgnostic,
                                     /*MaskAgnostic*/ false));

  // Remove (now) redundant operands from pseudo
  MI.getOperand(SEWIndex).setImm(-1);
  if (VLIndex >= 0) {
    MI.getOperand(VLIndex).setReg(RISCV::NoRegister);
    MI.getOperand(VLIndex).setIsKill(false);
  }

  return BB;
}

MachineBasicBlock *
RISCVTargetLowering::EmitInstrWithCustomInserter(MachineInstr &MI,
                                                 MachineBasicBlock *BB) const {
  uint64_t TSFlags = MI.getDesc().TSFlags;

  if (TSFlags & RISCVII::HasSEWOpMask) {
    unsigned NumOperands = MI.getNumExplicitOperands();
    int VLIndex = (TSFlags & RISCVII::HasVLOpMask) ? NumOperands - 2 : -1;
    unsigned SEWIndex = NumOperands - 1;
    bool ForceTailAgnostic = TSFlags & RISCVII::ForceTailAgnosticMask;

    RISCVVLMUL VLMul = static_cast<RISCVVLMUL>((TSFlags & RISCVII::VLMulMask) >>
                                               RISCVII::VLMulShift);
    return addVSetVL(MI, BB, VLIndex, SEWIndex, VLMul, ForceTailAgnostic);
  }

  switch (MI.getOpcode()) {
  default:
    llvm_unreachable("Unexpected instr type to insert");
  case RISCV::ReadCycleWide:
    assert(!Subtarget.is64Bit() &&
           "ReadCycleWrite is only to be used on riscv32");
    return emitReadCycleWidePseudo(MI, BB);
  case RISCV::Select_GPR_Using_CC_GPR:
  case RISCV::Select_FPR16_Using_CC_GPR:
  case RISCV::Select_FPR32_Using_CC_GPR:
  case RISCV::Select_FPR64_Using_CC_GPR:
    return emitSelectPseudo(MI, BB);
  case RISCV::BuildPairF64Pseudo:
    return emitBuildPairF64Pseudo(MI, BB);
  case RISCV::SplitF64Pseudo:
    return emitSplitF64Pseudo(MI, BB);
  }
}

// Calling Convention Implementation.
// The expectations for frontend ABI lowering vary from target to target.
// Ideally, an LLVM frontend would be able to avoid worrying about many ABI
// details, but this is a longer term goal. For now, we simply try to keep the
// role of the frontend as simple and well-defined as possible. The rules can
// be summarised as:
// * Never split up large scalar arguments. We handle them here.
// * If a hardfloat calling convention is being used, and the struct may be
// passed in a pair of registers (fp+fp, int+fp), and both registers are
// available, then pass as two separate arguments. If either the GPRs or FPRs
// are exhausted, then pass according to the rule below.
// * If a struct could never be passed in registers or directly in a stack
// slot (as it is larger than 2*XLEN and the floating point rules don't
// apply), then pass it using a pointer with the byval attribute.
// * If a struct is less than 2*XLEN, then coerce to either a two-element
// word-sized array or a 2*XLEN scalar (depending on alignment).
// * The frontend can determine whether a struct is returned by reference or
// not based on its size and fields. If it will be returned by reference, the
// frontend must modify the prototype so a pointer with the sret annotation is
// passed as the first argument. This is not necessary for large scalar
// returns.
// * Struct return values and varargs should be coerced to structs containing
// register-size fields in the same situations they would be for fixed
// arguments.

static const MCPhysReg ArgGPRs[] = {
  RISCV::X10, RISCV::X11, RISCV::X12, RISCV::X13,
  RISCV::X14, RISCV::X15, RISCV::X16, RISCV::X17
};
static const MCPhysReg ArgFPR16s[] = {
  RISCV::F10_H, RISCV::F11_H, RISCV::F12_H, RISCV::F13_H,
  RISCV::F14_H, RISCV::F15_H, RISCV::F16_H, RISCV::F17_H
};
static const MCPhysReg ArgFPR32s[] = {
  RISCV::F10_F, RISCV::F11_F, RISCV::F12_F, RISCV::F13_F,
  RISCV::F14_F, RISCV::F15_F, RISCV::F16_F, RISCV::F17_F
};
static const MCPhysReg ArgFPR64s[] = {
  RISCV::F10_D, RISCV::F11_D, RISCV::F12_D, RISCV::F13_D,
  RISCV::F14_D, RISCV::F15_D, RISCV::F16_D, RISCV::F17_D
};
// This is an interim calling convention and it may be changed in the future.
static const MCPhysReg ArgVRs[] = {
    RISCV::V8,  RISCV::V9,  RISCV::V10, RISCV::V11, RISCV::V12, RISCV::V13,
    RISCV::V14, RISCV::V15, RISCV::V16, RISCV::V17, RISCV::V18, RISCV::V19,
    RISCV::V20, RISCV::V21, RISCV::V22, RISCV::V23};
static const MCPhysReg ArgVRM2s[] = {RISCV::V8M2,  RISCV::V10M2, RISCV::V12M2,
                                     RISCV::V14M2, RISCV::V16M2, RISCV::V18M2,
                                     RISCV::V20M2, RISCV::V22M2};
static const MCPhysReg ArgVRM4s[] = {RISCV::V8M4, RISCV::V12M4, RISCV::V16M4,
                                     RISCV::V20M4};
static const MCPhysReg ArgVRM8s[] = {RISCV::V8M8, RISCV::V16M8};

// Pass a 2*XLEN argument that has been split into two XLEN values through
// registers or the stack as necessary.
static bool CC_RISCVAssign2XLen(unsigned XLen, CCState &State, CCValAssign VA1,
                                ISD::ArgFlagsTy ArgFlags1, unsigned ValNo2,
                                MVT ValVT2, MVT LocVT2,
                                ISD::ArgFlagsTy ArgFlags2) {
  unsigned XLenInBytes = XLen / 8;
  if (Register Reg = State.AllocateReg(ArgGPRs)) {
    // At least one half can be passed via register.
    State.addLoc(CCValAssign::getReg(VA1.getValNo(), VA1.getValVT(), Reg,
                                     VA1.getLocVT(), CCValAssign::Full));
  } else {
    // Both halves must be passed on the stack, with proper alignment.
    Align StackAlign =
        std::max(Align(XLenInBytes), ArgFlags1.getNonZeroOrigAlign());
    State.addLoc(
        CCValAssign::getMem(VA1.getValNo(), VA1.getValVT(),
                            State.AllocateStack(XLenInBytes, StackAlign),
                            VA1.getLocVT(), CCValAssign::Full));
    State.addLoc(CCValAssign::getMem(
        ValNo2, ValVT2, State.AllocateStack(XLenInBytes, Align(XLenInBytes)),
        LocVT2, CCValAssign::Full));
    return false;
  }

  if (Register Reg = State.AllocateReg(ArgGPRs)) {
    // The second half can also be passed via register.
    State.addLoc(
        CCValAssign::getReg(ValNo2, ValVT2, Reg, LocVT2, CCValAssign::Full));
  } else {
    // The second half is passed via the stack, without additional alignment.
    State.addLoc(CCValAssign::getMem(
        ValNo2, ValVT2, State.AllocateStack(XLenInBytes, Align(XLenInBytes)),
        LocVT2, CCValAssign::Full));
  }

  return false;
}

// Implements the RISC-V calling convention. Returns true upon failure.
static bool CC_RISCV(const DataLayout &DL, RISCVABI::ABI ABI, unsigned ValNo,
                     MVT ValVT, MVT LocVT, CCValAssign::LocInfo LocInfo,
                     ISD::ArgFlagsTy ArgFlags, CCState &State, bool IsFixed,
                     bool IsRet, Type *OrigTy, const RISCVTargetLowering &TLI,
                     Optional<unsigned> FirstMaskArgument) {
  unsigned XLen = DL.getLargestLegalIntTypeSizeInBits();
  assert(XLen == 32 || XLen == 64);
  MVT XLenVT = XLen == 32 ? MVT::i32 : MVT::i64;

  // Any return value split in to more than two values can't be returned
  // directly.
  if (IsRet && ValNo > 1)
    return true;

  // UseGPRForF16_F32 if targeting one of the soft-float ABIs, if passing a
  // variadic argument, or if no F16/F32 argument registers are available.
  bool UseGPRForF16_F32 = true;
  // UseGPRForF64 if targeting soft-float ABIs or an FLEN=32 ABI, if passing a
  // variadic argument, or if no F64 argument registers are available.
  bool UseGPRForF64 = true;

  switch (ABI) {
  default:
    llvm_unreachable("Unexpected ABI");
  case RISCVABI::ABI_ILP32:
  case RISCVABI::ABI_LP64:
    break;
  case RISCVABI::ABI_ILP32F:
  case RISCVABI::ABI_LP64F:
    UseGPRForF16_F32 = !IsFixed;
    break;
  case RISCVABI::ABI_ILP32D:
  case RISCVABI::ABI_LP64D:
    UseGPRForF16_F32 = !IsFixed;
    UseGPRForF64 = !IsFixed;
    break;
  }

  // FPR16, FPR32, and FPR64 alias each other.
  if (State.getFirstUnallocated(ArgFPR32s) == array_lengthof(ArgFPR32s)) {
    UseGPRForF16_F32 = true;
    UseGPRForF64 = true;
  }

  // From this point on, rely on UseGPRForF16_F32, UseGPRForF64 and
  // similar local variables rather than directly checking against the target
  // ABI.

  if (UseGPRForF16_F32 && (ValVT == MVT::f16 || ValVT == MVT::f32)) {
    LocVT = XLenVT;
    LocInfo = CCValAssign::BCvt;
  } else if (UseGPRForF64 && XLen == 64 && ValVT == MVT::f64) {
    LocVT = MVT::i64;
    LocInfo = CCValAssign::BCvt;
  }

  // If this is a variadic argument, the RISC-V calling convention requires
  // that it is assigned an 'even' or 'aligned' register if it has 8-byte
  // alignment (RV32) or 16-byte alignment (RV64). An aligned register should
  // be used regardless of whether the original argument was split during
  // legalisation or not. The argument will not be passed by registers if the
  // original type is larger than 2*XLEN, so the register alignment rule does
  // not apply.
  unsigned TwoXLenInBytes = (2 * XLen) / 8;
  if (!IsFixed && ArgFlags.getNonZeroOrigAlign() == TwoXLenInBytes &&
      DL.getTypeAllocSize(OrigTy) == TwoXLenInBytes) {
    unsigned RegIdx = State.getFirstUnallocated(ArgGPRs);
    // Skip 'odd' register if necessary.
    if (RegIdx != array_lengthof(ArgGPRs) && RegIdx % 2 == 1)
      State.AllocateReg(ArgGPRs);
  }

  SmallVectorImpl<CCValAssign> &PendingLocs = State.getPendingLocs();
  SmallVectorImpl<ISD::ArgFlagsTy> &PendingArgFlags =
      State.getPendingArgFlags();

  assert(PendingLocs.size() == PendingArgFlags.size() &&
         "PendingLocs and PendingArgFlags out of sync");

  // Handle passing f64 on RV32D with a soft float ABI or when floating point
  // registers are exhausted.
  if (UseGPRForF64 && XLen == 32 && ValVT == MVT::f64) {
    assert(!ArgFlags.isSplit() && PendingLocs.empty() &&
           "Can't lower f64 if it is split");
    // Depending on available argument GPRS, f64 may be passed in a pair of
    // GPRs, split between a GPR and the stack, or passed completely on the
    // stack. LowerCall/LowerFormalArguments/LowerReturn must recognise these
    // cases.
    Register Reg = State.AllocateReg(ArgGPRs);
    LocVT = MVT::i32;
    if (!Reg) {
      unsigned StackOffset = State.AllocateStack(8, Align(8));
      State.addLoc(
          CCValAssign::getMem(ValNo, ValVT, StackOffset, LocVT, LocInfo));
      return false;
    }
    if (!State.AllocateReg(ArgGPRs))
      State.AllocateStack(4, Align(4));
    State.addLoc(CCValAssign::getReg(ValNo, ValVT, Reg, LocVT, LocInfo));
    return false;
  }

  // Split arguments might be passed indirectly, so keep track of the pending
  // values.
  if (ArgFlags.isSplit() || !PendingLocs.empty()) {
    LocVT = XLenVT;
    LocInfo = CCValAssign::Indirect;
    PendingLocs.push_back(
        CCValAssign::getPending(ValNo, ValVT, LocVT, LocInfo));
    PendingArgFlags.push_back(ArgFlags);
    if (!ArgFlags.isSplitEnd()) {
      return false;
    }
  }

  // If the split argument only had two elements, it should be passed directly
  // in registers or on the stack.
  if (ArgFlags.isSplitEnd() && PendingLocs.size() <= 2) {
    assert(PendingLocs.size() == 2 && "Unexpected PendingLocs.size()");
    // Apply the normal calling convention rules to the first half of the
    // split argument.
    CCValAssign VA = PendingLocs[0];
    ISD::ArgFlagsTy AF = PendingArgFlags[0];
    PendingLocs.clear();
    PendingArgFlags.clear();
    return CC_RISCVAssign2XLen(XLen, State, VA, AF, ValNo, ValVT, LocVT,
                               ArgFlags);
  }

  // Allocate to a register if possible, or else a stack slot.
  Register Reg;
  if (ValVT == MVT::f16 && !UseGPRForF16_F32)
    Reg = State.AllocateReg(ArgFPR16s);
  else if (ValVT == MVT::f32 && !UseGPRForF16_F32)
    Reg = State.AllocateReg(ArgFPR32s);
  else if (ValVT == MVT::f64 && !UseGPRForF64)
    Reg = State.AllocateReg(ArgFPR64s);
  else if (ValVT.isScalableVector()) {
    const TargetRegisterClass *RC = TLI.getRegClassFor(ValVT);
    if (RC == &RISCV::VRRegClass) {
      // Assign the first mask argument to V0.
      // This is an interim calling convention and it may be changed in the
      // future.
      if (FirstMaskArgument.hasValue() &&
          ValNo == FirstMaskArgument.getValue()) {
        Reg = State.AllocateReg(RISCV::V0);
      } else {
        Reg = State.AllocateReg(ArgVRs);
      }
    } else if (RC == &RISCV::VRM2RegClass) {
      Reg = State.AllocateReg(ArgVRM2s);
    } else if (RC == &RISCV::VRM4RegClass) {
      Reg = State.AllocateReg(ArgVRM4s);
    } else if (RC == &RISCV::VRM8RegClass) {
      Reg = State.AllocateReg(ArgVRM8s);
    } else {
      llvm_unreachable("Unhandled class register for ValueType");
    }
    if (!Reg) {
      LocInfo = CCValAssign::Indirect;
      // Try using a GPR to pass the address
      Reg = State.AllocateReg(ArgGPRs);
      LocVT = XLenVT;
    }
  } else
    Reg = State.AllocateReg(ArgGPRs);
  unsigned StackOffset =
      Reg ? 0 : State.AllocateStack(XLen / 8, Align(XLen / 8));

  // If we reach this point and PendingLocs is non-empty, we must be at the
  // end of a split argument that must be passed indirectly.
  if (!PendingLocs.empty()) {
    assert(ArgFlags.isSplitEnd() && "Expected ArgFlags.isSplitEnd()");
    assert(PendingLocs.size() > 2 && "Unexpected PendingLocs.size()");

    for (auto &It : PendingLocs) {
      if (Reg)
        It.convertToReg(Reg);
      else
        It.convertToMem(StackOffset);
      State.addLoc(It);
    }
    PendingLocs.clear();
    PendingArgFlags.clear();
    return false;
  }

  assert((!UseGPRForF16_F32 || !UseGPRForF64 || LocVT == XLenVT ||
          (TLI.getSubtarget().hasStdExtV() && ValVT.isScalableVector())) &&
         "Expected an XLenVT or scalable vector types at this stage");

  if (Reg) {
    State.addLoc(CCValAssign::getReg(ValNo, ValVT, Reg, LocVT, LocInfo));
    return false;
  }

  // When a floating-point value is passed on the stack, no bit-conversion is
  // needed.
  if (ValVT.isFloatingPoint()) {
    LocVT = ValVT;
    LocInfo = CCValAssign::Full;
  }
  State.addLoc(CCValAssign::getMem(ValNo, ValVT, StackOffset, LocVT, LocInfo));
  return false;
}

template <typename ArgTy>
static Optional<unsigned> preAssignMask(const ArgTy &Args) {
  for (const auto &ArgIdx : enumerate(Args)) {
    MVT ArgVT = ArgIdx.value().VT;
    if (ArgVT.isScalableVector() &&
        ArgVT.getVectorElementType().SimpleTy == MVT::i1)
      return ArgIdx.index();
  }
  return None;
}

void RISCVTargetLowering::analyzeInputArgs(
    MachineFunction &MF, CCState &CCInfo,
    const SmallVectorImpl<ISD::InputArg> &Ins, bool IsRet) const {
  unsigned NumArgs = Ins.size();
  FunctionType *FType = MF.getFunction().getFunctionType();

  Optional<unsigned> FirstMaskArgument;
  if (Subtarget.hasStdExtV())
    FirstMaskArgument = preAssignMask(Ins);

  for (unsigned i = 0; i != NumArgs; ++i) {
    MVT ArgVT = Ins[i].VT;
    ISD::ArgFlagsTy ArgFlags = Ins[i].Flags;

    Type *ArgTy = nullptr;
    if (IsRet)
      ArgTy = FType->getReturnType();
    else if (Ins[i].isOrigArg())
      ArgTy = FType->getParamType(Ins[i].getOrigArgIndex());

    RISCVABI::ABI ABI = MF.getSubtarget<RISCVSubtarget>().getTargetABI();
    if (CC_RISCV(MF.getDataLayout(), ABI, i, ArgVT, ArgVT, CCValAssign::Full,
                 ArgFlags, CCInfo, /*IsFixed=*/true, IsRet, ArgTy, *this,
                 FirstMaskArgument)) {
      LLVM_DEBUG(dbgs() << "InputArg #" << i << " has unhandled type "
                        << EVT(ArgVT).getEVTString() << '\n');
      llvm_unreachable(nullptr);
    }
  }
}

void RISCVTargetLowering::analyzeOutputArgs(
    MachineFunction &MF, CCState &CCInfo,
    const SmallVectorImpl<ISD::OutputArg> &Outs, bool IsRet,
    CallLoweringInfo *CLI) const {
  unsigned NumArgs = Outs.size();

  Optional<unsigned> FirstMaskArgument;
  if (Subtarget.hasStdExtV())
    FirstMaskArgument = preAssignMask(Outs);

  for (unsigned i = 0; i != NumArgs; i++) {
    MVT ArgVT = Outs[i].VT;
    ISD::ArgFlagsTy ArgFlags = Outs[i].Flags;
    Type *OrigTy = CLI ? CLI->getArgs()[Outs[i].OrigArgIndex].Ty : nullptr;

    RISCVABI::ABI ABI = MF.getSubtarget<RISCVSubtarget>().getTargetABI();
    if (CC_RISCV(MF.getDataLayout(), ABI, i, ArgVT, ArgVT, CCValAssign::Full,
                 ArgFlags, CCInfo, Outs[i].IsFixed, IsRet, OrigTy, *this,
                 FirstMaskArgument)) {
      LLVM_DEBUG(dbgs() << "OutputArg #" << i << " has unhandled type "
                        << EVT(ArgVT).getEVTString() << "\n");
      llvm_unreachable(nullptr);
    }
  }
}

// Convert Val to a ValVT. Should not be called for CCValAssign::Indirect
// values.
static SDValue convertLocVTToValVT(SelectionDAG &DAG, SDValue Val,
                                   const CCValAssign &VA, const SDLoc &DL) {
  switch (VA.getLocInfo()) {
  default:
    llvm_unreachable("Unexpected CCValAssign::LocInfo");
  case CCValAssign::Full:
    break;
  case CCValAssign::BCvt:
    if (VA.getLocVT().isInteger() && VA.getValVT() == MVT::f16)
      Val = DAG.getNode(RISCVISD::FMV_H_X, DL, MVT::f16, Val);
    else if (VA.getLocVT() == MVT::i64 && VA.getValVT() == MVT::f32)
      Val = DAG.getNode(RISCVISD::FMV_W_X_RV64, DL, MVT::f32, Val);
    else
      Val = DAG.getNode(ISD::BITCAST, DL, VA.getValVT(), Val);
    break;
  }
  return Val;
}

// The caller is responsible for loading the full value if the argument is
// passed with CCValAssign::Indirect.
static SDValue unpackFromRegLoc(SelectionDAG &DAG, SDValue Chain,
                                const CCValAssign &VA, const SDLoc &DL,
                                const RISCVTargetLowering &TLI) {
  MachineFunction &MF = DAG.getMachineFunction();
  MachineRegisterInfo &RegInfo = MF.getRegInfo();
  EVT LocVT = VA.getLocVT();
  SDValue Val;
  const TargetRegisterClass *RC = TLI.getRegClassFor(LocVT.getSimpleVT());
  Register VReg = RegInfo.createVirtualRegister(RC);
  RegInfo.addLiveIn(VA.getLocReg(), VReg);
  Val = DAG.getCopyFromReg(Chain, DL, VReg, LocVT);

  if (VA.getLocInfo() == CCValAssign::Indirect)
    return Val;

  return convertLocVTToValVT(DAG, Val, VA, DL);
}

static SDValue convertValVTToLocVT(SelectionDAG &DAG, SDValue Val,
                                   const CCValAssign &VA, const SDLoc &DL) {
  EVT LocVT = VA.getLocVT();

  switch (VA.getLocInfo()) {
  default:
    llvm_unreachable("Unexpected CCValAssign::LocInfo");
  case CCValAssign::Full:
    break;
  case CCValAssign::BCvt:
    if (VA.getLocVT().isInteger() && VA.getValVT() == MVT::f16)
      Val = DAG.getNode(RISCVISD::FMV_X_ANYEXTH, DL, VA.getLocVT(), Val);
    else if (VA.getLocVT() == MVT::i64 && VA.getValVT() == MVT::f32)
      Val = DAG.getNode(RISCVISD::FMV_X_ANYEXTW_RV64, DL, MVT::i64, Val);
    else
      Val = DAG.getNode(ISD::BITCAST, DL, LocVT, Val);
    break;
  }
  return Val;
}

// The caller is responsible for loading the full value if the argument is
// passed with CCValAssign::Indirect.
static SDValue unpackFromMemLoc(SelectionDAG &DAG, SDValue Chain,
                                const CCValAssign &VA, const SDLoc &DL) {
  MachineFunction &MF = DAG.getMachineFunction();
  MachineFrameInfo &MFI = MF.getFrameInfo();
  EVT LocVT = VA.getLocVT();
  EVT ValVT = VA.getValVT();
  EVT PtrVT = MVT::getIntegerVT(DAG.getDataLayout().getPointerSizeInBits(0));
  int FI = MFI.CreateFixedObject(ValVT.getSizeInBits() / 8,
                                 VA.getLocMemOffset(), /*Immutable=*/true);
  SDValue FIN = DAG.getFrameIndex(FI, PtrVT);
  SDValue Val;

  ISD::LoadExtType ExtType;
  switch (VA.getLocInfo()) {
  default:
    llvm_unreachable("Unexpected CCValAssign::LocInfo");
  case CCValAssign::Full:
  case CCValAssign::Indirect:
  case CCValAssign::BCvt:
    ExtType = ISD::NON_EXTLOAD;
    break;
  }
  Val = DAG.getExtLoad(
      ExtType, DL, LocVT, Chain, FIN,
      MachinePointerInfo::getFixedStack(DAG.getMachineFunction(), FI), ValVT);
  return Val;
}

static SDValue unpackF64OnRV32DSoftABI(SelectionDAG &DAG, SDValue Chain,
                                       const CCValAssign &VA, const SDLoc &DL) {
  assert(VA.getLocVT() == MVT::i32 && VA.getValVT() == MVT::f64 &&
         "Unexpected VA");
  MachineFunction &MF = DAG.getMachineFunction();
  MachineFrameInfo &MFI = MF.getFrameInfo();
  MachineRegisterInfo &RegInfo = MF.getRegInfo();

  if (VA.isMemLoc()) {
    // f64 is passed on the stack.
    int FI = MFI.CreateFixedObject(8, VA.getLocMemOffset(), /*Immutable=*/true);
    SDValue FIN = DAG.getFrameIndex(FI, MVT::i32);
    return DAG.getLoad(MVT::f64, DL, Chain, FIN,
                       MachinePointerInfo::getFixedStack(MF, FI));
  }

  assert(VA.isRegLoc() && "Expected register VA assignment");

  Register LoVReg = RegInfo.createVirtualRegister(&RISCV::GPRRegClass);
  RegInfo.addLiveIn(VA.getLocReg(), LoVReg);
  SDValue Lo = DAG.getCopyFromReg(Chain, DL, LoVReg, MVT::i32);
  SDValue Hi;
  if (VA.getLocReg() == RISCV::X17) {
    // Second half of f64 is passed on the stack.
    int FI = MFI.CreateFixedObject(4, 0, /*Immutable=*/true);
    SDValue FIN = DAG.getFrameIndex(FI, MVT::i32);
    Hi = DAG.getLoad(MVT::i32, DL, Chain, FIN,
                     MachinePointerInfo::getFixedStack(MF, FI));
  } else {
    // Second half of f64 is passed in another GPR.
    Register HiVReg = RegInfo.createVirtualRegister(&RISCV::GPRRegClass);
    RegInfo.addLiveIn(VA.getLocReg() + 1, HiVReg);
    Hi = DAG.getCopyFromReg(Chain, DL, HiVReg, MVT::i32);
  }
  return DAG.getNode(RISCVISD::BuildPairF64, DL, MVT::f64, Lo, Hi);
}

// FastCC has less than 1% performance improvement for some particular
// benchmark. But theoretically, it may has benenfit for some cases.
static bool CC_RISCV_FastCC(unsigned ValNo, MVT ValVT, MVT LocVT,
                            CCValAssign::LocInfo LocInfo,
                            ISD::ArgFlagsTy ArgFlags, CCState &State) {

  if (LocVT == MVT::i32 || LocVT == MVT::i64) {
    // X5 and X6 might be used for save-restore libcall.
    static const MCPhysReg GPRList[] = {
        RISCV::X10, RISCV::X11, RISCV::X12, RISCV::X13, RISCV::X14,
        RISCV::X15, RISCV::X16, RISCV::X17, RISCV::X7,  RISCV::X28,
        RISCV::X29, RISCV::X30, RISCV::X31};
    if (unsigned Reg = State.AllocateReg(GPRList)) {
      State.addLoc(CCValAssign::getReg(ValNo, ValVT, Reg, LocVT, LocInfo));
      return false;
    }
  }

  if (LocVT == MVT::f16) {
    static const MCPhysReg FPR16List[] = {
        RISCV::F10_H, RISCV::F11_H, RISCV::F12_H, RISCV::F13_H, RISCV::F14_H,
        RISCV::F15_H, RISCV::F16_H, RISCV::F17_H, RISCV::F0_H,  RISCV::F1_H,
        RISCV::F2_H,  RISCV::F3_H,  RISCV::F4_H,  RISCV::F5_H,  RISCV::F6_H,
        RISCV::F7_H,  RISCV::F28_H, RISCV::F29_H, RISCV::F30_H, RISCV::F31_H};
    if (unsigned Reg = State.AllocateReg(FPR16List)) {
      State.addLoc(CCValAssign::getReg(ValNo, ValVT, Reg, LocVT, LocInfo));
      return false;
    }
  }

  if (LocVT == MVT::f32) {
    static const MCPhysReg FPR32List[] = {
        RISCV::F10_F, RISCV::F11_F, RISCV::F12_F, RISCV::F13_F, RISCV::F14_F,
        RISCV::F15_F, RISCV::F16_F, RISCV::F17_F, RISCV::F0_F,  RISCV::F1_F,
        RISCV::F2_F,  RISCV::F3_F,  RISCV::F4_F,  RISCV::F5_F,  RISCV::F6_F,
        RISCV::F7_F,  RISCV::F28_F, RISCV::F29_F, RISCV::F30_F, RISCV::F31_F};
    if (unsigned Reg = State.AllocateReg(FPR32List)) {
      State.addLoc(CCValAssign::getReg(ValNo, ValVT, Reg, LocVT, LocInfo));
      return false;
    }
  }

  if (LocVT == MVT::f64) {
    static const MCPhysReg FPR64List[] = {
        RISCV::F10_D, RISCV::F11_D, RISCV::F12_D, RISCV::F13_D, RISCV::F14_D,
        RISCV::F15_D, RISCV::F16_D, RISCV::F17_D, RISCV::F0_D,  RISCV::F1_D,
        RISCV::F2_D,  RISCV::F3_D,  RISCV::F4_D,  RISCV::F5_D,  RISCV::F6_D,
        RISCV::F7_D,  RISCV::F28_D, RISCV::F29_D, RISCV::F30_D, RISCV::F31_D};
    if (unsigned Reg = State.AllocateReg(FPR64List)) {
      State.addLoc(CCValAssign::getReg(ValNo, ValVT, Reg, LocVT, LocInfo));
      return false;
    }
  }

  if (LocVT == MVT::i32 || LocVT == MVT::f32) {
    unsigned Offset4 = State.AllocateStack(4, Align(4));
    State.addLoc(CCValAssign::getMem(ValNo, ValVT, Offset4, LocVT, LocInfo));
    return false;
  }

  if (LocVT == MVT::i64 || LocVT == MVT::f64) {
    unsigned Offset5 = State.AllocateStack(8, Align(8));
    State.addLoc(CCValAssign::getMem(ValNo, ValVT, Offset5, LocVT, LocInfo));
    return false;
  }

  return true; // CC didn't match.
}

static bool CC_RISCV_GHC(unsigned ValNo, MVT ValVT, MVT LocVT,
                         CCValAssign::LocInfo LocInfo,
                         ISD::ArgFlagsTy ArgFlags, CCState &State) {

  if (LocVT == MVT::i32 || LocVT == MVT::i64) {
    // Pass in STG registers: Base, Sp, Hp, R1, R2, R3, R4, R5, R6, R7, SpLim
    //                        s1    s2  s3  s4  s5  s6  s7  s8  s9  s10 s11
    static const MCPhysReg GPRList[] = {
        RISCV::X9, RISCV::X18, RISCV::X19, RISCV::X20, RISCV::X21, RISCV::X22,
        RISCV::X23, RISCV::X24, RISCV::X25, RISCV::X26, RISCV::X27};
    if (unsigned Reg = State.AllocateReg(GPRList)) {
      State.addLoc(CCValAssign::getReg(ValNo, ValVT, Reg, LocVT, LocInfo));
      return false;
    }
  }

  if (LocVT == MVT::f32) {
    // Pass in STG registers: F1, ..., F6
    //                        fs0 ... fs5
    static const MCPhysReg FPR32List[] = {RISCV::F8_F, RISCV::F9_F,
                                          RISCV::F18_F, RISCV::F19_F,
                                          RISCV::F20_F, RISCV::F21_F};
    if (unsigned Reg = State.AllocateReg(FPR32List)) {
      State.addLoc(CCValAssign::getReg(ValNo, ValVT, Reg, LocVT, LocInfo));
      return false;
    }
  }

  if (LocVT == MVT::f64) {
    // Pass in STG registers: D1, ..., D6
    //                        fs6 ... fs11
    static const MCPhysReg FPR64List[] = {RISCV::F22_D, RISCV::F23_D,
                                          RISCV::F24_D, RISCV::F25_D,
                                          RISCV::F26_D, RISCV::F27_D};
    if (unsigned Reg = State.AllocateReg(FPR64List)) {
      State.addLoc(CCValAssign::getReg(ValNo, ValVT, Reg, LocVT, LocInfo));
      return false;
    }
  }

  report_fatal_error("No registers left in GHC calling convention");
  return true;
}

// Transform physical registers into virtual registers.
SDValue RISCVTargetLowering::LowerFormalArguments(
    SDValue Chain, CallingConv::ID CallConv, bool IsVarArg,
    const SmallVectorImpl<ISD::InputArg> &Ins, const SDLoc &DL,
    SelectionDAG &DAG, SmallVectorImpl<SDValue> &InVals) const {

  MachineFunction &MF = DAG.getMachineFunction();

  switch (CallConv) {
  default:
    report_fatal_error("Unsupported calling convention");
  case CallingConv::C:
  case CallingConv::Fast:
    break;
  case CallingConv::GHC:
    if (!MF.getSubtarget().getFeatureBits()[RISCV::FeatureStdExtF] ||
        !MF.getSubtarget().getFeatureBits()[RISCV::FeatureStdExtD])
      report_fatal_error(
        "GHC calling convention requires the F and D instruction set extensions");
  }

  const Function &Func = MF.getFunction();
  if (Func.hasFnAttribute("interrupt")) {
    if (!Func.arg_empty())
      report_fatal_error(
        "Functions with the interrupt attribute cannot have arguments!");

    StringRef Kind =
      MF.getFunction().getFnAttribute("interrupt").getValueAsString();

    if (!(Kind == "user" || Kind == "supervisor" || Kind == "machine"))
      report_fatal_error(
        "Function interrupt attribute argument not supported!");
  }

  EVT PtrVT = getPointerTy(DAG.getDataLayout());
  MVT XLenVT = Subtarget.getXLenVT();
  unsigned XLenInBytes = Subtarget.getXLen() / 8;
  // Used with vargs to acumulate store chains.
  std::vector<SDValue> OutChains;

  // Assign locations to all of the incoming arguments.
  SmallVector<CCValAssign, 16> ArgLocs;
  CCState CCInfo(CallConv, IsVarArg, MF, ArgLocs, *DAG.getContext());

  if (CallConv == CallingConv::Fast)
    CCInfo.AnalyzeFormalArguments(Ins, CC_RISCV_FastCC);
  else if (CallConv == CallingConv::GHC)
    CCInfo.AnalyzeFormalArguments(Ins, CC_RISCV_GHC);
  else
    analyzeInputArgs(MF, CCInfo, Ins, /*IsRet=*/false);

  for (unsigned i = 0, e = ArgLocs.size(); i != e; ++i) {
    CCValAssign &VA = ArgLocs[i];
    SDValue ArgValue;
    // Passing f64 on RV32D with a soft float ABI must be handled as a special
    // case.
    if (VA.getLocVT() == MVT::i32 && VA.getValVT() == MVT::f64)
      ArgValue = unpackF64OnRV32DSoftABI(DAG, Chain, VA, DL);
    else if (VA.isRegLoc())
      ArgValue = unpackFromRegLoc(DAG, Chain, VA, DL, *this);
    else
      ArgValue = unpackFromMemLoc(DAG, Chain, VA, DL);

    if (VA.getLocInfo() == CCValAssign::Indirect) {
      // If the original argument was split and passed by reference (e.g. i128
      // on RV32), we need to load all parts of it here (using the same
      // address).
      InVals.push_back(DAG.getLoad(VA.getValVT(), DL, Chain, ArgValue,
                                   MachinePointerInfo()));
      unsigned ArgIndex = Ins[i].OrigArgIndex;
      assert(Ins[i].PartOffset == 0);
      while (i + 1 != e && Ins[i + 1].OrigArgIndex == ArgIndex) {
        CCValAssign &PartVA = ArgLocs[i + 1];
        unsigned PartOffset = Ins[i + 1].PartOffset;
        SDValue Address = DAG.getNode(ISD::ADD, DL, PtrVT, ArgValue,
                                      DAG.getIntPtrConstant(PartOffset, DL));
        InVals.push_back(DAG.getLoad(PartVA.getValVT(), DL, Chain, Address,
                                     MachinePointerInfo()));
        ++i;
      }
      continue;
    }
    InVals.push_back(ArgValue);
  }

  if (IsVarArg) {
    ArrayRef<MCPhysReg> ArgRegs = makeArrayRef(ArgGPRs);
    unsigned Idx = CCInfo.getFirstUnallocated(ArgRegs);
    const TargetRegisterClass *RC = &RISCV::GPRRegClass;
    MachineFrameInfo &MFI = MF.getFrameInfo();
    MachineRegisterInfo &RegInfo = MF.getRegInfo();
    RISCVMachineFunctionInfo *RVFI = MF.getInfo<RISCVMachineFunctionInfo>();

    // Offset of the first variable argument from stack pointer, and size of
    // the vararg save area. For now, the varargs save area is either zero or
    // large enough to hold a0-a7.
    int VaArgOffset, VarArgsSaveSize;

    // If all registers are allocated, then all varargs must be passed on the
    // stack and we don't need to save any argregs.
    if (ArgRegs.size() == Idx) {
      VaArgOffset = CCInfo.getNextStackOffset();
      VarArgsSaveSize = 0;
    } else {
      VarArgsSaveSize = XLenInBytes * (ArgRegs.size() - Idx);
      VaArgOffset = -VarArgsSaveSize;
    }

    // Record the frame index of the first variable argument
    // which is a value necessary to VASTART.
    int FI = MFI.CreateFixedObject(XLenInBytes, VaArgOffset, true);
    RVFI->setVarArgsFrameIndex(FI);

    // If saving an odd number of registers then create an extra stack slot to
    // ensure that the frame pointer is 2*XLEN-aligned, which in turn ensures
    // offsets to even-numbered registered remain 2*XLEN-aligned.
    if (Idx % 2) {
      MFI.CreateFixedObject(XLenInBytes, VaArgOffset - (int)XLenInBytes, true);
      VarArgsSaveSize += XLenInBytes;
    }

    // Copy the integer registers that may have been used for passing varargs
    // to the vararg save area.
    for (unsigned I = Idx; I < ArgRegs.size();
         ++I, VaArgOffset += XLenInBytes) {
      const Register Reg = RegInfo.createVirtualRegister(RC);
      RegInfo.addLiveIn(ArgRegs[I], Reg);
      SDValue ArgValue = DAG.getCopyFromReg(Chain, DL, Reg, XLenVT);
      FI = MFI.CreateFixedObject(XLenInBytes, VaArgOffset, true);
      SDValue PtrOff = DAG.getFrameIndex(FI, getPointerTy(DAG.getDataLayout()));
      SDValue Store = DAG.getStore(Chain, DL, ArgValue, PtrOff,
                                   MachinePointerInfo::getFixedStack(MF, FI));
      cast<StoreSDNode>(Store.getNode())
          ->getMemOperand()
          ->setValue((Value *)nullptr);
      OutChains.push_back(Store);
    }
    RVFI->setVarArgsSaveSize(VarArgsSaveSize);
  }

  // All stores are grouped in one node to allow the matching between
  // the size of Ins and InVals. This only happens for vararg functions.
  if (!OutChains.empty()) {
    OutChains.push_back(Chain);
    Chain = DAG.getNode(ISD::TokenFactor, DL, MVT::Other, OutChains);
  }

  return Chain;
}

/// isEligibleForTailCallOptimization - Check whether the call is eligible
/// for tail call optimization.
/// Note: This is modelled after ARM's IsEligibleForTailCallOptimization.
bool RISCVTargetLowering::isEligibleForTailCallOptimization(
    CCState &CCInfo, CallLoweringInfo &CLI, MachineFunction &MF,
    const SmallVector<CCValAssign, 16> &ArgLocs) const {

  auto &Callee = CLI.Callee;
  auto CalleeCC = CLI.CallConv;
  auto &Outs = CLI.Outs;
  auto &Caller = MF.getFunction();
  auto CallerCC = Caller.getCallingConv();

  // Exception-handling functions need a special set of instructions to
  // indicate a return to the hardware. Tail-calling another function would
  // probably break this.
  // TODO: The "interrupt" attribute isn't currently defined by RISC-V. This
  // should be expanded as new function attributes are introduced.
  if (Caller.hasFnAttribute("interrupt"))
    return false;

  // Do not tail call opt if the stack is used to pass parameters.
  if (CCInfo.getNextStackOffset() != 0)
    return false;

  // Do not tail call opt if any parameters need to be passed indirectly.
  // Since long doubles (fp128) and i128 are larger than 2*XLEN, they are
  // passed indirectly. So the address of the value will be passed in a
  // register, or if not available, then the address is put on the stack. In
  // order to pass indirectly, space on the stack often needs to be allocated
  // in order to store the value. In this case the CCInfo.getNextStackOffset()
  // != 0 check is not enough and we need to check if any CCValAssign ArgsLocs
  // are passed CCValAssign::Indirect.
  for (auto &VA : ArgLocs)
    if (VA.getLocInfo() == CCValAssign::Indirect)
      return false;

  // Do not tail call opt if either caller or callee uses struct return
  // semantics.
  auto IsCallerStructRet = Caller.hasStructRetAttr();
  auto IsCalleeStructRet = Outs.empty() ? false : Outs[0].Flags.isSRet();
  if (IsCallerStructRet || IsCalleeStructRet)
    return false;

  // Externally-defined functions with weak linkage should not be
  // tail-called. The behaviour of branch instructions in this situation (as
  // used for tail calls) is implementation-defined, so we cannot rely on the
  // linker replacing the tail call with a return.
  if (GlobalAddressSDNode *G = dyn_cast<GlobalAddressSDNode>(Callee)) {
    const GlobalValue *GV = G->getGlobal();
    if (GV->hasExternalWeakLinkage())
      return false;
  }

  // The callee has to preserve all registers the caller needs to preserve.
  const RISCVRegisterInfo *TRI = Subtarget.getRegisterInfo();
  const uint32_t *CallerPreserved = TRI->getCallPreservedMask(MF, CallerCC);
  if (CalleeCC != CallerCC) {
    const uint32_t *CalleePreserved = TRI->getCallPreservedMask(MF, CalleeCC);
    if (!TRI->regmaskSubsetEqual(CallerPreserved, CalleePreserved))
      return false;
  }

  // Byval parameters hand the function a pointer directly into the stack area
  // we want to reuse during a tail call. Working around this *is* possible
  // but less efficient and uglier in LowerCall.
  for (auto &Arg : Outs)
    if (Arg.Flags.isByVal())
      return false;

  return true;
}

// Lower a call to a callseq_start + CALL + callseq_end chain, and add input
// and output parameter nodes.
SDValue RISCVTargetLowering::LowerCall(CallLoweringInfo &CLI,
                                       SmallVectorImpl<SDValue> &InVals) const {
  SelectionDAG &DAG = CLI.DAG;
  SDLoc &DL = CLI.DL;
  SmallVectorImpl<ISD::OutputArg> &Outs = CLI.Outs;
  SmallVectorImpl<SDValue> &OutVals = CLI.OutVals;
  SmallVectorImpl<ISD::InputArg> &Ins = CLI.Ins;
  SDValue Chain = CLI.Chain;
  SDValue Callee = CLI.Callee;
  bool &IsTailCall = CLI.IsTailCall;
  CallingConv::ID CallConv = CLI.CallConv;
  bool IsVarArg = CLI.IsVarArg;
  EVT PtrVT = getPointerTy(DAG.getDataLayout());
  MVT XLenVT = Subtarget.getXLenVT();

  MachineFunction &MF = DAG.getMachineFunction();

  // Analyze the operands of the call, assigning locations to each operand.
  SmallVector<CCValAssign, 16> ArgLocs;
  CCState ArgCCInfo(CallConv, IsVarArg, MF, ArgLocs, *DAG.getContext());

  if (CallConv == CallingConv::Fast)
    ArgCCInfo.AnalyzeCallOperands(Outs, CC_RISCV_FastCC);
  else if (CallConv == CallingConv::GHC)
    ArgCCInfo.AnalyzeCallOperands(Outs, CC_RISCV_GHC);
  else
    analyzeOutputArgs(MF, ArgCCInfo, Outs, /*IsRet=*/false, &CLI);

  // Check if it's really possible to do a tail call.
  if (IsTailCall)
    IsTailCall = isEligibleForTailCallOptimization(ArgCCInfo, CLI, MF, ArgLocs);

  if (IsTailCall)
    ++NumTailCalls;
  else if (CLI.CB && CLI.CB->isMustTailCall())
    report_fatal_error("failed to perform tail call elimination on a call "
                       "site marked musttail");

  // Get a count of how many bytes are to be pushed on the stack.
  unsigned NumBytes = ArgCCInfo.getNextStackOffset();

  // Create local copies for byval args
  SmallVector<SDValue, 8> ByValArgs;
  for (unsigned i = 0, e = Outs.size(); i != e; ++i) {
    ISD::ArgFlagsTy Flags = Outs[i].Flags;
    if (!Flags.isByVal())
      continue;

    SDValue Arg = OutVals[i];
    unsigned Size = Flags.getByValSize();
    Align Alignment = Flags.getNonZeroByValAlign();

    int FI =
        MF.getFrameInfo().CreateStackObject(Size, Alignment, /*isSS=*/false);
    SDValue FIPtr = DAG.getFrameIndex(FI, getPointerTy(DAG.getDataLayout()));
    SDValue SizeNode = DAG.getConstant(Size, DL, XLenVT);

    Chain = DAG.getMemcpy(Chain, DL, FIPtr, Arg, SizeNode, Alignment,
                          /*IsVolatile=*/false,
                          /*AlwaysInline=*/false, IsTailCall,
                          MachinePointerInfo(), MachinePointerInfo());
    ByValArgs.push_back(FIPtr);
  }

  if (!IsTailCall)
    Chain = DAG.getCALLSEQ_START(Chain, NumBytes, 0, CLI.DL);

  // Copy argument values to their designated locations.
  SmallVector<std::pair<Register, SDValue>, 8> RegsToPass;
  SmallVector<SDValue, 8> MemOpChains;
  SDValue StackPtr;
  for (unsigned i = 0, j = 0, e = ArgLocs.size(); i != e; ++i) {
    CCValAssign &VA = ArgLocs[i];
    SDValue ArgValue = OutVals[i];
    ISD::ArgFlagsTy Flags = Outs[i].Flags;

    // Handle passing f64 on RV32D with a soft float ABI as a special case.
    bool IsF64OnRV32DSoftABI =
        VA.getLocVT() == MVT::i32 && VA.getValVT() == MVT::f64;
    if (IsF64OnRV32DSoftABI && VA.isRegLoc()) {
      SDValue SplitF64 = DAG.getNode(
          RISCVISD::SplitF64, DL, DAG.getVTList(MVT::i32, MVT::i32), ArgValue);
      SDValue Lo = SplitF64.getValue(0);
      SDValue Hi = SplitF64.getValue(1);

      Register RegLo = VA.getLocReg();
      RegsToPass.push_back(std::make_pair(RegLo, Lo));

      if (RegLo == RISCV::X17) {
        // Second half of f64 is passed on the stack.
        // Work out the address of the stack slot.
        if (!StackPtr.getNode())
          StackPtr = DAG.getCopyFromReg(Chain, DL, RISCV::X2, PtrVT);
        // Emit the store.
        MemOpChains.push_back(
            DAG.getStore(Chain, DL, Hi, StackPtr, MachinePointerInfo()));
      } else {
        // Second half of f64 is passed in another GPR.
        assert(RegLo < RISCV::X31 && "Invalid register pair");
        Register RegHigh = RegLo + 1;
        RegsToPass.push_back(std::make_pair(RegHigh, Hi));
      }
      continue;
    }

    // IsF64OnRV32DSoftABI && VA.isMemLoc() is handled below in the same way
    // as any other MemLoc.

    // Promote the value if needed.
    // For now, only handle fully promoted and indirect arguments.
    if (VA.getLocInfo() == CCValAssign::Indirect) {
      // Store the argument in a stack slot and pass its address.
      SDValue SpillSlot = DAG.CreateStackTemporary(Outs[i].ArgVT);
      int FI = cast<FrameIndexSDNode>(SpillSlot)->getIndex();
      MemOpChains.push_back(
          DAG.getStore(Chain, DL, ArgValue, SpillSlot,
                       MachinePointerInfo::getFixedStack(MF, FI)));
      // If the original argument was split (e.g. i128), we need
      // to store all parts of it here (and pass just one address).
      unsigned ArgIndex = Outs[i].OrigArgIndex;
      assert(Outs[i].PartOffset == 0);
      while (i + 1 != e && Outs[i + 1].OrigArgIndex == ArgIndex) {
        SDValue PartValue = OutVals[i + 1];
        unsigned PartOffset = Outs[i + 1].PartOffset;
        SDValue Address = DAG.getNode(ISD::ADD, DL, PtrVT, SpillSlot,
                                      DAG.getIntPtrConstant(PartOffset, DL));
        MemOpChains.push_back(
            DAG.getStore(Chain, DL, PartValue, Address,
                         MachinePointerInfo::getFixedStack(MF, FI)));
        ++i;
      }
      ArgValue = SpillSlot;
    } else {
      ArgValue = convertValVTToLocVT(DAG, ArgValue, VA, DL);
    }

    // Use local copy if it is a byval arg.
    if (Flags.isByVal())
      ArgValue = ByValArgs[j++];

    if (VA.isRegLoc()) {
      // Queue up the argument copies and emit them at the end.
      RegsToPass.push_back(std::make_pair(VA.getLocReg(), ArgValue));
    } else {
      assert(VA.isMemLoc() && "Argument not register or memory");
      assert(!IsTailCall && "Tail call not allowed if stack is used "
                            "for passing parameters");

      // Work out the address of the stack slot.
      if (!StackPtr.getNode())
        StackPtr = DAG.getCopyFromReg(Chain, DL, RISCV::X2, PtrVT);
      SDValue Address =
          DAG.getNode(ISD::ADD, DL, PtrVT, StackPtr,
                      DAG.getIntPtrConstant(VA.getLocMemOffset(), DL));

      // Emit the store.
      MemOpChains.push_back(
          DAG.getStore(Chain, DL, ArgValue, Address, MachinePointerInfo()));
    }
  }

  // Join the stores, which are independent of one another.
  if (!MemOpChains.empty())
    Chain = DAG.getNode(ISD::TokenFactor, DL, MVT::Other, MemOpChains);

  SDValue Glue;

  // Build a sequence of copy-to-reg nodes, chained and glued together.
  for (auto &Reg : RegsToPass) {
    Chain = DAG.getCopyToReg(Chain, DL, Reg.first, Reg.second, Glue);
    Glue = Chain.getValue(1);
  }

  // Validate that none of the argument registers have been marked as
  // reserved, if so report an error. Do the same for the return address if this
  // is not a tailcall.
  validateCCReservedRegs(RegsToPass, MF);
  if (!IsTailCall &&
      MF.getSubtarget<RISCVSubtarget>().isRegisterReservedByUser(RISCV::X1))
    MF.getFunction().getContext().diagnose(DiagnosticInfoUnsupported{
        MF.getFunction(),
        "Return address register required, but has been reserved."});

  // If the callee is a GlobalAddress/ExternalSymbol node, turn it into a
  // TargetGlobalAddress/TargetExternalSymbol node so that legalize won't
  // split it and then direct call can be matched by PseudoCALL.
  if (GlobalAddressSDNode *S = dyn_cast<GlobalAddressSDNode>(Callee)) {
    const GlobalValue *GV = S->getGlobal();

    unsigned OpFlags = RISCVII::MO_CALL;
    if (!getTargetMachine().shouldAssumeDSOLocal(*GV->getParent(), GV))
      OpFlags = RISCVII::MO_PLT;

    Callee = DAG.getTargetGlobalAddress(GV, DL, PtrVT, 0, OpFlags);
  } else if (ExternalSymbolSDNode *S = dyn_cast<ExternalSymbolSDNode>(Callee)) {
    unsigned OpFlags = RISCVII::MO_CALL;

    if (!getTargetMachine().shouldAssumeDSOLocal(*MF.getFunction().getParent(),
                                                 nullptr))
      OpFlags = RISCVII::MO_PLT;

    Callee = DAG.getTargetExternalSymbol(S->getSymbol(), PtrVT, OpFlags);
  }

  // The first call operand is the chain and the second is the target address.
  SmallVector<SDValue, 8> Ops;
  Ops.push_back(Chain);
  Ops.push_back(Callee);

  // Add argument registers to the end of the list so that they are
  // known live into the call.
  for (auto &Reg : RegsToPass)
    Ops.push_back(DAG.getRegister(Reg.first, Reg.second.getValueType()));

  if (!IsTailCall) {
    // Add a register mask operand representing the call-preserved registers.
    const TargetRegisterInfo *TRI = Subtarget.getRegisterInfo();
    const uint32_t *Mask = TRI->getCallPreservedMask(MF, CallConv);
    assert(Mask && "Missing call preserved mask for calling convention");
    Ops.push_back(DAG.getRegisterMask(Mask));
  }

  // Glue the call to the argument copies, if any.
  if (Glue.getNode())
    Ops.push_back(Glue);

  // Emit the call.
  SDVTList NodeTys = DAG.getVTList(MVT::Other, MVT::Glue);

  if (IsTailCall) {
    MF.getFrameInfo().setHasTailCall();
    return DAG.getNode(RISCVISD::TAIL, DL, NodeTys, Ops);
  }

  Chain = DAG.getNode(RISCVISD::CALL, DL, NodeTys, Ops);
  DAG.addNoMergeSiteInfo(Chain.getNode(), CLI.NoMerge);
  Glue = Chain.getValue(1);

  // Mark the end of the call, which is glued to the call itself.
  Chain = DAG.getCALLSEQ_END(Chain,
                             DAG.getConstant(NumBytes, DL, PtrVT, true),
                             DAG.getConstant(0, DL, PtrVT, true),
                             Glue, DL);
  Glue = Chain.getValue(1);

  // Assign locations to each value returned by this call.
  SmallVector<CCValAssign, 16> RVLocs;
  CCState RetCCInfo(CallConv, IsVarArg, MF, RVLocs, *DAG.getContext());
  analyzeInputArgs(MF, RetCCInfo, Ins, /*IsRet=*/true);

  // Copy all of the result registers out of their specified physreg.
  for (auto &VA : RVLocs) {
    // Copy the value out
    SDValue RetValue =
        DAG.getCopyFromReg(Chain, DL, VA.getLocReg(), VA.getLocVT(), Glue);
    // Glue the RetValue to the end of the call sequence
    Chain = RetValue.getValue(1);
    Glue = RetValue.getValue(2);

    if (VA.getLocVT() == MVT::i32 && VA.getValVT() == MVT::f64) {
      assert(VA.getLocReg() == ArgGPRs[0] && "Unexpected reg assignment");
      SDValue RetValue2 =
          DAG.getCopyFromReg(Chain, DL, ArgGPRs[1], MVT::i32, Glue);
      Chain = RetValue2.getValue(1);
      Glue = RetValue2.getValue(2);
      RetValue = DAG.getNode(RISCVISD::BuildPairF64, DL, MVT::f64, RetValue,
                             RetValue2);
    }

    RetValue = convertLocVTToValVT(DAG, RetValue, VA, DL);

    InVals.push_back(RetValue);
  }

  return Chain;
}

bool RISCVTargetLowering::CanLowerReturn(
    CallingConv::ID CallConv, MachineFunction &MF, bool IsVarArg,
    const SmallVectorImpl<ISD::OutputArg> &Outs, LLVMContext &Context) const {
  SmallVector<CCValAssign, 16> RVLocs;
  CCState CCInfo(CallConv, IsVarArg, MF, RVLocs, Context);

  Optional<unsigned> FirstMaskArgument;
  if (Subtarget.hasStdExtV())
    FirstMaskArgument = preAssignMask(Outs);

  for (unsigned i = 0, e = Outs.size(); i != e; ++i) {
    MVT VT = Outs[i].VT;
    ISD::ArgFlagsTy ArgFlags = Outs[i].Flags;
    RISCVABI::ABI ABI = MF.getSubtarget<RISCVSubtarget>().getTargetABI();
    if (CC_RISCV(MF.getDataLayout(), ABI, i, VT, VT, CCValAssign::Full,
                 ArgFlags, CCInfo, /*IsFixed=*/true, /*IsRet=*/true, nullptr,
                 *this, FirstMaskArgument))
      return false;
  }
  return true;
}

SDValue
RISCVTargetLowering::LowerReturn(SDValue Chain, CallingConv::ID CallConv,
                                 bool IsVarArg,
                                 const SmallVectorImpl<ISD::OutputArg> &Outs,
                                 const SmallVectorImpl<SDValue> &OutVals,
                                 const SDLoc &DL, SelectionDAG &DAG) const {
  const MachineFunction &MF = DAG.getMachineFunction();
  const RISCVSubtarget &STI = MF.getSubtarget<RISCVSubtarget>();

  // Stores the assignment of the return value to a location.
  SmallVector<CCValAssign, 16> RVLocs;

  // Info about the registers and stack slot.
  CCState CCInfo(CallConv, IsVarArg, DAG.getMachineFunction(), RVLocs,
                 *DAG.getContext());

  analyzeOutputArgs(DAG.getMachineFunction(), CCInfo, Outs, /*IsRet=*/true,
                    nullptr);

  if (CallConv == CallingConv::GHC && !RVLocs.empty())
    report_fatal_error("GHC functions return void only");

  SDValue Glue;
  SmallVector<SDValue, 4> RetOps(1, Chain);

  // Copy the result values into the output registers.
  for (unsigned i = 0, e = RVLocs.size(); i < e; ++i) {
    SDValue Val = OutVals[i];
    CCValAssign &VA = RVLocs[i];
    assert(VA.isRegLoc() && "Can only return in registers!");

    if (VA.getLocVT() == MVT::i32 && VA.getValVT() == MVT::f64) {
      // Handle returning f64 on RV32D with a soft float ABI.
      assert(VA.isRegLoc() && "Expected return via registers");
      SDValue SplitF64 = DAG.getNode(RISCVISD::SplitF64, DL,
                                     DAG.getVTList(MVT::i32, MVT::i32), Val);
      SDValue Lo = SplitF64.getValue(0);
      SDValue Hi = SplitF64.getValue(1);
      Register RegLo = VA.getLocReg();
      assert(RegLo < RISCV::X31 && "Invalid register pair");
      Register RegHi = RegLo + 1;

      if (STI.isRegisterReservedByUser(RegLo) ||
          STI.isRegisterReservedByUser(RegHi))
        MF.getFunction().getContext().diagnose(DiagnosticInfoUnsupported{
            MF.getFunction(),
            "Return value register required, but has been reserved."});

      Chain = DAG.getCopyToReg(Chain, DL, RegLo, Lo, Glue);
      Glue = Chain.getValue(1);
      RetOps.push_back(DAG.getRegister(RegLo, MVT::i32));
      Chain = DAG.getCopyToReg(Chain, DL, RegHi, Hi, Glue);
      Glue = Chain.getValue(1);
      RetOps.push_back(DAG.getRegister(RegHi, MVT::i32));
    } else {
      // Handle a 'normal' return.
      Val = convertValVTToLocVT(DAG, Val, VA, DL);
      Chain = DAG.getCopyToReg(Chain, DL, VA.getLocReg(), Val, Glue);

      if (STI.isRegisterReservedByUser(VA.getLocReg()))
        MF.getFunction().getContext().diagnose(DiagnosticInfoUnsupported{
            MF.getFunction(),
            "Return value register required, but has been reserved."});

      // Guarantee that all emitted copies are stuck together.
      Glue = Chain.getValue(1);
      RetOps.push_back(DAG.getRegister(VA.getLocReg(), VA.getLocVT()));
    }
  }

  RetOps[0] = Chain; // Update chain.

  // Add the glue node if we have it.
  if (Glue.getNode()) {
    RetOps.push_back(Glue);
  }

  // Interrupt service routines use different return instructions.
  const Function &Func = DAG.getMachineFunction().getFunction();
  if (Func.hasFnAttribute("interrupt")) {
    if (!Func.getReturnType()->isVoidTy())
      report_fatal_error(
          "Functions with the interrupt attribute must have void return type!");

    MachineFunction &MF = DAG.getMachineFunction();
    StringRef Kind =
      MF.getFunction().getFnAttribute("interrupt").getValueAsString();

    unsigned RetOpc;
    if (Kind == "user")
      RetOpc = RISCVISD::URET_FLAG;
    else if (Kind == "supervisor")
      RetOpc = RISCVISD::SRET_FLAG;
    else
      RetOpc = RISCVISD::MRET_FLAG;

    return DAG.getNode(RetOpc, DL, MVT::Other, RetOps);
  }

  return DAG.getNode(RISCVISD::RET_FLAG, DL, MVT::Other, RetOps);
}

void RISCVTargetLowering::validateCCReservedRegs(
    const SmallVectorImpl<std::pair<llvm::Register, llvm::SDValue>> &Regs,
    MachineFunction &MF) const {
  const Function &F = MF.getFunction();
  const RISCVSubtarget &STI = MF.getSubtarget<RISCVSubtarget>();

  if (llvm::any_of(Regs, [&STI](auto Reg) {
        return STI.isRegisterReservedByUser(Reg.first);
      }))
    F.getContext().diagnose(DiagnosticInfoUnsupported{
        F, "Argument register required, but has been reserved."});
}

bool RISCVTargetLowering::mayBeEmittedAsTailCall(const CallInst *CI) const {
  return CI->isTailCall();
}

const char *RISCVTargetLowering::getTargetNodeName(unsigned Opcode) const {
#define NODE_NAME_CASE(NODE)                                                   \
  case RISCVISD::NODE:                                                         \
    return "RISCVISD::" #NODE;
  // clang-format off
  switch ((RISCVISD::NodeType)Opcode) {
  case RISCVISD::FIRST_NUMBER:
    break;
  NODE_NAME_CASE(RET_FLAG)
  NODE_NAME_CASE(URET_FLAG)
  NODE_NAME_CASE(SRET_FLAG)
  NODE_NAME_CASE(MRET_FLAG)
  NODE_NAME_CASE(CALL)
  NODE_NAME_CASE(SELECT_CC)
  NODE_NAME_CASE(BuildPairF64)
  NODE_NAME_CASE(SplitF64)
  NODE_NAME_CASE(TAIL)
  NODE_NAME_CASE(SLLW)
  NODE_NAME_CASE(SRAW)
  NODE_NAME_CASE(SRLW)
  NODE_NAME_CASE(DIVW)
  NODE_NAME_CASE(DIVUW)
  NODE_NAME_CASE(REMUW)
  NODE_NAME_CASE(ROLW)
  NODE_NAME_CASE(RORW)
  NODE_NAME_CASE(FSLW)
  NODE_NAME_CASE(FSRW)
  NODE_NAME_CASE(FSL)
  NODE_NAME_CASE(FSR)
  NODE_NAME_CASE(FMV_H_X)
  NODE_NAME_CASE(FMV_X_ANYEXTH)
  NODE_NAME_CASE(FMV_W_X_RV64)
  NODE_NAME_CASE(FMV_X_ANYEXTW_RV64)
  NODE_NAME_CASE(READ_CYCLE_WIDE)
  NODE_NAME_CASE(GREVI)
  NODE_NAME_CASE(GREVIW)
  NODE_NAME_CASE(GORCI)
  NODE_NAME_CASE(GORCIW)
<<<<<<< HEAD
=======
  NODE_NAME_CASE(SHFLI)
>>>>>>> 2e412c55
  NODE_NAME_CASE(VMV_V_X_VL)
  NODE_NAME_CASE(VFMV_V_F_VL)
  NODE_NAME_CASE(VMV_X_S)
  NODE_NAME_CASE(SPLAT_VECTOR_I64)
  NODE_NAME_CASE(READ_VLENB)
  NODE_NAME_CASE(TRUNCATE_VECTOR_VL)
  NODE_NAME_CASE(VLEFF)
  NODE_NAME_CASE(VLEFF_MASK)
  NODE_NAME_CASE(VSLIDEUP_VL)
  NODE_NAME_CASE(VSLIDEDOWN_VL)
  NODE_NAME_CASE(VID_VL)
<<<<<<< HEAD
  NODE_NAME_CASE(VFNCVT_ROD)
=======
  NODE_NAME_CASE(VFNCVT_ROD_VL)
>>>>>>> 2e412c55
  NODE_NAME_CASE(VECREDUCE_ADD)
  NODE_NAME_CASE(VECREDUCE_UMAX)
  NODE_NAME_CASE(VECREDUCE_SMAX)
  NODE_NAME_CASE(VECREDUCE_UMIN)
  NODE_NAME_CASE(VECREDUCE_SMIN)
  NODE_NAME_CASE(VECREDUCE_AND)
  NODE_NAME_CASE(VECREDUCE_OR)
  NODE_NAME_CASE(VECREDUCE_XOR)
  NODE_NAME_CASE(VECREDUCE_FADD)
  NODE_NAME_CASE(VECREDUCE_SEQ_FADD)
  NODE_NAME_CASE(ADD_VL)
  NODE_NAME_CASE(AND_VL)
  NODE_NAME_CASE(MUL_VL)
  NODE_NAME_CASE(OR_VL)
  NODE_NAME_CASE(SDIV_VL)
  NODE_NAME_CASE(SHL_VL)
  NODE_NAME_CASE(SREM_VL)
  NODE_NAME_CASE(SRA_VL)
  NODE_NAME_CASE(SRL_VL)
  NODE_NAME_CASE(SUB_VL)
  NODE_NAME_CASE(UDIV_VL)
  NODE_NAME_CASE(UREM_VL)
  NODE_NAME_CASE(XOR_VL)
  NODE_NAME_CASE(FADD_VL)
  NODE_NAME_CASE(FSUB_VL)
  NODE_NAME_CASE(FMUL_VL)
  NODE_NAME_CASE(FDIV_VL)
  NODE_NAME_CASE(FNEG_VL)
  NODE_NAME_CASE(FABS_VL)
  NODE_NAME_CASE(FSQRT_VL)
  NODE_NAME_CASE(FMA_VL)
  NODE_NAME_CASE(SMIN_VL)
  NODE_NAME_CASE(SMAX_VL)
  NODE_NAME_CASE(UMIN_VL)
  NODE_NAME_CASE(UMAX_VL)
<<<<<<< HEAD
  NODE_NAME_CASE(SETCC_VL)
  NODE_NAME_CASE(VMCLR_VL)
  NODE_NAME_CASE(VMSET_VL)
  NODE_NAME_CASE(VRGATHER_VX_VL)
=======
  NODE_NAME_CASE(MULHS_VL)
  NODE_NAME_CASE(MULHU_VL)
  NODE_NAME_CASE(FP_TO_SINT_VL)
  NODE_NAME_CASE(FP_TO_UINT_VL)
  NODE_NAME_CASE(SINT_TO_FP_VL)
  NODE_NAME_CASE(UINT_TO_FP_VL)
  NODE_NAME_CASE(FP_EXTEND_VL)
  NODE_NAME_CASE(FP_ROUND_VL)
  NODE_NAME_CASE(SETCC_VL)
  NODE_NAME_CASE(VSELECT_VL)
  NODE_NAME_CASE(VMAND_VL)
  NODE_NAME_CASE(VMOR_VL)
  NODE_NAME_CASE(VMXOR_VL)
  NODE_NAME_CASE(VMCLR_VL)
  NODE_NAME_CASE(VMSET_VL)
  NODE_NAME_CASE(VRGATHER_VX_VL)
  NODE_NAME_CASE(VSEXT_VL)
  NODE_NAME_CASE(VZEXT_VL)
>>>>>>> 2e412c55
  NODE_NAME_CASE(VLE_VL)
  NODE_NAME_CASE(VSE_VL)
  }
  // clang-format on
  return nullptr;
#undef NODE_NAME_CASE
}

/// getConstraintType - Given a constraint letter, return the type of
/// constraint it is for this target.
RISCVTargetLowering::ConstraintType
RISCVTargetLowering::getConstraintType(StringRef Constraint) const {
  if (Constraint.size() == 1) {
    switch (Constraint[0]) {
    default:
      break;
    case 'f':
      return C_RegisterClass;
    case 'I':
    case 'J':
    case 'K':
      return C_Immediate;
    case 'A':
      return C_Memory;
    }
  }
  return TargetLowering::getConstraintType(Constraint);
}

std::pair<unsigned, const TargetRegisterClass *>
RISCVTargetLowering::getRegForInlineAsmConstraint(const TargetRegisterInfo *TRI,
                                                  StringRef Constraint,
                                                  MVT VT) const {
  // First, see if this is a constraint that directly corresponds to a
  // RISCV register class.
  if (Constraint.size() == 1) {
    switch (Constraint[0]) {
    case 'r':
      return std::make_pair(0U, &RISCV::GPRRegClass);
    case 'f':
      if (Subtarget.hasStdExtZfh() && VT == MVT::f16)
        return std::make_pair(0U, &RISCV::FPR16RegClass);
      if (Subtarget.hasStdExtF() && VT == MVT::f32)
        return std::make_pair(0U, &RISCV::FPR32RegClass);
      if (Subtarget.hasStdExtD() && VT == MVT::f64)
        return std::make_pair(0U, &RISCV::FPR64RegClass);
      break;
    default:
      break;
    }
  }

  // Clang will correctly decode the usage of register name aliases into their
  // official names. However, other frontends like `rustc` do not. This allows
  // users of these frontends to use the ABI names for registers in LLVM-style
  // register constraints.
  unsigned XRegFromAlias = StringSwitch<unsigned>(Constraint.lower())
                               .Case("{zero}", RISCV::X0)
                               .Case("{ra}", RISCV::X1)
                               .Case("{sp}", RISCV::X2)
                               .Case("{gp}", RISCV::X3)
                               .Case("{tp}", RISCV::X4)
                               .Case("{t0}", RISCV::X5)
                               .Case("{t1}", RISCV::X6)
                               .Case("{t2}", RISCV::X7)
                               .Cases("{s0}", "{fp}", RISCV::X8)
                               .Case("{s1}", RISCV::X9)
                               .Case("{a0}", RISCV::X10)
                               .Case("{a1}", RISCV::X11)
                               .Case("{a2}", RISCV::X12)
                               .Case("{a3}", RISCV::X13)
                               .Case("{a4}", RISCV::X14)
                               .Case("{a5}", RISCV::X15)
                               .Case("{a6}", RISCV::X16)
                               .Case("{a7}", RISCV::X17)
                               .Case("{s2}", RISCV::X18)
                               .Case("{s3}", RISCV::X19)
                               .Case("{s4}", RISCV::X20)
                               .Case("{s5}", RISCV::X21)
                               .Case("{s6}", RISCV::X22)
                               .Case("{s7}", RISCV::X23)
                               .Case("{s8}", RISCV::X24)
                               .Case("{s9}", RISCV::X25)
                               .Case("{s10}", RISCV::X26)
                               .Case("{s11}", RISCV::X27)
                               .Case("{t3}", RISCV::X28)
                               .Case("{t4}", RISCV::X29)
                               .Case("{t5}", RISCV::X30)
                               .Case("{t6}", RISCV::X31)
                               .Default(RISCV::NoRegister);
  if (XRegFromAlias != RISCV::NoRegister)
    return std::make_pair(XRegFromAlias, &RISCV::GPRRegClass);

  // Since TargetLowering::getRegForInlineAsmConstraint uses the name of the
  // TableGen record rather than the AsmName to choose registers for InlineAsm
  // constraints, plus we want to match those names to the widest floating point
  // register type available, manually select floating point registers here.
  //
  // The second case is the ABI name of the register, so that frontends can also
  // use the ABI names in register constraint lists.
  if (Subtarget.hasStdExtF()) {
    unsigned FReg = StringSwitch<unsigned>(Constraint.lower())
                        .Cases("{f0}", "{ft0}", RISCV::F0_F)
                        .Cases("{f1}", "{ft1}", RISCV::F1_F)
                        .Cases("{f2}", "{ft2}", RISCV::F2_F)
                        .Cases("{f3}", "{ft3}", RISCV::F3_F)
                        .Cases("{f4}", "{ft4}", RISCV::F4_F)
                        .Cases("{f5}", "{ft5}", RISCV::F5_F)
                        .Cases("{f6}", "{ft6}", RISCV::F6_F)
                        .Cases("{f7}", "{ft7}", RISCV::F7_F)
                        .Cases("{f8}", "{fs0}", RISCV::F8_F)
                        .Cases("{f9}", "{fs1}", RISCV::F9_F)
                        .Cases("{f10}", "{fa0}", RISCV::F10_F)
                        .Cases("{f11}", "{fa1}", RISCV::F11_F)
                        .Cases("{f12}", "{fa2}", RISCV::F12_F)
                        .Cases("{f13}", "{fa3}", RISCV::F13_F)
                        .Cases("{f14}", "{fa4}", RISCV::F14_F)
                        .Cases("{f15}", "{fa5}", RISCV::F15_F)
                        .Cases("{f16}", "{fa6}", RISCV::F16_F)
                        .Cases("{f17}", "{fa7}", RISCV::F17_F)
                        .Cases("{f18}", "{fs2}", RISCV::F18_F)
                        .Cases("{f19}", "{fs3}", RISCV::F19_F)
                        .Cases("{f20}", "{fs4}", RISCV::F20_F)
                        .Cases("{f21}", "{fs5}", RISCV::F21_F)
                        .Cases("{f22}", "{fs6}", RISCV::F22_F)
                        .Cases("{f23}", "{fs7}", RISCV::F23_F)
                        .Cases("{f24}", "{fs8}", RISCV::F24_F)
                        .Cases("{f25}", "{fs9}", RISCV::F25_F)
                        .Cases("{f26}", "{fs10}", RISCV::F26_F)
                        .Cases("{f27}", "{fs11}", RISCV::F27_F)
                        .Cases("{f28}", "{ft8}", RISCV::F28_F)
                        .Cases("{f29}", "{ft9}", RISCV::F29_F)
                        .Cases("{f30}", "{ft10}", RISCV::F30_F)
                        .Cases("{f31}", "{ft11}", RISCV::F31_F)
                        .Default(RISCV::NoRegister);
    if (FReg != RISCV::NoRegister) {
      assert(RISCV::F0_F <= FReg && FReg <= RISCV::F31_F && "Unknown fp-reg");
      if (Subtarget.hasStdExtD()) {
        unsigned RegNo = FReg - RISCV::F0_F;
        unsigned DReg = RISCV::F0_D + RegNo;
        return std::make_pair(DReg, &RISCV::FPR64RegClass);
      }
      return std::make_pair(FReg, &RISCV::FPR32RegClass);
    }
  }

  return TargetLowering::getRegForInlineAsmConstraint(TRI, Constraint, VT);
}

unsigned
RISCVTargetLowering::getInlineAsmMemConstraint(StringRef ConstraintCode) const {
  // Currently only support length 1 constraints.
  if (ConstraintCode.size() == 1) {
    switch (ConstraintCode[0]) {
    case 'A':
      return InlineAsm::Constraint_A;
    default:
      break;
    }
  }

  return TargetLowering::getInlineAsmMemConstraint(ConstraintCode);
}

void RISCVTargetLowering::LowerAsmOperandForConstraint(
    SDValue Op, std::string &Constraint, std::vector<SDValue> &Ops,
    SelectionDAG &DAG) const {
  // Currently only support length 1 constraints.
  if (Constraint.length() == 1) {
    switch (Constraint[0]) {
    case 'I':
      // Validate & create a 12-bit signed immediate operand.
      if (auto *C = dyn_cast<ConstantSDNode>(Op)) {
        uint64_t CVal = C->getSExtValue();
        if (isInt<12>(CVal))
          Ops.push_back(
              DAG.getTargetConstant(CVal, SDLoc(Op), Subtarget.getXLenVT()));
      }
      return;
    case 'J':
      // Validate & create an integer zero operand.
      if (auto *C = dyn_cast<ConstantSDNode>(Op))
        if (C->getZExtValue() == 0)
          Ops.push_back(
              DAG.getTargetConstant(0, SDLoc(Op), Subtarget.getXLenVT()));
      return;
    case 'K':
      // Validate & create a 5-bit unsigned immediate operand.
      if (auto *C = dyn_cast<ConstantSDNode>(Op)) {
        uint64_t CVal = C->getZExtValue();
        if (isUInt<5>(CVal))
          Ops.push_back(
              DAG.getTargetConstant(CVal, SDLoc(Op), Subtarget.getXLenVT()));
      }
      return;
    default:
      break;
    }
  }
  TargetLowering::LowerAsmOperandForConstraint(Op, Constraint, Ops, DAG);
}

Instruction *RISCVTargetLowering::emitLeadingFence(IRBuilder<> &Builder,
                                                   Instruction *Inst,
                                                   AtomicOrdering Ord) const {
  if (isa<LoadInst>(Inst) && Ord == AtomicOrdering::SequentiallyConsistent)
    return Builder.CreateFence(Ord);
  if (isa<StoreInst>(Inst) && isReleaseOrStronger(Ord))
    return Builder.CreateFence(AtomicOrdering::Release);
  return nullptr;
}

Instruction *RISCVTargetLowering::emitTrailingFence(IRBuilder<> &Builder,
                                                    Instruction *Inst,
                                                    AtomicOrdering Ord) const {
  if (isa<LoadInst>(Inst) && isAcquireOrStronger(Ord))
    return Builder.CreateFence(AtomicOrdering::Acquire);
  return nullptr;
}

TargetLowering::AtomicExpansionKind
RISCVTargetLowering::shouldExpandAtomicRMWInIR(AtomicRMWInst *AI) const {
  // atomicrmw {fadd,fsub} must be expanded to use compare-exchange, as floating
  // point operations can't be used in an lr/sc sequence without breaking the
  // forward-progress guarantee.
  if (AI->isFloatingPointOperation())
    return AtomicExpansionKind::CmpXChg;

  unsigned Size = AI->getType()->getPrimitiveSizeInBits();
  if (Size == 8 || Size == 16)
    return AtomicExpansionKind::MaskedIntrinsic;
  return AtomicExpansionKind::None;
}

static Intrinsic::ID
getIntrinsicForMaskedAtomicRMWBinOp(unsigned XLen, AtomicRMWInst::BinOp BinOp) {
  if (XLen == 32) {
    switch (BinOp) {
    default:
      llvm_unreachable("Unexpected AtomicRMW BinOp");
    case AtomicRMWInst::Xchg:
      return Intrinsic::riscv_masked_atomicrmw_xchg_i32;
    case AtomicRMWInst::Add:
      return Intrinsic::riscv_masked_atomicrmw_add_i32;
    case AtomicRMWInst::Sub:
      return Intrinsic::riscv_masked_atomicrmw_sub_i32;
    case AtomicRMWInst::Nand:
      return Intrinsic::riscv_masked_atomicrmw_nand_i32;
    case AtomicRMWInst::Max:
      return Intrinsic::riscv_masked_atomicrmw_max_i32;
    case AtomicRMWInst::Min:
      return Intrinsic::riscv_masked_atomicrmw_min_i32;
    case AtomicRMWInst::UMax:
      return Intrinsic::riscv_masked_atomicrmw_umax_i32;
    case AtomicRMWInst::UMin:
      return Intrinsic::riscv_masked_atomicrmw_umin_i32;
    }
  }

  if (XLen == 64) {
    switch (BinOp) {
    default:
      llvm_unreachable("Unexpected AtomicRMW BinOp");
    case AtomicRMWInst::Xchg:
      return Intrinsic::riscv_masked_atomicrmw_xchg_i64;
    case AtomicRMWInst::Add:
      return Intrinsic::riscv_masked_atomicrmw_add_i64;
    case AtomicRMWInst::Sub:
      return Intrinsic::riscv_masked_atomicrmw_sub_i64;
    case AtomicRMWInst::Nand:
      return Intrinsic::riscv_masked_atomicrmw_nand_i64;
    case AtomicRMWInst::Max:
      return Intrinsic::riscv_masked_atomicrmw_max_i64;
    case AtomicRMWInst::Min:
      return Intrinsic::riscv_masked_atomicrmw_min_i64;
    case AtomicRMWInst::UMax:
      return Intrinsic::riscv_masked_atomicrmw_umax_i64;
    case AtomicRMWInst::UMin:
      return Intrinsic::riscv_masked_atomicrmw_umin_i64;
    }
  }

  llvm_unreachable("Unexpected XLen\n");
}

Value *RISCVTargetLowering::emitMaskedAtomicRMWIntrinsic(
    IRBuilder<> &Builder, AtomicRMWInst *AI, Value *AlignedAddr, Value *Incr,
    Value *Mask, Value *ShiftAmt, AtomicOrdering Ord) const {
  unsigned XLen = Subtarget.getXLen();
  Value *Ordering =
      Builder.getIntN(XLen, static_cast<uint64_t>(AI->getOrdering()));
  Type *Tys[] = {AlignedAddr->getType()};
  Function *LrwOpScwLoop = Intrinsic::getDeclaration(
      AI->getModule(),
      getIntrinsicForMaskedAtomicRMWBinOp(XLen, AI->getOperation()), Tys);

  if (XLen == 64) {
    Incr = Builder.CreateSExt(Incr, Builder.getInt64Ty());
    Mask = Builder.CreateSExt(Mask, Builder.getInt64Ty());
    ShiftAmt = Builder.CreateSExt(ShiftAmt, Builder.getInt64Ty());
  }

  Value *Result;

  // Must pass the shift amount needed to sign extend the loaded value prior
  // to performing a signed comparison for min/max. ShiftAmt is the number of
  // bits to shift the value into position. Pass XLen-ShiftAmt-ValWidth, which
  // is the number of bits to left+right shift the value in order to
  // sign-extend.
  if (AI->getOperation() == AtomicRMWInst::Min ||
      AI->getOperation() == AtomicRMWInst::Max) {
    const DataLayout &DL = AI->getModule()->getDataLayout();
    unsigned ValWidth =
        DL.getTypeStoreSizeInBits(AI->getValOperand()->getType());
    Value *SextShamt =
        Builder.CreateSub(Builder.getIntN(XLen, XLen - ValWidth), ShiftAmt);
    Result = Builder.CreateCall(LrwOpScwLoop,
                                {AlignedAddr, Incr, Mask, SextShamt, Ordering});
  } else {
    Result =
        Builder.CreateCall(LrwOpScwLoop, {AlignedAddr, Incr, Mask, Ordering});
  }

  if (XLen == 64)
    Result = Builder.CreateTrunc(Result, Builder.getInt32Ty());
  return Result;
}

TargetLowering::AtomicExpansionKind
RISCVTargetLowering::shouldExpandAtomicCmpXchgInIR(
    AtomicCmpXchgInst *CI) const {
  unsigned Size = CI->getCompareOperand()->getType()->getPrimitiveSizeInBits();
  if (Size == 8 || Size == 16)
    return AtomicExpansionKind::MaskedIntrinsic;
  return AtomicExpansionKind::None;
}

Value *RISCVTargetLowering::emitMaskedAtomicCmpXchgIntrinsic(
    IRBuilder<> &Builder, AtomicCmpXchgInst *CI, Value *AlignedAddr,
    Value *CmpVal, Value *NewVal, Value *Mask, AtomicOrdering Ord) const {
  unsigned XLen = Subtarget.getXLen();
  Value *Ordering = Builder.getIntN(XLen, static_cast<uint64_t>(Ord));
  Intrinsic::ID CmpXchgIntrID = Intrinsic::riscv_masked_cmpxchg_i32;
  if (XLen == 64) {
    CmpVal = Builder.CreateSExt(CmpVal, Builder.getInt64Ty());
    NewVal = Builder.CreateSExt(NewVal, Builder.getInt64Ty());
    Mask = Builder.CreateSExt(Mask, Builder.getInt64Ty());
    CmpXchgIntrID = Intrinsic::riscv_masked_cmpxchg_i64;
  }
  Type *Tys[] = {AlignedAddr->getType()};
  Function *MaskedCmpXchg =
      Intrinsic::getDeclaration(CI->getModule(), CmpXchgIntrID, Tys);
  Value *Result = Builder.CreateCall(
      MaskedCmpXchg, {AlignedAddr, CmpVal, NewVal, Mask, Ordering});
  if (XLen == 64)
    Result = Builder.CreateTrunc(Result, Builder.getInt32Ty());
  return Result;
}

bool RISCVTargetLowering::isFMAFasterThanFMulAndFAdd(const MachineFunction &MF,
                                                     EVT VT) const {
  VT = VT.getScalarType();

  if (!VT.isSimple())
    return false;

  switch (VT.getSimpleVT().SimpleTy) {
  case MVT::f16:
    return Subtarget.hasStdExtZfh();
  case MVT::f32:
    return Subtarget.hasStdExtF();
  case MVT::f64:
    return Subtarget.hasStdExtD();
  default:
    break;
  }

  return false;
}

Register RISCVTargetLowering::getExceptionPointerRegister(
    const Constant *PersonalityFn) const {
  return RISCV::X10;
}

Register RISCVTargetLowering::getExceptionSelectorRegister(
    const Constant *PersonalityFn) const {
  return RISCV::X11;
}

bool RISCVTargetLowering::shouldExtendTypeInLibCall(EVT Type) const {
  // Return false to suppress the unnecessary extensions if the LibCall
  // arguments or return value is f32 type for LP64 ABI.
  RISCVABI::ABI ABI = Subtarget.getTargetABI();
  if (ABI == RISCVABI::ABI_LP64 && (Type == MVT::f32))
    return false;

  return true;
}

bool RISCVTargetLowering::shouldSignExtendTypeInLibCall(EVT Type, bool IsSigned) const {
  if (Subtarget.is64Bit() && Type == MVT::i32)
    return true;

  return IsSigned;
}

bool RISCVTargetLowering::decomposeMulByConstant(LLVMContext &Context, EVT VT,
                                                 SDValue C) const {
  // Check integral scalar types.
  if (VT.isScalarInteger()) {
    // Omit the optimization if the sub target has the M extension and the data
    // size exceeds XLen.
    if (Subtarget.hasStdExtM() && VT.getSizeInBits() > Subtarget.getXLen())
      return false;
    if (auto *ConstNode = dyn_cast<ConstantSDNode>(C.getNode())) {
      // Break the MUL to a SLLI and an ADD/SUB.
      const APInt &Imm = ConstNode->getAPIntValue();
      if ((Imm + 1).isPowerOf2() || (Imm - 1).isPowerOf2() ||
          (1 - Imm).isPowerOf2() || (-1 - Imm).isPowerOf2())
        return true;
      // Omit the following optimization if the sub target has the M extension
      // and the data size >= XLen.
      if (Subtarget.hasStdExtM() && VT.getSizeInBits() >= Subtarget.getXLen())
        return false;
      // Break the MUL to two SLLI instructions and an ADD/SUB, if Imm needs
      // a pair of LUI/ADDI.
      if (!Imm.isSignedIntN(12) && Imm.countTrailingZeros() < 12) {
        APInt ImmS = Imm.ashr(Imm.countTrailingZeros());
        if ((ImmS + 1).isPowerOf2() || (ImmS - 1).isPowerOf2() ||
            (1 - ImmS).isPowerOf2())
        return true;
      }
    }
  }

  return false;
}

bool RISCVTargetLowering::useRVVForFixedLengthVectorVT(MVT VT) const {
  if (!Subtarget.useRVVForFixedLengthVectors())
    return false;

  if (!VT.isFixedLengthVector())
    return false;

  // Don't use RVV for vectors we cannot scalarize if required.
  switch (VT.getVectorElementType().SimpleTy) {
  // i1 is supported but has different rules.
  default:
    return false;
  case MVT::i1:
    // Masks can only use a single register.
    if (VT.getVectorNumElements() > Subtarget.getMinRVVVectorSizeInBits())
      return false;
    break;
  case MVT::i8:
  case MVT::i16:
  case MVT::i32:
  case MVT::i64:
    break;
  case MVT::f16:
    if (!Subtarget.hasStdExtZfh())
      return false;
    break;
  case MVT::f32:
    if (!Subtarget.hasStdExtF())
      return false;
    break;
  case MVT::f64:
    if (!Subtarget.hasStdExtD())
      return false;
    break;
  }

  unsigned LMul = Subtarget.getLMULForFixedLengthVector(VT);
  // Don't use RVV for types that don't fit.
  if (LMul > Subtarget.getMaxLMULForFixedLengthVectors())
    return false;

  // TODO: Perhaps an artificial restriction, but worth having whilst getting
  // the base fixed length RVV support in place.
  if (!VT.isPow2VectorType())
    return false;

  return true;
}

bool RISCVTargetLowering::allowsMisalignedMemoryAccesses(
    EVT VT, unsigned AddrSpace, Align Alignment, MachineMemOperand::Flags Flags,
    bool *Fast) const {
  if (!VT.isScalableVector())
    return false;

  EVT ElemVT = VT.getVectorElementType();
  if (Alignment >= ElemVT.getStoreSize()) {
    if (Fast)
      *Fast = true;
    return true;
  }

  return false;
}

#define GET_REGISTER_MATCHER
#include "RISCVGenAsmMatcher.inc"

Register
RISCVTargetLowering::getRegisterByName(const char *RegName, LLT VT,
                                       const MachineFunction &MF) const {
  Register Reg = MatchRegisterAltName(RegName);
  if (Reg == RISCV::NoRegister)
    Reg = MatchRegisterName(RegName);
  if (Reg == RISCV::NoRegister)
    report_fatal_error(
        Twine("Invalid register name \"" + StringRef(RegName) + "\"."));
  BitVector ReservedRegs = Subtarget.getRegisterInfo()->getReservedRegs(MF);
  if (!ReservedRegs.test(Reg) && !Subtarget.isRegisterReservedByUser(Reg))
    report_fatal_error(Twine("Trying to obtain non-reserved register \"" +
                             StringRef(RegName) + "\"."));
  return Reg;
}

namespace llvm {
namespace RISCVVIntrinsicsTable {

#define GET_RISCVVIntrinsicsTable_IMPL
#include "RISCVGenSearchableTables.inc"

} // namespace RISCVVIntrinsicsTable

} // namespace llvm<|MERGE_RESOLUTION|>--- conflicted
+++ resolved
@@ -466,12 +466,9 @@
       setOperationAction(ISD::VECREDUCE_SMIN, VT, Custom);
       setOperationAction(ISD::VECREDUCE_UMAX, VT, Custom);
       setOperationAction(ISD::VECREDUCE_UMIN, VT, Custom);
-<<<<<<< HEAD
-=======
 
       setOperationAction(ISD::INSERT_SUBVECTOR, VT, Custom);
       setOperationAction(ISD::EXTRACT_SUBVECTOR, VT, Custom);
->>>>>>> 2e412c55
     }
 
     // Expand various CCs to best match the RVV ISA, which natively supports UNE
@@ -505,13 +502,10 @@
 
       setOperationAction(ISD::VECREDUCE_FADD, VT, Custom);
       setOperationAction(ISD::VECREDUCE_SEQ_FADD, VT, Custom);
-<<<<<<< HEAD
-=======
       setOperationAction(ISD::FCOPYSIGN, VT, Legal);
 
       setOperationAction(ISD::INSERT_SUBVECTOR, VT, Custom);
       setOperationAction(ISD::EXTRACT_SUBVECTOR, VT, Custom);
->>>>>>> 2e412c55
     };
 
     if (Subtarget.hasStdExtZfh())
@@ -534,29 +528,18 @@
         // By default everything must be expanded.
         for (unsigned Op = 0; Op < ISD::BUILTIN_OP_END; ++Op)
           setOperationAction(Op, VT, Expand);
-<<<<<<< HEAD
-
-        // We use EXTRACT_SUBVECTOR as a "cast" from scalable to fixed.
-        setOperationAction(ISD::EXTRACT_SUBVECTOR, VT, Legal);
-=======
         for (MVT OtherVT : MVT::fixedlen_vector_valuetypes())
           setTruncStoreAction(VT, OtherVT, Expand);
 
         // We use EXTRACT_SUBVECTOR as a "cast" from scalable to fixed.
         setOperationAction(ISD::INSERT_SUBVECTOR, VT, Custom);
         setOperationAction(ISD::EXTRACT_SUBVECTOR, VT, Custom);
->>>>>>> 2e412c55
 
         setOperationAction(ISD::BUILD_VECTOR, VT, Custom);
 
         setOperationAction(ISD::LOAD, VT, Custom);
         setOperationAction(ISD::STORE, VT, Custom);
 
-<<<<<<< HEAD
-        // Operations below are different for between masks and other vectors.
-        if (VT.getVectorElementType() == MVT::i1) {
-          setOperationAction(ISD::SETCC, VT, Custom);
-=======
         setOperationAction(ISD::SETCC, VT, Custom);
 
         setOperationAction(ISD::TRUNCATE, VT, Custom);
@@ -566,15 +549,11 @@
           setOperationAction(ISD::AND, VT, Custom);
           setOperationAction(ISD::OR, VT, Custom);
           setOperationAction(ISD::XOR, VT, Custom);
->>>>>>> 2e412c55
           continue;
         }
 
         setOperationAction(ISD::VECTOR_SHUFFLE, VT, Custom);
-<<<<<<< HEAD
-=======
         setOperationAction(ISD::EXTRACT_VECTOR_ELT, VT, Custom);
->>>>>>> 2e412c55
 
         setOperationAction(ISD::ADD, VT, Custom);
         setOperationAction(ISD::MUL, VT, Custom);
@@ -594,8 +573,6 @@
         setOperationAction(ISD::SMAX, VT, Custom);
         setOperationAction(ISD::UMIN, VT, Custom);
         setOperationAction(ISD::UMAX, VT, Custom);
-<<<<<<< HEAD
-=======
 
         setOperationAction(ISD::MULHS, VT, Custom);
         setOperationAction(ISD::MULHU, VT, Custom);
@@ -612,7 +589,6 @@
         setOperationAction(ISD::ZERO_EXTEND, VT, Custom);
 
         setOperationAction(ISD::BITCAST, VT, Custom);
->>>>>>> 2e412c55
       }
 
       for (MVT VT : MVT::fp_fixedlen_vector_valuetypes()) {
@@ -622,14 +598,6 @@
         // By default everything must be expanded.
         for (unsigned Op = 0; Op < ISD::BUILTIN_OP_END; ++Op)
           setOperationAction(Op, VT, Expand);
-<<<<<<< HEAD
-
-        // We use EXTRACT_SUBVECTOR as a "cast" from scalable to fixed.
-        setOperationAction(ISD::EXTRACT_SUBVECTOR, VT, Legal);
-
-        setOperationAction(ISD::BUILD_VECTOR, VT, Custom);
-        setOperationAction(ISD::VECTOR_SHUFFLE, VT, Custom);
-=======
         for (MVT OtherVT : MVT::fp_fixedlen_vector_valuetypes()) {
           setLoadExtAction(ISD::EXTLOAD, OtherVT, VT, Expand);
           setTruncStoreAction(VT, OtherVT, Expand);
@@ -642,7 +610,6 @@
         setOperationAction(ISD::BUILD_VECTOR, VT, Custom);
         setOperationAction(ISD::VECTOR_SHUFFLE, VT, Custom);
         setOperationAction(ISD::EXTRACT_VECTOR_ELT, VT, Custom);
->>>>>>> 2e412c55
 
         setOperationAction(ISD::LOAD, VT, Custom);
         setOperationAction(ISD::STORE, VT, Custom);
@@ -654,8 +621,6 @@
         setOperationAction(ISD::FABS, VT, Custom);
         setOperationAction(ISD::FSQRT, VT, Custom);
         setOperationAction(ISD::FMA, VT, Custom);
-<<<<<<< HEAD
-=======
 
         setOperationAction(ISD::FP_ROUND, VT, Custom);
         setOperationAction(ISD::FP_EXTEND, VT, Custom);
@@ -666,7 +631,6 @@
         setOperationAction(ISD::VSELECT, VT, Custom);
 
         setOperationAction(ISD::BITCAST, VT, Custom);
->>>>>>> 2e412c55
       }
     }
   }
@@ -869,11 +833,6 @@
   }
 }
 
-<<<<<<< HEAD
-// Return the largest legal scalable vector type that matches VT's element type.
-static MVT getContainerForFixedLengthVector(SelectionDAG &DAG, MVT VT,
-                                            const RISCVSubtarget &Subtarget) {
-=======
 RISCVVLMUL RISCVTargetLowering::getLMUL(MVT VT) {
   unsigned KnownSize = VT.getSizeInBits().getKnownMinValue();
   if (VT.getVectorElementType() == MVT::i1)
@@ -983,7 +942,6 @@
 // Return the largest legal scalable vector type that matches VT's element type.
 MVT RISCVTargetLowering::getContainerForFixedLengthVector(
     SelectionDAG &DAG, MVT VT, const RISCVSubtarget &Subtarget) {
->>>>>>> 2e412c55
   assert(VT.isFixedLengthVector() &&
          DAG.getTargetLoweringInfo().isTypeLegal(VT) &&
          "Expected legal fixed length vector!");
@@ -1067,12 +1025,8 @@
   MVT VT = Op.getSimpleValueType();
   assert(VT.isFixedLengthVector() && "Unexpected vector!");
 
-<<<<<<< HEAD
-  MVT ContainerVT = getContainerForFixedLengthVector(DAG, VT, Subtarget);
-=======
   MVT ContainerVT =
       RISCVTargetLowering::getContainerForFixedLengthVector(DAG, VT, Subtarget);
->>>>>>> 2e412c55
 
   SDLoc DL(Op);
   SDValue Mask, VL;
@@ -1101,28 +1055,17 @@
 
   // Try and match an index sequence, which we can lower directly to the vid
   // instruction. An all-undef vector is matched by getSplatValue, above.
-<<<<<<< HEAD
-  bool IsVID = true;
-  if (VT.isInteger())
-=======
   if (VT.isInteger()) {
     bool IsVID = true;
->>>>>>> 2e412c55
     for (unsigned i = 0, e = Op.getNumOperands(); i < e && IsVID; i++)
       IsVID &= Op.getOperand(i).isUndef() ||
                (isa<ConstantSDNode>(Op.getOperand(i)) &&
                 Op.getConstantOperandVal(i) == i);
 
-<<<<<<< HEAD
-  if (IsVID) {
-    SDValue VID = DAG.getNode(RISCVISD::VID_VL, DL, ContainerVT, Mask, VL);
-    return convertFromScalableVector(VT, VID, DAG, Subtarget);
-=======
     if (IsVID) {
       SDValue VID = DAG.getNode(RISCVISD::VID_VL, DL, ContainerVT, Mask, VL);
       return convertFromScalableVector(VT, VID, DAG, Subtarget);
     }
->>>>>>> 2e412c55
   }
 
   return SDValue();
@@ -1138,12 +1081,8 @@
   if (SVN->isSplat()) {
     int Lane = SVN->getSplatIndex();
     if (Lane >= 0) {
-<<<<<<< HEAD
-      MVT ContainerVT = getContainerForFixedLengthVector(DAG, VT, Subtarget);
-=======
       MVT ContainerVT = RISCVTargetLowering::getContainerForFixedLengthVector(
           DAG, VT, Subtarget);
->>>>>>> 2e412c55
 
       V1 = convertToScalableVector(ContainerVT, V1, DAG, Subtarget);
       assert(Lane < (int)VT.getVectorNumElements() && "Unexpected lane!");
@@ -1161,8 +1100,6 @@
   return SDValue();
 }
 
-<<<<<<< HEAD
-=======
 static SDValue getRVVFPExtendOrRound(SDValue Op, MVT VT, MVT ContainerVT,
                                      SDLoc DL, SelectionDAG &DAG,
                                      const RISCVSubtarget &Subtarget) {
@@ -1178,7 +1115,6 @@
   return DAG.getNode(RVVOpc, DL, ContainerVT, Op, Mask, VL);
 }
 
->>>>>>> 2e412c55
 SDValue RISCVTargetLowering::LowerOperation(SDValue Op,
                                             SelectionDAG &DAG) const {
   switch (Op.getOpcode()) {
@@ -1494,9 +1430,6 @@
       return DAG.getNode(ISD::TRUNCATE, DL, VT, FP2Int);
     }
 
-<<<<<<< HEAD
-    return Op;
-=======
     // Scalable vectors can exit here. Patterns will handle equally-sized
     // conversions halving/doubling ones.
     if (!VT.isFixedLengthVector())
@@ -1540,7 +1473,6 @@
     Src = convertToScalableVector(SrcContainerVT, Src, DAG, Subtarget);
     Src = DAG.getNode(RVVOpc, DL, ContainerVT, Src, Mask, VL);
     return convertFromScalableVector(VT, Src, DAG, Subtarget);
->>>>>>> 2e412c55
   }
   case ISD::VECREDUCE_ADD:
   case ISD::VECREDUCE_UMAX:
@@ -1554,13 +1486,10 @@
   case ISD::VECREDUCE_FADD:
   case ISD::VECREDUCE_SEQ_FADD:
     return lowerFPVECREDUCE(Op, DAG);
-<<<<<<< HEAD
-=======
   case ISD::INSERT_SUBVECTOR:
     return lowerINSERT_SUBVECTOR(Op, DAG);
   case ISD::EXTRACT_SUBVECTOR:
     return lowerEXTRACT_SUBVECTOR(Op, DAG);
->>>>>>> 2e412c55
   case ISD::BUILD_VECTOR:
     return lowerBUILD_VECTOR(Op, DAG, Subtarget);
   case ISD::VECTOR_SHUFFLE:
@@ -1577,14 +1506,6 @@
     return lowerToScalableOp(Op, DAG, RISCVISD::SUB_VL);
   case ISD::MUL:
     return lowerToScalableOp(Op, DAG, RISCVISD::MUL_VL);
-<<<<<<< HEAD
-  case ISD::AND:
-    return lowerToScalableOp(Op, DAG, RISCVISD::AND_VL);
-  case ISD::OR:
-    return lowerToScalableOp(Op, DAG, RISCVISD::OR_VL);
-  case ISD::XOR:
-    return lowerToScalableOp(Op, DAG, RISCVISD::XOR_VL);
-=======
   case ISD::MULHS:
     return lowerToScalableOp(Op, DAG, RISCVISD::MULHS_VL);
   case ISD::MULHU:
@@ -1598,7 +1519,6 @@
   case ISD::XOR:
     return lowerFixedLengthVectorLogicOpToRVV(Op, DAG, RISCVISD::VMXOR_VL,
                                               RISCVISD::XOR_VL);
->>>>>>> 2e412c55
   case ISD::SDIV:
     return lowerToScalableOp(Op, DAG, RISCVISD::SDIV_VL);
   case ISD::SREM:
@@ -1637,11 +1557,8 @@
     return lowerToScalableOp(Op, DAG, RISCVISD::UMIN_VL);
   case ISD::UMAX:
     return lowerToScalableOp(Op, DAG, RISCVISD::UMAX_VL);
-<<<<<<< HEAD
-=======
   case ISD::VSELECT:
     return lowerFixedLengthVectorSelectToRVV(Op, DAG);
->>>>>>> 2e412c55
   }
 }
 
@@ -2306,14 +2223,6 @@
   MVT VecVT = Vec.getSimpleValueType();
   MVT XLenVT = Subtarget.getXLenVT();
 
-<<<<<<< HEAD
-  // If the index is 0, the vector is already in the right position.
-  if (!isNullConstant(Idx)) {
-    SDValue Mask, VL;
-    std::tie(Mask, VL) = getDefaultScalableVLOps(VecVT, DL, DAG, Subtarget);
-    Vec = DAG.getNode(RISCVISD::VSLIDEDOWN_VL, DL, VecVT, DAG.getUNDEF(VecVT),
-                      Vec, Idx, Mask, VL);
-=======
   // If this is a fixed vector, we need to convert it to a scalable vector.
   MVT ContainerVT = VecVT;
   if (VecVT.isFixedLengthVector()) {
@@ -2329,7 +2238,6 @@
     SDValue Mask = DAG.getNode(RISCVISD::VMSET_VL, DL, MaskVT, VL);
     Vec = DAG.getNode(RISCVISD::VSLIDEDOWN_VL, DL, ContainerVT,
                       DAG.getUNDEF(ContainerVT), Vec, Idx, Mask, VL);
->>>>>>> 2e412c55
   }
 
   if (!EltVT.isInteger()) {
@@ -3024,202 +2932,6 @@
   return convertFromScalableVector(VT, ScalableRes, DAG, Subtarget);
 }
 
-static std::pair<unsigned, uint64_t>
-getRVVReductionOpAndIdentityVal(unsigned ISDOpcode, unsigned EltSizeBits) {
-  switch (ISDOpcode) {
-  default:
-    llvm_unreachable("Unhandled reduction");
-  case ISD::VECREDUCE_ADD:
-    return {RISCVISD::VECREDUCE_ADD, 0};
-  case ISD::VECREDUCE_UMAX:
-    return {RISCVISD::VECREDUCE_UMAX, 0};
-  case ISD::VECREDUCE_SMAX:
-    return {RISCVISD::VECREDUCE_SMAX, minIntN(EltSizeBits)};
-  case ISD::VECREDUCE_UMIN:
-    return {RISCVISD::VECREDUCE_UMIN, maxUIntN(EltSizeBits)};
-  case ISD::VECREDUCE_SMIN:
-    return {RISCVISD::VECREDUCE_SMIN, maxIntN(EltSizeBits)};
-  case ISD::VECREDUCE_AND:
-    return {RISCVISD::VECREDUCE_AND, -1};
-  case ISD::VECREDUCE_OR:
-    return {RISCVISD::VECREDUCE_OR, 0};
-  case ISD::VECREDUCE_XOR:
-    return {RISCVISD::VECREDUCE_XOR, 0};
-  }
-}
-
-// Take a (supported) standard ISD reduction opcode and transform it to a RISCV
-// reduction opcode. Note that this returns a vector type, which must be
-// further processed to access the scalar result in element 0.
-SDValue RISCVTargetLowering::lowerVECREDUCE(SDValue Op,
-                                            SelectionDAG &DAG) const {
-  SDLoc DL(Op);
-  assert(Op.getValueType().isSimple() &&
-         Op.getOperand(0).getValueType().isSimple() &&
-         "Unexpected vector-reduce lowering");
-  MVT VecEltVT = Op.getOperand(0).getSimpleValueType().getVectorElementType();
-  unsigned RVVOpcode;
-  uint64_t IdentityVal;
-  std::tie(RVVOpcode, IdentityVal) =
-      getRVVReductionOpAndIdentityVal(Op.getOpcode(), VecEltVT.getSizeInBits());
-  // We have to perform a bit of a dance to get from our vector type to the
-  // correct LMUL=1 vector type. We divide our minimum VLEN (64) by the vector
-  // element type to find the type which fills a single register. Be careful to
-  // use the operand's vector element type rather than the reduction's value
-  // type, as that has likely been extended to XLEN.
-  unsigned NumElts = 64 / VecEltVT.getSizeInBits();
-  MVT M1VT = MVT::getScalableVectorVT(VecEltVT, NumElts);
-  SDValue IdentitySplat =
-      DAG.getSplatVector(M1VT, DL, DAG.getConstant(IdentityVal, DL, VecEltVT));
-  SDValue Reduction =
-      DAG.getNode(RVVOpcode, DL, M1VT, Op.getOperand(0), IdentitySplat);
-  SDValue Elt0 = DAG.getNode(ISD::EXTRACT_VECTOR_ELT, DL, VecEltVT, Reduction,
-                             DAG.getConstant(0, DL, Subtarget.getXLenVT()));
-  return DAG.getSExtOrTrunc(Elt0, DL, Op.getValueType());
-}
-
-// Given a reduction op, this function returns the matching reduction opcode,
-// the vector SDValue and the scalar SDValue required to lower this to a
-// RISCVISD node.
-static std::tuple<unsigned, SDValue, SDValue>
-getRVVFPReductionOpAndOperands(SDValue Op, SelectionDAG &DAG, EVT EltVT) {
-  SDLoc DL(Op);
-  switch (Op.getOpcode()) {
-  default:
-    llvm_unreachable("Unhandled reduction");
-  case ISD::VECREDUCE_FADD:
-    return std::make_tuple(RISCVISD::VECREDUCE_FADD, Op.getOperand(0),
-                           DAG.getConstantFP(0.0, DL, EltVT));
-  case ISD::VECREDUCE_SEQ_FADD:
-    return std::make_tuple(RISCVISD::VECREDUCE_SEQ_FADD, Op.getOperand(1),
-                           Op.getOperand(0));
-  }
-}
-
-SDValue RISCVTargetLowering::lowerFPVECREDUCE(SDValue Op,
-                                              SelectionDAG &DAG) const {
-  SDLoc DL(Op);
-  MVT VecEltVT = Op.getSimpleValueType();
-  // We have to perform a bit of a dance to get from our vector type to the
-  // correct LMUL=1 vector type. See above for an explanation.
-  unsigned NumElts = 64 / VecEltVT.getSizeInBits();
-  MVT M1VT = MVT::getScalableVectorVT(VecEltVT, NumElts);
-
-  unsigned RVVOpcode;
-  SDValue VectorVal, ScalarVal;
-  std::tie(RVVOpcode, VectorVal, ScalarVal) =
-      getRVVFPReductionOpAndOperands(Op, DAG, VecEltVT);
-
-  SDValue ScalarSplat = DAG.getSplatVector(M1VT, DL, ScalarVal);
-  SDValue Reduction = DAG.getNode(RVVOpcode, DL, M1VT, VectorVal, ScalarSplat);
-  return DAG.getNode(ISD::EXTRACT_VECTOR_ELT, DL, VecEltVT, Reduction,
-                     DAG.getConstant(0, DL, Subtarget.getXLenVT()));
-}
-
-SDValue
-RISCVTargetLowering::lowerFixedLengthVectorLoadToRVV(SDValue Op,
-                                                     SelectionDAG &DAG) const {
-  auto *Load = cast<LoadSDNode>(Op);
-
-  SDLoc DL(Op);
-  MVT VT = Op.getSimpleValueType();
-  MVT ContainerVT = getContainerForFixedLengthVector(DAG, VT, Subtarget);
-
-  SDValue VL =
-      DAG.getConstant(VT.getVectorNumElements(), DL, Subtarget.getXLenVT());
-
-  SDVTList VTs = DAG.getVTList({ContainerVT, MVT::Other});
-  SDValue NewLoad = DAG.getMemIntrinsicNode(
-      RISCVISD::VLE_VL, DL, VTs, {Load->getChain(), Load->getBasePtr(), VL},
-      Load->getMemoryVT(), Load->getMemOperand());
-
-  SDValue Result = convertFromScalableVector(VT, NewLoad, DAG, Subtarget);
-  return DAG.getMergeValues({Result, Load->getChain()}, DL);
-}
-
-SDValue
-RISCVTargetLowering::lowerFixedLengthVectorStoreToRVV(SDValue Op,
-                                                      SelectionDAG &DAG) const {
-  auto *Store = cast<StoreSDNode>(Op);
-
-  SDLoc DL(Op);
-  MVT VT = Store->getValue().getSimpleValueType();
-
-  // FIXME: We probably need to zero any extra bits in a byte for mask stores.
-  // This is tricky to do.
-
-  MVT ContainerVT = getContainerForFixedLengthVector(DAG, VT, Subtarget);
-
-  SDValue VL =
-      DAG.getConstant(VT.getVectorNumElements(), DL, Subtarget.getXLenVT());
-
-  SDValue NewValue =
-      convertToScalableVector(ContainerVT, Store->getValue(), DAG, Subtarget);
-  return DAG.getMemIntrinsicNode(
-      RISCVISD::VSE_VL, DL, DAG.getVTList(MVT::Other),
-      {Store->getChain(), NewValue, Store->getBasePtr(), VL},
-      Store->getMemoryVT(), Store->getMemOperand());
-}
-
-SDValue
-RISCVTargetLowering::lowerFixedLengthVectorSetccToRVV(SDValue Op,
-                                                      SelectionDAG &DAG) const {
-  MVT InVT = Op.getOperand(0).getSimpleValueType();
-  MVT ContainerVT = getContainerForFixedLengthVector(DAG, InVT, Subtarget);
-
-  MVT VT = Op.getSimpleValueType();
-
-  SDValue Op1 =
-      convertToScalableVector(ContainerVT, Op.getOperand(0), DAG, Subtarget);
-  SDValue Op2 =
-      convertToScalableVector(ContainerVT, Op.getOperand(1), DAG, Subtarget);
-
-  SDLoc DL(Op);
-  SDValue VL =
-      DAG.getConstant(VT.getVectorNumElements(), DL, Subtarget.getXLenVT());
-
-  MVT MaskVT = MVT::getVectorVT(MVT::i1, ContainerVT.getVectorElementCount());
-  SDValue Mask = DAG.getNode(RISCVISD::VMSET_VL, DL, MaskVT, VL);
-  SDValue Cmp = DAG.getNode(RISCVISD::SETCC_VL, DL, MaskVT, Op1, Op2,
-                            Op.getOperand(2), Mask, VL);
-
-  return convertFromScalableVector(VT, Cmp, DAG, Subtarget);
-}
-
-SDValue RISCVTargetLowering::lowerToScalableOp(SDValue Op, SelectionDAG &DAG,
-                                               unsigned NewOpc) const {
-  MVT VT = Op.getSimpleValueType();
-  assert(useRVVForFixedLengthVectorVT(VT) &&
-         "Only expected to lower fixed length vector operation!");
-  MVT ContainerVT = getContainerForFixedLengthVector(DAG, VT, Subtarget);
-
-  // Create list of operands by converting existing ones to scalable types.
-  SmallVector<SDValue, 6> Ops;
-  for (const SDValue &V : Op->op_values()) {
-    assert(!isa<VTSDNode>(V) && "Unexpected VTSDNode node!");
-
-    // Pass through non-vector operands.
-    if (!V.getValueType().isVector()) {
-      Ops.push_back(V);
-      continue;
-    }
-
-    // "cast" fixed length vector to a scalable vector.
-    assert(useRVVForFixedLengthVectorVT(V.getSimpleValueType()) &&
-           "Only fixed length vectors are supported!");
-    Ops.push_back(convertToScalableVector(ContainerVT, V, DAG, Subtarget));
-  }
-
-  SDLoc DL(Op);
-  SDValue Mask, VL;
-  std::tie(Mask, VL) = getDefaultVLOps(VT, ContainerVT, DL, DAG, Subtarget);
-  Ops.push_back(Mask);
-  Ops.push_back(VL);
-
-  SDValue ScalableRes = DAG.getNode(NewOpc, DL, ContainerVT, Ops);
-  return convertFromScalableVector(VT, ScalableRes, DAG, Subtarget);
-}
-
 // Returns the opcode of the target-specific SDNode that implements the 32-bit
 // form of the given Opcode.
 static RISCVISD::NodeType getRISCVWOpcode(unsigned Opcode) {
@@ -3475,9 +3187,6 @@
     SDLoc DL(N);
     SDValue Vec = N->getOperand(0);
     SDValue Idx = N->getOperand(1);
-<<<<<<< HEAD
-    MVT VecVT = Vec.getSimpleValueType();
-=======
 
     // The vector type hasn't been legalized yet so we can't issue target
     // specific nodes if it needs legalization.
@@ -3487,22 +3196,10 @@
 
     MVT VecVT = Vec.getSimpleValueType();
 
->>>>>>> 2e412c55
     assert(!Subtarget.is64Bit() && N->getValueType(0) == MVT::i64 &&
            VecVT.getVectorElementType() == MVT::i64 &&
            "Unexpected EXTRACT_VECTOR_ELT legalization");
 
-<<<<<<< HEAD
-    SDValue Slidedown = Vec;
-    MVT XLenVT = Subtarget.getXLenVT();
-    // Unless the index is known to be 0, we must slide the vector down to get
-    // the desired element into index 0.
-    if (!isNullConstant(Idx)) {
-      SDValue Mask, VL;
-      std::tie(Mask, VL) = getDefaultScalableVLOps(VecVT, DL, DAG, Subtarget);
-      Slidedown = DAG.getNode(RISCVISD::VSLIDEDOWN_VL, DL, VecVT,
-                              DAG.getUNDEF(VecVT), Vec, Idx, Mask, VL);
-=======
     // If this is a fixed vector, we need to convert it to a scalable vector.
     MVT ContainerVT = VecVT;
     if (VecVT.isFixedLengthVector()) {
@@ -3522,7 +3219,6 @@
     if (!isNullConstant(Idx)) {
       Vec = DAG.getNode(RISCVISD::VSLIDEDOWN_VL, DL, ContainerVT,
                         DAG.getUNDEF(ContainerVT), Vec, Idx, Mask, VL);
->>>>>>> 2e412c55
     }
 
     // Extract the lower XLEN bits of the correct vector element.
@@ -5995,10 +5691,7 @@
   NODE_NAME_CASE(GREVIW)
   NODE_NAME_CASE(GORCI)
   NODE_NAME_CASE(GORCIW)
-<<<<<<< HEAD
-=======
   NODE_NAME_CASE(SHFLI)
->>>>>>> 2e412c55
   NODE_NAME_CASE(VMV_V_X_VL)
   NODE_NAME_CASE(VFMV_V_F_VL)
   NODE_NAME_CASE(VMV_X_S)
@@ -6010,11 +5703,7 @@
   NODE_NAME_CASE(VSLIDEUP_VL)
   NODE_NAME_CASE(VSLIDEDOWN_VL)
   NODE_NAME_CASE(VID_VL)
-<<<<<<< HEAD
-  NODE_NAME_CASE(VFNCVT_ROD)
-=======
   NODE_NAME_CASE(VFNCVT_ROD_VL)
->>>>>>> 2e412c55
   NODE_NAME_CASE(VECREDUCE_ADD)
   NODE_NAME_CASE(VECREDUCE_UMAX)
   NODE_NAME_CASE(VECREDUCE_SMAX)
@@ -6050,12 +5739,6 @@
   NODE_NAME_CASE(SMAX_VL)
   NODE_NAME_CASE(UMIN_VL)
   NODE_NAME_CASE(UMAX_VL)
-<<<<<<< HEAD
-  NODE_NAME_CASE(SETCC_VL)
-  NODE_NAME_CASE(VMCLR_VL)
-  NODE_NAME_CASE(VMSET_VL)
-  NODE_NAME_CASE(VRGATHER_VX_VL)
-=======
   NODE_NAME_CASE(MULHS_VL)
   NODE_NAME_CASE(MULHU_VL)
   NODE_NAME_CASE(FP_TO_SINT_VL)
@@ -6074,7 +5757,6 @@
   NODE_NAME_CASE(VRGATHER_VX_VL)
   NODE_NAME_CASE(VSEXT_VL)
   NODE_NAME_CASE(VZEXT_VL)
->>>>>>> 2e412c55
   NODE_NAME_CASE(VLE_VL)
   NODE_NAME_CASE(VSE_VL)
   }
