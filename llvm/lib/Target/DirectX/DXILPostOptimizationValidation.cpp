--- conflicted
+++ resolved
@@ -25,24 +25,6 @@
 using namespace llvm;
 using namespace llvm::dxil;
 
-<<<<<<< HEAD
-static ResourceClass toResourceClass(dxbc::DescriptorRangeType RangeType) {
-  using namespace dxbc;
-  switch (RangeType) {
-  case DescriptorRangeType::SRV:
-    return ResourceClass::SRV;
-  case DescriptorRangeType::UAV:
-    return ResourceClass::UAV;
-  case DescriptorRangeType::CBV:
-    return ResourceClass::CBuffer;
-  case DescriptorRangeType::Sampler:
-    return ResourceClass::Sampler;
-  }
-  llvm_unreachable("Unknown DescriptorRangeType");
-}
-
-=======
->>>>>>> 35227056
 static ResourceClass toResourceClass(dxbc::RootParameterType Type) {
   using namespace dxbc;
   switch (Type) {
@@ -98,11 +80,7 @@
 }
 
 static void reportOverlappingBinding(Module &M, DXILResourceMap &DRM) {
-<<<<<<< HEAD
-  bool ErrorFound = false;
-=======
   [[maybe_unused]] bool ErrorFound = false;
->>>>>>> 35227056
   for (const auto &ResList :
        {DRM.srvs(), DRM.uavs(), DRM.cbuffers(), DRM.samplers()}) {
     if (ResList.empty())
@@ -125,12 +103,6 @@
                        "true, yet no overlapping binding was found");
 }
 
-<<<<<<< HEAD
-static void
-reportOverlappingRegisters(Module &M,
-                           const llvm::hlsl::BindingInfoBuilder::Binding &R1,
-                           const llvm::hlsl::BindingInfoBuilder::Binding &R2) {
-=======
 static void reportInvalidHandleTyError(Module &M, ResourceClass RC,
                                        ResourceInfo::ResourceBinding Binding) {
   SmallString<160> Message;
@@ -144,7 +116,6 @@
 
 static void reportOverlappingRegisters(Module &M, const llvm::hlsl::Binding &R1,
                                        const llvm::hlsl::Binding &R2) {
->>>>>>> 35227056
   SmallString<128> Message;
 
   raw_svector_ostream OS(Message);
@@ -156,8 +127,6 @@
   M.getContext().diagnose(DiagnosticInfoGeneric(Message));
 }
 
-<<<<<<< HEAD
-=======
 static void
 reportRegNotBound(Module &M, ResourceClass Class,
                   const llvm::dxil::ResourceInfo::ResourceBinding &Unbound) {
@@ -169,7 +138,6 @@
   M.getContext().diagnose(DiagnosticInfoGeneric(Message));
 }
 
->>>>>>> 35227056
 static dxbc::ShaderVisibility
 tripleToVisibility(llvm::Triple::EnvironmentType ET) {
   switch (ET) {
@@ -194,30 +162,15 @@
 
 static void validateRootSignature(Module &M,
                                   const mcdxbc::RootSignatureDesc &RSD,
-<<<<<<< HEAD
-                                  dxil::ModuleMetadataInfo &MMI) {
-=======
                                   dxil::ModuleMetadataInfo &MMI,
                                   DXILResourceMap &DRM,
                                   DXILResourceTypeMap &DRTM) {
->>>>>>> 35227056
 
   hlsl::BindingInfoBuilder Builder;
   dxbc::ShaderVisibility Visibility = tripleToVisibility(MMI.ShaderProfile);
 
   for (const mcdxbc::RootParameterInfo &ParamInfo : RSD.ParametersContainer) {
     dxbc::ShaderVisibility ParamVisibility =
-<<<<<<< HEAD
-        static_cast<dxbc::ShaderVisibility>(ParamInfo.Header.ShaderVisibility);
-    if (ParamVisibility != dxbc::ShaderVisibility::All &&
-        ParamVisibility != Visibility)
-      continue;
-    dxbc::RootParameterType ParamType =
-        static_cast<dxbc::RootParameterType>(ParamInfo.Header.ParameterType);
-    switch (ParamType) {
-    case dxbc::RootParameterType::Constants32Bit: {
-      dxbc::RTS0::v1::RootConstants Const =
-=======
         dxbc::ShaderVisibility(ParamInfo.Visibility);
     if (ParamVisibility != dxbc::ShaderVisibility::All &&
         ParamVisibility != Visibility)
@@ -226,7 +179,6 @@
     switch (ParamType) {
     case dxbc::RootParameterType::Constants32Bit: {
       mcdxbc::RootConstants Const =
->>>>>>> 35227056
           RSD.ParametersContainer.getConstant(ParamInfo.Location);
       Builder.trackBinding(dxil::ResourceClass::CBuffer, Const.RegisterSpace,
                            Const.ShaderRegister, Const.ShaderRegister,
@@ -237,20 +189,11 @@
     case dxbc::RootParameterType::SRV:
     case dxbc::RootParameterType::UAV:
     case dxbc::RootParameterType::CBV: {
-<<<<<<< HEAD
-      dxbc::RTS0::v2::RootDescriptor Desc =
-          RSD.ParametersContainer.getRootDescriptor(ParamInfo.Location);
-      Builder.trackBinding(toResourceClass(static_cast<dxbc::RootParameterType>(
-                               ParamInfo.Header.ParameterType)),
-                           Desc.RegisterSpace, Desc.ShaderRegister,
-                           Desc.ShaderRegister, &ParamInfo);
-=======
       mcdxbc::RootDescriptor Desc =
           RSD.ParametersContainer.getRootDescriptor(ParamInfo.Location);
       Builder.trackBinding(toResourceClass(ParamInfo.Type), Desc.RegisterSpace,
                            Desc.ShaderRegister, Desc.ShaderRegister,
                            &ParamInfo);
->>>>>>> 35227056
 
       break;
     }
@@ -258,25 +201,13 @@
       const mcdxbc::DescriptorTable &Table =
           RSD.ParametersContainer.getDescriptorTable(ParamInfo.Location);
 
-<<<<<<< HEAD
-      for (const dxbc::RTS0::v2::DescriptorRange &Range : Table.Ranges) {
-=======
       for (const mcdxbc::DescriptorRange &Range : Table.Ranges) {
->>>>>>> 35227056
         uint32_t UpperBound =
             Range.NumDescriptors == ~0U
                 ? Range.BaseShaderRegister
                 : Range.BaseShaderRegister + Range.NumDescriptors - 1;
-<<<<<<< HEAD
-        Builder.trackBinding(
-            toResourceClass(
-                static_cast<dxbc::DescriptorRangeType>(Range.RangeType)),
-            Range.RegisterSpace, Range.BaseShaderRegister, UpperBound,
-            &ParamInfo);
-=======
         Builder.trackBinding(Range.RangeType, Range.RegisterSpace,
                              Range.BaseShaderRegister, UpperBound, &ParamInfo);
->>>>>>> 35227056
       }
       break;
     }
@@ -289,13 +220,6 @@
 
   Builder.calculateBindingInfo(
       [&M](const llvm::hlsl::BindingInfoBuilder &Builder,
-<<<<<<< HEAD
-           const llvm::hlsl::BindingInfoBuilder::Binding &ReportedBinding) {
-        const llvm::hlsl::BindingInfoBuilder::Binding &Overlaping =
-            Builder.findOverlapping(ReportedBinding);
-        reportOverlappingRegisters(M, ReportedBinding, Overlaping);
-      });
-=======
            const llvm::hlsl::Binding &ReportedBinding) {
         const llvm::hlsl::Binding &Overlaping =
             Builder.findOverlapping(ReportedBinding);
@@ -328,7 +252,6 @@
       reportRegNotBound(M, RC, Binding);
     }
   }
->>>>>>> 35227056
 }
 
 static mcdxbc::RootSignatureDesc *
@@ -342,12 +265,8 @@
 static void reportErrors(Module &M, DXILResourceMap &DRM,
                          DXILResourceBindingInfo &DRBI,
                          RootSignatureBindingInfo &RSBI,
-<<<<<<< HEAD
-                         dxil::ModuleMetadataInfo &MMI) {
-=======
                          dxil::ModuleMetadataInfo &MMI,
                          DXILResourceTypeMap &DRTM) {
->>>>>>> 35227056
   if (DRM.hasInvalidCounterDirection())
     reportInvalidDirection(M, DRM);
 
@@ -358,11 +277,7 @@
                                        "DXILResourceImplicitBinding pass");
 
   if (mcdxbc::RootSignatureDesc *RSD = getRootSignature(RSBI, MMI))
-<<<<<<< HEAD
-    validateRootSignature(M, *RSD, MMI);
-=======
     validateRootSignature(M, *RSD, MMI, DRM, DRTM);
->>>>>>> 35227056
 }
 
 PreservedAnalyses
@@ -371,14 +286,9 @@
   DXILResourceBindingInfo &DRBI = MAM.getResult<DXILResourceBindingAnalysis>(M);
   RootSignatureBindingInfo &RSBI = MAM.getResult<RootSignatureAnalysis>(M);
   ModuleMetadataInfo &MMI = MAM.getResult<DXILMetadataAnalysis>(M);
-<<<<<<< HEAD
-
-  reportErrors(M, DRM, DRBI, RSBI, MMI);
-=======
   DXILResourceTypeMap &DRTM = MAM.getResult<DXILResourceTypeAnalysis>(M);
 
   reportErrors(M, DRM, DRBI, RSBI, MMI, DRTM);
->>>>>>> 35227056
   return PreservedAnalyses::all();
 }
 
@@ -394,15 +304,10 @@
         getAnalysis<RootSignatureAnalysisWrapper>().getRSInfo();
     dxil::ModuleMetadataInfo &MMI =
         getAnalysis<DXILMetadataAnalysisWrapperPass>().getModuleMetadata();
-<<<<<<< HEAD
-
-    reportErrors(M, DRM, DRBI, RSBI, MMI);
-=======
     DXILResourceTypeMap &DRTM =
         getAnalysis<DXILResourceTypeWrapperPass>().getResourceTypeMap();
 
     reportErrors(M, DRM, DRBI, RSBI, MMI, DRTM);
->>>>>>> 35227056
     return false;
   }
   StringRef getPassName() const override {
@@ -416,10 +321,7 @@
     AU.addRequired<DXILResourceBindingWrapperPass>();
     AU.addRequired<DXILMetadataAnalysisWrapperPass>();
     AU.addRequired<RootSignatureAnalysisWrapper>();
-<<<<<<< HEAD
-=======
     AU.addRequired<DXILResourceTypeWrapperPass>();
->>>>>>> 35227056
     AU.addPreserved<DXILResourceWrapperPass>();
     AU.addPreserved<DXILResourceBindingWrapperPass>();
     AU.addPreserved<DXILMetadataAnalysisWrapperPass>();
@@ -437,10 +339,7 @@
 INITIALIZE_PASS_DEPENDENCY(DXILResourceWrapperPass)
 INITIALIZE_PASS_DEPENDENCY(DXILMetadataAnalysisWrapperPass)
 INITIALIZE_PASS_DEPENDENCY(RootSignatureAnalysisWrapper)
-<<<<<<< HEAD
-=======
 INITIALIZE_PASS_DEPENDENCY(DXILResourceTypeWrapperPass)
->>>>>>> 35227056
 INITIALIZE_PASS_END(DXILPostOptimizationValidationLegacy, DEBUG_TYPE,
                     "DXIL Post Optimization Validation", false, false)
 
