--- conflicted
+++ resolved
@@ -647,12 +647,9 @@
       case Intrinsic::dx_typedBufferStore:
         HasErrors |= lowerTypedBufferStore(F);
         break;
-<<<<<<< HEAD
-=======
       case Intrinsic::dx_updateCounter:
         HasErrors |= lowerUpdateCounter(F);
         break;
->>>>>>> a8d96e15
       // TODO: this can be removed when
       // https://github.com/llvm/llvm-project/issues/113192 is fixed
       case Intrinsic::dx_splitdouble:
