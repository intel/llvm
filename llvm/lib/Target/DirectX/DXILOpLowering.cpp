//===- DXILOpLowering.cpp - Lowering to DXIL operations -------------------===//
//
// Part of the LLVM Project, under the Apache License v2.0 with LLVM Exceptions.
// See https://llvm.org/LICENSE.txt for license information.
// SPDX-License-Identifier: Apache-2.0 WITH LLVM-exception
//
//===----------------------------------------------------------------------===//

#include "DXILOpLowering.h"
#include "DXILConstants.h"
#include "DXILIntrinsicExpansion.h"
#include "DXILOpBuilder.h"
#include "DXILShaderFlags.h"
#include "DirectX.h"
#include "llvm/ADT/SmallVector.h"
#include "llvm/Analysis/DXILMetadataAnalysis.h"
#include "llvm/Analysis/DXILResource.h"
#include "llvm/CodeGen/Passes.h"
#include "llvm/IR/DiagnosticInfo.h"
#include "llvm/IR/IRBuilder.h"
#include "llvm/IR/Instruction.h"
#include "llvm/IR/Instructions.h"
#include "llvm/IR/Intrinsics.h"
#include "llvm/IR/IntrinsicsDirectX.h"
#include "llvm/IR/Module.h"
#include "llvm/IR/PassManager.h"
#include "llvm/InitializePasses.h"
#include "llvm/Pass.h"
#include "llvm/Support/ErrorHandling.h"

#define DEBUG_TYPE "dxil-op-lower"

using namespace llvm;
using namespace llvm::dxil;

static bool isVectorArgExpansion(Function &F) {
  switch (F.getIntrinsicID()) {
  case Intrinsic::dx_dot2:
  case Intrinsic::dx_dot3:
  case Intrinsic::dx_dot4:
    return true;
  }
  return false;
}

static SmallVector<Value *> populateOperands(Value *Arg, IRBuilder<> &Builder) {
  SmallVector<Value *> ExtractedElements;
  auto *VecArg = dyn_cast<FixedVectorType>(Arg->getType());
  for (unsigned I = 0; I < VecArg->getNumElements(); ++I) {
    Value *Index = ConstantInt::get(Type::getInt32Ty(Arg->getContext()), I);
    Value *ExtractedElement = Builder.CreateExtractElement(Arg, Index);
    ExtractedElements.push_back(ExtractedElement);
  }
  return ExtractedElements;
}

static SmallVector<Value *>
argVectorFlatten(CallInst *Orig, IRBuilder<> &Builder, unsigned NumOperands) {
  assert(NumOperands > 0);
  Value *Arg0 = Orig->getOperand(0);
  [[maybe_unused]] auto *VecArg0 = dyn_cast<FixedVectorType>(Arg0->getType());
  assert(VecArg0);
  SmallVector<Value *> NewOperands = populateOperands(Arg0, Builder);
  for (unsigned I = 1; I < NumOperands; ++I) {
    Value *Arg = Orig->getOperand(I);
    [[maybe_unused]] auto *VecArg = dyn_cast<FixedVectorType>(Arg->getType());
    assert(VecArg);
    assert(VecArg0->getElementType() == VecArg->getElementType());
    assert(VecArg0->getNumElements() == VecArg->getNumElements());
    auto NextOperandList = populateOperands(Arg, Builder);
    NewOperands.append(NextOperandList.begin(), NextOperandList.end());
  }
  return NewOperands;
}

static SmallVector<Value *> argVectorFlatten(CallInst *Orig,
                                             IRBuilder<> &Builder) {
  // Note: arg[NumOperands-1] is a pointer and is not needed by our flattening.
  return argVectorFlatten(Orig, Builder, Orig->getNumOperands() - 1);
}

namespace {
class OpLowerer {
  Module &M;
  DXILOpBuilder OpBuilder;
  DXILResourceMap &DRM;
  DXILResourceTypeMap &DRTM;
  SmallVector<CallInst *> CleanupCasts;

public:
  OpLowerer(Module &M, DXILResourceMap &DRM, DXILResourceTypeMap &DRTM)
      : M(M), OpBuilder(M), DRM(DRM), DRTM(DRTM) {}

  /// Replace every call to \c F using \c ReplaceCall, and then erase \c F. If
  /// there is an error replacing a call, we emit a diagnostic and return true.
  [[nodiscard]] bool
  replaceFunction(Function &F,
                  llvm::function_ref<Error(CallInst *CI)> ReplaceCall) {
    for (User *U : make_early_inc_range(F.users())) {
      CallInst *CI = dyn_cast<CallInst>(U);
      if (!CI)
        continue;

      if (Error E = ReplaceCall(CI)) {
        std::string Message(toString(std::move(E)));
        DiagnosticInfoUnsupported Diag(*CI->getFunction(), Message,
                                       CI->getDebugLoc());
        M.getContext().diagnose(Diag);
        return true;
      }
    }
    if (F.user_empty())
      F.eraseFromParent();
    return false;
  }

  struct IntrinArgSelect {
    enum class Type {
#define DXIL_OP_INTRINSIC_ARG_SELECT_TYPE(name) name,
#include "DXILOperation.inc"
    };
    Type Type;
    int Value;
  };

  /// Replaces uses of a struct with uses of an equivalent named struct.
  ///
  /// DXIL operations that return structs give them well known names, so we need
  /// to update uses when we switch from an LLVM intrinsic to an op.
  Error replaceNamedStructUses(CallInst *Intrin, CallInst *DXILOp) {
    auto *IntrinTy = cast<StructType>(Intrin->getType());
    auto *DXILOpTy = cast<StructType>(DXILOp->getType());
    if (!IntrinTy->isLayoutIdentical(DXILOpTy))
      return make_error<StringError>(
          "Type mismatch between intrinsic and DXIL op",
          inconvertibleErrorCode());

    for (Use &U : make_early_inc_range(Intrin->uses()))
      if (auto *EVI = dyn_cast<ExtractValueInst>(U.getUser()))
        EVI->setOperand(0, DXILOp);
      else if (auto *IVI = dyn_cast<InsertValueInst>(U.getUser()))
        IVI->setOperand(0, DXILOp);
      else
        return make_error<StringError>("DXIL ops that return structs may only "
                                       "be used by insert- and extractvalue",
                                       inconvertibleErrorCode());
    return Error::success();
  }

  [[nodiscard]] bool
  replaceFunctionWithOp(Function &F, dxil::OpCode DXILOp,
                        ArrayRef<IntrinArgSelect> ArgSelects) {
    bool IsVectorArgExpansion = isVectorArgExpansion(F);
    assert(!(IsVectorArgExpansion && ArgSelects.size()) &&
           "Cann't do vector arg expansion when using arg selects.");
    return replaceFunction(F, [&](CallInst *CI) -> Error {
      OpBuilder.getIRB().SetInsertPoint(CI);
      SmallVector<Value *> Args;
      if (ArgSelects.size()) {
        for (const IntrinArgSelect &A : ArgSelects) {
          switch (A.Type) {
          case IntrinArgSelect::Type::Index:
            Args.push_back(CI->getArgOperand(A.Value));
            break;
          case IntrinArgSelect::Type::I8:
            Args.push_back(OpBuilder.getIRB().getInt8((uint8_t)A.Value));
            break;
          case IntrinArgSelect::Type::I32:
            Args.push_back(OpBuilder.getIRB().getInt32(A.Value));
            break;
          }
        }
      } else if (IsVectorArgExpansion) {
        Args = argVectorFlatten(CI, OpBuilder.getIRB());
      } else if (F.getIntrinsicID() == Intrinsic::dx_dot2add) {
        // arg[NumOperands-1] is a pointer and is not needed by our flattening.
        // arg[NumOperands-2] also does not need to be flattened because it is a
        // scalar.
        unsigned NumOperands = CI->getNumOperands() - 2;
        Args.push_back(CI->getArgOperand(NumOperands));
        Args.append(argVectorFlatten(CI, OpBuilder.getIRB(), NumOperands));
      } else {
        Args.append(CI->arg_begin(), CI->arg_end());
      }

      Expected<CallInst *> OpCall =
          OpBuilder.tryCreateOp(DXILOp, Args, CI->getName(), F.getReturnType());
      if (Error E = OpCall.takeError())
        return E;

      if (isa<StructType>(CI->getType())) {
        if (Error E = replaceNamedStructUses(CI, *OpCall))
          return E;
      } else
        CI->replaceAllUsesWith(*OpCall);

      CI->eraseFromParent();
      return Error::success();
    });
  }

  /// Create a cast between a `target("dx")` type and `dx.types.Handle`, which
  /// is intended to be removed by the end of lowering. This is used to allow
  /// lowering of ops which need to change their return or argument types in a
  /// piecemeal way - we can add the casts in to avoid updating all of the uses
  /// or defs, and by the end all of the casts will be redundant.
  Value *createTmpHandleCast(Value *V, Type *Ty) {
    CallInst *Cast = OpBuilder.getIRB().CreateIntrinsic(
        Intrinsic::dx_resource_casthandle, {Ty, V->getType()}, {V});
    CleanupCasts.push_back(Cast);
    return Cast;
  }

  void cleanupHandleCasts() {
    SmallVector<CallInst *> ToRemove;
    SmallVector<Function *> CastFns;

    for (CallInst *Cast : CleanupCasts) {
      // These casts were only put in to ease the move from `target("dx")` types
      // to `dx.types.Handle in a piecemeal way. At this point, all of the
      // non-cast uses should now be `dx.types.Handle`, and remaining casts
      // should all form pairs to and from the now unused `target("dx")` type.
      CastFns.push_back(Cast->getCalledFunction());

      // If the cast is not to `dx.types.Handle`, it should be the first part of
      // the pair. Keep track so we can remove it once it has no more uses.
      if (Cast->getType() != OpBuilder.getHandleType()) {
        ToRemove.push_back(Cast);
        continue;
      }
      // Otherwise, we're the second handle in a pair. Forward the arguments and
      // remove the (second) cast.
      CallInst *Def = cast<CallInst>(Cast->getOperand(0));
      assert(Def->getIntrinsicID() == Intrinsic::dx_resource_casthandle &&
             "Unbalanced pair of temporary handle casts");
      Cast->replaceAllUsesWith(Def->getOperand(0));
      Cast->eraseFromParent();
    }
    for (CallInst *Cast : ToRemove) {
      assert(Cast->user_empty() && "Temporary handle cast still has users");
      Cast->eraseFromParent();
    }

    // Deduplicate the cast functions so that we only erase each one once.
    llvm::sort(CastFns);
    CastFns.erase(llvm::unique(CastFns), CastFns.end());
    for (Function *F : CastFns)
      F->eraseFromParent();

    CleanupCasts.clear();
  }

  // Remove the resource global associated with the handleFromBinding call
  // instruction and their uses as they aren't needed anymore.
  // TODO: We should verify that all the globals get removed.
  // It's expected we'll need a custom pass in the future that will eliminate
  // the need for this here.
  void removeResourceGlobals(CallInst *CI) {
    for (User *User : make_early_inc_range(CI->users())) {
      if (StoreInst *Store = dyn_cast<StoreInst>(User)) {
        Value *V = Store->getOperand(1);
        Store->eraseFromParent();
        if (GlobalVariable *GV = dyn_cast<GlobalVariable>(V))
          if (GV->use_empty()) {
            GV->removeDeadConstantUsers();
            GV->eraseFromParent();
          }
      }
    }
  }

  [[nodiscard]] bool lowerToCreateHandle(Function &F) {
    IRBuilder<> &IRB = OpBuilder.getIRB();
    Type *Int8Ty = IRB.getInt8Ty();
    Type *Int32Ty = IRB.getInt32Ty();

    return replaceFunction(F, [&](CallInst *CI) -> Error {
      IRB.SetInsertPoint(CI);

      auto *It = DRM.find(CI);
      assert(It != DRM.end() && "Resource not in map?");
      dxil::ResourceInfo &RI = *It;

      const auto &Binding = RI.getBinding();
      dxil::ResourceClass RC = DRTM[RI.getHandleTy()].getResourceClass();

      Value *IndexOp = CI->getArgOperand(3);
      if (Binding.LowerBound != 0)
        IndexOp = IRB.CreateAdd(IndexOp,
                                ConstantInt::get(Int32Ty, Binding.LowerBound));

      std::array<Value *, 4> Args{
          ConstantInt::get(Int8Ty, llvm::to_underlying(RC)),
          ConstantInt::get(Int32Ty, Binding.RecordID), IndexOp,
          CI->getArgOperand(4)};
      Expected<CallInst *> OpCall =
          OpBuilder.tryCreateOp(OpCode::CreateHandle, Args, CI->getName());
      if (Error E = OpCall.takeError())
        return E;

      Value *Cast = createTmpHandleCast(*OpCall, CI->getType());

      removeResourceGlobals(CI);

      CI->replaceAllUsesWith(Cast);
      CI->eraseFromParent();
      return Error::success();
    });
  }

  [[nodiscard]] bool lowerToBindAndAnnotateHandle(Function &F) {
    IRBuilder<> &IRB = OpBuilder.getIRB();
    Type *Int32Ty = IRB.getInt32Ty();

    return replaceFunction(F, [&](CallInst *CI) -> Error {
      IRB.SetInsertPoint(CI);

      auto *It = DRM.find(CI);
      assert(It != DRM.end() && "Resource not in map?");
      dxil::ResourceInfo &RI = *It;

      const auto &Binding = RI.getBinding();
      dxil::ResourceTypeInfo &RTI = DRTM[RI.getHandleTy()];
      dxil::ResourceClass RC = RTI.getResourceClass();

      Value *IndexOp = CI->getArgOperand(3);
      if (Binding.LowerBound != 0)
        IndexOp = IRB.CreateAdd(IndexOp,
                                ConstantInt::get(Int32Ty, Binding.LowerBound));

      std::pair<uint32_t, uint32_t> Props =
          RI.getAnnotateProps(*F.getParent(), RTI);

      // For `CreateHandleFromBinding` we need the upper bound rather than the
      // size, so we need to be careful about the difference for "unbounded".
      uint32_t Unbounded = std::numeric_limits<uint32_t>::max();
      uint32_t UpperBound = Binding.Size == Unbounded
                                ? Unbounded
                                : Binding.LowerBound + Binding.Size - 1;
      Constant *ResBind = OpBuilder.getResBind(Binding.LowerBound, UpperBound,
                                               Binding.Space, RC);
      std::array<Value *, 3> BindArgs{ResBind, IndexOp, CI->getArgOperand(4)};
      Expected<CallInst *> OpBind = OpBuilder.tryCreateOp(
          OpCode::CreateHandleFromBinding, BindArgs, CI->getName());
      if (Error E = OpBind.takeError())
        return E;

      std::array<Value *, 2> AnnotateArgs{
          *OpBind, OpBuilder.getResProps(Props.first, Props.second)};
      Expected<CallInst *> OpAnnotate = OpBuilder.tryCreateOp(
          OpCode::AnnotateHandle, AnnotateArgs,
          CI->hasName() ? CI->getName() + "_annot" : Twine());
      if (Error E = OpAnnotate.takeError())
        return E;

      Value *Cast = createTmpHandleCast(*OpAnnotate, CI->getType());

      removeResourceGlobals(CI);

      CI->replaceAllUsesWith(Cast);
      CI->eraseFromParent();

      return Error::success();
    });
  }

  /// Lower `dx.resource.handlefrombinding` intrinsics depending on the shader
  /// model and taking into account binding information from
  /// DXILResourceAnalysis.
  bool lowerHandleFromBinding(Function &F) {
    const Triple &TT = M.getTargetTriple();
    if (TT.getDXILVersion() < VersionTuple(1, 6))
      return lowerToCreateHandle(F);
    return lowerToBindAndAnnotateHandle(F);
  }

  /// Replace uses of \c Intrin with the values in the `dx.ResRet` of \c Op.
  /// Since we expect to be post-scalarization, make an effort to avoid vectors.
  Error replaceResRetUses(CallInst *Intrin, CallInst *Op, bool HasCheckBit) {
    IRBuilder<> &IRB = OpBuilder.getIRB();

    Instruction *OldResult = Intrin;
    Type *OldTy = Intrin->getType();

    if (HasCheckBit) {
      auto *ST = cast<StructType>(OldTy);

      Value *CheckOp = nullptr;
      Type *Int32Ty = IRB.getInt32Ty();
      for (Use &U : make_early_inc_range(OldResult->uses())) {
        if (auto *EVI = dyn_cast<ExtractValueInst>(U.getUser())) {
          ArrayRef<unsigned> Indices = EVI->getIndices();
          assert(Indices.size() == 1);
          // We're only interested in uses of the check bit for now.
          if (Indices[0] != 1)
            continue;
          if (!CheckOp) {
            Value *NewEVI = IRB.CreateExtractValue(Op, 4);
            Expected<CallInst *> OpCall = OpBuilder.tryCreateOp(
                OpCode::CheckAccessFullyMapped, {NewEVI},
                OldResult->hasName() ? OldResult->getName() + "_check"
                                     : Twine(),
                Int32Ty);
            if (Error E = OpCall.takeError())
              return E;
            CheckOp = *OpCall;
          }
          EVI->replaceAllUsesWith(CheckOp);
          EVI->eraseFromParent();
        }
      }

      if (OldResult->use_empty()) {
        // Only the check bit was used, so we're done here.
        OldResult->eraseFromParent();
        return Error::success();
      }

      assert(OldResult->hasOneUse() &&
             isa<ExtractValueInst>(*OldResult->user_begin()) &&
             "Expected only use to be extract of first element");
      OldResult = cast<Instruction>(*OldResult->user_begin());
      OldTy = ST->getElementType(0);
    }

    // For scalars, we just extract the first element.
    if (!isa<FixedVectorType>(OldTy)) {
      Value *EVI = IRB.CreateExtractValue(Op, 0);
      OldResult->replaceAllUsesWith(EVI);
      OldResult->eraseFromParent();
      if (OldResult != Intrin) {
        assert(Intrin->use_empty() && "Intrinsic still has uses?");
        Intrin->eraseFromParent();
      }
      return Error::success();
    }

    std::array<Value *, 4> Extracts = {};
    SmallVector<ExtractElementInst *> DynamicAccesses;

    // The users of the operation should all be scalarized, so we attempt to
    // replace the extractelements with extractvalues directly.
    for (Use &U : make_early_inc_range(OldResult->uses())) {
      if (auto *EEI = dyn_cast<ExtractElementInst>(U.getUser())) {
        if (auto *IndexOp = dyn_cast<ConstantInt>(EEI->getIndexOperand())) {
          size_t IndexVal = IndexOp->getZExtValue();
          assert(IndexVal < 4 && "Index into buffer load out of range");
          if (!Extracts[IndexVal])
            Extracts[IndexVal] = IRB.CreateExtractValue(Op, IndexVal);
          EEI->replaceAllUsesWith(Extracts[IndexVal]);
          EEI->eraseFromParent();
        } else {
          DynamicAccesses.push_back(EEI);
        }
      }
    }

    const auto *VecTy = cast<FixedVectorType>(OldTy);
    const unsigned N = VecTy->getNumElements();

    // If there's a dynamic access we need to round trip through stack memory so
    // that we don't leave vectors around.
    if (!DynamicAccesses.empty()) {
      Type *Int32Ty = IRB.getInt32Ty();
      Constant *Zero = ConstantInt::get(Int32Ty, 0);

      Type *ElTy = VecTy->getElementType();
      Type *ArrayTy = ArrayType::get(ElTy, N);
      Value *Alloca = IRB.CreateAlloca(ArrayTy);

      for (int I = 0, E = N; I != E; ++I) {
        if (!Extracts[I])
          Extracts[I] = IRB.CreateExtractValue(Op, I);
        Value *GEP = IRB.CreateInBoundsGEP(
            ArrayTy, Alloca, {Zero, ConstantInt::get(Int32Ty, I)});
        IRB.CreateStore(Extracts[I], GEP);
      }

      for (ExtractElementInst *EEI : DynamicAccesses) {
        Value *GEP = IRB.CreateInBoundsGEP(ArrayTy, Alloca,
                                           {Zero, EEI->getIndexOperand()});
        Value *Load = IRB.CreateLoad(ElTy, GEP);
        EEI->replaceAllUsesWith(Load);
        EEI->eraseFromParent();
      }
    }

    // If we still have uses, then we're not fully scalarized and need to
    // recreate the vector. This should only happen for things like exported
    // functions from libraries.
    if (!OldResult->use_empty()) {
      for (int I = 0, E = N; I != E; ++I)
        if (!Extracts[I])
          Extracts[I] = IRB.CreateExtractValue(Op, I);

      Value *Vec = PoisonValue::get(OldTy);
      for (int I = 0, E = N; I != E; ++I)
        Vec = IRB.CreateInsertElement(Vec, Extracts[I], I);
      OldResult->replaceAllUsesWith(Vec);
    }

    OldResult->eraseFromParent();
    if (OldResult != Intrin) {
      assert(Intrin->use_empty() && "Intrinsic still has uses?");
      Intrin->eraseFromParent();
    }

    return Error::success();
  }

  [[nodiscard]] bool lowerTypedBufferLoad(Function &F, bool HasCheckBit) {
    IRBuilder<> &IRB = OpBuilder.getIRB();
    Type *Int32Ty = IRB.getInt32Ty();

    return replaceFunction(F, [&](CallInst *CI) -> Error {
      IRB.SetInsertPoint(CI);

      Value *Handle =
          createTmpHandleCast(CI->getArgOperand(0), OpBuilder.getHandleType());
      Value *Index0 = CI->getArgOperand(1);
      Value *Index1 = UndefValue::get(Int32Ty);

      Type *OldTy = CI->getType();
      if (HasCheckBit)
        OldTy = cast<StructType>(OldTy)->getElementType(0);
      Type *NewRetTy = OpBuilder.getResRetType(OldTy->getScalarType());

      std::array<Value *, 3> Args{Handle, Index0, Index1};
      Expected<CallInst *> OpCall = OpBuilder.tryCreateOp(
          OpCode::BufferLoad, Args, CI->getName(), NewRetTy);
      if (Error E = OpCall.takeError())
        return E;
      if (Error E = replaceResRetUses(CI, *OpCall, HasCheckBit))
        return E;

      return Error::success();
    });
  }

  [[nodiscard]] bool lowerRawBufferLoad(Function &F) {
    const Triple &TT = M.getTargetTriple();
    VersionTuple DXILVersion = TT.getDXILVersion();
    const DataLayout &DL = F.getDataLayout();
    IRBuilder<> &IRB = OpBuilder.getIRB();
    Type *Int8Ty = IRB.getInt8Ty();
    Type *Int32Ty = IRB.getInt32Ty();

    return replaceFunction(F, [&](CallInst *CI) -> Error {
      IRB.SetInsertPoint(CI);

      Type *OldTy = cast<StructType>(CI->getType())->getElementType(0);
      Type *ScalarTy = OldTy->getScalarType();
      Type *NewRetTy = OpBuilder.getResRetType(ScalarTy);

      Value *Handle =
          createTmpHandleCast(CI->getArgOperand(0), OpBuilder.getHandleType());
      Value *Index0 = CI->getArgOperand(1);
      Value *Index1 = CI->getArgOperand(2);
      uint64_t NumElements =
          DL.getTypeSizeInBits(OldTy) / DL.getTypeSizeInBits(ScalarTy);
      Value *Mask = ConstantInt::get(Int8Ty, ~(~0U << NumElements));
      Value *Align =
          ConstantInt::get(Int32Ty, DL.getPrefTypeAlign(ScalarTy).value());

      Expected<CallInst *> OpCall =
          DXILVersion >= VersionTuple(1, 2)
              ? OpBuilder.tryCreateOp(OpCode::RawBufferLoad,
                                      {Handle, Index0, Index1, Mask, Align},
                                      CI->getName(), NewRetTy)
              : OpBuilder.tryCreateOp(OpCode::BufferLoad,
                                      {Handle, Index0, Index1}, CI->getName(),
                                      NewRetTy);
      if (Error E = OpCall.takeError())
        return E;
      if (Error E = replaceResRetUses(CI, *OpCall, /*HasCheckBit=*/true))
        return E;

      return Error::success();
    });
  }

  [[nodiscard]] bool lowerCBufferLoad(Function &F) {
    IRBuilder<> &IRB = OpBuilder.getIRB();

    return replaceFunction(F, [&](CallInst *CI) -> Error {
      IRB.SetInsertPoint(CI);

      Type *OldTy = cast<StructType>(CI->getType())->getElementType(0);
      Type *ScalarTy = OldTy->getScalarType();
      Type *NewRetTy = OpBuilder.getCBufRetType(ScalarTy);

      Value *Handle =
          createTmpHandleCast(CI->getArgOperand(0), OpBuilder.getHandleType());
      Value *Index = CI->getArgOperand(1);

      Expected<CallInst *> OpCall = OpBuilder.tryCreateOp(
          OpCode::CBufferLoadLegacy, {Handle, Index}, CI->getName(), NewRetTy);
      if (Error E = OpCall.takeError())
        return E;
      if (Error E = replaceNamedStructUses(CI, *OpCall))
        return E;

      CI->eraseFromParent();
      return Error::success();
    });
  }

  [[nodiscard]] bool lowerUpdateCounter(Function &F) {
    IRBuilder<> &IRB = OpBuilder.getIRB();
    Type *Int32Ty = IRB.getInt32Ty();

    return replaceFunction(F, [&](CallInst *CI) -> Error {
      IRB.SetInsertPoint(CI);
      Value *Handle =
          createTmpHandleCast(CI->getArgOperand(0), OpBuilder.getHandleType());
      Value *Op1 = CI->getArgOperand(1);

      std::array<Value *, 2> Args{Handle, Op1};

      Expected<CallInst *> OpCall = OpBuilder.tryCreateOp(
          OpCode::UpdateCounter, Args, CI->getName(), Int32Ty);

      if (Error E = OpCall.takeError())
        return E;

      CI->replaceAllUsesWith(*OpCall);
      CI->eraseFromParent();
      return Error::success();
    });
  }

  [[nodiscard]] bool lowerGetPointer(Function &F) {
    // These should have already been handled in DXILResourceAccess, so we can
    // just clean up the dead prototype.
    assert(F.user_empty() && "getpointer operations should have been removed");
    F.eraseFromParent();
    return false;
  }

  [[nodiscard]] bool lowerBufferStore(Function &F, bool IsRaw) {
    const Triple &TT = M.getTargetTriple();
    VersionTuple DXILVersion = TT.getDXILVersion();
    const DataLayout &DL = F.getDataLayout();
    IRBuilder<> &IRB = OpBuilder.getIRB();
    Type *Int8Ty = IRB.getInt8Ty();
    Type *Int32Ty = IRB.getInt32Ty();

    return replaceFunction(F, [&](CallInst *CI) -> Error {
      IRB.SetInsertPoint(CI);

      Value *Handle =
          createTmpHandleCast(CI->getArgOperand(0), OpBuilder.getHandleType());
      Value *Index0 = CI->getArgOperand(1);
      Value *Index1 = IsRaw ? CI->getArgOperand(2) : UndefValue::get(Int32Ty);

      Value *Data = CI->getArgOperand(IsRaw ? 3 : 2);
      Type *DataTy = Data->getType();
      Type *ScalarTy = DataTy->getScalarType();

      uint64_t NumElements =
          DL.getTypeSizeInBits(DataTy) / DL.getTypeSizeInBits(ScalarTy);
      Value *Mask =
          ConstantInt::get(Int8Ty, IsRaw ? ~(~0U << NumElements) : 15U);

      // TODO: check that we only have vector or scalar...
      if (NumElements > 4)
        return make_error<StringError>(
            "Buffer store data must have at most 4 elements",
            inconvertibleErrorCode());

      std::array<Value *, 4> DataElements{nullptr, nullptr, nullptr, nullptr};
      if (DataTy == ScalarTy)
        DataElements[0] = Data;
      else {
        // Since we're post-scalarizer, if we see a vector here it's likely
        // constructed solely for the argument of the store. Just use the scalar
        // values from before they're inserted into the temporary.
        auto *IEI = dyn_cast<InsertElementInst>(Data);
        while (IEI) {
          auto *IndexOp = dyn_cast<ConstantInt>(IEI->getOperand(2));
          if (!IndexOp)
            break;
          size_t IndexVal = IndexOp->getZExtValue();
          assert(IndexVal < 4 && "Too many elements for buffer store");
          DataElements[IndexVal] = IEI->getOperand(1);
          IEI = dyn_cast<InsertElementInst>(IEI->getOperand(0));
        }
      }

      // If for some reason we weren't able to forward the arguments from the
      // scalarizer artifact, then we may need to actually extract elements from
      // the vector.
      for (int I = 0, E = NumElements; I < E; ++I)
        if (DataElements[I] == nullptr)
          DataElements[I] =
              IRB.CreateExtractElement(Data, ConstantInt::get(Int32Ty, I));

      // For any elements beyond the length of the vector, we should fill it up
      // with undef - however, for typed buffers we repeat the first element to
      // match DXC.
      for (int I = NumElements, E = 4; I < E; ++I)
        if (DataElements[I] == nullptr)
          DataElements[I] = IsRaw ? UndefValue::get(ScalarTy) : DataElements[0];

      dxil::OpCode Op = OpCode::BufferStore;
      SmallVector<Value *, 9> Args{
          Handle,          Index0,          Index1,          DataElements[0],
          DataElements[1], DataElements[2], DataElements[3], Mask};
      if (IsRaw && DXILVersion >= VersionTuple(1, 2)) {
        Op = OpCode::RawBufferStore;
        // RawBufferStore requires the alignment
        Args.push_back(
            ConstantInt::get(Int32Ty, DL.getPrefTypeAlign(ScalarTy).value()));
      }
      Expected<CallInst *> OpCall =
          OpBuilder.tryCreateOp(Op, Args, CI->getName());
      if (Error E = OpCall.takeError())
        return E;

      CI->eraseFromParent();
      // Clean up any leftover `insertelement`s
      auto *IEI = dyn_cast<InsertElementInst>(Data);
      while (IEI && IEI->use_empty()) {
        InsertElementInst *Tmp = IEI;
        IEI = dyn_cast<InsertElementInst>(IEI->getOperand(0));
        Tmp->eraseFromParent();
      }

      return Error::success();
    });
  }

  [[nodiscard]] bool lowerCtpopToCountBits(Function &F) {
    IRBuilder<> &IRB = OpBuilder.getIRB();
    Type *Int32Ty = IRB.getInt32Ty();

    return replaceFunction(F, [&](CallInst *CI) -> Error {
      IRB.SetInsertPoint(CI);
      SmallVector<Value *> Args;
      Args.append(CI->arg_begin(), CI->arg_end());

      Type *RetTy = Int32Ty;
      Type *FRT = F.getReturnType();
      if (const auto *VT = dyn_cast<VectorType>(FRT))
        RetTy = VectorType::get(RetTy, VT);

      Expected<CallInst *> OpCall = OpBuilder.tryCreateOp(
          dxil::OpCode::CountBits, Args, CI->getName(), RetTy);
      if (Error E = OpCall.takeError())
        return E;

      // If the result type is 32 bits we can do a direct replacement.
      if (FRT->isIntOrIntVectorTy(32)) {
        CI->replaceAllUsesWith(*OpCall);
        CI->eraseFromParent();
        return Error::success();
      }

      unsigned CastOp;
      unsigned CastOp2;
      if (FRT->isIntOrIntVectorTy(16)) {
        CastOp = Instruction::ZExt;
        CastOp2 = Instruction::SExt;
      } else { // must be 64 bits
        assert(FRT->isIntOrIntVectorTy(64) &&
               "Currently only lowering 16, 32, or 64 bit ctpop to CountBits \
                is supported.");
        CastOp = Instruction::Trunc;
        CastOp2 = Instruction::Trunc;
      }

      // It is correct to replace the ctpop with the dxil op and
      // remove all casts to i32
      bool NeedsCast = false;
      for (User *User : make_early_inc_range(CI->users())) {
        Instruction *I = dyn_cast<Instruction>(User);
        if (I && (I->getOpcode() == CastOp || I->getOpcode() == CastOp2) &&
            I->getType() == RetTy) {
          I->replaceAllUsesWith(*OpCall);
          I->eraseFromParent();
        } else
          NeedsCast = true;
      }

      // It is correct to replace a ctpop with the dxil op and
      // a cast from i32 to the return type of the ctpop
      // the cast is emitted here if there is a non-cast to i32
      // instr which uses the ctpop
      if (NeedsCast) {
        Value *Cast =
            IRB.CreateZExtOrTrunc(*OpCall, F.getReturnType(), "ctpop.cast");
        CI->replaceAllUsesWith(Cast);
      }

      CI->eraseFromParent();
      return Error::success();
    });
  }

  bool lowerIntrinsics() {
    bool Updated = false;
    bool HasErrors = false;

    for (Function &F : make_early_inc_range(M.functions())) {
      if (!F.isDeclaration())
        continue;
      Intrinsic::ID ID = F.getIntrinsicID();
      switch (ID) {
      // NOTE: Skip dx_resource_casthandle here. They are
      // resolved after this loop in cleanupHandleCasts.
      case Intrinsic::dx_resource_casthandle:
      // NOTE: llvm.dbg.value is supported as is in DXIL.
      case Intrinsic::dbg_value:
      case Intrinsic::not_intrinsic:
        continue;
      default: {
        DiagnosticInfoUnsupported Diag(
            F, "Unsupported intrinsic for DXIL lowering");
        M.getContext().diagnose(Diag);
        HasErrors |= true;
        break;
      }
#define DXIL_OP_INTRINSIC(OpCode, Intrin, ...)                                 \
  case Intrin:                                                                 \
    HasErrors |= replaceFunctionWithOp(                                        \
        F, OpCode, ArrayRef<IntrinArgSelect>{__VA_ARGS__});                    \
    break;
#include "DXILOperation.inc"
      case Intrinsic::dx_resource_handlefrombinding:
        HasErrors |= lowerHandleFromBinding(F);
        break;
      case Intrinsic::dx_resource_getpointer:
        HasErrors |= lowerGetPointer(F);
        break;
      case Intrinsic::dx_resource_load_typedbuffer:
        HasErrors |= lowerTypedBufferLoad(F, /*HasCheckBit=*/true);
        break;
      case Intrinsic::dx_resource_store_typedbuffer:
        HasErrors |= lowerBufferStore(F, /*IsRaw=*/false);
        break;
      case Intrinsic::dx_resource_load_rawbuffer:
        HasErrors |= lowerRawBufferLoad(F);
        break;
      case Intrinsic::dx_resource_store_rawbuffer:
        HasErrors |= lowerBufferStore(F, /*IsRaw=*/true);
        break;
      case Intrinsic::dx_resource_load_cbufferrow_2:
      case Intrinsic::dx_resource_load_cbufferrow_4:
      case Intrinsic::dx_resource_load_cbufferrow_8:
        HasErrors |= lowerCBufferLoad(F);
        break;
      case Intrinsic::dx_resource_updatecounter:
        HasErrors |= lowerUpdateCounter(F);
        break;
      case Intrinsic::ctpop:
        HasErrors |= lowerCtpopToCountBits(F);
        break;
      }
      Updated = true;
    }
    if (Updated && !HasErrors)
      cleanupHandleCasts();

    return Updated;
  }
};
} // namespace

PreservedAnalyses DXILOpLowering::run(Module &M, ModuleAnalysisManager &MAM) {
  DXILResourceMap &DRM = MAM.getResult<DXILResourceAnalysis>(M);
  DXILResourceTypeMap &DRTM = MAM.getResult<DXILResourceTypeAnalysis>(M);

  bool MadeChanges = OpLowerer(M, DRM, DRTM).lowerIntrinsics();
  if (!MadeChanges)
    return PreservedAnalyses::all();
  PreservedAnalyses PA;
  PA.preserve<DXILResourceAnalysis>();
  PA.preserve<DXILMetadataAnalysis>();
  PA.preserve<ShaderFlagsAnalysis>();
  return PA;
}

namespace {
class DXILOpLoweringLegacy : public ModulePass {
public:
  bool runOnModule(Module &M) override {
    DXILResourceMap &DRM =
        getAnalysis<DXILResourceWrapperPass>().getBindingMap();
    DXILResourceTypeMap &DRTM =
        getAnalysis<DXILResourceTypeWrapperPass>().getResourceTypeMap();

    return OpLowerer(M, DRM, DRTM).lowerIntrinsics();
  }
  StringRef getPassName() const override { return "DXIL Op Lowering"; }
  DXILOpLoweringLegacy() : ModulePass(ID) {}

  static char ID; // Pass identification.
  void getAnalysisUsage(llvm::AnalysisUsage &AU) const override {
    AU.addRequired<DXILResourceTypeWrapperPass>();
<<<<<<< HEAD
    AU.addRequired<DXILResourceBindingWrapperPass>();
    AU.addPreserved<DXILResourceBindingWrapperPass>();
=======
    AU.addRequired<DXILResourceWrapperPass>();
    AU.addPreserved<DXILResourceWrapperPass>();
>>>>>>> d465594a
    AU.addPreserved<DXILMetadataAnalysisWrapperPass>();
    AU.addPreserved<ShaderFlagsAnalysisWrapper>();
  }
};
char DXILOpLoweringLegacy::ID = 0;
} // end anonymous namespace

INITIALIZE_PASS_BEGIN(DXILOpLoweringLegacy, DEBUG_TYPE, "DXIL Op Lowering",
                      false, false)
INITIALIZE_PASS_DEPENDENCY(DXILResourceTypeWrapperPass)
INITIALIZE_PASS_DEPENDENCY(DXILResourceWrapperPass)
INITIALIZE_PASS_END(DXILOpLoweringLegacy, DEBUG_TYPE, "DXIL Op Lowering", false,
                    false)

ModulePass *llvm::createDXILOpLoweringLegacyPass() {
  return new DXILOpLoweringLegacy();
}<|MERGE_RESOLUTION|>--- conflicted
+++ resolved
@@ -897,13 +897,8 @@
   static char ID; // Pass identification.
   void getAnalysisUsage(llvm::AnalysisUsage &AU) const override {
     AU.addRequired<DXILResourceTypeWrapperPass>();
-<<<<<<< HEAD
-    AU.addRequired<DXILResourceBindingWrapperPass>();
-    AU.addPreserved<DXILResourceBindingWrapperPass>();
-=======
     AU.addRequired<DXILResourceWrapperPass>();
     AU.addPreserved<DXILResourceWrapperPass>();
->>>>>>> d465594a
     AU.addPreserved<DXILMetadataAnalysisWrapperPass>();
     AU.addPreserved<ShaderFlagsAnalysisWrapper>();
   }
