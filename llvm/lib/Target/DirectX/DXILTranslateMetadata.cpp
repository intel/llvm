//===- DXILTranslateMetadata.cpp - Pass to emit DXIL metadata -------------===//
//
// Part of the LLVM Project, under the Apache License v2.0 with LLVM Exceptions.
// See https://llvm.org/LICENSE.txt for license information.
// SPDX-License-Identifier: Apache-2.0 WITH LLVM-exception
//
//===----------------------------------------------------------------------===//

#include "DXILTranslateMetadata.h"
#include "DXILRootSignature.h"
#include "DXILShaderFlags.h"
#include "DirectX.h"
#include "llvm/ADT/STLExtras.h"
#include "llvm/ADT/SmallVector.h"
#include "llvm/ADT/Twine.h"
#include "llvm/Analysis/DXILMetadataAnalysis.h"
#include "llvm/Analysis/DXILResource.h"
#include "llvm/IR/BasicBlock.h"
#include "llvm/IR/Constants.h"
#include "llvm/IR/DiagnosticInfo.h"
#include "llvm/IR/DiagnosticPrinter.h"
#include "llvm/IR/Function.h"
#include "llvm/IR/IRBuilder.h"
#include "llvm/IR/LLVMContext.h"
#include "llvm/IR/MDBuilder.h"
#include "llvm/IR/Metadata.h"
#include "llvm/IR/Module.h"
#include "llvm/InitializePasses.h"
#include "llvm/Pass.h"
#include "llvm/Support/ErrorHandling.h"
#include "llvm/Support/VersionTuple.h"
#include "llvm/TargetParser/Triple.h"
#include <cstdint>

using namespace llvm;
using namespace llvm::dxil;

namespace {

/// A simple wrapper of DiagnosticInfo that generates module-level diagnostic
/// for the DXILValidateMetadata pass
class DiagnosticInfoValidateMD : public DiagnosticInfo {
private:
  const Twine &Msg;
  const Module &Mod;

public:
  /// \p M is the module for which the diagnostic is being emitted. \p Msg is
  /// the message to show. Note that this class does not copy this message, so
  /// this reference must be valid for the whole life time of the diagnostic.
  DiagnosticInfoValidateMD(const Module &M,
                           const Twine &Msg LLVM_LIFETIME_BOUND,
                           DiagnosticSeverity Severity = DS_Error)
      : DiagnosticInfo(DK_Unsupported, Severity), Msg(Msg), Mod(M) {}

  void print(DiagnosticPrinter &DP) const override {
    DP << Mod.getName() << ": " << Msg << '\n';
  }
};

static void reportError(Module &M, Twine Message,
                        DiagnosticSeverity Severity = DS_Error) {
  M.getContext().diagnose(DiagnosticInfoValidateMD(M, Message, Severity));
}

static void reportLoopError(Module &M, Twine Message,
                            DiagnosticSeverity Severity = DS_Error) {
  reportError(M, Twine("Invalid \"llvm.loop\" metadata: ") + Message, Severity);
}

enum class EntryPropsTag {
  ShaderFlags = 0,
  GSState,
  DSState,
  HSState,
  NumThreads,
  AutoBindingSpace,
  RayPayloadSize,
  RayAttribSize,
  ShaderKind,
  MSState,
  ASStateTag,
  WaveSize,
  EntryRootSig,
  WaveRange = 23,
};

} // namespace

static NamedMDNode *emitResourceMetadata(Module &M, DXILResourceMap &DRM,
                                         DXILResourceTypeMap &DRTM) {
  LLVMContext &Context = M.getContext();

  for (ResourceInfo &RI : DRM)
    if (!RI.hasSymbol())
      RI.createSymbol(M,
                      DRTM[RI.getHandleTy()].createElementStruct(RI.getName()));

  SmallVector<Metadata *> SRVs, UAVs, CBufs, Smps;
  for (const ResourceInfo &RI : DRM.srvs())
    SRVs.push_back(RI.getAsMetadata(M, DRTM[RI.getHandleTy()]));
  for (const ResourceInfo &RI : DRM.uavs())
    UAVs.push_back(RI.getAsMetadata(M, DRTM[RI.getHandleTy()]));
  for (const ResourceInfo &RI : DRM.cbuffers())
    CBufs.push_back(RI.getAsMetadata(M, DRTM[RI.getHandleTy()]));
  for (const ResourceInfo &RI : DRM.samplers())
    Smps.push_back(RI.getAsMetadata(M, DRTM[RI.getHandleTy()]));

  Metadata *SRVMD = SRVs.empty() ? nullptr : MDNode::get(Context, SRVs);
  Metadata *UAVMD = UAVs.empty() ? nullptr : MDNode::get(Context, UAVs);
  Metadata *CBufMD = CBufs.empty() ? nullptr : MDNode::get(Context, CBufs);
  Metadata *SmpMD = Smps.empty() ? nullptr : MDNode::get(Context, Smps);

  if (DRM.empty())
    return nullptr;

  NamedMDNode *ResourceMD = M.getOrInsertNamedMetadata("dx.resources");
  ResourceMD->addOperand(
      MDNode::get(M.getContext(), {SRVMD, UAVMD, CBufMD, SmpMD}));

  return ResourceMD;
}

static StringRef getShortShaderStage(Triple::EnvironmentType Env) {
  switch (Env) {
  case Triple::Pixel:
    return "ps";
  case Triple::Vertex:
    return "vs";
  case Triple::Geometry:
    return "gs";
  case Triple::Hull:
    return "hs";
  case Triple::Domain:
    return "ds";
  case Triple::Compute:
    return "cs";
  case Triple::Library:
    return "lib";
  case Triple::Mesh:
    return "ms";
  case Triple::Amplification:
    return "as";
  case Triple::RootSignature:
    return "rootsig";
  default:
    break;
  }
  llvm_unreachable("Unsupported environment for DXIL generation.");
}

static uint32_t getShaderStage(Triple::EnvironmentType Env) {
  return (uint32_t)Env - (uint32_t)llvm::Triple::Pixel;
}

static SmallVector<Metadata *>
getTagValueAsMetadata(EntryPropsTag Tag, uint64_t Value, LLVMContext &Ctx) {
  SmallVector<Metadata *> MDVals;
  MDVals.emplace_back(ConstantAsMetadata::get(
      ConstantInt::get(Type::getInt32Ty(Ctx), static_cast<int>(Tag))));
  switch (Tag) {
  case EntryPropsTag::ShaderFlags:
    MDVals.emplace_back(ConstantAsMetadata::get(
        ConstantInt::get(Type::getInt64Ty(Ctx), Value)));
    break;
  case EntryPropsTag::ShaderKind:
    MDVals.emplace_back(ConstantAsMetadata::get(
        ConstantInt::get(Type::getInt32Ty(Ctx), Value)));
    break;
  case EntryPropsTag::GSState:
  case EntryPropsTag::DSState:
  case EntryPropsTag::HSState:
  case EntryPropsTag::NumThreads:
  case EntryPropsTag::AutoBindingSpace:
  case EntryPropsTag::RayPayloadSize:
  case EntryPropsTag::RayAttribSize:
  case EntryPropsTag::MSState:
  case EntryPropsTag::ASStateTag:
  case EntryPropsTag::WaveSize:
  case EntryPropsTag::EntryRootSig:
  case EntryPropsTag::WaveRange:
    llvm_unreachable("NYI: Unhandled entry property tag");
  }
  return MDVals;
}

static MDTuple *getEntryPropAsMetadata(Module &M, const EntryProperties &EP,
                                       uint64_t EntryShaderFlags,
                                       const ModuleMetadataInfo &MMDI) {
  SmallVector<Metadata *> MDVals;
  LLVMContext &Ctx = EP.Entry->getContext();
  if (EntryShaderFlags != 0)
    MDVals.append(getTagValueAsMetadata(EntryPropsTag::ShaderFlags,
                                        EntryShaderFlags, Ctx));

  if (EP.Entry != nullptr) {
    // FIXME: support more props.
    // See https://github.com/llvm/llvm-project/issues/57948.
    // Add shader kind for lib entries.
    if (MMDI.ShaderProfile == Triple::EnvironmentType::Library &&
        EP.ShaderStage != Triple::EnvironmentType::Library)
      MDVals.append(getTagValueAsMetadata(EntryPropsTag::ShaderKind,
                                          getShaderStage(EP.ShaderStage), Ctx));

    if (EP.ShaderStage == Triple::EnvironmentType::Compute) {
      // Handle mandatory "hlsl.numthreads"
      MDVals.emplace_back(ConstantAsMetadata::get(ConstantInt::get(
          Type::getInt32Ty(Ctx), static_cast<int>(EntryPropsTag::NumThreads))));
      Metadata *NumThreadVals[] = {ConstantAsMetadata::get(ConstantInt::get(
                                       Type::getInt32Ty(Ctx), EP.NumThreadsX)),
                                   ConstantAsMetadata::get(ConstantInt::get(
                                       Type::getInt32Ty(Ctx), EP.NumThreadsY)),
                                   ConstantAsMetadata::get(ConstantInt::get(
                                       Type::getInt32Ty(Ctx), EP.NumThreadsZ))};
      MDVals.emplace_back(MDNode::get(Ctx, NumThreadVals));

      // Handle optional "hlsl.wavesize". The fields are optionally represented
      // if they are non-zero.
      if (EP.WaveSizeMin != 0) {
        bool IsWaveRange = VersionTuple(6, 8) <= MMDI.ShaderModelVersion;
        bool IsWaveSize =
            !IsWaveRange && VersionTuple(6, 6) <= MMDI.ShaderModelVersion;

        if (!IsWaveRange && !IsWaveSize) {
          reportError(M, "Shader model 6.6 or greater is required to specify "
                         "the \"hlsl.wavesize\" function attribute");
          return nullptr;
        }

        // A range is being specified if EP.WaveSizeMax != 0
        if (EP.WaveSizeMax && !IsWaveRange) {
          reportError(
              M, "Shader model 6.8 or greater is required to specify "
                 "wave size range values of the \"hlsl.wavesize\" function "
                 "attribute");
          return nullptr;
        }

        EntryPropsTag Tag =
            IsWaveSize ? EntryPropsTag::WaveSize : EntryPropsTag::WaveRange;
        MDVals.emplace_back(ConstantAsMetadata::get(
            ConstantInt::get(Type::getInt32Ty(Ctx), static_cast<int>(Tag))));

        SmallVector<Metadata *> WaveSizeVals = {ConstantAsMetadata::get(
            ConstantInt::get(Type::getInt32Ty(Ctx), EP.WaveSizeMin))};
        if (IsWaveRange) {
          WaveSizeVals.push_back(ConstantAsMetadata::get(
              ConstantInt::get(Type::getInt32Ty(Ctx), EP.WaveSizeMax)));
          WaveSizeVals.push_back(ConstantAsMetadata::get(
              ConstantInt::get(Type::getInt32Ty(Ctx), EP.WaveSizePref)));
        }

        MDVals.emplace_back(MDNode::get(Ctx, WaveSizeVals));
      }
    }
  }

  if (MDVals.empty())
    return nullptr;
  return MDNode::get(Ctx, MDVals);
}

static MDTuple *constructEntryMetadata(const Function *EntryFn,
                                       MDTuple *Signatures, MDNode *Resources,
                                       MDTuple *Properties, LLVMContext &Ctx) {
  // Each entry point metadata record specifies:
  //  * reference to the entry point function global symbol
  //  * unmangled name
  //  * list of signatures
  //  * list of resources
  //  * list of tag-value pairs of shader capabilities and other properties
  Metadata *MDVals[5];
  MDVals[0] =
      EntryFn ? ValueAsMetadata::get(const_cast<Function *>(EntryFn)) : nullptr;
  MDVals[1] = MDString::get(Ctx, EntryFn ? EntryFn->getName() : "");
  MDVals[2] = Signatures;
  MDVals[3] = Resources;
  MDVals[4] = Properties;
  return MDNode::get(Ctx, MDVals);
}

static MDTuple *emitEntryMD(Module &M, const EntryProperties &EP,
                            MDTuple *Signatures, MDNode *MDResources,
                            const uint64_t EntryShaderFlags,
                            const ModuleMetadataInfo &MMDI) {
  MDTuple *Properties = getEntryPropAsMetadata(M, EP, EntryShaderFlags, MMDI);
  return constructEntryMetadata(EP.Entry, Signatures, MDResources, Properties,
                                EP.Entry->getContext());
}

static void emitValidatorVersionMD(Module &M, const ModuleMetadataInfo &MMDI) {
  if (MMDI.ValidatorVersion.empty())
    return;

  LLVMContext &Ctx = M.getContext();
  IRBuilder<> IRB(Ctx);
  Metadata *MDVals[2];
  MDVals[0] =
      ConstantAsMetadata::get(IRB.getInt32(MMDI.ValidatorVersion.getMajor()));
  MDVals[1] = ConstantAsMetadata::get(
      IRB.getInt32(MMDI.ValidatorVersion.getMinor().value_or(0)));
  NamedMDNode *ValVerNode = M.getOrInsertNamedMetadata("dx.valver");
  // Set validator version obtained from DXIL Metadata Analysis pass
  ValVerNode->clearOperands();
  ValVerNode->addOperand(MDNode::get(Ctx, MDVals));
}

static void emitShaderModelVersionMD(Module &M,
                                     const ModuleMetadataInfo &MMDI) {
  LLVMContext &Ctx = M.getContext();
  IRBuilder<> IRB(Ctx);
  Metadata *SMVals[3];
  VersionTuple SM = MMDI.ShaderModelVersion;
  SMVals[0] = MDString::get(Ctx, getShortShaderStage(MMDI.ShaderProfile));
  SMVals[1] = ConstantAsMetadata::get(IRB.getInt32(SM.getMajor()));
  SMVals[2] = ConstantAsMetadata::get(IRB.getInt32(SM.getMinor().value_or(0)));
  NamedMDNode *SMMDNode = M.getOrInsertNamedMetadata("dx.shaderModel");
  SMMDNode->addOperand(MDNode::get(Ctx, SMVals));
}

static void emitDXILVersionTupleMD(Module &M, const ModuleMetadataInfo &MMDI) {
  LLVMContext &Ctx = M.getContext();
  IRBuilder<> IRB(Ctx);
  VersionTuple DXILVer = MMDI.DXILVersion;
  Metadata *DXILVals[2];
  DXILVals[0] = ConstantAsMetadata::get(IRB.getInt32(DXILVer.getMajor()));
  DXILVals[1] =
      ConstantAsMetadata::get(IRB.getInt32(DXILVer.getMinor().value_or(0)));
  NamedMDNode *DXILVerMDNode = M.getOrInsertNamedMetadata("dx.version");
  DXILVerMDNode->addOperand(MDNode::get(Ctx, DXILVals));
}

static MDTuple *emitTopLevelLibraryNode(Module &M, MDNode *RMD,
                                        uint64_t ShaderFlags) {
  LLVMContext &Ctx = M.getContext();
  MDTuple *Properties = nullptr;
  if (ShaderFlags != 0) {
    SmallVector<Metadata *> MDVals;
    MDVals.append(
        getTagValueAsMetadata(EntryPropsTag::ShaderFlags, ShaderFlags, Ctx));
    Properties = MDNode::get(Ctx, MDVals);
  }
  // Library has an entry metadata with resource table metadata and all other
  // MDNodes as null.
  return constructEntryMetadata(nullptr, nullptr, RMD, Properties, Ctx);
}

static void translateBranchMetadata(Module &M, Instruction *BBTerminatorInst) {
  MDNode *HlslControlFlowMD =
      BBTerminatorInst->getMetadata("hlsl.controlflow.hint");
<<<<<<< HEAD

  if (!HlslControlFlowMD)
    return;

  assert(HlslControlFlowMD->getNumOperands() == 2 &&
         "invalid operands for hlsl.controlflow.hint");

  MDBuilder MDHelper(M.getContext());

  llvm::Metadata *HintsStr = MDHelper.createString("dx.controlflow.hints");
  llvm::Metadata *HintsValue = MDHelper.createConstant(
      mdconst::extract<ConstantInt>(HlslControlFlowMD->getOperand(1)));

  MDNode *MDNode = llvm::MDNode::get(M.getContext(), {HintsStr, HintsValue});

  BBTerminatorInst->setMetadata("dx.controlflow.hints", MDNode);
  BBTerminatorInst->setMetadata("hlsl.controlflow.hint", nullptr);
}

// Determines if the metadata node will be compatible with DXIL's loop metadata
// representation.
//
// Reports an error for compatible metadata that is ill-formed.
static bool isLoopMDCompatible(Module &M, Metadata *MD) {
  // DXIL only accepts the following loop hints:
  std::array<StringLiteral, 3> ValidHintNames = {"llvm.loop.unroll.count",
                                                 "llvm.loop.unroll.disable",
                                                 "llvm.loop.unroll.full"};

  MDNode *HintMD = dyn_cast<MDNode>(MD);
  if (!HintMD || HintMD->getNumOperands() == 0)
    return false;

  auto *HintStr = dyn_cast<MDString>(HintMD->getOperand(0));
  if (!HintStr)
    return false;

  if (!llvm::is_contained(ValidHintNames, HintStr->getString()))
    return false;

  auto ValidCountNode = [](MDNode *CountMD) -> bool {
    if (CountMD->getNumOperands() == 2)
      if (auto *Count = dyn_cast<ConstantAsMetadata>(CountMD->getOperand(1)))
        if (isa<ConstantInt>(Count->getValue()))
          return true;
    return false;
  };

  if (HintStr->getString() == "llvm.loop.unroll.count") {
    if (!ValidCountNode(HintMD)) {
      reportLoopError(M, "\"llvm.loop.unroll.count\" must have 2 operands and "
                         "the second must be a constant integer");
      return false;
=======

  if (!HlslControlFlowMD)
    return;

  assert(HlslControlFlowMD->getNumOperands() == 2 &&
         "invalid operands for hlsl.controlflow.hint");

  MDBuilder MDHelper(M.getContext());

  llvm::Metadata *HintsStr = MDHelper.createString("dx.controlflow.hints");
  llvm::Metadata *HintsValue = MDHelper.createConstant(
      mdconst::extract<ConstantInt>(HlslControlFlowMD->getOperand(1)));

  MDNode *MDNode = llvm::MDNode::get(M.getContext(), {HintsStr, HintsValue});

  BBTerminatorInst->setMetadata("dx.controlflow.hints", MDNode);
  BBTerminatorInst->setMetadata("hlsl.controlflow.hint", nullptr);
}

// Determines if the metadata node will be compatible with DXIL's loop metadata
// representation.
//
// Reports an error for compatible metadata that is ill-formed.
static bool isLoopMDCompatible(Module &M, Metadata *MD) {
  // DXIL only accepts the following loop hints:
  std::array<StringLiteral, 3> ValidHintNames = {"llvm.loop.unroll.count",
                                                 "llvm.loop.unroll.disable",
                                                 "llvm.loop.unroll.full"};

  MDNode *HintMD = dyn_cast<MDNode>(MD);
  if (!HintMD || HintMD->getNumOperands() == 0)
    return false;

  auto *HintStr = dyn_cast<MDString>(HintMD->getOperand(0));
  if (!HintStr)
    return false;

  if (!llvm::is_contained(ValidHintNames, HintStr->getString()))
    return false;

  auto ValidCountNode = [](MDNode *CountMD) -> bool {
    if (CountMD->getNumOperands() == 2)
      if (auto *Count = dyn_cast<ConstantAsMetadata>(CountMD->getOperand(1)))
        if (isa<ConstantInt>(Count->getValue()))
          return true;
    return false;
  };

  if (HintStr->getString() == "llvm.loop.unroll.count") {
    if (!ValidCountNode(HintMD)) {
      reportLoopError(M, "\"llvm.loop.unroll.count\" must have 2 operands and "
                         "the second must be a constant integer");
      return false;
    }
  } else if (HintMD->getNumOperands() != 1) {
    reportLoopError(
        M, "\"llvm.loop.unroll.disable\" and \"llvm.loop.unroll.full\" "
           "must be provided as a single operand");
    return false;
  }

  return true;
}

static void translateLoopMetadata(Module &M, Instruction *I, MDNode *BaseMD) {
  // A distinct node has the self-referential form: !0 = !{ !0, ... }
  auto IsDistinctNode = [](MDNode *Node) -> bool {
    return Node && Node->getNumOperands() != 0 && Node == Node->getOperand(0);
  };

  // Set metadata to null to remove empty/ill-formed metadata from instruction
  if (BaseMD->getNumOperands() == 0 || !IsDistinctNode(BaseMD))
    return I->setMetadata("llvm.loop", nullptr);

  // It is valid to have a chain of self-refential loop metadata nodes, as
  // below. We will collapse these into just one when we reconstruct the
  // metadata.
  //
  // Eg:
  // !0 = !{!0, !1}
  // !1 = !{!1, !2}
  // !2 = !{!"llvm.loop.unroll.disable"}
  //
  // So, traverse down a potential self-referential chain
  while (1 < BaseMD->getNumOperands() &&
         IsDistinctNode(dyn_cast<MDNode>(BaseMD->getOperand(1))))
    BaseMD = dyn_cast<MDNode>(BaseMD->getOperand(1));

  // To reconstruct a distinct node we create a temporary node that we will
  // then update to create a self-reference.
  llvm::TempMDTuple TempNode = llvm::MDNode::getTemporary(M.getContext(), {});
  SmallVector<Metadata *> CompatibleOperands = {TempNode.get()};

  // Iterate and reconstruct the metadata nodes that contains any hints,
  // stripping any unrecognized metadata.
  ArrayRef<MDOperand> Operands = BaseMD->operands();
  for (auto &Op : Operands.drop_front())
    if (isLoopMDCompatible(M, Op.get()))
      CompatibleOperands.push_back(Op.get());

  if (2 < CompatibleOperands.size())
    reportLoopError(M, "Provided conflicting hints");

  MDNode *CompatibleLoopMD = MDNode::get(M.getContext(), CompatibleOperands);
  TempNode->replaceAllUsesWith(CompatibleLoopMD);

  I->setMetadata("llvm.loop", CompatibleLoopMD);
}

using InstructionMDList = std::array<unsigned, 7>;

static InstructionMDList getCompatibleInstructionMDs(llvm::Module &M) {
  return {
      M.getMDKindID("dx.nonuniform"),    M.getMDKindID("dx.controlflow.hints"),
      M.getMDKindID("dx.precise"),       llvm::LLVMContext::MD_range,
      llvm::LLVMContext::MD_alias_scope, llvm::LLVMContext::MD_noalias,
      M.getMDKindID("llvm.loop")};
}

static void translateInstructionMetadata(Module &M) {
  // construct allowlist of valid metadata node kinds
  InstructionMDList DXILCompatibleMDs = getCompatibleInstructionMDs(M);
  unsigned char MDLoopKind = M.getContext().getMDKindID("llvm.loop");

  for (Function &F : M) {
    for (BasicBlock &BB : F) {
      // This needs to be done first so that "hlsl.controlflow.hints" isn't
      // removed in the allow-list below
      if (auto *I = BB.getTerminator())
        translateBranchMetadata(M, I);

      for (auto &I : make_early_inc_range(BB)) {
        if (isa<BranchInst>(I))
          if (MDNode *LoopMD = I.getMetadata(MDLoopKind))
            translateLoopMetadata(M, &I, LoopMD);
        I.dropUnknownNonDebugMetadata(DXILCompatibleMDs);
      }
>>>>>>> 811fe024
    }
  } else if (HintMD->getNumOperands() != 1) {
    reportLoopError(
        M, "\"llvm.loop.unroll.disable\" and \"llvm.loop.unroll.full\" "
           "must be provided as a single operand");
    return false;
  }

  return true;
}

<<<<<<< HEAD
static void translateLoopMetadata(Module &M, Instruction *I, MDNode *BaseMD) {
  // A distinct node has the self-referential form: !0 = !{ !0, ... }
  auto IsDistinctNode = [](MDNode *Node) -> bool {
    return Node && Node->getNumOperands() != 0 && Node == Node->getOperand(0);
  };

  // Set metadata to null to remove empty/ill-formed metadata from instruction
  if (BaseMD->getNumOperands() == 0 || !IsDistinctNode(BaseMD))
    return I->setMetadata("llvm.loop", nullptr);

  // It is valid to have a chain of self-refential loop metadata nodes, as
  // below. We will collapse these into just one when we reconstruct the
  // metadata.
  //
  // Eg:
  // !0 = !{!0, !1}
  // !1 = !{!1, !2}
  // !2 = !{!"llvm.loop.unroll.disable"}
  //
  // So, traverse down a potential self-referential chain
  while (1 < BaseMD->getNumOperands() &&
         IsDistinctNode(dyn_cast<MDNode>(BaseMD->getOperand(1))))
    BaseMD = dyn_cast<MDNode>(BaseMD->getOperand(1));

  // To reconstruct a distinct node we create a temporary node that we will
  // then update to create a self-reference.
  llvm::TempMDTuple TempNode = llvm::MDNode::getTemporary(M.getContext(), {});
  SmallVector<Metadata *> CompatibleOperands = {TempNode.get()};

  // Iterate and reconstruct the metadata nodes that contains any hints,
  // stripping any unrecognized metadata.
  ArrayRef<MDOperand> Operands = BaseMD->operands();
  for (auto &Op : Operands.drop_front())
    if (isLoopMDCompatible(M, Op.get()))
      CompatibleOperands.push_back(Op.get());

  if (2 < CompatibleOperands.size())
    reportLoopError(M, "Provided conflicting hints");

  MDNode *CompatibleLoopMD = MDNode::get(M.getContext(), CompatibleOperands);
  TempNode->replaceAllUsesWith(CompatibleLoopMD);

  I->setMetadata("llvm.loop", CompatibleLoopMD);
}

using InstructionMDList = std::array<unsigned, 7>;

static InstructionMDList getCompatibleInstructionMDs(llvm::Module &M) {
  return {
      M.getMDKindID("dx.nonuniform"),    M.getMDKindID("dx.controlflow.hints"),
      M.getMDKindID("dx.precise"),       llvm::LLVMContext::MD_range,
      llvm::LLVMContext::MD_alias_scope, llvm::LLVMContext::MD_noalias,
      M.getMDKindID("llvm.loop")};
}

static void translateInstructionMetadata(Module &M) {
  // construct allowlist of valid metadata node kinds
  InstructionMDList DXILCompatibleMDs = getCompatibleInstructionMDs(M);
  unsigned char MDLoopKind = M.getContext().getMDKindID("llvm.loop");

  for (Function &F : M) {
    for (BasicBlock &BB : F) {
      // This needs to be done first so that "hlsl.controlflow.hints" isn't
      // removed in the allow-list below
      if (auto *I = BB.getTerminator())
        translateBranchMetadata(M, I);

      for (auto &I : make_early_inc_range(BB)) {
        if (isa<BranchInst>(I))
          if (MDNode *LoopMD = I.getMetadata(MDLoopKind))
            translateLoopMetadata(M, &I, LoopMD);
        I.dropUnknownNonDebugMetadata(DXILCompatibleMDs);
      }
    }
  }
}

=======
>>>>>>> 811fe024
static void cleanModuleFlags(Module &M) {
  NamedMDNode *MDFlags = M.getModuleFlagsMetadata();
  if (!MDFlags)
    return;

  SmallVector<llvm::Module::ModuleFlagEntry> FlagEntries;
  M.getModuleFlagsMetadata(FlagEntries);
  bool Updated = false;
  for (auto &Flag : FlagEntries) {
    // llvm 3.7 only supports behavior up to AppendUnique.
    if (Flag.Behavior <= Module::ModFlagBehavior::AppendUnique)
      continue;
    Flag.Behavior = Module::ModFlagBehavior::Warning;
    Updated = true;
  }

  if (!Updated)
    return;

  MDFlags->eraseFromParent();

  for (auto &Flag : FlagEntries)
    M.addModuleFlag(Flag.Behavior, Flag.Key->getString(), Flag.Val);
}

using GlobalMDList = std::array<StringLiteral, 7>;

// The following are compatible with DXIL but not emit with clang, they can
// be added when applicable:
// dx.typeAnnotations, dx.viewIDState, dx.dxrPayloadAnnotations
static GlobalMDList CompatibleNamedModuleMDs = {
    "llvm.ident",     "llvm.module.flags", "dx.resources",   "dx.valver",
    "dx.shaderModel", "dx.version",        "dx.entryPoints",
};

static void translateGlobalMetadata(Module &M, DXILResourceMap &DRM,
                                    DXILResourceTypeMap &DRTM,
                                    const ModuleShaderFlags &ShaderFlags,
                                    const ModuleMetadataInfo &MMDI) {
  LLVMContext &Ctx = M.getContext();
  IRBuilder<> IRB(Ctx);
  SmallVector<MDNode *> EntryFnMDNodes;

  emitValidatorVersionMD(M, MMDI);
  emitShaderModelVersionMD(M, MMDI);
  emitDXILVersionTupleMD(M, MMDI);
  NamedMDNode *NamedResourceMD = emitResourceMetadata(M, DRM, DRTM);
  auto *ResourceMD =
      (NamedResourceMD != nullptr) ? NamedResourceMD->getOperand(0) : nullptr;
  // FIXME: Add support to construct Signatures
  // See https://github.com/llvm/llvm-project/issues/57928
  MDTuple *Signatures = nullptr;

  if (MMDI.ShaderProfile == Triple::EnvironmentType::Library) {
    // Get the combined shader flag mask of all functions in the library to be
    // used as shader flags mask value associated with top-level library entry
    // metadata.
    uint64_t CombinedMask = ShaderFlags.getCombinedFlags();
    EntryFnMDNodes.emplace_back(
        emitTopLevelLibraryNode(M, ResourceMD, CombinedMask));
  } else if (1 < MMDI.EntryPropertyVec.size())
    reportError(M, "Non-library shader: One and only one entry expected");

  for (const EntryProperties &EntryProp : MMDI.EntryPropertyVec) {
    uint64_t EntryShaderFlags = 0;
    if (MMDI.ShaderProfile != Triple::EnvironmentType::Library) {
      EntryShaderFlags = ShaderFlags.getFunctionFlags(EntryProp.Entry);
      if (EntryProp.ShaderStage != MMDI.ShaderProfile)
        reportError(
            M, "Shader stage '" +
                   Twine(getShortShaderStage(EntryProp.ShaderStage)) +
                   "' for entry '" + Twine(EntryProp.Entry->getName()) +
                   "' different from specified target profile '" +
                   Twine(Triple::getEnvironmentTypeName(MMDI.ShaderProfile) +
                         "'"));
    }
<<<<<<< HEAD

    EntryFnMDNodes.emplace_back(emitEntryMD(EntryProp, Signatures, ResourceMD,
                                            EntryShaderFlags,
                                            MMDI.ShaderProfile));
=======
    EntryFnMDNodes.emplace_back(emitEntryMD(
        M, EntryProp, Signatures, ResourceMD, EntryShaderFlags, MMDI));
>>>>>>> 811fe024
  }

  NamedMDNode *EntryPointsNamedMD =
      M.getOrInsertNamedMetadata("dx.entryPoints");
  for (auto *Entry : EntryFnMDNodes)
    EntryPointsNamedMD->addOperand(Entry);

  cleanModuleFlags(M);

  // Finally, strip all module metadata that is not explicitly specified in the
  // allow-list
  SmallVector<NamedMDNode *> ToStrip;

  for (NamedMDNode &NamedMD : M.named_metadata())
    if (!NamedMD.getName().starts_with("llvm.dbg.") &&
        !llvm::is_contained(CompatibleNamedModuleMDs, NamedMD.getName()))
      ToStrip.push_back(&NamedMD);

  for (NamedMDNode *NamedMD : ToStrip)
    NamedMD->eraseFromParent();
}

PreservedAnalyses DXILTranslateMetadata::run(Module &M,
                                             ModuleAnalysisManager &MAM) {
  DXILResourceMap &DRM = MAM.getResult<DXILResourceAnalysis>(M);
  DXILResourceTypeMap &DRTM = MAM.getResult<DXILResourceTypeAnalysis>(M);
  const ModuleShaderFlags &ShaderFlags = MAM.getResult<ShaderFlagsAnalysis>(M);
  const dxil::ModuleMetadataInfo MMDI = MAM.getResult<DXILMetadataAnalysis>(M);

  translateGlobalMetadata(M, DRM, DRTM, ShaderFlags, MMDI);
  translateInstructionMetadata(M);

  return PreservedAnalyses::all();
}

void DXILTranslateMetadataLegacy::getAnalysisUsage(AnalysisUsage &AU) const {
  AU.addRequired<DXILResourceTypeWrapperPass>();
  AU.addRequired<DXILResourceWrapperPass>();
  AU.addRequired<ShaderFlagsAnalysisWrapper>();
  AU.addRequired<DXILMetadataAnalysisWrapperPass>();
  AU.addRequired<RootSignatureAnalysisWrapper>();

  AU.addPreserved<DXILMetadataAnalysisWrapperPass>();
  AU.addPreserved<DXILResourceBindingWrapperPass>();
  AU.addPreserved<DXILResourceWrapperPass>();
  AU.addPreserved<RootSignatureAnalysisWrapper>();
  AU.addPreserved<ShaderFlagsAnalysisWrapper>();
}

bool DXILTranslateMetadataLegacy::runOnModule(Module &M) {
  DXILResourceMap &DRM =
      getAnalysis<DXILResourceWrapperPass>().getResourceMap();
  DXILResourceTypeMap &DRTM =
      getAnalysis<DXILResourceTypeWrapperPass>().getResourceTypeMap();
  const ModuleShaderFlags &ShaderFlags =
      getAnalysis<ShaderFlagsAnalysisWrapper>().getShaderFlags();
  dxil::ModuleMetadataInfo MMDI =
      getAnalysis<DXILMetadataAnalysisWrapperPass>().getModuleMetadata();

  translateGlobalMetadata(M, DRM, DRTM, ShaderFlags, MMDI);
  translateInstructionMetadata(M);
  return true;
}

char DXILTranslateMetadataLegacy::ID = 0;

ModulePass *llvm::createDXILTranslateMetadataLegacyPass() {
  return new DXILTranslateMetadataLegacy();
}

INITIALIZE_PASS_BEGIN(DXILTranslateMetadataLegacy, "dxil-translate-metadata",
                      "DXIL Translate Metadata", false, false)
INITIALIZE_PASS_DEPENDENCY(DXILResourceWrapperPass)
INITIALIZE_PASS_DEPENDENCY(ShaderFlagsAnalysisWrapper)
INITIALIZE_PASS_DEPENDENCY(RootSignatureAnalysisWrapper)
INITIALIZE_PASS_DEPENDENCY(DXILMetadataAnalysisWrapperPass)
INITIALIZE_PASS_END(DXILTranslateMetadataLegacy, "dxil-translate-metadata",
                    "DXIL Translate Metadata", false, false)<|MERGE_RESOLUTION|>--- conflicted
+++ resolved
@@ -348,61 +348,6 @@
 static void translateBranchMetadata(Module &M, Instruction *BBTerminatorInst) {
   MDNode *HlslControlFlowMD =
       BBTerminatorInst->getMetadata("hlsl.controlflow.hint");
-<<<<<<< HEAD
-
-  if (!HlslControlFlowMD)
-    return;
-
-  assert(HlslControlFlowMD->getNumOperands() == 2 &&
-         "invalid operands for hlsl.controlflow.hint");
-
-  MDBuilder MDHelper(M.getContext());
-
-  llvm::Metadata *HintsStr = MDHelper.createString("dx.controlflow.hints");
-  llvm::Metadata *HintsValue = MDHelper.createConstant(
-      mdconst::extract<ConstantInt>(HlslControlFlowMD->getOperand(1)));
-
-  MDNode *MDNode = llvm::MDNode::get(M.getContext(), {HintsStr, HintsValue});
-
-  BBTerminatorInst->setMetadata("dx.controlflow.hints", MDNode);
-  BBTerminatorInst->setMetadata("hlsl.controlflow.hint", nullptr);
-}
-
-// Determines if the metadata node will be compatible with DXIL's loop metadata
-// representation.
-//
-// Reports an error for compatible metadata that is ill-formed.
-static bool isLoopMDCompatible(Module &M, Metadata *MD) {
-  // DXIL only accepts the following loop hints:
-  std::array<StringLiteral, 3> ValidHintNames = {"llvm.loop.unroll.count",
-                                                 "llvm.loop.unroll.disable",
-                                                 "llvm.loop.unroll.full"};
-
-  MDNode *HintMD = dyn_cast<MDNode>(MD);
-  if (!HintMD || HintMD->getNumOperands() == 0)
-    return false;
-
-  auto *HintStr = dyn_cast<MDString>(HintMD->getOperand(0));
-  if (!HintStr)
-    return false;
-
-  if (!llvm::is_contained(ValidHintNames, HintStr->getString()))
-    return false;
-
-  auto ValidCountNode = [](MDNode *CountMD) -> bool {
-    if (CountMD->getNumOperands() == 2)
-      if (auto *Count = dyn_cast<ConstantAsMetadata>(CountMD->getOperand(1)))
-        if (isa<ConstantInt>(Count->getValue()))
-          return true;
-    return false;
-  };
-
-  if (HintStr->getString() == "llvm.loop.unroll.count") {
-    if (!ValidCountNode(HintMD)) {
-      reportLoopError(M, "\"llvm.loop.unroll.count\" must have 2 operands and "
-                         "the second must be a constant integer");
-      return false;
-=======
 
   if (!HlslControlFlowMD)
     return;
@@ -540,98 +485,10 @@
             translateLoopMetadata(M, &I, LoopMD);
         I.dropUnknownNonDebugMetadata(DXILCompatibleMDs);
       }
->>>>>>> 811fe024
     }
-  } else if (HintMD->getNumOperands() != 1) {
-    reportLoopError(
-        M, "\"llvm.loop.unroll.disable\" and \"llvm.loop.unroll.full\" "
-           "must be provided as a single operand");
-    return false;
-  }
-
-  return true;
-}
-
-<<<<<<< HEAD
-static void translateLoopMetadata(Module &M, Instruction *I, MDNode *BaseMD) {
-  // A distinct node has the self-referential form: !0 = !{ !0, ... }
-  auto IsDistinctNode = [](MDNode *Node) -> bool {
-    return Node && Node->getNumOperands() != 0 && Node == Node->getOperand(0);
-  };
-
-  // Set metadata to null to remove empty/ill-formed metadata from instruction
-  if (BaseMD->getNumOperands() == 0 || !IsDistinctNode(BaseMD))
-    return I->setMetadata("llvm.loop", nullptr);
-
-  // It is valid to have a chain of self-refential loop metadata nodes, as
-  // below. We will collapse these into just one when we reconstruct the
-  // metadata.
-  //
-  // Eg:
-  // !0 = !{!0, !1}
-  // !1 = !{!1, !2}
-  // !2 = !{!"llvm.loop.unroll.disable"}
-  //
-  // So, traverse down a potential self-referential chain
-  while (1 < BaseMD->getNumOperands() &&
-         IsDistinctNode(dyn_cast<MDNode>(BaseMD->getOperand(1))))
-    BaseMD = dyn_cast<MDNode>(BaseMD->getOperand(1));
-
-  // To reconstruct a distinct node we create a temporary node that we will
-  // then update to create a self-reference.
-  llvm::TempMDTuple TempNode = llvm::MDNode::getTemporary(M.getContext(), {});
-  SmallVector<Metadata *> CompatibleOperands = {TempNode.get()};
-
-  // Iterate and reconstruct the metadata nodes that contains any hints,
-  // stripping any unrecognized metadata.
-  ArrayRef<MDOperand> Operands = BaseMD->operands();
-  for (auto &Op : Operands.drop_front())
-    if (isLoopMDCompatible(M, Op.get()))
-      CompatibleOperands.push_back(Op.get());
-
-  if (2 < CompatibleOperands.size())
-    reportLoopError(M, "Provided conflicting hints");
-
-  MDNode *CompatibleLoopMD = MDNode::get(M.getContext(), CompatibleOperands);
-  TempNode->replaceAllUsesWith(CompatibleLoopMD);
-
-  I->setMetadata("llvm.loop", CompatibleLoopMD);
-}
-
-using InstructionMDList = std::array<unsigned, 7>;
-
-static InstructionMDList getCompatibleInstructionMDs(llvm::Module &M) {
-  return {
-      M.getMDKindID("dx.nonuniform"),    M.getMDKindID("dx.controlflow.hints"),
-      M.getMDKindID("dx.precise"),       llvm::LLVMContext::MD_range,
-      llvm::LLVMContext::MD_alias_scope, llvm::LLVMContext::MD_noalias,
-      M.getMDKindID("llvm.loop")};
-}
-
-static void translateInstructionMetadata(Module &M) {
-  // construct allowlist of valid metadata node kinds
-  InstructionMDList DXILCompatibleMDs = getCompatibleInstructionMDs(M);
-  unsigned char MDLoopKind = M.getContext().getMDKindID("llvm.loop");
-
-  for (Function &F : M) {
-    for (BasicBlock &BB : F) {
-      // This needs to be done first so that "hlsl.controlflow.hints" isn't
-      // removed in the allow-list below
-      if (auto *I = BB.getTerminator())
-        translateBranchMetadata(M, I);
-
-      for (auto &I : make_early_inc_range(BB)) {
-        if (isa<BranchInst>(I))
-          if (MDNode *LoopMD = I.getMetadata(MDLoopKind))
-            translateLoopMetadata(M, &I, LoopMD);
-        I.dropUnknownNonDebugMetadata(DXILCompatibleMDs);
-      }
-    }
-  }
-}
-
-=======
->>>>>>> 811fe024
+  }
+}
+
 static void cleanModuleFlags(Module &M) {
   NamedMDNode *MDFlags = M.getModuleFlagsMetadata();
   if (!MDFlags)
@@ -708,15 +565,8 @@
                    Twine(Triple::getEnvironmentTypeName(MMDI.ShaderProfile) +
                          "'"));
     }
-<<<<<<< HEAD
-
-    EntryFnMDNodes.emplace_back(emitEntryMD(EntryProp, Signatures, ResourceMD,
-                                            EntryShaderFlags,
-                                            MMDI.ShaderProfile));
-=======
     EntryFnMDNodes.emplace_back(emitEntryMD(
         M, EntryProp, Signatures, ResourceMD, EntryShaderFlags, MMDI));
->>>>>>> 811fe024
   }
 
   NamedMDNode *EntryPointsNamedMD =
