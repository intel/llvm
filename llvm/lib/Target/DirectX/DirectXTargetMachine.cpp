//===- DirectXTargetMachine.cpp - DirectX Target Implementation -*- C++ -*-===//
//
// Part of the LLVM Project, under the Apache License v2.0 with LLVM Exceptions.
// See https://llvm.org/LICENSE.txt for license information.
// SPDX-License-Identifier: Apache-2.0 WITH LLVM-exception
//
//===----------------------------------------------------------------------===//
///
/// \file
/// This file contains DirectX target initializer.
///
//===----------------------------------------------------------------------===//

#include "DirectXTargetMachine.h"
#include "DXILDataScalarization.h"
#include "DXILFlattenArrays.h"
#include "DXILIntrinsicExpansion.h"
#include "DXILOpLowering.h"
#include "DXILPrettyPrinter.h"
#include "DXILResourceAccess.h"
#include "DXILResourceAnalysis.h"
#include "DXILShaderFlags.h"
#include "DXILTranslateMetadata.h"
#include "DXILWriter/DXILWriterPass.h"
#include "DirectX.h"
#include "DirectXSubtarget.h"
#include "DirectXTargetTransformInfo.h"
#include "TargetInfo/DirectXTargetInfo.h"
#include "llvm/CodeGen/MachineModuleInfo.h"
#include "llvm/CodeGen/Passes.h"
#include "llvm/CodeGen/TargetPassConfig.h"
#include "llvm/IR/IRPrintingPasses.h"
#include "llvm/IR/LegacyPassManager.h"
#include "llvm/InitializePasses.h"
#include "llvm/MC/MCSectionDXContainer.h"
#include "llvm/MC/SectionKind.h"
#include "llvm/MC/TargetRegistry.h"
#include "llvm/Passes/PassBuilder.h"
#include "llvm/Support/CodeGen.h"
#include "llvm/Support/Compiler.h"
#include "llvm/Support/ErrorHandling.h"
#include "llvm/Target/TargetLoweringObjectFile.h"
#include "llvm/Transforms/Scalar/Scalarizer.h"
#include <optional>

using namespace llvm;

extern "C" LLVM_EXTERNAL_VISIBILITY void LLVMInitializeDirectXTarget() {
  RegisterTargetMachine<DirectXTargetMachine> X(getTheDirectXTarget());
  auto *PR = PassRegistry::getPassRegistry();
  initializeDXILIntrinsicExpansionLegacyPass(*PR);
  initializeDXILDataScalarizationLegacyPass(*PR);
  initializeDXILFlattenArraysLegacyPass(*PR);
  initializeScalarizerLegacyPassPass(*PR);
  initializeDXILPrepareModulePass(*PR);
  initializeEmbedDXILPassPass(*PR);
  initializeWriteDXILPassPass(*PR);
  initializeDXContainerGlobalsPass(*PR);
  initializeDXILOpLoweringLegacyPass(*PR);
  initializeDXILResourceAccessLegacyPass(*PR);
  initializeDXILTranslateMetadataLegacyPass(*PR);
  initializeDXILResourceMDWrapperPass(*PR);
  initializeShaderFlagsAnalysisWrapperPass(*PR);
  initializeDXILFinalizeLinkageLegacyPass(*PR);
}

class DXILTargetObjectFile : public TargetLoweringObjectFile {
public:
  DXILTargetObjectFile() = default;

  MCSection *getExplicitSectionGlobal(const GlobalObject *GO, SectionKind Kind,
                                      const TargetMachine &TM) const override {
    return getContext().getDXContainerSection(GO->getSection(), Kind);
  }

protected:
  MCSection *SelectSectionForGlobal(const GlobalObject *GO, SectionKind Kind,
                                    const TargetMachine &TM) const override {
    llvm_unreachable("Not supported!");
  }
};

class DirectXPassConfig : public TargetPassConfig {
public:
  DirectXPassConfig(DirectXTargetMachine &TM, PassManagerBase &PM)
      : TargetPassConfig(TM, PM) {}

  DirectXTargetMachine &getDirectXTargetMachine() const {
    return getTM<DirectXTargetMachine>();
  }

  FunctionPass *createTargetRegisterAllocator(bool) override { return nullptr; }
  void addCodeGenPrepare() override {
    addPass(createDXILFinalizeLinkageLegacyPass());
    addPass(createDXILIntrinsicExpansionLegacyPass());
    addPass(createDXILDataScalarizationLegacyPass());
    addPass(createDXILFlattenArraysLegacyPass());
    addPass(createDXILResourceAccessLegacyPass());
    ScalarizerPassOptions DxilScalarOptions;
    DxilScalarOptions.ScalarizeLoadStore = true;
    addPass(createScalarizerPass(DxilScalarOptions));
<<<<<<< HEAD
    addPass(createDXILOpLoweringLegacyPass());
=======
>>>>>>> 49fd7d4f
    addPass(createDXILTranslateMetadataLegacyPass());
    addPass(createDXILOpLoweringLegacyPass());
    addPass(createDXILPrepareModulePass());
  }
};

DirectXTargetMachine::DirectXTargetMachine(const Target &T, const Triple &TT,
                                           StringRef CPU, StringRef FS,
                                           const TargetOptions &Options,
                                           std::optional<Reloc::Model> RM,
                                           std::optional<CodeModel::Model> CM,
                                           CodeGenOptLevel OL, bool JIT)
    : CodeGenTargetMachineImpl(
          T,
          "e-m:e-p:32:32-i1:32-i8:8-i16:16-i32:32-i64:64-f16:16-"
          "f32:32-f64:64-n8:16:32:64",
          TT, CPU, FS, Options, Reloc::Static, CodeModel::Small, OL),
      TLOF(std::make_unique<DXILTargetObjectFile>()),
      Subtarget(std::make_unique<DirectXSubtarget>(TT, CPU, FS, *this)) {
  initAsmInfo();
}

DirectXTargetMachine::~DirectXTargetMachine() {}

void DirectXTargetMachine::registerPassBuilderCallbacks(PassBuilder &PB) {
#define GET_PASS_REGISTRY "DirectXPassRegistry.def"
#include "llvm/Passes/TargetPassRegistry.inc"
}

bool DirectXTargetMachine::addPassesToEmitFile(
    PassManagerBase &PM, raw_pwrite_stream &Out, raw_pwrite_stream *DwoOut,
    CodeGenFileType FileType, bool DisableVerify,
    MachineModuleInfoWrapperPass *MMIWP) {
  TargetPassConfig *PassConfig = createPassConfig(PM);
  PassConfig->addCodeGenPrepare();

  switch (FileType) {
  case CodeGenFileType::AssemblyFile:
    PM.add(createDXILPrettyPrinterLegacyPass(Out));
    PM.add(createPrintModulePass(Out, "", true));
    break;
  case CodeGenFileType::ObjectFile:
    if (TargetPassConfig::willCompleteCodeGenPipeline()) {
      PM.add(createDXILEmbedderPass());
      // We embed the other DXContainer globals after embedding DXIL so that the
      // globals don't pollute the DXIL.
      PM.add(createDXContainerGlobalsPass());

      if (!MMIWP)
        MMIWP = new MachineModuleInfoWrapperPass(this);
      PM.add(MMIWP);
      if (addAsmPrinter(PM, Out, DwoOut, FileType,
                        MMIWP->getMMI().getContext()))
        return true;
    } else
      PM.add(createDXILWriterPass(Out));
    break;
  case CodeGenFileType::Null:
    break;
  }
  return false;
}

bool DirectXTargetMachine::addPassesToEmitMC(PassManagerBase &PM,
                                             MCContext *&Ctx,
                                             raw_pwrite_stream &Out,
                                             bool DisableVerify) {
  return true;
}

TargetPassConfig *DirectXTargetMachine::createPassConfig(PassManagerBase &PM) {
  return new DirectXPassConfig(*this, PM);
}

const DirectXSubtarget *
DirectXTargetMachine::getSubtargetImpl(const Function &) const {
  return Subtarget.get();
}

TargetTransformInfo
DirectXTargetMachine::getTargetTransformInfo(const Function &F) const {
  return TargetTransformInfo(DirectXTTIImpl(this, F));
}

DirectXTargetLowering::DirectXTargetLowering(const DirectXTargetMachine &TM,
                                             const DirectXSubtarget &STI)
    : TargetLowering(TM) {}<|MERGE_RESOLUTION|>--- conflicted
+++ resolved
@@ -99,10 +99,6 @@
     ScalarizerPassOptions DxilScalarOptions;
     DxilScalarOptions.ScalarizeLoadStore = true;
     addPass(createScalarizerPass(DxilScalarOptions));
-<<<<<<< HEAD
-    addPass(createDXILOpLoweringLegacyPass());
-=======
->>>>>>> 49fd7d4f
     addPass(createDXILTranslateMetadataLegacyPass());
     addPass(createDXILOpLoweringLegacyPass());
     addPass(createDXILPrepareModulePass());
