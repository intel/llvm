//===- DXILDataScalarization.cpp - Perform DXIL Data Legalization ---------===//
//
// Part of the LLVM Project, under the Apache License v2.0 with LLVM Exceptions.
// See https://llvm.org/LICENSE.txt for license information.
// SPDX-License-Identifier: Apache-2.0 WITH LLVM-exception
//
//===---------------------------------------------------------------------===//

#include "DXILDataScalarization.h"
#include "DirectX.h"
#include "llvm/ADT/PostOrderIterator.h"
#include "llvm/ADT/STLExtras.h"
#include "llvm/IR/DerivedTypes.h"
#include "llvm/IR/GlobalVariable.h"
#include "llvm/IR/IRBuilder.h"
#include "llvm/IR/InstVisitor.h"
#include "llvm/IR/Instructions.h"
#include "llvm/IR/Module.h"
#include "llvm/IR/Operator.h"
#include "llvm/IR/PassManager.h"
#include "llvm/IR/ReplaceConstant.h"
#include "llvm/IR/Type.h"
#include "llvm/Support/Casting.h"
#include "llvm/Transforms/Utils/Cloning.h"
#include "llvm/Transforms/Utils/Local.h"

#define DEBUG_TYPE "dxil-data-scalarization"
static const int MaxVecSize = 4;

using namespace llvm;

// Recursively creates an array-like version of a given vector type.
static Type *equivalentArrayTypeFromVector(Type *T) {
  if (auto *VecTy = dyn_cast<VectorType>(T))
    return ArrayType::get(VecTy->getElementType(),
                          dyn_cast<FixedVectorType>(VecTy)->getNumElements());
  if (auto *ArrayTy = dyn_cast<ArrayType>(T)) {
    Type *NewElementType =
        equivalentArrayTypeFromVector(ArrayTy->getElementType());
    return ArrayType::get(NewElementType, ArrayTy->getNumElements());
  }
  // If it's not a vector or array, return the original type.
  return T;
}

class DXILDataScalarizationLegacy : public ModulePass {

public:
  bool runOnModule(Module &M) override;
  DXILDataScalarizationLegacy() : ModulePass(ID) {}

  static char ID; // Pass identification.
};

static bool findAndReplaceVectors(Module &M);

class DataScalarizerVisitor : public InstVisitor<DataScalarizerVisitor, bool> {
public:
  DataScalarizerVisitor() : GlobalMap() {}
  bool visit(Function &F);
  // InstVisitor methods.  They return true if the instruction was scalarized,
  // false if nothing changed.
  bool visitAllocaInst(AllocaInst &AI);
  bool visitInstruction(Instruction &I) { return false; }
  bool visitSelectInst(SelectInst &SI) { return false; }
  bool visitICmpInst(ICmpInst &ICI) { return false; }
  bool visitFCmpInst(FCmpInst &FCI) { return false; }
  bool visitUnaryOperator(UnaryOperator &UO) { return false; }
  bool visitBinaryOperator(BinaryOperator &BO) { return false; }
  bool visitGetElementPtrInst(GetElementPtrInst &GEPI);
  bool visitCastInst(CastInst &CI) { return false; }
  bool visitBitCastInst(BitCastInst &BCI) { return false; }
  bool visitInsertElementInst(InsertElementInst &IEI);
  bool visitExtractElementInst(ExtractElementInst &EEI);
  bool visitShuffleVectorInst(ShuffleVectorInst &SVI) { return false; }
  bool visitPHINode(PHINode &PHI) { return false; }
  bool visitLoadInst(LoadInst &LI);
  bool visitStoreInst(StoreInst &SI);
  bool visitCallInst(CallInst &ICI) { return false; }
  bool visitFreezeInst(FreezeInst &FI) { return false; }
  friend bool findAndReplaceVectors(llvm::Module &M);

private:
  typedef std::pair<AllocaInst *, SmallVector<Value *, 4>> AllocaAndGEPs;
  typedef SmallDenseMap<Value *, AllocaAndGEPs>
      VectorToArrayMap; // A map from a vector-typed Value to its corresponding
                        // AllocaInst and GEPs to each element of an array
  VectorToArrayMap VectorAllocaMap;
  AllocaAndGEPs createArrayFromVector(IRBuilder<> &Builder, Value *Vec,
                                      const Twine &Name);
  bool replaceDynamicInsertElementInst(InsertElementInst &IEI);
  bool replaceDynamicExtractElementInst(ExtractElementInst &EEI);

  GlobalVariable *lookupReplacementGlobal(Value *CurrOperand);
  DenseMap<GlobalVariable *, GlobalVariable *> GlobalMap;
};

bool DataScalarizerVisitor::visit(Function &F) {
  bool MadeChange = false;
  ReversePostOrderTraversal<Function *> RPOT(&F);
  for (BasicBlock *BB : make_early_inc_range(RPOT)) {
    for (Instruction &I : make_early_inc_range(*BB))
      MadeChange |= InstVisitor::visit(I);
  }
  VectorAllocaMap.clear();
  return MadeChange;
}

GlobalVariable *
DataScalarizerVisitor::lookupReplacementGlobal(Value *CurrOperand) {
  if (GlobalVariable *OldGlobal = dyn_cast<GlobalVariable>(CurrOperand)) {
    auto It = GlobalMap.find(OldGlobal);
    if (It != GlobalMap.end()) {
      return It->second; // Found, return the new global
    }
  }
  return nullptr; // Not found
}

<<<<<<< HEAD
static bool isArrayOfVectors(Type *T) {
=======
// Helper function to check if a type is a vector or an array of vectors
static bool isVectorOrArrayOfVectors(Type *T) {
  if (isa<VectorType>(T))
    return true;
>>>>>>> 5ee67ebe
  if (ArrayType *ArrType = dyn_cast<ArrayType>(T))
    return isa<VectorType>(ArrType->getElementType()) ||
           isVectorOrArrayOfVectors(ArrType->getElementType());
  return false;
}

bool DataScalarizerVisitor::visitAllocaInst(AllocaInst &AI) {
  Type *AllocatedType = AI.getAllocatedType();
  if (!isVectorOrArrayOfVectors(AllocatedType))
    return false;

  IRBuilder<> Builder(&AI);
<<<<<<< HEAD
  Type *NewType = equivalentArrayTypeFromVector(ArrType);
=======
  Type *NewType = equivalentArrayTypeFromVector(AllocatedType);
>>>>>>> 5ee67ebe
  AllocaInst *ArrAlloca =
      Builder.CreateAlloca(NewType, nullptr, AI.getName() + ".scalarize");
  ArrAlloca->setAlignment(AI.getAlign());
  AI.replaceAllUsesWith(ArrAlloca);
  AI.eraseFromParent();
  return true;
}

bool DataScalarizerVisitor::visitLoadInst(LoadInst &LI) {
  Value *PtrOperand = LI.getPointerOperand();
  ConstantExpr *CE = dyn_cast<ConstantExpr>(PtrOperand);
  if (CE && CE->getOpcode() == Instruction::GetElementPtr) {
    GetElementPtrInst *OldGEP = cast<GetElementPtrInst>(CE->getAsInstruction());
    OldGEP->insertBefore(LI.getIterator());
    IRBuilder<> Builder(&LI);
    LoadInst *NewLoad = Builder.CreateLoad(LI.getType(), OldGEP, LI.getName());
    NewLoad->setAlignment(LI.getAlign());
    LI.replaceAllUsesWith(NewLoad);
    LI.eraseFromParent();
    visitGetElementPtrInst(*OldGEP);
    return true;
  }
  if (GlobalVariable *NewGlobal = lookupReplacementGlobal(PtrOperand))
    LI.setOperand(LI.getPointerOperandIndex(), NewGlobal);
  return false;
}

bool DataScalarizerVisitor::visitStoreInst(StoreInst &SI) {

  Value *PtrOperand = SI.getPointerOperand();
  ConstantExpr *CE = dyn_cast<ConstantExpr>(PtrOperand);
  if (CE && CE->getOpcode() == Instruction::GetElementPtr) {
    GetElementPtrInst *OldGEP = cast<GetElementPtrInst>(CE->getAsInstruction());
    OldGEP->insertBefore(SI.getIterator());
    IRBuilder<> Builder(&SI);
    StoreInst *NewStore = Builder.CreateStore(SI.getValueOperand(), OldGEP);
    NewStore->setAlignment(SI.getAlign());
    SI.replaceAllUsesWith(NewStore);
    SI.eraseFromParent();
    visitGetElementPtrInst(*OldGEP);
    return true;
  }
  if (GlobalVariable *NewGlobal = lookupReplacementGlobal(PtrOperand))
    SI.setOperand(SI.getPointerOperandIndex(), NewGlobal);

  return false;
}

DataScalarizerVisitor::AllocaAndGEPs
DataScalarizerVisitor::createArrayFromVector(IRBuilder<> &Builder, Value *Vec,
                                             const Twine &Name = "") {
  // If there is already an alloca for this vector, return it
  if (VectorAllocaMap.contains(Vec))
    return VectorAllocaMap[Vec];

  auto InsertPoint = Builder.GetInsertPoint();

  // Allocate the array to hold the vector elements
  Builder.SetInsertPointPastAllocas(Builder.GetInsertBlock()->getParent());
  Type *ArrTy = equivalentArrayTypeFromVector(Vec->getType());
  AllocaInst *ArrAlloca =
      Builder.CreateAlloca(ArrTy, nullptr, Name + ".alloca");
  const uint64_t ArrNumElems = ArrTy->getArrayNumElements();

  // Create loads and stores to populate the array immediately after the
  // original vector's defining instruction if available, else immediately after
  // the alloca
  if (auto *Instr = dyn_cast<Instruction>(Vec))
    Builder.SetInsertPoint(Instr->getNextNonDebugInstruction());
  SmallVector<Value *, 4> GEPs(ArrNumElems);
  for (unsigned I = 0; I < ArrNumElems; ++I) {
    Value *EE = Builder.CreateExtractElement(Vec, I, Name + ".extract");
    GEPs[I] = Builder.CreateInBoundsGEP(
        ArrTy, ArrAlloca, {Builder.getInt32(0), Builder.getInt32(I)},
        Name + ".index");
    Builder.CreateStore(EE, GEPs[I]);
  }

  VectorAllocaMap.insert({Vec, {ArrAlloca, GEPs}});
  Builder.SetInsertPoint(InsertPoint);
  return {ArrAlloca, GEPs};
}

/// Returns a pair of Value* with the first being a GEP into ArrAlloca using
/// indices {0, Index}, and the second Value* being a Load of the GEP
static std::pair<Value *, Value *>
dynamicallyLoadArray(IRBuilder<> &Builder, AllocaInst *ArrAlloca, Value *Index,
                     const Twine &Name = "") {
  Type *ArrTy = ArrAlloca->getAllocatedType();
  Value *GEP = Builder.CreateInBoundsGEP(
      ArrTy, ArrAlloca, {Builder.getInt32(0), Index}, Name + ".index");
  Value *Load =
      Builder.CreateLoad(ArrTy->getArrayElementType(), GEP, Name + ".load");
  return std::make_pair(GEP, Load);
}

bool DataScalarizerVisitor::replaceDynamicInsertElementInst(
    InsertElementInst &IEI) {
  IRBuilder<> Builder(&IEI);

  Value *Vec = IEI.getOperand(0);
  Value *Val = IEI.getOperand(1);
  Value *Index = IEI.getOperand(2);

  AllocaAndGEPs ArrAllocaAndGEPs =
      createArrayFromVector(Builder, Vec, IEI.getName());
  AllocaInst *ArrAlloca = ArrAllocaAndGEPs.first;
  Type *ArrTy = ArrAlloca->getAllocatedType();
  SmallVector<Value *, 4> &ArrGEPs = ArrAllocaAndGEPs.second;

  auto GEPAndLoad =
      dynamicallyLoadArray(Builder, ArrAlloca, Index, IEI.getName());
  Value *GEP = GEPAndLoad.first;
  Value *Load = GEPAndLoad.second;

  Builder.CreateStore(Val, GEP);
  Value *NewIEI = PoisonValue::get(Vec->getType());
  for (unsigned I = 0; I < ArrTy->getArrayNumElements(); ++I) {
    Value *Load = Builder.CreateLoad(ArrTy->getArrayElementType(), ArrGEPs[I],
                                     IEI.getName() + ".load");
    NewIEI = Builder.CreateInsertElement(NewIEI, Load, Builder.getInt32(I),
                                         IEI.getName() + ".insert");
  }

  // Store back the original value so the Alloca can be reused for subsequent
  // insertelement instructions on the same vector
  Builder.CreateStore(Load, GEP);

  IEI.replaceAllUsesWith(NewIEI);
  IEI.eraseFromParent();
  return true;
}

bool DataScalarizerVisitor::visitInsertElementInst(InsertElementInst &IEI) {
  // If the index is a constant then we don't need to scalarize it
  Value *Index = IEI.getOperand(2);
  if (isa<ConstantInt>(Index))
    return false;
  return replaceDynamicInsertElementInst(IEI);
}

bool DataScalarizerVisitor::replaceDynamicExtractElementInst(
    ExtractElementInst &EEI) {
  IRBuilder<> Builder(&EEI);

  AllocaAndGEPs ArrAllocaAndGEPs =
      createArrayFromVector(Builder, EEI.getVectorOperand(), EEI.getName());
  AllocaInst *ArrAlloca = ArrAllocaAndGEPs.first;

  auto GEPAndLoad = dynamicallyLoadArray(Builder, ArrAlloca,
                                         EEI.getIndexOperand(), EEI.getName());
  Value *Load = GEPAndLoad.second;

  EEI.replaceAllUsesWith(Load);
  EEI.eraseFromParent();
  return true;
}

bool DataScalarizerVisitor::visitExtractElementInst(ExtractElementInst &EEI) {
  // If the index is a constant then we don't need to scalarize it
  Value *Index = EEI.getIndexOperand();
  if (isa<ConstantInt>(Index))
    return false;
  return replaceDynamicExtractElementInst(EEI);
}

bool DataScalarizerVisitor::visitGetElementPtrInst(GetElementPtrInst &GEPI) {
  Value *PtrOperand = GEPI.getPointerOperand();
  Type *OrigGEPType = GEPI.getPointerOperandType();
  Type *NewGEPType = OrigGEPType;
  bool NeedsTransform = false;

  if (GlobalVariable *NewGlobal = lookupReplacementGlobal(PtrOperand)) {
    NewGEPType = NewGlobal->getValueType();
    PtrOperand = NewGlobal;
    NeedsTransform = true;
  } else if (AllocaInst *Alloca = dyn_cast<AllocaInst>(PtrOperand)) {
    Type *AllocatedType = Alloca->getAllocatedType();
<<<<<<< HEAD
    // OrigGEPType might just be a pointer lets make sure
    // to add the allocated type so we have a size
    if (AllocatedType != OrigGEPType) {
=======
    // Only transform if the allocated type is an array
    if (AllocatedType != OrigGEPType && isa<ArrayType>(AllocatedType)) {
>>>>>>> 5ee67ebe
      NewGEPType = AllocatedType;
      NeedsTransform = true;
    }
  }

  // Note: We bail if this isn't a gep touched via alloca or global
  // transformations
  if (!NeedsTransform)
    return false;

  IRBuilder<> Builder(&GEPI);
  SmallVector<Value *, MaxVecSize> Indices(GEPI.indices());

  Value *NewGEP = Builder.CreateGEP(NewGEPType, PtrOperand, Indices,
                                    GEPI.getName(), GEPI.getNoWrapFlags());
  GEPI.replaceAllUsesWith(NewGEP);
  GEPI.eraseFromParent();
  return true;
}

static Constant *transformInitializer(Constant *Init, Type *OrigType,
                                      Type *NewType, LLVMContext &Ctx) {
  // Handle ConstantAggregateZero (zero-initialized constants)
  if (isa<ConstantAggregateZero>(Init)) {
    return ConstantAggregateZero::get(NewType);
  }

  // Handle UndefValue (undefined constants)
  if (isa<UndefValue>(Init)) {
    return UndefValue::get(NewType);
  }

  // Handle vector to array transformation
  if (isa<VectorType>(OrigType) && isa<ArrayType>(NewType)) {
    // Convert vector initializer to array initializer
    SmallVector<Constant *, MaxVecSize> ArrayElements;
    if (ConstantVector *ConstVecInit = dyn_cast<ConstantVector>(Init)) {
      for (unsigned I = 0; I < ConstVecInit->getNumOperands(); ++I)
        ArrayElements.push_back(ConstVecInit->getOperand(I));
    } else if (ConstantDataVector *ConstDataVecInit =
                   llvm::dyn_cast<llvm::ConstantDataVector>(Init)) {
      for (unsigned I = 0; I < ConstDataVecInit->getNumElements(); ++I)
        ArrayElements.push_back(ConstDataVecInit->getElementAsConstant(I));
    } else {
      assert(false && "Expected a ConstantVector or ConstantDataVector for "
                      "vector initializer!");
    }

    return ConstantArray::get(cast<ArrayType>(NewType), ArrayElements);
  }

  // Handle array of vectors transformation
  if (auto *ArrayTy = dyn_cast<ArrayType>(OrigType)) {
    auto *ArrayInit = dyn_cast<ConstantArray>(Init);
    assert(ArrayInit && "Expected a ConstantArray for array initializer!");

    SmallVector<Constant *, MaxVecSize> NewArrayElements;
    for (unsigned I = 0; I < ArrayTy->getNumElements(); ++I) {
      // Recursively transform array elements
      Constant *NewElemInit = transformInitializer(
          ArrayInit->getOperand(I), ArrayTy->getElementType(),
          cast<ArrayType>(NewType)->getElementType(), Ctx);
      NewArrayElements.push_back(NewElemInit);
    }

    return ConstantArray::get(cast<ArrayType>(NewType), NewArrayElements);
  }

  // If not a vector or array, return the original initializer
  return Init;
}

static bool findAndReplaceVectors(Module &M) {
  bool MadeChange = false;
  LLVMContext &Ctx = M.getContext();
  IRBuilder<> Builder(Ctx);
  DataScalarizerVisitor Impl;
  for (GlobalVariable &G : M.globals()) {
    Type *OrigType = G.getValueType();

    Type *NewType = equivalentArrayTypeFromVector(OrigType);
    if (OrigType != NewType) {
      // Create a new global variable with the updated type
      // Note: Initializer is set via transformInitializer
      GlobalVariable *NewGlobal = new GlobalVariable(
          M, NewType, G.isConstant(), G.getLinkage(),
          /*Initializer=*/nullptr, G.getName() + ".scalarized", &G,
          G.getThreadLocalMode(), G.getAddressSpace(),
          G.isExternallyInitialized());

      // Copy relevant attributes
      NewGlobal->setUnnamedAddr(G.getUnnamedAddr());
      if (G.getAlignment() > 0) {
        NewGlobal->setAlignment(G.getAlign());
      }

      if (G.hasInitializer()) {
        Constant *Init = G.getInitializer();
        Constant *NewInit = transformInitializer(Init, OrigType, NewType, Ctx);
        NewGlobal->setInitializer(NewInit);
      }

      // Note: we want to do G.replaceAllUsesWith(NewGlobal);, but it assumes
      // type equality. Instead we will use the visitor pattern.
      Impl.GlobalMap[&G] = NewGlobal;
    }
  }

  for (auto &F : make_early_inc_range(M.functions())) {
    if (F.isDeclaration())
      continue;
    MadeChange |= Impl.visit(F);
  }

  // Remove the old globals after the iteration
  for (auto &[Old, New] : Impl.GlobalMap) {
    Old->eraseFromParent();
    MadeChange = true;
  }
  return MadeChange;
}

PreservedAnalyses DXILDataScalarization::run(Module &M,
                                             ModuleAnalysisManager &) {
  bool MadeChanges = findAndReplaceVectors(M);
  if (!MadeChanges)
    return PreservedAnalyses::all();
  PreservedAnalyses PA;
  return PA;
}

bool DXILDataScalarizationLegacy::runOnModule(Module &M) {
  return findAndReplaceVectors(M);
}

char DXILDataScalarizationLegacy::ID = 0;

INITIALIZE_PASS_BEGIN(DXILDataScalarizationLegacy, DEBUG_TYPE,
                      "DXIL Data Scalarization", false, false)
INITIALIZE_PASS_END(DXILDataScalarizationLegacy, DEBUG_TYPE,
                    "DXIL Data Scalarization", false, false)

ModulePass *llvm::createDXILDataScalarizationLegacyPass() {
  return new DXILDataScalarizationLegacy();
}<|MERGE_RESOLUTION|>--- conflicted
+++ resolved
@@ -117,14 +117,10 @@
   return nullptr; // Not found
 }
 
-<<<<<<< HEAD
-static bool isArrayOfVectors(Type *T) {
-=======
 // Helper function to check if a type is a vector or an array of vectors
 static bool isVectorOrArrayOfVectors(Type *T) {
   if (isa<VectorType>(T))
     return true;
->>>>>>> 5ee67ebe
   if (ArrayType *ArrType = dyn_cast<ArrayType>(T))
     return isa<VectorType>(ArrType->getElementType()) ||
            isVectorOrArrayOfVectors(ArrType->getElementType());
@@ -137,11 +133,7 @@
     return false;
 
   IRBuilder<> Builder(&AI);
-<<<<<<< HEAD
-  Type *NewType = equivalentArrayTypeFromVector(ArrType);
-=======
   Type *NewType = equivalentArrayTypeFromVector(AllocatedType);
->>>>>>> 5ee67ebe
   AllocaInst *ArrAlloca =
       Builder.CreateAlloca(NewType, nullptr, AI.getName() + ".scalarize");
   ArrAlloca->setAlignment(AI.getAlign());
@@ -320,14 +312,8 @@
     NeedsTransform = true;
   } else if (AllocaInst *Alloca = dyn_cast<AllocaInst>(PtrOperand)) {
     Type *AllocatedType = Alloca->getAllocatedType();
-<<<<<<< HEAD
-    // OrigGEPType might just be a pointer lets make sure
-    // to add the allocated type so we have a size
-    if (AllocatedType != OrigGEPType) {
-=======
     // Only transform if the allocated type is an array
     if (AllocatedType != OrigGEPType && isa<ArrayType>(AllocatedType)) {
->>>>>>> 5ee67ebe
       NewGEPType = AllocatedType;
       NeedsTransform = true;
     }
