//===- DXILRootSignature.cpp - DXIL Root Signature helper objects -------===//
//
// Part of the LLVM Project, under the Apache License v2.0 with LLVM Exceptions.
// See https://llvm.org/LICENSE.txt for license information.
// SPDX-License-Identifier: Apache-2.0 WITH LLVM-exception
//
//===----------------------------------------------------------------------===//
///
/// \file This file contains helper objects and APIs for working with DXIL
///       Root Signatures.
///
//===----------------------------------------------------------------------===//
#include "DXILRootSignature.h"
#include "DirectX.h"
#include "llvm/ADT/StringSwitch.h"
#include "llvm/ADT/Twine.h"
#include "llvm/Analysis/DXILMetadataAnalysis.h"
#include "llvm/BinaryFormat/DXContainer.h"
#include "llvm/IR/Constants.h"
#include "llvm/IR/DiagnosticInfo.h"
#include "llvm/IR/Function.h"
#include "llvm/IR/LLVMContext.h"
#include "llvm/IR/Metadata.h"
#include "llvm/IR/Module.h"
#include "llvm/InitializePasses.h"
#include "llvm/Pass.h"
#include "llvm/Support/Error.h"
#include "llvm/Support/ErrorHandling.h"
#include "llvm/Support/raw_ostream.h"
#include <cmath>
#include <cstdint>
#include <optional>
#include <utility>

using namespace llvm;
using namespace llvm::dxil;

static bool reportError(LLVMContext *Ctx, Twine Message,
                        DiagnosticSeverity Severity = DS_Error) {
  Ctx->diagnose(DiagnosticInfoGeneric(Message, Severity));
  return true;
}

static bool reportValueError(LLVMContext *Ctx, Twine ParamName,
                             uint32_t Value) {
  Ctx->diagnose(DiagnosticInfoGeneric(
      "Invalid value for " + ParamName + ": " + Twine(Value), DS_Error));
  return true;
}

static std::optional<uint32_t> extractMdIntValue(MDNode *Node,
                                                 unsigned int OpId) {
  if (auto *CI =
          mdconst::dyn_extract<ConstantInt>(Node->getOperand(OpId).get()))
    return CI->getZExtValue();
  return std::nullopt;
}

<<<<<<< HEAD
=======
static std::optional<float> extractMdFloatValue(MDNode *Node,
                                                unsigned int OpId) {
  if (auto *CI = mdconst::dyn_extract<ConstantFP>(Node->getOperand(OpId).get()))
    return CI->getValueAPF().convertToFloat();
  return std::nullopt;
}

>>>>>>> 5ee67ebe
static std::optional<StringRef> extractMdStringValue(MDNode *Node,
                                                     unsigned int OpId) {
  MDString *NodeText = dyn_cast<MDString>(Node->getOperand(OpId));
  if (NodeText == nullptr)
    return std::nullopt;
  return NodeText->getString();
}

static bool parseRootFlags(LLVMContext *Ctx, mcdxbc::RootSignatureDesc &RSD,
                           MDNode *RootFlagNode) {

  if (RootFlagNode->getNumOperands() != 2)
    return reportError(Ctx, "Invalid format for RootFlag Element");

  if (std::optional<uint32_t> Val = extractMdIntValue(RootFlagNode, 1))
    RSD.Flags = *Val;
  else
    return reportError(Ctx, "Invalid value for RootFlag");

  return false;
}

static bool parseRootConstants(LLVMContext *Ctx, mcdxbc::RootSignatureDesc &RSD,
                               MDNode *RootConstantNode) {

  if (RootConstantNode->getNumOperands() != 5)
    return reportError(Ctx, "Invalid format for RootConstants Element");

  dxbc::RTS0::v1::RootParameterHeader Header;
  // The parameter offset doesn't matter here - we recalculate it during
  // serialization  Header.ParameterOffset = 0;
  Header.ParameterType =
      llvm::to_underlying(dxbc::RootParameterType::Constants32Bit);

  if (std::optional<uint32_t> Val = extractMdIntValue(RootConstantNode, 1))
    Header.ShaderVisibility = *Val;
  else
    return reportError(Ctx, "Invalid value for ShaderVisibility");

  dxbc::RTS0::v1::RootConstants Constants;
  if (std::optional<uint32_t> Val = extractMdIntValue(RootConstantNode, 2))
    Constants.ShaderRegister = *Val;
  else
    return reportError(Ctx, "Invalid value for ShaderRegister");

  if (std::optional<uint32_t> Val = extractMdIntValue(RootConstantNode, 3))
    Constants.RegisterSpace = *Val;
  else
    return reportError(Ctx, "Invalid value for RegisterSpace");

  if (std::optional<uint32_t> Val = extractMdIntValue(RootConstantNode, 4))
    Constants.Num32BitValues = *Val;
  else
    return reportError(Ctx, "Invalid value for Num32BitValues");

  RSD.ParametersContainer.addParameter(Header, Constants);

  return false;
}

static bool parseRootDescriptors(LLVMContext *Ctx,
                                 mcdxbc::RootSignatureDesc &RSD,
                                 MDNode *RootDescriptorNode,
                                 RootSignatureElementKind ElementKind) {
  assert(ElementKind == RootSignatureElementKind::SRV ||
         ElementKind == RootSignatureElementKind::UAV ||
         ElementKind == RootSignatureElementKind::CBV &&
             "parseRootDescriptors should only be called with RootDescriptor "
             "element kind.");
  if (RootDescriptorNode->getNumOperands() != 5)
    return reportError(Ctx, "Invalid format for Root Descriptor Element");

  dxbc::RTS0::v1::RootParameterHeader Header;
  switch (ElementKind) {
  case RootSignatureElementKind::SRV:
    Header.ParameterType = llvm::to_underlying(dxbc::RootParameterType::SRV);
    break;
  case RootSignatureElementKind::UAV:
    Header.ParameterType = llvm::to_underlying(dxbc::RootParameterType::UAV);
    break;
  case RootSignatureElementKind::CBV:
    Header.ParameterType = llvm::to_underlying(dxbc::RootParameterType::CBV);
    break;
  default:
    llvm_unreachable("invalid Root Descriptor kind");
    break;
  }

  if (std::optional<uint32_t> Val = extractMdIntValue(RootDescriptorNode, 1))
    Header.ShaderVisibility = *Val;
  else
    return reportError(Ctx, "Invalid value for ShaderVisibility");

  dxbc::RTS0::v2::RootDescriptor Descriptor;
  if (std::optional<uint32_t> Val = extractMdIntValue(RootDescriptorNode, 2))
    Descriptor.ShaderRegister = *Val;
  else
    return reportError(Ctx, "Invalid value for ShaderRegister");

  if (std::optional<uint32_t> Val = extractMdIntValue(RootDescriptorNode, 3))
    Descriptor.RegisterSpace = *Val;
  else
    return reportError(Ctx, "Invalid value for RegisterSpace");

  if (RSD.Version == 1) {
    RSD.ParametersContainer.addParameter(Header, Descriptor);
    return false;
  }
  assert(RSD.Version > 1);

  if (std::optional<uint32_t> Val = extractMdIntValue(RootDescriptorNode, 4))
    Descriptor.Flags = *Val;
  else
    return reportError(Ctx, "Invalid value for Root Descriptor Flags");

  RSD.ParametersContainer.addParameter(Header, Descriptor);
  return false;
}

static bool parseDescriptorRange(LLVMContext *Ctx,
                                 mcdxbc::DescriptorTable &Table,
                                 MDNode *RangeDescriptorNode) {

  if (RangeDescriptorNode->getNumOperands() != 6)
    return reportError(Ctx, "Invalid format for Descriptor Range");

  dxbc::RTS0::v2::DescriptorRange Range;

  std::optional<StringRef> ElementText =
      extractMdStringValue(RangeDescriptorNode, 0);

  if (!ElementText.has_value())
    return reportError(Ctx, "Descriptor Range, first element is not a string.");

  Range.RangeType =
      StringSwitch<uint32_t>(*ElementText)
          .Case("CBV", llvm::to_underlying(dxbc::DescriptorRangeType::CBV))
          .Case("SRV", llvm::to_underlying(dxbc::DescriptorRangeType::SRV))
          .Case("UAV", llvm::to_underlying(dxbc::DescriptorRangeType::UAV))
          .Case("Sampler",
                llvm::to_underlying(dxbc::DescriptorRangeType::Sampler))
          .Default(~0U);

  if (Range.RangeType == ~0U)
    return reportError(Ctx, "Invalid Descriptor Range type: " + *ElementText);

  if (std::optional<uint32_t> Val = extractMdIntValue(RangeDescriptorNode, 1))
    Range.NumDescriptors = *Val;
  else
    return reportError(Ctx, "Invalid value for Number of Descriptor in Range");

  if (std::optional<uint32_t> Val = extractMdIntValue(RangeDescriptorNode, 2))
    Range.BaseShaderRegister = *Val;
  else
    return reportError(Ctx, "Invalid value for BaseShaderRegister");

  if (std::optional<uint32_t> Val = extractMdIntValue(RangeDescriptorNode, 3))
    Range.RegisterSpace = *Val;
  else
    return reportError(Ctx, "Invalid value for RegisterSpace");

  if (std::optional<uint32_t> Val = extractMdIntValue(RangeDescriptorNode, 4))
    Range.OffsetInDescriptorsFromTableStart = *Val;
  else
    return reportError(Ctx,
                       "Invalid value for OffsetInDescriptorsFromTableStart");

  if (std::optional<uint32_t> Val = extractMdIntValue(RangeDescriptorNode, 5))
    Range.Flags = *Val;
  else
    return reportError(Ctx, "Invalid value for Descriptor Range Flags");

  Table.Ranges.push_back(Range);
  return false;
}

static bool parseDescriptorTable(LLVMContext *Ctx,
                                 mcdxbc::RootSignatureDesc &RSD,
                                 MDNode *DescriptorTableNode) {
  const unsigned int NumOperands = DescriptorTableNode->getNumOperands();
  if (NumOperands < 2)
    return reportError(Ctx, "Invalid format for Descriptor Table");

  dxbc::RTS0::v1::RootParameterHeader Header;
  if (std::optional<uint32_t> Val = extractMdIntValue(DescriptorTableNode, 1))
    Header.ShaderVisibility = *Val;
  else
    return reportError(Ctx, "Invalid value for ShaderVisibility");

  mcdxbc::DescriptorTable Table;
  Header.ParameterType =
      llvm::to_underlying(dxbc::RootParameterType::DescriptorTable);

  for (unsigned int I = 2; I < NumOperands; I++) {
    MDNode *Element = dyn_cast<MDNode>(DescriptorTableNode->getOperand(I));
    if (Element == nullptr)
      return reportError(Ctx, "Missing Root Element Metadata Node.");

    if (parseDescriptorRange(Ctx, Table, Element))
      return true;
  }

  RSD.ParametersContainer.addParameter(Header, Table);
  return false;
}

<<<<<<< HEAD
=======
static bool parseStaticSampler(LLVMContext *Ctx, mcdxbc::RootSignatureDesc &RSD,
                               MDNode *StaticSamplerNode) {
  if (StaticSamplerNode->getNumOperands() != 14)
    return reportError(Ctx, "Invalid format for Static Sampler");

  dxbc::RTS0::v1::StaticSampler Sampler;
  if (std::optional<uint32_t> Val = extractMdIntValue(StaticSamplerNode, 1))
    Sampler.Filter = *Val;
  else
    return reportError(Ctx, "Invalid value for Filter");

  if (std::optional<uint32_t> Val = extractMdIntValue(StaticSamplerNode, 2))
    Sampler.AddressU = *Val;
  else
    return reportError(Ctx, "Invalid value for AddressU");

  if (std::optional<uint32_t> Val = extractMdIntValue(StaticSamplerNode, 3))
    Sampler.AddressV = *Val;
  else
    return reportError(Ctx, "Invalid value for AddressV");

  if (std::optional<uint32_t> Val = extractMdIntValue(StaticSamplerNode, 4))
    Sampler.AddressW = *Val;
  else
    return reportError(Ctx, "Invalid value for AddressW");

  if (std::optional<float> Val = extractMdFloatValue(StaticSamplerNode, 5))
    Sampler.MipLODBias = *Val;
  else
    return reportError(Ctx, "Invalid value for MipLODBias");

  if (std::optional<uint32_t> Val = extractMdIntValue(StaticSamplerNode, 6))
    Sampler.MaxAnisotropy = *Val;
  else
    return reportError(Ctx, "Invalid value for MaxAnisotropy");

  if (std::optional<uint32_t> Val = extractMdIntValue(StaticSamplerNode, 7))
    Sampler.ComparisonFunc = *Val;
  else
    return reportError(Ctx, "Invalid value for ComparisonFunc ");

  if (std::optional<uint32_t> Val = extractMdIntValue(StaticSamplerNode, 8))
    Sampler.BorderColor = *Val;
  else
    return reportError(Ctx, "Invalid value for ComparisonFunc ");

  if (std::optional<float> Val = extractMdFloatValue(StaticSamplerNode, 9))
    Sampler.MinLOD = *Val;
  else
    return reportError(Ctx, "Invalid value for MinLOD");

  if (std::optional<float> Val = extractMdFloatValue(StaticSamplerNode, 10))
    Sampler.MaxLOD = *Val;
  else
    return reportError(Ctx, "Invalid value for MaxLOD");

  if (std::optional<uint32_t> Val = extractMdIntValue(StaticSamplerNode, 11))
    Sampler.ShaderRegister = *Val;
  else
    return reportError(Ctx, "Invalid value for ShaderRegister");

  if (std::optional<uint32_t> Val = extractMdIntValue(StaticSamplerNode, 12))
    Sampler.RegisterSpace = *Val;
  else
    return reportError(Ctx, "Invalid value for RegisterSpace");

  if (std::optional<uint32_t> Val = extractMdIntValue(StaticSamplerNode, 13))
    Sampler.ShaderVisibility = *Val;
  else
    return reportError(Ctx, "Invalid value for ShaderVisibility");

  RSD.StaticSamplers.push_back(Sampler);
  return false;
}

>>>>>>> 5ee67ebe
static bool parseRootSignatureElement(LLVMContext *Ctx,
                                      mcdxbc::RootSignatureDesc &RSD,
                                      MDNode *Element) {
  std::optional<StringRef> ElementText = extractMdStringValue(Element, 0);
  if (!ElementText.has_value())
    return reportError(Ctx, "Invalid format for Root Element");

  RootSignatureElementKind ElementKind =
      StringSwitch<RootSignatureElementKind>(*ElementText)
          .Case("RootFlags", RootSignatureElementKind::RootFlags)
          .Case("RootConstants", RootSignatureElementKind::RootConstants)
          .Case("RootCBV", RootSignatureElementKind::CBV)
          .Case("RootSRV", RootSignatureElementKind::SRV)
          .Case("RootUAV", RootSignatureElementKind::UAV)
          .Case("DescriptorTable", RootSignatureElementKind::DescriptorTable)
<<<<<<< HEAD
=======
          .Case("StaticSampler", RootSignatureElementKind::StaticSamplers)
>>>>>>> 5ee67ebe
          .Default(RootSignatureElementKind::Error);

  switch (ElementKind) {

  case RootSignatureElementKind::RootFlags:
    return parseRootFlags(Ctx, RSD, Element);
  case RootSignatureElementKind::RootConstants:
    return parseRootConstants(Ctx, RSD, Element);
  case RootSignatureElementKind::CBV:
  case RootSignatureElementKind::SRV:
  case RootSignatureElementKind::UAV:
    return parseRootDescriptors(Ctx, RSD, Element, ElementKind);
  case RootSignatureElementKind::DescriptorTable:
    return parseDescriptorTable(Ctx, RSD, Element);
<<<<<<< HEAD
=======
  case RootSignatureElementKind::StaticSamplers:
    return parseStaticSampler(Ctx, RSD, Element);
>>>>>>> 5ee67ebe
  case RootSignatureElementKind::Error:
    return reportError(Ctx, "Invalid Root Signature Element: " + *ElementText);
  }

  llvm_unreachable("Unhandled RootSignatureElementKind enum.");
}

static bool parse(LLVMContext *Ctx, mcdxbc::RootSignatureDesc &RSD,
                  MDNode *Node) {
  bool HasError = false;

  // Loop through the Root Elements of the root signature.
  for (const auto &Operand : Node->operands()) {
    MDNode *Element = dyn_cast<MDNode>(Operand);
    if (Element == nullptr)
      return reportError(Ctx, "Missing Root Element Metadata Node.");

    HasError = HasError || parseRootSignatureElement(Ctx, RSD, Element);
  }

  return HasError;
}

static bool verifyRootFlag(uint32_t Flags) { return (Flags & ~0xfff) == 0; }

static bool verifyVersion(uint32_t Version) {
  return (Version == 1 || Version == 2);
}

static bool verifyRegisterValue(uint32_t RegisterValue) {
  return RegisterValue != ~0U;
}

// This Range is reserverved, therefore invalid, according to the spec
// https://github.com/llvm/wg-hlsl/blob/main/proposals/0002-root-signature-in-clang.md#all-the-values-should-be-legal
static bool verifyRegisterSpace(uint32_t RegisterSpace) {
  return !(RegisterSpace >= 0xFFFFFFF0 && RegisterSpace <= 0xFFFFFFFF);
}

static bool verifyDescriptorFlag(uint32_t Flags) { return (Flags & ~0xE) == 0; }

static bool verifyRangeType(uint32_t Type) {
  switch (Type) {
  case llvm::to_underlying(dxbc::DescriptorRangeType::CBV):
  case llvm::to_underlying(dxbc::DescriptorRangeType::SRV):
  case llvm::to_underlying(dxbc::DescriptorRangeType::UAV):
  case llvm::to_underlying(dxbc::DescriptorRangeType::Sampler):
    return true;
  };

  return false;
}

static bool verifyDescriptorRangeFlag(uint32_t Version, uint32_t Type,
                                      uint32_t FlagsVal) {
<<<<<<< HEAD
  using FlagT = dxbc::DescriptorRangeFlag;
=======
  using FlagT = dxbc::DescriptorRangeFlags;
>>>>>>> 5ee67ebe
  FlagT Flags = FlagT(FlagsVal);

  const bool IsSampler =
      (Type == llvm::to_underlying(dxbc::DescriptorRangeType::Sampler));

  if (Version == 1) {
    // Since the metadata is unversioned, we expect to explicitly see the values
    // that map to the version 1 behaviour here.
    if (IsSampler)
<<<<<<< HEAD
      return Flags == FlagT::DESCRIPTORS_VOLATILE;
    return Flags == (FlagT::DATA_VOLATILE | FlagT::DESCRIPTORS_VOLATILE);
  }

  // The data-specific flags are mutually exclusive.
  FlagT DataFlags = FlagT::DATA_VOLATILE | FlagT::DATA_STATIC |
                    FlagT::DATA_STATIC_WHILE_SET_AT_EXECUTE;
=======
      return Flags == FlagT::DescriptorsVolatile;
    return Flags == (FlagT::DataVolatile | FlagT::DescriptorsVolatile);
  }

  // The data-specific flags are mutually exclusive.
  FlagT DataFlags = FlagT::DataVolatile | FlagT::DataStatic |
                    FlagT::DataStaticWhileSetAtExecute;
>>>>>>> 5ee67ebe

  if (popcount(llvm::to_underlying(Flags & DataFlags)) > 1)
    return false;

  // The descriptor-specific flags are mutually exclusive.
<<<<<<< HEAD
  FlagT DescriptorFlags =
      FlagT::DESCRIPTORS_STATIC_KEEPING_BUFFER_BOUNDS_CHECKS |
      FlagT::DESCRIPTORS_VOLATILE;
=======
  FlagT DescriptorFlags = FlagT::DescriptorsStaticKeepingBufferBoundsChecks |
                          FlagT::DescriptorsVolatile;
>>>>>>> 5ee67ebe
  if (popcount(llvm::to_underlying(Flags & DescriptorFlags)) > 1)
    return false;

  // For volatile descriptors, DATA_STATIC is never valid.
<<<<<<< HEAD
  if ((Flags & FlagT::DESCRIPTORS_VOLATILE) == FlagT::DESCRIPTORS_VOLATILE) {
    FlagT Mask = FlagT::DESCRIPTORS_VOLATILE;
    if (!IsSampler) {
      Mask |= FlagT::DATA_VOLATILE;
      Mask |= FlagT::DATA_STATIC_WHILE_SET_AT_EXECUTE;
    }
    return (Flags & ~Mask) == FlagT::NONE;
=======
  if ((Flags & FlagT::DescriptorsVolatile) == FlagT::DescriptorsVolatile) {
    FlagT Mask = FlagT::DescriptorsVolatile;
    if (!IsSampler) {
      Mask |= FlagT::DataVolatile;
      Mask |= FlagT::DataStaticWhileSetAtExecute;
    }
    return (Flags & ~Mask) == FlagT::None;
>>>>>>> 5ee67ebe
  }

  // For "STATIC_KEEPING_BUFFER_BOUNDS_CHECKS" descriptors,
  // the other data-specific flags may all be set.
<<<<<<< HEAD
  if ((Flags & FlagT::DESCRIPTORS_STATIC_KEEPING_BUFFER_BOUNDS_CHECKS) ==
      FlagT::DESCRIPTORS_STATIC_KEEPING_BUFFER_BOUNDS_CHECKS) {
    FlagT Mask = FlagT::DESCRIPTORS_STATIC_KEEPING_BUFFER_BOUNDS_CHECKS;
    if (!IsSampler) {
      Mask |= FlagT::DATA_VOLATILE;
      Mask |= FlagT::DATA_STATIC;
      Mask |= FlagT::DATA_STATIC_WHILE_SET_AT_EXECUTE;
    }
    return (Flags & ~Mask) == FlagT::NONE;
  }

  // When no descriptor flag is set, any data flag is allowed.
  FlagT Mask = FlagT::NONE;
  if (!IsSampler) {
    Mask |= FlagT::DATA_VOLATILE;
    Mask |= FlagT::DATA_STATIC;
    Mask |= FlagT::DATA_STATIC_WHILE_SET_AT_EXECUTE;
  }
  return (Flags & ~Mask) == FlagT::NONE;
}

=======
  if ((Flags & FlagT::DescriptorsStaticKeepingBufferBoundsChecks) ==
      FlagT::DescriptorsStaticKeepingBufferBoundsChecks) {
    FlagT Mask = FlagT::DescriptorsStaticKeepingBufferBoundsChecks;
    if (!IsSampler) {
      Mask |= FlagT::DataVolatile;
      Mask |= FlagT::DataStatic;
      Mask |= FlagT::DataStaticWhileSetAtExecute;
    }
    return (Flags & ~Mask) == FlagT::None;
  }

  // When no descriptor flag is set, any data flag is allowed.
  FlagT Mask = FlagT::None;
  if (!IsSampler) {
    Mask |= FlagT::DataVolatile;
    Mask |= FlagT::DataStaticWhileSetAtExecute;
    Mask |= FlagT::DataStatic;
  }
  return (Flags & ~Mask) == FlagT::None;
}

static bool verifySamplerFilter(uint32_t Value) {
  switch (Value) {
#define FILTER(Num, Val) case llvm::to_underlying(dxbc::SamplerFilter::Val):
#include "llvm/BinaryFormat/DXContainerConstants.def"
    return true;
  }
  return false;
}

// Values allowed here:
// https://learn.microsoft.com/en-us/windows/win32/api/d3d12/ne-d3d12-d3d12_texture_address_mode#syntax
static bool verifyAddress(uint32_t Address) {
  switch (Address) {
#define TEXTURE_ADDRESS_MODE(Num, Val)                                         \
  case llvm::to_underlying(dxbc::TextureAddressMode::Val):
#include "llvm/BinaryFormat/DXContainerConstants.def"
    return true;
  }
  return false;
}

static bool verifyMipLODBias(float MipLODBias) {
  return MipLODBias >= -16.f && MipLODBias <= 15.99f;
}

static bool verifyMaxAnisotropy(uint32_t MaxAnisotropy) {
  return MaxAnisotropy <= 16u;
}

static bool verifyComparisonFunc(uint32_t ComparisonFunc) {
  switch (ComparisonFunc) {
#define COMPARISON_FUNC(Num, Val)                                              \
  case llvm::to_underlying(dxbc::ComparisonFunc::Val):
#include "llvm/BinaryFormat/DXContainerConstants.def"
    return true;
  }
  return false;
}

static bool verifyBorderColor(uint32_t BorderColor) {
  switch (BorderColor) {
#define STATIC_BORDER_COLOR(Num, Val)                                          \
  case llvm::to_underlying(dxbc::StaticBorderColor::Val):
#include "llvm/BinaryFormat/DXContainerConstants.def"
    return true;
  }
  return false;
}

static bool verifyLOD(float LOD) { return !std::isnan(LOD); }

>>>>>>> 5ee67ebe
static bool validate(LLVMContext *Ctx, const mcdxbc::RootSignatureDesc &RSD) {

  if (!verifyVersion(RSD.Version)) {
    return reportValueError(Ctx, "Version", RSD.Version);
  }

  if (!verifyRootFlag(RSD.Flags)) {
    return reportValueError(Ctx, "RootFlags", RSD.Flags);
  }

  for (const mcdxbc::RootParameterInfo &Info : RSD.ParametersContainer) {
    if (!dxbc::isValidShaderVisibility(Info.Header.ShaderVisibility))
      return reportValueError(Ctx, "ShaderVisibility",
                              Info.Header.ShaderVisibility);

    assert(dxbc::isValidParameterType(Info.Header.ParameterType) &&
           "Invalid value for ParameterType");

    switch (Info.Header.ParameterType) {

    case llvm::to_underlying(dxbc::RootParameterType::CBV):
    case llvm::to_underlying(dxbc::RootParameterType::UAV):
    case llvm::to_underlying(dxbc::RootParameterType::SRV): {
      const dxbc::RTS0::v2::RootDescriptor &Descriptor =
          RSD.ParametersContainer.getRootDescriptor(Info.Location);
      if (!verifyRegisterValue(Descriptor.ShaderRegister))
        return reportValueError(Ctx, "ShaderRegister",
                                Descriptor.ShaderRegister);

      if (!verifyRegisterSpace(Descriptor.RegisterSpace))
        return reportValueError(Ctx, "RegisterSpace", Descriptor.RegisterSpace);

      if (RSD.Version > 1) {
        if (!verifyDescriptorFlag(Descriptor.Flags))
          return reportValueError(Ctx, "DescriptorRangeFlag", Descriptor.Flags);
      }
      break;
    }
    case llvm::to_underlying(dxbc::RootParameterType::DescriptorTable): {
      const mcdxbc::DescriptorTable &Table =
          RSD.ParametersContainer.getDescriptorTable(Info.Location);
      for (const dxbc::RTS0::v2::DescriptorRange &Range : Table) {
        if (!verifyRangeType(Range.RangeType))
          return reportValueError(Ctx, "RangeType", Range.RangeType);

        if (!verifyRegisterSpace(Range.RegisterSpace))
          return reportValueError(Ctx, "RegisterSpace", Range.RegisterSpace);

        if (!verifyDescriptorRangeFlag(RSD.Version, Range.RangeType,
                                       Range.Flags))
          return reportValueError(Ctx, "DescriptorFlag", Range.Flags);
      }
      break;
    }
    }
<<<<<<< HEAD
=======
  }

  for (const dxbc::RTS0::v1::StaticSampler &Sampler : RSD.StaticSamplers) {
    if (!verifySamplerFilter(Sampler.Filter))
      return reportValueError(Ctx, "Filter", Sampler.Filter);

    if (!verifyAddress(Sampler.AddressU))
      return reportValueError(Ctx, "AddressU", Sampler.AddressU);

    if (!verifyAddress(Sampler.AddressV))
      return reportValueError(Ctx, "AddressV", Sampler.AddressV);

    if (!verifyAddress(Sampler.AddressW))
      return reportValueError(Ctx, "AddressW", Sampler.AddressW);

    if (!verifyMipLODBias(Sampler.MipLODBias))
      return reportValueError(Ctx, "MipLODBias", Sampler.MipLODBias);

    if (!verifyMaxAnisotropy(Sampler.MaxAnisotropy))
      return reportValueError(Ctx, "MaxAnisotropy", Sampler.MaxAnisotropy);

    if (!verifyComparisonFunc(Sampler.ComparisonFunc))
      return reportValueError(Ctx, "ComparisonFunc", Sampler.ComparisonFunc);

    if (!verifyBorderColor(Sampler.BorderColor))
      return reportValueError(Ctx, "BorderColor", Sampler.BorderColor);

    if (!verifyLOD(Sampler.MinLOD))
      return reportValueError(Ctx, "MinLOD", Sampler.MinLOD);

    if (!verifyLOD(Sampler.MaxLOD))
      return reportValueError(Ctx, "MaxLOD", Sampler.MaxLOD);

    if (!verifyRegisterValue(Sampler.ShaderRegister))
      return reportValueError(Ctx, "ShaderRegister", Sampler.ShaderRegister);

    if (!verifyRegisterSpace(Sampler.RegisterSpace))
      return reportValueError(Ctx, "RegisterSpace", Sampler.RegisterSpace);

    if (!dxbc::isValidShaderVisibility(Sampler.ShaderVisibility))
      return reportValueError(Ctx, "ShaderVisibility",
                              Sampler.ShaderVisibility);
>>>>>>> 5ee67ebe
  }

  return false;
}

static SmallDenseMap<const Function *, mcdxbc::RootSignatureDesc>
analyzeModule(Module &M) {

  /** Root Signature are specified as following in the metadata:

    !dx.rootsignatures = !{!2} ; list of function/root signature pairs
    !2 = !{ ptr @main, !3 } ; function, root signature
    !3 = !{ !4, !5, !6, !7 } ; list of root signature elements

    So for each MDNode inside dx.rootsignatures NamedMDNode
    (the Root parameter of this function), the parsing process needs
    to loop through each of its operands and process the function,
    signature pair.
 */

  LLVMContext *Ctx = &M.getContext();

  SmallDenseMap<const Function *, mcdxbc::RootSignatureDesc> RSDMap;

  NamedMDNode *RootSignatureNode = M.getNamedMetadata("dx.rootsignatures");
  if (RootSignatureNode == nullptr)
    return RSDMap;

  for (const auto &RSDefNode : RootSignatureNode->operands()) {
    if (RSDefNode->getNumOperands() != 3) {
      reportError(Ctx, "Invalid Root Signature metadata - expected function, "
                       "signature, and version.");
      continue;
    }

    // Function was pruned during compilation.
    const MDOperand &FunctionPointerMdNode = RSDefNode->getOperand(0);
    if (FunctionPointerMdNode == nullptr) {
      reportError(
          Ctx, "Function associated with Root Signature definition is null.");
      continue;
    }

    ValueAsMetadata *VAM =
        llvm::dyn_cast<ValueAsMetadata>(FunctionPointerMdNode.get());
    if (VAM == nullptr) {
      reportError(Ctx, "First element of root signature is not a Value");
      continue;
    }

    Function *F = dyn_cast<Function>(VAM->getValue());
    if (F == nullptr) {
      reportError(Ctx, "First element of root signature is not a Function");
      continue;
    }

    Metadata *RootElementListOperand = RSDefNode->getOperand(1).get();

    if (RootElementListOperand == nullptr) {
      reportError(Ctx, "Root Element mdnode is null.");
      continue;
    }

    MDNode *RootElementListNode = dyn_cast<MDNode>(RootElementListOperand);
    if (RootElementListNode == nullptr) {
      reportError(Ctx, "Root Element is not a metadata node.");
      continue;
    }
    mcdxbc::RootSignatureDesc RSD;
    if (std::optional<uint32_t> Version = extractMdIntValue(RSDefNode, 2))
      RSD.Version = *Version;
    else {
      reportError(Ctx, "Invalid RSDefNode value, expected constant int");
      continue;
    }

    // Clang emits the root signature data in dxcontainer following a specific
    // sequence. First the header, then the root parameters. So the header
    // offset will always equal to the header size.
    RSD.RootParameterOffset = sizeof(dxbc::RTS0::v1::RootSignatureHeader);

    // static sampler offset is calculated when writting dxcontainer.
    RSD.StaticSamplersOffset = 0u;

    if (parse(Ctx, RSD, RootElementListNode) || validate(Ctx, RSD)) {
      return RSDMap;
    }

    RSDMap.insert(std::make_pair(F, RSD));
  }

  return RSDMap;
}

AnalysisKey RootSignatureAnalysis::Key;

SmallDenseMap<const Function *, mcdxbc::RootSignatureDesc>
RootSignatureAnalysis::run(Module &M, ModuleAnalysisManager &AM) {
  return analyzeModule(M);
}

//===----------------------------------------------------------------------===//

PreservedAnalyses RootSignatureAnalysisPrinter::run(Module &M,
                                                    ModuleAnalysisManager &AM) {

  SmallDenseMap<const Function *, mcdxbc::RootSignatureDesc> &RSDMap =
      AM.getResult<RootSignatureAnalysis>(M);

  OS << "Root Signature Definitions"
     << "\n";
  for (const Function &F : M) {
    auto It = RSDMap.find(&F);
    if (It == RSDMap.end())
      continue;
    const auto &RS = It->second;
    OS << "Definition for '" << F.getName() << "':\n";
    // start root signature header
    OS << "Flags: " << format_hex(RS.Flags, 8) << "\n"
       << "Version: " << RS.Version << "\n"
       << "RootParametersOffset: " << RS.RootParameterOffset << "\n"
       << "NumParameters: " << RS.ParametersContainer.size() << "\n";
    for (size_t I = 0; I < RS.ParametersContainer.size(); I++) {
      const auto &[Type, Loc] =
          RS.ParametersContainer.getTypeAndLocForParameter(I);
      const dxbc::RTS0::v1::RootParameterHeader Header =
          RS.ParametersContainer.getHeader(I);

      OS << "- Parameter Type: " << Type << "\n"
         << "  Shader Visibility: " << Header.ShaderVisibility << "\n";

      switch (Type) {
      case llvm::to_underlying(dxbc::RootParameterType::Constants32Bit): {
        const dxbc::RTS0::v1::RootConstants &Constants =
            RS.ParametersContainer.getConstant(Loc);
        OS << "  Register Space: " << Constants.RegisterSpace << "\n"
           << "  Shader Register: " << Constants.ShaderRegister << "\n"
           << "  Num 32 Bit Values: " << Constants.Num32BitValues << "\n";
        break;
      }
      case llvm::to_underlying(dxbc::RootParameterType::CBV):
      case llvm::to_underlying(dxbc::RootParameterType::UAV):
      case llvm::to_underlying(dxbc::RootParameterType::SRV): {
        const dxbc::RTS0::v2::RootDescriptor &Descriptor =
            RS.ParametersContainer.getRootDescriptor(Loc);
        OS << "  Register Space: " << Descriptor.RegisterSpace << "\n"
           << "  Shader Register: " << Descriptor.ShaderRegister << "\n";
        if (RS.Version > 1)
          OS << "  Flags: " << Descriptor.Flags << "\n";
        break;
      }
      case llvm::to_underlying(dxbc::RootParameterType::DescriptorTable): {
        const mcdxbc::DescriptorTable &Table =
            RS.ParametersContainer.getDescriptorTable(Loc);
        OS << "  NumRanges: " << Table.Ranges.size() << "\n";

        for (const dxbc::RTS0::v2::DescriptorRange Range : Table) {
          OS << "  - Range Type: " << Range.RangeType << "\n"
             << "    Register Space: " << Range.RegisterSpace << "\n"
             << "    Base Shader Register: " << Range.BaseShaderRegister << "\n"
             << "    Num Descriptors: " << Range.NumDescriptors << "\n"
             << "    Offset In Descriptors From Table Start: "
             << Range.OffsetInDescriptorsFromTableStart << "\n";
          if (RS.Version > 1)
            OS << "    Flags: " << Range.Flags << "\n";
        }
        break;
      }
      }
    }
    OS << "NumStaticSamplers: " << 0 << "\n";
    OS << "StaticSamplersOffset: " << RS.StaticSamplersOffset << "\n";
  }
  return PreservedAnalyses::all();
}

//===----------------------------------------------------------------------===//
bool RootSignatureAnalysisWrapper::runOnModule(Module &M) {
  FuncToRsMap = analyzeModule(M);
  return false;
}

void RootSignatureAnalysisWrapper::getAnalysisUsage(AnalysisUsage &AU) const {
  AU.setPreservesAll();
  AU.addRequired<DXILMetadataAnalysisWrapperPass>();
}

char RootSignatureAnalysisWrapper::ID = 0;

INITIALIZE_PASS_BEGIN(RootSignatureAnalysisWrapper,
                      "dxil-root-signature-analysis",
                      "DXIL Root Signature Analysis", true, true)
INITIALIZE_PASS_END(RootSignatureAnalysisWrapper,
                    "dxil-root-signature-analysis",
                    "DXIL Root Signature Analysis", true, true)<|MERGE_RESOLUTION|>--- conflicted
+++ resolved
@@ -56,8 +56,6 @@
   return std::nullopt;
 }
 
-<<<<<<< HEAD
-=======
 static std::optional<float> extractMdFloatValue(MDNode *Node,
                                                 unsigned int OpId) {
   if (auto *CI = mdconst::dyn_extract<ConstantFP>(Node->getOperand(OpId).get()))
@@ -65,7 +63,6 @@
   return std::nullopt;
 }
 
->>>>>>> 5ee67ebe
 static std::optional<StringRef> extractMdStringValue(MDNode *Node,
                                                      unsigned int OpId) {
   MDString *NodeText = dyn_cast<MDString>(Node->getOperand(OpId));
@@ -272,8 +269,6 @@
   return false;
 }
 
-<<<<<<< HEAD
-=======
 static bool parseStaticSampler(LLVMContext *Ctx, mcdxbc::RootSignatureDesc &RSD,
                                MDNode *StaticSamplerNode) {
   if (StaticSamplerNode->getNumOperands() != 14)
@@ -349,7 +344,6 @@
   return false;
 }
 
->>>>>>> 5ee67ebe
 static bool parseRootSignatureElement(LLVMContext *Ctx,
                                       mcdxbc::RootSignatureDesc &RSD,
                                       MDNode *Element) {
@@ -365,10 +359,7 @@
           .Case("RootSRV", RootSignatureElementKind::SRV)
           .Case("RootUAV", RootSignatureElementKind::UAV)
           .Case("DescriptorTable", RootSignatureElementKind::DescriptorTable)
-<<<<<<< HEAD
-=======
           .Case("StaticSampler", RootSignatureElementKind::StaticSamplers)
->>>>>>> 5ee67ebe
           .Default(RootSignatureElementKind::Error);
 
   switch (ElementKind) {
@@ -383,11 +374,8 @@
     return parseRootDescriptors(Ctx, RSD, Element, ElementKind);
   case RootSignatureElementKind::DescriptorTable:
     return parseDescriptorTable(Ctx, RSD, Element);
-<<<<<<< HEAD
-=======
   case RootSignatureElementKind::StaticSamplers:
     return parseStaticSampler(Ctx, RSD, Element);
->>>>>>> 5ee67ebe
   case RootSignatureElementKind::Error:
     return reportError(Ctx, "Invalid Root Signature Element: " + *ElementText);
   }
@@ -443,11 +431,7 @@
 
 static bool verifyDescriptorRangeFlag(uint32_t Version, uint32_t Type,
                                       uint32_t FlagsVal) {
-<<<<<<< HEAD
-  using FlagT = dxbc::DescriptorRangeFlag;
-=======
   using FlagT = dxbc::DescriptorRangeFlags;
->>>>>>> 5ee67ebe
   FlagT Flags = FlagT(FlagsVal);
 
   const bool IsSampler =
@@ -457,15 +441,6 @@
     // Since the metadata is unversioned, we expect to explicitly see the values
     // that map to the version 1 behaviour here.
     if (IsSampler)
-<<<<<<< HEAD
-      return Flags == FlagT::DESCRIPTORS_VOLATILE;
-    return Flags == (FlagT::DATA_VOLATILE | FlagT::DESCRIPTORS_VOLATILE);
-  }
-
-  // The data-specific flags are mutually exclusive.
-  FlagT DataFlags = FlagT::DATA_VOLATILE | FlagT::DATA_STATIC |
-                    FlagT::DATA_STATIC_WHILE_SET_AT_EXECUTE;
-=======
       return Flags == FlagT::DescriptorsVolatile;
     return Flags == (FlagT::DataVolatile | FlagT::DescriptorsVolatile);
   }
@@ -473,33 +448,17 @@
   // The data-specific flags are mutually exclusive.
   FlagT DataFlags = FlagT::DataVolatile | FlagT::DataStatic |
                     FlagT::DataStaticWhileSetAtExecute;
->>>>>>> 5ee67ebe
 
   if (popcount(llvm::to_underlying(Flags & DataFlags)) > 1)
     return false;
 
   // The descriptor-specific flags are mutually exclusive.
-<<<<<<< HEAD
-  FlagT DescriptorFlags =
-      FlagT::DESCRIPTORS_STATIC_KEEPING_BUFFER_BOUNDS_CHECKS |
-      FlagT::DESCRIPTORS_VOLATILE;
-=======
   FlagT DescriptorFlags = FlagT::DescriptorsStaticKeepingBufferBoundsChecks |
                           FlagT::DescriptorsVolatile;
->>>>>>> 5ee67ebe
   if (popcount(llvm::to_underlying(Flags & DescriptorFlags)) > 1)
     return false;
 
   // For volatile descriptors, DATA_STATIC is never valid.
-<<<<<<< HEAD
-  if ((Flags & FlagT::DESCRIPTORS_VOLATILE) == FlagT::DESCRIPTORS_VOLATILE) {
-    FlagT Mask = FlagT::DESCRIPTORS_VOLATILE;
-    if (!IsSampler) {
-      Mask |= FlagT::DATA_VOLATILE;
-      Mask |= FlagT::DATA_STATIC_WHILE_SET_AT_EXECUTE;
-    }
-    return (Flags & ~Mask) == FlagT::NONE;
-=======
   if ((Flags & FlagT::DescriptorsVolatile) == FlagT::DescriptorsVolatile) {
     FlagT Mask = FlagT::DescriptorsVolatile;
     if (!IsSampler) {
@@ -507,34 +466,10 @@
       Mask |= FlagT::DataStaticWhileSetAtExecute;
     }
     return (Flags & ~Mask) == FlagT::None;
->>>>>>> 5ee67ebe
   }
 
   // For "STATIC_KEEPING_BUFFER_BOUNDS_CHECKS" descriptors,
   // the other data-specific flags may all be set.
-<<<<<<< HEAD
-  if ((Flags & FlagT::DESCRIPTORS_STATIC_KEEPING_BUFFER_BOUNDS_CHECKS) ==
-      FlagT::DESCRIPTORS_STATIC_KEEPING_BUFFER_BOUNDS_CHECKS) {
-    FlagT Mask = FlagT::DESCRIPTORS_STATIC_KEEPING_BUFFER_BOUNDS_CHECKS;
-    if (!IsSampler) {
-      Mask |= FlagT::DATA_VOLATILE;
-      Mask |= FlagT::DATA_STATIC;
-      Mask |= FlagT::DATA_STATIC_WHILE_SET_AT_EXECUTE;
-    }
-    return (Flags & ~Mask) == FlagT::NONE;
-  }
-
-  // When no descriptor flag is set, any data flag is allowed.
-  FlagT Mask = FlagT::NONE;
-  if (!IsSampler) {
-    Mask |= FlagT::DATA_VOLATILE;
-    Mask |= FlagT::DATA_STATIC;
-    Mask |= FlagT::DATA_STATIC_WHILE_SET_AT_EXECUTE;
-  }
-  return (Flags & ~Mask) == FlagT::NONE;
-}
-
-=======
   if ((Flags & FlagT::DescriptorsStaticKeepingBufferBoundsChecks) ==
       FlagT::DescriptorsStaticKeepingBufferBoundsChecks) {
     FlagT Mask = FlagT::DescriptorsStaticKeepingBufferBoundsChecks;
@@ -607,7 +542,6 @@
 
 static bool verifyLOD(float LOD) { return !std::isnan(LOD); }
 
->>>>>>> 5ee67ebe
 static bool validate(LLVMContext *Ctx, const mcdxbc::RootSignatureDesc &RSD) {
 
   if (!verifyVersion(RSD.Version)) {
@@ -663,8 +597,6 @@
       break;
     }
     }
-<<<<<<< HEAD
-=======
   }
 
   for (const dxbc::RTS0::v1::StaticSampler &Sampler : RSD.StaticSamplers) {
@@ -707,7 +639,6 @@
     if (!dxbc::isValidShaderVisibility(Sampler.ShaderVisibility))
       return reportValueError(Ctx, "ShaderVisibility",
                               Sampler.ShaderVisibility);
->>>>>>> 5ee67ebe
   }
 
   return false;
