--- conflicted
+++ resolved
@@ -987,11 +987,7 @@
              "Thumb mode requires different encoding");
       Reg = CTX.getRegisterInfo()->getEncodingValue(MO.getReg());
       isAdd = false; // 'U' bit is set as part of the fixup.
-<<<<<<< HEAD
-      MCFixupKind Kind = MCFixupKind(ARM::fixup_arm_ldst_abs_12);
-=======
       MCFixupKind Kind = ARM::fixup_arm_ldst_abs_12;
->>>>>>> 10a576f7
       addFixup(Fixups, 0, MO1.getExpr(), Kind);
     }
   } else if (MO.isExpr()) {
@@ -1001,11 +997,7 @@
     if (isThumb2(STI))
       Kind = ARM::fixup_t2_ldst_pcrel_12;
     else
-<<<<<<< HEAD
-      Kind = MCFixupKind(ARM::fixup_arm_ldst_pcrel_12);
-=======
       Kind = ARM::fixup_arm_ldst_pcrel_12;
->>>>>>> 10a576f7
     addFixup(Fixups, 0, MO.getExpr(), Kind);
 
     ++MCNumCPRelocations;
@@ -1130,11 +1122,7 @@
 
     assert(MO.isExpr() && "Unexpected machine operand type!");
     const MCExpr *Expr = MO.getExpr();
-<<<<<<< HEAD
-    MCFixupKind Kind = MCFixupKind(ARM::fixup_t2_pcrel_10);
-=======
     MCFixupKind Kind = ARM::fixup_t2_pcrel_10;
->>>>>>> 10a576f7
     addFixup(Fixups, 0, Expr, Kind);
 
     ++MCNumCPRelocations;
@@ -1393,11 +1381,7 @@
 
     assert(MO.isExpr() && "Unexpected machine operand type!");
     const MCExpr *Expr = MO.getExpr();
-<<<<<<< HEAD
-    MCFixupKind Kind = MCFixupKind(ARM::fixup_arm_pcrel_10_unscaled);
-=======
     MCFixupKind Kind = ARM::fixup_arm_pcrel_10_unscaled;
->>>>>>> 10a576f7
     addFixup(Fixups, 0, Expr, Kind);
 
     ++MCNumCPRelocations;
@@ -1479,11 +1463,7 @@
     if (isThumb2(STI))
       Kind = ARM::fixup_t2_pcrel_10;
     else
-<<<<<<< HEAD
-      Kind = MCFixupKind(ARM::fixup_arm_pcrel_10);
-=======
       Kind = ARM::fixup_arm_pcrel_10;
->>>>>>> 10a576f7
     addFixup(Fixups, 0, Expr, Kind);
 
     ++MCNumCPRelocations;
@@ -1523,11 +1503,7 @@
     if (isThumb2(STI))
       Kind = ARM::fixup_t2_pcrel_9;
     else
-<<<<<<< HEAD
-      Kind = MCFixupKind(ARM::fixup_arm_pcrel_9);
-=======
       Kind = ARM::fixup_arm_pcrel_9;
->>>>>>> 10a576f7
     addFixup(Fixups, 0, Expr, Kind);
 
     ++MCNumCPRelocations;
@@ -1553,11 +1529,7 @@
   if (MO.isExpr()) {
     const MCExpr *Expr = MO.getExpr();
     // Fixups resolve to plain values that need to be encoded.
-<<<<<<< HEAD
-    MCFixupKind Kind = MCFixupKind(ARM::fixup_arm_mod_imm);
-=======
     MCFixupKind Kind = ARM::fixup_arm_mod_imm;
->>>>>>> 10a576f7
     addFixup(Fixups, 0, Expr, Kind);
     return 0;
   }
@@ -1575,11 +1547,7 @@
   if (MO.isExpr()) {
     const MCExpr *Expr = MO.getExpr();
     // Fixups resolve to plain values that need to be encoded.
-<<<<<<< HEAD
-    MCFixupKind Kind = MCFixupKind(ARM::fixup_t2_so_imm);
-=======
     MCFixupKind Kind = ARM::fixup_t2_so_imm;
->>>>>>> 10a576f7
     addFixup(Fixups, 0, Expr, Kind);
     return 0;
   }
@@ -2027,11 +1995,7 @@
     assert(BranchMO.isExpr());
     const MCExpr *DiffExpr = MCBinaryExpr::createSub(
         MO.getExpr(), BranchMO.getExpr(), CTX);
-<<<<<<< HEAD
-    MCFixupKind Kind = MCFixupKind(ARM::fixup_bfcsel_else_target);
-=======
     MCFixupKind Kind = ARM::fixup_bfcsel_else_target;
->>>>>>> 10a576f7
     addFixup(Fixups, 0, DiffExpr, Kind);
     return 0;
   }
