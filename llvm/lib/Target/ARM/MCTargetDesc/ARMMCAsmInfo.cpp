//===-- ARMMCAsmInfo.cpp - ARM asm properties -----------------------------===//
//
// Part of the LLVM Project, under the Apache License v2.0 with LLVM Exceptions.
// See https://llvm.org/LICENSE.txt for license information.
// SPDX-License-Identifier: Apache-2.0 WITH LLVM-exception
//
//===----------------------------------------------------------------------===//
//
// This file contains the declarations of the ARMMCAsmInfo properties.
//
//===----------------------------------------------------------------------===//

#include "ARMMCAsmInfo.h"
<<<<<<< HEAD
=======
#include "MCTargetDesc/ARMMCExpr.h"
>>>>>>> 5eee2751
#include "llvm/MC/MCExpr.h"
#include "llvm/TargetParser/Triple.h"

using namespace llvm;

const MCAsmInfo::VariantKindDesc variantKindDescs[] = {
<<<<<<< HEAD
    {MCSymbolRefExpr::VK_ARM_GOT_PREL, "GOT_PREL"},
    {MCSymbolRefExpr::VK_ARM_NONE, "none"},
    {MCSymbolRefExpr::VK_ARM_PREL31, "prel31"},
    {MCSymbolRefExpr::VK_ARM_SBREL, "sbrel"},
    {MCSymbolRefExpr::VK_ARM_TARGET1, "target1"},
    {MCSymbolRefExpr::VK_ARM_TARGET2, "target2"},
    {MCSymbolRefExpr::VK_ARM_TLSLDO, "TLSLDO"},
    {MCSymbolRefExpr::VK_COFF_IMGREL32, "imgrel"},
    {MCSymbolRefExpr::VK_FUNCDESC, "FUNCDESC"},
    {MCSymbolRefExpr::VK_GOT, "GOT"},
    {MCSymbolRefExpr::VK_GOTFUNCDESC, "GOTFUNCDESC"},
    {MCSymbolRefExpr::VK_GOTOFF, "GOTOFF"},
    {MCSymbolRefExpr::VK_GOTOFFFUNCDESC, "GOTOFFFUNCDESC"},
    {MCSymbolRefExpr::VK_GOTTPOFF, "GOTTPOFF"},
    {MCSymbolRefExpr::VK_GOTTPOFF_FDPIC, "gottpoff_fdpic"},
    {MCSymbolRefExpr::VK_PLT, "PLT"},
    {MCSymbolRefExpr::VK_SECREL, "SECREL32"},
    {MCSymbolRefExpr::VK_TLSCALL, "tlscall"},
    {MCSymbolRefExpr::VK_TLSDESC, "tlsdesc"},
    {MCSymbolRefExpr::VK_TLSGD, "TLSGD"},
    {MCSymbolRefExpr::VK_TLSGD_FDPIC, "tlsgd_fdpic"},
    {MCSymbolRefExpr::VK_TLSLD, "TLSLD"},
    {MCSymbolRefExpr::VK_TLSLDM, "TLSLDM"},
    {MCSymbolRefExpr::VK_TLSLDM_FDPIC, "tlsldm_fdpic"},
    {MCSymbolRefExpr::VK_TPOFF, "TPOFF"},
=======
    {ARMMCExpr::VK_GOT_PREL, "GOT_PREL"},
    {ARMMCExpr::VK_ARM_NONE, "none"},
    {ARMMCExpr::VK_PREL31, "prel31"},
    {ARMMCExpr::VK_SBREL, "sbrel"},
    {ARMMCExpr::VK_TARGET1, "target1"},
    {ARMMCExpr::VK_TARGET2, "target2"},
    {ARMMCExpr::VK_TLSLDO, "TLSLDO"},
    {MCSymbolRefExpr::VK_COFF_IMGREL32, "imgrel"},
    {ARMMCExpr::VK_FUNCDESC, "FUNCDESC"},
    {ARMMCExpr::VK_GOT, "GOT"},
    {ARMMCExpr::VK_GOTFUNCDESC, "GOTFUNCDESC"},
    {ARMMCExpr::VK_GOTOFF, "GOTOFF"},
    {ARMMCExpr::VK_GOTOFFFUNCDESC, "GOTOFFFUNCDESC"},
    {ARMMCExpr::VK_GOTTPOFF, "GOTTPOFF"},
    {ARMMCExpr::VK_GOTTPOFF_FDPIC, "gottpoff_fdpic"},
    {ARMMCExpr::VK_PLT, "PLT"},
    {MCSymbolRefExpr::VK_SECREL, "SECREL32"},
    {ARMMCExpr::VK_TLSCALL, "tlscall"},
    {ARMMCExpr::VK_TLSDESC, "tlsdesc"},
    {ARMMCExpr::VK_TLSGD, "TLSGD"},
    {ARMMCExpr::VK_TLSGD_FDPIC, "tlsgd_fdpic"},
    {ARMMCExpr::VK_TLSLDM, "TLSLDM"},
    {ARMMCExpr::VK_TLSLDM_FDPIC, "tlsldm_fdpic"},
    {ARMMCExpr::VK_TPOFF, "TPOFF"},
>>>>>>> 5eee2751
};

void ARMMCAsmInfoDarwin::anchor() { }

ARMMCAsmInfoDarwin::ARMMCAsmInfoDarwin(const Triple &TheTriple) {
  if ((TheTriple.getArch() == Triple::armeb) ||
      (TheTriple.getArch() == Triple::thumbeb))
    IsLittleEndian = false;

  Data64bitsDirective = nullptr;
  CommentString = "@";
  Code16Directive = ".code\t16";
  Code32Directive = ".code\t32";
  UseDataRegionDirectives = true;

  SupportsDebugInformation = true;

  // Conditional Thumb 4-byte instructions can have an implicit IT.
  MaxInstLength = 6;

  // Exceptions handling
  ExceptionsType = (TheTriple.isOSDarwin() && !TheTriple.isWatchABI())
                       ? ExceptionHandling::SjLj
                       : ExceptionHandling::DwarfCFI;

  initializeVariantKinds(variantKindDescs);
}

void ARMELFMCAsmInfo::anchor() { }

ARMELFMCAsmInfo::ARMELFMCAsmInfo(const Triple &TheTriple) {
  if ((TheTriple.getArch() == Triple::armeb) ||
      (TheTriple.getArch() == Triple::thumbeb))
    IsLittleEndian = false;

  // ".comm align is in bytes but .align is pow-2."
  AlignmentIsInBytes = false;

  Data64bitsDirective = nullptr;
  CommentString = "@";
  Code16Directive = ".code\t16";
  Code32Directive = ".code\t32";

  SupportsDebugInformation = true;

  // Conditional Thumb 4-byte instructions can have an implicit IT.
  MaxInstLength = 6;

  // Exceptions handling
  switch (TheTriple.getOS()) {
  case Triple::NetBSD:
    ExceptionsType = ExceptionHandling::DwarfCFI;
    break;
  default:
    ExceptionsType = ExceptionHandling::ARM;
    break;
  }

  // foo(plt) instead of foo@plt
  UseParensForSymbolVariant = true;

  initializeVariantKinds(variantKindDescs);
}

void ARMELFMCAsmInfo::setUseIntegratedAssembler(bool Value) {
  UseIntegratedAssembler = Value;
  if (!UseIntegratedAssembler) {
    // gas doesn't handle VFP register names in cfi directives,
    // so don't use register names with external assembler.
    // See https://sourceware.org/bugzilla/show_bug.cgi?id=16694
    DwarfRegNumForCFI = true;
  }
}

void ARMCOFFMCAsmInfoMicrosoft::anchor() { }

ARMCOFFMCAsmInfoMicrosoft::ARMCOFFMCAsmInfoMicrosoft() {
  AlignmentIsInBytes = false;
  SupportsDebugInformation = true;
  ExceptionsType = ExceptionHandling::WinEH;
  WinEHEncodingType = WinEH::EncodingType::Itanium;
  PrivateGlobalPrefix = "$M";
  PrivateLabelPrefix = "$M";
  CommentString = "@";

  // Conditional Thumb 4-byte instructions can have an implicit IT.
  MaxInstLength = 6;

  initializeVariantKinds(variantKindDescs);
}

void ARMCOFFMCAsmInfoGNU::anchor() { }

ARMCOFFMCAsmInfoGNU::ARMCOFFMCAsmInfoGNU() {
  AlignmentIsInBytes = false;
  HasSingleParameterDotFile = true;

  CommentString = "@";
  Code16Directive = ".code\t16";
  Code32Directive = ".code\t32";
  PrivateGlobalPrefix = ".L";
  PrivateLabelPrefix = ".L";

  SupportsDebugInformation = true;
  ExceptionsType = ExceptionHandling::WinEH;
  WinEHEncodingType = WinEH::EncodingType::Itanium;
  UseParensForSymbolVariant = true;

  DwarfRegNumForCFI = false;

  // Conditional Thumb 4-byte instructions can have an implicit IT.
  MaxInstLength = 6;

  initializeVariantKinds(variantKindDescs);
}<|MERGE_RESOLUTION|>--- conflicted
+++ resolved
@@ -11,43 +11,13 @@
 //===----------------------------------------------------------------------===//
 
 #include "ARMMCAsmInfo.h"
-<<<<<<< HEAD
-=======
 #include "MCTargetDesc/ARMMCExpr.h"
->>>>>>> 5eee2751
 #include "llvm/MC/MCExpr.h"
 #include "llvm/TargetParser/Triple.h"
 
 using namespace llvm;
 
 const MCAsmInfo::VariantKindDesc variantKindDescs[] = {
-<<<<<<< HEAD
-    {MCSymbolRefExpr::VK_ARM_GOT_PREL, "GOT_PREL"},
-    {MCSymbolRefExpr::VK_ARM_NONE, "none"},
-    {MCSymbolRefExpr::VK_ARM_PREL31, "prel31"},
-    {MCSymbolRefExpr::VK_ARM_SBREL, "sbrel"},
-    {MCSymbolRefExpr::VK_ARM_TARGET1, "target1"},
-    {MCSymbolRefExpr::VK_ARM_TARGET2, "target2"},
-    {MCSymbolRefExpr::VK_ARM_TLSLDO, "TLSLDO"},
-    {MCSymbolRefExpr::VK_COFF_IMGREL32, "imgrel"},
-    {MCSymbolRefExpr::VK_FUNCDESC, "FUNCDESC"},
-    {MCSymbolRefExpr::VK_GOT, "GOT"},
-    {MCSymbolRefExpr::VK_GOTFUNCDESC, "GOTFUNCDESC"},
-    {MCSymbolRefExpr::VK_GOTOFF, "GOTOFF"},
-    {MCSymbolRefExpr::VK_GOTOFFFUNCDESC, "GOTOFFFUNCDESC"},
-    {MCSymbolRefExpr::VK_GOTTPOFF, "GOTTPOFF"},
-    {MCSymbolRefExpr::VK_GOTTPOFF_FDPIC, "gottpoff_fdpic"},
-    {MCSymbolRefExpr::VK_PLT, "PLT"},
-    {MCSymbolRefExpr::VK_SECREL, "SECREL32"},
-    {MCSymbolRefExpr::VK_TLSCALL, "tlscall"},
-    {MCSymbolRefExpr::VK_TLSDESC, "tlsdesc"},
-    {MCSymbolRefExpr::VK_TLSGD, "TLSGD"},
-    {MCSymbolRefExpr::VK_TLSGD_FDPIC, "tlsgd_fdpic"},
-    {MCSymbolRefExpr::VK_TLSLD, "TLSLD"},
-    {MCSymbolRefExpr::VK_TLSLDM, "TLSLDM"},
-    {MCSymbolRefExpr::VK_TLSLDM_FDPIC, "tlsldm_fdpic"},
-    {MCSymbolRefExpr::VK_TPOFF, "TPOFF"},
-=======
     {ARMMCExpr::VK_GOT_PREL, "GOT_PREL"},
     {ARMMCExpr::VK_ARM_NONE, "none"},
     {ARMMCExpr::VK_PREL31, "prel31"},
@@ -72,7 +42,6 @@
     {ARMMCExpr::VK_TLSLDM, "TLSLDM"},
     {ARMMCExpr::VK_TLSLDM_FDPIC, "tlsldm_fdpic"},
     {ARMMCExpr::VK_TPOFF, "TPOFF"},
->>>>>>> 5eee2751
 };
 
 void ARMMCAsmInfoDarwin::anchor() { }
