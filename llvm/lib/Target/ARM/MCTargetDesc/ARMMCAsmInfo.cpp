--- conflicted
+++ resolved
@@ -17,11 +17,7 @@
 
 using namespace llvm;
 
-<<<<<<< HEAD
-const MCAsmInfo::VariantKindDesc variantKindDescs[] = {
-=======
 const MCAsmInfo::AtSpecifier atSpecifiers[] = {
->>>>>>> 5ee67ebe
     {ARM::S_GOT_PREL, "GOT_PREL"},
     {ARM::S_ARM_NONE, "none"},
     {ARM::S_PREL31, "prel31"},
@@ -38,11 +34,7 @@
     {ARM::S_GOTTPOFF, "GOTTPOFF"},
     {ARM::S_GOTTPOFF_FDPIC, "gottpoff_fdpic"},
     {ARM::S_PLT, "PLT"},
-<<<<<<< HEAD
-    {MCSymbolRefExpr::VK_SECREL, "SECREL32"},
-=======
     {ARM::S_COFF_SECREL, "SECREL32"},
->>>>>>> 5ee67ebe
     {ARM::S_TLSCALL, "tlscall"},
     {ARM::S_TLSDESC, "tlsdesc"},
     {ARM::S_TLSGD, "TLSGD"},
@@ -159,11 +151,7 @@
   // Conditional Thumb 4-byte instructions can have an implicit IT.
   MaxInstLength = 6;
 
-<<<<<<< HEAD
-  initializeVariantKinds(variantKindDescs);
-=======
-  initializeAtSpecifiers(atSpecifiers);
->>>>>>> 5ee67ebe
+  initializeAtSpecifiers(atSpecifiers);
 }
 
 void ARM::printSpecifierExpr(const MCAsmInfo &MAI, raw_ostream &OS,
