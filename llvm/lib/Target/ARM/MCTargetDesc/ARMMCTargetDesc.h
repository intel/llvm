--- conflicted
+++ resolved
@@ -45,8 +45,6 @@
 
 bool isPredicated(const MCInst &MI, const MCInstrInfo *MCII);
 bool isCPSRDefined(const MCInst &MI, const MCInstrInfo *MCII);
-<<<<<<< HEAD
-=======
 
 template<class Inst>
 bool isLDMBaseRegInList(const Inst &MI) {
@@ -58,7 +56,6 @@
   }
   return false;
 }
->>>>>>> a4eefe45
 
 /// Create a ARM MCSubtargetInfo instance. This is exposed so Asm parser, etc.
 /// do not need to go through TargetRegistry.
