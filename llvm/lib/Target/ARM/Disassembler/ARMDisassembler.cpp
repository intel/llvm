//===- ARMDisassembler.cpp - Disassembler for ARM/Thumb ISA ---------------===//
//
// Part of the LLVM Project, under the Apache License v2.0 with LLVM Exceptions.
// See https://llvm.org/LICENSE.txt for license information.
// SPDX-License-Identifier: Apache-2.0 WITH LLVM-exception
//
//===----------------------------------------------------------------------===//

#include "ARMBaseInstrInfo.h"
#include "MCTargetDesc/ARMAddressingModes.h"
#include "MCTargetDesc/ARMBaseInfo.h"
#include "MCTargetDesc/ARMMCTargetDesc.h"
#include "TargetInfo/ARMTargetInfo.h"
#include "Utils/ARMBaseInfo.h"
#include "llvm/MC/MCContext.h"
#include "llvm/MC/MCDecoder.h"
#include "llvm/MC/MCDecoderOps.h"
#include "llvm/MC/MCDisassembler/MCDisassembler.h"
#include "llvm/MC/MCInst.h"
#include "llvm/MC/MCInstrDesc.h"
#include "llvm/MC/MCInstrInfo.h"
#include "llvm/MC/MCSubtargetInfo.h"
#include "llvm/MC/TargetRegistry.h"
#include "llvm/Support/Compiler.h"
#include "llvm/Support/ErrorHandling.h"
#include "llvm/Support/MathExtras.h"
#include "llvm/Support/raw_ostream.h"
#include "llvm/TargetParser/SubtargetFeature.h"
#include <algorithm>
#include <cassert>
#include <cstdint>
#include <vector>

using namespace llvm;
using namespace llvm::MCD;

#define DEBUG_TYPE "arm-disassembler"

using DecodeStatus = MCDisassembler::DecodeStatus;

namespace {

// Handles the condition code status of instructions in IT blocks
class ITStatus {
public:
  // Returns the condition code for instruction in IT block
  unsigned getITCC() {
    unsigned CC = ARMCC::AL;
    if (instrInITBlock())
      CC = ITStates.back();
    return CC;
  }

  // Advances the IT block state to the next T or E
  void advanceITState() { ITStates.pop_back(); }

  // Returns true if the current instruction is in an IT block
  bool instrInITBlock() { return !ITStates.empty(); }

  // Returns true if current instruction is the last instruction in an IT block
  bool instrLastInITBlock() { return ITStates.size() == 1; }

  // Called when decoding an IT instruction. Sets the IT state for
  // the following instructions that for the IT block. Firstcond
  // corresponds to the field in the IT instruction encoding; Mask
  // is in the MCOperand format in which 1 means 'else' and 0 'then'.
  void setITState(char Firstcond, char Mask) {
    // (3 - the number of trailing zeros) is the number of then / else.
    unsigned NumTZ = llvm::countr_zero<uint8_t>(Mask);
    unsigned char CCBits = static_cast<unsigned char>(Firstcond & 0xf);
    assert(NumTZ <= 3 && "Invalid IT mask!");
    // push condition codes onto the stack the correct order for the pops
    for (unsigned Pos = NumTZ + 1; Pos <= 3; ++Pos) {
      unsigned Else = (Mask >> Pos) & 1;
      ITStates.push_back(CCBits ^ Else);
    }
    ITStates.push_back(CCBits);
  }

private:
  std::vector<unsigned char> ITStates;
};

class VPTStatus {
public:
  unsigned getVPTPred() {
    unsigned Pred = ARMVCC::None;
    if (instrInVPTBlock())
      Pred = VPTStates.back();
    return Pred;
  }

  void advanceVPTState() { VPTStates.pop_back(); }

  bool instrInVPTBlock() { return !VPTStates.empty(); }

  bool instrLastInVPTBlock() { return VPTStates.size() == 1; }

  void setVPTState(char Mask) {
    // (3 - the number of trailing zeros) is the number of then / else.
    unsigned NumTZ = llvm::countr_zero<uint8_t>(Mask);
    assert(NumTZ <= 3 && "Invalid VPT mask!");
    // push predicates onto the stack the correct order for the pops
    for (unsigned Pos = NumTZ + 1; Pos <= 3; ++Pos) {
      bool T = ((Mask >> Pos) & 1) == 0;
      if (T)
        VPTStates.push_back(ARMVCC::Then);
      else
        VPTStates.push_back(ARMVCC::Else);
    }
    VPTStates.push_back(ARMVCC::Then);
  }

private:
  SmallVector<unsigned char, 4> VPTStates;
};

/// ARM disassembler for all ARM platforms.
class ARMDisassembler : public MCDisassembler {
public:
  std::unique_ptr<const MCInstrInfo> MCII;
  mutable ITStatus ITBlock;
  mutable VPTStatus VPTBlock;

  ARMDisassembler(const MCSubtargetInfo &STI, MCContext &Ctx,
                  const MCInstrInfo *MCII)
      : MCDisassembler(STI, Ctx), MCII(MCII) {
        InstructionEndianness = STI.hasFeature(ARM::ModeBigEndianInstructions)
                                    ? llvm::endianness::big
                                    : llvm::endianness::little;
  }

  ~ARMDisassembler() override = default;

  DecodeStatus getInstruction(MCInst &Instr, uint64_t &Size,
                              ArrayRef<uint8_t> Bytes, uint64_t Address,
                              raw_ostream &CStream) const override;

  uint64_t suggestBytesToSkip(ArrayRef<uint8_t> Bytes,
                              uint64_t Address) const override;

private:
  DecodeStatus getARMInstruction(MCInst &Instr, uint64_t &Size,
                                 ArrayRef<uint8_t> Bytes, uint64_t Address,
                                 raw_ostream &CStream) const;

  DecodeStatus getThumbInstruction(MCInst &Instr, uint64_t &Size,
                                   ArrayRef<uint8_t> Bytes, uint64_t Address,
                                   raw_ostream &CStream) const;

  bool isVectorPredicable(const MCInst &MI) const;
  DecodeStatus AddThumbPredicate(MCInst&) const;
  void UpdateThumbPredicate(DecodeStatus &S, MCInst &MI) const;

  llvm::endianness InstructionEndianness;
};

} // end anonymous namespace

typedef DecodeStatus OperandDecoder(MCInst &Inst, unsigned Val,
                                    uint64_t Address,
                                    const MCDisassembler *Decoder);

/// tryAddingSymbolicOperand - trys to add a symbolic operand in place of the
/// immediate Value in the MCInst.  The immediate Value has had any PC
/// adjustment made by the caller.  If the instruction is a branch instruction
/// then isBranch is true, else false.  If the getOpInfo() function was set as
/// part of the setupForSymbolicDisassembly() call then that function is called
/// to get any symbolic information at the Address for this instruction.  If
/// that returns non-zero then the symbolic information it returns is used to
/// create an MCExpr and that is added as an operand to the MCInst.  If
/// getOpInfo() returns zero and isBranch is true then a symbol look up for
/// Value is done and if a symbol is found an MCExpr is created with that, else
/// an MCExpr with Value is created.  This function returns true if it adds an
/// operand to the MCInst and false otherwise.
static bool tryAddingSymbolicOperand(uint64_t Address, int32_t Value,
                                     bool isBranch, uint64_t InstSize,
                                     MCInst &MI,
                                     const MCDisassembler *Decoder) {
  // FIXME: Does it make sense for value to be negative?
  return Decoder->tryAddingSymbolicOperand(MI, (uint32_t)Value, Address,
                                           isBranch, /*Offset=*/0, /*OpSize=*/0,
                                           InstSize);
}

/// tryAddingPcLoadReferenceComment - trys to add a comment as to what is being
/// referenced by a load instruction with the base register that is the Pc.
/// These can often be values in a literal pool near the Address of the
/// instruction.  The Address of the instruction and its immediate Value are
/// used as a possible literal pool entry.  The SymbolLookUp call back will
/// return the name of a symbol referenced by the literal pool's entry if
/// the referenced address is that of a symbol.  Or it will return a pointer to
/// a literal 'C' string if the referenced address of the literal pool's entry
/// is an address into a section with 'C' string literals.
static void tryAddingPcLoadReferenceComment(uint64_t Address, int Value,
                                            const MCDisassembler *Decoder) {
  Decoder->tryAddingPcLoadReferenceComment(Value, Address);
}

// Register class decoding functions.

static const uint16_t GPRDecoderTable[] = {
  ARM::R0, ARM::R1, ARM::R2, ARM::R3,
  ARM::R4, ARM::R5, ARM::R6, ARM::R7,
  ARM::R8, ARM::R9, ARM::R10, ARM::R11,
  ARM::R12, ARM::SP, ARM::LR, ARM::PC
};

static const uint16_t CLRMGPRDecoderTable[] = {
  ARM::R0, ARM::R1, ARM::R2, ARM::R3,
  ARM::R4, ARM::R5, ARM::R6, ARM::R7,
  ARM::R8, ARM::R9, ARM::R10, ARM::R11,
  ARM::R12, 0, ARM::LR, ARM::APSR
};

static DecodeStatus DecodeGPRRegisterClass(MCInst &Inst, unsigned RegNo,
                                           uint64_t Address,
                                           const MCDisassembler *Decoder) {
  if (RegNo > 15)
    return MCDisassembler::Fail;

  unsigned Register = GPRDecoderTable[RegNo];
  Inst.addOperand(MCOperand::createReg(Register));
  return MCDisassembler::Success;
}

static DecodeStatus DecodeCLRMGPRRegisterClass(MCInst &Inst, unsigned RegNo,
                                               uint64_t Address,
                                               const MCDisassembler *Decoder) {
  if (RegNo > 15)
    return MCDisassembler::Fail;

  unsigned Register = CLRMGPRDecoderTable[RegNo];
  if (Register == 0)
    return MCDisassembler::Fail;

  Inst.addOperand(MCOperand::createReg(Register));
  return MCDisassembler::Success;
}

static DecodeStatus DecodeGPRnopcRegisterClass(MCInst &Inst, unsigned RegNo,
                                               uint64_t Address,
                                               const MCDisassembler *Decoder) {
  DecodeStatus S = MCDisassembler::Success;

  if (RegNo == 15)
    S = MCDisassembler::SoftFail;

  Check(S, DecodeGPRRegisterClass(Inst, RegNo, Address, Decoder));

  return S;
}

static DecodeStatus DecodeGPRnospRegisterClass(MCInst &Inst, unsigned RegNo,
                                               uint64_t Address,
                                               const MCDisassembler *Decoder) {
  DecodeStatus S = MCDisassembler::Success;

  if (RegNo == 13)
    S = MCDisassembler::SoftFail;

  Check(S, DecodeGPRRegisterClass(Inst, RegNo, Address, Decoder));

  return S;
}

static DecodeStatus
DecodeGPRwithAPSRRegisterClass(MCInst &Inst, unsigned RegNo, uint64_t Address,
                               const MCDisassembler *Decoder) {
  DecodeStatus S = MCDisassembler::Success;

  if (RegNo == 15)
  {
    Inst.addOperand(MCOperand::createReg(ARM::APSR_NZCV));
    return MCDisassembler::Success;
  }

  Check(S, DecodeGPRRegisterClass(Inst, RegNo, Address, Decoder));
  return S;
}

static DecodeStatus
DecodeGPRwithZRRegisterClass(MCInst &Inst, unsigned RegNo, uint64_t Address,
                             const MCDisassembler *Decoder) {
  DecodeStatus S = MCDisassembler::Success;

  if (RegNo == 15)
  {
    Inst.addOperand(MCOperand::createReg(ARM::ZR));
    return MCDisassembler::Success;
  }

  if (RegNo == 13)
    Check(S, MCDisassembler::SoftFail);

  Check(S, DecodeGPRRegisterClass(Inst, RegNo, Address, Decoder));
  return S;
}

static DecodeStatus
DecodeGPRwithZRnospRegisterClass(MCInst &Inst, unsigned RegNo, uint64_t Address,
                                 const MCDisassembler *Decoder) {
  DecodeStatus S = MCDisassembler::Success;
  if (RegNo == 13)
    return MCDisassembler::Fail;
  Check(S, DecodeGPRwithZRRegisterClass(Inst, RegNo, Address, Decoder));
  return S;
}

static DecodeStatus DecodetGPRRegisterClass(MCInst &Inst, unsigned RegNo,
                                            uint64_t Address,
                                            const MCDisassembler *Decoder) {
  if (RegNo > 7)
    return MCDisassembler::Fail;
  return DecodeGPRRegisterClass(Inst, RegNo, Address, Decoder);
}

static const uint16_t GPRPairDecoderTable[] = {
  ARM::R0_R1, ARM::R2_R3,   ARM::R4_R5,  ARM::R6_R7,
  ARM::R8_R9, ARM::R10_R11, ARM::R12_SP
};

static DecodeStatus DecodeGPRPairRegisterClass(MCInst &Inst, unsigned RegNo,
                                               uint64_t Address,
                                               const MCDisassembler *Decoder) {
  DecodeStatus S = MCDisassembler::Success;

  // According to the Arm ARM RegNo = 14 is undefined, but we return fail
  // rather than SoftFail as there is no GPRPair table entry for index 7.
  if (RegNo > 13)
    return MCDisassembler::Fail;

  if (RegNo & 1)
     S = MCDisassembler::SoftFail;

  unsigned RegisterPair = GPRPairDecoderTable[RegNo/2];
  Inst.addOperand(MCOperand::createReg(RegisterPair));
  return S;
}

static DecodeStatus
DecodeGPRPairnospRegisterClass(MCInst &Inst, unsigned RegNo, uint64_t Address,
                               const MCDisassembler *Decoder) {
  if (RegNo > 13)
    return MCDisassembler::Fail;

  unsigned RegisterPair = GPRPairDecoderTable[RegNo/2];
  Inst.addOperand(MCOperand::createReg(RegisterPair));

  if ((RegNo & 1) || RegNo > 10)
     return MCDisassembler::SoftFail;
  return MCDisassembler::Success;
}

static DecodeStatus DecodeGPRspRegisterClass(MCInst &Inst, unsigned RegNo,
                                             uint64_t Address,
                                             const MCDisassembler *Decoder) {
  if (RegNo != 13)
    return MCDisassembler::Fail;

  unsigned Register = GPRDecoderTable[RegNo];
  Inst.addOperand(MCOperand::createReg(Register));
  return MCDisassembler::Success;
}

static DecodeStatus DecodetcGPRRegisterClass(MCInst &Inst, unsigned RegNo,
                                             uint64_t Address,
                                             const MCDisassembler *Decoder) {
  unsigned Register = 0;
  switch (RegNo) {
    case 0:
      Register = ARM::R0;
      break;
    case 1:
      Register = ARM::R1;
      break;
    case 2:
      Register = ARM::R2;
      break;
    case 3:
      Register = ARM::R3;
      break;
    case 9:
      Register = ARM::R9;
      break;
    case 12:
      Register = ARM::R12;
      break;
    default:
      return MCDisassembler::Fail;
    }

  Inst.addOperand(MCOperand::createReg(Register));
  return MCDisassembler::Success;
}

static DecodeStatus DecoderGPRRegisterClass(MCInst &Inst, unsigned RegNo,
                                            uint64_t Address,
                                            const MCDisassembler *Decoder) {
  DecodeStatus S = MCDisassembler::Success;

  const FeatureBitset &featureBits =
      Decoder->getSubtargetInfo().getFeatureBits();

  if ((RegNo == 13 && !featureBits[ARM::HasV8Ops]) || RegNo == 15)
    S = MCDisassembler::SoftFail;

  Check(S, DecodeGPRRegisterClass(Inst, RegNo, Address, Decoder));
  return S;
}

static const MCPhysReg SPRDecoderTable[] = {
     ARM::S0,  ARM::S1,  ARM::S2,  ARM::S3,
     ARM::S4,  ARM::S5,  ARM::S6,  ARM::S7,
     ARM::S8,  ARM::S9, ARM::S10, ARM::S11,
    ARM::S12, ARM::S13, ARM::S14, ARM::S15,
    ARM::S16, ARM::S17, ARM::S18, ARM::S19,
    ARM::S20, ARM::S21, ARM::S22, ARM::S23,
    ARM::S24, ARM::S25, ARM::S26, ARM::S27,
    ARM::S28, ARM::S29, ARM::S30, ARM::S31
};

static DecodeStatus DecodeSPRRegisterClass(MCInst &Inst, unsigned RegNo,
                                           uint64_t Address,
                                           const MCDisassembler *Decoder) {
  if (RegNo > 31)
    return MCDisassembler::Fail;

  unsigned Register = SPRDecoderTable[RegNo];
  Inst.addOperand(MCOperand::createReg(Register));
  return MCDisassembler::Success;
}

static DecodeStatus DecodeHPRRegisterClass(MCInst &Inst, unsigned RegNo,
                                           uint64_t Address,
                                           const MCDisassembler *Decoder) {
  return DecodeSPRRegisterClass(Inst, RegNo, Address, Decoder);
}

static const MCPhysReg DPRDecoderTable[] = {
     ARM::D0,  ARM::D1,  ARM::D2,  ARM::D3,
     ARM::D4,  ARM::D5,  ARM::D6,  ARM::D7,
     ARM::D8,  ARM::D9, ARM::D10, ARM::D11,
    ARM::D12, ARM::D13, ARM::D14, ARM::D15,
    ARM::D16, ARM::D17, ARM::D18, ARM::D19,
    ARM::D20, ARM::D21, ARM::D22, ARM::D23,
    ARM::D24, ARM::D25, ARM::D26, ARM::D27,
    ARM::D28, ARM::D29, ARM::D30, ARM::D31
};

// Does this instruction/subtarget permit use of registers d16-d31?
static bool PermitsD32(const MCInst &Inst, const MCDisassembler *Decoder) {
  if (Inst.getOpcode() == ARM::VSCCLRMD || Inst.getOpcode() == ARM::VSCCLRMS)
    return true;
  const FeatureBitset &featureBits =
      Decoder->getSubtargetInfo().getFeatureBits();
  return featureBits[ARM::FeatureD32];
}

static DecodeStatus DecodeDPRRegisterClass(MCInst &Inst, unsigned RegNo,
                                           uint64_t Address,
                                           const MCDisassembler *Decoder) {
  if (RegNo > (PermitsD32(Inst, Decoder) ? 31u : 15u))
    return MCDisassembler::Fail;

  unsigned Register = DPRDecoderTable[RegNo];
  Inst.addOperand(MCOperand::createReg(Register));
  return MCDisassembler::Success;
}

static DecodeStatus DecodeDPR_8RegisterClass(MCInst &Inst, unsigned RegNo,
                                             uint64_t Address,
                                             const MCDisassembler *Decoder) {
  if (RegNo > 7)
    return MCDisassembler::Fail;
  return DecodeDPRRegisterClass(Inst, RegNo, Address, Decoder);
}

static DecodeStatus DecodeSPR_8RegisterClass(MCInst &Inst, unsigned RegNo,
                                             uint64_t Address,
                                             const MCDisassembler *Decoder) {
  if (RegNo > 15)
    return MCDisassembler::Fail;
  return DecodeSPRRegisterClass(Inst, RegNo, Address, Decoder);
}

static DecodeStatus DecodeDPR_VFP2RegisterClass(MCInst &Inst, unsigned RegNo,
                                                uint64_t Address,
                                                const MCDisassembler *Decoder) {
  if (RegNo > 15)
    return MCDisassembler::Fail;
  return DecodeDPRRegisterClass(Inst, RegNo, Address, Decoder);
}

static const MCPhysReg QPRDecoderTable[] = {
     ARM::Q0,  ARM::Q1,  ARM::Q2,  ARM::Q3,
     ARM::Q4,  ARM::Q5,  ARM::Q6,  ARM::Q7,
     ARM::Q8,  ARM::Q9, ARM::Q10, ARM::Q11,
    ARM::Q12, ARM::Q13, ARM::Q14, ARM::Q15
};

static DecodeStatus DecodeQPRRegisterClass(MCInst &Inst, unsigned RegNo,
                                           uint64_t Address,
                                           const MCDisassembler *Decoder) {
  if (RegNo > 31 || (RegNo & 1) != 0)
    return MCDisassembler::Fail;
  RegNo >>= 1;

  unsigned Register = QPRDecoderTable[RegNo];
  Inst.addOperand(MCOperand::createReg(Register));
  return MCDisassembler::Success;
}

static const MCPhysReg DPairDecoderTable[] = {
  ARM::Q0,  ARM::D1_D2,   ARM::Q1,  ARM::D3_D4,   ARM::Q2,  ARM::D5_D6,
  ARM::Q3,  ARM::D7_D8,   ARM::Q4,  ARM::D9_D10,  ARM::Q5,  ARM::D11_D12,
  ARM::Q6,  ARM::D13_D14, ARM::Q7,  ARM::D15_D16, ARM::Q8,  ARM::D17_D18,
  ARM::Q9,  ARM::D19_D20, ARM::Q10, ARM::D21_D22, ARM::Q11, ARM::D23_D24,
  ARM::Q12, ARM::D25_D26, ARM::Q13, ARM::D27_D28, ARM::Q14, ARM::D29_D30,
  ARM::Q15
};

static DecodeStatus DecodeDPairRegisterClass(MCInst &Inst, unsigned RegNo,
                                             uint64_t Address,
                                             const MCDisassembler *Decoder) {
  if (RegNo > 30)
    return MCDisassembler::Fail;

  unsigned Register = DPairDecoderTable[RegNo];
  Inst.addOperand(MCOperand::createReg(Register));
  return MCDisassembler::Success;
}

static const MCPhysReg DPairSpacedDecoderTable[] = {
  ARM::D0_D2,   ARM::D1_D3,   ARM::D2_D4,   ARM::D3_D5,
  ARM::D4_D6,   ARM::D5_D7,   ARM::D6_D8,   ARM::D7_D9,
  ARM::D8_D10,  ARM::D9_D11,  ARM::D10_D12, ARM::D11_D13,
  ARM::D12_D14, ARM::D13_D15, ARM::D14_D16, ARM::D15_D17,
  ARM::D16_D18, ARM::D17_D19, ARM::D18_D20, ARM::D19_D21,
  ARM::D20_D22, ARM::D21_D23, ARM::D22_D24, ARM::D23_D25,
  ARM::D24_D26, ARM::D25_D27, ARM::D26_D28, ARM::D27_D29,
  ARM::D28_D30, ARM::D29_D31
};

static DecodeStatus
DecodeDPairSpacedRegisterClass(MCInst &Inst, unsigned RegNo, uint64_t Address,
                               const MCDisassembler *Decoder) {
  if (RegNo > 29)
    return MCDisassembler::Fail;

  unsigned Register = DPairSpacedDecoderTable[RegNo];
  Inst.addOperand(MCOperand::createReg(Register));
  return MCDisassembler::Success;
}

static DecodeStatus DecodeMQPRRegisterClass(MCInst &Inst, unsigned RegNo,
                                            uint64_t Address,
                                            const MCDisassembler *Decoder) {
  if (RegNo > 7)
    return MCDisassembler::Fail;

  unsigned Register = QPRDecoderTable[RegNo];
  Inst.addOperand(MCOperand::createReg(Register));
  return MCDisassembler::Success;
}

static const MCPhysReg QQPRDecoderTable[] = {
     ARM::Q0_Q1,  ARM::Q1_Q2,  ARM::Q2_Q3,  ARM::Q3_Q4,
     ARM::Q4_Q5,  ARM::Q5_Q6,  ARM::Q6_Q7
};

static DecodeStatus DecodeMQQPRRegisterClass(MCInst &Inst, unsigned RegNo,
                                             uint64_t Address,
                                             const MCDisassembler *Decoder) {
  if (RegNo > 6)
    return MCDisassembler::Fail;

  unsigned Register = QQPRDecoderTable[RegNo];
  Inst.addOperand(MCOperand::createReg(Register));
  return MCDisassembler::Success;
}

static const MCPhysReg QQQQPRDecoderTable[] = {
     ARM::Q0_Q1_Q2_Q3,  ARM::Q1_Q2_Q3_Q4,  ARM::Q2_Q3_Q4_Q5,
     ARM::Q3_Q4_Q5_Q6,  ARM::Q4_Q5_Q6_Q7
};

static DecodeStatus DecodeMQQQQPRRegisterClass(MCInst &Inst, unsigned RegNo,
                                               uint64_t Address,
                                               const MCDisassembler *Decoder) {
  if (RegNo > 4)
    return MCDisassembler::Fail;

  unsigned Register = QQQQPRDecoderTable[RegNo];
  Inst.addOperand(MCOperand::createReg(Register));
  return MCDisassembler::Success;
}

// Operand decoding functions.

static DecodeStatus DecodePredicateOperand(MCInst &Inst, unsigned Val,
                                           uint64_t Address,
                                           const MCDisassembler *Decoder) {
  DecodeStatus S = MCDisassembler::Success;
  if (Val == 0xF) return MCDisassembler::Fail;
  // AL predicate is not allowed on Thumb1 branches.
  if (Inst.getOpcode() == ARM::tBcc && Val == 0xE)
    return MCDisassembler::Fail;
  const MCInstrInfo *MCII =
      static_cast<const ARMDisassembler *>(Decoder)->MCII.get();
  if (Val != ARMCC::AL && !MCII->get(Inst.getOpcode()).isPredicable())
    Check(S, MCDisassembler::SoftFail);
  Inst.addOperand(MCOperand::createImm(Val));
  if (Val == ARMCC::AL) {
    Inst.addOperand(MCOperand::createReg(ARM::NoRegister));
  } else
    Inst.addOperand(MCOperand::createReg(ARM::CPSR));
  return S;
}

static DecodeStatus DecodeCCOutOperand(MCInst &Inst, unsigned Val,
                                       uint64_t Address,
                                       const MCDisassembler *Decoder) {
  if (Val)
    Inst.addOperand(MCOperand::createReg(ARM::CPSR));
  else
    Inst.addOperand(MCOperand::createReg(ARM::NoRegister));
  return MCDisassembler::Success;
}

// This overload is called when decoding `s_cc_out` operand, which is not
// encoded into instruction. It is only used in Thumb1 instructions.
static DecodeStatus DecodeCCOutOperand(MCInst &Inst,
                                       const MCDisassembler *Decoder) {
  const auto *D = static_cast<const ARMDisassembler *>(Decoder);
  // Thumb1 instructions define CPSR unless they are inside an IT block.
  MCRegister CCR = D->ITBlock.instrInITBlock() ? ARM::NoRegister : ARM::CPSR;
  Inst.addOperand(MCOperand::createReg(CCR));
  return MCDisassembler::Success;
}

<<<<<<< HEAD
=======
static DecodeStatus DecodeVpredNOperand(MCInst &Inst,
                                        const MCDisassembler *Decoder) {
  const auto *D = static_cast<const ARMDisassembler *>(Decoder);
  unsigned VCC = D->VPTBlock.getVPTPred();
  MCRegister CondReg = VCC == ARMVCC::None ? ARM::NoRegister : ARM::P0;

  Inst.addOperand(MCOperand::createImm(VCC));             // $cond
  Inst.addOperand(MCOperand::createReg(CondReg));         // $cond_reg
  Inst.addOperand(MCOperand::createReg(ARM::NoRegister)); // $tp_reg

  return MCDisassembler::Success;
}

static DecodeStatus DecodeVpredROperand(MCInst &Inst,
                                        const MCDisassembler *Decoder) {
  const auto *D = static_cast<const ARMDisassembler *>(Decoder);
  unsigned VCC = D->VPTBlock.getVPTPred();
  MCRegister CondReg = VCC == ARMVCC::None ? ARM::NoRegister : ARM::P0;

  Inst.addOperand(MCOperand::createImm(VCC));             // $cond
  Inst.addOperand(MCOperand::createReg(CondReg));         // $cond_reg
  Inst.addOperand(MCOperand::createReg(ARM::NoRegister)); // $tp_reg

  // The last sub-operand ($inactive) is tied to an output operand.
  // The output operand has already been decoded, so just copy it.
  const MCInstrDesc &MCID = D->MCII->get(Inst.getOpcode());
  unsigned InactiveOpIdx = Inst.getNumOperands();
  int TiedOpIdx = MCID.getOperandConstraint(InactiveOpIdx, MCOI::TIED_TO);
  assert(TiedOpIdx >= 0 &&
         "Inactive register in vpred_r is not tied to an output!");

  // Make a copy of the operand to ensure it is not invalidated when MI grows.
  Inst.addOperand(MCOperand(Inst.getOperand(TiedOpIdx))); // $inactive

  return MCDisassembler::Success;
}

>>>>>>> 54c4ef26
static DecodeStatus DecodeSORegImmOperand(MCInst &Inst, unsigned Val,
                                          uint64_t Address,
                                          const MCDisassembler *Decoder) {
  DecodeStatus S = MCDisassembler::Success;

  unsigned Rm = fieldFromInstruction(Val, 0, 4);
  unsigned type = fieldFromInstruction(Val, 5, 2);
  unsigned imm = fieldFromInstruction(Val, 7, 5);

  // Register-immediate
  if (!Check(S, DecoderGPRRegisterClass(Inst, Rm, Address, Decoder)))
    return MCDisassembler::Fail;

  ARM_AM::ShiftOpc Shift = ARM_AM::lsl;
  switch (type) {
    case 0:
      Shift = ARM_AM::lsl;
      break;
    case 1:
      Shift = ARM_AM::lsr;
      break;
    case 2:
      Shift = ARM_AM::asr;
      break;
    case 3:
      Shift = ARM_AM::ror;
      break;
  }

  if (Shift == ARM_AM::ror && imm == 0)
    Shift = ARM_AM::rrx;

  unsigned Op = Shift | (imm << 3);
  Inst.addOperand(MCOperand::createImm(Op));

  return S;
}

static DecodeStatus DecodeSORegRegOperand(MCInst &Inst, unsigned Val,
                                          uint64_t Address,
                                          const MCDisassembler *Decoder) {
  DecodeStatus S = MCDisassembler::Success;

  unsigned Rm = fieldFromInstruction(Val, 0, 4);
  unsigned type = fieldFromInstruction(Val, 5, 2);
  unsigned Rs = fieldFromInstruction(Val, 8, 4);

  // Register-register
  if (!Check(S, DecodeGPRnopcRegisterClass(Inst, Rm, Address, Decoder)))
    return MCDisassembler::Fail;
  if (!Check(S, DecodeGPRnopcRegisterClass(Inst, Rs, Address, Decoder)))
    return MCDisassembler::Fail;

  ARM_AM::ShiftOpc Shift = ARM_AM::lsl;
  switch (type) {
    case 0:
      Shift = ARM_AM::lsl;
      break;
    case 1:
      Shift = ARM_AM::lsr;
      break;
    case 2:
      Shift = ARM_AM::asr;
      break;
    case 3:
      Shift = ARM_AM::ror;
      break;
  }

  Inst.addOperand(MCOperand::createImm(Shift));

  return S;
}

static DecodeStatus DecodeRegListOperand(MCInst &Inst, unsigned Val,
                                         uint64_t Address,
                                         const MCDisassembler *Decoder) {
  DecodeStatus S = MCDisassembler::Success;

  bool NeedDisjointWriteback = false;
  MCRegister WritebackReg;
  bool CLRM = false;
  switch (Inst.getOpcode()) {
  default:
    break;
  case ARM::LDMIA_UPD:
  case ARM::LDMDB_UPD:
  case ARM::LDMIB_UPD:
  case ARM::LDMDA_UPD:
  case ARM::t2LDMIA_UPD:
  case ARM::t2LDMDB_UPD:
  case ARM::t2STMIA_UPD:
  case ARM::t2STMDB_UPD:
    NeedDisjointWriteback = true;
    WritebackReg = Inst.getOperand(0).getReg();
    break;
  case ARM::t2CLRM:
    CLRM = true;
    break;
  }

  // Empty register lists are not allowed.
  if (Val == 0) return MCDisassembler::Fail;
  for (unsigned i = 0; i < 16; ++i) {
    if (Val & (1 << i)) {
      if (CLRM) {
        if (!Check(S, DecodeCLRMGPRRegisterClass(Inst, i, Address, Decoder))) {
          return MCDisassembler::Fail;
        }
      } else {
        if (!Check(S, DecodeGPRRegisterClass(Inst, i, Address, Decoder)))
          return MCDisassembler::Fail;
        // Writeback not allowed if Rn is in the target list.
        if (NeedDisjointWriteback && WritebackReg == Inst.end()[-1].getReg())
          Check(S, MCDisassembler::SoftFail);
      }
    }
  }

  return S;
}

static DecodeStatus DecodeSPRRegListOperand(MCInst &Inst, unsigned Val,
                                            uint64_t Address,
                                            const MCDisassembler *Decoder) {
  DecodeStatus S = MCDisassembler::Success;

  unsigned Vd = fieldFromInstruction(Val, 8, 5);
  unsigned regs = fieldFromInstruction(Val, 0, 8);

  // In case of unpredictable encoding, tweak the operands.
  if (regs == 0 || (Vd + regs) > 32) {
    regs = Vd + regs > 32 ? 32 - Vd : regs;
    regs = std::max( 1u, regs);
    S = MCDisassembler::SoftFail;
  }

  if (!Check(S, DecodeSPRRegisterClass(Inst, Vd, Address, Decoder)))
    return MCDisassembler::Fail;
  for (unsigned i = 0; i < (regs - 1); ++i) {
    if (!Check(S, DecodeSPRRegisterClass(Inst, ++Vd, Address, Decoder)))
      return MCDisassembler::Fail;
  }

  return S;
}

static DecodeStatus DecodeDPRRegListOperand(MCInst &Inst, unsigned Val,
                                            uint64_t Address,
                                            const MCDisassembler *Decoder) {
  DecodeStatus S = MCDisassembler::Success;

  unsigned Vd = fieldFromInstruction(Val, 8, 5);
  unsigned regs = fieldFromInstruction(Val, 1, 7);

  // In case of unpredictable encoding, tweak the operands.
  unsigned MaxReg = PermitsD32(Inst, Decoder) ? 32 : 16;
  if (regs == 0 || (Vd + regs) > MaxReg) {
    regs = Vd + regs > MaxReg ? MaxReg - Vd : regs;
    regs = std::max( 1u, regs);
    regs = std::min(MaxReg, regs);
    S = MCDisassembler::SoftFail;
  }

  if (!Check(S, DecodeDPRRegisterClass(Inst, Vd, Address, Decoder)))
      return MCDisassembler::Fail;
  for (unsigned i = 0; i < (regs - 1); ++i) {
    if (!Check(S, DecodeDPRRegisterClass(Inst, ++Vd, Address, Decoder)))
      return MCDisassembler::Fail;
  }

  return S;
}

static DecodeStatus DecodeBitfieldMaskOperand(MCInst &Inst, unsigned Val,
                                              uint64_t Address,
                                              const MCDisassembler *Decoder) {
  // This operand encodes a mask of contiguous zeros between a specified MSB
  // and LSB.  To decode it, we create the mask of all bits MSB-and-lower,
  // the mask of all bits LSB-and-lower, and then xor them to create
  // the mask of that's all ones on [msb, lsb].  Finally we not it to
  // create the final mask.
  unsigned msb = fieldFromInstruction(Val, 5, 5);
  unsigned lsb = fieldFromInstruction(Val, 0, 5);

  DecodeStatus S = MCDisassembler::Success;
  if (lsb > msb) {
    Check(S, MCDisassembler::SoftFail);
    // The check above will cause the warning for the "potentially undefined
    // instruction encoding" but we can't build a bad MCOperand value here
    // with a lsb > msb or else printing the MCInst will cause a crash.
    lsb = msb;
  }

  uint32_t msb_mask = 0xFFFFFFFF;
  if (msb != 31) msb_mask = (1U << (msb+1)) - 1;
  uint32_t lsb_mask = (1U << lsb) - 1;

  Inst.addOperand(MCOperand::createImm(~(msb_mask ^ lsb_mask)));
  return S;
}

static DecodeStatus DecodeCopMemInstruction(MCInst &Inst, unsigned Insn,
                                            uint64_t Address,
                                            const MCDisassembler *Decoder) {
  DecodeStatus S = MCDisassembler::Success;

  unsigned pred = fieldFromInstruction(Insn, 28, 4);
  unsigned CRd = fieldFromInstruction(Insn, 12, 4);
  unsigned coproc = fieldFromInstruction(Insn, 8, 4);
  unsigned imm = fieldFromInstruction(Insn, 0, 8);
  unsigned Rn = fieldFromInstruction(Insn, 16, 4);
  unsigned U = fieldFromInstruction(Insn, 23, 1);
  const FeatureBitset &featureBits =
      Decoder->getSubtargetInfo().getFeatureBits();

  switch (Inst.getOpcode()) {
    case ARM::LDC_OFFSET:
    case ARM::LDC_PRE:
    case ARM::LDC_POST:
    case ARM::LDC_OPTION:
    case ARM::LDCL_OFFSET:
    case ARM::LDCL_PRE:
    case ARM::LDCL_POST:
    case ARM::LDCL_OPTION:
    case ARM::STC_OFFSET:
    case ARM::STC_PRE:
    case ARM::STC_POST:
    case ARM::STC_OPTION:
    case ARM::STCL_OFFSET:
    case ARM::STCL_PRE:
    case ARM::STCL_POST:
    case ARM::STCL_OPTION:
    case ARM::t2LDC_OFFSET:
    case ARM::t2LDC_PRE:
    case ARM::t2LDC_POST:
    case ARM::t2LDC_OPTION:
    case ARM::t2LDCL_OFFSET:
    case ARM::t2LDCL_PRE:
    case ARM::t2LDCL_POST:
    case ARM::t2LDCL_OPTION:
    case ARM::t2STC_OFFSET:
    case ARM::t2STC_PRE:
    case ARM::t2STC_POST:
    case ARM::t2STC_OPTION:
    case ARM::t2STCL_OFFSET:
    case ARM::t2STCL_PRE:
    case ARM::t2STCL_POST:
    case ARM::t2STCL_OPTION:
    case ARM::t2LDC2_OFFSET:
    case ARM::t2LDC2L_OFFSET:
    case ARM::t2LDC2_PRE:
    case ARM::t2LDC2L_PRE:
    case ARM::t2STC2_OFFSET:
    case ARM::t2STC2L_OFFSET:
    case ARM::t2STC2_PRE:
    case ARM::t2STC2L_PRE:
    case ARM::LDC2_OFFSET:
    case ARM::LDC2L_OFFSET:
    case ARM::LDC2_PRE:
    case ARM::LDC2L_PRE:
    case ARM::STC2_OFFSET:
    case ARM::STC2L_OFFSET:
    case ARM::STC2_PRE:
    case ARM::STC2L_PRE:
    case ARM::t2LDC2_OPTION:
    case ARM::t2STC2_OPTION:
    case ARM::t2LDC2_POST:
    case ARM::t2LDC2L_POST:
    case ARM::t2STC2_POST:
    case ARM::t2STC2L_POST:
    case ARM::LDC2_POST:
    case ARM::LDC2L_POST:
    case ARM::STC2_POST:
    case ARM::STC2L_POST:
      if (coproc == 0xA || coproc == 0xB ||
          (featureBits[ARM::HasV8_1MMainlineOps] &&
           (coproc == 0x8 || coproc == 0x9 || coproc == 0xA || coproc == 0xB ||
            coproc == 0xE || coproc == 0xF)))
        return MCDisassembler::Fail;
      break;
    default:
      break;
  }

  if (featureBits[ARM::HasV8Ops] && (coproc != 14))
    return MCDisassembler::Fail;

  Inst.addOperand(MCOperand::createImm(coproc));
  Inst.addOperand(MCOperand::createImm(CRd));
  if (!Check(S, DecodeGPRRegisterClass(Inst, Rn, Address, Decoder)))
    return MCDisassembler::Fail;

  switch (Inst.getOpcode()) {
    case ARM::t2LDC2_OFFSET:
    case ARM::t2LDC2L_OFFSET:
    case ARM::t2LDC2_PRE:
    case ARM::t2LDC2L_PRE:
    case ARM::t2STC2_OFFSET:
    case ARM::t2STC2L_OFFSET:
    case ARM::t2STC2_PRE:
    case ARM::t2STC2L_PRE:
    case ARM::LDC2_OFFSET:
    case ARM::LDC2L_OFFSET:
    case ARM::LDC2_PRE:
    case ARM::LDC2L_PRE:
    case ARM::STC2_OFFSET:
    case ARM::STC2L_OFFSET:
    case ARM::STC2_PRE:
    case ARM::STC2L_PRE:
    case ARM::t2LDC_OFFSET:
    case ARM::t2LDCL_OFFSET:
    case ARM::t2LDC_PRE:
    case ARM::t2LDCL_PRE:
    case ARM::t2STC_OFFSET:
    case ARM::t2STCL_OFFSET:
    case ARM::t2STC_PRE:
    case ARM::t2STCL_PRE:
    case ARM::LDC_OFFSET:
    case ARM::LDCL_OFFSET:
    case ARM::LDC_PRE:
    case ARM::LDCL_PRE:
    case ARM::STC_OFFSET:
    case ARM::STCL_OFFSET:
    case ARM::STC_PRE:
    case ARM::STCL_PRE:
      imm = ARM_AM::getAM5Opc(U ? ARM_AM::add : ARM_AM::sub, imm);
      Inst.addOperand(MCOperand::createImm(imm));
      break;
    case ARM::t2LDC2_POST:
    case ARM::t2LDC2L_POST:
    case ARM::t2STC2_POST:
    case ARM::t2STC2L_POST:
    case ARM::LDC2_POST:
    case ARM::LDC2L_POST:
    case ARM::STC2_POST:
    case ARM::STC2L_POST:
    case ARM::t2LDC_POST:
    case ARM::t2LDCL_POST:
    case ARM::t2STC_POST:
    case ARM::t2STCL_POST:
    case ARM::LDC_POST:
    case ARM::LDCL_POST:
    case ARM::STC_POST:
    case ARM::STCL_POST:
      imm |= U << 8;
      [[fallthrough]];
    default:
      // The 'option' variant doesn't encode 'U' in the immediate since
      // the immediate is unsigned [0,255].
      Inst.addOperand(MCOperand::createImm(imm));
      break;
  }

  switch (Inst.getOpcode()) {
    case ARM::LDC_OFFSET:
    case ARM::LDC_PRE:
    case ARM::LDC_POST:
    case ARM::LDC_OPTION:
    case ARM::LDCL_OFFSET:
    case ARM::LDCL_PRE:
    case ARM::LDCL_POST:
    case ARM::LDCL_OPTION:
    case ARM::STC_OFFSET:
    case ARM::STC_PRE:
    case ARM::STC_POST:
    case ARM::STC_OPTION:
    case ARM::STCL_OFFSET:
    case ARM::STCL_PRE:
    case ARM::STCL_POST:
    case ARM::STCL_OPTION:
      if (!Check(S, DecodePredicateOperand(Inst, pred, Address, Decoder)))
        return MCDisassembler::Fail;
      break;
    default:
      break;
  }

  return S;
}

static DecodeStatus
DecodeAddrMode2IdxInstruction(MCInst &Inst, unsigned Insn, uint64_t Address,
                              const MCDisassembler *Decoder) {
  DecodeStatus S = MCDisassembler::Success;

  unsigned Rn = fieldFromInstruction(Insn, 16, 4);
  unsigned Rt = fieldFromInstruction(Insn, 12, 4);
  unsigned Rm = fieldFromInstruction(Insn, 0, 4);
  unsigned imm = fieldFromInstruction(Insn, 0, 12);
  unsigned pred = fieldFromInstruction(Insn, 28, 4);
  unsigned reg = fieldFromInstruction(Insn, 25, 1);
  unsigned P = fieldFromInstruction(Insn, 24, 1);
  unsigned W = fieldFromInstruction(Insn, 21, 1);

  // On stores, the writeback operand precedes Rt.
  switch (Inst.getOpcode()) {
    case ARM::STR_POST_IMM:
    case ARM::STR_POST_REG:
    case ARM::STRB_POST_IMM:
    case ARM::STRB_POST_REG:
    case ARM::STRT_POST_REG:
    case ARM::STRT_POST_IMM:
    case ARM::STRBT_POST_REG:
    case ARM::STRBT_POST_IMM:
      if (!Check(S, DecodeGPRRegisterClass(Inst, Rn, Address, Decoder)))
        return MCDisassembler::Fail;
      break;
    default:
      break;
  }

  if (!Check(S, DecodeGPRRegisterClass(Inst, Rt, Address, Decoder)))
    return MCDisassembler::Fail;

  // On loads, the writeback operand comes after Rt.
  switch (Inst.getOpcode()) {
    case ARM::LDR_POST_IMM:
    case ARM::LDR_POST_REG:
    case ARM::LDRB_POST_IMM:
    case ARM::LDRB_POST_REG:
    case ARM::LDRBT_POST_REG:
    case ARM::LDRBT_POST_IMM:
    case ARM::LDRT_POST_REG:
    case ARM::LDRT_POST_IMM:
      if (!Check(S, DecodeGPRRegisterClass(Inst, Rn, Address, Decoder)))
        return MCDisassembler::Fail;
      break;
    default:
      break;
  }

  if (!Check(S, DecodeGPRRegisterClass(Inst, Rn, Address, Decoder)))
    return MCDisassembler::Fail;

  ARM_AM::AddrOpc Op = ARM_AM::add;
  if (!fieldFromInstruction(Insn, 23, 1))
    Op = ARM_AM::sub;

  bool writeback = (P == 0) || (W == 1);
  unsigned idx_mode = 0;
  if (P && writeback)
    idx_mode = ARMII::IndexModePre;
  else if (!P && writeback)
    idx_mode = ARMII::IndexModePost;

  if (writeback && (Rn == 15 || Rn == Rt))
    S = MCDisassembler::SoftFail; // UNPREDICTABLE

  if (reg) {
    if (!Check(S, DecodeGPRnopcRegisterClass(Inst, Rm, Address, Decoder)))
      return MCDisassembler::Fail;
    ARM_AM::ShiftOpc Opc = ARM_AM::lsl;
    switch( fieldFromInstruction(Insn, 5, 2)) {
      case 0:
        Opc = ARM_AM::lsl;
        break;
      case 1:
        Opc = ARM_AM::lsr;
        break;
      case 2:
        Opc = ARM_AM::asr;
        break;
      case 3:
        Opc = ARM_AM::ror;
        break;
      default:
        return MCDisassembler::Fail;
    }
    unsigned amt = fieldFromInstruction(Insn, 7, 5);
    if (Opc == ARM_AM::ror && amt == 0)
      Opc = ARM_AM::rrx;
    unsigned imm = ARM_AM::getAM2Opc(Op, amt, Opc, idx_mode);

    Inst.addOperand(MCOperand::createImm(imm));
  } else {
    Inst.addOperand(MCOperand::createReg(0));
    unsigned tmp = ARM_AM::getAM2Opc(Op, imm, ARM_AM::lsl, idx_mode);
    Inst.addOperand(MCOperand::createImm(tmp));
  }

  if (!Check(S, DecodePredicateOperand(Inst, pred, Address, Decoder)))
    return MCDisassembler::Fail;

  return S;
}

static DecodeStatus DecodeSORegMemOperand(MCInst &Inst, unsigned Val,
                                          uint64_t Address,
                                          const MCDisassembler *Decoder) {
  DecodeStatus S = MCDisassembler::Success;

  unsigned Rn = fieldFromInstruction(Val, 13, 4);
  unsigned Rm = fieldFromInstruction(Val,  0, 4);
  unsigned type = fieldFromInstruction(Val, 5, 2);
  unsigned imm = fieldFromInstruction(Val, 7, 5);
  unsigned U = fieldFromInstruction(Val, 12, 1);

  ARM_AM::ShiftOpc ShOp = ARM_AM::lsl;
  switch (type) {
    case 0:
      ShOp = ARM_AM::lsl;
      break;
    case 1:
      ShOp = ARM_AM::lsr;
      break;
    case 2:
      ShOp = ARM_AM::asr;
      break;
    case 3:
      ShOp = ARM_AM::ror;
      break;
  }

  if (ShOp == ARM_AM::ror && imm == 0)
    ShOp = ARM_AM::rrx;

  if (!Check(S, DecodeGPRRegisterClass(Inst, Rn, Address, Decoder)))
    return MCDisassembler::Fail;
  if (!Check(S, DecodeGPRRegisterClass(Inst, Rm, Address, Decoder)))
    return MCDisassembler::Fail;
  unsigned shift;
  if (U)
    shift = ARM_AM::getAM2Opc(ARM_AM::add, imm, ShOp);
  else
    shift = ARM_AM::getAM2Opc(ARM_AM::sub, imm, ShOp);
  Inst.addOperand(MCOperand::createImm(shift));

  return S;
}

static DecodeStatus DecodeTSBInstruction(MCInst &Inst, unsigned Insn,
                                         uint64_t Address,
                                         const MCDisassembler *Decoder) {
  if (Inst.getOpcode() != ARM::TSB && Inst.getOpcode() != ARM::t2TSB)
    return MCDisassembler::Fail;

  // The "csync" operand is not encoded into the "tsb" instruction (as this is
  // the only available operand), but LLVM expects the instruction to have one
  // operand, so we need to add the csync when decoding.
  Inst.addOperand(MCOperand::createImm(ARM_TSB::CSYNC));
  return MCDisassembler::Success;
}

static DecodeStatus DecodeAddrMode3Instruction(MCInst &Inst, unsigned Insn,
                                               uint64_t Address,
                                               const MCDisassembler *Decoder) {
  DecodeStatus S = MCDisassembler::Success;

  unsigned Rt = fieldFromInstruction(Insn, 12, 4);
  unsigned Rn = fieldFromInstruction(Insn, 16, 4);
  unsigned Rm = fieldFromInstruction(Insn, 0, 4);
  unsigned type = fieldFromInstruction(Insn, 22, 1);
  unsigned imm = fieldFromInstruction(Insn, 8, 4);
  unsigned U = ((~fieldFromInstruction(Insn, 23, 1)) & 1) << 8;
  unsigned pred = fieldFromInstruction(Insn, 28, 4);
  unsigned W = fieldFromInstruction(Insn, 21, 1);
  unsigned P = fieldFromInstruction(Insn, 24, 1);
  unsigned Rt2 = Rt + 1;

  bool writeback = (W == 1) | (P == 0);

  // For {LD,ST}RD, Rt must be even, else undefined.
  switch (Inst.getOpcode()) {
    case ARM::STRD:
    case ARM::STRD_PRE:
    case ARM::STRD_POST:
    case ARM::LDRD:
    case ARM::LDRD_PRE:
    case ARM::LDRD_POST:
      if (Rt & 0x1) S = MCDisassembler::SoftFail;
      break;
    default:
      break;
  }
  switch (Inst.getOpcode()) {
    case ARM::STRD:
    case ARM::STRD_PRE:
    case ARM::STRD_POST:
      if (P == 0 && W == 1)
        S = MCDisassembler::SoftFail;

      if (writeback && (Rn == 15 || Rn == Rt || Rn == Rt2))
        S = MCDisassembler::SoftFail;
      if (type && Rm == 15)
        S = MCDisassembler::SoftFail;
      if (Rt2 == 15)
        S = MCDisassembler::SoftFail;
      if (!type && fieldFromInstruction(Insn, 8, 4))
        S = MCDisassembler::SoftFail;
      break;
    case ARM::STRH:
    case ARM::STRH_PRE:
    case ARM::STRH_POST:
      if (Rt == 15)
        S = MCDisassembler::SoftFail;
      if (writeback && (Rn == 15 || Rn == Rt))
        S = MCDisassembler::SoftFail;
      if (!type && Rm == 15)
        S = MCDisassembler::SoftFail;
      break;
    case ARM::LDRD:
    case ARM::LDRD_PRE:
    case ARM::LDRD_POST:
      if (type && Rn == 15) {
        if (Rt2 == 15)
          S = MCDisassembler::SoftFail;
        break;
      }
      if (P == 0 && W == 1)
        S = MCDisassembler::SoftFail;
      if (!type && (Rt2 == 15 || Rm == 15 || Rm == Rt || Rm == Rt2))
        S = MCDisassembler::SoftFail;
      if (!type && writeback && Rn == 15)
        S = MCDisassembler::SoftFail;
      if (writeback && (Rn == Rt || Rn == Rt2))
        S = MCDisassembler::SoftFail;
      break;
    case ARM::LDRH:
    case ARM::LDRH_PRE:
    case ARM::LDRH_POST:
      if (type && Rn == 15) {
        if (Rt == 15)
          S = MCDisassembler::SoftFail;
        break;
      }
      if (Rt == 15)
        S = MCDisassembler::SoftFail;
      if (!type && Rm == 15)
        S = MCDisassembler::SoftFail;
      if (!type && writeback && (Rn == 15 || Rn == Rt))
        S = MCDisassembler::SoftFail;
      break;
    case ARM::LDRSH:
    case ARM::LDRSH_PRE:
    case ARM::LDRSH_POST:
    case ARM::LDRSB:
    case ARM::LDRSB_PRE:
    case ARM::LDRSB_POST:
      if (type && Rn == 15) {
        if (Rt == 15)
          S = MCDisassembler::SoftFail;
        break;
      }
      if (type && (Rt == 15 || (writeback && Rn == Rt)))
        S = MCDisassembler::SoftFail;
      if (!type && (Rt == 15 || Rm == 15))
        S = MCDisassembler::SoftFail;
      if (!type && writeback && (Rn == 15 || Rn == Rt))
        S = MCDisassembler::SoftFail;
      break;
    default:
      break;
  }

  if (writeback) { // Writeback
    if (P)
      U |= ARMII::IndexModePre << 9;
    else
      U |= ARMII::IndexModePost << 9;

    // On stores, the writeback operand precedes Rt.
    switch (Inst.getOpcode()) {
    case ARM::STRD:
    case ARM::STRD_PRE:
    case ARM::STRD_POST:
    case ARM::STRH:
    case ARM::STRH_PRE:
    case ARM::STRH_POST:
      if (!Check(S, DecodeGPRRegisterClass(Inst, Rn, Address, Decoder)))
        return MCDisassembler::Fail;
      break;
    default:
      break;
    }
  }

  if (!Check(S, DecodeGPRRegisterClass(Inst, Rt, Address, Decoder)))
    return MCDisassembler::Fail;
  switch (Inst.getOpcode()) {
    case ARM::STRD:
    case ARM::STRD_PRE:
    case ARM::STRD_POST:
    case ARM::LDRD:
    case ARM::LDRD_PRE:
    case ARM::LDRD_POST:
      if (!Check(S, DecodeGPRRegisterClass(Inst, Rt+1, Address, Decoder)))
        return MCDisassembler::Fail;
      break;
    default:
      break;
  }

  if (writeback) {
    // On loads, the writeback operand comes after Rt.
    switch (Inst.getOpcode()) {
    case ARM::LDRD:
    case ARM::LDRD_PRE:
    case ARM::LDRD_POST:
    case ARM::LDRH:
    case ARM::LDRH_PRE:
    case ARM::LDRH_POST:
    case ARM::LDRSH:
    case ARM::LDRSH_PRE:
    case ARM::LDRSH_POST:
    case ARM::LDRSB:
    case ARM::LDRSB_PRE:
    case ARM::LDRSB_POST:
    case ARM::LDRHTr:
    case ARM::LDRSBTr:
      if (!Check(S, DecodeGPRRegisterClass(Inst, Rn, Address, Decoder)))
        return MCDisassembler::Fail;
      break;
    default:
      break;
    }
  }

  if (!Check(S, DecodeGPRRegisterClass(Inst, Rn, Address, Decoder)))
    return MCDisassembler::Fail;

  if (type) {
    Inst.addOperand(MCOperand::createReg(0));
    Inst.addOperand(MCOperand::createImm(U | (imm << 4) | Rm));
  } else {
    if (!Check(S, DecodeGPRRegisterClass(Inst, Rm, Address, Decoder)))
    return MCDisassembler::Fail;
    Inst.addOperand(MCOperand::createImm(U));
  }

  if (!Check(S, DecodePredicateOperand(Inst, pred, Address, Decoder)))
    return MCDisassembler::Fail;

  return S;
}

static DecodeStatus DecodeRFEInstruction(MCInst &Inst, unsigned Insn,
                                         uint64_t Address,
                                         const MCDisassembler *Decoder) {
  DecodeStatus S = MCDisassembler::Success;

  unsigned Rn = fieldFromInstruction(Insn, 16, 4);
  if (!Check(S, DecodeGPRRegisterClass(Inst, Rn, Address, Decoder)))
    return MCDisassembler::Fail;

  return S;
}

static DecodeStatus DecodeCPSInstruction(MCInst &Inst, unsigned Insn,
                                         uint64_t Address,
                                         const MCDisassembler *Decoder) {
  unsigned imod = fieldFromInstruction(Insn, 18, 2);
  unsigned M = fieldFromInstruction(Insn, 17, 1);
  unsigned iflags = fieldFromInstruction(Insn, 6, 3);
  unsigned mode = fieldFromInstruction(Insn, 0, 5);

  DecodeStatus S = MCDisassembler::Success;

  // This decoder is called from multiple location that do not check
  // the full encoding is valid before they do.
  if (fieldFromInstruction(Insn, 5, 1) != 0 ||
      fieldFromInstruction(Insn, 16, 1) != 0 ||
      fieldFromInstruction(Insn, 20, 8) != 0x10)
    return MCDisassembler::Fail;

  // imod == '01' --> UNPREDICTABLE
  // NOTE: Even though this is technically UNPREDICTABLE, we choose to
  // return failure here.  The '01' imod value is unprintable, so there's
  // nothing useful we could do even if we returned UNPREDICTABLE.

  if (imod == 1) return MCDisassembler::Fail;

  if (imod && M) {
    Inst.setOpcode(ARM::CPS3p);
    Inst.addOperand(MCOperand::createImm(imod));
    Inst.addOperand(MCOperand::createImm(iflags));
    Inst.addOperand(MCOperand::createImm(mode));
  } else if (imod && !M) {
    Inst.setOpcode(ARM::CPS2p);
    Inst.addOperand(MCOperand::createImm(imod));
    Inst.addOperand(MCOperand::createImm(iflags));
    if (mode) S = MCDisassembler::SoftFail;
  } else if (!imod && M) {
    Inst.setOpcode(ARM::CPS1p);
    Inst.addOperand(MCOperand::createImm(mode));
    if (iflags) S = MCDisassembler::SoftFail;
  } else {
    // imod == '00' && M == '0' --> UNPREDICTABLE
    Inst.setOpcode(ARM::CPS1p);
    Inst.addOperand(MCOperand::createImm(mode));
    S = MCDisassembler::SoftFail;
  }

  return S;
}

static DecodeStatus DecodeQADDInstruction(MCInst &Inst, unsigned Insn,
                                          uint64_t Address,
                                          const MCDisassembler *Decoder) {
  DecodeStatus S = MCDisassembler::Success;

  unsigned Rd = fieldFromInstruction(Insn, 12, 4);
  unsigned Rm = fieldFromInstruction(Insn, 0, 4);
  unsigned Rn = fieldFromInstruction(Insn, 16, 4);
  unsigned pred = fieldFromInstruction(Insn, 28, 4);

  if (pred == 0xF)
    return DecodeCPSInstruction(Inst, Insn, Address, Decoder);

  if (!Check(S, DecodeGPRnopcRegisterClass(Inst, Rd, Address, Decoder)))
    return MCDisassembler::Fail;
  if (!Check(S, DecodeGPRnopcRegisterClass(Inst, Rm, Address, Decoder)))
    return MCDisassembler::Fail;
  if (!Check(S, DecodeGPRnopcRegisterClass(Inst, Rn, Address, Decoder)))
    return MCDisassembler::Fail;
  if (!Check(S, DecodePredicateOperand(Inst, pred, Address, Decoder)))
    return MCDisassembler::Fail;
  return S;
}

static DecodeStatus
DecodeMemMultipleWritebackInstruction(MCInst &Inst, unsigned Insn,
                                      uint64_t Address,
                                      const MCDisassembler *Decoder) {
  DecodeStatus S = MCDisassembler::Success;

  unsigned Rn = fieldFromInstruction(Insn, 16, 4);
  unsigned pred = fieldFromInstruction(Insn, 28, 4);
  unsigned reglist = fieldFromInstruction(Insn, 0, 16);

  if (pred == 0xF) {
    // Ambiguous with RFE and SRS
    switch (Inst.getOpcode()) {
      case ARM::LDMDA:
        Inst.setOpcode(ARM::RFEDA);
        break;
      case ARM::LDMDA_UPD:
        Inst.setOpcode(ARM::RFEDA_UPD);
        break;
      case ARM::LDMDB:
        Inst.setOpcode(ARM::RFEDB);
        break;
      case ARM::LDMDB_UPD:
        Inst.setOpcode(ARM::RFEDB_UPD);
        break;
      case ARM::LDMIA:
        Inst.setOpcode(ARM::RFEIA);
        break;
      case ARM::LDMIA_UPD:
        Inst.setOpcode(ARM::RFEIA_UPD);
        break;
      case ARM::LDMIB:
        Inst.setOpcode(ARM::RFEIB);
        break;
      case ARM::LDMIB_UPD:
        Inst.setOpcode(ARM::RFEIB_UPD);
        break;
      case ARM::STMDA:
        Inst.setOpcode(ARM::SRSDA);
        break;
      case ARM::STMDA_UPD:
        Inst.setOpcode(ARM::SRSDA_UPD);
        break;
      case ARM::STMDB:
        Inst.setOpcode(ARM::SRSDB);
        break;
      case ARM::STMDB_UPD:
        Inst.setOpcode(ARM::SRSDB_UPD);
        break;
      case ARM::STMIA:
        Inst.setOpcode(ARM::SRSIA);
        break;
      case ARM::STMIA_UPD:
        Inst.setOpcode(ARM::SRSIA_UPD);
        break;
      case ARM::STMIB:
        Inst.setOpcode(ARM::SRSIB);
        break;
      case ARM::STMIB_UPD:
        Inst.setOpcode(ARM::SRSIB_UPD);
        break;
      default:
        return MCDisassembler::Fail;
    }

    // For stores (which become SRS's, the only operand is the mode.
    if (fieldFromInstruction(Insn, 20, 1) == 0) {
      // Check SRS encoding constraints
      if (!(fieldFromInstruction(Insn, 22, 1) == 1 &&
            fieldFromInstruction(Insn, 20, 1) == 0))
        return MCDisassembler::Fail;

      Inst.addOperand(
          MCOperand::createImm(fieldFromInstruction(Insn, 0, 4)));
      return S;
    }

    return DecodeRFEInstruction(Inst, Insn, Address, Decoder);
  }

  if (!Check(S, DecodeGPRRegisterClass(Inst, Rn, Address, Decoder)))
    return MCDisassembler::Fail;
  if (!Check(S, DecodeGPRRegisterClass(Inst, Rn, Address, Decoder)))
    return MCDisassembler::Fail; // Tied
  if (!Check(S, DecodePredicateOperand(Inst, pred, Address, Decoder)))
    return MCDisassembler::Fail;
  if (!Check(S, DecodeRegListOperand(Inst, reglist, Address, Decoder)))
    return MCDisassembler::Fail;

  return S;
}

// Check for UNPREDICTABLE predicated ESB instruction
static DecodeStatus DecodeHINTInstruction(MCInst &Inst, unsigned Insn,
                                          uint64_t Address,
                                          const MCDisassembler *Decoder) {
  unsigned pred = fieldFromInstruction(Insn, 28, 4);
  unsigned imm8 = fieldFromInstruction(Insn, 0, 8);
  const FeatureBitset &FeatureBits =
      Decoder->getSubtargetInfo().getFeatureBits();

  DecodeStatus S = MCDisassembler::Success;

  Inst.addOperand(MCOperand::createImm(imm8));

  if (!Check(S, DecodePredicateOperand(Inst, pred, Address, Decoder)))
    return MCDisassembler::Fail;

  // ESB is unpredictable if pred != AL. Without the RAS extension, it is a NOP,
  // so all predicates should be allowed.
  if (imm8 == 0x10 && pred != 0xe && ((FeatureBits[ARM::FeatureRAS]) != 0))
    S = MCDisassembler::SoftFail;

  return S;
}

static DecodeStatus DecodeT2CPSInstruction(MCInst &Inst, unsigned Insn,
                                           uint64_t Address,
                                           const MCDisassembler *Decoder) {
  unsigned imod = fieldFromInstruction(Insn, 9, 2);
  unsigned M = fieldFromInstruction(Insn, 8, 1);
  unsigned iflags = fieldFromInstruction(Insn, 5, 3);
  unsigned mode = fieldFromInstruction(Insn, 0, 5);

  DecodeStatus S = MCDisassembler::Success;

  // imod == '01' --> UNPREDICTABLE
  // NOTE: Even though this is technically UNPREDICTABLE, we choose to
  // return failure here.  The '01' imod value is unprintable, so there's
  // nothing useful we could do even if we returned UNPREDICTABLE.

  if (imod == 1) return MCDisassembler::Fail;

  if (imod && M) {
    Inst.setOpcode(ARM::t2CPS3p);
    Inst.addOperand(MCOperand::createImm(imod));
    Inst.addOperand(MCOperand::createImm(iflags));
    Inst.addOperand(MCOperand::createImm(mode));
  } else if (imod && !M) {
    Inst.setOpcode(ARM::t2CPS2p);
    Inst.addOperand(MCOperand::createImm(imod));
    Inst.addOperand(MCOperand::createImm(iflags));
    if (mode) S = MCDisassembler::SoftFail;
  } else if (!imod && M) {
    Inst.setOpcode(ARM::t2CPS1p);
    Inst.addOperand(MCOperand::createImm(mode));
    if (iflags) S = MCDisassembler::SoftFail;
  } else {
    // imod == '00' && M == '0' --> this is a HINT instruction
    int imm = fieldFromInstruction(Insn, 0, 8);
    // HINT are defined only for immediate in [0..4]
    if(imm > 4) return MCDisassembler::Fail;
    Inst.setOpcode(ARM::t2HINT);
    Inst.addOperand(MCOperand::createImm(imm));
  }

  return S;
}

static DecodeStatus
DecodeT2HintSpaceInstruction(MCInst &Inst, unsigned Insn, uint64_t Address,
                             const MCDisassembler *Decoder) {
  unsigned imm = fieldFromInstruction(Insn, 0, 8);

  unsigned Opcode = ARM::t2HINT;

  if (imm == 0x0D) {
    Opcode = ARM::t2PACBTI;
  } else if (imm == 0x1D) {
    Opcode = ARM::t2PAC;
  } else if (imm == 0x2D) {
    Opcode = ARM::t2AUT;
  } else if (imm == 0x0F) {
    Opcode = ARM::t2BTI;
  }

  Inst.setOpcode(Opcode);
  if (Opcode == ARM::t2HINT) {
    Inst.addOperand(MCOperand::createImm(imm));
  }

  return MCDisassembler::Success;
}

static DecodeStatus DecodeT2MOVTWInstruction(MCInst &Inst, unsigned Insn,
                                             uint64_t Address,
                                             const MCDisassembler *Decoder) {
  DecodeStatus S = MCDisassembler::Success;

  unsigned Rd = fieldFromInstruction(Insn, 8, 4);
  unsigned imm = 0;

  imm |= (fieldFromInstruction(Insn, 0, 8) << 0);
  imm |= (fieldFromInstruction(Insn, 12, 3) << 8);
  imm |= (fieldFromInstruction(Insn, 16, 4) << 12);
  imm |= (fieldFromInstruction(Insn, 26, 1) << 11);

  if (Inst.getOpcode() == ARM::t2MOVTi16)
    if (!Check(S, DecoderGPRRegisterClass(Inst, Rd, Address, Decoder)))
      return MCDisassembler::Fail;
  if (!Check(S, DecoderGPRRegisterClass(Inst, Rd, Address, Decoder)))
    return MCDisassembler::Fail;

  if (!tryAddingSymbolicOperand(Address, imm, false, 4, Inst, Decoder))
    Inst.addOperand(MCOperand::createImm(imm));

  return S;
}

static DecodeStatus DecodeArmMOVTWInstruction(MCInst &Inst, unsigned Insn,
                                              uint64_t Address,
                                              const MCDisassembler *Decoder) {
  DecodeStatus S = MCDisassembler::Success;

  unsigned Rd = fieldFromInstruction(Insn, 12, 4);
  unsigned pred = fieldFromInstruction(Insn, 28, 4);
  unsigned imm = 0;

  imm |= (fieldFromInstruction(Insn, 0, 12) << 0);
  imm |= (fieldFromInstruction(Insn, 16, 4) << 12);

  if (Inst.getOpcode() == ARM::MOVTi16)
    if (!Check(S, DecodeGPRnopcRegisterClass(Inst, Rd, Address, Decoder)))
      return MCDisassembler::Fail;

  if (!Check(S, DecodeGPRnopcRegisterClass(Inst, Rd, Address, Decoder)))
    return MCDisassembler::Fail;

  if (!tryAddingSymbolicOperand(Address, imm, false, 4, Inst, Decoder))
    Inst.addOperand(MCOperand::createImm(imm));

  if (!Check(S, DecodePredicateOperand(Inst, pred, Address, Decoder)))
    return MCDisassembler::Fail;

  return S;
}

static DecodeStatus DecodeSMLAInstruction(MCInst &Inst, unsigned Insn,
                                          uint64_t Address,
                                          const MCDisassembler *Decoder) {
  DecodeStatus S = MCDisassembler::Success;

  unsigned Rd = fieldFromInstruction(Insn, 16, 4);
  unsigned Rn = fieldFromInstruction(Insn, 0, 4);
  unsigned Rm = fieldFromInstruction(Insn, 8, 4);
  unsigned Ra = fieldFromInstruction(Insn, 12, 4);
  unsigned pred = fieldFromInstruction(Insn, 28, 4);

  if (pred == 0xF)
    return DecodeCPSInstruction(Inst, Insn, Address, Decoder);

  if (!Check(S, DecodeGPRnopcRegisterClass(Inst, Rd, Address, Decoder)))
    return MCDisassembler::Fail;
  if (!Check(S, DecodeGPRnopcRegisterClass(Inst, Rn, Address, Decoder)))
    return MCDisassembler::Fail;
  if (!Check(S, DecodeGPRnopcRegisterClass(Inst, Rm, Address, Decoder)))
    return MCDisassembler::Fail;
  if (!Check(S, DecodeGPRnopcRegisterClass(Inst, Ra, Address, Decoder)))
    return MCDisassembler::Fail;

  if (!Check(S, DecodePredicateOperand(Inst, pred, Address, Decoder)))
    return MCDisassembler::Fail;

  return S;
}

static DecodeStatus DecodeSETPANInstruction(MCInst &Inst, unsigned Insn,
                                            uint64_t Address,
                                            const MCDisassembler *Decoder) {
  DecodeStatus S = MCDisassembler::Success;

  unsigned Imm = fieldFromInstruction(Insn, 9, 1);

  const FeatureBitset &FeatureBits =
      Decoder->getSubtargetInfo().getFeatureBits();

  if (!FeatureBits[ARM::HasV8_1aOps] ||
      !FeatureBits[ARM::HasV8Ops])
    return MCDisassembler::Fail;

  // Decoder can be called from DecodeTST, which does not check the full
  // encoding is valid.
  if (fieldFromInstruction(Insn, 20,12) != 0xf11 ||
      fieldFromInstruction(Insn, 4,4) != 0)
    return MCDisassembler::Fail;
  if (fieldFromInstruction(Insn, 10,10) != 0 ||
      fieldFromInstruction(Insn, 0,4) != 0)
    S = MCDisassembler::SoftFail;

  Inst.setOpcode(ARM::SETPAN);
  Inst.addOperand(MCOperand::createImm(Imm));

  return S;
}

static DecodeStatus DecodeTSTInstruction(MCInst &Inst, unsigned Insn,
                                         uint64_t Address,
                                         const MCDisassembler *Decoder) {
  DecodeStatus S = MCDisassembler::Success;

  unsigned Pred = fieldFromInstruction(Insn, 28, 4);
  unsigned Rn = fieldFromInstruction(Insn, 16, 4);
  unsigned Rm = fieldFromInstruction(Insn, 0, 4);

  if (Pred == 0xF)
    return DecodeSETPANInstruction(Inst, Insn, Address, Decoder);

  if (!Check(S, DecodeGPRRegisterClass(Inst, Rn, Address, Decoder)))
    return MCDisassembler::Fail;
  if (!Check(S, DecodeGPRRegisterClass(Inst, Rm, Address, Decoder)))
    return MCDisassembler::Fail;
  if (!Check(S, DecodePredicateOperand(Inst, Pred, Address, Decoder)))
    return MCDisassembler::Fail;

  return S;
}

static DecodeStatus DecodeAddrModeImm12Operand(MCInst &Inst, unsigned Val,
                                               uint64_t Address,
                                               const MCDisassembler *Decoder) {
  DecodeStatus S = MCDisassembler::Success;

  unsigned add = fieldFromInstruction(Val, 12, 1);
  unsigned imm = fieldFromInstruction(Val, 0, 12);
  unsigned Rn = fieldFromInstruction(Val, 13, 4);

  if (!Check(S, DecodeGPRRegisterClass(Inst, Rn, Address, Decoder)))
    return MCDisassembler::Fail;

  if (!add) imm *= -1;
  if (imm == 0 && !add) imm = INT32_MIN;
  Inst.addOperand(MCOperand::createImm(imm));
  if (Rn == 15)
    tryAddingPcLoadReferenceComment(Address, Address + imm + 8, Decoder);

  return S;
}

static DecodeStatus DecodeAddrMode5Operand(MCInst &Inst, unsigned Val,
                                           uint64_t Address,
                                           const MCDisassembler *Decoder) {
  DecodeStatus S = MCDisassembler::Success;

  unsigned Rn = fieldFromInstruction(Val, 9, 4);
  // U == 1 to add imm, 0 to subtract it.
  unsigned U = fieldFromInstruction(Val, 8, 1);
  unsigned imm = fieldFromInstruction(Val, 0, 8);

  if (!Check(S, DecodeGPRRegisterClass(Inst, Rn, Address, Decoder)))
    return MCDisassembler::Fail;

  if (U)
    Inst.addOperand(MCOperand::createImm(ARM_AM::getAM5Opc(ARM_AM::add, imm)));
  else
    Inst.addOperand(MCOperand::createImm(ARM_AM::getAM5Opc(ARM_AM::sub, imm)));

  return S;
}

static DecodeStatus DecodeAddrMode5FP16Operand(MCInst &Inst, unsigned Val,
                                               uint64_t Address,
                                               const MCDisassembler *Decoder) {
  DecodeStatus S = MCDisassembler::Success;

  unsigned Rn = fieldFromInstruction(Val, 9, 4);
  // U == 1 to add imm, 0 to subtract it.
  unsigned U = fieldFromInstruction(Val, 8, 1);
  unsigned imm = fieldFromInstruction(Val, 0, 8);

  if (!Check(S, DecodeGPRRegisterClass(Inst, Rn, Address, Decoder)))
    return MCDisassembler::Fail;

  if (U)
    Inst.addOperand(MCOperand::createImm(ARM_AM::getAM5FP16Opc(ARM_AM::add, imm)));
  else
    Inst.addOperand(MCOperand::createImm(ARM_AM::getAM5FP16Opc(ARM_AM::sub, imm)));

  return S;
}

static DecodeStatus DecodeAddrMode7Operand(MCInst &Inst, unsigned Val,
                                           uint64_t Address,
                                           const MCDisassembler *Decoder) {
  return DecodeGPRRegisterClass(Inst, Val, Address, Decoder);
}

static DecodeStatus DecodeT2BInstruction(MCInst &Inst, unsigned Insn,
                                         uint64_t Address,
                                         const MCDisassembler *Decoder) {
  DecodeStatus Status = MCDisassembler::Success;

  // Note the J1 and J2 values are from the encoded instruction.  So here
  // change them to I1 and I2 values via as documented:
  // I1 = NOT(J1 EOR S);
  // I2 = NOT(J2 EOR S);
  // and build the imm32 with one trailing zero as documented:
  // imm32 = SignExtend(S:I1:I2:imm10:imm11:'0', 32);
  unsigned S = fieldFromInstruction(Insn, 26, 1);
  unsigned J1 = fieldFromInstruction(Insn, 13, 1);
  unsigned J2 = fieldFromInstruction(Insn, 11, 1);
  unsigned I1 = !(J1 ^ S);
  unsigned I2 = !(J2 ^ S);
  unsigned imm10 = fieldFromInstruction(Insn, 16, 10);
  unsigned imm11 = fieldFromInstruction(Insn, 0, 11);
  unsigned tmp = (S << 23) | (I1 << 22) | (I2 << 21) | (imm10 << 11) | imm11;
  int imm32 = SignExtend32<25>(tmp << 1);
  if (!tryAddingSymbolicOperand(Address, Address + imm32 + 4,
                                true, 4, Inst, Decoder))
    Inst.addOperand(MCOperand::createImm(imm32));

  return Status;
}

static DecodeStatus DecodeBranchImmInstruction(MCInst &Inst, unsigned Insn,
                                               uint64_t Address,
                                               const MCDisassembler *Decoder) {
  DecodeStatus S = MCDisassembler::Success;

  unsigned pred = fieldFromInstruction(Insn, 28, 4);
  unsigned imm = fieldFromInstruction(Insn, 0, 24) << 2;

  if (pred == 0xF) {
    Inst.setOpcode(ARM::BLXi);
    imm |= fieldFromInstruction(Insn, 24, 1) << 1;
    if (!tryAddingSymbolicOperand(Address, Address + SignExtend32<26>(imm) + 8,
                                  true, 4, Inst, Decoder))
    Inst.addOperand(MCOperand::createImm(SignExtend32<26>(imm)));
    return S;
  }

  if (!tryAddingSymbolicOperand(Address, Address + SignExtend32<26>(imm) + 8,
                                true, 4, Inst, Decoder))
    Inst.addOperand(MCOperand::createImm(SignExtend32<26>(imm)));

  // We already have BL_pred for BL w/ predicate, no need to add addition
  // predicate opreands for BL
  if (Inst.getOpcode() != ARM::BL)
    if (!Check(S, DecodePredicateOperand(Inst, pred, Address, Decoder)))
      return MCDisassembler::Fail;

  return S;
}

static DecodeStatus DecodeAddrMode6Operand(MCInst &Inst, unsigned Val,
                                           uint64_t Address,
                                           const MCDisassembler *Decoder) {
  DecodeStatus S = MCDisassembler::Success;

  unsigned Rm = fieldFromInstruction(Val, 0, 4);
  unsigned align = fieldFromInstruction(Val, 4, 2);

  if (!Check(S, DecodeGPRRegisterClass(Inst, Rm, Address, Decoder)))
    return MCDisassembler::Fail;
  if (!align)
    Inst.addOperand(MCOperand::createImm(0));
  else
    Inst.addOperand(MCOperand::createImm(4 << align));

  return S;
}

static DecodeStatus DecodeVLDInstruction(MCInst &Inst, unsigned Insn,
                                         uint64_t Address,
                                         const MCDisassembler *Decoder) {
  DecodeStatus S = MCDisassembler::Success;

  unsigned Rd = fieldFromInstruction(Insn, 12, 4);
  Rd |= fieldFromInstruction(Insn, 22, 1) << 4;
  unsigned wb = fieldFromInstruction(Insn, 16, 4);
  unsigned Rn = fieldFromInstruction(Insn, 16, 4);
  Rn |= fieldFromInstruction(Insn, 4, 2) << 4;
  unsigned Rm = fieldFromInstruction(Insn, 0, 4);

  // First output register
  switch (Inst.getOpcode()) {
  case ARM::VLD1q16: case ARM::VLD1q32: case ARM::VLD1q64: case ARM::VLD1q8:
  case ARM::VLD1q16wb_fixed: case ARM::VLD1q16wb_register:
  case ARM::VLD1q32wb_fixed: case ARM::VLD1q32wb_register:
  case ARM::VLD1q64wb_fixed: case ARM::VLD1q64wb_register:
  case ARM::VLD1q8wb_fixed: case ARM::VLD1q8wb_register:
  case ARM::VLD2d16: case ARM::VLD2d32: case ARM::VLD2d8:
  case ARM::VLD2d16wb_fixed: case ARM::VLD2d16wb_register:
  case ARM::VLD2d32wb_fixed: case ARM::VLD2d32wb_register:
  case ARM::VLD2d8wb_fixed: case ARM::VLD2d8wb_register:
    if (!Check(S, DecodeDPairRegisterClass(Inst, Rd, Address, Decoder)))
      return MCDisassembler::Fail;
    break;
  case ARM::VLD2b16:
  case ARM::VLD2b32:
  case ARM::VLD2b8:
  case ARM::VLD2b16wb_fixed:
  case ARM::VLD2b16wb_register:
  case ARM::VLD2b32wb_fixed:
  case ARM::VLD2b32wb_register:
  case ARM::VLD2b8wb_fixed:
  case ARM::VLD2b8wb_register:
    if (!Check(S, DecodeDPairSpacedRegisterClass(Inst, Rd, Address, Decoder)))
      return MCDisassembler::Fail;
    break;
  default:
    if (!Check(S, DecodeDPRRegisterClass(Inst, Rd, Address, Decoder)))
      return MCDisassembler::Fail;
  }

  // Second output register
  switch (Inst.getOpcode()) {
    case ARM::VLD3d8:
    case ARM::VLD3d16:
    case ARM::VLD3d32:
    case ARM::VLD3d8_UPD:
    case ARM::VLD3d16_UPD:
    case ARM::VLD3d32_UPD:
    case ARM::VLD4d8:
    case ARM::VLD4d16:
    case ARM::VLD4d32:
    case ARM::VLD4d8_UPD:
    case ARM::VLD4d16_UPD:
    case ARM::VLD4d32_UPD:
      if (!Check(S, DecodeDPRRegisterClass(Inst, (Rd+1)%32, Address, Decoder)))
        return MCDisassembler::Fail;
      break;
    case ARM::VLD3q8:
    case ARM::VLD3q16:
    case ARM::VLD3q32:
    case ARM::VLD3q8_UPD:
    case ARM::VLD3q16_UPD:
    case ARM::VLD3q32_UPD:
    case ARM::VLD4q8:
    case ARM::VLD4q16:
    case ARM::VLD4q32:
    case ARM::VLD4q8_UPD:
    case ARM::VLD4q16_UPD:
    case ARM::VLD4q32_UPD:
      if (!Check(S, DecodeDPRRegisterClass(Inst, (Rd+2)%32, Address, Decoder)))
        return MCDisassembler::Fail;
      break;
    default:
      break;
  }

  // Third output register
  switch(Inst.getOpcode()) {
    case ARM::VLD3d8:
    case ARM::VLD3d16:
    case ARM::VLD3d32:
    case ARM::VLD3d8_UPD:
    case ARM::VLD3d16_UPD:
    case ARM::VLD3d32_UPD:
    case ARM::VLD4d8:
    case ARM::VLD4d16:
    case ARM::VLD4d32:
    case ARM::VLD4d8_UPD:
    case ARM::VLD4d16_UPD:
    case ARM::VLD4d32_UPD:
      if (!Check(S, DecodeDPRRegisterClass(Inst, (Rd+2)%32, Address, Decoder)))
        return MCDisassembler::Fail;
      break;
    case ARM::VLD3q8:
    case ARM::VLD3q16:
    case ARM::VLD3q32:
    case ARM::VLD3q8_UPD:
    case ARM::VLD3q16_UPD:
    case ARM::VLD3q32_UPD:
    case ARM::VLD4q8:
    case ARM::VLD4q16:
    case ARM::VLD4q32:
    case ARM::VLD4q8_UPD:
    case ARM::VLD4q16_UPD:
    case ARM::VLD4q32_UPD:
      if (!Check(S, DecodeDPRRegisterClass(Inst, (Rd+4)%32, Address, Decoder)))
        return MCDisassembler::Fail;
      break;
    default:
      break;
  }

  // Fourth output register
  switch (Inst.getOpcode()) {
    case ARM::VLD4d8:
    case ARM::VLD4d16:
    case ARM::VLD4d32:
    case ARM::VLD4d8_UPD:
    case ARM::VLD4d16_UPD:
    case ARM::VLD4d32_UPD:
      if (!Check(S, DecodeDPRRegisterClass(Inst, (Rd+3)%32, Address, Decoder)))
        return MCDisassembler::Fail;
      break;
    case ARM::VLD4q8:
    case ARM::VLD4q16:
    case ARM::VLD4q32:
    case ARM::VLD4q8_UPD:
    case ARM::VLD4q16_UPD:
    case ARM::VLD4q32_UPD:
      if (!Check(S, DecodeDPRRegisterClass(Inst, (Rd+6)%32, Address, Decoder)))
        return MCDisassembler::Fail;
      break;
    default:
      break;
  }

  // Writeback operand
  switch (Inst.getOpcode()) {
    case ARM::VLD1d8wb_fixed:
    case ARM::VLD1d16wb_fixed:
    case ARM::VLD1d32wb_fixed:
    case ARM::VLD1d64wb_fixed:
    case ARM::VLD1d8wb_register:
    case ARM::VLD1d16wb_register:
    case ARM::VLD1d32wb_register:
    case ARM::VLD1d64wb_register:
    case ARM::VLD1q8wb_fixed:
    case ARM::VLD1q16wb_fixed:
    case ARM::VLD1q32wb_fixed:
    case ARM::VLD1q64wb_fixed:
    case ARM::VLD1q8wb_register:
    case ARM::VLD1q16wb_register:
    case ARM::VLD1q32wb_register:
    case ARM::VLD1q64wb_register:
    case ARM::VLD1d8Twb_fixed:
    case ARM::VLD1d8Twb_register:
    case ARM::VLD1d16Twb_fixed:
    case ARM::VLD1d16Twb_register:
    case ARM::VLD1d32Twb_fixed:
    case ARM::VLD1d32Twb_register:
    case ARM::VLD1d64Twb_fixed:
    case ARM::VLD1d64Twb_register:
    case ARM::VLD1d8Qwb_fixed:
    case ARM::VLD1d8Qwb_register:
    case ARM::VLD1d16Qwb_fixed:
    case ARM::VLD1d16Qwb_register:
    case ARM::VLD1d32Qwb_fixed:
    case ARM::VLD1d32Qwb_register:
    case ARM::VLD1d64Qwb_fixed:
    case ARM::VLD1d64Qwb_register:
    case ARM::VLD2d8wb_fixed:
    case ARM::VLD2d16wb_fixed:
    case ARM::VLD2d32wb_fixed:
    case ARM::VLD2q8wb_fixed:
    case ARM::VLD2q16wb_fixed:
    case ARM::VLD2q32wb_fixed:
    case ARM::VLD2d8wb_register:
    case ARM::VLD2d16wb_register:
    case ARM::VLD2d32wb_register:
    case ARM::VLD2q8wb_register:
    case ARM::VLD2q16wb_register:
    case ARM::VLD2q32wb_register:
    case ARM::VLD2b8wb_fixed:
    case ARM::VLD2b16wb_fixed:
    case ARM::VLD2b32wb_fixed:
    case ARM::VLD2b8wb_register:
    case ARM::VLD2b16wb_register:
    case ARM::VLD2b32wb_register:
      Inst.addOperand(MCOperand::createImm(0));
      break;
    case ARM::VLD3d8_UPD:
    case ARM::VLD3d16_UPD:
    case ARM::VLD3d32_UPD:
    case ARM::VLD3q8_UPD:
    case ARM::VLD3q16_UPD:
    case ARM::VLD3q32_UPD:
    case ARM::VLD4d8_UPD:
    case ARM::VLD4d16_UPD:
    case ARM::VLD4d32_UPD:
    case ARM::VLD4q8_UPD:
    case ARM::VLD4q16_UPD:
    case ARM::VLD4q32_UPD:
      if (!Check(S, DecodeGPRRegisterClass(Inst, wb, Address, Decoder)))
        return MCDisassembler::Fail;
      break;
    default:
      break;
  }

  // AddrMode6 Base (register+alignment)
  if (!Check(S, DecodeAddrMode6Operand(Inst, Rn, Address, Decoder)))
    return MCDisassembler::Fail;

  // AddrMode6 Offset (register)
  switch (Inst.getOpcode()) {
  default:
    // The below have been updated to have explicit am6offset split
    // between fixed and register offset. For those instructions not
    // yet updated, we need to add an additional reg0 operand for the
    // fixed variant.
    //
    // The fixed offset encodes as Rm == 0xd, so we check for that.
    if (Rm == 0xd) {
      Inst.addOperand(MCOperand::createReg(0));
      break;
    }
    // Fall through to handle the register offset variant.
    [[fallthrough]];
  case ARM::VLD1d8wb_fixed:
  case ARM::VLD1d16wb_fixed:
  case ARM::VLD1d32wb_fixed:
  case ARM::VLD1d64wb_fixed:
  case ARM::VLD1d8Twb_fixed:
  case ARM::VLD1d16Twb_fixed:
  case ARM::VLD1d32Twb_fixed:
  case ARM::VLD1d64Twb_fixed:
  case ARM::VLD1d8Qwb_fixed:
  case ARM::VLD1d16Qwb_fixed:
  case ARM::VLD1d32Qwb_fixed:
  case ARM::VLD1d64Qwb_fixed:
  case ARM::VLD1d8wb_register:
  case ARM::VLD1d16wb_register:
  case ARM::VLD1d32wb_register:
  case ARM::VLD1d64wb_register:
  case ARM::VLD1q8wb_fixed:
  case ARM::VLD1q16wb_fixed:
  case ARM::VLD1q32wb_fixed:
  case ARM::VLD1q64wb_fixed:
  case ARM::VLD1q8wb_register:
  case ARM::VLD1q16wb_register:
  case ARM::VLD1q32wb_register:
  case ARM::VLD1q64wb_register:
    // The fixed offset post-increment encodes Rm == 0xd. The no-writeback
    // variant encodes Rm == 0xf. Anything else is a register offset post-
    // increment and we need to add the register operand to the instruction.
    if (Rm != 0xD && Rm != 0xF &&
        !Check(S, DecodeGPRRegisterClass(Inst, Rm, Address, Decoder)))
      return MCDisassembler::Fail;
    break;
  case ARM::VLD2d8wb_fixed:
  case ARM::VLD2d16wb_fixed:
  case ARM::VLD2d32wb_fixed:
  case ARM::VLD2b8wb_fixed:
  case ARM::VLD2b16wb_fixed:
  case ARM::VLD2b32wb_fixed:
  case ARM::VLD2q8wb_fixed:
  case ARM::VLD2q16wb_fixed:
  case ARM::VLD2q32wb_fixed:
    break;
  }

  return S;
}

static DecodeStatus DecodeVSTInstruction(MCInst &Inst, unsigned Insn,
                                         uint64_t Address,
                                         const MCDisassembler *Decoder) {
  DecodeStatus S = MCDisassembler::Success;

  unsigned Rd = fieldFromInstruction(Insn, 12, 4);
  Rd |= fieldFromInstruction(Insn, 22, 1) << 4;
  unsigned wb = fieldFromInstruction(Insn, 16, 4);
  unsigned Rn = fieldFromInstruction(Insn, 16, 4);
  Rn |= fieldFromInstruction(Insn, 4, 2) << 4;
  unsigned Rm = fieldFromInstruction(Insn, 0, 4);

  // Writeback Operand
  switch (Inst.getOpcode()) {
    case ARM::VST1d8wb_fixed:
    case ARM::VST1d16wb_fixed:
    case ARM::VST1d32wb_fixed:
    case ARM::VST1d64wb_fixed:
    case ARM::VST1d8wb_register:
    case ARM::VST1d16wb_register:
    case ARM::VST1d32wb_register:
    case ARM::VST1d64wb_register:
    case ARM::VST1q8wb_fixed:
    case ARM::VST1q16wb_fixed:
    case ARM::VST1q32wb_fixed:
    case ARM::VST1q64wb_fixed:
    case ARM::VST1q8wb_register:
    case ARM::VST1q16wb_register:
    case ARM::VST1q32wb_register:
    case ARM::VST1q64wb_register:
    case ARM::VST1d8Twb_fixed:
    case ARM::VST1d16Twb_fixed:
    case ARM::VST1d32Twb_fixed:
    case ARM::VST1d64Twb_fixed:
    case ARM::VST1d8Twb_register:
    case ARM::VST1d16Twb_register:
    case ARM::VST1d32Twb_register:
    case ARM::VST1d64Twb_register:
    case ARM::VST1d8Qwb_fixed:
    case ARM::VST1d16Qwb_fixed:
    case ARM::VST1d32Qwb_fixed:
    case ARM::VST1d64Qwb_fixed:
    case ARM::VST1d8Qwb_register:
    case ARM::VST1d16Qwb_register:
    case ARM::VST1d32Qwb_register:
    case ARM::VST1d64Qwb_register:
    case ARM::VST2d8wb_fixed:
    case ARM::VST2d16wb_fixed:
    case ARM::VST2d32wb_fixed:
    case ARM::VST2d8wb_register:
    case ARM::VST2d16wb_register:
    case ARM::VST2d32wb_register:
    case ARM::VST2q8wb_fixed:
    case ARM::VST2q16wb_fixed:
    case ARM::VST2q32wb_fixed:
    case ARM::VST2q8wb_register:
    case ARM::VST2q16wb_register:
    case ARM::VST2q32wb_register:
    case ARM::VST2b8wb_fixed:
    case ARM::VST2b16wb_fixed:
    case ARM::VST2b32wb_fixed:
    case ARM::VST2b8wb_register:
    case ARM::VST2b16wb_register:
    case ARM::VST2b32wb_register:
      if (Rm == 0xF)
        return MCDisassembler::Fail;
      Inst.addOperand(MCOperand::createImm(0));
      break;
    case ARM::VST3d8_UPD:
    case ARM::VST3d16_UPD:
    case ARM::VST3d32_UPD:
    case ARM::VST3q8_UPD:
    case ARM::VST3q16_UPD:
    case ARM::VST3q32_UPD:
    case ARM::VST4d8_UPD:
    case ARM::VST4d16_UPD:
    case ARM::VST4d32_UPD:
    case ARM::VST4q8_UPD:
    case ARM::VST4q16_UPD:
    case ARM::VST4q32_UPD:
      if (!Check(S, DecodeGPRRegisterClass(Inst, wb, Address, Decoder)))
        return MCDisassembler::Fail;
      break;
    default:
      break;
  }

  // AddrMode6 Base (register+alignment)
  if (!Check(S, DecodeAddrMode6Operand(Inst, Rn, Address, Decoder)))
    return MCDisassembler::Fail;

  // AddrMode6 Offset (register)
  switch (Inst.getOpcode()) {
    default:
      if (Rm == 0xD)
        Inst.addOperand(MCOperand::createReg(0));
      else if (Rm != 0xF) {
        if (!Check(S, DecodeGPRRegisterClass(Inst, Rm, Address, Decoder)))
          return MCDisassembler::Fail;
      }
      break;
    case ARM::VST1d8wb_fixed:
    case ARM::VST1d16wb_fixed:
    case ARM::VST1d32wb_fixed:
    case ARM::VST1d64wb_fixed:
    case ARM::VST1q8wb_fixed:
    case ARM::VST1q16wb_fixed:
    case ARM::VST1q32wb_fixed:
    case ARM::VST1q64wb_fixed:
    case ARM::VST1d8Twb_fixed:
    case ARM::VST1d16Twb_fixed:
    case ARM::VST1d32Twb_fixed:
    case ARM::VST1d64Twb_fixed:
    case ARM::VST1d8Qwb_fixed:
    case ARM::VST1d16Qwb_fixed:
    case ARM::VST1d32Qwb_fixed:
    case ARM::VST1d64Qwb_fixed:
    case ARM::VST2d8wb_fixed:
    case ARM::VST2d16wb_fixed:
    case ARM::VST2d32wb_fixed:
    case ARM::VST2q8wb_fixed:
    case ARM::VST2q16wb_fixed:
    case ARM::VST2q32wb_fixed:
    case ARM::VST2b8wb_fixed:
    case ARM::VST2b16wb_fixed:
    case ARM::VST2b32wb_fixed:
      break;
  }

  // First input register
  switch (Inst.getOpcode()) {
  case ARM::VST1q16:
  case ARM::VST1q32:
  case ARM::VST1q64:
  case ARM::VST1q8:
  case ARM::VST1q16wb_fixed:
  case ARM::VST1q16wb_register:
  case ARM::VST1q32wb_fixed:
  case ARM::VST1q32wb_register:
  case ARM::VST1q64wb_fixed:
  case ARM::VST1q64wb_register:
  case ARM::VST1q8wb_fixed:
  case ARM::VST1q8wb_register:
  case ARM::VST2d16:
  case ARM::VST2d32:
  case ARM::VST2d8:
  case ARM::VST2d16wb_fixed:
  case ARM::VST2d16wb_register:
  case ARM::VST2d32wb_fixed:
  case ARM::VST2d32wb_register:
  case ARM::VST2d8wb_fixed:
  case ARM::VST2d8wb_register:
    if (!Check(S, DecodeDPairRegisterClass(Inst, Rd, Address, Decoder)))
      return MCDisassembler::Fail;
    break;
  case ARM::VST2b16:
  case ARM::VST2b32:
  case ARM::VST2b8:
  case ARM::VST2b16wb_fixed:
  case ARM::VST2b16wb_register:
  case ARM::VST2b32wb_fixed:
  case ARM::VST2b32wb_register:
  case ARM::VST2b8wb_fixed:
  case ARM::VST2b8wb_register:
    if (!Check(S, DecodeDPairSpacedRegisterClass(Inst, Rd, Address, Decoder)))
      return MCDisassembler::Fail;
    break;
  default:
    if (!Check(S, DecodeDPRRegisterClass(Inst, Rd, Address, Decoder)))
      return MCDisassembler::Fail;
  }

  // Second input register
  switch (Inst.getOpcode()) {
    case ARM::VST3d8:
    case ARM::VST3d16:
    case ARM::VST3d32:
    case ARM::VST3d8_UPD:
    case ARM::VST3d16_UPD:
    case ARM::VST3d32_UPD:
    case ARM::VST4d8:
    case ARM::VST4d16:
    case ARM::VST4d32:
    case ARM::VST4d8_UPD:
    case ARM::VST4d16_UPD:
    case ARM::VST4d32_UPD:
      if (!Check(S, DecodeDPRRegisterClass(Inst, (Rd+1)%32, Address, Decoder)))
        return MCDisassembler::Fail;
      break;
    case ARM::VST3q8:
    case ARM::VST3q16:
    case ARM::VST3q32:
    case ARM::VST3q8_UPD:
    case ARM::VST3q16_UPD:
    case ARM::VST3q32_UPD:
    case ARM::VST4q8:
    case ARM::VST4q16:
    case ARM::VST4q32:
    case ARM::VST4q8_UPD:
    case ARM::VST4q16_UPD:
    case ARM::VST4q32_UPD:
      if (!Check(S, DecodeDPRRegisterClass(Inst, (Rd+2)%32, Address, Decoder)))
        return MCDisassembler::Fail;
      break;
    default:
      break;
  }

  // Third input register
  switch (Inst.getOpcode()) {
    case ARM::VST3d8:
    case ARM::VST3d16:
    case ARM::VST3d32:
    case ARM::VST3d8_UPD:
    case ARM::VST3d16_UPD:
    case ARM::VST3d32_UPD:
    case ARM::VST4d8:
    case ARM::VST4d16:
    case ARM::VST4d32:
    case ARM::VST4d8_UPD:
    case ARM::VST4d16_UPD:
    case ARM::VST4d32_UPD:
      if (!Check(S, DecodeDPRRegisterClass(Inst, (Rd+2)%32, Address, Decoder)))
        return MCDisassembler::Fail;
      break;
    case ARM::VST3q8:
    case ARM::VST3q16:
    case ARM::VST3q32:
    case ARM::VST3q8_UPD:
    case ARM::VST3q16_UPD:
    case ARM::VST3q32_UPD:
    case ARM::VST4q8:
    case ARM::VST4q16:
    case ARM::VST4q32:
    case ARM::VST4q8_UPD:
    case ARM::VST4q16_UPD:
    case ARM::VST4q32_UPD:
      if (!Check(S, DecodeDPRRegisterClass(Inst, (Rd+4)%32, Address, Decoder)))
        return MCDisassembler::Fail;
      break;
    default:
      break;
  }

  // Fourth input register
  switch (Inst.getOpcode()) {
    case ARM::VST4d8:
    case ARM::VST4d16:
    case ARM::VST4d32:
    case ARM::VST4d8_UPD:
    case ARM::VST4d16_UPD:
    case ARM::VST4d32_UPD:
      if (!Check(S, DecodeDPRRegisterClass(Inst, (Rd+3)%32, Address, Decoder)))
        return MCDisassembler::Fail;
      break;
    case ARM::VST4q8:
    case ARM::VST4q16:
    case ARM::VST4q32:
    case ARM::VST4q8_UPD:
    case ARM::VST4q16_UPD:
    case ARM::VST4q32_UPD:
      if (!Check(S, DecodeDPRRegisterClass(Inst, (Rd+6)%32, Address, Decoder)))
        return MCDisassembler::Fail;
      break;
    default:
      break;
  }

  return S;
}

static DecodeStatus DecodeVLDST1Instruction(MCInst &Inst, unsigned Insn,
                                            uint64_t Address,
                                            const MCDisassembler *Decoder) {
  unsigned type = fieldFromInstruction(Insn, 8, 4);
  unsigned align = fieldFromInstruction(Insn, 4, 2);
  if (type == 6 && (align & 2)) return MCDisassembler::Fail;
  if (type == 7 && (align & 2)) return MCDisassembler::Fail;
  if (type == 10 && align == 3) return MCDisassembler::Fail;

  unsigned load = fieldFromInstruction(Insn, 21, 1);
  return load ? DecodeVLDInstruction(Inst, Insn, Address, Decoder)
              : DecodeVSTInstruction(Inst, Insn, Address, Decoder);
}

static DecodeStatus DecodeVLDST2Instruction(MCInst &Inst, unsigned Insn,
                                            uint64_t Address,
                                            const MCDisassembler *Decoder) {
  unsigned size = fieldFromInstruction(Insn, 6, 2);
  if (size == 3) return MCDisassembler::Fail;

  unsigned type = fieldFromInstruction(Insn, 8, 4);
  unsigned align = fieldFromInstruction(Insn, 4, 2);
  if (type == 8 && align == 3) return MCDisassembler::Fail;
  if (type == 9 && align == 3) return MCDisassembler::Fail;

  unsigned load = fieldFromInstruction(Insn, 21, 1);
  return load ? DecodeVLDInstruction(Inst, Insn, Address, Decoder)
              : DecodeVSTInstruction(Inst, Insn, Address, Decoder);
}

static DecodeStatus DecodeVLDST3Instruction(MCInst &Inst, unsigned Insn,
                                            uint64_t Address,
                                            const MCDisassembler *Decoder) {
  unsigned size = fieldFromInstruction(Insn, 6, 2);
  if (size == 3) return MCDisassembler::Fail;

  unsigned align = fieldFromInstruction(Insn, 4, 2);
  if (align & 2) return MCDisassembler::Fail;

  unsigned load = fieldFromInstruction(Insn, 21, 1);
  return load ? DecodeVLDInstruction(Inst, Insn, Address, Decoder)
              : DecodeVSTInstruction(Inst, Insn, Address, Decoder);
}

static DecodeStatus DecodeVLDST4Instruction(MCInst &Inst, unsigned Insn,
                                            uint64_t Address,
                                            const MCDisassembler *Decoder) {
  unsigned size = fieldFromInstruction(Insn, 6, 2);
  if (size == 3) return MCDisassembler::Fail;

  unsigned load = fieldFromInstruction(Insn, 21, 1);
  return load ? DecodeVLDInstruction(Inst, Insn, Address, Decoder)
              : DecodeVSTInstruction(Inst, Insn, Address, Decoder);
}

static DecodeStatus DecodeVLD1DupInstruction(MCInst &Inst, unsigned Insn,
                                             uint64_t Address,
                                             const MCDisassembler *Decoder) {
  DecodeStatus S = MCDisassembler::Success;

  unsigned Rd = fieldFromInstruction(Insn, 12, 4);
  Rd |= fieldFromInstruction(Insn, 22, 1) << 4;
  unsigned Rn = fieldFromInstruction(Insn, 16, 4);
  unsigned Rm = fieldFromInstruction(Insn, 0, 4);
  unsigned align = fieldFromInstruction(Insn, 4, 1);
  unsigned size = fieldFromInstruction(Insn, 6, 2);

  if (size == 0 && align == 1)
    return MCDisassembler::Fail;
  align *= (1 << size);

  switch (Inst.getOpcode()) {
  case ARM::VLD1DUPq16: case ARM::VLD1DUPq32: case ARM::VLD1DUPq8:
  case ARM::VLD1DUPq16wb_fixed: case ARM::VLD1DUPq16wb_register:
  case ARM::VLD1DUPq32wb_fixed: case ARM::VLD1DUPq32wb_register:
  case ARM::VLD1DUPq8wb_fixed: case ARM::VLD1DUPq8wb_register:
    if (!Check(S, DecodeDPairRegisterClass(Inst, Rd, Address, Decoder)))
      return MCDisassembler::Fail;
    break;
  default:
    if (!Check(S, DecodeDPRRegisterClass(Inst, Rd, Address, Decoder)))
      return MCDisassembler::Fail;
    break;
  }
  if (Rm != 0xF) {
    if (!Check(S, DecodeGPRRegisterClass(Inst, Rn, Address, Decoder)))
      return MCDisassembler::Fail;
  }

  if (!Check(S, DecodeGPRRegisterClass(Inst, Rn, Address, Decoder)))
    return MCDisassembler::Fail;
  Inst.addOperand(MCOperand::createImm(align));

  // The fixed offset post-increment encodes Rm == 0xd. The no-writeback
  // variant encodes Rm == 0xf. Anything else is a register offset post-
  // increment and we need to add the register operand to the instruction.
  if (Rm != 0xD && Rm != 0xF &&
      !Check(S, DecodeGPRRegisterClass(Inst, Rm, Address, Decoder)))
    return MCDisassembler::Fail;

  return S;
}

static DecodeStatus DecodeVLD2DupInstruction(MCInst &Inst, unsigned Insn,
                                             uint64_t Address,
                                             const MCDisassembler *Decoder) {
  DecodeStatus S = MCDisassembler::Success;

  unsigned Rd = fieldFromInstruction(Insn, 12, 4);
  Rd |= fieldFromInstruction(Insn, 22, 1) << 4;
  unsigned Rn = fieldFromInstruction(Insn, 16, 4);
  unsigned Rm = fieldFromInstruction(Insn, 0, 4);
  unsigned align = fieldFromInstruction(Insn, 4, 1);
  unsigned size = 1 << fieldFromInstruction(Insn, 6, 2);
  align *= 2*size;

  switch (Inst.getOpcode()) {
  case ARM::VLD2DUPd16: case ARM::VLD2DUPd32: case ARM::VLD2DUPd8:
  case ARM::VLD2DUPd16wb_fixed: case ARM::VLD2DUPd16wb_register:
  case ARM::VLD2DUPd32wb_fixed: case ARM::VLD2DUPd32wb_register:
  case ARM::VLD2DUPd8wb_fixed: case ARM::VLD2DUPd8wb_register:
    if (!Check(S, DecodeDPairRegisterClass(Inst, Rd, Address, Decoder)))
      return MCDisassembler::Fail;
    break;
  case ARM::VLD2DUPd16x2: case ARM::VLD2DUPd32x2: case ARM::VLD2DUPd8x2:
  case ARM::VLD2DUPd16x2wb_fixed: case ARM::VLD2DUPd16x2wb_register:
  case ARM::VLD2DUPd32x2wb_fixed: case ARM::VLD2DUPd32x2wb_register:
  case ARM::VLD2DUPd8x2wb_fixed: case ARM::VLD2DUPd8x2wb_register:
    if (!Check(S, DecodeDPairSpacedRegisterClass(Inst, Rd, Address, Decoder)))
      return MCDisassembler::Fail;
    break;
  default:
    if (!Check(S, DecodeDPRRegisterClass(Inst, Rd, Address, Decoder)))
      return MCDisassembler::Fail;
    break;
  }

  if (Rm != 0xF)
    Inst.addOperand(MCOperand::createImm(0));

  if (!Check(S, DecodeGPRRegisterClass(Inst, Rn, Address, Decoder)))
    return MCDisassembler::Fail;
  Inst.addOperand(MCOperand::createImm(align));

  if (Rm != 0xD && Rm != 0xF) {
    if (!Check(S, DecodeGPRRegisterClass(Inst, Rm, Address, Decoder)))
      return MCDisassembler::Fail;
  }

  return S;
}

static DecodeStatus DecodeVLD3DupInstruction(MCInst &Inst, unsigned Insn,
                                             uint64_t Address,
                                             const MCDisassembler *Decoder) {
  DecodeStatus S = MCDisassembler::Success;

  unsigned Rd = fieldFromInstruction(Insn, 12, 4);
  Rd |= fieldFromInstruction(Insn, 22, 1) << 4;
  unsigned Rn = fieldFromInstruction(Insn, 16, 4);
  unsigned Rm = fieldFromInstruction(Insn, 0, 4);
  unsigned inc = fieldFromInstruction(Insn, 5, 1) + 1;

  if (!Check(S, DecodeDPRRegisterClass(Inst, Rd, Address, Decoder)))
    return MCDisassembler::Fail;
  if (!Check(S, DecodeDPRRegisterClass(Inst, (Rd+inc)%32, Address, Decoder)))
    return MCDisassembler::Fail;
  if (!Check(S, DecodeDPRRegisterClass(Inst, (Rd+2*inc)%32, Address, Decoder)))
    return MCDisassembler::Fail;
  if (Rm != 0xF) {
    if (!Check(S, DecodeGPRRegisterClass(Inst, Rn, Address, Decoder)))
      return MCDisassembler::Fail;
  }

  if (!Check(S, DecodeGPRRegisterClass(Inst, Rn, Address, Decoder)))
    return MCDisassembler::Fail;
  Inst.addOperand(MCOperand::createImm(0));

  if (Rm == 0xD)
    Inst.addOperand(MCOperand::createReg(0));
  else if (Rm != 0xF) {
    if (!Check(S, DecodeGPRRegisterClass(Inst, Rm, Address, Decoder)))
      return MCDisassembler::Fail;
  }

  return S;
}

static DecodeStatus DecodeVLD4DupInstruction(MCInst &Inst, unsigned Insn,
                                             uint64_t Address,
                                             const MCDisassembler *Decoder) {
  DecodeStatus S = MCDisassembler::Success;

  unsigned Rd = fieldFromInstruction(Insn, 12, 4);
  Rd |= fieldFromInstruction(Insn, 22, 1) << 4;
  unsigned Rn = fieldFromInstruction(Insn, 16, 4);
  unsigned Rm = fieldFromInstruction(Insn, 0, 4);
  unsigned size = fieldFromInstruction(Insn, 6, 2);
  unsigned inc = fieldFromInstruction(Insn, 5, 1) + 1;
  unsigned align = fieldFromInstruction(Insn, 4, 1);

  if (size == 0x3) {
    if (align == 0)
      return MCDisassembler::Fail;
    align = 16;
  } else {
    if (size == 2) {
      align *= 8;
    } else {
      size = 1 << size;
      align *= 4*size;
    }
  }

  if (!Check(S, DecodeDPRRegisterClass(Inst, Rd, Address, Decoder)))
    return MCDisassembler::Fail;
  if (!Check(S, DecodeDPRRegisterClass(Inst, (Rd+inc)%32, Address, Decoder)))
    return MCDisassembler::Fail;
  if (!Check(S, DecodeDPRRegisterClass(Inst, (Rd+2*inc)%32, Address, Decoder)))
    return MCDisassembler::Fail;
  if (!Check(S, DecodeDPRRegisterClass(Inst, (Rd+3*inc)%32, Address, Decoder)))
    return MCDisassembler::Fail;
  if (Rm != 0xF) {
    if (!Check(S, DecodeGPRRegisterClass(Inst, Rn, Address, Decoder)))
      return MCDisassembler::Fail;
  }

  if (!Check(S, DecodeGPRRegisterClass(Inst, Rn, Address, Decoder)))
    return MCDisassembler::Fail;
  Inst.addOperand(MCOperand::createImm(align));

  if (Rm == 0xD)
    Inst.addOperand(MCOperand::createReg(0));
  else if (Rm != 0xF) {
    if (!Check(S, DecodeGPRRegisterClass(Inst, Rm, Address, Decoder)))
      return MCDisassembler::Fail;
  }

  return S;
}

static DecodeStatus DecodeVMOVModImmInstruction(MCInst &Inst, unsigned Insn,
                                                uint64_t Address,
                                                const MCDisassembler *Decoder) {
  DecodeStatus S = MCDisassembler::Success;

  unsigned Rd = fieldFromInstruction(Insn, 12, 4);
  Rd |= fieldFromInstruction(Insn, 22, 1) << 4;
  unsigned imm = fieldFromInstruction(Insn, 0, 4);
  imm |= fieldFromInstruction(Insn, 16, 3) << 4;
  imm |= fieldFromInstruction(Insn, 24, 1) << 7;
  imm |= fieldFromInstruction(Insn, 8, 4) << 8;
  imm |= fieldFromInstruction(Insn, 5, 1) << 12;
  unsigned Q = fieldFromInstruction(Insn, 6, 1);

  if (Q) {
    if (!Check(S, DecodeQPRRegisterClass(Inst, Rd, Address, Decoder)))
    return MCDisassembler::Fail;
  } else {
    if (!Check(S, DecodeDPRRegisterClass(Inst, Rd, Address, Decoder)))
    return MCDisassembler::Fail;
  }

  Inst.addOperand(MCOperand::createImm(imm));

  switch (Inst.getOpcode()) {
    case ARM::VORRiv4i16:
    case ARM::VORRiv2i32:
    case ARM::VBICiv4i16:
    case ARM::VBICiv2i32:
      if (!Check(S, DecodeDPRRegisterClass(Inst, Rd, Address, Decoder)))
        return MCDisassembler::Fail;
      break;
    case ARM::VORRiv8i16:
    case ARM::VORRiv4i32:
    case ARM::VBICiv8i16:
    case ARM::VBICiv4i32:
      if (!Check(S, DecodeQPRRegisterClass(Inst, Rd, Address, Decoder)))
        return MCDisassembler::Fail;
      break;
    default:
      break;
  }

  return S;
}

static DecodeStatus DecodeMVEModImmInstruction(MCInst &Inst, unsigned Insn,
                                               uint64_t Address,
                                               const MCDisassembler *Decoder) {
  DecodeStatus S = MCDisassembler::Success;

  unsigned Qd = ((fieldFromInstruction(Insn, 22, 1) << 3) |
                 fieldFromInstruction(Insn, 13, 3));
  unsigned cmode = fieldFromInstruction(Insn, 8, 4);
  unsigned imm = fieldFromInstruction(Insn, 0, 4);
  imm |= fieldFromInstruction(Insn, 16, 3) << 4;
  imm |= fieldFromInstruction(Insn, 28, 1) << 7;
  imm |= cmode                             << 8;
  imm |= fieldFromInstruction(Insn, 5, 1)  << 12;

  if (cmode == 0xF && Inst.getOpcode() == ARM::MVE_VMVNimmi32)
    return MCDisassembler::Fail;

  if (!Check(S, DecodeMQPRRegisterClass(Inst, Qd, Address, Decoder)))
    return MCDisassembler::Fail;

  Inst.addOperand(MCOperand::createImm(imm));

<<<<<<< HEAD
=======
  Check(S, DecodeVpredROperand(Inst, Decoder));
>>>>>>> 54c4ef26
  return S;
}

static DecodeStatus DecodeMVEVADCInstruction(MCInst &Inst, unsigned Insn,
                                             uint64_t Address,
                                             const MCDisassembler *Decoder) {
  DecodeStatus S = MCDisassembler::Success;

  unsigned Qd = fieldFromInstruction(Insn, 13, 3);
  Qd |= fieldFromInstruction(Insn, 22, 1) << 3;
  if (!Check(S, DecodeMQPRRegisterClass(Inst, Qd, Address, Decoder)))
    return MCDisassembler::Fail;
  Inst.addOperand(MCOperand::createReg(ARM::FPSCR_NZCV));

  unsigned Qn = fieldFromInstruction(Insn, 17, 3);
  Qn |= fieldFromInstruction(Insn, 7, 1) << 3;
  if (!Check(S, DecodeMQPRRegisterClass(Inst, Qn, Address, Decoder)))
    return MCDisassembler::Fail;
  unsigned Qm = fieldFromInstruction(Insn, 1, 3);
  Qm |= fieldFromInstruction(Insn, 5, 1) << 3;
  if (!Check(S, DecodeMQPRRegisterClass(Inst, Qm, Address, Decoder)))
    return MCDisassembler::Fail;
  if (!fieldFromInstruction(Insn, 12, 1)) // I bit clear => need input FPSCR
    Inst.addOperand(MCOperand::createReg(ARM::FPSCR_NZCV));

  Check(S, DecodeVpredROperand(Inst, Decoder));
  return S;
}

static DecodeStatus DecodeVSHLMaxInstruction(MCInst &Inst, unsigned Insn,
                                             uint64_t Address,
                                             const MCDisassembler *Decoder) {
  DecodeStatus S = MCDisassembler::Success;

  unsigned Rd = fieldFromInstruction(Insn, 12, 4);
  Rd |= fieldFromInstruction(Insn, 22, 1) << 4;
  unsigned Rm = fieldFromInstruction(Insn, 0, 4);
  Rm |= fieldFromInstruction(Insn, 5, 1) << 4;
  unsigned size = fieldFromInstruction(Insn, 18, 2);

  if (!Check(S, DecodeQPRRegisterClass(Inst, Rd, Address, Decoder)))
    return MCDisassembler::Fail;
  if (!Check(S, DecodeDPRRegisterClass(Inst, Rm, Address, Decoder)))
    return MCDisassembler::Fail;
  Inst.addOperand(MCOperand::createImm(8 << size));

  return S;
}

static DecodeStatus DecodeShiftRight8Imm(MCInst &Inst, unsigned Val,
                                         uint64_t Address,
                                         const MCDisassembler *Decoder) {
  Inst.addOperand(MCOperand::createImm(8 - Val));
  return MCDisassembler::Success;
}

static DecodeStatus DecodeShiftRight16Imm(MCInst &Inst, unsigned Val,
                                          uint64_t Address,
                                          const MCDisassembler *Decoder) {
  Inst.addOperand(MCOperand::createImm(16 - Val));
  return MCDisassembler::Success;
}

static DecodeStatus DecodeShiftRight32Imm(MCInst &Inst, unsigned Val,
                                          uint64_t Address,
                                          const MCDisassembler *Decoder) {
  Inst.addOperand(MCOperand::createImm(32 - Val));
  return MCDisassembler::Success;
}

static DecodeStatus DecodeShiftRight64Imm(MCInst &Inst, unsigned Val,
                                          uint64_t Address,
                                          const MCDisassembler *Decoder) {
  Inst.addOperand(MCOperand::createImm(64 - Val));
  return MCDisassembler::Success;
}

static DecodeStatus DecodeTBLInstruction(MCInst &Inst, unsigned Insn,
                                         uint64_t Address,
                                         const MCDisassembler *Decoder) {
  DecodeStatus S = MCDisassembler::Success;

  unsigned Rd = fieldFromInstruction(Insn, 12, 4);
  Rd |= fieldFromInstruction(Insn, 22, 1) << 4;
  unsigned Rn = fieldFromInstruction(Insn, 16, 4);
  Rn |= fieldFromInstruction(Insn, 7, 1) << 4;
  unsigned Rm = fieldFromInstruction(Insn, 0, 4);
  Rm |= fieldFromInstruction(Insn, 5, 1) << 4;
  unsigned op = fieldFromInstruction(Insn, 6, 1);

  if (!Check(S, DecodeDPRRegisterClass(Inst, Rd, Address, Decoder)))
    return MCDisassembler::Fail;
  if (op) {
    if (!Check(S, DecodeDPRRegisterClass(Inst, Rd, Address, Decoder)))
    return MCDisassembler::Fail; // Writeback
  }

  switch (Inst.getOpcode()) {
  case ARM::VTBL2:
  case ARM::VTBX2:
    if (!Check(S, DecodeDPairRegisterClass(Inst, Rn, Address, Decoder)))
      return MCDisassembler::Fail;
    break;
  default:
    if (!Check(S, DecodeDPRRegisterClass(Inst, Rn, Address, Decoder)))
      return MCDisassembler::Fail;
  }

  if (!Check(S, DecodeDPRRegisterClass(Inst, Rm, Address, Decoder)))
    return MCDisassembler::Fail;

  return S;
}

static DecodeStatus DecodeThumbAddSpecialReg(MCInst &Inst, uint16_t Insn,
                                             uint64_t Address,
                                             const MCDisassembler *Decoder) {
  DecodeStatus S = MCDisassembler::Success;

  unsigned dst = fieldFromInstruction(Insn, 8, 3);
  unsigned imm = fieldFromInstruction(Insn, 0, 8);

  if (!Check(S, DecodetGPRRegisterClass(Inst, dst, Address, Decoder)))
    return MCDisassembler::Fail;

  switch(Inst.getOpcode()) {
    default:
      return MCDisassembler::Fail;
    case ARM::tADR:
      break; // tADR does not explicitly represent the PC as an operand.
    case ARM::tADDrSPi:
      Inst.addOperand(MCOperand::createReg(ARM::SP));
      break;
  }

  Inst.addOperand(MCOperand::createImm(imm));
  return S;
}

static DecodeStatus DecodeThumbBROperand(MCInst &Inst, unsigned Val,
                                         uint64_t Address,
                                         const MCDisassembler *Decoder) {
  if (!tryAddingSymbolicOperand(Address, Address + SignExtend32<12>(Val<<1) + 4,
                                true, 2, Inst, Decoder))
    Inst.addOperand(MCOperand::createImm(SignExtend32<12>(Val << 1)));
  return MCDisassembler::Success;
}

static DecodeStatus DecodeT2BROperand(MCInst &Inst, unsigned Val,
                                      uint64_t Address,
                                      const MCDisassembler *Decoder) {
  if (!tryAddingSymbolicOperand(Address, Address + SignExtend32<21>(Val) + 4,
                                true, 4, Inst, Decoder))
    Inst.addOperand(MCOperand::createImm(SignExtend32<21>(Val)));
  return MCDisassembler::Success;
}

static DecodeStatus DecodeThumbCmpBROperand(MCInst &Inst, unsigned Val,
                                            uint64_t Address,
                                            const MCDisassembler *Decoder) {
  if (!tryAddingSymbolicOperand(Address, Address + (Val<<1) + 4,
                                true, 2, Inst, Decoder))
    Inst.addOperand(MCOperand::createImm(Val << 1));
  return MCDisassembler::Success;
}

static DecodeStatus DecodeThumbAddrModeRR(MCInst &Inst, unsigned Val,
                                          uint64_t Address,
                                          const MCDisassembler *Decoder) {
  DecodeStatus S = MCDisassembler::Success;

  unsigned Rn = fieldFromInstruction(Val, 0, 3);
  unsigned Rm = fieldFromInstruction(Val, 3, 3);

  if (!Check(S, DecodetGPRRegisterClass(Inst, Rn, Address, Decoder)))
    return MCDisassembler::Fail;
  if (!Check(S, DecodetGPRRegisterClass(Inst, Rm, Address, Decoder)))
    return MCDisassembler::Fail;

  return S;
}

static DecodeStatus DecodeThumbAddrModeIS(MCInst &Inst, unsigned Val,
                                          uint64_t Address,
                                          const MCDisassembler *Decoder) {
  DecodeStatus S = MCDisassembler::Success;

  unsigned Rn = fieldFromInstruction(Val, 0, 3);
  unsigned imm = fieldFromInstruction(Val, 3, 5);

  if (!Check(S, DecodetGPRRegisterClass(Inst, Rn, Address, Decoder)))
    return MCDisassembler::Fail;
  Inst.addOperand(MCOperand::createImm(imm));

  return S;
}

static DecodeStatus DecodeThumbAddrModePC(MCInst &Inst, unsigned Val,
                                          uint64_t Address,
                                          const MCDisassembler *Decoder) {
  unsigned imm = Val << 2;

  Inst.addOperand(MCOperand::createImm(imm));
  tryAddingPcLoadReferenceComment(Address, (Address & ~2u) + imm + 4, Decoder);

  return MCDisassembler::Success;
}

static DecodeStatus DecodeThumbAddrModeSP(MCInst &Inst, unsigned Val,
                                          uint64_t Address,
                                          const MCDisassembler *Decoder) {
  Inst.addOperand(MCOperand::createReg(ARM::SP));
  Inst.addOperand(MCOperand::createImm(Val));

  return MCDisassembler::Success;
}

static DecodeStatus DecodeT2AddrModeSOReg(MCInst &Inst, unsigned Val,
                                          uint64_t Address,
                                          const MCDisassembler *Decoder) {
  DecodeStatus S = MCDisassembler::Success;

  unsigned Rn = fieldFromInstruction(Val, 6, 4);
  unsigned Rm = fieldFromInstruction(Val, 2, 4);
  unsigned imm = fieldFromInstruction(Val, 0, 2);

  // Thumb stores cannot use PC as dest register.
  switch (Inst.getOpcode()) {
  case ARM::t2STRHs:
  case ARM::t2STRBs:
  case ARM::t2STRs:
    if (Rn == 15)
      return MCDisassembler::Fail;
    break;
  default:
    break;
  }

  if (!Check(S, DecodeGPRRegisterClass(Inst, Rn, Address, Decoder)))
    return MCDisassembler::Fail;
  if (!Check(S, DecoderGPRRegisterClass(Inst, Rm, Address, Decoder)))
    return MCDisassembler::Fail;
  Inst.addOperand(MCOperand::createImm(imm));

  return S;
}

static DecodeStatus DecodeT2LoadLabel(MCInst &Inst, unsigned Insn,
                                      uint64_t Address,
                                      const MCDisassembler *Decoder) {
  DecodeStatus S = MCDisassembler::Success;

  unsigned Rt = fieldFromInstruction(Insn, 12, 4);
  unsigned U = fieldFromInstruction(Insn, 23, 1);
  int imm = fieldFromInstruction(Insn, 0, 12);

  const FeatureBitset &featureBits =
      Decoder->getSubtargetInfo().getFeatureBits();

  bool hasV7Ops = featureBits[ARM::HasV7Ops];

  if (Rt == 15) {
    switch (Inst.getOpcode()) {
      case ARM::t2LDRBpci:
      case ARM::t2LDRHpci:
        Inst.setOpcode(ARM::t2PLDpci);
        break;
      case ARM::t2LDRSBpci:
        Inst.setOpcode(ARM::t2PLIpci);
        break;
      case ARM::t2LDRSHpci:
        return MCDisassembler::Fail;
      default:
        break;
    }
  }

  switch(Inst.getOpcode()) {
  case ARM::t2PLDpci:
    break;
  case ARM::t2PLIpci:
    if (!hasV7Ops)
      return MCDisassembler::Fail;
    break;
  default:
    if (!Check(S, DecodeGPRRegisterClass(Inst, Rt, Address, Decoder)))
      return MCDisassembler::Fail;
  }

  if (!U) {
    // Special case for #-0.
    if (imm == 0)
      imm = INT32_MIN;
    else
      imm = -imm;
  }
  Inst.addOperand(MCOperand::createImm(imm));

  return S;
}

static DecodeStatus DecodeT2LoadShift(MCInst &Inst, unsigned Insn,
                                      uint64_t Address,
                                      const MCDisassembler *Decoder) {
  DecodeStatus S = MCDisassembler::Success;

  unsigned Rt = fieldFromInstruction(Insn, 12, 4);
  unsigned Rn = fieldFromInstruction(Insn, 16, 4);

  const FeatureBitset &featureBits =
      Decoder->getSubtargetInfo().getFeatureBits();

  bool hasMP = featureBits[ARM::FeatureMP];
  bool hasV7Ops = featureBits[ARM::HasV7Ops];

  if (Rn == 15) {
    switch (Inst.getOpcode()) {
    case ARM::t2LDRBs:
      Inst.setOpcode(ARM::t2LDRBpci);
      break;
    case ARM::t2LDRHs:
      Inst.setOpcode(ARM::t2LDRHpci);
      break;
    case ARM::t2LDRSHs:
      Inst.setOpcode(ARM::t2LDRSHpci);
      break;
    case ARM::t2LDRSBs:
      Inst.setOpcode(ARM::t2LDRSBpci);
      break;
    case ARM::t2LDRs:
      Inst.setOpcode(ARM::t2LDRpci);
      break;
    case ARM::t2PLDs:
      Inst.setOpcode(ARM::t2PLDpci);
      break;
    case ARM::t2PLIs:
      Inst.setOpcode(ARM::t2PLIpci);
      break;
    default:
      return MCDisassembler::Fail;
    }

    return DecodeT2LoadLabel(Inst, Insn, Address, Decoder);
  }

  if (Rt == 15) {
    switch (Inst.getOpcode()) {
    case ARM::t2LDRSHs:
      return MCDisassembler::Fail;
    case ARM::t2LDRHs:
      Inst.setOpcode(ARM::t2PLDWs);
      break;
    case ARM::t2LDRSBs:
      Inst.setOpcode(ARM::t2PLIs);
      break;
    default:
      break;
    }
  }

  switch (Inst.getOpcode()) {
    case ARM::t2PLDs:
      break;
    case ARM::t2PLIs:
      if (!hasV7Ops)
        return MCDisassembler::Fail;
      break;
    case ARM::t2PLDWs:
      if (!hasV7Ops || !hasMP)
        return MCDisassembler::Fail;
      break;
    default:
      if (!Check(S, DecodeGPRRegisterClass(Inst, Rt, Address, Decoder)))
        return MCDisassembler::Fail;
  }

  unsigned addrmode = fieldFromInstruction(Insn, 4, 2);
  addrmode |= fieldFromInstruction(Insn, 0, 4) << 2;
  addrmode |= fieldFromInstruction(Insn, 16, 4) << 6;
  if (!Check(S, DecodeT2AddrModeSOReg(Inst, addrmode, Address, Decoder)))
    return MCDisassembler::Fail;

  return S;
}

static DecodeStatus DecodeT2Imm8(MCInst &Inst, unsigned Val, uint64_t Address,
                                 const MCDisassembler *Decoder) {
  int imm = Val & 0xFF;
  if (Val == 0)
    imm = INT32_MIN;
  else if (!(Val & 0x100))
    imm *= -1;
  Inst.addOperand(MCOperand::createImm(imm));

  return MCDisassembler::Success;
}

static DecodeStatus DecodeT2AddrModeImm8(MCInst &Inst, unsigned Val,
                                         uint64_t Address,
                                         const MCDisassembler *Decoder) {
  DecodeStatus S = MCDisassembler::Success;

  unsigned Rn = fieldFromInstruction(Val, 9, 4);
  unsigned imm = fieldFromInstruction(Val, 0, 9);

  // Thumb stores cannot use PC as dest register.
  switch (Inst.getOpcode()) {
  case ARM::t2STRT:
  case ARM::t2STRBT:
  case ARM::t2STRHT:
  case ARM::t2STRi8:
  case ARM::t2STRHi8:
  case ARM::t2STRBi8:
    if (Rn == 15)
      return MCDisassembler::Fail;
    break;
  default:
    break;
  }

  // Some instructions always use an additive offset.
  switch (Inst.getOpcode()) {
    case ARM::t2LDRT:
    case ARM::t2LDRBT:
    case ARM::t2LDRHT:
    case ARM::t2LDRSBT:
    case ARM::t2LDRSHT:
    case ARM::t2STRT:
    case ARM::t2STRBT:
    case ARM::t2STRHT:
      imm |= 0x100;
      break;
    default:
      break;
  }

  if (!Check(S, DecodeGPRRegisterClass(Inst, Rn, Address, Decoder)))
    return MCDisassembler::Fail;
  if (!Check(S, DecodeT2Imm8(Inst, imm, Address, Decoder)))
    return MCDisassembler::Fail;

  return S;
}

static DecodeStatus DecodeT2LoadImm8(MCInst &Inst, unsigned Insn,
                                     uint64_t Address,
                                     const MCDisassembler *Decoder) {
  DecodeStatus S = MCDisassembler::Success;

  unsigned Rn = fieldFromInstruction(Insn, 16, 4);
  unsigned Rt = fieldFromInstruction(Insn, 12, 4);
  unsigned U = fieldFromInstruction(Insn, 9, 1);
  unsigned imm = fieldFromInstruction(Insn, 0, 8);
  imm |= (U << 8);
  imm |= (Rn << 9);
  unsigned add = fieldFromInstruction(Insn, 9, 1);

  const FeatureBitset &featureBits =
      Decoder->getSubtargetInfo().getFeatureBits();

  bool hasMP = featureBits[ARM::FeatureMP];
  bool hasV7Ops = featureBits[ARM::HasV7Ops];

  if (Rn == 15) {
    switch (Inst.getOpcode()) {
    case ARM::t2LDRi8:
      Inst.setOpcode(ARM::t2LDRpci);
      break;
    case ARM::t2LDRBi8:
      Inst.setOpcode(ARM::t2LDRBpci);
      break;
    case ARM::t2LDRSBi8:
      Inst.setOpcode(ARM::t2LDRSBpci);
      break;
    case ARM::t2LDRHi8:
      Inst.setOpcode(ARM::t2LDRHpci);
      break;
    case ARM::t2LDRSHi8:
      Inst.setOpcode(ARM::t2LDRSHpci);
      break;
    case ARM::t2PLDi8:
      Inst.setOpcode(ARM::t2PLDpci);
      break;
    case ARM::t2PLIi8:
      Inst.setOpcode(ARM::t2PLIpci);
      break;
    default:
      return MCDisassembler::Fail;
    }
    return DecodeT2LoadLabel(Inst, Insn, Address, Decoder);
  }

  if (Rt == 15) {
    switch (Inst.getOpcode()) {
    case ARM::t2LDRSHi8:
      return MCDisassembler::Fail;
    case ARM::t2LDRHi8:
      if (!add)
        Inst.setOpcode(ARM::t2PLDWi8);
      break;
    case ARM::t2LDRSBi8:
      Inst.setOpcode(ARM::t2PLIi8);
      break;
    default:
      break;
    }
  }

  switch (Inst.getOpcode()) {
  case ARM::t2PLDi8:
    break;
  case ARM::t2PLIi8:
    if (!hasV7Ops)
      return MCDisassembler::Fail;
    break;
  case ARM::t2PLDWi8:
      if (!hasV7Ops || !hasMP)
        return MCDisassembler::Fail;
      break;
  default:
    if (!Check(S, DecodeGPRRegisterClass(Inst, Rt, Address, Decoder)))
      return MCDisassembler::Fail;
  }

  if (!Check(S, DecodeT2AddrModeImm8(Inst, imm, Address, Decoder)))
    return MCDisassembler::Fail;
  return S;
}

static DecodeStatus DecodeT2AddrModeImm12(MCInst &Inst, unsigned Val,
                                          uint64_t Address,
                                          const MCDisassembler *Decoder) {
  DecodeStatus S = MCDisassembler::Success;

  unsigned Rn = fieldFromInstruction(Val, 13, 4);
  unsigned imm = fieldFromInstruction(Val, 0, 12);

  // Thumb stores cannot use PC as dest register.
  switch (Inst.getOpcode()) {
  case ARM::t2STRi12:
  case ARM::t2STRBi12:
  case ARM::t2STRHi12:
    if (Rn == 15)
      return MCDisassembler::Fail;
    break;
  default:
    break;
  }

  if (!Check(S, DecodeGPRRegisterClass(Inst, Rn, Address, Decoder)))
    return MCDisassembler::Fail;
  Inst.addOperand(MCOperand::createImm(imm));

  return S;
}

static DecodeStatus DecodeT2LoadImm12(MCInst &Inst, unsigned Insn,
                                      uint64_t Address,
                                      const MCDisassembler *Decoder) {
  DecodeStatus S = MCDisassembler::Success;

  unsigned Rn = fieldFromInstruction(Insn, 16, 4);
  unsigned Rt = fieldFromInstruction(Insn, 12, 4);
  unsigned imm = fieldFromInstruction(Insn, 0, 12);
  imm |= (Rn << 13);

  const FeatureBitset &featureBits =
      Decoder->getSubtargetInfo().getFeatureBits();

  bool hasMP = featureBits[ARM::FeatureMP];
  bool hasV7Ops = featureBits[ARM::HasV7Ops];

  if (Rn == 15) {
    switch (Inst.getOpcode()) {
    case ARM::t2LDRi12:
      Inst.setOpcode(ARM::t2LDRpci);
      break;
    case ARM::t2LDRHi12:
      Inst.setOpcode(ARM::t2LDRHpci);
      break;
    case ARM::t2LDRSHi12:
      Inst.setOpcode(ARM::t2LDRSHpci);
      break;
    case ARM::t2LDRBi12:
      Inst.setOpcode(ARM::t2LDRBpci);
      break;
    case ARM::t2LDRSBi12:
      Inst.setOpcode(ARM::t2LDRSBpci);
      break;
    case ARM::t2PLDi12:
      Inst.setOpcode(ARM::t2PLDpci);
      break;
    case ARM::t2PLIi12:
      Inst.setOpcode(ARM::t2PLIpci);
      break;
    default:
      return MCDisassembler::Fail;
    }
    return DecodeT2LoadLabel(Inst, Insn, Address, Decoder);
  }

  if (Rt == 15) {
    switch (Inst.getOpcode()) {
    case ARM::t2LDRSHi12:
      return MCDisassembler::Fail;
    case ARM::t2LDRHi12:
      Inst.setOpcode(ARM::t2PLDWi12);
      break;
    case ARM::t2LDRSBi12:
      Inst.setOpcode(ARM::t2PLIi12);
      break;
    default:
      break;
    }
  }

  switch (Inst.getOpcode()) {
  case ARM::t2PLDi12:
    break;
  case ARM::t2PLIi12:
    if (!hasV7Ops)
      return MCDisassembler::Fail;
    break;
  case ARM::t2PLDWi12:
      if (!hasV7Ops || !hasMP)
        return MCDisassembler::Fail;
      break;
  default:
    if (!Check(S, DecodeGPRRegisterClass(Inst, Rt, Address, Decoder)))
      return MCDisassembler::Fail;
  }

  if (!Check(S, DecodeT2AddrModeImm12(Inst, imm, Address, Decoder)))
    return MCDisassembler::Fail;
  return S;
}

static DecodeStatus DecodeT2LoadT(MCInst &Inst, unsigned Insn, uint64_t Address,
                                  const MCDisassembler *Decoder) {
  DecodeStatus S = MCDisassembler::Success;

  unsigned Rn = fieldFromInstruction(Insn, 16, 4);
  unsigned Rt = fieldFromInstruction(Insn, 12, 4);
  unsigned imm = fieldFromInstruction(Insn, 0, 8);
  imm |= (Rn << 9);

  if (Rn == 15) {
    switch (Inst.getOpcode()) {
    case ARM::t2LDRT:
      Inst.setOpcode(ARM::t2LDRpci);
      break;
    case ARM::t2LDRBT:
      Inst.setOpcode(ARM::t2LDRBpci);
      break;
    case ARM::t2LDRHT:
      Inst.setOpcode(ARM::t2LDRHpci);
      break;
    case ARM::t2LDRSBT:
      Inst.setOpcode(ARM::t2LDRSBpci);
      break;
    case ARM::t2LDRSHT:
      Inst.setOpcode(ARM::t2LDRSHpci);
      break;
    default:
      return MCDisassembler::Fail;
    }
    return DecodeT2LoadLabel(Inst, Insn, Address, Decoder);
  }

  if (!Check(S, DecoderGPRRegisterClass(Inst, Rt, Address, Decoder)))
    return MCDisassembler::Fail;
  if (!Check(S, DecodeT2AddrModeImm8(Inst, imm, Address, Decoder)))
    return MCDisassembler::Fail;
  return S;
}

static DecodeStatus DecodeT2Imm8S4(MCInst &Inst, unsigned Val, uint64_t Address,
                                   const MCDisassembler *Decoder) {
  if (Val == 0)
    Inst.addOperand(MCOperand::createImm(INT32_MIN));
  else {
    int imm = Val & 0xFF;

    if (!(Val & 0x100)) imm *= -1;
    Inst.addOperand(MCOperand::createImm(imm * 4));
  }

  return MCDisassembler::Success;
}

static DecodeStatus DecodeT2Imm7S4(MCInst &Inst, unsigned Val, uint64_t Address,
                                   const MCDisassembler *Decoder) {
  if (Val == 0)
    Inst.addOperand(MCOperand::createImm(INT32_MIN));
  else {
    int imm = Val & 0x7F;

    if (!(Val & 0x80))
      imm *= -1;
    Inst.addOperand(MCOperand::createImm(imm * 4));
  }

  return MCDisassembler::Success;
}

static DecodeStatus DecodeT2AddrModeImm8s4(MCInst &Inst, unsigned Val,
                                           uint64_t Address,
                                           const MCDisassembler *Decoder) {
  DecodeStatus S = MCDisassembler::Success;

  unsigned Rn = fieldFromInstruction(Val, 9, 4);
  unsigned imm = fieldFromInstruction(Val, 0, 9);

  if (!Check(S, DecodeGPRRegisterClass(Inst, Rn, Address, Decoder)))
    return MCDisassembler::Fail;
  if (!Check(S, DecodeT2Imm8S4(Inst, imm, Address, Decoder)))
    return MCDisassembler::Fail;

  return S;
}

static DecodeStatus DecodeT2AddrModeImm7s4(MCInst &Inst, unsigned Val,
                                           uint64_t Address,
                                           const MCDisassembler *Decoder) {
  DecodeStatus S = MCDisassembler::Success;

  unsigned Rn = fieldFromInstruction(Val, 8, 4);
  unsigned imm = fieldFromInstruction(Val, 0, 8);

  if (!Check(S, DecodeGPRnopcRegisterClass(Inst, Rn, Address, Decoder)))
    return MCDisassembler::Fail;
  if (!Check(S, DecodeT2Imm7S4(Inst, imm, Address, Decoder)))
    return MCDisassembler::Fail;

  return S;
}

static DecodeStatus DecodeT2AddrModeImm0_1020s4(MCInst &Inst, unsigned Val,
                                                uint64_t Address,
                                                const MCDisassembler *Decoder) {
  DecodeStatus S = MCDisassembler::Success;

  unsigned Rn = fieldFromInstruction(Val, 8, 4);
  unsigned imm = fieldFromInstruction(Val, 0, 8);

  if (!Check(S, DecodeGPRnopcRegisterClass(Inst, Rn, Address, Decoder)))
    return MCDisassembler::Fail;

  Inst.addOperand(MCOperand::createImm(imm));

  return S;
}

template <int shift>
static DecodeStatus DecodeT2Imm7(MCInst &Inst, unsigned Val, uint64_t Address,
                                 const MCDisassembler *Decoder) {
  int imm = Val & 0x7F;
  if (Val == 0)
    imm = INT32_MIN;
  else if (!(Val & 0x80))
    imm *= -1;
  if (imm != INT32_MIN)
    imm *= (1U << shift);
  Inst.addOperand(MCOperand::createImm(imm));

  return MCDisassembler::Success;
}

template <int shift>
static DecodeStatus DecodeTAddrModeImm7(MCInst &Inst, unsigned Val,
                                        uint64_t Address,
                                        const MCDisassembler *Decoder) {
  DecodeStatus S = MCDisassembler::Success;

  unsigned Rn = fieldFromInstruction(Val, 8, 3);
  unsigned imm = fieldFromInstruction(Val, 0, 8);

  if (!Check(S, DecodetGPRRegisterClass(Inst, Rn, Address, Decoder)))
    return MCDisassembler::Fail;
  if (!Check(S, DecodeT2Imm7<shift>(Inst, imm, Address, Decoder)))
    return MCDisassembler::Fail;

  return S;
}

template <int shift, int WriteBack>
static DecodeStatus DecodeT2AddrModeImm7(MCInst &Inst, unsigned Val,
                                         uint64_t Address,
                                         const MCDisassembler *Decoder) {
  DecodeStatus S = MCDisassembler::Success;

  unsigned Rn = fieldFromInstruction(Val, 8, 4);
  unsigned imm = fieldFromInstruction(Val, 0, 8);
  if (WriteBack) {
    if (!Check(S, DecoderGPRRegisterClass(Inst, Rn, Address, Decoder)))
      return MCDisassembler::Fail;
  } else if (!Check(S, DecodeGPRnopcRegisterClass(Inst, Rn, Address, Decoder)))
    return MCDisassembler::Fail;
  if (!Check(S, DecodeT2Imm7<shift>(Inst, imm, Address, Decoder)))
    return MCDisassembler::Fail;

  return S;
}

static DecodeStatus DecodeT2LdStPre(MCInst &Inst, unsigned Insn,
                                    uint64_t Address,
                                    const MCDisassembler *Decoder) {
  DecodeStatus S = MCDisassembler::Success;

  unsigned Rt = fieldFromInstruction(Insn, 12, 4);
  unsigned Rn = fieldFromInstruction(Insn, 16, 4);
  unsigned addr = fieldFromInstruction(Insn, 0, 8);
  addr |= fieldFromInstruction(Insn, 9, 1) << 8;
  addr |= Rn << 9;
  unsigned load = fieldFromInstruction(Insn, 20, 1);

  if (Rn == 15) {
    switch (Inst.getOpcode()) {
    case ARM::t2LDR_PRE:
    case ARM::t2LDR_POST:
      Inst.setOpcode(ARM::t2LDRpci);
      break;
    case ARM::t2LDRB_PRE:
    case ARM::t2LDRB_POST:
      Inst.setOpcode(ARM::t2LDRBpci);
      break;
    case ARM::t2LDRH_PRE:
    case ARM::t2LDRH_POST:
      Inst.setOpcode(ARM::t2LDRHpci);
      break;
    case ARM::t2LDRSB_PRE:
    case ARM::t2LDRSB_POST:
      if (Rt == 15)
        Inst.setOpcode(ARM::t2PLIpci);
      else
        Inst.setOpcode(ARM::t2LDRSBpci);
      break;
    case ARM::t2LDRSH_PRE:
    case ARM::t2LDRSH_POST:
      Inst.setOpcode(ARM::t2LDRSHpci);
      break;
    default:
      return MCDisassembler::Fail;
    }
    return DecodeT2LoadLabel(Inst, Insn, Address, Decoder);
  }

  if (!load) {
    if (!Check(S, DecodeGPRRegisterClass(Inst, Rn, Address, Decoder)))
      return MCDisassembler::Fail;
  }

  if (!Check(S, DecodeGPRRegisterClass(Inst, Rt, Address, Decoder)))
    return MCDisassembler::Fail;

  if (load) {
    if (!Check(S, DecodeGPRRegisterClass(Inst, Rn, Address, Decoder)))
      return MCDisassembler::Fail;
  }

  if (!Check(S, DecodeT2AddrModeImm8(Inst, addr, Address, Decoder)))
    return MCDisassembler::Fail;

  return S;
}

static DecodeStatus DecodeThumbAddSPImm(MCInst &Inst, uint16_t Insn,
                                        uint64_t Address,
                                        const MCDisassembler *Decoder) {
  unsigned imm = fieldFromInstruction(Insn, 0, 7);

  Inst.addOperand(MCOperand::createReg(ARM::SP));
  Inst.addOperand(MCOperand::createReg(ARM::SP));
  Inst.addOperand(MCOperand::createImm(imm));

  return MCDisassembler::Success;
}

static DecodeStatus DecodeThumbAddSPReg(MCInst &Inst, uint16_t Insn,
                                        uint64_t Address,
                                        const MCDisassembler *Decoder) {
  DecodeStatus S = MCDisassembler::Success;

  if (Inst.getOpcode() == ARM::tADDrSP) {
    unsigned Rdm = fieldFromInstruction(Insn, 0, 3);
    Rdm |= fieldFromInstruction(Insn, 7, 1) << 3;

    if (!Check(S, DecodeGPRRegisterClass(Inst, Rdm, Address, Decoder)))
    return MCDisassembler::Fail;
    Inst.addOperand(MCOperand::createReg(ARM::SP));
    if (!Check(S, DecodeGPRRegisterClass(Inst, Rdm, Address, Decoder)))
    return MCDisassembler::Fail;
  } else if (Inst.getOpcode() == ARM::tADDspr) {
    unsigned Rm = fieldFromInstruction(Insn, 3, 4);

    Inst.addOperand(MCOperand::createReg(ARM::SP));
    Inst.addOperand(MCOperand::createReg(ARM::SP));
    if (!Check(S, DecodeGPRRegisterClass(Inst, Rm, Address, Decoder)))
    return MCDisassembler::Fail;
  }

  return S;
}

static DecodeStatus DecodeThumbCPS(MCInst &Inst, uint16_t Insn,
                                   uint64_t Address,
                                   const MCDisassembler *Decoder) {
  unsigned imod = fieldFromInstruction(Insn, 4, 1) | 0x2;
  unsigned flags = fieldFromInstruction(Insn, 0, 3);

  Inst.addOperand(MCOperand::createImm(imod));
  Inst.addOperand(MCOperand::createImm(flags));

  return MCDisassembler::Success;
}

static DecodeStatus DecodePostIdxReg(MCInst &Inst, unsigned Insn,
                                     uint64_t Address,
                                     const MCDisassembler *Decoder) {
  DecodeStatus S = MCDisassembler::Success;
  unsigned Rm = fieldFromInstruction(Insn, 0, 4);
  unsigned add = fieldFromInstruction(Insn, 4, 1);

  if (!Check(S, DecodeGPRnopcRegisterClass(Inst, Rm, Address, Decoder)))
    return MCDisassembler::Fail;
  Inst.addOperand(MCOperand::createImm(add));

  return S;
}

static DecodeStatus DecodeMveAddrModeRQ(MCInst &Inst, unsigned Insn,
                                        uint64_t Address,
                                        const MCDisassembler *Decoder) {
  DecodeStatus S = MCDisassembler::Success;
  unsigned Rn = fieldFromInstruction(Insn, 3, 4);
  unsigned Qm = fieldFromInstruction(Insn, 0, 3);

  if (!Check(S, DecodeGPRnopcRegisterClass(Inst, Rn, Address, Decoder)))
    return MCDisassembler::Fail;
  if (!Check(S, DecodeMQPRRegisterClass(Inst, Qm, Address, Decoder)))
    return MCDisassembler::Fail;

  return S;
}

template <int shift>
static DecodeStatus DecodeMveAddrModeQ(MCInst &Inst, unsigned Insn,
                                       uint64_t Address,
                                       const MCDisassembler *Decoder) {
  DecodeStatus S = MCDisassembler::Success;
  unsigned Qm = fieldFromInstruction(Insn, 8, 3);
  int imm = fieldFromInstruction(Insn, 0, 7);

  if (!Check(S, DecodeMQPRRegisterClass(Inst, Qm, Address, Decoder)))
    return MCDisassembler::Fail;

  if(!fieldFromInstruction(Insn, 7, 1)) {
    if (imm == 0)
      imm = INT32_MIN;                 // indicate -0
    else
      imm *= -1;
  }
  if (imm != INT32_MIN)
    imm *= (1U << shift);
  Inst.addOperand(MCOperand::createImm(imm));

  return S;
}

static DecodeStatus DecodeThumbBLXOffset(MCInst &Inst, unsigned Val,
                                         uint64_t Address,
                                         const MCDisassembler *Decoder) {
  // Val is passed in as S:J1:J2:imm10H:imm10L:'0'
  // Note only one trailing zero not two.  Also the J1 and J2 values are from
  // the encoded instruction.  So here change to I1 and I2 values via:
  // I1 = NOT(J1 EOR S);
  // I2 = NOT(J2 EOR S);
  // and build the imm32 with two trailing zeros as documented:
  // imm32 = SignExtend(S:I1:I2:imm10H:imm10L:'00', 32);
  unsigned S = (Val >> 23) & 1;
  unsigned J1 = (Val >> 22) & 1;
  unsigned J2 = (Val >> 21) & 1;
  unsigned I1 = !(J1 ^ S);
  unsigned I2 = !(J2 ^ S);
  unsigned tmp = (Val & ~0x600000) | (I1 << 22) | (I2 << 21);
  int imm32 = SignExtend32<25>(tmp << 1);

  if (!tryAddingSymbolicOperand(Address,
                                (Address & ~2u) + imm32 + 4,
                                true, 4, Inst, Decoder))
    Inst.addOperand(MCOperand::createImm(imm32));
  return MCDisassembler::Success;
}

static DecodeStatus DecodeCoprocessor(MCInst &Inst, unsigned Val,
                                      uint64_t Address,
                                      const MCDisassembler *Decoder) {
  if (Val == 0xA || Val == 0xB)
    return MCDisassembler::Fail;

  const FeatureBitset &featureBits =
      Decoder->getSubtargetInfo().getFeatureBits();

  if (!isValidCoprocessorNumber(Val, featureBits))
    return MCDisassembler::Fail;

  Inst.addOperand(MCOperand::createImm(Val));
  return MCDisassembler::Success;
}

static DecodeStatus DecodeThumbTableBranch(MCInst &Inst, unsigned Insn,
                                           uint64_t Address,
                                           const MCDisassembler *Decoder) {
  const FeatureBitset &FeatureBits =
      Decoder->getSubtargetInfo().getFeatureBits();
  DecodeStatus S = MCDisassembler::Success;

  unsigned Rn = fieldFromInstruction(Insn, 16, 4);
  unsigned Rm = fieldFromInstruction(Insn, 0, 4);

  if (Rn == 13 && !FeatureBits[ARM::HasV8Ops]) S = MCDisassembler::SoftFail;
  if (!Check(S, DecodeGPRRegisterClass(Inst, Rn, Address, Decoder)))
    return MCDisassembler::Fail;
  if (!Check(S, DecoderGPRRegisterClass(Inst, Rm, Address, Decoder)))
    return MCDisassembler::Fail;
  return S;
}

static DecodeStatus DecodeMemBarrierOption(MCInst &Inst, unsigned Val,
                                           uint64_t Address,
                                           const MCDisassembler *Decoder) {
  if (Val & ~0xf)
    return MCDisassembler::Fail;

  Inst.addOperand(MCOperand::createImm(Val));
  return MCDisassembler::Success;
}

static DecodeStatus DecodeThumb2BCCInstruction(MCInst &Inst, unsigned Insn,
                                               uint64_t Address,
                                               const MCDisassembler *Decoder) {
  DecodeStatus S = MCDisassembler::Success;

  unsigned pred = fieldFromInstruction(Insn, 22, 4);
  if (pred == 0xE || pred == 0xF) {
    unsigned opc = fieldFromInstruction(Insn, 4, 28);
    switch (opc) {
      default:
        return MCDisassembler::Fail;
      case 0xf3bf8f4:
        Inst.setOpcode(ARM::t2DSB);
        break;
      case 0xf3bf8f5:
        Inst.setOpcode(ARM::t2DMB);
        break;
      case 0xf3bf8f6:
        Inst.setOpcode(ARM::t2ISB);
        break;
    }

    unsigned imm = fieldFromInstruction(Insn, 0, 4);
    return DecodeMemBarrierOption(Inst, imm, Address, Decoder);
  }

  unsigned brtarget = fieldFromInstruction(Insn, 0, 11) << 1;
  brtarget |= fieldFromInstruction(Insn, 11, 1) << 19;
  brtarget |= fieldFromInstruction(Insn, 13, 1) << 18;
  brtarget |= fieldFromInstruction(Insn, 16, 6) << 12;
  brtarget |= fieldFromInstruction(Insn, 26, 1) << 20;

  if (!Check(S, DecodeT2BROperand(Inst, brtarget, Address, Decoder)))
    return MCDisassembler::Fail;
  if (!Check(S, DecodePredicateOperand(Inst, pred, Address, Decoder)))
    return MCDisassembler::Fail;

  return S;
}

// Decode a shifted immediate operand.  These basically consist
// of an 8-bit value, and a 4-bit directive that specifies either
// a splat operation or a rotation.
static DecodeStatus DecodeT2SOImm(MCInst &Inst, unsigned Val, uint64_t Address,
                                  const MCDisassembler *Decoder) {
  unsigned ctrl = fieldFromInstruction(Val, 10, 2);
  if (ctrl == 0) {
    unsigned byte = fieldFromInstruction(Val, 8, 2);
    unsigned imm = fieldFromInstruction(Val, 0, 8);
    switch (byte) {
      case 0:
        Inst.addOperand(MCOperand::createImm(imm));
        break;
      case 1:
        Inst.addOperand(MCOperand::createImm((imm << 16) | imm));
        break;
      case 2:
        Inst.addOperand(MCOperand::createImm((imm << 24) | (imm << 8)));
        break;
      case 3:
        Inst.addOperand(MCOperand::createImm((imm << 24) | (imm << 16) |
                                             (imm << 8)  |  imm));
        break;
    }
  } else {
    unsigned unrot = fieldFromInstruction(Val, 0, 7) | 0x80;
    unsigned rot = fieldFromInstruction(Val, 7, 5);
    unsigned imm = llvm::rotr<uint32_t>(unrot, rot);
    Inst.addOperand(MCOperand::createImm(imm));
  }

  return MCDisassembler::Success;
}

static DecodeStatus DecodeThumbBCCTargetOperand(MCInst &Inst, unsigned Val,
                                                uint64_t Address,
                                                const MCDisassembler *Decoder) {
  if (!tryAddingSymbolicOperand(Address, Address + SignExtend32<9>(Val<<1) + 4,
                                true, 2, Inst, Decoder))
    Inst.addOperand(MCOperand::createImm(SignExtend32<9>(Val << 1)));
  return MCDisassembler::Success;
}

static DecodeStatus DecodeThumbBLTargetOperand(MCInst &Inst, unsigned Val,
                                               uint64_t Address,
                                               const MCDisassembler *Decoder) {
  // Val is passed in as S:J1:J2:imm10:imm11
  // Note no trailing zero after imm11.  Also the J1 and J2 values are from
  // the encoded instruction.  So here change to I1 and I2 values via:
  // I1 = NOT(J1 EOR S);
  // I2 = NOT(J2 EOR S);
  // and build the imm32 with one trailing zero as documented:
  // imm32 = SignExtend(S:I1:I2:imm10:imm11:'0', 32);
  unsigned S = (Val >> 23) & 1;
  unsigned J1 = (Val >> 22) & 1;
  unsigned J2 = (Val >> 21) & 1;
  unsigned I1 = !(J1 ^ S);
  unsigned I2 = !(J2 ^ S);
  unsigned tmp = (Val & ~0x600000) | (I1 << 22) | (I2 << 21);
  int imm32 = SignExtend32<25>(tmp << 1);

  if (!tryAddingSymbolicOperand(Address, Address + imm32 + 4,
                                true, 4, Inst, Decoder))
    Inst.addOperand(MCOperand::createImm(imm32));
  return MCDisassembler::Success;
}

static DecodeStatus DecodeInstSyncBarrierOption(MCInst &Inst, unsigned Val,
                                                uint64_t Address,
                                                const MCDisassembler *Decoder) {
  if (Val & ~0xf)
    return MCDisassembler::Fail;

  Inst.addOperand(MCOperand::createImm(Val));
  return MCDisassembler::Success;
}

static DecodeStatus DecodeMSRMask(MCInst &Inst, unsigned Val, uint64_t Address,
                                  const MCDisassembler *Decoder) {
  DecodeStatus S = MCDisassembler::Success;
  const FeatureBitset &FeatureBits =
      Decoder->getSubtargetInfo().getFeatureBits();

  if (FeatureBits[ARM::FeatureMClass]) {
    unsigned ValLow = Val & 0xff;

    // Validate the SYSm value first.
    switch (ValLow) {
    case  0: // apsr
    case  1: // iapsr
    case  2: // eapsr
    case  3: // xpsr
    case  5: // ipsr
    case  6: // epsr
    case  7: // iepsr
    case  8: // msp
    case  9: // psp
    case 16: // primask
    case 20: // control
      break;
    case 17: // basepri
    case 18: // basepri_max
    case 19: // faultmask
      if (!(FeatureBits[ARM::HasV7Ops]))
        // Values basepri, basepri_max and faultmask are only valid for v7m.
        return MCDisassembler::Fail;
      break;
    case 0x8a: // msplim_ns
    case 0x8b: // psplim_ns
    case 0x91: // basepri_ns
    case 0x93: // faultmask_ns
      if (!(FeatureBits[ARM::HasV8MMainlineOps]))
        return MCDisassembler::Fail;
      [[fallthrough]];
    case 10:   // msplim
    case 11:   // psplim
    case 0x88: // msp_ns
    case 0x89: // psp_ns
    case 0x90: // primask_ns
    case 0x94: // control_ns
    case 0x98: // sp_ns
      if (!(FeatureBits[ARM::Feature8MSecExt]))
        return MCDisassembler::Fail;
      break;
    case 0x20: // pac_key_p_0
    case 0x21: // pac_key_p_1
    case 0x22: // pac_key_p_2
    case 0x23: // pac_key_p_3
    case 0x24: // pac_key_u_0
    case 0x25: // pac_key_u_1
    case 0x26: // pac_key_u_2
    case 0x27: // pac_key_u_3
    case 0xa0: // pac_key_p_0_ns
    case 0xa1: // pac_key_p_1_ns
    case 0xa2: // pac_key_p_2_ns
    case 0xa3: // pac_key_p_3_ns
    case 0xa4: // pac_key_u_0_ns
    case 0xa5: // pac_key_u_1_ns
    case 0xa6: // pac_key_u_2_ns
    case 0xa7: // pac_key_u_3_ns
      if (!(FeatureBits[ARM::FeaturePACBTI]))
        return MCDisassembler::Fail;
      break;
    default:
      // Architecturally defined as unpredictable
      S = MCDisassembler::SoftFail;
      break;
    }

    if (Inst.getOpcode() == ARM::t2MSR_M) {
      unsigned Mask = fieldFromInstruction(Val, 10, 2);
      if (!(FeatureBits[ARM::HasV7Ops])) {
        // The ARMv6-M MSR bits {11-10} can be only 0b10, other values are
        // unpredictable.
        if (Mask != 2)
          S = MCDisassembler::SoftFail;
      }
      else {
        // The ARMv7-M architecture stores an additional 2-bit mask value in
        // MSR bits {11-10}. The mask is used only with apsr, iapsr, eapsr and
        // xpsr, it has to be 0b10 in other cases. Bit mask{1} indicates if
        // the NZCVQ bits should be moved by the instruction. Bit mask{0}
        // indicates the move for the GE{3:0} bits, the mask{0} bit can be set
        // only if the processor includes the DSP extension.
        if (Mask == 0 || (Mask != 2 && ValLow > 3) ||
            (!(FeatureBits[ARM::FeatureDSP]) && (Mask & 1)))
          S = MCDisassembler::SoftFail;
      }
    }
  } else {
    // A/R class
    if (Val == 0)
      return MCDisassembler::Fail;
  }
  Inst.addOperand(MCOperand::createImm(Val));
  return S;
}

static DecodeStatus DecodeBankedReg(MCInst &Inst, unsigned Val,
                                    uint64_t Address,
                                    const MCDisassembler *Decoder) {
  unsigned R = fieldFromInstruction(Val, 5, 1);
  unsigned SysM = fieldFromInstruction(Val, 0, 5);

  // The table of encodings for these banked registers comes from B9.2.3 of the
  // ARM ARM. There are patterns, but nothing regular enough to make this logic
  // neater. So by fiat, these values are UNPREDICTABLE:
  if (!ARMBankedReg::lookupBankedRegByEncoding((R << 5) | SysM))
    return MCDisassembler::Fail;

  Inst.addOperand(MCOperand::createImm(Val));
  return MCDisassembler::Success;
}

static DecodeStatus DecodeDoubleRegLoad(MCInst &Inst, unsigned Insn,
                                        uint64_t Address,
                                        const MCDisassembler *Decoder) {
  DecodeStatus S = MCDisassembler::Success;

  unsigned Rt = fieldFromInstruction(Insn, 12, 4);
  unsigned Rn = fieldFromInstruction(Insn, 16, 4);
  unsigned pred = fieldFromInstruction(Insn, 28, 4);

  if (Rn == 0xF)
    S = MCDisassembler::SoftFail;

  if (!Check(S, DecodeGPRPairRegisterClass(Inst, Rt, Address, Decoder)))
    return MCDisassembler::Fail;
  if (!Check(S, DecodeGPRRegisterClass(Inst, Rn, Address, Decoder)))
    return MCDisassembler::Fail;
  if (!Check(S, DecodePredicateOperand(Inst, pred, Address, Decoder)))
    return MCDisassembler::Fail;

  return S;
}

static DecodeStatus DecodeDoubleRegStore(MCInst &Inst, unsigned Insn,
                                         uint64_t Address,
                                         const MCDisassembler *Decoder) {
  DecodeStatus S = MCDisassembler::Success;

  unsigned Rd = fieldFromInstruction(Insn, 12, 4);
  unsigned Rt = fieldFromInstruction(Insn, 0, 4);
  unsigned Rn = fieldFromInstruction(Insn, 16, 4);
  unsigned pred = fieldFromInstruction(Insn, 28, 4);

  if (!Check(S, DecodeGPRnopcRegisterClass(Inst, Rd, Address, Decoder)))
    return MCDisassembler::Fail;

  if (Rn == 0xF || Rd == Rn || Rd == Rt || Rd == Rt+1)
    S = MCDisassembler::SoftFail;

  if (!Check(S, DecodeGPRPairRegisterClass(Inst, Rt, Address, Decoder)))
    return MCDisassembler::Fail;
  if (!Check(S, DecodeGPRRegisterClass(Inst, Rn, Address, Decoder)))
    return MCDisassembler::Fail;
  if (!Check(S, DecodePredicateOperand(Inst, pred, Address, Decoder)))
    return MCDisassembler::Fail;

  return S;
}

static DecodeStatus DecodeLDRPreImm(MCInst &Inst, unsigned Insn,
                                    uint64_t Address,
                                    const MCDisassembler *Decoder) {
  DecodeStatus S = MCDisassembler::Success;

  unsigned Rn = fieldFromInstruction(Insn, 16, 4);
  unsigned Rt = fieldFromInstruction(Insn, 12, 4);
  unsigned imm = fieldFromInstruction(Insn, 0, 12);
  imm |= fieldFromInstruction(Insn, 16, 4) << 13;
  imm |= fieldFromInstruction(Insn, 23, 1) << 12;
  unsigned pred = fieldFromInstruction(Insn, 28, 4);

  if (Rn == 0xF || Rn == Rt) S = MCDisassembler::SoftFail;

  if (!Check(S, DecodeGPRRegisterClass(Inst, Rt, Address, Decoder)))
    return MCDisassembler::Fail;
  if (!Check(S, DecodeGPRRegisterClass(Inst, Rn, Address, Decoder)))
    return MCDisassembler::Fail;
  if (!Check(S, DecodeAddrModeImm12Operand(Inst, imm, Address, Decoder)))
    return MCDisassembler::Fail;
  if (!Check(S, DecodePredicateOperand(Inst, pred, Address, Decoder)))
    return MCDisassembler::Fail;

  return S;
}

static DecodeStatus DecodeLDRPreReg(MCInst &Inst, unsigned Insn,
                                    uint64_t Address,
                                    const MCDisassembler *Decoder) {
  DecodeStatus S = MCDisassembler::Success;

  unsigned Rn = fieldFromInstruction(Insn, 16, 4);
  unsigned Rt = fieldFromInstruction(Insn, 12, 4);
  unsigned imm = fieldFromInstruction(Insn, 0, 12);
  imm |= fieldFromInstruction(Insn, 16, 4) << 13;
  imm |= fieldFromInstruction(Insn, 23, 1) << 12;
  unsigned pred = fieldFromInstruction(Insn, 28, 4);
  unsigned Rm = fieldFromInstruction(Insn, 0, 4);

  if (Rn == 0xF || Rn == Rt) S = MCDisassembler::SoftFail;
  if (Rm == 0xF) S = MCDisassembler::SoftFail;

  if (!Check(S, DecodeGPRRegisterClass(Inst, Rt, Address, Decoder)))
    return MCDisassembler::Fail;
  if (!Check(S, DecodeGPRRegisterClass(Inst, Rn, Address, Decoder)))
    return MCDisassembler::Fail;
  if (!Check(S, DecodeSORegMemOperand(Inst, imm, Address, Decoder)))
    return MCDisassembler::Fail;
  if (!Check(S, DecodePredicateOperand(Inst, pred, Address, Decoder)))
    return MCDisassembler::Fail;

  return S;
}

static DecodeStatus DecodeSTRPreImm(MCInst &Inst, unsigned Insn,
                                    uint64_t Address,
                                    const MCDisassembler *Decoder) {
  DecodeStatus S = MCDisassembler::Success;

  unsigned Rn = fieldFromInstruction(Insn, 16, 4);
  unsigned Rt = fieldFromInstruction(Insn, 12, 4);
  unsigned imm = fieldFromInstruction(Insn, 0, 12);
  imm |= fieldFromInstruction(Insn, 16, 4) << 13;
  imm |= fieldFromInstruction(Insn, 23, 1) << 12;
  unsigned pred = fieldFromInstruction(Insn, 28, 4);

  if (Rn == 0xF || Rn == Rt) S = MCDisassembler::SoftFail;

  if (!Check(S, DecodeGPRRegisterClass(Inst, Rn, Address, Decoder)))
    return MCDisassembler::Fail;
  if (!Check(S, DecodeGPRRegisterClass(Inst, Rt, Address, Decoder)))
    return MCDisassembler::Fail;
  if (!Check(S, DecodeAddrModeImm12Operand(Inst, imm, Address, Decoder)))
    return MCDisassembler::Fail;
  if (!Check(S, DecodePredicateOperand(Inst, pred, Address, Decoder)))
    return MCDisassembler::Fail;

  return S;
}

static DecodeStatus DecodeSTRPreReg(MCInst &Inst, unsigned Insn,
                                    uint64_t Address,
                                    const MCDisassembler *Decoder) {
  DecodeStatus S = MCDisassembler::Success;

  unsigned Rn = fieldFromInstruction(Insn, 16, 4);
  unsigned Rt = fieldFromInstruction(Insn, 12, 4);
  unsigned imm = fieldFromInstruction(Insn, 0, 12);
  imm |= fieldFromInstruction(Insn, 16, 4) << 13;
  imm |= fieldFromInstruction(Insn, 23, 1) << 12;
  unsigned pred = fieldFromInstruction(Insn, 28, 4);

  if (Rn == 0xF || Rn == Rt) S = MCDisassembler::SoftFail;

  if (!Check(S, DecodeGPRRegisterClass(Inst, Rn, Address, Decoder)))
    return MCDisassembler::Fail;
  if (!Check(S, DecodeGPRRegisterClass(Inst, Rt, Address, Decoder)))
    return MCDisassembler::Fail;
  if (!Check(S, DecodeSORegMemOperand(Inst, imm, Address, Decoder)))
    return MCDisassembler::Fail;
  if (!Check(S, DecodePredicateOperand(Inst, pred, Address, Decoder)))
    return MCDisassembler::Fail;

  return S;
}

static DecodeStatus DecodeVLD1LN(MCInst &Inst, unsigned Insn, uint64_t Address,
                                 const MCDisassembler *Decoder) {
  DecodeStatus S = MCDisassembler::Success;

  unsigned Rn = fieldFromInstruction(Insn, 16, 4);
  unsigned Rm = fieldFromInstruction(Insn, 0, 4);
  unsigned Rd = fieldFromInstruction(Insn, 12, 4);
  Rd |= fieldFromInstruction(Insn, 22, 1) << 4;
  unsigned size = fieldFromInstruction(Insn, 10, 2);

  unsigned align = 0;
  unsigned index = 0;
  switch (size) {
    default:
      return MCDisassembler::Fail;
    case 0:
      if (fieldFromInstruction(Insn, 4, 1))
        return MCDisassembler::Fail; // UNDEFINED
      index = fieldFromInstruction(Insn, 5, 3);
      break;
    case 1:
      if (fieldFromInstruction(Insn, 5, 1))
        return MCDisassembler::Fail; // UNDEFINED
      index = fieldFromInstruction(Insn, 6, 2);
      if (fieldFromInstruction(Insn, 4, 1))
        align = 2;
      break;
    case 2:
      if (fieldFromInstruction(Insn, 6, 1))
        return MCDisassembler::Fail; // UNDEFINED
      index = fieldFromInstruction(Insn, 7, 1);

      switch (fieldFromInstruction(Insn, 4, 2)) {
        case 0 :
          align = 0; break;
        case 3:
          align = 4; break;
        default:
          return MCDisassembler::Fail;
      }
      break;
  }

  if (!Check(S, DecodeDPRRegisterClass(Inst, Rd, Address, Decoder)))
    return MCDisassembler::Fail;
  if (Rm != 0xF) { // Writeback
    if (!Check(S, DecodeGPRRegisterClass(Inst, Rn, Address, Decoder)))
      return MCDisassembler::Fail;
  }
  if (!Check(S, DecodeGPRRegisterClass(Inst, Rn, Address, Decoder)))
    return MCDisassembler::Fail;
  Inst.addOperand(MCOperand::createImm(align));
  if (Rm != 0xF) {
    if (Rm != 0xD) {
      if (!Check(S, DecodeGPRRegisterClass(Inst, Rm, Address, Decoder)))
        return MCDisassembler::Fail;
    } else
      Inst.addOperand(MCOperand::createReg(0));
  }

  if (!Check(S, DecodeDPRRegisterClass(Inst, Rd, Address, Decoder)))
    return MCDisassembler::Fail;
  Inst.addOperand(MCOperand::createImm(index));

  return S;
}

static DecodeStatus DecodeVST1LN(MCInst &Inst, unsigned Insn, uint64_t Address,
                                 const MCDisassembler *Decoder) {
  DecodeStatus S = MCDisassembler::Success;

  unsigned Rn = fieldFromInstruction(Insn, 16, 4);
  unsigned Rm = fieldFromInstruction(Insn, 0, 4);
  unsigned Rd = fieldFromInstruction(Insn, 12, 4);
  Rd |= fieldFromInstruction(Insn, 22, 1) << 4;
  unsigned size = fieldFromInstruction(Insn, 10, 2);

  unsigned align = 0;
  unsigned index = 0;
  switch (size) {
    default:
      return MCDisassembler::Fail;
    case 0:
      if (fieldFromInstruction(Insn, 4, 1))
        return MCDisassembler::Fail; // UNDEFINED
      index = fieldFromInstruction(Insn, 5, 3);
      break;
    case 1:
      if (fieldFromInstruction(Insn, 5, 1))
        return MCDisassembler::Fail; // UNDEFINED
      index = fieldFromInstruction(Insn, 6, 2);
      if (fieldFromInstruction(Insn, 4, 1))
        align = 2;
      break;
    case 2:
      if (fieldFromInstruction(Insn, 6, 1))
        return MCDisassembler::Fail; // UNDEFINED
      index = fieldFromInstruction(Insn, 7, 1);

      switch (fieldFromInstruction(Insn, 4, 2)) {
        case 0:
          align = 0; break;
        case 3:
          align = 4; break;
        default:
          return MCDisassembler::Fail;
      }
      break;
  }

  if (Rm != 0xF) { // Writeback
    if (!Check(S, DecodeGPRRegisterClass(Inst, Rn, Address, Decoder)))
    return MCDisassembler::Fail;
  }
  if (!Check(S, DecodeGPRRegisterClass(Inst, Rn, Address, Decoder)))
    return MCDisassembler::Fail;
  Inst.addOperand(MCOperand::createImm(align));
  if (Rm != 0xF) {
    if (Rm != 0xD) {
      if (!Check(S, DecodeGPRRegisterClass(Inst, Rm, Address, Decoder)))
    return MCDisassembler::Fail;
    } else
      Inst.addOperand(MCOperand::createReg(0));
  }

  if (!Check(S, DecodeDPRRegisterClass(Inst, Rd, Address, Decoder)))
    return MCDisassembler::Fail;
  Inst.addOperand(MCOperand::createImm(index));

  return S;
}

static DecodeStatus DecodeVLD2LN(MCInst &Inst, unsigned Insn, uint64_t Address,
                                 const MCDisassembler *Decoder) {
  DecodeStatus S = MCDisassembler::Success;

  unsigned Rn = fieldFromInstruction(Insn, 16, 4);
  unsigned Rm = fieldFromInstruction(Insn, 0, 4);
  unsigned Rd = fieldFromInstruction(Insn, 12, 4);
  Rd |= fieldFromInstruction(Insn, 22, 1) << 4;
  unsigned size = fieldFromInstruction(Insn, 10, 2);

  unsigned align = 0;
  unsigned index = 0;
  unsigned inc = 1;
  switch (size) {
    default:
      return MCDisassembler::Fail;
    case 0:
      index = fieldFromInstruction(Insn, 5, 3);
      if (fieldFromInstruction(Insn, 4, 1))
        align = 2;
      break;
    case 1:
      index = fieldFromInstruction(Insn, 6, 2);
      if (fieldFromInstruction(Insn, 4, 1))
        align = 4;
      if (fieldFromInstruction(Insn, 5, 1))
        inc = 2;
      break;
    case 2:
      if (fieldFromInstruction(Insn, 5, 1))
        return MCDisassembler::Fail; // UNDEFINED
      index = fieldFromInstruction(Insn, 7, 1);
      if (fieldFromInstruction(Insn, 4, 1) != 0)
        align = 8;
      if (fieldFromInstruction(Insn, 6, 1))
        inc = 2;
      break;
  }

  if (!Check(S, DecodeDPRRegisterClass(Inst, Rd, Address, Decoder)))
    return MCDisassembler::Fail;
  if (!Check(S, DecodeDPRRegisterClass(Inst, Rd+inc, Address, Decoder)))
    return MCDisassembler::Fail;
  if (Rm != 0xF) { // Writeback
    if (!Check(S, DecodeGPRRegisterClass(Inst, Rn, Address, Decoder)))
      return MCDisassembler::Fail;
  }
  if (!Check(S, DecodeGPRRegisterClass(Inst, Rn, Address, Decoder)))
    return MCDisassembler::Fail;
  Inst.addOperand(MCOperand::createImm(align));
  if (Rm != 0xF) {
    if (Rm != 0xD) {
      if (!Check(S, DecodeGPRRegisterClass(Inst, Rm, Address, Decoder)))
        return MCDisassembler::Fail;
    } else
      Inst.addOperand(MCOperand::createReg(0));
  }

  if (!Check(S, DecodeDPRRegisterClass(Inst, Rd, Address, Decoder)))
    return MCDisassembler::Fail;
  if (!Check(S, DecodeDPRRegisterClass(Inst, Rd+inc, Address, Decoder)))
    return MCDisassembler::Fail;
  Inst.addOperand(MCOperand::createImm(index));

  return S;
}

static DecodeStatus DecodeVST2LN(MCInst &Inst, unsigned Insn, uint64_t Address,
                                 const MCDisassembler *Decoder) {
  DecodeStatus S = MCDisassembler::Success;

  unsigned Rn = fieldFromInstruction(Insn, 16, 4);
  unsigned Rm = fieldFromInstruction(Insn, 0, 4);
  unsigned Rd = fieldFromInstruction(Insn, 12, 4);
  Rd |= fieldFromInstruction(Insn, 22, 1) << 4;
  unsigned size = fieldFromInstruction(Insn, 10, 2);

  unsigned align = 0;
  unsigned index = 0;
  unsigned inc = 1;
  switch (size) {
    default:
      return MCDisassembler::Fail;
    case 0:
      index = fieldFromInstruction(Insn, 5, 3);
      if (fieldFromInstruction(Insn, 4, 1))
        align = 2;
      break;
    case 1:
      index = fieldFromInstruction(Insn, 6, 2);
      if (fieldFromInstruction(Insn, 4, 1))
        align = 4;
      if (fieldFromInstruction(Insn, 5, 1))
        inc = 2;
      break;
    case 2:
      if (fieldFromInstruction(Insn, 5, 1))
        return MCDisassembler::Fail; // UNDEFINED
      index = fieldFromInstruction(Insn, 7, 1);
      if (fieldFromInstruction(Insn, 4, 1) != 0)
        align = 8;
      if (fieldFromInstruction(Insn, 6, 1))
        inc = 2;
      break;
  }

  if (Rm != 0xF) { // Writeback
    if (!Check(S, DecodeGPRRegisterClass(Inst, Rn, Address, Decoder)))
      return MCDisassembler::Fail;
  }
  if (!Check(S, DecodeGPRRegisterClass(Inst, Rn, Address, Decoder)))
    return MCDisassembler::Fail;
  Inst.addOperand(MCOperand::createImm(align));
  if (Rm != 0xF) {
    if (Rm != 0xD) {
      if (!Check(S, DecodeGPRRegisterClass(Inst, Rm, Address, Decoder)))
        return MCDisassembler::Fail;
    } else
      Inst.addOperand(MCOperand::createReg(0));
  }

  if (!Check(S, DecodeDPRRegisterClass(Inst, Rd, Address, Decoder)))
    return MCDisassembler::Fail;
  if (!Check(S, DecodeDPRRegisterClass(Inst, Rd+inc, Address, Decoder)))
    return MCDisassembler::Fail;
  Inst.addOperand(MCOperand::createImm(index));

  return S;
}

static DecodeStatus DecodeVLD3LN(MCInst &Inst, unsigned Insn, uint64_t Address,
                                 const MCDisassembler *Decoder) {
  DecodeStatus S = MCDisassembler::Success;

  unsigned Rn = fieldFromInstruction(Insn, 16, 4);
  unsigned Rm = fieldFromInstruction(Insn, 0, 4);
  unsigned Rd = fieldFromInstruction(Insn, 12, 4);
  Rd |= fieldFromInstruction(Insn, 22, 1) << 4;
  unsigned size = fieldFromInstruction(Insn, 10, 2);

  unsigned align = 0;
  unsigned index = 0;
  unsigned inc = 1;
  switch (size) {
    default:
      return MCDisassembler::Fail;
    case 0:
      if (fieldFromInstruction(Insn, 4, 1))
        return MCDisassembler::Fail; // UNDEFINED
      index = fieldFromInstruction(Insn, 5, 3);
      break;
    case 1:
      if (fieldFromInstruction(Insn, 4, 1))
        return MCDisassembler::Fail; // UNDEFINED
      index = fieldFromInstruction(Insn, 6, 2);
      if (fieldFromInstruction(Insn, 5, 1))
        inc = 2;
      break;
    case 2:
      if (fieldFromInstruction(Insn, 4, 2))
        return MCDisassembler::Fail; // UNDEFINED
      index = fieldFromInstruction(Insn, 7, 1);
      if (fieldFromInstruction(Insn, 6, 1))
        inc = 2;
      break;
  }

  if (!Check(S, DecodeDPRRegisterClass(Inst, Rd, Address, Decoder)))
    return MCDisassembler::Fail;
  if (!Check(S, DecodeDPRRegisterClass(Inst, Rd+inc, Address, Decoder)))
    return MCDisassembler::Fail;
  if (!Check(S, DecodeDPRRegisterClass(Inst, Rd+2*inc, Address, Decoder)))
    return MCDisassembler::Fail;

  if (Rm != 0xF) { // Writeback
    if (!Check(S, DecodeGPRRegisterClass(Inst, Rn, Address, Decoder)))
    return MCDisassembler::Fail;
  }
  if (!Check(S, DecodeGPRRegisterClass(Inst, Rn, Address, Decoder)))
    return MCDisassembler::Fail;
  Inst.addOperand(MCOperand::createImm(align));
  if (Rm != 0xF) {
    if (Rm != 0xD) {
      if (!Check(S, DecodeGPRRegisterClass(Inst, Rm, Address, Decoder)))
    return MCDisassembler::Fail;
    } else
      Inst.addOperand(MCOperand::createReg(0));
  }

  if (!Check(S, DecodeDPRRegisterClass(Inst, Rd, Address, Decoder)))
    return MCDisassembler::Fail;
  if (!Check(S, DecodeDPRRegisterClass(Inst, Rd+inc, Address, Decoder)))
    return MCDisassembler::Fail;
  if (!Check(S, DecodeDPRRegisterClass(Inst, Rd+2*inc, Address, Decoder)))
    return MCDisassembler::Fail;
  Inst.addOperand(MCOperand::createImm(index));

  return S;
}

static DecodeStatus DecodeVST3LN(MCInst &Inst, unsigned Insn, uint64_t Address,
                                 const MCDisassembler *Decoder) {
  DecodeStatus S = MCDisassembler::Success;

  unsigned Rn = fieldFromInstruction(Insn, 16, 4);
  unsigned Rm = fieldFromInstruction(Insn, 0, 4);
  unsigned Rd = fieldFromInstruction(Insn, 12, 4);
  Rd |= fieldFromInstruction(Insn, 22, 1) << 4;
  unsigned size = fieldFromInstruction(Insn, 10, 2);

  unsigned align = 0;
  unsigned index = 0;
  unsigned inc = 1;
  switch (size) {
    default:
      return MCDisassembler::Fail;
    case 0:
      if (fieldFromInstruction(Insn, 4, 1))
        return MCDisassembler::Fail; // UNDEFINED
      index = fieldFromInstruction(Insn, 5, 3);
      break;
    case 1:
      if (fieldFromInstruction(Insn, 4, 1))
        return MCDisassembler::Fail; // UNDEFINED
      index = fieldFromInstruction(Insn, 6, 2);
      if (fieldFromInstruction(Insn, 5, 1))
        inc = 2;
      break;
    case 2:
      if (fieldFromInstruction(Insn, 4, 2))
        return MCDisassembler::Fail; // UNDEFINED
      index = fieldFromInstruction(Insn, 7, 1);
      if (fieldFromInstruction(Insn, 6, 1))
        inc = 2;
      break;
  }

  if (Rm != 0xF) { // Writeback
    if (!Check(S, DecodeGPRRegisterClass(Inst, Rn, Address, Decoder)))
    return MCDisassembler::Fail;
  }
  if (!Check(S, DecodeGPRRegisterClass(Inst, Rn, Address, Decoder)))
    return MCDisassembler::Fail;
  Inst.addOperand(MCOperand::createImm(align));
  if (Rm != 0xF) {
    if (Rm != 0xD) {
      if (!Check(S, DecodeGPRRegisterClass(Inst, Rm, Address, Decoder)))
    return MCDisassembler::Fail;
    } else
      Inst.addOperand(MCOperand::createReg(0));
  }

  if (!Check(S, DecodeDPRRegisterClass(Inst, Rd, Address, Decoder)))
    return MCDisassembler::Fail;
  if (!Check(S, DecodeDPRRegisterClass(Inst, Rd+inc, Address, Decoder)))
    return MCDisassembler::Fail;
  if (!Check(S, DecodeDPRRegisterClass(Inst, Rd+2*inc, Address, Decoder)))
    return MCDisassembler::Fail;
  Inst.addOperand(MCOperand::createImm(index));

  return S;
}

static DecodeStatus DecodeVLD4LN(MCInst &Inst, unsigned Insn, uint64_t Address,
                                 const MCDisassembler *Decoder) {
  DecodeStatus S = MCDisassembler::Success;

  unsigned Rn = fieldFromInstruction(Insn, 16, 4);
  unsigned Rm = fieldFromInstruction(Insn, 0, 4);
  unsigned Rd = fieldFromInstruction(Insn, 12, 4);
  Rd |= fieldFromInstruction(Insn, 22, 1) << 4;
  unsigned size = fieldFromInstruction(Insn, 10, 2);

  unsigned align = 0;
  unsigned index = 0;
  unsigned inc = 1;
  switch (size) {
    default:
      return MCDisassembler::Fail;
    case 0:
      if (fieldFromInstruction(Insn, 4, 1))
        align = 4;
      index = fieldFromInstruction(Insn, 5, 3);
      break;
    case 1:
      if (fieldFromInstruction(Insn, 4, 1))
        align = 8;
      index = fieldFromInstruction(Insn, 6, 2);
      if (fieldFromInstruction(Insn, 5, 1))
        inc = 2;
      break;
    case 2:
      switch (fieldFromInstruction(Insn, 4, 2)) {
        case 0:
          align = 0; break;
        case 3:
          return MCDisassembler::Fail;
        default:
          align = 4 << fieldFromInstruction(Insn, 4, 2); break;
      }

      index = fieldFromInstruction(Insn, 7, 1);
      if (fieldFromInstruction(Insn, 6, 1))
        inc = 2;
      break;
  }

  if (!Check(S, DecodeDPRRegisterClass(Inst, Rd, Address, Decoder)))
    return MCDisassembler::Fail;
  if (!Check(S, DecodeDPRRegisterClass(Inst, Rd+inc, Address, Decoder)))
    return MCDisassembler::Fail;
  if (!Check(S, DecodeDPRRegisterClass(Inst, Rd+2*inc, Address, Decoder)))
    return MCDisassembler::Fail;
  if (!Check(S, DecodeDPRRegisterClass(Inst, Rd+3*inc, Address, Decoder)))
    return MCDisassembler::Fail;

  if (Rm != 0xF) { // Writeback
    if (!Check(S, DecodeGPRRegisterClass(Inst, Rn, Address, Decoder)))
      return MCDisassembler::Fail;
  }
  if (!Check(S, DecodeGPRRegisterClass(Inst, Rn, Address, Decoder)))
    return MCDisassembler::Fail;
  Inst.addOperand(MCOperand::createImm(align));
  if (Rm != 0xF) {
    if (Rm != 0xD) {
      if (!Check(S, DecodeGPRRegisterClass(Inst, Rm, Address, Decoder)))
        return MCDisassembler::Fail;
    } else
      Inst.addOperand(MCOperand::createReg(0));
  }

  if (!Check(S, DecodeDPRRegisterClass(Inst, Rd, Address, Decoder)))
    return MCDisassembler::Fail;
  if (!Check(S, DecodeDPRRegisterClass(Inst, Rd+inc, Address, Decoder)))
    return MCDisassembler::Fail;
  if (!Check(S, DecodeDPRRegisterClass(Inst, Rd+2*inc, Address, Decoder)))
    return MCDisassembler::Fail;
  if (!Check(S, DecodeDPRRegisterClass(Inst, Rd+3*inc, Address, Decoder)))
    return MCDisassembler::Fail;
  Inst.addOperand(MCOperand::createImm(index));

  return S;
}

static DecodeStatus DecodeVST4LN(MCInst &Inst, unsigned Insn, uint64_t Address,
                                 const MCDisassembler *Decoder) {
  DecodeStatus S = MCDisassembler::Success;

  unsigned Rn = fieldFromInstruction(Insn, 16, 4);
  unsigned Rm = fieldFromInstruction(Insn, 0, 4);
  unsigned Rd = fieldFromInstruction(Insn, 12, 4);
  Rd |= fieldFromInstruction(Insn, 22, 1) << 4;
  unsigned size = fieldFromInstruction(Insn, 10, 2);

  unsigned align = 0;
  unsigned index = 0;
  unsigned inc = 1;
  switch (size) {
    default:
      return MCDisassembler::Fail;
    case 0:
      if (fieldFromInstruction(Insn, 4, 1))
        align = 4;
      index = fieldFromInstruction(Insn, 5, 3);
      break;
    case 1:
      if (fieldFromInstruction(Insn, 4, 1))
        align = 8;
      index = fieldFromInstruction(Insn, 6, 2);
      if (fieldFromInstruction(Insn, 5, 1))
        inc = 2;
      break;
    case 2:
      switch (fieldFromInstruction(Insn, 4, 2)) {
        case 0:
          align = 0; break;
        case 3:
          return MCDisassembler::Fail;
        default:
          align = 4 << fieldFromInstruction(Insn, 4, 2); break;
      }

      index = fieldFromInstruction(Insn, 7, 1);
      if (fieldFromInstruction(Insn, 6, 1))
        inc = 2;
      break;
  }

  if (Rm != 0xF) { // Writeback
    if (!Check(S, DecodeGPRRegisterClass(Inst, Rn, Address, Decoder)))
    return MCDisassembler::Fail;
  }
  if (!Check(S, DecodeGPRRegisterClass(Inst, Rn, Address, Decoder)))
    return MCDisassembler::Fail;
  Inst.addOperand(MCOperand::createImm(align));
  if (Rm != 0xF) {
    if (Rm != 0xD) {
      if (!Check(S, DecodeGPRRegisterClass(Inst, Rm, Address, Decoder)))
    return MCDisassembler::Fail;
    } else
      Inst.addOperand(MCOperand::createReg(0));
  }

  if (!Check(S, DecodeDPRRegisterClass(Inst, Rd, Address, Decoder)))
    return MCDisassembler::Fail;
  if (!Check(S, DecodeDPRRegisterClass(Inst, Rd+inc, Address, Decoder)))
    return MCDisassembler::Fail;
  if (!Check(S, DecodeDPRRegisterClass(Inst, Rd+2*inc, Address, Decoder)))
    return MCDisassembler::Fail;
  if (!Check(S, DecodeDPRRegisterClass(Inst, Rd+3*inc, Address, Decoder)))
    return MCDisassembler::Fail;
  Inst.addOperand(MCOperand::createImm(index));

  return S;
}

static DecodeStatus DecodeVMOVSRR(MCInst &Inst, unsigned Insn, uint64_t Address,
                                  const MCDisassembler *Decoder) {
  DecodeStatus S = MCDisassembler::Success;
  unsigned Rt  = fieldFromInstruction(Insn, 12, 4);
  unsigned Rt2 = fieldFromInstruction(Insn, 16, 4);
  unsigned Rm  = fieldFromInstruction(Insn,  5, 1);
  unsigned pred = fieldFromInstruction(Insn, 28, 4);
  Rm |= fieldFromInstruction(Insn, 0, 4) << 1;

  if (Rt == 0xF || Rt2 == 0xF || Rm == 0x1F)
    S = MCDisassembler::SoftFail;

  if (!Check(S, DecodeSPRRegisterClass(Inst, Rm  , Address, Decoder)))
    return MCDisassembler::Fail;
  if (!Check(S, DecodeSPRRegisterClass(Inst, Rm+1, Address, Decoder)))
    return MCDisassembler::Fail;
  if (!Check(S, DecodeGPRRegisterClass(Inst, Rt  , Address, Decoder)))
    return MCDisassembler::Fail;
  if (!Check(S, DecodeGPRRegisterClass(Inst, Rt2 , Address, Decoder)))
    return MCDisassembler::Fail;
  if (!Check(S, DecodePredicateOperand(Inst, pred, Address, Decoder)))
    return MCDisassembler::Fail;

  return S;
}

static DecodeStatus DecodeVMOVRRS(MCInst &Inst, unsigned Insn, uint64_t Address,
                                  const MCDisassembler *Decoder) {
  DecodeStatus S = MCDisassembler::Success;
  unsigned Rt  = fieldFromInstruction(Insn, 12, 4);
  unsigned Rt2 = fieldFromInstruction(Insn, 16, 4);
  unsigned Rm  = fieldFromInstruction(Insn,  5, 1);
  unsigned pred = fieldFromInstruction(Insn, 28, 4);
  Rm |= fieldFromInstruction(Insn, 0, 4) << 1;

  if (Rt == 0xF || Rt2 == 0xF || Rm == 0x1F)
    S = MCDisassembler::SoftFail;

  if (!Check(S, DecodeGPRRegisterClass(Inst, Rt  , Address, Decoder)))
    return MCDisassembler::Fail;
  if (!Check(S, DecodeGPRRegisterClass(Inst, Rt2 , Address, Decoder)))
    return MCDisassembler::Fail;
  if (!Check(S, DecodeSPRRegisterClass(Inst, Rm  , Address, Decoder)))
    return MCDisassembler::Fail;
  if (!Check(S, DecodeSPRRegisterClass(Inst, Rm+1, Address, Decoder)))
    return MCDisassembler::Fail;
  if (!Check(S, DecodePredicateOperand(Inst, pred, Address, Decoder)))
    return MCDisassembler::Fail;

  return S;
}

static DecodeStatus DecodeIT(MCInst &Inst, unsigned Insn, uint64_t Address,
                             const MCDisassembler *Decoder) {
  DecodeStatus S = MCDisassembler::Success;
  unsigned pred = fieldFromInstruction(Insn, 4, 4);
  unsigned mask = fieldFromInstruction(Insn, 0, 4);

  if (pred == 0xF) {
    pred = 0xE;
    S = MCDisassembler::SoftFail;
  }

  if (mask == 0x0)
    return MCDisassembler::Fail;

  // IT masks are encoded as a sequence of replacement low-order bits
  // for the condition code. So if the low bit of the starting
  // condition code is 1, then we have to flip all the bits above the
  // terminating bit (which is the lowest 1 bit).
  if (pred & 1) {
    unsigned LowBit = mask & -mask;
    unsigned BitsAboveLowBit = 0xF & (-LowBit << 1);
    mask ^= BitsAboveLowBit;
  }

  Inst.addOperand(MCOperand::createImm(pred));
  Inst.addOperand(MCOperand::createImm(mask));
  return S;
}

static DecodeStatus DecodeT2LDRDPreInstruction(MCInst &Inst, unsigned Insn,
                                               uint64_t Address,
                                               const MCDisassembler *Decoder) {
  DecodeStatus S = MCDisassembler::Success;

  unsigned Rt = fieldFromInstruction(Insn, 12, 4);
  unsigned Rt2 = fieldFromInstruction(Insn, 8, 4);
  unsigned Rn = fieldFromInstruction(Insn, 16, 4);
  unsigned addr = fieldFromInstruction(Insn, 0, 8);
  unsigned W = fieldFromInstruction(Insn, 21, 1);
  unsigned U = fieldFromInstruction(Insn, 23, 1);
  unsigned P = fieldFromInstruction(Insn, 24, 1);
  bool writeback = (W == 1) | (P == 0);

  addr |= (U << 8) | (Rn << 9);

  if (writeback && (Rn == Rt || Rn == Rt2))
    Check(S, MCDisassembler::SoftFail);
  if (Rt == Rt2)
    Check(S, MCDisassembler::SoftFail);

  // Rt
  if (!Check(S, DecoderGPRRegisterClass(Inst, Rt, Address, Decoder)))
    return MCDisassembler::Fail;
  // Rt2
  if (!Check(S, DecoderGPRRegisterClass(Inst, Rt2, Address, Decoder)))
    return MCDisassembler::Fail;
  // Writeback operand
  if (!Check(S, DecoderGPRRegisterClass(Inst, Rn, Address, Decoder)))
    return MCDisassembler::Fail;
  // addr
  if (!Check(S, DecodeT2AddrModeImm8s4(Inst, addr, Address, Decoder)))
    return MCDisassembler::Fail;

  return S;
}

static DecodeStatus DecodeT2STRDPreInstruction(MCInst &Inst, unsigned Insn,
                                               uint64_t Address,
                                               const MCDisassembler *Decoder) {
  DecodeStatus S = MCDisassembler::Success;

  unsigned Rt = fieldFromInstruction(Insn, 12, 4);
  unsigned Rt2 = fieldFromInstruction(Insn, 8, 4);
  unsigned Rn = fieldFromInstruction(Insn, 16, 4);
  unsigned addr = fieldFromInstruction(Insn, 0, 8);
  unsigned W = fieldFromInstruction(Insn, 21, 1);
  unsigned U = fieldFromInstruction(Insn, 23, 1);
  unsigned P = fieldFromInstruction(Insn, 24, 1);
  bool writeback = (W == 1) | (P == 0);

  addr |= (U << 8) | (Rn << 9);

  if (writeback && (Rn == Rt || Rn == Rt2))
    Check(S, MCDisassembler::SoftFail);

  // Writeback operand
  if (!Check(S, DecoderGPRRegisterClass(Inst, Rn, Address, Decoder)))
    return MCDisassembler::Fail;
  // Rt
  if (!Check(S, DecoderGPRRegisterClass(Inst, Rt, Address, Decoder)))
    return MCDisassembler::Fail;
  // Rt2
  if (!Check(S, DecoderGPRRegisterClass(Inst, Rt2, Address, Decoder)))
    return MCDisassembler::Fail;
  // addr
  if (!Check(S, DecodeT2AddrModeImm8s4(Inst, addr, Address, Decoder)))
    return MCDisassembler::Fail;

  return S;
}

static DecodeStatus DecodeT2Adr(MCInst &Inst, uint32_t Insn, uint64_t Address,
                                const MCDisassembler *Decoder) {
  unsigned sign1 = fieldFromInstruction(Insn, 21, 1);
  unsigned sign2 = fieldFromInstruction(Insn, 23, 1);
  if (sign1 != sign2) return MCDisassembler::Fail;
  const unsigned Rd = fieldFromInstruction(Insn, 8, 4);
  assert(Inst.getNumOperands() == 0 && "We should receive an empty Inst");
  DecodeStatus S = DecoderGPRRegisterClass(Inst, Rd, Address, Decoder);

  unsigned Val = fieldFromInstruction(Insn, 0, 8);
  Val |= fieldFromInstruction(Insn, 12, 3) << 8;
  Val |= fieldFromInstruction(Insn, 26, 1) << 11;
  // If sign, then it is decreasing the address.
  if (sign1) {
    // Following ARMv7 Architecture Manual, when the offset
    // is zero, it is decoded as a subw, not as a adr.w
    if (!Val) {
      Inst.setOpcode(ARM::t2SUBri12);
      Inst.addOperand(MCOperand::createReg(ARM::PC));
    } else
      Val = -Val;
  }
  Inst.addOperand(MCOperand::createImm(Val));
  return S;
}

static DecodeStatus DecodeT2ShifterImmOperand(MCInst &Inst, uint32_t Val,
                                              uint64_t Address,
                                              const MCDisassembler *Decoder) {
  DecodeStatus S = MCDisassembler::Success;

  // Shift of "asr #32" is not allowed in Thumb2 mode.
  if (Val == 0x20) S = MCDisassembler::Fail;
  Inst.addOperand(MCOperand::createImm(Val));
  return S;
}

static DecodeStatus DecodeSwap(MCInst &Inst, unsigned Insn, uint64_t Address,
                               const MCDisassembler *Decoder) {
  unsigned Rt   = fieldFromInstruction(Insn, 12, 4);
  unsigned Rt2  = fieldFromInstruction(Insn, 0,  4);
  unsigned Rn   = fieldFromInstruction(Insn, 16, 4);
  unsigned pred = fieldFromInstruction(Insn, 28, 4);

  if (pred == 0xF)
    return DecodeCPSInstruction(Inst, Insn, Address, Decoder);

  DecodeStatus S = MCDisassembler::Success;

  if (Rt == Rn || Rn == Rt2)
    S = MCDisassembler::SoftFail;

  if (!Check(S, DecodeGPRnopcRegisterClass(Inst, Rt, Address, Decoder)))
    return MCDisassembler::Fail;
  if (!Check(S, DecodeGPRnopcRegisterClass(Inst, Rt2, Address, Decoder)))
    return MCDisassembler::Fail;
  if (!Check(S, DecodeGPRnopcRegisterClass(Inst, Rn, Address, Decoder)))
    return MCDisassembler::Fail;
  if (!Check(S, DecodePredicateOperand(Inst, pred, Address, Decoder)))
    return MCDisassembler::Fail;

  return S;
}

static DecodeStatus DecodeVCVTD(MCInst &Inst, unsigned Insn, uint64_t Address,
                                const MCDisassembler *Decoder) {
  const FeatureBitset &featureBits =
      Decoder->getSubtargetInfo().getFeatureBits();
  bool hasFullFP16 = featureBits[ARM::FeatureFullFP16];

  unsigned Vd = (fieldFromInstruction(Insn, 12, 4) << 0);
  Vd |= (fieldFromInstruction(Insn, 22, 1) << 4);
  unsigned Vm = (fieldFromInstruction(Insn, 0, 4) << 0);
  Vm |= (fieldFromInstruction(Insn, 5, 1) << 4);
  unsigned imm = fieldFromInstruction(Insn, 16, 6);
  unsigned cmode = fieldFromInstruction(Insn, 8, 4);
  unsigned op = fieldFromInstruction(Insn, 5, 1);

  DecodeStatus S = MCDisassembler::Success;

  // If the top 3 bits of imm are clear, this is a VMOV (immediate)
  if (!(imm & 0x38)) {
    if (cmode == 0xF) {
      if (op == 1) return MCDisassembler::Fail;
      Inst.setOpcode(ARM::VMOVv2f32);
    }
    if (hasFullFP16) {
      if (cmode == 0xE) {
        if (op == 1) {
          Inst.setOpcode(ARM::VMOVv1i64);
        } else {
          Inst.setOpcode(ARM::VMOVv8i8);
        }
      }
      if (cmode == 0xD) {
        if (op == 1) {
          Inst.setOpcode(ARM::VMVNv2i32);
        } else {
          Inst.setOpcode(ARM::VMOVv2i32);
        }
      }
      if (cmode == 0xC) {
        if (op == 1) {
          Inst.setOpcode(ARM::VMVNv2i32);
        } else {
          Inst.setOpcode(ARM::VMOVv2i32);
        }
      }
    }
    return DecodeVMOVModImmInstruction(Inst, Insn, Address, Decoder);
  }

  if (!(imm & 0x20)) return MCDisassembler::Fail;

  if (!Check(S, DecodeDPRRegisterClass(Inst, Vd, Address, Decoder)))
    return MCDisassembler::Fail;
  if (!Check(S, DecodeDPRRegisterClass(Inst, Vm, Address, Decoder)))
    return MCDisassembler::Fail;
  Inst.addOperand(MCOperand::createImm(64 - imm));

  return S;
}

static DecodeStatus DecodeVCVTQ(MCInst &Inst, unsigned Insn, uint64_t Address,
                                const MCDisassembler *Decoder) {
  const FeatureBitset &featureBits =
      Decoder->getSubtargetInfo().getFeatureBits();
  bool hasFullFP16 = featureBits[ARM::FeatureFullFP16];

  unsigned Vd = (fieldFromInstruction(Insn, 12, 4) << 0);
  Vd |= (fieldFromInstruction(Insn, 22, 1) << 4);
  unsigned Vm = (fieldFromInstruction(Insn, 0, 4) << 0);
  Vm |= (fieldFromInstruction(Insn, 5, 1) << 4);
  unsigned imm = fieldFromInstruction(Insn, 16, 6);
  unsigned cmode = fieldFromInstruction(Insn, 8, 4);
  unsigned op = fieldFromInstruction(Insn, 5, 1);

  DecodeStatus S = MCDisassembler::Success;

  // If the top 3 bits of imm are clear, this is a VMOV (immediate)
  if (!(imm & 0x38)) {
    if (cmode == 0xF) {
      if (op == 1) return MCDisassembler::Fail;
      Inst.setOpcode(ARM::VMOVv4f32);
    }
    if (hasFullFP16) {
      if (cmode == 0xE) {
        if (op == 1) {
          Inst.setOpcode(ARM::VMOVv2i64);
        } else {
          Inst.setOpcode(ARM::VMOVv16i8);
        }
      }
      if (cmode == 0xD) {
        if (op == 1) {
          Inst.setOpcode(ARM::VMVNv4i32);
        } else {
          Inst.setOpcode(ARM::VMOVv4i32);
        }
      }
      if (cmode == 0xC) {
        if (op == 1) {
          Inst.setOpcode(ARM::VMVNv4i32);
        } else {
          Inst.setOpcode(ARM::VMOVv4i32);
        }
      }
    }
    return DecodeVMOVModImmInstruction(Inst, Insn, Address, Decoder);
  }

  if (!(imm & 0x20)) return MCDisassembler::Fail;

  if (!Check(S, DecodeQPRRegisterClass(Inst, Vd, Address, Decoder)))
    return MCDisassembler::Fail;
  if (!Check(S, DecodeQPRRegisterClass(Inst, Vm, Address, Decoder)))
    return MCDisassembler::Fail;
  Inst.addOperand(MCOperand::createImm(64 - imm));

  return S;
}

static DecodeStatus
DecodeNEONComplexLane64Instruction(MCInst &Inst, unsigned Insn,
                                   uint64_t Address,
                                   const MCDisassembler *Decoder) {
  unsigned Vd = (fieldFromInstruction(Insn, 12, 4) << 0);
  Vd |= (fieldFromInstruction(Insn, 22, 1) << 4);
  unsigned Vn = (fieldFromInstruction(Insn, 16, 4) << 0);
  Vn |= (fieldFromInstruction(Insn, 7, 1) << 4);
  unsigned Vm = (fieldFromInstruction(Insn, 0, 4) << 0);
  Vm |= (fieldFromInstruction(Insn, 5, 1) << 4);
  unsigned q = (fieldFromInstruction(Insn, 6, 1) << 0);
  unsigned rotate = (fieldFromInstruction(Insn, 20, 2) << 0);

  DecodeStatus S = MCDisassembler::Success;

  auto DestRegDecoder = q ? DecodeQPRRegisterClass : DecodeDPRRegisterClass;

  if (!Check(S, DestRegDecoder(Inst, Vd, Address, Decoder)))
    return MCDisassembler::Fail;
  if (!Check(S, DestRegDecoder(Inst, Vd, Address, Decoder)))
    return MCDisassembler::Fail;
  if (!Check(S, DestRegDecoder(Inst, Vn, Address, Decoder)))
    return MCDisassembler::Fail;
  if (!Check(S, DecodeDPRRegisterClass(Inst, Vm, Address, Decoder)))
    return MCDisassembler::Fail;
  // The lane index does not have any bits in the encoding, because it can only
  // be 0.
  Inst.addOperand(MCOperand::createImm(0));
  Inst.addOperand(MCOperand::createImm(rotate));

  return S;
}

static DecodeStatus DecodeLDR(MCInst &Inst, unsigned Val, uint64_t Address,
                              const MCDisassembler *Decoder) {
  DecodeStatus S = MCDisassembler::Success;

  unsigned Rn = fieldFromInstruction(Val, 16, 4);
  unsigned Rt = fieldFromInstruction(Val, 12, 4);
  unsigned Rm = fieldFromInstruction(Val, 0, 4);
  Rm |= (fieldFromInstruction(Val, 23, 1) << 4);
  unsigned Cond = fieldFromInstruction(Val, 28, 4);

  if (fieldFromInstruction(Val, 8, 4) != 0 || Rn == Rt)
    S = MCDisassembler::SoftFail;

  if (!Check(S, DecodeGPRnopcRegisterClass(Inst, Rt, Address, Decoder)))
    return MCDisassembler::Fail;
  if (!Check(S, DecodeGPRnopcRegisterClass(Inst, Rn, Address, Decoder)))
    return MCDisassembler::Fail;
  if (!Check(S, DecodeAddrMode7Operand(Inst, Rn, Address, Decoder)))
    return MCDisassembler::Fail;
  if (!Check(S, DecodePostIdxReg(Inst, Rm, Address, Decoder)))
    return MCDisassembler::Fail;
  if (!Check(S, DecodePredicateOperand(Inst, Cond, Address, Decoder)))
    return MCDisassembler::Fail;

  return S;
}

static DecodeStatus DecoderForMRRC2AndMCRR2(MCInst &Inst, unsigned Val,
                                            uint64_t Address,
                                            const MCDisassembler *Decoder) {
  DecodeStatus S = MCDisassembler::Success;

  unsigned CRm = fieldFromInstruction(Val, 0, 4);
  unsigned opc1 = fieldFromInstruction(Val, 4, 4);
  unsigned cop = fieldFromInstruction(Val, 8, 4);
  unsigned Rt = fieldFromInstruction(Val, 12, 4);
  unsigned Rt2 = fieldFromInstruction(Val, 16, 4);

  if ((cop & ~0x1) == 0xa)
    return MCDisassembler::Fail;

  if (Rt == Rt2)
    S = MCDisassembler::SoftFail;

  // We have to check if the instruction is MRRC2
  // or MCRR2 when constructing the operands for
  // Inst. Reason is because MRRC2 stores to two
  // registers so it's tablegen desc has two
  // outputs whereas MCRR doesn't store to any
  // registers so all of it's operands are listed
  // as inputs, therefore the operand order for
  // MRRC2 needs to be [Rt, Rt2, cop, opc1, CRm]
  // and MCRR2 operand order is [cop, opc1, Rt, Rt2, CRm]

  if (Inst.getOpcode() == ARM::MRRC2) {
    if (!Check(S, DecodeGPRnopcRegisterClass(Inst, Rt, Address, Decoder)))
      return MCDisassembler::Fail;
    if (!Check(S, DecodeGPRnopcRegisterClass(Inst, Rt2, Address, Decoder)))
      return MCDisassembler::Fail;
  }
  Inst.addOperand(MCOperand::createImm(cop));
  Inst.addOperand(MCOperand::createImm(opc1));
  if (Inst.getOpcode() == ARM::MCRR2) {
    if (!Check(S, DecodeGPRnopcRegisterClass(Inst, Rt, Address, Decoder)))
      return MCDisassembler::Fail;
    if (!Check(S, DecodeGPRnopcRegisterClass(Inst, Rt2, Address, Decoder)))
      return MCDisassembler::Fail;
  }
  Inst.addOperand(MCOperand::createImm(CRm));

  return S;
}

static DecodeStatus DecodeForVMRSandVMSR(MCInst &Inst, unsigned Val,
                                         uint64_t Address,
                                         const MCDisassembler *Decoder) {
  const FeatureBitset &featureBits =
      Decoder->getSubtargetInfo().getFeatureBits();
  DecodeStatus S = MCDisassembler::Success;

  // Add explicit operand for the destination sysreg, for cases where
  // we have to model it for code generation purposes.
  switch (Inst.getOpcode()) {
  case ARM::VMSR_FPSCR_NZCVQC:
    Inst.addOperand(MCOperand::createReg(ARM::FPSCR_NZCV));
    break;
  case ARM::VMSR_P0:
    Inst.addOperand(MCOperand::createReg(ARM::VPR));
    break;
  }

  if (Inst.getOpcode() != ARM::FMSTAT) {
    unsigned Rt = fieldFromInstruction(Val, 12, 4);

    if (featureBits[ARM::ModeThumb] && !featureBits[ARM::HasV8Ops]) {
      if (Rt == 13 || Rt == 15)
        S = MCDisassembler::SoftFail;
      Check(S, DecodeGPRRegisterClass(Inst, Rt, Address, Decoder));
    } else
      Check(S, DecodeGPRnopcRegisterClass(Inst, Rt, Address, Decoder));
  }

  // Add explicit operand for the source sysreg, similarly to above.
  switch (Inst.getOpcode()) {
  case ARM::VMRS_FPSCR_NZCVQC:
    Inst.addOperand(MCOperand::createReg(ARM::FPSCR_NZCV));
    break;
  case ARM::VMRS_P0:
    Inst.addOperand(MCOperand::createReg(ARM::VPR));
    break;
  }

  if (featureBits[ARM::ModeThumb]) {
    Inst.addOperand(MCOperand::createImm(ARMCC::AL));
    Inst.addOperand(MCOperand::createReg(0));
  } else {
    unsigned pred = fieldFromInstruction(Val, 28, 4);
    if (!Check(S, DecodePredicateOperand(Inst, pred, Address, Decoder)))
      return MCDisassembler::Fail;
  }

  return S;
}

template <bool isSigned, bool isNeg, bool zeroPermitted, int size>
static DecodeStatus DecodeBFLabelOperand(MCInst &Inst, unsigned Val,
                                         uint64_t Address,
                                         const MCDisassembler *Decoder) {
  DecodeStatus S = MCDisassembler::Success;
  if (Val == 0 && !zeroPermitted)
    S = MCDisassembler::Fail;

  uint64_t DecVal;
  if (isSigned)
    DecVal = SignExtend32<size + 1>(Val << 1);
  else
    DecVal = (Val << 1);

  if (!tryAddingSymbolicOperand(Address, Address + DecVal + 4, true, 4, Inst,
                                Decoder))
    Inst.addOperand(MCOperand::createImm(isNeg ? -DecVal : DecVal));
  return S;
}

static DecodeStatus DecodeBFAfterTargetOperand(MCInst &Inst, unsigned Val,
                                               uint64_t Address,
                                               const MCDisassembler *Decoder) {

  uint64_t LocImm = Inst.getOperand(0).getImm();
  Val = LocImm + (2 << Val);
  if (!tryAddingSymbolicOperand(Address, Address + Val + 4, true, 4, Inst,
                                Decoder))
    Inst.addOperand(MCOperand::createImm(Val));
  return MCDisassembler::Success;
}

static DecodeStatus DecodePredNoALOperand(MCInst &Inst, unsigned Val,
                                          uint64_t Address,
                                          const MCDisassembler *Decoder) {
  if (Val >= ARMCC::AL)  // also exclude the non-condition NV
    return MCDisassembler::Fail;
  Inst.addOperand(MCOperand::createImm(Val));
  return MCDisassembler::Success;
}

static DecodeStatus DecodeLOLoop(MCInst &Inst, unsigned Insn, uint64_t Address,
                                 const MCDisassembler *Decoder) {
  DecodeStatus S = MCDisassembler::Success;

  if (Inst.getOpcode() == ARM::MVE_LCTP)
    return S;

  unsigned Imm = fieldFromInstruction(Insn, 11, 1) |
                 fieldFromInstruction(Insn, 1, 10) << 1;
  switch (Inst.getOpcode()) {
  case ARM::t2LEUpdate:
  case ARM::MVE_LETP:
    Inst.addOperand(MCOperand::createReg(ARM::LR));
    Inst.addOperand(MCOperand::createReg(ARM::LR));
    [[fallthrough]];
  case ARM::t2LE:
    if (!Check(S, DecodeBFLabelOperand<false, true, true, 11>(
                   Inst, Imm, Address, Decoder)))
      return MCDisassembler::Fail;
    break;
  case ARM::t2WLS:
  case ARM::MVE_WLSTP_8:
  case ARM::MVE_WLSTP_16:
  case ARM::MVE_WLSTP_32:
  case ARM::MVE_WLSTP_64:
    Inst.addOperand(MCOperand::createReg(ARM::LR));
    if (!Check(S,
               DecoderGPRRegisterClass(Inst, fieldFromInstruction(Insn, 16, 4),
                                       Address, Decoder)) ||
        !Check(S, DecodeBFLabelOperand<false, false, true, 11>(
                   Inst, Imm, Address, Decoder)))
      return MCDisassembler::Fail;
    break;
  case ARM::t2DLS:
  case ARM::MVE_DLSTP_8:
  case ARM::MVE_DLSTP_16:
  case ARM::MVE_DLSTP_32:
  case ARM::MVE_DLSTP_64:
    unsigned Rn = fieldFromInstruction(Insn, 16, 4);
    if (Rn == 0xF) {
      // Enforce all the rest of the instruction bits in LCTP, which
      // won't have been reliably checked based on LCTP's own tablegen
      // record, because we came to this decode by a roundabout route.
      uint32_t CanonicalLCTP = 0xF00FE001, SBZMask = 0x00300FFE;
      if ((Insn & ~SBZMask) != CanonicalLCTP)
        return MCDisassembler::Fail;   // a mandatory bit is wrong: hard fail
      if (Insn != CanonicalLCTP)
        Check(S, MCDisassembler::SoftFail); // an SBZ bit is wrong: soft fail

      Inst.setOpcode(ARM::MVE_LCTP);
    } else {
      Inst.addOperand(MCOperand::createReg(ARM::LR));
      if (!Check(S, DecoderGPRRegisterClass(Inst,
                                            fieldFromInstruction(Insn, 16, 4),
                                            Address, Decoder)))
        return MCDisassembler::Fail;
    }
    break;
  }
  return S;
}

static DecodeStatus DecodeLongShiftOperand(MCInst &Inst, unsigned Val,
                                           uint64_t Address,
                                           const MCDisassembler *Decoder) {
  DecodeStatus S = MCDisassembler::Success;

  if (Val == 0)
    Val = 32;

  Inst.addOperand(MCOperand::createImm(Val));

  return S;
}

static DecodeStatus DecodetGPROddRegisterClass(MCInst &Inst, unsigned RegNo,
                                               uint64_t Address,
                                               const MCDisassembler *Decoder) {
  if ((RegNo) + 1 > 11)
    return MCDisassembler::Fail;

  unsigned Register = GPRDecoderTable[(RegNo) + 1];
  Inst.addOperand(MCOperand::createReg(Register));
  return MCDisassembler::Success;
}

static DecodeStatus DecodetGPREvenRegisterClass(MCInst &Inst, unsigned RegNo,
                                                uint64_t Address,
                                                const MCDisassembler *Decoder) {
  if ((RegNo) > 14)
    return MCDisassembler::Fail;

  unsigned Register = GPRDecoderTable[(RegNo)];
  Inst.addOperand(MCOperand::createReg(Register));
  return MCDisassembler::Success;
}

static DecodeStatus
DecodeGPRwithAPSR_NZCVnospRegisterClass(MCInst &Inst, unsigned RegNo,
                                        uint64_t Address,
                                        const MCDisassembler *Decoder) {
  if (RegNo == 15) {
    Inst.addOperand(MCOperand::createReg(ARM::APSR_NZCV));
    return MCDisassembler::Success;
  }

  unsigned Register = GPRDecoderTable[RegNo];
  Inst.addOperand(MCOperand::createReg(Register));

  if (RegNo == 13)
    return MCDisassembler::SoftFail;

  return MCDisassembler::Success;
}

static DecodeStatus DecodeVSCCLRM(MCInst &Inst, unsigned Insn, uint64_t Address,
                                  const MCDisassembler *Decoder) {
  DecodeStatus S = MCDisassembler::Success;

  Inst.addOperand(MCOperand::createImm(ARMCC::AL));
  Inst.addOperand(MCOperand::createReg(0));
  unsigned regs = fieldFromInstruction(Insn, 0, 8);
  if (regs == 0) {
    // Register list contains only VPR
  } else if (Inst.getOpcode() == ARM::VSCCLRMD) {
    unsigned reglist = regs | (fieldFromInstruction(Insn, 12, 4) << 8) |
                       (fieldFromInstruction(Insn, 22, 1) << 12);
    if (!Check(S, DecodeDPRRegListOperand(Inst, reglist, Address, Decoder))) {
      return MCDisassembler::Fail;
    }
  } else {
    unsigned Vd = (fieldFromInstruction(Insn, 12, 4) << 1) |
                  fieldFromInstruction(Insn, 22, 1);
    // Registers past s31 are permitted and treated as being half of a d
    // register, though both halves of each d register must be present.
    unsigned max_reg = Vd + regs;
    if (max_reg > 64 || (max_reg > 32 && (max_reg & 1)))
      S = MCDisassembler::SoftFail;
    unsigned max_sreg = std::min(32u, max_reg);
    unsigned max_dreg = std::min(32u, max_reg / 2);
    for (unsigned i = Vd; i < max_sreg; ++i)
      if (!Check(S, DecodeSPRRegisterClass(Inst, i, Address, Decoder)))
        return MCDisassembler::Fail;
    for (unsigned i = 16; i < max_dreg; ++i)
      if (!Check(S, DecodeDPRRegisterClass(Inst, i, Address, Decoder)))
        return MCDisassembler::Fail;
  }
  Inst.addOperand(MCOperand::createReg(ARM::VPR));

  return S;
}

static DecodeStatus DecodeVPTMaskOperand(MCInst &Inst, unsigned Val,
                                         uint64_t Address,
                                         const MCDisassembler *Decoder) {
  DecodeStatus S = MCDisassembler::Success;

  // Parse VPT mask and encode it in the MCInst as an immediate with the same
  // format as the it_mask.  That is, from the second 'e|t' encode 'e' as 1 and
  // 't' as 0 and finish with a 1.
  unsigned Imm = 0;
  // We always start with a 't'.
  unsigned CurBit = 0;
  for (int i = 3; i >= 0; --i) {
    // If the bit we are looking at is not the same as last one, invert the
    // CurBit, if it is the same leave it as is.
    CurBit ^= (Val >> i) & 1U;

    // Encode the CurBit at the right place in the immediate.
    Imm |= (CurBit << i);

    // If we are done, finish the encoding with a 1.
    if ((Val & ~(~0U << i)) == 0) {
      Imm |= 1U << i;
      break;
    }
  }

  Inst.addOperand(MCOperand::createImm(Imm));

  return S;
}

static DecodeStatus
DecodeRestrictedIPredicateOperand(MCInst &Inst, unsigned Val, uint64_t Address,
                                  const MCDisassembler *Decoder) {
  Inst.addOperand(MCOperand::createImm((Val & 0x1) == 0 ? ARMCC::EQ : ARMCC::NE));
  return MCDisassembler::Success;
}

static DecodeStatus
DecodeRestrictedSPredicateOperand(MCInst &Inst, unsigned Val, uint64_t Address,
                                  const MCDisassembler *Decoder) {
  unsigned Code;
  switch (Val & 0x3) {
  case 0:
    Code = ARMCC::GE;
    break;
  case 1:
    Code = ARMCC::LT;
    break;
  case 2:
    Code = ARMCC::GT;
    break;
  case 3:
    Code = ARMCC::LE;
    break;
  }
  Inst.addOperand(MCOperand::createImm(Code));
  return MCDisassembler::Success;
}

static DecodeStatus
DecodeRestrictedUPredicateOperand(MCInst &Inst, unsigned Val, uint64_t Address,
                                  const MCDisassembler *Decoder) {
  Inst.addOperand(MCOperand::createImm((Val & 0x1) == 0 ? ARMCC::HS : ARMCC::HI));
  return MCDisassembler::Success;
}

static DecodeStatus
DecodeRestrictedFPPredicateOperand(MCInst &Inst, unsigned Val, uint64_t Address,
                                   const MCDisassembler *Decoder) {
  unsigned Code;
  switch (Val) {
  default:
    return MCDisassembler::Fail;
  case 0:
    Code = ARMCC::EQ;
    break;
  case 1:
    Code = ARMCC::NE;
    break;
  case 4:
    Code = ARMCC::GE;
    break;
  case 5:
    Code = ARMCC::LT;
    break;
  case 6:
    Code = ARMCC::GT;
    break;
  case 7:
    Code = ARMCC::LE;
    break;
  }

  Inst.addOperand(MCOperand::createImm(Code));
  return MCDisassembler::Success;
}

static DecodeStatus DecodeVCVTImmOperand(MCInst &Inst, unsigned Val,
                                         uint64_t Address,
                                         const MCDisassembler *Decoder) {
  DecodeStatus S = MCDisassembler::Success;

  unsigned DecodedVal = 64 - Val;

  switch (Inst.getOpcode()) {
  case ARM::MVE_VCVTf16s16_fix:
  case ARM::MVE_VCVTs16f16_fix:
  case ARM::MVE_VCVTf16u16_fix:
  case ARM::MVE_VCVTu16f16_fix:
    if (DecodedVal > 16)
      return MCDisassembler::Fail;
    break;
  case ARM::MVE_VCVTf32s32_fix:
  case ARM::MVE_VCVTs32f32_fix:
  case ARM::MVE_VCVTf32u32_fix:
  case ARM::MVE_VCVTu32f32_fix:
    if (DecodedVal > 32)
      return MCDisassembler::Fail;
    break;
  }

  Inst.addOperand(MCOperand::createImm(64 - Val));

  return S;
}

static unsigned FixedRegForVSTRVLDR_SYSREG(unsigned Opcode) {
  switch (Opcode) {
  case ARM::VSTR_P0_off:
  case ARM::VSTR_P0_pre:
  case ARM::VSTR_P0_post:
  case ARM::VLDR_P0_off:
  case ARM::VLDR_P0_pre:
  case ARM::VLDR_P0_post:
    return ARM::P0;
  case ARM::VSTR_FPSCR_NZCVQC_off:
  case ARM::VSTR_FPSCR_NZCVQC_pre:
  case ARM::VSTR_FPSCR_NZCVQC_post:
  case ARM::VLDR_FPSCR_NZCVQC_off:
  case ARM::VLDR_FPSCR_NZCVQC_pre:
  case ARM::VLDR_FPSCR_NZCVQC_post:
    return ARM::FPSCR;
  default:
    return 0;
  }
}

template <bool Writeback>
static DecodeStatus DecodeVSTRVLDR_SYSREG(MCInst &Inst, unsigned Val,
                                          uint64_t Address,
                                          const MCDisassembler *Decoder) {
  switch (Inst.getOpcode()) {
  case ARM::VSTR_FPSCR_pre:
  case ARM::VSTR_FPSCR_NZCVQC_pre:
  case ARM::VLDR_FPSCR_pre:
  case ARM::VLDR_FPSCR_NZCVQC_pre:
  case ARM::VSTR_FPSCR_off:
  case ARM::VSTR_FPSCR_NZCVQC_off:
  case ARM::VLDR_FPSCR_off:
  case ARM::VLDR_FPSCR_NZCVQC_off:
  case ARM::VSTR_FPSCR_post:
  case ARM::VSTR_FPSCR_NZCVQC_post:
  case ARM::VLDR_FPSCR_post:
  case ARM::VLDR_FPSCR_NZCVQC_post:
    const FeatureBitset &featureBits =
        Decoder->getSubtargetInfo().getFeatureBits();

    if (!featureBits[ARM::HasMVEIntegerOps] && !featureBits[ARM::FeatureVFP2])
      return MCDisassembler::Fail;
  }

  DecodeStatus S = MCDisassembler::Success;
  if (unsigned Sysreg = FixedRegForVSTRVLDR_SYSREG(Inst.getOpcode()))
    Inst.addOperand(MCOperand::createReg(Sysreg));
  unsigned Rn = fieldFromInstruction(Val, 16, 4);
  unsigned addr = fieldFromInstruction(Val, 0, 7) |
                  (fieldFromInstruction(Val, 23, 1) << 7) | (Rn << 8);

  if (Writeback) {
    if (!Check(S, DecodeGPRnopcRegisterClass(Inst, Rn, Address, Decoder)))
      return MCDisassembler::Fail;
  }
  if (!Check(S, DecodeT2AddrModeImm7s4(Inst, addr, Address, Decoder)))
    return MCDisassembler::Fail;

  Inst.addOperand(MCOperand::createImm(ARMCC::AL));
  Inst.addOperand(MCOperand::createReg(0));

  return S;
}

static inline DecodeStatus
DecodeMVE_MEM_pre(MCInst &Inst, unsigned Val, uint64_t Address,
                  const MCDisassembler *Decoder, unsigned Rn,
                  OperandDecoder RnDecoder, OperandDecoder AddrDecoder) {
  DecodeStatus S = MCDisassembler::Success;

  unsigned Qd = fieldFromInstruction(Val, 13, 3);
  unsigned addr = fieldFromInstruction(Val, 0, 7) |
                  (fieldFromInstruction(Val, 23, 1) << 7) | (Rn << 8);

  if (!Check(S, RnDecoder(Inst, Rn, Address, Decoder)))
    return MCDisassembler::Fail;
  if (!Check(S, DecodeMQPRRegisterClass(Inst, Qd, Address, Decoder)))
    return MCDisassembler::Fail;
  if (!Check(S, AddrDecoder(Inst, addr, Address, Decoder)))
    return MCDisassembler::Fail;

  Check(S, DecodeVpredNOperand(Inst, Decoder));
  return S;
}

template <int shift>
static DecodeStatus DecodeMVE_MEM_1_pre(MCInst &Inst, unsigned Val,
                                        uint64_t Address,
                                        const MCDisassembler *Decoder) {
  return DecodeMVE_MEM_pre(Inst, Val, Address, Decoder,
                           fieldFromInstruction(Val, 16, 3),
                           DecodetGPRRegisterClass,
                           DecodeTAddrModeImm7<shift>);
}

template <int shift>
static DecodeStatus DecodeMVE_MEM_2_pre(MCInst &Inst, unsigned Val,
                                        uint64_t Address,
                                        const MCDisassembler *Decoder) {
  return DecodeMVE_MEM_pre(Inst, Val, Address, Decoder,
                           fieldFromInstruction(Val, 16, 4),
                           DecoderGPRRegisterClass,
                           DecodeT2AddrModeImm7<shift,1>);
}

template <int shift>
static DecodeStatus DecodeMVE_MEM_3_pre(MCInst &Inst, unsigned Val,
                                        uint64_t Address,
                                        const MCDisassembler *Decoder) {
  return DecodeMVE_MEM_pre(Inst, Val, Address, Decoder,
                           fieldFromInstruction(Val, 17, 3),
                           DecodeMQPRRegisterClass,
                           DecodeMveAddrModeQ<shift>);
}

template <unsigned MinLog, unsigned MaxLog>
static DecodeStatus DecodePowerTwoOperand(MCInst &Inst, unsigned Val,
                                          uint64_t Address,
                                          const MCDisassembler *Decoder) {
  DecodeStatus S = MCDisassembler::Success;

  if (Val < MinLog || Val > MaxLog)
    return MCDisassembler::Fail;

  Inst.addOperand(MCOperand::createImm(1LL << Val));
  return S;
}

template <unsigned start>
static DecodeStatus
DecodeMVEPairVectorIndexOperand(MCInst &Inst, unsigned Val, uint64_t Address,
                                const MCDisassembler *Decoder) {
  DecodeStatus S = MCDisassembler::Success;

  Inst.addOperand(MCOperand::createImm(start + Val));

  return S;
}

static DecodeStatus DecodeMVEVMOVQtoDReg(MCInst &Inst, unsigned Insn,
                                         uint64_t Address,
                                         const MCDisassembler *Decoder) {
  DecodeStatus S = MCDisassembler::Success;
  unsigned Rt = fieldFromInstruction(Insn, 0, 4);
  unsigned Rt2 = fieldFromInstruction(Insn, 16, 4);
  unsigned Qd = ((fieldFromInstruction(Insn, 22, 1) << 3) |
                 fieldFromInstruction(Insn, 13, 3));
  unsigned index = fieldFromInstruction(Insn, 4, 1);

  if (!Check(S, DecodeGPRRegisterClass(Inst, Rt, Address, Decoder)))
    return MCDisassembler::Fail;
  if (!Check(S, DecodeGPRRegisterClass(Inst, Rt2, Address, Decoder)))
    return MCDisassembler::Fail;
  if (!Check(S, DecodeMQPRRegisterClass(Inst, Qd, Address, Decoder)))
    return MCDisassembler::Fail;
  if (!Check(S, DecodeMVEPairVectorIndexOperand<2>(Inst, index, Address, Decoder)))
    return MCDisassembler::Fail;
  if (!Check(S, DecodeMVEPairVectorIndexOperand<0>(Inst, index, Address, Decoder)))
    return MCDisassembler::Fail;

  return S;
}

static DecodeStatus DecodeMVEVMOVDRegtoQ(MCInst &Inst, unsigned Insn,
                                         uint64_t Address,
                                         const MCDisassembler *Decoder) {
  DecodeStatus S = MCDisassembler::Success;
  unsigned Rt = fieldFromInstruction(Insn, 0, 4);
  unsigned Rt2 = fieldFromInstruction(Insn, 16, 4);
  unsigned Qd = ((fieldFromInstruction(Insn, 22, 1) << 3) |
                 fieldFromInstruction(Insn, 13, 3));
  unsigned index = fieldFromInstruction(Insn, 4, 1);

  if (!Check(S, DecodeMQPRRegisterClass(Inst, Qd, Address, Decoder)))
    return MCDisassembler::Fail;
  if (!Check(S, DecodeMQPRRegisterClass(Inst, Qd, Address, Decoder)))
    return MCDisassembler::Fail;
  if (!Check(S, DecodeGPRRegisterClass(Inst, Rt, Address, Decoder)))
    return MCDisassembler::Fail;
  if (!Check(S, DecodeGPRRegisterClass(Inst, Rt2, Address, Decoder)))
    return MCDisassembler::Fail;
  if (!Check(S, DecodeMVEPairVectorIndexOperand<2>(Inst, index, Address, Decoder)))
    return MCDisassembler::Fail;
  if (!Check(S, DecodeMVEPairVectorIndexOperand<0>(Inst, index, Address, Decoder)))
    return MCDisassembler::Fail;

  return S;
}

static DecodeStatus
DecodeMVEOverlappingLongShift(MCInst &Inst, unsigned Insn, uint64_t Address,
                              const MCDisassembler *Decoder) {
  DecodeStatus S = MCDisassembler::Success;

  unsigned RdaLo = fieldFromInstruction(Insn, 17, 3) << 1;
  unsigned RdaHi = fieldFromInstruction(Insn, 9, 3) << 1;
  unsigned Rm = fieldFromInstruction(Insn, 12, 4);

  if (RdaHi == 14) {
    // This value of RdaHi (really indicating pc, because RdaHi has to
    // be an odd-numbered register, so the low bit will be set by the
    // decode function below) indicates that we must decode as SQRSHR
    // or UQRSHL, which both have a single Rda register field with all
    // four bits.
    unsigned Rda = fieldFromInstruction(Insn, 16, 4);

    switch (Inst.getOpcode()) {
      case ARM::MVE_ASRLr:
      case ARM::MVE_SQRSHRL:
        Inst.setOpcode(ARM::MVE_SQRSHR);
        break;
      case ARM::MVE_LSLLr:
      case ARM::MVE_UQRSHLL:
        Inst.setOpcode(ARM::MVE_UQRSHL);
        break;
      default:
        llvm_unreachable("Unexpected starting opcode!");
    }

    // Rda as output parameter
    if (!Check(S, DecoderGPRRegisterClass(Inst, Rda, Address, Decoder)))
      return MCDisassembler::Fail;

    // Rda again as input parameter
    if (!Check(S, DecoderGPRRegisterClass(Inst, Rda, Address, Decoder)))
      return MCDisassembler::Fail;

    // Rm, the amount to shift by
    if (!Check(S, DecoderGPRRegisterClass(Inst, Rm, Address, Decoder)))
      return MCDisassembler::Fail;

    if (fieldFromInstruction (Insn, 6, 3) != 4)
      return MCDisassembler::SoftFail;

    if (Rda == Rm)
      return MCDisassembler::SoftFail;

    return S;
  }

  // Otherwise, we decode as whichever opcode our caller has already
  // put into Inst. Those all look the same:

  // RdaLo,RdaHi as output parameters
  if (!Check(S, DecodetGPREvenRegisterClass(Inst, RdaLo, Address, Decoder)))
    return MCDisassembler::Fail;
  if (!Check(S, DecodetGPROddRegisterClass(Inst, RdaHi, Address, Decoder)))
    return MCDisassembler::Fail;

  // RdaLo,RdaHi again as input parameters
  if (!Check(S, DecodetGPREvenRegisterClass(Inst, RdaLo, Address, Decoder)))
    return MCDisassembler::Fail;
  if (!Check(S, DecodetGPROddRegisterClass(Inst, RdaHi, Address, Decoder)))
    return MCDisassembler::Fail;

  // Rm, the amount to shift by
  if (!Check(S, DecoderGPRRegisterClass(Inst, Rm, Address, Decoder)))
    return MCDisassembler::Fail;

  if (Inst.getOpcode() == ARM::MVE_SQRSHRL ||
      Inst.getOpcode() == ARM::MVE_UQRSHLL) {
    unsigned Saturate = fieldFromInstruction(Insn, 7, 1);
    // Saturate, the bit position for saturation
    Inst.addOperand(MCOperand::createImm(Saturate));
  }

  return S;
}

static DecodeStatus DecodeMVEVCVTt1fp(MCInst &Inst, unsigned Insn,
                                      uint64_t Address,
                                      const MCDisassembler *Decoder) {
  DecodeStatus S = MCDisassembler::Success;
  unsigned Qd = ((fieldFromInstruction(Insn, 22, 1) << 3) |
                 fieldFromInstruction(Insn, 13, 3));
  unsigned Qm = ((fieldFromInstruction(Insn, 5, 1) << 3) |
                 fieldFromInstruction(Insn, 1, 3));
  unsigned imm6 = fieldFromInstruction(Insn, 16, 6);

  if (!Check(S, DecodeMQPRRegisterClass(Inst, Qd, Address, Decoder)))
    return MCDisassembler::Fail;
  if (!Check(S, DecodeMQPRRegisterClass(Inst, Qm, Address, Decoder)))
    return MCDisassembler::Fail;
  if (!Check(S, DecodeVCVTImmOperand(Inst, imm6, Address, Decoder)))
    return MCDisassembler::Fail;
  Check(S, DecodeVpredROperand(Inst, Decoder));
  return S;
}

template <bool scalar, OperandDecoder predicate_decoder>
static DecodeStatus DecodeMVEVCMP(MCInst &Inst, unsigned Insn, uint64_t Address,
                                  const MCDisassembler *Decoder) {
  DecodeStatus S = MCDisassembler::Success;
  Inst.addOperand(MCOperand::createReg(ARM::VPR));
  unsigned Qn = fieldFromInstruction(Insn, 17, 3);
  if (!Check(S, DecodeMQPRRegisterClass(Inst, Qn, Address, Decoder)))
    return MCDisassembler::Fail;

  unsigned fc;

  if (scalar) {
    fc = fieldFromInstruction(Insn, 12, 1) << 2 |
         fieldFromInstruction(Insn, 7, 1) |
         fieldFromInstruction(Insn, 5, 1) << 1;
    unsigned Rm = fieldFromInstruction(Insn, 0, 4);
    if (!Check(S, DecodeGPRwithZRRegisterClass(Inst, Rm, Address, Decoder)))
      return MCDisassembler::Fail;
  } else {
    fc = fieldFromInstruction(Insn, 12, 1) << 2 |
         fieldFromInstruction(Insn, 7, 1) |
         fieldFromInstruction(Insn, 0, 1) << 1;
    unsigned Qm = fieldFromInstruction(Insn, 5, 1) << 4 |
                  fieldFromInstruction(Insn, 1, 3);
    if (!Check(S, DecodeMQPRRegisterClass(Inst, Qm, Address, Decoder)))
      return MCDisassembler::Fail;
  }

  if (!Check(S, predicate_decoder(Inst, fc, Address, Decoder)))
    return MCDisassembler::Fail;

<<<<<<< HEAD
=======
  Check(S, DecodeVpredNOperand(Inst, Decoder));
>>>>>>> 54c4ef26
  return S;
}

static DecodeStatus DecodeMveVCTP(MCInst &Inst, unsigned Insn, uint64_t Address,
                                  const MCDisassembler *Decoder) {
  DecodeStatus S = MCDisassembler::Success;
  Inst.addOperand(MCOperand::createReg(ARM::VPR));
  unsigned Rn = fieldFromInstruction(Insn, 16, 4);
  if (!Check(S, DecoderGPRRegisterClass(Inst, Rn, Address, Decoder)))
    return MCDisassembler::Fail;
  Check(S, DecodeVpredNOperand(Inst, Decoder));
  return S;
}

static DecodeStatus DecodeMVEVPNOT(MCInst &Inst, unsigned Insn,
                                   uint64_t Address,
                                   const MCDisassembler *Decoder) {
  DecodeStatus S = MCDisassembler::Success;
  Inst.addOperand(MCOperand::createReg(ARM::VPR));
  Inst.addOperand(MCOperand::createReg(ARM::VPR));
  Check(S, DecodeVpredNOperand(Inst, Decoder));
  return S;
}

static DecodeStatus DecodeT2AddSubSPImm(MCInst &Inst, unsigned Insn,
                                        uint64_t Address,
                                        const MCDisassembler *Decoder) {
  const unsigned Rd = fieldFromInstruction(Insn, 8, 4);
  const unsigned Rn = fieldFromInstruction(Insn, 16, 4);
  const unsigned Imm12 = fieldFromInstruction(Insn, 26, 1) << 11 |
                         fieldFromInstruction(Insn, 12, 3) << 8 |
                         fieldFromInstruction(Insn, 0, 8);
  const unsigned TypeT3 = fieldFromInstruction(Insn, 25, 1);
  unsigned sign1 = fieldFromInstruction(Insn, 21, 1);
  unsigned sign2 = fieldFromInstruction(Insn, 23, 1);
  unsigned S = fieldFromInstruction(Insn, 20, 1);
  if (sign1 != sign2)
    return MCDisassembler::Fail;

  // T3 does a zext of imm12, where T2 does a ThumbExpandImm (T2SOImm)
  DecodeStatus DS = MCDisassembler::Success;
  if ((!Check(DS,
              DecodeGPRspRegisterClass(Inst, Rd, Address, Decoder))) || // dst
      (!Check(DS, DecodeGPRspRegisterClass(Inst, Rn, Address, Decoder))))
    return MCDisassembler::Fail;
  if (TypeT3) {
    Inst.setOpcode(sign1 ? ARM::t2SUBspImm12 : ARM::t2ADDspImm12);
    Inst.addOperand(MCOperand::createImm(Imm12)); // zext imm12
  } else {
    Inst.setOpcode(sign1 ? ARM::t2SUBspImm : ARM::t2ADDspImm);
    if (!Check(DS, DecodeT2SOImm(Inst, Imm12, Address, Decoder))) // imm12
      return MCDisassembler::Fail;
    if (!Check(DS, DecodeCCOutOperand(Inst, S, Address, Decoder))) // cc_out
      return MCDisassembler::Fail;
  }

  return DS;
}

static DecodeStatus DecodeLazyLoadStoreMul(MCInst &Inst, unsigned Insn,
                                           uint64_t Address,
                                           const MCDisassembler *Decoder) {
  DecodeStatus S = MCDisassembler::Success;

  const unsigned Rn = fieldFromInstruction(Insn, 16, 4);
  // Adding Rn, holding memory location to save/load to/from, the only argument
  // that is being encoded.
  // '$Rn' in the assembly.
  if (!Check(S, DecodeGPRRegisterClass(Inst, Rn, Address, Decoder)))
    return MCDisassembler::Fail;
  // An optional predicate, '$p' in the assembly.
  DecodePredicateOperand(Inst, ARMCC::AL, Address, Decoder);
  // An immediate that represents a floating point registers list. '$regs' in
  // the assembly.
  Inst.addOperand(MCOperand::createImm(0)); // Arbitrary value, has no effect.

  return S;
}

#include "ARMGenDisassemblerTables.inc"

// Post-decoding checks
static DecodeStatus checkDecodedInstruction(MCInst &MI, uint64_t &Size,
                                            uint64_t Address, raw_ostream &CS,
                                            uint32_t Insn,
                                            DecodeStatus Result) {
  switch (MI.getOpcode()) {
    case ARM::HVC: {
      // HVC is undefined if condition = 0xf otherwise upredictable
      // if condition != 0xe
      uint32_t Cond = (Insn >> 28) & 0xF;
      if (Cond == 0xF)
        return MCDisassembler::Fail;
      if (Cond != 0xE)
        return MCDisassembler::SoftFail;
      return Result;
    }
    case ARM::t2ADDri:
    case ARM::t2ADDri12:
    case ARM::t2ADDrr:
    case ARM::t2ADDrs:
    case ARM::t2SUBri:
    case ARM::t2SUBri12:
    case ARM::t2SUBrr:
    case ARM::t2SUBrs:
      if (MI.getOperand(0).getReg() == ARM::SP &&
          MI.getOperand(1).getReg() != ARM::SP)
        return MCDisassembler::SoftFail;
      return Result;
    default: return Result;
  }
}

uint64_t ARMDisassembler::suggestBytesToSkip(ArrayRef<uint8_t> Bytes,
                                             uint64_t Address) const {
  // In Arm state, instructions are always 4 bytes wide, so there's no
  // point in skipping any smaller number of bytes if an instruction
  // can't be decoded.
  if (!STI.hasFeature(ARM::ModeThumb))
    return 4;

  // In a Thumb instruction stream, a halfword is a standalone 2-byte
  // instruction if and only if its value is less than 0xE800.
  // Otherwise, it's the first halfword of a 4-byte instruction.
  //
  // So, if we can see the upcoming halfword, we can judge on that
  // basis, and maybe skip a whole 4-byte instruction that we don't
  // know how to decode, without accidentally trying to interpret its
  // second half as something else.
  //
  // If we don't have the instruction data available, we just have to
  // recommend skipping the minimum sensible distance, which is 2
  // bytes.
  if (Bytes.size() < 2)
    return 2;

  uint16_t Insn16 = llvm::support::endian::read<uint16_t>(
      Bytes.data(), InstructionEndianness);
  return Insn16 < 0xE800 ? 2 : 4;
}

DecodeStatus ARMDisassembler::getInstruction(MCInst &MI, uint64_t &Size,
                                             ArrayRef<uint8_t> Bytes,
                                             uint64_t Address,
                                             raw_ostream &CS) const {
  DecodeStatus S;
  if (STI.hasFeature(ARM::ModeThumb))
    S = getThumbInstruction(MI, Size, Bytes, Address, CS);
  else
    S = getARMInstruction(MI, Size, Bytes, Address, CS);
  if (S == DecodeStatus::Fail)
    return S;

  // Verify that the decoded instruction has the correct number of operands.
  const MCInstrDesc &MCID = MCII->get(MI.getOpcode());
  if (!MCID.isVariadic() && MI.getNumOperands() != MCID.getNumOperands()) {
    reportFatalInternalError(MCII->getName(MI.getOpcode()) + ": expected " +
                             Twine(MCID.getNumOperands()) + " operands, got " +
                             Twine(MI.getNumOperands()) + "\n");
  }

  return S;
}

DecodeStatus ARMDisassembler::getARMInstruction(MCInst &MI, uint64_t &Size,
                                                ArrayRef<uint8_t> Bytes,
                                                uint64_t Address,
                                                raw_ostream &CS) const {
  CommentStream = &CS;

  assert(!STI.hasFeature(ARM::ModeThumb) &&
         "Asked to disassemble an ARM instruction but Subtarget is in Thumb "
         "mode!");

  // We want to read exactly 4 bytes of data.
  if (Bytes.size() < 4) {
    Size = 0;
    return MCDisassembler::Fail;
  }

  // Encoded as a 32-bit word in the stream.
  uint32_t Insn = llvm::support::endian::read<uint32_t>(Bytes.data(),
                                                        InstructionEndianness);

  // Calling the auto-generated decoder function.
  DecodeStatus Result =
      decodeInstruction(DecoderTableARM32, MI, Insn, Address, this, STI);
  if (Result != MCDisassembler::Fail) {
    Size = 4;
    return checkDecodedInstruction(MI, Size, Address, CS, Insn, Result);
  }

  struct DecodeTable {
    const uint8_t *P;
    bool DecodePred;
  };

  const DecodeTable Tables[] = {
      {DecoderTableVFP32, false},      {DecoderTableVFPV832, false},
      {DecoderTableNEONData32, true},  {DecoderTableNEONLoadStore32, true},
      {DecoderTableNEONDup32, false},  {DecoderTablev8NEON32, false},
      {DecoderTablev8Crypto32, false},
  };

  for (auto Table : Tables) {
    Result = decodeInstruction(Table.P, MI, Insn, Address, this, STI);
    if (Result != MCDisassembler::Fail) {
      Size = 4;
      // Add a fake predicate operand, because we share these instruction
      // definitions with Thumb2 where these instructions are predicable.
      if (Table.DecodePred && MCII->get(MI.getOpcode()).isPredicable()) {
        MI.addOperand(MCOperand::createImm(ARMCC::AL));
        MI.addOperand(MCOperand::createReg(ARM::NoRegister));
      }
      return Result;
    }
  }

  Result =
      decodeInstruction(DecoderTableCoProc32, MI, Insn, Address, this, STI);
  if (Result != MCDisassembler::Fail) {
    Size = 4;
    return checkDecodedInstruction(MI, Size, Address, CS, Insn, Result);
  }

  Size = 4;
  return MCDisassembler::Fail;
}

bool ARMDisassembler::isVectorPredicable(const MCInst &MI) const {
  const MCInstrDesc &MCID = MCII->get(MI.getOpcode());
  for (unsigned i = 0; i < MCID.NumOperands; ++i) {
    if (ARM::isVpred(MCID.operands()[i].OperandType))
      return true;
  }
  return false;
}

// Most Thumb instructions don't have explicit predicates in the
// encoding, but rather get their predicates from IT context.  We need
// to fix up the predicate operands using this context information as a
// post-pass.
MCDisassembler::DecodeStatus
ARMDisassembler::AddThumbPredicate(MCInst &MI) const {
  MCDisassembler::DecodeStatus S = Success;

  const FeatureBitset &FeatureBits = getSubtargetInfo().getFeatureBits();

  // A few instructions actually have predicates encoded in them.  Don't
  // try to overwrite it if we're seeing one of those.
  switch (MI.getOpcode()) {
    case ARM::tBcc:
    case ARM::t2Bcc:
    case ARM::tCBZ:
    case ARM::tCBNZ:
    case ARM::tCPS:
    case ARM::t2CPS3p:
    case ARM::t2CPS2p:
    case ARM::t2CPS1p:
    case ARM::t2CSEL:
    case ARM::t2CSINC:
    case ARM::t2CSINV:
    case ARM::t2CSNEG:
    case ARM::tMOVSr:
    case ARM::tSETEND:
      // Some instructions (mostly conditional branches) are not
      // allowed in IT blocks.
      if (ITBlock.instrInITBlock())
        S = SoftFail;
      else
        return Success;
      break;
    case ARM::t2HINT:
      if (MI.getOperand(0).getImm() == 0x10 && (FeatureBits[ARM::FeatureRAS]) != 0)
        S = SoftFail;
      break;
    case ARM::tB:
    case ARM::t2B:
    case ARM::t2TBB:
    case ARM::t2TBH:
      // Some instructions (mostly unconditional branches) can
      // only appears at the end of, or outside of, an IT.
      if (ITBlock.instrInITBlock() && !ITBlock.instrLastInITBlock())
        S = SoftFail;
      break;
    default:
      break;
  }

  // Warn on non-VPT predicable instruction in a VPT block and a VPT
  // predicable instruction in an IT block
  if ((!isVectorPredicable(MI) && VPTBlock.instrInVPTBlock()) ||
      (isVectorPredicable(MI) && ITBlock.instrInITBlock()))
    S = SoftFail;

  // If we're in an IT block, base the predicate on that.  Otherwise,
  // assume a predicate of AL.
  unsigned CC = ARMCC::AL;
  if (ITBlock.instrInITBlock()) {
    CC = ITBlock.getITCC();
    ITBlock.advanceITState();
  } else if (VPTBlock.instrInVPTBlock()) {
    VPTBlock.advanceVPTState();
  }

  const MCInstrDesc &MCID = MCII->get(MI.getOpcode());

  MCInst::iterator CCI = MI.begin();
  for (unsigned i = 0; i < MCID.NumOperands; ++i, ++CCI) {
    if (MCID.operands()[i].isPredicate() || CCI == MI.end())
      break;
  }

  if (MCID.isPredicable()) {
    CCI = MI.insert(CCI, MCOperand::createImm(CC));
    ++CCI;
    if (CC == ARMCC::AL)
      MI.insert(CCI, MCOperand::createReg(ARM::NoRegister));
    else
      MI.insert(CCI, MCOperand::createReg(ARM::CPSR));
  } else if (CC != ARMCC::AL) {
    Check(S, SoftFail);
  }

  return S;
}

// Thumb VFP and some NEON instructions are a special case. Because we share
// their encodings between ARM and Thumb modes, and they are predicable in ARM
// mode, the auto-generated decoder will give them an (incorrect)
// predicate operand.  We need to rewrite these operands based on the IT
// context as a post-pass.
void ARMDisassembler::UpdateThumbPredicate(DecodeStatus &S, MCInst &MI) const {
  unsigned CC;
  CC = ITBlock.getITCC();
  if (CC == 0xF)
    CC = ARMCC::AL;
  if (ITBlock.instrInITBlock())
    ITBlock.advanceITState();
  else if (VPTBlock.instrInVPTBlock()) {
    CC = VPTBlock.getVPTPred();
    VPTBlock.advanceVPTState();
  }

  const MCInstrDesc &MCID = MCII->get(MI.getOpcode());
  ArrayRef<MCOperandInfo> OpInfo = MCID.operands();
  MCInst::iterator I = MI.begin();
  unsigned short NumOps = MCID.NumOperands;
  for (unsigned i = 0; i < NumOps; ++i, ++I) {
    if (OpInfo[i].isPredicate() ) {
      if (CC != ARMCC::AL && !MCID.isPredicable())
        Check(S, SoftFail);
      I->setImm(CC);
      ++I;
      if (CC == ARMCC::AL)
        I->setReg(ARM::NoRegister);
      else
        I->setReg(ARM::CPSR);
      return;
    }
  }
}

DecodeStatus ARMDisassembler::getThumbInstruction(MCInst &MI, uint64_t &Size,
                                                  ArrayRef<uint8_t> Bytes,
                                                  uint64_t Address,
                                                  raw_ostream &CS) const {
  CommentStream = &CS;

  assert(STI.hasFeature(ARM::ModeThumb) &&
         "Asked to disassemble in Thumb mode but Subtarget is in ARM mode!");

  // We want to read exactly 2 bytes of data.
  if (Bytes.size() < 2) {
    Size = 0;
    return MCDisassembler::Fail;
  }

  uint16_t Insn16 = llvm::support::endian::read<uint16_t>(
      Bytes.data(), InstructionEndianness);
  DecodeStatus Result =
      decodeInstruction(DecoderTableThumb16, MI, Insn16, Address, this, STI);
  if (Result != MCDisassembler::Fail) {
    Size = 2;
    Check(Result, AddThumbPredicate(MI));
    return Result;
  }

  Result = decodeInstruction(DecoderTableThumbSBit16, MI, Insn16, Address, this,
                             STI);
  if (Result) {
    Size = 2;
    Check(Result, AddThumbPredicate(MI));
    return Result;
  }

  Result =
      decodeInstruction(DecoderTableThumb216, MI, Insn16, Address, this, STI);
  if (Result != MCDisassembler::Fail) {
    Size = 2;

    // Nested IT blocks are UNPREDICTABLE.  Must be checked before we add
    // the Thumb predicate.
    if (MI.getOpcode() == ARM::t2IT && ITBlock.instrInITBlock())
      Result = MCDisassembler::SoftFail;

    Check(Result, AddThumbPredicate(MI));

    // If we find an IT instruction, we need to parse its condition
    // code and mask operands so that we can apply them correctly
    // to the subsequent instructions.
    if (MI.getOpcode() == ARM::t2IT) {
      unsigned Firstcond = MI.getOperand(0).getImm();
      unsigned Mask = MI.getOperand(1).getImm();
      ITBlock.setITState(Firstcond, Mask);

      // An IT instruction that would give a 'NV' predicate is unpredictable.
      if (Firstcond == ARMCC::AL && !isPowerOf2_32(Mask))
        CS << "unpredictable IT predicate sequence";
    }

    return Result;
  }

  // We want to read exactly 4 bytes of data.
  if (Bytes.size() < 4) {
    Size = 0;
    return MCDisassembler::Fail;
  }

  uint32_t Insn32 =
      (uint32_t(Insn16) << 16) | llvm::support::endian::read<uint16_t>(
                                     Bytes.data() + 2, InstructionEndianness);

  Result =
      decodeInstruction(DecoderTableMVE32, MI, Insn32, Address, this, STI);
  if (Result != MCDisassembler::Fail) {
    Size = 4;

    // Nested VPT blocks are UNPREDICTABLE. Must be checked before we add
    // the VPT predicate.
    if (isVPTOpcode(MI.getOpcode()) && VPTBlock.instrInVPTBlock())
      Result = MCDisassembler::SoftFail;

    Check(Result, AddThumbPredicate(MI));

    if (isVPTOpcode(MI.getOpcode())) {
      unsigned Mask = MI.getOperand(0).getImm();
      VPTBlock.setVPTState(Mask);
    }

    return Result;
  }

  Result =
      decodeInstruction(DecoderTableThumb32, MI, Insn32, Address, this, STI);
  if (Result != MCDisassembler::Fail) {
    Size = 4;
    Check(Result, AddThumbPredicate(MI));
    return Result;
  }

  Result =
      decodeInstruction(DecoderTableThumb232, MI, Insn32, Address, this, STI);
  if (Result != MCDisassembler::Fail) {
    Size = 4;
    Check(Result, AddThumbPredicate(MI));
    return checkDecodedInstruction(MI, Size, Address, CS, Insn32, Result);
  }

  if (fieldFromInstruction(Insn32, 28, 4) == 0xE) {
    Result =
        decodeInstruction(DecoderTableVFP32, MI, Insn32, Address, this, STI);
    if (Result != MCDisassembler::Fail) {
      Size = 4;
      UpdateThumbPredicate(Result, MI);
      return Result;
    }
  }

  Result =
      decodeInstruction(DecoderTableVFPV832, MI, Insn32, Address, this, STI);
  if (Result != MCDisassembler::Fail) {
    Size = 4;
    return Result;
  }

  if (fieldFromInstruction(Insn32, 28, 4) == 0xE) {
    Result = decodeInstruction(DecoderTableNEONDup32, MI, Insn32, Address, this,
                               STI);
    if (Result != MCDisassembler::Fail) {
      Size = 4;
      UpdateThumbPredicate(Result, MI);
      return Result;
    }
  }

  if (fieldFromInstruction(Insn32, 24, 8) == 0xF9) {
    uint32_t NEONLdStInsn = Insn32;
    NEONLdStInsn &= 0xF0FFFFFF;
    NEONLdStInsn |= 0x04000000;
    Result = decodeInstruction(DecoderTableNEONLoadStore32, MI, NEONLdStInsn,
                               Address, this, STI);
    if (Result != MCDisassembler::Fail) {
      Size = 4;
      Check(Result, AddThumbPredicate(MI));
      return Result;
    }
  }

  if (fieldFromInstruction(Insn32, 24, 4) == 0xF) {
    uint32_t NEONDataInsn = Insn32;
    NEONDataInsn &= 0xF0FFFFFF; // Clear bits 27-24
    NEONDataInsn |= (NEONDataInsn & 0x10000000) >> 4; // Move bit 28 to bit 24
    NEONDataInsn |= 0x12000000; // Set bits 28 and 25
    Result = decodeInstruction(DecoderTableNEONData32, MI, NEONDataInsn,
                               Address, this, STI);
    if (Result != MCDisassembler::Fail) {
      Size = 4;
      Check(Result, AddThumbPredicate(MI));
      return Result;
    }

    uint32_t NEONCryptoInsn = Insn32;
    NEONCryptoInsn &= 0xF0FFFFFF; // Clear bits 27-24
    NEONCryptoInsn |= (NEONCryptoInsn & 0x10000000) >> 4; // Move bit 28 to bit 24
    NEONCryptoInsn |= 0x12000000; // Set bits 28 and 25
    Result = decodeInstruction(DecoderTablev8Crypto32, MI, NEONCryptoInsn,
                               Address, this, STI);
    if (Result != MCDisassembler::Fail) {
      Size = 4;
      return Result;
    }

    uint32_t NEONv8Insn = Insn32;
    NEONv8Insn &= 0xF3FFFFFF; // Clear bits 27-26
    Result = decodeInstruction(DecoderTablev8NEON32, MI, NEONv8Insn, Address,
                               this, STI);
    if (Result != MCDisassembler::Fail) {
      Size = 4;
      return Result;
    }
  }

  uint32_t Coproc = fieldFromInstruction(Insn32, 8, 4);
  const uint8_t *DecoderTable = ARM::isCDECoproc(Coproc, STI)
                                    ? DecoderTableThumb2CDE32
                                    : DecoderTableThumb2CoProc32;
  Result =
      decodeInstruction(DecoderTable, MI, Insn32, Address, this, STI);
  if (Result != MCDisassembler::Fail) {
    Size = 4;
    Check(Result, AddThumbPredicate(MI));
    return Result;
  }

  // Advance IT state to prevent next instruction inheriting
  // the wrong IT state.
  if (ITBlock.instrInITBlock())
    ITBlock.advanceITState();
  Size = 0;
  return MCDisassembler::Fail;
}

static MCDisassembler *createARMDisassembler(const Target &T,
                                             const MCSubtargetInfo &STI,
                                             MCContext &Ctx) {
  return new ARMDisassembler(STI, Ctx, T.createMCInstrInfo());
}

extern "C" LLVM_ABI LLVM_EXTERNAL_VISIBILITY void
LLVMInitializeARMDisassembler() {
  TargetRegistry::RegisterMCDisassembler(getTheARMLETarget(),
                                         createARMDisassembler);
  TargetRegistry::RegisterMCDisassembler(getTheARMBETarget(),
                                         createARMDisassembler);
  TargetRegistry::RegisterMCDisassembler(getTheThumbLETarget(),
                                         createARMDisassembler);
  TargetRegistry::RegisterMCDisassembler(getTheThumbBETarget(),
                                         createARMDisassembler);
}<|MERGE_RESOLUTION|>--- conflicted
+++ resolved
@@ -639,8 +639,6 @@
   return MCDisassembler::Success;
 }
 
-<<<<<<< HEAD
-=======
 static DecodeStatus DecodeVpredNOperand(MCInst &Inst,
                                         const MCDisassembler *Decoder) {
   const auto *D = static_cast<const ARMDisassembler *>(Decoder);
@@ -678,7 +676,6 @@
   return MCDisassembler::Success;
 }
 
->>>>>>> 54c4ef26
 static DecodeStatus DecodeSORegImmOperand(MCInst &Inst, unsigned Val,
                                           uint64_t Address,
                                           const MCDisassembler *Decoder) {
@@ -2817,10 +2814,7 @@
 
   Inst.addOperand(MCOperand::createImm(imm));
 
-<<<<<<< HEAD
-=======
   Check(S, DecodeVpredROperand(Inst, Decoder));
->>>>>>> 54c4ef26
   return S;
 }
 
@@ -5928,10 +5922,7 @@
   if (!Check(S, predicate_decoder(Inst, fc, Address, Decoder)))
     return MCDisassembler::Fail;
 
-<<<<<<< HEAD
-=======
   Check(S, DecodeVpredNOperand(Inst, Decoder));
->>>>>>> 54c4ef26
   return S;
 }
 
