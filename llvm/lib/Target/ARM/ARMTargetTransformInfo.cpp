--- conflicted
+++ resolved
@@ -1645,23 +1645,13 @@
         LT.second == MVT::v16i8) {
       // This is a base cost of 1 for the vqadd, plus 3 extract shifts if we
       // need to extend the type, as it uses shr(qadd(shl, shl)).
-<<<<<<< HEAD
-      unsigned Instrs = LT.second.getScalarSizeInBits() ==
-                                ICA.getReturnType()->getScalarSizeInBits()
-                            ? 1
-                            : 4;
-=======
       unsigned Instrs =
           LT.second.getScalarSizeInBits() == VT->getScalarSizeInBits() ? 1 : 4;
->>>>>>> 2e412c55
       return LT.first * ST->getMVEVectorCostFactor(CostKind) * Instrs;
     }
     break;
   }
-<<<<<<< HEAD
-=======
   case Intrinsic::abs:
->>>>>>> 2e412c55
   case Intrinsic::smin:
   case Intrinsic::smax:
   case Intrinsic::umin:
