//===- ARMTargetTransformInfo.cpp - ARM specific TTI ----------------------===//
//
// Part of the LLVM Project, under the Apache License v2.0 with LLVM Exceptions.
// See https://llvm.org/LICENSE.txt for license information.
// SPDX-License-Identifier: Apache-2.0 WITH LLVM-exception
//
//===----------------------------------------------------------------------===//

#include "ARMTargetTransformInfo.h"
#include "ARMSubtarget.h"
#include "MCTargetDesc/ARMAddressingModes.h"
#include "llvm/ADT/APInt.h"
#include "llvm/ADT/SmallVector.h"
#include "llvm/Analysis/LoopInfo.h"
#include "llvm/CodeGen/CostTable.h"
#include "llvm/CodeGen/ISDOpcodes.h"
#include "llvm/CodeGen/ValueTypes.h"
#include "llvm/CodeGenTypes/MachineValueType.h"
#include "llvm/IR/BasicBlock.h"
#include "llvm/IR/DataLayout.h"
#include "llvm/IR/DerivedTypes.h"
#include "llvm/IR/Instruction.h"
#include "llvm/IR/Instructions.h"
#include "llvm/IR/IntrinsicInst.h"
#include "llvm/IR/Intrinsics.h"
#include "llvm/IR/IntrinsicsARM.h"
#include "llvm/IR/PatternMatch.h"
#include "llvm/IR/Type.h"
#include "llvm/Support/Casting.h"
#include "llvm/Support/KnownBits.h"
#include "llvm/Target/TargetMachine.h"
#include "llvm/TargetParser/SubtargetFeature.h"
#include "llvm/Transforms/InstCombine/InstCombiner.h"
#include "llvm/Transforms/Utils/Local.h"
#include "llvm/Transforms/Utils/LoopUtils.h"
#include "llvm/Transforms/Vectorize/LoopVectorizationLegality.h"
#include <algorithm>
#include <cassert>
#include <cstdint>
#include <optional>
#include <utility>

using namespace llvm;

#define DEBUG_TYPE "armtti"

static cl::opt<bool> EnableMaskedLoadStores(
  "enable-arm-maskedldst", cl::Hidden, cl::init(true),
  cl::desc("Enable the generation of masked loads and stores"));

static cl::opt<bool> DisableLowOverheadLoops(
  "disable-arm-loloops", cl::Hidden, cl::init(false),
  cl::desc("Disable the generation of low-overhead loops"));

static cl::opt<bool>
    AllowWLSLoops("allow-arm-wlsloops", cl::Hidden, cl::init(true),
                  cl::desc("Enable the generation of WLS loops"));

static cl::opt<bool> UseWidenGlobalArrays(
    "widen-global-strings", cl::Hidden, cl::init(true),
    cl::desc("Enable the widening of global strings to alignment boundaries"));

extern cl::opt<TailPredication::Mode> EnableTailPredication;

extern cl::opt<bool> EnableMaskedGatherScatters;

extern cl::opt<unsigned> MVEMaxSupportedInterleaveFactor;

/// Convert a vector load intrinsic into a simple llvm load instruction.
/// This is beneficial when the underlying object being addressed comes
/// from a constant, since we get constant-folding for free.
static Value *simplifyNeonVld1(const IntrinsicInst &II, unsigned MemAlign,
                               InstCombiner::BuilderTy &Builder) {
  auto *IntrAlign = dyn_cast<ConstantInt>(II.getArgOperand(1));

  if (!IntrAlign)
    return nullptr;

  unsigned Alignment = IntrAlign->getLimitedValue() < MemAlign
                           ? MemAlign
                           : IntrAlign->getLimitedValue();

  if (!isPowerOf2_32(Alignment))
    return nullptr;

  return Builder.CreateAlignedLoad(II.getType(), II.getArgOperand(0),
                                   Align(Alignment));
}

bool ARMTTIImpl::areInlineCompatible(const Function *Caller,
                                     const Function *Callee) const {
  const TargetMachine &TM = getTLI()->getTargetMachine();
  const FeatureBitset &CallerBits =
      TM.getSubtargetImpl(*Caller)->getFeatureBits();
  const FeatureBitset &CalleeBits =
      TM.getSubtargetImpl(*Callee)->getFeatureBits();

  // To inline a callee, all features not in the allowed list must match exactly.
  bool MatchExact = (CallerBits & ~InlineFeaturesAllowed) ==
                    (CalleeBits & ~InlineFeaturesAllowed);
  // For features in the allowed list, the callee's features must be a subset of
  // the callers'.
  bool MatchSubset = ((CallerBits & CalleeBits) & InlineFeaturesAllowed) ==
                     (CalleeBits & InlineFeaturesAllowed);
  return MatchExact && MatchSubset;
}

TTI::AddressingModeKind
ARMTTIImpl::getPreferredAddressingMode(const Loop *L,
                                       ScalarEvolution *SE) const {
  if (ST->hasMVEIntegerOps())
    return TTI::AMK_PostIndexed;

  if (L->getHeader()->getParent()->hasOptSize())
    return TTI::AMK_None;

  if (ST->isMClass() && ST->isThumb2() &&
      L->getNumBlocks() == 1)
    return TTI::AMK_PreIndexed;

  return TTI::AMK_None;
}

std::optional<Instruction *>
ARMTTIImpl::instCombineIntrinsic(InstCombiner &IC, IntrinsicInst &II) const {
  using namespace PatternMatch;
  Intrinsic::ID IID = II.getIntrinsicID();
  switch (IID) {
  default:
    break;
  case Intrinsic::arm_neon_vld1: {
    Align MemAlign =
        getKnownAlignment(II.getArgOperand(0), IC.getDataLayout(), &II,
                          &IC.getAssumptionCache(), &IC.getDominatorTree());
    if (Value *V = simplifyNeonVld1(II, MemAlign.value(), IC.Builder)) {
      return IC.replaceInstUsesWith(II, V);
    }
    break;
  }

  case Intrinsic::arm_neon_vld2:
  case Intrinsic::arm_neon_vld3:
  case Intrinsic::arm_neon_vld4:
  case Intrinsic::arm_neon_vld2lane:
  case Intrinsic::arm_neon_vld3lane:
  case Intrinsic::arm_neon_vld4lane:
  case Intrinsic::arm_neon_vst1:
  case Intrinsic::arm_neon_vst2:
  case Intrinsic::arm_neon_vst3:
  case Intrinsic::arm_neon_vst4:
  case Intrinsic::arm_neon_vst2lane:
  case Intrinsic::arm_neon_vst3lane:
  case Intrinsic::arm_neon_vst4lane: {
    Align MemAlign =
        getKnownAlignment(II.getArgOperand(0), IC.getDataLayout(), &II,
                          &IC.getAssumptionCache(), &IC.getDominatorTree());
    unsigned AlignArg = II.arg_size() - 1;
    Value *AlignArgOp = II.getArgOperand(AlignArg);
    MaybeAlign Align = cast<ConstantInt>(AlignArgOp)->getMaybeAlignValue();
    if (Align && *Align < MemAlign) {
      return IC.replaceOperand(
          II, AlignArg,
          ConstantInt::get(Type::getInt32Ty(II.getContext()), MemAlign.value(),
                           false));
    }
    break;
  }

  case Intrinsic::arm_neon_vld1x2:
  case Intrinsic::arm_neon_vld1x3:
  case Intrinsic::arm_neon_vld1x4:
  case Intrinsic::arm_neon_vst1x2:
  case Intrinsic::arm_neon_vst1x3:
  case Intrinsic::arm_neon_vst1x4: {
    Align NewAlign =
        getKnownAlignment(II.getArgOperand(0), IC.getDataLayout(), &II,
                          &IC.getAssumptionCache(), &IC.getDominatorTree());
    Align OldAlign = II.getParamAlign(0).valueOrOne();
    if (NewAlign > OldAlign)
      II.addParamAttr(0,
                      Attribute::getWithAlignment(II.getContext(), NewAlign));
    break;
  }

  case Intrinsic::arm_mve_pred_i2v: {
    Value *Arg = II.getArgOperand(0);
    Value *ArgArg;
    if (match(Arg, PatternMatch::m_Intrinsic<Intrinsic::arm_mve_pred_v2i>(
                       PatternMatch::m_Value(ArgArg))) &&
        II.getType() == ArgArg->getType()) {
      return IC.replaceInstUsesWith(II, ArgArg);
    }
    Constant *XorMask;
    if (match(Arg, m_Xor(PatternMatch::m_Intrinsic<Intrinsic::arm_mve_pred_v2i>(
                             PatternMatch::m_Value(ArgArg)),
                         PatternMatch::m_Constant(XorMask))) &&
        II.getType() == ArgArg->getType()) {
      if (auto *CI = dyn_cast<ConstantInt>(XorMask)) {
        if (CI->getValue().trunc(16).isAllOnes()) {
          auto TrueVector = IC.Builder.CreateVectorSplat(
              cast<FixedVectorType>(II.getType())->getNumElements(),
              IC.Builder.getTrue());
          return BinaryOperator::Create(Instruction::Xor, ArgArg, TrueVector);
        }
      }
    }
    KnownBits ScalarKnown(32);
    if (IC.SimplifyDemandedBits(&II, 0, APInt::getLowBitsSet(32, 16),
                                ScalarKnown)) {
      return &II;
    }
    break;
  }
  case Intrinsic::arm_mve_pred_v2i: {
    Value *Arg = II.getArgOperand(0);
    Value *ArgArg;
    if (match(Arg, PatternMatch::m_Intrinsic<Intrinsic::arm_mve_pred_i2v>(
                       PatternMatch::m_Value(ArgArg)))) {
      return IC.replaceInstUsesWith(II, ArgArg);
    }

    if (II.getMetadata(LLVMContext::MD_range))
      break;

    ConstantRange Range(APInt(32, 0), APInt(32, 0x10000));

    if (auto CurrentRange = II.getRange()) {
      Range = Range.intersectWith(*CurrentRange);
      if (Range == CurrentRange)
        break;
    }

    II.addRangeRetAttr(Range);
    II.addRetAttr(Attribute::NoUndef);
    return &II;
  }
  case Intrinsic::arm_mve_vadc:
  case Intrinsic::arm_mve_vadc_predicated: {
    unsigned CarryOp =
        (II.getIntrinsicID() == Intrinsic::arm_mve_vadc_predicated) ? 3 : 2;
    assert(II.getArgOperand(CarryOp)->getType()->getScalarSizeInBits() == 32 &&
           "Bad type for intrinsic!");

    KnownBits CarryKnown(32);
    if (IC.SimplifyDemandedBits(&II, CarryOp, APInt::getOneBitSet(32, 29),
                                CarryKnown)) {
      return &II;
    }
    break;
  }
  case Intrinsic::arm_mve_vmldava: {
    Instruction *I = cast<Instruction>(&II);
    if (I->hasOneUse()) {
      auto *User = cast<Instruction>(*I->user_begin());
      Value *OpZ;
      if (match(User, m_c_Add(m_Specific(I), m_Value(OpZ))) &&
          match(I->getOperand(3), m_Zero())) {
        Value *OpX = I->getOperand(4);
        Value *OpY = I->getOperand(5);
        Type *OpTy = OpX->getType();

        IC.Builder.SetInsertPoint(User);
        Value *V =
            IC.Builder.CreateIntrinsic(Intrinsic::arm_mve_vmldava, {OpTy},
                                       {I->getOperand(0), I->getOperand(1),
                                        I->getOperand(2), OpZ, OpX, OpY});

        IC.replaceInstUsesWith(*User, V);
        return IC.eraseInstFromFunction(*User);
      }
    }
    return std::nullopt;
  }
  }
  return std::nullopt;
}

std::optional<Value *> ARMTTIImpl::simplifyDemandedVectorEltsIntrinsic(
    InstCombiner &IC, IntrinsicInst &II, APInt OrigDemandedElts,
    APInt &UndefElts, APInt &UndefElts2, APInt &UndefElts3,
    std::function<void(Instruction *, unsigned, APInt, APInt &)>
        SimplifyAndSetOp) const {

  // Compute the demanded bits for a narrowing MVE intrinsic. The TopOpc is the
  // opcode specifying a Top/Bottom instruction, which can change between
  // instructions.
  auto SimplifyNarrowInstrTopBottom =[&](unsigned TopOpc) {
    unsigned NumElts = cast<FixedVectorType>(II.getType())->getNumElements();
    unsigned IsTop = cast<ConstantInt>(II.getOperand(TopOpc))->getZExtValue();

    // The only odd/even lanes of operand 0 will only be demanded depending
    // on whether this is a top/bottom instruction.
    APInt DemandedElts =
        APInt::getSplat(NumElts, IsTop ? APInt::getLowBitsSet(2, 1)
                                       : APInt::getHighBitsSet(2, 1));
    SimplifyAndSetOp(&II, 0, OrigDemandedElts & DemandedElts, UndefElts);
    // The other lanes will be defined from the inserted elements.
    UndefElts &= APInt::getSplat(NumElts, IsTop ? APInt::getLowBitsSet(2, 1)
                                                : APInt::getHighBitsSet(2, 1));
    return std::nullopt;
  };

  switch (II.getIntrinsicID()) {
  default:
    break;
  case Intrinsic::arm_mve_vcvt_narrow:
    SimplifyNarrowInstrTopBottom(2);
    break;
  case Intrinsic::arm_mve_vqmovn:
    SimplifyNarrowInstrTopBottom(4);
    break;
  case Intrinsic::arm_mve_vshrn:
    SimplifyNarrowInstrTopBottom(7);
    break;
  }

  return std::nullopt;
}

InstructionCost ARMTTIImpl::getIntImmCost(const APInt &Imm, Type *Ty,
                                          TTI::TargetCostKind CostKind) {
  assert(Ty->isIntegerTy());

 unsigned Bits = Ty->getPrimitiveSizeInBits();
 if (Bits == 0 || Imm.getActiveBits() >= 64)
   return 4;

  int64_t SImmVal = Imm.getSExtValue();
  uint64_t ZImmVal = Imm.getZExtValue();
  if (!ST->isThumb()) {
    if ((SImmVal >= 0 && SImmVal < 65536) ||
        (ARM_AM::getSOImmVal(ZImmVal) != -1) ||
        (ARM_AM::getSOImmVal(~ZImmVal) != -1))
      return 1;
    return ST->hasV6T2Ops() ? 2 : 3;
  }
  if (ST->isThumb2()) {
    if ((SImmVal >= 0 && SImmVal < 65536) ||
        (ARM_AM::getT2SOImmVal(ZImmVal) != -1) ||
        (ARM_AM::getT2SOImmVal(~ZImmVal) != -1))
      return 1;
    return ST->hasV6T2Ops() ? 2 : 3;
  }
  // Thumb1, any i8 imm cost 1.
  if (Bits == 8 || (SImmVal >= 0 && SImmVal < 256))
    return 1;
  if ((~SImmVal < 256) || ARM_AM::isThumbImmShiftedVal(ZImmVal))
    return 2;
  // Load from constantpool.
  return 3;
}

// Constants smaller than 256 fit in the immediate field of
// Thumb1 instructions so we return a zero cost and 1 otherwise.
InstructionCost ARMTTIImpl::getIntImmCodeSizeCost(unsigned Opcode, unsigned Idx,
                                                  const APInt &Imm, Type *Ty) {
  if (Imm.isNonNegative() && Imm.getLimitedValue() < 256)
    return 0;

  return 1;
}

// Checks whether Inst is part of a min(max()) or max(min()) pattern
// that will match to an SSAT instruction. Returns the instruction being
// saturated, or null if no saturation pattern was found.
static Value *isSSATMinMaxPattern(Instruction *Inst, const APInt &Imm) {
  Value *LHS, *RHS;
  ConstantInt *C;
  SelectPatternFlavor InstSPF = matchSelectPattern(Inst, LHS, RHS).Flavor;

  if (InstSPF == SPF_SMAX &&
      PatternMatch::match(RHS, PatternMatch::m_ConstantInt(C)) &&
      C->getValue() == Imm && Imm.isNegative() && Imm.isNegatedPowerOf2()) {

    auto isSSatMin = [&](Value *MinInst) {
      if (isa<SelectInst>(MinInst)) {
        Value *MinLHS, *MinRHS;
        ConstantInt *MinC;
        SelectPatternFlavor MinSPF =
            matchSelectPattern(MinInst, MinLHS, MinRHS).Flavor;
        if (MinSPF == SPF_SMIN &&
            PatternMatch::match(MinRHS, PatternMatch::m_ConstantInt(MinC)) &&
            MinC->getValue() == ((-Imm) - 1))
          return true;
      }
      return false;
    };

    if (isSSatMin(Inst->getOperand(1)))
      return cast<Instruction>(Inst->getOperand(1))->getOperand(1);
    if (Inst->hasNUses(2) &&
        (isSSatMin(*Inst->user_begin()) || isSSatMin(*(++Inst->user_begin()))))
      return Inst->getOperand(1);
  }
  return nullptr;
}

// Look for a FP Saturation pattern, where the instruction can be simplified to
// a fptosi.sat. max(min(fptosi)). The constant in this case is always free.
static bool isFPSatMinMaxPattern(Instruction *Inst, const APInt &Imm) {
  if (Imm.getBitWidth() != 64 ||
      Imm != APInt::getHighBitsSet(64, 33)) // -2147483648
    return false;
  Value *FP = isSSATMinMaxPattern(Inst, Imm);
  if (!FP && isa<ICmpInst>(Inst) && Inst->hasOneUse())
    FP = isSSATMinMaxPattern(cast<Instruction>(*Inst->user_begin()), Imm);
  if (!FP)
    return false;
  return isa<FPToSIInst>(FP);
}

InstructionCost ARMTTIImpl::getIntImmCostInst(unsigned Opcode, unsigned Idx,
                                              const APInt &Imm, Type *Ty,
                                              TTI::TargetCostKind CostKind,
                                              Instruction *Inst) {
  // Division by a constant can be turned into multiplication, but only if we
  // know it's constant. So it's not so much that the immediate is cheap (it's
  // not), but that the alternative is worse.
  // FIXME: this is probably unneeded with GlobalISel.
  if ((Opcode == Instruction::SDiv || Opcode == Instruction::UDiv ||
       Opcode == Instruction::SRem || Opcode == Instruction::URem) &&
      Idx == 1)
    return 0;

  // Leave any gep offsets for the CodeGenPrepare, which will do a better job at
  // splitting any large offsets.
  if (Opcode == Instruction::GetElementPtr && Idx != 0)
    return 0;

  if (Opcode == Instruction::And) {
    // UXTB/UXTH
    if (Imm == 255 || Imm == 65535)
      return 0;
    // Conversion to BIC is free, and means we can use ~Imm instead.
    return std::min(getIntImmCost(Imm, Ty, CostKind),
                    getIntImmCost(~Imm, Ty, CostKind));
  }

  if (Opcode == Instruction::Add)
    // Conversion to SUB is free, and means we can use -Imm instead.
    return std::min(getIntImmCost(Imm, Ty, CostKind),
                    getIntImmCost(-Imm, Ty, CostKind));

  if (Opcode == Instruction::ICmp && Imm.isNegative() &&
      Ty->getIntegerBitWidth() == 32) {
    int64_t NegImm = -Imm.getSExtValue();
    if (ST->isThumb2() && NegImm < 1<<12)
      // icmp X, #-C -> cmn X, #C
      return 0;
    if (ST->isThumb() && NegImm < 1<<8)
      // icmp X, #-C -> adds X, #C
      return 0;
  }

  // xor a, -1 can always be folded to MVN
  if (Opcode == Instruction::Xor && Imm.isAllOnes())
    return 0;

  // Ensures negative constant of min(max()) or max(min()) patterns that
  // match to SSAT instructions don't get hoisted
  if (Inst && ((ST->hasV6Ops() && !ST->isThumb()) || ST->isThumb2()) &&
      Ty->getIntegerBitWidth() <= 32) {
    if (isSSATMinMaxPattern(Inst, Imm) ||
        (isa<ICmpInst>(Inst) && Inst->hasOneUse() &&
         isSSATMinMaxPattern(cast<Instruction>(*Inst->user_begin()), Imm)))
      return 0;
  }

  if (Inst && ST->hasVFP2Base() && isFPSatMinMaxPattern(Inst, Imm))
    return 0;

  // We can convert <= -1 to < 0, which is generally quite cheap.
  if (Inst && Opcode == Instruction::ICmp && Idx == 1 && Imm.isAllOnes()) {
    ICmpInst::Predicate Pred = cast<ICmpInst>(Inst)->getPredicate();
    if (Pred == ICmpInst::ICMP_SGT || Pred == ICmpInst::ICMP_SLE)
      return std::min(getIntImmCost(Imm, Ty, CostKind),
                      getIntImmCost(Imm + 1, Ty, CostKind));
  }

  return getIntImmCost(Imm, Ty, CostKind);
}

InstructionCost ARMTTIImpl::getCFInstrCost(unsigned Opcode,
                                           TTI::TargetCostKind CostKind,
                                           const Instruction *I) {
  if (CostKind == TTI::TCK_RecipThroughput &&
      (ST->hasNEON() || ST->hasMVEIntegerOps())) {
    // FIXME: The vectorizer is highly sensistive to the cost of these
    // instructions, which suggests that it may be using the costs incorrectly.
    // But, for now, just make them free to avoid performance regressions for
    // vector targets.
    return 0;
  }
  return BaseT::getCFInstrCost(Opcode, CostKind, I);
}

InstructionCost ARMTTIImpl::getCastInstrCost(unsigned Opcode, Type *Dst,
                                             Type *Src,
                                             TTI::CastContextHint CCH,
                                             TTI::TargetCostKind CostKind,
                                             const Instruction *I) {
  int ISD = TLI->InstructionOpcodeToISD(Opcode);
  assert(ISD && "Invalid opcode");

  // TODO: Allow non-throughput costs that aren't binary.
  auto AdjustCost = [&CostKind](InstructionCost Cost) -> InstructionCost {
    if (CostKind != TTI::TCK_RecipThroughput)
      return Cost == 0 ? 0 : 1;
    return Cost;
  };
  auto IsLegalFPType = [this](EVT VT) {
    EVT EltVT = VT.getScalarType();
    return (EltVT == MVT::f32 && ST->hasVFP2Base()) ||
            (EltVT == MVT::f64 && ST->hasFP64()) ||
            (EltVT == MVT::f16 && ST->hasFullFP16());
  };

  EVT SrcTy = TLI->getValueType(DL, Src);
  EVT DstTy = TLI->getValueType(DL, Dst);

  if (!SrcTy.isSimple() || !DstTy.isSimple())
    return AdjustCost(
        BaseT::getCastInstrCost(Opcode, Dst, Src, CCH, CostKind, I));

  // Extending masked load/Truncating masked stores is expensive because we
  // currently don't split them. This means that we'll likely end up
  // loading/storing each element individually (hence the high cost).
  if ((ST->hasMVEIntegerOps() &&
       (Opcode == Instruction::Trunc || Opcode == Instruction::ZExt ||
        Opcode == Instruction::SExt)) ||
      (ST->hasMVEFloatOps() &&
       (Opcode == Instruction::FPExt || Opcode == Instruction::FPTrunc) &&
       IsLegalFPType(SrcTy) && IsLegalFPType(DstTy)))
    if (CCH == TTI::CastContextHint::Masked && DstTy.getSizeInBits() > 128)
      return 2 * DstTy.getVectorNumElements() *
             ST->getMVEVectorCostFactor(CostKind);

  // The extend of other kinds of load is free
  if (CCH == TTI::CastContextHint::Normal ||
      CCH == TTI::CastContextHint::Masked) {
    static const TypeConversionCostTblEntry LoadConversionTbl[] = {
        {ISD::SIGN_EXTEND, MVT::i32, MVT::i16, 0},
        {ISD::ZERO_EXTEND, MVT::i32, MVT::i16, 0},
        {ISD::SIGN_EXTEND, MVT::i32, MVT::i8, 0},
        {ISD::ZERO_EXTEND, MVT::i32, MVT::i8, 0},
        {ISD::SIGN_EXTEND, MVT::i16, MVT::i8, 0},
        {ISD::ZERO_EXTEND, MVT::i16, MVT::i8, 0},
        {ISD::SIGN_EXTEND, MVT::i64, MVT::i32, 1},
        {ISD::ZERO_EXTEND, MVT::i64, MVT::i32, 1},
        {ISD::SIGN_EXTEND, MVT::i64, MVT::i16, 1},
        {ISD::ZERO_EXTEND, MVT::i64, MVT::i16, 1},
        {ISD::SIGN_EXTEND, MVT::i64, MVT::i8, 1},
        {ISD::ZERO_EXTEND, MVT::i64, MVT::i8, 1},
    };
    if (const auto *Entry = ConvertCostTableLookup(
            LoadConversionTbl, ISD, DstTy.getSimpleVT(), SrcTy.getSimpleVT()))
      return AdjustCost(Entry->Cost);

    static const TypeConversionCostTblEntry MVELoadConversionTbl[] = {
        {ISD::SIGN_EXTEND, MVT::v4i32, MVT::v4i16, 0},
        {ISD::ZERO_EXTEND, MVT::v4i32, MVT::v4i16, 0},
        {ISD::SIGN_EXTEND, MVT::v4i32, MVT::v4i8, 0},
        {ISD::ZERO_EXTEND, MVT::v4i32, MVT::v4i8, 0},
        {ISD::SIGN_EXTEND, MVT::v8i16, MVT::v8i8, 0},
        {ISD::ZERO_EXTEND, MVT::v8i16, MVT::v8i8, 0},
        // The following extend from a legal type to an illegal type, so need to
        // split the load. This introduced an extra load operation, but the
        // extend is still "free".
        {ISD::SIGN_EXTEND, MVT::v8i32, MVT::v8i16, 1},
        {ISD::ZERO_EXTEND, MVT::v8i32, MVT::v8i16, 1},
        {ISD::SIGN_EXTEND, MVT::v16i32, MVT::v16i8, 3},
        {ISD::ZERO_EXTEND, MVT::v16i32, MVT::v16i8, 3},
        {ISD::SIGN_EXTEND, MVT::v16i16, MVT::v16i8, 1},
        {ISD::ZERO_EXTEND, MVT::v16i16, MVT::v16i8, 1},
    };
    if (SrcTy.isVector() && ST->hasMVEIntegerOps()) {
      if (const auto *Entry =
              ConvertCostTableLookup(MVELoadConversionTbl, ISD,
                                     DstTy.getSimpleVT(), SrcTy.getSimpleVT()))
        return Entry->Cost * ST->getMVEVectorCostFactor(CostKind);
    }

    static const TypeConversionCostTblEntry MVEFLoadConversionTbl[] = {
        // FPExtends are similar but also require the VCVT instructions.
        {ISD::FP_EXTEND, MVT::v4f32, MVT::v4f16, 1},
        {ISD::FP_EXTEND, MVT::v8f32, MVT::v8f16, 3},
    };
    if (SrcTy.isVector() && ST->hasMVEFloatOps()) {
      if (const auto *Entry =
              ConvertCostTableLookup(MVEFLoadConversionTbl, ISD,
                                     DstTy.getSimpleVT(), SrcTy.getSimpleVT()))
        return Entry->Cost * ST->getMVEVectorCostFactor(CostKind);
    }

    // The truncate of a store is free. This is the mirror of extends above.
    static const TypeConversionCostTblEntry MVEStoreConversionTbl[] = {
        {ISD::TRUNCATE, MVT::v4i32, MVT::v4i16, 0},
        {ISD::TRUNCATE, MVT::v4i32, MVT::v4i8, 0},
        {ISD::TRUNCATE, MVT::v8i16, MVT::v8i8, 0},
        {ISD::TRUNCATE, MVT::v8i32, MVT::v8i16, 1},
        {ISD::TRUNCATE, MVT::v8i32, MVT::v8i8, 1},
        {ISD::TRUNCATE, MVT::v16i32, MVT::v16i8, 3},
        {ISD::TRUNCATE, MVT::v16i16, MVT::v16i8, 1},
    };
    if (SrcTy.isVector() && ST->hasMVEIntegerOps()) {
      if (const auto *Entry =
              ConvertCostTableLookup(MVEStoreConversionTbl, ISD,
                                     SrcTy.getSimpleVT(), DstTy.getSimpleVT()))
        return Entry->Cost * ST->getMVEVectorCostFactor(CostKind);
    }

    static const TypeConversionCostTblEntry MVEFStoreConversionTbl[] = {
        {ISD::FP_ROUND, MVT::v4f32, MVT::v4f16, 1},
        {ISD::FP_ROUND, MVT::v8f32, MVT::v8f16, 3},
    };
    if (SrcTy.isVector() && ST->hasMVEFloatOps()) {
      if (const auto *Entry =
              ConvertCostTableLookup(MVEFStoreConversionTbl, ISD,
                                     SrcTy.getSimpleVT(), DstTy.getSimpleVT()))
        return Entry->Cost * ST->getMVEVectorCostFactor(CostKind);
    }
  }

  // NEON vector operations that can extend their inputs.
  if ((ISD == ISD::SIGN_EXTEND || ISD == ISD::ZERO_EXTEND) &&
      I && I->hasOneUse() && ST->hasNEON() && SrcTy.isVector()) {
    static const TypeConversionCostTblEntry NEONDoubleWidthTbl[] = {
      // vaddl
      { ISD::ADD, MVT::v4i32, MVT::v4i16, 0 },
      { ISD::ADD, MVT::v8i16, MVT::v8i8,  0 },
      // vsubl
      { ISD::SUB, MVT::v4i32, MVT::v4i16, 0 },
      { ISD::SUB, MVT::v8i16, MVT::v8i8,  0 },
      // vmull
      { ISD::MUL, MVT::v4i32, MVT::v4i16, 0 },
      { ISD::MUL, MVT::v8i16, MVT::v8i8,  0 },
      // vshll
      { ISD::SHL, MVT::v4i32, MVT::v4i16, 0 },
      { ISD::SHL, MVT::v8i16, MVT::v8i8,  0 },
    };

    auto *User = cast<Instruction>(*I->user_begin());
    int UserISD = TLI->InstructionOpcodeToISD(User->getOpcode());
    if (auto *Entry = ConvertCostTableLookup(NEONDoubleWidthTbl, UserISD,
                                             DstTy.getSimpleVT(),
                                             SrcTy.getSimpleVT())) {
      return AdjustCost(Entry->Cost);
    }
  }

  // Single to/from double precision conversions.
  if (Src->isVectorTy() && ST->hasNEON() &&
      ((ISD == ISD::FP_ROUND && SrcTy.getScalarType() == MVT::f64 &&
        DstTy.getScalarType() == MVT::f32) ||
       (ISD == ISD::FP_EXTEND && SrcTy.getScalarType() == MVT::f32 &&
        DstTy.getScalarType() == MVT::f64))) {
    static const CostTblEntry NEONFltDblTbl[] = {
        // Vector fptrunc/fpext conversions.
        {ISD::FP_ROUND, MVT::v2f64, 2},
        {ISD::FP_EXTEND, MVT::v2f32, 2},
        {ISD::FP_EXTEND, MVT::v4f32, 4}};

    std::pair<InstructionCost, MVT> LT = getTypeLegalizationCost(Src);
    if (const auto *Entry = CostTableLookup(NEONFltDblTbl, ISD, LT.second))
      return AdjustCost(LT.first * Entry->Cost);
  }

  // Some arithmetic, load and store operations have specific instructions
  // to cast up/down their types automatically at no extra cost.
  // TODO: Get these tables to know at least what the related operations are.
  static const TypeConversionCostTblEntry NEONVectorConversionTbl[] = {
    { ISD::SIGN_EXTEND, MVT::v4i32, MVT::v4i16, 1 },
    { ISD::ZERO_EXTEND, MVT::v4i32, MVT::v4i16, 1 },
    { ISD::SIGN_EXTEND, MVT::v2i64, MVT::v2i32, 1 },
    { ISD::ZERO_EXTEND, MVT::v2i64, MVT::v2i32, 1 },
    { ISD::TRUNCATE,    MVT::v4i32, MVT::v4i64, 0 },
    { ISD::TRUNCATE,    MVT::v4i16, MVT::v4i32, 1 },

    // The number of vmovl instructions for the extension.
    { ISD::SIGN_EXTEND, MVT::v8i16, MVT::v8i8,  1 },
    { ISD::ZERO_EXTEND, MVT::v8i16, MVT::v8i8,  1 },
    { ISD::SIGN_EXTEND, MVT::v4i32, MVT::v4i8,  2 },
    { ISD::ZERO_EXTEND, MVT::v4i32, MVT::v4i8,  2 },
    { ISD::SIGN_EXTEND, MVT::v2i64, MVT::v2i8,  3 },
    { ISD::ZERO_EXTEND, MVT::v2i64, MVT::v2i8,  3 },
    { ISD::SIGN_EXTEND, MVT::v2i64, MVT::v2i16, 2 },
    { ISD::ZERO_EXTEND, MVT::v2i64, MVT::v2i16, 2 },
    { ISD::SIGN_EXTEND, MVT::v4i64, MVT::v4i16, 3 },
    { ISD::ZERO_EXTEND, MVT::v4i64, MVT::v4i16, 3 },
    { ISD::SIGN_EXTEND, MVT::v8i32, MVT::v8i8, 3 },
    { ISD::ZERO_EXTEND, MVT::v8i32, MVT::v8i8, 3 },
    { ISD::SIGN_EXTEND, MVT::v8i64, MVT::v8i8, 7 },
    { ISD::ZERO_EXTEND, MVT::v8i64, MVT::v8i8, 7 },
    { ISD::SIGN_EXTEND, MVT::v8i64, MVT::v8i16, 6 },
    { ISD::ZERO_EXTEND, MVT::v8i64, MVT::v8i16, 6 },
    { ISD::SIGN_EXTEND, MVT::v16i32, MVT::v16i8, 6 },
    { ISD::ZERO_EXTEND, MVT::v16i32, MVT::v16i8, 6 },

    // Operations that we legalize using splitting.
    { ISD::TRUNCATE,    MVT::v16i8, MVT::v16i32, 6 },
    { ISD::TRUNCATE,    MVT::v8i8, MVT::v8i32, 3 },

    // Vector float <-> i32 conversions.
    { ISD::SINT_TO_FP,  MVT::v4f32, MVT::v4i32, 1 },
    { ISD::UINT_TO_FP,  MVT::v4f32, MVT::v4i32, 1 },

    { ISD::SINT_TO_FP,  MVT::v2f32, MVT::v2i8, 3 },
    { ISD::UINT_TO_FP,  MVT::v2f32, MVT::v2i8, 3 },
    { ISD::SINT_TO_FP,  MVT::v2f32, MVT::v2i16, 2 },
    { ISD::UINT_TO_FP,  MVT::v2f32, MVT::v2i16, 2 },
    { ISD::SINT_TO_FP,  MVT::v2f32, MVT::v2i32, 1 },
    { ISD::UINT_TO_FP,  MVT::v2f32, MVT::v2i32, 1 },
    { ISD::SINT_TO_FP,  MVT::v4f32, MVT::v4i1, 3 },
    { ISD::UINT_TO_FP,  MVT::v4f32, MVT::v4i1, 3 },
    { ISD::SINT_TO_FP,  MVT::v4f32, MVT::v4i8, 3 },
    { ISD::UINT_TO_FP,  MVT::v4f32, MVT::v4i8, 3 },
    { ISD::SINT_TO_FP,  MVT::v4f32, MVT::v4i16, 2 },
    { ISD::UINT_TO_FP,  MVT::v4f32, MVT::v4i16, 2 },
    { ISD::SINT_TO_FP,  MVT::v8f32, MVT::v8i16, 4 },
    { ISD::UINT_TO_FP,  MVT::v8f32, MVT::v8i16, 4 },
    { ISD::SINT_TO_FP,  MVT::v8f32, MVT::v8i32, 2 },
    { ISD::UINT_TO_FP,  MVT::v8f32, MVT::v8i32, 2 },
    { ISD::SINT_TO_FP,  MVT::v16f32, MVT::v16i16, 8 },
    { ISD::UINT_TO_FP,  MVT::v16f32, MVT::v16i16, 8 },
    { ISD::SINT_TO_FP,  MVT::v16f32, MVT::v16i32, 4 },
    { ISD::UINT_TO_FP,  MVT::v16f32, MVT::v16i32, 4 },

    { ISD::FP_TO_SINT,  MVT::v4i32, MVT::v4f32, 1 },
    { ISD::FP_TO_UINT,  MVT::v4i32, MVT::v4f32, 1 },
    { ISD::FP_TO_SINT,  MVT::v4i8, MVT::v4f32, 3 },
    { ISD::FP_TO_UINT,  MVT::v4i8, MVT::v4f32, 3 },
    { ISD::FP_TO_SINT,  MVT::v4i16, MVT::v4f32, 2 },
    { ISD::FP_TO_UINT,  MVT::v4i16, MVT::v4f32, 2 },

    // Vector double <-> i32 conversions.
    { ISD::SINT_TO_FP,  MVT::v2f64, MVT::v2i32, 2 },
    { ISD::UINT_TO_FP,  MVT::v2f64, MVT::v2i32, 2 },

    { ISD::SINT_TO_FP,  MVT::v2f64, MVT::v2i8, 4 },
    { ISD::UINT_TO_FP,  MVT::v2f64, MVT::v2i8, 4 },
    { ISD::SINT_TO_FP,  MVT::v2f64, MVT::v2i16, 3 },
    { ISD::UINT_TO_FP,  MVT::v2f64, MVT::v2i16, 3 },
    { ISD::SINT_TO_FP,  MVT::v2f64, MVT::v2i32, 2 },
    { ISD::UINT_TO_FP,  MVT::v2f64, MVT::v2i32, 2 },

    { ISD::FP_TO_SINT,  MVT::v2i32, MVT::v2f64, 2 },
    { ISD::FP_TO_UINT,  MVT::v2i32, MVT::v2f64, 2 },
    { ISD::FP_TO_SINT,  MVT::v8i16, MVT::v8f32, 4 },
    { ISD::FP_TO_UINT,  MVT::v8i16, MVT::v8f32, 4 },
    { ISD::FP_TO_SINT,  MVT::v16i16, MVT::v16f32, 8 },
    { ISD::FP_TO_UINT,  MVT::v16i16, MVT::v16f32, 8 }
  };

  if (SrcTy.isVector() && ST->hasNEON()) {
    if (const auto *Entry = ConvertCostTableLookup(NEONVectorConversionTbl, ISD,
                                                   DstTy.getSimpleVT(),
                                                   SrcTy.getSimpleVT()))
      return AdjustCost(Entry->Cost);
  }

  // Scalar float to integer conversions.
  static const TypeConversionCostTblEntry NEONFloatConversionTbl[] = {
    { ISD::FP_TO_SINT,  MVT::i1, MVT::f32, 2 },
    { ISD::FP_TO_UINT,  MVT::i1, MVT::f32, 2 },
    { ISD::FP_TO_SINT,  MVT::i1, MVT::f64, 2 },
    { ISD::FP_TO_UINT,  MVT::i1, MVT::f64, 2 },
    { ISD::FP_TO_SINT,  MVT::i8, MVT::f32, 2 },
    { ISD::FP_TO_UINT,  MVT::i8, MVT::f32, 2 },
    { ISD::FP_TO_SINT,  MVT::i8, MVT::f64, 2 },
    { ISD::FP_TO_UINT,  MVT::i8, MVT::f64, 2 },
    { ISD::FP_TO_SINT,  MVT::i16, MVT::f32, 2 },
    { ISD::FP_TO_UINT,  MVT::i16, MVT::f32, 2 },
    { ISD::FP_TO_SINT,  MVT::i16, MVT::f64, 2 },
    { ISD::FP_TO_UINT,  MVT::i16, MVT::f64, 2 },
    { ISD::FP_TO_SINT,  MVT::i32, MVT::f32, 2 },
    { ISD::FP_TO_UINT,  MVT::i32, MVT::f32, 2 },
    { ISD::FP_TO_SINT,  MVT::i32, MVT::f64, 2 },
    { ISD::FP_TO_UINT,  MVT::i32, MVT::f64, 2 },
    { ISD::FP_TO_SINT,  MVT::i64, MVT::f32, 10 },
    { ISD::FP_TO_UINT,  MVT::i64, MVT::f32, 10 },
    { ISD::FP_TO_SINT,  MVT::i64, MVT::f64, 10 },
    { ISD::FP_TO_UINT,  MVT::i64, MVT::f64, 10 }
  };
  if (SrcTy.isFloatingPoint() && ST->hasNEON()) {
    if (const auto *Entry = ConvertCostTableLookup(NEONFloatConversionTbl, ISD,
                                                   DstTy.getSimpleVT(),
                                                   SrcTy.getSimpleVT()))
      return AdjustCost(Entry->Cost);
  }

  // Scalar integer to float conversions.
  static const TypeConversionCostTblEntry NEONIntegerConversionTbl[] = {
    { ISD::SINT_TO_FP,  MVT::f32, MVT::i1, 2 },
    { ISD::UINT_TO_FP,  MVT::f32, MVT::i1, 2 },
    { ISD::SINT_TO_FP,  MVT::f64, MVT::i1, 2 },
    { ISD::UINT_TO_FP,  MVT::f64, MVT::i1, 2 },
    { ISD::SINT_TO_FP,  MVT::f32, MVT::i8, 2 },
    { ISD::UINT_TO_FP,  MVT::f32, MVT::i8, 2 },
    { ISD::SINT_TO_FP,  MVT::f64, MVT::i8, 2 },
    { ISD::UINT_TO_FP,  MVT::f64, MVT::i8, 2 },
    { ISD::SINT_TO_FP,  MVT::f32, MVT::i16, 2 },
    { ISD::UINT_TO_FP,  MVT::f32, MVT::i16, 2 },
    { ISD::SINT_TO_FP,  MVT::f64, MVT::i16, 2 },
    { ISD::UINT_TO_FP,  MVT::f64, MVT::i16, 2 },
    { ISD::SINT_TO_FP,  MVT::f32, MVT::i32, 2 },
    { ISD::UINT_TO_FP,  MVT::f32, MVT::i32, 2 },
    { ISD::SINT_TO_FP,  MVT::f64, MVT::i32, 2 },
    { ISD::UINT_TO_FP,  MVT::f64, MVT::i32, 2 },
    { ISD::SINT_TO_FP,  MVT::f32, MVT::i64, 10 },
    { ISD::UINT_TO_FP,  MVT::f32, MVT::i64, 10 },
    { ISD::SINT_TO_FP,  MVT::f64, MVT::i64, 10 },
    { ISD::UINT_TO_FP,  MVT::f64, MVT::i64, 10 }
  };

  if (SrcTy.isInteger() && ST->hasNEON()) {
    if (const auto *Entry = ConvertCostTableLookup(NEONIntegerConversionTbl,
                                                   ISD, DstTy.getSimpleVT(),
                                                   SrcTy.getSimpleVT()))
      return AdjustCost(Entry->Cost);
  }

  // MVE extend costs, taken from codegen tests. i8->i16 or i16->i32 is one
  // instruction, i8->i32 is two. i64 zexts are an VAND with a constant, sext
  // are linearised so take more.
  static const TypeConversionCostTblEntry MVEVectorConversionTbl[] = {
    { ISD::SIGN_EXTEND, MVT::v8i16, MVT::v8i8, 1 },
    { ISD::ZERO_EXTEND, MVT::v8i16, MVT::v8i8, 1 },
    { ISD::SIGN_EXTEND, MVT::v4i32, MVT::v4i8, 2 },
    { ISD::ZERO_EXTEND, MVT::v4i32, MVT::v4i8, 2 },
    { ISD::SIGN_EXTEND, MVT::v2i64, MVT::v2i8, 10 },
    { ISD::ZERO_EXTEND, MVT::v2i64, MVT::v2i8, 2 },
    { ISD::SIGN_EXTEND, MVT::v4i32, MVT::v4i16, 1 },
    { ISD::ZERO_EXTEND, MVT::v4i32, MVT::v4i16, 1 },
    { ISD::SIGN_EXTEND, MVT::v2i64, MVT::v2i16, 10 },
    { ISD::ZERO_EXTEND, MVT::v2i64, MVT::v2i16, 2 },
    { ISD::SIGN_EXTEND, MVT::v2i64, MVT::v2i32, 8 },
    { ISD::ZERO_EXTEND, MVT::v2i64, MVT::v2i32, 2 },
  };

  if (SrcTy.isVector() && ST->hasMVEIntegerOps()) {
    if (const auto *Entry = ConvertCostTableLookup(MVEVectorConversionTbl,
                                                   ISD, DstTy.getSimpleVT(),
                                                   SrcTy.getSimpleVT()))
      return Entry->Cost * ST->getMVEVectorCostFactor(CostKind);
  }

  if (ISD == ISD::FP_ROUND || ISD == ISD::FP_EXTEND) {
    // As general rule, fp converts that were not matched above are scalarized
    // and cost 1 vcvt for each lane, so long as the instruction is available.
    // If not it will become a series of function calls.
    const InstructionCost CallCost =
        getCallInstrCost(nullptr, Dst, {Src}, CostKind);
    int Lanes = 1;
    if (SrcTy.isFixedLengthVector())
      Lanes = SrcTy.getVectorNumElements();

    if (IsLegalFPType(SrcTy) && IsLegalFPType(DstTy))
      return Lanes;
    else
      return Lanes * CallCost;
  }

  if (ISD == ISD::TRUNCATE && ST->hasMVEIntegerOps() &&
      SrcTy.isFixedLengthVector()) {
    // Treat a truncate with larger than legal source (128bits for MVE) as
    // expensive, 2 instructions per lane.
    if ((SrcTy.getScalarType() == MVT::i8 ||
         SrcTy.getScalarType() == MVT::i16 ||
         SrcTy.getScalarType() == MVT::i32) &&
        SrcTy.getSizeInBits() > 128 &&
        SrcTy.getSizeInBits() > DstTy.getSizeInBits())
      return SrcTy.getVectorNumElements() * 2;
  }

  // Scalar integer conversion costs.
  static const TypeConversionCostTblEntry ARMIntegerConversionTbl[] = {
    // i16 -> i64 requires two dependent operations.
    { ISD::SIGN_EXTEND, MVT::i64, MVT::i16, 2 },

    // Truncates on i64 are assumed to be free.
    { ISD::TRUNCATE,    MVT::i32, MVT::i64, 0 },
    { ISD::TRUNCATE,    MVT::i16, MVT::i64, 0 },
    { ISD::TRUNCATE,    MVT::i8,  MVT::i64, 0 },
    { ISD::TRUNCATE,    MVT::i1,  MVT::i64, 0 }
  };

  if (SrcTy.isInteger()) {
    if (const auto *Entry = ConvertCostTableLookup(ARMIntegerConversionTbl, ISD,
                                                   DstTy.getSimpleVT(),
                                                   SrcTy.getSimpleVT()))
      return AdjustCost(Entry->Cost);
  }

  int BaseCost = ST->hasMVEIntegerOps() && Src->isVectorTy()
                     ? ST->getMVEVectorCostFactor(CostKind)
                     : 1;
  return AdjustCost(
      BaseCost * BaseT::getCastInstrCost(Opcode, Dst, Src, CCH, CostKind, I));
}

InstructionCost ARMTTIImpl::getVectorInstrCost(unsigned Opcode, Type *ValTy,
                                               TTI::TargetCostKind CostKind,
                                               unsigned Index, Value *Op0,
                                               Value *Op1) {
  // Penalize inserting into an D-subregister. We end up with a three times
  // lower estimated throughput on swift.
  if (ST->hasSlowLoadDSubregister() && Opcode == Instruction::InsertElement &&
      ValTy->isVectorTy() && ValTy->getScalarSizeInBits() <= 32)
    return 3;

  if (ST->hasNEON() && (Opcode == Instruction::InsertElement ||
                        Opcode == Instruction::ExtractElement)) {
    // Cross-class copies are expensive on many microarchitectures,
    // so assume they are expensive by default.
    if (cast<VectorType>(ValTy)->getElementType()->isIntegerTy())
      return 3;

    // Even if it's not a cross class copy, this likely leads to mixing
    // of NEON and VFP code and should be therefore penalized.
    if (ValTy->isVectorTy() &&
        ValTy->getScalarSizeInBits() <= 32)
      return std::max<InstructionCost>(
          BaseT::getVectorInstrCost(Opcode, ValTy, CostKind, Index, Op0, Op1),
          2U);
  }

  if (ST->hasMVEIntegerOps() && (Opcode == Instruction::InsertElement ||
                                 Opcode == Instruction::ExtractElement)) {
    // Integer cross-lane moves are more expensive than float, which can
    // sometimes just be vmovs. Integer involve being passes to GPR registers,
    // causing more of a delay.
    std::pair<InstructionCost, MVT> LT =
        getTypeLegalizationCost(ValTy->getScalarType());
    return LT.first * (ValTy->getScalarType()->isIntegerTy() ? 4 : 1);
  }

  return BaseT::getVectorInstrCost(Opcode, ValTy, CostKind, Index, Op0, Op1);
}

InstructionCost ARMTTIImpl::getCmpSelInstrCost(
    unsigned Opcode, Type *ValTy, Type *CondTy, CmpInst::Predicate VecPred,
    TTI::TargetCostKind CostKind, TTI::OperandValueInfo Op1Info,
    TTI::OperandValueInfo Op2Info, const Instruction *I) {
  int ISD = TLI->InstructionOpcodeToISD(Opcode);

  // Thumb scalar code size cost for select.
  if (CostKind == TTI::TCK_CodeSize && ISD == ISD::SELECT &&
      ST->isThumb() && !ValTy->isVectorTy()) {
    // Assume expensive structs.
    if (TLI->getValueType(DL, ValTy, true) == MVT::Other)
      return TTI::TCC_Expensive;

    // Select costs can vary because they:
    // - may require one or more conditional mov (including an IT),
    // - can't operate directly on immediates,
    // - require live flags, which we can't copy around easily.
    InstructionCost Cost = getTypeLegalizationCost(ValTy).first;

    // Possible IT instruction for Thumb2, or more for Thumb1.
    ++Cost;

    // i1 values may need rematerialising by using mov immediates and/or
    // flag setting instructions.
    if (ValTy->isIntegerTy(1))
      ++Cost;

    return Cost;
  }

  // If this is a vector min/max/abs, use the cost of that intrinsic directly
  // instead. Hopefully when min/max intrinsics are more prevalent this code
  // will not be needed.
  const Instruction *Sel = I;
  if ((Opcode == Instruction::ICmp || Opcode == Instruction::FCmp) && Sel &&
      Sel->hasOneUse())
    Sel = cast<Instruction>(Sel->user_back());
  if (Sel && ValTy->isVectorTy() &&
      (ValTy->isIntOrIntVectorTy() || ValTy->isFPOrFPVectorTy())) {
    const Value *LHS, *RHS;
    SelectPatternFlavor SPF = matchSelectPattern(Sel, LHS, RHS).Flavor;
    unsigned IID = 0;
    switch (SPF) {
    case SPF_ABS:
      IID = Intrinsic::abs;
      break;
    case SPF_SMIN:
      IID = Intrinsic::smin;
      break;
    case SPF_SMAX:
      IID = Intrinsic::smax;
      break;
    case SPF_UMIN:
      IID = Intrinsic::umin;
      break;
    case SPF_UMAX:
      IID = Intrinsic::umax;
      break;
    case SPF_FMINNUM:
      IID = Intrinsic::minnum;
      break;
    case SPF_FMAXNUM:
      IID = Intrinsic::maxnum;
      break;
    default:
      break;
    }
    if (IID) {
      // The ICmp is free, the select gets the cost of the min/max/etc
      if (Sel != I)
        return 0;
      IntrinsicCostAttributes CostAttrs(IID, ValTy, {ValTy, ValTy});
      return getIntrinsicInstrCost(CostAttrs, CostKind);
    }
  }

  // On NEON a vector select gets lowered to vbsl.
  if (ST->hasNEON() && ValTy->isVectorTy() && ISD == ISD::SELECT && CondTy) {
    // Lowering of some vector selects is currently far from perfect.
    static const TypeConversionCostTblEntry NEONVectorSelectTbl[] = {
      { ISD::SELECT, MVT::v4i1, MVT::v4i64, 4*4 + 1*2 + 1 },
      { ISD::SELECT, MVT::v8i1, MVT::v8i64, 50 },
      { ISD::SELECT, MVT::v16i1, MVT::v16i64, 100 }
    };

    EVT SelCondTy = TLI->getValueType(DL, CondTy);
    EVT SelValTy = TLI->getValueType(DL, ValTy);
    if (SelCondTy.isSimple() && SelValTy.isSimple()) {
      if (const auto *Entry = ConvertCostTableLookup(NEONVectorSelectTbl, ISD,
                                                     SelCondTy.getSimpleVT(),
                                                     SelValTy.getSimpleVT()))
        return Entry->Cost;
    }

    std::pair<InstructionCost, MVT> LT = getTypeLegalizationCost(ValTy);
    return LT.first;
  }

  if (ST->hasMVEIntegerOps() && ValTy->isVectorTy() &&
      (Opcode == Instruction::ICmp || Opcode == Instruction::FCmp) &&
      cast<FixedVectorType>(ValTy)->getNumElements() > 1) {
    FixedVectorType *VecValTy = cast<FixedVectorType>(ValTy);
    FixedVectorType *VecCondTy = dyn_cast_or_null<FixedVectorType>(CondTy);
    if (!VecCondTy)
      VecCondTy = cast<FixedVectorType>(CmpInst::makeCmpResultType(VecValTy));

    // If we don't have mve.fp any fp operations will need to be scalarized.
    if (Opcode == Instruction::FCmp && !ST->hasMVEFloatOps()) {
      // One scalaization insert, one scalarization extract and the cost of the
      // fcmps.
      return BaseT::getScalarizationOverhead(VecValTy, /*Insert*/ false,
                                             /*Extract*/ true, CostKind) +
             BaseT::getScalarizationOverhead(VecCondTy, /*Insert*/ true,
                                             /*Extract*/ false, CostKind) +
             VecValTy->getNumElements() *
                 getCmpSelInstrCost(Opcode, ValTy->getScalarType(),
                                    VecCondTy->getScalarType(), VecPred,
                                    CostKind, Op1Info, Op2Info, I);
    }

    std::pair<InstructionCost, MVT> LT = getTypeLegalizationCost(ValTy);
    int BaseCost = ST->getMVEVectorCostFactor(CostKind);
    // There are two types - the input that specifies the type of the compare
    // and the output vXi1 type. Because we don't know how the output will be
    // split, we may need an expensive shuffle to get two in sync. This has the
    // effect of making larger than legal compares (v8i32 for example)
    // expensive.
    if (LT.second.isVector() && LT.second.getVectorNumElements() > 2) {
      if (LT.first > 1)
        return LT.first * BaseCost +
               BaseT::getScalarizationOverhead(VecCondTy, /*Insert*/ true,
                                               /*Extract*/ false, CostKind);
      return BaseCost;
    }
  }

  // Default to cheap (throughput/size of 1 instruction) but adjust throughput
  // for "multiple beats" potentially needed by MVE instructions.
  int BaseCost = 1;
  if (ST->hasMVEIntegerOps() && ValTy->isVectorTy())
    BaseCost = ST->getMVEVectorCostFactor(CostKind);

  return BaseCost * BaseT::getCmpSelInstrCost(Opcode, ValTy, CondTy, VecPred,
                                              CostKind, Op1Info, Op2Info, I);
}

InstructionCost ARMTTIImpl::getAddressComputationCost(Type *Ty,
                                                      ScalarEvolution *SE,
                                                      const SCEV *Ptr) {
  // Address computations in vectorized code with non-consecutive addresses will
  // likely result in more instructions compared to scalar code where the
  // computation can more often be merged into the index mode. The resulting
  // extra micro-ops can significantly decrease throughput.
  unsigned NumVectorInstToHideOverhead = 10;
  int MaxMergeDistance = 64;

  if (ST->hasNEON()) {
    if (Ty->isVectorTy() && SE &&
        !BaseT::isConstantStridedAccessLessThan(SE, Ptr, MaxMergeDistance + 1))
      return NumVectorInstToHideOverhead;

    // In many cases the address computation is not merged into the instruction
    // addressing mode.
    return 1;
  }
  return BaseT::getAddressComputationCost(Ty, SE, Ptr);
}

bool ARMTTIImpl::isProfitableLSRChainElement(Instruction *I) {
  if (IntrinsicInst *II = dyn_cast<IntrinsicInst>(I)) {
    // If a VCTP is part of a chain, it's already profitable and shouldn't be
    // optimized, else LSR may block tail-predication.
    switch (II->getIntrinsicID()) {
    case Intrinsic::arm_mve_vctp8:
    case Intrinsic::arm_mve_vctp16:
    case Intrinsic::arm_mve_vctp32:
    case Intrinsic::arm_mve_vctp64:
      return true;
    default:
      break;
    }
  }
  return false;
}

bool ARMTTIImpl::isLegalMaskedLoad(Type *DataTy, Align Alignment,
                                   unsigned /*AddressSpace*/) {
  if (!EnableMaskedLoadStores || !ST->hasMVEIntegerOps())
    return false;

  if (auto *VecTy = dyn_cast<FixedVectorType>(DataTy)) {
    // Don't support v2i1 yet.
    if (VecTy->getNumElements() == 2)
      return false;

    // We don't support extending fp types.
     unsigned VecWidth = DataTy->getPrimitiveSizeInBits();
    if (VecWidth != 128 && VecTy->getElementType()->isFloatingPointTy())
      return false;
  }

  unsigned EltWidth = DataTy->getScalarSizeInBits();
  return (EltWidth == 32 && Alignment >= 4) ||
         (EltWidth == 16 && Alignment >= 2) || (EltWidth == 8);
}

bool ARMTTIImpl::isLegalMaskedGather(Type *Ty, Align Alignment) {
  if (!EnableMaskedGatherScatters || !ST->hasMVEIntegerOps())
    return false;

  unsigned EltWidth = Ty->getScalarSizeInBits();
  return ((EltWidth == 32 && Alignment >= 4) ||
          (EltWidth == 16 && Alignment >= 2) || EltWidth == 8);
}

/// Given a memcpy/memset/memmove instruction, return the number of memory
/// operations performed, via querying findOptimalMemOpLowering. Returns -1 if a
/// call is used.
int ARMTTIImpl::getNumMemOps(const IntrinsicInst *I) const {
  MemOp MOp;
  unsigned DstAddrSpace = ~0u;
  unsigned SrcAddrSpace = ~0u;
  const Function *F = I->getParent()->getParent();

  if (const auto *MC = dyn_cast<MemTransferInst>(I)) {
    ConstantInt *C = dyn_cast<ConstantInt>(MC->getLength());
    // If 'size' is not a constant, a library call will be generated.
    if (!C)
      return -1;

    const unsigned Size = C->getValue().getZExtValue();
    const Align DstAlign = *MC->getDestAlign();
    const Align SrcAlign = *MC->getSourceAlign();

    MOp = MemOp::Copy(Size, /*DstAlignCanChange*/ false, DstAlign, SrcAlign,
                      /*IsVolatile*/ false);
    DstAddrSpace = MC->getDestAddressSpace();
    SrcAddrSpace = MC->getSourceAddressSpace();
  }
  else if (const auto *MS = dyn_cast<MemSetInst>(I)) {
    ConstantInt *C = dyn_cast<ConstantInt>(MS->getLength());
    // If 'size' is not a constant, a library call will be generated.
    if (!C)
      return -1;

    const unsigned Size = C->getValue().getZExtValue();
    const Align DstAlign = *MS->getDestAlign();

    MOp = MemOp::Set(Size, /*DstAlignCanChange*/ false, DstAlign,
                     /*IsZeroMemset*/ false, /*IsVolatile*/ false);
    DstAddrSpace = MS->getDestAddressSpace();
  }
  else
    llvm_unreachable("Expected a memcpy/move or memset!");

  unsigned Limit, Factor = 2;
  switch(I->getIntrinsicID()) {
    case Intrinsic::memcpy:
      Limit = TLI->getMaxStoresPerMemcpy(F->hasMinSize());
      break;
    case Intrinsic::memmove:
      Limit = TLI->getMaxStoresPerMemmove(F->hasMinSize());
      break;
    case Intrinsic::memset:
      Limit = TLI->getMaxStoresPerMemset(F->hasMinSize());
      Factor = 1;
      break;
    default:
      llvm_unreachable("Expected a memcpy/move or memset!");
  }

  // MemOps will be poplulated with a list of data types that needs to be
  // loaded and stored. That's why we multiply the number of elements by 2 to
  // get the cost for this memcpy.
  std::vector<EVT> MemOps;
  if (getTLI()->findOptimalMemOpLowering(
          MemOps, Limit, MOp, DstAddrSpace,
          SrcAddrSpace, F->getAttributes()))
    return MemOps.size() * Factor;

  // If we can't find an optimal memop lowering, return the default cost
  return -1;
}

InstructionCost ARMTTIImpl::getMemcpyCost(const Instruction *I) {
  int NumOps = getNumMemOps(cast<IntrinsicInst>(I));

  // To model the cost of a library call, we assume 1 for the call, and
  // 3 for the argument setup.
  if (NumOps == -1)
    return 4;
  return NumOps;
}

InstructionCost ARMTTIImpl::getShuffleCost(TTI::ShuffleKind Kind,
                                           VectorType *Tp, ArrayRef<int> Mask,
                                           TTI::TargetCostKind CostKind,
                                           int Index, VectorType *SubTp,
                                           ArrayRef<const Value *> Args,
                                           const Instruction *CxtI) {
  Kind = improveShuffleKindFromMask(Kind, Mask, Tp, Index, SubTp);
  // Treat extractsubvector as single op permutation.
  bool IsExtractSubvector = Kind == TTI::SK_ExtractSubvector;
  if (IsExtractSubvector)
    Kind = TTI::SK_PermuteSingleSrc;
  if (ST->hasNEON()) {
    if (Kind == TTI::SK_Broadcast) {
      static const CostTblEntry NEONDupTbl[] = {
          // VDUP handles these cases.
          {ISD::VECTOR_SHUFFLE, MVT::v2i32, 1},
          {ISD::VECTOR_SHUFFLE, MVT::v2f32, 1},
          {ISD::VECTOR_SHUFFLE, MVT::v2i64, 1},
          {ISD::VECTOR_SHUFFLE, MVT::v2f64, 1},
          {ISD::VECTOR_SHUFFLE, MVT::v4i16, 1},
          {ISD::VECTOR_SHUFFLE, MVT::v8i8, 1},

          {ISD::VECTOR_SHUFFLE, MVT::v4i32, 1},
          {ISD::VECTOR_SHUFFLE, MVT::v4f32, 1},
          {ISD::VECTOR_SHUFFLE, MVT::v8i16, 1},
          {ISD::VECTOR_SHUFFLE, MVT::v16i8, 1}};

      std::pair<InstructionCost, MVT> LT = getTypeLegalizationCost(Tp);
      if (const auto *Entry =
              CostTableLookup(NEONDupTbl, ISD::VECTOR_SHUFFLE, LT.second))
        return LT.first * Entry->Cost;
    }
    if (Kind == TTI::SK_Reverse) {
      static const CostTblEntry NEONShuffleTbl[] = {
          // Reverse shuffle cost one instruction if we are shuffling within a
          // double word (vrev) or two if we shuffle a quad word (vrev, vext).
          {ISD::VECTOR_SHUFFLE, MVT::v2i32, 1},
          {ISD::VECTOR_SHUFFLE, MVT::v2f32, 1},
          {ISD::VECTOR_SHUFFLE, MVT::v2i64, 1},
          {ISD::VECTOR_SHUFFLE, MVT::v2f64, 1},
          {ISD::VECTOR_SHUFFLE, MVT::v4i16, 1},
          {ISD::VECTOR_SHUFFLE, MVT::v8i8, 1},

          {ISD::VECTOR_SHUFFLE, MVT::v4i32, 2},
          {ISD::VECTOR_SHUFFLE, MVT::v4f32, 2},
          {ISD::VECTOR_SHUFFLE, MVT::v8i16, 2},
          {ISD::VECTOR_SHUFFLE, MVT::v16i8, 2}};

      std::pair<InstructionCost, MVT> LT = getTypeLegalizationCost(Tp);
      if (const auto *Entry =
              CostTableLookup(NEONShuffleTbl, ISD::VECTOR_SHUFFLE, LT.second))
        return LT.first * Entry->Cost;
    }
    if (Kind == TTI::SK_Select) {
      static const CostTblEntry NEONSelShuffleTbl[] = {
          // Select shuffle cost table for ARM. Cost is the number of
          // instructions
          // required to create the shuffled vector.

          {ISD::VECTOR_SHUFFLE, MVT::v2f32, 1},
          {ISD::VECTOR_SHUFFLE, MVT::v2i64, 1},
          {ISD::VECTOR_SHUFFLE, MVT::v2f64, 1},
          {ISD::VECTOR_SHUFFLE, MVT::v2i32, 1},

          {ISD::VECTOR_SHUFFLE, MVT::v4i32, 2},
          {ISD::VECTOR_SHUFFLE, MVT::v4f32, 2},
          {ISD::VECTOR_SHUFFLE, MVT::v4i16, 2},

          {ISD::VECTOR_SHUFFLE, MVT::v8i16, 16},

          {ISD::VECTOR_SHUFFLE, MVT::v16i8, 32}};

      std::pair<InstructionCost, MVT> LT = getTypeLegalizationCost(Tp);
      if (const auto *Entry = CostTableLookup(NEONSelShuffleTbl,
                                              ISD::VECTOR_SHUFFLE, LT.second))
        return LT.first * Entry->Cost;
    }
  }
  if (ST->hasMVEIntegerOps()) {
    if (Kind == TTI::SK_Broadcast) {
      static const CostTblEntry MVEDupTbl[] = {
          // VDUP handles these cases.
          {ISD::VECTOR_SHUFFLE, MVT::v4i32, 1},
          {ISD::VECTOR_SHUFFLE, MVT::v8i16, 1},
          {ISD::VECTOR_SHUFFLE, MVT::v16i8, 1},
          {ISD::VECTOR_SHUFFLE, MVT::v4f32, 1},
          {ISD::VECTOR_SHUFFLE, MVT::v8f16, 1}};

      std::pair<InstructionCost, MVT> LT = getTypeLegalizationCost(Tp);
      if (const auto *Entry = CostTableLookup(MVEDupTbl, ISD::VECTOR_SHUFFLE,
                                              LT.second))
        return LT.first * Entry->Cost *
               ST->getMVEVectorCostFactor(TTI::TCK_RecipThroughput);
    }

    if (!Mask.empty()) {
      std::pair<InstructionCost, MVT> LT = getTypeLegalizationCost(Tp);
      if (LT.second.isVector() &&
          Mask.size() <= LT.second.getVectorNumElements() &&
          (isVREVMask(Mask, LT.second, 16) || isVREVMask(Mask, LT.second, 32) ||
           isVREVMask(Mask, LT.second, 64)))
        return ST->getMVEVectorCostFactor(TTI::TCK_RecipThroughput) * LT.first;
    }
  }

  // Restore optimal kind.
  if (IsExtractSubvector)
    Kind = TTI::SK_ExtractSubvector;
  int BaseCost = ST->hasMVEIntegerOps() && Tp->isVectorTy()
                     ? ST->getMVEVectorCostFactor(TTI::TCK_RecipThroughput)
                     : 1;
  return BaseCost *
         BaseT::getShuffleCost(Kind, Tp, Mask, CostKind, Index, SubTp);
}

InstructionCost ARMTTIImpl::getArithmeticInstrCost(
    unsigned Opcode, Type *Ty, TTI::TargetCostKind CostKind,
    TTI::OperandValueInfo Op1Info, TTI::OperandValueInfo Op2Info,
    ArrayRef<const Value *> Args,
    const Instruction *CxtI) {
  int ISDOpcode = TLI->InstructionOpcodeToISD(Opcode);
  if (ST->isThumb() && CostKind == TTI::TCK_CodeSize && Ty->isIntegerTy(1)) {
    // Make operations on i1 relatively expensive as this often involves
    // combining predicates. AND and XOR should be easier to handle with IT
    // blocks.
    switch (ISDOpcode) {
    default:
      break;
    case ISD::AND:
    case ISD::XOR:
      return 2;
    case ISD::OR:
      return 3;
    }
  }

  std::pair<InstructionCost, MVT> LT = getTypeLegalizationCost(Ty);

  if (ST->hasNEON()) {
    const unsigned FunctionCallDivCost = 20;
    const unsigned ReciprocalDivCost = 10;
    static const CostTblEntry CostTbl[] = {
      // Division.
      // These costs are somewhat random. Choose a cost of 20 to indicate that
      // vectorizing devision (added function call) is going to be very expensive.
      // Double registers types.
      { ISD::SDIV, MVT::v1i64, 1 * FunctionCallDivCost},
      { ISD::UDIV, MVT::v1i64, 1 * FunctionCallDivCost},
      { ISD::SREM, MVT::v1i64, 1 * FunctionCallDivCost},
      { ISD::UREM, MVT::v1i64, 1 * FunctionCallDivCost},
      { ISD::SDIV, MVT::v2i32, 2 * FunctionCallDivCost},
      { ISD::UDIV, MVT::v2i32, 2 * FunctionCallDivCost},
      { ISD::SREM, MVT::v2i32, 2 * FunctionCallDivCost},
      { ISD::UREM, MVT::v2i32, 2 * FunctionCallDivCost},
      { ISD::SDIV, MVT::v4i16,     ReciprocalDivCost},
      { ISD::UDIV, MVT::v4i16,     ReciprocalDivCost},
      { ISD::SREM, MVT::v4i16, 4 * FunctionCallDivCost},
      { ISD::UREM, MVT::v4i16, 4 * FunctionCallDivCost},
      { ISD::SDIV, MVT::v8i8,      ReciprocalDivCost},
      { ISD::UDIV, MVT::v8i8,      ReciprocalDivCost},
      { ISD::SREM, MVT::v8i8,  8 * FunctionCallDivCost},
      { ISD::UREM, MVT::v8i8,  8 * FunctionCallDivCost},
      // Quad register types.
      { ISD::SDIV, MVT::v2i64, 2 * FunctionCallDivCost},
      { ISD::UDIV, MVT::v2i64, 2 * FunctionCallDivCost},
      { ISD::SREM, MVT::v2i64, 2 * FunctionCallDivCost},
      { ISD::UREM, MVT::v2i64, 2 * FunctionCallDivCost},
      { ISD::SDIV, MVT::v4i32, 4 * FunctionCallDivCost},
      { ISD::UDIV, MVT::v4i32, 4 * FunctionCallDivCost},
      { ISD::SREM, MVT::v4i32, 4 * FunctionCallDivCost},
      { ISD::UREM, MVT::v4i32, 4 * FunctionCallDivCost},
      { ISD::SDIV, MVT::v8i16, 8 * FunctionCallDivCost},
      { ISD::UDIV, MVT::v8i16, 8 * FunctionCallDivCost},
      { ISD::SREM, MVT::v8i16, 8 * FunctionCallDivCost},
      { ISD::UREM, MVT::v8i16, 8 * FunctionCallDivCost},
      { ISD::SDIV, MVT::v16i8, 16 * FunctionCallDivCost},
      { ISD::UDIV, MVT::v16i8, 16 * FunctionCallDivCost},
      { ISD::SREM, MVT::v16i8, 16 * FunctionCallDivCost},
      { ISD::UREM, MVT::v16i8, 16 * FunctionCallDivCost},
      // Multiplication.
    };

    if (const auto *Entry = CostTableLookup(CostTbl, ISDOpcode, LT.second))
      return LT.first * Entry->Cost;

    InstructionCost Cost = BaseT::getArithmeticInstrCost(
        Opcode, Ty, CostKind, Op1Info, Op2Info);

    // This is somewhat of a hack. The problem that we are facing is that SROA
    // creates a sequence of shift, and, or instructions to construct values.
    // These sequences are recognized by the ISel and have zero-cost. Not so for
    // the vectorized code. Because we have support for v2i64 but not i64 those
    // sequences look particularly beneficial to vectorize.
    // To work around this we increase the cost of v2i64 operations to make them
    // seem less beneficial.
    if (LT.second == MVT::v2i64 && Op2Info.isUniform() && Op2Info.isConstant())
      Cost += 4;

    return Cost;
  }

  // If this operation is a shift on arm/thumb2, it might well be folded into
  // the following instruction, hence having a cost of 0.
  auto LooksLikeAFreeShift = [&]() {
    if (ST->isThumb1Only() || Ty->isVectorTy())
      return false;

    if (!CxtI || !CxtI->hasOneUse() || !CxtI->isShift())
      return false;
    if (!Op2Info.isUniform() || !Op2Info.isConstant())
      return false;

    // Folded into a ADC/ADD/AND/BIC/CMP/EOR/MVN/ORR/ORN/RSB/SBC/SUB
    switch (cast<Instruction>(CxtI->user_back())->getOpcode()) {
    case Instruction::Add:
    case Instruction::Sub:
    case Instruction::And:
    case Instruction::Xor:
    case Instruction::Or:
    case Instruction::ICmp:
      return true;
    default:
      return false;
    }
  };
  if (LooksLikeAFreeShift())
    return 0;

  // When targets have both DSP and MVE we find that the
  // the compiler will attempt to vectorize as well as using
  // scalar (S/U)MLAL operations. This is in cases where we have
  // the pattern ext(mul(ext(i16), ext(i16))) we find
  // that codegen performs better when only using (S/U)MLAL scalar
  // ops instead of trying to mix vector ops with (S/U)MLAL ops. We therefore
  // check if a mul instruction is used in a (U/S)MLAL pattern.
  auto MulInDSPMLALPattern = [&](const Instruction *I, unsigned Opcode,
                                 Type *Ty) -> bool {
    if (!ST->hasDSP())
      return false;

    if (!I)
      return false;

    if (Opcode != Instruction::Mul)
      return false;

    if (Ty->isVectorTy())
      return false;

    auto ValueOpcodesEqual = [](const Value *LHS, const Value *RHS) -> bool {
      return cast<Instruction>(LHS)->getOpcode() ==
             cast<Instruction>(RHS)->getOpcode();
    };
    auto IsExtInst = [](const Value *V) -> bool {
      return isa<ZExtInst>(V) || isa<SExtInst>(V);
    };
    auto IsExtensionFromHalf = [](const Value *V) -> bool {
      return cast<Instruction>(V)->getOperand(0)->getType()->isIntegerTy(16);
    };

    // We check the arguments of the instruction to see if they're extends
    auto *BinOp = dyn_cast<BinaryOperator>(I);
    if (!BinOp)
      return false;
    Value *Op0 = BinOp->getOperand(0);
    Value *Op1 = BinOp->getOperand(1);
    if (IsExtInst(Op0) && IsExtInst(Op1) && ValueOpcodesEqual(Op0, Op1)) {
      // We're interested in an ext of an i16
      if (!I->getType()->isIntegerTy(32) || !IsExtensionFromHalf(Op0) ||
          !IsExtensionFromHalf(Op1))
        return false;
      // We need to check if this result will be further extended to i64
      // and that all these uses are SExt
      for (auto *U : I->users())
        if (!IsExtInst(U))
          return false;
      return true;
    }

    return false;
  };

  if (MulInDSPMLALPattern(CxtI, Opcode, Ty))
    return 0;

  // Default to cheap (throughput/size of 1 instruction) but adjust throughput
  // for "multiple beats" potentially needed by MVE instructions.
  int BaseCost = 1;
  if (ST->hasMVEIntegerOps() && Ty->isVectorTy())
    BaseCost = ST->getMVEVectorCostFactor(CostKind);

  // The rest of this mostly follows what is done in
  // BaseT::getArithmeticInstrCost, without treating floats as more expensive
  // that scalars or increasing the costs for custom operations. The results is
  // also multiplied by the MVEVectorCostFactor where appropriate.
  if (TLI->isOperationLegalOrCustomOrPromote(ISDOpcode, LT.second))
    return LT.first * BaseCost;

  // Else this is expand, assume that we need to scalarize this op.
  if (auto *VTy = dyn_cast<FixedVectorType>(Ty)) {
    unsigned Num = VTy->getNumElements();
    InstructionCost Cost =
        getArithmeticInstrCost(Opcode, Ty->getScalarType(), CostKind);
    // Return the cost of multiple scalar invocation plus the cost of
    // inserting and extracting the values.
    SmallVector<Type *> Tys(Args.size(), Ty);
    return BaseT::getScalarizationOverhead(VTy, Args, Tys, CostKind) +
           Num * Cost;
  }

  return BaseCost;
}

InstructionCost ARMTTIImpl::getMemoryOpCost(unsigned Opcode, Type *Src,
                                            MaybeAlign Alignment,
                                            unsigned AddressSpace,
                                            TTI::TargetCostKind CostKind,
                                            TTI::OperandValueInfo OpInfo,
                                            const Instruction *I) {
  // TODO: Handle other cost kinds.
  if (CostKind != TTI::TCK_RecipThroughput)
    return 1;

  // Type legalization can't handle structs
  if (TLI->getValueType(DL, Src, true) == MVT::Other)
    return BaseT::getMemoryOpCost(Opcode, Src, Alignment, AddressSpace,
                                  CostKind);

  if (ST->hasNEON() && Src->isVectorTy() &&
      (Alignment && *Alignment != Align(16)) &&
      cast<VectorType>(Src)->getElementType()->isDoubleTy()) {
    // Unaligned loads/stores are extremely inefficient.
    // We need 4 uops for vst.1/vld.1 vs 1uop for vldr/vstr.
    std::pair<InstructionCost, MVT> LT = getTypeLegalizationCost(Src);
    return LT.first * 4;
  }

  // MVE can optimize a fpext(load(4xhalf)) using an extending integer load.
  // Same for stores.
  if (ST->hasMVEFloatOps() && isa<FixedVectorType>(Src) && I &&
      ((Opcode == Instruction::Load && I->hasOneUse() &&
        isa<FPExtInst>(*I->user_begin())) ||
       (Opcode == Instruction::Store && isa<FPTruncInst>(I->getOperand(0))))) {
    FixedVectorType *SrcVTy = cast<FixedVectorType>(Src);
    Type *DstTy =
        Opcode == Instruction::Load
            ? (*I->user_begin())->getType()
            : cast<Instruction>(I->getOperand(0))->getOperand(0)->getType();
    if (SrcVTy->getNumElements() == 4 && SrcVTy->getScalarType()->isHalfTy() &&
        DstTy->getScalarType()->isFloatTy())
      return ST->getMVEVectorCostFactor(CostKind);
  }

  int BaseCost = ST->hasMVEIntegerOps() && Src->isVectorTy()
                     ? ST->getMVEVectorCostFactor(CostKind)
                     : 1;
  return BaseCost * BaseT::getMemoryOpCost(Opcode, Src, Alignment, AddressSpace,
                                           CostKind, OpInfo, I);
}

InstructionCost
ARMTTIImpl::getMaskedMemoryOpCost(unsigned Opcode, Type *Src, Align Alignment,
                                  unsigned AddressSpace,
                                  TTI::TargetCostKind CostKind) {
  if (ST->hasMVEIntegerOps()) {
    if (Opcode == Instruction::Load &&
        isLegalMaskedLoad(Src, Alignment, AddressSpace))
      return ST->getMVEVectorCostFactor(CostKind);
    if (Opcode == Instruction::Store &&
        isLegalMaskedStore(Src, Alignment, AddressSpace))
      return ST->getMVEVectorCostFactor(CostKind);
  }
  if (!isa<FixedVectorType>(Src))
    return BaseT::getMaskedMemoryOpCost(Opcode, Src, Alignment, AddressSpace,
                                        CostKind);
  // Scalar cost, which is currently very high due to the efficiency of the
  // generated code.
  return cast<FixedVectorType>(Src)->getNumElements() * 8;
}

InstructionCost ARMTTIImpl::getInterleavedMemoryOpCost(
    unsigned Opcode, Type *VecTy, unsigned Factor, ArrayRef<unsigned> Indices,
    Align Alignment, unsigned AddressSpace, TTI::TargetCostKind CostKind,
    bool UseMaskForCond, bool UseMaskForGaps) {
  assert(Factor >= 2 && "Invalid interleave factor");
  assert(isa<VectorType>(VecTy) && "Expect a vector type");

  // vldN/vstN doesn't support vector types of i64/f64 element.
  bool EltIs64Bits = DL.getTypeSizeInBits(VecTy->getScalarType()) == 64;

  if (Factor <= TLI->getMaxSupportedInterleaveFactor() && !EltIs64Bits &&
      !UseMaskForCond && !UseMaskForGaps) {
    unsigned NumElts = cast<FixedVectorType>(VecTy)->getNumElements();
    auto *SubVecTy =
        FixedVectorType::get(VecTy->getScalarType(), NumElts / Factor);

    // vldN/vstN only support legal vector types of size 64 or 128 in bits.
    // Accesses having vector types that are a multiple of 128 bits can be
    // matched to more than one vldN/vstN instruction.
    int BaseCost =
        ST->hasMVEIntegerOps() ? ST->getMVEVectorCostFactor(CostKind) : 1;
    if (NumElts % Factor == 0 &&
        TLI->isLegalInterleavedAccessType(Factor, SubVecTy, Alignment, DL))
      return Factor * BaseCost * TLI->getNumInterleavedAccesses(SubVecTy, DL);

    // Some smaller than legal interleaved patterns are cheap as we can make
    // use of the vmovn or vrev patterns to interleave a standard load. This is
    // true for v4i8, v8i8 and v4i16 at least (but not for v4f16 as it is
    // promoted differently). The cost of 2 here is then a load and vrev or
    // vmovn.
    if (ST->hasMVEIntegerOps() && Factor == 2 && NumElts / Factor > 2 &&
        VecTy->isIntOrIntVectorTy() &&
        DL.getTypeSizeInBits(SubVecTy).getFixedValue() <= 64)
      return 2 * BaseCost;
  }

  return BaseT::getInterleavedMemoryOpCost(Opcode, VecTy, Factor, Indices,
                                           Alignment, AddressSpace, CostKind,
                                           UseMaskForCond, UseMaskForGaps);
}

InstructionCost ARMTTIImpl::getGatherScatterOpCost(
    unsigned Opcode, Type *DataTy, const Value *Ptr, bool VariableMask,
    Align Alignment, TTI::TargetCostKind CostKind, const Instruction *I) {
  using namespace PatternMatch;
  if (!ST->hasMVEIntegerOps() || !EnableMaskedGatherScatters)
    return BaseT::getGatherScatterOpCost(Opcode, DataTy, Ptr, VariableMask,
                                         Alignment, CostKind, I);

  assert(DataTy->isVectorTy() && "Can't do gather/scatters on scalar!");
  auto *VTy = cast<FixedVectorType>(DataTy);

  // TODO: Splitting, once we do that.

  unsigned NumElems = VTy->getNumElements();
  unsigned EltSize = VTy->getScalarSizeInBits();
  std::pair<InstructionCost, MVT> LT = getTypeLegalizationCost(DataTy);

  // For now, it is assumed that for the MVE gather instructions the loads are
  // all effectively serialised. This means the cost is the scalar cost
  // multiplied by the number of elements being loaded. This is possibly very
  // conservative, but even so we still end up vectorising loops because the
  // cost per iteration for many loops is lower than for scalar loops.
  InstructionCost VectorCost =
      NumElems * LT.first * ST->getMVEVectorCostFactor(CostKind);
  // The scalarization cost should be a lot higher. We use the number of vector
  // elements plus the scalarization overhead. If masking is required then a lot
  // of little blocks will be needed and potentially a scalarized p0 mask,
  // greatly increasing the cost.
  InstructionCost ScalarCost =
      NumElems * LT.first + (VariableMask ? NumElems * 5 : 0) +
      BaseT::getScalarizationOverhead(VTy, /*Insert*/ true, /*Extract*/ false,
                                      CostKind) +
      BaseT::getScalarizationOverhead(VTy, /*Insert*/ false, /*Extract*/ true,
                                      CostKind);

  if (EltSize < 8 || Alignment < EltSize / 8)
    return ScalarCost;

  unsigned ExtSize = EltSize;
  // Check whether there's a single user that asks for an extended type
  if (I != nullptr) {
    // Dependent of the caller of this function, a gather instruction will
    // either have opcode Instruction::Load or be a call to the masked_gather
    // intrinsic
    if ((I->getOpcode() == Instruction::Load ||
         match(I, m_Intrinsic<Intrinsic::masked_gather>())) &&
        I->hasOneUse()) {
      const User *Us = *I->users().begin();
      if (isa<ZExtInst>(Us) || isa<SExtInst>(Us)) {
        // only allow valid type combinations
        unsigned TypeSize =
            cast<Instruction>(Us)->getType()->getScalarSizeInBits();
        if (((TypeSize == 32 && (EltSize == 8 || EltSize == 16)) ||
             (TypeSize == 16 && EltSize == 8)) &&
            TypeSize * NumElems == 128) {
          ExtSize = TypeSize;
        }
      }
    }
    // Check whether the input data needs to be truncated
    TruncInst *T;
    if ((I->getOpcode() == Instruction::Store ||
         match(I, m_Intrinsic<Intrinsic::masked_scatter>())) &&
        (T = dyn_cast<TruncInst>(I->getOperand(0)))) {
      // Only allow valid type combinations
      unsigned TypeSize = T->getOperand(0)->getType()->getScalarSizeInBits();
      if (((EltSize == 16 && TypeSize == 32) ||
           (EltSize == 8 && (TypeSize == 32 || TypeSize == 16))) &&
          TypeSize * NumElems == 128)
        ExtSize = TypeSize;
    }
  }

  if (ExtSize * NumElems != 128 || NumElems < 4)
    return ScalarCost;

  // Any (aligned) i32 gather will not need to be scalarised.
  if (ExtSize == 32)
    return VectorCost;
  // For smaller types, we need to ensure that the gep's inputs are correctly
  // extended from a small enough value. Other sizes (including i64) are
  // scalarized for now.
  if (ExtSize != 8 && ExtSize != 16)
    return ScalarCost;

  if (const auto *BC = dyn_cast<BitCastInst>(Ptr))
    Ptr = BC->getOperand(0);
  if (const auto *GEP = dyn_cast<GetElementPtrInst>(Ptr)) {
    if (GEP->getNumOperands() != 2)
      return ScalarCost;
    unsigned Scale = DL.getTypeAllocSize(GEP->getResultElementType());
    // Scale needs to be correct (which is only relevant for i16s).
    if (Scale != 1 && Scale * 8 != ExtSize)
      return ScalarCost;
    // And we need to zext (not sext) the indexes from a small enough type.
    if (const auto *ZExt = dyn_cast<ZExtInst>(GEP->getOperand(1))) {
      if (ZExt->getOperand(0)->getType()->getScalarSizeInBits() <= ExtSize)
        return VectorCost;
    }
    return ScalarCost;
  }
  return ScalarCost;
}

InstructionCost
ARMTTIImpl::getArithmeticReductionCost(unsigned Opcode, VectorType *ValTy,
                                       std::optional<FastMathFlags> FMF,
                                       TTI::TargetCostKind CostKind) {

  EVT ValVT = TLI->getValueType(DL, ValTy);
  int ISD = TLI->InstructionOpcodeToISD(Opcode);
  unsigned EltSize = ValVT.getScalarSizeInBits();

  // In general floating point reductions are a series of elementwise
  // operations, with free extracts on each step. These are either in-order or
  // treewise depending on whether that is allowed by the fast math flags.
  if ((ISD == ISD::FADD || ISD == ISD::FMUL) &&
      ((EltSize == 32 && ST->hasVFP2Base()) ||
       (EltSize == 64 && ST->hasFP64()) ||
       (EltSize == 16 && ST->hasFullFP16()))) {
    unsigned NumElts = cast<FixedVectorType>(ValTy)->getNumElements();
    unsigned VecLimit = ST->hasMVEFloatOps() ? 128 : (ST->hasNEON() ? 64 : -1);
    InstructionCost VecCost = 0;
    while (!TTI::requiresOrderedReduction(FMF) && isPowerOf2_32(NumElts) &&
           NumElts * EltSize > VecLimit) {
      Type *VecTy = FixedVectorType::get(ValTy->getElementType(), NumElts / 2);
      VecCost += getArithmeticInstrCost(Opcode, VecTy, CostKind);
      NumElts /= 2;
    }

    // For fp16 we need to extract the upper lane elements. MVE can add a
    // VREV+FMIN/MAX to perform another vector step instead.
    InstructionCost ExtractCost = 0;
    if (!TTI::requiresOrderedReduction(FMF) && ST->hasMVEFloatOps() &&
        ValVT.getVectorElementType() == MVT::f16 && NumElts == 8) {
      VecCost += ST->getMVEVectorCostFactor(CostKind) * 2;
      NumElts /= 2;
    } else if (ValVT.getVectorElementType() == MVT::f16)
      ExtractCost = NumElts / 2;

    return VecCost + ExtractCost +
           NumElts *
               getArithmeticInstrCost(Opcode, ValTy->getElementType(), CostKind);
  }

  if ((ISD == ISD::AND || ISD == ISD::OR || ISD == ISD::XOR) &&
      (EltSize == 64 || EltSize == 32 || EltSize == 16 || EltSize == 8)) {
    unsigned NumElts = cast<FixedVectorType>(ValTy)->getNumElements();
    unsigned VecLimit =
        ST->hasMVEIntegerOps() ? 128 : (ST->hasNEON() ? 64 : -1);
    InstructionCost VecCost = 0;
    while (isPowerOf2_32(NumElts) && NumElts * EltSize > VecLimit) {
      Type *VecTy = FixedVectorType::get(ValTy->getElementType(), NumElts / 2);
      VecCost += getArithmeticInstrCost(Opcode, VecTy, CostKind);
      NumElts /= 2;
    }
    // For i16/i8, MVE will perform a VREV + VORR/VAND/VEOR for the 64bit vector
    // step.
    if (ST->hasMVEIntegerOps() && ValVT.getScalarSizeInBits() <= 16 &&
        NumElts * EltSize == 64) {
      Type *VecTy = FixedVectorType::get(ValTy->getElementType(), NumElts);
      VecCost += ST->getMVEVectorCostFactor(CostKind) +
                 getArithmeticInstrCost(Opcode, VecTy, CostKind);
      NumElts /= 2;
    }

    // From here we extract the elements and perform the and/or/xor.
    InstructionCost ExtractCost = NumElts;
    return VecCost + ExtractCost +
           (NumElts - 1) * getArithmeticInstrCost(
                               Opcode, ValTy->getElementType(), CostKind);
  }

  if (!ST->hasMVEIntegerOps() || !ValVT.isSimple() || ISD != ISD::ADD ||
      TTI::requiresOrderedReduction(FMF))
    return BaseT::getArithmeticReductionCost(Opcode, ValTy, FMF, CostKind);

  std::pair<InstructionCost, MVT> LT = getTypeLegalizationCost(ValTy);

  static const CostTblEntry CostTblAdd[]{
      {ISD::ADD, MVT::v16i8, 1},
      {ISD::ADD, MVT::v8i16, 1},
      {ISD::ADD, MVT::v4i32, 1},
  };
  if (const auto *Entry = CostTableLookup(CostTblAdd, ISD, LT.second))
    return Entry->Cost * ST->getMVEVectorCostFactor(CostKind) * LT.first;

  return BaseT::getArithmeticReductionCost(Opcode, ValTy, FMF, CostKind);
}

InstructionCost ARMTTIImpl::getExtendedReductionCost(
    unsigned Opcode, bool IsUnsigned, Type *ResTy, VectorType *ValTy,
    std::optional<FastMathFlags> FMF, TTI::TargetCostKind CostKind) {
  EVT ValVT = TLI->getValueType(DL, ValTy);
  EVT ResVT = TLI->getValueType(DL, ResTy);

  int ISD = TLI->InstructionOpcodeToISD(Opcode);

  switch (ISD) {
  case ISD::ADD:
    if (ST->hasMVEIntegerOps() && ValVT.isSimple() && ResVT.isSimple()) {
      std::pair<InstructionCost, MVT> LT = getTypeLegalizationCost(ValTy);

      // The legal cases are:
      //   VADDV u/s 8/16/32
      //   VADDLV u/s 32
      // Codegen currently cannot always handle larger than legal vectors very
      // well, especially for predicated reductions where the mask needs to be
      // split, so restrict to 128bit or smaller input types.
      unsigned RevVTSize = ResVT.getSizeInBits();
      if (ValVT.getSizeInBits() <= 128 &&
          ((LT.second == MVT::v16i8 && RevVTSize <= 32) ||
           (LT.second == MVT::v8i16 && RevVTSize <= 32) ||
           (LT.second == MVT::v4i32 && RevVTSize <= 64)))
        return ST->getMVEVectorCostFactor(CostKind) * LT.first;
    }
    break;
  default:
    break;
  }
  return BaseT::getExtendedReductionCost(Opcode, IsUnsigned, ResTy, ValTy, FMF,
                                         CostKind);
}

InstructionCost
ARMTTIImpl::getMulAccReductionCost(bool IsUnsigned, Type *ResTy,
                                   VectorType *ValTy,
                                   TTI::TargetCostKind CostKind) {
  EVT ValVT = TLI->getValueType(DL, ValTy);
  EVT ResVT = TLI->getValueType(DL, ResTy);

  if (ST->hasMVEIntegerOps() && ValVT.isSimple() && ResVT.isSimple()) {
    std::pair<InstructionCost, MVT> LT = getTypeLegalizationCost(ValTy);

    // The legal cases are:
    //   VMLAV u/s 8/16/32
    //   VMLALV u/s 16/32
    // Codegen currently cannot always handle larger than legal vectors very
    // well, especially for predicated reductions where the mask needs to be
    // split, so restrict to 128bit or smaller input types.
    unsigned RevVTSize = ResVT.getSizeInBits();
    if (ValVT.getSizeInBits() <= 128 &&
        ((LT.second == MVT::v16i8 && RevVTSize <= 32) ||
         (LT.second == MVT::v8i16 && RevVTSize <= 64) ||
         (LT.second == MVT::v4i32 && RevVTSize <= 64)))
      return ST->getMVEVectorCostFactor(CostKind) * LT.first;
  }

  return BaseT::getMulAccReductionCost(IsUnsigned, ResTy, ValTy, CostKind);
}

InstructionCost
ARMTTIImpl::getMinMaxReductionCost(Intrinsic::ID IID, VectorType *Ty,
                                   FastMathFlags FMF,
                                   TTI::TargetCostKind CostKind) {
  EVT ValVT = TLI->getValueType(DL, Ty);

  // In general floating point reductions are a series of elementwise
  // operations, with free extracts on each step. These are either in-order or
  // treewise depending on whether that is allowed by the fast math flags.
  if ((IID == Intrinsic::minnum || IID == Intrinsic::maxnum) &&
      ((ValVT.getVectorElementType() == MVT::f32 && ST->hasVFP2Base()) ||
       (ValVT.getVectorElementType() == MVT::f64 && ST->hasFP64()) ||
       (ValVT.getVectorElementType() == MVT::f16 && ST->hasFullFP16()))) {
    unsigned NumElts = cast<FixedVectorType>(Ty)->getNumElements();
    unsigned EltSize = ValVT.getScalarSizeInBits();
    unsigned VecLimit = ST->hasMVEFloatOps() ? 128 : (ST->hasNEON() ? 64 : -1);
    InstructionCost VecCost;
    while (isPowerOf2_32(NumElts) && NumElts * EltSize > VecLimit) {
      Type *VecTy = FixedVectorType::get(Ty->getElementType(), NumElts/2);
      IntrinsicCostAttributes ICA(IID, VecTy, {VecTy, VecTy}, FMF);
      VecCost += getIntrinsicInstrCost(ICA, CostKind);
      NumElts /= 2;
    }

    // For fp16 we need to extract the upper lane elements. MVE can add a
    // VREV+FMIN/MAX to perform another vector step instead.
    InstructionCost ExtractCost = 0;
    if (ST->hasMVEFloatOps() && ValVT.getVectorElementType() == MVT::f16 &&
        NumElts == 8) {
      VecCost += ST->getMVEVectorCostFactor(CostKind) * 2;
      NumElts /= 2;
    } else if (ValVT.getVectorElementType() == MVT::f16)
      ExtractCost = cast<FixedVectorType>(Ty)->getNumElements() / 2;

    IntrinsicCostAttributes ICA(IID, Ty->getElementType(),
                                {Ty->getElementType(), Ty->getElementType()},
                                FMF);
    return VecCost + ExtractCost +
           (NumElts - 1) * getIntrinsicInstrCost(ICA, CostKind);
  }

  if (IID == Intrinsic::smin || IID == Intrinsic::smax ||
      IID == Intrinsic::umin || IID == Intrinsic::umax) {
    std::pair<InstructionCost, MVT> LT = getTypeLegalizationCost(Ty);

    // All costs are the same for u/s min/max.  These lower to vminv, which are
    // given a slightly higher cost as they tend to take multiple cycles for
    // smaller type sizes.
    static const CostTblEntry CostTblAdd[]{
        {ISD::SMIN, MVT::v16i8, 4},
        {ISD::SMIN, MVT::v8i16, 3},
        {ISD::SMIN, MVT::v4i32, 2},
    };
    if (const auto *Entry = CostTableLookup(CostTblAdd, ISD::SMIN, LT.second))
      return Entry->Cost * ST->getMVEVectorCostFactor(CostKind) * LT.first;
  }

  return BaseT::getMinMaxReductionCost(IID, Ty, FMF, CostKind);
}

InstructionCost
ARMTTIImpl::getIntrinsicInstrCost(const IntrinsicCostAttributes &ICA,
                                  TTI::TargetCostKind CostKind) {
  unsigned Opc = ICA.getID();
  switch (Opc) {
  case Intrinsic::get_active_lane_mask:
    // Currently we make a somewhat optimistic assumption that
    // active_lane_mask's are always free. In reality it may be freely folded
    // into a tail predicated loop, expanded into a VCPT or expanded into a lot
    // of add/icmp code. We may need to improve this in the future, but being
    // able to detect if it is free or not involves looking at a lot of other
    // code. We currently assume that the vectorizer inserted these, and knew
    // what it was doing in adding one.
    if (ST->hasMVEIntegerOps())
      return 0;
    break;
  case Intrinsic::sadd_sat:
  case Intrinsic::ssub_sat:
  case Intrinsic::uadd_sat:
  case Intrinsic::usub_sat: {
    bool IsAdd = (Opc == Intrinsic::sadd_sat || Opc == Intrinsic::ssub_sat);
    bool IsSigned = (Opc == Intrinsic::sadd_sat || Opc == Intrinsic::ssub_sat);
    Type *RetTy = ICA.getReturnType();

    if (auto *ITy = dyn_cast<IntegerType>(RetTy)) {
      if (IsSigned && ST->hasDSP() && ITy->getBitWidth() == 32)
        return 1; // qadd / qsub
      if (ST->hasDSP() && (ITy->getBitWidth() == 8 || ITy->getBitWidth() == 16))
        return 2; // uqadd16 / qadd16 / uqsub16 / qsub16 + possible extend.
      // Otherwise return the cost of expanding the node. Generally an add +
      // icmp + sel.
      CmpInst::Predicate Pred = CmpInst::ICMP_SGT;
      Type *CondTy = RetTy->getWithNewBitWidth(1);
      return getArithmeticInstrCost(IsAdd ? Instruction::Add : Instruction::Sub,
                                    RetTy, CostKind) +
             2 * getCmpSelInstrCost(BinaryOperator::ICmp, RetTy, CondTy, Pred,
                                    CostKind) +
             2 * getCmpSelInstrCost(BinaryOperator::Select, RetTy, CondTy, Pred,
                                    CostKind);
    }

    if (!ST->hasMVEIntegerOps())
      break;

    std::pair<InstructionCost, MVT> LT = getTypeLegalizationCost(RetTy);
    if (LT.second == MVT::v4i32 || LT.second == MVT::v8i16 ||
        LT.second == MVT::v16i8) {
      // This is a base cost of 1 for the vqadd, plus 3 extract shifts if we
      // need to extend the type, as it uses shr(qadd(shl, shl)).
      unsigned Instrs =
          LT.second.getScalarSizeInBits() == RetTy->getScalarSizeInBits() ? 1
                                                                          : 4;
      return LT.first * ST->getMVEVectorCostFactor(CostKind) * Instrs;
    }
    break;
  }
  case Intrinsic::abs:
  case Intrinsic::smin:
  case Intrinsic::smax:
  case Intrinsic::umin:
  case Intrinsic::umax: {
    if (!ST->hasMVEIntegerOps())
      break;
    Type *VT = ICA.getReturnType();

    std::pair<InstructionCost, MVT> LT = getTypeLegalizationCost(VT);
    if (LT.second == MVT::v4i32 || LT.second == MVT::v8i16 ||
        LT.second == MVT::v16i8)
      return LT.first * ST->getMVEVectorCostFactor(CostKind);
    break;
  }
  case Intrinsic::minnum:
  case Intrinsic::maxnum: {
    if (!ST->hasMVEFloatOps())
      break;
    Type *VT = ICA.getReturnType();
    std::pair<InstructionCost, MVT> LT = getTypeLegalizationCost(VT);
    if (LT.second == MVT::v4f32 || LT.second == MVT::v8f16)
      return LT.first * ST->getMVEVectorCostFactor(CostKind);
    break;
  }
  case Intrinsic::fptosi_sat:
  case Intrinsic::fptoui_sat: {
    if (ICA.getArgTypes().empty())
      break;
    bool IsSigned = Opc == Intrinsic::fptosi_sat;
    auto LT = getTypeLegalizationCost(ICA.getArgTypes()[0]);
    EVT MTy = TLI->getValueType(DL, ICA.getReturnType());
    // Check for the legal types, with the corect subtarget features.
    if ((ST->hasVFP2Base() && LT.second == MVT::f32 && MTy == MVT::i32) ||
        (ST->hasFP64() && LT.second == MVT::f64 && MTy == MVT::i32) ||
        (ST->hasFullFP16() && LT.second == MVT::f16 && MTy == MVT::i32))
      return LT.first;

    // Equally for MVE vector types
    if (ST->hasMVEFloatOps() &&
        (LT.second == MVT::v4f32 || LT.second == MVT::v8f16) &&
        LT.second.getScalarSizeInBits() == MTy.getScalarSizeInBits())
      return LT.first * ST->getMVEVectorCostFactor(CostKind);

    // If we can we use a legal convert followed by a min+max
    if (((ST->hasVFP2Base() && LT.second == MVT::f32) ||
         (ST->hasFP64() && LT.second == MVT::f64) ||
         (ST->hasFullFP16() && LT.second == MVT::f16) ||
         (ST->hasMVEFloatOps() &&
          (LT.second == MVT::v4f32 || LT.second == MVT::v8f16))) &&
        LT.second.getScalarSizeInBits() >= MTy.getScalarSizeInBits()) {
      Type *LegalTy = Type::getIntNTy(ICA.getReturnType()->getContext(),
                                      LT.second.getScalarSizeInBits());
      InstructionCost Cost =
          LT.second.isVector() ? ST->getMVEVectorCostFactor(CostKind) : 1;
      IntrinsicCostAttributes Attrs1(IsSigned ? Intrinsic::smin
                                              : Intrinsic::umin,
                                     LegalTy, {LegalTy, LegalTy});
      Cost += getIntrinsicInstrCost(Attrs1, CostKind);
      IntrinsicCostAttributes Attrs2(IsSigned ? Intrinsic::smax
                                              : Intrinsic::umax,
                                     LegalTy, {LegalTy, LegalTy});
      Cost += getIntrinsicInstrCost(Attrs2, CostKind);
      return LT.first * Cost;
    }
    // Otherwise we need to follow the default expansion that clamps the value
    // using a float min/max with a fcmp+sel for nan handling when signed.
    Type *FPTy = ICA.getArgTypes()[0];
    Type *RetTy = ICA.getReturnType();
    IntrinsicCostAttributes Attrs1(Intrinsic::minnum, FPTy, {FPTy, FPTy});
    InstructionCost Cost = getIntrinsicInstrCost(Attrs1, CostKind);
    IntrinsicCostAttributes Attrs2(Intrinsic::maxnum, FPTy, {FPTy, FPTy});
    Cost += getIntrinsicInstrCost(Attrs2, CostKind);
    Cost +=
        getCastInstrCost(IsSigned ? Instruction::FPToSI : Instruction::FPToUI,
                         RetTy, FPTy, TTI::CastContextHint::None, CostKind);
    if (IsSigned) {
      Type *CondTy = RetTy->getWithNewBitWidth(1);
      Cost += getCmpSelInstrCost(BinaryOperator::FCmp, FPTy, CondTy,
                                 CmpInst::FCMP_UNO, CostKind);
      Cost += getCmpSelInstrCost(BinaryOperator::Select, RetTy, CondTy,
                                 CmpInst::FCMP_UNO, CostKind);
    }
    return Cost;
  }
  }

  return BaseT::getIntrinsicInstrCost(ICA, CostKind);
}

bool ARMTTIImpl::isLoweredToCall(const Function *F) {
  if (!F->isIntrinsic())
    return BaseT::isLoweredToCall(F);

  // Assume all Arm-specific intrinsics map to an instruction.
  if (F->getName().starts_with("llvm.arm"))
    return false;

  switch (F->getIntrinsicID()) {
  default: break;
  case Intrinsic::powi:
  case Intrinsic::sin:
  case Intrinsic::cos:
  case Intrinsic::sincos:
  case Intrinsic::pow:
  case Intrinsic::log:
  case Intrinsic::log10:
  case Intrinsic::log2:
  case Intrinsic::exp:
  case Intrinsic::exp2:
    return true;
  case Intrinsic::sqrt:
  case Intrinsic::fabs:
  case Intrinsic::copysign:
  case Intrinsic::floor:
  case Intrinsic::ceil:
  case Intrinsic::trunc:
  case Intrinsic::rint:
  case Intrinsic::nearbyint:
  case Intrinsic::round:
  case Intrinsic::canonicalize:
  case Intrinsic::lround:
  case Intrinsic::llround:
  case Intrinsic::lrint:
  case Intrinsic::llrint:
    if (F->getReturnType()->isDoubleTy() && !ST->hasFP64())
      return true;
    if (F->getReturnType()->isHalfTy() && !ST->hasFullFP16())
      return true;
    // Some operations can be handled by vector instructions and assume
    // unsupported vectors will be expanded into supported scalar ones.
    // TODO Handle scalar operations properly.
    return !ST->hasFPARMv8Base() && !ST->hasVFP2Base();
  case Intrinsic::masked_store:
  case Intrinsic::masked_load:
  case Intrinsic::masked_gather:
  case Intrinsic::masked_scatter:
    return !ST->hasMVEIntegerOps();
  case Intrinsic::sadd_with_overflow:
  case Intrinsic::uadd_with_overflow:
  case Intrinsic::ssub_with_overflow:
  case Intrinsic::usub_with_overflow:
  case Intrinsic::sadd_sat:
  case Intrinsic::uadd_sat:
  case Intrinsic::ssub_sat:
  case Intrinsic::usub_sat:
    return false;
  }

  return BaseT::isLoweredToCall(F);
}

bool ARMTTIImpl::maybeLoweredToCall(Instruction &I) {
  unsigned ISD = TLI->InstructionOpcodeToISD(I.getOpcode());
  EVT VT = TLI->getValueType(DL, I.getType(), true);
  if (TLI->getOperationAction(ISD, VT) == TargetLowering::LibCall)
    return true;

  // Check if an intrinsic will be lowered to a call and assume that any
  // other CallInst will generate a bl.
  if (auto *Call = dyn_cast<CallInst>(&I)) {
    if (auto *II = dyn_cast<IntrinsicInst>(Call)) {
      switch(II->getIntrinsicID()) {
        case Intrinsic::memcpy:
        case Intrinsic::memset:
        case Intrinsic::memmove:
          return getNumMemOps(II) == -1;
        default:
          if (const Function *F = Call->getCalledFunction())
            return isLoweredToCall(F);
      }
    }
    return true;
  }

  // FPv5 provides conversions between integer, double-precision,
  // single-precision, and half-precision formats.
  switch (I.getOpcode()) {
  default:
    break;
  case Instruction::FPToSI:
  case Instruction::FPToUI:
  case Instruction::SIToFP:
  case Instruction::UIToFP:
  case Instruction::FPTrunc:
  case Instruction::FPExt:
    return !ST->hasFPARMv8Base();
  }

  // FIXME: Unfortunately the approach of checking the Operation Action does
  // not catch all cases of Legalization that use library calls. Our
  // Legalization step categorizes some transformations into library calls as
  // Custom, Expand or even Legal when doing type legalization. So for now
  // we have to special case for instance the SDIV of 64bit integers and the
  // use of floating point emulation.
  if (VT.isInteger() && VT.getSizeInBits() >= 64) {
    switch (ISD) {
    default:
      break;
    case ISD::SDIV:
    case ISD::UDIV:
    case ISD::SREM:
    case ISD::UREM:
    case ISD::SDIVREM:
    case ISD::UDIVREM:
      return true;
    }
  }

  // Assume all other non-float operations are supported.
  if (!VT.isFloatingPoint())
    return false;

  // We'll need a library call to handle most floats when using soft.
  if (TLI->useSoftFloat()) {
    switch (I.getOpcode()) {
    default:
      return true;
    case Instruction::Alloca:
    case Instruction::Load:
    case Instruction::Store:
    case Instruction::Select:
    case Instruction::PHI:
      return false;
    }
  }

  // We'll need a libcall to perform double precision operations on a single
  // precision only FPU.
  if (I.getType()->isDoubleTy() && !ST->hasFP64())
    return true;

  // Likewise for half precision arithmetic.
  if (I.getType()->isHalfTy() && !ST->hasFullFP16())
    return true;

  return false;
}

bool ARMTTIImpl::isHardwareLoopProfitable(Loop *L, ScalarEvolution &SE,
                                          AssumptionCache &AC,
                                          TargetLibraryInfo *LibInfo,
                                          HardwareLoopInfo &HWLoopInfo) {
  // Low-overhead branches are only supported in the 'low-overhead branch'
  // extension of v8.1-m.
  if (!ST->hasLOB() || DisableLowOverheadLoops) {
    LLVM_DEBUG(dbgs() << "ARMHWLoops: Disabled\n");
    return false;
  }

  if (!SE.hasLoopInvariantBackedgeTakenCount(L)) {
    LLVM_DEBUG(dbgs() << "ARMHWLoops: No BETC\n");
    return false;
  }

  const SCEV *BackedgeTakenCount = SE.getBackedgeTakenCount(L);
  if (isa<SCEVCouldNotCompute>(BackedgeTakenCount)) {
    LLVM_DEBUG(dbgs() << "ARMHWLoops: Uncomputable BETC\n");
    return false;
  }

  const SCEV *TripCountSCEV =
    SE.getAddExpr(BackedgeTakenCount,
                  SE.getOne(BackedgeTakenCount->getType()));

  // We need to store the trip count in LR, a 32-bit register.
  if (SE.getUnsignedRangeMax(TripCountSCEV).getBitWidth() > 32) {
    LLVM_DEBUG(dbgs() << "ARMHWLoops: Trip count does not fit into 32bits\n");
    return false;
  }

  // Making a call will trash LR and clear LO_BRANCH_INFO, so there's little
  // point in generating a hardware loop if that's going to happen.

  auto IsHardwareLoopIntrinsic = [](Instruction &I) {
    if (auto *Call = dyn_cast<IntrinsicInst>(&I)) {
      switch (Call->getIntrinsicID()) {
      default:
        break;
      case Intrinsic::start_loop_iterations:
      case Intrinsic::test_start_loop_iterations:
      case Intrinsic::loop_decrement:
      case Intrinsic::loop_decrement_reg:
        return true;
      }
    }
    return false;
  };

  // Scan the instructions to see if there's any that we know will turn into a
  // call or if this loop is already a low-overhead loop or will become a tail
  // predicated loop.
  bool IsTailPredLoop = false;
  auto ScanLoop = [&](Loop *L) {
    for (auto *BB : L->getBlocks()) {
      for (auto &I : *BB) {
        if (maybeLoweredToCall(I) || IsHardwareLoopIntrinsic(I) ||
            isa<InlineAsm>(I)) {
          LLVM_DEBUG(dbgs() << "ARMHWLoops: Bad instruction: " << I << "\n");
          return false;
        }
        if (auto *II = dyn_cast<IntrinsicInst>(&I))
          IsTailPredLoop |=
              II->getIntrinsicID() == Intrinsic::get_active_lane_mask ||
              II->getIntrinsicID() == Intrinsic::arm_mve_vctp8 ||
              II->getIntrinsicID() == Intrinsic::arm_mve_vctp16 ||
              II->getIntrinsicID() == Intrinsic::arm_mve_vctp32 ||
              II->getIntrinsicID() == Intrinsic::arm_mve_vctp64;
      }
    }
    return true;
  };

  // Visit inner loops.
  for (auto *Inner : *L)
    if (!ScanLoop(Inner))
      return false;

  if (!ScanLoop(L))
    return false;

  // TODO: Check whether the trip count calculation is expensive. If L is the
  // inner loop but we know it has a low trip count, calculating that trip
  // count (in the parent loop) may be detrimental.

  LLVMContext &C = L->getHeader()->getContext();
  HWLoopInfo.CounterInReg = true;
  HWLoopInfo.IsNestingLegal = false;
  HWLoopInfo.PerformEntryTest = AllowWLSLoops && !IsTailPredLoop;
  HWLoopInfo.CountType = Type::getInt32Ty(C);
  HWLoopInfo.LoopDecrement = ConstantInt::get(HWLoopInfo.CountType, 1);
  return true;
}

static bool canTailPredicateInstruction(Instruction &I, int &ICmpCount) {
  // We don't allow icmp's, and because we only look at single block loops,
  // we simply count the icmps, i.e. there should only be 1 for the backedge.
  if (isa<ICmpInst>(&I) && ++ICmpCount > 1)
    return false;
  // FIXME: This is a workaround for poor cost modelling. Min/Max intrinsics are
  // not currently canonical, but soon will be. Code without them uses icmp, and
  // so is not tail predicated as per the condition above. In order to get the
  // same performance we treat min and max the same as an icmp for tailpred
  // purposes for the moment (we often rely on non-tailpred and higher VF's to
  // pick more optimial instructions like VQDMULH. They need to be recognized
  // directly by the vectorizer).
  if (auto *II = dyn_cast<IntrinsicInst>(&I))
    if ((II->getIntrinsicID() == Intrinsic::smin ||
         II->getIntrinsicID() == Intrinsic::smax ||
         II->getIntrinsicID() == Intrinsic::umin ||
         II->getIntrinsicID() == Intrinsic::umax) &&
        ++ICmpCount > 1)
      return false;

  if (isa<FCmpInst>(&I))
    return false;

  // We could allow extending/narrowing FP loads/stores, but codegen is
  // too inefficient so reject this for now.
  if (isa<FPExtInst>(&I) || isa<FPTruncInst>(&I))
    return false;

  // Extends have to be extending-loads
  if (isa<SExtInst>(&I) || isa<ZExtInst>(&I) )
    if (!I.getOperand(0)->hasOneUse() || !isa<LoadInst>(I.getOperand(0)))
      return false;

  // Truncs have to be narrowing-stores
  if (isa<TruncInst>(&I) )
    if (!I.hasOneUse() || !isa<StoreInst>(*I.user_begin()))
      return false;

  return true;
}

// To set up a tail-predicated loop, we need to know the total number of
// elements processed by that loop. Thus, we need to determine the element
// size and:
// 1) it should be uniform for all operations in the vector loop, so we
//    e.g. don't want any widening/narrowing operations.
// 2) it should be smaller than i64s because we don't have vector operations
//    that work on i64s.
// 3) we don't want elements to be reversed or shuffled, to make sure the
//    tail-predication masks/predicates the right lanes.
//
static bool canTailPredicateLoop(Loop *L, LoopInfo *LI, ScalarEvolution &SE,
                                 const DataLayout &DL,
                                 const LoopAccessInfo *LAI) {
  LLVM_DEBUG(dbgs() << "Tail-predication: checking allowed instructions\n");

  // If there are live-out values, it is probably a reduction. We can predicate
  // most reduction operations freely under MVE using a combination of
  // prefer-predicated-reduction-select and inloop reductions. We limit this to
  // floating point and integer reductions, but don't check for operators
  // specifically here. If the value ends up not being a reduction (and so the
  // vectorizer cannot tailfold the loop), we should fall back to standard
  // vectorization automatically.
  SmallVector< Instruction *, 8 > LiveOuts;
  LiveOuts = llvm::findDefsUsedOutsideOfLoop(L);
  bool ReductionsDisabled =
      EnableTailPredication == TailPredication::EnabledNoReductions ||
      EnableTailPredication == TailPredication::ForceEnabledNoReductions;

  for (auto *I : LiveOuts) {
    if (!I->getType()->isIntegerTy() && !I->getType()->isFloatTy() &&
        !I->getType()->isHalfTy()) {
      LLVM_DEBUG(dbgs() << "Don't tail-predicate loop with non-integer/float "
                           "live-out value\n");
      return false;
    }
    if (ReductionsDisabled) {
      LLVM_DEBUG(dbgs() << "Reductions not enabled\n");
      return false;
    }
  }

  // Next, check that all instructions can be tail-predicated.
  PredicatedScalarEvolution PSE = LAI->getPSE();
  SmallVector<Instruction *, 16> LoadStores;
  int ICmpCount = 0;

  for (BasicBlock *BB : L->blocks()) {
    for (Instruction &I : BB->instructionsWithoutDebug()) {
      if (isa<PHINode>(&I))
        continue;
      if (!canTailPredicateInstruction(I, ICmpCount)) {
        LLVM_DEBUG(dbgs() << "Instruction not allowed: "; I.dump());
        return false;
      }

      Type *T  = I.getType();
      if (T->getScalarSizeInBits() > 32) {
        LLVM_DEBUG(dbgs() << "Unsupported Type: "; T->dump());
        return false;
      }
      if (isa<StoreInst>(I) || isa<LoadInst>(I)) {
        Value *Ptr = getLoadStorePointerOperand(&I);
        Type *AccessTy = getLoadStoreType(&I);
        int64_t NextStride = getPtrStride(PSE, AccessTy, Ptr, L).value_or(0);
        if (NextStride == 1) {
          // TODO: for now only allow consecutive strides of 1. We could support
          // other strides as long as it is uniform, but let's keep it simple
          // for now.
          continue;
        } else if (NextStride == -1 ||
                   (NextStride == 2 && MVEMaxSupportedInterleaveFactor >= 2) ||
                   (NextStride == 4 && MVEMaxSupportedInterleaveFactor >= 4)) {
          LLVM_DEBUG(dbgs()
                     << "Consecutive strides of 2 found, vld2/vstr2 can't "
                        "be tail-predicated\n.");
          return false;
          // TODO: don't tail predicate if there is a reversed load?
        } else if (EnableMaskedGatherScatters) {
          // Gather/scatters do allow loading from arbitrary strides, at
          // least if they are loop invariant.
          // TODO: Loop variant strides should in theory work, too, but
          // this requires further testing.
          const SCEV *PtrScev = PSE.getSE()->getSCEV(Ptr);
          if (auto AR = dyn_cast<SCEVAddRecExpr>(PtrScev)) {
            const SCEV *Step = AR->getStepRecurrence(*PSE.getSE());
            if (PSE.getSE()->isLoopInvariant(Step, L))
              continue;
          }
        }
        LLVM_DEBUG(dbgs() << "Bad stride found, can't "
                             "tail-predicate\n.");
        return false;
      }
    }
  }

  LLVM_DEBUG(dbgs() << "tail-predication: all instructions allowed!\n");
  return true;
}

bool ARMTTIImpl::preferPredicateOverEpilogue(TailFoldingInfo *TFI) {
  if (!EnableTailPredication) {
    LLVM_DEBUG(dbgs() << "Tail-predication not enabled.\n");
    return false;
  }

  // Creating a predicated vector loop is the first step for generating a
  // tail-predicated hardware loop, for which we need the MVE masked
  // load/stores instructions:
  if (!ST->hasMVEIntegerOps())
    return false;

  LoopVectorizationLegality *LVL = TFI->LVL;
  Loop *L = LVL->getLoop();

  // For now, restrict this to single block loops.
  if (L->getNumBlocks() > 1) {
    LLVM_DEBUG(dbgs() << "preferPredicateOverEpilogue: not a single block "
                         "loop.\n");
    return false;
  }

  assert(L->isInnermost() && "preferPredicateOverEpilogue: inner-loop expected");

  LoopInfo *LI = LVL->getLoopInfo();
  HardwareLoopInfo HWLoopInfo(L);
  if (!HWLoopInfo.canAnalyze(*LI)) {
    LLVM_DEBUG(dbgs() << "preferPredicateOverEpilogue: hardware-loop is not "
                         "analyzable.\n");
    return false;
  }

  AssumptionCache *AC = LVL->getAssumptionCache();
  ScalarEvolution *SE = LVL->getScalarEvolution();

  // This checks if we have the low-overhead branch architecture
  // extension, and if we will create a hardware-loop:
  if (!isHardwareLoopProfitable(L, *SE, *AC, TFI->TLI, HWLoopInfo)) {
    LLVM_DEBUG(dbgs() << "preferPredicateOverEpilogue: hardware-loop is not "
                         "profitable.\n");
    return false;
  }

  DominatorTree *DT = LVL->getDominatorTree();
  if (!HWLoopInfo.isHardwareLoopCandidate(*SE, *LI, *DT)) {
    LLVM_DEBUG(dbgs() << "preferPredicateOverEpilogue: hardware-loop is not "
                         "a candidate.\n");
    return false;
  }

  return canTailPredicateLoop(L, LI, *SE, DL, LVL->getLAI());
}

TailFoldingStyle
ARMTTIImpl::getPreferredTailFoldingStyle(bool IVUpdateMayOverflow) const {
  if (!ST->hasMVEIntegerOps() || !EnableTailPredication)
    return TailFoldingStyle::DataWithoutLaneMask;

  // Intrinsic @llvm.get.active.lane.mask is supported.
  // It is used in the MVETailPredication pass, which requires the number of
  // elements processed by this vector loop to setup the tail-predicated
  // loop.
  return TailFoldingStyle::Data;
}
void ARMTTIImpl::getUnrollingPreferences(Loop *L, ScalarEvolution &SE,
                                         TTI::UnrollingPreferences &UP,
                                         OptimizationRemarkEmitter *ORE) {
  // Enable Upper bound unrolling universally, providing that we do not see an
  // active lane mask, which will be better kept as a loop to become tail
  // predicated than to be conditionally unrolled.
  UP.UpperBound =
      !ST->hasMVEIntegerOps() || !any_of(*L->getHeader(), [](Instruction &I) {
        return isa<IntrinsicInst>(I) &&
               cast<IntrinsicInst>(I).getIntrinsicID() ==
                   Intrinsic::get_active_lane_mask;
      });

  // Only currently enable these preferences for M-Class cores.
  if (!ST->isMClass())
    return BasicTTIImplBase::getUnrollingPreferences(L, SE, UP, ORE);

  // Disable loop unrolling for Oz and Os.
  UP.OptSizeThreshold = 0;
  UP.PartialOptSizeThreshold = 0;
  if (L->getHeader()->getParent()->hasOptSize())
    return;

  SmallVector<BasicBlock*, 4> ExitingBlocks;
  L->getExitingBlocks(ExitingBlocks);
  LLVM_DEBUG(dbgs() << "Loop has:\n"
                    << "Blocks: " << L->getNumBlocks() << "\n"
                    << "Exit blocks: " << ExitingBlocks.size() << "\n");

  // Only allow another exit other than the latch. This acts as an early exit
  // as it mirrors the profitability calculation of the runtime unroller.
  if (ExitingBlocks.size() > 2)
    return;

  // Limit the CFG of the loop body for targets with a branch predictor.
  // Allowing 4 blocks permits if-then-else diamonds in the body.
  if (ST->hasBranchPredictor() && L->getNumBlocks() > 4)
    return;

  // Don't unroll vectorized loops, including the remainder loop
  if (getBooleanLoopAttribute(L, "llvm.loop.isvectorized"))
    return;

  // Scan the loop: don't unroll loops with calls as this could prevent
  // inlining.
  InstructionCost Cost = 0;
  for (auto *BB : L->getBlocks()) {
    for (auto &I : *BB) {
      // Don't unroll vectorised loop. MVE does not benefit from it as much as
      // scalar code.
      if (I.getType()->isVectorTy())
        return;

      if (isa<CallInst>(I) || isa<InvokeInst>(I)) {
        if (const Function *F = cast<CallBase>(I).getCalledFunction()) {
          if (!isLoweredToCall(F))
            continue;
        }
        return;
      }

      SmallVector<const Value*, 4> Operands(I.operand_values());
      Cost += getInstructionCost(&I, Operands,
                                 TargetTransformInfo::TCK_SizeAndLatency);
    }
  }

  // On v6m cores, there are very few registers available. We can easily end up
  // spilling and reloading more registers in an unrolled loop. Look at the
  // number of LCSSA phis as a rough measure of how many registers will need to
  // be live out of the loop, reducing the default unroll count if more than 1
  // value is needed.  In the long run, all of this should be being learnt by a
  // machine.
  unsigned UnrollCount = 4;
  if (ST->isThumb1Only()) {
    unsigned ExitingValues = 0;
    SmallVector<BasicBlock *, 4> ExitBlocks;
    L->getExitBlocks(ExitBlocks);
    for (auto *Exit : ExitBlocks) {
      // Count the number of LCSSA phis. Exclude values coming from GEP's as
      // only the last is expected to be needed for address operands.
      unsigned LiveOuts = count_if(Exit->phis(), [](auto &PH) {
        return PH.getNumOperands() != 1 ||
               !isa<GetElementPtrInst>(PH.getOperand(0));
      });
      ExitingValues = ExitingValues < LiveOuts ? LiveOuts : ExitingValues;
    }
    if (ExitingValues)
      UnrollCount /= ExitingValues;
    if (UnrollCount <= 1)
      return;
  }

  // For processors with low overhead branching (LOB), runtime unrolling the
  // innermost loop is often detrimental to performance. In these cases the loop
  // remainder gets unrolled into a series of compare-and-jump blocks, which in
  // deeply nested loops get executed multiple times, negating the benefits of
  // LOB. This is particularly noticable when the loop trip count of the
  // innermost loop varies within the outer loop, such as in the case of
  // triangular matrix decompositions. In these cases we will prefer to not
  // unroll the innermost loop, with the intention for it to be executed as a
  // low overhead loop.
  bool Runtime = true;
  if (ST->hasLOB()) {
    if (SE.hasLoopInvariantBackedgeTakenCount(L)) {
      const auto *BETC = SE.getBackedgeTakenCount(L);
      auto *Outer = L->getOutermostLoop();
      if ((L != Outer && Outer != L->getParentLoop()) ||
          (L != Outer && BETC && !SE.isLoopInvariant(BETC, Outer))) {
        Runtime = false;
      }
    }
  }

  LLVM_DEBUG(dbgs() << "Cost of loop: " << Cost << "\n");
  LLVM_DEBUG(dbgs() << "Default Runtime Unroll Count: " << UnrollCount << "\n");

  UP.Partial = true;
  UP.Runtime = Runtime;
  UP.UnrollRemainder = true;
  UP.DefaultUnrollRuntimeCount = UnrollCount;
  UP.UnrollAndJam = true;
  UP.UnrollAndJamInnerLoopThreshold = 60;

  // Force unrolling small loops can be very useful because of the branch
  // taken cost of the backedge.
  if (Cost < 12)
    UP.Force = true;
}

void ARMTTIImpl::getPeelingPreferences(Loop *L, ScalarEvolution &SE,
                                       TTI::PeelingPreferences &PP) {
  BaseT::getPeelingPreferences(L, SE, PP);
}

<<<<<<< HEAD
bool ARMTTIImpl::preferInLoopReduction(unsigned Opcode, Type *Ty) const {
=======
bool ARMTTIImpl::preferInLoopReduction(RecurKind Kind, Type *Ty) const {
>>>>>>> d465594a
  if (!ST->hasMVEIntegerOps())
    return false;

  unsigned ScalarBits = Ty->getScalarSizeInBits();
  switch (Kind) {
  case RecurKind::Add:
    return ScalarBits <= 64;
  default:
    return false;
  }
}

bool ARMTTIImpl::preferPredicatedReductionSelect(unsigned Opcode,
                                                 Type *Ty) const {
  if (!ST->hasMVEIntegerOps())
    return false;
  return true;
}

InstructionCost ARMTTIImpl::getScalingFactorCost(Type *Ty, GlobalValue *BaseGV,
                                                 StackOffset BaseOffset,
                                                 bool HasBaseReg, int64_t Scale,
                                                 unsigned AddrSpace) const {
  TargetLoweringBase::AddrMode AM;
  AM.BaseGV = BaseGV;
  AM.BaseOffs = BaseOffset.getFixed();
  AM.HasBaseReg = HasBaseReg;
  AM.Scale = Scale;
  AM.ScalableOffset = BaseOffset.getScalable();
  if (getTLI()->isLegalAddressingMode(DL, AM, Ty, AddrSpace)) {
    if (ST->hasFPAO())
      return AM.Scale < 0 ? 1 : 0; // positive offsets execute faster
    return 0;
  }
  return InstructionCost::getInvalid();
}

bool ARMTTIImpl::hasArmWideBranch(bool Thumb) const {
  if (Thumb) {
    // B.W is available in any Thumb2-supporting target, and also in every
    // version of Armv8-M, even Baseline which does not include the rest of
    // Thumb2.
    return ST->isThumb2() || ST->hasV8MBaselineOps();
  } else {
    // B is available in all versions of the Arm ISA, so the only question is
    // whether that ISA is available at all.
    return ST->hasARMOps();
  }
}

/// Check if Ext1 and Ext2 are extends of the same type, doubling the bitwidth
/// of the vector elements.
static bool areExtractExts(Value *Ext1, Value *Ext2) {
  using namespace PatternMatch;

  auto areExtDoubled = [](Instruction *Ext) {
    return Ext->getType()->getScalarSizeInBits() ==
           2 * Ext->getOperand(0)->getType()->getScalarSizeInBits();
  };

  if (!match(Ext1, m_ZExtOrSExt(m_Value())) ||
      !match(Ext2, m_ZExtOrSExt(m_Value())) ||
      !areExtDoubled(cast<Instruction>(Ext1)) ||
      !areExtDoubled(cast<Instruction>(Ext2)))
    return false;

  return true;
}

/// Check if sinking \p I's operands to I's basic block is profitable, because
/// the operands can be folded into a target instruction, e.g.
/// sext/zext can be folded into vsubl.
bool ARMTTIImpl::isProfitableToSinkOperands(Instruction *I,
                                            SmallVectorImpl<Use *> &Ops) const {
  using namespace PatternMatch;

  if (!I->getType()->isVectorTy())
    return false;

  if (ST->hasNEON()) {
    switch (I->getOpcode()) {
    case Instruction::Sub:
    case Instruction::Add: {
      if (!areExtractExts(I->getOperand(0), I->getOperand(1)))
        return false;
      Ops.push_back(&I->getOperandUse(0));
      Ops.push_back(&I->getOperandUse(1));
      return true;
    }
    default:
      return false;
    }
  }

  if (!ST->hasMVEIntegerOps())
    return false;

  auto IsFMSMul = [&](Instruction *I) {
    if (!I->hasOneUse())
      return false;
    auto *Sub = cast<Instruction>(*I->users().begin());
    return Sub->getOpcode() == Instruction::FSub && Sub->getOperand(1) == I;
  };
  auto IsFMS = [&](Instruction *I) {
    if (match(I->getOperand(0), m_FNeg(m_Value())) ||
        match(I->getOperand(1), m_FNeg(m_Value())))
      return true;
    return false;
  };

  auto IsSinker = [&](Instruction *I, int Operand) {
    switch (I->getOpcode()) {
    case Instruction::Add:
    case Instruction::Mul:
    case Instruction::FAdd:
    case Instruction::ICmp:
    case Instruction::FCmp:
      return true;
    case Instruction::FMul:
      return !IsFMSMul(I);
    case Instruction::Sub:
    case Instruction::FSub:
    case Instruction::Shl:
    case Instruction::LShr:
    case Instruction::AShr:
      return Operand == 1;
    case Instruction::Call:
      if (auto *II = dyn_cast<IntrinsicInst>(I)) {
        switch (II->getIntrinsicID()) {
        case Intrinsic::fma:
          return !IsFMS(I);
        case Intrinsic::sadd_sat:
        case Intrinsic::uadd_sat:
        case Intrinsic::arm_mve_add_predicated:
        case Intrinsic::arm_mve_mul_predicated:
        case Intrinsic::arm_mve_qadd_predicated:
        case Intrinsic::arm_mve_vhadd:
        case Intrinsic::arm_mve_hadd_predicated:
        case Intrinsic::arm_mve_vqdmull:
        case Intrinsic::arm_mve_vqdmull_predicated:
        case Intrinsic::arm_mve_vqdmulh:
        case Intrinsic::arm_mve_qdmulh_predicated:
        case Intrinsic::arm_mve_vqrdmulh:
        case Intrinsic::arm_mve_qrdmulh_predicated:
        case Intrinsic::arm_mve_fma_predicated:
          return true;
        case Intrinsic::ssub_sat:
        case Intrinsic::usub_sat:
        case Intrinsic::arm_mve_sub_predicated:
        case Intrinsic::arm_mve_qsub_predicated:
        case Intrinsic::arm_mve_hsub_predicated:
        case Intrinsic::arm_mve_vhsub:
          return Operand == 1;
        default:
          return false;
        }
      }
      return false;
    default:
      return false;
    }
  };

  for (auto OpIdx : enumerate(I->operands())) {
    Instruction *Op = dyn_cast<Instruction>(OpIdx.value().get());
    // Make sure we are not already sinking this operand
    if (!Op || any_of(Ops, [&](Use *U) { return U->get() == Op; }))
      continue;

    Instruction *Shuffle = Op;
    if (Shuffle->getOpcode() == Instruction::BitCast)
      Shuffle = dyn_cast<Instruction>(Shuffle->getOperand(0));
    // We are looking for a splat that can be sunk.
    if (!Shuffle || !match(Shuffle, m_Shuffle(m_InsertElt(m_Undef(), m_Value(),
                                                          m_ZeroInt()),
                                              m_Undef(), m_ZeroMask())))
      continue;
    if (!IsSinker(I, OpIdx.index()))
      continue;

    // All uses of the shuffle should be sunk to avoid duplicating it across gpr
    // and vector registers
    for (Use &U : Op->uses()) {
      Instruction *Insn = cast<Instruction>(U.getUser());
      if (!IsSinker(Insn, U.getOperandNo()))
        return false;
    }

    Ops.push_back(&Shuffle->getOperandUse(0));
    if (Shuffle != Op)
      Ops.push_back(&Op->getOperandUse(0));
    Ops.push_back(&OpIdx.value());
  }
  return true;
}

unsigned ARMTTIImpl::getNumBytesToPadGlobalArray(unsigned Size,
                                                 Type *ArrayType) const {
  if (!UseWidenGlobalArrays) {
    LLVM_DEBUG(dbgs() << "Padding global arrays disabled\n");
    return false;
  }

  // Don't modify none integer array types
  if (!ArrayType || !ArrayType->isArrayTy() ||
      !ArrayType->getArrayElementType()->isIntegerTy())
    return 0;

  // We pad to 4 byte boundaries
  if (Size % 4 == 0)
    return 0;

  unsigned NumBytesToPad = 4 - (Size % 4);
  unsigned NewSize = Size + NumBytesToPad;

  // Max number of bytes that memcpy allows for lowering to load/stores before
  // it uses library function (__aeabi_memcpy).
  unsigned MaxMemIntrinsicSize = getMaxMemIntrinsicInlineSizeThreshold();

  if (NewSize > MaxMemIntrinsicSize)
    return 0;

  return NumBytesToPad;
}<|MERGE_RESOLUTION|>--- conflicted
+++ resolved
@@ -2693,11 +2693,7 @@
   BaseT::getPeelingPreferences(L, SE, PP);
 }
 
-<<<<<<< HEAD
-bool ARMTTIImpl::preferInLoopReduction(unsigned Opcode, Type *Ty) const {
-=======
 bool ARMTTIImpl::preferInLoopReduction(RecurKind Kind, Type *Ty) const {
->>>>>>> d465594a
   if (!ST->hasMVEIntegerOps())
     return false;
 
