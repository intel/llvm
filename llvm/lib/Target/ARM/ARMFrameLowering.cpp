--- conflicted
+++ resolved
@@ -203,13 +203,6 @@
   // SplitR11AAPCSSignRA:
   // push {r0-r10, r12}  GPRSC1
   // push {r11, lr}      GPRCS2
-<<<<<<< HEAD
-  //
-  // SplitR11AAPCSSignRA:
-  // push {r0-r10, r12}  GPRSC1
-  // push {r11, lr}      GPRCS2
-=======
->>>>>>> a8d96e15
   // vpush {r8-d15}      DPRCS1
 
   // If FPCXTNS is spilled (for CMSE secure entryfunctions), it is always at
@@ -261,12 +254,7 @@
       return SpillArea::GPRCS1;
 
   case ARM::LR:
-<<<<<<< HEAD
-    if (Variation == ARMSubtarget::SplitR11WindowsSEH ||
-        Variation == ARMSubtarget::SplitR11AAPCSSignRA)
-=======
     if (Variation == ARMSubtarget::SplitR11AAPCSSignRA)
->>>>>>> a8d96e15
       return SpillArea::GPRCS2;
     if (Variation == ARMSubtarget::SplitR11WindowsSEH)
       return SpillArea::GPRCS3;
@@ -1036,15 +1024,6 @@
   unsigned GPRCS1Offset = FPCXTOffset - GPRCS1Size;
   unsigned GPRCS2Offset = GPRCS1Offset - GPRCS2Size;
 
-<<<<<<< HEAD
-  unsigned DPRCSOffset;
-  if (PushPopSplit == ARMSubtarget::SplitR11WindowsSEH) {
-    DPRCSOffset = GPRCS1Offset - DPRGapSize - DPRCSSize;
-    GPRCS2Offset = DPRCSOffset - GPRCS2Size;
-  } else {
-    DPRCSOffset = GPRCS2Offset - DPRGapSize - DPRCSSize;
-  }
-=======
   Align DPRAlign = DPRCS1Size ? std::min(Align(8), Alignment) : Align(4);
   unsigned DPRGapSize =
       (ArgRegsSaveSize + FPCXTSaveSize + GPRCS1Size + GPRCS2Size) %
@@ -1052,7 +1031,6 @@
 
   unsigned DPRCS1Offset = GPRCS2Offset - DPRGapSize - DPRCS1Size;
 
->>>>>>> a8d96e15
   if (HasFP) {
     // Offset from the CFA to the saved frame pointer, will be negative.
     [[maybe_unused]] int FPOffset = MFI.getObjectOffset(FramePtrSpillFI);
@@ -1097,11 +1075,7 @@
     while (MBBI != MBB.end() && MBBI->getOpcode() == ARM::VSTMDDB_UPD) {
       DefCFAOffsetCandidates.addInst(MBBI, sizeOfSPAdjustment(*MBBI),
                                      BeforeFPPush);
-<<<<<<< HEAD
-      LastPush = MBBI++;
-=======
       DPRCS1Push = LastPush = MBBI++;
->>>>>>> a8d96e15
     }
   }
 
@@ -1116,20 +1090,12 @@
   } else
     NumBytes = DPRCS1Offset;
 
-<<<<<<< HEAD
-  // Move GPRCS2, if using using SplitR11WindowsSEH.
-  if (GPRCS2Size > 0 && PushPopSplit == ARMSubtarget::SplitR11WindowsSEH) {
-    GPRCS2Push = LastPush = MBBI++;
-    DefCFAOffsetCandidates.addInst(LastPush, GPRCS2Size, BeforeFPPush);
-    if (FramePtrSpillArea == SpillArea::GPRCS2)
-=======
   // Move GPRCS3, if using using SplitR11WindowsSEH.
   if (GPRCS3Size > 0) {
     assert(PushPopSplit == ARMSubtarget::SplitR11WindowsSEH);
     GPRCS3Push = LastPush = MBBI++;
     DefCFAOffsetCandidates.addInst(LastPush, GPRCS3Size, BeforeFPPush);
     if (FramePtrSpillArea == SpillArea::GPRCS3)
->>>>>>> a8d96e15
       BeforeFPPush = false;
   }
 
@@ -1251,13 +1217,6 @@
       FPOffsetAfterPush = MFI.getObjectOffset(FramePtrSpillFI) +
                           ArgRegsSaveSize + FPCXTSaveSize + GPRCS1Size +
                           sizeOfSPAdjustment(*FPPushInst);
-<<<<<<< HEAD
-      if (PushPopSplit == ARMSubtarget::SplitR11WindowsSEH)
-        FPOffsetAfterPush += DPRCSSize + DPRGapSize;
-      LLVM_DEBUG(dbgs() << "Frame pointer in GPRCS2, offset "
-                        << FPOffsetAfterPush << "  after that push\n");
-      break;
-=======
       LLVM_DEBUG(dbgs() << "Frame pointer in GPRCS2, offset "
                         << FPOffsetAfterPush << "  after that push\n");
       break;
@@ -1270,7 +1229,6 @@
       LLVM_DEBUG(dbgs() << "Frame pointer in GPRCS3, offset "
                         << FPOffsetAfterPush << "  after that push\n");
       break;
->>>>>>> a8d96e15
     default:
       llvm_unreachable("frame pointer in unknown spill area");
       break;
