--- conflicted
+++ resolved
@@ -1502,15 +1502,7 @@
     NewOpc = getPreIndexedLoadStoreOpcode(Opcode, ARM_AM::sub);
   } else {
     MergeInstr = findIncDecAfter(MBBI, Base, Pred, PredReg, Offset, TRI);
-<<<<<<< HEAD
-    if (Offset == Bytes) {
-      NewOpc = getPostIndexedLoadStoreOpcode(Opcode, ARM_AM::add);
-    } else if (!isAM5 && Offset == -Bytes) {
-      NewOpc = getPostIndexedLoadStoreOpcode(Opcode, ARM_AM::sub);
-    } else
-=======
     if (MergeInstr == MBB.end())
->>>>>>> 2e412c55
       return false;
 
     NewOpc = getPostIndexedLoadStoreOpcode(Opcode, ARM_AM::add);
@@ -1645,16 +1637,10 @@
     NewOpc = Opcode == ARM::t2LDRDi8 ? ARM::t2LDRD_PRE : ARM::t2STRD_PRE;
   } else {
     MergeInstr = findIncDecAfter(MBBI, Base, Pred, PredReg, Offset, TRI);
-<<<<<<< HEAD
-    if (Offset == 8 || Offset == -8) {
-      NewOpc = Opcode == ARM::t2LDRDi8 ? ARM::t2LDRD_POST : ARM::t2STRD_POST;
-    } else
-=======
     if (MergeInstr == MBB.end())
       return false;
     NewOpc = Opcode == ARM::t2LDRDi8 ? ARM::t2LDRD_POST : ARM::t2STRD_POST;
     if (!isLegalAddressImm(NewOpc, Offset, TII))
->>>>>>> 2e412c55
       return false;
   }
   LLVM_DEBUG(dbgs() << "  Erasing old increment: " << *MergeInstr);
