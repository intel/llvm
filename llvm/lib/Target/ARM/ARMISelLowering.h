--- conflicted
+++ resolved
@@ -686,13 +686,8 @@
                               ArrayRef<unsigned> Indices, unsigned Factor,
                               const APInt &GapMask) const override;
     bool lowerInterleavedStore(Instruction *Store, Value *Mask,
-<<<<<<< HEAD
-                               ShuffleVectorInst *SVI,
-                               unsigned Factor) const override;
-=======
                                ShuffleVectorInst *SVI, unsigned Factor,
                                const APInt &GapMask) const override;
->>>>>>> 35227056
 
     bool shouldInsertFencesForAtomic(const Instruction *I) const override;
     TargetLoweringBase::AtomicExpansionKind
