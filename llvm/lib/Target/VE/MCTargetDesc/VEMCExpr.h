--- conflicted
+++ resolved
@@ -22,19 +22,10 @@
 class StringRef;
 class VEMCExpr : public MCTargetExpr {
 public:
-<<<<<<< HEAD
-  enum VariantKind {
-    VK_None,
-
-    // While not strictly necessary, start at a larger number to avoid confusion
-    // with MCSymbolRefExpr::VariantKind.
-    VK_REFLONG = 100,
-=======
   enum Specifier {
     VK_None,
 
     VK_REFLONG = MCSymbolRefExpr::FirstTargetSpecifier,
->>>>>>> d465594a
     VK_HI32,        // @hi
     VK_LO32,        // @lo
     VK_PC_HI32,     // @pc_hi
@@ -90,21 +81,11 @@
     return E->getKind() == MCExpr::Target;
   }
 
-<<<<<<< HEAD
-  static VariantKind parseVariantKind(StringRef name);
-  static bool printVariantKind(raw_ostream &OS, VariantKind Kind);
-  static VE::Fixups getFixupKind(VariantKind Kind);
-};
-
-static inline VEMCExpr::VariantKind getVariantKind(const MCSymbolRefExpr *SRE) {
-  return VEMCExpr::VariantKind(SRE->getKind());
-=======
   static VE::Fixups getFixupKind(Specifier S);
 };
 
 static inline VEMCExpr::Specifier getSpecifier(const MCSymbolRefExpr *SRE) {
   return VEMCExpr::Specifier(SRE->getKind());
->>>>>>> d465594a
 }
 
 } // namespace llvm
