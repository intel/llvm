--- conflicted
+++ resolved
@@ -154,11 +154,7 @@
 void VEAsmBackend::applyFixup(const MCFragment &F, const MCFixup &Fixup,
                               const MCValue &Target, MutableArrayRef<char> Data,
                               uint64_t Value, bool IsResolved) {
-<<<<<<< HEAD
-  switch (Fixup.getTargetKind()) {
-=======
   switch (Fixup.getKind()) {
->>>>>>> 10a576f7
   case VE::fixup_ve_tls_gd_hi32:
   case VE::fixup_ve_tls_gd_lo32:
   case VE::fixup_ve_tpoff_hi32:
