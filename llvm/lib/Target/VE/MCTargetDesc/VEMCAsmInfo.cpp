--- conflicted
+++ resolved
@@ -18,11 +18,7 @@
 
 using namespace llvm;
 
-<<<<<<< HEAD
-const MCAsmInfo::VariantKindDesc variantKindDescs[] = {
-=======
 const MCAsmInfo::AtSpecifier atSpecifiers[] = {
->>>>>>> 5ee67ebe
     {VE::S_HI32, "hi"},
     {VE::S_LO32, "lo"},
     {VE::S_PC_HI32, "pc_hi"},
@@ -95,11 +91,7 @@
 
   SupportsDebugInformation = true;
 
-<<<<<<< HEAD
-  initializeVariantKinds(variantKindDescs);
-=======
   initializeAtSpecifiers(atSpecifiers);
->>>>>>> 5ee67ebe
 }
 
 void VEELFMCAsmInfo::printSpecifierExpr(raw_ostream &OS,
