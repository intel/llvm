--- conflicted
+++ resolved
@@ -766,11 +766,7 @@
     Instructions.push_back(
         MCInstBuilder(SP::SETHIi)
             .addReg(MCRegOp.getReg())
-<<<<<<< HEAD
-            .addExpr(adjustPICRelocation(SparcMCExpr::VK_Sparc_HI, ValExpr)));
-=======
             .addExpr(adjustPICRelocation(SparcMCExpr::VK_HI, ValExpr)));
->>>>>>> d465594a
 
     PrevReg = MCRegOp;
   }
@@ -778,12 +774,7 @@
   // If the immediate has the lower bits set or is small, we need to emit an or.
   if (!NoLowBitsImm || IsSmallImm) {
     const MCExpr *Expr =
-<<<<<<< HEAD
-        IsSmallImm ? ValExpr
-                   : adjustPICRelocation(SparcMCExpr::VK_Sparc_LO, ValExpr);
-=======
         IsSmallImm ? ValExpr : adjustPICRelocation(SparcMCExpr::VK_LO, ValExpr);
->>>>>>> d465594a
 
     // or rd, %lo(val), rd
     Instructions.push_back(MCInstBuilder(SP::ORri)
