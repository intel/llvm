--- conflicted
+++ resolved
@@ -186,12 +186,7 @@
                                             const MCAssembler *Asm) const {
   if (!getSubExpr()->evaluateAsRelocatable(Res, Asm))
     return false;
-<<<<<<< HEAD
-  Res =
-      MCValue::get(Res.getSymA(), Res.getSymB(), Res.getConstant(), getKind());
-=======
   Res.setSpecifier(specifier);
->>>>>>> d465594a
   return true;
 }
 
