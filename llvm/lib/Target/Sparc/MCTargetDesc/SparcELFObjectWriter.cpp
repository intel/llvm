--- conflicted
+++ resolved
@@ -46,27 +46,6 @@
   if (Kind >= FirstLiteralRelocationKind)
     return Kind - FirstLiteralRelocationKind;
 
-<<<<<<< HEAD
-  switch (Target.getRefKind()) {
-  case SparcMCExpr::VK_Sparc_TLS_GD_HI22:
-  case SparcMCExpr::VK_Sparc_TLS_GD_LO10:
-  case SparcMCExpr::VK_Sparc_TLS_GD_ADD:
-  case SparcMCExpr::VK_Sparc_TLS_LDM_HI22:
-  case SparcMCExpr::VK_Sparc_TLS_LDM_LO10:
-  case SparcMCExpr::VK_Sparc_TLS_LDM_ADD:
-  case SparcMCExpr::VK_Sparc_TLS_LDO_HIX22:
-  case SparcMCExpr::VK_Sparc_TLS_LDO_LOX10:
-  case SparcMCExpr::VK_Sparc_TLS_LDO_ADD:
-  case SparcMCExpr::VK_Sparc_TLS_IE_HI22:
-  case SparcMCExpr::VK_Sparc_TLS_IE_LO10:
-  case SparcMCExpr::VK_Sparc_TLS_IE_LD:
-  case SparcMCExpr::VK_Sparc_TLS_IE_LDX:
-  case SparcMCExpr::VK_Sparc_TLS_IE_ADD:
-  case SparcMCExpr::VK_Sparc_TLS_LE_HIX22:
-  case SparcMCExpr::VK_Sparc_TLS_LE_LOX10:
-    if (auto *S = Target.getSymA())
-      cast<MCSymbolELF>(S->getSymbol()).setType(ELF::STT_TLS);
-=======
   switch (Target.getSpecifier()) {
   case SparcMCExpr::VK_TLS_GD_HI22:
   case SparcMCExpr::VK_TLS_GD_LO10:
@@ -86,7 +65,6 @@
   case SparcMCExpr::VK_TLS_LE_LOX10:
     if (auto *SA = Target.getAddSym())
       cast<MCSymbolELF>(SA)->setType(ELF::STT_TLS);
->>>>>>> d465594a
     break;
   default:
     break;
