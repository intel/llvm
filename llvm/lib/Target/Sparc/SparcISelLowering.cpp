--- conflicted
+++ resolved
@@ -1828,21 +1828,8 @@
     // .umul works for both signed and unsigned
     setOperationAction(ISD::SMUL_LOHI, MVT::i32, Expand);
     setOperationAction(ISD::UMUL_LOHI, MVT::i32, Expand);
-<<<<<<< HEAD
-    setLibcallImpl(RTLIB::MUL_I32, RTLIB::sparc_umul);
-
-    setOperationAction(ISD::SDIV, MVT::i32, Expand);
-    setLibcallImpl(RTLIB::SDIV_I32, RTLIB::sparc_div);
-
-    setOperationAction(ISD::UDIV, MVT::i32, Expand);
-    setLibcallImpl(RTLIB::UDIV_I32, RTLIB::sparc_udiv);
-
-    setLibcallImpl(RTLIB::SREM_I32, RTLIB::sparc_rem);
-    setLibcallImpl(RTLIB::UREM_I32, RTLIB::sparc_urem);
-=======
     setOperationAction(ISD::SDIV, MVT::i32, Expand);
     setOperationAction(ISD::UDIV, MVT::i32, Expand);
->>>>>>> 10a576f7
   }
 
   if (Subtarget->is64Bit()) {
@@ -1901,17 +1888,6 @@
       setOperationAction(ISD::FNEG, MVT::f128, Custom);
       setOperationAction(ISD::FABS, MVT::f128, Custom);
     }
-<<<<<<< HEAD
-
-    if (!Subtarget->is64Bit()) {
-      setLibcallImpl(RTLIB::FPTOSINT_F128_I64, RTLIB::_Q_qtoll);
-      setLibcallImpl(RTLIB::FPTOUINT_F128_I64, RTLIB::_Q_qtoull);
-      setLibcallImpl(RTLIB::SINTTOFP_I64_F128, RTLIB::_Q_lltoq);
-      setLibcallImpl(RTLIB::UINTTOFP_I64_F128, RTLIB::_Q_ulltoq);
-    }
-
-=======
->>>>>>> 10a576f7
   } else {
     // Custom legalize f128 operations.
 
@@ -1956,13 +1932,6 @@
       setLibcallImpl(RTLIB::FPTOUINT_F128_I32, RTLIB::_Q_qtou);
       setLibcallImpl(RTLIB::SINTTOFP_I32_F128, RTLIB::_Q_itoq);
       setLibcallImpl(RTLIB::UINTTOFP_I32_F128, RTLIB::_Q_utoq);
-<<<<<<< HEAD
-      setLibcallImpl(RTLIB::FPTOSINT_F128_I64, RTLIB::_Q_qtoll);
-      setLibcallImpl(RTLIB::FPTOUINT_F128_I64, RTLIB::_Q_qtoull);
-      setLibcallImpl(RTLIB::SINTTOFP_I64_F128, RTLIB::_Q_lltoq);
-      setLibcallImpl(RTLIB::UINTTOFP_I64_F128, RTLIB::_Q_ulltoq);
-=======
->>>>>>> 10a576f7
       setLibcallImpl(RTLIB::FPEXT_F32_F128, RTLIB::_Q_stoq);
       setLibcallImpl(RTLIB::FPEXT_F64_F128, RTLIB::_Q_dtoq);
       setLibcallImpl(RTLIB::FPROUND_F128_F32, RTLIB::_Q_qtos);
