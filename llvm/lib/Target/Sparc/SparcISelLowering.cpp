--- conflicted
+++ resolved
@@ -2820,11 +2820,7 @@
   SDValue AlignedPtr =
       IsOveraligned
           ? DAG.getNode(ISD::AND, dl, VT, AllocatedPtr,
-<<<<<<< HEAD
-                        DAG.getConstant(-MaybeAlignment->value(), dl, VT))
-=======
                         DAG.getSignedConstant(-MaybeAlignment->value(), dl, VT))
->>>>>>> a8d96e15
           : AllocatedPtr;
 
   // Now that we are done, restore the bias and reserved spill area.
