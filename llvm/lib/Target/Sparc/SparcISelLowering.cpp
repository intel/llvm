--- conflicted
+++ resolved
@@ -3547,15 +3547,6 @@
 bool SparcTargetLowering::isFMAFasterThanFMulAndFAdd(const MachineFunction &MF,
                                                      EVT VT) const {
   return Subtarget->isUA2007() && !Subtarget->useSoftFloat();
-<<<<<<< HEAD
-}
-
-// Override to disable global variable loading on Linux.
-void SparcTargetLowering::insertSSPDeclarations(Module &M) const {
-  if (!Subtarget->isTargetLinux())
-    return TargetLowering::insertSSPDeclarations(M);
-=======
->>>>>>> 35227056
 }
 
 void SparcTargetLowering::AdjustInstrPostInstrSelection(MachineInstr &MI,
