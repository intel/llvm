//===-- PPCELFObjectWriter.cpp - PPC ELF Writer ---------------------------===//
//
// Part of the LLVM Project, under the Apache License v2.0 with LLVM Exceptions.
// See https://llvm.org/LICENSE.txt for license information.
// SPDX-License-Identifier: Apache-2.0 WITH LLVM-exception
//
//===----------------------------------------------------------------------===//

#include "MCTargetDesc/PPCFixupKinds.h"
#include "MCTargetDesc/PPCMCExpr.h"
#include "MCTargetDesc/PPCMCTargetDesc.h"
#include "llvm/MC/MCContext.h"
#include "llvm/MC/MCELFObjectWriter.h"
#include "llvm/MC/MCExpr.h"
#include "llvm/MC/MCObjectWriter.h"
#include "llvm/MC/MCSymbolELF.h"
#include "llvm/MC/MCValue.h"
#include "llvm/Support/ErrorHandling.h"

using namespace llvm;

namespace {
  class PPCELFObjectWriter : public MCELFObjectTargetWriter {
  public:
    PPCELFObjectWriter(bool Is64Bit, uint8_t OSABI);

  protected:
    unsigned getRelocType(MCContext &Ctx, const MCValue &Target,
                          const MCFixup &Fixup, bool IsPCRel) const override;

    bool needsRelocateWithSymbol(const MCValue &Val, const MCSymbol &Sym,
                                 unsigned Type) const override;
  };
}

PPCELFObjectWriter::PPCELFObjectWriter(bool Is64Bit, uint8_t OSABI)
  : MCELFObjectTargetWriter(Is64Bit, OSABI,
                            Is64Bit ?  ELF::EM_PPC64 : ELF::EM_PPC,
                            /*HasRelocationAddend*/ true) {}

<<<<<<< HEAD
static PPCMCExpr::VariantKind getAccessVariant(const MCValue &Target,
                                               const MCFixup &Fixup) {
  const MCExpr *Expr = Fixup.getValue();

  if (Expr->getKind() != MCExpr::Target)
    return PPCMCExpr::VariantKind(Target.getAccessVariant());
  return cast<PPCMCExpr>(Expr)->getKind();
=======
static PPCMCExpr::Specifier getAccessVariant(const MCValue &Target,
                                             const MCFixup &Fixup) {
  const MCExpr *Expr = Fixup.getValue();

  if (Expr->getKind() != MCExpr::Target)
    return PPCMCExpr::Specifier(Target.getAccessVariant());
  return cast<PPCMCExpr>(Expr)->getSpecifier();
>>>>>>> 5eee2751
}

unsigned PPCELFObjectWriter::getRelocType(MCContext &Ctx, const MCValue &Target,
                                          const MCFixup &Fixup,
                                          bool IsPCRel) const {
  MCFixupKind Kind = Fixup.getKind();
  if (Kind >= FirstLiteralRelocationKind)
    return Kind - FirstLiteralRelocationKind;
<<<<<<< HEAD
  auto RefKind = static_cast<PPCMCExpr::VariantKind>(Target.getRefKind());
  auto Modifier = getAccessVariant(Target, Fixup);

  switch (PPCMCExpr::VariantKind(Modifier)) {
=======
  auto RefKind = static_cast<PPCMCExpr::Specifier>(Target.getRefKind());
  auto Modifier = getAccessVariant(Target, Fixup);

  switch (PPCMCExpr::Specifier(Modifier)) {
>>>>>>> 5eee2751
  case PPCMCExpr::VK_DTPMOD:
  case PPCMCExpr::VK_DTPREL:
  case PPCMCExpr::VK_DTPREL_HA:
  case PPCMCExpr::VK_DTPREL_HI:
  case PPCMCExpr::VK_DTPREL_HIGH:
  case PPCMCExpr::VK_DTPREL_HIGHA:
  case PPCMCExpr::VK_DTPREL_HIGHER:
  case PPCMCExpr::VK_DTPREL_HIGHERA:
  case PPCMCExpr::VK_DTPREL_HIGHEST:
  case PPCMCExpr::VK_DTPREL_HIGHESTA:
  case PPCMCExpr::VK_DTPREL_LO:
  case PPCMCExpr::VK_GOT_DTPREL:
  case PPCMCExpr::VK_GOT_DTPREL_HA:
  case PPCMCExpr::VK_GOT_DTPREL_HI:
  case PPCMCExpr::VK_GOT_DTPREL_LO:
  case PPCMCExpr::VK_GOT_TLSGD:
  case PPCMCExpr::VK_GOT_TLSGD_HA:
  case PPCMCExpr::VK_GOT_TLSGD_HI:
  case PPCMCExpr::VK_GOT_TLSGD_LO:
  case PPCMCExpr::VK_GOT_TLSGD_PCREL:
  case PPCMCExpr::VK_GOT_TLSLD:
  case PPCMCExpr::VK_GOT_TLSLD_HA:
  case PPCMCExpr::VK_GOT_TLSLD_HI:
  case PPCMCExpr::VK_GOT_TLSLD_LO:
  case PPCMCExpr::VK_GOT_TPREL:
  case PPCMCExpr::VK_GOT_TPREL_HA:
  case PPCMCExpr::VK_GOT_TPREL_HI:
  case PPCMCExpr::VK_GOT_TPREL_LO:
  case PPCMCExpr::VK_GOT_TPREL_PCREL:
  case PPCMCExpr::VK_TLS:
  case PPCMCExpr::VK_TLSGD:
  case PPCMCExpr::VK_TLSLD:
  case PPCMCExpr::VK_TLS_PCREL:
  case PPCMCExpr::VK_TPREL:
  case PPCMCExpr::VK_TPREL_HA:
  case PPCMCExpr::VK_TPREL_HI:
  case PPCMCExpr::VK_TPREL_HIGH:
  case PPCMCExpr::VK_TPREL_HIGHA:
  case PPCMCExpr::VK_TPREL_HIGHER:
  case PPCMCExpr::VK_TPREL_HIGHERA:
  case PPCMCExpr::VK_TPREL_HIGHEST:
  case PPCMCExpr::VK_TPREL_HIGHESTA:
  case PPCMCExpr::VK_TPREL_LO:
    if (auto *S = Target.getSymA())
      cast<MCSymbolELF>(S->getSymbol()).setType(ELF::STT_TLS);
    break;
  default:
    break;
  }

  // determine the type of the relocation
  unsigned Type;
  if (IsPCRel) {
    switch (Fixup.getTargetKind()) {
    default:
      llvm_unreachable("Unimplemented");
    case PPC::fixup_ppc_br24:
    case PPC::fixup_ppc_br24abs:
    case PPC::fixup_ppc_br24_notoc:
      switch (Modifier) {
      default: llvm_unreachable("Unsupported Modifier");
      case PPCMCExpr::VK_None:
        Type = ELF::R_PPC_REL24;
        break;
      case PPCMCExpr::VK_PLT:
        Type = ELF::R_PPC_PLTREL24;
        break;
      case PPCMCExpr::VK_LOCAL:
        Type = ELF::R_PPC_LOCAL24PC;
        break;
      case PPCMCExpr::VK_NOTOC:
        Type = ELF::R_PPC64_REL24_NOTOC;
        break;
      }
      break;
    case PPC::fixup_ppc_brcond14:
    case PPC::fixup_ppc_brcond14abs:
      Type = ELF::R_PPC_REL14;
      break;
    case PPC::fixup_ppc_half16:
      switch (RefKind) {
      default:
        Ctx.reportError(Fixup.getLoc(), "invalid VariantKind");
        return ELF::R_PPC_NONE;
      case PPCMCExpr::VK_None:
        return ELF::R_PPC_REL16;
      case PPCMCExpr::VK_LO:
        return ELF::R_PPC_REL16_LO;
      case PPCMCExpr::VK_HI:
        return ELF::R_PPC_REL16_HI;
      case PPCMCExpr::VK_HA:
        return ELF::R_PPC_REL16_HA;
      }
      break;
    case PPC::fixup_ppc_half16ds:
    case PPC::fixup_ppc_half16dq:
      Target.print(errs());
      errs() << '\n';
      report_fatal_error("Invalid PC-relative half16ds relocation");
    case PPC::fixup_ppc_pcrel34:
      switch (Modifier) {
      default:
        llvm_unreachable("Unsupported Modifier for fixup_ppc_pcrel34");
      case PPCMCExpr::VK_PCREL:
        Type = ELF::R_PPC64_PCREL34;
        break;
      case PPCMCExpr::VK_GOT_PCREL:
        Type = ELF::R_PPC64_GOT_PCREL34;
        break;
      case PPCMCExpr::VK_GOT_TLSGD_PCREL:
        Type = ELF::R_PPC64_GOT_TLSGD_PCREL34;
        break;
      case PPCMCExpr::VK_GOT_TLSLD_PCREL:
        Type = ELF::R_PPC64_GOT_TLSLD_PCREL34;
        break;
      case PPCMCExpr::VK_GOT_TPREL_PCREL:
        Type = ELF::R_PPC64_GOT_TPREL_PCREL34;
        break;
      }
      break;
    case FK_Data_4:
    case FK_PCRel_4:
      Type = ELF::R_PPC_REL32;
      break;
    case FK_Data_8:
    case FK_PCRel_8:
      Type = ELF::R_PPC64_REL64;
      break;
    }
  } else {
    switch (Fixup.getTargetKind()) {
      default: llvm_unreachable("invalid fixup kind!");
    case PPC::fixup_ppc_br24abs:
      Type = ELF::R_PPC_ADDR24;
      break;
    case PPC::fixup_ppc_brcond14abs:
      Type = ELF::R_PPC_ADDR14; // XXX: or BRNTAKEN?_
      break;
    case PPC::fixup_ppc_half16:
      switch (RefKind) {
      default:
        break;
      case PPCMCExpr::VK_LO:
        return ELF::R_PPC_ADDR16_LO;
      case PPCMCExpr::VK_HI:
        return ELF::R_PPC_ADDR16_HI;
      case PPCMCExpr::VK_HA:
        return ELF::R_PPC_ADDR16_HA;
      case PPCMCExpr::VK_HIGH:
        return ELF::R_PPC64_ADDR16_HIGH;
      case PPCMCExpr::VK_HIGHA:
        return ELF::R_PPC64_ADDR16_HIGHA;
      case PPCMCExpr::VK_HIGHER:
        return ELF::R_PPC64_ADDR16_HIGHER;
      case PPCMCExpr::VK_HIGHERA:
        return ELF::R_PPC64_ADDR16_HIGHERA;
      case PPCMCExpr::VK_HIGHEST:
        return ELF::R_PPC64_ADDR16_HIGHEST;
      case PPCMCExpr::VK_HIGHESTA:
        return ELF::R_PPC64_ADDR16_HIGHESTA;
      }
      switch (Modifier) {
      default: llvm_unreachable("Unsupported Modifier");
      case PPCMCExpr::VK_None:
        Type = ELF::R_PPC_ADDR16;
        break;
      case PPCMCExpr::VK_GOT:
        Type = ELF::R_PPC_GOT16;
        break;
      case PPCMCExpr::VK_GOT_LO:
        Type = ELF::R_PPC_GOT16_LO;
        break;
      case PPCMCExpr::VK_GOT_HI:
        Type = ELF::R_PPC_GOT16_HI;
        break;
      case PPCMCExpr::VK_GOT_HA:
        Type = ELF::R_PPC_GOT16_HA;
        break;
      case PPCMCExpr::VK_TOC:
        Type = ELF::R_PPC64_TOC16;
        break;
      case PPCMCExpr::VK_TOC_LO:
        Type = ELF::R_PPC64_TOC16_LO;
        break;
      case PPCMCExpr::VK_TOC_HI:
        Type = ELF::R_PPC64_TOC16_HI;
        break;
      case PPCMCExpr::VK_TOC_HA:
        Type = ELF::R_PPC64_TOC16_HA;
        break;
      case PPCMCExpr::VK_TPREL:
        Type = ELF::R_PPC_TPREL16;
        break;
      case PPCMCExpr::VK_TPREL_LO:
        Type = ELF::R_PPC_TPREL16_LO;
        break;
      case PPCMCExpr::VK_TPREL_HI:
        Type = ELF::R_PPC_TPREL16_HI;
        break;
      case PPCMCExpr::VK_TPREL_HA:
        Type = ELF::R_PPC_TPREL16_HA;
        break;
      case PPCMCExpr::VK_TPREL_HIGH:
        Type = ELF::R_PPC64_TPREL16_HIGH;
        break;
      case PPCMCExpr::VK_TPREL_HIGHA:
        Type = ELF::R_PPC64_TPREL16_HIGHA;
        break;
      case PPCMCExpr::VK_TPREL_HIGHER:
        Type = ELF::R_PPC64_TPREL16_HIGHER;
        break;
      case PPCMCExpr::VK_TPREL_HIGHERA:
        Type = ELF::R_PPC64_TPREL16_HIGHERA;
        break;
      case PPCMCExpr::VK_TPREL_HIGHEST:
        Type = ELF::R_PPC64_TPREL16_HIGHEST;
        break;
      case PPCMCExpr::VK_TPREL_HIGHESTA:
        Type = ELF::R_PPC64_TPREL16_HIGHESTA;
        break;
      case PPCMCExpr::VK_DTPREL:
        Type = ELF::R_PPC64_DTPREL16;
        break;
      case PPCMCExpr::VK_DTPREL_LO:
        Type = ELF::R_PPC64_DTPREL16_LO;
        break;
      case PPCMCExpr::VK_DTPREL_HI:
        Type = ELF::R_PPC64_DTPREL16_HI;
        break;
      case PPCMCExpr::VK_DTPREL_HA:
        Type = ELF::R_PPC64_DTPREL16_HA;
        break;
      case PPCMCExpr::VK_DTPREL_HIGH:
        Type = ELF::R_PPC64_DTPREL16_HIGH;
        break;
      case PPCMCExpr::VK_DTPREL_HIGHA:
        Type = ELF::R_PPC64_DTPREL16_HIGHA;
        break;
      case PPCMCExpr::VK_DTPREL_HIGHER:
        Type = ELF::R_PPC64_DTPREL16_HIGHER;
        break;
      case PPCMCExpr::VK_DTPREL_HIGHERA:
        Type = ELF::R_PPC64_DTPREL16_HIGHERA;
        break;
      case PPCMCExpr::VK_DTPREL_HIGHEST:
        Type = ELF::R_PPC64_DTPREL16_HIGHEST;
        break;
      case PPCMCExpr::VK_DTPREL_HIGHESTA:
        Type = ELF::R_PPC64_DTPREL16_HIGHESTA;
        break;
      case PPCMCExpr::VK_GOT_TLSGD:
        if (is64Bit())
          Type = ELF::R_PPC64_GOT_TLSGD16;
        else
          Type = ELF::R_PPC_GOT_TLSGD16;
        break;
      case PPCMCExpr::VK_GOT_TLSGD_LO:
        Type = ELF::R_PPC64_GOT_TLSGD16_LO;
        break;
      case PPCMCExpr::VK_GOT_TLSGD_HI:
        Type = ELF::R_PPC64_GOT_TLSGD16_HI;
        break;
      case PPCMCExpr::VK_GOT_TLSGD_HA:
        Type = ELF::R_PPC64_GOT_TLSGD16_HA;
        break;
      case PPCMCExpr::VK_GOT_TLSLD:
        if (is64Bit())
          Type = ELF::R_PPC64_GOT_TLSLD16;
        else
          Type = ELF::R_PPC_GOT_TLSLD16;
        break;
      case PPCMCExpr::VK_GOT_TLSLD_LO:
        Type = ELF::R_PPC64_GOT_TLSLD16_LO;
        break;
      case PPCMCExpr::VK_GOT_TLSLD_HI:
        Type = ELF::R_PPC64_GOT_TLSLD16_HI;
        break;
      case PPCMCExpr::VK_GOT_TLSLD_HA:
        Type = ELF::R_PPC64_GOT_TLSLD16_HA;
        break;
      case PPCMCExpr::VK_GOT_TPREL:
        /* We don't have R_PPC64_GOT_TPREL16, but since GOT offsets
           are always 4-aligned, we can use R_PPC64_GOT_TPREL16_DS.  */
        Type = ELF::R_PPC64_GOT_TPREL16_DS;
        break;
      case PPCMCExpr::VK_GOT_TPREL_LO:
        /* We don't have R_PPC64_GOT_TPREL16_LO, but since GOT offsets
           are always 4-aligned, we can use R_PPC64_GOT_TPREL16_LO_DS.  */
        Type = ELF::R_PPC64_GOT_TPREL16_LO_DS;
        break;
      case PPCMCExpr::VK_GOT_TPREL_HI:
        Type = ELF::R_PPC64_GOT_TPREL16_HI;
        break;
      case PPCMCExpr::VK_GOT_DTPREL:
        /* We don't have R_PPC64_GOT_DTPREL16, but since GOT offsets
           are always 4-aligned, we can use R_PPC64_GOT_DTPREL16_DS.  */
        Type = ELF::R_PPC64_GOT_DTPREL16_DS;
        break;
      case PPCMCExpr::VK_GOT_DTPREL_LO:
        /* We don't have R_PPC64_GOT_DTPREL16_LO, but since GOT offsets
           are always 4-aligned, we can use R_PPC64_GOT_DTPREL16_LO_DS.  */
        Type = ELF::R_PPC64_GOT_DTPREL16_LO_DS;
        break;
      case PPCMCExpr::VK_GOT_TPREL_HA:
        Type = ELF::R_PPC64_GOT_TPREL16_HA;
        break;
      case PPCMCExpr::VK_GOT_DTPREL_HI:
        Type = ELF::R_PPC64_GOT_DTPREL16_HI;
        break;
      case PPCMCExpr::VK_GOT_DTPREL_HA:
        Type = ELF::R_PPC64_GOT_DTPREL16_HA;
        break;
      }
      break;
    case PPC::fixup_ppc_half16ds:
    case PPC::fixup_ppc_half16dq:
      switch (RefKind) {
      default:
        Ctx.reportError(Fixup.getLoc(), "invalid VariantKind");
        return ELF::R_PPC64_NONE;
      case PPCMCExpr::VK_None:
        break;
      case PPCMCExpr::VK_LO:
        return ELF::R_PPC64_ADDR16_LO_DS;
      }
      switch (Modifier) {
      default: llvm_unreachable("Unsupported Modifier");
      case PPCMCExpr::VK_None:
        Type = ELF::R_PPC64_ADDR16_DS;
        break;
      case PPCMCExpr::VK_GOT:
        Type = ELF::R_PPC64_GOT16_DS;
        break;
      case PPCMCExpr::VK_GOT_LO:
        Type = ELF::R_PPC64_GOT16_LO_DS;
        break;
      case PPCMCExpr::VK_TOC:
        Type = ELF::R_PPC64_TOC16_DS;
        break;
      case PPCMCExpr::VK_TOC_LO:
        Type = ELF::R_PPC64_TOC16_LO_DS;
        break;
      case PPCMCExpr::VK_TPREL:
        Type = ELF::R_PPC64_TPREL16_DS;
        break;
      case PPCMCExpr::VK_TPREL_LO:
        Type = ELF::R_PPC64_TPREL16_LO_DS;
        break;
      case PPCMCExpr::VK_DTPREL:
        Type = ELF::R_PPC64_DTPREL16_DS;
        break;
      case PPCMCExpr::VK_DTPREL_LO:
        Type = ELF::R_PPC64_DTPREL16_LO_DS;
        break;
      case PPCMCExpr::VK_GOT_TPREL:
        Type = ELF::R_PPC64_GOT_TPREL16_DS;
        break;
      case PPCMCExpr::VK_GOT_TPREL_LO:
        Type = ELF::R_PPC64_GOT_TPREL16_LO_DS;
        break;
      case PPCMCExpr::VK_GOT_DTPREL:
        Type = ELF::R_PPC64_GOT_DTPREL16_DS;
        break;
      case PPCMCExpr::VK_GOT_DTPREL_LO:
        Type = ELF::R_PPC64_GOT_DTPREL16_LO_DS;
        break;
      }
      break;
    case PPC::fixup_ppc_nofixup:
      switch (Modifier) {
      default: llvm_unreachable("Unsupported Modifier");
      case PPCMCExpr::VK_TLSGD:
        if (is64Bit())
          Type = ELF::R_PPC64_TLSGD;
        else
          Type = ELF::R_PPC_TLSGD;
        break;
      case PPCMCExpr::VK_TLSLD:
        if (is64Bit())
          Type = ELF::R_PPC64_TLSLD;
        else
          Type = ELF::R_PPC_TLSLD;
        break;
      case PPCMCExpr::VK_TLS:
        if (is64Bit())
          Type = ELF::R_PPC64_TLS;
        else
          Type = ELF::R_PPC_TLS;
        break;
      case PPCMCExpr::VK_TLS_PCREL:
        Type = ELF::R_PPC64_TLS;
        break;
      }
      break;
    case PPC::fixup_ppc_imm34:
      switch (Modifier) {
      default:
        report_fatal_error("Unsupported Modifier for fixup_ppc_imm34.");
      case PPCMCExpr::VK_DTPREL:
        Type = ELF::R_PPC64_DTPREL34;
        break;
      case PPCMCExpr::VK_TPREL:
        Type = ELF::R_PPC64_TPREL34;
        break;
      }
      break;
    case FK_Data_8:
      switch (Modifier) {
      default: llvm_unreachable("Unsupported Modifier");
      case PPCMCExpr::VK_TOCBASE:
        Type = ELF::R_PPC64_TOC;
        break;
      case PPCMCExpr::VK_None:
        Type = ELF::R_PPC64_ADDR64;
        break;
      case PPCMCExpr::VK_DTPMOD:
        Type = ELF::R_PPC64_DTPMOD64;
        break;
      case PPCMCExpr::VK_TPREL:
        Type = ELF::R_PPC64_TPREL64;
        break;
      case PPCMCExpr::VK_DTPREL:
        Type = ELF::R_PPC64_DTPREL64;
        break;
      }
      break;
    case FK_Data_4:
      switch (Modifier) {
      case PPCMCExpr::VK_DTPREL:
        Type = ELF::R_PPC_DTPREL32;
        break;
      default:
        Type = ELF::R_PPC_ADDR32;
      }
      break;
    case FK_Data_2:
      Type = ELF::R_PPC_ADDR16;
      break;
    }
  }
  return Type;
}

bool PPCELFObjectWriter::needsRelocateWithSymbol(const MCValue &,
                                                 const MCSymbol &Sym,
                                                 unsigned Type) const {
  switch (Type) {
    default:
      return false;

    case ELF::R_PPC_REL24:
    case ELF::R_PPC64_REL24_NOTOC: {
      // If the target symbol has a local entry point, we must keep the
      // target symbol to preserve that information for the linker.
      // The "other" values are stored in the last 6 bits of the second byte.
      // The traditional defines for STO values assume the full byte and thus
      // the shift to pack it.
      unsigned Other = cast<MCSymbolELF>(Sym).getOther() << 2;
      return (Other & ELF::STO_PPC64_LOCAL_MASK) != 0;
    }

    case ELF::R_PPC64_GOT16:
    case ELF::R_PPC64_GOT16_DS:
    case ELF::R_PPC64_GOT16_LO:
    case ELF::R_PPC64_GOT16_LO_DS:
    case ELF::R_PPC64_GOT16_HI:
    case ELF::R_PPC64_GOT16_HA:
      return true;
    }
}

std::unique_ptr<MCObjectTargetWriter>
llvm::createPPCELFObjectWriter(bool Is64Bit, uint8_t OSABI) {
  return std::make_unique<PPCELFObjectWriter>(Is64Bit, OSABI);
}<|MERGE_RESOLUTION|>--- conflicted
+++ resolved
@@ -38,15 +38,6 @@
                             Is64Bit ?  ELF::EM_PPC64 : ELF::EM_PPC,
                             /*HasRelocationAddend*/ true) {}
 
-<<<<<<< HEAD
-static PPCMCExpr::VariantKind getAccessVariant(const MCValue &Target,
-                                               const MCFixup &Fixup) {
-  const MCExpr *Expr = Fixup.getValue();
-
-  if (Expr->getKind() != MCExpr::Target)
-    return PPCMCExpr::VariantKind(Target.getAccessVariant());
-  return cast<PPCMCExpr>(Expr)->getKind();
-=======
 static PPCMCExpr::Specifier getAccessVariant(const MCValue &Target,
                                              const MCFixup &Fixup) {
   const MCExpr *Expr = Fixup.getValue();
@@ -54,7 +45,6 @@
   if (Expr->getKind() != MCExpr::Target)
     return PPCMCExpr::Specifier(Target.getAccessVariant());
   return cast<PPCMCExpr>(Expr)->getSpecifier();
->>>>>>> 5eee2751
 }
 
 unsigned PPCELFObjectWriter::getRelocType(MCContext &Ctx, const MCValue &Target,
@@ -63,17 +53,10 @@
   MCFixupKind Kind = Fixup.getKind();
   if (Kind >= FirstLiteralRelocationKind)
     return Kind - FirstLiteralRelocationKind;
-<<<<<<< HEAD
-  auto RefKind = static_cast<PPCMCExpr::VariantKind>(Target.getRefKind());
-  auto Modifier = getAccessVariant(Target, Fixup);
-
-  switch (PPCMCExpr::VariantKind(Modifier)) {
-=======
   auto RefKind = static_cast<PPCMCExpr::Specifier>(Target.getRefKind());
   auto Modifier = getAccessVariant(Target, Fixup);
 
   switch (PPCMCExpr::Specifier(Modifier)) {
->>>>>>> 5eee2751
   case PPCMCExpr::VK_DTPMOD:
   case PPCMCExpr::VK_DTPREL:
   case PPCMCExpr::VK_DTPREL_HA:
