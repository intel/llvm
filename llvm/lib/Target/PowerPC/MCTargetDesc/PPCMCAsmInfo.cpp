--- conflicted
+++ resolved
@@ -251,20 +251,6 @@
   OS << '@' << getSpecifierName(Expr.getSpecifier());
 }
 
-<<<<<<< HEAD
-  UsesSetToEquateSymbol = true;
-
-  initializeAtSpecifiers(xcoffAtSpecifiers);
-}
-
-void PPCXCOFFMCAsmInfo::printSpecifierExpr(raw_ostream &OS,
-                                           const MCSpecifierExpr &Expr) const {
-  printExpr(OS, *Expr.getSubExpr());
-  OS << '@' << getSpecifierName(Expr.getSpecifier());
-}
-
-=======
->>>>>>> 10a576f7
 bool PPCXCOFFMCAsmInfo::evaluateAsRelocatableImpl(
     const MCSpecifierExpr &Expr, MCValue &Res, const MCAssembler *Asm) const {
   return evaluateAsRelocatable(Expr, Res, Asm);
