--- conflicted
+++ resolved
@@ -19,11 +19,7 @@
 
 void PPCELFMCAsmInfo::anchor() { }
 
-<<<<<<< HEAD
-const MCAsmInfo::VariantKindDesc variantKindDescs[] = {
-=======
 const MCAsmInfo::AtSpecifier elfAtSpecifiers[] = {
->>>>>>> 5ee67ebe
     {PPC::S_DTPREL, "DTPREL"},
     {PPC::S_GOT, "GOT"},
     {PPC::S_GOT_HA, "got@ha"},
@@ -38,10 +34,6 @@
     {PPC::S_HIGHEST, "highest"},
     {PPC::S_HIGHESTA, "highesta"},
     {PPC::S_LO, "l"},
-<<<<<<< HEAD
-    {PPC::S_L, "l"}, // FIXME: share the name with VK_LO
-=======
->>>>>>> 5ee67ebe
     {PPC::S_PCREL, "PCREL"},
     {PPC::S_PLT, "PLT"},
     {PPC::S_TLSGD, "tlsgd"},
@@ -102,10 +94,6 @@
     {PPC::S_TPREL_HIGHEST, "tprel@highest"},
     {PPC::S_TPREL_HIGHESTA, "tprel@highesta"},
     {PPC::S_TPREL_LO, "tprel@l"},
-<<<<<<< HEAD
-    {PPC::S_U, "u"},
-=======
->>>>>>> 5ee67ebe
 };
 
 const MCAsmInfo::AtSpecifier xcoffAtSpecifiers[] = {
@@ -231,18 +219,6 @@
   return evaluateAsRelocatable(Expr, Res, Asm);
 }
 
-void PPCELFMCAsmInfo::printSpecifierExpr(raw_ostream &OS,
-                                         const MCSpecifierExpr &Expr) const {
-  printExpr(OS, *Expr.getSubExpr());
-  OS << '@' << getSpecifierName(Expr.getSpecifier());
-}
-
-bool PPCELFMCAsmInfo::evaluateAsRelocatableImpl(const MCSpecifierExpr &Expr,
-                                                MCValue &Res,
-                                                const MCAssembler *Asm) const {
-  return PPC::evaluateAsRelocatableImpl(Expr, Res, Asm);
-}
-
 void PPCXCOFFMCAsmInfo::anchor() {}
 
 PPCXCOFFMCAsmInfo::PPCXCOFFMCAsmInfo(bool Is64Bit, const Triple &T) {
@@ -264,11 +240,7 @@
 
   UsesSetToEquateSymbol = true;
 
-<<<<<<< HEAD
-  initializeVariantKinds(variantKindDescs);
-=======
   initializeAtSpecifiers(xcoffAtSpecifiers);
->>>>>>> 5ee67ebe
 }
 
 void PPCXCOFFMCAsmInfo::printSpecifierExpr(raw_ostream &OS,
@@ -279,9 +251,5 @@
 
 bool PPCXCOFFMCAsmInfo::evaluateAsRelocatableImpl(
     const MCSpecifierExpr &Expr, MCValue &Res, const MCAssembler *Asm) const {
-<<<<<<< HEAD
-  return PPC::evaluateAsRelocatableImpl(Expr, Res, Asm);
-=======
   return evaluateAsRelocatable(Expr, Res, Asm);
->>>>>>> 5ee67ebe
 }