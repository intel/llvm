//===-- PPCMCExpr.h - PPC specific MC expression classes --------*- C++ -*-===//
//
// Part of the LLVM Project, under the Apache License v2.0 with LLVM Exceptions.
// See https://llvm.org/LICENSE.txt for license information.
// SPDX-License-Identifier: Apache-2.0 WITH LLVM-exception
//
//===----------------------------------------------------------------------===//

#ifndef LLVM_LIB_TARGET_POWERPC_MCTARGETDESC_PPCMCEXPR_H
#define LLVM_LIB_TARGET_POWERPC_MCTARGETDESC_PPCMCEXPR_H

#include "llvm/MC/MCExpr.h"
#include "llvm/MC/MCValue.h"
#include <optional>

namespace llvm {

class PPCMCExpr : public MCTargetExpr {
public:
<<<<<<< HEAD
  enum VariantKind {
    VK_None,

    // We currently use both MCSymbolRefExpr::VariantKind and
    // PPCMCExpr::VariantKind. Start at a larger number to avoid conflicts.
    VK_LO = 200,
=======
  enum Specifier : uint8_t {
    VK_None,

    VK_LO = MCSymbolRefExpr::FirstTargetSpecifier,
>>>>>>> 5eee2751
    VK_HI,
    VK_HA,
    VK_HIGH,
    VK_HIGHA,
    VK_HIGHER,
    VK_HIGHERA,
    VK_HIGHEST,
    VK_HIGHESTA,

    VK_AIX_TLSGD,       // symbol@gd
    VK_AIX_TLSGDM,      // symbol@m
    VK_AIX_TLSIE,       // symbol@ie
    VK_AIX_TLSLD,       // symbol@ld
    VK_AIX_TLSLE,       // symbol@le
    VK_AIX_TLSML,       // symbol@ml
    VK_DTPMOD,          // symbol@dtpmod
    VK_DTPREL,          // symbol@dprel
    VK_DTPREL_HA,       // symbol@dtprel@ha
    VK_DTPREL_HI,       // symbol@dtprel@h
    VK_DTPREL_HIGH,     // symbol@dtprel@high
    VK_DTPREL_HIGHA,    // symbol@dtprel@higha
    VK_DTPREL_HIGHER,   // symbol@dtprel@higher
    VK_DTPREL_HIGHERA,  // symbol@dtprel@highera
    VK_DTPREL_HIGHEST,  // symbol@dtprel@highest
    VK_DTPREL_HIGHESTA, // symbol@dtprel@highesta
    VK_DTPREL_LO,       // symbol@dtprel@l
    VK_GOT,             // symbol@got
    VK_GOT_DTPREL,      // symbol@got@dtprel
    VK_GOT_DTPREL_HA,   // symbol@got@dtprel@ha
    VK_GOT_DTPREL_HI,   // symbol@got@dtprel@h
    VK_GOT_DTPREL_LO,   // symbol@got@dtprel@l
    VK_GOT_HA,          // symbol@got@ha
    VK_GOT_HI,          // symbol@got@h
    VK_GOT_LO,          // symbol@got@l
    VK_GOT_PCREL,       // symbol@got@pcrel
    VK_GOT_TLSGD,       // symbol@got@tlsgd
    VK_GOT_TLSGD_HA,    // symbol@got@tlsgd@ha
    VK_GOT_TLSGD_HI,    // symbol@got@tlsgd@h
    VK_GOT_TLSGD_LO,    // symbol@got@tlsgd@l
    VK_GOT_TLSGD_PCREL, // symbol@got@tlsgd@pcrel
    VK_GOT_TLSLD,       // symbol@got@tlsld
    VK_GOT_TLSLD_HA,    // symbol@got@tlsld@ha
    VK_GOT_TLSLD_HI,    // symbol@got@tlsld@h
    VK_GOT_TLSLD_LO,    // symbol@got@tlsld@l
    VK_GOT_TLSLD_PCREL, // symbol@got@tlsld@pcrel
    VK_GOT_TPREL,       // symbol@got@tprel
    VK_GOT_TPREL_HA,    // symbol@got@tprel@ha
    VK_GOT_TPREL_HI,    // symbol@got@tprel@h
    VK_GOT_TPREL_LO,    // symbol@got@tprel@l
    VK_GOT_TPREL_PCREL, // symbol@got@tprel@pcrel
    VK_L,               // symbol@l
    VK_LOCAL,           // symbol@local
    VK_NOTOC,           // symbol@notoc
    VK_PCREL,
    VK_PCREL_OPT,      // .reloc expr, R_PPC64_PCREL_OPT, expr
    VK_PLT,            // symbol@plt
    VK_TLS,            // symbol@tls
    VK_TLSGD,          // symbol@tlsgd
    VK_TLSLD,          // symbol@tlsld
    VK_TLS_PCREL,      // symbol@tls@pcrel
    VK_TOC,            // symbol@toc
    VK_TOCBASE,        // symbol@tocbase
    VK_TOC_HA,         // symbol@toc@ha
    VK_TOC_HI,         // symbol@toc@h
    VK_TOC_LO,         // symbol@toc@l
    VK_TPREL,          // symbol@tprel
    VK_TPREL_HA,       // symbol@tprel@ha
    VK_TPREL_HI,       // symbol@tprel@h
    VK_TPREL_HIGH,     // symbol@tprel@high
    VK_TPREL_HIGHA,    // symbol@tprel@higha
    VK_TPREL_HIGHER,   // symbol@tprel@higher
    VK_TPREL_HIGHERA,  // symbol@tprel@highera
    VK_TPREL_HIGHEST,  // symbol@tprel@highest
    VK_TPREL_HIGHESTA, // symbol@tprel@highesta
    VK_TPREL_LO,       // symbol@tprel@l
    VK_U,              // symbol@u
  };

private:
  const Specifier specifier;
  const MCExpr *Expr;

  std::optional<int64_t> evaluateAsInt64(int64_t Value) const;

  explicit PPCMCExpr(Specifier S, const MCExpr *Expr)
      : specifier(S), Expr(Expr) {}

public:
  /// @name Construction
  /// @{

  static const PPCMCExpr *create(Specifier S, const MCExpr *Expr,
                                 MCContext &Ctx);

  static const PPCMCExpr *createLo(const MCExpr *Expr, MCContext &Ctx) {
    return create(VK_LO, Expr, Ctx);
  }

  static const PPCMCExpr *createHi(const MCExpr *Expr, MCContext &Ctx) {
    return create(VK_HI, Expr, Ctx);
  }

  static const PPCMCExpr *createHa(const MCExpr *Expr, MCContext &Ctx) {
    return create(VK_HA, Expr, Ctx);
  }

  /// @}
  /// @name Accessors
  /// @{

  Specifier getSpecifier() const { return specifier; }
  const MCExpr *getSubExpr() const { return Expr; }

  /// @}

  void printImpl(raw_ostream &OS, const MCAsmInfo *MAI) const override;
  bool evaluateAsRelocatableImpl(MCValue &Res,
                                 const MCAssembler *Asm) const override;
  void visitUsedExpr(MCStreamer &Streamer) const override;
  MCFragment *findAssociatedFragment() const override {
    return getSubExpr()->findAssociatedFragment();
  }

  bool evaluateAsConstant(int64_t &Res) const;

  static bool classof(const MCExpr *E) {
    return E->getKind() == MCExpr::Target;
  }
};

<<<<<<< HEAD
static inline PPCMCExpr::VariantKind
getVariantKind(const MCSymbolRefExpr *SRE) {
  return PPCMCExpr::VariantKind(SRE->getKind());
=======
static inline PPCMCExpr::Specifier getSpecifier(const MCSymbolRefExpr *SRE) {
  return PPCMCExpr::Specifier(SRE->getKind());
>>>>>>> 5eee2751
}

} // end namespace llvm

#endif<|MERGE_RESOLUTION|>--- conflicted
+++ resolved
@@ -17,19 +17,10 @@
 
 class PPCMCExpr : public MCTargetExpr {
 public:
-<<<<<<< HEAD
-  enum VariantKind {
-    VK_None,
-
-    // We currently use both MCSymbolRefExpr::VariantKind and
-    // PPCMCExpr::VariantKind. Start at a larger number to avoid conflicts.
-    VK_LO = 200,
-=======
   enum Specifier : uint8_t {
     VK_None,
 
     VK_LO = MCSymbolRefExpr::FirstTargetSpecifier,
->>>>>>> 5eee2751
     VK_HI,
     VK_HA,
     VK_HIGH,
@@ -160,14 +151,8 @@
   }
 };
 
-<<<<<<< HEAD
-static inline PPCMCExpr::VariantKind
-getVariantKind(const MCSymbolRefExpr *SRE) {
-  return PPCMCExpr::VariantKind(SRE->getKind());
-=======
 static inline PPCMCExpr::Specifier getSpecifier(const MCSymbolRefExpr *SRE) {
   return PPCMCExpr::Specifier(SRE->getKind());
->>>>>>> 5eee2751
 }
 
 } // end namespace llvm
