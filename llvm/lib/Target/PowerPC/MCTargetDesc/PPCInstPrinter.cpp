//===-- PPCInstPrinter.cpp - Convert PPC MCInst to assembly syntax --------===//
//
// Part of the LLVM Project, under the Apache License v2.0 with LLVM Exceptions.
// See https://llvm.org/LICENSE.txt for license information.
// SPDX-License-Identifier: Apache-2.0 WITH LLVM-exception
//
//===----------------------------------------------------------------------===//
//
// This class prints an PPC MCInst to a .s file.
//
//===----------------------------------------------------------------------===//

#include "MCTargetDesc/PPCInstPrinter.h"
#include "MCTargetDesc/PPCMCTargetDesc.h"
#include "MCTargetDesc/PPCPredicates.h"
#include "PPCMCExpr.h"
#include "llvm/MC/MCAsmInfo.h"
#include "llvm/MC/MCExpr.h"
#include "llvm/MC/MCInst.h"
#include "llvm/MC/MCInstrInfo.h"
#include "llvm/MC/MCRegisterInfo.h"
#include "llvm/MC/MCSubtargetInfo.h"
#include "llvm/MC/MCSymbol.h"
#include "llvm/Support/Casting.h"
#include "llvm/Support/CommandLine.h"
#include "llvm/Support/raw_ostream.h"
using namespace llvm;

#define DEBUG_TYPE "asm-printer"

// FIXME: Once the integrated assembler supports full register names, tie this
// to the verbose-asm setting.
static cl::opt<bool>
FullRegNames("ppc-asm-full-reg-names", cl::Hidden, cl::init(false),
             cl::desc("Use full register names when printing assembly"));

// Useful for testing purposes. Prints vs{31-63} as v{0-31} respectively.
static cl::opt<bool>
ShowVSRNumsAsVR("ppc-vsr-nums-as-vr", cl::Hidden, cl::init(false),
             cl::desc("Prints full register names with vs{31-63} as v{0-31}"));

// Prints full register names with percent symbol.
static cl::opt<bool>
FullRegNamesWithPercent("ppc-reg-with-percent-prefix", cl::Hidden,
                        cl::init(false),
                        cl::desc("Prints full register names with percent"));

#define PRINT_ALIAS_INSTR
#include "PPCGenAsmWriter.inc"

void PPCInstPrinter::printRegName(raw_ostream &OS, MCRegister Reg) {
  const char *RegName = getRegisterName(Reg);
  OS << RegName;
}

void PPCInstPrinter::printInst(const MCInst *MI, uint64_t Address,
                               StringRef Annot, const MCSubtargetInfo &STI,
                               raw_ostream &O) {
  // Customize printing of the addis instruction on AIX. When an operand is a
  // symbol reference, the instruction syntax is changed to look like a load
  // operation, i.e:
  //     Transform:  addis $rD, $rA, $src --> addis $rD, $src($rA).
  if (TT.isOSAIX() &&
      (MI->getOpcode() == PPC::ADDIS8 || MI->getOpcode() == PPC::ADDIS) &&
      MI->getOperand(2).isExpr()) {
    assert((MI->getOperand(0).isReg() && MI->getOperand(1).isReg()) &&
           "The first and the second operand of an addis instruction"
           " should be registers.");

    assert(isa<MCSymbolRefExpr>(MI->getOperand(2).getExpr()) &&
           "The third operand of an addis instruction should be a symbol "
           "reference expression if it is an expression at all.");

    O << "\taddis ";
    printOperand(MI, 0, STI, O);
    O << ", ";
    printOperand(MI, 2, STI, O);
    O << "(";
    printOperand(MI, 1, STI, O);
    O << ")";
    return;
  }

  // Check if the last operand is an expression with the variant kind
  // VK_PCREL_OPT. If this is the case then this is a linker optimization
  // relocation and the .reloc directive needs to be added.
  unsigned LastOp = MI->getNumOperands() - 1;
  if (MI->getNumOperands() > 1) {
    const MCOperand &Operand = MI->getOperand(LastOp);
    if (Operand.isExpr()) {
      const MCExpr *Expr = Operand.getExpr();
      const MCSymbolRefExpr *SymExpr =
          static_cast<const MCSymbolRefExpr *>(Expr);

<<<<<<< HEAD
      if (SymExpr && getVariantKind(SymExpr) == PPCMCExpr::VK_PCREL_OPT) {
=======
      if (SymExpr && getSpecifier(SymExpr) == PPCMCExpr::VK_PCREL_OPT) {
>>>>>>> d465594a
        const MCSymbol &Symbol = SymExpr->getSymbol();
        if (MI->getOpcode() == PPC::PLDpc) {
          printInstruction(MI, Address, STI, O);
          O << "\n";
          Symbol.print(O, &MAI);
          O << ":";
          return;
        } else {
          O << "\t.reloc ";
          Symbol.print(O, &MAI);
          O << "-8,R_PPC64_PCREL_OPT,.-(";
          Symbol.print(O, &MAI);
          O << "-8)\n";
        }
      }
    }
  }

  // Check for slwi/srwi mnemonics.
  if (MI->getOpcode() == PPC::RLWINM) {
    unsigned char SH = MI->getOperand(2).getImm();
    unsigned char MB = MI->getOperand(3).getImm();
    unsigned char ME = MI->getOperand(4).getImm();
    bool useSubstituteMnemonic = false;
    if (SH <= 31 && MB == 0 && ME == (31-SH)) {
      O << "\tslwi "; useSubstituteMnemonic = true;
    }
    if (SH <= 31 && MB == (32-SH) && ME == 31) {
      O << "\tsrwi "; useSubstituteMnemonic = true;
      SH = 32-SH;
    }
    if (useSubstituteMnemonic) {
      printOperand(MI, 0, STI, O);
      O << ", ";
      printOperand(MI, 1, STI, O);
      O << ", " << (unsigned int)SH;

      printAnnotation(O, Annot);
      return;
    }
  }

  if (MI->getOpcode() == PPC::RLDICR ||
      MI->getOpcode() == PPC::RLDICR_32) {
    unsigned char SH = MI->getOperand(2).getImm();
    unsigned char ME = MI->getOperand(3).getImm();
    // rldicr RA, RS, SH, 63-SH == sldi RA, RS, SH
    if (63-SH == ME) {
      O << "\tsldi ";
      printOperand(MI, 0, STI, O);
      O << ", ";
      printOperand(MI, 1, STI, O);
      O << ", " << (unsigned int)SH;
      printAnnotation(O, Annot);
      return;
    }
  }

  // dcbt[st] is printed manually here because:
  //  1. The assembly syntax is different between embedded and server targets
  //  2. We must print the short mnemonics for TH == 0 because the
  //     embedded/server syntax default will not be stable across assemblers
  //  The syntax for dcbt is:
  //    dcbt ra, rb, th [server]
  //    dcbt th, ra, rb [embedded]
  //  where th can be omitted when it is 0. dcbtst is the same.
  // On AIX, only emit the extended mnemonics for dcbt and dcbtst if
  // the "modern assembler" is available.
  if ((MI->getOpcode() == PPC::DCBT || MI->getOpcode() == PPC::DCBTST) &&
      (!TT.isOSAIX() || STI.hasFeature(PPC::FeatureModernAIXAs))) {
    unsigned char TH = MI->getOperand(0).getImm();
    O << "\tdcbt";
    if (MI->getOpcode() == PPC::DCBTST)
      O << "st";
    if (TH == 16)
      O << "t";
    O << " ";

    bool IsBookE = STI.hasFeature(PPC::FeatureBookE);
    if (IsBookE && TH != 0 && TH != 16)
      O << (unsigned int) TH << ", ";

    printOperand(MI, 1, STI, O);
    O << ", ";
    printOperand(MI, 2, STI, O);

    if (!IsBookE && TH != 0 && TH != 16)
      O << ", " << (unsigned int) TH;

    printAnnotation(O, Annot);
    return;
  }

  if (MI->getOpcode() == PPC::DCBF) {
    unsigned char L = MI->getOperand(0).getImm();
    if (!L || L == 1 || L == 3 || L == 4 || L == 6) {
      O << "\tdcb";
      if (L != 6)
        O << "f";
      if (L == 1)
        O << "l";
      if (L == 3)
        O << "lp";
      if (L == 4)
        O << "ps";
      if (L == 6)
        O << "stps";
      O << " ";

      printOperand(MI, 1, STI, O);
      O << ", ";
      printOperand(MI, 2, STI, O);

      printAnnotation(O, Annot);
      return;
    }
  }

  if (!printAliasInstr(MI, Address, STI, O))
    printInstruction(MI, Address, STI, O);
  printAnnotation(O, Annot);
}

void PPCInstPrinter::printPredicateOperand(const MCInst *MI, unsigned OpNo,
                                           const MCSubtargetInfo &STI,
                                           raw_ostream &O,
                                           const char *Modifier) {
  unsigned Code = MI->getOperand(OpNo).getImm();

  if (StringRef(Modifier) == "cc") {
    switch ((PPC::Predicate)Code) {
    case PPC::PRED_LT_MINUS:
    case PPC::PRED_LT_PLUS:
    case PPC::PRED_LT:
      O << "lt";
      return;
    case PPC::PRED_LE_MINUS:
    case PPC::PRED_LE_PLUS:
    case PPC::PRED_LE:
      O << "le";
      return;
    case PPC::PRED_EQ_MINUS:
    case PPC::PRED_EQ_PLUS:
    case PPC::PRED_EQ:
      O << "eq";
      return;
    case PPC::PRED_GE_MINUS:
    case PPC::PRED_GE_PLUS:
    case PPC::PRED_GE:
      O << "ge";
      return;
    case PPC::PRED_GT_MINUS:
    case PPC::PRED_GT_PLUS:
    case PPC::PRED_GT:
      O << "gt";
      return;
    case PPC::PRED_NE_MINUS:
    case PPC::PRED_NE_PLUS:
    case PPC::PRED_NE:
      O << "ne";
      return;
    case PPC::PRED_UN_MINUS:
    case PPC::PRED_UN_PLUS:
    case PPC::PRED_UN:
      O << "un";
      return;
    case PPC::PRED_NU_MINUS:
    case PPC::PRED_NU_PLUS:
    case PPC::PRED_NU:
      O << "nu";
      return;
    case PPC::PRED_BIT_SET:
    case PPC::PRED_BIT_UNSET:
      llvm_unreachable("Invalid use of bit predicate code");
    }
    llvm_unreachable("Invalid predicate code");
  }

  if (StringRef(Modifier) == "pm") {
    switch ((PPC::Predicate)Code) {
    case PPC::PRED_LT:
    case PPC::PRED_LE:
    case PPC::PRED_EQ:
    case PPC::PRED_GE:
    case PPC::PRED_GT:
    case PPC::PRED_NE:
    case PPC::PRED_UN:
    case PPC::PRED_NU:
      return;
    case PPC::PRED_LT_MINUS:
    case PPC::PRED_LE_MINUS:
    case PPC::PRED_EQ_MINUS:
    case PPC::PRED_GE_MINUS:
    case PPC::PRED_GT_MINUS:
    case PPC::PRED_NE_MINUS:
    case PPC::PRED_UN_MINUS:
    case PPC::PRED_NU_MINUS:
      O << "-";
      return;
    case PPC::PRED_LT_PLUS:
    case PPC::PRED_LE_PLUS:
    case PPC::PRED_EQ_PLUS:
    case PPC::PRED_GE_PLUS:
    case PPC::PRED_GT_PLUS:
    case PPC::PRED_NE_PLUS:
    case PPC::PRED_UN_PLUS:
    case PPC::PRED_NU_PLUS:
      O << "+";
      return;
    case PPC::PRED_BIT_SET:
    case PPC::PRED_BIT_UNSET:
      llvm_unreachable("Invalid use of bit predicate code");
    }
    llvm_unreachable("Invalid predicate code");
  }

  assert(StringRef(Modifier) == "reg" &&
         "Need to specify 'cc', 'pm' or 'reg' as predicate op modifier!");
  printOperand(MI, OpNo + 1, STI, O);
}

void PPCInstPrinter::printATBitsAsHint(const MCInst *MI, unsigned OpNo,
                                       const MCSubtargetInfo &STI,
                                       raw_ostream &O) {
  unsigned Code = MI->getOperand(OpNo).getImm();
  if (Code == 2)
    O << "-";
  else if (Code == 3)
    O << "+";
}

void PPCInstPrinter::printU1ImmOperand(const MCInst *MI, unsigned OpNo,
                                       const MCSubtargetInfo &STI,
                                       raw_ostream &O) {
  unsigned int Value = MI->getOperand(OpNo).getImm();
  assert(Value <= 1 && "Invalid u1imm argument!");
  O << (unsigned int)Value;
}

void PPCInstPrinter::printU2ImmOperand(const MCInst *MI, unsigned OpNo,
                                       const MCSubtargetInfo &STI,
                                       raw_ostream &O) {
  unsigned int Value = MI->getOperand(OpNo).getImm();
  assert(Value <= 3 && "Invalid u2imm argument!");
  O << (unsigned int)Value;
}

void PPCInstPrinter::printU3ImmOperand(const MCInst *MI, unsigned OpNo,
                                       const MCSubtargetInfo &STI,
                                       raw_ostream &O) {
  unsigned int Value = MI->getOperand(OpNo).getImm();
  assert(Value <= 8 && "Invalid u3imm argument!");
  O << (unsigned int)Value;
}

void PPCInstPrinter::printU4ImmOperand(const MCInst *MI, unsigned OpNo,
                                       const MCSubtargetInfo &STI,
                                       raw_ostream &O) {
  unsigned int Value = MI->getOperand(OpNo).getImm();
  assert(Value <= 15 && "Invalid u4imm argument!");
  O << (unsigned int)Value;
}

void PPCInstPrinter::printS5ImmOperand(const MCInst *MI, unsigned OpNo,
                                       const MCSubtargetInfo &STI,
                                       raw_ostream &O) {
  int Value = MI->getOperand(OpNo).getImm();
  Value = SignExtend32<5>(Value);
  O << (int)Value;
}

void PPCInstPrinter::printImmZeroOperand(const MCInst *MI, unsigned OpNo,
                                         const MCSubtargetInfo &STI,
                                         raw_ostream &O) {
  unsigned int Value = MI->getOperand(OpNo).getImm();
  assert(Value == 0 && "Operand must be zero");
  O << (unsigned int)Value;
}

void PPCInstPrinter::printU5ImmOperand(const MCInst *MI, unsigned OpNo,
                                       const MCSubtargetInfo &STI,
                                       raw_ostream &O) {
  unsigned int Value = MI->getOperand(OpNo).getImm();
  assert(Value <= 31 && "Invalid u5imm argument!");
  O << (unsigned int)Value;
}

void PPCInstPrinter::printU6ImmOperand(const MCInst *MI, unsigned OpNo,
                                       const MCSubtargetInfo &STI,
                                       raw_ostream &O) {
  unsigned int Value = MI->getOperand(OpNo).getImm();
  assert(Value <= 63 && "Invalid u6imm argument!");
  O << (unsigned int)Value;
}

void PPCInstPrinter::printU7ImmOperand(const MCInst *MI, unsigned OpNo,
                                       const MCSubtargetInfo &STI,
                                       raw_ostream &O) {
  unsigned int Value = MI->getOperand(OpNo).getImm();
  assert(Value <= 127 && "Invalid u7imm argument!");
  O << (unsigned int)Value;
}

// Operands of BUILD_VECTOR are signed and we use this to print operands
// of XXSPLTIB which are unsigned. So we simply truncate to 8 bits and
// print as unsigned.
void PPCInstPrinter::printU8ImmOperand(const MCInst *MI, unsigned OpNo,
                                       const MCSubtargetInfo &STI,
                                       raw_ostream &O) {
  unsigned char Value = MI->getOperand(OpNo).getImm();
  O << (unsigned int)Value;
}

void PPCInstPrinter::printU10ImmOperand(const MCInst *MI, unsigned OpNo,
                                        const MCSubtargetInfo &STI,
                                        raw_ostream &O) {
  unsigned short Value = MI->getOperand(OpNo).getImm();
  assert(Value <= 1023 && "Invalid u10imm argument!");
  O << (unsigned short)Value;
}

void PPCInstPrinter::printU12ImmOperand(const MCInst *MI, unsigned OpNo,
                                        const MCSubtargetInfo &STI,
                                        raw_ostream &O) {
  unsigned short Value = MI->getOperand(OpNo).getImm();
  assert(Value <= 4095 && "Invalid u12imm argument!");
  O << (unsigned short)Value;
}

void PPCInstPrinter::printS16ImmOperand(const MCInst *MI, unsigned OpNo,
                                        const MCSubtargetInfo &STI,
                                        raw_ostream &O) {
  if (MI->getOperand(OpNo).isImm())
    O << (short)MI->getOperand(OpNo).getImm();
  else
    printOperand(MI, OpNo, STI, O);
}

void PPCInstPrinter::printS34ImmOperand(const MCInst *MI, unsigned OpNo,
                                        const MCSubtargetInfo &STI,
                                        raw_ostream &O) {
  if (MI->getOperand(OpNo).isImm()) {
    long long Value = MI->getOperand(OpNo).getImm();
    assert(isInt<34>(Value) && "Invalid s34imm argument!");
    O << (long long)Value;
  }
  else
    printOperand(MI, OpNo, STI, O);
}

void PPCInstPrinter::printU16ImmOperand(const MCInst *MI, unsigned OpNo,
                                        const MCSubtargetInfo &STI,
                                        raw_ostream &O) {
  if (MI->getOperand(OpNo).isImm())
    O << (unsigned short)MI->getOperand(OpNo).getImm();
  else
    printOperand(MI, OpNo, STI, O);
}

void PPCInstPrinter::printBranchOperand(const MCInst *MI, uint64_t Address,
                                        unsigned OpNo,
                                        const MCSubtargetInfo &STI,
                                        raw_ostream &O) {
  if (!MI->getOperand(OpNo).isImm())
    return printOperand(MI, OpNo, STI, O);
  int32_t Imm = SignExtend32<32>((unsigned)MI->getOperand(OpNo).getImm() << 2);
  if (PrintBranchImmAsAddress) {
    uint64_t Target = Address + Imm;
    if (!TT.isPPC64())
      Target &= 0xffffffff;
    O << formatHex(Target);
  } else {
    // Branches can take an immediate operand. This is used by the branch
    // selection pass to print, for example `.+8` (for ELF) or `$+8` (for AIX)
    // to express an eight byte displacement from the program counter.
    if (!TT.isOSAIX())
      O << ".";
    else
      O << "$";

    if (Imm >= 0)
      O << "+";
    O << Imm;
  }
}

void PPCInstPrinter::printAbsBranchOperand(const MCInst *MI, unsigned OpNo,
                                           const MCSubtargetInfo &STI,
                                           raw_ostream &O) {
  if (!MI->getOperand(OpNo).isImm())
    return printOperand(MI, OpNo, STI, O);

  uint64_t Imm = static_cast<uint64_t>(MI->getOperand(OpNo).getImm()) << 2;
  if (!TT.isPPC64())
    Imm = static_cast<uint32_t>(Imm);
  O << formatHex(Imm);
}

void PPCInstPrinter::printcrbitm(const MCInst *MI, unsigned OpNo,
                                 const MCSubtargetInfo &STI, raw_ostream &O) {
  MCRegister CCReg = MI->getOperand(OpNo).getReg();
  unsigned RegNo;
  switch (CCReg.id()) {
  default: llvm_unreachable("Unknown CR register");
  case PPC::CR0: RegNo = 0; break;
  case PPC::CR1: RegNo = 1; break;
  case PPC::CR2: RegNo = 2; break;
  case PPC::CR3: RegNo = 3; break;
  case PPC::CR4: RegNo = 4; break;
  case PPC::CR5: RegNo = 5; break;
  case PPC::CR6: RegNo = 6; break;
  case PPC::CR7: RegNo = 7; break;
  }
  O << (0x80 >> RegNo);
}

void PPCInstPrinter::printMemRegImm(const MCInst *MI, unsigned OpNo,
                                    const MCSubtargetInfo &STI,
                                    raw_ostream &O) {
  printS16ImmOperand(MI, OpNo, STI, O);
  O << '(';
  if (MI->getOperand(OpNo+1).getReg() == PPC::R0)
    O << "0";
  else
    printOperand(MI, OpNo + 1, STI, O);
  O << ')';
}

void PPCInstPrinter::printMemRegImmHash(const MCInst *MI, unsigned OpNo,
                                        const MCSubtargetInfo &STI,
                                        raw_ostream &O) {
  O << MI->getOperand(OpNo).getImm();
  O << '(';
  printOperand(MI, OpNo + 1, STI, O);
  O << ')';
}

void PPCInstPrinter::printMemRegImm34PCRel(const MCInst *MI, unsigned OpNo,
                                           const MCSubtargetInfo &STI,
                                           raw_ostream &O) {
  printS34ImmOperand(MI, OpNo, STI, O);
  O << '(';
  printImmZeroOperand(MI, OpNo + 1, STI, O);
  O << ')';
}

void PPCInstPrinter::printMemRegImm34(const MCInst *MI, unsigned OpNo,
                                      const MCSubtargetInfo &STI,
                                      raw_ostream &O) {
  printS34ImmOperand(MI, OpNo, STI, O);
  O << '(';
  printOperand(MI, OpNo + 1, STI, O);
  O << ')';
}

void PPCInstPrinter::printMemRegReg(const MCInst *MI, unsigned OpNo,
                                    const MCSubtargetInfo &STI,
                                    raw_ostream &O) {
  // When used as the base register, r0 reads constant zero rather than
  // the value contained in the register.  For this reason, the darwin
  // assembler requires that we print r0 as 0 (no r) when used as the base.
  if (MI->getOperand(OpNo).getReg() == PPC::R0)
    O << "0";
  else
    printOperand(MI, OpNo, STI, O);
  O << ", ";
  printOperand(MI, OpNo + 1, STI, O);
}

void PPCInstPrinter::printTLSCall(const MCInst *MI, unsigned OpNo,
                                  const MCSubtargetInfo &STI, raw_ostream &O) {
  // On PPC64, VariantKind is VK_None, but on PPC32, it's VK_PLT, and it must
  // come at the _end_ of the expression.
  const MCOperand &Op = MI->getOperand(OpNo);
  const MCSymbolRefExpr *RefExp = nullptr;
  const MCExpr *Rhs = nullptr;
  if (const MCBinaryExpr *BinExpr = dyn_cast<MCBinaryExpr>(Op.getExpr())) {
    RefExp = cast<MCSymbolRefExpr>(BinExpr->getLHS());
    Rhs = BinExpr->getRHS();
  } else
    RefExp = cast<MCSymbolRefExpr>(Op.getExpr());

  O << RefExp->getSymbol().getName();
  // The variant kind VK_NOTOC needs to be handled as a special case
  // because we do not want the assembly to print out the @notoc at the
  // end like __tls_get_addr(x@tlsgd)@notoc. Instead we want it to look
  // like __tls_get_addr@notoc(x@tlsgd).
<<<<<<< HEAD
  if (getVariantKind(RefExp) == PPCMCExpr::VK_NOTOC)
    O << '@' << MAI.getVariantKindName(RefExp->getKind());
  O << '(';
  printOperand(MI, OpNo + 1, STI, O);
  O << ')';
  if (getVariantKind(RefExp) != PPCMCExpr::VK_None &&
      getVariantKind(RefExp) != PPCMCExpr::VK_NOTOC)
    O << '@' << MAI.getVariantKindName(RefExp->getKind());
=======
  if (getSpecifier(RefExp) == PPCMCExpr::VK_NOTOC)
    O << '@' << MAI.getSpecifierName(RefExp->getKind());
  O << '(';
  printOperand(MI, OpNo + 1, STI, O);
  O << ')';
  if (getSpecifier(RefExp) != PPCMCExpr::VK_None &&
      getSpecifier(RefExp) != PPCMCExpr::VK_NOTOC)
    O << '@' << MAI.getSpecifierName(RefExp->getKind());
>>>>>>> d465594a
  if (Rhs) {
    SmallString<0> Buf;
    raw_svector_ostream Tmp(Buf);
    Rhs->print(Tmp, &MAI);
    if (isdigit(Buf[0]))
      O << '+';
    O << Buf;
  }
}

/// showRegistersWithPercentPrefix - Check if this register name should be
/// printed with a percentage symbol as prefix.
bool PPCInstPrinter::showRegistersWithPercentPrefix(const char *RegName) const {
  if ((!FullRegNamesWithPercent && !MAI.useFullRegisterNames()) ||
      TT.getOS() == Triple::AIX)
    return false;

  switch (RegName[0]) {
  default:
    return false;
  case 'r':
  case 'f':
  case 'q':
  case 'v':
  case 'c':
    return true;
  }
}

/// getVerboseConditionalRegName - This method expands the condition register
/// when requested explicitly or targetting Darwin.
const char *
PPCInstPrinter::getVerboseConditionRegName(unsigned RegNum,
                                           unsigned RegEncoding) const {
  if (!FullRegNames && !MAI.useFullRegisterNames())
    return nullptr;
  if (RegNum < PPC::CR0EQ || RegNum > PPC::CR7UN)
    return nullptr;
  const char *CRBits[] = {
    "lt", "gt", "eq", "un",
    "4*cr1+lt", "4*cr1+gt", "4*cr1+eq", "4*cr1+un",
    "4*cr2+lt", "4*cr2+gt", "4*cr2+eq", "4*cr2+un",
    "4*cr3+lt", "4*cr3+gt", "4*cr3+eq", "4*cr3+un",
    "4*cr4+lt", "4*cr4+gt", "4*cr4+eq", "4*cr4+un",
    "4*cr5+lt", "4*cr5+gt", "4*cr5+eq", "4*cr5+un",
    "4*cr6+lt", "4*cr6+gt", "4*cr6+eq", "4*cr6+un",
    "4*cr7+lt", "4*cr7+gt", "4*cr7+eq", "4*cr7+un"
  };
  return CRBits[RegEncoding];
}

// showRegistersWithPrefix - This method determines whether registers
// should be number-only or include the prefix.
bool PPCInstPrinter::showRegistersWithPrefix() const {
  return FullRegNamesWithPercent || FullRegNames || MAI.useFullRegisterNames();
}

void PPCInstPrinter::printOperand(const MCInst *MI, unsigned OpNo,
                                  const MCSubtargetInfo &STI, raw_ostream &O) {
  const MCOperand &Op = MI->getOperand(OpNo);
  if (Op.isReg()) {
    MCRegister Reg = Op.getReg();
    if (!ShowVSRNumsAsVR)
      Reg = PPC::getRegNumForOperand(MII.get(MI->getOpcode()), Reg, OpNo);

    const char *RegName;
    RegName = getVerboseConditionRegName(Reg, MRI.getEncodingValue(Reg));
    if (RegName == nullptr)
     RegName = getRegisterName(Reg);
    if (showRegistersWithPercentPrefix(RegName))
      O << "%";
    if (!showRegistersWithPrefix())
      RegName = PPC::stripRegisterPrefix(RegName);

    O << RegName;
    return;
  }

  if (Op.isImm()) {
    O << Op.getImm();
    return;
  }

  assert(Op.isExpr() && "unknown operand kind in printOperand");
  Op.getExpr()->print(O, &MAI);
}<|MERGE_RESOLUTION|>--- conflicted
+++ resolved
@@ -92,11 +92,7 @@
       const MCSymbolRefExpr *SymExpr =
           static_cast<const MCSymbolRefExpr *>(Expr);
 
-<<<<<<< HEAD
-      if (SymExpr && getVariantKind(SymExpr) == PPCMCExpr::VK_PCREL_OPT) {
-=======
       if (SymExpr && getSpecifier(SymExpr) == PPCMCExpr::VK_PCREL_OPT) {
->>>>>>> d465594a
         const MCSymbol &Symbol = SymExpr->getSymbol();
         if (MI->getOpcode() == PPC::PLDpc) {
           printInstruction(MI, Address, STI, O);
@@ -584,16 +580,6 @@
   // because we do not want the assembly to print out the @notoc at the
   // end like __tls_get_addr(x@tlsgd)@notoc. Instead we want it to look
   // like __tls_get_addr@notoc(x@tlsgd).
-<<<<<<< HEAD
-  if (getVariantKind(RefExp) == PPCMCExpr::VK_NOTOC)
-    O << '@' << MAI.getVariantKindName(RefExp->getKind());
-  O << '(';
-  printOperand(MI, OpNo + 1, STI, O);
-  O << ')';
-  if (getVariantKind(RefExp) != PPCMCExpr::VK_None &&
-      getVariantKind(RefExp) != PPCMCExpr::VK_NOTOC)
-    O << '@' << MAI.getVariantKindName(RefExp->getKind());
-=======
   if (getSpecifier(RefExp) == PPCMCExpr::VK_NOTOC)
     O << '@' << MAI.getSpecifierName(RefExp->getKind());
   O << '(';
@@ -602,7 +588,6 @@
   if (getSpecifier(RefExp) != PPCMCExpr::VK_None &&
       getSpecifier(RefExp) != PPCMCExpr::VK_NOTOC)
     O << '@' << MAI.getSpecifierName(RefExp->getKind());
->>>>>>> d465594a
   if (Rhs) {
     SmallString<0> Buf;
     raw_svector_ostream Tmp(Buf);
