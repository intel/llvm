--- conflicted
+++ resolved
@@ -139,11 +139,7 @@
   // Cast the last operand to MCSymbolRefExpr to get the symbol.
   const MCExpr *Expr = Operand.getExpr();
   const MCSymbolRefExpr *SymExpr = static_cast<const MCSymbolRefExpr *>(Expr);
-<<<<<<< HEAD
-  assert(getVariantKind(SymExpr) == PPCMCExpr::VK_PCREL_OPT &&
-=======
   assert(getSpecifier(SymExpr) == PPCMCExpr::VK_PCREL_OPT &&
->>>>>>> 5eee2751
          "Expecting a symbol of type VK_PCREL_OPT");
   MCSymbol *LabelSym =
       getContext().getOrCreateSymbol(SymExpr->getSymbol().getName());
@@ -178,11 +174,7 @@
   // Cast the last operand to MCSymbolRefExpr to get the symbol.
   const MCExpr *Expr = Operand.getExpr();
   const MCSymbolRefExpr *SymExpr = static_cast<const MCSymbolRefExpr *>(Expr);
-<<<<<<< HEAD
-  assert(getVariantKind(SymExpr) == PPCMCExpr::VK_PCREL_OPT &&
-=======
   assert(getSpecifier(SymExpr) == PPCMCExpr::VK_PCREL_OPT &&
->>>>>>> 5eee2751
          "Expecting a symbol of type VK_PCREL_OPT");
   MCSymbol *LabelSym =
       getContext().getOrCreateSymbol(SymExpr->getSymbol().getName());
@@ -220,11 +212,7 @@
   // Check for the variant kind VK_PCREL_OPT in this expression.
   const MCExpr *Expr = Operand.getExpr();
   const MCSymbolRefExpr *SymExpr = static_cast<const MCSymbolRefExpr *>(Expr);
-<<<<<<< HEAD
-  if (!SymExpr || getVariantKind(SymExpr) != PPCMCExpr::VK_PCREL_OPT)
-=======
   if (!SymExpr || getSpecifier(SymExpr) != PPCMCExpr::VK_PCREL_OPT)
->>>>>>> 5eee2751
     return std::nullopt;
 
   return (Inst.getOpcode() == PPC::PLDpc);
