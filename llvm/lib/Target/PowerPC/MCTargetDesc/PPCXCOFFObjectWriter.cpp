--- conflicted
+++ resolved
@@ -40,12 +40,7 @@
 
 std::pair<uint8_t, uint8_t> PPCXCOFFObjectWriter::getRelocTypeAndSignSize(
     const MCValue &Target, const MCFixup &Fixup, bool IsPCRel) const {
-<<<<<<< HEAD
-  const auto Modifier = Target.isAbsolute() ? PPCMCExpr::VK_None
-                                            : getVariantKind(Target.getSymA());
-=======
   const auto Specifier = Target.getSpecifier();
->>>>>>> d465594a
   // People from AIX OS team says AIX link editor does not care about
   // the sign bit in the relocation entry "most" of the time.
   // The system assembler seems to set the sign bit on relocation entry
@@ -102,11 +97,7 @@
   case PPC::fixup_ppc_br24abs:
     return {XCOFF::RelocationType::R_RBA, EncodedSignednessIndicator | 25};
   case PPC::fixup_ppc_nofixup: {
-<<<<<<< HEAD
-    if (Modifier == PPCMCExpr::VK_None)
-=======
     if (Specifier == PPCMCExpr::VK_None)
->>>>>>> d465594a
       return {XCOFF::RelocationType::R_REF, 0};
     else
       llvm_unreachable("Unsupported Modifier");
