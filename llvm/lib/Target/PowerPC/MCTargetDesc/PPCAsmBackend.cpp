//===-- PPCAsmBackend.cpp - PPC Assembler Backend -------------------------===//
//
// Part of the LLVM Project, under the Apache License v2.0 with LLVM Exceptions.
// See https://llvm.org/LICENSE.txt for license information.
// SPDX-License-Identifier: Apache-2.0 WITH LLVM-exception
//
//===----------------------------------------------------------------------===//

#include "MCTargetDesc/PPCFixupKinds.h"
#include "MCTargetDesc/PPCMCAsmInfo.h"
#include "MCTargetDesc/PPCMCTargetDesc.h"
#include "llvm/BinaryFormat/ELF.h"
#include "llvm/BinaryFormat/MachO.h"
#include "llvm/MC/MCAsmBackend.h"
#include "llvm/MC/MCAssembler.h"
#include "llvm/MC/MCELFObjectWriter.h"
#include "llvm/MC/MCMachObjectWriter.h"
#include "llvm/MC/MCObjectWriter.h"
#include "llvm/MC/MCSubtargetInfo.h"
#include "llvm/MC/MCSymbolELF.h"
#include "llvm/MC/MCSymbolXCOFF.h"
#include "llvm/MC/MCValue.h"
#include "llvm/MC/TargetRegistry.h"
#include "llvm/Support/ErrorHandling.h"
using namespace llvm;

static uint64_t adjustFixupValue(unsigned Kind, uint64_t Value) {
  switch (Kind) {
  default:
    llvm_unreachable("Unknown fixup kind!");
  case FK_Data_1:
  case FK_Data_2:
  case FK_Data_4:
  case FK_Data_8:
  case PPC::fixup_ppc_nofixup:
    return Value;
  case PPC::fixup_ppc_brcond14:
  case PPC::fixup_ppc_brcond14abs:
    return Value & 0xfffc;
  case PPC::fixup_ppc_br24:
  case PPC::fixup_ppc_br24abs:
  case PPC::fixup_ppc_br24_notoc:
    return Value & 0x3fffffc;
  case PPC::fixup_ppc_half16:
    return Value & 0xffff;
  case PPC::fixup_ppc_half16ds:
  case PPC::fixup_ppc_half16dq:
    return Value & 0xfffc;
  case PPC::fixup_ppc_pcrel34:
  case PPC::fixup_ppc_imm34:
    return Value & 0x3ffffffff;
  }
}

static unsigned getFixupKindNumBytes(unsigned Kind) {
  switch (Kind) {
  default:
    llvm_unreachable("Unknown fixup kind!");
  case FK_Data_1:
    return 1;
  case FK_Data_2:
  case PPC::fixup_ppc_half16:
  case PPC::fixup_ppc_half16ds:
  case PPC::fixup_ppc_half16dq:
    return 2;
  case FK_Data_4:
  case PPC::fixup_ppc_brcond14:
  case PPC::fixup_ppc_brcond14abs:
  case PPC::fixup_ppc_br24:
  case PPC::fixup_ppc_br24abs:
  case PPC::fixup_ppc_br24_notoc:
    return 4;
  case PPC::fixup_ppc_pcrel34:
  case PPC::fixup_ppc_imm34:
  case FK_Data_8:
    return 8;
  case PPC::fixup_ppc_nofixup:
    return 0;
  }
}

namespace {

class PPCAsmBackend : public MCAsmBackend {
protected:
  Triple TT;
public:
  PPCAsmBackend(const Target &T, const Triple &TT)
      : MCAsmBackend(TT.isLittleEndian() ? llvm::endianness::little
                                         : llvm::endianness::big),
        TT(TT) {}

  MCFixupKindInfo getFixupKindInfo(MCFixupKind Kind) const override;

  void applyFixup(const MCFragment &, const MCFixup &Fixup,
                  const MCValue &Target, MutableArrayRef<char> Data,
                  uint64_t Value, bool IsResolved) override;

  bool shouldForceRelocation(const MCFixup &Fixup, const MCValue &Target) {
    // If there is a @ specifier, unless it is optimized out (e.g. constant @l),
    // force a relocation.
    if (Target.getSpecifier())
      return true;
    MCFixupKind Kind = Fixup.getKind();
    switch ((unsigned)Kind) {
    default:
      return false;
    case PPC::fixup_ppc_br24:
    case PPC::fixup_ppc_br24abs:
    case PPC::fixup_ppc_br24_notoc:
      // If the target symbol has a local entry point we must not attempt
      // to resolve the fixup directly.  Emit a relocation and leave
      // resolution of the final target address to the linker.
      if (const auto *A = Target.getAddSym()) {
        if (const auto *S = dyn_cast<MCSymbolELF>(A)) {
          // The "other" values are stored in the last 6 bits of the second
          // byte. The traditional defines for STO values assume the full byte
          // and thus the shift to pack it.
          unsigned Other = S->getOther() << 2;
          if ((Other & ELF::STO_PPC64_LOCAL_MASK) != 0)
            return true;
        } else if (const auto *S = dyn_cast<MCSymbolXCOFF>(A)) {
          return !Target.isAbsolute() && S->isExternal() &&
                 S->getStorageClass() == XCOFF::C_WEAKEXT;
        }
      }
      return false;
    }
  }

  bool writeNopData(raw_ostream &OS, uint64_t Count,
                    const MCSubtargetInfo *STI) const override {
    uint64_t NumNops = Count / 4;
    for (uint64_t i = 0; i != NumNops; ++i)
      support::endian::write<uint32_t>(OS, 0x60000000, Endian);

    OS.write_zeros(Count % 4);

    return true;
  }
};
} // end anonymous namespace

MCFixupKindInfo PPCAsmBackend::getFixupKindInfo(MCFixupKind Kind) const {
  // clang-format off
  const static MCFixupKindInfo InfosBE[PPC::NumTargetFixupKinds] = {
      // name                    offset  bits  flags
      {"fixup_ppc_br24", 6, 24, 0},
      {"fixup_ppc_br24_notoc", 6, 24, 0},
      {"fixup_ppc_brcond14", 16, 14, 0},
      {"fixup_ppc_br24abs", 6, 24, 0},
      {"fixup_ppc_brcond14abs", 16, 14, 0},
      {"fixup_ppc_half16", 0, 16, 0},
      {"fixup_ppc_half16ds", 0, 14, 0},
      {"fixup_ppc_pcrel34", 0, 34, 0},
      {"fixup_ppc_imm34", 0, 34, 0},
      {"fixup_ppc_nofixup", 0, 0, 0}};
  const static MCFixupKindInfo InfosLE[PPC::NumTargetFixupKinds] = {
      // name                    offset  bits  flags
      {"fixup_ppc_br24", 2, 24, 0},
      {"fixup_ppc_br24_notoc", 2, 24, 0},
      {"fixup_ppc_brcond14", 2, 14, 0},
      {"fixup_ppc_br24abs", 2, 24, 0},
      {"fixup_ppc_brcond14abs", 2, 14, 0},
      {"fixup_ppc_half16", 0, 16, 0},
      {"fixup_ppc_half16ds", 2, 14, 0},
      {"fixup_ppc_pcrel34", 0, 34, 0},
      {"fixup_ppc_imm34", 0, 34, 0},
      {"fixup_ppc_nofixup", 0, 0, 0}};
  // clang-format on

  // Fixup kinds from .reloc directive are like R_PPC_NONE/R_PPC64_NONE. They
  // do not require any extra processing.
  if (mc::isRelocation(Kind))
<<<<<<< HEAD
    return MCAsmBackend::getFixupKindInfo(FK_NONE);
=======
    return {};
>>>>>>> 10a576f7

  if (Kind < FirstTargetFixupKind)
    return MCAsmBackend::getFixupKindInfo(Kind);

  assert(Kind - FirstTargetFixupKind < PPC::NumTargetFixupKinds &&
         "Invalid kind!");
  return (Endian == llvm::endianness::little
              ? InfosLE
              : InfosBE)[Kind - FirstTargetFixupKind];
}

void PPCAsmBackend::applyFixup(const MCFragment &F, const MCFixup &Fixup,
                               const MCValue &TargetVal,
                               MutableArrayRef<char> Data, uint64_t Value,
                               bool IsResolved) {
  // In PPC64 ELFv1, .quad .TOC.@tocbase in the .opd section is expected to
  // reference the null symbol.
  auto Target = TargetVal;
  if (Target.getSpecifier() == PPC::S_TOCBASE)
    Target.setAddSym(nullptr);
  if (IsResolved && shouldForceRelocation(Fixup, Target))
    IsResolved = false;
  if (!IsResolved)
    Asm->getWriter().recordRelocation(F, Fixup, Target, Value);

  MCFixupKind Kind = Fixup.getKind();
  if (mc::isRelocation(Kind))
    return;
  Value = adjustFixupValue(Kind, Value);
  if (!Value)
    return; // Doesn't change encoding.

  unsigned Offset = Fixup.getOffset();
  unsigned NumBytes = getFixupKindNumBytes(Kind);

  // For each byte of the fragment that the fixup touches, mask in the bits
  // from the fixup value. The Value has been "split up" into the appropriate
  // bitfields above.
  for (unsigned i = 0; i != NumBytes; ++i) {
    unsigned Idx = Endian == llvm::endianness::little ? i : (NumBytes - 1 - i);
    Data[Offset + i] |= uint8_t((Value >> (Idx * 8)) & 0xff);
  }
}

// FIXME: This should be in a separate file.
namespace {

class ELFPPCAsmBackend : public PPCAsmBackend {
public:
  ELFPPCAsmBackend(const Target &T, const Triple &TT) : PPCAsmBackend(T, TT) {}

  std::unique_ptr<MCObjectTargetWriter>
  createObjectTargetWriter() const override {
    uint8_t OSABI = MCELFObjectTargetWriter::getOSABI(TT.getOS());
    bool Is64 = TT.isPPC64();
    return createPPCELFObjectWriter(Is64, OSABI);
  }

  std::optional<MCFixupKind> getFixupKind(StringRef Name) const override;
};

class XCOFFPPCAsmBackend : public PPCAsmBackend {
public:
  XCOFFPPCAsmBackend(const Target &T, const Triple &TT)
      : PPCAsmBackend(T, TT) {}

  std::unique_ptr<MCObjectTargetWriter>
  createObjectTargetWriter() const override {
    return createPPCXCOFFObjectWriter(TT.isArch64Bit());
  }

  std::optional<MCFixupKind> getFixupKind(StringRef Name) const override;
};

} // end anonymous namespace

std::optional<MCFixupKind>
ELFPPCAsmBackend::getFixupKind(StringRef Name) const {
  if (TT.isOSBinFormatELF()) {
    unsigned Type;
    if (TT.isPPC64()) {
      Type = llvm::StringSwitch<unsigned>(Name)
#define ELF_RELOC(X, Y) .Case(#X, Y)
#include "llvm/BinaryFormat/ELFRelocs/PowerPC64.def"
#undef ELF_RELOC
                 .Case("BFD_RELOC_NONE", ELF::R_PPC64_NONE)
                 .Case("BFD_RELOC_16", ELF::R_PPC64_ADDR16)
                 .Case("BFD_RELOC_32", ELF::R_PPC64_ADDR32)
                 .Case("BFD_RELOC_64", ELF::R_PPC64_ADDR64)
                 .Default(-1u);
    } else {
      Type = llvm::StringSwitch<unsigned>(Name)
#define ELF_RELOC(X, Y) .Case(#X, Y)
#include "llvm/BinaryFormat/ELFRelocs/PowerPC.def"
#undef ELF_RELOC
                 .Case("BFD_RELOC_NONE", ELF::R_PPC_NONE)
                 .Case("BFD_RELOC_16", ELF::R_PPC_ADDR16)
                 .Case("BFD_RELOC_32", ELF::R_PPC_ADDR32)
                 .Default(-1u);
    }
    if (Type != -1u)
      return static_cast<MCFixupKind>(FirstLiteralRelocationKind + Type);
  }
  return std::nullopt;
}

std::optional<MCFixupKind>
XCOFFPPCAsmBackend::getFixupKind(StringRef Name) const {
  return StringSwitch<std::optional<MCFixupKind>>(Name)
      .Case("R_REF", PPC::fixup_ppc_nofixup)
      .Default(std::nullopt);
}

MCAsmBackend *llvm::createPPCAsmBackend(const Target &T,
                                        const MCSubtargetInfo &STI,
                                        const MCRegisterInfo &MRI,
                                        const MCTargetOptions &Options) {
  const Triple &TT = STI.getTargetTriple();
  if (TT.isOSBinFormatXCOFF())
    return new XCOFFPPCAsmBackend(T, TT);

  return new ELFPPCAsmBackend(T, TT);
}<|MERGE_RESOLUTION|>--- conflicted
+++ resolved
@@ -172,11 +172,7 @@
   // Fixup kinds from .reloc directive are like R_PPC_NONE/R_PPC64_NONE. They
   // do not require any extra processing.
   if (mc::isRelocation(Kind))
-<<<<<<< HEAD
-    return MCAsmBackend::getFixupKindInfo(FK_NONE);
-=======
     return {};
->>>>>>> 10a576f7
 
   if (Kind < FirstTargetFixupKind)
     return MCAsmBackend::getFixupKindInfo(Kind);
