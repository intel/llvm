//===-- PPCMCExpr.cpp - PPC specific MC expression classes ----------------===//
//
// Part of the LLVM Project, under the Apache License v2.0 with LLVM Exceptions.
// See https://llvm.org/LICENSE.txt for license information.
// SPDX-License-Identifier: Apache-2.0 WITH LLVM-exception
//
//===----------------------------------------------------------------------===//

#include "PPCMCExpr.h"
#include "PPCFixupKinds.h"
#include "llvm/BinaryFormat/ELF.h"
#include "llvm/MC/MCAsmInfo.h"
#include "llvm/MC/MCAssembler.h"
#include "llvm/MC/MCContext.h"
#include "llvm/MC/MCObjectStreamer.h"
#include "llvm/MC/MCSymbolELF.h"
#include "llvm/Support/Casting.h"

using namespace llvm;

#define DEBUG_TYPE "ppcmcexpr"

const PPCMCExpr *PPCMCExpr::create(Specifier S, const MCExpr *Expr,
                                   MCContext &Ctx) {
  return new (Ctx) PPCMCExpr(S, Expr);
}

void PPCMCExpr::printImpl(raw_ostream &OS, const MCAsmInfo *MAI) const {
  getSubExpr()->print(OS, MAI);
<<<<<<< HEAD
  OS << '@' << MAI->getVariantKindName(Kind);
=======
  OS << '@' << MAI->getSpecifierName(specifier);
>>>>>>> 5eee2751
}

bool
PPCMCExpr::evaluateAsConstant(int64_t &Res) const {
  MCValue Value;

  if (!getSubExpr()->evaluateAsRelocatable(Value, nullptr))
    return false;

  if (!Value.isAbsolute())
    return false;
  auto Tmp = evaluateAsInt64(Value.getConstant());
  if (!Tmp)
    return false;
  Res = *Tmp;
  return true;
}

std::optional<int64_t> PPCMCExpr::evaluateAsInt64(int64_t Value) const {
<<<<<<< HEAD
  switch (Kind) {
=======
  switch (specifier) {
>>>>>>> 5eee2751
  case VK_LO:
    return Value & 0xffff;
  case VK_HI:
    return (Value >> 16) & 0xffff;
  case VK_HA:
    return ((Value + 0x8000) >> 16) & 0xffff;
  case VK_HIGH:
    return (Value >> 16) & 0xffff;
  case VK_HIGHA:
    return ((Value + 0x8000) >> 16) & 0xffff;
  case VK_HIGHER:
    return (Value >> 32) & 0xffff;
  case VK_HIGHERA:
    return ((Value + 0x8000) >> 32) & 0xffff;
  case VK_HIGHEST:
    return (Value >> 48) & 0xffff;
  case VK_HIGHESTA:
    return ((Value + 0x8000) >> 48) & 0xffff;
  default:
    return {};
  }
}

bool PPCMCExpr::evaluateAsRelocatableImpl(MCValue &Res,
                                          const MCAssembler *Asm) const {
  if (!Asm)
    return false;
  if (!getSubExpr()->evaluateAsRelocatable(Res, Asm))
    return false;

  // The signedness of the result is dependent on the instruction operand. E.g.
  // in addis 3,3,65535@l, 65535@l is signed. In the absence of information at
  // parse time (!Asm), disable the folding.
  std::optional<int64_t> MaybeInt = evaluateAsInt64(Res.getConstant());
  if (Res.isAbsolute() && MaybeInt) {
    Res = MCValue::get(*MaybeInt);
  } else {
<<<<<<< HEAD
    Res = MCValue::get(Res.getSymA(), Res.getSymB(), Res.getConstant(),
                       getKind());
=======
    Res.setSpecifier(specifier);
>>>>>>> 5eee2751
  }

  return true;
}

void PPCMCExpr::visitUsedExpr(MCStreamer &Streamer) const {
  Streamer.visitUsedExpr(*getSubExpr());
}<|MERGE_RESOLUTION|>--- conflicted
+++ resolved
@@ -27,11 +27,7 @@
 
 void PPCMCExpr::printImpl(raw_ostream &OS, const MCAsmInfo *MAI) const {
   getSubExpr()->print(OS, MAI);
-<<<<<<< HEAD
-  OS << '@' << MAI->getVariantKindName(Kind);
-=======
   OS << '@' << MAI->getSpecifierName(specifier);
->>>>>>> 5eee2751
 }
 
 bool
@@ -51,11 +47,7 @@
 }
 
 std::optional<int64_t> PPCMCExpr::evaluateAsInt64(int64_t Value) const {
-<<<<<<< HEAD
-  switch (Kind) {
-=======
   switch (specifier) {
->>>>>>> 5eee2751
   case VK_LO:
     return Value & 0xffff;
   case VK_HI:
@@ -93,12 +85,7 @@
   if (Res.isAbsolute() && MaybeInt) {
     Res = MCValue::get(*MaybeInt);
   } else {
-<<<<<<< HEAD
-    Res = MCValue::get(Res.getSymA(), Res.getSymB(), Res.getConstant(),
-                       getKind());
-=======
     Res.setSpecifier(specifier);
->>>>>>> 5eee2751
   }
 
   return true;
