//===-- PPCMCTargetDesc.cpp - PowerPC Target Descriptions -----------------===//
//
// Part of the LLVM Project, under the Apache License v2.0 with LLVM Exceptions.
// See https://llvm.org/LICENSE.txt for license information.
// SPDX-License-Identifier: Apache-2.0 WITH LLVM-exception
//
//===----------------------------------------------------------------------===//
//
// This file provides PowerPC specific target descriptions.
//
//===----------------------------------------------------------------------===//

#include "MCTargetDesc/PPCMCTargetDesc.h"
#include "MCTargetDesc/PPCInstPrinter.h"
#include "MCTargetDesc/PPCMCAsmInfo.h"
#include "PPCELFStreamer.h"
#include "PPCMCExpr.h"
#include "PPCTargetStreamer.h"
#include "PPCXCOFFStreamer.h"
#include "TargetInfo/PowerPCTargetInfo.h"
#include "llvm/ADT/SmallPtrSet.h"
#include "llvm/ADT/StringRef.h"
#include "llvm/BinaryFormat/ELF.h"
#include "llvm/MC/MCAsmBackend.h"
#include "llvm/MC/MCAssembler.h"
#include "llvm/MC/MCCodeEmitter.h"
#include "llvm/MC/MCContext.h"
#include "llvm/MC/MCDwarf.h"
#include "llvm/MC/MCELFObjectWriter.h"
#include "llvm/MC/MCELFStreamer.h"
#include "llvm/MC/MCExpr.h"
#include "llvm/MC/MCInstrAnalysis.h"
#include "llvm/MC/MCInstrInfo.h"
#include "llvm/MC/MCRegisterInfo.h"
#include "llvm/MC/MCSectionXCOFF.h"
#include "llvm/MC/MCStreamer.h"
#include "llvm/MC/MCSubtargetInfo.h"
#include "llvm/MC/MCSymbol.h"
#include "llvm/MC/MCSymbolELF.h"
#include "llvm/MC/MCSymbolXCOFF.h"
#include "llvm/MC/MCXCOFFObjectWriter.h"
#include "llvm/MC/TargetRegistry.h"
#include "llvm/Support/Casting.h"
#include "llvm/Support/ErrorHandling.h"
#include "llvm/Support/FormattedStream.h"
#include "llvm/Support/raw_ostream.h"
#include "llvm/TargetParser/Triple.h"

using namespace llvm;

#define GET_INSTRINFO_MC_DESC
#define ENABLE_INSTR_PREDICATE_VERIFIER
#include "PPCGenInstrInfo.inc"

#define GET_SUBTARGETINFO_MC_DESC
#include "PPCGenSubtargetInfo.inc"

#define GET_REGINFO_MC_DESC
#include "PPCGenRegisterInfo.inc"

/// stripRegisterPrefix - This method strips the character prefix from a
/// register name so that only the number is left.  Used by for linux asm.
const char *PPC::stripRegisterPrefix(const char *RegName) {
  switch (RegName[0]) {
    case 'a':
      if (RegName[1] == 'c' && RegName[2] == 'c')
        return RegName + 3;
      break;
    case 'f':
      if (RegName[1] == 'p')
        return RegName + 2;
      [[fallthrough]];
    case 'r':
    case 'v':
      if (RegName[1] == 's') {
        if (RegName[2] == 'p')
          return RegName + 3;
        return RegName + 2;
      }
      return RegName + 1;
    case 'c':
      if (RegName[1] == 'r')
        return RegName + 2;
      break;
    case 'w':
      // For wacc and wacc_hi
      if (RegName[1] == 'a' && RegName[2] == 'c' && RegName[3] == 'c') {
        if (RegName[4] == '_')
          return RegName + 7;
        else
          return RegName + 4;
      }
      break;
    case 'd':
      // For dmr, dmrp, dmrrow, dmrrowp
      if (RegName[1] == 'm' && RegName[2] == 'r') {
        if (RegName[3] == 'r' && RegName[4] == 'o' && RegName[5] == 'w' &&
            RegName[6] == 'p')
          return RegName + 7;
        else if (RegName[3] == 'r' && RegName[4] == 'o' && RegName[5] == 'w')
          return RegName + 6;
        else if (RegName[3] == 'p')
          return RegName + 4;
        else
          return RegName + 3;
      }
      break;
  }

  return RegName;
}

/// getRegNumForOperand - some operands use different numbering schemes
/// for the same registers. For example, a VSX instruction may have any of
/// vs0-vs63 allocated whereas an Altivec instruction could only have
/// vs32-vs63 allocated (numbered as v0-v31). This function returns the actual
/// register number needed for the opcode/operand number combination.
/// The operand number argument will be useful when we need to extend this
/// to instructions that use both Altivec and VSX numbering (for different
/// operands).
MCRegister PPC::getRegNumForOperand(const MCInstrDesc &Desc, MCRegister Reg,
                                    unsigned OpNo) {
  int16_t regClass = Desc.operands()[OpNo].RegClass;
  switch (regClass) {
    // We store F0-F31, VF0-VF31 in MCOperand and it should be F0-F31,
    // VSX32-VSX63 during encoding/disassembling
    case PPC::VSSRCRegClassID:
    case PPC::VSFRCRegClassID:
      if (PPC::isVFRegister(Reg))
	return PPC::VSX32 + (Reg - PPC::VF0);
      break;
    // We store VSL0-VSL31, V0-V31 in MCOperand and it should be VSL0-VSL31,
    // VSX32-VSX63 during encoding/disassembling
    case PPC::VSRCRegClassID:
      if (PPC::isVRRegister(Reg))
	return PPC::VSX32 + (Reg - PPC::V0);
      break;
    // Other RegClass doesn't need mapping
    default:
      break;
  }
  return Reg;
}

PPCTargetStreamer::PPCTargetStreamer(MCStreamer &S) : MCTargetStreamer(S) {}

// Pin the vtable to this file.
PPCTargetStreamer::~PPCTargetStreamer() = default;

static MCInstrInfo *createPPCMCInstrInfo() {
  MCInstrInfo *X = new MCInstrInfo();
  InitPPCMCInstrInfo(X);
  return X;
}

static MCRegisterInfo *createPPCMCRegisterInfo(const Triple &TT) {
  bool isPPC64 =
      (TT.getArch() == Triple::ppc64 || TT.getArch() == Triple::ppc64le);
  unsigned Flavour = isPPC64 ? 0 : 1;
  unsigned RA = isPPC64 ? PPC::LR8 : PPC::LR;

  MCRegisterInfo *X = new MCRegisterInfo();
  InitPPCMCRegisterInfo(X, RA, Flavour, Flavour);
  return X;
}

static MCSubtargetInfo *createPPCMCSubtargetInfo(const Triple &TT,
                                                 StringRef CPU, StringRef FS) {
  // Set some default feature to MC layer.
  std::string FullFS = std::string(FS);

  if (TT.isOSAIX()) {
    if (!FullFS.empty())
      FullFS = "+aix," + FullFS;
    else
      FullFS = "+aix";
  }

  return createPPCMCSubtargetInfoImpl(TT, CPU, /*TuneCPU*/ CPU, FullFS);
}

static MCAsmInfo *createPPCMCAsmInfo(const MCRegisterInfo &MRI,
                                     const Triple &TheTriple,
                                     const MCTargetOptions &Options) {
  bool isPPC64 = (TheTriple.getArch() == Triple::ppc64 ||
                  TheTriple.getArch() == Triple::ppc64le);

  MCAsmInfo *MAI;
  if (TheTriple.isOSBinFormatXCOFF())
    MAI = new PPCXCOFFMCAsmInfo(isPPC64, TheTriple);
  else
    MAI = new PPCELFMCAsmInfo(isPPC64, TheTriple);

  // Initial state of the frame pointer is R1.
  unsigned Reg = isPPC64 ? PPC::X1 : PPC::R1;
  MCCFIInstruction Inst =
      MCCFIInstruction::cfiDefCfa(nullptr, MRI.getDwarfRegNum(Reg, true), 0);
  MAI->addInitialFrameState(Inst);

  return MAI;
}

namespace {

class PPCTargetAsmStreamer : public PPCTargetStreamer {
  formatted_raw_ostream &OS;

public:
  PPCTargetAsmStreamer(MCStreamer &S, formatted_raw_ostream &OS)
      : PPCTargetStreamer(S), OS(OS) {}

<<<<<<< HEAD
  void emitTCEntry(const MCSymbol &S, PPCMCExpr::VariantKind Kind) override {
=======
  void emitTCEntry(const MCSymbol &S, PPCMCExpr::Specifier Kind) override {
>>>>>>> 5eee2751
    if (const MCSymbolXCOFF *XSym = dyn_cast<MCSymbolXCOFF>(&S)) {
      MCSymbolXCOFF *TCSym =
          cast<MCSectionXCOFF>(Streamer.getCurrentSectionOnly())
              ->getQualNameSymbol();
      // On AIX, we have TLS variable offsets (symbol@({gd|ie|le|ld}) depending
      // on the TLS access method (or model). For the general-dynamic access
      // method, we also have region handle (symbol@m) for each variable. For
      // local-dynamic, there is a module handle (_$TLSML[TC]@ml) for all
      // variables. Finally for local-exec and initial-exec, we have a thread
      // pointer, in r13 for 64-bit mode and returned by .__get_tpointer for
      // 32-bit mode.
      if (Kind == PPCMCExpr::VK_AIX_TLSGD || Kind == PPCMCExpr::VK_AIX_TLSGDM ||
          Kind == PPCMCExpr::VK_AIX_TLSIE || Kind == PPCMCExpr::VK_AIX_TLSLE ||
          Kind == PPCMCExpr::VK_AIX_TLSLD || Kind == PPCMCExpr::VK_AIX_TLSML)
        OS << "\t.tc " << TCSym->getName() << "," << XSym->getName() << "@"
<<<<<<< HEAD
           << getContext().getAsmInfo()->getVariantKindName(Kind) << '\n';
=======
           << getContext().getAsmInfo()->getSpecifierName(Kind) << '\n';
>>>>>>> 5eee2751
      else
        OS << "\t.tc " << TCSym->getName() << "," << XSym->getName() << '\n';

      if (TCSym->hasRename())
        Streamer.emitXCOFFRenameDirective(TCSym, TCSym->getSymbolTableName());
      return;
    }

    OS << "\t.tc " << S.getName() << "[TC]," << S.getName() << '\n';
  }

  void emitMachine(StringRef CPU) override {
    const Triple &TT = Streamer.getContext().getTargetTriple();
    if (TT.isOSBinFormatXCOFF())
      OS << "\t.machine\t" << '\"' << CPU << '\"' << '\n';
    else
      OS << "\t.machine " << CPU << '\n';
  }

  void emitAbiVersion(int AbiVersion) override {
    OS << "\t.abiversion " << AbiVersion << '\n';
  }

  void emitLocalEntry(MCSymbolELF *S, const MCExpr *LocalOffset) override {
    const MCAsmInfo *MAI = Streamer.getContext().getAsmInfo();

    OS << "\t.localentry\t";
    S->print(OS, MAI);
    OS << ", ";
    LocalOffset->print(OS, MAI);
    OS << '\n';
  }
};

class PPCTargetELFStreamer : public PPCTargetStreamer {
public:
  PPCTargetELFStreamer(MCStreamer &S) : PPCTargetStreamer(S) {}

  MCELFStreamer &getStreamer() {
    return static_cast<MCELFStreamer &>(Streamer);
  }

<<<<<<< HEAD
  void emitTCEntry(const MCSymbol &S, PPCMCExpr::VariantKind Kind) override {
=======
  void emitTCEntry(const MCSymbol &S, PPCMCExpr::Specifier Kind) override {
>>>>>>> 5eee2751
    // Creates a R_PPC64_TOC relocation
    Streamer.emitValueToAlignment(Align(8));
    Streamer.emitSymbolValue(&S, 8);
  }

  void emitMachine(StringRef CPU) override {
    // FIXME: Is there anything to do in here or does this directive only
    // limit the parser?
  }

  void emitAbiVersion(int AbiVersion) override {
    ELFObjectWriter &W = getStreamer().getWriter();
    unsigned Flags = W.getELFHeaderEFlags();
    Flags &= ~ELF::EF_PPC64_ABI;
    Flags |= (AbiVersion & ELF::EF_PPC64_ABI);
    W.setELFHeaderEFlags(Flags);
  }

  void emitLocalEntry(MCSymbolELF *S, const MCExpr *LocalOffset) override {

    // encodePPC64LocalEntryOffset will report an error if it cannot
    // encode LocalOffset.
    unsigned Encoded = encodePPC64LocalEntryOffset(LocalOffset);

    unsigned Other = S->getOther();
    Other &= ~ELF::STO_PPC64_LOCAL_MASK;
    Other |= Encoded;
    S->setOther(Other);

    // For GAS compatibility, unless we already saw a .abiversion directive,
    // set e_flags to indicate ELFv2 ABI.
    ELFObjectWriter &W = getStreamer().getWriter();
    unsigned Flags = W.getELFHeaderEFlags();
    if ((Flags & ELF::EF_PPC64_ABI) == 0)
      W.setELFHeaderEFlags(Flags | 2);
  }

  void emitAssignment(MCSymbol *S, const MCExpr *Value) override {
    auto *Symbol = cast<MCSymbolELF>(S);

    // When encoding an assignment to set symbol A to symbol B, also copy
    // the st_other bits encoding the local entry point offset.
    if (copyLocalEntry(Symbol, Value))
      UpdateOther.insert(Symbol);
    else
      UpdateOther.erase(Symbol);
  }

  void finish() override {
    for (auto *Sym : UpdateOther)
      if (Sym->isVariable())
        copyLocalEntry(Sym, Sym->getVariableValue());

    // Clear the set of symbols that needs to be updated so the streamer can
    // be reused without issues.
    UpdateOther.clear();
  }

private:
  SmallPtrSet<MCSymbolELF *, 32> UpdateOther;

  bool copyLocalEntry(MCSymbolELF *D, const MCExpr *S) {
    auto *Ref = dyn_cast<const MCSymbolRefExpr>(S);
    if (!Ref)
      return false;
    const auto &RhsSym = cast<MCSymbolELF>(Ref->getSymbol());
    unsigned Other = D->getOther();
    Other &= ~ELF::STO_PPC64_LOCAL_MASK;
    Other |= RhsSym.getOther() & ELF::STO_PPC64_LOCAL_MASK;
    D->setOther(Other);
    return true;
  }

  unsigned encodePPC64LocalEntryOffset(const MCExpr *LocalOffset) {
    MCAssembler &MCA = getStreamer().getAssembler();
    int64_t Offset;
    if (!LocalOffset->evaluateAsAbsolute(Offset, MCA))
      MCA.getContext().reportError(LocalOffset->getLoc(),
                                   ".localentry expression must be absolute");

    switch (Offset) {
    default:
      MCA.getContext().reportError(
          LocalOffset->getLoc(), ".localentry expression must be a power of 2");
      return 0;
    case 0:
      return 0;
    case 1:
      return 1 << ELF::STO_PPC64_LOCAL_BIT;
    case 4:
    case 8:
    case 16:
    case 32:
    case 64:
      return Log2_32(Offset) << ELF::STO_PPC64_LOCAL_BIT;
    }
  }
};

class PPCTargetMachOStreamer : public PPCTargetStreamer {
public:
  PPCTargetMachOStreamer(MCStreamer &S) : PPCTargetStreamer(S) {}

<<<<<<< HEAD
  void emitTCEntry(const MCSymbol &S, PPCMCExpr::VariantKind Kind) override {
=======
  void emitTCEntry(const MCSymbol &S, PPCMCExpr::Specifier Kind) override {
>>>>>>> 5eee2751
    llvm_unreachable("Unknown pseudo-op: .tc");
  }

  void emitMachine(StringRef CPU) override {
    // FIXME: We should update the CPUType, CPUSubType in the Object file if
    // the new values are different from the defaults.
  }

  void emitAbiVersion(int AbiVersion) override {
    llvm_unreachable("Unknown pseudo-op: .abiversion");
  }

  void emitLocalEntry(MCSymbolELF *S, const MCExpr *LocalOffset) override {
    llvm_unreachable("Unknown pseudo-op: .localentry");
  }
};

class PPCTargetXCOFFStreamer : public PPCTargetStreamer {
public:
  PPCTargetXCOFFStreamer(MCStreamer &S) : PPCTargetStreamer(S) {}

<<<<<<< HEAD
  void emitTCEntry(const MCSymbol &S, PPCMCExpr::VariantKind Kind) override {
=======
  void emitTCEntry(const MCSymbol &S, PPCMCExpr::Specifier Kind) override {
>>>>>>> 5eee2751
    const MCAsmInfo *MAI = Streamer.getContext().getAsmInfo();
    const unsigned PointerSize = MAI->getCodePointerSize();
    Streamer.emitValueToAlignment(Align(PointerSize));
    Streamer.emitValue(
        MCSymbolRefExpr::create(&S, MCSymbolRefExpr::VariantKind(Kind),
                                Streamer.getContext()),
        PointerSize);
  }

  void emitMachine(StringRef CPU) override {
    static_cast<XCOFFObjectWriter &>(Streamer.getAssemblerPtr()->getWriter())
        .setCPU(CPU);
  }

  void emitAbiVersion(int AbiVersion) override {
    llvm_unreachable("ABI-version pseudo-ops are invalid for XCOFF.");
  }

  void emitLocalEntry(MCSymbolELF *S, const MCExpr *LocalOffset) override {
    llvm_unreachable("Local-entry pseudo-ops are invalid for XCOFF.");
  }
};

} // end anonymous namespace

static MCTargetStreamer *createAsmTargetStreamer(MCStreamer &S,
                                                 formatted_raw_ostream &OS,
                                                 MCInstPrinter *InstPrint) {
  return new PPCTargetAsmStreamer(S, OS);
}

static MCTargetStreamer *createNullTargetStreamer(MCStreamer &S) {
  return new PPCTargetStreamer(S);
}

static MCTargetStreamer *
createObjectTargetStreamer(MCStreamer &S, const MCSubtargetInfo &STI) {
  const Triple &TT = STI.getTargetTriple();
  if (TT.isOSBinFormatELF())
    return new PPCTargetELFStreamer(S);
  if (TT.isOSBinFormatXCOFF())
    return new PPCTargetXCOFFStreamer(S);
  return new PPCTargetMachOStreamer(S);
}

static MCInstPrinter *createPPCMCInstPrinter(const Triple &T,
                                             unsigned SyntaxVariant,
                                             const MCAsmInfo &MAI,
                                             const MCInstrInfo &MII,
                                             const MCRegisterInfo &MRI) {
  return new PPCInstPrinter(MAI, MII, MRI, T);
}

namespace {

class PPCMCInstrAnalysis : public MCInstrAnalysis {
public:
  explicit PPCMCInstrAnalysis(const MCInstrInfo *Info)
      : MCInstrAnalysis(Info) {}

  bool evaluateBranch(const MCInst &Inst, uint64_t Addr, uint64_t Size,
                      uint64_t &Target) const override {
    unsigned NumOps = Inst.getNumOperands();
    if (NumOps == 0 ||
        Info->get(Inst.getOpcode()).operands()[NumOps - 1].OperandType !=
            MCOI::OPERAND_PCREL)
      return false;
    Target = Addr + Inst.getOperand(NumOps - 1).getImm() * Size;
    return true;
  }
};

} // end anonymous namespace

static MCInstrAnalysis *createPPCMCInstrAnalysis(const MCInstrInfo *Info) {
  return new PPCMCInstrAnalysis(Info);
}

extern "C" LLVM_EXTERNAL_VISIBILITY void LLVMInitializePowerPCTargetMC() {
  for (Target *T : {&getThePPC32Target(), &getThePPC32LETarget(),
                    &getThePPC64Target(), &getThePPC64LETarget()}) {
    // Register the MC asm info.
    RegisterMCAsmInfoFn C(*T, createPPCMCAsmInfo);

    // Register the MC instruction info.
    TargetRegistry::RegisterMCInstrInfo(*T, createPPCMCInstrInfo);

    // Register the MC register info.
    TargetRegistry::RegisterMCRegInfo(*T, createPPCMCRegisterInfo);

    // Register the MC subtarget info.
    TargetRegistry::RegisterMCSubtargetInfo(*T, createPPCMCSubtargetInfo);

    // Register the MC instruction analyzer.
    TargetRegistry::RegisterMCInstrAnalysis(*T, createPPCMCInstrAnalysis);

    // Register the MC Code Emitter
    TargetRegistry::RegisterMCCodeEmitter(*T, createPPCMCCodeEmitter);

    // Register the asm backend.
    TargetRegistry::RegisterMCAsmBackend(*T, createPPCAsmBackend);

    // Register the elf streamer.
    TargetRegistry::RegisterELFStreamer(*T, createPPCELFStreamer);

    // Register the XCOFF streamer.
    TargetRegistry::RegisterXCOFFStreamer(*T, createPPCXCOFFStreamer);

    // Register the object target streamer.
    TargetRegistry::RegisterObjectTargetStreamer(*T,
                                                 createObjectTargetStreamer);

    // Register the asm target streamer.
    TargetRegistry::RegisterAsmTargetStreamer(*T, createAsmTargetStreamer);

    // Register the null target streamer.
    TargetRegistry::RegisterNullTargetStreamer(*T, createNullTargetStreamer);

    // Register the MCInstPrinter.
    TargetRegistry::RegisterMCInstPrinter(*T, createPPCMCInstPrinter);
  }
}<|MERGE_RESOLUTION|>--- conflicted
+++ resolved
@@ -209,11 +209,7 @@
   PPCTargetAsmStreamer(MCStreamer &S, formatted_raw_ostream &OS)
       : PPCTargetStreamer(S), OS(OS) {}
 
-<<<<<<< HEAD
-  void emitTCEntry(const MCSymbol &S, PPCMCExpr::VariantKind Kind) override {
-=======
   void emitTCEntry(const MCSymbol &S, PPCMCExpr::Specifier Kind) override {
->>>>>>> 5eee2751
     if (const MCSymbolXCOFF *XSym = dyn_cast<MCSymbolXCOFF>(&S)) {
       MCSymbolXCOFF *TCSym =
           cast<MCSectionXCOFF>(Streamer.getCurrentSectionOnly())
@@ -229,11 +225,7 @@
           Kind == PPCMCExpr::VK_AIX_TLSIE || Kind == PPCMCExpr::VK_AIX_TLSLE ||
           Kind == PPCMCExpr::VK_AIX_TLSLD || Kind == PPCMCExpr::VK_AIX_TLSML)
         OS << "\t.tc " << TCSym->getName() << "," << XSym->getName() << "@"
-<<<<<<< HEAD
-           << getContext().getAsmInfo()->getVariantKindName(Kind) << '\n';
-=======
            << getContext().getAsmInfo()->getSpecifierName(Kind) << '\n';
->>>>>>> 5eee2751
       else
         OS << "\t.tc " << TCSym->getName() << "," << XSym->getName() << '\n';
 
@@ -276,11 +268,7 @@
     return static_cast<MCELFStreamer &>(Streamer);
   }
 
-<<<<<<< HEAD
-  void emitTCEntry(const MCSymbol &S, PPCMCExpr::VariantKind Kind) override {
-=======
   void emitTCEntry(const MCSymbol &S, PPCMCExpr::Specifier Kind) override {
->>>>>>> 5eee2751
     // Creates a R_PPC64_TOC relocation
     Streamer.emitValueToAlignment(Align(8));
     Streamer.emitSymbolValue(&S, 8);
@@ -384,11 +372,7 @@
 public:
   PPCTargetMachOStreamer(MCStreamer &S) : PPCTargetStreamer(S) {}
 
-<<<<<<< HEAD
-  void emitTCEntry(const MCSymbol &S, PPCMCExpr::VariantKind Kind) override {
-=======
   void emitTCEntry(const MCSymbol &S, PPCMCExpr::Specifier Kind) override {
->>>>>>> 5eee2751
     llvm_unreachable("Unknown pseudo-op: .tc");
   }
 
@@ -410,11 +394,7 @@
 public:
   PPCTargetXCOFFStreamer(MCStreamer &S) : PPCTargetStreamer(S) {}
 
-<<<<<<< HEAD
-  void emitTCEntry(const MCSymbol &S, PPCMCExpr::VariantKind Kind) override {
-=======
   void emitTCEntry(const MCSymbol &S, PPCMCExpr::Specifier Kind) override {
->>>>>>> 5eee2751
     const MCAsmInfo *MAI = Streamer.getContext().getAsmInfo();
     const unsigned PointerSize = MAI->getCodePointerSize();
     Streamer.emitValueToAlignment(Align(PointerSize));
