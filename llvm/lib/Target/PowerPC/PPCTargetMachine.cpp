--- conflicted
+++ resolved
@@ -501,22 +501,9 @@
   // Specifying the command line option overrides the AIX default.
   if ((EnableGlobalMerge.getNumOccurrences() > 0)
           ? EnableGlobalMerge
-<<<<<<< HEAD
-          : (TM->getTargetTriple().isOSAIX() &&
-             getOptLevel() != CodeGenOptLevel::None))
-    addPass(createGlobalMergePass(TM, GlobalMergeMaxOffset, false, false, true,
-                                  true));
-
-  if ((MergeStringPool.getNumOccurrences() > 0)
-          ? MergeStringPool
-          : (TM->getTargetTriple().isOSLinux() &&
-             getOptLevel() != CodeGenOptLevel::None))
-    addPass(createPPCMergeStringPoolPass());
-=======
           : getOptLevel() != CodeGenOptLevel::None)
     addPass(createGlobalMergePass(TM, GlobalMergeMaxOffset, false, false, true,
                                   true));
->>>>>>> a8d96e15
 
   if (!DisableInstrFormPrep && getOptLevel() != CodeGenOptLevel::None)
     addPass(createPPCLoopInstrFormPrepPass(getPPCTargetMachine()));
