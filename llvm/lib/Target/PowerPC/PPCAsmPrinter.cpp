--- conflicted
+++ resolved
@@ -951,12 +951,7 @@
     MCSymbol *GOTSymbol =
       OutContext.getOrCreateSymbol(StringRef("_GLOBAL_OFFSET_TABLE_"));
     const MCExpr *OffsExpr = MCBinaryExpr::createSub(
-<<<<<<< HEAD
-        MCSymbolRefExpr::create(
-            GOTSymbol, MCSymbolRefExpr::VariantKind(PPC::S_LOCAL), OutContext),
-=======
         MCSymbolRefExpr::create(GOTSymbol, PPC::S_LOCAL, OutContext),
->>>>>>> 5ee67ebe
         MCConstantExpr::create(4, OutContext), OutContext);
 
     // Emit the 'bl'.
@@ -1332,13 +1327,7 @@
     const MCSymbol *const MOSymbol = getMCSymbolForTOCPseudoMO(MO, *this);
 
     const MCExpr *Exp = MCSymbolRefExpr::create(
-<<<<<<< HEAD
-        MOSymbol,
-        MCSymbolRefExpr::VariantKind(IsAIX ? PPC::S_L : PPC::S_TOC_LO),
-        OutContext);
-=======
         MOSymbol, IsAIX ? PPC::S_L : PPC::S_TOC_LO, OutContext);
->>>>>>> 5ee67ebe
 
     TmpInst.getOperand(2) = MCOperand::createExpr(Exp);
     EmitToStreamer(*OutStreamer, TmpInst);
@@ -1733,12 +1722,7 @@
   // assume that the address of extern TLS variables are zero.
   const MCExpr *Expr = MCSymbolRefExpr::create(
       getSymbol(GValue),
-<<<<<<< HEAD
-      MCSymbolRefExpr::VariantKind(
-          Model == TLSModel::LocalExec ? PPC::S_AIX_TLSLE : PPC::S_AIX_TLSLD),
-=======
       (Model == TLSModel::LocalExec ? PPC::S_AIX_TLSLE : PPC::S_AIX_TLSLD),
->>>>>>> 5ee67ebe
       OutContext);
   Expr = MCBinaryExpr::createAdd(
       Expr, MCConstantExpr::create(Offset, OutContext), OutContext);
@@ -2026,13 +2010,7 @@
   MCSymbol *Symbol2 = OutContext.getOrCreateSymbol(StringRef(".TOC."));
   // Generates a R_PPC64_TOC relocation for TOC base insertion.
   OutStreamer->emitValue(
-<<<<<<< HEAD
-      MCSymbolRefExpr::create(
-          Symbol2, MCSymbolRefExpr::VariantKind(PPC::S_TOCBASE), OutContext),
-      8 /*size*/);
-=======
       MCSymbolRefExpr::create(Symbol2, PPC::S_TOCBASE, OutContext), 8 /*size*/);
->>>>>>> 5ee67ebe
   // Emit a null environment pointer.
   OutStreamer->emitIntValue(0, 8 /* size */);
   OutStreamer->switchSection(Current.first, Current.second);
