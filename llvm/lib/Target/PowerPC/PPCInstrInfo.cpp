//===-- PPCInstrInfo.cpp - PowerPC Instruction Information ----------------===//
//
// Part of the LLVM Project, under the Apache License v2.0 with LLVM Exceptions.
// See https://llvm.org/LICENSE.txt for license information.
// SPDX-License-Identifier: Apache-2.0 WITH LLVM-exception
//
//===----------------------------------------------------------------------===//
//
// This file contains the PowerPC implementation of the TargetInstrInfo class.
//
//===----------------------------------------------------------------------===//

#include "PPCInstrInfo.h"
#include "MCTargetDesc/PPCPredicates.h"
#include "PPC.h"
#include "PPCHazardRecognizers.h"
#include "PPCInstrBuilder.h"
#include "PPCMachineFunctionInfo.h"
#include "PPCTargetMachine.h"
#include "llvm/ADT/STLExtras.h"
#include "llvm/ADT/Statistic.h"
#include "llvm/CodeGen/LiveIntervals.h"
#include "llvm/CodeGen/LivePhysRegs.h"
#include "llvm/CodeGen/MachineCombinerPattern.h"
#include "llvm/CodeGen/MachineConstantPool.h"
#include "llvm/CodeGen/MachineFrameInfo.h"
#include "llvm/CodeGen/MachineInstrBuilder.h"
#include "llvm/CodeGen/MachineMemOperand.h"
#include "llvm/CodeGen/MachineRegisterInfo.h"
#include "llvm/CodeGen/PseudoSourceValue.h"
#include "llvm/CodeGen/RegisterClassInfo.h"
#include "llvm/CodeGen/RegisterPressure.h"
#include "llvm/CodeGen/ScheduleDAG.h"
#include "llvm/CodeGen/SlotIndexes.h"
#include "llvm/CodeGen/StackMaps.h"
#include "llvm/IR/Module.h"
#include "llvm/MC/MCInst.h"
#include "llvm/MC/TargetRegistry.h"
#include "llvm/Support/CommandLine.h"
#include "llvm/Support/Debug.h"
#include "llvm/Support/ErrorHandling.h"
#include "llvm/Support/raw_ostream.h"

using namespace llvm;

#define DEBUG_TYPE "ppc-instr-info"

#define GET_INSTRMAP_INFO
#define GET_INSTRINFO_CTOR_DTOR
#include "PPCGenInstrInfo.inc"

STATISTIC(NumStoreSPILLVSRRCAsVec,
          "Number of spillvsrrc spilled to stack as vec");
STATISTIC(NumStoreSPILLVSRRCAsGpr,
          "Number of spillvsrrc spilled to stack as gpr");
STATISTIC(NumGPRtoVSRSpill, "Number of gpr spills to spillvsrrc");
STATISTIC(CmpIselsConverted,
          "Number of ISELs that depend on comparison of constants converted");
STATISTIC(MissedConvertibleImmediateInstrs,
          "Number of compare-immediate instructions fed by constants");
STATISTIC(NumRcRotatesConvertedToRcAnd,
          "Number of record-form rotates converted to record-form andi");

static cl::
opt<bool> DisableCTRLoopAnal("disable-ppc-ctrloop-analysis", cl::Hidden,
            cl::desc("Disable analysis for CTR loops"));

static cl::opt<bool> DisableCmpOpt("disable-ppc-cmp-opt",
cl::desc("Disable compare instruction optimization"), cl::Hidden);

static cl::opt<bool> VSXSelfCopyCrash("crash-on-ppc-vsx-self-copy",
cl::desc("Causes the backend to crash instead of generating a nop VSX copy"),
cl::Hidden);

static cl::opt<bool>
UseOldLatencyCalc("ppc-old-latency-calc", cl::Hidden,
  cl::desc("Use the old (incorrect) instruction latency calculation"));

static cl::opt<float>
    FMARPFactor("ppc-fma-rp-factor", cl::Hidden, cl::init(1.5),
                cl::desc("register pressure factor for the transformations."));

static cl::opt<bool> EnableFMARegPressureReduction(
    "ppc-fma-rp-reduction", cl::Hidden, cl::init(true),
    cl::desc("enable register pressure reduce in machine combiner pass."));

// Pin the vtable to this file.
void PPCInstrInfo::anchor() {}

PPCInstrInfo::PPCInstrInfo(PPCSubtarget &STI)
    : PPCGenInstrInfo(PPC::ADJCALLSTACKDOWN, PPC::ADJCALLSTACKUP,
                      /* CatchRetOpcode */ -1,
                      STI.isPPC64() ? PPC::BLR8 : PPC::BLR),
      Subtarget(STI), RI(STI.getTargetMachine()) {}

/// CreateTargetHazardRecognizer - Return the hazard recognizer to use for
/// this target when scheduling the DAG.
ScheduleHazardRecognizer *
PPCInstrInfo::CreateTargetHazardRecognizer(const TargetSubtargetInfo *STI,
                                           const ScheduleDAG *DAG) const {
  unsigned Directive =
      static_cast<const PPCSubtarget *>(STI)->getCPUDirective();
  if (Directive == PPC::DIR_440 || Directive == PPC::DIR_A2 ||
      Directive == PPC::DIR_E500mc || Directive == PPC::DIR_E5500) {
    const InstrItineraryData *II =
        static_cast<const PPCSubtarget *>(STI)->getInstrItineraryData();
    return new ScoreboardHazardRecognizer(II, DAG);
  }

  return TargetInstrInfo::CreateTargetHazardRecognizer(STI, DAG);
}

/// CreateTargetPostRAHazardRecognizer - Return the postRA hazard recognizer
/// to use for this target when scheduling the DAG.
ScheduleHazardRecognizer *
PPCInstrInfo::CreateTargetPostRAHazardRecognizer(const InstrItineraryData *II,
                                                 const ScheduleDAG *DAG) const {
  unsigned Directive =
      DAG->MF.getSubtarget<PPCSubtarget>().getCPUDirective();

  // FIXME: Leaving this as-is until we have POWER9 scheduling info
  if (Directive == PPC::DIR_PWR7 || Directive == PPC::DIR_PWR8)
    return new PPCDispatchGroupSBHazardRecognizer(II, DAG);

  // Most subtargets use a PPC970 recognizer.
  if (Directive != PPC::DIR_440 && Directive != PPC::DIR_A2 &&
      Directive != PPC::DIR_E500mc && Directive != PPC::DIR_E5500) {
    assert(DAG->TII && "No InstrInfo?");

    return new PPCHazardRecognizer970(*DAG);
  }

  return new ScoreboardHazardRecognizer(II, DAG);
}

unsigned PPCInstrInfo::getInstrLatency(const InstrItineraryData *ItinData,
                                       const MachineInstr &MI,
                                       unsigned *PredCost) const {
  if (!ItinData || UseOldLatencyCalc)
    return PPCGenInstrInfo::getInstrLatency(ItinData, MI, PredCost);

  // The default implementation of getInstrLatency calls getStageLatency, but
  // getStageLatency does not do the right thing for us. While we have
  // itinerary, most cores are fully pipelined, and so the itineraries only
  // express the first part of the pipeline, not every stage. Instead, we need
  // to use the listed output operand cycle number (using operand 0 here, which
  // is an output).

  unsigned Latency = 1;
  unsigned DefClass = MI.getDesc().getSchedClass();
  for (unsigned i = 0, e = MI.getNumOperands(); i != e; ++i) {
    const MachineOperand &MO = MI.getOperand(i);
    if (!MO.isReg() || !MO.isDef() || MO.isImplicit())
      continue;

    std::optional<unsigned> Cycle = ItinData->getOperandCycle(DefClass, i);
    if (!Cycle)
      continue;

    Latency = std::max(Latency, *Cycle);
  }

  return Latency;
}

std::optional<unsigned> PPCInstrInfo::getOperandLatency(
    const InstrItineraryData *ItinData, const MachineInstr &DefMI,
    unsigned DefIdx, const MachineInstr &UseMI, unsigned UseIdx) const {
  std::optional<unsigned> Latency = PPCGenInstrInfo::getOperandLatency(
      ItinData, DefMI, DefIdx, UseMI, UseIdx);

  if (!DefMI.getParent())
    return Latency;

  const MachineOperand &DefMO = DefMI.getOperand(DefIdx);
  Register Reg = DefMO.getReg();

  bool IsRegCR;
  if (Reg.isVirtual()) {
    const MachineRegisterInfo *MRI =
        &DefMI.getParent()->getParent()->getRegInfo();
    IsRegCR = MRI->getRegClass(Reg)->hasSuperClassEq(&PPC::CRRCRegClass) ||
              MRI->getRegClass(Reg)->hasSuperClassEq(&PPC::CRBITRCRegClass);
  } else {
    IsRegCR = PPC::CRRCRegClass.contains(Reg) ||
              PPC::CRBITRCRegClass.contains(Reg);
  }

  if (UseMI.isBranch() && IsRegCR) {
    if (!Latency)
      Latency = getInstrLatency(ItinData, DefMI);

    // On some cores, there is an additional delay between writing to a condition
    // register, and using it from a branch.
    unsigned Directive = Subtarget.getCPUDirective();
    switch (Directive) {
    default: break;
    case PPC::DIR_7400:
    case PPC::DIR_750:
    case PPC::DIR_970:
    case PPC::DIR_E5500:
    case PPC::DIR_PWR4:
    case PPC::DIR_PWR5:
    case PPC::DIR_PWR5X:
    case PPC::DIR_PWR6:
    case PPC::DIR_PWR6X:
    case PPC::DIR_PWR7:
    case PPC::DIR_PWR8:
    // FIXME: Is this needed for POWER9?
    Latency = *Latency + 2;
    break;
    }
  }

  return Latency;
}

void PPCInstrInfo::setSpecialOperandAttr(MachineInstr &MI,
                                         uint32_t Flags) const {
  MI.setFlags(Flags);
  MI.clearFlag(MachineInstr::MIFlag::NoSWrap);
  MI.clearFlag(MachineInstr::MIFlag::NoUWrap);
  MI.clearFlag(MachineInstr::MIFlag::IsExact);
}

// This function does not list all associative and commutative operations, but
// only those worth feeding through the machine combiner in an attempt to
// reduce the critical path. Mostly, this means floating-point operations,
// because they have high latencies(>=5) (compared to other operations, such as
// and/or, which are also associative and commutative, but have low latencies).
bool PPCInstrInfo::isAssociativeAndCommutative(const MachineInstr &Inst,
                                               bool Invert) const {
  if (Invert)
    return false;
  switch (Inst.getOpcode()) {
  // Floating point:
  // FP Add:
  case PPC::FADD:
  case PPC::FADDS:
  // FP Multiply:
  case PPC::FMUL:
  case PPC::FMULS:
  // Altivec Add:
  case PPC::VADDFP:
  // VSX Add:
  case PPC::XSADDDP:
  case PPC::XVADDDP:
  case PPC::XVADDSP:
  case PPC::XSADDSP:
  // VSX Multiply:
  case PPC::XSMULDP:
  case PPC::XVMULDP:
  case PPC::XVMULSP:
  case PPC::XSMULSP:
    return Inst.getFlag(MachineInstr::MIFlag::FmReassoc) &&
           Inst.getFlag(MachineInstr::MIFlag::FmNsz);
  // Fixed point:
  // Multiply:
  case PPC::MULHD:
  case PPC::MULLD:
  case PPC::MULHW:
  case PPC::MULLW:
    return true;
  default:
    return false;
  }
}

#define InfoArrayIdxFMAInst 0
#define InfoArrayIdxFAddInst 1
#define InfoArrayIdxFMULInst 2
#define InfoArrayIdxAddOpIdx 3
#define InfoArrayIdxMULOpIdx 4
#define InfoArrayIdxFSubInst 5
// Array keeps info for FMA instructions:
// Index 0(InfoArrayIdxFMAInst): FMA instruction;
// Index 1(InfoArrayIdxFAddInst): ADD instruction associated with FMA;
// Index 2(InfoArrayIdxFMULInst): MUL instruction associated with FMA;
// Index 3(InfoArrayIdxAddOpIdx): ADD operand index in FMA operands;
// Index 4(InfoArrayIdxMULOpIdx): first MUL operand index in FMA operands;
//                                second MUL operand index is plus 1;
// Index 5(InfoArrayIdxFSubInst): SUB instruction associated with FMA.
static const uint16_t FMAOpIdxInfo[][6] = {
    // FIXME: Add more FMA instructions like XSNMADDADP and so on.
    {PPC::XSMADDADP, PPC::XSADDDP, PPC::XSMULDP, 1, 2, PPC::XSSUBDP},
    {PPC::XSMADDASP, PPC::XSADDSP, PPC::XSMULSP, 1, 2, PPC::XSSUBSP},
    {PPC::XVMADDADP, PPC::XVADDDP, PPC::XVMULDP, 1, 2, PPC::XVSUBDP},
    {PPC::XVMADDASP, PPC::XVADDSP, PPC::XVMULSP, 1, 2, PPC::XVSUBSP},
    {PPC::FMADD, PPC::FADD, PPC::FMUL, 3, 1, PPC::FSUB},
    {PPC::FMADDS, PPC::FADDS, PPC::FMULS, 3, 1, PPC::FSUBS}};

// Check if an opcode is a FMA instruction. If it is, return the index in array
// FMAOpIdxInfo. Otherwise, return -1.
int16_t PPCInstrInfo::getFMAOpIdxInfo(unsigned Opcode) const {
  for (unsigned I = 0; I < std::size(FMAOpIdxInfo); I++)
    if (FMAOpIdxInfo[I][InfoArrayIdxFMAInst] == Opcode)
      return I;
  return -1;
}

// On PowerPC target, we have two kinds of patterns related to FMA:
// 1: Improve ILP.
// Try to reassociate FMA chains like below:
//
// Pattern 1:
//   A =  FADD X,  Y          (Leaf)
//   B =  FMA  A,  M21,  M22  (Prev)
//   C =  FMA  B,  M31,  M32  (Root)
// -->
//   A =  FMA  X,  M21,  M22
//   B =  FMA  Y,  M31,  M32
//   C =  FADD A,  B
//
// Pattern 2:
//   A =  FMA  X,  M11,  M12  (Leaf)
//   B =  FMA  A,  M21,  M22  (Prev)
//   C =  FMA  B,  M31,  M32  (Root)
// -->
//   A =  FMUL M11,  M12
//   B =  FMA  X,  M21,  M22
//   D =  FMA  A,  M31,  M32
//   C =  FADD B,  D
//
// breaking the dependency between A and B, allowing FMA to be executed in
// parallel (or back-to-back in a pipeline) instead of depending on each other.
//
// 2: Reduce register pressure.
// Try to reassociate FMA with FSUB and a constant like below:
// C is a floating point const.
//
// Pattern 1:
//   A = FSUB  X,  Y      (Leaf)
//   D = FMA   B,  C,  A  (Root)
// -->
//   A = FMA   B,  Y,  -C
//   D = FMA   A,  X,  C
//
// Pattern 2:
//   A = FSUB  X,  Y      (Leaf)
//   D = FMA   B,  A,  C  (Root)
// -->
//   A = FMA   B,  Y,  -C
//   D = FMA   A,  X,  C
//
//  Before the transformation, A must be assigned with different hardware
//  register with D. After the transformation, A and D must be assigned with
//  same hardware register due to TIE attribute of FMA instructions.
//
bool PPCInstrInfo::getFMAPatterns(MachineInstr &Root,
                                  SmallVectorImpl<unsigned> &Patterns,
                                  bool DoRegPressureReduce) const {
  MachineBasicBlock *MBB = Root.getParent();
  const MachineRegisterInfo *MRI = &MBB->getParent()->getRegInfo();
  const TargetRegisterInfo *TRI = &getRegisterInfo();

  auto IsAllOpsVirtualReg = [](const MachineInstr &Instr) {
    for (const auto &MO : Instr.explicit_operands())
      if (!(MO.isReg() && MO.getReg().isVirtual()))
        return false;
    return true;
  };

  auto IsReassociableAddOrSub = [&](const MachineInstr &Instr,
                                    unsigned OpType) {
    if (Instr.getOpcode() !=
        FMAOpIdxInfo[getFMAOpIdxInfo(Root.getOpcode())][OpType])
      return false;

    // Instruction can be reassociated.
    // fast math flags may prohibit reassociation.
    if (!(Instr.getFlag(MachineInstr::MIFlag::FmReassoc) &&
          Instr.getFlag(MachineInstr::MIFlag::FmNsz)))
      return false;

    // Instruction operands are virtual registers for reassociation.
    if (!IsAllOpsVirtualReg(Instr))
      return false;

    // For register pressure reassociation, the FSub must have only one use as
    // we want to delete the sub to save its def.
    if (OpType == InfoArrayIdxFSubInst &&
        !MRI->hasOneNonDBGUse(Instr.getOperand(0).getReg()))
      return false;

    return true;
  };

  auto IsReassociableFMA = [&](const MachineInstr &Instr, int16_t &AddOpIdx,
                               int16_t &MulOpIdx, bool IsLeaf) {
    int16_t Idx = getFMAOpIdxInfo(Instr.getOpcode());
    if (Idx < 0)
      return false;

    // Instruction can be reassociated.
    // fast math flags may prohibit reassociation.
    if (!(Instr.getFlag(MachineInstr::MIFlag::FmReassoc) &&
          Instr.getFlag(MachineInstr::MIFlag::FmNsz)))
      return false;

    // Instruction operands are virtual registers for reassociation.
    if (!IsAllOpsVirtualReg(Instr))
      return false;

    MulOpIdx = FMAOpIdxInfo[Idx][InfoArrayIdxMULOpIdx];
    if (IsLeaf)
      return true;

    AddOpIdx = FMAOpIdxInfo[Idx][InfoArrayIdxAddOpIdx];

    const MachineOperand &OpAdd = Instr.getOperand(AddOpIdx);
    MachineInstr *MIAdd = MRI->getUniqueVRegDef(OpAdd.getReg());
    // If 'add' operand's def is not in current block, don't do ILP related opt.
    if (!MIAdd || MIAdd->getParent() != MBB)
      return false;

    // If this is not Leaf FMA Instr, its 'add' operand should only have one use
    // as this fma will be changed later.
    return IsLeaf ? true : MRI->hasOneNonDBGUse(OpAdd.getReg());
  };

  int16_t AddOpIdx = -1;
  int16_t MulOpIdx = -1;

  bool IsUsedOnceL = false;
  bool IsUsedOnceR = false;
  MachineInstr *MULInstrL = nullptr;
  MachineInstr *MULInstrR = nullptr;

  auto IsRPReductionCandidate = [&]() {
    // Currently, we only support float and double.
    // FIXME: add support for other types.
    unsigned Opcode = Root.getOpcode();
    if (Opcode != PPC::XSMADDASP && Opcode != PPC::XSMADDADP)
      return false;

    // Root must be a valid FMA like instruction.
    // Treat it as leaf as we don't care its add operand.
    if (IsReassociableFMA(Root, AddOpIdx, MulOpIdx, true)) {
      assert((MulOpIdx >= 0) && "mul operand index not right!");
      Register MULRegL = TRI->lookThruSingleUseCopyChain(
          Root.getOperand(MulOpIdx).getReg(), MRI);
      Register MULRegR = TRI->lookThruSingleUseCopyChain(
          Root.getOperand(MulOpIdx + 1).getReg(), MRI);
      if (!MULRegL && !MULRegR)
        return false;

      if (MULRegL && !MULRegR) {
        MULRegR =
            TRI->lookThruCopyLike(Root.getOperand(MulOpIdx + 1).getReg(), MRI);
        IsUsedOnceL = true;
      } else if (!MULRegL && MULRegR) {
        MULRegL =
            TRI->lookThruCopyLike(Root.getOperand(MulOpIdx).getReg(), MRI);
        IsUsedOnceR = true;
      } else {
        IsUsedOnceL = true;
        IsUsedOnceR = true;
      }

      if (!MULRegL.isVirtual() || !MULRegR.isVirtual())
        return false;

      MULInstrL = MRI->getVRegDef(MULRegL);
      MULInstrR = MRI->getVRegDef(MULRegR);
      return true;
    }
    return false;
  };

  // Register pressure fma reassociation patterns.
  if (DoRegPressureReduce && IsRPReductionCandidate()) {
    assert((MULInstrL && MULInstrR) && "wrong register preduction candidate!");
    // Register pressure pattern 1
    if (isLoadFromConstantPool(MULInstrL) && IsUsedOnceR &&
        IsReassociableAddOrSub(*MULInstrR, InfoArrayIdxFSubInst)) {
      LLVM_DEBUG(dbgs() << "add pattern REASSOC_XY_BCA\n");
      Patterns.push_back(PPCMachineCombinerPattern::REASSOC_XY_BCA);
      return true;
    }

    // Register pressure pattern 2
    if ((isLoadFromConstantPool(MULInstrR) && IsUsedOnceL &&
         IsReassociableAddOrSub(*MULInstrL, InfoArrayIdxFSubInst))) {
      LLVM_DEBUG(dbgs() << "add pattern REASSOC_XY_BAC\n");
      Patterns.push_back(PPCMachineCombinerPattern::REASSOC_XY_BAC);
      return true;
    }
  }

  // ILP fma reassociation patterns.
  // Root must be a valid FMA like instruction.
  AddOpIdx = -1;
  if (!IsReassociableFMA(Root, AddOpIdx, MulOpIdx, false))
    return false;

  assert((AddOpIdx >= 0) && "add operand index not right!");

  Register RegB = Root.getOperand(AddOpIdx).getReg();
  MachineInstr *Prev = MRI->getUniqueVRegDef(RegB);

  // Prev must be a valid FMA like instruction.
  AddOpIdx = -1;
  if (!IsReassociableFMA(*Prev, AddOpIdx, MulOpIdx, false))
    return false;

  assert((AddOpIdx >= 0) && "add operand index not right!");

  Register RegA = Prev->getOperand(AddOpIdx).getReg();
  MachineInstr *Leaf = MRI->getUniqueVRegDef(RegA);
  AddOpIdx = -1;
  if (IsReassociableFMA(*Leaf, AddOpIdx, MulOpIdx, true)) {
    Patterns.push_back(PPCMachineCombinerPattern::REASSOC_XMM_AMM_BMM);
    LLVM_DEBUG(dbgs() << "add pattern REASSOC_XMM_AMM_BMM\n");
    return true;
  }
  if (IsReassociableAddOrSub(*Leaf, InfoArrayIdxFAddInst)) {
    Patterns.push_back(PPCMachineCombinerPattern::REASSOC_XY_AMM_BMM);
    LLVM_DEBUG(dbgs() << "add pattern REASSOC_XY_AMM_BMM\n");
    return true;
  }
  return false;
}

void PPCInstrInfo::finalizeInsInstrs(
    MachineInstr &Root, unsigned &Pattern,
    SmallVectorImpl<MachineInstr *> &InsInstrs) const {
  assert(!InsInstrs.empty() && "Instructions set to be inserted is empty!");

  MachineFunction *MF = Root.getMF();
  MachineRegisterInfo *MRI = &MF->getRegInfo();
  const TargetRegisterInfo *TRI = &getRegisterInfo();
  MachineConstantPool *MCP = MF->getConstantPool();

  int16_t Idx = getFMAOpIdxInfo(Root.getOpcode());
  if (Idx < 0)
    return;

  uint16_t FirstMulOpIdx = FMAOpIdxInfo[Idx][InfoArrayIdxMULOpIdx];

  // For now we only need to fix up placeholder for register pressure reduce
  // patterns.
  Register ConstReg = 0;
  switch (Pattern) {
  case PPCMachineCombinerPattern::REASSOC_XY_BCA:
    ConstReg =
        TRI->lookThruCopyLike(Root.getOperand(FirstMulOpIdx).getReg(), MRI);
    break;
  case PPCMachineCombinerPattern::REASSOC_XY_BAC:
    ConstReg =
        TRI->lookThruCopyLike(Root.getOperand(FirstMulOpIdx + 1).getReg(), MRI);
    break;
  default:
    // Not register pressure reduce patterns.
    return;
  }

  MachineInstr *ConstDefInstr = MRI->getVRegDef(ConstReg);
  // Get const value from const pool.
  const Constant *C = getConstantFromConstantPool(ConstDefInstr);
  assert(isa<llvm::ConstantFP>(C) && "not a valid constant!");

  // Get negative fp const.
  APFloat F1((dyn_cast<ConstantFP>(C))->getValueAPF());
  F1.changeSign();
  Constant *NegC = ConstantFP::get(dyn_cast<ConstantFP>(C)->getContext(), F1);
  Align Alignment = MF->getDataLayout().getPrefTypeAlign(C->getType());

  // Put negative fp const into constant pool.
  unsigned ConstPoolIdx = MCP->getConstantPoolIndex(NegC, Alignment);

  MachineOperand *Placeholder = nullptr;
  // Record the placeholder PPC::ZERO8 we add in reassociateFMA.
  for (auto *Inst : InsInstrs) {
    for (MachineOperand &Operand : Inst->explicit_operands()) {
      assert(Operand.isReg() && "Invalid instruction in InsInstrs!");
      if (Operand.getReg() == PPC::ZERO8) {
        Placeholder = &Operand;
        break;
      }
    }
  }

  assert(Placeholder && "Placeholder does not exist!");

  // Generate instructions to load the const fp from constant pool.
  // We only support PPC64 and medium code model.
  Register LoadNewConst =
      generateLoadForNewConst(ConstPoolIdx, &Root, C->getType(), InsInstrs);

  // Fill the placeholder with the new load from constant pool.
  Placeholder->setReg(LoadNewConst);
}

bool PPCInstrInfo::shouldReduceRegisterPressure(
    const MachineBasicBlock *MBB, const RegisterClassInfo *RegClassInfo) const {

  if (!EnableFMARegPressureReduction)
    return false;

  // Currently, we only enable register pressure reducing in machine combiner
  // for: 1: PPC64; 2: Code Model is Medium; 3: Power9 which also has vector
  // support.
  //
  // So we need following instructions to access a TOC entry:
  //
  // %6:g8rc_and_g8rc_nox0 = ADDIStocHA8 $x2, %const.0
  // %7:vssrc = DFLOADf32 target-flags(ppc-toc-lo) %const.0,
  //   killed %6:g8rc_and_g8rc_nox0, implicit $x2 :: (load 4 from constant-pool)
  //
  // FIXME: add more supported targets, like Small and Large code model, PPC32,
  // AIX.
  if (!(Subtarget.isPPC64() && Subtarget.hasP9Vector() &&
        Subtarget.getTargetMachine().getCodeModel() == CodeModel::Medium))
    return false;

  const TargetRegisterInfo *TRI = &getRegisterInfo();
  const MachineFunction *MF = MBB->getParent();
  const MachineRegisterInfo *MRI = &MF->getRegInfo();

  auto GetMBBPressure =
      [&](const MachineBasicBlock *MBB) -> std::vector<unsigned> {
    RegionPressure Pressure;
    RegPressureTracker RPTracker(Pressure);

    // Initialize the register pressure tracker.
    RPTracker.init(MBB->getParent(), RegClassInfo, nullptr, MBB, MBB->end(),
                   /*TrackLaneMasks*/ false, /*TrackUntiedDefs=*/true);

    for (const auto &MI : reverse(*MBB)) {
      if (MI.isDebugValue() || MI.isDebugLabel())
        continue;
      RegisterOperands RegOpers;
      RegOpers.collect(MI, *TRI, *MRI, false, false);
      RPTracker.recedeSkipDebugValues();
      assert(&*RPTracker.getPos() == &MI && "RPTracker sync error!");
      RPTracker.recede(RegOpers);
    }

    // Close the RPTracker to finalize live ins.
    RPTracker.closeRegion();

    return RPTracker.getPressure().MaxSetPressure;
  };

  // For now we only care about float and double type fma.
  unsigned VSSRCLimit = TRI->getRegPressureSetLimit(
      *MBB->getParent(), PPC::RegisterPressureSets::VSSRC);

  // Only reduce register pressure when pressure is high.
  return GetMBBPressure(MBB)[PPC::RegisterPressureSets::VSSRC] >
         (float)VSSRCLimit * FMARPFactor;
}

bool PPCInstrInfo::isLoadFromConstantPool(MachineInstr *I) const {
  // I has only one memory operand which is load from constant pool.
  if (!I->hasOneMemOperand())
    return false;

  MachineMemOperand *Op = I->memoperands()[0];
  return Op->isLoad() && Op->getPseudoValue() &&
         Op->getPseudoValue()->kind() == PseudoSourceValue::ConstantPool;
}

Register PPCInstrInfo::generateLoadForNewConst(
    unsigned Idx, MachineInstr *MI, Type *Ty,
    SmallVectorImpl<MachineInstr *> &InsInstrs) const {
  // Now we only support PPC64, Medium code model and P9 with vector.
  // We have immutable pattern to access const pool. See function
  // shouldReduceRegisterPressure.
  assert((Subtarget.isPPC64() && Subtarget.hasP9Vector() &&
          Subtarget.getTargetMachine().getCodeModel() == CodeModel::Medium) &&
         "Target not supported!\n");

  MachineFunction *MF = MI->getMF();
  MachineRegisterInfo *MRI = &MF->getRegInfo();

  // Generate ADDIStocHA8
  Register VReg1 = MRI->createVirtualRegister(&PPC::G8RC_and_G8RC_NOX0RegClass);
  MachineInstrBuilder TOCOffset =
      BuildMI(*MF, MI->getDebugLoc(), get(PPC::ADDIStocHA8), VReg1)
          .addReg(PPC::X2)
          .addConstantPoolIndex(Idx);

  assert((Ty->isFloatTy() || Ty->isDoubleTy()) &&
         "Only float and double are supported!");

  unsigned LoadOpcode;
  // Should be float type or double type.
  if (Ty->isFloatTy())
    LoadOpcode = PPC::DFLOADf32;
  else
    LoadOpcode = PPC::DFLOADf64;

  const TargetRegisterClass *RC = MRI->getRegClass(MI->getOperand(0).getReg());
  Register VReg2 = MRI->createVirtualRegister(RC);
  MachineMemOperand *MMO = MF->getMachineMemOperand(
      MachinePointerInfo::getConstantPool(*MF), MachineMemOperand::MOLoad,
      Ty->getScalarSizeInBits() / 8, MF->getDataLayout().getPrefTypeAlign(Ty));

  // Generate Load from constant pool.
  MachineInstrBuilder Load =
      BuildMI(*MF, MI->getDebugLoc(), get(LoadOpcode), VReg2)
          .addConstantPoolIndex(Idx)
          .addReg(VReg1, getKillRegState(true))
          .addMemOperand(MMO);

  Load->getOperand(1).setTargetFlags(PPCII::MO_TOC_LO);

  // Insert the toc load instructions into InsInstrs.
  InsInstrs.insert(InsInstrs.begin(), Load);
  InsInstrs.insert(InsInstrs.begin(), TOCOffset);
  return VReg2;
}

// This function returns the const value in constant pool if the \p I is a load
// from constant pool.
const Constant *
PPCInstrInfo::getConstantFromConstantPool(MachineInstr *I) const {
  MachineFunction *MF = I->getMF();
  MachineRegisterInfo *MRI = &MF->getRegInfo();
  MachineConstantPool *MCP = MF->getConstantPool();
  assert(I->mayLoad() && "Should be a load instruction.\n");
  for (auto MO : I->uses()) {
    if (!MO.isReg())
      continue;
    Register Reg = MO.getReg();
    if (Reg == 0 || !Reg.isVirtual())
      continue;
    // Find the toc address.
    MachineInstr *DefMI = MRI->getVRegDef(Reg);
    for (auto MO2 : DefMI->uses())
      if (MO2.isCPI())
        return (MCP->getConstants())[MO2.getIndex()].Val.ConstVal;
  }
  return nullptr;
}

CombinerObjective PPCInstrInfo::getCombinerObjective(unsigned Pattern) const {
  switch (Pattern) {
  case PPCMachineCombinerPattern::REASSOC_XY_AMM_BMM:
  case PPCMachineCombinerPattern::REASSOC_XMM_AMM_BMM:
    return CombinerObjective::MustReduceDepth;
  case PPCMachineCombinerPattern::REASSOC_XY_BCA:
  case PPCMachineCombinerPattern::REASSOC_XY_BAC:
    return CombinerObjective::MustReduceRegisterPressure;
  default:
    return TargetInstrInfo::getCombinerObjective(Pattern);
  }
}

bool PPCInstrInfo::getMachineCombinerPatterns(
    MachineInstr &Root, SmallVectorImpl<unsigned> &Patterns,
    bool DoRegPressureReduce) const {
  // Using the machine combiner in this way is potentially expensive, so
  // restrict to when aggressive optimizations are desired.
  if (Subtarget.getTargetMachine().getOptLevel() != CodeGenOptLevel::Aggressive)
    return false;

  if (getFMAPatterns(Root, Patterns, DoRegPressureReduce))
    return true;

  return TargetInstrInfo::getMachineCombinerPatterns(Root, Patterns,
                                                     DoRegPressureReduce);
}

void PPCInstrInfo::genAlternativeCodeSequence(
    MachineInstr &Root, unsigned Pattern,
    SmallVectorImpl<MachineInstr *> &InsInstrs,
    SmallVectorImpl<MachineInstr *> &DelInstrs,
    DenseMap<unsigned, unsigned> &InstrIdxForVirtReg) const {
  switch (Pattern) {
  case PPCMachineCombinerPattern::REASSOC_XY_AMM_BMM:
  case PPCMachineCombinerPattern::REASSOC_XMM_AMM_BMM:
  case PPCMachineCombinerPattern::REASSOC_XY_BCA:
  case PPCMachineCombinerPattern::REASSOC_XY_BAC:
    reassociateFMA(Root, Pattern, InsInstrs, DelInstrs, InstrIdxForVirtReg);
    break;
  default:
    // Reassociate default patterns.
    TargetInstrInfo::genAlternativeCodeSequence(Root, Pattern, InsInstrs,
                                                DelInstrs, InstrIdxForVirtReg);
    break;
  }
}

void PPCInstrInfo::reassociateFMA(
    MachineInstr &Root, unsigned Pattern,
    SmallVectorImpl<MachineInstr *> &InsInstrs,
    SmallVectorImpl<MachineInstr *> &DelInstrs,
    DenseMap<unsigned, unsigned> &InstrIdxForVirtReg) const {
  MachineFunction *MF = Root.getMF();
  MachineRegisterInfo &MRI = MF->getRegInfo();
  const TargetRegisterInfo *TRI = &getRegisterInfo();
  MachineOperand &OpC = Root.getOperand(0);
  Register RegC = OpC.getReg();
  const TargetRegisterClass *RC = MRI.getRegClass(RegC);
  MRI.constrainRegClass(RegC, RC);

  unsigned FmaOp = Root.getOpcode();
  int16_t Idx = getFMAOpIdxInfo(FmaOp);
  assert(Idx >= 0 && "Root must be a FMA instruction");

  bool IsILPReassociate =
      (Pattern == PPCMachineCombinerPattern::REASSOC_XY_AMM_BMM) ||
      (Pattern == PPCMachineCombinerPattern::REASSOC_XMM_AMM_BMM);

  uint16_t AddOpIdx = FMAOpIdxInfo[Idx][InfoArrayIdxAddOpIdx];
  uint16_t FirstMulOpIdx = FMAOpIdxInfo[Idx][InfoArrayIdxMULOpIdx];

  MachineInstr *Prev = nullptr;
  MachineInstr *Leaf = nullptr;
  switch (Pattern) {
  default:
    llvm_unreachable("not recognized pattern!");
  case PPCMachineCombinerPattern::REASSOC_XY_AMM_BMM:
  case PPCMachineCombinerPattern::REASSOC_XMM_AMM_BMM:
    Prev = MRI.getUniqueVRegDef(Root.getOperand(AddOpIdx).getReg());
    Leaf = MRI.getUniqueVRegDef(Prev->getOperand(AddOpIdx).getReg());
    break;
  case PPCMachineCombinerPattern::REASSOC_XY_BAC: {
    Register MULReg =
        TRI->lookThruCopyLike(Root.getOperand(FirstMulOpIdx).getReg(), &MRI);
    Leaf = MRI.getVRegDef(MULReg);
    break;
  }
  case PPCMachineCombinerPattern::REASSOC_XY_BCA: {
    Register MULReg = TRI->lookThruCopyLike(
        Root.getOperand(FirstMulOpIdx + 1).getReg(), &MRI);
    Leaf = MRI.getVRegDef(MULReg);
    break;
  }
  }

  uint32_t IntersectedFlags = 0;
  if (IsILPReassociate)
    IntersectedFlags = Root.getFlags() & Prev->getFlags() & Leaf->getFlags();
  else
    IntersectedFlags = Root.getFlags() & Leaf->getFlags();

  auto GetOperandInfo = [&](const MachineOperand &Operand, Register &Reg,
                            bool &KillFlag) {
    Reg = Operand.getReg();
    MRI.constrainRegClass(Reg, RC);
    KillFlag = Operand.isKill();
  };

  auto GetFMAInstrInfo = [&](const MachineInstr &Instr, Register &MulOp1,
                             Register &MulOp2, Register &AddOp,
                             bool &MulOp1KillFlag, bool &MulOp2KillFlag,
                             bool &AddOpKillFlag) {
    GetOperandInfo(Instr.getOperand(FirstMulOpIdx), MulOp1, MulOp1KillFlag);
    GetOperandInfo(Instr.getOperand(FirstMulOpIdx + 1), MulOp2, MulOp2KillFlag);
    GetOperandInfo(Instr.getOperand(AddOpIdx), AddOp, AddOpKillFlag);
  };

  Register RegM11, RegM12, RegX, RegY, RegM21, RegM22, RegM31, RegM32, RegA11,
      RegA21, RegB;
  bool KillX = false, KillY = false, KillM11 = false, KillM12 = false,
       KillM21 = false, KillM22 = false, KillM31 = false, KillM32 = false,
       KillA11 = false, KillA21 = false, KillB = false;

  GetFMAInstrInfo(Root, RegM31, RegM32, RegB, KillM31, KillM32, KillB);

  if (IsILPReassociate)
    GetFMAInstrInfo(*Prev, RegM21, RegM22, RegA21, KillM21, KillM22, KillA21);

  if (Pattern == PPCMachineCombinerPattern::REASSOC_XMM_AMM_BMM) {
    GetFMAInstrInfo(*Leaf, RegM11, RegM12, RegA11, KillM11, KillM12, KillA11);
    GetOperandInfo(Leaf->getOperand(AddOpIdx), RegX, KillX);
  } else if (Pattern == PPCMachineCombinerPattern::REASSOC_XY_AMM_BMM) {
    GetOperandInfo(Leaf->getOperand(1), RegX, KillX);
    GetOperandInfo(Leaf->getOperand(2), RegY, KillY);
  } else {
    // Get FSUB instruction info.
    GetOperandInfo(Leaf->getOperand(1), RegX, KillX);
    GetOperandInfo(Leaf->getOperand(2), RegY, KillY);
  }

  // Create new virtual registers for the new results instead of
  // recycling legacy ones because the MachineCombiner's computation of the
  // critical path requires a new register definition rather than an existing
  // one.
  // For register pressure reassociation, we only need create one virtual
  // register for the new fma.
  Register NewVRA = MRI.createVirtualRegister(RC);
  InstrIdxForVirtReg.insert(std::make_pair(NewVRA, 0));

  Register NewVRB = 0;
  if (IsILPReassociate) {
    NewVRB = MRI.createVirtualRegister(RC);
    InstrIdxForVirtReg.insert(std::make_pair(NewVRB, 1));
  }

  Register NewVRD = 0;
  if (Pattern == PPCMachineCombinerPattern::REASSOC_XMM_AMM_BMM) {
    NewVRD = MRI.createVirtualRegister(RC);
    InstrIdxForVirtReg.insert(std::make_pair(NewVRD, 2));
  }

  auto AdjustOperandOrder = [&](MachineInstr *MI, Register RegAdd, bool KillAdd,
                                Register RegMul1, bool KillRegMul1,
                                Register RegMul2, bool KillRegMul2) {
    MI->getOperand(AddOpIdx).setReg(RegAdd);
    MI->getOperand(AddOpIdx).setIsKill(KillAdd);
    MI->getOperand(FirstMulOpIdx).setReg(RegMul1);
    MI->getOperand(FirstMulOpIdx).setIsKill(KillRegMul1);
    MI->getOperand(FirstMulOpIdx + 1).setReg(RegMul2);
    MI->getOperand(FirstMulOpIdx + 1).setIsKill(KillRegMul2);
  };

  MachineInstrBuilder NewARegPressure, NewCRegPressure;
  switch (Pattern) {
  default:
    llvm_unreachable("not recognized pattern!");
  case PPCMachineCombinerPattern::REASSOC_XY_AMM_BMM: {
    // Create new instructions for insertion.
    MachineInstrBuilder MINewB =
        BuildMI(*MF, Prev->getDebugLoc(), get(FmaOp), NewVRB)
            .addReg(RegX, getKillRegState(KillX))
            .addReg(RegM21, getKillRegState(KillM21))
            .addReg(RegM22, getKillRegState(KillM22));
    MachineInstrBuilder MINewA =
        BuildMI(*MF, Root.getDebugLoc(), get(FmaOp), NewVRA)
            .addReg(RegY, getKillRegState(KillY))
            .addReg(RegM31, getKillRegState(KillM31))
            .addReg(RegM32, getKillRegState(KillM32));
    // If AddOpIdx is not 1, adjust the order.
    if (AddOpIdx != 1) {
      AdjustOperandOrder(MINewB, RegX, KillX, RegM21, KillM21, RegM22, KillM22);
      AdjustOperandOrder(MINewA, RegY, KillY, RegM31, KillM31, RegM32, KillM32);
    }

    MachineInstrBuilder MINewC =
        BuildMI(*MF, Root.getDebugLoc(),
                get(FMAOpIdxInfo[Idx][InfoArrayIdxFAddInst]), RegC)
            .addReg(NewVRB, getKillRegState(true))
            .addReg(NewVRA, getKillRegState(true));

    // Update flags for newly created instructions.
    setSpecialOperandAttr(*MINewA, IntersectedFlags);
    setSpecialOperandAttr(*MINewB, IntersectedFlags);
    setSpecialOperandAttr(*MINewC, IntersectedFlags);

    // Record new instructions for insertion.
    InsInstrs.push_back(MINewA);
    InsInstrs.push_back(MINewB);
    InsInstrs.push_back(MINewC);
    break;
  }
  case PPCMachineCombinerPattern::REASSOC_XMM_AMM_BMM: {
    assert(NewVRD && "new FMA register not created!");
    // Create new instructions for insertion.
    MachineInstrBuilder MINewA =
        BuildMI(*MF, Leaf->getDebugLoc(),
                get(FMAOpIdxInfo[Idx][InfoArrayIdxFMULInst]), NewVRA)
            .addReg(RegM11, getKillRegState(KillM11))
            .addReg(RegM12, getKillRegState(KillM12));
    MachineInstrBuilder MINewB =
        BuildMI(*MF, Prev->getDebugLoc(), get(FmaOp), NewVRB)
            .addReg(RegX, getKillRegState(KillX))
            .addReg(RegM21, getKillRegState(KillM21))
            .addReg(RegM22, getKillRegState(KillM22));
    MachineInstrBuilder MINewD =
        BuildMI(*MF, Root.getDebugLoc(), get(FmaOp), NewVRD)
            .addReg(NewVRA, getKillRegState(true))
            .addReg(RegM31, getKillRegState(KillM31))
            .addReg(RegM32, getKillRegState(KillM32));
    // If AddOpIdx is not 1, adjust the order.
    if (AddOpIdx != 1) {
      AdjustOperandOrder(MINewB, RegX, KillX, RegM21, KillM21, RegM22, KillM22);
      AdjustOperandOrder(MINewD, NewVRA, true, RegM31, KillM31, RegM32,
                         KillM32);
    }

    MachineInstrBuilder MINewC =
        BuildMI(*MF, Root.getDebugLoc(),
                get(FMAOpIdxInfo[Idx][InfoArrayIdxFAddInst]), RegC)
            .addReg(NewVRB, getKillRegState(true))
            .addReg(NewVRD, getKillRegState(true));

    // Update flags for newly created instructions.
    setSpecialOperandAttr(*MINewA, IntersectedFlags);
    setSpecialOperandAttr(*MINewB, IntersectedFlags);
    setSpecialOperandAttr(*MINewD, IntersectedFlags);
    setSpecialOperandAttr(*MINewC, IntersectedFlags);

    // Record new instructions for insertion.
    InsInstrs.push_back(MINewA);
    InsInstrs.push_back(MINewB);
    InsInstrs.push_back(MINewD);
    InsInstrs.push_back(MINewC);
    break;
  }
  case PPCMachineCombinerPattern::REASSOC_XY_BAC:
  case PPCMachineCombinerPattern::REASSOC_XY_BCA: {
    Register VarReg;
    bool KillVarReg = false;
    if (Pattern == PPCMachineCombinerPattern::REASSOC_XY_BCA) {
      VarReg = RegM31;
      KillVarReg = KillM31;
    } else {
      VarReg = RegM32;
      KillVarReg = KillM32;
    }
    // We don't want to get negative const from memory pool too early, as the
    // created entry will not be deleted even if it has no users. Since all
    // operand of Leaf and Root are virtual register, we use zero register
    // here as a placeholder. When the InsInstrs is selected in
    // MachineCombiner, we call finalizeInsInstrs to replace the zero register
    // with a virtual register which is a load from constant pool.
    NewARegPressure = BuildMI(*MF, Root.getDebugLoc(), get(FmaOp), NewVRA)
                          .addReg(RegB, getKillRegState(RegB))
                          .addReg(RegY, getKillRegState(KillY))
                          .addReg(PPC::ZERO8);
    NewCRegPressure = BuildMI(*MF, Root.getDebugLoc(), get(FmaOp), RegC)
                          .addReg(NewVRA, getKillRegState(true))
                          .addReg(RegX, getKillRegState(KillX))
                          .addReg(VarReg, getKillRegState(KillVarReg));
    // For now, we only support xsmaddadp/xsmaddasp, their add operand are
    // both at index 1, no need to adjust.
    // FIXME: when add more fma instructions support, like fma/fmas, adjust
    // the operand index here.
    break;
  }
  }

  if (!IsILPReassociate) {
    setSpecialOperandAttr(*NewARegPressure, IntersectedFlags);
    setSpecialOperandAttr(*NewCRegPressure, IntersectedFlags);

    InsInstrs.push_back(NewARegPressure);
    InsInstrs.push_back(NewCRegPressure);
  }

  assert(!InsInstrs.empty() &&
         "Insertion instructions set should not be empty!");

  // Record old instructions for deletion.
  DelInstrs.push_back(Leaf);
  if (IsILPReassociate)
    DelInstrs.push_back(Prev);
  DelInstrs.push_back(&Root);
}

// Detect 32 -> 64-bit extensions where we may reuse the low sub-register.
bool PPCInstrInfo::isCoalescableExtInstr(const MachineInstr &MI,
                                         Register &SrcReg, Register &DstReg,
                                         unsigned &SubIdx) const {
  switch (MI.getOpcode()) {
  default: return false;
  case PPC::EXTSW:
  case PPC::EXTSW_32:
  case PPC::EXTSW_32_64:
    SrcReg = MI.getOperand(1).getReg();
    DstReg = MI.getOperand(0).getReg();
    SubIdx = PPC::sub_32;
    return true;
  }
}

Register PPCInstrInfo::isLoadFromStackSlot(const MachineInstr &MI,
                                           int &FrameIndex) const {
  if (llvm::is_contained(getLoadOpcodesForSpillArray(), MI.getOpcode())) {
    // Check for the operands added by addFrameReference (the immediate is the
    // offset which defaults to 0).
    if (MI.getOperand(1).isImm() && !MI.getOperand(1).getImm() &&
        MI.getOperand(2).isFI()) {
      FrameIndex = MI.getOperand(2).getIndex();
      return MI.getOperand(0).getReg();
    }
  }
  return 0;
}

// For opcodes with the ReMaterializable flag set, this function is called to
// verify the instruction is really rematable.
bool PPCInstrInfo::isReallyTriviallyReMaterializable(
    const MachineInstr &MI) const {
  switch (MI.getOpcode()) {
  default:
    // Let base implementaion decide.
    break;
  case PPC::LI:
  case PPC::LI8:
  case PPC::PLI:
  case PPC::PLI8:
  case PPC::LIS:
  case PPC::LIS8:
  case PPC::ADDIStocHA:
  case PPC::ADDIStocHA8:
  case PPC::ADDItocL:
  case PPC::ADDItocL8:
  case PPC::LOAD_STACK_GUARD:
  case PPC::PPCLdFixedAddr:
  case PPC::XXLXORz:
  case PPC::XXLXORspz:
  case PPC::XXLXORdpz:
  case PPC::XXLEQVOnes:
  case PPC::XXSPLTI32DX:
  case PPC::XXSPLTIW:
  case PPC::XXSPLTIDP:
  case PPC::V_SET0B:
  case PPC::V_SET0H:
  case PPC::V_SET0:
  case PPC::V_SETALLONESB:
  case PPC::V_SETALLONESH:
  case PPC::V_SETALLONES:
  case PPC::CRSET:
  case PPC::CRUNSET:
  case PPC::XXSETACCZ:
  case PPC::XXSETACCZW:
    return true;
  }
  return TargetInstrInfo::isReallyTriviallyReMaterializable(MI);
}

Register PPCInstrInfo::isStoreToStackSlot(const MachineInstr &MI,
                                          int &FrameIndex) const {
  if (llvm::is_contained(getStoreOpcodesForSpillArray(), MI.getOpcode())) {
    if (MI.getOperand(1).isImm() && !MI.getOperand(1).getImm() &&
        MI.getOperand(2).isFI()) {
      FrameIndex = MI.getOperand(2).getIndex();
      return MI.getOperand(0).getReg();
    }
  }
  return 0;
}

MachineInstr *PPCInstrInfo::commuteInstructionImpl(MachineInstr &MI, bool NewMI,
                                                   unsigned OpIdx1,
                                                   unsigned OpIdx2) const {
  MachineFunction &MF = *MI.getParent()->getParent();

  // Normal instructions can be commuted the obvious way.
  if (MI.getOpcode() != PPC::RLWIMI && MI.getOpcode() != PPC::RLWIMI_rec)
    return TargetInstrInfo::commuteInstructionImpl(MI, NewMI, OpIdx1, OpIdx2);
  // Note that RLWIMI can be commuted as a 32-bit instruction, but not as a
  // 64-bit instruction (so we don't handle PPC::RLWIMI8 here), because
  // changing the relative order of the mask operands might change what happens
  // to the high-bits of the mask (and, thus, the result).

  // Cannot commute if it has a non-zero rotate count.
  if (MI.getOperand(3).getImm() != 0)
    return nullptr;

  // If we have a zero rotate count, we have:
  //   M = mask(MB,ME)
  //   Op0 = (Op1 & ~M) | (Op2 & M)
  // Change this to:
  //   M = mask((ME+1)&31, (MB-1)&31)
  //   Op0 = (Op2 & ~M) | (Op1 & M)

  // Swap op1/op2
  assert(((OpIdx1 == 1 && OpIdx2 == 2) || (OpIdx1 == 2 && OpIdx2 == 1)) &&
         "Only the operands 1 and 2 can be swapped in RLSIMI/RLWIMI_rec.");
  Register Reg0 = MI.getOperand(0).getReg();
  Register Reg1 = MI.getOperand(1).getReg();
  Register Reg2 = MI.getOperand(2).getReg();
  unsigned SubReg1 = MI.getOperand(1).getSubReg();
  unsigned SubReg2 = MI.getOperand(2).getSubReg();
  bool Reg1IsKill = MI.getOperand(1).isKill();
  bool Reg2IsKill = MI.getOperand(2).isKill();
  bool ChangeReg0 = false;
  // If machine instrs are no longer in two-address forms, update
  // destination register as well.
  if (Reg0 == Reg1) {
    // Must be two address instruction (i.e. op1 is tied to op0).
    assert(MI.getDesc().getOperandConstraint(1, MCOI::TIED_TO) == 0 &&
           "Expecting a two-address instruction!");
    assert(MI.getOperand(0).getSubReg() == SubReg1 && "Tied subreg mismatch");
    Reg2IsKill = false;
    ChangeReg0 = true;
  }

  // Masks.
  unsigned MB = MI.getOperand(4).getImm();
  unsigned ME = MI.getOperand(5).getImm();

  // We can't commute a trivial mask (there is no way to represent an all-zero
  // mask).
  if (MB == 0 && ME == 31)
    return nullptr;

  if (NewMI) {
    // Create a new instruction.
    Register Reg0 = ChangeReg0 ? Reg2 : MI.getOperand(0).getReg();
    bool Reg0IsDead = MI.getOperand(0).isDead();
    return BuildMI(MF, MI.getDebugLoc(), MI.getDesc())
        .addReg(Reg0, RegState::Define | getDeadRegState(Reg0IsDead))
        .addReg(Reg2, getKillRegState(Reg2IsKill))
        .addReg(Reg1, getKillRegState(Reg1IsKill))
        .addImm((ME + 1) & 31)
        .addImm((MB - 1) & 31);
  }

  if (ChangeReg0) {
    MI.getOperand(0).setReg(Reg2);
    MI.getOperand(0).setSubReg(SubReg2);
  }
  MI.getOperand(2).setReg(Reg1);
  MI.getOperand(1).setReg(Reg2);
  MI.getOperand(2).setSubReg(SubReg1);
  MI.getOperand(1).setSubReg(SubReg2);
  MI.getOperand(2).setIsKill(Reg1IsKill);
  MI.getOperand(1).setIsKill(Reg2IsKill);

  // Swap the mask around.
  MI.getOperand(4).setImm((ME + 1) & 31);
  MI.getOperand(5).setImm((MB - 1) & 31);
  return &MI;
}

bool PPCInstrInfo::findCommutedOpIndices(const MachineInstr &MI,
                                         unsigned &SrcOpIdx1,
                                         unsigned &SrcOpIdx2) const {
  // For VSX A-Type FMA instructions, it is the first two operands that can be
  // commuted, however, because the non-encoded tied input operand is listed
  // first, the operands to swap are actually the second and third.

  int AltOpc = PPC::getAltVSXFMAOpcode(MI.getOpcode());
  if (AltOpc == -1)
    return TargetInstrInfo::findCommutedOpIndices(MI, SrcOpIdx1, SrcOpIdx2);

  // The commutable operand indices are 2 and 3. Return them in SrcOpIdx1
  // and SrcOpIdx2.
  return fixCommutedOpIndices(SrcOpIdx1, SrcOpIdx2, 2, 3);
}

void PPCInstrInfo::insertNoop(MachineBasicBlock &MBB,
                              MachineBasicBlock::iterator MI) const {
  // This function is used for scheduling, and the nop wanted here is the type
  // that terminates dispatch groups on the POWER cores.
  unsigned Directive = Subtarget.getCPUDirective();
  unsigned Opcode;
  switch (Directive) {
  default:            Opcode = PPC::NOP; break;
  case PPC::DIR_PWR6: Opcode = PPC::NOP_GT_PWR6; break;
  case PPC::DIR_PWR7: Opcode = PPC::NOP_GT_PWR7; break;
  case PPC::DIR_PWR8: Opcode = PPC::NOP_GT_PWR7; break; /* FIXME: Update when P8 InstrScheduling model is ready */
  // FIXME: Update when POWER9 scheduling model is ready.
  case PPC::DIR_PWR9: Opcode = PPC::NOP_GT_PWR7; break;
  }

  DebugLoc DL;
  BuildMI(MBB, MI, DL, get(Opcode));
}

/// Return the noop instruction to use for a noop.
MCInst PPCInstrInfo::getNop() const {
  MCInst Nop;
  Nop.setOpcode(PPC::NOP);
  return Nop;
}

// Branch analysis.
// Note: If the condition register is set to CTR or CTR8 then this is a
// BDNZ (imm == 1) or BDZ (imm == 0) branch.
bool PPCInstrInfo::analyzeBranch(MachineBasicBlock &MBB,
                                 MachineBasicBlock *&TBB,
                                 MachineBasicBlock *&FBB,
                                 SmallVectorImpl<MachineOperand> &Cond,
                                 bool AllowModify) const {
  bool isPPC64 = Subtarget.isPPC64();

  // If the block has no terminators, it just falls into the block after it.
  MachineBasicBlock::iterator I = MBB.getLastNonDebugInstr();
  if (I == MBB.end())
    return false;

  if (!isUnpredicatedTerminator(*I))
    return false;

  if (AllowModify) {
    // If the BB ends with an unconditional branch to the fallthrough BB,
    // we eliminate the branch instruction.
    if (I->getOpcode() == PPC::B &&
        MBB.isLayoutSuccessor(I->getOperand(0).getMBB())) {
      I->eraseFromParent();

      // We update iterator after deleting the last branch.
      I = MBB.getLastNonDebugInstr();
      if (I == MBB.end() || !isUnpredicatedTerminator(*I))
        return false;
    }
  }

  // Get the last instruction in the block.
  MachineInstr &LastInst = *I;

  // If there is only one terminator instruction, process it.
  if (I == MBB.begin() || !isUnpredicatedTerminator(*--I)) {
    if (LastInst.getOpcode() == PPC::B) {
      if (!LastInst.getOperand(0).isMBB())
        return true;
      TBB = LastInst.getOperand(0).getMBB();
      return false;
    } else if (LastInst.getOpcode() == PPC::BCC) {
      if (!LastInst.getOperand(2).isMBB())
        return true;
      // Block ends with fall-through condbranch.
      TBB = LastInst.getOperand(2).getMBB();
      Cond.push_back(LastInst.getOperand(0));
      Cond.push_back(LastInst.getOperand(1));
      return false;
    } else if (LastInst.getOpcode() == PPC::BC) {
      if (!LastInst.getOperand(1).isMBB())
        return true;
      // Block ends with fall-through condbranch.
      TBB = LastInst.getOperand(1).getMBB();
      Cond.push_back(MachineOperand::CreateImm(PPC::PRED_BIT_SET));
      Cond.push_back(LastInst.getOperand(0));
      return false;
    } else if (LastInst.getOpcode() == PPC::BCn) {
      if (!LastInst.getOperand(1).isMBB())
        return true;
      // Block ends with fall-through condbranch.
      TBB = LastInst.getOperand(1).getMBB();
      Cond.push_back(MachineOperand::CreateImm(PPC::PRED_BIT_UNSET));
      Cond.push_back(LastInst.getOperand(0));
      return false;
    } else if (LastInst.getOpcode() == PPC::BDNZ8 ||
               LastInst.getOpcode() == PPC::BDNZ) {
      if (!LastInst.getOperand(0).isMBB())
        return true;
      if (DisableCTRLoopAnal)
        return true;
      TBB = LastInst.getOperand(0).getMBB();
      Cond.push_back(MachineOperand::CreateImm(1));
      Cond.push_back(MachineOperand::CreateReg(isPPC64 ? PPC::CTR8 : PPC::CTR,
                                               true));
      return false;
    } else if (LastInst.getOpcode() == PPC::BDZ8 ||
               LastInst.getOpcode() == PPC::BDZ) {
      if (!LastInst.getOperand(0).isMBB())
        return true;
      if (DisableCTRLoopAnal)
        return true;
      TBB = LastInst.getOperand(0).getMBB();
      Cond.push_back(MachineOperand::CreateImm(0));
      Cond.push_back(MachineOperand::CreateReg(isPPC64 ? PPC::CTR8 : PPC::CTR,
                                               true));
      return false;
    }

    // Otherwise, don't know what this is.
    return true;
  }

  // Get the instruction before it if it's a terminator.
  MachineInstr &SecondLastInst = *I;

  // If there are three terminators, we don't know what sort of block this is.
  if (I != MBB.begin() && isUnpredicatedTerminator(*--I))
    return true;

  // If the block ends with PPC::B and PPC:BCC, handle it.
  if (SecondLastInst.getOpcode() == PPC::BCC &&
      LastInst.getOpcode() == PPC::B) {
    if (!SecondLastInst.getOperand(2).isMBB() ||
        !LastInst.getOperand(0).isMBB())
      return true;
    TBB = SecondLastInst.getOperand(2).getMBB();
    Cond.push_back(SecondLastInst.getOperand(0));
    Cond.push_back(SecondLastInst.getOperand(1));
    FBB = LastInst.getOperand(0).getMBB();
    return false;
  } else if (SecondLastInst.getOpcode() == PPC::BC &&
             LastInst.getOpcode() == PPC::B) {
    if (!SecondLastInst.getOperand(1).isMBB() ||
        !LastInst.getOperand(0).isMBB())
      return true;
    TBB = SecondLastInst.getOperand(1).getMBB();
    Cond.push_back(MachineOperand::CreateImm(PPC::PRED_BIT_SET));
    Cond.push_back(SecondLastInst.getOperand(0));
    FBB = LastInst.getOperand(0).getMBB();
    return false;
  } else if (SecondLastInst.getOpcode() == PPC::BCn &&
             LastInst.getOpcode() == PPC::B) {
    if (!SecondLastInst.getOperand(1).isMBB() ||
        !LastInst.getOperand(0).isMBB())
      return true;
    TBB = SecondLastInst.getOperand(1).getMBB();
    Cond.push_back(MachineOperand::CreateImm(PPC::PRED_BIT_UNSET));
    Cond.push_back(SecondLastInst.getOperand(0));
    FBB = LastInst.getOperand(0).getMBB();
    return false;
  } else if ((SecondLastInst.getOpcode() == PPC::BDNZ8 ||
              SecondLastInst.getOpcode() == PPC::BDNZ) &&
             LastInst.getOpcode() == PPC::B) {
    if (!SecondLastInst.getOperand(0).isMBB() ||
        !LastInst.getOperand(0).isMBB())
      return true;
    if (DisableCTRLoopAnal)
      return true;
    TBB = SecondLastInst.getOperand(0).getMBB();
    Cond.push_back(MachineOperand::CreateImm(1));
    Cond.push_back(MachineOperand::CreateReg(isPPC64 ? PPC::CTR8 : PPC::CTR,
                                             true));
    FBB = LastInst.getOperand(0).getMBB();
    return false;
  } else if ((SecondLastInst.getOpcode() == PPC::BDZ8 ||
              SecondLastInst.getOpcode() == PPC::BDZ) &&
             LastInst.getOpcode() == PPC::B) {
    if (!SecondLastInst.getOperand(0).isMBB() ||
        !LastInst.getOperand(0).isMBB())
      return true;
    if (DisableCTRLoopAnal)
      return true;
    TBB = SecondLastInst.getOperand(0).getMBB();
    Cond.push_back(MachineOperand::CreateImm(0));
    Cond.push_back(MachineOperand::CreateReg(isPPC64 ? PPC::CTR8 : PPC::CTR,
                                             true));
    FBB = LastInst.getOperand(0).getMBB();
    return false;
  }

  // If the block ends with two PPC:Bs, handle it.  The second one is not
  // executed, so remove it.
  if (SecondLastInst.getOpcode() == PPC::B && LastInst.getOpcode() == PPC::B) {
    if (!SecondLastInst.getOperand(0).isMBB())
      return true;
    TBB = SecondLastInst.getOperand(0).getMBB();
    I = LastInst;
    if (AllowModify)
      I->eraseFromParent();
    return false;
  }

  // Otherwise, can't handle this.
  return true;
}

unsigned PPCInstrInfo::removeBranch(MachineBasicBlock &MBB,
                                    int *BytesRemoved) const {
  assert(!BytesRemoved && "code size not handled");

  MachineBasicBlock::iterator I = MBB.getLastNonDebugInstr();
  if (I == MBB.end())
    return 0;

  if (I->getOpcode() != PPC::B && I->getOpcode() != PPC::BCC &&
      I->getOpcode() != PPC::BC && I->getOpcode() != PPC::BCn &&
      I->getOpcode() != PPC::BDNZ8 && I->getOpcode() != PPC::BDNZ &&
      I->getOpcode() != PPC::BDZ8  && I->getOpcode() != PPC::BDZ)
    return 0;

  // Remove the branch.
  I->eraseFromParent();

  I = MBB.end();

  if (I == MBB.begin()) return 1;
  --I;
  if (I->getOpcode() != PPC::BCC &&
      I->getOpcode() != PPC::BC && I->getOpcode() != PPC::BCn &&
      I->getOpcode() != PPC::BDNZ8 && I->getOpcode() != PPC::BDNZ &&
      I->getOpcode() != PPC::BDZ8  && I->getOpcode() != PPC::BDZ)
    return 1;

  // Remove the branch.
  I->eraseFromParent();
  return 2;
}

unsigned PPCInstrInfo::insertBranch(MachineBasicBlock &MBB,
                                    MachineBasicBlock *TBB,
                                    MachineBasicBlock *FBB,
                                    ArrayRef<MachineOperand> Cond,
                                    const DebugLoc &DL,
                                    int *BytesAdded) const {
  // Shouldn't be a fall through.
  assert(TBB && "insertBranch must not be told to insert a fallthrough");
  assert((Cond.size() == 2 || Cond.size() == 0) &&
         "PPC branch conditions have two components!");
  assert(!BytesAdded && "code size not handled");

  bool isPPC64 = Subtarget.isPPC64();

  // One-way branch.
  if (!FBB) {
    if (Cond.empty())   // Unconditional branch
      BuildMI(&MBB, DL, get(PPC::B)).addMBB(TBB);
    else if (Cond[1].getReg() == PPC::CTR || Cond[1].getReg() == PPC::CTR8)
      BuildMI(&MBB, DL, get(Cond[0].getImm() ?
                              (isPPC64 ? PPC::BDNZ8 : PPC::BDNZ) :
                              (isPPC64 ? PPC::BDZ8  : PPC::BDZ))).addMBB(TBB);
    else if (Cond[0].getImm() == PPC::PRED_BIT_SET)
      BuildMI(&MBB, DL, get(PPC::BC)).add(Cond[1]).addMBB(TBB);
    else if (Cond[0].getImm() == PPC::PRED_BIT_UNSET)
      BuildMI(&MBB, DL, get(PPC::BCn)).add(Cond[1]).addMBB(TBB);
    else                // Conditional branch
      BuildMI(&MBB, DL, get(PPC::BCC))
          .addImm(Cond[0].getImm())
          .add(Cond[1])
          .addMBB(TBB);
    return 1;
  }

  // Two-way Conditional Branch.
  if (Cond[1].getReg() == PPC::CTR || Cond[1].getReg() == PPC::CTR8)
    BuildMI(&MBB, DL, get(Cond[0].getImm() ?
                            (isPPC64 ? PPC::BDNZ8 : PPC::BDNZ) :
                            (isPPC64 ? PPC::BDZ8  : PPC::BDZ))).addMBB(TBB);
  else if (Cond[0].getImm() == PPC::PRED_BIT_SET)
    BuildMI(&MBB, DL, get(PPC::BC)).add(Cond[1]).addMBB(TBB);
  else if (Cond[0].getImm() == PPC::PRED_BIT_UNSET)
    BuildMI(&MBB, DL, get(PPC::BCn)).add(Cond[1]).addMBB(TBB);
  else
    BuildMI(&MBB, DL, get(PPC::BCC))
        .addImm(Cond[0].getImm())
        .add(Cond[1])
        .addMBB(TBB);
  BuildMI(&MBB, DL, get(PPC::B)).addMBB(FBB);
  return 2;
}

// Select analysis.
bool PPCInstrInfo::canInsertSelect(const MachineBasicBlock &MBB,
                                   ArrayRef<MachineOperand> Cond,
                                   Register DstReg, Register TrueReg,
                                   Register FalseReg, int &CondCycles,
                                   int &TrueCycles, int &FalseCycles) const {
  if (!Subtarget.hasISEL())
    return false;

  if (Cond.size() != 2)
    return false;

  // If this is really a bdnz-like condition, then it cannot be turned into a
  // select.
  if (Cond[1].getReg() == PPC::CTR || Cond[1].getReg() == PPC::CTR8)
    return false;

  // If the conditional branch uses a physical register, then it cannot be
  // turned into a select.
  if (Cond[1].getReg().isPhysical())
    return false;

  // Check register classes.
  const MachineRegisterInfo &MRI = MBB.getParent()->getRegInfo();
  const TargetRegisterClass *RC =
    RI.getCommonSubClass(MRI.getRegClass(TrueReg), MRI.getRegClass(FalseReg));
  if (!RC)
    return false;

  // isel is for regular integer GPRs only.
  if (!PPC::GPRCRegClass.hasSubClassEq(RC) &&
      !PPC::GPRC_NOR0RegClass.hasSubClassEq(RC) &&
      !PPC::G8RCRegClass.hasSubClassEq(RC) &&
      !PPC::G8RC_NOX0RegClass.hasSubClassEq(RC))
    return false;

  // FIXME: These numbers are for the A2, how well they work for other cores is
  // an open question. On the A2, the isel instruction has a 2-cycle latency
  // but single-cycle throughput. These numbers are used in combination with
  // the MispredictPenalty setting from the active SchedMachineModel.
  CondCycles = 1;
  TrueCycles = 1;
  FalseCycles = 1;

  return true;
}

void PPCInstrInfo::insertSelect(MachineBasicBlock &MBB,
                                MachineBasicBlock::iterator MI,
                                const DebugLoc &dl, Register DestReg,
                                ArrayRef<MachineOperand> Cond, Register TrueReg,
                                Register FalseReg) const {
  assert(Cond.size() == 2 &&
         "PPC branch conditions have two components!");

  // Get the register classes.
  MachineRegisterInfo &MRI = MBB.getParent()->getRegInfo();
  const TargetRegisterClass *RC =
    RI.getCommonSubClass(MRI.getRegClass(TrueReg), MRI.getRegClass(FalseReg));
  assert(RC && "TrueReg and FalseReg must have overlapping register classes");

  bool Is64Bit = PPC::G8RCRegClass.hasSubClassEq(RC) ||
                 PPC::G8RC_NOX0RegClass.hasSubClassEq(RC);
  assert((Is64Bit ||
          PPC::GPRCRegClass.hasSubClassEq(RC) ||
          PPC::GPRC_NOR0RegClass.hasSubClassEq(RC)) &&
         "isel is for regular integer GPRs only");

  unsigned OpCode = Is64Bit ? PPC::ISEL8 : PPC::ISEL;
  auto SelectPred = static_cast<PPC::Predicate>(Cond[0].getImm());

  unsigned SubIdx = 0;
  bool SwapOps = false;
  switch (SelectPred) {
  case PPC::PRED_EQ:
  case PPC::PRED_EQ_MINUS:
  case PPC::PRED_EQ_PLUS:
      SubIdx = PPC::sub_eq; SwapOps = false; break;
  case PPC::PRED_NE:
  case PPC::PRED_NE_MINUS:
  case PPC::PRED_NE_PLUS:
      SubIdx = PPC::sub_eq; SwapOps = true; break;
  case PPC::PRED_LT:
  case PPC::PRED_LT_MINUS:
  case PPC::PRED_LT_PLUS:
      SubIdx = PPC::sub_lt; SwapOps = false; break;
  case PPC::PRED_GE:
  case PPC::PRED_GE_MINUS:
  case PPC::PRED_GE_PLUS:
      SubIdx = PPC::sub_lt; SwapOps = true; break;
  case PPC::PRED_GT:
  case PPC::PRED_GT_MINUS:
  case PPC::PRED_GT_PLUS:
      SubIdx = PPC::sub_gt; SwapOps = false; break;
  case PPC::PRED_LE:
  case PPC::PRED_LE_MINUS:
  case PPC::PRED_LE_PLUS:
      SubIdx = PPC::sub_gt; SwapOps = true; break;
  case PPC::PRED_UN:
  case PPC::PRED_UN_MINUS:
  case PPC::PRED_UN_PLUS:
      SubIdx = PPC::sub_un; SwapOps = false; break;
  case PPC::PRED_NU:
  case PPC::PRED_NU_MINUS:
  case PPC::PRED_NU_PLUS:
      SubIdx = PPC::sub_un; SwapOps = true; break;
  case PPC::PRED_BIT_SET:   SubIdx = 0; SwapOps = false; break;
  case PPC::PRED_BIT_UNSET: SubIdx = 0; SwapOps = true; break;
  }

  Register FirstReg =  SwapOps ? FalseReg : TrueReg,
           SecondReg = SwapOps ? TrueReg  : FalseReg;

  // The first input register of isel cannot be r0. If it is a member
  // of a register class that can be r0, then copy it first (the
  // register allocator should eliminate the copy).
  if (MRI.getRegClass(FirstReg)->contains(PPC::R0) ||
      MRI.getRegClass(FirstReg)->contains(PPC::X0)) {
    const TargetRegisterClass *FirstRC =
      MRI.getRegClass(FirstReg)->contains(PPC::X0) ?
        &PPC::G8RC_NOX0RegClass : &PPC::GPRC_NOR0RegClass;
    Register OldFirstReg = FirstReg;
    FirstReg = MRI.createVirtualRegister(FirstRC);
    BuildMI(MBB, MI, dl, get(TargetOpcode::COPY), FirstReg)
      .addReg(OldFirstReg);
  }

  BuildMI(MBB, MI, dl, get(OpCode), DestReg)
    .addReg(FirstReg).addReg(SecondReg)
    .addReg(Cond[1].getReg(), 0, SubIdx);
}

static unsigned getCRBitValue(unsigned CRBit) {
  unsigned Ret = 4;
  if (CRBit == PPC::CR0LT || CRBit == PPC::CR1LT ||
      CRBit == PPC::CR2LT || CRBit == PPC::CR3LT ||
      CRBit == PPC::CR4LT || CRBit == PPC::CR5LT ||
      CRBit == PPC::CR6LT || CRBit == PPC::CR7LT)
    Ret = 3;
  if (CRBit == PPC::CR0GT || CRBit == PPC::CR1GT ||
      CRBit == PPC::CR2GT || CRBit == PPC::CR3GT ||
      CRBit == PPC::CR4GT || CRBit == PPC::CR5GT ||
      CRBit == PPC::CR6GT || CRBit == PPC::CR7GT)
    Ret = 2;
  if (CRBit == PPC::CR0EQ || CRBit == PPC::CR1EQ ||
      CRBit == PPC::CR2EQ || CRBit == PPC::CR3EQ ||
      CRBit == PPC::CR4EQ || CRBit == PPC::CR5EQ ||
      CRBit == PPC::CR6EQ || CRBit == PPC::CR7EQ)
    Ret = 1;
  if (CRBit == PPC::CR0UN || CRBit == PPC::CR1UN ||
      CRBit == PPC::CR2UN || CRBit == PPC::CR3UN ||
      CRBit == PPC::CR4UN || CRBit == PPC::CR5UN ||
      CRBit == PPC::CR6UN || CRBit == PPC::CR7UN)
    Ret = 0;

  assert(Ret != 4 && "Invalid CR bit register");
  return Ret;
}

void PPCInstrInfo::copyPhysReg(MachineBasicBlock &MBB,
                               MachineBasicBlock::iterator I,
                               const DebugLoc &DL, MCRegister DestReg,
                               MCRegister SrcReg, bool KillSrc,
                               bool RenamableDest, bool RenamableSrc) const {
  // We can end up with self copies and similar things as a result of VSX copy
  // legalization. Promote them here.
  const TargetRegisterInfo *TRI = &getRegisterInfo();
  if (PPC::F8RCRegClass.contains(DestReg) &&
      PPC::VSRCRegClass.contains(SrcReg)) {
    MCRegister SuperReg =
        TRI->getMatchingSuperReg(DestReg, PPC::sub_64, &PPC::VSRCRegClass);

    if (VSXSelfCopyCrash && SrcReg == SuperReg)
      llvm_unreachable("nop VSX copy");

    DestReg = SuperReg;
  } else if (PPC::F8RCRegClass.contains(SrcReg) &&
             PPC::VSRCRegClass.contains(DestReg)) {
    MCRegister SuperReg =
        TRI->getMatchingSuperReg(SrcReg, PPC::sub_64, &PPC::VSRCRegClass);

    if (VSXSelfCopyCrash && DestReg == SuperReg)
      llvm_unreachable("nop VSX copy");

    SrcReg = SuperReg;
  }

  // Different class register copy
  if (PPC::CRBITRCRegClass.contains(SrcReg) &&
      PPC::GPRCRegClass.contains(DestReg)) {
    MCRegister CRReg = getCRFromCRBit(SrcReg);
    BuildMI(MBB, I, DL, get(PPC::MFOCRF), DestReg).addReg(CRReg);
    getKillRegState(KillSrc);
    // Rotate the CR bit in the CR fields to be the least significant bit and
    // then mask with 0x1 (MB = ME = 31).
    BuildMI(MBB, I, DL, get(PPC::RLWINM), DestReg)
       .addReg(DestReg, RegState::Kill)
       .addImm(TRI->getEncodingValue(CRReg) * 4 + (4 - getCRBitValue(SrcReg)))
       .addImm(31)
       .addImm(31);
    return;
  } else if (PPC::CRRCRegClass.contains(SrcReg) &&
             (PPC::G8RCRegClass.contains(DestReg) ||
              PPC::GPRCRegClass.contains(DestReg))) {
    bool Is64Bit = PPC::G8RCRegClass.contains(DestReg);
    unsigned MvCode = Is64Bit ? PPC::MFOCRF8 : PPC::MFOCRF;
    unsigned ShCode = Is64Bit ? PPC::RLWINM8 : PPC::RLWINM;
    unsigned CRNum = TRI->getEncodingValue(SrcReg);
    BuildMI(MBB, I, DL, get(MvCode), DestReg).addReg(SrcReg);
    getKillRegState(KillSrc);
    if (CRNum == 7)
      return;
    // Shift the CR bits to make the CR field in the lowest 4 bits of GRC.
    BuildMI(MBB, I, DL, get(ShCode), DestReg)
        .addReg(DestReg, RegState::Kill)
        .addImm(CRNum * 4 + 4)
        .addImm(28)
        .addImm(31);
    return;
  } else if (PPC::G8RCRegClass.contains(SrcReg) &&
             PPC::VSFRCRegClass.contains(DestReg)) {
    assert(Subtarget.hasDirectMove() &&
           "Subtarget doesn't support directmove, don't know how to copy.");
    BuildMI(MBB, I, DL, get(PPC::MTVSRD), DestReg).addReg(SrcReg);
    NumGPRtoVSRSpill++;
    getKillRegState(KillSrc);
    return;
  } else if (PPC::VSFRCRegClass.contains(SrcReg) &&
             PPC::G8RCRegClass.contains(DestReg)) {
    assert(Subtarget.hasDirectMove() &&
           "Subtarget doesn't support directmove, don't know how to copy.");
    BuildMI(MBB, I, DL, get(PPC::MFVSRD), DestReg).addReg(SrcReg);
    getKillRegState(KillSrc);
    return;
  } else if (PPC::SPERCRegClass.contains(SrcReg) &&
             PPC::GPRCRegClass.contains(DestReg)) {
    BuildMI(MBB, I, DL, get(PPC::EFSCFD), DestReg).addReg(SrcReg);
    getKillRegState(KillSrc);
    return;
  } else if (PPC::GPRCRegClass.contains(SrcReg) &&
             PPC::SPERCRegClass.contains(DestReg)) {
    BuildMI(MBB, I, DL, get(PPC::EFDCFS), DestReg).addReg(SrcReg);
    getKillRegState(KillSrc);
    return;
  }

  unsigned Opc;
  if (PPC::GPRCRegClass.contains(DestReg, SrcReg))
    Opc = PPC::OR;
  else if (PPC::G8RCRegClass.contains(DestReg, SrcReg))
    Opc = PPC::OR8;
  else if (PPC::F4RCRegClass.contains(DestReg, SrcReg))
    Opc = PPC::FMR;
  else if (PPC::CRRCRegClass.contains(DestReg, SrcReg))
    Opc = PPC::MCRF;
  else if (PPC::VRRCRegClass.contains(DestReg, SrcReg))
    Opc = PPC::VOR;
  else if (PPC::VSRCRegClass.contains(DestReg, SrcReg))
    // There are two different ways this can be done:
    //   1. xxlor : This has lower latency (on the P7), 2 cycles, but can only
    //      issue in VSU pipeline 0.
    //   2. xmovdp/xmovsp: This has higher latency (on the P7), 6 cycles, but
    //      can go to either pipeline.
    // We'll always use xxlor here, because in practically all cases where
    // copies are generated, they are close enough to some use that the
    // lower-latency form is preferable.
    Opc = PPC::XXLOR;
  else if (PPC::VSFRCRegClass.contains(DestReg, SrcReg) ||
           PPC::VSSRCRegClass.contains(DestReg, SrcReg))
    Opc = (Subtarget.hasP9Vector()) ? PPC::XSCPSGNDP : PPC::XXLORf;
  else if (Subtarget.pairedVectorMemops() &&
           PPC::VSRpRCRegClass.contains(DestReg, SrcReg)) {
    if (SrcReg > PPC::VSRp15)
      SrcReg = PPC::V0 + (SrcReg - PPC::VSRp16) * 2;
    else
      SrcReg = PPC::VSL0 + (SrcReg - PPC::VSRp0) * 2;
    if (DestReg > PPC::VSRp15)
      DestReg = PPC::V0 + (DestReg - PPC::VSRp16) * 2;
    else
      DestReg = PPC::VSL0 + (DestReg - PPC::VSRp0) * 2;
    BuildMI(MBB, I, DL, get(PPC::XXLOR), DestReg).
      addReg(SrcReg).addReg(SrcReg, getKillRegState(KillSrc));
    BuildMI(MBB, I, DL, get(PPC::XXLOR), DestReg + 1).
      addReg(SrcReg + 1).addReg(SrcReg + 1, getKillRegState(KillSrc));
    return;
  }
  else if (PPC::CRBITRCRegClass.contains(DestReg, SrcReg))
    Opc = PPC::CROR;
  else if (PPC::SPERCRegClass.contains(DestReg, SrcReg))
    Opc = PPC::EVOR;
  else if ((PPC::ACCRCRegClass.contains(DestReg) ||
            PPC::UACCRCRegClass.contains(DestReg)) &&
           (PPC::ACCRCRegClass.contains(SrcReg) ||
            PPC::UACCRCRegClass.contains(SrcReg))) {
    // If primed, de-prime the source register, copy the individual registers
    // and prime the destination if needed. The vector subregisters are
    // vs[(u)acc * 4] - vs[(u)acc * 4 + 3]. If the copy is not a kill and the
    // source is primed, we need to re-prime it after the copy as well.
    PPCRegisterInfo::emitAccCopyInfo(MBB, DestReg, SrcReg);
    bool DestPrimed = PPC::ACCRCRegClass.contains(DestReg);
    bool SrcPrimed = PPC::ACCRCRegClass.contains(SrcReg);
    MCRegister VSLSrcReg =
        PPC::VSL0 + (SrcReg - (SrcPrimed ? PPC::ACC0 : PPC::UACC0)) * 4;
    MCRegister VSLDestReg =
        PPC::VSL0 + (DestReg - (DestPrimed ? PPC::ACC0 : PPC::UACC0)) * 4;
    if (SrcPrimed)
      BuildMI(MBB, I, DL, get(PPC::XXMFACC), SrcReg).addReg(SrcReg);
    for (unsigned Idx = 0; Idx < 4; Idx++)
      BuildMI(MBB, I, DL, get(PPC::XXLOR), VSLDestReg + Idx)
          .addReg(VSLSrcReg + Idx)
          .addReg(VSLSrcReg + Idx, getKillRegState(KillSrc));
    if (DestPrimed)
      BuildMI(MBB, I, DL, get(PPC::XXMTACC), DestReg).addReg(DestReg);
    if (SrcPrimed && !KillSrc)
      BuildMI(MBB, I, DL, get(PPC::XXMTACC), SrcReg).addReg(SrcReg);
    return;
  } else if (PPC::G8pRCRegClass.contains(DestReg) &&
             PPC::G8pRCRegClass.contains(SrcReg)) {
    // TODO: Handle G8RC to G8pRC (and vice versa) copy.
    unsigned DestRegIdx = DestReg - PPC::G8p0;
    MCRegister DestRegSub0 = PPC::X0 + 2 * DestRegIdx;
    MCRegister DestRegSub1 = PPC::X0 + 2 * DestRegIdx + 1;
    unsigned SrcRegIdx = SrcReg - PPC::G8p0;
    MCRegister SrcRegSub0 = PPC::X0 + 2 * SrcRegIdx;
    MCRegister SrcRegSub1 = PPC::X0 + 2 * SrcRegIdx + 1;
    BuildMI(MBB, I, DL, get(PPC::OR8), DestRegSub0)
        .addReg(SrcRegSub0)
        .addReg(SrcRegSub0, getKillRegState(KillSrc));
    BuildMI(MBB, I, DL, get(PPC::OR8), DestRegSub1)
        .addReg(SrcRegSub1)
        .addReg(SrcRegSub1, getKillRegState(KillSrc));
    return;
  } else
    llvm_unreachable("Impossible reg-to-reg copy");

  const MCInstrDesc &MCID = get(Opc);
  if (MCID.getNumOperands() == 3)
    BuildMI(MBB, I, DL, MCID, DestReg)
      .addReg(SrcReg).addReg(SrcReg, getKillRegState(KillSrc));
  else
    BuildMI(MBB, I, DL, MCID, DestReg).addReg(SrcReg, getKillRegState(KillSrc));
}

unsigned PPCInstrInfo::getSpillIndex(const TargetRegisterClass *RC) const {
  int OpcodeIndex = 0;

  if (PPC::GPRCRegClass.hasSubClassEq(RC) ||
      PPC::GPRC_NOR0RegClass.hasSubClassEq(RC)) {
    OpcodeIndex = SOK_Int4Spill;
  } else if (PPC::G8RCRegClass.hasSubClassEq(RC) ||
             PPC::G8RC_NOX0RegClass.hasSubClassEq(RC)) {
    OpcodeIndex = SOK_Int8Spill;
  } else if (PPC::F8RCRegClass.hasSubClassEq(RC)) {
    OpcodeIndex = SOK_Float8Spill;
  } else if (PPC::F4RCRegClass.hasSubClassEq(RC)) {
    OpcodeIndex = SOK_Float4Spill;
  } else if (PPC::SPERCRegClass.hasSubClassEq(RC)) {
    OpcodeIndex = SOK_SPESpill;
  } else if (PPC::CRRCRegClass.hasSubClassEq(RC)) {
    OpcodeIndex = SOK_CRSpill;
  } else if (PPC::CRBITRCRegClass.hasSubClassEq(RC)) {
    OpcodeIndex = SOK_CRBitSpill;
  } else if (PPC::VRRCRegClass.hasSubClassEq(RC)) {
    OpcodeIndex = SOK_VRVectorSpill;
  } else if (PPC::VSRCRegClass.hasSubClassEq(RC)) {
    OpcodeIndex = SOK_VSXVectorSpill;
  } else if (PPC::VSFRCRegClass.hasSubClassEq(RC)) {
    OpcodeIndex = SOK_VectorFloat8Spill;
  } else if (PPC::VSSRCRegClass.hasSubClassEq(RC)) {
    OpcodeIndex = SOK_VectorFloat4Spill;
  } else if (PPC::SPILLTOVSRRCRegClass.hasSubClassEq(RC)) {
    OpcodeIndex = SOK_SpillToVSR;
  } else if (PPC::ACCRCRegClass.hasSubClassEq(RC)) {
    assert(Subtarget.pairedVectorMemops() &&
           "Register unexpected when paired memops are disabled.");
    OpcodeIndex = SOK_AccumulatorSpill;
  } else if (PPC::UACCRCRegClass.hasSubClassEq(RC)) {
    assert(Subtarget.pairedVectorMemops() &&
           "Register unexpected when paired memops are disabled.");
    OpcodeIndex = SOK_UAccumulatorSpill;
  } else if (PPC::WACCRCRegClass.hasSubClassEq(RC)) {
    assert(Subtarget.pairedVectorMemops() &&
           "Register unexpected when paired memops are disabled.");
    OpcodeIndex = SOK_WAccumulatorSpill;
  } else if (PPC::VSRpRCRegClass.hasSubClassEq(RC)) {
    assert(Subtarget.pairedVectorMemops() &&
           "Register unexpected when paired memops are disabled.");
    OpcodeIndex = SOK_PairedVecSpill;
  } else if (PPC::G8pRCRegClass.hasSubClassEq(RC)) {
    OpcodeIndex = SOK_PairedG8Spill;
  } else {
    llvm_unreachable("Unknown regclass!");
  }
  return OpcodeIndex;
}

unsigned
PPCInstrInfo::getStoreOpcodeForSpill(const TargetRegisterClass *RC) const {
  ArrayRef<unsigned> OpcodesForSpill = getStoreOpcodesForSpillArray();
  return OpcodesForSpill[getSpillIndex(RC)];
}

unsigned
PPCInstrInfo::getLoadOpcodeForSpill(const TargetRegisterClass *RC) const {
  ArrayRef<unsigned> OpcodesForSpill = getLoadOpcodesForSpillArray();
  return OpcodesForSpill[getSpillIndex(RC)];
}

void PPCInstrInfo::StoreRegToStackSlot(
    MachineFunction &MF, unsigned SrcReg, bool isKill, int FrameIdx,
    const TargetRegisterClass *RC,
    SmallVectorImpl<MachineInstr *> &NewMIs) const {
  unsigned Opcode = getStoreOpcodeForSpill(RC);
  DebugLoc DL;

  PPCFunctionInfo *FuncInfo = MF.getInfo<PPCFunctionInfo>();
  FuncInfo->setHasSpills();

  NewMIs.push_back(addFrameReference(
      BuildMI(MF, DL, get(Opcode)).addReg(SrcReg, getKillRegState(isKill)),
      FrameIdx));

  if (PPC::CRRCRegClass.hasSubClassEq(RC) ||
      PPC::CRBITRCRegClass.hasSubClassEq(RC))
    FuncInfo->setSpillsCR();

  if (isXFormMemOp(Opcode))
    FuncInfo->setHasNonRISpills();
}

void PPCInstrInfo::storeRegToStackSlotNoUpd(
    MachineBasicBlock &MBB, MachineBasicBlock::iterator MI, unsigned SrcReg,
    bool isKill, int FrameIdx, const TargetRegisterClass *RC,
    const TargetRegisterInfo *TRI) const {
  MachineFunction &MF = *MBB.getParent();
  SmallVector<MachineInstr *, 4> NewMIs;

  StoreRegToStackSlot(MF, SrcReg, isKill, FrameIdx, RC, NewMIs);

  for (MachineInstr *NewMI : NewMIs)
    MBB.insert(MI, NewMI);

  const MachineFrameInfo &MFI = MF.getFrameInfo();
  MachineMemOperand *MMO = MF.getMachineMemOperand(
      MachinePointerInfo::getFixedStack(MF, FrameIdx),
      MachineMemOperand::MOStore, MFI.getObjectSize(FrameIdx),
      MFI.getObjectAlign(FrameIdx));
  NewMIs.back()->addMemOperand(MF, MMO);
}

void PPCInstrInfo::storeRegToStackSlot(
    MachineBasicBlock &MBB, MachineBasicBlock::iterator MI, Register SrcReg,
    bool isKill, int FrameIdx, const TargetRegisterClass *RC,
    const TargetRegisterInfo *TRI, Register VReg) const {
  // We need to avoid a situation in which the value from a VRRC register is
  // spilled using an Altivec instruction and reloaded into a VSRC register
  // using a VSX instruction. The issue with this is that the VSX
  // load/store instructions swap the doublewords in the vector and the Altivec
  // ones don't. The register classes on the spill/reload may be different if
  // the register is defined using an Altivec instruction and is then used by a
  // VSX instruction.
  RC = updatedRC(RC);
  storeRegToStackSlotNoUpd(MBB, MI, SrcReg, isKill, FrameIdx, RC, TRI);
}

void PPCInstrInfo::LoadRegFromStackSlot(MachineFunction &MF, const DebugLoc &DL,
                                        unsigned DestReg, int FrameIdx,
                                        const TargetRegisterClass *RC,
                                        SmallVectorImpl<MachineInstr *> &NewMIs)
                                        const {
  unsigned Opcode = getLoadOpcodeForSpill(RC);
  NewMIs.push_back(addFrameReference(BuildMI(MF, DL, get(Opcode), DestReg),
                                     FrameIdx));
}

void PPCInstrInfo::loadRegFromStackSlotNoUpd(
    MachineBasicBlock &MBB, MachineBasicBlock::iterator MI, unsigned DestReg,
    int FrameIdx, const TargetRegisterClass *RC,
    const TargetRegisterInfo *TRI) const {
  MachineFunction &MF = *MBB.getParent();
  SmallVector<MachineInstr*, 4> NewMIs;
  DebugLoc DL;
  if (MI != MBB.end()) DL = MI->getDebugLoc();

  LoadRegFromStackSlot(MF, DL, DestReg, FrameIdx, RC, NewMIs);

  for (MachineInstr *NewMI : NewMIs)
    MBB.insert(MI, NewMI);

  const MachineFrameInfo &MFI = MF.getFrameInfo();
  MachineMemOperand *MMO = MF.getMachineMemOperand(
      MachinePointerInfo::getFixedStack(MF, FrameIdx),
      MachineMemOperand::MOLoad, MFI.getObjectSize(FrameIdx),
      MFI.getObjectAlign(FrameIdx));
  NewMIs.back()->addMemOperand(MF, MMO);
}

void PPCInstrInfo::loadRegFromStackSlot(MachineBasicBlock &MBB,
                                        MachineBasicBlock::iterator MI,
                                        Register DestReg, int FrameIdx,
                                        const TargetRegisterClass *RC,
                                        const TargetRegisterInfo *TRI,
                                        Register VReg) const {
  // We need to avoid a situation in which the value from a VRRC register is
  // spilled using an Altivec instruction and reloaded into a VSRC register
  // using a VSX instruction. The issue with this is that the VSX
  // load/store instructions swap the doublewords in the vector and the Altivec
  // ones don't. The register classes on the spill/reload may be different if
  // the register is defined using an Altivec instruction and is then used by a
  // VSX instruction.
  RC = updatedRC(RC);

  loadRegFromStackSlotNoUpd(MBB, MI, DestReg, FrameIdx, RC, TRI);
}

bool PPCInstrInfo::
reverseBranchCondition(SmallVectorImpl<MachineOperand> &Cond) const {
  assert(Cond.size() == 2 && "Invalid PPC branch opcode!");
  if (Cond[1].getReg() == PPC::CTR8 || Cond[1].getReg() == PPC::CTR)
    Cond[0].setImm(Cond[0].getImm() == 0 ? 1 : 0);
  else
    // Leave the CR# the same, but invert the condition.
    Cond[0].setImm(PPC::InvertPredicate((PPC::Predicate)Cond[0].getImm()));
  return false;
}

// For some instructions, it is legal to fold ZERO into the RA register field.
// This function performs that fold by replacing the operand with PPC::ZERO,
// it does not consider whether the load immediate zero is no longer in use.
bool PPCInstrInfo::onlyFoldImmediate(MachineInstr &UseMI, MachineInstr &DefMI,
                                     Register Reg) const {
  // A zero immediate should always be loaded with a single li.
  unsigned DefOpc = DefMI.getOpcode();
  if (DefOpc != PPC::LI && DefOpc != PPC::LI8)
    return false;
  if (!DefMI.getOperand(1).isImm())
    return false;
  if (DefMI.getOperand(1).getImm() != 0)
    return false;

  // Note that we cannot here invert the arguments of an isel in order to fold
  // a ZERO into what is presented as the second argument. All we have here
  // is the condition bit, and that might come from a CR-logical bit operation.

  const MCInstrDesc &UseMCID = UseMI.getDesc();

  // Only fold into real machine instructions.
  if (UseMCID.isPseudo())
    return false;

  // We need to find which of the User's operands is to be folded, that will be
  // the operand that matches the given register ID.
  unsigned UseIdx;
  for (UseIdx = 0; UseIdx < UseMI.getNumOperands(); ++UseIdx)
    if (UseMI.getOperand(UseIdx).isReg() &&
        UseMI.getOperand(UseIdx).getReg() == Reg)
      break;

  assert(UseIdx < UseMI.getNumOperands() && "Cannot find Reg in UseMI");
  assert(UseIdx < UseMCID.getNumOperands() && "No operand description for Reg");

  const MCOperandInfo *UseInfo = &UseMCID.operands()[UseIdx];

  // We can fold the zero if this register requires a GPRC_NOR0/G8RC_NOX0
  // register (which might also be specified as a pointer class kind).
  if (UseInfo->isLookupPtrRegClass()) {
    if (UseInfo->RegClass /* Kind */ != 1)
      return false;
  } else {
    if (UseInfo->RegClass != PPC::GPRC_NOR0RegClassID &&
        UseInfo->RegClass != PPC::G8RC_NOX0RegClassID)
      return false;
  }

  // Make sure this is not tied to an output register (or otherwise
  // constrained). This is true for ST?UX registers, for example, which
  // are tied to their output registers.
  if (UseInfo->Constraints != 0)
    return false;

  MCRegister ZeroReg;
  if (UseInfo->isLookupPtrRegClass()) {
    bool isPPC64 = Subtarget.isPPC64();
    ZeroReg = isPPC64 ? PPC::ZERO8 : PPC::ZERO;
  } else {
    ZeroReg = UseInfo->RegClass == PPC::G8RC_NOX0RegClassID ?
              PPC::ZERO8 : PPC::ZERO;
  }

  LLVM_DEBUG(dbgs() << "Folded immediate zero for: ");
  LLVM_DEBUG(UseMI.dump());
  UseMI.getOperand(UseIdx).setReg(ZeroReg);
  LLVM_DEBUG(dbgs() << "Into: ");
  LLVM_DEBUG(UseMI.dump());
  return true;
}

// Folds zero into instructions which have a load immediate zero as an operand
// but also recognize zero as immediate zero. If the definition of the load
// has no more users it is deleted.
bool PPCInstrInfo::foldImmediate(MachineInstr &UseMI, MachineInstr &DefMI,
                                 Register Reg, MachineRegisterInfo *MRI) const {
  bool Changed = onlyFoldImmediate(UseMI, DefMI, Reg);
  if (MRI->use_nodbg_empty(Reg))
    DefMI.eraseFromParent();
  return Changed;
}

static bool MBBDefinesCTR(MachineBasicBlock &MBB) {
  for (MachineInstr &MI : MBB)
    if (MI.definesRegister(PPC::CTR, /*TRI=*/nullptr) ||
        MI.definesRegister(PPC::CTR8, /*TRI=*/nullptr))
      return true;
  return false;
}

// We should make sure that, if we're going to predicate both sides of a
// condition (a diamond), that both sides don't define the counter register. We
// can predicate counter-decrement-based branches, but while that predicates
// the branching, it does not predicate the counter decrement. If we tried to
// merge the triangle into one predicated block, we'd decrement the counter
// twice.
bool PPCInstrInfo::isProfitableToIfCvt(MachineBasicBlock &TMBB,
                     unsigned NumT, unsigned ExtraT,
                     MachineBasicBlock &FMBB,
                     unsigned NumF, unsigned ExtraF,
                     BranchProbability Probability) const {
  return !(MBBDefinesCTR(TMBB) && MBBDefinesCTR(FMBB));
}


bool PPCInstrInfo::isPredicated(const MachineInstr &MI) const {
  // The predicated branches are identified by their type, not really by the
  // explicit presence of a predicate. Furthermore, some of them can be
  // predicated more than once. Because if conversion won't try to predicate
  // any instruction which already claims to be predicated (by returning true
  // here), always return false. In doing so, we let isPredicable() be the
  // final word on whether not the instruction can be (further) predicated.

  return false;
}

bool PPCInstrInfo::isSchedulingBoundary(const MachineInstr &MI,
                                        const MachineBasicBlock *MBB,
                                        const MachineFunction &MF) const {
  switch (MI.getOpcode()) {
  default:
    break;
  // Set MFFS and MTFSF as scheduling boundary to avoid unexpected code motion
  // across them, since some FP operations may change content of FPSCR.
  // TODO: Model FPSCR in PPC instruction definitions and remove the workaround
  case PPC::MFFS:
  case PPC::MTFSF:
  case PPC::FENCE:
    return true;
  }
  return TargetInstrInfo::isSchedulingBoundary(MI, MBB, MF);
}

bool PPCInstrInfo::PredicateInstruction(MachineInstr &MI,
                                        ArrayRef<MachineOperand> Pred) const {
  unsigned OpC = MI.getOpcode();
  if (OpC == PPC::BLR || OpC == PPC::BLR8) {
    if (Pred[1].getReg() == PPC::CTR8 || Pred[1].getReg() == PPC::CTR) {
      bool isPPC64 = Subtarget.isPPC64();
      MI.setDesc(get(Pred[0].getImm() ? (isPPC64 ? PPC::BDNZLR8 : PPC::BDNZLR)
                                      : (isPPC64 ? PPC::BDZLR8 : PPC::BDZLR)));
      // Need add Def and Use for CTR implicit operand.
      MachineInstrBuilder(*MI.getParent()->getParent(), MI)
          .addReg(Pred[1].getReg(), RegState::Implicit)
          .addReg(Pred[1].getReg(), RegState::ImplicitDefine);
    } else if (Pred[0].getImm() == PPC::PRED_BIT_SET) {
      MI.setDesc(get(PPC::BCLR));
      MachineInstrBuilder(*MI.getParent()->getParent(), MI).add(Pred[1]);
    } else if (Pred[0].getImm() == PPC::PRED_BIT_UNSET) {
      MI.setDesc(get(PPC::BCLRn));
      MachineInstrBuilder(*MI.getParent()->getParent(), MI).add(Pred[1]);
    } else {
      MI.setDesc(get(PPC::BCCLR));
      MachineInstrBuilder(*MI.getParent()->getParent(), MI)
          .addImm(Pred[0].getImm())
          .add(Pred[1]);
    }

    return true;
  } else if (OpC == PPC::B) {
    if (Pred[1].getReg() == PPC::CTR8 || Pred[1].getReg() == PPC::CTR) {
      bool isPPC64 = Subtarget.isPPC64();
      MI.setDesc(get(Pred[0].getImm() ? (isPPC64 ? PPC::BDNZ8 : PPC::BDNZ)
                                      : (isPPC64 ? PPC::BDZ8 : PPC::BDZ)));
      // Need add Def and Use for CTR implicit operand.
      MachineInstrBuilder(*MI.getParent()->getParent(), MI)
          .addReg(Pred[1].getReg(), RegState::Implicit)
          .addReg(Pred[1].getReg(), RegState::ImplicitDefine);
    } else if (Pred[0].getImm() == PPC::PRED_BIT_SET) {
      MachineBasicBlock *MBB = MI.getOperand(0).getMBB();
      MI.removeOperand(0);

      MI.setDesc(get(PPC::BC));
      MachineInstrBuilder(*MI.getParent()->getParent(), MI)
          .add(Pred[1])
          .addMBB(MBB);
    } else if (Pred[0].getImm() == PPC::PRED_BIT_UNSET) {
      MachineBasicBlock *MBB = MI.getOperand(0).getMBB();
      MI.removeOperand(0);

      MI.setDesc(get(PPC::BCn));
      MachineInstrBuilder(*MI.getParent()->getParent(), MI)
          .add(Pred[1])
          .addMBB(MBB);
    } else {
      MachineBasicBlock *MBB = MI.getOperand(0).getMBB();
      MI.removeOperand(0);

      MI.setDesc(get(PPC::BCC));
      MachineInstrBuilder(*MI.getParent()->getParent(), MI)
          .addImm(Pred[0].getImm())
          .add(Pred[1])
          .addMBB(MBB);
    }

    return true;
  } else if (OpC == PPC::BCTR || OpC == PPC::BCTR8 || OpC == PPC::BCTRL ||
             OpC == PPC::BCTRL8 || OpC == PPC::BCTRL_RM ||
             OpC == PPC::BCTRL8_RM) {
    if (Pred[1].getReg() == PPC::CTR8 || Pred[1].getReg() == PPC::CTR)
      llvm_unreachable("Cannot predicate bctr[l] on the ctr register");

    bool setLR = OpC == PPC::BCTRL || OpC == PPC::BCTRL8 ||
                 OpC == PPC::BCTRL_RM || OpC == PPC::BCTRL8_RM;
    bool isPPC64 = Subtarget.isPPC64();

    if (Pred[0].getImm() == PPC::PRED_BIT_SET) {
      MI.setDesc(get(isPPC64 ? (setLR ? PPC::BCCTRL8 : PPC::BCCTR8)
                             : (setLR ? PPC::BCCTRL : PPC::BCCTR)));
      MachineInstrBuilder(*MI.getParent()->getParent(), MI).add(Pred[1]);
    } else if (Pred[0].getImm() == PPC::PRED_BIT_UNSET) {
      MI.setDesc(get(isPPC64 ? (setLR ? PPC::BCCTRL8n : PPC::BCCTR8n)
                             : (setLR ? PPC::BCCTRLn : PPC::BCCTRn)));
      MachineInstrBuilder(*MI.getParent()->getParent(), MI).add(Pred[1]);
    } else {
      MI.setDesc(get(isPPC64 ? (setLR ? PPC::BCCCTRL8 : PPC::BCCCTR8)
                             : (setLR ? PPC::BCCCTRL : PPC::BCCCTR)));
      MachineInstrBuilder(*MI.getParent()->getParent(), MI)
          .addImm(Pred[0].getImm())
          .add(Pred[1]);
    }

    // Need add Def and Use for LR implicit operand.
    if (setLR)
      MachineInstrBuilder(*MI.getParent()->getParent(), MI)
          .addReg(isPPC64 ? PPC::LR8 : PPC::LR, RegState::Implicit)
          .addReg(isPPC64 ? PPC::LR8 : PPC::LR, RegState::ImplicitDefine);
    if (OpC == PPC::BCTRL_RM || OpC == PPC::BCTRL8_RM)
      MachineInstrBuilder(*MI.getParent()->getParent(), MI)
          .addReg(PPC::RM, RegState::ImplicitDefine);

    return true;
  }

  return false;
}

bool PPCInstrInfo::SubsumesPredicate(ArrayRef<MachineOperand> Pred1,
                                     ArrayRef<MachineOperand> Pred2) const {
  assert(Pred1.size() == 2 && "Invalid PPC first predicate");
  assert(Pred2.size() == 2 && "Invalid PPC second predicate");

  if (Pred1[1].getReg() == PPC::CTR8 || Pred1[1].getReg() == PPC::CTR)
    return false;
  if (Pred2[1].getReg() == PPC::CTR8 || Pred2[1].getReg() == PPC::CTR)
    return false;

  // P1 can only subsume P2 if they test the same condition register.
  if (Pred1[1].getReg() != Pred2[1].getReg())
    return false;

  PPC::Predicate P1 = (PPC::Predicate) Pred1[0].getImm();
  PPC::Predicate P2 = (PPC::Predicate) Pred2[0].getImm();

  if (P1 == P2)
    return true;

  // Does P1 subsume P2, e.g. GE subsumes GT.
  if (P1 == PPC::PRED_LE &&
      (P2 == PPC::PRED_LT || P2 == PPC::PRED_EQ))
    return true;
  if (P1 == PPC::PRED_GE &&
      (P2 == PPC::PRED_GT || P2 == PPC::PRED_EQ))
    return true;

  return false;
}

bool PPCInstrInfo::ClobbersPredicate(MachineInstr &MI,
                                     std::vector<MachineOperand> &Pred,
                                     bool SkipDead) const {
  // Note: At the present time, the contents of Pred from this function is
  // unused by IfConversion. This implementation follows ARM by pushing the
  // CR-defining operand. Because the 'DZ' and 'DNZ' count as types of
  // predicate, instructions defining CTR or CTR8 are also included as
  // predicate-defining instructions.

  const TargetRegisterClass *RCs[] =
    { &PPC::CRRCRegClass, &PPC::CRBITRCRegClass,
      &PPC::CTRRCRegClass, &PPC::CTRRC8RegClass };

  bool Found = false;
  for (const MachineOperand &MO : MI.operands()) {
    for (unsigned c = 0; c < std::size(RCs) && !Found; ++c) {
      const TargetRegisterClass *RC = RCs[c];
      if (MO.isReg()) {
        if (MO.isDef() && RC->contains(MO.getReg())) {
          Pred.push_back(MO);
          Found = true;
        }
      } else if (MO.isRegMask()) {
        for (MCPhysReg R : *RC)
          if (MO.clobbersPhysReg(R)) {
            Pred.push_back(MO);
            Found = true;
          }
      }
    }
  }

  return Found;
}

bool PPCInstrInfo::analyzeCompare(const MachineInstr &MI, Register &SrcReg,
                                  Register &SrcReg2, int64_t &Mask,
                                  int64_t &Value) const {
  unsigned Opc = MI.getOpcode();

  switch (Opc) {
  default: return false;
  case PPC::CMPWI:
  case PPC::CMPLWI:
  case PPC::CMPDI:
  case PPC::CMPLDI:
    SrcReg = MI.getOperand(1).getReg();
    SrcReg2 = 0;
    Value = MI.getOperand(2).getImm();
    Mask = 0xFFFF;
    return true;
  case PPC::CMPW:
  case PPC::CMPLW:
  case PPC::CMPD:
  case PPC::CMPLD:
  case PPC::FCMPUS:
  case PPC::FCMPUD:
    SrcReg = MI.getOperand(1).getReg();
    SrcReg2 = MI.getOperand(2).getReg();
    Value = 0;
    Mask = 0;
    return true;
  }
}

bool PPCInstrInfo::optimizeCompareInstr(MachineInstr &CmpInstr, Register SrcReg,
                                        Register SrcReg2, int64_t Mask,
                                        int64_t Value,
                                        const MachineRegisterInfo *MRI) const {
  if (DisableCmpOpt)
    return false;

  int OpC = CmpInstr.getOpcode();
  Register CRReg = CmpInstr.getOperand(0).getReg();

  // FP record forms set CR1 based on the exception status bits, not a
  // comparison with zero.
  if (OpC == PPC::FCMPUS || OpC == PPC::FCMPUD)
    return false;

  const TargetRegisterInfo *TRI = &getRegisterInfo();
  // The record forms set the condition register based on a signed comparison
  // with zero (so says the ISA manual). This is not as straightforward as it
  // seems, however, because this is always a 64-bit comparison on PPC64, even
  // for instructions that are 32-bit in nature (like slw for example).
  // So, on PPC32, for unsigned comparisons, we can use the record forms only
  // for equality checks (as those don't depend on the sign). On PPC64,
  // we are restricted to equality for unsigned 64-bit comparisons and for
  // signed 32-bit comparisons the applicability is more restricted.
  bool isPPC64 = Subtarget.isPPC64();
  bool is32BitSignedCompare   = OpC ==  PPC::CMPWI || OpC == PPC::CMPW;
  bool is32BitUnsignedCompare = OpC == PPC::CMPLWI || OpC == PPC::CMPLW;
  bool is64BitUnsignedCompare = OpC == PPC::CMPLDI || OpC == PPC::CMPLD;

  // Look through copies unless that gets us to a physical register.
  Register ActualSrc = TRI->lookThruCopyLike(SrcReg, MRI);
  if (ActualSrc.isVirtual())
    SrcReg = ActualSrc;

  // Get the unique definition of SrcReg.
  MachineInstr *MI = MRI->getUniqueVRegDef(SrcReg);
  if (!MI) return false;

  bool equalityOnly = false;
  bool noSub = false;
  if (isPPC64) {
    if (is32BitSignedCompare) {
      // We can perform this optimization only if SrcReg is sign-extending.
      if (isSignExtended(SrcReg, MRI))
        noSub = true;
      else
        return false;
    } else if (is32BitUnsignedCompare) {
      // We can perform this optimization, equality only, if SrcReg is
      // zero-extending.
      if (isZeroExtended(SrcReg, MRI)) {
        noSub = true;
        equalityOnly = true;
      } else
        return false;
    } else
      equalityOnly = is64BitUnsignedCompare;
  } else
    equalityOnly = is32BitUnsignedCompare;

  if (equalityOnly) {
    // We need to check the uses of the condition register in order to reject
    // non-equality comparisons.
    for (MachineRegisterInfo::use_instr_iterator
         I = MRI->use_instr_begin(CRReg), IE = MRI->use_instr_end();
         I != IE; ++I) {
      MachineInstr *UseMI = &*I;
      if (UseMI->getOpcode() == PPC::BCC) {
        PPC::Predicate Pred = (PPC::Predicate)UseMI->getOperand(0).getImm();
        unsigned PredCond = PPC::getPredicateCondition(Pred);
        // We ignore hint bits when checking for non-equality comparisons.
        if (PredCond != PPC::PRED_EQ && PredCond != PPC::PRED_NE)
          return false;
      } else if (UseMI->getOpcode() == PPC::ISEL ||
                 UseMI->getOpcode() == PPC::ISEL8) {
        unsigned SubIdx = UseMI->getOperand(3).getSubReg();
        if (SubIdx != PPC::sub_eq)
          return false;
      } else
        return false;
    }
  }

  MachineBasicBlock::iterator I = CmpInstr;

  // Scan forward to find the first use of the compare.
  for (MachineBasicBlock::iterator EL = CmpInstr.getParent()->end(); I != EL;
       ++I) {
    bool FoundUse = false;
    for (MachineRegisterInfo::use_instr_iterator
         J = MRI->use_instr_begin(CRReg), JE = MRI->use_instr_end();
         J != JE; ++J)
      if (&*J == &*I) {
        FoundUse = true;
        break;
      }

    if (FoundUse)
      break;
  }

  SmallVector<std::pair<MachineOperand*, PPC::Predicate>, 4> PredsToUpdate;
  SmallVector<std::pair<MachineOperand*, unsigned>, 4> SubRegsToUpdate;

  // There are two possible candidates which can be changed to set CR[01].
  // One is MI, the other is a SUB instruction.
  // For CMPrr(r1,r2), we are looking for SUB(r1,r2) or SUB(r2,r1).
  MachineInstr *Sub = nullptr;
  if (SrcReg2 != 0)
    // MI is not a candidate for CMPrr.
    MI = nullptr;
  // FIXME: Conservatively refuse to convert an instruction which isn't in the
  // same BB as the comparison. This is to allow the check below to avoid calls
  // (and other explicit clobbers); instead we should really check for these
  // more explicitly (in at least a few predecessors).
  else if (MI->getParent() != CmpInstr.getParent())
    return false;
  else if (Value != 0) {
    // The record-form instructions set CR bit based on signed comparison
    // against 0. We try to convert a compare against 1 or -1 into a compare
    // against 0 to exploit record-form instructions. For example, we change
    // the condition "greater than -1" into "greater than or equal to 0"
    // and "less than 1" into "less than or equal to 0".

    // Since we optimize comparison based on a specific branch condition,
    // we don't optimize if condition code is used by more than once.
    if (equalityOnly || !MRI->hasOneUse(CRReg))
      return false;

    MachineInstr *UseMI = &*MRI->use_instr_begin(CRReg);
    if (UseMI->getOpcode() != PPC::BCC)
      return false;

    PPC::Predicate Pred = (PPC::Predicate)UseMI->getOperand(0).getImm();
    unsigned PredCond = PPC::getPredicateCondition(Pred);
    unsigned PredHint = PPC::getPredicateHint(Pred);
    int16_t Immed = (int16_t)Value;

    // When modifying the condition in the predicate, we propagate hint bits
    // from the original predicate to the new one.
    if (Immed == -1 && PredCond == PPC::PRED_GT)
      // We convert "greater than -1" into "greater than or equal to 0",
      // since we are assuming signed comparison by !equalityOnly
      Pred = PPC::getPredicate(PPC::PRED_GE, PredHint);
    else if (Immed == -1 && PredCond == PPC::PRED_LE)
      // We convert "less than or equal to -1" into "less than 0".
      Pred = PPC::getPredicate(PPC::PRED_LT, PredHint);
    else if (Immed == 1 && PredCond == PPC::PRED_LT)
      // We convert "less than 1" into "less than or equal to 0".
      Pred = PPC::getPredicate(PPC::PRED_LE, PredHint);
    else if (Immed == 1 && PredCond == PPC::PRED_GE)
      // We convert "greater than or equal to 1" into "greater than 0".
      Pred = PPC::getPredicate(PPC::PRED_GT, PredHint);
    else
      return false;

    // Convert the comparison and its user to a compare against zero with the
    // appropriate predicate on the branch. Zero comparison might provide
    // optimization opportunities post-RA (see optimization in
    // PPCPreEmitPeephole.cpp).
    UseMI->getOperand(0).setImm(Pred);
    CmpInstr.getOperand(2).setImm(0);
  }

  // Search for Sub.
  --I;

  // Get ready to iterate backward from CmpInstr.
  MachineBasicBlock::iterator E = MI, B = CmpInstr.getParent()->begin();

  for (; I != E && !noSub; --I) {
    const MachineInstr &Instr = *I;
    unsigned IOpC = Instr.getOpcode();

    if (&*I != &CmpInstr && (Instr.modifiesRegister(PPC::CR0, TRI) ||
                             Instr.readsRegister(PPC::CR0, TRI)))
      // This instruction modifies or uses the record condition register after
      // the one we want to change. While we could do this transformation, it
      // would likely not be profitable. This transformation removes one
      // instruction, and so even forcing RA to generate one move probably
      // makes it unprofitable.
      return false;

    // Check whether CmpInstr can be made redundant by the current instruction.
    if ((OpC == PPC::CMPW || OpC == PPC::CMPLW ||
         OpC == PPC::CMPD || OpC == PPC::CMPLD) &&
        (IOpC == PPC::SUBF || IOpC == PPC::SUBF8) &&
        ((Instr.getOperand(1).getReg() == SrcReg &&
          Instr.getOperand(2).getReg() == SrcReg2) ||
        (Instr.getOperand(1).getReg() == SrcReg2 &&
         Instr.getOperand(2).getReg() == SrcReg))) {
      Sub = &*I;
      break;
    }

    if (I == B)
      // The 'and' is below the comparison instruction.
      return false;
  }

  // Return false if no candidates exist.
  if (!MI && !Sub)
    return false;

  // The single candidate is called MI.
  if (!MI) MI = Sub;

  int NewOpC = -1;
  int MIOpC = MI->getOpcode();
  if (MIOpC == PPC::ANDI_rec || MIOpC == PPC::ANDI8_rec ||
      MIOpC == PPC::ANDIS_rec || MIOpC == PPC::ANDIS8_rec)
    NewOpC = MIOpC;
  else {
    NewOpC = PPC::getRecordFormOpcode(MIOpC);
    if (NewOpC == -1 && PPC::getNonRecordFormOpcode(MIOpC) != -1)
      NewOpC = MIOpC;
  }

  // FIXME: On the non-embedded POWER architectures, only some of the record
  // forms are fast, and we should use only the fast ones.

  // The defining instruction has a record form (or is already a record
  // form). It is possible, however, that we'll need to reverse the condition
  // code of the users.
  if (NewOpC == -1)
    return false;

  // This transformation should not be performed if `nsw` is missing and is not
  // `equalityOnly` comparison. Since if there is overflow, sub_lt, sub_gt in
  // CRReg do not reflect correct order. If `equalityOnly` is true, sub_eq in
  // CRReg can reflect if compared values are equal, this optz is still valid.
  if (!equalityOnly && (NewOpC == PPC::SUBF_rec || NewOpC == PPC::SUBF8_rec) &&
      Sub && !Sub->getFlag(MachineInstr::NoSWrap))
    return false;

  // If we have SUB(r1, r2) and CMP(r2, r1), the condition code based on CMP
  // needs to be updated to be based on SUB.  Push the condition code
  // operands to OperandsToUpdate.  If it is safe to remove CmpInstr, the
  // condition code of these operands will be modified.
  // Here, Value == 0 means we haven't converted comparison against 1 or -1 to
  // comparison against 0, which may modify predicate.
  bool ShouldSwap = false;
  if (Sub && Value == 0) {
    ShouldSwap = SrcReg2 != 0 && Sub->getOperand(1).getReg() == SrcReg2 &&
      Sub->getOperand(2).getReg() == SrcReg;

    // The operands to subf are the opposite of sub, so only in the fixed-point
    // case, invert the order.
    ShouldSwap = !ShouldSwap;
  }

  if (ShouldSwap)
    for (MachineRegisterInfo::use_instr_iterator
         I = MRI->use_instr_begin(CRReg), IE = MRI->use_instr_end();
         I != IE; ++I) {
      MachineInstr *UseMI = &*I;
      if (UseMI->getOpcode() == PPC::BCC) {
        PPC::Predicate Pred = (PPC::Predicate) UseMI->getOperand(0).getImm();
        unsigned PredCond = PPC::getPredicateCondition(Pred);
        assert((!equalityOnly ||
                PredCond == PPC::PRED_EQ || PredCond == PPC::PRED_NE) &&
               "Invalid predicate for equality-only optimization");
        (void)PredCond; // To suppress warning in release build.
        PredsToUpdate.push_back(std::make_pair(&(UseMI->getOperand(0)),
                                PPC::getSwappedPredicate(Pred)));
      } else if (UseMI->getOpcode() == PPC::ISEL ||
                 UseMI->getOpcode() == PPC::ISEL8) {
        unsigned NewSubReg = UseMI->getOperand(3).getSubReg();
        assert((!equalityOnly || NewSubReg == PPC::sub_eq) &&
               "Invalid CR bit for equality-only optimization");

        if (NewSubReg == PPC::sub_lt)
          NewSubReg = PPC::sub_gt;
        else if (NewSubReg == PPC::sub_gt)
          NewSubReg = PPC::sub_lt;

        SubRegsToUpdate.push_back(std::make_pair(&(UseMI->getOperand(3)),
                                                 NewSubReg));
      } else // We need to abort on a user we don't understand.
        return false;
    }
  assert(!(Value != 0 && ShouldSwap) &&
         "Non-zero immediate support and ShouldSwap"
         "may conflict in updating predicate");

  // Create a new virtual register to hold the value of the CR set by the
  // record-form instruction. If the instruction was not previously in
  // record form, then set the kill flag on the CR.
  CmpInstr.eraseFromParent();

  MachineBasicBlock::iterator MII = MI;
  BuildMI(*MI->getParent(), std::next(MII), MI->getDebugLoc(),
          get(TargetOpcode::COPY), CRReg)
    .addReg(PPC::CR0, MIOpC != NewOpC ? RegState::Kill : 0);

  // Even if CR0 register were dead before, it is alive now since the
  // instruction we just built uses it.
  MI->clearRegisterDeads(PPC::CR0);

  if (MIOpC != NewOpC) {
    // We need to be careful here: we're replacing one instruction with
    // another, and we need to make sure that we get all of the right
    // implicit uses and defs. On the other hand, the caller may be holding
    // an iterator to this instruction, and so we can't delete it (this is
    // specifically the case if this is the instruction directly after the
    // compare).

    // Rotates are expensive instructions. If we're emitting a record-form
    // rotate that can just be an andi/andis, we should just emit that.
    if (MIOpC == PPC::RLWINM || MIOpC == PPC::RLWINM8) {
      Register GPRRes = MI->getOperand(0).getReg();
      int64_t SH = MI->getOperand(2).getImm();
      int64_t MB = MI->getOperand(3).getImm();
      int64_t ME = MI->getOperand(4).getImm();
      // We can only do this if both the start and end of the mask are in the
      // same halfword.
      bool MBInLoHWord = MB >= 16;
      bool MEInLoHWord = ME >= 16;
      uint64_t Mask = ~0LLU;

      if (MB <= ME && MBInLoHWord == MEInLoHWord && SH == 0) {
        Mask = ((1LLU << (32 - MB)) - 1) & ~((1LLU << (31 - ME)) - 1);
        // The mask value needs to shift right 16 if we're emitting andis.
        Mask >>= MBInLoHWord ? 0 : 16;
        NewOpC = MIOpC == PPC::RLWINM
                     ? (MBInLoHWord ? PPC::ANDI_rec : PPC::ANDIS_rec)
                     : (MBInLoHWord ? PPC::ANDI8_rec : PPC::ANDIS8_rec);
      } else if (MRI->use_empty(GPRRes) && (ME == 31) &&
                 (ME - MB + 1 == SH) && (MB >= 16)) {
        // If we are rotating by the exact number of bits as are in the mask
        // and the mask is in the least significant bits of the register,
        // that's just an andis. (as long as the GPR result has no uses).
        Mask = ((1LLU << 32) - 1) & ~((1LLU << (32 - SH)) - 1);
        Mask >>= 16;
        NewOpC = MIOpC == PPC::RLWINM ? PPC::ANDIS_rec : PPC::ANDIS8_rec;
      }
      // If we've set the mask, we can transform.
      if (Mask != ~0LLU) {
        MI->removeOperand(4);
        MI->removeOperand(3);
        MI->getOperand(2).setImm(Mask);
        NumRcRotatesConvertedToRcAnd++;
      }
    } else if (MIOpC == PPC::RLDICL && MI->getOperand(2).getImm() == 0) {
      int64_t MB = MI->getOperand(3).getImm();
      if (MB >= 48) {
        uint64_t Mask = (1LLU << (63 - MB + 1)) - 1;
        NewOpC = PPC::ANDI8_rec;
        MI->removeOperand(3);
        MI->getOperand(2).setImm(Mask);
        NumRcRotatesConvertedToRcAnd++;
      }
    }

    const MCInstrDesc &NewDesc = get(NewOpC);
    MI->setDesc(NewDesc);

    for (MCPhysReg ImpDef : NewDesc.implicit_defs()) {
      if (!MI->definesRegister(ImpDef, /*TRI=*/nullptr)) {
        MI->addOperand(*MI->getParent()->getParent(),
                       MachineOperand::CreateReg(ImpDef, true, true));
      }
    }
    for (MCPhysReg ImpUse : NewDesc.implicit_uses()) {
      if (!MI->readsRegister(ImpUse, /*TRI=*/nullptr)) {
        MI->addOperand(*MI->getParent()->getParent(),
                       MachineOperand::CreateReg(ImpUse, false, true));
      }
    }
  }
  assert(MI->definesRegister(PPC::CR0, /*TRI=*/nullptr) &&
         "Record-form instruction does not define cr0?");

  // Modify the condition code of operands in OperandsToUpdate.
  // Since we have SUB(r1, r2) and CMP(r2, r1), the condition code needs to
  // be changed from r2 > r1 to r1 < r2, from r2 < r1 to r1 > r2, etc.
  for (unsigned i = 0, e = PredsToUpdate.size(); i < e; i++)
    PredsToUpdate[i].first->setImm(PredsToUpdate[i].second);

  for (unsigned i = 0, e = SubRegsToUpdate.size(); i < e; i++)
    SubRegsToUpdate[i].first->setSubReg(SubRegsToUpdate[i].second);

  return true;
}

bool PPCInstrInfo::optimizeCmpPostRA(MachineInstr &CmpMI) const {
  MachineRegisterInfo *MRI = &CmpMI.getParent()->getParent()->getRegInfo();
  if (MRI->isSSA())
    return false;

  Register SrcReg, SrcReg2;
  int64_t CmpMask, CmpValue;
  if (!analyzeCompare(CmpMI, SrcReg, SrcReg2, CmpMask, CmpValue))
    return false;

  // Try to optimize the comparison against 0.
  if (CmpValue || !CmpMask || SrcReg2)
    return false;

  // The record forms set the condition register based on a signed comparison
  // with zero (see comments in optimizeCompareInstr). Since we can't do the
  // equality checks in post-RA, we are more restricted on a unsigned
  // comparison.
  unsigned Opc = CmpMI.getOpcode();
  if (Opc == PPC::CMPLWI || Opc == PPC::CMPLDI)
    return false;

  // The record forms are always based on a 64-bit comparison on PPC64
  // (similary, a 32-bit comparison on PPC32), while the CMPWI is a 32-bit
  // comparison. Since we can't do the equality checks in post-RA, we bail out
  // the case.
  if (Subtarget.isPPC64() && Opc == PPC::CMPWI)
    return false;

  // CmpMI can't be deleted if it has implicit def.
  if (CmpMI.hasImplicitDef())
    return false;

  bool SrcRegHasOtherUse = false;
  MachineInstr *SrcMI = getDefMIPostRA(SrcReg, CmpMI, SrcRegHasOtherUse);
  if (!SrcMI || !SrcMI->definesRegister(SrcReg, /*TRI=*/nullptr))
    return false;

  MachineOperand RegMO = CmpMI.getOperand(0);
  Register CRReg = RegMO.getReg();
  if (CRReg != PPC::CR0)
    return false;

  // Make sure there is no def/use of CRReg between SrcMI and CmpMI.
  bool SeenUseOfCRReg = false;
  bool IsCRRegKilled = false;
  if (!isRegElgibleForForwarding(RegMO, *SrcMI, CmpMI, false, IsCRRegKilled,
                                 SeenUseOfCRReg) ||
      SrcMI->definesRegister(CRReg, /*TRI=*/nullptr) || SeenUseOfCRReg)
    return false;

  int SrcMIOpc = SrcMI->getOpcode();
  int NewOpC = PPC::getRecordFormOpcode(SrcMIOpc);
  if (NewOpC == -1)
    return false;

  LLVM_DEBUG(dbgs() << "Replace Instr: ");
  LLVM_DEBUG(SrcMI->dump());

  const MCInstrDesc &NewDesc = get(NewOpC);
  SrcMI->setDesc(NewDesc);
  MachineInstrBuilder(*SrcMI->getParent()->getParent(), SrcMI)
      .addReg(CRReg, RegState::ImplicitDefine);
  SrcMI->clearRegisterDeads(CRReg);

  assert(SrcMI->definesRegister(PPC::CR0, /*TRI=*/nullptr) &&
         "Record-form instruction does not define cr0?");

  LLVM_DEBUG(dbgs() << "with: ");
  LLVM_DEBUG(SrcMI->dump());
  LLVM_DEBUG(dbgs() << "Delete dead instruction: ");
  LLVM_DEBUG(CmpMI.dump());
  return true;
}

bool PPCInstrInfo::getMemOperandsWithOffsetWidth(
    const MachineInstr &LdSt, SmallVectorImpl<const MachineOperand *> &BaseOps,
    int64_t &Offset, bool &OffsetIsScalable, LocationSize &Width,
    const TargetRegisterInfo *TRI) const {
  const MachineOperand *BaseOp;
  OffsetIsScalable = false;
  if (!getMemOperandWithOffsetWidth(LdSt, BaseOp, Offset, Width, TRI))
    return false;
  BaseOps.push_back(BaseOp);
  return true;
}

static bool isLdStSafeToCluster(const MachineInstr &LdSt,
                                const TargetRegisterInfo *TRI) {
  // If this is a volatile load/store, don't mess with it.
  if (LdSt.hasOrderedMemoryRef() || LdSt.getNumExplicitOperands() != 3)
    return false;

  if (LdSt.getOperand(2).isFI())
    return true;

  assert(LdSt.getOperand(2).isReg() && "Expected a reg operand.");
  // Can't cluster if the instruction modifies the base register
  // or it is update form. e.g. ld r2,3(r2)
  if (LdSt.modifiesRegister(LdSt.getOperand(2).getReg(), TRI))
    return false;

  return true;
}

// Only cluster instruction pair that have the same opcode, and they are
// clusterable according to PowerPC specification.
static bool isClusterableLdStOpcPair(unsigned FirstOpc, unsigned SecondOpc,
                                     const PPCSubtarget &Subtarget) {
  switch (FirstOpc) {
  default:
    return false;
  case PPC::STD:
  case PPC::STFD:
  case PPC::STXSD:
  case PPC::DFSTOREf64:
    return FirstOpc == SecondOpc;
  // PowerPC backend has opcode STW/STW8 for instruction "stw" to deal with
  // 32bit and 64bit instruction selection. They are clusterable pair though
  // they are different opcode.
  case PPC::STW:
  case PPC::STW8:
    return SecondOpc == PPC::STW || SecondOpc == PPC::STW8;
  }
}

bool PPCInstrInfo::shouldClusterMemOps(
    ArrayRef<const MachineOperand *> BaseOps1, int64_t OpOffset1,
    bool OffsetIsScalable1, ArrayRef<const MachineOperand *> BaseOps2,
    int64_t OpOffset2, bool OffsetIsScalable2, unsigned ClusterSize,
    unsigned NumBytes) const {

  assert(BaseOps1.size() == 1 && BaseOps2.size() == 1);
  const MachineOperand &BaseOp1 = *BaseOps1.front();
  const MachineOperand &BaseOp2 = *BaseOps2.front();
  assert((BaseOp1.isReg() || BaseOp1.isFI()) &&
         "Only base registers and frame indices are supported.");

  // ClusterSize means the number of memory operations that will have been
  // clustered if this hook returns true.
  // Don't cluster memory op if there are already two ops clustered at least.
  if (ClusterSize > 2)
    return false;

  // Cluster the load/store only when they have the same base
  // register or FI.
  if ((BaseOp1.isReg() != BaseOp2.isReg()) ||
      (BaseOp1.isReg() && BaseOp1.getReg() != BaseOp2.getReg()) ||
      (BaseOp1.isFI() && BaseOp1.getIndex() != BaseOp2.getIndex()))
    return false;

  // Check if the load/store are clusterable according to the PowerPC
  // specification.
  const MachineInstr &FirstLdSt = *BaseOp1.getParent();
  const MachineInstr &SecondLdSt = *BaseOp2.getParent();
  unsigned FirstOpc = FirstLdSt.getOpcode();
  unsigned SecondOpc = SecondLdSt.getOpcode();
  const TargetRegisterInfo *TRI = &getRegisterInfo();
  // Cluster the load/store only when they have the same opcode, and they are
  // clusterable opcode according to PowerPC specification.
  if (!isClusterableLdStOpcPair(FirstOpc, SecondOpc, Subtarget))
    return false;

  // Can't cluster load/store that have ordered or volatile memory reference.
  if (!isLdStSafeToCluster(FirstLdSt, TRI) ||
      !isLdStSafeToCluster(SecondLdSt, TRI))
    return false;

  int64_t Offset1 = 0, Offset2 = 0;
  LocationSize Width1 = 0, Width2 = 0;
  const MachineOperand *Base1 = nullptr, *Base2 = nullptr;
  if (!getMemOperandWithOffsetWidth(FirstLdSt, Base1, Offset1, Width1, TRI) ||
      !getMemOperandWithOffsetWidth(SecondLdSt, Base2, Offset2, Width2, TRI) ||
      Width1 != Width2)
    return false;

  assert(Base1 == &BaseOp1 && Base2 == &BaseOp2 &&
         "getMemOperandWithOffsetWidth return incorrect base op");
  // The caller should already have ordered FirstMemOp/SecondMemOp by offset.
  assert(Offset1 <= Offset2 && "Caller should have ordered offsets.");
  return Offset1 + (int64_t)Width1.getValue() == Offset2;
}

/// GetInstSize - Return the number of bytes of code the specified
/// instruction may be.  This returns the maximum number of bytes.
///
unsigned PPCInstrInfo::getInstSizeInBytes(const MachineInstr &MI) const {
  unsigned Opcode = MI.getOpcode();

  if (Opcode == PPC::INLINEASM || Opcode == PPC::INLINEASM_BR) {
    const MachineFunction *MF = MI.getParent()->getParent();
    const char *AsmStr = MI.getOperand(0).getSymbolName();
    return getInlineAsmLength(AsmStr, *MF->getTarget().getMCAsmInfo());
  } else if (Opcode == TargetOpcode::STACKMAP) {
    StackMapOpers Opers(&MI);
    return Opers.getNumPatchBytes();
  } else if (Opcode == TargetOpcode::PATCHPOINT) {
    PatchPointOpers Opers(&MI);
    return Opers.getNumPatchBytes();
  } else {
    return get(Opcode).getSize();
  }
}

std::pair<unsigned, unsigned>
PPCInstrInfo::decomposeMachineOperandsTargetFlags(unsigned TF) const {
  // PPC always uses a direct mask.
  return std::make_pair(TF, 0u);
}

ArrayRef<std::pair<unsigned, const char *>>
PPCInstrInfo::getSerializableDirectMachineOperandTargetFlags() const {
  using namespace PPCII;
  static const std::pair<unsigned, const char *> TargetFlags[] = {
      {MO_PLT, "ppc-plt"},
      {MO_PIC_FLAG, "ppc-pic"},
      {MO_PCREL_FLAG, "ppc-pcrel"},
      {MO_GOT_FLAG, "ppc-got"},
      {MO_PCREL_OPT_FLAG, "ppc-opt-pcrel"},
      {MO_TLSGD_FLAG, "ppc-tlsgd"},
      {MO_TPREL_FLAG, "ppc-tprel"},
      {MO_TLSLDM_FLAG, "ppc-tlsldm"},
      {MO_TLSLD_FLAG, "ppc-tlsld"},
      {MO_TLSGDM_FLAG, "ppc-tlsgdm"},
      {MO_GOT_TLSGD_PCREL_FLAG, "ppc-got-tlsgd-pcrel"},
      {MO_GOT_TLSLD_PCREL_FLAG, "ppc-got-tlsld-pcrel"},
      {MO_GOT_TPREL_PCREL_FLAG, "ppc-got-tprel-pcrel"},
      {MO_LO, "ppc-lo"},
      {MO_HA, "ppc-ha"},
      {MO_TPREL_LO, "ppc-tprel-lo"},
      {MO_TPREL_HA, "ppc-tprel-ha"},
      {MO_DTPREL_LO, "ppc-dtprel-lo"},
      {MO_TLSLD_LO, "ppc-tlsld-lo"},
      {MO_TOC_LO, "ppc-toc-lo"},
      {MO_TLS, "ppc-tls"},
      {MO_PIC_HA_FLAG, "ppc-ha-pic"},
      {MO_PIC_LO_FLAG, "ppc-lo-pic"},
      {MO_TPREL_PCREL_FLAG, "ppc-tprel-pcrel"},
      {MO_TLS_PCREL_FLAG, "ppc-tls-pcrel"},
      {MO_GOT_PCREL_FLAG, "ppc-got-pcrel"},
  };
  return ArrayRef(TargetFlags);
}

// Expand VSX Memory Pseudo instruction to either a VSX or a FP instruction.
// The VSX versions have the advantage of a full 64-register target whereas
// the FP ones have the advantage of lower latency and higher throughput. So
// what we are after is using the faster instructions in low register pressure
// situations and using the larger register file in high register pressure
// situations.
bool PPCInstrInfo::expandVSXMemPseudo(MachineInstr &MI) const {
    unsigned UpperOpcode, LowerOpcode;
    switch (MI.getOpcode()) {
    case PPC::DFLOADf32:
      UpperOpcode = PPC::LXSSP;
      LowerOpcode = PPC::LFS;
      break;
    case PPC::DFLOADf64:
      UpperOpcode = PPC::LXSD;
      LowerOpcode = PPC::LFD;
      break;
    case PPC::DFSTOREf32:
      UpperOpcode = PPC::STXSSP;
      LowerOpcode = PPC::STFS;
      break;
    case PPC::DFSTOREf64:
      UpperOpcode = PPC::STXSD;
      LowerOpcode = PPC::STFD;
      break;
    case PPC::XFLOADf32:
      UpperOpcode = PPC::LXSSPX;
      LowerOpcode = PPC::LFSX;
      break;
    case PPC::XFLOADf64:
      UpperOpcode = PPC::LXSDX;
      LowerOpcode = PPC::LFDX;
      break;
    case PPC::XFSTOREf32:
      UpperOpcode = PPC::STXSSPX;
      LowerOpcode = PPC::STFSX;
      break;
    case PPC::XFSTOREf64:
      UpperOpcode = PPC::STXSDX;
      LowerOpcode = PPC::STFDX;
      break;
    case PPC::LIWAX:
      UpperOpcode = PPC::LXSIWAX;
      LowerOpcode = PPC::LFIWAX;
      break;
    case PPC::LIWZX:
      UpperOpcode = PPC::LXSIWZX;
      LowerOpcode = PPC::LFIWZX;
      break;
    case PPC::STIWX:
      UpperOpcode = PPC::STXSIWX;
      LowerOpcode = PPC::STFIWX;
      break;
    default:
      llvm_unreachable("Unknown Operation!");
    }

    Register TargetReg = MI.getOperand(0).getReg();
    unsigned Opcode;
    if ((TargetReg >= PPC::F0 && TargetReg <= PPC::F31) ||
        (TargetReg >= PPC::VSL0 && TargetReg <= PPC::VSL31))
      Opcode = LowerOpcode;
    else
      Opcode = UpperOpcode;
    MI.setDesc(get(Opcode));
    return true;
}

static bool isAnImmediateOperand(const MachineOperand &MO) {
  return MO.isCPI() || MO.isGlobal() || MO.isImm();
}

bool PPCInstrInfo::expandPostRAPseudo(MachineInstr &MI) const {
  auto &MBB = *MI.getParent();
  auto DL = MI.getDebugLoc();

  switch (MI.getOpcode()) {
  case PPC::BUILD_UACC: {
    MCRegister ACC = MI.getOperand(0).getReg();
    MCRegister UACC = MI.getOperand(1).getReg();
    if (ACC - PPC::ACC0 != UACC - PPC::UACC0) {
      MCRegister SrcVSR = PPC::VSL0 + (UACC - PPC::UACC0) * 4;
      MCRegister DstVSR = PPC::VSL0 + (ACC - PPC::ACC0) * 4;
      // FIXME: This can easily be improved to look up to the top of the MBB
      // to see if the inputs are XXLOR's. If they are and SrcReg is killed,
      // we can just re-target any such XXLOR's to DstVSR + offset.
      for (int VecNo = 0; VecNo < 4; VecNo++)
        BuildMI(MBB, MI, DL, get(PPC::XXLOR), DstVSR + VecNo)
            .addReg(SrcVSR + VecNo)
            .addReg(SrcVSR + VecNo);
    }
    // BUILD_UACC is expanded to 4 copies of the underlying vsx registers.
    // So after building the 4 copies, we can replace the BUILD_UACC instruction
    // with a NOP.
    [[fallthrough]];
  }
  case PPC::KILL_PAIR: {
    MI.setDesc(get(PPC::UNENCODED_NOP));
    MI.removeOperand(1);
    MI.removeOperand(0);
    return true;
  }
  case TargetOpcode::LOAD_STACK_GUARD: {
    auto M = MBB.getParent()->getFunction().getParent();
    assert(
        (Subtarget.isTargetLinux() || M->getStackProtectorGuard() == "tls") &&
        "Only Linux target or tls mode are expected to contain "
        "LOAD_STACK_GUARD");
    int64_t Offset;
    if (M->getStackProtectorGuard() == "tls")
      Offset = M->getStackProtectorGuardOffset();
    else
      Offset = Subtarget.isPPC64() ? -0x7010 : -0x7008;
    const unsigned Reg = Subtarget.isPPC64() ? PPC::X13 : PPC::R2;
    MI.setDesc(get(Subtarget.isPPC64() ? PPC::LD : PPC::LWZ));
    MachineInstrBuilder(*MI.getParent()->getParent(), MI)
        .addImm(Offset)
        .addReg(Reg);
    return true;
  }
  case PPC::PPCLdFixedAddr: {
    assert(Subtarget.getTargetTriple().isOSGlibc() &&
           "Only targets with Glibc expected to contain PPCLdFixedAddr");
    int64_t Offset = 0;
    const unsigned Reg = Subtarget.isPPC64() ? PPC::X13 : PPC::R2;
    MI.setDesc(get(PPC::LWZ));
    uint64_t FAType = MI.getOperand(1).getImm();
#undef PPC_LNX_FEATURE
#undef PPC_CPU
#define PPC_LNX_DEFINE_OFFSETS
#include "llvm/TargetParser/PPCTargetParser.def"
    bool IsLE = Subtarget.isLittleEndian();
    bool Is64 = Subtarget.isPPC64();
    if (FAType == PPC_FAWORD_HWCAP) {
      if (IsLE)
        Offset = Is64 ? PPC_HWCAP_OFFSET_LE64 : PPC_HWCAP_OFFSET_LE32;
      else
        Offset = Is64 ? PPC_HWCAP_OFFSET_BE64 : PPC_HWCAP_OFFSET_BE32;
    } else if (FAType == PPC_FAWORD_HWCAP2) {
      if (IsLE)
        Offset = Is64 ? PPC_HWCAP2_OFFSET_LE64 : PPC_HWCAP2_OFFSET_LE32;
      else
        Offset = Is64 ? PPC_HWCAP2_OFFSET_BE64 : PPC_HWCAP2_OFFSET_BE32;
    } else if (FAType == PPC_FAWORD_CPUID) {
      if (IsLE)
        Offset = Is64 ? PPC_CPUID_OFFSET_LE64 : PPC_CPUID_OFFSET_LE32;
      else
        Offset = Is64 ? PPC_CPUID_OFFSET_BE64 : PPC_CPUID_OFFSET_BE32;
    }
    assert(Offset && "Do not know the offset for this fixed addr load");
    MI.removeOperand(1);
    Subtarget.getTargetMachine().setGlibcHWCAPAccess();
    MachineInstrBuilder(*MI.getParent()->getParent(), MI)
        .addImm(Offset)
        .addReg(Reg);
    return true;
#define PPC_TGT_PARSER_UNDEF_MACROS
#include "llvm/TargetParser/PPCTargetParser.def"
#undef PPC_TGT_PARSER_UNDEF_MACROS
  }
  case PPC::DFLOADf32:
  case PPC::DFLOADf64:
  case PPC::DFSTOREf32:
  case PPC::DFSTOREf64: {
    assert(Subtarget.hasP9Vector() &&
           "Invalid D-Form Pseudo-ops on Pre-P9 target.");
    assert(MI.getOperand(2).isReg() &&
           isAnImmediateOperand(MI.getOperand(1)) &&
           "D-form op must have register and immediate operands");
    return expandVSXMemPseudo(MI);
  }
  case PPC::XFLOADf32:
  case PPC::XFSTOREf32:
  case PPC::LIWAX:
  case PPC::LIWZX:
  case PPC::STIWX: {
    assert(Subtarget.hasP8Vector() &&
           "Invalid X-Form Pseudo-ops on Pre-P8 target.");
    assert(MI.getOperand(2).isReg() && MI.getOperand(1).isReg() &&
           "X-form op must have register and register operands");
    return expandVSXMemPseudo(MI);
  }
  case PPC::XFLOADf64:
  case PPC::XFSTOREf64: {
    assert(Subtarget.hasVSX() &&
           "Invalid X-Form Pseudo-ops on target that has no VSX.");
    assert(MI.getOperand(2).isReg() && MI.getOperand(1).isReg() &&
           "X-form op must have register and register operands");
    return expandVSXMemPseudo(MI);
  }
  case PPC::SPILLTOVSR_LD: {
    Register TargetReg = MI.getOperand(0).getReg();
    if (PPC::VSFRCRegClass.contains(TargetReg)) {
      MI.setDesc(get(PPC::DFLOADf64));
      return expandPostRAPseudo(MI);
    }
    else
      MI.setDesc(get(PPC::LD));
    return true;
  }
  case PPC::SPILLTOVSR_ST: {
    Register SrcReg = MI.getOperand(0).getReg();
    if (PPC::VSFRCRegClass.contains(SrcReg)) {
      NumStoreSPILLVSRRCAsVec++;
      MI.setDesc(get(PPC::DFSTOREf64));
      return expandPostRAPseudo(MI);
    } else {
      NumStoreSPILLVSRRCAsGpr++;
      MI.setDesc(get(PPC::STD));
    }
    return true;
  }
  case PPC::SPILLTOVSR_LDX: {
    Register TargetReg = MI.getOperand(0).getReg();
    if (PPC::VSFRCRegClass.contains(TargetReg))
      MI.setDesc(get(PPC::LXSDX));
    else
      MI.setDesc(get(PPC::LDX));
    return true;
  }
  case PPC::SPILLTOVSR_STX: {
    Register SrcReg = MI.getOperand(0).getReg();
    if (PPC::VSFRCRegClass.contains(SrcReg)) {
      NumStoreSPILLVSRRCAsVec++;
      MI.setDesc(get(PPC::STXSDX));
    } else {
      NumStoreSPILLVSRRCAsGpr++;
      MI.setDesc(get(PPC::STDX));
    }
    return true;
  }

    // FIXME: Maybe we can expand it in 'PowerPC Expand Atomic' pass.
  case PPC::CFENCE:
  case PPC::CFENCE8: {
    auto Val = MI.getOperand(0).getReg();
    unsigned CmpOp = Subtarget.isPPC64() ? PPC::CMPD : PPC::CMPW;
    BuildMI(MBB, MI, DL, get(CmpOp), PPC::CR7).addReg(Val).addReg(Val);
    BuildMI(MBB, MI, DL, get(PPC::CTRL_DEP))
        .addImm(PPC::PRED_NE_MINUS)
        .addReg(PPC::CR7)
        .addImm(1);
    MI.setDesc(get(PPC::ISYNC));
    MI.removeOperand(0);
    return true;
  }
  }
  return false;
}

// Essentially a compile-time implementation of a compare->isel sequence.
// It takes two constants to compare, along with the true/false registers
// and the comparison type (as a subreg to a CR field) and returns one
// of the true/false registers, depending on the comparison results.
static unsigned selectReg(int64_t Imm1, int64_t Imm2, unsigned CompareOpc,
                          unsigned TrueReg, unsigned FalseReg,
                          unsigned CRSubReg) {
  // Signed comparisons. The immediates are assumed to be sign-extended.
  if (CompareOpc == PPC::CMPWI || CompareOpc == PPC::CMPDI) {
    switch (CRSubReg) {
    default: llvm_unreachable("Unknown integer comparison type.");
    case PPC::sub_lt:
      return Imm1 < Imm2 ? TrueReg : FalseReg;
    case PPC::sub_gt:
      return Imm1 > Imm2 ? TrueReg : FalseReg;
    case PPC::sub_eq:
      return Imm1 == Imm2 ? TrueReg : FalseReg;
    }
  }
  // Unsigned comparisons.
  else if (CompareOpc == PPC::CMPLWI || CompareOpc == PPC::CMPLDI) {
    switch (CRSubReg) {
    default: llvm_unreachable("Unknown integer comparison type.");
    case PPC::sub_lt:
      return (uint64_t)Imm1 < (uint64_t)Imm2 ? TrueReg : FalseReg;
    case PPC::sub_gt:
      return (uint64_t)Imm1 > (uint64_t)Imm2 ? TrueReg : FalseReg;
    case PPC::sub_eq:
      return Imm1 == Imm2 ? TrueReg : FalseReg;
    }
  }
  return PPC::NoRegister;
}

void PPCInstrInfo::replaceInstrOperandWithImm(MachineInstr &MI,
                                              unsigned OpNo,
                                              int64_t Imm) const {
  assert(MI.getOperand(OpNo).isReg() && "Operand must be a REG");
  // Replace the REG with the Immediate.
  Register InUseReg = MI.getOperand(OpNo).getReg();
  MI.getOperand(OpNo).ChangeToImmediate(Imm);

  // We need to make sure that the MI didn't have any implicit use
  // of this REG any more. We don't call MI.implicit_operands().empty() to
  // return early, since MI's MCID might be changed in calling context, as a
  // result its number of explicit operands may be changed, thus the begin of
  // implicit operand is changed.
  const TargetRegisterInfo *TRI = &getRegisterInfo();
  int UseOpIdx = MI.findRegisterUseOperandIdx(InUseReg, TRI, false);
  if (UseOpIdx >= 0) {
    MachineOperand &MO = MI.getOperand(UseOpIdx);
    if (MO.isImplicit())
      // The operands must always be in the following order:
      // - explicit reg defs,
      // - other explicit operands (reg uses, immediates, etc.),
      // - implicit reg defs
      // - implicit reg uses
      // Therefore, removing the implicit operand won't change the explicit
      // operands layout.
      MI.removeOperand(UseOpIdx);
  }
}

// Replace an instruction with one that materializes a constant (and sets
// CR0 if the original instruction was a record-form instruction).
void PPCInstrInfo::replaceInstrWithLI(MachineInstr &MI,
                                      const LoadImmediateInfo &LII) const {
  // Remove existing operands.
  int OperandToKeep = LII.SetCR ? 1 : 0;
  for (int i = MI.getNumOperands() - 1; i > OperandToKeep; i--)
    MI.removeOperand(i);

  // Replace the instruction.
  if (LII.SetCR) {
    MI.setDesc(get(LII.Is64Bit ? PPC::ANDI8_rec : PPC::ANDI_rec));
    // Set the immediate.
    MachineInstrBuilder(*MI.getParent()->getParent(), MI)
        .addImm(LII.Imm).addReg(PPC::CR0, RegState::ImplicitDefine);
    return;
  }
  else
    MI.setDesc(get(LII.Is64Bit ? PPC::LI8 : PPC::LI));

  // Set the immediate.
  MachineInstrBuilder(*MI.getParent()->getParent(), MI)
      .addImm(LII.Imm);
}

MachineInstr *PPCInstrInfo::getDefMIPostRA(unsigned Reg, MachineInstr &MI,
                                           bool &SeenIntermediateUse) const {
  assert(!MI.getParent()->getParent()->getRegInfo().isSSA() &&
         "Should be called after register allocation.");
  const TargetRegisterInfo *TRI = &getRegisterInfo();
  MachineBasicBlock::reverse_iterator E = MI.getParent()->rend(), It = MI;
  It++;
  SeenIntermediateUse = false;
  for (; It != E; ++It) {
    if (It->modifiesRegister(Reg, TRI))
      return &*It;
    if (It->readsRegister(Reg, TRI))
      SeenIntermediateUse = true;
  }
  return nullptr;
}

void PPCInstrInfo::materializeImmPostRA(MachineBasicBlock &MBB,
                                        MachineBasicBlock::iterator MBBI,
                                        const DebugLoc &DL, Register Reg,
                                        int64_t Imm) const {
  assert(!MBB.getParent()->getRegInfo().isSSA() &&
         "Register should be in non-SSA form after RA");
  bool isPPC64 = Subtarget.isPPC64();
  // FIXME: Materialization here is not optimal.
  // For some special bit patterns we can use less instructions.
  // See `selectI64ImmDirect` in PPCISelDAGToDAG.cpp.
  if (isInt<16>(Imm)) {
    BuildMI(MBB, MBBI, DL, get(isPPC64 ? PPC::LI8 : PPC::LI), Reg).addImm(Imm);
  } else if (isInt<32>(Imm)) {
    BuildMI(MBB, MBBI, DL, get(isPPC64 ? PPC::LIS8 : PPC::LIS), Reg)
        .addImm(Imm >> 16);
    if (Imm & 0xFFFF)
      BuildMI(MBB, MBBI, DL, get(isPPC64 ? PPC::ORI8 : PPC::ORI), Reg)
          .addReg(Reg, RegState::Kill)
          .addImm(Imm & 0xFFFF);
  } else {
    assert(isPPC64 && "Materializing 64-bit immediate to single register is "
                      "only supported in PPC64");
    BuildMI(MBB, MBBI, DL, get(PPC::LIS8), Reg).addImm(Imm >> 48);
    if ((Imm >> 32) & 0xFFFF)
      BuildMI(MBB, MBBI, DL, get(PPC::ORI8), Reg)
          .addReg(Reg, RegState::Kill)
          .addImm((Imm >> 32) & 0xFFFF);
    BuildMI(MBB, MBBI, DL, get(PPC::RLDICR), Reg)
        .addReg(Reg, RegState::Kill)
        .addImm(32)
        .addImm(31);
    BuildMI(MBB, MBBI, DL, get(PPC::ORIS8), Reg)
        .addReg(Reg, RegState::Kill)
        .addImm((Imm >> 16) & 0xFFFF);
    if (Imm & 0xFFFF)
      BuildMI(MBB, MBBI, DL, get(PPC::ORI8), Reg)
          .addReg(Reg, RegState::Kill)
          .addImm(Imm & 0xFFFF);
  }
}

MachineInstr *PPCInstrInfo::getForwardingDefMI(
  MachineInstr &MI,
  unsigned &OpNoForForwarding,
  bool &SeenIntermediateUse) const {
  OpNoForForwarding = ~0U;
  MachineInstr *DefMI = nullptr;
  MachineRegisterInfo *MRI = &MI.getParent()->getParent()->getRegInfo();
  const TargetRegisterInfo *TRI = &getRegisterInfo();
  // If we're in SSA, get the defs through the MRI. Otherwise, only look
  // within the basic block to see if the register is defined using an
  // LI/LI8/ADDI/ADDI8.
  if (MRI->isSSA()) {
    for (int i = 1, e = MI.getNumOperands(); i < e; i++) {
      if (!MI.getOperand(i).isReg())
        continue;
      Register Reg = MI.getOperand(i).getReg();
      if (!Reg.isVirtual())
        continue;
      Register TrueReg = TRI->lookThruCopyLike(Reg, MRI);
      if (TrueReg.isVirtual()) {
        MachineInstr *DefMIForTrueReg = MRI->getVRegDef(TrueReg);
        if (DefMIForTrueReg->getOpcode() == PPC::LI ||
            DefMIForTrueReg->getOpcode() == PPC::LI8 ||
            DefMIForTrueReg->getOpcode() == PPC::ADDI ||
            DefMIForTrueReg->getOpcode() == PPC::ADDI8) {
          OpNoForForwarding = i;
          DefMI = DefMIForTrueReg;
          // The ADDI and LI operand maybe exist in one instruction at same
          // time. we prefer to fold LI operand as LI only has one Imm operand
          // and is more possible to be converted. So if current DefMI is
          // ADDI/ADDI8, we continue to find possible LI/LI8.
          if (DefMI->getOpcode() == PPC::LI || DefMI->getOpcode() == PPC::LI8)
            break;
        }
      }
    }
  } else {
    // Looking back through the definition for each operand could be expensive,
    // so exit early if this isn't an instruction that either has an immediate
    // form or is already an immediate form that we can handle.
    ImmInstrInfo III;
    unsigned Opc = MI.getOpcode();
    bool ConvertibleImmForm =
        Opc == PPC::CMPWI || Opc == PPC::CMPLWI || Opc == PPC::CMPDI ||
        Opc == PPC::CMPLDI || Opc == PPC::ADDI || Opc == PPC::ADDI8 ||
        Opc == PPC::ORI || Opc == PPC::ORI8 || Opc == PPC::XORI ||
        Opc == PPC::XORI8 || Opc == PPC::RLDICL || Opc == PPC::RLDICL_rec ||
        Opc == PPC::RLDICL_32 || Opc == PPC::RLDICL_32_64 ||
        Opc == PPC::RLWINM || Opc == PPC::RLWINM_rec || Opc == PPC::RLWINM8 ||
        Opc == PPC::RLWINM8_rec;
    bool IsVFReg = (MI.getNumOperands() && MI.getOperand(0).isReg())
                       ? PPC::isVFRegister(MI.getOperand(0).getReg())
                       : false;
    if (!ConvertibleImmForm && !instrHasImmForm(Opc, IsVFReg, III, true))
      return nullptr;

    // Don't convert or %X, %Y, %Y since that's just a register move.
    if ((Opc == PPC::OR || Opc == PPC::OR8) &&
        MI.getOperand(1).getReg() == MI.getOperand(2).getReg())
      return nullptr;
    for (int i = 1, e = MI.getNumOperands(); i < e; i++) {
      MachineOperand &MO = MI.getOperand(i);
      SeenIntermediateUse = false;
      if (MO.isReg() && MO.isUse() && !MO.isImplicit()) {
        Register Reg = MI.getOperand(i).getReg();
        // If we see another use of this reg between the def and the MI,
        // we want to flag it so the def isn't deleted.
        MachineInstr *DefMI = getDefMIPostRA(Reg, MI, SeenIntermediateUse);
        if (DefMI) {
          // Is this register defined by some form of add-immediate (including
          // load-immediate) within this basic block?
          switch (DefMI->getOpcode()) {
          default:
            break;
          case PPC::LI:
          case PPC::LI8:
          case PPC::ADDItocL8:
          case PPC::ADDI:
          case PPC::ADDI8:
            OpNoForForwarding = i;
            return DefMI;
          }
        }
      }
    }
  }
  return OpNoForForwarding == ~0U ? nullptr : DefMI;
}

unsigned PPCInstrInfo::getSpillTarget() const {
  // With P10, we may need to spill paired vector registers or accumulator
  // registers. MMA implies paired vectors, so we can just check that.
  bool IsP10Variant = Subtarget.isISA3_1() || Subtarget.pairedVectorMemops();
  // P11 uses the P10 target.
  return Subtarget.isISAFuture() ? 3 : IsP10Variant ?
                                   2 : Subtarget.hasP9Vector() ?
                                   1 : 0;
}

ArrayRef<unsigned> PPCInstrInfo::getStoreOpcodesForSpillArray() const {
  return {StoreSpillOpcodesArray[getSpillTarget()], SOK_LastOpcodeSpill};
}

ArrayRef<unsigned> PPCInstrInfo::getLoadOpcodesForSpillArray() const {
  return {LoadSpillOpcodesArray[getSpillTarget()], SOK_LastOpcodeSpill};
}

// This opt tries to convert the following imm form to an index form to save an
// add for stack variables.
// Return false if no such pattern found.
//
// ADDI instr: ToBeChangedReg = ADDI FrameBaseReg, OffsetAddi
// ADD instr:  ToBeDeletedReg = ADD ToBeChangedReg(killed), ScaleReg
// Imm instr:  Reg            = op OffsetImm, ToBeDeletedReg(killed)
//
// can be converted to:
//
// new ADDI instr: ToBeChangedReg = ADDI FrameBaseReg, (OffsetAddi + OffsetImm)
// Index instr:    Reg            = opx ScaleReg, ToBeChangedReg(killed)
//
// In order to eliminate ADD instr, make sure that:
// 1: (OffsetAddi + OffsetImm) must be int16 since this offset will be used in
//    new ADDI instr and ADDI can only take int16 Imm.
// 2: ToBeChangedReg must be killed in ADD instr and there is no other use
//    between ADDI and ADD instr since its original def in ADDI will be changed
//    in new ADDI instr. And also there should be no new def for it between
//    ADD and Imm instr as ToBeChangedReg will be used in Index instr.
// 3: ToBeDeletedReg must be killed in Imm instr and there is no other use
//    between ADD and Imm instr since ADD instr will be eliminated.
// 4: ScaleReg must not be redefined between ADD and Imm instr since it will be
//    moved to Index instr.
bool PPCInstrInfo::foldFrameOffset(MachineInstr &MI) const {
  MachineFunction *MF = MI.getParent()->getParent();
  MachineRegisterInfo *MRI = &MF->getRegInfo();
  bool PostRA = !MRI->isSSA();
  // Do this opt after PEI which is after RA. The reason is stack slot expansion
  // in PEI may expose such opportunities since in PEI, stack slot offsets to
  // frame base(OffsetAddi) are determined.
  if (!PostRA)
    return false;
  unsigned ToBeDeletedReg = 0;
  int64_t OffsetImm = 0;
  unsigned XFormOpcode = 0;
  ImmInstrInfo III;

  // Check if Imm instr meets requirement.
  if (!isImmInstrEligibleForFolding(MI, ToBeDeletedReg, XFormOpcode, OffsetImm,
                                    III))
    return false;

  bool OtherIntermediateUse = false;
  MachineInstr *ADDMI = getDefMIPostRA(ToBeDeletedReg, MI, OtherIntermediateUse);

  // Exit if there is other use between ADD and Imm instr or no def found.
  if (OtherIntermediateUse || !ADDMI)
    return false;

  // Check if ADD instr meets requirement.
  if (!isADDInstrEligibleForFolding(*ADDMI))
    return false;

  unsigned ScaleRegIdx = 0;
  int64_t OffsetAddi = 0;
  MachineInstr *ADDIMI = nullptr;

  // Check if there is a valid ToBeChangedReg in ADDMI.
  // 1: It must be killed.
  // 2: Its definition must be a valid ADDIMI.
  // 3: It must satify int16 offset requirement.
  if (isValidToBeChangedReg(ADDMI, 1, ADDIMI, OffsetAddi, OffsetImm))
    ScaleRegIdx = 2;
  else if (isValidToBeChangedReg(ADDMI, 2, ADDIMI, OffsetAddi, OffsetImm))
    ScaleRegIdx = 1;
  else
    return false;

  assert(ADDIMI && "There should be ADDIMI for valid ToBeChangedReg.");
  Register ToBeChangedReg = ADDIMI->getOperand(0).getReg();
  Register ScaleReg = ADDMI->getOperand(ScaleRegIdx).getReg();
  auto NewDefFor = [&](unsigned Reg, MachineBasicBlock::iterator Start,
                       MachineBasicBlock::iterator End) {
    for (auto It = ++Start; It != End; It++)
      if (It->modifiesRegister(Reg, &getRegisterInfo()))
        return true;
    return false;
  };

  // We are trying to replace the ImmOpNo with ScaleReg. Give up if it is
  // treated as special zero when ScaleReg is R0/X0 register.
  if (III.ZeroIsSpecialOrig == III.ImmOpNo &&
      (ScaleReg == PPC::R0 || ScaleReg == PPC::X0))
    return false;

  // Make sure no other def for ToBeChangedReg and ScaleReg between ADD Instr
  // and Imm Instr.
  if (NewDefFor(ToBeChangedReg, *ADDMI, MI) || NewDefFor(ScaleReg, *ADDMI, MI))
    return false;

  // Now start to do the transformation.
  LLVM_DEBUG(dbgs() << "Replace instruction: "
                    << "\n");
  LLVM_DEBUG(ADDIMI->dump());
  LLVM_DEBUG(ADDMI->dump());
  LLVM_DEBUG(MI.dump());
  LLVM_DEBUG(dbgs() << "with: "
                    << "\n");

  // Update ADDI instr.
  ADDIMI->getOperand(2).setImm(OffsetAddi + OffsetImm);

  // Update Imm instr.
  MI.setDesc(get(XFormOpcode));
  MI.getOperand(III.ImmOpNo)
      .ChangeToRegister(ScaleReg, false, false,
                        ADDMI->getOperand(ScaleRegIdx).isKill());

  MI.getOperand(III.OpNoForForwarding)
      .ChangeToRegister(ToBeChangedReg, false, false, true);

  // Eliminate ADD instr.
  ADDMI->eraseFromParent();

  LLVM_DEBUG(ADDIMI->dump());
  LLVM_DEBUG(MI.dump());

  return true;
}

bool PPCInstrInfo::isADDIInstrEligibleForFolding(MachineInstr &ADDIMI,
                                                 int64_t &Imm) const {
  unsigned Opc = ADDIMI.getOpcode();

  // Exit if the instruction is not ADDI.
  if (Opc != PPC::ADDI && Opc != PPC::ADDI8)
    return false;

  // The operand may not necessarily be an immediate - it could be a relocation.
  if (!ADDIMI.getOperand(2).isImm())
    return false;

  Imm = ADDIMI.getOperand(2).getImm();

  return true;
}

bool PPCInstrInfo::isADDInstrEligibleForFolding(MachineInstr &ADDMI) const {
  unsigned Opc = ADDMI.getOpcode();

  // Exit if the instruction is not ADD.
  return Opc == PPC::ADD4 || Opc == PPC::ADD8;
}

bool PPCInstrInfo::isImmInstrEligibleForFolding(MachineInstr &MI,
                                                unsigned &ToBeDeletedReg,
                                                unsigned &XFormOpcode,
                                                int64_t &OffsetImm,
                                                ImmInstrInfo &III) const {
  // Only handle load/store.
  if (!MI.mayLoadOrStore())
    return false;

  unsigned Opc = MI.getOpcode();

  XFormOpcode = RI.getMappedIdxOpcForImmOpc(Opc);

  // Exit if instruction has no index form.
  if (XFormOpcode == PPC::INSTRUCTION_LIST_END)
    return false;

  // TODO: sync the logic between instrHasImmForm() and ImmToIdxMap.
  if (!instrHasImmForm(XFormOpcode,
                       PPC::isVFRegister(MI.getOperand(0).getReg()), III, true))
    return false;

  if (!III.IsSummingOperands)
    return false;

  MachineOperand ImmOperand = MI.getOperand(III.ImmOpNo);
  MachineOperand RegOperand = MI.getOperand(III.OpNoForForwarding);
  // Only support imm operands, not relocation slots or others.
  if (!ImmOperand.isImm())
    return false;

  assert(RegOperand.isReg() && "Instruction format is not right");

  // There are other use for ToBeDeletedReg after Imm instr, can not delete it.
  if (!RegOperand.isKill())
    return false;

  ToBeDeletedReg = RegOperand.getReg();
  OffsetImm = ImmOperand.getImm();

  return true;
}

bool PPCInstrInfo::isValidToBeChangedReg(MachineInstr *ADDMI, unsigned Index,
                                         MachineInstr *&ADDIMI,
                                         int64_t &OffsetAddi,
                                         int64_t OffsetImm) const {
  assert((Index == 1 || Index == 2) && "Invalid operand index for add.");
  MachineOperand &MO = ADDMI->getOperand(Index);

  if (!MO.isKill())
    return false;

  bool OtherIntermediateUse = false;

  ADDIMI = getDefMIPostRA(MO.getReg(), *ADDMI, OtherIntermediateUse);
  // Currently handle only one "add + Imminstr" pair case, exit if other
  // intermediate use for ToBeChangedReg found.
  // TODO: handle the cases where there are other "add + Imminstr" pairs
  // with same offset in Imminstr which is like:
  //
  // ADDI instr: ToBeChangedReg  = ADDI FrameBaseReg, OffsetAddi
  // ADD instr1: ToBeDeletedReg1 = ADD ToBeChangedReg, ScaleReg1
  // Imm instr1: Reg1            = op1 OffsetImm, ToBeDeletedReg1(killed)
  // ADD instr2: ToBeDeletedReg2 = ADD ToBeChangedReg(killed), ScaleReg2
  // Imm instr2: Reg2            = op2 OffsetImm, ToBeDeletedReg2(killed)
  //
  // can be converted to:
  //
  // new ADDI instr: ToBeChangedReg = ADDI FrameBaseReg,
  //                                       (OffsetAddi + OffsetImm)
  // Index instr1:   Reg1           = opx1 ScaleReg1, ToBeChangedReg
  // Index instr2:   Reg2           = opx2 ScaleReg2, ToBeChangedReg(killed)

  if (OtherIntermediateUse || !ADDIMI)
    return false;
  // Check if ADDI instr meets requirement.
  if (!isADDIInstrEligibleForFolding(*ADDIMI, OffsetAddi))
    return false;

  if (isInt<16>(OffsetAddi + OffsetImm))
    return true;
  return false;
}

// If this instruction has an immediate form and one of its operands is a
// result of a load-immediate or an add-immediate, convert it to
// the immediate form if the constant is in range.
bool PPCInstrInfo::convertToImmediateForm(MachineInstr &MI,
                                          SmallSet<Register, 4> &RegsToUpdate,
                                          MachineInstr **KilledDef) const {
  MachineFunction *MF = MI.getParent()->getParent();
  MachineRegisterInfo *MRI = &MF->getRegInfo();
  bool PostRA = !MRI->isSSA();
  bool SeenIntermediateUse = true;
  unsigned ForwardingOperand = ~0U;
  MachineInstr *DefMI = getForwardingDefMI(MI, ForwardingOperand,
                                           SeenIntermediateUse);
  if (!DefMI)
    return false;
  assert(ForwardingOperand < MI.getNumOperands() &&
         "The forwarding operand needs to be valid at this point");
  bool IsForwardingOperandKilled = MI.getOperand(ForwardingOperand).isKill();
  bool KillFwdDefMI = !SeenIntermediateUse && IsForwardingOperandKilled;
  if (KilledDef && KillFwdDefMI)
    *KilledDef = DefMI;

  // Conservatively add defs from DefMI and defs/uses from MI to the set of
  // registers that need their kill flags updated.
  for (const MachineOperand &MO : DefMI->operands())
    if (MO.isReg() && MO.isDef())
      RegsToUpdate.insert(MO.getReg());
  for (const MachineOperand &MO : MI.operands())
    if (MO.isReg())
      RegsToUpdate.insert(MO.getReg());

  // If this is a imm instruction and its register operands is produced by ADDI,
  // put the imm into imm inst directly.
  if (RI.getMappedIdxOpcForImmOpc(MI.getOpcode()) !=
          PPC::INSTRUCTION_LIST_END &&
      transformToNewImmFormFedByAdd(MI, *DefMI, ForwardingOperand))
    return true;

  ImmInstrInfo III;
  bool IsVFReg = MI.getOperand(0).isReg()
                     ? PPC::isVFRegister(MI.getOperand(0).getReg())
                     : false;
  bool HasImmForm = instrHasImmForm(MI.getOpcode(), IsVFReg, III, PostRA);
  // If this is a reg+reg instruction that has a reg+imm form,
  // and one of the operands is produced by an add-immediate,
  // try to convert it.
  if (HasImmForm &&
      transformToImmFormFedByAdd(MI, III, ForwardingOperand, *DefMI,
                                 KillFwdDefMI))
    return true;

  // If this is a reg+reg instruction that has a reg+imm form,
  // and one of the operands is produced by LI, convert it now.
  if (HasImmForm &&
      transformToImmFormFedByLI(MI, III, ForwardingOperand, *DefMI))
    return true;

  // If this is not a reg+reg, but the DefMI is LI/LI8, check if its user MI
  // can be simpified to LI.
  if (!HasImmForm && simplifyToLI(MI, *DefMI, ForwardingOperand, KilledDef))
    return true;

  return false;
}

bool PPCInstrInfo::combineRLWINM(MachineInstr &MI,
                                 MachineInstr **ToErase) const {
  MachineRegisterInfo *MRI = &MI.getParent()->getParent()->getRegInfo();
  Register FoldingReg = MI.getOperand(1).getReg();
  if (!FoldingReg.isVirtual())
    return false;
  MachineInstr *SrcMI = MRI->getVRegDef(FoldingReg);
  if (SrcMI->getOpcode() != PPC::RLWINM &&
      SrcMI->getOpcode() != PPC::RLWINM_rec &&
      SrcMI->getOpcode() != PPC::RLWINM8 &&
      SrcMI->getOpcode() != PPC::RLWINM8_rec)
    return false;
  assert((MI.getOperand(2).isImm() && MI.getOperand(3).isImm() &&
          MI.getOperand(4).isImm() && SrcMI->getOperand(2).isImm() &&
          SrcMI->getOperand(3).isImm() && SrcMI->getOperand(4).isImm()) &&
         "Invalid PPC::RLWINM Instruction!");
  uint64_t SHSrc = SrcMI->getOperand(2).getImm();
  uint64_t SHMI = MI.getOperand(2).getImm();
  uint64_t MBSrc = SrcMI->getOperand(3).getImm();
  uint64_t MBMI = MI.getOperand(3).getImm();
  uint64_t MESrc = SrcMI->getOperand(4).getImm();
  uint64_t MEMI = MI.getOperand(4).getImm();

  assert((MEMI < 32 && MESrc < 32 && MBMI < 32 && MBSrc < 32) &&
         "Invalid PPC::RLWINM Instruction!");
  // If MBMI is bigger than MEMI, we always can not get run of ones.
  // RotatedSrcMask non-wrap:
  //                 0........31|32........63
  // RotatedSrcMask:   B---E        B---E
  // MaskMI:         -----------|--E  B------
  // Result:           -----          ---      (Bad candidate)
  //
  // RotatedSrcMask wrap:
  //                 0........31|32........63
  // RotatedSrcMask: --E   B----|--E    B----
  // MaskMI:         -----------|--E  B------
  // Result:         ---   -----|---    -----  (Bad candidate)
  //
  // One special case is RotatedSrcMask is a full set mask.
  // RotatedSrcMask full:
  //                 0........31|32........63
  // RotatedSrcMask: ------EB---|-------EB---
  // MaskMI:         -----------|--E  B------
  // Result:         -----------|---  -------  (Good candidate)

  // Mark special case.
  bool SrcMaskFull = (MBSrc - MESrc == 1) || (MBSrc == 0 && MESrc == 31);

  // For other MBMI > MEMI cases, just return.
  if ((MBMI > MEMI) && !SrcMaskFull)
    return false;

  // Handle MBMI <= MEMI cases.
  APInt MaskMI = APInt::getBitsSetWithWrap(32, 32 - MEMI - 1, 32 - MBMI);
  // In MI, we only need low 32 bits of SrcMI, just consider about low 32
  // bit of SrcMI mask. Note that in APInt, lowerest bit is at index 0,
  // while in PowerPC ISA, lowerest bit is at index 63.
  APInt MaskSrc = APInt::getBitsSetWithWrap(32, 32 - MESrc - 1, 32 - MBSrc);

  APInt RotatedSrcMask = MaskSrc.rotl(SHMI);
  APInt FinalMask = RotatedSrcMask & MaskMI;
  uint32_t NewMB, NewME;
  bool Simplified = false;

  // If final mask is 0, MI result should be 0 too.
  if (FinalMask.isZero()) {
    bool Is64Bit =
        (MI.getOpcode() == PPC::RLWINM8 || MI.getOpcode() == PPC::RLWINM8_rec);
    Simplified = true;
    LLVM_DEBUG(dbgs() << "Replace Instr: ");
    LLVM_DEBUG(MI.dump());

    if (MI.getOpcode() == PPC::RLWINM || MI.getOpcode() == PPC::RLWINM8) {
      // Replace MI with "LI 0"
      MI.removeOperand(4);
      MI.removeOperand(3);
      MI.removeOperand(2);
      MI.getOperand(1).ChangeToImmediate(0);
      MI.setDesc(get(Is64Bit ? PPC::LI8 : PPC::LI));
    } else {
      // Replace MI with "ANDI_rec reg, 0"
      MI.removeOperand(4);
      MI.removeOperand(3);
      MI.getOperand(2).setImm(0);
      MI.setDesc(get(Is64Bit ? PPC::ANDI8_rec : PPC::ANDI_rec));
      MI.getOperand(1).setReg(SrcMI->getOperand(1).getReg());
      if (SrcMI->getOperand(1).isKill()) {
        MI.getOperand(1).setIsKill(true);
        SrcMI->getOperand(1).setIsKill(false);
      } else
        // About to replace MI.getOperand(1), clear its kill flag.
        MI.getOperand(1).setIsKill(false);
    }

    LLVM_DEBUG(dbgs() << "With: ");
    LLVM_DEBUG(MI.dump());

  } else if ((isRunOfOnes((unsigned)(FinalMask.getZExtValue()), NewMB, NewME) &&
              NewMB <= NewME) ||
             SrcMaskFull) {
    // Here we only handle MBMI <= MEMI case, so NewMB must be no bigger
    // than NewME. Otherwise we get a 64 bit value after folding, but MI
    // return a 32 bit value.
    Simplified = true;
    LLVM_DEBUG(dbgs() << "Converting Instr: ");
    LLVM_DEBUG(MI.dump());

    uint16_t NewSH = (SHSrc + SHMI) % 32;
    MI.getOperand(2).setImm(NewSH);
    // If SrcMI mask is full, no need to update MBMI and MEMI.
    if (!SrcMaskFull) {
      MI.getOperand(3).setImm(NewMB);
      MI.getOperand(4).setImm(NewME);
    }
    MI.getOperand(1).setReg(SrcMI->getOperand(1).getReg());
    if (SrcMI->getOperand(1).isKill()) {
      MI.getOperand(1).setIsKill(true);
      SrcMI->getOperand(1).setIsKill(false);
    } else
      // About to replace MI.getOperand(1), clear its kill flag.
      MI.getOperand(1).setIsKill(false);

    LLVM_DEBUG(dbgs() << "To: ");
    LLVM_DEBUG(MI.dump());
  }
  if (Simplified & MRI->use_nodbg_empty(FoldingReg) &&
      !SrcMI->hasImplicitDef()) {
    // If FoldingReg has no non-debug use and it has no implicit def (it
    // is not RLWINMO or RLWINM8o), it's safe to delete its def SrcMI.
    // Otherwise keep it.
    *ToErase = SrcMI;
    LLVM_DEBUG(dbgs() << "Delete dead instruction: ");
    LLVM_DEBUG(SrcMI->dump());
  }
  return Simplified;
}

bool PPCInstrInfo::instrHasImmForm(unsigned Opc, bool IsVFReg,
                                   ImmInstrInfo &III, bool PostRA) const {
  // The vast majority of the instructions would need their operand 2 replaced
  // with an immediate when switching to the reg+imm form. A marked exception
  // are the update form loads/stores for which a constant operand 2 would need
  // to turn into a displacement and move operand 1 to the operand 2 position.
  III.ImmOpNo = 2;
  III.OpNoForForwarding = 2;
  III.ImmWidth = 16;
  III.ImmMustBeMultipleOf = 1;
  III.TruncateImmTo = 0;
  III.IsSummingOperands = false;
  switch (Opc) {
  default: return false;
  case PPC::ADD4:
  case PPC::ADD8:
    III.SignedImm = true;
    III.ZeroIsSpecialOrig = 0;
    III.ZeroIsSpecialNew = 1;
    III.IsCommutative = true;
    III.IsSummingOperands = true;
    III.ImmOpcode = Opc == PPC::ADD4 ? PPC::ADDI : PPC::ADDI8;
    break;
  case PPC::ADDC:
  case PPC::ADDC8:
    III.SignedImm = true;
    III.ZeroIsSpecialOrig = 0;
    III.ZeroIsSpecialNew = 0;
    III.IsCommutative = true;
    III.IsSummingOperands = true;
    III.ImmOpcode = Opc == PPC::ADDC ? PPC::ADDIC : PPC::ADDIC8;
    break;
  case PPC::ADDC_rec:
    III.SignedImm = true;
    III.ZeroIsSpecialOrig = 0;
    III.ZeroIsSpecialNew = 0;
    III.IsCommutative = true;
    III.IsSummingOperands = true;
    III.ImmOpcode = PPC::ADDIC_rec;
    break;
  case PPC::SUBFC:
  case PPC::SUBFC8:
    III.SignedImm = true;
    III.ZeroIsSpecialOrig = 0;
    III.ZeroIsSpecialNew = 0;
    III.IsCommutative = false;
    III.ImmOpcode = Opc == PPC::SUBFC ? PPC::SUBFIC : PPC::SUBFIC8;
    break;
  case PPC::CMPW:
  case PPC::CMPD:
    III.SignedImm = true;
    III.ZeroIsSpecialOrig = 0;
    III.ZeroIsSpecialNew = 0;
    III.IsCommutative = false;
    III.ImmOpcode = Opc == PPC::CMPW ? PPC::CMPWI : PPC::CMPDI;
    break;
  case PPC::CMPLW:
  case PPC::CMPLD:
    III.SignedImm = false;
    III.ZeroIsSpecialOrig = 0;
    III.ZeroIsSpecialNew = 0;
    III.IsCommutative = false;
    III.ImmOpcode = Opc == PPC::CMPLW ? PPC::CMPLWI : PPC::CMPLDI;
    break;
  case PPC::AND_rec:
  case PPC::AND8_rec:
  case PPC::OR:
  case PPC::OR8:
  case PPC::XOR:
  case PPC::XOR8:
    III.SignedImm = false;
    III.ZeroIsSpecialOrig = 0;
    III.ZeroIsSpecialNew = 0;
    III.IsCommutative = true;
    switch(Opc) {
    default: llvm_unreachable("Unknown opcode");
    case PPC::AND_rec:
      III.ImmOpcode = PPC::ANDI_rec;
      break;
    case PPC::AND8_rec:
      III.ImmOpcode = PPC::ANDI8_rec;
      break;
    case PPC::OR: III.ImmOpcode = PPC::ORI; break;
    case PPC::OR8: III.ImmOpcode = PPC::ORI8; break;
    case PPC::XOR: III.ImmOpcode = PPC::XORI; break;
    case PPC::XOR8: III.ImmOpcode = PPC::XORI8; break;
    }
    break;
  case PPC::RLWNM:
  case PPC::RLWNM8:
  case PPC::RLWNM_rec:
  case PPC::RLWNM8_rec:
  case PPC::SLW:
  case PPC::SLW8:
  case PPC::SLW_rec:
  case PPC::SLW8_rec:
  case PPC::SRW:
  case PPC::SRW8:
  case PPC::SRW_rec:
  case PPC::SRW8_rec:
  case PPC::SRAW:
  case PPC::SRAW_rec:
    III.SignedImm = false;
    III.ZeroIsSpecialOrig = 0;
    III.ZeroIsSpecialNew = 0;
    III.IsCommutative = false;
    // This isn't actually true, but the instructions ignore any of the
    // upper bits, so any immediate loaded with an LI is acceptable.
    // This does not apply to shift right algebraic because a value
    // out of range will produce a -1/0.
    III.ImmWidth = 16;
    if (Opc == PPC::RLWNM || Opc == PPC::RLWNM8 || Opc == PPC::RLWNM_rec ||
        Opc == PPC::RLWNM8_rec)
      III.TruncateImmTo = 5;
    else
      III.TruncateImmTo = 6;
    switch(Opc) {
    default: llvm_unreachable("Unknown opcode");
    case PPC::RLWNM: III.ImmOpcode = PPC::RLWINM; break;
    case PPC::RLWNM8: III.ImmOpcode = PPC::RLWINM8; break;
    case PPC::RLWNM_rec:
      III.ImmOpcode = PPC::RLWINM_rec;
      break;
    case PPC::RLWNM8_rec:
      III.ImmOpcode = PPC::RLWINM8_rec;
      break;
    case PPC::SLW: III.ImmOpcode = PPC::RLWINM; break;
    case PPC::SLW8: III.ImmOpcode = PPC::RLWINM8; break;
    case PPC::SLW_rec:
      III.ImmOpcode = PPC::RLWINM_rec;
      break;
    case PPC::SLW8_rec:
      III.ImmOpcode = PPC::RLWINM8_rec;
      break;
    case PPC::SRW: III.ImmOpcode = PPC::RLWINM; break;
    case PPC::SRW8: III.ImmOpcode = PPC::RLWINM8; break;
    case PPC::SRW_rec:
      III.ImmOpcode = PPC::RLWINM_rec;
      break;
    case PPC::SRW8_rec:
      III.ImmOpcode = PPC::RLWINM8_rec;
      break;
    case PPC::SRAW:
      III.ImmWidth = 5;
      III.TruncateImmTo = 0;
      III.ImmOpcode = PPC::SRAWI;
      break;
    case PPC::SRAW_rec:
      III.ImmWidth = 5;
      III.TruncateImmTo = 0;
      III.ImmOpcode = PPC::SRAWI_rec;
      break;
    }
    break;
  case PPC::RLDCL:
  case PPC::RLDCL_rec:
  case PPC::RLDCR:
  case PPC::RLDCR_rec:
  case PPC::SLD:
  case PPC::SLD_rec:
  case PPC::SRD:
  case PPC::SRD_rec:
  case PPC::SRAD:
  case PPC::SRAD_rec:
    III.SignedImm = false;
    III.ZeroIsSpecialOrig = 0;
    III.ZeroIsSpecialNew = 0;
    III.IsCommutative = false;
    // This isn't actually true, but the instructions ignore any of the
    // upper bits, so any immediate loaded with an LI is acceptable.
    // This does not apply to shift right algebraic because a value
    // out of range will produce a -1/0.
    III.ImmWidth = 16;
    if (Opc == PPC::RLDCL || Opc == PPC::RLDCL_rec || Opc == PPC::RLDCR ||
        Opc == PPC::RLDCR_rec)
      III.TruncateImmTo = 6;
    else
      III.TruncateImmTo = 7;
    switch(Opc) {
    default: llvm_unreachable("Unknown opcode");
    case PPC::RLDCL: III.ImmOpcode = PPC::RLDICL; break;
    case PPC::RLDCL_rec:
      III.ImmOpcode = PPC::RLDICL_rec;
      break;
    case PPC::RLDCR: III.ImmOpcode = PPC::RLDICR; break;
    case PPC::RLDCR_rec:
      III.ImmOpcode = PPC::RLDICR_rec;
      break;
    case PPC::SLD: III.ImmOpcode = PPC::RLDICR; break;
    case PPC::SLD_rec:
      III.ImmOpcode = PPC::RLDICR_rec;
      break;
    case PPC::SRD: III.ImmOpcode = PPC::RLDICL; break;
    case PPC::SRD_rec:
      III.ImmOpcode = PPC::RLDICL_rec;
      break;
    case PPC::SRAD:
      III.ImmWidth = 6;
      III.TruncateImmTo = 0;
      III.ImmOpcode = PPC::SRADI;
       break;
    case PPC::SRAD_rec:
      III.ImmWidth = 6;
      III.TruncateImmTo = 0;
      III.ImmOpcode = PPC::SRADI_rec;
      break;
    }
    break;
  // Loads and stores:
  case PPC::LBZX:
  case PPC::LBZX8:
  case PPC::LHZX:
  case PPC::LHZX8:
  case PPC::LHAX:
  case PPC::LHAX8:
  case PPC::LWZX:
  case PPC::LWZX8:
  case PPC::LWAX:
  case PPC::LDX:
  case PPC::LFSX:
  case PPC::LFDX:
  case PPC::STBX:
  case PPC::STBX8:
  case PPC::STHX:
  case PPC::STHX8:
  case PPC::STWX:
  case PPC::STWX8:
  case PPC::STDX:
  case PPC::STFSX:
  case PPC::STFDX:
    III.SignedImm = true;
    III.ZeroIsSpecialOrig = 1;
    III.ZeroIsSpecialNew = 2;
    III.IsCommutative = true;
    III.IsSummingOperands = true;
    III.ImmOpNo = 1;
    III.OpNoForForwarding = 2;
    switch(Opc) {
    default: llvm_unreachable("Unknown opcode");
    case PPC::LBZX: III.ImmOpcode = PPC::LBZ; break;
    case PPC::LBZX8: III.ImmOpcode = PPC::LBZ8; break;
    case PPC::LHZX: III.ImmOpcode = PPC::LHZ; break;
    case PPC::LHZX8: III.ImmOpcode = PPC::LHZ8; break;
    case PPC::LHAX: III.ImmOpcode = PPC::LHA; break;
    case PPC::LHAX8: III.ImmOpcode = PPC::LHA8; break;
    case PPC::LWZX: III.ImmOpcode = PPC::LWZ; break;
    case PPC::LWZX8: III.ImmOpcode = PPC::LWZ8; break;
    case PPC::LWAX:
      III.ImmOpcode = PPC::LWA;
      III.ImmMustBeMultipleOf = 4;
      break;
    case PPC::LDX: III.ImmOpcode = PPC::LD; III.ImmMustBeMultipleOf = 4; break;
    case PPC::LFSX: III.ImmOpcode = PPC::LFS; break;
    case PPC::LFDX: III.ImmOpcode = PPC::LFD; break;
    case PPC::STBX: III.ImmOpcode = PPC::STB; break;
    case PPC::STBX8: III.ImmOpcode = PPC::STB8; break;
    case PPC::STHX: III.ImmOpcode = PPC::STH; break;
    case PPC::STHX8: III.ImmOpcode = PPC::STH8; break;
    case PPC::STWX: III.ImmOpcode = PPC::STW; break;
    case PPC::STWX8: III.ImmOpcode = PPC::STW8; break;
    case PPC::STDX:
      III.ImmOpcode = PPC::STD;
      III.ImmMustBeMultipleOf = 4;
      break;
    case PPC::STFSX: III.ImmOpcode = PPC::STFS; break;
    case PPC::STFDX: III.ImmOpcode = PPC::STFD; break;
    }
    break;
  case PPC::LBZUX:
  case PPC::LBZUX8:
  case PPC::LHZUX:
  case PPC::LHZUX8:
  case PPC::LHAUX:
  case PPC::LHAUX8:
  case PPC::LWZUX:
  case PPC::LWZUX8:
  case PPC::LDUX:
  case PPC::LFSUX:
  case PPC::LFDUX:
  case PPC::STBUX:
  case PPC::STBUX8:
  case PPC::STHUX:
  case PPC::STHUX8:
  case PPC::STWUX:
  case PPC::STWUX8:
  case PPC::STDUX:
  case PPC::STFSUX:
  case PPC::STFDUX:
    III.SignedImm = true;
    III.ZeroIsSpecialOrig = 2;
    III.ZeroIsSpecialNew = 3;
    III.IsCommutative = false;
    III.IsSummingOperands = true;
    III.ImmOpNo = 2;
    III.OpNoForForwarding = 3;
    switch(Opc) {
    default: llvm_unreachable("Unknown opcode");
    case PPC::LBZUX: III.ImmOpcode = PPC::LBZU; break;
    case PPC::LBZUX8: III.ImmOpcode = PPC::LBZU8; break;
    case PPC::LHZUX: III.ImmOpcode = PPC::LHZU; break;
    case PPC::LHZUX8: III.ImmOpcode = PPC::LHZU8; break;
    case PPC::LHAUX: III.ImmOpcode = PPC::LHAU; break;
    case PPC::LHAUX8: III.ImmOpcode = PPC::LHAU8; break;
    case PPC::LWZUX: III.ImmOpcode = PPC::LWZU; break;
    case PPC::LWZUX8: III.ImmOpcode = PPC::LWZU8; break;
    case PPC::LDUX:
      III.ImmOpcode = PPC::LDU;
      III.ImmMustBeMultipleOf = 4;
      break;
    case PPC::LFSUX: III.ImmOpcode = PPC::LFSU; break;
    case PPC::LFDUX: III.ImmOpcode = PPC::LFDU; break;
    case PPC::STBUX: III.ImmOpcode = PPC::STBU; break;
    case PPC::STBUX8: III.ImmOpcode = PPC::STBU8; break;
    case PPC::STHUX: III.ImmOpcode = PPC::STHU; break;
    case PPC::STHUX8: III.ImmOpcode = PPC::STHU8; break;
    case PPC::STWUX: III.ImmOpcode = PPC::STWU; break;
    case PPC::STWUX8: III.ImmOpcode = PPC::STWU8; break;
    case PPC::STDUX:
      III.ImmOpcode = PPC::STDU;
      III.ImmMustBeMultipleOf = 4;
      break;
    case PPC::STFSUX: III.ImmOpcode = PPC::STFSU; break;
    case PPC::STFDUX: III.ImmOpcode = PPC::STFDU; break;
    }
    break;
  // Power9 and up only. For some of these, the X-Form version has access to all
  // 64 VSR's whereas the D-Form only has access to the VR's. We replace those
  // with pseudo-ops pre-ra and for post-ra, we check that the register loaded
  // into or stored from is one of the VR registers.
  case PPC::LXVX:
  case PPC::LXSSPX:
  case PPC::LXSDX:
  case PPC::STXVX:
  case PPC::STXSSPX:
  case PPC::STXSDX:
  case PPC::XFLOADf32:
  case PPC::XFLOADf64:
  case PPC::XFSTOREf32:
  case PPC::XFSTOREf64:
    if (!Subtarget.hasP9Vector())
      return false;
    III.SignedImm = true;
    III.ZeroIsSpecialOrig = 1;
    III.ZeroIsSpecialNew = 2;
    III.IsCommutative = true;
    III.IsSummingOperands = true;
    III.ImmOpNo = 1;
    III.OpNoForForwarding = 2;
    III.ImmMustBeMultipleOf = 4;
    switch(Opc) {
    default: llvm_unreachable("Unknown opcode");
    case PPC::LXVX:
      III.ImmOpcode = PPC::LXV;
      III.ImmMustBeMultipleOf = 16;
      break;
    case PPC::LXSSPX:
      if (PostRA) {
        if (IsVFReg)
          III.ImmOpcode = PPC::LXSSP;
        else {
          III.ImmOpcode = PPC::LFS;
          III.ImmMustBeMultipleOf = 1;
        }
        break;
      }
      [[fallthrough]];
    case PPC::XFLOADf32:
      III.ImmOpcode = PPC::DFLOADf32;
      break;
    case PPC::LXSDX:
      if (PostRA) {
        if (IsVFReg)
          III.ImmOpcode = PPC::LXSD;
        else {
          III.ImmOpcode = PPC::LFD;
          III.ImmMustBeMultipleOf = 1;
        }
        break;
      }
      [[fallthrough]];
    case PPC::XFLOADf64:
      III.ImmOpcode = PPC::DFLOADf64;
      break;
    case PPC::STXVX:
      III.ImmOpcode = PPC::STXV;
      III.ImmMustBeMultipleOf = 16;
      break;
    case PPC::STXSSPX:
      if (PostRA) {
        if (IsVFReg)
          III.ImmOpcode = PPC::STXSSP;
        else {
          III.ImmOpcode = PPC::STFS;
          III.ImmMustBeMultipleOf = 1;
        }
        break;
      }
      [[fallthrough]];
    case PPC::XFSTOREf32:
      III.ImmOpcode = PPC::DFSTOREf32;
      break;
    case PPC::STXSDX:
      if (PostRA) {
        if (IsVFReg)
          III.ImmOpcode = PPC::STXSD;
        else {
          III.ImmOpcode = PPC::STFD;
          III.ImmMustBeMultipleOf = 1;
        }
        break;
      }
      [[fallthrough]];
    case PPC::XFSTOREf64:
      III.ImmOpcode = PPC::DFSTOREf64;
      break;
    }
    break;
  }
  return true;
}

// Utility function for swaping two arbitrary operands of an instruction.
static void swapMIOperands(MachineInstr &MI, unsigned Op1, unsigned Op2) {
  assert(Op1 != Op2 && "Cannot swap operand with itself.");

  unsigned MaxOp = std::max(Op1, Op2);
  unsigned MinOp = std::min(Op1, Op2);
  MachineOperand MOp1 = MI.getOperand(MinOp);
  MachineOperand MOp2 = MI.getOperand(MaxOp);
  MI.removeOperand(std::max(Op1, Op2));
  MI.removeOperand(std::min(Op1, Op2));

  // If the operands we are swapping are the two at the end (the common case)
  // we can just remove both and add them in the opposite order.
  if (MaxOp - MinOp == 1 && MI.getNumOperands() == MinOp) {
    MI.addOperand(MOp2);
    MI.addOperand(MOp1);
  } else {
    // Store all operands in a temporary vector, remove them and re-add in the
    // right order.
    SmallVector<MachineOperand, 2> MOps;
    unsigned TotalOps = MI.getNumOperands() + 2; // We've already removed 2 ops.
    for (unsigned i = MI.getNumOperands() - 1; i >= MinOp; i--) {
      MOps.push_back(MI.getOperand(i));
      MI.removeOperand(i);
    }
    // MOp2 needs to be added next.
    MI.addOperand(MOp2);
    // Now add the rest.
    for (unsigned i = MI.getNumOperands(); i < TotalOps; i++) {
      if (i == MaxOp)
        MI.addOperand(MOp1);
      else {
        MI.addOperand(MOps.back());
        MOps.pop_back();
      }
    }
  }
}

// Check if the 'MI' that has the index OpNoForForwarding
// meets the requirement described in the ImmInstrInfo.
bool PPCInstrInfo::isUseMIElgibleForForwarding(MachineInstr &MI,
                                               const ImmInstrInfo &III,
                                               unsigned OpNoForForwarding
                                               ) const {
  // As the algorithm of checking for PPC::ZERO/PPC::ZERO8
  // would not work pre-RA, we can only do the check post RA.
  MachineRegisterInfo &MRI = MI.getParent()->getParent()->getRegInfo();
  if (MRI.isSSA())
    return false;

  // Cannot do the transform if MI isn't summing the operands.
  if (!III.IsSummingOperands)
    return false;

  // The instruction we are trying to replace must have the ZeroIsSpecialOrig set.
  if (!III.ZeroIsSpecialOrig)
    return false;

  // We cannot do the transform if the operand we are trying to replace
  // isn't the same as the operand the instruction allows.
  if (OpNoForForwarding != III.OpNoForForwarding)
    return false;

  // Check if the instruction we are trying to transform really has
  // the special zero register as its operand.
  if (MI.getOperand(III.ZeroIsSpecialOrig).getReg() != PPC::ZERO &&
      MI.getOperand(III.ZeroIsSpecialOrig).getReg() != PPC::ZERO8)
    return false;

  // This machine instruction is convertible if it is,
  // 1. summing the operands.
  // 2. one of the operands is special zero register.
  // 3. the operand we are trying to replace is allowed by the MI.
  return true;
}

// Check if the DefMI is the add inst and set the ImmMO and RegMO
// accordingly.
bool PPCInstrInfo::isDefMIElgibleForForwarding(MachineInstr &DefMI,
                                               const ImmInstrInfo &III,
                                               MachineOperand *&ImmMO,
                                               MachineOperand *&RegMO) const {
  unsigned Opc = DefMI.getOpcode();
  if (Opc != PPC::ADDItocL8 && Opc != PPC::ADDI && Opc != PPC::ADDI8)
    return false;

  // Skip the optimization of transformTo[NewImm|Imm]FormFedByAdd for ADDItocL8
  // on AIX which is used for toc-data access. TODO: Follow up to see if it can
  // apply for AIX toc-data as well.
  if (Opc == PPC::ADDItocL8 && Subtarget.isAIX())
    return false;

  assert(DefMI.getNumOperands() >= 3 &&
         "Add inst must have at least three operands");
  RegMO = &DefMI.getOperand(1);
  ImmMO = &DefMI.getOperand(2);

  // Before RA, ADDI first operand could be a frame index.
  if (!RegMO->isReg())
    return false;

  // This DefMI is elgible for forwarding if it is:
  // 1. add inst
  // 2. one of the operands is Imm/CPI/Global.
  return isAnImmediateOperand(*ImmMO);
}

bool PPCInstrInfo::isRegElgibleForForwarding(
    const MachineOperand &RegMO, const MachineInstr &DefMI,
    const MachineInstr &MI, bool KillDefMI,
    bool &IsFwdFeederRegKilled, bool &SeenIntermediateUse) const {
  // x = addi y, imm
  // ...
  // z = lfdx 0, x   -> z = lfd imm(y)
  // The Reg "y" can be forwarded to the MI(z) only when there is no DEF
  // of "y" between the DEF of "x" and "z".
  // The query is only valid post RA.
  const MachineRegisterInfo &MRI = MI.getParent()->getParent()->getRegInfo();
  if (MRI.isSSA())
    return false;

  Register Reg = RegMO.getReg();

  // Walking the inst in reverse(MI-->DefMI) to get the last DEF of the Reg.
  MachineBasicBlock::const_reverse_iterator It = MI;
  MachineBasicBlock::const_reverse_iterator E = MI.getParent()->rend();
  It++;
  for (; It != E; ++It) {
    if (It->modifiesRegister(Reg, &getRegisterInfo()) && (&*It) != &DefMI)
      return false;
    else if (It->killsRegister(Reg, &getRegisterInfo()) && (&*It) != &DefMI)
      IsFwdFeederRegKilled = true;
    if (It->readsRegister(Reg, &getRegisterInfo()) && (&*It) != &DefMI)
      SeenIntermediateUse = true;
    // Made it to DefMI without encountering a clobber.
    if ((&*It) == &DefMI)
      break;
  }
  assert((&*It) == &DefMI && "DefMI is missing");

  // If DefMI also defines the register to be forwarded, we can only forward it
  // if DefMI is being erased.
  if (DefMI.modifiesRegister(Reg, &getRegisterInfo()))
    return KillDefMI;

  return true;
}

bool PPCInstrInfo::isImmElgibleForForwarding(const MachineOperand &ImmMO,
                                             const MachineInstr &DefMI,
                                             const ImmInstrInfo &III,
                                             int64_t &Imm,
                                             int64_t BaseImm) const {
  assert(isAnImmediateOperand(ImmMO) && "ImmMO is NOT an immediate");
  if (DefMI.getOpcode() == PPC::ADDItocL8) {
    // The operand for ADDItocL8 is CPI, which isn't imm at compiling time,
    // However, we know that, it is 16-bit width, and has the alignment of 4.
    // Check if the instruction met the requirement.
    if (III.ImmMustBeMultipleOf > 4 ||
       III.TruncateImmTo || III.ImmWidth != 16)
      return false;

    // Going from XForm to DForm loads means that the displacement needs to be
    // not just an immediate but also a multiple of 4, or 16 depending on the
    // load. A DForm load cannot be represented if it is a multiple of say 2.
    // XForm loads do not have this restriction.
    if (ImmMO.isGlobal()) {
      const DataLayout &DL = ImmMO.getGlobal()->getDataLayout();
      if (ImmMO.getGlobal()->getPointerAlignment(DL) < III.ImmMustBeMultipleOf)
        return false;
    }

    return true;
  }

  if (ImmMO.isImm()) {
    // It is Imm, we need to check if the Imm fit the range.
    // Sign-extend to 64-bits.
    // DefMI may be folded with another imm form instruction, the result Imm is
    // the sum of Imm of DefMI and BaseImm which is from imm form instruction.
    APInt ActualValue(64, ImmMO.getImm() + BaseImm, true);
    if (III.SignedImm && !ActualValue.isSignedIntN(III.ImmWidth))
      return false;
    if (!III.SignedImm && !ActualValue.isIntN(III.ImmWidth))
      return false;
    Imm = SignExtend64<16>(ImmMO.getImm() + BaseImm);

    if (Imm % III.ImmMustBeMultipleOf)
      return false;
    if (III.TruncateImmTo)
      Imm &= ((1 << III.TruncateImmTo) - 1);
  }
  else
    return false;

  // This ImmMO is forwarded if it meets the requriement describle
  // in ImmInstrInfo
  return true;
}

bool PPCInstrInfo::simplifyToLI(MachineInstr &MI, MachineInstr &DefMI,
                                unsigned OpNoForForwarding,
                                MachineInstr **KilledDef) const {
  if ((DefMI.getOpcode() != PPC::LI && DefMI.getOpcode() != PPC::LI8) ||
      !DefMI.getOperand(1).isImm())
    return false;

  MachineFunction *MF = MI.getParent()->getParent();
  MachineRegisterInfo *MRI = &MF->getRegInfo();
  bool PostRA = !MRI->isSSA();

  int64_t Immediate = DefMI.getOperand(1).getImm();
  // Sign-extend to 64-bits.
  int64_t SExtImm = SignExtend64<16>(Immediate);

  bool ReplaceWithLI = false;
  bool Is64BitLI = false;
  int64_t NewImm = 0;
  bool SetCR = false;
  unsigned Opc = MI.getOpcode();
  switch (Opc) {
  default:
    return false;

  // FIXME: Any branches conditional on such a comparison can be made
  // unconditional. At this time, this happens too infrequently to be worth
  // the implementation effort, but if that ever changes, we could convert
  // such a pattern here.
  case PPC::CMPWI:
  case PPC::CMPLWI:
  case PPC::CMPDI:
  case PPC::CMPLDI: {
    // Doing this post-RA would require dataflow analysis to reliably find uses
    // of the CR register set by the compare.
    // No need to fixup killed/dead flag since this transformation is only valid
    // before RA.
    if (PostRA)
      return false;
    // If a compare-immediate is fed by an immediate and is itself an input of
    // an ISEL (the most common case) into a COPY of the correct register.
    bool Changed = false;
    Register DefReg = MI.getOperand(0).getReg();
    int64_t Comparand = MI.getOperand(2).getImm();
    int64_t SExtComparand = ((uint64_t)Comparand & ~0x7FFFuLL) != 0
                                ? (Comparand | 0xFFFFFFFFFFFF0000)
                                : Comparand;

    for (auto &CompareUseMI : MRI->use_instructions(DefReg)) {
      unsigned UseOpc = CompareUseMI.getOpcode();
      if (UseOpc != PPC::ISEL && UseOpc != PPC::ISEL8)
        continue;
      unsigned CRSubReg = CompareUseMI.getOperand(3).getSubReg();
      Register TrueReg = CompareUseMI.getOperand(1).getReg();
      Register FalseReg = CompareUseMI.getOperand(2).getReg();
      unsigned RegToCopy =
          selectReg(SExtImm, SExtComparand, Opc, TrueReg, FalseReg, CRSubReg);
      if (RegToCopy == PPC::NoRegister)
        continue;
      // Can't use PPC::COPY to copy PPC::ZERO[8]. Convert it to LI[8] 0.
      if (RegToCopy == PPC::ZERO || RegToCopy == PPC::ZERO8) {
        CompareUseMI.setDesc(get(UseOpc == PPC::ISEL8 ? PPC::LI8 : PPC::LI));
        replaceInstrOperandWithImm(CompareUseMI, 1, 0);
        CompareUseMI.removeOperand(3);
        CompareUseMI.removeOperand(2);
        continue;
      }
      LLVM_DEBUG(
          dbgs() << "Found LI -> CMPI -> ISEL, replacing with a copy.\n");
      LLVM_DEBUG(DefMI.dump(); MI.dump(); CompareUseMI.dump());
      LLVM_DEBUG(dbgs() << "Is converted to:\n");
      // Convert to copy and remove unneeded operands.
      CompareUseMI.setDesc(get(PPC::COPY));
      CompareUseMI.removeOperand(3);
      CompareUseMI.removeOperand(RegToCopy == TrueReg ? 2 : 1);
      CmpIselsConverted++;
      Changed = true;
      LLVM_DEBUG(CompareUseMI.dump());
    }
    if (Changed)
      return true;
    // This may end up incremented multiple times since this function is called
    // during a fixed-point transformation, but it is only meant to indicate the
    // presence of this opportunity.
    MissedConvertibleImmediateInstrs++;
    return false;
  }

  // Immediate forms - may simply be convertable to an LI.
  case PPC::ADDI:
  case PPC::ADDI8: {
    // Does the sum fit in a 16-bit signed field?
    int64_t Addend = MI.getOperand(2).getImm();
    if (isInt<16>(Addend + SExtImm)) {
      ReplaceWithLI = true;
      Is64BitLI = Opc == PPC::ADDI8;
      NewImm = Addend + SExtImm;
      break;
    }
    return false;
  }
  case PPC::SUBFIC:
  case PPC::SUBFIC8: {
    // Only transform this if the CARRY implicit operand is dead.
    if (MI.getNumOperands() > 3 && !MI.getOperand(3).isDead())
      return false;
    int64_t Minuend = MI.getOperand(2).getImm();
    if (isInt<16>(Minuend - SExtImm)) {
      ReplaceWithLI = true;
      Is64BitLI = Opc == PPC::SUBFIC8;
      NewImm = Minuend - SExtImm;
      break;
    }
    return false;
  }
  case PPC::RLDICL:
  case PPC::RLDICL_rec:
  case PPC::RLDICL_32:
  case PPC::RLDICL_32_64: {
    // Use APInt's rotate function.
    int64_t SH = MI.getOperand(2).getImm();
    int64_t MB = MI.getOperand(3).getImm();
    APInt InVal((Opc == PPC::RLDICL || Opc == PPC::RLDICL_rec) ? 64 : 32,
                SExtImm, true);
    InVal = InVal.rotl(SH);
    uint64_t Mask = MB == 0 ? -1LLU : (1LLU << (63 - MB + 1)) - 1;
    InVal &= Mask;
    // Can't replace negative values with an LI as that will sign-extend
    // and not clear the left bits. If we're setting the CR bit, we will use
    // ANDI_rec which won't sign extend, so that's safe.
    if (isUInt<15>(InVal.getSExtValue()) ||
        (Opc == PPC::RLDICL_rec && isUInt<16>(InVal.getSExtValue()))) {
      ReplaceWithLI = true;
      Is64BitLI = Opc != PPC::RLDICL_32;
      NewImm = InVal.getSExtValue();
      SetCR = Opc == PPC::RLDICL_rec;
      break;
    }
    return false;
  }
  case PPC::RLWINM:
  case PPC::RLWINM8:
  case PPC::RLWINM_rec:
  case PPC::RLWINM8_rec: {
    int64_t SH = MI.getOperand(2).getImm();
    int64_t MB = MI.getOperand(3).getImm();
    int64_t ME = MI.getOperand(4).getImm();
    APInt InVal(32, SExtImm, true);
    InVal = InVal.rotl(SH);
    APInt Mask = APInt::getBitsSetWithWrap(32, 32 - ME - 1, 32 - MB);
    InVal &= Mask;
    // Can't replace negative values with an LI as that will sign-extend
    // and not clear the left bits. If we're setting the CR bit, we will use
    // ANDI_rec which won't sign extend, so that's safe.
    bool ValueFits = isUInt<15>(InVal.getSExtValue());
    ValueFits |= ((Opc == PPC::RLWINM_rec || Opc == PPC::RLWINM8_rec) &&
                  isUInt<16>(InVal.getSExtValue()));
    if (ValueFits) {
      ReplaceWithLI = true;
      Is64BitLI = Opc == PPC::RLWINM8 || Opc == PPC::RLWINM8_rec;
      NewImm = InVal.getSExtValue();
      SetCR = Opc == PPC::RLWINM_rec || Opc == PPC::RLWINM8_rec;
      break;
    }
    return false;
  }
  case PPC::ORI:
  case PPC::ORI8:
  case PPC::XORI:
  case PPC::XORI8: {
    int64_t LogicalImm = MI.getOperand(2).getImm();
    int64_t Result = 0;
    if (Opc == PPC::ORI || Opc == PPC::ORI8)
      Result = LogicalImm | SExtImm;
    else
      Result = LogicalImm ^ SExtImm;
    if (isInt<16>(Result)) {
      ReplaceWithLI = true;
      Is64BitLI = Opc == PPC::ORI8 || Opc == PPC::XORI8;
      NewImm = Result;
      break;
    }
    return false;
  }
  }

  if (ReplaceWithLI) {
    // We need to be careful with CR-setting instructions we're replacing.
    if (SetCR) {
      // We don't know anything about uses when we're out of SSA, so only
      // replace if the new immediate will be reproduced.
      bool ImmChanged = (SExtImm & NewImm) != NewImm;
      if (PostRA && ImmChanged)
        return false;

      if (!PostRA) {
        // If the defining load-immediate has no other uses, we can just replace
        // the immediate with the new immediate.
        if (MRI->hasOneUse(DefMI.getOperand(0).getReg()))
          DefMI.getOperand(1).setImm(NewImm);

        // If we're not using the GPR result of the CR-setting instruction, we
        // just need to and with zero/non-zero depending on the new immediate.
        else if (MRI->use_empty(MI.getOperand(0).getReg())) {
          if (NewImm) {
            assert(Immediate && "Transformation converted zero to non-zero?");
            NewImm = Immediate;
          }
        } else if (ImmChanged)
          return false;
      }
    }

    LLVM_DEBUG(dbgs() << "Replacing constant instruction:\n");
    LLVM_DEBUG(MI.dump());
    LLVM_DEBUG(dbgs() << "Fed by:\n");
    LLVM_DEBUG(DefMI.dump());
    LoadImmediateInfo LII;
    LII.Imm = NewImm;
    LII.Is64Bit = Is64BitLI;
    LII.SetCR = SetCR;
    // If we're setting the CR, the original load-immediate must be kept (as an
    // operand to ANDI_rec/ANDI8_rec).
    if (KilledDef && SetCR)
      *KilledDef = nullptr;
    replaceInstrWithLI(MI, LII);

    if (PostRA)
      recomputeLivenessFlags(*MI.getParent());

    LLVM_DEBUG(dbgs() << "With:\n");
    LLVM_DEBUG(MI.dump());
    return true;
  }
  return false;
}

bool PPCInstrInfo::transformToNewImmFormFedByAdd(
    MachineInstr &MI, MachineInstr &DefMI, unsigned OpNoForForwarding) const {
  MachineRegisterInfo *MRI = &MI.getParent()->getParent()->getRegInfo();
  bool PostRA = !MRI->isSSA();
  // FIXME: extend this to post-ra. Need to do some change in getForwardingDefMI
  // for post-ra.
  if (PostRA)
    return false;

  // Only handle load/store.
  if (!MI.mayLoadOrStore())
    return false;

  unsigned XFormOpcode = RI.getMappedIdxOpcForImmOpc(MI.getOpcode());

  assert((XFormOpcode != PPC::INSTRUCTION_LIST_END) &&
         "MI must have x-form opcode");

  // get Imm Form info.
  ImmInstrInfo III;
  bool IsVFReg = MI.getOperand(0).isReg()
                     ? PPC::isVFRegister(MI.getOperand(0).getReg())
                     : false;

  if (!instrHasImmForm(XFormOpcode, IsVFReg, III, PostRA))
    return false;

  if (!III.IsSummingOperands)
    return false;

  if (OpNoForForwarding != III.OpNoForForwarding)
    return false;

  MachineOperand ImmOperandMI = MI.getOperand(III.ImmOpNo);
  if (!ImmOperandMI.isImm())
    return false;

  // Check DefMI.
  MachineOperand *ImmMO = nullptr;
  MachineOperand *RegMO = nullptr;
  if (!isDefMIElgibleForForwarding(DefMI, III, ImmMO, RegMO))
    return false;
  assert(ImmMO && RegMO && "Imm and Reg operand must have been set");

  // Check Imm.
  // Set ImmBase from imm instruction as base and get new Imm inside
  // isImmElgibleForForwarding.
  int64_t ImmBase = ImmOperandMI.getImm();
  int64_t Imm = 0;
  if (!isImmElgibleForForwarding(*ImmMO, DefMI, III, Imm, ImmBase))
    return false;

  // Do the transform
  LLVM_DEBUG(dbgs() << "Replacing existing reg+imm instruction:\n");
  LLVM_DEBUG(MI.dump());
  LLVM_DEBUG(dbgs() << "Fed by:\n");
  LLVM_DEBUG(DefMI.dump());

  MI.getOperand(III.OpNoForForwarding).setReg(RegMO->getReg());
  MI.getOperand(III.ImmOpNo).setImm(Imm);

  LLVM_DEBUG(dbgs() << "With:\n");
  LLVM_DEBUG(MI.dump());
  return true;
}

// If an X-Form instruction is fed by an add-immediate and one of its operands
// is the literal zero, attempt to forward the source of the add-immediate to
// the corresponding D-Form instruction with the displacement coming from
// the immediate being added.
bool PPCInstrInfo::transformToImmFormFedByAdd(
    MachineInstr &MI, const ImmInstrInfo &III, unsigned OpNoForForwarding,
    MachineInstr &DefMI, bool KillDefMI) const {
  //         RegMO ImmMO
  //           |    |
  // x = addi reg, imm  <----- DefMI
  // y = op    0 ,  x   <----- MI
  //                |
  //         OpNoForForwarding
  // Check if the MI meet the requirement described in the III.
  if (!isUseMIElgibleForForwarding(MI, III, OpNoForForwarding))
    return false;

  // Check if the DefMI meet the requirement
  // described in the III. If yes, set the ImmMO and RegMO accordingly.
  MachineOperand *ImmMO = nullptr;
  MachineOperand *RegMO = nullptr;
  if (!isDefMIElgibleForForwarding(DefMI, III, ImmMO, RegMO))
    return false;
  assert(ImmMO && RegMO && "Imm and Reg operand must have been set");

  // As we get the Imm operand now, we need to check if the ImmMO meet
  // the requirement described in the III. If yes set the Imm.
  int64_t Imm = 0;
  if (!isImmElgibleForForwarding(*ImmMO, DefMI, III, Imm))
    return false;

  bool IsFwdFeederRegKilled = false;
  bool SeenIntermediateUse = false;
  // Check if the RegMO can be forwarded to MI.
  if (!isRegElgibleForForwarding(*RegMO, DefMI, MI, KillDefMI,
                                 IsFwdFeederRegKilled, SeenIntermediateUse))
    return false;

  MachineRegisterInfo &MRI = MI.getParent()->getParent()->getRegInfo();
  bool PostRA = !MRI.isSSA();

  // We know that, the MI and DefMI both meet the pattern, and
  // the Imm also meet the requirement with the new Imm-form.
  // It is safe to do the transformation now.
  LLVM_DEBUG(dbgs() << "Replacing indexed instruction:\n");
  LLVM_DEBUG(MI.dump());
  LLVM_DEBUG(dbgs() << "Fed by:\n");
  LLVM_DEBUG(DefMI.dump());

  // Update the base reg first.
  MI.getOperand(III.OpNoForForwarding).ChangeToRegister(RegMO->getReg(),
                                                        false, false,
                                                        RegMO->isKill());

  // Then, update the imm.
  if (ImmMO->isImm()) {
    // If the ImmMO is Imm, change the operand that has ZERO to that Imm
    // directly.
    replaceInstrOperandWithImm(MI, III.ZeroIsSpecialOrig, Imm);
  }
  else {
    // Otherwise, it is Constant Pool Index(CPI) or Global,
    // which is relocation in fact. We need to replace the special zero
    // register with ImmMO.
    // Before that, we need to fixup the target flags for imm.
    // For some reason, we miss to set the flag for the ImmMO if it is CPI.
    if (DefMI.getOpcode() == PPC::ADDItocL8)
      ImmMO->setTargetFlags(PPCII::MO_TOC_LO);

    // MI didn't have the interface such as MI.setOperand(i) though
    // it has MI.getOperand(i). To repalce the ZERO MachineOperand with
    // ImmMO, we need to remove ZERO operand and all the operands behind it,
    // and, add the ImmMO, then, move back all the operands behind ZERO.
    SmallVector<MachineOperand, 2> MOps;
    for (unsigned i = MI.getNumOperands() - 1; i >= III.ZeroIsSpecialOrig; i--) {
      MOps.push_back(MI.getOperand(i));
      MI.removeOperand(i);
    }

    // Remove the last MO in the list, which is ZERO operand in fact.
    MOps.pop_back();
    // Add the imm operand.
    MI.addOperand(*ImmMO);
    // Now add the rest back.
    for (auto &MO : MOps)
      MI.addOperand(MO);
  }

  // Update the opcode.
  MI.setDesc(get(III.ImmOpcode));

  if (PostRA)
    recomputeLivenessFlags(*MI.getParent());
  LLVM_DEBUG(dbgs() << "With:\n");
  LLVM_DEBUG(MI.dump());

  return true;
}

bool PPCInstrInfo::transformToImmFormFedByLI(MachineInstr &MI,
                                             const ImmInstrInfo &III,
                                             unsigned ConstantOpNo,
                                             MachineInstr &DefMI) const {
  // DefMI must be LI or LI8.
  if ((DefMI.getOpcode() != PPC::LI && DefMI.getOpcode() != PPC::LI8) ||
      !DefMI.getOperand(1).isImm())
    return false;

  // Get Imm operand and Sign-extend to 64-bits.
  int64_t Imm = SignExtend64<16>(DefMI.getOperand(1).getImm());

  MachineRegisterInfo &MRI = MI.getParent()->getParent()->getRegInfo();
  bool PostRA = !MRI.isSSA();
  // Exit early if we can't convert this.
  if ((ConstantOpNo != III.OpNoForForwarding) && !III.IsCommutative)
    return false;
  if (Imm % III.ImmMustBeMultipleOf)
    return false;
  if (III.TruncateImmTo)
    Imm &= ((1 << III.TruncateImmTo) - 1);
  if (III.SignedImm) {
    APInt ActualValue(64, Imm, true);
    if (!ActualValue.isSignedIntN(III.ImmWidth))
      return false;
  } else {
    uint64_t UnsignedMax = (1 << III.ImmWidth) - 1;
    if ((uint64_t)Imm > UnsignedMax)
      return false;
  }

  // If we're post-RA, the instructions don't agree on whether register zero is
  // special, we can transform this as long as the register operand that will
  // end up in the location where zero is special isn't R0.
  if (PostRA && III.ZeroIsSpecialOrig != III.ZeroIsSpecialNew) {
    unsigned PosForOrigZero = III.ZeroIsSpecialOrig ? III.ZeroIsSpecialOrig :
      III.ZeroIsSpecialNew + 1;
    Register OrigZeroReg = MI.getOperand(PosForOrigZero).getReg();
    Register NewZeroReg = MI.getOperand(III.ZeroIsSpecialNew).getReg();
    // If R0 is in the operand where zero is special for the new instruction,
    // it is unsafe to transform if the constant operand isn't that operand.
    if ((NewZeroReg == PPC::R0 || NewZeroReg == PPC::X0) &&
        ConstantOpNo != III.ZeroIsSpecialNew)
      return false;
    if ((OrigZeroReg == PPC::R0 || OrigZeroReg == PPC::X0) &&
        ConstantOpNo != PosForOrigZero)
      return false;
  }

  unsigned Opc = MI.getOpcode();
  bool SpecialShift32 = Opc == PPC::SLW || Opc == PPC::SLW_rec ||
                        Opc == PPC::SRW || Opc == PPC::SRW_rec ||
                        Opc == PPC::SLW8 || Opc == PPC::SLW8_rec ||
                        Opc == PPC::SRW8 || Opc == PPC::SRW8_rec;
  bool SpecialShift64 = Opc == PPC::SLD || Opc == PPC::SLD_rec ||
                        Opc == PPC::SRD || Opc == PPC::SRD_rec;
  bool SetCR = Opc == PPC::SLW_rec || Opc == PPC::SRW_rec ||
               Opc == PPC::SLD_rec || Opc == PPC::SRD_rec;
  bool RightShift = Opc == PPC::SRW || Opc == PPC::SRW_rec || Opc == PPC::SRD ||
                    Opc == PPC::SRD_rec;

  LLVM_DEBUG(dbgs() << "Replacing reg+reg instruction: ");
  LLVM_DEBUG(MI.dump());
  LLVM_DEBUG(dbgs() << "Fed by load-immediate: ");
  LLVM_DEBUG(DefMI.dump());
  MI.setDesc(get(III.ImmOpcode));
  if (ConstantOpNo == III.OpNoForForwarding) {
    // Converting shifts to immediate form is a bit tricky since they may do
    // one of three things:
    // 1. If the shift amount is between OpSize and 2*OpSize, the result is zero
    // 2. If the shift amount is zero, the result is unchanged (save for maybe
    //    setting CR0)
    // 3. If the shift amount is in [1, OpSize), it's just a shift
    if (SpecialShift32 || SpecialShift64) {
      LoadImmediateInfo LII;
      LII.Imm = 0;
      LII.SetCR = SetCR;
      LII.Is64Bit = SpecialShift64;
      uint64_t ShAmt = Imm & (SpecialShift32 ? 0x1F : 0x3F);
      if (Imm & (SpecialShift32 ? 0x20 : 0x40))
        replaceInstrWithLI(MI, LII);
      // Shifts by zero don't change the value. If we don't need to set CR0,
      // just convert this to a COPY. Can't do this post-RA since we've already
      // cleaned up the copies.
      else if (!SetCR && ShAmt == 0 && !PostRA) {
        MI.removeOperand(2);
        MI.setDesc(get(PPC::COPY));
      } else {
        // The 32 bit and 64 bit instructions are quite different.
        if (SpecialShift32) {
          // Left shifts use (N, 0, 31-N).
          // Right shifts use (32-N, N, 31) if 0 < N < 32.
          //              use (0, 0, 31)    if N == 0.
          uint64_t SH = ShAmt == 0 ? 0 : RightShift ? 32 - ShAmt : ShAmt;
          uint64_t MB = RightShift ? ShAmt : 0;
          uint64_t ME = RightShift ? 31 : 31 - ShAmt;
          replaceInstrOperandWithImm(MI, III.OpNoForForwarding, SH);
          MachineInstrBuilder(*MI.getParent()->getParent(), MI).addImm(MB)
            .addImm(ME);
        } else {
          // Left shifts use (N, 63-N).
          // Right shifts use (64-N, N) if 0 < N < 64.
          //              use (0, 0)    if N == 0.
          uint64_t SH = ShAmt == 0 ? 0 : RightShift ? 64 - ShAmt : ShAmt;
          uint64_t ME = RightShift ? ShAmt : 63 - ShAmt;
          replaceInstrOperandWithImm(MI, III.OpNoForForwarding, SH);
          MachineInstrBuilder(*MI.getParent()->getParent(), MI).addImm(ME);
        }
      }
    } else
      replaceInstrOperandWithImm(MI, ConstantOpNo, Imm);
  }
  // Convert commutative instructions (switch the operands and convert the
  // desired one to an immediate.
  else if (III.IsCommutative) {
    replaceInstrOperandWithImm(MI, ConstantOpNo, Imm);
    swapMIOperands(MI, ConstantOpNo, III.OpNoForForwarding);
  } else
    llvm_unreachable("Should have exited early!");

  // For instructions for which the constant register replaces a different
  // operand than where the immediate goes, we need to swap them.
  if (III.OpNoForForwarding != III.ImmOpNo)
    swapMIOperands(MI, III.OpNoForForwarding, III.ImmOpNo);

  // If the special R0/X0 register index are different for original instruction
  // and new instruction, we need to fix up the register class in new
  // instruction.
  if (!PostRA && III.ZeroIsSpecialOrig != III.ZeroIsSpecialNew) {
    if (III.ZeroIsSpecialNew) {
      // If operand at III.ZeroIsSpecialNew is physical reg(eg: ZERO/ZERO8), no
      // need to fix up register class.
      Register RegToModify = MI.getOperand(III.ZeroIsSpecialNew).getReg();
      if (RegToModify.isVirtual()) {
        const TargetRegisterClass *NewRC =
          MRI.getRegClass(RegToModify)->hasSuperClassEq(&PPC::GPRCRegClass) ?
          &PPC::GPRC_and_GPRC_NOR0RegClass : &PPC::G8RC_and_G8RC_NOX0RegClass;
        MRI.setRegClass(RegToModify, NewRC);
      }
    }
  }

  if (PostRA)
    recomputeLivenessFlags(*MI.getParent());

  LLVM_DEBUG(dbgs() << "With: ");
  LLVM_DEBUG(MI.dump());
  LLVM_DEBUG(dbgs() << "\n");
  return true;
}

const TargetRegisterClass *
PPCInstrInfo::updatedRC(const TargetRegisterClass *RC) const {
  if (Subtarget.hasVSX() && RC == &PPC::VRRCRegClass)
    return &PPC::VSRCRegClass;
  return RC;
}

int PPCInstrInfo::getRecordFormOpcode(unsigned Opcode) {
  return PPC::getRecordFormOpcode(Opcode);
}

static bool isOpZeroOfSubwordPreincLoad(int Opcode) {
  return (Opcode == PPC::LBZU || Opcode == PPC::LBZUX || Opcode == PPC::LBZU8 ||
          Opcode == PPC::LBZUX8 || Opcode == PPC::LHZU ||
          Opcode == PPC::LHZUX || Opcode == PPC::LHZU8 ||
          Opcode == PPC::LHZUX8);
}

// This function checks for sign extension from 32 bits to 64 bits.
static bool definedBySignExtendingOp(const unsigned Reg,
                                     const MachineRegisterInfo *MRI) {
  if (!Register::isVirtualRegister(Reg))
    return false;

  MachineInstr *MI = MRI->getVRegDef(Reg);
  if (!MI)
    return false;

  int Opcode = MI->getOpcode();
  const PPCInstrInfo *TII =
      MI->getMF()->getSubtarget<PPCSubtarget>().getInstrInfo();
  if (TII->isSExt32To64(Opcode))
    return true;

  // The first def of LBZU/LHZU is sign extended.
  if (isOpZeroOfSubwordPreincLoad(Opcode) && MI->getOperand(0).getReg() == Reg)
    return true;

  // RLDICL generates sign-extended output if it clears at least
  // 33 bits from the left (MSB).
  if (Opcode == PPC::RLDICL && MI->getOperand(3).getImm() >= 33)
    return true;

  // If at least one bit from left in a lower word is masked out,
  // all of 0 to 32-th bits of the output are cleared.
  // Hence the output is already sign extended.
  if ((Opcode == PPC::RLWINM || Opcode == PPC::RLWINM_rec ||
       Opcode == PPC::RLWNM || Opcode == PPC::RLWNM_rec) &&
      MI->getOperand(3).getImm() > 0 &&
      MI->getOperand(3).getImm() <= MI->getOperand(4).getImm())
    return true;

  // If the most significant bit of immediate in ANDIS is zero,
  // all of 0 to 32-th bits are cleared.
  if (Opcode == PPC::ANDIS_rec || Opcode == PPC::ANDIS8_rec) {
    uint16_t Imm = MI->getOperand(2).getImm();
    if ((Imm & 0x8000) == 0)
      return true;
  }

  return false;
}

// This function checks the machine instruction that defines the input register
// Reg. If that machine instruction always outputs a value that has only zeros
// in the higher 32 bits then this function will return true.
static bool definedByZeroExtendingOp(const unsigned Reg,
                                     const MachineRegisterInfo *MRI) {
  if (!Register::isVirtualRegister(Reg))
    return false;

  MachineInstr *MI = MRI->getVRegDef(Reg);
  if (!MI)
    return false;

  int Opcode = MI->getOpcode();
  const PPCInstrInfo *TII =
      MI->getMF()->getSubtarget<PPCSubtarget>().getInstrInfo();
  if (TII->isZExt32To64(Opcode))
    return true;

  // The first def of LBZU/LHZU/LWZU are zero extended.
  if ((isOpZeroOfSubwordPreincLoad(Opcode) || Opcode == PPC::LWZU ||
       Opcode == PPC::LWZUX || Opcode == PPC::LWZU8 || Opcode == PPC::LWZUX8) &&
      MI->getOperand(0).getReg() == Reg)
    return true;

  // The 16-bit immediate is sign-extended in li/lis.
  // If the most significant bit is zero, all higher bits are zero.
  if (Opcode == PPC::LI  || Opcode == PPC::LI8 ||
      Opcode == PPC::LIS || Opcode == PPC::LIS8) {
    int64_t Imm = MI->getOperand(1).getImm();
    if (((uint64_t)Imm & ~0x7FFFuLL) == 0)
      return true;
  }

  // We have some variations of rotate-and-mask instructions
  // that clear higher 32-bits.
  if ((Opcode == PPC::RLDICL || Opcode == PPC::RLDICL_rec ||
       Opcode == PPC::RLDCL || Opcode == PPC::RLDCL_rec ||
       Opcode == PPC::RLDICL_32_64) &&
      MI->getOperand(3).getImm() >= 32)
    return true;

  if ((Opcode == PPC::RLDIC || Opcode == PPC::RLDIC_rec) &&
      MI->getOperand(3).getImm() >= 32 &&
      MI->getOperand(3).getImm() <= 63 - MI->getOperand(2).getImm())
    return true;

  if ((Opcode == PPC::RLWINM || Opcode == PPC::RLWINM_rec ||
       Opcode == PPC::RLWNM || Opcode == PPC::RLWNM_rec ||
       Opcode == PPC::RLWINM8 || Opcode == PPC::RLWNM8) &&
      MI->getOperand(3).getImm() <= MI->getOperand(4).getImm())
    return true;

  return false;
}

// This function returns true if the input MachineInstr is a TOC save
// instruction.
bool PPCInstrInfo::isTOCSaveMI(const MachineInstr &MI) const {
  if (!MI.getOperand(1).isImm() || !MI.getOperand(2).isReg())
    return false;
  unsigned TOCSaveOffset = Subtarget.getFrameLowering()->getTOCSaveOffset();
  unsigned StackOffset = MI.getOperand(1).getImm();
  Register StackReg = MI.getOperand(2).getReg();
  Register SPReg = Subtarget.isPPC64() ? PPC::X1 : PPC::R1;
  if (StackReg == SPReg && StackOffset == TOCSaveOffset)
    return true;

  return false;
}

// We limit the max depth to track incoming values of PHIs or binary ops
// (e.g. AND) to avoid excessive cost.
const unsigned MAX_BINOP_DEPTH = 1;

// This function will promote the instruction which defines the register `Reg`
// in the parameter from a 32-bit to a 64-bit instruction if needed. The logic
// used to check whether an instruction needs to be promoted or not is similar
// to the logic used to check whether or not a defined register is sign or zero
// extended within the function PPCInstrInfo::isSignOrZeroExtended.
// Additionally, the `promoteInstr32To64ForElimEXTSW` function is recursive.
// BinOpDepth does not count all of the recursions. The parameter BinOpDepth is
// incremented  only when `promoteInstr32To64ForElimEXTSW` calls itself more
// than once. This is done to prevent exponential recursion.
void PPCInstrInfo::promoteInstr32To64ForElimEXTSW(const Register &Reg,
                                                  MachineRegisterInfo *MRI,
                                                  unsigned BinOpDepth,
                                                  LiveVariables *LV) const {
  if (!Reg.isVirtual())
    return;

  MachineInstr *MI = MRI->getVRegDef(Reg);
  if (!MI)
    return;

  unsigned Opcode = MI->getOpcode();

  switch (Opcode) {
  case PPC::OR:
  case PPC::ISEL:
  case PPC::OR8:
  case PPC::PHI: {
    if (BinOpDepth >= MAX_BINOP_DEPTH)
      break;
    unsigned OperandEnd = 3, OperandStride = 1;
    if (Opcode == PPC::PHI) {
      OperandEnd = MI->getNumOperands();
      OperandStride = 2;
    }

    for (unsigned I = 1; I < OperandEnd; I += OperandStride) {
      assert(MI->getOperand(I).isReg() && "Operand must be register");
      promoteInstr32To64ForElimEXTSW(MI->getOperand(I).getReg(), MRI,
                                     BinOpDepth + 1, LV);
    }

    break;
  }
  case PPC::COPY: {
    // Refers to the logic of the `case PPC::COPY` statement in the function
    // PPCInstrInfo::isSignOrZeroExtended().

    Register SrcReg = MI->getOperand(1).getReg();
    // In both ELFv1 and v2 ABI, method parameters and the return value
    // are sign- or zero-extended.
    const MachineFunction *MF = MI->getMF();
    if (!MF->getSubtarget<PPCSubtarget>().isSVR4ABI()) {
      // If this is a copy from another register, we recursively promote the
      // source.
      promoteInstr32To64ForElimEXTSW(SrcReg, MRI, BinOpDepth, LV);
      return;
    }

    // From here on everything is SVR4ABI. COPY will be eliminated in the other
    // pass, we do not need promote the COPY pseudo opcode.

    if (SrcReg != PPC::X3)
      // If this is a copy from another register, we recursively promote the
      // source.
      promoteInstr32To64ForElimEXTSW(SrcReg, MRI, BinOpDepth, LV);
    return;
  }
  case PPC::ORI:
  case PPC::XORI:
  case PPC::ORIS:
  case PPC::XORIS:
  case PPC::ORI8:
  case PPC::XORI8:
  case PPC::ORIS8:
  case PPC::XORIS8:
    promoteInstr32To64ForElimEXTSW(MI->getOperand(1).getReg(), MRI, BinOpDepth,
                                   LV);
    break;
  case PPC::AND:
  case PPC::AND8:
    if (BinOpDepth >= MAX_BINOP_DEPTH)
      break;

    promoteInstr32To64ForElimEXTSW(MI->getOperand(1).getReg(), MRI,
                                   BinOpDepth + 1, LV);
    promoteInstr32To64ForElimEXTSW(MI->getOperand(2).getReg(), MRI,
                                   BinOpDepth + 1, LV);
    break;
  }

  const TargetRegisterClass *RC = MRI->getRegClass(Reg);
  if (RC == &PPC::G8RCRegClass || RC == &PPC::G8RC_and_G8RC_NOX0RegClass)
    return;

  const PPCInstrInfo *TII =
      MI->getMF()->getSubtarget<PPCSubtarget>().getInstrInfo();

  // Map the 32bit to 64bit opcodes for instructions that are not signed or zero
  // extended themselves, but may have operands who's destination registers of
  // signed or zero extended instructions.
  std::unordered_map<unsigned, unsigned> OpcodeMap = {
      {PPC::OR, PPC::OR8},     {PPC::ISEL, PPC::ISEL8},
      {PPC::ORI, PPC::ORI8},   {PPC::XORI, PPC::XORI8},
      {PPC::ORIS, PPC::ORIS8}, {PPC::XORIS, PPC::XORIS8},
      {PPC::AND, PPC::AND8}};

  int NewOpcode = -1;
  auto It = OpcodeMap.find(Opcode);
  if (It != OpcodeMap.end()) {
    // Set the new opcode to the mapped 64-bit version.
    NewOpcode = It->second;
  } else {
    if (!TII->isSExt32To64(Opcode))
      return;

    // The TableGen function `get64BitInstrFromSignedExt32BitInstr` is used to
    // map the 32-bit instruction with the `SExt32To64` flag to the 64-bit
    // instruction with the same opcode.
    NewOpcode = PPC::get64BitInstrFromSignedExt32BitInstr(Opcode);
  }

  assert(NewOpcode != -1 &&
         "Must have a 64-bit opcode to map the 32-bit opcode!");

  const TargetRegisterInfo *TRI = MRI->getTargetRegisterInfo();
  const MCInstrDesc &MCID = TII->get(NewOpcode);
  const TargetRegisterClass *NewRC =
      TRI->getRegClass(MCID.operands()[0].RegClass);

  Register SrcReg = MI->getOperand(0).getReg();
  const TargetRegisterClass *SrcRC = MRI->getRegClass(SrcReg);

  // If the register class of the defined register in the 32-bit instruction
  // is the same as the register class of the defined register in the promoted
  // 64-bit instruction, we do not need to promote the instruction.
  if (NewRC == SrcRC)
    return;

  DebugLoc DL = MI->getDebugLoc();
  auto MBB = MI->getParent();

  // Since the pseudo-opcode of the instruction is promoted from 32-bit to
  // 64-bit, if the source reg class of the original instruction belongs to
  // PPC::GRCRegClass or PPC::GPRC_and_GPRC_NOR0RegClass, we need to promote
  // the operand to PPC::G8CRegClass or PPC::G8RC_and_G8RC_NOR0RegClass,
  // respectively.
  DenseMap<unsigned, Register> PromoteRegs;
  for (unsigned i = 1; i < MI->getNumOperands(); i++) {
    MachineOperand &Operand = MI->getOperand(i);
    if (!Operand.isReg())
      continue;

    Register OperandReg = Operand.getReg();
    if (!OperandReg.isVirtual())
      continue;

    const TargetRegisterClass *NewUsedRegRC =
        TRI->getRegClass(MCID.operands()[i].RegClass);
    const TargetRegisterClass *OrgRC = MRI->getRegClass(OperandReg);
    if (NewUsedRegRC != OrgRC && (OrgRC == &PPC::GPRCRegClass ||
                                  OrgRC == &PPC::GPRC_and_GPRC_NOR0RegClass)) {
      // Promote the used 32-bit register to 64-bit register.
      Register TmpReg = MRI->createVirtualRegister(NewUsedRegRC);
      Register DstTmpReg = MRI->createVirtualRegister(NewUsedRegRC);
      BuildMI(*MBB, MI, DL, TII->get(PPC::IMPLICIT_DEF), TmpReg);
      BuildMI(*MBB, MI, DL, TII->get(PPC::INSERT_SUBREG), DstTmpReg)
          .addReg(TmpReg)
          .addReg(OperandReg)
          .addImm(PPC::sub_32);
      PromoteRegs[i] = DstTmpReg;
    }
  }

  Register NewDefinedReg = MRI->createVirtualRegister(NewRC);

  BuildMI(*MBB, MI, DL, TII->get(NewOpcode), NewDefinedReg);
  MachineBasicBlock::instr_iterator Iter(MI);
  --Iter;
  MachineInstrBuilder MIBuilder(*Iter->getMF(), Iter);
  for (unsigned i = 1; i < MI->getNumOperands(); i++) {
    if (PromoteRegs.find(i) != PromoteRegs.end())
      MIBuilder.addReg(PromoteRegs[i], RegState::Kill);
    else
      Iter->addOperand(MI->getOperand(i));
  }

  for (unsigned i = 1; i < Iter->getNumOperands(); i++) {
    MachineOperand &Operand = Iter->getOperand(i);
    if (!Operand.isReg())
      continue;
    Register OperandReg = Operand.getReg();
    if (!OperandReg.isVirtual())
      continue;
    LV->recomputeForSingleDefVirtReg(OperandReg);
  }

  MI->eraseFromParent();

  // A defined register may be used by other instructions that are 32-bit.
  // After the defined register is promoted to 64-bit for the promoted
  // instruction, we need to demote the 64-bit defined register back to a
  // 32-bit register
  BuildMI(*MBB, ++Iter, DL, TII->get(PPC::COPY), SrcReg)
      .addReg(NewDefinedReg, RegState::Kill, PPC::sub_32);
  LV->recomputeForSingleDefVirtReg(NewDefinedReg);
<<<<<<< HEAD
  return;
=======
>>>>>>> a8d96e15
}

// The isSignOrZeroExtended function is recursive. The parameter BinOpDepth
// does not count all of the recursions. The parameter BinOpDepth is incremented
// only when isSignOrZeroExtended calls itself more than once. This is done to
// prevent expontential recursion. There is no parameter to track linear
// recursion.
std::pair<bool, bool>
PPCInstrInfo::isSignOrZeroExtended(const unsigned Reg,
                                   const unsigned BinOpDepth,
                                   const MachineRegisterInfo *MRI) const {
  if (!Register::isVirtualRegister(Reg))
    return std::pair<bool, bool>(false, false);

  MachineInstr *MI = MRI->getVRegDef(Reg);
  if (!MI)
    return std::pair<bool, bool>(false, false);

  bool IsSExt = definedBySignExtendingOp(Reg, MRI);
  bool IsZExt = definedByZeroExtendingOp(Reg, MRI);

  // If we know the instruction always returns sign- and zero-extended result,
  // return here.
  if (IsSExt && IsZExt)
    return std::pair<bool, bool>(IsSExt, IsZExt);

  switch (MI->getOpcode()) {
  case PPC::COPY: {
    Register SrcReg = MI->getOperand(1).getReg();

    // In both ELFv1 and v2 ABI, method parameters and the return value
    // are sign- or zero-extended.
    const MachineFunction *MF = MI->getMF();

    if (!MF->getSubtarget<PPCSubtarget>().isSVR4ABI()) {
      // If this is a copy from another register, we recursively check source.
      auto SrcExt = isSignOrZeroExtended(SrcReg, BinOpDepth, MRI);
      return std::pair<bool, bool>(SrcExt.first || IsSExt,
                                   SrcExt.second || IsZExt);
    }

    // From here on everything is SVR4ABI
    const PPCFunctionInfo *FuncInfo = MF->getInfo<PPCFunctionInfo>();
    // We check the ZExt/SExt flags for a method parameter.
    if (MI->getParent()->getBasicBlock() ==
        &MF->getFunction().getEntryBlock()) {
      Register VReg = MI->getOperand(0).getReg();
      if (MF->getRegInfo().isLiveIn(VReg)) {
        IsSExt |= FuncInfo->isLiveInSExt(VReg);
        IsZExt |= FuncInfo->isLiveInZExt(VReg);
        return std::pair<bool, bool>(IsSExt, IsZExt);
      }
    }

    if (SrcReg != PPC::X3) {
      // If this is a copy from another register, we recursively check source.
      auto SrcExt = isSignOrZeroExtended(SrcReg, BinOpDepth, MRI);
      return std::pair<bool, bool>(SrcExt.first || IsSExt,
                                   SrcExt.second || IsZExt);
    }

    // For a method return value, we check the ZExt/SExt flags in attribute.
    // We assume the following code sequence for method call.
    //   ADJCALLSTACKDOWN 32, implicit dead %r1, implicit %r1
    //   BL8_NOP @func,...
    //   ADJCALLSTACKUP 32, 0, implicit dead %r1, implicit %r1
    //   %5 = COPY %x3; G8RC:%5
    const MachineBasicBlock *MBB = MI->getParent();
    std::pair<bool, bool> IsExtendPair = std::pair<bool, bool>(IsSExt, IsZExt);
    MachineBasicBlock::const_instr_iterator II =
        MachineBasicBlock::const_instr_iterator(MI);
    if (II == MBB->instr_begin() || (--II)->getOpcode() != PPC::ADJCALLSTACKUP)
      return IsExtendPair;

    const MachineInstr &CallMI = *(--II);
    if (!CallMI.isCall() || !CallMI.getOperand(0).isGlobal())
      return IsExtendPair;

    const Function *CalleeFn =
        dyn_cast_if_present<Function>(CallMI.getOperand(0).getGlobal());
    if (!CalleeFn)
      return IsExtendPair;
    const IntegerType *IntTy = dyn_cast<IntegerType>(CalleeFn->getReturnType());
    if (IntTy && IntTy->getBitWidth() <= 32) {
      const AttributeSet &Attrs = CalleeFn->getAttributes().getRetAttrs();
      IsSExt |= Attrs.hasAttribute(Attribute::SExt);
      IsZExt |= Attrs.hasAttribute(Attribute::ZExt);
      return std::pair<bool, bool>(IsSExt, IsZExt);
    }

    return IsExtendPair;
  }

  // OR, XOR with 16-bit immediate does not change the upper 48 bits.
  // So, we track the operand register as we do for register copy.
  case PPC::ORI:
  case PPC::XORI:
  case PPC::ORI8:
  case PPC::XORI8: {
    Register SrcReg = MI->getOperand(1).getReg();
    auto SrcExt = isSignOrZeroExtended(SrcReg, BinOpDepth, MRI);
    return std::pair<bool, bool>(SrcExt.first || IsSExt,
                                 SrcExt.second || IsZExt);
  }

  // OR, XOR with shifted 16-bit immediate does not change the upper
  // 32 bits. So, we track the operand register for zero extension.
  // For sign extension when the MSB of the immediate is zero, we also
  // track the operand register since the upper 33 bits are unchanged.
  case PPC::ORIS:
  case PPC::XORIS:
  case PPC::ORIS8:
  case PPC::XORIS8: {
    Register SrcReg = MI->getOperand(1).getReg();
    auto SrcExt = isSignOrZeroExtended(SrcReg, BinOpDepth, MRI);
    uint16_t Imm = MI->getOperand(2).getImm();
    if (Imm & 0x8000)
      return std::pair<bool, bool>(false, SrcExt.second || IsZExt);
    else
      return std::pair<bool, bool>(SrcExt.first || IsSExt,
                                   SrcExt.second || IsZExt);
  }

  // If all incoming values are sign-/zero-extended,
  // the output of OR, ISEL or PHI is also sign-/zero-extended.
  case PPC::OR:
  case PPC::OR8:
  case PPC::ISEL:
  case PPC::PHI: {
    if (BinOpDepth >= MAX_BINOP_DEPTH)
      return std::pair<bool, bool>(false, false);

    // The input registers for PHI are operand 1, 3, ...
    // The input registers for others are operand 1 and 2.
    unsigned OperandEnd = 3, OperandStride = 1;
    if (MI->getOpcode() == PPC::PHI) {
      OperandEnd = MI->getNumOperands();
      OperandStride = 2;
    }

    IsSExt = true;
    IsZExt = true;
    for (unsigned I = 1; I != OperandEnd; I += OperandStride) {
      if (!MI->getOperand(I).isReg())
        return std::pair<bool, bool>(false, false);

      Register SrcReg = MI->getOperand(I).getReg();
      auto SrcExt = isSignOrZeroExtended(SrcReg, BinOpDepth + 1, MRI);
      IsSExt &= SrcExt.first;
      IsZExt &= SrcExt.second;
    }
    return std::pair<bool, bool>(IsSExt, IsZExt);
  }

  // If at least one of the incoming values of an AND is zero extended
  // then the output is also zero-extended. If both of the incoming values
  // are sign-extended then the output is also sign extended.
  case PPC::AND:
  case PPC::AND8: {
    if (BinOpDepth >= MAX_BINOP_DEPTH)
      return std::pair<bool, bool>(false, false);

    Register SrcReg1 = MI->getOperand(1).getReg();
    Register SrcReg2 = MI->getOperand(2).getReg();
    auto Src1Ext = isSignOrZeroExtended(SrcReg1, BinOpDepth + 1, MRI);
    auto Src2Ext = isSignOrZeroExtended(SrcReg2, BinOpDepth + 1, MRI);
    return std::pair<bool, bool>(Src1Ext.first && Src2Ext.first,
                                 Src1Ext.second || Src2Ext.second);
  }

  default:
    break;
  }
  return std::pair<bool, bool>(IsSExt, IsZExt);
}

bool PPCInstrInfo::isBDNZ(unsigned Opcode) const {
  return (Opcode == (Subtarget.isPPC64() ? PPC::BDNZ8 : PPC::BDNZ));
}

namespace {
class PPCPipelinerLoopInfo : public TargetInstrInfo::PipelinerLoopInfo {
  MachineInstr *Loop, *EndLoop, *LoopCount;
  MachineFunction *MF;
  const TargetInstrInfo *TII;
  int64_t TripCount;

public:
  PPCPipelinerLoopInfo(MachineInstr *Loop, MachineInstr *EndLoop,
                       MachineInstr *LoopCount)
      : Loop(Loop), EndLoop(EndLoop), LoopCount(LoopCount),
        MF(Loop->getParent()->getParent()),
        TII(MF->getSubtarget().getInstrInfo()) {
    // Inspect the Loop instruction up-front, as it may be deleted when we call
    // createTripCountGreaterCondition.
    if (LoopCount->getOpcode() == PPC::LI8 || LoopCount->getOpcode() == PPC::LI)
      TripCount = LoopCount->getOperand(1).getImm();
    else
      TripCount = -1;
  }

  bool shouldIgnoreForPipelining(const MachineInstr *MI) const override {
    // Only ignore the terminator.
    return MI == EndLoop;
  }

  std::optional<bool> createTripCountGreaterCondition(
      int TC, MachineBasicBlock &MBB,
      SmallVectorImpl<MachineOperand> &Cond) override {
    if (TripCount == -1) {
      // Since BDZ/BDZ8 that we will insert will also decrease the ctr by 1,
      // so we don't need to generate any thing here.
      Cond.push_back(MachineOperand::CreateImm(0));
      Cond.push_back(MachineOperand::CreateReg(
          MF->getSubtarget<PPCSubtarget>().isPPC64() ? PPC::CTR8 : PPC::CTR,
          true));
      return {};
    }

    return TripCount > TC;
  }

  void setPreheader(MachineBasicBlock *NewPreheader) override {
    // Do nothing. We want the LOOP setup instruction to stay in the *old*
    // preheader, so we can use BDZ in the prologs to adapt the loop trip count.
  }

  void adjustTripCount(int TripCountAdjust) override {
    // If the loop trip count is a compile-time value, then just change the
    // value.
    if (LoopCount->getOpcode() == PPC::LI8 ||
        LoopCount->getOpcode() == PPC::LI) {
      int64_t TripCount = LoopCount->getOperand(1).getImm() + TripCountAdjust;
      LoopCount->getOperand(1).setImm(TripCount);
      return;
    }

    // Since BDZ/BDZ8 that we will insert will also decrease the ctr by 1,
    // so we don't need to generate any thing here.
  }

  void disposed() override {
    Loop->eraseFromParent();
    // Ensure the loop setup instruction is deleted too.
    LoopCount->eraseFromParent();
  }
};
} // namespace

std::unique_ptr<TargetInstrInfo::PipelinerLoopInfo>
PPCInstrInfo::analyzeLoopForPipelining(MachineBasicBlock *LoopBB) const {
  // We really "analyze" only hardware loops right now.
  MachineBasicBlock::iterator I = LoopBB->getFirstTerminator();
  MachineBasicBlock *Preheader = *LoopBB->pred_begin();
  if (Preheader == LoopBB)
    Preheader = *std::next(LoopBB->pred_begin());
  MachineFunction *MF = Preheader->getParent();

  if (I != LoopBB->end() && isBDNZ(I->getOpcode())) {
    SmallPtrSet<MachineBasicBlock *, 8> Visited;
    if (MachineInstr *LoopInst = findLoopInstr(*Preheader, Visited)) {
      Register LoopCountReg = LoopInst->getOperand(0).getReg();
      MachineRegisterInfo &MRI = MF->getRegInfo();
      MachineInstr *LoopCount = MRI.getUniqueVRegDef(LoopCountReg);
      return std::make_unique<PPCPipelinerLoopInfo>(LoopInst, &*I, LoopCount);
    }
  }
  return nullptr;
}

MachineInstr *PPCInstrInfo::findLoopInstr(
    MachineBasicBlock &PreHeader,
    SmallPtrSet<MachineBasicBlock *, 8> &Visited) const {

  unsigned LOOPi = (Subtarget.isPPC64() ? PPC::MTCTR8loop : PPC::MTCTRloop);

  // The loop set-up instruction should be in preheader
  for (auto &I : PreHeader.instrs())
    if (I.getOpcode() == LOOPi)
      return &I;
  return nullptr;
}

// Return true if get the base operand, byte offset of an instruction and the
// memory width. Width is the size of memory that is being loaded/stored.
bool PPCInstrInfo::getMemOperandWithOffsetWidth(
    const MachineInstr &LdSt, const MachineOperand *&BaseReg, int64_t &Offset,
    LocationSize &Width, const TargetRegisterInfo *TRI) const {
  if (!LdSt.mayLoadOrStore() || LdSt.getNumExplicitOperands() != 3)
    return false;

  // Handle only loads/stores with base register followed by immediate offset.
  if (!LdSt.getOperand(1).isImm() ||
      (!LdSt.getOperand(2).isReg() && !LdSt.getOperand(2).isFI()))
    return false;
  if (!LdSt.getOperand(1).isImm() ||
      (!LdSt.getOperand(2).isReg() && !LdSt.getOperand(2).isFI()))
    return false;

  if (!LdSt.hasOneMemOperand())
    return false;

  Width = (*LdSt.memoperands_begin())->getSize();
  Offset = LdSt.getOperand(1).getImm();
  BaseReg = &LdSt.getOperand(2);
  return true;
}

bool PPCInstrInfo::areMemAccessesTriviallyDisjoint(
    const MachineInstr &MIa, const MachineInstr &MIb) const {
  assert(MIa.mayLoadOrStore() && "MIa must be a load or store.");
  assert(MIb.mayLoadOrStore() && "MIb must be a load or store.");

  if (MIa.hasUnmodeledSideEffects() || MIb.hasUnmodeledSideEffects() ||
      MIa.hasOrderedMemoryRef() || MIb.hasOrderedMemoryRef())
    return false;

  // Retrieve the base register, offset from the base register and width. Width
  // is the size of memory that is being loaded/stored (e.g. 1, 2, 4).  If
  // base registers are identical, and the offset of a lower memory access +
  // the width doesn't overlap the offset of a higher memory access,
  // then the memory accesses are different.
  const TargetRegisterInfo *TRI = &getRegisterInfo();
  const MachineOperand *BaseOpA = nullptr, *BaseOpB = nullptr;
  int64_t OffsetA = 0, OffsetB = 0;
  LocationSize WidthA = 0, WidthB = 0;
  if (getMemOperandWithOffsetWidth(MIa, BaseOpA, OffsetA, WidthA, TRI) &&
      getMemOperandWithOffsetWidth(MIb, BaseOpB, OffsetB, WidthB, TRI)) {
    if (BaseOpA->isIdenticalTo(*BaseOpB)) {
      int LowOffset = std::min(OffsetA, OffsetB);
      int HighOffset = std::max(OffsetA, OffsetB);
      LocationSize LowWidth = (LowOffset == OffsetA) ? WidthA : WidthB;
      if (LowWidth.hasValue() &&
          LowOffset + (int)LowWidth.getValue() <= HighOffset)
        return true;
    }
  }
  return false;
}<|MERGE_RESOLUTION|>--- conflicted
+++ resolved
@@ -5453,10 +5453,6 @@
   BuildMI(*MBB, ++Iter, DL, TII->get(PPC::COPY), SrcReg)
       .addReg(NewDefinedReg, RegState::Kill, PPC::sub_32);
   LV->recomputeForSingleDefVirtReg(NewDefinedReg);
-<<<<<<< HEAD
-  return;
-=======
->>>>>>> a8d96e15
 }
 
 // The isSignOrZeroExtended function is recursive. The parameter BinOpDepth
