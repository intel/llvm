--- conflicted
+++ resolved
@@ -114,9 +114,6 @@
                                 "dctfixqq $RST, $RB", IIC_FPGeneral, []>;
 } // HasP10Vector
 
-<<<<<<< HEAD
-} // mayRaiseFPException
-=======
 // 5.6.6 DFP Format Instructions
 defm DENBCD: XForm_S1_FRTB5r<59, 834, (outs f8rc:$FRT),
                               (ins u1imm:$S, f8rc:$FRB),
@@ -193,5 +190,4 @@
                                    (ins u6imm:$UIM, fpairrc:$FRB),
                                    "dtstsfiq $BF, $UIM, $FRB", IIC_FPCompare, []>;
 
->>>>>>> 6241a64e
 } // hasNoSchedulingInfo