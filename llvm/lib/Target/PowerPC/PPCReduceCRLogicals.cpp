//===---- PPCReduceCRLogicals.cpp - Reduce CR Bit Logical operations ------===//
//
// Part of the LLVM Project, under the Apache License v2.0 with LLVM Exceptions.
// See https://llvm.org/LICENSE.txt for license information.
// SPDX-License-Identifier: Apache-2.0 WITH LLVM-exception
//
//===---------------------------------------------------------------------===//
//
// This pass aims to reduce the number of logical operations on bits in the CR
// register. These instructions have a fairly high latency and only a single
// pipeline at their disposal in modern PPC cores. Furthermore, they have a
// tendency to occur in fairly small blocks where there's little opportunity
// to hide the latency between the CR logical operation and its user.
//
//===---------------------------------------------------------------------===//

#include "PPC.h"
#include "PPCInstrInfo.h"
#include "PPCTargetMachine.h"
#include "llvm/ADT/Statistic.h"
#include "llvm/CodeGen/MachineBranchProbabilityInfo.h"
#include "llvm/CodeGen/MachineDominators.h"
#include "llvm/CodeGen/MachineFunctionPass.h"
#include "llvm/CodeGen/MachineInstrBuilder.h"
#include "llvm/CodeGen/MachineRegisterInfo.h"
#include "llvm/Config/llvm-config.h"
#include "llvm/InitializePasses.h"
#include "llvm/Support/Debug.h"

using namespace llvm;

#define DEBUG_TYPE "ppc-reduce-cr-ops"

STATISTIC(NumContainedSingleUseBinOps,
          "Number of single-use binary CR logical ops contained in a block");
STATISTIC(NumToSplitBlocks,
          "Number of binary CR logical ops that can be used to split blocks");
STATISTIC(TotalCRLogicals, "Number of CR logical ops.");
STATISTIC(TotalNullaryCRLogicals,
          "Number of nullary CR logical ops (CRSET/CRUNSET).");
STATISTIC(TotalUnaryCRLogicals, "Number of unary CR logical ops.");
STATISTIC(TotalBinaryCRLogicals, "Number of CR logical ops.");
STATISTIC(NumBlocksSplitOnBinaryCROp,
          "Number of blocks split on CR binary logical ops.");
STATISTIC(NumNotSplitIdenticalOperands,
          "Number of blocks not split due to operands being identical.");
STATISTIC(NumNotSplitChainCopies,
          "Number of blocks not split due to operands being chained copies.");
STATISTIC(NumNotSplitWrongOpcode,
          "Number of blocks not split due to the wrong opcode.");

/// Given a basic block \p Successor that potentially contains PHIs, this
/// function will look for any incoming values in the PHIs that are supposed to
/// be coming from \p OrigMBB but whose definition is actually in \p NewMBB.
/// Any such PHIs will be updated to reflect reality.
static void updatePHIs(MachineBasicBlock *Successor, MachineBasicBlock *OrigMBB,
                       MachineBasicBlock *NewMBB, MachineRegisterInfo *MRI) {
  for (auto &MI : Successor->instrs()) {
    if (!MI.isPHI())
      continue;
    // This is a really ugly-looking loop, but it was pillaged directly from
    // MachineBasicBlock::transferSuccessorsAndUpdatePHIs().
    for (unsigned i = 2, e = MI.getNumOperands() + 1; i != e; i += 2) {
      MachineOperand &MO = MI.getOperand(i);
      if (MO.getMBB() == OrigMBB) {
        // Check if the instruction is actually defined in NewMBB.
        if (MI.getOperand(i - 1).isReg()) {
          MachineInstr *DefMI = MRI->getVRegDef(MI.getOperand(i - 1).getReg());
          if (DefMI->getParent() == NewMBB ||
              !OrigMBB->isSuccessor(Successor)) {
            MO.setMBB(NewMBB);
            break;
          }
        }
      }
    }
  }
}

/// Given a basic block \p Successor that potentially contains PHIs, this
/// function will look for PHIs that have an incoming value from \p OrigMBB
/// and will add the same incoming value from \p NewMBB.
/// NOTE: This should only be used if \p NewMBB is an immediate dominator of
/// \p OrigMBB.
static void addIncomingValuesToPHIs(MachineBasicBlock *Successor,
                                    MachineBasicBlock *OrigMBB,
                                    MachineBasicBlock *NewMBB,
                                    MachineRegisterInfo *MRI) {
  assert(OrigMBB->isSuccessor(NewMBB) &&
         "NewMBB must be a successor of OrigMBB");
  for (auto &MI : Successor->instrs()) {
    if (!MI.isPHI())
      continue;
    // This is a really ugly-looking loop, but it was pillaged directly from
    // MachineBasicBlock::transferSuccessorsAndUpdatePHIs().
    for (unsigned i = 2, e = MI.getNumOperands() + 1; i != e; i += 2) {
      MachineOperand &MO = MI.getOperand(i);
      if (MO.getMBB() == OrigMBB) {
        MachineInstrBuilder MIB(*MI.getParent()->getParent(), &MI);
        MIB.addReg(MI.getOperand(i - 1).getReg()).addMBB(NewMBB);
        break;
      }
    }
  }
}

struct BlockSplitInfo {
  MachineInstr *OrigBranch;
  MachineInstr *SplitBefore;
  MachineInstr *SplitCond;
  bool InvertNewBranch;
  bool InvertOrigBranch;
  bool BranchToFallThrough;
  const MachineBranchProbabilityInfo *MBPI;
  MachineInstr *MIToDelete;
  MachineInstr *NewCond;
  bool allInstrsInSameMBB() {
    if (!OrigBranch || !SplitBefore || !SplitCond)
      return false;
    MachineBasicBlock *MBB = OrigBranch->getParent();
    if (SplitBefore->getParent() != MBB || SplitCond->getParent() != MBB)
      return false;
    if (MIToDelete && MIToDelete->getParent() != MBB)
      return false;
    if (NewCond && NewCond->getParent() != MBB)
      return false;
    return true;
  }
};

/// Splits a MachineBasicBlock to branch before \p SplitBefore. The original
/// branch is \p OrigBranch. The target of the new branch can either be the same
/// as the target of the original branch or the fallthrough successor of the
/// original block as determined by \p BranchToFallThrough. The branch
/// conditions will be inverted according to \p InvertNewBranch and
/// \p InvertOrigBranch. If an instruction that previously fed the branch is to
/// be deleted, it is provided in \p MIToDelete and \p NewCond will be used as
/// the branch condition. The branch probabilities will be set if the
/// MachineBranchProbabilityInfo isn't null.
static bool splitMBB(BlockSplitInfo &BSI) {
  assert(BSI.allInstrsInSameMBB() &&
         "All instructions must be in the same block.");

  MachineBasicBlock *ThisMBB = BSI.OrigBranch->getParent();
  MachineFunction *MF = ThisMBB->getParent();
  MachineRegisterInfo *MRI = &MF->getRegInfo();
  assert(MRI->isSSA() && "Can only do this while the function is in SSA form.");
  if (ThisMBB->succ_size() != 2) {
    LLVM_DEBUG(
        dbgs() << "Don't know how to handle blocks that don't have exactly"
               << " two successors.\n");
    return false;
  }

  const PPCInstrInfo *TII = MF->getSubtarget<PPCSubtarget>().getInstrInfo();
  unsigned OrigBROpcode = BSI.OrigBranch->getOpcode();
  unsigned InvertedOpcode =
      OrigBROpcode == PPC::BC
          ? PPC::BCn
          : OrigBROpcode == PPC::BCn
                ? PPC::BC
                : OrigBROpcode == PPC::BCLR ? PPC::BCLRn : PPC::BCLR;
  unsigned NewBROpcode = BSI.InvertNewBranch ? InvertedOpcode : OrigBROpcode;
  MachineBasicBlock *OrigTarget = BSI.OrigBranch->getOperand(1).getMBB();
  MachineBasicBlock *OrigFallThrough = OrigTarget == *ThisMBB->succ_begin()
                                           ? *ThisMBB->succ_rbegin()
                                           : *ThisMBB->succ_begin();
  MachineBasicBlock *NewBRTarget =
      BSI.BranchToFallThrough ? OrigFallThrough : OrigTarget;

  // It's impossible to know the precise branch probability after the split.
  // But it still needs to be reasonable, the whole probability to original
  // targets should not be changed.
  // After split NewBRTarget will get two incoming edges. Assume P0 is the
  // original branch probability to NewBRTarget, P1 and P2 are new branch
  // probabilies to NewBRTarget after split. If the two edge frequencies are
  // same, then
  //      F * P1 = F * P0 / 2            ==>  P1 = P0 / 2
  //      F * (1 - P1) * P2 = F * P1     ==>  P2 = P1 / (1 - P1)
  BranchProbability ProbToNewTarget, ProbFallThrough;     // Prob for new Br.
  BranchProbability ProbOrigTarget, ProbOrigFallThrough;  // Prob for orig Br.
  ProbToNewTarget = ProbFallThrough = BranchProbability::getUnknown();
  ProbOrigTarget = ProbOrigFallThrough = BranchProbability::getUnknown();
  if (BSI.MBPI) {
    if (BSI.BranchToFallThrough) {
      ProbToNewTarget = BSI.MBPI->getEdgeProbability(ThisMBB, OrigFallThrough) / 2;
      ProbFallThrough = ProbToNewTarget.getCompl();
      ProbOrigFallThrough = ProbToNewTarget / ProbToNewTarget.getCompl();
      ProbOrigTarget = ProbOrigFallThrough.getCompl();
    } else {
      ProbToNewTarget = BSI.MBPI->getEdgeProbability(ThisMBB, OrigTarget) / 2;
      ProbFallThrough = ProbToNewTarget.getCompl();
      ProbOrigTarget = ProbToNewTarget / ProbToNewTarget.getCompl();
      ProbOrigFallThrough = ProbOrigTarget.getCompl();
    }
  }

  // Create a new basic block.
  MachineBasicBlock::iterator InsertPoint = BSI.SplitBefore;
  const BasicBlock *LLVM_BB = ThisMBB->getBasicBlock();
  MachineFunction::iterator It = ThisMBB->getIterator();
  MachineBasicBlock *NewMBB = MF->CreateMachineBasicBlock(LLVM_BB);
  MF->insert(++It, NewMBB);

  // Move everything after SplitBefore into the new block.
  NewMBB->splice(NewMBB->end(), ThisMBB, InsertPoint, ThisMBB->end());
  NewMBB->transferSuccessors(ThisMBB);
  if (!ProbOrigTarget.isUnknown()) {
    auto MBBI = find(NewMBB->successors(), OrigTarget);
    NewMBB->setSuccProbability(MBBI, ProbOrigTarget);
    MBBI = find(NewMBB->successors(), OrigFallThrough);
    NewMBB->setSuccProbability(MBBI, ProbOrigFallThrough);
  }

  // Add the two successors to ThisMBB.
  ThisMBB->addSuccessor(NewBRTarget, ProbToNewTarget);
  ThisMBB->addSuccessor(NewMBB, ProbFallThrough);

  // Add the branches to ThisMBB.
  BuildMI(*ThisMBB, ThisMBB->end(), BSI.SplitBefore->getDebugLoc(),
          TII->get(NewBROpcode))
      .addReg(BSI.SplitCond->getOperand(0).getReg())
      .addMBB(NewBRTarget);
  BuildMI(*ThisMBB, ThisMBB->end(), BSI.SplitBefore->getDebugLoc(),
          TII->get(PPC::B))
      .addMBB(NewMBB);
  if (BSI.MIToDelete)
    BSI.MIToDelete->eraseFromParent();

  // Change the condition on the original branch and invert it if requested.
  auto FirstTerminator = NewMBB->getFirstTerminator();
  if (BSI.NewCond) {
    assert(FirstTerminator->getOperand(0).isReg() &&
           "Can't update condition of unconditional branch.");
    FirstTerminator->getOperand(0).setReg(BSI.NewCond->getOperand(0).getReg());
  }
  if (BSI.InvertOrigBranch)
    FirstTerminator->setDesc(TII->get(InvertedOpcode));

  // If any of the PHIs in the successors of NewMBB reference values that
  // now come from NewMBB, they need to be updated.
  for (auto *Succ : NewMBB->successors()) {
    updatePHIs(Succ, ThisMBB, NewMBB, MRI);
  }
  addIncomingValuesToPHIs(NewBRTarget, ThisMBB, NewMBB, MRI);

  LLVM_DEBUG(dbgs() << "After splitting, ThisMBB:\n"; ThisMBB->dump());
  LLVM_DEBUG(dbgs() << "NewMBB:\n"; NewMBB->dump());
  LLVM_DEBUG(dbgs() << "New branch-to block:\n"; NewBRTarget->dump());
  return true;
}

static bool isBinary(MachineInstr &MI) {
  return MI.getNumOperands() == 3;
}

static bool isNullary(MachineInstr &MI) {
  return MI.getNumOperands() == 1;
}

/// Given a CR logical operation \p CROp, branch opcode \p BROp as well as
/// a flag to indicate if the first operand of \p CROp is used as the
/// SplitBefore operand, determines whether either of the branches are to be
/// inverted as well as whether the new target should be the original
/// fall-through block.
static void
computeBranchTargetAndInversion(unsigned CROp, unsigned BROp, bool UsingDef1,
                                bool &InvertNewBranch, bool &InvertOrigBranch,
                                bool &TargetIsFallThrough) {
  // The conditions under which each of the output operands should be [un]set
  // can certainly be written much more concisely with just 3 if statements or
  // ternary expressions. However, this provides a much clearer overview to the
  // reader as to what is set for each <CROp, BROp, OpUsed> combination.
  if (BROp == PPC::BC || BROp == PPC::BCLR) {
    // Regular branches.
    switch (CROp) {
    default:
      llvm_unreachable("Don't know how to handle this CR logical.");
    case PPC::CROR:
      InvertNewBranch = false;
      InvertOrigBranch = false;
      TargetIsFallThrough = false;
      return;
    case PPC::CRAND:
      InvertNewBranch = true;
      InvertOrigBranch = false;
      TargetIsFallThrough = true;
      return;
    case PPC::CRNAND:
      InvertNewBranch = true;
      InvertOrigBranch = true;
      TargetIsFallThrough = false;
      return;
    case PPC::CRNOR:
      InvertNewBranch = false;
      InvertOrigBranch = true;
      TargetIsFallThrough = true;
      return;
    case PPC::CRORC:
      InvertNewBranch = UsingDef1;
      InvertOrigBranch = !UsingDef1;
      TargetIsFallThrough = false;
      return;
    case PPC::CRANDC:
      InvertNewBranch = !UsingDef1;
      InvertOrigBranch = !UsingDef1;
      TargetIsFallThrough = true;
      return;
    }
  } else if (BROp == PPC::BCn || BROp == PPC::BCLRn) {
    // Negated branches.
    switch (CROp) {
    default:
      llvm_unreachable("Don't know how to handle this CR logical.");
    case PPC::CROR:
      InvertNewBranch = true;
      InvertOrigBranch = false;
      TargetIsFallThrough = true;
      return;
    case PPC::CRAND:
      InvertNewBranch = false;
      InvertOrigBranch = false;
      TargetIsFallThrough = false;
      return;
    case PPC::CRNAND:
      InvertNewBranch = false;
      InvertOrigBranch = true;
      TargetIsFallThrough = true;
      return;
    case PPC::CRNOR:
      InvertNewBranch = true;
      InvertOrigBranch = true;
      TargetIsFallThrough = false;
      return;
    case PPC::CRORC:
      InvertNewBranch = !UsingDef1;
      InvertOrigBranch = !UsingDef1;
      TargetIsFallThrough = true;
      return;
    case PPC::CRANDC:
      InvertNewBranch = UsingDef1;
      InvertOrigBranch = !UsingDef1;
      TargetIsFallThrough = false;
      return;
    }
  } else
    llvm_unreachable("Don't know how to handle this branch.");
}

namespace {

class PPCReduceCRLogicals : public MachineFunctionPass {

public:
  static char ID;
  struct CRLogicalOpInfo {
    MachineInstr *MI;
    // FIXME: If chains of copies are to be handled, this should be a vector.
    std::pair<MachineInstr*, MachineInstr*> CopyDefs;
    std::pair<MachineInstr*, MachineInstr*> TrueDefs;
    unsigned IsBinary : 1;
    unsigned IsNullary : 1;
    unsigned ContainedInBlock : 1;
    unsigned FeedsISEL : 1;
    unsigned FeedsBR : 1;
    unsigned FeedsLogical : 1;
    unsigned SingleUse : 1;
    unsigned DefsSingleUse : 1;
    unsigned SubregDef1;
    unsigned SubregDef2;
    CRLogicalOpInfo() : MI(nullptr), IsBinary(0), IsNullary(0),
                        ContainedInBlock(0), FeedsISEL(0), FeedsBR(0),
                        FeedsLogical(0), SingleUse(0), DefsSingleUse(1),
                        SubregDef1(0), SubregDef2(0) { }
    void dump();
  };

private:
  const PPCInstrInfo *TII = nullptr;
  MachineFunction *MF = nullptr;
  MachineRegisterInfo *MRI = nullptr;
  const MachineBranchProbabilityInfo *MBPI = nullptr;

  // A vector to contain all the CR logical operations
  SmallVector<CRLogicalOpInfo, 16> AllCRLogicalOps;
  void initialize(MachineFunction &MFParm);
  void collectCRLogicals();
  bool handleCROp(unsigned Idx);
  bool splitBlockOnBinaryCROp(CRLogicalOpInfo &CRI);
  static bool isCRLogical(MachineInstr &MI) {
    unsigned Opc = MI.getOpcode();
    return Opc == PPC::CRAND || Opc == PPC::CRNAND || Opc == PPC::CROR ||
           Opc == PPC::CRXOR || Opc == PPC::CRNOR || Opc == PPC::CRNOT ||
           Opc == PPC::CREQV || Opc == PPC::CRANDC || Opc == PPC::CRORC ||
           Opc == PPC::CRSET || Opc == PPC::CRUNSET || Opc == PPC::CR6SET ||
           Opc == PPC::CR6UNSET;
  }
  bool simplifyCode() {
    bool Changed = false;
    // Not using a range-based for loop here as the vector may grow while being
    // operated on.
    for (unsigned i = 0; i < AllCRLogicalOps.size(); i++)
      Changed |= handleCROp(i);
    return Changed;
  }

public:
  PPCReduceCRLogicals() : MachineFunctionPass(ID) {
    initializePPCReduceCRLogicalsPass(*PassRegistry::getPassRegistry());
  }

  MachineInstr *lookThroughCRCopy(unsigned Reg, unsigned &Subreg,
                                  MachineInstr *&CpDef);
  bool runOnMachineFunction(MachineFunction &MF) override {
    if (skipFunction(MF.getFunction()))
      return false;

    // If the subtarget doesn't use CR bits, there's nothing to do.
    const PPCSubtarget &STI = MF.getSubtarget<PPCSubtarget>();
    if (!STI.useCRBits())
      return false;

    initialize(MF);
    collectCRLogicals();
    return simplifyCode();
  }
  CRLogicalOpInfo createCRLogicalOpInfo(MachineInstr &MI);
  void getAnalysisUsage(AnalysisUsage &AU) const override {
<<<<<<< HEAD
    AU.addRequired<MachineBranchProbabilityInfo>();
=======
    AU.addRequired<MachineBranchProbabilityInfoWrapperPass>();
>>>>>>> 4fe5a3cc
    AU.addRequired<MachineDominatorTreeWrapperPass>();
    MachineFunctionPass::getAnalysisUsage(AU);
  }
};

#if !defined(NDEBUG) || defined(LLVM_ENABLE_DUMP)
LLVM_DUMP_METHOD void PPCReduceCRLogicals::CRLogicalOpInfo::dump() {
  dbgs() << "CRLogicalOpMI: ";
  MI->dump();
  dbgs() << "IsBinary: " << IsBinary << ", FeedsISEL: " << FeedsISEL;
  dbgs() << ", FeedsBR: " << FeedsBR << ", FeedsLogical: ";
  dbgs() << FeedsLogical << ", SingleUse: " << SingleUse;
  dbgs() << ", DefsSingleUse: " << DefsSingleUse;
  dbgs() << ", SubregDef1: " << SubregDef1 << ", SubregDef2: ";
  dbgs() << SubregDef2 << ", ContainedInBlock: " << ContainedInBlock;
  if (!IsNullary) {
    dbgs() << "\nDefs:\n";
    TrueDefs.first->dump();
  }
  if (IsBinary)
    TrueDefs.second->dump();
  dbgs() << "\n";
  if (CopyDefs.first) {
    dbgs() << "CopyDef1: ";
    CopyDefs.first->dump();
  }
  if (CopyDefs.second) {
    dbgs() << "CopyDef2: ";
    CopyDefs.second->dump();
  }
}
#endif

PPCReduceCRLogicals::CRLogicalOpInfo
PPCReduceCRLogicals::createCRLogicalOpInfo(MachineInstr &MIParam) {
  CRLogicalOpInfo Ret;
  Ret.MI = &MIParam;
  // Get the defs
  if (isNullary(MIParam)) {
    Ret.IsNullary = 1;
    Ret.TrueDefs = std::make_pair(nullptr, nullptr);
    Ret.CopyDefs = std::make_pair(nullptr, nullptr);
  } else {
    MachineInstr *Def1 = lookThroughCRCopy(MIParam.getOperand(1).getReg(),
                                           Ret.SubregDef1, Ret.CopyDefs.first);
    assert(Def1 && "Must be able to find a definition of operand 1.");
    Ret.DefsSingleUse &=
      MRI->hasOneNonDBGUse(Def1->getOperand(0).getReg());
    Ret.DefsSingleUse &=
      MRI->hasOneNonDBGUse(Ret.CopyDefs.first->getOperand(0).getReg());
    if (isBinary(MIParam)) {
      Ret.IsBinary = 1;
      MachineInstr *Def2 = lookThroughCRCopy(MIParam.getOperand(2).getReg(),
                                             Ret.SubregDef2,
                                             Ret.CopyDefs.second);
      assert(Def2 && "Must be able to find a definition of operand 2.");
      Ret.DefsSingleUse &=
        MRI->hasOneNonDBGUse(Def2->getOperand(0).getReg());
      Ret.DefsSingleUse &=
        MRI->hasOneNonDBGUse(Ret.CopyDefs.second->getOperand(0).getReg());
      Ret.TrueDefs = std::make_pair(Def1, Def2);
    } else {
      Ret.TrueDefs = std::make_pair(Def1, nullptr);
      Ret.CopyDefs.second = nullptr;
    }
  }

  Ret.ContainedInBlock = 1;
  // Get the uses
  for (MachineInstr &UseMI :
       MRI->use_nodbg_instructions(MIParam.getOperand(0).getReg())) {
    unsigned Opc = UseMI.getOpcode();
    if (Opc == PPC::ISEL || Opc == PPC::ISEL8)
      Ret.FeedsISEL = 1;
    if (Opc == PPC::BC || Opc == PPC::BCn || Opc == PPC::BCLR ||
        Opc == PPC::BCLRn)
      Ret.FeedsBR = 1;
    Ret.FeedsLogical = isCRLogical(UseMI);
    if (UseMI.getParent() != MIParam.getParent())
      Ret.ContainedInBlock = 0;
  }
  Ret.SingleUse = MRI->hasOneNonDBGUse(MIParam.getOperand(0).getReg()) ? 1 : 0;

  // We now know whether all the uses of the CR logical are in the same block.
  if (!Ret.IsNullary) {
    Ret.ContainedInBlock &=
      (MIParam.getParent() == Ret.TrueDefs.first->getParent());
    if (Ret.IsBinary)
      Ret.ContainedInBlock &=
        (MIParam.getParent() == Ret.TrueDefs.second->getParent());
  }
  LLVM_DEBUG(Ret.dump());
  if (Ret.IsBinary && Ret.ContainedInBlock && Ret.SingleUse) {
    NumContainedSingleUseBinOps++;
    if (Ret.FeedsBR && Ret.DefsSingleUse)
      NumToSplitBlocks++;
  }
  return Ret;
}

/// Looks through a COPY instruction to the actual definition of the CR-bit
/// register and returns the instruction that defines it.
/// FIXME: This currently handles what is by-far the most common case:
/// an instruction that defines a CR field followed by a single copy of a bit
/// from that field into a virtual register. If chains of copies need to be
/// handled, this should have a loop until a non-copy instruction is found.
MachineInstr *PPCReduceCRLogicals::lookThroughCRCopy(unsigned Reg,
                                                     unsigned &Subreg,
                                                     MachineInstr *&CpDef) {
  Subreg = -1;
  if (!Register::isVirtualRegister(Reg))
    return nullptr;
  MachineInstr *Copy = MRI->getVRegDef(Reg);
  CpDef = Copy;
  if (!Copy->isCopy())
    return Copy;
  Register CopySrc = Copy->getOperand(1).getReg();
  Subreg = Copy->getOperand(1).getSubReg();
  if (!CopySrc.isVirtual()) {
    const TargetRegisterInfo *TRI = &TII->getRegisterInfo();
    // Set the Subreg
    if (CopySrc == PPC::CR0EQ || CopySrc == PPC::CR6EQ)
      Subreg = PPC::sub_eq;
    if (CopySrc == PPC::CR0LT || CopySrc == PPC::CR6LT)
      Subreg = PPC::sub_lt;
    if (CopySrc == PPC::CR0GT || CopySrc == PPC::CR6GT)
      Subreg = PPC::sub_gt;
    if (CopySrc == PPC::CR0UN || CopySrc == PPC::CR6UN)
      Subreg = PPC::sub_un;
    // Loop backwards and return the first MI that modifies the physical CR Reg.
    MachineBasicBlock::iterator Me = Copy, B = Copy->getParent()->begin();
    while (Me != B)
      if ((--Me)->modifiesRegister(CopySrc, TRI))
        return &*Me;
    return nullptr;
  }
  return MRI->getVRegDef(CopySrc);
}

void PPCReduceCRLogicals::initialize(MachineFunction &MFParam) {
  MF = &MFParam;
  MRI = &MF->getRegInfo();
  TII = MF->getSubtarget<PPCSubtarget>().getInstrInfo();
  MBPI = &getAnalysis<MachineBranchProbabilityInfoWrapperPass>().getMBPI();

  AllCRLogicalOps.clear();
}

/// Contains all the implemented transformations on CR logical operations.
/// For example, a binary CR logical can be used to split a block on its inputs,
/// a unary CR logical might be used to change the condition code on a
/// comparison feeding it. A nullary CR logical might simply be removable
/// if the user of the bit it [un]sets can be transformed.
bool PPCReduceCRLogicals::handleCROp(unsigned Idx) {
  // We can definitely split a block on the inputs to a binary CR operation
  // whose defs and (single) use are within the same block.
  bool Changed = false;
  CRLogicalOpInfo CRI = AllCRLogicalOps[Idx];
  if (CRI.IsBinary && CRI.ContainedInBlock && CRI.SingleUse && CRI.FeedsBR &&
      CRI.DefsSingleUse) {
    Changed = splitBlockOnBinaryCROp(CRI);
    if (Changed)
      NumBlocksSplitOnBinaryCROp++;
  }
  return Changed;
}

/// Splits a block that contains a CR-logical operation that feeds a branch
/// and whose operands are produced within the block.
/// Example:
///    %vr5<def> = CMPDI %vr2, 0; CRRC:%vr5 G8RC:%vr2
///    %vr6<def> = COPY %vr5:sub_eq; CRBITRC:%vr6 CRRC:%vr5
///    %vr7<def> = CMPDI %vr3, 0; CRRC:%vr7 G8RC:%vr3
///    %vr8<def> = COPY %vr7:sub_eq; CRBITRC:%vr8 CRRC:%vr7
///    %vr9<def> = CROR %vr6<kill>, %vr8<kill>; CRBITRC:%vr9,%vr6,%vr8
///    BC %vr9<kill>, <BB#2>; CRBITRC:%vr9
/// Becomes:
///    %vr5<def> = CMPDI %vr2, 0; CRRC:%vr5 G8RC:%vr2
///    %vr6<def> = COPY %vr5:sub_eq; CRBITRC:%vr6 CRRC:%vr5
///    BC %vr6<kill>, <BB#2>; CRBITRC:%vr6
///
///    %vr7<def> = CMPDI %vr3, 0; CRRC:%vr7 G8RC:%vr3
///    %vr8<def> = COPY %vr7:sub_eq; CRBITRC:%vr8 CRRC:%vr7
///    BC %vr9<kill>, <BB#2>; CRBITRC:%vr9
bool PPCReduceCRLogicals::splitBlockOnBinaryCROp(CRLogicalOpInfo &CRI) {
  if (CRI.CopyDefs.first == CRI.CopyDefs.second) {
    LLVM_DEBUG(dbgs() << "Unable to split as the two operands are the same\n");
    NumNotSplitIdenticalOperands++;
    return false;
  }
  if (CRI.TrueDefs.first->isCopy() || CRI.TrueDefs.second->isCopy() ||
      CRI.TrueDefs.first->isPHI() || CRI.TrueDefs.second->isPHI()) {
    LLVM_DEBUG(
        dbgs() << "Unable to split because one of the operands is a PHI or "
                  "chain of copies.\n");
    NumNotSplitChainCopies++;
    return false;
  }
  // Note: keep in sync with computeBranchTargetAndInversion().
  if (CRI.MI->getOpcode() != PPC::CROR &&
      CRI.MI->getOpcode() != PPC::CRAND &&
      CRI.MI->getOpcode() != PPC::CRNOR &&
      CRI.MI->getOpcode() != PPC::CRNAND &&
      CRI.MI->getOpcode() != PPC::CRORC &&
      CRI.MI->getOpcode() != PPC::CRANDC) {
    LLVM_DEBUG(dbgs() << "Unable to split blocks on this opcode.\n");
    NumNotSplitWrongOpcode++;
    return false;
  }
  LLVM_DEBUG(dbgs() << "Splitting the following CR op:\n"; CRI.dump());
  MachineBasicBlock::iterator Def1It = CRI.TrueDefs.first;
  MachineBasicBlock::iterator Def2It = CRI.TrueDefs.second;

  bool UsingDef1 = false;
  MachineInstr *SplitBefore = &*Def2It;
  for (auto E = CRI.MI->getParent()->end(); Def2It != E; ++Def2It) {
    if (Def1It == Def2It) { // Def2 comes before Def1.
      SplitBefore = &*Def1It;
      UsingDef1 = true;
      break;
    }
  }

  LLVM_DEBUG(dbgs() << "We will split the following block:\n";);
  LLVM_DEBUG(CRI.MI->getParent()->dump());
  LLVM_DEBUG(dbgs() << "Before instruction:\n"; SplitBefore->dump());

  // Get the branch instruction.
  MachineInstr *Branch =
    MRI->use_nodbg_begin(CRI.MI->getOperand(0).getReg())->getParent();

  // We want the new block to have no code in it other than the definition
  // of the input to the CR logical and the CR logical itself. So we move
  // those to the bottom of the block (just before the branch). Then we
  // will split before the CR logical.
  MachineBasicBlock *MBB = SplitBefore->getParent();
  auto FirstTerminator = MBB->getFirstTerminator();
  MachineBasicBlock::iterator FirstInstrToMove =
    UsingDef1 ? CRI.TrueDefs.first : CRI.TrueDefs.second;
  MachineBasicBlock::iterator SecondInstrToMove =
    UsingDef1 ? CRI.CopyDefs.first : CRI.CopyDefs.second;

  // The instructions that need to be moved are not guaranteed to be
  // contiguous. Move them individually.
  // FIXME: If one of the operands is a chain of (single use) copies, they
  // can all be moved and we can still split.
  MBB->splice(FirstTerminator, MBB, FirstInstrToMove);
  if (FirstInstrToMove != SecondInstrToMove)
    MBB->splice(FirstTerminator, MBB, SecondInstrToMove);
  MBB->splice(FirstTerminator, MBB, CRI.MI);

  unsigned Opc = CRI.MI->getOpcode();
  bool InvertOrigBranch, InvertNewBranch, TargetIsFallThrough;
  computeBranchTargetAndInversion(Opc, Branch->getOpcode(), UsingDef1,
                                  InvertNewBranch, InvertOrigBranch,
                                  TargetIsFallThrough);
  MachineInstr *SplitCond =
    UsingDef1 ? CRI.CopyDefs.second : CRI.CopyDefs.first;
  LLVM_DEBUG(dbgs() << "We will " << (InvertNewBranch ? "invert" : "copy"));
  LLVM_DEBUG(dbgs() << " the original branch and the target is the "
                    << (TargetIsFallThrough ? "fallthrough block\n"
                                            : "orig. target block\n"));
  LLVM_DEBUG(dbgs() << "Original branch instruction: "; Branch->dump());
  BlockSplitInfo BSI { Branch, SplitBefore, SplitCond, InvertNewBranch,
    InvertOrigBranch, TargetIsFallThrough, MBPI, CRI.MI,
    UsingDef1 ? CRI.CopyDefs.first : CRI.CopyDefs.second };
  bool Changed = splitMBB(BSI);
  // If we've split on a CR logical that is fed by a CR logical,
  // recompute the source CR logical as it may be usable for splitting.
  if (Changed) {
    bool Input1CRlogical =
      CRI.TrueDefs.first && isCRLogical(*CRI.TrueDefs.first);
    bool Input2CRlogical =
      CRI.TrueDefs.second && isCRLogical(*CRI.TrueDefs.second);
    if (Input1CRlogical)
      AllCRLogicalOps.push_back(createCRLogicalOpInfo(*CRI.TrueDefs.first));
    if (Input2CRlogical)
      AllCRLogicalOps.push_back(createCRLogicalOpInfo(*CRI.TrueDefs.second));
  }
  return Changed;
}

void PPCReduceCRLogicals::collectCRLogicals() {
  for (MachineBasicBlock &MBB : *MF) {
    for (MachineInstr &MI : MBB) {
      if (isCRLogical(MI)) {
        AllCRLogicalOps.push_back(createCRLogicalOpInfo(MI));
        TotalCRLogicals++;
        if (AllCRLogicalOps.back().IsNullary)
          TotalNullaryCRLogicals++;
        else if (AllCRLogicalOps.back().IsBinary)
          TotalBinaryCRLogicals++;
        else
          TotalUnaryCRLogicals++;
      }
    }
  }
}

} // end anonymous namespace

INITIALIZE_PASS_BEGIN(PPCReduceCRLogicals, DEBUG_TYPE,
                      "PowerPC Reduce CR logical Operation", false, false)
INITIALIZE_PASS_DEPENDENCY(MachineDominatorTreeWrapperPass)
INITIALIZE_PASS_END(PPCReduceCRLogicals, DEBUG_TYPE,
                    "PowerPC Reduce CR logical Operation", false, false)

char PPCReduceCRLogicals::ID = 0;
FunctionPass*
llvm::createPPCReduceCRLogicalsPass() { return new PPCReduceCRLogicals(); }<|MERGE_RESOLUTION|>--- conflicted
+++ resolved
@@ -426,11 +426,7 @@
   }
   CRLogicalOpInfo createCRLogicalOpInfo(MachineInstr &MI);
   void getAnalysisUsage(AnalysisUsage &AU) const override {
-<<<<<<< HEAD
-    AU.addRequired<MachineBranchProbabilityInfo>();
-=======
     AU.addRequired<MachineBranchProbabilityInfoWrapperPass>();
->>>>>>> 4fe5a3cc
     AU.addRequired<MachineDominatorTreeWrapperPass>();
     MachineFunctionPass::getAnalysisUsage(AU);
   }
