//===-- PPCInstrFuture.td - Future Instruction Set --------*- tablegen -*-===//
//
//                     The LLVM Compiler Infrastructure
//
// This file is distributed under the University of Illinois Open Source
// License. See LICENSE.TXT for details.
//
//===----------------------------------------------------------------------===//
//
// This file describes the instructions introduced for the Future CPU.
//
//===----------------------------------------------------------------------===//

class XOForm_RTAB5_L1<bits<6> opcode, bits<9> xo, dag OOL, dag IOL,
                      string asmstr, list<dag> pattern>
    : I<opcode, OOL, IOL, asmstr, NoItinerary> {
  bits<5> RT;
  bits<5> RA;
  bits<5> RB;
  bit L;

  let Pattern = pattern;

  bit RC = 0; // set by isRecordForm

  let Inst{6...10} = RT;
  let Inst{11...15} = RA;
  let Inst{16...20} = RB;
  let Inst{21} = L;
  let Inst{22...30} = xo;
  let Inst{31} = RC;
}

multiclass XOForm_RTAB5_L1r<bits<6> opcode, bits<9> xo, dag OOL, dag IOL,
                            string asmbase, string asmstr, list<dag> pattern> {
  let BaseName = asmbase in {
    def NAME : XOForm_RTAB5_L1<opcode, xo, OOL, IOL,
                               !strconcat(asmbase, !strconcat(" ", asmstr)),
                               pattern>,
               RecFormRel;
    let Defs = [CR0] in def _rec
        : XOForm_RTAB5_L1<opcode, xo, OOL, IOL,
                          !strconcat(asmbase, !strconcat(". ", asmstr)), []>,
        isRecordForm, RecFormRel;
  }
}

class VXForm_VRTB5<bits<11> xo, bits<5> R, dag OOL, dag IOL, string asmstr,
                   list<dag> pattern> : I<4, OOL, IOL, asmstr, NoItinerary> {
  bits<5> VRT;
  bits<5> VRB;

  let Pattern = pattern;

  let Inst{6...10} = VRT;
  let Inst{11...15} = R;
  let Inst{16...20} = VRB;
  let Inst{21...31} = xo;
}

class VXForm_VRTB5_UIM2<bits<11> xo, bits<3> R, dag OOL, dag IOL, string asmstr,
                        list<dag> pattern>
    : I<4, OOL, IOL, asmstr, NoItinerary> {
  bits<5> VRT;
  bits<5> VRB;
  bits<2> UIM;

  let Pattern = pattern;

  let Inst{6...10} = VRT;
  let Inst{11...13} = R;
  let Inst{14...15} = UIM;
  let Inst{16...20} = VRB;
  let Inst{21...31} = xo;
}

class VXForm_VRTB5_UIM1<bits<11> xo, bits<4> R, dag OOL, dag IOL, string asmstr,
                        list<dag> pattern>
    : I<4, OOL, IOL, asmstr, NoItinerary> {
  bits<5> VRT;
  bits<5> VRB;
  bits<1> UIM;

  let Pattern = pattern;

  let Inst{6...10} = VRT;
  let Inst{11...14} = R;
  let Inst{15} = UIM;
  let Inst{16...20} = VRB;
  let Inst{21...31} = xo;
}

class VXForm_VRTB5_UIM3<bits<11> xo, bits<2> R, dag OOL, dag IOL, string asmstr,
                        list<dag> pattern>
    : I<4, OOL, IOL, asmstr, NoItinerary> {
  bits<5> VRT;
  bits<5> VRB;
  bits<3> UIM;

  let Pattern = pattern;

  let Inst{6...10} = VRT;
  let Inst{11...12} = R;
  let Inst{13...15} = UIM;
  let Inst{16...20} = VRB;
  let Inst{21...31} = xo;
}

class VXForm_VRTAB5<bits<11> xo, dag OOL, dag IOL, string asmstr,
                    list<dag> pattern> : I<4, OOL, IOL, asmstr, NoItinerary> {
  bits<5> VRT;
  bits<5> VRA;
  bits<5> VRB;

  let Pattern = pattern;

  let Inst{6...10} = VRT;
  let Inst{11...15} = VRA;
  let Inst{16...20} = VRB;
  let Inst{21...31} = xo;
}

let Predicates = [IsISAFuture] in {
  defm SUBFUS : XOForm_RTAB5_L1r<31, 72, (outs g8rc:$RT),
                                 (ins g8rc:$RA, g8rc:$RB, u1imm:$L), "subfus",
                                 "$RT, $L, $RA, $RB", []>;
}

let Predicates = [HasVSX, IsISAFuture] in {
  let mayLoad = 1 in {
<<<<<<< HEAD
    def LXVRL
        : XX1Form_memOp<31, 525, (outs vsrc:$XT), (ins memr:$RA, g8rc:$RB),
                        "lxvrl $XT, $RA, $RB", IIC_LdStLoad, []>;
    def LXVRLL
        : XX1Form_memOp<31, 557, (outs vsrc:$XT), (ins memr:$RA, g8rc:$RB),
                        "lxvrll $XT, $RA, $RB", IIC_LdStLoad, []>;
    def LXVPRL
        : XForm_XTp5_XAB5<31, 589, (outs vsrprc:$XTp), (ins memr:$RA, g8rc:$RB),
                          "lxvprl $XTp, $RA, $RB", IIC_LdStLFD, []>;
    def LXVPRLL
        : XForm_XTp5_XAB5<31, 621, (outs vsrprc:$XTp), (ins memr:$RA, g8rc:$RB),
                          "lxvprll $XTp, $RA, $RB", IIC_LdStLFD, []>;
  }

  let mayStore = 1 in {
    def STXVRL
        : XX1Form_memOp<31, 653, (outs), (ins vsrc:$XT, memr:$RA, g8rc:$RB),
                        "stxvrl $XT, $RA, $RB", IIC_LdStLoad, []>;
    def STXVRLL
        : XX1Form_memOp<31, 685, (outs), (ins vsrc:$XT, memr:$RA, g8rc:$RB),
                        "stxvrll $XT, $RA, $RB", IIC_LdStLoad, []>;
    def STXVPRL : XForm_XTp5_XAB5<31, 717, (outs),
                                  (ins vsrprc:$XTp, memr:$RA, g8rc:$RB),
                                  "stxvprl $XTp, $RA, $RB", IIC_LdStLFD, []>;
    def STXVPRLL : XForm_XTp5_XAB5<31, 749, (outs),
                                   (ins vsrprc:$XTp, memr:$RA, g8rc:$RB),
                                   "stxvprll $XTp, $RA, $RB", IIC_LdStLFD, []>;
=======
    def LXVRL : XX1Form_memOp<31, 525, (outs vsrc:$XT),
                              (ins (memr $RA):$addr, g8rc:$RB),
                              "lxvrl $XT, $addr, $RB", IIC_LdStLoad, []>;
    def LXVRLL : XX1Form_memOp<31, 557, (outs vsrc:$XT),
                               (ins (memr $RA):$addr, g8rc:$RB),
                               "lxvrll $XT, $addr, $RB", IIC_LdStLoad, []>;
    def LXVPRL : XForm_XTp5_XAB5<31, 589, (outs vsrprc:$XTp),
                                 (ins (memr $RA):$addr, g8rc:$RB),
                                 "lxvprl $XTp, $addr, $RB", IIC_LdStLFD, []>;
    def LXVPRLL : XForm_XTp5_XAB5<31, 621, (outs vsrprc:$XTp),
                                  (ins (memr $RA):$addr, g8rc:$RB),
                                  "lxvprll $XTp, $addr, $RB", IIC_LdStLFD, []>;
  }

  let mayStore = 1 in {
    def STXVRL : XX1Form_memOp<31, 653, (outs),
                               (ins vsrc:$XT, (memr $RA):$addr, g8rc:$RB),
                               "stxvrl $XT, $addr, $RB", IIC_LdStLoad, []>;
    def STXVRLL : XX1Form_memOp<31, 685, (outs),
                                (ins vsrc:$XT, (memr $RA):$addr, g8rc:$RB),
                                "stxvrll $XT, $addr, $RB", IIC_LdStLoad, []>;
    def STXVPRL : XForm_XTp5_XAB5<31, 717, (outs),
                                  (ins vsrprc:$XTp, (memr $RA):$addr, g8rc:$RB),
                                  "stxvprl $XTp, $addr, $RB", IIC_LdStLFD, []>;
    def STXVPRLL
        : XForm_XTp5_XAB5<31, 749, (outs),
                          (ins vsrprc:$XTp, (memr $RA):$addr, g8rc:$RB),
                          "stxvprll $XTp, $addr, $RB", IIC_LdStLFD, []>;
>>>>>>> 35227056
  }

  def VUPKHSNTOB : VXForm_VRTB5<387, 0, (outs vrrc:$VRT), (ins vrrc:$VRB),
                                "vupkhsntob $VRT, $VRB", []>;
  def VUPKLSNTOB : VXForm_VRTB5<387, 1, (outs vrrc:$VRT), (ins vrrc:$VRB),
                                "vupklsntob $VRT, $VRB", []>;
  def VUPKINT4TOBF16
      : VXForm_VRTB5_UIM2<387, 2, (outs vrrc:$VRT), (ins vrrc:$VRB, u2imm:$UIM),
                          "vupkint4tobf16 $VRT, $VRB, $UIM", []>;
  def VUPKINT8TOBF16
      : VXForm_VRTB5_UIM1<387, 1, (outs vrrc:$VRT), (ins vrrc:$VRB, u1imm:$UIM),
                          "vupkint8tobf16 $VRT, $VRB, $UIM", []>;
  def VUPKINT8TOFP32
      : VXForm_VRTB5_UIM2<387, 3, (outs vrrc:$VRT), (ins vrrc:$VRB, u2imm:$UIM),
                          "vupkint8tofp32 $VRT, $VRB, $UIM", []>;
  def VUPKINT4TOFP32
      : VXForm_VRTB5_UIM3<387, 2, (outs vrrc:$VRT), (ins vrrc:$VRB, u3imm:$UIM),
                          "vupkint4tofp32 $VRT, $VRB, $UIM", []>;

  def VUCMPRHN : VXForm_VRTAB5<3, (outs vrrc:$VRT), (ins vrrc:$VRA, vrrc:$VRB),
                               "vucmprhn $VRT, $VRA, $VRB", []>;
  def VUCMPRLN : VXForm_VRTAB5<67, (outs vrrc:$VRT), (ins vrrc:$VRA, vrrc:$VRB),
                               "vucmprln $VRT, $VRA, $VRB", []>;
  def VUCMPRHB
      : VXForm_VRTAB5<131, (outs vrrc:$VRT), (ins vrrc:$VRA, vrrc:$VRB),
                      "vucmprhb $VRT, $VRA, $VRB", []>;
  def VUCMPRLB
      : VXForm_VRTAB5<195, (outs vrrc:$VRT), (ins vrrc:$VRA, vrrc:$VRB),
                      "vucmprlb $VRT, $VRA, $VRB", []>;
  def VUCMPRHH
      : VXForm_VRTAB5<259, (outs vrrc:$VRT), (ins vrrc:$VRA, vrrc:$VRB),
                      "vucmprhh $VRT, $VRA, $VRB", []>;
  def VUCMPRLH
      : VXForm_VRTAB5<323, (outs vrrc:$VRT), (ins vrrc:$VRA, vrrc:$VRB),
                      "vucmprlh $VRT, $VRA, $VRB", []>;
}<|MERGE_RESOLUTION|>--- conflicted
+++ resolved
@@ -128,35 +128,6 @@
 
 let Predicates = [HasVSX, IsISAFuture] in {
   let mayLoad = 1 in {
-<<<<<<< HEAD
-    def LXVRL
-        : XX1Form_memOp<31, 525, (outs vsrc:$XT), (ins memr:$RA, g8rc:$RB),
-                        "lxvrl $XT, $RA, $RB", IIC_LdStLoad, []>;
-    def LXVRLL
-        : XX1Form_memOp<31, 557, (outs vsrc:$XT), (ins memr:$RA, g8rc:$RB),
-                        "lxvrll $XT, $RA, $RB", IIC_LdStLoad, []>;
-    def LXVPRL
-        : XForm_XTp5_XAB5<31, 589, (outs vsrprc:$XTp), (ins memr:$RA, g8rc:$RB),
-                          "lxvprl $XTp, $RA, $RB", IIC_LdStLFD, []>;
-    def LXVPRLL
-        : XForm_XTp5_XAB5<31, 621, (outs vsrprc:$XTp), (ins memr:$RA, g8rc:$RB),
-                          "lxvprll $XTp, $RA, $RB", IIC_LdStLFD, []>;
-  }
-
-  let mayStore = 1 in {
-    def STXVRL
-        : XX1Form_memOp<31, 653, (outs), (ins vsrc:$XT, memr:$RA, g8rc:$RB),
-                        "stxvrl $XT, $RA, $RB", IIC_LdStLoad, []>;
-    def STXVRLL
-        : XX1Form_memOp<31, 685, (outs), (ins vsrc:$XT, memr:$RA, g8rc:$RB),
-                        "stxvrll $XT, $RA, $RB", IIC_LdStLoad, []>;
-    def STXVPRL : XForm_XTp5_XAB5<31, 717, (outs),
-                                  (ins vsrprc:$XTp, memr:$RA, g8rc:$RB),
-                                  "stxvprl $XTp, $RA, $RB", IIC_LdStLFD, []>;
-    def STXVPRLL : XForm_XTp5_XAB5<31, 749, (outs),
-                                   (ins vsrprc:$XTp, memr:$RA, g8rc:$RB),
-                                   "stxvprll $XTp, $RA, $RB", IIC_LdStLFD, []>;
-=======
     def LXVRL : XX1Form_memOp<31, 525, (outs vsrc:$XT),
                               (ins (memr $RA):$addr, g8rc:$RB),
                               "lxvrl $XT, $addr, $RB", IIC_LdStLoad, []>;
@@ -185,7 +156,6 @@
         : XForm_XTp5_XAB5<31, 749, (outs),
                           (ins vsrprc:$XTp, (memr $RA):$addr, g8rc:$RB),
                           "stxvprll $XTp, $addr, $RB", IIC_LdStLFD, []>;
->>>>>>> 35227056
   }
 
   def VUPKHSNTOB : VXForm_VRTB5<387, 0, (outs vrrc:$VRT), (ins vrrc:$VRB),
