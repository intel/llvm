--- conflicted
+++ resolved
@@ -195,11 +195,7 @@
       return false;
 
     auto Spec = AVR::S_None;
-<<<<<<< HEAD
-    if (Value.getSpecifier() != MCSymbolRefExpr::VK_None)
-=======
     if (Value.getSpecifier())
->>>>>>> 5ee67ebe
       return false;
     assert(!Value.getSubSym());
     if (E.getSpecifier() == AVR::S_PM)
