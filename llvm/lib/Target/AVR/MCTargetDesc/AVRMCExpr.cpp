--- conflicted
+++ resolved
@@ -40,11 +40,7 @@
 }
 
 void AVRMCExpr::printImpl(raw_ostream &OS, const MCAsmInfo *MAI) const {
-<<<<<<< HEAD
-  assert(Kind != VK_AVR_NONE);
-=======
   assert(specifier != VK_AVR_NONE);
->>>>>>> d465594a
   OS << getName() << '(';
   if (isNegated())
     OS << '-' << '(';
@@ -87,15 +83,9 @@
     auto Spec = AVRMCExpr::VK_None;
     if (Value.getSpecifier() != MCSymbolRefExpr::VK_None)
       return false;
-<<<<<<< HEAD
-    if (Kind == VK_PM) {
-      Modifier = MCSymbolRefExpr::VariantKind(AVRMCExpr::VK_PM);
-    }
-=======
     assert(!Value.getSubSym());
     if (specifier == VK_PM)
       Spec = AVRMCExpr::VK_PM;
->>>>>>> d465594a
 
     // TODO: don't attach specifier to MCSymbolRefExpr.
     Result =
@@ -109,11 +99,7 @@
   if (Negated)
     Value *= -1;
 
-<<<<<<< HEAD
-  switch (Kind) {
-=======
   switch (specifier) {
->>>>>>> d465594a
   case AVRMCExpr::VK_LO8:
     Value &= 0xff;
     break;
@@ -160,11 +146,7 @@
 AVR::Fixups AVRMCExpr::getFixupKind() const {
   AVR::Fixups Kind = AVR::Fixups::LastTargetFixupKind;
 
-<<<<<<< HEAD
-  switch (getKind()) {
-=======
   switch (specifier) {
->>>>>>> d465594a
   case VK_LO8:
     Kind = isNegated() ? AVR::fixup_lo8_ldi_neg : AVR::fixup_lo8_ldi;
     break;
