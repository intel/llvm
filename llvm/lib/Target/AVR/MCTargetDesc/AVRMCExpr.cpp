--- conflicted
+++ resolved
@@ -40,11 +40,7 @@
 }
 
 void AVRMCExpr::printImpl(raw_ostream &OS, const MCAsmInfo *MAI) const {
-<<<<<<< HEAD
-  assert(Kind != VK_AVR_NONE);
-=======
   assert(specifier != VK_AVR_NONE);
->>>>>>> 5eee2751
   OS << getName() << '(';
   if (isNegated())
     OS << '-' << '(';
@@ -89,11 +85,7 @@
     MCSymbolRefExpr::VariantKind Modifier = Sym->getKind();
     if (Modifier != MCSymbolRefExpr::VK_None)
       return false;
-<<<<<<< HEAD
-    if (Kind == VK_PM) {
-=======
     if (specifier == VK_PM) {
->>>>>>> 5eee2751
       Modifier = MCSymbolRefExpr::VariantKind(AVRMCExpr::VK_PM);
     }
 
@@ -108,11 +100,7 @@
   if (Negated)
     Value *= -1;
 
-<<<<<<< HEAD
-  switch (Kind) {
-=======
   switch (specifier) {
->>>>>>> 5eee2751
   case AVRMCExpr::VK_LO8:
     Value &= 0xff;
     break;
@@ -159,11 +147,7 @@
 AVR::Fixups AVRMCExpr::getFixupKind() const {
   AVR::Fixups Kind = AVR::Fixups::LastTargetFixupKind;
 
-<<<<<<< HEAD
-  switch (getKind()) {
-=======
   switch (specifier) {
->>>>>>> 5eee2751
   case VK_LO8:
     Kind = isNegated() ? AVR::fixup_lo8_ldi_neg : AVR::fixup_lo8_ldi;
     break;
