//===-- AVRELFObjectWriter.cpp - AVR ELF Writer ---------------------------===//
//
// Part of the LLVM Project, under the Apache License v2.0 with LLVM Exceptions.
// See https://llvm.org/LICENSE.txt for license information.
// SPDX-License-Identifier: Apache-2.0 WITH LLVM-exception
//
//===----------------------------------------------------------------------===//

#include "MCTargetDesc/AVRFixupKinds.h"
#include "MCTargetDesc/AVRMCExpr.h"
#include "MCTargetDesc/AVRMCTargetDesc.h"

#include "llvm/MC/MCAssembler.h"
#include "llvm/MC/MCELFObjectWriter.h"
#include "llvm/MC/MCExpr.h"
#include "llvm/MC/MCObjectWriter.h"
#include "llvm/MC/MCSection.h"
#include "llvm/MC/MCValue.h"
#include "llvm/Support/ErrorHandling.h"

namespace llvm {

/// Writes AVR machine code into an ELF32 object file.
class AVRELFObjectWriter : public MCELFObjectTargetWriter {
public:
  AVRELFObjectWriter(uint8_t OSABI);

  virtual ~AVRELFObjectWriter() = default;

  unsigned getRelocType(MCContext &Ctx, const MCValue &Target,
                        const MCFixup &Fixup, bool IsPCRel) const override;
};

AVRELFObjectWriter::AVRELFObjectWriter(uint8_t OSABI)
    : MCELFObjectTargetWriter(false, OSABI, ELF::EM_AVR, true) {}

unsigned AVRELFObjectWriter::getRelocType(MCContext &Ctx, const MCValue &Target,
                                          const MCFixup &Fixup,
                                          bool IsPCRel) const {
  const unsigned Kind = Fixup.getTargetKind();
  if (Kind >= FirstLiteralRelocationKind)
    return Kind - FirstLiteralRelocationKind;
<<<<<<< HEAD
  auto Modifier = AVRMCExpr::VariantKind(Target.getAccessVariant());
=======
  auto Modifier = AVRMCExpr::Specifier(Target.getAccessVariant());
>>>>>>> 5eee2751
  switch ((unsigned)Fixup.getKind()) {
  case FK_Data_1:
    switch (Modifier) {
    default:
      llvm_unreachable("Unsupported Modifier");
    case AVRMCExpr::VK_None:
      return ELF::R_AVR_8;
    case AVRMCExpr::VK_DIFF8:
      return ELF::R_AVR_DIFF8;
    case AVRMCExpr::VK_LO8:
      return ELF::R_AVR_8_LO8;
    case AVRMCExpr::VK_HI8:
      return ELF::R_AVR_8_HI8;
    case AVRMCExpr::VK_HH8:
      return ELF::R_AVR_8_HLO8;
    }
  case FK_Data_4:
    switch (Modifier) {
    default:
      llvm_unreachable("Unsupported Modifier");
    case AVRMCExpr::VK_None:
      return ELF::R_AVR_32;
    case AVRMCExpr::VK_DIFF32:
      return ELF::R_AVR_DIFF32;
    }
  case FK_Data_2:
    switch (Modifier) {
    default:
      llvm_unreachable("Unsupported Modifier");
    case AVRMCExpr::VK_None:
      return ELF::R_AVR_16;
    case AVRMCExpr::VK_AVR_NONE:
    case AVRMCExpr::VK_PM:
      return ELF::R_AVR_16_PM;
    case AVRMCExpr::VK_DIFF16:
      return ELF::R_AVR_DIFF16;
    }
  case AVR::fixup_32:
    return ELF::R_AVR_32;
  case AVR::fixup_7_pcrel:
    return ELF::R_AVR_7_PCREL;
  case AVR::fixup_13_pcrel:
    return ELF::R_AVR_13_PCREL;
  case AVR::fixup_16:
    return ELF::R_AVR_16;
  case AVR::fixup_16_pm:
    return ELF::R_AVR_16_PM;
  case AVR::fixup_lo8_ldi:
    return ELF::R_AVR_LO8_LDI;
  case AVR::fixup_hi8_ldi:
    return ELF::R_AVR_HI8_LDI;
  case AVR::fixup_hh8_ldi:
    return ELF::R_AVR_HH8_LDI;
  case AVR::fixup_lo8_ldi_neg:
    return ELF::R_AVR_LO8_LDI_NEG;
  case AVR::fixup_hi8_ldi_neg:
    return ELF::R_AVR_HI8_LDI_NEG;
  case AVR::fixup_hh8_ldi_neg:
    return ELF::R_AVR_HH8_LDI_NEG;
  case AVR::fixup_lo8_ldi_pm:
    return ELF::R_AVR_LO8_LDI_PM;
  case AVR::fixup_hi8_ldi_pm:
    return ELF::R_AVR_HI8_LDI_PM;
  case AVR::fixup_hh8_ldi_pm:
    return ELF::R_AVR_HH8_LDI_PM;
  case AVR::fixup_lo8_ldi_pm_neg:
    return ELF::R_AVR_LO8_LDI_PM_NEG;
  case AVR::fixup_hi8_ldi_pm_neg:
    return ELF::R_AVR_HI8_LDI_PM_NEG;
  case AVR::fixup_hh8_ldi_pm_neg:
    return ELF::R_AVR_HH8_LDI_PM_NEG;
  case AVR::fixup_call:
    return ELF::R_AVR_CALL;
  case AVR::fixup_ldi:
    return ELF::R_AVR_LDI;
  case AVR::fixup_6:
    return ELF::R_AVR_6;
  case AVR::fixup_6_adiw:
    return ELF::R_AVR_6_ADIW;
  case AVR::fixup_ms8_ldi:
    return ELF::R_AVR_MS8_LDI;
  case AVR::fixup_ms8_ldi_neg:
    return ELF::R_AVR_MS8_LDI_NEG;
  case AVR::fixup_lo8_ldi_gs:
    return ELF::R_AVR_LO8_LDI_GS;
  case AVR::fixup_hi8_ldi_gs:
    return ELF::R_AVR_HI8_LDI_GS;
  case AVR::fixup_8:
    return ELF::R_AVR_8;
  case AVR::fixup_8_lo8:
    return ELF::R_AVR_8_LO8;
  case AVR::fixup_8_hi8:
    return ELF::R_AVR_8_HI8;
  case AVR::fixup_8_hlo8:
    return ELF::R_AVR_8_HLO8;
  case AVR::fixup_diff8:
    return ELF::R_AVR_DIFF8;
  case AVR::fixup_diff16:
    return ELF::R_AVR_DIFF16;
  case AVR::fixup_diff32:
    return ELF::R_AVR_DIFF32;
  case AVR::fixup_lds_sts_16:
    return ELF::R_AVR_LDS_STS_16;
  case AVR::fixup_port6:
    return ELF::R_AVR_PORT6;
  case AVR::fixup_port5:
    return ELF::R_AVR_PORT5;
  default:
    llvm_unreachable("invalid fixup kind!");
  }
}

std::unique_ptr<MCObjectTargetWriter> createAVRELFObjectWriter(uint8_t OSABI) {
  return std::make_unique<AVRELFObjectWriter>(OSABI);
}

} // end of namespace llvm<|MERGE_RESOLUTION|>--- conflicted
+++ resolved
@@ -40,11 +40,7 @@
   const unsigned Kind = Fixup.getTargetKind();
   if (Kind >= FirstLiteralRelocationKind)
     return Kind - FirstLiteralRelocationKind;
-<<<<<<< HEAD
-  auto Modifier = AVRMCExpr::VariantKind(Target.getAccessVariant());
-=======
   auto Modifier = AVRMCExpr::Specifier(Target.getAccessVariant());
->>>>>>> 5eee2751
   switch ((unsigned)Fixup.getKind()) {
   case FK_Data_1:
     switch (Modifier) {
