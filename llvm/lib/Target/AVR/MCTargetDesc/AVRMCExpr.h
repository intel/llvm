//===-- AVRMCExpr.h - AVR specific MC expression classes --------*- C++ -*-===//
//
// Part of the LLVM Project, under the Apache License v2.0 with LLVM Exceptions.
// See https://llvm.org/LICENSE.txt for license information.
// SPDX-License-Identifier: Apache-2.0 WITH LLVM-exception
//
//===----------------------------------------------------------------------===//

#ifndef LLVM_AVR_MCEXPR_H
#define LLVM_AVR_MCEXPR_H

#include "llvm/MC/MCExpr.h"

#include "MCTargetDesc/AVRFixupKinds.h"

namespace llvm {

/// A expression in AVR machine code.
class AVRMCExpr : public MCTargetExpr {
public:
  /// Specifies the type of an expression.
<<<<<<< HEAD
  enum VariantKind {
    VK_None,

    // While not strictly necessary, start at a larger number to avoid confusion
    // with MCSymbolRefExpr::VariantKind.
    VK_AVR_NONE = 100,
=======
  enum Specifier {
    VK_None,

    VK_AVR_NONE = MCSymbolRefExpr::FirstTargetSpecifier,
>>>>>>> 5eee2751

    VK_HI8,  ///< Corresponds to `hi8()`.
    VK_LO8,  ///< Corresponds to `lo8()`.
    VK_HH8,  ///< Corresponds to `hlo8() and hh8()`.
    VK_HHI8, ///< Corresponds to `hhi8()`.

    VK_PM,     ///< Corresponds to `pm()`, reference to program memory.
    VK_PM_LO8, ///< Corresponds to `pm_lo8()`.
    VK_PM_HI8, ///< Corresponds to `pm_hi8()`.
    VK_PM_HH8, ///< Corresponds to `pm_hh8()`.

    VK_LO8_GS, ///< Corresponds to `lo8(gs())`.
    VK_HI8_GS, ///< Corresponds to `hi8(gs())`.
    VK_GS,     ///< Corresponds to `gs()`.

    VK_DIFF8,
    VK_DIFF16,
    VK_DIFF32,
  };

public:
  /// Creates an AVR machine code expression.
  static const AVRMCExpr *create(Specifier S, const MCExpr *Expr,
                                 bool isNegated, MCContext &Ctx);

  /// Gets the type of the expression.
  Specifier getSpecifier() const { return specifier; }
  /// Gets the name of the expression.
  const char *getName() const;
  const MCExpr *getSubExpr() const { return SubExpr; }
  /// Gets the fixup which corresponds to the expression.
  AVR::Fixups getFixupKind() const;
  /// Evaluates the fixup as a constant value.
  bool evaluateAsConstant(int64_t &Result) const;

  bool isNegated() const { return Negated; }
  void setNegated(bool negated = true) { Negated = negated; }

  void printImpl(raw_ostream &OS, const MCAsmInfo *MAI) const override;
  bool evaluateAsRelocatableImpl(MCValue &Res,
                                 const MCAssembler *Asm) const override;
  void visitUsedExpr(MCStreamer &streamer) const override;

  MCFragment *findAssociatedFragment() const override {
    return getSubExpr()->findAssociatedFragment();
  }

  static bool classof(const MCExpr *E) {
    return E->getKind() == MCExpr::Target;
  }

public:
  static Specifier parseSpecifier(StringRef Name);

private:
  int64_t evaluateAsInt64(int64_t Value) const;

  const Specifier specifier;
  const MCExpr *SubExpr;
  bool Negated;

private:
  explicit AVRMCExpr(Specifier S, const MCExpr *Expr, bool Negated)
      : specifier(S), SubExpr(Expr), Negated(Negated) {}
  ~AVRMCExpr() = default;
};

} // end namespace llvm

#endif // LLVM_AVR_MCEXPR_H<|MERGE_RESOLUTION|>--- conflicted
+++ resolved
@@ -19,19 +19,10 @@
 class AVRMCExpr : public MCTargetExpr {
 public:
   /// Specifies the type of an expression.
-<<<<<<< HEAD
-  enum VariantKind {
-    VK_None,
-
-    // While not strictly necessary, start at a larger number to avoid confusion
-    // with MCSymbolRefExpr::VariantKind.
-    VK_AVR_NONE = 100,
-=======
   enum Specifier {
     VK_None,
 
     VK_AVR_NONE = MCSymbolRefExpr::FirstTargetSpecifier,
->>>>>>> 5eee2751
 
     VK_HI8,  ///< Corresponds to `hi8()`.
     VK_LO8,  ///< Corresponds to `lo8()`.
