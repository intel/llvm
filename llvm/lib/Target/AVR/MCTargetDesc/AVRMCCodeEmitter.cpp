//===-- AVRMCCodeEmitter.cpp - Convert AVR Code to Machine Code -----------===//
//
// Part of the LLVM Project, under the Apache License v2.0 with LLVM Exceptions.
// See https://llvm.org/LICENSE.txt for license information.
// SPDX-License-Identifier: Apache-2.0 WITH LLVM-exception
//
//===----------------------------------------------------------------------===//
//
// This file implements the AVRMCCodeEmitter class.
//
//===----------------------------------------------------------------------===//

#include "AVRMCCodeEmitter.h"

#include "MCTargetDesc/AVRMCAsmInfo.h"
#include "MCTargetDesc/AVRMCTargetDesc.h"

#include "llvm/ADT/APFloat.h"
#include "llvm/ADT/SmallVector.h"
#include "llvm/MC/MCContext.h"
#include "llvm/MC/MCExpr.h"
#include "llvm/MC/MCFixup.h"
#include "llvm/MC/MCInst.h"
#include "llvm/MC/MCInstrInfo.h"
#include "llvm/MC/MCRegisterInfo.h"
#include "llvm/MC/MCSubtargetInfo.h"
#include "llvm/Support/Casting.h"
#include "llvm/Support/EndianStream.h"

#define DEBUG_TYPE "mccodeemitter"

#define GET_INSTRMAP_INFO
#include "AVRGenInstrInfo.inc"
#undef GET_INSTRMAP_INFO

namespace llvm {

static void addFixup(SmallVectorImpl<MCFixup> &Fixups, uint32_t Offset,
                     const MCExpr *Value, uint16_t Kind) {
  bool PCRel = false;
  switch (Kind) {
  case AVR::fixup_7_pcrel:
  case AVR::fixup_13_pcrel:
    PCRel = true;
  }
  Fixups.push_back(MCFixup::create(Offset, Value, Kind, PCRel));
}

/// Performs a post-encoding step on a `LD` or `ST` instruction.
///
/// The encoding of the LD/ST family of instructions is inconsistent w.r.t
/// the pointer register and the addressing mode.
///
/// The permutations of the format are as followed:
/// ld Rd, X    `1001 000d dddd 1100`
/// ld Rd, X+   `1001 000d dddd 1101`
/// ld Rd, -X   `1001 000d dddd 1110`
///
/// ld Rd, Y    `1000 000d dddd 1000`
/// ld Rd, Y+   `1001 000d dddd 1001`
/// ld Rd, -Y   `1001 000d dddd 1010`
///
/// ld Rd, Z    `1000 000d dddd 0000`
/// ld Rd, Z+   `1001 000d dddd 0001`
/// ld Rd, -Z   `1001 000d dddd 0010`
///                 ^
///                 |
/// Note this one inconsistent bit - it is 1 sometimes and 0 at other times.
/// There is no logical pattern. Looking at a truth table, the following
/// formula can be derived to fit the pattern:
//
/// ```
/// inconsistent_bit = is_predec OR is_postinc OR is_reg_x
/// ```
//
/// We manually set this bit in this post encoder method.
unsigned
AVRMCCodeEmitter::loadStorePostEncoder(const MCInst &MI, unsigned EncodedValue,
                                       const MCSubtargetInfo &STI) const {

  assert(MI.getOperand(0).isReg() && MI.getOperand(1).isReg() &&
         "the load/store operands must be registers");

  unsigned Opcode = MI.getOpcode();

  // Get the index of the pointer register operand.
  unsigned Idx = 0;
  if (Opcode == AVR::LDRdPtrPd || Opcode == AVR::LDRdPtrPi ||
      Opcode == AVR::LDRdPtr)
    Idx = 1;

  // Check if we need to set the inconsistent bit
  bool IsPredec = Opcode == AVR::LDRdPtrPd || Opcode == AVR::STPtrPdRr;
  bool IsPostinc = Opcode == AVR::LDRdPtrPi || Opcode == AVR::STPtrPiRr;
  if (MI.getOperand(Idx).getReg() == AVR::R27R26 || IsPredec || IsPostinc)
    EncodedValue |= (1 << 12);

  // Encode the pointer register.
  switch (MI.getOperand(Idx).getReg()) {
  case AVR::R27R26:
    EncodedValue |= 0xc;
    break;
  case AVR::R29R28:
    EncodedValue |= 0x8;
    break;
  case AVR::R31R30:
    break;
  default:
    llvm_unreachable("invalid pointer register");
    break;
  }

  return EncodedValue;
}

template <AVR::Fixups Fixup>
unsigned
AVRMCCodeEmitter::encodeRelCondBrTarget(const MCInst &MI, unsigned OpNo,
                                        SmallVectorImpl<MCFixup> &Fixups,
                                        const MCSubtargetInfo &STI) const {
  const MCOperand &MO = MI.getOperand(OpNo);

  if (MO.isExpr()) {
    addFixup(Fixups, 0, MO.getExpr(), MCFixupKind(Fixup));
    return 0;
  }

  assert(MO.isImm());

  // Take the size of the current instruction away.
  // With labels, this is implicitly done.
  auto target = MO.getImm();
  AVR::fixups::adjustBranchTarget(target);
  return target;
}

/// Encodes a `memri` operand.
/// The operand is 7-bits.
/// * The lower 6 bits is the immediate
/// * The upper bit is the pointer register bit (Z=0,Y=1)
unsigned AVRMCCodeEmitter::encodeMemri(const MCInst &MI, unsigned OpNo,
                                       SmallVectorImpl<MCFixup> &Fixups,
                                       const MCSubtargetInfo &STI) const {
  auto RegOp = MI.getOperand(OpNo);
  auto OffsetOp = MI.getOperand(OpNo + 1);

  assert(RegOp.isReg() && "Expected register operand");

  uint8_t RegBit = 0;

  switch (RegOp.getReg().id()) {
  default:
    Ctx.reportError(MI.getLoc(), "Expected either Y or Z register");
    return 0;
  case AVR::R31R30:
    RegBit = 0;
    break; // Z register
  case AVR::R29R28:
    RegBit = 1;
    break; // Y register
  }

  int8_t OffsetBits;

  if (OffsetOp.isImm()) {
    OffsetBits = OffsetOp.getImm();
  } else if (OffsetOp.isExpr()) {
    OffsetBits = 0;
<<<<<<< HEAD
    addFixup(Fixups, 0, OffsetOp.getExpr(), MCFixupKind(AVR::fixup_6));
=======
    addFixup(Fixups, 0, OffsetOp.getExpr(), AVR::fixup_6);
>>>>>>> 10a576f7
  } else {
    llvm_unreachable("Invalid value for offset");
  }

  return (RegBit << 6) | OffsetBits;
}

unsigned AVRMCCodeEmitter::encodeComplement(const MCInst &MI, unsigned OpNo,
                                            SmallVectorImpl<MCFixup> &Fixups,
                                            const MCSubtargetInfo &STI) const {
  // The operand should be an immediate.
  assert(MI.getOperand(OpNo).isImm());

  auto Imm = MI.getOperand(OpNo).getImm();
  return (~0) - Imm;
}

template <AVR::Fixups Fixup, unsigned Offset>
unsigned AVRMCCodeEmitter::encodeImm(const MCInst &MI, unsigned OpNo,
                                     SmallVectorImpl<MCFixup> &Fixups,
                                     const MCSubtargetInfo &STI) const {
  auto MO = MI.getOperand(OpNo);

  if (MO.isExpr()) {
    if (isa<AVRMCExpr>(MO.getExpr())) {
      // If the expression is already an AVRMCExpr (i.e. a lo8(symbol),
      // we shouldn't perform any more fixups. Without this check, we would
      // instead create a fixup to the symbol named 'lo8(symbol)' which
      // is not correct.
      return getExprOpValue(MO.getExpr(), Fixups, STI);
    }

    MCFixupKind FixupKind = static_cast<MCFixupKind>(Fixup);
    addFixup(Fixups, Offset, MO.getExpr(), FixupKind);

    return 0;
  }

  assert(MO.isImm());
  return MO.getImm();
}

unsigned AVRMCCodeEmitter::encodeCallTarget(const MCInst &MI, unsigned OpNo,
                                            SmallVectorImpl<MCFixup> &Fixups,
                                            const MCSubtargetInfo &STI) const {
  auto MO = MI.getOperand(OpNo);

  if (MO.isExpr()) {
<<<<<<< HEAD
    MCFixupKind FixupKind = static_cast<MCFixupKind>(AVR::fixup_call);
=======
    MCFixupKind FixupKind = AVR::fixup_call;
>>>>>>> 10a576f7
    addFixup(Fixups, 0, MO.getExpr(), FixupKind);
    return 0;
  }

  assert(MO.isImm());

  auto Target = MO.getImm();
  AVR::fixups::adjustBranchTarget(Target);
  return Target;
}

unsigned AVRMCCodeEmitter::getExprOpValue(const MCExpr *Expr,
                                          SmallVectorImpl<MCFixup> &Fixups,
                                          const MCSubtargetInfo &STI) const {

  MCExpr::ExprKind Kind = Expr->getKind();

  if (Kind == MCExpr::Binary) {
    Expr = static_cast<const MCBinaryExpr *>(Expr)->getLHS();
    Kind = Expr->getKind();
  }

  if (Kind == MCExpr::Specifier) {
    AVRMCExpr const *AVRExpr = cast<AVRMCExpr>(Expr);
    int64_t Result;
    if (AVRExpr->evaluateAsConstant(Result)) {
      return Result;
    }

    MCFixupKind FixupKind = static_cast<MCFixupKind>(AVRExpr->getFixupKind());
    addFixup(Fixups, 0, AVRExpr, FixupKind);
    return 0;
  }

  assert(Kind == MCExpr::SymbolRef);
  return 0;
}

unsigned AVRMCCodeEmitter::getMachineOpValue(const MCInst &MI,
                                             const MCOperand &MO,
                                             SmallVectorImpl<MCFixup> &Fixups,
                                             const MCSubtargetInfo &STI) const {
  if (MO.isReg())
    return Ctx.getRegisterInfo()->getEncodingValue(MO.getReg());
  if (MO.isImm())
    return static_cast<unsigned>(MO.getImm());

  if (MO.isDFPImm())
    return static_cast<unsigned>(bit_cast<double>(MO.getDFPImm()));

  // MO must be an Expr.
  assert(MO.isExpr());

  return getExprOpValue(MO.getExpr(), Fixups, STI);
}

void AVRMCCodeEmitter::encodeInstruction(const MCInst &MI,
                                         SmallVectorImpl<char> &CB,
                                         SmallVectorImpl<MCFixup> &Fixups,
                                         const MCSubtargetInfo &STI) const {
  const MCInstrDesc &Desc = MCII.get(MI.getOpcode());

  // Get byte count of instruction
  unsigned Size = Desc.getSize();

  assert(Size > 0 && "Instruction size cannot be zero");

  uint64_t BinaryOpCode = getBinaryCodeForInstr(MI, Fixups, STI);

  for (int64_t i = Size / 2 - 1; i >= 0; --i) {
    uint16_t Word = (BinaryOpCode >> (i * 16)) & 0xFFFF;
    support::endian::write(CB, Word, llvm::endianness::little);
  }
}

MCCodeEmitter *createAVRMCCodeEmitter(const MCInstrInfo &MCII, MCContext &Ctx) {
  return new AVRMCCodeEmitter(MCII, Ctx);
}

#include "AVRGenMCCodeEmitter.inc"

} // end of namespace llvm<|MERGE_RESOLUTION|>--- conflicted
+++ resolved
@@ -166,11 +166,7 @@
     OffsetBits = OffsetOp.getImm();
   } else if (OffsetOp.isExpr()) {
     OffsetBits = 0;
-<<<<<<< HEAD
-    addFixup(Fixups, 0, OffsetOp.getExpr(), MCFixupKind(AVR::fixup_6));
-=======
     addFixup(Fixups, 0, OffsetOp.getExpr(), AVR::fixup_6);
->>>>>>> 10a576f7
   } else {
     llvm_unreachable("Invalid value for offset");
   }
@@ -219,11 +215,7 @@
   auto MO = MI.getOperand(OpNo);
 
   if (MO.isExpr()) {
-<<<<<<< HEAD
-    MCFixupKind FixupKind = static_cast<MCFixupKind>(AVR::fixup_call);
-=======
     MCFixupKind FixupKind = AVR::fixup_call;
->>>>>>> 10a576f7
     addFixup(Fixups, 0, MO.getExpr(), FixupKind);
     return 0;
   }
