//===-- AVRInstrInfo.td - AVR Instruction defs -------------*- tablegen -*-===//
//
// Part of the LLVM Project, under the Apache License v2.0 with LLVM Exceptions.
// See https://llvm.org/LICENSE.txt for license information.
// SPDX-License-Identifier: Apache-2.0 WITH LLVM-exception
//
//===----------------------------------------------------------------------===//
//
// This file describes the AVR instructions in TableGen format.
//
//===----------------------------------------------------------------------===//

include "AVRInstrFormats.td"

//===----------------------------------------------------------------------===//
// AVR Type Profiles
//===----------------------------------------------------------------------===//

def SDT_AVRCallSeqStart : SDCallSeqStart<[SDTCisVT<0, i16>, SDTCisVT<1, i16>]>;
def SDT_AVRCallSeqEnd : SDCallSeqEnd<[SDTCisVT<0, i16>, SDTCisVT<1, i16>]>;
def SDT_AVRCall : SDTypeProfile<0, -1, [SDTCisVT<0, iPTR>]>;
def SDT_AVRWrapper : SDTypeProfile<1, 1, [SDTCisSameAs<0, 1>, SDTCisPtrTy<0>]>;
def SDT_AVRBrcond
    : SDTypeProfile<0, 2, [SDTCisVT<0, OtherVT>, SDTCisVT<1, i8>]>;
def SDT_AVRCmp : SDTypeProfile<0, 2, [SDTCisSameAs<0, 1>]>;
def SDT_AVRTst : SDTypeProfile<0, 1, [SDTCisInt<0>]>;
def SDT_AVRSelectCC
    : SDTypeProfile<1, 3,
                    [SDTCisSameAs<0, 1>, SDTCisSameAs<1, 2>, SDTCisVT<3, i8>]>;

//===----------------------------------------------------------------------===//
// AVR Specific Node Definitions
//===----------------------------------------------------------------------===//

def AVRretglue : SDNode<"AVRISD::RET_GLUE", SDTNone,
                        [SDNPHasChain, SDNPOptInGlue, SDNPVariadic]>;
def AVRretiglue : SDNode<"AVRISD::RETI_GLUE", SDTNone,
                         [SDNPHasChain, SDNPOptInGlue, SDNPVariadic]>;

def AVRcallseq_start : SDNode<"ISD::CALLSEQ_START", SDT_AVRCallSeqStart,
                              [SDNPHasChain, SDNPOutGlue]>;
def AVRcallseq_end : SDNode<"ISD::CALLSEQ_END", SDT_AVRCallSeqEnd,
                            [SDNPHasChain, SDNPOptInGlue, SDNPOutGlue]>;

def AVRcall : SDNode<"AVRISD::CALL", SDT_AVRCall,
                     [SDNPHasChain, SDNPOutGlue, SDNPOptInGlue, SDNPVariadic]>;

def AVRWrapper : SDNode<"AVRISD::WRAPPER", SDT_AVRWrapper>;

def AVRbrcond
    : SDNode<"AVRISD::BRCOND", SDT_AVRBrcond, [SDNPHasChain, SDNPInGlue]>;
def AVRcmp : SDNode<"AVRISD::CMP", SDT_AVRCmp, [SDNPOutGlue]>;
def AVRcmpc : SDNode<"AVRISD::CMPC", SDT_AVRCmp, [SDNPInGlue, SDNPOutGlue]>;
def AVRtst : SDNode<"AVRISD::TST", SDT_AVRTst, [SDNPOutGlue]>;
def AVRselectcc : SDNode<"AVRISD::SELECT_CC", SDT_AVRSelectCC, [SDNPInGlue]>;

// Shift nodes.
def AVRlsl : SDNode<"AVRISD::LSL", SDTIntUnaryOp>;
def AVRlsr : SDNode<"AVRISD::LSR", SDTIntUnaryOp>;
def AVRrol : SDNode<"AVRISD::ROL", SDTIntUnaryOp>;
def AVRror : SDNode<"AVRISD::ROR", SDTIntUnaryOp>;
def AVRasr : SDNode<"AVRISD::ASR", SDTIntUnaryOp>;
def AVRlslhi : SDNode<"AVRISD::LSLHI", SDTIntUnaryOp>;
def AVRlsrlo : SDNode<"AVRISD::LSRLO", SDTIntUnaryOp>;
def AVRasrlo : SDNode<"AVRISD::ASRLO", SDTIntUnaryOp>;
def AVRlslbn : SDNode<"AVRISD::LSLBN", SDTIntBinOp>;
def AVRlsrbn : SDNode<"AVRISD::LSRBN", SDTIntBinOp>;
def AVRasrbn : SDNode<"AVRISD::ASRBN", SDTIntBinOp>;
def AVRlslwn : SDNode<"AVRISD::LSLWN", SDTIntBinOp>;
def AVRlsrwn : SDNode<"AVRISD::LSRWN", SDTIntBinOp>;
def AVRasrwn : SDNode<"AVRISD::ASRWN", SDTIntBinOp>;
def AVRlslw : SDNode<"AVRISD::LSLW", SDTIntShiftPairOp>;
def AVRlsrw : SDNode<"AVRISD::LSRW", SDTIntShiftPairOp>;
def AVRasrw : SDNode<"AVRISD::ASRW", SDTIntShiftPairOp>;

// Pseudo shift nodes for non-constant shift amounts.
def AVRlslLoop : SDNode<"AVRISD::LSLLOOP", SDTIntShiftOp>;
def AVRlsrLoop : SDNode<"AVRISD::LSRLOOP", SDTIntShiftOp>;
def AVRrolLoop : SDNode<"AVRISD::ROLLOOP", SDTIntShiftOp>;
def AVRrorLoop : SDNode<"AVRISD::RORLOOP", SDTIntShiftOp>;
def AVRasrLoop : SDNode<"AVRISD::ASRLOOP", SDTIntShiftOp>;

// SWAP node.
def AVRSwap : SDNode<"AVRISD::SWAP", SDTIntUnaryOp>;

//===----------------------------------------------------------------------===//
// AVR Operands, Complex Patterns and Transformations Definitions.
//===----------------------------------------------------------------------===//

def imm8_neg_XFORM : SDNodeXForm<imm, [{
  return CurDAG->getTargetConstant(-N->getAPIntValue(), SDLoc(N), MVT::i8);
}]>;

def imm16_neg_XFORM : SDNodeXForm<imm, [{
  return CurDAG->getTargetConstant(-N->getAPIntValue(), SDLoc(N), MVT::i16);
}]>;

def imm0_63_neg : PatLeaf<(imm), [{
  int64_t val = -N->getSExtValue();
  return val >= 0 && val < 64;
}], imm16_neg_XFORM>;

def uimm6 : PatLeaf<(imm), [{ return isUInt<6>(N->getZExtValue()); }]>;

// imm_com8_XFORM - Return the complement of a imm_com8 value
def imm_com8_XFORM : SDNodeXForm<imm, [{
  return CurDAG->getTargetConstant(
      ~((uint8_t) N->getZExtValue()), SDLoc(N), MVT::i8);
}]>;

// imm_com8 - Match an immediate that is a complement
// of a 8-bit immediate.
// Note: this pattern doesn't require an encoder method and such, as it's
// only used on aliases (Pat<> and InstAlias<>). The actual encoding
// is handled by the destination instructions, which use imm_com8.
def imm_com8_asmoperand : AsmOperandClass { let Name = "ImmCom8"; }
def imm_com8 : Operand<i8> { let ParserMatchClass = imm_com8_asmoperand; }

def ioaddr_XFORM : SDNodeXForm<imm, [{
  uint8_t offset = Subtarget->getIORegisterOffset();
  return CurDAG->getTargetConstant(
      uint8_t(N->getZExtValue()) - offset, SDLoc(N), MVT::i8);
}]>;

def iobitpos8_XFORM : SDNodeXForm<imm, [{
  return CurDAG->getTargetConstant(
      Log2_32(uint8_t(N->getZExtValue())), SDLoc(N), MVT::i8);
}]>;

def iobitposn8_XFORM : SDNodeXForm<imm, [{
  return CurDAG->getTargetConstant(
      Log2_32(uint8_t(~N->getZExtValue())), SDLoc(N), MVT::i8);
}]>;

def ioaddr8 : PatLeaf<(imm), [{
  uint8_t offset = Subtarget->getIORegisterOffset();
  uint64_t val = N->getZExtValue() - offset;
  return val < 0x40;
}], ioaddr_XFORM>;

def lowioaddr8 : PatLeaf<(imm), [{
  uint8_t offset = Subtarget->getIORegisterOffset();
  uint64_t val = N->getZExtValue() - offset;
  return val < 0x20;
}], ioaddr_XFORM>;

def ioaddr16 : PatLeaf<(imm), [{
  uint8_t offset = Subtarget->getIORegisterOffset();
  uint64_t val = N->getZExtValue() - offset;
  return val < 0x3f;
}], ioaddr_XFORM>;

def iobitpos8 : PatLeaf<(imm), [{
  return isPowerOf2_32(uint8_t(N->getZExtValue()));
}], iobitpos8_XFORM>;

def iobitposn8 : PatLeaf<(imm), [{
  return isPowerOf2_32(uint8_t(~N->getZExtValue()));
}], iobitposn8_XFORM>;

def MemriAsmOperand : AsmOperandClass {
  let Name = "Memri";
  let ParserMethod = "parseMemriOperand";
}

/// Address operand for `reg+imm` used by STD and LDD.
def memri : Operand<iPTR> {
  let MIOperandInfo = (ops PTRDISPREGS, i16imm);

  let PrintMethod = "printMemri";
  let EncoderMethod = "encodeMemri";
  let DecoderMethod = "decodeMemri";

  let ParserMatchClass = MemriAsmOperand;
}

// Address operand for `SP+imm` used by STD{W}SPQRr
def memspi : Operand<iPTR> {
  let MIOperandInfo = (ops GPRSP, i16imm);
  let PrintMethod = "printMemspi";
}

def relbrtarget_7 : Operand<OtherVT> {
  let PrintMethod = "printPCRelImm";
  let EncoderMethod = "encodeRelCondBrTarget<AVR::fixup_7_pcrel>";
}

def brtarget_13 : Operand<OtherVT> {
  let PrintMethod = "printPCRelImm";
  let EncoderMethod = "encodeRelCondBrTarget<AVR::fixup_13_pcrel>";
}

def rcalltarget_13 : Operand<i16> {
  let PrintMethod = "printPCRelImm";
  let EncoderMethod = "encodeRelCondBrTarget<AVR::fixup_13_pcrel>";
}

// The target of a 22 or 16-bit call/jmp instruction.
def call_target : Operand<iPTR> {
  let EncoderMethod = "encodeCallTarget";
  let DecoderMethod = "decodeCallTarget";
}

// A 16-bit address (which can lead to an R_AVR_16 relocation).
def imm16 : Operand<i16> { let EncoderMethod = "encodeImm<AVR::fixup_16, 2>"; }

// A 7-bit address (which can lead to an R_AVR_LDS_STS_16 relocation).
def imm7tiny : Operand<i16> {
  let EncoderMethod = "encodeImm<AVR::fixup_lds_sts_16, 0>";
}

/// A 6-bit immediate used in the ADIW/SBIW instructions.
def imm_arith6 : Operand<i16> {
  let EncoderMethod = "encodeImm<AVR::fixup_6_adiw, 0>";
}

/// An 8-bit immediate inside an instruction with the same format
/// as the `LDI` instruction (the `FRdK` format).
def imm_ldi8 : Operand<i8> {
  let EncoderMethod = "encodeImm<AVR::fixup_ldi, 0>";
}

/// A 5-bit port number used in SBIC and friends (the `FIOBIT` format).
def imm_port5 : Operand<i8> {
  let EncoderMethod = "encodeImm<AVR::fixup_port5, 0>";
}

/// A 6-bit port number used in the `IN` instruction and friends (the
/// `FIORdA` format.
def imm_port6 : Operand<i8> {
  let EncoderMethod = "encodeImm<AVR::fixup_port6, 0>";
}

// Addressing mode pattern reg+imm6
<<<<<<< HEAD
def addr : ComplexPattern<iPTR, 2, "SelectAddr", [], [SDNPWantRoot]>;
=======
let WantsRoot = true in
def addr : ComplexPattern<iPTR, 2, "SelectAddr">;
>>>>>>> 49fd7d4f

//===----------------------------------------------------------------------===//
// AVR predicates for subtarget features
//===----------------------------------------------------------------------===//

def HasSRAM : Predicate<"Subtarget->hasSRAM()">,
              AssemblerPredicate<(all_of FeatureSRAM)>;

def HasJMPCALL : Predicate<"Subtarget->hasJMPCALL()">,
                 AssemblerPredicate<(all_of FeatureJMPCALL)>;

def HasIJMPCALL : Predicate<"Subtarget->hasIJMPCALL()">,
                  AssemblerPredicate<(all_of FeatureIJMPCALL)>;

def HasEIJMPCALL : Predicate<"Subtarget->hasEIJMPCALL()">,
                   AssemblerPredicate<(all_of FeatureEIJMPCALL)>;

def HasADDSUBIW : Predicate<"Subtarget->hasADDSUBIW()">,
                  AssemblerPredicate<(all_of FeatureADDSUBIW)>;

def HasSmallStack : Predicate<"Subtarget->HasSmallStack()">,
                    AssemblerPredicate<(all_of FeatureSmallStack)>;

def HasMOVW : Predicate<"Subtarget->hasMOVW()">,
              AssemblerPredicate<(all_of FeatureMOVW)>;

def HasLPM : Predicate<"Subtarget->hasLPM()">,
             AssemblerPredicate<(all_of FeatureLPM)>;

def HasLPMX : Predicate<"Subtarget->hasLPMX()">,
              AssemblerPredicate<(all_of FeatureLPMX)>;

def HasELPM : Predicate<"Subtarget->hasELPM()">,
              AssemblerPredicate<(all_of FeatureELPM)>;

def HasELPMX : Predicate<"Subtarget->hasELPMX()">,
               AssemblerPredicate<(all_of FeatureELPMX)>;

def HasSPM : Predicate<"Subtarget->hasSPM()">,
             AssemblerPredicate<(all_of FeatureSPM)>;

def HasSPMX : Predicate<"Subtarget->hasSPMX()">,
              AssemblerPredicate<(all_of FeatureSPMX)>;

def HasDES : Predicate<"Subtarget->hasDES()">,
             AssemblerPredicate<(all_of FeatureDES)>;

def SupportsRMW : Predicate<"Subtarget->supportsRMW()">,
                  AssemblerPredicate<(all_of FeatureRMW)>;

def SupportsMultiplication : Predicate<"Subtarget->supportsMultiplication()">,
                             AssemblerPredicate<(all_of FeatureMultiplication)>;

def HasBREAK : Predicate<"Subtarget->hasBREAK()">,
               AssemblerPredicate<(all_of FeatureBREAK)>;

def HasTinyEncoding : Predicate<"Subtarget->hasTinyEncoding()">,
                      AssemblerPredicate<(all_of FeatureTinyEncoding)>;

def HasNonTinyEncoding : Predicate<"!Subtarget->hasTinyEncoding()">,
                         AssemblerPredicate<(any_of (not FeatureTinyEncoding))>;

// AVR specific condition code. These correspond to AVR_*_COND in
// AVRInstrInfo.td. They must be kept in synch.
def AVR_COND_EQ : PatLeaf<(i8 0)>;
def AVR_COND_NE : PatLeaf<(i8 1)>;
def AVR_COND_GE : PatLeaf<(i8 2)>;
def AVR_COND_LT : PatLeaf<(i8 3)>;
def AVR_COND_SH : PatLeaf<(i8 4)>;
def AVR_COND_LO : PatLeaf<(i8 5)>;
def AVR_COND_MI : PatLeaf<(i8 6)>;
def AVR_COND_PL : PatLeaf<(i8 7)>;

//===----------------------------------------------------------------------===//
//===----------------------------------------------------------------------===//
// AVR Instruction list
//===----------------------------------------------------------------------===//
//===----------------------------------------------------------------------===//

// ADJCALLSTACKDOWN/UP implicitly use/def SP because they may be expanded into
// a stack adjustment and the codegen must know that they may modify the stack
// pointer before prolog-epilog rewriting occurs.
// Pessimistically assume ADJCALLSTACKDOWN / ADJCALLSTACKUP will become
// sub / add which can clobber SREG.
let Defs = [SP, SREG], Uses = [SP] in {
  def ADJCALLSTACKDOWN : Pseudo<(outs), (ins i16imm:$amt, i16imm:$amt2),
                                "#ADJCALLSTACKDOWN",
                                [(AVRcallseq_start timm:$amt, timm:$amt2)]>;

  // R31R30 is used to update SP. It is normally free because it is a
  // call-clobbered register but it is necessary to set it as a def as the
  // register allocator might use it in rare cases (for rematerialization, it
  // seems). hasSideEffects needs to be set to true so this instruction isn't
  // considered dead.
  let Defs = [R31R30], hasSideEffects = 1 in def ADJCALLSTACKUP
      : Pseudo<(outs), (ins i16imm:$amt1, i16imm:$amt2),
               "#ADJCALLSTACKUP", [(AVRcallseq_end timm:$amt1, timm:$amt2)]>;
}

//===----------------------------------------------------------------------===//
// Addition
//===----------------------------------------------------------------------===//
let isCommutable = 1, Constraints = "$src = $rd", Defs = [SREG] in {
  // ADD Rd, Rr
  // Adds two 8-bit registers.
  def ADDRdRr : FRdRr<0b0000, 0b11, (outs GPR8:$rd),(ins GPR8:$src, GPR8:$rr),
                      "add\t$rd, $rr",
                      [(set i8:$rd, (add i8:$src, i8:$rr))]>;

  // ADDW Rd+1:Rd, Rr+1:Rr
  // Pseudo instruction to add four 8-bit registers as two 16-bit values.
  //
  // Expands to:
  // add Rd,    Rr
  // adc Rd+1, Rr+1
  def ADDWRdRr : Pseudo<(outs DREGS:$rd), (ins DREGS:$src, DREGS:$rr),
                        "addw\t$rd, $rr",
                        [(set i16:$rd, (add i16:$src, i16:$rr))]>;

  // ADC Rd, Rr
  // Adds two 8-bit registers with carry.
  let Uses = [SREG] in
  def ADCRdRr : FRdRr<0b0001, 0b11, (outs GPR8:$rd), (ins GPR8:$src, GPR8:$rr),
                      "adc\t$rd, $rr",
                      [(set i8:$rd, (adde i8:$src, i8:$rr))]>;

  // ADCW Rd+1:Rd, Rr+1:Rr
  // Pseudo instruction to add four 8-bit registers as two 16-bit values with
  // carry.
  //
  // Expands to:
  // adc Rd,   Rr
  // adc Rd+1, Rr+1
  let Uses = [SREG] in
  def ADCWRdRr : Pseudo<(outs DREGS:$rd), (ins DREGS:$src, DREGS:$rr),
                        "adcw\t$rd, $rr",
                        [(set i16:$rd, (adde i16:$src, i16:$rr))]>;

  // AIDW Rd, k
  // Adds an immediate 6-bit value K to Rd, placing the result in Rd.
  def ADIWRdK : FWRdK<0b0, (outs IWREGS:$rd), (ins IWREGS :$src, imm_arith6:$k),
                      "adiw\t$rd, $k",
                      [(set i16:$rd, (add i16:$src, uimm6:$k))]>,
                Requires<[HasADDSUBIW]>;
}

//===----------------------------------------------------------------------===//
// Subtraction
//===----------------------------------------------------------------------===//
let Constraints = "$rs = $rd", Defs = [SREG] in {
  // SUB Rd, Rr
  // Subtracts the 8-bit value of Rr from Rd and places the value in Rd.
  def SUBRdRr : FRdRr<0b0001, 0b10, (outs GPR8:$rd), (ins GPR8:$rs, GPR8:$rr),
                      "sub\t$rd, $rr",
                      [(set i8:$rd, (sub i8:$rs, i8:$rr))]>;

  // SUBW Rd+1:Rd, Rr+1:Rr
  // Subtracts two 16-bit values and places the result into Rd.
  //
  // Expands to:
  // sub Rd,   Rr
  // sbc Rd+1, Rr+1
  def SUBWRdRr : Pseudo<(outs DREGS:$rd), (ins DREGS:$rs, DREGS:$rr),
                        "subw\t$rd, $rr",
                        [(set i16:$rd, (sub i16:$rs, i16:$rr))]>;

  def SUBIRdK : FRdK<0b0101, (outs LD8:$rd), (ins LD8:$rs, imm_ldi8:$k),
                     "subi\t$rd, $k",
                     [(set i8:$rd, (sub i8:$rs, imm:$k))]>;

  // SUBIW Rd+1:Rd, K+1:K
  //
  // Expands to:
  // subi Rd,   K
  // sbci Rd+1, K+1
  def SUBIWRdK : Pseudo<(outs DLDREGS:$rd), (ins DLDREGS:$rs, i16imm:$rr),
                        "subiw\t$rd, $rr",
                        [(set i16:$rd, (sub i16:$rs, imm:$rr))]>;

  def SBIWRdK : FWRdK<0b1, (outs IWREGS:$rd), (ins IWREGS:$rs, imm_arith6:$k),
                      "sbiw\t$rd, $k",
                      [(set i16:$rd, (sub i16:$rs, uimm6:$k))]>,
                Requires<[HasADDSUBIW]>;

  // Subtract with carry operations which must read the carry flag in SREG.
  let Uses = [SREG] in {
    def SBCRdRr : FRdRr<0b0000, 0b10, (outs GPR8:$rd), (ins GPR8:$rs, GPR8:$rr),
                        "sbc\t$rd, $rr",
                        [(set i8:$rd, (sube i8:$rs, i8:$rr))]>;

    // SBCW Rd+1:Rd, Rr+1:Rr
    //
    // Expands to:
    // sbc Rd,   Rr
    // sbc Rd+1, Rr+1
    def SBCWRdRr : Pseudo<(outs DREGS:$rd), (ins DREGS:$rs, DREGS:$rr),
                          "sbcw\t$rd, $rr",
                          [(set i16:$rd, (sube i16:$rs, i16:$rr))]>;

    def SBCIRdK : FRdK<0b0100, (outs LD8:$rd), (ins LD8:$rs, imm_ldi8:$k),
                       "sbci\t$rd, $k",
                       [(set i8:$rd, (sube i8:$rs, imm:$k))]>;

    // SBCIW Rd+1:Rd, K+1:K
    // sbci Rd,   K
    // sbci Rd+1, K+1
    def SBCIWRdK : Pseudo<(outs DLDREGS:$rd), (ins DLDREGS:$rs, i16imm:$rr),
                          "sbciw\t$rd, $rr",
                          [(set i16:$rd, (sube i16:$rs, imm:$rr))]>;
  }
}

//===----------------------------------------------------------------------===//
// Increment and Decrement
//===----------------------------------------------------------------------===//
let Constraints = "$src = $rd", Defs = [SREG] in {
  def INCRd : FRd<0b1001, 0b0100011, (outs GPR8:$rd), (ins GPR8:$src),
                  "inc\t$rd",
                  [(set i8:$rd, (add i8:$src, 1))]>;

  def DECRd : FRd<0b1001, 0b0101010, (outs GPR8:$rd), (ins GPR8:$src),
                  "dec\t$rd",
                  [(set i8:$rd, (add i8:$src, -1))]>;
}

//===----------------------------------------------------------------------===//
// Multiplication
//===----------------------------------------------------------------------===//

let isCommutable = 1, Defs = [R1, R0, SREG] in {
  // MUL Rd, Rr
  // Multiplies Rd by Rr and places the result into R1:R0.
  let usesCustomInserter = 1 in {
    def MULRdRr : FRdRr<0b1001, 0b11, (outs), (ins GPR8:$rd, GPR8:$rr),
                        "mul\t$rd, $rr", []>,
                  Requires<[SupportsMultiplication]>;

    def MULSRdRr : FMUL2RdRr<0, (outs), (ins LD8:$rd, LD8:$rr),
                             "muls\t$rd, $rr", []>,
                   Requires<[SupportsMultiplication]>;
  }

  def MULSURdRr : FMUL2RdRr<1, (outs), (ins LD8lo:$rd, LD8lo:$rr),
                            "mulsu\t$rd, $rr", []>,
                  Requires<[SupportsMultiplication]>;

  def FMUL : FFMULRdRr<0b01, (outs), (ins LD8lo:$rd, LD8lo:$rr),
                       "fmul\t$rd, $rr", []>,
             Requires<[SupportsMultiplication]>;

  def FMULS : FFMULRdRr<0b10, (outs), (ins LD8lo:$rd, LD8lo:$rr),
                        "fmuls\t$rd, $rr", []>,
              Requires<[SupportsMultiplication]>;

  def FMULSU : FFMULRdRr<0b11, (outs), (ins LD8lo:$rd, LD8lo:$rr),
                         "fmulsu\t$rd, $rr", []>,
               Requires<[SupportsMultiplication]>;
}

let Defs =
    [R15, R14, R13, R12, R11, R10, R9, R8, R7, R6, R5, R4, R3, R2, R1, R0] in
def DESK : FDES<(outs), (ins i8imm:$k), "des\t$k", []>, Requires<[HasDES]>;

//===----------------------------------------------------------------------===//
// Logic
//===----------------------------------------------------------------------===//
let Constraints = "$src = $rd", Defs = [SREG] in {
  // Register-Register logic instructions (which have the
  // property of commutativity).
  let isCommutable = 1 in {
    def ANDRdRr : FRdRr<0b0010, 0b00, (outs GPR8:$rd),
                        (ins GPR8:$src, GPR8:$rr), "and\t$rd, $rr",
                        [(set i8:$rd, (and i8:$src, i8:$rr))]>;

    // ANDW Rd+1:Rd, Rr+1:Rr
    //
    // Expands to:
    // and Rd,   Rr
    // and Rd+1, Rr+1
    def ANDWRdRr : Pseudo<(outs DREGS:$rd), (ins DREGS:$src, DREGS:$rr),
                          "andw\t$rd, $rr",
                          [(set i16:$rd, (and i16:$src, i16:$rr))]>;

    def ORRdRr : FRdRr<0b0010, 0b10, (outs GPR8:$rd), (ins GPR8:$src, GPR8:$rr),
                       "or\t$rd, $rr",
                       [(set i8:$rd, (or i8:$src, i8:$rr))]>;

    // ORW Rd+1:Rd, Rr+1:Rr
    //
    // Expands to:
    // or Rd,   Rr
    // or Rd+1, Rr+1
    def ORWRdRr : Pseudo<(outs DREGS:$rd), (ins DREGS:$src, DREGS:$rr),
                         "orw\t$rd, $rr",
                         [(set i16:$rd, (or i16:$src, i16:$rr))]>;

    def EORRdRr : FRdRr<0b0010, 0b01, (outs GPR8:$rd),
                        (ins GPR8:$src, GPR8:$rr), "eor\t$rd, $rr",
                        [(set i8:$rd, (xor i8:$src, i8:$rr))]>;

    // EORW Rd+1:Rd, Rr+1:Rr
    //
    // Expands to:
    // eor Rd,   Rr
    // eor Rd+1, Rr+1
    def EORWRdRr : Pseudo<(outs DREGS:$rd), (ins DREGS:$src, DREGS:$rr),
                          "eorw\t$rd, $rr",
                          [(set i16:$rd, (xor i16:$src, i16:$rr))]>;
  }

  def ANDIRdK : FRdK<0b0111, (outs LD8:$rd), (ins LD8:$src, imm_ldi8:$k),
                     "andi\t$rd, $k",
                     [(set i8:$rd, (and i8:$src, imm:$k))]>;

  // ANDI Rd+1:Rd, K+1:K
  //
  // Expands to:
  // andi Rd,   K
  // andi Rd+1, K+1
  def ANDIWRdK : Pseudo<(outs DLDREGS:$rd), (ins DLDREGS:$src, i16imm:$k),
                        "andiw\t$rd, $k",
                        [(set i16:$rd, (and i16:$src, imm:$k))]>;

  def ORIRdK : FRdK<0b0110, (outs LD8:$rd), (ins LD8:$src, imm_ldi8:$k),
                    "ori\t$rd, $k",
                    [(set i8:$rd, (or i8:$src, imm:$k))]>;

  // ORIW Rd+1:Rd, K+1,K
  //
  // Expands to:
  // ori Rd,   K
  // ori Rd+1, K+1
  def ORIWRdK : Pseudo<(outs DLDREGS:$rd), (ins DLDREGS:$src, i16imm:$rr),
                       "oriw\t$rd, $rr",
                       [(set i16:$rd, (or i16:$src, imm:$rr))]>;
}

//===----------------------------------------------------------------------===//
// One's/Two's Complement
//===----------------------------------------------------------------------===//
let Constraints = "$src = $rd", Defs = [SREG] in {
  def COMRd : FRd<0b1001, 0b0100000, (outs GPR8:$rd), (ins GPR8:$src),
                  "com\t$rd", [(set i8:$rd, (not i8:$src))]>;

  // COMW Rd+1:Rd
  //
  // Expands to:
  // com Rd
  // com Rd+1
  def COMWRd : Pseudo<(outs DREGS:$rd), (ins DREGS:$src), "comw\t$rd",
                      [(set i16:$rd, (not i16:$src))]>;

  def NEGRd : FRd<0b1001, 0b0100001, (outs GPR8:$rd), (ins GPR8:$src),
                  "neg\t$rd", [(set i8:$rd, (ineg i8:$src))]>;

  // NEGW Rd+1:Rd
  //
  // Expands to:
  // neg Rd+1
  // neg Rd
  // sbc Rd+1, r1
  let hasSideEffects=0 in
  def NEGWRd : Pseudo<(outs DREGS:$rd), (ins DREGS:$src, GPR8:$zero),
                      "negw\t$rd", []>;
}

// TST Rd
// Test for zero of minus.
// This operation is identical to a `Rd AND Rd`.
def : InstAlias<"tst\t$rd", (ANDRdRr GPR8:$rd, GPR8:$rd)>;

// SBR Rd, K
//
// Mnemonic alias to 'ORI Rd, K'. Same bit pattern, same operands,
// same everything.
def : InstAlias<"sbr\t$rd, $k", (ORIRdK LD8:$rd, imm_ldi8:$k),
                /* Disable display, so we don't override ORI */ 0>;

//===----------------------------------------------------------------------===//
// Jump instructions
//===----------------------------------------------------------------------===//
let isBarrier = 1, isBranch = 1, isTerminator = 1 in {
  def RJMPk : FBRk<0, (outs), (ins brtarget_13:$k), "rjmp\t$k", [(br bb:$k)]>;

  let isIndirectBranch = 1, Uses = [R31R30] in
  def IJMP : F16<0b1001010000001001, (outs), (ins), "ijmp", []>,
             Requires<[HasIJMPCALL]>;

  let isIndirectBranch = 1, Uses = [R31R30] in
  def EIJMP : F16<0b1001010000011001, (outs), (ins), "eijmp", []>,
              Requires<[HasEIJMPCALL]>;

  def JMPk : F32BRk<0b110, (outs), (ins call_target:$k), "jmp\t$k", []>,
             Requires<[HasJMPCALL]>;
}

//===----------------------------------------------------------------------===//
// Call instructions
//===----------------------------------------------------------------------===//
let isCall = 1 in {
  // SP is marked as a use to prevent stack-pointer assignments that appear
  // immediately before calls from potentially appearing dead.
  let Uses = [SP] in
  def RCALLk : FBRk<1, (outs), (ins rcalltarget_13:$k), "rcall\t$k",
                    [(AVRcall imm:$k)]>;

  // SP is marked as a use to prevent stack-pointer assignments that appear
  // immediately before calls from potentially appearing dead.
  let Uses = [SP, R31R30] in
  def ICALL : F16<0b1001010100001001, (outs), (ins variable_ops), "icall", []>,
              Requires<[HasIJMPCALL]>;

  // SP is marked as a use to prevent stack-pointer assignments that appear
  // immediately before calls from potentially appearing dead.
  let Uses = [SP, R31R30] in
  def EICALL : F16<0b1001010100011001, (outs), (ins variable_ops), "eicall",
                   []>,
      Requires<[HasEIJMPCALL]>;

  // SP is marked as a use to prevent stack-pointer assignments that appear
  // immediately before calls from potentially appearing dead.
  //
  // TODO: the imm field can be either 16 or 22 bits in devices with more
  // than 64k of ROM, fix it once we support the largest devices.
  let Uses = [SP] in
  def CALLk : F32BRk<0b111, (outs), (ins call_target:$k), "call\t$k",
                     [(AVRcall imm:$k)]>,
              Requires<[HasJMPCALL]>;
}

//===----------------------------------------------------------------------===//
// Return instructions.
//===----------------------------------------------------------------------===//
let isTerminator = 1, isReturn = 1, isBarrier = 1 in {
  def RET : F16<0b1001010100001000, (outs), (ins), "ret", [(AVRretglue)]>;

  def RETI : F16<0b1001010100011000, (outs), (ins), "reti", [(AVRretiglue)]>;
}

//===----------------------------------------------------------------------===//
// Compare operations.
//===----------------------------------------------------------------------===//
let Defs = [SREG] in {
  // CPSE Rd, Rr
  // Compare Rd and Rr, skipping the next instruction if they are equal.
  let isBarrier = 1, isBranch = 1, isTerminator = 1 in
  def CPSE : FRdRr<0b0001, 0b00, (outs), (ins GPR8:$rd, GPR8:$rr),
                   "cpse\t$rd, $rr", []>;

  def CPRdRr : FRdRr<0b0001, 0b01, (outs), (ins GPR8:$rd, GPR8:$rr),
                     "cp\t$rd, $rr",
                     [(AVRcmp i8:$rd, i8:$rr)]>;

  // CPW Rd+1:Rd, Rr+1:Rr
  //
  // Expands to:
  // cp  Rd,   Rr
  // cpc Rd+1, Rr+1
  def CPWRdRr : Pseudo<(outs), (ins DREGS:$src, DREGS:$src2),
                       "cpw\t$src, $src2",
                       [(AVRcmp i16:$src, i16:$src2)]>;

  let Uses = [SREG] in
  def CPCRdRr : FRdRr<0b0000, 0b01, (outs), (ins GPR8:$rd, GPR8:$rr),
                      "cpc\t$rd, $rr",
                      [(AVRcmpc i8:$rd, i8:$rr)]>;

  // CPCW Rd+1:Rd. Rr+1:Rr
  //
  // Expands to:
  // cpc Rd,   Rr
  // cpc Rd+1, Rr+1
  let Uses = [SREG] in
  def CPCWRdRr : Pseudo<(outs), (ins DREGS:$src, DREGS:$src2),
                        "cpcw\t$src, $src2",
                        [(AVRcmpc i16:$src, i16:$src2)]>;

  // CPI Rd, K
  // Compares a register with an 8 bit immediate.
  def CPIRdK : FRdK<0b0011, (outs), (ins LD8:$rd, imm_ldi8:$k), "cpi\t$rd, $k",
                    [(AVRcmp i8:$rd, imm:$k)]>;
}

//===----------------------------------------------------------------------===//
// Register conditional skipping/branching operations.
//===----------------------------------------------------------------------===//
let isBranch = 1, isTerminator = 1 in {
  // Conditional skipping on GPR register bits, and
  // conditional skipping on IO register bits.
  let isBarrier = 1 in {
    def SBRCRrB : FRdB<0b10, (outs), (ins GPR8:$rd, i8imm:$b), "sbrc\t$rd, $b",
                       []>;

    def SBRSRrB : FRdB<0b11, (outs), (ins GPR8:$rd, i8imm:$b), "sbrs\t$rd, $b",
                       []>;

    def SBICAb : FIOBIT<0b01, (outs), (ins imm_port5:$addr, i8imm:$b),
                        "sbic\t$addr, $b", []>;

    def SBISAb : FIOBIT<0b11, (outs), (ins imm_port5:$addr, i8imm:$b),
                        "sbis\t$addr, $b", []>;
  }

  // Relative branches on status flag bits.
  let Uses = [SREG] in {
    // BRBS s, k
    // Branch if `s` flag in status register is set.
    def BRBSsk : FSK<0, (outs), (ins i8imm:$s, relbrtarget_7:$k),
                     "brbs\t$s, $k", []>;

    // BRBC s, k
    // Branch if `s` flag in status register is clear.
    def BRBCsk : FSK<1, (outs), (ins i8imm:$s, relbrtarget_7:$k),
                     "brbc\t$s, $k", []>;
  }
}

// BRCS k
// Branch if carry flag is set
def : InstAlias<"brcs\t$k", (BRBSsk 0, relbrtarget_7 : $k)>;

// BRCC k
// Branch if carry flag is clear
def : InstAlias<"brcc\t$k", (BRBCsk 0, relbrtarget_7 : $k)>;

// BRHS k
// Branch if half carry flag is set
def : InstAlias<"brhs\t$k", (BRBSsk 5, relbrtarget_7 : $k)>;

// BRHC k
// Branch if half carry flag is clear
def : InstAlias<"brhc\t$k", (BRBCsk 5, relbrtarget_7 : $k)>;

// BRTS k
// Branch if the T flag is set
def : InstAlias<"brts\t$k", (BRBSsk 6, relbrtarget_7 : $k)>;

// BRTC k
// Branch if the T flag is clear
def : InstAlias<"brtc\t$k", (BRBCsk 6, relbrtarget_7 : $k)>;

// BRVS k
// Branch if the overflow flag is set
def : InstAlias<"brvs\t$k", (BRBSsk 3, relbrtarget_7 : $k)>;

// BRVC k
// Branch if the overflow flag is clear
def : InstAlias<"brvc\t$k", (BRBCsk 3, relbrtarget_7 : $k)>;

// BRIE k
// Branch if the global interrupt flag is enabled
def : InstAlias<"brie\t$k", (BRBSsk 7, relbrtarget_7 : $k)>;

// BRID k
// Branch if the global interrupt flag is disabled
def : InstAlias<"brid\t$k", (BRBCsk 7, relbrtarget_7 : $k)>;

//===----------------------------------------------------------------------===//
// PC-relative conditional branches
//===----------------------------------------------------------------------===//
// Based on status register. We cannot simplify these into instruction aliases
// because we also need to be able to specify a pattern to match for ISel.
let isBranch = 1, isTerminator = 1, Uses = [SREG] in {
  def BREQk : FBRsk<0, 0b001, (outs), (ins relbrtarget_7:$k), "breq\t$k",
                    [(AVRbrcond bb:$k, AVR_COND_EQ)]>;

  def BRNEk : FBRsk<1, 0b001, (outs), (ins relbrtarget_7:$k), "brne\t$k",
                    [(AVRbrcond bb:$k, AVR_COND_NE)]>;

  def BRSHk : FBRsk<1, 0b000, (outs), (ins relbrtarget_7:$k), "brsh\t$k",
                    [(AVRbrcond bb:$k, AVR_COND_SH)]>;

  def BRLOk : FBRsk<0, 0b000, (outs), (ins relbrtarget_7:$k), "brlo\t$k",
                    [(AVRbrcond bb:$k, AVR_COND_LO)]>;

  def BRMIk : FBRsk<0, 0b010, (outs), (ins relbrtarget_7:$k), "brmi\t$k",
                    [(AVRbrcond bb:$k, AVR_COND_MI)]>;

  def BRPLk : FBRsk<1, 0b010, (outs), (ins relbrtarget_7:$k), "brpl\t$k",
                    [(AVRbrcond bb:$k, AVR_COND_PL)]>;

  def BRGEk : FBRsk<1, 0b100, (outs), (ins relbrtarget_7:$k), "brge\t$k",
                    [(AVRbrcond bb:$k, AVR_COND_GE)]>;

  def BRLTk : FBRsk<0, 0b100, (outs), (ins relbrtarget_7:$k), "brlt\t$k",
                    [(AVRbrcond bb:$k, AVR_COND_LT)]>;
}

//===----------------------------------------------------------------------===//
// Data transfer instructions
//===----------------------------------------------------------------------===//
// 8 and 16-bit register move instructions.
let hasSideEffects = 0 in {
  def MOVRdRr : FRdRr<0b0010, 0b11, (outs GPR8:$rd), (ins GPR8:$rr),
                      "mov\t$rd, $rr", []>;

  def MOVWRdRr : FMOVWRdRr<(outs DREGS:$rd), (ins DREGS:$rr), "movw\t$rd, $rr",
                           []>,
                 Requires<[HasMOVW]>;
}

// Load immediate values into registers.
let isReMaterializable = 1 in {
  def LDIRdK : FRdK<0b1110, (outs LD8:$rd), (ins imm_ldi8:$k), "ldi\t$rd, $k",
                    [(set i8:$rd, imm:$k)]>;

  // LDIW Rd+1:Rd, K+1:K
  //
  // Expands to:
  // ldi Rd,   K
  // ldi Rd+1, K+1
  def LDIWRdK : Pseudo<(outs DLDREGS:$dst), (ins i16imm:$src),
                       "ldiw\t$dst, $src", [(set i16:$dst, imm:$src)]>;
}

// Load from data space into register.
let canFoldAsLoad = 1, isReMaterializable = 1 in {
  def LDSRdK : F32DM<0b0, (outs GPR8:$rd), (ins imm16:$k), "lds\t$rd, $k",
                     [(set i8:$rd, (load imm:$k))]>,
               Requires<[HasSRAM, HasNonTinyEncoding]>;

  // Load from data space into register, which is only available on AVRTiny.
  def LDSRdKTiny : FLDSSTSTINY<0b0, (outs LD8:$rd), (ins imm7tiny:$k),
                               "lds\t$rd, $k", [(set i8:$rd, (load imm:$k))]>,
                   Requires<[HasSRAM, HasTinyEncoding]>;

  // LDSW Rd+1:Rd, K+1:K
  //
  // Expands to:
  // lds Rd,  (K+1:K)
  // lds Rd+1 (K+1:K) + 1
  def LDSWRdK : Pseudo<(outs DREGS:$dst), (ins i16imm:$src), "ldsw\t$dst, $src",
                       [(set i16:$dst, (load imm:$src))]>,
                Requires<[HasSRAM, HasNonTinyEncoding]>;
}

// Indirect loads.
let canFoldAsLoad = 1, isReMaterializable = 1 in {
  def LDRdPtr : FSTLD<0, 0b00, (outs GPR8:$reg), (ins PTRREGS:$ptrreg),
                      "ld\t$reg, $ptrreg",
                      [(set GPR8:$reg, (load i16:$ptrreg))]>,
                Requires<[HasSRAM]>;

  // LDW Rd+1:Rd, P
  //
  // Expands to:
  //   ld  Rd,   P
  //   ldd Rd+1, P+1
  // On reduced tiny cores, this instruction expands to:
  //   ld    Rd,   P+
  //   ld    Rd+1, P+
  //   subiw P,    2
  let Constraints = "@earlyclobber $reg" in def LDWRdPtr
      : Pseudo<(outs DREGS:$reg), (ins PTRDISPREGS:$ptrreg),
                "ldw\t$reg, $ptrreg", [(set i16:$reg, (load i16:$ptrreg))]>,
      Requires<[HasSRAM]>;
}

// Indirect loads (with postincrement or predecrement).
let mayLoad = 1, hasSideEffects = 0,
    Constraints = "$ptrreg = $base_wb,@earlyclobber $reg" in {
  def LDRdPtrPi : FSTLD<0, 0b01, (outs GPR8:$reg, PTRREGS:$base_wb),
                        (ins PTRREGS:$ptrreg), "ld\t$reg, $ptrreg+", []>,
                  Requires<[HasSRAM]>;

  // LDW Rd+1:Rd, P+
  // Expands to:
  // ld Rd,   P+
  // ld Rd+1, P+
  def LDWRdPtrPi : Pseudo<(outs DREGS:$reg, PTRREGS:$base_wb),
                          (ins PTRREGS:$ptrreg), "ldw\t$reg, $ptrreg+", []>,
                   Requires<[HasSRAM]>;

  def LDRdPtrPd : FSTLD<0, 0b10, (outs GPR8:$reg, PTRREGS:$base_wb),
                        (ins PTRREGS:$ptrreg), "ld\t$reg, -$ptrreg", []>,
                  Requires<[HasSRAM]>;

  // LDW Rd+1:Rd, -P
  //
  // Expands to:
  // ld Rd+1, -P
  // ld Rd,   -P
  def LDWRdPtrPd : Pseudo<(outs DREGS:$reg, PTRREGS:$base_wb),
                          (ins PTRREGS:$ptrreg), "ldw\t$reg, -$ptrreg", []>,
                   Requires<[HasSRAM]>;
}

// Load indirect with displacement operations.
let canFoldAsLoad = 1, isReMaterializable = 1 in {
  def LDDRdPtrQ : FSTDLDD<0, (outs GPR8:$reg), (ins memri:$memri),
                          "ldd\t$reg, $memri",
                          [(set i8:$reg, (load addr:$memri))]>,
                  Requires<[HasSRAM, HasNonTinyEncoding]>;

  // LDDW Rd+1:Rd, P+q
  //
  // Expands to:
  //   ldd Rd,   P+q
  //   ldd Rd+1, P+q+1
  // On reduced tiny cores, this instruction expands to:
  //   subiw P,    -q
  //   ld    Rd,   P+
  //   ld    Rd+1, P+
  //   subiw P,    q+2
  let Constraints = "@earlyclobber $dst" in
  def LDDWRdPtrQ : Pseudo<(outs DREGS:$dst), (ins memri:$memri),
                          "lddw\t$dst, $memri",
                          [(set i16:$dst, (load addr:$memri))]>,
                   Requires<[HasSRAM]>;

  // An identical pseudo instruction to LDDWRdPtrQ, expect restricted to the Y
  // register and without the @earlyclobber flag.
  //
  // Used to work around a bug caused by the register allocator not
  // being able to handle the expansion of a COPY into an machine instruction
  // that has an earlyclobber flag. This is because the register allocator will
  // try expand a copy from a register slot into an earlyclobber instruction.
  // Instructions that are earlyclobber need to be in a dedicated earlyclobber
  // slot.
  //
  // This pseudo instruction can be used pre-AVR pseudo expansion in order to
  // get a frame index load without directly using earlyclobber instructions.
  //
  // The pseudo expansion pass trivially expands this into LDDWRdPtrQ.
  //
  // This instruction may be removed once PR13375 is fixed.
  let mayLoad = 1, hasSideEffects = 0 in
  def LDDWRdYQ : Pseudo<(outs DREGS:$dst), (ins memri:$memri),
                        "lddw\t$dst, $memri", []>,
                 Requires<[HasSRAM]>;
}

class AtomicLoad<PatFrag Op, RegisterClass DRC, RegisterClass PTRRC>
    : Pseudo<(outs DRC:$rd), (ins PTRRC:$rr), "atomic_op",
             [(set DRC:$rd, (Op i16:$rr))]>;

class AtomicStore<PatFrag Op, RegisterClass DRC, RegisterClass PTRRC>
    : Pseudo<(outs), (ins PTRRC:$rd, DRC:$rr), "atomic_op",
             [(Op DRC:$rr, i16:$rd)]>;

class AtomicLoadOp<PatFrag Op, RegisterClass DRC, RegisterClass PTRRC>
    : Pseudo<(outs DRC:$rd), (ins PTRRC:$rr, DRC:$operand), "atomic_op",
             [(set DRC:$rd, (Op i16:$rr, DRC:$operand))]>;

// Atomic instructions
// ===================
//
// 8-bit operations can use any pointer register because
// they are expanded directly into an LD/ST instruction.
//
// 16-bit operations use 16-bit load/store postincrement instructions,
// which require PTRDISPREGS.

def AtomicLoad8 : AtomicLoad<atomic_load_8, GPR8, PTRREGS>;
def AtomicLoad16 : AtomicLoad<atomic_load_16, DREGS, PTRDISPREGS>;

def AtomicStore8 : AtomicStore<atomic_store_8, GPR8, PTRREGS>;
def AtomicStore16 : AtomicStore<atomic_store_16, DREGS, PTRDISPREGS>;

class AtomicLoadOp8<PatFrag Op> : AtomicLoadOp<Op, GPR8, PTRREGS>;
class AtomicLoadOp16<PatFrag Op> : AtomicLoadOp<Op, DREGS, PTRDISPREGS>;

let usesCustomInserter=1 in {
  def AtomicLoadAdd8 : AtomicLoadOp8<atomic_load_add_i8>;
  def AtomicLoadAdd16 : AtomicLoadOp16<atomic_load_add_i16>;
  def AtomicLoadSub8 : AtomicLoadOp8<atomic_load_sub_i8>;
  def AtomicLoadSub16 : AtomicLoadOp16<atomic_load_sub_i16>;
  def AtomicLoadAnd8 : AtomicLoadOp8<atomic_load_and_i8>;
  def AtomicLoadAnd16 : AtomicLoadOp16<atomic_load_and_i16>;
  def AtomicLoadOr8 : AtomicLoadOp8<atomic_load_or_i8>;
  def AtomicLoadOr16 : AtomicLoadOp16<atomic_load_or_i16>;
  def AtomicLoadXor8 : AtomicLoadOp8<atomic_load_xor_i8>;
  def AtomicLoadXor16 : AtomicLoadOp16<atomic_load_xor_i16>;
}

def AtomicFence
    : Pseudo<(outs), (ins), "atomic_fence", [(atomic_fence timm, timm)]>;

// Indirect store from register to data space.
def STSKRr : F32DM<0b1, (outs), (ins imm16:$k, GPR8:$rd), "sts\t$k, $rd",
                   [(store i8:$rd, imm:$k)]>,
             Requires<[HasSRAM, HasNonTinyEncoding]>;

// Store from register to data space, which is only available on AVRTiny.
def STSKRrTiny : FLDSSTSTINY<0b1, (outs), (ins imm7tiny:$k, LD8:$rd),
                             "sts\t$k, $rd", [(store i8:$rd, imm:$k)]>,
                 Requires<[HasSRAM, HasTinyEncoding]>;

// STSW K+1:K, Rr+1:Rr
//
// Expands to:
// sts Rr+1, (K+1:K) + 1
// sts Rr,   (K+1:K)
def STSWKRr : Pseudo<(outs), (ins i16imm:$dst, DREGS:$src),
                     "stsw\t$dst, $src", [(store i16:$src, imm:$dst)]>,
              Requires<[HasSRAM, HasNonTinyEncoding]>;

// Indirect stores.
// ST P, Rr
// Stores the value of Rr into the location addressed by pointer P.
def STPtrRr : FSTLD<1, 0b00, (outs), (ins PTRREGS:$ptrreg, GPR8:$reg),
                    "st\t$ptrreg, $reg", [(store GPR8:$reg, i16:$ptrreg)]>,
              Requires<[HasSRAM]>;

// STW P, Rr+1:Rr
// Stores the value of Rr into the location addressed by pointer P.
//
// Expands to:
//   st P, Rr
//   std P+1, Rr+1
// On reduced tiny cores, this instruction expands to:
//   st    P+, Rr
//   st    P+, Rr+1
//   subiw P,  q+2
def STWPtrRr : Pseudo<(outs), (ins PTRDISPREGS:$ptrreg, DREGS:$reg),
                      "stw\t$ptrreg, $reg", [(store i16:$reg, i16:$ptrreg)]>,
               Requires<[HasSRAM]>;

// Indirect stores (with postincrement or predecrement).
let Constraints = "$ptrreg = $base_wb,@earlyclobber $base_wb" in {

  // ST P+, Rr
  // Stores the value of Rr into the location addressed by pointer P.
  // Post increments P.
  def STPtrPiRr : FSTLD<1, 0b01, (outs PTRREGS:$base_wb),
                        (ins PTRREGS:$ptrreg, GPR8:$reg, i8imm:$offs),
                        "st\t$ptrreg+, $reg",
                        [(set i16:$base_wb, (post_store GPR8:$reg, i16:$ptrreg,
                         imm:$offs))]>,
                  Requires<[HasSRAM]>;

  // STW P+, Rr+1:Rr
  // Stores the value of Rr into the location addressed by pointer P.
  // Post increments P.
  //
  // Expands to:
  // st P+, Rr
  // st P+, Rr+1
  def STWPtrPiRr : Pseudo<(outs PTRREGS:$base_wb),
                          (ins PTRREGS:$ptrreg, DREGS:$trh, i8imm:$offs),
                          "stw\t$ptrreg+, $trh",
                          [(set PTRREGS:$base_wb,
                           (post_store DREGS:$trh, PTRREGS:$ptrreg,
                            imm:$offs))]>,
                   Requires<[HasSRAM]>;

  // ST -P, Rr
  // Stores the value of Rr into the location addressed by pointer P.
  // Pre decrements P.
  def STPtrPdRr : FSTLD<1, 0b10, (outs PTRREGS:$base_wb),
                        (ins PTRREGS:$ptrreg, GPR8:$reg, i8imm:$offs),
                        "st\t-$ptrreg, $reg",
                        [(set i16: $base_wb,
                         (pre_store GPR8:$reg, i16:$ptrreg, imm:$offs))]>,
                  Requires<[HasSRAM]>;

  // STW -P, Rr+1:Rr
  // Stores the value of Rr into the location addressed by pointer P.
  // Pre decrements P.
  //
  // Expands to:
  // st -P, Rr+1
  // st -P, Rr
  def STWPtrPdRr : Pseudo<(outs PTRREGS:$base_wb),
                          (ins PTRREGS:$ptrreg, DREGS:$reg, i8imm:$offs),
                          "stw\t-$ptrreg, $reg",
                          [(set PTRREGS:$base_wb,
                           (pre_store i16:$reg, i16:$ptrreg, imm:$offs))]>,
                   Requires<[HasSRAM]>;
}

// Store indirect with displacement operations.
// STD P+q, Rr
// Stores the value of Rr into the location addressed by pointer P with a
// displacement of q. Does not modify P.
def STDPtrQRr : FSTDLDD<1, (outs), (ins memri:$memri, GPR8:$reg),
                        "std\t$memri, $reg", [(store i8:$reg, addr:$memri)]>,
                Requires<[HasSRAM, HasNonTinyEncoding]>;

// STDW P+q, Rr+1:Rr
// Stores the value of Rr into the location addressed by pointer P with a
// displacement of q. Does not modify P.
//
// Expands to:
//   std P+q,   Rr
//   std P+q+1, Rr+1
// On reduced tiny cores, this instruction expands to:
//   subiw P,  -q
//   st    P+, Rr
//   st    P+, Rr+1
//   subiw P,  q+2
def STDWPtrQRr : Pseudo<(outs), (ins memri:$memri, DREGS:$src),
                        "stdw\t$memri, $src", [(store i16:$src, addr:$memri)]>,
                 Requires<[HasSRAM]>;

// Load program memory operations.
let canFoldAsLoad = 1, isReMaterializable = 1, mayLoad = 1,
    hasSideEffects = 0 in {
  let Defs = [R0],
      Uses = [R31R30] in def LPM
      : F16<0b1001010111001000, (outs), (ins), "lpm", []>,
      Requires<[HasLPM]>;

  // These pseudo instructions are combination of the OUT and LPM instructions.
  let Defs = [R0] in {
    def LPMBRdZ : Pseudo<(outs GPR8:$dst), (ins ZREG:$z), "lpmb\t$dst, $z", []>,
                  Requires<[HasLPM]>;

    let Constraints = "@earlyclobber $dst" in
    def LPMWRdZ : Pseudo<(outs DREGS:$dst), (ins ZREG:$z), "lpmw\t$dst, $z", []>,
                  Requires<[HasLPM]>;
  }

  def LPMRdZ : FLPMX<0, 0,
                     (outs GPR8
                      : $rd),
                     (ins ZREG
                      : $z),
                     "lpm\t$rd, $z", []>,
               Requires<[HasLPMX]>;

  // Load program memory, while postincrementing the Z register.
  let Defs = [R31R30] in {
    def LPMRdZPi : FLPMX<0, 1,
                         (outs GPR8
                          : $rd),
                         (ins ZREG
                          : $z),
                         "lpm\t$rd, $z+", []>,
                   Requires<[HasLPMX]>;

    def LPMWRdZPi : Pseudo<(outs DREGS
                            : $dst),
                           (ins ZREG
                            : $z),
                           "lpmw\t$dst, $z+", []>,
                    Requires<[HasLPMX]>;
  }
}

// Extended load program memory operations.
let mayLoad = 1, hasSideEffects = 0 in {
  let Defs = [R0],
      Uses = [R31R30] in def ELPM
      : F16<0b1001010111011000, (outs), (ins), "elpm", []>,
      Requires<[HasELPM]>;

  def ELPMRdZ : FLPMX<1, 0, (outs GPR8:$rd), (ins ZREG:$z),
                      "elpm\t$rd, $z", []>,
                Requires<[HasELPMX]>;

  let Defs = [R31R30] in {
    def ELPMRdZPi : FLPMX<1, 1, (outs GPR8:$rd), (ins ZREG:$z),
                          "elpm\t$rd, $z+", []>,
                    Requires<[HasELPMX]>;
  }

  // These pseudo instructions are combination of the OUT and ELPM instructions.
  let Defs = [R0] in {
    def ELPMBRdZ : Pseudo<(outs GPR8:$dst), (ins ZREG:$z, LD8:$p),
                          "elpmb\t$dst, $z, $p", []>,
                   Requires<[HasELPM]>;

    let Constraints = "@earlyclobber $dst" in
    def ELPMWRdZ : Pseudo<(outs DREGS:$dst), (ins ZREG:$z, LD8:$p),
                          "elpmw\t$dst, $z, $p", []>,
                   Requires<[HasELPM]>;
  }

  // These pseudos are combination of the OUT and ELPM instructions.
  let Defs = [R31R30], hasSideEffects = 1 in {
    def ELPMBRdZPi : Pseudo<(outs GPR8:$dst), (ins ZREG:$z, LD8:$p),
                            "elpmb\t$dst, $z+, $p", []>,
                     Requires<[HasELPMX]>;

    def ELPMWRdZPi : Pseudo<(outs DREGS:$dst), (ins ZREG:$z, LD8:$p),
                            "elpmw\t$dst, $z+, $p", []>,
                     Requires<[HasELPMX]>;
  }
}

// Store program memory operations.
let Uses = [R1, R0] in {
  let Uses = [R31R30, R1, R0] in def SPM
      : F16<0b1001010111101000, (outs), (ins), "spm", []>,
      Requires<[HasSPM]>;

  let Defs = [R31R30] in def SPMZPi : F16<0b1001010111111000, (outs),
                                          (ins ZREG
                                           : $z),
                                          "spm $z+", []>,
      Requires<[HasSPMX]>;
}

// Read data from IO location operations.
let canFoldAsLoad = 1, isReMaterializable = 1 in {
  def INRdA : FIORdA<(outs GPR8
                      : $rd),
                     (ins imm_port6
                      : $A),
                     "in\t$rd, $A", [(set i8
                                         : $rd, (load ioaddr8
                                                  : $A))]>;

  def INWRdA : Pseudo<(outs DREGS
                       : $dst),
                      (ins imm_port6
                       : $src),
                      "inw\t$dst, $src", [(set i16
                                           : $dst, (load ioaddr16
                                                    : $src))]>;
}

// Write data to IO location operations.
def OUTARr : FIOARr<(outs),
                    (ins imm_port6
                     : $A, GPR8
                     : $rr),
                    "out\t$A, $rr", [(store i8
                                         : $rr, ioaddr8
                                         : $A)]>;

def OUTWARr : Pseudo<(outs),
                     (ins imm_port6
                      : $dst, DREGS
                      : $src),
                     "outw\t$dst, $src", [(store i16
                                           : $src, ioaddr16
                                           : $dst)]>;

// Stack push/pop operations.
let Defs = [SP], Uses = [SP], hasSideEffects = 0 in {
  // Stack push operations.
  let mayStore = 1 in {
    def PUSHRr : FRd<0b1001, 0b0011111, (outs),
                     (ins GPR8
                      : $rd),
                     "push\t$rd", []>,
                 Requires<[HasSRAM]>;

    def PUSHWRr : Pseudo<(outs),
                         (ins DREGS
                          : $reg),
                         "pushw\t$reg", []>,
                  Requires<[HasSRAM]>;
  }

  // Stack pop operations.
  let mayLoad = 1 in {
    def POPRd : FRd<0b1001, 0b0001111,
                    (outs GPR8
                     : $rd),
                    (ins), "pop\t$rd", []>,
                Requires<[HasSRAM]>;

    def POPWRd : Pseudo<(outs DREGS
                         : $reg),
                        (ins), "popw\t$reg", []>,
                 Requires<[HasSRAM]>;
  }
}

// Read-Write-Modify (RMW) instructions.
def XCHZRd : FZRd<0b100,
                  (outs GPR8
                   : $rd),
                  (ins ZREG
                   : $z),
                  "xch\t$z, $rd", []>,
             Requires<[SupportsRMW]>;

def LASZRd : FZRd<0b101,
                  (outs GPR8
                   : $rd),
                  (ins ZREG
                   : $z),
                  "las\t$z, $rd", []>,
             Requires<[SupportsRMW]>;

def LACZRd : FZRd<0b110,
                  (outs GPR8
                   : $rd),
                  (ins ZREG
                   : $z),
                  "lac\t$z, $rd", []>,
             Requires<[SupportsRMW]>;

def LATZRd : FZRd<0b111,
                  (outs GPR8
                   : $rd),
                  (ins ZREG
                   : $z),
                  "lat\t$z, $rd", []>,
             Requires<[SupportsRMW]>;

//===----------------------------------------------------------------------===//
// Bit and bit-test instructions
//===----------------------------------------------------------------------===//

// Bit shift/rotate operations.
let Constraints = "$src = $rd", Defs = [SREG] in {
  // 8-bit LSL is an alias of ADD Rd, Rd

  def LSLWRd : Pseudo<(outs DREGS
                       : $rd),
                      (ins DREGS
                       : $src),
                      "lslw\t$rd",
                      [(set i16
                        : $rd, (AVRlsl i16
                                : $src))]>;

  def LSLWHiRd : Pseudo<(outs DREGS:$rd), (ins DREGS:$src), "lslwhi\t$rd",
                        [(set i16:$rd, (AVRlslhi i16:$src))]>;

  def LSLWNRd : Pseudo<(outs DLDREGS
                        : $rd),
                       (ins DREGS
                        : $src, imm16
                        : $bits),
                       "lslwn\t$rd, $bits", [
                         (set i16
                          : $rd, (AVRlslwn i16
                                  : $src, imm
                                  : $bits))
                       ]>;

  def LSLBNRd : Pseudo<(outs LD8
                        : $rd),
                       (ins GPR8
                        : $src, imm_ldi8
                        : $bits),
                       "lslbn\t$rd, $bits", [
                         (set i8
                          : $rd, (AVRlslbn i8
                                  : $src, imm
                                  : $bits))
                       ]>;

  def LSRRd
      : FRd<0b1001, 0b0100110,
            (outs GPR8
             : $rd),
            (ins GPR8
             : $src),
            "lsr\t$rd", [(set i8
                          : $rd, (AVRlsr i8
                                  : $src))]>;

  def LSRWRd : Pseudo<(outs DREGS
                       : $rd),
                      (ins DREGS
                       : $src),
                      "lsrw\t$rd",
                      [(set i16
                        : $rd, (AVRlsr i16
                                : $src))]>;

  def LSRWLoRd : Pseudo<(outs DREGS:$rd), (ins DREGS:$src), "lsrwlo\t$rd",
                        [(set i16:$rd, (AVRlsrlo i16:$src))]>;

  def LSRWNRd : Pseudo<(outs DLDREGS
                        : $rd),
                       (ins DREGS
                        : $src, imm16
                        : $bits),
                       "lsrwn\t$rd, $bits", [
                         (set i16
                          : $rd, (AVRlsrwn i16
                                  : $src, imm
                                  : $bits))
                       ]>;

  def LSRBNRd : Pseudo<(outs LD8
                        : $rd),
                       (ins GPR8
                        : $src, imm_ldi8
                        : $bits),
                       "lsrbn\t$rd, $bits", [
                         (set i8
                          : $rd, (AVRlsrbn i8
                                  : $src, imm
                                  : $bits))
                       ]>;

  def ASRRd
      : FRd<0b1001, 0b0100101,
            (outs GPR8
             : $rd),
            (ins GPR8
             : $src),
            "asr\t$rd", [(set i8
                          : $rd, (AVRasr i8
                                  : $src))]>;

  def ASRWNRd : Pseudo<(outs DREGS
                        : $rd),
                       (ins DREGS
                        : $src, imm16
                        : $bits),
                       "asrwn\t$rd, $bits", [
                         (set i16
                          : $rd, (AVRasrwn i16
                                  : $src, imm
                                  : $bits))
                       ]>;

  def ASRBNRd : Pseudo<(outs LD8
                        : $rd),
                       (ins GPR8
                        : $src, imm_ldi8
                        : $bits),
                       "asrbn\t$rd, $bits", [
                         (set i8
                          : $rd, (AVRasrbn i8
                                  : $src, imm
                                  : $bits))
                       ]>;

  def ASRWRd : Pseudo<(outs DREGS
                       : $rd),
                      (ins DREGS
                       : $src),
                      "asrw\t$rd",
                      [(set i16
                        : $rd, (AVRasr i16
                                : $src))]>;

  def ASRWLoRd : Pseudo<(outs DREGS:$rd), (ins DREGS:$src), "asrwlo\t$rd",
                        [(set i16:$rd, (AVRasrlo i16:$src))]>;
  let Uses = [R1] in
  def ROLBRdR1 : Pseudo<(outs GPR8:$rd),
                        (ins GPR8:$src),
                        "rolb\t$rd",
                        [(set i8:$rd, (AVRrol i8:$src))]>,
                 Requires<[HasNonTinyEncoding]>;

  let Uses = [R17] in
  def ROLBRdR17 : Pseudo<(outs GPR8:$rd),
                         (ins GPR8:$src),
                         "rolb\t$rd",
                         [(set i8:$rd, (AVRrol i8:$src))]>,
                  Requires<[HasTinyEncoding]>;

  def RORBRd : Pseudo<(outs GPR8
                       : $rd),
                      (ins GPR8
                       : $src),
                      "rorb\t$rd",
                      [(set i8
                        : $rd, (AVRror i8
                                : $src))]>;

  // Bit rotate operations.
  let Uses = [SREG] in {

    def ROLWRd
        : Pseudo<(outs DREGS
                  : $rd),
                 (ins DREGS
                  : $src),
                 "rolw\t$rd",
                 [(set i16
                   : $rd, (AVRrol i16
                           : $src))]>;

    def RORRd : FRd<0b1001, 0b0100111,
                    (outs GPR8
                     : $rd),
                    (ins GPR8
                     : $src),
                    "ror\t$rd", []>;

    def RORWRd
        : Pseudo<(outs DREGS
                  : $rd),
                 (ins DREGS
                  : $src),
                 "rorw\t$rd",
                 [(set i16
                   : $rd, (AVRror i16
                           : $src))]>;
  }
}

// SWAP Rd
// Swaps the high and low nibbles in a register.
let Constraints =
    "$src = $rd" in def SWAPRd : FRd<0b1001, 0b0100010,
                                     (outs GPR8
                                      : $rd),
                                     (ins GPR8
                                      : $src),
                                     "swap\t$rd", [(set i8
                                                    : $rd, (AVRSwap i8
                                                            : $src))]>;

// IO register bit set/clear operations.
//: TODO: add patterns when popcount(imm)==2 to be expanded with 2 sbi/cbi
// instead of in+ori+out which requires one more instr.
def SBIAb : FIOBIT<0b10, (outs),
                   (ins imm_port5
                    : $addr, i8imm
                    : $b),
                   "sbi\t$addr, $b", [(store(or(i8(load lowioaddr8
                                                     : $addr)),
                                               iobitpos8
                                               : $b),
                                         lowioaddr8
                                         : $addr)]>;

def CBIAb : FIOBIT<0b00, (outs),
                   (ins imm_port5
                    : $addr, i8imm
                    : $b),
                   "cbi\t$addr, $b", [(store(and(i8(load lowioaddr8
                                                      : $addr)),
                                               iobitposn8
                                               : $b),
                                         lowioaddr8
                                         : $addr)]>;

// Status register bit load/store operations.
let Defs = [SREG] in def BST : FRdB<0b01, (outs),
                                    (ins GPR8
                                     : $rd, i8imm
                                     : $b),
                                    "bst\t$rd, $b", []>;

let Constraints = "$src = $rd",
    Uses = [SREG] in def BLD : FRdB<0b00,
                                    (outs GPR8
                                     : $rd),
                                    (ins GPR8
                                     : $src, i8imm
                                     : $b),
                                    "bld\t$rd, $b", []>;

def CBR : InstAlias<"cbr\t$rd, $k", (ANDIRdK LD8 : $rd, imm_com8 : $k), 0>;

// CLR Rd
// Alias for EOR Rd, Rd
// -------------
// Clears all bits in a register.
def CLR : InstAlias<"clr\t$rd", (EORRdRr GPR8 : $rd, GPR8 : $rd)>;

// LSL Rd
// Alias for ADD Rd, Rd
// --------------
// Logical shift left one bit.
def LSL : InstAlias<"lsl\t$rd", (ADDRdRr GPR8 : $rd, GPR8 : $rd)>;

def ROL : InstAlias<"rol\t$rd", (ADCRdRr GPR8 : $rd, GPR8 : $rd)>;

// SER Rd
// Alias for LDI Rd, 0xff
// ---------
// Sets all bits in a register.
def : InstAlias<"ser\t$rd", (LDIRdK LD8 : $rd, 0xff), 0>;

let hasSideEffects=1 in {
  let Defs = [SREG] in def BSETs : FS<0,
                                      (outs),
                                      (ins i8imm:$s),
                                      "bset\t$s", []>;

  let Defs = [SREG] in def BCLRs : FS<1,
                                      (outs),
                                      (ins i8imm:$s),
                                      "bclr\t$s", []>;
}

// Set/clear aliases for the carry (C) status flag (bit 0).
def : InstAlias<"sec", (BSETs 0)>;
def : InstAlias<"clc", (BCLRs 0)>;

// Set/clear aliases for the zero (Z) status flag (bit 1).
def : InstAlias<"sez", (BSETs 1)>;
def : InstAlias<"clz", (BCLRs 1)>;

// Set/clear aliases for the negative (N) status flag (bit 2).
def : InstAlias<"sen", (BSETs 2)>;
def : InstAlias<"cln", (BCLRs 2)>;

// Set/clear aliases for the overflow (V) status flag (bit 3).
def : InstAlias<"sev", (BSETs 3)>;
def : InstAlias<"clv", (BCLRs 3)>;

// Set/clear aliases for the signed (S) status flag (bit 4).
def : InstAlias<"ses", (BSETs 4)>;
def : InstAlias<"cls", (BCLRs 4)>;

// Set/clear aliases for the half-carry (H) status flag (bit 5).
def : InstAlias<"seh", (BSETs 5)>;
def : InstAlias<"clh", (BCLRs 5)>;

// Set/clear aliases for the T status flag (bit 6).
def : InstAlias<"set", (BSETs 6)>;
def : InstAlias<"clt", (BCLRs 6)>;

// Set/clear aliases for the interrupt (I) status flag (bit 7).
def : InstAlias<"sei", (BSETs 7)>;
def : InstAlias<"cli", (BCLRs 7)>;

//===----------------------------------------------------------------------===//
// Special/Control instructions
//===----------------------------------------------------------------------===//

// BREAK
// Breakpoint instruction
// ---------
// <|1001|0101|1001|1000>
def BREAK : F16<0b1001010110011000, (outs), (ins), "break", []>,
            Requires<[HasBREAK]>;

// NOP
// No-operation instruction
// ---------
// <|0000|0000|0000|0000>
def NOP : F16<0b0000000000000000, (outs), (ins), "nop", []>;

// SLEEP
// Sleep instruction
// ---------
// <|1001|0101|1000|1000>
def SLEEP : F16<0b1001010110001000, (outs), (ins), "sleep", []>;

// WDR
// Watchdog reset
// ---------
// <|1001|0101|1010|1000>
def WDR : F16<0b1001010110101000, (outs), (ins), "wdr", []>;

//===----------------------------------------------------------------------===//
// Pseudo instructions for later expansion
//===----------------------------------------------------------------------===//

//: TODO: Optimize this for wider types AND optimize the following code
//       compile int foo(char a, char b, char c, char d) {return d+b;}
//       looks like a missed sext_inreg opportunity.
def SEXT
    : ExtensionPseudo<(outs DREGS
                       : $dst),
                      (ins GPR8
                       : $src),
                      "sext\t$dst, $src",
                      [(set i16
                        : $dst, (sext i8
                                 : $src))]>;

def ZEXT
    : ExtensionPseudo<(outs DREGS
                       : $dst),
                      (ins GPR8
                       : $src),
                      "zext\t$dst, $src",
                      [(set i16
                        : $dst, (zext i8
                                 : $src))]>;

// This pseudo gets expanded into a movw+adiw thus it clobbers SREG.
let Defs = [SREG],
    hasSideEffects = 0 in def FRMIDX : Pseudo<(outs DLDREGS
                                               : $dst),
                                              (ins DLDREGS
                                               : $src, i16imm
                                               : $src2),
                                              "frmidx\t$dst, $src, $src2", []>;

// This pseudo is either converted to a regular store or a push which clobbers
// SP.
def STDSPQRr : StorePseudo<(outs),
                           (ins memspi
                            : $dst, GPR8
                            : $src),
                           "stdstk\t$dst, $src", [(store i8
                                                   : $src, addr
                                                   : $dst)]>;

// This pseudo is either converted to a regular store or a push which clobbers
// SP.
def STDWSPQRr : StorePseudo<(outs),
                            (ins memspi
                             : $dst, DREGS
                             : $src),
                            "stdwstk\t$dst, $src", [(store i16
                                                     : $src, addr
                                                     : $dst)]>;

// SP read/write pseudos.
let hasSideEffects = 0 in {
  let Uses = [SP] in def SPREAD : Pseudo<(outs DREGS
                                          : $dst),
                                         (ins GPRSP
                                          : $src),
                                         "spread\t$dst, $src", []>;

  let Defs = [SP] in def SPWRITE : Pseudo<(outs GPRSP
                                           : $dst),
                                          (ins DREGS
                                           : $src),
                                          "spwrite\t$dst, $src", []>;
}

def Select8 : SelectPseudo<(outs GPR8
                            : $dst),
                           (ins GPR8
                            : $src, GPR8
                            : $src2, i8imm
                            : $cc),
                           "# Select8 PSEUDO", [(set i8
                                                 : $dst, (AVRselectcc i8
                                                          : $src, i8
                                                          : $src2, imm
                                                          : $cc))]>;

def Select16 : SelectPseudo<(outs DREGS
                             : $dst),
                            (ins DREGS
                             : $src, DREGS
                             : $src2, i8imm
                             : $cc),
                            "# Select16 PSEUDO", [(set i16
                                                   : $dst, (AVRselectcc i16
                                                            : $src, i16
                                                            : $src2, imm
                                                            : $cc))]>;

def Lsl8 : ShiftPseudo<(outs GPR8
                        : $dst),
                       (ins GPR8
                        : $src, GPR8
                        : $cnt),
                       "# Lsl8 PSEUDO", [(set i8
                                          : $dst, (AVRlslLoop i8
                                                   : $src, i8
                                                   : $cnt))]>;

def Lsl16 : ShiftPseudo<(outs DREGS
                         : $dst),
                        (ins DREGS
                         : $src, GPR8
                         : $cnt),
                        "# Lsl16 PSEUDO", [(set i16
                                            : $dst, (AVRlslLoop i16
                                                     : $src, i8
                                                     : $cnt))]>;

def Lsl32 : ShiftPseudo<(outs DREGS:$dstlo, DREGS:$dsthi),
                        (ins DREGS:$srclo, DREGS:$srchi, i8imm:$cnt),
                        "# Lsl32 PSEUDO",
                        [(set i16:$dstlo, i16:$dsthi, (AVRlslw i16:$srclo, i16:$srchi, i8:$cnt))]>;

def Lsr8 : ShiftPseudo<(outs GPR8
                        : $dst),
                       (ins GPR8
                        : $src, GPR8
                        : $cnt),
                       "# Lsr8 PSEUDO", [(set i8
                                          : $dst, (AVRlsrLoop i8
                                                   : $src, i8
                                                   : $cnt))]>;

def Lsr16 : ShiftPseudo<(outs DREGS
                         : $dst),
                        (ins DREGS
                         : $src, GPR8
                         : $cnt),
                        "# Lsr16 PSEUDO", [(set i16
                                            : $dst, (AVRlsrLoop i16
                                                     : $src, i8
                                                     : $cnt))]>;

def Lsr32 : ShiftPseudo<(outs DREGS:$dstlo, DREGS:$dsthi),
                        (ins DREGS:$srclo, DREGS:$srchi, i8imm:$cnt),
                        "# Lsr32 PSEUDO",
                        [(set i16:$dstlo, i16:$dsthi, (AVRlsrw i16:$srclo, i16:$srchi, i8:$cnt))]>;

def Rol8 : ShiftPseudo<(outs GPR8
                        : $dst),
                       (ins GPR8
                        : $src, GPR8
                        : $cnt),
                       "# Rol8 PSEUDO", [(set i8
                                          : $dst, (AVRrolLoop i8
                                                   : $src, i8
                                                   : $cnt))]>;

def Rol16 : ShiftPseudo<(outs DREGS
                         : $dst),
                        (ins DREGS
                         : $src, GPR8
                         : $cnt),
                        "# Rol16 PSEUDO", [(set i16
                                            : $dst, (AVRrolLoop i16
                                                     : $src, i8
                                                     : $cnt))]>;

def Ror8 : ShiftPseudo<(outs GPR8
                        : $dst),
                       (ins GPR8
                        : $src, GPR8
                        : $cnt),
                       "# Ror8 PSEUDO", [(set i8
                                          : $dst, (AVRrorLoop i8
                                                   : $src, i8
                                                   : $cnt))]>;

def Ror16 : ShiftPseudo<(outs DREGS
                         : $dst),
                        (ins DREGS
                         : $src, GPR8
                         : $cnt),
                        "# Ror16 PSEUDO", [(set i16
                                            : $dst, (AVRrorLoop i16
                                                     : $src, i8
                                                     : $cnt))]>;

def Asr8 : ShiftPseudo<(outs GPR8
                        : $dst),
                       (ins GPR8
                        : $src, GPR8
                        : $cnt),
                       "# Asr8 PSEUDO", [(set i8
                                          : $dst, (AVRasrLoop i8
                                                   : $src, i8
                                                   : $cnt))]>;

def Asr16 : ShiftPseudo<(outs DREGS
                         : $dst),
                        (ins DREGS
                         : $src, GPR8
                         : $cnt),
                        "# Asr16 PSEUDO", [(set i16
                                            : $dst, (AVRasrLoop i16
                                                     : $src, i8
                                                     : $cnt))]>;

def Asr32 : ShiftPseudo<(outs DREGS:$dstlo, DREGS:$dsthi),
                        (ins DREGS:$srclo, DREGS:$srchi, i8imm:$cnt),
                        "# Asr32 PSEUDO",
                        [(set i16:$dstlo, i16:$dsthi, (AVRasrw i16:$srclo, i16:$srchi, i8:$cnt))]>;

// lowered to a copy from the zero register.
let usesCustomInserter=1 in
def CopyZero : Pseudo<(outs GPR8:$rd), (ins), "clrz\t$rd", [(set i8:$rd, 0)]>;

//===----------------------------------------------------------------------===//
// Non-Instruction Patterns
//===----------------------------------------------------------------------===//

//: TODO: look in x86InstrCompiler.td for odd encoding trick related to
// add x, 128 -> sub x, -128. Clang is emitting an eor for this (ldi+eor)

// the add instruction always writes the carry flag
def : Pat<(addc i8 : $src, i8 : $src2), (ADDRdRr i8 : $src, i8 : $src2)>;
def : Pat<(addc DREGS
           : $src, DREGS
           : $src2),
          (ADDWRdRr DREGS
           : $src, DREGS
           : $src2)>;

// all sub instruction variants always writes the carry flag
def : Pat<(subc i8 : $src, i8 : $src2), (SUBRdRr i8 : $src, i8 : $src2)>;
def : Pat<(subc i16 : $src, i16 : $src2), (SUBWRdRr i16 : $src, i16 : $src2)>;
def : Pat<(subc i8 : $src, imm : $src2), (SUBIRdK i8 : $src, imm : $src2)>;
def : Pat<(subc i16 : $src, imm : $src2), (SUBIWRdK i16 : $src, imm : $src2)>;

// These patterns convert add (x, -imm) to sub (x, imm) since we dont have
// any add with imm instructions. Also take care of the adiw/sbiw instructions.
def : Pat<(add i16
           : $src1, imm0_63_neg
           : $src2),
          (SBIWRdK i16
           : $src1, (imm0_63_neg
                     : $src2))>,
          Requires<[HasADDSUBIW]>;
def : Pat<(add i16
           : $src1, imm
           : $src2),
          (SUBIWRdK i16
           : $src1, (imm16_neg_XFORM imm
                     : $src2))>;
def : Pat<(addc i16
           : $src1, imm
           : $src2),
          (SUBIWRdK i16
           : $src1, (imm16_neg_XFORM imm
                     : $src2))>;

def : Pat<(add i8
           : $src1, imm
           : $src2),
          (SUBIRdK i8
           : $src1, (imm8_neg_XFORM imm
                     : $src2))>;
def : Pat<(addc i8
           : $src1, imm
           : $src2),
          (SUBIRdK i8
           : $src1, (imm8_neg_XFORM imm
                     : $src2))>;
def : Pat<(adde i8
           : $src1, imm
           : $src2),
          (SBCIRdK i8
           : $src1, (imm8_neg_XFORM imm
                     : $src2))>;

// Emit NEGWRd with an extra zero register operand.
def : Pat<(ineg i16:$src),
          (NEGWRd i16:$src, (CopyZero))>;

// Calls.
let Predicates = [HasJMPCALL] in {
  def : Pat<(AVRcall(i16 tglobaladdr:$dst)), (CALLk tglobaladdr:$dst)>;
  def : Pat<(AVRcall(i16 texternalsym:$dst)), (CALLk texternalsym:$dst)>;
}
def : Pat<(AVRcall(i16 tglobaladdr:$dst)), (RCALLk tglobaladdr:$dst)>;
def : Pat<(AVRcall(i16 texternalsym:$dst)), (RCALLk texternalsym:$dst)>;

// `anyext`
def : Pat<(i16(anyext i8
               : $src)),
          (INSERT_SUBREG(i16(IMPLICIT_DEF)), i8
           : $src, sub_lo)>;

// `trunc`
def : Pat<(i8(trunc i16 : $src)), (EXTRACT_SUBREG i16 : $src, sub_lo)>;

// sext_inreg
def : Pat<(sext_inreg i16
           : $src, i8),
          (SEXT(i8(EXTRACT_SUBREG i16
                   : $src, sub_lo)))>;

// GlobalAddress
def : Pat<(i16(AVRWrapper tglobaladdr : $dst)), (LDIWRdK tglobaladdr : $dst)>;
def : Pat<(add i16
           : $src, (AVRWrapper tglobaladdr
                    : $src2)),
          (SUBIWRdK i16
           : $src, tglobaladdr
           : $src2)>;
def : Pat<(i8(load(AVRWrapper tglobaladdr:$dst))),
          (LDSRdK tglobaladdr:$dst)>,
          Requires<[HasSRAM, HasNonTinyEncoding]>;
def : Pat<(i8(load(AVRWrapper tglobaladdr:$dst))),
          (LDSRdKTiny tglobaladdr:$dst)>,
          Requires<[HasSRAM, HasTinyEncoding]>;
def : Pat<(i16(load(AVRWrapper tglobaladdr:$dst))),
          (LDSWRdK tglobaladdr:$dst)>,
          Requires<[HasSRAM, HasNonTinyEncoding]>;
def : Pat<(store i8:$src, (i16(AVRWrapper tglobaladdr:$dst))),
          (STSKRr tglobaladdr:$dst, i8:$src)>,
          Requires<[HasSRAM, HasNonTinyEncoding]>;
def : Pat<(store i8:$src, (i16(AVRWrapper tglobaladdr:$dst))),
          (STSKRrTiny tglobaladdr:$dst, i8:$src)>,
          Requires<[HasSRAM, HasTinyEncoding]>;
def : Pat<(store i16:$src, (i16(AVRWrapper tglobaladdr:$dst))),
          (STSWKRr tglobaladdr:$dst, i16:$src)>,
          Requires<[HasSRAM, HasNonTinyEncoding]>;

// BlockAddress
def : Pat<(i16(AVRWrapper tblockaddress
               : $dst)),
          (LDIWRdK tblockaddress
           : $dst)>;

def : Pat<(i8(trunc(AVRlsrwn DLDREGS
                    : $src, (i16 8)))),
          (EXTRACT_SUBREG DREGS
           : $src, sub_hi)>;

// :FIXME: DAGCombiner produces an shl node after legalization from these seq:
// BR_JT -> (mul x, 2) -> (shl x, 1)
def : Pat<(shl i16 : $src1, (i8 1)), (LSLWRd i16 : $src1)>;

// Lowering of 'tst' node to 'TST' instruction.
// TST is an alias of AND Rd, Rd.
def : Pat<(AVRtst i8 : $rd), (ANDRdRr GPR8 : $rd, GPR8 : $rd)>;

// Lowering of 'lsl' node to 'LSL' instruction.
// LSL is an alias of 'ADD Rd, Rd'
def : Pat<(AVRlsl i8 : $rd), (ADDRdRr GPR8 : $rd, GPR8 : $rd)>;<|MERGE_RESOLUTION|>--- conflicted
+++ resolved
@@ -232,12 +232,8 @@
 }
 
 // Addressing mode pattern reg+imm6
-<<<<<<< HEAD
-def addr : ComplexPattern<iPTR, 2, "SelectAddr", [], [SDNPWantRoot]>;
-=======
 let WantsRoot = true in
 def addr : ComplexPattern<iPTR, 2, "SelectAddr">;
->>>>>>> 49fd7d4f
 
 //===----------------------------------------------------------------------===//
 // AVR predicates for subtarget features
