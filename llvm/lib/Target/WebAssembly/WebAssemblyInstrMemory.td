--- conflicted
+++ resolved
@@ -72,14 +72,9 @@
 defm LOAD32_S_I64 : WebAssemblyLoad<I64, "i64.load32_s", 0x34, []>;
 defm LOAD32_U_I64 : WebAssemblyLoad<I64, "i64.load32_u", 0x35, []>;
 
-<<<<<<< HEAD
-// Half Precision
-defm LOAD_F16_F32 : WebAssemblyLoad<F32, "f32.load_f16", 0xfc30, [HasHalfPrecision]>;
-=======
 // Half-precision load.
 defm LOAD_F16_F32 :
   WebAssemblyLoad<F32, "f32.load_f16", 0xfc30, [HasHalfPrecision]>;
->>>>>>> 6e4c5224
 
 // Pattern matching
 
