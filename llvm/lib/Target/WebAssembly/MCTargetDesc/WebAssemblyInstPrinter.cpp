//=- WebAssemblyInstPrinter.cpp - WebAssembly assembly instruction printing -=//
//
// Part of the LLVM Project, under the Apache License v2.0 with LLVM Exceptions.
// See https://llvm.org/LICENSE.txt for license information.
// SPDX-License-Identifier: Apache-2.0 WITH LLVM-exception
//
//===----------------------------------------------------------------------===//
///
/// \file
/// Print MCInst instructions to wasm format.
///
//===----------------------------------------------------------------------===//

#include "MCTargetDesc/WebAssemblyInstPrinter.h"
#include "MCTargetDesc/WebAssemblyMCTargetDesc.h"
#include "WebAssembly.h"
#include "WebAssemblyMachineFunctionInfo.h"
#include "WebAssemblyUtilities.h"
#include "llvm/ADT/SmallSet.h"
#include "llvm/ADT/StringExtras.h"
#include "llvm/CodeGen/TargetRegisterInfo.h"
#include "llvm/MC/MCExpr.h"
#include "llvm/MC/MCInst.h"
#include "llvm/MC/MCInstrInfo.h"
#include "llvm/MC/MCSubtargetInfo.h"
#include "llvm/MC/MCSymbol.h"
#include "llvm/Support/ErrorHandling.h"
#include "llvm/Support/FormattedStream.h"
using namespace llvm;

#define DEBUG_TYPE "asm-printer"

#include "WebAssemblyGenAsmWriter.inc"

WebAssemblyInstPrinter::WebAssemblyInstPrinter(const MCAsmInfo &MAI,
                                               const MCInstrInfo &MII,
                                               const MCRegisterInfo &MRI)
    : MCInstPrinter(MAI, MII, MRI) {}

void WebAssemblyInstPrinter::printRegName(raw_ostream &OS,
                                          unsigned RegNo) const {
  assert(RegNo != WebAssemblyFunctionInfo::UnusedReg);
  // Note that there's an implicit local.get/local.set here!
  OS << "$" << RegNo;
}

void WebAssemblyInstPrinter::printInst(const MCInst *MI, uint64_t Address,
                                       StringRef Annot,
                                       const MCSubtargetInfo &STI,
                                       raw_ostream &OS) {
  // Print the instruction (this uses the AsmStrings from the .td files).
  printInstruction(MI, Address, OS);

  // Print any additional variadic operands.
  const MCInstrDesc &Desc = MII.get(MI->getOpcode());
  if (Desc.isVariadic()) {
    if ((Desc.getNumOperands() == 0 && MI->getNumOperands() > 0) ||
        Desc.variadicOpsAreDefs())
      OS << "\t";
    unsigned Start = Desc.getNumOperands();
    unsigned NumVariadicDefs = 0;
    if (Desc.variadicOpsAreDefs()) {
      // The number of variadic defs is encoded in an immediate by MCInstLower
      NumVariadicDefs = MI->getOperand(0).getImm();
      Start = 1;
    }
    bool NeedsComma = Desc.getNumOperands() > 0 && !Desc.variadicOpsAreDefs();
    for (auto I = Start, E = MI->getNumOperands(); I < E; ++I) {
      if (MI->getOpcode() == WebAssembly::CALL_INDIRECT &&
          I - Start == NumVariadicDefs) {
        // Skip type and table arguments when printing for tests.
        ++I;
        continue;
      }
      if (NeedsComma)
        OS << ", ";
      printOperand(MI, I, OS, I - Start < NumVariadicDefs);
      NeedsComma = true;
    }
  }

  // Print any added annotation.
  printAnnotation(OS, Annot);

  if (CommentStream) {
    // Observe any effects on the control flow stack, for use in annotating
    // control flow label references.
    unsigned Opc = MI->getOpcode();
    switch (Opc) {
    default:
      break;

    case WebAssembly::LOOP:
    case WebAssembly::LOOP_S:
      printAnnotation(OS, "label" + utostr(ControlFlowCounter) + ':');
      ControlFlowStack.push_back(std::make_pair(ControlFlowCounter++, true));
      return;

    case WebAssembly::BLOCK:
    case WebAssembly::BLOCK_S:
      ControlFlowStack.push_back(std::make_pair(ControlFlowCounter++, false));
      return;

    case WebAssembly::TRY:
    case WebAssembly::TRY_S:
      ControlFlowStack.push_back(std::make_pair(ControlFlowCounter, false));
      TryStack.push_back(ControlFlowCounter++);
      EHInstStack.push_back(TRY);
      return;

    case WebAssembly::END_LOOP:
    case WebAssembly::END_LOOP_S:
      if (ControlFlowStack.empty()) {
        printAnnotation(OS, "End marker mismatch!");
      } else {
        ControlFlowStack.pop_back();
      }
      return;

    case WebAssembly::END_BLOCK:
    case WebAssembly::END_BLOCK_S:
      if (ControlFlowStack.empty()) {
        printAnnotation(OS, "End marker mismatch!");
      } else {
        printAnnotation(
            OS, "label" + utostr(ControlFlowStack.pop_back_val().first) + ':');
      }
      return;

    case WebAssembly::END_TRY:
    case WebAssembly::END_TRY_S:
      if (ControlFlowStack.empty() || EHInstStack.empty()) {
        printAnnotation(OS, "End marker mismatch!");
      } else {
        printAnnotation(
            OS, "label" + utostr(ControlFlowStack.pop_back_val().first) + ':');
        EHInstStack.pop_back();
      }
      return;

    case WebAssembly::CATCH:
    case WebAssembly::CATCH_S:
    case WebAssembly::CATCH_ALL:
    case WebAssembly::CATCH_ALL_S:
      // There can be multiple catch instructions for one try instruction, so
      // we print a label only for the first 'catch' label.
      if (EHInstStack.empty()) {
        printAnnotation(OS, "try-catch mismatch!");
      } else if (EHInstStack.back() == CATCH_ALL) {
        printAnnotation(OS, "catch/catch_all cannot occur after catch_all");
      } else if (EHInstStack.back() == TRY) {
        if (TryStack.empty()) {
          printAnnotation(OS, "try-catch mismatch!");
        } else {
          printAnnotation(OS, "catch" + utostr(TryStack.pop_back_val()) + ':');
        }
        EHInstStack.pop_back();
        if (Opc == WebAssembly::CATCH || Opc == WebAssembly::CATCH_S) {
          EHInstStack.push_back(CATCH);
        } else {
          EHInstStack.push_back(CATCH_ALL);
        }
      }
      return;

    case WebAssembly::RETHROW:
    case WebAssembly::RETHROW_S:
      // 'rethrow' rethrows to the nearest enclosing catch scope, if any. If
      // there's no enclosing catch scope, it throws up to the caller.
      if (TryStack.empty()) {
        printAnnotation(OS, "to caller");
      } else {
        printAnnotation(OS, "down to catch" + utostr(TryStack.back()));
      }
      return;

    case WebAssembly::DELEGATE:
    case WebAssembly::DELEGATE_S:
      if (ControlFlowStack.empty() || TryStack.empty() || EHInstStack.empty()) {
        printAnnotation(OS, "try-delegate mismatch!");
      } else {
        // 'delegate' is
        // 1. A marker for the end of block label
        // 2. A destination for throwing instructions
        // 3. An instruction that itself rethrows to another 'catch'
        assert(ControlFlowStack.back().first == TryStack.back());
        std::string Label = "label/catch" +
                            utostr(ControlFlowStack.pop_back_val().first) +
                            ": ";
        TryStack.pop_back();
        EHInstStack.pop_back();
        uint64_t Depth = MI->getOperand(0).getImm();
        if (Depth >= ControlFlowStack.size()) {
          Label += "to caller";
        } else {
          const auto &Pair = ControlFlowStack.rbegin()[Depth];
          if (Pair.second)
            printAnnotation(OS, "delegate cannot target a loop");
          else
            Label += "down to catch" + utostr(Pair.first);
        }
        printAnnotation(OS, Label);
      }
      return;
    }

    // Annotate any control flow label references.

    unsigned NumFixedOperands = Desc.NumOperands;
    SmallSet<uint64_t, 8> Printed;
    for (unsigned I = 0, E = MI->getNumOperands(); I < E; ++I) {
      // See if this operand denotes a basic block target.
      if (I < NumFixedOperands) {
        // A non-variable_ops operand, check its type.
        if (Desc.OpInfo[I].OperandType != WebAssembly::OPERAND_BASIC_BLOCK)
          continue;
      } else {
        // A variable_ops operand, which currently can be immediates (used in
        // br_table) which are basic block targets, or for call instructions
        // when using -wasm-keep-registers (in which case they are registers,
        // and should not be processed).
        if (!MI->getOperand(I).isImm())
          continue;
      }
      uint64_t Depth = MI->getOperand(I).getImm();
      if (!Printed.insert(Depth).second)
        continue;
      if (Depth >= ControlFlowStack.size()) {
        printAnnotation(OS, "Invalid depth argument!");
      } else {
        const auto &Pair = ControlFlowStack.rbegin()[Depth];
        printAnnotation(OS, utostr(Depth) + ": " +
                                (Pair.second ? "up" : "down") + " to label" +
                                utostr(Pair.first));
      }
    }
  }
}

static std::string toString(const APFloat &FP) {
  // Print NaNs with custom payloads specially.
  if (FP.isNaN() && !FP.bitwiseIsEqual(APFloat::getQNaN(FP.getSemantics())) &&
      !FP.bitwiseIsEqual(
          APFloat::getQNaN(FP.getSemantics(), /*Negative=*/true))) {
    APInt AI = FP.bitcastToAPInt();
    return std::string(AI.isNegative() ? "-" : "") + "nan:0x" +
           utohexstr(AI.getZExtValue() &
                         (AI.getBitWidth() == 32 ? INT64_C(0x007fffff)
                                                 : INT64_C(0x000fffffffffffff)),
                     /*LowerCase=*/true);
  }

  // Use C99's hexadecimal floating-point representation.
  static const size_t BufBytes = 128;
  char Buf[BufBytes];
  auto Written = FP.convertToHexString(
      Buf, /*HexDigits=*/0, /*UpperCase=*/false, APFloat::rmNearestTiesToEven);
  (void)Written;
  assert(Written != 0);
  assert(Written < BufBytes);
  return Buf;
}

void WebAssemblyInstPrinter::printOperand(const MCInst *MI, unsigned OpNo,
                                          raw_ostream &O, bool IsVariadicDef) {
  const MCOperand &Op = MI->getOperand(OpNo);
  if (Op.isReg()) {
    const MCInstrDesc &Desc = MII.get(MI->getOpcode());
    unsigned WAReg = Op.getReg();
    if (int(WAReg) >= 0)
      printRegName(O, WAReg);
    else if (OpNo >= Desc.getNumDefs() && !IsVariadicDef)
      O << "$pop" << WebAssemblyFunctionInfo::getWARegStackId(WAReg);
    else if (WAReg != WebAssemblyFunctionInfo::UnusedReg)
      O << "$push" << WebAssemblyFunctionInfo::getWARegStackId(WAReg);
    else
      O << "$drop";
    // Add a '=' suffix if this is a def.
    if (OpNo < MII.get(MI->getOpcode()).getNumDefs() || IsVariadicDef)
      O << '=';
  } else if (Op.isImm()) {
    O << Op.getImm();
  } else if (Op.isSFPImm()) {
<<<<<<< HEAD
    O << ::toString(APFloat(bit_cast<float>(Op.getSFPImm())));
  } else if (Op.isDFPImm()) {
    O << ::toString(APFloat(bit_cast<double>(Op.getDFPImm())));
=======
    O << ::toString(APFloat(APFloat::IEEEsingle(), APInt(32, Op.getSFPImm())));
  } else if (Op.isDFPImm()) {
    O << ::toString(APFloat(APFloat::IEEEdouble(), APInt(64, Op.getDFPImm())));
>>>>>>> 2e412c55
  } else {
    assert(Op.isExpr() && "unknown operand kind in printOperand");
    // call_indirect instructions have a TYPEINDEX operand that we print
    // as a signature here, such that the assembler can recover this
    // information.
    auto SRE = static_cast<const MCSymbolRefExpr *>(Op.getExpr());
    if (SRE->getKind() == MCSymbolRefExpr::VK_WASM_TYPEINDEX) {
      auto &Sym = static_cast<const MCSymbolWasm &>(SRE->getSymbol());
      O << WebAssembly::signatureToString(Sym.getSignature());
    } else {
      Op.getExpr()->print(O, &MAI);
    }
  }
}

void WebAssemblyInstPrinter::printBrList(const MCInst *MI, unsigned OpNo,
                                         raw_ostream &O) {
  O << "{";
  for (unsigned I = OpNo, E = MI->getNumOperands(); I != E; ++I) {
    if (I != OpNo)
      O << ", ";
    O << MI->getOperand(I).getImm();
  }
  O << "}";
}

void WebAssemblyInstPrinter::printWebAssemblyP2AlignOperand(const MCInst *MI,
                                                            unsigned OpNo,
                                                            raw_ostream &O) {
  int64_t Imm = MI->getOperand(OpNo).getImm();
  if (Imm == WebAssembly::GetDefaultP2Align(MI->getOpcode()))
    return;
  O << ":p2align=" << Imm;
}

void WebAssemblyInstPrinter::printWebAssemblySignatureOperand(const MCInst *MI,
                                                              unsigned OpNo,
                                                              raw_ostream &O) {
  const MCOperand &Op = MI->getOperand(OpNo);
  if (Op.isImm()) {
    auto Imm = static_cast<unsigned>(Op.getImm());
    if (Imm != wasm::WASM_TYPE_NORESULT)
      O << WebAssembly::anyTypeToString(Imm);
  } else {
    auto Expr = cast<MCSymbolRefExpr>(Op.getExpr());
    auto *Sym = cast<MCSymbolWasm>(&Expr->getSymbol());
    if (Sym->getSignature()) {
      O << WebAssembly::signatureToString(Sym->getSignature());
    } else {
      // Disassembler does not currently produce a signature
      O << "unknown_type";
    }
  }
}

void WebAssemblyInstPrinter::printWebAssemblyHeapTypeOperand(const MCInst *MI,
                                                             unsigned OpNo,
                                                             raw_ostream &O) {
  const MCOperand &Op = MI->getOperand(OpNo);
  if (Op.isImm()) {
    switch (Op.getImm()) {
    case long(wasm::ValType::EXTERNREF):
      O << "extern";
      break;
    case long(wasm::ValType::FUNCREF):
      O << "func";
      break;
    default:
      O << "unsupported_heap_type_value";
      break;
    }
  } else {
    // Typed function references and other subtypes of funcref and externref
    // currently unimplemented.
    O << "unsupported_heap_type_operand";
  }
}

// We have various enums representing a subset of these types, use this
// function to convert any of them to text.
const char *WebAssembly::anyTypeToString(unsigned Ty) {
  switch (Ty) {
  case wasm::WASM_TYPE_I32:
    return "i32";
  case wasm::WASM_TYPE_I64:
    return "i64";
  case wasm::WASM_TYPE_F32:
    return "f32";
  case wasm::WASM_TYPE_F64:
    return "f64";
  case wasm::WASM_TYPE_V128:
    return "v128";
  case wasm::WASM_TYPE_FUNCREF:
    return "funcref";
  case wasm::WASM_TYPE_EXTERNREF:
    return "externref";
  case wasm::WASM_TYPE_FUNC:
    return "func";
  case wasm::WASM_TYPE_NORESULT:
    return "void";
  default:
    return "invalid_type";
  }
}

const char *WebAssembly::typeToString(wasm::ValType Ty) {
  return anyTypeToString(static_cast<unsigned>(Ty));
}

std::string WebAssembly::typeListToString(ArrayRef<wasm::ValType> List) {
  std::string S;
  for (auto &Ty : List) {
    if (&Ty != &List[0]) S += ", ";
    S += WebAssembly::typeToString(Ty);
  }
  return S;
}

std::string WebAssembly::signatureToString(const wasm::WasmSignature *Sig) {
  std::string S("(");
  S += typeListToString(Sig->Params);
  S += ") -> (";
  S += typeListToString(Sig->Returns);
  S += ")";
  return S;
}<|MERGE_RESOLUTION|>--- conflicted
+++ resolved
@@ -281,15 +281,9 @@
   } else if (Op.isImm()) {
     O << Op.getImm();
   } else if (Op.isSFPImm()) {
-<<<<<<< HEAD
-    O << ::toString(APFloat(bit_cast<float>(Op.getSFPImm())));
-  } else if (Op.isDFPImm()) {
-    O << ::toString(APFloat(bit_cast<double>(Op.getDFPImm())));
-=======
     O << ::toString(APFloat(APFloat::IEEEsingle(), APInt(32, Op.getSFPImm())));
   } else if (Op.isDFPImm()) {
     O << ::toString(APFloat(APFloat::IEEEdouble(), APInt(64, Op.getDFPImm())));
->>>>>>> 2e412c55
   } else {
     assert(Op.isExpr() && "unknown operand kind in printOperand");
     // call_indirect instructions have a TYPEINDEX operand that we print
