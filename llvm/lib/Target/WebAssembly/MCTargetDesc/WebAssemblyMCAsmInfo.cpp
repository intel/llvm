//===-- WebAssemblyMCAsmInfo.cpp - WebAssembly asm properties -------------===//
//
// Part of the LLVM Project, under the Apache License v2.0 with LLVM Exceptions.
// See https://llvm.org/LICENSE.txt for license information.
// SPDX-License-Identifier: Apache-2.0 WITH LLVM-exception
//
//===----------------------------------------------------------------------===//
///
/// \file
/// This file contains the declarations of the WebAssemblyMCAsmInfo
/// properties.
///
//===----------------------------------------------------------------------===//

#include "WebAssemblyMCAsmInfo.h"
#include "WebAssemblyMCTargetDesc.h"
#include "llvm/MC/MCExpr.h"
#include "llvm/TargetParser/Triple.h"

using namespace llvm;

#define DEBUG_TYPE "wasm-mc-asm-info"

const MCAsmInfo::AtSpecifier atSpecifiers[] = {
    {WebAssembly::S_TYPEINDEX, "TYPEINDEX"},
    {WebAssembly::S_TBREL, "TBREL"},
    {WebAssembly::S_MBREL, "MBREL"},
    {WebAssembly::S_TLSREL, "TLSREL"},
    {WebAssembly::S_GOT, "GOT"},
    {WebAssembly::S_GOT_TLS, "GOT@TLS"},
    {WebAssembly::S_FUNCINDEX, "FUNCINDEX"},
};

WebAssemblyMCAsmInfo::~WebAssemblyMCAsmInfo() = default; // anchor.

WebAssemblyMCAsmInfo::WebAssemblyMCAsmInfo(const Triple &T,
                                           const MCTargetOptions &Options) {
  CodePointerSize = CalleeSaveStackSlotSize = T.isArch64Bit() ? 8 : 4;

  // TODO: What should MaxInstLength be?

  UseDataRegionDirectives = true;

  // Use .skip instead of .zero because .zero is confusing when used with two
  // arguments (it doesn't actually zero things out).
  ZeroDirective = "\t.skip\t";

  Data8bitsDirective = "\t.int8\t";
  Data16bitsDirective = "\t.int16\t";
  Data32bitsDirective = "\t.int32\t";
  Data64bitsDirective = "\t.int64\t";

  AlignmentIsInBytes = false;
  COMMDirectiveAlignmentIsInBytes = false;
  LCOMMDirectiveAlignmentType = LCOMM::Log2Alignment;

  SupportsDebugInformation = true;
  ExceptionsType = ExceptionHandling::None;

<<<<<<< HEAD
  // When compilation is done on a cpp file by clang, the exception model info
  // is stored in LangOptions, which is later used to set the info in
  // TargetOptions and then MCAsmInfo in CodeGenTargetMachine::initAsmInfo().
  // But this process does not happen when compiling bitcode directly with
  // clang, so we make sure this info is set correctly.
  if (WebAssembly::WasmEnableEH || WebAssembly::WasmEnableSjLj)
    ExceptionsType = ExceptionHandling::Wasm;

=======
>>>>>>> 10a576f7
  initializeAtSpecifiers(atSpecifiers);
}<|MERGE_RESOLUTION|>--- conflicted
+++ resolved
@@ -57,16 +57,5 @@
   SupportsDebugInformation = true;
   ExceptionsType = ExceptionHandling::None;
 
-<<<<<<< HEAD
-  // When compilation is done on a cpp file by clang, the exception model info
-  // is stored in LangOptions, which is later used to set the info in
-  // TargetOptions and then MCAsmInfo in CodeGenTargetMachine::initAsmInfo().
-  // But this process does not happen when compiling bitcode directly with
-  // clang, so we make sure this info is set correctly.
-  if (WebAssembly::WasmEnableEH || WebAssembly::WasmEnableSjLj)
-    ExceptionsType = ExceptionHandling::Wasm;
-
-=======
->>>>>>> 10a576f7
   initializeAtSpecifiers(atSpecifiers);
 }