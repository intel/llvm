//==- WebAssemblyAsmParser.cpp - Assembler for WebAssembly -*- C++ -*-==//
//
// Part of the LLVM Project, under the Apache License v2.0 with LLVM Exceptions.
// See https://llvm.org/LICENSE.txt for license information.
// SPDX-License-Identifier: Apache-2.0 WITH LLVM-exception
//
//===----------------------------------------------------------------------===//
///
/// \file
/// This file is part of the WebAssembly Assembler.
///
/// It contains code to translate a parsed .s file into MCInsts.
///
//===----------------------------------------------------------------------===//

#include "MCTargetDesc/WebAssemblyMCTargetDesc.h"
#include "MCTargetDesc/WebAssemblyTargetStreamer.h"
#include "TargetInfo/WebAssemblyTargetInfo.h"
#include "WebAssembly.h"
#include "llvm/MC/MCContext.h"
#include "llvm/MC/MCExpr.h"
#include "llvm/MC/MCInst.h"
#include "llvm/MC/MCInstrInfo.h"
#include "llvm/MC/MCParser/MCParsedAsmOperand.h"
#include "llvm/MC/MCParser/MCTargetAsmParser.h"
#include "llvm/MC/MCSectionWasm.h"
#include "llvm/MC/MCStreamer.h"
#include "llvm/MC/MCSubtargetInfo.h"
#include "llvm/MC/MCSymbol.h"
#include "llvm/MC/MCSymbolWasm.h"
#include "llvm/Support/Endian.h"
#include "llvm/Support/TargetRegistry.h"

using namespace llvm;

#define DEBUG_TYPE "wasm-asm-parser"

static const char *getSubtargetFeatureName(uint64_t Val);

namespace {

/// WebAssemblyOperand - Instances of this class represent the operands in a
/// parsed Wasm machine instruction.
struct WebAssemblyOperand : public MCParsedAsmOperand {
  enum KindTy { Token, Integer, Float, Symbol, BrList } Kind;

  SMLoc StartLoc, EndLoc;

  struct TokOp {
    StringRef Tok;
  };

  struct IntOp {
    int64_t Val;
  };

  struct FltOp {
    double Val;
  };

  struct SymOp {
    const MCExpr *Exp;
  };

  struct BrLOp {
    std::vector<unsigned> List;
  };

  union {
    struct TokOp Tok;
    struct IntOp Int;
    struct FltOp Flt;
    struct SymOp Sym;
    struct BrLOp BrL;
  };

  WebAssemblyOperand(KindTy K, SMLoc Start, SMLoc End, TokOp T)
      : Kind(K), StartLoc(Start), EndLoc(End), Tok(T) {}
  WebAssemblyOperand(KindTy K, SMLoc Start, SMLoc End, IntOp I)
      : Kind(K), StartLoc(Start), EndLoc(End), Int(I) {}
  WebAssemblyOperand(KindTy K, SMLoc Start, SMLoc End, FltOp F)
      : Kind(K), StartLoc(Start), EndLoc(End), Flt(F) {}
  WebAssemblyOperand(KindTy K, SMLoc Start, SMLoc End, SymOp S)
      : Kind(K), StartLoc(Start), EndLoc(End), Sym(S) {}
  WebAssemblyOperand(KindTy K, SMLoc Start, SMLoc End)
      : Kind(K), StartLoc(Start), EndLoc(End), BrL() {}

  ~WebAssemblyOperand() {
    if (isBrList())
      BrL.~BrLOp();
  }

  bool isToken() const override { return Kind == Token; }
  bool isImm() const override { return Kind == Integer || Kind == Symbol; }
  bool isFPImm() const { return Kind == Float; }
  bool isMem() const override { return false; }
  bool isReg() const override { return false; }
  bool isBrList() const { return Kind == BrList; }

  unsigned getReg() const override {
    llvm_unreachable("Assembly inspects a register operand");
    return 0;
  }

  StringRef getToken() const {
    assert(isToken());
    return Tok.Tok;
  }

  SMLoc getStartLoc() const override { return StartLoc; }
  SMLoc getEndLoc() const override { return EndLoc; }

  void addRegOperands(MCInst &, unsigned) const {
    // Required by the assembly matcher.
    llvm_unreachable("Assembly matcher creates register operands");
  }

  void addImmOperands(MCInst &Inst, unsigned N) const {
    assert(N == 1 && "Invalid number of operands!");
    if (Kind == Integer)
      Inst.addOperand(MCOperand::createImm(Int.Val));
    else if (Kind == Symbol)
      Inst.addOperand(MCOperand::createExpr(Sym.Exp));
    else
      llvm_unreachable("Should be integer immediate or symbol!");
  }

  void addFPImmf32Operands(MCInst &Inst, unsigned N) const {
    assert(N == 1 && "Invalid number of operands!");
    if (Kind == Float)
      Inst.addOperand(
          MCOperand::createSFPImm(bit_cast<uint32_t>(float(Flt.Val))));
    else
      llvm_unreachable("Should be float immediate!");
  }

  void addFPImmf64Operands(MCInst &Inst, unsigned N) const {
    assert(N == 1 && "Invalid number of operands!");
    if (Kind == Float)
      Inst.addOperand(MCOperand::createDFPImm(bit_cast<uint64_t>(Flt.Val)));
    else
      llvm_unreachable("Should be float immediate!");
  }

  void addBrListOperands(MCInst &Inst, unsigned N) const {
    assert(N == 1 && isBrList() && "Invalid BrList!");
    for (auto Br : BrL.List)
      Inst.addOperand(MCOperand::createImm(Br));
  }

  void print(raw_ostream &OS) const override {
    switch (Kind) {
    case Token:
      OS << "Tok:" << Tok.Tok;
      break;
    case Integer:
      OS << "Int:" << Int.Val;
      break;
    case Float:
      OS << "Flt:" << Flt.Val;
      break;
    case Symbol:
      OS << "Sym:" << Sym.Exp;
      break;
    case BrList:
      OS << "BrList:" << BrL.List.size();
      break;
    }
  }
};

static MCSymbolWasm *GetOrCreateFunctionTableSymbol(MCContext &Ctx,
                                                    const StringRef &Name) {
  MCSymbolWasm *Sym = cast_or_null<MCSymbolWasm>(Ctx.lookupSymbol(Name));
  if (Sym) {
    if (!Sym->isFunctionTable())
      Ctx.reportError(SMLoc(), "symbol is not a wasm funcref table");
  } else {
    Sym = cast<MCSymbolWasm>(Ctx.getOrCreateSymbol(Name));
    Sym->setFunctionTable();
    // The default function table is synthesized by the linker.
    Sym->setUndefined();
  }
  return Sym;
}

class WebAssemblyAsmParser final : public MCTargetAsmParser {
  MCAsmParser &Parser;
  MCAsmLexer &Lexer;

  // Much like WebAssemblyAsmPrinter in the backend, we have to own these.
  std::vector<std::unique_ptr<wasm::WasmSignature>> Signatures;
  std::vector<std::unique_ptr<std::string>> Names;

  // Order of labels, directives and instructions in a .s file have no
  // syntactical enforcement. This class is a callback from the actual parser,
  // and yet we have to be feeding data to the streamer in a very particular
  // order to ensure a correct binary encoding that matches the regular backend
  // (the streamer does not enforce this). This "state machine" enum helps
  // guarantee that correct order.
  enum ParserState {
    FileStart,
    FunctionStart,
    FunctionLocals,
    Instructions,
    EndFunction,
    DataSection,
  } CurrentState = FileStart;

  // For ensuring blocks are properly nested.
  enum NestingType {
    Function,
    Block,
    Loop,
    Try,
    CatchAll,
    If,
    Else,
    Undefined,
  };
  std::vector<NestingType> NestingStack;

<<<<<<< HEAD
=======
  MCSymbolWasm *DefaultFunctionTable = nullptr;
>>>>>>> 2e412c55
  MCSymbol *LastFunctionLabel = nullptr;

public:
  WebAssemblyAsmParser(const MCSubtargetInfo &STI, MCAsmParser &Parser,
                       const MCInstrInfo &MII, const MCTargetOptions &Options)
      : MCTargetAsmParser(Options, STI, MII), Parser(Parser),
        Lexer(Parser.getLexer()) {
    setAvailableFeatures(ComputeAvailableFeatures(STI.getFeatureBits()));
  }

  void Initialize(MCAsmParser &Parser) override {
    MCAsmParserExtension::Initialize(Parser);

    DefaultFunctionTable = GetOrCreateFunctionTableSymbol(
        getContext(), "__indirect_function_table");
    if (!STI->checkFeatures("+reference-types"))
      DefaultFunctionTable->setOmitFromLinkingSection();
  }

#define GET_ASSEMBLER_HEADER
#include "WebAssemblyGenAsmMatcher.inc"

  // TODO: This is required to be implemented, but appears unused.
  bool ParseRegister(unsigned & /*RegNo*/, SMLoc & /*StartLoc*/,
                     SMLoc & /*EndLoc*/) override {
    llvm_unreachable("ParseRegister is not implemented.");
  }
  OperandMatchResultTy tryParseRegister(unsigned & /*RegNo*/,
                                        SMLoc & /*StartLoc*/,
                                        SMLoc & /*EndLoc*/) override {
    llvm_unreachable("tryParseRegister is not implemented.");
  }

  bool error(const Twine &Msg, const AsmToken &Tok) {
    return Parser.Error(Tok.getLoc(), Msg + Tok.getString());
  }

  bool error(const Twine &Msg) {
    return Parser.Error(Lexer.getTok().getLoc(), Msg);
  }

  void addSignature(std::unique_ptr<wasm::WasmSignature> &&Sig) {
    Signatures.push_back(std::move(Sig));
  }

  StringRef storeName(StringRef Name) {
    std::unique_ptr<std::string> N = std::make_unique<std::string>(Name);
    Names.push_back(std::move(N));
    return *Names.back();
  }

  std::pair<StringRef, StringRef> nestingString(NestingType NT) {
    switch (NT) {
    case Function:
      return {"function", "end_function"};
    case Block:
      return {"block", "end_block"};
    case Loop:
      return {"loop", "end_loop"};
    case Try:
      return {"try", "end_try/delegate"};
    case CatchAll:
      return {"catch_all", "end_try"};
    case If:
      return {"if", "end_if"};
    case Else:
      return {"else", "end_if"};
    default:
      llvm_unreachable("unknown NestingType");
    }
  }

  void push(NestingType NT) { NestingStack.push_back(NT); }

  bool pop(StringRef Ins, NestingType NT1, NestingType NT2 = Undefined) {
    if (NestingStack.empty())
      return error(Twine("End of block construct with no start: ") + Ins);
    auto Top = NestingStack.back();
    if (Top != NT1 && Top != NT2)
      return error(Twine("Block construct type mismatch, expected: ") +
                   nestingString(Top).second + ", instead got: " + Ins);
    NestingStack.pop_back();
    return false;
  }

  bool ensureEmptyNestingStack() {
    auto Err = !NestingStack.empty();
    while (!NestingStack.empty()) {
      error(Twine("Unmatched block construct(s) at function end: ") +
            nestingString(NestingStack.back()).first);
      NestingStack.pop_back();
    }
    return Err;
  }

  bool isNext(AsmToken::TokenKind Kind) {
    auto Ok = Lexer.is(Kind);
    if (Ok)
      Parser.Lex();
    return Ok;
  }

  bool expect(AsmToken::TokenKind Kind, const char *KindName) {
    if (!isNext(Kind))
      return error(std::string("Expected ") + KindName + ", instead got: ",
                   Lexer.getTok());
    return false;
  }

  StringRef expectIdent() {
    if (!Lexer.is(AsmToken::Identifier)) {
      error("Expected identifier, got: ", Lexer.getTok());
      return StringRef();
    }
    auto Name = Lexer.getTok().getString();
    Parser.Lex();
    return Name;
  }

  Optional<wasm::ValType> parseType(const StringRef &Type) {
    // FIXME: can't use StringSwitch because wasm::ValType doesn't have a
    // "invalid" value.
    if (Type == "i32")
      return wasm::ValType::I32;
    if (Type == "i64")
      return wasm::ValType::I64;
    if (Type == "f32")
      return wasm::ValType::F32;
    if (Type == "f64")
      return wasm::ValType::F64;
    if (Type == "v128" || Type == "i8x16" || Type == "i16x8" ||
        Type == "i32x4" || Type == "i64x2" || Type == "f32x4" ||
        Type == "f64x2")
      return wasm::ValType::V128;
    if (Type == "funcref")
      return wasm::ValType::FUNCREF;
    if (Type == "externref")
      return wasm::ValType::EXTERNREF;
    return Optional<wasm::ValType>();
  }

  WebAssembly::BlockType parseBlockType(StringRef ID) {
    // Multivalue block types are handled separately in parseSignature
    return StringSwitch<WebAssembly::BlockType>(ID)
        .Case("i32", WebAssembly::BlockType::I32)
        .Case("i64", WebAssembly::BlockType::I64)
        .Case("f32", WebAssembly::BlockType::F32)
        .Case("f64", WebAssembly::BlockType::F64)
        .Case("v128", WebAssembly::BlockType::V128)
        .Case("funcref", WebAssembly::BlockType::Funcref)
        .Case("externref", WebAssembly::BlockType::Externref)
        .Case("void", WebAssembly::BlockType::Void)
        .Default(WebAssembly::BlockType::Invalid);
  }

  bool parseRegTypeList(SmallVectorImpl<wasm::ValType> &Types) {
    while (Lexer.is(AsmToken::Identifier)) {
      auto Type = parseType(Lexer.getTok().getString());
      if (!Type)
        return error("unknown type: ", Lexer.getTok());
      Types.push_back(Type.getValue());
      Parser.Lex();
      if (!isNext(AsmToken::Comma))
        break;
    }
    return false;
  }

  void parseSingleInteger(bool IsNegative, OperandVector &Operands) {
    auto &Int = Lexer.getTok();
    int64_t Val = Int.getIntVal();
    if (IsNegative)
      Val = -Val;
    Operands.push_back(std::make_unique<WebAssemblyOperand>(
        WebAssemblyOperand::Integer, Int.getLoc(), Int.getEndLoc(),
        WebAssemblyOperand::IntOp{Val}));
    Parser.Lex();
  }

  bool parseSingleFloat(bool IsNegative, OperandVector &Operands) {
    auto &Flt = Lexer.getTok();
    double Val;
    if (Flt.getString().getAsDouble(Val, false))
      return error("Cannot parse real: ", Flt);
    if (IsNegative)
      Val = -Val;
    Operands.push_back(std::make_unique<WebAssemblyOperand>(
        WebAssemblyOperand::Float, Flt.getLoc(), Flt.getEndLoc(),
        WebAssemblyOperand::FltOp{Val}));
    Parser.Lex();
    return false;
  }

  bool parseSpecialFloatMaybe(bool IsNegative, OperandVector &Operands) {
    if (Lexer.isNot(AsmToken::Identifier))
      return true;
    auto &Flt = Lexer.getTok();
    auto S = Flt.getString();
    double Val;
    if (S.compare_lower("infinity") == 0) {
      Val = std::numeric_limits<double>::infinity();
    } else if (S.compare_lower("nan") == 0) {
      Val = std::numeric_limits<double>::quiet_NaN();
    } else {
      return true;
    }
    if (IsNegative)
      Val = -Val;
    Operands.push_back(std::make_unique<WebAssemblyOperand>(
        WebAssemblyOperand::Float, Flt.getLoc(), Flt.getEndLoc(),
        WebAssemblyOperand::FltOp{Val}));
    Parser.Lex();
    return false;
  }

  bool checkForP2AlignIfLoadStore(OperandVector &Operands, StringRef InstName) {
    // FIXME: there is probably a cleaner way to do this.
    auto IsLoadStore = InstName.find(".load") != StringRef::npos ||
                       InstName.find(".store") != StringRef::npos ||
                       InstName.find("prefetch") != StringRef::npos;
    auto IsAtomic = InstName.find("atomic.") != StringRef::npos;
    if (IsLoadStore || IsAtomic) {
      // Parse load/store operands of the form: offset:p2align=align
      if (IsLoadStore && isNext(AsmToken::Colon)) {
        auto Id = expectIdent();
        if (Id != "p2align")
          return error("Expected p2align, instead got: " + Id);
        if (expect(AsmToken::Equal, "="))
          return true;
        if (!Lexer.is(AsmToken::Integer))
          return error("Expected integer constant");
        parseSingleInteger(false, Operands);
      } else {
        // v128.{load,store}{8,16,32,64}_lane has both a memarg and a lane
        // index. We need to avoid parsing an extra alignment operand for the
        // lane index.
        auto IsLoadStoreLane = InstName.find("_lane") != StringRef::npos;
        if (IsLoadStoreLane && Operands.size() == 4)
          return false;
        // Alignment not specified (or atomics, must use default alignment).
        // We can't just call WebAssembly::GetDefaultP2Align since we don't have
        // an opcode until after the assembly matcher, so set a default to fix
        // up later.
        auto Tok = Lexer.getTok();
        Operands.push_back(std::make_unique<WebAssemblyOperand>(
            WebAssemblyOperand::Integer, Tok.getLoc(), Tok.getEndLoc(),
            WebAssemblyOperand::IntOp{-1}));
      }
    }
    return false;
  }

  WebAssembly::HeapType parseHeapType(StringRef Id) {
    return StringSwitch<WebAssembly::HeapType>(Id)
        .Case("extern", WebAssembly::HeapType::Externref)
        .Case("func", WebAssembly::HeapType::Funcref)
        .Default(WebAssembly::HeapType::Invalid);
  }

  void addBlockTypeOperand(OperandVector &Operands, SMLoc NameLoc,
                           WebAssembly::BlockType BT) {
    Operands.push_back(std::make_unique<WebAssemblyOperand>(
        WebAssemblyOperand::Integer, NameLoc, NameLoc,
        WebAssemblyOperand::IntOp{static_cast<int64_t>(BT)}));
  }

  bool addFunctionTableOperand(OperandVector &Operands, MCSymbolWasm *Sym,
                               SMLoc StartLoc, SMLoc EndLoc) {
    const auto *Val = MCSymbolRefExpr::create(Sym, getContext());
    Operands.push_back(std::make_unique<WebAssemblyOperand>(
        WebAssemblyOperand::Symbol, StartLoc, EndLoc,
        WebAssemblyOperand::SymOp{Val}));
    return false;
  }

  bool addFunctionTableOperand(OperandVector &Operands, StringRef TableName,
                               SMLoc StartLoc, SMLoc EndLoc) {
    return addFunctionTableOperand(
        Operands, GetOrCreateFunctionTableSymbol(getContext(), TableName),
        StartLoc, EndLoc);
  }

  bool addDefaultFunctionTableOperand(OperandVector &Operands, SMLoc StartLoc,
                                      SMLoc EndLoc) {
    if (STI->checkFeatures("+reference-types")) {
      return addFunctionTableOperand(Operands, DefaultFunctionTable, StartLoc,
                                     EndLoc);
    } else {
      // For the MVP there is at most one table whose number is 0, but we can't
      // write a table symbol or issue relocations.  Instead we just ensure the
      // table is live and write a zero.
      getStreamer().emitSymbolAttribute(DefaultFunctionTable, MCSA_NoDeadStrip);
      Operands.push_back(std::make_unique<WebAssemblyOperand>(
          WebAssemblyOperand::Integer, StartLoc, EndLoc,
          WebAssemblyOperand::IntOp{0}));
      return false;
    }
  }

  bool ParseInstruction(ParseInstructionInfo & /*Info*/, StringRef Name,
                        SMLoc NameLoc, OperandVector &Operands) override {
    // Note: Name does NOT point into the sourcecode, but to a local, so
    // use NameLoc instead.
    Name = StringRef(NameLoc.getPointer(), Name.size());

    // WebAssembly has instructions with / in them, which AsmLexer parses
    // as separate tokens, so if we find such tokens immediately adjacent (no
    // whitespace), expand the name to include them:
    for (;;) {
      auto &Sep = Lexer.getTok();
      if (Sep.getLoc().getPointer() != Name.end() ||
          Sep.getKind() != AsmToken::Slash)
        break;
      // Extend name with /
      Name = StringRef(Name.begin(), Name.size() + Sep.getString().size());
      Parser.Lex();
      // We must now find another identifier, or error.
      auto &Id = Lexer.getTok();
      if (Id.getKind() != AsmToken::Identifier ||
          Id.getLoc().getPointer() != Name.end())
        return error("Incomplete instruction name: ", Id);
      Name = StringRef(Name.begin(), Name.size() + Id.getString().size());
      Parser.Lex();
    }

    // Now construct the name as first operand.
    Operands.push_back(std::make_unique<WebAssemblyOperand>(
        WebAssemblyOperand::Token, NameLoc, SMLoc::getFromPointer(Name.end()),
        WebAssemblyOperand::TokOp{Name}));

    // If this instruction is part of a control flow structure, ensure
    // proper nesting.
    bool ExpectBlockType = false;
    bool ExpectFuncType = false;
    bool ExpectHeapType = false;
    bool ExpectFunctionTable = false;
    if (Name == "block") {
      push(Block);
      ExpectBlockType = true;
    } else if (Name == "loop") {
      push(Loop);
      ExpectBlockType = true;
    } else if (Name == "try") {
      push(Try);
      ExpectBlockType = true;
    } else if (Name == "if") {
      push(If);
      ExpectBlockType = true;
    } else if (Name == "else") {
      if (pop(Name, If))
        return true;
      push(Else);
    } else if (Name == "catch") {
      if (pop(Name, Try))
        return true;
      push(Try);
    } else if (Name == "catch_all") {
      if (pop(Name, Try))
        return true;
      push(CatchAll);
    } else if (Name == "end_if") {
      if (pop(Name, If, Else))
        return true;
    } else if (Name == "end_try") {
      if (pop(Name, Try, CatchAll))
        return true;
    } else if (Name == "delegate") {
      if (pop(Name, Try))
        return true;
    } else if (Name == "end_loop") {
      if (pop(Name, Loop))
        return true;
    } else if (Name == "end_block") {
      if (pop(Name, Block))
        return true;
    } else if (Name == "end_function") {
      ensureLocals(getStreamer());
      CurrentState = EndFunction;
      if (pop(Name, Function) || ensureEmptyNestingStack())
        return true;
    } else if (Name == "call_indirect" || Name == "return_call_indirect") {
      ExpectFuncType = true;
      ExpectFunctionTable = true;
    } else if (Name == "ref.null") {
      ExpectHeapType = true;
    }

    if (ExpectFuncType || (ExpectBlockType && Lexer.is(AsmToken::LParen))) {
      // This has a special TYPEINDEX operand which in text we
      // represent as a signature, such that we can re-build this signature,
      // attach it to an anonymous symbol, which is what WasmObjectWriter
      // expects to be able to recreate the actual unique-ified type indices.
      auto Loc = Parser.getTok();
      auto Signature = std::make_unique<wasm::WasmSignature>();
      if (parseSignature(Signature.get()))
        return true;
      // Got signature as block type, don't need more
      ExpectBlockType = false;
      auto &Ctx = getContext();
      // The "true" here will cause this to be a nameless symbol.
      MCSymbol *Sym = Ctx.createTempSymbol("typeindex", true);
      auto *WasmSym = cast<MCSymbolWasm>(Sym);
      WasmSym->setSignature(Signature.get());
      addSignature(std::move(Signature));
      WasmSym->setType(wasm::WASM_SYMBOL_TYPE_FUNCTION);
      const MCExpr *Expr = MCSymbolRefExpr::create(
          WasmSym, MCSymbolRefExpr::VK_WASM_TYPEINDEX, Ctx);
      Operands.push_back(std::make_unique<WebAssemblyOperand>(
          WebAssemblyOperand::Symbol, Loc.getLoc(), Loc.getEndLoc(),
          WebAssemblyOperand::SymOp{Expr}));

      // Allow additional operands after the signature, notably for
      // call_indirect against a named table.
      if (Lexer.isNot(AsmToken::EndOfStatement)) {
        if (expect(AsmToken::Comma, ","))
          return true;
        if (Lexer.is(AsmToken::EndOfStatement)) {
          return error("Unexpected trailing comma");
        }
      }
    }

    while (Lexer.isNot(AsmToken::EndOfStatement)) {
      auto &Tok = Lexer.getTok();
      switch (Tok.getKind()) {
      case AsmToken::Identifier: {
        if (!parseSpecialFloatMaybe(false, Operands))
          break;
        auto &Id = Lexer.getTok();
        if (ExpectBlockType) {
          // Assume this identifier is a block_type.
          auto BT = parseBlockType(Id.getString());
          if (BT == WebAssembly::BlockType::Invalid)
            return error("Unknown block type: ", Id);
          addBlockTypeOperand(Operands, NameLoc, BT);
          Parser.Lex();
        } else if (ExpectHeapType) {
          auto HeapType = parseHeapType(Id.getString());
          if (HeapType == WebAssembly::HeapType::Invalid) {
            return error("Expected a heap type: ", Id);
          }
          Operands.push_back(std::make_unique<WebAssemblyOperand>(
              WebAssemblyOperand::Integer, Id.getLoc(), Id.getEndLoc(),
              WebAssemblyOperand::IntOp{static_cast<int64_t>(HeapType)}));
          Parser.Lex();
        } else if (ExpectFunctionTable) {
          if (addFunctionTableOperand(Operands, Id.getString(), Id.getLoc(),
                                      Id.getEndLoc()))
            return true;
          Parser.Lex();
        } else {
          // Assume this identifier is a label.
          const MCExpr *Val;
          SMLoc End;
          if (Parser.parseExpression(Val, End))
            return error("Cannot parse symbol: ", Lexer.getTok());
          Operands.push_back(std::make_unique<WebAssemblyOperand>(
              WebAssemblyOperand::Symbol, Id.getLoc(), Id.getEndLoc(),
              WebAssemblyOperand::SymOp{Val}));
          if (checkForP2AlignIfLoadStore(Operands, Name))
            return true;
        }
        break;
      }
      case AsmToken::Minus:
        Parser.Lex();
        if (Lexer.is(AsmToken::Integer)) {
          parseSingleInteger(true, Operands);
          if (checkForP2AlignIfLoadStore(Operands, Name))
            return true;
        } else if(Lexer.is(AsmToken::Real)) {
          if (parseSingleFloat(true, Operands))
            return true;
        } else if (!parseSpecialFloatMaybe(true, Operands)) {
        } else {
          return error("Expected numeric constant instead got: ",
                       Lexer.getTok());
        }
        break;
      case AsmToken::Integer:
        parseSingleInteger(false, Operands);
        if (checkForP2AlignIfLoadStore(Operands, Name))
          return true;
        break;
      case AsmToken::Real: {
        if (parseSingleFloat(false, Operands))
          return true;
        break;
      }
      case AsmToken::LCurly: {
        Parser.Lex();
        auto Op = std::make_unique<WebAssemblyOperand>(
            WebAssemblyOperand::BrList, Tok.getLoc(), Tok.getEndLoc());
        if (!Lexer.is(AsmToken::RCurly))
          for (;;) {
            Op->BrL.List.push_back(Lexer.getTok().getIntVal());
            expect(AsmToken::Integer, "integer");
            if (!isNext(AsmToken::Comma))
              break;
          }
        expect(AsmToken::RCurly, "}");
        Operands.push_back(std::move(Op));
        break;
      }
      default:
        return error("Unexpected token in operand: ", Tok);
      }
      if (Lexer.isNot(AsmToken::EndOfStatement)) {
        if (expect(AsmToken::Comma, ","))
          return true;
      }
    }
    if (ExpectBlockType && Operands.size() == 1) {
      // Support blocks with no operands as default to void.
      addBlockTypeOperand(Operands, NameLoc, WebAssembly::BlockType::Void);
    }
    if (ExpectFunctionTable && Operands.size() == 2) {
      // If call_indirect doesn't specify a target table, supply one.
      if (addDefaultFunctionTableOperand(Operands, NameLoc,
                                         SMLoc::getFromPointer(Name.end())))
        return true;
    }
    Parser.Lex();
    return false;
  }

  bool parseSignature(wasm::WasmSignature *Signature) {
    if (expect(AsmToken::LParen, "("))
      return true;
    if (parseRegTypeList(Signature->Params))
      return true;
    if (expect(AsmToken::RParen, ")"))
      return true;
    if (expect(AsmToken::MinusGreater, "->"))
      return true;
    if (expect(AsmToken::LParen, "("))
      return true;
    if (parseRegTypeList(Signature->Returns))
      return true;
    if (expect(AsmToken::RParen, ")"))
      return true;
    return false;
  }

  bool CheckDataSection() {
    if (CurrentState != DataSection) {
      auto WS = cast<MCSectionWasm>(getStreamer().getCurrentSection().first);
      if (WS && WS->getKind().isText())
        return error("data directive must occur in a data segment: ",
                     Lexer.getTok());
    }
    CurrentState = DataSection;
    return false;
  }

  // This function processes wasm-specific directives streamed to
  // WebAssemblyTargetStreamer, all others go to the generic parser
  // (see WasmAsmParser).
  bool ParseDirective(AsmToken DirectiveID) override {
    // This function has a really weird return value behavior that is different
    // from all the other parsing functions:
    // - return true && no tokens consumed -> don't know this directive / let
    //   the generic parser handle it.
    // - return true && tokens consumed -> a parsing error occurred.
    // - return false -> processed this directive successfully.
    assert(DirectiveID.getKind() == AsmToken::Identifier);
    auto &Out = getStreamer();
    auto &TOut =
        reinterpret_cast<WebAssemblyTargetStreamer &>(*Out.getTargetStreamer());
    auto &Ctx = Out.getContext();

    // TODO: any time we return an error, at least one token must have been
    // consumed, otherwise this will not signal an error to the caller.
    if (DirectiveID.getString() == ".globaltype") {
      auto SymName = expectIdent();
      if (SymName.empty())
        return true;
      if (expect(AsmToken::Comma, ","))
        return true;
      auto TypeTok = Lexer.getTok();
      auto TypeName = expectIdent();
      if (TypeName.empty())
        return true;
      auto Type = parseType(TypeName);
      if (!Type)
        return error("Unknown type in .globaltype directive: ", TypeTok);
      // Optional mutable modifier. Default to mutable for historical reasons.
      // Ideally we would have gone with immutable as the default and used `mut`
      // as the modifier to match the `.wat` format.
      bool Mutable = true;
      if (isNext(AsmToken::Comma)) {
        TypeTok = Lexer.getTok();
        auto Id = expectIdent();
        if (Id == "immutable")
          Mutable = false;
        else
          // Should we also allow `mutable` and `mut` here for clarity?
          return error("Unknown type in .globaltype modifier: ", TypeTok);
      }
      // Now set this symbol with the correct type.
      auto WasmSym = cast<MCSymbolWasm>(Ctx.getOrCreateSymbol(SymName));
      WasmSym->setType(wasm::WASM_SYMBOL_TYPE_GLOBAL);
      WasmSym->setGlobalType(
          wasm::WasmGlobalType{uint8_t(Type.getValue()), Mutable});
      // And emit the directive again.
      TOut.emitGlobalType(WasmSym);
      return expect(AsmToken::EndOfStatement, "EOL");
    }

    if (DirectiveID.getString() == ".tabletype") {
      auto SymName = expectIdent();
      if (SymName.empty())
        return true;
      if (expect(AsmToken::Comma, ","))
        return true;
      auto TypeTok = Lexer.getTok();
      auto TypeName = expectIdent();
      if (TypeName.empty())
        return true;
      auto Type = parseType(TypeName);
      if (!Type)
        return error("Unknown type in .tabletype directive: ", TypeTok);

      // Now that we have the name and table type, we can actually create the
      // symbol
      auto WasmSym = cast<MCSymbolWasm>(Ctx.getOrCreateSymbol(SymName));
      WasmSym->setType(wasm::WASM_SYMBOL_TYPE_TABLE);
      WasmSym->setTableType(Type.getValue());
      TOut.emitTableType(WasmSym);
      return expect(AsmToken::EndOfStatement, "EOL");
    }

    if (DirectiveID.getString() == ".functype") {
      // This code has to send things to the streamer similar to
      // WebAssemblyAsmPrinter::EmitFunctionBodyStart.
      // TODO: would be good to factor this into a common function, but the
      // assembler and backend really don't share any common code, and this code
      // parses the locals separately.
      auto SymName = expectIdent();
      if (SymName.empty())
        return true;
      auto WasmSym = cast<MCSymbolWasm>(Ctx.getOrCreateSymbol(SymName));
      if (WasmSym->isDefined()) {
        // This .functype indicates a start of a function.
        if (ensureEmptyNestingStack())
          return true;
        CurrentState = FunctionStart;
        LastFunctionLabel = WasmSym;
        push(Function);
      }
      auto Signature = std::make_unique<wasm::WasmSignature>();
      if (parseSignature(Signature.get()))
        return true;
      WasmSym->setSignature(Signature.get());
      addSignature(std::move(Signature));
      WasmSym->setType(wasm::WASM_SYMBOL_TYPE_FUNCTION);
      TOut.emitFunctionType(WasmSym);
      // TODO: backend also calls TOut.emitIndIdx, but that is not implemented.
      return expect(AsmToken::EndOfStatement, "EOL");
    }

    if (DirectiveID.getString() == ".export_name") {
      auto SymName = expectIdent();
      if (SymName.empty())
        return true;
      if (expect(AsmToken::Comma, ","))
        return true;
      auto ExportName = expectIdent();
      auto WasmSym = cast<MCSymbolWasm>(Ctx.getOrCreateSymbol(SymName));
      WasmSym->setExportName(storeName(ExportName));
      TOut.emitExportName(WasmSym, ExportName);
    }

    if (DirectiveID.getString() == ".import_module") {
      auto SymName = expectIdent();
      if (SymName.empty())
        return true;
      if (expect(AsmToken::Comma, ","))
        return true;
      auto ImportModule = expectIdent();
      auto WasmSym = cast<MCSymbolWasm>(Ctx.getOrCreateSymbol(SymName));
      WasmSym->setImportModule(storeName(ImportModule));
      TOut.emitImportModule(WasmSym, ImportModule);
    }

    if (DirectiveID.getString() == ".import_name") {
      auto SymName = expectIdent();
      if (SymName.empty())
        return true;
      if (expect(AsmToken::Comma, ","))
        return true;
      auto ImportName = expectIdent();
      auto WasmSym = cast<MCSymbolWasm>(Ctx.getOrCreateSymbol(SymName));
      WasmSym->setImportName(storeName(ImportName));
      TOut.emitImportName(WasmSym, ImportName);
    }

    if (DirectiveID.getString() == ".eventtype") {
      auto SymName = expectIdent();
      if (SymName.empty())
        return true;
      auto WasmSym = cast<MCSymbolWasm>(Ctx.getOrCreateSymbol(SymName));
      auto Signature = std::make_unique<wasm::WasmSignature>();
      if (parseRegTypeList(Signature->Params))
        return true;
      WasmSym->setSignature(Signature.get());
      addSignature(std::move(Signature));
      WasmSym->setType(wasm::WASM_SYMBOL_TYPE_EVENT);
      TOut.emitEventType(WasmSym);
      // TODO: backend also calls TOut.emitIndIdx, but that is not implemented.
      return expect(AsmToken::EndOfStatement, "EOL");
    }

    if (DirectiveID.getString() == ".local") {
      if (CurrentState != FunctionStart)
        return error(".local directive should follow the start of a function: ",
                     Lexer.getTok());
      SmallVector<wasm::ValType, 4> Locals;
      if (parseRegTypeList(Locals))
        return true;
      TOut.emitLocal(Locals);
      CurrentState = FunctionLocals;
      return expect(AsmToken::EndOfStatement, "EOL");
    }

    if (DirectiveID.getString() == ".int8" ||
        DirectiveID.getString() == ".int16" ||
        DirectiveID.getString() == ".int32" ||
        DirectiveID.getString() == ".int64") {
      if (CheckDataSection()) return true;
      const MCExpr *Val;
      SMLoc End;
      if (Parser.parseExpression(Val, End))
        return error("Cannot parse .int expression: ", Lexer.getTok());
      size_t NumBits = 0;
      DirectiveID.getString().drop_front(4).getAsInteger(10, NumBits);
      Out.emitValue(Val, NumBits / 8, End);
      return expect(AsmToken::EndOfStatement, "EOL");
    }

    if (DirectiveID.getString() == ".asciz") {
      if (CheckDataSection()) return true;
      std::string S;
      if (Parser.parseEscapedString(S))
        return error("Cannot parse string constant: ", Lexer.getTok());
      Out.emitBytes(StringRef(S.c_str(), S.length() + 1));
      return expect(AsmToken::EndOfStatement, "EOL");
    }

    return true; // We didn't process this directive.
  }

  // Called either when the first instruction is parsed of the function ends.
  void ensureLocals(MCStreamer &Out) {
    if (CurrentState == FunctionStart) {
      // We haven't seen a .local directive yet. The streamer requires locals to
      // be encoded as a prelude to the instructions, so emit an empty list of
      // locals here.
      auto &TOut = reinterpret_cast<WebAssemblyTargetStreamer &>(
          *Out.getTargetStreamer());
      TOut.emitLocal(SmallVector<wasm::ValType, 0>());
      CurrentState = FunctionLocals;
    }
  }

  bool MatchAndEmitInstruction(SMLoc IDLoc, unsigned & /*Opcode*/,
                               OperandVector &Operands, MCStreamer &Out,
                               uint64_t &ErrorInfo,
                               bool MatchingInlineAsm) override {
    MCInst Inst;
    Inst.setLoc(IDLoc);
    FeatureBitset MissingFeatures;
    unsigned MatchResult = MatchInstructionImpl(
        Operands, Inst, ErrorInfo, MissingFeatures, MatchingInlineAsm);
    switch (MatchResult) {
    case Match_Success: {
      ensureLocals(Out);
      // Fix unknown p2align operands.
      auto Align = WebAssembly::GetDefaultP2AlignAny(Inst.getOpcode());
      if (Align != -1U) {
        auto &Op0 = Inst.getOperand(0);
        if (Op0.getImm() == -1)
          Op0.setImm(Align);
      }
      if (getSTI().getTargetTriple().isArch64Bit()) {
        // Upgrade 32-bit loads/stores to 64-bit. These mostly differ by having
        // an offset64 arg instead of offset32, but to the assembler matcher
        // they're both immediates so don't get selected for.
        auto Opc64 = WebAssembly::getWasm64Opcode(
            static_cast<uint16_t>(Inst.getOpcode()));
        if (Opc64 >= 0) {
          Inst.setOpcode(Opc64);
        }
      }
      Out.emitInstruction(Inst, getSTI());
      if (CurrentState == EndFunction) {
        onEndOfFunction();
      } else {
        CurrentState = Instructions;
      }
      return false;
    }
    case Match_MissingFeature: {
      assert(MissingFeatures.count() > 0 && "Expected missing features");
      SmallString<128> Message;
      raw_svector_ostream OS(Message);
      OS << "instruction requires:";
      for (unsigned i = 0, e = MissingFeatures.size(); i != e; ++i)
        if (MissingFeatures.test(i))
          OS << ' ' << getSubtargetFeatureName(i);
      return Parser.Error(IDLoc, Message);
    }
    case Match_MnemonicFail:
      return Parser.Error(IDLoc, "invalid instruction");
    case Match_NearMisses:
      return Parser.Error(IDLoc, "ambiguous instruction");
    case Match_InvalidTiedOperand:
    case Match_InvalidOperand: {
      SMLoc ErrorLoc = IDLoc;
      if (ErrorInfo != ~0ULL) {
        if (ErrorInfo >= Operands.size())
          return Parser.Error(IDLoc, "too few operands for instruction");
        ErrorLoc = Operands[ErrorInfo]->getStartLoc();
        if (ErrorLoc == SMLoc())
          ErrorLoc = IDLoc;
      }
      return Parser.Error(ErrorLoc, "invalid operand for instruction");
    }
    }
    llvm_unreachable("Implement any new match types added!");
  }

  void doBeforeLabelEmit(MCSymbol *Symbol) override {
    // Code below only applies to labels in text sections.
    auto CWS = cast<MCSectionWasm>(getStreamer().getCurrentSection().first);
    if (!CWS || !CWS->getKind().isText())
      return;

    auto WasmSym = cast<MCSymbolWasm>(Symbol);
    // Unlike other targets, we don't allow data in text sections (labels
    // declared with .type @object).
    if (WasmSym->getType() == wasm::WASM_SYMBOL_TYPE_DATA) {
      Parser.Error(Parser.getTok().getLoc(),
                   "Wasm doesn\'t support data symbols in text sections");
      return;
    }

    // Start a new section for the next function automatically, since our
    // object writer expects each function to have its own section. This way
    // The user can't forget this "convention".
    auto SymName = Symbol->getName();
    if (SymName.startswith(".L"))
      return; // Local Symbol.

    // TODO: If the user explicitly creates a new function section, we ignore
    // its name when we create this one. It would be nice to honor their
    // choice, while still ensuring that we create one if they forget.
    // (that requires coordination with WasmAsmParser::parseSectionDirective)
    auto SecName = ".text." + SymName;

    auto *Group = CWS->getGroup();
    // If the current section is a COMDAT, also set the flag on the symbol.
    // TODO: Currently the only place that the symbols' comdat flag matters is
    // for importing comdat functions. But there's no way to specify that in
    // assembly currently.
    if (Group)
      WasmSym->setComdat(true);
    auto *WS =
        getContext().getWasmSection(SecName, SectionKind::getText(), Group,
                                    MCContext::GenericSectionID, nullptr);
    getStreamer().SwitchSection(WS);
    // Also generate DWARF for this section if requested.
    if (getContext().getGenDwarfForAssembly())
      getContext().addGenDwarfSection(WS);
  }

  void onEndOfFunction() {
    // Automatically output a .size directive, so it becomes optional for the
    // user.
    if (!LastFunctionLabel) return;
    auto TempSym = getContext().createLinkerPrivateTempSymbol();
    getStreamer().emitLabel(TempSym);
    auto Start = MCSymbolRefExpr::create(LastFunctionLabel, getContext());
    auto End = MCSymbolRefExpr::create(TempSym, getContext());
    auto Expr =
        MCBinaryExpr::create(MCBinaryExpr::Sub, End, Start, getContext());
    getStreamer().emitELFSize(LastFunctionLabel, Expr);
  }

  void onEndOfFile() override { ensureEmptyNestingStack(); }
};
} // end anonymous namespace

// Force static initialization.
extern "C" LLVM_EXTERNAL_VISIBILITY void LLVMInitializeWebAssemblyAsmParser() {
  RegisterMCAsmParser<WebAssemblyAsmParser> X(getTheWebAssemblyTarget32());
  RegisterMCAsmParser<WebAssemblyAsmParser> Y(getTheWebAssemblyTarget64());
}

#define GET_REGISTER_MATCHER
#define GET_SUBTARGET_FEATURE_NAME
#define GET_MATCHER_IMPLEMENTATION
#include "WebAssemblyGenAsmMatcher.inc"<|MERGE_RESOLUTION|>--- conflicted
+++ resolved
@@ -220,10 +220,7 @@
   };
   std::vector<NestingType> NestingStack;
 
-<<<<<<< HEAD
-=======
   MCSymbolWasm *DefaultFunctionTable = nullptr;
->>>>>>> 2e412c55
   MCSymbol *LastFunctionLabel = nullptr;
 
 public:
