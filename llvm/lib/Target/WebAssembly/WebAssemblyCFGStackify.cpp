//===-- WebAssemblyCFGStackify.cpp - CFG Stackification -------------------===//
//
// Part of the LLVM Project, under the Apache License v2.0 with LLVM Exceptions.
// See https://llvm.org/LICENSE.txt for license information.
// SPDX-License-Identifier: Apache-2.0 WITH LLVM-exception
//
//===----------------------------------------------------------------------===//
///
/// \file
/// This file implements a CFG stacking pass.
///
/// This pass inserts BLOCK, LOOP, and TRY markers to mark the start of scopes,
/// since scope boundaries serve as the labels for WebAssembly's control
/// transfers.
///
/// This is sufficient to convert arbitrary CFGs into a form that works on
/// WebAssembly, provided that all loops are single-entry.
///
/// In case we use exceptions, this pass also fixes mismatches in unwind
/// destinations created during transforming CFG into wasm structured format.
///
//===----------------------------------------------------------------------===//

#include "WebAssembly.h"
#include "WebAssemblyExceptionInfo.h"
#include "WebAssemblyMachineFunctionInfo.h"
#include "WebAssemblySortRegion.h"
#include "WebAssemblySubtarget.h"
#include "WebAssemblyUtilities.h"
#include "llvm/ADT/Statistic.h"
#include "llvm/CodeGen/MachineDominators.h"
#include "llvm/CodeGen/MachineInstrBuilder.h"
#include "llvm/CodeGen/MachineLoopInfo.h"
#include "llvm/CodeGen/WasmEHFuncInfo.h"
#include "llvm/MC/MCAsmInfo.h"
#include "llvm/Target/TargetMachine.h"
using namespace llvm;
using WebAssembly::SortRegionInfo;

#define DEBUG_TYPE "wasm-cfg-stackify"

STATISTIC(NumCallUnwindMismatches, "Number of call unwind mismatches found");
STATISTIC(NumCatchUnwindMismatches, "Number of catch unwind mismatches found");

namespace {
class WebAssemblyCFGStackify final : public MachineFunctionPass {
  StringRef getPassName() const override { return "WebAssembly CFG Stackify"; }

  void getAnalysisUsage(AnalysisUsage &AU) const override {
    AU.addRequired<MachineDominatorTree>();
    AU.addRequired<MachineLoopInfo>();
    AU.addRequired<WebAssemblyExceptionInfo>();
    MachineFunctionPass::getAnalysisUsage(AU);
  }

  bool runOnMachineFunction(MachineFunction &MF) override;

  // For each block whose label represents the end of a scope, record the block
  // which holds the beginning of the scope. This will allow us to quickly skip
  // over scoped regions when walking blocks.
  SmallVector<MachineBasicBlock *, 8> ScopeTops;
  void updateScopeTops(MachineBasicBlock *Begin, MachineBasicBlock *End) {
    int EndNo = End->getNumber();
    if (!ScopeTops[EndNo] || ScopeTops[EndNo]->getNumber() > Begin->getNumber())
      ScopeTops[EndNo] = Begin;
  }

  // Placing markers.
  void placeMarkers(MachineFunction &MF);
  void placeBlockMarker(MachineBasicBlock &MBB);
  void placeLoopMarker(MachineBasicBlock &MBB);
  void placeTryMarker(MachineBasicBlock &MBB);

  // Exception handling related functions
  bool fixCallUnwindMismatches(MachineFunction &MF);
  bool fixCatchUnwindMismatches(MachineFunction &MF);
  void addTryDelegate(MachineInstr *RangeBegin, MachineInstr *RangeEnd,
                      MachineBasicBlock *DelegateDest);
  void recalculateScopeTops(MachineFunction &MF);
  void removeUnnecessaryInstrs(MachineFunction &MF);

  // Wrap-up
  using EndMarkerInfo =
      std::pair<const MachineBasicBlock *, const MachineInstr *>;
  unsigned getBranchDepth(const SmallVectorImpl<EndMarkerInfo> &Stack,
                          const MachineBasicBlock *MBB);
  unsigned getDelegateDepth(const SmallVectorImpl<EndMarkerInfo> &Stack,
                            const MachineBasicBlock *MBB);
  unsigned
  getRethrowDepth(const SmallVectorImpl<EndMarkerInfo> &Stack,
                  const SmallVectorImpl<const MachineBasicBlock *> &EHPadStack);
  void rewriteDepthImmediates(MachineFunction &MF);
  void fixEndsAtEndOfFunction(MachineFunction &MF);
  void cleanupFunctionData(MachineFunction &MF);

  // For each BLOCK|LOOP|TRY, the corresponding END_(BLOCK|LOOP|TRY) or DELEGATE
  // (in case of TRY).
  DenseMap<const MachineInstr *, MachineInstr *> BeginToEnd;
  // For each END_(BLOCK|LOOP|TRY) or DELEGATE, the corresponding
  // BLOCK|LOOP|TRY.
  DenseMap<const MachineInstr *, MachineInstr *> EndToBegin;
  // <TRY marker, EH pad> map
  DenseMap<const MachineInstr *, MachineBasicBlock *> TryToEHPad;
  // <EH pad, TRY marker> map
  DenseMap<const MachineBasicBlock *, MachineInstr *> EHPadToTry;

  // We need an appendix block to place 'end_loop' or 'end_try' marker when the
  // loop / exception bottom block is the last block in a function
  MachineBasicBlock *AppendixBB = nullptr;
  MachineBasicBlock *getAppendixBlock(MachineFunction &MF) {
    if (!AppendixBB) {
      AppendixBB = MF.CreateMachineBasicBlock();
      // Give it a fake predecessor so that AsmPrinter prints its label.
      AppendixBB->addSuccessor(AppendixBB);
      MF.push_back(AppendixBB);
    }
    return AppendixBB;
  }

  // Before running rewriteDepthImmediates function, 'delegate' has a BB as its
  // destination operand. getFakeCallerBlock() returns a fake BB that will be
  // used for the operand when 'delegate' needs to rethrow to the caller. This
  // will be rewritten as an immediate value that is the number of block depths
  // + 1 in rewriteDepthImmediates, and this fake BB will be removed at the end
  // of the pass.
  MachineBasicBlock *FakeCallerBB = nullptr;
  MachineBasicBlock *getFakeCallerBlock(MachineFunction &MF) {
    if (!FakeCallerBB)
      FakeCallerBB = MF.CreateMachineBasicBlock();
    return FakeCallerBB;
  }

  // Helper functions to register / unregister scope information created by
  // marker instructions.
  void registerScope(MachineInstr *Begin, MachineInstr *End);
  void registerTryScope(MachineInstr *Begin, MachineInstr *End,
                        MachineBasicBlock *EHPad);
  void unregisterScope(MachineInstr *Begin);

public:
  static char ID; // Pass identification, replacement for typeid
  WebAssemblyCFGStackify() : MachineFunctionPass(ID) {}
  ~WebAssemblyCFGStackify() override { releaseMemory(); }
  void releaseMemory() override;
};
} // end anonymous namespace

char WebAssemblyCFGStackify::ID = 0;
INITIALIZE_PASS(WebAssemblyCFGStackify, DEBUG_TYPE,
                "Insert BLOCK/LOOP/TRY markers for WebAssembly scopes", false,
                false)

FunctionPass *llvm::createWebAssemblyCFGStackify() {
  return new WebAssemblyCFGStackify();
}

/// Test whether Pred has any terminators explicitly branching to MBB, as
/// opposed to falling through. Note that it's possible (eg. in unoptimized
/// code) for a branch instruction to both branch to a block and fallthrough
/// to it, so we check the actual branch operands to see if there are any
/// explicit mentions.
static bool explicitlyBranchesTo(MachineBasicBlock *Pred,
                                 MachineBasicBlock *MBB) {
  for (MachineInstr &MI : Pred->terminators())
    for (MachineOperand &MO : MI.explicit_operands())
      if (MO.isMBB() && MO.getMBB() == MBB)
        return true;
  return false;
}

// Returns an iterator to the earliest position possible within the MBB,
// satisfying the restrictions given by BeforeSet and AfterSet. BeforeSet
// contains instructions that should go before the marker, and AfterSet contains
// ones that should go after the marker. In this function, AfterSet is only
// used for sanity checking.
template <typename Container>
static MachineBasicBlock::iterator
getEarliestInsertPos(MachineBasicBlock *MBB, const Container &BeforeSet,
                     const Container &AfterSet) {
  auto InsertPos = MBB->end();
  while (InsertPos != MBB->begin()) {
    if (BeforeSet.count(&*std::prev(InsertPos))) {
#ifndef NDEBUG
      // Sanity check
      for (auto Pos = InsertPos, E = MBB->begin(); Pos != E; --Pos)
        assert(!AfterSet.count(&*std::prev(Pos)));
#endif
      break;
    }
    --InsertPos;
  }
  return InsertPos;
}

// Returns an iterator to the latest position possible within the MBB,
// satisfying the restrictions given by BeforeSet and AfterSet. BeforeSet
// contains instructions that should go before the marker, and AfterSet contains
// ones that should go after the marker. In this function, BeforeSet is only
// used for sanity checking.
template <typename Container>
static MachineBasicBlock::iterator
getLatestInsertPos(MachineBasicBlock *MBB, const Container &BeforeSet,
                   const Container &AfterSet) {
  auto InsertPos = MBB->begin();
  while (InsertPos != MBB->end()) {
    if (AfterSet.count(&*InsertPos)) {
#ifndef NDEBUG
      // Sanity check
      for (auto Pos = InsertPos, E = MBB->end(); Pos != E; ++Pos)
        assert(!BeforeSet.count(&*Pos));
#endif
      break;
    }
    ++InsertPos;
  }
  return InsertPos;
}

void WebAssemblyCFGStackify::registerScope(MachineInstr *Begin,
                                           MachineInstr *End) {
  BeginToEnd[Begin] = End;
  EndToBegin[End] = Begin;
}

// When 'End' is not an 'end_try' but 'delegate, EHPad is nullptr.
void WebAssemblyCFGStackify::registerTryScope(MachineInstr *Begin,
                                              MachineInstr *End,
                                              MachineBasicBlock *EHPad) {
  registerScope(Begin, End);
  TryToEHPad[Begin] = EHPad;
  EHPadToTry[EHPad] = Begin;
}

void WebAssemblyCFGStackify::unregisterScope(MachineInstr *Begin) {
  assert(BeginToEnd.count(Begin));
  MachineInstr *End = BeginToEnd[Begin];
  assert(EndToBegin.count(End));
  BeginToEnd.erase(Begin);
  EndToBegin.erase(End);
  MachineBasicBlock *EHPad = TryToEHPad.lookup(Begin);
  if (EHPad) {
    assert(EHPadToTry.count(EHPad));
    TryToEHPad.erase(Begin);
    EHPadToTry.erase(EHPad);
  }
}

/// Insert a BLOCK marker for branches to MBB (if needed).
// TODO Consider a more generalized way of handling block (and also loop and
// try) signatures when we implement the multi-value proposal later.
void WebAssemblyCFGStackify::placeBlockMarker(MachineBasicBlock &MBB) {
  assert(!MBB.isEHPad());
  MachineFunction &MF = *MBB.getParent();
  auto &MDT = getAnalysis<MachineDominatorTree>();
  const auto &TII = *MF.getSubtarget<WebAssemblySubtarget>().getInstrInfo();
  const auto &MFI = *MF.getInfo<WebAssemblyFunctionInfo>();

  // First compute the nearest common dominator of all forward non-fallthrough
  // predecessors so that we minimize the time that the BLOCK is on the stack,
  // which reduces overall stack height.
  MachineBasicBlock *Header = nullptr;
  bool IsBranchedTo = false;
  int MBBNumber = MBB.getNumber();
  for (MachineBasicBlock *Pred : MBB.predecessors()) {
    if (Pred->getNumber() < MBBNumber) {
      Header = Header ? MDT.findNearestCommonDominator(Header, Pred) : Pred;
      if (explicitlyBranchesTo(Pred, &MBB))
        IsBranchedTo = true;
    }
  }
  if (!Header)
    return;
  if (!IsBranchedTo)
    return;

  assert(&MBB != &MF.front() && "Header blocks shouldn't have predecessors");
  MachineBasicBlock *LayoutPred = MBB.getPrevNode();

  // If the nearest common dominator is inside a more deeply nested context,
  // walk out to the nearest scope which isn't more deeply nested.
  for (MachineFunction::iterator I(LayoutPred), E(Header); I != E; --I) {
    if (MachineBasicBlock *ScopeTop = ScopeTops[I->getNumber()]) {
      if (ScopeTop->getNumber() > Header->getNumber()) {
        // Skip over an intervening scope.
        I = std::next(ScopeTop->getIterator());
      } else {
        // We found a scope level at an appropriate depth.
        Header = ScopeTop;
        break;
      }
    }
  }

  // Decide where in Header to put the BLOCK.

  // Instructions that should go before the BLOCK.
  SmallPtrSet<const MachineInstr *, 4> BeforeSet;
  // Instructions that should go after the BLOCK.
  SmallPtrSet<const MachineInstr *, 4> AfterSet;
  for (const auto &MI : *Header) {
    // If there is a previously placed LOOP marker and the bottom block of the
    // loop is above MBB, it should be after the BLOCK, because the loop is
    // nested in this BLOCK. Otherwise it should be before the BLOCK.
    if (MI.getOpcode() == WebAssembly::LOOP) {
      auto *LoopBottom = BeginToEnd[&MI]->getParent()->getPrevNode();
      if (MBB.getNumber() > LoopBottom->getNumber())
        AfterSet.insert(&MI);
#ifndef NDEBUG
      else
        BeforeSet.insert(&MI);
#endif
    }

    // If there is a previously placed BLOCK/TRY marker and its corresponding
    // END marker is before the current BLOCK's END marker, that should be
    // placed after this BLOCK. Otherwise it should be placed before this BLOCK
    // marker.
    if (MI.getOpcode() == WebAssembly::BLOCK ||
        MI.getOpcode() == WebAssembly::TRY) {
      if (BeginToEnd[&MI]->getParent()->getNumber() <= MBB.getNumber())
        AfterSet.insert(&MI);
#ifndef NDEBUG
      else
        BeforeSet.insert(&MI);
#endif
    }

#ifndef NDEBUG
    // All END_(BLOCK|LOOP|TRY) markers should be before the BLOCK.
    if (MI.getOpcode() == WebAssembly::END_BLOCK ||
        MI.getOpcode() == WebAssembly::END_LOOP ||
        MI.getOpcode() == WebAssembly::END_TRY)
      BeforeSet.insert(&MI);
#endif

    // Terminators should go after the BLOCK.
    if (MI.isTerminator())
      AfterSet.insert(&MI);
  }

  // Local expression tree should go after the BLOCK.
  for (auto I = Header->getFirstTerminator(), E = Header->begin(); I != E;
       --I) {
    if (std::prev(I)->isDebugInstr() || std::prev(I)->isPosition())
      continue;
    if (WebAssembly::isChild(*std::prev(I), MFI))
      AfterSet.insert(&*std::prev(I));
    else
      break;
  }

  // Add the BLOCK.
  WebAssembly::BlockType ReturnType = WebAssembly::BlockType::Void;
  auto InsertPos = getLatestInsertPos(Header, BeforeSet, AfterSet);
  MachineInstr *Begin =
      BuildMI(*Header, InsertPos, Header->findDebugLoc(InsertPos),
              TII.get(WebAssembly::BLOCK))
          .addImm(int64_t(ReturnType));

  // Decide where in Header to put the END_BLOCK.
  BeforeSet.clear();
  AfterSet.clear();
  for (auto &MI : MBB) {
#ifndef NDEBUG
    // END_BLOCK should precede existing LOOP and TRY markers.
    if (MI.getOpcode() == WebAssembly::LOOP ||
        MI.getOpcode() == WebAssembly::TRY)
      AfterSet.insert(&MI);
#endif

    // If there is a previously placed END_LOOP marker and the header of the
    // loop is above this block's header, the END_LOOP should be placed after
    // the BLOCK, because the loop contains this block. Otherwise the END_LOOP
    // should be placed before the BLOCK. The same for END_TRY.
    if (MI.getOpcode() == WebAssembly::END_LOOP ||
        MI.getOpcode() == WebAssembly::END_TRY) {
      if (EndToBegin[&MI]->getParent()->getNumber() >= Header->getNumber())
        BeforeSet.insert(&MI);
#ifndef NDEBUG
      else
        AfterSet.insert(&MI);
#endif
    }
  }

  // Mark the end of the block.
  InsertPos = getEarliestInsertPos(&MBB, BeforeSet, AfterSet);
  MachineInstr *End = BuildMI(MBB, InsertPos, MBB.findPrevDebugLoc(InsertPos),
                              TII.get(WebAssembly::END_BLOCK));
  registerScope(Begin, End);

  // Track the farthest-spanning scope that ends at this point.
  updateScopeTops(Header, &MBB);
}

/// Insert a LOOP marker for a loop starting at MBB (if it's a loop header).
void WebAssemblyCFGStackify::placeLoopMarker(MachineBasicBlock &MBB) {
  MachineFunction &MF = *MBB.getParent();
  const auto &MLI = getAnalysis<MachineLoopInfo>();
  const auto &WEI = getAnalysis<WebAssemblyExceptionInfo>();
  SortRegionInfo SRI(MLI, WEI);
  const auto &TII = *MF.getSubtarget<WebAssemblySubtarget>().getInstrInfo();

  MachineLoop *Loop = MLI.getLoopFor(&MBB);
  if (!Loop || Loop->getHeader() != &MBB)
    return;

  // The operand of a LOOP is the first block after the loop. If the loop is the
  // bottom of the function, insert a dummy block at the end.
  MachineBasicBlock *Bottom = SRI.getBottom(Loop);
  auto Iter = std::next(Bottom->getIterator());
  if (Iter == MF.end()) {
    getAppendixBlock(MF);
    Iter = std::next(Bottom->getIterator());
  }
  MachineBasicBlock *AfterLoop = &*Iter;

  // Decide where in Header to put the LOOP.
  SmallPtrSet<const MachineInstr *, 4> BeforeSet;
  SmallPtrSet<const MachineInstr *, 4> AfterSet;
  for (const auto &MI : MBB) {
    // LOOP marker should be after any existing loop that ends here. Otherwise
    // we assume the instruction belongs to the loop.
    if (MI.getOpcode() == WebAssembly::END_LOOP)
      BeforeSet.insert(&MI);
#ifndef NDEBUG
    else
      AfterSet.insert(&MI);
#endif
  }

  // Mark the beginning of the loop.
  auto InsertPos = getEarliestInsertPos(&MBB, BeforeSet, AfterSet);
  MachineInstr *Begin = BuildMI(MBB, InsertPos, MBB.findDebugLoc(InsertPos),
                                TII.get(WebAssembly::LOOP))
                            .addImm(int64_t(WebAssembly::BlockType::Void));

  // Decide where in Header to put the END_LOOP.
  BeforeSet.clear();
  AfterSet.clear();
#ifndef NDEBUG
  for (const auto &MI : MBB)
    // Existing END_LOOP markers belong to parent loops of this loop
    if (MI.getOpcode() == WebAssembly::END_LOOP)
      AfterSet.insert(&MI);
#endif

  // Mark the end of the loop (using arbitrary debug location that branched to
  // the loop end as its location).
  InsertPos = getEarliestInsertPos(AfterLoop, BeforeSet, AfterSet);
  DebugLoc EndDL = AfterLoop->pred_empty()
                       ? DebugLoc()
                       : (*AfterLoop->pred_rbegin())->findBranchDebugLoc();
  MachineInstr *End =
      BuildMI(*AfterLoop, InsertPos, EndDL, TII.get(WebAssembly::END_LOOP));
  registerScope(Begin, End);

  assert((!ScopeTops[AfterLoop->getNumber()] ||
          ScopeTops[AfterLoop->getNumber()]->getNumber() < MBB.getNumber()) &&
         "With block sorting the outermost loop for a block should be first.");
  updateScopeTops(&MBB, AfterLoop);
}

void WebAssemblyCFGStackify::placeTryMarker(MachineBasicBlock &MBB) {
  assert(MBB.isEHPad());
  MachineFunction &MF = *MBB.getParent();
  auto &MDT = getAnalysis<MachineDominatorTree>();
  const auto &TII = *MF.getSubtarget<WebAssemblySubtarget>().getInstrInfo();
  const auto &MLI = getAnalysis<MachineLoopInfo>();
  const auto &WEI = getAnalysis<WebAssemblyExceptionInfo>();
  SortRegionInfo SRI(MLI, WEI);
  const auto &MFI = *MF.getInfo<WebAssemblyFunctionInfo>();

  // Compute the nearest common dominator of all unwind predecessors
  MachineBasicBlock *Header = nullptr;
  int MBBNumber = MBB.getNumber();
  for (auto *Pred : MBB.predecessors()) {
    if (Pred->getNumber() < MBBNumber) {
      Header = Header ? MDT.findNearestCommonDominator(Header, Pred) : Pred;
      assert(!explicitlyBranchesTo(Pred, &MBB) &&
             "Explicit branch to an EH pad!");
    }
  }
  if (!Header)
    return;

  // If this try is at the bottom of the function, insert a dummy block at the
  // end.
  WebAssemblyException *WE = WEI.getExceptionFor(&MBB);
  assert(WE);
  MachineBasicBlock *Bottom = SRI.getBottom(WE);

  auto Iter = std::next(Bottom->getIterator());
  if (Iter == MF.end()) {
    getAppendixBlock(MF);
    Iter = std::next(Bottom->getIterator());
  }
  MachineBasicBlock *Cont = &*Iter;

  assert(Cont != &MF.front());
  MachineBasicBlock *LayoutPred = Cont->getPrevNode();

  // If the nearest common dominator is inside a more deeply nested context,
  // walk out to the nearest scope which isn't more deeply nested.
  for (MachineFunction::iterator I(LayoutPred), E(Header); I != E; --I) {
    if (MachineBasicBlock *ScopeTop = ScopeTops[I->getNumber()]) {
      if (ScopeTop->getNumber() > Header->getNumber()) {
        // Skip over an intervening scope.
        I = std::next(ScopeTop->getIterator());
      } else {
        // We found a scope level at an appropriate depth.
        Header = ScopeTop;
        break;
      }
    }
  }

  // Decide where in Header to put the TRY.

  // Instructions that should go before the TRY.
  SmallPtrSet<const MachineInstr *, 4> BeforeSet;
  // Instructions that should go after the TRY.
  SmallPtrSet<const MachineInstr *, 4> AfterSet;
  for (const auto &MI : *Header) {
    // If there is a previously placed LOOP marker and the bottom block of the
    // loop is above MBB, it should be after the TRY, because the loop is nested
    // in this TRY. Otherwise it should be before the TRY.
    if (MI.getOpcode() == WebAssembly::LOOP) {
      auto *LoopBottom = BeginToEnd[&MI]->getParent()->getPrevNode();
      if (MBB.getNumber() > LoopBottom->getNumber())
        AfterSet.insert(&MI);
#ifndef NDEBUG
      else
        BeforeSet.insert(&MI);
#endif
    }

    // All previously inserted BLOCK/TRY markers should be after the TRY because
    // they are all nested trys.
    if (MI.getOpcode() == WebAssembly::BLOCK ||
        MI.getOpcode() == WebAssembly::TRY)
      AfterSet.insert(&MI);

#ifndef NDEBUG
    // All END_(BLOCK/LOOP/TRY) markers should be before the TRY.
    if (MI.getOpcode() == WebAssembly::END_BLOCK ||
        MI.getOpcode() == WebAssembly::END_LOOP ||
        MI.getOpcode() == WebAssembly::END_TRY)
      BeforeSet.insert(&MI);
#endif

    // Terminators should go after the TRY.
    if (MI.isTerminator())
      AfterSet.insert(&MI);
  }

  // If Header unwinds to MBB (= Header contains 'invoke'), the try block should
  // contain the call within it. So the call should go after the TRY. The
  // exception is when the header's terminator is a rethrow instruction, in
  // which case that instruction, not a call instruction before it, is gonna
  // throw.
  MachineInstr *ThrowingCall = nullptr;
  if (MBB.isPredecessor(Header)) {
    auto TermPos = Header->getFirstTerminator();
    if (TermPos == Header->end() ||
        TermPos->getOpcode() != WebAssembly::RETHROW) {
      for (auto &MI : reverse(*Header)) {
        if (MI.isCall()) {
          AfterSet.insert(&MI);
          ThrowingCall = &MI;
          // Possibly throwing calls are usually wrapped by EH_LABEL
          // instructions. We don't want to split them and the call.
          if (MI.getIterator() != Header->begin() &&
              std::prev(MI.getIterator())->isEHLabel()) {
            AfterSet.insert(&*std::prev(MI.getIterator()));
            ThrowingCall = &*std::prev(MI.getIterator());
          }
          break;
        }
      }
    }
  }

  // Local expression tree should go after the TRY.
  // For BLOCK placement, we start the search from the previous instruction of a
  // BB's terminator, but in TRY's case, we should start from the previous
  // instruction of a call that can throw, or a EH_LABEL that precedes the call,
  // because the return values of the call's previous instructions can be
  // stackified and consumed by the throwing call.
  auto SearchStartPt = ThrowingCall ? MachineBasicBlock::iterator(ThrowingCall)
                                    : Header->getFirstTerminator();
  for (auto I = SearchStartPt, E = Header->begin(); I != E; --I) {
    if (std::prev(I)->isDebugInstr() || std::prev(I)->isPosition())
      continue;
    if (WebAssembly::isChild(*std::prev(I), MFI))
      AfterSet.insert(&*std::prev(I));
    else
      break;
  }

  // Add the TRY.
  auto InsertPos = getLatestInsertPos(Header, BeforeSet, AfterSet);
  MachineInstr *Begin =
      BuildMI(*Header, InsertPos, Header->findDebugLoc(InsertPos),
              TII.get(WebAssembly::TRY))
          .addImm(int64_t(WebAssembly::BlockType::Void));

  // Decide where in Header to put the END_TRY.
  BeforeSet.clear();
  AfterSet.clear();
  for (const auto &MI : *Cont) {
#ifndef NDEBUG
    // END_TRY should precede existing LOOP and BLOCK markers.
    if (MI.getOpcode() == WebAssembly::LOOP ||
        MI.getOpcode() == WebAssembly::BLOCK)
      AfterSet.insert(&MI);

    // All END_TRY markers placed earlier belong to exceptions that contains
    // this one.
    if (MI.getOpcode() == WebAssembly::END_TRY)
      AfterSet.insert(&MI);
#endif

    // If there is a previously placed END_LOOP marker and its header is after
    // where TRY marker is, this loop is contained within the 'catch' part, so
    // the END_TRY marker should go after that. Otherwise, the whole try-catch
    // is contained within this loop, so the END_TRY should go before that.
    if (MI.getOpcode() == WebAssembly::END_LOOP) {
      // For a LOOP to be after TRY, LOOP's BB should be after TRY's BB; if they
      // are in the same BB, LOOP is always before TRY.
      if (EndToBegin[&MI]->getParent()->getNumber() > Header->getNumber())
        BeforeSet.insert(&MI);
#ifndef NDEBUG
      else
        AfterSet.insert(&MI);
#endif
    }

    // It is not possible for an END_BLOCK to be already in this block.
  }

  // Mark the end of the TRY.
  InsertPos = getEarliestInsertPos(Cont, BeforeSet, AfterSet);
  MachineInstr *End =
      BuildMI(*Cont, InsertPos, Bottom->findBranchDebugLoc(),
              TII.get(WebAssembly::END_TRY));
  registerTryScope(Begin, End, &MBB);

  // Track the farthest-spanning scope that ends at this point. We create two
  // mappings: (BB with 'end_try' -> BB with 'try') and (BB with 'catch' -> BB
  // with 'try'). We need to create 'catch' -> 'try' mapping here too because
  // markers should not span across 'catch'. For example, this should not
  // happen:
  //
  // try
  //   block     --|  (X)
  // catch         |
  //   end_block --|
  // end_try
  for (auto *End : {&MBB, Cont})
    updateScopeTops(Header, End);
}

void WebAssemblyCFGStackify::removeUnnecessaryInstrs(MachineFunction &MF) {
  const auto &TII = *MF.getSubtarget<WebAssemblySubtarget>().getInstrInfo();

  // When there is an unconditional branch right before a catch instruction and
  // it branches to the end of end_try marker, we don't need the branch, because
  // it there is no exception, the control flow transfers to that point anyway.
  // bb0:
  //   try
  //     ...
  //     br bb2      <- Not necessary
  // bb1 (ehpad):
  //   catch
  //     ...
  // bb2:            <- Continuation BB
  //   end
  //
  // A more involved case: When the BB where 'end' is located is an another EH
  // pad, the Cont (= continuation) BB is that EH pad's 'end' BB. For example,
  // bb0:
  //   try
  //     try
  //       ...
  //       br bb3      <- Not necessary
  // bb1 (ehpad):
  //     catch
  // bb2 (ehpad):
  //     end
  //   catch
  //     ...
  // bb3:            <- Continuation BB
  //   end
  //
  // When the EH pad at hand is bb1, its matching end_try is in bb2. But it is
  // another EH pad, so bb0's continuation BB becomes bb3. So 'br bb3' in the
  // code can be deleted. This is why we run 'while' until 'Cont' is not an EH
  // pad.
  for (auto &MBB : MF) {
    if (!MBB.isEHPad())
      continue;

    MachineBasicBlock *TBB = nullptr, *FBB = nullptr;
    SmallVector<MachineOperand, 4> Cond;
    MachineBasicBlock *EHPadLayoutPred = MBB.getPrevNode();

    MachineBasicBlock *Cont = &MBB;
    while (Cont->isEHPad()) {
      MachineInstr *Try = EHPadToTry[Cont];
      MachineInstr *EndTry = BeginToEnd[Try];
      // We started from an EH pad, so the end marker cannot be a delegate
      assert(EndTry->getOpcode() != WebAssembly::DELEGATE);
      Cont = EndTry->getParent();
    }

    bool Analyzable = !TII.analyzeBranch(*EHPadLayoutPred, TBB, FBB, Cond);
    // This condition means either
    // 1. This BB ends with a single unconditional branch whose destinaion is
    //    Cont.
    // 2. This BB ends with a conditional branch followed by an unconditional
    //    branch, and the unconditional branch's destination is Cont.
    // In both cases, we want to remove the last (= unconditional) branch.
    if (Analyzable && ((Cond.empty() && TBB && TBB == Cont) ||
                       (!Cond.empty() && FBB && FBB == Cont))) {
      bool ErasedUncondBr = false;
      (void)ErasedUncondBr;
      for (auto I = EHPadLayoutPred->end(), E = EHPadLayoutPred->begin();
           I != E; --I) {
        auto PrevI = std::prev(I);
        if (PrevI->isTerminator()) {
          assert(PrevI->getOpcode() == WebAssembly::BR);
          PrevI->eraseFromParent();
          ErasedUncondBr = true;
          break;
        }
      }
      assert(ErasedUncondBr && "Unconditional branch not erased!");
    }
  }

  // When there are block / end_block markers that overlap with try / end_try
  // markers, and the block and try markers' return types are the same, the
  // block /end_block markers are not necessary, because try / end_try markers
  // also can serve as boundaries for branches.
  // block         <- Not necessary
  //   try
  //     ...
  //   catch
  //     ...
  //   end
  // end           <- Not necessary
  SmallVector<MachineInstr *, 32> ToDelete;
  for (auto &MBB : MF) {
    for (auto &MI : MBB) {
      if (MI.getOpcode() != WebAssembly::TRY)
        continue;
      MachineInstr *Try = &MI, *EndTry = BeginToEnd[Try];
      if (EndTry->getOpcode() == WebAssembly::DELEGATE)
        continue;

      MachineBasicBlock *TryBB = Try->getParent();
      MachineBasicBlock *Cont = EndTry->getParent();
      int64_t RetType = Try->getOperand(0).getImm();
      for (auto B = Try->getIterator(), E = std::next(EndTry->getIterator());
           B != TryBB->begin() && E != Cont->end() &&
           std::prev(B)->getOpcode() == WebAssembly::BLOCK &&
           E->getOpcode() == WebAssembly::END_BLOCK &&
           std::prev(B)->getOperand(0).getImm() == RetType;
           --B, ++E) {
        ToDelete.push_back(&*std::prev(B));
        ToDelete.push_back(&*E);
      }
    }
  }
  for (auto *MI : ToDelete) {
    if (MI->getOpcode() == WebAssembly::BLOCK)
      unregisterScope(MI);
    MI->eraseFromParent();
  }
}

// Get the appropriate copy opcode for the given register class.
static unsigned getCopyOpcode(const TargetRegisterClass *RC) {
  if (RC == &WebAssembly::I32RegClass)
    return WebAssembly::COPY_I32;
  if (RC == &WebAssembly::I64RegClass)
    return WebAssembly::COPY_I64;
  if (RC == &WebAssembly::F32RegClass)
    return WebAssembly::COPY_F32;
  if (RC == &WebAssembly::F64RegClass)
    return WebAssembly::COPY_F64;
  if (RC == &WebAssembly::V128RegClass)
    return WebAssembly::COPY_V128;
  if (RC == &WebAssembly::FUNCREFRegClass)
    return WebAssembly::COPY_FUNCREF;
  if (RC == &WebAssembly::EXTERNREFRegClass)
    return WebAssembly::COPY_EXTERNREF;
  llvm_unreachable("Unexpected register class");
}

// When MBB is split into MBB and Split, we should unstackify defs in MBB that
// have their uses in Split.
static void unstackifyVRegsUsedInSplitBB(MachineBasicBlock &MBB,
                                         MachineBasicBlock &Split) {
  MachineFunction &MF = *MBB.getParent();
  const auto &TII = *MF.getSubtarget<WebAssemblySubtarget>().getInstrInfo();
  auto &MFI = *MF.getInfo<WebAssemblyFunctionInfo>();
  auto &MRI = MF.getRegInfo();

  for (auto &MI : Split) {
    for (auto &MO : MI.explicit_uses()) {
      if (!MO.isReg() || Register::isPhysicalRegister(MO.getReg()))
        continue;
      if (MachineInstr *Def = MRI.getUniqueVRegDef(MO.getReg()))
        if (Def->getParent() == &MBB)
          MFI.unstackifyVReg(MO.getReg());
    }
  }

  // In RegStackify, when a register definition is used multiple times,
  //    Reg = INST ...
  //    INST ..., Reg, ...
  //    INST ..., Reg, ...
  //    INST ..., Reg, ...
  //
  // we introduce a TEE, which has the following form:
  //    DefReg = INST ...
  //    TeeReg, Reg = TEE_... DefReg
  //    INST ..., TeeReg, ...
  //    INST ..., Reg, ...
  //    INST ..., Reg, ...
  // with DefReg and TeeReg stackified but Reg not stackified.
  //
  // But the invariant that TeeReg should be stackified can be violated while we
  // unstackify registers in the split BB above. In this case, we convert TEEs
  // into two COPYs. This COPY will be eventually eliminated in ExplicitLocals.
  //    DefReg = INST ...
  //    TeeReg = COPY DefReg
  //    Reg = COPY DefReg
  //    INST ..., TeeReg, ...
  //    INST ..., Reg, ...
  //    INST ..., Reg, ...
  for (auto I = MBB.begin(), E = MBB.end(); I != E;) {
    MachineInstr &MI = *I++;
    if (!WebAssembly::isTee(MI.getOpcode()))
      continue;
    Register TeeReg = MI.getOperand(0).getReg();
    Register Reg = MI.getOperand(1).getReg();
    Register DefReg = MI.getOperand(2).getReg();
    if (!MFI.isVRegStackified(TeeReg)) {
      // Now we are not using TEE anymore, so unstackify DefReg too
      MFI.unstackifyVReg(DefReg);
      unsigned CopyOpc = getCopyOpcode(MRI.getRegClass(DefReg));
      BuildMI(MBB, &MI, MI.getDebugLoc(), TII.get(CopyOpc), TeeReg)
          .addReg(DefReg);
      BuildMI(MBB, &MI, MI.getDebugLoc(), TII.get(CopyOpc), Reg).addReg(DefReg);
      MI.eraseFromParent();
    }
  }
}

// Wrap the given range of instruction with try-delegate. RangeBegin and
// RangeEnd are inclusive.
void WebAssemblyCFGStackify::addTryDelegate(MachineInstr *RangeBegin,
                                            MachineInstr *RangeEnd,
                                            MachineBasicBlock *DelegateDest) {
  auto *BeginBB = RangeBegin->getParent();
  auto *EndBB = RangeEnd->getParent();
  MachineFunction &MF = *BeginBB->getParent();
  const auto &MFI = *MF.getInfo<WebAssemblyFunctionInfo>();
  const auto &TII = *MF.getSubtarget<WebAssemblySubtarget>().getInstrInfo();

  // Local expression tree before the first call of this range should go
  // after the nested TRY.
  SmallPtrSet<const MachineInstr *, 4> AfterSet;
  AfterSet.insert(RangeBegin);
  for (auto I = MachineBasicBlock::iterator(RangeBegin), E = BeginBB->begin();
       I != E; --I) {
    if (std::prev(I)->isDebugInstr() || std::prev(I)->isPosition())
      continue;
    if (WebAssembly::isChild(*std::prev(I), MFI))
      AfterSet.insert(&*std::prev(I));
    else
      break;
  }

  // Create the nested try instruction.
  auto TryPos = getLatestInsertPos(
      BeginBB, SmallPtrSet<const MachineInstr *, 4>(), AfterSet);
  MachineInstr *Try = BuildMI(*BeginBB, TryPos, RangeBegin->getDebugLoc(),
                              TII.get(WebAssembly::TRY))
                          .addImm(int64_t(WebAssembly::BlockType::Void));

  // Create a BB to insert the 'delegate' instruction.
  MachineBasicBlock *DelegateBB = MF.CreateMachineBasicBlock();
  // If the destination of 'delegate' is not the caller, adds the destination to
  // the BB's successors.
  if (DelegateDest != FakeCallerBB)
    DelegateBB->addSuccessor(DelegateDest);

  auto SplitPos = std::next(RangeEnd->getIterator());
  if (SplitPos == EndBB->end()) {
    // If the range's end instruction is at the end of the BB, insert the new
    // delegate BB after the current BB.
    MF.insert(std::next(EndBB->getIterator()), DelegateBB);
    EndBB->addSuccessor(DelegateBB);

  } else {
    // When the split pos is in the middle of a BB, we split the BB into two and
    // put the 'delegate' BB in between. We normally create a split BB and make
    // it a successor of the original BB (PostSplit == true), but in case the BB
    // is an EH pad and the split pos is before 'catch', we should preserve the
    // BB's property, including that it is an EH pad, in the later part of the
    // BB, where 'catch' is. In this case we set PostSplit to false.
    bool PostSplit = true;
    if (EndBB->isEHPad()) {
      for (auto I = MachineBasicBlock::iterator(SplitPos), E = EndBB->end();
           I != E; ++I) {
        if (WebAssembly::isCatch(I->getOpcode())) {
          PostSplit = false;
          break;
        }
      }
    }

    MachineBasicBlock *PreBB = nullptr, *PostBB = nullptr;
    if (PostSplit) {
      // If the range's end instruction is in the middle of the BB, we split the
      // BB into two and insert the delegate BB in between.
      // - Before:
      // bb:
      //   range_end
      //   other_insts
      //
      // - After:
      // pre_bb: (previous 'bb')
      //   range_end
      // delegate_bb: (new)
      //   delegate
      // post_bb: (new)
      //   other_insts
      PreBB = EndBB;
      PostBB = MF.CreateMachineBasicBlock();
      MF.insert(std::next(PreBB->getIterator()), PostBB);
      MF.insert(std::next(PreBB->getIterator()), DelegateBB);
      PostBB->splice(PostBB->end(), PreBB, SplitPos, PreBB->end());
      PostBB->transferSuccessors(PreBB);
    } else {
      // - Before:
      // ehpad:
      //   range_end
      //   catch
      //   ...
      //
      // - After:
      // pre_bb: (new)
      //   range_end
      // delegate_bb: (new)
      //   delegate
      // post_bb: (previous 'ehpad')
      //   catch
      //   ...
      assert(EndBB->isEHPad());
      PreBB = MF.CreateMachineBasicBlock();
      PostBB = EndBB;
      MF.insert(PostBB->getIterator(), PreBB);
      MF.insert(PostBB->getIterator(), DelegateBB);
      PreBB->splice(PreBB->end(), PostBB, PostBB->begin(), SplitPos);
      // We don't need to transfer predecessors of the EH pad to 'PreBB',
      // because an EH pad's predecessors are all through unwind edges and they
      // should still unwind to the EH pad, not PreBB.
    }
    unstackifyVRegsUsedInSplitBB(*PreBB, *PostBB);
    PreBB->addSuccessor(DelegateBB);
    PreBB->addSuccessor(PostBB);
  }

  // Add 'delegate' instruction in the delegate BB created above.
  MachineInstr *Delegate = BuildMI(DelegateBB, RangeEnd->getDebugLoc(),
                                   TII.get(WebAssembly::DELEGATE))
                               .addMBB(DelegateDest);
  registerTryScope(Try, Delegate, nullptr);
}

bool WebAssemblyCFGStackify::fixCallUnwindMismatches(MachineFunction &MF) {
  // Linearizing the control flow by placing TRY / END_TRY markers can create
  // mismatches in unwind destinations for throwing instructions, such as calls.
  //
  // We use the 'delegate' instruction to fix the unwind mismatches. 'delegate'
  // instruction delegates an exception to an outer 'catch'. It can target not
  // only 'catch' but all block-like structures including another 'delegate',
  // but with slightly different semantics than branches. When it targets a
  // 'catch', it will delegate the exception to that catch. It is being
  // discussed how to define the semantics when 'delegate''s target is a non-try
  // block: it will either be a validation failure or it will target the next
  // outer try-catch. But anyway our LLVM backend currently does not generate
  // such code. The example below illustrates where the 'delegate' instruction
  // in the middle will delegate the exception to, depending on the value of N.
  // try
  //   try
  //     block
  //       try
  //         try
  //           call @foo
  //         delegate N    ;; Where will this delegate to?
  //       catch           ;; N == 0
  //       end
  //     end               ;; N == 1 (invalid; will not be generated)
  //   delegate            ;; N == 2
  // catch                 ;; N == 3
  // end
  //                       ;; N == 4 (to caller)

  // 1. When an instruction may throw, but the EH pad it will unwind to can be
  //    different from the original CFG.
  //
  // Example: we have the following CFG:
  // bb0:
  //   call @foo    ; if it throws, unwind to bb2
  // bb1:
  //   call @bar    ; if it throws, unwind to bb3
  // bb2 (ehpad):
  //   catch
  //   ...
  // bb3 (ehpad)
  //   catch
  //   ...
  //
  // And the CFG is sorted in this order. Then after placing TRY markers, it
  // will look like: (BB markers are omitted)
  // try
  //   try
  //     call @foo
  //     call @bar   ;; if it throws, unwind to bb3
  //   catch         ;; ehpad (bb2)
  //     ...
  //   end_try
  // catch           ;; ehpad (bb3)
  //   ...
  // end_try
  //
  // Now if bar() throws, it is going to end up ip in bb2, not bb3, where it
  // is supposed to end up. We solve this problem by wrapping the mismatching
  // call with an inner try-delegate that rethrows the exception to the right
  // 'catch'.
  //
  // try
  //   try
  //     call @foo
  //     try               ;; (new)
  //       call @bar
  //     delegate 1 (bb3)  ;; (new)
  //   catch               ;; ehpad (bb2)
  //     ...
  //   end_try
  // catch                 ;; ehpad (bb3)
  //   ...
  // end_try
  //
  // ---
  // 2. The same as 1, but in this case an instruction unwinds to a caller
  //    function and not another EH pad.
  //
  // Example: we have the following CFG:
  // bb0:
  //   call @foo       ; if it throws, unwind to bb2
  // bb1:
  //   call @bar       ; if it throws, unwind to caller
  // bb2 (ehpad):
  //   catch
  //   ...
  //
  // And the CFG is sorted in this order. Then after placing TRY markers, it
  // will look like:
  // try
  //   call @foo
  //   call @bar     ;; if it throws, unwind to caller
  // catch           ;; ehpad (bb2)
  //   ...
  // end_try
  //
  // Now if bar() throws, it is going to end up ip in bb2, when it is supposed
  // throw up to the caller. We solve this problem in the same way, but in this
  // case 'delegate's immediate argument is the number of block depths + 1,
  // which means it rethrows to the caller.
  // try
  //   call @foo
  //   try                  ;; (new)
  //     call @bar
  //   delegate 1 (caller)  ;; (new)
  // catch                  ;; ehpad (bb2)
  //   ...
  // end_try
  //
  // Before rewriteDepthImmediates, delegate's argument is a BB. In case of the
  // caller, it will take a fake BB generated by getFakeCallerBlock(), which
  // will be converted to a correct immediate argument later.
  //
  // In case there are multiple calls in a BB that may throw to the caller, they
  // can be wrapped together in one nested try-delegate scope. (In 1, this
  // couldn't happen, because may-throwing instruction there had an unwind
  // destination, i.e., it was an invoke before, and there could be only one
  // invoke within a BB.)

  SmallVector<const MachineBasicBlock *, 8> EHPadStack;
  // Range of intructions to be wrapped in a new nested try/catch. A range
  // exists in a single BB and does not span multiple BBs.
  using TryRange = std::pair<MachineInstr *, MachineInstr *>;
  // In original CFG, <unwind destination BB, a vector of try ranges>
  DenseMap<MachineBasicBlock *, SmallVector<TryRange, 4>> UnwindDestToTryRanges;

  // Gather possibly throwing calls (i.e., previously invokes) whose current
  // unwind destination is not the same as the original CFG. (Case 1)

  for (auto &MBB : reverse(MF)) {
    bool SeenThrowableInstInBB = false;
    for (auto &MI : reverse(MBB)) {
      if (MI.getOpcode() == WebAssembly::TRY)
        EHPadStack.pop_back();
      else if (WebAssembly::isCatch(MI.getOpcode()))
        EHPadStack.push_back(MI.getParent());

      // In this loop we only gather calls that have an EH pad to unwind. So
      // there will be at most 1 such call (= invoke) in a BB, so after we've
      // seen one, we can skip the rest of BB. Also if MBB has no EH pad
      // successor or MI does not throw, this is not an invoke.
      if (SeenThrowableInstInBB || !MBB.hasEHPadSuccessor() ||
          !WebAssembly::mayThrow(MI))
        continue;
      SeenThrowableInstInBB = true;

      // If the EH pad on the stack top is where this instruction should unwind
      // next, we're good.
      MachineBasicBlock *UnwindDest = getFakeCallerBlock(MF);
      for (auto *Succ : MBB.successors()) {
        // Even though semantically a BB can have multiple successors in case an
        // exception is not caught by a catchpad, in our backend implementation
        // it is guaranteed that a BB can have at most one EH pad successor. For
        // details, refer to comments in findWasmUnwindDestinations function in
        // SelectionDAGBuilder.cpp.
        if (Succ->isEHPad()) {
          UnwindDest = Succ;
          break;
        }
      }
      if (EHPadStack.back() == UnwindDest)
        continue;

      // Include EH_LABELs in the range before and afer the invoke
      MachineInstr *RangeBegin = &MI, *RangeEnd = &MI;
      if (RangeBegin->getIterator() != MBB.begin() &&
          std::prev(RangeBegin->getIterator())->isEHLabel())
        RangeBegin = &*std::prev(RangeBegin->getIterator());
      if (std::next(RangeEnd->getIterator()) != MBB.end() &&
          std::next(RangeEnd->getIterator())->isEHLabel())
        RangeEnd = &*std::next(RangeEnd->getIterator());

      // If not, record the range.
      UnwindDestToTryRanges[UnwindDest].push_back(
          TryRange(RangeBegin, RangeEnd));
      LLVM_DEBUG(dbgs() << "- Call unwind mismatch: MBB = " << MBB.getName()
                        << "\nCall = " << MI
                        << "\nOriginal dest = " << UnwindDest->getName()
                        << "  Current dest = " << EHPadStack.back()->getName()
                        << "\n\n");
    }
  }

  assert(EHPadStack.empty());

  // Gather possibly throwing calls that are supposed to unwind up to the caller
  // if they throw, but currently unwind to an incorrect destination. Unlike the
  // loop above, there can be multiple calls within a BB that unwind to the
  // caller, which we should group together in a range. (Case 2)

  MachineInstr *RangeBegin = nullptr, *RangeEnd = nullptr; // inclusive

  // Record the range.
  auto RecordCallerMismatchRange = [&](const MachineBasicBlock *CurrentDest) {
    UnwindDestToTryRanges[getFakeCallerBlock(MF)].push_back(
        TryRange(RangeBegin, RangeEnd));
    LLVM_DEBUG(dbgs() << "- Call unwind mismatch: MBB = "
                      << RangeBegin->getParent()->getName()
                      << "\nRange begin = " << *RangeBegin
                      << "Range end = " << *RangeEnd
                      << "\nOriginal dest = caller  Current dest = "
                      << CurrentDest->getName() << "\n\n");
    RangeBegin = RangeEnd = nullptr; // Reset range pointers
  };

  for (auto &MBB : reverse(MF)) {
    bool SeenThrowableInstInBB = false;
    for (auto &MI : reverse(MBB)) {
<<<<<<< HEAD
      if (MI.getOpcode() == WebAssembly::TRY)
        EHPadStack.pop_back();
      else if (WebAssembly::isCatch(MI.getOpcode()))
        EHPadStack.push_back(MI.getParent());
=======
>>>>>>> 2e412c55
      bool MayThrow = WebAssembly::mayThrow(MI);

      // If MBB has an EH pad successor and this is the last instruction that
      // may throw, this instruction unwinds to the EH pad and not to the
      // caller.
<<<<<<< HEAD
      if (MBB.hasEHPadSuccessor() && MayThrow && !SeenThrowableInstInBB) {
        SeenThrowableInstInBB = true;
        continue;
      }

      // We wrap up the current range when we see a marker even if we haven't
      // finished a BB.
      if (RangeEnd && WebAssembly::isMarker(MI.getOpcode())) {
        RecordCallerMismatchRange(EHPadStack.back());
        continue;
      }

      // If EHPadStack is empty, that means it correctly unwinds to the caller
      // if it throws, so we're good. If MI does not throw, we're good too.
      if (EHPadStack.empty() || !MayThrow)
        continue;
=======
      if (MBB.hasEHPadSuccessor() && MayThrow && !SeenThrowableInstInBB)
        SeenThrowableInstInBB = true;

      // We wrap up the current range when we see a marker even if we haven't
      // finished a BB.
      else if (RangeEnd && WebAssembly::isMarker(MI.getOpcode()))
        RecordCallerMismatchRange(EHPadStack.back());

      // If EHPadStack is empty, that means it correctly unwinds to the caller
      // if it throws, so we're good. If MI does not throw, we're good too.
      else if (EHPadStack.empty() || !MayThrow) {
      }
>>>>>>> 2e412c55

      // We found an instruction that unwinds to the caller but currently has an
      // incorrect unwind destination. Create a new range or increment the
      // currently existing range.
<<<<<<< HEAD
      if (!RangeEnd)
        RangeBegin = RangeEnd = &MI;
      else
        RangeBegin = &MI;
=======
      else {
        if (!RangeEnd)
          RangeBegin = RangeEnd = &MI;
        else
          RangeBegin = &MI;
      }

      // Update EHPadStack.
      if (MI.getOpcode() == WebAssembly::TRY)
        EHPadStack.pop_back();
      else if (WebAssembly::isCatch(MI.getOpcode()))
        EHPadStack.push_back(MI.getParent());
>>>>>>> 2e412c55
    }

    if (RangeEnd)
      RecordCallerMismatchRange(EHPadStack.back());
  }

  assert(EHPadStack.empty());

  // We don't have any unwind destination mismatches to resolve.
  if (UnwindDestToTryRanges.empty())
    return false;

  // Now we fix the mismatches by wrapping calls with inner try-delegates.
  for (auto &P : UnwindDestToTryRanges) {
    NumCallUnwindMismatches += P.second.size();
    MachineBasicBlock *UnwindDest = P.first;
    auto &TryRanges = P.second;

    for (auto Range : TryRanges) {
      MachineInstr *RangeBegin = nullptr, *RangeEnd = nullptr;
      std::tie(RangeBegin, RangeEnd) = Range;
      auto *MBB = RangeBegin->getParent();

      // If this BB has an EH pad successor, i.e., ends with an 'invoke', now we
      // are going to wrap the invoke with try-delegate, making the 'delegate'
      // BB the new successor instead, so remove the EH pad succesor here. The
      // BB may not have an EH pad successor if calls in this BB throw to the
      // caller.
      MachineBasicBlock *EHPad = nullptr;
      for (auto *Succ : MBB->successors()) {
        if (Succ->isEHPad()) {
          EHPad = Succ;
          break;
        }
      }
      if (EHPad)
        MBB->removeSuccessor(EHPad);

      addTryDelegate(RangeBegin, RangeEnd, UnwindDest);
    }
  }

  return true;
}

bool WebAssemblyCFGStackify::fixCatchUnwindMismatches(MachineFunction &MF) {
  // There is another kind of unwind destination mismatches besides call unwind
  // mismatches, which we will call "catch unwind mismatches". See this example
  // after the marker placement:
  // try
  //   try
  //     call @foo
  //   catch __cpp_exception  ;; ehpad A (next unwind dest: caller)
  //     ...
  //   end_try
  // catch_all                ;; ehpad B
  //   ...
  // end_try
  //
  // 'call @foo's unwind destination is the ehpad A. But suppose 'call @foo'
  // throws a foreign exception that is not caught by ehpad A, and its next
  // destination should be the caller. But after control flow linearization,
  // another EH pad can be placed in between (e.g. ehpad B here), making the
  // next unwind destination incorrect. In this case, the  foreign exception
  // will instead go to ehpad B and will be caught there instead. In this
  // example the correct next unwind destination is the caller, but it can be
  // another outer catch in other cases.
  //
  // There is no specific 'call' or 'throw' instruction to wrap with a
  // try-delegate, so we wrap the whole try-catch-end with a try-delegate and
  // make it rethrow to the right destination, as in the example below:
  // try
  //   try                     ;; (new)
  //     try
  //       call @foo
  //     catch __cpp_exception ;; ehpad A (next unwind dest: caller)
  //       ...
  //     end_try
  //   delegate 1 (caller)     ;; (new)
  // catch_all                 ;; ehpad B
  //   ...
  // end_try

  const auto *EHInfo = MF.getWasmEHFuncInfo();
  SmallVector<const MachineBasicBlock *, 8> EHPadStack;
  // For EH pads that have catch unwind mismatches, a map of <EH pad, its
  // correct unwind destination>.
  DenseMap<MachineBasicBlock *, MachineBasicBlock *> EHPadToUnwindDest;

  for (auto &MBB : reverse(MF)) {
    for (auto &MI : reverse(MBB)) {
      if (MI.getOpcode() == WebAssembly::TRY)
        EHPadStack.pop_back();
      else if (MI.getOpcode() == WebAssembly::DELEGATE)
        EHPadStack.push_back(&MBB);
      else if (WebAssembly::isCatch(MI.getOpcode())) {
        auto *EHPad = &MBB;

        // catch_all always catches an exception, so we don't need to do
        // anything
        if (MI.getOpcode() == WebAssembly::CATCH_ALL) {
        }

        // This can happen when the unwind dest was removed during the
        // optimization, e.g. because it was unreachable.
<<<<<<< HEAD
        else if (EHPadStack.empty() && EHInfo->hasEHPadUnwindDest(EHPad)) {
=======
        else if (EHPadStack.empty() && EHInfo->hasUnwindDest(EHPad)) {
>>>>>>> 2e412c55
          LLVM_DEBUG(dbgs() << "EHPad (" << EHPad->getName()
                            << "'s unwind destination does not exist anymore"
                            << "\n\n");
        }

        // The EHPad's next unwind destination is the caller, but we incorrectly
        // unwind to another EH pad.
<<<<<<< HEAD
        else if (!EHPadStack.empty() && !EHInfo->hasEHPadUnwindDest(EHPad)) {
=======
        else if (!EHPadStack.empty() && !EHInfo->hasUnwindDest(EHPad)) {
>>>>>>> 2e412c55
          EHPadToUnwindDest[EHPad] = getFakeCallerBlock(MF);
          LLVM_DEBUG(dbgs()
                     << "- Catch unwind mismatch:\nEHPad = " << EHPad->getName()
                     << "  Original dest = caller  Current dest = "
                     << EHPadStack.back()->getName() << "\n\n");
        }

        // The EHPad's next unwind destination is an EH pad, whereas we
        // incorrectly unwind to another EH pad.
<<<<<<< HEAD
        else if (!EHPadStack.empty() && EHInfo->hasEHPadUnwindDest(EHPad)) {
          auto *UnwindDest = EHInfo->getEHPadUnwindDest(EHPad);
=======
        else if (!EHPadStack.empty() && EHInfo->hasUnwindDest(EHPad)) {
          auto *UnwindDest = EHInfo->getUnwindDest(EHPad);
>>>>>>> 2e412c55
          if (EHPadStack.back() != UnwindDest) {
            EHPadToUnwindDest[EHPad] = UnwindDest;
            LLVM_DEBUG(dbgs() << "- Catch unwind mismatch:\nEHPad = "
                              << EHPad->getName() << "  Original dest = "
                              << UnwindDest->getName() << "  Current dest = "
                              << EHPadStack.back()->getName() << "\n\n");
          }
        }

        EHPadStack.push_back(EHPad);
      }
    }
  }

  assert(EHPadStack.empty());
  if (EHPadToUnwindDest.empty())
    return false;
  NumCatchUnwindMismatches += EHPadToUnwindDest.size();
<<<<<<< HEAD
=======
  SmallPtrSet<MachineBasicBlock *, 4> NewEndTryBBs;
>>>>>>> 2e412c55

  for (auto &P : EHPadToUnwindDest) {
    MachineBasicBlock *EHPad = P.first;
    MachineBasicBlock *UnwindDest = P.second;
    MachineInstr *Try = EHPadToTry[EHPad];
    MachineInstr *EndTry = BeginToEnd[Try];
    addTryDelegate(Try, EndTry, UnwindDest);
<<<<<<< HEAD
=======
    NewEndTryBBs.insert(EndTry->getParent());
  }

  // Adding a try-delegate wrapping an existing try-catch-end can make existing
  // branch destination BBs invalid. For example,
  //
  // - Before:
  // bb0:
  //   block
  //     br bb3
  // bb1:
  //     try
  //       ...
  // bb2: (ehpad)
  //     catch
  // bb3:
  //     end_try
  //   end_block   ;; 'br bb3' targets here
  //
  // Suppose this try-catch-end has a catch unwind mismatch, so we need to wrap
  // this with a try-delegate. Then this becomes:
  //
  // - After:
  // bb0:
  //   block
  //     br bb3    ;; invalid destination!
  // bb1:
  //     try       ;; (new instruction)
  //       try
  //         ...
  // bb2: (ehpad)
  //       catch
  // bb3:
  //       end_try ;; 'br bb3' still incorrectly targets here!
  // delegate_bb:  ;; (new BB)
  //     delegate  ;; (new instruction)
  // split_bb:     ;; (new BB)
  //   end_block
  //
  // Now 'br bb3' incorrectly branches to an inner scope.
  //
  // As we can see in this case, when branches target a BB that has both
  // 'end_try' and 'end_block' and the BB is split to insert a 'delegate', we
  // have to remap existing branch destinations so that they target not the
  // 'end_try' BB but the new 'end_block' BB. There can be multiple 'delegate's
  // in between, so we try to find the next BB with 'end_block' instruction. In
  // this example, the 'br bb3' instruction should be remapped to 'br split_bb'.
  for (auto &MBB : MF) {
    for (auto &MI : MBB) {
      if (MI.isTerminator()) {
        for (auto &MO : MI.operands()) {
          if (MO.isMBB() && NewEndTryBBs.count(MO.getMBB())) {
            auto *BrDest = MO.getMBB();
            bool FoundEndBlock = false;
            for (; std::next(BrDest->getIterator()) != MF.end();
                 BrDest = BrDest->getNextNode()) {
              for (const auto &MI : *BrDest) {
                if (MI.getOpcode() == WebAssembly::END_BLOCK) {
                  FoundEndBlock = true;
                  break;
                }
              }
              if (FoundEndBlock)
                break;
            }
            assert(FoundEndBlock);
            MO.setMBB(BrDest);
          }
        }
      }
    }
>>>>>>> 2e412c55
  }

  return true;
}

void WebAssemblyCFGStackify::recalculateScopeTops(MachineFunction &MF) {
  // Renumber BBs and recalculate ScopeTop info because new BBs might have been
  // created and inserted during fixing unwind mismatches.
  MF.RenumberBlocks();
  ScopeTops.clear();
  ScopeTops.resize(MF.getNumBlockIDs());
  for (auto &MBB : reverse(MF)) {
    for (auto &MI : reverse(MBB)) {
      if (ScopeTops[MBB.getNumber()])
        break;
      switch (MI.getOpcode()) {
      case WebAssembly::END_BLOCK:
      case WebAssembly::END_LOOP:
      case WebAssembly::END_TRY:
      case WebAssembly::DELEGATE:
        updateScopeTops(EndToBegin[&MI]->getParent(), &MBB);
        break;
      case WebAssembly::CATCH:
      case WebAssembly::CATCH_ALL:
        updateScopeTops(EHPadToTry[&MBB]->getParent(), &MBB);
        break;
      }
    }
  }
}

/// In normal assembly languages, when the end of a function is unreachable,
/// because the function ends in an infinite loop or a noreturn call or similar,
/// it isn't necessary to worry about the function return type at the end of
/// the function, because it's never reached. However, in WebAssembly, blocks
/// that end at the function end need to have a return type signature that
/// matches the function signature, even though it's unreachable. This function
/// checks for such cases and fixes up the signatures.
void WebAssemblyCFGStackify::fixEndsAtEndOfFunction(MachineFunction &MF) {
  const auto &MFI = *MF.getInfo<WebAssemblyFunctionInfo>();

  if (MFI.getResults().empty())
    return;

  // MCInstLower will add the proper types to multivalue signatures based on the
  // function return type
  WebAssembly::BlockType RetType =
      MFI.getResults().size() > 1
          ? WebAssembly::BlockType::Multivalue
          : WebAssembly::BlockType(
                WebAssembly::toValType(MFI.getResults().front()));

  SmallVector<MachineBasicBlock::reverse_iterator, 4> Worklist;
  Worklist.push_back(MF.rbegin()->rbegin());

  auto Process = [&](MachineBasicBlock::reverse_iterator It) {
    auto *MBB = It->getParent();
    while (It != MBB->rend()) {
      MachineInstr &MI = *It++;
      if (MI.isPosition() || MI.isDebugInstr())
        continue;
      switch (MI.getOpcode()) {
      case WebAssembly::END_TRY: {
        // If a 'try''s return type is fixed, both its try body and catch body
        // should satisfy the return type, so we need to search 'end'
        // instructions before its corresponding 'catch' too.
        auto *EHPad = TryToEHPad.lookup(EndToBegin[&MI]);
        assert(EHPad);
        auto NextIt =
            std::next(WebAssembly::findCatch(EHPad)->getReverseIterator());
        if (NextIt != EHPad->rend())
          Worklist.push_back(NextIt);
        LLVM_FALLTHROUGH;
      }
      case WebAssembly::END_BLOCK:
      case WebAssembly::END_LOOP:
        EndToBegin[&MI]->getOperand(0).setImm(int32_t(RetType));
        continue;
      default:
        // Something other than an `end`. We're done for this BB.
        return;
      }
    }
    // We've reached the beginning of a BB. Continue the search in the previous
    // BB.
    Worklist.push_back(MBB->getPrevNode()->rbegin());
  };

  while (!Worklist.empty())
    Process(Worklist.pop_back_val());
}

// WebAssembly functions end with an end instruction, as if the function body
// were a block.
static void appendEndToFunction(MachineFunction &MF,
                                const WebAssemblyInstrInfo &TII) {
  BuildMI(MF.back(), MF.back().end(),
          MF.back().findPrevDebugLoc(MF.back().end()),
          TII.get(WebAssembly::END_FUNCTION));
}

/// Insert LOOP/TRY/BLOCK markers at appropriate places.
void WebAssemblyCFGStackify::placeMarkers(MachineFunction &MF) {
  // We allocate one more than the number of blocks in the function to
  // accommodate for the possible fake block we may insert at the end.
  ScopeTops.resize(MF.getNumBlockIDs() + 1);
  // Place the LOOP for MBB if MBB is the header of a loop.
  for (auto &MBB : MF)
    placeLoopMarker(MBB);

  const MCAsmInfo *MCAI = MF.getTarget().getMCAsmInfo();
  for (auto &MBB : MF) {
    if (MBB.isEHPad()) {
      // Place the TRY for MBB if MBB is the EH pad of an exception.
      if (MCAI->getExceptionHandlingType() == ExceptionHandling::Wasm &&
          MF.getFunction().hasPersonalityFn())
        placeTryMarker(MBB);
    } else {
      // Place the BLOCK for MBB if MBB is branched to from above.
      placeBlockMarker(MBB);
    }
  }
  // Fix mismatches in unwind destinations induced by linearizing the code.
  if (MCAI->getExceptionHandlingType() == ExceptionHandling::Wasm &&
      MF.getFunction().hasPersonalityFn()) {
    bool Changed = fixCallUnwindMismatches(MF);
    Changed |= fixCatchUnwindMismatches(MF);
    if (Changed)
      recalculateScopeTops(MF);
  }
}

unsigned WebAssemblyCFGStackify::getBranchDepth(
    const SmallVectorImpl<EndMarkerInfo> &Stack, const MachineBasicBlock *MBB) {
  unsigned Depth = 0;
  for (auto X : reverse(Stack)) {
    if (X.first == MBB)
      break;
    ++Depth;
  }
  assert(Depth < Stack.size() && "Branch destination should be in scope");
  return Depth;
}

unsigned WebAssemblyCFGStackify::getDelegateDepth(
    const SmallVectorImpl<EndMarkerInfo> &Stack, const MachineBasicBlock *MBB) {
  if (MBB == FakeCallerBB)
    return Stack.size();
  // Delegate's destination is either a catch or a another delegate BB. When the
  // destination is another delegate, we can compute the argument in the same
  // way as branches, because the target delegate BB only contains the single
  // delegate instruction.
  if (!MBB->isEHPad()) // Target is a delegate BB
    return getBranchDepth(Stack, MBB);

  // When the delegate's destination is a catch BB, we need to use its
  // corresponding try's end_try BB because Stack contains each marker's end BB.
  // Also we need to check if the end marker instruction matches, because a
  // single BB can contain multiple end markers, like this:
  // bb:
  //   END_BLOCK
  //   END_TRY
  //   END_BLOCK
  //   END_TRY
  //   ...
  //
  // In case of branches getting the immediate that targets any of these is
  // fine, but delegate has to exactly target the correct try.
  unsigned Depth = 0;
  const MachineInstr *EndTry = BeginToEnd[EHPadToTry[MBB]];
  for (auto X : reverse(Stack)) {
    if (X.first == EndTry->getParent() && X.second == EndTry)
      break;
    ++Depth;
  }
  assert(Depth < Stack.size() && "Delegate destination should be in scope");
  return Depth;
}

unsigned WebAssemblyCFGStackify::getRethrowDepth(
    const SmallVectorImpl<EndMarkerInfo> &Stack,
    const SmallVectorImpl<const MachineBasicBlock *> &EHPadStack) {
  unsigned Depth = 0;
  // In our current implementation, rethrows always rethrow the exception caught
  // by the innermost enclosing catch. This means while traversing Stack in the
  // reverse direction, when we encounter END_TRY, we should check if the
  // END_TRY corresponds to the current innermost EH pad. For example:
  // try
  //   ...
  // catch         ;; (a)
  //   try
  //     rethrow 1 ;; (b)
  //   catch       ;; (c)
  //     rethrow 0 ;; (d)
  //   end         ;; (e)
  // end           ;; (f)
  //
  // When we are at 'rethrow' (d), while reversely traversing Stack the first
  // 'end' we encounter is the 'end' (e), which corresponds to the 'catch' (c).
  // And 'rethrow' (d) rethrows the exception caught by 'catch' (c), so we stop
  // there and the depth should be 0. But when we are at 'rethrow' (b), it
  // rethrows the exception caught by 'catch' (a), so when traversing Stack
  // reversely, we should skip the 'end' (e) and choose 'end' (f), which
  // corresponds to 'catch' (a).
  for (auto X : reverse(Stack)) {
    const MachineInstr *End = X.second;
    if (End->getOpcode() == WebAssembly::END_TRY) {
      auto *EHPad = TryToEHPad[EndToBegin[End]];
      if (EHPadStack.back() == EHPad)
        break;
    }
    ++Depth;
  }
  assert(Depth < Stack.size() && "Rethrow destination should be in scope");
  return Depth;
}

void WebAssemblyCFGStackify::rewriteDepthImmediates(MachineFunction &MF) {
  // Now rewrite references to basic blocks to be depth immediates.
  SmallVector<EndMarkerInfo, 8> Stack;
  SmallVector<const MachineBasicBlock *, 8> EHPadStack;
  for (auto &MBB : reverse(MF)) {
    for (auto I = MBB.rbegin(), E = MBB.rend(); I != E; ++I) {
      MachineInstr &MI = *I;
      switch (MI.getOpcode()) {
      case WebAssembly::BLOCK:
      case WebAssembly::TRY:
        assert(ScopeTops[Stack.back().first->getNumber()]->getNumber() <=
                   MBB.getNumber() &&
               "Block/try marker should be balanced");
        Stack.pop_back();
        break;

      case WebAssembly::LOOP:
        assert(Stack.back().first == &MBB && "Loop top should be balanced");
        Stack.pop_back();
        break;

      case WebAssembly::END_BLOCK:
        Stack.push_back(std::make_pair(&MBB, &MI));
        break;

      case WebAssembly::END_TRY: {
        // We handle DELEGATE in the default level, because DELEGATE has
        // immediate operands to rewrite.
        Stack.push_back(std::make_pair(&MBB, &MI));
        auto *EHPad = TryToEHPad[EndToBegin[&MI]];
        EHPadStack.push_back(EHPad);
        break;
      }

      case WebAssembly::END_LOOP:
        Stack.push_back(std::make_pair(EndToBegin[&MI]->getParent(), &MI));
        break;

      case WebAssembly::CATCH:
      case WebAssembly::CATCH_ALL:
        EHPadStack.pop_back();
        break;

      case WebAssembly::RETHROW:
        MI.getOperand(0).setImm(getRethrowDepth(Stack, EHPadStack));
        break;

      default:
        if (MI.isTerminator()) {
          // Rewrite MBB operands to be depth immediates.
          SmallVector<MachineOperand, 4> Ops(MI.operands());
          while (MI.getNumOperands() > 0)
            MI.RemoveOperand(MI.getNumOperands() - 1);
          for (auto MO : Ops) {
            if (MO.isMBB()) {
              if (MI.getOpcode() == WebAssembly::DELEGATE)
                MO = MachineOperand::CreateImm(
                    getDelegateDepth(Stack, MO.getMBB()));
              else
                MO = MachineOperand::CreateImm(
                    getBranchDepth(Stack, MO.getMBB()));
            }
            MI.addOperand(MF, MO);
          }
        }

        if (MI.getOpcode() == WebAssembly::DELEGATE)
          Stack.push_back(std::make_pair(&MBB, &MI));
        break;
      }
    }
  }
  assert(Stack.empty() && "Control flow should be balanced");
}

void WebAssemblyCFGStackify::cleanupFunctionData(MachineFunction &MF) {
  if (FakeCallerBB)
    MF.DeleteMachineBasicBlock(FakeCallerBB);
  AppendixBB = FakeCallerBB = nullptr;
}

void WebAssemblyCFGStackify::releaseMemory() {
  ScopeTops.clear();
  BeginToEnd.clear();
  EndToBegin.clear();
  TryToEHPad.clear();
  EHPadToTry.clear();
}

bool WebAssemblyCFGStackify::runOnMachineFunction(MachineFunction &MF) {
  LLVM_DEBUG(dbgs() << "********** CFG Stackifying **********\n"
                       "********** Function: "
                    << MF.getName() << '\n');
  const MCAsmInfo *MCAI = MF.getTarget().getMCAsmInfo();

  releaseMemory();

  // Liveness is not tracked for VALUE_STACK physreg.
  MF.getRegInfo().invalidateLiveness();

  // Place the BLOCK/LOOP/TRY markers to indicate the beginnings of scopes.
  placeMarkers(MF);

  // Remove unnecessary instructions possibly introduced by try/end_trys.
  if (MCAI->getExceptionHandlingType() == ExceptionHandling::Wasm &&
      MF.getFunction().hasPersonalityFn())
    removeUnnecessaryInstrs(MF);

  // Convert MBB operands in terminators to relative depth immediates.
  rewriteDepthImmediates(MF);

  // Fix up block/loop/try signatures at the end of the function to conform to
  // WebAssembly's rules.
  fixEndsAtEndOfFunction(MF);

  // Add an end instruction at the end of the function body.
  const auto &TII = *MF.getSubtarget<WebAssemblySubtarget>().getInstrInfo();
  if (!MF.getSubtarget<WebAssemblySubtarget>()
           .getTargetTriple()
           .isOSBinFormatELF())
    appendEndToFunction(MF, TII);

  cleanupFunctionData(MF);

  MF.getInfo<WebAssemblyFunctionInfo>()->setCFGStackified();
  return true;
}<|MERGE_RESOLUTION|>--- conflicted
+++ resolved
@@ -1192,36 +1192,11 @@
   for (auto &MBB : reverse(MF)) {
     bool SeenThrowableInstInBB = false;
     for (auto &MI : reverse(MBB)) {
-<<<<<<< HEAD
-      if (MI.getOpcode() == WebAssembly::TRY)
-        EHPadStack.pop_back();
-      else if (WebAssembly::isCatch(MI.getOpcode()))
-        EHPadStack.push_back(MI.getParent());
-=======
->>>>>>> 2e412c55
       bool MayThrow = WebAssembly::mayThrow(MI);
 
       // If MBB has an EH pad successor and this is the last instruction that
       // may throw, this instruction unwinds to the EH pad and not to the
       // caller.
-<<<<<<< HEAD
-      if (MBB.hasEHPadSuccessor() && MayThrow && !SeenThrowableInstInBB) {
-        SeenThrowableInstInBB = true;
-        continue;
-      }
-
-      // We wrap up the current range when we see a marker even if we haven't
-      // finished a BB.
-      if (RangeEnd && WebAssembly::isMarker(MI.getOpcode())) {
-        RecordCallerMismatchRange(EHPadStack.back());
-        continue;
-      }
-
-      // If EHPadStack is empty, that means it correctly unwinds to the caller
-      // if it throws, so we're good. If MI does not throw, we're good too.
-      if (EHPadStack.empty() || !MayThrow)
-        continue;
-=======
       if (MBB.hasEHPadSuccessor() && MayThrow && !SeenThrowableInstInBB)
         SeenThrowableInstInBB = true;
 
@@ -1234,17 +1209,10 @@
       // if it throws, so we're good. If MI does not throw, we're good too.
       else if (EHPadStack.empty() || !MayThrow) {
       }
->>>>>>> 2e412c55
 
       // We found an instruction that unwinds to the caller but currently has an
       // incorrect unwind destination. Create a new range or increment the
       // currently existing range.
-<<<<<<< HEAD
-      if (!RangeEnd)
-        RangeBegin = RangeEnd = &MI;
-      else
-        RangeBegin = &MI;
-=======
       else {
         if (!RangeEnd)
           RangeBegin = RangeEnd = &MI;
@@ -1257,7 +1225,6 @@
         EHPadStack.pop_back();
       else if (WebAssembly::isCatch(MI.getOpcode()))
         EHPadStack.push_back(MI.getParent());
->>>>>>> 2e412c55
     }
 
     if (RangeEnd)
@@ -1363,11 +1330,7 @@
 
         // This can happen when the unwind dest was removed during the
         // optimization, e.g. because it was unreachable.
-<<<<<<< HEAD
-        else if (EHPadStack.empty() && EHInfo->hasEHPadUnwindDest(EHPad)) {
-=======
         else if (EHPadStack.empty() && EHInfo->hasUnwindDest(EHPad)) {
->>>>>>> 2e412c55
           LLVM_DEBUG(dbgs() << "EHPad (" << EHPad->getName()
                             << "'s unwind destination does not exist anymore"
                             << "\n\n");
@@ -1375,11 +1338,7 @@
 
         // The EHPad's next unwind destination is the caller, but we incorrectly
         // unwind to another EH pad.
-<<<<<<< HEAD
-        else if (!EHPadStack.empty() && !EHInfo->hasEHPadUnwindDest(EHPad)) {
-=======
         else if (!EHPadStack.empty() && !EHInfo->hasUnwindDest(EHPad)) {
->>>>>>> 2e412c55
           EHPadToUnwindDest[EHPad] = getFakeCallerBlock(MF);
           LLVM_DEBUG(dbgs()
                      << "- Catch unwind mismatch:\nEHPad = " << EHPad->getName()
@@ -1389,13 +1348,8 @@
 
         // The EHPad's next unwind destination is an EH pad, whereas we
         // incorrectly unwind to another EH pad.
-<<<<<<< HEAD
-        else if (!EHPadStack.empty() && EHInfo->hasEHPadUnwindDest(EHPad)) {
-          auto *UnwindDest = EHInfo->getEHPadUnwindDest(EHPad);
-=======
         else if (!EHPadStack.empty() && EHInfo->hasUnwindDest(EHPad)) {
           auto *UnwindDest = EHInfo->getUnwindDest(EHPad);
->>>>>>> 2e412c55
           if (EHPadStack.back() != UnwindDest) {
             EHPadToUnwindDest[EHPad] = UnwindDest;
             LLVM_DEBUG(dbgs() << "- Catch unwind mismatch:\nEHPad = "
@@ -1414,10 +1368,7 @@
   if (EHPadToUnwindDest.empty())
     return false;
   NumCatchUnwindMismatches += EHPadToUnwindDest.size();
-<<<<<<< HEAD
-=======
   SmallPtrSet<MachineBasicBlock *, 4> NewEndTryBBs;
->>>>>>> 2e412c55
 
   for (auto &P : EHPadToUnwindDest) {
     MachineBasicBlock *EHPad = P.first;
@@ -1425,8 +1376,6 @@
     MachineInstr *Try = EHPadToTry[EHPad];
     MachineInstr *EndTry = BeginToEnd[Try];
     addTryDelegate(Try, EndTry, UnwindDest);
-<<<<<<< HEAD
-=======
     NewEndTryBBs.insert(EndTry->getParent());
   }
 
@@ -1498,7 +1447,6 @@
         }
       }
     }
->>>>>>> 2e412c55
   }
 
   return true;
