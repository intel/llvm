//===- WebAssemblyTargetMachine.cpp - Define TargetMachine for WebAssembly -==//
//
// Part of the LLVM Project, under the Apache License v2.0 with LLVM Exceptions.
// See https://llvm.org/LICENSE.txt for license information.
// SPDX-License-Identifier: Apache-2.0 WITH LLVM-exception
//
//===----------------------------------------------------------------------===//
///
/// \file
/// This file defines the WebAssembly-specific subclass of TargetMachine.
///
//===----------------------------------------------------------------------===//

#include "WebAssemblyTargetMachine.h"
#include "MCTargetDesc/WebAssemblyMCTargetDesc.h"
#include "TargetInfo/WebAssemblyTargetInfo.h"
#include "WebAssembly.h"
#include "WebAssemblyISelLowering.h"
#include "WebAssemblyMachineFunctionInfo.h"
#include "WebAssemblyTargetObjectFile.h"
#include "WebAssemblyTargetTransformInfo.h"
#include "WebAssemblyUtilities.h"
#include "llvm/CodeGen/MIRParser/MIParser.h"
#include "llvm/CodeGen/Passes.h"
#include "llvm/CodeGen/RegAllocRegistry.h"
#include "llvm/CodeGen/TargetPassConfig.h"
#include "llvm/IR/Function.h"
#include "llvm/InitializePasses.h"
#include "llvm/MC/TargetRegistry.h"
#include "llvm/Support/Compiler.h"
#include "llvm/Target/TargetOptions.h"
#include "llvm/Transforms/Scalar.h"
#include "llvm/Transforms/Scalar/LowerAtomicPass.h"
#include "llvm/Transforms/Utils.h"
#include <optional>
using namespace llvm;

#define DEBUG_TYPE "wasm"

// A command-line option to keep implicit locals
// for the purpose of testing with lit/llc ONLY.
// This produces output which is not valid WebAssembly, and is not supported
// by assemblers/disassemblers and other MC based tools.
static cl::opt<bool> WasmDisableExplicitLocals(
    "wasm-disable-explicit-locals", cl::Hidden,
    cl::desc("WebAssembly: output implicit locals in"
             " instruction output for test purposes only."),
    cl::init(false));

static cl::opt<bool> WasmDisableFixIrreducibleControlFlowPass(
    "wasm-disable-fix-irreducible-control-flow-pass", cl::Hidden,
    cl::desc("webassembly: disables the fix "
             " irreducible control flow optimization pass"),
    cl::init(false));

// Exception handling & setjmp-longjmp handling related options.

// Emscripten's asm.js-style exception handling
cl::opt<bool> WebAssembly::WasmEnableEmEH(
    "enable-emscripten-cxx-exceptions",
    cl::desc("WebAssembly Emscripten-style exception handling"),
    cl::init(false));
// Emscripten's asm.js-style setjmp/longjmp handling
cl::opt<bool> WebAssembly::WasmEnableEmSjLj(
    "enable-emscripten-sjlj",
    cl::desc("WebAssembly Emscripten-style setjmp/longjmp handling"),
    cl::init(false));
// Exception handling using wasm EH instructions
cl::opt<bool>
    WebAssembly::WasmEnableEH("wasm-enable-eh",
                              cl::desc("WebAssembly exception handling"));
// setjmp/longjmp handling using wasm EH instrutions
cl::opt<bool> WebAssembly::WasmEnableSjLj(
    "wasm-enable-sjlj", cl::desc("WebAssembly setjmp/longjmp handling"));
// If true, use the legacy Wasm EH proposal:
// https://github.com/WebAssembly/exception-handling/blob/main/proposals/exception-handling/legacy/Exceptions.md
// And if false, use the standardized Wasm EH proposal:
// https://github.com/WebAssembly/exception-handling/blob/main/proposals/exception-handling/Exceptions.md
// Currently set to true by default because not all major web browsers turn on
// the new standard proposal by default, but will later change to false.
cl::opt<bool> WebAssembly::WasmUseLegacyEH(
    "wasm-use-legacy-eh", cl::desc("WebAssembly exception handling (legacy)"),
    cl::init(true));

extern "C" LLVM_ABI LLVM_EXTERNAL_VISIBILITY void
LLVMInitializeWebAssemblyTarget() {
  // Register the target.
  RegisterTargetMachine<WebAssemblyTargetMachine> X(
      getTheWebAssemblyTarget32());
  RegisterTargetMachine<WebAssemblyTargetMachine> Y(
      getTheWebAssemblyTarget64());

  // Register backend passes
  auto &PR = *PassRegistry::getPassRegistry();
  initializeWebAssemblyAddMissingPrototypesPass(PR);
  initializeWebAssemblyLowerEmscriptenEHSjLjPass(PR);
  initializeLowerGlobalDtorsLegacyPassPass(PR);
  initializeFixFunctionBitcastsPass(PR);
  initializeOptimizeReturnedPass(PR);
  initializeWebAssemblyRefTypeMem2LocalPass(PR);
  initializeWebAssemblyArgumentMovePass(PR);
  initializeWebAssemblyAsmPrinterPass(PR);
  initializeWebAssemblySetP2AlignOperandsPass(PR);
  initializeWebAssemblyReplacePhysRegsPass(PR);
  initializeWebAssemblyOptimizeLiveIntervalsPass(PR);
  initializeWebAssemblyMemIntrinsicResultsPass(PR);
  initializeWebAssemblyRegStackifyPass(PR);
  initializeWebAssemblyRegColoringPass(PR);
  initializeWebAssemblyNullifyDebugValueListsPass(PR);
  initializeWebAssemblyFixIrreducibleControlFlowPass(PR);
  initializeWebAssemblyLateEHPreparePass(PR);
  initializeWebAssemblyExceptionInfoPass(PR);
  initializeWebAssemblyCFGSortPass(PR);
  initializeWebAssemblyCFGStackifyPass(PR);
  initializeWebAssemblyExplicitLocalsPass(PR);
  initializeWebAssemblyLowerBrUnlessPass(PR);
  initializeWebAssemblyRegNumberingPass(PR);
  initializeWebAssemblyDebugFixupPass(PR);
  initializeWebAssemblyPeepholePass(PR);
  initializeWebAssemblyMCLowerPrePassPass(PR);
  initializeWebAssemblyLowerRefTypesIntPtrConvPass(PR);
  initializeWebAssemblyFixBrTableDefaultsPass(PR);
  initializeWebAssemblyDAGToDAGISelLegacyPass(PR);
}

//===----------------------------------------------------------------------===//
// WebAssembly Lowering public interface.
//===----------------------------------------------------------------------===//

static Reloc::Model getEffectiveRelocModel(std::optional<Reloc::Model> RM) {
  // Default to static relocation model.  This should always be more optimial
  // than PIC since the static linker can determine all global addresses and
  // assume direct function calls.
  return RM.value_or(Reloc::Static);
}

using WebAssembly::WasmEnableEH;
using WebAssembly::WasmEnableEmEH;
using WebAssembly::WasmEnableEmSjLj;
using WebAssembly::WasmEnableSjLj;

static void basicCheckForEHAndSjLj(TargetMachine *TM) {

  // You can't enable two modes of EH at the same time
  if (WasmEnableEmEH && WasmEnableEH)
    report_fatal_error(
        "-enable-emscripten-cxx-exceptions not allowed with -wasm-enable-eh");
  // You can't enable two modes of SjLj at the same time
  if (WasmEnableEmSjLj && WasmEnableSjLj)
    report_fatal_error(
        "-enable-emscripten-sjlj not allowed with -wasm-enable-sjlj");
  // You can't mix Emscripten EH with Wasm SjLj.
  if (WasmEnableEmEH && WasmEnableSjLj)
    report_fatal_error(
        "-enable-emscripten-cxx-exceptions not allowed with -wasm-enable-sjlj");

  if (TM->Options.ExceptionModel == ExceptionHandling::None) {
    // FIXME: These flags should be removed in favor of directly using the
    // generically configured ExceptionsType
    if (WebAssembly::WasmEnableEH || WebAssembly::WasmEnableSjLj)
      TM->Options.ExceptionModel = ExceptionHandling::Wasm;
  }

  // Basic Correctness checking related to -exception-model
  if (TM->Options.ExceptionModel != ExceptionHandling::None &&
      TM->Options.ExceptionModel != ExceptionHandling::Wasm)
    report_fatal_error("-exception-model should be either 'none' or 'wasm'");
  if (WasmEnableEmEH && TM->Options.ExceptionModel == ExceptionHandling::Wasm)
    report_fatal_error("-exception-model=wasm not allowed with "
                       "-enable-emscripten-cxx-exceptions");
  if (WasmEnableEH && TM->Options.ExceptionModel != ExceptionHandling::Wasm)
    report_fatal_error(
        "-wasm-enable-eh only allowed with -exception-model=wasm");
  if (WasmEnableSjLj && TM->Options.ExceptionModel != ExceptionHandling::Wasm)
    report_fatal_error(
        "-wasm-enable-sjlj only allowed with -exception-model=wasm");
  if ((!WasmEnableEH && !WasmEnableSjLj) &&
      TM->Options.ExceptionModel == ExceptionHandling::Wasm)
    report_fatal_error(
        "-exception-model=wasm only allowed with at least one of "
        "-wasm-enable-eh or -wasm-enable-sjlj");

  // Currently it is allowed to mix Wasm EH with Emscripten SjLj as an interim
  // measure, but some code will error out at compile time in this combination.
  // See WebAssemblyLowerEmscriptenEHSjLj pass for details.
}

/// Create an WebAssembly architecture model.
///
WebAssemblyTargetMachine::WebAssemblyTargetMachine(
    const Target &T, const Triple &TT, StringRef CPU, StringRef FS,
    const TargetOptions &Options, std::optional<Reloc::Model> RM,
    std::optional<CodeModel::Model> CM, CodeGenOptLevel OL, bool JIT)
    : CodeGenTargetMachineImpl(T, TT.computeDataLayout(), TT, CPU, FS, Options,
<<<<<<< HEAD
                               getEffectiveRelocModel(RM, TT),
=======
                               getEffectiveRelocModel(RM),
>>>>>>> 54c4ef26
                               getEffectiveCodeModel(CM, CodeModel::Large), OL),
      TLOF(new WebAssemblyTargetObjectFile()),
      UsesMultivalueABI(Options.MCOptions.getABIName() == "experimental-mv") {
  // WebAssembly type-checks instructions, but a noreturn function with a return
  // type that doesn't match the context will cause a check failure. So we lower
  // LLVM 'unreachable' to ISD::TRAP and then lower that to WebAssembly's
  // 'unreachable' instructions which is meant for that case. Formerly, we also
  // needed to add checks to SP failure emission in the instruction selection
  // backends, but this has since been tied to TrapUnreachable and is no longer
  // necessary.
  this->Options.TrapUnreachable = true;
  this->Options.NoTrapAfterNoreturn = false;

  // WebAssembly treats each function as an independent unit. Force
  // -ffunction-sections, effectively, so that we can emit them independently.
  this->Options.FunctionSections = true;
  this->Options.DataSections = true;
  this->Options.UniqueSectionNames = true;

  initAsmInfo();
  basicCheckForEHAndSjLj(this);
  // Note that we don't use setRequiresStructuredCFG(true). It disables
  // optimizations than we're ok with, and want, such as critical edge
  // splitting and tail merging.
}

WebAssemblyTargetMachine::~WebAssemblyTargetMachine() = default; // anchor.

const WebAssemblySubtarget *WebAssemblyTargetMachine::getSubtargetImpl() const {
  return getSubtargetImpl(std::string(getTargetCPU()),
                          std::string(getTargetFeatureString()));
}

const WebAssemblySubtarget *
WebAssemblyTargetMachine::getSubtargetImpl(std::string CPU,
                                           std::string FS) const {
  auto &I = SubtargetMap[CPU + FS];
  if (!I) {
    I = std::make_unique<WebAssemblySubtarget>(TargetTriple, CPU, FS, *this);
  }
  return I.get();
}

const WebAssemblySubtarget *
WebAssemblyTargetMachine::getSubtargetImpl(const Function &F) const {
  Attribute CPUAttr = F.getFnAttribute("target-cpu");
  Attribute FSAttr = F.getFnAttribute("target-features");

  std::string CPU =
      CPUAttr.isValid() ? CPUAttr.getValueAsString().str() : TargetCPU;
  std::string FS =
      FSAttr.isValid() ? FSAttr.getValueAsString().str() : TargetFS;

  // This needs to be done before we create a new subtarget since any
  // creation will depend on the TM and the code generation flags on the
  // function that reside in TargetOptions.
  resetTargetOptions(F);

  return getSubtargetImpl(CPU, FS);
}

namespace {

class CoalesceFeaturesAndStripAtomics final : public ModulePass {
  // Take the union of all features used in the module and use it for each
  // function individually, since having multiple feature sets in one module
  // currently does not make sense for WebAssembly. If atomics are not enabled,
  // also strip atomic operations and thread local storage.
  static char ID;
  WebAssemblyTargetMachine *WasmTM;

public:
  CoalesceFeaturesAndStripAtomics(WebAssemblyTargetMachine *WasmTM)
      : ModulePass(ID), WasmTM(WasmTM) {}

  bool runOnModule(Module &M) override {
    FeatureBitset Features = coalesceFeatures(M);

    std::string FeatureStr = getFeatureString(Features);
    WasmTM->setTargetFeatureString(FeatureStr);
    for (auto &F : M)
      replaceFeatures(F, FeatureStr);

    bool StrippedAtomics = false;
    bool StrippedTLS = false;

    if (!Features[WebAssembly::FeatureAtomics]) {
      StrippedAtomics = stripAtomics(M);
      StrippedTLS = stripThreadLocals(M);
    } else if (!Features[WebAssembly::FeatureBulkMemory]) {
      StrippedTLS |= stripThreadLocals(M);
    }

    if (StrippedAtomics && !StrippedTLS)
      stripThreadLocals(M);
    else if (StrippedTLS && !StrippedAtomics)
      stripAtomics(M);

    recordFeatures(M, Features, StrippedAtomics || StrippedTLS);

    // Conservatively assume we have made some change
    return true;
  }

private:
  FeatureBitset coalesceFeatures(const Module &M) {
    // Union the features of all defined functions. Start with an empty set, so
    // that if a feature is disabled in every function, we'll compute it as
    // disabled. If any function lacks a target-features attribute, it'll
    // default to the target CPU from the `TargetMachine`.
    FeatureBitset Features;
    bool AnyDefinedFuncs = false;
    for (auto &F : M) {
      if (F.isDeclaration())
        continue;

      Features |= WasmTM->getSubtargetImpl(F)->getFeatureBits();
      AnyDefinedFuncs = true;
    }

    // If we have no defined functions, use the target CPU from the
    // `TargetMachine`.
    if (!AnyDefinedFuncs) {
      Features =
          WasmTM
              ->getSubtargetImpl(std::string(WasmTM->getTargetCPU()),
                                 std::string(WasmTM->getTargetFeatureString()))
              ->getFeatureBits();
    }

    return Features;
  }

  static std::string getFeatureString(const FeatureBitset &Features) {
    std::string Ret;
    for (const SubtargetFeatureKV &KV : WebAssemblyFeatureKV) {
      if (Features[KV.Value])
        Ret += (StringRef("+") + KV.Key + ",").str();
      else
        Ret += (StringRef("-") + KV.Key + ",").str();
    }
    return Ret;
  }

  void replaceFeatures(Function &F, const std::string &Features) {
    F.removeFnAttr("target-features");
    F.removeFnAttr("target-cpu");
    F.addFnAttr("target-features", Features);
  }

  bool stripAtomics(Module &M) {
    // Detect whether any atomics will be lowered, since there is no way to tell
    // whether the LowerAtomic pass lowers e.g. stores.
    bool Stripped = false;
    for (auto &F : M) {
      for (auto &B : F) {
        for (auto &I : B) {
          if (I.isAtomic()) {
            Stripped = true;
            goto done;
          }
        }
      }
    }

  done:
    if (!Stripped)
      return false;

    LowerAtomicPass Lowerer;
    FunctionAnalysisManager FAM;
    for (auto &F : M)
      Lowerer.run(F, FAM);

    return true;
  }

  bool stripThreadLocals(Module &M) {
    bool Stripped = false;
    for (auto &GV : M.globals()) {
      if (GV.isThreadLocal()) {
        // replace `@llvm.threadlocal.address.pX(GV)` with `GV`.
        for (Use &U : make_early_inc_range(GV.uses())) {
          if (IntrinsicInst *II = dyn_cast<IntrinsicInst>(U.getUser())) {
            if (II->getIntrinsicID() == Intrinsic::threadlocal_address &&
                II->getArgOperand(0) == &GV) {
              II->replaceAllUsesWith(&GV);
              II->eraseFromParent();
            }
          }
        }

        Stripped = true;
        GV.setThreadLocal(false);
      }
    }
    return Stripped;
  }

  void recordFeatures(Module &M, const FeatureBitset &Features, bool Stripped) {
    for (const SubtargetFeatureKV &KV : WebAssemblyFeatureKV) {
      if (Features[KV.Value]) {
        // Mark features as used
        std::string MDKey = (StringRef("wasm-feature-") + KV.Key).str();
        M.addModuleFlag(Module::ModFlagBehavior::Error, MDKey,
                        wasm::WASM_FEATURE_PREFIX_USED);
      }
    }
    // Code compiled without atomics or bulk-memory may have had its atomics or
    // thread-local data lowered to nonatomic operations or non-thread-local
    // data. In that case, we mark the pseudo-feature "shared-mem" as disallowed
    // to tell the linker that it would be unsafe to allow this code ot be used
    // in a module with shared memory.
    if (Stripped) {
      M.addModuleFlag(Module::ModFlagBehavior::Error, "wasm-feature-shared-mem",
                      wasm::WASM_FEATURE_PREFIX_DISALLOWED);
    }
  }
};
char CoalesceFeaturesAndStripAtomics::ID = 0;

/// WebAssembly Code Generator Pass Configuration Options.
class WebAssemblyPassConfig final : public TargetPassConfig {
public:
  WebAssemblyPassConfig(WebAssemblyTargetMachine &TM, PassManagerBase &PM)
      : TargetPassConfig(TM, PM) {}

  WebAssemblyTargetMachine &getWebAssemblyTargetMachine() const {
    return getTM<WebAssemblyTargetMachine>();
  }

  FunctionPass *createTargetRegisterAllocator(bool) override;

  void addIRPasses() override;
  void addISelPrepare() override;
  bool addInstSelector() override;
  void addOptimizedRegAlloc() override;
  void addPostRegAlloc() override;
  bool addGCPasses() override { return false; }
  void addPreEmitPass() override;
  bool addPreISel() override;

  // No reg alloc
  bool addRegAssignAndRewriteFast() override { return false; }

  // No reg alloc
  bool addRegAssignAndRewriteOptimized() override { return false; }
};
} // end anonymous namespace

MachineFunctionInfo *WebAssemblyTargetMachine::createMachineFunctionInfo(
    BumpPtrAllocator &Allocator, const Function &F,
    const TargetSubtargetInfo *STI) const {
  return WebAssemblyFunctionInfo::create<WebAssemblyFunctionInfo>(Allocator, F,
                                                                  STI);
}

TargetTransformInfo
WebAssemblyTargetMachine::getTargetTransformInfo(const Function &F) const {
  return TargetTransformInfo(std::make_unique<WebAssemblyTTIImpl>(this, F));
}

TargetPassConfig *
WebAssemblyTargetMachine::createPassConfig(PassManagerBase &PM) {
  return new WebAssemblyPassConfig(*this, PM);
}

FunctionPass *WebAssemblyPassConfig::createTargetRegisterAllocator(bool) {
  return nullptr; // No reg alloc
}

//===----------------------------------------------------------------------===//
// The following functions are called from lib/CodeGen/Passes.cpp to modify
// the CodeGen pass sequence.
//===----------------------------------------------------------------------===//

void WebAssemblyPassConfig::addIRPasses() {
  // Add signatures to prototype-less function declarations
  addPass(createWebAssemblyAddMissingPrototypes());

  // Lower .llvm.global_dtors into .llvm.global_ctors with __cxa_atexit calls.
  addPass(createLowerGlobalDtorsLegacyPass());

  // Fix function bitcasts, as WebAssembly requires caller and callee signatures
  // to match.
  addPass(createWebAssemblyFixFunctionBitcasts());

  // Optimize "returned" function attributes.
  if (getOptLevel() != CodeGenOptLevel::None)
    addPass(createWebAssemblyOptimizeReturned());

  // If exception handling is not enabled and setjmp/longjmp handling is
  // enabled, we lower invokes into calls and delete unreachable landingpad
  // blocks. Lowering invokes when there is no EH support is done in
  // TargetPassConfig::addPassesToHandleExceptions, but that runs after these IR
  // passes and Emscripten SjLj handling expects all invokes to be lowered
  // before.
  if (!WasmEnableEmEH && !WasmEnableEH) {
    addPass(createLowerInvokePass());
    // The lower invoke pass may create unreachable code. Remove it in order not
    // to process dead blocks in setjmp/longjmp handling.
    addPass(createUnreachableBlockEliminationPass());
  }

  // Handle exceptions and setjmp/longjmp if enabled. Unlike Wasm EH preparation
  // done in WasmEHPrepare pass, Wasm SjLj preparation shares libraries and
  // transformation algorithms with Emscripten SjLj, so we run
  // LowerEmscriptenEHSjLj pass also when Wasm SjLj is enabled.
  if (WasmEnableEmEH || WasmEnableEmSjLj || WasmEnableSjLj)
    addPass(createWebAssemblyLowerEmscriptenEHSjLj());

  // Expand indirectbr instructions to switches.
  addPass(createIndirectBrExpandPass());

  TargetPassConfig::addIRPasses();
}

void WebAssemblyPassConfig::addISelPrepare() {
  // We need to move reference type allocas to WASM_ADDRESS_SPACE_VAR so that
  // loads and stores are promoted to local.gets/local.sets.
  addPass(createWebAssemblyRefTypeMem2Local());
  // Lower atomics and TLS if necessary
  addPass(new CoalesceFeaturesAndStripAtomics(&getWebAssemblyTargetMachine()));

  // This is a no-op if atomics are not used in the module
  addPass(createAtomicExpandLegacyPass());

  TargetPassConfig::addISelPrepare();
}

bool WebAssemblyPassConfig::addInstSelector() {
  (void)TargetPassConfig::addInstSelector();
  addPass(
      createWebAssemblyISelDag(getWebAssemblyTargetMachine(), getOptLevel()));
  // Run the argument-move pass immediately after the ScheduleDAG scheduler
  // so that we can fix up the ARGUMENT instructions before anything else
  // sees them in the wrong place.
  addPass(createWebAssemblyArgumentMove());
  // Set the p2align operands. This information is present during ISel, however
  // it's inconvenient to collect. Collect it now, and update the immediate
  // operands.
  addPass(createWebAssemblySetP2AlignOperands());

  // Eliminate range checks and add default targets to br_table instructions.
  addPass(createWebAssemblyFixBrTableDefaults());

  // unreachable is terminator, non-terminator instruction after it is not
  // allowed.
  addPass(createWebAssemblyCleanCodeAfterTrap());

  return false;
}

void WebAssemblyPassConfig::addOptimizedRegAlloc() {
  // Currently RegisterCoalesce degrades wasm debug info quality by a
  // significant margin. As a quick fix, disable this for -O1, which is often
  // used for debugging large applications. Disabling this increases code size
  // of Emscripten core benchmarks by ~5%, which is acceptable for -O1, which is
  // usually not used for production builds.
  // TODO Investigate why RegisterCoalesce degrades debug info quality and fix
  // it properly
  if (getOptLevel() == CodeGenOptLevel::Less)
    disablePass(&RegisterCoalescerID);
  TargetPassConfig::addOptimizedRegAlloc();
}

void WebAssemblyPassConfig::addPostRegAlloc() {
  // TODO: The following CodeGen passes don't currently support code containing
  // virtual registers. Consider removing their restrictions and re-enabling
  // them.

  // These functions all require the NoVRegs property.
  disablePass(&MachineLateInstrsCleanupID);
  disablePass(&MachineCopyPropagationID);
  disablePass(&PostRAMachineSinkingID);
  disablePass(&PostRASchedulerID);
  disablePass(&FuncletLayoutID);
  disablePass(&StackMapLivenessID);
  disablePass(&PatchableFunctionID);
  disablePass(&ShrinkWrapID);
  disablePass(&RemoveLoadsIntoFakeUsesID);

  // This pass hurts code size for wasm because it can generate irreducible
  // control flow.
  disablePass(&MachineBlockPlacementID);

  TargetPassConfig::addPostRegAlloc();
}

void WebAssemblyPassConfig::addPreEmitPass() {
  TargetPassConfig::addPreEmitPass();

  // Nullify DBG_VALUE_LISTs that we cannot handle.
  addPass(createWebAssemblyNullifyDebugValueLists());

  // Eliminate multiple-entry loops.
  if (!WasmDisableFixIrreducibleControlFlowPass)
    addPass(createWebAssemblyFixIrreducibleControlFlow());

  // Do various transformations for exception handling.
  // Every CFG-changing optimizations should come before this.
  if (TM->Options.ExceptionModel == ExceptionHandling::Wasm)
    addPass(createWebAssemblyLateEHPrepare());

  // Now that we have a prologue and epilogue and all frame indices are
  // rewritten, eliminate SP and FP. This allows them to be stackified,
  // colored, and numbered with the rest of the registers.
  addPass(createWebAssemblyReplacePhysRegs());

  // Preparations and optimizations related to register stackification.
  if (getOptLevel() != CodeGenOptLevel::None) {
    // Depend on LiveIntervals and perform some optimizations on it.
    addPass(createWebAssemblyOptimizeLiveIntervals());

    // Prepare memory intrinsic calls for register stackifying.
    addPass(createWebAssemblyMemIntrinsicResults());
  }

  // Mark registers as representing wasm's value stack. This is a key
  // code-compression technique in WebAssembly. We run this pass (and
  // MemIntrinsicResults above) very late, so that it sees as much code as
  // possible, including code emitted by PEI and expanded by late tail
  // duplication.
  addPass(createWebAssemblyRegStackify(getOptLevel()));

  if (getOptLevel() != CodeGenOptLevel::None) {
    // Run the register coloring pass to reduce the total number of registers.
    // This runs after stackification so that it doesn't consider registers
    // that become stackified.
    addPass(createWebAssemblyRegColoring());
  }

  // Sort the blocks of the CFG into topological order, a prerequisite for
  // BLOCK and LOOP markers.
  addPass(createWebAssemblyCFGSort());

  // Insert BLOCK and LOOP markers.
  addPass(createWebAssemblyCFGStackify());

  // Insert explicit local.get and local.set operators.
  if (!WasmDisableExplicitLocals)
    addPass(createWebAssemblyExplicitLocals());

  // Lower br_unless into br_if.
  addPass(createWebAssemblyLowerBrUnless());

  // Perform the very last peephole optimizations on the code.
  if (getOptLevel() != CodeGenOptLevel::None)
    addPass(createWebAssemblyPeephole());

  // Create a mapping from LLVM CodeGen virtual registers to wasm registers.
  addPass(createWebAssemblyRegNumbering());

  // Fix debug_values whose defs have been stackified.
  if (!WasmDisableExplicitLocals)
    addPass(createWebAssemblyDebugFixup());

  // Collect information to prepare for MC lowering / asm printing.
  addPass(createWebAssemblyMCLowerPrePass());
}

bool WebAssemblyPassConfig::addPreISel() {
  TargetPassConfig::addPreISel();
  addPass(createWebAssemblyLowerRefTypesIntPtrConv());
  return false;
}

yaml::MachineFunctionInfo *
WebAssemblyTargetMachine::createDefaultFuncInfoYAML() const {
  return new yaml::WebAssemblyFunctionInfo();
}

yaml::MachineFunctionInfo *WebAssemblyTargetMachine::convertFuncInfoToYAML(
    const MachineFunction &MF) const {
  const auto *MFI = MF.getInfo<WebAssemblyFunctionInfo>();
  return new yaml::WebAssemblyFunctionInfo(MF, *MFI);
}

bool WebAssemblyTargetMachine::parseMachineFunctionInfo(
    const yaml::MachineFunctionInfo &MFI, PerFunctionMIParsingState &PFS,
    SMDiagnostic &Error, SMRange &SourceRange) const {
  const auto &YamlMFI = static_cast<const yaml::WebAssemblyFunctionInfo &>(MFI);
  MachineFunction &MF = PFS.MF;
  MF.getInfo<WebAssemblyFunctionInfo>()->initializeBaseYamlFields(MF, YamlMFI);
  return false;
}<|MERGE_RESOLUTION|>--- conflicted
+++ resolved
@@ -192,11 +192,7 @@
     const TargetOptions &Options, std::optional<Reloc::Model> RM,
     std::optional<CodeModel::Model> CM, CodeGenOptLevel OL, bool JIT)
     : CodeGenTargetMachineImpl(T, TT.computeDataLayout(), TT, CPU, FS, Options,
-<<<<<<< HEAD
-                               getEffectiveRelocModel(RM, TT),
-=======
                                getEffectiveRelocModel(RM),
->>>>>>> 54c4ef26
                                getEffectiveCodeModel(CM, CodeModel::Large), OL),
       TLOF(new WebAssemblyTargetObjectFile()),
       UsesMultivalueABI(Options.MCOptions.getABIName() == "experimental-mv") {
