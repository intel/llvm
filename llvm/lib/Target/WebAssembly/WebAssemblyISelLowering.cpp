--- conflicted
+++ resolved
@@ -3585,43 +3585,16 @@
   if (auto Res = TryWideExtMulCombine(N, DCI.DAG))
     return Res;
 
-<<<<<<< HEAD
-  // We don't natively support v16i8 mul, but we do support v8i16 so split the
-  // inputs and extend them to v8i16. Only do this before legalization in case
-  // a narrow vector is widened and may be simplified later.
-  if (!DCI.isBeforeLegalize() || VT != MVT::v16i8)
-=======
   // We don't natively support v16i8 or v8i8 mul, but we do support v8i16. So,
   // extend them to v8i16. Only do this before legalization in case a narrow
   // vector is widened and may be simplified later.
   if (!DCI.isBeforeLegalize() || (VT != MVT::v8i8 && VT != MVT::v16i8))
->>>>>>> 35227056
     return SDValue();
 
   SDLoc DL(N);
   SelectionDAG &DAG = DCI.DAG;
   SDValue LHS = N->getOperand(0);
   SDValue RHS = N->getOperand(1);
-<<<<<<< HEAD
-  SDValue LowLHS =
-      DAG.getNode(WebAssemblyISD::EXTEND_LOW_U, DL, MVT::v8i16, LHS);
-  SDValue HighLHS =
-      DAG.getNode(WebAssemblyISD::EXTEND_HIGH_U, DL, MVT::v8i16, LHS);
-  SDValue LowRHS =
-      DAG.getNode(WebAssemblyISD::EXTEND_LOW_U, DL, MVT::v8i16, RHS);
-  SDValue HighRHS =
-      DAG.getNode(WebAssemblyISD::EXTEND_HIGH_U, DL, MVT::v8i16, RHS);
-
-  SDValue MulLow =
-      DAG.getBitcast(VT, DAG.getNode(ISD::MUL, DL, MVT::v8i16, LowLHS, LowRHS));
-  SDValue MulHigh = DAG.getBitcast(
-      VT, DAG.getNode(ISD::MUL, DL, MVT::v8i16, HighLHS, HighRHS));
-
-  // Take the low byte of each lane.
-  return DAG.getVectorShuffle(
-      VT, DL, MulLow, MulHigh,
-      {0, 2, 4, 6, 8, 10, 12, 14, 16, 18, 20, 22, 24, 26, 28, 30});
-=======
   EVT MulVT = MVT::v8i16;
 
   if (VT == MVT::v8i8) {
@@ -3659,7 +3632,6 @@
         VT, DL, MulLow, MulHigh,
         {0, 2, 4, 6, 8, 10, 12, 14, 16, 18, 20, 22, 24, 26, 28, 30});
   }
->>>>>>> 35227056
 }
 
 SDValue
