--- conflicted
+++ resolved
@@ -184,12 +184,9 @@
     // Combine partial.reduce.add before legalization gets confused.
     setTargetDAGCombine(ISD::INTRINSIC_WO_CHAIN);
 
-<<<<<<< HEAD
-=======
     // Combine wide-vector muls, with extend inputs, to extmul_half.
     setTargetDAGCombine(ISD::MUL);
 
->>>>>>> d465594a
     // Combine vector mask reductions into alltrue/anytrue
     setTargetDAGCombine(ISD::SETCC);
 
@@ -3412,10 +3409,7 @@
     return performTruncateCombine(N, DCI);
   case ISD::INTRINSIC_WO_CHAIN:
     return performLowerPartialReduction(N, DCI.DAG);
-<<<<<<< HEAD
-=======
   case ISD::MUL:
     return performMulCombine(N, DCI.DAG);
->>>>>>> d465594a
   }
 }