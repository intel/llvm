--- conflicted
+++ resolved
@@ -3332,17 +3332,10 @@
   if (SDValue AllTrueNE = CombineSetCC(Intrinsic::wasm_alltrue, ISD::SETNE,
                                        Intrinsic::wasm_alltrue))
     return AllTrueNE;
-<<<<<<< HEAD
 
   return SDValue();
 }
 
-=======
-
-  return SDValue();
-}
-
->>>>>>> 10a576f7
 template <int MatchRHS, ISD::CondCode MatchCond, bool RequiresNegate,
           Intrinsic::ID Intrin>
 static SDValue TryMatchTrue(SDNode *N, EVT VecVT, SelectionDAG &DAG) {
@@ -3374,19 +3367,11 @@
   EVT VT = N->getValueType(0);
   if (!VT.isScalarInteger())
     return SDValue();
-<<<<<<< HEAD
 
   SDValue LHS = N->getOperand(0);
   if (LHS->getOpcode() != ISD::BITCAST)
     return SDValue();
 
-=======
-
-  SDValue LHS = N->getOperand(0);
-  if (LHS->getOpcode() != ISD::BITCAST)
-    return SDValue();
-
->>>>>>> 10a576f7
   EVT FromVT = LHS->getOperand(0).getValueType();
   if (!FromVT.isFixedLengthVector() || FromVT.getVectorElementType() != MVT::i1)
     return SDValue();
