--- conflicted
+++ resolved
@@ -2809,12 +2809,8 @@
       int Intrin = isNullConstant(RHS) ? Intrinsic::wasm_anytrue
                                        : Intrinsic::wasm_alltrue;
       unsigned NumElts = FromVT.getVectorNumElements();
-<<<<<<< HEAD
-      assert(NumElts == 2 || NumElts == 4 || NumElts == 8 || NumElts == 16);
-=======
       if (NumElts != 2 && NumElts != 4 && NumElts != 8 && NumElts != 16)
         return SDValue();
->>>>>>> bac3a63c
       EVT Width = MVT::getIntegerVT(128 / NumElts);
       SDValue Ret = DAG.getZExtOrTrunc(
           DAG.getNode(
