//=- WebAssemblyISelLowering.cpp - WebAssembly DAG Lowering Implementation -==//
//
// Part of the LLVM Project, under the Apache License v2.0 with LLVM Exceptions.
// See https://llvm.org/LICENSE.txt for license information.
// SPDX-License-Identifier: Apache-2.0 WITH LLVM-exception
//
//===----------------------------------------------------------------------===//
///
/// \file
/// This file implements the WebAssemblyTargetLowering class.
///
//===----------------------------------------------------------------------===//

#include "WebAssemblyISelLowering.h"
#include "MCTargetDesc/WebAssemblyMCTargetDesc.h"
#include "Utils/WebAssemblyTypeUtilities.h"
#include "WebAssemblyMachineFunctionInfo.h"
#include "WebAssemblySubtarget.h"
#include "WebAssemblyTargetMachine.h"
#include "WebAssemblyUtilities.h"
#include "llvm/CodeGen/CallingConvLower.h"
#include "llvm/CodeGen/MachineFrameInfo.h"
#include "llvm/CodeGen/MachineInstrBuilder.h"
#include "llvm/CodeGen/MachineJumpTableInfo.h"
#include "llvm/CodeGen/MachineModuleInfo.h"
#include "llvm/CodeGen/MachineRegisterInfo.h"
#include "llvm/CodeGen/SDPatternMatch.h"
#include "llvm/CodeGen/SelectionDAG.h"
#include "llvm/CodeGen/SelectionDAGNodes.h"
#include "llvm/IR/DiagnosticInfo.h"
#include "llvm/IR/DiagnosticPrinter.h"
#include "llvm/IR/Function.h"
#include "llvm/IR/IntrinsicInst.h"
#include "llvm/IR/Intrinsics.h"
#include "llvm/IR/IntrinsicsWebAssembly.h"
#include "llvm/Support/ErrorHandling.h"
#include "llvm/Support/KnownBits.h"
#include "llvm/Support/MathExtras.h"
#include "llvm/Target/TargetOptions.h"
using namespace llvm;

#define DEBUG_TYPE "wasm-lower"

WebAssemblyTargetLowering::WebAssemblyTargetLowering(
    const TargetMachine &TM, const WebAssemblySubtarget &STI)
    : TargetLowering(TM), Subtarget(&STI) {
  auto MVTPtr = Subtarget->hasAddr64() ? MVT::i64 : MVT::i32;

  // Set the load count for memcmp expand optimization
  MaxLoadsPerMemcmp = 8;
  MaxLoadsPerMemcmpOptSize = 4;

  // Booleans always contain 0 or 1.
  setBooleanContents(ZeroOrOneBooleanContent);
  // Except in SIMD vectors
  setBooleanVectorContents(ZeroOrNegativeOneBooleanContent);
  // We don't know the microarchitecture here, so just reduce register pressure.
  setSchedulingPreference(Sched::RegPressure);
  // Tell ISel that we have a stack pointer.
  setStackPointerRegisterToSaveRestore(
      Subtarget->hasAddr64() ? WebAssembly::SP64 : WebAssembly::SP32);
  // Set up the register classes.
  addRegisterClass(MVT::i32, &WebAssembly::I32RegClass);
  addRegisterClass(MVT::i64, &WebAssembly::I64RegClass);
  addRegisterClass(MVT::f32, &WebAssembly::F32RegClass);
  addRegisterClass(MVT::f64, &WebAssembly::F64RegClass);
  if (Subtarget->hasSIMD128()) {
    addRegisterClass(MVT::v16i8, &WebAssembly::V128RegClass);
    addRegisterClass(MVT::v8i16, &WebAssembly::V128RegClass);
    addRegisterClass(MVT::v4i32, &WebAssembly::V128RegClass);
    addRegisterClass(MVT::v4f32, &WebAssembly::V128RegClass);
    addRegisterClass(MVT::v2i64, &WebAssembly::V128RegClass);
    addRegisterClass(MVT::v2f64, &WebAssembly::V128RegClass);
  }
  if (Subtarget->hasFP16()) {
    addRegisterClass(MVT::v8f16, &WebAssembly::V128RegClass);
  }
  if (Subtarget->hasReferenceTypes()) {
    addRegisterClass(MVT::externref, &WebAssembly::EXTERNREFRegClass);
    addRegisterClass(MVT::funcref, &WebAssembly::FUNCREFRegClass);
    if (Subtarget->hasExceptionHandling()) {
      addRegisterClass(MVT::exnref, &WebAssembly::EXNREFRegClass);
    }
  }
  // Compute derived properties from the register classes.
  computeRegisterProperties(Subtarget->getRegisterInfo());

  // Transform loads and stores to pointers in address space 1 to loads and
  // stores to WebAssembly global variables, outside linear memory.
  for (auto T : {MVT::i32, MVT::i64, MVT::f32, MVT::f64}) {
    setOperationAction(ISD::LOAD, T, Custom);
    setOperationAction(ISD::STORE, T, Custom);
  }
  if (Subtarget->hasSIMD128()) {
    for (auto T : {MVT::v16i8, MVT::v8i16, MVT::v4i32, MVT::v4f32, MVT::v2i64,
                   MVT::v2f64}) {
      setOperationAction(ISD::LOAD, T, Custom);
      setOperationAction(ISD::STORE, T, Custom);
    }
  }
  if (Subtarget->hasFP16()) {
    setOperationAction(ISD::LOAD, MVT::v8f16, Custom);
    setOperationAction(ISD::STORE, MVT::v8f16, Custom);
  }
  if (Subtarget->hasReferenceTypes()) {
    // We need custom load and store lowering for both externref, funcref and
    // Other. The MVT::Other here represents tables of reference types.
    for (auto T : {MVT::externref, MVT::funcref, MVT::Other}) {
      setOperationAction(ISD::LOAD, T, Custom);
      setOperationAction(ISD::STORE, T, Custom);
    }
  }

  setOperationAction(ISD::GlobalAddress, MVTPtr, Custom);
  setOperationAction(ISD::GlobalTLSAddress, MVTPtr, Custom);
  setOperationAction(ISD::ExternalSymbol, MVTPtr, Custom);
  setOperationAction(ISD::JumpTable, MVTPtr, Custom);
  setOperationAction(ISD::BlockAddress, MVTPtr, Custom);
  setOperationAction(ISD::BRIND, MVT::Other, Custom);
  setOperationAction(ISD::CLEAR_CACHE, MVT::Other, Custom);

  // Take the default expansion for va_arg, va_copy, and va_end. There is no
  // default action for va_start, so we do that custom.
  setOperationAction(ISD::VASTART, MVT::Other, Custom);
  setOperationAction(ISD::VAARG, MVT::Other, Expand);
  setOperationAction(ISD::VACOPY, MVT::Other, Expand);
  setOperationAction(ISD::VAEND, MVT::Other, Expand);

  for (auto T : {MVT::f32, MVT::f64, MVT::v4f32, MVT::v2f64, MVT::v8f16}) {
    if (!Subtarget->hasFP16() && T == MVT::v8f16) {
      continue;
    }
    // Don't expand the floating-point types to constant pools.
    setOperationAction(ISD::ConstantFP, T, Legal);
    // Expand floating-point comparisons.
    for (auto CC : {ISD::SETO, ISD::SETUO, ISD::SETUEQ, ISD::SETONE,
                    ISD::SETULT, ISD::SETULE, ISD::SETUGT, ISD::SETUGE})
      setCondCodeAction(CC, T, Expand);
    // Expand floating-point library function operators.
    for (auto Op :
         {ISD::FSIN, ISD::FCOS, ISD::FSINCOS, ISD::FPOW, ISD::FREM, ISD::FMA})
      setOperationAction(Op, T, Expand);
    // Note supported floating-point library function operators that otherwise
    // default to expand.
    for (auto Op : {ISD::FCEIL, ISD::FFLOOR, ISD::FTRUNC, ISD::FNEARBYINT,
                    ISD::FRINT, ISD::FROUNDEVEN})
      setOperationAction(Op, T, Legal);
    // Support minimum and maximum, which otherwise default to expand.
    setOperationAction(ISD::FMINIMUM, T, Legal);
    setOperationAction(ISD::FMAXIMUM, T, Legal);
    // When experimental v8f16 support is enabled these instructions don't need
    // to be expanded.
    if (T != MVT::v8f16) {
      setOperationAction(ISD::FP16_TO_FP, T, Expand);
      setOperationAction(ISD::FP_TO_FP16, T, Expand);
    }
    setLoadExtAction(ISD::EXTLOAD, T, MVT::f16, Expand);
    setTruncStoreAction(T, MVT::f16, Expand);
  }

  // Expand unavailable integer operations.
  for (auto Op :
       {ISD::BSWAP, ISD::SMUL_LOHI, ISD::UMUL_LOHI, ISD::MULHS, ISD::MULHU,
        ISD::SDIVREM, ISD::UDIVREM, ISD::SHL_PARTS, ISD::SRA_PARTS,
        ISD::SRL_PARTS, ISD::ADDC, ISD::ADDE, ISD::SUBC, ISD::SUBE}) {
    for (auto T : {MVT::i32, MVT::i64})
      setOperationAction(Op, T, Expand);
    if (Subtarget->hasSIMD128())
      for (auto T : {MVT::v16i8, MVT::v8i16, MVT::v4i32, MVT::v2i64})
        setOperationAction(Op, T, Expand);
  }

  if (Subtarget->hasWideArithmetic()) {
    setOperationAction(ISD::ADD, MVT::i128, Custom);
    setOperationAction(ISD::SUB, MVT::i128, Custom);
    setOperationAction(ISD::SMUL_LOHI, MVT::i64, Custom);
    setOperationAction(ISD::UMUL_LOHI, MVT::i64, Custom);
    setOperationAction(ISD::UADDO, MVT::i64, Custom);
  }

  if (Subtarget->hasNontrappingFPToInt())
    for (auto Op : {ISD::FP_TO_SINT_SAT, ISD::FP_TO_UINT_SAT})
      for (auto T : {MVT::i32, MVT::i64})
        setOperationAction(Op, T, Custom);

  if (Subtarget->hasRelaxedSIMD()) {
    setOperationAction(
        {ISD::FMINNUM, ISD::FMINIMUMNUM, ISD::FMAXNUM, ISD::FMAXIMUMNUM},
        {MVT::v4f32, MVT::v2f64}, Legal);
  }
  // SIMD-specific configuration
  if (Subtarget->hasSIMD128()) {

    setTargetDAGCombine(ISD::INTRINSIC_WO_CHAIN);

    // Combine wide-vector muls, with extend inputs, to extmul_half.
    setTargetDAGCombine(ISD::MUL);

    // Combine vector mask reductions into alltrue/anytrue
    setTargetDAGCombine(ISD::SETCC);

    // Convert vector to integer bitcasts to bitmask
    setTargetDAGCombine(ISD::BITCAST);

    // Hoist bitcasts out of shuffles
    setTargetDAGCombine(ISD::VECTOR_SHUFFLE);

    // Combine extends of extract_subvectors into widening ops
    setTargetDAGCombine({ISD::SIGN_EXTEND, ISD::ZERO_EXTEND});

    // Combine int_to_fp or fp_extend of extract_vectors and vice versa into
    // conversions ops
    setTargetDAGCombine({ISD::SINT_TO_FP, ISD::UINT_TO_FP, ISD::FP_EXTEND,
                         ISD::EXTRACT_SUBVECTOR});

    // Combine fp_to_{s,u}int_sat or fp_round of concat_vectors or vice versa
    // into conversion ops
    setTargetDAGCombine({ISD::FP_TO_SINT_SAT, ISD::FP_TO_UINT_SAT,
                         ISD::FP_ROUND, ISD::CONCAT_VECTORS});

    setTargetDAGCombine(ISD::TRUNCATE);

    // Support saturating add/sub for i8x16 and i16x8
    for (auto Op : {ISD::SADDSAT, ISD::UADDSAT, ISD::SSUBSAT, ISD::USUBSAT})
      for (auto T : {MVT::v16i8, MVT::v8i16})
        setOperationAction(Op, T, Legal);

    // Support integer abs
    for (auto T : {MVT::v16i8, MVT::v8i16, MVT::v4i32, MVT::v2i64})
      setOperationAction(ISD::ABS, T, Legal);

    // Custom lower BUILD_VECTORs to minimize number of replace_lanes
    for (auto T : {MVT::v16i8, MVT::v8i16, MVT::v4i32, MVT::v4f32, MVT::v2i64,
                   MVT::v2f64})
      setOperationAction(ISD::BUILD_VECTOR, T, Custom);

    if (Subtarget->hasFP16())
      setOperationAction(ISD::BUILD_VECTOR, MVT::f16, Custom);

    // We have custom shuffle lowering to expose the shuffle mask
    for (auto T : {MVT::v16i8, MVT::v8i16, MVT::v4i32, MVT::v4f32, MVT::v2i64,
                   MVT::v2f64})
      setOperationAction(ISD::VECTOR_SHUFFLE, T, Custom);

    if (Subtarget->hasFP16())
      setOperationAction(ISD::VECTOR_SHUFFLE, MVT::v8f16, Custom);

    // Support splatting
    for (auto T : {MVT::v16i8, MVT::v8i16, MVT::v4i32, MVT::v4f32, MVT::v2i64,
                   MVT::v2f64})
      setOperationAction(ISD::SPLAT_VECTOR, T, Legal);

    setOperationAction(ISD::AVGCEILU, {MVT::v8i16, MVT::v16i8}, Legal);

    // Custom lowering since wasm shifts must have a scalar shift amount
    for (auto Op : {ISD::SHL, ISD::SRA, ISD::SRL})
      for (auto T : {MVT::v16i8, MVT::v8i16, MVT::v4i32, MVT::v2i64})
        setOperationAction(Op, T, Custom);

    // Custom lower lane accesses to expand out variable indices
    for (auto Op : {ISD::EXTRACT_VECTOR_ELT, ISD::INSERT_VECTOR_ELT})
      for (auto T : {MVT::v16i8, MVT::v8i16, MVT::v4i32, MVT::v4f32, MVT::v2i64,
                     MVT::v2f64})
        setOperationAction(Op, T, Custom);

    // There is no i8x16.mul instruction
    setOperationAction(ISD::MUL, MVT::v16i8, Expand);

    // There is no vector conditional select instruction
    for (auto T : {MVT::v16i8, MVT::v8i16, MVT::v4i32, MVT::v4f32, MVT::v2i64,
                   MVT::v2f64})
      setOperationAction(ISD::SELECT_CC, T, Expand);

    // Expand integer operations supported for scalars but not SIMD
    for (auto Op :
         {ISD::SDIV, ISD::UDIV, ISD::SREM, ISD::UREM, ISD::ROTL, ISD::ROTR})
      for (auto T : {MVT::v16i8, MVT::v8i16, MVT::v4i32, MVT::v2i64})
        setOperationAction(Op, T, Expand);

    // But we do have integer min and max operations
    for (auto Op : {ISD::SMIN, ISD::SMAX, ISD::UMIN, ISD::UMAX})
      for (auto T : {MVT::v16i8, MVT::v8i16, MVT::v4i32})
        setOperationAction(Op, T, Legal);

    // And we have popcnt for i8x16. It can be used to expand ctlz/cttz.
    setOperationAction(ISD::CTPOP, MVT::v16i8, Legal);
    setOperationAction(ISD::CTLZ, MVT::v16i8, Expand);
    setOperationAction(ISD::CTTZ, MVT::v16i8, Expand);

    // Custom lower bit counting operations for other types to scalarize them.
    for (auto Op : {ISD::CTLZ, ISD::CTTZ, ISD::CTPOP})
      for (auto T : {MVT::v8i16, MVT::v4i32, MVT::v2i64})
        setOperationAction(Op, T, Custom);

    // Expand float operations supported for scalars but not SIMD
    for (auto Op : {ISD::FCOPYSIGN, ISD::FLOG, ISD::FLOG2, ISD::FLOG10,
                    ISD::FEXP, ISD::FEXP2, ISD::FEXP10})
      for (auto T : {MVT::v4f32, MVT::v2f64})
        setOperationAction(Op, T, Expand);

    // Unsigned comparison operations are unavailable for i64x2 vectors.
    for (auto CC : {ISD::SETUGT, ISD::SETUGE, ISD::SETULT, ISD::SETULE})
      setCondCodeAction(CC, MVT::v2i64, Custom);

    // 64x2 conversions are not in the spec
    for (auto Op :
         {ISD::SINT_TO_FP, ISD::UINT_TO_FP, ISD::FP_TO_SINT, ISD::FP_TO_UINT})
      for (auto T : {MVT::v2i64, MVT::v2f64})
        setOperationAction(Op, T, Expand);

    // But saturating fp_to_int converstions are
    for (auto Op : {ISD::FP_TO_SINT_SAT, ISD::FP_TO_UINT_SAT}) {
      setOperationAction(Op, MVT::v4i32, Custom);
      if (Subtarget->hasFP16()) {
        setOperationAction(Op, MVT::v8i16, Custom);
      }
    }

    // Support vector extending
    for (auto T : MVT::integer_fixedlen_vector_valuetypes()) {
      setOperationAction(ISD::SIGN_EXTEND_VECTOR_INREG, T, Custom);
      setOperationAction(ISD::ZERO_EXTEND_VECTOR_INREG, T, Custom);
    }

<<<<<<< HEAD
=======
    if (Subtarget->hasFP16()) {
      setOperationAction(ISD::FMA, MVT::v8f16, Legal);
    }

    if (Subtarget->hasRelaxedSIMD()) {
      setOperationAction(ISD::FMULADD, MVT::v4f32, Legal);
      setOperationAction(ISD::FMULADD, MVT::v2f64, Legal);
    }

>>>>>>> 54c4ef26
    // Partial MLA reductions.
    for (auto Op : {ISD::PARTIAL_REDUCE_SMLA, ISD::PARTIAL_REDUCE_UMLA}) {
      setPartialReduceMLAAction(Op, MVT::v4i32, MVT::v16i8, Legal);
      setPartialReduceMLAAction(Op, MVT::v4i32, MVT::v8i16, Legal);
    }
  }

  // As a special case, these operators use the type to mean the type to
  // sign-extend from.
  setOperationAction(ISD::SIGN_EXTEND_INREG, MVT::i1, Expand);
  if (!Subtarget->hasSignExt()) {
    // Sign extends are legal only when extending a vector extract
    auto Action = Subtarget->hasSIMD128() ? Custom : Expand;
    for (auto T : {MVT::i8, MVT::i16, MVT::i32})
      setOperationAction(ISD::SIGN_EXTEND_INREG, T, Action);
  }
  for (auto T : MVT::integer_fixedlen_vector_valuetypes())
    setOperationAction(ISD::SIGN_EXTEND_INREG, T, Expand);

  // Dynamic stack allocation: use the default expansion.
  setOperationAction(ISD::STACKSAVE, MVT::Other, Expand);
  setOperationAction(ISD::STACKRESTORE, MVT::Other, Expand);
  setOperationAction(ISD::DYNAMIC_STACKALLOC, MVTPtr, Expand);

  setOperationAction(ISD::FrameIndex, MVT::i32, Custom);
  setOperationAction(ISD::FrameIndex, MVT::i64, Custom);
  setOperationAction(ISD::CopyToReg, MVT::Other, Custom);

  // Expand these forms; we pattern-match the forms that we can handle in isel.
  for (auto T : {MVT::i32, MVT::i64, MVT::f32, MVT::f64})
    for (auto Op : {ISD::BR_CC, ISD::SELECT_CC})
      setOperationAction(Op, T, Expand);

  // We have custom switch handling.
  setOperationAction(ISD::BR_JT, MVT::Other, Custom);

  // WebAssembly doesn't have:
  //  - Floating-point extending loads.
  //  - Floating-point truncating stores.
  //  - i1 extending loads.
  //  - truncating SIMD stores and most extending loads
  setLoadExtAction(ISD::EXTLOAD, MVT::f64, MVT::f32, Expand);
  setTruncStoreAction(MVT::f64, MVT::f32, Expand);
  for (auto T : MVT::integer_valuetypes())
    for (auto Ext : {ISD::EXTLOAD, ISD::ZEXTLOAD, ISD::SEXTLOAD})
      setLoadExtAction(Ext, T, MVT::i1, Promote);
  if (Subtarget->hasSIMD128()) {
    for (auto T : {MVT::v16i8, MVT::v8i16, MVT::v4i32, MVT::v2i64, MVT::v4f32,
                   MVT::v2f64}) {
      for (auto MemT : MVT::fixedlen_vector_valuetypes()) {
        if (MVT(T) != MemT) {
          setTruncStoreAction(T, MemT, Expand);
          for (auto Ext : {ISD::EXTLOAD, ISD::ZEXTLOAD, ISD::SEXTLOAD})
            setLoadExtAction(Ext, T, MemT, Expand);
        }
      }
    }
    // But some vector extending loads are legal
    for (auto Ext : {ISD::EXTLOAD, ISD::SEXTLOAD, ISD::ZEXTLOAD}) {
      setLoadExtAction(Ext, MVT::v8i16, MVT::v8i8, Legal);
      setLoadExtAction(Ext, MVT::v4i32, MVT::v4i16, Legal);
      setLoadExtAction(Ext, MVT::v2i64, MVT::v2i32, Legal);
    }
    setLoadExtAction(ISD::EXTLOAD, MVT::v2f64, MVT::v2f32, Legal);
  }

  // Don't do anything clever with build_pairs
  setOperationAction(ISD::BUILD_PAIR, MVT::i64, Expand);

  // Trap lowers to wasm unreachable
  setOperationAction(ISD::TRAP, MVT::Other, Legal);
  setOperationAction(ISD::DEBUGTRAP, MVT::Other, Legal);

  // Exception handling intrinsics
  setOperationAction(ISD::INTRINSIC_WO_CHAIN, MVT::Other, Custom);
  setOperationAction(ISD::INTRINSIC_W_CHAIN, MVT::Other, Custom);
  setOperationAction(ISD::INTRINSIC_VOID, MVT::Other, Custom);

  setMaxAtomicSizeInBitsSupported(64);

  // Always convert switches to br_tables unless there is only one case, which
  // is equivalent to a simple branch. This reduces code size for wasm, and we
  // defer possible jump table optimizations to the VM.
  setMinimumJumpTableEntries(2);
}

MVT WebAssemblyTargetLowering::getPointerTy(const DataLayout &DL,
                                            uint32_t AS) const {
  if (AS == WebAssembly::WasmAddressSpace::WASM_ADDRESS_SPACE_EXTERNREF)
    return MVT::externref;
  if (AS == WebAssembly::WasmAddressSpace::WASM_ADDRESS_SPACE_FUNCREF)
    return MVT::funcref;
  return TargetLowering::getPointerTy(DL, AS);
}

MVT WebAssemblyTargetLowering::getPointerMemTy(const DataLayout &DL,
                                               uint32_t AS) const {
  if (AS == WebAssembly::WasmAddressSpace::WASM_ADDRESS_SPACE_EXTERNREF)
    return MVT::externref;
  if (AS == WebAssembly::WasmAddressSpace::WASM_ADDRESS_SPACE_FUNCREF)
    return MVT::funcref;
  return TargetLowering::getPointerMemTy(DL, AS);
}

TargetLowering::AtomicExpansionKind
WebAssemblyTargetLowering::shouldExpandAtomicRMWInIR(AtomicRMWInst *AI) const {
  // We have wasm instructions for these
  switch (AI->getOperation()) {
  case AtomicRMWInst::Add:
  case AtomicRMWInst::Sub:
  case AtomicRMWInst::And:
  case AtomicRMWInst::Or:
  case AtomicRMWInst::Xor:
  case AtomicRMWInst::Xchg:
    return AtomicExpansionKind::None;
  default:
    break;
  }
  return AtomicExpansionKind::CmpXChg;
}

bool WebAssemblyTargetLowering::shouldScalarizeBinop(SDValue VecOp) const {
  // Implementation copied from X86TargetLowering.
  unsigned Opc = VecOp.getOpcode();

  // Assume target opcodes can't be scalarized.
  // TODO - do we have any exceptions?
  if (Opc >= ISD::BUILTIN_OP_END || !isBinOp(Opc))
    return false;

  // If the vector op is not supported, try to convert to scalar.
  EVT VecVT = VecOp.getValueType();
  if (!isOperationLegalOrCustomOrPromote(Opc, VecVT))
    return true;

  // If the vector op is supported, but the scalar op is not, the transform may
  // not be worthwhile.
  EVT ScalarVT = VecVT.getScalarType();
  return isOperationLegalOrCustomOrPromote(Opc, ScalarVT);
}

FastISel *WebAssemblyTargetLowering::createFastISel(
    FunctionLoweringInfo &FuncInfo, const TargetLibraryInfo *LibInfo) const {
  return WebAssembly::createFastISel(FuncInfo, LibInfo);
}

MVT WebAssemblyTargetLowering::getScalarShiftAmountTy(const DataLayout & /*DL*/,
                                                      EVT VT) const {
  unsigned BitWidth = NextPowerOf2(VT.getSizeInBits() - 1);
  if (BitWidth > 1 && BitWidth < 8)
    BitWidth = 8;

  if (BitWidth > 64) {
    // The shift will be lowered to a libcall, and compiler-rt libcalls expect
    // the count to be an i32.
    BitWidth = 32;
    assert(BitWidth >= Log2_32_Ceil(VT.getSizeInBits()) &&
           "32-bit shift counts ought to be enough for anyone");
  }

  MVT Result = MVT::getIntegerVT(BitWidth);
  assert(Result != MVT::INVALID_SIMPLE_VALUE_TYPE &&
         "Unable to represent scalar shift amount type");
  return Result;
}

// Lower an fp-to-int conversion operator from the LLVM opcode, which has an
// undefined result on invalid/overflow, to the WebAssembly opcode, which
// traps on invalid/overflow.
static MachineBasicBlock *LowerFPToInt(MachineInstr &MI, DebugLoc DL,
                                       MachineBasicBlock *BB,
                                       const TargetInstrInfo &TII,
                                       bool IsUnsigned, bool Int64,
                                       bool Float64, unsigned LoweredOpcode) {
  MachineRegisterInfo &MRI = BB->getParent()->getRegInfo();

  Register OutReg = MI.getOperand(0).getReg();
  Register InReg = MI.getOperand(1).getReg();

  unsigned Abs = Float64 ? WebAssembly::ABS_F64 : WebAssembly::ABS_F32;
  unsigned FConst = Float64 ? WebAssembly::CONST_F64 : WebAssembly::CONST_F32;
  unsigned LT = Float64 ? WebAssembly::LT_F64 : WebAssembly::LT_F32;
  unsigned GE = Float64 ? WebAssembly::GE_F64 : WebAssembly::GE_F32;
  unsigned IConst = Int64 ? WebAssembly::CONST_I64 : WebAssembly::CONST_I32;
  unsigned Eqz = WebAssembly::EQZ_I32;
  unsigned And = WebAssembly::AND_I32;
  int64_t Limit = Int64 ? INT64_MIN : INT32_MIN;
  int64_t Substitute = IsUnsigned ? 0 : Limit;
  double CmpVal = IsUnsigned ? -(double)Limit * 2.0 : -(double)Limit;
  auto &Context = BB->getParent()->getFunction().getContext();
  Type *Ty = Float64 ? Type::getDoubleTy(Context) : Type::getFloatTy(Context);

  const BasicBlock *LLVMBB = BB->getBasicBlock();
  MachineFunction *F = BB->getParent();
  MachineBasicBlock *TrueMBB = F->CreateMachineBasicBlock(LLVMBB);
  MachineBasicBlock *FalseMBB = F->CreateMachineBasicBlock(LLVMBB);
  MachineBasicBlock *DoneMBB = F->CreateMachineBasicBlock(LLVMBB);

  MachineFunction::iterator It = ++BB->getIterator();
  F->insert(It, FalseMBB);
  F->insert(It, TrueMBB);
  F->insert(It, DoneMBB);

  // Transfer the remainder of BB and its successor edges to DoneMBB.
  DoneMBB->splice(DoneMBB->begin(), BB, std::next(MI.getIterator()), BB->end());
  DoneMBB->transferSuccessorsAndUpdatePHIs(BB);

  BB->addSuccessor(TrueMBB);
  BB->addSuccessor(FalseMBB);
  TrueMBB->addSuccessor(DoneMBB);
  FalseMBB->addSuccessor(DoneMBB);

  unsigned Tmp0, Tmp1, CmpReg, EqzReg, FalseReg, TrueReg;
  Tmp0 = MRI.createVirtualRegister(MRI.getRegClass(InReg));
  Tmp1 = MRI.createVirtualRegister(MRI.getRegClass(InReg));
  CmpReg = MRI.createVirtualRegister(&WebAssembly::I32RegClass);
  EqzReg = MRI.createVirtualRegister(&WebAssembly::I32RegClass);
  FalseReg = MRI.createVirtualRegister(MRI.getRegClass(OutReg));
  TrueReg = MRI.createVirtualRegister(MRI.getRegClass(OutReg));

  MI.eraseFromParent();
  // For signed numbers, we can do a single comparison to determine whether
  // fabs(x) is within range.
  if (IsUnsigned) {
    Tmp0 = InReg;
  } else {
    BuildMI(BB, DL, TII.get(Abs), Tmp0).addReg(InReg);
  }
  BuildMI(BB, DL, TII.get(FConst), Tmp1)
      .addFPImm(cast<ConstantFP>(ConstantFP::get(Ty, CmpVal)));
  BuildMI(BB, DL, TII.get(LT), CmpReg).addReg(Tmp0).addReg(Tmp1);

  // For unsigned numbers, we have to do a separate comparison with zero.
  if (IsUnsigned) {
    Tmp1 = MRI.createVirtualRegister(MRI.getRegClass(InReg));
    Register SecondCmpReg =
        MRI.createVirtualRegister(&WebAssembly::I32RegClass);
    Register AndReg = MRI.createVirtualRegister(&WebAssembly::I32RegClass);
    BuildMI(BB, DL, TII.get(FConst), Tmp1)
        .addFPImm(cast<ConstantFP>(ConstantFP::get(Ty, 0.0)));
    BuildMI(BB, DL, TII.get(GE), SecondCmpReg).addReg(Tmp0).addReg(Tmp1);
    BuildMI(BB, DL, TII.get(And), AndReg).addReg(CmpReg).addReg(SecondCmpReg);
    CmpReg = AndReg;
  }

  BuildMI(BB, DL, TII.get(Eqz), EqzReg).addReg(CmpReg);

  // Create the CFG diamond to select between doing the conversion or using
  // the substitute value.
  BuildMI(BB, DL, TII.get(WebAssembly::BR_IF)).addMBB(TrueMBB).addReg(EqzReg);
  BuildMI(FalseMBB, DL, TII.get(LoweredOpcode), FalseReg).addReg(InReg);
  BuildMI(FalseMBB, DL, TII.get(WebAssembly::BR)).addMBB(DoneMBB);
  BuildMI(TrueMBB, DL, TII.get(IConst), TrueReg).addImm(Substitute);
  BuildMI(*DoneMBB, DoneMBB->begin(), DL, TII.get(TargetOpcode::PHI), OutReg)
      .addReg(FalseReg)
      .addMBB(FalseMBB)
      .addReg(TrueReg)
      .addMBB(TrueMBB);

  return DoneMBB;
}

// Lower a `MEMCPY` instruction into a CFG triangle around a `MEMORY_COPY`
// instuction to handle the zero-length case.
static MachineBasicBlock *LowerMemcpy(MachineInstr &MI, DebugLoc DL,
                                      MachineBasicBlock *BB,
                                      const TargetInstrInfo &TII, bool Int64) {
  MachineRegisterInfo &MRI = BB->getParent()->getRegInfo();

  MachineOperand DstMem = MI.getOperand(0);
  MachineOperand SrcMem = MI.getOperand(1);
  MachineOperand Dst = MI.getOperand(2);
  MachineOperand Src = MI.getOperand(3);
  MachineOperand Len = MI.getOperand(4);

  // If the length is a constant, we don't actually need the check.
  if (MachineInstr *Def = MRI.getVRegDef(Len.getReg())) {
    if (Def->getOpcode() == WebAssembly::CONST_I32 ||
        Def->getOpcode() == WebAssembly::CONST_I64) {
      if (Def->getOperand(1).getImm() == 0) {
        // A zero-length memcpy is a no-op.
        MI.eraseFromParent();
        return BB;
      }
      // A non-zero-length memcpy doesn't need a zero check.
      unsigned MemoryCopy =
          Int64 ? WebAssembly::MEMORY_COPY_A64 : WebAssembly::MEMORY_COPY_A32;
      BuildMI(*BB, MI, DL, TII.get(MemoryCopy))
          .add(DstMem)
          .add(SrcMem)
          .add(Dst)
          .add(Src)
          .add(Len);
      MI.eraseFromParent();
      return BB;
    }
  }

  // We're going to add an extra use to `Len` to test if it's zero; that
  // use shouldn't be a kill, even if the original use is.
  MachineOperand NoKillLen = Len;
  NoKillLen.setIsKill(false);

  // Decide on which `MachineInstr` opcode we're going to use.
  unsigned Eqz = Int64 ? WebAssembly::EQZ_I64 : WebAssembly::EQZ_I32;
  unsigned MemoryCopy =
      Int64 ? WebAssembly::MEMORY_COPY_A64 : WebAssembly::MEMORY_COPY_A32;

  // Create two new basic blocks; one for the new `memory.fill` that we can
  // branch over, and one for the rest of the instructions after the original
  // `memory.fill`.
  const BasicBlock *LLVMBB = BB->getBasicBlock();
  MachineFunction *F = BB->getParent();
  MachineBasicBlock *TrueMBB = F->CreateMachineBasicBlock(LLVMBB);
  MachineBasicBlock *DoneMBB = F->CreateMachineBasicBlock(LLVMBB);

  MachineFunction::iterator It = ++BB->getIterator();
  F->insert(It, TrueMBB);
  F->insert(It, DoneMBB);

  // Transfer the remainder of BB and its successor edges to DoneMBB.
  DoneMBB->splice(DoneMBB->begin(), BB, std::next(MI.getIterator()), BB->end());
  DoneMBB->transferSuccessorsAndUpdatePHIs(BB);

  // Connect the CFG edges.
  BB->addSuccessor(TrueMBB);
  BB->addSuccessor(DoneMBB);
  TrueMBB->addSuccessor(DoneMBB);

  // Create a virtual register for the `Eqz` result.
  unsigned EqzReg;
  EqzReg = MRI.createVirtualRegister(&WebAssembly::I32RegClass);

  // Erase the original `memory.copy`.
  MI.eraseFromParent();

  // Test if `Len` is zero.
  BuildMI(BB, DL, TII.get(Eqz), EqzReg).add(NoKillLen);

  // Insert a new `memory.copy`.
  BuildMI(TrueMBB, DL, TII.get(MemoryCopy))
      .add(DstMem)
      .add(SrcMem)
      .add(Dst)
      .add(Src)
      .add(Len);

  // Create the CFG triangle.
  BuildMI(BB, DL, TII.get(WebAssembly::BR_IF)).addMBB(DoneMBB).addReg(EqzReg);
  BuildMI(TrueMBB, DL, TII.get(WebAssembly::BR)).addMBB(DoneMBB);

  return DoneMBB;
}

// Lower a `MEMSET` instruction into a CFG triangle around a `MEMORY_FILL`
// instuction to handle the zero-length case.
static MachineBasicBlock *LowerMemset(MachineInstr &MI, DebugLoc DL,
                                      MachineBasicBlock *BB,
                                      const TargetInstrInfo &TII, bool Int64) {
  MachineRegisterInfo &MRI = BB->getParent()->getRegInfo();

  MachineOperand Mem = MI.getOperand(0);
  MachineOperand Dst = MI.getOperand(1);
  MachineOperand Val = MI.getOperand(2);
  MachineOperand Len = MI.getOperand(3);

  // If the length is a constant, we don't actually need the check.
  if (MachineInstr *Def = MRI.getVRegDef(Len.getReg())) {
    if (Def->getOpcode() == WebAssembly::CONST_I32 ||
        Def->getOpcode() == WebAssembly::CONST_I64) {
      if (Def->getOperand(1).getImm() == 0) {
        // A zero-length memset is a no-op.
        MI.eraseFromParent();
        return BB;
      }
      // A non-zero-length memset doesn't need a zero check.
      unsigned MemoryFill =
          Int64 ? WebAssembly::MEMORY_FILL_A64 : WebAssembly::MEMORY_FILL_A32;
      BuildMI(*BB, MI, DL, TII.get(MemoryFill))
          .add(Mem)
          .add(Dst)
          .add(Val)
          .add(Len);
      MI.eraseFromParent();
      return BB;
    }
  }

  // We're going to add an extra use to `Len` to test if it's zero; that
  // use shouldn't be a kill, even if the original use is.
  MachineOperand NoKillLen = Len;
  NoKillLen.setIsKill(false);

  // Decide on which `MachineInstr` opcode we're going to use.
  unsigned Eqz = Int64 ? WebAssembly::EQZ_I64 : WebAssembly::EQZ_I32;
  unsigned MemoryFill =
      Int64 ? WebAssembly::MEMORY_FILL_A64 : WebAssembly::MEMORY_FILL_A32;

  // Create two new basic blocks; one for the new `memory.fill` that we can
  // branch over, and one for the rest of the instructions after the original
  // `memory.fill`.
  const BasicBlock *LLVMBB = BB->getBasicBlock();
  MachineFunction *F = BB->getParent();
  MachineBasicBlock *TrueMBB = F->CreateMachineBasicBlock(LLVMBB);
  MachineBasicBlock *DoneMBB = F->CreateMachineBasicBlock(LLVMBB);

  MachineFunction::iterator It = ++BB->getIterator();
  F->insert(It, TrueMBB);
  F->insert(It, DoneMBB);

  // Transfer the remainder of BB and its successor edges to DoneMBB.
  DoneMBB->splice(DoneMBB->begin(), BB, std::next(MI.getIterator()), BB->end());
  DoneMBB->transferSuccessorsAndUpdatePHIs(BB);

  // Connect the CFG edges.
  BB->addSuccessor(TrueMBB);
  BB->addSuccessor(DoneMBB);
  TrueMBB->addSuccessor(DoneMBB);

  // Create a virtual register for the `Eqz` result.
  unsigned EqzReg;
  EqzReg = MRI.createVirtualRegister(&WebAssembly::I32RegClass);

  // Erase the original `memory.fill`.
  MI.eraseFromParent();

  // Test if `Len` is zero.
  BuildMI(BB, DL, TII.get(Eqz), EqzReg).add(NoKillLen);

  // Insert a new `memory.copy`.
  BuildMI(TrueMBB, DL, TII.get(MemoryFill)).add(Mem).add(Dst).add(Val).add(Len);

  // Create the CFG triangle.
  BuildMI(BB, DL, TII.get(WebAssembly::BR_IF)).addMBB(DoneMBB).addReg(EqzReg);
  BuildMI(TrueMBB, DL, TII.get(WebAssembly::BR)).addMBB(DoneMBB);

  return DoneMBB;
}

static MachineBasicBlock *
LowerCallResults(MachineInstr &CallResults, DebugLoc DL, MachineBasicBlock *BB,
                 const WebAssemblySubtarget *Subtarget,
                 const TargetInstrInfo &TII) {
  MachineInstr &CallParams = *CallResults.getPrevNode();
  assert(CallParams.getOpcode() == WebAssembly::CALL_PARAMS);
  assert(CallResults.getOpcode() == WebAssembly::CALL_RESULTS ||
         CallResults.getOpcode() == WebAssembly::RET_CALL_RESULTS);

  bool IsIndirect =
      CallParams.getOperand(0).isReg() || CallParams.getOperand(0).isFI();
  bool IsRetCall = CallResults.getOpcode() == WebAssembly::RET_CALL_RESULTS;

  bool IsFuncrefCall = false;
  if (IsIndirect && CallParams.getOperand(0).isReg()) {
    Register Reg = CallParams.getOperand(0).getReg();
    const MachineFunction *MF = BB->getParent();
    const MachineRegisterInfo &MRI = MF->getRegInfo();
    const TargetRegisterClass *TRC = MRI.getRegClass(Reg);
    IsFuncrefCall = (TRC == &WebAssembly::FUNCREFRegClass);
    assert(!IsFuncrefCall || Subtarget->hasReferenceTypes());
  }

  unsigned CallOp;
  if (IsIndirect && IsRetCall) {
    CallOp = WebAssembly::RET_CALL_INDIRECT;
  } else if (IsIndirect) {
    CallOp = WebAssembly::CALL_INDIRECT;
  } else if (IsRetCall) {
    CallOp = WebAssembly::RET_CALL;
  } else {
    CallOp = WebAssembly::CALL;
  }

  MachineFunction &MF = *BB->getParent();
  const MCInstrDesc &MCID = TII.get(CallOp);
  MachineInstrBuilder MIB(MF, MF.CreateMachineInstr(MCID, DL));

  // Move the function pointer to the end of the arguments for indirect calls
  if (IsIndirect) {
    auto FnPtr = CallParams.getOperand(0);
    CallParams.removeOperand(0);

    // For funcrefs, call_indirect is done through __funcref_call_table and the
    // funcref is always installed in slot 0 of the table, therefore instead of
    // having the function pointer added at the end of the params list, a zero
    // (the index in
    // __funcref_call_table is added).
    if (IsFuncrefCall) {
      Register RegZero =
          MF.getRegInfo().createVirtualRegister(&WebAssembly::I32RegClass);
      MachineInstrBuilder MIBC0 =
          BuildMI(MF, DL, TII.get(WebAssembly::CONST_I32), RegZero).addImm(0);

      BB->insert(CallResults.getIterator(), MIBC0);
      MachineInstrBuilder(MF, CallParams).addReg(RegZero);
    } else
      CallParams.addOperand(FnPtr);
  }

  for (auto Def : CallResults.defs())
    MIB.add(Def);

  if (IsIndirect) {
    // Placeholder for the type index.
    // This gets replaced with the correct value in WebAssemblyMCInstLower.cpp
    MIB.addImm(0);
    // The table into which this call_indirect indexes.
    MCSymbolWasm *Table = IsFuncrefCall
                              ? WebAssembly::getOrCreateFuncrefCallTableSymbol(
                                    MF.getContext(), Subtarget)
                              : WebAssembly::getOrCreateFunctionTableSymbol(
                                    MF.getContext(), Subtarget);
    if (Subtarget->hasCallIndirectOverlong()) {
      MIB.addSym(Table);
    } else {
      // For the MVP there is at most one table whose number is 0, but we can't
      // write a table symbol or issue relocations.  Instead we just ensure the
      // table is live and write a zero.
      Table->setNoStrip();
      MIB.addImm(0);
    }
  }

  for (auto Use : CallParams.uses())
    MIB.add(Use);

  BB->insert(CallResults.getIterator(), MIB);
  CallParams.eraseFromParent();
  CallResults.eraseFromParent();

  // If this is a funcref call, to avoid hidden GC roots, we need to clear the
  // table slot with ref.null upon call_indirect return.
  //
  // This generates the following code, which comes right after a call_indirect
  // of a funcref:
  //
  //    i32.const 0
  //    ref.null func
  //    table.set __funcref_call_table
  if (IsIndirect && IsFuncrefCall) {
    MCSymbolWasm *Table = WebAssembly::getOrCreateFuncrefCallTableSymbol(
        MF.getContext(), Subtarget);
    Register RegZero =
        MF.getRegInfo().createVirtualRegister(&WebAssembly::I32RegClass);
    MachineInstr *Const0 =
        BuildMI(MF, DL, TII.get(WebAssembly::CONST_I32), RegZero).addImm(0);
    BB->insertAfter(MIB.getInstr()->getIterator(), Const0);

    Register RegFuncref =
        MF.getRegInfo().createVirtualRegister(&WebAssembly::FUNCREFRegClass);
    MachineInstr *RefNull =
        BuildMI(MF, DL, TII.get(WebAssembly::REF_NULL_FUNCREF), RegFuncref);
    BB->insertAfter(Const0->getIterator(), RefNull);

    MachineInstr *TableSet =
        BuildMI(MF, DL, TII.get(WebAssembly::TABLE_SET_FUNCREF))
            .addSym(Table)
            .addReg(RegZero)
            .addReg(RegFuncref);
    BB->insertAfter(RefNull->getIterator(), TableSet);
  }

  return BB;
}

MachineBasicBlock *WebAssemblyTargetLowering::EmitInstrWithCustomInserter(
    MachineInstr &MI, MachineBasicBlock *BB) const {
  const TargetInstrInfo &TII = *Subtarget->getInstrInfo();
  DebugLoc DL = MI.getDebugLoc();

  switch (MI.getOpcode()) {
  default:
    llvm_unreachable("Unexpected instr type to insert");
  case WebAssembly::FP_TO_SINT_I32_F32:
    return LowerFPToInt(MI, DL, BB, TII, false, false, false,
                        WebAssembly::I32_TRUNC_S_F32);
  case WebAssembly::FP_TO_UINT_I32_F32:
    return LowerFPToInt(MI, DL, BB, TII, true, false, false,
                        WebAssembly::I32_TRUNC_U_F32);
  case WebAssembly::FP_TO_SINT_I64_F32:
    return LowerFPToInt(MI, DL, BB, TII, false, true, false,
                        WebAssembly::I64_TRUNC_S_F32);
  case WebAssembly::FP_TO_UINT_I64_F32:
    return LowerFPToInt(MI, DL, BB, TII, true, true, false,
                        WebAssembly::I64_TRUNC_U_F32);
  case WebAssembly::FP_TO_SINT_I32_F64:
    return LowerFPToInt(MI, DL, BB, TII, false, false, true,
                        WebAssembly::I32_TRUNC_S_F64);
  case WebAssembly::FP_TO_UINT_I32_F64:
    return LowerFPToInt(MI, DL, BB, TII, true, false, true,
                        WebAssembly::I32_TRUNC_U_F64);
  case WebAssembly::FP_TO_SINT_I64_F64:
    return LowerFPToInt(MI, DL, BB, TII, false, true, true,
                        WebAssembly::I64_TRUNC_S_F64);
  case WebAssembly::FP_TO_UINT_I64_F64:
    return LowerFPToInt(MI, DL, BB, TII, true, true, true,
                        WebAssembly::I64_TRUNC_U_F64);
  case WebAssembly::MEMCPY_A32:
    return LowerMemcpy(MI, DL, BB, TII, false);
  case WebAssembly::MEMCPY_A64:
    return LowerMemcpy(MI, DL, BB, TII, true);
  case WebAssembly::MEMSET_A32:
    return LowerMemset(MI, DL, BB, TII, false);
  case WebAssembly::MEMSET_A64:
    return LowerMemset(MI, DL, BB, TII, true);
  case WebAssembly::CALL_RESULTS:
  case WebAssembly::RET_CALL_RESULTS:
    return LowerCallResults(MI, DL, BB, Subtarget, TII);
  }
}

const char *
WebAssemblyTargetLowering::getTargetNodeName(unsigned Opcode) const {
  switch (static_cast<WebAssemblyISD::NodeType>(Opcode)) {
  case WebAssemblyISD::FIRST_NUMBER:
    break;
#define HANDLE_NODETYPE(NODE)                                                  \
  case WebAssemblyISD::NODE:                                                   \
    return "WebAssemblyISD::" #NODE;
#include "WebAssemblyISD.def"
#undef HANDLE_NODETYPE
  }
  return nullptr;
}

std::pair<unsigned, const TargetRegisterClass *>
WebAssemblyTargetLowering::getRegForInlineAsmConstraint(
    const TargetRegisterInfo *TRI, StringRef Constraint, MVT VT) const {
  // First, see if this is a constraint that directly corresponds to a
  // WebAssembly register class.
  if (Constraint.size() == 1) {
    switch (Constraint[0]) {
    case 'r':
      assert(VT != MVT::iPTR && "Pointer MVT not expected here");
      if (Subtarget->hasSIMD128() && VT.isVector()) {
        if (VT.getSizeInBits() == 128)
          return std::make_pair(0U, &WebAssembly::V128RegClass);
      }
      if (VT.isInteger() && !VT.isVector()) {
        if (VT.getSizeInBits() <= 32)
          return std::make_pair(0U, &WebAssembly::I32RegClass);
        if (VT.getSizeInBits() <= 64)
          return std::make_pair(0U, &WebAssembly::I64RegClass);
      }
      if (VT.isFloatingPoint() && !VT.isVector()) {
        switch (VT.getSizeInBits()) {
        case 32:
          return std::make_pair(0U, &WebAssembly::F32RegClass);
        case 64:
          return std::make_pair(0U, &WebAssembly::F64RegClass);
        default:
          break;
        }
      }
      break;
    default:
      break;
    }
  }

  return TargetLowering::getRegForInlineAsmConstraint(TRI, Constraint, VT);
}

bool WebAssemblyTargetLowering::isCheapToSpeculateCttz(Type *Ty) const {
  // Assume ctz is a relatively cheap operation.
  return true;
}

bool WebAssemblyTargetLowering::isCheapToSpeculateCtlz(Type *Ty) const {
  // Assume clz is a relatively cheap operation.
  return true;
}

bool WebAssemblyTargetLowering::isLegalAddressingMode(const DataLayout &DL,
                                                      const AddrMode &AM,
                                                      Type *Ty, unsigned AS,
                                                      Instruction *I) const {
  // WebAssembly offsets are added as unsigned without wrapping. The
  // isLegalAddressingMode gives us no way to determine if wrapping could be
  // happening, so we approximate this by accepting only non-negative offsets.
  if (AM.BaseOffs < 0)
    return false;

  // WebAssembly has no scale register operands.
  if (AM.Scale != 0)
    return false;

  // Everything else is legal.
  return true;
}

bool WebAssemblyTargetLowering::allowsMisalignedMemoryAccesses(
    EVT /*VT*/, unsigned /*AddrSpace*/, Align /*Align*/,
    MachineMemOperand::Flags /*Flags*/, unsigned *Fast) const {
  // WebAssembly supports unaligned accesses, though it should be declared
  // with the p2align attribute on loads and stores which do so, and there
  // may be a performance impact. We tell LLVM they're "fast" because
  // for the kinds of things that LLVM uses this for (merging adjacent stores
  // of constants, etc.), WebAssembly implementations will either want the
  // unaligned access or they'll split anyway.
  if (Fast)
    *Fast = 1;
  return true;
}

bool WebAssemblyTargetLowering::isIntDivCheap(EVT VT,
                                              AttributeList Attr) const {
  // The current thinking is that wasm engines will perform this optimization,
  // so we can save on code size.
  return true;
}

bool WebAssemblyTargetLowering::isVectorLoadExtDesirable(SDValue ExtVal) const {
  EVT ExtT = ExtVal.getValueType();
  EVT MemT = cast<LoadSDNode>(ExtVal->getOperand(0))->getValueType(0);
  return (ExtT == MVT::v8i16 && MemT == MVT::v8i8) ||
         (ExtT == MVT::v4i32 && MemT == MVT::v4i16) ||
         (ExtT == MVT::v2i64 && MemT == MVT::v2i32);
}

bool WebAssemblyTargetLowering::isOffsetFoldingLegal(
    const GlobalAddressSDNode *GA) const {
  // Wasm doesn't support function addresses with offsets
  const GlobalValue *GV = GA->getGlobal();
  return isa<Function>(GV) ? false : TargetLowering::isOffsetFoldingLegal(GA);
}

EVT WebAssemblyTargetLowering::getSetCCResultType(const DataLayout &DL,
                                                  LLVMContext &C,
                                                  EVT VT) const {
  if (VT.isVector())
    return VT.changeVectorElementTypeToInteger();

  // So far, all branch instructions in Wasm take an I32 condition.
  // The default TargetLowering::getSetCCResultType returns the pointer size,
  // which would be useful to reduce instruction counts when testing
  // against 64-bit pointers/values if at some point Wasm supports that.
  return EVT::getIntegerVT(C, 32);
}

bool WebAssemblyTargetLowering::getTgtMemIntrinsic(IntrinsicInfo &Info,
                                                   const CallInst &I,
                                                   MachineFunction &MF,
                                                   unsigned Intrinsic) const {
  switch (Intrinsic) {
  case Intrinsic::wasm_memory_atomic_notify:
    Info.opc = ISD::INTRINSIC_W_CHAIN;
    Info.memVT = MVT::i32;
    Info.ptrVal = I.getArgOperand(0);
    Info.offset = 0;
    Info.align = Align(4);
    // atomic.notify instruction does not really load the memory specified with
    // this argument, but MachineMemOperand should either be load or store, so
    // we set this to a load.
    // FIXME Volatile isn't really correct, but currently all LLVM atomic
    // instructions are treated as volatiles in the backend, so we should be
    // consistent. The same applies for wasm_atomic_wait intrinsics too.
    Info.flags = MachineMemOperand::MOVolatile | MachineMemOperand::MOLoad;
    return true;
  case Intrinsic::wasm_memory_atomic_wait32:
    Info.opc = ISD::INTRINSIC_W_CHAIN;
    Info.memVT = MVT::i32;
    Info.ptrVal = I.getArgOperand(0);
    Info.offset = 0;
    Info.align = Align(4);
    Info.flags = MachineMemOperand::MOVolatile | MachineMemOperand::MOLoad;
    return true;
  case Intrinsic::wasm_memory_atomic_wait64:
    Info.opc = ISD::INTRINSIC_W_CHAIN;
    Info.memVT = MVT::i64;
    Info.ptrVal = I.getArgOperand(0);
    Info.offset = 0;
    Info.align = Align(8);
    Info.flags = MachineMemOperand::MOVolatile | MachineMemOperand::MOLoad;
    return true;
  case Intrinsic::wasm_loadf16_f32:
    Info.opc = ISD::INTRINSIC_W_CHAIN;
    Info.memVT = MVT::f16;
    Info.ptrVal = I.getArgOperand(0);
    Info.offset = 0;
    Info.align = Align(2);
    Info.flags = MachineMemOperand::MOLoad;
    return true;
  case Intrinsic::wasm_storef16_f32:
    Info.opc = ISD::INTRINSIC_VOID;
    Info.memVT = MVT::f16;
    Info.ptrVal = I.getArgOperand(1);
    Info.offset = 0;
    Info.align = Align(2);
    Info.flags = MachineMemOperand::MOStore;
    return true;
  default:
    return false;
  }
}

void WebAssemblyTargetLowering::computeKnownBitsForTargetNode(
    const SDValue Op, KnownBits &Known, const APInt &DemandedElts,
    const SelectionDAG &DAG, unsigned Depth) const {
  switch (Op.getOpcode()) {
  default:
    break;
  case ISD::INTRINSIC_WO_CHAIN: {
    unsigned IntNo = Op.getConstantOperandVal(0);
    switch (IntNo) {
    default:
      break;
    case Intrinsic::wasm_bitmask: {
      unsigned BitWidth = Known.getBitWidth();
      EVT VT = Op.getOperand(1).getSimpleValueType();
      unsigned PossibleBits = VT.getVectorNumElements();
      APInt ZeroMask = APInt::getHighBitsSet(BitWidth, BitWidth - PossibleBits);
      Known.Zero |= ZeroMask;
      break;
    }
    }
    break;
  }

  // For 128-bit addition if the upper bits are all zero then it's known that
  // the upper bits of the result will have all bits guaranteed zero except the
  // first.
  case WebAssemblyISD::I64_ADD128:
    if (Op.getResNo() == 1) {
      SDValue LHS_HI = Op.getOperand(1);
      SDValue RHS_HI = Op.getOperand(3);
      if (isNullConstant(LHS_HI) && isNullConstant(RHS_HI))
        Known.Zero.setBitsFrom(1);
    }
    break;
  }
}

TargetLoweringBase::LegalizeTypeAction
WebAssemblyTargetLowering::getPreferredVectorAction(MVT VT) const {
  if (VT.isFixedLengthVector()) {
    MVT EltVT = VT.getVectorElementType();
    // We have legal vector types with these lane types, so widening the
    // vector would let us use some of the lanes directly without having to
    // extend or truncate values.
    if (EltVT == MVT::i8 || EltVT == MVT::i16 || EltVT == MVT::i32 ||
        EltVT == MVT::i64 || EltVT == MVT::f32 || EltVT == MVT::f64)
      return TypeWidenVector;
  }

  return TargetLoweringBase::getPreferredVectorAction(VT);
}

bool WebAssemblyTargetLowering::isFMAFasterThanFMulAndFAdd(
    const MachineFunction &MF, EVT VT) const {
  if (!Subtarget->hasFP16() || !VT.isVector())
    return false;

  EVT ScalarVT = VT.getScalarType();
  if (!ScalarVT.isSimple())
    return false;

  return ScalarVT.getSimpleVT().SimpleTy == MVT::f16;
}

bool WebAssemblyTargetLowering::shouldSimplifyDemandedVectorElts(
    SDValue Op, const TargetLoweringOpt &TLO) const {
  // ISel process runs DAGCombiner after legalization; this step is called
  // SelectionDAG optimization phase. This post-legalization combining process
  // runs DAGCombiner on each node, and if there was a change to be made,
  // re-runs legalization again on it and its user nodes to make sure
  // everythiing is in a legalized state.
  //
  // The legalization calls lowering routines, and we do our custom lowering for
  // build_vectors (LowerBUILD_VECTOR), which converts undef vector elements
  // into zeros. But there is a set of routines in DAGCombiner that turns unused
  // (= not demanded) nodes into undef, among which SimplifyDemandedVectorElts
  // turns unused vector elements into undefs. But this routine does not work
  // with our custom LowerBUILD_VECTOR, which turns undefs into zeros. This
  // combination can result in a infinite loop, in which undefs are converted to
  // zeros in legalization and back to undefs in combining.
  //
  // So after DAG is legalized, we prevent SimplifyDemandedVectorElts from
  // running for build_vectors.
  if (Op.getOpcode() == ISD::BUILD_VECTOR && TLO.LegalOps && TLO.LegalTys)
    return false;
  return true;
}

//===----------------------------------------------------------------------===//
// WebAssembly Lowering private implementation.
//===----------------------------------------------------------------------===//

//===----------------------------------------------------------------------===//
// Lowering Code
//===----------------------------------------------------------------------===//

static void fail(const SDLoc &DL, SelectionDAG &DAG, const char *Msg) {
  MachineFunction &MF = DAG.getMachineFunction();
  DAG.getContext()->diagnose(
      DiagnosticInfoUnsupported(MF.getFunction(), Msg, DL.getDebugLoc()));
}

// Test whether the given calling convention is supported.
static bool callingConvSupported(CallingConv::ID CallConv) {
  // We currently support the language-independent target-independent
  // conventions. We don't yet have a way to annotate calls with properties like
  // "cold", and we don't have any call-clobbered registers, so these are mostly
  // all handled the same.
  return CallConv == CallingConv::C || CallConv == CallingConv::Fast ||
         CallConv == CallingConv::Cold ||
         CallConv == CallingConv::PreserveMost ||
         CallConv == CallingConv::PreserveAll ||
         CallConv == CallingConv::CXX_FAST_TLS ||
         CallConv == CallingConv::WASM_EmscriptenInvoke ||
         CallConv == CallingConv::Swift;
}

SDValue
WebAssemblyTargetLowering::LowerCall(CallLoweringInfo &CLI,
                                     SmallVectorImpl<SDValue> &InVals) const {
  SelectionDAG &DAG = CLI.DAG;
  SDLoc DL = CLI.DL;
  SDValue Chain = CLI.Chain;
  SDValue Callee = CLI.Callee;
  MachineFunction &MF = DAG.getMachineFunction();
  auto Layout = MF.getDataLayout();

  CallingConv::ID CallConv = CLI.CallConv;
  if (!callingConvSupported(CallConv))
    fail(DL, DAG,
         "WebAssembly doesn't support language-specific or target-specific "
         "calling conventions yet");
  if (CLI.IsPatchPoint)
    fail(DL, DAG, "WebAssembly doesn't support patch point yet");

  if (CLI.IsTailCall) {
    auto NoTail = [&](const char *Msg) {
      if (CLI.CB && CLI.CB->isMustTailCall())
        fail(DL, DAG, Msg);
      CLI.IsTailCall = false;
    };

    if (!Subtarget->hasTailCall())
      NoTail("WebAssembly 'tail-call' feature not enabled");

    // Varargs calls cannot be tail calls because the buffer is on the stack
    if (CLI.IsVarArg)
      NoTail("WebAssembly does not support varargs tail calls");

    // Do not tail call unless caller and callee return types match
    const Function &F = MF.getFunction();
    const TargetMachine &TM = getTargetMachine();
    Type *RetTy = F.getReturnType();
    SmallVector<MVT, 4> CallerRetTys;
    SmallVector<MVT, 4> CalleeRetTys;
    computeLegalValueVTs(F, TM, RetTy, CallerRetTys);
    computeLegalValueVTs(F, TM, CLI.RetTy, CalleeRetTys);
    bool TypesMatch = CallerRetTys.size() == CalleeRetTys.size() &&
                      std::equal(CallerRetTys.begin(), CallerRetTys.end(),
                                 CalleeRetTys.begin());
    if (!TypesMatch)
      NoTail("WebAssembly tail call requires caller and callee return types to "
             "match");

    // If pointers to local stack values are passed, we cannot tail call
    if (CLI.CB) {
      for (auto &Arg : CLI.CB->args()) {
        Value *Val = Arg.get();
        // Trace the value back through pointer operations
        while (true) {
          Value *Src = Val->stripPointerCastsAndAliases();
          if (auto *GEP = dyn_cast<GetElementPtrInst>(Src))
            Src = GEP->getPointerOperand();
          if (Val == Src)
            break;
          Val = Src;
        }
        if (isa<AllocaInst>(Val)) {
          NoTail(
              "WebAssembly does not support tail calling with stack arguments");
          break;
        }
      }
    }
  }

  SmallVectorImpl<ISD::InputArg> &Ins = CLI.Ins;
  SmallVectorImpl<ISD::OutputArg> &Outs = CLI.Outs;
  SmallVectorImpl<SDValue> &OutVals = CLI.OutVals;

  // The generic code may have added an sret argument. If we're lowering an
  // invoke function, the ABI requires that the function pointer be the first
  // argument, so we may have to swap the arguments.
  if (CallConv == CallingConv::WASM_EmscriptenInvoke && Outs.size() >= 2 &&
      Outs[0].Flags.isSRet()) {
    std::swap(Outs[0], Outs[1]);
    std::swap(OutVals[0], OutVals[1]);
  }

  bool HasSwiftSelfArg = false;
  bool HasSwiftErrorArg = false;
  unsigned NumFixedArgs = 0;
  for (unsigned I = 0; I < Outs.size(); ++I) {
    const ISD::OutputArg &Out = Outs[I];
    SDValue &OutVal = OutVals[I];
    HasSwiftSelfArg |= Out.Flags.isSwiftSelf();
    HasSwiftErrorArg |= Out.Flags.isSwiftError();
    if (Out.Flags.isNest())
      fail(DL, DAG, "WebAssembly hasn't implemented nest arguments");
    if (Out.Flags.isInAlloca())
      fail(DL, DAG, "WebAssembly hasn't implemented inalloca arguments");
    if (Out.Flags.isInConsecutiveRegs())
      fail(DL, DAG, "WebAssembly hasn't implemented cons regs arguments");
    if (Out.Flags.isInConsecutiveRegsLast())
      fail(DL, DAG, "WebAssembly hasn't implemented cons regs last arguments");
    if (Out.Flags.isByVal() && Out.Flags.getByValSize() != 0) {
      auto &MFI = MF.getFrameInfo();
      int FI = MFI.CreateStackObject(Out.Flags.getByValSize(),
                                     Out.Flags.getNonZeroByValAlign(),
                                     /*isSS=*/false);
      SDValue SizeNode =
          DAG.getConstant(Out.Flags.getByValSize(), DL, MVT::i32);
      SDValue FINode = DAG.getFrameIndex(FI, getPointerTy(Layout));
      Chain = DAG.getMemcpy(Chain, DL, FINode, OutVal, SizeNode,
                            Out.Flags.getNonZeroByValAlign(),
                            /*isVolatile*/ false, /*AlwaysInline=*/false,
                            /*CI=*/nullptr, std::nullopt, MachinePointerInfo(),
                            MachinePointerInfo());
      OutVal = FINode;
    }
    // Count the number of fixed args *after* legalization.
    NumFixedArgs += !Out.Flags.isVarArg();
  }

  bool IsVarArg = CLI.IsVarArg;
  auto PtrVT = getPointerTy(Layout);

  // For swiftcc, emit additional swiftself and swifterror arguments
  // if there aren't. These additional arguments are also added for callee
  // signature They are necessary to match callee and caller signature for
  // indirect call.
  if (CallConv == CallingConv::Swift) {
    Type *PtrTy = PointerType::getUnqual(*DAG.getContext());
    if (!HasSwiftSelfArg) {
      NumFixedArgs++;
      ISD::ArgFlagsTy Flags;
      Flags.setSwiftSelf();
      ISD::OutputArg Arg(Flags, PtrVT, EVT(PtrVT), PtrTy, 0, 0);
      CLI.Outs.push_back(Arg);
      SDValue ArgVal = DAG.getUNDEF(PtrVT);
      CLI.OutVals.push_back(ArgVal);
    }
    if (!HasSwiftErrorArg) {
      NumFixedArgs++;
      ISD::ArgFlagsTy Flags;
      Flags.setSwiftError();
      ISD::OutputArg Arg(Flags, PtrVT, EVT(PtrVT), PtrTy, 0, 0);
      CLI.Outs.push_back(Arg);
      SDValue ArgVal = DAG.getUNDEF(PtrVT);
      CLI.OutVals.push_back(ArgVal);
    }
  }

  // Analyze operands of the call, assigning locations to each operand.
  SmallVector<CCValAssign, 16> ArgLocs;
  CCState CCInfo(CallConv, IsVarArg, MF, ArgLocs, *DAG.getContext());

  if (IsVarArg) {
    // Outgoing non-fixed arguments are placed in a buffer. First
    // compute their offsets and the total amount of buffer space needed.
    for (unsigned I = NumFixedArgs; I < Outs.size(); ++I) {
      const ISD::OutputArg &Out = Outs[I];
      SDValue &Arg = OutVals[I];
      EVT VT = Arg.getValueType();
      assert(VT != MVT::iPTR && "Legalized args should be concrete");
      Type *Ty = VT.getTypeForEVT(*DAG.getContext());
      Align Alignment =
          std::max(Out.Flags.getNonZeroOrigAlign(), Layout.getABITypeAlign(Ty));
      unsigned Offset =
          CCInfo.AllocateStack(Layout.getTypeAllocSize(Ty), Alignment);
      CCInfo.addLoc(CCValAssign::getMem(ArgLocs.size(), VT.getSimpleVT(),
                                        Offset, VT.getSimpleVT(),
                                        CCValAssign::Full));
    }
  }

  unsigned NumBytes = CCInfo.getAlignedCallFrameSize();

  SDValue FINode;
  if (IsVarArg && NumBytes) {
    // For non-fixed arguments, next emit stores to store the argument values
    // to the stack buffer at the offsets computed above.
    MaybeAlign StackAlign = Layout.getStackAlignment();
    assert(StackAlign && "data layout string is missing stack alignment");
    int FI = MF.getFrameInfo().CreateStackObject(NumBytes, *StackAlign,
                                                 /*isSS=*/false);
    unsigned ValNo = 0;
    SmallVector<SDValue, 8> Chains;
    for (SDValue Arg : drop_begin(OutVals, NumFixedArgs)) {
      assert(ArgLocs[ValNo].getValNo() == ValNo &&
             "ArgLocs should remain in order and only hold varargs args");
      unsigned Offset = ArgLocs[ValNo++].getLocMemOffset();
      FINode = DAG.getFrameIndex(FI, getPointerTy(Layout));
      SDValue Add = DAG.getNode(ISD::ADD, DL, PtrVT, FINode,
                                DAG.getConstant(Offset, DL, PtrVT));
      Chains.push_back(
          DAG.getStore(Chain, DL, Arg, Add,
                       MachinePointerInfo::getFixedStack(MF, FI, Offset)));
    }
    if (!Chains.empty())
      Chain = DAG.getNode(ISD::TokenFactor, DL, MVT::Other, Chains);
  } else if (IsVarArg) {
    FINode = DAG.getIntPtrConstant(0, DL);
  }

  if (Callee->getOpcode() == ISD::GlobalAddress) {
    // If the callee is a GlobalAddress node (quite common, every direct call
    // is) turn it into a TargetGlobalAddress node so that LowerGlobalAddress
    // doesn't at MO_GOT which is not needed for direct calls.
    GlobalAddressSDNode *GA = cast<GlobalAddressSDNode>(Callee);
    Callee = DAG.getTargetGlobalAddress(GA->getGlobal(), DL,
                                        getPointerTy(DAG.getDataLayout()),
                                        GA->getOffset());
    Callee = DAG.getNode(WebAssemblyISD::Wrapper, DL,
                         getPointerTy(DAG.getDataLayout()), Callee);
  }

  // Compute the operands for the CALLn node.
  SmallVector<SDValue, 16> Ops;
  Ops.push_back(Chain);
  Ops.push_back(Callee);

  // Add all fixed arguments. Note that for non-varargs calls, NumFixedArgs
  // isn't reliable.
  Ops.append(OutVals.begin(),
             IsVarArg ? OutVals.begin() + NumFixedArgs : OutVals.end());
  // Add a pointer to the vararg buffer.
  if (IsVarArg)
    Ops.push_back(FINode);

  SmallVector<EVT, 8> InTys;
  for (const auto &In : Ins) {
    assert(!In.Flags.isByVal() && "byval is not valid for return values");
    assert(!In.Flags.isNest() && "nest is not valid for return values");
    if (In.Flags.isInAlloca())
      fail(DL, DAG, "WebAssembly hasn't implemented inalloca return values");
    if (In.Flags.isInConsecutiveRegs())
      fail(DL, DAG, "WebAssembly hasn't implemented cons regs return values");
    if (In.Flags.isInConsecutiveRegsLast())
      fail(DL, DAG,
           "WebAssembly hasn't implemented cons regs last return values");
    // Ignore In.getNonZeroOrigAlign() because all our arguments are passed in
    // registers.
    InTys.push_back(In.VT);
  }

  // Lastly, if this is a call to a funcref we need to add an instruction
  // table.set to the chain and transform the call.
  if (CLI.CB && WebAssembly::isWebAssemblyFuncrefType(
                    CLI.CB->getCalledOperand()->getType())) {
    // In the absence of function references proposal where a funcref call is
    // lowered to call_ref, using reference types we generate a table.set to set
    // the funcref to a special table used solely for this purpose, followed by
    // a call_indirect. Here we just generate the table set, and return the
    // SDValue of the table.set so that LowerCall can finalize the lowering by
    // generating the call_indirect.
    SDValue Chain = Ops[0];

    MCSymbolWasm *Table = WebAssembly::getOrCreateFuncrefCallTableSymbol(
        MF.getContext(), Subtarget);
    SDValue Sym = DAG.getMCSymbol(Table, PtrVT);
    SDValue TableSlot = DAG.getConstant(0, DL, MVT::i32);
    SDValue TableSetOps[] = {Chain, Sym, TableSlot, Callee};
    SDValue TableSet = DAG.getMemIntrinsicNode(
        WebAssemblyISD::TABLE_SET, DL, DAG.getVTList(MVT::Other), TableSetOps,
        MVT::funcref,
        // Machine Mem Operand args
        MachinePointerInfo(
            WebAssembly::WasmAddressSpace::WASM_ADDRESS_SPACE_FUNCREF),
        CLI.CB->getCalledOperand()->getPointerAlignment(DAG.getDataLayout()),
        MachineMemOperand::MOStore);

    Ops[0] = TableSet; // The new chain is the TableSet itself
  }

  if (CLI.IsTailCall) {
    // ret_calls do not return values to the current frame
    SDVTList NodeTys = DAG.getVTList(MVT::Other, MVT::Glue);
    return DAG.getNode(WebAssemblyISD::RET_CALL, DL, NodeTys, Ops);
  }

  InTys.push_back(MVT::Other);
  SDVTList InTyList = DAG.getVTList(InTys);
  SDValue Res = DAG.getNode(WebAssemblyISD::CALL, DL, InTyList, Ops);

  for (size_t I = 0; I < Ins.size(); ++I)
    InVals.push_back(Res.getValue(I));

  // Return the chain
  return Res.getValue(Ins.size());
}

bool WebAssemblyTargetLowering::CanLowerReturn(
    CallingConv::ID /*CallConv*/, MachineFunction & /*MF*/, bool /*IsVarArg*/,
    const SmallVectorImpl<ISD::OutputArg> &Outs, LLVMContext & /*Context*/,
    const Type *RetTy) const {
  // WebAssembly can only handle returning tuples with multivalue enabled
  return WebAssembly::canLowerReturn(Outs.size(), Subtarget);
}

SDValue WebAssemblyTargetLowering::LowerReturn(
    SDValue Chain, CallingConv::ID CallConv, bool /*IsVarArg*/,
    const SmallVectorImpl<ISD::OutputArg> &Outs,
    const SmallVectorImpl<SDValue> &OutVals, const SDLoc &DL,
    SelectionDAG &DAG) const {
  assert(WebAssembly::canLowerReturn(Outs.size(), Subtarget) &&
         "MVP WebAssembly can only return up to one value");
  if (!callingConvSupported(CallConv))
    fail(DL, DAG, "WebAssembly doesn't support non-C calling conventions");

  SmallVector<SDValue, 4> RetOps(1, Chain);
  RetOps.append(OutVals.begin(), OutVals.end());
  Chain = DAG.getNode(WebAssemblyISD::RETURN, DL, MVT::Other, RetOps);

  // Record the number and types of the return values.
  for (const ISD::OutputArg &Out : Outs) {
    assert(!Out.Flags.isByVal() && "byval is not valid for return values");
    assert(!Out.Flags.isNest() && "nest is not valid for return values");
    assert(!Out.Flags.isVarArg() && "non-fixed return value is not valid");
    if (Out.Flags.isInAlloca())
      fail(DL, DAG, "WebAssembly hasn't implemented inalloca results");
    if (Out.Flags.isInConsecutiveRegs())
      fail(DL, DAG, "WebAssembly hasn't implemented cons regs results");
    if (Out.Flags.isInConsecutiveRegsLast())
      fail(DL, DAG, "WebAssembly hasn't implemented cons regs last results");
  }

  return Chain;
}

SDValue WebAssemblyTargetLowering::LowerFormalArguments(
    SDValue Chain, CallingConv::ID CallConv, bool IsVarArg,
    const SmallVectorImpl<ISD::InputArg> &Ins, const SDLoc &DL,
    SelectionDAG &DAG, SmallVectorImpl<SDValue> &InVals) const {
  if (!callingConvSupported(CallConv))
    fail(DL, DAG, "WebAssembly doesn't support non-C calling conventions");

  MachineFunction &MF = DAG.getMachineFunction();
  auto *MFI = MF.getInfo<WebAssemblyFunctionInfo>();

  // Set up the incoming ARGUMENTS value, which serves to represent the liveness
  // of the incoming values before they're represented by virtual registers.
  MF.getRegInfo().addLiveIn(WebAssembly::ARGUMENTS);

  bool HasSwiftErrorArg = false;
  bool HasSwiftSelfArg = false;
  for (const ISD::InputArg &In : Ins) {
    HasSwiftSelfArg |= In.Flags.isSwiftSelf();
    HasSwiftErrorArg |= In.Flags.isSwiftError();
    if (In.Flags.isInAlloca())
      fail(DL, DAG, "WebAssembly hasn't implemented inalloca arguments");
    if (In.Flags.isNest())
      fail(DL, DAG, "WebAssembly hasn't implemented nest arguments");
    if (In.Flags.isInConsecutiveRegs())
      fail(DL, DAG, "WebAssembly hasn't implemented cons regs arguments");
    if (In.Flags.isInConsecutiveRegsLast())
      fail(DL, DAG, "WebAssembly hasn't implemented cons regs last arguments");
    // Ignore In.getNonZeroOrigAlign() because all our arguments are passed in
    // registers.
    InVals.push_back(In.Used ? DAG.getNode(WebAssemblyISD::ARGUMENT, DL, In.VT,
                                           DAG.getTargetConstant(InVals.size(),
                                                                 DL, MVT::i32))
                             : DAG.getUNDEF(In.VT));

    // Record the number and types of arguments.
    MFI->addParam(In.VT);
  }

  // For swiftcc, emit additional swiftself and swifterror arguments
  // if there aren't. These additional arguments are also added for callee
  // signature They are necessary to match callee and caller signature for
  // indirect call.
  auto PtrVT = getPointerTy(MF.getDataLayout());
  if (CallConv == CallingConv::Swift) {
    if (!HasSwiftSelfArg) {
      MFI->addParam(PtrVT);
    }
    if (!HasSwiftErrorArg) {
      MFI->addParam(PtrVT);
    }
  }
  // Varargs are copied into a buffer allocated by the caller, and a pointer to
  // the buffer is passed as an argument.
  if (IsVarArg) {
    MVT PtrVT = getPointerTy(MF.getDataLayout());
    Register VarargVreg =
        MF.getRegInfo().createVirtualRegister(getRegClassFor(PtrVT));
    MFI->setVarargBufferVreg(VarargVreg);
    Chain = DAG.getCopyToReg(
        Chain, DL, VarargVreg,
        DAG.getNode(WebAssemblyISD::ARGUMENT, DL, PtrVT,
                    DAG.getTargetConstant(Ins.size(), DL, MVT::i32)));
    MFI->addParam(PtrVT);
  }

  // Record the number and types of arguments and results.
  SmallVector<MVT, 4> Params;
  SmallVector<MVT, 4> Results;
  computeSignatureVTs(MF.getFunction().getFunctionType(), &MF.getFunction(),
                      MF.getFunction(), DAG.getTarget(), Params, Results);
  for (MVT VT : Results)
    MFI->addResult(VT);
  // TODO: Use signatures in WebAssemblyMachineFunctionInfo too and unify
  // the param logic here with ComputeSignatureVTs
  assert(MFI->getParams().size() == Params.size() &&
         std::equal(MFI->getParams().begin(), MFI->getParams().end(),
                    Params.begin()));

  return Chain;
}

void WebAssemblyTargetLowering::ReplaceNodeResults(
    SDNode *N, SmallVectorImpl<SDValue> &Results, SelectionDAG &DAG) const {
  switch (N->getOpcode()) {
  case ISD::SIGN_EXTEND_INREG:
    // Do not add any results, signifying that N should not be custom lowered
    // after all. This happens because simd128 turns on custom lowering for
    // SIGN_EXTEND_INREG, but for non-vector sign extends the result might be an
    // illegal type.
    break;
  case ISD::SIGN_EXTEND_VECTOR_INREG:
  case ISD::ZERO_EXTEND_VECTOR_INREG:
    // Do not add any results, signifying that N should not be custom lowered.
    // EXTEND_VECTOR_INREG is implemented for some vectors, but not all.
    break;
  case ISD::ADD:
  case ISD::SUB:
    Results.push_back(Replace128Op(N, DAG));
    break;
  default:
    llvm_unreachable(
        "ReplaceNodeResults not implemented for this op for WebAssembly!");
  }
}

//===----------------------------------------------------------------------===//
//  Custom lowering hooks.
//===----------------------------------------------------------------------===//

SDValue WebAssemblyTargetLowering::LowerOperation(SDValue Op,
                                                  SelectionDAG &DAG) const {
  SDLoc DL(Op);
  switch (Op.getOpcode()) {
  default:
    llvm_unreachable("unimplemented operation lowering");
    return SDValue();
  case ISD::FrameIndex:
    return LowerFrameIndex(Op, DAG);
  case ISD::GlobalAddress:
    return LowerGlobalAddress(Op, DAG);
  case ISD::GlobalTLSAddress:
    return LowerGlobalTLSAddress(Op, DAG);
  case ISD::ExternalSymbol:
    return LowerExternalSymbol(Op, DAG);
  case ISD::JumpTable:
    return LowerJumpTable(Op, DAG);
  case ISD::BR_JT:
    return LowerBR_JT(Op, DAG);
  case ISD::VASTART:
    return LowerVASTART(Op, DAG);
  case ISD::BlockAddress:
  case ISD::BRIND:
    fail(DL, DAG, "WebAssembly hasn't implemented computed gotos");
    return SDValue();
  case ISD::RETURNADDR:
    return LowerRETURNADDR(Op, DAG);
  case ISD::FRAMEADDR:
    return LowerFRAMEADDR(Op, DAG);
  case ISD::CopyToReg:
    return LowerCopyToReg(Op, DAG);
  case ISD::EXTRACT_VECTOR_ELT:
  case ISD::INSERT_VECTOR_ELT:
    return LowerAccessVectorElement(Op, DAG);
  case ISD::INTRINSIC_VOID:
  case ISD::INTRINSIC_WO_CHAIN:
  case ISD::INTRINSIC_W_CHAIN:
    return LowerIntrinsic(Op, DAG);
  case ISD::SIGN_EXTEND_INREG:
    return LowerSIGN_EXTEND_INREG(Op, DAG);
  case ISD::ZERO_EXTEND_VECTOR_INREG:
  case ISD::SIGN_EXTEND_VECTOR_INREG:
    return LowerEXTEND_VECTOR_INREG(Op, DAG);
  case ISD::BUILD_VECTOR:
    return LowerBUILD_VECTOR(Op, DAG);
  case ISD::VECTOR_SHUFFLE:
    return LowerVECTOR_SHUFFLE(Op, DAG);
  case ISD::SETCC:
    return LowerSETCC(Op, DAG);
  case ISD::SHL:
  case ISD::SRA:
  case ISD::SRL:
    return LowerShift(Op, DAG);
  case ISD::FP_TO_SINT_SAT:
  case ISD::FP_TO_UINT_SAT:
    return LowerFP_TO_INT_SAT(Op, DAG);
  case ISD::LOAD:
    return LowerLoad(Op, DAG);
  case ISD::STORE:
    return LowerStore(Op, DAG);
  case ISD::CTPOP:
  case ISD::CTLZ:
  case ISD::CTTZ:
    return DAG.UnrollVectorOp(Op.getNode());
  case ISD::CLEAR_CACHE:
    report_fatal_error("llvm.clear_cache is not supported on wasm");
  case ISD::SMUL_LOHI:
  case ISD::UMUL_LOHI:
    return LowerMUL_LOHI(Op, DAG);
  case ISD::UADDO:
    return LowerUADDO(Op, DAG);
  }
}

static bool IsWebAssemblyGlobal(SDValue Op) {
  if (const GlobalAddressSDNode *GA = dyn_cast<GlobalAddressSDNode>(Op))
    return WebAssembly::isWasmVarAddressSpace(GA->getAddressSpace());

  return false;
}

static std::optional<unsigned> IsWebAssemblyLocal(SDValue Op,
                                                  SelectionDAG &DAG) {
  const FrameIndexSDNode *FI = dyn_cast<FrameIndexSDNode>(Op);
  if (!FI)
    return std::nullopt;

  auto &MF = DAG.getMachineFunction();
  return WebAssemblyFrameLowering::getLocalForStackObject(MF, FI->getIndex());
}

SDValue WebAssemblyTargetLowering::LowerStore(SDValue Op,
                                              SelectionDAG &DAG) const {
  SDLoc DL(Op);
  StoreSDNode *SN = cast<StoreSDNode>(Op.getNode());
  const SDValue &Value = SN->getValue();
  const SDValue &Base = SN->getBasePtr();
  const SDValue &Offset = SN->getOffset();

  if (IsWebAssemblyGlobal(Base)) {
    if (!Offset->isUndef())
      report_fatal_error("unexpected offset when storing to webassembly global",
                         false);

    SDVTList Tys = DAG.getVTList(MVT::Other);
    SDValue Ops[] = {SN->getChain(), Value, Base};
    return DAG.getMemIntrinsicNode(WebAssemblyISD::GLOBAL_SET, DL, Tys, Ops,
                                   SN->getMemoryVT(), SN->getMemOperand());
  }

  if (std::optional<unsigned> Local = IsWebAssemblyLocal(Base, DAG)) {
    if (!Offset->isUndef())
      report_fatal_error("unexpected offset when storing to webassembly local",
                         false);

    SDValue Idx = DAG.getTargetConstant(*Local, Base, MVT::i32);
    SDVTList Tys = DAG.getVTList(MVT::Other); // The chain.
    SDValue Ops[] = {SN->getChain(), Idx, Value};
    return DAG.getNode(WebAssemblyISD::LOCAL_SET, DL, Tys, Ops);
  }

  if (WebAssembly::isWasmVarAddressSpace(SN->getAddressSpace()))
    report_fatal_error(
        "Encountered an unlowerable store to the wasm_var address space",
        false);

  return Op;
}

SDValue WebAssemblyTargetLowering::LowerLoad(SDValue Op,
                                             SelectionDAG &DAG) const {
  SDLoc DL(Op);
  LoadSDNode *LN = cast<LoadSDNode>(Op.getNode());
  const SDValue &Base = LN->getBasePtr();
  const SDValue &Offset = LN->getOffset();

  if (IsWebAssemblyGlobal(Base)) {
    if (!Offset->isUndef())
      report_fatal_error(
          "unexpected offset when loading from webassembly global", false);

    SDVTList Tys = DAG.getVTList(LN->getValueType(0), MVT::Other);
    SDValue Ops[] = {LN->getChain(), Base};
    return DAG.getMemIntrinsicNode(WebAssemblyISD::GLOBAL_GET, DL, Tys, Ops,
                                   LN->getMemoryVT(), LN->getMemOperand());
  }

  if (std::optional<unsigned> Local = IsWebAssemblyLocal(Base, DAG)) {
    if (!Offset->isUndef())
      report_fatal_error(
          "unexpected offset when loading from webassembly local", false);

    SDValue Idx = DAG.getTargetConstant(*Local, Base, MVT::i32);
    EVT LocalVT = LN->getValueType(0);
    SDValue LocalGet = DAG.getNode(WebAssemblyISD::LOCAL_GET, DL, LocalVT,
                                   {LN->getChain(), Idx});
    SDValue Result = DAG.getMergeValues({LocalGet, LN->getChain()}, DL);
    assert(Result->getNumValues() == 2 && "Loads must carry a chain!");
    return Result;
  }

  if (WebAssembly::isWasmVarAddressSpace(LN->getAddressSpace()))
    report_fatal_error(
        "Encountered an unlowerable load from the wasm_var address space",
        false);

  return Op;
}

SDValue WebAssemblyTargetLowering::LowerMUL_LOHI(SDValue Op,
                                                 SelectionDAG &DAG) const {
  assert(Subtarget->hasWideArithmetic());
  assert(Op.getValueType() == MVT::i64);
  SDLoc DL(Op);
  unsigned Opcode;
  switch (Op.getOpcode()) {
  case ISD::UMUL_LOHI:
    Opcode = WebAssemblyISD::I64_MUL_WIDE_U;
    break;
  case ISD::SMUL_LOHI:
    Opcode = WebAssemblyISD::I64_MUL_WIDE_S;
    break;
  default:
    llvm_unreachable("unexpected opcode");
  }
  SDValue LHS = Op.getOperand(0);
  SDValue RHS = Op.getOperand(1);
  SDValue Lo =
      DAG.getNode(Opcode, DL, DAG.getVTList(MVT::i64, MVT::i64), LHS, RHS);
  SDValue Hi(Lo.getNode(), 1);
  SDValue Ops[] = {Lo, Hi};
  return DAG.getMergeValues(Ops, DL);
}

// Lowers `UADDO` intrinsics to an `i64.add128` instruction when it's enabled.
//
// This enables generating a single wasm instruction for this operation where
// the upper half of both operands are constant zeros. The upper half of the
// result is then whether the overflow happened.
SDValue WebAssemblyTargetLowering::LowerUADDO(SDValue Op,
                                              SelectionDAG &DAG) const {
  assert(Subtarget->hasWideArithmetic());
  assert(Op.getValueType() == MVT::i64);
  assert(Op.getOpcode() == ISD::UADDO);
  SDLoc DL(Op);
  SDValue LHS = Op.getOperand(0);
  SDValue RHS = Op.getOperand(1);
  SDValue Zero = DAG.getConstant(0, DL, MVT::i64);
  SDValue Result =
      DAG.getNode(WebAssemblyISD::I64_ADD128, DL,
                  DAG.getVTList(MVT::i64, MVT::i64), LHS, Zero, RHS, Zero);
  SDValue CarryI64(Result.getNode(), 1);
  SDValue CarryI32 = DAG.getNode(ISD::TRUNCATE, DL, MVT::i32, CarryI64);
  SDValue Ops[] = {Result, CarryI32};
  return DAG.getMergeValues(Ops, DL);
}

SDValue WebAssemblyTargetLowering::Replace128Op(SDNode *N,
                                                SelectionDAG &DAG) const {
  assert(Subtarget->hasWideArithmetic());
  assert(N->getValueType(0) == MVT::i128);
  SDLoc DL(N);
  unsigned Opcode;
  switch (N->getOpcode()) {
  case ISD::ADD:
    Opcode = WebAssemblyISD::I64_ADD128;
    break;
  case ISD::SUB:
    Opcode = WebAssemblyISD::I64_SUB128;
    break;
  default:
    llvm_unreachable("unexpected opcode");
  }
  SDValue LHS = N->getOperand(0);
  SDValue RHS = N->getOperand(1);

  SDValue C0 = DAG.getConstant(0, DL, MVT::i64);
  SDValue C1 = DAG.getConstant(1, DL, MVT::i64);
  SDValue LHS_0 = DAG.getNode(ISD::EXTRACT_ELEMENT, DL, MVT::i64, LHS, C0);
  SDValue LHS_1 = DAG.getNode(ISD::EXTRACT_ELEMENT, DL, MVT::i64, LHS, C1);
  SDValue RHS_0 = DAG.getNode(ISD::EXTRACT_ELEMENT, DL, MVT::i64, RHS, C0);
  SDValue RHS_1 = DAG.getNode(ISD::EXTRACT_ELEMENT, DL, MVT::i64, RHS, C1);
  SDValue Result_LO = DAG.getNode(Opcode, DL, DAG.getVTList(MVT::i64, MVT::i64),
                                  LHS_0, LHS_1, RHS_0, RHS_1);
  SDValue Result_HI(Result_LO.getNode(), 1);
  return DAG.getNode(ISD::BUILD_PAIR, DL, N->getVTList(), Result_LO, Result_HI);
}

SDValue WebAssemblyTargetLowering::LowerCopyToReg(SDValue Op,
                                                  SelectionDAG &DAG) const {
  SDValue Src = Op.getOperand(2);
  if (isa<FrameIndexSDNode>(Src.getNode())) {
    // CopyToReg nodes don't support FrameIndex operands. Other targets select
    // the FI to some LEA-like instruction, but since we don't have that, we
    // need to insert some kind of instruction that can take an FI operand and
    // produces a value usable by CopyToReg (i.e. in a vreg). So insert a dummy
    // local.copy between Op and its FI operand.
    SDValue Chain = Op.getOperand(0);
    SDLoc DL(Op);
    Register Reg = cast<RegisterSDNode>(Op.getOperand(1))->getReg();
    EVT VT = Src.getValueType();
    SDValue Copy(DAG.getMachineNode(VT == MVT::i32 ? WebAssembly::COPY_I32
                                                   : WebAssembly::COPY_I64,
                                    DL, VT, Src),
                 0);
    return Op.getNode()->getNumValues() == 1
               ? DAG.getCopyToReg(Chain, DL, Reg, Copy)
               : DAG.getCopyToReg(Chain, DL, Reg, Copy,
                                  Op.getNumOperands() == 4 ? Op.getOperand(3)
                                                           : SDValue());
  }
  return SDValue();
}

SDValue WebAssemblyTargetLowering::LowerFrameIndex(SDValue Op,
                                                   SelectionDAG &DAG) const {
  int FI = cast<FrameIndexSDNode>(Op)->getIndex();
  return DAG.getTargetFrameIndex(FI, Op.getValueType());
}

SDValue WebAssemblyTargetLowering::LowerRETURNADDR(SDValue Op,
                                                   SelectionDAG &DAG) const {
  SDLoc DL(Op);

  if (!Subtarget->getTargetTriple().isOSEmscripten()) {
    fail(DL, DAG,
         "Non-Emscripten WebAssembly hasn't implemented "
         "__builtin_return_address");
    return SDValue();
  }

  unsigned Depth = Op.getConstantOperandVal(0);
  MakeLibCallOptions CallOptions;
  return makeLibCall(DAG, RTLIB::RETURN_ADDRESS, Op.getValueType(),
                     {DAG.getConstant(Depth, DL, MVT::i32)}, CallOptions, DL)
      .first;
}

SDValue WebAssemblyTargetLowering::LowerFRAMEADDR(SDValue Op,
                                                  SelectionDAG &DAG) const {
  // Non-zero depths are not supported by WebAssembly currently. Use the
  // legalizer's default expansion, which is to return 0 (what this function is
  // documented to do).
  if (Op.getConstantOperandVal(0) > 0)
    return SDValue();

  DAG.getMachineFunction().getFrameInfo().setFrameAddressIsTaken(true);
  EVT VT = Op.getValueType();
  Register FP =
      Subtarget->getRegisterInfo()->getFrameRegister(DAG.getMachineFunction());
  return DAG.getCopyFromReg(DAG.getEntryNode(), SDLoc(Op), FP, VT);
}

SDValue
WebAssemblyTargetLowering::LowerGlobalTLSAddress(SDValue Op,
                                                 SelectionDAG &DAG) const {
  SDLoc DL(Op);
  const auto *GA = cast<GlobalAddressSDNode>(Op);

  MachineFunction &MF = DAG.getMachineFunction();
  if (!MF.getSubtarget<WebAssemblySubtarget>().hasBulkMemory())
    report_fatal_error("cannot use thread-local storage without bulk memory",
                       false);

  const GlobalValue *GV = GA->getGlobal();

  // Currently only Emscripten supports dynamic linking with threads. Therefore,
  // on other targets, if we have thread-local storage, only the local-exec
  // model is possible.
  auto model = Subtarget->getTargetTriple().isOSEmscripten()
                   ? GV->getThreadLocalMode()
                   : GlobalValue::LocalExecTLSModel;

  // Unsupported TLS modes
  assert(model != GlobalValue::NotThreadLocal);
  assert(model != GlobalValue::InitialExecTLSModel);

  if (model == GlobalValue::LocalExecTLSModel ||
      model == GlobalValue::LocalDynamicTLSModel ||
      (model == GlobalValue::GeneralDynamicTLSModel &&
       getTargetMachine().shouldAssumeDSOLocal(GV))) {
    // For DSO-local TLS variables we use offset from __tls_base

    MVT PtrVT = getPointerTy(DAG.getDataLayout());
    auto GlobalGet = PtrVT == MVT::i64 ? WebAssembly::GLOBAL_GET_I64
                                       : WebAssembly::GLOBAL_GET_I32;
    const char *BaseName = MF.createExternalSymbolName("__tls_base");

    SDValue BaseAddr(
        DAG.getMachineNode(GlobalGet, DL, PtrVT,
                           DAG.getTargetExternalSymbol(BaseName, PtrVT)),
        0);

    SDValue TLSOffset = DAG.getTargetGlobalAddress(
        GV, DL, PtrVT, GA->getOffset(), WebAssemblyII::MO_TLS_BASE_REL);
    SDValue SymOffset =
        DAG.getNode(WebAssemblyISD::WrapperREL, DL, PtrVT, TLSOffset);

    return DAG.getNode(ISD::ADD, DL, PtrVT, BaseAddr, SymOffset);
  }

  assert(model == GlobalValue::GeneralDynamicTLSModel);

  EVT VT = Op.getValueType();
  return DAG.getNode(WebAssemblyISD::Wrapper, DL, VT,
                     DAG.getTargetGlobalAddress(GA->getGlobal(), DL, VT,
                                                GA->getOffset(),
                                                WebAssemblyII::MO_GOT_TLS));
}

SDValue WebAssemblyTargetLowering::LowerGlobalAddress(SDValue Op,
                                                      SelectionDAG &DAG) const {
  SDLoc DL(Op);
  const auto *GA = cast<GlobalAddressSDNode>(Op);
  EVT VT = Op.getValueType();
  assert(GA->getTargetFlags() == 0 &&
         "Unexpected target flags on generic GlobalAddressSDNode");
  if (!WebAssembly::isValidAddressSpace(GA->getAddressSpace()))
    fail(DL, DAG, "Invalid address space for WebAssembly target");

  unsigned OperandFlags = 0;
  const GlobalValue *GV = GA->getGlobal();
  // Since WebAssembly tables cannot yet be shared accross modules, we don't
  // need special treatment for tables in PIC mode.
  if (isPositionIndependent() &&
      !WebAssembly::isWebAssemblyTableType(GV->getValueType())) {
    if (getTargetMachine().shouldAssumeDSOLocal(GV)) {
      MachineFunction &MF = DAG.getMachineFunction();
      MVT PtrVT = getPointerTy(MF.getDataLayout());
      const char *BaseName;
      if (GV->getValueType()->isFunctionTy()) {
        BaseName = MF.createExternalSymbolName("__table_base");
        OperandFlags = WebAssemblyII::MO_TABLE_BASE_REL;
      } else {
        BaseName = MF.createExternalSymbolName("__memory_base");
        OperandFlags = WebAssemblyII::MO_MEMORY_BASE_REL;
      }
      SDValue BaseAddr =
          DAG.getNode(WebAssemblyISD::Wrapper, DL, PtrVT,
                      DAG.getTargetExternalSymbol(BaseName, PtrVT));

      SDValue SymAddr = DAG.getNode(
          WebAssemblyISD::WrapperREL, DL, VT,
          DAG.getTargetGlobalAddress(GA->getGlobal(), DL, VT, GA->getOffset(),
                                     OperandFlags));

      return DAG.getNode(ISD::ADD, DL, VT, BaseAddr, SymAddr);
    }
    OperandFlags = WebAssemblyII::MO_GOT;
  }

  return DAG.getNode(WebAssemblyISD::Wrapper, DL, VT,
                     DAG.getTargetGlobalAddress(GA->getGlobal(), DL, VT,
                                                GA->getOffset(), OperandFlags));
}

SDValue
WebAssemblyTargetLowering::LowerExternalSymbol(SDValue Op,
                                               SelectionDAG &DAG) const {
  SDLoc DL(Op);
  const auto *ES = cast<ExternalSymbolSDNode>(Op);
  EVT VT = Op.getValueType();
  assert(ES->getTargetFlags() == 0 &&
         "Unexpected target flags on generic ExternalSymbolSDNode");
  return DAG.getNode(WebAssemblyISD::Wrapper, DL, VT,
                     DAG.getTargetExternalSymbol(ES->getSymbol(), VT));
}

SDValue WebAssemblyTargetLowering::LowerJumpTable(SDValue Op,
                                                  SelectionDAG &DAG) const {
  // There's no need for a Wrapper node because we always incorporate a jump
  // table operand into a BR_TABLE instruction, rather than ever
  // materializing it in a register.
  const JumpTableSDNode *JT = cast<JumpTableSDNode>(Op);
  return DAG.getTargetJumpTable(JT->getIndex(), Op.getValueType(),
                                JT->getTargetFlags());
}

SDValue WebAssemblyTargetLowering::LowerBR_JT(SDValue Op,
                                              SelectionDAG &DAG) const {
  SDLoc DL(Op);
  SDValue Chain = Op.getOperand(0);
  const auto *JT = cast<JumpTableSDNode>(Op.getOperand(1));
  SDValue Index = Op.getOperand(2);
  assert(JT->getTargetFlags() == 0 && "WebAssembly doesn't set target flags");

  SmallVector<SDValue, 8> Ops;
  Ops.push_back(Chain);
  Ops.push_back(Index);

  MachineJumpTableInfo *MJTI = DAG.getMachineFunction().getJumpTableInfo();
  const auto &MBBs = MJTI->getJumpTables()[JT->getIndex()].MBBs;

  // Add an operand for each case.
  for (auto *MBB : MBBs)
    Ops.push_back(DAG.getBasicBlock(MBB));

  // Add the first MBB as a dummy default target for now. This will be replaced
  // with the proper default target (and the preceding range check eliminated)
  // if possible by WebAssemblyFixBrTableDefaults.
  Ops.push_back(DAG.getBasicBlock(*MBBs.begin()));
  return DAG.getNode(WebAssemblyISD::BR_TABLE, DL, MVT::Other, Ops);
}

SDValue WebAssemblyTargetLowering::LowerVASTART(SDValue Op,
                                                SelectionDAG &DAG) const {
  SDLoc DL(Op);
  EVT PtrVT = getPointerTy(DAG.getMachineFunction().getDataLayout());

  auto *MFI = DAG.getMachineFunction().getInfo<WebAssemblyFunctionInfo>();
  const Value *SV = cast<SrcValueSDNode>(Op.getOperand(2))->getValue();

  SDValue ArgN = DAG.getCopyFromReg(DAG.getEntryNode(), DL,
                                    MFI->getVarargBufferVreg(), PtrVT);
  return DAG.getStore(Op.getOperand(0), DL, ArgN, Op.getOperand(1),
                      MachinePointerInfo(SV));
}

SDValue WebAssemblyTargetLowering::LowerIntrinsic(SDValue Op,
                                                  SelectionDAG &DAG) const {
  MachineFunction &MF = DAG.getMachineFunction();
  unsigned IntNo;
  switch (Op.getOpcode()) {
  case ISD::INTRINSIC_VOID:
  case ISD::INTRINSIC_W_CHAIN:
    IntNo = Op.getConstantOperandVal(1);
    break;
  case ISD::INTRINSIC_WO_CHAIN:
    IntNo = Op.getConstantOperandVal(0);
    break;
  default:
    llvm_unreachable("Invalid intrinsic");
  }
  SDLoc DL(Op);

  switch (IntNo) {
  default:
    return SDValue(); // Don't custom lower most intrinsics.

  case Intrinsic::wasm_lsda: {
    auto PtrVT = getPointerTy(MF.getDataLayout());
    const char *SymName = MF.createExternalSymbolName(
        "GCC_except_table" + std::to_string(MF.getFunctionNumber()));
    if (isPositionIndependent()) {
      SDValue Node = DAG.getTargetExternalSymbol(
          SymName, PtrVT, WebAssemblyII::MO_MEMORY_BASE_REL);
      const char *BaseName = MF.createExternalSymbolName("__memory_base");
      SDValue BaseAddr =
          DAG.getNode(WebAssemblyISD::Wrapper, DL, PtrVT,
                      DAG.getTargetExternalSymbol(BaseName, PtrVT));
      SDValue SymAddr =
          DAG.getNode(WebAssemblyISD::WrapperREL, DL, PtrVT, Node);
      return DAG.getNode(ISD::ADD, DL, PtrVT, BaseAddr, SymAddr);
    }
    SDValue Node = DAG.getTargetExternalSymbol(SymName, PtrVT);
    return DAG.getNode(WebAssemblyISD::Wrapper, DL, PtrVT, Node);
  }

  case Intrinsic::wasm_shuffle: {
    // Drop in-chain and replace undefs, but otherwise pass through unchanged
    SDValue Ops[18];
    size_t OpIdx = 0;
    Ops[OpIdx++] = Op.getOperand(1);
    Ops[OpIdx++] = Op.getOperand(2);
    while (OpIdx < 18) {
      const SDValue &MaskIdx = Op.getOperand(OpIdx + 1);
      if (MaskIdx.isUndef() || MaskIdx.getNode()->getAsZExtVal() >= 32) {
        bool isTarget = MaskIdx.getNode()->getOpcode() == ISD::TargetConstant;
        Ops[OpIdx++] = DAG.getConstant(0, DL, MVT::i32, isTarget);
      } else {
        Ops[OpIdx++] = MaskIdx;
      }
    }
    return DAG.getNode(WebAssemblyISD::SHUFFLE, DL, Op.getValueType(), Ops);
  }

  case Intrinsic::thread_pointer: {
    MVT PtrVT = getPointerTy(DAG.getDataLayout());
    auto GlobalGet = PtrVT == MVT::i64 ? WebAssembly::GLOBAL_GET_I64
                                       : WebAssembly::GLOBAL_GET_I32;
    const char *TlsBase = MF.createExternalSymbolName("__tls_base");
    return SDValue(
        DAG.getMachineNode(GlobalGet, DL, PtrVT,
                           DAG.getTargetExternalSymbol(TlsBase, PtrVT)),
        0);
  }
  }
}

SDValue
WebAssemblyTargetLowering::LowerSIGN_EXTEND_INREG(SDValue Op,
                                                  SelectionDAG &DAG) const {
  SDLoc DL(Op);
  // If sign extension operations are disabled, allow sext_inreg only if operand
  // is a vector extract of an i8 or i16 lane. SIMD does not depend on sign
  // extension operations, but allowing sext_inreg in this context lets us have
  // simple patterns to select extract_lane_s instructions. Expanding sext_inreg
  // everywhere would be simpler in this file, but would necessitate large and
  // brittle patterns to undo the expansion and select extract_lane_s
  // instructions.
  assert(!Subtarget->hasSignExt() && Subtarget->hasSIMD128());
  if (Op.getOperand(0).getOpcode() != ISD::EXTRACT_VECTOR_ELT)
    return SDValue();

  const SDValue &Extract = Op.getOperand(0);
  MVT VecT = Extract.getOperand(0).getSimpleValueType();
  if (VecT.getVectorElementType().getSizeInBits() > 32)
    return SDValue();
  MVT ExtractedLaneT =
      cast<VTSDNode>(Op.getOperand(1).getNode())->getVT().getSimpleVT();
  MVT ExtractedVecT =
      MVT::getVectorVT(ExtractedLaneT, 128 / ExtractedLaneT.getSizeInBits());
  if (ExtractedVecT == VecT)
    return Op;

  // Bitcast vector to appropriate type to ensure ISel pattern coverage
  const SDNode *Index = Extract.getOperand(1).getNode();
  if (!isa<ConstantSDNode>(Index))
    return SDValue();
  unsigned IndexVal = Index->getAsZExtVal();
  unsigned Scale =
      ExtractedVecT.getVectorNumElements() / VecT.getVectorNumElements();
  assert(Scale > 1);
  SDValue NewIndex =
      DAG.getConstant(IndexVal * Scale, DL, Index->getValueType(0));
  SDValue NewExtract = DAG.getNode(
      ISD::EXTRACT_VECTOR_ELT, DL, Extract.getValueType(),
      DAG.getBitcast(ExtractedVecT, Extract.getOperand(0)), NewIndex);
  return DAG.getNode(ISD::SIGN_EXTEND_INREG, DL, Op.getValueType(), NewExtract,
                     Op.getOperand(1));
}

static SDValue GetExtendHigh(SDValue Op, unsigned UserOpc, EVT VT,
                             SelectionDAG &DAG) {
  if (Op.getOpcode() != ISD::VECTOR_SHUFFLE)
    return SDValue();

  assert((UserOpc == WebAssemblyISD::EXTEND_LOW_U ||
          UserOpc == WebAssemblyISD::EXTEND_LOW_S) &&
         "expected extend_low");
  auto *Shuffle = cast<ShuffleVectorSDNode>(Op.getNode());

  ArrayRef<int> Mask = Shuffle->getMask();
  // Look for a shuffle which moves from the high half to the low half.
  size_t FirstIdx = Mask.size() / 2;
  for (size_t i = 0; i < Mask.size() / 2; ++i) {
    if (Mask[i] != static_cast<int>(FirstIdx + i)) {
      return SDValue();
    }
  }

  SDLoc DL(Op);
  unsigned Opc = UserOpc == WebAssemblyISD::EXTEND_LOW_S
                     ? WebAssemblyISD::EXTEND_HIGH_S
                     : WebAssemblyISD::EXTEND_HIGH_U;
  return DAG.getNode(Opc, DL, VT, Shuffle->getOperand(0));
}

SDValue
WebAssemblyTargetLowering::LowerEXTEND_VECTOR_INREG(SDValue Op,
                                                    SelectionDAG &DAG) const {
  SDLoc DL(Op);
  EVT VT = Op.getValueType();
  SDValue Src = Op.getOperand(0);
  EVT SrcVT = Src.getValueType();

  if (SrcVT.getVectorElementType() == MVT::i1 ||
      SrcVT.getVectorElementType() == MVT::i64)
    return SDValue();

  assert(VT.getScalarSizeInBits() % SrcVT.getScalarSizeInBits() == 0 &&
         "Unexpected extension factor.");
  unsigned Scale = VT.getScalarSizeInBits() / SrcVT.getScalarSizeInBits();

  if (Scale != 2 && Scale != 4 && Scale != 8)
    return SDValue();

  unsigned Ext;
  switch (Op.getOpcode()) {
  case ISD::ZERO_EXTEND_VECTOR_INREG:
    Ext = WebAssemblyISD::EXTEND_LOW_U;
    break;
  case ISD::SIGN_EXTEND_VECTOR_INREG:
    Ext = WebAssemblyISD::EXTEND_LOW_S;
    break;
  }

  if (Scale == 2) {
    // See if we can use EXTEND_HIGH.
    if (auto ExtendHigh = GetExtendHigh(Op.getOperand(0), Ext, VT, DAG))
      return ExtendHigh;
  }

  SDValue Ret = Src;
  while (Scale != 1) {
    Ret = DAG.getNode(Ext, DL,
                      Ret.getValueType()
                          .widenIntegerVectorElementType(*DAG.getContext())
                          .getHalfNumVectorElementsVT(*DAG.getContext()),
                      Ret);
    Scale /= 2;
  }
  assert(Ret.getValueType() == VT);
  return Ret;
}

static SDValue LowerConvertLow(SDValue Op, SelectionDAG &DAG) {
  SDLoc DL(Op);
  if (Op.getValueType() != MVT::v2f64)
    return SDValue();

  auto GetConvertedLane = [](SDValue Op, unsigned &Opcode, SDValue &SrcVec,
                             unsigned &Index) -> bool {
    switch (Op.getOpcode()) {
    case ISD::SINT_TO_FP:
      Opcode = WebAssemblyISD::CONVERT_LOW_S;
      break;
    case ISD::UINT_TO_FP:
      Opcode = WebAssemblyISD::CONVERT_LOW_U;
      break;
    case ISD::FP_EXTEND:
      Opcode = WebAssemblyISD::PROMOTE_LOW;
      break;
    default:
      return false;
    }

    auto ExtractVector = Op.getOperand(0);
    if (ExtractVector.getOpcode() != ISD::EXTRACT_VECTOR_ELT)
      return false;

    if (!isa<ConstantSDNode>(ExtractVector.getOperand(1).getNode()))
      return false;

    SrcVec = ExtractVector.getOperand(0);
    Index = ExtractVector.getConstantOperandVal(1);
    return true;
  };

  unsigned LHSOpcode, RHSOpcode, LHSIndex, RHSIndex;
  SDValue LHSSrcVec, RHSSrcVec;
  if (!GetConvertedLane(Op.getOperand(0), LHSOpcode, LHSSrcVec, LHSIndex) ||
      !GetConvertedLane(Op.getOperand(1), RHSOpcode, RHSSrcVec, RHSIndex))
    return SDValue();

  if (LHSOpcode != RHSOpcode)
    return SDValue();

  MVT ExpectedSrcVT;
  switch (LHSOpcode) {
  case WebAssemblyISD::CONVERT_LOW_S:
  case WebAssemblyISD::CONVERT_LOW_U:
    ExpectedSrcVT = MVT::v4i32;
    break;
  case WebAssemblyISD::PROMOTE_LOW:
    ExpectedSrcVT = MVT::v4f32;
    break;
  }
  if (LHSSrcVec.getValueType() != ExpectedSrcVT)
    return SDValue();

  auto Src = LHSSrcVec;
  if (LHSIndex != 0 || RHSIndex != 1 || LHSSrcVec != RHSSrcVec) {
    // Shuffle the source vector so that the converted lanes are the low lanes.
    Src = DAG.getVectorShuffle(
        ExpectedSrcVT, DL, LHSSrcVec, RHSSrcVec,
        {static_cast<int>(LHSIndex), static_cast<int>(RHSIndex) + 4, -1, -1});
  }
  return DAG.getNode(LHSOpcode, DL, MVT::v2f64, Src);
}

SDValue WebAssemblyTargetLowering::LowerBUILD_VECTOR(SDValue Op,
                                                     SelectionDAG &DAG) const {
  MVT VT = Op.getSimpleValueType();
  if (VT == MVT::v8f16) {
    // BUILD_VECTOR can't handle FP16 operands since Wasm doesn't have a scaler
    // FP16 type, so cast them to I16s.
    MVT IVT = VT.changeVectorElementType(MVT::i16);
    SmallVector<SDValue, 8> NewOps;
    for (unsigned I = 0, E = Op.getNumOperands(); I < E; ++I)
      NewOps.push_back(DAG.getBitcast(MVT::i16, Op.getOperand(I)));
    SDValue Res = DAG.getNode(ISD::BUILD_VECTOR, SDLoc(), IVT, NewOps);
    return DAG.getBitcast(VT, Res);
  }

  if (auto ConvertLow = LowerConvertLow(Op, DAG))
    return ConvertLow;

  SDLoc DL(Op);
  const EVT VecT = Op.getValueType();
  const EVT LaneT = Op.getOperand(0).getValueType();
  const size_t Lanes = Op.getNumOperands();
  bool CanSwizzle = VecT == MVT::v16i8;

  // BUILD_VECTORs are lowered to the instruction that initializes the highest
  // possible number of lanes at once followed by a sequence of replace_lane
  // instructions to individually initialize any remaining lanes.

  // TODO: Tune this. For example, lanewise swizzling is very expensive, so
  // swizzled lanes should be given greater weight.

  // TODO: Investigate looping rather than always extracting/replacing specific
  // lanes to fill gaps.

  auto IsConstant = [](const SDValue &V) {
    return V.getOpcode() == ISD::Constant || V.getOpcode() == ISD::ConstantFP;
  };

  // Returns the source vector and index vector pair if they exist. Checks for:
  //   (extract_vector_elt
  //     $src,
  //     (sign_extend_inreg (extract_vector_elt $indices, $i))
  //   )
  auto GetSwizzleSrcs = [](size_t I, const SDValue &Lane) {
    auto Bail = std::make_pair(SDValue(), SDValue());
    if (Lane->getOpcode() != ISD::EXTRACT_VECTOR_ELT)
      return Bail;
    const SDValue &SwizzleSrc = Lane->getOperand(0);
    const SDValue &IndexExt = Lane->getOperand(1);
    if (IndexExt->getOpcode() != ISD::SIGN_EXTEND_INREG)
      return Bail;
    const SDValue &Index = IndexExt->getOperand(0);
    if (Index->getOpcode() != ISD::EXTRACT_VECTOR_ELT)
      return Bail;
    const SDValue &SwizzleIndices = Index->getOperand(0);
    if (SwizzleSrc.getValueType() != MVT::v16i8 ||
        SwizzleIndices.getValueType() != MVT::v16i8 ||
        Index->getOperand(1)->getOpcode() != ISD::Constant ||
        Index->getConstantOperandVal(1) != I)
      return Bail;
    return std::make_pair(SwizzleSrc, SwizzleIndices);
  };

  // If the lane is extracted from another vector at a constant index, return
  // that vector. The source vector must not have more lanes than the dest
  // because the shufflevector indices are in terms of the destination lanes and
  // would not be able to address the smaller individual source lanes.
  auto GetShuffleSrc = [&](const SDValue &Lane) {
    if (Lane->getOpcode() != ISD::EXTRACT_VECTOR_ELT)
      return SDValue();
    if (!isa<ConstantSDNode>(Lane->getOperand(1).getNode()))
      return SDValue();
    if (Lane->getOperand(0).getValueType().getVectorNumElements() >
        VecT.getVectorNumElements())
      return SDValue();
    return Lane->getOperand(0);
  };

  using ValueEntry = std::pair<SDValue, size_t>;
  SmallVector<ValueEntry, 16> SplatValueCounts;

  using SwizzleEntry = std::pair<std::pair<SDValue, SDValue>, size_t>;
  SmallVector<SwizzleEntry, 16> SwizzleCounts;

  using ShuffleEntry = std::pair<SDValue, size_t>;
  SmallVector<ShuffleEntry, 16> ShuffleCounts;

  auto AddCount = [](auto &Counts, const auto &Val) {
    auto CountIt =
        llvm::find_if(Counts, [&Val](auto E) { return E.first == Val; });
    if (CountIt == Counts.end()) {
      Counts.emplace_back(Val, 1);
    } else {
      CountIt->second++;
    }
  };

  auto GetMostCommon = [](auto &Counts) {
    auto CommonIt = llvm::max_element(Counts, llvm::less_second());
    assert(CommonIt != Counts.end() && "Unexpected all-undef build_vector");
    return *CommonIt;
  };

  size_t NumConstantLanes = 0;

  // Count eligible lanes for each type of vector creation op
  for (size_t I = 0; I < Lanes; ++I) {
    const SDValue &Lane = Op->getOperand(I);
    if (Lane.isUndef())
      continue;

    AddCount(SplatValueCounts, Lane);

    if (IsConstant(Lane))
      NumConstantLanes++;
    if (auto ShuffleSrc = GetShuffleSrc(Lane))
      AddCount(ShuffleCounts, ShuffleSrc);
    if (CanSwizzle) {
      auto SwizzleSrcs = GetSwizzleSrcs(I, Lane);
      if (SwizzleSrcs.first)
        AddCount(SwizzleCounts, SwizzleSrcs);
    }
  }

  SDValue SplatValue;
  size_t NumSplatLanes;
  std::tie(SplatValue, NumSplatLanes) = GetMostCommon(SplatValueCounts);

  SDValue SwizzleSrc;
  SDValue SwizzleIndices;
  size_t NumSwizzleLanes = 0;
  if (SwizzleCounts.size())
    std::forward_as_tuple(std::tie(SwizzleSrc, SwizzleIndices),
                          NumSwizzleLanes) = GetMostCommon(SwizzleCounts);

  // Shuffles can draw from up to two vectors, so find the two most common
  // sources.
  SDValue ShuffleSrc1, ShuffleSrc2;
  size_t NumShuffleLanes = 0;
  if (ShuffleCounts.size()) {
    std::tie(ShuffleSrc1, NumShuffleLanes) = GetMostCommon(ShuffleCounts);
    llvm::erase_if(ShuffleCounts,
                   [&](const auto &Pair) { return Pair.first == ShuffleSrc1; });
  }
  if (ShuffleCounts.size()) {
    size_t AdditionalShuffleLanes;
    std::tie(ShuffleSrc2, AdditionalShuffleLanes) =
        GetMostCommon(ShuffleCounts);
    NumShuffleLanes += AdditionalShuffleLanes;
  }

  // Predicate returning true if the lane is properly initialized by the
  // original instruction
  std::function<bool(size_t, const SDValue &)> IsLaneConstructed;
  SDValue Result;
  // Prefer swizzles over shuffles over vector consts over splats
  if (NumSwizzleLanes >= NumShuffleLanes &&
      NumSwizzleLanes >= NumConstantLanes && NumSwizzleLanes >= NumSplatLanes) {
    Result = DAG.getNode(WebAssemblyISD::SWIZZLE, DL, VecT, SwizzleSrc,
                         SwizzleIndices);
    auto Swizzled = std::make_pair(SwizzleSrc, SwizzleIndices);
    IsLaneConstructed = [&, Swizzled](size_t I, const SDValue &Lane) {
      return Swizzled == GetSwizzleSrcs(I, Lane);
    };
  } else if (NumShuffleLanes >= NumConstantLanes &&
             NumShuffleLanes >= NumSplatLanes) {
    size_t DestLaneSize = VecT.getVectorElementType().getFixedSizeInBits() / 8;
    size_t DestLaneCount = VecT.getVectorNumElements();
    size_t Scale1 = 1;
    size_t Scale2 = 1;
    SDValue Src1 = ShuffleSrc1;
    SDValue Src2 = ShuffleSrc2 ? ShuffleSrc2 : DAG.getUNDEF(VecT);
    if (Src1.getValueType() != VecT) {
      size_t LaneSize =
          Src1.getValueType().getVectorElementType().getFixedSizeInBits() / 8;
      assert(LaneSize > DestLaneSize);
      Scale1 = LaneSize / DestLaneSize;
      Src1 = DAG.getBitcast(VecT, Src1);
    }
    if (Src2.getValueType() != VecT) {
      size_t LaneSize =
          Src2.getValueType().getVectorElementType().getFixedSizeInBits() / 8;
      assert(LaneSize > DestLaneSize);
      Scale2 = LaneSize / DestLaneSize;
      Src2 = DAG.getBitcast(VecT, Src2);
    }

    int Mask[16];
    assert(DestLaneCount <= 16);
    for (size_t I = 0; I < DestLaneCount; ++I) {
      const SDValue &Lane = Op->getOperand(I);
      SDValue Src = GetShuffleSrc(Lane);
      if (Src == ShuffleSrc1) {
        Mask[I] = Lane->getConstantOperandVal(1) * Scale1;
      } else if (Src && Src == ShuffleSrc2) {
        Mask[I] = DestLaneCount + Lane->getConstantOperandVal(1) * Scale2;
      } else {
        Mask[I] = -1;
      }
    }
    ArrayRef<int> MaskRef(Mask, DestLaneCount);
    Result = DAG.getVectorShuffle(VecT, DL, Src1, Src2, MaskRef);
    IsLaneConstructed = [&](size_t, const SDValue &Lane) {
      auto Src = GetShuffleSrc(Lane);
      return Src == ShuffleSrc1 || (Src && Src == ShuffleSrc2);
    };
  } else if (NumConstantLanes >= NumSplatLanes) {
    SmallVector<SDValue, 16> ConstLanes;
    for (const SDValue &Lane : Op->op_values()) {
      if (IsConstant(Lane)) {
        // Values may need to be fixed so that they will sign extend to be
        // within the expected range during ISel. Check whether the value is in
        // bounds based on the lane bit width and if it is out of bounds, lop
        // off the extra bits and subtract 2^n to reflect giving the high bit
        // value -2^(n-1) rather than +2^(n-1). Skip the i64 case because it
        // cannot possibly be out of range.
        auto *Const = dyn_cast<ConstantSDNode>(Lane.getNode());
        int64_t Val = Const ? Const->getSExtValue() : 0;
        uint64_t LaneBits = 128 / Lanes;
        assert((LaneBits == 64 || Val >= -(1ll << (LaneBits - 1))) &&
               "Unexpected out of bounds negative value");
        if (Const && LaneBits != 64 && Val > (1ll << (LaneBits - 1)) - 1) {
          uint64_t Mask = (1ll << LaneBits) - 1;
          auto NewVal = (((uint64_t)Val & Mask) - (1ll << LaneBits)) & Mask;
          ConstLanes.push_back(DAG.getConstant(NewVal, SDLoc(Lane), LaneT));
        } else {
          ConstLanes.push_back(Lane);
        }
      } else if (LaneT.isFloatingPoint()) {
        ConstLanes.push_back(DAG.getConstantFP(0, DL, LaneT));
      } else {
        ConstLanes.push_back(DAG.getConstant(0, DL, LaneT));
      }
    }
    Result = DAG.getBuildVector(VecT, DL, ConstLanes);
    IsLaneConstructed = [&IsConstant](size_t _, const SDValue &Lane) {
      return IsConstant(Lane);
    };
  } else {
    size_t DestLaneSize = VecT.getVectorElementType().getFixedSizeInBits();
    if (NumSplatLanes == 1 && Op->getOperand(0) == SplatValue &&
        (DestLaneSize == 32 || DestLaneSize == 64)) {
      // Could be selected to load_zero.
      Result = DAG.getNode(ISD::SCALAR_TO_VECTOR, DL, VecT, SplatValue);
    } else {
      // Use a splat (which might be selected as a load splat)
      Result = DAG.getSplatBuildVector(VecT, DL, SplatValue);
    }
    IsLaneConstructed = [&SplatValue](size_t _, const SDValue &Lane) {
      return Lane == SplatValue;
    };
  }

  assert(Result);
  assert(IsLaneConstructed);

  // Add replace_lane instructions for any unhandled values
  for (size_t I = 0; I < Lanes; ++I) {
    const SDValue &Lane = Op->getOperand(I);
    if (!Lane.isUndef() && !IsLaneConstructed(I, Lane))
      Result = DAG.getNode(ISD::INSERT_VECTOR_ELT, DL, VecT, Result, Lane,
                           DAG.getConstant(I, DL, MVT::i32));
  }

  return Result;
}

SDValue
WebAssemblyTargetLowering::LowerVECTOR_SHUFFLE(SDValue Op,
                                               SelectionDAG &DAG) const {
  SDLoc DL(Op);
  ArrayRef<int> Mask = cast<ShuffleVectorSDNode>(Op.getNode())->getMask();
  MVT VecType = Op.getOperand(0).getSimpleValueType();
  assert(VecType.is128BitVector() && "Unexpected shuffle vector type");
  size_t LaneBytes = VecType.getVectorElementType().getSizeInBits() / 8;

  // Space for two vector args and sixteen mask indices
  SDValue Ops[18];
  size_t OpIdx = 0;
  Ops[OpIdx++] = Op.getOperand(0);
  Ops[OpIdx++] = Op.getOperand(1);

  // Expand mask indices to byte indices and materialize them as operands
  for (int M : Mask) {
    for (size_t J = 0; J < LaneBytes; ++J) {
      // Lower undefs (represented by -1 in mask) to {0..J}, which use a
      // whole lane of vector input, to allow further reduction at VM. E.g.
      // match an 8x16 byte shuffle to an equivalent cheaper 32x4 shuffle.
      uint64_t ByteIndex = M == -1 ? J : (uint64_t)M * LaneBytes + J;
      Ops[OpIdx++] = DAG.getConstant(ByteIndex, DL, MVT::i32);
    }
  }

  return DAG.getNode(WebAssemblyISD::SHUFFLE, DL, Op.getValueType(), Ops);
}

SDValue WebAssemblyTargetLowering::LowerSETCC(SDValue Op,
                                              SelectionDAG &DAG) const {
  SDLoc DL(Op);
  // The legalizer does not know how to expand the unsupported comparison modes
  // of i64x2 vectors, so we manually unroll them here.
  assert(Op->getOperand(0)->getSimpleValueType(0) == MVT::v2i64);
  SmallVector<SDValue, 2> LHS, RHS;
  DAG.ExtractVectorElements(Op->getOperand(0), LHS);
  DAG.ExtractVectorElements(Op->getOperand(1), RHS);
  const SDValue &CC = Op->getOperand(2);
  auto MakeLane = [&](unsigned I) {
    return DAG.getNode(ISD::SELECT_CC, DL, MVT::i64, LHS[I], RHS[I],
                       DAG.getConstant(uint64_t(-1), DL, MVT::i64),
                       DAG.getConstant(uint64_t(0), DL, MVT::i64), CC);
  };
  return DAG.getBuildVector(Op->getValueType(0), DL,
                            {MakeLane(0), MakeLane(1)});
}

SDValue
WebAssemblyTargetLowering::LowerAccessVectorElement(SDValue Op,
                                                    SelectionDAG &DAG) const {
  // Allow constant lane indices, expand variable lane indices
  SDNode *IdxNode = Op.getOperand(Op.getNumOperands() - 1).getNode();
  if (isa<ConstantSDNode>(IdxNode)) {
    // Ensure the index type is i32 to match the tablegen patterns
    uint64_t Idx = IdxNode->getAsZExtVal();
    SmallVector<SDValue, 3> Ops(Op.getNode()->ops());
    Ops[Op.getNumOperands() - 1] =
        DAG.getConstant(Idx, SDLoc(IdxNode), MVT::i32);
    return DAG.getNode(Op.getOpcode(), SDLoc(Op), Op.getValueType(), Ops);
  }
  // Perform default expansion
  return SDValue();
}

static SDValue unrollVectorShift(SDValue Op, SelectionDAG &DAG) {
  EVT LaneT = Op.getSimpleValueType().getVectorElementType();
  // 32-bit and 64-bit unrolled shifts will have proper semantics
  if (LaneT.bitsGE(MVT::i32))
    return DAG.UnrollVectorOp(Op.getNode());
  // Otherwise mask the shift value to get proper semantics from 32-bit shift
  SDLoc DL(Op);
  size_t NumLanes = Op.getSimpleValueType().getVectorNumElements();
  SDValue Mask = DAG.getConstant(LaneT.getSizeInBits() - 1, DL, MVT::i32);
  unsigned ShiftOpcode = Op.getOpcode();
  SmallVector<SDValue, 16> ShiftedElements;
  DAG.ExtractVectorElements(Op.getOperand(0), ShiftedElements, 0, 0, MVT::i32);
  SmallVector<SDValue, 16> ShiftElements;
  DAG.ExtractVectorElements(Op.getOperand(1), ShiftElements, 0, 0, MVT::i32);
  SmallVector<SDValue, 16> UnrolledOps;
  for (size_t i = 0; i < NumLanes; ++i) {
    SDValue MaskedShiftValue =
        DAG.getNode(ISD::AND, DL, MVT::i32, ShiftElements[i], Mask);
    SDValue ShiftedValue = ShiftedElements[i];
    if (ShiftOpcode == ISD::SRA)
      ShiftedValue = DAG.getNode(ISD::SIGN_EXTEND_INREG, DL, MVT::i32,
                                 ShiftedValue, DAG.getValueType(LaneT));
    UnrolledOps.push_back(
        DAG.getNode(ShiftOpcode, DL, MVT::i32, ShiftedValue, MaskedShiftValue));
  }
  return DAG.getBuildVector(Op.getValueType(), DL, UnrolledOps);
}

SDValue WebAssemblyTargetLowering::LowerShift(SDValue Op,
                                              SelectionDAG &DAG) const {
  SDLoc DL(Op);

  // Only manually lower vector shifts
  assert(Op.getSimpleValueType().isVector());

  uint64_t LaneBits = Op.getValueType().getScalarSizeInBits();
  auto ShiftVal = Op.getOperand(1);

  // Try to skip bitmask operation since it is implied inside shift instruction
  auto SkipImpliedMask = [](SDValue MaskOp, uint64_t MaskBits) {
    if (MaskOp.getOpcode() != ISD::AND)
      return MaskOp;
    SDValue LHS = MaskOp.getOperand(0);
    SDValue RHS = MaskOp.getOperand(1);
    if (MaskOp.getValueType().isVector()) {
      APInt MaskVal;
      if (!ISD::isConstantSplatVector(RHS.getNode(), MaskVal))
        std::swap(LHS, RHS);

      if (ISD::isConstantSplatVector(RHS.getNode(), MaskVal) &&
          MaskVal == MaskBits)
        MaskOp = LHS;
    } else {
      if (!isa<ConstantSDNode>(RHS.getNode()))
        std::swap(LHS, RHS);

      auto ConstantRHS = dyn_cast<ConstantSDNode>(RHS.getNode());
      if (ConstantRHS && ConstantRHS->getAPIntValue() == MaskBits)
        MaskOp = LHS;
    }

    return MaskOp;
  };

  // Skip vector and operation
  ShiftVal = SkipImpliedMask(ShiftVal, LaneBits - 1);
  ShiftVal = DAG.getSplatValue(ShiftVal);
  if (!ShiftVal)
    return unrollVectorShift(Op, DAG);

  // Skip scalar and operation
  ShiftVal = SkipImpliedMask(ShiftVal, LaneBits - 1);
  // Use anyext because none of the high bits can affect the shift
  ShiftVal = DAG.getAnyExtOrTrunc(ShiftVal, DL, MVT::i32);

  unsigned Opcode;
  switch (Op.getOpcode()) {
  case ISD::SHL:
    Opcode = WebAssemblyISD::VEC_SHL;
    break;
  case ISD::SRA:
    Opcode = WebAssemblyISD::VEC_SHR_S;
    break;
  case ISD::SRL:
    Opcode = WebAssemblyISD::VEC_SHR_U;
    break;
  default:
    llvm_unreachable("unexpected opcode");
  }

  return DAG.getNode(Opcode, DL, Op.getValueType(), Op.getOperand(0), ShiftVal);
}

SDValue WebAssemblyTargetLowering::LowerFP_TO_INT_SAT(SDValue Op,
                                                      SelectionDAG &DAG) const {
  EVT ResT = Op.getValueType();
  EVT SatVT = cast<VTSDNode>(Op.getOperand(1))->getVT();

  if ((ResT == MVT::i32 || ResT == MVT::i64) &&
      (SatVT == MVT::i32 || SatVT == MVT::i64))
    return Op;

  if (ResT == MVT::v4i32 && SatVT == MVT::i32)
    return Op;

  if (ResT == MVT::v8i16 && SatVT == MVT::i16)
    return Op;

  return SDValue();
}

//===----------------------------------------------------------------------===//
//   Custom DAG combine hooks
//===----------------------------------------------------------------------===//
static SDValue
performVECTOR_SHUFFLECombine(SDNode *N, TargetLowering::DAGCombinerInfo &DCI) {
  auto &DAG = DCI.DAG;
  auto Shuffle = cast<ShuffleVectorSDNode>(N);

  // Hoist vector bitcasts that don't change the number of lanes out of unary
  // shuffles, where they are less likely to get in the way of other combines.
  // (shuffle (vNxT1 (bitcast (vNxT0 x))), undef, mask) ->
  //  (vNxT1 (bitcast (vNxT0 (shuffle x, undef, mask))))
  SDValue Bitcast = N->getOperand(0);
  if (Bitcast.getOpcode() != ISD::BITCAST)
    return SDValue();
  if (!N->getOperand(1).isUndef())
    return SDValue();
  SDValue CastOp = Bitcast.getOperand(0);
  EVT SrcType = CastOp.getValueType();
  EVT DstType = Bitcast.getValueType();
  if (!SrcType.is128BitVector() ||
      SrcType.getVectorNumElements() != DstType.getVectorNumElements())
    return SDValue();
  SDValue NewShuffle = DAG.getVectorShuffle(
      SrcType, SDLoc(N), CastOp, DAG.getUNDEF(SrcType), Shuffle->getMask());
  return DAG.getBitcast(DstType, NewShuffle);
}

/// Convert ({u,s}itofp vec) --> ({u,s}itofp ({s,z}ext vec)) so it doesn't get
/// split up into scalar instructions during legalization, and the vector
/// extending instructions are selected in performVectorExtendCombine below.
static SDValue
performVectorExtendToFPCombine(SDNode *N,
                               TargetLowering::DAGCombinerInfo &DCI) {
  auto &DAG = DCI.DAG;
  assert(N->getOpcode() == ISD::UINT_TO_FP ||
         N->getOpcode() == ISD::SINT_TO_FP);

  EVT InVT = N->getOperand(0)->getValueType(0);
  EVT ResVT = N->getValueType(0);
  MVT ExtVT;
  if (ResVT == MVT::v4f32 && (InVT == MVT::v4i16 || InVT == MVT::v4i8))
    ExtVT = MVT::v4i32;
  else if (ResVT == MVT::v2f64 && (InVT == MVT::v2i16 || InVT == MVT::v2i8))
    ExtVT = MVT::v2i32;
  else
    return SDValue();

  unsigned Op =
      N->getOpcode() == ISD::UINT_TO_FP ? ISD::ZERO_EXTEND : ISD::SIGN_EXTEND;
  SDValue Conv = DAG.getNode(Op, SDLoc(N), ExtVT, N->getOperand(0));
  return DAG.getNode(N->getOpcode(), SDLoc(N), ResVT, Conv);
}

static SDValue
performVectorNonNegToFPCombine(SDNode *N,
                               TargetLowering::DAGCombinerInfo &DCI) {
  auto &DAG = DCI.DAG;

  SDNodeFlags Flags = N->getFlags();
  SDValue Op0 = N->getOperand(0);
  EVT VT = N->getValueType(0);

  // Optimize uitofp to sitofp when the sign bit is known to be zero.
  // Depending on the target (runtime) backend, this might be performance
  // neutral (e.g. AArch64) or a significant improvement (e.g. x86_64).
  if (VT.isVector() && (Flags.hasNonNeg() || DAG.SignBitIsZero(Op0))) {
    return DAG.getNode(ISD::SINT_TO_FP, SDLoc(N), VT, Op0);
  }

  return SDValue();
}

static SDValue
performVectorExtendCombine(SDNode *N, TargetLowering::DAGCombinerInfo &DCI) {
  auto &DAG = DCI.DAG;
  assert(N->getOpcode() == ISD::SIGN_EXTEND ||
         N->getOpcode() == ISD::ZERO_EXTEND);

  // Combine ({s,z}ext (extract_subvector src, i)) into a widening operation if
  // possible before the extract_subvector can be expanded.
  auto Extract = N->getOperand(0);
  if (Extract.getOpcode() != ISD::EXTRACT_SUBVECTOR)
    return SDValue();
  auto Source = Extract.getOperand(0);
  auto *IndexNode = dyn_cast<ConstantSDNode>(Extract.getOperand(1));
  if (IndexNode == nullptr)
    return SDValue();
  auto Index = IndexNode->getZExtValue();

  // Only v8i8, v4i16, and v2i32 extracts can be widened, and only if the
  // extracted subvector is the low or high half of its source.
  EVT ResVT = N->getValueType(0);
  if (ResVT == MVT::v8i16) {
    if (Extract.getValueType() != MVT::v8i8 ||
        Source.getValueType() != MVT::v16i8 || (Index != 0 && Index != 8))
      return SDValue();
  } else if (ResVT == MVT::v4i32) {
    if (Extract.getValueType() != MVT::v4i16 ||
        Source.getValueType() != MVT::v8i16 || (Index != 0 && Index != 4))
      return SDValue();
  } else if (ResVT == MVT::v2i64) {
    if (Extract.getValueType() != MVT::v2i32 ||
        Source.getValueType() != MVT::v4i32 || (Index != 0 && Index != 2))
      return SDValue();
  } else {
    return SDValue();
  }

  bool IsSext = N->getOpcode() == ISD::SIGN_EXTEND;
  bool IsLow = Index == 0;

  unsigned Op = IsSext ? (IsLow ? WebAssemblyISD::EXTEND_LOW_S
                                : WebAssemblyISD::EXTEND_HIGH_S)
                       : (IsLow ? WebAssemblyISD::EXTEND_LOW_U
                                : WebAssemblyISD::EXTEND_HIGH_U);

  return DAG.getNode(Op, SDLoc(N), ResVT, Source);
}

static SDValue
performVectorTruncZeroCombine(SDNode *N, TargetLowering::DAGCombinerInfo &DCI) {
  auto &DAG = DCI.DAG;

  auto GetWasmConversionOp = [](unsigned Op) {
    switch (Op) {
    case ISD::FP_TO_SINT_SAT:
      return WebAssemblyISD::TRUNC_SAT_ZERO_S;
    case ISD::FP_TO_UINT_SAT:
      return WebAssemblyISD::TRUNC_SAT_ZERO_U;
    case ISD::FP_ROUND:
      return WebAssemblyISD::DEMOTE_ZERO;
    }
    llvm_unreachable("unexpected op");
  };

  auto IsZeroSplat = [](SDValue SplatVal) {
    auto *Splat = dyn_cast<BuildVectorSDNode>(SplatVal.getNode());
    APInt SplatValue, SplatUndef;
    unsigned SplatBitSize;
    bool HasAnyUndefs;
    // Endianness doesn't matter in this context because we are looking for
    // an all-zero value.
    return Splat &&
           Splat->isConstantSplat(SplatValue, SplatUndef, SplatBitSize,
                                  HasAnyUndefs) &&
           SplatValue == 0;
  };

  if (N->getOpcode() == ISD::CONCAT_VECTORS) {
    // Combine this:
    //
    //   (concat_vectors (v2i32 (fp_to_{s,u}int_sat $x, 32)), (v2i32 (splat 0)))
    //
    // into (i32x4.trunc_sat_f64x2_zero_{s,u} $x).
    //
    // Or this:
    //
    //   (concat_vectors (v2f32 (fp_round (v2f64 $x))), (v2f32 (splat 0)))
    //
    // into (f32x4.demote_zero_f64x2 $x).
    EVT ResVT;
    EVT ExpectedConversionType;
    auto Conversion = N->getOperand(0);
    auto ConversionOp = Conversion.getOpcode();
    switch (ConversionOp) {
    case ISD::FP_TO_SINT_SAT:
    case ISD::FP_TO_UINT_SAT:
      ResVT = MVT::v4i32;
      ExpectedConversionType = MVT::v2i32;
      break;
    case ISD::FP_ROUND:
      ResVT = MVT::v4f32;
      ExpectedConversionType = MVT::v2f32;
      break;
    default:
      return SDValue();
    }

    if (N->getValueType(0) != ResVT)
      return SDValue();

    if (Conversion.getValueType() != ExpectedConversionType)
      return SDValue();

    auto Source = Conversion.getOperand(0);
    if (Source.getValueType() != MVT::v2f64)
      return SDValue();

    if (!IsZeroSplat(N->getOperand(1)) ||
        N->getOperand(1).getValueType() != ExpectedConversionType)
      return SDValue();

    unsigned Op = GetWasmConversionOp(ConversionOp);
    return DAG.getNode(Op, SDLoc(N), ResVT, Source);
  }

  // Combine this:
  //
  //   (fp_to_{s,u}int_sat (concat_vectors $x, (v2f64 (splat 0))), 32)
  //
  // into (i32x4.trunc_sat_f64x2_zero_{s,u} $x).
  //
  // Or this:
  //
  //   (v4f32 (fp_round (concat_vectors $x, (v2f64 (splat 0)))))
  //
  // into (f32x4.demote_zero_f64x2 $x).
  EVT ResVT;
  auto ConversionOp = N->getOpcode();
  switch (ConversionOp) {
  case ISD::FP_TO_SINT_SAT:
  case ISD::FP_TO_UINT_SAT:
    ResVT = MVT::v4i32;
    break;
  case ISD::FP_ROUND:
    ResVT = MVT::v4f32;
    break;
  default:
    llvm_unreachable("unexpected op");
  }

  if (N->getValueType(0) != ResVT)
    return SDValue();

  auto Concat = N->getOperand(0);
  if (Concat.getValueType() != MVT::v4f64)
    return SDValue();

  auto Source = Concat.getOperand(0);
  if (Source.getValueType() != MVT::v2f64)
    return SDValue();

  if (!IsZeroSplat(Concat.getOperand(1)) ||
      Concat.getOperand(1).getValueType() != MVT::v2f64)
    return SDValue();

  unsigned Op = GetWasmConversionOp(ConversionOp);
  return DAG.getNode(Op, SDLoc(N), ResVT, Source);
}

// Helper to extract VectorWidth bits from Vec, starting from IdxVal.
static SDValue extractSubVector(SDValue Vec, unsigned IdxVal, SelectionDAG &DAG,
                                const SDLoc &DL, unsigned VectorWidth) {
  EVT VT = Vec.getValueType();
  EVT ElVT = VT.getVectorElementType();
  unsigned Factor = VT.getSizeInBits() / VectorWidth;
  EVT ResultVT = EVT::getVectorVT(*DAG.getContext(), ElVT,
                                  VT.getVectorNumElements() / Factor);

  // Extract the relevant VectorWidth bits.  Generate an EXTRACT_SUBVECTOR
  unsigned ElemsPerChunk = VectorWidth / ElVT.getSizeInBits();
  assert(isPowerOf2_32(ElemsPerChunk) && "Elements per chunk not power of 2");

  // This is the index of the first element of the VectorWidth-bit chunk
  // we want. Since ElemsPerChunk is a power of 2 just need to clear bits.
  IdxVal &= ~(ElemsPerChunk - 1);

  // If the input is a buildvector just emit a smaller one.
  if (Vec.getOpcode() == ISD::BUILD_VECTOR)
    return DAG.getBuildVector(ResultVT, DL,
                              Vec->ops().slice(IdxVal, ElemsPerChunk));

  SDValue VecIdx = DAG.getIntPtrConstant(IdxVal, DL);
  return DAG.getNode(ISD::EXTRACT_SUBVECTOR, DL, ResultVT, Vec, VecIdx);
}

// Helper to recursively truncate vector elements in half with NARROW_U. DstVT
// is the expected destination value type after recursion. In is the initial
// input. Note that the input should have enough leading zero bits to prevent
// NARROW_U from saturating results.
static SDValue truncateVectorWithNARROW(EVT DstVT, SDValue In, const SDLoc &DL,
                                        SelectionDAG &DAG) {
  EVT SrcVT = In.getValueType();

  // No truncation required, we might get here due to recursive calls.
  if (SrcVT == DstVT)
    return In;

  unsigned SrcSizeInBits = SrcVT.getSizeInBits();
  unsigned NumElems = SrcVT.getVectorNumElements();
  if (!isPowerOf2_32(NumElems))
    return SDValue();
  assert(DstVT.getVectorNumElements() == NumElems && "Illegal truncation");
  assert(SrcSizeInBits > DstVT.getSizeInBits() && "Illegal truncation");

  LLVMContext &Ctx = *DAG.getContext();
  EVT PackedSVT = EVT::getIntegerVT(Ctx, SrcVT.getScalarSizeInBits() / 2);

  // Narrow to the largest type possible:
  // vXi64/vXi32 -> i16x8.narrow_i32x4_u and vXi16 -> i8x16.narrow_i16x8_u.
  EVT InVT = MVT::i16, OutVT = MVT::i8;
  if (SrcVT.getScalarSizeInBits() > 16) {
    InVT = MVT::i32;
    OutVT = MVT::i16;
  }
  unsigned SubSizeInBits = SrcSizeInBits / 2;
  InVT = EVT::getVectorVT(Ctx, InVT, SubSizeInBits / InVT.getSizeInBits());
  OutVT = EVT::getVectorVT(Ctx, OutVT, SubSizeInBits / OutVT.getSizeInBits());

  // Split lower/upper subvectors.
  SDValue Lo = extractSubVector(In, 0, DAG, DL, SubSizeInBits);
  SDValue Hi = extractSubVector(In, NumElems / 2, DAG, DL, SubSizeInBits);

  // 256bit -> 128bit truncate - Narrow lower/upper 128-bit subvectors.
  if (SrcVT.is256BitVector() && DstVT.is128BitVector()) {
    Lo = DAG.getBitcast(InVT, Lo);
    Hi = DAG.getBitcast(InVT, Hi);
    SDValue Res = DAG.getNode(WebAssemblyISD::NARROW_U, DL, OutVT, Lo, Hi);
    return DAG.getBitcast(DstVT, Res);
  }

  // Recursively narrow lower/upper subvectors, concat result and narrow again.
  EVT PackedVT = EVT::getVectorVT(Ctx, PackedSVT, NumElems / 2);
  Lo = truncateVectorWithNARROW(PackedVT, Lo, DL, DAG);
  Hi = truncateVectorWithNARROW(PackedVT, Hi, DL, DAG);

  PackedVT = EVT::getVectorVT(Ctx, PackedSVT, NumElems);
  SDValue Res = DAG.getNode(ISD::CONCAT_VECTORS, DL, PackedVT, Lo, Hi);
  return truncateVectorWithNARROW(DstVT, Res, DL, DAG);
}

static SDValue performTruncateCombine(SDNode *N,
                                      TargetLowering::DAGCombinerInfo &DCI) {
  auto &DAG = DCI.DAG;

  SDValue In = N->getOperand(0);
  EVT InVT = In.getValueType();
  if (!InVT.isSimple())
    return SDValue();

  EVT OutVT = N->getValueType(0);
  if (!OutVT.isVector())
    return SDValue();

  EVT OutSVT = OutVT.getVectorElementType();
  EVT InSVT = InVT.getVectorElementType();
  // Currently only cover truncate to v16i8 or v8i16.
  if (!((InSVT == MVT::i16 || InSVT == MVT::i32 || InSVT == MVT::i64) &&
        (OutSVT == MVT::i8 || OutSVT == MVT::i16) && OutVT.is128BitVector()))
    return SDValue();

  SDLoc DL(N);
  APInt Mask = APInt::getLowBitsSet(InVT.getScalarSizeInBits(),
                                    OutVT.getScalarSizeInBits());
  In = DAG.getNode(ISD::AND, DL, InVT, In, DAG.getConstant(Mask, DL, InVT));
  return truncateVectorWithNARROW(OutVT, In, DL, DAG);
}

static SDValue performBitcastCombine(SDNode *N,
                                     TargetLowering::DAGCombinerInfo &DCI) {
  using namespace llvm::SDPatternMatch;
  auto &DAG = DCI.DAG;
  SDLoc DL(N);
  SDValue Src = N->getOperand(0);
  EVT VT = N->getValueType(0);
  EVT SrcVT = Src.getValueType();

  if (!(DCI.isBeforeLegalize() && VT.isScalarInteger() &&
        SrcVT.isFixedLengthVector() && SrcVT.getScalarType() == MVT::i1))
    return SDValue();

  unsigned NumElts = SrcVT.getVectorNumElements();
  EVT Width = MVT::getIntegerVT(128 / NumElts);

  // bitcast <N x i1> to iN, where N = 2, 4, 8, 16 (legal)
  //   ==> bitmask
  if (NumElts == 2 || NumElts == 4 || NumElts == 8 || NumElts == 16) {
    return DAG.getZExtOrTrunc(
        DAG.getNode(ISD::INTRINSIC_WO_CHAIN, DL, MVT::i32,
                    {DAG.getConstant(Intrinsic::wasm_bitmask, DL, MVT::i32),
                     DAG.getSExtOrTrunc(N->getOperand(0), DL,
                                        SrcVT.changeVectorElementType(Width))}),
        DL, VT);
  }

  // bitcast <N x i1>(setcc ...) to concat iN, where N = 32 and 64 (illegal)
  if (NumElts == 32 || NumElts == 64) {
    // Strategy: We will setcc them seperately in v16i8 -> v16i1
    // Bitcast them to i16, extend them to either i32 or i64.
    // Add them together, shifting left 1 by 1.
    SDValue Concat, SetCCVector;
    ISD::CondCode SetCond;

    if (!sd_match(N, m_BitCast(m_c_SetCC(m_Value(Concat), m_Value(SetCCVector),
                                         m_CondCode(SetCond)))))
      return SDValue();
    if (Concat.getOpcode() != ISD::CONCAT_VECTORS)
      return SDValue();

    uint64_t ElementWidth =
        SetCCVector.getValueType().getVectorElementType().getFixedSizeInBits();

    SmallVector<SDValue> VectorsToShuffle;
    for (size_t I = 0; I < Concat->ops().size(); I++) {
      VectorsToShuffle.push_back(DAG.getBitcast(
          MVT::i16,
          DAG.getSetCC(DL, MVT::v16i1, Concat->ops()[I],
                       extractSubVector(SetCCVector, I * (128 / ElementWidth),
                                        DAG, DL, 128),
                       SetCond)));
    }

    MVT ReturnType = VectorsToShuffle.size() == 2 ? MVT::i32 : MVT::i64;
    SDValue ReturningInteger = DAG.getConstant(0, DL, ReturnType);

    for (SDValue V : VectorsToShuffle) {
      ReturningInteger = DAG.getNode(
          ISD::SHL, DL, ReturnType,
          {DAG.getShiftAmountConstant(16, ReturnType, DL), ReturningInteger});

      SDValue ExtendedV = DAG.getZExtOrTrunc(V, DL, ReturnType);
      ReturningInteger =
          DAG.getNode(ISD::ADD, DL, ReturnType, {ReturningInteger, ExtendedV});
    }

    return ReturningInteger;
  }

  return SDValue();
}

static SDValue performAnyAllCombine(SDNode *N, SelectionDAG &DAG) {
  // any_true (setcc <X>, 0, eq) => (not (all_true X))
  // all_true (setcc <X>, 0, eq) => (not (any_true X))
  // any_true (setcc <X>, 0, ne) => (any_true X)
  // all_true (setcc <X>, 0, ne) => (all_true X)
  assert(N->getOpcode() == ISD::INTRINSIC_WO_CHAIN);
  using namespace llvm::SDPatternMatch;

  SDValue LHS;
  if (N->getNumOperands() < 2 ||
      !sd_match(N->getOperand(1),
                m_c_SetCC(m_Value(LHS), m_Zero(), m_CondCode())))
    return SDValue();
  EVT LT = LHS.getValueType();
  if (LT.getScalarSizeInBits() > 128 / LT.getVectorNumElements())
    return SDValue();

  auto CombineSetCC = [&N, &DAG](Intrinsic::WASMIntrinsics InPre,
                                 ISD::CondCode SetType,
                                 Intrinsic::WASMIntrinsics InPost) {
    if (N->getConstantOperandVal(0) != InPre)
      return SDValue();

    SDValue LHS;
    if (!sd_match(N->getOperand(1), m_c_SetCC(m_Value(LHS), m_Zero(),
                                              m_SpecificCondCode(SetType))))
      return SDValue();

    SDLoc DL(N);
    SDValue Ret = DAG.getZExtOrTrunc(
        DAG.getNode(ISD::INTRINSIC_WO_CHAIN, DL, MVT::i32,
                    {DAG.getConstant(InPost, DL, MVT::i32), LHS}),
        DL, MVT::i1);
    if (SetType == ISD::SETEQ)
      Ret = DAG.getNOT(DL, Ret, MVT::i1);
    return DAG.getZExtOrTrunc(Ret, DL, N->getValueType(0));
  };

  if (SDValue AnyTrueEQ = CombineSetCC(Intrinsic::wasm_anytrue, ISD::SETEQ,
                                       Intrinsic::wasm_alltrue))
    return AnyTrueEQ;
  if (SDValue AllTrueEQ = CombineSetCC(Intrinsic::wasm_alltrue, ISD::SETEQ,
                                       Intrinsic::wasm_anytrue))
    return AllTrueEQ;
  if (SDValue AnyTrueNE = CombineSetCC(Intrinsic::wasm_anytrue, ISD::SETNE,
                                       Intrinsic::wasm_anytrue))
    return AnyTrueNE;
  if (SDValue AllTrueNE = CombineSetCC(Intrinsic::wasm_alltrue, ISD::SETNE,
                                       Intrinsic::wasm_alltrue))
    return AllTrueNE;

  return SDValue();
}

template <int MatchRHS, ISD::CondCode MatchCond, bool RequiresNegate,
          Intrinsic::ID Intrin>
static SDValue TryMatchTrue(SDNode *N, EVT VecVT, SelectionDAG &DAG) {
  SDValue LHS = N->getOperand(0);
  SDValue RHS = N->getOperand(1);
  SDValue Cond = N->getOperand(2);
  if (MatchCond != cast<CondCodeSDNode>(Cond)->get())
    return SDValue();

  if (MatchRHS != cast<ConstantSDNode>(RHS)->getSExtValue())
    return SDValue();

  SDLoc DL(N);
  SDValue Ret = DAG.getZExtOrTrunc(
      DAG.getNode(ISD::INTRINSIC_WO_CHAIN, DL, MVT::i32,
                  {DAG.getConstant(Intrin, DL, MVT::i32),
                   DAG.getSExtOrTrunc(LHS->getOperand(0), DL, VecVT)}),
      DL, MVT::i1);
  if (RequiresNegate)
    Ret = DAG.getNOT(DL, Ret, MVT::i1);
  return DAG.getZExtOrTrunc(Ret, DL, N->getValueType(0));
}

/// Try to convert a i128 comparison to a v16i8 comparison before type
/// legalization splits it up into chunks
static SDValue
combineVectorSizedSetCCEquality(SDNode *N, TargetLowering::DAGCombinerInfo &DCI,
                                const WebAssemblySubtarget *Subtarget) {

  SDLoc DL(N);
  SDValue X = N->getOperand(0);
  SDValue Y = N->getOperand(1);
  EVT VT = N->getValueType(0);
  EVT OpVT = X.getValueType();

  SelectionDAG &DAG = DCI.DAG;
  if (DCI.DAG.getMachineFunction().getFunction().hasFnAttribute(
          Attribute::NoImplicitFloat))
    return SDValue();

  ISD::CondCode CC = cast<CondCodeSDNode>(N->getOperand(2))->get();
  // We're looking for an oversized integer equality comparison with SIMD
  if (!OpVT.isScalarInteger() || !OpVT.isByteSized() || OpVT != MVT::i128 ||
      !Subtarget->hasSIMD128() || !isIntEqualitySetCC(CC))
    return SDValue();

  // Don't perform this combine if constructing the vector will be expensive.
  auto IsVectorBitCastCheap = [](SDValue X) {
    X = peekThroughBitcasts(X);
    return isa<ConstantSDNode>(X) || X.getOpcode() == ISD::LOAD;
  };

  if (!IsVectorBitCastCheap(X) || !IsVectorBitCastCheap(Y))
    return SDValue();

  SDValue VecX = DAG.getBitcast(MVT::v16i8, X);
  SDValue VecY = DAG.getBitcast(MVT::v16i8, Y);
  SDValue Cmp = DAG.getSetCC(DL, MVT::v16i8, VecX, VecY, CC);

  SDValue Intr =
      DAG.getNode(ISD::INTRINSIC_WO_CHAIN, DL, MVT::i32,
                  {DAG.getConstant(CC == ISD::SETEQ ? Intrinsic::wasm_alltrue
                                                    : Intrinsic::wasm_anytrue,
                                   DL, MVT::i32),
                   Cmp});

  return DAG.getSetCC(DL, VT, Intr, DAG.getConstant(0, DL, MVT::i32),
                      ISD::SETNE);
}

static SDValue performSETCCCombine(SDNode *N,
                                   TargetLowering::DAGCombinerInfo &DCI,
                                   const WebAssemblySubtarget *Subtarget) {
  if (!DCI.isBeforeLegalize())
    return SDValue();

  EVT VT = N->getValueType(0);
  if (!VT.isScalarInteger())
    return SDValue();

  if (SDValue V = combineVectorSizedSetCCEquality(N, DCI, Subtarget))
    return V;

  SDValue LHS = N->getOperand(0);
  if (LHS->getOpcode() != ISD::BITCAST)
    return SDValue();

  EVT FromVT = LHS->getOperand(0).getValueType();
  if (!FromVT.isFixedLengthVector() || FromVT.getVectorElementType() != MVT::i1)
    return SDValue();

  unsigned NumElts = FromVT.getVectorNumElements();
  if (NumElts != 2 && NumElts != 4 && NumElts != 8 && NumElts != 16)
    return SDValue();

  if (!cast<ConstantSDNode>(N->getOperand(1)))
    return SDValue();

  EVT VecVT = FromVT.changeVectorElementType(MVT::getIntegerVT(128 / NumElts));
  auto &DAG = DCI.DAG;
  // setcc (iN (bitcast (vNi1 X))), 0, ne
  //   ==> any_true (vNi1 X)
  if (auto Match = TryMatchTrue<0, ISD::SETNE, false, Intrinsic::wasm_anytrue>(
          N, VecVT, DAG)) {
    return Match;
  }
  // setcc (iN (bitcast (vNi1 X))), 0, eq
  //   ==> xor (any_true (vNi1 X)), -1
  if (auto Match = TryMatchTrue<0, ISD::SETEQ, true, Intrinsic::wasm_anytrue>(
          N, VecVT, DAG)) {
    return Match;
  }
  // setcc (iN (bitcast (vNi1 X))), -1, eq
  //   ==> all_true (vNi1 X)
  if (auto Match = TryMatchTrue<-1, ISD::SETEQ, false, Intrinsic::wasm_alltrue>(
          N, VecVT, DAG)) {
    return Match;
  }
  // setcc (iN (bitcast (vNi1 X))), -1, ne
  //   ==> xor (all_true (vNi1 X)), -1
  if (auto Match = TryMatchTrue<-1, ISD::SETNE, true, Intrinsic::wasm_alltrue>(
          N, VecVT, DAG)) {
    return Match;
  }
  return SDValue();
}

static SDValue TryWideExtMulCombine(SDNode *N, SelectionDAG &DAG) {
  EVT VT = N->getValueType(0);
  if (VT != MVT::v8i32 && VT != MVT::v16i32)
    return SDValue();

  // Mul with extending inputs.
  SDValue LHS = N->getOperand(0);
  SDValue RHS = N->getOperand(1);
  if (LHS.getOpcode() != RHS.getOpcode())
    return SDValue();

  if (LHS.getOpcode() != ISD::SIGN_EXTEND &&
      LHS.getOpcode() != ISD::ZERO_EXTEND)
    return SDValue();

  if (LHS->getOperand(0).getValueType() != RHS->getOperand(0).getValueType())
    return SDValue();

  EVT FromVT = LHS->getOperand(0).getValueType();
  EVT EltTy = FromVT.getVectorElementType();
  if (EltTy != MVT::i8)
    return SDValue();

  // For an input DAG that looks like this
  // %a = input_type
  // %b = input_type
  // %lhs = extend %a to output_type
  // %rhs = extend %b to output_type
  // %mul = mul %lhs, %rhs

  // input_type | output_type | instructions
  // v16i8      | v16i32      | %low = i16x8.extmul_low_i8x16_ %a, %b
  //            |             | %high = i16x8.extmul_high_i8x16_, %a, %b
  //            |             | %low_low = i32x4.ext_low_i16x8_ %low
  //            |             | %low_high = i32x4.ext_high_i16x8_ %low
  //            |             | %high_low = i32x4.ext_low_i16x8_ %high
  //            |             | %high_high = i32x4.ext_high_i16x8_ %high
  //            |             | %res = concat_vector(...)
  // v8i8       | v8i32       | %low = i16x8.extmul_low_i8x16_ %a, %b
  //            |             | %low_low = i32x4.ext_low_i16x8_ %low
  //            |             | %low_high = i32x4.ext_high_i16x8_ %low
  //            |             | %res = concat_vector(%low_low, %low_high)

  SDLoc DL(N);
  unsigned NumElts = VT.getVectorNumElements();
  SDValue ExtendInLHS = LHS->getOperand(0);
  SDValue ExtendInRHS = RHS->getOperand(0);
  bool IsSigned = LHS->getOpcode() == ISD::SIGN_EXTEND;
  unsigned ExtendLowOpc =
      IsSigned ? WebAssemblyISD::EXTEND_LOW_S : WebAssemblyISD::EXTEND_LOW_U;
  unsigned ExtendHighOpc =
      IsSigned ? WebAssemblyISD::EXTEND_HIGH_S : WebAssemblyISD::EXTEND_HIGH_U;

  auto GetExtendLow = [&DAG, &DL, &ExtendLowOpc](EVT VT, SDValue Op) {
    return DAG.getNode(ExtendLowOpc, DL, VT, Op);
  };
  auto GetExtendHigh = [&DAG, &DL, &ExtendHighOpc](EVT VT, SDValue Op) {
    return DAG.getNode(ExtendHighOpc, DL, VT, Op);
  };

  if (NumElts == 16) {
    SDValue LowLHS = GetExtendLow(MVT::v8i16, ExtendInLHS);
    SDValue LowRHS = GetExtendLow(MVT::v8i16, ExtendInRHS);
    SDValue MulLow = DAG.getNode(ISD::MUL, DL, MVT::v8i16, LowLHS, LowRHS);
    SDValue HighLHS = GetExtendHigh(MVT::v8i16, ExtendInLHS);
    SDValue HighRHS = GetExtendHigh(MVT::v8i16, ExtendInRHS);
    SDValue MulHigh = DAG.getNode(ISD::MUL, DL, MVT::v8i16, HighLHS, HighRHS);
    SDValue SubVectors[] = {
        GetExtendLow(MVT::v4i32, MulLow),
        GetExtendHigh(MVT::v4i32, MulLow),
        GetExtendLow(MVT::v4i32, MulHigh),
        GetExtendHigh(MVT::v4i32, MulHigh),
    };
    return DAG.getNode(ISD::CONCAT_VECTORS, DL, VT, SubVectors);
  } else {
    assert(NumElts == 8);
    SDValue LowLHS = DAG.getNode(LHS->getOpcode(), DL, MVT::v8i16, ExtendInLHS);
    SDValue LowRHS = DAG.getNode(RHS->getOpcode(), DL, MVT::v8i16, ExtendInRHS);
    SDValue MulLow = DAG.getNode(ISD::MUL, DL, MVT::v8i16, LowLHS, LowRHS);
    SDValue Lo = GetExtendLow(MVT::v4i32, MulLow);
    SDValue Hi = GetExtendHigh(MVT::v4i32, MulLow);
    return DAG.getNode(ISD::CONCAT_VECTORS, DL, VT, Lo, Hi);
  }
  return SDValue();
}

static SDValue performMulCombine(SDNode *N,
                                 TargetLowering::DAGCombinerInfo &DCI) {
  assert(N->getOpcode() == ISD::MUL);
  EVT VT = N->getValueType(0);
  if (!VT.isVector())
    return SDValue();

  if (auto Res = TryWideExtMulCombine(N, DCI.DAG))
    return Res;

  // We don't natively support v16i8 or v8i8 mul, but we do support v8i16. So,
  // extend them to v8i16. Only do this before legalization in case a narrow
  // vector is widened and may be simplified later.
  if (!DCI.isBeforeLegalize() || (VT != MVT::v8i8 && VT != MVT::v16i8))
    return SDValue();

  SDLoc DL(N);
  SelectionDAG &DAG = DCI.DAG;
  SDValue LHS = N->getOperand(0);
  SDValue RHS = N->getOperand(1);
  EVT MulVT = MVT::v8i16;

  if (VT == MVT::v8i8) {
    SDValue PromotedLHS = DAG.getNode(ISD::CONCAT_VECTORS, DL, MVT::v16i8, LHS,
                                      DAG.getUNDEF(MVT::v8i8));
    SDValue PromotedRHS = DAG.getNode(ISD::CONCAT_VECTORS, DL, MVT::v16i8, RHS,
                                      DAG.getUNDEF(MVT::v8i8));
    SDValue LowLHS =
        DAG.getNode(WebAssemblyISD::EXTEND_LOW_U, DL, MulVT, PromotedLHS);
    SDValue LowRHS =
        DAG.getNode(WebAssemblyISD::EXTEND_LOW_U, DL, MulVT, PromotedRHS);
    SDValue MulLow = DAG.getBitcast(
        MVT::v16i8, DAG.getNode(ISD::MUL, DL, MulVT, LowLHS, LowRHS));
    // Take the low byte of each lane.
    SDValue Shuffle = DAG.getVectorShuffle(
        MVT::v16i8, DL, MulLow, DAG.getUNDEF(MVT::v16i8),
        {0, 2, 4, 6, 8, 10, 12, 14, -1, -1, -1, -1, -1, -1, -1, -1});
    return extractSubVector(Shuffle, 0, DAG, DL, 64);
  } else {
    assert(VT == MVT::v16i8 && "Expected v16i8");
    SDValue LowLHS = DAG.getNode(WebAssemblyISD::EXTEND_LOW_U, DL, MulVT, LHS);
    SDValue LowRHS = DAG.getNode(WebAssemblyISD::EXTEND_LOW_U, DL, MulVT, RHS);
    SDValue HighLHS =
        DAG.getNode(WebAssemblyISD::EXTEND_HIGH_U, DL, MulVT, LHS);
    SDValue HighRHS =
        DAG.getNode(WebAssemblyISD::EXTEND_HIGH_U, DL, MulVT, RHS);

    SDValue MulLow =
        DAG.getBitcast(VT, DAG.getNode(ISD::MUL, DL, MulVT, LowLHS, LowRHS));
    SDValue MulHigh =
        DAG.getBitcast(VT, DAG.getNode(ISD::MUL, DL, MulVT, HighLHS, HighRHS));

    // Take the low byte of each lane.
    return DAG.getVectorShuffle(
        VT, DL, MulLow, MulHigh,
        {0, 2, 4, 6, 8, 10, 12, 14, 16, 18, 20, 22, 24, 26, 28, 30});
  }
}

SDValue
WebAssemblyTargetLowering::PerformDAGCombine(SDNode *N,
                                             DAGCombinerInfo &DCI) const {
  switch (N->getOpcode()) {
  default:
    return SDValue();
  case ISD::BITCAST:
    return performBitcastCombine(N, DCI);
  case ISD::SETCC:
    return performSETCCCombine(N, DCI, Subtarget);
  case ISD::VECTOR_SHUFFLE:
    return performVECTOR_SHUFFLECombine(N, DCI);
  case ISD::SIGN_EXTEND:
  case ISD::ZERO_EXTEND:
    return performVectorExtendCombine(N, DCI);
  case ISD::UINT_TO_FP:
    if (auto ExtCombine = performVectorExtendToFPCombine(N, DCI))
      return ExtCombine;
    return performVectorNonNegToFPCombine(N, DCI);
  case ISD::SINT_TO_FP:
    return performVectorExtendToFPCombine(N, DCI);
  case ISD::FP_TO_SINT_SAT:
  case ISD::FP_TO_UINT_SAT:
  case ISD::FP_ROUND:
  case ISD::CONCAT_VECTORS:
    return performVectorTruncZeroCombine(N, DCI);
  case ISD::TRUNCATE:
    return performTruncateCombine(N, DCI);
  case ISD::INTRINSIC_WO_CHAIN:
    return performAnyAllCombine(N, DCI.DAG);
  case ISD::MUL:
    return performMulCombine(N, DCI);
  }
}<|MERGE_RESOLUTION|>--- conflicted
+++ resolved
@@ -322,8 +322,6 @@
       setOperationAction(ISD::ZERO_EXTEND_VECTOR_INREG, T, Custom);
     }
 
-<<<<<<< HEAD
-=======
     if (Subtarget->hasFP16()) {
       setOperationAction(ISD::FMA, MVT::v8f16, Legal);
     }
@@ -333,7 +331,6 @@
       setOperationAction(ISD::FMULADD, MVT::v2f64, Legal);
     }
 
->>>>>>> 54c4ef26
     // Partial MLA reductions.
     for (auto Op : {ISD::PARTIAL_REDUCE_SMLA, ISD::PARTIAL_REDUCE_UMLA}) {
       setPartialReduceMLAAction(Op, MVT::v4i32, MVT::v16i8, Legal);
