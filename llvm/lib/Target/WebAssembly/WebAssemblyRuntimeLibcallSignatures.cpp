--- conflicted
+++ resolved
@@ -278,15 +278,9 @@
     Table[RTLIB::LDEXP_F32] = f32_func_f32_i32;
     Table[RTLIB::LDEXP_F64] = f64_func_f64_i32;
     Table[RTLIB::LDEXP_F128] = i64_i64_func_i64_i64_i32;
-<<<<<<< HEAD
-    Table[RTLIB::FREXP_F32] = f32_func_f32_i32;
-    Table[RTLIB::FREXP_F64] = f64_func_f64_i32;
-    Table[RTLIB::FREXP_F128] = i64_i64_func_i64_i64_i32;
-=======
     Table[RTLIB::FREXP_F32] = f32_func_f32_iPTR;
     Table[RTLIB::FREXP_F64] = f64_func_f64_iPTR;
     Table[RTLIB::FREXP_F128] = i64_i64_func_i64_i64_iPTR;
->>>>>>> d465594a
     Table[RTLIB::MODF_F32] = f32_func_f32_iPTR;
     Table[RTLIB::MODF_F64] = f64_func_f64_iPTR;
     Table[RTLIB::MODF_F128] = i64_i64_func_i64_i64_iPTR;
