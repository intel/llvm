--- conflicted
+++ resolved
@@ -248,12 +248,9 @@
     Table[RTLIB::LDEXP_F32] = f32_func_f32_i32;
     Table[RTLIB::LDEXP_F64] = f64_func_f64_i32;
     Table[RTLIB::LDEXP_F128] = i64_i64_func_i64_i64_i32;
-<<<<<<< HEAD
-=======
     Table[RTLIB::FREXP_F32] = f32_func_f32_i32;
     Table[RTLIB::FREXP_F64] = f64_func_f64_i32;
     Table[RTLIB::FREXP_F128] = i64_i64_func_i64_i64_i32;
->>>>>>> bac3a63c
 
     // Conversion
     // All F80 and PPCF128 routines are unsupported.
