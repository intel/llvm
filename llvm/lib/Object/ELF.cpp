--- conflicted
+++ resolved
@@ -838,11 +838,7 @@
     Version = Data.getU8(Cur);
     if (!Cur)
       break;
-<<<<<<< HEAD
-    if (Version < 2 || Version > 4)
-=======
     if (Version < 2 || Version > 5)
->>>>>>> 811fe024
       return createError("unsupported SHT_LLVM_BB_ADDR_MAP version: " +
                          Twine(static_cast<int>(Version)));
     Feature = Version < 5 ? Data.getU8(Cur) : Data.getU16(Cur);
@@ -862,14 +858,11 @@
                          "basic block hash feature is enabled: version = " +
                          Twine(static_cast<int>(Version)) +
                          " feature = " + Twine(static_cast<int>(Feature)));
-<<<<<<< HEAD
-=======
     if (FeatEnable.PostLinkCfg && Version < 5)
       return createError("version should be >= 5 for SHT_LLVM_BB_ADDR_MAP when "
                          "post link cfg feature is enabled: version = " +
                          Twine(static_cast<int>(Version)) +
                          " feature = " + Twine(static_cast<int>(Feature)));
->>>>>>> 811fe024
     uint32_t NumBlocksInBBRange = 0;
     uint32_t NumBBRanges = 1;
     typename ELFFile<ELFT>::uintX_t RangeBaseAddress = 0;
