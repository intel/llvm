--- conflicted
+++ resolved
@@ -46,21 +46,6 @@
     "disable-bitcode-version-upgrade", cl::Hidden,
     cl::desc("Disable automatic bitcode upgrade for version mismatch"));
 
-<<<<<<< HEAD
-static constexpr StringLiteral PreservedSymbols[] = {
-    // There are global variables, so put it here instead of in
-    // RuntimeLibcalls.td.
-    // TODO: Are there similar such variables?
-    "__ssp_canary_word",
-    "__stack_chk_guard",
-};
-
-static bool isPreservedGlobalVarName(StringRef Name) {
-  return PreservedSymbols[0] == Name || PreservedSymbols[1] == Name;
-}
-
-=======
->>>>>>> 35227056
 namespace {
 
 const char *getExpectedProducerName() {
@@ -109,11 +94,7 @@
 
   std::vector<storage::Str> DependentLibraries;
 
-<<<<<<< HEAD
-  bool isPreservedLibFuncName(StringRef Name) {
-=======
   bool isPreservedName(StringRef Name) {
->>>>>>> 35227056
     return Libcalls.getSupportedLibcallImpl(Name) != RTLIB::Unsupported;
   }
 
@@ -288,12 +269,7 @@
   StringRef GVName = GV->getName();
   setStr(Sym.IRName, GVName);
 
-<<<<<<< HEAD
-  if (Used.count(GV) || isPreservedLibFuncName(GVName) ||
-      isPreservedGlobalVarName(GVName))
-=======
   if (Used.count(GV) || isPreservedName(GVName))
->>>>>>> 35227056
     Sym.Flags |= 1 << storage::Symbol::FB_used;
   if (GV->isThreadLocal())
     Sym.Flags |= 1 << storage::Symbol::FB_tls;
