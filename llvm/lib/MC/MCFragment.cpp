//===- lib/MC/MCFragment.cpp - Assembler Fragment Implementation ----------===//
//
// Part of the LLVM Project, under the Apache License v2.0 with LLVM Exceptions.
// See https://llvm.org/LICENSE.txt for license information.
// SPDX-License-Identifier: Apache-2.0 WITH LLVM-exception
//
//===----------------------------------------------------------------------===//

#include "llvm/MC/MCFragment.h"
#include "llvm/ADT/SmallVector.h"
#include "llvm/ADT/StringExtras.h"
#include "llvm/ADT/Twine.h"
#include "llvm/Config/llvm-config.h"
#include "llvm/MC/MCContext.h"
#include "llvm/MC/MCFixup.h"
#include "llvm/MC/MCSection.h"
#include "llvm/MC/MCSectionMachO.h"
#include "llvm/MC/MCSymbol.h"
#include "llvm/Support/Casting.h"
#include "llvm/Support/Compiler.h"
#include "llvm/Support/ErrorHandling.h"
#include "llvm/Support/raw_ostream.h"
#include <cassert>
#include <cstdint>
#include <utility>

using namespace llvm;

<<<<<<< HEAD
MCAsmLayout::MCAsmLayout(MCAssembler &Asm) : Assembler(Asm) {
  // Compute the section layout order. Virtual sections must go last.
  for (MCSection &Sec : Asm)
    if (!Sec.isVirtualSection())
      SectionOrder.push_back(&Sec);
  for (MCSection &Sec : Asm)
    if (Sec.isVirtualSection())
      SectionOrder.push_back(&Sec);
}

void MCAsmLayout::invalidateFragmentsFrom(MCFragment *F) {
  F->getParent()->setHasLayout(false);
}

// Simple getSymbolOffset helper for the non-variable case.
static bool getLabelOffset(const MCAsmLayout &Layout, const MCSymbol &S,
                           bool ReportError, uint64_t &Val) {
  if (!S.getFragment()) {
    if (ReportError)
      report_fatal_error("unable to evaluate offset to undefined symbol '" +
                         S.getName() + "'");
    return false;
  }
  Val = Layout.getFragmentOffset(S.getFragment()) + S.getOffset();
  return true;
}

static bool getSymbolOffsetImpl(const MCAsmLayout &Layout, const MCSymbol &S,
                                bool ReportError, uint64_t &Val) {
  if (!S.isVariable())
    return getLabelOffset(Layout, S, ReportError, Val);

  // If SD is a variable, evaluate it.
  MCValue Target;
  if (!S.getVariableValue()->evaluateAsValue(Target, Layout))
    report_fatal_error("unable to evaluate offset for variable '" +
                       S.getName() + "'");

  uint64_t Offset = Target.getConstant();

  const MCSymbolRefExpr *A = Target.getSymA();
  if (A) {
    uint64_t ValA;
    // FIXME: On most platforms, `Target`'s component symbols are labels from
    // having been simplified during evaluation, but on Mach-O they can be
    // variables due to PR19203. This, and the line below for `B` can be
    // restored to call `getLabelOffset` when PR19203 is fixed.
    if (!getSymbolOffsetImpl(Layout, A->getSymbol(), ReportError, ValA))
      return false;
    Offset += ValA;
  }

  const MCSymbolRefExpr *B = Target.getSymB();
  if (B) {
    uint64_t ValB;
    if (!getSymbolOffsetImpl(Layout, B->getSymbol(), ReportError, ValB))
      return false;
    Offset -= ValB;
  }

  Val = Offset;
  return true;
}

bool MCAsmLayout::getSymbolOffset(const MCSymbol &S, uint64_t &Val) const {
  return getSymbolOffsetImpl(*this, S, false, Val);
}

uint64_t MCAsmLayout::getSymbolOffset(const MCSymbol &S) const {
  uint64_t Val;
  getSymbolOffsetImpl(*this, S, true, Val);
  return Val;
}

const MCSymbol *MCAsmLayout::getBaseSymbol(const MCSymbol &Symbol) const {
  if (!Symbol.isVariable())
    return &Symbol;

  const MCExpr *Expr = Symbol.getVariableValue();
  MCValue Value;
  if (!Expr->evaluateAsValue(Value, *this)) {
    Assembler.getContext().reportError(
        Expr->getLoc(), "expression could not be evaluated");
    return nullptr;
  }

  const MCSymbolRefExpr *RefB = Value.getSymB();
  if (RefB) {
    Assembler.getContext().reportError(
        Expr->getLoc(), Twine("symbol '") + RefB->getSymbol().getName() +
                     "' could not be evaluated in a subtraction expression");
    return nullptr;
  }

  const MCSymbolRefExpr *A = Value.getSymA();
  if (!A)
    return nullptr;

  const MCSymbol &ASym = A->getSymbol();
  const MCAssembler &Asm = getAssembler();
  if (ASym.isCommon()) {
    Asm.getContext().reportError(Expr->getLoc(),
                                 "Common symbol '" + ASym.getName() +
                                     "' cannot be used in assignment expr");
    return nullptr;
  }

  return &ASym;
}

uint64_t MCAsmLayout::getSectionAddressSize(const MCSection *Sec) const {
  // The size is the last fragment's end offset.
  const MCFragment &F = *Sec->curFragList()->Tail;
  return getFragmentOffset(&F) + getAssembler().computeFragmentSize(*this, F);
}

uint64_t MCAsmLayout::getSectionFileSize(const MCSection *Sec) const {
  // Virtual sections have no file size.
  if (Sec->isVirtualSection())
    return 0;

  // Otherwise, the file size is the same as the address space size.
  return getSectionAddressSize(Sec);
}

/* *** */

=======
>>>>>>> 4fe5a3cc
MCFragment::MCFragment(FragmentType Kind, bool HasInstructions)
    : Kind(Kind), HasInstructions(HasInstructions), LinkerRelaxable(false) {}

void MCFragment::destroy() {
  switch (Kind) {
    case FT_Align:
      cast<MCAlignFragment>(this)->~MCAlignFragment();
      return;
    case FT_Data:
      cast<MCDataFragment>(this)->~MCDataFragment();
      return;
    case FT_CompactEncodedInst:
      cast<MCCompactEncodedInstFragment>(this)->~MCCompactEncodedInstFragment();
      return;
    case FT_Fill:
      cast<MCFillFragment>(this)->~MCFillFragment();
      return;
    case FT_Nops:
      cast<MCNopsFragment>(this)->~MCNopsFragment();
      return;
    case FT_Relaxable:
      cast<MCRelaxableFragment>(this)->~MCRelaxableFragment();
      return;
    case FT_Org:
      cast<MCOrgFragment>(this)->~MCOrgFragment();
      return;
    case FT_Dwarf:
      cast<MCDwarfLineAddrFragment>(this)->~MCDwarfLineAddrFragment();
      return;
    case FT_DwarfFrame:
      cast<MCDwarfCallFrameFragment>(this)->~MCDwarfCallFrameFragment();
      return;
    case FT_LEB:
      cast<MCLEBFragment>(this)->~MCLEBFragment();
      return;
    case FT_BoundaryAlign:
      cast<MCBoundaryAlignFragment>(this)->~MCBoundaryAlignFragment();
      return;
    case FT_SymbolId:
      cast<MCSymbolIdFragment>(this)->~MCSymbolIdFragment();
      return;
    case FT_CVInlineLines:
      cast<MCCVInlineLineTableFragment>(this)->~MCCVInlineLineTableFragment();
      return;
    case FT_CVDefRange:
      cast<MCCVDefRangeFragment>(this)->~MCCVDefRangeFragment();
      return;
    case FT_PseudoProbe:
      cast<MCPseudoProbeAddrFragment>(this)->~MCPseudoProbeAddrFragment();
      return;
    case FT_Dummy:
      cast<MCDummyFragment>(this)->~MCDummyFragment();
      return;
  }
}

const MCSymbol *MCFragment::getAtom() const {
  return cast<MCSectionMachO>(Parent)->getAtom(LayoutOrder);
}

// Debugging methods

namespace llvm {

raw_ostream &operator<<(raw_ostream &OS, const MCFixup &AF) {
  OS << "<MCFixup" << " Offset:" << AF.getOffset()
     << " Value:" << *AF.getValue()
     << " Kind:" << AF.getKind() << ">";
  return OS;
}

} // end namespace llvm

#if !defined(NDEBUG) || defined(LLVM_ENABLE_DUMP)
LLVM_DUMP_METHOD void MCFragment::dump() const {
  raw_ostream &OS = errs();

  OS << "<";
  switch (getKind()) {
  case MCFragment::FT_Align: OS << "MCAlignFragment"; break;
  case MCFragment::FT_Data:  OS << "MCDataFragment"; break;
  case MCFragment::FT_CompactEncodedInst:
    OS << "MCCompactEncodedInstFragment"; break;
  case MCFragment::FT_Fill:  OS << "MCFillFragment"; break;
  case MCFragment::FT_Nops:
    OS << "MCFNopsFragment";
    break;
  case MCFragment::FT_Relaxable:  OS << "MCRelaxableFragment"; break;
  case MCFragment::FT_Org:   OS << "MCOrgFragment"; break;
  case MCFragment::FT_Dwarf: OS << "MCDwarfFragment"; break;
  case MCFragment::FT_DwarfFrame: OS << "MCDwarfCallFrameFragment"; break;
  case MCFragment::FT_LEB:   OS << "MCLEBFragment"; break;
  case MCFragment::FT_BoundaryAlign: OS<<"MCBoundaryAlignFragment"; break;
  case MCFragment::FT_SymbolId:    OS << "MCSymbolIdFragment"; break;
  case MCFragment::FT_CVInlineLines: OS << "MCCVInlineLineTableFragment"; break;
  case MCFragment::FT_CVDefRange: OS << "MCCVDefRangeTableFragment"; break;
  case MCFragment::FT_PseudoProbe:
    OS << "MCPseudoProbe";
    break;
  case MCFragment::FT_Dummy: OS << "MCDummyFragment"; break;
  }

  OS << "<MCFragment " << (const void *)this << " LayoutOrder:" << LayoutOrder
     << " Offset:" << Offset << " HasInstructions:" << hasInstructions();
  if (const auto *EF = dyn_cast<MCEncodedFragment>(this))
    OS << " BundlePadding:" << static_cast<unsigned>(EF->getBundlePadding());
  OS << ">";

  switch (getKind()) {
  case MCFragment::FT_Align: {
    const auto *AF = cast<MCAlignFragment>(this);
    if (AF->hasEmitNops())
      OS << " (emit nops)";
    OS << "\n       ";
    OS << " Alignment:" << AF->getAlignment().value()
       << " Value:" << AF->getValue() << " ValueSize:" << AF->getValueSize()
       << " MaxBytesToEmit:" << AF->getMaxBytesToEmit() << ">";
    break;
  }
  case MCFragment::FT_Data:  {
    const auto *DF = cast<MCDataFragment>(this);
    OS << "\n       ";
    OS << " Contents:[";
    const SmallVectorImpl<char> &Contents = DF->getContents();
    for (unsigned i = 0, e = Contents.size(); i != e; ++i) {
      if (i) OS << ",";
      OS << hexdigit((Contents[i] >> 4) & 0xF) << hexdigit(Contents[i] & 0xF);
    }
    OS << "] (" << Contents.size() << " bytes)";

    if (DF->fixup_begin() != DF->fixup_end()) {
      OS << ",\n       ";
      OS << " Fixups:[";
      for (MCDataFragment::const_fixup_iterator it = DF->fixup_begin(),
             ie = DF->fixup_end(); it != ie; ++it) {
        if (it != DF->fixup_begin()) OS << ",\n                ";
        OS << *it;
      }
      OS << "]";
    }
    break;
  }
  case MCFragment::FT_CompactEncodedInst: {
    const auto *CEIF =
      cast<MCCompactEncodedInstFragment>(this);
    OS << "\n       ";
    OS << " Contents:[";
    const SmallVectorImpl<char> &Contents = CEIF->getContents();
    for (unsigned i = 0, e = Contents.size(); i != e; ++i) {
      if (i) OS << ",";
      OS << hexdigit((Contents[i] >> 4) & 0xF) << hexdigit(Contents[i] & 0xF);
    }
    OS << "] (" << Contents.size() << " bytes)";
    break;
  }
  case MCFragment::FT_Fill:  {
    const auto *FF = cast<MCFillFragment>(this);
    OS << " Value:" << static_cast<unsigned>(FF->getValue())
       << " ValueSize:" << static_cast<unsigned>(FF->getValueSize())
       << " NumValues:" << FF->getNumValues();
    break;
  }
  case MCFragment::FT_Nops: {
    const auto *NF = cast<MCNopsFragment>(this);
    OS << " NumBytes:" << NF->getNumBytes()
       << " ControlledNopLength:" << NF->getControlledNopLength();
    break;
  }
  case MCFragment::FT_Relaxable:  {
    const auto *F = cast<MCRelaxableFragment>(this);
    OS << "\n       ";
    OS << " Inst:";
    F->getInst().dump_pretty(OS);
    OS << " (" << F->getContents().size() << " bytes)";
    break;
  }
  case MCFragment::FT_Org:  {
    const auto *OF = cast<MCOrgFragment>(this);
    OS << "\n       ";
    OS << " Offset:" << OF->getOffset()
       << " Value:" << static_cast<unsigned>(OF->getValue());
    break;
  }
  case MCFragment::FT_Dwarf:  {
    const auto *OF = cast<MCDwarfLineAddrFragment>(this);
    OS << "\n       ";
    OS << " AddrDelta:" << OF->getAddrDelta()
       << " LineDelta:" << OF->getLineDelta();
    break;
  }
  case MCFragment::FT_DwarfFrame:  {
    const auto *CF = cast<MCDwarfCallFrameFragment>(this);
    OS << "\n       ";
    OS << " AddrDelta:" << CF->getAddrDelta();
    break;
  }
  case MCFragment::FT_LEB: {
    const auto *LF = cast<MCLEBFragment>(this);
    OS << "\n       ";
    OS << " Value:" << LF->getValue() << " Signed:" << LF->isSigned();
    break;
  }
  case MCFragment::FT_BoundaryAlign: {
    const auto *BF = cast<MCBoundaryAlignFragment>(this);
    OS << "\n       ";
    OS << " BoundarySize:" << BF->getAlignment().value()
       << " LastFragment:" << BF->getLastFragment()
       << " Size:" << BF->getSize();
    break;
  }
  case MCFragment::FT_SymbolId: {
    const auto *F = cast<MCSymbolIdFragment>(this);
    OS << "\n       ";
    OS << " Sym:" << F->getSymbol();
    break;
  }
  case MCFragment::FT_CVInlineLines: {
    const auto *F = cast<MCCVInlineLineTableFragment>(this);
    OS << "\n       ";
    OS << " Sym:" << *F->getFnStartSym();
    break;
  }
  case MCFragment::FT_CVDefRange: {
    const auto *F = cast<MCCVDefRangeFragment>(this);
    OS << "\n       ";
    for (std::pair<const MCSymbol *, const MCSymbol *> RangeStartEnd :
         F->getRanges()) {
      OS << " RangeStart:" << RangeStartEnd.first;
      OS << " RangeEnd:" << RangeStartEnd.second;
    }
    break;
  }
  case MCFragment::FT_PseudoProbe: {
    const auto *OF = cast<MCPseudoProbeAddrFragment>(this);
    OS << "\n       ";
    OS << " AddrDelta:" << OF->getAddrDelta();
    break;
  }
  case MCFragment::FT_Dummy:
    break;
  }
  OS << ">";
}
#endif<|MERGE_RESOLUTION|>--- conflicted
+++ resolved
@@ -26,136 +26,6 @@
 
 using namespace llvm;
 
-<<<<<<< HEAD
-MCAsmLayout::MCAsmLayout(MCAssembler &Asm) : Assembler(Asm) {
-  // Compute the section layout order. Virtual sections must go last.
-  for (MCSection &Sec : Asm)
-    if (!Sec.isVirtualSection())
-      SectionOrder.push_back(&Sec);
-  for (MCSection &Sec : Asm)
-    if (Sec.isVirtualSection())
-      SectionOrder.push_back(&Sec);
-}
-
-void MCAsmLayout::invalidateFragmentsFrom(MCFragment *F) {
-  F->getParent()->setHasLayout(false);
-}
-
-// Simple getSymbolOffset helper for the non-variable case.
-static bool getLabelOffset(const MCAsmLayout &Layout, const MCSymbol &S,
-                           bool ReportError, uint64_t &Val) {
-  if (!S.getFragment()) {
-    if (ReportError)
-      report_fatal_error("unable to evaluate offset to undefined symbol '" +
-                         S.getName() + "'");
-    return false;
-  }
-  Val = Layout.getFragmentOffset(S.getFragment()) + S.getOffset();
-  return true;
-}
-
-static bool getSymbolOffsetImpl(const MCAsmLayout &Layout, const MCSymbol &S,
-                                bool ReportError, uint64_t &Val) {
-  if (!S.isVariable())
-    return getLabelOffset(Layout, S, ReportError, Val);
-
-  // If SD is a variable, evaluate it.
-  MCValue Target;
-  if (!S.getVariableValue()->evaluateAsValue(Target, Layout))
-    report_fatal_error("unable to evaluate offset for variable '" +
-                       S.getName() + "'");
-
-  uint64_t Offset = Target.getConstant();
-
-  const MCSymbolRefExpr *A = Target.getSymA();
-  if (A) {
-    uint64_t ValA;
-    // FIXME: On most platforms, `Target`'s component symbols are labels from
-    // having been simplified during evaluation, but on Mach-O they can be
-    // variables due to PR19203. This, and the line below for `B` can be
-    // restored to call `getLabelOffset` when PR19203 is fixed.
-    if (!getSymbolOffsetImpl(Layout, A->getSymbol(), ReportError, ValA))
-      return false;
-    Offset += ValA;
-  }
-
-  const MCSymbolRefExpr *B = Target.getSymB();
-  if (B) {
-    uint64_t ValB;
-    if (!getSymbolOffsetImpl(Layout, B->getSymbol(), ReportError, ValB))
-      return false;
-    Offset -= ValB;
-  }
-
-  Val = Offset;
-  return true;
-}
-
-bool MCAsmLayout::getSymbolOffset(const MCSymbol &S, uint64_t &Val) const {
-  return getSymbolOffsetImpl(*this, S, false, Val);
-}
-
-uint64_t MCAsmLayout::getSymbolOffset(const MCSymbol &S) const {
-  uint64_t Val;
-  getSymbolOffsetImpl(*this, S, true, Val);
-  return Val;
-}
-
-const MCSymbol *MCAsmLayout::getBaseSymbol(const MCSymbol &Symbol) const {
-  if (!Symbol.isVariable())
-    return &Symbol;
-
-  const MCExpr *Expr = Symbol.getVariableValue();
-  MCValue Value;
-  if (!Expr->evaluateAsValue(Value, *this)) {
-    Assembler.getContext().reportError(
-        Expr->getLoc(), "expression could not be evaluated");
-    return nullptr;
-  }
-
-  const MCSymbolRefExpr *RefB = Value.getSymB();
-  if (RefB) {
-    Assembler.getContext().reportError(
-        Expr->getLoc(), Twine("symbol '") + RefB->getSymbol().getName() +
-                     "' could not be evaluated in a subtraction expression");
-    return nullptr;
-  }
-
-  const MCSymbolRefExpr *A = Value.getSymA();
-  if (!A)
-    return nullptr;
-
-  const MCSymbol &ASym = A->getSymbol();
-  const MCAssembler &Asm = getAssembler();
-  if (ASym.isCommon()) {
-    Asm.getContext().reportError(Expr->getLoc(),
-                                 "Common symbol '" + ASym.getName() +
-                                     "' cannot be used in assignment expr");
-    return nullptr;
-  }
-
-  return &ASym;
-}
-
-uint64_t MCAsmLayout::getSectionAddressSize(const MCSection *Sec) const {
-  // The size is the last fragment's end offset.
-  const MCFragment &F = *Sec->curFragList()->Tail;
-  return getFragmentOffset(&F) + getAssembler().computeFragmentSize(*this, F);
-}
-
-uint64_t MCAsmLayout::getSectionFileSize(const MCSection *Sec) const {
-  // Virtual sections have no file size.
-  if (Sec->isVirtualSection())
-    return 0;
-
-  // Otherwise, the file size is the same as the address space size.
-  return getSectionAddressSize(Sec);
-}
-
-/* *** */
-
-=======
->>>>>>> 4fe5a3cc
 MCFragment::MCFragment(FragmentType Kind, bool HasInstructions)
     : Kind(Kind), HasInstructions(HasInstructions), LinkerRelaxable(false) {}
 
