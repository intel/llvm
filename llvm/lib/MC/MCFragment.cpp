//===- lib/MC/MCFragment.cpp - Assembler Fragment Implementation ----------===//
//
// Part of the LLVM Project, under the Apache License v2.0 with LLVM Exceptions.
// See https://llvm.org/LICENSE.txt for license information.
// SPDX-License-Identifier: Apache-2.0 WITH LLVM-exception
//
//===----------------------------------------------------------------------===//

#include "llvm/ADT/SmallVector.h"
#include "llvm/ADT/StringExtras.h"
#include "llvm/ADT/Twine.h"
#include "llvm/Config/llvm-config.h"
#include "llvm/MC/MCContext.h"
#include "llvm/MC/MCFixup.h"
#include "llvm/MC/MCSection.h"
#include "llvm/MC/MCSectionMachO.h"
#include "llvm/MC/MCSymbol.h"
#include "llvm/Support/Casting.h"
#include "llvm/Support/Compiler.h"
#include "llvm/Support/raw_ostream.h"
#include <cassert>
#include <type_traits>
#include <utility>

using namespace llvm;

static_assert(std::is_trivially_destructible_v<MCDataFragment>,
              "fragment classes must be trivially destructible");

MCFragment::MCFragment(FragmentType Kind, bool HasInstructions)
    : Kind(Kind), HasInstructions(HasInstructions), AlignToBundleEnd(false),
      LinkerRelaxable(false), AllowAutoPadding(false) {}

const MCSymbol *MCFragment::getAtom() const {
  return cast<MCSectionMachO>(Parent)->getAtom(LayoutOrder);
}

#if !defined(NDEBUG) || defined(LLVM_ENABLE_DUMP)
LLVM_DUMP_METHOD void MCFragment::dump() const {
  raw_ostream &OS = errs();

  OS << Offset << ' ';
  switch (getKind()) {
    // clang-format off
  case MCFragment::FT_Align:         OS << "Align"; break;
  case MCFragment::FT_Data:          OS << "Data"; break;
  case MCFragment::FT_Fill:          OS << "Fill"; break;
  case MCFragment::FT_Nops:          OS << "Nops"; break;
  case MCFragment::FT_Relaxable:     OS << "Relaxable"; break;
  case MCFragment::FT_Org:           OS << "Org"; break;
  case MCFragment::FT_Dwarf:         OS << "Dwarf"; break;
  case MCFragment::FT_DwarfFrame:    OS << "DwarfCallFrame"; break;
  case MCFragment::FT_LEB:           OS << "LEB"; break;
  case MCFragment::FT_BoundaryAlign: OS<<"BoundaryAlign"; break;
  case MCFragment::FT_SymbolId:      OS << "SymbolId"; break;
  case MCFragment::FT_CVInlineLines: OS << "CVInlineLineTable"; break;
  case MCFragment::FT_CVDefRange:    OS << "CVDefRangeTable"; break;
  case MCFragment::FT_PseudoProbe:   OS << "PseudoProbe"; break;
    // clang-format on
  }

  if (const auto *EF = dyn_cast<MCEncodedFragment>(this))
    if (auto Pad = static_cast<unsigned>(EF->getBundlePadding()))
      OS << " BundlePadding:" << Pad;

  auto printFixups = [&](llvm::ArrayRef<MCFixup> Fixups) {
    if (Fixups.empty())
      return;
    for (auto [I, F] : llvm::enumerate(Fixups)) {
      OS << "\n  Fixup @" << F.getOffset() << " Value:";
      F.getValue()->print(OS, nullptr);
      OS << " Kind:" << F.getKind();
    }
  };

  switch (getKind()) {
  case MCFragment::FT_Align: {
    const auto *AF = cast<MCAlignFragment>(this);
<<<<<<< HEAD
    OS << " Align:" << AF->getAlignment().value() << " Value:" << AF->getValue()
       << " ValueSize:" << AF->getValueSize()
=======
    OS << " Align:" << AF->getAlignment().value() << " Fill:" << AF->getFill()
       << " FillLen:" << unsigned(AF->getFillLen())
>>>>>>> 10a576f7
       << " MaxBytesToEmit:" << AF->getMaxBytesToEmit();
    if (AF->hasEmitNops())
      OS << " Nops";
    break;
  }
  case MCFragment::FT_Data:  {
    const auto *F = cast<MCDataFragment>(this);
    if (F->isLinkerRelaxable())
      OS << " LinkerRelaxable";
    auto Contents = F->getContents();
    OS << " Size:" << Contents.size() << " [";
    for (unsigned i = 0, e = Contents.size(); i != e; ++i) {
      if (i) OS << ",";
      OS << format("%02x", uint8_t(Contents[i]));
    }
    OS << ']';
    printFixups(F->getFixups());
    break;
  }
  case MCFragment::FT_Fill:  {
    const auto *FF = cast<MCFillFragment>(this);
    OS << " Value:" << static_cast<unsigned>(FF->getValue())
       << " ValueSize:" << static_cast<unsigned>(FF->getValueSize())
       << " NumValues:";
    FF->getNumValues().print(OS, nullptr);
    break;
  }
  case MCFragment::FT_Nops: {
    const auto *NF = cast<MCNopsFragment>(this);
    OS << " NumBytes:" << NF->getNumBytes()
       << " ControlledNopLength:" << NF->getControlledNopLength();
    break;
  }
  case MCFragment::FT_Relaxable:  {
    const auto *F = cast<MCRelaxableFragment>(this);
    OS << " Size:" << F->getContents().size() << ' ';
    F->getInst().dump_pretty(OS);
    printFixups(F->getFixups());
    break;
  }
  case MCFragment::FT_Org:  {
    const auto *OF = cast<MCOrgFragment>(this);
    OS << " Offset:";
    OF->getOffset().print(OS, nullptr);
    OS << " Value:" << static_cast<unsigned>(OF->getValue());
    break;
  }
  case MCFragment::FT_Dwarf:  {
    const auto *OF = cast<MCDwarfLineAddrFragment>(this);
    OS << " AddrDelta:";
    OF->getAddrDelta().print(OS, nullptr);
    OS << " LineDelta:" << OF->getLineDelta();
    break;
  }
  case MCFragment::FT_DwarfFrame:  {
    const auto *CF = cast<MCDwarfCallFrameFragment>(this);
    OS << " AddrDelta:";
    CF->getAddrDelta().print(OS, nullptr);
    break;
  }
  case MCFragment::FT_LEB: {
    const auto *LF = cast<MCLEBFragment>(this);
    OS << " Value:";
    LF->getValue().print(OS, nullptr);
    OS << " Signed:" << LF->isSigned();
    break;
  }
  case MCFragment::FT_BoundaryAlign: {
    const auto *BF = cast<MCBoundaryAlignFragment>(this);
    OS << " BoundarySize:" << BF->getAlignment().value()
       << " LastFragment:" << BF->getLastFragment()
       << " Size:" << BF->getSize();
    break;
  }
  case MCFragment::FT_SymbolId: {
    const auto *F = cast<MCSymbolIdFragment>(this);
    OS << " Sym:" << F->getSymbol();
    break;
  }
  case MCFragment::FT_CVInlineLines: {
    const auto *F = cast<MCCVInlineLineTableFragment>(this);
    OS << " Sym:" << *F->getFnStartSym();
    break;
  }
  case MCFragment::FT_CVDefRange: {
    const auto *F = cast<MCCVDefRangeFragment>(this);
    OS << "\n   ";
    for (std::pair<const MCSymbol *, const MCSymbol *> RangeStartEnd :
         F->getRanges()) {
      OS << " RangeStart:" << RangeStartEnd.first;
      OS << " RangeEnd:" << RangeStartEnd.second;
    }
    break;
  }
  case MCFragment::FT_PseudoProbe: {
    const auto *OF = cast<MCPseudoProbeAddrFragment>(this);
    OS << " AddrDelta:";
    OF->getAddrDelta().print(OS, nullptr);
    break;
  }
  }
}
#endif<|MERGE_RESOLUTION|>--- conflicted
+++ resolved
@@ -76,13 +76,8 @@
   switch (getKind()) {
   case MCFragment::FT_Align: {
     const auto *AF = cast<MCAlignFragment>(this);
-<<<<<<< HEAD
-    OS << " Align:" << AF->getAlignment().value() << " Value:" << AF->getValue()
-       << " ValueSize:" << AF->getValueSize()
-=======
     OS << " Align:" << AF->getAlignment().value() << " Fill:" << AF->getFill()
        << " FillLen:" << unsigned(AF->getFillLen())
->>>>>>> 10a576f7
        << " MaxBytesToEmit:" << AF->getMaxBytesToEmit();
     if (AF->hasEmitNops())
       OS << " Nops";
