//===- MCMachOStreamer.cpp - MachO Streamer -------------------------------===//
//
// Part of the LLVM Project, under the Apache License v2.0 with LLVM Exceptions.
// See https://llvm.org/LICENSE.txt for license information.
// SPDX-License-Identifier: Apache-2.0 WITH LLVM-exception
//
//===----------------------------------------------------------------------===//

#include "llvm/ADT/DenseMap.h"
#include "llvm/ADT/SmallString.h"
#include "llvm/ADT/SmallVector.h"
#include "llvm/ADT/StringRef.h"
#include "llvm/MC/MCAsmBackend.h"
#include "llvm/MC/MCAssembler.h"
#include "llvm/MC/MCCodeEmitter.h"
#include "llvm/MC/MCContext.h"
#include "llvm/MC/MCDirectives.h"
#include "llvm/MC/MCExpr.h"
#include "llvm/MC/MCFixup.h"
#include "llvm/MC/MCFragment.h"
#include "llvm/MC/MCLinkerOptimizationHint.h"
#include "llvm/MC/MCObjectFileInfo.h"
#include "llvm/MC/MCObjectStreamer.h"
#include "llvm/MC/MCObjectWriter.h"
#include "llvm/MC/MCSection.h"
#include "llvm/MC/MCSectionMachO.h"
#include "llvm/MC/MCSymbol.h"
#include "llvm/MC/MCSymbolMachO.h"
#include "llvm/MC/MCValue.h"
#include "llvm/MC/SectionKind.h"
#include "llvm/MC/TargetRegistry.h"
#include "llvm/Support/Casting.h"
#include "llvm/Support/ErrorHandling.h"
#include <cassert>
#include <vector>

namespace llvm {
class MCInst;
class MCStreamer;
class MCSubtargetInfo;
class Triple;
} // namespace llvm

using namespace llvm;

namespace {

class MCMachOStreamer : public MCObjectStreamer {
private:
  /// LabelSections - true if each section change should emit a linker local
  /// label for use in relocations for assembler local references. Obviates the
  /// need for local relocations. False by default.
  bool LabelSections;

  bool DWARFMustBeAtTheEnd;
  bool CreatedADWARFSection;

  /// HasSectionLabel - map of which sections have already had a non-local
  /// label emitted to them. Used so we don't emit extraneous linker local
  /// labels in the middle of the section.
  DenseMap<const MCSection*, bool> HasSectionLabel;

  void emitInstToData(const MCInst &Inst, const MCSubtargetInfo &STI) override;

  void emitDataRegion(DataRegionData::KindTy Kind);
  void emitDataRegionEnd();

public:
  MCMachOStreamer(MCContext &Context, std::unique_ptr<MCAsmBackend> MAB,
                  std::unique_ptr<MCObjectWriter> OW,
                  std::unique_ptr<MCCodeEmitter> Emitter,
                  bool DWARFMustBeAtTheEnd, bool label)
      : MCObjectStreamer(Context, std::move(MAB), std::move(OW),
                         std::move(Emitter)),
        LabelSections(label), DWARFMustBeAtTheEnd(DWARFMustBeAtTheEnd),
        CreatedADWARFSection(false) {}

  /// state management
  void reset() override {
    CreatedADWARFSection = false;
    HasSectionLabel.clear();
    MCObjectStreamer::reset();
  }

  /// @name MCStreamer Interface
  /// @{

  void changeSection(MCSection *Sect, uint32_t Subsection = 0) override;
  void emitLabel(MCSymbol *Symbol, SMLoc Loc = SMLoc()) override;
  void emitAssignment(MCSymbol *Symbol, const MCExpr *Value) override;
  void emitEHSymAttributes(const MCSymbol *Symbol, MCSymbol *EHSymbol) override;
  void emitAssemblerFlag(MCAssemblerFlag Flag) override;
  void emitLinkerOptions(ArrayRef<std::string> Options) override;
  void emitDataRegion(MCDataRegionType Kind) override;
  void emitVersionMin(MCVersionMinType Kind, unsigned Major, unsigned Minor,
                      unsigned Update, VersionTuple SDKVersion) override;
  void emitBuildVersion(unsigned Platform, unsigned Major, unsigned Minor,
                        unsigned Update, VersionTuple SDKVersion) override;
  void emitDarwinTargetVariantBuildVersion(unsigned Platform, unsigned Major,
                                           unsigned Minor, unsigned Update,
                                           VersionTuple SDKVersion) override;
  void emitThumbFunc(MCSymbol *Func) override;
  bool emitSymbolAttribute(MCSymbol *Symbol, MCSymbolAttr Attribute) override;
  void emitSymbolDesc(MCSymbol *Symbol, unsigned DescValue) override;
  void emitCommonSymbol(MCSymbol *Symbol, uint64_t Size,
                        Align ByteAlignment) override;

  void emitLocalCommonSymbol(MCSymbol *Symbol, uint64_t Size,
                             Align ByteAlignment) override;
  void emitZerofill(MCSection *Section, MCSymbol *Symbol = nullptr,
                    uint64_t Size = 0, Align ByteAlignment = Align(1),
                    SMLoc Loc = SMLoc()) override;
  void emitTBSSSymbol(MCSection *Section, MCSymbol *Symbol, uint64_t Size,
                      Align ByteAlignment = Align(1)) override;

  void emitIdent(StringRef IdentString) override {
    llvm_unreachable("macho doesn't support this directive");
  }

  void emitLOHDirective(MCLOHType Kind, const MCLOHArgs &Args) override {
    getAssembler().getLOHContainer().addDirective(Kind, Args);
  }
  void emitCGProfileEntry(const MCSymbolRefExpr *From,
                          const MCSymbolRefExpr *To, uint64_t Count) override {
    if (!From->getSymbol().isTemporary() && !To->getSymbol().isTemporary())
      getAssembler().CGProfile.push_back({From, To, Count});
  }

  void finishImpl() override;

  void finalizeCGProfileEntry(const MCSymbolRefExpr *&SRE);
  void finalizeCGProfile();
  void createAddrSigSection();
};

} // end anonymous namespace.

static bool canGoAfterDWARF(const MCSectionMachO &MSec) {
  // These sections are created by the assembler itself after the end of
  // the .s file.
  StringRef SegName = MSec.getSegmentName();
  StringRef SecName = MSec.getName();

  if (SegName == "__LD" && SecName == "__compact_unwind")
    return true;

  if (SegName == "__IMPORT") {
    if (SecName == "__jump_table")
      return true;

    if (SecName == "__pointers")
      return true;
  }

  if (SegName == "__TEXT" && SecName == "__eh_frame")
    return true;

  if (SegName == "__DATA" &&
      (SecName == "__llvm_addrsig" || SecName == "__nl_symbol_ptr" ||
       SecName == "__thread_ptr"))
    return true;
  if (SegName == "__LLVM" && (SecName == "__cg_profile"))
    return true;
  return false;
}

void MCMachOStreamer::changeSection(MCSection *Section, uint32_t Subsection) {
  // Change the section normally.
  bool Created = changeSectionImpl(Section, Subsection);
  const MCSectionMachO &MSec = *cast<MCSectionMachO>(Section);
  StringRef SegName = MSec.getSegmentName();
  if (SegName == "__DWARF")
    CreatedADWARFSection = true;
  else if (Created && DWARFMustBeAtTheEnd && !canGoAfterDWARF(MSec))
    assert(!CreatedADWARFSection && "Creating regular section after DWARF");

  // Output a linker-local symbol so we don't need section-relative local
  // relocations. The linker hates us when we do that.
  if (LabelSections && !HasSectionLabel[Section] &&
      !Section->getBeginSymbol()) {
    MCSymbol *Label = getContext().createLinkerPrivateTempSymbol();
    Section->setBeginSymbol(Label);
    HasSectionLabel[Section] = true;
  }
}

void MCMachOStreamer::emitEHSymAttributes(const MCSymbol *Symbol,
                                          MCSymbol *EHSymbol) {
  getAssembler().registerSymbol(*Symbol);
  if (Symbol->isExternal())
    emitSymbolAttribute(EHSymbol, MCSA_Global);
  if (cast<MCSymbolMachO>(Symbol)->isWeakDefinition())
    emitSymbolAttribute(EHSymbol, MCSA_WeakDefinition);
  if (Symbol->isPrivateExtern())
    emitSymbolAttribute(EHSymbol, MCSA_PrivateExtern);
}

void MCMachOStreamer::emitLabel(MCSymbol *Symbol, SMLoc Loc) {
  // We have to create a new fragment if this is an atom defining symbol,
  // fragments cannot span atoms.
  if (getAssembler().isSymbolLinkerVisible(*Symbol))
    insert(getContext().allocFragment<MCDataFragment>());

  MCObjectStreamer::emitLabel(Symbol, Loc);

  // This causes the reference type flag to be cleared. Darwin 'as' was "trying"
  // to clear the weak reference and weak definition bits too, but the
  // implementation was buggy. For now we just try to match 'as', for
  // diffability.
  //
  // FIXME: Cleanup this code, these bits should be emitted based on semantic
  // properties, not on the order of definition, etc.
  cast<MCSymbolMachO>(Symbol)->clearReferenceType();
}

void MCMachOStreamer::emitAssignment(MCSymbol *Symbol, const MCExpr *Value) {
  MCValue Res;

  if (Value->evaluateAsRelocatable(Res, nullptr, nullptr)) {
    if (const MCSymbolRefExpr *SymAExpr = Res.getSymA()) {
      const MCSymbol &SymA = SymAExpr->getSymbol();
      if (!Res.getSymB() && (SymA.getName() == "" || Res.getConstant() != 0))
        cast<MCSymbolMachO>(Symbol)->setAltEntry();
    }
  }
  MCObjectStreamer::emitAssignment(Symbol, Value);
}

void MCMachOStreamer::emitDataRegion(DataRegionData::KindTy Kind) {
  // Create a temporary label to mark the start of the data region.
  MCSymbol *Start = getContext().createTempSymbol();
  emitLabel(Start);
  // Record the region for the object writer to use.
  DataRegionData Data = { Kind, Start, nullptr };
  std::vector<DataRegionData> &Regions = getAssembler().getDataRegions();
  Regions.push_back(Data);
}

void MCMachOStreamer::emitDataRegionEnd() {
  std::vector<DataRegionData> &Regions = getAssembler().getDataRegions();
  assert(!Regions.empty() && "Mismatched .end_data_region!");
  DataRegionData &Data = Regions.back();
  assert(!Data.End && "Mismatched .end_data_region!");
  // Create a temporary label to mark the end of the data region.
  Data.End = getContext().createTempSymbol();
  emitLabel(Data.End);
}

void MCMachOStreamer::emitAssemblerFlag(MCAssemblerFlag Flag) {
  // Let the target do whatever target specific stuff it needs to do.
  getAssembler().getBackend().handleAssemblerFlag(Flag);
  // Do any generic stuff we need to do.
  switch (Flag) {
  case MCAF_SyntaxUnified: return; // no-op here.
  case MCAF_Code16: return; // Change parsing mode; no-op here.
  case MCAF_Code32: return; // Change parsing mode; no-op here.
  case MCAF_Code64: return; // Change parsing mode; no-op here.
  case MCAF_SubsectionsViaSymbols:
    getAssembler().setSubsectionsViaSymbols(true);
    return;
  }
}

void MCMachOStreamer::emitLinkerOptions(ArrayRef<std::string> Options) {
  getAssembler().getLinkerOptions().push_back(Options);
}

void MCMachOStreamer::emitDataRegion(MCDataRegionType Kind) {
  switch (Kind) {
  case MCDR_DataRegion:
    emitDataRegion(DataRegionData::Data);
    return;
  case MCDR_DataRegionJT8:
    emitDataRegion(DataRegionData::JumpTable8);
    return;
  case MCDR_DataRegionJT16:
    emitDataRegion(DataRegionData::JumpTable16);
    return;
  case MCDR_DataRegionJT32:
    emitDataRegion(DataRegionData::JumpTable32);
    return;
  case MCDR_DataRegionEnd:
    emitDataRegionEnd();
    return;
  }
}

void MCMachOStreamer::emitVersionMin(MCVersionMinType Kind, unsigned Major,
                                     unsigned Minor, unsigned Update,
                                     VersionTuple SDKVersion) {
  getAssembler().setVersionMin(Kind, Major, Minor, Update, SDKVersion);
}

void MCMachOStreamer::emitBuildVersion(unsigned Platform, unsigned Major,
                                       unsigned Minor, unsigned Update,
                                       VersionTuple SDKVersion) {
  getAssembler().setBuildVersion((MachO::PlatformType)Platform, Major, Minor,
                                 Update, SDKVersion);
}

void MCMachOStreamer::emitDarwinTargetVariantBuildVersion(
    unsigned Platform, unsigned Major, unsigned Minor, unsigned Update,
    VersionTuple SDKVersion) {
  getAssembler().setDarwinTargetVariantBuildVersion(
      (MachO::PlatformType)Platform, Major, Minor, Update, SDKVersion);
}

void MCMachOStreamer::emitThumbFunc(MCSymbol *Symbol) {
  // Remember that the function is a thumb function. Fixup and relocation
  // values will need adjusted.
  getAssembler().setIsThumbFunc(Symbol);
  cast<MCSymbolMachO>(Symbol)->setThumbFunc();
}

bool MCMachOStreamer::emitSymbolAttribute(MCSymbol *Sym,
                                          MCSymbolAttr Attribute) {
  MCSymbolMachO *Symbol = cast<MCSymbolMachO>(Sym);

  // Indirect symbols are handled differently, to match how 'as' handles
  // them. This makes writing matching .o files easier.
  if (Attribute == MCSA_IndirectSymbol) {
    // Note that we intentionally cannot use the symbol data here; this is
    // important for matching the string table that 'as' generates.
    IndirectSymbolData ISD;
    ISD.Symbol = Symbol;
    ISD.Section = getCurrentSectionOnly();
    getAssembler().getIndirectSymbols().push_back(ISD);
    return true;
  }

  // Adding a symbol attribute always introduces the symbol, note that an
  // important side effect of calling registerSymbol here is to register
  // the symbol with the assembler.
  getAssembler().registerSymbol(*Symbol);

  // The implementation of symbol attributes is designed to match 'as', but it
  // leaves much to desired. It doesn't really make sense to arbitrarily add and
  // remove flags, but 'as' allows this (in particular, see .desc).
  //
  // In the future it might be worth trying to make these operations more well
  // defined.
  switch (Attribute) {
  case MCSA_Invalid:
  case MCSA_ELF_TypeFunction:
  case MCSA_ELF_TypeIndFunction:
  case MCSA_ELF_TypeObject:
  case MCSA_ELF_TypeTLS:
  case MCSA_ELF_TypeCommon:
  case MCSA_ELF_TypeNoType:
  case MCSA_ELF_TypeGnuUniqueObject:
  case MCSA_Extern:
  case MCSA_Hidden:
  case MCSA_IndirectSymbol:
  case MCSA_Internal:
  case MCSA_Protected:
  case MCSA_Weak:
  case MCSA_Local:
  case MCSA_LGlobal:
  case MCSA_Exported:
  case MCSA_Memtag:
  case MCSA_WeakAntiDep:
    return false;

  case MCSA_Global:
    Symbol->setExternal(true);
    // This effectively clears the undefined lazy bit, in Darwin 'as', although
    // it isn't very consistent because it implements this as part of symbol
    // lookup.
    //
    // FIXME: Cleanup this code, these bits should be emitted based on semantic
    // properties, not on the order of definition, etc.
    Symbol->setReferenceTypeUndefinedLazy(false);
    break;

  case MCSA_LazyReference:
    // FIXME: This requires -dynamic.
    Symbol->setNoDeadStrip();
    if (Symbol->isUndefined())
      Symbol->setReferenceTypeUndefinedLazy(true);
    break;

    // Since .reference sets the no dead strip bit, it is equivalent to
    // .no_dead_strip in practice.
  case MCSA_Reference:
  case MCSA_NoDeadStrip:
    Symbol->setNoDeadStrip();
    break;

  case MCSA_SymbolResolver:
    Symbol->setSymbolResolver();
    break;

  case MCSA_AltEntry:
    Symbol->setAltEntry();
    break;

  case MCSA_PrivateExtern:
    Symbol->setExternal(true);
    Symbol->setPrivateExtern(true);
    break;

  case MCSA_WeakReference:
    // FIXME: This requires -dynamic.
    if (Symbol->isUndefined())
      Symbol->setWeakReference();
    break;

  case MCSA_WeakDefinition:
    // FIXME: 'as' enforces that this is defined and global. The manual claims
    // it has to be in a coalesced section, but this isn't enforced.
    Symbol->setWeakDefinition();
    break;

  case MCSA_WeakDefAutoPrivate:
    Symbol->setWeakDefinition();
    Symbol->setWeakReference();
    break;

  case MCSA_Cold:
    Symbol->setCold();
    break;
  }

  return true;
}

void MCMachOStreamer::emitSymbolDesc(MCSymbol *Symbol, unsigned DescValue) {
  // Encode the 'desc' value into the lowest implementation defined bits.
  getAssembler().registerSymbol(*Symbol);
  cast<MCSymbolMachO>(Symbol)->setDesc(DescValue);
}

void MCMachOStreamer::emitCommonSymbol(MCSymbol *Symbol, uint64_t Size,
                                       Align ByteAlignment) {
  // FIXME: Darwin 'as' does appear to allow redef of a .comm by itself.
  assert(Symbol->isUndefined() && "Cannot define a symbol twice!");

  getAssembler().registerSymbol(*Symbol);
  Symbol->setExternal(true);
  Symbol->setCommon(Size, ByteAlignment);
}

void MCMachOStreamer::emitLocalCommonSymbol(MCSymbol *Symbol, uint64_t Size,
                                            Align ByteAlignment) {
  // '.lcomm' is equivalent to '.zerofill'.
  return emitZerofill(getContext().getObjectFileInfo()->getDataBSSSection(),
                      Symbol, Size, ByteAlignment);
}

void MCMachOStreamer::emitZerofill(MCSection *Section, MCSymbol *Symbol,
                                   uint64_t Size, Align ByteAlignment,
                                   SMLoc Loc) {
  // On darwin all virtual sections have zerofill type. Disallow the usage of
  // .zerofill in non-virtual functions. If something similar is needed, use
  // .space or .zero.
  if (!Section->isVirtualSection()) {
    getContext().reportError(
        Loc, "The usage of .zerofill is restricted to sections of "
             "ZEROFILL type. Use .zero or .space instead.");
    return; // Early returning here shouldn't harm. EmitZeros should work on any
            // section.
  }

  pushSection();
  switchSection(Section);

  // The symbol may not be present, which only creates the section.
  if (Symbol) {
    emitValueToAlignment(ByteAlignment, 0, 1, 0);
    emitLabel(Symbol);
    emitZeros(Size);
  }
  popSection();
}

// This should always be called with the thread local bss section.  Like the
// .zerofill directive this doesn't actually switch sections on us.
void MCMachOStreamer::emitTBSSSymbol(MCSection *Section, MCSymbol *Symbol,
                                     uint64_t Size, Align ByteAlignment) {
  emitZerofill(Section, Symbol, Size, ByteAlignment);
}

void MCMachOStreamer::emitInstToData(const MCInst &Inst,
                                     const MCSubtargetInfo &STI) {
  MCDataFragment *DF = getOrCreateDataFragment();

  SmallVector<MCFixup, 4> Fixups;
  SmallString<256> Code;
  getAssembler().getEmitter().encodeInstruction(Inst, Code, Fixups, STI);

  // Add the fixups and data.
  for (MCFixup &Fixup : Fixups) {
    Fixup.setOffset(Fixup.getOffset() + DF->getContents().size());
    DF->getFixups().push_back(Fixup);
  }
  DF->setHasInstructions(STI);
  DF->getContents().append(Code.begin(), Code.end());
}

void MCMachOStreamer::finishImpl() {
  emitFrames(&getAssembler().getBackend());

  // We have to set the fragment atom associations so we can relax properly for
  // Mach-O.

  // First, scan the symbol table to build a lookup table from fragments to
  // defining symbols.
  DenseMap<const MCFragment *, const MCSymbol *> DefiningSymbolMap;
  for (const MCSymbol &Symbol : getAssembler().symbols()) {
    if (getAssembler().isSymbolLinkerVisible(Symbol) && Symbol.isInSection() &&
        !Symbol.isVariable()) {
      // An atom defining symbol should never be internal to a fragment.
      assert(Symbol.getOffset() == 0 &&
             "Invalid offset in atom defining symbol!");
      DefiningSymbolMap[Symbol.getFragment()] = &Symbol;
    }
  }

  // Set the fragment atom associations by tracking the last seen atom defining
  // symbol.
  for (MCSection &Sec : getAssembler()) {
    cast<MCSectionMachO>(Sec).allocAtoms();
    const MCSymbol *CurrentAtom = nullptr;
    size_t I = 0;
    for (MCFragment &Frag : Sec) {
      if (const MCSymbol *Symbol = DefiningSymbolMap.lookup(&Frag))
        CurrentAtom = Symbol;
      cast<MCSectionMachO>(Sec).setAtom(I++, CurrentAtom);
    }
  }

  finalizeCGProfile();

  createAddrSigSection();
  this->MCObjectStreamer::finishImpl();
}

void MCMachOStreamer::finalizeCGProfileEntry(const MCSymbolRefExpr *&SRE) {
  const MCSymbol *S = &SRE->getSymbol();
  if (getAssembler().registerSymbol(*S))
    S->setExternal(true);
}

void MCMachOStreamer::finalizeCGProfile() {
  MCAssembler &Asm = getAssembler();
  if (Asm.CGProfile.empty())
    return;
  for (MCAssembler::CGProfileEntry &E : Asm.CGProfile) {
    finalizeCGProfileEntry(E.From);
    finalizeCGProfileEntry(E.To);
  }
  // We can't write the section out until symbol indices are finalized which
  // doesn't happen until after section layout. We need to create the section
  // and set its size now so that it's accounted for in layout.
  MCSection *CGProfileSection = Asm.getContext().getMachOSection(
      "__LLVM", "__cg_profile", 0, SectionKind::getMetadata());
  changeSection(CGProfileSection);
  // For each entry, reserve space for 2 32-bit indices and a 64-bit count.
  size_t SectionBytes =
      Asm.CGProfile.size() * (2 * sizeof(uint32_t) + sizeof(uint64_t));
  cast<MCDataFragment>(*CGProfileSection->begin())
      .getContents()
      .resize(SectionBytes);
}

MCStreamer *llvm::createMachOStreamer(MCContext &Context,
                                      std::unique_ptr<MCAsmBackend> &&MAB,
                                      std::unique_ptr<MCObjectWriter> &&OW,
                                      std::unique_ptr<MCCodeEmitter> &&CE,
                                      bool DWARFMustBeAtTheEnd,
                                      bool LabelSections) {
  MCMachOStreamer *S =
      new MCMachOStreamer(Context, std::move(MAB), std::move(OW), std::move(CE),
                          DWARFMustBeAtTheEnd, LabelSections);
  const Triple &Target = Context.getTargetTriple();
  S->emitVersionForTarget(
      Target, Context.getObjectFileInfo()->getSDKVersion(),
      Context.getObjectFileInfo()->getDarwinTargetVariantTriple(),
      Context.getObjectFileInfo()->getDarwinTargetVariantSDKVersion());
  return S;
}

// The AddrSig section uses a series of relocations to refer to the symbols that
// should be considered address-significant. The only interesting content of
// these relocations is their symbol; the type, length etc will be ignored by
// the linker. The reason we are not referring to the symbol indices directly is
// that those indices will be invalidated by tools that update the symbol table.
// Symbol relocations OTOH will have their indices updated by e.g. llvm-strip.
void MCMachOStreamer::createAddrSigSection() {
  MCAssembler &Asm = getAssembler();
  MCObjectWriter &writer = Asm.getWriter();
  if (!writer.getEmitAddrsigSection())
    return;
  // Create the AddrSig section and first data fragment here as its layout needs
  // to be computed immediately after in order for it to be exported correctly.
  MCSection *AddrSigSection =
      Asm.getContext().getObjectFileInfo()->getAddrSigSection();
  changeSection(AddrSigSection);
<<<<<<< HEAD
  auto *Frag = getContext().allocFragment<MCDataFragment>();
  Frag->setParent(AddrSigSection);
  AddrSigSection->addFragment(*Frag);
=======
  auto *Frag = cast<MCDataFragment>(AddrSigSection->curFragList()->Head);
>>>>>>> 4fe5a3cc
  // We will generate a series of pointer-sized symbol relocations at offset
  // 0x0. Set the section size to be large enough to contain a single pointer
  // (instead of emitting a zero-sized section) so these relocations are
  // technically valid, even though we don't expect these relocations to
  // actually be applied by the linker.
  Frag->getContents().resize(8);
}<|MERGE_RESOLUTION|>--- conflicted
+++ resolved
@@ -596,13 +596,7 @@
   MCSection *AddrSigSection =
       Asm.getContext().getObjectFileInfo()->getAddrSigSection();
   changeSection(AddrSigSection);
-<<<<<<< HEAD
-  auto *Frag = getContext().allocFragment<MCDataFragment>();
-  Frag->setParent(AddrSigSection);
-  AddrSigSection->addFragment(*Frag);
-=======
   auto *Frag = cast<MCDataFragment>(AddrSigSection->curFragList()->Head);
->>>>>>> 4fe5a3cc
   // We will generate a series of pointer-sized symbol relocations at offset
   // 0x0. Set the section size to be large enough to contain a single pointer
   // (instead of emitting a zero-sized section) so these relocations are
