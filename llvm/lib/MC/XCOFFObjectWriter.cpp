//===-- lib/MC/XCOFFObjectWriter.cpp - XCOFF file writer ------------------===//
//
// Part of the LLVM Project, under the Apache License v2.0 with LLVM Exceptions.
// See https://llvm.org/LICENSE.txt for license information.
// SPDX-License-Identifier: Apache-2.0 WITH LLVM-exception
//
//===----------------------------------------------------------------------===//
//
// This file implements XCOFF object file writer information.
//
//===----------------------------------------------------------------------===//

#include "llvm/BinaryFormat/XCOFF.h"
#include "llvm/MC/MCAsmBackend.h"
#include "llvm/MC/MCAsmLayout.h"
#include "llvm/MC/MCAssembler.h"
#include "llvm/MC/MCFixup.h"
#include "llvm/MC/MCFixupKindInfo.h"
#include "llvm/MC/MCObjectWriter.h"
#include "llvm/MC/MCSectionXCOFF.h"
#include "llvm/MC/MCSymbolXCOFF.h"
#include "llvm/MC/MCValue.h"
#include "llvm/MC/MCXCOFFObjectWriter.h"
#include "llvm/MC/StringTableBuilder.h"
#include "llvm/Support/Casting.h"
#include "llvm/Support/EndianStream.h"
#include "llvm/Support/ErrorHandling.h"
#include "llvm/Support/MathExtras.h"

#include <deque>
#include <map>

using namespace llvm;

// An XCOFF object file has a limited set of predefined sections. The most
// important ones for us (right now) are:
// .text --> contains program code and read-only data.
// .data --> contains initialized data, function descriptors, and the TOC.
// .bss  --> contains uninitialized data.
// Each of these sections is composed of 'Control Sections'. A Control Section
// is more commonly referred to as a csect. A csect is an indivisible unit of
// code or data, and acts as a container for symbols. A csect is mapped
// into a section based on its storage-mapping class, with the exception of
// XMC_RW which gets mapped to either .data or .bss based on whether it's
// explicitly initialized or not.
//
// We don't represent the sections in the MC layer as there is nothing
// interesting about them at at that level: they carry information that is
// only relevant to the ObjectWriter, so we materialize them in this class.
namespace {

constexpr unsigned DefaultSectionAlign = 4;
constexpr int16_t MaxSectionIndex = INT16_MAX;

// Packs the csect's alignment and type into a byte.
uint8_t getEncodedType(const MCSectionXCOFF *);

struct XCOFFRelocation {
  uint32_t SymbolTableIndex;
  uint32_t FixupOffsetInCsect;
  uint8_t SignAndSize;
  uint8_t Type;
};

// Wrapper around an MCSymbolXCOFF.
struct Symbol {
  const MCSymbolXCOFF *const MCSym;
  uint32_t SymbolTableIndex;

  XCOFF::VisibilityType getVisibilityType() const {
    return MCSym->getVisibilityType();
  }

  XCOFF::StorageClass getStorageClass() const {
    return MCSym->getStorageClass();
  }
  StringRef getSymbolTableName() const { return MCSym->getSymbolTableName(); }
  Symbol(const MCSymbolXCOFF *MCSym) : MCSym(MCSym), SymbolTableIndex(-1) {}
};

// Wrapper for an MCSectionXCOFF.
// It can be a Csect or debug section or DWARF section and so on.
struct XCOFFSection {
  const MCSectionXCOFF *const MCSec;
  uint32_t SymbolTableIndex;
  uint64_t Address;
  uint64_t Size;

  SmallVector<Symbol, 1> Syms;
  SmallVector<XCOFFRelocation, 1> Relocations;
  StringRef getSymbolTableName() const { return MCSec->getSymbolTableName(); }
  XCOFF::VisibilityType getVisibilityType() const {
    return MCSec->getVisibilityType();
  }
  XCOFFSection(const MCSectionXCOFF *MCSec)
      : MCSec(MCSec), SymbolTableIndex(-1), Address(-1), Size(0) {}
};

// Type to be used for a container representing a set of csects with
// (approximately) the same storage mapping class. For example all the csects
// with a storage mapping class of `xmc_pr` will get placed into the same
// container.
using CsectGroup = std::deque<XCOFFSection>;
using CsectGroups = std::deque<CsectGroup *>;

// The basic section entry defination. This Section represents a section entry
// in XCOFF section header table.
struct SectionEntry {
  char Name[XCOFF::NameSize];
  // The physical/virtual address of the section. For an object file these
  // values are equivalent, except for in the overflow section header, where
  // the physical address specifies the number of relocation entries and the
  // virtual address specifies the number of line number entries.
  // TODO: Divide Address into PhysicalAddress and VirtualAddress when line
  // number entries are supported.
  uint64_t Address;
  uint64_t Size;
  uint64_t FileOffsetToData;
  uint64_t FileOffsetToRelocations;
  uint32_t RelocationCount;
  int32_t Flags;

  int16_t Index;

  // XCOFF has special section numbers for symbols:
  // -2 Specifies N_DEBUG, a special symbolic debugging symbol.
  // -1 Specifies N_ABS, an absolute symbol. The symbol has a value but is not
  // relocatable.
  //  0 Specifies N_UNDEF, an undefined external symbol.
  // Therefore, we choose -3 (N_DEBUG - 1) to represent a section index that
  // hasn't been initialized.
  static constexpr int16_t UninitializedIndex =
      XCOFF::ReservedSectionNum::N_DEBUG - 1;

  SectionEntry(StringRef N, int32_t Flags)
      : Name(), Address(0), Size(0), FileOffsetToData(0),
        FileOffsetToRelocations(0), RelocationCount(0), Flags(Flags),
        Index(UninitializedIndex) {
    assert(N.size() <= XCOFF::NameSize && "section name too long");
    memcpy(Name, N.data(), N.size());
  }

  virtual void reset() {
    Address = 0;
    Size = 0;
    FileOffsetToData = 0;
    FileOffsetToRelocations = 0;
    RelocationCount = 0;
    Index = UninitializedIndex;
  }

  virtual ~SectionEntry() = default;
};

// Represents the data related to a section excluding the csects that make up
// the raw data of the section. The csects are stored separately as not all
// sections contain csects, and some sections contain csects which are better
// stored separately, e.g. the .data section containing read-write, descriptor,
// TOCBase and TOC-entry csects.
struct CsectSectionEntry : public SectionEntry {
  // Virtual sections do not need storage allocated in the object file.
  const bool IsVirtual;

  // This is a section containing csect groups.
  CsectGroups Groups;

  CsectSectionEntry(StringRef N, XCOFF::SectionTypeFlags Flags, bool IsVirtual,
                    CsectGroups Groups)
      : SectionEntry(N, Flags), IsVirtual(IsVirtual), Groups(Groups) {
    assert(N.size() <= XCOFF::NameSize && "section name too long");
    memcpy(Name, N.data(), N.size());
  }

  void reset() override {
    SectionEntry::reset();
    // Clear any csects we have stored.
    for (auto *Group : Groups)
      Group->clear();
  }

  virtual ~CsectSectionEntry() = default;
};

struct DwarfSectionEntry : public SectionEntry {
  // For DWARF section entry.
  std::unique_ptr<XCOFFSection> DwarfSect;

  // For DWARF section, we must use real size in the section header. MemorySize
  // is for the size the DWARF section occupies including paddings.
  uint32_t MemorySize;

  DwarfSectionEntry(StringRef N, int32_t Flags,
                    std::unique_ptr<XCOFFSection> Sect)
      : SectionEntry(N, Flags | XCOFF::STYP_DWARF), DwarfSect(std::move(Sect)),
        MemorySize(0) {
    assert(DwarfSect->MCSec->isDwarfSect() &&
           "This should be a DWARF section!");
    assert(N.size() <= XCOFF::NameSize && "section name too long");
    memcpy(Name, N.data(), N.size());
  }

  DwarfSectionEntry(DwarfSectionEntry &&s) = default;

  virtual ~DwarfSectionEntry() = default;
};

struct ExceptionTableEntry {
  const MCSymbol *Trap;
  uint64_t TrapAddress = ~0ul;
  unsigned Lang;
  unsigned Reason;

  ExceptionTableEntry(const MCSymbol *Trap, unsigned Lang, unsigned Reason)
      : Trap(Trap), Lang(Lang), Reason(Reason) {}
};

struct ExceptionInfo {
  const MCSymbol *FunctionSymbol;
  unsigned FunctionSize;
  std::vector<ExceptionTableEntry> Entries;
};

struct ExceptionSectionEntry : public SectionEntry {
  std::map<const StringRef, ExceptionInfo> ExceptionTable;
  bool isDebugEnabled = false;

  ExceptionSectionEntry(StringRef N, int32_t Flags)
      : SectionEntry(N, Flags | XCOFF::STYP_EXCEPT) {
    assert(N.size() <= XCOFF::NameSize && "Section too long.");
    memcpy(Name, N.data(), N.size());
  }

  virtual ~ExceptionSectionEntry() = default;
};

class XCOFFObjectWriter : public MCObjectWriter {

  uint32_t SymbolTableEntryCount = 0;
  uint64_t SymbolTableOffset = 0;
  uint16_t SectionCount = 0;
  uint32_t PaddingsBeforeDwarf = 0;
  std::vector<std::pair<std::string, size_t>> FileNames;
  bool HasVisibility = false;

  support::endian::Writer W;
  std::unique_ptr<MCXCOFFObjectTargetWriter> TargetObjectWriter;
  StringTableBuilder Strings;

  const uint64_t MaxRawDataSize =
      TargetObjectWriter->is64Bit() ? UINT64_MAX : UINT32_MAX;

  // Maps the MCSection representation to its corresponding XCOFFSection
  // wrapper. Needed for finding the XCOFFSection to insert an MCSymbol into
  // from its containing MCSectionXCOFF.
  DenseMap<const MCSectionXCOFF *, XCOFFSection *> SectionMap;

  // Maps the MCSymbol representation to its corrresponding symbol table index.
  // Needed for relocation.
  DenseMap<const MCSymbol *, uint32_t> SymbolIndexMap;

  // CsectGroups. These store the csects which make up different parts of
  // the sections. Should have one for each set of csects that get mapped into
  // the same section and get handled in a 'similar' way.
  CsectGroup UndefinedCsects;
  CsectGroup ProgramCodeCsects;
  CsectGroup ReadOnlyCsects;
  CsectGroup DataCsects;
  CsectGroup FuncDSCsects;
  CsectGroup TOCCsects;
  CsectGroup BSSCsects;
  CsectGroup TDataCsects;
  CsectGroup TBSSCsects;

  // The Predefined sections.
  CsectSectionEntry Text;
  CsectSectionEntry Data;
  CsectSectionEntry BSS;
  CsectSectionEntry TData;
  CsectSectionEntry TBSS;

  // All the XCOFF sections, in the order they will appear in the section header
  // table.
  std::array<CsectSectionEntry *const, 5> Sections{
      {&Text, &Data, &BSS, &TData, &TBSS}};

  std::vector<DwarfSectionEntry> DwarfSections;
  std::vector<SectionEntry> OverflowSections;

  ExceptionSectionEntry ExceptionSection;

  CsectGroup &getCsectGroup(const MCSectionXCOFF *MCSec);

  void reset() override;

  void executePostLayoutBinding(MCAssembler &, const MCAsmLayout &) override;

  void recordRelocation(MCAssembler &, const MCAsmLayout &, const MCFragment *,
                        const MCFixup &, MCValue, uint64_t &) override;

  uint64_t writeObject(MCAssembler &, const MCAsmLayout &) override;

  bool is64Bit() const { return TargetObjectWriter->is64Bit(); }
  bool nameShouldBeInStringTable(const StringRef &);
  void writeSymbolName(const StringRef &);

  void writeSymbolEntryForCsectMemberLabel(const Symbol &SymbolRef,
                                           const XCOFFSection &CSectionRef,
                                           int16_t SectionIndex,
                                           uint64_t SymbolOffset);
  void writeSymbolEntryForControlSection(const XCOFFSection &CSectionRef,
                                         int16_t SectionIndex,
                                         XCOFF::StorageClass StorageClass);
  void writeSymbolEntryForDwarfSection(const XCOFFSection &DwarfSectionRef,
                                       int16_t SectionIndex);
  void writeFileHeader();
  void writeAuxFileHeader();
  void writeSectionHeader(const SectionEntry *Sec);
  void writeSectionHeaderTable();
  void writeSections(const MCAssembler &Asm, const MCAsmLayout &Layout);
  void writeSectionForControlSectionEntry(const MCAssembler &Asm,
                                          const MCAsmLayout &Layout,
                                          const CsectSectionEntry &CsectEntry,
                                          uint64_t &CurrentAddressLocation);
  void writeSectionForDwarfSectionEntry(const MCAssembler &Asm,
                                        const MCAsmLayout &Layout,
                                        const DwarfSectionEntry &DwarfEntry,
                                        uint64_t &CurrentAddressLocation);
  void writeSectionForExceptionSectionEntry(
      const MCAssembler &Asm, const MCAsmLayout &Layout,
      ExceptionSectionEntry &ExceptionEntry, uint64_t &CurrentAddressLocation);
  void writeSymbolTable(const MCAsmLayout &Layout);
  void writeSymbolAuxDwarfEntry(uint64_t LengthOfSectionPortion,
                                uint64_t NumberOfRelocEnt = 0);
  void writeSymbolAuxCsectEntry(uint64_t SectionOrLength,
                                uint8_t SymbolAlignmentAndType,
                                uint8_t StorageMappingClass);
  void writeSymbolAuxFunctionEntry(uint32_t EntryOffset, uint32_t FunctionSize,
                                   uint64_t LineNumberPointer,
                                   uint32_t EndIndex);
  void writeSymbolAuxExceptionEntry(uint64_t EntryOffset, uint32_t FunctionSize,
                                    uint32_t EndIndex);
  void writeSymbolEntry(StringRef SymbolName, uint64_t Value,
                        int16_t SectionNumber, uint16_t SymbolType,
                        uint8_t StorageClass, uint8_t NumberOfAuxEntries = 1);
  void writeRelocations();
  void writeRelocation(XCOFFRelocation Reloc, const XCOFFSection &Section);

  // Called after all the csects and symbols have been processed by
  // `executePostLayoutBinding`, this function handles building up the majority
  // of the structures in the object file representation. Namely:
  // *) Calculates physical/virtual addresses, raw-pointer offsets, and section
  //    sizes.
  // *) Assigns symbol table indices.
  // *) Builds up the section header table by adding any non-empty sections to
  //    `Sections`.
  void assignAddressesAndIndices(const MCAsmLayout &);
  // Called after relocations are recorded.
  void finalizeSectionInfo();
  void finalizeRelocationInfo(SectionEntry *Sec, uint64_t RelCount);
  void calcOffsetToRelocations(SectionEntry *Sec, uint64_t &RawPointer);

  void addExceptionEntry(const MCSymbol *Symbol, const MCSymbol *Trap,
                         unsigned LanguageCode, unsigned ReasonCode,
                         unsigned FunctionSize, bool hasDebug) override;
  bool hasExceptionSection() {
    return !ExceptionSection.ExceptionTable.empty();
  }
  unsigned getExceptionSectionSize();
  unsigned getExceptionOffset(const MCSymbol *Symbol);

  size_t auxiliaryHeaderSize() const {
    // 64-bit object files have no auxiliary header.
    return HasVisibility && !is64Bit() ? XCOFF::AuxFileHeaderSizeShort : 0;
  }

public:
  XCOFFObjectWriter(std::unique_ptr<MCXCOFFObjectTargetWriter> MOTW,
                    raw_pwrite_stream &OS);

  void writeWord(uint64_t Word) {
    is64Bit() ? W.write<uint64_t>(Word) : W.write<uint32_t>(Word);
  }
};

XCOFFObjectWriter::XCOFFObjectWriter(
    std::unique_ptr<MCXCOFFObjectTargetWriter> MOTW, raw_pwrite_stream &OS)
    : W(OS, support::big), TargetObjectWriter(std::move(MOTW)),
      Strings(StringTableBuilder::XCOFF),
      Text(".text", XCOFF::STYP_TEXT, /* IsVirtual */ false,
           CsectGroups{&ProgramCodeCsects, &ReadOnlyCsects}),
      Data(".data", XCOFF::STYP_DATA, /* IsVirtual */ false,
           CsectGroups{&DataCsects, &FuncDSCsects, &TOCCsects}),
      BSS(".bss", XCOFF::STYP_BSS, /* IsVirtual */ true,
          CsectGroups{&BSSCsects}),
      TData(".tdata", XCOFF::STYP_TDATA, /* IsVirtual */ false,
            CsectGroups{&TDataCsects}),
      TBSS(".tbss", XCOFF::STYP_TBSS, /* IsVirtual */ true,
           CsectGroups{&TBSSCsects}),
      ExceptionSection(".except", XCOFF::STYP_EXCEPT) {}

void XCOFFObjectWriter::reset() {
  // Clear the mappings we created.
  SymbolIndexMap.clear();
  SectionMap.clear();

  UndefinedCsects.clear();
  // Reset any sections we have written to, and empty the section header table.
  for (auto *Sec : Sections)
    Sec->reset();
  for (auto &DwarfSec : DwarfSections)
    DwarfSec.reset();
  for (auto &OverflowSec : OverflowSections)
    OverflowSec.reset();
  ExceptionSection.reset();

  // Reset states in XCOFFObjectWriter.
  SymbolTableEntryCount = 0;
  SymbolTableOffset = 0;
  SectionCount = 0;
  PaddingsBeforeDwarf = 0;
  Strings.clear();

  MCObjectWriter::reset();
}

CsectGroup &XCOFFObjectWriter::getCsectGroup(const MCSectionXCOFF *MCSec) {
  switch (MCSec->getMappingClass()) {
  case XCOFF::XMC_PR:
    assert(XCOFF::XTY_SD == MCSec->getCSectType() &&
           "Only an initialized csect can contain program code.");
    return ProgramCodeCsects;
  case XCOFF::XMC_RO:
    assert(XCOFF::XTY_SD == MCSec->getCSectType() &&
           "Only an initialized csect can contain read only data.");
    return ReadOnlyCsects;
  case XCOFF::XMC_RW:
    if (XCOFF::XTY_CM == MCSec->getCSectType())
      return BSSCsects;

    if (XCOFF::XTY_SD == MCSec->getCSectType())
      return DataCsects;

    report_fatal_error("Unhandled mapping of read-write csect to section.");
  case XCOFF::XMC_DS:
    return FuncDSCsects;
  case XCOFF::XMC_BS:
    assert(XCOFF::XTY_CM == MCSec->getCSectType() &&
           "Mapping invalid csect. CSECT with bss storage class must be "
           "common type.");
    return BSSCsects;
  case XCOFF::XMC_TL:
    assert(XCOFF::XTY_SD == MCSec->getCSectType() &&
           "Mapping invalid csect. CSECT with tdata storage class must be "
           "an initialized csect.");
    return TDataCsects;
  case XCOFF::XMC_UL:
    assert(XCOFF::XTY_CM == MCSec->getCSectType() &&
           "Mapping invalid csect. CSECT with tbss storage class must be "
           "an uninitialized csect.");
    return TBSSCsects;
  case XCOFF::XMC_TC0:
    assert(XCOFF::XTY_SD == MCSec->getCSectType() &&
           "Only an initialized csect can contain TOC-base.");
    assert(TOCCsects.empty() &&
           "We should have only one TOC-base, and it should be the first csect "
           "in this CsectGroup.");
    return TOCCsects;
  case XCOFF::XMC_TC:
  case XCOFF::XMC_TE:
  case XCOFF::XMC_TD:
    assert(XCOFF::XTY_SD == MCSec->getCSectType() &&
           "Only an initialized csect can contain TC entry.");
    assert(!TOCCsects.empty() &&
           "We should at least have a TOC-base in this CsectGroup.");
    return TOCCsects;
  default:
    report_fatal_error("Unhandled mapping of csect to section.");
  }
}

static MCSectionXCOFF *getContainingCsect(const MCSymbolXCOFF *XSym) {
  if (XSym->isDefined())
    return cast<MCSectionXCOFF>(XSym->getFragment()->getParent());
  return XSym->getRepresentedCsect();
}

void XCOFFObjectWriter::executePostLayoutBinding(MCAssembler &Asm,
                                                 const MCAsmLayout &Layout) {
  for (const auto &S : Asm) {
    const auto *MCSec = cast<const MCSectionXCOFF>(&S);
    assert(!SectionMap.contains(MCSec) && "Cannot add a section twice.");

    // If the name does not fit in the storage provided in the symbol table
    // entry, add it to the string table.
    if (nameShouldBeInStringTable(MCSec->getSymbolTableName()))
      Strings.add(MCSec->getSymbolTableName());
    if (MCSec->isCsect()) {
      // A new control section. Its CsectSectionEntry should already be staticly
      // generated as Text/Data/BSS/TDATA/TBSS. Add this section to the group of
      // the CsectSectionEntry.
      assert(XCOFF::XTY_ER != MCSec->getCSectType() &&
             "An undefined csect should not get registered.");
      CsectGroup &Group = getCsectGroup(MCSec);
      Group.emplace_back(MCSec);
      SectionMap[MCSec] = &Group.back();
    } else if (MCSec->isDwarfSect()) {
      // A new DwarfSectionEntry.
      std::unique_ptr<XCOFFSection> DwarfSec =
          std::make_unique<XCOFFSection>(MCSec);
      SectionMap[MCSec] = DwarfSec.get();

      DwarfSectionEntry SecEntry(MCSec->getName(),
                                 *MCSec->getDwarfSubtypeFlags(),
                                 std::move(DwarfSec));
      DwarfSections.push_back(std::move(SecEntry));
    } else
      llvm_unreachable("unsupport section type!");
  }

  for (const MCSymbol &S : Asm.symbols()) {
    // Nothing to do for temporary symbols.
    if (S.isTemporary())
      continue;

    const MCSymbolXCOFF *XSym = cast<MCSymbolXCOFF>(&S);
    const MCSectionXCOFF *ContainingCsect = getContainingCsect(XSym);

    if (XSym->getVisibilityType() != XCOFF::SYM_V_UNSPECIFIED)
      HasVisibility = true;

    if (ContainingCsect->getCSectType() == XCOFF::XTY_ER) {
      // Handle undefined symbol.
      UndefinedCsects.emplace_back(ContainingCsect);
      SectionMap[ContainingCsect] = &UndefinedCsects.back();
      if (nameShouldBeInStringTable(ContainingCsect->getSymbolTableName()))
        Strings.add(ContainingCsect->getSymbolTableName());
      continue;
    }

    // If the symbol is the csect itself, we don't need to put the symbol
    // into csect's Syms.
    if (XSym == ContainingCsect->getQualNameSymbol())
      continue;

    // Only put a label into the symbol table when it is an external label.
    if (!XSym->isExternal())
      continue;

    assert(SectionMap.contains(ContainingCsect) &&
           "Expected containing csect to exist in map");
    XCOFFSection *Csect = SectionMap[ContainingCsect];
    // Lookup the containing csect and add the symbol to it.
    assert(Csect->MCSec->isCsect() && "only csect is supported now!");
    Csect->Syms.emplace_back(XSym);

    // If the name does not fit in the storage provided in the symbol table
    // entry, add it to the string table.
    if (nameShouldBeInStringTable(XSym->getSymbolTableName()))
      Strings.add(XSym->getSymbolTableName());
  }

  FileNames = Asm.getFileNames();
  // Emit ".file" as the source file name when there is no file name.
  if (FileNames.empty())
    FileNames.emplace_back(".file", 0);
  for (const std::pair<std::string, size_t> &F : FileNames) {
    if (nameShouldBeInStringTable(F.first))
      Strings.add(F.first);
  }

  Strings.finalize();
  assignAddressesAndIndices(Layout);
}

void XCOFFObjectWriter::recordRelocation(MCAssembler &Asm,
                                         const MCAsmLayout &Layout,
                                         const MCFragment *Fragment,
                                         const MCFixup &Fixup, MCValue Target,
                                         uint64_t &FixedValue) {
  auto getIndex = [this](const MCSymbol *Sym,
                         const MCSectionXCOFF *ContainingCsect) {
    // If we could not find the symbol directly in SymbolIndexMap, this symbol
    // could either be a temporary symbol or an undefined symbol. In this case,
    // we would need to have the relocation reference its csect instead.
    return SymbolIndexMap.contains(Sym)
               ? SymbolIndexMap[Sym]
               : SymbolIndexMap[ContainingCsect->getQualNameSymbol()];
  };

  auto getVirtualAddress =
      [this, &Layout](const MCSymbol *Sym,
                      const MCSectionXCOFF *ContainingSect) -> uint64_t {
    // A DWARF section.
    if (ContainingSect->isDwarfSect())
      return Layout.getSymbolOffset(*Sym);

    // A csect.
    if (!Sym->isDefined())
      return SectionMap[ContainingSect]->Address;

    // A label.
    assert(Sym->isDefined() && "not a valid object that has address!");
    return SectionMap[ContainingSect]->Address + Layout.getSymbolOffset(*Sym);
  };

  const MCSymbol *const SymA = &Target.getSymA()->getSymbol();

  MCAsmBackend &Backend = Asm.getBackend();
  bool IsPCRel = Backend.getFixupKindInfo(Fixup.getKind()).Flags &
                 MCFixupKindInfo::FKF_IsPCRel;

  uint8_t Type;
  uint8_t SignAndSize;
  std::tie(Type, SignAndSize) =
      TargetObjectWriter->getRelocTypeAndSignSize(Target, Fixup, IsPCRel);

  const MCSectionXCOFF *SymASec = getContainingCsect(cast<MCSymbolXCOFF>(SymA));
  assert(SectionMap.contains(SymASec) &&
         "Expected containing csect to exist in map.");

  assert((Fixup.getOffset() <=
          MaxRawDataSize - Layout.getFragmentOffset(Fragment)) &&
         "Fragment offset + fixup offset is overflowed.");
  uint32_t FixupOffsetInCsect =
      Layout.getFragmentOffset(Fragment) + Fixup.getOffset();

  const uint32_t Index = getIndex(SymA, SymASec);
  if (Type == XCOFF::RelocationType::R_POS ||
      Type == XCOFF::RelocationType::R_TLS)
    // The FixedValue should be symbol's virtual address in this object file
    // plus any constant value that we might get.
    FixedValue = getVirtualAddress(SymA, SymASec) + Target.getConstant();
  else if (Type == XCOFF::RelocationType::R_TLSM)
    // The FixedValue should always be zero since the region handle is only
    // known at load time.
    FixedValue = 0;
  else if (Type == XCOFF::RelocationType::R_TOC ||
           Type == XCOFF::RelocationType::R_TOCL) {
    // For non toc-data external symbols, R_TOC type relocation will relocate to
    // data symbols that have XCOFF::XTY_SD type csect. For toc-data external
    // symbols, R_TOC type relocation will relocate to data symbols that have
    // XCOFF_ER type csect. For XCOFF_ER kind symbols, there will be no TOC
    // entry for them, so the FixedValue should always be 0.
    if (SymASec->getCSectType() == XCOFF::XTY_ER) {
      FixedValue = 0;
    } else {
      // The FixedValue should be the TOC entry offset from the TOC-base plus
      // any constant offset value.
      const int64_t TOCEntryOffset = SectionMap[SymASec]->Address -
                                     TOCCsects.front().Address +
                                     Target.getConstant();
      if (Type == XCOFF::RelocationType::R_TOC && !isInt<16>(TOCEntryOffset))
        report_fatal_error("TOCEntryOffset overflows in small code model mode");

      FixedValue = TOCEntryOffset;
    }
  } else if (Type == XCOFF::RelocationType::R_RBR) {
    MCSectionXCOFF *ParentSec = cast<MCSectionXCOFF>(Fragment->getParent());
    assert((SymASec->getMappingClass() == XCOFF::XMC_PR &&
            ParentSec->getMappingClass() == XCOFF::XMC_PR) &&
           "Only XMC_PR csect may have the R_RBR relocation.");

    // The address of the branch instruction should be the sum of section
    // address, fragment offset and Fixup offset.
    uint64_t BRInstrAddress =
        SectionMap[ParentSec]->Address + FixupOffsetInCsect;
<<<<<<< HEAD
    // The FixedValue should be the difference between SymA csect address and BR
    // instr address plus any constant value.
    FixedValue =
        SectionMap[SymASec]->Address - BRInstrAddress + Target.getConstant();
=======
    // The FixedValue should be the difference between symbol's virtual address
    // and BR instr address plus any constant value.
    FixedValue = getVirtualAddress(SymA, SymASec) - BRInstrAddress +
                 Target.getConstant();
>>>>>>> bac3a63c
  } else if (Type == XCOFF::RelocationType::R_REF) {
    // The FixedValue and FixupOffsetInCsect should always be 0 since it
    // specifies a nonrelocating reference.
    FixedValue = 0;
    FixupOffsetInCsect = 0;
  }

  XCOFFRelocation Reloc = {Index, FixupOffsetInCsect, SignAndSize, Type};
  MCSectionXCOFF *RelocationSec = cast<MCSectionXCOFF>(Fragment->getParent());
  assert(SectionMap.contains(RelocationSec) &&
         "Expected containing csect to exist in map.");
  SectionMap[RelocationSec]->Relocations.push_back(Reloc);

  if (!Target.getSymB())
    return;

  const MCSymbol *const SymB = &Target.getSymB()->getSymbol();
  if (SymA == SymB)
    report_fatal_error("relocation for opposite term is not yet supported");

  const MCSectionXCOFF *SymBSec = getContainingCsect(cast<MCSymbolXCOFF>(SymB));
  assert(SectionMap.contains(SymBSec) &&
         "Expected containing csect to exist in map.");
  if (SymASec == SymBSec)
    report_fatal_error(
        "relocation for paired relocatable term is not yet supported");

  assert(Type == XCOFF::RelocationType::R_POS &&
         "SymA must be R_POS here if it's not opposite term or paired "
         "relocatable term.");
  const uint32_t IndexB = getIndex(SymB, SymBSec);
  // SymB must be R_NEG here, given the general form of Target(MCValue) is
  // "SymbolA - SymbolB + imm64".
  const uint8_t TypeB = XCOFF::RelocationType::R_NEG;
  XCOFFRelocation RelocB = {IndexB, FixupOffsetInCsect, SignAndSize, TypeB};
  SectionMap[RelocationSec]->Relocations.push_back(RelocB);
  // We already folded "SymbolA + imm64" above when Type is R_POS for SymbolA,
  // now we just need to fold "- SymbolB" here.
  FixedValue -= getVirtualAddress(SymB, SymBSec);
}

void XCOFFObjectWriter::writeSections(const MCAssembler &Asm,
                                      const MCAsmLayout &Layout) {
  uint64_t CurrentAddressLocation = 0;
  for (const auto *Section : Sections)
    writeSectionForControlSectionEntry(Asm, Layout, *Section,
                                       CurrentAddressLocation);
  for (const auto &DwarfSection : DwarfSections)
    writeSectionForDwarfSectionEntry(Asm, Layout, DwarfSection,
                                     CurrentAddressLocation);
  writeSectionForExceptionSectionEntry(Asm, Layout, ExceptionSection,
                                       CurrentAddressLocation);
}

uint64_t XCOFFObjectWriter::writeObject(MCAssembler &Asm,
                                        const MCAsmLayout &Layout) {
  // We always emit a timestamp of 0 for reproducibility, so ensure incremental
  // linking is not enabled, in case, like with Windows COFF, such a timestamp
  // is incompatible with incremental linking of XCOFF.
  if (Asm.isIncrementalLinkerCompatible())
    report_fatal_error("Incremental linking not supported for XCOFF.");

  finalizeSectionInfo();
  uint64_t StartOffset = W.OS.tell();

  writeFileHeader();
  writeAuxFileHeader();
  writeSectionHeaderTable();
  writeSections(Asm, Layout);
  writeRelocations();
  writeSymbolTable(Layout);
  // Write the string table.
  Strings.write(W.OS);

  return W.OS.tell() - StartOffset;
}

bool XCOFFObjectWriter::nameShouldBeInStringTable(const StringRef &SymbolName) {
  return SymbolName.size() > XCOFF::NameSize || is64Bit();
}

void XCOFFObjectWriter::writeSymbolName(const StringRef &SymbolName) {
  // Magic, Offset or SymbolName.
  if (nameShouldBeInStringTable(SymbolName)) {
    W.write<int32_t>(0);
    W.write<uint32_t>(Strings.getOffset(SymbolName));
  } else {
    char Name[XCOFF::NameSize + 1];
    std::strncpy(Name, SymbolName.data(), XCOFF::NameSize);
    ArrayRef<char> NameRef(Name, XCOFF::NameSize);
    W.write(NameRef);
  }
}

void XCOFFObjectWriter::writeSymbolEntry(StringRef SymbolName, uint64_t Value,
                                         int16_t SectionNumber,
                                         uint16_t SymbolType,
                                         uint8_t StorageClass,
                                         uint8_t NumberOfAuxEntries) {
  if (is64Bit()) {
    W.write<uint64_t>(Value);
    W.write<uint32_t>(Strings.getOffset(SymbolName));
  } else {
    writeSymbolName(SymbolName);
    W.write<uint32_t>(Value);
  }
  W.write<int16_t>(SectionNumber);
  W.write<uint16_t>(SymbolType);
  W.write<uint8_t>(StorageClass);
  W.write<uint8_t>(NumberOfAuxEntries);
}

void XCOFFObjectWriter::writeSymbolAuxCsectEntry(uint64_t SectionOrLength,
                                                 uint8_t SymbolAlignmentAndType,
                                                 uint8_t StorageMappingClass) {
  W.write<uint32_t>(is64Bit() ? Lo_32(SectionOrLength) : SectionOrLength);
  W.write<uint32_t>(0); // ParameterHashIndex
  W.write<uint16_t>(0); // TypeChkSectNum
  W.write<uint8_t>(SymbolAlignmentAndType);
  W.write<uint8_t>(StorageMappingClass);
  if (is64Bit()) {
    W.write<uint32_t>(Hi_32(SectionOrLength));
    W.OS.write_zeros(1); // Reserved
    W.write<uint8_t>(XCOFF::AUX_CSECT);
  } else {
    W.write<uint32_t>(0); // StabInfoIndex
    W.write<uint16_t>(0); // StabSectNum
  }
}

void XCOFFObjectWriter::writeSymbolAuxDwarfEntry(
    uint64_t LengthOfSectionPortion, uint64_t NumberOfRelocEnt) {
  writeWord(LengthOfSectionPortion);
  if (!is64Bit())
    W.OS.write_zeros(4); // Reserved
  writeWord(NumberOfRelocEnt);
  if (is64Bit()) {
    W.OS.write_zeros(1); // Reserved
    W.write<uint8_t>(XCOFF::AUX_SECT);
  } else {
    W.OS.write_zeros(6); // Reserved
  }
}

void XCOFFObjectWriter::writeSymbolEntryForCsectMemberLabel(
    const Symbol &SymbolRef, const XCOFFSection &CSectionRef,
    int16_t SectionIndex, uint64_t SymbolOffset) {
  assert(SymbolOffset <= MaxRawDataSize - CSectionRef.Address &&
         "Symbol address overflowed.");

  auto Entry = ExceptionSection.ExceptionTable.find(SymbolRef.MCSym->getName());
  if (Entry != ExceptionSection.ExceptionTable.end()) {
    writeSymbolEntry(SymbolRef.getSymbolTableName(),
                     CSectionRef.Address + SymbolOffset, SectionIndex,
                     // In the old version of the 32-bit XCOFF interpretation,
                     // symbols may require bit 10 (0x0020) to be set if the
                     // symbol is a function, otherwise the bit should be 0.
                     is64Bit() ? SymbolRef.getVisibilityType()
                               : SymbolRef.getVisibilityType() | 0x0020,
                     SymbolRef.getStorageClass(),
                     (is64Bit() && ExceptionSection.isDebugEnabled) ? 3 : 2);
    if (is64Bit() && ExceptionSection.isDebugEnabled) {
      // On 64 bit with debugging enabled, we have a csect, exception, and
      // function auxilliary entries, so we must increment symbol index by 4.
      writeSymbolAuxExceptionEntry(
          ExceptionSection.FileOffsetToData +
              getExceptionOffset(Entry->second.FunctionSymbol),
          Entry->second.FunctionSize,
          SymbolIndexMap[Entry->second.FunctionSymbol] + 4);
    }
    // For exception section entries, csect and function auxilliary entries
    // must exist. On 64-bit there is also an exception auxilliary entry.
    writeSymbolAuxFunctionEntry(
        ExceptionSection.FileOffsetToData +
            getExceptionOffset(Entry->second.FunctionSymbol),
        Entry->second.FunctionSize, 0,
        (is64Bit() && ExceptionSection.isDebugEnabled)
            ? SymbolIndexMap[Entry->second.FunctionSymbol] + 4
            : SymbolIndexMap[Entry->second.FunctionSymbol] + 3);
  } else {
    writeSymbolEntry(SymbolRef.getSymbolTableName(),
                     CSectionRef.Address + SymbolOffset, SectionIndex,
                     SymbolRef.getVisibilityType(),
                     SymbolRef.getStorageClass());
  }
  writeSymbolAuxCsectEntry(CSectionRef.SymbolTableIndex, XCOFF::XTY_LD,
                           CSectionRef.MCSec->getMappingClass());
}

void XCOFFObjectWriter::writeSymbolEntryForDwarfSection(
    const XCOFFSection &DwarfSectionRef, int16_t SectionIndex) {
  assert(DwarfSectionRef.MCSec->isDwarfSect() && "Not a DWARF section!");

  writeSymbolEntry(DwarfSectionRef.getSymbolTableName(), /*Value=*/0,
                   SectionIndex, /*SymbolType=*/0, XCOFF::C_DWARF);

  writeSymbolAuxDwarfEntry(DwarfSectionRef.Size);
}

void XCOFFObjectWriter::writeSymbolEntryForControlSection(
    const XCOFFSection &CSectionRef, int16_t SectionIndex,
    XCOFF::StorageClass StorageClass) {
  writeSymbolEntry(CSectionRef.getSymbolTableName(), CSectionRef.Address,
                   SectionIndex, CSectionRef.getVisibilityType(), StorageClass);

  writeSymbolAuxCsectEntry(CSectionRef.Size, getEncodedType(CSectionRef.MCSec),
                           CSectionRef.MCSec->getMappingClass());
}

void XCOFFObjectWriter::writeSymbolAuxFunctionEntry(uint32_t EntryOffset,
                                                    uint32_t FunctionSize,
                                                    uint64_t LineNumberPointer,
                                                    uint32_t EndIndex) {
  if (is64Bit())
    writeWord(LineNumberPointer);
  else
    W.write<uint32_t>(EntryOffset);
  W.write<uint32_t>(FunctionSize);
  if (!is64Bit())
    writeWord(LineNumberPointer);
  W.write<uint32_t>(EndIndex);
  if (is64Bit()) {
    W.OS.write_zeros(1);
    W.write<uint8_t>(XCOFF::AUX_FCN);
  } else {
    W.OS.write_zeros(2);
  }
}

void XCOFFObjectWriter::writeSymbolAuxExceptionEntry(uint64_t EntryOffset,
                                                     uint32_t FunctionSize,
                                                     uint32_t EndIndex) {
  assert(is64Bit() && "Exception auxilliary entries are 64-bit only.");
  W.write<uint64_t>(EntryOffset);
  W.write<uint32_t>(FunctionSize);
  W.write<uint32_t>(EndIndex);
  W.OS.write_zeros(1); // Pad (unused)
  W.write<uint8_t>(XCOFF::AUX_EXCEPT);
}

void XCOFFObjectWriter::writeFileHeader() {
  W.write<uint16_t>(is64Bit() ? XCOFF::XCOFF64 : XCOFF::XCOFF32);
  W.write<uint16_t>(SectionCount);
  W.write<int32_t>(0); // TimeStamp
  writeWord(SymbolTableOffset);
  if (is64Bit()) {
    W.write<uint16_t>(auxiliaryHeaderSize());
    W.write<uint16_t>(0); // Flags
    W.write<int32_t>(SymbolTableEntryCount);
  } else {
    W.write<int32_t>(SymbolTableEntryCount);
    W.write<uint16_t>(auxiliaryHeaderSize());
    W.write<uint16_t>(0); // Flags
  }
}

void XCOFFObjectWriter::writeAuxFileHeader() {
  if (!auxiliaryHeaderSize())
    return;
  W.write<uint16_t>(0); // Magic
  W.write<uint16_t>(
      XCOFF::NEW_XCOFF_INTERPRET); // Version. The new interpretation of the
                                   // n_type field in the symbol table entry is
                                   // used in XCOFF32.
  W.write<uint32_t>(Sections[0]->Size);    // TextSize
  W.write<uint32_t>(Sections[1]->Size);    // InitDataSize
  W.write<uint32_t>(Sections[2]->Size);    // BssDataSize
  W.write<uint32_t>(0);                    // EntryPointAddr
  W.write<uint32_t>(Sections[0]->Address); // TextStartAddr
  W.write<uint32_t>(Sections[1]->Address); // DataStartAddr
}

void XCOFFObjectWriter::writeSectionHeader(const SectionEntry *Sec) {
  bool IsDwarf = (Sec->Flags & XCOFF::STYP_DWARF) != 0;
  bool IsOvrflo = (Sec->Flags & XCOFF::STYP_OVRFLO) != 0;
  // Nothing to write for this Section.
  if (Sec->Index == SectionEntry::UninitializedIndex)
    return;

  // Write Name.
  ArrayRef<char> NameRef(Sec->Name, XCOFF::NameSize);
  W.write(NameRef);

  // Write the Physical Address and Virtual Address.
  // We use 0 for DWARF sections' Physical and Virtual Addresses.
  writeWord(IsDwarf ? 0 : Sec->Address);
  // Since line number is not supported, we set it to 0 for overflow sections.
  writeWord((IsDwarf || IsOvrflo) ? 0 : Sec->Address);

  writeWord(Sec->Size);
  writeWord(Sec->FileOffsetToData);
  writeWord(Sec->FileOffsetToRelocations);
  writeWord(0); // FileOffsetToLineNumberInfo. Not supported yet.

  if (is64Bit()) {
    W.write<uint32_t>(Sec->RelocationCount);
    W.write<uint32_t>(0); // NumberOfLineNumbers. Not supported yet.
    W.write<int32_t>(Sec->Flags);
    W.OS.write_zeros(4);
  } else {
    // For the overflow section header, s_nreloc provides a reference to the
    // primary section header and s_nlnno must have the same value.
    // For common section headers, if either of s_nreloc or s_nlnno are set to
    // 65535, the other one must also be set to 65535.
    W.write<uint16_t>(Sec->RelocationCount);
    W.write<uint16_t>((IsOvrflo || Sec->RelocationCount == XCOFF::RelocOverflow)
                          ? Sec->RelocationCount
                          : 0); // NumberOfLineNumbers. Not supported yet.
    W.write<int32_t>(Sec->Flags);
  }
}

void XCOFFObjectWriter::writeSectionHeaderTable() {
  for (const auto *CsectSec : Sections)
    writeSectionHeader(CsectSec);
  for (const auto &DwarfSec : DwarfSections)
    writeSectionHeader(&DwarfSec);
  for (const auto &OverflowSec : OverflowSections)
    writeSectionHeader(&OverflowSec);
  if (hasExceptionSection())
    writeSectionHeader(&ExceptionSection);
}

void XCOFFObjectWriter::writeRelocation(XCOFFRelocation Reloc,
                                        const XCOFFSection &Section) {
  if (Section.MCSec->isCsect())
    writeWord(Section.Address + Reloc.FixupOffsetInCsect);
  else {
    // DWARF sections' address is set to 0.
    assert(Section.MCSec->isDwarfSect() && "unsupport section type!");
    writeWord(Reloc.FixupOffsetInCsect);
  }
  W.write<uint32_t>(Reloc.SymbolTableIndex);
  W.write<uint8_t>(Reloc.SignAndSize);
  W.write<uint8_t>(Reloc.Type);
}

void XCOFFObjectWriter::writeRelocations() {
  for (const auto *Section : Sections) {
    if (Section->Index == SectionEntry::UninitializedIndex)
      // Nothing to write for this Section.
      continue;

    for (const auto *Group : Section->Groups) {
      if (Group->empty())
        continue;

      for (const auto &Csect : *Group) {
        for (const auto Reloc : Csect.Relocations)
          writeRelocation(Reloc, Csect);
      }
    }
  }

  for (const auto &DwarfSection : DwarfSections)
    for (const auto &Reloc : DwarfSection.DwarfSect->Relocations)
      writeRelocation(Reloc, *DwarfSection.DwarfSect);
}

void XCOFFObjectWriter::writeSymbolTable(const MCAsmLayout &Layout) {
  // Write C_FILE symbols.
  // The n_name of a C_FILE symbol is the source file's name when no auxiliary
  // entries are present.
  for (const std::pair<std::string, size_t> &F : FileNames) {
    writeSymbolEntry(F.first, /*Value=*/0, XCOFF::ReservedSectionNum::N_DEBUG,
                     /*SymbolType=*/0, XCOFF::C_FILE,
                     /*NumberOfAuxEntries=*/0);
  }

  for (const auto &Csect : UndefinedCsects) {
    writeSymbolEntryForControlSection(Csect, XCOFF::ReservedSectionNum::N_UNDEF,
                                      Csect.MCSec->getStorageClass());
  }

  for (const auto *Section : Sections) {
    if (Section->Index == SectionEntry::UninitializedIndex)
      // Nothing to write for this Section.
      continue;

    for (const auto *Group : Section->Groups) {
      if (Group->empty())
        continue;

      const int16_t SectionIndex = Section->Index;
      for (const auto &Csect : *Group) {
        // Write out the control section first and then each symbol in it.
        writeSymbolEntryForControlSection(Csect, SectionIndex,
                                          Csect.MCSec->getStorageClass());

        for (const auto &Sym : Csect.Syms)
          writeSymbolEntryForCsectMemberLabel(
              Sym, Csect, SectionIndex, Layout.getSymbolOffset(*(Sym.MCSym)));
      }
    }
  }

  for (const auto &DwarfSection : DwarfSections)
    writeSymbolEntryForDwarfSection(*DwarfSection.DwarfSect,
                                    DwarfSection.Index);
}

void XCOFFObjectWriter::finalizeRelocationInfo(SectionEntry *Sec,
                                               uint64_t RelCount) {
  // Handles relocation field overflows in an XCOFF32 file. An XCOFF64 file
  // may not contain an overflow section header.
  if (!is64Bit() && (RelCount >= static_cast<uint32_t>(XCOFF::RelocOverflow))) {
    // Generate an overflow section header.
    SectionEntry SecEntry(".ovrflo", XCOFF::STYP_OVRFLO);

    // This field specifies the file section number of the section header that
    // overflowed.
    SecEntry.RelocationCount = Sec->Index;

    // This field specifies the number of relocation entries actually
    // required.
    SecEntry.Address = RelCount;
    SecEntry.Index = ++SectionCount;
    OverflowSections.push_back(std::move(SecEntry));

    // The field in the primary section header is always 65535
    // (XCOFF::RelocOverflow).
    Sec->RelocationCount = XCOFF::RelocOverflow;
  } else {
    Sec->RelocationCount = RelCount;
  }
}

void XCOFFObjectWriter::calcOffsetToRelocations(SectionEntry *Sec,
                                                uint64_t &RawPointer) {
  if (!Sec->RelocationCount)
    return;

  Sec->FileOffsetToRelocations = RawPointer;
  uint64_t RelocationSizeInSec = 0;
  if (!is64Bit() &&
      Sec->RelocationCount == static_cast<uint32_t>(XCOFF::RelocOverflow)) {
    // Find its corresponding overflow section.
    for (auto &OverflowSec : OverflowSections) {
      if (OverflowSec.RelocationCount == static_cast<uint32_t>(Sec->Index)) {
        RelocationSizeInSec =
            OverflowSec.Address * XCOFF::RelocationSerializationSize32;

        // This field must have the same values as in the corresponding
        // primary section header.
        OverflowSec.FileOffsetToRelocations = Sec->FileOffsetToRelocations;
      }
    }
    assert(RelocationSizeInSec && "Overflow section header doesn't exist.");
  } else {
    RelocationSizeInSec = Sec->RelocationCount *
                          (is64Bit() ? XCOFF::RelocationSerializationSize64
                                     : XCOFF::RelocationSerializationSize32);
  }

  RawPointer += RelocationSizeInSec;
  if (RawPointer > MaxRawDataSize)
    report_fatal_error("Relocation data overflowed this object file.");
}

void XCOFFObjectWriter::finalizeSectionInfo() {
  for (auto *Section : Sections) {
    if (Section->Index == SectionEntry::UninitializedIndex)
      // Nothing to record for this Section.
      continue;

    uint64_t RelCount = 0;
    for (const auto *Group : Section->Groups) {
      if (Group->empty())
        continue;

      for (auto &Csect : *Group)
        RelCount += Csect.Relocations.size();
    }
    finalizeRelocationInfo(Section, RelCount);
  }

  for (auto &DwarfSection : DwarfSections)
    finalizeRelocationInfo(&DwarfSection,
                           DwarfSection.DwarfSect->Relocations.size());

  // Calculate the RawPointer value for all headers.
  uint64_t RawPointer =
      (is64Bit() ? (XCOFF::FileHeaderSize64 +
                    SectionCount * XCOFF::SectionHeaderSize64)
                 : (XCOFF::FileHeaderSize32 +
                    SectionCount * XCOFF::SectionHeaderSize32)) +
      auxiliaryHeaderSize();

  // Calculate the file offset to the section data.
  for (auto *Sec : Sections) {
    if (Sec->Index == SectionEntry::UninitializedIndex || Sec->IsVirtual)
      continue;

    Sec->FileOffsetToData = RawPointer;
    RawPointer += Sec->Size;
    if (RawPointer > MaxRawDataSize)
      report_fatal_error("Section raw data overflowed this object file.");
  }

  if (!DwarfSections.empty()) {
    RawPointer += PaddingsBeforeDwarf;
    for (auto &DwarfSection : DwarfSections) {
      DwarfSection.FileOffsetToData = RawPointer;
      RawPointer += DwarfSection.MemorySize;
      if (RawPointer > MaxRawDataSize)
        report_fatal_error("Section raw data overflowed this object file.");
    }
  }

  if (hasExceptionSection()) {
    ExceptionSection.FileOffsetToData = RawPointer;
    RawPointer += ExceptionSection.Size;

    assert(RawPointer <= MaxRawDataSize &&
           "Section raw data overflowed this object file.");
  }

  for (auto *Sec : Sections) {
    if (Sec->Index != SectionEntry::UninitializedIndex)
      calcOffsetToRelocations(Sec, RawPointer);
  }

  for (auto &DwarfSec : DwarfSections)
    calcOffsetToRelocations(&DwarfSec, RawPointer);

  // TODO Error check that the number of symbol table entries fits in 32-bits
  // signed ...
  if (SymbolTableEntryCount)
    SymbolTableOffset = RawPointer;
}

void XCOFFObjectWriter::addExceptionEntry(
    const MCSymbol *Symbol, const MCSymbol *Trap, unsigned LanguageCode,
    unsigned ReasonCode, unsigned FunctionSize, bool hasDebug) {
  // If a module had debug info, debugging is enabled and XCOFF emits the
  // exception auxilliary entry.
  if (hasDebug)
    ExceptionSection.isDebugEnabled = true;
  auto Entry = ExceptionSection.ExceptionTable.find(Symbol->getName());
  if (Entry != ExceptionSection.ExceptionTable.end()) {
    Entry->second.Entries.push_back(
        ExceptionTableEntry(Trap, LanguageCode, ReasonCode));
    return;
  }
  ExceptionInfo NewEntry;
  NewEntry.FunctionSymbol = Symbol;
  NewEntry.FunctionSize = FunctionSize;
  NewEntry.Entries.push_back(
      ExceptionTableEntry(Trap, LanguageCode, ReasonCode));
  ExceptionSection.ExceptionTable.insert(
      std::pair<const StringRef, ExceptionInfo>(Symbol->getName(), NewEntry));
}

unsigned XCOFFObjectWriter::getExceptionSectionSize() {
  unsigned EntryNum = 0;

  for (auto it = ExceptionSection.ExceptionTable.begin();
       it != ExceptionSection.ExceptionTable.end(); ++it)
    // The size() gets +1 to account for the initial entry containing the
    // symbol table index.
    EntryNum += it->second.Entries.size() + 1;

  return EntryNum * (is64Bit() ? XCOFF::ExceptionSectionEntrySize64
                               : XCOFF::ExceptionSectionEntrySize32);
}

unsigned XCOFFObjectWriter::getExceptionOffset(const MCSymbol *Symbol) {
  unsigned EntryNum = 0;
  for (auto it = ExceptionSection.ExceptionTable.begin();
       it != ExceptionSection.ExceptionTable.end(); ++it) {
    if (Symbol == it->second.FunctionSymbol)
      break;
    EntryNum += it->second.Entries.size() + 1;
  }
  return EntryNum * (is64Bit() ? XCOFF::ExceptionSectionEntrySize64
                               : XCOFF::ExceptionSectionEntrySize32);
}

void XCOFFObjectWriter::assignAddressesAndIndices(const MCAsmLayout &Layout) {
  // The symbol table starts with all the C_FILE symbols.
  uint32_t SymbolTableIndex = FileNames.size();

  // Calculate indices for undefined symbols.
  for (auto &Csect : UndefinedCsects) {
    Csect.Size = 0;
    Csect.Address = 0;
    Csect.SymbolTableIndex = SymbolTableIndex;
    SymbolIndexMap[Csect.MCSec->getQualNameSymbol()] = Csect.SymbolTableIndex;
    // 1 main and 1 auxiliary symbol table entry for each contained symbol.
    SymbolTableIndex += 2;
  }

  // The address corrresponds to the address of sections and symbols in the
  // object file. We place the shared address 0 immediately after the
  // section header table.
  uint64_t Address = 0;
  // Section indices are 1-based in XCOFF.
  int32_t SectionIndex = 1;
  bool HasTDataSection = false;

  for (auto *Section : Sections) {
    const bool IsEmpty =
        llvm::all_of(Section->Groups,
                     [](const CsectGroup *Group) { return Group->empty(); });
    if (IsEmpty)
      continue;

    if (SectionIndex > MaxSectionIndex)
      report_fatal_error("Section index overflow!");
    Section->Index = SectionIndex++;
    SectionCount++;

    bool SectionAddressSet = false;
    // Reset the starting address to 0 for TData section.
    if (Section->Flags == XCOFF::STYP_TDATA) {
      Address = 0;
      HasTDataSection = true;
    }
    // Reset the starting address to 0 for TBSS section if the object file does
    // not contain TData Section.
    if ((Section->Flags == XCOFF::STYP_TBSS) && !HasTDataSection)
      Address = 0;

    for (auto *Group : Section->Groups) {
      if (Group->empty())
        continue;

      for (auto &Csect : *Group) {
        const MCSectionXCOFF *MCSec = Csect.MCSec;
        Csect.Address = alignTo(Address, MCSec->getAlign());
        Csect.Size = Layout.getSectionAddressSize(MCSec);
        Address = Csect.Address + Csect.Size;
        Csect.SymbolTableIndex = SymbolTableIndex;
        SymbolIndexMap[MCSec->getQualNameSymbol()] = Csect.SymbolTableIndex;
        // 1 main and 1 auxiliary symbol table entry for the csect.
        SymbolTableIndex += 2;

        for (auto &Sym : Csect.Syms) {
          bool hasExceptEntry = false;
          auto Entry =
              ExceptionSection.ExceptionTable.find(Sym.MCSym->getName());
          if (Entry != ExceptionSection.ExceptionTable.end()) {
            hasExceptEntry = true;
            for (auto &TrapEntry : Entry->second.Entries) {
              TrapEntry.TrapAddress = Layout.getSymbolOffset(*(Sym.MCSym)) +
                                      TrapEntry.Trap->getOffset();
            }
          }
          Sym.SymbolTableIndex = SymbolTableIndex;
          SymbolIndexMap[Sym.MCSym] = Sym.SymbolTableIndex;
          // 1 main and 1 auxiliary symbol table entry for each contained
          // symbol. For symbols with exception section entries, a function
          // auxilliary entry is needed, and on 64-bit XCOFF with debugging
          // enabled, an additional exception auxilliary entry is needed.
          SymbolTableIndex += 2;
          if (hasExceptionSection() && hasExceptEntry) {
            if (is64Bit() && ExceptionSection.isDebugEnabled)
              SymbolTableIndex += 2;
            else
              SymbolTableIndex += 1;
          }
        }
      }

      if (!SectionAddressSet) {
        Section->Address = Group->front().Address;
        SectionAddressSet = true;
      }
    }

    // Make sure the address of the next section aligned to
    // DefaultSectionAlign.
    Address = alignTo(Address, DefaultSectionAlign);
    Section->Size = Address - Section->Address;
  }

  // Start to generate DWARF sections. Sections other than DWARF section use
  // DefaultSectionAlign as the default alignment, while DWARF sections have
  // their own alignments. If these two alignments are not the same, we need
  // some paddings here and record the paddings bytes for FileOffsetToData
  // calculation.
  if (!DwarfSections.empty())
    PaddingsBeforeDwarf =
        alignTo(Address,
                (*DwarfSections.begin()).DwarfSect->MCSec->getAlign()) -
        Address;

  DwarfSectionEntry *LastDwarfSection = nullptr;
  for (auto &DwarfSection : DwarfSections) {
    assert((SectionIndex <= MaxSectionIndex) && "Section index overflow!");

    XCOFFSection &DwarfSect = *DwarfSection.DwarfSect;
    const MCSectionXCOFF *MCSec = DwarfSect.MCSec;

    // Section index.
    DwarfSection.Index = SectionIndex++;
    SectionCount++;

    // Symbol index.
    DwarfSect.SymbolTableIndex = SymbolTableIndex;
    SymbolIndexMap[MCSec->getQualNameSymbol()] = DwarfSect.SymbolTableIndex;
    // 1 main and 1 auxiliary symbol table entry for the csect.
    SymbolTableIndex += 2;

    // Section address. Make it align to section alignment.
    // We use address 0 for DWARF sections' Physical and Virtual Addresses.
    // This address is used to tell where is the section in the final object.
    // See writeSectionForDwarfSectionEntry().
    DwarfSection.Address = DwarfSect.Address =
        alignTo(Address, MCSec->getAlign());

    // Section size.
    // For DWARF section, we must use the real size which may be not aligned.
    DwarfSection.Size = DwarfSect.Size = Layout.getSectionAddressSize(MCSec);

    Address = DwarfSection.Address + DwarfSection.Size;

    if (LastDwarfSection)
      LastDwarfSection->MemorySize =
          DwarfSection.Address - LastDwarfSection->Address;
    LastDwarfSection = &DwarfSection;
  }
  if (LastDwarfSection) {
    // Make the final DWARF section address align to the default section
    // alignment for follow contents.
    Address = alignTo(LastDwarfSection->Address + LastDwarfSection->Size,
                      DefaultSectionAlign);
    LastDwarfSection->MemorySize = Address - LastDwarfSection->Address;
  }
  if (hasExceptionSection()) {
    ExceptionSection.Index = SectionIndex++;
    SectionCount++;
    ExceptionSection.Address = 0;
    ExceptionSection.Size = getExceptionSectionSize();
    Address += ExceptionSection.Size;
    Address = alignTo(Address, DefaultSectionAlign);
  }

  SymbolTableEntryCount = SymbolTableIndex;
}

void XCOFFObjectWriter::writeSectionForControlSectionEntry(
    const MCAssembler &Asm, const MCAsmLayout &Layout,
    const CsectSectionEntry &CsectEntry, uint64_t &CurrentAddressLocation) {
  // Nothing to write for this Section.
  if (CsectEntry.Index == SectionEntry::UninitializedIndex)
    return;

  // There could be a gap (without corresponding zero padding) between
  // sections.
  // There could be a gap (without corresponding zero padding) between
  // sections.
  assert(((CurrentAddressLocation <= CsectEntry.Address) ||
          (CsectEntry.Flags == XCOFF::STYP_TDATA) ||
          (CsectEntry.Flags == XCOFF::STYP_TBSS)) &&
         "CurrentAddressLocation should be less than or equal to section "
         "address if the section is not TData or TBSS.");

  CurrentAddressLocation = CsectEntry.Address;

  // For virtual sections, nothing to write. But need to increase
  // CurrentAddressLocation for later sections like DWARF section has a correct
  // writing location.
  if (CsectEntry.IsVirtual) {
    CurrentAddressLocation += CsectEntry.Size;
    return;
  }

  for (const auto &Group : CsectEntry.Groups) {
    for (const auto &Csect : *Group) {
      if (uint32_t PaddingSize = Csect.Address - CurrentAddressLocation)
        W.OS.write_zeros(PaddingSize);
      if (Csect.Size)
        Asm.writeSectionData(W.OS, Csect.MCSec, Layout);
      CurrentAddressLocation = Csect.Address + Csect.Size;
    }
  }

  // The size of the tail padding in a section is the end virtual address of
  // the current section minus the the end virtual address of the last csect
  // in that section.
  if (uint64_t PaddingSize =
          CsectEntry.Address + CsectEntry.Size - CurrentAddressLocation) {
    W.OS.write_zeros(PaddingSize);
    CurrentAddressLocation += PaddingSize;
  }
}

void XCOFFObjectWriter::writeSectionForDwarfSectionEntry(
    const MCAssembler &Asm, const MCAsmLayout &Layout,
    const DwarfSectionEntry &DwarfEntry, uint64_t &CurrentAddressLocation) {
  // There could be a gap (without corresponding zero padding) between
  // sections. For example DWARF section alignment is bigger than
  // DefaultSectionAlign.
  assert(CurrentAddressLocation <= DwarfEntry.Address &&
         "CurrentAddressLocation should be less than or equal to section "
         "address.");

  if (uint64_t PaddingSize = DwarfEntry.Address - CurrentAddressLocation)
    W.OS.write_zeros(PaddingSize);

  if (DwarfEntry.Size)
    Asm.writeSectionData(W.OS, DwarfEntry.DwarfSect->MCSec, Layout);

  CurrentAddressLocation = DwarfEntry.Address + DwarfEntry.Size;

  // DWARF section size is not aligned to DefaultSectionAlign.
  // Make sure CurrentAddressLocation is aligned to DefaultSectionAlign.
  uint32_t Mod = CurrentAddressLocation % DefaultSectionAlign;
  uint32_t TailPaddingSize = Mod ? DefaultSectionAlign - Mod : 0;
  if (TailPaddingSize)
    W.OS.write_zeros(TailPaddingSize);

  CurrentAddressLocation += TailPaddingSize;
}

void XCOFFObjectWriter::writeSectionForExceptionSectionEntry(
    const MCAssembler &Asm, const MCAsmLayout &Layout,
    ExceptionSectionEntry &ExceptionEntry, uint64_t &CurrentAddressLocation) {
  for (auto it = ExceptionEntry.ExceptionTable.begin();
       it != ExceptionEntry.ExceptionTable.end(); it++) {
    // For every symbol that has exception entries, you must start the entries
    // with an initial symbol table index entry
    W.write<uint32_t>(SymbolIndexMap[it->second.FunctionSymbol]);
    if (is64Bit()) {
      // 4-byte padding on 64-bit.
      W.OS.write_zeros(4);
    }
    W.OS.write_zeros(2);
    for (auto &TrapEntry : it->second.Entries) {
      writeWord(TrapEntry.TrapAddress);
      W.write<uint8_t>(TrapEntry.Lang);
      W.write<uint8_t>(TrapEntry.Reason);
    }
  }

  CurrentAddressLocation += getExceptionSectionSize();
}

// Takes the log base 2 of the alignment and shifts the result into the 5 most
// significant bits of a byte, then or's in the csect type into the least
// significant 3 bits.
uint8_t getEncodedType(const MCSectionXCOFF *Sec) {
  unsigned Log2Align = Log2(Sec->getAlign());
  // Result is a number in the range [0, 31] which fits in the 5 least
  // significant bits. Shift this value into the 5 most significant bits, and
  // bitwise-or in the csect type.
  uint8_t EncodedAlign = Log2Align << 3;
  return EncodedAlign | Sec->getCSectType();
}

} // end anonymous namespace

std::unique_ptr<MCObjectWriter>
llvm::createXCOFFObjectWriter(std::unique_ptr<MCXCOFFObjectTargetWriter> MOTW,
                              raw_pwrite_stream &OS) {
  return std::make_unique<XCOFFObjectWriter>(std::move(MOTW), OS);
}<|MERGE_RESOLUTION|>--- conflicted
+++ resolved
@@ -664,17 +664,10 @@
     // address, fragment offset and Fixup offset.
     uint64_t BRInstrAddress =
         SectionMap[ParentSec]->Address + FixupOffsetInCsect;
-<<<<<<< HEAD
-    // The FixedValue should be the difference between SymA csect address and BR
-    // instr address plus any constant value.
-    FixedValue =
-        SectionMap[SymASec]->Address - BRInstrAddress + Target.getConstant();
-=======
     // The FixedValue should be the difference between symbol's virtual address
     // and BR instr address plus any constant value.
     FixedValue = getVirtualAddress(SymA, SymASec) - BRInstrAddress +
                  Target.getConstant();
->>>>>>> bac3a63c
   } else if (Type == XCOFF::RelocationType::R_REF) {
     // The FixedValue and FixupOffsetInCsect should always be 0 since it
     // specifies a nonrelocating reference.
