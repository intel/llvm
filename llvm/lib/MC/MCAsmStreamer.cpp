--- conflicted
+++ resolved
@@ -511,10 +511,6 @@
 }
 
 void MCAsmStreamer::changeSection(MCSection *Section, uint32_t Subsection) {
-<<<<<<< HEAD
-  assert(Section && "Cannot switch to a null section!");
-=======
->>>>>>> 4fe5a3cc
   if (MCTargetStreamer *TS = getTargetStreamer()) {
     TS->changeSection(getCurrentSection().first, Section, Subsection, OS);
   } else {
