//===- lib/MC/MCSectionCOFF.cpp - COFF Code Section Representation --------===//
//
// Part of the LLVM Project, under the Apache License v2.0 with LLVM Exceptions.
// See https://llvm.org/LICENSE.txt for license information.
// SPDX-License-Identifier: Apache-2.0 WITH LLVM-exception
//
//===----------------------------------------------------------------------===//

#include "llvm/MC/MCSectionCOFF.h"
#include "llvm/BinaryFormat/COFF.h"
#include "llvm/MC/MCSymbol.h"
#include "llvm/Support/raw_ostream.h"
#include <cassert>

using namespace llvm;

// shouldOmitSectionDirective - Decides whether a '.section' directive
// should be printed before the section name
bool MCSectionCOFF::shouldOmitSectionDirective(StringRef Name,
                                               const MCAsmInfo &MAI) const {
  if (COMDATSymbol)
    return false;

  // FIXME: Does .section .bss/.data/.text work everywhere??
  if (Name == ".text" || Name == ".data" || Name == ".bss")
    return true;

  return false;
}

void MCSectionCOFF::setSelection(int Selection) const {
  assert(Selection != 0 && "invalid COMDAT selection type");
  this->Selection = Selection;
  Characteristics |= COFF::IMAGE_SCN_LNK_COMDAT;
}

void MCSectionCOFF::printSwitchToSection(const MCAsmInfo &MAI, const Triple &T,
                                         raw_ostream &OS,
                                         uint32_t Subsection) const {
  // standard sections don't require the '.section'
  if (shouldOmitSectionDirective(getName(), MAI)) {
    OS << '\t' << getName() << '\n';
    return;
  }

  OS << "\t.section\t" << getName() << ",\"";
  if (getCharacteristics() & COFF::IMAGE_SCN_CNT_INITIALIZED_DATA)
    OS << 'd';
  if (getCharacteristics() & COFF::IMAGE_SCN_CNT_UNINITIALIZED_DATA)
    OS << 'b';
  if (getCharacteristics() & COFF::IMAGE_SCN_MEM_EXECUTE)
    OS << 'x';
  if (getCharacteristics() & COFF::IMAGE_SCN_MEM_WRITE)
    OS << 'w';
  else if (getCharacteristics() & COFF::IMAGE_SCN_MEM_READ)
    OS << 'r';
  else
    OS << 'y';
  if (getCharacteristics() & COFF::IMAGE_SCN_LNK_REMOVE)
    OS << 'n';
  if (getCharacteristics() & COFF::IMAGE_SCN_MEM_SHARED)
    OS << 's';
  if ((getCharacteristics() & COFF::IMAGE_SCN_MEM_DISCARDABLE) &&
      !isImplicitlyDiscardable(getName()))
    OS << 'D';
  if (getCharacteristics() & COFF::IMAGE_SCN_LNK_INFO)
    OS << 'i';
  OS << '"';

  if (getCharacteristics() & COFF::IMAGE_SCN_LNK_COMDAT) {
    if (COMDATSymbol)
      OS << ",";
    else
      OS << "\n\t.linkonce\t";
    switch (Selection) {
      case COFF::IMAGE_COMDAT_SELECT_NODUPLICATES:
        OS << "one_only";
        break;
      case COFF::IMAGE_COMDAT_SELECT_ANY:
        OS << "discard";
        break;
      case COFF::IMAGE_COMDAT_SELECT_SAME_SIZE:
        OS << "same_size";
        break;
      case COFF::IMAGE_COMDAT_SELECT_EXACT_MATCH:
        OS << "same_contents";
        break;
      case COFF::IMAGE_COMDAT_SELECT_ASSOCIATIVE:
        OS << "associative";
        break;
      case COFF::IMAGE_COMDAT_SELECT_LARGEST:
        OS << "largest";
        break;
      case COFF::IMAGE_COMDAT_SELECT_NEWEST:
        OS << "newest";
        break;
      default:
        assert(false && "unsupported COFF selection type");
        break;
    }
    if (COMDATSymbol) {
      OS << ",";
      COMDATSymbol->print(OS, &MAI);
    }
  }
  OS << '\n';
}

bool MCSectionCOFF::useCodeAlign() const { return isText(); }
<<<<<<< HEAD

bool MCSectionCOFF::isVirtualSection() const {
  return getCharacteristics() & COFF::IMAGE_SCN_CNT_UNINITIALIZED_DATA;
}
=======
>>>>>>> 4fe5a3cc

StringRef MCSectionCOFF::getVirtualSectionKind() const {
  return "IMAGE_SCN_CNT_UNINITIALIZED_DATA";
}<|MERGE_RESOLUTION|>--- conflicted
+++ resolved
@@ -107,13 +107,6 @@
 }
 
 bool MCSectionCOFF::useCodeAlign() const { return isText(); }
-<<<<<<< HEAD
-
-bool MCSectionCOFF::isVirtualSection() const {
-  return getCharacteristics() & COFF::IMAGE_SCN_CNT_UNINITIALIZED_DATA;
-}
-=======
->>>>>>> 4fe5a3cc
 
 StringRef MCSectionCOFF::getVirtualSectionKind() const {
   return "IMAGE_SCN_CNT_UNINITIALIZED_DATA";
