--- conflicted
+++ resolved
@@ -671,11 +671,6 @@
 
     uint64_t SAOffset = SA.getOffset(), SBOffset = SB.getOffset();
     int64_t Displacement = SA.getOffset() - SB.getOffset();
-<<<<<<< HEAD
-    bool Found = false;
-    for (auto FI = FB->getIterator(), FE = SecA.end(); FI != FE; ++FI) {
-      auto DF = dyn_cast<MCDataFragment>(FI);
-=======
     if (Reverse) {
       std::swap(FA, FB);
       std::swap(SAOffset, SBOffset);
@@ -698,7 +693,6 @@
         if (BBeforeRelax && AAfterRelax)
           return;
       }
->>>>>>> bac3a63c
       if (&*FI == FA) {
         Found = true;
         break;
@@ -713,16 +707,6 @@
       } else {
         return;
       }
-<<<<<<< HEAD
-    }
-    // If FA is found or if FA is a dummy fragment not in the fragment list,
-    // (which means SA is a pending label (see flushPendingLabels)), we can
-    // resolve the difference.
-    if (Found || isa<MCDummyFragment>(FA)) {
-      Addend += Displacement;
-      FinalizeFolding();
-=======
->>>>>>> bac3a63c
     }
     // If the previous loop does not find FA, FA must be a dummy fragment not in
     // the fragment list (which means SA is a pending label (see
