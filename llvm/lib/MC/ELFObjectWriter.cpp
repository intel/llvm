//===- lib/MC/ELFObjectWriter.cpp - ELF File Writer -----------------------===//
//
// Part of the LLVM Project, under the Apache License v2.0 with LLVM Exceptions.
// See https://llvm.org/LICENSE.txt for license information.
// SPDX-License-Identifier: Apache-2.0 WITH LLVM-exception
//
//===----------------------------------------------------------------------===//
//
// This file implements ELF object file writer information.
//
//===----------------------------------------------------------------------===//

#include "llvm/ADT/ArrayRef.h"
#include "llvm/ADT/DenseMap.h"
#include "llvm/ADT/STLExtras.h"
#include "llvm/ADT/SmallVector.h"
#include "llvm/ADT/StringExtras.h"
#include "llvm/ADT/StringRef.h"
#include "llvm/ADT/Twine.h"
#include "llvm/ADT/iterator.h"
#include "llvm/BinaryFormat/ELF.h"
#include "llvm/MC/MCAsmBackend.h"
#include "llvm/MC/MCAsmInfo.h"
#include "llvm/MC/MCAssembler.h"
#include "llvm/MC/MCContext.h"
#include "llvm/MC/MCELFObjectWriter.h"
#include "llvm/MC/MCExpr.h"
#include "llvm/MC/MCFixup.h"
#include "llvm/MC/MCFixupKindInfo.h"
#include "llvm/MC/MCFragment.h"
#include "llvm/MC/MCObjectWriter.h"
#include "llvm/MC/MCSection.h"
#include "llvm/MC/MCSectionELF.h"
#include "llvm/MC/MCSymbol.h"
#include "llvm/MC/MCSymbolELF.h"
#include "llvm/MC/MCTargetOptions.h"
#include "llvm/MC/MCValue.h"
#include "llvm/MC/StringTableBuilder.h"
#include "llvm/Support/Alignment.h"
#include "llvm/Support/Casting.h"
#include "llvm/Support/CommandLine.h"
#include "llvm/Support/Compression.h"
#include "llvm/Support/Endian.h"
#include "llvm/Support/EndianStream.h"
#include "llvm/Support/Error.h"
#include "llvm/Support/ErrorHandling.h"
#include "llvm/Support/LEB128.h"
#include "llvm/Support/MathExtras.h"
#include "llvm/Support/SMLoc.h"
#include "llvm/Support/raw_ostream.h"
#include "llvm/TargetParser/Host.h"
#include <algorithm>
#include <cassert>
#include <cstddef>
#include <cstdint>
#include <map>
#include <memory>
#include <string>
#include <utility>
#include <vector>

using namespace llvm;

#undef  DEBUG_TYPE
#define DEBUG_TYPE "reloc-info"

namespace {

using SectionIndexMapTy = DenseMap<const MCSectionELF *, uint32_t>;

class ELFObjectWriter;
struct ELFWriter;

bool isDwoSection(const MCSectionELF &Sec) {
  return Sec.getName().ends_with(".dwo");
}

class SymbolTableWriter {
  ELFWriter &EWriter;
  bool Is64Bit;

  // indexes we are going to write to .symtab_shndx.
  std::vector<uint32_t> ShndxIndexes;

  // The numbel of symbols written so far.
  unsigned NumWritten;

  void createSymtabShndx();

  template <typename T> void write(T Value);

public:
  SymbolTableWriter(ELFWriter &EWriter, bool Is64Bit);

  void writeSymbol(uint32_t name, uint8_t info, uint64_t value, uint64_t size,
                   uint8_t other, uint32_t shndx, bool Reserved);

  ArrayRef<uint32_t> getShndxIndexes() const { return ShndxIndexes; }
};

struct ELFWriter {
  ELFObjectWriter &OWriter;
  support::endian::Writer W;

  enum DwoMode {
    AllSections,
    NonDwoOnly,
    DwoOnly,
  } Mode;

  static uint64_t symbolValue(const MCAssembler &Asm, const MCSymbol &Sym);
  static bool isInSymtab(const MCAssembler &Asm, const MCSymbolELF &Symbol,
                         bool Used, bool Renamed);

  /// Helper struct for containing some precomputed information on symbols.
  struct ELFSymbolData {
    const MCSymbolELF *Symbol;
    StringRef Name;
    uint32_t SectionIndex;
    uint32_t Order;
  };

  /// @}
  /// @name Symbol Table Data
  /// @{

  StringTableBuilder StrTabBuilder{StringTableBuilder::ELF};

  /// @}

  // This holds the symbol table index of the last local symbol.
  unsigned LastLocalSymbolIndex = ~0u;
  // This holds the .strtab section index.
  unsigned StringTableIndex = ~0u;
  // This holds the .symtab section index.
  unsigned SymbolTableIndex = ~0u;

  // Sections in the order they are to be output in the section table.
  std::vector<const MCSectionELF *> SectionTable;
  unsigned addToSectionTable(const MCSectionELF *Sec);

  // TargetObjectWriter wrappers.
  bool is64Bit() const;

  uint64_t align(Align Alignment);

  bool maybeWriteCompression(uint32_t ChType, uint64_t Size,
                             SmallVectorImpl<uint8_t> &CompressedContents,
                             Align Alignment);

public:
  ELFWriter(ELFObjectWriter &OWriter, raw_pwrite_stream &OS,
            bool IsLittleEndian, DwoMode Mode)
      : OWriter(OWriter), W(OS, IsLittleEndian ? llvm::endianness::little
                                               : llvm::endianness::big),
        Mode(Mode) {}

  void WriteWord(uint64_t Word) {
    if (is64Bit())
      W.write<uint64_t>(Word);
    else
      W.write<uint32_t>(Word);
  }

  template <typename T> void write(T Val) {
    W.write(Val);
  }

  void writeHeader(const MCAssembler &Asm);

  void writeSymbol(const MCAssembler &Asm, SymbolTableWriter &Writer,
                   uint32_t StringIndex, ELFSymbolData &MSD);

  // Start and end offset of each section
  using SectionOffsetsTy =
      std::map<const MCSectionELF *, std::pair<uint64_t, uint64_t>>;

  // Map from a signature symbol to the group section index
  using RevGroupMapTy = DenseMap<const MCSymbol *, unsigned>;

  /// Compute the symbol table data
  ///
  /// \param Asm - The assembler.
  /// \param SectionIndexMap - Maps a section to its index.
  /// \param RevGroupMap - Maps a signature symbol to the group section.
  void computeSymbolTable(MCAssembler &Asm,
                          const SectionIndexMapTy &SectionIndexMap,
                          const RevGroupMapTy &RevGroupMap,
                          SectionOffsetsTy &SectionOffsets);

  void writeAddrsigSection();

  MCSectionELF *createRelocationSection(MCContext &Ctx,
                                        const MCSectionELF &Sec);

<<<<<<< HEAD
  void writeSectionHeader(const MCAsmLayout &Layout,
=======
  void writeSectionHeader(const MCAssembler &Asm,
>>>>>>> 4fe5a3cc
                          const SectionIndexMapTy &SectionIndexMap,
                          const SectionOffsetsTy &SectionOffsets);

  void writeSectionData(const MCAssembler &Asm, MCSection &Sec);

  void WriteSecHdrEntry(uint32_t Name, uint32_t Type, uint64_t Flags,
                        uint64_t Address, uint64_t Offset, uint64_t Size,
                        uint32_t Link, uint32_t Info, MaybeAlign Alignment,
                        uint64_t EntrySize);

  void writeRelocations(const MCAssembler &Asm, const MCSectionELF &Sec);

  uint64_t writeObject(MCAssembler &Asm);
  void writeSection(const SectionIndexMapTy &SectionIndexMap,
                    uint32_t GroupSymbolIndex, uint64_t Offset, uint64_t Size,
                    const MCSectionELF &Section);
};

class ELFObjectWriter : public MCObjectWriter {
  /// The target specific ELF writer instance.
  std::unique_ptr<MCELFObjectTargetWriter> TargetObjectWriter;

  DenseMap<const MCSectionELF *, std::vector<ELFRelocationEntry>> Relocations;

  DenseMap<const MCSymbolELF *, const MCSymbolELF *> Renames;

  bool SeenGnuAbi = false;

  std::optional<uint8_t> OverrideABIVersion;

  bool hasRelocationAddend() const;

  bool shouldRelocateWithSymbol(const MCAssembler &Asm, const MCValue &Val,
                                const MCSymbolELF *Sym, uint64_t C,
                                unsigned Type) const;

public:
  ELFObjectWriter(std::unique_ptr<MCELFObjectTargetWriter> MOTW)
      : TargetObjectWriter(std::move(MOTW)) {}

  void reset() override {
    SeenGnuAbi = false;
    OverrideABIVersion.reset();
    Relocations.clear();
    Renames.clear();
    MCObjectWriter::reset();
  }

  bool isSymbolRefDifferenceFullyResolvedImpl(const MCAssembler &Asm,
                                              const MCSymbol &SymA,
                                              const MCFragment &FB, bool InSet,
                                              bool IsPCRel) const override;

  virtual bool checkRelocation(MCContext &Ctx, SMLoc Loc,
                               const MCSectionELF *From,
                               const MCSectionELF *To) {
    return true;
  }

  void recordRelocation(MCAssembler &Asm, const MCFragment *Fragment,
                        const MCFixup &Fixup, MCValue Target,
                        uint64_t &FixedValue) override;
  bool usesRela(const MCTargetOptions *TO, const MCSectionELF &Sec) const;

  void executePostLayoutBinding(MCAssembler &Asm) override;

  void markGnuAbi() override { SeenGnuAbi = true; }
  bool seenGnuAbi() const { return SeenGnuAbi; }

  bool seenOverrideABIVersion() const { return OverrideABIVersion.has_value(); }
  uint8_t getOverrideABIVersion() const { return OverrideABIVersion.value(); }
  void setOverrideABIVersion(uint8_t V) override { OverrideABIVersion = V; }

  friend struct ELFWriter;
};

class ELFSingleObjectWriter : public ELFObjectWriter {
  raw_pwrite_stream &OS;
  bool IsLittleEndian;

public:
  ELFSingleObjectWriter(std::unique_ptr<MCELFObjectTargetWriter> MOTW,
                        raw_pwrite_stream &OS, bool IsLittleEndian)
      : ELFObjectWriter(std::move(MOTW)), OS(OS),
        IsLittleEndian(IsLittleEndian) {}

  uint64_t writeObject(MCAssembler &Asm) override {
    return ELFWriter(*this, OS, IsLittleEndian, ELFWriter::AllSections)
        .writeObject(Asm);
  }

  friend struct ELFWriter;
};

class ELFDwoObjectWriter : public ELFObjectWriter {
  raw_pwrite_stream &OS, &DwoOS;
  bool IsLittleEndian;

public:
  ELFDwoObjectWriter(std::unique_ptr<MCELFObjectTargetWriter> MOTW,
                     raw_pwrite_stream &OS, raw_pwrite_stream &DwoOS,
                     bool IsLittleEndian)
      : ELFObjectWriter(std::move(MOTW)), OS(OS), DwoOS(DwoOS),
        IsLittleEndian(IsLittleEndian) {}

  bool checkRelocation(MCContext &Ctx, SMLoc Loc, const MCSectionELF *From,
                       const MCSectionELF *To) override {
    if (isDwoSection(*From)) {
      Ctx.reportError(Loc, "A dwo section may not contain relocations");
      return false;
    }
    if (To && isDwoSection(*To)) {
      Ctx.reportError(Loc, "A relocation may not refer to a dwo section");
      return false;
    }
    return true;
  }

  uint64_t writeObject(MCAssembler &Asm) override {
    uint64_t Size = ELFWriter(*this, OS, IsLittleEndian, ELFWriter::NonDwoOnly)
                        .writeObject(Asm);
    Size += ELFWriter(*this, DwoOS, IsLittleEndian, ELFWriter::DwoOnly)
                .writeObject(Asm);
    return Size;
  }
};

} // end anonymous namespace

uint64_t ELFWriter::align(Align Alignment) {
  uint64_t Offset = W.OS.tell();
  uint64_t NewOffset = alignTo(Offset, Alignment);
  W.OS.write_zeros(NewOffset - Offset);
  return NewOffset;
}

unsigned ELFWriter::addToSectionTable(const MCSectionELF *Sec) {
  SectionTable.push_back(Sec);
  StrTabBuilder.add(Sec->getName());
  return SectionTable.size();
}

void SymbolTableWriter::createSymtabShndx() {
  if (!ShndxIndexes.empty())
    return;

  ShndxIndexes.resize(NumWritten);
}

template <typename T> void SymbolTableWriter::write(T Value) {
  EWriter.write(Value);
}

SymbolTableWriter::SymbolTableWriter(ELFWriter &EWriter, bool Is64Bit)
    : EWriter(EWriter), Is64Bit(Is64Bit), NumWritten(0) {}

void SymbolTableWriter::writeSymbol(uint32_t name, uint8_t info, uint64_t value,
                                    uint64_t size, uint8_t other,
                                    uint32_t shndx, bool Reserved) {
  bool LargeIndex = shndx >= ELF::SHN_LORESERVE && !Reserved;

  if (LargeIndex)
    createSymtabShndx();

  if (!ShndxIndexes.empty()) {
    if (LargeIndex)
      ShndxIndexes.push_back(shndx);
    else
      ShndxIndexes.push_back(0);
  }

  uint16_t Index = LargeIndex ? uint16_t(ELF::SHN_XINDEX) : shndx;

  if (Is64Bit) {
    write(name);  // st_name
    write(info);  // st_info
    write(other); // st_other
    write(Index); // st_shndx
    write(value); // st_value
    write(size);  // st_size
  } else {
    write(name);            // st_name
    write(uint32_t(value)); // st_value
    write(uint32_t(size));  // st_size
    write(info);            // st_info
    write(other);           // st_other
    write(Index);           // st_shndx
  }

  ++NumWritten;
}

bool ELFWriter::is64Bit() const {
  return OWriter.TargetObjectWriter->is64Bit();
}

// Emit the ELF header.
void ELFWriter::writeHeader(const MCAssembler &Asm) {
  // ELF Header
  // ----------
  //
  // Note
  // ----
  // emitWord method behaves differently for ELF32 and ELF64, writing
  // 4 bytes in the former and 8 in the latter.

  W.OS << ELF::ElfMagic; // e_ident[EI_MAG0] to e_ident[EI_MAG3]

  W.OS << char(is64Bit() ? ELF::ELFCLASS64 : ELF::ELFCLASS32); // e_ident[EI_CLASS]

  // e_ident[EI_DATA]
  W.OS << char(W.Endian == llvm::endianness::little ? ELF::ELFDATA2LSB
                                                    : ELF::ELFDATA2MSB);

  W.OS << char(ELF::EV_CURRENT);        // e_ident[EI_VERSION]
  // e_ident[EI_OSABI]
  uint8_t OSABI = OWriter.TargetObjectWriter->getOSABI();
  W.OS << char(OSABI == ELF::ELFOSABI_NONE && OWriter.seenGnuAbi()
                   ? int(ELF::ELFOSABI_GNU)
                   : OSABI);
  // e_ident[EI_ABIVERSION]
  W.OS << char(OWriter.seenOverrideABIVersion()
                   ? OWriter.getOverrideABIVersion()
                   : OWriter.TargetObjectWriter->getABIVersion());

  W.OS.write_zeros(ELF::EI_NIDENT - ELF::EI_PAD);

  W.write<uint16_t>(ELF::ET_REL);             // e_type

  W.write<uint16_t>(OWriter.TargetObjectWriter->getEMachine()); // e_machine = target

  W.write<uint32_t>(ELF::EV_CURRENT);         // e_version
  WriteWord(0);                    // e_entry, no entry point in .o file
  WriteWord(0);                    // e_phoff, no program header for .o
  WriteWord(0);                     // e_shoff = sec hdr table off in bytes

  // e_flags = whatever the target wants
  W.write<uint32_t>(Asm.getELFHeaderEFlags());

  // e_ehsize = ELF header size
  W.write<uint16_t>(is64Bit() ? sizeof(ELF::Elf64_Ehdr)
                              : sizeof(ELF::Elf32_Ehdr));

  W.write<uint16_t>(0);                  // e_phentsize = prog header entry size
  W.write<uint16_t>(0);                  // e_phnum = # prog header entries = 0

  // e_shentsize = Section header entry size
  W.write<uint16_t>(is64Bit() ? sizeof(ELF::Elf64_Shdr)
                              : sizeof(ELF::Elf32_Shdr));

  // e_shnum     = # of section header ents
  W.write<uint16_t>(0);

  // e_shstrndx  = Section # of '.strtab'
  assert(StringTableIndex < ELF::SHN_LORESERVE);
  W.write<uint16_t>(StringTableIndex);
}

uint64_t ELFWriter::symbolValue(const MCAssembler &Asm, const MCSymbol &Sym) {
  if (Sym.isCommon())
    return Sym.getCommonAlignment()->value();

  uint64_t Res;
  if (!Asm.getSymbolOffset(Sym, Res))
    return 0;

  if (Asm.isThumbFunc(&Sym))
    Res |= 1;

  return Res;
}

static uint8_t mergeTypeForSet(uint8_t origType, uint8_t newType) {
  uint8_t Type = newType;

  // Propagation rules:
  // IFUNC > FUNC > OBJECT > NOTYPE
  // TLS_OBJECT > OBJECT > NOTYPE
  //
  // dont let the new type degrade the old type
  switch (origType) {
  default:
    break;
  case ELF::STT_GNU_IFUNC:
    if (Type == ELF::STT_FUNC || Type == ELF::STT_OBJECT ||
        Type == ELF::STT_NOTYPE || Type == ELF::STT_TLS)
      Type = ELF::STT_GNU_IFUNC;
    break;
  case ELF::STT_FUNC:
    if (Type == ELF::STT_OBJECT || Type == ELF::STT_NOTYPE ||
        Type == ELF::STT_TLS)
      Type = ELF::STT_FUNC;
    break;
  case ELF::STT_OBJECT:
    if (Type == ELF::STT_NOTYPE)
      Type = ELF::STT_OBJECT;
    break;
  case ELF::STT_TLS:
    if (Type == ELF::STT_OBJECT || Type == ELF::STT_NOTYPE ||
        Type == ELF::STT_GNU_IFUNC || Type == ELF::STT_FUNC)
      Type = ELF::STT_TLS;
    break;
  }

  return Type;
}

static bool isIFunc(const MCSymbolELF *Symbol) {
  while (Symbol->getType() != ELF::STT_GNU_IFUNC) {
    const MCSymbolRefExpr *Value;
    if (!Symbol->isVariable() ||
        !(Value = dyn_cast<MCSymbolRefExpr>(Symbol->getVariableValue())) ||
        Value->getKind() != MCSymbolRefExpr::VK_None ||
        mergeTypeForSet(Symbol->getType(), ELF::STT_GNU_IFUNC) != ELF::STT_GNU_IFUNC)
      return false;
    Symbol = &cast<MCSymbolELF>(Value->getSymbol());
  }
  return true;
}

void ELFWriter::writeSymbol(const MCAssembler &Asm, SymbolTableWriter &Writer,
                            uint32_t StringIndex, ELFSymbolData &MSD) {
  const auto &Symbol = cast<MCSymbolELF>(*MSD.Symbol);
  const MCSymbolELF *Base =
      cast_or_null<MCSymbolELF>(Asm.getBaseSymbol(Symbol));

  // This has to be in sync with when computeSymbolTable uses SHN_ABS or
  // SHN_COMMON.
  bool IsReserved = !Base || Symbol.isCommon();

  // Binding and Type share the same byte as upper and lower nibbles
  uint8_t Binding = Symbol.getBinding();
  uint8_t Type = Symbol.getType();
  if (isIFunc(&Symbol))
    Type = ELF::STT_GNU_IFUNC;
  if (Base) {
    Type = mergeTypeForSet(Type, Base->getType());
  }
  uint8_t Info = (Binding << 4) | Type;

  // Other and Visibility share the same byte with Visibility using the lower
  // 2 bits
  uint8_t Visibility = Symbol.getVisibility();
  uint8_t Other = Symbol.getOther() | Visibility;

  uint64_t Value = symbolValue(Asm, *MSD.Symbol);
  uint64_t Size = 0;

  const MCExpr *ESize = MSD.Symbol->getSize();
  if (!ESize && Base) {
    // For expressions like .set y, x+1, if y's size is unset, inherit from x.
    ESize = Base->getSize();

    // For `.size x, 2; y = x; .size y, 1; z = y; z1 = z; .symver y, y@v1`, z,
    // z1, and y@v1's st_size equals y's. However, `Base` is `x` which will give
    // us 2. Follow the MCSymbolRefExpr assignment chain, which covers most
    // needs. MCBinaryExpr is not handled.
    const MCSymbolELF *Sym = &Symbol;
    while (Sym->isVariable()) {
      if (auto *Expr =
              dyn_cast<MCSymbolRefExpr>(Sym->getVariableValue(false))) {
        Sym = cast<MCSymbolELF>(&Expr->getSymbol());
        if (!Sym->getSize())
          continue;
        ESize = Sym->getSize();
      }
      break;
    }
  }

  if (ESize) {
    int64_t Res;
    if (!ESize->evaluateKnownAbsolute(Res, Asm))
      report_fatal_error("Size expression must be absolute.");
    Size = Res;
  }

  // Write out the symbol table entry
  Writer.writeSymbol(StringIndex, Info, Value, Size, Other, MSD.SectionIndex,
                     IsReserved);
}

bool ELFWriter::isInSymtab(const MCAssembler &Asm, const MCSymbolELF &Symbol,
                           bool Used, bool Renamed) {
  if (Symbol.isVariable()) {
    const MCExpr *Expr = Symbol.getVariableValue();
    // Target Expressions that are always inlined do not appear in the symtab
    if (const auto *T = dyn_cast<MCTargetExpr>(Expr))
      if (T->inlineAssignedExpr())
        return false;
    if (const MCSymbolRefExpr *Ref = dyn_cast<MCSymbolRefExpr>(Expr)) {
      if (Ref->getKind() == MCSymbolRefExpr::VK_WEAKREF)
        return false;
    }
  }

  if (Used)
    return true;

  if (Renamed)
    return false;

  if (Symbol.isVariable() && Symbol.isUndefined()) {
    // FIXME: this is here just to diagnose the case of a var = commmon_sym.
    Asm.getBaseSymbol(Symbol);
    return false;
  }

  if (Symbol.isTemporary())
    return false;

  if (Symbol.getType() == ELF::STT_SECTION)
    return false;

  return true;
}

<<<<<<< HEAD
void ELFWriter::computeSymbolTable(
    MCAssembler &Asm, const MCAsmLayout &Layout,
    const SectionIndexMapTy &SectionIndexMap, const RevGroupMapTy &RevGroupMap,
    SectionOffsetsTy &SectionOffsets) {
=======
void ELFWriter::computeSymbolTable(MCAssembler &Asm,
                                   const SectionIndexMapTy &SectionIndexMap,
                                   const RevGroupMapTy &RevGroupMap,
                                   SectionOffsetsTy &SectionOffsets) {
>>>>>>> 4fe5a3cc
  MCContext &Ctx = Asm.getContext();
  SymbolTableWriter Writer(*this, is64Bit());

  // Symbol table
  unsigned EntrySize = is64Bit() ? ELF::SYMENTRY_SIZE64 : ELF::SYMENTRY_SIZE32;
  MCSectionELF *SymtabSection =
      Ctx.getELFSection(".symtab", ELF::SHT_SYMTAB, 0, EntrySize);
  SymtabSection->setAlignment(is64Bit() ? Align(8) : Align(4));
  SymbolTableIndex = addToSectionTable(SymtabSection);

  uint64_t SecStart = align(SymtabSection->getAlign());

  // The first entry is the undefined symbol entry.
  Writer.writeSymbol(0, 0, 0, 0, 0, 0, false);

  std::vector<ELFSymbolData> LocalSymbolData;
  std::vector<ELFSymbolData> ExternalSymbolData;
  MutableArrayRef<std::pair<std::string, size_t>> FileNames =
      Asm.getFileNames();
  for (const std::pair<std::string, size_t> &F : FileNames)
    StrTabBuilder.add(F.first);

  // Add the data for the symbols.
  bool HasLargeSectionIndex = false;
  for (auto It : llvm::enumerate(Asm.symbols())) {
    const auto &Symbol = cast<MCSymbolELF>(It.value());
    bool Used = Symbol.isUsedInReloc();
    bool WeakrefUsed = Symbol.isWeakrefUsedInReloc();
    bool isSignature = Symbol.isSignature();

    if (!isInSymtab(Asm, Symbol, Used || WeakrefUsed || isSignature,
                    OWriter.Renames.count(&Symbol)))
      continue;

    if (Symbol.isTemporary() && Symbol.isUndefined()) {
      Ctx.reportError(SMLoc(), "Undefined temporary symbol " + Symbol.getName());
      continue;
    }

    ELFSymbolData MSD;
    MSD.Symbol = cast<MCSymbolELF>(&Symbol);
    MSD.Order = It.index();

    bool Local = Symbol.getBinding() == ELF::STB_LOCAL;
    assert(Local || !Symbol.isTemporary());

    if (Symbol.isAbsolute()) {
      MSD.SectionIndex = ELF::SHN_ABS;
    } else if (Symbol.isCommon()) {
      if (Symbol.isTargetCommon()) {
        MSD.SectionIndex = Symbol.getIndex();
      } else {
        assert(!Local);
        MSD.SectionIndex = ELF::SHN_COMMON;
      }
    } else if (Symbol.isUndefined()) {
      if (isSignature && !Used) {
        MSD.SectionIndex = RevGroupMap.lookup(&Symbol);
        if (MSD.SectionIndex >= ELF::SHN_LORESERVE)
          HasLargeSectionIndex = true;
      } else {
        MSD.SectionIndex = ELF::SHN_UNDEF;
      }
    } else {
      const MCSectionELF &Section =
          static_cast<const MCSectionELF &>(Symbol.getSection());

      // We may end up with a situation when section symbol is technically
      // defined, but should not be. That happens because we explicitly
      // pre-create few .debug_* sections to have accessors.
      // And if these sections were not really defined in the code, but were
      // referenced, we simply error out.
      if (!Section.isRegistered()) {
        assert(static_cast<const MCSymbolELF &>(Symbol).getType() ==
               ELF::STT_SECTION);
        Ctx.reportError(SMLoc(),
                        "Undefined section reference: " + Symbol.getName());
        continue;
      }

      if (Mode == NonDwoOnly && isDwoSection(Section))
        continue;
      MSD.SectionIndex = SectionIndexMap.lookup(&Section);
      assert(MSD.SectionIndex && "Invalid section index!");
      if (MSD.SectionIndex >= ELF::SHN_LORESERVE)
        HasLargeSectionIndex = true;
    }

    // Temporary symbols generated for certain assembler features (.eh_frame,
    // .debug_line) of an empty name may be referenced by relocations due to
    // linker relaxation. Rename them to ".L0 " to match the gas fake label name
    // and allow ld/objcopy --discard-locals to discard such symbols.
    StringRef Name = Symbol.getName();
    if (Name.empty())
      Name = ".L0 ";

    // Sections have their own string table
    if (Symbol.getType() != ELF::STT_SECTION) {
      MSD.Name = Name;
      StrTabBuilder.add(Name);
    }

    if (Local)
      LocalSymbolData.push_back(MSD);
    else
      ExternalSymbolData.push_back(MSD);
  }

  // This holds the .symtab_shndx section index.
  unsigned SymtabShndxSectionIndex = 0;

  if (HasLargeSectionIndex) {
    MCSectionELF *SymtabShndxSection =
        Ctx.getELFSection(".symtab_shndx", ELF::SHT_SYMTAB_SHNDX, 0, 4);
    SymtabShndxSectionIndex = addToSectionTable(SymtabShndxSection);
    SymtabShndxSection->setAlignment(Align(4));
  }

  StrTabBuilder.finalize();

  // Make the first STT_FILE precede previous local symbols.
  unsigned Index = 1;
  auto FileNameIt = FileNames.begin();
  if (!FileNames.empty())
    FileNames[0].second = 0;

  for (ELFSymbolData &MSD : LocalSymbolData) {
    // Emit STT_FILE symbols before their associated local symbols.
    for (; FileNameIt != FileNames.end() && FileNameIt->second <= MSD.Order;
         ++FileNameIt) {
      Writer.writeSymbol(StrTabBuilder.getOffset(FileNameIt->first),
                         ELF::STT_FILE | ELF::STB_LOCAL, 0, 0, ELF::STV_DEFAULT,
                         ELF::SHN_ABS, true);
      ++Index;
    }

    unsigned StringIndex = MSD.Symbol->getType() == ELF::STT_SECTION
                               ? 0
                               : StrTabBuilder.getOffset(MSD.Name);
    MSD.Symbol->setIndex(Index++);
    writeSymbol(Asm, Writer, StringIndex, MSD);
  }
  for (; FileNameIt != FileNames.end(); ++FileNameIt) {
    Writer.writeSymbol(StrTabBuilder.getOffset(FileNameIt->first),
                       ELF::STT_FILE | ELF::STB_LOCAL, 0, 0, ELF::STV_DEFAULT,
                       ELF::SHN_ABS, true);
    ++Index;
  }

  // Write the symbol table entries.
  LastLocalSymbolIndex = Index;

  for (ELFSymbolData &MSD : ExternalSymbolData) {
    unsigned StringIndex = StrTabBuilder.getOffset(MSD.Name);
    MSD.Symbol->setIndex(Index++);
    writeSymbol(Asm, Writer, StringIndex, MSD);
    assert(MSD.Symbol->getBinding() != ELF::STB_LOCAL);
  }

  uint64_t SecEnd = W.OS.tell();
  SectionOffsets[SymtabSection] = std::make_pair(SecStart, SecEnd);

  ArrayRef<uint32_t> ShndxIndexes = Writer.getShndxIndexes();
  if (ShndxIndexes.empty()) {
    assert(SymtabShndxSectionIndex == 0);
    return;
  }
  assert(SymtabShndxSectionIndex != 0);

  SecStart = W.OS.tell();
  const MCSectionELF *SymtabShndxSection =
      SectionTable[SymtabShndxSectionIndex - 1];
  for (uint32_t Index : ShndxIndexes)
    write(Index);
  SecEnd = W.OS.tell();
  SectionOffsets[SymtabShndxSection] = std::make_pair(SecStart, SecEnd);
}

void ELFWriter::writeAddrsigSection() {
  for (const MCSymbol *Sym : OWriter.AddrsigSyms)
    if (Sym->getIndex() != 0)
      encodeULEB128(Sym->getIndex(), W.OS);
}

MCSectionELF *ELFWriter::createRelocationSection(MCContext &Ctx,
                                                 const MCSectionELF &Sec) {
  if (OWriter.Relocations[&Sec].empty())
    return nullptr;

  unsigned Flags = ELF::SHF_INFO_LINK;
  if (Sec.getFlags() & ELF::SHF_GROUP)
    Flags = ELF::SHF_GROUP;

  const StringRef SectionName = Sec.getName();
  const MCTargetOptions *TO = Ctx.getTargetOptions();
  if (TO && TO->Crel) {
    MCSectionELF *RelaSection =
        Ctx.createELFRelSection(".crel" + SectionName, ELF::SHT_CREL, Flags,
                                /*EntrySize=*/1, Sec.getGroup(), &Sec);
    return RelaSection;
  }

  const bool Rela = OWriter.usesRela(TO, Sec);
  unsigned EntrySize;
  if (Rela)
    EntrySize = is64Bit() ? sizeof(ELF::Elf64_Rela) : sizeof(ELF::Elf32_Rela);
  else
    EntrySize = is64Bit() ? sizeof(ELF::Elf64_Rel) : sizeof(ELF::Elf32_Rel);

  MCSectionELF *RelaSection =
      Ctx.createELFRelSection(((Rela ? ".rela" : ".rel") + SectionName),
                              Rela ? ELF::SHT_RELA : ELF::SHT_REL, Flags,
                              EntrySize, Sec.getGroup(), &Sec);
  RelaSection->setAlignment(is64Bit() ? Align(8) : Align(4));
  return RelaSection;
}

// Include the debug info compression header.
bool ELFWriter::maybeWriteCompression(
    uint32_t ChType, uint64_t Size,
    SmallVectorImpl<uint8_t> &CompressedContents, Align Alignment) {
  uint64_t HdrSize =
      is64Bit() ? sizeof(ELF::Elf64_Chdr) : sizeof(ELF::Elf32_Chdr);
  if (Size <= HdrSize + CompressedContents.size())
    return false;
  // Platform specific header is followed by compressed data.
  if (is64Bit()) {
    // Write Elf64_Chdr header.
    write(static_cast<ELF::Elf64_Word>(ChType));
    write(static_cast<ELF::Elf64_Word>(0)); // ch_reserved field.
    write(static_cast<ELF::Elf64_Xword>(Size));
    write(static_cast<ELF::Elf64_Xword>(Alignment.value()));
  } else {
    // Write Elf32_Chdr header otherwise.
    write(static_cast<ELF::Elf32_Word>(ChType));
    write(static_cast<ELF::Elf32_Word>(Size));
    write(static_cast<ELF::Elf32_Word>(Alignment.value()));
  }
  return true;
}

void ELFWriter::writeSectionData(const MCAssembler &Asm, MCSection &Sec) {
  MCSectionELF &Section = static_cast<MCSectionELF &>(Sec);
  StringRef SectionName = Section.getName();
  auto &Ctx = Asm.getContext();
  const DebugCompressionType CompressionType =
      Ctx.getTargetOptions() ? Ctx.getTargetOptions()->CompressDebugSections
                             : DebugCompressionType::None;
  if (CompressionType == DebugCompressionType::None ||
      !SectionName.starts_with(".debug_")) {
    Asm.writeSectionData(W.OS, &Section);
    return;
  }

  SmallVector<char, 128> UncompressedData;
  raw_svector_ostream VecOS(UncompressedData);
  Asm.writeSectionData(VecOS, &Section);
  ArrayRef<uint8_t> Uncompressed =
      ArrayRef(reinterpret_cast<uint8_t *>(UncompressedData.data()),
               UncompressedData.size());

  SmallVector<uint8_t, 128> Compressed;
  uint32_t ChType;
  switch (CompressionType) {
  case DebugCompressionType::None:
    llvm_unreachable("has been handled");
  case DebugCompressionType::Zlib:
    ChType = ELF::ELFCOMPRESS_ZLIB;
    break;
  case DebugCompressionType::Zstd:
    ChType = ELF::ELFCOMPRESS_ZSTD;
    break;
  }
  compression::compress(compression::Params(CompressionType), Uncompressed,
                        Compressed);
  if (!maybeWriteCompression(ChType, UncompressedData.size(), Compressed,
                             Sec.getAlign())) {
    W.OS << UncompressedData;
    return;
  }

  Section.setFlags(Section.getFlags() | ELF::SHF_COMPRESSED);
  // Alignment field should reflect the requirements of
  // the compressed section header.
  Section.setAlignment(is64Bit() ? Align(8) : Align(4));
  W.OS << toStringRef(Compressed);
}

void ELFWriter::WriteSecHdrEntry(uint32_t Name, uint32_t Type, uint64_t Flags,
                                 uint64_t Address, uint64_t Offset,
                                 uint64_t Size, uint32_t Link, uint32_t Info,
                                 MaybeAlign Alignment, uint64_t EntrySize) {
  W.write<uint32_t>(Name);        // sh_name: index into string table
  W.write<uint32_t>(Type);        // sh_type
  WriteWord(Flags);     // sh_flags
  WriteWord(Address);   // sh_addr
  WriteWord(Offset);    // sh_offset
  WriteWord(Size);      // sh_size
  W.write<uint32_t>(Link);        // sh_link
  W.write<uint32_t>(Info);        // sh_info
  WriteWord(Alignment ? Alignment->value() : 0); // sh_addralign
  WriteWord(EntrySize); // sh_entsize
}

template <class uint>
static void encodeCrel(ArrayRef<ELFRelocationEntry> Relocs, raw_ostream &OS) {
  uint OffsetMask = 8, Offset = 0, Addend = 0;
  uint32_t SymIdx = 0, Type = 0;
  // hdr & 4 indicates 3 flag bits in delta offset and flags members.
  for (const ELFRelocationEntry &Entry : Relocs)
    OffsetMask |= Entry.Offset;
  const int Shift = llvm::countr_zero(OffsetMask);
  encodeULEB128(Relocs.size() * 8 + ELF::CREL_HDR_ADDEND + Shift, OS);
  for (const ELFRelocationEntry &Entry : Relocs) {
    // The delta offset and flags member may be larger than uint64_t. Special
    // case the first byte (3 flag bits and 4 offset bits). Other ULEB128 bytes
    // encode the remaining delta offset bits.
    auto DeltaOffset = static_cast<uint>((Entry.Offset - Offset) >> Shift);
    Offset = Entry.Offset;
    uint32_t CurSymIdx = Entry.Symbol ? Entry.Symbol->getIndex() : 0;
    uint8_t B = (DeltaOffset << 3) + (SymIdx != CurSymIdx) +
                (Type != Entry.Type ? 2 : 0) + (Addend != Entry.Addend ? 4 : 0);
    if (DeltaOffset < 0x10) {
      OS << char(B);
    } else {
      OS << char(B | 0x80);
      encodeULEB128(DeltaOffset >> 4, OS);
    }
    // Delta symidx/type/addend members (SLEB128).
    if (B & 1) {
      encodeSLEB128(static_cast<int32_t>(CurSymIdx - SymIdx), OS);
      SymIdx = CurSymIdx;
    }
    if (B & 2) {
      encodeSLEB128(static_cast<int32_t>(Entry.Type - Type), OS);
      Type = Entry.Type;
    }
    if (B & 4) {
      encodeSLEB128(std::make_signed_t<uint>(Entry.Addend - Addend), OS);
      Addend = Entry.Addend;
    }
  }
}

void ELFWriter::writeRelocations(const MCAssembler &Asm,
                                       const MCSectionELF &Sec) {
  std::vector<ELFRelocationEntry> &Relocs = OWriter.Relocations[&Sec];
  const MCTargetOptions *TO = Asm.getContext().getTargetOptions();
  const bool Rela = OWriter.usesRela(TO, Sec);

  // Sort the relocation entries. MIPS needs this.
  OWriter.TargetObjectWriter->sortRelocs(Asm, Relocs);

  if (OWriter.TargetObjectWriter->getEMachine() == ELF::EM_MIPS) {
    for (const ELFRelocationEntry &Entry : Relocs) {
      uint32_t SymIdx = Entry.Symbol ? Entry.Symbol->getIndex() : 0;
      if (is64Bit()) {
        write(Entry.Offset);
        write(uint32_t(SymIdx));
        write(OWriter.TargetObjectWriter->getRSsym(Entry.Type));
        write(OWriter.TargetObjectWriter->getRType3(Entry.Type));
        write(OWriter.TargetObjectWriter->getRType2(Entry.Type));
        write(OWriter.TargetObjectWriter->getRType(Entry.Type));
        if (Rela)
          write(Entry.Addend);
      } else {
        write(uint32_t(Entry.Offset));
        ELF::Elf32_Rela ERE32;
        ERE32.setSymbolAndType(SymIdx, Entry.Type);
        write(ERE32.r_info);
        if (Rela)
          write(uint32_t(Entry.Addend));
        if (uint32_t RType =
                OWriter.TargetObjectWriter->getRType2(Entry.Type)) {
          write(uint32_t(Entry.Offset));
          ERE32.setSymbolAndType(0, RType);
          write(ERE32.r_info);
          write(uint32_t(0));
        }
        if (uint32_t RType =
                OWriter.TargetObjectWriter->getRType3(Entry.Type)) {
          write(uint32_t(Entry.Offset));
          ERE32.setSymbolAndType(0, RType);
          write(ERE32.r_info);
          write(uint32_t(0));
        }
      }
    }
  } else if (TO && TO->Crel) {
    if (is64Bit())
      encodeCrel<uint64_t>(Relocs, W.OS);
    else
      encodeCrel<uint32_t>(Relocs, W.OS);
  } else {
    for (const ELFRelocationEntry &Entry : Relocs) {
      uint32_t Symidx = Entry.Symbol ? Entry.Symbol->getIndex() : 0;
      if (is64Bit()) {
        write(Entry.Offset);
        ELF::Elf64_Rela ERE;
        ERE.setSymbolAndType(Symidx, Entry.Type);
        write(ERE.r_info);
        if (Rela)
          write(Entry.Addend);
      } else {
        write(uint32_t(Entry.Offset));
        ELF::Elf32_Rela ERE;
        ERE.setSymbolAndType(Symidx, Entry.Type);
        write(ERE.r_info);
        if (Rela)
          write(uint32_t(Entry.Addend));
      }
    }
  }
}

void ELFWriter::writeSection(const SectionIndexMapTy &SectionIndexMap,
                             uint32_t GroupSymbolIndex, uint64_t Offset,
                             uint64_t Size, const MCSectionELF &Section) {
  uint64_t sh_link = 0;
  uint64_t sh_info = 0;

  switch(Section.getType()) {
  default:
    // Nothing to do.
    break;

  case ELF::SHT_DYNAMIC:
    llvm_unreachable("SHT_DYNAMIC in a relocatable object");

  case ELF::SHT_REL:
  case ELF::SHT_RELA:
  case ELF::SHT_CREL: {
    sh_link = SymbolTableIndex;
    assert(sh_link && ".symtab not found");
    const MCSection *InfoSection = Section.getLinkedToSection();
    sh_info = SectionIndexMap.lookup(cast<MCSectionELF>(InfoSection));
    break;
  }

  case ELF::SHT_SYMTAB:
    sh_link = StringTableIndex;
    sh_info = LastLocalSymbolIndex;
    break;

  case ELF::SHT_SYMTAB_SHNDX:
  case ELF::SHT_LLVM_CALL_GRAPH_PROFILE:
  case ELF::SHT_LLVM_ADDRSIG:
    sh_link = SymbolTableIndex;
    break;

  case ELF::SHT_GROUP:
    sh_link = SymbolTableIndex;
    sh_info = GroupSymbolIndex;
    break;
  }

  if (Section.getFlags() & ELF::SHF_LINK_ORDER) {
    // If the value in the associated metadata is not a definition, Sym will be
    // undefined. Represent this with sh_link=0.
    const MCSymbol *Sym = Section.getLinkedToSymbol();
    if (Sym && Sym->isInSection()) {
      const MCSectionELF *Sec = cast<MCSectionELF>(&Sym->getSection());
      sh_link = SectionIndexMap.lookup(Sec);
    }
  }

  WriteSecHdrEntry(StrTabBuilder.getOffset(Section.getName()),
                   Section.getType(), Section.getFlags(), 0, Offset, Size,
                   sh_link, sh_info, Section.getAlign(),
                   Section.getEntrySize());
}

void ELFWriter::writeSectionHeader(const MCAssembler &Asm,
                                   const SectionIndexMapTy &SectionIndexMap,
                                   const SectionOffsetsTy &SectionOffsets) {
  const unsigned NumSections = SectionTable.size();

  // Null section first.
  uint64_t FirstSectionSize =
      (NumSections + 1) >= ELF::SHN_LORESERVE ? NumSections + 1 : 0;
  WriteSecHdrEntry(0, 0, 0, 0, 0, FirstSectionSize, 0, 0, std::nullopt, 0);

  for (const MCSectionELF *Section : SectionTable) {
    uint32_t GroupSymbolIndex;
    unsigned Type = Section->getType();
    if (Type != ELF::SHT_GROUP)
      GroupSymbolIndex = 0;
    else
      GroupSymbolIndex = Section->getGroup()->getIndex();

    const std::pair<uint64_t, uint64_t> &Offsets =
        SectionOffsets.find(Section)->second;
    uint64_t Size;
    if (Type == ELF::SHT_NOBITS)
      Size = Asm.getSectionAddressSize(*Section);
    else
      Size = Offsets.second - Offsets.first;

    writeSection(SectionIndexMap, GroupSymbolIndex, Offsets.first, Size,
                 *Section);
  }
}

uint64_t ELFWriter::writeObject(MCAssembler &Asm) {
  uint64_t StartOffset = W.OS.tell();

  MCContext &Ctx = Asm.getContext();
  MCSectionELF *StrtabSection =
      Ctx.getELFSection(".strtab", ELF::SHT_STRTAB, 0);
  StringTableIndex = addToSectionTable(StrtabSection);

  RevGroupMapTy RevGroupMap;
  SectionIndexMapTy SectionIndexMap;

  DenseMap<const MCSymbol *, SmallVector<const MCSectionELF *, 0>> GroupMembers;

  // Write out the ELF header ...
  writeHeader(Asm);

  // ... then the sections ...
  SectionOffsetsTy SectionOffsets;
  std::vector<MCSectionELF *> Groups;
  std::vector<MCSectionELF *> Relocations;
  for (MCSection &Sec : Asm) {
    MCSectionELF &Section = static_cast<MCSectionELF &>(Sec);
    if (Mode == NonDwoOnly && isDwoSection(Section))
      continue;
    if (Mode == DwoOnly && !isDwoSection(Section))
      continue;

    // Remember the offset into the file for this section.
    const uint64_t SecStart = align(Section.getAlign());

    const MCSymbolELF *SignatureSymbol = Section.getGroup();
    writeSectionData(Asm, Section);

    uint64_t SecEnd = W.OS.tell();
    SectionOffsets[&Section] = std::make_pair(SecStart, SecEnd);

    MCSectionELF *RelSection = createRelocationSection(Ctx, Section);

    if (SignatureSymbol) {
      unsigned &GroupIdx = RevGroupMap[SignatureSymbol];
      if (!GroupIdx) {
        MCSectionELF *Group =
            Ctx.createELFGroupSection(SignatureSymbol, Section.isComdat());
        GroupIdx = addToSectionTable(Group);
        Group->setAlignment(Align(4));
        Groups.push_back(Group);
      }
      SmallVector<const MCSectionELF *, 0> &Members =
          GroupMembers[SignatureSymbol];
      Members.push_back(&Section);
      if (RelSection)
        Members.push_back(RelSection);
    }

    SectionIndexMap[&Section] = addToSectionTable(&Section);
    if (RelSection) {
      SectionIndexMap[RelSection] = addToSectionTable(RelSection);
      Relocations.push_back(RelSection);
    }

    OWriter.TargetObjectWriter->addTargetSectionFlags(Ctx, Section);
  }

  for (MCSectionELF *Group : Groups) {
    // Remember the offset into the file for this section.
    const uint64_t SecStart = align(Group->getAlign());

    const MCSymbol *SignatureSymbol = Group->getGroup();
    assert(SignatureSymbol);
    write(uint32_t(Group->isComdat() ? unsigned(ELF::GRP_COMDAT) : 0));
    for (const MCSectionELF *Member : GroupMembers[SignatureSymbol]) {
      uint32_t SecIndex = SectionIndexMap.lookup(Member);
      write(SecIndex);
    }

    uint64_t SecEnd = W.OS.tell();
    SectionOffsets[Group] = std::make_pair(SecStart, SecEnd);
  }

  if (Mode == DwoOnly) {
    // dwo files don't have symbol tables or relocations, but they do have
    // string tables.
    StrTabBuilder.finalize();
  } else {
    MCSectionELF *AddrsigSection;
    if (OWriter.EmitAddrsigSection) {
      AddrsigSection = Ctx.getELFSection(".llvm_addrsig", ELF::SHT_LLVM_ADDRSIG,
                                         ELF::SHF_EXCLUDE);
      addToSectionTable(AddrsigSection);
    }

    // Compute symbol table information.
    computeSymbolTable(Asm, SectionIndexMap, RevGroupMap, SectionOffsets);

    for (MCSectionELF *RelSection : Relocations) {
      // Remember the offset into the file for this section.
      const uint64_t SecStart = align(RelSection->getAlign());

      writeRelocations(Asm,
                       cast<MCSectionELF>(*RelSection->getLinkedToSection()));

      uint64_t SecEnd = W.OS.tell();
      SectionOffsets[RelSection] = std::make_pair(SecStart, SecEnd);
    }

    if (OWriter.EmitAddrsigSection) {
      uint64_t SecStart = W.OS.tell();
      writeAddrsigSection();
      uint64_t SecEnd = W.OS.tell();
      SectionOffsets[AddrsigSection] = std::make_pair(SecStart, SecEnd);
    }
  }

  {
    uint64_t SecStart = W.OS.tell();
    StrTabBuilder.write(W.OS);
    SectionOffsets[StrtabSection] = std::make_pair(SecStart, W.OS.tell());
  }

  const uint64_t SectionHeaderOffset = align(is64Bit() ? Align(8) : Align(4));

  // ... then the section header table ...
  writeSectionHeader(Asm, SectionIndexMap, SectionOffsets);

  uint16_t NumSections = support::endian::byte_swap<uint16_t>(
      (SectionTable.size() + 1 >= ELF::SHN_LORESERVE) ? (uint16_t)ELF::SHN_UNDEF
                                                      : SectionTable.size() + 1,
      W.Endian);
  unsigned NumSectionsOffset;

  auto &Stream = static_cast<raw_pwrite_stream &>(W.OS);
  if (is64Bit()) {
    uint64_t Val =
        support::endian::byte_swap<uint64_t>(SectionHeaderOffset, W.Endian);
    Stream.pwrite(reinterpret_cast<char *>(&Val), sizeof(Val),
                  offsetof(ELF::Elf64_Ehdr, e_shoff));
    NumSectionsOffset = offsetof(ELF::Elf64_Ehdr, e_shnum);
  } else {
    uint32_t Val =
        support::endian::byte_swap<uint32_t>(SectionHeaderOffset, W.Endian);
    Stream.pwrite(reinterpret_cast<char *>(&Val), sizeof(Val),
                  offsetof(ELF::Elf32_Ehdr, e_shoff));
    NumSectionsOffset = offsetof(ELF::Elf32_Ehdr, e_shnum);
  }
  Stream.pwrite(reinterpret_cast<char *>(&NumSections), sizeof(NumSections),
                NumSectionsOffset);

  return W.OS.tell() - StartOffset;
}

bool ELFObjectWriter::hasRelocationAddend() const {
  return TargetObjectWriter->hasRelocationAddend();
}

void ELFObjectWriter::executePostLayoutBinding(MCAssembler &Asm) {
  // The presence of symbol versions causes undefined symbols and
  // versions declared with @@@ to be renamed.
  for (const MCAssembler::Symver &S : Asm.Symvers) {
    StringRef AliasName = S.Name;
    const auto &Symbol = cast<MCSymbolELF>(*S.Sym);
    size_t Pos = AliasName.find('@');
    assert(Pos != StringRef::npos);

    StringRef Prefix = AliasName.substr(0, Pos);
    StringRef Rest = AliasName.substr(Pos);
    StringRef Tail = Rest;
    if (Rest.starts_with("@@@"))
      Tail = Rest.substr(Symbol.isUndefined() ? 2 : 1);

    auto *Alias =
        cast<MCSymbolELF>(Asm.getContext().getOrCreateSymbol(Prefix + Tail));
    Asm.registerSymbol(*Alias);
    const MCExpr *Value = MCSymbolRefExpr::create(&Symbol, Asm.getContext());
    Alias->setVariableValue(Value);

    // Aliases defined with .symvar copy the binding from the symbol they alias.
    // This is the first place we are able to copy this information.
    Alias->setBinding(Symbol.getBinding());
    Alias->setVisibility(Symbol.getVisibility());
    Alias->setOther(Symbol.getOther());

    if (!Symbol.isUndefined() && S.KeepOriginalSym)
      continue;

    if (Symbol.isUndefined() && Rest.starts_with("@@") &&
        !Rest.starts_with("@@@")) {
      Asm.getContext().reportError(S.Loc, "default version symbol " +
                                              AliasName + " must be defined");
      continue;
    }

    if (Renames.count(&Symbol) && Renames[&Symbol] != Alias) {
      Asm.getContext().reportError(S.Loc, Twine("multiple versions for ") +
                                              Symbol.getName());
      continue;
    }

    Renames.insert(std::make_pair(&Symbol, Alias));
  }

  for (const MCSymbol *&Sym : AddrsigSyms) {
    if (const MCSymbol *R = Renames.lookup(cast<MCSymbolELF>(Sym)))
      Sym = R;
    if (Sym->isInSection() && Sym->getName().starts_with(".L"))
      Sym = Sym->getSection().getBeginSymbol();
    Sym->setUsedInReloc();
  }
}

// It is always valid to create a relocation with a symbol. It is preferable
// to use a relocation with a section if that is possible. Using the section
// allows us to omit some local symbols from the symbol table.
bool ELFObjectWriter::shouldRelocateWithSymbol(const MCAssembler &Asm,
                                               const MCValue &Val,
                                               const MCSymbolELF *Sym,
                                               uint64_t C,
                                               unsigned Type) const {
  const MCSymbolRefExpr *RefA = Val.getSymA();
  // A PCRel relocation to an absolute value has no symbol (or section). We
  // represent that with a relocation to a null section.
  if (!RefA)
    return false;

  MCSymbolRefExpr::VariantKind Kind = RefA->getKind();
  switch (Kind) {
  default:
    break;
  // The .odp creation emits a relocation against the symbol ".TOC." which
  // create a R_PPC64_TOC relocation. However the relocation symbol name
  // in final object creation should be NULL, since the symbol does not
  // really exist, it is just the reference to TOC base for the current
  // object file. Since the symbol is undefined, returning false results
  // in a relocation with a null section which is the desired result.
  case MCSymbolRefExpr::VK_PPC_TOCBASE:
    return false;

  // These VariantKind cause the relocation to refer to something other than
  // the symbol itself, like a linker generated table. Since the address of
  // symbol is not relevant, we cannot replace the symbol with the
  // section and patch the difference in the addend.
  case MCSymbolRefExpr::VK_GOT:
  case MCSymbolRefExpr::VK_PLT:
  case MCSymbolRefExpr::VK_GOTPCREL:
  case MCSymbolRefExpr::VK_GOTPCREL_NORELAX:
  case MCSymbolRefExpr::VK_PPC_GOT_LO:
  case MCSymbolRefExpr::VK_PPC_GOT_HI:
  case MCSymbolRefExpr::VK_PPC_GOT_HA:
    return true;
  }

  // An undefined symbol is not in any section, so the relocation has to point
  // to the symbol itself.
  assert(Sym && "Expected a symbol");
  if (Sym->isUndefined())
    return true;

  // For memory-tagged symbols, ensure that the relocation uses the symbol. For
  // tagged symbols, we emit an empty relocation (R_AARCH64_NONE) in a special
  // section (SHT_AARCH64_MEMTAG_GLOBALS_STATIC) to indicate to the linker that
  // this global needs to be tagged. In addition, the linker needs to know
  // whether to emit a special addend when relocating `end` symbols, and this
  // can only be determined by the attributes of the symbol itself.
  if (Sym->isMemtag())
    return true;

  unsigned Binding = Sym->getBinding();
  switch(Binding) {
  default:
    llvm_unreachable("Invalid Binding");
  case ELF::STB_LOCAL:
    break;
  case ELF::STB_WEAK:
    // If the symbol is weak, it might be overridden by a symbol in another
    // file. The relocation has to point to the symbol so that the linker
    // can update it.
    return true;
  case ELF::STB_GLOBAL:
  case ELF::STB_GNU_UNIQUE:
    // Global ELF symbols can be preempted by the dynamic linker. The relocation
    // has to point to the symbol for a reason analogous to the STB_WEAK case.
    return true;
  }

  // Keep symbol type for a local ifunc because it may result in an IRELATIVE
  // reloc that the dynamic loader will use to resolve the address at startup
  // time.
  if (Sym->getType() == ELF::STT_GNU_IFUNC)
    return true;

  // If a relocation points to a mergeable section, we have to be careful.
  // If the offset is zero, a relocation with the section will encode the
  // same information. With a non-zero offset, the situation is different.
  // For example, a relocation can point 42 bytes past the end of a string.
  // If we change such a relocation to use the section, the linker would think
  // that it pointed to another string and subtracting 42 at runtime will
  // produce the wrong value.
  if (Sym->isInSection()) {
    auto &Sec = cast<MCSectionELF>(Sym->getSection());
    unsigned Flags = Sec.getFlags();
    if (Flags & ELF::SHF_MERGE) {
      if (C != 0)
        return true;

      // gold<2.34 incorrectly ignored the addend for R_386_GOTOFF (9)
      // (http://sourceware.org/PR16794).
      if (TargetObjectWriter->getEMachine() == ELF::EM_386 &&
          Type == ELF::R_386_GOTOFF)
        return true;

      // ld.lld handles R_MIPS_HI16/R_MIPS_LO16 separately, not as a whole, so
      // it doesn't know that an R_MIPS_HI16 with implicit addend 1 and an
      // R_MIPS_LO16 with implicit addend -32768 represents 32768, which is in
      // range of a MergeInputSection. We could introduce a new RelExpr member
      // (like R_RISCV_PC_INDIRECT for R_RISCV_PCREL_HI20 / R_RISCV_PCREL_LO12)
      // but the complexity is unnecessary given that GNU as keeps the original
      // symbol for this case as well.
      if (TargetObjectWriter->getEMachine() == ELF::EM_MIPS &&
          !hasRelocationAddend())
        return true;
    }

    // Most TLS relocations use a got, so they need the symbol. Even those that
    // are just an offset (@tpoff), require a symbol in gold versions before
    // 5efeedf61e4fe720fd3e9a08e6c91c10abb66d42 (2014-09-26) which fixed
    // http://sourceware.org/PR16773.
    if (Flags & ELF::SHF_TLS)
      return true;
  }

  // If the symbol is a thumb function the final relocation must set the lowest
  // bit. With a symbol that is done by just having the symbol have that bit
  // set, so we would lose the bit if we relocated with the section.
  // FIXME: We could use the section but add the bit to the relocation value.
  if (Asm.isThumbFunc(Sym))
    return true;

  if (TargetObjectWriter->needsRelocateWithSymbol(Val, *Sym, Type))
    return true;
  return false;
}

void ELFObjectWriter::recordRelocation(MCAssembler &Asm,
                                       const MCFragment *Fragment,
                                       const MCFixup &Fixup, MCValue Target,
                                       uint64_t &FixedValue) {
  MCAsmBackend &Backend = Asm.getBackend();
  bool IsPCRel = Backend.getFixupKindInfo(Fixup.getKind()).Flags &
                 MCFixupKindInfo::FKF_IsPCRel;
  const MCSectionELF &FixupSection = cast<MCSectionELF>(*Fragment->getParent());
  uint64_t C = Target.getConstant();
  uint64_t FixupOffset = Asm.getFragmentOffset(*Fragment) + Fixup.getOffset();
  MCContext &Ctx = Asm.getContext();
  const MCTargetOptions *TO = Ctx.getTargetOptions();

  if (const MCSymbolRefExpr *RefB = Target.getSymB()) {
    const auto &SymB = cast<MCSymbolELF>(RefB->getSymbol());
    if (SymB.isUndefined()) {
      Ctx.reportError(Fixup.getLoc(),
                      Twine("symbol '") + SymB.getName() +
                          "' can not be undefined in a subtraction expression");
      return;
    }

    assert(!SymB.isAbsolute() && "Should have been folded");
    const MCSection &SecB = SymB.getSection();
    if (&SecB != &FixupSection) {
      Ctx.reportError(Fixup.getLoc(),
                      "Cannot represent a difference across sections");
      return;
    }

    assert(!IsPCRel && "should have been folded");
    IsPCRel = true;
    C += FixupOffset - Asm.getSymbolOffset(SymB);
  }

  // We either rejected the fixup or folded B into C at this point.
  const MCSymbolRefExpr *RefA = Target.getSymA();
  const auto *SymA = RefA ? cast<MCSymbolELF>(&RefA->getSymbol()) : nullptr;

  bool ViaWeakRef = false;
  if (SymA && SymA->isVariable()) {
    const MCExpr *Expr = SymA->getVariableValue();
    if (const auto *Inner = dyn_cast<MCSymbolRefExpr>(Expr)) {
      if (Inner->getKind() == MCSymbolRefExpr::VK_WEAKREF) {
        SymA = cast<MCSymbolELF>(&Inner->getSymbol());
        ViaWeakRef = true;
      }
    }
  }

  const MCSectionELF *SecA = (SymA && SymA->isInSection())
                                 ? cast<MCSectionELF>(&SymA->getSection())
                                 : nullptr;
  if (!checkRelocation(Ctx, Fixup.getLoc(), &FixupSection, SecA))
    return;

  unsigned Type = TargetObjectWriter->getRelocType(Ctx, Target, Fixup, IsPCRel);
  const auto *Parent = cast<MCSectionELF>(Fragment->getParent());
  // Emiting relocation with sybmol for CG Profile to  help with --cg-profile.
  bool RelocateWithSymbol =
      shouldRelocateWithSymbol(Asm, Target, SymA, C, Type) ||
      (Parent->getType() == ELF::SHT_LLVM_CALL_GRAPH_PROFILE);
  uint64_t Addend = 0;

  FixedValue = !RelocateWithSymbol && SymA && !SymA->isUndefined()
                   ? C + Asm.getSymbolOffset(*SymA)
                   : C;
  if (usesRela(TO, FixupSection)) {
    Addend = FixedValue;
    FixedValue = 0;
  }

  if (!RelocateWithSymbol) {
    const auto *SectionSymbol =
        SecA ? cast<MCSymbolELF>(SecA->getBeginSymbol()) : nullptr;
    if (SectionSymbol)
      SectionSymbol->setUsedInReloc();
    ELFRelocationEntry Rec(FixupOffset, SectionSymbol, Type, Addend, SymA, C);
    Relocations[&FixupSection].push_back(Rec);
    return;
  }

  const MCSymbolELF *RenamedSymA = SymA;
  if (SymA) {
    if (const MCSymbolELF *R = Renames.lookup(SymA))
      RenamedSymA = R;

    if (ViaWeakRef)
      RenamedSymA->setIsWeakrefUsedInReloc();
    else
      RenamedSymA->setUsedInReloc();
  }
  ELFRelocationEntry Rec(FixupOffset, RenamedSymA, Type, Addend, SymA, C);
  Relocations[&FixupSection].push_back(Rec);
}

bool ELFObjectWriter::usesRela(const MCTargetOptions *TO,
                               const MCSectionELF &Sec) const {
  return (hasRelocationAddend() &&
          Sec.getType() != ELF::SHT_LLVM_CALL_GRAPH_PROFILE) ||
         (TO && TO->Crel);
}

bool ELFObjectWriter::isSymbolRefDifferenceFullyResolvedImpl(
    const MCAssembler &Asm, const MCSymbol &SA, const MCFragment &FB,
    bool InSet, bool IsPCRel) const {
  const auto &SymA = cast<MCSymbolELF>(SA);
  if (IsPCRel) {
    assert(!InSet);
    if (SymA.getBinding() != ELF::STB_LOCAL ||
        SymA.getType() == ELF::STT_GNU_IFUNC)
      return false;
  }
  return &SymA.getSection() == FB.getParent();
}

std::unique_ptr<MCObjectWriter>
llvm::createELFObjectWriter(std::unique_ptr<MCELFObjectTargetWriter> MOTW,
                            raw_pwrite_stream &OS, bool IsLittleEndian) {
  return std::make_unique<ELFSingleObjectWriter>(std::move(MOTW), OS,
                                                  IsLittleEndian);
}

std::unique_ptr<MCObjectWriter>
llvm::createELFDwoObjectWriter(std::unique_ptr<MCELFObjectTargetWriter> MOTW,
                               raw_pwrite_stream &OS, raw_pwrite_stream &DwoOS,
                               bool IsLittleEndian) {
  return std::make_unique<ELFDwoObjectWriter>(std::move(MOTW), OS, DwoOS,
                                               IsLittleEndian);
}<|MERGE_RESOLUTION|>--- conflicted
+++ resolved
@@ -193,11 +193,7 @@
   MCSectionELF *createRelocationSection(MCContext &Ctx,
                                         const MCSectionELF &Sec);
 
-<<<<<<< HEAD
-  void writeSectionHeader(const MCAsmLayout &Layout,
-=======
   void writeSectionHeader(const MCAssembler &Asm,
->>>>>>> 4fe5a3cc
                           const SectionIndexMapTy &SectionIndexMap,
                           const SectionOffsetsTy &SectionOffsets);
 
@@ -615,17 +611,10 @@
   return true;
 }
 
-<<<<<<< HEAD
-void ELFWriter::computeSymbolTable(
-    MCAssembler &Asm, const MCAsmLayout &Layout,
-    const SectionIndexMapTy &SectionIndexMap, const RevGroupMapTy &RevGroupMap,
-    SectionOffsetsTy &SectionOffsets) {
-=======
 void ELFWriter::computeSymbolTable(MCAssembler &Asm,
                                    const SectionIndexMapTy &SectionIndexMap,
                                    const RevGroupMapTy &RevGroupMap,
                                    SectionOffsetsTy &SectionOffsets) {
->>>>>>> 4fe5a3cc
   MCContext &Ctx = Asm.getContext();
   SymbolTableWriter Writer(*this, is64Bit());
 
