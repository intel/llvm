--- conflicted
+++ resolved
@@ -21,17 +21,10 @@
 using namespace llvm;
 
 MCSection::MCSection(SectionVariant V, StringRef Name, bool IsText,
-<<<<<<< HEAD
-                     MCSymbol *Begin)
-    : Begin(Begin), BundleGroupBeforeFirstInst(false), HasInstructions(false),
-      HasLayout(false), IsRegistered(false), IsText(IsText), Name(Name),
-      Variant(V) {
-=======
                      bool IsVirtual, MCSymbol *Begin)
     : Begin(Begin), BundleGroupBeforeFirstInst(false), HasInstructions(false),
       HasLayout(false), IsRegistered(false), IsText(IsText),
       IsVirtual(IsVirtual), Name(Name), Variant(V) {
->>>>>>> 4fe5a3cc
   DummyFragment.setParent(this);
   // The initial subsection number is 0. Create a fragment list.
   CurFragList = &Subsections.emplace_back(0u, FragList{}).second;
@@ -73,20 +66,6 @@
   ++BundleLockNestingDepth;
 }
 
-<<<<<<< HEAD
-void MCSection::switchSubsection(unsigned Subsection) {
-  size_t I = 0, E = Subsections.size();
-  while (I != E && Subsections[I].first < Subsection)
-    ++I;
-  // If the subsection number is not in the sorted Subsections list, create a
-  // new fragment list.
-  if (I == E || Subsections[I].first != Subsection)
-    Subsections.insert(Subsections.begin() + I, {Subsection, FragList{}});
-  CurFragList = &Subsections[I].second;
-}
-
-=======
->>>>>>> 4fe5a3cc
 StringRef MCSection::getVirtualSectionKind() const { return "virtual"; }
 
 #if !defined(NDEBUG) || defined(LLVM_ENABLE_DUMP)
