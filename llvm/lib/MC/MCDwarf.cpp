//===- lib/MC/MCDwarf.cpp - MCDwarf implementation ------------------------===//
//
// Part of the LLVM Project, under the Apache License v2.0 with LLVM Exceptions.
// See https://llvm.org/LICENSE.txt for license information.
// SPDX-License-Identifier: Apache-2.0 WITH LLVM-exception
//
//===----------------------------------------------------------------------===//

#include "llvm/MC/MCDwarf.h"
#include "llvm/ADT/ArrayRef.h"
#include "llvm/ADT/DenseMap.h"
#include "llvm/ADT/Hashing.h"
#include "llvm/ADT/STLExtras.h"
#include "llvm/ADT/ScopeExit.h"
#include "llvm/ADT/SmallString.h"
#include "llvm/ADT/SmallVector.h"
#include "llvm/ADT/StringRef.h"
#include "llvm/ADT/Twine.h"
#include "llvm/BinaryFormat/Dwarf.h"
#include "llvm/Config/config.h"
#include "llvm/MC/MCAsmInfo.h"
#include "llvm/MC/MCContext.h"
#include "llvm/MC/MCExpr.h"
#include "llvm/MC/MCObjectFileInfo.h"
#include "llvm/MC/MCObjectStreamer.h"
#include "llvm/MC/MCRegisterInfo.h"
#include "llvm/MC/MCSection.h"
#include "llvm/MC/MCStreamer.h"
#include "llvm/MC/MCSymbol.h"
#include "llvm/Support/Casting.h"
#include "llvm/Support/Endian.h"
#include "llvm/Support/EndianStream.h"
#include "llvm/Support/ErrorHandling.h"
#include "llvm/Support/LEB128.h"
#include "llvm/Support/MathExtras.h"
#include "llvm/Support/Path.h"
#include "llvm/Support/SourceMgr.h"
#include "llvm/Support/raw_ostream.h"
#include <cassert>
#include <cstdint>
#include <optional>
#include <string>
#include <utility>
#include <vector>

using namespace llvm;

MCSymbol *mcdwarf::emitListsTableHeaderStart(MCStreamer &S) {
  MCSymbol *Start = S.getContext().createTempSymbol("debug_list_header_start");
  MCSymbol *End = S.getContext().createTempSymbol("debug_list_header_end");
  auto DwarfFormat = S.getContext().getDwarfFormat();
  if (DwarfFormat == dwarf::DWARF64) {
    S.AddComment("DWARF64 mark");
    S.emitInt32(dwarf::DW_LENGTH_DWARF64);
  }
  S.AddComment("Length");
  S.emitAbsoluteSymbolDiff(End, Start,
                           dwarf::getDwarfOffsetByteSize(DwarfFormat));
  S.emitLabel(Start);
  S.AddComment("Version");
  S.emitInt16(S.getContext().getDwarfVersion());
  S.AddComment("Address size");
  S.emitInt8(S.getContext().getAsmInfo()->getCodePointerSize());
  S.AddComment("Segment selector size");
  S.emitInt8(0);
  return End;
}

static inline uint64_t ScaleAddrDelta(MCContext &Context, uint64_t AddrDelta) {
  unsigned MinInsnLength = Context.getAsmInfo()->getMinInstAlignment();
  if (MinInsnLength == 1)
    return AddrDelta;
  if (AddrDelta % MinInsnLength != 0) {
    // TODO: report this error, but really only once.
    ;
  }
  return AddrDelta / MinInsnLength;
}

MCDwarfLineStr::MCDwarfLineStr(MCContext &Ctx) {
  UseRelocs = Ctx.getAsmInfo()->doesDwarfUseRelocationsAcrossSections();
  if (UseRelocs) {
    MCSection *DwarfLineStrSection =
        Ctx.getObjectFileInfo()->getDwarfLineStrSection();
    assert(DwarfLineStrSection && "DwarfLineStrSection must not be NULL");
    LineStrLabel = DwarfLineStrSection->getBeginSymbol();
  }
}

//
// This is called when an instruction is assembled into the specified section
// and if there is information from the last .loc directive that has yet to have
// a line entry made for it is made.
//
void MCDwarfLineEntry::make(MCStreamer *MCOS, MCSection *Section) {
  if (!MCOS->getContext().getDwarfLocSeen())
    return;

  // Create a symbol at in the current section for use in the line entry.
  MCSymbol *LineSym = MCOS->getContext().createTempSymbol();
  // Set the value of the symbol to use for the MCDwarfLineEntry.
  MCOS->emitLabel(LineSym);

  // Get the current .loc info saved in the context.
  const MCDwarfLoc &DwarfLoc = MCOS->getContext().getCurrentDwarfLoc();

  // Create a (local) line entry with the symbol and the current .loc info.
  MCDwarfLineEntry LineEntry(LineSym, DwarfLoc);

  // clear DwarfLocSeen saying the current .loc info is now used.
  MCOS->getContext().clearDwarfLocSeen();

  // Add the line entry to this section's entries.
  MCOS->getContext()
      .getMCDwarfLineTable(MCOS->getContext().getDwarfCompileUnitID())
      .getMCLineSections()
      .addLineEntry(LineEntry, Section);
}

//
// This helper routine returns an expression of End - Start - IntVal .
//
static inline const MCExpr *makeEndMinusStartExpr(MCContext &Ctx,
                                                  const MCSymbol &Start,
                                                  const MCSymbol &End,
                                                  int IntVal) {
  MCSymbolRefExpr::VariantKind Variant = MCSymbolRefExpr::VK_None;
  const MCExpr *Res = MCSymbolRefExpr::create(&End, Variant, Ctx);
  const MCExpr *RHS = MCSymbolRefExpr::create(&Start, Variant, Ctx);
  const MCExpr *Res1 = MCBinaryExpr::create(MCBinaryExpr::Sub, Res, RHS, Ctx);
  const MCExpr *Res2 = MCConstantExpr::create(IntVal, Ctx);
  const MCExpr *Res3 = MCBinaryExpr::create(MCBinaryExpr::Sub, Res1, Res2, Ctx);
  return Res3;
}

//
// This helper routine returns an expression of Start + IntVal .
//
static inline const MCExpr *
makeStartPlusIntExpr(MCContext &Ctx, const MCSymbol &Start, int IntVal) {
  MCSymbolRefExpr::VariantKind Variant = MCSymbolRefExpr::VK_None;
  const MCExpr *LHS = MCSymbolRefExpr::create(&Start, Variant, Ctx);
  const MCExpr *RHS = MCConstantExpr::create(IntVal, Ctx);
  const MCExpr *Res = MCBinaryExpr::create(MCBinaryExpr::Add, LHS, RHS, Ctx);
  return Res;
}

void MCLineSection::addEndEntry(MCSymbol *EndLabel) {
  auto *Sec = &EndLabel->getSection();
  // The line table may be empty, which we should skip adding an end entry.
  // There are two cases:
  // (1) MCAsmStreamer - emitDwarfLocDirective emits a location directive in
  //     place instead of adding a line entry if the target has
  //     usesDwarfFileAndLocDirectives.
  // (2) MCObjectStreamer - if a function has incomplete debug info where
  //     instructions don't have DILocations, the line entries are missing.
  auto I = MCLineDivisions.find(Sec);
  if (I != MCLineDivisions.end()) {
    auto &Entries = I->second;
    auto EndEntry = Entries.back();
    EndEntry.setEndLabel(EndLabel);
    Entries.push_back(EndEntry);
  }
}

//
// This emits the Dwarf line table for the specified section from the entries
// in the LineSection.
//
void MCDwarfLineTable::emitOne(
    MCStreamer *MCOS, MCSection *Section,
    const MCLineSection::MCDwarfLineEntryCollection &LineEntries) {

  unsigned FileNum, LastLine, Column, Flags, Isa, Discriminator;
  MCSymbol *LastLabel;
  auto init = [&]() {
    FileNum = 1;
    LastLine = 1;
    Column = 0;
    Flags = DWARF2_LINE_DEFAULT_IS_STMT ? DWARF2_FLAG_IS_STMT : 0;
    Isa = 0;
    Discriminator = 0;
    LastLabel = nullptr;
  };
  init();

  // Loop through each MCDwarfLineEntry and encode the dwarf line number table.
  bool EndEntryEmitted = false;
  for (const MCDwarfLineEntry &LineEntry : LineEntries) {
    MCSymbol *Label = LineEntry.getLabel();
    const MCAsmInfo *asmInfo = MCOS->getContext().getAsmInfo();
    if (LineEntry.IsEndEntry) {
      MCOS->emitDwarfAdvanceLineAddr(INT64_MAX, LastLabel, Label,
                                     asmInfo->getCodePointerSize());
      init();
      EndEntryEmitted = true;
      continue;
    }

    int64_t LineDelta = static_cast<int64_t>(LineEntry.getLine()) - LastLine;

    if (FileNum != LineEntry.getFileNum()) {
      FileNum = LineEntry.getFileNum();
      MCOS->emitInt8(dwarf::DW_LNS_set_file);
      MCOS->emitULEB128IntValue(FileNum);
    }
    if (Column != LineEntry.getColumn()) {
      Column = LineEntry.getColumn();
      MCOS->emitInt8(dwarf::DW_LNS_set_column);
      MCOS->emitULEB128IntValue(Column);
    }
    if (Discriminator != LineEntry.getDiscriminator() &&
        MCOS->getContext().getDwarfVersion() >= 4) {
      Discriminator = LineEntry.getDiscriminator();
      unsigned Size = getULEB128Size(Discriminator);
      MCOS->emitInt8(dwarf::DW_LNS_extended_op);
      MCOS->emitULEB128IntValue(Size + 1);
      MCOS->emitInt8(dwarf::DW_LNE_set_discriminator);
      MCOS->emitULEB128IntValue(Discriminator);
    }
    if (Isa != LineEntry.getIsa()) {
      Isa = LineEntry.getIsa();
      MCOS->emitInt8(dwarf::DW_LNS_set_isa);
      MCOS->emitULEB128IntValue(Isa);
    }
    if ((LineEntry.getFlags() ^ Flags) & DWARF2_FLAG_IS_STMT) {
      Flags = LineEntry.getFlags();
      MCOS->emitInt8(dwarf::DW_LNS_negate_stmt);
    }
    if (LineEntry.getFlags() & DWARF2_FLAG_BASIC_BLOCK)
      MCOS->emitInt8(dwarf::DW_LNS_set_basic_block);
    if (LineEntry.getFlags() & DWARF2_FLAG_PROLOGUE_END)
      MCOS->emitInt8(dwarf::DW_LNS_set_prologue_end);
    if (LineEntry.getFlags() & DWARF2_FLAG_EPILOGUE_BEGIN)
      MCOS->emitInt8(dwarf::DW_LNS_set_epilogue_begin);

    // At this point we want to emit/create the sequence to encode the delta in
    // line numbers and the increment of the address from the previous Label
    // and the current Label.
    MCOS->emitDwarfAdvanceLineAddr(LineDelta, LastLabel, Label,
                                   asmInfo->getCodePointerSize());

    Discriminator = 0;
    LastLine = LineEntry.getLine();
    LastLabel = Label;
  }

  // Generate DWARF line end entry.
  // We do not need this for DwarfDebug that explicitly terminates the line
  // table using ranges whenever CU or section changes. However, the MC path
  // does not track ranges nor terminate the line table. In that case,
  // conservatively use the section end symbol to end the line table.
  if (!EndEntryEmitted)
    MCOS->emitDwarfLineEndEntry(Section, LastLabel);
}

//
// This emits the Dwarf file and the line tables.
//
void MCDwarfLineTable::emit(MCStreamer *MCOS, MCDwarfLineTableParams Params) {
  MCContext &context = MCOS->getContext();

  auto &LineTables = context.getMCDwarfLineTables();

  // Bail out early so we don't switch to the debug_line section needlessly and
  // in doing so create an unnecessary (if empty) section.
  if (LineTables.empty())
    return;

  // In a v5 non-split line table, put the strings in a separate section.
  std::optional<MCDwarfLineStr> LineStr;
  if (context.getDwarfVersion() >= 5)
    LineStr.emplace(context);

  // Switch to the section where the table will be emitted into.
  MCOS->switchSection(context.getObjectFileInfo()->getDwarfLineSection());

  // Handle the rest of the Compile Units.
  for (const auto &CUIDTablePair : LineTables) {
    CUIDTablePair.second.emitCU(MCOS, Params, LineStr);
  }

  if (LineStr)
    LineStr->emitSection(MCOS);
}

void MCDwarfDwoLineTable::Emit(MCStreamer &MCOS, MCDwarfLineTableParams Params,
                               MCSection *Section) const {
  if (!HasSplitLineTable)
    return;
  std::optional<MCDwarfLineStr> NoLineStr(std::nullopt);
  MCOS.switchSection(Section);
  MCOS.emitLabel(Header.Emit(&MCOS, Params, std::nullopt, NoLineStr).second);
}

std::pair<MCSymbol *, MCSymbol *>
MCDwarfLineTableHeader::Emit(MCStreamer *MCOS, MCDwarfLineTableParams Params,
                             std::optional<MCDwarfLineStr> &LineStr) const {
  static const char StandardOpcodeLengths[] = {
      0, // length of DW_LNS_copy
      1, // length of DW_LNS_advance_pc
      1, // length of DW_LNS_advance_line
      1, // length of DW_LNS_set_file
      1, // length of DW_LNS_set_column
      0, // length of DW_LNS_negate_stmt
      0, // length of DW_LNS_set_basic_block
      0, // length of DW_LNS_const_add_pc
      1, // length of DW_LNS_fixed_advance_pc
      0, // length of DW_LNS_set_prologue_end
      0, // length of DW_LNS_set_epilogue_begin
      1  // DW_LNS_set_isa
  };
  assert(std::size(StandardOpcodeLengths) >=
         (Params.DWARF2LineOpcodeBase - 1U));
  return Emit(MCOS, Params,
              ArrayRef(StandardOpcodeLengths, Params.DWARF2LineOpcodeBase - 1),
              LineStr);
}

static const MCExpr *forceExpAbs(MCStreamer &OS, const MCExpr* Expr) {
  MCContext &Context = OS.getContext();
  assert(!isa<MCSymbolRefExpr>(Expr));
  if (Context.getAsmInfo()->hasAggressiveSymbolFolding())
    return Expr;

  MCSymbol *ABS = Context.createTempSymbol();
  OS.emitAssignment(ABS, Expr);
  return MCSymbolRefExpr::create(ABS, Context);
}

static void emitAbsValue(MCStreamer &OS, const MCExpr *Value, unsigned Size) {
  const MCExpr *ABS = forceExpAbs(OS, Value);
  OS.emitValue(ABS, Size);
}

void MCDwarfLineStr::emitSection(MCStreamer *MCOS) {
  // Switch to the .debug_line_str section.
  MCOS->switchSection(
      MCOS->getContext().getObjectFileInfo()->getDwarfLineStrSection());
  SmallString<0> Data = getFinalizedData();
  MCOS->emitBinaryData(Data.str());
}

SmallString<0> MCDwarfLineStr::getFinalizedData() {
  // Emit the strings without perturbing the offsets we used.
  if (!LineStrings.isFinalized())
    LineStrings.finalizeInOrder();
  SmallString<0> Data;
  Data.resize(LineStrings.getSize());
  LineStrings.write((uint8_t *)Data.data());
  return Data;
}

size_t MCDwarfLineStr::addString(StringRef Path) {
  return LineStrings.add(Path);
}

void MCDwarfLineStr::emitRef(MCStreamer *MCOS, StringRef Path) {
  int RefSize =
      dwarf::getDwarfOffsetByteSize(MCOS->getContext().getDwarfFormat());
  size_t Offset = addString(Path);
  if (UseRelocs) {
    MCContext &Ctx = MCOS->getContext();
    if (Ctx.getAsmInfo()->needsDwarfSectionOffsetDirective()) {
      MCOS->emitCOFFSecRel32(LineStrLabel, Offset);
    } else {
      MCOS->emitValue(makeStartPlusIntExpr(Ctx, *LineStrLabel, Offset),
                      RefSize);
    }
  } else
    MCOS->emitIntValue(Offset, RefSize);
}

void MCDwarfLineTableHeader::emitV2FileDirTables(MCStreamer *MCOS) const {
  // First the directory table.
  for (auto &Dir : MCDwarfDirs) {
    MCOS->emitBytes(Dir);                // The DirectoryName, and...
    MCOS->emitBytes(StringRef("\0", 1)); // its null terminator.
  }
  MCOS->emitInt8(0); // Terminate the directory list.

  // Second the file table.
  for (unsigned i = 1; i < MCDwarfFiles.size(); i++) {
    assert(!MCDwarfFiles[i].Name.empty());
    MCOS->emitBytes(MCDwarfFiles[i].Name); // FileName and...
    MCOS->emitBytes(StringRef("\0", 1));   // its null terminator.
    MCOS->emitULEB128IntValue(MCDwarfFiles[i].DirIndex); // Directory number.
    MCOS->emitInt8(0); // Last modification timestamp (always 0).
    MCOS->emitInt8(0); // File size (always 0).
  }
  MCOS->emitInt8(0); // Terminate the file list.
}

static void emitOneV5FileEntry(MCStreamer *MCOS, const MCDwarfFile &DwarfFile,
                               bool EmitMD5, bool HasAnySource,
                               std::optional<MCDwarfLineStr> &LineStr) {
  assert(!DwarfFile.Name.empty());
  if (LineStr)
    LineStr->emitRef(MCOS, DwarfFile.Name);
  else {
    MCOS->emitBytes(DwarfFile.Name);     // FileName and...
    MCOS->emitBytes(StringRef("\0", 1)); // its null terminator.
  }
  MCOS->emitULEB128IntValue(DwarfFile.DirIndex); // Directory number.
  if (EmitMD5) {
    const MD5::MD5Result &Cksum = *DwarfFile.Checksum;
    MCOS->emitBinaryData(
        StringRef(reinterpret_cast<const char *>(Cksum.data()), Cksum.size()));
  }
  if (HasAnySource) {
    if (LineStr)
      LineStr->emitRef(MCOS, DwarfFile.Source.value_or(StringRef()));
    else {
      MCOS->emitBytes(DwarfFile.Source.value_or(StringRef())); // Source and...
      MCOS->emitBytes(StringRef("\0", 1)); // its null terminator.
    }
  }
}

void MCDwarfLineTableHeader::emitV5FileDirTables(
    MCStreamer *MCOS, std::optional<MCDwarfLineStr> &LineStr) const {
  // The directory format, which is just a list of the directory paths.  In a
  // non-split object, these are references to .debug_line_str; in a split
  // object, they are inline strings.
  MCOS->emitInt8(1);
  MCOS->emitULEB128IntValue(dwarf::DW_LNCT_path);
  MCOS->emitULEB128IntValue(LineStr ? dwarf::DW_FORM_line_strp
                                    : dwarf::DW_FORM_string);
  MCOS->emitULEB128IntValue(MCDwarfDirs.size() + 1);
  // Try not to emit an empty compilation directory.
  SmallString<256> Dir;
  StringRef CompDir = MCOS->getContext().getCompilationDir();
  if (!CompilationDir.empty()) {
    Dir = CompilationDir;
    MCOS->getContext().remapDebugPath(Dir);
    CompDir = Dir.str();
    if (LineStr)
      CompDir = LineStr->getSaver().save(CompDir);
  }
  if (LineStr) {
    // Record path strings, emit references here.
    LineStr->emitRef(MCOS, CompDir);
    for (const auto &Dir : MCDwarfDirs)
      LineStr->emitRef(MCOS, Dir);
  } else {
    // The list of directory paths.  Compilation directory comes first.
    MCOS->emitBytes(CompDir);
    MCOS->emitBytes(StringRef("\0", 1));
    for (const auto &Dir : MCDwarfDirs) {
      MCOS->emitBytes(Dir);                // The DirectoryName, and...
      MCOS->emitBytes(StringRef("\0", 1)); // its null terminator.
    }
  }

  // The file format, which is the inline null-terminated filename and a
  // directory index.  We don't track file size/timestamp so don't emit them
  // in the v5 table.  Emit MD5 checksums and source if we have them.
  uint64_t Entries = 2;
  if (HasAllMD5)
    Entries += 1;
  if (HasAnySource)
    Entries += 1;
  MCOS->emitInt8(Entries);
  MCOS->emitULEB128IntValue(dwarf::DW_LNCT_path);
  MCOS->emitULEB128IntValue(LineStr ? dwarf::DW_FORM_line_strp
                                    : dwarf::DW_FORM_string);
  MCOS->emitULEB128IntValue(dwarf::DW_LNCT_directory_index);
  MCOS->emitULEB128IntValue(dwarf::DW_FORM_udata);
  if (HasAllMD5) {
    MCOS->emitULEB128IntValue(dwarf::DW_LNCT_MD5);
    MCOS->emitULEB128IntValue(dwarf::DW_FORM_data16);
  }
  if (HasAnySource) {
    MCOS->emitULEB128IntValue(dwarf::DW_LNCT_LLVM_source);
    MCOS->emitULEB128IntValue(LineStr ? dwarf::DW_FORM_line_strp
                                      : dwarf::DW_FORM_string);
  }
  // Then the counted list of files. The root file is file #0, then emit the
  // files as provide by .file directives.
  // MCDwarfFiles has an unused element [0] so use size() not size()+1.
  // But sometimes MCDwarfFiles is empty, in which case we still emit one file.
  MCOS->emitULEB128IntValue(MCDwarfFiles.empty() ? 1 : MCDwarfFiles.size());
  // To accommodate assembler source written for DWARF v4 but trying to emit
  // v5: If we didn't see a root file explicitly, replicate file #1.
  assert((!RootFile.Name.empty() || MCDwarfFiles.size() >= 1) &&
         "No root file and no .file directives");
  emitOneV5FileEntry(MCOS, RootFile.Name.empty() ? MCDwarfFiles[1] : RootFile,
                     HasAllMD5, HasAnySource, LineStr);
  for (unsigned i = 1; i < MCDwarfFiles.size(); ++i)
    emitOneV5FileEntry(MCOS, MCDwarfFiles[i], HasAllMD5, HasAnySource, LineStr);
}

std::pair<MCSymbol *, MCSymbol *>
MCDwarfLineTableHeader::Emit(MCStreamer *MCOS, MCDwarfLineTableParams Params,
                             ArrayRef<char> StandardOpcodeLengths,
                             std::optional<MCDwarfLineStr> &LineStr) const {
  MCContext &context = MCOS->getContext();

  // Create a symbol at the beginning of the line table.
  MCSymbol *LineStartSym = Label;
  if (!LineStartSym)
    LineStartSym = context.createTempSymbol();

  // Set the value of the symbol, as we are at the start of the line table.
  MCOS->emitDwarfLineStartLabel(LineStartSym);

  unsigned OffsetSize = dwarf::getDwarfOffsetByteSize(context.getDwarfFormat());

  MCSymbol *LineEndSym = MCOS->emitDwarfUnitLength("debug_line", "unit length");

  // Next 2 bytes is the Version.
  unsigned LineTableVersion = context.getDwarfVersion();
  MCOS->emitInt16(LineTableVersion);

  // In v5, we get address info next.
  if (LineTableVersion >= 5) {
    MCOS->emitInt8(context.getAsmInfo()->getCodePointerSize());
    MCOS->emitInt8(0); // Segment selector; same as EmitGenDwarfAranges.
  }

  // Create symbols for the start/end of the prologue.
  MCSymbol *ProStartSym = context.createTempSymbol("prologue_start");
  MCSymbol *ProEndSym = context.createTempSymbol("prologue_end");

  // Length of the prologue, is the next 4 bytes (8 bytes for DWARF64). This is
  // actually the length from after the length word, to the end of the prologue.
  MCOS->emitAbsoluteSymbolDiff(ProEndSym, ProStartSym, OffsetSize);

  MCOS->emitLabel(ProStartSym);

  // Parameters of the state machine, are next.
  MCOS->emitInt8(context.getAsmInfo()->getMinInstAlignment());
  // maximum_operations_per_instruction
  // For non-VLIW architectures this field is always 1.
  // FIXME: VLIW architectures need to update this field accordingly.
  if (LineTableVersion >= 4)
    MCOS->emitInt8(1);
  MCOS->emitInt8(DWARF2_LINE_DEFAULT_IS_STMT);
  MCOS->emitInt8(Params.DWARF2LineBase);
  MCOS->emitInt8(Params.DWARF2LineRange);
  MCOS->emitInt8(StandardOpcodeLengths.size() + 1);

  // Standard opcode lengths
  for (char Length : StandardOpcodeLengths)
    MCOS->emitInt8(Length);

  // Put out the directory and file tables.  The formats vary depending on
  // the version.
  if (LineTableVersion >= 5)
    emitV5FileDirTables(MCOS, LineStr);
  else
    emitV2FileDirTables(MCOS);

  // This is the end of the prologue, so set the value of the symbol at the
  // end of the prologue (that was used in a previous expression).
  MCOS->emitLabel(ProEndSym);

  return std::make_pair(LineStartSym, LineEndSym);
}

void MCDwarfLineTable::emitCU(MCStreamer *MCOS, MCDwarfLineTableParams Params,
                              std::optional<MCDwarfLineStr> &LineStr) const {
  MCSymbol *LineEndSym = Header.Emit(MCOS, Params, LineStr).second;

  // Put out the line tables.
  for (const auto &LineSec : MCLineSections.getMCLineEntries())
    emitOne(MCOS, LineSec.first, LineSec.second);

  // This is the end of the section, so set the value of the symbol at the end
  // of this section (that was used in a previous expression).
  MCOS->emitLabel(LineEndSym);
}

Expected<unsigned>
MCDwarfLineTable::tryGetFile(StringRef &Directory, StringRef &FileName,
                             std::optional<MD5::MD5Result> Checksum,
                             std::optional<StringRef> Source,
                             uint16_t DwarfVersion, unsigned FileNumber) {
  return Header.tryGetFile(Directory, FileName, Checksum, Source, DwarfVersion,
                           FileNumber);
}

static bool isRootFile(const MCDwarfFile &RootFile, StringRef &Directory,
                       StringRef &FileName,
                       std::optional<MD5::MD5Result> Checksum) {
  if (RootFile.Name.empty() || StringRef(RootFile.Name) != FileName)
    return false;
  return RootFile.Checksum == Checksum;
}

Expected<unsigned>
MCDwarfLineTableHeader::tryGetFile(StringRef &Directory, StringRef &FileName,
                                   std::optional<MD5::MD5Result> Checksum,
                                   std::optional<StringRef> Source,
                                   uint16_t DwarfVersion, unsigned FileNumber) {
  if (Directory == CompilationDir)
    Directory = "";
  if (FileName.empty()) {
    FileName = "<stdin>";
    Directory = "";
  }
  assert(!FileName.empty());
  // Keep track of whether any or all files have an MD5 checksum.
  // If any files have embedded source, they all must.
  if (MCDwarfFiles.empty()) {
    trackMD5Usage(Checksum.has_value());
    HasAnySource |= Source.has_value();
  }
  if (DwarfVersion >= 5 && isRootFile(RootFile, Directory, FileName, Checksum))
    return 0;
  if (FileNumber == 0) {
    // File numbers start with 1 and/or after any file numbers
    // allocated by inline-assembler .file directives.
    FileNumber = MCDwarfFiles.empty() ? 1 : MCDwarfFiles.size();
    SmallString<256> Buffer;
    auto IterBool = SourceIdMap.insert(
        std::make_pair((Directory + Twine('\0') + FileName).toStringRef(Buffer),
                       FileNumber));
    if (!IterBool.second)
      return IterBool.first->second;
  }
  // Make space for this FileNumber in the MCDwarfFiles vector if needed.
  if (FileNumber >= MCDwarfFiles.size())
    MCDwarfFiles.resize(FileNumber + 1);

  // Get the new MCDwarfFile slot for this FileNumber.
  MCDwarfFile &File = MCDwarfFiles[FileNumber];

  // It is an error to see the same number more than once.
  if (!File.Name.empty())
    return make_error<StringError>("file number already allocated",
                                   inconvertibleErrorCode());

  if (Directory.empty()) {
    // Separate the directory part from the basename of the FileName.
    StringRef tFileName = sys::path::filename(FileName);
    if (!tFileName.empty()) {
      Directory = sys::path::parent_path(FileName);
      if (!Directory.empty())
        FileName = tFileName;
    }
  }

  // Find or make an entry in the MCDwarfDirs vector for this Directory.
  // Capture directory name.
  unsigned DirIndex;
  if (Directory.empty()) {
    // For FileNames with no directories a DirIndex of 0 is used.
    DirIndex = 0;
  } else {
    DirIndex = llvm::find(MCDwarfDirs, Directory) - MCDwarfDirs.begin();
    if (DirIndex >= MCDwarfDirs.size())
      MCDwarfDirs.push_back(std::string(Directory));
    // The DirIndex is one based, as DirIndex of 0 is used for FileNames with
    // no directories.  MCDwarfDirs[] is unlike MCDwarfFiles[] in that the
    // directory names are stored at MCDwarfDirs[DirIndex-1] where FileNames
    // are stored at MCDwarfFiles[FileNumber].Name .
    DirIndex++;
  }

  File.Name = std::string(FileName);
  File.DirIndex = DirIndex;
  File.Checksum = Checksum;
  trackMD5Usage(Checksum.has_value());
  File.Source = Source;
  if (Source.has_value())
    HasAnySource = true;

  // return the allocated FileNumber.
  return FileNumber;
}

/// Utility function to emit the encoding to a streamer.
void MCDwarfLineAddr::Emit(MCStreamer *MCOS, MCDwarfLineTableParams Params,
                           int64_t LineDelta, uint64_t AddrDelta) {
  MCContext &Context = MCOS->getContext();
  SmallString<256> Tmp;
  MCDwarfLineAddr::encode(Context, Params, LineDelta, AddrDelta, Tmp);
  MCOS->emitBytes(Tmp);
}

/// Given a special op, return the address skip amount (in units of
/// DWARF2_LINE_MIN_INSN_LENGTH).
static uint64_t SpecialAddr(MCDwarfLineTableParams Params, uint64_t op) {
  return (op - Params.DWARF2LineOpcodeBase) / Params.DWARF2LineRange;
}

/// Utility function to encode a Dwarf pair of LineDelta and AddrDeltas.
void MCDwarfLineAddr::encode(MCContext &Context, MCDwarfLineTableParams Params,
                             int64_t LineDelta, uint64_t AddrDelta,
                             SmallVectorImpl<char> &Out) {
  uint8_t Buf[16];
  uint64_t Temp, Opcode;
  bool NeedCopy = false;

  // The maximum address skip amount that can be encoded with a special op.
  uint64_t MaxSpecialAddrDelta = SpecialAddr(Params, 255);

  // Scale the address delta by the minimum instruction length.
  AddrDelta = ScaleAddrDelta(Context, AddrDelta);

  // A LineDelta of INT64_MAX is a signal that this is actually a
  // DW_LNE_end_sequence. We cannot use special opcodes here, since we want the
  // end_sequence to emit the matrix entry.
  if (LineDelta == INT64_MAX) {
    if (AddrDelta == MaxSpecialAddrDelta)
      Out.push_back(dwarf::DW_LNS_const_add_pc);
    else if (AddrDelta) {
      Out.push_back(dwarf::DW_LNS_advance_pc);
      Out.append(Buf, Buf + encodeULEB128(AddrDelta, Buf));
    }
    Out.push_back(dwarf::DW_LNS_extended_op);
    Out.push_back(1);
    Out.push_back(dwarf::DW_LNE_end_sequence);
    return;
  }

  // Bias the line delta by the base.
  Temp = LineDelta - Params.DWARF2LineBase;

  // If the line increment is out of range of a special opcode, we must encode
  // it with DW_LNS_advance_line.
  if (Temp >= Params.DWARF2LineRange ||
      Temp + Params.DWARF2LineOpcodeBase > 255) {
    Out.push_back(dwarf::DW_LNS_advance_line);
    Out.append(Buf, Buf + encodeSLEB128(LineDelta, Buf));

    LineDelta = 0;
    Temp = 0 - Params.DWARF2LineBase;
    NeedCopy = true;
  }

  // Use DW_LNS_copy instead of a "line +0, addr +0" special opcode.
  if (LineDelta == 0 && AddrDelta == 0) {
    Out.push_back(dwarf::DW_LNS_copy);
    return;
  }

  // Bias the opcode by the special opcode base.
  Temp += Params.DWARF2LineOpcodeBase;

  // Avoid overflow when addr_delta is large.
  if (AddrDelta < 256 + MaxSpecialAddrDelta) {
    // Try using a special opcode.
    Opcode = Temp + AddrDelta * Params.DWARF2LineRange;
    if (Opcode <= 255) {
      Out.push_back(Opcode);
      return;
    }

    // Try using DW_LNS_const_add_pc followed by special op.
    Opcode = Temp + (AddrDelta - MaxSpecialAddrDelta) * Params.DWARF2LineRange;
    if (Opcode <= 255) {
      Out.push_back(dwarf::DW_LNS_const_add_pc);
      Out.push_back(Opcode);
      return;
    }
  }

  // Otherwise use DW_LNS_advance_pc.
  Out.push_back(dwarf::DW_LNS_advance_pc);
  Out.append(Buf, Buf + encodeULEB128(AddrDelta, Buf));

  if (NeedCopy)
    Out.push_back(dwarf::DW_LNS_copy);
  else {
    assert(Temp <= 255 && "Buggy special opcode encoding.");
    Out.push_back(Temp);
  }
}

// Utility function to write a tuple for .debug_abbrev.
static void EmitAbbrev(MCStreamer *MCOS, uint64_t Name, uint64_t Form) {
  MCOS->emitULEB128IntValue(Name);
  MCOS->emitULEB128IntValue(Form);
}

// When generating dwarf for assembly source files this emits
// the data for .debug_abbrev section which contains three DIEs.
static void EmitGenDwarfAbbrev(MCStreamer *MCOS) {
  MCContext &context = MCOS->getContext();
  MCOS->switchSection(context.getObjectFileInfo()->getDwarfAbbrevSection());

  // DW_TAG_compile_unit DIE abbrev (1).
  MCOS->emitULEB128IntValue(1);
  MCOS->emitULEB128IntValue(dwarf::DW_TAG_compile_unit);
  MCOS->emitInt8(dwarf::DW_CHILDREN_yes);
  dwarf::Form SecOffsetForm =
      context.getDwarfVersion() >= 4
          ? dwarf::DW_FORM_sec_offset
          : (context.getDwarfFormat() == dwarf::DWARF64 ? dwarf::DW_FORM_data8
                                                        : dwarf::DW_FORM_data4);
  EmitAbbrev(MCOS, dwarf::DW_AT_stmt_list, SecOffsetForm);
  if (context.getGenDwarfSectionSyms().size() > 1 &&
      context.getDwarfVersion() >= 3) {
    EmitAbbrev(MCOS, dwarf::DW_AT_ranges, SecOffsetForm);
  } else {
    EmitAbbrev(MCOS, dwarf::DW_AT_low_pc, dwarf::DW_FORM_addr);
    EmitAbbrev(MCOS, dwarf::DW_AT_high_pc, dwarf::DW_FORM_addr);
  }
  EmitAbbrev(MCOS, dwarf::DW_AT_name, dwarf::DW_FORM_string);
  if (!context.getCompilationDir().empty())
    EmitAbbrev(MCOS, dwarf::DW_AT_comp_dir, dwarf::DW_FORM_string);
  StringRef DwarfDebugFlags = context.getDwarfDebugFlags();
  if (!DwarfDebugFlags.empty())
    EmitAbbrev(MCOS, dwarf::DW_AT_APPLE_flags, dwarf::DW_FORM_string);
  EmitAbbrev(MCOS, dwarf::DW_AT_producer, dwarf::DW_FORM_string);
  EmitAbbrev(MCOS, dwarf::DW_AT_language, dwarf::DW_FORM_data2);
  EmitAbbrev(MCOS, 0, 0);

  // DW_TAG_label DIE abbrev (2).
  MCOS->emitULEB128IntValue(2);
  MCOS->emitULEB128IntValue(dwarf::DW_TAG_label);
  MCOS->emitInt8(dwarf::DW_CHILDREN_no);
  EmitAbbrev(MCOS, dwarf::DW_AT_name, dwarf::DW_FORM_string);
  EmitAbbrev(MCOS, dwarf::DW_AT_decl_file, dwarf::DW_FORM_data4);
  EmitAbbrev(MCOS, dwarf::DW_AT_decl_line, dwarf::DW_FORM_data4);
  EmitAbbrev(MCOS, dwarf::DW_AT_low_pc, dwarf::DW_FORM_addr);
  EmitAbbrev(MCOS, 0, 0);

  // Terminate the abbreviations for this compilation unit.
  MCOS->emitInt8(0);
}

// When generating dwarf for assembly source files this emits the data for
// .debug_aranges section. This section contains a header and a table of pairs
// of PointerSize'ed values for the address and size of section(s) with line
// table entries.
static void EmitGenDwarfAranges(MCStreamer *MCOS,
                                const MCSymbol *InfoSectionSymbol) {
  MCContext &context = MCOS->getContext();

  auto &Sections = context.getGenDwarfSectionSyms();

  MCOS->switchSection(context.getObjectFileInfo()->getDwarfARangesSection());

  unsigned UnitLengthBytes =
      dwarf::getUnitLengthFieldByteSize(context.getDwarfFormat());
  unsigned OffsetSize = dwarf::getDwarfOffsetByteSize(context.getDwarfFormat());

  // This will be the length of the .debug_aranges section, first account for
  // the size of each item in the header (see below where we emit these items).
  int Length = UnitLengthBytes + 2 + OffsetSize + 1 + 1;

  // Figure the padding after the header before the table of address and size
  // pairs who's values are PointerSize'ed.
  const MCAsmInfo *asmInfo = context.getAsmInfo();
  int AddrSize = asmInfo->getCodePointerSize();
  int Pad = 2 * AddrSize - (Length & (2 * AddrSize - 1));
  if (Pad == 2 * AddrSize)
    Pad = 0;
  Length += Pad;

  // Add the size of the pair of PointerSize'ed values for the address and size
  // of each section we have in the table.
  Length += 2 * AddrSize * Sections.size();
  // And the pair of terminating zeros.
  Length += 2 * AddrSize;

  // Emit the header for this section.
  if (context.getDwarfFormat() == dwarf::DWARF64)
    // The DWARF64 mark.
    MCOS->emitInt32(dwarf::DW_LENGTH_DWARF64);
  // The 4 (8 for DWARF64) byte length not including the length of the unit
  // length field itself.
  MCOS->emitIntValue(Length - UnitLengthBytes, OffsetSize);
  // The 2 byte version, which is 2.
  MCOS->emitInt16(2);
  // The 4 (8 for DWARF64) byte offset to the compile unit in the .debug_info
  // from the start of the .debug_info.
  if (InfoSectionSymbol)
    MCOS->emitSymbolValue(InfoSectionSymbol, OffsetSize,
                          asmInfo->needsDwarfSectionOffsetDirective());
  else
    MCOS->emitIntValue(0, OffsetSize);
  // The 1 byte size of an address.
  MCOS->emitInt8(AddrSize);
  // The 1 byte size of a segment descriptor, we use a value of zero.
  MCOS->emitInt8(0);
  // Align the header with the padding if needed, before we put out the table.
  for(int i = 0; i < Pad; i++)
    MCOS->emitInt8(0);

  // Now emit the table of pairs of PointerSize'ed values for the section
  // addresses and sizes.
  for (MCSection *Sec : Sections) {
    const MCSymbol *StartSymbol = Sec->getBeginSymbol();
    MCSymbol *EndSymbol = Sec->getEndSymbol(context);
    assert(StartSymbol && "StartSymbol must not be NULL");
    assert(EndSymbol && "EndSymbol must not be NULL");

    const MCExpr *Addr = MCSymbolRefExpr::create(
      StartSymbol, MCSymbolRefExpr::VK_None, context);
    const MCExpr *Size =
        makeEndMinusStartExpr(context, *StartSymbol, *EndSymbol, 0);
    MCOS->emitValue(Addr, AddrSize);
    emitAbsValue(*MCOS, Size, AddrSize);
  }

  // And finally the pair of terminating zeros.
  MCOS->emitIntValue(0, AddrSize);
  MCOS->emitIntValue(0, AddrSize);
}

// When generating dwarf for assembly source files this emits the data for
// .debug_info section which contains three parts.  The header, the compile_unit
// DIE and a list of label DIEs.
static void EmitGenDwarfInfo(MCStreamer *MCOS,
                             const MCSymbol *AbbrevSectionSymbol,
                             const MCSymbol *LineSectionSymbol,
                             const MCSymbol *RangesSymbol) {
  MCContext &context = MCOS->getContext();

  MCOS->switchSection(context.getObjectFileInfo()->getDwarfInfoSection());

  // Create a symbol at the start and end of this section used in here for the
  // expression to calculate the length in the header.
  MCSymbol *InfoStart = context.createTempSymbol();
  MCOS->emitLabel(InfoStart);
  MCSymbol *InfoEnd = context.createTempSymbol();

  // First part: the header.

  unsigned UnitLengthBytes =
      dwarf::getUnitLengthFieldByteSize(context.getDwarfFormat());
  unsigned OffsetSize = dwarf::getDwarfOffsetByteSize(context.getDwarfFormat());

  if (context.getDwarfFormat() == dwarf::DWARF64)
    // Emit DWARF64 mark.
    MCOS->emitInt32(dwarf::DW_LENGTH_DWARF64);

  // The 4 (8 for DWARF64) byte total length of the information for this
  // compilation unit, not including the unit length field itself.
  const MCExpr *Length =
      makeEndMinusStartExpr(context, *InfoStart, *InfoEnd, UnitLengthBytes);
  emitAbsValue(*MCOS, Length, OffsetSize);

  // The 2 byte DWARF version.
  MCOS->emitInt16(context.getDwarfVersion());

  // The DWARF v5 header has unit type, address size, abbrev offset.
  // Earlier versions have abbrev offset, address size.
  const MCAsmInfo &AsmInfo = *context.getAsmInfo();
  int AddrSize = AsmInfo.getCodePointerSize();
  if (context.getDwarfVersion() >= 5) {
    MCOS->emitInt8(dwarf::DW_UT_compile);
    MCOS->emitInt8(AddrSize);
  }
  // The 4 (8 for DWARF64) byte offset to the debug abbrevs from the start of
  // the .debug_abbrev.
  if (AbbrevSectionSymbol)
    MCOS->emitSymbolValue(AbbrevSectionSymbol, OffsetSize,
                          AsmInfo.needsDwarfSectionOffsetDirective());
  else
    // Since the abbrevs are at the start of the section, the offset is zero.
    MCOS->emitIntValue(0, OffsetSize);
  if (context.getDwarfVersion() <= 4)
    MCOS->emitInt8(AddrSize);

  // Second part: the compile_unit DIE.

  // The DW_TAG_compile_unit DIE abbrev (1).
  MCOS->emitULEB128IntValue(1);

  // DW_AT_stmt_list, a 4 (8 for DWARF64) byte offset from the start of the
  // .debug_line section.
  if (LineSectionSymbol)
    MCOS->emitSymbolValue(LineSectionSymbol, OffsetSize,
                          AsmInfo.needsDwarfSectionOffsetDirective());
  else
    // The line table is at the start of the section, so the offset is zero.
    MCOS->emitIntValue(0, OffsetSize);

  if (RangesSymbol) {
    // There are multiple sections containing code, so we must use
    // .debug_ranges/.debug_rnglists. AT_ranges, the 4/8 byte offset from the
    // start of the .debug_ranges/.debug_rnglists.
    MCOS->emitSymbolValue(RangesSymbol, OffsetSize);
  } else {
    // If we only have one non-empty code section, we can use the simpler
    // AT_low_pc and AT_high_pc attributes.

    // Find the first (and only) non-empty text section
    auto &Sections = context.getGenDwarfSectionSyms();
    const auto TextSection = Sections.begin();
    assert(TextSection != Sections.end() && "No text section found");

    MCSymbol *StartSymbol = (*TextSection)->getBeginSymbol();
    MCSymbol *EndSymbol = (*TextSection)->getEndSymbol(context);
    assert(StartSymbol && "StartSymbol must not be NULL");
    assert(EndSymbol && "EndSymbol must not be NULL");

    // AT_low_pc, the first address of the default .text section.
    const MCExpr *Start = MCSymbolRefExpr::create(
        StartSymbol, MCSymbolRefExpr::VK_None, context);
    MCOS->emitValue(Start, AddrSize);

    // AT_high_pc, the last address of the default .text section.
    const MCExpr *End = MCSymbolRefExpr::create(
      EndSymbol, MCSymbolRefExpr::VK_None, context);
    MCOS->emitValue(End, AddrSize);
  }

  // AT_name, the name of the source file.  Reconstruct from the first directory
  // and file table entries.
  const SmallVectorImpl<std::string> &MCDwarfDirs = context.getMCDwarfDirs();
  if (MCDwarfDirs.size() > 0) {
    MCOS->emitBytes(MCDwarfDirs[0]);
    MCOS->emitBytes(sys::path::get_separator());
  }
  const SmallVectorImpl<MCDwarfFile> &MCDwarfFiles = context.getMCDwarfFiles();
  // MCDwarfFiles might be empty if we have an empty source file.
  // If it's not empty, [0] is unused and [1] is the first actual file.
  assert(MCDwarfFiles.empty() || MCDwarfFiles.size() >= 2);
  const MCDwarfFile &RootFile =
      MCDwarfFiles.empty()
          ? context.getMCDwarfLineTable(/*CUID=*/0).getRootFile()
          : MCDwarfFiles[1];
  MCOS->emitBytes(RootFile.Name);
  MCOS->emitInt8(0); // NULL byte to terminate the string.

  // AT_comp_dir, the working directory the assembly was done in.
  if (!context.getCompilationDir().empty()) {
    MCOS->emitBytes(context.getCompilationDir());
    MCOS->emitInt8(0); // NULL byte to terminate the string.
  }

  // AT_APPLE_flags, the command line arguments of the assembler tool.
  StringRef DwarfDebugFlags = context.getDwarfDebugFlags();
  if (!DwarfDebugFlags.empty()){
    MCOS->emitBytes(DwarfDebugFlags);
    MCOS->emitInt8(0); // NULL byte to terminate the string.
  }

  // AT_producer, the version of the assembler tool.
  StringRef DwarfDebugProducer = context.getDwarfDebugProducer();
  if (!DwarfDebugProducer.empty())
    MCOS->emitBytes(DwarfDebugProducer);
  else
    MCOS->emitBytes(StringRef("llvm-mc (based on LLVM " PACKAGE_VERSION ")"));
  MCOS->emitInt8(0); // NULL byte to terminate the string.

  // AT_language, a 4 byte value.  We use DW_LANG_Mips_Assembler as the dwarf2
  // draft has no standard code for assembler.
  MCOS->emitInt16(dwarf::DW_LANG_Mips_Assembler);

  // Third part: the list of label DIEs.

  // Loop on saved info for dwarf labels and create the DIEs for them.
  const std::vector<MCGenDwarfLabelEntry> &Entries =
      MCOS->getContext().getMCGenDwarfLabelEntries();
  for (const auto &Entry : Entries) {
    // The DW_TAG_label DIE abbrev (2).
    MCOS->emitULEB128IntValue(2);

    // AT_name, of the label without any leading underbar.
    MCOS->emitBytes(Entry.getName());
    MCOS->emitInt8(0); // NULL byte to terminate the string.

    // AT_decl_file, index into the file table.
    MCOS->emitInt32(Entry.getFileNumber());

    // AT_decl_line, source line number.
    MCOS->emitInt32(Entry.getLineNumber());

    // AT_low_pc, start address of the label.
    const MCExpr *AT_low_pc = MCSymbolRefExpr::create(Entry.getLabel(),
                                             MCSymbolRefExpr::VK_None, context);
    MCOS->emitValue(AT_low_pc, AddrSize);
  }

  // Add the NULL DIE terminating the Compile Unit DIE's.
  MCOS->emitInt8(0);

  // Now set the value of the symbol at the end of the info section.
  MCOS->emitLabel(InfoEnd);
}

// When generating dwarf for assembly source files this emits the data for
// .debug_ranges section. We only emit one range list, which spans all of the
// executable sections of this file.
static MCSymbol *emitGenDwarfRanges(MCStreamer *MCOS) {
  MCContext &context = MCOS->getContext();
  auto &Sections = context.getGenDwarfSectionSyms();

  const MCAsmInfo *AsmInfo = context.getAsmInfo();
  int AddrSize = AsmInfo->getCodePointerSize();
  MCSymbol *RangesSymbol;

  if (MCOS->getContext().getDwarfVersion() >= 5) {
    MCOS->switchSection(context.getObjectFileInfo()->getDwarfRnglistsSection());
    MCSymbol *EndSymbol = mcdwarf::emitListsTableHeaderStart(*MCOS);
    MCOS->AddComment("Offset entry count");
    MCOS->emitInt32(0);
    RangesSymbol = context.createTempSymbol("debug_rnglist0_start");
    MCOS->emitLabel(RangesSymbol);
    for (MCSection *Sec : Sections) {
      const MCSymbol *StartSymbol = Sec->getBeginSymbol();
      const MCSymbol *EndSymbol = Sec->getEndSymbol(context);
      const MCExpr *SectionStartAddr = MCSymbolRefExpr::create(
          StartSymbol, MCSymbolRefExpr::VK_None, context);
      const MCExpr *SectionSize =
          makeEndMinusStartExpr(context, *StartSymbol, *EndSymbol, 0);
      MCOS->emitInt8(dwarf::DW_RLE_start_length);
      MCOS->emitValue(SectionStartAddr, AddrSize);
      MCOS->emitULEB128Value(SectionSize);
    }
    MCOS->emitInt8(dwarf::DW_RLE_end_of_list);
    MCOS->emitLabel(EndSymbol);
  } else {
    MCOS->switchSection(context.getObjectFileInfo()->getDwarfRangesSection());
    RangesSymbol = context.createTempSymbol("debug_ranges_start");
    MCOS->emitLabel(RangesSymbol);
    for (MCSection *Sec : Sections) {
      const MCSymbol *StartSymbol = Sec->getBeginSymbol();
      const MCSymbol *EndSymbol = Sec->getEndSymbol(context);

      // Emit a base address selection entry for the section start.
      const MCExpr *SectionStartAddr = MCSymbolRefExpr::create(
          StartSymbol, MCSymbolRefExpr::VK_None, context);
      MCOS->emitFill(AddrSize, 0xFF);
      MCOS->emitValue(SectionStartAddr, AddrSize);

      // Emit a range list entry spanning this section.
      const MCExpr *SectionSize =
          makeEndMinusStartExpr(context, *StartSymbol, *EndSymbol, 0);
      MCOS->emitIntValue(0, AddrSize);
      emitAbsValue(*MCOS, SectionSize, AddrSize);
    }

    // Emit end of list entry
    MCOS->emitIntValue(0, AddrSize);
    MCOS->emitIntValue(0, AddrSize);
  }

  return RangesSymbol;
}

//
// When generating dwarf for assembly source files this emits the Dwarf
// sections.
//
void MCGenDwarfInfo::Emit(MCStreamer *MCOS) {
  MCContext &context = MCOS->getContext();

  // Create the dwarf sections in this order (.debug_line already created).
  const MCAsmInfo *AsmInfo = context.getAsmInfo();
  bool CreateDwarfSectionSymbols =
      AsmInfo->doesDwarfUseRelocationsAcrossSections();
  MCSymbol *LineSectionSymbol = nullptr;
  if (CreateDwarfSectionSymbols)
    LineSectionSymbol = MCOS->getDwarfLineTableSymbol(0);
  MCSymbol *AbbrevSectionSymbol = nullptr;
  MCSymbol *InfoSectionSymbol = nullptr;
  MCSymbol *RangesSymbol = nullptr;

  // Create end symbols for each section, and remove empty sections
  MCOS->getContext().finalizeDwarfSections(*MCOS);

  // If there are no sections to generate debug info for, we don't need
  // to do anything
  if (MCOS->getContext().getGenDwarfSectionSyms().empty())
    return;

  // We only use the .debug_ranges section if we have multiple code sections,
  // and we are emitting a DWARF version which supports it.
  const bool UseRangesSection =
      MCOS->getContext().getGenDwarfSectionSyms().size() > 1 &&
      MCOS->getContext().getDwarfVersion() >= 3;
  CreateDwarfSectionSymbols |= UseRangesSection;

  MCOS->switchSection(context.getObjectFileInfo()->getDwarfInfoSection());
  if (CreateDwarfSectionSymbols) {
    InfoSectionSymbol = context.createTempSymbol();
    MCOS->emitLabel(InfoSectionSymbol);
  }
  MCOS->switchSection(context.getObjectFileInfo()->getDwarfAbbrevSection());
  if (CreateDwarfSectionSymbols) {
    AbbrevSectionSymbol = context.createTempSymbol();
    MCOS->emitLabel(AbbrevSectionSymbol);
  }

  MCOS->switchSection(context.getObjectFileInfo()->getDwarfARangesSection());

  // Output the data for .debug_aranges section.
  EmitGenDwarfAranges(MCOS, InfoSectionSymbol);

  if (UseRangesSection) {
    RangesSymbol = emitGenDwarfRanges(MCOS);
    assert(RangesSymbol);
  }

  // Output the data for .debug_abbrev section.
  EmitGenDwarfAbbrev(MCOS);

  // Output the data for .debug_info section.
  EmitGenDwarfInfo(MCOS, AbbrevSectionSymbol, LineSectionSymbol, RangesSymbol);
}

//
// When generating dwarf for assembly source files this is called when symbol
// for a label is created.  If this symbol is not a temporary and is in the
// section that dwarf is being generated for, save the needed info to create
// a dwarf label.
//
void MCGenDwarfLabelEntry::Make(MCSymbol *Symbol, MCStreamer *MCOS,
                                     SourceMgr &SrcMgr, SMLoc &Loc) {
  // We won't create dwarf labels for temporary symbols.
  if (Symbol->isTemporary())
    return;
  MCContext &context = MCOS->getContext();
  // We won't create dwarf labels for symbols in sections that we are not
  // generating debug info for.
  if (!context.getGenDwarfSectionSyms().count(MCOS->getCurrentSectionOnly()))
    return;

  // The dwarf label's name does not have the symbol name's leading
  // underbar if any.
  StringRef Name = Symbol->getName();
  if (Name.starts_with("_"))
    Name = Name.substr(1, Name.size()-1);

  // Get the dwarf file number to be used for the dwarf label.
  unsigned FileNumber = context.getGenDwarfFileNumber();

  // Finding the line number is the expensive part which is why we just don't
  // pass it in as for some symbols we won't create a dwarf label.
  unsigned CurBuffer = SrcMgr.FindBufferContainingLoc(Loc);
  unsigned LineNumber = SrcMgr.FindLineNumber(Loc, CurBuffer);

  // We create a temporary symbol for use for the AT_high_pc and AT_low_pc
  // values so that they don't have things like an ARM thumb bit from the
  // original symbol. So when used they won't get a low bit set after
  // relocation.
  MCSymbol *Label = context.createTempSymbol();
  MCOS->emitLabel(Label);

  // Create and entry for the info and add it to the other entries.
  MCOS->getContext().addMCGenDwarfLabelEntry(
      MCGenDwarfLabelEntry(Name, FileNumber, LineNumber, Label));
}

static int getDataAlignmentFactor(MCStreamer &streamer) {
  MCContext &context = streamer.getContext();
  const MCAsmInfo *asmInfo = context.getAsmInfo();
  int size = asmInfo->getCalleeSaveStackSlotSize();
  if (asmInfo->isStackGrowthDirectionUp())
    return size;
  else
    return -size;
}

static unsigned getSizeForEncoding(MCStreamer &streamer,
                                   unsigned symbolEncoding) {
  MCContext &context = streamer.getContext();
  unsigned format = symbolEncoding & 0x0f;
  switch (format) {
  default: llvm_unreachable("Unknown Encoding");
  case dwarf::DW_EH_PE_absptr:
  case dwarf::DW_EH_PE_signed:
    return context.getAsmInfo()->getCodePointerSize();
  case dwarf::DW_EH_PE_udata2:
  case dwarf::DW_EH_PE_sdata2:
    return 2;
  case dwarf::DW_EH_PE_udata4:
  case dwarf::DW_EH_PE_sdata4:
    return 4;
  case dwarf::DW_EH_PE_udata8:
  case dwarf::DW_EH_PE_sdata8:
    return 8;
  }
}

static void emitFDESymbol(MCObjectStreamer &streamer, const MCSymbol &symbol,
                       unsigned symbolEncoding, bool isEH) {
  MCContext &context = streamer.getContext();
  const MCAsmInfo *asmInfo = context.getAsmInfo();
  const MCExpr *v = asmInfo->getExprForFDESymbol(&symbol,
                                                 symbolEncoding,
                                                 streamer);
  unsigned size = getSizeForEncoding(streamer, symbolEncoding);
  if (asmInfo->doDwarfFDESymbolsUseAbsDiff() && isEH)
    emitAbsValue(streamer, v, size);
  else
    streamer.emitValue(v, size);
}

static void EmitPersonality(MCStreamer &streamer, const MCSymbol &symbol,
                            unsigned symbolEncoding) {
  MCContext &context = streamer.getContext();
  const MCAsmInfo *asmInfo = context.getAsmInfo();
  const MCExpr *v = asmInfo->getExprForPersonalitySymbol(&symbol,
                                                         symbolEncoding,
                                                         streamer);
  unsigned size = getSizeForEncoding(streamer, symbolEncoding);
  streamer.emitValue(v, size);
}

namespace {

class FrameEmitterImpl {
  int CFAOffset = 0;
  int InitialCFAOffset = 0;
  bool IsEH;
  MCObjectStreamer &Streamer;

public:
  FrameEmitterImpl(bool IsEH, MCObjectStreamer &Streamer)
      : IsEH(IsEH), Streamer(Streamer) {}

  /// Emit the unwind information in a compact way.
  void EmitCompactUnwind(const MCDwarfFrameInfo &frame);

  const MCSymbol &EmitCIE(const MCDwarfFrameInfo &F);
  void EmitFDE(const MCSymbol &cieStart, const MCDwarfFrameInfo &frame,
               bool LastInSection, const MCSymbol &SectionStart);
  void emitCFIInstructions(ArrayRef<MCCFIInstruction> Instrs,
                           MCSymbol *BaseLabel);
  void emitCFIInstruction(const MCCFIInstruction &Instr);
};

} // end anonymous namespace

static void emitEncodingByte(MCObjectStreamer &Streamer, unsigned Encoding) {
  Streamer.emitInt8(Encoding);
}

void FrameEmitterImpl::emitCFIInstruction(const MCCFIInstruction &Instr) {
  int dataAlignmentFactor = getDataAlignmentFactor(Streamer);
  auto *MRI = Streamer.getContext().getRegisterInfo();

  switch (Instr.getOperation()) {
  case MCCFIInstruction::OpRegister: {
    unsigned Reg1 = Instr.getRegister();
    unsigned Reg2 = Instr.getRegister2();
    if (!IsEH) {
      Reg1 = MRI->getDwarfRegNumFromDwarfEHRegNum(Reg1);
      Reg2 = MRI->getDwarfRegNumFromDwarfEHRegNum(Reg2);
    }
    Streamer.emitInt8(dwarf::DW_CFA_register);
    Streamer.emitULEB128IntValue(Reg1);
    Streamer.emitULEB128IntValue(Reg2);
    return;
  }
  case MCCFIInstruction::OpWindowSave:
    Streamer.emitInt8(dwarf::DW_CFA_GNU_window_save);
    return;

  case MCCFIInstruction::OpNegateRAState:
    Streamer.emitInt8(dwarf::DW_CFA_AARCH64_negate_ra_state);
    return;

  case MCCFIInstruction::OpUndefined: {
    unsigned Reg = Instr.getRegister();
    Streamer.emitInt8(dwarf::DW_CFA_undefined);
    Streamer.emitULEB128IntValue(Reg);
    return;
  }
  case MCCFIInstruction::OpAdjustCfaOffset:
  case MCCFIInstruction::OpDefCfaOffset: {
    const bool IsRelative =
      Instr.getOperation() == MCCFIInstruction::OpAdjustCfaOffset;

    Streamer.emitInt8(dwarf::DW_CFA_def_cfa_offset);

    if (IsRelative)
      CFAOffset += Instr.getOffset();
    else
      CFAOffset = Instr.getOffset();

    Streamer.emitULEB128IntValue(CFAOffset);

    return;
  }
  case MCCFIInstruction::OpDefCfa: {
    unsigned Reg = Instr.getRegister();
    if (!IsEH)
      Reg = MRI->getDwarfRegNumFromDwarfEHRegNum(Reg);
    Streamer.emitInt8(dwarf::DW_CFA_def_cfa);
    Streamer.emitULEB128IntValue(Reg);
    CFAOffset = Instr.getOffset();
    Streamer.emitULEB128IntValue(CFAOffset);

    return;
  }
  case MCCFIInstruction::OpDefCfaRegister: {
    unsigned Reg = Instr.getRegister();
    if (!IsEH)
      Reg = MRI->getDwarfRegNumFromDwarfEHRegNum(Reg);
    Streamer.emitInt8(dwarf::DW_CFA_def_cfa_register);
    Streamer.emitULEB128IntValue(Reg);

    return;
  }
  // TODO: Implement `_sf` variants if/when they need to be emitted.
  case MCCFIInstruction::OpLLVMDefAspaceCfa: {
    unsigned Reg = Instr.getRegister();
    if (!IsEH)
      Reg = MRI->getDwarfRegNumFromDwarfEHRegNum(Reg);
    Streamer.emitIntValue(dwarf::DW_CFA_LLVM_def_aspace_cfa, 1);
    Streamer.emitULEB128IntValue(Reg);
    CFAOffset = Instr.getOffset();
    Streamer.emitULEB128IntValue(CFAOffset);
    Streamer.emitULEB128IntValue(Instr.getAddressSpace());

    return;
  }
  case MCCFIInstruction::OpOffset:
  case MCCFIInstruction::OpRelOffset: {
    const bool IsRelative =
      Instr.getOperation() == MCCFIInstruction::OpRelOffset;

    unsigned Reg = Instr.getRegister();
    if (!IsEH)
      Reg = MRI->getDwarfRegNumFromDwarfEHRegNum(Reg);

    int Offset = Instr.getOffset();
    if (IsRelative)
      Offset -= CFAOffset;
    Offset = Offset / dataAlignmentFactor;

    if (Offset < 0) {
      Streamer.emitInt8(dwarf::DW_CFA_offset_extended_sf);
      Streamer.emitULEB128IntValue(Reg);
      Streamer.emitSLEB128IntValue(Offset);
    } else if (Reg < 64) {
      Streamer.emitInt8(dwarf::DW_CFA_offset + Reg);
      Streamer.emitULEB128IntValue(Offset);
    } else {
      Streamer.emitInt8(dwarf::DW_CFA_offset_extended);
      Streamer.emitULEB128IntValue(Reg);
      Streamer.emitULEB128IntValue(Offset);
    }
    return;
  }
  case MCCFIInstruction::OpRememberState:
    Streamer.emitInt8(dwarf::DW_CFA_remember_state);
    return;
  case MCCFIInstruction::OpRestoreState:
    Streamer.emitInt8(dwarf::DW_CFA_restore_state);
    return;
  case MCCFIInstruction::OpSameValue: {
    unsigned Reg = Instr.getRegister();
    Streamer.emitInt8(dwarf::DW_CFA_same_value);
    Streamer.emitULEB128IntValue(Reg);
    return;
  }
  case MCCFIInstruction::OpRestore: {
    unsigned Reg = Instr.getRegister();
    if (!IsEH)
      Reg = MRI->getDwarfRegNumFromDwarfEHRegNum(Reg);
    if (Reg < 64) {
      Streamer.emitInt8(dwarf::DW_CFA_restore | Reg);
    } else {
      Streamer.emitInt8(dwarf::DW_CFA_restore_extended);
      Streamer.emitULEB128IntValue(Reg);
    }
    return;
  }
  case MCCFIInstruction::OpGnuArgsSize:
    Streamer.emitInt8(dwarf::DW_CFA_GNU_args_size);
    Streamer.emitULEB128IntValue(Instr.getOffset());
    return;

  case MCCFIInstruction::OpEscape:
    Streamer.emitBytes(Instr.getValues());
    return;
  }
  llvm_unreachable("Unhandled case in switch");
}

/// Emit frame instructions to describe the layout of the frame.
void FrameEmitterImpl::emitCFIInstructions(ArrayRef<MCCFIInstruction> Instrs,
                                           MCSymbol *BaseLabel) {
  for (const MCCFIInstruction &Instr : Instrs) {
    MCSymbol *Label = Instr.getLabel();
    // Throw out move if the label is invalid.
    if (Label && !Label->isDefined()) continue; // Not emitted, in dead code.

    // Advance row if new location.
    if (BaseLabel && Label) {
      MCSymbol *ThisSym = Label;
      if (ThisSym != BaseLabel) {
        Streamer.emitDwarfAdvanceFrameAddr(BaseLabel, ThisSym, Instr.getLoc());
        BaseLabel = ThisSym;
      }
    }

    emitCFIInstruction(Instr);
  }
}

/// Emit the unwind information in a compact way.
void FrameEmitterImpl::EmitCompactUnwind(const MCDwarfFrameInfo &Frame) {
  MCContext &Context = Streamer.getContext();
  const MCObjectFileInfo *MOFI = Context.getObjectFileInfo();

  // range-start range-length  compact-unwind-enc personality-func   lsda
  //  _foo       LfooEnd-_foo  0x00000023          0                 0
  //  _bar       LbarEnd-_bar  0x00000025         __gxx_personality  except_tab1
  //
  //   .section __LD,__compact_unwind,regular,debug
  //
  //   # compact unwind for _foo
  //   .quad _foo
  //   .set L1,LfooEnd-_foo
  //   .long L1
  //   .long 0x01010001
  //   .quad 0
  //   .quad 0
  //
  //   # compact unwind for _bar
  //   .quad _bar
  //   .set L2,LbarEnd-_bar
  //   .long L2
  //   .long 0x01020011
  //   .quad __gxx_personality
  //   .quad except_tab1

  uint32_t Encoding = Frame.CompactUnwindEncoding;
  if (!Encoding) return;
  bool DwarfEHFrameOnly = (Encoding == MOFI->getCompactUnwindDwarfEHFrameOnly());

  // The encoding needs to know we have an LSDA.
  if (!DwarfEHFrameOnly && Frame.Lsda)
    Encoding |= 0x40000000;

  // Range Start
  unsigned FDEEncoding = MOFI->getFDEEncoding();
  unsigned Size = getSizeForEncoding(Streamer, FDEEncoding);
  Streamer.emitSymbolValue(Frame.Begin, Size);

  // Range Length
  const MCExpr *Range =
      makeEndMinusStartExpr(Context, *Frame.Begin, *Frame.End, 0);
  emitAbsValue(Streamer, Range, 4);

  // Compact Encoding
  Size = getSizeForEncoding(Streamer, dwarf::DW_EH_PE_udata4);
  Streamer.emitIntValue(Encoding, Size);

  // Personality Function
  Size = getSizeForEncoding(Streamer, dwarf::DW_EH_PE_absptr);
  if (!DwarfEHFrameOnly && Frame.Personality)
    Streamer.emitSymbolValue(Frame.Personality, Size);
  else
    Streamer.emitIntValue(0, Size); // No personality fn

  // LSDA
  Size = getSizeForEncoding(Streamer, Frame.LsdaEncoding);
  if (!DwarfEHFrameOnly && Frame.Lsda)
    Streamer.emitSymbolValue(Frame.Lsda, Size);
  else
    Streamer.emitIntValue(0, Size); // No LSDA
}

static unsigned getCIEVersion(bool IsEH, unsigned DwarfVersion) {
  if (IsEH)
    return 1;
  switch (DwarfVersion) {
  case 2:
    return 1;
  case 3:
    return 3;
  case 4:
  case 5:
    return 4;
  }
  llvm_unreachable("Unknown version");
}

const MCSymbol &FrameEmitterImpl::EmitCIE(const MCDwarfFrameInfo &Frame) {
  MCContext &context = Streamer.getContext();
  const MCRegisterInfo *MRI = context.getRegisterInfo();
  const MCObjectFileInfo *MOFI = context.getObjectFileInfo();

  MCSymbol *sectionStart = context.createTempSymbol();
  Streamer.emitLabel(sectionStart);

  MCSymbol *sectionEnd = context.createTempSymbol();

  dwarf::DwarfFormat Format = IsEH ? dwarf::DWARF32 : context.getDwarfFormat();
  unsigned UnitLengthBytes = dwarf::getUnitLengthFieldByteSize(Format);
  unsigned OffsetSize = dwarf::getDwarfOffsetByteSize(Format);
  bool IsDwarf64 = Format == dwarf::DWARF64;

  if (IsDwarf64)
    // DWARF64 mark
    Streamer.emitInt32(dwarf::DW_LENGTH_DWARF64);

  // Length
  const MCExpr *Length = makeEndMinusStartExpr(context, *sectionStart,
                                               *sectionEnd, UnitLengthBytes);
  emitAbsValue(Streamer, Length, OffsetSize);

  // CIE ID
  uint64_t CIE_ID =
      IsEH ? 0 : (IsDwarf64 ? dwarf::DW64_CIE_ID : dwarf::DW_CIE_ID);
  Streamer.emitIntValue(CIE_ID, OffsetSize);

  // Version
  uint8_t CIEVersion = getCIEVersion(IsEH, context.getDwarfVersion());
  Streamer.emitInt8(CIEVersion);

  if (IsEH) {
    SmallString<8> Augmentation;
    Augmentation += "z";
    if (Frame.Personality)
      Augmentation += "P";
    if (Frame.Lsda)
      Augmentation += "L";
    Augmentation += "R";
    if (Frame.IsSignalFrame)
      Augmentation += "S";
    if (Frame.IsBKeyFrame)
      Augmentation += "B";
    if (Frame.IsMTETaggedFrame)
      Augmentation += "G";
    Streamer.emitBytes(Augmentation);
  }
  Streamer.emitInt8(0);

  if (CIEVersion >= 4) {
    // Address Size
    Streamer.emitInt8(context.getAsmInfo()->getCodePointerSize());

    // Segment Descriptor Size
    Streamer.emitInt8(0);
  }

  // Code Alignment Factor
  Streamer.emitULEB128IntValue(context.getAsmInfo()->getMinInstAlignment());

  // Data Alignment Factor
  Streamer.emitSLEB128IntValue(getDataAlignmentFactor(Streamer));

  // Return Address Register
  unsigned RAReg = Frame.RAReg;
  if (RAReg == static_cast<unsigned>(INT_MAX))
    RAReg = MRI->getDwarfRegNum(MRI->getRARegister(), IsEH);

  if (CIEVersion == 1) {
    assert(RAReg <= 255 &&
           "DWARF 2 encodes return_address_register in one byte");
    Streamer.emitInt8(RAReg);
  } else {
    Streamer.emitULEB128IntValue(RAReg);
  }

  // Augmentation Data Length (optional)
  unsigned augmentationLength = 0;
  if (IsEH) {
    if (Frame.Personality) {
      // Personality Encoding
      augmentationLength += 1;
      // Personality
      augmentationLength +=
          getSizeForEncoding(Streamer, Frame.PersonalityEncoding);
    }
    if (Frame.Lsda)
      augmentationLength += 1;
    // Encoding of the FDE pointers
    augmentationLength += 1;

    Streamer.emitULEB128IntValue(augmentationLength);

    // Augmentation Data (optional)
    if (Frame.Personality) {
      // Personality Encoding
      emitEncodingByte(Streamer, Frame.PersonalityEncoding);
      // Personality
      EmitPersonality(Streamer, *Frame.Personality, Frame.PersonalityEncoding);
    }

    if (Frame.Lsda)
      emitEncodingByte(Streamer, Frame.LsdaEncoding);

    // Encoding of the FDE pointers
    emitEncodingByte(Streamer, MOFI->getFDEEncoding());
  }

  // Initial Instructions

  const MCAsmInfo *MAI = context.getAsmInfo();
  if (!Frame.IsSimple) {
    const std::vector<MCCFIInstruction> &Instructions =
        MAI->getInitialFrameState();
    emitCFIInstructions(Instructions, nullptr);
  }

  InitialCFAOffset = CFAOffset;

  // Padding
  Streamer.emitValueToAlignment(Align(IsEH ? 4 : MAI->getCodePointerSize()));

  Streamer.emitLabel(sectionEnd);
  return *sectionStart;
}

void FrameEmitterImpl::EmitFDE(const MCSymbol &cieStart,
                               const MCDwarfFrameInfo &frame,
                               bool LastInSection,
                               const MCSymbol &SectionStart) {
  MCContext &context = Streamer.getContext();
  MCSymbol *fdeStart = context.createTempSymbol();
  MCSymbol *fdeEnd = context.createTempSymbol();
  const MCObjectFileInfo *MOFI = context.getObjectFileInfo();

  CFAOffset = InitialCFAOffset;

  dwarf::DwarfFormat Format = IsEH ? dwarf::DWARF32 : context.getDwarfFormat();
  unsigned OffsetSize = dwarf::getDwarfOffsetByteSize(Format);

  if (Format == dwarf::DWARF64)
    // DWARF64 mark
    Streamer.emitInt32(dwarf::DW_LENGTH_DWARF64);

  // Length
  const MCExpr *Length = makeEndMinusStartExpr(context, *fdeStart, *fdeEnd, 0);
  emitAbsValue(Streamer, Length, OffsetSize);

  Streamer.emitLabel(fdeStart);

  // CIE Pointer
  const MCAsmInfo *asmInfo = context.getAsmInfo();
  if (IsEH) {
    const MCExpr *offset =
        makeEndMinusStartExpr(context, cieStart, *fdeStart, 0);
    emitAbsValue(Streamer, offset, OffsetSize);
  } else if (!asmInfo->doesDwarfUseRelocationsAcrossSections()) {
    const MCExpr *offset =
        makeEndMinusStartExpr(context, SectionStart, cieStart, 0);
    emitAbsValue(Streamer, offset, OffsetSize);
  } else {
    Streamer.emitSymbolValue(&cieStart, OffsetSize,
                             asmInfo->needsDwarfSectionOffsetDirective());
  }

  // PC Begin
  unsigned PCEncoding =
      IsEH ? MOFI->getFDEEncoding() : (unsigned)dwarf::DW_EH_PE_absptr;
  unsigned PCSize = getSizeForEncoding(Streamer, PCEncoding);
  emitFDESymbol(Streamer, *frame.Begin, PCEncoding, IsEH);

  // PC Range
  const MCExpr *Range =
      makeEndMinusStartExpr(context, *frame.Begin, *frame.End, 0);
  emitAbsValue(Streamer, Range, PCSize);

  if (IsEH) {
    // Augmentation Data Length
    unsigned augmentationLength = 0;

    if (frame.Lsda)
      augmentationLength += getSizeForEncoding(Streamer, frame.LsdaEncoding);

    Streamer.emitULEB128IntValue(augmentationLength);

    // Augmentation Data
    if (frame.Lsda)
      emitFDESymbol(Streamer, *frame.Lsda, frame.LsdaEncoding, true);
  }

  // Call Frame Instructions
  emitCFIInstructions(frame.Instructions, frame.Begin);

  // Padding
  // The size of a .eh_frame section has to be a multiple of the alignment
  // since a null CIE is interpreted as the end. Old systems overaligned
  // .eh_frame, so we do too and account for it in the last FDE.
  unsigned Alignment = LastInSection ? asmInfo->getCodePointerSize() : PCSize;
  Streamer.emitValueToAlignment(Align(Alignment));

  Streamer.emitLabel(fdeEnd);
}

namespace {

struct CIEKey {
  CIEKey() = default;

  explicit CIEKey(const MCDwarfFrameInfo &Frame)
      : Personality(Frame.Personality),
        PersonalityEncoding(Frame.PersonalityEncoding),
        LsdaEncoding(Frame.LsdaEncoding), IsSignalFrame(Frame.IsSignalFrame),
        IsSimple(Frame.IsSimple), RAReg(Frame.RAReg),
        IsBKeyFrame(Frame.IsBKeyFrame),
        IsMTETaggedFrame(Frame.IsMTETaggedFrame) {}

  StringRef PersonalityName() const {
    if (!Personality)
      return StringRef();
    return Personality->getName();
  }

  bool operator<(const CIEKey &Other) const {
    return std::make_tuple(PersonalityName(), PersonalityEncoding, LsdaEncoding,
                           IsSignalFrame, IsSimple, RAReg, IsBKeyFrame,
                           IsMTETaggedFrame) <
           std::make_tuple(Other.PersonalityName(), Other.PersonalityEncoding,
                           Other.LsdaEncoding, Other.IsSignalFrame,
                           Other.IsSimple, Other.RAReg, Other.IsBKeyFrame,
                           Other.IsMTETaggedFrame);
  }

  bool operator==(const CIEKey &Other) const {
    return Personality == Other.Personality &&
           PersonalityEncoding == Other.PersonalityEncoding &&
           LsdaEncoding == Other.LsdaEncoding &&
           IsSignalFrame == Other.IsSignalFrame && IsSimple == Other.IsSimple &&
           RAReg == Other.RAReg && IsBKeyFrame == Other.IsBKeyFrame &&
           IsMTETaggedFrame == Other.IsMTETaggedFrame;
  }
  bool operator!=(const CIEKey &Other) const { return !(*this == Other); }

  const MCSymbol *Personality = nullptr;
  unsigned PersonalityEncoding = 0;
  unsigned LsdaEncoding = -1;
  bool IsSignalFrame = false;
  bool IsSimple = false;
  unsigned RAReg = static_cast<unsigned>(UINT_MAX);
  bool IsBKeyFrame = false;
  bool IsMTETaggedFrame = false;
};

} // end anonymous namespace

void MCDwarfFrameEmitter::Emit(MCObjectStreamer &Streamer, MCAsmBackend *MAB,
                               bool IsEH) {
  MCContext &Context = Streamer.getContext();
  const MCObjectFileInfo *MOFI = Context.getObjectFileInfo();
  const MCAsmInfo *AsmInfo = Context.getAsmInfo();
  FrameEmitterImpl Emitter(IsEH, Streamer);
  ArrayRef<MCDwarfFrameInfo> FrameArray = Streamer.getDwarfFrameInfos();

  // Emit the compact unwind info if available.
  bool NeedsEHFrameSection = !MOFI->getSupportsCompactUnwindWithoutEHFrame();
  if (IsEH && MOFI->getCompactUnwindSection()) {
    Streamer.generateCompactUnwindEncodings(MAB);
    bool SectionEmitted = false;
    for (const MCDwarfFrameInfo &Frame : FrameArray) {
      if (Frame.CompactUnwindEncoding == 0) continue;
      if (!SectionEmitted) {
        Streamer.switchSection(MOFI->getCompactUnwindSection());
        Streamer.emitValueToAlignment(Align(AsmInfo->getCodePointerSize()));
        SectionEmitted = true;
      }
      NeedsEHFrameSection |=
        Frame.CompactUnwindEncoding ==
          MOFI->getCompactUnwindDwarfEHFrameOnly();
      Emitter.EmitCompactUnwind(Frame);
    }
  }

  // Compact unwind information can be emitted in the eh_frame section or the
  // debug_frame section. Skip emitting FDEs and CIEs when the compact unwind
  // doesn't need an eh_frame section and the emission location is the eh_frame
  // section.
  if (!NeedsEHFrameSection && IsEH) return;

  MCSection &Section =
      IsEH ? *const_cast<MCObjectFileInfo *>(MOFI)->getEHFrameSection()
           : *MOFI->getDwarfFrameSection();

  Streamer.switchSection(&Section);
  MCSymbol *SectionStart = Context.createTempSymbol();
  Streamer.emitLabel(SectionStart);

  bool CanOmitDwarf = MOFI->getOmitDwarfIfHaveCompactUnwind();
  // Sort the FDEs by their corresponding CIE before we emit them.
  // This isn't technically necessary according to the DWARF standard,
  // but the Android libunwindstack rejects eh_frame sections where
  // an FDE refers to a CIE other than the closest previous CIE.
  std::vector<MCDwarfFrameInfo> FrameArrayX(FrameArray.begin(), FrameArray.end());
  llvm::stable_sort(FrameArrayX,
                    [](const MCDwarfFrameInfo &X, const MCDwarfFrameInfo &Y) {
                      return CIEKey(X) < CIEKey(Y);
                    });
<<<<<<< HEAD
=======
  CIEKey LastKey;
  const MCSymbol *LastCIEStart = nullptr;
>>>>>>> 4fe5a3cc
  for (auto I = FrameArrayX.begin(), E = FrameArrayX.end(); I != E;) {
    const MCDwarfFrameInfo &Frame = *I;
    ++I;
    if (CanOmitDwarf && Frame.CompactUnwindEncoding !=
          MOFI->getCompactUnwindDwarfEHFrameOnly() && IsEH)
      // CIEs and FDEs can be emitted in either the eh_frame section or the
      // debug_frame section, on some platforms (e.g. AArch64) the target object
      // file supports emitting a compact_unwind section without an associated
      // eh_frame section. If the eh_frame section is not needed, and the
      // location where the CIEs and FDEs are to be emitted is the eh_frame
      // section, do not emit anything.
      continue;

    CIEKey Key(Frame);
    if (!LastCIEStart || (IsEH && Key != LastKey)) {
      LastKey = Key;
      LastCIEStart = &Emitter.EmitCIE(Frame);
    }

    Emitter.EmitFDE(*LastCIEStart, Frame, I == E, *SectionStart);
  }
}

void MCDwarfFrameEmitter::encodeAdvanceLoc(MCContext &Context,
                                           uint64_t AddrDelta,
                                           SmallVectorImpl<char> &Out) {
  // Scale the address delta by the minimum instruction length.
  AddrDelta = ScaleAddrDelta(Context, AddrDelta);
  if (AddrDelta == 0)
    return;

  llvm::endianness E = Context.getAsmInfo()->isLittleEndian()
                           ? llvm::endianness::little
                           : llvm::endianness::big;

  if (isUIntN(6, AddrDelta)) {
    uint8_t Opcode = dwarf::DW_CFA_advance_loc | AddrDelta;
    Out.push_back(Opcode);
  } else if (isUInt<8>(AddrDelta)) {
    Out.push_back(dwarf::DW_CFA_advance_loc1);
    Out.push_back(AddrDelta);
  } else if (isUInt<16>(AddrDelta)) {
    Out.push_back(dwarf::DW_CFA_advance_loc2);
    support::endian::write<uint16_t>(Out, AddrDelta, E);
  } else {
    assert(isUInt<32>(AddrDelta));
    Out.push_back(dwarf::DW_CFA_advance_loc4);
    support::endian::write<uint32_t>(Out, AddrDelta, E);
  }
}<|MERGE_RESOLUTION|>--- conflicted
+++ resolved
@@ -1876,11 +1876,8 @@
                     [](const MCDwarfFrameInfo &X, const MCDwarfFrameInfo &Y) {
                       return CIEKey(X) < CIEKey(Y);
                     });
-<<<<<<< HEAD
-=======
   CIEKey LastKey;
   const MCSymbol *LastCIEStart = nullptr;
->>>>>>> 4fe5a3cc
   for (auto I = FrameArrayX.begin(), E = FrameArrayX.end(); I != E;) {
     const MCDwarfFrameInfo &Frame = *I;
     ++I;
