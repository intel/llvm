--- conflicted
+++ resolved
@@ -823,17 +823,10 @@
     for (const MCSymbol &Symbol : Asm->symbols()) {
       auto &Sym = static_cast<const MCSymbolCOFF &>(Symbol);
       // Define non-temporary or temporary static (private-linkage) symbols
-<<<<<<< HEAD
-      if (!Symbol.isTemporary() ||
-          static_cast<const MCSymbolCOFF &>(Symbol).getClass() ==
-              COFF::IMAGE_SYM_CLASS_STATIC)
-        defineSymbol(Symbol);
-=======
       if (!Sym.isTemporary() || Sym.getClass() == COFF::IMAGE_SYM_CLASS_STATIC)
         defineSymbol(Sym);
     }
   }
->>>>>>> 35227056
 
   UseBigObj = Sections.size() > COFF::MaxNumberOfSections16;
   Header.NumberOfSections = Sections.size();
