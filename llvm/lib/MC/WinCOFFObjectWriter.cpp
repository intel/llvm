--- conflicted
+++ resolved
@@ -391,15 +391,9 @@
 
 /// This function takes a symbol data object from the assembler
 /// and creates the associated COFF symbol staging object.
-<<<<<<< HEAD
-void WinCOFFWriter::DefineSymbol(const MCSymbol &MCSym, MCAssembler &Assembler,
-                                 const MCAsmLayout &Layout) {
-  const MCSymbol *Base = Layout.getBaseSymbol(MCSym);
-=======
 void WinCOFFWriter::defineSymbol(const MCAssembler &Asm,
                                  const MCSymbol &MCSym) {
   const MCSymbol *Base = Asm.getBaseSymbol(MCSym);
->>>>>>> 4fe5a3cc
   COFFSection *Sec = nullptr;
   MCSectionCOFF *MCSec = nullptr;
   if (Base && Base->getFragment()) {
@@ -1201,14 +1195,8 @@
   return &SymA.getSection() == FB.getParent();
 }
 
-<<<<<<< HEAD
-void WinCOFFObjectWriter::executePostLayoutBinding(MCAssembler &Asm,
-                                                   const MCAsmLayout &Layout) {
-  ObjWriter->executePostLayoutBinding(Asm, Layout);
-=======
 void WinCOFFObjectWriter::executePostLayoutBinding(MCAssembler &Asm) {
   ObjWriter->executePostLayoutBinding(Asm);
->>>>>>> 4fe5a3cc
   if (DwoWriter)
     DwoWriter->executePostLayoutBinding(Asm);
 }
