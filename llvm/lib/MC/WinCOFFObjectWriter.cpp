//===- llvm/MC/WinCOFFObjectWriter.cpp ------------------------------------===//
//
// Part of the LLVM Project, under the Apache License v2.0 with LLVM Exceptions.
// See https://llvm.org/LICENSE.txt for license information.
// SPDX-License-Identifier: Apache-2.0 WITH LLVM-exception
//
//===----------------------------------------------------------------------===//
//
// This file contains an implementation of a Win32 COFF object file writer.
//
//===----------------------------------------------------------------------===//

#include "llvm/ADT/DenseMap.h"
#include "llvm/ADT/DenseSet.h"
#include "llvm/ADT/STLExtras.h"
#include "llvm/ADT/SmallString.h"
#include "llvm/ADT/SmallVector.h"
#include "llvm/ADT/StringRef.h"
#include "llvm/ADT/Twine.h"
#include "llvm/BinaryFormat/COFF.h"
#include "llvm/MC/MCAsmLayout.h"
#include "llvm/MC/MCAssembler.h"
#include "llvm/MC/MCContext.h"
#include "llvm/MC/MCExpr.h"
#include "llvm/MC/MCFixup.h"
#include "llvm/MC/MCFragment.h"
#include "llvm/MC/MCObjectWriter.h"
#include "llvm/MC/MCSection.h"
#include "llvm/MC/MCSectionCOFF.h"
#include "llvm/MC/MCSymbol.h"
#include "llvm/MC/MCSymbolCOFF.h"
#include "llvm/MC/MCValue.h"
#include "llvm/MC/MCWinCOFFObjectWriter.h"
#include "llvm/MC/StringTableBuilder.h"
#include "llvm/Support/CRC.h"
#include "llvm/Support/Casting.h"
#include "llvm/Support/EndianStream.h"
#include "llvm/Support/ErrorHandling.h"
#include "llvm/Support/LEB128.h"
#include "llvm/Support/MathExtras.h"
#include "llvm/Support/raw_ostream.h"
#include <algorithm>
#include <cassert>
#include <cstdint>
#include <cstring>
#include <ctime>
#include <memory>
#include <string>
#include <vector>

using namespace llvm;
using llvm::support::endian::write32le;

#define DEBUG_TYPE "WinCOFFObjectWriter"

namespace {

constexpr int OffsetLabelIntervalBits = 20;

using name = SmallString<COFF::NameSize>;

enum AuxiliaryType { ATWeakExternal, ATFile, ATSectionDefinition };

struct AuxSymbol {
  AuxiliaryType AuxType;
  COFF::Auxiliary Aux;
};

class COFFSection;

class COFFSymbol {
public:
  COFF::symbol Data = {};

  using AuxiliarySymbols = SmallVector<AuxSymbol, 1>;

  name Name;
  int Index = 0;
  AuxiliarySymbols Aux;
  COFFSymbol *Other = nullptr;
  COFFSection *Section = nullptr;
  int Relocations = 0;
  const MCSymbol *MC = nullptr;

  COFFSymbol(StringRef Name) : Name(Name) {}

  void set_name_offset(uint32_t Offset);

  int64_t getIndex() const { return Index; }
  void setIndex(int Value) {
    Index = Value;
    if (MC)
      MC->setIndex(static_cast<uint32_t>(Value));
  }
};

// This class contains staging data for a COFF relocation entry.
struct COFFRelocation {
  COFF::relocation Data;
  COFFSymbol *Symb = nullptr;

  COFFRelocation() = default;

  static size_t size() { return COFF::RelocationSize; }
};

using relocations = std::vector<COFFRelocation>;

class COFFSection {
public:
  COFF::section Header = {};

  std::string Name;
  int Number = 0;
  MCSectionCOFF const *MCSection = nullptr;
  COFFSymbol *Symbol = nullptr;
  relocations Relocations;

  COFFSection(StringRef Name) : Name(std::string(Name)) {}

  SmallVector<COFFSymbol *, 1> OffsetSymbols;
};

class WinCOFFObjectWriter;

class WinCOFFWriter {
  WinCOFFObjectWriter &OWriter;
  support::endian::Writer W;

  using symbols = std::vector<std::unique_ptr<COFFSymbol>>;
  using sections = std::vector<std::unique_ptr<COFFSection>>;

  using symbol_map = DenseMap<MCSymbol const *, COFFSymbol *>;
  using section_map = DenseMap<MCSection const *, COFFSection *>;

  using symbol_list = DenseSet<COFFSymbol *>;

  // Root level file contents.
  COFF::header Header = {};
  sections Sections;
  symbols Symbols;
  StringTableBuilder Strings{StringTableBuilder::WinCOFF};

  // Maps used during object file creation.
  section_map SectionMap;
  symbol_map SymbolMap;

  symbol_list WeakDefaults;

  bool UseBigObj;
  bool UseOffsetLabels = false;

public:
  MCSectionCOFF *AddrsigSection = nullptr;
  MCSectionCOFF *CGProfileSection = nullptr;

<<<<<<< HEAD
  WinCOFFWriter(WinCOFFObjectWriter &OWriter, raw_pwrite_stream &OS);
=======
  enum DwoMode {
    AllSections,
    NonDwoOnly,
    DwoOnly,
  } Mode;

  WinCOFFWriter(WinCOFFObjectWriter &OWriter, raw_pwrite_stream &OS,
                DwoMode Mode);
>>>>>>> bac3a63c

  void reset();
  void executePostLayoutBinding(MCAssembler &Asm, const MCAsmLayout &Layout);
  void recordRelocation(MCAssembler &Asm, const MCAsmLayout &Layout,
                        const MCFragment *Fragment, const MCFixup &Fixup,
                        MCValue Target, uint64_t &FixedValue);
  uint64_t writeObject(MCAssembler &Asm, const MCAsmLayout &Layout);

private:
  COFFSymbol *createSymbol(StringRef Name);
  COFFSymbol *GetOrCreateCOFFSymbol(const MCSymbol *Symbol);
  COFFSection *createSection(StringRef Name);

  void defineSection(MCSectionCOFF const &Sec, const MCAsmLayout &Layout);

  COFFSymbol *getLinkedSymbol(const MCSymbol &Symbol);
  void DefineSymbol(const MCSymbol &Symbol, MCAssembler &Assembler,
                    const MCAsmLayout &Layout);

  void SetSymbolName(COFFSymbol &S);
  void SetSectionName(COFFSection &S);

  bool IsPhysicalSection(COFFSection *S);

  // Entity writing methods.
  void WriteFileHeader(const COFF::header &Header);
  void WriteSymbol(const COFFSymbol &S);
  void WriteAuxiliarySymbols(const COFFSymbol::AuxiliarySymbols &S);
  void writeSectionHeaders();
  void WriteRelocation(const COFF::relocation &R);
  uint32_t writeSectionContents(MCAssembler &Asm, const MCAsmLayout &Layout,
                                const MCSection &MCSec);
  void writeSection(MCAssembler &Asm, const MCAsmLayout &Layout,
                    const COFFSection &Sec);

  void createFileSymbols(MCAssembler &Asm);
  void setWeakDefaultNames();
  void assignSectionNumbers();
  void assignFileOffsets(MCAssembler &Asm, const MCAsmLayout &Layout);
};

class WinCOFFObjectWriter : public MCObjectWriter {
  friend class WinCOFFWriter;

  std::unique_ptr<MCWinCOFFObjectTargetWriter> TargetObjectWriter;
<<<<<<< HEAD
  std::unique_ptr<WinCOFFWriter> ObjWriter;
=======
  std::unique_ptr<WinCOFFWriter> ObjWriter, DwoWriter;
>>>>>>> bac3a63c

public:
  WinCOFFObjectWriter(std::unique_ptr<MCWinCOFFObjectTargetWriter> MOTW,
                      raw_pwrite_stream &OS)
      : TargetObjectWriter(std::move(MOTW)),
<<<<<<< HEAD
        ObjWriter(std::make_unique<WinCOFFWriter>(*this, OS)) {}
=======
        ObjWriter(std::make_unique<WinCOFFWriter>(*this, OS,
                                                  WinCOFFWriter::AllSections)) {
  }
  WinCOFFObjectWriter(std::unique_ptr<MCWinCOFFObjectTargetWriter> MOTW,
                      raw_pwrite_stream &OS, raw_pwrite_stream &DwoOS)
      : TargetObjectWriter(std::move(MOTW)),
        ObjWriter(std::make_unique<WinCOFFWriter>(*this, OS,
                                                  WinCOFFWriter::NonDwoOnly)),
        DwoWriter(std::make_unique<WinCOFFWriter>(*this, DwoOS,
                                                  WinCOFFWriter::DwoOnly)) {}
>>>>>>> bac3a63c

  // MCObjectWriter interface implementation.
  void reset() override;
  void executePostLayoutBinding(MCAssembler &Asm,
                                const MCAsmLayout &Layout) override;
  bool isSymbolRefDifferenceFullyResolvedImpl(const MCAssembler &Asm,
                                              const MCSymbol &SymA,
                                              const MCFragment &FB, bool InSet,
                                              bool IsPCRel) const override;
  void recordRelocation(MCAssembler &Asm, const MCAsmLayout &Layout,
                        const MCFragment *Fragment, const MCFixup &Fixup,
                        MCValue Target, uint64_t &FixedValue) override;
  uint64_t writeObject(MCAssembler &Asm, const MCAsmLayout &Layout) override;
};

} // end anonymous namespace

static bool isDwoSection(const MCSection &Sec) {
  return Sec.getName().endswith(".dwo");
}

//------------------------------------------------------------------------------
// Symbol class implementation

// In the case that the name does not fit within 8 bytes, the offset
// into the string table is stored in the last 4 bytes instead, leaving
// the first 4 bytes as 0.
void COFFSymbol::set_name_offset(uint32_t Offset) {
  write32le(Data.Name + 0, 0);
  write32le(Data.Name + 4, Offset);
}

//------------------------------------------------------------------------------
// WinCOFFWriter class implementation

WinCOFFWriter::WinCOFFWriter(WinCOFFObjectWriter &OWriter,
<<<<<<< HEAD
                             raw_pwrite_stream &OS)
    : OWriter(OWriter), W(OS, support::little) {
=======
                             raw_pwrite_stream &OS, DwoMode Mode)
    : OWriter(OWriter), W(OS, support::little), Mode(Mode) {
>>>>>>> bac3a63c
  Header.Machine = OWriter.TargetObjectWriter->getMachine();
  // Some relocations on ARM64 (the 21 bit ADRP relocations) have a slightly
  // limited range for the immediate offset (+/- 1 MB); create extra offset
  // label symbols with regular intervals to allow referencing a
  // non-temporary symbol that is close enough.
  UseOffsetLabels = Header.Machine == COFF::IMAGE_FILE_MACHINE_ARM64;
}

COFFSymbol *WinCOFFWriter::createSymbol(StringRef Name) {
  Symbols.push_back(std::make_unique<COFFSymbol>(Name));
  return Symbols.back().get();
}

COFFSymbol *WinCOFFWriter::GetOrCreateCOFFSymbol(const MCSymbol *Symbol) {
  COFFSymbol *&Ret = SymbolMap[Symbol];
  if (!Ret)
    Ret = createSymbol(Symbol->getName());
  return Ret;
}

COFFSection *WinCOFFWriter::createSection(StringRef Name) {
  Sections.emplace_back(std::make_unique<COFFSection>(Name));
  return Sections.back().get();
}

static uint32_t getAlignment(const MCSectionCOFF &Sec) {
  switch (Sec.getAlign().value()) {
  case 1:
    return COFF::IMAGE_SCN_ALIGN_1BYTES;
  case 2:
    return COFF::IMAGE_SCN_ALIGN_2BYTES;
  case 4:
    return COFF::IMAGE_SCN_ALIGN_4BYTES;
  case 8:
    return COFF::IMAGE_SCN_ALIGN_8BYTES;
  case 16:
    return COFF::IMAGE_SCN_ALIGN_16BYTES;
  case 32:
    return COFF::IMAGE_SCN_ALIGN_32BYTES;
  case 64:
    return COFF::IMAGE_SCN_ALIGN_64BYTES;
  case 128:
    return COFF::IMAGE_SCN_ALIGN_128BYTES;
  case 256:
    return COFF::IMAGE_SCN_ALIGN_256BYTES;
  case 512:
    return COFF::IMAGE_SCN_ALIGN_512BYTES;
  case 1024:
    return COFF::IMAGE_SCN_ALIGN_1024BYTES;
  case 2048:
    return COFF::IMAGE_SCN_ALIGN_2048BYTES;
  case 4096:
    return COFF::IMAGE_SCN_ALIGN_4096BYTES;
  case 8192:
    return COFF::IMAGE_SCN_ALIGN_8192BYTES;
  }
  llvm_unreachable("unsupported section alignment");
}

/// This function takes a section data object from the assembler
/// and creates the associated COFF section staging object.
void WinCOFFWriter::defineSection(const MCSectionCOFF &MCSec,
                                  const MCAsmLayout &Layout) {
  COFFSection *Section = createSection(MCSec.getName());
  COFFSymbol *Symbol = createSymbol(MCSec.getName());
  Section->Symbol = Symbol;
  Symbol->Section = Section;
  Symbol->Data.StorageClass = COFF::IMAGE_SYM_CLASS_STATIC;

  // Create a COMDAT symbol if needed.
  if (MCSec.getSelection() != COFF::IMAGE_COMDAT_SELECT_ASSOCIATIVE) {
    if (const MCSymbol *S = MCSec.getCOMDATSymbol()) {
      COFFSymbol *COMDATSymbol = GetOrCreateCOFFSymbol(S);
      if (COMDATSymbol->Section)
        report_fatal_error("two sections have the same comdat");
      COMDATSymbol->Section = Section;
    }
  }

  // In this case the auxiliary symbol is a Section Definition.
  Symbol->Aux.resize(1);
  Symbol->Aux[0] = {};
  Symbol->Aux[0].AuxType = ATSectionDefinition;
  Symbol->Aux[0].Aux.SectionDefinition.Selection = MCSec.getSelection();

  // Set section alignment.
  Section->Header.Characteristics = MCSec.getCharacteristics();
  Section->Header.Characteristics |= getAlignment(MCSec);

  // Bind internal COFF section to MC section.
  Section->MCSection = &MCSec;
  SectionMap[&MCSec] = Section;

  if (UseOffsetLabels && !MCSec.getFragmentList().empty()) {
    const uint32_t Interval = 1 << OffsetLabelIntervalBits;
    uint32_t N = 1;
    for (uint32_t Off = Interval, E = Layout.getSectionAddressSize(&MCSec);
         Off < E; Off += Interval) {
      auto Name = ("$L" + MCSec.getName() + "_" + Twine(N++)).str();
      COFFSymbol *Label = createSymbol(Name);
      Label->Section = Section;
      Label->Data.StorageClass = COFF::IMAGE_SYM_CLASS_LABEL;
      Label->Data.Value = Off;
      Section->OffsetSymbols.push_back(Label);
    }
  }
}

static uint64_t getSymbolValue(const MCSymbol &Symbol,
                               const MCAsmLayout &Layout) {
  if (Symbol.isCommon() && Symbol.isExternal())
    return Symbol.getCommonSize();

  uint64_t Res;
  if (!Layout.getSymbolOffset(Symbol, Res))
    return 0;

  return Res;
}

COFFSymbol *WinCOFFWriter::getLinkedSymbol(const MCSymbol &Symbol) {
  if (!Symbol.isVariable())
    return nullptr;

  const MCSymbolRefExpr *SymRef =
      dyn_cast<MCSymbolRefExpr>(Symbol.getVariableValue());
  if (!SymRef)
    return nullptr;

  const MCSymbol &Aliasee = SymRef->getSymbol();
  if (Aliasee.isUndefined() || Aliasee.isExternal())
    return GetOrCreateCOFFSymbol(&Aliasee);
  else
    return nullptr;
}

/// This function takes a symbol data object from the assembler
/// and creates the associated COFF symbol staging object.
void WinCOFFWriter::DefineSymbol(const MCSymbol &MCSym, MCAssembler &Assembler,
                                 const MCAsmLayout &Layout) {
  COFFSymbol *Sym = GetOrCreateCOFFSymbol(&MCSym);
  const MCSymbol *Base = Layout.getBaseSymbol(MCSym);
  COFFSection *Sec = nullptr;
  if (Base && Base->getFragment()) {
    Sec = SectionMap[Base->getFragment()->getParent()];
    if (Sym->Section && Sym->Section != Sec)
      report_fatal_error("conflicting sections for symbol");
  }

  COFFSymbol *Local = nullptr;
  if (cast<MCSymbolCOFF>(MCSym).getWeakExternalCharacteristics()) {
    Sym->Data.StorageClass = COFF::IMAGE_SYM_CLASS_WEAK_EXTERNAL;
    Sym->Section = nullptr;

    COFFSymbol *WeakDefault = getLinkedSymbol(MCSym);
    if (!WeakDefault) {
      std::string WeakName = (".weak." + MCSym.getName() + ".default").str();
      WeakDefault = createSymbol(WeakName);
      if (!Sec)
        WeakDefault->Data.SectionNumber = COFF::IMAGE_SYM_ABSOLUTE;
      else
        WeakDefault->Section = Sec;
      WeakDefaults.insert(WeakDefault);
      Local = WeakDefault;
    }

    Sym->Other = WeakDefault;

    // Setup the Weak External auxiliary symbol.
    Sym->Aux.resize(1);
    memset(&Sym->Aux[0], 0, sizeof(Sym->Aux[0]));
    Sym->Aux[0].AuxType = ATWeakExternal;
    Sym->Aux[0].Aux.WeakExternal.TagIndex = 0; // Filled in later
    Sym->Aux[0].Aux.WeakExternal.Characteristics =
        cast<MCSymbolCOFF>(MCSym).getWeakExternalCharacteristics();
  } else {
    if (!Base)
      Sym->Data.SectionNumber = COFF::IMAGE_SYM_ABSOLUTE;
    else
      Sym->Section = Sec;
    Local = Sym;
  }

  if (Local) {
    Local->Data.Value = getSymbolValue(MCSym, Layout);

    const MCSymbolCOFF &SymbolCOFF = cast<MCSymbolCOFF>(MCSym);
    Local->Data.Type = SymbolCOFF.getType();
    Local->Data.StorageClass = SymbolCOFF.getClass();

    // If no storage class was specified in the streamer, define it here.
    if (Local->Data.StorageClass == COFF::IMAGE_SYM_CLASS_NULL) {
      bool IsExternal =
          MCSym.isExternal() || (!MCSym.getFragment() && !MCSym.isVariable());

      Local->Data.StorageClass = IsExternal ? COFF::IMAGE_SYM_CLASS_EXTERNAL
                                            : COFF::IMAGE_SYM_CLASS_STATIC;
    }
  }

  Sym->MC = &MCSym;
}

void WinCOFFWriter::SetSectionName(COFFSection &S) {
  if (S.Name.size() <= COFF::NameSize) {
    std::memcpy(S.Header.Name, S.Name.c_str(), S.Name.size());
    return;
  }

  uint64_t StringTableEntry = Strings.getOffset(S.Name);
  if (!COFF::encodeSectionName(S.Header.Name, StringTableEntry))
    report_fatal_error("COFF string table is greater than 64 GB.");
}

void WinCOFFWriter::SetSymbolName(COFFSymbol &S) {
  if (S.Name.size() > COFF::NameSize)
    S.set_name_offset(Strings.getOffset(S.Name));
  else
    std::memcpy(S.Data.Name, S.Name.c_str(), S.Name.size());
}

bool WinCOFFWriter::IsPhysicalSection(COFFSection *S) {
  return (S->Header.Characteristics & COFF::IMAGE_SCN_CNT_UNINITIALIZED_DATA) ==
         0;
}

//------------------------------------------------------------------------------
// entity writing methods

void WinCOFFWriter::WriteFileHeader(const COFF::header &Header) {
  if (UseBigObj) {
    W.write<uint16_t>(COFF::IMAGE_FILE_MACHINE_UNKNOWN);
    W.write<uint16_t>(0xFFFF);
    W.write<uint16_t>(COFF::BigObjHeader::MinBigObjectVersion);
    W.write<uint16_t>(Header.Machine);
    W.write<uint32_t>(Header.TimeDateStamp);
    W.OS.write(COFF::BigObjMagic, sizeof(COFF::BigObjMagic));
    W.write<uint32_t>(0);
    W.write<uint32_t>(0);
    W.write<uint32_t>(0);
    W.write<uint32_t>(0);
    W.write<uint32_t>(Header.NumberOfSections);
    W.write<uint32_t>(Header.PointerToSymbolTable);
    W.write<uint32_t>(Header.NumberOfSymbols);
  } else {
    W.write<uint16_t>(Header.Machine);
    W.write<uint16_t>(static_cast<int16_t>(Header.NumberOfSections));
    W.write<uint32_t>(Header.TimeDateStamp);
    W.write<uint32_t>(Header.PointerToSymbolTable);
    W.write<uint32_t>(Header.NumberOfSymbols);
    W.write<uint16_t>(Header.SizeOfOptionalHeader);
    W.write<uint16_t>(Header.Characteristics);
  }
}

void WinCOFFWriter::WriteSymbol(const COFFSymbol &S) {
  W.OS.write(S.Data.Name, COFF::NameSize);
  W.write<uint32_t>(S.Data.Value);
  if (UseBigObj)
    W.write<uint32_t>(S.Data.SectionNumber);
  else
    W.write<uint16_t>(static_cast<int16_t>(S.Data.SectionNumber));
  W.write<uint16_t>(S.Data.Type);
  W.OS << char(S.Data.StorageClass);
  W.OS << char(S.Data.NumberOfAuxSymbols);
  WriteAuxiliarySymbols(S.Aux);
}

void WinCOFFWriter::WriteAuxiliarySymbols(
    const COFFSymbol::AuxiliarySymbols &S) {
  for (const AuxSymbol &i : S) {
    switch (i.AuxType) {
    case ATWeakExternal:
      W.write<uint32_t>(i.Aux.WeakExternal.TagIndex);
      W.write<uint32_t>(i.Aux.WeakExternal.Characteristics);
      W.OS.write_zeros(sizeof(i.Aux.WeakExternal.unused));
      if (UseBigObj)
        W.OS.write_zeros(COFF::Symbol32Size - COFF::Symbol16Size);
      break;
    case ATFile:
      W.OS.write(reinterpret_cast<const char *>(&i.Aux),
                 UseBigObj ? COFF::Symbol32Size : COFF::Symbol16Size);
      break;
    case ATSectionDefinition:
      W.write<uint32_t>(i.Aux.SectionDefinition.Length);
      W.write<uint16_t>(i.Aux.SectionDefinition.NumberOfRelocations);
      W.write<uint16_t>(i.Aux.SectionDefinition.NumberOfLinenumbers);
      W.write<uint32_t>(i.Aux.SectionDefinition.CheckSum);
      W.write<uint16_t>(static_cast<int16_t>(i.Aux.SectionDefinition.Number));
      W.OS << char(i.Aux.SectionDefinition.Selection);
      W.OS.write_zeros(sizeof(i.Aux.SectionDefinition.unused));
      W.write<uint16_t>(
          static_cast<int16_t>(i.Aux.SectionDefinition.Number >> 16));
      if (UseBigObj)
        W.OS.write_zeros(COFF::Symbol32Size - COFF::Symbol16Size);
      break;
    }
  }
}

// Write the section header.
void WinCOFFWriter::writeSectionHeaders() {
  // Section numbers must be monotonically increasing in the section
  // header, but our Sections array is not sorted by section number,
  // so make a copy of Sections and sort it.
  std::vector<COFFSection *> Arr;
  for (auto &Section : Sections)
    Arr.push_back(Section.get());
  llvm::sort(Arr, [](const COFFSection *A, const COFFSection *B) {
    return A->Number < B->Number;
  });

  for (auto &Section : Arr) {
    if (Section->Number == -1)
      continue;

    COFF::section &S = Section->Header;
    if (Section->Relocations.size() >= 0xffff)
      S.Characteristics |= COFF::IMAGE_SCN_LNK_NRELOC_OVFL;
    W.OS.write(S.Name, COFF::NameSize);
    W.write<uint32_t>(S.VirtualSize);
    W.write<uint32_t>(S.VirtualAddress);
    W.write<uint32_t>(S.SizeOfRawData);
    W.write<uint32_t>(S.PointerToRawData);
    W.write<uint32_t>(S.PointerToRelocations);
    W.write<uint32_t>(S.PointerToLineNumbers);
    W.write<uint16_t>(S.NumberOfRelocations);
    W.write<uint16_t>(S.NumberOfLineNumbers);
    W.write<uint32_t>(S.Characteristics);
  }
}

void WinCOFFWriter::WriteRelocation(const COFF::relocation &R) {
  W.write<uint32_t>(R.VirtualAddress);
  W.write<uint32_t>(R.SymbolTableIndex);
  W.write<uint16_t>(R.Type);
}

// Write MCSec's contents. What this function does is essentially
// "Asm.writeSectionData(&MCSec, Layout)", but it's a bit complicated
// because it needs to compute a CRC.
uint32_t WinCOFFWriter::writeSectionContents(MCAssembler &Asm,
                                             const MCAsmLayout &Layout,
                                             const MCSection &MCSec) {
  // Save the contents of the section to a temporary buffer, we need this
  // to CRC the data before we dump it into the object file.
  SmallVector<char, 128> Buf;
  raw_svector_ostream VecOS(Buf);
  Asm.writeSectionData(VecOS, &MCSec, Layout);

  // Write the section contents to the object file.
  W.OS << Buf;

  // Calculate our CRC with an initial value of '0', this is not how
  // JamCRC is specified but it aligns with the expected output.
  JamCRC JC(/*Init=*/0);
  JC.update(ArrayRef(reinterpret_cast<uint8_t *>(Buf.data()), Buf.size()));
  return JC.getCRC();
}

void WinCOFFWriter::writeSection(MCAssembler &Asm, const MCAsmLayout &Layout,
                                 const COFFSection &Sec) {
  if (Sec.Number == -1)
    return;

  // Write the section contents.
  if (Sec.Header.PointerToRawData != 0) {
    assert(W.OS.tell() == Sec.Header.PointerToRawData &&
           "Section::PointerToRawData is insane!");

    uint32_t CRC = writeSectionContents(Asm, Layout, *Sec.MCSection);

    // Update the section definition auxiliary symbol to record the CRC.
    COFFSymbol::AuxiliarySymbols &AuxSyms = Sec.Symbol->Aux;
    assert(AuxSyms.size() == 1 && AuxSyms[0].AuxType == ATSectionDefinition);
    AuxSymbol &SecDef = AuxSyms[0];
    SecDef.Aux.SectionDefinition.CheckSum = CRC;
  }

  // Write relocations for this section.
  if (Sec.Relocations.empty()) {
    assert(Sec.Header.PointerToRelocations == 0 &&
           "Section::PointerToRelocations is insane!");
    return;
  }

  assert(W.OS.tell() == Sec.Header.PointerToRelocations &&
         "Section::PointerToRelocations is insane!");

  if (Sec.Relocations.size() >= 0xffff) {
    // In case of overflow, write actual relocation count as first
    // relocation. Including the synthetic reloc itself (+ 1).
    COFF::relocation R;
    R.VirtualAddress = Sec.Relocations.size() + 1;
    R.SymbolTableIndex = 0;
    R.Type = 0;
    WriteRelocation(R);
  }

  for (const auto &Relocation : Sec.Relocations)
    WriteRelocation(Relocation.Data);
}

// Create .file symbols.
void WinCOFFWriter::createFileSymbols(MCAssembler &Asm) {
  for (const std::pair<std::string, size_t> &It : Asm.getFileNames()) {
    // round up to calculate the number of auxiliary symbols required
    const std::string &Name = It.first;
    unsigned SymbolSize = UseBigObj ? COFF::Symbol32Size : COFF::Symbol16Size;
    unsigned Count = (Name.size() + SymbolSize - 1) / SymbolSize;

    COFFSymbol *File = createSymbol(".file");
    File->Data.SectionNumber = COFF::IMAGE_SYM_DEBUG;
    File->Data.StorageClass = COFF::IMAGE_SYM_CLASS_FILE;
    File->Aux.resize(Count);

    unsigned Offset = 0;
    unsigned Length = Name.size();
    for (auto &Aux : File->Aux) {
      Aux.AuxType = ATFile;

      if (Length > SymbolSize) {
        memcpy(&Aux.Aux, Name.c_str() + Offset, SymbolSize);
        Length = Length - SymbolSize;
      } else {
        memcpy(&Aux.Aux, Name.c_str() + Offset, Length);
        memset((char *)&Aux.Aux + Length, 0, SymbolSize - Length);
        break;
      }

      Offset += SymbolSize;
    }
  }
}

void WinCOFFWriter::setWeakDefaultNames() {
  if (WeakDefaults.empty())
    return;

  // If multiple object files use a weak symbol (either with a regular
  // defined default, or an absolute zero symbol as default), the defaults
  // cause duplicate definitions unless their names are made unique. Look
  // for a defined extern symbol, that isn't comdat - that should be unique
  // unless there are other duplicate definitions. And if none is found,
  // allow picking a comdat symbol, as that's still better than nothing.

  COFFSymbol *Unique = nullptr;
  for (bool AllowComdat : {false, true}) {
    for (auto &Sym : Symbols) {
      // Don't include the names of the defaults themselves
      if (WeakDefaults.count(Sym.get()))
        continue;
      // Only consider external symbols
      if (Sym->Data.StorageClass != COFF::IMAGE_SYM_CLASS_EXTERNAL)
        continue;
      // Only consider symbols defined in a section or that are absolute
      if (!Sym->Section && Sym->Data.SectionNumber != COFF::IMAGE_SYM_ABSOLUTE)
        continue;
      if (!AllowComdat && Sym->Section &&
          Sym->Section->Header.Characteristics & COFF::IMAGE_SCN_LNK_COMDAT)
        continue;
      Unique = Sym.get();
      break;
    }
    if (Unique)
      break;
  }
  // If we didn't find any unique symbol to use for the names, just skip this.
  if (!Unique)
    return;
  for (auto *Sym : WeakDefaults) {
    Sym->Name.append(".");
    Sym->Name.append(Unique->Name);
  }
}

static bool isAssociative(const COFFSection &Section) {
  return Section.Symbol->Aux[0].Aux.SectionDefinition.Selection ==
         COFF::IMAGE_COMDAT_SELECT_ASSOCIATIVE;
}

void WinCOFFWriter::assignSectionNumbers() {
  size_t I = 1;
  auto Assign = [&](COFFSection &Section) {
    Section.Number = I;
    Section.Symbol->Data.SectionNumber = I;
    Section.Symbol->Aux[0].Aux.SectionDefinition.Number = I;
    ++I;
  };

  // Although it is not explicitly requested by the Microsoft COFF spec,
  // we should avoid emitting forward associative section references,
  // because MSVC link.exe as of 2017 cannot handle that.
  for (const std::unique_ptr<COFFSection> &Section : Sections)
    if (!isAssociative(*Section))
      Assign(*Section);
  for (const std::unique_ptr<COFFSection> &Section : Sections)
    if (isAssociative(*Section))
      Assign(*Section);
}

// Assign file offsets to COFF object file structures.
void WinCOFFWriter::assignFileOffsets(MCAssembler &Asm,
                                      const MCAsmLayout &Layout) {
  unsigned Offset = W.OS.tell();

  Offset += UseBigObj ? COFF::Header32Size : COFF::Header16Size;
  Offset += COFF::SectionSize * Header.NumberOfSections;

  for (const auto &Section : Asm) {
    COFFSection *Sec = SectionMap[&Section];

    if (!Sec || Sec->Number == -1)
      continue;

    Sec->Header.SizeOfRawData = Layout.getSectionAddressSize(&Section);

    if (IsPhysicalSection(Sec)) {
      Sec->Header.PointerToRawData = Offset;
      Offset += Sec->Header.SizeOfRawData;
    }

    if (!Sec->Relocations.empty()) {
      bool RelocationsOverflow = Sec->Relocations.size() >= 0xffff;

      if (RelocationsOverflow) {
        // Signal overflow by setting NumberOfRelocations to max value. Actual
        // size is found in reloc #0. Microsoft tools understand this.
        Sec->Header.NumberOfRelocations = 0xffff;
      } else {
        Sec->Header.NumberOfRelocations = Sec->Relocations.size();
      }
      Sec->Header.PointerToRelocations = Offset;

      if (RelocationsOverflow) {
        // Reloc #0 will contain actual count, so make room for it.
        Offset += COFF::RelocationSize;
      }

      Offset += COFF::RelocationSize * Sec->Relocations.size();

      for (auto &Relocation : Sec->Relocations) {
        assert(Relocation.Symb->getIndex() != -1);
        Relocation.Data.SymbolTableIndex = Relocation.Symb->getIndex();
      }
    }

    assert(Sec->Symbol->Aux.size() == 1 &&
           "Section's symbol must have one aux!");
    AuxSymbol &Aux = Sec->Symbol->Aux[0];
    assert(Aux.AuxType == ATSectionDefinition &&
           "Section's symbol's aux symbol must be a Section Definition!");
    Aux.Aux.SectionDefinition.Length = Sec->Header.SizeOfRawData;
    Aux.Aux.SectionDefinition.NumberOfRelocations =
        Sec->Header.NumberOfRelocations;
    Aux.Aux.SectionDefinition.NumberOfLinenumbers =
        Sec->Header.NumberOfLineNumbers;
  }

  Header.PointerToSymbolTable = Offset;
}

void WinCOFFWriter::reset() {
  memset(&Header, 0, sizeof(Header));
  Header.Machine = OWriter.TargetObjectWriter->getMachine();
  Sections.clear();
  Symbols.clear();
  Strings.clear();
  SectionMap.clear();
  SymbolMap.clear();
  WeakDefaults.clear();
}

void WinCOFFWriter::executePostLayoutBinding(MCAssembler &Asm,
                                             const MCAsmLayout &Layout) {
  // "Define" each section & symbol. This creates section & symbol
  // entries in the staging area.
  for (const auto &Section : Asm) {
    if ((Mode == NonDwoOnly && isDwoSection(Section)) ||
        (Mode == DwoOnly && !isDwoSection(Section)))
      continue;
    defineSection(static_cast<const MCSectionCOFF &>(Section), Layout);
  }

<<<<<<< HEAD
  for (const MCSymbol &Symbol : Asm.symbols())
    if (!Symbol.isTemporary())
      DefineSymbol(Symbol, Asm, Layout);
=======
  if (Mode != DwoOnly)
    for (const MCSymbol &Symbol : Asm.symbols())
      if (!Symbol.isTemporary())
        DefineSymbol(Symbol, Asm, Layout);
>>>>>>> bac3a63c
}

void WinCOFFWriter::recordRelocation(MCAssembler &Asm,
                                     const MCAsmLayout &Layout,
                                     const MCFragment *Fragment,
                                     const MCFixup &Fixup, MCValue Target,
                                     uint64_t &FixedValue) {
  assert(Target.getSymA() && "Relocation must reference a symbol!");

  const MCSymbol &A = Target.getSymA()->getSymbol();
  if (!A.isRegistered()) {
    Asm.getContext().reportError(Fixup.getLoc(), Twine("symbol '") +
                                                     A.getName() +
                                                     "' can not be undefined");
    return;
  }
  if (A.isTemporary() && A.isUndefined()) {
    Asm.getContext().reportError(Fixup.getLoc(), Twine("assembler label '") +
                                                     A.getName() +
                                                     "' can not be undefined");
    return;
  }

  MCSection *MCSec = Fragment->getParent();

  // Mark this symbol as requiring an entry in the symbol table.
  assert(SectionMap.contains(MCSec) &&
         "Section must already have been defined in executePostLayoutBinding!");

  COFFSection *Sec = SectionMap[MCSec];
  const MCSymbolRefExpr *SymB = Target.getSymB();

  if (SymB) {
    const MCSymbol *B = &SymB->getSymbol();
    if (!B->getFragment()) {
      Asm.getContext().reportError(
          Fixup.getLoc(),
          Twine("symbol '") + B->getName() +
              "' can not be undefined in a subtraction expression");
      return;
    }

    // Offset of the symbol in the section
    int64_t OffsetOfB = Layout.getSymbolOffset(*B);

    // Offset of the relocation in the section
    int64_t OffsetOfRelocation =
        Layout.getFragmentOffset(Fragment) + Fixup.getOffset();

    FixedValue = (OffsetOfRelocation - OffsetOfB) + Target.getConstant();
  } else {
    FixedValue = Target.getConstant();
  }

  COFFRelocation Reloc;

  Reloc.Data.SymbolTableIndex = 0;
  Reloc.Data.VirtualAddress = Layout.getFragmentOffset(Fragment);

  // Turn relocations for temporary symbols into section relocations.
  if (A.isTemporary()) {
    MCSection *TargetSection = &A.getSection();
    assert(
        SectionMap.contains(TargetSection) &&
        "Section must already have been defined in executePostLayoutBinding!");
    COFFSection *Section = SectionMap[TargetSection];
    Reloc.Symb = Section->Symbol;
    FixedValue += Layout.getSymbolOffset(A);
    // Technically, we should do the final adjustments of FixedValue (below)
    // before picking an offset symbol, otherwise we might choose one which
    // is slightly too far away. The relocations where it really matters
    // (arm64 adrp relocations) don't get any offset though.
    if (UseOffsetLabels && !Section->OffsetSymbols.empty()) {
      uint64_t LabelIndex = FixedValue >> OffsetLabelIntervalBits;
      if (LabelIndex > 0) {
        if (LabelIndex <= Section->OffsetSymbols.size())
          Reloc.Symb = Section->OffsetSymbols[LabelIndex - 1];
        else
          Reloc.Symb = Section->OffsetSymbols.back();
        FixedValue -= Reloc.Symb->Data.Value;
      }
    }
  } else {
    assert(
        SymbolMap.contains(&A) &&
        "Symbol must already have been defined in executePostLayoutBinding!");
    Reloc.Symb = SymbolMap[&A];
  }

  ++Reloc.Symb->Relocations;

  Reloc.Data.VirtualAddress += Fixup.getOffset();
  Reloc.Data.Type = OWriter.TargetObjectWriter->getRelocType(
      Asm.getContext(), Target, Fixup, SymB, Asm.getBackend());

  // The *_REL32 relocations are relative to the end of the relocation,
  // not to the start.
  if ((Header.Machine == COFF::IMAGE_FILE_MACHINE_AMD64 &&
       Reloc.Data.Type == COFF::IMAGE_REL_AMD64_REL32) ||
      (Header.Machine == COFF::IMAGE_FILE_MACHINE_I386 &&
       Reloc.Data.Type == COFF::IMAGE_REL_I386_REL32) ||
      (Header.Machine == COFF::IMAGE_FILE_MACHINE_ARMNT &&
       Reloc.Data.Type == COFF::IMAGE_REL_ARM_REL32) ||
      (Header.Machine == COFF::IMAGE_FILE_MACHINE_ARM64 &&
       Reloc.Data.Type == COFF::IMAGE_REL_ARM64_REL32))
    FixedValue += 4;

  if (Header.Machine == COFF::IMAGE_FILE_MACHINE_ARMNT) {
    switch (Reloc.Data.Type) {
    case COFF::IMAGE_REL_ARM_ABSOLUTE:
    case COFF::IMAGE_REL_ARM_ADDR32:
    case COFF::IMAGE_REL_ARM_ADDR32NB:
    case COFF::IMAGE_REL_ARM_TOKEN:
    case COFF::IMAGE_REL_ARM_SECTION:
    case COFF::IMAGE_REL_ARM_SECREL:
      break;
    case COFF::IMAGE_REL_ARM_BRANCH11:
    case COFF::IMAGE_REL_ARM_BLX11:
    // IMAGE_REL_ARM_BRANCH11 and IMAGE_REL_ARM_BLX11 are only used for
    // pre-ARMv7, which implicitly rules it out of ARMNT (it would be valid
    // for Windows CE).
    case COFF::IMAGE_REL_ARM_BRANCH24:
    case COFF::IMAGE_REL_ARM_BLX24:
    case COFF::IMAGE_REL_ARM_MOV32A:
      // IMAGE_REL_ARM_BRANCH24, IMAGE_REL_ARM_BLX24, IMAGE_REL_ARM_MOV32A are
      // only used for ARM mode code, which is documented as being unsupported
      // by Windows on ARM.  Empirical proof indicates that masm is able to
      // generate the relocations however the rest of the MSVC toolchain is
      // unable to handle it.
      llvm_unreachable("unsupported relocation");
      break;
    case COFF::IMAGE_REL_ARM_MOV32T:
      break;
    case COFF::IMAGE_REL_ARM_BRANCH20T:
    case COFF::IMAGE_REL_ARM_BRANCH24T:
    case COFF::IMAGE_REL_ARM_BLX23T:
      // IMAGE_REL_BRANCH20T, IMAGE_REL_ARM_BRANCH24T, IMAGE_REL_ARM_BLX23T all
      // perform a 4 byte adjustment to the relocation.  Relative branches are
      // offset by 4 on ARM, however, because there is no RELA relocations, all
      // branches are offset by 4.
      FixedValue = FixedValue + 4;
      break;
    }
  }

  // The fixed value never makes sense for section indices, ignore it.
  if (Fixup.getKind() == FK_SecRel_2)
    FixedValue = 0;

  if (OWriter.TargetObjectWriter->recordRelocation(Fixup))
    Sec->Relocations.push_back(Reloc);
}

static std::time_t getTime() {
  std::time_t Now = time(nullptr);
  if (Now < 0 || !isUInt<32>(Now))
    return UINT32_MAX;
  return Now;
}

uint64_t WinCOFFWriter::writeObject(MCAssembler &Asm,
                                    const MCAsmLayout &Layout) {
  uint64_t StartOffset = W.OS.tell();

  if (Sections.size() > INT32_MAX)
    report_fatal_error(
        "PE COFF object files can't have more than 2147483647 sections");

  UseBigObj = Sections.size() > COFF::MaxNumberOfSections16;
  Header.NumberOfSections = Sections.size();
  Header.NumberOfSymbols = 0;

  setWeakDefaultNames();
  assignSectionNumbers();
  if (Mode != DwoOnly)
    createFileSymbols(Asm);

  for (auto &Symbol : Symbols) {
    // Update section number & offset for symbols that have them.
    if (Symbol->Section)
      Symbol->Data.SectionNumber = Symbol->Section->Number;
    Symbol->setIndex(Header.NumberOfSymbols++);
    // Update auxiliary symbol info.
    Symbol->Data.NumberOfAuxSymbols = Symbol->Aux.size();
    Header.NumberOfSymbols += Symbol->Data.NumberOfAuxSymbols;
  }

  // Build string table.
  for (const auto &S : Sections)
    if (S->Name.size() > COFF::NameSize)
      Strings.add(S->Name);
  for (const auto &S : Symbols)
    if (S->Name.size() > COFF::NameSize)
      Strings.add(S->Name);
  Strings.finalize();

  // Set names.
  for (const auto &S : Sections)
    SetSectionName(*S);
  for (auto &S : Symbols)
    SetSymbolName(*S);

  // Fixup weak external references.
  for (auto &Symbol : Symbols) {
    if (Symbol->Other) {
      assert(Symbol->getIndex() != -1);
      assert(Symbol->Aux.size() == 1 && "Symbol must contain one aux symbol!");
      assert(Symbol->Aux[0].AuxType == ATWeakExternal &&
             "Symbol's aux symbol must be a Weak External!");
      Symbol->Aux[0].Aux.WeakExternal.TagIndex = Symbol->Other->getIndex();
    }
  }

  // Fixup associative COMDAT sections.
  for (auto &Section : Sections) {
    if (Section->Symbol->Aux[0].Aux.SectionDefinition.Selection !=
        COFF::IMAGE_COMDAT_SELECT_ASSOCIATIVE)
      continue;

    const MCSectionCOFF &MCSec = *Section->MCSection;
    const MCSymbol *AssocMCSym = MCSec.getCOMDATSymbol();
    assert(AssocMCSym);

    // It's an error to try to associate with an undefined symbol or a symbol
    // without a section.
    if (!AssocMCSym->isInSection()) {
      Asm.getContext().reportError(
          SMLoc(), Twine("cannot make section ") + MCSec.getName() +
                       Twine(" associative with sectionless symbol ") +
                       AssocMCSym->getName());
      continue;
    }

    const auto *AssocMCSec = cast<MCSectionCOFF>(&AssocMCSym->getSection());
    assert(SectionMap.count(AssocMCSec));
    COFFSection *AssocSec = SectionMap[AssocMCSec];

    // Skip this section if the associated section is unused.
    if (AssocSec->Number == -1)
      continue;

    Section->Symbol->Aux[0].Aux.SectionDefinition.Number = AssocSec->Number;
  }

  // Create the contents of the .llvm_addrsig section.
<<<<<<< HEAD
  if (OWriter.EmitAddrsigSection) {
=======
  if (Mode != DwoOnly && OWriter.EmitAddrsigSection) {
>>>>>>> bac3a63c
    auto Frag = new MCDataFragment(AddrsigSection);
    Frag->setLayoutOrder(0);
    raw_svector_ostream OS(Frag->getContents());
    for (const MCSymbol *S : OWriter.AddrsigSyms) {
      if (!S->isRegistered())
        continue;
      if (!S->isTemporary()) {
        encodeULEB128(S->getIndex(), OS);
        continue;
      }

      MCSection *TargetSection = &S->getSection();
      assert(SectionMap.contains(TargetSection) &&
             "Section must already have been defined in "
             "executePostLayoutBinding!");
      encodeULEB128(SectionMap[TargetSection]->Symbol->getIndex(), OS);
    }
  }

  // Create the contents of the .llvm.call-graph-profile section.
  if (Mode != DwoOnly && CGProfileSection) {
    auto *Frag = new MCDataFragment(CGProfileSection);
    Frag->setLayoutOrder(0);
    raw_svector_ostream OS(Frag->getContents());
    for (const MCAssembler::CGProfileEntry &CGPE : Asm.CGProfile) {
      uint32_t FromIndex = CGPE.From->getSymbol().getIndex();
      uint32_t ToIndex = CGPE.To->getSymbol().getIndex();
      support::endian::write(OS, FromIndex, W.Endian);
      support::endian::write(OS, ToIndex, W.Endian);
      support::endian::write(OS, CGPE.Count, W.Endian);
    }
  }

  assignFileOffsets(Asm, Layout);

  // MS LINK expects to be able to use this timestamp to implement their
  // /INCREMENTAL feature.
  if (Asm.isIncrementalLinkerCompatible()) {
    Header.TimeDateStamp = getTime();
  } else {
    // Have deterministic output if /INCREMENTAL isn't needed. Also matches GNU.
    Header.TimeDateStamp = 0;
  }

  // Write it all to disk...
  WriteFileHeader(Header);
  writeSectionHeaders();

#ifndef NDEBUG
  sections::iterator I = Sections.begin();
  sections::iterator IE = Sections.end();
  MCAssembler::iterator J = Asm.begin();
  MCAssembler::iterator JE = Asm.end();
  for (; I != IE && J != JE; ++I, ++J) {
    while (J != JE && ((Mode == NonDwoOnly && isDwoSection(*J)) ||
                       (Mode == DwoOnly && !isDwoSection(*J))))
      ++J;
    assert(J != JE && (**I).MCSection == &*J && "Wrong bound MCSection");
  }
#endif

  // Write section contents.
  for (std::unique_ptr<COFFSection> &Sec : Sections)
    writeSection(Asm, Layout, *Sec);

  assert(W.OS.tell() == Header.PointerToSymbolTable &&
         "Header::PointerToSymbolTable is insane!");

  // Write a symbol table.
  for (auto &Symbol : Symbols)
    if (Symbol->getIndex() != -1)
      WriteSymbol(*Symbol);

  // Write a string table, which completes the entire COFF file.
  Strings.write(W.OS);

  return W.OS.tell() - StartOffset;
}

//------------------------------------------------------------------------------
// WinCOFFObjectWriter class implementation

////////////////////////////////////////////////////////////////////////////////
// MCObjectWriter interface implementations

void WinCOFFObjectWriter::reset() {
  ObjWriter->reset();
<<<<<<< HEAD
=======
  if (DwoWriter)
    DwoWriter->reset();
>>>>>>> bac3a63c
  MCObjectWriter::reset();
}

bool WinCOFFObjectWriter::isSymbolRefDifferenceFullyResolvedImpl(
    const MCAssembler &Asm, const MCSymbol &SymA, const MCFragment &FB,
    bool InSet, bool IsPCRel) const {
  // Don't drop relocations between functions, even if they are in the same text
  // section. Multiple Visual C++ linker features depend on having the
  // relocations present. The /INCREMENTAL flag will cause these relocations to
  // point to thunks, and the /GUARD:CF flag assumes that it can use relocations
  // to approximate the set of all address taken functions. LLD's implementation
  // of /GUARD:CF also relies on the existance of these relocations.
  uint16_t Type = cast<MCSymbolCOFF>(SymA).getType();
  if ((Type >> COFF::SCT_COMPLEX_TYPE_SHIFT) == COFF::IMAGE_SYM_DTYPE_FUNCTION)
    return false;
  return MCObjectWriter::isSymbolRefDifferenceFullyResolvedImpl(Asm, SymA, FB,
                                                                InSet, IsPCRel);
}

void WinCOFFObjectWriter::executePostLayoutBinding(MCAssembler &Asm,
                                                   const MCAsmLayout &Layout) {
  if (EmitAddrsigSection) {
    ObjWriter->AddrsigSection = Asm.getContext().getCOFFSection(
        ".llvm_addrsig", COFF::IMAGE_SCN_LNK_REMOVE,
        SectionKind::getMetadata());
    Asm.registerSection(*ObjWriter->AddrsigSection);
  }

  if (!Asm.CGProfile.empty()) {
    ObjWriter->CGProfileSection = Asm.getContext().getCOFFSection(
        ".llvm.call-graph-profile", COFF::IMAGE_SCN_LNK_REMOVE,
        SectionKind::getMetadata());
    Asm.registerSection(*ObjWriter->CGProfileSection);
  }

  ObjWriter->executePostLayoutBinding(Asm, Layout);
<<<<<<< HEAD
=======
  if (DwoWriter)
    DwoWriter->executePostLayoutBinding(Asm, Layout);
>>>>>>> bac3a63c
}

void WinCOFFObjectWriter::recordRelocation(MCAssembler &Asm,
                                           const MCAsmLayout &Layout,
                                           const MCFragment *Fragment,
                                           const MCFixup &Fixup, MCValue Target,
                                           uint64_t &FixedValue) {
<<<<<<< HEAD
=======
  assert(!isDwoSection(*Fragment->getParent()) &&
         "No relocation in Dwo sections");
>>>>>>> bac3a63c
  ObjWriter->recordRelocation(Asm, Layout, Fragment, Fixup, Target, FixedValue);
}

uint64_t WinCOFFObjectWriter::writeObject(MCAssembler &Asm,
                                          const MCAsmLayout &Layout) {
<<<<<<< HEAD
  return ObjWriter->writeObject(Asm, Layout);
}
=======
  uint64_t TotalSize = ObjWriter->writeObject(Asm, Layout);
  if (DwoWriter)
    TotalSize += DwoWriter->writeObject(Asm, Layout);
  return TotalSize;
}

>>>>>>> bac3a63c
MCWinCOFFObjectTargetWriter::MCWinCOFFObjectTargetWriter(unsigned Machine_)
    : Machine(Machine_) {}

// Pin the vtable to this file.
void MCWinCOFFObjectTargetWriter::anchor() {}

//------------------------------------------------------------------------------
// WinCOFFObjectWriter factory function

std::unique_ptr<MCObjectWriter> llvm::createWinCOFFObjectWriter(
    std::unique_ptr<MCWinCOFFObjectTargetWriter> MOTW, raw_pwrite_stream &OS) {
  return std::make_unique<WinCOFFObjectWriter>(std::move(MOTW), OS);
}

std::unique_ptr<MCObjectWriter> llvm::createWinCOFFDwoObjectWriter(
    std::unique_ptr<MCWinCOFFObjectTargetWriter> MOTW, raw_pwrite_stream &OS,
    raw_pwrite_stream &DwoOS) {
  return std::make_unique<WinCOFFObjectWriter>(std::move(MOTW), OS, DwoOS);
}<|MERGE_RESOLUTION|>--- conflicted
+++ resolved
@@ -154,9 +154,6 @@
   MCSectionCOFF *AddrsigSection = nullptr;
   MCSectionCOFF *CGProfileSection = nullptr;
 
-<<<<<<< HEAD
-  WinCOFFWriter(WinCOFFObjectWriter &OWriter, raw_pwrite_stream &OS);
-=======
   enum DwoMode {
     AllSections,
     NonDwoOnly,
@@ -165,7 +162,6 @@
 
   WinCOFFWriter(WinCOFFObjectWriter &OWriter, raw_pwrite_stream &OS,
                 DwoMode Mode);
->>>>>>> bac3a63c
 
   void reset();
   void executePostLayoutBinding(MCAssembler &Asm, const MCAsmLayout &Layout);
@@ -211,19 +207,12 @@
   friend class WinCOFFWriter;
 
   std::unique_ptr<MCWinCOFFObjectTargetWriter> TargetObjectWriter;
-<<<<<<< HEAD
-  std::unique_ptr<WinCOFFWriter> ObjWriter;
-=======
   std::unique_ptr<WinCOFFWriter> ObjWriter, DwoWriter;
->>>>>>> bac3a63c
 
 public:
   WinCOFFObjectWriter(std::unique_ptr<MCWinCOFFObjectTargetWriter> MOTW,
                       raw_pwrite_stream &OS)
       : TargetObjectWriter(std::move(MOTW)),
-<<<<<<< HEAD
-        ObjWriter(std::make_unique<WinCOFFWriter>(*this, OS)) {}
-=======
         ObjWriter(std::make_unique<WinCOFFWriter>(*this, OS,
                                                   WinCOFFWriter::AllSections)) {
   }
@@ -234,7 +223,6 @@
                                                   WinCOFFWriter::NonDwoOnly)),
         DwoWriter(std::make_unique<WinCOFFWriter>(*this, DwoOS,
                                                   WinCOFFWriter::DwoOnly)) {}
->>>>>>> bac3a63c
 
   // MCObjectWriter interface implementation.
   void reset() override;
@@ -271,13 +259,8 @@
 // WinCOFFWriter class implementation
 
 WinCOFFWriter::WinCOFFWriter(WinCOFFObjectWriter &OWriter,
-<<<<<<< HEAD
-                             raw_pwrite_stream &OS)
-    : OWriter(OWriter), W(OS, support::little) {
-=======
                              raw_pwrite_stream &OS, DwoMode Mode)
     : OWriter(OWriter), W(OS, support::little), Mode(Mode) {
->>>>>>> bac3a63c
   Header.Machine = OWriter.TargetObjectWriter->getMachine();
   // Some relocations on ARM64 (the 21 bit ADRP relocations) have a slightly
   // limited range for the immediate offset (+/- 1 MB); create extra offset
@@ -862,16 +845,10 @@
     defineSection(static_cast<const MCSectionCOFF &>(Section), Layout);
   }
 
-<<<<<<< HEAD
-  for (const MCSymbol &Symbol : Asm.symbols())
-    if (!Symbol.isTemporary())
-      DefineSymbol(Symbol, Asm, Layout);
-=======
   if (Mode != DwoOnly)
     for (const MCSymbol &Symbol : Asm.symbols())
       if (!Symbol.isTemporary())
         DefineSymbol(Symbol, Asm, Layout);
->>>>>>> bac3a63c
 }
 
 void WinCOFFWriter::recordRelocation(MCAssembler &Asm,
@@ -1117,11 +1094,7 @@
   }
 
   // Create the contents of the .llvm_addrsig section.
-<<<<<<< HEAD
-  if (OWriter.EmitAddrsigSection) {
-=======
   if (Mode != DwoOnly && OWriter.EmitAddrsigSection) {
->>>>>>> bac3a63c
     auto Frag = new MCDataFragment(AddrsigSection);
     Frag->setLayoutOrder(0);
     raw_svector_ostream OS(Frag->getContents());
@@ -1209,11 +1182,8 @@
 
 void WinCOFFObjectWriter::reset() {
   ObjWriter->reset();
-<<<<<<< HEAD
-=======
   if (DwoWriter)
     DwoWriter->reset();
->>>>>>> bac3a63c
   MCObjectWriter::reset();
 }
 
@@ -1250,11 +1220,8 @@
   }
 
   ObjWriter->executePostLayoutBinding(Asm, Layout);
-<<<<<<< HEAD
-=======
   if (DwoWriter)
     DwoWriter->executePostLayoutBinding(Asm, Layout);
->>>>>>> bac3a63c
 }
 
 void WinCOFFObjectWriter::recordRelocation(MCAssembler &Asm,
@@ -1262,27 +1229,19 @@
                                            const MCFragment *Fragment,
                                            const MCFixup &Fixup, MCValue Target,
                                            uint64_t &FixedValue) {
-<<<<<<< HEAD
-=======
   assert(!isDwoSection(*Fragment->getParent()) &&
          "No relocation in Dwo sections");
->>>>>>> bac3a63c
   ObjWriter->recordRelocation(Asm, Layout, Fragment, Fixup, Target, FixedValue);
 }
 
 uint64_t WinCOFFObjectWriter::writeObject(MCAssembler &Asm,
                                           const MCAsmLayout &Layout) {
-<<<<<<< HEAD
-  return ObjWriter->writeObject(Asm, Layout);
-}
-=======
   uint64_t TotalSize = ObjWriter->writeObject(Asm, Layout);
   if (DwoWriter)
     TotalSize += DwoWriter->writeObject(Asm, Layout);
   return TotalSize;
 }
 
->>>>>>> bac3a63c
 MCWinCOFFObjectTargetWriter::MCWinCOFFObjectTargetWriter(unsigned Machine_)
     : Machine(Machine_) {}
 
