//===- AsmParser.cpp - Parser for Assembly Files --------------------------===//
//
// Part of the LLVM Project, under the Apache License v2.0 with LLVM Exceptions.
// See https://llvm.org/LICENSE.txt for license information.
// SPDX-License-Identifier: Apache-2.0 WITH LLVM-exception
//
//===----------------------------------------------------------------------===//
//
// This class implements a parser for assembly files similar to gas syntax.
//
//===----------------------------------------------------------------------===//

#include "llvm/ADT/APFloat.h"
#include "llvm/ADT/APInt.h"
#include "llvm/ADT/ArrayRef.h"
#include "llvm/ADT/STLExtras.h"
#include "llvm/ADT/SmallSet.h"
#include "llvm/ADT/SmallString.h"
#include "llvm/ADT/SmallVector.h"
#include "llvm/ADT/StringExtras.h"
#include "llvm/ADT/StringMap.h"
#include "llvm/ADT/StringRef.h"
#include "llvm/ADT/Twine.h"
#include "llvm/BinaryFormat/Dwarf.h"
#include "llvm/DebugInfo/CodeView/SymbolRecord.h"
#include "llvm/MC/MCAsmInfo.h"
#include "llvm/MC/MCCodeView.h"
#include "llvm/MC/MCContext.h"
#include "llvm/MC/MCDirectives.h"
#include "llvm/MC/MCDwarf.h"
#include "llvm/MC/MCExpr.h"
#include "llvm/MC/MCInstPrinter.h"
#include "llvm/MC/MCInstrDesc.h"
#include "llvm/MC/MCInstrInfo.h"
#include "llvm/MC/MCParser/AsmCond.h"
#include "llvm/MC/MCParser/AsmLexer.h"
#include "llvm/MC/MCParser/MCAsmLexer.h"
#include "llvm/MC/MCParser/MCAsmParser.h"
#include "llvm/MC/MCParser/MCAsmParserExtension.h"
#include "llvm/MC/MCParser/MCAsmParserUtils.h"
#include "llvm/MC/MCParser/MCParsedAsmOperand.h"
#include "llvm/MC/MCParser/MCTargetAsmParser.h"
#include "llvm/MC/MCRegisterInfo.h"
#include "llvm/MC/MCSection.h"
#include "llvm/MC/MCStreamer.h"
#include "llvm/MC/MCSymbol.h"
#include "llvm/MC/MCSymbolMachO.h"
#include "llvm/MC/MCTargetOptions.h"
#include "llvm/MC/MCValue.h"
#include "llvm/Support/Casting.h"
#include "llvm/Support/CommandLine.h"
#include "llvm/Support/ErrorHandling.h"
#include "llvm/Support/MD5.h"
#include "llvm/Support/MathExtras.h"
#include "llvm/Support/MemoryBuffer.h"
#include "llvm/Support/SMLoc.h"
#include "llvm/Support/SourceMgr.h"
#include "llvm/Support/raw_ostream.h"
#include <algorithm>
#include <cassert>
#include <cctype>
#include <climits>
#include <cstddef>
#include <cstdint>
#include <deque>
#include <memory>
#include <optional>
#include <sstream>
#include <string>
#include <tuple>
#include <utility>
#include <vector>

using namespace llvm;

MCAsmParserSemaCallback::~MCAsmParserSemaCallback() = default;

namespace {

/// Helper types for tracking macro definitions.
typedef std::vector<AsmToken> MCAsmMacroArgument;
typedef std::vector<MCAsmMacroArgument> MCAsmMacroArguments;

/// Helper class for storing information about an active macro
/// instantiation.
struct MacroInstantiation {
  /// The location of the instantiation.
  SMLoc InstantiationLoc;

  /// The buffer where parsing should resume upon instantiation completion.
  unsigned ExitBuffer;

  /// The location where parsing should resume upon instantiation completion.
  SMLoc ExitLoc;

  /// The depth of TheCondStack at the start of the instantiation.
  size_t CondStackDepth;
};

struct ParseStatementInfo {
  /// The parsed operands from the last parsed statement.
  SmallVector<std::unique_ptr<MCParsedAsmOperand>, 8> ParsedOperands;

  /// The opcode from the last parsed instruction.
  unsigned Opcode = ~0U;

  /// Was there an error parsing the inline assembly?
  bool ParseError = false;

  SmallVectorImpl<AsmRewrite> *AsmRewrites = nullptr;

  ParseStatementInfo() = delete;
  ParseStatementInfo(SmallVectorImpl<AsmRewrite> *rewrites)
    : AsmRewrites(rewrites) {}
};

/// The concrete assembly parser instance.
class AsmParser : public MCAsmParser {
private:
  AsmLexer Lexer;
  MCContext &Ctx;
  MCStreamer &Out;
  const MCAsmInfo &MAI;
  SourceMgr &SrcMgr;
  SourceMgr::DiagHandlerTy SavedDiagHandler;
  void *SavedDiagContext;
  std::unique_ptr<MCAsmParserExtension> PlatformParser;
  SMLoc StartTokLoc;
  std::optional<SMLoc> CFIStartProcLoc;

  /// This is the current buffer index we're lexing from as managed by the
  /// SourceMgr object.
  unsigned CurBuffer;

  AsmCond TheCondState;
  std::vector<AsmCond> TheCondStack;

  /// maps directive names to handler methods in parser
  /// extensions. Extensions register themselves in this map by calling
  /// addDirectiveHandler.
  StringMap<ExtensionDirectiveHandler> ExtensionDirectiveMap;

  /// Stack of active macro instantiations.
  std::vector<MacroInstantiation*> ActiveMacros;

  /// List of bodies of anonymous macros.
  std::deque<MCAsmMacro> MacroLikeBodies;

  /// Boolean tracking whether macro substitution is enabled.
  unsigned MacrosEnabledFlag : 1;

  /// Keeps track of how many .macro's have been instantiated.
  unsigned NumOfMacroInstantiations = 0;

  /// The values from the last parsed cpp hash file line comment if any.
  struct CppHashInfoTy {
    StringRef Filename;
    int64_t LineNumber;
    SMLoc Loc;
    unsigned Buf;
    CppHashInfoTy() : LineNumber(0), Buf(0) {}
  };
  CppHashInfoTy CppHashInfo;

  /// Have we seen any file line comment.
  bool HadCppHashFilename = false;

  /// List of forward directional labels for diagnosis at the end.
  SmallVector<std::tuple<SMLoc, CppHashInfoTy, MCSymbol *>, 4> DirLabels;

  SmallSet<StringRef, 2> LTODiscardSymbols;

  /// AssemblerDialect. ~OU means unset value and use value provided by MAI.
  unsigned AssemblerDialect = ~0U;

  /// is Darwin compatibility enabled?
  bool IsDarwin = false;

  /// Are we parsing ms-style inline assembly?
  bool ParsingMSInlineAsm = false;

  /// Did we already inform the user about inconsistent MD5 usage?
  bool ReportedInconsistentMD5 = false;

  // Is alt macro mode enabled.
  bool AltMacroMode = false;

protected:
  virtual bool parseStatement(ParseStatementInfo &Info,
                              MCAsmParserSemaCallback *SI);

  /// This routine uses the target specific ParseInstruction function to
  /// parse an instruction into Operands, and then call the target specific
  /// MatchAndEmit function to match and emit the instruction.
  bool parseAndMatchAndEmitTargetInstruction(ParseStatementInfo &Info,
                                             StringRef IDVal, AsmToken ID,
                                             SMLoc IDLoc);

  /// Should we emit DWARF describing this assembler source?  (Returns false if
  /// the source has .file directives, which means we don't want to generate
  /// info describing the assembler source itself.)
  bool enabledGenDwarfForAssembly();

public:
  AsmParser(SourceMgr &SM, MCContext &Ctx, MCStreamer &Out,
            const MCAsmInfo &MAI, unsigned CB);
  AsmParser(const AsmParser &) = delete;
  AsmParser &operator=(const AsmParser &) = delete;
  ~AsmParser() override;

  bool Run(bool NoInitialTextSection, bool NoFinalize = false) override;

  void addDirectiveHandler(StringRef Directive,
                           ExtensionDirectiveHandler Handler) override {
    ExtensionDirectiveMap[Directive] = Handler;
  }

  void addAliasForDirective(StringRef Directive, StringRef Alias) override {
    DirectiveKindMap[Directive.lower()] = DirectiveKindMap[Alias.lower()];
  }

  /// @name MCAsmParser Interface
  /// {

  SourceMgr &getSourceManager() override { return SrcMgr; }
  MCAsmLexer &getLexer() override { return Lexer; }
  MCContext &getContext() override { return Ctx; }
  MCStreamer &getStreamer() override { return Out; }

  CodeViewContext &getCVContext() { return Ctx.getCVContext(); }

  unsigned getAssemblerDialect() override {
    if (AssemblerDialect == ~0U)
      return MAI.getAssemblerDialect();
    else
      return AssemblerDialect;
  }
  void setAssemblerDialect(unsigned i) override {
    AssemblerDialect = i;
  }

  void Note(SMLoc L, const Twine &Msg, SMRange Range = std::nullopt) override;
  bool Warning(SMLoc L, const Twine &Msg,
               SMRange Range = std::nullopt) override;
  bool printError(SMLoc L, const Twine &Msg,
                  SMRange Range = std::nullopt) override;

  const AsmToken &Lex() override;

  void setParsingMSInlineAsm(bool V) override {
    ParsingMSInlineAsm = V;
    // When parsing MS inline asm, we must lex 0b1101 and 0ABCH as binary and
    // hex integer literals.
    Lexer.setLexMasmIntegers(V);
  }
  bool isParsingMSInlineAsm() override { return ParsingMSInlineAsm; }

  bool discardLTOSymbol(StringRef Name) const override {
    return LTODiscardSymbols.contains(Name);
  }

  bool parseMSInlineAsm(std::string &AsmString, unsigned &NumOutputs,
                        unsigned &NumInputs,
                        SmallVectorImpl<std::pair<void *, bool>> &OpDecls,
                        SmallVectorImpl<std::string> &Constraints,
                        SmallVectorImpl<std::string> &Clobbers,
                        const MCInstrInfo *MII, MCInstPrinter *IP,
                        MCAsmParserSemaCallback &SI) override;

  bool parseExpression(const MCExpr *&Res);
  bool parseExpression(const MCExpr *&Res, SMLoc &EndLoc) override;
  bool parsePrimaryExpr(const MCExpr *&Res, SMLoc &EndLoc,
                        AsmTypeInfo *TypeInfo) override;
  bool parseParenExpression(const MCExpr *&Res, SMLoc &EndLoc) override;
  bool parseAbsoluteExpression(int64_t &Res) override;

  /// Parse a floating point expression using the float \p Semantics
  /// and set \p Res to the value.
  bool parseRealValue(const fltSemantics &Semantics, APInt &Res);

  /// Parse an identifier or string (as a quoted identifier)
  /// and set \p Res to the identifier contents.
  bool parseIdentifier(StringRef &Res) override;
  void eatToEndOfStatement() override;

  bool checkForValidSection() override;

  /// }

private:
  bool parseCurlyBlockScope(SmallVectorImpl<AsmRewrite>& AsmStrRewrites);
  bool parseCppHashLineFilenameComment(SMLoc L, bool SaveLocInfo = true);

  void checkForBadMacro(SMLoc DirectiveLoc, StringRef Name, StringRef Body,
                        ArrayRef<MCAsmMacroParameter> Parameters);
  bool expandMacro(raw_svector_ostream &OS, MCAsmMacro &Macro,
                   ArrayRef<MCAsmMacroParameter> Parameters,
                   ArrayRef<MCAsmMacroArgument> A, bool EnableAtPseudoVariable);

  /// Are macros enabled in the parser?
  bool areMacrosEnabled() {return MacrosEnabledFlag;}

  /// Control a flag in the parser that enables or disables macros.
  void setMacrosEnabled(bool Flag) {MacrosEnabledFlag = Flag;}

  /// Are we inside a macro instantiation?
  bool isInsideMacroInstantiation() {return !ActiveMacros.empty();}

  /// Handle entry to macro instantiation.
  ///
  /// \param M The macro.
  /// \param NameLoc Instantiation location.
  bool handleMacroEntry(MCAsmMacro *M, SMLoc NameLoc);

  /// Handle exit from macro instantiation.
  void handleMacroExit();

  /// Extract AsmTokens for a macro argument.
  bool parseMacroArgument(MCAsmMacroArgument &MA, bool Vararg);

  /// Parse all macro arguments for a given macro.
  bool parseMacroArguments(const MCAsmMacro *M, MCAsmMacroArguments &A);

  void printMacroInstantiations();
  void printMessage(SMLoc Loc, SourceMgr::DiagKind Kind, const Twine &Msg,
                    SMRange Range = std::nullopt) const {
    ArrayRef<SMRange> Ranges(Range);
    SrcMgr.PrintMessage(Loc, Kind, Msg, Ranges);
  }
  static void DiagHandler(const SMDiagnostic &Diag, void *Context);

  /// Enter the specified file. This returns true on failure.
  bool enterIncludeFile(const std::string &Filename);

  /// Process the specified file for the .incbin directive.
  /// This returns true on failure.
  bool processIncbinFile(const std::string &Filename, int64_t Skip = 0,
                         const MCExpr *Count = nullptr, SMLoc Loc = SMLoc());

  /// Reset the current lexer position to that given by \p Loc. The
  /// current token is not set; clients should ensure Lex() is called
  /// subsequently.
  ///
  /// \param InBuffer If not 0, should be the known buffer id that contains the
  /// location.
  void jumpToLoc(SMLoc Loc, unsigned InBuffer = 0);

  /// Parse up to the end of statement and a return the contents from the
  /// current token until the end of the statement; the current token on exit
  /// will be either the EndOfStatement or EOF.
  StringRef parseStringToEndOfStatement() override;

  /// Parse until the end of a statement or a comma is encountered,
  /// return the contents from the current token up to the end or comma.
  StringRef parseStringToComma();

  enum class AssignmentKind {
    Set,
    Equiv,
    Equal,
    LTOSetConditional,
  };

  bool parseAssignment(StringRef Name, AssignmentKind Kind);

  unsigned getBinOpPrecedence(AsmToken::TokenKind K,
                              MCBinaryExpr::Opcode &Kind);

  bool parseBinOpRHS(unsigned Precedence, const MCExpr *&Res, SMLoc &EndLoc);
  bool parseParenExpr(const MCExpr *&Res, SMLoc &EndLoc);
  bool parseBracketExpr(const MCExpr *&Res, SMLoc &EndLoc);

  bool parseRegisterOrRegisterNumber(int64_t &Register, SMLoc DirectiveLoc);

  bool parseCVFunctionId(int64_t &FunctionId, StringRef DirectiveName);
  bool parseCVFileId(int64_t &FileId, StringRef DirectiveName);

  // Generic (target and platform independent) directive parsing.
  enum DirectiveKind {
    DK_NO_DIRECTIVE, // Placeholder
    DK_SET,
    DK_EQU,
    DK_EQUIV,
    DK_ASCII,
    DK_ASCIZ,
    DK_STRING,
    DK_BYTE,
    DK_SHORT,
    DK_RELOC,
    DK_VALUE,
    DK_2BYTE,
    DK_LONG,
    DK_INT,
    DK_4BYTE,
    DK_QUAD,
    DK_8BYTE,
    DK_OCTA,
    DK_DC,
    DK_DC_A,
    DK_DC_B,
    DK_DC_D,
    DK_DC_L,
    DK_DC_S,
    DK_DC_W,
    DK_DC_X,
    DK_DCB,
    DK_DCB_B,
    DK_DCB_D,
    DK_DCB_L,
    DK_DCB_S,
    DK_DCB_W,
    DK_DCB_X,
    DK_DS,
    DK_DS_B,
    DK_DS_D,
    DK_DS_L,
    DK_DS_P,
    DK_DS_S,
    DK_DS_W,
    DK_DS_X,
    DK_SINGLE,
    DK_FLOAT,
    DK_DOUBLE,
    DK_ALIGN,
    DK_ALIGN32,
    DK_BALIGN,
    DK_BALIGNW,
    DK_BALIGNL,
    DK_P2ALIGN,
    DK_P2ALIGNW,
    DK_P2ALIGNL,
    DK_ORG,
    DK_FILL,
    DK_ENDR,
    DK_BUNDLE_ALIGN_MODE,
    DK_BUNDLE_LOCK,
    DK_BUNDLE_UNLOCK,
    DK_ZERO,
    DK_EXTERN,
    DK_GLOBL,
    DK_GLOBAL,
    DK_LAZY_REFERENCE,
    DK_NO_DEAD_STRIP,
    DK_SYMBOL_RESOLVER,
    DK_PRIVATE_EXTERN,
    DK_REFERENCE,
    DK_WEAK_DEFINITION,
    DK_WEAK_REFERENCE,
    DK_WEAK_DEF_CAN_BE_HIDDEN,
    DK_COLD,
    DK_COMM,
    DK_COMMON,
    DK_LCOMM,
    DK_ABORT,
    DK_INCLUDE,
    DK_INCBIN,
    DK_CODE16,
    DK_CODE16GCC,
    DK_REPT,
    DK_IRP,
    DK_IRPC,
    DK_IF,
    DK_IFEQ,
    DK_IFGE,
    DK_IFGT,
    DK_IFLE,
    DK_IFLT,
    DK_IFNE,
    DK_IFB,
    DK_IFNB,
    DK_IFC,
    DK_IFEQS,
    DK_IFNC,
    DK_IFNES,
    DK_IFDEF,
    DK_IFNDEF,
    DK_IFNOTDEF,
    DK_ELSEIF,
    DK_ELSE,
    DK_ENDIF,
    DK_SPACE,
    DK_SKIP,
    DK_FILE,
    DK_LINE,
    DK_LOC,
    DK_LOC_LABEL,
    DK_STABS,
    DK_CV_FILE,
    DK_CV_FUNC_ID,
    DK_CV_INLINE_SITE_ID,
    DK_CV_LOC,
    DK_CV_LINETABLE,
    DK_CV_INLINE_LINETABLE,
    DK_CV_DEF_RANGE,
    DK_CV_STRINGTABLE,
    DK_CV_STRING,
    DK_CV_FILECHECKSUMS,
    DK_CV_FILECHECKSUM_OFFSET,
    DK_CV_FPO_DATA,
    DK_CFI_SECTIONS,
    DK_CFI_STARTPROC,
    DK_CFI_ENDPROC,
    DK_CFI_DEF_CFA,
    DK_CFI_DEF_CFA_OFFSET,
    DK_CFI_ADJUST_CFA_OFFSET,
    DK_CFI_DEF_CFA_REGISTER,
    DK_CFI_LLVM_DEF_ASPACE_CFA,
    DK_CFI_OFFSET,
    DK_CFI_REL_OFFSET,
    DK_CFI_PERSONALITY,
    DK_CFI_LSDA,
    DK_CFI_REMEMBER_STATE,
    DK_CFI_RESTORE_STATE,
    DK_CFI_SAME_VALUE,
    DK_CFI_RESTORE,
    DK_CFI_ESCAPE,
    DK_CFI_RETURN_COLUMN,
    DK_CFI_SIGNAL_FRAME,
    DK_CFI_UNDEFINED,
    DK_CFI_REGISTER,
    DK_CFI_WINDOW_SAVE,
    DK_CFI_LABEL,
    DK_CFI_B_KEY_FRAME,
    DK_CFI_VAL_OFFSET,
    DK_MACROS_ON,
    DK_MACROS_OFF,
    DK_ALTMACRO,
    DK_NOALTMACRO,
    DK_MACRO,
    DK_EXITM,
    DK_ENDM,
    DK_ENDMACRO,
    DK_PURGEM,
    DK_SLEB128,
    DK_ULEB128,
    DK_ERR,
    DK_ERROR,
    DK_WARNING,
    DK_PRINT,
    DK_ADDRSIG,
    DK_ADDRSIG_SYM,
    DK_PSEUDO_PROBE,
    DK_LTO_DISCARD,
    DK_LTO_SET_CONDITIONAL,
    DK_CFI_MTE_TAGGED_FRAME,
    DK_MEMTAG,
    DK_END
  };

  /// Maps directive name --> DirectiveKind enum, for
  /// directives parsed by this class.
  StringMap<DirectiveKind> DirectiveKindMap;

  // Codeview def_range type parsing.
  enum CVDefRangeType {
    CVDR_DEFRANGE = 0, // Placeholder
    CVDR_DEFRANGE_REGISTER,
    CVDR_DEFRANGE_FRAMEPOINTER_REL,
    CVDR_DEFRANGE_SUBFIELD_REGISTER,
    CVDR_DEFRANGE_REGISTER_REL
  };

  /// Maps Codeview def_range types --> CVDefRangeType enum, for
  /// Codeview def_range types parsed by this class.
  StringMap<CVDefRangeType> CVDefRangeTypeMap;

  // ".ascii", ".asciz", ".string"
  bool parseDirectiveAscii(StringRef IDVal, bool ZeroTerminated);
  bool parseDirectiveReloc(SMLoc DirectiveLoc); // ".reloc"
  bool parseDirectiveValue(StringRef IDVal,
                           unsigned Size);       // ".byte", ".long", ...
  bool parseDirectiveOctaValue(StringRef IDVal); // ".octa", ...
  bool parseDirectiveRealValue(StringRef IDVal,
                               const fltSemantics &); // ".single", ...
  bool parseDirectiveFill(); // ".fill"
  bool parseDirectiveZero(); // ".zero"
  // ".set", ".equ", ".equiv", ".lto_set_conditional"
  bool parseDirectiveSet(StringRef IDVal, AssignmentKind Kind);
  bool parseDirectiveOrg(); // ".org"
  // ".align{,32}", ".p2align{,w,l}"
  bool parseDirectiveAlign(bool IsPow2, unsigned ValueSize);

  // ".file", ".line", ".loc", ".loc_label", ".stabs"
  bool parseDirectiveFile(SMLoc DirectiveLoc);
  bool parseDirectiveLine();
  bool parseDirectiveLoc();
  bool parseDirectiveLocLabel(SMLoc DirectiveLoc);
  bool parseDirectiveStabs();

  // ".cv_file", ".cv_func_id", ".cv_inline_site_id", ".cv_loc", ".cv_linetable",
  // ".cv_inline_linetable", ".cv_def_range", ".cv_string"
  bool parseDirectiveCVFile();
  bool parseDirectiveCVFuncId();
  bool parseDirectiveCVInlineSiteId();
  bool parseDirectiveCVLoc();
  bool parseDirectiveCVLinetable();
  bool parseDirectiveCVInlineLinetable();
  bool parseDirectiveCVDefRange();
  bool parseDirectiveCVString();
  bool parseDirectiveCVStringTable();
  bool parseDirectiveCVFileChecksums();
  bool parseDirectiveCVFileChecksumOffset();
  bool parseDirectiveCVFPOData();

  // .cfi directives
  bool parseDirectiveCFIRegister(SMLoc DirectiveLoc);
  bool parseDirectiveCFIWindowSave(SMLoc DirectiveLoc);
  bool parseDirectiveCFISections();
  bool parseDirectiveCFIStartProc();
  bool parseDirectiveCFIEndProc();
  bool parseDirectiveCFIDefCfaOffset(SMLoc DirectiveLoc);
  bool parseDirectiveCFIDefCfa(SMLoc DirectiveLoc);
  bool parseDirectiveCFIAdjustCfaOffset(SMLoc DirectiveLoc);
  bool parseDirectiveCFIDefCfaRegister(SMLoc DirectiveLoc);
  bool parseDirectiveCFILLVMDefAspaceCfa(SMLoc DirectiveLoc);
  bool parseDirectiveCFIOffset(SMLoc DirectiveLoc);
  bool parseDirectiveCFIRelOffset(SMLoc DirectiveLoc);
  bool parseDirectiveCFIPersonalityOrLsda(bool IsPersonality);
  bool parseDirectiveCFIRememberState(SMLoc DirectiveLoc);
  bool parseDirectiveCFIRestoreState(SMLoc DirectiveLoc);
  bool parseDirectiveCFISameValue(SMLoc DirectiveLoc);
  bool parseDirectiveCFIRestore(SMLoc DirectiveLoc);
  bool parseDirectiveCFIEscape(SMLoc DirectiveLoc);
  bool parseDirectiveCFIReturnColumn(SMLoc DirectiveLoc);
  bool parseDirectiveCFISignalFrame(SMLoc DirectiveLoc);
  bool parseDirectiveCFIUndefined(SMLoc DirectiveLoc);
  bool parseDirectiveCFILabel(SMLoc DirectiveLoc);
  bool parseDirectiveCFIValOffset(SMLoc DirectiveLoc);

  // macro directives
  bool parseDirectivePurgeMacro(SMLoc DirectiveLoc);
  bool parseDirectiveExitMacro(StringRef Directive);
  bool parseDirectiveEndMacro(StringRef Directive);
  bool parseDirectiveMacro(SMLoc DirectiveLoc);
  bool parseDirectiveMacrosOnOff(StringRef Directive);
  // alternate macro mode directives
  bool parseDirectiveAltmacro(StringRef Directive);
  // ".bundle_align_mode"
  bool parseDirectiveBundleAlignMode();
  // ".bundle_lock"
  bool parseDirectiveBundleLock();
  // ".bundle_unlock"
  bool parseDirectiveBundleUnlock();

  // ".space", ".skip"
  bool parseDirectiveSpace(StringRef IDVal);

  // ".dcb"
  bool parseDirectiveDCB(StringRef IDVal, unsigned Size);
  bool parseDirectiveRealDCB(StringRef IDVal, const fltSemantics &);
  // ".ds"
  bool parseDirectiveDS(StringRef IDVal, unsigned Size);

  // .sleb128 (Signed=true) and .uleb128 (Signed=false)
  bool parseDirectiveLEB128(bool Signed);

  /// Parse a directive like ".globl" which
  /// accepts a single symbol (which should be a label or an external).
  bool parseDirectiveSymbolAttribute(MCSymbolAttr Attr);

  bool parseDirectiveComm(bool IsLocal); // ".comm" and ".lcomm"

  bool parseDirectiveAbort(SMLoc DirectiveLoc); // ".abort"
  bool parseDirectiveInclude(); // ".include"
  bool parseDirectiveIncbin(); // ".incbin"

  // ".if", ".ifeq", ".ifge", ".ifgt" , ".ifle", ".iflt" or ".ifne"
  bool parseDirectiveIf(SMLoc DirectiveLoc, DirectiveKind DirKind);
  // ".ifb" or ".ifnb", depending on ExpectBlank.
  bool parseDirectiveIfb(SMLoc DirectiveLoc, bool ExpectBlank);
  // ".ifc" or ".ifnc", depending on ExpectEqual.
  bool parseDirectiveIfc(SMLoc DirectiveLoc, bool ExpectEqual);
  // ".ifeqs" or ".ifnes", depending on ExpectEqual.
  bool parseDirectiveIfeqs(SMLoc DirectiveLoc, bool ExpectEqual);
  // ".ifdef" or ".ifndef", depending on expect_defined
  bool parseDirectiveIfdef(SMLoc DirectiveLoc, bool expect_defined);
  bool parseDirectiveElseIf(SMLoc DirectiveLoc); // ".elseif"
  bool parseDirectiveElse(SMLoc DirectiveLoc); // ".else"
  bool parseDirectiveEndIf(SMLoc DirectiveLoc); // .endif
  bool parseEscapedString(std::string &Data) override;
  bool parseAngleBracketString(std::string &Data) override;

  const MCExpr *applySpecifier(const MCExpr *E, uint32_t Variant);

  // Macro-like directives
  MCAsmMacro *parseMacroLikeBody(SMLoc DirectiveLoc);
  void instantiateMacroLikeBody(MCAsmMacro *M, SMLoc DirectiveLoc,
                                raw_svector_ostream &OS);
  bool parseDirectiveRept(SMLoc DirectiveLoc, StringRef Directive);
  bool parseDirectiveIrp(SMLoc DirectiveLoc);  // ".irp"
  bool parseDirectiveIrpc(SMLoc DirectiveLoc); // ".irpc"
  bool parseDirectiveEndr(SMLoc DirectiveLoc); // ".endr"

  // "_emit" or "__emit"
  bool parseDirectiveMSEmit(SMLoc DirectiveLoc, ParseStatementInfo &Info,
                            size_t Len);

  // "align"
  bool parseDirectiveMSAlign(SMLoc DirectiveLoc, ParseStatementInfo &Info);

  // "end"
  bool parseDirectiveEnd(SMLoc DirectiveLoc);

  // ".err" or ".error"
  bool parseDirectiveError(SMLoc DirectiveLoc, bool WithMessage);

  // ".warning"
  bool parseDirectiveWarning(SMLoc DirectiveLoc);

  // .print <double-quotes-string>
  bool parseDirectivePrint(SMLoc DirectiveLoc);

  // .pseudoprobe
  bool parseDirectivePseudoProbe();

  // ".lto_discard"
  bool parseDirectiveLTODiscard();

  // Directives to support address-significance tables.
  bool parseDirectiveAddrsig();
  bool parseDirectiveAddrsigSym();

  void initializeDirectiveKindMap();
  void initializeCVDefRangeTypeMap();
};

class HLASMAsmParser final : public AsmParser {
private:
  MCAsmLexer &Lexer;
  MCStreamer &Out;

  void lexLeadingSpaces() {
    while (Lexer.is(AsmToken::Space))
      Lexer.Lex();
  }

  bool parseAsHLASMLabel(ParseStatementInfo &Info, MCAsmParserSemaCallback *SI);
  bool parseAsMachineInstruction(ParseStatementInfo &Info,
                                 MCAsmParserSemaCallback *SI);

public:
  HLASMAsmParser(SourceMgr &SM, MCContext &Ctx, MCStreamer &Out,
                 const MCAsmInfo &MAI, unsigned CB = 0)
      : AsmParser(SM, Ctx, Out, MAI, CB), Lexer(getLexer()), Out(Out) {
    Lexer.setSkipSpace(false);
    Lexer.setAllowHashInIdentifier(true);
    Lexer.setLexHLASMIntegers(true);
    Lexer.setLexHLASMStrings(true);
  }

  ~HLASMAsmParser() { Lexer.setSkipSpace(true); }

  bool parseStatement(ParseStatementInfo &Info,
                      MCAsmParserSemaCallback *SI) override;
};

} // end anonymous namespace

namespace llvm {

extern cl::opt<unsigned> AsmMacroMaxNestingDepth;

extern MCAsmParserExtension *createDarwinAsmParser();
extern MCAsmParserExtension *createELFAsmParser();
extern MCAsmParserExtension *createCOFFAsmParser();
extern MCAsmParserExtension *createGOFFAsmParser();
extern MCAsmParserExtension *createXCOFFAsmParser();
extern MCAsmParserExtension *createWasmAsmParser();

} // end namespace llvm

enum { DEFAULT_ADDRSPACE = 0 };

AsmParser::AsmParser(SourceMgr &SM, MCContext &Ctx, MCStreamer &Out,
                     const MCAsmInfo &MAI, unsigned CB = 0)
    : Lexer(MAI), Ctx(Ctx), Out(Out), MAI(MAI), SrcMgr(SM),
      CurBuffer(CB ? CB : SM.getMainFileID()), MacrosEnabledFlag(true) {
  HadError = false;
  // Save the old handler.
  SavedDiagHandler = SrcMgr.getDiagHandler();
  SavedDiagContext = SrcMgr.getDiagContext();
  // Set our own handler which calls the saved handler.
  SrcMgr.setDiagHandler(DiagHandler, this);
  Lexer.setBuffer(SrcMgr.getMemoryBuffer(CurBuffer)->getBuffer());
  // Make MCStreamer aware of the StartTokLoc for locations in diagnostics.
  Out.setStartTokLocPtr(&StartTokLoc);

  // Initialize the platform / file format parser.
  switch (Ctx.getObjectFileType()) {
  case MCContext::IsCOFF:
    PlatformParser.reset(createCOFFAsmParser());
    break;
  case MCContext::IsMachO:
    PlatformParser.reset(createDarwinAsmParser());
    IsDarwin = true;
    break;
  case MCContext::IsELF:
    PlatformParser.reset(createELFAsmParser());
    break;
  case MCContext::IsGOFF:
    PlatformParser.reset(createGOFFAsmParser());
    break;
  case MCContext::IsSPIRV:
    report_fatal_error(
        "Need to implement createSPIRVAsmParser for SPIRV format.");
    break;
  case MCContext::IsWasm:
    PlatformParser.reset(createWasmAsmParser());
    break;
  case MCContext::IsXCOFF:
    PlatformParser.reset(createXCOFFAsmParser());
    break;
  case MCContext::IsDXContainer:
    report_fatal_error("DXContainer is not supported yet");
    break;
  }

  PlatformParser->Initialize(*this);
  initializeDirectiveKindMap();
  initializeCVDefRangeTypeMap();
}

AsmParser::~AsmParser() {
  assert((HadError || ActiveMacros.empty()) &&
         "Unexpected active macro instantiation!");

  // Remove MCStreamer's reference to the parser SMLoc.
  Out.setStartTokLocPtr(nullptr);
  // Restore the saved diagnostics handler and context for use during
  // finalization.
  SrcMgr.setDiagHandler(SavedDiagHandler, SavedDiagContext);
}

void AsmParser::printMacroInstantiations() {
  // Print the active macro instantiation stack.
  for (MacroInstantiation *M : reverse(ActiveMacros))
    printMessage(M->InstantiationLoc, SourceMgr::DK_Note,
                 "while in macro instantiation");
}

void AsmParser::Note(SMLoc L, const Twine &Msg, SMRange Range) {
  printPendingErrors();
  printMessage(L, SourceMgr::DK_Note, Msg, Range);
  printMacroInstantiations();
}

bool AsmParser::Warning(SMLoc L, const Twine &Msg, SMRange Range) {
  if(getTargetParser().getTargetOptions().MCNoWarn)
    return false;
  if (getTargetParser().getTargetOptions().MCFatalWarnings)
    return Error(L, Msg, Range);
  printMessage(L, SourceMgr::DK_Warning, Msg, Range);
  printMacroInstantiations();
  return false;
}

bool AsmParser::printError(SMLoc L, const Twine &Msg, SMRange Range) {
  HadError = true;
  printMessage(L, SourceMgr::DK_Error, Msg, Range);
  printMacroInstantiations();
  return true;
}

bool AsmParser::enterIncludeFile(const std::string &Filename) {
  std::string IncludedFile;
  unsigned NewBuf =
      SrcMgr.AddIncludeFile(Filename, Lexer.getLoc(), IncludedFile);
  if (!NewBuf)
    return true;

  CurBuffer = NewBuf;
  Lexer.setBuffer(SrcMgr.getMemoryBuffer(CurBuffer)->getBuffer());
  return false;
}

/// Process the specified .incbin file by searching for it in the include paths
/// then just emitting the byte contents of the file to the streamer. This
/// returns true on failure.
bool AsmParser::processIncbinFile(const std::string &Filename, int64_t Skip,
                                  const MCExpr *Count, SMLoc Loc) {
  std::string IncludedFile;
  unsigned NewBuf =
      SrcMgr.AddIncludeFile(Filename, Lexer.getLoc(), IncludedFile);
  if (!NewBuf)
    return true;

  // Pick up the bytes from the file and emit them.
  StringRef Bytes = SrcMgr.getMemoryBuffer(NewBuf)->getBuffer();
  Bytes = Bytes.drop_front(Skip);
  if (Count) {
    int64_t Res;
    if (!Count->evaluateAsAbsolute(Res, getStreamer().getAssemblerPtr()))
      return Error(Loc, "expected absolute expression");
    if (Res < 0)
      return Warning(Loc, "negative count has no effect");
    Bytes = Bytes.take_front(Res);
  }
  getStreamer().emitBytes(Bytes);
  return false;
}

void AsmParser::jumpToLoc(SMLoc Loc, unsigned InBuffer) {
  CurBuffer = InBuffer ? InBuffer : SrcMgr.FindBufferContainingLoc(Loc);
  Lexer.setBuffer(SrcMgr.getMemoryBuffer(CurBuffer)->getBuffer(),
                  Loc.getPointer());
}

const AsmToken &AsmParser::Lex() {
  if (Lexer.getTok().is(AsmToken::Error))
    Error(Lexer.getErrLoc(), Lexer.getErr());

  // if it's a end of statement with a comment in it
  if (getTok().is(AsmToken::EndOfStatement)) {
    // if this is a line comment output it.
    if (!getTok().getString().empty() && getTok().getString().front() != '\n' &&
        getTok().getString().front() != '\r' && MAI.preserveAsmComments())
      Out.addExplicitComment(Twine(getTok().getString()));
  }

  const AsmToken *tok = &Lexer.Lex();

  // Parse comments here to be deferred until end of next statement.
  while (tok->is(AsmToken::Comment)) {
    if (MAI.preserveAsmComments())
      Out.addExplicitComment(Twine(tok->getString()));
    tok = &Lexer.Lex();
  }

  if (tok->is(AsmToken::Eof)) {
    // If this is the end of an included file, pop the parent file off the
    // include stack.
    SMLoc ParentIncludeLoc = SrcMgr.getParentIncludeLoc(CurBuffer);
    if (ParentIncludeLoc != SMLoc()) {
      jumpToLoc(ParentIncludeLoc);
      return Lex();
    }
  }

  return *tok;
}

bool AsmParser::enabledGenDwarfForAssembly() {
  // Check whether the user specified -g.
  if (!getContext().getGenDwarfForAssembly())
    return false;
  // If we haven't encountered any .file directives (which would imply that
  // the assembler source was produced with debug info already) then emit one
  // describing the assembler source file itself.
  if (getContext().getGenDwarfFileNumber() == 0) {
    const MCDwarfFile &RootFile =
        getContext().getMCDwarfLineTable(/*CUID=*/0).getRootFile();
    getContext().setGenDwarfFileNumber(getStreamer().emitDwarfFileDirective(
        /*CUID=*/0, getContext().getCompilationDir(), RootFile.Name,
        RootFile.Checksum, RootFile.Source));
  }
  return true;
}

bool AsmParser::Run(bool NoInitialTextSection, bool NoFinalize) {
  LTODiscardSymbols.clear();

  // Create the initial section, if requested.
  if (!NoInitialTextSection)
    Out.initSections(false, getTargetParser().getSTI());

  // Prime the lexer.
  Lex();

  HadError = false;
  AsmCond StartingCondState = TheCondState;
  SmallVector<AsmRewrite, 4> AsmStrRewrites;

  // If we are generating dwarf for assembly source files save the initial text
  // section.  (Don't use enabledGenDwarfForAssembly() here, as we aren't
  // emitting any actual debug info yet and haven't had a chance to parse any
  // embedded .file directives.)
  if (getContext().getGenDwarfForAssembly()) {
    MCSection *Sec = getStreamer().getCurrentSectionOnly();
    if (!Sec->getBeginSymbol()) {
      MCSymbol *SectionStartSym = getContext().createTempSymbol();
      getStreamer().emitLabel(SectionStartSym);
      Sec->setBeginSymbol(SectionStartSym);
    }
    bool InsertResult = getContext().addGenDwarfSection(Sec);
    assert(InsertResult && ".text section should not have debug info yet");
    (void)InsertResult;
  }

  getTargetParser().onBeginOfFile();

  // While we have input, parse each statement.
  while (Lexer.isNot(AsmToken::Eof)) {
    ParseStatementInfo Info(&AsmStrRewrites);
    bool Parsed = parseStatement(Info, nullptr);

    // If we have a Lexer Error we are on an Error Token. Load in Lexer Error
    // for printing ErrMsg via Lex() only if no (presumably better) parser error
    // exists.
    if (Parsed && !hasPendingError() && Lexer.getTok().is(AsmToken::Error)) {
      Lex();
    }

    // parseStatement returned true so may need to emit an error.
    printPendingErrors();

    // Skipping to the next line if needed.
    if (Parsed && !getLexer().isAtStartOfStatement())
      eatToEndOfStatement();
  }

  getTargetParser().onEndOfFile();
  printPendingErrors();

  // All errors should have been emitted.
  assert(!hasPendingError() && "unexpected error from parseStatement");

  if (TheCondState.TheCond != StartingCondState.TheCond ||
      TheCondState.Ignore != StartingCondState.Ignore)
    printError(getTok().getLoc(), "unmatched .ifs or .elses");
  // Check to see there are no empty DwarfFile slots.
  const auto &LineTables = getContext().getMCDwarfLineTables();
  if (!LineTables.empty()) {
    unsigned Index = 0;
    for (const auto &File : LineTables.begin()->second.getMCDwarfFiles()) {
      if (File.Name.empty() && Index != 0)
        printError(getTok().getLoc(), "unassigned file number: " +
                                          Twine(Index) +
                                          " for .file directives");
      ++Index;
    }
  }

  // Check to see that all assembler local symbols were actually defined.
  // Targets that don't do subsections via symbols may not want this, though,
  // so conservatively exclude them. Only do this if we're finalizing, though,
  // as otherwise we won't necessarily have seen everything yet.
  if (!NoFinalize) {
    if (MAI.hasSubsectionsViaSymbols()) {
      for (const auto &TableEntry : getContext().getSymbols()) {
        MCSymbol *Sym = TableEntry.getValue().Symbol;
        // Variable symbols may not be marked as defined, so check those
        // explicitly. If we know it's a variable, we have a definition for
        // the purposes of this check.
        if (Sym && Sym->isTemporary() && !Sym->isVariable() &&
            !Sym->isDefined())
          // FIXME: We would really like to refer back to where the symbol was
          // first referenced for a source location. We need to add something
          // to track that. Currently, we just point to the end of the file.
          printError(getTok().getLoc(), "assembler local symbol '" +
                                            Sym->getName() + "' not defined");
      }
    }

    // Temporary symbols like the ones for directional jumps don't go in the
    // symbol table. They also need to be diagnosed in all (final) cases.
    for (std::tuple<SMLoc, CppHashInfoTy, MCSymbol *> &LocSym : DirLabels) {
      if (std::get<2>(LocSym)->isUndefined()) {
        // Reset the state of any "# line file" directives we've seen to the
        // context as it was at the diagnostic site.
        CppHashInfo = std::get<1>(LocSym);
        printError(std::get<0>(LocSym), "directional label undefined");
      }
    }
  }
  // Finalize the output stream if there are no errors and if the client wants
  // us to.
  if (!HadError && !NoFinalize) {
    if (auto *TS = Out.getTargetStreamer())
      TS->emitConstantPools();

    Out.finish(Lexer.getLoc());
  }

  return HadError || getContext().hadError();
}

bool AsmParser::checkForValidSection() {
  if (!ParsingMSInlineAsm && !getStreamer().getCurrentFragment()) {
    Out.initSections(false, getTargetParser().getSTI());
    return Error(getTok().getLoc(),
                 "expected section directive before assembly directive");
  }
  return false;
}

/// Throw away the rest of the line for testing purposes.
void AsmParser::eatToEndOfStatement() {
  while (Lexer.isNot(AsmToken::EndOfStatement) && Lexer.isNot(AsmToken::Eof))
    Lexer.Lex();

  // Eat EOL.
  if (Lexer.is(AsmToken::EndOfStatement))
    Lexer.Lex();
}

StringRef AsmParser::parseStringToEndOfStatement() {
  const char *Start = getTok().getLoc().getPointer();

  while (Lexer.isNot(AsmToken::EndOfStatement) && Lexer.isNot(AsmToken::Eof))
    Lexer.Lex();

  const char *End = getTok().getLoc().getPointer();
  return StringRef(Start, End - Start);
}

StringRef AsmParser::parseStringToComma() {
  const char *Start = getTok().getLoc().getPointer();

  while (Lexer.isNot(AsmToken::EndOfStatement) &&
         Lexer.isNot(AsmToken::Comma) && Lexer.isNot(AsmToken::Eof))
    Lexer.Lex();

  const char *End = getTok().getLoc().getPointer();
  return StringRef(Start, End - Start);
}

/// Parse a paren expression and return it.
/// NOTE: This assumes the leading '(' has already been consumed.
///
/// parenexpr ::= expr)
///
bool AsmParser::parseParenExpr(const MCExpr *&Res, SMLoc &EndLoc) {
  if (parseExpression(Res))
    return true;
  EndLoc = Lexer.getTok().getEndLoc();
  return parseRParen();
}

/// Parse a bracket expression and return it.
/// NOTE: This assumes the leading '[' has already been consumed.
///
/// bracketexpr ::= expr]
///
bool AsmParser::parseBracketExpr(const MCExpr *&Res, SMLoc &EndLoc) {
  if (parseExpression(Res))
    return true;
  EndLoc = getTok().getEndLoc();
  if (parseToken(AsmToken::RBrac, "expected ']' in brackets expression"))
    return true;
  return false;
}

/// Parse a primary expression and return it.
///  primaryexpr ::= (parenexpr
///  primaryexpr ::= symbol
///  primaryexpr ::= number
///  primaryexpr ::= '.'
///  primaryexpr ::= ~,+,- primaryexpr
bool AsmParser::parsePrimaryExpr(const MCExpr *&Res, SMLoc &EndLoc,
                                 AsmTypeInfo *TypeInfo) {
  SMLoc FirstTokenLoc = getLexer().getLoc();
  AsmToken::TokenKind FirstTokenKind = Lexer.getKind();
  switch (FirstTokenKind) {
  default:
    return TokError("unknown token in expression");
  // If we have an error assume that we've already handled it.
  case AsmToken::Error:
    return true;
  case AsmToken::Exclaim:
    Lex(); // Eat the operator.
    if (parsePrimaryExpr(Res, EndLoc, TypeInfo))
      return true;
    Res = MCUnaryExpr::createLNot(Res, getContext(), FirstTokenLoc);
    return false;
  case AsmToken::Dollar:
  case AsmToken::Star:
  case AsmToken::At:
  case AsmToken::String:
  case AsmToken::Identifier: {
    StringRef Identifier;
    if (parseIdentifier(Identifier)) {
      // We may have failed but '$'|'*' may be a valid token in context of
      // the current PC.
      if (getTok().is(AsmToken::Dollar) || getTok().is(AsmToken::Star)) {
        bool ShouldGenerateTempSymbol = false;
        if ((getTok().is(AsmToken::Dollar) && MAI.getDollarIsPC()) ||
            (getTok().is(AsmToken::Star) && MAI.isHLASM()))
          ShouldGenerateTempSymbol = true;

        if (!ShouldGenerateTempSymbol)
          return Error(FirstTokenLoc, "invalid token in expression");

        // Eat the '$'|'*' token.
        Lex();
        // This is either a '$'|'*' reference, which references the current PC.
        // Emit a temporary label to the streamer and refer to it.
        MCSymbol *Sym = Ctx.createTempSymbol();
        Out.emitLabel(Sym);
        Res = MCSymbolRefExpr::create(Sym, getContext());
        EndLoc = FirstTokenLoc;
        return false;
      }
    }
    // Parse symbol variant
    std::pair<StringRef, StringRef> Split;
    if (!MAI.useParensForSymbolVariant()) {
      if (FirstTokenKind == AsmToken::String) {
        if (Lexer.is(AsmToken::At)) {
          Lex(); // eat @
          SMLoc AtLoc = getLexer().getLoc();
          StringRef VName;
          if (parseIdentifier(VName))
            return Error(AtLoc, "expected symbol variant after '@'");

          Split = std::make_pair(Identifier, VName);
        }
      } else {
        Split = Identifier.split('@');
      }
    } else if (Lexer.is(AsmToken::LParen)) {
      Lex(); // eat '('.
      StringRef VName;
      parseIdentifier(VName);
      if (parseRParen())
        return true;
      Split = std::make_pair(Identifier, VName);
    }

    EndLoc = SMLoc::getFromPointer(Identifier.end());

    // This is a symbol reference.
    StringRef SymbolName = Identifier;
    if (SymbolName.empty())
      return Error(getLexer().getLoc(), "expected a symbol reference");

    MCSymbolRefExpr::VariantKind Variant = MCSymbolRefExpr::VK_None;

    // Lookup the symbol variant if used.
    if (!Split.second.empty()) {
<<<<<<< HEAD
      auto MaybeVariant = MAI.getVariantKindForName(Split.second);
=======
      auto MaybeVariant = MAI.getSpecifierForName(Split.second);
>>>>>>> 5eee2751
      if (MaybeVariant) {
        SymbolName = Split.first;
        Variant = MCSymbolRefExpr::VariantKind(*MaybeVariant);
      } else if (MAI.doesAllowAtInName() && !MAI.useParensForSymbolVariant()) {
        Variant = MCSymbolRefExpr::VK_None;
      } else {
        return Error(SMLoc::getFromPointer(Split.second.begin()),
                     "invalid variant '" + Split.second + "'");
      }
    }

    MCSymbol *Sym = getContext().getInlineAsmLabel(SymbolName);
    if (!Sym)
      Sym = getContext().getOrCreateSymbol(MAI.isHLASM() ? SymbolName.upper()
                                                         : SymbolName);

    // If this is an absolute variable reference, substitute it now to preserve
    // semantics in the face of reassignment.
    if (Sym->isVariable()) {
      auto V = Sym->getVariableValue(/*SetUsed*/ false);
      bool DoInline = isa<MCConstantExpr>(V) && !Variant;
      if (auto TV = dyn_cast<MCTargetExpr>(V))
        DoInline = TV->inlineAssignedExpr();
      if (DoInline) {
        if (Variant)
          return Error(EndLoc, "unexpected modifier on variable reference");
        Res = Sym->getVariableValue(/*SetUsed*/ false);
        return false;
      }
    }

    // Otherwise create a symbol ref.
    Res = MCSymbolRefExpr::create(Sym, Variant, getContext(), FirstTokenLoc);
    return false;
  }
  case AsmToken::BigNum:
    return TokError("literal value out of range for directive");
  case AsmToken::Integer: {
    SMLoc Loc = getTok().getLoc();
    int64_t IntVal = getTok().getIntVal();
    Res = MCConstantExpr::create(IntVal, getContext());
    EndLoc = Lexer.getTok().getEndLoc();
    Lex(); // Eat token.
    // Look for 'b' or 'f' following an Integer as a directional label
    if (Lexer.getKind() == AsmToken::Identifier) {
      StringRef IDVal = getTok().getString();
      // Lookup the symbol variant if used.
      std::pair<StringRef, StringRef> Split = IDVal.split('@');
      MCSymbolRefExpr::VariantKind Spec = MCSymbolRefExpr::VK_None;
      if (Split.first.size() != IDVal.size()) {
<<<<<<< HEAD
        auto MaybeVariant = MAI.getVariantKindForName(Split.second);
        if (!MaybeVariant)
          return TokError("invalid variant '" + Split.second + "'");
        IDVal = Split.first;
        Variant = MCSymbolRefExpr::VariantKind(*MaybeVariant);
=======
        auto MaybeSpec = MAI.getSpecifierForName(Split.second);
        if (!MaybeSpec)
          return TokError("invalid variant '" + Split.second + "'");
        IDVal = Split.first;
        Spec = MCSymbolRefExpr::VariantKind(*MaybeSpec);
>>>>>>> 5eee2751
      }
      if (IDVal == "f" || IDVal == "b") {
        MCSymbol *Sym =
            Ctx.getDirectionalLocalSymbol(IntVal, IDVal == "b");
        Res = MCSymbolRefExpr::create(Sym, Spec, getContext());
        if (IDVal == "b" && Sym->isUndefined())
          return Error(Loc, "directional label undefined");
        DirLabels.push_back(std::make_tuple(Loc, CppHashInfo, Sym));
        EndLoc = Lexer.getTok().getEndLoc();
        Lex(); // Eat identifier.
      }
    }
    return false;
  }
  case AsmToken::Real: {
    APFloat RealVal(APFloat::IEEEdouble(), getTok().getString());
    uint64_t IntVal = RealVal.bitcastToAPInt().getZExtValue();
    Res = MCConstantExpr::create(IntVal, getContext());
    EndLoc = Lexer.getTok().getEndLoc();
    Lex(); // Eat token.
    return false;
  }
  case AsmToken::Dot: {
    if (MAI.isHLASM())
      return TokError("cannot use . as current PC");

    // This is a '.' reference, which references the current PC.  Emit a
    // temporary label to the streamer and refer to it.
    MCSymbol *Sym = Ctx.createTempSymbol();
    Out.emitLabel(Sym);
    Res = MCSymbolRefExpr::create(Sym, getContext());
    EndLoc = Lexer.getTok().getEndLoc();
    Lex(); // Eat identifier.
    return false;
  }
  case AsmToken::LParen:
    Lex(); // Eat the '('.
    return parseParenExpr(Res, EndLoc);
  case AsmToken::LBrac:
    if (!PlatformParser->HasBracketExpressions())
      return TokError("brackets expression not supported on this target");
    Lex(); // Eat the '['.
    return parseBracketExpr(Res, EndLoc);
  case AsmToken::Minus:
    Lex(); // Eat the operator.
    if (parsePrimaryExpr(Res, EndLoc, TypeInfo))
      return true;
    Res = MCUnaryExpr::createMinus(Res, getContext(), FirstTokenLoc);
    return false;
  case AsmToken::Plus:
    Lex(); // Eat the operator.
    if (parsePrimaryExpr(Res, EndLoc, TypeInfo))
      return true;
    Res = MCUnaryExpr::createPlus(Res, getContext(), FirstTokenLoc);
    return false;
  case AsmToken::Tilde:
    Lex(); // Eat the operator.
    if (parsePrimaryExpr(Res, EndLoc, TypeInfo))
      return true;
    Res = MCUnaryExpr::createNot(Res, getContext(), FirstTokenLoc);
    return false;
  }
}

bool AsmParser::parseExpression(const MCExpr *&Res) {
  SMLoc EndLoc;
  return parseExpression(Res, EndLoc);
}

const MCExpr *AsmParser::applySpecifier(const MCExpr *E, uint32_t Spec) {
  // Ask the target implementation about this expression first.
  const MCExpr *NewE = getTargetParser().applySpecifier(E, Spec, Ctx);
  if (NewE)
    return NewE;
  // Recurse over the given expression, rebuilding it to apply the given variant
  // if there is exactly one symbol.
  switch (E->getKind()) {
  case MCExpr::Target:
  case MCExpr::Constant:
    return nullptr;

  case MCExpr::SymbolRef: {
    const MCSymbolRefExpr *SRE = cast<MCSymbolRefExpr>(E);

    if (SRE->getKind() != MCSymbolRefExpr::VK_None) {
      TokError("invalid variant on expression '" + getTok().getIdentifier() +
               "' (already modified)");
      return E;
    }

    return MCSymbolRefExpr::create(&SRE->getSymbol(), Spec, getContext());
  }

  case MCExpr::Unary: {
    const MCUnaryExpr *UE = cast<MCUnaryExpr>(E);
    const MCExpr *Sub = applySpecifier(UE->getSubExpr(), Spec);
    if (!Sub)
      return nullptr;
    return MCUnaryExpr::create(UE->getOpcode(), Sub, getContext());
  }

  case MCExpr::Binary: {
    const MCBinaryExpr *BE = cast<MCBinaryExpr>(E);
    const MCExpr *LHS = applySpecifier(BE->getLHS(), Spec);
    const MCExpr *RHS = applySpecifier(BE->getRHS(), Spec);

    if (!LHS && !RHS)
      return nullptr;

    if (!LHS)
      LHS = BE->getLHS();
    if (!RHS)
      RHS = BE->getRHS();

    return MCBinaryExpr::create(BE->getOpcode(), LHS, RHS, getContext());
  }
  }

  llvm_unreachable("Invalid expression kind!");
}

/// This function checks if the next token is <string> type or arithmetic.
/// string that begin with character '<' must end with character '>'.
/// otherwise it is arithmetics.
/// If the function returns a 'true' value,
/// the End argument will be filled with the last location pointed to the '>'
/// character.

/// There is a gap between the AltMacro's documentation and the single quote
/// implementation. GCC does not fully support this feature and so we will not
/// support it.
/// TODO: Adding single quote as a string.
static bool isAngleBracketString(SMLoc &StrLoc, SMLoc &EndLoc) {
  assert((StrLoc.getPointer() != nullptr) &&
         "Argument to the function cannot be a NULL value");
  const char *CharPtr = StrLoc.getPointer();
  while ((*CharPtr != '>') && (*CharPtr != '\n') && (*CharPtr != '\r') &&
         (*CharPtr != '\0')) {
    if (*CharPtr == '!')
      CharPtr++;
    CharPtr++;
  }
  if (*CharPtr == '>') {
    EndLoc = StrLoc.getFromPointer(CharPtr + 1);
    return true;
  }
  return false;
}

/// creating a string without the escape characters '!'.
static std::string angleBracketString(StringRef AltMacroStr) {
  std::string Res;
  for (size_t Pos = 0; Pos < AltMacroStr.size(); Pos++) {
    if (AltMacroStr[Pos] == '!')
      Pos++;
    Res += AltMacroStr[Pos];
  }
  return Res;
}

/// Parse an expression and return it.
///
///  expr ::= expr &&,|| expr               -> lowest.
///  expr ::= expr |,^,&,! expr
///  expr ::= expr ==,!=,<>,<,<=,>,>= expr
///  expr ::= expr <<,>> expr
///  expr ::= expr +,- expr
///  expr ::= expr *,/,% expr               -> highest.
///  expr ::= primaryexpr
///
bool AsmParser::parseExpression(const MCExpr *&Res, SMLoc &EndLoc) {
  // Parse the expression.
  Res = nullptr;
  auto &TS = getTargetParser();
  if (TS.parsePrimaryExpr(Res, EndLoc) || parseBinOpRHS(1, Res, EndLoc))
    return true;

  // As a special case, we support 'a op b @ modifier' by rewriting the
  // expression to include the modifier. This is inefficient, but in general we
  // expect users to use 'a@modifier op b'.
  if (parseOptionalToken(AsmToken::At)) {
    if (Lexer.isNot(AsmToken::Identifier))
      return TokError("unexpected symbol modifier following '@'");

<<<<<<< HEAD
    auto Variant = MAI.getVariantKindForName(getTok().getIdentifier());
    if (!Variant)
      return TokError("invalid variant '" + getTok().getIdentifier() + "'");

    const MCExpr *ModifiedRes =
        applyModifierToExpr(Res, MCSymbolRefExpr::VariantKind(*Variant));
=======
    auto Spec = MAI.getSpecifierForName(getTok().getIdentifier());
    if (!Spec)
      return TokError("invalid variant '" + getTok().getIdentifier() + "'");

    const MCExpr *ModifiedRes = applySpecifier(Res, *Spec);
>>>>>>> 5eee2751
    if (!ModifiedRes) {
      return TokError("invalid modifier '" + getTok().getIdentifier() +
                      "' (no symbols present)");
    }

    Res = ModifiedRes;
    Lex();
  }

  // Try to constant fold it up front, if possible. Do not exploit
  // assembler here.
  int64_t Value;
  if (Res->evaluateAsAbsolute(Value))
    Res = MCConstantExpr::create(Value, getContext());

  return false;
}

bool AsmParser::parseParenExpression(const MCExpr *&Res, SMLoc &EndLoc) {
  Res = nullptr;
  return parseParenExpr(Res, EndLoc) || parseBinOpRHS(1, Res, EndLoc);
}

bool AsmParser::parseAbsoluteExpression(int64_t &Res) {
  const MCExpr *Expr;

  SMLoc StartLoc = Lexer.getLoc();
  if (parseExpression(Expr))
    return true;

  if (!Expr->evaluateAsAbsolute(Res, getStreamer().getAssemblerPtr()))
    return Error(StartLoc, "expected absolute expression");

  return false;
}

static unsigned getDarwinBinOpPrecedence(AsmToken::TokenKind K,
                                         MCBinaryExpr::Opcode &Kind,
                                         bool ShouldUseLogicalShr) {
  switch (K) {
  default:
    return 0; // not a binop.

  // Lowest Precedence: &&, ||
  case AsmToken::AmpAmp:
    Kind = MCBinaryExpr::LAnd;
    return 1;
  case AsmToken::PipePipe:
    Kind = MCBinaryExpr::LOr;
    return 1;

  // Low Precedence: |, &, ^
  case AsmToken::Pipe:
    Kind = MCBinaryExpr::Or;
    return 2;
  case AsmToken::Caret:
    Kind = MCBinaryExpr::Xor;
    return 2;
  case AsmToken::Amp:
    Kind = MCBinaryExpr::And;
    return 2;

  // Low Intermediate Precedence: ==, !=, <>, <, <=, >, >=
  case AsmToken::EqualEqual:
    Kind = MCBinaryExpr::EQ;
    return 3;
  case AsmToken::ExclaimEqual:
  case AsmToken::LessGreater:
    Kind = MCBinaryExpr::NE;
    return 3;
  case AsmToken::Less:
    Kind = MCBinaryExpr::LT;
    return 3;
  case AsmToken::LessEqual:
    Kind = MCBinaryExpr::LTE;
    return 3;
  case AsmToken::Greater:
    Kind = MCBinaryExpr::GT;
    return 3;
  case AsmToken::GreaterEqual:
    Kind = MCBinaryExpr::GTE;
    return 3;

  // Intermediate Precedence: <<, >>
  case AsmToken::LessLess:
    Kind = MCBinaryExpr::Shl;
    return 4;
  case AsmToken::GreaterGreater:
    Kind = ShouldUseLogicalShr ? MCBinaryExpr::LShr : MCBinaryExpr::AShr;
    return 4;

  // High Intermediate Precedence: +, -
  case AsmToken::Plus:
    Kind = MCBinaryExpr::Add;
    return 5;
  case AsmToken::Minus:
    Kind = MCBinaryExpr::Sub;
    return 5;

  // Highest Precedence: *, /, %
  case AsmToken::Star:
    Kind = MCBinaryExpr::Mul;
    return 6;
  case AsmToken::Slash:
    Kind = MCBinaryExpr::Div;
    return 6;
  case AsmToken::Percent:
    Kind = MCBinaryExpr::Mod;
    return 6;
  }
}

static unsigned getGNUBinOpPrecedence(const MCAsmInfo &MAI,
                                      AsmToken::TokenKind K,
                                      MCBinaryExpr::Opcode &Kind,
                                      bool ShouldUseLogicalShr) {
  switch (K) {
  default:
    return 0; // not a binop.

  // Lowest Precedence: &&, ||
  case AsmToken::AmpAmp:
    Kind = MCBinaryExpr::LAnd;
    return 2;
  case AsmToken::PipePipe:
    Kind = MCBinaryExpr::LOr;
    return 1;

  // Low Precedence: ==, !=, <>, <, <=, >, >=
  case AsmToken::EqualEqual:
    Kind = MCBinaryExpr::EQ;
    return 3;
  case AsmToken::ExclaimEqual:
  case AsmToken::LessGreater:
    Kind = MCBinaryExpr::NE;
    return 3;
  case AsmToken::Less:
    Kind = MCBinaryExpr::LT;
    return 3;
  case AsmToken::LessEqual:
    Kind = MCBinaryExpr::LTE;
    return 3;
  case AsmToken::Greater:
    Kind = MCBinaryExpr::GT;
    return 3;
  case AsmToken::GreaterEqual:
    Kind = MCBinaryExpr::GTE;
    return 3;

  // Low Intermediate Precedence: +, -
  case AsmToken::Plus:
    Kind = MCBinaryExpr::Add;
    return 4;
  case AsmToken::Minus:
    Kind = MCBinaryExpr::Sub;
    return 4;

  // High Intermediate Precedence: |, !, &, ^
  //
  case AsmToken::Pipe:
    Kind = MCBinaryExpr::Or;
    return 5;
  case AsmToken::Exclaim:
    // Hack to support ARM compatible aliases (implied 'sp' operand in 'srs*'
    // instructions like 'srsda #31!') and not parse ! as an infix operator.
    if (MAI.getCommentString() == "@")
      return 0;
    Kind = MCBinaryExpr::OrNot;
    return 5;
  case AsmToken::Caret:
    Kind = MCBinaryExpr::Xor;
    return 5;
  case AsmToken::Amp:
    Kind = MCBinaryExpr::And;
    return 5;

  // Highest Precedence: *, /, %, <<, >>
  case AsmToken::Star:
    Kind = MCBinaryExpr::Mul;
    return 6;
  case AsmToken::Slash:
    Kind = MCBinaryExpr::Div;
    return 6;
  case AsmToken::Percent:
    Kind = MCBinaryExpr::Mod;
    return 6;
  case AsmToken::LessLess:
    Kind = MCBinaryExpr::Shl;
    return 6;
  case AsmToken::GreaterGreater:
    Kind = ShouldUseLogicalShr ? MCBinaryExpr::LShr : MCBinaryExpr::AShr;
    return 6;
  }
}

unsigned AsmParser::getBinOpPrecedence(AsmToken::TokenKind K,
                                       MCBinaryExpr::Opcode &Kind) {
  bool ShouldUseLogicalShr = MAI.shouldUseLogicalShr();
  return IsDarwin ? getDarwinBinOpPrecedence(K, Kind, ShouldUseLogicalShr)
                  : getGNUBinOpPrecedence(MAI, K, Kind, ShouldUseLogicalShr);
}

/// Parse all binary operators with precedence >= 'Precedence'.
/// Res contains the LHS of the expression on input.
bool AsmParser::parseBinOpRHS(unsigned Precedence, const MCExpr *&Res,
                              SMLoc &EndLoc) {
  SMLoc StartLoc = Lexer.getLoc();
  while (true) {
    MCBinaryExpr::Opcode Kind = MCBinaryExpr::Add;
    unsigned TokPrec = getBinOpPrecedence(Lexer.getKind(), Kind);

    // If the next token is lower precedence than we are allowed to eat, return
    // successfully with what we ate already.
    if (TokPrec < Precedence)
      return false;

    Lex();

    // Eat the next primary expression.
    const MCExpr *RHS;
    if (getTargetParser().parsePrimaryExpr(RHS, EndLoc))
      return true;

    // If BinOp binds less tightly with RHS than the operator after RHS, let
    // the pending operator take RHS as its LHS.
    MCBinaryExpr::Opcode Dummy;
    unsigned NextTokPrec = getBinOpPrecedence(Lexer.getKind(), Dummy);
    if (TokPrec < NextTokPrec && parseBinOpRHS(TokPrec + 1, RHS, EndLoc))
      return true;

    // Merge LHS and RHS according to operator.
    Res = MCBinaryExpr::create(Kind, Res, RHS, getContext(), StartLoc);
  }
}

/// ParseStatement:
///   ::= EndOfStatement
///   ::= Label* Directive ...Operands... EndOfStatement
///   ::= Label* Identifier OperandList* EndOfStatement
bool AsmParser::parseStatement(ParseStatementInfo &Info,
                               MCAsmParserSemaCallback *SI) {
  assert(!hasPendingError() && "parseStatement started with pending error");
  // Eat initial spaces and comments
  while (Lexer.is(AsmToken::Space))
    Lex();
  if (Lexer.is(AsmToken::EndOfStatement)) {
    // if this is a line comment we can drop it safely
    if (getTok().getString().empty() || getTok().getString().front() == '\r' ||
        getTok().getString().front() == '\n')
      Out.addBlankLine();
    Lex();
    return false;
  }
  // Statements always start with an identifier.
  AsmToken ID = getTok();
  SMLoc IDLoc = ID.getLoc();
  StringRef IDVal;
  int64_t LocalLabelVal = -1;
  StartTokLoc = ID.getLoc();
  if (Lexer.is(AsmToken::HashDirective))
    return parseCppHashLineFilenameComment(IDLoc,
                                           !isInsideMacroInstantiation());

  // Allow an integer followed by a ':' as a directional local label.
  if (Lexer.is(AsmToken::Integer)) {
    LocalLabelVal = getTok().getIntVal();
    if (LocalLabelVal < 0) {
      if (!TheCondState.Ignore) {
        Lex(); // always eat a token
        return Error(IDLoc, "unexpected token at start of statement");
      }
      IDVal = "";
    } else {
      IDVal = getTok().getString();
      Lex(); // Consume the integer token to be used as an identifier token.
      if (Lexer.getKind() != AsmToken::Colon) {
        if (!TheCondState.Ignore) {
          Lex(); // always eat a token
          return Error(IDLoc, "unexpected token at start of statement");
        }
      }
    }
  } else if (Lexer.is(AsmToken::Dot)) {
    // Treat '.' as a valid identifier in this context.
    Lex();
    IDVal = ".";
  } else if (Lexer.is(AsmToken::LCurly)) {
    // Treat '{' as a valid identifier in this context.
    Lex();
    IDVal = "{";

  } else if (Lexer.is(AsmToken::RCurly)) {
    // Treat '}' as a valid identifier in this context.
    Lex();
    IDVal = "}";
  } else if (Lexer.is(AsmToken::Star) &&
             getTargetParser().starIsStartOfStatement()) {
    // Accept '*' as a valid start of statement.
    Lex();
    IDVal = "*";
  } else if (parseIdentifier(IDVal)) {
    if (!TheCondState.Ignore) {
      Lex(); // always eat a token
      return Error(IDLoc, "unexpected token at start of statement");
    }
    IDVal = "";
  }

  // Handle conditional assembly here before checking for skipping.  We
  // have to do this so that .endif isn't skipped in a ".if 0" block for
  // example.
  StringMap<DirectiveKind>::const_iterator DirKindIt =
      DirectiveKindMap.find(IDVal.lower());
  DirectiveKind DirKind = (DirKindIt == DirectiveKindMap.end())
                              ? DK_NO_DIRECTIVE
                              : DirKindIt->getValue();
  switch (DirKind) {
  default:
    break;
  case DK_IF:
  case DK_IFEQ:
  case DK_IFGE:
  case DK_IFGT:
  case DK_IFLE:
  case DK_IFLT:
  case DK_IFNE:
    return parseDirectiveIf(IDLoc, DirKind);
  case DK_IFB:
    return parseDirectiveIfb(IDLoc, true);
  case DK_IFNB:
    return parseDirectiveIfb(IDLoc, false);
  case DK_IFC:
    return parseDirectiveIfc(IDLoc, true);
  case DK_IFEQS:
    return parseDirectiveIfeqs(IDLoc, true);
  case DK_IFNC:
    return parseDirectiveIfc(IDLoc, false);
  case DK_IFNES:
    return parseDirectiveIfeqs(IDLoc, false);
  case DK_IFDEF:
    return parseDirectiveIfdef(IDLoc, true);
  case DK_IFNDEF:
  case DK_IFNOTDEF:
    return parseDirectiveIfdef(IDLoc, false);
  case DK_ELSEIF:
    return parseDirectiveElseIf(IDLoc);
  case DK_ELSE:
    return parseDirectiveElse(IDLoc);
  case DK_ENDIF:
    return parseDirectiveEndIf(IDLoc);
  }

  // Ignore the statement if in the middle of inactive conditional
  // (e.g. ".if 0").
  if (TheCondState.Ignore) {
    eatToEndOfStatement();
    return false;
  }

  // FIXME: Recurse on local labels?

  // Check for a label.
  //   ::= identifier ':'
  //   ::= number ':'
  if (Lexer.is(AsmToken::Colon) && getTargetParser().isLabel(ID)) {
    if (checkForValidSection())
      return true;

    Lex(); // Consume the ':'.

    // Diagnose attempt to use '.' as a label.
    if (IDVal == ".")
      return Error(IDLoc, "invalid use of pseudo-symbol '.' as a label");

    // Diagnose attempt to use a variable as a label.
    //
    // FIXME: Diagnostics. Note the location of the definition as a label.
    // FIXME: This doesn't diagnose assignment to a symbol which has been
    // implicitly marked as external.
    MCSymbol *Sym;
    if (LocalLabelVal == -1) {
      if (ParsingMSInlineAsm && SI) {
        StringRef RewrittenLabel =
            SI->LookupInlineAsmLabel(IDVal, getSourceManager(), IDLoc, true);
        assert(!RewrittenLabel.empty() &&
               "We should have an internal name here.");
        Info.AsmRewrites->emplace_back(AOK_Label, IDLoc, IDVal.size(),
                                       RewrittenLabel);
        IDVal = RewrittenLabel;
      }
      Sym = getContext().getOrCreateSymbol(IDVal);
    } else
      Sym = Ctx.createDirectionalLocalSymbol(LocalLabelVal);
    // End of Labels should be treated as end of line for lexing
    // purposes but that information is not available to the Lexer who
    // does not understand Labels. This may cause us to see a Hash
    // here instead of a preprocessor line comment.
    if (getTok().is(AsmToken::Hash)) {
      StringRef CommentStr = parseStringToEndOfStatement();
      Lexer.Lex();
      Lexer.UnLex(AsmToken(AsmToken::EndOfStatement, CommentStr));
    }

    // Consume any end of statement token, if present, to avoid spurious
    // addBlankLine calls().
    if (getTok().is(AsmToken::EndOfStatement)) {
      Lex();
    }

    if (MAI.hasSubsectionsViaSymbols() && CFIStartProcLoc &&
        Sym->isExternal() && !cast<MCSymbolMachO>(Sym)->isAltEntry())
      return Error(StartTokLoc, "non-private labels cannot appear between "
                                ".cfi_startproc / .cfi_endproc pairs") &&
             Error(*CFIStartProcLoc, "previous .cfi_startproc was here");

    if (discardLTOSymbol(IDVal))
      return false;

    getTargetParser().doBeforeLabelEmit(Sym, IDLoc);

    // Emit the label.
    if (!getTargetParser().isParsingMSInlineAsm())
      Out.emitLabel(Sym, IDLoc);

    // If we are generating dwarf for assembly source files then gather the
    // info to make a dwarf label entry for this label if needed.
    if (enabledGenDwarfForAssembly())
      MCGenDwarfLabelEntry::Make(Sym, &getStreamer(), getSourceManager(),
                                 IDLoc);

    getTargetParser().onLabelParsed(Sym);

    return false;
  }

  // Check for an assignment statement.
  //   ::= identifier '='
  if (Lexer.is(AsmToken::Equal) && getTargetParser().equalIsAsmAssignment()) {
    Lex();
    return parseAssignment(IDVal, AssignmentKind::Equal);
  }

  // If macros are enabled, check to see if this is a macro instantiation.
  if (areMacrosEnabled())
    if (MCAsmMacro *M = getContext().lookupMacro(IDVal))
      return handleMacroEntry(M, IDLoc);

  // Otherwise, we have a normal instruction or directive.

  // Directives start with "."
  if (IDVal.starts_with(".") && IDVal != ".") {
    // There are several entities interested in parsing directives:
    //
    // 1. The target-specific assembly parser. Some directives are target
    //    specific or may potentially behave differently on certain targets.
    // 2. Asm parser extensions. For example, platform-specific parsers
    //    (like the ELF parser) register themselves as extensions.
    // 3. The generic directive parser implemented by this class. These are
    //    all the directives that behave in a target and platform independent
    //    manner, or at least have a default behavior that's shared between
    //    all targets and platforms.

    getTargetParser().flushPendingInstructions(getStreamer());

    ParseStatus TPDirectiveReturn = getTargetParser().parseDirective(ID);
    assert(TPDirectiveReturn.isFailure() == hasPendingError() &&
           "Should only return Failure iff there was an error");
    if (TPDirectiveReturn.isFailure())
      return true;
    if (TPDirectiveReturn.isSuccess())
      return false;

    // Next, check the extension directive map to see if any extension has
    // registered itself to parse this directive.
    std::pair<MCAsmParserExtension *, DirectiveHandler> Handler =
        ExtensionDirectiveMap.lookup(IDVal);
    if (Handler.first)
      return (*Handler.second)(Handler.first, IDVal, IDLoc);

    // Finally, if no one else is interested in this directive, it must be
    // generic and familiar to this class.
    switch (DirKind) {
    default:
      break;
    case DK_SET:
    case DK_EQU:
      return parseDirectiveSet(IDVal, AssignmentKind::Set);
    case DK_EQUIV:
      return parseDirectiveSet(IDVal, AssignmentKind::Equiv);
    case DK_LTO_SET_CONDITIONAL:
      return parseDirectiveSet(IDVal, AssignmentKind::LTOSetConditional);
    case DK_ASCII:
      return parseDirectiveAscii(IDVal, false);
    case DK_ASCIZ:
    case DK_STRING:
      return parseDirectiveAscii(IDVal, true);
    case DK_BYTE:
    case DK_DC_B:
      return parseDirectiveValue(IDVal, 1);
    case DK_DC:
    case DK_DC_W:
    case DK_SHORT:
    case DK_VALUE:
    case DK_2BYTE:
      return parseDirectiveValue(IDVal, 2);
    case DK_LONG:
    case DK_INT:
    case DK_4BYTE:
    case DK_DC_L:
      return parseDirectiveValue(IDVal, 4);
    case DK_QUAD:
    case DK_8BYTE:
      return parseDirectiveValue(IDVal, 8);
    case DK_DC_A:
      return parseDirectiveValue(
          IDVal, getContext().getAsmInfo()->getCodePointerSize());
    case DK_OCTA:
      return parseDirectiveOctaValue(IDVal);
    case DK_SINGLE:
    case DK_FLOAT:
    case DK_DC_S:
      return parseDirectiveRealValue(IDVal, APFloat::IEEEsingle());
    case DK_DOUBLE:
    case DK_DC_D:
      return parseDirectiveRealValue(IDVal, APFloat::IEEEdouble());
    case DK_ALIGN: {
      bool IsPow2 = !getContext().getAsmInfo()->getAlignmentIsInBytes();
      return parseDirectiveAlign(IsPow2, /*ExprSize=*/1);
    }
    case DK_ALIGN32: {
      bool IsPow2 = !getContext().getAsmInfo()->getAlignmentIsInBytes();
      return parseDirectiveAlign(IsPow2, /*ExprSize=*/4);
    }
    case DK_BALIGN:
      return parseDirectiveAlign(/*IsPow2=*/false, /*ExprSize=*/1);
    case DK_BALIGNW:
      return parseDirectiveAlign(/*IsPow2=*/false, /*ExprSize=*/2);
    case DK_BALIGNL:
      return parseDirectiveAlign(/*IsPow2=*/false, /*ExprSize=*/4);
    case DK_P2ALIGN:
      return parseDirectiveAlign(/*IsPow2=*/true, /*ExprSize=*/1);
    case DK_P2ALIGNW:
      return parseDirectiveAlign(/*IsPow2=*/true, /*ExprSize=*/2);
    case DK_P2ALIGNL:
      return parseDirectiveAlign(/*IsPow2=*/true, /*ExprSize=*/4);
    case DK_ORG:
      return parseDirectiveOrg();
    case DK_FILL:
      return parseDirectiveFill();
    case DK_ZERO:
      return parseDirectiveZero();
    case DK_EXTERN:
      eatToEndOfStatement(); // .extern is the default, ignore it.
      return false;
    case DK_GLOBL:
    case DK_GLOBAL:
      return parseDirectiveSymbolAttribute(MCSA_Global);
    case DK_LAZY_REFERENCE:
      return parseDirectiveSymbolAttribute(MCSA_LazyReference);
    case DK_NO_DEAD_STRIP:
      return parseDirectiveSymbolAttribute(MCSA_NoDeadStrip);
    case DK_SYMBOL_RESOLVER:
      return parseDirectiveSymbolAttribute(MCSA_SymbolResolver);
    case DK_PRIVATE_EXTERN:
      return parseDirectiveSymbolAttribute(MCSA_PrivateExtern);
    case DK_REFERENCE:
      return parseDirectiveSymbolAttribute(MCSA_Reference);
    case DK_WEAK_DEFINITION:
      return parseDirectiveSymbolAttribute(MCSA_WeakDefinition);
    case DK_WEAK_REFERENCE:
      return parseDirectiveSymbolAttribute(MCSA_WeakReference);
    case DK_WEAK_DEF_CAN_BE_HIDDEN:
      return parseDirectiveSymbolAttribute(MCSA_WeakDefAutoPrivate);
    case DK_COLD:
      return parseDirectiveSymbolAttribute(MCSA_Cold);
    case DK_COMM:
    case DK_COMMON:
      return parseDirectiveComm(/*IsLocal=*/false);
    case DK_LCOMM:
      return parseDirectiveComm(/*IsLocal=*/true);
    case DK_ABORT:
      return parseDirectiveAbort(IDLoc);
    case DK_INCLUDE:
      return parseDirectiveInclude();
    case DK_INCBIN:
      return parseDirectiveIncbin();
    case DK_CODE16:
    case DK_CODE16GCC:
      return TokError(Twine(IDVal) +
                      " not currently supported for this target");
    case DK_REPT:
      return parseDirectiveRept(IDLoc, IDVal);
    case DK_IRP:
      return parseDirectiveIrp(IDLoc);
    case DK_IRPC:
      return parseDirectiveIrpc(IDLoc);
    case DK_ENDR:
      return parseDirectiveEndr(IDLoc);
    case DK_BUNDLE_ALIGN_MODE:
      return parseDirectiveBundleAlignMode();
    case DK_BUNDLE_LOCK:
      return parseDirectiveBundleLock();
    case DK_BUNDLE_UNLOCK:
      return parseDirectiveBundleUnlock();
    case DK_SLEB128:
      return parseDirectiveLEB128(true);
    case DK_ULEB128:
      return parseDirectiveLEB128(false);
    case DK_SPACE:
    case DK_SKIP:
      return parseDirectiveSpace(IDVal);
    case DK_FILE:
      return parseDirectiveFile(IDLoc);
    case DK_LINE:
      return parseDirectiveLine();
    case DK_LOC:
      return parseDirectiveLoc();
    case DK_LOC_LABEL:
      return parseDirectiveLocLabel(IDLoc);
    case DK_STABS:
      return parseDirectiveStabs();
    case DK_CV_FILE:
      return parseDirectiveCVFile();
    case DK_CV_FUNC_ID:
      return parseDirectiveCVFuncId();
    case DK_CV_INLINE_SITE_ID:
      return parseDirectiveCVInlineSiteId();
    case DK_CV_LOC:
      return parseDirectiveCVLoc();
    case DK_CV_LINETABLE:
      return parseDirectiveCVLinetable();
    case DK_CV_INLINE_LINETABLE:
      return parseDirectiveCVInlineLinetable();
    case DK_CV_DEF_RANGE:
      return parseDirectiveCVDefRange();
    case DK_CV_STRING:
      return parseDirectiveCVString();
    case DK_CV_STRINGTABLE:
      return parseDirectiveCVStringTable();
    case DK_CV_FILECHECKSUMS:
      return parseDirectiveCVFileChecksums();
    case DK_CV_FILECHECKSUM_OFFSET:
      return parseDirectiveCVFileChecksumOffset();
    case DK_CV_FPO_DATA:
      return parseDirectiveCVFPOData();
    case DK_CFI_SECTIONS:
      return parseDirectiveCFISections();
    case DK_CFI_STARTPROC:
      return parseDirectiveCFIStartProc();
    case DK_CFI_ENDPROC:
      return parseDirectiveCFIEndProc();
    case DK_CFI_DEF_CFA:
      return parseDirectiveCFIDefCfa(IDLoc);
    case DK_CFI_DEF_CFA_OFFSET:
      return parseDirectiveCFIDefCfaOffset(IDLoc);
    case DK_CFI_ADJUST_CFA_OFFSET:
      return parseDirectiveCFIAdjustCfaOffset(IDLoc);
    case DK_CFI_DEF_CFA_REGISTER:
      return parseDirectiveCFIDefCfaRegister(IDLoc);
    case DK_CFI_LLVM_DEF_ASPACE_CFA:
      return parseDirectiveCFILLVMDefAspaceCfa(IDLoc);
    case DK_CFI_OFFSET:
      return parseDirectiveCFIOffset(IDLoc);
    case DK_CFI_REL_OFFSET:
      return parseDirectiveCFIRelOffset(IDLoc);
    case DK_CFI_PERSONALITY:
      return parseDirectiveCFIPersonalityOrLsda(true);
    case DK_CFI_LSDA:
      return parseDirectiveCFIPersonalityOrLsda(false);
    case DK_CFI_REMEMBER_STATE:
      return parseDirectiveCFIRememberState(IDLoc);
    case DK_CFI_RESTORE_STATE:
      return parseDirectiveCFIRestoreState(IDLoc);
    case DK_CFI_SAME_VALUE:
      return parseDirectiveCFISameValue(IDLoc);
    case DK_CFI_RESTORE:
      return parseDirectiveCFIRestore(IDLoc);
    case DK_CFI_ESCAPE:
      return parseDirectiveCFIEscape(IDLoc);
    case DK_CFI_RETURN_COLUMN:
      return parseDirectiveCFIReturnColumn(IDLoc);
    case DK_CFI_SIGNAL_FRAME:
      return parseDirectiveCFISignalFrame(IDLoc);
    case DK_CFI_UNDEFINED:
      return parseDirectiveCFIUndefined(IDLoc);
    case DK_CFI_REGISTER:
      return parseDirectiveCFIRegister(IDLoc);
    case DK_CFI_WINDOW_SAVE:
      return parseDirectiveCFIWindowSave(IDLoc);
    case DK_CFI_LABEL:
      return parseDirectiveCFILabel(IDLoc);
    case DK_CFI_VAL_OFFSET:
      return parseDirectiveCFIValOffset(IDLoc);
    case DK_MACROS_ON:
    case DK_MACROS_OFF:
      return parseDirectiveMacrosOnOff(IDVal);
    case DK_MACRO:
      return parseDirectiveMacro(IDLoc);
    case DK_ALTMACRO:
    case DK_NOALTMACRO:
      return parseDirectiveAltmacro(IDVal);
    case DK_EXITM:
      return parseDirectiveExitMacro(IDVal);
    case DK_ENDM:
    case DK_ENDMACRO:
      return parseDirectiveEndMacro(IDVal);
    case DK_PURGEM:
      return parseDirectivePurgeMacro(IDLoc);
    case DK_END:
      return parseDirectiveEnd(IDLoc);
    case DK_ERR:
      return parseDirectiveError(IDLoc, false);
    case DK_ERROR:
      return parseDirectiveError(IDLoc, true);
    case DK_WARNING:
      return parseDirectiveWarning(IDLoc);
    case DK_RELOC:
      return parseDirectiveReloc(IDLoc);
    case DK_DCB:
    case DK_DCB_W:
      return parseDirectiveDCB(IDVal, 2);
    case DK_DCB_B:
      return parseDirectiveDCB(IDVal, 1);
    case DK_DCB_D:
      return parseDirectiveRealDCB(IDVal, APFloat::IEEEdouble());
    case DK_DCB_L:
      return parseDirectiveDCB(IDVal, 4);
    case DK_DCB_S:
      return parseDirectiveRealDCB(IDVal, APFloat::IEEEsingle());
    case DK_DC_X:
    case DK_DCB_X:
      return TokError(Twine(IDVal) +
                      " not currently supported for this target");
    case DK_DS:
    case DK_DS_W:
      return parseDirectiveDS(IDVal, 2);
    case DK_DS_B:
      return parseDirectiveDS(IDVal, 1);
    case DK_DS_D:
      return parseDirectiveDS(IDVal, 8);
    case DK_DS_L:
    case DK_DS_S:
      return parseDirectiveDS(IDVal, 4);
    case DK_DS_P:
    case DK_DS_X:
      return parseDirectiveDS(IDVal, 12);
    case DK_PRINT:
      return parseDirectivePrint(IDLoc);
    case DK_ADDRSIG:
      return parseDirectiveAddrsig();
    case DK_ADDRSIG_SYM:
      return parseDirectiveAddrsigSym();
    case DK_PSEUDO_PROBE:
      return parseDirectivePseudoProbe();
    case DK_LTO_DISCARD:
      return parseDirectiveLTODiscard();
    case DK_MEMTAG:
      return parseDirectiveSymbolAttribute(MCSA_Memtag);
    }

    return Error(IDLoc, "unknown directive");
  }

  // __asm _emit or __asm __emit
  if (ParsingMSInlineAsm && (IDVal == "_emit" || IDVal == "__emit" ||
                             IDVal == "_EMIT" || IDVal == "__EMIT"))
    return parseDirectiveMSEmit(IDLoc, Info, IDVal.size());

  // __asm align
  if (ParsingMSInlineAsm && (IDVal == "align" || IDVal == "ALIGN"))
    return parseDirectiveMSAlign(IDLoc, Info);

  if (ParsingMSInlineAsm && (IDVal == "even" || IDVal == "EVEN"))
    Info.AsmRewrites->emplace_back(AOK_EVEN, IDLoc, 4);
  if (checkForValidSection())
    return true;

  return parseAndMatchAndEmitTargetInstruction(Info, IDVal, ID, IDLoc);
}

bool AsmParser::parseAndMatchAndEmitTargetInstruction(ParseStatementInfo &Info,
                                                      StringRef IDVal,
                                                      AsmToken ID,
                                                      SMLoc IDLoc) {
  // Canonicalize the opcode to lower case.
  std::string OpcodeStr = IDVal.lower();
  ParseInstructionInfo IInfo(Info.AsmRewrites);
  bool ParseHadError = getTargetParser().parseInstruction(IInfo, OpcodeStr, ID,
                                                          Info.ParsedOperands);
  Info.ParseError = ParseHadError;

  // Dump the parsed representation, if requested.
  if (getShowParsedOperands()) {
    SmallString<256> Str;
    raw_svector_ostream OS(Str);
    OS << "parsed instruction: [";
    for (unsigned i = 0; i != Info.ParsedOperands.size(); ++i) {
      if (i != 0)
        OS << ", ";
      Info.ParsedOperands[i]->print(OS);
    }
    OS << "]";

    printMessage(IDLoc, SourceMgr::DK_Note, OS.str());
  }

  // Fail even if ParseInstruction erroneously returns false.
  if (hasPendingError() || ParseHadError)
    return true;

  // If we are generating dwarf for the current section then generate a .loc
  // directive for the instruction.
  if (!ParseHadError && enabledGenDwarfForAssembly() &&
      getContext().getGenDwarfSectionSyms().count(
          getStreamer().getCurrentSectionOnly())) {
    unsigned Line;
    if (ActiveMacros.empty())
      Line = SrcMgr.FindLineNumber(IDLoc, CurBuffer);
    else
      Line = SrcMgr.FindLineNumber(ActiveMacros.front()->InstantiationLoc,
                                   ActiveMacros.front()->ExitBuffer);

    // If we previously parsed a cpp hash file line comment then make sure the
    // current Dwarf File is for the CppHashFilename if not then emit the
    // Dwarf File table for it and adjust the line number for the .loc.
    if (!CppHashInfo.Filename.empty()) {
      unsigned FileNumber = getStreamer().emitDwarfFileDirective(
          0, StringRef(), CppHashInfo.Filename);
      getContext().setGenDwarfFileNumber(FileNumber);

      unsigned CppHashLocLineNo =
        SrcMgr.FindLineNumber(CppHashInfo.Loc, CppHashInfo.Buf);
      Line = CppHashInfo.LineNumber - 1 + (Line - CppHashLocLineNo);
    }

    getStreamer().emitDwarfLocDirective(
        getContext().getGenDwarfFileNumber(), Line, 0,
        DWARF2_LINE_DEFAULT_IS_STMT ? DWARF2_FLAG_IS_STMT : 0, 0, 0,
        StringRef());
  }

  // If parsing succeeded, match the instruction.
  if (!ParseHadError) {
    uint64_t ErrorInfo;
    if (getTargetParser().matchAndEmitInstruction(
            IDLoc, Info.Opcode, Info.ParsedOperands, Out, ErrorInfo,
            getTargetParser().isParsingMSInlineAsm()))
      return true;
  }
  return false;
}

// Parse and erase curly braces marking block start/end
bool
AsmParser::parseCurlyBlockScope(SmallVectorImpl<AsmRewrite> &AsmStrRewrites) {
  // Identify curly brace marking block start/end
  if (Lexer.isNot(AsmToken::LCurly) && Lexer.isNot(AsmToken::RCurly))
    return false;

  SMLoc StartLoc = Lexer.getLoc();
  Lex(); // Eat the brace
  if (Lexer.is(AsmToken::EndOfStatement))
    Lex(); // Eat EndOfStatement following the brace

  // Erase the block start/end brace from the output asm string
  AsmStrRewrites.emplace_back(AOK_Skip, StartLoc, Lexer.getLoc().getPointer() -
                                                  StartLoc.getPointer());
  return true;
}

/// parseCppHashLineFilenameComment as this:
///   ::= # number "filename"
bool AsmParser::parseCppHashLineFilenameComment(SMLoc L, bool SaveLocInfo) {
  Lex(); // Eat the hash token.
  // Lexer only ever emits HashDirective if it fully formed if it's
  // done the checking already so this is an internal error.
  assert(getTok().is(AsmToken::Integer) &&
         "Lexing Cpp line comment: Expected Integer");
  int64_t LineNumber = getTok().getIntVal();
  Lex();
  assert(getTok().is(AsmToken::String) &&
         "Lexing Cpp line comment: Expected String");
  StringRef Filename = getTok().getString();
  Lex();

  if (!SaveLocInfo)
    return false;

  // Get rid of the enclosing quotes.
  Filename = Filename.substr(1, Filename.size() - 2);

  // Save the SMLoc, Filename and LineNumber for later use by diagnostics
  // and possibly DWARF file info.
  CppHashInfo.Loc = L;
  CppHashInfo.Filename = Filename;
  CppHashInfo.LineNumber = LineNumber;
  CppHashInfo.Buf = CurBuffer;
  if (!HadCppHashFilename) {
    HadCppHashFilename = true;
    // If we haven't encountered any .file directives, then the first #line
    // directive describes the "root" file and directory of the compilation
    // unit.
    if (getContext().getGenDwarfForAssembly() &&
        getContext().getGenDwarfFileNumber() == 0) {
      // It's preprocessed, so there is no checksum, and of course no source
      // directive.
      getContext().setMCLineTableRootFile(
          /*CUID=*/0, getContext().getCompilationDir(), Filename,
          /*Cksum=*/std::nullopt, /*Source=*/std::nullopt);
    }
  }
  return false;
}

/// will use the last parsed cpp hash line filename comment
/// for the Filename and LineNo if any in the diagnostic.
void AsmParser::DiagHandler(const SMDiagnostic &Diag, void *Context) {
  auto *Parser = static_cast<AsmParser *>(Context);
  raw_ostream &OS = errs();

  const SourceMgr &DiagSrcMgr = *Diag.getSourceMgr();
  SMLoc DiagLoc = Diag.getLoc();
  unsigned DiagBuf = DiagSrcMgr.FindBufferContainingLoc(DiagLoc);
  unsigned CppHashBuf =
      Parser->SrcMgr.FindBufferContainingLoc(Parser->CppHashInfo.Loc);

  // Like SourceMgr::printMessage() we need to print the include stack if any
  // before printing the message.
  unsigned DiagCurBuffer = DiagSrcMgr.FindBufferContainingLoc(DiagLoc);
  if (!Parser->SavedDiagHandler && DiagCurBuffer &&
      DiagCurBuffer != DiagSrcMgr.getMainFileID()) {
    SMLoc ParentIncludeLoc = DiagSrcMgr.getParentIncludeLoc(DiagCurBuffer);
    DiagSrcMgr.PrintIncludeStack(ParentIncludeLoc, OS);
  }

  // If we have not parsed a cpp hash line filename comment or the source
  // manager changed or buffer changed (like in a nested include) then just
  // print the normal diagnostic using its Filename and LineNo.
  if (!Parser->CppHashInfo.LineNumber || DiagBuf != CppHashBuf) {
    if (Parser->SavedDiagHandler)
      Parser->SavedDiagHandler(Diag, Parser->SavedDiagContext);
    else
      Parser->getContext().diagnose(Diag);
    return;
  }

  // Use the CppHashFilename and calculate a line number based on the
  // CppHashInfo.Loc and CppHashInfo.LineNumber relative to this Diag's SMLoc
  // for the diagnostic.
  const std::string &Filename = std::string(Parser->CppHashInfo.Filename);

  int DiagLocLineNo = DiagSrcMgr.FindLineNumber(DiagLoc, DiagBuf);
  int CppHashLocLineNo =
      Parser->SrcMgr.FindLineNumber(Parser->CppHashInfo.Loc, CppHashBuf);
  int LineNo =
      Parser->CppHashInfo.LineNumber - 1 + (DiagLocLineNo - CppHashLocLineNo);

  SMDiagnostic NewDiag(*Diag.getSourceMgr(), Diag.getLoc(), Filename, LineNo,
                       Diag.getColumnNo(), Diag.getKind(), Diag.getMessage(),
                       Diag.getLineContents(), Diag.getRanges());

  if (Parser->SavedDiagHandler)
    Parser->SavedDiagHandler(Diag, Parser->SavedDiagContext);
  else
    Parser->getContext().diagnose(NewDiag);
}

// FIXME: This is mostly duplicated from the function in AsmLexer.cpp. The
// difference being that that function accepts '@' as part of identifiers and
// we can't do that. AsmLexer.cpp should probably be changed to handle
// '@' as a special case when needed.
static bool isIdentifierChar(char c) {
  return isalnum(static_cast<unsigned char>(c)) || c == '_' || c == '$' ||
         c == '.';
}

bool AsmParser::expandMacro(raw_svector_ostream &OS, MCAsmMacro &Macro,
                            ArrayRef<MCAsmMacroParameter> Parameters,
                            ArrayRef<MCAsmMacroArgument> A,
                            bool EnableAtPseudoVariable) {
  unsigned NParameters = Parameters.size();
  auto expandArg = [&](unsigned Index) {
    bool HasVararg = NParameters ? Parameters.back().Vararg : false;
    bool VarargParameter = HasVararg && Index == (NParameters - 1);
    for (const AsmToken &Token : A[Index])
      // For altmacro mode, you can write '%expr'.
      // The prefix '%' evaluates the expression 'expr'
      // and uses the result as a string (e.g. replace %(1+2) with the
      // string "3").
      // Here, we identify the integer token which is the result of the
      // absolute expression evaluation and replace it with its string
      // representation.
      if (AltMacroMode && Token.getString().front() == '%' &&
          Token.is(AsmToken::Integer))
        // Emit an integer value to the buffer.
        OS << Token.getIntVal();
      // Only Token that was validated as a string and begins with '<'
      // is considered altMacroString!!!
      else if (AltMacroMode && Token.getString().front() == '<' &&
               Token.is(AsmToken::String)) {
        OS << angleBracketString(Token.getStringContents());
      }
      // We expect no quotes around the string's contents when
      // parsing for varargs.
      else if (Token.isNot(AsmToken::String) || VarargParameter)
        OS << Token.getString();
      else
        OS << Token.getStringContents();
  };

  // A macro without parameters is handled differently on Darwin:
  // gas accepts no arguments and does no substitutions
  StringRef Body = Macro.Body;
  size_t I = 0, End = Body.size();
  while (I != End) {
    if (Body[I] == '\\' && I + 1 != End) {
      // Check for \@ and \+ pseudo variables.
      if (EnableAtPseudoVariable && Body[I + 1] == '@') {
        OS << NumOfMacroInstantiations;
        I += 2;
        continue;
      }
      if (Body[I + 1] == '+') {
        OS << Macro.Count;
        I += 2;
        continue;
      }
      if (Body[I + 1] == '(' && Body[I + 2] == ')') {
        I += 3;
        continue;
      }

      size_t Pos = ++I;
      while (I != End && isIdentifierChar(Body[I]))
        ++I;
      StringRef Argument(Body.data() + Pos, I - Pos);
      if (AltMacroMode && I != End && Body[I] == '&')
        ++I;
      unsigned Index = 0;
      for (; Index < NParameters; ++Index)
        if (Parameters[Index].Name == Argument)
          break;
      if (Index == NParameters)
        OS << '\\' << Argument;
      else
        expandArg(Index);
      continue;
    }

    // In Darwin mode, $ is used for macro expansion, not considered an
    // identifier char.
    if (Body[I] == '$' && I + 1 != End && IsDarwin && !NParameters) {
      // This macro has no parameters, look for $0, $1, etc.
      switch (Body[I + 1]) {
      // $$ => $
      case '$':
        OS << '$';
        I += 2;
        continue;
      // $n => number of arguments
      case 'n':
        OS << A.size();
        I += 2;
        continue;
      default: {
        if (!isDigit(Body[I + 1]))
          break;
        // $[0-9] => argument
        // Missing arguments are ignored.
        unsigned Index = Body[I + 1] - '0';
        if (Index < A.size())
          for (const AsmToken &Token : A[Index])
            OS << Token.getString();
        I += 2;
        continue;
      }
      }
    }

    if (!isIdentifierChar(Body[I]) || IsDarwin) {
      OS << Body[I++];
      continue;
    }

    const size_t Start = I;
    while (++I && isIdentifierChar(Body[I])) {
    }
    StringRef Token(Body.data() + Start, I - Start);
    if (AltMacroMode) {
      unsigned Index = 0;
      for (; Index != NParameters; ++Index)
        if (Parameters[Index].Name == Token)
          break;
      if (Index != NParameters) {
        expandArg(Index);
        if (I != End && Body[I] == '&')
          ++I;
        continue;
      }
    }
    OS << Token;
  }

  ++Macro.Count;
  return false;
}

static bool isOperator(AsmToken::TokenKind kind) {
  switch (kind) {
  default:
    return false;
  case AsmToken::Plus:
  case AsmToken::Minus:
  case AsmToken::Tilde:
  case AsmToken::Slash:
  case AsmToken::Star:
  case AsmToken::Dot:
  case AsmToken::Equal:
  case AsmToken::EqualEqual:
  case AsmToken::Pipe:
  case AsmToken::PipePipe:
  case AsmToken::Caret:
  case AsmToken::Amp:
  case AsmToken::AmpAmp:
  case AsmToken::Exclaim:
  case AsmToken::ExclaimEqual:
  case AsmToken::Less:
  case AsmToken::LessEqual:
  case AsmToken::LessLess:
  case AsmToken::LessGreater:
  case AsmToken::Greater:
  case AsmToken::GreaterEqual:
  case AsmToken::GreaterGreater:
    return true;
  }
}

namespace {

class AsmLexerSkipSpaceRAII {
public:
  AsmLexerSkipSpaceRAII(AsmLexer &Lexer, bool SkipSpace) : Lexer(Lexer) {
    Lexer.setSkipSpace(SkipSpace);
  }

  ~AsmLexerSkipSpaceRAII() {
    Lexer.setSkipSpace(true);
  }

private:
  AsmLexer &Lexer;
};

} // end anonymous namespace

bool AsmParser::parseMacroArgument(MCAsmMacroArgument &MA, bool Vararg) {

  if (Vararg) {
    if (Lexer.isNot(AsmToken::EndOfStatement)) {
      StringRef Str = parseStringToEndOfStatement();
      MA.emplace_back(AsmToken::String, Str);
    }
    return false;
  }

  unsigned ParenLevel = 0;

  // Darwin doesn't use spaces to delmit arguments.
  AsmLexerSkipSpaceRAII ScopedSkipSpace(Lexer, IsDarwin);

  bool SpaceEaten;

  while (true) {
    SpaceEaten = false;
    if (Lexer.is(AsmToken::Eof) || Lexer.is(AsmToken::Equal))
      return TokError("unexpected token in macro instantiation");

    if (ParenLevel == 0) {

      if (Lexer.is(AsmToken::Comma))
        break;

      if (parseOptionalToken(AsmToken::Space))
        SpaceEaten = true;

      // Spaces can delimit parameters, but could also be part an expression.
      // If the token after a space is an operator, add the token and the next
      // one into this argument
      if (!IsDarwin) {
        if (isOperator(Lexer.getKind())) {
          MA.push_back(getTok());
          Lexer.Lex();

          // Whitespace after an operator can be ignored.
          parseOptionalToken(AsmToken::Space);
          continue;
        }
      }
      if (SpaceEaten)
        break;
    }

    // handleMacroEntry relies on not advancing the lexer here
    // to be able to fill in the remaining default parameter values
    if (Lexer.is(AsmToken::EndOfStatement))
      break;

    // Adjust the current parentheses level.
    if (Lexer.is(AsmToken::LParen))
      ++ParenLevel;
    else if (Lexer.is(AsmToken::RParen) && ParenLevel)
      --ParenLevel;

    // Append the token to the current argument list.
    MA.push_back(getTok());
    Lexer.Lex();
  }

  if (ParenLevel != 0)
    return TokError("unbalanced parentheses in macro argument");
  return false;
}

// Parse the macro instantiation arguments.
bool AsmParser::parseMacroArguments(const MCAsmMacro *M,
                                    MCAsmMacroArguments &A) {
  const unsigned NParameters = M ? M->Parameters.size() : 0;
  bool NamedParametersFound = false;
  SmallVector<SMLoc, 4> FALocs;

  A.resize(NParameters);
  FALocs.resize(NParameters);

  // Parse two kinds of macro invocations:
  // - macros defined without any parameters accept an arbitrary number of them
  // - macros defined with parameters accept at most that many of them
  bool HasVararg = NParameters ? M->Parameters.back().Vararg : false;
  for (unsigned Parameter = 0; !NParameters || Parameter < NParameters;
       ++Parameter) {
    SMLoc IDLoc = Lexer.getLoc();
    MCAsmMacroParameter FA;

    if (Lexer.is(AsmToken::Identifier) && Lexer.peekTok().is(AsmToken::Equal)) {
      if (parseIdentifier(FA.Name))
        return Error(IDLoc, "invalid argument identifier for formal argument");

      if (Lexer.isNot(AsmToken::Equal))
        return TokError("expected '=' after formal parameter identifier");

      Lex();

      NamedParametersFound = true;
    }
    bool Vararg = HasVararg && Parameter == (NParameters - 1);

    if (NamedParametersFound && FA.Name.empty())
      return Error(IDLoc, "cannot mix positional and keyword arguments");

    SMLoc StrLoc = Lexer.getLoc();
    SMLoc EndLoc;
    if (AltMacroMode && Lexer.is(AsmToken::Percent)) {
      const MCExpr *AbsoluteExp;
      int64_t Value;
      /// Eat '%'
      Lex();
      if (parseExpression(AbsoluteExp, EndLoc))
        return false;
      if (!AbsoluteExp->evaluateAsAbsolute(Value,
                                           getStreamer().getAssemblerPtr()))
        return Error(StrLoc, "expected absolute expression");
      const char *StrChar = StrLoc.getPointer();
      const char *EndChar = EndLoc.getPointer();
      AsmToken newToken(AsmToken::Integer,
                        StringRef(StrChar, EndChar - StrChar), Value);
      FA.Value.push_back(newToken);
    } else if (AltMacroMode && Lexer.is(AsmToken::Less) &&
               isAngleBracketString(StrLoc, EndLoc)) {
      const char *StrChar = StrLoc.getPointer();
      const char *EndChar = EndLoc.getPointer();
      jumpToLoc(EndLoc, CurBuffer);
      /// Eat from '<' to '>'
      Lex();
      AsmToken newToken(AsmToken::String,
                        StringRef(StrChar, EndChar - StrChar));
      FA.Value.push_back(newToken);
    } else if(parseMacroArgument(FA.Value, Vararg))
      return true;

    unsigned PI = Parameter;
    if (!FA.Name.empty()) {
      unsigned FAI = 0;
      for (FAI = 0; FAI < NParameters; ++FAI)
        if (M->Parameters[FAI].Name == FA.Name)
          break;

      if (FAI >= NParameters) {
        assert(M && "expected macro to be defined");
        return Error(IDLoc, "parameter named '" + FA.Name +
                                "' does not exist for macro '" + M->Name + "'");
      }
      PI = FAI;
    }

    if (!FA.Value.empty()) {
      if (A.size() <= PI)
        A.resize(PI + 1);
      A[PI] = FA.Value;

      if (FALocs.size() <= PI)
        FALocs.resize(PI + 1);

      FALocs[PI] = Lexer.getLoc();
    }

    // At the end of the statement, fill in remaining arguments that have
    // default values. If there aren't any, then the next argument is
    // required but missing
    if (Lexer.is(AsmToken::EndOfStatement)) {
      bool Failure = false;
      for (unsigned FAI = 0; FAI < NParameters; ++FAI) {
        if (A[FAI].empty()) {
          if (M->Parameters[FAI].Required) {
            Error(FALocs[FAI].isValid() ? FALocs[FAI] : Lexer.getLoc(),
                  "missing value for required parameter "
                  "'" + M->Parameters[FAI].Name + "' in macro '" + M->Name + "'");
            Failure = true;
          }

          if (!M->Parameters[FAI].Value.empty())
            A[FAI] = M->Parameters[FAI].Value;
        }
      }
      return Failure;
    }

    parseOptionalToken(AsmToken::Comma);
  }

  return TokError("too many positional arguments");
}

bool AsmParser::handleMacroEntry(MCAsmMacro *M, SMLoc NameLoc) {
  // Arbitrarily limit macro nesting depth (default matches 'as'). We can
  // eliminate this, although we should protect against infinite loops.
  unsigned MaxNestingDepth = AsmMacroMaxNestingDepth;
  if (ActiveMacros.size() == MaxNestingDepth) {
    std::ostringstream MaxNestingDepthError;
    MaxNestingDepthError << "macros cannot be nested more than "
                         << MaxNestingDepth << " levels deep."
                         << " Use -asm-macro-max-nesting-depth to increase "
                            "this limit.";
    return TokError(MaxNestingDepthError.str());
  }

  MCAsmMacroArguments A;
  if (parseMacroArguments(M, A))
    return true;

  // Macro instantiation is lexical, unfortunately. We construct a new buffer
  // to hold the macro body with substitutions.
  SmallString<256> Buf;
  raw_svector_ostream OS(Buf);

  if ((!IsDarwin || M->Parameters.size()) && M->Parameters.size() != A.size())
    return Error(getTok().getLoc(), "Wrong number of arguments");
  if (expandMacro(OS, *M, M->Parameters, A, true))
    return true;

  // We include the .endmacro in the buffer as our cue to exit the macro
  // instantiation.
  OS << ".endmacro\n";

  std::unique_ptr<MemoryBuffer> Instantiation =
      MemoryBuffer::getMemBufferCopy(OS.str(), "<instantiation>");

  // Create the macro instantiation object and add to the current macro
  // instantiation stack.
  MacroInstantiation *MI = new MacroInstantiation{
      NameLoc, CurBuffer, getTok().getLoc(), TheCondStack.size()};
  ActiveMacros.push_back(MI);

  ++NumOfMacroInstantiations;

  // Jump to the macro instantiation and prime the lexer.
  CurBuffer = SrcMgr.AddNewSourceBuffer(std::move(Instantiation), SMLoc());
  Lexer.setBuffer(SrcMgr.getMemoryBuffer(CurBuffer)->getBuffer());
  Lex();

  return false;
}

void AsmParser::handleMacroExit() {
  // Jump to the EndOfStatement we should return to, and consume it.
  jumpToLoc(ActiveMacros.back()->ExitLoc, ActiveMacros.back()->ExitBuffer);
  Lex();
  // If .endm/.endr is followed by \n instead of a comment, consume it so that
  // we don't print an excess \n.
  if (getTok().is(AsmToken::EndOfStatement))
    Lex();

  // Pop the instantiation entry.
  delete ActiveMacros.back();
  ActiveMacros.pop_back();
}

bool AsmParser::parseAssignment(StringRef Name, AssignmentKind Kind) {
  MCSymbol *Sym;
  const MCExpr *Value;
  SMLoc ExprLoc = getTok().getLoc();
  bool AllowRedef =
      Kind == AssignmentKind::Set || Kind == AssignmentKind::Equal;
  if (MCParserUtils::parseAssignmentExpression(Name, AllowRedef, *this, Sym,
                                               Value))
    return true;

  if (!Sym) {
    // In the case where we parse an expression starting with a '.', we will
    // not generate an error, nor will we create a symbol.  In this case we
    // should just return out.
    return false;
  }

  if (discardLTOSymbol(Name))
    return false;

  // Do the assignment.
  switch (Kind) {
  case AssignmentKind::Equal:
    Out.emitAssignment(Sym, Value);
    break;
  case AssignmentKind::Set:
  case AssignmentKind::Equiv:
    Out.emitAssignment(Sym, Value);
    Out.emitSymbolAttribute(Sym, MCSA_NoDeadStrip);
    break;
  case AssignmentKind::LTOSetConditional:
    if (Value->getKind() != MCExpr::SymbolRef)
      return Error(ExprLoc, "expected identifier");

    Out.emitConditionalAssignment(Sym, Value);
    break;
  }

  return false;
}

/// parseIdentifier:
///   ::= identifier
///   ::= string
bool AsmParser::parseIdentifier(StringRef &Res) {
  // The assembler has relaxed rules for accepting identifiers, in particular we
  // allow things like '.globl $foo' and '.def @feat.00', which would normally be
  // separate tokens. At this level, we have already lexed so we cannot (currently)
  // handle this as a context dependent token, instead we detect adjacent tokens
  // and return the combined identifier.
  if (Lexer.is(AsmToken::Dollar) || Lexer.is(AsmToken::At)) {
    SMLoc PrefixLoc = getLexer().getLoc();

    // Consume the prefix character, and check for a following identifier.

    AsmToken Buf[1];
    Lexer.peekTokens(Buf, false);

    if (Buf[0].isNot(AsmToken::Identifier) && Buf[0].isNot(AsmToken::Integer))
      return true;

    // We have a '$' or '@' followed by an identifier or integer token, make
    // sure they are adjacent.
    if (PrefixLoc.getPointer() + 1 != Buf[0].getLoc().getPointer())
      return true;

    // eat $ or @
    Lexer.Lex(); // Lexer's Lex guarantees consecutive token.
    // Construct the joined identifier and consume the token.
    Res = StringRef(PrefixLoc.getPointer(), getTok().getString().size() + 1);
    Lex(); // Parser Lex to maintain invariants.
    return false;
  }

  if (Lexer.isNot(AsmToken::Identifier) && Lexer.isNot(AsmToken::String))
    return true;

  Res = getTok().getIdentifier();

  Lex(); // Consume the identifier token.

  return false;
}

/// parseDirectiveSet:
///   ::= .equ identifier ',' expression
///   ::= .equiv identifier ',' expression
///   ::= .set identifier ',' expression
///   ::= .lto_set_conditional identifier ',' expression
bool AsmParser::parseDirectiveSet(StringRef IDVal, AssignmentKind Kind) {
  StringRef Name;
  if (check(parseIdentifier(Name), "expected identifier") || parseComma() ||
      parseAssignment(Name, Kind))
    return true;
  return false;
}

bool AsmParser::parseEscapedString(std::string &Data) {
  if (check(getTok().isNot(AsmToken::String), "expected string"))
    return true;

  Data = "";
  StringRef Str = getTok().getStringContents();
  for (unsigned i = 0, e = Str.size(); i != e; ++i) {
    if (Str[i] != '\\') {
      if ((Str[i] == '\n') || (Str[i] == '\r')) {
        // Don't double-warn for Windows newlines.
        if ((Str[i] == '\n') && (i > 0) && (Str[i - 1] == '\r'))
          continue;

        SMLoc NewlineLoc = SMLoc::getFromPointer(Str.data() + i);
        if (Warning(NewlineLoc, "unterminated string; newline inserted"))
          return true;
      }
      Data += Str[i];
      continue;
    }

    // Recognize escaped characters. Note that this escape semantics currently
    // loosely follows Darwin 'as'.
    ++i;
    if (i == e)
      return TokError("unexpected backslash at end of string");

    // Recognize hex sequences similarly to GNU 'as'.
    if (Str[i] == 'x' || Str[i] == 'X') {
      size_t length = Str.size();
      if (i + 1 >= length || !isHexDigit(Str[i + 1]))
        return TokError("invalid hexadecimal escape sequence");

      // Consume hex characters. GNU 'as' reads all hexadecimal characters and
      // then truncates to the lower 16 bits. Seems reasonable.
      unsigned Value = 0;
      while (i + 1 < length && isHexDigit(Str[i + 1]))
        Value = Value * 16 + hexDigitValue(Str[++i]);

      Data += (unsigned char)(Value & 0xFF);
      continue;
    }

    // Recognize octal sequences.
    if ((unsigned)(Str[i] - '0') <= 7) {
      // Consume up to three octal characters.
      unsigned Value = Str[i] - '0';

      if (i + 1 != e && ((unsigned)(Str[i + 1] - '0')) <= 7) {
        ++i;
        Value = Value * 8 + (Str[i] - '0');

        if (i + 1 != e && ((unsigned)(Str[i + 1] - '0')) <= 7) {
          ++i;
          Value = Value * 8 + (Str[i] - '0');
        }
      }

      if (Value > 255)
        return TokError("invalid octal escape sequence (out of range)");

      Data += (unsigned char)Value;
      continue;
    }

    // Otherwise recognize individual escapes.
    switch (Str[i]) {
    default:
      // Just reject invalid escape sequences for now.
      return TokError("invalid escape sequence (unrecognized character)");

    case 'b': Data += '\b'; break;
    case 'f': Data += '\f'; break;
    case 'n': Data += '\n'; break;
    case 'r': Data += '\r'; break;
    case 't': Data += '\t'; break;
    case '"': Data += '"'; break;
    case '\\': Data += '\\'; break;
    }
  }

  Lex();
  return false;
}

bool AsmParser::parseAngleBracketString(std::string &Data) {
  SMLoc EndLoc, StartLoc = getTok().getLoc();
  if (isAngleBracketString(StartLoc, EndLoc)) {
    const char *StartChar = StartLoc.getPointer() + 1;
    const char *EndChar = EndLoc.getPointer() - 1;
    jumpToLoc(EndLoc, CurBuffer);
    /// Eat from '<' to '>'
    Lex();

    Data = angleBracketString(StringRef(StartChar, EndChar - StartChar));
    return false;
  }
  return true;
}

/// parseDirectiveAscii:
//    ::= .ascii [ "string"+ ( , "string"+ )* ]
///   ::= ( .asciz | .string ) [ "string" ( , "string" )* ]
bool AsmParser::parseDirectiveAscii(StringRef IDVal, bool ZeroTerminated) {
  auto parseOp = [&]() -> bool {
    std::string Data;
    if (checkForValidSection())
      return true;
    // Only support spaces as separators for .ascii directive for now. See the
    // discusssion at https://reviews.llvm.org/D91460 for more details.
    do {
      if (parseEscapedString(Data))
        return true;
      getStreamer().emitBytes(Data);
    } while (!ZeroTerminated && getTok().is(AsmToken::String));
    if (ZeroTerminated)
      getStreamer().emitBytes(StringRef("\0", 1));
    return false;
  };

  return parseMany(parseOp);
}

/// parseDirectiveReloc
///  ::= .reloc expression , identifier [ , expression ]
bool AsmParser::parseDirectiveReloc(SMLoc DirectiveLoc) {
  const MCExpr *Offset;
  const MCExpr *Expr = nullptr;
  SMLoc OffsetLoc = Lexer.getTok().getLoc();

  if (parseExpression(Offset))
    return true;
  if (parseComma() ||
      check(getTok().isNot(AsmToken::Identifier), "expected relocation name"))
    return true;

  SMLoc NameLoc = Lexer.getTok().getLoc();
  StringRef Name = Lexer.getTok().getIdentifier();
  Lex();

  if (Lexer.is(AsmToken::Comma)) {
    Lex();
    SMLoc ExprLoc = Lexer.getLoc();
    if (parseExpression(Expr))
      return true;

    MCValue Value;
    if (!Expr->evaluateAsRelocatable(Value, nullptr))
      return Error(ExprLoc, "expression must be relocatable");
  }

  if (parseEOL())
    return true;

  const MCTargetAsmParser &MCT = getTargetParser();
  const MCSubtargetInfo &STI = MCT.getSTI();
  if (std::optional<std::pair<bool, std::string>> Err =
          getStreamer().emitRelocDirective(*Offset, Name, Expr, DirectiveLoc,
                                           STI))
    return Error(Err->first ? NameLoc : OffsetLoc, Err->second);

  return false;
}

/// parseDirectiveValue
///  ::= (.byte | .short | ... ) [ expression (, expression)* ]
bool AsmParser::parseDirectiveValue(StringRef IDVal, unsigned Size) {
  auto parseOp = [&]() -> bool {
    const MCExpr *Value;
    SMLoc ExprLoc = getLexer().getLoc();
    if (checkForValidSection() || getTargetParser().parseDataExpr(Value))
      return true;
    // Special case constant expressions to match code generator.
    if (const MCConstantExpr *MCE = dyn_cast<MCConstantExpr>(Value)) {
      assert(Size <= 8 && "Invalid size");
      uint64_t IntValue = MCE->getValue();
      if (!isUIntN(8 * Size, IntValue) && !isIntN(8 * Size, IntValue))
        return Error(ExprLoc, "out of range literal value");
      getStreamer().emitIntValue(IntValue, Size);
    } else
      getStreamer().emitValue(Value, Size, ExprLoc);
    return false;
  };

  return parseMany(parseOp);
}

static bool parseHexOcta(AsmParser &Asm, uint64_t &hi, uint64_t &lo) {
  if (Asm.getTok().isNot(AsmToken::Integer) &&
      Asm.getTok().isNot(AsmToken::BigNum))
    return Asm.TokError("unknown token in expression");
  SMLoc ExprLoc = Asm.getTok().getLoc();
  APInt IntValue = Asm.getTok().getAPIntVal();
  Asm.Lex();
  if (!IntValue.isIntN(128))
    return Asm.Error(ExprLoc, "out of range literal value");
  if (!IntValue.isIntN(64)) {
    hi = IntValue.getHiBits(IntValue.getBitWidth() - 64).getZExtValue();
    lo = IntValue.getLoBits(64).getZExtValue();
  } else {
    hi = 0;
    lo = IntValue.getZExtValue();
  }
  return false;
}

/// ParseDirectiveOctaValue
///  ::= .octa [ hexconstant (, hexconstant)* ]

bool AsmParser::parseDirectiveOctaValue(StringRef IDVal) {
  auto parseOp = [&]() -> bool {
    if (checkForValidSection())
      return true;
    uint64_t hi, lo;
    if (parseHexOcta(*this, hi, lo))
      return true;
    if (MAI.isLittleEndian()) {
      getStreamer().emitInt64(lo);
      getStreamer().emitInt64(hi);
    } else {
      getStreamer().emitInt64(hi);
      getStreamer().emitInt64(lo);
    }
    return false;
  };

  return parseMany(parseOp);
}

bool AsmParser::parseRealValue(const fltSemantics &Semantics, APInt &Res) {
  // We don't truly support arithmetic on floating point expressions, so we
  // have to manually parse unary prefixes.
  bool IsNeg = false;
  if (getLexer().is(AsmToken::Minus)) {
    Lexer.Lex();
    IsNeg = true;
  } else if (getLexer().is(AsmToken::Plus))
    Lexer.Lex();

  if (Lexer.is(AsmToken::Error))
    return TokError(Lexer.getErr());
  if (Lexer.isNot(AsmToken::Integer) && Lexer.isNot(AsmToken::Real) &&
      Lexer.isNot(AsmToken::Identifier))
    return TokError("unexpected token in directive");

  // Convert to an APFloat.
  APFloat Value(Semantics);
  StringRef IDVal = getTok().getString();
  if (getLexer().is(AsmToken::Identifier)) {
    if (!IDVal.compare_insensitive("infinity") ||
        !IDVal.compare_insensitive("inf"))
      Value = APFloat::getInf(Semantics);
    else if (!IDVal.compare_insensitive("nan"))
      Value = APFloat::getNaN(Semantics, false, ~0);
    else
      return TokError("invalid floating point literal");
  } else if (errorToBool(
                 Value.convertFromString(IDVal, APFloat::rmNearestTiesToEven)
                     .takeError()))
    return TokError("invalid floating point literal");
  if (IsNeg)
    Value.changeSign();

  // Consume the numeric token.
  Lex();

  Res = Value.bitcastToAPInt();

  return false;
}

/// parseDirectiveRealValue
///  ::= (.single | .double) [ expression (, expression)* ]
bool AsmParser::parseDirectiveRealValue(StringRef IDVal,
                                        const fltSemantics &Semantics) {
  auto parseOp = [&]() -> bool {
    APInt AsInt;
    if (checkForValidSection() || parseRealValue(Semantics, AsInt))
      return true;
    getStreamer().emitIntValue(AsInt.getLimitedValue(),
                               AsInt.getBitWidth() / 8);
    return false;
  };

  return parseMany(parseOp);
}

/// parseDirectiveZero
///  ::= .zero expression
bool AsmParser::parseDirectiveZero() {
  SMLoc NumBytesLoc = Lexer.getLoc();
  const MCExpr *NumBytes;
  if (checkForValidSection() || parseExpression(NumBytes))
    return true;

  int64_t Val = 0;
  if (getLexer().is(AsmToken::Comma)) {
    Lex();
    if (parseAbsoluteExpression(Val))
      return true;
  }

  if (parseEOL())
    return true;
  getStreamer().emitFill(*NumBytes, Val, NumBytesLoc);

  return false;
}

/// parseDirectiveFill
///  ::= .fill expression [ , expression [ , expression ] ]
bool AsmParser::parseDirectiveFill() {
  SMLoc NumValuesLoc = Lexer.getLoc();
  const MCExpr *NumValues;
  if (checkForValidSection() || parseExpression(NumValues))
    return true;

  int64_t FillSize = 1;
  int64_t FillExpr = 0;

  SMLoc SizeLoc, ExprLoc;

  if (parseOptionalToken(AsmToken::Comma)) {
    SizeLoc = getTok().getLoc();
    if (parseAbsoluteExpression(FillSize))
      return true;
    if (parseOptionalToken(AsmToken::Comma)) {
      ExprLoc = getTok().getLoc();
      if (parseAbsoluteExpression(FillExpr))
        return true;
    }
  }
  if (parseEOL())
    return true;

  if (FillSize < 0) {
    Warning(SizeLoc, "'.fill' directive with negative size has no effect");
    return false;
  }
  if (FillSize > 8) {
    Warning(SizeLoc, "'.fill' directive with size greater than 8 has been truncated to 8");
    FillSize = 8;
  }

  if (!isUInt<32>(FillExpr) && FillSize > 4)
    Warning(ExprLoc, "'.fill' directive pattern has been truncated to 32-bits");

  getStreamer().emitFill(*NumValues, FillSize, FillExpr, NumValuesLoc);

  return false;
}

/// parseDirectiveOrg
///  ::= .org expression [ , expression ]
bool AsmParser::parseDirectiveOrg() {
  const MCExpr *Offset;
  SMLoc OffsetLoc = Lexer.getLoc();
  if (checkForValidSection() || parseExpression(Offset))
    return true;

  // Parse optional fill expression.
  int64_t FillExpr = 0;
  if (parseOptionalToken(AsmToken::Comma))
    if (parseAbsoluteExpression(FillExpr))
      return true;
  if (parseEOL())
    return true;

  getStreamer().emitValueToOffset(Offset, FillExpr, OffsetLoc);
  return false;
}

/// parseDirectiveAlign
///  ::= {.align, ...} expression [ , expression [ , expression ]]
bool AsmParser::parseDirectiveAlign(bool IsPow2, unsigned ValueSize) {
  SMLoc AlignmentLoc = getLexer().getLoc();
  int64_t Alignment;
  SMLoc MaxBytesLoc;
  bool HasFillExpr = false;
  int64_t FillExpr = 0;
  int64_t MaxBytesToFill = 0;
  SMLoc FillExprLoc;

  auto parseAlign = [&]() -> bool {
    if (parseAbsoluteExpression(Alignment))
      return true;
    if (parseOptionalToken(AsmToken::Comma)) {
      // The fill expression can be omitted while specifying a maximum number of
      // alignment bytes, e.g:
      //  .align 3,,4
      if (getTok().isNot(AsmToken::Comma)) {
        HasFillExpr = true;
        if (parseTokenLoc(FillExprLoc) || parseAbsoluteExpression(FillExpr))
          return true;
      }
      if (parseOptionalToken(AsmToken::Comma))
        if (parseTokenLoc(MaxBytesLoc) ||
            parseAbsoluteExpression(MaxBytesToFill))
          return true;
    }
    return parseEOL();
  };

  if (checkForValidSection())
    return true;
  // Ignore empty '.p2align' directives for GNU-as compatibility
  if (IsPow2 && (ValueSize == 1) && getTok().is(AsmToken::EndOfStatement)) {
    Warning(AlignmentLoc, "p2align directive with no operand(s) is ignored");
    return parseEOL();
  }
  if (parseAlign())
    return true;

  // Always emit an alignment here even if we thrown an error.
  bool ReturnVal = false;

  // Compute alignment in bytes.
  if (IsPow2) {
    // FIXME: Diagnose overflow.
    if (Alignment >= 32) {
      ReturnVal |= Error(AlignmentLoc, "invalid alignment value");
      Alignment = 31;
    }

    Alignment = 1ULL << Alignment;
  } else {
    // Reject alignments that aren't either a power of two or zero,
    // for gas compatibility. Alignment of zero is silently rounded
    // up to one.
    if (Alignment == 0)
      Alignment = 1;
    else if (!isPowerOf2_64(Alignment)) {
      ReturnVal |= Error(AlignmentLoc, "alignment must be a power of 2");
      Alignment = llvm::bit_floor<uint64_t>(Alignment);
    }
    if (!isUInt<32>(Alignment)) {
      ReturnVal |= Error(AlignmentLoc, "alignment must be smaller than 2**32");
      Alignment = 1u << 31;
    }
  }

  // Diagnose non-sensical max bytes to align.
  if (MaxBytesLoc.isValid()) {
    if (MaxBytesToFill < 1) {
      ReturnVal |= Error(MaxBytesLoc,
                         "alignment directive can never be satisfied in this "
                         "many bytes, ignoring maximum bytes expression");
      MaxBytesToFill = 0;
    }

    if (MaxBytesToFill >= Alignment) {
      Warning(MaxBytesLoc, "maximum bytes expression exceeds alignment and "
                           "has no effect");
      MaxBytesToFill = 0;
    }
  }

  const MCSection *Section = getStreamer().getCurrentSectionOnly();
  assert(Section && "must have section to emit alignment");

  if (HasFillExpr && FillExpr != 0 && Section->isVirtualSection()) {
    ReturnVal |=
        Warning(FillExprLoc, "ignoring non-zero fill value in " +
                                 Section->getVirtualSectionKind() +
                                 " section '" + Section->getName() + "'");
    FillExpr = 0;
  }

  // Check whether we should use optimal code alignment for this .align
  // directive.
  if (Section->useCodeAlign() && !HasFillExpr) {
    getStreamer().emitCodeAlignment(
        Align(Alignment), &getTargetParser().getSTI(), MaxBytesToFill);
  } else {
    // FIXME: Target specific behavior about how the "extra" bytes are filled.
    getStreamer().emitValueToAlignment(Align(Alignment), FillExpr, ValueSize,
                                       MaxBytesToFill);
  }

  return ReturnVal;
}

/// parseDirectiveFile
/// ::= .file filename
/// ::= .file number [directory] filename [md5 checksum] [source source-text]
bool AsmParser::parseDirectiveFile(SMLoc DirectiveLoc) {
  // FIXME: I'm not sure what this is.
  int64_t FileNumber = -1;
  if (getLexer().is(AsmToken::Integer)) {
    FileNumber = getTok().getIntVal();
    Lex();

    if (FileNumber < 0)
      return TokError("negative file number");
  }

  std::string Path;

  // Usually the directory and filename together, otherwise just the directory.
  // Allow the strings to have escaped octal character sequence.
  if (parseEscapedString(Path))
    return true;

  StringRef Directory;
  StringRef Filename;
  std::string FilenameData;
  if (getLexer().is(AsmToken::String)) {
    if (check(FileNumber == -1,
              "explicit path specified, but no file number") ||
        parseEscapedString(FilenameData))
      return true;
    Filename = FilenameData;
    Directory = Path;
  } else {
    Filename = Path;
  }

  uint64_t MD5Hi, MD5Lo;
  bool HasMD5 = false;

  std::optional<StringRef> Source;
  bool HasSource = false;
  std::string SourceString;

  while (!parseOptionalToken(AsmToken::EndOfStatement)) {
    StringRef Keyword;
    if (check(getTok().isNot(AsmToken::Identifier),
              "unexpected token in '.file' directive") ||
        parseIdentifier(Keyword))
      return true;
    if (Keyword == "md5") {
      HasMD5 = true;
      if (check(FileNumber == -1,
                "MD5 checksum specified, but no file number") ||
          parseHexOcta(*this, MD5Hi, MD5Lo))
        return true;
    } else if (Keyword == "source") {
      HasSource = true;
      if (check(FileNumber == -1,
                "source specified, but no file number") ||
          check(getTok().isNot(AsmToken::String),
                "unexpected token in '.file' directive") ||
          parseEscapedString(SourceString))
        return true;
    } else {
      return TokError("unexpected token in '.file' directive");
    }
  }

  if (FileNumber == -1) {
    // Ignore the directive if there is no number and the target doesn't support
    // numberless .file directives. This allows some portability of assembler
    // between different object file formats.
    if (getContext().getAsmInfo()->hasSingleParameterDotFile())
      getStreamer().emitFileDirective(Filename);
  } else {
    // In case there is a -g option as well as debug info from directive .file,
    // we turn off the -g option, directly use the existing debug info instead.
    // Throw away any implicit file table for the assembler source.
    if (Ctx.getGenDwarfForAssembly()) {
      Ctx.getMCDwarfLineTable(0).resetFileTable();
      Ctx.setGenDwarfForAssembly(false);
    }

    std::optional<MD5::MD5Result> CKMem;
    if (HasMD5) {
      MD5::MD5Result Sum;
      for (unsigned i = 0; i != 8; ++i) {
        Sum[i] = uint8_t(MD5Hi >> ((7 - i) * 8));
        Sum[i + 8] = uint8_t(MD5Lo >> ((7 - i) * 8));
      }
      CKMem = Sum;
    }
    if (HasSource) {
      char *SourceBuf = static_cast<char *>(Ctx.allocate(SourceString.size()));
      memcpy(SourceBuf, SourceString.data(), SourceString.size());
      Source = StringRef(SourceBuf, SourceString.size());
    }
    if (FileNumber == 0) {
      // Upgrade to Version 5 for assembly actions like clang -c a.s.
      if (Ctx.getDwarfVersion() < 5)
        Ctx.setDwarfVersion(5);
      getStreamer().emitDwarfFile0Directive(Directory, Filename, CKMem, Source);
    } else {
      Expected<unsigned> FileNumOrErr = getStreamer().tryEmitDwarfFileDirective(
          FileNumber, Directory, Filename, CKMem, Source);
      if (!FileNumOrErr)
        return Error(DirectiveLoc, toString(FileNumOrErr.takeError()));
    }
    // Alert the user if there are some .file directives with MD5 and some not.
    // But only do that once.
    if (!ReportedInconsistentMD5 && !Ctx.isDwarfMD5UsageConsistent(0)) {
      ReportedInconsistentMD5 = true;
      return Warning(DirectiveLoc, "inconsistent use of MD5 checksums");
    }
  }

  return false;
}

/// parseDirectiveLine
/// ::= .line [number]
bool AsmParser::parseDirectiveLine() {
  parseOptionalToken(AsmToken::Integer);
  return parseEOL();
}

/// parseDirectiveLoc
/// ::= .loc FileNumber [LineNumber] [ColumnPos] [basic_block] [prologue_end]
///                                [epilogue_begin] [is_stmt VALUE] [isa VALUE]
/// The first number is a file number, must have been previously assigned with
/// a .file directive, the second number is the line number and optionally the
/// third number is a column position (zero if not specified).  The remaining
/// optional items are .loc sub-directives.
bool AsmParser::parseDirectiveLoc() {
  int64_t FileNumber = 0, LineNumber = 0;
  SMLoc Loc = getTok().getLoc();
  if (parseIntToken(FileNumber) ||
      check(FileNumber < 1 && Ctx.getDwarfVersion() < 5, Loc,
            "file number less than one in '.loc' directive") ||
      check(!getContext().isValidDwarfFileNumber(FileNumber), Loc,
            "unassigned file number in '.loc' directive"))
    return true;

  // optional
  if (getLexer().is(AsmToken::Integer)) {
    LineNumber = getTok().getIntVal();
    if (LineNumber < 0)
      return TokError("line number less than zero in '.loc' directive");
    Lex();
  }

  int64_t ColumnPos = 0;
  if (getLexer().is(AsmToken::Integer)) {
    ColumnPos = getTok().getIntVal();
    if (ColumnPos < 0)
      return TokError("column position less than zero in '.loc' directive");
    Lex();
  }

  auto PrevFlags = getContext().getCurrentDwarfLoc().getFlags();
  unsigned Flags = PrevFlags & DWARF2_FLAG_IS_STMT;
  unsigned Isa = 0;
  int64_t Discriminator = 0;

  auto parseLocOp = [&]() -> bool {
    StringRef Name;
    SMLoc Loc = getTok().getLoc();
    if (parseIdentifier(Name))
      return TokError("unexpected token in '.loc' directive");

    if (Name == "basic_block")
      Flags |= DWARF2_FLAG_BASIC_BLOCK;
    else if (Name == "prologue_end")
      Flags |= DWARF2_FLAG_PROLOGUE_END;
    else if (Name == "epilogue_begin")
      Flags |= DWARF2_FLAG_EPILOGUE_BEGIN;
    else if (Name == "is_stmt") {
      Loc = getTok().getLoc();
      const MCExpr *Value;
      if (parseExpression(Value))
        return true;
      // The expression must be the constant 0 or 1.
      if (const MCConstantExpr *MCE = dyn_cast<MCConstantExpr>(Value)) {
        int Value = MCE->getValue();
        if (Value == 0)
          Flags &= ~DWARF2_FLAG_IS_STMT;
        else if (Value == 1)
          Flags |= DWARF2_FLAG_IS_STMT;
        else
          return Error(Loc, "is_stmt value not 0 or 1");
      } else {
        return Error(Loc, "is_stmt value not the constant value of 0 or 1");
      }
    } else if (Name == "isa") {
      Loc = getTok().getLoc();
      const MCExpr *Value;
      if (parseExpression(Value))
        return true;
      // The expression must be a constant greater or equal to 0.
      if (const MCConstantExpr *MCE = dyn_cast<MCConstantExpr>(Value)) {
        int Value = MCE->getValue();
        if (Value < 0)
          return Error(Loc, "isa number less than zero");
        Isa = Value;
      } else {
        return Error(Loc, "isa number not a constant value");
      }
    } else if (Name == "discriminator") {
      if (parseAbsoluteExpression(Discriminator))
        return true;
    } else {
      return Error(Loc, "unknown sub-directive in '.loc' directive");
    }
    return false;
  };

  if (parseMany(parseLocOp, false /*hasComma*/))
    return true;

  getStreamer().emitDwarfLocDirective(FileNumber, LineNumber, ColumnPos, Flags,
                                      Isa, Discriminator, StringRef());

  return false;
}

/// parseDirectiveLoc
/// ::= .loc_label label
bool AsmParser::parseDirectiveLocLabel(SMLoc DirectiveLoc) {
  StringRef Name;
  DirectiveLoc = Lexer.getLoc();
  if (parseIdentifier(Name))
    return TokError("expected identifier");
  if (parseEOL())
    return true;
  getStreamer().emitDwarfLocLabelDirective(DirectiveLoc, Name);
  return false;
}

/// parseDirectiveStabs
/// ::= .stabs string, number, number, number
bool AsmParser::parseDirectiveStabs() {
  return TokError("unsupported directive '.stabs'");
}

/// parseDirectiveCVFile
/// ::= .cv_file number filename [checksum] [checksumkind]
bool AsmParser::parseDirectiveCVFile() {
  SMLoc FileNumberLoc = getTok().getLoc();
  int64_t FileNumber;
  std::string Filename;
  std::string Checksum;
  int64_t ChecksumKind = 0;

  if (parseIntToken(FileNumber, "expected file number") ||
      check(FileNumber < 1, FileNumberLoc, "file number less than one") ||
      check(getTok().isNot(AsmToken::String),
            "unexpected token in '.cv_file' directive") ||
      parseEscapedString(Filename))
    return true;
  if (!parseOptionalToken(AsmToken::EndOfStatement)) {
    if (check(getTok().isNot(AsmToken::String),
              "unexpected token in '.cv_file' directive") ||
        parseEscapedString(Checksum) ||
        parseIntToken(ChecksumKind,
                      "expected checksum kind in '.cv_file' directive") ||
        parseEOL())
      return true;
  }

  Checksum = fromHex(Checksum);
  void *CKMem = Ctx.allocate(Checksum.size(), 1);
  memcpy(CKMem, Checksum.data(), Checksum.size());
  ArrayRef<uint8_t> ChecksumAsBytes(reinterpret_cast<const uint8_t *>(CKMem),
                                    Checksum.size());

  if (!getStreamer().emitCVFileDirective(FileNumber, Filename, ChecksumAsBytes,
                                         static_cast<uint8_t>(ChecksumKind)))
    return Error(FileNumberLoc, "file number already allocated");

  return false;
}

bool AsmParser::parseCVFunctionId(int64_t &FunctionId,
                                  StringRef DirectiveName) {
  SMLoc Loc;
  return parseTokenLoc(Loc) ||
         parseIntToken(FunctionId, "expected function id") ||
         check(FunctionId < 0 || FunctionId >= UINT_MAX, Loc,
               "expected function id within range [0, UINT_MAX)");
}

bool AsmParser::parseCVFileId(int64_t &FileNumber, StringRef DirectiveName) {
  SMLoc Loc;
  return parseTokenLoc(Loc) ||
         parseIntToken(FileNumber, "expected file number") ||
         check(FileNumber < 1, Loc,
               "file number less than one in '" + DirectiveName +
                   "' directive") ||
         check(!getCVContext().isValidFileNumber(FileNumber), Loc,
               "unassigned file number in '" + DirectiveName + "' directive");
}

/// parseDirectiveCVFuncId
/// ::= .cv_func_id FunctionId
///
/// Introduces a function ID that can be used with .cv_loc.
bool AsmParser::parseDirectiveCVFuncId() {
  SMLoc FunctionIdLoc = getTok().getLoc();
  int64_t FunctionId;

  if (parseCVFunctionId(FunctionId, ".cv_func_id") || parseEOL())
    return true;

  if (!getStreamer().emitCVFuncIdDirective(FunctionId))
    return Error(FunctionIdLoc, "function id already allocated");

  return false;
}

/// parseDirectiveCVInlineSiteId
/// ::= .cv_inline_site_id FunctionId
///         "within" IAFunc
///         "inlined_at" IAFile IALine [IACol]
///
/// Introduces a function ID that can be used with .cv_loc. Includes "inlined
/// at" source location information for use in the line table of the caller,
/// whether the caller is a real function or another inlined call site.
bool AsmParser::parseDirectiveCVInlineSiteId() {
  SMLoc FunctionIdLoc = getTok().getLoc();
  int64_t FunctionId;
  int64_t IAFunc;
  int64_t IAFile;
  int64_t IALine;
  int64_t IACol = 0;

  // FunctionId
  if (parseCVFunctionId(FunctionId, ".cv_inline_site_id"))
    return true;

  // "within"
  if (check((getLexer().isNot(AsmToken::Identifier) ||
             getTok().getIdentifier() != "within"),
            "expected 'within' identifier in '.cv_inline_site_id' directive"))
    return true;
  Lex();

  // IAFunc
  if (parseCVFunctionId(IAFunc, ".cv_inline_site_id"))
    return true;

  // "inlined_at"
  if (check((getLexer().isNot(AsmToken::Identifier) ||
             getTok().getIdentifier() != "inlined_at"),
            "expected 'inlined_at' identifier in '.cv_inline_site_id' "
            "directive") )
    return true;
  Lex();

  // IAFile IALine
  if (parseCVFileId(IAFile, ".cv_inline_site_id") ||
      parseIntToken(IALine, "expected line number after 'inlined_at'"))
    return true;

  // [IACol]
  if (getLexer().is(AsmToken::Integer)) {
    IACol = getTok().getIntVal();
    Lex();
  }

  if (parseEOL())
    return true;

  if (!getStreamer().emitCVInlineSiteIdDirective(FunctionId, IAFunc, IAFile,
                                                 IALine, IACol, FunctionIdLoc))
    return Error(FunctionIdLoc, "function id already allocated");

  return false;
}

/// parseDirectiveCVLoc
/// ::= .cv_loc FunctionId FileNumber [LineNumber] [ColumnPos] [prologue_end]
///                                [is_stmt VALUE]
/// The first number is a file number, must have been previously assigned with
/// a .file directive, the second number is the line number and optionally the
/// third number is a column position (zero if not specified).  The remaining
/// optional items are .loc sub-directives.
bool AsmParser::parseDirectiveCVLoc() {
  SMLoc DirectiveLoc = getTok().getLoc();
  int64_t FunctionId, FileNumber;
  if (parseCVFunctionId(FunctionId, ".cv_loc") ||
      parseCVFileId(FileNumber, ".cv_loc"))
    return true;

  int64_t LineNumber = 0;
  if (getLexer().is(AsmToken::Integer)) {
    LineNumber = getTok().getIntVal();
    if (LineNumber < 0)
      return TokError("line number less than zero in '.cv_loc' directive");
    Lex();
  }

  int64_t ColumnPos = 0;
  if (getLexer().is(AsmToken::Integer)) {
    ColumnPos = getTok().getIntVal();
    if (ColumnPos < 0)
      return TokError("column position less than zero in '.cv_loc' directive");
    Lex();
  }

  bool PrologueEnd = false;
  uint64_t IsStmt = 0;

  auto parseOp = [&]() -> bool {
    StringRef Name;
    SMLoc Loc = getTok().getLoc();
    if (parseIdentifier(Name))
      return TokError("unexpected token in '.cv_loc' directive");
    if (Name == "prologue_end")
      PrologueEnd = true;
    else if (Name == "is_stmt") {
      Loc = getTok().getLoc();
      const MCExpr *Value;
      if (parseExpression(Value))
        return true;
      // The expression must be the constant 0 or 1.
      IsStmt = ~0ULL;
      if (const auto *MCE = dyn_cast<MCConstantExpr>(Value))
        IsStmt = MCE->getValue();

      if (IsStmt > 1)
        return Error(Loc, "is_stmt value not 0 or 1");
    } else {
      return Error(Loc, "unknown sub-directive in '.cv_loc' directive");
    }
    return false;
  };

  if (parseMany(parseOp, false /*hasComma*/))
    return true;

  getStreamer().emitCVLocDirective(FunctionId, FileNumber, LineNumber,
                                   ColumnPos, PrologueEnd, IsStmt, StringRef(),
                                   DirectiveLoc);
  return false;
}

/// parseDirectiveCVLinetable
/// ::= .cv_linetable FunctionId, FnStart, FnEnd
bool AsmParser::parseDirectiveCVLinetable() {
  int64_t FunctionId;
  StringRef FnStartName, FnEndName;
  SMLoc Loc = getTok().getLoc();
  if (parseCVFunctionId(FunctionId, ".cv_linetable") || parseComma() ||
      parseTokenLoc(Loc) ||
      check(parseIdentifier(FnStartName), Loc,
            "expected identifier in directive") ||
      parseComma() || parseTokenLoc(Loc) ||
      check(parseIdentifier(FnEndName), Loc,
            "expected identifier in directive"))
    return true;

  MCSymbol *FnStartSym = getContext().getOrCreateSymbol(FnStartName);
  MCSymbol *FnEndSym = getContext().getOrCreateSymbol(FnEndName);

  getStreamer().emitCVLinetableDirective(FunctionId, FnStartSym, FnEndSym);
  return false;
}

/// parseDirectiveCVInlineLinetable
/// ::= .cv_inline_linetable PrimaryFunctionId FileId LineNum FnStart FnEnd
bool AsmParser::parseDirectiveCVInlineLinetable() {
  int64_t PrimaryFunctionId, SourceFileId, SourceLineNum;
  StringRef FnStartName, FnEndName;
  SMLoc Loc = getTok().getLoc();
  if (parseCVFunctionId(PrimaryFunctionId, ".cv_inline_linetable") ||
      parseTokenLoc(Loc) ||
      parseIntToken(SourceFileId, "expected SourceField") ||
      check(SourceFileId <= 0, Loc, "File id less than zero") ||
      parseTokenLoc(Loc) ||
      parseIntToken(SourceLineNum, "expected SourceLineNum") ||
      check(SourceLineNum < 0, Loc, "Line number less than zero") ||
<<<<<<< HEAD
      parseTokenLoc(Loc) ||
      check(parseIdentifier(FnStartName), Loc, "expected identifier") ||
      parseTokenLoc(Loc) ||
=======
      parseTokenLoc(Loc) ||
      check(parseIdentifier(FnStartName), Loc, "expected identifier") ||
      parseTokenLoc(Loc) ||
>>>>>>> 5eee2751
      check(parseIdentifier(FnEndName), Loc, "expected identifier"))
    return true;

  if (parseEOL())
    return true;

  MCSymbol *FnStartSym = getContext().getOrCreateSymbol(FnStartName);
  MCSymbol *FnEndSym = getContext().getOrCreateSymbol(FnEndName);
  getStreamer().emitCVInlineLinetableDirective(PrimaryFunctionId, SourceFileId,
                                               SourceLineNum, FnStartSym,
                                               FnEndSym);
  return false;
}

void AsmParser::initializeCVDefRangeTypeMap() {
  CVDefRangeTypeMap["reg"] = CVDR_DEFRANGE_REGISTER;
  CVDefRangeTypeMap["frame_ptr_rel"] = CVDR_DEFRANGE_FRAMEPOINTER_REL;
  CVDefRangeTypeMap["subfield_reg"] = CVDR_DEFRANGE_SUBFIELD_REGISTER;
  CVDefRangeTypeMap["reg_rel"] = CVDR_DEFRANGE_REGISTER_REL;
}

/// parseDirectiveCVDefRange
/// ::= .cv_def_range RangeStart RangeEnd (GapStart GapEnd)*, bytes*
bool AsmParser::parseDirectiveCVDefRange() {
  SMLoc Loc;
  std::vector<std::pair<const MCSymbol *, const MCSymbol *>> Ranges;
  while (getLexer().is(AsmToken::Identifier)) {
    Loc = getLexer().getLoc();
    StringRef GapStartName;
    if (parseIdentifier(GapStartName))
      return Error(Loc, "expected identifier in directive");
    MCSymbol *GapStartSym = getContext().getOrCreateSymbol(GapStartName);

    Loc = getLexer().getLoc();
    StringRef GapEndName;
    if (parseIdentifier(GapEndName))
      return Error(Loc, "expected identifier in directive");
    MCSymbol *GapEndSym = getContext().getOrCreateSymbol(GapEndName);

    Ranges.push_back({GapStartSym, GapEndSym});
  }

  StringRef CVDefRangeTypeStr;
  if (parseToken(
          AsmToken::Comma,
          "expected comma before def_range type in .cv_def_range directive") ||
      parseIdentifier(CVDefRangeTypeStr))
    return Error(Loc, "expected def_range type in directive");

  StringMap<CVDefRangeType>::const_iterator CVTypeIt =
      CVDefRangeTypeMap.find(CVDefRangeTypeStr);
  CVDefRangeType CVDRType = (CVTypeIt == CVDefRangeTypeMap.end())
                                ? CVDR_DEFRANGE
                                : CVTypeIt->getValue();
  switch (CVDRType) {
  case CVDR_DEFRANGE_REGISTER: {
    int64_t DRRegister;
    if (parseToken(AsmToken::Comma, "expected comma before register number in "
                                    ".cv_def_range directive") ||
        parseAbsoluteExpression(DRRegister))
      return Error(Loc, "expected register number");

    codeview::DefRangeRegisterHeader DRHdr;
    DRHdr.Register = DRRegister;
    DRHdr.MayHaveNoName = 0;
    getStreamer().emitCVDefRangeDirective(Ranges, DRHdr);
    break;
  }
  case CVDR_DEFRANGE_FRAMEPOINTER_REL: {
    int64_t DROffset;
    if (parseToken(AsmToken::Comma,
                   "expected comma before offset in .cv_def_range directive") ||
        parseAbsoluteExpression(DROffset))
      return Error(Loc, "expected offset value");

    codeview::DefRangeFramePointerRelHeader DRHdr;
    DRHdr.Offset = DROffset;
    getStreamer().emitCVDefRangeDirective(Ranges, DRHdr);
    break;
  }
  case CVDR_DEFRANGE_SUBFIELD_REGISTER: {
    int64_t DRRegister;
    int64_t DROffsetInParent;
    if (parseToken(AsmToken::Comma, "expected comma before register number in "
                                    ".cv_def_range directive") ||
        parseAbsoluteExpression(DRRegister))
      return Error(Loc, "expected register number");
    if (parseToken(AsmToken::Comma,
                   "expected comma before offset in .cv_def_range directive") ||
        parseAbsoluteExpression(DROffsetInParent))
      return Error(Loc, "expected offset value");

    codeview::DefRangeSubfieldRegisterHeader DRHdr;
    DRHdr.Register = DRRegister;
    DRHdr.MayHaveNoName = 0;
    DRHdr.OffsetInParent = DROffsetInParent;
    getStreamer().emitCVDefRangeDirective(Ranges, DRHdr);
    break;
  }
  case CVDR_DEFRANGE_REGISTER_REL: {
    int64_t DRRegister;
    int64_t DRFlags;
    int64_t DRBasePointerOffset;
    if (parseToken(AsmToken::Comma, "expected comma before register number in "
                                    ".cv_def_range directive") ||
        parseAbsoluteExpression(DRRegister))
      return Error(Loc, "expected register value");
    if (parseToken(
            AsmToken::Comma,
            "expected comma before flag value in .cv_def_range directive") ||
        parseAbsoluteExpression(DRFlags))
      return Error(Loc, "expected flag value");
    if (parseToken(AsmToken::Comma, "expected comma before base pointer offset "
                                    "in .cv_def_range directive") ||
        parseAbsoluteExpression(DRBasePointerOffset))
      return Error(Loc, "expected base pointer offset value");

    codeview::DefRangeRegisterRelHeader DRHdr;
    DRHdr.Register = DRRegister;
    DRHdr.Flags = DRFlags;
    DRHdr.BasePointerOffset = DRBasePointerOffset;
    getStreamer().emitCVDefRangeDirective(Ranges, DRHdr);
    break;
  }
  default:
    return Error(Loc, "unexpected def_range type in .cv_def_range directive");
  }
  return true;
}

/// parseDirectiveCVString
/// ::= .cv_stringtable "string"
bool AsmParser::parseDirectiveCVString() {
  std::string Data;
  if (checkForValidSection() || parseEscapedString(Data))
    return true;

  // Put the string in the table and emit the offset.
  std::pair<StringRef, unsigned> Insertion =
      getCVContext().addToStringTable(Data);
  getStreamer().emitInt32(Insertion.second);
  return false;
}

/// parseDirectiveCVStringTable
/// ::= .cv_stringtable
bool AsmParser::parseDirectiveCVStringTable() {
  getStreamer().emitCVStringTableDirective();
  return false;
}

/// parseDirectiveCVFileChecksums
/// ::= .cv_filechecksums
bool AsmParser::parseDirectiveCVFileChecksums() {
  getStreamer().emitCVFileChecksumsDirective();
  return false;
}

/// parseDirectiveCVFileChecksumOffset
/// ::= .cv_filechecksumoffset fileno
bool AsmParser::parseDirectiveCVFileChecksumOffset() {
  int64_t FileNo;
  if (parseIntToken(FileNo))
    return true;
  if (parseEOL())
    return true;
  getStreamer().emitCVFileChecksumOffsetDirective(FileNo);
  return false;
}

/// parseDirectiveCVFPOData
/// ::= .cv_fpo_data procsym
bool AsmParser::parseDirectiveCVFPOData() {
  SMLoc DirLoc = getLexer().getLoc();
  StringRef ProcName;
  if (parseIdentifier(ProcName))
    return TokError("expected symbol name");
  if (parseEOL())
    return true;
  MCSymbol *ProcSym = getContext().getOrCreateSymbol(ProcName);
  getStreamer().emitCVFPOData(ProcSym, DirLoc);
  return false;
}

/// parseDirectiveCFISections
/// ::= .cfi_sections section [, section]
bool AsmParser::parseDirectiveCFISections() {
  StringRef Name;
  bool EH = false;
  bool Debug = false;

  if (!parseOptionalToken(AsmToken::EndOfStatement)) {
    for (;;) {
      if (parseIdentifier(Name))
        return TokError("expected .eh_frame or .debug_frame");
      if (Name == ".eh_frame")
        EH = true;
      else if (Name == ".debug_frame")
        Debug = true;
      if (parseOptionalToken(AsmToken::EndOfStatement))
        break;
      if (parseComma())
        return true;
    }
  }
  getStreamer().emitCFISections(EH, Debug);
  return false;
}

/// parseDirectiveCFIStartProc
/// ::= .cfi_startproc [simple]
bool AsmParser::parseDirectiveCFIStartProc() {
  CFIStartProcLoc = StartTokLoc;

  StringRef Simple;
  if (!parseOptionalToken(AsmToken::EndOfStatement)) {
    if (check(parseIdentifier(Simple) || Simple != "simple",
              "unexpected token") ||
        parseEOL())
      return true;
  }

  // TODO(kristina): Deal with a corner case of incorrect diagnostic context
  // being produced if this directive is emitted as part of preprocessor macro
  // expansion which can *ONLY* happen if Clang's cc1as is the API consumer.
  // Tools like llvm-mc on the other hand are not affected by it, and report
  // correct context information.
  getStreamer().emitCFIStartProc(!Simple.empty(), Lexer.getLoc());
  return false;
}

/// parseDirectiveCFIEndProc
/// ::= .cfi_endproc
bool AsmParser::parseDirectiveCFIEndProc() {
  CFIStartProcLoc = std::nullopt;

  if (parseEOL())
    return true;

  getStreamer().emitCFIEndProc();
  return false;
}

/// parse register name or number.
bool AsmParser::parseRegisterOrRegisterNumber(int64_t &Register,
                                              SMLoc DirectiveLoc) {
  MCRegister RegNo;

  if (getLexer().isNot(AsmToken::Integer)) {
    if (getTargetParser().parseRegister(RegNo, DirectiveLoc, DirectiveLoc))
      return true;
    Register = getContext().getRegisterInfo()->getDwarfRegNum(RegNo, true);
  } else
    return parseAbsoluteExpression(Register);

  return false;
}

/// parseDirectiveCFIDefCfa
/// ::= .cfi_def_cfa register,  offset
bool AsmParser::parseDirectiveCFIDefCfa(SMLoc DirectiveLoc) {
  int64_t Register = 0, Offset = 0;
  if (parseRegisterOrRegisterNumber(Register, DirectiveLoc) || parseComma() ||
      parseAbsoluteExpression(Offset) || parseEOL())
    return true;

  getStreamer().emitCFIDefCfa(Register, Offset, DirectiveLoc);
  return false;
}

/// parseDirectiveCFIDefCfaOffset
/// ::= .cfi_def_cfa_offset offset
bool AsmParser::parseDirectiveCFIDefCfaOffset(SMLoc DirectiveLoc) {
  int64_t Offset = 0;
  if (parseAbsoluteExpression(Offset) || parseEOL())
    return true;

  getStreamer().emitCFIDefCfaOffset(Offset, DirectiveLoc);
  return false;
}

/// parseDirectiveCFIRegister
/// ::= .cfi_register register, register
bool AsmParser::parseDirectiveCFIRegister(SMLoc DirectiveLoc) {
  int64_t Register1 = 0, Register2 = 0;
  if (parseRegisterOrRegisterNumber(Register1, DirectiveLoc) || parseComma() ||
      parseRegisterOrRegisterNumber(Register2, DirectiveLoc) || parseEOL())
    return true;

  getStreamer().emitCFIRegister(Register1, Register2, DirectiveLoc);
  return false;
}

/// parseDirectiveCFIWindowSave
/// ::= .cfi_window_save
bool AsmParser::parseDirectiveCFIWindowSave(SMLoc DirectiveLoc) {
  if (parseEOL())
    return true;
  getStreamer().emitCFIWindowSave(DirectiveLoc);
  return false;
}

/// parseDirectiveCFIAdjustCfaOffset
/// ::= .cfi_adjust_cfa_offset adjustment
bool AsmParser::parseDirectiveCFIAdjustCfaOffset(SMLoc DirectiveLoc) {
  int64_t Adjustment = 0;
  if (parseAbsoluteExpression(Adjustment) || parseEOL())
    return true;

  getStreamer().emitCFIAdjustCfaOffset(Adjustment, DirectiveLoc);
  return false;
}

/// parseDirectiveCFIDefCfaRegister
/// ::= .cfi_def_cfa_register register
bool AsmParser::parseDirectiveCFIDefCfaRegister(SMLoc DirectiveLoc) {
  int64_t Register = 0;
  if (parseRegisterOrRegisterNumber(Register, DirectiveLoc) || parseEOL())
    return true;

  getStreamer().emitCFIDefCfaRegister(Register, DirectiveLoc);
  return false;
}

/// parseDirectiveCFILLVMDefAspaceCfa
/// ::= .cfi_llvm_def_aspace_cfa register, offset, address_space
bool AsmParser::parseDirectiveCFILLVMDefAspaceCfa(SMLoc DirectiveLoc) {
  int64_t Register = 0, Offset = 0, AddressSpace = 0;
  if (parseRegisterOrRegisterNumber(Register, DirectiveLoc) || parseComma() ||
      parseAbsoluteExpression(Offset) || parseComma() ||
      parseAbsoluteExpression(AddressSpace) || parseEOL())
    return true;

  getStreamer().emitCFILLVMDefAspaceCfa(Register, Offset, AddressSpace,
                                        DirectiveLoc);
  return false;
}

/// parseDirectiveCFIOffset
/// ::= .cfi_offset register, offset
bool AsmParser::parseDirectiveCFIOffset(SMLoc DirectiveLoc) {
  int64_t Register = 0;
  int64_t Offset = 0;

  if (parseRegisterOrRegisterNumber(Register, DirectiveLoc) || parseComma() ||
      parseAbsoluteExpression(Offset) || parseEOL())
    return true;

  getStreamer().emitCFIOffset(Register, Offset, DirectiveLoc);
  return false;
}

/// parseDirectiveCFIRelOffset
/// ::= .cfi_rel_offset register, offset
bool AsmParser::parseDirectiveCFIRelOffset(SMLoc DirectiveLoc) {
  int64_t Register = 0, Offset = 0;

  if (parseRegisterOrRegisterNumber(Register, DirectiveLoc) || parseComma() ||
      parseAbsoluteExpression(Offset) || parseEOL())
    return true;

  getStreamer().emitCFIRelOffset(Register, Offset, DirectiveLoc);
  return false;
}

static bool isValidEncoding(int64_t Encoding) {
  if (Encoding & ~0xff)
    return false;

  if (Encoding == dwarf::DW_EH_PE_omit)
    return true;

  const unsigned Format = Encoding & 0xf;
  if (Format != dwarf::DW_EH_PE_absptr && Format != dwarf::DW_EH_PE_udata2 &&
      Format != dwarf::DW_EH_PE_udata4 && Format != dwarf::DW_EH_PE_udata8 &&
      Format != dwarf::DW_EH_PE_sdata2 && Format != dwarf::DW_EH_PE_sdata4 &&
      Format != dwarf::DW_EH_PE_sdata8 && Format != dwarf::DW_EH_PE_signed)
    return false;

  const unsigned Application = Encoding & 0x70;
  if (Application != dwarf::DW_EH_PE_absptr &&
      Application != dwarf::DW_EH_PE_pcrel)
    return false;

  return true;
}

/// parseDirectiveCFIPersonalityOrLsda
/// IsPersonality true for cfi_personality, false for cfi_lsda
/// ::= .cfi_personality encoding, [symbol_name]
/// ::= .cfi_lsda encoding, [symbol_name]
bool AsmParser::parseDirectiveCFIPersonalityOrLsda(bool IsPersonality) {
  int64_t Encoding = 0;
  if (parseAbsoluteExpression(Encoding))
    return true;
  if (Encoding == dwarf::DW_EH_PE_omit)
    return false;

  StringRef Name;
  if (check(!isValidEncoding(Encoding), "unsupported encoding.") ||
      parseComma() ||
      check(parseIdentifier(Name), "expected identifier in directive") ||
      parseEOL())
    return true;

  MCSymbol *Sym = getContext().getOrCreateSymbol(Name);

  if (IsPersonality)
    getStreamer().emitCFIPersonality(Sym, Encoding);
  else
    getStreamer().emitCFILsda(Sym, Encoding);
  return false;
}

/// parseDirectiveCFIRememberState
/// ::= .cfi_remember_state
bool AsmParser::parseDirectiveCFIRememberState(SMLoc DirectiveLoc) {
  if (parseEOL())
    return true;
  getStreamer().emitCFIRememberState(DirectiveLoc);
  return false;
}

/// parseDirectiveCFIRestoreState
/// ::= .cfi_remember_state
bool AsmParser::parseDirectiveCFIRestoreState(SMLoc DirectiveLoc) {
  if (parseEOL())
    return true;
  getStreamer().emitCFIRestoreState(DirectiveLoc);
  return false;
}

/// parseDirectiveCFISameValue
/// ::= .cfi_same_value register
bool AsmParser::parseDirectiveCFISameValue(SMLoc DirectiveLoc) {
  int64_t Register = 0;

  if (parseRegisterOrRegisterNumber(Register, DirectiveLoc) || parseEOL())
    return true;

  getStreamer().emitCFISameValue(Register, DirectiveLoc);
  return false;
}

/// parseDirectiveCFIRestore
/// ::= .cfi_restore register
bool AsmParser::parseDirectiveCFIRestore(SMLoc DirectiveLoc) {
  int64_t Register = 0;
  if (parseRegisterOrRegisterNumber(Register, DirectiveLoc) || parseEOL())
    return true;

  getStreamer().emitCFIRestore(Register, DirectiveLoc);
  return false;
}

/// parseDirectiveCFIEscape
/// ::= .cfi_escape expression[,...]
bool AsmParser::parseDirectiveCFIEscape(SMLoc DirectiveLoc) {
  std::string Values;
  int64_t CurrValue;
  if (parseAbsoluteExpression(CurrValue))
    return true;

  Values.push_back((uint8_t)CurrValue);

  while (getLexer().is(AsmToken::Comma)) {
    Lex();

    if (parseAbsoluteExpression(CurrValue))
      return true;

    Values.push_back((uint8_t)CurrValue);
  }

  getStreamer().emitCFIEscape(Values, DirectiveLoc);
  return false;
}

/// parseDirectiveCFIReturnColumn
/// ::= .cfi_return_column register
bool AsmParser::parseDirectiveCFIReturnColumn(SMLoc DirectiveLoc) {
  int64_t Register = 0;
  if (parseRegisterOrRegisterNumber(Register, DirectiveLoc) || parseEOL())
    return true;
  getStreamer().emitCFIReturnColumn(Register);
  return false;
}

/// parseDirectiveCFISignalFrame
/// ::= .cfi_signal_frame
bool AsmParser::parseDirectiveCFISignalFrame(SMLoc DirectiveLoc) {
  if (parseEOL())
    return true;

  getStreamer().emitCFISignalFrame();
  return false;
}

/// parseDirectiveCFIUndefined
/// ::= .cfi_undefined register
bool AsmParser::parseDirectiveCFIUndefined(SMLoc DirectiveLoc) {
  int64_t Register = 0;

  if (parseRegisterOrRegisterNumber(Register, DirectiveLoc) || parseEOL())
    return true;

  getStreamer().emitCFIUndefined(Register, DirectiveLoc);
  return false;
}

/// parseDirectiveCFILabel
/// ::= .cfi_label label
bool AsmParser::parseDirectiveCFILabel(SMLoc Loc) {
  StringRef Name;
  Loc = Lexer.getLoc();
  if (parseIdentifier(Name))
    return TokError("expected identifier");
  if (parseEOL())
    return true;
  getStreamer().emitCFILabelDirective(Loc, Name);
  return false;
}

/// parseDirectiveCFIValOffset
/// ::= .cfi_val_offset register, offset
bool AsmParser::parseDirectiveCFIValOffset(SMLoc DirectiveLoc) {
  int64_t Register = 0;
  int64_t Offset = 0;

  if (parseRegisterOrRegisterNumber(Register, DirectiveLoc) || parseComma() ||
      parseAbsoluteExpression(Offset) || parseEOL())
    return true;

  getStreamer().emitCFIValOffset(Register, Offset, DirectiveLoc);
  return false;
}

/// parseDirectiveAltmacro
/// ::= .altmacro
/// ::= .noaltmacro
bool AsmParser::parseDirectiveAltmacro(StringRef Directive) {
  if (parseEOL())
    return true;
  AltMacroMode = (Directive == ".altmacro");
  return false;
}

/// parseDirectiveMacrosOnOff
/// ::= .macros_on
/// ::= .macros_off
bool AsmParser::parseDirectiveMacrosOnOff(StringRef Directive) {
  if (parseEOL())
    return true;
  setMacrosEnabled(Directive == ".macros_on");
  return false;
}

/// parseDirectiveMacro
/// ::= .macro name[,] [parameters]
bool AsmParser::parseDirectiveMacro(SMLoc DirectiveLoc) {
  StringRef Name;
  if (parseIdentifier(Name))
    return TokError("expected identifier in '.macro' directive");

  if (getLexer().is(AsmToken::Comma))
    Lex();

  MCAsmMacroParameters Parameters;
  while (getLexer().isNot(AsmToken::EndOfStatement)) {

    if (!Parameters.empty() && Parameters.back().Vararg)
      return Error(Lexer.getLoc(), "vararg parameter '" +
                                       Parameters.back().Name +
                                       "' should be the last parameter");

    MCAsmMacroParameter Parameter;
    if (parseIdentifier(Parameter.Name))
      return TokError("expected identifier in '.macro' directive");

    // Emit an error if two (or more) named parameters share the same name
    for (const MCAsmMacroParameter& CurrParam : Parameters)
      if (CurrParam.Name == Parameter.Name)
        return TokError("macro '" + Name + "' has multiple parameters"
                        " named '" + Parameter.Name + "'");

    if (Lexer.is(AsmToken::Colon)) {
      Lex();  // consume ':'

      SMLoc QualLoc;
      StringRef Qualifier;

      QualLoc = Lexer.getLoc();
      if (parseIdentifier(Qualifier))
        return Error(QualLoc, "missing parameter qualifier for "
                     "'" + Parameter.Name + "' in macro '" + Name + "'");

      if (Qualifier == "req")
        Parameter.Required = true;
      else if (Qualifier == "vararg")
        Parameter.Vararg = true;
      else
        return Error(QualLoc, Qualifier + " is not a valid parameter qualifier "
                     "for '" + Parameter.Name + "' in macro '" + Name + "'");
    }

    if (getLexer().is(AsmToken::Equal)) {
      Lex();

      SMLoc ParamLoc;

      ParamLoc = Lexer.getLoc();
      if (parseMacroArgument(Parameter.Value, /*Vararg=*/false ))
        return true;

      if (Parameter.Required)
        Warning(ParamLoc, "pointless default value for required parameter "
                "'" + Parameter.Name + "' in macro '" + Name + "'");
    }

    Parameters.push_back(std::move(Parameter));

    if (getLexer().is(AsmToken::Comma))
      Lex();
  }

  // Eat just the end of statement.
  Lexer.Lex();

  // Consuming deferred text, so use Lexer.Lex to ignore Lexing Errors
  AsmToken EndToken, StartToken = getTok();
  unsigned MacroDepth = 0;
  // Lex the macro definition.
  while (true) {
    // Ignore Lexing errors in macros.
    while (Lexer.is(AsmToken::Error)) {
      Lexer.Lex();
    }

    // Check whether we have reached the end of the file.
    if (getLexer().is(AsmToken::Eof))
      return Error(DirectiveLoc, "no matching '.endmacro' in definition");

    // Otherwise, check whether we have reach the .endmacro or the start of a
    // preprocessor line marker.
    if (getLexer().is(AsmToken::Identifier)) {
      if (getTok().getIdentifier() == ".endm" ||
          getTok().getIdentifier() == ".endmacro") {
        if (MacroDepth == 0) { // Outermost macro.
          EndToken = getTok();
          Lexer.Lex();
          if (getLexer().isNot(AsmToken::EndOfStatement))
            return TokError("unexpected token in '" + EndToken.getIdentifier() +
                            "' directive");
          break;
        } else {
          // Otherwise we just found the end of an inner macro.
          --MacroDepth;
        }
      } else if (getTok().getIdentifier() == ".macro") {
        // We allow nested macros. Those aren't instantiated until the outermost
        // macro is expanded so just ignore them for now.
        ++MacroDepth;
      }
    } else if (Lexer.is(AsmToken::HashDirective)) {
      (void)parseCppHashLineFilenameComment(getLexer().getLoc());
    }

    // Otherwise, scan til the end of the statement.
    eatToEndOfStatement();
  }

  if (getContext().lookupMacro(Name)) {
    return Error(DirectiveLoc, "macro '" + Name + "' is already defined");
  }

  const char *BodyStart = StartToken.getLoc().getPointer();
  const char *BodyEnd = EndToken.getLoc().getPointer();
  StringRef Body = StringRef(BodyStart, BodyEnd - BodyStart);
  checkForBadMacro(DirectiveLoc, Name, Body, Parameters);
  MCAsmMacro Macro(Name, Body, std::move(Parameters));
  DEBUG_WITH_TYPE("asm-macros", dbgs() << "Defining new macro:\n";
                  Macro.dump());
  getContext().defineMacro(Name, std::move(Macro));
  return false;
}

/// checkForBadMacro
///
/// With the support added for named parameters there may be code out there that
/// is transitioning from positional parameters.  In versions of gas that did
/// not support named parameters they would be ignored on the macro definition.
/// But to support both styles of parameters this is not possible so if a macro
/// definition has named parameters but does not use them and has what appears
/// to be positional parameters, strings like $1, $2, ... and $n, then issue a
/// warning that the positional parameter found in body which have no effect.
/// Hoping the developer will either remove the named parameters from the macro
/// definition so the positional parameters get used if that was what was
/// intended or change the macro to use the named parameters.  It is possible
/// this warning will trigger when the none of the named parameters are used
/// and the strings like $1 are infact to simply to be passed trough unchanged.
void AsmParser::checkForBadMacro(SMLoc DirectiveLoc, StringRef Name,
                                 StringRef Body,
                                 ArrayRef<MCAsmMacroParameter> Parameters) {
  // If this macro is not defined with named parameters the warning we are
  // checking for here doesn't apply.
  unsigned NParameters = Parameters.size();
  if (NParameters == 0)
    return;

  bool NamedParametersFound = false;
  bool PositionalParametersFound = false;

  // Look at the body of the macro for use of both the named parameters and what
  // are likely to be positional parameters.  This is what expandMacro() is
  // doing when it finds the parameters in the body.
  while (!Body.empty()) {
    // Scan for the next possible parameter.
    std::size_t End = Body.size(), Pos = 0;
    for (; Pos != End; ++Pos) {
      // Check for a substitution or escape.
      // This macro is defined with parameters, look for \foo, \bar, etc.
      if (Body[Pos] == '\\' && Pos + 1 != End)
        break;

      // This macro should have parameters, but look for $0, $1, ..., $n too.
      if (Body[Pos] != '$' || Pos + 1 == End)
        continue;
      char Next = Body[Pos + 1];
      if (Next == '$' || Next == 'n' ||
          isdigit(static_cast<unsigned char>(Next)))
        break;
    }

    // Check if we reached the end.
    if (Pos == End)
      break;

    if (Body[Pos] == '$') {
      switch (Body[Pos + 1]) {
      // $$ => $
      case '$':
        break;

      // $n => number of arguments
      case 'n':
        PositionalParametersFound = true;
        break;

      // $[0-9] => argument
      default: {
        PositionalParametersFound = true;
        break;
      }
      }
      Pos += 2;
    } else {
      unsigned I = Pos + 1;
      while (isIdentifierChar(Body[I]) && I + 1 != End)
        ++I;

      const char *Begin = Body.data() + Pos + 1;
      StringRef Argument(Begin, I - (Pos + 1));
      unsigned Index = 0;
      for (; Index < NParameters; ++Index)
        if (Parameters[Index].Name == Argument)
          break;

      if (Index == NParameters) {
        if (Body[Pos + 1] == '(' && Body[Pos + 2] == ')')
          Pos += 3;
        else {
          Pos = I;
        }
      } else {
        NamedParametersFound = true;
        Pos += 1 + Argument.size();
      }
    }
    // Update the scan point.
    Body = Body.substr(Pos);
  }

  if (!NamedParametersFound && PositionalParametersFound)
    Warning(DirectiveLoc, "macro defined with named parameters which are not "
                          "used in macro body, possible positional parameter "
                          "found in body which will have no effect");
}

/// parseDirectiveExitMacro
/// ::= .exitm
bool AsmParser::parseDirectiveExitMacro(StringRef Directive) {
  if (parseEOL())
    return true;

  if (!isInsideMacroInstantiation())
    return TokError("unexpected '" + Directive + "' in file, "
                                                 "no current macro definition");

  // Exit all conditionals that are active in the current macro.
  while (TheCondStack.size() != ActiveMacros.back()->CondStackDepth) {
    TheCondState = TheCondStack.back();
    TheCondStack.pop_back();
  }

  handleMacroExit();
  return false;
}

/// parseDirectiveEndMacro
/// ::= .endm
/// ::= .endmacro
bool AsmParser::parseDirectiveEndMacro(StringRef Directive) {
  if (getLexer().isNot(AsmToken::EndOfStatement))
    return TokError("unexpected token in '" + Directive + "' directive");

  // If we are inside a macro instantiation, terminate the current
  // instantiation.
  if (isInsideMacroInstantiation()) {
    handleMacroExit();
    return false;
  }

  // Otherwise, this .endmacro is a stray entry in the file; well formed
  // .endmacro directives are handled during the macro definition parsing.
  return TokError("unexpected '" + Directive + "' in file, "
                                               "no current macro definition");
}

/// parseDirectivePurgeMacro
/// ::= .purgem name
bool AsmParser::parseDirectivePurgeMacro(SMLoc DirectiveLoc) {
  StringRef Name;
  SMLoc Loc;
  if (parseTokenLoc(Loc) ||
      check(parseIdentifier(Name), Loc,
            "expected identifier in '.purgem' directive") ||
      parseEOL())
    return true;

  if (!getContext().lookupMacro(Name))
    return Error(DirectiveLoc, "macro '" + Name + "' is not defined");

  getContext().undefineMacro(Name);
  DEBUG_WITH_TYPE("asm-macros", dbgs()
                                    << "Un-defining macro: " << Name << "\n");
  return false;
}

/// parseDirectiveBundleAlignMode
/// ::= {.bundle_align_mode} expression
bool AsmParser::parseDirectiveBundleAlignMode() {
  // Expect a single argument: an expression that evaluates to a constant
  // in the inclusive range 0-30.
  SMLoc ExprLoc = getLexer().getLoc();
  int64_t AlignSizePow2;
  if (checkForValidSection() || parseAbsoluteExpression(AlignSizePow2) ||
      parseEOL() ||
      check(AlignSizePow2 < 0 || AlignSizePow2 > 30, ExprLoc,
            "invalid bundle alignment size (expected between 0 and 30)"))
    return true;

  getStreamer().emitBundleAlignMode(Align(1ULL << AlignSizePow2));
  return false;
}

/// parseDirectiveBundleLock
/// ::= {.bundle_lock} [align_to_end]
bool AsmParser::parseDirectiveBundleLock() {
  if (checkForValidSection())
    return true;
  bool AlignToEnd = false;

  StringRef Option;
  SMLoc Loc = getTok().getLoc();
  const char *kInvalidOptionError =
      "invalid option for '.bundle_lock' directive";

  if (!parseOptionalToken(AsmToken::EndOfStatement)) {
    if (check(parseIdentifier(Option), Loc, kInvalidOptionError) ||
        check(Option != "align_to_end", Loc, kInvalidOptionError) || parseEOL())
      return true;
    AlignToEnd = true;
  }

  getStreamer().emitBundleLock(AlignToEnd);
  return false;
}

/// parseDirectiveBundleLock
/// ::= {.bundle_lock}
bool AsmParser::parseDirectiveBundleUnlock() {
  if (checkForValidSection() || parseEOL())
    return true;

  getStreamer().emitBundleUnlock();
  return false;
}

/// parseDirectiveSpace
/// ::= (.skip | .space) expression [ , expression ]
bool AsmParser::parseDirectiveSpace(StringRef IDVal) {
  SMLoc NumBytesLoc = Lexer.getLoc();
  const MCExpr *NumBytes;
  if (checkForValidSection() || parseExpression(NumBytes))
    return true;

  int64_t FillExpr = 0;
  if (parseOptionalToken(AsmToken::Comma))
    if (parseAbsoluteExpression(FillExpr))
      return true;
  if (parseEOL())
    return true;

  // FIXME: Sometimes the fill expr is 'nop' if it isn't supplied, instead of 0.
  getStreamer().emitFill(*NumBytes, FillExpr, NumBytesLoc);

  return false;
}

/// parseDirectiveDCB
/// ::= .dcb.{b, l, w} expression, expression
bool AsmParser::parseDirectiveDCB(StringRef IDVal, unsigned Size) {
  SMLoc NumValuesLoc = Lexer.getLoc();
  int64_t NumValues;
  if (checkForValidSection() || parseAbsoluteExpression(NumValues))
    return true;

  if (NumValues < 0) {
    Warning(NumValuesLoc, "'" + Twine(IDVal) + "' directive with negative repeat count has no effect");
    return false;
  }

  if (parseComma())
    return true;

  const MCExpr *Value;
  SMLoc ExprLoc = getLexer().getLoc();
  if (parseExpression(Value))
    return true;

  // Special case constant expressions to match code generator.
  if (const MCConstantExpr *MCE = dyn_cast<MCConstantExpr>(Value)) {
    assert(Size <= 8 && "Invalid size");
    uint64_t IntValue = MCE->getValue();
    if (!isUIntN(8 * Size, IntValue) && !isIntN(8 * Size, IntValue))
      return Error(ExprLoc, "literal value out of range for directive");
    for (uint64_t i = 0, e = NumValues; i != e; ++i)
      getStreamer().emitIntValue(IntValue, Size);
  } else {
    for (uint64_t i = 0, e = NumValues; i != e; ++i)
      getStreamer().emitValue(Value, Size, ExprLoc);
  }

  return parseEOL();
}

/// parseDirectiveRealDCB
/// ::= .dcb.{d, s} expression, expression
bool AsmParser::parseDirectiveRealDCB(StringRef IDVal, const fltSemantics &Semantics) {
  SMLoc NumValuesLoc = Lexer.getLoc();
  int64_t NumValues;
  if (checkForValidSection() || parseAbsoluteExpression(NumValues))
    return true;

  if (NumValues < 0) {
    Warning(NumValuesLoc, "'" + Twine(IDVal) + "' directive with negative repeat count has no effect");
    return false;
  }

  if (parseComma())
    return true;

  APInt AsInt;
  if (parseRealValue(Semantics, AsInt) || parseEOL())
    return true;

  for (uint64_t i = 0, e = NumValues; i != e; ++i)
    getStreamer().emitIntValue(AsInt.getLimitedValue(),
                               AsInt.getBitWidth() / 8);

  return false;
}

/// parseDirectiveDS
/// ::= .ds.{b, d, l, p, s, w, x} expression
bool AsmParser::parseDirectiveDS(StringRef IDVal, unsigned Size) {
  SMLoc NumValuesLoc = Lexer.getLoc();
  int64_t NumValues;
  if (checkForValidSection() || parseAbsoluteExpression(NumValues) ||
      parseEOL())
    return true;

  if (NumValues < 0) {
    Warning(NumValuesLoc, "'" + Twine(IDVal) + "' directive with negative repeat count has no effect");
    return false;
  }

  for (uint64_t i = 0, e = NumValues; i != e; ++i)
    getStreamer().emitFill(Size, 0);

  return false;
}

/// parseDirectiveLEB128
/// ::= (.sleb128 | .uleb128) [ expression (, expression)* ]
bool AsmParser::parseDirectiveLEB128(bool Signed) {
  if (checkForValidSection())
    return true;

  auto parseOp = [&]() -> bool {
    const MCExpr *Value;
    if (parseExpression(Value))
      return true;
    if (Signed)
      getStreamer().emitSLEB128Value(Value);
    else
      getStreamer().emitULEB128Value(Value);
    return false;
  };

  return parseMany(parseOp);
}

/// parseDirectiveSymbolAttribute
///  ::= { ".globl", ".weak", ... } [ identifier ( , identifier )* ]
bool AsmParser::parseDirectiveSymbolAttribute(MCSymbolAttr Attr) {
  auto parseOp = [&]() -> bool {
    StringRef Name;
    SMLoc Loc = getTok().getLoc();
    if (parseIdentifier(Name))
      return Error(Loc, "expected identifier");

    if (discardLTOSymbol(Name))
      return false;

    MCSymbol *Sym = getContext().getOrCreateSymbol(Name);

    // Assembler local symbols don't make any sense here, except for directives
    // that the symbol should be tagged.
    if (Sym->isTemporary() && Attr != MCSA_Memtag)
      return Error(Loc, "non-local symbol required");

    if (!getStreamer().emitSymbolAttribute(Sym, Attr))
      return Error(Loc, "unable to emit symbol attribute");
    return false;
  };

  return parseMany(parseOp);
}

/// parseDirectiveComm
///  ::= ( .comm | .lcomm ) identifier , size_expression [ , align_expression ]
bool AsmParser::parseDirectiveComm(bool IsLocal) {
  if (checkForValidSection())
    return true;

  SMLoc IDLoc = getLexer().getLoc();
  StringRef Name;
  if (parseIdentifier(Name))
    return TokError("expected identifier in directive");

  // Handle the identifier as the key symbol.
  MCSymbol *Sym = getContext().getOrCreateSymbol(Name);

  if (parseComma())
    return true;

  int64_t Size;
  SMLoc SizeLoc = getLexer().getLoc();
  if (parseAbsoluteExpression(Size))
    return true;

  int64_t Pow2Alignment = 0;
  SMLoc Pow2AlignmentLoc;
  if (getLexer().is(AsmToken::Comma)) {
    Lex();
    Pow2AlignmentLoc = getLexer().getLoc();
    if (parseAbsoluteExpression(Pow2Alignment))
      return true;

    LCOMM::LCOMMType LCOMM = Lexer.getMAI().getLCOMMDirectiveAlignmentType();
    if (IsLocal && LCOMM == LCOMM::NoAlignment)
      return Error(Pow2AlignmentLoc, "alignment not supported on this target");

    // If this target takes alignments in bytes (not log) validate and convert.
    if ((!IsLocal && Lexer.getMAI().getCOMMDirectiveAlignmentIsInBytes()) ||
        (IsLocal && LCOMM == LCOMM::ByteAlignment)) {
      if (!isPowerOf2_64(Pow2Alignment))
        return Error(Pow2AlignmentLoc, "alignment must be a power of 2");
      Pow2Alignment = Log2_64(Pow2Alignment);
    }
  }

  if (parseEOL())
    return true;

  // NOTE: a size of zero for a .comm should create a undefined symbol
  // but a size of .lcomm creates a bss symbol of size zero.
  if (Size < 0)
    return Error(SizeLoc, "size must be non-negative");

  Sym->redefineIfPossible();
  if (!Sym->isUndefined())
    return Error(IDLoc, "invalid symbol redefinition");

  // Create the Symbol as a common or local common with Size and Pow2Alignment
  if (IsLocal) {
    getStreamer().emitLocalCommonSymbol(Sym, Size,
                                        Align(1ULL << Pow2Alignment));
    return false;
  }

  getStreamer().emitCommonSymbol(Sym, Size, Align(1ULL << Pow2Alignment));
  return false;
}

/// parseDirectiveAbort
///  ::= .abort [... message ...]
bool AsmParser::parseDirectiveAbort(SMLoc DirectiveLoc) {
  StringRef Str = parseStringToEndOfStatement();
  if (parseEOL())
    return true;

  if (Str.empty())
    return Error(DirectiveLoc, ".abort detected. Assembly stopping");

  // FIXME: Actually abort assembly here.
  return Error(DirectiveLoc,
               ".abort '" + Str + "' detected. Assembly stopping");
}

/// parseDirectiveInclude
///  ::= .include "filename"
bool AsmParser::parseDirectiveInclude() {
  // Allow the strings to have escaped octal character sequence.
  std::string Filename;
  SMLoc IncludeLoc = getTok().getLoc();

  if (check(getTok().isNot(AsmToken::String),
            "expected string in '.include' directive") ||
      parseEscapedString(Filename) ||
      check(getTok().isNot(AsmToken::EndOfStatement),
            "unexpected token in '.include' directive") ||
      // Attempt to switch the lexer to the included file before consuming the
      // end of statement to avoid losing it when we switch.
      check(enterIncludeFile(Filename), IncludeLoc,
            "Could not find include file '" + Filename + "'"))
    return true;

  return false;
}

/// parseDirectiveIncbin
///  ::= .incbin "filename" [ , skip [ , count ] ]
bool AsmParser::parseDirectiveIncbin() {
  // Allow the strings to have escaped octal character sequence.
  std::string Filename;
  SMLoc IncbinLoc = getTok().getLoc();
  if (check(getTok().isNot(AsmToken::String),
            "expected string in '.incbin' directive") ||
      parseEscapedString(Filename))
    return true;

  int64_t Skip = 0;
  const MCExpr *Count = nullptr;
  SMLoc SkipLoc, CountLoc;
  if (parseOptionalToken(AsmToken::Comma)) {
    // The skip expression can be omitted while specifying the count, e.g:
    //  .incbin "filename",,4
    if (getTok().isNot(AsmToken::Comma)) {
      if (parseTokenLoc(SkipLoc) || parseAbsoluteExpression(Skip))
        return true;
    }
    if (parseOptionalToken(AsmToken::Comma)) {
      CountLoc = getTok().getLoc();
      if (parseExpression(Count))
        return true;
    }
  }

  if (parseEOL())
    return true;

  if (check(Skip < 0, SkipLoc, "skip is negative"))
    return true;

  // Attempt to process the included file.
  if (processIncbinFile(Filename, Skip, Count, CountLoc))
    return Error(IncbinLoc, "Could not find incbin file '" + Filename + "'");
  return false;
}

/// parseDirectiveIf
/// ::= .if{,eq,ge,gt,le,lt,ne} expression
bool AsmParser::parseDirectiveIf(SMLoc DirectiveLoc, DirectiveKind DirKind) {
  TheCondStack.push_back(TheCondState);
  TheCondState.TheCond = AsmCond::IfCond;
  if (TheCondState.Ignore) {
    eatToEndOfStatement();
  } else {
    int64_t ExprValue;
    if (parseAbsoluteExpression(ExprValue) || parseEOL())
      return true;

    switch (DirKind) {
    default:
      llvm_unreachable("unsupported directive");
    case DK_IF:
    case DK_IFNE:
      break;
    case DK_IFEQ:
      ExprValue = ExprValue == 0;
      break;
    case DK_IFGE:
      ExprValue = ExprValue >= 0;
      break;
    case DK_IFGT:
      ExprValue = ExprValue > 0;
      break;
    case DK_IFLE:
      ExprValue = ExprValue <= 0;
      break;
    case DK_IFLT:
      ExprValue = ExprValue < 0;
      break;
    }

    TheCondState.CondMet = ExprValue;
    TheCondState.Ignore = !TheCondState.CondMet;
  }

  return false;
}

/// parseDirectiveIfb
/// ::= .ifb string
bool AsmParser::parseDirectiveIfb(SMLoc DirectiveLoc, bool ExpectBlank) {
  TheCondStack.push_back(TheCondState);
  TheCondState.TheCond = AsmCond::IfCond;

  if (TheCondState.Ignore) {
    eatToEndOfStatement();
  } else {
    StringRef Str = parseStringToEndOfStatement();

    if (parseEOL())
      return true;

    TheCondState.CondMet = ExpectBlank == Str.empty();
    TheCondState.Ignore = !TheCondState.CondMet;
  }

  return false;
}

/// parseDirectiveIfc
/// ::= .ifc string1, string2
/// ::= .ifnc string1, string2
bool AsmParser::parseDirectiveIfc(SMLoc DirectiveLoc, bool ExpectEqual) {
  TheCondStack.push_back(TheCondState);
  TheCondState.TheCond = AsmCond::IfCond;

  if (TheCondState.Ignore) {
    eatToEndOfStatement();
  } else {
    StringRef Str1 = parseStringToComma();

    if (parseComma())
      return true;

    StringRef Str2 = parseStringToEndOfStatement();

    if (parseEOL())
      return true;

    TheCondState.CondMet = ExpectEqual == (Str1.trim() == Str2.trim());
    TheCondState.Ignore = !TheCondState.CondMet;
  }

  return false;
}

/// parseDirectiveIfeqs
///   ::= .ifeqs string1, string2
bool AsmParser::parseDirectiveIfeqs(SMLoc DirectiveLoc, bool ExpectEqual) {
  TheCondStack.push_back(TheCondState);
  TheCondState.TheCond = AsmCond::IfCond;

  if (TheCondState.Ignore) {
    eatToEndOfStatement();
  } else {
    if (Lexer.isNot(AsmToken::String)) {
      if (ExpectEqual)
        return TokError("expected string parameter for '.ifeqs' directive");
      return TokError("expected string parameter for '.ifnes' directive");
    }

    StringRef String1 = getTok().getStringContents();
    Lex();

    if (Lexer.isNot(AsmToken::Comma)) {
      if (ExpectEqual)
        return TokError(
            "expected comma after first string for '.ifeqs' directive");
      return TokError(
          "expected comma after first string for '.ifnes' directive");
    }

    Lex();

    if (Lexer.isNot(AsmToken::String)) {
      if (ExpectEqual)
        return TokError("expected string parameter for '.ifeqs' directive");
      return TokError("expected string parameter for '.ifnes' directive");
    }

    StringRef String2 = getTok().getStringContents();
    Lex();

    TheCondState.CondMet = ExpectEqual == (String1 == String2);
    TheCondState.Ignore = !TheCondState.CondMet;
  }

  return false;
}

/// parseDirectiveIfdef
/// ::= .ifdef symbol
bool AsmParser::parseDirectiveIfdef(SMLoc DirectiveLoc, bool expect_defined) {
  StringRef Name;
  TheCondStack.push_back(TheCondState);
  TheCondState.TheCond = AsmCond::IfCond;

  if (TheCondState.Ignore) {
    eatToEndOfStatement();
  } else {
    if (check(parseIdentifier(Name), "expected identifier after '.ifdef'") ||
        parseEOL())
      return true;

    MCSymbol *Sym = getContext().lookupSymbol(Name);

    if (expect_defined)
      TheCondState.CondMet = (Sym && !Sym->isUndefined(false));
    else
      TheCondState.CondMet = (!Sym || Sym->isUndefined(false));
    TheCondState.Ignore = !TheCondState.CondMet;
  }

  return false;
}

/// parseDirectiveElseIf
/// ::= .elseif expression
bool AsmParser::parseDirectiveElseIf(SMLoc DirectiveLoc) {
  if (TheCondState.TheCond != AsmCond::IfCond &&
      TheCondState.TheCond != AsmCond::ElseIfCond)
    return Error(DirectiveLoc, "Encountered a .elseif that doesn't follow an"
                               " .if or  an .elseif");
  TheCondState.TheCond = AsmCond::ElseIfCond;

  bool LastIgnoreState = false;
  if (!TheCondStack.empty())
    LastIgnoreState = TheCondStack.back().Ignore;
  if (LastIgnoreState || TheCondState.CondMet) {
    TheCondState.Ignore = true;
    eatToEndOfStatement();
  } else {
    int64_t ExprValue;
    if (parseAbsoluteExpression(ExprValue))
      return true;

    if (parseEOL())
      return true;

    TheCondState.CondMet = ExprValue;
    TheCondState.Ignore = !TheCondState.CondMet;
  }

  return false;
}

/// parseDirectiveElse
/// ::= .else
bool AsmParser::parseDirectiveElse(SMLoc DirectiveLoc) {
  if (parseEOL())
    return true;

  if (TheCondState.TheCond != AsmCond::IfCond &&
      TheCondState.TheCond != AsmCond::ElseIfCond)
    return Error(DirectiveLoc, "Encountered a .else that doesn't follow "
                               " an .if or an .elseif");
  TheCondState.TheCond = AsmCond::ElseCond;
  bool LastIgnoreState = false;
  if (!TheCondStack.empty())
    LastIgnoreState = TheCondStack.back().Ignore;
  if (LastIgnoreState || TheCondState.CondMet)
    TheCondState.Ignore = true;
  else
    TheCondState.Ignore = false;

  return false;
}

/// parseDirectiveEnd
/// ::= .end
bool AsmParser::parseDirectiveEnd(SMLoc DirectiveLoc) {
  if (parseEOL())
    return true;

  while (Lexer.isNot(AsmToken::Eof))
    Lexer.Lex();

  return false;
}

/// parseDirectiveError
///   ::= .err
///   ::= .error [string]
bool AsmParser::parseDirectiveError(SMLoc L, bool WithMessage) {
  if (!TheCondStack.empty()) {
    if (TheCondStack.back().Ignore) {
      eatToEndOfStatement();
      return false;
    }
  }

  if (!WithMessage)
    return Error(L, ".err encountered");

  StringRef Message = ".error directive invoked in source file";
  if (Lexer.isNot(AsmToken::EndOfStatement)) {
    if (Lexer.isNot(AsmToken::String))
      return TokError(".error argument must be a string");

    Message = getTok().getStringContents();
    Lex();
  }

  return Error(L, Message);
}

/// parseDirectiveWarning
///   ::= .warning [string]
bool AsmParser::parseDirectiveWarning(SMLoc L) {
  if (!TheCondStack.empty()) {
    if (TheCondStack.back().Ignore) {
      eatToEndOfStatement();
      return false;
    }
  }

  StringRef Message = ".warning directive invoked in source file";

  if (!parseOptionalToken(AsmToken::EndOfStatement)) {
    if (Lexer.isNot(AsmToken::String))
      return TokError(".warning argument must be a string");

    Message = getTok().getStringContents();
    Lex();
    if (parseEOL())
      return true;
  }

  return Warning(L, Message);
}

/// parseDirectiveEndIf
/// ::= .endif
bool AsmParser::parseDirectiveEndIf(SMLoc DirectiveLoc) {
  if (parseEOL())
    return true;

  if ((TheCondState.TheCond == AsmCond::NoCond) || TheCondStack.empty())
    return Error(DirectiveLoc, "Encountered a .endif that doesn't follow "
                               "an .if or .else");
  if (!TheCondStack.empty()) {
    TheCondState = TheCondStack.back();
    TheCondStack.pop_back();
  }

  return false;
}

void AsmParser::initializeDirectiveKindMap() {
  /* Lookup will be done with the directive
   * converted to lower case, so all these
   * keys should be lower case.
   * (target specific directives are handled
   *  elsewhere)
   */
  DirectiveKindMap[".set"] = DK_SET;
  DirectiveKindMap[".equ"] = DK_EQU;
  DirectiveKindMap[".equiv"] = DK_EQUIV;
  DirectiveKindMap[".ascii"] = DK_ASCII;
  DirectiveKindMap[".asciz"] = DK_ASCIZ;
  DirectiveKindMap[".string"] = DK_STRING;
  DirectiveKindMap[".byte"] = DK_BYTE;
  DirectiveKindMap[".short"] = DK_SHORT;
  DirectiveKindMap[".value"] = DK_VALUE;
  DirectiveKindMap[".2byte"] = DK_2BYTE;
  DirectiveKindMap[".long"] = DK_LONG;
  DirectiveKindMap[".int"] = DK_INT;
  DirectiveKindMap[".4byte"] = DK_4BYTE;
  DirectiveKindMap[".quad"] = DK_QUAD;
  DirectiveKindMap[".8byte"] = DK_8BYTE;
  DirectiveKindMap[".octa"] = DK_OCTA;
  DirectiveKindMap[".single"] = DK_SINGLE;
  DirectiveKindMap[".float"] = DK_FLOAT;
  DirectiveKindMap[".double"] = DK_DOUBLE;
  DirectiveKindMap[".align"] = DK_ALIGN;
  DirectiveKindMap[".align32"] = DK_ALIGN32;
  DirectiveKindMap[".balign"] = DK_BALIGN;
  DirectiveKindMap[".balignw"] = DK_BALIGNW;
  DirectiveKindMap[".balignl"] = DK_BALIGNL;
  DirectiveKindMap[".p2align"] = DK_P2ALIGN;
  DirectiveKindMap[".p2alignw"] = DK_P2ALIGNW;
  DirectiveKindMap[".p2alignl"] = DK_P2ALIGNL;
  DirectiveKindMap[".org"] = DK_ORG;
  DirectiveKindMap[".fill"] = DK_FILL;
  DirectiveKindMap[".zero"] = DK_ZERO;
  DirectiveKindMap[".extern"] = DK_EXTERN;
  DirectiveKindMap[".globl"] = DK_GLOBL;
  DirectiveKindMap[".global"] = DK_GLOBAL;
  DirectiveKindMap[".lazy_reference"] = DK_LAZY_REFERENCE;
  DirectiveKindMap[".no_dead_strip"] = DK_NO_DEAD_STRIP;
  DirectiveKindMap[".symbol_resolver"] = DK_SYMBOL_RESOLVER;
  DirectiveKindMap[".private_extern"] = DK_PRIVATE_EXTERN;
  DirectiveKindMap[".reference"] = DK_REFERENCE;
  DirectiveKindMap[".weak_definition"] = DK_WEAK_DEFINITION;
  DirectiveKindMap[".weak_reference"] = DK_WEAK_REFERENCE;
  DirectiveKindMap[".weak_def_can_be_hidden"] = DK_WEAK_DEF_CAN_BE_HIDDEN;
  DirectiveKindMap[".cold"] = DK_COLD;
  DirectiveKindMap[".comm"] = DK_COMM;
  DirectiveKindMap[".common"] = DK_COMMON;
  DirectiveKindMap[".lcomm"] = DK_LCOMM;
  DirectiveKindMap[".abort"] = DK_ABORT;
  DirectiveKindMap[".include"] = DK_INCLUDE;
  DirectiveKindMap[".incbin"] = DK_INCBIN;
  DirectiveKindMap[".code16"] = DK_CODE16;
  DirectiveKindMap[".code16gcc"] = DK_CODE16GCC;
  DirectiveKindMap[".rept"] = DK_REPT;
  DirectiveKindMap[".rep"] = DK_REPT;
  DirectiveKindMap[".irp"] = DK_IRP;
  DirectiveKindMap[".irpc"] = DK_IRPC;
  DirectiveKindMap[".endr"] = DK_ENDR;
  DirectiveKindMap[".bundle_align_mode"] = DK_BUNDLE_ALIGN_MODE;
  DirectiveKindMap[".bundle_lock"] = DK_BUNDLE_LOCK;
  DirectiveKindMap[".bundle_unlock"] = DK_BUNDLE_UNLOCK;
  DirectiveKindMap[".if"] = DK_IF;
  DirectiveKindMap[".ifeq"] = DK_IFEQ;
  DirectiveKindMap[".ifge"] = DK_IFGE;
  DirectiveKindMap[".ifgt"] = DK_IFGT;
  DirectiveKindMap[".ifle"] = DK_IFLE;
  DirectiveKindMap[".iflt"] = DK_IFLT;
  DirectiveKindMap[".ifne"] = DK_IFNE;
  DirectiveKindMap[".ifb"] = DK_IFB;
  DirectiveKindMap[".ifnb"] = DK_IFNB;
  DirectiveKindMap[".ifc"] = DK_IFC;
  DirectiveKindMap[".ifeqs"] = DK_IFEQS;
  DirectiveKindMap[".ifnc"] = DK_IFNC;
  DirectiveKindMap[".ifnes"] = DK_IFNES;
  DirectiveKindMap[".ifdef"] = DK_IFDEF;
  DirectiveKindMap[".ifndef"] = DK_IFNDEF;
  DirectiveKindMap[".ifnotdef"] = DK_IFNOTDEF;
  DirectiveKindMap[".elseif"] = DK_ELSEIF;
  DirectiveKindMap[".else"] = DK_ELSE;
  DirectiveKindMap[".end"] = DK_END;
  DirectiveKindMap[".endif"] = DK_ENDIF;
  DirectiveKindMap[".skip"] = DK_SKIP;
  DirectiveKindMap[".space"] = DK_SPACE;
  DirectiveKindMap[".file"] = DK_FILE;
  DirectiveKindMap[".line"] = DK_LINE;
  DirectiveKindMap[".loc"] = DK_LOC;
  DirectiveKindMap[".loc_label"] = DK_LOC_LABEL;
  DirectiveKindMap[".stabs"] = DK_STABS;
  DirectiveKindMap[".cv_file"] = DK_CV_FILE;
  DirectiveKindMap[".cv_func_id"] = DK_CV_FUNC_ID;
  DirectiveKindMap[".cv_loc"] = DK_CV_LOC;
  DirectiveKindMap[".cv_linetable"] = DK_CV_LINETABLE;
  DirectiveKindMap[".cv_inline_linetable"] = DK_CV_INLINE_LINETABLE;
  DirectiveKindMap[".cv_inline_site_id"] = DK_CV_INLINE_SITE_ID;
  DirectiveKindMap[".cv_def_range"] = DK_CV_DEF_RANGE;
  DirectiveKindMap[".cv_string"] = DK_CV_STRING;
  DirectiveKindMap[".cv_stringtable"] = DK_CV_STRINGTABLE;
  DirectiveKindMap[".cv_filechecksums"] = DK_CV_FILECHECKSUMS;
  DirectiveKindMap[".cv_filechecksumoffset"] = DK_CV_FILECHECKSUM_OFFSET;
  DirectiveKindMap[".cv_fpo_data"] = DK_CV_FPO_DATA;
  DirectiveKindMap[".sleb128"] = DK_SLEB128;
  DirectiveKindMap[".uleb128"] = DK_ULEB128;
  DirectiveKindMap[".cfi_sections"] = DK_CFI_SECTIONS;
  DirectiveKindMap[".cfi_startproc"] = DK_CFI_STARTPROC;
  DirectiveKindMap[".cfi_endproc"] = DK_CFI_ENDPROC;
  DirectiveKindMap[".cfi_def_cfa"] = DK_CFI_DEF_CFA;
  DirectiveKindMap[".cfi_def_cfa_offset"] = DK_CFI_DEF_CFA_OFFSET;
  DirectiveKindMap[".cfi_adjust_cfa_offset"] = DK_CFI_ADJUST_CFA_OFFSET;
  DirectiveKindMap[".cfi_def_cfa_register"] = DK_CFI_DEF_CFA_REGISTER;
  DirectiveKindMap[".cfi_llvm_def_aspace_cfa"] = DK_CFI_LLVM_DEF_ASPACE_CFA;
  DirectiveKindMap[".cfi_offset"] = DK_CFI_OFFSET;
  DirectiveKindMap[".cfi_rel_offset"] = DK_CFI_REL_OFFSET;
  DirectiveKindMap[".cfi_personality"] = DK_CFI_PERSONALITY;
  DirectiveKindMap[".cfi_lsda"] = DK_CFI_LSDA;
  DirectiveKindMap[".cfi_remember_state"] = DK_CFI_REMEMBER_STATE;
  DirectiveKindMap[".cfi_restore_state"] = DK_CFI_RESTORE_STATE;
  DirectiveKindMap[".cfi_same_value"] = DK_CFI_SAME_VALUE;
  DirectiveKindMap[".cfi_restore"] = DK_CFI_RESTORE;
  DirectiveKindMap[".cfi_escape"] = DK_CFI_ESCAPE;
  DirectiveKindMap[".cfi_return_column"] = DK_CFI_RETURN_COLUMN;
  DirectiveKindMap[".cfi_signal_frame"] = DK_CFI_SIGNAL_FRAME;
  DirectiveKindMap[".cfi_undefined"] = DK_CFI_UNDEFINED;
  DirectiveKindMap[".cfi_register"] = DK_CFI_REGISTER;
  DirectiveKindMap[".cfi_window_save"] = DK_CFI_WINDOW_SAVE;
  DirectiveKindMap[".cfi_label"] = DK_CFI_LABEL;
  DirectiveKindMap[".cfi_b_key_frame"] = DK_CFI_B_KEY_FRAME;
  DirectiveKindMap[".cfi_mte_tagged_frame"] = DK_CFI_MTE_TAGGED_FRAME;
  DirectiveKindMap[".cfi_val_offset"] = DK_CFI_VAL_OFFSET;
  DirectiveKindMap[".macros_on"] = DK_MACROS_ON;
  DirectiveKindMap[".macros_off"] = DK_MACROS_OFF;
  DirectiveKindMap[".macro"] = DK_MACRO;
  DirectiveKindMap[".exitm"] = DK_EXITM;
  DirectiveKindMap[".endm"] = DK_ENDM;
  DirectiveKindMap[".endmacro"] = DK_ENDMACRO;
  DirectiveKindMap[".purgem"] = DK_PURGEM;
  DirectiveKindMap[".err"] = DK_ERR;
  DirectiveKindMap[".error"] = DK_ERROR;
  DirectiveKindMap[".warning"] = DK_WARNING;
  DirectiveKindMap[".altmacro"] = DK_ALTMACRO;
  DirectiveKindMap[".noaltmacro"] = DK_NOALTMACRO;
  DirectiveKindMap[".reloc"] = DK_RELOC;
  DirectiveKindMap[".dc"] = DK_DC;
  DirectiveKindMap[".dc.a"] = DK_DC_A;
  DirectiveKindMap[".dc.b"] = DK_DC_B;
  DirectiveKindMap[".dc.d"] = DK_DC_D;
  DirectiveKindMap[".dc.l"] = DK_DC_L;
  DirectiveKindMap[".dc.s"] = DK_DC_S;
  DirectiveKindMap[".dc.w"] = DK_DC_W;
  DirectiveKindMap[".dc.x"] = DK_DC_X;
  DirectiveKindMap[".dcb"] = DK_DCB;
  DirectiveKindMap[".dcb.b"] = DK_DCB_B;
  DirectiveKindMap[".dcb.d"] = DK_DCB_D;
  DirectiveKindMap[".dcb.l"] = DK_DCB_L;
  DirectiveKindMap[".dcb.s"] = DK_DCB_S;
  DirectiveKindMap[".dcb.w"] = DK_DCB_W;
  DirectiveKindMap[".dcb.x"] = DK_DCB_X;
  DirectiveKindMap[".ds"] = DK_DS;
  DirectiveKindMap[".ds.b"] = DK_DS_B;
  DirectiveKindMap[".ds.d"] = DK_DS_D;
  DirectiveKindMap[".ds.l"] = DK_DS_L;
  DirectiveKindMap[".ds.p"] = DK_DS_P;
  DirectiveKindMap[".ds.s"] = DK_DS_S;
  DirectiveKindMap[".ds.w"] = DK_DS_W;
  DirectiveKindMap[".ds.x"] = DK_DS_X;
  DirectiveKindMap[".print"] = DK_PRINT;
  DirectiveKindMap[".addrsig"] = DK_ADDRSIG;
  DirectiveKindMap[".addrsig_sym"] = DK_ADDRSIG_SYM;
  DirectiveKindMap[".pseudoprobe"] = DK_PSEUDO_PROBE;
  DirectiveKindMap[".lto_discard"] = DK_LTO_DISCARD;
  DirectiveKindMap[".lto_set_conditional"] = DK_LTO_SET_CONDITIONAL;
  DirectiveKindMap[".memtag"] = DK_MEMTAG;
}

MCAsmMacro *AsmParser::parseMacroLikeBody(SMLoc DirectiveLoc) {
  AsmToken EndToken, StartToken = getTok();

  unsigned NestLevel = 0;
  while (true) {
    // Check whether we have reached the end of the file.
    if (getLexer().is(AsmToken::Eof)) {
      printError(DirectiveLoc, "no matching '.endr' in definition");
      return nullptr;
    }

    if (Lexer.is(AsmToken::Identifier)) {
      StringRef Ident = getTok().getIdentifier();
      if (Ident == ".rep" || Ident == ".rept" || Ident == ".irp" ||
          Ident == ".irpc") {
        ++NestLevel;
      } else if (Ident == ".endr") {
        if (NestLevel == 0) {
          EndToken = getTok();
          Lex();
          if (Lexer.is(AsmToken::EndOfStatement))
            break;
          printError(getTok().getLoc(), "expected newline");
          return nullptr;
        }
        --NestLevel;
      }
    }

    // Otherwise, scan till the end of the statement.
    eatToEndOfStatement();
  }

  const char *BodyStart = StartToken.getLoc().getPointer();
  const char *BodyEnd = EndToken.getLoc().getPointer();
  StringRef Body = StringRef(BodyStart, BodyEnd - BodyStart);

  // We Are Anonymous.
  MacroLikeBodies.emplace_back(StringRef(), Body, MCAsmMacroParameters());
  return &MacroLikeBodies.back();
}

void AsmParser::instantiateMacroLikeBody(MCAsmMacro *M, SMLoc DirectiveLoc,
                                         raw_svector_ostream &OS) {
  OS << ".endr\n";

  std::unique_ptr<MemoryBuffer> Instantiation =
      MemoryBuffer::getMemBufferCopy(OS.str(), "<instantiation>");

  // Create the macro instantiation object and add to the current macro
  // instantiation stack.
  MacroInstantiation *MI = new MacroInstantiation{
      DirectiveLoc, CurBuffer, getTok().getLoc(), TheCondStack.size()};
  ActiveMacros.push_back(MI);

  // Jump to the macro instantiation and prime the lexer.
  CurBuffer = SrcMgr.AddNewSourceBuffer(std::move(Instantiation), SMLoc());
  Lexer.setBuffer(SrcMgr.getMemoryBuffer(CurBuffer)->getBuffer());
  Lex();
}

/// parseDirectiveRept
///   ::= .rep | .rept count
bool AsmParser::parseDirectiveRept(SMLoc DirectiveLoc, StringRef Dir) {
  const MCExpr *CountExpr;
  SMLoc CountLoc = getTok().getLoc();
  if (parseExpression(CountExpr))
    return true;

  int64_t Count;
  if (!CountExpr->evaluateAsAbsolute(Count, getStreamer().getAssemblerPtr())) {
    return Error(CountLoc, "unexpected token in '" + Dir + "' directive");
  }

  if (check(Count < 0, CountLoc, "Count is negative") || parseEOL())
    return true;

  // Lex the rept definition.
  MCAsmMacro *M = parseMacroLikeBody(DirectiveLoc);
  if (!M)
    return true;

  // Macro instantiation is lexical, unfortunately. We construct a new buffer
  // to hold the macro body with substitutions.
  SmallString<256> Buf;
  raw_svector_ostream OS(Buf);
  while (Count--) {
    // Note that the AtPseudoVariable is disabled for instantiations of .rep(t).
    if (expandMacro(OS, *M, {}, {}, false))
      return true;
  }
  instantiateMacroLikeBody(M, DirectiveLoc, OS);

  return false;
}

/// parseDirectiveIrp
/// ::= .irp symbol,values
bool AsmParser::parseDirectiveIrp(SMLoc DirectiveLoc) {
  MCAsmMacroParameter Parameter;
  MCAsmMacroArguments A;
  if (check(parseIdentifier(Parameter.Name),
            "expected identifier in '.irp' directive") ||
      parseComma() || parseMacroArguments(nullptr, A) || parseEOL())
    return true;

  // Lex the irp definition.
  MCAsmMacro *M = parseMacroLikeBody(DirectiveLoc);
  if (!M)
    return true;

  // Macro instantiation is lexical, unfortunately. We construct a new buffer
  // to hold the macro body with substitutions.
  SmallString<256> Buf;
  raw_svector_ostream OS(Buf);

  for (const MCAsmMacroArgument &Arg : A) {
    // Note that the AtPseudoVariable is enabled for instantiations of .irp.
    // This is undocumented, but GAS seems to support it.
    if (expandMacro(OS, *M, Parameter, Arg, true))
      return true;
  }

  instantiateMacroLikeBody(M, DirectiveLoc, OS);

  return false;
}

/// parseDirectiveIrpc
/// ::= .irpc symbol,values
bool AsmParser::parseDirectiveIrpc(SMLoc DirectiveLoc) {
  MCAsmMacroParameter Parameter;
  MCAsmMacroArguments A;

  if (check(parseIdentifier(Parameter.Name),
            "expected identifier in '.irpc' directive") ||
      parseComma() || parseMacroArguments(nullptr, A))
    return true;

  if (A.size() != 1 || A.front().size() != 1)
    return TokError("unexpected token in '.irpc' directive");
  if (parseEOL())
    return true;

  // Lex the irpc definition.
  MCAsmMacro *M = parseMacroLikeBody(DirectiveLoc);
  if (!M)
    return true;

  // Macro instantiation is lexical, unfortunately. We construct a new buffer
  // to hold the macro body with substitutions.
  SmallString<256> Buf;
  raw_svector_ostream OS(Buf);

  StringRef Values = A[0][0].is(AsmToken::String) ? A[0][0].getStringContents()
                                                  : A[0][0].getString();
  for (std::size_t I = 0, End = Values.size(); I != End; ++I) {
    MCAsmMacroArgument Arg;
    Arg.emplace_back(AsmToken::Identifier, Values.substr(I, 1));

    // Note that the AtPseudoVariable is enabled for instantiations of .irpc.
    // This is undocumented, but GAS seems to support it.
    if (expandMacro(OS, *M, Parameter, Arg, true))
      return true;
  }

  instantiateMacroLikeBody(M, DirectiveLoc, OS);

  return false;
}

bool AsmParser::parseDirectiveEndr(SMLoc DirectiveLoc) {
  if (ActiveMacros.empty())
    return TokError("unmatched '.endr' directive");

  // The only .repl that should get here are the ones created by
  // instantiateMacroLikeBody.
  assert(getLexer().is(AsmToken::EndOfStatement));

  handleMacroExit();
  return false;
}

bool AsmParser::parseDirectiveMSEmit(SMLoc IDLoc, ParseStatementInfo &Info,
                                     size_t Len) {
  const MCExpr *Value;
  SMLoc ExprLoc = getLexer().getLoc();
  if (parseExpression(Value))
    return true;
  const MCConstantExpr *MCE = dyn_cast<MCConstantExpr>(Value);
  if (!MCE)
    return Error(ExprLoc, "unexpected expression in _emit");
  uint64_t IntValue = MCE->getValue();
  if (!isUInt<8>(IntValue) && !isInt<8>(IntValue))
    return Error(ExprLoc, "literal value out of range for directive");

  Info.AsmRewrites->emplace_back(AOK_Emit, IDLoc, Len);
  return false;
}

bool AsmParser::parseDirectiveMSAlign(SMLoc IDLoc, ParseStatementInfo &Info) {
  const MCExpr *Value;
  SMLoc ExprLoc = getLexer().getLoc();
  if (parseExpression(Value))
    return true;
  const MCConstantExpr *MCE = dyn_cast<MCConstantExpr>(Value);
  if (!MCE)
    return Error(ExprLoc, "unexpected expression in align");
  uint64_t IntValue = MCE->getValue();
  if (!isPowerOf2_64(IntValue))
    return Error(ExprLoc, "literal value not a power of two greater then zero");

  Info.AsmRewrites->emplace_back(AOK_Align, IDLoc, 5, Log2_64(IntValue));
  return false;
}

bool AsmParser::parseDirectivePrint(SMLoc DirectiveLoc) {
  const AsmToken StrTok = getTok();
  Lex();
  if (StrTok.isNot(AsmToken::String) || StrTok.getString().front() != '"')
    return Error(DirectiveLoc, "expected double quoted string after .print");
  if (parseEOL())
    return true;
  llvm::outs() << StrTok.getStringContents() << '\n';
  return false;
}

bool AsmParser::parseDirectiveAddrsig() {
  if (parseEOL())
    return true;
  getStreamer().emitAddrsig();
  return false;
}

bool AsmParser::parseDirectiveAddrsigSym() {
  StringRef Name;
  if (check(parseIdentifier(Name), "expected identifier") || parseEOL())
    return true;
  MCSymbol *Sym = getContext().getOrCreateSymbol(Name);
  getStreamer().emitAddrsigSym(Sym);
  return false;
}

bool AsmParser::parseDirectivePseudoProbe() {
  int64_t Guid;
  int64_t Index;
  int64_t Type;
  int64_t Attr;
  int64_t Discriminator = 0;
  if (parseIntToken(Guid))
    return true;
  if (parseIntToken(Index))
    return true;
  if (parseIntToken(Type))
    return true;
  if (parseIntToken(Attr))
    return true;
  if (hasDiscriminator(Attr) && parseIntToken(Discriminator))
    return true;

  // Parse inline stack like @ GUID:11:12 @ GUID:1:11 @ GUID:3:21
  MCPseudoProbeInlineStack InlineStack;

  while (getLexer().is(AsmToken::At)) {
    // eat @
    Lex();

    int64_t CallerGuid = 0;
    if (getLexer().is(AsmToken::Integer)) {
      CallerGuid = getTok().getIntVal();
      Lex();
    }

    // eat colon
    if (getLexer().is(AsmToken::Colon))
      Lex();

    int64_t CallerProbeId = 0;
    if (getLexer().is(AsmToken::Integer)) {
      CallerProbeId = getTok().getIntVal();
      Lex();
    }

    InlineSite Site(CallerGuid, CallerProbeId);
    InlineStack.push_back(Site);
  }

  // Parse function entry name
  StringRef FnName;
  if (parseIdentifier(FnName))
    return Error(getLexer().getLoc(), "expected identifier");
  MCSymbol *FnSym = getContext().lookupSymbol(FnName);

  if (parseEOL())
    return true;

  getStreamer().emitPseudoProbe(Guid, Index, Type, Attr, Discriminator,
                                InlineStack, FnSym);
  return false;
}

/// parseDirectiveLTODiscard
///  ::= ".lto_discard" [ identifier ( , identifier )* ]
/// The LTO library emits this directive to discard non-prevailing symbols.
/// We ignore symbol assignments and attribute changes for the specified
/// symbols.
bool AsmParser::parseDirectiveLTODiscard() {
  auto ParseOp = [&]() -> bool {
    StringRef Name;
    SMLoc Loc = getTok().getLoc();
    if (parseIdentifier(Name))
      return Error(Loc, "expected identifier");
    LTODiscardSymbols.insert(Name);
    return false;
  };

  LTODiscardSymbols.clear();
  return parseMany(ParseOp);
}

// We are comparing pointers, but the pointers are relative to a single string.
// Thus, this should always be deterministic.
static int rewritesSort(const AsmRewrite *AsmRewriteA,
                        const AsmRewrite *AsmRewriteB) {
  if (AsmRewriteA->Loc.getPointer() < AsmRewriteB->Loc.getPointer())
    return -1;
  if (AsmRewriteB->Loc.getPointer() < AsmRewriteA->Loc.getPointer())
    return 1;

  // It's possible to have a SizeDirective, Imm/ImmPrefix and an Input/Output
  // rewrite to the same location.  Make sure the SizeDirective rewrite is
  // performed first, then the Imm/ImmPrefix and finally the Input/Output.  This
  // ensures the sort algorithm is stable.
  if (AsmRewritePrecedence[AsmRewriteA->Kind] >
      AsmRewritePrecedence[AsmRewriteB->Kind])
    return -1;

  if (AsmRewritePrecedence[AsmRewriteA->Kind] <
      AsmRewritePrecedence[AsmRewriteB->Kind])
    return 1;
  llvm_unreachable("Unstable rewrite sort.");
}

bool AsmParser::parseMSInlineAsm(
    std::string &AsmString, unsigned &NumOutputs, unsigned &NumInputs,
    SmallVectorImpl<std::pair<void *, bool>> &OpDecls,
    SmallVectorImpl<std::string> &Constraints,
    SmallVectorImpl<std::string> &Clobbers, const MCInstrInfo *MII,
    MCInstPrinter *IP, MCAsmParserSemaCallback &SI) {
  SmallVector<void *, 4> InputDecls;
  SmallVector<void *, 4> OutputDecls;
  SmallVector<bool, 4> InputDeclsAddressOf;
  SmallVector<bool, 4> OutputDeclsAddressOf;
  SmallVector<std::string, 4> InputConstraints;
  SmallVector<std::string, 4> OutputConstraints;
  SmallVector<MCRegister, 4> ClobberRegs;

  SmallVector<AsmRewrite, 4> AsmStrRewrites;

  // Prime the lexer.
  Lex();

  // While we have input, parse each statement.
  unsigned InputIdx = 0;
  unsigned OutputIdx = 0;
  while (getLexer().isNot(AsmToken::Eof)) {
    // Parse curly braces marking block start/end
    if (parseCurlyBlockScope(AsmStrRewrites))
      continue;

    ParseStatementInfo Info(&AsmStrRewrites);
    bool StatementErr = parseStatement(Info, &SI);

    if (StatementErr || Info.ParseError) {
      // Emit pending errors if any exist.
      printPendingErrors();
      return true;
    }

    // No pending error should exist here.
    assert(!hasPendingError() && "unexpected error from parseStatement");

    if (Info.Opcode == ~0U)
      continue;

    const MCInstrDesc &Desc = MII->get(Info.Opcode);

    // Build the list of clobbers, outputs and inputs.
    for (unsigned i = 1, e = Info.ParsedOperands.size(); i != e; ++i) {
      MCParsedAsmOperand &Operand = *Info.ParsedOperands[i];

      // Register operand.
      if (Operand.isReg() && !Operand.needAddressOf() &&
          !getTargetParser().omitRegisterFromClobberLists(Operand.getReg())) {
        unsigned NumDefs = Desc.getNumDefs();
        // Clobber.
        if (NumDefs && Operand.getMCOperandNum() < NumDefs)
          ClobberRegs.push_back(Operand.getReg());
        continue;
      }

      // Expr/Input or Output.
      StringRef SymName = Operand.getSymName();
      if (SymName.empty())
        continue;

      void *OpDecl = Operand.getOpDecl();
      if (!OpDecl)
        continue;

      StringRef Constraint = Operand.getConstraint();
      if (Operand.isImm()) {
        // Offset as immediate
        if (Operand.isOffsetOfLocal())
          Constraint = "r";
        else
          Constraint = "i";
      }

      bool isOutput = (i == 1) && Desc.mayStore();
      bool Restricted = Operand.isMemUseUpRegs();
      SMLoc Start = SMLoc::getFromPointer(SymName.data());
      if (isOutput) {
        ++InputIdx;
        OutputDecls.push_back(OpDecl);
        OutputDeclsAddressOf.push_back(Operand.needAddressOf());
        OutputConstraints.push_back(("=" + Constraint).str());
        AsmStrRewrites.emplace_back(AOK_Output, Start, SymName.size(), 0,
                                    Restricted);
      } else {
        InputDecls.push_back(OpDecl);
        InputDeclsAddressOf.push_back(Operand.needAddressOf());
        InputConstraints.push_back(Constraint.str());
        if (Desc.operands()[i - 1].isBranchTarget())
          AsmStrRewrites.emplace_back(AOK_CallInput, Start, SymName.size(), 0,
                                      Restricted);
        else
          AsmStrRewrites.emplace_back(AOK_Input, Start, SymName.size(), 0,
                                      Restricted);
      }
    }

    // Consider implicit defs to be clobbers.  Think of cpuid and push.
    llvm::append_range(ClobberRegs, Desc.implicit_defs());
  }

  // Set the number of Outputs and Inputs.
  NumOutputs = OutputDecls.size();
  NumInputs = InputDecls.size();

  // Set the unique clobbers.
  array_pod_sort(ClobberRegs.begin(), ClobberRegs.end());
  ClobberRegs.erase(llvm::unique(ClobberRegs), ClobberRegs.end());
  Clobbers.assign(ClobberRegs.size(), std::string());
  for (unsigned I = 0, E = ClobberRegs.size(); I != E; ++I) {
    raw_string_ostream OS(Clobbers[I]);
    IP->printRegName(OS, ClobberRegs[I]);
  }

  // Merge the various outputs and inputs.  Output are expected first.
  if (NumOutputs || NumInputs) {
    unsigned NumExprs = NumOutputs + NumInputs;
    OpDecls.resize(NumExprs);
    Constraints.resize(NumExprs);
    for (unsigned i = 0; i < NumOutputs; ++i) {
      OpDecls[i] = std::make_pair(OutputDecls[i], OutputDeclsAddressOf[i]);
      Constraints[i] = OutputConstraints[i];
    }
    for (unsigned i = 0, j = NumOutputs; i < NumInputs; ++i, ++j) {
      OpDecls[j] = std::make_pair(InputDecls[i], InputDeclsAddressOf[i]);
      Constraints[j] = InputConstraints[i];
    }
  }

  // Build the IR assembly string.
  std::string AsmStringIR;
  raw_string_ostream OS(AsmStringIR);
  StringRef ASMString =
      SrcMgr.getMemoryBuffer(SrcMgr.getMainFileID())->getBuffer();
  const char *AsmStart = ASMString.begin();
  const char *AsmEnd = ASMString.end();
  array_pod_sort(AsmStrRewrites.begin(), AsmStrRewrites.end(), rewritesSort);
  for (auto I = AsmStrRewrites.begin(), E = AsmStrRewrites.end(); I != E; ++I) {
    const AsmRewrite &AR = *I;
    // Check if this has already been covered by another rewrite...
    if (AR.Done)
      continue;
    AsmRewriteKind Kind = AR.Kind;

    const char *Loc = AR.Loc.getPointer();
    assert(Loc >= AsmStart && "Expected Loc to be at or after Start!");

    // Emit everything up to the immediate/expression.
    if (unsigned Len = Loc - AsmStart)
      OS << StringRef(AsmStart, Len);

    // Skip the original expression.
    if (Kind == AOK_Skip) {
      AsmStart = Loc + AR.Len;
      continue;
    }

    unsigned AdditionalSkip = 0;
    // Rewrite expressions in $N notation.
    switch (Kind) {
    default:
      break;
    case AOK_IntelExpr:
      assert(AR.IntelExp.isValid() && "cannot write invalid intel expression");
      if (AR.IntelExp.NeedBracs)
        OS << "[";
      if (AR.IntelExp.hasBaseReg())
        OS << AR.IntelExp.BaseReg;
      if (AR.IntelExp.hasIndexReg())
        OS << (AR.IntelExp.hasBaseReg() ? " + " : "")
           << AR.IntelExp.IndexReg;
      if (AR.IntelExp.Scale > 1)
        OS << " * $$" << AR.IntelExp.Scale;
      if (AR.IntelExp.hasOffset()) {
        if (AR.IntelExp.hasRegs())
          OS << " + ";
        // Fuse this rewrite with a rewrite of the offset name, if present.
        StringRef OffsetName = AR.IntelExp.OffsetName;
        SMLoc OffsetLoc = SMLoc::getFromPointer(AR.IntelExp.OffsetName.data());
        size_t OffsetLen = OffsetName.size();
        auto rewrite_it = std::find_if(
            I, AsmStrRewrites.end(), [&](const AsmRewrite &FusingAR) {
              return FusingAR.Loc == OffsetLoc && FusingAR.Len == OffsetLen &&
                     (FusingAR.Kind == AOK_Input ||
                      FusingAR.Kind == AOK_CallInput);
            });
        if (rewrite_it == AsmStrRewrites.end()) {
          OS << "offset " << OffsetName;
        } else if (rewrite_it->Kind == AOK_CallInput) {
          OS << "${" << InputIdx++ << ":P}";
          rewrite_it->Done = true;
        } else {
          OS << '$' << InputIdx++;
          rewrite_it->Done = true;
        }
      }
      if (AR.IntelExp.Imm || AR.IntelExp.emitImm())
        OS << (AR.IntelExp.emitImm() ? "$$" : " + $$") << AR.IntelExp.Imm;
      if (AR.IntelExp.NeedBracs)
        OS << "]";
      break;
    case AOK_Label:
      OS << Ctx.getAsmInfo()->getPrivateLabelPrefix() << AR.Label;
      break;
    case AOK_Input:
      if (AR.IntelExpRestricted)
        OS << "${" << InputIdx++ << ":P}";
      else
        OS << '$' << InputIdx++;
      break;
    case AOK_CallInput:
      OS << "${" << InputIdx++ << ":P}";
      break;
    case AOK_Output:
      if (AR.IntelExpRestricted)
        OS << "${" << OutputIdx++ << ":P}";
      else
        OS << '$' << OutputIdx++;
      break;
    case AOK_SizeDirective:
      switch (AR.Val) {
      default: break;
      case 8:  OS << "byte ptr "; break;
      case 16: OS << "word ptr "; break;
      case 32: OS << "dword ptr "; break;
      case 64: OS << "qword ptr "; break;
      case 80: OS << "xword ptr "; break;
      case 128: OS << "xmmword ptr "; break;
      case 256: OS << "ymmword ptr "; break;
      }
      break;
    case AOK_Emit:
      OS << ".byte";
      break;
    case AOK_Align: {
      // MS alignment directives are measured in bytes. If the native assembler
      // measures alignment in bytes, we can pass it straight through.
      OS << ".align";
      if (getContext().getAsmInfo()->getAlignmentIsInBytes())
        break;

      // Alignment is in log2 form, so print that instead and skip the original
      // immediate.
      unsigned Val = AR.Val;
      OS << ' ' << Val;
      assert(Val < 10 && "Expected alignment less then 2^10.");
      AdditionalSkip = (Val < 4) ? 2 : Val < 7 ? 3 : 4;
      break;
    }
    case AOK_EVEN:
      OS << ".even";
      break;
    case AOK_EndOfStatement:
      OS << "\n\t";
      break;
    }

    // Skip the original expression.
    AsmStart = Loc + AR.Len + AdditionalSkip;
  }

  // Emit the remainder of the asm string.
  if (AsmStart != AsmEnd)
    OS << StringRef(AsmStart, AsmEnd - AsmStart);

  AsmString = std::move(AsmStringIR);
  return false;
}

bool HLASMAsmParser::parseAsHLASMLabel(ParseStatementInfo &Info,
                                       MCAsmParserSemaCallback *SI) {
  AsmToken LabelTok = getTok();
  SMLoc LabelLoc = LabelTok.getLoc();
  StringRef LabelVal;

  if (parseIdentifier(LabelVal))
    return Error(LabelLoc, "The HLASM Label has to be an Identifier");

  // We have validated whether the token is an Identifier.
  // Now we have to validate whether the token is a
  // valid HLASM Label.
  if (!getTargetParser().isLabel(LabelTok) || checkForValidSection())
    return true;

  // Lex leading spaces to get to the next operand.
  lexLeadingSpaces();

  // We shouldn't emit the label if there is nothing else after the label.
  // i.e asm("<token>\n")
  if (getTok().is(AsmToken::EndOfStatement))
    return Error(LabelLoc,
                 "Cannot have just a label for an HLASM inline asm statement");

  MCSymbol *Sym = getContext().getOrCreateSymbol(
      getContext().getAsmInfo()->isHLASM() ? LabelVal.upper() : LabelVal);

  // Emit the label.
  Out.emitLabel(Sym, LabelLoc);

  // If we are generating dwarf for assembly source files then gather the
  // info to make a dwarf label entry for this label if needed.
  if (enabledGenDwarfForAssembly())
    MCGenDwarfLabelEntry::Make(Sym, &getStreamer(), getSourceManager(),
                               LabelLoc);

  return false;
}

bool HLASMAsmParser::parseAsMachineInstruction(ParseStatementInfo &Info,
                                               MCAsmParserSemaCallback *SI) {
  AsmToken OperationEntryTok = Lexer.getTok();
  SMLoc OperationEntryLoc = OperationEntryTok.getLoc();
  StringRef OperationEntryVal;

  // Attempt to parse the first token as an Identifier
  if (parseIdentifier(OperationEntryVal))
    return Error(OperationEntryLoc, "unexpected token at start of statement");

  // Once we've parsed the operation entry successfully, lex
  // any spaces to get to the OperandEntries.
  lexLeadingSpaces();

  return parseAndMatchAndEmitTargetInstruction(
      Info, OperationEntryVal, OperationEntryTok, OperationEntryLoc);
}

bool HLASMAsmParser::parseStatement(ParseStatementInfo &Info,
                                    MCAsmParserSemaCallback *SI) {
  assert(!hasPendingError() && "parseStatement started with pending error");

  // Should the first token be interpreted as a HLASM Label.
  bool ShouldParseAsHLASMLabel = false;

  // If a Name Entry exists, it should occur at the very
  // start of the string. In this case, we should parse the
  // first non-space token as a Label.
  // If the Name entry is missing (i.e. there's some other
  // token), then we attempt to parse the first non-space
  // token as a Machine Instruction.
  if (getTok().isNot(AsmToken::Space))
    ShouldParseAsHLASMLabel = true;

  // If we have an EndOfStatement (which includes the target's comment
  // string) we can appropriately lex it early on)
  if (Lexer.is(AsmToken::EndOfStatement)) {
    // if this is a line comment we can drop it safely
    if (getTok().getString().empty() || getTok().getString().front() == '\r' ||
        getTok().getString().front() == '\n')
      Out.addBlankLine();
    Lex();
    return false;
  }

  // We have established how to parse the inline asm statement.
  // Now we can safely lex any leading spaces to get to the
  // first token.
  lexLeadingSpaces();

  // If we see a new line or carriage return as the first operand,
  // after lexing leading spaces, emit the new line and lex the
  // EndOfStatement token.
  if (Lexer.is(AsmToken::EndOfStatement)) {
    if (getTok().getString().front() == '\n' ||
        getTok().getString().front() == '\r') {
      Out.addBlankLine();
      Lex();
      return false;
    }
  }

  // Handle the label first if we have to before processing the rest
  // of the tokens as a machine instruction.
  if (ShouldParseAsHLASMLabel) {
    // If there were any errors while handling and emitting the label,
    // early return.
    if (parseAsHLASMLabel(Info, SI)) {
      // If we know we've failed in parsing, simply eat until end of the
      // statement. This ensures that we don't process any other statements.
      eatToEndOfStatement();
      return true;
    }
  }

  return parseAsMachineInstruction(Info, SI);
}

namespace llvm {
namespace MCParserUtils {

bool parseAssignmentExpression(StringRef Name, bool allow_redef,
                               MCAsmParser &Parser, MCSymbol *&Sym,
                               const MCExpr *&Value) {

  // FIXME: Use better location, we should use proper tokens.
  SMLoc EqualLoc = Parser.getTok().getLoc();
  if (Parser.parseExpression(Value))
    return Parser.TokError("missing expression");

  // Note: we don't count b as used in "a = b". This is to allow
  // a = b
  // b = c

  if (Parser.parseEOL())
    return true;

  // Validate that the LHS is allowed to be a variable (either it has not been
  // used as a symbol, or it is an absolute symbol).
  Sym = Parser.getContext().lookupSymbol(Name);
  if (Sym) {
    // Diagnose assignment to a label.
    //
    // FIXME: Diagnostics. Note the location of the definition as a label.
    // FIXME: Diagnose assignment to protected identifier (e.g., register name).
    if (Value->isSymbolUsedInExpression(Sym))
      return Parser.Error(EqualLoc, "Recursive use of '" + Name + "'");
    else if (Sym->isUndefined(/*SetUsed*/ false) && !Sym->isUsed() &&
             !Sym->isVariable())
      ; // Allow redefinitions of undefined symbols only used in directives.
    else if (Sym->isVariable() && !Sym->isUsed() && allow_redef)
      ; // Allow redefinitions of variables that haven't yet been used.
    else if (!Sym->isUndefined() && (!Sym->isVariable() || !allow_redef))
      return Parser.Error(EqualLoc, "redefinition of '" + Name + "'");
    else if (!Sym->isVariable())
      return Parser.Error(EqualLoc, "invalid assignment to '" + Name + "'");
    else if (!isa<MCConstantExpr>(Sym->getVariableValue()))
      return Parser.Error(EqualLoc,
                          "invalid reassignment of non-absolute variable '" +
                              Name + "'");
  } else if (Name == ".") {
    Parser.getStreamer().emitValueToOffset(Value, 0, EqualLoc);
    return false;
  } else
    Sym = Parser.getContext().getOrCreateSymbol(Name);

  Sym->setRedefinable(allow_redef);

  return false;
}

} // end namespace MCParserUtils
} // end namespace llvm

/// Create an MCAsmParser instance.
MCAsmParser *llvm::createMCAsmParser(SourceMgr &SM, MCContext &C,
                                     MCStreamer &Out, const MCAsmInfo &MAI,
                                     unsigned CB) {
  if (C.getTargetTriple().isSystemZ() && C.getTargetTriple().isOSzOS())
    return new HLASMAsmParser(SM, C, Out, MAI, CB);

  return new AsmParser(SM, C, Out, MAI, CB);
}<|MERGE_RESOLUTION|>--- conflicted
+++ resolved
@@ -1227,11 +1227,7 @@
 
     // Lookup the symbol variant if used.
     if (!Split.second.empty()) {
-<<<<<<< HEAD
-      auto MaybeVariant = MAI.getVariantKindForName(Split.second);
-=======
       auto MaybeVariant = MAI.getSpecifierForName(Split.second);
->>>>>>> 5eee2751
       if (MaybeVariant) {
         SymbolName = Split.first;
         Variant = MCSymbolRefExpr::VariantKind(*MaybeVariant);
@@ -1282,19 +1278,11 @@
       std::pair<StringRef, StringRef> Split = IDVal.split('@');
       MCSymbolRefExpr::VariantKind Spec = MCSymbolRefExpr::VK_None;
       if (Split.first.size() != IDVal.size()) {
-<<<<<<< HEAD
-        auto MaybeVariant = MAI.getVariantKindForName(Split.second);
-        if (!MaybeVariant)
-          return TokError("invalid variant '" + Split.second + "'");
-        IDVal = Split.first;
-        Variant = MCSymbolRefExpr::VariantKind(*MaybeVariant);
-=======
         auto MaybeSpec = MAI.getSpecifierForName(Split.second);
         if (!MaybeSpec)
           return TokError("invalid variant '" + Split.second + "'");
         IDVal = Split.first;
         Spec = MCSymbolRefExpr::VariantKind(*MaybeSpec);
->>>>>>> 5eee2751
       }
       if (IDVal == "f" || IDVal == "b") {
         MCSymbol *Sym =
@@ -1479,20 +1467,11 @@
     if (Lexer.isNot(AsmToken::Identifier))
       return TokError("unexpected symbol modifier following '@'");
 
-<<<<<<< HEAD
-    auto Variant = MAI.getVariantKindForName(getTok().getIdentifier());
-    if (!Variant)
-      return TokError("invalid variant '" + getTok().getIdentifier() + "'");
-
-    const MCExpr *ModifiedRes =
-        applyModifierToExpr(Res, MCSymbolRefExpr::VariantKind(*Variant));
-=======
     auto Spec = MAI.getSpecifierForName(getTok().getIdentifier());
     if (!Spec)
       return TokError("invalid variant '" + getTok().getIdentifier() + "'");
 
     const MCExpr *ModifiedRes = applySpecifier(Res, *Spec);
->>>>>>> 5eee2751
     if (!ModifiedRes) {
       return TokError("invalid modifier '" + getTok().getIdentifier() +
                       "' (no symbols present)");
@@ -3957,15 +3936,9 @@
       parseTokenLoc(Loc) ||
       parseIntToken(SourceLineNum, "expected SourceLineNum") ||
       check(SourceLineNum < 0, Loc, "Line number less than zero") ||
-<<<<<<< HEAD
       parseTokenLoc(Loc) ||
       check(parseIdentifier(FnStartName), Loc, "expected identifier") ||
       parseTokenLoc(Loc) ||
-=======
-      parseTokenLoc(Loc) ||
-      check(parseIdentifier(FnStartName), Loc, "expected identifier") ||
-      parseTokenLoc(Loc) ||
->>>>>>> 5eee2751
       check(parseIdentifier(FnEndName), Loc, "expected identifier"))
     return true;
 
