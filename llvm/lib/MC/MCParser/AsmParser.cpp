//===- AsmParser.cpp - Parser for Assembly Files --------------------------===//
//
// Part of the LLVM Project, under the Apache License v2.0 with LLVM Exceptions.
// See https://llvm.org/LICENSE.txt for license information.
// SPDX-License-Identifier: Apache-2.0 WITH LLVM-exception
//
//===----------------------------------------------------------------------===//
//
// This class implements a parser for assembly files similar to gas syntax.
//
//===----------------------------------------------------------------------===//

#include "llvm/ADT/APFloat.h"
#include "llvm/ADT/APInt.h"
#include "llvm/ADT/ArrayRef.h"
#include "llvm/ADT/STLExtras.h"
#include "llvm/ADT/SmallSet.h"
#include "llvm/ADT/SmallString.h"
#include "llvm/ADT/SmallVector.h"
#include "llvm/ADT/StringExtras.h"
#include "llvm/ADT/StringMap.h"
#include "llvm/ADT/StringRef.h"
#include "llvm/ADT/Twine.h"
#include "llvm/BinaryFormat/Dwarf.h"
#include "llvm/DebugInfo/CodeView/SymbolRecord.h"
#include "llvm/MC/MCAsmInfo.h"
#include "llvm/MC/MCCodeView.h"
#include "llvm/MC/MCContext.h"
#include "llvm/MC/MCDirectives.h"
#include "llvm/MC/MCDwarf.h"
#include "llvm/MC/MCExpr.h"
#include "llvm/MC/MCInstPrinter.h"
#include "llvm/MC/MCInstrDesc.h"
#include "llvm/MC/MCInstrInfo.h"
#include "llvm/MC/MCParser/AsmCond.h"
#include "llvm/MC/MCParser/AsmLexer.h"
#include "llvm/MC/MCParser/MCAsmParser.h"
#include "llvm/MC/MCParser/MCAsmParserExtension.h"
#include "llvm/MC/MCParser/MCAsmParserUtils.h"
#include "llvm/MC/MCParser/MCParsedAsmOperand.h"
#include "llvm/MC/MCParser/MCTargetAsmParser.h"
#include "llvm/MC/MCRegisterInfo.h"
#include "llvm/MC/MCSection.h"
#include "llvm/MC/MCStreamer.h"
#include "llvm/MC/MCSymbol.h"
#include "llvm/MC/MCSymbolMachO.h"
#include "llvm/MC/MCTargetOptions.h"
#include "llvm/MC/MCValue.h"
#include "llvm/Support/Casting.h"
#include "llvm/Support/CommandLine.h"
#include "llvm/Support/ErrorHandling.h"
#include "llvm/Support/MD5.h"
#include "llvm/Support/MathExtras.h"
#include "llvm/Support/MemoryBuffer.h"
#include "llvm/Support/SMLoc.h"
#include "llvm/Support/SourceMgr.h"
#include "llvm/Support/raw_ostream.h"
#include <algorithm>
#include <cassert>
#include <cctype>
#include <climits>
#include <cstddef>
#include <cstdint>
#include <deque>
#include <memory>
#include <optional>
#include <sstream>
#include <string>
#include <tuple>
#include <utility>
#include <vector>

using namespace llvm;

MCAsmParserSemaCallback::~MCAsmParserSemaCallback() = default;

namespace {

/// Helper types for tracking macro definitions.
typedef std::vector<AsmToken> MCAsmMacroArgument;
typedef std::vector<MCAsmMacroArgument> MCAsmMacroArguments;

/// Helper class for storing information about an active macro
/// instantiation.
struct MacroInstantiation {
  /// The location of the instantiation.
  SMLoc InstantiationLoc;

  /// The buffer where parsing should resume upon instantiation completion.
  unsigned ExitBuffer;

  /// The location where parsing should resume upon instantiation completion.
  SMLoc ExitLoc;

  /// The depth of TheCondStack at the start of the instantiation.
  size_t CondStackDepth;
};

struct ParseStatementInfo {
  /// The parsed operands from the last parsed statement.
  SmallVector<std::unique_ptr<MCParsedAsmOperand>, 8> ParsedOperands;

  /// The opcode from the last parsed instruction.
  unsigned Opcode = ~0U;

  /// Was there an error parsing the inline assembly?
  bool ParseError = false;

  SmallVectorImpl<AsmRewrite> *AsmRewrites = nullptr;

  ParseStatementInfo() = delete;
  ParseStatementInfo(SmallVectorImpl<AsmRewrite> *rewrites)
    : AsmRewrites(rewrites) {}
};

/// The concrete assembly parser instance.
class AsmParser : public MCAsmParser {
private:
  SourceMgr::DiagHandlerTy SavedDiagHandler;
  void *SavedDiagContext;
  std::unique_ptr<MCAsmParserExtension> PlatformParser;
  SMLoc StartTokLoc;
  std::optional<SMLoc> CFIStartProcLoc;

  /// This is the current buffer index we're lexing from as managed by the
  /// SourceMgr object.
  unsigned CurBuffer;

  AsmCond TheCondState;
  std::vector<AsmCond> TheCondStack;

  /// maps directive names to handler methods in parser
  /// extensions. Extensions register themselves in this map by calling
  /// addDirectiveHandler.
  StringMap<ExtensionDirectiveHandler> ExtensionDirectiveMap;

  /// Stack of active macro instantiations.
  std::vector<MacroInstantiation*> ActiveMacros;

  /// List of bodies of anonymous macros.
  std::deque<MCAsmMacro> MacroLikeBodies;

  /// Boolean tracking whether macro substitution is enabled.
  unsigned MacrosEnabledFlag : 1;

  /// Keeps track of how many .macro's have been instantiated.
  unsigned NumOfMacroInstantiations = 0;

  /// The values from the last parsed cpp hash file line comment if any.
  struct CppHashInfoTy {
    StringRef Filename;
    int64_t LineNumber;
    SMLoc Loc;
    unsigned Buf;
    CppHashInfoTy() : LineNumber(0), Buf(0) {}
  };
  CppHashInfoTy CppHashInfo;

  /// Have we seen any file line comment.
  bool HadCppHashFilename = false;

  /// List of forward directional labels for diagnosis at the end.
  SmallVector<std::tuple<SMLoc, CppHashInfoTy, MCSymbol *>, 4> DirLabels;

  SmallSet<StringRef, 2> LTODiscardSymbols;

  /// AssemblerDialect. ~OU means unset value and use value provided by MAI.
  unsigned AssemblerDialect = ~0U;

  /// is Darwin compatibility enabled?
  bool IsDarwin = false;

  /// Are we parsing ms-style inline assembly?
  bool ParsingMSInlineAsm = false;

  /// Did we already inform the user about inconsistent MD5 usage?
  bool ReportedInconsistentMD5 = false;

  // Is alt macro mode enabled.
  bool AltMacroMode = false;

protected:
  virtual bool parseStatement(ParseStatementInfo &Info,
                              MCAsmParserSemaCallback *SI);

  /// This routine uses the target specific ParseInstruction function to
  /// parse an instruction into Operands, and then call the target specific
  /// MatchAndEmit function to match and emit the instruction.
  bool parseAndMatchAndEmitTargetInstruction(ParseStatementInfo &Info,
                                             StringRef IDVal, AsmToken ID,
                                             SMLoc IDLoc);

  /// Should we emit DWARF describing this assembler source?  (Returns false if
  /// the source has .file directives, which means we don't want to generate
  /// info describing the assembler source itself.)
  bool enabledGenDwarfForAssembly();

public:
  AsmParser(SourceMgr &SM, MCContext &Ctx, MCStreamer &Out,
            const MCAsmInfo &MAI, unsigned CB);
  AsmParser(const AsmParser &) = delete;
  AsmParser &operator=(const AsmParser &) = delete;
  ~AsmParser() override;

  bool Run(bool NoInitialTextSection, bool NoFinalize = false) override;

  void addDirectiveHandler(StringRef Directive,
                           ExtensionDirectiveHandler Handler) override {
    ExtensionDirectiveMap[Directive] = Handler;
  }

  void addAliasForDirective(StringRef Directive, StringRef Alias) override {
    DirectiveKindMap[Directive.lower()] = DirectiveKindMap[Alias.lower()];
  }

  /// @name MCAsmParser Interface
  /// {

  CodeViewContext &getCVContext() { return Ctx.getCVContext(); }

  unsigned getAssemblerDialect() override {
    if (AssemblerDialect == ~0U)
      return MAI.getAssemblerDialect();
    else
      return AssemblerDialect;
  }
  void setAssemblerDialect(unsigned i) override {
    AssemblerDialect = i;
  }

  void Note(SMLoc L, const Twine &Msg, SMRange Range = std::nullopt) override;
  bool Warning(SMLoc L, const Twine &Msg,
               SMRange Range = std::nullopt) override;
  bool printError(SMLoc L, const Twine &Msg,
                  SMRange Range = std::nullopt) override;

  const AsmToken &Lex() override;

  void setParsingMSInlineAsm(bool V) override {
    ParsingMSInlineAsm = V;
    // When parsing MS inline asm, we must lex 0b1101 and 0ABCH as binary and
    // hex integer literals.
    Lexer.setLexMasmIntegers(V);
  }
  bool isParsingMSInlineAsm() override { return ParsingMSInlineAsm; }

  bool discardLTOSymbol(StringRef Name) const override {
    return LTODiscardSymbols.contains(Name);
  }

  bool parseMSInlineAsm(std::string &AsmString, unsigned &NumOutputs,
                        unsigned &NumInputs,
                        SmallVectorImpl<std::pair<void *, bool>> &OpDecls,
                        SmallVectorImpl<std::string> &Constraints,
                        SmallVectorImpl<std::string> &Clobbers,
                        const MCInstrInfo *MII, MCInstPrinter *IP,
                        MCAsmParserSemaCallback &SI) override;

  bool parseExpression(const MCExpr *&Res);
  bool parseExpression(const MCExpr *&Res, SMLoc &EndLoc) override;
  bool parsePrimaryExpr(const MCExpr *&Res, SMLoc &EndLoc,
                        AsmTypeInfo *TypeInfo) override;
  bool parseParenExpression(const MCExpr *&Res, SMLoc &EndLoc) override;
  bool parseAbsoluteExpression(int64_t &Res) override;

  /// Parse a floating point expression using the float \p Semantics
  /// and set \p Res to the value.
  bool parseRealValue(const fltSemantics &Semantics, APInt &Res);

  /// Parse an identifier or string (as a quoted identifier)
  /// and set \p Res to the identifier contents.
  bool parseIdentifier(StringRef &Res) override;
  void eatToEndOfStatement() override;

  bool checkForValidSection() override;

  /// }

private:
  bool parseCurlyBlockScope(SmallVectorImpl<AsmRewrite>& AsmStrRewrites);
  bool parseCppHashLineFilenameComment(SMLoc L, bool SaveLocInfo = true);

  void checkForBadMacro(SMLoc DirectiveLoc, StringRef Name, StringRef Body,
                        ArrayRef<MCAsmMacroParameter> Parameters);
  bool expandMacro(raw_svector_ostream &OS, MCAsmMacro &Macro,
                   ArrayRef<MCAsmMacroParameter> Parameters,
                   ArrayRef<MCAsmMacroArgument> A, bool EnableAtPseudoVariable);

  /// Are macros enabled in the parser?
  bool areMacrosEnabled() {return MacrosEnabledFlag;}

  /// Control a flag in the parser that enables or disables macros.
  void setMacrosEnabled(bool Flag) {MacrosEnabledFlag = Flag;}

  /// Are we inside a macro instantiation?
  bool isInsideMacroInstantiation() {return !ActiveMacros.empty();}

  /// Handle entry to macro instantiation.
  ///
  /// \param M The macro.
  /// \param NameLoc Instantiation location.
  bool handleMacroEntry(MCAsmMacro *M, SMLoc NameLoc);

  /// Handle exit from macro instantiation.
  void handleMacroExit();

  /// Extract AsmTokens for a macro argument.
  bool parseMacroArgument(MCAsmMacroArgument &MA, bool Vararg);

  /// Parse all macro arguments for a given macro.
  bool parseMacroArguments(const MCAsmMacro *M, MCAsmMacroArguments &A);

  void printMacroInstantiations();
  void printMessage(SMLoc Loc, SourceMgr::DiagKind Kind, const Twine &Msg,
                    SMRange Range = std::nullopt) const {
    ArrayRef<SMRange> Ranges(Range);
    SrcMgr.PrintMessage(Loc, Kind, Msg, Ranges);
  }
  static void DiagHandler(const SMDiagnostic &Diag, void *Context);

  /// Enter the specified file. This returns true on failure.
  bool enterIncludeFile(const std::string &Filename);

  /// Process the specified file for the .incbin directive.
  /// This returns true on failure.
  bool processIncbinFile(const std::string &Filename, int64_t Skip = 0,
                         const MCExpr *Count = nullptr, SMLoc Loc = SMLoc());

  /// Reset the current lexer position to that given by \p Loc. The
  /// current token is not set; clients should ensure Lex() is called
  /// subsequently.
  ///
  /// \param InBuffer If not 0, should be the known buffer id that contains the
  /// location.
  void jumpToLoc(SMLoc Loc, unsigned InBuffer = 0);

  /// Parse up to the end of statement and a return the contents from the
  /// current token until the end of the statement; the current token on exit
  /// will be either the EndOfStatement or EOF.
  StringRef parseStringToEndOfStatement() override;

  /// Parse until the end of a statement or a comma is encountered,
  /// return the contents from the current token up to the end or comma.
  StringRef parseStringToComma();

  enum class AssignmentKind {
    Set,
    Equiv,
    Equal,
    LTOSetConditional,
  };

  bool parseAssignment(StringRef Name, AssignmentKind Kind);

  unsigned getBinOpPrecedence(AsmToken::TokenKind K,
                              MCBinaryExpr::Opcode &Kind);

  bool parseBinOpRHS(unsigned Precedence, const MCExpr *&Res, SMLoc &EndLoc);
  bool parseParenExpr(const MCExpr *&Res, SMLoc &EndLoc);
  bool parseBracketExpr(const MCExpr *&Res, SMLoc &EndLoc);

  bool parseRegisterOrRegisterNumber(int64_t &Register, SMLoc DirectiveLoc);

  bool parseCVFunctionId(int64_t &FunctionId, StringRef DirectiveName);
  bool parseCVFileId(int64_t &FileId, StringRef DirectiveName);

  // Generic (target and platform independent) directive parsing.
  enum DirectiveKind {
    DK_NO_DIRECTIVE, // Placeholder
    DK_SET,
    DK_EQU,
    DK_EQUIV,
    DK_ASCII,
    DK_ASCIZ,
    DK_STRING,
    DK_BYTE,
    DK_SHORT,
    DK_RELOC,
    DK_VALUE,
    DK_2BYTE,
    DK_LONG,
    DK_INT,
    DK_4BYTE,
    DK_QUAD,
    DK_8BYTE,
    DK_OCTA,
    DK_DC,
    DK_DC_A,
    DK_DC_B,
    DK_DC_D,
    DK_DC_L,
    DK_DC_S,
    DK_DC_W,
    DK_DC_X,
    DK_DCB,
    DK_DCB_B,
    DK_DCB_D,
    DK_DCB_L,
    DK_DCB_S,
    DK_DCB_W,
    DK_DCB_X,
    DK_DS,
    DK_DS_B,
    DK_DS_D,
    DK_DS_L,
    DK_DS_P,
    DK_DS_S,
    DK_DS_W,
    DK_DS_X,
    DK_SINGLE,
    DK_FLOAT,
    DK_DOUBLE,
    DK_ALIGN,
    DK_ALIGN32,
    DK_BALIGN,
    DK_BALIGNW,
    DK_BALIGNL,
    DK_P2ALIGN,
    DK_P2ALIGNW,
    DK_P2ALIGNL,
    DK_ORG,
    DK_FILL,
    DK_ENDR,
    DK_ZERO,
    DK_EXTERN,
    DK_GLOBL,
    DK_GLOBAL,
    DK_LAZY_REFERENCE,
    DK_NO_DEAD_STRIP,
    DK_SYMBOL_RESOLVER,
    DK_PRIVATE_EXTERN,
    DK_REFERENCE,
    DK_WEAK_DEFINITION,
    DK_WEAK_REFERENCE,
    DK_WEAK_DEF_CAN_BE_HIDDEN,
    DK_COLD,
    DK_COMM,
    DK_COMMON,
    DK_LCOMM,
    DK_ABORT,
    DK_INCLUDE,
    DK_INCBIN,
    DK_CODE16,
    DK_CODE16GCC,
    DK_REPT,
    DK_IRP,
    DK_IRPC,
    DK_IF,
    DK_IFEQ,
    DK_IFGE,
    DK_IFGT,
    DK_IFLE,
    DK_IFLT,
    DK_IFNE,
    DK_IFB,
    DK_IFNB,
    DK_IFC,
    DK_IFEQS,
    DK_IFNC,
    DK_IFNES,
    DK_IFDEF,
    DK_IFNDEF,
    DK_IFNOTDEF,
    DK_ELSEIF,
    DK_ELSE,
    DK_ENDIF,
    DK_SPACE,
    DK_SKIP,
    DK_FILE,
    DK_LINE,
    DK_LOC,
    DK_LOC_LABEL,
    DK_STABS,
    DK_CV_FILE,
    DK_CV_FUNC_ID,
    DK_CV_INLINE_SITE_ID,
    DK_CV_LOC,
    DK_CV_LINETABLE,
    DK_CV_INLINE_LINETABLE,
    DK_CV_DEF_RANGE,
    DK_CV_STRINGTABLE,
    DK_CV_STRING,
    DK_CV_FILECHECKSUMS,
    DK_CV_FILECHECKSUM_OFFSET,
    DK_CV_FPO_DATA,
    DK_CFI_SECTIONS,
    DK_CFI_STARTPROC,
    DK_CFI_ENDPROC,
    DK_CFI_DEF_CFA,
    DK_CFI_DEF_CFA_OFFSET,
    DK_CFI_ADJUST_CFA_OFFSET,
    DK_CFI_DEF_CFA_REGISTER,
    DK_CFI_LLVM_DEF_ASPACE_CFA,
    DK_CFI_OFFSET,
    DK_CFI_REL_OFFSET,
    DK_CFI_PERSONALITY,
    DK_CFI_LSDA,
    DK_CFI_REMEMBER_STATE,
    DK_CFI_RESTORE_STATE,
    DK_CFI_SAME_VALUE,
    DK_CFI_RESTORE,
    DK_CFI_ESCAPE,
    DK_CFI_RETURN_COLUMN,
    DK_CFI_SIGNAL_FRAME,
    DK_CFI_UNDEFINED,
    DK_CFI_REGISTER,
    DK_CFI_WINDOW_SAVE,
    DK_CFI_LABEL,
    DK_CFI_B_KEY_FRAME,
    DK_CFI_VAL_OFFSET,
    DK_MACROS_ON,
    DK_MACROS_OFF,
    DK_ALTMACRO,
    DK_NOALTMACRO,
    DK_MACRO,
    DK_EXITM,
    DK_ENDM,
    DK_ENDMACRO,
    DK_PURGEM,
    DK_SLEB128,
    DK_ULEB128,
    DK_ERR,
    DK_ERROR,
    DK_WARNING,
    DK_PRINT,
    DK_ADDRSIG,
    DK_ADDRSIG_SYM,
    DK_PSEUDO_PROBE,
    DK_LTO_DISCARD,
    DK_LTO_SET_CONDITIONAL,
    DK_CFI_MTE_TAGGED_FRAME,
    DK_MEMTAG,
    DK_END
  };

  /// Maps directive name --> DirectiveKind enum, for
  /// directives parsed by this class.
  StringMap<DirectiveKind> DirectiveKindMap;

  // Codeview def_range type parsing.
  enum CVDefRangeType {
    CVDR_DEFRANGE = 0, // Placeholder
    CVDR_DEFRANGE_REGISTER,
    CVDR_DEFRANGE_FRAMEPOINTER_REL,
    CVDR_DEFRANGE_SUBFIELD_REGISTER,
    CVDR_DEFRANGE_REGISTER_REL
  };

  /// Maps Codeview def_range types --> CVDefRangeType enum, for
  /// Codeview def_range types parsed by this class.
  StringMap<CVDefRangeType> CVDefRangeTypeMap;

  // ".ascii", ".asciz", ".string"
  bool parseDirectiveAscii(StringRef IDVal, bool ZeroTerminated);
  bool parseDirectiveReloc(SMLoc DirectiveLoc); // ".reloc"
  bool parseDirectiveValue(StringRef IDVal,
                           unsigned Size);       // ".byte", ".long", ...
  bool parseDirectiveOctaValue(StringRef IDVal); // ".octa", ...
  bool parseDirectiveRealValue(StringRef IDVal,
                               const fltSemantics &); // ".single", ...
  bool parseDirectiveFill(); // ".fill"
  bool parseDirectiveZero(); // ".zero"
  // ".set", ".equ", ".equiv", ".lto_set_conditional"
  bool parseDirectiveSet(StringRef IDVal, AssignmentKind Kind);
  bool parseDirectiveOrg(); // ".org"
  // ".align{,32}", ".p2align{,w,l}"
  bool parseDirectiveAlign(bool IsPow2, uint8_t ValueSize);

  // ".file", ".line", ".loc", ".loc_label", ".stabs"
  bool parseDirectiveFile(SMLoc DirectiveLoc);
  bool parseDirectiveLine();
  bool parseDirectiveLoc();
  bool parseDirectiveLocLabel(SMLoc DirectiveLoc);
  bool parseDirectiveStabs();

  // ".cv_file", ".cv_func_id", ".cv_inline_site_id", ".cv_loc", ".cv_linetable",
  // ".cv_inline_linetable", ".cv_def_range", ".cv_string"
  bool parseDirectiveCVFile();
  bool parseDirectiveCVFuncId();
  bool parseDirectiveCVInlineSiteId();
  bool parseDirectiveCVLoc();
  bool parseDirectiveCVLinetable();
  bool parseDirectiveCVInlineLinetable();
  bool parseDirectiveCVDefRange();
  bool parseDirectiveCVString();
  bool parseDirectiveCVStringTable();
  bool parseDirectiveCVFileChecksums();
  bool parseDirectiveCVFileChecksumOffset();
  bool parseDirectiveCVFPOData();

  // .cfi directives
  bool parseDirectiveCFIRegister(SMLoc DirectiveLoc);
  bool parseDirectiveCFIWindowSave(SMLoc DirectiveLoc);
  bool parseDirectiveCFISections();
  bool parseDirectiveCFIStartProc();
  bool parseDirectiveCFIEndProc();
  bool parseDirectiveCFIDefCfaOffset(SMLoc DirectiveLoc);
  bool parseDirectiveCFIDefCfa(SMLoc DirectiveLoc);
  bool parseDirectiveCFIAdjustCfaOffset(SMLoc DirectiveLoc);
  bool parseDirectiveCFIDefCfaRegister(SMLoc DirectiveLoc);
  bool parseDirectiveCFILLVMDefAspaceCfa(SMLoc DirectiveLoc);
  bool parseDirectiveCFIOffset(SMLoc DirectiveLoc);
  bool parseDirectiveCFIRelOffset(SMLoc DirectiveLoc);
  bool parseDirectiveCFIPersonalityOrLsda(bool IsPersonality);
  bool parseDirectiveCFIRememberState(SMLoc DirectiveLoc);
  bool parseDirectiveCFIRestoreState(SMLoc DirectiveLoc);
  bool parseDirectiveCFISameValue(SMLoc DirectiveLoc);
  bool parseDirectiveCFIRestore(SMLoc DirectiveLoc);
  bool parseDirectiveCFIEscape(SMLoc DirectiveLoc);
  bool parseDirectiveCFIReturnColumn(SMLoc DirectiveLoc);
  bool parseDirectiveCFISignalFrame(SMLoc DirectiveLoc);
  bool parseDirectiveCFIUndefined(SMLoc DirectiveLoc);
  bool parseDirectiveCFILabel(SMLoc DirectiveLoc);
  bool parseDirectiveCFIValOffset(SMLoc DirectiveLoc);

  // macro directives
  bool parseDirectivePurgeMacro(SMLoc DirectiveLoc);
  bool parseDirectiveExitMacro(StringRef Directive);
  bool parseDirectiveEndMacro(StringRef Directive);
  bool parseDirectiveMacro(SMLoc DirectiveLoc);
  bool parseDirectiveMacrosOnOff(StringRef Directive);
  // alternate macro mode directives
  bool parseDirectiveAltmacro(StringRef Directive);

  // ".space", ".skip"
  bool parseDirectiveSpace(StringRef IDVal);

  // ".dcb"
  bool parseDirectiveDCB(StringRef IDVal, unsigned Size);
  bool parseDirectiveRealDCB(StringRef IDVal, const fltSemantics &);
  // ".ds"
  bool parseDirectiveDS(StringRef IDVal, unsigned Size);

  // .sleb128 (Signed=true) and .uleb128 (Signed=false)
  bool parseDirectiveLEB128(bool Signed);

  /// Parse a directive like ".globl" which
  /// accepts a single symbol (which should be a label or an external).
  bool parseDirectiveSymbolAttribute(MCSymbolAttr Attr);

  bool parseDirectiveComm(bool IsLocal); // ".comm" and ".lcomm"

  bool parseDirectiveAbort(SMLoc DirectiveLoc); // ".abort"
  bool parseDirectiveInclude(); // ".include"
  bool parseDirectiveIncbin(); // ".incbin"

  // ".if", ".ifeq", ".ifge", ".ifgt" , ".ifle", ".iflt" or ".ifne"
  bool parseDirectiveIf(SMLoc DirectiveLoc, DirectiveKind DirKind);
  // ".ifb" or ".ifnb", depending on ExpectBlank.
  bool parseDirectiveIfb(SMLoc DirectiveLoc, bool ExpectBlank);
  // ".ifc" or ".ifnc", depending on ExpectEqual.
  bool parseDirectiveIfc(SMLoc DirectiveLoc, bool ExpectEqual);
  // ".ifeqs" or ".ifnes", depending on ExpectEqual.
  bool parseDirectiveIfeqs(SMLoc DirectiveLoc, bool ExpectEqual);
  // ".ifdef" or ".ifndef", depending on expect_defined
  bool parseDirectiveIfdef(SMLoc DirectiveLoc, bool expect_defined);
  bool parseDirectiveElseIf(SMLoc DirectiveLoc); // ".elseif"
  bool parseDirectiveElse(SMLoc DirectiveLoc); // ".else"
  bool parseDirectiveEndIf(SMLoc DirectiveLoc); // .endif
  bool parseEscapedString(std::string &Data) override;
  bool parseAngleBracketString(std::string &Data) override;

  // Macro-like directives
  MCAsmMacro *parseMacroLikeBody(SMLoc DirectiveLoc);
  void instantiateMacroLikeBody(MCAsmMacro *M, SMLoc DirectiveLoc,
                                raw_svector_ostream &OS);
  bool parseDirectiveRept(SMLoc DirectiveLoc, StringRef Directive);
  bool parseDirectiveIrp(SMLoc DirectiveLoc);  // ".irp"
  bool parseDirectiveIrpc(SMLoc DirectiveLoc); // ".irpc"
  bool parseDirectiveEndr(SMLoc DirectiveLoc); // ".endr"

  // "_emit" or "__emit"
  bool parseDirectiveMSEmit(SMLoc DirectiveLoc, ParseStatementInfo &Info,
                            size_t Len);

  // "align"
  bool parseDirectiveMSAlign(SMLoc DirectiveLoc, ParseStatementInfo &Info);

  // "end"
  bool parseDirectiveEnd(SMLoc DirectiveLoc);

  // ".err" or ".error"
  bool parseDirectiveError(SMLoc DirectiveLoc, bool WithMessage);

  // ".warning"
  bool parseDirectiveWarning(SMLoc DirectiveLoc);

  // .print <double-quotes-string>
  bool parseDirectivePrint(SMLoc DirectiveLoc);

  // .pseudoprobe
  bool parseDirectivePseudoProbe();

  // ".lto_discard"
  bool parseDirectiveLTODiscard();

  // Directives to support address-significance tables.
  bool parseDirectiveAddrsig();
  bool parseDirectiveAddrsigSym();

  void initializeDirectiveKindMap();
  void initializeCVDefRangeTypeMap();
};

class HLASMAsmParser final : public AsmParser {
private:
  AsmLexer &Lexer;
  MCStreamer &Out;

  void lexLeadingSpaces() {
    while (Lexer.is(AsmToken::Space))
      Lexer.Lex();
  }

  bool parseAsHLASMLabel(ParseStatementInfo &Info, MCAsmParserSemaCallback *SI);
  bool parseAsMachineInstruction(ParseStatementInfo &Info,
                                 MCAsmParserSemaCallback *SI);

public:
  HLASMAsmParser(SourceMgr &SM, MCContext &Ctx, MCStreamer &Out,
                 const MCAsmInfo &MAI, unsigned CB = 0)
      : AsmParser(SM, Ctx, Out, MAI, CB), Lexer(getLexer()), Out(Out) {
    Lexer.setSkipSpace(false);
    Lexer.setAllowHashInIdentifier(true);
    Lexer.setLexHLASMIntegers(true);
    Lexer.setLexHLASMStrings(true);
  }

  ~HLASMAsmParser() { Lexer.setSkipSpace(true); }

  bool parseStatement(ParseStatementInfo &Info,
                      MCAsmParserSemaCallback *SI) override;
};

} // end anonymous namespace

namespace llvm {

extern cl::opt<unsigned> AsmMacroMaxNestingDepth;

extern MCAsmParserExtension *createDarwinAsmParser();
extern MCAsmParserExtension *createELFAsmParser();
extern MCAsmParserExtension *createCOFFAsmParser();
extern MCAsmParserExtension *createGOFFAsmParser();
extern MCAsmParserExtension *createXCOFFAsmParser();
extern MCAsmParserExtension *createWasmAsmParser();

} // end namespace llvm

AsmParser::AsmParser(SourceMgr &SM, MCContext &Ctx, MCStreamer &Out,
                     const MCAsmInfo &MAI, unsigned CB = 0)
    : MCAsmParser(Ctx, Out, SM, MAI), CurBuffer(CB ? CB : SM.getMainFileID()),
      MacrosEnabledFlag(true) {
  HadError = false;
  // Save the old handler.
  SavedDiagHandler = SrcMgr.getDiagHandler();
  SavedDiagContext = SrcMgr.getDiagContext();
  // Set our own handler which calls the saved handler.
  SrcMgr.setDiagHandler(DiagHandler, this);
  Lexer.setBuffer(SrcMgr.getMemoryBuffer(CurBuffer)->getBuffer());
  // Make MCStreamer aware of the StartTokLoc for locations in diagnostics.
  Out.setStartTokLocPtr(&StartTokLoc);

  // Initialize the platform / file format parser.
  switch (Ctx.getObjectFileType()) {
  case MCContext::IsCOFF:
    PlatformParser.reset(createCOFFAsmParser());
    break;
  case MCContext::IsMachO:
    PlatformParser.reset(createDarwinAsmParser());
    IsDarwin = true;
    break;
  case MCContext::IsELF:
    PlatformParser.reset(createELFAsmParser());
    break;
  case MCContext::IsGOFF:
    PlatformParser.reset(createGOFFAsmParser());
    break;
  case MCContext::IsSPIRV:
    report_fatal_error(
        "Need to implement createSPIRVAsmParser for SPIRV format.");
    break;
  case MCContext::IsWasm:
    PlatformParser.reset(createWasmAsmParser());
    break;
  case MCContext::IsXCOFF:
    PlatformParser.reset(createXCOFFAsmParser());
    break;
  case MCContext::IsDXContainer:
    report_fatal_error("DXContainer is not supported yet");
    break;
  }

  PlatformParser->Initialize(*this);
  initializeDirectiveKindMap();
  initializeCVDefRangeTypeMap();
}

AsmParser::~AsmParser() {
  assert((HadError || ActiveMacros.empty()) &&
         "Unexpected active macro instantiation!");

  // Remove MCStreamer's reference to the parser SMLoc.
  Out.setStartTokLocPtr(nullptr);
  // Restore the saved diagnostics handler and context for use during
  // finalization.
  SrcMgr.setDiagHandler(SavedDiagHandler, SavedDiagContext);
}

void AsmParser::printMacroInstantiations() {
  // Print the active macro instantiation stack.
  for (MacroInstantiation *M : reverse(ActiveMacros))
    printMessage(M->InstantiationLoc, SourceMgr::DK_Note,
                 "while in macro instantiation");
}

void AsmParser::Note(SMLoc L, const Twine &Msg, SMRange Range) {
  printPendingErrors();
  printMessage(L, SourceMgr::DK_Note, Msg, Range);
  printMacroInstantiations();
}

bool AsmParser::Warning(SMLoc L, const Twine &Msg, SMRange Range) {
  if(getTargetParser().getTargetOptions().MCNoWarn)
    return false;
  if (getTargetParser().getTargetOptions().MCFatalWarnings)
    return Error(L, Msg, Range);
  printMessage(L, SourceMgr::DK_Warning, Msg, Range);
  printMacroInstantiations();
  return false;
}

bool AsmParser::printError(SMLoc L, const Twine &Msg, SMRange Range) {
  HadError = true;
  printMessage(L, SourceMgr::DK_Error, Msg, Range);
  printMacroInstantiations();
  return true;
}

bool AsmParser::enterIncludeFile(const std::string &Filename) {
  std::string IncludedFile;
  unsigned NewBuf =
      SrcMgr.AddIncludeFile(Filename, Lexer.getLoc(), IncludedFile);
  if (!NewBuf)
    return true;

  CurBuffer = NewBuf;
  Lexer.setBuffer(SrcMgr.getMemoryBuffer(CurBuffer)->getBuffer());
  return false;
}

/// Process the specified .incbin file by searching for it in the include paths
/// then just emitting the byte contents of the file to the streamer. This
/// returns true on failure.
bool AsmParser::processIncbinFile(const std::string &Filename, int64_t Skip,
                                  const MCExpr *Count, SMLoc Loc) {
  std::string IncludedFile;
  unsigned NewBuf =
      SrcMgr.AddIncludeFile(Filename, Lexer.getLoc(), IncludedFile);
  if (!NewBuf)
    return true;

  // Pick up the bytes from the file and emit them.
  StringRef Bytes = SrcMgr.getMemoryBuffer(NewBuf)->getBuffer();
  Bytes = Bytes.drop_front(Skip);
  if (Count) {
    int64_t Res;
    if (!Count->evaluateAsAbsolute(Res, getStreamer().getAssemblerPtr()))
      return Error(Loc, "expected absolute expression");
    if (Res < 0)
      return Warning(Loc, "negative count has no effect");
    Bytes = Bytes.take_front(Res);
  }
  getStreamer().emitBytes(Bytes);
  return false;
}

void AsmParser::jumpToLoc(SMLoc Loc, unsigned InBuffer) {
  CurBuffer = InBuffer ? InBuffer : SrcMgr.FindBufferContainingLoc(Loc);
  Lexer.setBuffer(SrcMgr.getMemoryBuffer(CurBuffer)->getBuffer(),
                  Loc.getPointer());
}

const AsmToken &AsmParser::Lex() {
  if (Lexer.getTok().is(AsmToken::Error))
    Error(Lexer.getErrLoc(), Lexer.getErr());

  // if it's a end of statement with a comment in it
  if (getTok().is(AsmToken::EndOfStatement)) {
    // if this is a line comment output it.
    if (!getTok().getString().empty() && getTok().getString().front() != '\n' &&
        getTok().getString().front() != '\r' && MAI.preserveAsmComments())
      Out.addExplicitComment(Twine(getTok().getString()));
  }

  const AsmToken *tok = &Lexer.Lex();

  // Parse comments here to be deferred until end of next statement.
  while (tok->is(AsmToken::Comment)) {
    if (MAI.preserveAsmComments())
      Out.addExplicitComment(Twine(tok->getString()));
    tok = &Lexer.Lex();
  }

  if (tok->is(AsmToken::Eof)) {
    // If this is the end of an included file, pop the parent file off the
    // include stack.
    SMLoc ParentIncludeLoc = SrcMgr.getParentIncludeLoc(CurBuffer);
    if (ParentIncludeLoc != SMLoc()) {
      jumpToLoc(ParentIncludeLoc);
      return Lex();
    }
  }

  return *tok;
}

bool AsmParser::enabledGenDwarfForAssembly() {
  // Check whether the user specified -g.
  if (!getContext().getGenDwarfForAssembly())
    return false;
  // If we haven't encountered any .file directives (which would imply that
  // the assembler source was produced with debug info already) then emit one
  // describing the assembler source file itself.
  if (getContext().getGenDwarfFileNumber() == 0) {
    const MCDwarfFile &RootFile =
        getContext().getMCDwarfLineTable(/*CUID=*/0).getRootFile();
    getContext().setGenDwarfFileNumber(getStreamer().emitDwarfFileDirective(
        /*CUID=*/0, getContext().getCompilationDir(), RootFile.Name,
        RootFile.Checksum, RootFile.Source));
  }
  return true;
}

bool AsmParser::Run(bool NoInitialTextSection, bool NoFinalize) {
  LTODiscardSymbols.clear();

  // Create the initial section, if requested.
  if (!NoInitialTextSection)
    Out.initSections(false, getTargetParser().getSTI());

  // Prime the lexer.
  Lex();

  HadError = false;
  AsmCond StartingCondState = TheCondState;
  SmallVector<AsmRewrite, 4> AsmStrRewrites;

  // If we are generating dwarf for assembly source files save the initial text
  // section.  (Don't use enabledGenDwarfForAssembly() here, as we aren't
  // emitting any actual debug info yet and haven't had a chance to parse any
  // embedded .file directives.)
  if (getContext().getGenDwarfForAssembly()) {
    MCSection *Sec = getStreamer().getCurrentSectionOnly();
    if (!Sec->getBeginSymbol()) {
      MCSymbol *SectionStartSym = getContext().createTempSymbol();
      getStreamer().emitLabel(SectionStartSym);
      Sec->setBeginSymbol(SectionStartSym);
    }
    bool InsertResult = getContext().addGenDwarfSection(Sec);
    assert(InsertResult && ".text section should not have debug info yet");
    (void)InsertResult;
  }

  getTargetParser().onBeginOfFile();

  // While we have input, parse each statement.
  while (Lexer.isNot(AsmToken::Eof)) {
    ParseStatementInfo Info(&AsmStrRewrites);
    bool HasError = parseStatement(Info, nullptr);

    // If we have a Lexer Error we are on an Error Token. Load in Lexer Error
    // for printing ErrMsg via Lex() only if no (presumably better) parser error
    // exists.
    if (HasError && !hasPendingError() && Lexer.getTok().is(AsmToken::Error))
      Lex();

    // parseStatement returned true so may need to emit an error.
    printPendingErrors();

    // Skipping to the next line if needed.
    if (HasError && !getLexer().justConsumedEOL())
      eatToEndOfStatement();
  }

  getTargetParser().onEndOfFile();
  printPendingErrors();

  // All errors should have been emitted.
  assert(!hasPendingError() && "unexpected error from parseStatement");

  if (TheCondState.TheCond != StartingCondState.TheCond ||
      TheCondState.Ignore != StartingCondState.Ignore)
    printError(getTok().getLoc(), "unmatched .ifs or .elses");
  // Check to see there are no empty DwarfFile slots.
  const auto &LineTables = getContext().getMCDwarfLineTables();
  if (!LineTables.empty()) {
    unsigned Index = 0;
    for (const auto &File : LineTables.begin()->second.getMCDwarfFiles()) {
      if (File.Name.empty() && Index != 0)
        printError(getTok().getLoc(), "unassigned file number: " +
                                          Twine(Index) +
                                          " for .file directives");
      ++Index;
    }
  }

  // Check to see that all assembler local symbols were actually defined.
  // Targets that don't do subsections via symbols may not want this, though,
  // so conservatively exclude them. Only do this if we're finalizing, though,
  // as otherwise we won't necessarily have seen everything yet.
  if (!NoFinalize) {
    if (MAI.hasSubsectionsViaSymbols()) {
      for (const auto &TableEntry : getContext().getSymbols()) {
        MCSymbol *Sym = TableEntry.getValue().Symbol;
        // Variable symbols may not be marked as defined, so check those
        // explicitly. If we know it's a variable, we have a definition for
        // the purposes of this check.
        if (Sym && Sym->isTemporary() && !Sym->isVariable() &&
            !Sym->isDefined())
          // FIXME: We would really like to refer back to where the symbol was
          // first referenced for a source location. We need to add something
          // to track that. Currently, we just point to the end of the file.
          printError(getTok().getLoc(), "assembler local symbol '" +
                                            Sym->getName() + "' not defined");
      }
    }

    // Temporary symbols like the ones for directional jumps don't go in the
    // symbol table. They also need to be diagnosed in all (final) cases.
    for (std::tuple<SMLoc, CppHashInfoTy, MCSymbol *> &LocSym : DirLabels) {
      if (std::get<2>(LocSym)->isUndefined()) {
        // Reset the state of any "# line file" directives we've seen to the
        // context as it was at the diagnostic site.
        CppHashInfo = std::get<1>(LocSym);
        printError(std::get<0>(LocSym), "directional label undefined");
      }
    }
  }
  // Finalize the output stream if there are no errors and if the client wants
  // us to.
  if (!HadError && !NoFinalize) {
    if (auto *TS = Out.getTargetStreamer())
      TS->emitConstantPools();

    Out.finish(Lexer.getLoc());
  }

  return HadError || getContext().hadError();
}

bool AsmParser::checkForValidSection() {
  if (!ParsingMSInlineAsm && !getStreamer().getCurrentFragment()) {
    Out.initSections(false, getTargetParser().getSTI());
    return Error(getTok().getLoc(),
                 "expected section directive before assembly directive");
  }
  return false;
}

/// Throw away the rest of the line for testing purposes.
void AsmParser::eatToEndOfStatement() {
  while (Lexer.isNot(AsmToken::EndOfStatement) && Lexer.isNot(AsmToken::Eof))
    Lexer.Lex();

  // Eat EOL.
  if (Lexer.is(AsmToken::EndOfStatement))
    Lexer.Lex();
}

StringRef AsmParser::parseStringToEndOfStatement() {
  const char *Start = getTok().getLoc().getPointer();

  while (Lexer.isNot(AsmToken::EndOfStatement) && Lexer.isNot(AsmToken::Eof))
    Lexer.Lex();

  const char *End = getTok().getLoc().getPointer();
  return StringRef(Start, End - Start);
}

StringRef AsmParser::parseStringToComma() {
  const char *Start = getTok().getLoc().getPointer();

  while (Lexer.isNot(AsmToken::EndOfStatement) &&
         Lexer.isNot(AsmToken::Comma) && Lexer.isNot(AsmToken::Eof))
    Lexer.Lex();

  const char *End = getTok().getLoc().getPointer();
  return StringRef(Start, End - Start);
}

/// Parse a paren expression and return it.
/// NOTE: This assumes the leading '(' has already been consumed.
///
/// parenexpr ::= expr)
///
bool AsmParser::parseParenExpr(const MCExpr *&Res, SMLoc &EndLoc) {
  if (parseExpression(Res))
    return true;
  EndLoc = Lexer.getTok().getEndLoc();
  return parseRParen();
}

/// Parse a bracket expression and return it.
/// NOTE: This assumes the leading '[' has already been consumed.
///
/// bracketexpr ::= expr]
///
bool AsmParser::parseBracketExpr(const MCExpr *&Res, SMLoc &EndLoc) {
  if (parseExpression(Res))
    return true;
  EndLoc = getTok().getEndLoc();
  if (parseToken(AsmToken::RBrac, "expected ']' in brackets expression"))
    return true;
  return false;
}

/// Parse a primary expression and return it.
///  primaryexpr ::= (parenexpr
///  primaryexpr ::= symbol
///  primaryexpr ::= number
///  primaryexpr ::= '.'
///  primaryexpr ::= ~,+,- primaryexpr
bool AsmParser::parsePrimaryExpr(const MCExpr *&Res, SMLoc &EndLoc,
                                 AsmTypeInfo *TypeInfo) {
  SMLoc FirstTokenLoc = getLexer().getLoc();
  AsmToken::TokenKind FirstTokenKind = Lexer.getKind();
  switch (FirstTokenKind) {
  default:
    return TokError("unknown token in expression");
  // If we have an error assume that we've already handled it.
  case AsmToken::Error:
    return true;
  case AsmToken::Exclaim:
    Lex(); // Eat the operator.
    if (parsePrimaryExpr(Res, EndLoc, TypeInfo))
      return true;
    Res = MCUnaryExpr::createLNot(Res, getContext(), FirstTokenLoc);
    return false;
  case AsmToken::Dollar:
  case AsmToken::Star:
  case AsmToken::At:
  case AsmToken::String:
  case AsmToken::Identifier: {
    StringRef Identifier;
    if (parseIdentifier(Identifier)) {
      // We may have failed but '$'|'*' may be a valid token in context of
      // the current PC.
      if (getTok().is(AsmToken::Dollar) || getTok().is(AsmToken::Star)) {
        bool ShouldGenerateTempSymbol = false;
        if ((getTok().is(AsmToken::Dollar) && MAI.getDollarIsPC()) ||
            (getTok().is(AsmToken::Star) && MAI.isHLASM()))
          ShouldGenerateTempSymbol = true;

        if (!ShouldGenerateTempSymbol)
          return Error(FirstTokenLoc, "invalid token in expression");

        // Eat the '$'|'*' token.
        Lex();
        // This is either a '$'|'*' reference, which references the current PC.
        // Emit a temporary label to the streamer and refer to it.
        MCSymbol *Sym = Ctx.createTempSymbol();
        Out.emitLabel(Sym);
        Res = MCSymbolRefExpr::create(Sym, getContext());
        EndLoc = FirstTokenLoc;
        return false;
      }
    }
    // Parse an optional relocation specifier.
    std::pair<StringRef, StringRef> Split;
    if (MAI.useAtForSpecifier()) {
      if (FirstTokenKind == AsmToken::String) {
        if (Lexer.is(AsmToken::At)) {
          Lex(); // eat @
          SMLoc AtLoc = getLexer().getLoc();
          StringRef VName;
          if (parseIdentifier(VName))
            return Error(AtLoc, "expected symbol variant after '@'");

          Split = std::make_pair(Identifier, VName);
        }
      } else if (Lexer.getAllowAtInIdentifier()) {
        Split = Identifier.split('@');
      }
    } else if (MAI.useParensForSpecifier() &&
               parseOptionalToken(AsmToken::LParen)) {
      StringRef VName;
      parseIdentifier(VName);
      if (parseRParen())
        return true;
      Split = std::make_pair(Identifier, VName);
    }

    EndLoc = SMLoc::getFromPointer(Identifier.end());

    // This is a symbol reference.
    StringRef SymbolName = Identifier;
    if (SymbolName.empty())
      return Error(getLexer().getLoc(), "expected a symbol reference");

    // Lookup the @specifier if used.
    uint16_t Spec = 0;
    if (!Split.second.empty()) {
      auto MaybeSpecifier = MAI.getSpecifierForName(Split.second);
      if (MaybeSpecifier) {
        SymbolName = Split.first;
        Spec = *MaybeSpecifier;
      } else if (!MAI.doesAllowAtInName()) {
        return Error(SMLoc::getFromPointer(Split.second.begin()),
                     "invalid variant '" + Split.second + "'");
      }
    }

    MCSymbol *Sym = getContext().getInlineAsmLabel(SymbolName);
    if (!Sym)
      Sym = getContext().getOrCreateSymbol(MAI.isHLASM() ? SymbolName.upper()
                                                         : SymbolName);

    // If this is an absolute variable reference, substitute it now to preserve
    // semantics in the face of reassignment.
    if (Sym->isVariable()) {
      auto V = Sym->getVariableValue();
      bool DoInline = isa<MCConstantExpr>(V) && !Spec;
      if (auto TV = dyn_cast<MCTargetExpr>(V))
        DoInline = TV->inlineAssignedExpr();
      if (DoInline) {
        if (Spec)
          return Error(EndLoc, "unexpected modifier on variable reference");
        Res = Sym->getVariableValue();
        return false;
      }
    }

    // Otherwise create a symbol ref.
    Res = MCSymbolRefExpr::create(Sym, Spec, getContext(), FirstTokenLoc);
    return false;
  }
  case AsmToken::BigNum:
    return TokError("literal value out of range for directive");
  case AsmToken::Integer: {
    SMLoc Loc = getTok().getLoc();
    int64_t IntVal = getTok().getIntVal();
    Res = MCConstantExpr::create(IntVal, getContext());
    EndLoc = Lexer.getTok().getEndLoc();
    Lex(); // Eat token.
    // Look for 'b' or 'f' following an Integer as a directional label
    if (Lexer.getKind() == AsmToken::Identifier) {
      StringRef IDVal = getTok().getString();
      // Lookup the symbol variant if used.
      std::pair<StringRef, StringRef> Split = IDVal.split('@');
      uint16_t Spec = 0;
      if (Split.first.size() != IDVal.size()) {
        auto MaybeSpec = MAI.getSpecifierForName(Split.second);
        if (!MaybeSpec)
          return TokError("invalid variant '" + Split.second + "'");
        IDVal = Split.first;
        Spec = *MaybeSpec;
      }
      if (IDVal == "f" || IDVal == "b") {
        MCSymbol *Sym =
            Ctx.getDirectionalLocalSymbol(IntVal, IDVal == "b");
        Res = MCSymbolRefExpr::create(Sym, Spec, getContext(), Loc);
        if (IDVal == "b" && Sym->isUndefined())
          return Error(Loc, "directional label undefined");
        DirLabels.push_back(std::make_tuple(Loc, CppHashInfo, Sym));
        EndLoc = Lexer.getTok().getEndLoc();
        Lex(); // Eat identifier.
      }
    }
    return false;
  }
  case AsmToken::Real: {
    APFloat RealVal(APFloat::IEEEdouble(), getTok().getString());
    uint64_t IntVal = RealVal.bitcastToAPInt().getZExtValue();
    Res = MCConstantExpr::create(IntVal, getContext());
    EndLoc = Lexer.getTok().getEndLoc();
    Lex(); // Eat token.
    return false;
  }
  case AsmToken::Dot: {
    if (MAI.isHLASM())
      return TokError("cannot use . as current PC");

    // This is a '.' reference, which references the current PC.  Emit a
    // temporary label to the streamer and refer to it.
    MCSymbol *Sym = Ctx.createTempSymbol();
    Out.emitLabel(Sym);
    Res = MCSymbolRefExpr::create(Sym, getContext());
    EndLoc = Lexer.getTok().getEndLoc();
    Lex(); // Eat identifier.
    return false;
  }
  case AsmToken::LParen:
    Lex(); // Eat the '('.
    return parseParenExpr(Res, EndLoc);
  case AsmToken::LBrac:
    if (!PlatformParser->HasBracketExpressions())
      return TokError("brackets expression not supported on this target");
    Lex(); // Eat the '['.
    return parseBracketExpr(Res, EndLoc);
  case AsmToken::Minus:
    Lex(); // Eat the operator.
    if (parsePrimaryExpr(Res, EndLoc, TypeInfo))
      return true;
    Res = MCUnaryExpr::createMinus(Res, getContext(), FirstTokenLoc);
    return false;
  case AsmToken::Plus:
    Lex(); // Eat the operator.
    if (parsePrimaryExpr(Res, EndLoc, TypeInfo))
      return true;
    Res = MCUnaryExpr::createPlus(Res, getContext(), FirstTokenLoc);
    return false;
  case AsmToken::Tilde:
    Lex(); // Eat the operator.
    if (parsePrimaryExpr(Res, EndLoc, TypeInfo))
      return true;
    Res = MCUnaryExpr::createNot(Res, getContext(), FirstTokenLoc);
    return false;
  }
}

bool AsmParser::parseExpression(const MCExpr *&Res) {
  SMLoc EndLoc;
  return parseExpression(Res, EndLoc);
}

const MCExpr *MCAsmParser::applySpecifier(const MCExpr *E, uint32_t Spec) {
  // Ask the target implementation about this expression first.
  const MCExpr *NewE = getTargetParser().applySpecifier(E, Spec, Ctx);
  if (NewE)
    return NewE;
  // Recurse over the given expression, rebuilding it to apply the given variant
  // if there is exactly one symbol.
  switch (E->getKind()) {
  case MCExpr::Specifier:
    llvm_unreachable("cannot apply another specifier to MCSpecifierExpr");
  case MCExpr::Target:
  case MCExpr::Constant:
    return nullptr;

  case MCExpr::SymbolRef: {
    const MCSymbolRefExpr *SRE = cast<MCSymbolRefExpr>(E);

    if (SRE->getSpecifier()) {
      TokError("invalid variant on expression '" + getTok().getIdentifier() +
               "' (already modified)");
      return E;
    }

    return MCSymbolRefExpr::create(&SRE->getSymbol(), Spec, getContext(),
                                   SRE->getLoc());
  }

  case MCExpr::Unary: {
    const MCUnaryExpr *UE = cast<MCUnaryExpr>(E);
    const MCExpr *Sub = applySpecifier(UE->getSubExpr(), Spec);
    if (!Sub)
      return nullptr;
    return MCUnaryExpr::create(UE->getOpcode(), Sub, getContext(),
                               UE->getLoc());
  }

  case MCExpr::Binary: {
    const MCBinaryExpr *BE = cast<MCBinaryExpr>(E);
    const MCExpr *LHS = applySpecifier(BE->getLHS(), Spec);
    const MCExpr *RHS = applySpecifier(BE->getRHS(), Spec);

    if (!LHS && !RHS)
      return nullptr;

    if (!LHS)
      LHS = BE->getLHS();
    if (!RHS)
      RHS = BE->getRHS();

    return MCBinaryExpr::create(BE->getOpcode(), LHS, RHS, getContext(),
                                BE->getLoc());
  }
  }

  llvm_unreachable("Invalid expression kind!");
}

/// This function checks if the next token is <string> type or arithmetic.
/// string that begin with character '<' must end with character '>'.
/// otherwise it is arithmetics.
/// If the function returns a 'true' value,
/// the End argument will be filled with the last location pointed to the '>'
/// character.

/// There is a gap between the AltMacro's documentation and the single quote
/// implementation. GCC does not fully support this feature and so we will not
/// support it.
/// TODO: Adding single quote as a string.
static bool isAngleBracketString(SMLoc &StrLoc, SMLoc &EndLoc) {
  assert((StrLoc.getPointer() != nullptr) &&
         "Argument to the function cannot be a NULL value");
  const char *CharPtr = StrLoc.getPointer();
  while ((*CharPtr != '>') && (*CharPtr != '\n') && (*CharPtr != '\r') &&
         (*CharPtr != '\0')) {
    if (*CharPtr == '!')
      CharPtr++;
    CharPtr++;
  }
  if (*CharPtr == '>') {
    EndLoc = StrLoc.getFromPointer(CharPtr + 1);
    return true;
  }
  return false;
}

/// creating a string without the escape characters '!'.
static std::string angleBracketString(StringRef AltMacroStr) {
  std::string Res;
  for (size_t Pos = 0; Pos < AltMacroStr.size(); Pos++) {
    if (AltMacroStr[Pos] == '!')
      Pos++;
    Res += AltMacroStr[Pos];
  }
  return Res;
}

bool MCAsmParser::parseAtSpecifier(const MCExpr *&Res, SMLoc &EndLoc) {
  if (parseOptionalToken(AsmToken::At)) {
    if (getLexer().isNot(AsmToken::Identifier))
      return TokError("expected specifier following '@'");

    auto Spec = MAI.getSpecifierForName(getTok().getIdentifier());
    if (!Spec)
      return TokError("invalid specifier '@" + getTok().getIdentifier() + "'");

    const MCExpr *ModifiedRes = applySpecifier(Res, *Spec);
    if (ModifiedRes)
      Res = ModifiedRes;
    Lex();
  }
  return false;
}

/// Parse an expression and return it.
///
///  expr ::= expr &&,|| expr               -> lowest.
///  expr ::= expr |,^,&,! expr
///  expr ::= expr ==,!=,<>,<,<=,>,>= expr
///  expr ::= expr <<,>> expr
///  expr ::= expr +,- expr
///  expr ::= expr *,/,% expr               -> highest.
///  expr ::= primaryexpr
///
bool AsmParser::parseExpression(const MCExpr *&Res, SMLoc &EndLoc) {
  // Parse the expression.
  Res = nullptr;
  auto &TS = getTargetParser();
  if (TS.parsePrimaryExpr(Res, EndLoc) || parseBinOpRHS(1, Res, EndLoc))
    return true;

  // As a special case, we support 'a op b @ modifier' by rewriting the
  // expression to include the modifier. This is inefficient, but in general we
  // expect users to use 'a@modifier op b'.
  if (Lexer.getAllowAtInIdentifier() && parseOptionalToken(AsmToken::At)) {
    if (Lexer.isNot(AsmToken::Identifier))
      return TokError("unexpected symbol modifier following '@'");

    auto Spec = MAI.getSpecifierForName(getTok().getIdentifier());
    if (!Spec)
      return TokError("invalid variant '" + getTok().getIdentifier() + "'");

    const MCExpr *ModifiedRes = applySpecifier(Res, *Spec);
    if (!ModifiedRes) {
      return TokError("invalid modifier '" + getTok().getIdentifier() +
                      "' (no symbols present)");
    }

    Res = ModifiedRes;
    Lex();
  }

  // Try to constant fold it up front, if possible. Do not exploit
  // assembler here.
  int64_t Value;
  if (Res->evaluateAsAbsolute(Value))
    Res = MCConstantExpr::create(Value, getContext());

  return false;
}

bool AsmParser::parseParenExpression(const MCExpr *&Res, SMLoc &EndLoc) {
  Res = nullptr;
  return parseParenExpr(Res, EndLoc) || parseBinOpRHS(1, Res, EndLoc);
}

bool AsmParser::parseAbsoluteExpression(int64_t &Res) {
  const MCExpr *Expr;

  SMLoc StartLoc = Lexer.getLoc();
  if (parseExpression(Expr))
    return true;

  if (!Expr->evaluateAsAbsolute(Res, getStreamer().getAssemblerPtr()))
    return Error(StartLoc, "expected absolute expression");

  return false;
}

static unsigned getDarwinBinOpPrecedence(AsmToken::TokenKind K,
                                         MCBinaryExpr::Opcode &Kind,
                                         bool ShouldUseLogicalShr) {
  switch (K) {
  default:
    return 0; // not a binop.

  // Lowest Precedence: &&, ||
  case AsmToken::AmpAmp:
    Kind = MCBinaryExpr::LAnd;
    return 1;
  case AsmToken::PipePipe:
    Kind = MCBinaryExpr::LOr;
    return 1;

  // Low Precedence: |, &, ^
  case AsmToken::Pipe:
    Kind = MCBinaryExpr::Or;
    return 2;
  case AsmToken::Caret:
    Kind = MCBinaryExpr::Xor;
    return 2;
  case AsmToken::Amp:
    Kind = MCBinaryExpr::And;
    return 2;

  // Low Intermediate Precedence: ==, !=, <>, <, <=, >, >=
  case AsmToken::EqualEqual:
    Kind = MCBinaryExpr::EQ;
    return 3;
  case AsmToken::ExclaimEqual:
  case AsmToken::LessGreater:
    Kind = MCBinaryExpr::NE;
    return 3;
  case AsmToken::Less:
    Kind = MCBinaryExpr::LT;
    return 3;
  case AsmToken::LessEqual:
    Kind = MCBinaryExpr::LTE;
    return 3;
  case AsmToken::Greater:
    Kind = MCBinaryExpr::GT;
    return 3;
  case AsmToken::GreaterEqual:
    Kind = MCBinaryExpr::GTE;
    return 3;

  // Intermediate Precedence: <<, >>
  case AsmToken::LessLess:
    Kind = MCBinaryExpr::Shl;
    return 4;
  case AsmToken::GreaterGreater:
    Kind = ShouldUseLogicalShr ? MCBinaryExpr::LShr : MCBinaryExpr::AShr;
    return 4;

  // High Intermediate Precedence: +, -
  case AsmToken::Plus:
    Kind = MCBinaryExpr::Add;
    return 5;
  case AsmToken::Minus:
    Kind = MCBinaryExpr::Sub;
    return 5;

  // Highest Precedence: *, /, %
  case AsmToken::Star:
    Kind = MCBinaryExpr::Mul;
    return 6;
  case AsmToken::Slash:
    Kind = MCBinaryExpr::Div;
    return 6;
  case AsmToken::Percent:
    Kind = MCBinaryExpr::Mod;
    return 6;
  }
}

static unsigned getGNUBinOpPrecedence(const MCAsmInfo &MAI,
                                      AsmToken::TokenKind K,
                                      MCBinaryExpr::Opcode &Kind,
                                      bool ShouldUseLogicalShr) {
  switch (K) {
  default:
    return 0; // not a binop.

  // Lowest Precedence: &&, ||
  case AsmToken::AmpAmp:
    Kind = MCBinaryExpr::LAnd;
    return 2;
  case AsmToken::PipePipe:
    Kind = MCBinaryExpr::LOr;
    return 1;

  // Low Precedence: ==, !=, <>, <, <=, >, >=
  case AsmToken::EqualEqual:
    Kind = MCBinaryExpr::EQ;
    return 3;
  case AsmToken::ExclaimEqual:
  case AsmToken::LessGreater:
    Kind = MCBinaryExpr::NE;
    return 3;
  case AsmToken::Less:
    Kind = MCBinaryExpr::LT;
    return 3;
  case AsmToken::LessEqual:
    Kind = MCBinaryExpr::LTE;
    return 3;
  case AsmToken::Greater:
    Kind = MCBinaryExpr::GT;
    return 3;
  case AsmToken::GreaterEqual:
    Kind = MCBinaryExpr::GTE;
    return 3;

  // Low Intermediate Precedence: +, -
  case AsmToken::Plus:
    Kind = MCBinaryExpr::Add;
    return 4;
  case AsmToken::Minus:
    Kind = MCBinaryExpr::Sub;
    return 4;

  // High Intermediate Precedence: |, !, &, ^
  //
  case AsmToken::Pipe:
    Kind = MCBinaryExpr::Or;
    return 5;
  case AsmToken::Exclaim:
    // Hack to support ARM compatible aliases (implied 'sp' operand in 'srs*'
    // instructions like 'srsda #31!') and not parse ! as an infix operator.
    if (MAI.getCommentString() == "@")
      return 0;
    Kind = MCBinaryExpr::OrNot;
    return 5;
  case AsmToken::Caret:
    Kind = MCBinaryExpr::Xor;
    return 5;
  case AsmToken::Amp:
    Kind = MCBinaryExpr::And;
    return 5;

  // Highest Precedence: *, /, %, <<, >>
  case AsmToken::Star:
    Kind = MCBinaryExpr::Mul;
    return 6;
  case AsmToken::Slash:
    Kind = MCBinaryExpr::Div;
    return 6;
  case AsmToken::Percent:
    Kind = MCBinaryExpr::Mod;
    return 6;
  case AsmToken::LessLess:
    Kind = MCBinaryExpr::Shl;
    return 6;
  case AsmToken::GreaterGreater:
    Kind = ShouldUseLogicalShr ? MCBinaryExpr::LShr : MCBinaryExpr::AShr;
    return 6;
  }
}

unsigned AsmParser::getBinOpPrecedence(AsmToken::TokenKind K,
                                       MCBinaryExpr::Opcode &Kind) {
  bool ShouldUseLogicalShr = MAI.shouldUseLogicalShr();
  return IsDarwin ? getDarwinBinOpPrecedence(K, Kind, ShouldUseLogicalShr)
                  : getGNUBinOpPrecedence(MAI, K, Kind, ShouldUseLogicalShr);
}

/// Parse all binary operators with precedence >= 'Precedence'.
/// Res contains the LHS of the expression on input.
bool AsmParser::parseBinOpRHS(unsigned Precedence, const MCExpr *&Res,
                              SMLoc &EndLoc) {
  SMLoc StartLoc = Lexer.getLoc();
  while (true) {
    MCBinaryExpr::Opcode Kind = MCBinaryExpr::Add;
    unsigned TokPrec = getBinOpPrecedence(Lexer.getKind(), Kind);

    // If the next token is lower precedence than we are allowed to eat, return
    // successfully with what we ate already.
    if (TokPrec < Precedence)
      return false;

    Lex();

    // Eat the next primary expression.
    const MCExpr *RHS;
    if (getTargetParser().parsePrimaryExpr(RHS, EndLoc))
      return true;

    // If BinOp binds less tightly with RHS than the operator after RHS, let
    // the pending operator take RHS as its LHS.
    MCBinaryExpr::Opcode Dummy;
    unsigned NextTokPrec = getBinOpPrecedence(Lexer.getKind(), Dummy);
    if (TokPrec < NextTokPrec && parseBinOpRHS(TokPrec + 1, RHS, EndLoc))
      return true;

    // Merge LHS and RHS according to operator.
    Res = MCBinaryExpr::create(Kind, Res, RHS, getContext(), StartLoc);
  }
}

/// ParseStatement:
///   ::= EndOfStatement
///   ::= Label* Directive ...Operands... EndOfStatement
///   ::= Label* Identifier OperandList* EndOfStatement
bool AsmParser::parseStatement(ParseStatementInfo &Info,
                               MCAsmParserSemaCallback *SI) {
  assert(!hasPendingError() && "parseStatement started with pending error");
  // Eat initial spaces and comments
  while (Lexer.is(AsmToken::Space))
    Lex();
  if (Lexer.is(AsmToken::EndOfStatement)) {
    // if this is a line comment we can drop it safely
    if (getTok().getString().empty() || getTok().getString().front() == '\r' ||
        getTok().getString().front() == '\n')
      Out.addBlankLine();
    Lex();
    return false;
  }
  // Statements always start with an identifier.
  AsmToken ID = getTok();
  SMLoc IDLoc = ID.getLoc();
  StringRef IDVal;
  int64_t LocalLabelVal = -1;
  StartTokLoc = ID.getLoc();
  if (Lexer.is(AsmToken::HashDirective))
    return parseCppHashLineFilenameComment(IDLoc,
                                           !isInsideMacroInstantiation());

  // Allow an integer followed by a ':' as a directional local label.
  if (Lexer.is(AsmToken::Integer)) {
    LocalLabelVal = getTok().getIntVal();
    if (LocalLabelVal < 0) {
      if (!TheCondState.Ignore) {
        Lex(); // always eat a token
        return Error(IDLoc, "unexpected token at start of statement");
      }
      IDVal = "";
    } else {
      IDVal = getTok().getString();
      Lex(); // Consume the integer token to be used as an identifier token.
      if (Lexer.getKind() != AsmToken::Colon) {
        if (!TheCondState.Ignore) {
          Lex(); // always eat a token
          return Error(IDLoc, "unexpected token at start of statement");
        }
      }
    }
  } else if (Lexer.is(AsmToken::Dot)) {
    // Treat '.' as a valid identifier in this context.
    Lex();
    IDVal = ".";
  } else if (getTargetParser().tokenIsStartOfStatement(ID.getKind())) {
    Lex();
    IDVal = ID.getString();
  } else if (parseIdentifier(IDVal)) {
    if (!TheCondState.Ignore) {
      Lex(); // always eat a token
      return Error(IDLoc, "unexpected token at start of statement");
    }
    IDVal = "";
  }

  // Handle conditional assembly here before checking for skipping.  We
  // have to do this so that .endif isn't skipped in a ".if 0" block for
  // example.
  StringMap<DirectiveKind>::const_iterator DirKindIt =
      DirectiveKindMap.find(IDVal.lower());
  DirectiveKind DirKind = (DirKindIt == DirectiveKindMap.end())
                              ? DK_NO_DIRECTIVE
                              : DirKindIt->getValue();
  switch (DirKind) {
  default:
    break;
  case DK_IF:
  case DK_IFEQ:
  case DK_IFGE:
  case DK_IFGT:
  case DK_IFLE:
  case DK_IFLT:
  case DK_IFNE:
    return parseDirectiveIf(IDLoc, DirKind);
  case DK_IFB:
    return parseDirectiveIfb(IDLoc, true);
  case DK_IFNB:
    return parseDirectiveIfb(IDLoc, false);
  case DK_IFC:
    return parseDirectiveIfc(IDLoc, true);
  case DK_IFEQS:
    return parseDirectiveIfeqs(IDLoc, true);
  case DK_IFNC:
    return parseDirectiveIfc(IDLoc, false);
  case DK_IFNES:
    return parseDirectiveIfeqs(IDLoc, false);
  case DK_IFDEF:
    return parseDirectiveIfdef(IDLoc, true);
  case DK_IFNDEF:
  case DK_IFNOTDEF:
    return parseDirectiveIfdef(IDLoc, false);
  case DK_ELSEIF:
    return parseDirectiveElseIf(IDLoc);
  case DK_ELSE:
    return parseDirectiveElse(IDLoc);
  case DK_ENDIF:
    return parseDirectiveEndIf(IDLoc);
  }

  // Ignore the statement if in the middle of inactive conditional
  // (e.g. ".if 0").
  if (TheCondState.Ignore) {
    eatToEndOfStatement();
    return false;
  }

  // FIXME: Recurse on local labels?

  // Check for a label.
  //   ::= identifier ':'
  //   ::= number ':'
  if (Lexer.is(AsmToken::Colon) && getTargetParser().isLabel(ID)) {
    if (checkForValidSection())
      return true;

    Lex(); // Consume the ':'.

    // Diagnose attempt to use '.' as a label.
    if (IDVal == ".")
      return Error(IDLoc, "invalid use of pseudo-symbol '.' as a label");

    // Diagnose attempt to use a variable as a label.
    //
    // FIXME: Diagnostics. Note the location of the definition as a label.
    // FIXME: This doesn't diagnose assignment to a symbol which has been
    // implicitly marked as external.
    MCSymbol *Sym;
    if (LocalLabelVal == -1) {
      if (ParsingMSInlineAsm && SI) {
        StringRef RewrittenLabel =
            SI->LookupInlineAsmLabel(IDVal, getSourceManager(), IDLoc, true);
        assert(!RewrittenLabel.empty() &&
               "We should have an internal name here.");
        Info.AsmRewrites->emplace_back(AOK_Label, IDLoc, IDVal.size(),
                                       RewrittenLabel);
        IDVal = RewrittenLabel;
      }
      Sym = getContext().getOrCreateSymbol(IDVal);
    } else
      Sym = Ctx.createDirectionalLocalSymbol(LocalLabelVal);
    // End of Labels should be treated as end of line for lexing
    // purposes but that information is not available to the Lexer who
    // does not understand Labels. This may cause us to see a Hash
    // here instead of a preprocessor line comment.
    if (getTok().is(AsmToken::Hash)) {
      StringRef CommentStr = parseStringToEndOfStatement();
      Lexer.Lex();
      Lexer.UnLex(AsmToken(AsmToken::EndOfStatement, CommentStr));
    }

    // Consume any end of statement token, if present, to avoid spurious
    // addBlankLine calls().
    if (getTok().is(AsmToken::EndOfStatement)) {
      Lex();
    }

<<<<<<< HEAD
    if (MAI.hasSubsectionsViaSymbols() && CFIStartProcLoc &&
        Sym->isExternal() && !static_cast<MCSymbolMachO *>(Sym)->isAltEntry())
      return Error(StartTokLoc, "non-private labels cannot appear between "
                                ".cfi_startproc / .cfi_endproc pairs") &&
             Error(*CFIStartProcLoc, "previous .cfi_startproc was here");
=======
    if (MAI.isMachO() && CFIStartProcLoc) {
      auto *SymM = static_cast<MCSymbolMachO *>(Sym);
      if (SymM->isExternal() && !SymM->isAltEntry())
        return Error(StartTokLoc, "non-private labels cannot appear between "
                                  ".cfi_startproc / .cfi_endproc pairs") &&
               Error(*CFIStartProcLoc, "previous .cfi_startproc was here");
    }
>>>>>>> 35227056

    if (discardLTOSymbol(IDVal))
      return false;

    getTargetParser().doBeforeLabelEmit(Sym, IDLoc);

    // Emit the label.
    if (!getTargetParser().isParsingMSInlineAsm())
      Out.emitLabel(Sym, IDLoc);

    // If we are generating dwarf for assembly source files then gather the
    // info to make a dwarf label entry for this label if needed.
    if (enabledGenDwarfForAssembly())
      MCGenDwarfLabelEntry::Make(Sym, &getStreamer(), getSourceManager(),
                                 IDLoc);

    getTargetParser().onLabelParsed(Sym);

    return false;
  }

  // Check for an assignment statement.
  //   ::= identifier '='
  if (Lexer.is(AsmToken::Equal) && getTargetParser().equalIsAsmAssignment()) {
    Lex();
    return parseAssignment(IDVal, AssignmentKind::Equal);
  }

  // If macros are enabled, check to see if this is a macro instantiation.
  if (areMacrosEnabled())
    if (MCAsmMacro *M = getContext().lookupMacro(IDVal))
      return handleMacroEntry(M, IDLoc);

  // Otherwise, we have a normal instruction or directive.

  // Directives start with "."
  if (IDVal.starts_with(".") && IDVal != ".") {
    // There are several entities interested in parsing directives:
    //
    // 1. The target-specific assembly parser. Some directives are target
    //    specific or may potentially behave differently on certain targets.
    // 2. Asm parser extensions. For example, platform-specific parsers
    //    (like the ELF parser) register themselves as extensions.
    // 3. The generic directive parser implemented by this class. These are
    //    all the directives that behave in a target and platform independent
    //    manner, or at least have a default behavior that's shared between
    //    all targets and platforms.

    getTargetParser().flushPendingInstructions(getStreamer());

    ParseStatus TPDirectiveReturn = getTargetParser().parseDirective(ID);
    assert(TPDirectiveReturn.isFailure() == hasPendingError() &&
           "Should only return Failure iff there was an error");
    if (TPDirectiveReturn.isFailure())
      return true;
    if (TPDirectiveReturn.isSuccess())
      return false;

    // Next, check the extension directive map to see if any extension has
    // registered itself to parse this directive.
    std::pair<MCAsmParserExtension *, DirectiveHandler> Handler =
        ExtensionDirectiveMap.lookup(IDVal);
    if (Handler.first)
      return (*Handler.second)(Handler.first, IDVal, IDLoc);

    // Finally, if no one else is interested in this directive, it must be
    // generic and familiar to this class.
    switch (DirKind) {
    default:
      break;
    case DK_SET:
    case DK_EQU:
      return parseDirectiveSet(IDVal, AssignmentKind::Set);
    case DK_EQUIV:
      return parseDirectiveSet(IDVal, AssignmentKind::Equiv);
    case DK_LTO_SET_CONDITIONAL:
      return parseDirectiveSet(IDVal, AssignmentKind::LTOSetConditional);
    case DK_ASCII:
      return parseDirectiveAscii(IDVal, false);
    case DK_ASCIZ:
    case DK_STRING:
      return parseDirectiveAscii(IDVal, true);
    case DK_BYTE:
    case DK_DC_B:
      return parseDirectiveValue(IDVal, 1);
    case DK_DC:
    case DK_DC_W:
    case DK_SHORT:
    case DK_VALUE:
    case DK_2BYTE:
      return parseDirectiveValue(IDVal, 2);
    case DK_LONG:
    case DK_INT:
    case DK_4BYTE:
    case DK_DC_L:
      return parseDirectiveValue(IDVal, 4);
    case DK_QUAD:
    case DK_8BYTE:
      return parseDirectiveValue(IDVal, 8);
    case DK_DC_A:
      return parseDirectiveValue(
          IDVal, getContext().getAsmInfo()->getCodePointerSize());
    case DK_OCTA:
      return parseDirectiveOctaValue(IDVal);
    case DK_SINGLE:
    case DK_FLOAT:
    case DK_DC_S:
      return parseDirectiveRealValue(IDVal, APFloat::IEEEsingle());
    case DK_DOUBLE:
    case DK_DC_D:
      return parseDirectiveRealValue(IDVal, APFloat::IEEEdouble());
    case DK_ALIGN: {
      bool IsPow2 = !getContext().getAsmInfo()->getAlignmentIsInBytes();
      return parseDirectiveAlign(IsPow2, /*ExprSize=*/1);
    }
    case DK_ALIGN32: {
      bool IsPow2 = !getContext().getAsmInfo()->getAlignmentIsInBytes();
      return parseDirectiveAlign(IsPow2, /*ExprSize=*/4);
    }
    case DK_BALIGN:
      return parseDirectiveAlign(/*IsPow2=*/false, /*ExprSize=*/1);
    case DK_BALIGNW:
      return parseDirectiveAlign(/*IsPow2=*/false, /*ExprSize=*/2);
    case DK_BALIGNL:
      return parseDirectiveAlign(/*IsPow2=*/false, /*ExprSize=*/4);
    case DK_P2ALIGN:
      return parseDirectiveAlign(/*IsPow2=*/true, /*ExprSize=*/1);
    case DK_P2ALIGNW:
      return parseDirectiveAlign(/*IsPow2=*/true, /*ExprSize=*/2);
    case DK_P2ALIGNL:
      return parseDirectiveAlign(/*IsPow2=*/true, /*ExprSize=*/4);
    case DK_ORG:
      return parseDirectiveOrg();
    case DK_FILL:
      return parseDirectiveFill();
    case DK_ZERO:
      return parseDirectiveZero();
    case DK_EXTERN:
      eatToEndOfStatement(); // .extern is the default, ignore it.
      return false;
    case DK_GLOBL:
    case DK_GLOBAL:
      return parseDirectiveSymbolAttribute(MCSA_Global);
    case DK_LAZY_REFERENCE:
      return parseDirectiveSymbolAttribute(MCSA_LazyReference);
    case DK_NO_DEAD_STRIP:
      return parseDirectiveSymbolAttribute(MCSA_NoDeadStrip);
    case DK_SYMBOL_RESOLVER:
      return parseDirectiveSymbolAttribute(MCSA_SymbolResolver);
    case DK_PRIVATE_EXTERN:
      return parseDirectiveSymbolAttribute(MCSA_PrivateExtern);
    case DK_REFERENCE:
      return parseDirectiveSymbolAttribute(MCSA_Reference);
    case DK_WEAK_DEFINITION:
      return parseDirectiveSymbolAttribute(MCSA_WeakDefinition);
    case DK_WEAK_REFERENCE:
      return parseDirectiveSymbolAttribute(MCSA_WeakReference);
    case DK_WEAK_DEF_CAN_BE_HIDDEN:
      return parseDirectiveSymbolAttribute(MCSA_WeakDefAutoPrivate);
    case DK_COLD:
      return parseDirectiveSymbolAttribute(MCSA_Cold);
    case DK_COMM:
    case DK_COMMON:
      return parseDirectiveComm(/*IsLocal=*/false);
    case DK_LCOMM:
      return parseDirectiveComm(/*IsLocal=*/true);
    case DK_ABORT:
      return parseDirectiveAbort(IDLoc);
    case DK_INCLUDE:
      return parseDirectiveInclude();
    case DK_INCBIN:
      return parseDirectiveIncbin();
    case DK_CODE16:
    case DK_CODE16GCC:
      return TokError(Twine(IDVal) +
                      " not currently supported for this target");
    case DK_REPT:
      return parseDirectiveRept(IDLoc, IDVal);
    case DK_IRP:
      return parseDirectiveIrp(IDLoc);
    case DK_IRPC:
      return parseDirectiveIrpc(IDLoc);
    case DK_ENDR:
      return parseDirectiveEndr(IDLoc);
    case DK_SLEB128:
      return parseDirectiveLEB128(true);
    case DK_ULEB128:
      return parseDirectiveLEB128(false);
    case DK_SPACE:
    case DK_SKIP:
      return parseDirectiveSpace(IDVal);
    case DK_FILE:
      return parseDirectiveFile(IDLoc);
    case DK_LINE:
      return parseDirectiveLine();
    case DK_LOC:
      return parseDirectiveLoc();
    case DK_LOC_LABEL:
      return parseDirectiveLocLabel(IDLoc);
    case DK_STABS:
      return parseDirectiveStabs();
    case DK_CV_FILE:
      return parseDirectiveCVFile();
    case DK_CV_FUNC_ID:
      return parseDirectiveCVFuncId();
    case DK_CV_INLINE_SITE_ID:
      return parseDirectiveCVInlineSiteId();
    case DK_CV_LOC:
      return parseDirectiveCVLoc();
    case DK_CV_LINETABLE:
      return parseDirectiveCVLinetable();
    case DK_CV_INLINE_LINETABLE:
      return parseDirectiveCVInlineLinetable();
    case DK_CV_DEF_RANGE:
      return parseDirectiveCVDefRange();
    case DK_CV_STRING:
      return parseDirectiveCVString();
    case DK_CV_STRINGTABLE:
      return parseDirectiveCVStringTable();
    case DK_CV_FILECHECKSUMS:
      return parseDirectiveCVFileChecksums();
    case DK_CV_FILECHECKSUM_OFFSET:
      return parseDirectiveCVFileChecksumOffset();
    case DK_CV_FPO_DATA:
      return parseDirectiveCVFPOData();
    case DK_CFI_SECTIONS:
      return parseDirectiveCFISections();
    case DK_CFI_STARTPROC:
      return parseDirectiveCFIStartProc();
    case DK_CFI_ENDPROC:
      return parseDirectiveCFIEndProc();
    case DK_CFI_DEF_CFA:
      return parseDirectiveCFIDefCfa(IDLoc);
    case DK_CFI_DEF_CFA_OFFSET:
      return parseDirectiveCFIDefCfaOffset(IDLoc);
    case DK_CFI_ADJUST_CFA_OFFSET:
      return parseDirectiveCFIAdjustCfaOffset(IDLoc);
    case DK_CFI_DEF_CFA_REGISTER:
      return parseDirectiveCFIDefCfaRegister(IDLoc);
    case DK_CFI_LLVM_DEF_ASPACE_CFA:
      return parseDirectiveCFILLVMDefAspaceCfa(IDLoc);
    case DK_CFI_OFFSET:
      return parseDirectiveCFIOffset(IDLoc);
    case DK_CFI_REL_OFFSET:
      return parseDirectiveCFIRelOffset(IDLoc);
    case DK_CFI_PERSONALITY:
      return parseDirectiveCFIPersonalityOrLsda(true);
    case DK_CFI_LSDA:
      return parseDirectiveCFIPersonalityOrLsda(false);
    case DK_CFI_REMEMBER_STATE:
      return parseDirectiveCFIRememberState(IDLoc);
    case DK_CFI_RESTORE_STATE:
      return parseDirectiveCFIRestoreState(IDLoc);
    case DK_CFI_SAME_VALUE:
      return parseDirectiveCFISameValue(IDLoc);
    case DK_CFI_RESTORE:
      return parseDirectiveCFIRestore(IDLoc);
    case DK_CFI_ESCAPE:
      return parseDirectiveCFIEscape(IDLoc);
    case DK_CFI_RETURN_COLUMN:
      return parseDirectiveCFIReturnColumn(IDLoc);
    case DK_CFI_SIGNAL_FRAME:
      return parseDirectiveCFISignalFrame(IDLoc);
    case DK_CFI_UNDEFINED:
      return parseDirectiveCFIUndefined(IDLoc);
    case DK_CFI_REGISTER:
      return parseDirectiveCFIRegister(IDLoc);
    case DK_CFI_WINDOW_SAVE:
      return parseDirectiveCFIWindowSave(IDLoc);
    case DK_CFI_LABEL:
      return parseDirectiveCFILabel(IDLoc);
    case DK_CFI_VAL_OFFSET:
      return parseDirectiveCFIValOffset(IDLoc);
    case DK_MACROS_ON:
    case DK_MACROS_OFF:
      return parseDirectiveMacrosOnOff(IDVal);
    case DK_MACRO:
      return parseDirectiveMacro(IDLoc);
    case DK_ALTMACRO:
    case DK_NOALTMACRO:
      return parseDirectiveAltmacro(IDVal);
    case DK_EXITM:
      return parseDirectiveExitMacro(IDVal);
    case DK_ENDM:
    case DK_ENDMACRO:
      return parseDirectiveEndMacro(IDVal);
    case DK_PURGEM:
      return parseDirectivePurgeMacro(IDLoc);
    case DK_END:
      return parseDirectiveEnd(IDLoc);
    case DK_ERR:
      return parseDirectiveError(IDLoc, false);
    case DK_ERROR:
      return parseDirectiveError(IDLoc, true);
    case DK_WARNING:
      return parseDirectiveWarning(IDLoc);
    case DK_RELOC:
      return parseDirectiveReloc(IDLoc);
    case DK_DCB:
    case DK_DCB_W:
      return parseDirectiveDCB(IDVal, 2);
    case DK_DCB_B:
      return parseDirectiveDCB(IDVal, 1);
    case DK_DCB_D:
      return parseDirectiveRealDCB(IDVal, APFloat::IEEEdouble());
    case DK_DCB_L:
      return parseDirectiveDCB(IDVal, 4);
    case DK_DCB_S:
      return parseDirectiveRealDCB(IDVal, APFloat::IEEEsingle());
    case DK_DC_X:
    case DK_DCB_X:
      return TokError(Twine(IDVal) +
                      " not currently supported for this target");
    case DK_DS:
    case DK_DS_W:
      return parseDirectiveDS(IDVal, 2);
    case DK_DS_B:
      return parseDirectiveDS(IDVal, 1);
    case DK_DS_D:
      return parseDirectiveDS(IDVal, 8);
    case DK_DS_L:
    case DK_DS_S:
      return parseDirectiveDS(IDVal, 4);
    case DK_DS_P:
    case DK_DS_X:
      return parseDirectiveDS(IDVal, 12);
    case DK_PRINT:
      return parseDirectivePrint(IDLoc);
    case DK_ADDRSIG:
      return parseDirectiveAddrsig();
    case DK_ADDRSIG_SYM:
      return parseDirectiveAddrsigSym();
    case DK_PSEUDO_PROBE:
      return parseDirectivePseudoProbe();
    case DK_LTO_DISCARD:
      return parseDirectiveLTODiscard();
    case DK_MEMTAG:
      return parseDirectiveSymbolAttribute(MCSA_Memtag);
    }

    return Error(IDLoc, "unknown directive");
  }

  // __asm _emit or __asm __emit
  if (ParsingMSInlineAsm && (IDVal == "_emit" || IDVal == "__emit" ||
                             IDVal == "_EMIT" || IDVal == "__EMIT"))
    return parseDirectiveMSEmit(IDLoc, Info, IDVal.size());

  // __asm align
  if (ParsingMSInlineAsm && (IDVal == "align" || IDVal == "ALIGN"))
    return parseDirectiveMSAlign(IDLoc, Info);

  if (ParsingMSInlineAsm && (IDVal == "even" || IDVal == "EVEN"))
    Info.AsmRewrites->emplace_back(AOK_EVEN, IDLoc, 4);
  if (checkForValidSection())
    return true;

  return parseAndMatchAndEmitTargetInstruction(Info, IDVal, ID, IDLoc);
}

bool AsmParser::parseAndMatchAndEmitTargetInstruction(ParseStatementInfo &Info,
                                                      StringRef IDVal,
                                                      AsmToken ID,
                                                      SMLoc IDLoc) {
  // Canonicalize the opcode to lower case.
  std::string OpcodeStr = IDVal.lower();
  ParseInstructionInfo IInfo(Info.AsmRewrites);
  bool ParseHadError = getTargetParser().parseInstruction(IInfo, OpcodeStr, ID,
                                                          Info.ParsedOperands);
  Info.ParseError = ParseHadError;

  // Dump the parsed representation, if requested.
  if (getShowParsedOperands()) {
    SmallString<256> Str;
    raw_svector_ostream OS(Str);
    OS << "parsed instruction: [";
    for (unsigned i = 0; i != Info.ParsedOperands.size(); ++i) {
      if (i != 0)
        OS << ", ";
      Info.ParsedOperands[i]->print(OS, MAI);
    }
    OS << "]";

    printMessage(IDLoc, SourceMgr::DK_Note, OS.str());
  }

  // Fail even if ParseInstruction erroneously returns false.
  if (hasPendingError() || ParseHadError)
    return true;

  // If we are generating dwarf for the current section then generate a .loc
  // directive for the instruction.
  if (!ParseHadError && enabledGenDwarfForAssembly() &&
      getContext().getGenDwarfSectionSyms().count(
          getStreamer().getCurrentSectionOnly())) {
    unsigned Line;
    if (ActiveMacros.empty())
      Line = SrcMgr.FindLineNumber(IDLoc, CurBuffer);
    else
      Line = SrcMgr.FindLineNumber(ActiveMacros.front()->InstantiationLoc,
                                   ActiveMacros.front()->ExitBuffer);

    // If we previously parsed a cpp hash file line comment then make sure the
    // current Dwarf File is for the CppHashFilename if not then emit the
    // Dwarf File table for it and adjust the line number for the .loc.
    if (!CppHashInfo.Filename.empty()) {
      unsigned FileNumber = getStreamer().emitDwarfFileDirective(
          0, StringRef(), CppHashInfo.Filename);
      getContext().setGenDwarfFileNumber(FileNumber);

      unsigned CppHashLocLineNo =
        SrcMgr.FindLineNumber(CppHashInfo.Loc, CppHashInfo.Buf);
      Line = CppHashInfo.LineNumber - 1 + (Line - CppHashLocLineNo);
    }

    getStreamer().emitDwarfLocDirective(
        getContext().getGenDwarfFileNumber(), Line, 0,
        DWARF2_LINE_DEFAULT_IS_STMT ? DWARF2_FLAG_IS_STMT : 0, 0, 0,
        StringRef());
  }

  // If parsing succeeded, match the instruction.
  if (!ParseHadError) {
    uint64_t ErrorInfo;
    if (getTargetParser().matchAndEmitInstruction(
            IDLoc, Info.Opcode, Info.ParsedOperands, Out, ErrorInfo,
            getTargetParser().isParsingMSInlineAsm()))
      return true;
  }
  return false;
}

// Parse and erase curly braces marking block start/end
bool
AsmParser::parseCurlyBlockScope(SmallVectorImpl<AsmRewrite> &AsmStrRewrites) {
  // Identify curly brace marking block start/end
  if (Lexer.isNot(AsmToken::LCurly) && Lexer.isNot(AsmToken::RCurly))
    return false;

  SMLoc StartLoc = Lexer.getLoc();
  Lex(); // Eat the brace
  if (Lexer.is(AsmToken::EndOfStatement))
    Lex(); // Eat EndOfStatement following the brace

  // Erase the block start/end brace from the output asm string
  AsmStrRewrites.emplace_back(AOK_Skip, StartLoc, Lexer.getLoc().getPointer() -
                                                  StartLoc.getPointer());
  return true;
}

/// parseCppHashLineFilenameComment as this:
///   ::= # number "filename"
bool AsmParser::parseCppHashLineFilenameComment(SMLoc L, bool SaveLocInfo) {
  Lex(); // Eat the hash token.
  // Lexer only ever emits HashDirective if it fully formed if it's
  // done the checking already so this is an internal error.
  assert(getTok().is(AsmToken::Integer) &&
         "Lexing Cpp line comment: Expected Integer");
  int64_t LineNumber = getTok().getIntVal();
  Lex();
  assert(getTok().is(AsmToken::String) &&
         "Lexing Cpp line comment: Expected String");
  StringRef Filename = getTok().getString();
  Lex();

  if (!SaveLocInfo)
    return false;

  // Get rid of the enclosing quotes.
  Filename = Filename.substr(1, Filename.size() - 2);

  // Save the SMLoc, Filename and LineNumber for later use by diagnostics
  // and possibly DWARF file info.
  CppHashInfo.Loc = L;
  CppHashInfo.Filename = Filename;
  CppHashInfo.LineNumber = LineNumber;
  CppHashInfo.Buf = CurBuffer;
  if (!HadCppHashFilename) {
    HadCppHashFilename = true;
    // If we haven't encountered any .file directives, then the first #line
    // directive describes the "root" file and directory of the compilation
    // unit.
    if (getContext().getGenDwarfForAssembly() &&
        getContext().getGenDwarfFileNumber() == 0) {
      // It's preprocessed, so there is no checksum, and of course no source
      // directive.
      getContext().setMCLineTableRootFile(
          /*CUID=*/0, getContext().getCompilationDir(), Filename,
          /*Cksum=*/std::nullopt, /*Source=*/std::nullopt);
    }
  }
  return false;
}

/// will use the last parsed cpp hash line filename comment
/// for the Filename and LineNo if any in the diagnostic.
void AsmParser::DiagHandler(const SMDiagnostic &Diag, void *Context) {
  auto *Parser = static_cast<AsmParser *>(Context);
  raw_ostream &OS = errs();

  const SourceMgr &DiagSrcMgr = *Diag.getSourceMgr();
  SMLoc DiagLoc = Diag.getLoc();
  unsigned DiagBuf = DiagSrcMgr.FindBufferContainingLoc(DiagLoc);
  unsigned CppHashBuf =
      Parser->SrcMgr.FindBufferContainingLoc(Parser->CppHashInfo.Loc);

  // Like SourceMgr::printMessage() we need to print the include stack if any
  // before printing the message.
  unsigned DiagCurBuffer = DiagSrcMgr.FindBufferContainingLoc(DiagLoc);
  if (!Parser->SavedDiagHandler && DiagCurBuffer &&
      DiagCurBuffer != DiagSrcMgr.getMainFileID()) {
    SMLoc ParentIncludeLoc = DiagSrcMgr.getParentIncludeLoc(DiagCurBuffer);
    DiagSrcMgr.PrintIncludeStack(ParentIncludeLoc, OS);
  }

  // If we have not parsed a cpp hash line filename comment or the source
  // manager changed or buffer changed (like in a nested include) then just
  // print the normal diagnostic using its Filename and LineNo.
  if (!Parser->CppHashInfo.LineNumber || DiagBuf != CppHashBuf) {
    if (Parser->SavedDiagHandler)
      Parser->SavedDiagHandler(Diag, Parser->SavedDiagContext);
    else
      Parser->getContext().diagnose(Diag);
    return;
  }

  // Use the CppHashFilename and calculate a line number based on the
  // CppHashInfo.Loc and CppHashInfo.LineNumber relative to this Diag's SMLoc
  // for the diagnostic.
  const std::string &Filename = std::string(Parser->CppHashInfo.Filename);

  int DiagLocLineNo = DiagSrcMgr.FindLineNumber(DiagLoc, DiagBuf);
  int CppHashLocLineNo =
      Parser->SrcMgr.FindLineNumber(Parser->CppHashInfo.Loc, CppHashBuf);
  int LineNo =
      Parser->CppHashInfo.LineNumber - 1 + (DiagLocLineNo - CppHashLocLineNo);

  SMDiagnostic NewDiag(*Diag.getSourceMgr(), Diag.getLoc(), Filename, LineNo,
                       Diag.getColumnNo(), Diag.getKind(), Diag.getMessage(),
                       Diag.getLineContents(), Diag.getRanges());

  if (Parser->SavedDiagHandler)
    Parser->SavedDiagHandler(Diag, Parser->SavedDiagContext);
  else
    Parser->getContext().diagnose(NewDiag);
}

// FIXME: This is mostly duplicated from the function in AsmLexer.cpp. The
// difference being that that function accepts '@' as part of identifiers and
// we can't do that. AsmLexer.cpp should probably be changed to handle
// '@' as a special case when needed.
static bool isIdentifierChar(char c) {
  return isalnum(static_cast<unsigned char>(c)) || c == '_' || c == '$' ||
         c == '.';
}

bool AsmParser::expandMacro(raw_svector_ostream &OS, MCAsmMacro &Macro,
                            ArrayRef<MCAsmMacroParameter> Parameters,
                            ArrayRef<MCAsmMacroArgument> A,
                            bool EnableAtPseudoVariable) {
  unsigned NParameters = Parameters.size();
  auto expandArg = [&](unsigned Index) {
    bool HasVararg = NParameters ? Parameters.back().Vararg : false;
    bool VarargParameter = HasVararg && Index == (NParameters - 1);
    for (const AsmToken &Token : A[Index])
      // For altmacro mode, you can write '%expr'.
      // The prefix '%' evaluates the expression 'expr'
      // and uses the result as a string (e.g. replace %(1+2) with the
      // string "3").
      // Here, we identify the integer token which is the result of the
      // absolute expression evaluation and replace it with its string
      // representation.
      if (AltMacroMode && Token.getString().front() == '%' &&
          Token.is(AsmToken::Integer))
        // Emit an integer value to the buffer.
        OS << Token.getIntVal();
      // Only Token that was validated as a string and begins with '<'
      // is considered altMacroString!!!
      else if (AltMacroMode && Token.getString().front() == '<' &&
               Token.is(AsmToken::String)) {
        OS << angleBracketString(Token.getStringContents());
      }
      // We expect no quotes around the string's contents when
      // parsing for varargs.
      else if (Token.isNot(AsmToken::String) || VarargParameter)
        OS << Token.getString();
      else
        OS << Token.getStringContents();
  };

  // A macro without parameters is handled differently on Darwin:
  // gas accepts no arguments and does no substitutions
  StringRef Body = Macro.Body;
  size_t I = 0, End = Body.size();
  while (I != End) {
    if (Body[I] == '\\' && I + 1 != End) {
      // Check for \@ and \+ pseudo variables.
      if (EnableAtPseudoVariable && Body[I + 1] == '@') {
        OS << NumOfMacroInstantiations;
        I += 2;
        continue;
      }
      if (Body[I + 1] == '+') {
        OS << Macro.Count;
        I += 2;
        continue;
      }
      if (Body[I + 1] == '(' && Body[I + 2] == ')') {
        I += 3;
        continue;
      }

      size_t Pos = ++I;
      while (I != End && isIdentifierChar(Body[I]))
        ++I;
      StringRef Argument(Body.data() + Pos, I - Pos);
      if (AltMacroMode && I != End && Body[I] == '&')
        ++I;
      unsigned Index = 0;
      for (; Index < NParameters; ++Index)
        if (Parameters[Index].Name == Argument)
          break;
      if (Index == NParameters)
        OS << '\\' << Argument;
      else
        expandArg(Index);
      continue;
    }

    // In Darwin mode, $ is used for macro expansion, not considered an
    // identifier char.
    if (Body[I] == '$' && I + 1 != End && IsDarwin && !NParameters) {
      // This macro has no parameters, look for $0, $1, etc.
      switch (Body[I + 1]) {
      // $$ => $
      case '$':
        OS << '$';
        I += 2;
        continue;
      // $n => number of arguments
      case 'n':
        OS << A.size();
        I += 2;
        continue;
      default: {
        if (!isDigit(Body[I + 1]))
          break;
        // $[0-9] => argument
        // Missing arguments are ignored.
        unsigned Index = Body[I + 1] - '0';
        if (Index < A.size())
          for (const AsmToken &Token : A[Index])
            OS << Token.getString();
        I += 2;
        continue;
      }
      }
    }

    if (!isIdentifierChar(Body[I]) || IsDarwin) {
      OS << Body[I++];
      continue;
    }

    const size_t Start = I;
    while (++I && isIdentifierChar(Body[I])) {
    }
    StringRef Token(Body.data() + Start, I - Start);
    if (AltMacroMode) {
      unsigned Index = 0;
      for (; Index != NParameters; ++Index)
        if (Parameters[Index].Name == Token)
          break;
      if (Index != NParameters) {
        expandArg(Index);
        if (I != End && Body[I] == '&')
          ++I;
        continue;
      }
    }
    OS << Token;
  }

  ++Macro.Count;
  return false;
}

static bool isOperator(AsmToken::TokenKind kind) {
  switch (kind) {
  default:
    return false;
  case AsmToken::Plus:
  case AsmToken::Minus:
  case AsmToken::Tilde:
  case AsmToken::Slash:
  case AsmToken::Star:
  case AsmToken::Dot:
  case AsmToken::Equal:
  case AsmToken::EqualEqual:
  case AsmToken::Pipe:
  case AsmToken::PipePipe:
  case AsmToken::Caret:
  case AsmToken::Amp:
  case AsmToken::AmpAmp:
  case AsmToken::Exclaim:
  case AsmToken::ExclaimEqual:
  case AsmToken::Less:
  case AsmToken::LessEqual:
  case AsmToken::LessLess:
  case AsmToken::LessGreater:
  case AsmToken::Greater:
  case AsmToken::GreaterEqual:
  case AsmToken::GreaterGreater:
    return true;
  }
}

namespace {

class AsmLexerSkipSpaceRAII {
public:
  AsmLexerSkipSpaceRAII(AsmLexer &Lexer, bool SkipSpace) : Lexer(Lexer) {
    Lexer.setSkipSpace(SkipSpace);
  }

  ~AsmLexerSkipSpaceRAII() {
    Lexer.setSkipSpace(true);
  }

private:
  AsmLexer &Lexer;
};

} // end anonymous namespace

bool AsmParser::parseMacroArgument(MCAsmMacroArgument &MA, bool Vararg) {

  if (Vararg) {
    if (Lexer.isNot(AsmToken::EndOfStatement)) {
      StringRef Str = parseStringToEndOfStatement();
      MA.emplace_back(AsmToken::String, Str);
    }
    return false;
  }

  unsigned ParenLevel = 0;

  // Darwin doesn't use spaces to delmit arguments.
  AsmLexerSkipSpaceRAII ScopedSkipSpace(Lexer, IsDarwin);

  bool SpaceEaten;

  while (true) {
    SpaceEaten = false;
    if (Lexer.is(AsmToken::Eof) || Lexer.is(AsmToken::Equal))
      return TokError("unexpected token in macro instantiation");

    if (ParenLevel == 0) {

      if (Lexer.is(AsmToken::Comma))
        break;

      if (parseOptionalToken(AsmToken::Space))
        SpaceEaten = true;

      // Spaces can delimit parameters, but could also be part an expression.
      // If the token after a space is an operator, add the token and the next
      // one into this argument
      if (!IsDarwin) {
        if (isOperator(Lexer.getKind())) {
          MA.push_back(getTok());
          Lexer.Lex();

          // Whitespace after an operator can be ignored.
          parseOptionalToken(AsmToken::Space);
          continue;
        }
      }
      if (SpaceEaten)
        break;
    }

    // handleMacroEntry relies on not advancing the lexer here
    // to be able to fill in the remaining default parameter values
    if (Lexer.is(AsmToken::EndOfStatement))
      break;

    // Adjust the current parentheses level.
    if (Lexer.is(AsmToken::LParen))
      ++ParenLevel;
    else if (Lexer.is(AsmToken::RParen) && ParenLevel)
      --ParenLevel;

    // Append the token to the current argument list.
    MA.push_back(getTok());
    Lexer.Lex();
  }

  if (ParenLevel != 0)
    return TokError("unbalanced parentheses in macro argument");
  return false;
}

// Parse the macro instantiation arguments.
bool AsmParser::parseMacroArguments(const MCAsmMacro *M,
                                    MCAsmMacroArguments &A) {
  const unsigned NParameters = M ? M->Parameters.size() : 0;
  bool NamedParametersFound = false;
  SmallVector<SMLoc, 4> FALocs;

  A.resize(NParameters);
  FALocs.resize(NParameters);

  // Parse two kinds of macro invocations:
  // - macros defined without any parameters accept an arbitrary number of them
  // - macros defined with parameters accept at most that many of them
  bool HasVararg = NParameters ? M->Parameters.back().Vararg : false;
  for (unsigned Parameter = 0; !NParameters || Parameter < NParameters;
       ++Parameter) {
    SMLoc IDLoc = Lexer.getLoc();
    MCAsmMacroParameter FA;

    if (Lexer.is(AsmToken::Identifier) && Lexer.peekTok().is(AsmToken::Equal)) {
      if (parseIdentifier(FA.Name))
        return Error(IDLoc, "invalid argument identifier for formal argument");

      if (Lexer.isNot(AsmToken::Equal))
        return TokError("expected '=' after formal parameter identifier");

      Lex();

      NamedParametersFound = true;
    }
    bool Vararg = HasVararg && Parameter == (NParameters - 1);

    if (NamedParametersFound && FA.Name.empty())
      return Error(IDLoc, "cannot mix positional and keyword arguments");

    SMLoc StrLoc = Lexer.getLoc();
    SMLoc EndLoc;
    if (AltMacroMode && Lexer.is(AsmToken::Percent)) {
      const MCExpr *AbsoluteExp;
      int64_t Value;
      /// Eat '%'
      Lex();
      if (parseExpression(AbsoluteExp, EndLoc))
        return false;
      if (!AbsoluteExp->evaluateAsAbsolute(Value,
                                           getStreamer().getAssemblerPtr()))
        return Error(StrLoc, "expected absolute expression");
      const char *StrChar = StrLoc.getPointer();
      const char *EndChar = EndLoc.getPointer();
      AsmToken newToken(AsmToken::Integer,
                        StringRef(StrChar, EndChar - StrChar), Value);
      FA.Value.push_back(newToken);
    } else if (AltMacroMode && Lexer.is(AsmToken::Less) &&
               isAngleBracketString(StrLoc, EndLoc)) {
      const char *StrChar = StrLoc.getPointer();
      const char *EndChar = EndLoc.getPointer();
      jumpToLoc(EndLoc, CurBuffer);
      /// Eat from '<' to '>'
      Lex();
      AsmToken newToken(AsmToken::String,
                        StringRef(StrChar, EndChar - StrChar));
      FA.Value.push_back(newToken);
    } else if(parseMacroArgument(FA.Value, Vararg))
      return true;

    unsigned PI = Parameter;
    if (!FA.Name.empty()) {
      unsigned FAI = 0;
      for (FAI = 0; FAI < NParameters; ++FAI)
        if (M->Parameters[FAI].Name == FA.Name)
          break;

      if (FAI >= NParameters) {
        assert(M && "expected macro to be defined");
        return Error(IDLoc, "parameter named '" + FA.Name +
                                "' does not exist for macro '" + M->Name + "'");
      }
      PI = FAI;
    }

    if (!FA.Value.empty()) {
      if (A.size() <= PI)
        A.resize(PI + 1);
      A[PI] = FA.Value;

      if (FALocs.size() <= PI)
        FALocs.resize(PI + 1);

      FALocs[PI] = Lexer.getLoc();
    }

    // At the end of the statement, fill in remaining arguments that have
    // default values. If there aren't any, then the next argument is
    // required but missing
    if (Lexer.is(AsmToken::EndOfStatement)) {
      bool Failure = false;
      for (unsigned FAI = 0; FAI < NParameters; ++FAI) {
        if (A[FAI].empty()) {
          if (M->Parameters[FAI].Required) {
            Error(FALocs[FAI].isValid() ? FALocs[FAI] : Lexer.getLoc(),
                  "missing value for required parameter "
                  "'" + M->Parameters[FAI].Name + "' in macro '" + M->Name + "'");
            Failure = true;
          }

          if (!M->Parameters[FAI].Value.empty())
            A[FAI] = M->Parameters[FAI].Value;
        }
      }
      return Failure;
    }

    parseOptionalToken(AsmToken::Comma);
  }

  return TokError("too many positional arguments");
}

bool AsmParser::handleMacroEntry(MCAsmMacro *M, SMLoc NameLoc) {
  // Arbitrarily limit macro nesting depth (default matches 'as'). We can
  // eliminate this, although we should protect against infinite loops.
  unsigned MaxNestingDepth = AsmMacroMaxNestingDepth;
  if (ActiveMacros.size() == MaxNestingDepth) {
    std::ostringstream MaxNestingDepthError;
    MaxNestingDepthError << "macros cannot be nested more than "
                         << MaxNestingDepth << " levels deep."
                         << " Use -asm-macro-max-nesting-depth to increase "
                            "this limit.";
    return TokError(MaxNestingDepthError.str());
  }

  MCAsmMacroArguments A;
  if (parseMacroArguments(M, A))
    return true;

  // Macro instantiation is lexical, unfortunately. We construct a new buffer
  // to hold the macro body with substitutions.
  SmallString<256> Buf;
  raw_svector_ostream OS(Buf);

  if ((!IsDarwin || M->Parameters.size()) && M->Parameters.size() != A.size())
    return Error(getTok().getLoc(), "Wrong number of arguments");
  if (expandMacro(OS, *M, M->Parameters, A, true))
    return true;

  // We include the .endmacro in the buffer as our cue to exit the macro
  // instantiation.
  OS << ".endmacro\n";

  std::unique_ptr<MemoryBuffer> Instantiation =
      MemoryBuffer::getMemBufferCopy(OS.str(), "<instantiation>");

  // Create the macro instantiation object and add to the current macro
  // instantiation stack.
  MacroInstantiation *MI = new MacroInstantiation{
      NameLoc, CurBuffer, getTok().getLoc(), TheCondStack.size()};
  ActiveMacros.push_back(MI);

  ++NumOfMacroInstantiations;

  // Jump to the macro instantiation and prime the lexer.
  CurBuffer = SrcMgr.AddNewSourceBuffer(std::move(Instantiation), SMLoc());
  Lexer.setBuffer(SrcMgr.getMemoryBuffer(CurBuffer)->getBuffer());
  Lex();

  return false;
}

void AsmParser::handleMacroExit() {
  // Jump to the EndOfStatement we should return to, and consume it.
  jumpToLoc(ActiveMacros.back()->ExitLoc, ActiveMacros.back()->ExitBuffer);
  Lex();
  // If .endm/.endr is followed by \n instead of a comment, consume it so that
  // we don't print an excess \n.
  if (getTok().is(AsmToken::EndOfStatement))
    Lex();

  // Pop the instantiation entry.
  delete ActiveMacros.back();
  ActiveMacros.pop_back();
}

bool AsmParser::parseAssignment(StringRef Name, AssignmentKind Kind) {
  MCSymbol *Sym;
  const MCExpr *Value;
  SMLoc ExprLoc = getTok().getLoc();
  bool AllowRedef =
      Kind == AssignmentKind::Set || Kind == AssignmentKind::Equal;
  if (MCParserUtils::parseAssignmentExpression(Name, AllowRedef, *this, Sym,
                                               Value))
    return true;

  if (!Sym) {
    // In the case where we parse an expression starting with a '.', we will
    // not generate an error, nor will we create a symbol.  In this case we
    // should just return out.
    return false;
  }

  if (discardLTOSymbol(Name))
    return false;

  // Do the assignment.
  switch (Kind) {
  case AssignmentKind::Equal:
    Out.emitAssignment(Sym, Value);
    break;
  case AssignmentKind::Set:
  case AssignmentKind::Equiv:
    Out.emitAssignment(Sym, Value);
    Out.emitSymbolAttribute(Sym, MCSA_NoDeadStrip);
    break;
  case AssignmentKind::LTOSetConditional:
    if (Value->getKind() != MCExpr::SymbolRef)
      return Error(ExprLoc, "expected identifier");

    Out.emitConditionalAssignment(Sym, Value);
    break;
  }

  return false;
}

/// parseIdentifier:
///   ::= identifier
///   ::= string
bool AsmParser::parseIdentifier(StringRef &Res) {
  // The assembler has relaxed rules for accepting identifiers, in particular we
  // allow things like '.globl $foo' and '.def @feat.00', which would normally be
  // separate tokens. At this level, we have already lexed so we cannot (currently)
  // handle this as a context dependent token, instead we detect adjacent tokens
  // and return the combined identifier.
  if (Lexer.is(AsmToken::Dollar) || Lexer.is(AsmToken::At)) {
    SMLoc PrefixLoc = getLexer().getLoc();

    // Consume the prefix character, and check for a following identifier.

    AsmToken Buf[1];
    Lexer.peekTokens(Buf, false);

    if (Buf[0].isNot(AsmToken::Identifier) && Buf[0].isNot(AsmToken::Integer))
      return true;

    // We have a '$' or '@' followed by an identifier or integer token, make
    // sure they are adjacent.
    if (PrefixLoc.getPointer() + 1 != Buf[0].getLoc().getPointer())
      return true;

    // eat $ or @
    Lexer.Lex(); // Lexer's Lex guarantees consecutive token.
    // Construct the joined identifier and consume the token.
    Res = StringRef(PrefixLoc.getPointer(), getTok().getString().size() + 1);
    Lex(); // Parser Lex to maintain invariants.
    return false;
  }

  if (Lexer.isNot(AsmToken::Identifier) && Lexer.isNot(AsmToken::String))
    return true;

  Res = getTok().getIdentifier();

  Lex(); // Consume the identifier token.

  return false;
}

/// parseDirectiveSet:
///   ::= .equ identifier ',' expression
///   ::= .equiv identifier ',' expression
///   ::= .set identifier ',' expression
///   ::= .lto_set_conditional identifier ',' expression
bool AsmParser::parseDirectiveSet(StringRef IDVal, AssignmentKind Kind) {
  StringRef Name;
  if (check(parseIdentifier(Name), "expected identifier") || parseComma() ||
      parseAssignment(Name, Kind))
    return true;
  return false;
}

bool AsmParser::parseEscapedString(std::string &Data) {
  if (check(getTok().isNot(AsmToken::String), "expected string"))
    return true;

  Data = "";
  StringRef Str = getTok().getStringContents();
  for (unsigned i = 0, e = Str.size(); i != e; ++i) {
    if (Str[i] != '\\') {
      if ((Str[i] == '\n') || (Str[i] == '\r')) {
        // Don't double-warn for Windows newlines.
        if ((Str[i] == '\n') && (i > 0) && (Str[i - 1] == '\r'))
          continue;

        SMLoc NewlineLoc = SMLoc::getFromPointer(Str.data() + i);
        if (Warning(NewlineLoc, "unterminated string; newline inserted"))
          return true;
      }
      Data += Str[i];
      continue;
    }

    // Recognize escaped characters. Note that this escape semantics currently
    // loosely follows Darwin 'as'.
    ++i;
    if (i == e)
      return TokError("unexpected backslash at end of string");

    // Recognize hex sequences similarly to GNU 'as'.
    if (Str[i] == 'x' || Str[i] == 'X') {
      size_t length = Str.size();
      if (i + 1 >= length || !isHexDigit(Str[i + 1]))
        return TokError("invalid hexadecimal escape sequence");

      // Consume hex characters. GNU 'as' reads all hexadecimal characters and
      // then truncates to the lower 16 bits. Seems reasonable.
      unsigned Value = 0;
      while (i + 1 < length && isHexDigit(Str[i + 1]))
        Value = Value * 16 + hexDigitValue(Str[++i]);

      Data += (unsigned char)(Value & 0xFF);
      continue;
    }

    // Recognize octal sequences.
    if ((unsigned)(Str[i] - '0') <= 7) {
      // Consume up to three octal characters.
      unsigned Value = Str[i] - '0';

      if (i + 1 != e && ((unsigned)(Str[i + 1] - '0')) <= 7) {
        ++i;
        Value = Value * 8 + (Str[i] - '0');

        if (i + 1 != e && ((unsigned)(Str[i + 1] - '0')) <= 7) {
          ++i;
          Value = Value * 8 + (Str[i] - '0');
        }
      }

      if (Value > 255)
        return TokError("invalid octal escape sequence (out of range)");

      Data += (unsigned char)Value;
      continue;
    }

    // Otherwise recognize individual escapes.
    switch (Str[i]) {
    default:
      // Just reject invalid escape sequences for now.
      return TokError("invalid escape sequence (unrecognized character)");

    case 'b': Data += '\b'; break;
    case 'f': Data += '\f'; break;
    case 'n': Data += '\n'; break;
    case 'r': Data += '\r'; break;
    case 't': Data += '\t'; break;
    case '"': Data += '"'; break;
    case '\\': Data += '\\'; break;
    }
  }

  Lex();
  return false;
}

bool AsmParser::parseAngleBracketString(std::string &Data) {
  SMLoc EndLoc, StartLoc = getTok().getLoc();
  if (isAngleBracketString(StartLoc, EndLoc)) {
    const char *StartChar = StartLoc.getPointer() + 1;
    const char *EndChar = EndLoc.getPointer() - 1;
    jumpToLoc(EndLoc, CurBuffer);
    /// Eat from '<' to '>'
    Lex();

    Data = angleBracketString(StringRef(StartChar, EndChar - StartChar));
    return false;
  }
  return true;
}

/// parseDirectiveAscii:
//    ::= .ascii [ "string"+ ( , "string"+ )* ]
///   ::= ( .asciz | .string ) [ "string" ( , "string" )* ]
bool AsmParser::parseDirectiveAscii(StringRef IDVal, bool ZeroTerminated) {
  auto parseOp = [&]() -> bool {
    std::string Data;
    if (checkForValidSection())
      return true;
    // Only support spaces as separators for .ascii directive for now. See the
    // discusssion at https://reviews.llvm.org/D91460 for more details.
    do {
      if (parseEscapedString(Data))
        return true;
      getStreamer().emitBytes(Data);
    } while (!ZeroTerminated && getTok().is(AsmToken::String));
    if (ZeroTerminated)
      getStreamer().emitBytes(StringRef("\0", 1));
    return false;
  };

  return parseMany(parseOp);
}

/// parseDirectiveReloc
///  ::= .reloc expression , identifier [ , expression ]
bool AsmParser::parseDirectiveReloc(SMLoc DirectiveLoc) {
  const MCExpr *Offset;
  const MCExpr *Expr = nullptr;

  if (parseExpression(Offset))
    return true;
  if (parseComma() ||
      check(getTok().isNot(AsmToken::Identifier), "expected relocation name"))
    return true;

  SMLoc NameLoc = Lexer.getTok().getLoc();
  StringRef Name = Lexer.getTok().getIdentifier();
  Lex();

  if (Lexer.is(AsmToken::Comma)) {
    Lex();
    SMLoc ExprLoc = Lexer.getLoc();
    if (parseExpression(Expr))
      return true;

    MCValue Value;
    if (!Expr->evaluateAsRelocatable(Value, nullptr))
      return Error(ExprLoc, "expression must be relocatable");
  }

  if (parseEOL())
    return true;

  getStreamer().emitRelocDirective(*Offset, Name, Expr, NameLoc);
  return false;
}

/// parseDirectiveValue
///  ::= (.byte | .short | ... ) [ expression (, expression)* ]
bool AsmParser::parseDirectiveValue(StringRef IDVal, unsigned Size) {
  auto parseOp = [&]() -> bool {
    const MCExpr *Value;
    SMLoc ExprLoc = getLexer().getLoc();
    if (checkForValidSection() || getTargetParser().parseDataExpr(Value))
      return true;
    // Special case constant expressions to match code generator.
    if (const MCConstantExpr *MCE = dyn_cast<MCConstantExpr>(Value)) {
      assert(Size <= 8 && "Invalid size");
      uint64_t IntValue = MCE->getValue();
      if (!isUIntN(8 * Size, IntValue) && !isIntN(8 * Size, IntValue))
        return Error(ExprLoc, "out of range literal value");
      getStreamer().emitIntValue(IntValue, Size);
    } else
      getStreamer().emitValue(Value, Size, ExprLoc);
    return false;
  };

  return parseMany(parseOp);
}

static bool parseHexOcta(AsmParser &Asm, uint64_t &hi, uint64_t &lo) {
  if (Asm.getTok().isNot(AsmToken::Integer) &&
      Asm.getTok().isNot(AsmToken::BigNum))
    return Asm.TokError("unknown token in expression");
  SMLoc ExprLoc = Asm.getTok().getLoc();
  APInt IntValue = Asm.getTok().getAPIntVal();
  Asm.Lex();
  if (!IntValue.isIntN(128))
    return Asm.Error(ExprLoc, "out of range literal value");
  if (!IntValue.isIntN(64)) {
    hi = IntValue.getHiBits(IntValue.getBitWidth() - 64).getZExtValue();
    lo = IntValue.getLoBits(64).getZExtValue();
  } else {
    hi = 0;
    lo = IntValue.getZExtValue();
  }
  return false;
}

/// ParseDirectiveOctaValue
///  ::= .octa [ hexconstant (, hexconstant)* ]

bool AsmParser::parseDirectiveOctaValue(StringRef IDVal) {
  auto parseOp = [&]() -> bool {
    if (checkForValidSection())
      return true;
    uint64_t hi, lo;
    if (parseHexOcta(*this, hi, lo))
      return true;
    if (MAI.isLittleEndian()) {
      getStreamer().emitInt64(lo);
      getStreamer().emitInt64(hi);
    } else {
      getStreamer().emitInt64(hi);
      getStreamer().emitInt64(lo);
    }
    return false;
  };

  return parseMany(parseOp);
}

bool AsmParser::parseRealValue(const fltSemantics &Semantics, APInt &Res) {
  // We don't truly support arithmetic on floating point expressions, so we
  // have to manually parse unary prefixes.
  bool IsNeg = false;
  if (getLexer().is(AsmToken::Minus)) {
    Lexer.Lex();
    IsNeg = true;
  } else if (getLexer().is(AsmToken::Plus))
    Lexer.Lex();

  if (Lexer.is(AsmToken::Error))
    return TokError(Lexer.getErr());
  if (Lexer.isNot(AsmToken::Integer) && Lexer.isNot(AsmToken::Real) &&
      Lexer.isNot(AsmToken::Identifier))
    return TokError("unexpected token in directive");

  // Convert to an APFloat.
  APFloat Value(Semantics);
  StringRef IDVal = getTok().getString();
  if (getLexer().is(AsmToken::Identifier)) {
    if (!IDVal.compare_insensitive("infinity") ||
        !IDVal.compare_insensitive("inf"))
      Value = APFloat::getInf(Semantics);
    else if (!IDVal.compare_insensitive("nan"))
      Value = APFloat::getNaN(Semantics, false, ~0);
    else
      return TokError("invalid floating point literal");
  } else if (errorToBool(
                 Value.convertFromString(IDVal, APFloat::rmNearestTiesToEven)
                     .takeError()))
    return TokError("invalid floating point literal");
  if (IsNeg)
    Value.changeSign();

  // Consume the numeric token.
  Lex();

  Res = Value.bitcastToAPInt();

  return false;
}

/// parseDirectiveRealValue
///  ::= (.single | .double) [ expression (, expression)* ]
bool AsmParser::parseDirectiveRealValue(StringRef IDVal,
                                        const fltSemantics &Semantics) {
  auto parseOp = [&]() -> bool {
    APInt AsInt;
    if (checkForValidSection() || parseRealValue(Semantics, AsInt))
      return true;
    getStreamer().emitIntValue(AsInt.getLimitedValue(),
                               AsInt.getBitWidth() / 8);
    return false;
  };

  return parseMany(parseOp);
}

/// parseDirectiveZero
///  ::= .zero expression
bool AsmParser::parseDirectiveZero() {
  SMLoc NumBytesLoc = Lexer.getLoc();
  const MCExpr *NumBytes;
  if (checkForValidSection() || parseExpression(NumBytes))
    return true;

  int64_t Val = 0;
  if (getLexer().is(AsmToken::Comma)) {
    Lex();
    if (parseAbsoluteExpression(Val))
      return true;
  }

  if (parseEOL())
    return true;
  getStreamer().emitFill(*NumBytes, Val, NumBytesLoc);

  return false;
}

/// parseDirectiveFill
///  ::= .fill expression [ , expression [ , expression ] ]
bool AsmParser::parseDirectiveFill() {
  SMLoc NumValuesLoc = Lexer.getLoc();
  const MCExpr *NumValues;
  if (checkForValidSection() || parseExpression(NumValues))
    return true;

  int64_t FillSize = 1;
  int64_t FillExpr = 0;

  SMLoc SizeLoc, ExprLoc;

  if (parseOptionalToken(AsmToken::Comma)) {
    SizeLoc = getTok().getLoc();
    if (parseAbsoluteExpression(FillSize))
      return true;
    if (parseOptionalToken(AsmToken::Comma)) {
      ExprLoc = getTok().getLoc();
      if (parseAbsoluteExpression(FillExpr))
        return true;
    }
  }
  if (parseEOL())
    return true;

  if (FillSize < 0) {
    Warning(SizeLoc, "'.fill' directive with negative size has no effect");
    return false;
  }
  if (FillSize > 8) {
    Warning(SizeLoc, "'.fill' directive with size greater than 8 has been truncated to 8");
    FillSize = 8;
  }

  if (!isUInt<32>(FillExpr) && FillSize > 4)
    Warning(ExprLoc, "'.fill' directive pattern has been truncated to 32-bits");

  getStreamer().emitFill(*NumValues, FillSize, FillExpr, NumValuesLoc);

  return false;
}

/// parseDirectiveOrg
///  ::= .org expression [ , expression ]
bool AsmParser::parseDirectiveOrg() {
  const MCExpr *Offset;
  SMLoc OffsetLoc = Lexer.getLoc();
  if (checkForValidSection() || parseExpression(Offset))
    return true;

  // Parse optional fill expression.
  int64_t FillExpr = 0;
  if (parseOptionalToken(AsmToken::Comma))
    if (parseAbsoluteExpression(FillExpr))
      return true;
  if (parseEOL())
    return true;

  getStreamer().emitValueToOffset(Offset, FillExpr, OffsetLoc);
  return false;
}

/// parseDirectiveAlign
///  ::= {.align, ...} expression [ , expression [ , expression ]]
bool AsmParser::parseDirectiveAlign(bool IsPow2, uint8_t ValueSize) {
  SMLoc AlignmentLoc = getLexer().getLoc();
  int64_t Alignment;
  SMLoc MaxBytesLoc;
  bool HasFillExpr = false;
  int64_t FillExpr = 0;
  int64_t MaxBytesToFill = 0;
  SMLoc FillExprLoc;

  auto parseAlign = [&]() -> bool {
    if (parseAbsoluteExpression(Alignment))
      return true;
    if (parseOptionalToken(AsmToken::Comma)) {
      // The fill expression can be omitted while specifying a maximum number of
      // alignment bytes, e.g:
      //  .align 3,,4
      if (getTok().isNot(AsmToken::Comma)) {
        HasFillExpr = true;
        if (parseTokenLoc(FillExprLoc) || parseAbsoluteExpression(FillExpr))
          return true;
      }
      if (parseOptionalToken(AsmToken::Comma))
        if (parseTokenLoc(MaxBytesLoc) ||
            parseAbsoluteExpression(MaxBytesToFill))
          return true;
    }
    return parseEOL();
  };

  if (checkForValidSection())
    return true;
  // Ignore empty '.p2align' directives for GNU-as compatibility
  if (IsPow2 && (ValueSize == 1) && getTok().is(AsmToken::EndOfStatement)) {
    Warning(AlignmentLoc, "p2align directive with no operand(s) is ignored");
    return parseEOL();
  }
  if (parseAlign())
    return true;

  // Always emit an alignment here even if we thrown an error.
  bool ReturnVal = false;

  // Compute alignment in bytes.
  if (IsPow2) {
    // FIXME: Diagnose overflow.
    if (Alignment >= 32) {
      ReturnVal |= Error(AlignmentLoc, "invalid alignment value");
      Alignment = 31;
    }

    Alignment = 1ULL << Alignment;
  } else {
    // Reject alignments that aren't either a power of two or zero,
    // for gas compatibility. Alignment of zero is silently rounded
    // up to one.
    if (Alignment == 0)
      Alignment = 1;
    else if (!isPowerOf2_64(Alignment)) {
      ReturnVal |= Error(AlignmentLoc, "alignment must be a power of 2");
      Alignment = llvm::bit_floor<uint64_t>(Alignment);
    }
    if (!isUInt<32>(Alignment)) {
      ReturnVal |= Error(AlignmentLoc, "alignment must be smaller than 2**32");
      Alignment = 1u << 31;
    }
  }

  // Diagnose non-sensical max bytes to align.
  if (MaxBytesLoc.isValid()) {
    if (MaxBytesToFill < 1) {
      ReturnVal |= Error(MaxBytesLoc,
                         "alignment directive can never be satisfied in this "
                         "many bytes, ignoring maximum bytes expression");
      MaxBytesToFill = 0;
    }

    if (MaxBytesToFill >= Alignment) {
      Warning(MaxBytesLoc, "maximum bytes expression exceeds alignment and "
                           "has no effect");
      MaxBytesToFill = 0;
    }
  }

  const MCSection *Section = getStreamer().getCurrentSectionOnly();
  assert(Section && "must have section to emit alignment");

  if (HasFillExpr && FillExpr != 0 && Section->isBssSection()) {
    ReturnVal |=
        Warning(FillExprLoc, "ignoring non-zero fill value in BSS section '" +
                                 Section->getName() + "'");
    FillExpr = 0;
  }

  // Check whether we should use optimal code alignment for this .align
  // directive.
  if (MAI.useCodeAlign(*Section) && !HasFillExpr) {
    getStreamer().emitCodeAlignment(
        Align(Alignment), &getTargetParser().getSTI(), MaxBytesToFill);
  } else {
    // FIXME: Target specific behavior about how the "extra" bytes are filled.
    getStreamer().emitValueToAlignment(Align(Alignment), FillExpr, ValueSize,
                                       MaxBytesToFill);
  }

  return ReturnVal;
}

/// parseDirectiveFile
/// ::= .file filename
/// ::= .file number [directory] filename [md5 checksum] [source source-text]
bool AsmParser::parseDirectiveFile(SMLoc DirectiveLoc) {
  // FIXME: I'm not sure what this is.
  int64_t FileNumber = -1;
  if (getLexer().is(AsmToken::Integer)) {
    FileNumber = getTok().getIntVal();
    Lex();

    if (FileNumber < 0)
      return TokError("negative file number");
  }

  std::string Path;

  // Usually the directory and filename together, otherwise just the directory.
  // Allow the strings to have escaped octal character sequence.
  if (parseEscapedString(Path))
    return true;

  StringRef Directory;
  StringRef Filename;
  std::string FilenameData;
  if (getLexer().is(AsmToken::String)) {
    if (check(FileNumber == -1,
              "explicit path specified, but no file number") ||
        parseEscapedString(FilenameData))
      return true;
    Filename = FilenameData;
    Directory = Path;
  } else {
    Filename = Path;
  }

  uint64_t MD5Hi, MD5Lo;
  bool HasMD5 = false;

  std::optional<StringRef> Source;
  bool HasSource = false;
  std::string SourceString;

  while (!parseOptionalToken(AsmToken::EndOfStatement)) {
    StringRef Keyword;
    if (check(getTok().isNot(AsmToken::Identifier),
              "unexpected token in '.file' directive") ||
        parseIdentifier(Keyword))
      return true;
    if (Keyword == "md5") {
      HasMD5 = true;
      if (check(FileNumber == -1,
                "MD5 checksum specified, but no file number") ||
          parseHexOcta(*this, MD5Hi, MD5Lo))
        return true;
    } else if (Keyword == "source") {
      HasSource = true;
      if (check(FileNumber == -1,
                "source specified, but no file number") ||
          check(getTok().isNot(AsmToken::String),
                "unexpected token in '.file' directive") ||
          parseEscapedString(SourceString))
        return true;
    } else {
      return TokError("unexpected token in '.file' directive");
    }
  }

  if (FileNumber == -1) {
    // Ignore the directive if there is no number and the target doesn't support
    // numberless .file directives. This allows some portability of assembler
    // between different object file formats.
    if (getContext().getAsmInfo()->hasSingleParameterDotFile())
      getStreamer().emitFileDirective(Filename);
  } else {
    // In case there is a -g option as well as debug info from directive .file,
    // we turn off the -g option, directly use the existing debug info instead.
    // Throw away any implicit file table for the assembler source.
    if (Ctx.getGenDwarfForAssembly()) {
      Ctx.getMCDwarfLineTable(0).resetFileTable();
      Ctx.setGenDwarfForAssembly(false);
    }

    std::optional<MD5::MD5Result> CKMem;
    if (HasMD5) {
      MD5::MD5Result Sum;
      for (unsigned i = 0; i != 8; ++i) {
        Sum[i] = uint8_t(MD5Hi >> ((7 - i) * 8));
        Sum[i + 8] = uint8_t(MD5Lo >> ((7 - i) * 8));
      }
      CKMem = Sum;
    }
    if (HasSource) {
      char *SourceBuf = static_cast<char *>(Ctx.allocate(SourceString.size()));
      memcpy(SourceBuf, SourceString.data(), SourceString.size());
      Source = StringRef(SourceBuf, SourceString.size());
    }
    if (FileNumber == 0) {
      // Upgrade to Version 5 for assembly actions like clang -c a.s.
      if (Ctx.getDwarfVersion() < 5)
        Ctx.setDwarfVersion(5);
      getStreamer().emitDwarfFile0Directive(Directory, Filename, CKMem, Source);
    } else {
      Expected<unsigned> FileNumOrErr = getStreamer().tryEmitDwarfFileDirective(
          FileNumber, Directory, Filename, CKMem, Source);
      if (!FileNumOrErr)
        return Error(DirectiveLoc, toString(FileNumOrErr.takeError()));
    }
    // Alert the user if there are some .file directives with MD5 and some not.
    // But only do that once.
    if (!ReportedInconsistentMD5 && !Ctx.isDwarfMD5UsageConsistent(0)) {
      ReportedInconsistentMD5 = true;
      return Warning(DirectiveLoc, "inconsistent use of MD5 checksums");
    }
  }

  return false;
}

/// parseDirectiveLine
/// ::= .line [number]
bool AsmParser::parseDirectiveLine() {
  parseOptionalToken(AsmToken::Integer);
  return parseEOL();
}

/// parseDirectiveLoc
/// ::= .loc FileNumber [LineNumber] [ColumnPos] [basic_block] [prologue_end]
///                                [epilogue_begin] [is_stmt VALUE] [isa VALUE]
/// The first number is a file number, must have been previously assigned with
/// a .file directive, the second number is the line number and optionally the
/// third number is a column position (zero if not specified).  The remaining
/// optional items are .loc sub-directives.
bool AsmParser::parseDirectiveLoc() {
  int64_t FileNumber = 0, LineNumber = 0;
  SMLoc Loc = getTok().getLoc();
  if (parseIntToken(FileNumber) ||
      check(FileNumber < 1 && Ctx.getDwarfVersion() < 5, Loc,
            "file number less than one in '.loc' directive") ||
      check(!getContext().isValidDwarfFileNumber(FileNumber), Loc,
            "unassigned file number in '.loc' directive"))
    return true;

  // optional
  if (getLexer().is(AsmToken::Integer)) {
    LineNumber = getTok().getIntVal();
    if (LineNumber < 0)
      return TokError("line number less than zero in '.loc' directive");
    Lex();
  }

  int64_t ColumnPos = 0;
  if (getLexer().is(AsmToken::Integer)) {
    ColumnPos = getTok().getIntVal();
    if (ColumnPos < 0)
      return TokError("column position less than zero in '.loc' directive");
    Lex();
  }

  auto PrevFlags = getContext().getCurrentDwarfLoc().getFlags();
  unsigned Flags = PrevFlags & DWARF2_FLAG_IS_STMT;
  unsigned Isa = 0;
  int64_t Discriminator = 0;

  auto parseLocOp = [&]() -> bool {
    StringRef Name;
    SMLoc Loc = getTok().getLoc();
    if (parseIdentifier(Name))
      return TokError("unexpected token in '.loc' directive");

    if (Name == "basic_block")
      Flags |= DWARF2_FLAG_BASIC_BLOCK;
    else if (Name == "prologue_end")
      Flags |= DWARF2_FLAG_PROLOGUE_END;
    else if (Name == "epilogue_begin")
      Flags |= DWARF2_FLAG_EPILOGUE_BEGIN;
    else if (Name == "is_stmt") {
      Loc = getTok().getLoc();
      const MCExpr *Value;
      if (parseExpression(Value))
        return true;
      // The expression must be the constant 0 or 1.
      if (const MCConstantExpr *MCE = dyn_cast<MCConstantExpr>(Value)) {
        int Value = MCE->getValue();
        if (Value == 0)
          Flags &= ~DWARF2_FLAG_IS_STMT;
        else if (Value == 1)
          Flags |= DWARF2_FLAG_IS_STMT;
        else
          return Error(Loc, "is_stmt value not 0 or 1");
      } else {
        return Error(Loc, "is_stmt value not the constant value of 0 or 1");
      }
    } else if (Name == "isa") {
      Loc = getTok().getLoc();
      const MCExpr *Value;
      if (parseExpression(Value))
        return true;
      // The expression must be a constant greater or equal to 0.
      if (const MCConstantExpr *MCE = dyn_cast<MCConstantExpr>(Value)) {
        int Value = MCE->getValue();
        if (Value < 0)
          return Error(Loc, "isa number less than zero");
        Isa = Value;
      } else {
        return Error(Loc, "isa number not a constant value");
      }
    } else if (Name == "discriminator") {
      if (parseAbsoluteExpression(Discriminator))
        return true;
    } else {
      return Error(Loc, "unknown sub-directive in '.loc' directive");
    }
    return false;
  };

  if (parseMany(parseLocOp, false /*hasComma*/))
    return true;

  getStreamer().emitDwarfLocDirective(FileNumber, LineNumber, ColumnPos, Flags,
                                      Isa, Discriminator, StringRef());

  return false;
}

/// parseDirectiveLoc
/// ::= .loc_label label
bool AsmParser::parseDirectiveLocLabel(SMLoc DirectiveLoc) {
  StringRef Name;
  DirectiveLoc = Lexer.getLoc();
  if (parseIdentifier(Name))
    return TokError("expected identifier");
  if (parseEOL())
    return true;
  getStreamer().emitDwarfLocLabelDirective(DirectiveLoc, Name);
  return false;
}

/// parseDirectiveStabs
/// ::= .stabs string, number, number, number
bool AsmParser::parseDirectiveStabs() {
  return TokError("unsupported directive '.stabs'");
}

/// parseDirectiveCVFile
/// ::= .cv_file number filename [checksum] [checksumkind]
bool AsmParser::parseDirectiveCVFile() {
  SMLoc FileNumberLoc = getTok().getLoc();
  int64_t FileNumber;
  std::string Filename;
  std::string Checksum;
  int64_t ChecksumKind = 0;

  if (parseIntToken(FileNumber, "expected file number") ||
      check(FileNumber < 1, FileNumberLoc, "file number less than one") ||
      check(getTok().isNot(AsmToken::String),
            "unexpected token in '.cv_file' directive") ||
      parseEscapedString(Filename))
    return true;
  if (!parseOptionalToken(AsmToken::EndOfStatement)) {
    if (check(getTok().isNot(AsmToken::String),
              "unexpected token in '.cv_file' directive") ||
        parseEscapedString(Checksum) ||
        parseIntToken(ChecksumKind,
                      "expected checksum kind in '.cv_file' directive") ||
        parseEOL())
      return true;
  }

  Checksum = fromHex(Checksum);
  void *CKMem = Ctx.allocate(Checksum.size(), 1);
  memcpy(CKMem, Checksum.data(), Checksum.size());
  ArrayRef<uint8_t> ChecksumAsBytes(reinterpret_cast<const uint8_t *>(CKMem),
                                    Checksum.size());

  if (!getStreamer().emitCVFileDirective(FileNumber, Filename, ChecksumAsBytes,
                                         static_cast<uint8_t>(ChecksumKind)))
    return Error(FileNumberLoc, "file number already allocated");

  return false;
}

bool AsmParser::parseCVFunctionId(int64_t &FunctionId,
                                  StringRef DirectiveName) {
  SMLoc Loc;
  return parseTokenLoc(Loc) ||
         parseIntToken(FunctionId, "expected function id") ||
         check(FunctionId < 0 || FunctionId >= UINT_MAX, Loc,
               "expected function id within range [0, UINT_MAX)");
}

bool AsmParser::parseCVFileId(int64_t &FileNumber, StringRef DirectiveName) {
  SMLoc Loc;
  return parseTokenLoc(Loc) ||
         parseIntToken(FileNumber, "expected file number") ||
         check(FileNumber < 1, Loc,
               "file number less than one in '" + DirectiveName +
                   "' directive") ||
         check(!getCVContext().isValidFileNumber(FileNumber), Loc,
               "unassigned file number in '" + DirectiveName + "' directive");
}

/// parseDirectiveCVFuncId
/// ::= .cv_func_id FunctionId
///
/// Introduces a function ID that can be used with .cv_loc.
bool AsmParser::parseDirectiveCVFuncId() {
  SMLoc FunctionIdLoc = getTok().getLoc();
  int64_t FunctionId;

  if (parseCVFunctionId(FunctionId, ".cv_func_id") || parseEOL())
    return true;

  if (!getStreamer().emitCVFuncIdDirective(FunctionId))
    return Error(FunctionIdLoc, "function id already allocated");

  return false;
}

/// parseDirectiveCVInlineSiteId
/// ::= .cv_inline_site_id FunctionId
///         "within" IAFunc
///         "inlined_at" IAFile IALine [IACol]
///
/// Introduces a function ID that can be used with .cv_loc. Includes "inlined
/// at" source location information for use in the line table of the caller,
/// whether the caller is a real function or another inlined call site.
bool AsmParser::parseDirectiveCVInlineSiteId() {
  SMLoc FunctionIdLoc = getTok().getLoc();
  int64_t FunctionId;
  int64_t IAFunc;
  int64_t IAFile;
  int64_t IALine;
  int64_t IACol = 0;

  // FunctionId
  if (parseCVFunctionId(FunctionId, ".cv_inline_site_id"))
    return true;

  // "within"
  if (check((getLexer().isNot(AsmToken::Identifier) ||
             getTok().getIdentifier() != "within"),
            "expected 'within' identifier in '.cv_inline_site_id' directive"))
    return true;
  Lex();

  // IAFunc
  if (parseCVFunctionId(IAFunc, ".cv_inline_site_id"))
    return true;

  // "inlined_at"
  if (check((getLexer().isNot(AsmToken::Identifier) ||
             getTok().getIdentifier() != "inlined_at"),
            "expected 'inlined_at' identifier in '.cv_inline_site_id' "
            "directive") )
    return true;
  Lex();

  // IAFile IALine
  if (parseCVFileId(IAFile, ".cv_inline_site_id") ||
      parseIntToken(IALine, "expected line number after 'inlined_at'"))
    return true;

  // [IACol]
  if (getLexer().is(AsmToken::Integer)) {
    IACol = getTok().getIntVal();
    Lex();
  }

  if (parseEOL())
    return true;

  if (!getStreamer().emitCVInlineSiteIdDirective(FunctionId, IAFunc, IAFile,
                                                 IALine, IACol, FunctionIdLoc))
    return Error(FunctionIdLoc, "function id already allocated");

  return false;
}

/// parseDirectiveCVLoc
/// ::= .cv_loc FunctionId FileNumber [LineNumber] [ColumnPos] [prologue_end]
///                                [is_stmt VALUE]
/// The first number is a file number, must have been previously assigned with
/// a .file directive, the second number is the line number and optionally the
/// third number is a column position (zero if not specified).  The remaining
/// optional items are .loc sub-directives.
bool AsmParser::parseDirectiveCVLoc() {
  SMLoc DirectiveLoc = getTok().getLoc();
  int64_t FunctionId, FileNumber;
  if (parseCVFunctionId(FunctionId, ".cv_loc") ||
      parseCVFileId(FileNumber, ".cv_loc"))
    return true;

  int64_t LineNumber = 0;
  if (getLexer().is(AsmToken::Integer)) {
    LineNumber = getTok().getIntVal();
    if (LineNumber < 0)
      return TokError("line number less than zero in '.cv_loc' directive");
    Lex();
  }

  int64_t ColumnPos = 0;
  if (getLexer().is(AsmToken::Integer)) {
    ColumnPos = getTok().getIntVal();
    if (ColumnPos < 0)
      return TokError("column position less than zero in '.cv_loc' directive");
    Lex();
  }

  bool PrologueEnd = false;
  uint64_t IsStmt = 0;

  auto parseOp = [&]() -> bool {
    StringRef Name;
    SMLoc Loc = getTok().getLoc();
    if (parseIdentifier(Name))
      return TokError("unexpected token in '.cv_loc' directive");
    if (Name == "prologue_end")
      PrologueEnd = true;
    else if (Name == "is_stmt") {
      Loc = getTok().getLoc();
      const MCExpr *Value;
      if (parseExpression(Value))
        return true;
      // The expression must be the constant 0 or 1.
      IsStmt = ~0ULL;
      if (const auto *MCE = dyn_cast<MCConstantExpr>(Value))
        IsStmt = MCE->getValue();

      if (IsStmt > 1)
        return Error(Loc, "is_stmt value not 0 or 1");
    } else {
      return Error(Loc, "unknown sub-directive in '.cv_loc' directive");
    }
    return false;
  };

  if (parseMany(parseOp, false /*hasComma*/))
    return true;

  getStreamer().emitCVLocDirective(FunctionId, FileNumber, LineNumber,
                                   ColumnPos, PrologueEnd, IsStmt, StringRef(),
                                   DirectiveLoc);
  return false;
}

/// parseDirectiveCVLinetable
/// ::= .cv_linetable FunctionId, FnStart, FnEnd
bool AsmParser::parseDirectiveCVLinetable() {
  int64_t FunctionId;
  StringRef FnStartName, FnEndName;
  SMLoc Loc = getTok().getLoc();
  if (parseCVFunctionId(FunctionId, ".cv_linetable") || parseComma() ||
      parseTokenLoc(Loc) ||
      check(parseIdentifier(FnStartName), Loc,
            "expected identifier in directive") ||
      parseComma() || parseTokenLoc(Loc) ||
      check(parseIdentifier(FnEndName), Loc,
            "expected identifier in directive"))
    return true;

  MCSymbol *FnStartSym = getContext().getOrCreateSymbol(FnStartName);
  MCSymbol *FnEndSym = getContext().getOrCreateSymbol(FnEndName);

  getStreamer().emitCVLinetableDirective(FunctionId, FnStartSym, FnEndSym);
  return false;
}

/// parseDirectiveCVInlineLinetable
/// ::= .cv_inline_linetable PrimaryFunctionId FileId LineNum FnStart FnEnd
bool AsmParser::parseDirectiveCVInlineLinetable() {
  int64_t PrimaryFunctionId, SourceFileId, SourceLineNum;
  StringRef FnStartName, FnEndName;
  SMLoc Loc = getTok().getLoc();
  if (parseCVFunctionId(PrimaryFunctionId, ".cv_inline_linetable") ||
      parseTokenLoc(Loc) ||
      parseIntToken(SourceFileId, "expected SourceField") ||
      check(SourceFileId <= 0, Loc, "File id less than zero") ||
      parseTokenLoc(Loc) ||
      parseIntToken(SourceLineNum, "expected SourceLineNum") ||
      check(SourceLineNum < 0, Loc, "Line number less than zero") ||
      parseTokenLoc(Loc) ||
      check(parseIdentifier(FnStartName), Loc, "expected identifier") ||
      parseTokenLoc(Loc) ||
      check(parseIdentifier(FnEndName), Loc, "expected identifier"))
    return true;

  if (parseEOL())
    return true;

  MCSymbol *FnStartSym = getContext().getOrCreateSymbol(FnStartName);
  MCSymbol *FnEndSym = getContext().getOrCreateSymbol(FnEndName);
  getStreamer().emitCVInlineLinetableDirective(PrimaryFunctionId, SourceFileId,
                                               SourceLineNum, FnStartSym,
                                               FnEndSym);
  return false;
}

void AsmParser::initializeCVDefRangeTypeMap() {
  CVDefRangeTypeMap["reg"] = CVDR_DEFRANGE_REGISTER;
  CVDefRangeTypeMap["frame_ptr_rel"] = CVDR_DEFRANGE_FRAMEPOINTER_REL;
  CVDefRangeTypeMap["subfield_reg"] = CVDR_DEFRANGE_SUBFIELD_REGISTER;
  CVDefRangeTypeMap["reg_rel"] = CVDR_DEFRANGE_REGISTER_REL;
}

/// parseDirectiveCVDefRange
/// ::= .cv_def_range RangeStart RangeEnd (GapStart GapEnd)*, bytes*
bool AsmParser::parseDirectiveCVDefRange() {
  SMLoc Loc;
  std::vector<std::pair<const MCSymbol *, const MCSymbol *>> Ranges;
  while (getLexer().is(AsmToken::Identifier)) {
    Loc = getLexer().getLoc();
    StringRef GapStartName;
    if (parseIdentifier(GapStartName))
      return Error(Loc, "expected identifier in directive");
    MCSymbol *GapStartSym = getContext().getOrCreateSymbol(GapStartName);

    Loc = getLexer().getLoc();
    StringRef GapEndName;
    if (parseIdentifier(GapEndName))
      return Error(Loc, "expected identifier in directive");
    MCSymbol *GapEndSym = getContext().getOrCreateSymbol(GapEndName);

    Ranges.push_back({GapStartSym, GapEndSym});
  }

  StringRef CVDefRangeTypeStr;
  if (parseToken(
          AsmToken::Comma,
          "expected comma before def_range type in .cv_def_range directive") ||
      parseIdentifier(CVDefRangeTypeStr))
    return Error(Loc, "expected def_range type in directive");

  StringMap<CVDefRangeType>::const_iterator CVTypeIt =
      CVDefRangeTypeMap.find(CVDefRangeTypeStr);
  CVDefRangeType CVDRType = (CVTypeIt == CVDefRangeTypeMap.end())
                                ? CVDR_DEFRANGE
                                : CVTypeIt->getValue();
  switch (CVDRType) {
  case CVDR_DEFRANGE_REGISTER: {
    int64_t DRRegister;
    if (parseToken(AsmToken::Comma, "expected comma before register number in "
                                    ".cv_def_range directive") ||
        parseAbsoluteExpression(DRRegister))
      return Error(Loc, "expected register number");

    codeview::DefRangeRegisterHeader DRHdr;
    DRHdr.Register = DRRegister;
    DRHdr.MayHaveNoName = 0;
    getStreamer().emitCVDefRangeDirective(Ranges, DRHdr);
    break;
  }
  case CVDR_DEFRANGE_FRAMEPOINTER_REL: {
    int64_t DROffset;
    if (parseToken(AsmToken::Comma,
                   "expected comma before offset in .cv_def_range directive") ||
        parseAbsoluteExpression(DROffset))
      return Error(Loc, "expected offset value");

    codeview::DefRangeFramePointerRelHeader DRHdr;
    DRHdr.Offset = DROffset;
    getStreamer().emitCVDefRangeDirective(Ranges, DRHdr);
    break;
  }
  case CVDR_DEFRANGE_SUBFIELD_REGISTER: {
    int64_t DRRegister;
    int64_t DROffsetInParent;
    if (parseToken(AsmToken::Comma, "expected comma before register number in "
                                    ".cv_def_range directive") ||
        parseAbsoluteExpression(DRRegister))
      return Error(Loc, "expected register number");
    if (parseToken(AsmToken::Comma,
                   "expected comma before offset in .cv_def_range directive") ||
        parseAbsoluteExpression(DROffsetInParent))
      return Error(Loc, "expected offset value");

    codeview::DefRangeSubfieldRegisterHeader DRHdr;
    DRHdr.Register = DRRegister;
    DRHdr.MayHaveNoName = 0;
    DRHdr.OffsetInParent = DROffsetInParent;
    getStreamer().emitCVDefRangeDirective(Ranges, DRHdr);
    break;
  }
  case CVDR_DEFRANGE_REGISTER_REL: {
    int64_t DRRegister;
    int64_t DRFlags;
    int64_t DRBasePointerOffset;
    if (parseToken(AsmToken::Comma, "expected comma before register number in "
                                    ".cv_def_range directive") ||
        parseAbsoluteExpression(DRRegister))
      return Error(Loc, "expected register value");
    if (parseToken(
            AsmToken::Comma,
            "expected comma before flag value in .cv_def_range directive") ||
        parseAbsoluteExpression(DRFlags))
      return Error(Loc, "expected flag value");
    if (parseToken(AsmToken::Comma, "expected comma before base pointer offset "
                                    "in .cv_def_range directive") ||
        parseAbsoluteExpression(DRBasePointerOffset))
      return Error(Loc, "expected base pointer offset value");

    codeview::DefRangeRegisterRelHeader DRHdr;
    DRHdr.Register = DRRegister;
    DRHdr.Flags = DRFlags;
    DRHdr.BasePointerOffset = DRBasePointerOffset;
    getStreamer().emitCVDefRangeDirective(Ranges, DRHdr);
    break;
  }
  default:
    return Error(Loc, "unexpected def_range type in .cv_def_range directive");
  }
  return true;
}

/// parseDirectiveCVString
/// ::= .cv_stringtable "string"
bool AsmParser::parseDirectiveCVString() {
  std::string Data;
  if (checkForValidSection() || parseEscapedString(Data))
    return true;

  // Put the string in the table and emit the offset.
  std::pair<StringRef, unsigned> Insertion =
      getCVContext().addToStringTable(Data);
  getStreamer().emitInt32(Insertion.second);
  return false;
}

/// parseDirectiveCVStringTable
/// ::= .cv_stringtable
bool AsmParser::parseDirectiveCVStringTable() {
  getStreamer().emitCVStringTableDirective();
  return false;
}

/// parseDirectiveCVFileChecksums
/// ::= .cv_filechecksums
bool AsmParser::parseDirectiveCVFileChecksums() {
  getStreamer().emitCVFileChecksumsDirective();
  return false;
}

/// parseDirectiveCVFileChecksumOffset
/// ::= .cv_filechecksumoffset fileno
bool AsmParser::parseDirectiveCVFileChecksumOffset() {
  int64_t FileNo;
  if (parseIntToken(FileNo))
    return true;
  if (parseEOL())
    return true;
  getStreamer().emitCVFileChecksumOffsetDirective(FileNo);
  return false;
}

/// parseDirectiveCVFPOData
/// ::= .cv_fpo_data procsym
bool AsmParser::parseDirectiveCVFPOData() {
  SMLoc DirLoc = getLexer().getLoc();
  StringRef ProcName;
  if (parseIdentifier(ProcName))
    return TokError("expected symbol name");
  if (parseEOL())
    return true;
  MCSymbol *ProcSym = getContext().getOrCreateSymbol(ProcName);
  getStreamer().emitCVFPOData(ProcSym, DirLoc);
  return false;
}

/// parseDirectiveCFISections
/// ::= .cfi_sections section [, section][, section]
bool AsmParser::parseDirectiveCFISections() {
  StringRef Name;
  bool EH = false;
  bool Debug = false;
  bool SFrame = false;

  if (!parseOptionalToken(AsmToken::EndOfStatement)) {
    for (;;) {
      if (parseIdentifier(Name))
        return TokError("expected .eh_frame, .debug_frame, or .sframe");
      if (Name == ".eh_frame")
        EH = true;
      else if (Name == ".debug_frame")
        Debug = true;
      else if (Name == ".sframe")
        SFrame = true;
      if (parseOptionalToken(AsmToken::EndOfStatement))
        break;
      if (parseComma())
        return true;
    }
  }
  getStreamer().emitCFISections(EH, Debug, SFrame);
  return false;
}

/// parseDirectiveCFIStartProc
/// ::= .cfi_startproc [simple]
bool AsmParser::parseDirectiveCFIStartProc() {
  CFIStartProcLoc = StartTokLoc;

  StringRef Simple;
  if (!parseOptionalToken(AsmToken::EndOfStatement)) {
    if (check(parseIdentifier(Simple) || Simple != "simple",
              "unexpected token") ||
        parseEOL())
      return true;
  }

  // TODO(kristina): Deal with a corner case of incorrect diagnostic context
  // being produced if this directive is emitted as part of preprocessor macro
  // expansion which can *ONLY* happen if Clang's cc1as is the API consumer.
  // Tools like llvm-mc on the other hand are not affected by it, and report
  // correct context information.
  getStreamer().emitCFIStartProc(!Simple.empty(), Lexer.getLoc());
  return false;
}

/// parseDirectiveCFIEndProc
/// ::= .cfi_endproc
bool AsmParser::parseDirectiveCFIEndProc() {
  CFIStartProcLoc = std::nullopt;

  if (parseEOL())
    return true;

  getStreamer().emitCFIEndProc();
  return false;
}

/// parse register name or number.
bool AsmParser::parseRegisterOrRegisterNumber(int64_t &Register,
                                              SMLoc DirectiveLoc) {
  MCRegister RegNo;

  if (getLexer().isNot(AsmToken::Integer)) {
    if (getTargetParser().parseRegister(RegNo, DirectiveLoc, DirectiveLoc))
      return true;
    Register = getContext().getRegisterInfo()->getDwarfRegNum(RegNo, true);
  } else
    return parseAbsoluteExpression(Register);

  return false;
}

/// parseDirectiveCFIDefCfa
/// ::= .cfi_def_cfa register,  offset
bool AsmParser::parseDirectiveCFIDefCfa(SMLoc DirectiveLoc) {
  int64_t Register = 0, Offset = 0;
  if (parseRegisterOrRegisterNumber(Register, DirectiveLoc) || parseComma() ||
      parseAbsoluteExpression(Offset) || parseEOL())
    return true;

  getStreamer().emitCFIDefCfa(Register, Offset, DirectiveLoc);
  return false;
}

/// parseDirectiveCFIDefCfaOffset
/// ::= .cfi_def_cfa_offset offset
bool AsmParser::parseDirectiveCFIDefCfaOffset(SMLoc DirectiveLoc) {
  int64_t Offset = 0;
  if (parseAbsoluteExpression(Offset) || parseEOL())
    return true;

  getStreamer().emitCFIDefCfaOffset(Offset, DirectiveLoc);
  return false;
}

/// parseDirectiveCFIRegister
/// ::= .cfi_register register, register
bool AsmParser::parseDirectiveCFIRegister(SMLoc DirectiveLoc) {
  int64_t Register1 = 0, Register2 = 0;
  if (parseRegisterOrRegisterNumber(Register1, DirectiveLoc) || parseComma() ||
      parseRegisterOrRegisterNumber(Register2, DirectiveLoc) || parseEOL())
    return true;

  getStreamer().emitCFIRegister(Register1, Register2, DirectiveLoc);
  return false;
}

/// parseDirectiveCFIWindowSave
/// ::= .cfi_window_save
bool AsmParser::parseDirectiveCFIWindowSave(SMLoc DirectiveLoc) {
  if (parseEOL())
    return true;
  getStreamer().emitCFIWindowSave(DirectiveLoc);
  return false;
}

/// parseDirectiveCFIAdjustCfaOffset
/// ::= .cfi_adjust_cfa_offset adjustment
bool AsmParser::parseDirectiveCFIAdjustCfaOffset(SMLoc DirectiveLoc) {
  int64_t Adjustment = 0;
  if (parseAbsoluteExpression(Adjustment) || parseEOL())
    return true;

  getStreamer().emitCFIAdjustCfaOffset(Adjustment, DirectiveLoc);
  return false;
}

/// parseDirectiveCFIDefCfaRegister
/// ::= .cfi_def_cfa_register register
bool AsmParser::parseDirectiveCFIDefCfaRegister(SMLoc DirectiveLoc) {
  int64_t Register = 0;
  if (parseRegisterOrRegisterNumber(Register, DirectiveLoc) || parseEOL())
    return true;

  getStreamer().emitCFIDefCfaRegister(Register, DirectiveLoc);
  return false;
}

/// parseDirectiveCFILLVMDefAspaceCfa
/// ::= .cfi_llvm_def_aspace_cfa register, offset, address_space
bool AsmParser::parseDirectiveCFILLVMDefAspaceCfa(SMLoc DirectiveLoc) {
  int64_t Register = 0, Offset = 0, AddressSpace = 0;
  if (parseRegisterOrRegisterNumber(Register, DirectiveLoc) || parseComma() ||
      parseAbsoluteExpression(Offset) || parseComma() ||
      parseAbsoluteExpression(AddressSpace) || parseEOL())
    return true;

  getStreamer().emitCFILLVMDefAspaceCfa(Register, Offset, AddressSpace,
                                        DirectiveLoc);
  return false;
}

/// parseDirectiveCFIOffset
/// ::= .cfi_offset register, offset
bool AsmParser::parseDirectiveCFIOffset(SMLoc DirectiveLoc) {
  int64_t Register = 0;
  int64_t Offset = 0;

  if (parseRegisterOrRegisterNumber(Register, DirectiveLoc) || parseComma() ||
      parseAbsoluteExpression(Offset) || parseEOL())
    return true;

  getStreamer().emitCFIOffset(Register, Offset, DirectiveLoc);
  return false;
}

/// parseDirectiveCFIRelOffset
/// ::= .cfi_rel_offset register, offset
bool AsmParser::parseDirectiveCFIRelOffset(SMLoc DirectiveLoc) {
  int64_t Register = 0, Offset = 0;

  if (parseRegisterOrRegisterNumber(Register, DirectiveLoc) || parseComma() ||
      parseAbsoluteExpression(Offset) || parseEOL())
    return true;

  getStreamer().emitCFIRelOffset(Register, Offset, DirectiveLoc);
  return false;
}

static bool isValidEncoding(int64_t Encoding) {
  if (Encoding & ~0xff)
    return false;

  if (Encoding == dwarf::DW_EH_PE_omit)
    return true;

  const unsigned Format = Encoding & 0xf;
  if (Format != dwarf::DW_EH_PE_absptr && Format != dwarf::DW_EH_PE_udata2 &&
      Format != dwarf::DW_EH_PE_udata4 && Format != dwarf::DW_EH_PE_udata8 &&
      Format != dwarf::DW_EH_PE_sdata2 && Format != dwarf::DW_EH_PE_sdata4 &&
      Format != dwarf::DW_EH_PE_sdata8 && Format != dwarf::DW_EH_PE_signed)
    return false;

  const unsigned Application = Encoding & 0x70;
  if (Application != dwarf::DW_EH_PE_absptr &&
      Application != dwarf::DW_EH_PE_pcrel)
    return false;

  return true;
}

/// parseDirectiveCFIPersonalityOrLsda
/// IsPersonality true for cfi_personality, false for cfi_lsda
/// ::= .cfi_personality encoding, [symbol_name]
/// ::= .cfi_lsda encoding, [symbol_name]
bool AsmParser::parseDirectiveCFIPersonalityOrLsda(bool IsPersonality) {
  int64_t Encoding = 0;
  if (parseAbsoluteExpression(Encoding))
    return true;
  if (Encoding == dwarf::DW_EH_PE_omit)
    return false;

  StringRef Name;
  if (check(!isValidEncoding(Encoding), "unsupported encoding.") ||
      parseComma() ||
      check(parseIdentifier(Name), "expected identifier in directive") ||
      parseEOL())
    return true;

  MCSymbol *Sym = getContext().getOrCreateSymbol(Name);

  if (IsPersonality)
    getStreamer().emitCFIPersonality(Sym, Encoding);
  else
    getStreamer().emitCFILsda(Sym, Encoding);
  return false;
}

/// parseDirectiveCFIRememberState
/// ::= .cfi_remember_state
bool AsmParser::parseDirectiveCFIRememberState(SMLoc DirectiveLoc) {
  if (parseEOL())
    return true;
  getStreamer().emitCFIRememberState(DirectiveLoc);
  return false;
}

/// parseDirectiveCFIRestoreState
/// ::= .cfi_remember_state
bool AsmParser::parseDirectiveCFIRestoreState(SMLoc DirectiveLoc) {
  if (parseEOL())
    return true;
  getStreamer().emitCFIRestoreState(DirectiveLoc);
  return false;
}

/// parseDirectiveCFISameValue
/// ::= .cfi_same_value register
bool AsmParser::parseDirectiveCFISameValue(SMLoc DirectiveLoc) {
  int64_t Register = 0;

  if (parseRegisterOrRegisterNumber(Register, DirectiveLoc) || parseEOL())
    return true;

  getStreamer().emitCFISameValue(Register, DirectiveLoc);
  return false;
}

/// parseDirectiveCFIRestore
/// ::= .cfi_restore register
bool AsmParser::parseDirectiveCFIRestore(SMLoc DirectiveLoc) {
  int64_t Register = 0;
  if (parseRegisterOrRegisterNumber(Register, DirectiveLoc) || parseEOL())
    return true;

  getStreamer().emitCFIRestore(Register, DirectiveLoc);
  return false;
}

/// parseDirectiveCFIEscape
/// ::= .cfi_escape expression[,...]
bool AsmParser::parseDirectiveCFIEscape(SMLoc DirectiveLoc) {
  std::string Values;
  int64_t CurrValue;
  if (parseAbsoluteExpression(CurrValue))
    return true;

  Values.push_back((uint8_t)CurrValue);

  while (getLexer().is(AsmToken::Comma)) {
    Lex();

    if (parseAbsoluteExpression(CurrValue))
      return true;

    Values.push_back((uint8_t)CurrValue);
  }

  getStreamer().emitCFIEscape(Values, DirectiveLoc);
  return false;
}

/// parseDirectiveCFIReturnColumn
/// ::= .cfi_return_column register
bool AsmParser::parseDirectiveCFIReturnColumn(SMLoc DirectiveLoc) {
  int64_t Register = 0;
  if (parseRegisterOrRegisterNumber(Register, DirectiveLoc) || parseEOL())
    return true;
  getStreamer().emitCFIReturnColumn(Register);
  return false;
}

/// parseDirectiveCFISignalFrame
/// ::= .cfi_signal_frame
bool AsmParser::parseDirectiveCFISignalFrame(SMLoc DirectiveLoc) {
  if (parseEOL())
    return true;

  getStreamer().emitCFISignalFrame();
  return false;
}

/// parseDirectiveCFIUndefined
/// ::= .cfi_undefined register
bool AsmParser::parseDirectiveCFIUndefined(SMLoc DirectiveLoc) {
  int64_t Register = 0;

  if (parseRegisterOrRegisterNumber(Register, DirectiveLoc) || parseEOL())
    return true;

  getStreamer().emitCFIUndefined(Register, DirectiveLoc);
  return false;
}

/// parseDirectiveCFILabel
/// ::= .cfi_label label
bool AsmParser::parseDirectiveCFILabel(SMLoc Loc) {
  StringRef Name;
  Loc = Lexer.getLoc();
  if (parseIdentifier(Name))
    return TokError("expected identifier");
  if (parseEOL())
    return true;
  getStreamer().emitCFILabelDirective(Loc, Name);
  return false;
}

/// parseDirectiveCFIValOffset
/// ::= .cfi_val_offset register, offset
bool AsmParser::parseDirectiveCFIValOffset(SMLoc DirectiveLoc) {
  int64_t Register = 0;
  int64_t Offset = 0;

  if (parseRegisterOrRegisterNumber(Register, DirectiveLoc) || parseComma() ||
      parseAbsoluteExpression(Offset) || parseEOL())
    return true;

  getStreamer().emitCFIValOffset(Register, Offset, DirectiveLoc);
  return false;
}

/// parseDirectiveAltmacro
/// ::= .altmacro
/// ::= .noaltmacro
bool AsmParser::parseDirectiveAltmacro(StringRef Directive) {
  if (parseEOL())
    return true;
  AltMacroMode = (Directive == ".altmacro");
  return false;
}

/// parseDirectiveMacrosOnOff
/// ::= .macros_on
/// ::= .macros_off
bool AsmParser::parseDirectiveMacrosOnOff(StringRef Directive) {
  if (parseEOL())
    return true;
  setMacrosEnabled(Directive == ".macros_on");
  return false;
}

/// parseDirectiveMacro
/// ::= .macro name[,] [parameters]
bool AsmParser::parseDirectiveMacro(SMLoc DirectiveLoc) {
  StringRef Name;
  if (parseIdentifier(Name))
    return TokError("expected identifier in '.macro' directive");

  if (getLexer().is(AsmToken::Comma))
    Lex();

  MCAsmMacroParameters Parameters;
  while (getLexer().isNot(AsmToken::EndOfStatement)) {

    if (!Parameters.empty() && Parameters.back().Vararg)
      return Error(Lexer.getLoc(), "vararg parameter '" +
                                       Parameters.back().Name +
                                       "' should be the last parameter");

    MCAsmMacroParameter Parameter;
    if (parseIdentifier(Parameter.Name))
      return TokError("expected identifier in '.macro' directive");

    // Emit an error if two (or more) named parameters share the same name
    for (const MCAsmMacroParameter& CurrParam : Parameters)
      if (CurrParam.Name == Parameter.Name)
        return TokError("macro '" + Name + "' has multiple parameters"
                        " named '" + Parameter.Name + "'");

    if (Lexer.is(AsmToken::Colon)) {
      Lex();  // consume ':'

      SMLoc QualLoc;
      StringRef Qualifier;

      QualLoc = Lexer.getLoc();
      if (parseIdentifier(Qualifier))
        return Error(QualLoc, "missing parameter qualifier for "
                     "'" + Parameter.Name + "' in macro '" + Name + "'");

      if (Qualifier == "req")
        Parameter.Required = true;
      else if (Qualifier == "vararg")
        Parameter.Vararg = true;
      else
        return Error(QualLoc, Qualifier + " is not a valid parameter qualifier "
                     "for '" + Parameter.Name + "' in macro '" + Name + "'");
    }

    if (getLexer().is(AsmToken::Equal)) {
      Lex();

      SMLoc ParamLoc;

      ParamLoc = Lexer.getLoc();
      if (parseMacroArgument(Parameter.Value, /*Vararg=*/false ))
        return true;

      if (Parameter.Required)
        Warning(ParamLoc, "pointless default value for required parameter "
                "'" + Parameter.Name + "' in macro '" + Name + "'");
    }

    Parameters.push_back(std::move(Parameter));

    if (getLexer().is(AsmToken::Comma))
      Lex();
  }

  // Eat just the end of statement.
  Lexer.Lex();

  // Consuming deferred text, so use Lexer.Lex to ignore Lexing Errors
  AsmToken EndToken, StartToken = getTok();
  unsigned MacroDepth = 0;
  // Lex the macro definition.
  while (true) {
    // Ignore Lexing errors in macros.
    while (Lexer.is(AsmToken::Error)) {
      Lexer.Lex();
    }

    // Check whether we have reached the end of the file.
    if (getLexer().is(AsmToken::Eof))
      return Error(DirectiveLoc, "no matching '.endmacro' in definition");

    // Otherwise, check whether we have reach the .endmacro or the start of a
    // preprocessor line marker.
    if (getLexer().is(AsmToken::Identifier)) {
      if (getTok().getIdentifier() == ".endm" ||
          getTok().getIdentifier() == ".endmacro") {
        if (MacroDepth == 0) { // Outermost macro.
          EndToken = getTok();
          Lexer.Lex();
          if (getLexer().isNot(AsmToken::EndOfStatement))
            return TokError("unexpected token in '" + EndToken.getIdentifier() +
                            "' directive");
          break;
        } else {
          // Otherwise we just found the end of an inner macro.
          --MacroDepth;
        }
      } else if (getTok().getIdentifier() == ".macro") {
        // We allow nested macros. Those aren't instantiated until the outermost
        // macro is expanded so just ignore them for now.
        ++MacroDepth;
      }
    } else if (Lexer.is(AsmToken::HashDirective)) {
      (void)parseCppHashLineFilenameComment(getLexer().getLoc());
    }

    // Otherwise, scan til the end of the statement.
    eatToEndOfStatement();
  }

  if (getContext().lookupMacro(Name)) {
    return Error(DirectiveLoc, "macro '" + Name + "' is already defined");
  }

  const char *BodyStart = StartToken.getLoc().getPointer();
  const char *BodyEnd = EndToken.getLoc().getPointer();
  StringRef Body = StringRef(BodyStart, BodyEnd - BodyStart);
  checkForBadMacro(DirectiveLoc, Name, Body, Parameters);
  MCAsmMacro Macro(Name, Body, std::move(Parameters));
  DEBUG_WITH_TYPE("asm-macros", dbgs() << "Defining new macro:\n";
                  Macro.dump());
  getContext().defineMacro(Name, std::move(Macro));
  return false;
}

/// checkForBadMacro
///
/// With the support added for named parameters there may be code out there that
/// is transitioning from positional parameters.  In versions of gas that did
/// not support named parameters they would be ignored on the macro definition.
/// But to support both styles of parameters this is not possible so if a macro
/// definition has named parameters but does not use them and has what appears
/// to be positional parameters, strings like $1, $2, ... and $n, then issue a
/// warning that the positional parameter found in body which have no effect.
/// Hoping the developer will either remove the named parameters from the macro
/// definition so the positional parameters get used if that was what was
/// intended or change the macro to use the named parameters.  It is possible
/// this warning will trigger when the none of the named parameters are used
/// and the strings like $1 are infact to simply to be passed trough unchanged.
void AsmParser::checkForBadMacro(SMLoc DirectiveLoc, StringRef Name,
                                 StringRef Body,
                                 ArrayRef<MCAsmMacroParameter> Parameters) {
  // If this macro is not defined with named parameters the warning we are
  // checking for here doesn't apply.
  unsigned NParameters = Parameters.size();
  if (NParameters == 0)
    return;

  bool NamedParametersFound = false;
  bool PositionalParametersFound = false;

  // Look at the body of the macro for use of both the named parameters and what
  // are likely to be positional parameters.  This is what expandMacro() is
  // doing when it finds the parameters in the body.
  while (!Body.empty()) {
    // Scan for the next possible parameter.
    std::size_t End = Body.size(), Pos = 0;
    for (; Pos != End; ++Pos) {
      // Check for a substitution or escape.
      // This macro is defined with parameters, look for \foo, \bar, etc.
      if (Body[Pos] == '\\' && Pos + 1 != End)
        break;

      // This macro should have parameters, but look for $0, $1, ..., $n too.
      if (Body[Pos] != '$' || Pos + 1 == End)
        continue;
      char Next = Body[Pos + 1];
      if (Next == '$' || Next == 'n' ||
          isdigit(static_cast<unsigned char>(Next)))
        break;
    }

    // Check if we reached the end.
    if (Pos == End)
      break;

    if (Body[Pos] == '$') {
      switch (Body[Pos + 1]) {
      // $$ => $
      case '$':
        break;

      // $n => number of arguments
      case 'n':
        PositionalParametersFound = true;
        break;

      // $[0-9] => argument
      default: {
        PositionalParametersFound = true;
        break;
      }
      }
      Pos += 2;
    } else {
      unsigned I = Pos + 1;
      while (isIdentifierChar(Body[I]) && I + 1 != End)
        ++I;

      const char *Begin = Body.data() + Pos + 1;
      StringRef Argument(Begin, I - (Pos + 1));
      unsigned Index = 0;
      for (; Index < NParameters; ++Index)
        if (Parameters[Index].Name == Argument)
          break;

      if (Index == NParameters) {
        if (Body[Pos + 1] == '(' && Body[Pos + 2] == ')')
          Pos += 3;
        else {
          Pos = I;
        }
      } else {
        NamedParametersFound = true;
        Pos += 1 + Argument.size();
      }
    }
    // Update the scan point.
    Body = Body.substr(Pos);
  }

  if (!NamedParametersFound && PositionalParametersFound)
    Warning(DirectiveLoc, "macro defined with named parameters which are not "
                          "used in macro body, possible positional parameter "
                          "found in body which will have no effect");
}

/// parseDirectiveExitMacro
/// ::= .exitm
bool AsmParser::parseDirectiveExitMacro(StringRef Directive) {
  if (parseEOL())
    return true;

  if (!isInsideMacroInstantiation())
    return TokError("unexpected '" + Directive + "' in file, "
                                                 "no current macro definition");

  // Exit all conditionals that are active in the current macro.
  while (TheCondStack.size() != ActiveMacros.back()->CondStackDepth) {
    TheCondState = TheCondStack.back();
    TheCondStack.pop_back();
  }

  handleMacroExit();
  return false;
}

/// parseDirectiveEndMacro
/// ::= .endm
/// ::= .endmacro
bool AsmParser::parseDirectiveEndMacro(StringRef Directive) {
  if (getLexer().isNot(AsmToken::EndOfStatement))
    return TokError("unexpected token in '" + Directive + "' directive");

  // If we are inside a macro instantiation, terminate the current
  // instantiation.
  if (isInsideMacroInstantiation()) {
    handleMacroExit();
    return false;
  }

  // Otherwise, this .endmacro is a stray entry in the file; well formed
  // .endmacro directives are handled during the macro definition parsing.
  return TokError("unexpected '" + Directive + "' in file, "
                                               "no current macro definition");
}

/// parseDirectivePurgeMacro
/// ::= .purgem name
bool AsmParser::parseDirectivePurgeMacro(SMLoc DirectiveLoc) {
  StringRef Name;
  SMLoc Loc;
  if (parseTokenLoc(Loc) ||
      check(parseIdentifier(Name), Loc,
            "expected identifier in '.purgem' directive") ||
      parseEOL())
    return true;

  if (!getContext().lookupMacro(Name))
    return Error(DirectiveLoc, "macro '" + Name + "' is not defined");

  getContext().undefineMacro(Name);
  DEBUG_WITH_TYPE("asm-macros", dbgs()
                                    << "Un-defining macro: " << Name << "\n");
  return false;
}

/// parseDirectiveSpace
/// ::= (.skip | .space) expression [ , expression ]
bool AsmParser::parseDirectiveSpace(StringRef IDVal) {
  SMLoc NumBytesLoc = Lexer.getLoc();
  const MCExpr *NumBytes;
  if (checkForValidSection() || parseExpression(NumBytes))
    return true;

  int64_t FillExpr = 0;
  if (parseOptionalToken(AsmToken::Comma))
    if (parseAbsoluteExpression(FillExpr))
      return true;
  if (parseEOL())
    return true;

  // FIXME: Sometimes the fill expr is 'nop' if it isn't supplied, instead of 0.
  getStreamer().emitFill(*NumBytes, FillExpr, NumBytesLoc);

  return false;
}

/// parseDirectiveDCB
/// ::= .dcb.{b, l, w} expression, expression
bool AsmParser::parseDirectiveDCB(StringRef IDVal, unsigned Size) {
  SMLoc NumValuesLoc = Lexer.getLoc();
  int64_t NumValues;
  if (checkForValidSection() || parseAbsoluteExpression(NumValues))
    return true;

  if (NumValues < 0) {
    Warning(NumValuesLoc, "'" + Twine(IDVal) + "' directive with negative repeat count has no effect");
    return false;
  }

  if (parseComma())
    return true;

  const MCExpr *Value;
  SMLoc ExprLoc = getLexer().getLoc();
  if (parseExpression(Value))
    return true;

  // Special case constant expressions to match code generator.
  if (const MCConstantExpr *MCE = dyn_cast<MCConstantExpr>(Value)) {
    assert(Size <= 8 && "Invalid size");
    uint64_t IntValue = MCE->getValue();
    if (!isUIntN(8 * Size, IntValue) && !isIntN(8 * Size, IntValue))
      return Error(ExprLoc, "literal value out of range for directive");
    for (uint64_t i = 0, e = NumValues; i != e; ++i)
      getStreamer().emitIntValue(IntValue, Size);
  } else {
    for (uint64_t i = 0, e = NumValues; i != e; ++i)
      getStreamer().emitValue(Value, Size, ExprLoc);
  }

  return parseEOL();
}

/// parseDirectiveRealDCB
/// ::= .dcb.{d, s} expression, expression
bool AsmParser::parseDirectiveRealDCB(StringRef IDVal, const fltSemantics &Semantics) {
  SMLoc NumValuesLoc = Lexer.getLoc();
  int64_t NumValues;
  if (checkForValidSection() || parseAbsoluteExpression(NumValues))
    return true;

  if (NumValues < 0) {
    Warning(NumValuesLoc, "'" + Twine(IDVal) + "' directive with negative repeat count has no effect");
    return false;
  }

  if (parseComma())
    return true;

  APInt AsInt;
  if (parseRealValue(Semantics, AsInt) || parseEOL())
    return true;

  for (uint64_t i = 0, e = NumValues; i != e; ++i)
    getStreamer().emitIntValue(AsInt.getLimitedValue(),
                               AsInt.getBitWidth() / 8);

  return false;
}

/// parseDirectiveDS
/// ::= .ds.{b, d, l, p, s, w, x} expression
bool AsmParser::parseDirectiveDS(StringRef IDVal, unsigned Size) {
  SMLoc NumValuesLoc = Lexer.getLoc();
  int64_t NumValues;
  if (checkForValidSection() || parseAbsoluteExpression(NumValues) ||
      parseEOL())
    return true;

  if (NumValues < 0) {
    Warning(NumValuesLoc, "'" + Twine(IDVal) + "' directive with negative repeat count has no effect");
    return false;
  }

  for (uint64_t i = 0, e = NumValues; i != e; ++i)
    getStreamer().emitFill(Size, 0);

  return false;
}

/// parseDirectiveLEB128
/// ::= (.sleb128 | .uleb128) [ expression (, expression)* ]
bool AsmParser::parseDirectiveLEB128(bool Signed) {
  if (checkForValidSection())
    return true;

  auto parseOp = [&]() -> bool {
    const MCExpr *Value;
    if (parseExpression(Value))
      return true;
    if (Signed)
      getStreamer().emitSLEB128Value(Value);
    else
      getStreamer().emitULEB128Value(Value);
    return false;
  };

  return parseMany(parseOp);
}

/// parseDirectiveSymbolAttribute
///  ::= { ".globl", ".weak", ... } [ identifier ( , identifier )* ]
bool AsmParser::parseDirectiveSymbolAttribute(MCSymbolAttr Attr) {
  auto parseOp = [&]() -> bool {
    StringRef Name;
    SMLoc Loc = getTok().getLoc();
    if (parseIdentifier(Name))
      return Error(Loc, "expected identifier");

    if (discardLTOSymbol(Name))
      return false;

    MCSymbol *Sym = getContext().getOrCreateSymbol(Name);

    // Assembler local symbols don't make any sense here, except for directives
    // that the symbol should be tagged.
    if (Sym->isTemporary() && Attr != MCSA_Memtag)
      return Error(Loc, "non-local symbol required");

    if (!getStreamer().emitSymbolAttribute(Sym, Attr))
      return Error(Loc, "unable to emit symbol attribute");
    return false;
  };

  return parseMany(parseOp);
}

/// parseDirectiveComm
///  ::= ( .comm | .lcomm ) identifier , size_expression [ , align_expression ]
bool AsmParser::parseDirectiveComm(bool IsLocal) {
  if (checkForValidSection())
    return true;

  SMLoc IDLoc = getLexer().getLoc();
  StringRef Name;
  if (parseIdentifier(Name))
    return TokError("expected identifier in directive");

  // Handle the identifier as the key symbol.
  MCSymbol *Sym = getContext().getOrCreateSymbol(Name);

  if (parseComma())
    return true;

  int64_t Size;
  SMLoc SizeLoc = getLexer().getLoc();
  if (parseAbsoluteExpression(Size))
    return true;

  int64_t Pow2Alignment = 0;
  SMLoc Pow2AlignmentLoc;
  if (getLexer().is(AsmToken::Comma)) {
    Lex();
    Pow2AlignmentLoc = getLexer().getLoc();
    if (parseAbsoluteExpression(Pow2Alignment))
      return true;

    LCOMM::LCOMMType LCOMM = Lexer.getMAI().getLCOMMDirectiveAlignmentType();
    if (IsLocal && LCOMM == LCOMM::NoAlignment)
      return Error(Pow2AlignmentLoc, "alignment not supported on this target");

    // If this target takes alignments in bytes (not log) validate and convert.
    if ((!IsLocal && Lexer.getMAI().getCOMMDirectiveAlignmentIsInBytes()) ||
        (IsLocal && LCOMM == LCOMM::ByteAlignment)) {
      if (!isPowerOf2_64(Pow2Alignment))
        return Error(Pow2AlignmentLoc, "alignment must be a power of 2");
      Pow2Alignment = Log2_64(Pow2Alignment);
    }
  }

  if (parseEOL())
    return true;

  // NOTE: a size of zero for a .comm should create a undefined symbol
  // but a size of .lcomm creates a bss symbol of size zero.
  if (Size < 0)
    return Error(SizeLoc, "size must be non-negative");

  Sym->redefineIfPossible();
  if (!Sym->isUndefined())
    return Error(IDLoc, "invalid symbol redefinition");

  // Create the Symbol as a common or local common with Size and Pow2Alignment
  if (IsLocal) {
    getStreamer().emitLocalCommonSymbol(Sym, Size,
                                        Align(1ULL << Pow2Alignment));
    return false;
  }

  getStreamer().emitCommonSymbol(Sym, Size, Align(1ULL << Pow2Alignment));
  return false;
}

/// parseDirectiveAbort
///  ::= .abort [... message ...]
bool AsmParser::parseDirectiveAbort(SMLoc DirectiveLoc) {
  StringRef Str = parseStringToEndOfStatement();
  if (parseEOL())
    return true;

  if (Str.empty())
    return Error(DirectiveLoc, ".abort detected. Assembly stopping");

  // FIXME: Actually abort assembly here.
  return Error(DirectiveLoc,
               ".abort '" + Str + "' detected. Assembly stopping");
}

/// parseDirectiveInclude
///  ::= .include "filename"
bool AsmParser::parseDirectiveInclude() {
  // Allow the strings to have escaped octal character sequence.
  std::string Filename;
  SMLoc IncludeLoc = getTok().getLoc();

  if (check(getTok().isNot(AsmToken::String),
            "expected string in '.include' directive") ||
      parseEscapedString(Filename) ||
      check(getTok().isNot(AsmToken::EndOfStatement),
            "unexpected token in '.include' directive") ||
      // Attempt to switch the lexer to the included file before consuming the
      // end of statement to avoid losing it when we switch.
      check(enterIncludeFile(Filename), IncludeLoc,
            "Could not find include file '" + Filename + "'"))
    return true;

  return false;
}

/// parseDirectiveIncbin
///  ::= .incbin "filename" [ , skip [ , count ] ]
bool AsmParser::parseDirectiveIncbin() {
  // Allow the strings to have escaped octal character sequence.
  std::string Filename;
  SMLoc IncbinLoc = getTok().getLoc();
  if (check(getTok().isNot(AsmToken::String),
            "expected string in '.incbin' directive") ||
      parseEscapedString(Filename))
    return true;

  int64_t Skip = 0;
  const MCExpr *Count = nullptr;
  SMLoc SkipLoc, CountLoc;
  if (parseOptionalToken(AsmToken::Comma)) {
    // The skip expression can be omitted while specifying the count, e.g:
    //  .incbin "filename",,4
    if (getTok().isNot(AsmToken::Comma)) {
      if (parseTokenLoc(SkipLoc) || parseAbsoluteExpression(Skip))
        return true;
    }
    if (parseOptionalToken(AsmToken::Comma)) {
      CountLoc = getTok().getLoc();
      if (parseExpression(Count))
        return true;
    }
  }

  if (parseEOL())
    return true;

  if (check(Skip < 0, SkipLoc, "skip is negative"))
    return true;

  // Attempt to process the included file.
  if (processIncbinFile(Filename, Skip, Count, CountLoc))
    return Error(IncbinLoc, "Could not find incbin file '" + Filename + "'");
  return false;
}

/// parseDirectiveIf
/// ::= .if{,eq,ge,gt,le,lt,ne} expression
bool AsmParser::parseDirectiveIf(SMLoc DirectiveLoc, DirectiveKind DirKind) {
  TheCondStack.push_back(TheCondState);
  TheCondState.TheCond = AsmCond::IfCond;
  if (TheCondState.Ignore) {
    eatToEndOfStatement();
  } else {
    int64_t ExprValue;
    if (parseAbsoluteExpression(ExprValue) || parseEOL())
      return true;

    switch (DirKind) {
    default:
      llvm_unreachable("unsupported directive");
    case DK_IF:
    case DK_IFNE:
      break;
    case DK_IFEQ:
      ExprValue = ExprValue == 0;
      break;
    case DK_IFGE:
      ExprValue = ExprValue >= 0;
      break;
    case DK_IFGT:
      ExprValue = ExprValue > 0;
      break;
    case DK_IFLE:
      ExprValue = ExprValue <= 0;
      break;
    case DK_IFLT:
      ExprValue = ExprValue < 0;
      break;
    }

    TheCondState.CondMet = ExprValue;
    TheCondState.Ignore = !TheCondState.CondMet;
  }

  return false;
}

/// parseDirectiveIfb
/// ::= .ifb string
bool AsmParser::parseDirectiveIfb(SMLoc DirectiveLoc, bool ExpectBlank) {
  TheCondStack.push_back(TheCondState);
  TheCondState.TheCond = AsmCond::IfCond;

  if (TheCondState.Ignore) {
    eatToEndOfStatement();
  } else {
    StringRef Str = parseStringToEndOfStatement();

    if (parseEOL())
      return true;

    TheCondState.CondMet = ExpectBlank == Str.empty();
    TheCondState.Ignore = !TheCondState.CondMet;
  }

  return false;
}

/// parseDirectiveIfc
/// ::= .ifc string1, string2
/// ::= .ifnc string1, string2
bool AsmParser::parseDirectiveIfc(SMLoc DirectiveLoc, bool ExpectEqual) {
  TheCondStack.push_back(TheCondState);
  TheCondState.TheCond = AsmCond::IfCond;

  if (TheCondState.Ignore) {
    eatToEndOfStatement();
  } else {
    StringRef Str1 = parseStringToComma();

    if (parseComma())
      return true;

    StringRef Str2 = parseStringToEndOfStatement();

    if (parseEOL())
      return true;

    TheCondState.CondMet = ExpectEqual == (Str1.trim() == Str2.trim());
    TheCondState.Ignore = !TheCondState.CondMet;
  }

  return false;
}

/// parseDirectiveIfeqs
///   ::= .ifeqs string1, string2
bool AsmParser::parseDirectiveIfeqs(SMLoc DirectiveLoc, bool ExpectEqual) {
  TheCondStack.push_back(TheCondState);
  TheCondState.TheCond = AsmCond::IfCond;

  if (TheCondState.Ignore) {
    eatToEndOfStatement();
  } else {
    if (Lexer.isNot(AsmToken::String)) {
      if (ExpectEqual)
        return TokError("expected string parameter for '.ifeqs' directive");
      return TokError("expected string parameter for '.ifnes' directive");
    }

    StringRef String1 = getTok().getStringContents();
    Lex();

    if (Lexer.isNot(AsmToken::Comma)) {
      if (ExpectEqual)
        return TokError(
            "expected comma after first string for '.ifeqs' directive");
      return TokError(
          "expected comma after first string for '.ifnes' directive");
    }

    Lex();

    if (Lexer.isNot(AsmToken::String)) {
      if (ExpectEqual)
        return TokError("expected string parameter for '.ifeqs' directive");
      return TokError("expected string parameter for '.ifnes' directive");
    }

    StringRef String2 = getTok().getStringContents();
    Lex();

    TheCondState.CondMet = ExpectEqual == (String1 == String2);
    TheCondState.Ignore = !TheCondState.CondMet;
  }

  return false;
}

/// parseDirectiveIfdef
/// ::= .ifdef symbol
bool AsmParser::parseDirectiveIfdef(SMLoc DirectiveLoc, bool expect_defined) {
  StringRef Name;
  TheCondStack.push_back(TheCondState);
  TheCondState.TheCond = AsmCond::IfCond;

  if (TheCondState.Ignore) {
    eatToEndOfStatement();
  } else {
    if (check(parseIdentifier(Name), "expected identifier after '.ifdef'") ||
        parseEOL())
      return true;

    MCSymbol *Sym = getContext().lookupSymbol(Name);

    if (expect_defined)
      TheCondState.CondMet = (Sym && !Sym->isUndefined());
    else
      TheCondState.CondMet = (!Sym || Sym->isUndefined());
    TheCondState.Ignore = !TheCondState.CondMet;
  }

  return false;
}

/// parseDirectiveElseIf
/// ::= .elseif expression
bool AsmParser::parseDirectiveElseIf(SMLoc DirectiveLoc) {
  if (TheCondState.TheCond != AsmCond::IfCond &&
      TheCondState.TheCond != AsmCond::ElseIfCond)
    return Error(DirectiveLoc, "Encountered a .elseif that doesn't follow an"
                               " .if or  an .elseif");
  TheCondState.TheCond = AsmCond::ElseIfCond;

  bool LastIgnoreState = false;
  if (!TheCondStack.empty())
    LastIgnoreState = TheCondStack.back().Ignore;
  if (LastIgnoreState || TheCondState.CondMet) {
    TheCondState.Ignore = true;
    eatToEndOfStatement();
  } else {
    int64_t ExprValue;
    if (parseAbsoluteExpression(ExprValue))
      return true;

    if (parseEOL())
      return true;

    TheCondState.CondMet = ExprValue;
    TheCondState.Ignore = !TheCondState.CondMet;
  }

  return false;
}

/// parseDirectiveElse
/// ::= .else
bool AsmParser::parseDirectiveElse(SMLoc DirectiveLoc) {
  if (parseEOL())
    return true;

  if (TheCondState.TheCond != AsmCond::IfCond &&
      TheCondState.TheCond != AsmCond::ElseIfCond)
    return Error(DirectiveLoc, "Encountered a .else that doesn't follow "
                               " an .if or an .elseif");
  TheCondState.TheCond = AsmCond::ElseCond;
  bool LastIgnoreState = false;
  if (!TheCondStack.empty())
    LastIgnoreState = TheCondStack.back().Ignore;
  if (LastIgnoreState || TheCondState.CondMet)
    TheCondState.Ignore = true;
  else
    TheCondState.Ignore = false;

  return false;
}

/// parseDirectiveEnd
/// ::= .end
bool AsmParser::parseDirectiveEnd(SMLoc DirectiveLoc) {
  if (parseEOL())
    return true;

  while (Lexer.isNot(AsmToken::Eof))
    Lexer.Lex();

  return false;
}

/// parseDirectiveError
///   ::= .err
///   ::= .error [string]
bool AsmParser::parseDirectiveError(SMLoc L, bool WithMessage) {
  if (!TheCondStack.empty()) {
    if (TheCondStack.back().Ignore) {
      eatToEndOfStatement();
      return false;
    }
  }

  if (!WithMessage)
    return Error(L, ".err encountered");

  StringRef Message = ".error directive invoked in source file";
  if (Lexer.isNot(AsmToken::EndOfStatement)) {
    if (Lexer.isNot(AsmToken::String))
      return TokError(".error argument must be a string");

    Message = getTok().getStringContents();
    Lex();
  }

  return Error(L, Message);
}

/// parseDirectiveWarning
///   ::= .warning [string]
bool AsmParser::parseDirectiveWarning(SMLoc L) {
  if (!TheCondStack.empty()) {
    if (TheCondStack.back().Ignore) {
      eatToEndOfStatement();
      return false;
    }
  }

  StringRef Message = ".warning directive invoked in source file";

  if (!parseOptionalToken(AsmToken::EndOfStatement)) {
    if (Lexer.isNot(AsmToken::String))
      return TokError(".warning argument must be a string");

    Message = getTok().getStringContents();
    Lex();
    if (parseEOL())
      return true;
  }

  return Warning(L, Message);
}

/// parseDirectiveEndIf
/// ::= .endif
bool AsmParser::parseDirectiveEndIf(SMLoc DirectiveLoc) {
  if (parseEOL())
    return true;

  if ((TheCondState.TheCond == AsmCond::NoCond) || TheCondStack.empty())
    return Error(DirectiveLoc, "Encountered a .endif that doesn't follow "
                               "an .if or .else");
  if (!TheCondStack.empty()) {
    TheCondState = TheCondStack.back();
    TheCondStack.pop_back();
  }

  return false;
}

void AsmParser::initializeDirectiveKindMap() {
  /* Lookup will be done with the directive
   * converted to lower case, so all these
   * keys should be lower case.
   * (target specific directives are handled
   *  elsewhere)
   */
  DirectiveKindMap[".set"] = DK_SET;
  DirectiveKindMap[".equ"] = DK_EQU;
  DirectiveKindMap[".equiv"] = DK_EQUIV;
  DirectiveKindMap[".ascii"] = DK_ASCII;
  DirectiveKindMap[".asciz"] = DK_ASCIZ;
  DirectiveKindMap[".string"] = DK_STRING;
  DirectiveKindMap[".byte"] = DK_BYTE;
  DirectiveKindMap[".short"] = DK_SHORT;
  DirectiveKindMap[".value"] = DK_VALUE;
  DirectiveKindMap[".2byte"] = DK_2BYTE;
  DirectiveKindMap[".long"] = DK_LONG;
  DirectiveKindMap[".int"] = DK_INT;
  DirectiveKindMap[".4byte"] = DK_4BYTE;
  DirectiveKindMap[".quad"] = DK_QUAD;
  DirectiveKindMap[".8byte"] = DK_8BYTE;
  DirectiveKindMap[".octa"] = DK_OCTA;
  DirectiveKindMap[".single"] = DK_SINGLE;
  DirectiveKindMap[".float"] = DK_FLOAT;
  DirectiveKindMap[".double"] = DK_DOUBLE;
  DirectiveKindMap[".align"] = DK_ALIGN;
  DirectiveKindMap[".align32"] = DK_ALIGN32;
  DirectiveKindMap[".balign"] = DK_BALIGN;
  DirectiveKindMap[".balignw"] = DK_BALIGNW;
  DirectiveKindMap[".balignl"] = DK_BALIGNL;
  DirectiveKindMap[".p2align"] = DK_P2ALIGN;
  DirectiveKindMap[".p2alignw"] = DK_P2ALIGNW;
  DirectiveKindMap[".p2alignl"] = DK_P2ALIGNL;
  DirectiveKindMap[".org"] = DK_ORG;
  DirectiveKindMap[".fill"] = DK_FILL;
  DirectiveKindMap[".zero"] = DK_ZERO;
  DirectiveKindMap[".extern"] = DK_EXTERN;
  DirectiveKindMap[".globl"] = DK_GLOBL;
  DirectiveKindMap[".global"] = DK_GLOBAL;
  DirectiveKindMap[".lazy_reference"] = DK_LAZY_REFERENCE;
  DirectiveKindMap[".no_dead_strip"] = DK_NO_DEAD_STRIP;
  DirectiveKindMap[".symbol_resolver"] = DK_SYMBOL_RESOLVER;
  DirectiveKindMap[".private_extern"] = DK_PRIVATE_EXTERN;
  DirectiveKindMap[".reference"] = DK_REFERENCE;
  DirectiveKindMap[".weak_definition"] = DK_WEAK_DEFINITION;
  DirectiveKindMap[".weak_reference"] = DK_WEAK_REFERENCE;
  DirectiveKindMap[".weak_def_can_be_hidden"] = DK_WEAK_DEF_CAN_BE_HIDDEN;
  DirectiveKindMap[".cold"] = DK_COLD;
  DirectiveKindMap[".comm"] = DK_COMM;
  DirectiveKindMap[".common"] = DK_COMMON;
  DirectiveKindMap[".lcomm"] = DK_LCOMM;
  DirectiveKindMap[".abort"] = DK_ABORT;
  DirectiveKindMap[".include"] = DK_INCLUDE;
  DirectiveKindMap[".incbin"] = DK_INCBIN;
  DirectiveKindMap[".code16"] = DK_CODE16;
  DirectiveKindMap[".code16gcc"] = DK_CODE16GCC;
  DirectiveKindMap[".rept"] = DK_REPT;
  DirectiveKindMap[".rep"] = DK_REPT;
  DirectiveKindMap[".irp"] = DK_IRP;
  DirectiveKindMap[".irpc"] = DK_IRPC;
  DirectiveKindMap[".endr"] = DK_ENDR;
  DirectiveKindMap[".if"] = DK_IF;
  DirectiveKindMap[".ifeq"] = DK_IFEQ;
  DirectiveKindMap[".ifge"] = DK_IFGE;
  DirectiveKindMap[".ifgt"] = DK_IFGT;
  DirectiveKindMap[".ifle"] = DK_IFLE;
  DirectiveKindMap[".iflt"] = DK_IFLT;
  DirectiveKindMap[".ifne"] = DK_IFNE;
  DirectiveKindMap[".ifb"] = DK_IFB;
  DirectiveKindMap[".ifnb"] = DK_IFNB;
  DirectiveKindMap[".ifc"] = DK_IFC;
  DirectiveKindMap[".ifeqs"] = DK_IFEQS;
  DirectiveKindMap[".ifnc"] = DK_IFNC;
  DirectiveKindMap[".ifnes"] = DK_IFNES;
  DirectiveKindMap[".ifdef"] = DK_IFDEF;
  DirectiveKindMap[".ifndef"] = DK_IFNDEF;
  DirectiveKindMap[".ifnotdef"] = DK_IFNOTDEF;
  DirectiveKindMap[".elseif"] = DK_ELSEIF;
  DirectiveKindMap[".else"] = DK_ELSE;
  DirectiveKindMap[".end"] = DK_END;
  DirectiveKindMap[".endif"] = DK_ENDIF;
  DirectiveKindMap[".skip"] = DK_SKIP;
  DirectiveKindMap[".space"] = DK_SPACE;
  DirectiveKindMap[".file"] = DK_FILE;
  DirectiveKindMap[".line"] = DK_LINE;
  DirectiveKindMap[".loc"] = DK_LOC;
  DirectiveKindMap[".loc_label"] = DK_LOC_LABEL;
  DirectiveKindMap[".stabs"] = DK_STABS;
  DirectiveKindMap[".cv_file"] = DK_CV_FILE;
  DirectiveKindMap[".cv_func_id"] = DK_CV_FUNC_ID;
  DirectiveKindMap[".cv_loc"] = DK_CV_LOC;
  DirectiveKindMap[".cv_linetable"] = DK_CV_LINETABLE;
  DirectiveKindMap[".cv_inline_linetable"] = DK_CV_INLINE_LINETABLE;
  DirectiveKindMap[".cv_inline_site_id"] = DK_CV_INLINE_SITE_ID;
  DirectiveKindMap[".cv_def_range"] = DK_CV_DEF_RANGE;
  DirectiveKindMap[".cv_string"] = DK_CV_STRING;
  DirectiveKindMap[".cv_stringtable"] = DK_CV_STRINGTABLE;
  DirectiveKindMap[".cv_filechecksums"] = DK_CV_FILECHECKSUMS;
  DirectiveKindMap[".cv_filechecksumoffset"] = DK_CV_FILECHECKSUM_OFFSET;
  DirectiveKindMap[".cv_fpo_data"] = DK_CV_FPO_DATA;
  DirectiveKindMap[".sleb128"] = DK_SLEB128;
  DirectiveKindMap[".uleb128"] = DK_ULEB128;
  DirectiveKindMap[".cfi_sections"] = DK_CFI_SECTIONS;
  DirectiveKindMap[".cfi_startproc"] = DK_CFI_STARTPROC;
  DirectiveKindMap[".cfi_endproc"] = DK_CFI_ENDPROC;
  DirectiveKindMap[".cfi_def_cfa"] = DK_CFI_DEF_CFA;
  DirectiveKindMap[".cfi_def_cfa_offset"] = DK_CFI_DEF_CFA_OFFSET;
  DirectiveKindMap[".cfi_adjust_cfa_offset"] = DK_CFI_ADJUST_CFA_OFFSET;
  DirectiveKindMap[".cfi_def_cfa_register"] = DK_CFI_DEF_CFA_REGISTER;
  DirectiveKindMap[".cfi_llvm_def_aspace_cfa"] = DK_CFI_LLVM_DEF_ASPACE_CFA;
  DirectiveKindMap[".cfi_offset"] = DK_CFI_OFFSET;
  DirectiveKindMap[".cfi_rel_offset"] = DK_CFI_REL_OFFSET;
  DirectiveKindMap[".cfi_personality"] = DK_CFI_PERSONALITY;
  DirectiveKindMap[".cfi_lsda"] = DK_CFI_LSDA;
  DirectiveKindMap[".cfi_remember_state"] = DK_CFI_REMEMBER_STATE;
  DirectiveKindMap[".cfi_restore_state"] = DK_CFI_RESTORE_STATE;
  DirectiveKindMap[".cfi_same_value"] = DK_CFI_SAME_VALUE;
  DirectiveKindMap[".cfi_restore"] = DK_CFI_RESTORE;
  DirectiveKindMap[".cfi_escape"] = DK_CFI_ESCAPE;
  DirectiveKindMap[".cfi_return_column"] = DK_CFI_RETURN_COLUMN;
  DirectiveKindMap[".cfi_signal_frame"] = DK_CFI_SIGNAL_FRAME;
  DirectiveKindMap[".cfi_undefined"] = DK_CFI_UNDEFINED;
  DirectiveKindMap[".cfi_register"] = DK_CFI_REGISTER;
  DirectiveKindMap[".cfi_window_save"] = DK_CFI_WINDOW_SAVE;
  DirectiveKindMap[".cfi_label"] = DK_CFI_LABEL;
  DirectiveKindMap[".cfi_b_key_frame"] = DK_CFI_B_KEY_FRAME;
  DirectiveKindMap[".cfi_mte_tagged_frame"] = DK_CFI_MTE_TAGGED_FRAME;
  DirectiveKindMap[".cfi_val_offset"] = DK_CFI_VAL_OFFSET;
  DirectiveKindMap[".macros_on"] = DK_MACROS_ON;
  DirectiveKindMap[".macros_off"] = DK_MACROS_OFF;
  DirectiveKindMap[".macro"] = DK_MACRO;
  DirectiveKindMap[".exitm"] = DK_EXITM;
  DirectiveKindMap[".endm"] = DK_ENDM;
  DirectiveKindMap[".endmacro"] = DK_ENDMACRO;
  DirectiveKindMap[".purgem"] = DK_PURGEM;
  DirectiveKindMap[".err"] = DK_ERR;
  DirectiveKindMap[".error"] = DK_ERROR;
  DirectiveKindMap[".warning"] = DK_WARNING;
  DirectiveKindMap[".altmacro"] = DK_ALTMACRO;
  DirectiveKindMap[".noaltmacro"] = DK_NOALTMACRO;
  DirectiveKindMap[".reloc"] = DK_RELOC;
  DirectiveKindMap[".dc"] = DK_DC;
  DirectiveKindMap[".dc.a"] = DK_DC_A;
  DirectiveKindMap[".dc.b"] = DK_DC_B;
  DirectiveKindMap[".dc.d"] = DK_DC_D;
  DirectiveKindMap[".dc.l"] = DK_DC_L;
  DirectiveKindMap[".dc.s"] = DK_DC_S;
  DirectiveKindMap[".dc.w"] = DK_DC_W;
  DirectiveKindMap[".dc.x"] = DK_DC_X;
  DirectiveKindMap[".dcb"] = DK_DCB;
  DirectiveKindMap[".dcb.b"] = DK_DCB_B;
  DirectiveKindMap[".dcb.d"] = DK_DCB_D;
  DirectiveKindMap[".dcb.l"] = DK_DCB_L;
  DirectiveKindMap[".dcb.s"] = DK_DCB_S;
  DirectiveKindMap[".dcb.w"] = DK_DCB_W;
  DirectiveKindMap[".dcb.x"] = DK_DCB_X;
  DirectiveKindMap[".ds"] = DK_DS;
  DirectiveKindMap[".ds.b"] = DK_DS_B;
  DirectiveKindMap[".ds.d"] = DK_DS_D;
  DirectiveKindMap[".ds.l"] = DK_DS_L;
  DirectiveKindMap[".ds.p"] = DK_DS_P;
  DirectiveKindMap[".ds.s"] = DK_DS_S;
  DirectiveKindMap[".ds.w"] = DK_DS_W;
  DirectiveKindMap[".ds.x"] = DK_DS_X;
  DirectiveKindMap[".print"] = DK_PRINT;
  DirectiveKindMap[".addrsig"] = DK_ADDRSIG;
  DirectiveKindMap[".addrsig_sym"] = DK_ADDRSIG_SYM;
  DirectiveKindMap[".pseudoprobe"] = DK_PSEUDO_PROBE;
  DirectiveKindMap[".lto_discard"] = DK_LTO_DISCARD;
  DirectiveKindMap[".lto_set_conditional"] = DK_LTO_SET_CONDITIONAL;
  DirectiveKindMap[".memtag"] = DK_MEMTAG;
}

MCAsmMacro *AsmParser::parseMacroLikeBody(SMLoc DirectiveLoc) {
  AsmToken EndToken, StartToken = getTok();

  unsigned NestLevel = 0;
  while (true) {
    // Check whether we have reached the end of the file.
    if (getLexer().is(AsmToken::Eof)) {
      printError(DirectiveLoc, "no matching '.endr' in definition");
      return nullptr;
    }

    if (Lexer.is(AsmToken::Identifier)) {
      StringRef Ident = getTok().getIdentifier();
      if (Ident == ".rep" || Ident == ".rept" || Ident == ".irp" ||
          Ident == ".irpc") {
        ++NestLevel;
      } else if (Ident == ".endr") {
        if (NestLevel == 0) {
          EndToken = getTok();
          Lex();
          if (Lexer.is(AsmToken::EndOfStatement))
            break;
          printError(getTok().getLoc(), "expected newline");
          return nullptr;
        }
        --NestLevel;
      }
    }

    // Otherwise, scan till the end of the statement.
    eatToEndOfStatement();
  }

  const char *BodyStart = StartToken.getLoc().getPointer();
  const char *BodyEnd = EndToken.getLoc().getPointer();
  StringRef Body = StringRef(BodyStart, BodyEnd - BodyStart);

  // We Are Anonymous.
  MacroLikeBodies.emplace_back(StringRef(), Body, MCAsmMacroParameters());
  return &MacroLikeBodies.back();
}

void AsmParser::instantiateMacroLikeBody(MCAsmMacro *M, SMLoc DirectiveLoc,
                                         raw_svector_ostream &OS) {
  OS << ".endr\n";

  std::unique_ptr<MemoryBuffer> Instantiation =
      MemoryBuffer::getMemBufferCopy(OS.str(), "<instantiation>");

  // Create the macro instantiation object and add to the current macro
  // instantiation stack.
  MacroInstantiation *MI = new MacroInstantiation{
      DirectiveLoc, CurBuffer, getTok().getLoc(), TheCondStack.size()};
  ActiveMacros.push_back(MI);

  // Jump to the macro instantiation and prime the lexer.
  CurBuffer = SrcMgr.AddNewSourceBuffer(std::move(Instantiation), SMLoc());
  Lexer.setBuffer(SrcMgr.getMemoryBuffer(CurBuffer)->getBuffer());
  Lex();
}

/// parseDirectiveRept
///   ::= .rep | .rept count
bool AsmParser::parseDirectiveRept(SMLoc DirectiveLoc, StringRef Dir) {
  const MCExpr *CountExpr;
  SMLoc CountLoc = getTok().getLoc();
  if (parseExpression(CountExpr))
    return true;

  int64_t Count;
  if (!CountExpr->evaluateAsAbsolute(Count, getStreamer().getAssemblerPtr())) {
    return Error(CountLoc, "unexpected token in '" + Dir + "' directive");
  }

  if (check(Count < 0, CountLoc, "Count is negative") || parseEOL())
    return true;

  // Lex the rept definition.
  MCAsmMacro *M = parseMacroLikeBody(DirectiveLoc);
  if (!M)
    return true;

  // Macro instantiation is lexical, unfortunately. We construct a new buffer
  // to hold the macro body with substitutions.
  SmallString<256> Buf;
  raw_svector_ostream OS(Buf);
  while (Count--) {
    // Note that the AtPseudoVariable is disabled for instantiations of .rep(t).
    if (expandMacro(OS, *M, {}, {}, false))
      return true;
  }
  instantiateMacroLikeBody(M, DirectiveLoc, OS);

  return false;
}

/// parseDirectiveIrp
/// ::= .irp symbol,values
bool AsmParser::parseDirectiveIrp(SMLoc DirectiveLoc) {
  MCAsmMacroParameter Parameter;
  MCAsmMacroArguments A;
  if (check(parseIdentifier(Parameter.Name),
            "expected identifier in '.irp' directive") ||
      parseComma() || parseMacroArguments(nullptr, A) || parseEOL())
    return true;

  // Lex the irp definition.
  MCAsmMacro *M = parseMacroLikeBody(DirectiveLoc);
  if (!M)
    return true;

  // Macro instantiation is lexical, unfortunately. We construct a new buffer
  // to hold the macro body with substitutions.
  SmallString<256> Buf;
  raw_svector_ostream OS(Buf);

  for (const MCAsmMacroArgument &Arg : A) {
    // Note that the AtPseudoVariable is enabled for instantiations of .irp.
    // This is undocumented, but GAS seems to support it.
    if (expandMacro(OS, *M, Parameter, Arg, true))
      return true;
  }

  instantiateMacroLikeBody(M, DirectiveLoc, OS);

  return false;
}

/// parseDirectiveIrpc
/// ::= .irpc symbol,values
bool AsmParser::parseDirectiveIrpc(SMLoc DirectiveLoc) {
  MCAsmMacroParameter Parameter;
  MCAsmMacroArguments A;

  if (check(parseIdentifier(Parameter.Name),
            "expected identifier in '.irpc' directive") ||
      parseComma() || parseMacroArguments(nullptr, A))
    return true;

  if (A.size() != 1 || A.front().size() != 1)
    return TokError("unexpected token in '.irpc' directive");
  if (parseEOL())
    return true;

  // Lex the irpc definition.
  MCAsmMacro *M = parseMacroLikeBody(DirectiveLoc);
  if (!M)
    return true;

  // Macro instantiation is lexical, unfortunately. We construct a new buffer
  // to hold the macro body with substitutions.
  SmallString<256> Buf;
  raw_svector_ostream OS(Buf);

  StringRef Values = A[0][0].is(AsmToken::String) ? A[0][0].getStringContents()
                                                  : A[0][0].getString();
  for (std::size_t I = 0, End = Values.size(); I != End; ++I) {
    MCAsmMacroArgument Arg;
    Arg.emplace_back(AsmToken::Identifier, Values.substr(I, 1));

    // Note that the AtPseudoVariable is enabled for instantiations of .irpc.
    // This is undocumented, but GAS seems to support it.
    if (expandMacro(OS, *M, Parameter, Arg, true))
      return true;
  }

  instantiateMacroLikeBody(M, DirectiveLoc, OS);

  return false;
}

bool AsmParser::parseDirectiveEndr(SMLoc DirectiveLoc) {
  if (ActiveMacros.empty())
    return TokError("unmatched '.endr' directive");

  // The only .repl that should get here are the ones created by
  // instantiateMacroLikeBody.
  assert(getLexer().is(AsmToken::EndOfStatement));

  handleMacroExit();
  return false;
}

bool AsmParser::parseDirectiveMSEmit(SMLoc IDLoc, ParseStatementInfo &Info,
                                     size_t Len) {
  const MCExpr *Value;
  SMLoc ExprLoc = getLexer().getLoc();
  if (parseExpression(Value))
    return true;
  const MCConstantExpr *MCE = dyn_cast<MCConstantExpr>(Value);
  if (!MCE)
    return Error(ExprLoc, "unexpected expression in _emit");
  uint64_t IntValue = MCE->getValue();
  if (!isUInt<8>(IntValue) && !isInt<8>(IntValue))
    return Error(ExprLoc, "literal value out of range for directive");

  Info.AsmRewrites->emplace_back(AOK_Emit, IDLoc, Len);
  return false;
}

bool AsmParser::parseDirectiveMSAlign(SMLoc IDLoc, ParseStatementInfo &Info) {
  const MCExpr *Value;
  SMLoc ExprLoc = getLexer().getLoc();
  if (parseExpression(Value))
    return true;
  const MCConstantExpr *MCE = dyn_cast<MCConstantExpr>(Value);
  if (!MCE)
    return Error(ExprLoc, "unexpected expression in align");
  uint64_t IntValue = MCE->getValue();
  if (!isPowerOf2_64(IntValue))
    return Error(ExprLoc, "literal value not a power of two greater then zero");

  Info.AsmRewrites->emplace_back(AOK_Align, IDLoc, 5, Log2_64(IntValue));
  return false;
}

bool AsmParser::parseDirectivePrint(SMLoc DirectiveLoc) {
  const AsmToken StrTok = getTok();
  Lex();
  if (StrTok.isNot(AsmToken::String) || StrTok.getString().front() != '"')
    return Error(DirectiveLoc, "expected double quoted string after .print");
  if (parseEOL())
    return true;
  llvm::outs() << StrTok.getStringContents() << '\n';
  return false;
}

bool AsmParser::parseDirectiveAddrsig() {
  if (parseEOL())
    return true;
  getStreamer().emitAddrsig();
  return false;
}

bool AsmParser::parseDirectiveAddrsigSym() {
  StringRef Name;
  if (check(parseIdentifier(Name), "expected identifier") || parseEOL())
    return true;
  MCSymbol *Sym = getContext().getOrCreateSymbol(Name);
  getStreamer().emitAddrsigSym(Sym);
  return false;
}

bool AsmParser::parseDirectivePseudoProbe() {
  int64_t Guid;
  int64_t Index;
  int64_t Type;
  int64_t Attr;
  int64_t Discriminator = 0;
  if (parseIntToken(Guid))
    return true;
  if (parseIntToken(Index))
    return true;
  if (parseIntToken(Type))
    return true;
  if (parseIntToken(Attr))
    return true;
  if (hasDiscriminator(Attr) && parseIntToken(Discriminator))
    return true;

  // Parse inline stack like @ GUID:11:12 @ GUID:1:11 @ GUID:3:21
  MCPseudoProbeInlineStack InlineStack;

  while (getLexer().is(AsmToken::At)) {
    // eat @
    Lex();

    int64_t CallerGuid = 0;
    if (getLexer().is(AsmToken::Integer)) {
      CallerGuid = getTok().getIntVal();
      Lex();
    }

    // eat colon
    if (getLexer().is(AsmToken::Colon))
      Lex();

    int64_t CallerProbeId = 0;
    if (getLexer().is(AsmToken::Integer)) {
      CallerProbeId = getTok().getIntVal();
      Lex();
    }

    InlineSite Site(CallerGuid, CallerProbeId);
    InlineStack.push_back(Site);
  }

  // Parse function entry name
  StringRef FnName;
  if (parseIdentifier(FnName))
    return Error(getLexer().getLoc(), "expected identifier");
  MCSymbol *FnSym = getContext().lookupSymbol(FnName);

  if (parseEOL())
    return true;

  getStreamer().emitPseudoProbe(Guid, Index, Type, Attr, Discriminator,
                                InlineStack, FnSym);
  return false;
}

/// parseDirectiveLTODiscard
///  ::= ".lto_discard" [ identifier ( , identifier )* ]
/// The LTO library emits this directive to discard non-prevailing symbols.
/// We ignore symbol assignments and attribute changes for the specified
/// symbols.
bool AsmParser::parseDirectiveLTODiscard() {
  auto ParseOp = [&]() -> bool {
    StringRef Name;
    SMLoc Loc = getTok().getLoc();
    if (parseIdentifier(Name))
      return Error(Loc, "expected identifier");
    LTODiscardSymbols.insert(Name);
    return false;
  };

  LTODiscardSymbols.clear();
  return parseMany(ParseOp);
}

// We are comparing pointers, but the pointers are relative to a single string.
// Thus, this should always be deterministic.
static int rewritesSort(const AsmRewrite *AsmRewriteA,
                        const AsmRewrite *AsmRewriteB) {
  if (AsmRewriteA->Loc.getPointer() < AsmRewriteB->Loc.getPointer())
    return -1;
  if (AsmRewriteB->Loc.getPointer() < AsmRewriteA->Loc.getPointer())
    return 1;

  // It's possible to have a SizeDirective, Imm/ImmPrefix and an Input/Output
  // rewrite to the same location.  Make sure the SizeDirective rewrite is
  // performed first, then the Imm/ImmPrefix and finally the Input/Output.  This
  // ensures the sort algorithm is stable.
  if (AsmRewritePrecedence[AsmRewriteA->Kind] >
      AsmRewritePrecedence[AsmRewriteB->Kind])
    return -1;

  if (AsmRewritePrecedence[AsmRewriteA->Kind] <
      AsmRewritePrecedence[AsmRewriteB->Kind])
    return 1;
  llvm_unreachable("Unstable rewrite sort.");
}

bool AsmParser::parseMSInlineAsm(
    std::string &AsmString, unsigned &NumOutputs, unsigned &NumInputs,
    SmallVectorImpl<std::pair<void *, bool>> &OpDecls,
    SmallVectorImpl<std::string> &Constraints,
    SmallVectorImpl<std::string> &Clobbers, const MCInstrInfo *MII,
    MCInstPrinter *IP, MCAsmParserSemaCallback &SI) {
  SmallVector<void *, 4> InputDecls;
  SmallVector<void *, 4> OutputDecls;
  SmallVector<bool, 4> InputDeclsAddressOf;
  SmallVector<bool, 4> OutputDeclsAddressOf;
  SmallVector<std::string, 4> InputConstraints;
  SmallVector<std::string, 4> OutputConstraints;
  SmallVector<MCRegister, 4> ClobberRegs;

  SmallVector<AsmRewrite, 4> AsmStrRewrites;

  // Prime the lexer.
  Lex();

  // While we have input, parse each statement.
  unsigned InputIdx = 0;
  unsigned OutputIdx = 0;
  while (getLexer().isNot(AsmToken::Eof)) {
    // Parse curly braces marking block start/end
    if (parseCurlyBlockScope(AsmStrRewrites))
      continue;

    ParseStatementInfo Info(&AsmStrRewrites);
    bool StatementErr = parseStatement(Info, &SI);

    if (StatementErr || Info.ParseError) {
      // Emit pending errors if any exist.
      printPendingErrors();
      return true;
    }

    // No pending error should exist here.
    assert(!hasPendingError() && "unexpected error from parseStatement");

    if (Info.Opcode == ~0U)
      continue;

    const MCInstrDesc &Desc = MII->get(Info.Opcode);

    // Build the list of clobbers, outputs and inputs.
    for (unsigned i = 1, e = Info.ParsedOperands.size(); i != e; ++i) {
      MCParsedAsmOperand &Operand = *Info.ParsedOperands[i];

      // Register operand.
      if (Operand.isReg() && !Operand.needAddressOf() &&
          !getTargetParser().omitRegisterFromClobberLists(Operand.getReg())) {
        unsigned NumDefs = Desc.getNumDefs();
        // Clobber.
        if (NumDefs && Operand.getMCOperandNum() < NumDefs)
          ClobberRegs.push_back(Operand.getReg());
        continue;
      }

      // Expr/Input or Output.
      StringRef SymName = Operand.getSymName();
      if (SymName.empty())
        continue;

      void *OpDecl = Operand.getOpDecl();
      if (!OpDecl)
        continue;

      StringRef Constraint = Operand.getConstraint();
      if (Operand.isImm()) {
        // Offset as immediate
        if (Operand.isOffsetOfLocal())
          Constraint = "r";
        else
          Constraint = "i";
      }

      bool isOutput = (i == 1) && Desc.mayStore();
      bool Restricted = Operand.isMemUseUpRegs();
      SMLoc Start = SMLoc::getFromPointer(SymName.data());
      if (isOutput) {
        ++InputIdx;
        OutputDecls.push_back(OpDecl);
        OutputDeclsAddressOf.push_back(Operand.needAddressOf());
        OutputConstraints.push_back(("=" + Constraint).str());
        AsmStrRewrites.emplace_back(AOK_Output, Start, SymName.size(), 0,
                                    Restricted);
      } else {
        InputDecls.push_back(OpDecl);
        InputDeclsAddressOf.push_back(Operand.needAddressOf());
        InputConstraints.push_back(Constraint.str());
        if (Desc.operands()[i - 1].isBranchTarget())
          AsmStrRewrites.emplace_back(AOK_CallInput, Start, SymName.size(), 0,
                                      Restricted);
        else
          AsmStrRewrites.emplace_back(AOK_Input, Start, SymName.size(), 0,
                                      Restricted);
      }
    }

    // Consider implicit defs to be clobbers.  Think of cpuid and push.
    llvm::append_range(ClobberRegs, Desc.implicit_defs());
  }

  // Set the number of Outputs and Inputs.
  NumOutputs = OutputDecls.size();
  NumInputs = InputDecls.size();

  // Set the unique clobbers.
  array_pod_sort(ClobberRegs.begin(), ClobberRegs.end());
  ClobberRegs.erase(llvm::unique(ClobberRegs), ClobberRegs.end());
  Clobbers.assign(ClobberRegs.size(), std::string());
  for (unsigned I = 0, E = ClobberRegs.size(); I != E; ++I) {
    raw_string_ostream OS(Clobbers[I]);
    IP->printRegName(OS, ClobberRegs[I]);
  }

  // Merge the various outputs and inputs.  Output are expected first.
  if (NumOutputs || NumInputs) {
    unsigned NumExprs = NumOutputs + NumInputs;
    OpDecls.resize(NumExprs);
    Constraints.resize(NumExprs);
    for (unsigned i = 0; i < NumOutputs; ++i) {
      OpDecls[i] = std::make_pair(OutputDecls[i], OutputDeclsAddressOf[i]);
      Constraints[i] = OutputConstraints[i];
    }
    for (unsigned i = 0, j = NumOutputs; i < NumInputs; ++i, ++j) {
      OpDecls[j] = std::make_pair(InputDecls[i], InputDeclsAddressOf[i]);
      Constraints[j] = InputConstraints[i];
    }
  }

  // Build the IR assembly string.
  std::string AsmStringIR;
  raw_string_ostream OS(AsmStringIR);
  StringRef ASMString =
      SrcMgr.getMemoryBuffer(SrcMgr.getMainFileID())->getBuffer();
  const char *AsmStart = ASMString.begin();
  const char *AsmEnd = ASMString.end();
  array_pod_sort(AsmStrRewrites.begin(), AsmStrRewrites.end(), rewritesSort);
  for (auto I = AsmStrRewrites.begin(), E = AsmStrRewrites.end(); I != E; ++I) {
    const AsmRewrite &AR = *I;
    // Check if this has already been covered by another rewrite...
    if (AR.Done)
      continue;
    AsmRewriteKind Kind = AR.Kind;

    const char *Loc = AR.Loc.getPointer();
    assert(Loc >= AsmStart && "Expected Loc to be at or after Start!");

    // Emit everything up to the immediate/expression.
    if (unsigned Len = Loc - AsmStart)
      OS << StringRef(AsmStart, Len);

    // Skip the original expression.
    if (Kind == AOK_Skip) {
      AsmStart = Loc + AR.Len;
      continue;
    }

    unsigned AdditionalSkip = 0;
    // Rewrite expressions in $N notation.
    switch (Kind) {
    default:
      break;
    case AOK_IntelExpr:
      assert(AR.IntelExp.isValid() && "cannot write invalid intel expression");
      if (AR.IntelExp.NeedBracs)
        OS << "[";
      if (AR.IntelExp.hasBaseReg())
        OS << AR.IntelExp.BaseReg;
      if (AR.IntelExp.hasIndexReg())
        OS << (AR.IntelExp.hasBaseReg() ? " + " : "")
           << AR.IntelExp.IndexReg;
      if (AR.IntelExp.Scale > 1)
        OS << " * $$" << AR.IntelExp.Scale;
      if (AR.IntelExp.hasOffset()) {
        if (AR.IntelExp.hasRegs())
          OS << " + ";
        // Fuse this rewrite with a rewrite of the offset name, if present.
        StringRef OffsetName = AR.IntelExp.OffsetName;
        SMLoc OffsetLoc = SMLoc::getFromPointer(AR.IntelExp.OffsetName.data());
        size_t OffsetLen = OffsetName.size();
        auto rewrite_it = std::find_if(
            I, AsmStrRewrites.end(), [&](const AsmRewrite &FusingAR) {
              return FusingAR.Loc == OffsetLoc && FusingAR.Len == OffsetLen &&
                     (FusingAR.Kind == AOK_Input ||
                      FusingAR.Kind == AOK_CallInput);
            });
        if (rewrite_it == AsmStrRewrites.end()) {
          OS << "offset " << OffsetName;
        } else if (rewrite_it->Kind == AOK_CallInput) {
          OS << "${" << InputIdx++ << ":P}";
          rewrite_it->Done = true;
        } else {
          OS << '$' << InputIdx++;
          rewrite_it->Done = true;
        }
      }
      if (AR.IntelExp.Imm || AR.IntelExp.emitImm())
        OS << (AR.IntelExp.emitImm() ? "$$" : " + $$") << AR.IntelExp.Imm;
      if (AR.IntelExp.NeedBracs)
        OS << "]";
      break;
    case AOK_Label:
      OS << Ctx.getAsmInfo()->getPrivateLabelPrefix() << AR.Label;
      break;
    case AOK_Input:
      if (AR.IntelExpRestricted)
        OS << "${" << InputIdx++ << ":P}";
      else
        OS << '$' << InputIdx++;
      break;
    case AOK_CallInput:
      OS << "${" << InputIdx++ << ":P}";
      break;
    case AOK_Output:
      if (AR.IntelExpRestricted)
        OS << "${" << OutputIdx++ << ":P}";
      else
        OS << '$' << OutputIdx++;
      break;
    case AOK_SizeDirective:
      switch (AR.Val) {
      default: break;
      case 8:  OS << "byte ptr "; break;
      case 16: OS << "word ptr "; break;
      case 32: OS << "dword ptr "; break;
      case 64: OS << "qword ptr "; break;
      case 80: OS << "xword ptr "; break;
      case 128: OS << "xmmword ptr "; break;
      case 256: OS << "ymmword ptr "; break;
      }
      break;
    case AOK_Emit:
      OS << ".byte";
      break;
    case AOK_Align: {
      // MS alignment directives are measured in bytes. If the native assembler
      // measures alignment in bytes, we can pass it straight through.
      OS << ".align";
      if (getContext().getAsmInfo()->getAlignmentIsInBytes())
        break;

      // Alignment is in log2 form, so print that instead and skip the original
      // immediate.
      unsigned Val = AR.Val;
      OS << ' ' << Val;
      assert(Val < 10 && "Expected alignment less then 2^10.");
      AdditionalSkip = (Val < 4) ? 2 : Val < 7 ? 3 : 4;
      break;
    }
    case AOK_EVEN:
      OS << ".even";
      break;
    case AOK_EndOfStatement:
      OS << "\n\t";
      break;
    }

    // Skip the original expression.
    AsmStart = Loc + AR.Len + AdditionalSkip;
  }

  // Emit the remainder of the asm string.
  if (AsmStart != AsmEnd)
    OS << StringRef(AsmStart, AsmEnd - AsmStart);

  AsmString = std::move(AsmStringIR);
  return false;
}

bool HLASMAsmParser::parseAsHLASMLabel(ParseStatementInfo &Info,
                                       MCAsmParserSemaCallback *SI) {
  AsmToken LabelTok = getTok();
  SMLoc LabelLoc = LabelTok.getLoc();
  StringRef LabelVal;

  if (parseIdentifier(LabelVal))
    return Error(LabelLoc, "The HLASM Label has to be an Identifier");

  // We have validated whether the token is an Identifier.
  // Now we have to validate whether the token is a
  // valid HLASM Label.
  if (!getTargetParser().isLabel(LabelTok) || checkForValidSection())
    return true;

  // Lex leading spaces to get to the next operand.
  lexLeadingSpaces();

  // We shouldn't emit the label if there is nothing else after the label.
  // i.e asm("<token>\n")
  if (getTok().is(AsmToken::EndOfStatement))
    return Error(LabelLoc,
                 "Cannot have just a label for an HLASM inline asm statement");

  MCSymbol *Sym = getContext().getOrCreateSymbol(
      getContext().getAsmInfo()->isHLASM() ? LabelVal.upper() : LabelVal);

  // Emit the label.
  Out.emitLabel(Sym, LabelLoc);

  // If we are generating dwarf for assembly source files then gather the
  // info to make a dwarf label entry for this label if needed.
  if (enabledGenDwarfForAssembly())
    MCGenDwarfLabelEntry::Make(Sym, &getStreamer(), getSourceManager(),
                               LabelLoc);

  return false;
}

bool HLASMAsmParser::parseAsMachineInstruction(ParseStatementInfo &Info,
                                               MCAsmParserSemaCallback *SI) {
  AsmToken OperationEntryTok = Lexer.getTok();
  SMLoc OperationEntryLoc = OperationEntryTok.getLoc();
  StringRef OperationEntryVal;

  // Attempt to parse the first token as an Identifier
  if (parseIdentifier(OperationEntryVal))
    return Error(OperationEntryLoc, "unexpected token at start of statement");

  // Once we've parsed the operation entry successfully, lex
  // any spaces to get to the OperandEntries.
  lexLeadingSpaces();

  return parseAndMatchAndEmitTargetInstruction(
      Info, OperationEntryVal, OperationEntryTok, OperationEntryLoc);
}

bool HLASMAsmParser::parseStatement(ParseStatementInfo &Info,
                                    MCAsmParserSemaCallback *SI) {
  assert(!hasPendingError() && "parseStatement started with pending error");

  // Should the first token be interpreted as a HLASM Label.
  bool ShouldParseAsHLASMLabel = false;

  // If a Name Entry exists, it should occur at the very
  // start of the string. In this case, we should parse the
  // first non-space token as a Label.
  // If the Name entry is missing (i.e. there's some other
  // token), then we attempt to parse the first non-space
  // token as a Machine Instruction.
  if (getTok().isNot(AsmToken::Space))
    ShouldParseAsHLASMLabel = true;

  // If we have an EndOfStatement (which includes the target's comment
  // string) we can appropriately lex it early on)
  if (Lexer.is(AsmToken::EndOfStatement)) {
    // if this is a line comment we can drop it safely
    if (getTok().getString().empty() || getTok().getString().front() == '\r' ||
        getTok().getString().front() == '\n')
      Out.addBlankLine();
    Lex();
    return false;
  }

  // We have established how to parse the inline asm statement.
  // Now we can safely lex any leading spaces to get to the
  // first token.
  lexLeadingSpaces();

  // If we see a new line or carriage return as the first operand,
  // after lexing leading spaces, emit the new line and lex the
  // EndOfStatement token.
  if (Lexer.is(AsmToken::EndOfStatement)) {
    if (getTok().getString().front() == '\n' ||
        getTok().getString().front() == '\r') {
      Out.addBlankLine();
      Lex();
      return false;
    }
  }

  // Handle the label first if we have to before processing the rest
  // of the tokens as a machine instruction.
  if (ShouldParseAsHLASMLabel) {
    // If there were any errors while handling and emitting the label,
    // early return.
    if (parseAsHLASMLabel(Info, SI)) {
      // If we know we've failed in parsing, simply eat until end of the
      // statement. This ensures that we don't process any other statements.
      eatToEndOfStatement();
      return true;
    }
  }

  return parseAsMachineInstruction(Info, SI);
}

namespace llvm {
namespace MCParserUtils {

bool parseAssignmentExpression(StringRef Name, bool allow_redef,
                               MCAsmParser &Parser, MCSymbol *&Sym,
                               const MCExpr *&Value) {

  // FIXME: Use better location, we should use proper tokens.
  SMLoc EqualLoc = Parser.getTok().getLoc();
  if (Parser.parseExpression(Value))
    return Parser.TokError("missing expression");
  if (Parser.parseEOL())
    return true;
  // Relocation specifiers are not permitted. For now, handle just
  // MCSymbolRefExpr.
  if (auto *S = dyn_cast<MCSymbolRefExpr>(Value); S && S->getSpecifier())
    return Parser.Error(
        EqualLoc, "relocation specifier not permitted in symbol equating");

  // Validate that the LHS is allowed to be a variable (either it has not been
  // used as a symbol, or it is an absolute symbol).
  Sym = Parser.getContext().lookupSymbol(Name);
  if (Sym) {
    if ((Sym->isVariable() || Sym->isDefined()) &&
        (!allow_redef || !Sym->isRedefinable()))
      return Parser.Error(EqualLoc, "redefinition of '" + Name + "'");
    // If the symbol is redefinable, clone it and update the symbol table
    // to the new symbol. Existing references to the original symbol remain
    // unchanged.
    if (Sym->isRedefinable())
      Sym = Parser.getContext().cloneSymbol(*Sym);
  } else if (Name == ".") {
    Parser.getStreamer().emitValueToOffset(Value, 0, EqualLoc);
    return false;
  } else
    Sym = Parser.getContext().getOrCreateSymbol(Name);

  Sym->setRedefinable(allow_redef);

  return false;
}

} // end namespace MCParserUtils
} // end namespace llvm

/// Create an MCAsmParser instance.
MCAsmParser *llvm::createMCAsmParser(SourceMgr &SM, MCContext &C,
                                     MCStreamer &Out, const MCAsmInfo &MAI,
                                     unsigned CB) {
  if (C.getTargetTriple().isSystemZ() && C.getTargetTriple().isOSzOS())
    return new HLASMAsmParser(SM, C, Out, MAI, CB);

  return new AsmParser(SM, C, Out, MAI, CB);
}<|MERGE_RESOLUTION|>--- conflicted
+++ resolved
@@ -1864,13 +1864,6 @@
       Lex();
     }
 
-<<<<<<< HEAD
-    if (MAI.hasSubsectionsViaSymbols() && CFIStartProcLoc &&
-        Sym->isExternal() && !static_cast<MCSymbolMachO *>(Sym)->isAltEntry())
-      return Error(StartTokLoc, "non-private labels cannot appear between "
-                                ".cfi_startproc / .cfi_endproc pairs") &&
-             Error(*CFIStartProcLoc, "previous .cfi_startproc was here");
-=======
     if (MAI.isMachO() && CFIStartProcLoc) {
       auto *SymM = static_cast<MCSymbolMachO *>(Sym);
       if (SymM->isExternal() && !SymM->isAltEntry())
@@ -1878,7 +1871,6 @@
                                   ".cfi_startproc / .cfi_endproc pairs") &&
                Error(*CFIStartProcLoc, "previous .cfi_startproc was here");
     }
->>>>>>> 35227056
 
     if (discardLTOSymbol(IDVal))
       return false;
