//===- AsmParser.cpp - Parser for Assembly Files --------------------------===//
//
// Part of the LLVM Project, under the Apache License v2.0 with LLVM Exceptions.
// See https://llvm.org/LICENSE.txt for license information.
// SPDX-License-Identifier: Apache-2.0 WITH LLVM-exception
//
//===----------------------------------------------------------------------===//
//
// This class implements a parser for assembly files similar to gas syntax.
//
//===----------------------------------------------------------------------===//

#include "llvm/ADT/APFloat.h"
#include "llvm/ADT/APInt.h"
#include "llvm/ADT/ArrayRef.h"
#include "llvm/ADT/STLExtras.h"
#include "llvm/ADT/SmallSet.h"
#include "llvm/ADT/SmallString.h"
#include "llvm/ADT/SmallVector.h"
#include "llvm/ADT/StringExtras.h"
#include "llvm/ADT/StringMap.h"
#include "llvm/ADT/StringRef.h"
#include "llvm/ADT/Twine.h"
#include "llvm/BinaryFormat/Dwarf.h"
#include "llvm/DebugInfo/CodeView/SymbolRecord.h"
#include "llvm/MC/MCAsmInfo.h"
#include "llvm/MC/MCCodeView.h"
#include "llvm/MC/MCContext.h"
#include "llvm/MC/MCDirectives.h"
#include "llvm/MC/MCDwarf.h"
#include "llvm/MC/MCExpr.h"
#include "llvm/MC/MCInstPrinter.h"
#include "llvm/MC/MCInstrDesc.h"
#include "llvm/MC/MCInstrInfo.h"
#include "llvm/MC/MCParser/AsmCond.h"
#include "llvm/MC/MCParser/AsmLexer.h"
#include "llvm/MC/MCParser/MCAsmLexer.h"
#include "llvm/MC/MCParser/MCAsmParser.h"
#include "llvm/MC/MCParser/MCAsmParserExtension.h"
#include "llvm/MC/MCParser/MCAsmParserUtils.h"
#include "llvm/MC/MCParser/MCParsedAsmOperand.h"
#include "llvm/MC/MCParser/MCTargetAsmParser.h"
#include "llvm/MC/MCRegisterInfo.h"
#include "llvm/MC/MCSection.h"
#include "llvm/MC/MCStreamer.h"
#include "llvm/MC/MCSymbol.h"
#include "llvm/MC/MCSymbolMachO.h"
#include "llvm/MC/MCTargetOptions.h"
#include "llvm/MC/MCValue.h"
#include "llvm/Support/Casting.h"
#include "llvm/Support/CommandLine.h"
#include "llvm/Support/ErrorHandling.h"
#include "llvm/Support/MD5.h"
#include "llvm/Support/MathExtras.h"
#include "llvm/Support/MemoryBuffer.h"
#include "llvm/Support/SMLoc.h"
#include "llvm/Support/SourceMgr.h"
#include "llvm/Support/raw_ostream.h"
#include <algorithm>
#include <cassert>
#include <cctype>
#include <climits>
#include <cstddef>
#include <cstdint>
#include <deque>
#include <memory>
#include <optional>
#include <sstream>
#include <string>
#include <tuple>
#include <utility>
#include <vector>

using namespace llvm;

MCAsmParserSemaCallback::~MCAsmParserSemaCallback() = default;

namespace {

/// Helper types for tracking macro definitions.
typedef std::vector<AsmToken> MCAsmMacroArgument;
typedef std::vector<MCAsmMacroArgument> MCAsmMacroArguments;

/// Helper class for storing information about an active macro
/// instantiation.
struct MacroInstantiation {
  /// The location of the instantiation.
  SMLoc InstantiationLoc;

  /// The buffer where parsing should resume upon instantiation completion.
  unsigned ExitBuffer;

  /// The location where parsing should resume upon instantiation completion.
  SMLoc ExitLoc;

  /// The depth of TheCondStack at the start of the instantiation.
  size_t CondStackDepth;
};

struct ParseStatementInfo {
  /// The parsed operands from the last parsed statement.
  SmallVector<std::unique_ptr<MCParsedAsmOperand>, 8> ParsedOperands;

  /// The opcode from the last parsed instruction.
  unsigned Opcode = ~0U;

  /// Was there an error parsing the inline assembly?
  bool ParseError = false;

  SmallVectorImpl<AsmRewrite> *AsmRewrites = nullptr;

  ParseStatementInfo() = delete;
  ParseStatementInfo(SmallVectorImpl<AsmRewrite> *rewrites)
    : AsmRewrites(rewrites) {}
};

/// The concrete assembly parser instance.
class AsmParser : public MCAsmParser {
private:
  SourceMgr::DiagHandlerTy SavedDiagHandler;
  void *SavedDiagContext;
  std::unique_ptr<MCAsmParserExtension> PlatformParser;
  SMLoc StartTokLoc;
  std::optional<SMLoc> CFIStartProcLoc;

  /// This is the current buffer index we're lexing from as managed by the
  /// SourceMgr object.
  unsigned CurBuffer;

  AsmCond TheCondState;
  std::vector<AsmCond> TheCondStack;

  /// maps directive names to handler methods in parser
  /// extensions. Extensions register themselves in this map by calling
  /// addDirectiveHandler.
  StringMap<ExtensionDirectiveHandler> ExtensionDirectiveMap;

  /// Stack of active macro instantiations.
  std::vector<MacroInstantiation*> ActiveMacros;

  /// List of bodies of anonymous macros.
  std::deque<MCAsmMacro> MacroLikeBodies;

  /// Boolean tracking whether macro substitution is enabled.
  unsigned MacrosEnabledFlag : 1;

  /// Keeps track of how many .macro's have been instantiated.
  unsigned NumOfMacroInstantiations = 0;

  /// The values from the last parsed cpp hash file line comment if any.
  struct CppHashInfoTy {
    StringRef Filename;
    int64_t LineNumber;
    SMLoc Loc;
    unsigned Buf;
    CppHashInfoTy() : LineNumber(0), Buf(0) {}
  };
  CppHashInfoTy CppHashInfo;

  /// Have we seen any file line comment.
  bool HadCppHashFilename = false;

  /// List of forward directional labels for diagnosis at the end.
  SmallVector<std::tuple<SMLoc, CppHashInfoTy, MCSymbol *>, 4> DirLabels;

  SmallSet<StringRef, 2> LTODiscardSymbols;

  /// AssemblerDialect. ~OU means unset value and use value provided by MAI.
  unsigned AssemblerDialect = ~0U;

  /// is Darwin compatibility enabled?
  bool IsDarwin = false;

  /// Are we parsing ms-style inline assembly?
  bool ParsingMSInlineAsm = false;

  /// Did we already inform the user about inconsistent MD5 usage?
  bool ReportedInconsistentMD5 = false;

  // Is alt macro mode enabled.
  bool AltMacroMode = false;

protected:
  virtual bool parseStatement(ParseStatementInfo &Info,
                              MCAsmParserSemaCallback *SI);

  /// This routine uses the target specific ParseInstruction function to
  /// parse an instruction into Operands, and then call the target specific
  /// MatchAndEmit function to match and emit the instruction.
  bool parseAndMatchAndEmitTargetInstruction(ParseStatementInfo &Info,
                                             StringRef IDVal, AsmToken ID,
                                             SMLoc IDLoc);

  /// Should we emit DWARF describing this assembler source?  (Returns false if
  /// the source has .file directives, which means we don't want to generate
  /// info describing the assembler source itself.)
  bool enabledGenDwarfForAssembly();

public:
  AsmParser(SourceMgr &SM, MCContext &Ctx, MCStreamer &Out,
            const MCAsmInfo &MAI, unsigned CB);
  AsmParser(const AsmParser &) = delete;
  AsmParser &operator=(const AsmParser &) = delete;
  ~AsmParser() override;

  bool Run(bool NoInitialTextSection, bool NoFinalize = false) override;

  void addDirectiveHandler(StringRef Directive,
                           ExtensionDirectiveHandler Handler) override {
    ExtensionDirectiveMap[Directive] = Handler;
  }

  void addAliasForDirective(StringRef Directive, StringRef Alias) override {
    DirectiveKindMap[Directive.lower()] = DirectiveKindMap[Alias.lower()];
  }

  /// @name MCAsmParser Interface
  /// {

  CodeViewContext &getCVContext() { return Ctx.getCVContext(); }

  unsigned getAssemblerDialect() override {
    if (AssemblerDialect == ~0U)
      return MAI.getAssemblerDialect();
    else
      return AssemblerDialect;
  }
  void setAssemblerDialect(unsigned i) override {
    AssemblerDialect = i;
  }

  void Note(SMLoc L, const Twine &Msg, SMRange Range = std::nullopt) override;
  bool Warning(SMLoc L, const Twine &Msg,
               SMRange Range = std::nullopt) override;
  bool printError(SMLoc L, const Twine &Msg,
                  SMRange Range = std::nullopt) override;

  const AsmToken &Lex() override;

  void setParsingMSInlineAsm(bool V) override {
    ParsingMSInlineAsm = V;
    // When parsing MS inline asm, we must lex 0b1101 and 0ABCH as binary and
    // hex integer literals.
    Lexer.setLexMasmIntegers(V);
  }
  bool isParsingMSInlineAsm() override { return ParsingMSInlineAsm; }

  bool discardLTOSymbol(StringRef Name) const override {
    return LTODiscardSymbols.contains(Name);
  }

  bool parseMSInlineAsm(std::string &AsmString, unsigned &NumOutputs,
                        unsigned &NumInputs,
                        SmallVectorImpl<std::pair<void *, bool>> &OpDecls,
                        SmallVectorImpl<std::string> &Constraints,
                        SmallVectorImpl<std::string> &Clobbers,
                        const MCInstrInfo *MII, MCInstPrinter *IP,
                        MCAsmParserSemaCallback &SI) override;

  bool parseExpression(const MCExpr *&Res);
  bool parseExpression(const MCExpr *&Res, SMLoc &EndLoc) override;
  bool parsePrimaryExpr(const MCExpr *&Res, SMLoc &EndLoc,
                        AsmTypeInfo *TypeInfo) override;
  bool parseParenExpression(const MCExpr *&Res, SMLoc &EndLoc) override;
  bool parseAbsoluteExpression(int64_t &Res) override;

  /// Parse a floating point expression using the float \p Semantics
  /// and set \p Res to the value.
  bool parseRealValue(const fltSemantics &Semantics, APInt &Res);

  /// Parse an identifier or string (as a quoted identifier)
  /// and set \p Res to the identifier contents.
  bool parseIdentifier(StringRef &Res) override;
  void eatToEndOfStatement() override;

  bool checkForValidSection() override;

  /// }

private:
  bool parseCurlyBlockScope(SmallVectorImpl<AsmRewrite>& AsmStrRewrites);
  bool parseCppHashLineFilenameComment(SMLoc L, bool SaveLocInfo = true);

  void checkForBadMacro(SMLoc DirectiveLoc, StringRef Name, StringRef Body,
                        ArrayRef<MCAsmMacroParameter> Parameters);
  bool expandMacro(raw_svector_ostream &OS, MCAsmMacro &Macro,
                   ArrayRef<MCAsmMacroParameter> Parameters,
                   ArrayRef<MCAsmMacroArgument> A, bool EnableAtPseudoVariable);

  /// Are macros enabled in the parser?
  bool areMacrosEnabled() {return MacrosEnabledFlag;}

  /// Control a flag in the parser that enables or disables macros.
  void setMacrosEnabled(bool Flag) {MacrosEnabledFlag = Flag;}

  /// Are we inside a macro instantiation?
  bool isInsideMacroInstantiation() {return !ActiveMacros.empty();}

  /// Handle entry to macro instantiation.
  ///
  /// \param M The macro.
  /// \param NameLoc Instantiation location.
  bool handleMacroEntry(MCAsmMacro *M, SMLoc NameLoc);

  /// Handle exit from macro instantiation.
  void handleMacroExit();

  /// Extract AsmTokens for a macro argument.
  bool parseMacroArgument(MCAsmMacroArgument &MA, bool Vararg);

  /// Parse all macro arguments for a given macro.
  bool parseMacroArguments(const MCAsmMacro *M, MCAsmMacroArguments &A);

  void printMacroInstantiations();
  void printMessage(SMLoc Loc, SourceMgr::DiagKind Kind, const Twine &Msg,
                    SMRange Range = std::nullopt) const {
    ArrayRef<SMRange> Ranges(Range);
    SrcMgr.PrintMessage(Loc, Kind, Msg, Ranges);
  }
  static void DiagHandler(const SMDiagnostic &Diag, void *Context);

  /// Enter the specified file. This returns true on failure.
  bool enterIncludeFile(const std::string &Filename);

  /// Process the specified file for the .incbin directive.
  /// This returns true on failure.
  bool processIncbinFile(const std::string &Filename, int64_t Skip = 0,
                         const MCExpr *Count = nullptr, SMLoc Loc = SMLoc());

  /// Reset the current lexer position to that given by \p Loc. The
  /// current token is not set; clients should ensure Lex() is called
  /// subsequently.
  ///
  /// \param InBuffer If not 0, should be the known buffer id that contains the
  /// location.
  void jumpToLoc(SMLoc Loc, unsigned InBuffer = 0);

  /// Parse up to the end of statement and a return the contents from the
  /// current token until the end of the statement; the current token on exit
  /// will be either the EndOfStatement or EOF.
  StringRef parseStringToEndOfStatement() override;

  /// Parse until the end of a statement or a comma is encountered,
  /// return the contents from the current token up to the end or comma.
  StringRef parseStringToComma();

  enum class AssignmentKind {
    Set,
    Equiv,
    Equal,
    LTOSetConditional,
  };

  bool parseAssignment(StringRef Name, AssignmentKind Kind);

  unsigned getBinOpPrecedence(AsmToken::TokenKind K,
                              MCBinaryExpr::Opcode &Kind);

  bool parseBinOpRHS(unsigned Precedence, const MCExpr *&Res, SMLoc &EndLoc);
  bool parseParenExpr(const MCExpr *&Res, SMLoc &EndLoc);
  bool parseBracketExpr(const MCExpr *&Res, SMLoc &EndLoc);

  bool parseRegisterOrRegisterNumber(int64_t &Register, SMLoc DirectiveLoc);

  bool parseCVFunctionId(int64_t &FunctionId, StringRef DirectiveName);
  bool parseCVFileId(int64_t &FileId, StringRef DirectiveName);

  // Generic (target and platform independent) directive parsing.
  enum DirectiveKind {
    DK_NO_DIRECTIVE, // Placeholder
    DK_SET,
    DK_EQU,
    DK_EQUIV,
    DK_ASCII,
    DK_ASCIZ,
    DK_STRING,
    DK_BYTE,
    DK_SHORT,
    DK_RELOC,
    DK_VALUE,
    DK_2BYTE,
    DK_LONG,
    DK_INT,
    DK_4BYTE,
    DK_QUAD,
    DK_8BYTE,
    DK_OCTA,
    DK_DC,
    DK_DC_A,
    DK_DC_B,
    DK_DC_D,
    DK_DC_L,
    DK_DC_S,
    DK_DC_W,
    DK_DC_X,
    DK_DCB,
    DK_DCB_B,
    DK_DCB_D,
    DK_DCB_L,
    DK_DCB_S,
    DK_DCB_W,
    DK_DCB_X,
    DK_DS,
    DK_DS_B,
    DK_DS_D,
    DK_DS_L,
    DK_DS_P,
    DK_DS_S,
    DK_DS_W,
    DK_DS_X,
    DK_SINGLE,
    DK_FLOAT,
    DK_DOUBLE,
    DK_ALIGN,
    DK_ALIGN32,
    DK_BALIGN,
    DK_BALIGNW,
    DK_BALIGNL,
    DK_P2ALIGN,
    DK_P2ALIGNW,
    DK_P2ALIGNL,
    DK_ORG,
    DK_FILL,
    DK_ENDR,
    DK_BUNDLE_ALIGN_MODE,
    DK_BUNDLE_LOCK,
    DK_BUNDLE_UNLOCK,
    DK_ZERO,
    DK_EXTERN,
    DK_GLOBL,
    DK_GLOBAL,
    DK_LAZY_REFERENCE,
    DK_NO_DEAD_STRIP,
    DK_SYMBOL_RESOLVER,
    DK_PRIVATE_EXTERN,
    DK_REFERENCE,
    DK_WEAK_DEFINITION,
    DK_WEAK_REFERENCE,
    DK_WEAK_DEF_CAN_BE_HIDDEN,
    DK_COLD,
    DK_COMM,
    DK_COMMON,
    DK_LCOMM,
    DK_ABORT,
    DK_INCLUDE,
    DK_INCBIN,
    DK_CODE16,
    DK_CODE16GCC,
    DK_REPT,
    DK_IRP,
    DK_IRPC,
    DK_IF,
    DK_IFEQ,
    DK_IFGE,
    DK_IFGT,
    DK_IFLE,
    DK_IFLT,
    DK_IFNE,
    DK_IFB,
    DK_IFNB,
    DK_IFC,
    DK_IFEQS,
    DK_IFNC,
    DK_IFNES,
    DK_IFDEF,
    DK_IFNDEF,
    DK_IFNOTDEF,
    DK_ELSEIF,
    DK_ELSE,
    DK_ENDIF,
    DK_SPACE,
    DK_SKIP,
    DK_FILE,
    DK_LINE,
    DK_LOC,
    DK_LOC_LABEL,
    DK_STABS,
    DK_CV_FILE,
    DK_CV_FUNC_ID,
    DK_CV_INLINE_SITE_ID,
    DK_CV_LOC,
    DK_CV_LINETABLE,
    DK_CV_INLINE_LINETABLE,
    DK_CV_DEF_RANGE,
    DK_CV_STRINGTABLE,
    DK_CV_STRING,
    DK_CV_FILECHECKSUMS,
    DK_CV_FILECHECKSUM_OFFSET,
    DK_CV_FPO_DATA,
    DK_CFI_SECTIONS,
    DK_CFI_STARTPROC,
    DK_CFI_ENDPROC,
    DK_CFI_DEF_CFA,
    DK_CFI_DEF_CFA_OFFSET,
    DK_CFI_ADJUST_CFA_OFFSET,
    DK_CFI_DEF_CFA_REGISTER,
    DK_CFI_LLVM_DEF_ASPACE_CFA,
    DK_CFI_OFFSET,
    DK_CFI_REL_OFFSET,
    DK_CFI_PERSONALITY,
    DK_CFI_LSDA,
    DK_CFI_REMEMBER_STATE,
    DK_CFI_RESTORE_STATE,
    DK_CFI_SAME_VALUE,
    DK_CFI_RESTORE,
    DK_CFI_ESCAPE,
    DK_CFI_RETURN_COLUMN,
    DK_CFI_SIGNAL_FRAME,
    DK_CFI_UNDEFINED,
    DK_CFI_REGISTER,
    DK_CFI_WINDOW_SAVE,
    DK_CFI_LABEL,
    DK_CFI_B_KEY_FRAME,
    DK_CFI_VAL_OFFSET,
    DK_MACROS_ON,
    DK_MACROS_OFF,
    DK_ALTMACRO,
    DK_NOALTMACRO,
    DK_MACRO,
    DK_EXITM,
    DK_ENDM,
    DK_ENDMACRO,
    DK_PURGEM,
    DK_SLEB128,
    DK_ULEB128,
    DK_ERR,
    DK_ERROR,
    DK_WARNING,
    DK_PRINT,
    DK_ADDRSIG,
    DK_ADDRSIG_SYM,
    DK_PSEUDO_PROBE,
    DK_LTO_DISCARD,
    DK_LTO_SET_CONDITIONAL,
    DK_CFI_MTE_TAGGED_FRAME,
    DK_MEMTAG,
    DK_END
  };

  /// Maps directive name --> DirectiveKind enum, for
  /// directives parsed by this class.
  StringMap<DirectiveKind> DirectiveKindMap;

  // Codeview def_range type parsing.
  enum CVDefRangeType {
    CVDR_DEFRANGE = 0, // Placeholder
    CVDR_DEFRANGE_REGISTER,
    CVDR_DEFRANGE_FRAMEPOINTER_REL,
    CVDR_DEFRANGE_SUBFIELD_REGISTER,
    CVDR_DEFRANGE_REGISTER_REL
  };

  /// Maps Codeview def_range types --> CVDefRangeType enum, for
  /// Codeview def_range types parsed by this class.
  StringMap<CVDefRangeType> CVDefRangeTypeMap;

  // ".ascii", ".asciz", ".string"
  bool parseDirectiveAscii(StringRef IDVal, bool ZeroTerminated);
  bool parseDirectiveReloc(SMLoc DirectiveLoc); // ".reloc"
  bool parseDirectiveValue(StringRef IDVal,
                           unsigned Size);       // ".byte", ".long", ...
  bool parseDirectiveOctaValue(StringRef IDVal); // ".octa", ...
  bool parseDirectiveRealValue(StringRef IDVal,
                               const fltSemantics &); // ".single", ...
  bool parseDirectiveFill(); // ".fill"
  bool parseDirectiveZero(); // ".zero"
  // ".set", ".equ", ".equiv", ".lto_set_conditional"
  bool parseDirectiveSet(StringRef IDVal, AssignmentKind Kind);
  bool parseDirectiveOrg(); // ".org"
  // ".align{,32}", ".p2align{,w,l}"
  bool parseDirectiveAlign(bool IsPow2, unsigned ValueSize);

  // ".file", ".line", ".loc", ".loc_label", ".stabs"
  bool parseDirectiveFile(SMLoc DirectiveLoc);
  bool parseDirectiveLine();
  bool parseDirectiveLoc();
  bool parseDirectiveLocLabel(SMLoc DirectiveLoc);
  bool parseDirectiveStabs();

  // ".cv_file", ".cv_func_id", ".cv_inline_site_id", ".cv_loc", ".cv_linetable",
  // ".cv_inline_linetable", ".cv_def_range", ".cv_string"
  bool parseDirectiveCVFile();
  bool parseDirectiveCVFuncId();
  bool parseDirectiveCVInlineSiteId();
  bool parseDirectiveCVLoc();
  bool parseDirectiveCVLinetable();
  bool parseDirectiveCVInlineLinetable();
  bool parseDirectiveCVDefRange();
  bool parseDirectiveCVString();
  bool parseDirectiveCVStringTable();
  bool parseDirectiveCVFileChecksums();
  bool parseDirectiveCVFileChecksumOffset();
  bool parseDirectiveCVFPOData();

  // .cfi directives
  bool parseDirectiveCFIRegister(SMLoc DirectiveLoc);
  bool parseDirectiveCFIWindowSave(SMLoc DirectiveLoc);
  bool parseDirectiveCFISections();
  bool parseDirectiveCFIStartProc();
  bool parseDirectiveCFIEndProc();
  bool parseDirectiveCFIDefCfaOffset(SMLoc DirectiveLoc);
  bool parseDirectiveCFIDefCfa(SMLoc DirectiveLoc);
  bool parseDirectiveCFIAdjustCfaOffset(SMLoc DirectiveLoc);
  bool parseDirectiveCFIDefCfaRegister(SMLoc DirectiveLoc);
  bool parseDirectiveCFILLVMDefAspaceCfa(SMLoc DirectiveLoc);
  bool parseDirectiveCFIOffset(SMLoc DirectiveLoc);
  bool parseDirectiveCFIRelOffset(SMLoc DirectiveLoc);
  bool parseDirectiveCFIPersonalityOrLsda(bool IsPersonality);
  bool parseDirectiveCFIRememberState(SMLoc DirectiveLoc);
  bool parseDirectiveCFIRestoreState(SMLoc DirectiveLoc);
  bool parseDirectiveCFISameValue(SMLoc DirectiveLoc);
  bool parseDirectiveCFIRestore(SMLoc DirectiveLoc);
  bool parseDirectiveCFIEscape(SMLoc DirectiveLoc);
  bool parseDirectiveCFIReturnColumn(SMLoc DirectiveLoc);
  bool parseDirectiveCFISignalFrame(SMLoc DirectiveLoc);
  bool parseDirectiveCFIUndefined(SMLoc DirectiveLoc);
  bool parseDirectiveCFILabel(SMLoc DirectiveLoc);
  bool parseDirectiveCFIValOffset(SMLoc DirectiveLoc);

  // macro directives
  bool parseDirectivePurgeMacro(SMLoc DirectiveLoc);
  bool parseDirectiveExitMacro(StringRef Directive);
  bool parseDirectiveEndMacro(StringRef Directive);
  bool parseDirectiveMacro(SMLoc DirectiveLoc);
  bool parseDirectiveMacrosOnOff(StringRef Directive);
  // alternate macro mode directives
  bool parseDirectiveAltmacro(StringRef Directive);
  // ".bundle_align_mode"
  bool parseDirectiveBundleAlignMode();
  // ".bundle_lock"
  bool parseDirectiveBundleLock();
  // ".bundle_unlock"
  bool parseDirectiveBundleUnlock();

  // ".space", ".skip"
  bool parseDirectiveSpace(StringRef IDVal);

  // ".dcb"
  bool parseDirectiveDCB(StringRef IDVal, unsigned Size);
  bool parseDirectiveRealDCB(StringRef IDVal, const fltSemantics &);
  // ".ds"
  bool parseDirectiveDS(StringRef IDVal, unsigned Size);

  // .sleb128 (Signed=true) and .uleb128 (Signed=false)
  bool parseDirectiveLEB128(bool Signed);

  /// Parse a directive like ".globl" which
  /// accepts a single symbol (which should be a label or an external).
  bool parseDirectiveSymbolAttribute(MCSymbolAttr Attr);

  bool parseDirectiveComm(bool IsLocal); // ".comm" and ".lcomm"

  bool parseDirectiveAbort(SMLoc DirectiveLoc); // ".abort"
  bool parseDirectiveInclude(); // ".include"
  bool parseDirectiveIncbin(); // ".incbin"

  // ".if", ".ifeq", ".ifge", ".ifgt" , ".ifle", ".iflt" or ".ifne"
  bool parseDirectiveIf(SMLoc DirectiveLoc, DirectiveKind DirKind);
  // ".ifb" or ".ifnb", depending on ExpectBlank.
  bool parseDirectiveIfb(SMLoc DirectiveLoc, bool ExpectBlank);
  // ".ifc" or ".ifnc", depending on ExpectEqual.
  bool parseDirectiveIfc(SMLoc DirectiveLoc, bool ExpectEqual);
  // ".ifeqs" or ".ifnes", depending on ExpectEqual.
  bool parseDirectiveIfeqs(SMLoc DirectiveLoc, bool ExpectEqual);
  // ".ifdef" or ".ifndef", depending on expect_defined
  bool parseDirectiveIfdef(SMLoc DirectiveLoc, bool expect_defined);
  bool parseDirectiveElseIf(SMLoc DirectiveLoc); // ".elseif"
  bool parseDirectiveElse(SMLoc DirectiveLoc); // ".else"
  bool parseDirectiveEndIf(SMLoc DirectiveLoc); // .endif
  bool parseEscapedString(std::string &Data) override;
  bool parseAngleBracketString(std::string &Data) override;

  const MCExpr *applySpecifier(const MCExpr *E, uint32_t Variant);

  // Macro-like directives
  MCAsmMacro *parseMacroLikeBody(SMLoc DirectiveLoc);
  void instantiateMacroLikeBody(MCAsmMacro *M, SMLoc DirectiveLoc,
                                raw_svector_ostream &OS);
  bool parseDirectiveRept(SMLoc DirectiveLoc, StringRef Directive);
  bool parseDirectiveIrp(SMLoc DirectiveLoc);  // ".irp"
  bool parseDirectiveIrpc(SMLoc DirectiveLoc); // ".irpc"
  bool parseDirectiveEndr(SMLoc DirectiveLoc); // ".endr"

  // "_emit" or "__emit"
  bool parseDirectiveMSEmit(SMLoc DirectiveLoc, ParseStatementInfo &Info,
                            size_t Len);

  // "align"
  bool parseDirectiveMSAlign(SMLoc DirectiveLoc, ParseStatementInfo &Info);

  // "end"
  bool parseDirectiveEnd(SMLoc DirectiveLoc);

  // ".err" or ".error"
  bool parseDirectiveError(SMLoc DirectiveLoc, bool WithMessage);

  // ".warning"
  bool parseDirectiveWarning(SMLoc DirectiveLoc);

  // .print <double-quotes-string>
  bool parseDirectivePrint(SMLoc DirectiveLoc);

  // .pseudoprobe
  bool parseDirectivePseudoProbe();

  // ".lto_discard"
  bool parseDirectiveLTODiscard();

  // Directives to support address-significance tables.
  bool parseDirectiveAddrsig();
  bool parseDirectiveAddrsigSym();

  void initializeDirectiveKindMap();
  void initializeCVDefRangeTypeMap();
};

class HLASMAsmParser final : public AsmParser {
private:
  MCAsmLexer &Lexer;
  MCStreamer &Out;

  void lexLeadingSpaces() {
    while (Lexer.is(AsmToken::Space))
      Lexer.Lex();
  }

  bool parseAsHLASMLabel(ParseStatementInfo &Info, MCAsmParserSemaCallback *SI);
  bool parseAsMachineInstruction(ParseStatementInfo &Info,
                                 MCAsmParserSemaCallback *SI);

public:
  HLASMAsmParser(SourceMgr &SM, MCContext &Ctx, MCStreamer &Out,
                 const MCAsmInfo &MAI, unsigned CB = 0)
      : AsmParser(SM, Ctx, Out, MAI, CB), Lexer(getLexer()), Out(Out) {
    Lexer.setSkipSpace(false);
    Lexer.setAllowHashInIdentifier(true);
    Lexer.setLexHLASMIntegers(true);
    Lexer.setLexHLASMStrings(true);
  }

  ~HLASMAsmParser() { Lexer.setSkipSpace(true); }

  bool parseStatement(ParseStatementInfo &Info,
                      MCAsmParserSemaCallback *SI) override;
};

} // end anonymous namespace

namespace llvm {

extern cl::opt<unsigned> AsmMacroMaxNestingDepth;

extern MCAsmParserExtension *createDarwinAsmParser();
extern MCAsmParserExtension *createELFAsmParser();
extern MCAsmParserExtension *createCOFFAsmParser();
extern MCAsmParserExtension *createGOFFAsmParser();
extern MCAsmParserExtension *createXCOFFAsmParser();
extern MCAsmParserExtension *createWasmAsmParser();

} // end namespace llvm

enum { DEFAULT_ADDRSPACE = 0 };

AsmParser::AsmParser(SourceMgr &SM, MCContext &Ctx, MCStreamer &Out,
                     const MCAsmInfo &MAI, unsigned CB = 0)
    : MCAsmParser(Ctx, Out, SM, MAI), CurBuffer(CB ? CB : SM.getMainFileID()),
      MacrosEnabledFlag(true) {
  HadError = false;
  // Save the old handler.
  SavedDiagHandler = SrcMgr.getDiagHandler();
  SavedDiagContext = SrcMgr.getDiagContext();
  // Set our own handler which calls the saved handler.
  SrcMgr.setDiagHandler(DiagHandler, this);
  Lexer.setBuffer(SrcMgr.getMemoryBuffer(CurBuffer)->getBuffer());
  // Make MCStreamer aware of the StartTokLoc for locations in diagnostics.
  Out.setStartTokLocPtr(&StartTokLoc);

  // Initialize the platform / file format parser.
  switch (Ctx.getObjectFileType()) {
  case MCContext::IsCOFF:
    PlatformParser.reset(createCOFFAsmParser());
    break;
  case MCContext::IsMachO:
    PlatformParser.reset(createDarwinAsmParser());
    IsDarwin = true;
    break;
  case MCContext::IsELF:
    PlatformParser.reset(createELFAsmParser());
    break;
  case MCContext::IsGOFF:
    PlatformParser.reset(createGOFFAsmParser());
    break;
  case MCContext::IsSPIRV:
    report_fatal_error(
        "Need to implement createSPIRVAsmParser for SPIRV format.");
    break;
  case MCContext::IsWasm:
    PlatformParser.reset(createWasmAsmParser());
    break;
  case MCContext::IsXCOFF:
    PlatformParser.reset(createXCOFFAsmParser());
    break;
  case MCContext::IsDXContainer:
    report_fatal_error("DXContainer is not supported yet");
    break;
  }

  PlatformParser->Initialize(*this);
  initializeDirectiveKindMap();
  initializeCVDefRangeTypeMap();
}

AsmParser::~AsmParser() {
  assert((HadError || ActiveMacros.empty()) &&
         "Unexpected active macro instantiation!");

  // Remove MCStreamer's reference to the parser SMLoc.
  Out.setStartTokLocPtr(nullptr);
  // Restore the saved diagnostics handler and context for use during
  // finalization.
  SrcMgr.setDiagHandler(SavedDiagHandler, SavedDiagContext);
}

void AsmParser::printMacroInstantiations() {
  // Print the active macro instantiation stack.
  for (MacroInstantiation *M : reverse(ActiveMacros))
    printMessage(M->InstantiationLoc, SourceMgr::DK_Note,
                 "while in macro instantiation");
}

void AsmParser::Note(SMLoc L, const Twine &Msg, SMRange Range) {
  printPendingErrors();
  printMessage(L, SourceMgr::DK_Note, Msg, Range);
  printMacroInstantiations();
}

bool AsmParser::Warning(SMLoc L, const Twine &Msg, SMRange Range) {
  if(getTargetParser().getTargetOptions().MCNoWarn)
    return false;
  if (getTargetParser().getTargetOptions().MCFatalWarnings)
    return Error(L, Msg, Range);
  printMessage(L, SourceMgr::DK_Warning, Msg, Range);
  printMacroInstantiations();
  return false;
}

bool AsmParser::printError(SMLoc L, const Twine &Msg, SMRange Range) {
  HadError = true;
  printMessage(L, SourceMgr::DK_Error, Msg, Range);
  printMacroInstantiations();
  return true;
}

bool AsmParser::enterIncludeFile(const std::string &Filename) {
  std::string IncludedFile;
  unsigned NewBuf =
      SrcMgr.AddIncludeFile(Filename, Lexer.getLoc(), IncludedFile);
  if (!NewBuf)
    return true;

  CurBuffer = NewBuf;
  Lexer.setBuffer(SrcMgr.getMemoryBuffer(CurBuffer)->getBuffer());
  return false;
}

/// Process the specified .incbin file by searching for it in the include paths
/// then just emitting the byte contents of the file to the streamer. This
/// returns true on failure.
bool AsmParser::processIncbinFile(const std::string &Filename, int64_t Skip,
                                  const MCExpr *Count, SMLoc Loc) {
  std::string IncludedFile;
  unsigned NewBuf =
      SrcMgr.AddIncludeFile(Filename, Lexer.getLoc(), IncludedFile);
  if (!NewBuf)
    return true;

  // Pick up the bytes from the file and emit them.
  StringRef Bytes = SrcMgr.getMemoryBuffer(NewBuf)->getBuffer();
  Bytes = Bytes.drop_front(Skip);
  if (Count) {
    int64_t Res;
    if (!Count->evaluateAsAbsolute(Res, getStreamer().getAssemblerPtr()))
      return Error(Loc, "expected absolute expression");
    if (Res < 0)
      return Warning(Loc, "negative count has no effect");
    Bytes = Bytes.take_front(Res);
  }
  getStreamer().emitBytes(Bytes);
  return false;
}

void AsmParser::jumpToLoc(SMLoc Loc, unsigned InBuffer) {
  CurBuffer = InBuffer ? InBuffer : SrcMgr.FindBufferContainingLoc(Loc);
  Lexer.setBuffer(SrcMgr.getMemoryBuffer(CurBuffer)->getBuffer(),
                  Loc.getPointer());
}

const AsmToken &AsmParser::Lex() {
  if (Lexer.getTok().is(AsmToken::Error))
    Error(Lexer.getErrLoc(), Lexer.getErr());

  // if it's a end of statement with a comment in it
  if (getTok().is(AsmToken::EndOfStatement)) {
    // if this is a line comment output it.
    if (!getTok().getString().empty() && getTok().getString().front() != '\n' &&
        getTok().getString().front() != '\r' && MAI.preserveAsmComments())
      Out.addExplicitComment(Twine(getTok().getString()));
  }

  const AsmToken *tok = &Lexer.Lex();

  // Parse comments here to be deferred until end of next statement.
  while (tok->is(AsmToken::Comment)) {
    if (MAI.preserveAsmComments())
      Out.addExplicitComment(Twine(tok->getString()));
    tok = &Lexer.Lex();
  }

  if (tok->is(AsmToken::Eof)) {
    // If this is the end of an included file, pop the parent file off the
    // include stack.
    SMLoc ParentIncludeLoc = SrcMgr.getParentIncludeLoc(CurBuffer);
    if (ParentIncludeLoc != SMLoc()) {
      jumpToLoc(ParentIncludeLoc);
      return Lex();
    }
  }

  return *tok;
}

bool AsmParser::enabledGenDwarfForAssembly() {
  // Check whether the user specified -g.
  if (!getContext().getGenDwarfForAssembly())
    return false;
  // If we haven't encountered any .file directives (which would imply that
  // the assembler source was produced with debug info already) then emit one
  // describing the assembler source file itself.
  if (getContext().getGenDwarfFileNumber() == 0) {
    const MCDwarfFile &RootFile =
        getContext().getMCDwarfLineTable(/*CUID=*/0).getRootFile();
    getContext().setGenDwarfFileNumber(getStreamer().emitDwarfFileDirective(
        /*CUID=*/0, getContext().getCompilationDir(), RootFile.Name,
        RootFile.Checksum, RootFile.Source));
  }
  return true;
}

bool AsmParser::Run(bool NoInitialTextSection, bool NoFinalize) {
  LTODiscardSymbols.clear();

  // Create the initial section, if requested.
  if (!NoInitialTextSection)
    Out.initSections(false, getTargetParser().getSTI());

  // Prime the lexer.
  Lex();

  HadError = false;
  AsmCond StartingCondState = TheCondState;
  SmallVector<AsmRewrite, 4> AsmStrRewrites;

  // If we are generating dwarf for assembly source files save the initial text
  // section.  (Don't use enabledGenDwarfForAssembly() here, as we aren't
  // emitting any actual debug info yet and haven't had a chance to parse any
  // embedded .file directives.)
  if (getContext().getGenDwarfForAssembly()) {
    MCSection *Sec = getStreamer().getCurrentSectionOnly();
    if (!Sec->getBeginSymbol()) {
      MCSymbol *SectionStartSym = getContext().createTempSymbol();
      getStreamer().emitLabel(SectionStartSym);
      Sec->setBeginSymbol(SectionStartSym);
    }
    bool InsertResult = getContext().addGenDwarfSection(Sec);
    assert(InsertResult && ".text section should not have debug info yet");
    (void)InsertResult;
  }

  getTargetParser().onBeginOfFile();

  // While we have input, parse each statement.
  while (Lexer.isNot(AsmToken::Eof)) {
    ParseStatementInfo Info(&AsmStrRewrites);
    bool HasError = parseStatement(Info, nullptr);

    // If we have a Lexer Error we are on an Error Token. Load in Lexer Error
    // for printing ErrMsg via Lex() only if no (presumably better) parser error
    // exists.
    if (HasError && !hasPendingError() && Lexer.getTok().is(AsmToken::Error))
      Lex();

    // parseStatement returned true so may need to emit an error.
    printPendingErrors();

    // Skipping to the next line if needed.
    if (HasError && !getLexer().justConsumedEOL())
      eatToEndOfStatement();
  }

  getTargetParser().onEndOfFile();
  printPendingErrors();

  // All errors should have been emitted.
  assert(!hasPendingError() && "unexpected error from parseStatement");

  if (TheCondState.TheCond != StartingCondState.TheCond ||
      TheCondState.Ignore != StartingCondState.Ignore)
    printError(getTok().getLoc(), "unmatched .ifs or .elses");
  // Check to see there are no empty DwarfFile slots.
  const auto &LineTables = getContext().getMCDwarfLineTables();
  if (!LineTables.empty()) {
    unsigned Index = 0;
    for (const auto &File : LineTables.begin()->second.getMCDwarfFiles()) {
      if (File.Name.empty() && Index != 0)
        printError(getTok().getLoc(), "unassigned file number: " +
                                          Twine(Index) +
                                          " for .file directives");
      ++Index;
    }
  }

  // Check to see that all assembler local symbols were actually defined.
  // Targets that don't do subsections via symbols may not want this, though,
  // so conservatively exclude them. Only do this if we're finalizing, though,
  // as otherwise we won't necessarily have seen everything yet.
  if (!NoFinalize) {
    if (MAI.hasSubsectionsViaSymbols()) {
      for (const auto &TableEntry : getContext().getSymbols()) {
        MCSymbol *Sym = TableEntry.getValue().Symbol;
        // Variable symbols may not be marked as defined, so check those
        // explicitly. If we know it's a variable, we have a definition for
        // the purposes of this check.
        if (Sym && Sym->isTemporary() && !Sym->isVariable() &&
            !Sym->isDefined())
          // FIXME: We would really like to refer back to where the symbol was
          // first referenced for a source location. We need to add something
          // to track that. Currently, we just point to the end of the file.
          printError(getTok().getLoc(), "assembler local symbol '" +
                                            Sym->getName() + "' not defined");
      }
    }

    // Temporary symbols like the ones for directional jumps don't go in the
    // symbol table. They also need to be diagnosed in all (final) cases.
    for (std::tuple<SMLoc, CppHashInfoTy, MCSymbol *> &LocSym : DirLabels) {
      if (std::get<2>(LocSym)->isUndefined()) {
        // Reset the state of any "# line file" directives we've seen to the
        // context as it was at the diagnostic site.
        CppHashInfo = std::get<1>(LocSym);
        printError(std::get<0>(LocSym), "directional label undefined");
      }
    }
  }
  // Finalize the output stream if there are no errors and if the client wants
  // us to.
  if (!HadError && !NoFinalize) {
    if (auto *TS = Out.getTargetStreamer())
      TS->emitConstantPools();

    Out.finish(Lexer.getLoc());
  }

  return HadError || getContext().hadError();
}

bool AsmParser::checkForValidSection() {
  if (!ParsingMSInlineAsm && !getStreamer().getCurrentFragment()) {
    Out.initSections(false, getTargetParser().getSTI());
    return Error(getTok().getLoc(),
                 "expected section directive before assembly directive");
  }
  return false;
}

/// Throw away the rest of the line for testing purposes.
void AsmParser::eatToEndOfStatement() {
  while (Lexer.isNot(AsmToken::EndOfStatement) && Lexer.isNot(AsmToken::Eof))
    Lexer.Lex();

  // Eat EOL.
  if (Lexer.is(AsmToken::EndOfStatement))
    Lexer.Lex();
}

StringRef AsmParser::parseStringToEndOfStatement() {
  const char *Start = getTok().getLoc().getPointer();

  while (Lexer.isNot(AsmToken::EndOfStatement) && Lexer.isNot(AsmToken::Eof))
    Lexer.Lex();

  const char *End = getTok().getLoc().getPointer();
  return StringRef(Start, End - Start);
}

StringRef AsmParser::parseStringToComma() {
  const char *Start = getTok().getLoc().getPointer();

  while (Lexer.isNot(AsmToken::EndOfStatement) &&
         Lexer.isNot(AsmToken::Comma) && Lexer.isNot(AsmToken::Eof))
    Lexer.Lex();

  const char *End = getTok().getLoc().getPointer();
  return StringRef(Start, End - Start);
}

/// Parse a paren expression and return it.
/// NOTE: This assumes the leading '(' has already been consumed.
///
/// parenexpr ::= expr)
///
bool AsmParser::parseParenExpr(const MCExpr *&Res, SMLoc &EndLoc) {
  if (parseExpression(Res))
    return true;
  EndLoc = Lexer.getTok().getEndLoc();
  return parseRParen();
}

/// Parse a bracket expression and return it.
/// NOTE: This assumes the leading '[' has already been consumed.
///
/// bracketexpr ::= expr]
///
bool AsmParser::parseBracketExpr(const MCExpr *&Res, SMLoc &EndLoc) {
  if (parseExpression(Res))
    return true;
  EndLoc = getTok().getEndLoc();
  if (parseToken(AsmToken::RBrac, "expected ']' in brackets expression"))
    return true;
  return false;
}

/// Parse a primary expression and return it.
///  primaryexpr ::= (parenexpr
///  primaryexpr ::= symbol
///  primaryexpr ::= number
///  primaryexpr ::= '.'
///  primaryexpr ::= ~,+,- primaryexpr
bool AsmParser::parsePrimaryExpr(const MCExpr *&Res, SMLoc &EndLoc,
                                 AsmTypeInfo *TypeInfo) {
  SMLoc FirstTokenLoc = getLexer().getLoc();
  AsmToken::TokenKind FirstTokenKind = Lexer.getKind();
  switch (FirstTokenKind) {
  default:
    return TokError("unknown token in expression");
  // If we have an error assume that we've already handled it.
  case AsmToken::Error:
    return true;
  case AsmToken::Exclaim:
    Lex(); // Eat the operator.
    if (parsePrimaryExpr(Res, EndLoc, TypeInfo))
      return true;
    Res = MCUnaryExpr::createLNot(Res, getContext(), FirstTokenLoc);
    return false;
  case AsmToken::Dollar:
  case AsmToken::Star:
  case AsmToken::At:
  case AsmToken::String:
  case AsmToken::Identifier: {
    StringRef Identifier;
    if (parseIdentifier(Identifier)) {
      // We may have failed but '$'|'*' may be a valid token in context of
      // the current PC.
      if (getTok().is(AsmToken::Dollar) || getTok().is(AsmToken::Star)) {
        bool ShouldGenerateTempSymbol = false;
        if ((getTok().is(AsmToken::Dollar) && MAI.getDollarIsPC()) ||
            (getTok().is(AsmToken::Star) && MAI.isHLASM()))
          ShouldGenerateTempSymbol = true;

        if (!ShouldGenerateTempSymbol)
          return Error(FirstTokenLoc, "invalid token in expression");

        // Eat the '$'|'*' token.
        Lex();
        // This is either a '$'|'*' reference, which references the current PC.
        // Emit a temporary label to the streamer and refer to it.
        MCSymbol *Sym = Ctx.createTempSymbol();
        Out.emitLabel(Sym);
        Res = MCSymbolRefExpr::create(Sym, getContext());
        EndLoc = FirstTokenLoc;
        return false;
      }
    }
    // Parse an optional relocation specifier.
    std::pair<StringRef, StringRef> Split;
    if (MAI.useAtForSpecifier()) {
      if (FirstTokenKind == AsmToken::String) {
        if (Lexer.is(AsmToken::At)) {
          Lex(); // eat @
          SMLoc AtLoc = getLexer().getLoc();
          StringRef VName;
          if (parseIdentifier(VName))
            return Error(AtLoc, "expected symbol variant after '@'");

          Split = std::make_pair(Identifier, VName);
        }
      } else {
        Split = Identifier.split('@');
      }
    } else if (MAI.useParensForSpecifier() &&
               parseOptionalToken(AsmToken::LParen)) {
      StringRef VName;
      parseIdentifier(VName);
      if (parseRParen())
        return true;
      Split = std::make_pair(Identifier, VName);
    }

    EndLoc = SMLoc::getFromPointer(Identifier.end());

    // This is a symbol reference.
    StringRef SymbolName = Identifier;
    if (SymbolName.empty())
      return Error(getLexer().getLoc(), "expected a symbol reference");

    MCSymbolRefExpr::VariantKind Variant = MCSymbolRefExpr::VK_None;

    // Lookup the symbol variant if used.
    if (!Split.second.empty()) {
<<<<<<< HEAD
      auto MaybeVariant = MAI.getVariantKindForName(Split.second);
      if (MaybeVariant) {
        SymbolName = Split.first;
        Variant = MCSymbolRefExpr::VariantKind(*MaybeVariant);
      } else if (MAI.doesAllowAtInName() && !MAI.useParensForSymbolVariant()) {
=======
      auto MaybeVariant = MAI.getSpecifierForName(Split.second);
      if (MaybeVariant) {
        SymbolName = Split.first;
        Variant = MCSymbolRefExpr::VariantKind(*MaybeVariant);
      } else if (MAI.doesAllowAtInName()) {
>>>>>>> d465594a
        Variant = MCSymbolRefExpr::VK_None;
      } else {
        return Error(SMLoc::getFromPointer(Split.second.begin()),
                     "invalid variant '" + Split.second + "'");
      }
    }

    MCSymbol *Sym = getContext().getInlineAsmLabel(SymbolName);
    if (!Sym)
      Sym = getContext().getOrCreateSymbol(MAI.isHLASM() ? SymbolName.upper()
                                                         : SymbolName);

    // If this is an absolute variable reference, substitute it now to preserve
    // semantics in the face of reassignment.
    if (Sym->isVariable()) {
      auto V = Sym->getVariableValue(/*SetUsed*/ false);
      bool DoInline = isa<MCConstantExpr>(V) && !Variant;
      if (auto TV = dyn_cast<MCTargetExpr>(V))
        DoInline = TV->inlineAssignedExpr();
      if (DoInline) {
        if (Variant)
          return Error(EndLoc, "unexpected modifier on variable reference");
        Res = Sym->getVariableValue(/*SetUsed*/ false);
        return false;
      }
    }

    // Otherwise create a symbol ref.
    Res = MCSymbolRefExpr::create(Sym, Variant, getContext(), FirstTokenLoc);
    return false;
  }
  case AsmToken::BigNum:
    return TokError("literal value out of range for directive");
  case AsmToken::Integer: {
    SMLoc Loc = getTok().getLoc();
    int64_t IntVal = getTok().getIntVal();
    Res = MCConstantExpr::create(IntVal, getContext());
    EndLoc = Lexer.getTok().getEndLoc();
    Lex(); // Eat token.
    // Look for 'b' or 'f' following an Integer as a directional label
    if (Lexer.getKind() == AsmToken::Identifier) {
      StringRef IDVal = getTok().getString();
      // Lookup the symbol variant if used.
      std::pair<StringRef, StringRef> Split = IDVal.split('@');
      MCSymbolRefExpr::VariantKind Spec = MCSymbolRefExpr::VK_None;
      if (Split.first.size() != IDVal.size()) {
<<<<<<< HEAD
        auto MaybeVariant = MAI.getVariantKindForName(Split.second);
        if (!MaybeVariant)
          return TokError("invalid variant '" + Split.second + "'");
        IDVal = Split.first;
        Variant = MCSymbolRefExpr::VariantKind(*MaybeVariant);
=======
        auto MaybeSpec = MAI.getSpecifierForName(Split.second);
        if (!MaybeSpec)
          return TokError("invalid variant '" + Split.second + "'");
        IDVal = Split.first;
        Spec = MCSymbolRefExpr::VariantKind(*MaybeSpec);
>>>>>>> d465594a
      }
      if (IDVal == "f" || IDVal == "b") {
        MCSymbol *Sym =
            Ctx.getDirectionalLocalSymbol(IntVal, IDVal == "b");
        Res = MCSymbolRefExpr::create(Sym, Spec, getContext());
        if (IDVal == "b" && Sym->isUndefined())
          return Error(Loc, "directional label undefined");
        DirLabels.push_back(std::make_tuple(Loc, CppHashInfo, Sym));
        EndLoc = Lexer.getTok().getEndLoc();
        Lex(); // Eat identifier.
      }
    }
    return false;
  }
  case AsmToken::Real: {
    APFloat RealVal(APFloat::IEEEdouble(), getTok().getString());
    uint64_t IntVal = RealVal.bitcastToAPInt().getZExtValue();
    Res = MCConstantExpr::create(IntVal, getContext());
    EndLoc = Lexer.getTok().getEndLoc();
    Lex(); // Eat token.
    return false;
  }
  case AsmToken::Dot: {
    if (MAI.isHLASM())
      return TokError("cannot use . as current PC");

    // This is a '.' reference, which references the current PC.  Emit a
    // temporary label to the streamer and refer to it.
    MCSymbol *Sym = Ctx.createTempSymbol();
    Out.emitLabel(Sym);
    Res = MCSymbolRefExpr::create(Sym, getContext());
    EndLoc = Lexer.getTok().getEndLoc();
    Lex(); // Eat identifier.
    return false;
  }
  case AsmToken::LParen:
    Lex(); // Eat the '('.
    return parseParenExpr(Res, EndLoc);
  case AsmToken::LBrac:
    if (!PlatformParser->HasBracketExpressions())
      return TokError("brackets expression not supported on this target");
    Lex(); // Eat the '['.
    return parseBracketExpr(Res, EndLoc);
  case AsmToken::Minus:
    Lex(); // Eat the operator.
    if (parsePrimaryExpr(Res, EndLoc, TypeInfo))
      return true;
    Res = MCUnaryExpr::createMinus(Res, getContext(), FirstTokenLoc);
    return false;
  case AsmToken::Plus:
    Lex(); // Eat the operator.
    if (parsePrimaryExpr(Res, EndLoc, TypeInfo))
      return true;
    Res = MCUnaryExpr::createPlus(Res, getContext(), FirstTokenLoc);
    return false;
  case AsmToken::Tilde:
    Lex(); // Eat the operator.
    if (parsePrimaryExpr(Res, EndLoc, TypeInfo))
      return true;
    Res = MCUnaryExpr::createNot(Res, getContext(), FirstTokenLoc);
    return false;
  }
}

bool AsmParser::parseExpression(const MCExpr *&Res) {
  SMLoc EndLoc;
  return parseExpression(Res, EndLoc);
}

const MCExpr *AsmParser::applySpecifier(const MCExpr *E, uint32_t Spec) {
  // Ask the target implementation about this expression first.
  const MCExpr *NewE = getTargetParser().applySpecifier(E, Spec, Ctx);
  if (NewE)
    return NewE;
  // Recurse over the given expression, rebuilding it to apply the given variant
  // if there is exactly one symbol.
  switch (E->getKind()) {
  case MCExpr::Target:
  case MCExpr::Constant:
    return nullptr;

  case MCExpr::SymbolRef: {
    const MCSymbolRefExpr *SRE = cast<MCSymbolRefExpr>(E);

    if (SRE->getKind() != MCSymbolRefExpr::VK_None) {
      TokError("invalid variant on expression '" + getTok().getIdentifier() +
               "' (already modified)");
      return E;
    }

    return MCSymbolRefExpr::create(&SRE->getSymbol(), Spec, getContext());
  }

  case MCExpr::Unary: {
    const MCUnaryExpr *UE = cast<MCUnaryExpr>(E);
    const MCExpr *Sub = applySpecifier(UE->getSubExpr(), Spec);
    if (!Sub)
      return nullptr;
    return MCUnaryExpr::create(UE->getOpcode(), Sub, getContext());
  }

  case MCExpr::Binary: {
    const MCBinaryExpr *BE = cast<MCBinaryExpr>(E);
    const MCExpr *LHS = applySpecifier(BE->getLHS(), Spec);
    const MCExpr *RHS = applySpecifier(BE->getRHS(), Spec);

    if (!LHS && !RHS)
      return nullptr;

    if (!LHS)
      LHS = BE->getLHS();
    if (!RHS)
      RHS = BE->getRHS();

    return MCBinaryExpr::create(BE->getOpcode(), LHS, RHS, getContext());
  }
  }

  llvm_unreachable("Invalid expression kind!");
}

/// This function checks if the next token is <string> type or arithmetic.
/// string that begin with character '<' must end with character '>'.
/// otherwise it is arithmetics.
/// If the function returns a 'true' value,
/// the End argument will be filled with the last location pointed to the '>'
/// character.

/// There is a gap between the AltMacro's documentation and the single quote
/// implementation. GCC does not fully support this feature and so we will not
/// support it.
/// TODO: Adding single quote as a string.
static bool isAngleBracketString(SMLoc &StrLoc, SMLoc &EndLoc) {
  assert((StrLoc.getPointer() != nullptr) &&
         "Argument to the function cannot be a NULL value");
  const char *CharPtr = StrLoc.getPointer();
  while ((*CharPtr != '>') && (*CharPtr != '\n') && (*CharPtr != '\r') &&
         (*CharPtr != '\0')) {
    if (*CharPtr == '!')
      CharPtr++;
    CharPtr++;
  }
  if (*CharPtr == '>') {
    EndLoc = StrLoc.getFromPointer(CharPtr + 1);
    return true;
  }
  return false;
}

/// creating a string without the escape characters '!'.
static std::string angleBracketString(StringRef AltMacroStr) {
  std::string Res;
  for (size_t Pos = 0; Pos < AltMacroStr.size(); Pos++) {
    if (AltMacroStr[Pos] == '!')
      Pos++;
    Res += AltMacroStr[Pos];
  }
  return Res;
}

/// Parse an expression and return it.
///
///  expr ::= expr &&,|| expr               -> lowest.
///  expr ::= expr |,^,&,! expr
///  expr ::= expr ==,!=,<>,<,<=,>,>= expr
///  expr ::= expr <<,>> expr
///  expr ::= expr +,- expr
///  expr ::= expr *,/,% expr               -> highest.
///  expr ::= primaryexpr
///
bool AsmParser::parseExpression(const MCExpr *&Res, SMLoc &EndLoc) {
  // Parse the expression.
  Res = nullptr;
  auto &TS = getTargetParser();
  if (TS.parsePrimaryExpr(Res, EndLoc) || parseBinOpRHS(1, Res, EndLoc))
    return true;

  // As a special case, we support 'a op b @ modifier' by rewriting the
  // expression to include the modifier. This is inefficient, but in general we
  // expect users to use 'a@modifier op b'.
  if (Ctx.getAsmInfo()->useAtForSpecifier() &&
      parseOptionalToken(AsmToken::At)) {
    if (Lexer.isNot(AsmToken::Identifier))
      return TokError("unexpected symbol modifier following '@'");

<<<<<<< HEAD
    auto Variant = MAI.getVariantKindForName(getTok().getIdentifier());
    if (!Variant)
      return TokError("invalid variant '" + getTok().getIdentifier() + "'");

    const MCExpr *ModifiedRes =
        applyModifierToExpr(Res, MCSymbolRefExpr::VariantKind(*Variant));
=======
    auto Spec = MAI.getSpecifierForName(getTok().getIdentifier());
    if (!Spec)
      return TokError("invalid variant '" + getTok().getIdentifier() + "'");

    const MCExpr *ModifiedRes = applySpecifier(Res, *Spec);
>>>>>>> d465594a
    if (!ModifiedRes) {
      return TokError("invalid modifier '" + getTok().getIdentifier() +
                      "' (no symbols present)");
    }

    Res = ModifiedRes;
    Lex();
  }

  // Try to constant fold it up front, if possible. Do not exploit
  // assembler here.
  int64_t Value;
  if (Res->evaluateAsAbsolute(Value))
    Res = MCConstantExpr::create(Value, getContext());

  return false;
}

bool AsmParser::parseParenExpression(const MCExpr *&Res, SMLoc &EndLoc) {
  Res = nullptr;
  return parseParenExpr(Res, EndLoc) || parseBinOpRHS(1, Res, EndLoc);
}

bool AsmParser::parseAbsoluteExpression(int64_t &Res) {
  const MCExpr *Expr;

  SMLoc StartLoc = Lexer.getLoc();
  if (parseExpression(Expr))
    return true;

  if (!Expr->evaluateAsAbsolute(Res, getStreamer().getAssemblerPtr()))
    return Error(StartLoc, "expected absolute expression");

  return false;
}

static unsigned getDarwinBinOpPrecedence(AsmToken::TokenKind K,
                                         MCBinaryExpr::Opcode &Kind,
                                         bool ShouldUseLogicalShr) {
  switch (K) {
  default:
    return 0; // not a binop.

  // Lowest Precedence: &&, ||
  case AsmToken::AmpAmp:
    Kind = MCBinaryExpr::LAnd;
    return 1;
  case AsmToken::PipePipe:
    Kind = MCBinaryExpr::LOr;
    return 1;

  // Low Precedence: |, &, ^
  case AsmToken::Pipe:
    Kind = MCBinaryExpr::Or;
    return 2;
  case AsmToken::Caret:
    Kind = MCBinaryExpr::Xor;
    return 2;
  case AsmToken::Amp:
    Kind = MCBinaryExpr::And;
    return 2;

  // Low Intermediate Precedence: ==, !=, <>, <, <=, >, >=
  case AsmToken::EqualEqual:
    Kind = MCBinaryExpr::EQ;
    return 3;
  case AsmToken::ExclaimEqual:
  case AsmToken::LessGreater:
    Kind = MCBinaryExpr::NE;
    return 3;
  case AsmToken::Less:
    Kind = MCBinaryExpr::LT;
    return 3;
  case AsmToken::LessEqual:
    Kind = MCBinaryExpr::LTE;
    return 3;
  case AsmToken::Greater:
    Kind = MCBinaryExpr::GT;
    return 3;
  case AsmToken::GreaterEqual:
    Kind = MCBinaryExpr::GTE;
    return 3;

  // Intermediate Precedence: <<, >>
  case AsmToken::LessLess:
    Kind = MCBinaryExpr::Shl;
    return 4;
  case AsmToken::GreaterGreater:
    Kind = ShouldUseLogicalShr ? MCBinaryExpr::LShr : MCBinaryExpr::AShr;
    return 4;

  // High Intermediate Precedence: +, -
  case AsmToken::Plus:
    Kind = MCBinaryExpr::Add;
    return 5;
  case AsmToken::Minus:
    Kind = MCBinaryExpr::Sub;
    return 5;

  // Highest Precedence: *, /, %
  case AsmToken::Star:
    Kind = MCBinaryExpr::Mul;
    return 6;
  case AsmToken::Slash:
    Kind = MCBinaryExpr::Div;
    return 6;
  case AsmToken::Percent:
    Kind = MCBinaryExpr::Mod;
    return 6;
  }
}

static unsigned getGNUBinOpPrecedence(const MCAsmInfo &MAI,
                                      AsmToken::TokenKind K,
                                      MCBinaryExpr::Opcode &Kind,
                                      bool ShouldUseLogicalShr) {
  switch (K) {
  default:
    return 0; // not a binop.

  // Lowest Precedence: &&, ||
  case AsmToken::AmpAmp:
    Kind = MCBinaryExpr::LAnd;
    return 2;
  case AsmToken::PipePipe:
    Kind = MCBinaryExpr::LOr;
    return 1;

  // Low Precedence: ==, !=, <>, <, <=, >, >=
  case AsmToken::EqualEqual:
    Kind = MCBinaryExpr::EQ;
    return 3;
  case AsmToken::ExclaimEqual:
  case AsmToken::LessGreater:
    Kind = MCBinaryExpr::NE;
    return 3;
  case AsmToken::Less:
    Kind = MCBinaryExpr::LT;
    return 3;
  case AsmToken::LessEqual:
    Kind = MCBinaryExpr::LTE;
    return 3;
  case AsmToken::Greater:
    Kind = MCBinaryExpr::GT;
    return 3;
  case AsmToken::GreaterEqual:
    Kind = MCBinaryExpr::GTE;
    return 3;

  // Low Intermediate Precedence: +, -
  case AsmToken::Plus:
    Kind = MCBinaryExpr::Add;
    return 4;
  case AsmToken::Minus:
    Kind = MCBinaryExpr::Sub;
    return 4;

  // High Intermediate Precedence: |, !, &, ^
  //
  case AsmToken::Pipe:
    Kind = MCBinaryExpr::Or;
    return 5;
  case AsmToken::Exclaim:
    // Hack to support ARM compatible aliases (implied 'sp' operand in 'srs*'
    // instructions like 'srsda #31!') and not parse ! as an infix operator.
    if (MAI.getCommentString() == "@")
      return 0;
    Kind = MCBinaryExpr::OrNot;
    return 5;
  case AsmToken::Caret:
    Kind = MCBinaryExpr::Xor;
    return 5;
  case AsmToken::Amp:
    Kind = MCBinaryExpr::And;
    return 5;

  // Highest Precedence: *, /, %, <<, >>
  case AsmToken::Star:
    Kind = MCBinaryExpr::Mul;
    return 6;
  case AsmToken::Slash:
    Kind = MCBinaryExpr::Div;
    return 6;
  case AsmToken::Percent:
    Kind = MCBinaryExpr::Mod;
    return 6;
  case AsmToken::LessLess:
    Kind = MCBinaryExpr::Shl;
    return 6;
  case AsmToken::GreaterGreater:
    Kind = ShouldUseLogicalShr ? MCBinaryExpr::LShr : MCBinaryExpr::AShr;
    return 6;
  }
}

unsigned AsmParser::getBinOpPrecedence(AsmToken::TokenKind K,
                                       MCBinaryExpr::Opcode &Kind) {
  bool ShouldUseLogicalShr = MAI.shouldUseLogicalShr();
  return IsDarwin ? getDarwinBinOpPrecedence(K, Kind, ShouldUseLogicalShr)
                  : getGNUBinOpPrecedence(MAI, K, Kind, ShouldUseLogicalShr);
}

/// Parse all binary operators with precedence >= 'Precedence'.
/// Res contains the LHS of the expression on input.
bool AsmParser::parseBinOpRHS(unsigned Precedence, const MCExpr *&Res,
                              SMLoc &EndLoc) {
  SMLoc StartLoc = Lexer.getLoc();
  while (true) {
    MCBinaryExpr::Opcode Kind = MCBinaryExpr::Add;
    unsigned TokPrec = getBinOpPrecedence(Lexer.getKind(), Kind);

    // If the next token is lower precedence than we are allowed to eat, return
    // successfully with what we ate already.
    if (TokPrec < Precedence)
      return false;

    Lex();

    // Eat the next primary expression.
    const MCExpr *RHS;
    if (getTargetParser().parsePrimaryExpr(RHS, EndLoc))
      return true;

    // If BinOp binds less tightly with RHS than the operator after RHS, let
    // the pending operator take RHS as its LHS.
    MCBinaryExpr::Opcode Dummy;
    unsigned NextTokPrec = getBinOpPrecedence(Lexer.getKind(), Dummy);
    if (TokPrec < NextTokPrec && parseBinOpRHS(TokPrec + 1, RHS, EndLoc))
      return true;

    // Merge LHS and RHS according to operator.
    Res = MCBinaryExpr::create(Kind, Res, RHS, getContext(), StartLoc);
  }
}

/// ParseStatement:
///   ::= EndOfStatement
///   ::= Label* Directive ...Operands... EndOfStatement
///   ::= Label* Identifier OperandList* EndOfStatement
bool AsmParser::parseStatement(ParseStatementInfo &Info,
                               MCAsmParserSemaCallback *SI) {
  assert(!hasPendingError() && "parseStatement started with pending error");
  // Eat initial spaces and comments
  while (Lexer.is(AsmToken::Space))
    Lex();
  if (Lexer.is(AsmToken::EndOfStatement)) {
    // if this is a line comment we can drop it safely
    if (getTok().getString().empty() || getTok().getString().front() == '\r' ||
        getTok().getString().front() == '\n')
      Out.addBlankLine();
    Lex();
    return false;
  }
  // Statements always start with an identifier.
  AsmToken ID = getTok();
  SMLoc IDLoc = ID.getLoc();
  StringRef IDVal;
  int64_t LocalLabelVal = -1;
  StartTokLoc = ID.getLoc();
  if (Lexer.is(AsmToken::HashDirective))
    return parseCppHashLineFilenameComment(IDLoc,
                                           !isInsideMacroInstantiation());

  // Allow an integer followed by a ':' as a directional local label.
  if (Lexer.is(AsmToken::Integer)) {
    LocalLabelVal = getTok().getIntVal();
    if (LocalLabelVal < 0) {
      if (!TheCondState.Ignore) {
        Lex(); // always eat a token
        return Error(IDLoc, "unexpected token at start of statement");
      }
      IDVal = "";
    } else {
      IDVal = getTok().getString();
      Lex(); // Consume the integer token to be used as an identifier token.
      if (Lexer.getKind() != AsmToken::Colon) {
        if (!TheCondState.Ignore) {
          Lex(); // always eat a token
          return Error(IDLoc, "unexpected token at start of statement");
        }
      }
    }
  } else if (Lexer.is(AsmToken::Dot)) {
    // Treat '.' as a valid identifier in this context.
    Lex();
    IDVal = ".";
  } else if (Lexer.is(AsmToken::LCurly)) {
    // Treat '{' as a valid identifier in this context.
    Lex();
    IDVal = "{";

  } else if (Lexer.is(AsmToken::RCurly)) {
    // Treat '}' as a valid identifier in this context.
    Lex();
    IDVal = "}";
  } else if (Lexer.is(AsmToken::Star) &&
             getTargetParser().starIsStartOfStatement()) {
    // Accept '*' as a valid start of statement.
    Lex();
    IDVal = "*";
  } else if (parseIdentifier(IDVal)) {
    if (!TheCondState.Ignore) {
      Lex(); // always eat a token
      return Error(IDLoc, "unexpected token at start of statement");
    }
    IDVal = "";
  }

  // Handle conditional assembly here before checking for skipping.  We
  // have to do this so that .endif isn't skipped in a ".if 0" block for
  // example.
  StringMap<DirectiveKind>::const_iterator DirKindIt =
      DirectiveKindMap.find(IDVal.lower());
  DirectiveKind DirKind = (DirKindIt == DirectiveKindMap.end())
                              ? DK_NO_DIRECTIVE
                              : DirKindIt->getValue();
  switch (DirKind) {
  default:
    break;
  case DK_IF:
  case DK_IFEQ:
  case DK_IFGE:
  case DK_IFGT:
  case DK_IFLE:
  case DK_IFLT:
  case DK_IFNE:
    return parseDirectiveIf(IDLoc, DirKind);
  case DK_IFB:
    return parseDirectiveIfb(IDLoc, true);
  case DK_IFNB:
    return parseDirectiveIfb(IDLoc, false);
  case DK_IFC:
    return parseDirectiveIfc(IDLoc, true);
  case DK_IFEQS:
    return parseDirectiveIfeqs(IDLoc, true);
  case DK_IFNC:
    return parseDirectiveIfc(IDLoc, false);
  case DK_IFNES:
    return parseDirectiveIfeqs(IDLoc, false);
  case DK_IFDEF:
    return parseDirectiveIfdef(IDLoc, true);
  case DK_IFNDEF:
  case DK_IFNOTDEF:
    return parseDirectiveIfdef(IDLoc, false);
  case DK_ELSEIF:
    return parseDirectiveElseIf(IDLoc);
  case DK_ELSE:
    return parseDirectiveElse(IDLoc);
  case DK_ENDIF:
    return parseDirectiveEndIf(IDLoc);
  }

  // Ignore the statement if in the middle of inactive conditional
  // (e.g. ".if 0").
  if (TheCondState.Ignore) {
    eatToEndOfStatement();
    return false;
  }

  // FIXME: Recurse on local labels?

  // Check for a label.
  //   ::= identifier ':'
  //   ::= number ':'
  if (Lexer.is(AsmToken::Colon) && getTargetParser().isLabel(ID)) {
    if (checkForValidSection())
      return true;

    Lex(); // Consume the ':'.

    // Diagnose attempt to use '.' as a label.
    if (IDVal == ".")
      return Error(IDLoc, "invalid use of pseudo-symbol '.' as a label");

    // Diagnose attempt to use a variable as a label.
    //
    // FIXME: Diagnostics. Note the location of the definition as a label.
    // FIXME: This doesn't diagnose assignment to a symbol which has been
    // implicitly marked as external.
    MCSymbol *Sym;
    if (LocalLabelVal == -1) {
      if (ParsingMSInlineAsm && SI) {
        StringRef RewrittenLabel =
            SI->LookupInlineAsmLabel(IDVal, getSourceManager(), IDLoc, true);
        assert(!RewrittenLabel.empty() &&
               "We should have an internal name here.");
        Info.AsmRewrites->emplace_back(AOK_Label, IDLoc, IDVal.size(),
                                       RewrittenLabel);
        IDVal = RewrittenLabel;
      }
      Sym = getContext().getOrCreateSymbol(IDVal);
    } else
      Sym = Ctx.createDirectionalLocalSymbol(LocalLabelVal);
    // End of Labels should be treated as end of line for lexing
    // purposes but that information is not available to the Lexer who
    // does not understand Labels. This may cause us to see a Hash
    // here instead of a preprocessor line comment.
    if (getTok().is(AsmToken::Hash)) {
      StringRef CommentStr = parseStringToEndOfStatement();
      Lexer.Lex();
      Lexer.UnLex(AsmToken(AsmToken::EndOfStatement, CommentStr));
    }

    // Consume any end of statement token, if present, to avoid spurious
    // addBlankLine calls().
    if (getTok().is(AsmToken::EndOfStatement)) {
      Lex();
    }

    if (MAI.hasSubsectionsViaSymbols() && CFIStartProcLoc &&
        Sym->isExternal() && !cast<MCSymbolMachO>(Sym)->isAltEntry())
      return Error(StartTokLoc, "non-private labels cannot appear between "
                                ".cfi_startproc / .cfi_endproc pairs") &&
             Error(*CFIStartProcLoc, "previous .cfi_startproc was here");

    if (discardLTOSymbol(IDVal))
      return false;

    getTargetParser().doBeforeLabelEmit(Sym, IDLoc);

    // Emit the label.
    if (!getTargetParser().isParsingMSInlineAsm())
      Out.emitLabel(Sym, IDLoc);

    // If we are generating dwarf for assembly source files then gather the
    // info to make a dwarf label entry for this label if needed.
    if (enabledGenDwarfForAssembly())
      MCGenDwarfLabelEntry::Make(Sym, &getStreamer(), getSourceManager(),
                                 IDLoc);

    getTargetParser().onLabelParsed(Sym);

    return false;
  }

  // Check for an assignment statement.
  //   ::= identifier '='
  if (Lexer.is(AsmToken::Equal) && getTargetParser().equalIsAsmAssignment()) {
    Lex();
    return parseAssignment(IDVal, AssignmentKind::Equal);
  }

  // If macros are enabled, check to see if this is a macro instantiation.
  if (areMacrosEnabled())
    if (MCAsmMacro *M = getContext().lookupMacro(IDVal))
      return handleMacroEntry(M, IDLoc);

  // Otherwise, we have a normal instruction or directive.

  // Directives start with "."
  if (IDVal.starts_with(".") && IDVal != ".") {
    // There are several entities interested in parsing directives:
    //
    // 1. The target-specific assembly parser. Some directives are target
    //    specific or may potentially behave differently on certain targets.
    // 2. Asm parser extensions. For example, platform-specific parsers
    //    (like the ELF parser) register themselves as extensions.
    // 3. The generic directive parser implemented by this class. These are
    //    all the directives that behave in a target and platform independent
    //    manner, or at least have a default behavior that's shared between
    //    all targets and platforms.

    getTargetParser().flushPendingInstructions(getStreamer());

    ParseStatus TPDirectiveReturn = getTargetParser().parseDirective(ID);
    assert(TPDirectiveReturn.isFailure() == hasPendingError() &&
           "Should only return Failure iff there was an error");
    if (TPDirectiveReturn.isFailure())
      return true;
    if (TPDirectiveReturn.isSuccess())
      return false;

    // Next, check the extension directive map to see if any extension has
    // registered itself to parse this directive.
    std::pair<MCAsmParserExtension *, DirectiveHandler> Handler =
        ExtensionDirectiveMap.lookup(IDVal);
    if (Handler.first)
      return (*Handler.second)(Handler.first, IDVal, IDLoc);

    // Finally, if no one else is interested in this directive, it must be
    // generic and familiar to this class.
    switch (DirKind) {
    default:
      break;
    case DK_SET:
    case DK_EQU:
      return parseDirectiveSet(IDVal, AssignmentKind::Set);
    case DK_EQUIV:
      return parseDirectiveSet(IDVal, AssignmentKind::Equiv);
    case DK_LTO_SET_CONDITIONAL:
      return parseDirectiveSet(IDVal, AssignmentKind::LTOSetConditional);
    case DK_ASCII:
      return parseDirectiveAscii(IDVal, false);
    case DK_ASCIZ:
    case DK_STRING:
      return parseDirectiveAscii(IDVal, true);
    case DK_BYTE:
    case DK_DC_B:
      return parseDirectiveValue(IDVal, 1);
    case DK_DC:
    case DK_DC_W:
    case DK_SHORT:
    case DK_VALUE:
    case DK_2BYTE:
      return parseDirectiveValue(IDVal, 2);
    case DK_LONG:
    case DK_INT:
    case DK_4BYTE:
    case DK_DC_L:
      return parseDirectiveValue(IDVal, 4);
    case DK_QUAD:
    case DK_8BYTE:
      return parseDirectiveValue(IDVal, 8);
    case DK_DC_A:
      return parseDirectiveValue(
          IDVal, getContext().getAsmInfo()->getCodePointerSize());
    case DK_OCTA:
      return parseDirectiveOctaValue(IDVal);
    case DK_SINGLE:
    case DK_FLOAT:
    case DK_DC_S:
      return parseDirectiveRealValue(IDVal, APFloat::IEEEsingle());
    case DK_DOUBLE:
    case DK_DC_D:
      return parseDirectiveRealValue(IDVal, APFloat::IEEEdouble());
    case DK_ALIGN: {
      bool IsPow2 = !getContext().getAsmInfo()->getAlignmentIsInBytes();
      return parseDirectiveAlign(IsPow2, /*ExprSize=*/1);
    }
    case DK_ALIGN32: {
      bool IsPow2 = !getContext().getAsmInfo()->getAlignmentIsInBytes();
      return parseDirectiveAlign(IsPow2, /*ExprSize=*/4);
    }
    case DK_BALIGN:
      return parseDirectiveAlign(/*IsPow2=*/false, /*ExprSize=*/1);
    case DK_BALIGNW:
      return parseDirectiveAlign(/*IsPow2=*/false, /*ExprSize=*/2);
    case DK_BALIGNL:
      return parseDirectiveAlign(/*IsPow2=*/false, /*ExprSize=*/4);
    case DK_P2ALIGN:
      return parseDirectiveAlign(/*IsPow2=*/true, /*ExprSize=*/1);
    case DK_P2ALIGNW:
      return parseDirectiveAlign(/*IsPow2=*/true, /*ExprSize=*/2);
    case DK_P2ALIGNL:
      return parseDirectiveAlign(/*IsPow2=*/true, /*ExprSize=*/4);
    case DK_ORG:
      return parseDirectiveOrg();
    case DK_FILL:
      return parseDirectiveFill();
    case DK_ZERO:
      return parseDirectiveZero();
    case DK_EXTERN:
      eatToEndOfStatement(); // .extern is the default, ignore it.
      return false;
    case DK_GLOBL:
    case DK_GLOBAL:
      return parseDirectiveSymbolAttribute(MCSA_Global);
    case DK_LAZY_REFERENCE:
      return parseDirectiveSymbolAttribute(MCSA_LazyReference);
    case DK_NO_DEAD_STRIP:
      return parseDirectiveSymbolAttribute(MCSA_NoDeadStrip);
    case DK_SYMBOL_RESOLVER:
      return parseDirectiveSymbolAttribute(MCSA_SymbolResolver);
    case DK_PRIVATE_EXTERN:
      return parseDirectiveSymbolAttribute(MCSA_PrivateExtern);
    case DK_REFERENCE:
      return parseDirectiveSymbolAttribute(MCSA_Reference);
    case DK_WEAK_DEFINITION:
      return parseDirectiveSymbolAttribute(MCSA_WeakDefinition);
    case DK_WEAK_REFERENCE:
      return parseDirectiveSymbolAttribute(MCSA_WeakReference);
    case DK_WEAK_DEF_CAN_BE_HIDDEN:
      return parseDirectiveSymbolAttribute(MCSA_WeakDefAutoPrivate);
    case DK_COLD:
      return parseDirectiveSymbolAttribute(MCSA_Cold);
    case DK_COMM:
    case DK_COMMON:
      return parseDirectiveComm(/*IsLocal=*/false);
    case DK_LCOMM:
      return parseDirectiveComm(/*IsLocal=*/true);
    case DK_ABORT:
      return parseDirectiveAbort(IDLoc);
    case DK_INCLUDE:
      return parseDirectiveInclude();
    case DK_INCBIN:
      return parseDirectiveIncbin();
    case DK_CODE16:
    case DK_CODE16GCC:
      return TokError(Twine(IDVal) +
                      " not currently supported for this target");
    case DK_REPT:
      return parseDirectiveRept(IDLoc, IDVal);
    case DK_IRP:
      return parseDirectiveIrp(IDLoc);
    case DK_IRPC:
      return parseDirectiveIrpc(IDLoc);
    case DK_ENDR:
      return parseDirectiveEndr(IDLoc);
    case DK_BUNDLE_ALIGN_MODE:
      return parseDirectiveBundleAlignMode();
    case DK_BUNDLE_LOCK:
      return parseDirectiveBundleLock();
    case DK_BUNDLE_UNLOCK:
      return parseDirectiveBundleUnlock();
    case DK_SLEB128:
      return parseDirectiveLEB128(true);
    case DK_ULEB128:
      return parseDirectiveLEB128(false);
    case DK_SPACE:
    case DK_SKIP:
      return parseDirectiveSpace(IDVal);
    case DK_FILE:
      return parseDirectiveFile(IDLoc);
    case DK_LINE:
      return parseDirectiveLine();
    case DK_LOC:
      return parseDirectiveLoc();
    case DK_LOC_LABEL:
      return parseDirectiveLocLabel(IDLoc);
    case DK_STABS:
      return parseDirectiveStabs();
    case DK_CV_FILE:
      return parseDirectiveCVFile();
    case DK_CV_FUNC_ID:
      return parseDirectiveCVFuncId();
    case DK_CV_INLINE_SITE_ID:
      return parseDirectiveCVInlineSiteId();
    case DK_CV_LOC:
      return parseDirectiveCVLoc();
    case DK_CV_LINETABLE:
      return parseDirectiveCVLinetable();
    case DK_CV_INLINE_LINETABLE:
      return parseDirectiveCVInlineLinetable();
    case DK_CV_DEF_RANGE:
      return parseDirectiveCVDefRange();
    case DK_CV_STRING:
      return parseDirectiveCVString();
    case DK_CV_STRINGTABLE:
      return parseDirectiveCVStringTable();
    case DK_CV_FILECHECKSUMS:
      return parseDirectiveCVFileChecksums();
    case DK_CV_FILECHECKSUM_OFFSET:
      return parseDirectiveCVFileChecksumOffset();
    case DK_CV_FPO_DATA:
      return parseDirectiveCVFPOData();
    case DK_CFI_SECTIONS:
      return parseDirectiveCFISections();
    case DK_CFI_STARTPROC:
      return parseDirectiveCFIStartProc();
    case DK_CFI_ENDPROC:
      return parseDirectiveCFIEndProc();
    case DK_CFI_DEF_CFA:
      return parseDirectiveCFIDefCfa(IDLoc);
    case DK_CFI_DEF_CFA_OFFSET:
      return parseDirectiveCFIDefCfaOffset(IDLoc);
    case DK_CFI_ADJUST_CFA_OFFSET:
      return parseDirectiveCFIAdjustCfaOffset(IDLoc);
    case DK_CFI_DEF_CFA_REGISTER:
      return parseDirectiveCFIDefCfaRegister(IDLoc);
    case DK_CFI_LLVM_DEF_ASPACE_CFA:
      return parseDirectiveCFILLVMDefAspaceCfa(IDLoc);
    case DK_CFI_OFFSET:
      return parseDirectiveCFIOffset(IDLoc);
    case DK_CFI_REL_OFFSET:
      return parseDirectiveCFIRelOffset(IDLoc);
    case DK_CFI_PERSONALITY:
      return parseDirectiveCFIPersonalityOrLsda(true);
    case DK_CFI_LSDA:
      return parseDirectiveCFIPersonalityOrLsda(false);
    case DK_CFI_REMEMBER_STATE:
      return parseDirectiveCFIRememberState(IDLoc);
    case DK_CFI_RESTORE_STATE:
      return parseDirectiveCFIRestoreState(IDLoc);
    case DK_CFI_SAME_VALUE:
      return parseDirectiveCFISameValue(IDLoc);
    case DK_CFI_RESTORE:
      return parseDirectiveCFIRestore(IDLoc);
    case DK_CFI_ESCAPE:
      return parseDirectiveCFIEscape(IDLoc);
    case DK_CFI_RETURN_COLUMN:
      return parseDirectiveCFIReturnColumn(IDLoc);
    case DK_CFI_SIGNAL_FRAME:
      return parseDirectiveCFISignalFrame(IDLoc);
    case DK_CFI_UNDEFINED:
      return parseDirectiveCFIUndefined(IDLoc);
    case DK_CFI_REGISTER:
      return parseDirectiveCFIRegister(IDLoc);
    case DK_CFI_WINDOW_SAVE:
      return parseDirectiveCFIWindowSave(IDLoc);
    case DK_CFI_LABEL:
      return parseDirectiveCFILabel(IDLoc);
    case DK_CFI_VAL_OFFSET:
      return parseDirectiveCFIValOffset(IDLoc);
    case DK_MACROS_ON:
    case DK_MACROS_OFF:
      return parseDirectiveMacrosOnOff(IDVal);
    case DK_MACRO:
      return parseDirectiveMacro(IDLoc);
    case DK_ALTMACRO:
    case DK_NOALTMACRO:
      return parseDirectiveAltmacro(IDVal);
    case DK_EXITM:
      return parseDirectiveExitMacro(IDVal);
    case DK_ENDM:
    case DK_ENDMACRO:
      return parseDirectiveEndMacro(IDVal);
    case DK_PURGEM:
      return parseDirectivePurgeMacro(IDLoc);
    case DK_END:
      return parseDirectiveEnd(IDLoc);
    case DK_ERR:
      return parseDirectiveError(IDLoc, false);
    case DK_ERROR:
      return parseDirectiveError(IDLoc, true);
    case DK_WARNING:
      return parseDirectiveWarning(IDLoc);
    case DK_RELOC:
      return parseDirectiveReloc(IDLoc);
    case DK_DCB:
    case DK_DCB_W:
      return parseDirectiveDCB(IDVal, 2);
    case DK_DCB_B:
      return parseDirectiveDCB(IDVal, 1);
    case DK_DCB_D:
      return parseDirectiveRealDCB(IDVal, APFloat::IEEEdouble());
    case DK_DCB_L:
      return parseDirectiveDCB(IDVal, 4);
    case DK_DCB_S:
      return parseDirectiveRealDCB(IDVal, APFloat::IEEEsingle());
    case DK_DC_X:
    case DK_DCB_X:
      return TokError(Twine(IDVal) +
                      " not currently supported for this target");
    case DK_DS:
    case DK_DS_W:
      return parseDirectiveDS(IDVal, 2);
    case DK_DS_B:
      return parseDirectiveDS(IDVal, 1);
    case DK_DS_D:
      return parseDirectiveDS(IDVal, 8);
    case DK_DS_L:
    case DK_DS_S:
      return parseDirectiveDS(IDVal, 4);
    case DK_DS_P:
    case DK_DS_X:
      return parseDirectiveDS(IDVal, 12);
    case DK_PRINT:
      return parseDirectivePrint(IDLoc);
    case DK_ADDRSIG:
      return parseDirectiveAddrsig();
    case DK_ADDRSIG_SYM:
      return parseDirectiveAddrsigSym();
    case DK_PSEUDO_PROBE:
      return parseDirectivePseudoProbe();
    case DK_LTO_DISCARD:
      return parseDirectiveLTODiscard();
    case DK_MEMTAG:
      return parseDirectiveSymbolAttribute(MCSA_Memtag);
    }

    return Error(IDLoc, "unknown directive");
  }

  // __asm _emit or __asm __emit
  if (ParsingMSInlineAsm && (IDVal == "_emit" || IDVal == "__emit" ||
                             IDVal == "_EMIT" || IDVal == "__EMIT"))
    return parseDirectiveMSEmit(IDLoc, Info, IDVal.size());

  // __asm align
  if (ParsingMSInlineAsm && (IDVal == "align" || IDVal == "ALIGN"))
    return parseDirectiveMSAlign(IDLoc, Info);

  if (ParsingMSInlineAsm && (IDVal == "even" || IDVal == "EVEN"))
    Info.AsmRewrites->emplace_back(AOK_EVEN, IDLoc, 4);
  if (checkForValidSection())
    return true;

  return parseAndMatchAndEmitTargetInstruction(Info, IDVal, ID, IDLoc);
}

bool AsmParser::parseAndMatchAndEmitTargetInstruction(ParseStatementInfo &Info,
                                                      StringRef IDVal,
                                                      AsmToken ID,
                                                      SMLoc IDLoc) {
  // Canonicalize the opcode to lower case.
  std::string OpcodeStr = IDVal.lower();
  ParseInstructionInfo IInfo(Info.AsmRewrites);
  bool ParseHadError = getTargetParser().parseInstruction(IInfo, OpcodeStr, ID,
                                                          Info.ParsedOperands);
  Info.ParseError = ParseHadError;

  // Dump the parsed representation, if requested.
  if (getShowParsedOperands()) {
    SmallString<256> Str;
    raw_svector_ostream OS(Str);
    OS << "parsed instruction: [";
    for (unsigned i = 0; i != Info.ParsedOperands.size(); ++i) {
      if (i != 0)
        OS << ", ";
      Info.ParsedOperands[i]->print(OS);
    }
    OS << "]";

    printMessage(IDLoc, SourceMgr::DK_Note, OS.str());
  }

  // Fail even if ParseInstruction erroneously returns false.
  if (hasPendingError() || ParseHadError)
    return true;

  // If we are generating dwarf for the current section then generate a .loc
  // directive for the instruction.
  if (!ParseHadError && enabledGenDwarfForAssembly() &&
      getContext().getGenDwarfSectionSyms().count(
          getStreamer().getCurrentSectionOnly())) {
    unsigned Line;
    if (ActiveMacros.empty())
      Line = SrcMgr.FindLineNumber(IDLoc, CurBuffer);
    else
      Line = SrcMgr.FindLineNumber(ActiveMacros.front()->InstantiationLoc,
                                   ActiveMacros.front()->ExitBuffer);

    // If we previously parsed a cpp hash file line comment then make sure the
    // current Dwarf File is for the CppHashFilename if not then emit the
    // Dwarf File table for it and adjust the line number for the .loc.
    if (!CppHashInfo.Filename.empty()) {
      unsigned FileNumber = getStreamer().emitDwarfFileDirective(
          0, StringRef(), CppHashInfo.Filename);
      getContext().setGenDwarfFileNumber(FileNumber);

      unsigned CppHashLocLineNo =
        SrcMgr.FindLineNumber(CppHashInfo.Loc, CppHashInfo.Buf);
      Line = CppHashInfo.LineNumber - 1 + (Line - CppHashLocLineNo);
    }

    getStreamer().emitDwarfLocDirective(
        getContext().getGenDwarfFileNumber(), Line, 0,
        DWARF2_LINE_DEFAULT_IS_STMT ? DWARF2_FLAG_IS_STMT : 0, 0, 0,
        StringRef());
  }

  // If parsing succeeded, match the instruction.
  if (!ParseHadError) {
    uint64_t ErrorInfo;
    if (getTargetParser().matchAndEmitInstruction(
            IDLoc, Info.Opcode, Info.ParsedOperands, Out, ErrorInfo,
            getTargetParser().isParsingMSInlineAsm()))
      return true;
  }
  return false;
}

// Parse and erase curly braces marking block start/end
bool
AsmParser::parseCurlyBlockScope(SmallVectorImpl<AsmRewrite> &AsmStrRewrites) {
  // Identify curly brace marking block start/end
  if (Lexer.isNot(AsmToken::LCurly) && Lexer.isNot(AsmToken::RCurly))
    return false;

  SMLoc StartLoc = Lexer.getLoc();
  Lex(); // Eat the brace
  if (Lexer.is(AsmToken::EndOfStatement))
    Lex(); // Eat EndOfStatement following the brace

  // Erase the block start/end brace from the output asm string
  AsmStrRewrites.emplace_back(AOK_Skip, StartLoc, Lexer.getLoc().getPointer() -
                                                  StartLoc.getPointer());
  return true;
}

/// parseCppHashLineFilenameComment as this:
///   ::= # number "filename"
bool AsmParser::parseCppHashLineFilenameComment(SMLoc L, bool SaveLocInfo) {
  Lex(); // Eat the hash token.
  // Lexer only ever emits HashDirective if it fully formed if it's
  // done the checking already so this is an internal error.
  assert(getTok().is(AsmToken::Integer) &&
         "Lexing Cpp line comment: Expected Integer");
  int64_t LineNumber = getTok().getIntVal();
  Lex();
  assert(getTok().is(AsmToken::String) &&
         "Lexing Cpp line comment: Expected String");
  StringRef Filename = getTok().getString();
  Lex();

  if (!SaveLocInfo)
    return false;

  // Get rid of the enclosing quotes.
  Filename = Filename.substr(1, Filename.size() - 2);

  // Save the SMLoc, Filename and LineNumber for later use by diagnostics
  // and possibly DWARF file info.
  CppHashInfo.Loc = L;
  CppHashInfo.Filename = Filename;
  CppHashInfo.LineNumber = LineNumber;
  CppHashInfo.Buf = CurBuffer;
  if (!HadCppHashFilename) {
    HadCppHashFilename = true;
    // If we haven't encountered any .file directives, then the first #line
    // directive describes the "root" file and directory of the compilation
    // unit.
    if (getContext().getGenDwarfForAssembly() &&
        getContext().getGenDwarfFileNumber() == 0) {
      // It's preprocessed, so there is no checksum, and of course no source
      // directive.
      getContext().setMCLineTableRootFile(
          /*CUID=*/0, getContext().getCompilationDir(), Filename,
          /*Cksum=*/std::nullopt, /*Source=*/std::nullopt);
    }
  }
  return false;
}

/// will use the last parsed cpp hash line filename comment
/// for the Filename and LineNo if any in the diagnostic.
void AsmParser::DiagHandler(const SMDiagnostic &Diag, void *Context) {
  auto *Parser = static_cast<AsmParser *>(Context);
  raw_ostream &OS = errs();

  const SourceMgr &DiagSrcMgr = *Diag.getSourceMgr();
  SMLoc DiagLoc = Diag.getLoc();
  unsigned DiagBuf = DiagSrcMgr.FindBufferContainingLoc(DiagLoc);
  unsigned CppHashBuf =
      Parser->SrcMgr.FindBufferContainingLoc(Parser->CppHashInfo.Loc);

  // Like SourceMgr::printMessage() we need to print the include stack if any
  // before printing the message.
  unsigned DiagCurBuffer = DiagSrcMgr.FindBufferContainingLoc(DiagLoc);
  if (!Parser->SavedDiagHandler && DiagCurBuffer &&
      DiagCurBuffer != DiagSrcMgr.getMainFileID()) {
    SMLoc ParentIncludeLoc = DiagSrcMgr.getParentIncludeLoc(DiagCurBuffer);
    DiagSrcMgr.PrintIncludeStack(ParentIncludeLoc, OS);
  }

  // If we have not parsed a cpp hash line filename comment or the source
  // manager changed or buffer changed (like in a nested include) then just
  // print the normal diagnostic using its Filename and LineNo.
  if (!Parser->CppHashInfo.LineNumber || DiagBuf != CppHashBuf) {
    if (Parser->SavedDiagHandler)
      Parser->SavedDiagHandler(Diag, Parser->SavedDiagContext);
    else
      Parser->getContext().diagnose(Diag);
    return;
  }

  // Use the CppHashFilename and calculate a line number based on the
  // CppHashInfo.Loc and CppHashInfo.LineNumber relative to this Diag's SMLoc
  // for the diagnostic.
  const std::string &Filename = std::string(Parser->CppHashInfo.Filename);

  int DiagLocLineNo = DiagSrcMgr.FindLineNumber(DiagLoc, DiagBuf);
  int CppHashLocLineNo =
      Parser->SrcMgr.FindLineNumber(Parser->CppHashInfo.Loc, CppHashBuf);
  int LineNo =
      Parser->CppHashInfo.LineNumber - 1 + (DiagLocLineNo - CppHashLocLineNo);

  SMDiagnostic NewDiag(*Diag.getSourceMgr(), Diag.getLoc(), Filename, LineNo,
                       Diag.getColumnNo(), Diag.getKind(), Diag.getMessage(),
                       Diag.getLineContents(), Diag.getRanges());

  if (Parser->SavedDiagHandler)
    Parser->SavedDiagHandler(Diag, Parser->SavedDiagContext);
  else
    Parser->getContext().diagnose(NewDiag);
}

// FIXME: This is mostly duplicated from the function in AsmLexer.cpp. The
// difference being that that function accepts '@' as part of identifiers and
// we can't do that. AsmLexer.cpp should probably be changed to handle
// '@' as a special case when needed.
static bool isIdentifierChar(char c) {
  return isalnum(static_cast<unsigned char>(c)) || c == '_' || c == '$' ||
         c == '.';
}

bool AsmParser::expandMacro(raw_svector_ostream &OS, MCAsmMacro &Macro,
                            ArrayRef<MCAsmMacroParameter> Parameters,
                            ArrayRef<MCAsmMacroArgument> A,
                            bool EnableAtPseudoVariable) {
  unsigned NParameters = Parameters.size();
  auto expandArg = [&](unsigned Index) {
    bool HasVararg = NParameters ? Parameters.back().Vararg : false;
    bool VarargParameter = HasVararg && Index == (NParameters - 1);
    for (const AsmToken &Token : A[Index])
      // For altmacro mode, you can write '%expr'.
      // The prefix '%' evaluates the expression 'expr'
      // and uses the result as a string (e.g. replace %(1+2) with the
      // string "3").
      // Here, we identify the integer token which is the result of the
      // absolute expression evaluation and replace it with its string
      // representation.
      if (AltMacroMode && Token.getString().front() == '%' &&
          Token.is(AsmToken::Integer))
        // Emit an integer value to the buffer.
        OS << Token.getIntVal();
      // Only Token that was validated as a string and begins with '<'
      // is considered altMacroString!!!
      else if (AltMacroMode && Token.getString().front() == '<' &&
               Token.is(AsmToken::String)) {
        OS << angleBracketString(Token.getStringContents());
      }
      // We expect no quotes around the string's contents when
      // parsing for varargs.
      else if (Token.isNot(AsmToken::String) || VarargParameter)
        OS << Token.getString();
      else
        OS << Token.getStringContents();
  };

  // A macro without parameters is handled differently on Darwin:
  // gas accepts no arguments and does no substitutions
  StringRef Body = Macro.Body;
  size_t I = 0, End = Body.size();
  while (I != End) {
    if (Body[I] == '\\' && I + 1 != End) {
      // Check for \@ and \+ pseudo variables.
      if (EnableAtPseudoVariable && Body[I + 1] == '@') {
        OS << NumOfMacroInstantiations;
        I += 2;
        continue;
      }
      if (Body[I + 1] == '+') {
        OS << Macro.Count;
        I += 2;
        continue;
      }
      if (Body[I + 1] == '(' && Body[I + 2] == ')') {
        I += 3;
        continue;
      }

      size_t Pos = ++I;
      while (I != End && isIdentifierChar(Body[I]))
        ++I;
      StringRef Argument(Body.data() + Pos, I - Pos);
      if (AltMacroMode && I != End && Body[I] == '&')
        ++I;
      unsigned Index = 0;
      for (; Index < NParameters; ++Index)
        if (Parameters[Index].Name == Argument)
          break;
      if (Index == NParameters)
        OS << '\\' << Argument;
      else
        expandArg(Index);
      continue;
    }

    // In Darwin mode, $ is used for macro expansion, not considered an
    // identifier char.
    if (Body[I] == '$' && I + 1 != End && IsDarwin && !NParameters) {
      // This macro has no parameters, look for $0, $1, etc.
      switch (Body[I + 1]) {
      // $$ => $
      case '$':
        OS << '$';
        I += 2;
        continue;
      // $n => number of arguments
      case 'n':
        OS << A.size();
        I += 2;
        continue;
      default: {
        if (!isDigit(Body[I + 1]))
          break;
        // $[0-9] => argument
        // Missing arguments are ignored.
        unsigned Index = Body[I + 1] - '0';
        if (Index < A.size())
          for (const AsmToken &Token : A[Index])
            OS << Token.getString();
        I += 2;
        continue;
      }
      }
    }

    if (!isIdentifierChar(Body[I]) || IsDarwin) {
      OS << Body[I++];
      continue;
    }

    const size_t Start = I;
    while (++I && isIdentifierChar(Body[I])) {
    }
    StringRef Token(Body.data() + Start, I - Start);
    if (AltMacroMode) {
      unsigned Index = 0;
      for (; Index != NParameters; ++Index)
        if (Parameters[Index].Name == Token)
          break;
      if (Index != NParameters) {
        expandArg(Index);
        if (I != End && Body[I] == '&')
          ++I;
        continue;
      }
    }
    OS << Token;
  }

  ++Macro.Count;
  return false;
}

static bool isOperator(AsmToken::TokenKind kind) {
  switch (kind) {
  default:
    return false;
  case AsmToken::Plus:
  case AsmToken::Minus:
  case AsmToken::Tilde:
  case AsmToken::Slash:
  case AsmToken::Star:
  case AsmToken::Dot:
  case AsmToken::Equal:
  case AsmToken::EqualEqual:
  case AsmToken::Pipe:
  case AsmToken::PipePipe:
  case AsmToken::Caret:
  case AsmToken::Amp:
  case AsmToken::AmpAmp:
  case AsmToken::Exclaim:
  case AsmToken::ExclaimEqual:
  case AsmToken::Less:
  case AsmToken::LessEqual:
  case AsmToken::LessLess:
  case AsmToken::LessGreater:
  case AsmToken::Greater:
  case AsmToken::GreaterEqual:
  case AsmToken::GreaterGreater:
    return true;
  }
}

namespace {

class AsmLexerSkipSpaceRAII {
public:
  AsmLexerSkipSpaceRAII(AsmLexer &Lexer, bool SkipSpace) : Lexer(Lexer) {
    Lexer.setSkipSpace(SkipSpace);
  }

  ~AsmLexerSkipSpaceRAII() {
    Lexer.setSkipSpace(true);
  }

private:
  AsmLexer &Lexer;
};

} // end anonymous namespace

bool AsmParser::parseMacroArgument(MCAsmMacroArgument &MA, bool Vararg) {

  if (Vararg) {
    if (Lexer.isNot(AsmToken::EndOfStatement)) {
      StringRef Str = parseStringToEndOfStatement();
      MA.emplace_back(AsmToken::String, Str);
    }
    return false;
  }

  unsigned ParenLevel = 0;

  // Darwin doesn't use spaces to delmit arguments.
  AsmLexerSkipSpaceRAII ScopedSkipSpace(Lexer, IsDarwin);

  bool SpaceEaten;

  while (true) {
    SpaceEaten = false;
    if (Lexer.is(AsmToken::Eof) || Lexer.is(AsmToken::Equal))
      return TokError("unexpected token in macro instantiation");

    if (ParenLevel == 0) {

      if (Lexer.is(AsmToken::Comma))
        break;

      if (parseOptionalToken(AsmToken::Space))
        SpaceEaten = true;

      // Spaces can delimit parameters, but could also be part an expression.
      // If the token after a space is an operator, add the token and the next
      // one into this argument
      if (!IsDarwin) {
        if (isOperator(Lexer.getKind())) {
          MA.push_back(getTok());
          Lexer.Lex();

          // Whitespace after an operator can be ignored.
          parseOptionalToken(AsmToken::Space);
          continue;
        }
      }
      if (SpaceEaten)
        break;
    }

    // handleMacroEntry relies on not advancing the lexer here
    // to be able to fill in the remaining default parameter values
    if (Lexer.is(AsmToken::EndOfStatement))
      break;

    // Adjust the current parentheses level.
    if (Lexer.is(AsmToken::LParen))
      ++ParenLevel;
    else if (Lexer.is(AsmToken::RParen) && ParenLevel)
      --ParenLevel;

    // Append the token to the current argument list.
    MA.push_back(getTok());
    Lexer.Lex();
  }

  if (ParenLevel != 0)
    return TokError("unbalanced parentheses in macro argument");
  return false;
}

// Parse the macro instantiation arguments.
bool AsmParser::parseMacroArguments(const MCAsmMacro *M,
                                    MCAsmMacroArguments &A) {
  const unsigned NParameters = M ? M->Parameters.size() : 0;
  bool NamedParametersFound = false;
  SmallVector<SMLoc, 4> FALocs;

  A.resize(NParameters);
  FALocs.resize(NParameters);

  // Parse two kinds of macro invocations:
  // - macros defined without any parameters accept an arbitrary number of them
  // - macros defined with parameters accept at most that many of them
  bool HasVararg = NParameters ? M->Parameters.back().Vararg : false;
  for (unsigned Parameter = 0; !NParameters || Parameter < NParameters;
       ++Parameter) {
    SMLoc IDLoc = Lexer.getLoc();
    MCAsmMacroParameter FA;

    if (Lexer.is(AsmToken::Identifier) && Lexer.peekTok().is(AsmToken::Equal)) {
      if (parseIdentifier(FA.Name))
        return Error(IDLoc, "invalid argument identifier for formal argument");

      if (Lexer.isNot(AsmToken::Equal))
        return TokError("expected '=' after formal parameter identifier");

      Lex();

      NamedParametersFound = true;
    }
    bool Vararg = HasVararg && Parameter == (NParameters - 1);

    if (NamedParametersFound && FA.Name.empty())
      return Error(IDLoc, "cannot mix positional and keyword arguments");

    SMLoc StrLoc = Lexer.getLoc();
    SMLoc EndLoc;
    if (AltMacroMode && Lexer.is(AsmToken::Percent)) {
      const MCExpr *AbsoluteExp;
      int64_t Value;
      /// Eat '%'
      Lex();
      if (parseExpression(AbsoluteExp, EndLoc))
        return false;
      if (!AbsoluteExp->evaluateAsAbsolute(Value,
                                           getStreamer().getAssemblerPtr()))
        return Error(StrLoc, "expected absolute expression");
      const char *StrChar = StrLoc.getPointer();
      const char *EndChar = EndLoc.getPointer();
      AsmToken newToken(AsmToken::Integer,
                        StringRef(StrChar, EndChar - StrChar), Value);
      FA.Value.push_back(newToken);
    } else if (AltMacroMode && Lexer.is(AsmToken::Less) &&
               isAngleBracketString(StrLoc, EndLoc)) {
      const char *StrChar = StrLoc.getPointer();
      const char *EndChar = EndLoc.getPointer();
      jumpToLoc(EndLoc, CurBuffer);
      /// Eat from '<' to '>'
      Lex();
      AsmToken newToken(AsmToken::String,
                        StringRef(StrChar, EndChar - StrChar));
      FA.Value.push_back(newToken);
    } else if(parseMacroArgument(FA.Value, Vararg))
      return true;

    unsigned PI = Parameter;
    if (!FA.Name.empty()) {
      unsigned FAI = 0;
      for (FAI = 0; FAI < NParameters; ++FAI)
        if (M->Parameters[FAI].Name == FA.Name)
          break;

      if (FAI >= NParameters) {
        assert(M && "expected macro to be defined");
        return Error(IDLoc, "parameter named '" + FA.Name +
                                "' does not exist for macro '" + M->Name + "'");
      }
      PI = FAI;
    }

    if (!FA.Value.empty()) {
      if (A.size() <= PI)
        A.resize(PI + 1);
      A[PI] = FA.Value;

      if (FALocs.size() <= PI)
        FALocs.resize(PI + 1);

      FALocs[PI] = Lexer.getLoc();
    }

    // At the end of the statement, fill in remaining arguments that have
    // default values. If there aren't any, then the next argument is
    // required but missing
    if (Lexer.is(AsmToken::EndOfStatement)) {
      bool Failure = false;
      for (unsigned FAI = 0; FAI < NParameters; ++FAI) {
        if (A[FAI].empty()) {
          if (M->Parameters[FAI].Required) {
            Error(FALocs[FAI].isValid() ? FALocs[FAI] : Lexer.getLoc(),
                  "missing value for required parameter "
                  "'" + M->Parameters[FAI].Name + "' in macro '" + M->Name + "'");
            Failure = true;
          }

          if (!M->Parameters[FAI].Value.empty())
            A[FAI] = M->Parameters[FAI].Value;
        }
      }
      return Failure;
    }

    parseOptionalToken(AsmToken::Comma);
  }

  return TokError("too many positional arguments");
}

bool AsmParser::handleMacroEntry(MCAsmMacro *M, SMLoc NameLoc) {
  // Arbitrarily limit macro nesting depth (default matches 'as'). We can
  // eliminate this, although we should protect against infinite loops.
  unsigned MaxNestingDepth = AsmMacroMaxNestingDepth;
  if (ActiveMacros.size() == MaxNestingDepth) {
    std::ostringstream MaxNestingDepthError;
    MaxNestingDepthError << "macros cannot be nested more than "
                         << MaxNestingDepth << " levels deep."
                         << " Use -asm-macro-max-nesting-depth to increase "
                            "this limit.";
    return TokError(MaxNestingDepthError.str());
  }

  MCAsmMacroArguments A;
  if (parseMacroArguments(M, A))
    return true;

  // Macro instantiation is lexical, unfortunately. We construct a new buffer
  // to hold the macro body with substitutions.
  SmallString<256> Buf;
  raw_svector_ostream OS(Buf);

  if ((!IsDarwin || M->Parameters.size()) && M->Parameters.size() != A.size())
    return Error(getTok().getLoc(), "Wrong number of arguments");
  if (expandMacro(OS, *M, M->Parameters, A, true))
    return true;

  // We include the .endmacro in the buffer as our cue to exit the macro
  // instantiation.
  OS << ".endmacro\n";

  std::unique_ptr<MemoryBuffer> Instantiation =
      MemoryBuffer::getMemBufferCopy(OS.str(), "<instantiation>");

  // Create the macro instantiation object and add to the current macro
  // instantiation stack.
  MacroInstantiation *MI = new MacroInstantiation{
      NameLoc, CurBuffer, getTok().getLoc(), TheCondStack.size()};
  ActiveMacros.push_back(MI);

  ++NumOfMacroInstantiations;

  // Jump to the macro instantiation and prime the lexer.
  CurBuffer = SrcMgr.AddNewSourceBuffer(std::move(Instantiation), SMLoc());
  Lexer.setBuffer(SrcMgr.getMemoryBuffer(CurBuffer)->getBuffer());
  Lex();

  return false;
}

void AsmParser::handleMacroExit() {
  // Jump to the EndOfStatement we should return to, and consume it.
  jumpToLoc(ActiveMacros.back()->ExitLoc, ActiveMacros.back()->ExitBuffer);
  Lex();
  // If .endm/.endr is followed by \n instead of a comment, consume it so that
  // we don't print an excess \n.
  if (getTok().is(AsmToken::EndOfStatement))
    Lex();

  // Pop the instantiation entry.
  delete ActiveMacros.back();
  ActiveMacros.pop_back();
}

bool AsmParser::parseAssignment(StringRef Name, AssignmentKind Kind) {
  MCSymbol *Sym;
  const MCExpr *Value;
  SMLoc ExprLoc = getTok().getLoc();
  bool AllowRedef =
      Kind == AssignmentKind::Set || Kind == AssignmentKind::Equal;
  if (MCParserUtils::parseAssignmentExpression(Name, AllowRedef, *this, Sym,
                                               Value))
    return true;

  if (!Sym) {
    // In the case where we parse an expression starting with a '.', we will
    // not generate an error, nor will we create a symbol.  In this case we
    // should just return out.
    return false;
  }

  if (discardLTOSymbol(Name))
    return false;

  // Do the assignment.
  switch (Kind) {
  case AssignmentKind::Equal:
    Out.emitAssignment(Sym, Value);
    break;
  case AssignmentKind::Set:
  case AssignmentKind::Equiv:
    Out.emitAssignment(Sym, Value);
    Out.emitSymbolAttribute(Sym, MCSA_NoDeadStrip);
    break;
  case AssignmentKind::LTOSetConditional:
    if (Value->getKind() != MCExpr::SymbolRef)
      return Error(ExprLoc, "expected identifier");

    Out.emitConditionalAssignment(Sym, Value);
    break;
  }

  return false;
}

/// parseIdentifier:
///   ::= identifier
///   ::= string
bool AsmParser::parseIdentifier(StringRef &Res) {
  // The assembler has relaxed rules for accepting identifiers, in particular we
  // allow things like '.globl $foo' and '.def @feat.00', which would normally be
  // separate tokens. At this level, we have already lexed so we cannot (currently)
  // handle this as a context dependent token, instead we detect adjacent tokens
  // and return the combined identifier.
  if (Lexer.is(AsmToken::Dollar) || Lexer.is(AsmToken::At)) {
    SMLoc PrefixLoc = getLexer().getLoc();

    // Consume the prefix character, and check for a following identifier.

    AsmToken Buf[1];
    Lexer.peekTokens(Buf, false);

    if (Buf[0].isNot(AsmToken::Identifier) && Buf[0].isNot(AsmToken::Integer))
      return true;

    // We have a '$' or '@' followed by an identifier or integer token, make
    // sure they are adjacent.
    if (PrefixLoc.getPointer() + 1 != Buf[0].getLoc().getPointer())
      return true;

    // eat $ or @
    Lexer.Lex(); // Lexer's Lex guarantees consecutive token.
    // Construct the joined identifier and consume the token.
    Res = StringRef(PrefixLoc.getPointer(), getTok().getString().size() + 1);
    Lex(); // Parser Lex to maintain invariants.
    return false;
  }

  if (Lexer.isNot(AsmToken::Identifier) && Lexer.isNot(AsmToken::String))
    return true;

  Res = getTok().getIdentifier();

  Lex(); // Consume the identifier token.

  return false;
}

/// parseDirectiveSet:
///   ::= .equ identifier ',' expression
///   ::= .equiv identifier ',' expression
///   ::= .set identifier ',' expression
///   ::= .lto_set_conditional identifier ',' expression
bool AsmParser::parseDirectiveSet(StringRef IDVal, AssignmentKind Kind) {
  StringRef Name;
  if (check(parseIdentifier(Name), "expected identifier") || parseComma() ||
      parseAssignment(Name, Kind))
    return true;
  return false;
}

bool AsmParser::parseEscapedString(std::string &Data) {
  if (check(getTok().isNot(AsmToken::String), "expected string"))
    return true;

  Data = "";
  StringRef Str = getTok().getStringContents();
  for (unsigned i = 0, e = Str.size(); i != e; ++i) {
    if (Str[i] != '\\') {
      if ((Str[i] == '\n') || (Str[i] == '\r')) {
        // Don't double-warn for Windows newlines.
        if ((Str[i] == '\n') && (i > 0) && (Str[i - 1] == '\r'))
          continue;

        SMLoc NewlineLoc = SMLoc::getFromPointer(Str.data() + i);
        if (Warning(NewlineLoc, "unterminated string; newline inserted"))
          return true;
      }
      Data += Str[i];
      continue;
    }

    // Recognize escaped characters. Note that this escape semantics currently
    // loosely follows Darwin 'as'.
    ++i;
    if (i == e)
      return TokError("unexpected backslash at end of string");

    // Recognize hex sequences similarly to GNU 'as'.
    if (Str[i] == 'x' || Str[i] == 'X') {
      size_t length = Str.size();
      if (i + 1 >= length || !isHexDigit(Str[i + 1]))
        return TokError("invalid hexadecimal escape sequence");

      // Consume hex characters. GNU 'as' reads all hexadecimal characters and
      // then truncates to the lower 16 bits. Seems reasonable.
      unsigned Value = 0;
      while (i + 1 < length && isHexDigit(Str[i + 1]))
        Value = Value * 16 + hexDigitValue(Str[++i]);

      Data += (unsigned char)(Value & 0xFF);
      continue;
    }

    // Recognize octal sequences.
    if ((unsigned)(Str[i] - '0') <= 7) {
      // Consume up to three octal characters.
      unsigned Value = Str[i] - '0';

      if (i + 1 != e && ((unsigned)(Str[i + 1] - '0')) <= 7) {
        ++i;
        Value = Value * 8 + (Str[i] - '0');

        if (i + 1 != e && ((unsigned)(Str[i + 1] - '0')) <= 7) {
          ++i;
          Value = Value * 8 + (Str[i] - '0');
        }
      }

      if (Value > 255)
        return TokError("invalid octal escape sequence (out of range)");

      Data += (unsigned char)Value;
      continue;
    }

    // Otherwise recognize individual escapes.
    switch (Str[i]) {
    default:
      // Just reject invalid escape sequences for now.
      return TokError("invalid escape sequence (unrecognized character)");

    case 'b': Data += '\b'; break;
    case 'f': Data += '\f'; break;
    case 'n': Data += '\n'; break;
    case 'r': Data += '\r'; break;
    case 't': Data += '\t'; break;
    case '"': Data += '"'; break;
    case '\\': Data += '\\'; break;
    }
  }

  Lex();
  return false;
}

bool AsmParser::parseAngleBracketString(std::string &Data) {
  SMLoc EndLoc, StartLoc = getTok().getLoc();
  if (isAngleBracketString(StartLoc, EndLoc)) {
    const char *StartChar = StartLoc.getPointer() + 1;
    const char *EndChar = EndLoc.getPointer() - 1;
    jumpToLoc(EndLoc, CurBuffer);
    /// Eat from '<' to '>'
    Lex();

    Data = angleBracketString(StringRef(StartChar, EndChar - StartChar));
    return false;
  }
  return true;
}

/// parseDirectiveAscii:
//    ::= .ascii [ "string"+ ( , "string"+ )* ]
///   ::= ( .asciz | .string ) [ "string" ( , "string" )* ]
bool AsmParser::parseDirectiveAscii(StringRef IDVal, bool ZeroTerminated) {
  auto parseOp = [&]() -> bool {
    std::string Data;
    if (checkForValidSection())
      return true;
    // Only support spaces as separators for .ascii directive for now. See the
    // discusssion at https://reviews.llvm.org/D91460 for more details.
    do {
      if (parseEscapedString(Data))
        return true;
      getStreamer().emitBytes(Data);
    } while (!ZeroTerminated && getTok().is(AsmToken::String));
    if (ZeroTerminated)
      getStreamer().emitBytes(StringRef("\0", 1));
    return false;
  };

  return parseMany(parseOp);
}

/// parseDirectiveReloc
///  ::= .reloc expression , identifier [ , expression ]
bool AsmParser::parseDirectiveReloc(SMLoc DirectiveLoc) {
  const MCExpr *Offset;
  const MCExpr *Expr = nullptr;
  SMLoc OffsetLoc = Lexer.getTok().getLoc();

  if (parseExpression(Offset))
    return true;
  if (parseComma() ||
      check(getTok().isNot(AsmToken::Identifier), "expected relocation name"))
    return true;

  SMLoc NameLoc = Lexer.getTok().getLoc();
  StringRef Name = Lexer.getTok().getIdentifier();
  Lex();

  if (Lexer.is(AsmToken::Comma)) {
    Lex();
    SMLoc ExprLoc = Lexer.getLoc();
    if (parseExpression(Expr))
      return true;

    MCValue Value;
    if (!Expr->evaluateAsRelocatable(Value, nullptr))
      return Error(ExprLoc, "expression must be relocatable");
  }

  if (parseEOL())
    return true;

  const MCTargetAsmParser &MCT = getTargetParser();
  const MCSubtargetInfo &STI = MCT.getSTI();
  if (std::optional<std::pair<bool, std::string>> Err =
          getStreamer().emitRelocDirective(*Offset, Name, Expr, DirectiveLoc,
                                           STI))
    return Error(Err->first ? NameLoc : OffsetLoc, Err->second);

  return false;
}

/// parseDirectiveValue
///  ::= (.byte | .short | ... ) [ expression (, expression)* ]
bool AsmParser::parseDirectiveValue(StringRef IDVal, unsigned Size) {
  auto parseOp = [&]() -> bool {
    const MCExpr *Value;
    SMLoc ExprLoc = getLexer().getLoc();
    if (checkForValidSection() || getTargetParser().parseDataExpr(Value))
      return true;
    // Special case constant expressions to match code generator.
    if (const MCConstantExpr *MCE = dyn_cast<MCConstantExpr>(Value)) {
      assert(Size <= 8 && "Invalid size");
      uint64_t IntValue = MCE->getValue();
      if (!isUIntN(8 * Size, IntValue) && !isIntN(8 * Size, IntValue))
        return Error(ExprLoc, "out of range literal value");
      getStreamer().emitIntValue(IntValue, Size);
    } else
      getStreamer().emitValue(Value, Size, ExprLoc);
    return false;
  };

  return parseMany(parseOp);
}

static bool parseHexOcta(AsmParser &Asm, uint64_t &hi, uint64_t &lo) {
  if (Asm.getTok().isNot(AsmToken::Integer) &&
      Asm.getTok().isNot(AsmToken::BigNum))
    return Asm.TokError("unknown token in expression");
  SMLoc ExprLoc = Asm.getTok().getLoc();
  APInt IntValue = Asm.getTok().getAPIntVal();
  Asm.Lex();
  if (!IntValue.isIntN(128))
    return Asm.Error(ExprLoc, "out of range literal value");
  if (!IntValue.isIntN(64)) {
    hi = IntValue.getHiBits(IntValue.getBitWidth() - 64).getZExtValue();
    lo = IntValue.getLoBits(64).getZExtValue();
  } else {
    hi = 0;
    lo = IntValue.getZExtValue();
  }
  return false;
}

/// ParseDirectiveOctaValue
///  ::= .octa [ hexconstant (, hexconstant)* ]

bool AsmParser::parseDirectiveOctaValue(StringRef IDVal) {
  auto parseOp = [&]() -> bool {
    if (checkForValidSection())
      return true;
    uint64_t hi, lo;
    if (parseHexOcta(*this, hi, lo))
      return true;
    if (MAI.isLittleEndian()) {
      getStreamer().emitInt64(lo);
      getStreamer().emitInt64(hi);
    } else {
      getStreamer().emitInt64(hi);
      getStreamer().emitInt64(lo);
    }
    return false;
  };

  return parseMany(parseOp);
}

bool AsmParser::parseRealValue(const fltSemantics &Semantics, APInt &Res) {
  // We don't truly support arithmetic on floating point expressions, so we
  // have to manually parse unary prefixes.
  bool IsNeg = false;
  if (getLexer().is(AsmToken::Minus)) {
    Lexer.Lex();
    IsNeg = true;
  } else if (getLexer().is(AsmToken::Plus))
    Lexer.Lex();

  if (Lexer.is(AsmToken::Error))
    return TokError(Lexer.getErr());
  if (Lexer.isNot(AsmToken::Integer) && Lexer.isNot(AsmToken::Real) &&
      Lexer.isNot(AsmToken::Identifier))
    return TokError("unexpected token in directive");

  // Convert to an APFloat.
  APFloat Value(Semantics);
  StringRef IDVal = getTok().getString();
  if (getLexer().is(AsmToken::Identifier)) {
    if (!IDVal.compare_insensitive("infinity") ||
        !IDVal.compare_insensitive("inf"))
      Value = APFloat::getInf(Semantics);
    else if (!IDVal.compare_insensitive("nan"))
      Value = APFloat::getNaN(Semantics, false, ~0);
    else
      return TokError("invalid floating point literal");
  } else if (errorToBool(
                 Value.convertFromString(IDVal, APFloat::rmNearestTiesToEven)
                     .takeError()))
    return TokError("invalid floating point literal");
  if (IsNeg)
    Value.changeSign();

  // Consume the numeric token.
  Lex();

  Res = Value.bitcastToAPInt();

  return false;
}

/// parseDirectiveRealValue
///  ::= (.single | .double) [ expression (, expression)* ]
bool AsmParser::parseDirectiveRealValue(StringRef IDVal,
                                        const fltSemantics &Semantics) {
  auto parseOp = [&]() -> bool {
    APInt AsInt;
    if (checkForValidSection() || parseRealValue(Semantics, AsInt))
      return true;
    getStreamer().emitIntValue(AsInt.getLimitedValue(),
                               AsInt.getBitWidth() / 8);
    return false;
  };

  return parseMany(parseOp);
}

/// parseDirectiveZero
///  ::= .zero expression
bool AsmParser::parseDirectiveZero() {
  SMLoc NumBytesLoc = Lexer.getLoc();
  const MCExpr *NumBytes;
  if (checkForValidSection() || parseExpression(NumBytes))
    return true;

  int64_t Val = 0;
  if (getLexer().is(AsmToken::Comma)) {
    Lex();
    if (parseAbsoluteExpression(Val))
      return true;
  }

  if (parseEOL())
    return true;
  getStreamer().emitFill(*NumBytes, Val, NumBytesLoc);

  return false;
}

/// parseDirectiveFill
///  ::= .fill expression [ , expression [ , expression ] ]
bool AsmParser::parseDirectiveFill() {
  SMLoc NumValuesLoc = Lexer.getLoc();
  const MCExpr *NumValues;
  if (checkForValidSection() || parseExpression(NumValues))
    return true;

  int64_t FillSize = 1;
  int64_t FillExpr = 0;

  SMLoc SizeLoc, ExprLoc;

  if (parseOptionalToken(AsmToken::Comma)) {
    SizeLoc = getTok().getLoc();
    if (parseAbsoluteExpression(FillSize))
      return true;
    if (parseOptionalToken(AsmToken::Comma)) {
      ExprLoc = getTok().getLoc();
      if (parseAbsoluteExpression(FillExpr))
        return true;
    }
  }
  if (parseEOL())
    return true;

  if (FillSize < 0) {
    Warning(SizeLoc, "'.fill' directive with negative size has no effect");
    return false;
  }
  if (FillSize > 8) {
    Warning(SizeLoc, "'.fill' directive with size greater than 8 has been truncated to 8");
    FillSize = 8;
  }

  if (!isUInt<32>(FillExpr) && FillSize > 4)
    Warning(ExprLoc, "'.fill' directive pattern has been truncated to 32-bits");

  getStreamer().emitFill(*NumValues, FillSize, FillExpr, NumValuesLoc);

  return false;
}

/// parseDirectiveOrg
///  ::= .org expression [ , expression ]
bool AsmParser::parseDirectiveOrg() {
  const MCExpr *Offset;
  SMLoc OffsetLoc = Lexer.getLoc();
  if (checkForValidSection() || parseExpression(Offset))
    return true;

  // Parse optional fill expression.
  int64_t FillExpr = 0;
  if (parseOptionalToken(AsmToken::Comma))
    if (parseAbsoluteExpression(FillExpr))
      return true;
  if (parseEOL())
    return true;

  getStreamer().emitValueToOffset(Offset, FillExpr, OffsetLoc);
  return false;
}

/// parseDirectiveAlign
///  ::= {.align, ...} expression [ , expression [ , expression ]]
bool AsmParser::parseDirectiveAlign(bool IsPow2, unsigned ValueSize) {
  SMLoc AlignmentLoc = getLexer().getLoc();
  int64_t Alignment;
  SMLoc MaxBytesLoc;
  bool HasFillExpr = false;
  int64_t FillExpr = 0;
  int64_t MaxBytesToFill = 0;
  SMLoc FillExprLoc;

  auto parseAlign = [&]() -> bool {
    if (parseAbsoluteExpression(Alignment))
      return true;
    if (parseOptionalToken(AsmToken::Comma)) {
      // The fill expression can be omitted while specifying a maximum number of
      // alignment bytes, e.g:
      //  .align 3,,4
      if (getTok().isNot(AsmToken::Comma)) {
        HasFillExpr = true;
        if (parseTokenLoc(FillExprLoc) || parseAbsoluteExpression(FillExpr))
          return true;
      }
      if (parseOptionalToken(AsmToken::Comma))
        if (parseTokenLoc(MaxBytesLoc) ||
            parseAbsoluteExpression(MaxBytesToFill))
          return true;
    }
    return parseEOL();
  };

  if (checkForValidSection())
    return true;
  // Ignore empty '.p2align' directives for GNU-as compatibility
  if (IsPow2 && (ValueSize == 1) && getTok().is(AsmToken::EndOfStatement)) {
    Warning(AlignmentLoc, "p2align directive with no operand(s) is ignored");
    return parseEOL();
  }
  if (parseAlign())
    return true;

  // Always emit an alignment here even if we thrown an error.
  bool ReturnVal = false;

  // Compute alignment in bytes.
  if (IsPow2) {
    // FIXME: Diagnose overflow.
    if (Alignment >= 32) {
      ReturnVal |= Error(AlignmentLoc, "invalid alignment value");
      Alignment = 31;
    }

    Alignment = 1ULL << Alignment;
  } else {
    // Reject alignments that aren't either a power of two or zero,
    // for gas compatibility. Alignment of zero is silently rounded
    // up to one.
    if (Alignment == 0)
      Alignment = 1;
    else if (!isPowerOf2_64(Alignment)) {
      ReturnVal |= Error(AlignmentLoc, "alignment must be a power of 2");
      Alignment = llvm::bit_floor<uint64_t>(Alignment);
    }
    if (!isUInt<32>(Alignment)) {
      ReturnVal |= Error(AlignmentLoc, "alignment must be smaller than 2**32");
      Alignment = 1u << 31;
    }
  }

  // Diagnose non-sensical max bytes to align.
  if (MaxBytesLoc.isValid()) {
    if (MaxBytesToFill < 1) {
      ReturnVal |= Error(MaxBytesLoc,
                         "alignment directive can never be satisfied in this "
                         "many bytes, ignoring maximum bytes expression");
      MaxBytesToFill = 0;
    }

    if (MaxBytesToFill >= Alignment) {
      Warning(MaxBytesLoc, "maximum bytes expression exceeds alignment and "
                           "has no effect");
      MaxBytesToFill = 0;
    }
  }

  const MCSection *Section = getStreamer().getCurrentSectionOnly();
  assert(Section && "must have section to emit alignment");

  if (HasFillExpr && FillExpr != 0 && Section->isVirtualSection()) {
    ReturnVal |=
        Warning(FillExprLoc, "ignoring non-zero fill value in " +
                                 Section->getVirtualSectionKind() +
                                 " section '" + Section->getName() + "'");
    FillExpr = 0;
  }

  // Check whether we should use optimal code alignment for this .align
  // directive.
  if (Section->useCodeAlign() && !HasFillExpr) {
    getStreamer().emitCodeAlignment(
        Align(Alignment), &getTargetParser().getSTI(), MaxBytesToFill);
  } else {
    // FIXME: Target specific behavior about how the "extra" bytes are filled.
    getStreamer().emitValueToAlignment(Align(Alignment), FillExpr, ValueSize,
                                       MaxBytesToFill);
  }

  return ReturnVal;
}

/// parseDirectiveFile
/// ::= .file filename
/// ::= .file number [directory] filename [md5 checksum] [source source-text]
bool AsmParser::parseDirectiveFile(SMLoc DirectiveLoc) {
  // FIXME: I'm not sure what this is.
  int64_t FileNumber = -1;
  if (getLexer().is(AsmToken::Integer)) {
    FileNumber = getTok().getIntVal();
    Lex();

    if (FileNumber < 0)
      return TokError("negative file number");
  }

  std::string Path;

  // Usually the directory and filename together, otherwise just the directory.
  // Allow the strings to have escaped octal character sequence.
  if (parseEscapedString(Path))
    return true;

  StringRef Directory;
  StringRef Filename;
  std::string FilenameData;
  if (getLexer().is(AsmToken::String)) {
    if (check(FileNumber == -1,
              "explicit path specified, but no file number") ||
        parseEscapedString(FilenameData))
      return true;
    Filename = FilenameData;
    Directory = Path;
  } else {
    Filename = Path;
  }

  uint64_t MD5Hi, MD5Lo;
  bool HasMD5 = false;

  std::optional<StringRef> Source;
  bool HasSource = false;
  std::string SourceString;

  while (!parseOptionalToken(AsmToken::EndOfStatement)) {
    StringRef Keyword;
    if (check(getTok().isNot(AsmToken::Identifier),
              "unexpected token in '.file' directive") ||
        parseIdentifier(Keyword))
      return true;
    if (Keyword == "md5") {
      HasMD5 = true;
      if (check(FileNumber == -1,
                "MD5 checksum specified, but no file number") ||
          parseHexOcta(*this, MD5Hi, MD5Lo))
        return true;
    } else if (Keyword == "source") {
      HasSource = true;
      if (check(FileNumber == -1,
                "source specified, but no file number") ||
          check(getTok().isNot(AsmToken::String),
                "unexpected token in '.file' directive") ||
          parseEscapedString(SourceString))
        return true;
    } else {
      return TokError("unexpected token in '.file' directive");
    }
  }

  if (FileNumber == -1) {
    // Ignore the directive if there is no number and the target doesn't support
    // numberless .file directives. This allows some portability of assembler
    // between different object file formats.
    if (getContext().getAsmInfo()->hasSingleParameterDotFile())
      getStreamer().emitFileDirective(Filename);
  } else {
    // In case there is a -g option as well as debug info from directive .file,
    // we turn off the -g option, directly use the existing debug info instead.
    // Throw away any implicit file table for the assembler source.
    if (Ctx.getGenDwarfForAssembly()) {
      Ctx.getMCDwarfLineTable(0).resetFileTable();
      Ctx.setGenDwarfForAssembly(false);
    }

    std::optional<MD5::MD5Result> CKMem;
    if (HasMD5) {
      MD5::MD5Result Sum;
      for (unsigned i = 0; i != 8; ++i) {
        Sum[i] = uint8_t(MD5Hi >> ((7 - i) * 8));
        Sum[i + 8] = uint8_t(MD5Lo >> ((7 - i) * 8));
      }
      CKMem = Sum;
    }
    if (HasSource) {
      char *SourceBuf = static_cast<char *>(Ctx.allocate(SourceString.size()));
      memcpy(SourceBuf, SourceString.data(), SourceString.size());
      Source = StringRef(SourceBuf, SourceString.size());
    }
    if (FileNumber == 0) {
      // Upgrade to Version 5 for assembly actions like clang -c a.s.
      if (Ctx.getDwarfVersion() < 5)
        Ctx.setDwarfVersion(5);
      getStreamer().emitDwarfFile0Directive(Directory, Filename, CKMem, Source);
    } else {
      Expected<unsigned> FileNumOrErr = getStreamer().tryEmitDwarfFileDirective(
          FileNumber, Directory, Filename, CKMem, Source);
      if (!FileNumOrErr)
        return Error(DirectiveLoc, toString(FileNumOrErr.takeError()));
    }
    // Alert the user if there are some .file directives with MD5 and some not.
    // But only do that once.
    if (!ReportedInconsistentMD5 && !Ctx.isDwarfMD5UsageConsistent(0)) {
      ReportedInconsistentMD5 = true;
      return Warning(DirectiveLoc, "inconsistent use of MD5 checksums");
    }
  }

  return false;
}

/// parseDirectiveLine
/// ::= .line [number]
bool AsmParser::parseDirectiveLine() {
  parseOptionalToken(AsmToken::Integer);
  return parseEOL();
}

/// parseDirectiveLoc
/// ::= .loc FileNumber [LineNumber] [ColumnPos] [basic_block] [prologue_end]
///                                [epilogue_begin] [is_stmt VALUE] [isa VALUE]
/// The first number is a file number, must have been previously assigned with
/// a .file directive, the second number is the line number and optionally the
/// third number is a column position (zero if not specified).  The remaining
/// optional items are .loc sub-directives.
bool AsmParser::parseDirectiveLoc() {
  int64_t FileNumber = 0, LineNumber = 0;
  SMLoc Loc = getTok().getLoc();
  if (parseIntToken(FileNumber) ||
      check(FileNumber < 1 && Ctx.getDwarfVersion() < 5, Loc,
            "file number less than one in '.loc' directive") ||
      check(!getContext().isValidDwarfFileNumber(FileNumber), Loc,
            "unassigned file number in '.loc' directive"))
    return true;

  // optional
  if (getLexer().is(AsmToken::Integer)) {
    LineNumber = getTok().getIntVal();
    if (LineNumber < 0)
      return TokError("line number less than zero in '.loc' directive");
    Lex();
  }

  int64_t ColumnPos = 0;
  if (getLexer().is(AsmToken::Integer)) {
    ColumnPos = getTok().getIntVal();
    if (ColumnPos < 0)
      return TokError("column position less than zero in '.loc' directive");
    Lex();
  }

  auto PrevFlags = getContext().getCurrentDwarfLoc().getFlags();
  unsigned Flags = PrevFlags & DWARF2_FLAG_IS_STMT;
  unsigned Isa = 0;
  int64_t Discriminator = 0;

  auto parseLocOp = [&]() -> bool {
    StringRef Name;
    SMLoc Loc = getTok().getLoc();
    if (parseIdentifier(Name))
      return TokError("unexpected token in '.loc' directive");

    if (Name == "basic_block")
      Flags |= DWARF2_FLAG_BASIC_BLOCK;
    else if (Name == "prologue_end")
      Flags |= DWARF2_FLAG_PROLOGUE_END;
    else if (Name == "epilogue_begin")
      Flags |= DWARF2_FLAG_EPILOGUE_BEGIN;
    else if (Name == "is_stmt") {
      Loc = getTok().getLoc();
      const MCExpr *Value;
      if (parseExpression(Value))
        return true;
      // The expression must be the constant 0 or 1.
      if (const MCConstantExpr *MCE = dyn_cast<MCConstantExpr>(Value)) {
        int Value = MCE->getValue();
        if (Value == 0)
          Flags &= ~DWARF2_FLAG_IS_STMT;
        else if (Value == 1)
          Flags |= DWARF2_FLAG_IS_STMT;
        else
          return Error(Loc, "is_stmt value not 0 or 1");
      } else {
        return Error(Loc, "is_stmt value not the constant value of 0 or 1");
      }
    } else if (Name == "isa") {
      Loc = getTok().getLoc();
      const MCExpr *Value;
      if (parseExpression(Value))
        return true;
      // The expression must be a constant greater or equal to 0.
      if (const MCConstantExpr *MCE = dyn_cast<MCConstantExpr>(Value)) {
        int Value = MCE->getValue();
        if (Value < 0)
          return Error(Loc, "isa number less than zero");
        Isa = Value;
      } else {
        return Error(Loc, "isa number not a constant value");
      }
    } else if (Name == "discriminator") {
      if (parseAbsoluteExpression(Discriminator))
        return true;
    } else {
      return Error(Loc, "unknown sub-directive in '.loc' directive");
    }
    return false;
  };

  if (parseMany(parseLocOp, false /*hasComma*/))
    return true;

  getStreamer().emitDwarfLocDirective(FileNumber, LineNumber, ColumnPos, Flags,
                                      Isa, Discriminator, StringRef());

  return false;
}

/// parseDirectiveLoc
/// ::= .loc_label label
bool AsmParser::parseDirectiveLocLabel(SMLoc DirectiveLoc) {
  StringRef Name;
  DirectiveLoc = Lexer.getLoc();
  if (parseIdentifier(Name))
    return TokError("expected identifier");
  if (parseEOL())
    return true;
  getStreamer().emitDwarfLocLabelDirective(DirectiveLoc, Name);
  return false;
}

/// parseDirectiveStabs
/// ::= .stabs string, number, number, number
bool AsmParser::parseDirectiveStabs() {
  return TokError("unsupported directive '.stabs'");
}

/// parseDirectiveCVFile
/// ::= .cv_file number filename [checksum] [checksumkind]
bool AsmParser::parseDirectiveCVFile() {
  SMLoc FileNumberLoc = getTok().getLoc();
  int64_t FileNumber;
  std::string Filename;
  std::string Checksum;
  int64_t ChecksumKind = 0;

  if (parseIntToken(FileNumber, "expected file number") ||
      check(FileNumber < 1, FileNumberLoc, "file number less than one") ||
      check(getTok().isNot(AsmToken::String),
            "unexpected token in '.cv_file' directive") ||
      parseEscapedString(Filename))
    return true;
  if (!parseOptionalToken(AsmToken::EndOfStatement)) {
    if (check(getTok().isNot(AsmToken::String),
              "unexpected token in '.cv_file' directive") ||
        parseEscapedString(Checksum) ||
        parseIntToken(ChecksumKind,
                      "expected checksum kind in '.cv_file' directive") ||
        parseEOL())
      return true;
  }

  Checksum = fromHex(Checksum);
  void *CKMem = Ctx.allocate(Checksum.size(), 1);
  memcpy(CKMem, Checksum.data(), Checksum.size());
  ArrayRef<uint8_t> ChecksumAsBytes(reinterpret_cast<const uint8_t *>(CKMem),
                                    Checksum.size());

  if (!getStreamer().emitCVFileDirective(FileNumber, Filename, ChecksumAsBytes,
                                         static_cast<uint8_t>(ChecksumKind)))
    return Error(FileNumberLoc, "file number already allocated");

  return false;
}

bool AsmParser::parseCVFunctionId(int64_t &FunctionId,
                                  StringRef DirectiveName) {
  SMLoc Loc;
  return parseTokenLoc(Loc) ||
         parseIntToken(FunctionId, "expected function id") ||
         check(FunctionId < 0 || FunctionId >= UINT_MAX, Loc,
               "expected function id within range [0, UINT_MAX)");
}

bool AsmParser::parseCVFileId(int64_t &FileNumber, StringRef DirectiveName) {
  SMLoc Loc;
  return parseTokenLoc(Loc) ||
         parseIntToken(FileNumber, "expected file number") ||
         check(FileNumber < 1, Loc,
               "file number less than one in '" + DirectiveName +
                   "' directive") ||
         check(!getCVContext().isValidFileNumber(FileNumber), Loc,
               "unassigned file number in '" + DirectiveName + "' directive");
}

/// parseDirectiveCVFuncId
/// ::= .cv_func_id FunctionId
///
/// Introduces a function ID that can be used with .cv_loc.
bool AsmParser::parseDirectiveCVFuncId() {
  SMLoc FunctionIdLoc = getTok().getLoc();
  int64_t FunctionId;

  if (parseCVFunctionId(FunctionId, ".cv_func_id") || parseEOL())
    return true;

  if (!getStreamer().emitCVFuncIdDirective(FunctionId))
    return Error(FunctionIdLoc, "function id already allocated");

  return false;
}

/// parseDirectiveCVInlineSiteId
/// ::= .cv_inline_site_id FunctionId
///         "within" IAFunc
///         "inlined_at" IAFile IALine [IACol]
///
/// Introduces a function ID that can be used with .cv_loc. Includes "inlined
/// at" source location information for use in the line table of the caller,
/// whether the caller is a real function or another inlined call site.
bool AsmParser::parseDirectiveCVInlineSiteId() {
  SMLoc FunctionIdLoc = getTok().getLoc();
  int64_t FunctionId;
  int64_t IAFunc;
  int64_t IAFile;
  int64_t IALine;
  int64_t IACol = 0;

  // FunctionId
  if (parseCVFunctionId(FunctionId, ".cv_inline_site_id"))
    return true;

  // "within"
  if (check((getLexer().isNot(AsmToken::Identifier) ||
             getTok().getIdentifier() != "within"),
            "expected 'within' identifier in '.cv_inline_site_id' directive"))
    return true;
  Lex();

  // IAFunc
  if (parseCVFunctionId(IAFunc, ".cv_inline_site_id"))
    return true;

  // "inlined_at"
  if (check((getLexer().isNot(AsmToken::Identifier) ||
             getTok().getIdentifier() != "inlined_at"),
            "expected 'inlined_at' identifier in '.cv_inline_site_id' "
            "directive") )
    return true;
  Lex();

  // IAFile IALine
  if (parseCVFileId(IAFile, ".cv_inline_site_id") ||
      parseIntToken(IALine, "expected line number after 'inlined_at'"))
    return true;

  // [IACol]
  if (getLexer().is(AsmToken::Integer)) {
    IACol = getTok().getIntVal();
    Lex();
  }

  if (parseEOL())
    return true;

  if (!getStreamer().emitCVInlineSiteIdDirective(FunctionId, IAFunc, IAFile,
                                                 IALine, IACol, FunctionIdLoc))
    return Error(FunctionIdLoc, "function id already allocated");

  return false;
}

/// parseDirectiveCVLoc
/// ::= .cv_loc FunctionId FileNumber [LineNumber] [ColumnPos] [prologue_end]
///                                [is_stmt VALUE]
/// The first number is a file number, must have been previously assigned with
/// a .file directive, the second number is the line number and optionally the
/// third number is a column position (zero if not specified).  The remaining
/// optional items are .loc sub-directives.
bool AsmParser::parseDirectiveCVLoc() {
  SMLoc DirectiveLoc = getTok().getLoc();
  int64_t FunctionId, FileNumber;
  if (parseCVFunctionId(FunctionId, ".cv_loc") ||
      parseCVFileId(FileNumber, ".cv_loc"))
    return true;

  int64_t LineNumber = 0;
  if (getLexer().is(AsmToken::Integer)) {
    LineNumber = getTok().getIntVal();
    if (LineNumber < 0)
      return TokError("line number less than zero in '.cv_loc' directive");
    Lex();
  }

  int64_t ColumnPos = 0;
  if (getLexer().is(AsmToken::Integer)) {
    ColumnPos = getTok().getIntVal();
    if (ColumnPos < 0)
      return TokError("column position less than zero in '.cv_loc' directive");
    Lex();
  }

  bool PrologueEnd = false;
  uint64_t IsStmt = 0;

  auto parseOp = [&]() -> bool {
    StringRef Name;
    SMLoc Loc = getTok().getLoc();
    if (parseIdentifier(Name))
      return TokError("unexpected token in '.cv_loc' directive");
    if (Name == "prologue_end")
      PrologueEnd = true;
    else if (Name == "is_stmt") {
      Loc = getTok().getLoc();
      const MCExpr *Value;
      if (parseExpression(Value))
        return true;
      // The expression must be the constant 0 or 1.
      IsStmt = ~0ULL;
      if (const auto *MCE = dyn_cast<MCConstantExpr>(Value))
        IsStmt = MCE->getValue();

      if (IsStmt > 1)
        return Error(Loc, "is_stmt value not 0 or 1");
    } else {
      return Error(Loc, "unknown sub-directive in '.cv_loc' directive");
    }
    return false;
  };

  if (parseMany(parseOp, false /*hasComma*/))
    return true;

  getStreamer().emitCVLocDirective(FunctionId, FileNumber, LineNumber,
                                   ColumnPos, PrologueEnd, IsStmt, StringRef(),
                                   DirectiveLoc);
  return false;
}

/// parseDirectiveCVLinetable
/// ::= .cv_linetable FunctionId, FnStart, FnEnd
bool AsmParser::parseDirectiveCVLinetable() {
  int64_t FunctionId;
  StringRef FnStartName, FnEndName;
  SMLoc Loc = getTok().getLoc();
  if (parseCVFunctionId(FunctionId, ".cv_linetable") || parseComma() ||
      parseTokenLoc(Loc) ||
      check(parseIdentifier(FnStartName), Loc,
            "expected identifier in directive") ||
      parseComma() || parseTokenLoc(Loc) ||
      check(parseIdentifier(FnEndName), Loc,
            "expected identifier in directive"))
    return true;

  MCSymbol *FnStartSym = getContext().getOrCreateSymbol(FnStartName);
  MCSymbol *FnEndSym = getContext().getOrCreateSymbol(FnEndName);

  getStreamer().emitCVLinetableDirective(FunctionId, FnStartSym, FnEndSym);
  return false;
}

/// parseDirectiveCVInlineLinetable
/// ::= .cv_inline_linetable PrimaryFunctionId FileId LineNum FnStart FnEnd
bool AsmParser::parseDirectiveCVInlineLinetable() {
  int64_t PrimaryFunctionId, SourceFileId, SourceLineNum;
  StringRef FnStartName, FnEndName;
  SMLoc Loc = getTok().getLoc();
  if (parseCVFunctionId(PrimaryFunctionId, ".cv_inline_linetable") ||
      parseTokenLoc(Loc) ||
      parseIntToken(SourceFileId, "expected SourceField") ||
      check(SourceFileId <= 0, Loc, "File id less than zero") ||
      parseTokenLoc(Loc) ||
      parseIntToken(SourceLineNum, "expected SourceLineNum") ||
      check(SourceLineNum < 0, Loc, "Line number less than zero") ||
      parseTokenLoc(Loc) ||
      check(parseIdentifier(FnStartName), Loc, "expected identifier") ||
      parseTokenLoc(Loc) ||
      check(parseIdentifier(FnEndName), Loc, "expected identifier"))
    return true;

  if (parseEOL())
    return true;

  MCSymbol *FnStartSym = getContext().getOrCreateSymbol(FnStartName);
  MCSymbol *FnEndSym = getContext().getOrCreateSymbol(FnEndName);
  getStreamer().emitCVInlineLinetableDirective(PrimaryFunctionId, SourceFileId,
                                               SourceLineNum, FnStartSym,
                                               FnEndSym);
  return false;
}

void AsmParser::initializeCVDefRangeTypeMap() {
  CVDefRangeTypeMap["reg"] = CVDR_DEFRANGE_REGISTER;
  CVDefRangeTypeMap["frame_ptr_rel"] = CVDR_DEFRANGE_FRAMEPOINTER_REL;
  CVDefRangeTypeMap["subfield_reg"] = CVDR_DEFRANGE_SUBFIELD_REGISTER;
  CVDefRangeTypeMap["reg_rel"] = CVDR_DEFRANGE_REGISTER_REL;
}

/// parseDirectiveCVDefRange
/// ::= .cv_def_range RangeStart RangeEnd (GapStart GapEnd)*, bytes*
bool AsmParser::parseDirectiveCVDefRange() {
  SMLoc Loc;
  std::vector<std::pair<const MCSymbol *, const MCSymbol *>> Ranges;
  while (getLexer().is(AsmToken::Identifier)) {
    Loc = getLexer().getLoc();
    StringRef GapStartName;
    if (parseIdentifier(GapStartName))
      return Error(Loc, "expected identifier in directive");
    MCSymbol *GapStartSym = getContext().getOrCreateSymbol(GapStartName);

    Loc = getLexer().getLoc();
    StringRef GapEndName;
    if (parseIdentifier(GapEndName))
      return Error(Loc, "expected identifier in directive");
    MCSymbol *GapEndSym = getContext().getOrCreateSymbol(GapEndName);

    Ranges.push_back({GapStartSym, GapEndSym});
  }

  StringRef CVDefRangeTypeStr;
  if (parseToken(
          AsmToken::Comma,
          "expected comma before def_range type in .cv_def_range directive") ||
      parseIdentifier(CVDefRangeTypeStr))
    return Error(Loc, "expected def_range type in directive");

  StringMap<CVDefRangeType>::const_iterator CVTypeIt =
      CVDefRangeTypeMap.find(CVDefRangeTypeStr);
  CVDefRangeType CVDRType = (CVTypeIt == CVDefRangeTypeMap.end())
                                ? CVDR_DEFRANGE
                                : CVTypeIt->getValue();
  switch (CVDRType) {
  case CVDR_DEFRANGE_REGISTER: {
    int64_t DRRegister;
    if (parseToken(AsmToken::Comma, "expected comma before register number in "
                                    ".cv_def_range directive") ||
        parseAbsoluteExpression(DRRegister))
      return Error(Loc, "expected register number");

    codeview::DefRangeRegisterHeader DRHdr;
    DRHdr.Register = DRRegister;
    DRHdr.MayHaveNoName = 0;
    getStreamer().emitCVDefRangeDirective(Ranges, DRHdr);
    break;
  }
  case CVDR_DEFRANGE_FRAMEPOINTER_REL: {
    int64_t DROffset;
    if (parseToken(AsmToken::Comma,
                   "expected comma before offset in .cv_def_range directive") ||
        parseAbsoluteExpression(DROffset))
      return Error(Loc, "expected offset value");

    codeview::DefRangeFramePointerRelHeader DRHdr;
    DRHdr.Offset = DROffset;
    getStreamer().emitCVDefRangeDirective(Ranges, DRHdr);
    break;
  }
  case CVDR_DEFRANGE_SUBFIELD_REGISTER: {
    int64_t DRRegister;
    int64_t DROffsetInParent;
    if (parseToken(AsmToken::Comma, "expected comma before register number in "
                                    ".cv_def_range directive") ||
        parseAbsoluteExpression(DRRegister))
      return Error(Loc, "expected register number");
    if (parseToken(AsmToken::Comma,
                   "expected comma before offset in .cv_def_range directive") ||
        parseAbsoluteExpression(DROffsetInParent))
      return Error(Loc, "expected offset value");

    codeview::DefRangeSubfieldRegisterHeader DRHdr;
    DRHdr.Register = DRRegister;
    DRHdr.MayHaveNoName = 0;
    DRHdr.OffsetInParent = DROffsetInParent;
    getStreamer().emitCVDefRangeDirective(Ranges, DRHdr);
    break;
  }
  case CVDR_DEFRANGE_REGISTER_REL: {
    int64_t DRRegister;
    int64_t DRFlags;
    int64_t DRBasePointerOffset;
    if (parseToken(AsmToken::Comma, "expected comma before register number in "
                                    ".cv_def_range directive") ||
        parseAbsoluteExpression(DRRegister))
      return Error(Loc, "expected register value");
    if (parseToken(
            AsmToken::Comma,
            "expected comma before flag value in .cv_def_range directive") ||
        parseAbsoluteExpression(DRFlags))
      return Error(Loc, "expected flag value");
    if (parseToken(AsmToken::Comma, "expected comma before base pointer offset "
                                    "in .cv_def_range directive") ||
        parseAbsoluteExpression(DRBasePointerOffset))
      return Error(Loc, "expected base pointer offset value");

    codeview::DefRangeRegisterRelHeader DRHdr;
    DRHdr.Register = DRRegister;
    DRHdr.Flags = DRFlags;
    DRHdr.BasePointerOffset = DRBasePointerOffset;
    getStreamer().emitCVDefRangeDirective(Ranges, DRHdr);
    break;
  }
  default:
    return Error(Loc, "unexpected def_range type in .cv_def_range directive");
  }
  return true;
}

/// parseDirectiveCVString
/// ::= .cv_stringtable "string"
bool AsmParser::parseDirectiveCVString() {
  std::string Data;
  if (checkForValidSection() || parseEscapedString(Data))
    return true;

  // Put the string in the table and emit the offset.
  std::pair<StringRef, unsigned> Insertion =
      getCVContext().addToStringTable(Data);
  getStreamer().emitInt32(Insertion.second);
  return false;
}

/// parseDirectiveCVStringTable
/// ::= .cv_stringtable
bool AsmParser::parseDirectiveCVStringTable() {
  getStreamer().emitCVStringTableDirective();
  return false;
}

/// parseDirectiveCVFileChecksums
/// ::= .cv_filechecksums
bool AsmParser::parseDirectiveCVFileChecksums() {
  getStreamer().emitCVFileChecksumsDirective();
  return false;
}

/// parseDirectiveCVFileChecksumOffset
/// ::= .cv_filechecksumoffset fileno
bool AsmParser::parseDirectiveCVFileChecksumOffset() {
  int64_t FileNo;
  if (parseIntToken(FileNo))
    return true;
  if (parseEOL())
    return true;
  getStreamer().emitCVFileChecksumOffsetDirective(FileNo);
  return false;
}

/// parseDirectiveCVFPOData
/// ::= .cv_fpo_data procsym
bool AsmParser::parseDirectiveCVFPOData() {
  SMLoc DirLoc = getLexer().getLoc();
  StringRef ProcName;
  if (parseIdentifier(ProcName))
    return TokError("expected symbol name");
  if (parseEOL())
    return true;
  MCSymbol *ProcSym = getContext().getOrCreateSymbol(ProcName);
  getStreamer().emitCVFPOData(ProcSym, DirLoc);
  return false;
}

/// parseDirectiveCFISections
/// ::= .cfi_sections section [, section]
bool AsmParser::parseDirectiveCFISections() {
  StringRef Name;
  bool EH = false;
  bool Debug = false;

  if (!parseOptionalToken(AsmToken::EndOfStatement)) {
    for (;;) {
      if (parseIdentifier(Name))
        return TokError("expected .eh_frame or .debug_frame");
      if (Name == ".eh_frame")
        EH = true;
      else if (Name == ".debug_frame")
        Debug = true;
      if (parseOptionalToken(AsmToken::EndOfStatement))
        break;
      if (parseComma())
        return true;
    }
  }
  getStreamer().emitCFISections(EH, Debug);
  return false;
}

/// parseDirectiveCFIStartProc
/// ::= .cfi_startproc [simple]
bool AsmParser::parseDirectiveCFIStartProc() {
  CFIStartProcLoc = StartTokLoc;

  StringRef Simple;
  if (!parseOptionalToken(AsmToken::EndOfStatement)) {
    if (check(parseIdentifier(Simple) || Simple != "simple",
              "unexpected token") ||
        parseEOL())
      return true;
  }

  // TODO(kristina): Deal with a corner case of incorrect diagnostic context
  // being produced if this directive is emitted as part of preprocessor macro
  // expansion which can *ONLY* happen if Clang's cc1as is the API consumer.
  // Tools like llvm-mc on the other hand are not affected by it, and report
  // correct context information.
  getStreamer().emitCFIStartProc(!Simple.empty(), Lexer.getLoc());
  return false;
}

/// parseDirectiveCFIEndProc
/// ::= .cfi_endproc
bool AsmParser::parseDirectiveCFIEndProc() {
  CFIStartProcLoc = std::nullopt;

  if (parseEOL())
    return true;

  getStreamer().emitCFIEndProc();
  return false;
}

/// parse register name or number.
bool AsmParser::parseRegisterOrRegisterNumber(int64_t &Register,
                                              SMLoc DirectiveLoc) {
  MCRegister RegNo;

  if (getLexer().isNot(AsmToken::Integer)) {
    if (getTargetParser().parseRegister(RegNo, DirectiveLoc, DirectiveLoc))
      return true;
    Register = getContext().getRegisterInfo()->getDwarfRegNum(RegNo, true);
  } else
    return parseAbsoluteExpression(Register);

  return false;
}

/// parseDirectiveCFIDefCfa
/// ::= .cfi_def_cfa register,  offset
bool AsmParser::parseDirectiveCFIDefCfa(SMLoc DirectiveLoc) {
  int64_t Register = 0, Offset = 0;
  if (parseRegisterOrRegisterNumber(Register, DirectiveLoc) || parseComma() ||
      parseAbsoluteExpression(Offset) || parseEOL())
    return true;

  getStreamer().emitCFIDefCfa(Register, Offset, DirectiveLoc);
  return false;
}

/// parseDirectiveCFIDefCfaOffset
/// ::= .cfi_def_cfa_offset offset
bool AsmParser::parseDirectiveCFIDefCfaOffset(SMLoc DirectiveLoc) {
  int64_t Offset = 0;
  if (parseAbsoluteExpression(Offset) || parseEOL())
    return true;

  getStreamer().emitCFIDefCfaOffset(Offset, DirectiveLoc);
  return false;
}

/// parseDirectiveCFIRegister
/// ::= .cfi_register register, register
bool AsmParser::parseDirectiveCFIRegister(SMLoc DirectiveLoc) {
  int64_t Register1 = 0, Register2 = 0;
  if (parseRegisterOrRegisterNumber(Register1, DirectiveLoc) || parseComma() ||
      parseRegisterOrRegisterNumber(Register2, DirectiveLoc) || parseEOL())
    return true;

  getStreamer().emitCFIRegister(Register1, Register2, DirectiveLoc);
  return false;
}

/// parseDirectiveCFIWindowSave
/// ::= .cfi_window_save
bool AsmParser::parseDirectiveCFIWindowSave(SMLoc DirectiveLoc) {
  if (parseEOL())
    return true;
  getStreamer().emitCFIWindowSave(DirectiveLoc);
  return false;
}

/// parseDirectiveCFIAdjustCfaOffset
/// ::= .cfi_adjust_cfa_offset adjustment
bool AsmParser::parseDirectiveCFIAdjustCfaOffset(SMLoc DirectiveLoc) {
  int64_t Adjustment = 0;
  if (parseAbsoluteExpression(Adjustment) || parseEOL())
    return true;

  getStreamer().emitCFIAdjustCfaOffset(Adjustment, DirectiveLoc);
  return false;
}

/// parseDirectiveCFIDefCfaRegister
/// ::= .cfi_def_cfa_register register
bool AsmParser::parseDirectiveCFIDefCfaRegister(SMLoc DirectiveLoc) {
  int64_t Register = 0;
  if (parseRegisterOrRegisterNumber(Register, DirectiveLoc) || parseEOL())
    return true;

  getStreamer().emitCFIDefCfaRegister(Register, DirectiveLoc);
  return false;
}

/// parseDirectiveCFILLVMDefAspaceCfa
/// ::= .cfi_llvm_def_aspace_cfa register, offset, address_space
bool AsmParser::parseDirectiveCFILLVMDefAspaceCfa(SMLoc DirectiveLoc) {
  int64_t Register = 0, Offset = 0, AddressSpace = 0;
  if (parseRegisterOrRegisterNumber(Register, DirectiveLoc) || parseComma() ||
      parseAbsoluteExpression(Offset) || parseComma() ||
      parseAbsoluteExpression(AddressSpace) || parseEOL())
    return true;

  getStreamer().emitCFILLVMDefAspaceCfa(Register, Offset, AddressSpace,
                                        DirectiveLoc);
  return false;
}

/// parseDirectiveCFIOffset
/// ::= .cfi_offset register, offset
bool AsmParser::parseDirectiveCFIOffset(SMLoc DirectiveLoc) {
  int64_t Register = 0;
  int64_t Offset = 0;

  if (parseRegisterOrRegisterNumber(Register, DirectiveLoc) || parseComma() ||
      parseAbsoluteExpression(Offset) || parseEOL())
    return true;

  getStreamer().emitCFIOffset(Register, Offset, DirectiveLoc);
  return false;
}

/// parseDirectiveCFIRelOffset
/// ::= .cfi_rel_offset register, offset
bool AsmParser::parseDirectiveCFIRelOffset(SMLoc DirectiveLoc) {
  int64_t Register = 0, Offset = 0;

  if (parseRegisterOrRegisterNumber(Register, DirectiveLoc) || parseComma() ||
      parseAbsoluteExpression(Offset) || parseEOL())
    return true;

  getStreamer().emitCFIRelOffset(Register, Offset, DirectiveLoc);
  return false;
}

static bool isValidEncoding(int64_t Encoding) {
  if (Encoding & ~0xff)
    return false;

  if (Encoding == dwarf::DW_EH_PE_omit)
    return true;

  const unsigned Format = Encoding & 0xf;
  if (Format != dwarf::DW_EH_PE_absptr && Format != dwarf::DW_EH_PE_udata2 &&
      Format != dwarf::DW_EH_PE_udata4 && Format != dwarf::DW_EH_PE_udata8 &&
      Format != dwarf::DW_EH_PE_sdata2 && Format != dwarf::DW_EH_PE_sdata4 &&
      Format != dwarf::DW_EH_PE_sdata8 && Format != dwarf::DW_EH_PE_signed)
    return false;

  const unsigned Application = Encoding & 0x70;
  if (Application != dwarf::DW_EH_PE_absptr &&
      Application != dwarf::DW_EH_PE_pcrel)
    return false;

  return true;
}

/// parseDirectiveCFIPersonalityOrLsda
/// IsPersonality true for cfi_personality, false for cfi_lsda
/// ::= .cfi_personality encoding, [symbol_name]
/// ::= .cfi_lsda encoding, [symbol_name]
bool AsmParser::parseDirectiveCFIPersonalityOrLsda(bool IsPersonality) {
  int64_t Encoding = 0;
  if (parseAbsoluteExpression(Encoding))
    return true;
  if (Encoding == dwarf::DW_EH_PE_omit)
    return false;

  StringRef Name;
  if (check(!isValidEncoding(Encoding), "unsupported encoding.") ||
      parseComma() ||
      check(parseIdentifier(Name), "expected identifier in directive") ||
      parseEOL())
    return true;

  MCSymbol *Sym = getContext().getOrCreateSymbol(Name);

  if (IsPersonality)
    getStreamer().emitCFIPersonality(Sym, Encoding);
  else
    getStreamer().emitCFILsda(Sym, Encoding);
  return false;
}

/// parseDirectiveCFIRememberState
/// ::= .cfi_remember_state
bool AsmParser::parseDirectiveCFIRememberState(SMLoc DirectiveLoc) {
  if (parseEOL())
    return true;
  getStreamer().emitCFIRememberState(DirectiveLoc);
  return false;
}

/// parseDirectiveCFIRestoreState
/// ::= .cfi_remember_state
bool AsmParser::parseDirectiveCFIRestoreState(SMLoc DirectiveLoc) {
  if (parseEOL())
    return true;
  getStreamer().emitCFIRestoreState(DirectiveLoc);
  return false;
}

/// parseDirectiveCFISameValue
/// ::= .cfi_same_value register
bool AsmParser::parseDirectiveCFISameValue(SMLoc DirectiveLoc) {
  int64_t Register = 0;

  if (parseRegisterOrRegisterNumber(Register, DirectiveLoc) || parseEOL())
    return true;

  getStreamer().emitCFISameValue(Register, DirectiveLoc);
  return false;
}

/// parseDirectiveCFIRestore
/// ::= .cfi_restore register
bool AsmParser::parseDirectiveCFIRestore(SMLoc DirectiveLoc) {
  int64_t Register = 0;
  if (parseRegisterOrRegisterNumber(Register, DirectiveLoc) || parseEOL())
    return true;

  getStreamer().emitCFIRestore(Register, DirectiveLoc);
  return false;
}

/// parseDirectiveCFIEscape
/// ::= .cfi_escape expression[,...]
bool AsmParser::parseDirectiveCFIEscape(SMLoc DirectiveLoc) {
  std::string Values;
  int64_t CurrValue;
  if (parseAbsoluteExpression(CurrValue))
    return true;

  Values.push_back((uint8_t)CurrValue);

  while (getLexer().is(AsmToken::Comma)) {
    Lex();

    if (parseAbsoluteExpression(CurrValue))
      return true;

    Values.push_back((uint8_t)CurrValue);
  }

  getStreamer().emitCFIEscape(Values, DirectiveLoc);
  return false;
}

/// parseDirectiveCFIReturnColumn
/// ::= .cfi_return_column register
bool AsmParser::parseDirectiveCFIReturnColumn(SMLoc DirectiveLoc) {
  int64_t Register = 0;
  if (parseRegisterOrRegisterNumber(Register, DirectiveLoc) || parseEOL())
    return true;
  getStreamer().emitCFIReturnColumn(Register);
  return false;
}

/// parseDirectiveCFISignalFrame
/// ::= .cfi_signal_frame
bool AsmParser::parseDirectiveCFISignalFrame(SMLoc DirectiveLoc) {
  if (parseEOL())
    return true;

  getStreamer().emitCFISignalFrame();
  return false;
}

/// parseDirectiveCFIUndefined
/// ::= .cfi_undefined register
bool AsmParser::parseDirectiveCFIUndefined(SMLoc DirectiveLoc) {
  int64_t Register = 0;

  if (parseRegisterOrRegisterNumber(Register, DirectiveLoc) || parseEOL())
    return true;

  getStreamer().emitCFIUndefined(Register, DirectiveLoc);
  return false;
}

/// parseDirectiveCFILabel
/// ::= .cfi_label label
bool AsmParser::parseDirectiveCFILabel(SMLoc Loc) {
  StringRef Name;
  Loc = Lexer.getLoc();
  if (parseIdentifier(Name))
    return TokError("expected identifier");
  if (parseEOL())
    return true;
  getStreamer().emitCFILabelDirective(Loc, Name);
  return false;
}

/// parseDirectiveCFIValOffset
/// ::= .cfi_val_offset register, offset
bool AsmParser::parseDirectiveCFIValOffset(SMLoc DirectiveLoc) {
  int64_t Register = 0;
  int64_t Offset = 0;

  if (parseRegisterOrRegisterNumber(Register, DirectiveLoc) || parseComma() ||
      parseAbsoluteExpression(Offset) || parseEOL())
    return true;

  getStreamer().emitCFIValOffset(Register, Offset, DirectiveLoc);
  return false;
}

/// parseDirectiveAltmacro
/// ::= .altmacro
/// ::= .noaltmacro
bool AsmParser::parseDirectiveAltmacro(StringRef Directive) {
  if (parseEOL())
    return true;
  AltMacroMode = (Directive == ".altmacro");
  return false;
}

/// parseDirectiveMacrosOnOff
/// ::= .macros_on
/// ::= .macros_off
bool AsmParser::parseDirectiveMacrosOnOff(StringRef Directive) {
  if (parseEOL())
    return true;
  setMacrosEnabled(Directive == ".macros_on");
  return false;
}

/// parseDirectiveMacro
/// ::= .macro name[,] [parameters]
bool AsmParser::parseDirectiveMacro(SMLoc DirectiveLoc) {
  StringRef Name;
  if (parseIdentifier(Name))
    return TokError("expected identifier in '.macro' directive");

  if (getLexer().is(AsmToken::Comma))
    Lex();

  MCAsmMacroParameters Parameters;
  while (getLexer().isNot(AsmToken::EndOfStatement)) {

    if (!Parameters.empty() && Parameters.back().Vararg)
      return Error(Lexer.getLoc(), "vararg parameter '" +
                                       Parameters.back().Name +
                                       "' should be the last parameter");

    MCAsmMacroParameter Parameter;
    if (parseIdentifier(Parameter.Name))
      return TokError("expected identifier in '.macro' directive");

    // Emit an error if two (or more) named parameters share the same name
    for (const MCAsmMacroParameter& CurrParam : Parameters)
      if (CurrParam.Name == Parameter.Name)
        return TokError("macro '" + Name + "' has multiple parameters"
                        " named '" + Parameter.Name + "'");

    if (Lexer.is(AsmToken::Colon)) {
      Lex();  // consume ':'

      SMLoc QualLoc;
      StringRef Qualifier;

      QualLoc = Lexer.getLoc();
      if (parseIdentifier(Qualifier))
        return Error(QualLoc, "missing parameter qualifier for "
                     "'" + Parameter.Name + "' in macro '" + Name + "'");

      if (Qualifier == "req")
        Parameter.Required = true;
      else if (Qualifier == "vararg")
        Parameter.Vararg = true;
      else
        return Error(QualLoc, Qualifier + " is not a valid parameter qualifier "
                     "for '" + Parameter.Name + "' in macro '" + Name + "'");
    }

    if (getLexer().is(AsmToken::Equal)) {
      Lex();

      SMLoc ParamLoc;

      ParamLoc = Lexer.getLoc();
      if (parseMacroArgument(Parameter.Value, /*Vararg=*/false ))
        return true;

      if (Parameter.Required)
        Warning(ParamLoc, "pointless default value for required parameter "
                "'" + Parameter.Name + "' in macro '" + Name + "'");
    }

    Parameters.push_back(std::move(Parameter));

    if (getLexer().is(AsmToken::Comma))
      Lex();
  }

  // Eat just the end of statement.
  Lexer.Lex();

  // Consuming deferred text, so use Lexer.Lex to ignore Lexing Errors
  AsmToken EndToken, StartToken = getTok();
  unsigned MacroDepth = 0;
  // Lex the macro definition.
  while (true) {
    // Ignore Lexing errors in macros.
    while (Lexer.is(AsmToken::Error)) {
      Lexer.Lex();
    }

    // Check whether we have reached the end of the file.
    if (getLexer().is(AsmToken::Eof))
      return Error(DirectiveLoc, "no matching '.endmacro' in definition");

    // Otherwise, check whether we have reach the .endmacro or the start of a
    // preprocessor line marker.
    if (getLexer().is(AsmToken::Identifier)) {
      if (getTok().getIdentifier() == ".endm" ||
          getTok().getIdentifier() == ".endmacro") {
        if (MacroDepth == 0) { // Outermost macro.
          EndToken = getTok();
          Lexer.Lex();
          if (getLexer().isNot(AsmToken::EndOfStatement))
            return TokError("unexpected token in '" + EndToken.getIdentifier() +
                            "' directive");
          break;
        } else {
          // Otherwise we just found the end of an inner macro.
          --MacroDepth;
        }
      } else if (getTok().getIdentifier() == ".macro") {
        // We allow nested macros. Those aren't instantiated until the outermost
        // macro is expanded so just ignore them for now.
        ++MacroDepth;
      }
    } else if (Lexer.is(AsmToken::HashDirective)) {
      (void)parseCppHashLineFilenameComment(getLexer().getLoc());
    }

    // Otherwise, scan til the end of the statement.
    eatToEndOfStatement();
  }

  if (getContext().lookupMacro(Name)) {
    return Error(DirectiveLoc, "macro '" + Name + "' is already defined");
  }

  const char *BodyStart = StartToken.getLoc().getPointer();
  const char *BodyEnd = EndToken.getLoc().getPointer();
  StringRef Body = StringRef(BodyStart, BodyEnd - BodyStart);
  checkForBadMacro(DirectiveLoc, Name, Body, Parameters);
  MCAsmMacro Macro(Name, Body, std::move(Parameters));
  DEBUG_WITH_TYPE("asm-macros", dbgs() << "Defining new macro:\n";
                  Macro.dump());
  getContext().defineMacro(Name, std::move(Macro));
  return false;
}

/// checkForBadMacro
///
/// With the support added for named parameters there may be code out there that
/// is transitioning from positional parameters.  In versions of gas that did
/// not support named parameters they would be ignored on the macro definition.
/// But to support both styles of parameters this is not possible so if a macro
/// definition has named parameters but does not use them and has what appears
/// to be positional parameters, strings like $1, $2, ... and $n, then issue a
/// warning that the positional parameter found in body which have no effect.
/// Hoping the developer will either remove the named parameters from the macro
/// definition so the positional parameters get used if that was what was
/// intended or change the macro to use the named parameters.  It is possible
/// this warning will trigger when the none of the named parameters are used
/// and the strings like $1 are infact to simply to be passed trough unchanged.
void AsmParser::checkForBadMacro(SMLoc DirectiveLoc, StringRef Name,
                                 StringRef Body,
                                 ArrayRef<MCAsmMacroParameter> Parameters) {
  // If this macro is not defined with named parameters the warning we are
  // checking for here doesn't apply.
  unsigned NParameters = Parameters.size();
  if (NParameters == 0)
    return;

  bool NamedParametersFound = false;
  bool PositionalParametersFound = false;

  // Look at the body of the macro for use of both the named parameters and what
  // are likely to be positional parameters.  This is what expandMacro() is
  // doing when it finds the parameters in the body.
  while (!Body.empty()) {
    // Scan for the next possible parameter.
    std::size_t End = Body.size(), Pos = 0;
    for (; Pos != End; ++Pos) {
      // Check for a substitution or escape.
      // This macro is defined with parameters, look for \foo, \bar, etc.
      if (Body[Pos] == '\\' && Pos + 1 != End)
        break;

      // This macro should have parameters, but look for $0, $1, ..., $n too.
      if (Body[Pos] != '$' || Pos + 1 == End)
        continue;
      char Next = Body[Pos + 1];
      if (Next == '$' || Next == 'n' ||
          isdigit(static_cast<unsigned char>(Next)))
        break;
    }

    // Check if we reached the end.
    if (Pos == End)
      break;

    if (Body[Pos] == '$') {
      switch (Body[Pos + 1]) {
      // $$ => $
      case '$':
        break;

      // $n => number of arguments
      case 'n':
        PositionalParametersFound = true;
        break;

      // $[0-9] => argument
      default: {
        PositionalParametersFound = true;
        break;
      }
      }
      Pos += 2;
    } else {
      unsigned I = Pos + 1;
      while (isIdentifierChar(Body[I]) && I + 1 != End)
        ++I;

      const char *Begin = Body.data() + Pos + 1;
      StringRef Argument(Begin, I - (Pos + 1));
      unsigned Index = 0;
      for (; Index < NParameters; ++Index)
        if (Parameters[Index].Name == Argument)
          break;

      if (Index == NParameters) {
        if (Body[Pos + 1] == '(' && Body[Pos + 2] == ')')
          Pos += 3;
        else {
          Pos = I;
        }
      } else {
        NamedParametersFound = true;
        Pos += 1 + Argument.size();
      }
    }
    // Update the scan point.
    Body = Body.substr(Pos);
  }

  if (!NamedParametersFound && PositionalParametersFound)
    Warning(DirectiveLoc, "macro defined with named parameters which are not "
                          "used in macro body, possible positional parameter "
                          "found in body which will have no effect");
}

/// parseDirectiveExitMacro
/// ::= .exitm
bool AsmParser::parseDirectiveExitMacro(StringRef Directive) {
  if (parseEOL())
    return true;

  if (!isInsideMacroInstantiation())
    return TokError("unexpected '" + Directive + "' in file, "
                                                 "no current macro definition");

  // Exit all conditionals that are active in the current macro.
  while (TheCondStack.size() != ActiveMacros.back()->CondStackDepth) {
    TheCondState = TheCondStack.back();
    TheCondStack.pop_back();
  }

  handleMacroExit();
  return false;
}

/// parseDirectiveEndMacro
/// ::= .endm
/// ::= .endmacro
bool AsmParser::parseDirectiveEndMacro(StringRef Directive) {
  if (getLexer().isNot(AsmToken::EndOfStatement))
    return TokError("unexpected token in '" + Directive + "' directive");

  // If we are inside a macro instantiation, terminate the current
  // instantiation.
  if (isInsideMacroInstantiation()) {
    handleMacroExit();
    return false;
  }

  // Otherwise, this .endmacro is a stray entry in the file; well formed
  // .endmacro directives are handled during the macro definition parsing.
  return TokError("unexpected '" + Directive + "' in file, "
                                               "no current macro definition");
}

/// parseDirectivePurgeMacro
/// ::= .purgem name
bool AsmParser::parseDirectivePurgeMacro(SMLoc DirectiveLoc) {
  StringRef Name;
  SMLoc Loc;
  if (parseTokenLoc(Loc) ||
      check(parseIdentifier(Name), Loc,
            "expected identifier in '.purgem' directive") ||
      parseEOL())
    return true;

  if (!getContext().lookupMacro(Name))
    return Error(DirectiveLoc, "macro '" + Name + "' is not defined");

  getContext().undefineMacro(Name);
  DEBUG_WITH_TYPE("asm-macros", dbgs()
                                    << "Un-defining macro: " << Name << "\n");
  return false;
}

/// parseDirectiveBundleAlignMode
/// ::= {.bundle_align_mode} expression
bool AsmParser::parseDirectiveBundleAlignMode() {
  // Expect a single argument: an expression that evaluates to a constant
  // in the inclusive range 0-30.
  SMLoc ExprLoc = getLexer().getLoc();
  int64_t AlignSizePow2;
  if (checkForValidSection() || parseAbsoluteExpression(AlignSizePow2) ||
      parseEOL() ||
      check(AlignSizePow2 < 0 || AlignSizePow2 > 30, ExprLoc,
            "invalid bundle alignment size (expected between 0 and 30)"))
    return true;

  getStreamer().emitBundleAlignMode(Align(1ULL << AlignSizePow2));
  return false;
}

/// parseDirectiveBundleLock
/// ::= {.bundle_lock} [align_to_end]
bool AsmParser::parseDirectiveBundleLock() {
  if (checkForValidSection())
    return true;
  bool AlignToEnd = false;

  StringRef Option;
  SMLoc Loc = getTok().getLoc();
  const char *kInvalidOptionError =
      "invalid option for '.bundle_lock' directive";

  if (!parseOptionalToken(AsmToken::EndOfStatement)) {
    if (check(parseIdentifier(Option), Loc, kInvalidOptionError) ||
        check(Option != "align_to_end", Loc, kInvalidOptionError) || parseEOL())
      return true;
    AlignToEnd = true;
  }

  getStreamer().emitBundleLock(AlignToEnd);
  return false;
}

/// parseDirectiveBundleLock
/// ::= {.bundle_lock}
bool AsmParser::parseDirectiveBundleUnlock() {
  if (checkForValidSection() || parseEOL())
    return true;

  getStreamer().emitBundleUnlock();
  return false;
}

/// parseDirectiveSpace
/// ::= (.skip | .space) expression [ , expression ]
bool AsmParser::parseDirectiveSpace(StringRef IDVal) {
  SMLoc NumBytesLoc = Lexer.getLoc();
  const MCExpr *NumBytes;
  if (checkForValidSection() || parseExpression(NumBytes))
    return true;

  int64_t FillExpr = 0;
  if (parseOptionalToken(AsmToken::Comma))
    if (parseAbsoluteExpression(FillExpr))
      return true;
  if (parseEOL())
    return true;

  // FIXME: Sometimes the fill expr is 'nop' if it isn't supplied, instead of 0.
  getStreamer().emitFill(*NumBytes, FillExpr, NumBytesLoc);

  return false;
}

/// parseDirectiveDCB
/// ::= .dcb.{b, l, w} expression, expression
bool AsmParser::parseDirectiveDCB(StringRef IDVal, unsigned Size) {
  SMLoc NumValuesLoc = Lexer.getLoc();
  int64_t NumValues;
  if (checkForValidSection() || parseAbsoluteExpression(NumValues))
    return true;

  if (NumValues < 0) {
    Warning(NumValuesLoc, "'" + Twine(IDVal) + "' directive with negative repeat count has no effect");
    return false;
  }

  if (parseComma())
    return true;

  const MCExpr *Value;
  SMLoc ExprLoc = getLexer().getLoc();
  if (parseExpression(Value))
    return true;

  // Special case constant expressions to match code generator.
  if (const MCConstantExpr *MCE = dyn_cast<MCConstantExpr>(Value)) {
    assert(Size <= 8 && "Invalid size");
    uint64_t IntValue = MCE->getValue();
    if (!isUIntN(8 * Size, IntValue) && !isIntN(8 * Size, IntValue))
      return Error(ExprLoc, "literal value out of range for directive");
    for (uint64_t i = 0, e = NumValues; i != e; ++i)
      getStreamer().emitIntValue(IntValue, Size);
  } else {
    for (uint64_t i = 0, e = NumValues; i != e; ++i)
      getStreamer().emitValue(Value, Size, ExprLoc);
  }

  return parseEOL();
}

/// parseDirectiveRealDCB
/// ::= .dcb.{d, s} expression, expression
bool AsmParser::parseDirectiveRealDCB(StringRef IDVal, const fltSemantics &Semantics) {
  SMLoc NumValuesLoc = Lexer.getLoc();
  int64_t NumValues;
  if (checkForValidSection() || parseAbsoluteExpression(NumValues))
    return true;

  if (NumValues < 0) {
    Warning(NumValuesLoc, "'" + Twine(IDVal) + "' directive with negative repeat count has no effect");
    return false;
  }

  if (parseComma())
    return true;

  APInt AsInt;
  if (parseRealValue(Semantics, AsInt) || parseEOL())
    return true;

  for (uint64_t i = 0, e = NumValues; i != e; ++i)
    getStreamer().emitIntValue(AsInt.getLimitedValue(),
                               AsInt.getBitWidth() / 8);

  return false;
}

/// parseDirectiveDS
/// ::= .ds.{b, d, l, p, s, w, x} expression
bool AsmParser::parseDirectiveDS(StringRef IDVal, unsigned Size) {
  SMLoc NumValuesLoc = Lexer.getLoc();
  int64_t NumValues;
  if (checkForValidSection() || parseAbsoluteExpression(NumValues) ||
      parseEOL())
    return true;

  if (NumValues < 0) {
    Warning(NumValuesLoc, "'" + Twine(IDVal) + "' directive with negative repeat count has no effect");
    return false;
  }

  for (uint64_t i = 0, e = NumValues; i != e; ++i)
    getStreamer().emitFill(Size, 0);

  return false;
}

/// parseDirectiveLEB128
/// ::= (.sleb128 | .uleb128) [ expression (, expression)* ]
bool AsmParser::parseDirectiveLEB128(bool Signed) {
  if (checkForValidSection())
    return true;

  auto parseOp = [&]() -> bool {
    const MCExpr *Value;
    if (parseExpression(Value))
      return true;
    if (Signed)
      getStreamer().emitSLEB128Value(Value);
    else
      getStreamer().emitULEB128Value(Value);
    return false;
  };

  return parseMany(parseOp);
}

/// parseDirectiveSymbolAttribute
///  ::= { ".globl", ".weak", ... } [ identifier ( , identifier )* ]
bool AsmParser::parseDirectiveSymbolAttribute(MCSymbolAttr Attr) {
  auto parseOp = [&]() -> bool {
    StringRef Name;
    SMLoc Loc = getTok().getLoc();
    if (parseIdentifier(Name))
      return Error(Loc, "expected identifier");

    if (discardLTOSymbol(Name))
      return false;

    MCSymbol *Sym = getContext().getOrCreateSymbol(Name);

    // Assembler local symbols don't make any sense here, except for directives
    // that the symbol should be tagged.
    if (Sym->isTemporary() && Attr != MCSA_Memtag)
      return Error(Loc, "non-local symbol required");

    if (!getStreamer().emitSymbolAttribute(Sym, Attr))
      return Error(Loc, "unable to emit symbol attribute");
    return false;
  };

  return parseMany(parseOp);
}

/// parseDirectiveComm
///  ::= ( .comm | .lcomm ) identifier , size_expression [ , align_expression ]
bool AsmParser::parseDirectiveComm(bool IsLocal) {
  if (checkForValidSection())
    return true;

  SMLoc IDLoc = getLexer().getLoc();
  StringRef Name;
  if (parseIdentifier(Name))
    return TokError("expected identifier in directive");

  // Handle the identifier as the key symbol.
  MCSymbol *Sym = getContext().getOrCreateSymbol(Name);

  if (parseComma())
    return true;

  int64_t Size;
  SMLoc SizeLoc = getLexer().getLoc();
  if (parseAbsoluteExpression(Size))
    return true;

  int64_t Pow2Alignment = 0;
  SMLoc Pow2AlignmentLoc;
  if (getLexer().is(AsmToken::Comma)) {
    Lex();
    Pow2AlignmentLoc = getLexer().getLoc();
    if (parseAbsoluteExpression(Pow2Alignment))
      return true;

    LCOMM::LCOMMType LCOMM = Lexer.getMAI().getLCOMMDirectiveAlignmentType();
    if (IsLocal && LCOMM == LCOMM::NoAlignment)
      return Error(Pow2AlignmentLoc, "alignment not supported on this target");

    // If this target takes alignments in bytes (not log) validate and convert.
    if ((!IsLocal && Lexer.getMAI().getCOMMDirectiveAlignmentIsInBytes()) ||
        (IsLocal && LCOMM == LCOMM::ByteAlignment)) {
      if (!isPowerOf2_64(Pow2Alignment))
        return Error(Pow2AlignmentLoc, "alignment must be a power of 2");
      Pow2Alignment = Log2_64(Pow2Alignment);
    }
  }

  if (parseEOL())
    return true;

  // NOTE: a size of zero for a .comm should create a undefined symbol
  // but a size of .lcomm creates a bss symbol of size zero.
  if (Size < 0)
    return Error(SizeLoc, "size must be non-negative");

  Sym->redefineIfPossible();
  if (!Sym->isUndefined())
    return Error(IDLoc, "invalid symbol redefinition");

  // Create the Symbol as a common or local common with Size and Pow2Alignment
  if (IsLocal) {
    getStreamer().emitLocalCommonSymbol(Sym, Size,
                                        Align(1ULL << Pow2Alignment));
    return false;
  }

  getStreamer().emitCommonSymbol(Sym, Size, Align(1ULL << Pow2Alignment));
  return false;
}

/// parseDirectiveAbort
///  ::= .abort [... message ...]
bool AsmParser::parseDirectiveAbort(SMLoc DirectiveLoc) {
  StringRef Str = parseStringToEndOfStatement();
  if (parseEOL())
    return true;

  if (Str.empty())
    return Error(DirectiveLoc, ".abort detected. Assembly stopping");

  // FIXME: Actually abort assembly here.
  return Error(DirectiveLoc,
               ".abort '" + Str + "' detected. Assembly stopping");
}

/// parseDirectiveInclude
///  ::= .include "filename"
bool AsmParser::parseDirectiveInclude() {
  // Allow the strings to have escaped octal character sequence.
  std::string Filename;
  SMLoc IncludeLoc = getTok().getLoc();

  if (check(getTok().isNot(AsmToken::String),
            "expected string in '.include' directive") ||
      parseEscapedString(Filename) ||
      check(getTok().isNot(AsmToken::EndOfStatement),
            "unexpected token in '.include' directive") ||
      // Attempt to switch the lexer to the included file before consuming the
      // end of statement to avoid losing it when we switch.
      check(enterIncludeFile(Filename), IncludeLoc,
            "Could not find include file '" + Filename + "'"))
    return true;

  return false;
}

/// parseDirectiveIncbin
///  ::= .incbin "filename" [ , skip [ , count ] ]
bool AsmParser::parseDirectiveIncbin() {
  // Allow the strings to have escaped octal character sequence.
  std::string Filename;
  SMLoc IncbinLoc = getTok().getLoc();
  if (check(getTok().isNot(AsmToken::String),
            "expected string in '.incbin' directive") ||
      parseEscapedString(Filename))
    return true;

  int64_t Skip = 0;
  const MCExpr *Count = nullptr;
  SMLoc SkipLoc, CountLoc;
  if (parseOptionalToken(AsmToken::Comma)) {
    // The skip expression can be omitted while specifying the count, e.g:
    //  .incbin "filename",,4
    if (getTok().isNot(AsmToken::Comma)) {
      if (parseTokenLoc(SkipLoc) || parseAbsoluteExpression(Skip))
        return true;
    }
    if (parseOptionalToken(AsmToken::Comma)) {
      CountLoc = getTok().getLoc();
      if (parseExpression(Count))
        return true;
    }
  }

  if (parseEOL())
    return true;

  if (check(Skip < 0, SkipLoc, "skip is negative"))
    return true;

  // Attempt to process the included file.
  if (processIncbinFile(Filename, Skip, Count, CountLoc))
    return Error(IncbinLoc, "Could not find incbin file '" + Filename + "'");
  return false;
}

/// parseDirectiveIf
/// ::= .if{,eq,ge,gt,le,lt,ne} expression
bool AsmParser::parseDirectiveIf(SMLoc DirectiveLoc, DirectiveKind DirKind) {
  TheCondStack.push_back(TheCondState);
  TheCondState.TheCond = AsmCond::IfCond;
  if (TheCondState.Ignore) {
    eatToEndOfStatement();
  } else {
    int64_t ExprValue;
    if (parseAbsoluteExpression(ExprValue) || parseEOL())
      return true;

    switch (DirKind) {
    default:
      llvm_unreachable("unsupported directive");
    case DK_IF:
    case DK_IFNE:
      break;
    case DK_IFEQ:
      ExprValue = ExprValue == 0;
      break;
    case DK_IFGE:
      ExprValue = ExprValue >= 0;
      break;
    case DK_IFGT:
      ExprValue = ExprValue > 0;
      break;
    case DK_IFLE:
      ExprValue = ExprValue <= 0;
      break;
    case DK_IFLT:
      ExprValue = ExprValue < 0;
      break;
    }

    TheCondState.CondMet = ExprValue;
    TheCondState.Ignore = !TheCondState.CondMet;
  }

  return false;
}

/// parseDirectiveIfb
/// ::= .ifb string
bool AsmParser::parseDirectiveIfb(SMLoc DirectiveLoc, bool ExpectBlank) {
  TheCondStack.push_back(TheCondState);
  TheCondState.TheCond = AsmCond::IfCond;

  if (TheCondState.Ignore) {
    eatToEndOfStatement();
  } else {
    StringRef Str = parseStringToEndOfStatement();

    if (parseEOL())
      return true;

    TheCondState.CondMet = ExpectBlank == Str.empty();
    TheCondState.Ignore = !TheCondState.CondMet;
  }

  return false;
}

/// parseDirectiveIfc
/// ::= .ifc string1, string2
/// ::= .ifnc string1, string2
bool AsmParser::parseDirectiveIfc(SMLoc DirectiveLoc, bool ExpectEqual) {
  TheCondStack.push_back(TheCondState);
  TheCondState.TheCond = AsmCond::IfCond;

  if (TheCondState.Ignore) {
    eatToEndOfStatement();
  } else {
    StringRef Str1 = parseStringToComma();

    if (parseComma())
      return true;

    StringRef Str2 = parseStringToEndOfStatement();

    if (parseEOL())
      return true;

    TheCondState.CondMet = ExpectEqual == (Str1.trim() == Str2.trim());
    TheCondState.Ignore = !TheCondState.CondMet;
  }

  return false;
}

/// parseDirectiveIfeqs
///   ::= .ifeqs string1, string2
bool AsmParser::parseDirectiveIfeqs(SMLoc DirectiveLoc, bool ExpectEqual) {
  TheCondStack.push_back(TheCondState);
  TheCondState.TheCond = AsmCond::IfCond;

  if (TheCondState.Ignore) {
    eatToEndOfStatement();
  } else {
    if (Lexer.isNot(AsmToken::String)) {
      if (ExpectEqual)
        return TokError("expected string parameter for '.ifeqs' directive");
      return TokError("expected string parameter for '.ifnes' directive");
    }

    StringRef String1 = getTok().getStringContents();
    Lex();

    if (Lexer.isNot(AsmToken::Comma)) {
      if (ExpectEqual)
        return TokError(
            "expected comma after first string for '.ifeqs' directive");
      return TokError(
          "expected comma after first string for '.ifnes' directive");
    }

    Lex();

    if (Lexer.isNot(AsmToken::String)) {
      if (ExpectEqual)
        return TokError("expected string parameter for '.ifeqs' directive");
      return TokError("expected string parameter for '.ifnes' directive");
    }

    StringRef String2 = getTok().getStringContents();
    Lex();

    TheCondState.CondMet = ExpectEqual == (String1 == String2);
    TheCondState.Ignore = !TheCondState.CondMet;
  }

  return false;
}

/// parseDirectiveIfdef
/// ::= .ifdef symbol
bool AsmParser::parseDirectiveIfdef(SMLoc DirectiveLoc, bool expect_defined) {
  StringRef Name;
  TheCondStack.push_back(TheCondState);
  TheCondState.TheCond = AsmCond::IfCond;

  if (TheCondState.Ignore) {
    eatToEndOfStatement();
  } else {
    if (check(parseIdentifier(Name), "expected identifier after '.ifdef'") ||
        parseEOL())
      return true;

    MCSymbol *Sym = getContext().lookupSymbol(Name);

    if (expect_defined)
      TheCondState.CondMet = (Sym && !Sym->isUndefined(false));
    else
      TheCondState.CondMet = (!Sym || Sym->isUndefined(false));
    TheCondState.Ignore = !TheCondState.CondMet;
  }

  return false;
}

/// parseDirectiveElseIf
/// ::= .elseif expression
bool AsmParser::parseDirectiveElseIf(SMLoc DirectiveLoc) {
  if (TheCondState.TheCond != AsmCond::IfCond &&
      TheCondState.TheCond != AsmCond::ElseIfCond)
    return Error(DirectiveLoc, "Encountered a .elseif that doesn't follow an"
                               " .if or  an .elseif");
  TheCondState.TheCond = AsmCond::ElseIfCond;

  bool LastIgnoreState = false;
  if (!TheCondStack.empty())
    LastIgnoreState = TheCondStack.back().Ignore;
  if (LastIgnoreState || TheCondState.CondMet) {
    TheCondState.Ignore = true;
    eatToEndOfStatement();
  } else {
    int64_t ExprValue;
    if (parseAbsoluteExpression(ExprValue))
      return true;

    if (parseEOL())
      return true;

    TheCondState.CondMet = ExprValue;
    TheCondState.Ignore = !TheCondState.CondMet;
  }

  return false;
}

/// parseDirectiveElse
/// ::= .else
bool AsmParser::parseDirectiveElse(SMLoc DirectiveLoc) {
  if (parseEOL())
    return true;

  if (TheCondState.TheCond != AsmCond::IfCond &&
      TheCondState.TheCond != AsmCond::ElseIfCond)
    return Error(DirectiveLoc, "Encountered a .else that doesn't follow "
                               " an .if or an .elseif");
  TheCondState.TheCond = AsmCond::ElseCond;
  bool LastIgnoreState = false;
  if (!TheCondStack.empty())
    LastIgnoreState = TheCondStack.back().Ignore;
  if (LastIgnoreState || TheCondState.CondMet)
    TheCondState.Ignore = true;
  else
    TheCondState.Ignore = false;

  return false;
}

/// parseDirectiveEnd
/// ::= .end
bool AsmParser::parseDirectiveEnd(SMLoc DirectiveLoc) {
  if (parseEOL())
    return true;

  while (Lexer.isNot(AsmToken::Eof))
    Lexer.Lex();

  return false;
}

/// parseDirectiveError
///   ::= .err
///   ::= .error [string]
bool AsmParser::parseDirectiveError(SMLoc L, bool WithMessage) {
  if (!TheCondStack.empty()) {
    if (TheCondStack.back().Ignore) {
      eatToEndOfStatement();
      return false;
    }
  }

  if (!WithMessage)
    return Error(L, ".err encountered");

  StringRef Message = ".error directive invoked in source file";
  if (Lexer.isNot(AsmToken::EndOfStatement)) {
    if (Lexer.isNot(AsmToken::String))
      return TokError(".error argument must be a string");

    Message = getTok().getStringContents();
    Lex();
  }

  return Error(L, Message);
}

/// parseDirectiveWarning
///   ::= .warning [string]
bool AsmParser::parseDirectiveWarning(SMLoc L) {
  if (!TheCondStack.empty()) {
    if (TheCondStack.back().Ignore) {
      eatToEndOfStatement();
      return false;
    }
  }

  StringRef Message = ".warning directive invoked in source file";

  if (!parseOptionalToken(AsmToken::EndOfStatement)) {
    if (Lexer.isNot(AsmToken::String))
      return TokError(".warning argument must be a string");

    Message = getTok().getStringContents();
    Lex();
    if (parseEOL())
      return true;
  }

  return Warning(L, Message);
}

/// parseDirectiveEndIf
/// ::= .endif
bool AsmParser::parseDirectiveEndIf(SMLoc DirectiveLoc) {
  if (parseEOL())
    return true;

  if ((TheCondState.TheCond == AsmCond::NoCond) || TheCondStack.empty())
    return Error(DirectiveLoc, "Encountered a .endif that doesn't follow "
                               "an .if or .else");
  if (!TheCondStack.empty()) {
    TheCondState = TheCondStack.back();
    TheCondStack.pop_back();
  }

  return false;
}

void AsmParser::initializeDirectiveKindMap() {
  /* Lookup will be done with the directive
   * converted to lower case, so all these
   * keys should be lower case.
   * (target specific directives are handled
   *  elsewhere)
   */
  DirectiveKindMap[".set"] = DK_SET;
  DirectiveKindMap[".equ"] = DK_EQU;
  DirectiveKindMap[".equiv"] = DK_EQUIV;
  DirectiveKindMap[".ascii"] = DK_ASCII;
  DirectiveKindMap[".asciz"] = DK_ASCIZ;
  DirectiveKindMap[".string"] = DK_STRING;
  DirectiveKindMap[".byte"] = DK_BYTE;
  DirectiveKindMap[".short"] = DK_SHORT;
  DirectiveKindMap[".value"] = DK_VALUE;
  DirectiveKindMap[".2byte"] = DK_2BYTE;
  DirectiveKindMap[".long"] = DK_LONG;
  DirectiveKindMap[".int"] = DK_INT;
  DirectiveKindMap[".4byte"] = DK_4BYTE;
  DirectiveKindMap[".quad"] = DK_QUAD;
  DirectiveKindMap[".8byte"] = DK_8BYTE;
  DirectiveKindMap[".octa"] = DK_OCTA;
  DirectiveKindMap[".single"] = DK_SINGLE;
  DirectiveKindMap[".float"] = DK_FLOAT;
  DirectiveKindMap[".double"] = DK_DOUBLE;
  DirectiveKindMap[".align"] = DK_ALIGN;
  DirectiveKindMap[".align32"] = DK_ALIGN32;
  DirectiveKindMap[".balign"] = DK_BALIGN;
  DirectiveKindMap[".balignw"] = DK_BALIGNW;
  DirectiveKindMap[".balignl"] = DK_BALIGNL;
  DirectiveKindMap[".p2align"] = DK_P2ALIGN;
  DirectiveKindMap[".p2alignw"] = DK_P2ALIGNW;
  DirectiveKindMap[".p2alignl"] = DK_P2ALIGNL;
  DirectiveKindMap[".org"] = DK_ORG;
  DirectiveKindMap[".fill"] = DK_FILL;
  DirectiveKindMap[".zero"] = DK_ZERO;
  DirectiveKindMap[".extern"] = DK_EXTERN;
  DirectiveKindMap[".globl"] = DK_GLOBL;
  DirectiveKindMap[".global"] = DK_GLOBAL;
  DirectiveKindMap[".lazy_reference"] = DK_LAZY_REFERENCE;
  DirectiveKindMap[".no_dead_strip"] = DK_NO_DEAD_STRIP;
  DirectiveKindMap[".symbol_resolver"] = DK_SYMBOL_RESOLVER;
  DirectiveKindMap[".private_extern"] = DK_PRIVATE_EXTERN;
  DirectiveKindMap[".reference"] = DK_REFERENCE;
  DirectiveKindMap[".weak_definition"] = DK_WEAK_DEFINITION;
  DirectiveKindMap[".weak_reference"] = DK_WEAK_REFERENCE;
  DirectiveKindMap[".weak_def_can_be_hidden"] = DK_WEAK_DEF_CAN_BE_HIDDEN;
  DirectiveKindMap[".cold"] = DK_COLD;
  DirectiveKindMap[".comm"] = DK_COMM;
  DirectiveKindMap[".common"] = DK_COMMON;
  DirectiveKindMap[".lcomm"] = DK_LCOMM;
  DirectiveKindMap[".abort"] = DK_ABORT;
  DirectiveKindMap[".include"] = DK_INCLUDE;
  DirectiveKindMap[".incbin"] = DK_INCBIN;
  DirectiveKindMap[".code16"] = DK_CODE16;
  DirectiveKindMap[".code16gcc"] = DK_CODE16GCC;
  DirectiveKindMap[".rept"] = DK_REPT;
  DirectiveKindMap[".rep"] = DK_REPT;
  DirectiveKindMap[".irp"] = DK_IRP;
  DirectiveKindMap[".irpc"] = DK_IRPC;
  DirectiveKindMap[".endr"] = DK_ENDR;
  DirectiveKindMap[".bundle_align_mode"] = DK_BUNDLE_ALIGN_MODE;
  DirectiveKindMap[".bundle_lock"] = DK_BUNDLE_LOCK;
  DirectiveKindMap[".bundle_unlock"] = DK_BUNDLE_UNLOCK;
  DirectiveKindMap[".if"] = DK_IF;
  DirectiveKindMap[".ifeq"] = DK_IFEQ;
  DirectiveKindMap[".ifge"] = DK_IFGE;
  DirectiveKindMap[".ifgt"] = DK_IFGT;
  DirectiveKindMap[".ifle"] = DK_IFLE;
  DirectiveKindMap[".iflt"] = DK_IFLT;
  DirectiveKindMap[".ifne"] = DK_IFNE;
  DirectiveKindMap[".ifb"] = DK_IFB;
  DirectiveKindMap[".ifnb"] = DK_IFNB;
  DirectiveKindMap[".ifc"] = DK_IFC;
  DirectiveKindMap[".ifeqs"] = DK_IFEQS;
  DirectiveKindMap[".ifnc"] = DK_IFNC;
  DirectiveKindMap[".ifnes"] = DK_IFNES;
  DirectiveKindMap[".ifdef"] = DK_IFDEF;
  DirectiveKindMap[".ifndef"] = DK_IFNDEF;
  DirectiveKindMap[".ifnotdef"] = DK_IFNOTDEF;
  DirectiveKindMap[".elseif"] = DK_ELSEIF;
  DirectiveKindMap[".else"] = DK_ELSE;
  DirectiveKindMap[".end"] = DK_END;
  DirectiveKindMap[".endif"] = DK_ENDIF;
  DirectiveKindMap[".skip"] = DK_SKIP;
  DirectiveKindMap[".space"] = DK_SPACE;
  DirectiveKindMap[".file"] = DK_FILE;
  DirectiveKindMap[".line"] = DK_LINE;
  DirectiveKindMap[".loc"] = DK_LOC;
  DirectiveKindMap[".loc_label"] = DK_LOC_LABEL;
  DirectiveKindMap[".stabs"] = DK_STABS;
  DirectiveKindMap[".cv_file"] = DK_CV_FILE;
  DirectiveKindMap[".cv_func_id"] = DK_CV_FUNC_ID;
  DirectiveKindMap[".cv_loc"] = DK_CV_LOC;
  DirectiveKindMap[".cv_linetable"] = DK_CV_LINETABLE;
  DirectiveKindMap[".cv_inline_linetable"] = DK_CV_INLINE_LINETABLE;
  DirectiveKindMap[".cv_inline_site_id"] = DK_CV_INLINE_SITE_ID;
  DirectiveKindMap[".cv_def_range"] = DK_CV_DEF_RANGE;
  DirectiveKindMap[".cv_string"] = DK_CV_STRING;
  DirectiveKindMap[".cv_stringtable"] = DK_CV_STRINGTABLE;
  DirectiveKindMap[".cv_filechecksums"] = DK_CV_FILECHECKSUMS;
  DirectiveKindMap[".cv_filechecksumoffset"] = DK_CV_FILECHECKSUM_OFFSET;
  DirectiveKindMap[".cv_fpo_data"] = DK_CV_FPO_DATA;
  DirectiveKindMap[".sleb128"] = DK_SLEB128;
  DirectiveKindMap[".uleb128"] = DK_ULEB128;
  DirectiveKindMap[".cfi_sections"] = DK_CFI_SECTIONS;
  DirectiveKindMap[".cfi_startproc"] = DK_CFI_STARTPROC;
  DirectiveKindMap[".cfi_endproc"] = DK_CFI_ENDPROC;
  DirectiveKindMap[".cfi_def_cfa"] = DK_CFI_DEF_CFA;
  DirectiveKindMap[".cfi_def_cfa_offset"] = DK_CFI_DEF_CFA_OFFSET;
  DirectiveKindMap[".cfi_adjust_cfa_offset"] = DK_CFI_ADJUST_CFA_OFFSET;
  DirectiveKindMap[".cfi_def_cfa_register"] = DK_CFI_DEF_CFA_REGISTER;
  DirectiveKindMap[".cfi_llvm_def_aspace_cfa"] = DK_CFI_LLVM_DEF_ASPACE_CFA;
  DirectiveKindMap[".cfi_offset"] = DK_CFI_OFFSET;
  DirectiveKindMap[".cfi_rel_offset"] = DK_CFI_REL_OFFSET;
  DirectiveKindMap[".cfi_personality"] = DK_CFI_PERSONALITY;
  DirectiveKindMap[".cfi_lsda"] = DK_CFI_LSDA;
  DirectiveKindMap[".cfi_remember_state"] = DK_CFI_REMEMBER_STATE;
  DirectiveKindMap[".cfi_restore_state"] = DK_CFI_RESTORE_STATE;
  DirectiveKindMap[".cfi_same_value"] = DK_CFI_SAME_VALUE;
  DirectiveKindMap[".cfi_restore"] = DK_CFI_RESTORE;
  DirectiveKindMap[".cfi_escape"] = DK_CFI_ESCAPE;
  DirectiveKindMap[".cfi_return_column"] = DK_CFI_RETURN_COLUMN;
  DirectiveKindMap[".cfi_signal_frame"] = DK_CFI_SIGNAL_FRAME;
  DirectiveKindMap[".cfi_undefined"] = DK_CFI_UNDEFINED;
  DirectiveKindMap[".cfi_register"] = DK_CFI_REGISTER;
  DirectiveKindMap[".cfi_window_save"] = DK_CFI_WINDOW_SAVE;
  DirectiveKindMap[".cfi_label"] = DK_CFI_LABEL;
  DirectiveKindMap[".cfi_b_key_frame"] = DK_CFI_B_KEY_FRAME;
  DirectiveKindMap[".cfi_mte_tagged_frame"] = DK_CFI_MTE_TAGGED_FRAME;
  DirectiveKindMap[".cfi_val_offset"] = DK_CFI_VAL_OFFSET;
  DirectiveKindMap[".macros_on"] = DK_MACROS_ON;
  DirectiveKindMap[".macros_off"] = DK_MACROS_OFF;
  DirectiveKindMap[".macro"] = DK_MACRO;
  DirectiveKindMap[".exitm"] = DK_EXITM;
  DirectiveKindMap[".endm"] = DK_ENDM;
  DirectiveKindMap[".endmacro"] = DK_ENDMACRO;
  DirectiveKindMap[".purgem"] = DK_PURGEM;
  DirectiveKindMap[".err"] = DK_ERR;
  DirectiveKindMap[".error"] = DK_ERROR;
  DirectiveKindMap[".warning"] = DK_WARNING;
  DirectiveKindMap[".altmacro"] = DK_ALTMACRO;
  DirectiveKindMap[".noaltmacro"] = DK_NOALTMACRO;
  DirectiveKindMap[".reloc"] = DK_RELOC;
  DirectiveKindMap[".dc"] = DK_DC;
  DirectiveKindMap[".dc.a"] = DK_DC_A;
  DirectiveKindMap[".dc.b"] = DK_DC_B;
  DirectiveKindMap[".dc.d"] = DK_DC_D;
  DirectiveKindMap[".dc.l"] = DK_DC_L;
  DirectiveKindMap[".dc.s"] = DK_DC_S;
  DirectiveKindMap[".dc.w"] = DK_DC_W;
  DirectiveKindMap[".dc.x"] = DK_DC_X;
  DirectiveKindMap[".dcb"] = DK_DCB;
  DirectiveKindMap[".dcb.b"] = DK_DCB_B;
  DirectiveKindMap[".dcb.d"] = DK_DCB_D;
  DirectiveKindMap[".dcb.l"] = DK_DCB_L;
  DirectiveKindMap[".dcb.s"] = DK_DCB_S;
  DirectiveKindMap[".dcb.w"] = DK_DCB_W;
  DirectiveKindMap[".dcb.x"] = DK_DCB_X;
  DirectiveKindMap[".ds"] = DK_DS;
  DirectiveKindMap[".ds.b"] = DK_DS_B;
  DirectiveKindMap[".ds.d"] = DK_DS_D;
  DirectiveKindMap[".ds.l"] = DK_DS_L;
  DirectiveKindMap[".ds.p"] = DK_DS_P;
  DirectiveKindMap[".ds.s"] = DK_DS_S;
  DirectiveKindMap[".ds.w"] = DK_DS_W;
  DirectiveKindMap[".ds.x"] = DK_DS_X;
  DirectiveKindMap[".print"] = DK_PRINT;
  DirectiveKindMap[".addrsig"] = DK_ADDRSIG;
  DirectiveKindMap[".addrsig_sym"] = DK_ADDRSIG_SYM;
  DirectiveKindMap[".pseudoprobe"] = DK_PSEUDO_PROBE;
  DirectiveKindMap[".lto_discard"] = DK_LTO_DISCARD;
  DirectiveKindMap[".lto_set_conditional"] = DK_LTO_SET_CONDITIONAL;
  DirectiveKindMap[".memtag"] = DK_MEMTAG;
}

MCAsmMacro *AsmParser::parseMacroLikeBody(SMLoc DirectiveLoc) {
  AsmToken EndToken, StartToken = getTok();

  unsigned NestLevel = 0;
  while (true) {
    // Check whether we have reached the end of the file.
    if (getLexer().is(AsmToken::Eof)) {
      printError(DirectiveLoc, "no matching '.endr' in definition");
      return nullptr;
    }

    if (Lexer.is(AsmToken::Identifier)) {
      StringRef Ident = getTok().getIdentifier();
      if (Ident == ".rep" || Ident == ".rept" || Ident == ".irp" ||
          Ident == ".irpc") {
        ++NestLevel;
      } else if (Ident == ".endr") {
        if (NestLevel == 0) {
          EndToken = getTok();
          Lex();
          if (Lexer.is(AsmToken::EndOfStatement))
            break;
          printError(getTok().getLoc(), "expected newline");
          return nullptr;
        }
        --NestLevel;
      }
    }

    // Otherwise, scan till the end of the statement.
    eatToEndOfStatement();
  }

  const char *BodyStart = StartToken.getLoc().getPointer();
  const char *BodyEnd = EndToken.getLoc().getPointer();
  StringRef Body = StringRef(BodyStart, BodyEnd - BodyStart);

  // We Are Anonymous.
  MacroLikeBodies.emplace_back(StringRef(), Body, MCAsmMacroParameters());
  return &MacroLikeBodies.back();
}

void AsmParser::instantiateMacroLikeBody(MCAsmMacro *M, SMLoc DirectiveLoc,
                                         raw_svector_ostream &OS) {
  OS << ".endr\n";

  std::unique_ptr<MemoryBuffer> Instantiation =
      MemoryBuffer::getMemBufferCopy(OS.str(), "<instantiation>");

  // Create the macro instantiation object and add to the current macro
  // instantiation stack.
  MacroInstantiation *MI = new MacroInstantiation{
      DirectiveLoc, CurBuffer, getTok().getLoc(), TheCondStack.size()};
  ActiveMacros.push_back(MI);

  // Jump to the macro instantiation and prime the lexer.
  CurBuffer = SrcMgr.AddNewSourceBuffer(std::move(Instantiation), SMLoc());
  Lexer.setBuffer(SrcMgr.getMemoryBuffer(CurBuffer)->getBuffer());
  Lex();
}

/// parseDirectiveRept
///   ::= .rep | .rept count
bool AsmParser::parseDirectiveRept(SMLoc DirectiveLoc, StringRef Dir) {
  const MCExpr *CountExpr;
  SMLoc CountLoc = getTok().getLoc();
  if (parseExpression(CountExpr))
    return true;

  int64_t Count;
  if (!CountExpr->evaluateAsAbsolute(Count, getStreamer().getAssemblerPtr())) {
    return Error(CountLoc, "unexpected token in '" + Dir + "' directive");
  }

  if (check(Count < 0, CountLoc, "Count is negative") || parseEOL())
    return true;

  // Lex the rept definition.
  MCAsmMacro *M = parseMacroLikeBody(DirectiveLoc);
  if (!M)
    return true;

  // Macro instantiation is lexical, unfortunately. We construct a new buffer
  // to hold the macro body with substitutions.
  SmallString<256> Buf;
  raw_svector_ostream OS(Buf);
  while (Count--) {
    // Note that the AtPseudoVariable is disabled for instantiations of .rep(t).
    if (expandMacro(OS, *M, {}, {}, false))
      return true;
  }
  instantiateMacroLikeBody(M, DirectiveLoc, OS);

  return false;
}

/// parseDirectiveIrp
/// ::= .irp symbol,values
bool AsmParser::parseDirectiveIrp(SMLoc DirectiveLoc) {
  MCAsmMacroParameter Parameter;
  MCAsmMacroArguments A;
  if (check(parseIdentifier(Parameter.Name),
            "expected identifier in '.irp' directive") ||
      parseComma() || parseMacroArguments(nullptr, A) || parseEOL())
    return true;

  // Lex the irp definition.
  MCAsmMacro *M = parseMacroLikeBody(DirectiveLoc);
  if (!M)
    return true;

  // Macro instantiation is lexical, unfortunately. We construct a new buffer
  // to hold the macro body with substitutions.
  SmallString<256> Buf;
  raw_svector_ostream OS(Buf);

  for (const MCAsmMacroArgument &Arg : A) {
    // Note that the AtPseudoVariable is enabled for instantiations of .irp.
    // This is undocumented, but GAS seems to support it.
    if (expandMacro(OS, *M, Parameter, Arg, true))
      return true;
  }

  instantiateMacroLikeBody(M, DirectiveLoc, OS);

  return false;
}

/// parseDirectiveIrpc
/// ::= .irpc symbol,values
bool AsmParser::parseDirectiveIrpc(SMLoc DirectiveLoc) {
  MCAsmMacroParameter Parameter;
  MCAsmMacroArguments A;

  if (check(parseIdentifier(Parameter.Name),
            "expected identifier in '.irpc' directive") ||
      parseComma() || parseMacroArguments(nullptr, A))
    return true;

  if (A.size() != 1 || A.front().size() != 1)
    return TokError("unexpected token in '.irpc' directive");
  if (parseEOL())
    return true;

  // Lex the irpc definition.
  MCAsmMacro *M = parseMacroLikeBody(DirectiveLoc);
  if (!M)
    return true;

  // Macro instantiation is lexical, unfortunately. We construct a new buffer
  // to hold the macro body with substitutions.
  SmallString<256> Buf;
  raw_svector_ostream OS(Buf);

  StringRef Values = A[0][0].is(AsmToken::String) ? A[0][0].getStringContents()
                                                  : A[0][0].getString();
  for (std::size_t I = 0, End = Values.size(); I != End; ++I) {
    MCAsmMacroArgument Arg;
    Arg.emplace_back(AsmToken::Identifier, Values.substr(I, 1));

    // Note that the AtPseudoVariable is enabled for instantiations of .irpc.
    // This is undocumented, but GAS seems to support it.
    if (expandMacro(OS, *M, Parameter, Arg, true))
      return true;
  }

  instantiateMacroLikeBody(M, DirectiveLoc, OS);

  return false;
}

bool AsmParser::parseDirectiveEndr(SMLoc DirectiveLoc) {
  if (ActiveMacros.empty())
    return TokError("unmatched '.endr' directive");

  // The only .repl that should get here are the ones created by
  // instantiateMacroLikeBody.
  assert(getLexer().is(AsmToken::EndOfStatement));

  handleMacroExit();
  return false;
}

bool AsmParser::parseDirectiveMSEmit(SMLoc IDLoc, ParseStatementInfo &Info,
                                     size_t Len) {
  const MCExpr *Value;
  SMLoc ExprLoc = getLexer().getLoc();
  if (parseExpression(Value))
    return true;
  const MCConstantExpr *MCE = dyn_cast<MCConstantExpr>(Value);
  if (!MCE)
    return Error(ExprLoc, "unexpected expression in _emit");
  uint64_t IntValue = MCE->getValue();
  if (!isUInt<8>(IntValue) && !isInt<8>(IntValue))
    return Error(ExprLoc, "literal value out of range for directive");

  Info.AsmRewrites->emplace_back(AOK_Emit, IDLoc, Len);
  return false;
}

bool AsmParser::parseDirectiveMSAlign(SMLoc IDLoc, ParseStatementInfo &Info) {
  const MCExpr *Value;
  SMLoc ExprLoc = getLexer().getLoc();
  if (parseExpression(Value))
    return true;
  const MCConstantExpr *MCE = dyn_cast<MCConstantExpr>(Value);
  if (!MCE)
    return Error(ExprLoc, "unexpected expression in align");
  uint64_t IntValue = MCE->getValue();
  if (!isPowerOf2_64(IntValue))
    return Error(ExprLoc, "literal value not a power of two greater then zero");

  Info.AsmRewrites->emplace_back(AOK_Align, IDLoc, 5, Log2_64(IntValue));
  return false;
}

bool AsmParser::parseDirectivePrint(SMLoc DirectiveLoc) {
  const AsmToken StrTok = getTok();
  Lex();
  if (StrTok.isNot(AsmToken::String) || StrTok.getString().front() != '"')
    return Error(DirectiveLoc, "expected double quoted string after .print");
  if (parseEOL())
    return true;
  llvm::outs() << StrTok.getStringContents() << '\n';
  return false;
}

bool AsmParser::parseDirectiveAddrsig() {
  if (parseEOL())
    return true;
  getStreamer().emitAddrsig();
  return false;
}

bool AsmParser::parseDirectiveAddrsigSym() {
  StringRef Name;
  if (check(parseIdentifier(Name), "expected identifier") || parseEOL())
    return true;
  MCSymbol *Sym = getContext().getOrCreateSymbol(Name);
  getStreamer().emitAddrsigSym(Sym);
  return false;
}

bool AsmParser::parseDirectivePseudoProbe() {
  int64_t Guid;
  int64_t Index;
  int64_t Type;
  int64_t Attr;
  int64_t Discriminator = 0;
  if (parseIntToken(Guid))
    return true;
  if (parseIntToken(Index))
    return true;
  if (parseIntToken(Type))
    return true;
  if (parseIntToken(Attr))
    return true;
  if (hasDiscriminator(Attr) && parseIntToken(Discriminator))
    return true;

  // Parse inline stack like @ GUID:11:12 @ GUID:1:11 @ GUID:3:21
  MCPseudoProbeInlineStack InlineStack;

  while (getLexer().is(AsmToken::At)) {
    // eat @
    Lex();

    int64_t CallerGuid = 0;
    if (getLexer().is(AsmToken::Integer)) {
      CallerGuid = getTok().getIntVal();
      Lex();
    }

    // eat colon
    if (getLexer().is(AsmToken::Colon))
      Lex();

    int64_t CallerProbeId = 0;
    if (getLexer().is(AsmToken::Integer)) {
      CallerProbeId = getTok().getIntVal();
      Lex();
    }

    InlineSite Site(CallerGuid, CallerProbeId);
    InlineStack.push_back(Site);
  }

  // Parse function entry name
  StringRef FnName;
  if (parseIdentifier(FnName))
    return Error(getLexer().getLoc(), "expected identifier");
  MCSymbol *FnSym = getContext().lookupSymbol(FnName);

  if (parseEOL())
    return true;

  getStreamer().emitPseudoProbe(Guid, Index, Type, Attr, Discriminator,
                                InlineStack, FnSym);
  return false;
}

/// parseDirectiveLTODiscard
///  ::= ".lto_discard" [ identifier ( , identifier )* ]
/// The LTO library emits this directive to discard non-prevailing symbols.
/// We ignore symbol assignments and attribute changes for the specified
/// symbols.
bool AsmParser::parseDirectiveLTODiscard() {
  auto ParseOp = [&]() -> bool {
    StringRef Name;
    SMLoc Loc = getTok().getLoc();
    if (parseIdentifier(Name))
      return Error(Loc, "expected identifier");
    LTODiscardSymbols.insert(Name);
    return false;
  };

  LTODiscardSymbols.clear();
  return parseMany(ParseOp);
}

// We are comparing pointers, but the pointers are relative to a single string.
// Thus, this should always be deterministic.
static int rewritesSort(const AsmRewrite *AsmRewriteA,
                        const AsmRewrite *AsmRewriteB) {
  if (AsmRewriteA->Loc.getPointer() < AsmRewriteB->Loc.getPointer())
    return -1;
  if (AsmRewriteB->Loc.getPointer() < AsmRewriteA->Loc.getPointer())
    return 1;

  // It's possible to have a SizeDirective, Imm/ImmPrefix and an Input/Output
  // rewrite to the same location.  Make sure the SizeDirective rewrite is
  // performed first, then the Imm/ImmPrefix and finally the Input/Output.  This
  // ensures the sort algorithm is stable.
  if (AsmRewritePrecedence[AsmRewriteA->Kind] >
      AsmRewritePrecedence[AsmRewriteB->Kind])
    return -1;

  if (AsmRewritePrecedence[AsmRewriteA->Kind] <
      AsmRewritePrecedence[AsmRewriteB->Kind])
    return 1;
  llvm_unreachable("Unstable rewrite sort.");
}

bool AsmParser::parseMSInlineAsm(
    std::string &AsmString, unsigned &NumOutputs, unsigned &NumInputs,
    SmallVectorImpl<std::pair<void *, bool>> &OpDecls,
    SmallVectorImpl<std::string> &Constraints,
    SmallVectorImpl<std::string> &Clobbers, const MCInstrInfo *MII,
    MCInstPrinter *IP, MCAsmParserSemaCallback &SI) {
  SmallVector<void *, 4> InputDecls;
  SmallVector<void *, 4> OutputDecls;
  SmallVector<bool, 4> InputDeclsAddressOf;
  SmallVector<bool, 4> OutputDeclsAddressOf;
  SmallVector<std::string, 4> InputConstraints;
  SmallVector<std::string, 4> OutputConstraints;
  SmallVector<MCRegister, 4> ClobberRegs;

  SmallVector<AsmRewrite, 4> AsmStrRewrites;

  // Prime the lexer.
  Lex();

  // While we have input, parse each statement.
  unsigned InputIdx = 0;
  unsigned OutputIdx = 0;
  while (getLexer().isNot(AsmToken::Eof)) {
    // Parse curly braces marking block start/end
    if (parseCurlyBlockScope(AsmStrRewrites))
      continue;

    ParseStatementInfo Info(&AsmStrRewrites);
    bool StatementErr = parseStatement(Info, &SI);

    if (StatementErr || Info.ParseError) {
      // Emit pending errors if any exist.
      printPendingErrors();
      return true;
    }

    // No pending error should exist here.
    assert(!hasPendingError() && "unexpected error from parseStatement");

    if (Info.Opcode == ~0U)
      continue;

    const MCInstrDesc &Desc = MII->get(Info.Opcode);

    // Build the list of clobbers, outputs and inputs.
    for (unsigned i = 1, e = Info.ParsedOperands.size(); i != e; ++i) {
      MCParsedAsmOperand &Operand = *Info.ParsedOperands[i];

      // Register operand.
      if (Operand.isReg() && !Operand.needAddressOf() &&
          !getTargetParser().omitRegisterFromClobberLists(Operand.getReg())) {
        unsigned NumDefs = Desc.getNumDefs();
        // Clobber.
        if (NumDefs && Operand.getMCOperandNum() < NumDefs)
          ClobberRegs.push_back(Operand.getReg());
        continue;
      }

      // Expr/Input or Output.
      StringRef SymName = Operand.getSymName();
      if (SymName.empty())
        continue;

      void *OpDecl = Operand.getOpDecl();
      if (!OpDecl)
        continue;

      StringRef Constraint = Operand.getConstraint();
      if (Operand.isImm()) {
        // Offset as immediate
        if (Operand.isOffsetOfLocal())
          Constraint = "r";
        else
          Constraint = "i";
      }

      bool isOutput = (i == 1) && Desc.mayStore();
      bool Restricted = Operand.isMemUseUpRegs();
      SMLoc Start = SMLoc::getFromPointer(SymName.data());
      if (isOutput) {
        ++InputIdx;
        OutputDecls.push_back(OpDecl);
        OutputDeclsAddressOf.push_back(Operand.needAddressOf());
        OutputConstraints.push_back(("=" + Constraint).str());
        AsmStrRewrites.emplace_back(AOK_Output, Start, SymName.size(), 0,
                                    Restricted);
      } else {
        InputDecls.push_back(OpDecl);
        InputDeclsAddressOf.push_back(Operand.needAddressOf());
        InputConstraints.push_back(Constraint.str());
        if (Desc.operands()[i - 1].isBranchTarget())
          AsmStrRewrites.emplace_back(AOK_CallInput, Start, SymName.size(), 0,
                                      Restricted);
        else
          AsmStrRewrites.emplace_back(AOK_Input, Start, SymName.size(), 0,
                                      Restricted);
      }
    }

    // Consider implicit defs to be clobbers.  Think of cpuid and push.
    llvm::append_range(ClobberRegs, Desc.implicit_defs());
  }

  // Set the number of Outputs and Inputs.
  NumOutputs = OutputDecls.size();
  NumInputs = InputDecls.size();

  // Set the unique clobbers.
  array_pod_sort(ClobberRegs.begin(), ClobberRegs.end());
  ClobberRegs.erase(llvm::unique(ClobberRegs), ClobberRegs.end());
  Clobbers.assign(ClobberRegs.size(), std::string());
  for (unsigned I = 0, E = ClobberRegs.size(); I != E; ++I) {
    raw_string_ostream OS(Clobbers[I]);
    IP->printRegName(OS, ClobberRegs[I]);
  }

  // Merge the various outputs and inputs.  Output are expected first.
  if (NumOutputs || NumInputs) {
    unsigned NumExprs = NumOutputs + NumInputs;
    OpDecls.resize(NumExprs);
    Constraints.resize(NumExprs);
    for (unsigned i = 0; i < NumOutputs; ++i) {
      OpDecls[i] = std::make_pair(OutputDecls[i], OutputDeclsAddressOf[i]);
      Constraints[i] = OutputConstraints[i];
    }
    for (unsigned i = 0, j = NumOutputs; i < NumInputs; ++i, ++j) {
      OpDecls[j] = std::make_pair(InputDecls[i], InputDeclsAddressOf[i]);
      Constraints[j] = InputConstraints[i];
    }
  }

  // Build the IR assembly string.
  std::string AsmStringIR;
  raw_string_ostream OS(AsmStringIR);
  StringRef ASMString =
      SrcMgr.getMemoryBuffer(SrcMgr.getMainFileID())->getBuffer();
  const char *AsmStart = ASMString.begin();
  const char *AsmEnd = ASMString.end();
  array_pod_sort(AsmStrRewrites.begin(), AsmStrRewrites.end(), rewritesSort);
  for (auto I = AsmStrRewrites.begin(), E = AsmStrRewrites.end(); I != E; ++I) {
    const AsmRewrite &AR = *I;
    // Check if this has already been covered by another rewrite...
    if (AR.Done)
      continue;
    AsmRewriteKind Kind = AR.Kind;

    const char *Loc = AR.Loc.getPointer();
    assert(Loc >= AsmStart && "Expected Loc to be at or after Start!");

    // Emit everything up to the immediate/expression.
    if (unsigned Len = Loc - AsmStart)
      OS << StringRef(AsmStart, Len);

    // Skip the original expression.
    if (Kind == AOK_Skip) {
      AsmStart = Loc + AR.Len;
      continue;
    }

    unsigned AdditionalSkip = 0;
    // Rewrite expressions in $N notation.
    switch (Kind) {
    default:
      break;
    case AOK_IntelExpr:
      assert(AR.IntelExp.isValid() && "cannot write invalid intel expression");
      if (AR.IntelExp.NeedBracs)
        OS << "[";
      if (AR.IntelExp.hasBaseReg())
        OS << AR.IntelExp.BaseReg;
      if (AR.IntelExp.hasIndexReg())
        OS << (AR.IntelExp.hasBaseReg() ? " + " : "")
           << AR.IntelExp.IndexReg;
      if (AR.IntelExp.Scale > 1)
        OS << " * $$" << AR.IntelExp.Scale;
      if (AR.IntelExp.hasOffset()) {
        if (AR.IntelExp.hasRegs())
          OS << " + ";
        // Fuse this rewrite with a rewrite of the offset name, if present.
        StringRef OffsetName = AR.IntelExp.OffsetName;
        SMLoc OffsetLoc = SMLoc::getFromPointer(AR.IntelExp.OffsetName.data());
        size_t OffsetLen = OffsetName.size();
        auto rewrite_it = std::find_if(
            I, AsmStrRewrites.end(), [&](const AsmRewrite &FusingAR) {
              return FusingAR.Loc == OffsetLoc && FusingAR.Len == OffsetLen &&
                     (FusingAR.Kind == AOK_Input ||
                      FusingAR.Kind == AOK_CallInput);
            });
        if (rewrite_it == AsmStrRewrites.end()) {
          OS << "offset " << OffsetName;
        } else if (rewrite_it->Kind == AOK_CallInput) {
          OS << "${" << InputIdx++ << ":P}";
          rewrite_it->Done = true;
        } else {
          OS << '$' << InputIdx++;
          rewrite_it->Done = true;
        }
      }
      if (AR.IntelExp.Imm || AR.IntelExp.emitImm())
        OS << (AR.IntelExp.emitImm() ? "$$" : " + $$") << AR.IntelExp.Imm;
      if (AR.IntelExp.NeedBracs)
        OS << "]";
      break;
    case AOK_Label:
      OS << Ctx.getAsmInfo()->getPrivateLabelPrefix() << AR.Label;
      break;
    case AOK_Input:
      if (AR.IntelExpRestricted)
        OS << "${" << InputIdx++ << ":P}";
      else
        OS << '$' << InputIdx++;
      break;
    case AOK_CallInput:
      OS << "${" << InputIdx++ << ":P}";
      break;
    case AOK_Output:
      if (AR.IntelExpRestricted)
        OS << "${" << OutputIdx++ << ":P}";
      else
        OS << '$' << OutputIdx++;
      break;
    case AOK_SizeDirective:
      switch (AR.Val) {
      default: break;
      case 8:  OS << "byte ptr "; break;
      case 16: OS << "word ptr "; break;
      case 32: OS << "dword ptr "; break;
      case 64: OS << "qword ptr "; break;
      case 80: OS << "xword ptr "; break;
      case 128: OS << "xmmword ptr "; break;
      case 256: OS << "ymmword ptr "; break;
      }
      break;
    case AOK_Emit:
      OS << ".byte";
      break;
    case AOK_Align: {
      // MS alignment directives are measured in bytes. If the native assembler
      // measures alignment in bytes, we can pass it straight through.
      OS << ".align";
      if (getContext().getAsmInfo()->getAlignmentIsInBytes())
        break;

      // Alignment is in log2 form, so print that instead and skip the original
      // immediate.
      unsigned Val = AR.Val;
      OS << ' ' << Val;
      assert(Val < 10 && "Expected alignment less then 2^10.");
      AdditionalSkip = (Val < 4) ? 2 : Val < 7 ? 3 : 4;
      break;
    }
    case AOK_EVEN:
      OS << ".even";
      break;
    case AOK_EndOfStatement:
      OS << "\n\t";
      break;
    }

    // Skip the original expression.
    AsmStart = Loc + AR.Len + AdditionalSkip;
  }

  // Emit the remainder of the asm string.
  if (AsmStart != AsmEnd)
    OS << StringRef(AsmStart, AsmEnd - AsmStart);

  AsmString = std::move(AsmStringIR);
  return false;
}

bool HLASMAsmParser::parseAsHLASMLabel(ParseStatementInfo &Info,
                                       MCAsmParserSemaCallback *SI) {
  AsmToken LabelTok = getTok();
  SMLoc LabelLoc = LabelTok.getLoc();
  StringRef LabelVal;

  if (parseIdentifier(LabelVal))
    return Error(LabelLoc, "The HLASM Label has to be an Identifier");

  // We have validated whether the token is an Identifier.
  // Now we have to validate whether the token is a
  // valid HLASM Label.
  if (!getTargetParser().isLabel(LabelTok) || checkForValidSection())
    return true;

  // Lex leading spaces to get to the next operand.
  lexLeadingSpaces();

  // We shouldn't emit the label if there is nothing else after the label.
  // i.e asm("<token>\n")
  if (getTok().is(AsmToken::EndOfStatement))
    return Error(LabelLoc,
                 "Cannot have just a label for an HLASM inline asm statement");

  MCSymbol *Sym = getContext().getOrCreateSymbol(
      getContext().getAsmInfo()->isHLASM() ? LabelVal.upper() : LabelVal);

  // Emit the label.
  Out.emitLabel(Sym, LabelLoc);

  // If we are generating dwarf for assembly source files then gather the
  // info to make a dwarf label entry for this label if needed.
  if (enabledGenDwarfForAssembly())
    MCGenDwarfLabelEntry::Make(Sym, &getStreamer(), getSourceManager(),
                               LabelLoc);

  return false;
}

bool HLASMAsmParser::parseAsMachineInstruction(ParseStatementInfo &Info,
                                               MCAsmParserSemaCallback *SI) {
  AsmToken OperationEntryTok = Lexer.getTok();
  SMLoc OperationEntryLoc = OperationEntryTok.getLoc();
  StringRef OperationEntryVal;

  // Attempt to parse the first token as an Identifier
  if (parseIdentifier(OperationEntryVal))
    return Error(OperationEntryLoc, "unexpected token at start of statement");

  // Once we've parsed the operation entry successfully, lex
  // any spaces to get to the OperandEntries.
  lexLeadingSpaces();

  return parseAndMatchAndEmitTargetInstruction(
      Info, OperationEntryVal, OperationEntryTok, OperationEntryLoc);
}

bool HLASMAsmParser::parseStatement(ParseStatementInfo &Info,
                                    MCAsmParserSemaCallback *SI) {
  assert(!hasPendingError() && "parseStatement started with pending error");

  // Should the first token be interpreted as a HLASM Label.
  bool ShouldParseAsHLASMLabel = false;

  // If a Name Entry exists, it should occur at the very
  // start of the string. In this case, we should parse the
  // first non-space token as a Label.
  // If the Name entry is missing (i.e. there's some other
  // token), then we attempt to parse the first non-space
  // token as a Machine Instruction.
  if (getTok().isNot(AsmToken::Space))
    ShouldParseAsHLASMLabel = true;

  // If we have an EndOfStatement (which includes the target's comment
  // string) we can appropriately lex it early on)
  if (Lexer.is(AsmToken::EndOfStatement)) {
    // if this is a line comment we can drop it safely
    if (getTok().getString().empty() || getTok().getString().front() == '\r' ||
        getTok().getString().front() == '\n')
      Out.addBlankLine();
    Lex();
    return false;
  }

  // We have established how to parse the inline asm statement.
  // Now we can safely lex any leading spaces to get to the
  // first token.
  lexLeadingSpaces();

  // If we see a new line or carriage return as the first operand,
  // after lexing leading spaces, emit the new line and lex the
  // EndOfStatement token.
  if (Lexer.is(AsmToken::EndOfStatement)) {
    if (getTok().getString().front() == '\n' ||
        getTok().getString().front() == '\r') {
      Out.addBlankLine();
      Lex();
      return false;
    }
  }

  // Handle the label first if we have to before processing the rest
  // of the tokens as a machine instruction.
  if (ShouldParseAsHLASMLabel) {
    // If there were any errors while handling and emitting the label,
    // early return.
    if (parseAsHLASMLabel(Info, SI)) {
      // If we know we've failed in parsing, simply eat until end of the
      // statement. This ensures that we don't process any other statements.
      eatToEndOfStatement();
      return true;
    }
  }

  return parseAsMachineInstruction(Info, SI);
}

namespace llvm {
namespace MCParserUtils {

bool parseAssignmentExpression(StringRef Name, bool allow_redef,
                               MCAsmParser &Parser, MCSymbol *&Sym,
                               const MCExpr *&Value) {

  // FIXME: Use better location, we should use proper tokens.
  SMLoc EqualLoc = Parser.getTok().getLoc();
  if (Parser.parseExpression(Value))
    return Parser.TokError("missing expression");

  // Note: we don't count b as used in "a = b". This is to allow
  // a = b
  // b = c

  if (Parser.parseEOL())
    return true;

  // Validate that the LHS is allowed to be a variable (either it has not been
  // used as a symbol, or it is an absolute symbol).
  Sym = Parser.getContext().lookupSymbol(Name);
  if (Sym) {
    // Diagnose assignment to a label.
    //
    // FIXME: Diagnostics. Note the location of the definition as a label.
    // FIXME: Diagnose assignment to protected identifier (e.g., register name).
    if (Value->isSymbolUsedInExpression(Sym))
      return Parser.Error(EqualLoc, "Recursive use of '" + Name + "'");
    else if (Sym->isUndefined(/*SetUsed*/ false) && !Sym->isUsed() &&
             !Sym->isVariable())
      ; // Allow redefinitions of undefined symbols only used in directives.
    else if (Sym->isVariable() && !Sym->isUsed() && allow_redef)
      ; // Allow redefinitions of variables that haven't yet been used.
    else if (!Sym->isUndefined() && (!Sym->isVariable() || !allow_redef))
      return Parser.Error(EqualLoc, "redefinition of '" + Name + "'");
    else if (!Sym->isVariable())
      return Parser.Error(EqualLoc, "invalid assignment to '" + Name + "'");
    else if (!isa<MCConstantExpr>(Sym->getVariableValue()))
      return Parser.Error(EqualLoc,
                          "invalid reassignment of non-absolute variable '" +
                              Name + "'");
  } else if (Name == ".") {
    Parser.getStreamer().emitValueToOffset(Value, 0, EqualLoc);
    return false;
  } else
    Sym = Parser.getContext().getOrCreateSymbol(Name);

  Sym->setRedefinable(allow_redef);

  return false;
}

} // end namespace MCParserUtils
} // end namespace llvm

/// Create an MCAsmParser instance.
MCAsmParser *llvm::createMCAsmParser(SourceMgr &SM, MCContext &C,
                                     MCStreamer &Out, const MCAsmInfo &MAI,
                                     unsigned CB) {
  if (C.getTargetTriple().isSystemZ() && C.getTargetTriple().isOSzOS())
    return new HLASMAsmParser(SM, C, Out, MAI, CB);

  return new AsmParser(SM, C, Out, MAI, CB);
}<|MERGE_RESOLUTION|>--- conflicted
+++ resolved
@@ -1216,19 +1216,11 @@
 
     // Lookup the symbol variant if used.
     if (!Split.second.empty()) {
-<<<<<<< HEAD
-      auto MaybeVariant = MAI.getVariantKindForName(Split.second);
-      if (MaybeVariant) {
-        SymbolName = Split.first;
-        Variant = MCSymbolRefExpr::VariantKind(*MaybeVariant);
-      } else if (MAI.doesAllowAtInName() && !MAI.useParensForSymbolVariant()) {
-=======
       auto MaybeVariant = MAI.getSpecifierForName(Split.second);
       if (MaybeVariant) {
         SymbolName = Split.first;
         Variant = MCSymbolRefExpr::VariantKind(*MaybeVariant);
       } else if (MAI.doesAllowAtInName()) {
->>>>>>> d465594a
         Variant = MCSymbolRefExpr::VK_None;
       } else {
         return Error(SMLoc::getFromPointer(Split.second.begin()),
@@ -1275,19 +1267,11 @@
       std::pair<StringRef, StringRef> Split = IDVal.split('@');
       MCSymbolRefExpr::VariantKind Spec = MCSymbolRefExpr::VK_None;
       if (Split.first.size() != IDVal.size()) {
-<<<<<<< HEAD
-        auto MaybeVariant = MAI.getVariantKindForName(Split.second);
-        if (!MaybeVariant)
-          return TokError("invalid variant '" + Split.second + "'");
-        IDVal = Split.first;
-        Variant = MCSymbolRefExpr::VariantKind(*MaybeVariant);
-=======
         auto MaybeSpec = MAI.getSpecifierForName(Split.second);
         if (!MaybeSpec)
           return TokError("invalid variant '" + Split.second + "'");
         IDVal = Split.first;
         Spec = MCSymbolRefExpr::VariantKind(*MaybeSpec);
->>>>>>> d465594a
       }
       if (IDVal == "f" || IDVal == "b") {
         MCSymbol *Sym =
@@ -1473,20 +1457,11 @@
     if (Lexer.isNot(AsmToken::Identifier))
       return TokError("unexpected symbol modifier following '@'");
 
-<<<<<<< HEAD
-    auto Variant = MAI.getVariantKindForName(getTok().getIdentifier());
-    if (!Variant)
-      return TokError("invalid variant '" + getTok().getIdentifier() + "'");
-
-    const MCExpr *ModifiedRes =
-        applyModifierToExpr(Res, MCSymbolRefExpr::VariantKind(*Variant));
-=======
     auto Spec = MAI.getSpecifierForName(getTok().getIdentifier());
     if (!Spec)
       return TokError("invalid variant '" + getTok().getIdentifier() + "'");
 
     const MCExpr *ModifiedRes = applySpecifier(Res, *Spec);
->>>>>>> d465594a
     if (!ModifiedRes) {
       return TokError("invalid modifier '" + getTok().getIdentifier() +
                       "' (no symbols present)");
