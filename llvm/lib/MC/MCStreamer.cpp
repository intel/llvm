//===- lib/MC/MCStreamer.cpp - Streaming Machine Code Output --------------===//
//
// Part of the LLVM Project, under the Apache License v2.0 with LLVM Exceptions.
// See https://llvm.org/LICENSE.txt for license information.
// SPDX-License-Identifier: Apache-2.0 WITH LLVM-exception
//
//===----------------------------------------------------------------------===//

#include "llvm/MC/MCStreamer.h"
#include "llvm/ADT/SmallString.h"
#include "llvm/ADT/StringRef.h"
#include "llvm/ADT/Twine.h"
#include "llvm/BinaryFormat/COFF.h"
#include "llvm/BinaryFormat/MachO.h"
#include "llvm/DebugInfo/CodeView/SymbolRecord.h"
#include "llvm/MC/MCAsmBackend.h"
#include "llvm/MC/MCAsmInfo.h"
#include "llvm/MC/MCCodeView.h"
#include "llvm/MC/MCContext.h"
#include "llvm/MC/MCDwarf.h"
#include "llvm/MC/MCExpr.h"
#include "llvm/MC/MCInst.h"
#include "llvm/MC/MCInstPrinter.h"
#include "llvm/MC/MCObjectFileInfo.h"
#include "llvm/MC/MCPseudoProbe.h"
#include "llvm/MC/MCRegister.h"
#include "llvm/MC/MCRegisterInfo.h"
#include "llvm/MC/MCSection.h"
#include "llvm/MC/MCSectionCOFF.h"
#include "llvm/MC/MCSymbol.h"
#include "llvm/MC/MCWin64EH.h"
#include "llvm/MC/MCWinEH.h"
#include "llvm/Support/Casting.h"
#include "llvm/Support/ErrorHandling.h"
#include "llvm/Support/LEB128.h"
#include "llvm/Support/MathExtras.h"
#include "llvm/Support/raw_ostream.h"
#include <cassert>
#include <cstdint>
#include <cstdlib>
#include <optional>
#include <utility>

using namespace llvm;

MCTargetStreamer::MCTargetStreamer(MCStreamer &S) : Streamer(S) {
  S.setTargetStreamer(this);
}

// Pin the vtables to this file.
MCTargetStreamer::~MCTargetStreamer() = default;

void MCTargetStreamer::emitLabel(MCSymbol *Symbol) {}

void MCTargetStreamer::finish() {}

void MCTargetStreamer::emitConstantPools() {}

void MCTargetStreamer::changeSection(const MCSection *CurSection,
                                     MCSection *Section, uint32_t Subsection,
                                     raw_ostream &OS) {
  Section->printSwitchToSection(*Streamer.getContext().getAsmInfo(),
                                Streamer.getContext().getTargetTriple(), OS,
                                Subsection);
}

void MCTargetStreamer::emitDwarfFileDirective(StringRef Directive) {
  Streamer.emitRawText(Directive);
}

void MCTargetStreamer::emitValue(const MCExpr *Value) {
  SmallString<128> Str;
  raw_svector_ostream OS(Str);

  Value->print(OS, Streamer.getContext().getAsmInfo());
  Streamer.emitRawText(OS.str());
}

void MCTargetStreamer::emitRawBytes(StringRef Data) {
  const MCAsmInfo *MAI = Streamer.getContext().getAsmInfo();
  const char *Directive = MAI->getData8bitsDirective();
  for (const unsigned char C : Data.bytes()) {
    SmallString<128> Str;
    raw_svector_ostream OS(Str);

    OS << Directive << (unsigned)C;
    Streamer.emitRawText(OS.str());
  }
}

void MCTargetStreamer::emitAssignment(MCSymbol *Symbol, const MCExpr *Value) {}

MCStreamer::MCStreamer(MCContext &Ctx)
    : Context(Ctx), CurrentWinFrameInfo(nullptr),
      CurrentProcWinFrameInfoStartIndex(0) {
  SectionStack.push_back(std::pair<MCSectionSubPair, MCSectionSubPair>());
}

MCStreamer::~MCStreamer() = default;

void MCStreamer::reset() {
  DwarfFrameInfos.clear();
  CurrentWinFrameInfo = nullptr;
  WinFrameInfos.clear();
  SectionStack.clear();
  SectionStack.push_back(std::pair<MCSectionSubPair, MCSectionSubPair>());
  CurFrag = nullptr;
}

raw_ostream &MCStreamer::getCommentOS() {
  // By default, discard comments.
  return nulls();
}

unsigned MCStreamer::getNumFrameInfos() { return DwarfFrameInfos.size(); }
ArrayRef<MCDwarfFrameInfo> MCStreamer::getDwarfFrameInfos() const {
  return DwarfFrameInfos;
}

void MCStreamer::emitRawComment(const Twine &T, bool TabPrefix) {}

void MCStreamer::addExplicitComment(const Twine &T) {}
void MCStreamer::emitExplicitComments() {}

void MCStreamer::generateCompactUnwindEncodings(MCAsmBackend *MAB) {
  for (auto &FI : DwarfFrameInfos)
    FI.CompactUnwindEncoding =
        (MAB ? MAB->generateCompactUnwindEncoding(&FI, &Context) : 0);
}

/// EmitIntValue - Special case of EmitValue that avoids the client having to
/// pass in a MCExpr for constant integers.
void MCStreamer::emitIntValue(uint64_t Value, unsigned Size) {
  assert(1 <= Size && Size <= 8 && "Invalid size");
  assert((isUIntN(8 * Size, Value) || isIntN(8 * Size, Value)) &&
         "Invalid size");
  const bool IsLittleEndian = Context.getAsmInfo()->isLittleEndian();
  uint64_t Swapped = support::endian::byte_swap(
      Value, IsLittleEndian ? llvm::endianness::little : llvm::endianness::big);
  unsigned Index = IsLittleEndian ? 0 : 8 - Size;
  emitBytes(StringRef(reinterpret_cast<char *>(&Swapped) + Index, Size));
}
void MCStreamer::emitIntValue(const APInt &Value) {
  if (Value.getNumWords() == 1) {
    emitIntValue(Value.getLimitedValue(), Value.getBitWidth() / 8);
    return;
  }

  const bool IsLittleEndianTarget = Context.getAsmInfo()->isLittleEndian();
  const bool ShouldSwap = sys::IsLittleEndianHost != IsLittleEndianTarget;
  const APInt Swapped = ShouldSwap ? Value.byteSwap() : Value;
  const unsigned Size = Value.getBitWidth() / 8;
  SmallString<10> Tmp;
  Tmp.resize(Size);
  StoreIntToMemory(Swapped, reinterpret_cast<uint8_t *>(Tmp.data()), Size);
  emitBytes(Tmp.str());
}

/// EmitULEB128IntValue - Special case of EmitULEB128Value that avoids the
/// client having to pass in a MCExpr for constant integers.
unsigned MCStreamer::emitULEB128IntValue(uint64_t Value, unsigned PadTo) {
  SmallString<128> Tmp;
  raw_svector_ostream OSE(Tmp);
  encodeULEB128(Value, OSE, PadTo);
  emitBytes(OSE.str());
  return Tmp.size();
}

/// EmitSLEB128IntValue - Special case of EmitSLEB128Value that avoids the
/// client having to pass in a MCExpr for constant integers.
unsigned MCStreamer::emitSLEB128IntValue(int64_t Value) {
  SmallString<128> Tmp;
  raw_svector_ostream OSE(Tmp);
  encodeSLEB128(Value, OSE);
  emitBytes(OSE.str());
  return Tmp.size();
}

void MCStreamer::emitValue(const MCExpr *Value, unsigned Size, SMLoc Loc) {
  emitValueImpl(Value, Size, Loc);
}

void MCStreamer::emitSymbolValue(const MCSymbol *Sym, unsigned Size,
                                 bool IsSectionRelative) {
  assert((!IsSectionRelative || Size == 4) &&
         "SectionRelative value requires 4-bytes");

  if (!IsSectionRelative)
    emitValueImpl(MCSymbolRefExpr::create(Sym, getContext()), Size);
  else
    emitCOFFSecRel32(Sym, /*Offset=*/0);
}

void MCStreamer::emitDTPRel64Value(const MCExpr *Value) {
  report_fatal_error("unsupported directive in streamer");
}

void MCStreamer::emitDTPRel32Value(const MCExpr *Value) {
  report_fatal_error("unsupported directive in streamer");
}

void MCStreamer::emitTPRel64Value(const MCExpr *Value) {
  report_fatal_error("unsupported directive in streamer");
}

void MCStreamer::emitTPRel32Value(const MCExpr *Value) {
  report_fatal_error("unsupported directive in streamer");
}

void MCStreamer::emitGPRel64Value(const MCExpr *Value) {
  report_fatal_error("unsupported directive in streamer");
}

void MCStreamer::emitGPRel32Value(const MCExpr *Value) {
  report_fatal_error("unsupported directive in streamer");
}

/// Emit NumBytes bytes worth of the value specified by FillValue.
/// This implements directives such as '.space'.
void MCStreamer::emitFill(uint64_t NumBytes, uint8_t FillValue) {
  if (NumBytes)
    emitFill(*MCConstantExpr::create(NumBytes, getContext()), FillValue);
}

void llvm::MCStreamer::emitNops(int64_t NumBytes, int64_t ControlledNopLen,
                                llvm::SMLoc, const MCSubtargetInfo& STI) {}

/// The implementation in this class just redirects to emitFill.
void MCStreamer::emitZeros(uint64_t NumBytes) { emitFill(NumBytes, 0); }

Expected<unsigned> MCStreamer::tryEmitDwarfFileDirective(
    unsigned FileNo, StringRef Directory, StringRef Filename,
    std::optional<MD5::MD5Result> Checksum, std::optional<StringRef> Source,
    unsigned CUID) {
  return getContext().getDwarfFile(Directory, Filename, FileNo, Checksum,
                                   Source, CUID);
}

void MCStreamer::emitDwarfFile0Directive(StringRef Directory,
                                         StringRef Filename,
                                         std::optional<MD5::MD5Result> Checksum,
                                         std::optional<StringRef> Source,
                                         unsigned CUID) {
  getContext().setMCLineTableRootFile(CUID, Directory, Filename, Checksum,
                                      Source);
}

void MCStreamer::emitCFIBKeyFrame() {
  MCDwarfFrameInfo *CurFrame = getCurrentDwarfFrameInfo();
  if (!CurFrame)
    return;
  CurFrame->IsBKeyFrame = true;
}

void MCStreamer::emitCFIMTETaggedFrame() {
  MCDwarfFrameInfo *CurFrame = getCurrentDwarfFrameInfo();
  if (!CurFrame)
    return;
  CurFrame->IsMTETaggedFrame = true;
}

void MCStreamer::emitDwarfLocDirective(unsigned FileNo, unsigned Line,
                                       unsigned Column, unsigned Flags,
                                       unsigned Isa, unsigned Discriminator,
                                       StringRef FileName) {
  getContext().setCurrentDwarfLoc(FileNo, Line, Column, Flags, Isa,
                                  Discriminator);
}

MCSymbol *MCStreamer::getDwarfLineTableSymbol(unsigned CUID) {
  MCDwarfLineTable &Table = getContext().getMCDwarfLineTable(CUID);
  if (!Table.getLabel()) {
    StringRef Prefix = Context.getAsmInfo()->getPrivateGlobalPrefix();
    Table.setLabel(
        Context.getOrCreateSymbol(Prefix + "line_table_start" + Twine(CUID)));
  }
  return Table.getLabel();
}

bool MCStreamer::hasUnfinishedDwarfFrameInfo() {
  return !FrameInfoStack.empty();
}

MCDwarfFrameInfo *MCStreamer::getCurrentDwarfFrameInfo() {
  if (!hasUnfinishedDwarfFrameInfo()) {
    getContext().reportError(getStartTokLoc(),
                             "this directive must appear between "
                             ".cfi_startproc and .cfi_endproc directives");
    return nullptr;
  }
  return &DwarfFrameInfos[FrameInfoStack.back().first];
}

bool MCStreamer::emitCVFileDirective(unsigned FileNo, StringRef Filename,
                                     ArrayRef<uint8_t> Checksum,
                                     unsigned ChecksumKind) {
  return getContext().getCVContext().addFile(*this, FileNo, Filename, Checksum,
                                             ChecksumKind);
}

bool MCStreamer::emitCVFuncIdDirective(unsigned FunctionId) {
  return getContext().getCVContext().recordFunctionId(FunctionId);
}

bool MCStreamer::emitCVInlineSiteIdDirective(unsigned FunctionId,
                                             unsigned IAFunc, unsigned IAFile,
                                             unsigned IALine, unsigned IACol,
                                             SMLoc Loc) {
  if (getContext().getCVContext().getCVFunctionInfo(IAFunc) == nullptr) {
    getContext().reportError(Loc, "parent function id not introduced by "
                                  ".cv_func_id or .cv_inline_site_id");
    return true;
  }

  return getContext().getCVContext().recordInlinedCallSiteId(
      FunctionId, IAFunc, IAFile, IALine, IACol);
}

void MCStreamer::emitCVLocDirective(unsigned FunctionId, unsigned FileNo,
                                    unsigned Line, unsigned Column,
                                    bool PrologueEnd, bool IsStmt,
                                    StringRef FileName, SMLoc Loc) {}

bool MCStreamer::checkCVLocSection(unsigned FuncId, unsigned FileNo,
                                   SMLoc Loc) {
  CodeViewContext &CVC = getContext().getCVContext();
  MCCVFunctionInfo *FI = CVC.getCVFunctionInfo(FuncId);
  if (!FI) {
    getContext().reportError(
        Loc, "function id not introduced by .cv_func_id or .cv_inline_site_id");
    return false;
  }

  // Track the section
  if (FI->Section == nullptr)
    FI->Section = getCurrentSectionOnly();
  else if (FI->Section != getCurrentSectionOnly()) {
    getContext().reportError(
        Loc,
        "all .cv_loc directives for a function must be in the same section");
    return false;
  }
  return true;
}

void MCStreamer::emitCVLinetableDirective(unsigned FunctionId,
                                          const MCSymbol *Begin,
                                          const MCSymbol *End) {}

void MCStreamer::emitCVInlineLinetableDirective(unsigned PrimaryFunctionId,
                                                unsigned SourceFileId,
                                                unsigned SourceLineNum,
                                                const MCSymbol *FnStartSym,
                                                const MCSymbol *FnEndSym) {}

/// Only call this on endian-specific types like ulittle16_t and little32_t, or
/// structs composed of them.
template <typename T>
static void copyBytesForDefRange(SmallString<20> &BytePrefix,
                                 codeview::SymbolKind SymKind,
                                 const T &DefRangeHeader) {
  BytePrefix.resize(2 + sizeof(T));
  codeview::ulittle16_t SymKindLE = codeview::ulittle16_t(SymKind);
  memcpy(&BytePrefix[0], &SymKindLE, 2);
  memcpy(&BytePrefix[2], &DefRangeHeader, sizeof(T));
}

void MCStreamer::emitCVDefRangeDirective(
    ArrayRef<std::pair<const MCSymbol *, const MCSymbol *>> Ranges,
    StringRef FixedSizePortion) {}

void MCStreamer::emitCVDefRangeDirective(
    ArrayRef<std::pair<const MCSymbol *, const MCSymbol *>> Ranges,
    codeview::DefRangeRegisterRelHeader DRHdr) {
  SmallString<20> BytePrefix;
  copyBytesForDefRange(BytePrefix, codeview::S_DEFRANGE_REGISTER_REL, DRHdr);
  emitCVDefRangeDirective(Ranges, BytePrefix);
}

void MCStreamer::emitCVDefRangeDirective(
    ArrayRef<std::pair<const MCSymbol *, const MCSymbol *>> Ranges,
    codeview::DefRangeSubfieldRegisterHeader DRHdr) {
  SmallString<20> BytePrefix;
  copyBytesForDefRange(BytePrefix, codeview::S_DEFRANGE_SUBFIELD_REGISTER,
                       DRHdr);
  emitCVDefRangeDirective(Ranges, BytePrefix);
}

void MCStreamer::emitCVDefRangeDirective(
    ArrayRef<std::pair<const MCSymbol *, const MCSymbol *>> Ranges,
    codeview::DefRangeRegisterHeader DRHdr) {
  SmallString<20> BytePrefix;
  copyBytesForDefRange(BytePrefix, codeview::S_DEFRANGE_REGISTER, DRHdr);
  emitCVDefRangeDirective(Ranges, BytePrefix);
}

void MCStreamer::emitCVDefRangeDirective(
    ArrayRef<std::pair<const MCSymbol *, const MCSymbol *>> Ranges,
    codeview::DefRangeFramePointerRelHeader DRHdr) {
  SmallString<20> BytePrefix;
  copyBytesForDefRange(BytePrefix, codeview::S_DEFRANGE_FRAMEPOINTER_REL,
                       DRHdr);
  emitCVDefRangeDirective(Ranges, BytePrefix);
}

void MCStreamer::emitEHSymAttributes(const MCSymbol *Symbol,
                                     MCSymbol *EHSymbol) {
}

void MCStreamer::initSections(bool NoExecStack, const MCSubtargetInfo &STI) {
  switchSection(getContext().getObjectFileInfo()->getTextSection());
}

void MCStreamer::emitLabel(MCSymbol *Symbol, SMLoc Loc) {
  Symbol->redefineIfPossible();

  if (!Symbol->isUndefined() || Symbol->isVariable())
    return getContext().reportError(Loc, "symbol '" + Twine(Symbol->getName()) +
                                             "' is already defined");

  assert(!Symbol->isVariable() && "Cannot emit a variable symbol!");
  assert(getCurrentSectionOnly() && "Cannot emit before setting section!");
  assert(!Symbol->getFragment() && "Unexpected fragment on symbol data!");
  assert(Symbol->isUndefined() && "Cannot define a symbol twice!");

  Symbol->setFragment(&getCurrentSectionOnly()->getDummyFragment());

  MCTargetStreamer *TS = getTargetStreamer();
  if (TS)
    TS->emitLabel(Symbol);
}

void MCStreamer::emitConditionalAssignment(MCSymbol *Symbol,
                                           const MCExpr *Value) {}

void MCStreamer::emitCFISections(bool EH, bool Debug) {}

void MCStreamer::emitCFIStartProc(bool IsSimple, SMLoc Loc) {
  if (!FrameInfoStack.empty() &&
      getCurrentSectionOnly() == FrameInfoStack.back().second)
    return getContext().reportError(
        Loc, "starting new .cfi frame before finishing the previous one");

  MCDwarfFrameInfo Frame;
  Frame.IsSimple = IsSimple;
  emitCFIStartProcImpl(Frame);

  const MCAsmInfo* MAI = Context.getAsmInfo();
  if (MAI) {
    for (const MCCFIInstruction& Inst : MAI->getInitialFrameState()) {
      if (Inst.getOperation() == MCCFIInstruction::OpDefCfa ||
          Inst.getOperation() == MCCFIInstruction::OpDefCfaRegister ||
          Inst.getOperation() == MCCFIInstruction::OpLLVMDefAspaceCfa) {
        Frame.CurrentCfaRegister = Inst.getRegister();
      }
    }
  }

  FrameInfoStack.emplace_back(DwarfFrameInfos.size(), getCurrentSectionOnly());
  DwarfFrameInfos.push_back(Frame);
}

void MCStreamer::emitCFIStartProcImpl(MCDwarfFrameInfo &Frame) {
}

void MCStreamer::emitCFIEndProc() {
  MCDwarfFrameInfo *CurFrame = getCurrentDwarfFrameInfo();
  if (!CurFrame)
    return;
  emitCFIEndProcImpl(*CurFrame);
  FrameInfoStack.pop_back();
}

void MCStreamer::emitCFIEndProcImpl(MCDwarfFrameInfo &Frame) {
  // Put a dummy non-null value in Frame.End to mark that this frame has been
  // closed.
  Frame.End = (MCSymbol *)1;
}

MCSymbol *MCStreamer::emitCFILabel() {
  // Return a dummy non-null value so that label fields appear filled in when
  // generating textual assembly.
  return (MCSymbol *)1;
}

void MCStreamer::emitCFIDefCfa(int64_t Register, int64_t Offset, SMLoc Loc) {
  MCSymbol *Label = emitCFILabel();
  MCCFIInstruction Instruction =
      MCCFIInstruction::cfiDefCfa(Label, Register, Offset, Loc);
  MCDwarfFrameInfo *CurFrame = getCurrentDwarfFrameInfo();
  if (!CurFrame)
    return;
  CurFrame->Instructions.push_back(Instruction);
  CurFrame->CurrentCfaRegister = static_cast<unsigned>(Register);
}

void MCStreamer::emitCFIDefCfaOffset(int64_t Offset, SMLoc Loc) {
  MCSymbol *Label = emitCFILabel();
  MCCFIInstruction Instruction =
      MCCFIInstruction::cfiDefCfaOffset(Label, Offset);
  MCDwarfFrameInfo *CurFrame = getCurrentDwarfFrameInfo();
  if (!CurFrame)
    return;
  CurFrame->Instructions.push_back(Instruction);
}

void MCStreamer::emitCFIAdjustCfaOffset(int64_t Adjustment, SMLoc Loc) {
  MCSymbol *Label = emitCFILabel();
  MCCFIInstruction Instruction =
      MCCFIInstruction::createAdjustCfaOffset(Label, Adjustment, Loc);
  MCDwarfFrameInfo *CurFrame = getCurrentDwarfFrameInfo();
  if (!CurFrame)
    return;
  CurFrame->Instructions.push_back(Instruction);
}

void MCStreamer::emitCFIDefCfaRegister(int64_t Register, SMLoc Loc) {
  MCSymbol *Label = emitCFILabel();
  MCCFIInstruction Instruction =
      MCCFIInstruction::createDefCfaRegister(Label, Register, Loc);
  MCDwarfFrameInfo *CurFrame = getCurrentDwarfFrameInfo();
  if (!CurFrame)
    return;
  CurFrame->Instructions.push_back(Instruction);
  CurFrame->CurrentCfaRegister = static_cast<unsigned>(Register);
}

void MCStreamer::emitCFILLVMDefAspaceCfa(int64_t Register, int64_t Offset,
                                         int64_t AddressSpace, SMLoc Loc) {
  MCSymbol *Label = emitCFILabel();
  MCCFIInstruction Instruction = MCCFIInstruction::createLLVMDefAspaceCfa(
      Label, Register, Offset, AddressSpace, Loc);
  MCDwarfFrameInfo *CurFrame = getCurrentDwarfFrameInfo();
  if (!CurFrame)
    return;
  CurFrame->Instructions.push_back(Instruction);
  CurFrame->CurrentCfaRegister = static_cast<unsigned>(Register);
}

void MCStreamer::emitCFIOffset(int64_t Register, int64_t Offset, SMLoc Loc) {
  MCSymbol *Label = emitCFILabel();
  MCCFIInstruction Instruction =
      MCCFIInstruction::createOffset(Label, Register, Offset, Loc);
  MCDwarfFrameInfo *CurFrame = getCurrentDwarfFrameInfo();
  if (!CurFrame)
    return;
  CurFrame->Instructions.push_back(Instruction);
}

void MCStreamer::emitCFIRelOffset(int64_t Register, int64_t Offset, SMLoc Loc) {
  MCSymbol *Label = emitCFILabel();
  MCCFIInstruction Instruction =
      MCCFIInstruction::createRelOffset(Label, Register, Offset, Loc);
  MCDwarfFrameInfo *CurFrame = getCurrentDwarfFrameInfo();
  if (!CurFrame)
    return;
  CurFrame->Instructions.push_back(Instruction);
}

void MCStreamer::emitCFIPersonality(const MCSymbol *Sym,
                                    unsigned Encoding) {
  MCDwarfFrameInfo *CurFrame = getCurrentDwarfFrameInfo();
  if (!CurFrame)
    return;
  CurFrame->Personality = Sym;
  CurFrame->PersonalityEncoding = Encoding;
}

void MCStreamer::emitCFILsda(const MCSymbol *Sym, unsigned Encoding) {
  MCDwarfFrameInfo *CurFrame = getCurrentDwarfFrameInfo();
  if (!CurFrame)
    return;
  CurFrame->Lsda = Sym;
  CurFrame->LsdaEncoding = Encoding;
}

void MCStreamer::emitCFIRememberState(SMLoc Loc) {
  MCSymbol *Label = emitCFILabel();
  MCCFIInstruction Instruction =
      MCCFIInstruction::createRememberState(Label, Loc);
  MCDwarfFrameInfo *CurFrame = getCurrentDwarfFrameInfo();
  if (!CurFrame)
    return;
  CurFrame->Instructions.push_back(Instruction);
}

void MCStreamer::emitCFIRestoreState(SMLoc Loc) {
  // FIXME: Error if there is no matching cfi_remember_state.
  MCSymbol *Label = emitCFILabel();
  MCCFIInstruction Instruction =
      MCCFIInstruction::createRestoreState(Label, Loc);
  MCDwarfFrameInfo *CurFrame = getCurrentDwarfFrameInfo();
  if (!CurFrame)
    return;
  CurFrame->Instructions.push_back(Instruction);
}

void MCStreamer::emitCFISameValue(int64_t Register, SMLoc Loc) {
  MCSymbol *Label = emitCFILabel();
  MCCFIInstruction Instruction =
      MCCFIInstruction::createSameValue(Label, Register, Loc);
  MCDwarfFrameInfo *CurFrame = getCurrentDwarfFrameInfo();
  if (!CurFrame)
    return;
  CurFrame->Instructions.push_back(Instruction);
}

void MCStreamer::emitCFIRestore(int64_t Register, SMLoc Loc) {
  MCSymbol *Label = emitCFILabel();
  MCCFIInstruction Instruction =
      MCCFIInstruction::createRestore(Label, Register, Loc);
  MCDwarfFrameInfo *CurFrame = getCurrentDwarfFrameInfo();
  if (!CurFrame)
    return;
  CurFrame->Instructions.push_back(Instruction);
}

void MCStreamer::emitCFIEscape(StringRef Values, SMLoc Loc) {
  MCSymbol *Label = emitCFILabel();
  MCCFIInstruction Instruction =
      MCCFIInstruction::createEscape(Label, Values, Loc, "");
  MCDwarfFrameInfo *CurFrame = getCurrentDwarfFrameInfo();
  if (!CurFrame)
    return;
  CurFrame->Instructions.push_back(Instruction);
}

void MCStreamer::emitCFIGnuArgsSize(int64_t Size, SMLoc Loc) {
  MCSymbol *Label = emitCFILabel();
  MCCFIInstruction Instruction =
      MCCFIInstruction::createGnuArgsSize(Label, Size, Loc);
  MCDwarfFrameInfo *CurFrame = getCurrentDwarfFrameInfo();
  if (!CurFrame)
    return;
  CurFrame->Instructions.push_back(Instruction);
}

void MCStreamer::emitCFISignalFrame() {
  MCDwarfFrameInfo *CurFrame = getCurrentDwarfFrameInfo();
  if (!CurFrame)
    return;
  CurFrame->IsSignalFrame = true;
}

void MCStreamer::emitCFIUndefined(int64_t Register, SMLoc Loc) {
  MCSymbol *Label = emitCFILabel();
  MCCFIInstruction Instruction =
      MCCFIInstruction::createUndefined(Label, Register, Loc);
  MCDwarfFrameInfo *CurFrame = getCurrentDwarfFrameInfo();
  if (!CurFrame)
    return;
  CurFrame->Instructions.push_back(Instruction);
}

void MCStreamer::emitCFIRegister(int64_t Register1, int64_t Register2,
                                 SMLoc Loc) {
  MCSymbol *Label = emitCFILabel();
  MCCFIInstruction Instruction =
      MCCFIInstruction::createRegister(Label, Register1, Register2, Loc);
  MCDwarfFrameInfo *CurFrame = getCurrentDwarfFrameInfo();
  if (!CurFrame)
    return;
  CurFrame->Instructions.push_back(Instruction);
}

void MCStreamer::emitCFIWindowSave(SMLoc Loc) {
  MCSymbol *Label = emitCFILabel();
  MCCFIInstruction Instruction = MCCFIInstruction::createWindowSave(Label, Loc);
  MCDwarfFrameInfo *CurFrame = getCurrentDwarfFrameInfo();
  if (!CurFrame)
    return;
  CurFrame->Instructions.push_back(Instruction);
}

void MCStreamer::emitCFINegateRAState(SMLoc Loc) {
  MCSymbol *Label = emitCFILabel();
  MCCFIInstruction Instruction =
      MCCFIInstruction::createNegateRAState(Label, Loc);
  MCDwarfFrameInfo *CurFrame = getCurrentDwarfFrameInfo();
  if (!CurFrame)
    return;
  CurFrame->Instructions.push_back(Instruction);
}

void MCStreamer::emitCFIReturnColumn(int64_t Register) {
  MCDwarfFrameInfo *CurFrame = getCurrentDwarfFrameInfo();
  if (!CurFrame)
    return;
  CurFrame->RAReg = Register;
}

WinEH::FrameInfo *MCStreamer::EnsureValidWinFrameInfo(SMLoc Loc) {
  const MCAsmInfo *MAI = Context.getAsmInfo();
  if (!MAI->usesWindowsCFI()) {
    getContext().reportError(
        Loc, ".seh_* directives are not supported on this target");
    return nullptr;
  }
  if (!CurrentWinFrameInfo || CurrentWinFrameInfo->End) {
    getContext().reportError(
        Loc, ".seh_ directive must appear within an active frame");
    return nullptr;
  }
  return CurrentWinFrameInfo;
}

void MCStreamer::emitWinCFIStartProc(const MCSymbol *Symbol, SMLoc Loc) {
  const MCAsmInfo *MAI = Context.getAsmInfo();
  if (!MAI->usesWindowsCFI())
    return getContext().reportError(
        Loc, ".seh_* directives are not supported on this target");
  if (CurrentWinFrameInfo && !CurrentWinFrameInfo->End)
    getContext().reportError(
        Loc, "Starting a function before ending the previous one!");

  MCSymbol *StartProc = emitCFILabel();

  CurrentProcWinFrameInfoStartIndex = WinFrameInfos.size();
  WinFrameInfos.emplace_back(
      std::make_unique<WinEH::FrameInfo>(Symbol, StartProc));
  CurrentWinFrameInfo = WinFrameInfos.back().get();
  CurrentWinFrameInfo->TextSection = getCurrentSectionOnly();
}

void MCStreamer::emitWinCFIEndProc(SMLoc Loc) {
  WinEH::FrameInfo *CurFrame = EnsureValidWinFrameInfo(Loc);
  if (!CurFrame)
    return;
  if (CurFrame->ChainedParent)
    getContext().reportError(Loc, "Not all chained regions terminated!");

  MCSymbol *Label = emitCFILabel();
  CurFrame->End = Label;
  if (!CurFrame->FuncletOrFuncEnd)
    CurFrame->FuncletOrFuncEnd = CurFrame->End;

  for (size_t I = CurrentProcWinFrameInfoStartIndex, E = WinFrameInfos.size();
       I != E; ++I)
    emitWindowsUnwindTables(WinFrameInfos[I].get());
  switchSection(CurFrame->TextSection);
}

void MCStreamer::emitWinCFIFuncletOrFuncEnd(SMLoc Loc) {
  WinEH::FrameInfo *CurFrame = EnsureValidWinFrameInfo(Loc);
  if (!CurFrame)
    return;
  if (CurFrame->ChainedParent)
    getContext().reportError(Loc, "Not all chained regions terminated!");

  MCSymbol *Label = emitCFILabel();
  CurFrame->FuncletOrFuncEnd = Label;
}

void MCStreamer::emitWinCFIStartChained(SMLoc Loc) {
  WinEH::FrameInfo *CurFrame = EnsureValidWinFrameInfo(Loc);
  if (!CurFrame)
    return;

  MCSymbol *StartProc = emitCFILabel();

  WinFrameInfos.emplace_back(std::make_unique<WinEH::FrameInfo>(
      CurFrame->Function, StartProc, CurFrame));
  CurrentWinFrameInfo = WinFrameInfos.back().get();
  CurrentWinFrameInfo->TextSection = getCurrentSectionOnly();
}

void MCStreamer::emitWinCFIEndChained(SMLoc Loc) {
  WinEH::FrameInfo *CurFrame = EnsureValidWinFrameInfo(Loc);
  if (!CurFrame)
    return;
  if (!CurFrame->ChainedParent)
    return getContext().reportError(
        Loc, "End of a chained region outside a chained region!");

  MCSymbol *Label = emitCFILabel();

  CurFrame->End = Label;
  CurrentWinFrameInfo = const_cast<WinEH::FrameInfo *>(CurFrame->ChainedParent);
}

void MCStreamer::emitWinEHHandler(const MCSymbol *Sym, bool Unwind, bool Except,
                                  SMLoc Loc) {
  WinEH::FrameInfo *CurFrame = EnsureValidWinFrameInfo(Loc);
  if (!CurFrame)
    return;
  if (CurFrame->ChainedParent)
    return getContext().reportError(
        Loc, "Chained unwind areas can't have handlers!");
  CurFrame->ExceptionHandler = Sym;
  if (!Except && !Unwind)
    getContext().reportError(Loc, "Don't know what kind of handler this is!");
  if (Unwind)
    CurFrame->HandlesUnwind = true;
  if (Except)
    CurFrame->HandlesExceptions = true;
}

void MCStreamer::emitWinEHHandlerData(SMLoc Loc) {
  WinEH::FrameInfo *CurFrame = EnsureValidWinFrameInfo(Loc);
  if (!CurFrame)
    return;
  if (CurFrame->ChainedParent)
    getContext().reportError(Loc, "Chained unwind areas can't have handlers!");
}

void MCStreamer::emitCGProfileEntry(const MCSymbolRefExpr *From,
                                    const MCSymbolRefExpr *To, uint64_t Count) {
}

static MCSection *getWinCFISection(MCContext &Context, unsigned *NextWinCFIID,
                                   MCSection *MainCFISec,
                                   const MCSection *TextSec) {
  // If this is the main .text section, use the main unwind info section.
  if (TextSec == Context.getObjectFileInfo()->getTextSection())
    return MainCFISec;

  const auto *TextSecCOFF = cast<MCSectionCOFF>(TextSec);
  auto *MainCFISecCOFF = cast<MCSectionCOFF>(MainCFISec);
  unsigned UniqueID = TextSecCOFF->getOrAssignWinCFISectionID(NextWinCFIID);

  // If this section is COMDAT, this unwind section should be COMDAT associative
  // with its group.
  const MCSymbol *KeySym = nullptr;
  if (TextSecCOFF->getCharacteristics() & COFF::IMAGE_SCN_LNK_COMDAT) {
    KeySym = TextSecCOFF->getCOMDATSymbol();

    // In a GNU environment, we can't use associative comdats. Instead, do what
    // GCC does, which is to make plain comdat selectany section named like
    // ".[px]data$_Z3foov".
    if (!Context.getAsmInfo()->hasCOFFAssociativeComdats()) {
      std::string SectionName = (MainCFISecCOFF->getName() + "$" +
                                 TextSecCOFF->getName().split('$').second)
                                    .str();
      return Context.getCOFFSection(SectionName,
                                    MainCFISecCOFF->getCharacteristics() |
                                        COFF::IMAGE_SCN_LNK_COMDAT,
                                    "", COFF::IMAGE_COMDAT_SELECT_ANY);
    }
  }

  return Context.getAssociativeCOFFSection(MainCFISecCOFF, KeySym, UniqueID);
}

MCSection *MCStreamer::getAssociatedPDataSection(const MCSection *TextSec) {
  return getWinCFISection(getContext(), &NextWinCFIID,
                          getContext().getObjectFileInfo()->getPDataSection(),
                          TextSec);
}

MCSection *MCStreamer::getAssociatedXDataSection(const MCSection *TextSec) {
  return getWinCFISection(getContext(), &NextWinCFIID,
                          getContext().getObjectFileInfo()->getXDataSection(),
                          TextSec);
}

void MCStreamer::emitSyntaxDirective() {}

static unsigned encodeSEHRegNum(MCContext &Ctx, MCRegister Reg) {
  return Ctx.getRegisterInfo()->getSEHRegNum(Reg);
}

void MCStreamer::emitWinCFIPushReg(MCRegister Register, SMLoc Loc) {
  WinEH::FrameInfo *CurFrame = EnsureValidWinFrameInfo(Loc);
  if (!CurFrame)
    return;

  MCSymbol *Label = emitCFILabel();

  WinEH::Instruction Inst = Win64EH::Instruction::PushNonVol(
      Label, encodeSEHRegNum(Context, Register));
  CurFrame->Instructions.push_back(Inst);
}

void MCStreamer::emitWinCFISetFrame(MCRegister Register, unsigned Offset,
                                    SMLoc Loc) {
  WinEH::FrameInfo *CurFrame = EnsureValidWinFrameInfo(Loc);
  if (!CurFrame)
    return;
  if (CurFrame->LastFrameInst >= 0)
    return getContext().reportError(
        Loc, "frame register and offset can be set at most once");
  if (Offset & 0x0F)
    return getContext().reportError(Loc, "offset is not a multiple of 16");
  if (Offset > 240)
    return getContext().reportError(
        Loc, "frame offset must be less than or equal to 240");

  MCSymbol *Label = emitCFILabel();

  WinEH::Instruction Inst = Win64EH::Instruction::SetFPReg(
      Label, encodeSEHRegNum(getContext(), Register), Offset);
  CurFrame->LastFrameInst = CurFrame->Instructions.size();
  CurFrame->Instructions.push_back(Inst);
}

void MCStreamer::emitWinCFIAllocStack(unsigned Size, SMLoc Loc) {
  WinEH::FrameInfo *CurFrame = EnsureValidWinFrameInfo(Loc);
  if (!CurFrame)
    return;
  if (Size == 0)
    return getContext().reportError(Loc,
                                    "stack allocation size must be non-zero");
  if (Size & 7)
    return getContext().reportError(
        Loc, "stack allocation size is not a multiple of 8");

  MCSymbol *Label = emitCFILabel();

  WinEH::Instruction Inst = Win64EH::Instruction::Alloc(Label, Size);
  CurFrame->Instructions.push_back(Inst);
}

void MCStreamer::emitWinCFISaveReg(MCRegister Register, unsigned Offset,
                                   SMLoc Loc) {
  WinEH::FrameInfo *CurFrame = EnsureValidWinFrameInfo(Loc);
  if (!CurFrame)
    return;

  if (Offset & 7)
    return getContext().reportError(
        Loc, "register save offset is not 8 byte aligned");

  MCSymbol *Label = emitCFILabel();

  WinEH::Instruction Inst = Win64EH::Instruction::SaveNonVol(
      Label, encodeSEHRegNum(Context, Register), Offset);
  CurFrame->Instructions.push_back(Inst);
}

void MCStreamer::emitWinCFISaveXMM(MCRegister Register, unsigned Offset,
                                   SMLoc Loc) {
  WinEH::FrameInfo *CurFrame = EnsureValidWinFrameInfo(Loc);
  if (!CurFrame)
    return;
  if (Offset & 0x0F)
    return getContext().reportError(Loc, "offset is not a multiple of 16");

  MCSymbol *Label = emitCFILabel();

  WinEH::Instruction Inst = Win64EH::Instruction::SaveXMM(
      Label, encodeSEHRegNum(Context, Register), Offset);
  CurFrame->Instructions.push_back(Inst);
}

void MCStreamer::emitWinCFIPushFrame(bool Code, SMLoc Loc) {
  WinEH::FrameInfo *CurFrame = EnsureValidWinFrameInfo(Loc);
  if (!CurFrame)
    return;
  if (!CurFrame->Instructions.empty())
    return getContext().reportError(
        Loc, "If present, PushMachFrame must be the first UOP");

  MCSymbol *Label = emitCFILabel();

  WinEH::Instruction Inst = Win64EH::Instruction::PushMachFrame(Label, Code);
  CurFrame->Instructions.push_back(Inst);
}

void MCStreamer::emitWinCFIEndProlog(SMLoc Loc) {
  WinEH::FrameInfo *CurFrame = EnsureValidWinFrameInfo(Loc);
  if (!CurFrame)
    return;

  MCSymbol *Label = emitCFILabel();

  CurFrame->PrologEnd = Label;
}

void MCStreamer::emitCOFFSafeSEH(MCSymbol const *Symbol) {}

void MCStreamer::emitCOFFSymbolIndex(MCSymbol const *Symbol) {}

void MCStreamer::emitCOFFSectionIndex(MCSymbol const *Symbol) {}

void MCStreamer::emitCOFFSecRel32(MCSymbol const *Symbol, uint64_t Offset) {}

void MCStreamer::emitCOFFImgRel32(MCSymbol const *Symbol, int64_t Offset) {}

/// EmitRawText - If this file is backed by an assembly streamer, this dumps
/// the specified string in the output .s file.  This capability is
/// indicated by the hasRawTextSupport() predicate.
void MCStreamer::emitRawTextImpl(StringRef String) {
  // This is not llvm_unreachable for the sake of out of tree backend
  // developers who may not have assembly streamers and should serve as a
  // reminder to not accidentally call EmitRawText in the absence of such.
  report_fatal_error("EmitRawText called on an MCStreamer that doesn't support "
                     "it (target backend is likely missing an AsmStreamer "
                     "implementation)");
}

void MCStreamer::emitRawText(const Twine &T) {
  SmallString<128> Str;
  emitRawTextImpl(T.toStringRef(Str));
}

void MCStreamer::emitWindowsUnwindTables() {}

void MCStreamer::emitWindowsUnwindTables(WinEH::FrameInfo *Frame) {}

void MCStreamer::finish(SMLoc EndLoc) {
  if ((!DwarfFrameInfos.empty() && !DwarfFrameInfos.back().End) ||
      (!WinFrameInfos.empty() && !WinFrameInfos.back()->End)) {
    getContext().reportError(EndLoc, "Unfinished frame!");
    return;
  }

  MCTargetStreamer *TS = getTargetStreamer();
  if (TS)
    TS->finish();

  finishImpl();
}

void MCStreamer::maybeEmitDwarf64Mark() {
  if (Context.getDwarfFormat() != dwarf::DWARF64)
    return;
  AddComment("DWARF64 Mark");
  emitInt32(dwarf::DW_LENGTH_DWARF64);
}

void MCStreamer::emitDwarfUnitLength(uint64_t Length, const Twine &Comment) {
  assert(Context.getDwarfFormat() == dwarf::DWARF64 ||
         Length <= dwarf::DW_LENGTH_lo_reserved);
  maybeEmitDwarf64Mark();
  AddComment(Comment);
  emitIntValue(Length, dwarf::getDwarfOffsetByteSize(Context.getDwarfFormat()));
}

MCSymbol *MCStreamer::emitDwarfUnitLength(const Twine &Prefix,
                                          const Twine &Comment) {
  maybeEmitDwarf64Mark();
  AddComment(Comment);
  MCSymbol *Lo = Context.createTempSymbol(Prefix + "_start");
  MCSymbol *Hi = Context.createTempSymbol(Prefix + "_end");

  emitAbsoluteSymbolDiff(
      Hi, Lo, dwarf::getDwarfOffsetByteSize(Context.getDwarfFormat()));
  // emit the begin symbol after we generate the length field.
  emitLabel(Lo);
  // Return the Hi symbol to the caller.
  return Hi;
}

void MCStreamer::emitDwarfLineStartLabel(MCSymbol *StartSym) {
  // Set the value of the symbol, as we are at the start of the line table.
  emitLabel(StartSym);
}

void MCStreamer::emitAssignment(MCSymbol *Symbol, const MCExpr *Value) {
  visitUsedExpr(*Value);
  Symbol->setVariableValue(Value);

  MCTargetStreamer *TS = getTargetStreamer();
  if (TS)
    TS->emitAssignment(Symbol, Value);
}

void MCTargetStreamer::prettyPrintAsm(MCInstPrinter &InstPrinter,
                                      uint64_t Address, const MCInst &Inst,
                                      const MCSubtargetInfo &STI,
                                      raw_ostream &OS) {
  InstPrinter.printInst(&Inst, Address, "", STI, OS);
}

void MCStreamer::visitUsedSymbol(const MCSymbol &Sym) {
}

void MCStreamer::visitUsedExpr(const MCExpr &Expr) {
  switch (Expr.getKind()) {
  case MCExpr::Target:
    cast<MCTargetExpr>(Expr).visitUsedExpr(*this);
    break;

  case MCExpr::Constant:
    break;

  case MCExpr::Binary: {
    const MCBinaryExpr &BE = cast<MCBinaryExpr>(Expr);
    visitUsedExpr(*BE.getLHS());
    visitUsedExpr(*BE.getRHS());
    break;
  }

  case MCExpr::SymbolRef:
    visitUsedSymbol(cast<MCSymbolRefExpr>(Expr).getSymbol());
    break;

  case MCExpr::Unary:
    visitUsedExpr(*cast<MCUnaryExpr>(Expr).getSubExpr());
    break;
  }
}

void MCStreamer::emitInstruction(const MCInst &Inst, const MCSubtargetInfo &) {
  // Scan for values.
  for (unsigned i = Inst.getNumOperands(); i--;)
    if (Inst.getOperand(i).isExpr())
      visitUsedExpr(*Inst.getOperand(i).getExpr());
}

void MCStreamer::emitPseudoProbe(uint64_t Guid, uint64_t Index, uint64_t Type,
                                 uint64_t Attr, uint64_t Discriminator,
                                 const MCPseudoProbeInlineStack &InlineStack,
                                 MCSymbol *FnSym) {
  auto &Context = getContext();

  // Create a symbol at in the current section for use in the probe.
  MCSymbol *ProbeSym = Context.createTempSymbol();

  // Set the value of the symbol to use for the MCPseudoProbe.
  emitLabel(ProbeSym);

  // Create a (local) probe entry with the symbol.
  MCPseudoProbe Probe(ProbeSym, Guid, Index, Type, Attr, Discriminator);

  // Add the probe entry to this section's entries.
  Context.getMCPseudoProbeTable().getProbeSections().addPseudoProbe(
      FnSym, Probe, InlineStack);
}

void MCStreamer::emitAbsoluteSymbolDiff(const MCSymbol *Hi, const MCSymbol *Lo,
                                        unsigned Size) {
  // Get the Hi-Lo expression.
  const MCExpr *Diff =
      MCBinaryExpr::createSub(MCSymbolRefExpr::create(Hi, Context),
                              MCSymbolRefExpr::create(Lo, Context), Context);

  const MCAsmInfo *MAI = Context.getAsmInfo();
  if (!MAI->doesSetDirectiveSuppressReloc()) {
    emitValue(Diff, Size);
    return;
  }

  // Otherwise, emit with .set (aka assignment).
  MCSymbol *SetLabel = Context.createTempSymbol("set");
  emitAssignment(SetLabel, Diff);
  emitSymbolValue(SetLabel, Size);
}

void MCStreamer::emitAbsoluteSymbolDiffAsULEB128(const MCSymbol *Hi,
                                                 const MCSymbol *Lo) {
  // Get the Hi-Lo expression.
  const MCExpr *Diff =
      MCBinaryExpr::createSub(MCSymbolRefExpr::create(Hi, Context),
                              MCSymbolRefExpr::create(Lo, Context), Context);

  emitULEB128Value(Diff);
}

void MCStreamer::emitAssemblerFlag(MCAssemblerFlag Flag) {}
void MCStreamer::emitThumbFunc(MCSymbol *Func) {}
void MCStreamer::emitSymbolDesc(MCSymbol *Symbol, unsigned DescValue) {}
void MCStreamer::beginCOFFSymbolDef(const MCSymbol *Symbol) {
  llvm_unreachable("this directive only supported on COFF targets");
}
void MCStreamer::endCOFFSymbolDef() {
  llvm_unreachable("this directive only supported on COFF targets");
}
void MCStreamer::emitFileDirective(StringRef Filename) {}
void MCStreamer::emitFileDirective(StringRef Filename,
                                   StringRef CompilerVersion,
                                   StringRef TimeStamp, StringRef Description) {
}
void MCStreamer::emitCOFFSymbolStorageClass(int StorageClass) {
  llvm_unreachable("this directive only supported on COFF targets");
}
void MCStreamer::emitCOFFSymbolType(int Type) {
  llvm_unreachable("this directive only supported on COFF targets");
}
void MCStreamer::emitXCOFFLocalCommonSymbol(MCSymbol *LabelSym, uint64_t Size,
                                            MCSymbol *CsectSym,
                                            Align Alignment) {
  llvm_unreachable("this directive only supported on XCOFF targets");
}

void MCStreamer::emitXCOFFSymbolLinkageWithVisibility(MCSymbol *Symbol,
                                                      MCSymbolAttr Linkage,
                                                      MCSymbolAttr Visibility) {
  llvm_unreachable("emitXCOFFSymbolLinkageWithVisibility is only supported on "
                   "XCOFF targets");
}

void MCStreamer::emitXCOFFRenameDirective(const MCSymbol *Name,
                                          StringRef Rename) {}

void MCStreamer::emitXCOFFRefDirective(const MCSymbol *Symbol) {
  llvm_unreachable("emitXCOFFRefDirective is only supported on XCOFF targets");
}

void MCStreamer::emitXCOFFExceptDirective(const MCSymbol *Symbol,
                                          const MCSymbol *Trap,
                                          unsigned Lang, unsigned Reason,
                                          unsigned FunctionSize,
                                          bool hasDebug) {
  report_fatal_error("emitXCOFFExceptDirective is only supported on "
                     "XCOFF targets");
}

void MCStreamer::emitXCOFFCInfoSym(StringRef Name, StringRef Metadata) {
  llvm_unreachable("emitXCOFFCInfoSym is only supported on"
                   "XCOFF targets");
}

void MCStreamer::emitELFSize(MCSymbol *Symbol, const MCExpr *Value) {}
void MCStreamer::emitELFSymverDirective(const MCSymbol *OriginalSym,
                                        StringRef Name, bool KeepOriginalSym) {}
void MCStreamer::emitLocalCommonSymbol(MCSymbol *Symbol, uint64_t Size,
                                       Align ByteAlignment) {}
void MCStreamer::emitTBSSSymbol(MCSection *Section, MCSymbol *Symbol,
                                uint64_t Size, Align ByteAlignment) {}
<<<<<<< HEAD
void MCStreamer::changeSection(MCSection *, uint32_t) {}
=======
void MCStreamer::changeSection(MCSection *Section, uint32_t) {
  CurFrag = &Section->getDummyFragment();
}
>>>>>>> 4fe5a3cc
void MCStreamer::emitWeakReference(MCSymbol *Alias, const MCSymbol *Symbol) {}
void MCStreamer::emitBytes(StringRef Data) {}
void MCStreamer::emitBinaryData(StringRef Data) { emitBytes(Data); }
void MCStreamer::emitValueImpl(const MCExpr *Value, unsigned Size, SMLoc Loc) {
  visitUsedExpr(*Value);
}
void MCStreamer::emitULEB128Value(const MCExpr *Value) {}
void MCStreamer::emitSLEB128Value(const MCExpr *Value) {}
void MCStreamer::emitFill(const MCExpr &NumBytes, uint64_t Value, SMLoc Loc) {}
void MCStreamer::emitFill(const MCExpr &NumValues, int64_t Size, int64_t Expr,
                          SMLoc Loc) {}
void MCStreamer::emitValueToAlignment(Align Alignment, int64_t Value,
                                      unsigned ValueSize,
                                      unsigned MaxBytesToEmit) {}
void MCStreamer::emitCodeAlignment(Align Alignment, const MCSubtargetInfo *STI,
                                   unsigned MaxBytesToEmit) {}
void MCStreamer::emitValueToOffset(const MCExpr *Offset, unsigned char Value,
                                   SMLoc Loc) {}
void MCStreamer::emitBundleAlignMode(Align Alignment) {}
void MCStreamer::emitBundleLock(bool AlignToEnd) {}
void MCStreamer::finishImpl() {}
void MCStreamer::emitBundleUnlock() {}

bool MCStreamer::popSection() {
  if (SectionStack.size() <= 1)
    return false;
  auto I = SectionStack.end();
  --I;
  MCSectionSubPair OldSec = I->first;
  --I;
  MCSectionSubPair NewSec = I->first;

  if (NewSec.first && OldSec != NewSec)
    changeSection(NewSec.first, NewSec.second);
  SectionStack.pop_back();
  return true;
}

void MCStreamer::switchSection(MCSection *Section, uint32_t Subsection) {
  assert(Section && "Cannot switch to a null section!");
  MCSectionSubPair curSection = SectionStack.back().first;
  SectionStack.back().second = curSection;
  if (MCSectionSubPair(Section, Subsection) != curSection) {
    changeSection(Section, Subsection);
    SectionStack.back().first = MCSectionSubPair(Section, Subsection);
    assert(!Section->hasEnded() && "Section already ended");
    MCSymbol *Sym = Section->getBeginSymbol();
    if (Sym && !Sym->isInSection())
      emitLabel(Sym);
  }
}

bool MCStreamer::switchSection(MCSection *Section, const MCExpr *SubsecExpr) {
  int64_t Subsec = 0;
  if (SubsecExpr) {
    if (!SubsecExpr->evaluateAsAbsolute(Subsec, getAssemblerPtr())) {
      getContext().reportError(SubsecExpr->getLoc(),
                               "cannot evaluate subsection number");
      return true;
    }
    if (!isUInt<31>(Subsec)) {
      getContext().reportError(SubsecExpr->getLoc(),
                               "subsection number " + Twine(Subsec) +
                                   " is not within [0,2147483647]");
      return true;
    }
  }
  switchSection(Section, Subsec);
  return false;
}

<<<<<<< HEAD
=======
void MCStreamer::switchSectionNoPrint(MCSection *Section) {
  SectionStack.back().second = SectionStack.back().first;
  SectionStack.back().first = MCSectionSubPair(Section, 0);
  CurFrag = &Section->getDummyFragment();
}

>>>>>>> 4fe5a3cc
MCSymbol *MCStreamer::endSection(MCSection *Section) {
  // TODO: keep track of the last subsection so that this symbol appears in the
  // correct place.
  MCSymbol *Sym = Section->getEndSymbol(Context);
  if (Sym->isInSection())
    return Sym;

  switchSection(Section);
  emitLabel(Sym);
  return Sym;
}

static VersionTuple
targetVersionOrMinimumSupportedOSVersion(const Triple &Target,
                                         VersionTuple TargetVersion) {
  VersionTuple Min = Target.getMinimumSupportedOSVersion();
  return !Min.empty() && Min > TargetVersion ? Min : TargetVersion;
}

static MCVersionMinType
getMachoVersionMinLoadCommandType(const Triple &Target) {
  assert(Target.isOSDarwin() && "expected a darwin OS");
  switch (Target.getOS()) {
  case Triple::MacOSX:
  case Triple::Darwin:
    return MCVM_OSXVersionMin;
  case Triple::IOS:
    assert(!Target.isMacCatalystEnvironment() &&
           "mac Catalyst should use LC_BUILD_VERSION");
    return MCVM_IOSVersionMin;
  case Triple::TvOS:
    return MCVM_TvOSVersionMin;
  case Triple::WatchOS:
    return MCVM_WatchOSVersionMin;
  default:
    break;
  }
  llvm_unreachable("unexpected OS type");
}

static VersionTuple getMachoBuildVersionSupportedOS(const Triple &Target) {
  assert(Target.isOSDarwin() && "expected a darwin OS");
  switch (Target.getOS()) {
  case Triple::MacOSX:
  case Triple::Darwin:
    return VersionTuple(10, 14);
  case Triple::IOS:
    // Mac Catalyst always uses the build version load command.
    if (Target.isMacCatalystEnvironment())
      return VersionTuple();
    [[fallthrough]];
  case Triple::TvOS:
    return VersionTuple(12);
  case Triple::WatchOS:
    return VersionTuple(5);
  case Triple::DriverKit:
    // DriverKit always uses the build version load command.
    return VersionTuple();
  case Triple::XROS:
    // XROS always uses the build version load command.
    return VersionTuple();
  default:
    break;
  }
  llvm_unreachable("unexpected OS type");
}

static MachO::PlatformType
getMachoBuildVersionPlatformType(const Triple &Target) {
  assert(Target.isOSDarwin() && "expected a darwin OS");
  switch (Target.getOS()) {
  case Triple::MacOSX:
  case Triple::Darwin:
    return MachO::PLATFORM_MACOS;
  case Triple::IOS:
    if (Target.isMacCatalystEnvironment())
      return MachO::PLATFORM_MACCATALYST;
    return Target.isSimulatorEnvironment() ? MachO::PLATFORM_IOSSIMULATOR
                                           : MachO::PLATFORM_IOS;
  case Triple::TvOS:
    return Target.isSimulatorEnvironment() ? MachO::PLATFORM_TVOSSIMULATOR
                                           : MachO::PLATFORM_TVOS;
  case Triple::WatchOS:
    return Target.isSimulatorEnvironment() ? MachO::PLATFORM_WATCHOSSIMULATOR
                                           : MachO::PLATFORM_WATCHOS;
  case Triple::DriverKit:
    return MachO::PLATFORM_DRIVERKIT;
  case Triple::XROS:
    return Target.isSimulatorEnvironment() ? MachO::PLATFORM_XROS_SIMULATOR
                                           : MachO::PLATFORM_XROS;
  default:
    break;
  }
  llvm_unreachable("unexpected OS type");
}

void MCStreamer::emitVersionForTarget(
    const Triple &Target, const VersionTuple &SDKVersion,
    const Triple *DarwinTargetVariantTriple,
    const VersionTuple &DarwinTargetVariantSDKVersion) {
  if (!Target.isOSBinFormatMachO() || !Target.isOSDarwin())
    return;
  // Do we even know the version?
  if (Target.getOSMajorVersion() == 0)
    return;

  VersionTuple Version;
  switch (Target.getOS()) {
  case Triple::MacOSX:
  case Triple::Darwin:
    Target.getMacOSXVersion(Version);
    break;
  case Triple::IOS:
  case Triple::TvOS:
    Version = Target.getiOSVersion();
    break;
  case Triple::WatchOS:
    Version = Target.getWatchOSVersion();
    break;
  case Triple::DriverKit:
    Version = Target.getDriverKitVersion();
    break;
  case Triple::XROS:
    Version = Target.getOSVersion();
    break;
  default:
    llvm_unreachable("unexpected OS type");
  }
  assert(Version.getMajor() != 0 && "A non-zero major version is expected");
  auto LinkedTargetVersion =
      targetVersionOrMinimumSupportedOSVersion(Target, Version);
  auto BuildVersionOSVersion = getMachoBuildVersionSupportedOS(Target);
  bool ShouldEmitBuildVersion = false;
  if (BuildVersionOSVersion.empty() ||
      LinkedTargetVersion >= BuildVersionOSVersion) {
    if (Target.isMacCatalystEnvironment() && DarwinTargetVariantTriple &&
        DarwinTargetVariantTriple->isMacOSX()) {
      emitVersionForTarget(*DarwinTargetVariantTriple,
                           DarwinTargetVariantSDKVersion,
                           /*DarwinTargetVariantTriple=*/nullptr,
                           /*DarwinTargetVariantSDKVersion=*/VersionTuple());
      emitDarwinTargetVariantBuildVersion(
          getMachoBuildVersionPlatformType(Target),
          LinkedTargetVersion.getMajor(),
          LinkedTargetVersion.getMinor().value_or(0),
          LinkedTargetVersion.getSubminor().value_or(0), SDKVersion);
      return;
    }
    emitBuildVersion(getMachoBuildVersionPlatformType(Target),
                     LinkedTargetVersion.getMajor(),
                     LinkedTargetVersion.getMinor().value_or(0),
                     LinkedTargetVersion.getSubminor().value_or(0), SDKVersion);
    ShouldEmitBuildVersion = true;
  }

  if (const Triple *TVT = DarwinTargetVariantTriple) {
    if (Target.isMacOSX() && TVT->isMacCatalystEnvironment()) {
      auto TVLinkedTargetVersion =
          targetVersionOrMinimumSupportedOSVersion(*TVT, TVT->getiOSVersion());
      emitDarwinTargetVariantBuildVersion(
          getMachoBuildVersionPlatformType(*TVT),
          TVLinkedTargetVersion.getMajor(),
          TVLinkedTargetVersion.getMinor().value_or(0),
          TVLinkedTargetVersion.getSubminor().value_or(0),
          DarwinTargetVariantSDKVersion);
    }
  }

  if (ShouldEmitBuildVersion)
    return;

  emitVersionMin(getMachoVersionMinLoadCommandType(Target),
                 LinkedTargetVersion.getMajor(),
                 LinkedTargetVersion.getMinor().value_or(0),
                 LinkedTargetVersion.getSubminor().value_or(0), SDKVersion);
}<|MERGE_RESOLUTION|>--- conflicted
+++ resolved
@@ -1208,13 +1208,9 @@
                                        Align ByteAlignment) {}
 void MCStreamer::emitTBSSSymbol(MCSection *Section, MCSymbol *Symbol,
                                 uint64_t Size, Align ByteAlignment) {}
-<<<<<<< HEAD
-void MCStreamer::changeSection(MCSection *, uint32_t) {}
-=======
 void MCStreamer::changeSection(MCSection *Section, uint32_t) {
   CurFrag = &Section->getDummyFragment();
 }
->>>>>>> 4fe5a3cc
 void MCStreamer::emitWeakReference(MCSymbol *Alias, const MCSymbol *Symbol) {}
 void MCStreamer::emitBytes(StringRef Data) {}
 void MCStreamer::emitBinaryData(StringRef Data) { emitBytes(Data); }
@@ -1286,15 +1282,12 @@
   return false;
 }
 
-<<<<<<< HEAD
-=======
 void MCStreamer::switchSectionNoPrint(MCSection *Section) {
   SectionStack.back().second = SectionStack.back().first;
   SectionStack.back().first = MCSectionSubPair(Section, 0);
   CurFrag = &Section->getDummyFragment();
 }
 
->>>>>>> 4fe5a3cc
 MCSymbol *MCStreamer::endSection(MCSection *Section) {
   // TODO: keep track of the last subsection so that this symbol appears in the
   // correct place.
