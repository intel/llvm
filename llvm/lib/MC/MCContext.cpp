--- conflicted
+++ resolved
@@ -63,21 +63,12 @@
 }
 
 MCContext::MCContext(const Triple &TheTriple, const MCAsmInfo *mai,
-<<<<<<< HEAD
-                     const MCRegisterInfo *mri, const MCObjectFileInfo *mofi,
-                     const MCSubtargetInfo *msti, const SourceMgr *mgr,
-                     MCTargetOptions const *TargetOpts, bool DoAutoReset)
-    : TT(TheTriple), SrcMgr(mgr), InlineSrcMgr(nullptr),
-      DiagHandler(defaultDiagHandler), MAI(mai), MRI(mri), MOFI(mofi),
-      MSTI(msti), Symbols(Allocator), UsedNames(Allocator),
-=======
                      const MCRegisterInfo *mri, const MCSubtargetInfo *msti,
                      const SourceMgr *mgr, MCTargetOptions const *TargetOpts,
                      bool DoAutoReset)
     : TT(TheTriple), SrcMgr(mgr), InlineSrcMgr(nullptr),
       DiagHandler(defaultDiagHandler), MAI(mai), MRI(mri), MSTI(msti),
       Symbols(Allocator), UsedNames(Allocator),
->>>>>>> 21f3f750
       InlineAsmUsedLabelNames(Allocator),
       CurrentDwarfLoc(0, 0, 0, DWARF2_FLAG_IS_STMT, 0, 0),
       AutoReset(DoAutoReset), TargetOptions(TargetOpts) {
