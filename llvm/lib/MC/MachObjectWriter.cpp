//===- lib/MC/MachObjectWriter.cpp - Mach-O File Writer -------------------===//
//
// Part of the LLVM Project, under the Apache License v2.0 with LLVM Exceptions.
// See https://llvm.org/LICENSE.txt for license information.
// SPDX-License-Identifier: Apache-2.0 WITH LLVM-exception
//
//===----------------------------------------------------------------------===//

#include "llvm/ADT/DenseMap.h"
#include "llvm/ADT/Twine.h"
#include "llvm/BinaryFormat/MachO.h"
#include "llvm/MC/MCAsmBackend.h"
#include "llvm/MC/MCAsmInfoDarwin.h"
#include "llvm/MC/MCAssembler.h"
#include "llvm/MC/MCContext.h"
#include "llvm/MC/MCDirectives.h"
#include "llvm/MC/MCExpr.h"
#include "llvm/MC/MCMachObjectWriter.h"
#include "llvm/MC/MCObjectFileInfo.h"
#include "llvm/MC/MCObjectWriter.h"
#include "llvm/MC/MCSection.h"
#include "llvm/MC/MCSectionMachO.h"
#include "llvm/MC/MCSymbol.h"
#include "llvm/MC/MCSymbolMachO.h"
#include "llvm/MC/MCValue.h"
#include "llvm/Support/Alignment.h"
#include "llvm/Support/Casting.h"
#include "llvm/Support/Debug.h"
#include "llvm/Support/ErrorHandling.h"
#include "llvm/Support/MathExtras.h"
#include "llvm/Support/raw_ostream.h"
#include <algorithm>
#include <cassert>
#include <cstdint>
#include <string>
#include <utility>
#include <vector>

using namespace llvm;

#define DEBUG_TYPE "mc"

void MachObjectWriter::reset() {
  Relocations.clear();
  IndirectSymBase.clear();
  IndirectSymbols.clear();
  DataRegions.clear();
  SectionAddress.clear();
  SectionOrder.clear();
  StringTable.clear();
  LocalSymbolData.clear();
  ExternalSymbolData.clear();
  UndefinedSymbolData.clear();
  LOHContainer.reset();
  VersionInfo.Major = 0;
  VersionInfo.SDKVersion = VersionTuple();
  TargetVariantVersionInfo.Major = 0;
  TargetVariantVersionInfo.SDKVersion = VersionTuple();
  LinkerOptions.clear();
  MCObjectWriter::reset();
}

void MachObjectWriter::setAssembler(MCAssembler *Asm) {
  MCObjectWriter::setAssembler(Asm);
  TargetObjectWriter->setAssembler(Asm);
}

bool MachObjectWriter::doesSymbolRequireExternRelocation(const MCSymbol &S) {
  // Undefined symbols are always extern.
  if (S.isUndefined())
    return true;

  // References to weak definitions require external relocation entries; the
  // definition may not always be the one in the same object file.
  if (static_cast<const MCSymbolMachO &>(S).isWeakDefinition())
    return true;

  // Otherwise, we can use an internal relocation.
  return false;
}

bool MachObjectWriter::
MachSymbolData::operator<(const MachSymbolData &RHS) const {
  return Symbol->getName() < RHS.Symbol->getName();
}

uint64_t
MachObjectWriter::getFragmentAddress(const MCAssembler &Asm,
                                     const MCFragment *Fragment) const {
  return getSectionAddress(Fragment->getParent()) +
         Asm.getFragmentOffset(*Fragment);
}

uint64_t MachObjectWriter::getSymbolAddress(const MCSymbol &S) const {
  // If this is a variable, then recursively evaluate now.
  if (S.isVariable()) {
    if (const MCConstantExpr *C =
          dyn_cast<const MCConstantExpr>(S.getVariableValue()))
      return C->getValue();

    MCValue Target;
    if (!S.getVariableValue()->evaluateAsRelocatable(Target, Asm))
      report_fatal_error("unable to evaluate offset for variable '" +
                         S.getName() + "'");

    // Verify that any used symbols are defined.
    if (Target.getAddSym() && Target.getAddSym()->isUndefined())
      report_fatal_error("unable to evaluate offset to undefined symbol '" +
                         Target.getAddSym()->getName() + "'");
    if (Target.getSubSym() && Target.getSubSym()->isUndefined())
      report_fatal_error("unable to evaluate offset to undefined symbol '" +
                         Target.getSubSym()->getName() + "'");

    uint64_t Address = Target.getConstant();
    if (Target.getAddSym())
      Address += getSymbolAddress(*Target.getAddSym());
    if (Target.getSubSym())
      Address -= getSymbolAddress(*Target.getSubSym());
    return Address;
  }

  return getSectionAddress(S.getFragment()->getParent()) +
         Asm->getSymbolOffset(S);
}

uint64_t MachObjectWriter::getPaddingSize(const MCAssembler &Asm,
                                          const MCSection *Sec) const {
  uint64_t EndAddr = getSectionAddress(Sec) + Asm.getSectionAddressSize(*Sec);
  unsigned Next =
      static_cast<const MCSectionMachO *>(Sec)->getLayoutOrder() + 1;
  if (Next >= SectionOrder.size())
    return 0;

  const MCSection &NextSec = *SectionOrder[Next];
  if (NextSec.isBssSection())
    return 0;
  return offsetToAlignment(EndAddr, NextSec.getAlign());
}

static bool isSymbolLinkerVisible(const MCSymbol &Symbol) {
  // Non-temporary labels should always be visible to the linker.
  if (!Symbol.isTemporary())
    return true;

  if (Symbol.isUsedInReloc())
    return true;

  return false;
}

const MCSymbol *MachObjectWriter::getAtom(const MCSymbol &S) const {
  // Linker visible symbols define atoms.
  if (isSymbolLinkerVisible(S))
    return &S;

  // Absolute and undefined symbols have no defining atom.
  if (!S.isInSection())
    return nullptr;

  // Non-linker visible symbols in sections which can't be atomized have no
  // defining atom.
  if (!MCAsmInfoDarwin::isSectionAtomizableBySymbols(
          *S.getFragment()->getParent()))
    return nullptr;

  // Otherwise, return the atom for the containing fragment.
  return S.getFragment()->getAtom();
}

void MachObjectWriter::writeHeader(MachO::HeaderFileType Type,
                                   unsigned NumLoadCommands,
                                   unsigned LoadCommandsSize,
                                   bool SubsectionsViaSymbols) {
  uint32_t Flags = 0;

  if (SubsectionsViaSymbols)
    Flags |= MachO::MH_SUBSECTIONS_VIA_SYMBOLS;

  // struct mach_header (28 bytes) or
  // struct mach_header_64 (32 bytes)

  uint64_t Start = W.OS.tell();
  (void) Start;

  W.write<uint32_t>(is64Bit() ? MachO::MH_MAGIC_64 : MachO::MH_MAGIC);

  W.write<uint32_t>(TargetObjectWriter->getCPUType());

  uint32_t Cpusubtype = TargetObjectWriter->getCPUSubtype();

  // Promote arm64e subtypes to always be ptrauth-ABI-versioned, at version 0.
  // We never need to emit unversioned binaries.
  // And we don't support arbitrary ABI versions (or the kernel flag) yet.
  if (TargetObjectWriter->getCPUType() == MachO::CPU_TYPE_ARM64 &&
      Cpusubtype == MachO::CPU_SUBTYPE_ARM64E)
    Cpusubtype = MachO::CPU_SUBTYPE_ARM64E_WITH_PTRAUTH_VERSION(
        /*PtrAuthABIVersion=*/0, /*PtrAuthKernelABIVersion=*/false);

  W.write<uint32_t>(Cpusubtype);

  W.write<uint32_t>(Type);
  W.write<uint32_t>(NumLoadCommands);
  W.write<uint32_t>(LoadCommandsSize);
  W.write<uint32_t>(Flags);
  if (is64Bit())
    W.write<uint32_t>(0); // reserved

  assert(W.OS.tell() - Start == (is64Bit() ? sizeof(MachO::mach_header_64)
                                           : sizeof(MachO::mach_header)));
}

void MachObjectWriter::writeWithPadding(StringRef Str, uint64_t Size) {
  assert(Size >= Str.size());
  W.OS << Str;
  W.OS.write_zeros(Size - Str.size());
}

/// writeSegmentLoadCommand - Write a segment load command.
///
/// \param NumSections The number of sections in this segment.
/// \param SectionDataSize The total size of the sections.
void MachObjectWriter::writeSegmentLoadCommand(
    StringRef Name, unsigned NumSections, uint64_t VMAddr, uint64_t VMSize,
    uint64_t SectionDataStartOffset, uint64_t SectionDataSize, uint32_t MaxProt,
    uint32_t InitProt) {
  // struct segment_command (56 bytes) or
  // struct segment_command_64 (72 bytes)

  uint64_t Start = W.OS.tell();
  (void) Start;

  unsigned SegmentLoadCommandSize =
    is64Bit() ? sizeof(MachO::segment_command_64):
    sizeof(MachO::segment_command);
  W.write<uint32_t>(is64Bit() ? MachO::LC_SEGMENT_64 : MachO::LC_SEGMENT);
  W.write<uint32_t>(SegmentLoadCommandSize +
          NumSections * (is64Bit() ? sizeof(MachO::section_64) :
                         sizeof(MachO::section)));

  writeWithPadding(Name, 16);
  if (is64Bit()) {
    W.write<uint64_t>(VMAddr);                 // vmaddr
    W.write<uint64_t>(VMSize); // vmsize
    W.write<uint64_t>(SectionDataStartOffset); // file offset
    W.write<uint64_t>(SectionDataSize); // file size
  } else {
    W.write<uint32_t>(VMAddr);                 // vmaddr
    W.write<uint32_t>(VMSize); // vmsize
    W.write<uint32_t>(SectionDataStartOffset); // file offset
    W.write<uint32_t>(SectionDataSize); // file size
  }
  // maxprot
  W.write<uint32_t>(MaxProt);
  // initprot
  W.write<uint32_t>(InitProt);
  W.write<uint32_t>(NumSections);
  W.write<uint32_t>(0); // flags

  assert(W.OS.tell() - Start == SegmentLoadCommandSize);
}

void MachObjectWriter::writeSection(const MCAssembler &Asm,
                                    const MCSectionMachO &Sec, uint64_t VMAddr,
                                    uint64_t FileOffset, unsigned Flags,
                                    uint64_t RelocationsStart,
                                    unsigned NumRelocations) {
  // The offset is unused for virtual sections.
  if (Sec.isBssSection()) {
    assert(Asm.getSectionFileSize(Sec) == 0 && "Invalid file size!");
    FileOffset = 0;
  }

  // struct section (68 bytes) or
  // struct section_64 (80 bytes)

  uint64_t SectionSize = Asm.getSectionAddressSize(Sec);
  uint64_t Start = W.OS.tell();
  (void) Start;
  writeWithPadding(Sec.getName(), 16);
  writeWithPadding(Sec.getSegmentName(), 16);
  if (is64Bit()) {
    W.write<uint64_t>(VMAddr);      // address
    W.write<uint64_t>(SectionSize); // size
  } else {
    W.write<uint32_t>(VMAddr);      // address
    W.write<uint32_t>(SectionSize); // size
  }
  assert(isUInt<32>(FileOffset) && "Cannot encode offset of section");
  W.write<uint32_t>(FileOffset);

  W.write<uint32_t>(Log2(Sec.getAlign()));
  assert((!NumRelocations || isUInt<32>(RelocationsStart)) &&
         "Cannot encode offset of relocations");
  W.write<uint32_t>(NumRelocations ? RelocationsStart : 0);
  W.write<uint32_t>(NumRelocations);
  W.write<uint32_t>(Flags);
  W.write<uint32_t>(IndirectSymBase.lookup(&Sec)); // reserved1
  W.write<uint32_t>(Sec.getStubSize());            // reserved2
  if (is64Bit())
    W.write<uint32_t>(0); // reserved3

  assert(W.OS.tell() - Start ==
         (is64Bit() ? sizeof(MachO::section_64) : sizeof(MachO::section)));
}

void MachObjectWriter::writeSymtabLoadCommand(uint32_t SymbolOffset,
                                              uint32_t NumSymbols,
                                              uint32_t StringTableOffset,
                                              uint32_t StringTableSize) {
  // struct symtab_command (24 bytes)

  uint64_t Start = W.OS.tell();
  (void) Start;

  W.write<uint32_t>(MachO::LC_SYMTAB);
  W.write<uint32_t>(sizeof(MachO::symtab_command));
  W.write<uint32_t>(SymbolOffset);
  W.write<uint32_t>(NumSymbols);
  W.write<uint32_t>(StringTableOffset);
  W.write<uint32_t>(StringTableSize);

  assert(W.OS.tell() - Start == sizeof(MachO::symtab_command));
}

void MachObjectWriter::writeDysymtabLoadCommand(uint32_t FirstLocalSymbol,
                                                uint32_t NumLocalSymbols,
                                                uint32_t FirstExternalSymbol,
                                                uint32_t NumExternalSymbols,
                                                uint32_t FirstUndefinedSymbol,
                                                uint32_t NumUndefinedSymbols,
                                                uint32_t IndirectSymbolOffset,
                                                uint32_t NumIndirectSymbols) {
  // struct dysymtab_command (80 bytes)

  uint64_t Start = W.OS.tell();
  (void) Start;

  W.write<uint32_t>(MachO::LC_DYSYMTAB);
  W.write<uint32_t>(sizeof(MachO::dysymtab_command));
  W.write<uint32_t>(FirstLocalSymbol);
  W.write<uint32_t>(NumLocalSymbols);
  W.write<uint32_t>(FirstExternalSymbol);
  W.write<uint32_t>(NumExternalSymbols);
  W.write<uint32_t>(FirstUndefinedSymbol);
  W.write<uint32_t>(NumUndefinedSymbols);
  W.write<uint32_t>(0); // tocoff
  W.write<uint32_t>(0); // ntoc
  W.write<uint32_t>(0); // modtaboff
  W.write<uint32_t>(0); // nmodtab
  W.write<uint32_t>(0); // extrefsymoff
  W.write<uint32_t>(0); // nextrefsyms
  W.write<uint32_t>(IndirectSymbolOffset);
  W.write<uint32_t>(NumIndirectSymbols);
  W.write<uint32_t>(0); // extreloff
  W.write<uint32_t>(0); // nextrel
  W.write<uint32_t>(0); // locreloff
  W.write<uint32_t>(0); // nlocrel

  assert(W.OS.tell() - Start == sizeof(MachO::dysymtab_command));
}

MachObjectWriter::MachSymbolData *
MachObjectWriter::findSymbolData(const MCSymbol &Sym) {
  for (auto *SymbolData :
       {&LocalSymbolData, &ExternalSymbolData, &UndefinedSymbolData})
    for (MachSymbolData &Entry : *SymbolData)
      if (Entry.Symbol == &Sym)
        return &Entry;

  return nullptr;
}

const MCSymbol &MachObjectWriter::findAliasedSymbol(const MCSymbol &Sym) const {
  const MCSymbol *S = &Sym;
  while (S->isVariable()) {
    const MCExpr *Value = S->getVariableValue();
    const auto *Ref = dyn_cast<MCSymbolRefExpr>(Value);
    if (!Ref)
      return *S;
    S = &Ref->getSymbol();
  }
  return *S;
}

void MachObjectWriter::writeNlist(MachSymbolData &MSD, const MCAssembler &Asm) {
<<<<<<< HEAD
  auto *Symbol = static_cast<const MCSymbolMachO *>(MSD.Symbol);
=======
  auto *Symbol = MSD.Symbol;
>>>>>>> 35227056
  const auto &Data = static_cast<const MCSymbolMachO &>(*Symbol);
  auto *AliasedSymbol =
      static_cast<const MCSymbolMachO *>(&findAliasedSymbol(*Symbol));
  uint8_t SectionIndex = MSD.SectionIndex;
  uint8_t Type = 0;
  uint64_t Address = 0;
  bool IsAlias = Symbol != AliasedSymbol;

  const MCSymbolMachO &OrigSymbol = *Symbol;
  MachSymbolData *AliaseeInfo;
  if (IsAlias) {
    AliaseeInfo = findSymbolData(*AliasedSymbol);
    if (AliaseeInfo)
      SectionIndex = AliaseeInfo->SectionIndex;
    Symbol = AliasedSymbol;
    // FIXME: Should this update Data as well?
  }

  // Set the N_TYPE bits. See <mach-o/nlist.h>.
  //
  // FIXME: Are the prebound or indirect fields possible here?
  if (IsAlias && Symbol->isUndefined())
    Type = MachO::N_INDR;
  else if (Symbol->isUndefined())
    Type = MachO::N_UNDF;
  else if (Symbol->isAbsolute())
    Type = MachO::N_ABS;
  else
    Type = MachO::N_SECT;

  // FIXME: Set STAB bits.

  if (Data.isPrivateExtern())
    Type |= MachO::N_PEXT;

  // Set external bit.
  if (Data.isExternal() || (!IsAlias && Symbol->isUndefined()))
    Type |= MachO::N_EXT;

  // Compute the symbol address.
  if (IsAlias && Symbol->isUndefined())
    Address = AliaseeInfo->StringIndex;
  else if (Symbol->isDefined())
    Address = getSymbolAddress(OrigSymbol);
  else if (Symbol->isCommon()) {
    // Common symbols are encoded with the size in the address
    // field, and their alignment in the flags.
    Address = Symbol->getCommonSize();
  }

  // struct nlist (12 bytes)

  W.write<uint32_t>(MSD.StringIndex);
  W.OS << char(Type);
  W.OS << char(SectionIndex);

  // The Mach-O streamer uses the lowest 16-bits of the flags for the 'desc'
  // value.
  bool EncodeAsAltEntry = IsAlias && OrigSymbol.isAltEntry();
  W.write<uint16_t>(Symbol->getEncodedFlags(EncodeAsAltEntry));
  if (is64Bit())
    W.write<uint64_t>(Address);
  else
    W.write<uint32_t>(Address);
}

void MachObjectWriter::writeLinkeditLoadCommand(uint32_t Type,
                                                uint32_t DataOffset,
                                                uint32_t DataSize) {
  uint64_t Start = W.OS.tell();
  (void) Start;

  W.write<uint32_t>(Type);
  W.write<uint32_t>(sizeof(MachO::linkedit_data_command));
  W.write<uint32_t>(DataOffset);
  W.write<uint32_t>(DataSize);

  assert(W.OS.tell() - Start == sizeof(MachO::linkedit_data_command));
}

static unsigned ComputeLinkerOptionsLoadCommandSize(
  const std::vector<std::string> &Options, bool is64Bit)
{
  unsigned Size = sizeof(MachO::linker_option_command);
  for (const std::string &Option : Options)
    Size += Option.size() + 1;
  return alignTo(Size, is64Bit ? 8 : 4);
}

void MachObjectWriter::writeLinkerOptionsLoadCommand(
  const std::vector<std::string> &Options)
{
  unsigned Size = ComputeLinkerOptionsLoadCommandSize(Options, is64Bit());
  uint64_t Start = W.OS.tell();
  (void) Start;

  W.write<uint32_t>(MachO::LC_LINKER_OPTION);
  W.write<uint32_t>(Size);
  W.write<uint32_t>(Options.size());
  uint64_t BytesWritten = sizeof(MachO::linker_option_command);
  for (const std::string &Option : Options) {
    // Write each string, including the null byte.
    W.OS << Option << '\0';
    BytesWritten += Option.size() + 1;
  }

  // Pad to a multiple of the pointer size.
  W.OS.write_zeros(
      offsetToAlignment(BytesWritten, is64Bit() ? Align(8) : Align(4)));

  assert(W.OS.tell() - Start == Size);
}

static bool isFixupTargetValid(const MCValue &Target) {
  // Target is (LHS - RHS + cst).
  // We don't support the form where LHS is null: -RHS + cst
  if (!Target.getAddSym() && Target.getSubSym())
    return false;
  return true;
}

void MachObjectWriter::recordRelocation(const MCFragment &F,
                                        const MCFixup &Fixup, MCValue Target,
                                        uint64_t &FixedValue) {
  if (!isFixupTargetValid(Target)) {
    getContext().reportError(Fixup.getLoc(),
                             "unsupported relocation expression");
    return;
  }

  TargetObjectWriter->recordRelocation(this, *Asm, &F, Fixup, Target,
                                       FixedValue);
}

void MachObjectWriter::bindIndirectSymbols(MCAssembler &Asm) {
  // This is the point where 'as' creates actual symbols for indirect symbols
  // (in the following two passes). It would be easier for us to do this sooner
  // when we see the attribute, but that makes getting the order in the symbol
  // table much more complicated than it is worth.
  //
  // FIXME: Revisit this when the dust settles.

  // Report errors for use of .indirect_symbol not in a symbol pointer section
  // or stub section.
  for (IndirectSymbolData &ISD : IndirectSymbols) {
    const MCSectionMachO &Section = static_cast<MCSectionMachO &>(*ISD.Section);

    if (Section.getType() != MachO::S_NON_LAZY_SYMBOL_POINTERS &&
        Section.getType() != MachO::S_LAZY_SYMBOL_POINTERS &&
        Section.getType() != MachO::S_THREAD_LOCAL_VARIABLE_POINTERS &&
        Section.getType() != MachO::S_SYMBOL_STUBS) {
      MCSymbol &Symbol = *ISD.Symbol;
      report_fatal_error("indirect symbol '" + Symbol.getName() +
                         "' not in a symbol pointer or stub section");
    }
  }

  // Bind non-lazy symbol pointers first.
  for (auto [IndirectIndex, ISD] : enumerate(IndirectSymbols)) {
    const auto &Section = static_cast<MCSectionMachO &>(*ISD.Section);

    if (Section.getType() != MachO::S_NON_LAZY_SYMBOL_POINTERS &&
        Section.getType() !=  MachO::S_THREAD_LOCAL_VARIABLE_POINTERS)
      continue;

    // Initialize the section indirect symbol base, if necessary.
    IndirectSymBase.insert(std::make_pair(ISD.Section, IndirectIndex));

    Asm.registerSymbol(*ISD.Symbol);
  }

  // Then lazy symbol pointers and symbol stubs.
  for (auto [IndirectIndex, ISD] : enumerate(IndirectSymbols)) {
    const auto &Section = static_cast<MCSectionMachO &>(*ISD.Section);

    if (Section.getType() != MachO::S_LAZY_SYMBOL_POINTERS &&
        Section.getType() != MachO::S_SYMBOL_STUBS)
      continue;

    // Initialize the section indirect symbol base, if necessary.
    IndirectSymBase.insert(std::make_pair(ISD.Section, IndirectIndex));

    // Set the symbol type to undefined lazy, but only on construction.
    //
    // FIXME: Do not hardcode.
    if (Asm.registerSymbol(*ISD.Symbol))
      static_cast<MCSymbolMachO *>(ISD.Symbol)
          ->setReferenceTypeUndefinedLazy(true);
  }
}

/// computeSymbolTable - Compute the symbol table data
void MachObjectWriter::computeSymbolTable(
    MCAssembler &Asm, std::vector<MachSymbolData> &LocalSymbolData,
    std::vector<MachSymbolData> &ExternalSymbolData,
    std::vector<MachSymbolData> &UndefinedSymbolData) {
  // Build section lookup table.
  DenseMap<const MCSection*, uint8_t> SectionIndexMap;
  unsigned Index = 1;
  for (MCSection &Sec : Asm)
    SectionIndexMap[&Sec] = Index++;
  assert(Index <= 256 && "Too many sections!");

  // Build the string table.
  for (const MCSymbol &Symbol : Asm.symbols()) {
    if (!static_cast<const MCSymbolMachO &>(Symbol).isSymbolLinkerVisible())
      continue;

    StringTable.add(Symbol.getName());
  }
  StringTable.finalize();

  // Build the symbol arrays but only for non-local symbols.
  //
  // The particular order that we collect and then sort the symbols is chosen to
  // match 'as'. Even though it doesn't matter for correctness, this is
  // important for letting us diff .o files.
  for (const MCSymbol &Symbol : Asm.symbols()) {
    auto &Sym = static_cast<const MCSymbolMachO &>(Symbol);
    // Ignore non-linker visible symbols.
<<<<<<< HEAD
    if (!static_cast<const MCSymbolMachO &>(Symbol).isSymbolLinkerVisible())
=======
    if (!Sym.isSymbolLinkerVisible())
>>>>>>> 35227056
      continue;

    if (!Sym.isExternal() && !Sym.isUndefined())
      continue;

    MachSymbolData MSD;
    MSD.Symbol = &Sym;
    MSD.StringIndex = StringTable.getOffset(Symbol.getName());

    if (Symbol.isUndefined()) {
      MSD.SectionIndex = 0;
      UndefinedSymbolData.push_back(MSD);
    } else if (Symbol.isAbsolute()) {
      MSD.SectionIndex = 0;
      ExternalSymbolData.push_back(MSD);
    } else {
      MSD.SectionIndex = SectionIndexMap.lookup(&Symbol.getSection());
      assert(MSD.SectionIndex && "Invalid section index!");
      ExternalSymbolData.push_back(MSD);
    }
  }

  // Now add the data for local symbols.
  for (const MCSymbol &Symbol : Asm.symbols()) {
    auto &Sym = static_cast<const MCSymbolMachO &>(Symbol);
    // Ignore non-linker visible symbols.
<<<<<<< HEAD
    if (!static_cast<const MCSymbolMachO &>(Symbol).isSymbolLinkerVisible())
=======
    if (!Sym.isSymbolLinkerVisible())
>>>>>>> 35227056
      continue;

    if (Sym.isExternal() || Sym.isUndefined())
      continue;

    MachSymbolData MSD;
    MSD.Symbol = &Sym;
    MSD.StringIndex = StringTable.getOffset(Symbol.getName());

    if (Symbol.isAbsolute()) {
      MSD.SectionIndex = 0;
      LocalSymbolData.push_back(MSD);
    } else {
      MSD.SectionIndex = SectionIndexMap.lookup(&Symbol.getSection());
      assert(MSD.SectionIndex && "Invalid section index!");
      LocalSymbolData.push_back(MSD);
    }
  }

  // External and undefined symbols are required to be in lexicographic order.
  llvm::sort(ExternalSymbolData);
  llvm::sort(UndefinedSymbolData);

  // Set the symbol indices.
  Index = 0;
  for (auto *SymbolData :
       {&LocalSymbolData, &ExternalSymbolData, &UndefinedSymbolData})
    for (MachSymbolData &Entry : *SymbolData)
      Entry.Symbol->setIndex(Index++);

  for (const MCSection &Section : Asm) {
    for (RelAndSymbol &Rel : Relocations[&Section]) {
      if (!Rel.Sym)
        continue;

      // Set the Index and the IsExtern bit.
      unsigned Index = Rel.Sym->getIndex();
      assert(isInt<24>(Index));
      if (W.Endian == llvm::endianness::little)
        Rel.MRE.r_word1 = (Rel.MRE.r_word1 & (~0U << 24)) | Index | (1 << 27);
      else
        Rel.MRE.r_word1 = (Rel.MRE.r_word1 & 0xff) | Index << 8 | (1 << 4);
    }
  }
}

void MachObjectWriter::computeSectionAddresses(const MCAssembler &Asm) {
  // Assign layout order indices to sections.
  unsigned i = 0;
  // Compute the section layout order. Virtual sections must go last.
  for (MCSection &Sec : Asm) {
    if (!Sec.isBssSection()) {
      SectionOrder.push_back(&Sec);
      static_cast<MCSectionMachO &>(Sec).setLayoutOrder(i++);
    }
  }
  for (MCSection &Sec : Asm) {
    if (Sec.isBssSection()) {
      SectionOrder.push_back(&Sec);
      static_cast<MCSectionMachO &>(Sec).setLayoutOrder(i++);
    }
  }

  uint64_t StartAddress = 0;
  for (const MCSection *Sec : SectionOrder) {
    StartAddress = alignTo(StartAddress, Sec->getAlign());
    SectionAddress[Sec] = StartAddress;
    StartAddress += Asm.getSectionAddressSize(*Sec);

    // Explicitly pad the section to match the alignment requirements of the
    // following one. This is for 'gas' compatibility, it shouldn't
    /// strictly be necessary.
    StartAddress += getPaddingSize(Asm, Sec);
  }
}

void MachObjectWriter::executePostLayoutBinding() {
  computeSectionAddresses(*Asm);

  // Create symbol data for any indirect symbols.
  bindIndirectSymbols(*Asm);
}

bool MachObjectWriter::isSymbolRefDifferenceFullyResolvedImpl(
    const MCSymbol &SymA, const MCFragment &FB, bool InSet,
    bool IsPCRel) const {
  if (InSet)
    return true;

  // The effective address is
  //     addr(atom(A)) + offset(A)
  //   - addr(atom(B)) - offset(B)
  // and the offsets are not relocatable, so the fixup is fully resolved when
  //  addr(atom(A)) - addr(atom(B)) == 0.
  const MCSymbol &SA = findAliasedSymbol(SymA);
  const MCSection &SecA = SA.getSection();
  const MCSection &SecB = *FB.getParent();

  if (IsPCRel) {
    // The simple (Darwin, except on x86_64) way of dealing with this was to
    // assume that any reference to a temporary symbol *must* be a temporary
    // symbol in the same atom, unless the sections differ. Therefore, any PCrel
    // relocation to a temporary symbol (in the same section) is fully
    // resolved. This also works in conjunction with absolutized .set, which
    // requires the compiler to use .set to absolutize the differences between
    // symbols which the compiler knows to be assembly time constants, so we
    // don't need to worry about considering symbol differences fully resolved.
    //
    // If the file isn't using sub-sections-via-symbols, we can make the
    // same assumptions about any symbol that we normally make about
    // assembler locals.

    bool hasReliableSymbolDifference = isX86_64();
    if (!hasReliableSymbolDifference) {
      if (!SA.isInSection() || &SecA != &SecB ||
          (!SA.isTemporary() && FB.getAtom() != SA.getFragment()->getAtom() &&
           SubsectionsViaSymbols))
        return false;
      return true;
    }
  }

  // If they are not in the same section, we can't compute the diff.
  if (&SecA != &SecB)
    return false;

  // If the atoms are the same, they are guaranteed to have the same address.
  return SA.getFragment()->getAtom() == FB.getAtom();
}

static MachO::LoadCommandType getLCFromMCVM(MCVersionMinType Type) {
  switch (Type) {
  case MCVM_OSXVersionMin:     return MachO::LC_VERSION_MIN_MACOSX;
  case MCVM_IOSVersionMin:     return MachO::LC_VERSION_MIN_IPHONEOS;
  case MCVM_TvOSVersionMin:    return MachO::LC_VERSION_MIN_TVOS;
  case MCVM_WatchOSVersionMin: return MachO::LC_VERSION_MIN_WATCHOS;
  }
  llvm_unreachable("Invalid mc version min type");
}

void MachObjectWriter::populateAddrSigSection(MCAssembler &Asm) {
  MCSection *AddrSigSection =
      getContext().getObjectFileInfo()->getAddrSigSection();
  unsigned Log2Size = is64Bit() ? 3 : 2;
  for (const MCSymbol *S : getAddrsigSyms()) {
    if (!S->isRegistered())
      continue;
    MachO::any_relocation_info MRE;
    MRE.r_word0 = 0;
    MRE.r_word1 = (Log2Size << 25) | (MachO::GENERIC_RELOC_VANILLA << 28);
    addRelocation(S, AddrSigSection, MRE);
  }
}

uint64_t MachObjectWriter::writeObject() {
  auto &Asm = *this->Asm;
  uint64_t StartOffset = W.OS.tell();
  auto NumBytesWritten = [&] { return W.OS.tell() - StartOffset; };

  populateAddrSigSection(Asm);

  // Compute symbol table information and bind symbol indices.
  computeSymbolTable(Asm, LocalSymbolData, ExternalSymbolData,
                     UndefinedSymbolData);

  if (!CGProfile.empty()) {
    SmallString<0> Content;
    raw_svector_ostream OS(Content);
    for (const MCObjectWriter::CGProfileEntry &CGPE : CGProfile) {
      uint32_t FromIndex = CGPE.From->getSymbol().getIndex();
      uint32_t ToIndex = CGPE.To->getSymbol().getIndex();
      support::endian::write(OS, FromIndex, W.Endian);
      support::endian::write(OS, ToIndex, W.Endian);
      support::endian::write(OS, CGPE.Count, W.Endian);
    }
    MCSection *Sec = getContext().getMachOSection("__LLVM", "__cg_profile", 0,
                                                  SectionKind::getMetadata());
    llvm::copy(OS.str(), Sec->curFragList()->Head->getVarContents().data());
  }

  unsigned NumSections = Asm.end() - Asm.begin();

  // The section data starts after the header, the segment load command (and
  // section headers) and the symbol table.
  unsigned NumLoadCommands = 1;
  uint64_t LoadCommandsSize = is64Bit() ?
    sizeof(MachO::segment_command_64) + NumSections * sizeof(MachO::section_64):
    sizeof(MachO::segment_command) + NumSections * sizeof(MachO::section);

  // Add the deployment target version info load command size, if used.
  if (VersionInfo.Major != 0) {
    ++NumLoadCommands;
    if (VersionInfo.EmitBuildVersion)
      LoadCommandsSize += sizeof(MachO::build_version_command);
    else
      LoadCommandsSize += sizeof(MachO::version_min_command);
  }

  // Add the target variant version info load command size, if used.
  if (TargetVariantVersionInfo.Major != 0) {
    ++NumLoadCommands;
    assert(TargetVariantVersionInfo.EmitBuildVersion &&
           "target variant should use build version");
    LoadCommandsSize += sizeof(MachO::build_version_command);
  }

  // Add the data-in-code load command size, if used.
  unsigned NumDataRegions = DataRegions.size();
  if (NumDataRegions) {
    ++NumLoadCommands;
    LoadCommandsSize += sizeof(MachO::linkedit_data_command);
  }

  // Add the loh load command size, if used.
  uint64_t LOHRawSize = LOHContainer.getEmitSize(Asm, *this);
  uint64_t LOHSize = alignTo(LOHRawSize, is64Bit() ? 8 : 4);
  if (LOHSize) {
    ++NumLoadCommands;
    LoadCommandsSize += sizeof(MachO::linkedit_data_command);
  }

  // Add the symbol table load command sizes, if used.
  unsigned NumSymbols = LocalSymbolData.size() + ExternalSymbolData.size() +
    UndefinedSymbolData.size();
  if (NumSymbols) {
    NumLoadCommands += 2;
    LoadCommandsSize += (sizeof(MachO::symtab_command) +
                         sizeof(MachO::dysymtab_command));
  }

  // Add the linker option load commands sizes.
  for (const auto &Option : LinkerOptions) {
    ++NumLoadCommands;
    LoadCommandsSize += ComputeLinkerOptionsLoadCommandSize(Option, is64Bit());
  }

  // Compute the total size of the section data, as well as its file size and vm
  // size.
  uint64_t SectionDataStart = (is64Bit() ? sizeof(MachO::mach_header_64) :
                               sizeof(MachO::mach_header)) + LoadCommandsSize;
  uint64_t SectionDataSize = 0;
  uint64_t SectionDataFileSize = 0;
  uint64_t VMSize = 0;
  for (const MCSection &Sec : Asm) {
    uint64_t Address = getSectionAddress(&Sec);
    uint64_t Size = Asm.getSectionAddressSize(Sec);
    uint64_t FileSize = Asm.getSectionFileSize(Sec);
    FileSize += getPaddingSize(Asm, &Sec);

    VMSize = std::max(VMSize, Address + Size);

    if (Sec.isBssSection())
      continue;

    SectionDataSize = std::max(SectionDataSize, Address + Size);
    SectionDataFileSize = std::max(SectionDataFileSize, Address + FileSize);
  }

  // The section data is padded to pointer size bytes.
  //
  // FIXME: Is this machine dependent?
  unsigned SectionDataPadding =
      offsetToAlignment(SectionDataFileSize, is64Bit() ? Align(8) : Align(4));
  SectionDataFileSize += SectionDataPadding;

  // Write the prolog, starting with the header and load command...
  writeHeader(MachO::MH_OBJECT, NumLoadCommands, LoadCommandsSize,
              SubsectionsViaSymbols);
  uint32_t Prot =
      MachO::VM_PROT_READ | MachO::VM_PROT_WRITE | MachO::VM_PROT_EXECUTE;
  writeSegmentLoadCommand("", NumSections, 0, VMSize, SectionDataStart,
                          SectionDataSize, Prot, Prot);

  // ... and then the section headers.
  uint64_t RelocTableEnd = SectionDataStart + SectionDataFileSize;
  for (const MCSection &Section : Asm) {
    const auto &Sec = static_cast<const MCSectionMachO &>(Section);
    std::vector<RelAndSymbol> &Relocs = Relocations[&Sec];
    unsigned NumRelocs = Relocs.size();
    uint64_t SectionStart = SectionDataStart + getSectionAddress(&Sec);
    unsigned Flags = Sec.getTypeAndAttributes();
    if (Sec.hasInstructions())
      Flags |= MachO::S_ATTR_SOME_INSTRUCTIONS;
    if (!cast<MCSectionMachO>(Sec).isBssSection() &&
        !isUInt<32>(SectionStart)) {
      getContext().reportError(
          SMLoc(), "cannot encode offset of section; object file too large");
      return NumBytesWritten();
    }
    if (NumRelocs && !isUInt<32>(RelocTableEnd)) {
      getContext().reportError(
          SMLoc(),
          "cannot encode offset of relocations; object file too large");
      return NumBytesWritten();
    }
    writeSection(Asm, Sec, getSectionAddress(&Sec), SectionStart, Flags,
                 RelocTableEnd, NumRelocs);
    RelocTableEnd += NumRelocs * sizeof(MachO::any_relocation_info);
  }

  // Write out the deployment target information, if it's available.
  auto EmitDeploymentTargetVersion =
      [&](const VersionInfoType &VersionInfo) {
        auto EncodeVersion = [](VersionTuple V) -> uint32_t {
          assert(!V.empty() && "empty version");
          unsigned Update = V.getSubminor().value_or(0);
          unsigned Minor = V.getMinor().value_or(0);
          assert(Update < 256 && "unencodable update target version");
          assert(Minor < 256 && "unencodable minor target version");
          assert(V.getMajor() < 65536 && "unencodable major target version");
          return Update | (Minor << 8) | (V.getMajor() << 16);
        };
        uint32_t EncodedVersion = EncodeVersion(VersionTuple(
            VersionInfo.Major, VersionInfo.Minor, VersionInfo.Update));
        uint32_t SDKVersion = !VersionInfo.SDKVersion.empty()
                                  ? EncodeVersion(VersionInfo.SDKVersion)
                                  : 0;
        if (VersionInfo.EmitBuildVersion) {
          // FIXME: Currently empty tools. Add clang version in the future.
          W.write<uint32_t>(MachO::LC_BUILD_VERSION);
          W.write<uint32_t>(sizeof(MachO::build_version_command));
          W.write<uint32_t>(VersionInfo.TypeOrPlatform.Platform);
          W.write<uint32_t>(EncodedVersion);
          W.write<uint32_t>(SDKVersion);
          W.write<uint32_t>(0); // Empty tools list.
        } else {
          MachO::LoadCommandType LCType =
              getLCFromMCVM(VersionInfo.TypeOrPlatform.Type);
          W.write<uint32_t>(LCType);
          W.write<uint32_t>(sizeof(MachO::version_min_command));
          W.write<uint32_t>(EncodedVersion);
          W.write<uint32_t>(SDKVersion);
        }
      };
  if (VersionInfo.Major != 0)
    EmitDeploymentTargetVersion(VersionInfo);
  if (TargetVariantVersionInfo.Major != 0)
    EmitDeploymentTargetVersion(TargetVariantVersionInfo);

  // Write the data-in-code load command, if used.
  uint64_t DataInCodeTableEnd = RelocTableEnd + NumDataRegions * 8;
  if (NumDataRegions) {
    uint64_t DataRegionsOffset = RelocTableEnd;
    uint64_t DataRegionsSize = NumDataRegions * 8;
    writeLinkeditLoadCommand(MachO::LC_DATA_IN_CODE, DataRegionsOffset,
                             DataRegionsSize);
  }

  // Write the loh load command, if used.
  uint64_t LOHTableEnd = DataInCodeTableEnd + LOHSize;
  if (LOHSize)
    writeLinkeditLoadCommand(MachO::LC_LINKER_OPTIMIZATION_HINT,
                             DataInCodeTableEnd, LOHSize);

  // Write the symbol table load command, if used.
  if (NumSymbols) {
    unsigned FirstLocalSymbol = 0;
    unsigned NumLocalSymbols = LocalSymbolData.size();
    unsigned FirstExternalSymbol = FirstLocalSymbol + NumLocalSymbols;
    unsigned NumExternalSymbols = ExternalSymbolData.size();
    unsigned FirstUndefinedSymbol = FirstExternalSymbol + NumExternalSymbols;
    unsigned NumUndefinedSymbols = UndefinedSymbolData.size();
    unsigned NumIndirectSymbols = IndirectSymbols.size();
    unsigned NumSymTabSymbols =
      NumLocalSymbols + NumExternalSymbols + NumUndefinedSymbols;
    uint64_t IndirectSymbolSize = NumIndirectSymbols * 4;
    uint64_t IndirectSymbolOffset = 0;

    // If used, the indirect symbols are written after the section data.
    if (NumIndirectSymbols)
      IndirectSymbolOffset = LOHTableEnd;

    // The symbol table is written after the indirect symbol data.
    uint64_t SymbolTableOffset = LOHTableEnd + IndirectSymbolSize;

    // The string table is written after symbol table.
    uint64_t StringTableOffset =
      SymbolTableOffset + NumSymTabSymbols * (is64Bit() ?
                                              sizeof(MachO::nlist_64) :
                                              sizeof(MachO::nlist));
    writeSymtabLoadCommand(SymbolTableOffset, NumSymTabSymbols,
                           StringTableOffset, StringTable.getSize());

    writeDysymtabLoadCommand(FirstLocalSymbol, NumLocalSymbols,
                             FirstExternalSymbol, NumExternalSymbols,
                             FirstUndefinedSymbol, NumUndefinedSymbols,
                             IndirectSymbolOffset, NumIndirectSymbols);
  }

  // Write the linker options load commands.
  for (const auto &Option : LinkerOptions)
    writeLinkerOptionsLoadCommand(Option);

  // Write the actual section data.
  for (const MCSection &Sec : Asm) {
    Asm.writeSectionData(W.OS, &Sec);

    uint64_t Pad = getPaddingSize(Asm, &Sec);
    W.OS.write_zeros(Pad);
  }

  // Write the extra padding.
  W.OS.write_zeros(SectionDataPadding);

  // Write the relocation entries.
  for (const MCSection &Sec : Asm) {
    // Write the section relocation entries, in reverse order to match 'as'
    // (approximately, the exact algorithm is more complicated than this).
    std::vector<RelAndSymbol> &Relocs = Relocations[&Sec];
    for (const RelAndSymbol &Rel : llvm::reverse(Relocs)) {
      W.write<uint32_t>(Rel.MRE.r_word0);
      W.write<uint32_t>(Rel.MRE.r_word1);
    }
  }

  // Write out the data-in-code region payload, if there is one.
  for (DataRegionData Data : DataRegions) {
    uint64_t Start = getSymbolAddress(*Data.Start);
    uint64_t End;
    if (Data.End)
      End = getSymbolAddress(*Data.End);
    else
      report_fatal_error("Data region not terminated");

    LLVM_DEBUG(dbgs() << "data in code region-- kind: " << Data.Kind
                      << "  start: " << Start << "(" << Data.Start->getName()
                      << ")" << "  end: " << End << "(" << Data.End->getName()
                      << ")" << "  size: " << End - Start << "\n");
    W.write<uint32_t>(Start);
    W.write<uint16_t>(End - Start);
    W.write<uint16_t>(Data.Kind);
  }

  // Write out the loh commands, if there is one.
  if (LOHSize) {
#ifndef NDEBUG
    unsigned Start = W.OS.tell();
#endif
    LOHContainer.emit(Asm, *this);
    // Pad to a multiple of the pointer size.
    W.OS.write_zeros(
        offsetToAlignment(LOHRawSize, is64Bit() ? Align(8) : Align(4)));
    assert(W.OS.tell() - Start == LOHSize);
  }

  // Write the symbol table data, if used.
  if (NumSymbols) {
    // Write the indirect symbol entries.
    for (auto &ISD : IndirectSymbols) {
      // Indirect symbols in the non-lazy symbol pointer section have some
      // special handling.
      const MCSectionMachO &Section =
          static_cast<const MCSectionMachO &>(*ISD.Section);
      if (Section.getType() == MachO::S_NON_LAZY_SYMBOL_POINTERS) {
        // If this symbol is defined and internal, mark it as such.
        if (ISD.Symbol->isDefined() && !ISD.Symbol->isExternal()) {
          uint32_t Flags = MachO::INDIRECT_SYMBOL_LOCAL;
          if (ISD.Symbol->isAbsolute())
            Flags |= MachO::INDIRECT_SYMBOL_ABS;
          W.write<uint32_t>(Flags);
          continue;
        }
      }

      W.write<uint32_t>(ISD.Symbol->getIndex());
    }

    // FIXME: Check that offsets match computed ones.

    // Write the symbol table entries.
    for (auto *SymbolData :
         {&LocalSymbolData, &ExternalSymbolData, &UndefinedSymbolData})
      for (MachSymbolData &Entry : *SymbolData)
        writeNlist(Entry, Asm);

    // Write the string table.
    StringTable.write(W.OS);
  }

  return NumBytesWritten();
}<|MERGE_RESOLUTION|>--- conflicted
+++ resolved
@@ -383,11 +383,7 @@
 }
 
 void MachObjectWriter::writeNlist(MachSymbolData &MSD, const MCAssembler &Asm) {
-<<<<<<< HEAD
-  auto *Symbol = static_cast<const MCSymbolMachO *>(MSD.Symbol);
-=======
   auto *Symbol = MSD.Symbol;
->>>>>>> 35227056
   const auto &Data = static_cast<const MCSymbolMachO &>(*Symbol);
   auto *AliasedSymbol =
       static_cast<const MCSymbolMachO *>(&findAliasedSymbol(*Symbol));
@@ -608,11 +604,7 @@
   for (const MCSymbol &Symbol : Asm.symbols()) {
     auto &Sym = static_cast<const MCSymbolMachO &>(Symbol);
     // Ignore non-linker visible symbols.
-<<<<<<< HEAD
-    if (!static_cast<const MCSymbolMachO &>(Symbol).isSymbolLinkerVisible())
-=======
     if (!Sym.isSymbolLinkerVisible())
->>>>>>> 35227056
       continue;
 
     if (!Sym.isExternal() && !Sym.isUndefined())
@@ -639,11 +631,7 @@
   for (const MCSymbol &Symbol : Asm.symbols()) {
     auto &Sym = static_cast<const MCSymbolMachO &>(Symbol);
     // Ignore non-linker visible symbols.
-<<<<<<< HEAD
-    if (!static_cast<const MCSymbolMachO &>(Symbol).isSymbolLinkerVisible())
-=======
     if (!Sym.isSymbolLinkerVisible())
->>>>>>> 35227056
       continue;
 
     if (Sym.isExternal() || Sym.isUndefined())
