--- conflicted
+++ resolved
@@ -126,15 +126,6 @@
 }
 
 void MCAsmInfo::initializeVariantKinds(ArrayRef<VariantKindDesc> Descs) {
-<<<<<<< HEAD
-  assert(VariantKindToName.empty() && "cannot initialize twice");
-  for (auto Desc : Descs) {
-    [[maybe_unused]] auto It =
-        VariantKindToName.try_emplace(Desc.Kind, Desc.Name);
-    assert(It.second && "duplicate Kind");
-    [[maybe_unused]] auto It2 =
-        NameToVariantKind.try_emplace(Desc.Name.lower(), Desc.Kind);
-=======
   assert(SpecifierToName.empty() && "cannot initialize twice");
   for (auto Desc : Descs) {
     [[maybe_unused]] auto It =
@@ -142,24 +133,11 @@
     assert(It.second && "duplicate Kind");
     [[maybe_unused]] auto It2 =
         NameToSpecifier.try_emplace(Desc.Name.lower(), Desc.Kind);
->>>>>>> 5eee2751
     // Workaround for VK_PPC_L/VK_PPC_LO ("l").
     assert(It2.second || Desc.Name == "l");
   }
 }
 
-<<<<<<< HEAD
-StringRef MCAsmInfo::getVariantKindName(uint32_t Kind) const {
-  auto It = VariantKindToName.find(Kind);
-  assert(It != VariantKindToName.end() &&
-         "ensure the VariantKind is set in initializeVariantKinds");
-  return It->second;
-}
-
-std::optional<uint32_t> MCAsmInfo::getVariantKindForName(StringRef Name) const {
-  auto It = NameToVariantKind.find(Name.lower());
-  if (It != NameToVariantKind.end())
-=======
 StringRef MCAsmInfo::getSpecifierName(uint32_t S) const {
   auto It = SpecifierToName.find(S);
   assert(It != SpecifierToName.end() &&
@@ -170,7 +148,6 @@
 std::optional<uint32_t> MCAsmInfo::getSpecifierForName(StringRef Name) const {
   auto It = NameToSpecifier.find(Name.lower());
   if (It != NameToSpecifier.end())
->>>>>>> 5eee2751
     return It->second;
   return {};
 }