--- conflicted
+++ resolved
@@ -748,11 +748,7 @@
                                                    Resolved);
 }
 
-<<<<<<< HEAD
-bool MCAssembler::relaxInstruction(MCFragment &F) {
-=======
 void MCAssembler::relaxInstruction(MCFragment &F) {
->>>>>>> 35227056
   assert(getEmitterPtr() &&
          "Expected CodeEmitter defined for relaxInstruction");
   // If this inst doesn't ever need relaxation, ignore it. This occurs when we
@@ -783,19 +779,10 @@
   getEmitter().encodeInstruction(Relaxed, Data, Fixups, *F.getSubtargetInfo());
   F.setVarContents(Data);
   F.setVarFixups(Fixups);
-<<<<<<< HEAD
-  return true;
-}
-
-bool MCAssembler::relaxLEB(MCFragment &F) {
-  const unsigned OldSize = F.getVarSize();
-  unsigned PadTo = OldSize;
-=======
 }
 
 void MCAssembler::relaxLEB(MCFragment &F) {
   unsigned PadTo = F.getVarSize();
->>>>>>> 35227056
   int64_t Value;
   F.clearVarFixups();
   // Use evaluateKnownAbsolute for Mach-O as a hack: .subsections_via_symbols
@@ -829,10 +816,6 @@
   else
     Size = encodeULEB128(Value, Data, PadTo);
   F.setVarContents({reinterpret_cast<char *>(Data), Size});
-<<<<<<< HEAD
-  return OldSize != Size;
-=======
->>>>>>> 35227056
 }
 
 /// Check if the branch crosses the boundary.
@@ -895,21 +878,11 @@
   BF.setSize(NewSize);
 }
 
-<<<<<<< HEAD
-bool MCAssembler::relaxDwarfLineAddr(MCFragment &F) {
-  bool WasRelaxed;
-  if (getBackend().relaxDwarfLineAddr(F, WasRelaxed))
-    return WasRelaxed;
-
-  MCContext &Context = getContext();
-  auto OldSize = F.getVarSize();
-=======
 void MCAssembler::relaxDwarfLineAddr(MCFragment &F) {
   if (getBackend().relaxDwarfLineAddr(F))
     return;
 
   MCContext &Context = getContext();
->>>>>>> 35227056
   int64_t AddrDelta;
   bool Abs = F.getDwarfAddrDelta().evaluateKnownAbsolute(AddrDelta, *this);
   assert(Abs && "We created a line delta with an invalid expression");
@@ -919,21 +892,11 @@
                           F.getDwarfLineDelta(), AddrDelta, Data);
   F.setVarContents(Data);
   F.clearVarFixups();
-<<<<<<< HEAD
-  return OldSize != Data.size();
-}
-
-bool MCAssembler::relaxDwarfCallFrameFragment(MCFragment &F) {
-  bool WasRelaxed;
-  if (getBackend().relaxDwarfCFA(F, WasRelaxed))
-    return WasRelaxed;
-=======
 }
 
 void MCAssembler::relaxDwarfCallFrameFragment(MCFragment &F) {
   if (getBackend().relaxDwarfCFA(F))
     return;
->>>>>>> 35227056
 
   MCContext &Context = getContext();
   int64_t Value;
@@ -942,52 +905,13 @@
     reportError(F.getDwarfAddrDelta().getLoc(),
                 "invalid CFI advance_loc expression");
     F.setDwarfAddrDelta(MCConstantExpr::create(0, Context));
-<<<<<<< HEAD
-    return false;
-  }
-
-  auto OldSize = F.getVarContents().size();
-=======
     return;
   }
 
->>>>>>> 35227056
   SmallVector<char, 8> Data;
   MCDwarfFrameEmitter::encodeAdvanceLoc(Context, Value, Data);
   F.setVarContents(Data);
   F.clearVarFixups();
-<<<<<<< HEAD
-  return OldSize != Data.size();
-}
-
-bool MCAssembler::relaxCVInlineLineTable(MCCVInlineLineTableFragment &F) {
-  unsigned OldSize = F.getVarContents().size();
-  getContext().getCVContext().encodeInlineLineTable(*this, F);
-  return OldSize != F.getVarContents().size();
-}
-
-bool MCAssembler::relaxCVDefRange(MCCVDefRangeFragment &F) {
-  unsigned OldSize = F.getVarContents().size();
-  getContext().getCVContext().encodeDefRange(*this, F);
-  return OldSize != F.getVarContents().size();
-}
-
-bool MCAssembler::relaxFill(MCFillFragment &F) {
-  uint64_t Size = computeFragmentSize(F);
-  if (F.getSize() == Size)
-    return false;
-  F.setSize(Size);
-  return true;
-}
-
-bool MCAssembler::relaxOrg(MCOrgFragment &F) {
-  uint64_t Size = computeFragmentSize(F);
-  if (F.getSize() == Size)
-    return false;
-  F.setSize(Size);
-  return true;
-=======
->>>>>>> 35227056
 }
 
 bool MCAssembler::relaxFragment(MCFragment &F) {
@@ -997,15 +921,6 @@
     return false;
   case MCFragment::FT_Relaxable:
     assert(!getRelaxAll() && "Did not expect a FT_Relaxable in RelaxAll mode");
-<<<<<<< HEAD
-    return relaxInstruction(F);
-  case MCFragment::FT_LEB:
-    return relaxLEB(F);
-  case MCFragment::FT_Dwarf:
-    return relaxDwarfLineAddr(F);
-  case MCFragment::FT_DwarfFrame:
-    return relaxDwarfCallFrameFragment(F);
-=======
     relaxInstruction(F);
     break;
   case MCFragment::FT_LEB:
@@ -1017,7 +932,6 @@
   case MCFragment::FT_DwarfFrame:
     relaxDwarfCallFrameFragment(F);
     break;
->>>>>>> 35227056
   case MCFragment::FT_BoundaryAlign:
     relaxBoundaryAlign(static_cast<MCBoundaryAlignFragment &>(F));
     break;
@@ -1030,14 +944,8 @@
         *this, static_cast<MCCVDefRangeFragment &>(F));
     break;
   case MCFragment::FT_Fill:
-<<<<<<< HEAD
-    return relaxFill(cast<MCFillFragment>(F));
-  case MCFragment::FT_Org:
-    return relaxOrg(static_cast<MCOrgFragment &>(F));
-=======
   case MCFragment::FT_Org:
     return F.getNext()->Offset - F.Offset != Size;
->>>>>>> 35227056
   }
   return computeFragmentSize(F) != Size;
 }
