//===- lib/MC/MCAssembler.cpp - Assembler Backend Implementation ----------===//
//
// Part of the LLVM Project, under the Apache License v2.0 with LLVM Exceptions.
// See https://llvm.org/LICENSE.txt for license information.
// SPDX-License-Identifier: Apache-2.0 WITH LLVM-exception
//
//===----------------------------------------------------------------------===//

#include "llvm/MC/MCAssembler.h"
#include "llvm/ADT/ArrayRef.h"
#include "llvm/ADT/SmallString.h"
#include "llvm/ADT/SmallVector.h"
#include "llvm/ADT/Statistic.h"
#include "llvm/ADT/StringRef.h"
#include "llvm/ADT/Twine.h"
#include "llvm/MC/MCAsmBackend.h"
#include "llvm/MC/MCAsmInfo.h"
#include "llvm/MC/MCCodeEmitter.h"
#include "llvm/MC/MCCodeView.h"
#include "llvm/MC/MCContext.h"
#include "llvm/MC/MCDwarf.h"
#include "llvm/MC/MCExpr.h"
#include "llvm/MC/MCFixup.h"
#include "llvm/MC/MCFixupKindInfo.h"
#include "llvm/MC/MCFragment.h"
#include "llvm/MC/MCInst.h"
#include "llvm/MC/MCObjectWriter.h"
#include "llvm/MC/MCSection.h"
#include "llvm/MC/MCSymbol.h"
#include "llvm/MC/MCValue.h"
#include "llvm/Support/Alignment.h"
#include "llvm/Support/Casting.h"
#include "llvm/Support/Debug.h"
#include "llvm/Support/EndianStream.h"
#include "llvm/Support/ErrorHandling.h"
#include "llvm/Support/LEB128.h"
#include "llvm/Support/raw_ostream.h"
#include <cassert>
#include <cstdint>
#include <tuple>
#include <utility>

using namespace llvm;

namespace llvm {
class MCSubtargetInfo;
}

#define DEBUG_TYPE "assembler"

namespace {
namespace stats {

STATISTIC(EmittedFragments, "Number of emitted assembler fragments - total");
STATISTIC(EmittedRelaxableFragments,
          "Number of emitted assembler fragments - relaxable");
STATISTIC(EmittedDataFragments,
          "Number of emitted assembler fragments - data");
STATISTIC(EmittedCompactEncodedInstFragments,
          "Number of emitted assembler fragments - compact encoded inst");
STATISTIC(EmittedAlignFragments,
          "Number of emitted assembler fragments - align");
STATISTIC(EmittedFillFragments,
          "Number of emitted assembler fragments - fill");
STATISTIC(EmittedNopsFragments, "Number of emitted assembler fragments - nops");
STATISTIC(EmittedOrgFragments, "Number of emitted assembler fragments - org");
STATISTIC(evaluateFixup, "Number of evaluated fixups");
STATISTIC(ObjectBytes, "Number of emitted object file bytes");
STATISTIC(RelaxationSteps, "Number of assembler layout and relaxation steps");
STATISTIC(RelaxedInstructions, "Number of relaxed instructions");

} // end namespace stats
} // end anonymous namespace

// FIXME FIXME FIXME: There are number of places in this file where we convert
// what is a 64-bit assembler value used for computation into a value in the
// object file, which may truncate it. We should detect that truncation where
// invalid and report errors back.

/* *** */

MCAssembler::MCAssembler(MCContext &Context,
                         std::unique_ptr<MCAsmBackend> Backend,
                         std::unique_ptr<MCCodeEmitter> Emitter,
                         std::unique_ptr<MCObjectWriter> Writer)
    : Context(Context), Backend(std::move(Backend)),
      Emitter(std::move(Emitter)), Writer(std::move(Writer)) {
  VersionInfo.Major = 0; // Major version == 0 for "none specified"
  DarwinTargetVariantVersionInfo.Major = 0;
}

MCAssembler::~MCAssembler() = default;

void MCAssembler::reset() {
  RelaxAll = false;
  SubsectionsViaSymbols = false;
  IncrementalLinkerCompatible = false;
  Sections.clear();
  Symbols.clear();
  IndirectSymbols.clear();
  DataRegions.clear();
  LinkerOptions.clear();
  FileNames.clear();
  ThumbFuncs.clear();
  BundleAlignSize = 0;
  ELFHeaderEFlags = 0;
  LOHContainer.reset();
  VersionInfo.Major = 0;
  VersionInfo.SDKVersion = VersionTuple();
  DarwinTargetVariantVersionInfo.Major = 0;
  DarwinTargetVariantVersionInfo.SDKVersion = VersionTuple();

  // reset objects owned by us
  if (getBackendPtr())
    getBackendPtr()->reset();
  if (getEmitterPtr())
    getEmitterPtr()->reset();
  if (getWriterPtr())
    getWriterPtr()->reset();
  getLOHContainer().reset();
}

bool MCAssembler::registerSection(MCSection &Section) {
  if (Section.isRegistered())
    return false;
  assert(Section.curFragList()->Head && "allocInitialFragment not called");
  Sections.push_back(&Section);
  Section.setIsRegistered(true);
  return true;
}

bool MCAssembler::isThumbFunc(const MCSymbol *Symbol) const {
  if (ThumbFuncs.count(Symbol))
    return true;

  if (!Symbol->isVariable())
    return false;

  const MCExpr *Expr = Symbol->getVariableValue();

  MCValue V;
  if (!Expr->evaluateAsRelocatable(V, nullptr, nullptr))
    return false;

  if (V.getSymB() || V.getRefKind() != MCSymbolRefExpr::VK_None)
    return false;

  const MCSymbolRefExpr *Ref = V.getSymA();
  if (!Ref)
    return false;

  if (Ref->getKind() != MCSymbolRefExpr::VK_None)
    return false;

  const MCSymbol &Sym = Ref->getSymbol();
  if (!isThumbFunc(&Sym))
    return false;

  ThumbFuncs.insert(Symbol); // Cache it.
  return true;
}

bool MCAssembler::isSymbolLinkerVisible(const MCSymbol &Symbol) const {
  // Non-temporary labels should always be visible to the linker.
  if (!Symbol.isTemporary())
    return true;

  if (Symbol.isUsedInReloc())
    return true;

  return false;
}

bool MCAssembler::evaluateFixup(const MCFixup &Fixup, const MCFragment *DF,
                                MCValue &Target, const MCSubtargetInfo *STI,
                                uint64_t &Value, bool &WasForced) const {
  ++stats::evaluateFixup;

  // FIXME: This code has some duplication with recordRelocation. We should
  // probably merge the two into a single callback that tries to evaluate a
  // fixup and records a relocation if one is needed.

  // On error claim to have completely evaluated the fixup, to prevent any
  // further processing from being done.
  const MCExpr *Expr = Fixup.getValue();
  MCContext &Ctx = getContext();
  Value = 0;
  WasForced = false;
  if (!Expr->evaluateAsRelocatable(Target, this, &Fixup)) {
    Ctx.reportError(Fixup.getLoc(), "expected relocatable expression");
    return true;
  }
  if (const MCSymbolRefExpr *RefB = Target.getSymB()) {
    if (RefB->getKind() != MCSymbolRefExpr::VK_None) {
      Ctx.reportError(Fixup.getLoc(),
                      "unsupported subtraction of qualified symbol");
      return true;
    }
  }

  assert(getBackendPtr() && "Expected assembler backend");
  bool IsTarget = getBackendPtr()->getFixupKindInfo(Fixup.getKind()).Flags &
                  MCFixupKindInfo::FKF_IsTarget;

  if (IsTarget)
    return getBackend().evaluateTargetFixup(*this, Fixup, DF, Target, STI,
                                            Value, WasForced);

  unsigned FixupFlags = getBackendPtr()->getFixupKindInfo(Fixup.getKind()).Flags;
  bool IsPCRel = getBackendPtr()->getFixupKindInfo(Fixup.getKind()).Flags &
                 MCFixupKindInfo::FKF_IsPCRel;

  bool IsResolved = false;
  if (IsPCRel) {
    if (Target.getSymB()) {
      IsResolved = false;
    } else if (!Target.getSymA()) {
      IsResolved = false;
    } else {
      const MCSymbolRefExpr *A = Target.getSymA();
      const MCSymbol &SA = A->getSymbol();
      if (A->getKind() != MCSymbolRefExpr::VK_None || SA.isUndefined()) {
        IsResolved = false;
      } else if (auto *Writer = getWriterPtr()) {
        IsResolved = (FixupFlags & MCFixupKindInfo::FKF_Constant) ||
                     Writer->isSymbolRefDifferenceFullyResolvedImpl(
                         *this, SA, *DF, false, true);
      }
    }
  } else {
    IsResolved = Target.isAbsolute();
  }

  Value = Target.getConstant();

  if (const MCSymbolRefExpr *A = Target.getSymA()) {
    const MCSymbol &Sym = A->getSymbol();
    if (Sym.isDefined())
      Value += getSymbolOffset(Sym);
  }
  if (const MCSymbolRefExpr *B = Target.getSymB()) {
    const MCSymbol &Sym = B->getSymbol();
    if (Sym.isDefined())
      Value -= getSymbolOffset(Sym);
  }

  bool ShouldAlignPC = getBackend().getFixupKindInfo(Fixup.getKind()).Flags &
                       MCFixupKindInfo::FKF_IsAlignedDownTo32Bits;
  assert((ShouldAlignPC ? IsPCRel : true) &&
    "FKF_IsAlignedDownTo32Bits is only allowed on PC-relative fixups!");

  if (IsPCRel) {
    uint64_t Offset = getFragmentOffset(*DF) + Fixup.getOffset();

    // A number of ARM fixups in Thumb mode require that the effective PC
    // address be determined as the 32-bit aligned version of the actual offset.
    if (ShouldAlignPC) Offset &= ~0x3;
    Value -= Offset;
  }

  // Let the backend force a relocation if needed.
  if (IsResolved &&
      getBackend().shouldForceRelocation(*this, Fixup, Target, STI)) {
    IsResolved = false;
    WasForced = true;
  }

  // A linker relaxation target may emit ADD/SUB relocations for A-B+C. Let
  // recordRelocation handle non-VK_None cases like A@plt-B+C.
  if (!IsResolved && Target.getSymA() && Target.getSymB() &&
      Target.getSymA()->getKind() == MCSymbolRefExpr::VK_None &&
      getBackend().handleAddSubRelocations(*this, *DF, Fixup, Target, Value))
    return true;

  return IsResolved;
}

uint64_t MCAssembler::computeFragmentSize(const MCFragment &F) const {
  assert(getBackendPtr() && "Requires assembler backend");
  switch (F.getKind()) {
  case MCFragment::FT_Data:
    return cast<MCDataFragment>(F).getContents().size();
  case MCFragment::FT_Relaxable:
    return cast<MCRelaxableFragment>(F).getContents().size();
  case MCFragment::FT_CompactEncodedInst:
    return cast<MCCompactEncodedInstFragment>(F).getContents().size();
  case MCFragment::FT_Fill: {
    auto &FF = cast<MCFillFragment>(F);
    int64_t NumValues = 0;
    if (!FF.getNumValues().evaluateKnownAbsolute(NumValues, *this)) {
      getContext().reportError(FF.getLoc(),
                               "expected assembly-time absolute expression");
      return 0;
    }
    int64_t Size = NumValues * FF.getValueSize();
    if (Size < 0) {
      getContext().reportError(FF.getLoc(), "invalid number of bytes");
      return 0;
    }
    return Size;
  }

  case MCFragment::FT_Nops:
    return cast<MCNopsFragment>(F).getNumBytes();

  case MCFragment::FT_LEB:
    return cast<MCLEBFragment>(F).getContents().size();

  case MCFragment::FT_BoundaryAlign:
    return cast<MCBoundaryAlignFragment>(F).getSize();

  case MCFragment::FT_SymbolId:
    return 4;

  case MCFragment::FT_Align: {
    const MCAlignFragment &AF = cast<MCAlignFragment>(F);
    unsigned Offset = getFragmentOffset(AF);
    unsigned Size = offsetToAlignment(Offset, AF.getAlignment());

    // Insert extra Nops for code alignment if the target define
    // shouldInsertExtraNopBytesForCodeAlign target hook.
    if (AF.getParent()->useCodeAlign() && AF.hasEmitNops() &&
        getBackend().shouldInsertExtraNopBytesForCodeAlign(AF, Size))
      return Size;

    // If we are padding with nops, force the padding to be larger than the
    // minimum nop size.
    if (Size > 0 && AF.hasEmitNops()) {
      while (Size % getBackend().getMinimumNopSize())
        Size += AF.getAlignment().value();
    }
    if (Size > AF.getMaxBytesToEmit())
      return 0;
    return Size;
  }

  case MCFragment::FT_Org: {
    const MCOrgFragment &OF = cast<MCOrgFragment>(F);
    MCValue Value;
    if (!OF.getOffset().evaluateAsValue(Value, *this)) {
      getContext().reportError(OF.getLoc(),
                               "expected assembly-time absolute expression");
        return 0;
    }

    uint64_t FragmentOffset = getFragmentOffset(OF);
    int64_t TargetLocation = Value.getConstant();
    if (const MCSymbolRefExpr *A = Value.getSymA()) {
      uint64_t Val;
      if (!getSymbolOffset(A->getSymbol(), Val)) {
        getContext().reportError(OF.getLoc(), "expected absolute expression");
        return 0;
      }
      TargetLocation += Val;
    }
    int64_t Size = TargetLocation - FragmentOffset;
    if (Size < 0 || Size >= 0x40000000) {
      getContext().reportError(
          OF.getLoc(), "invalid .org offset '" + Twine(TargetLocation) +
                           "' (at offset '" + Twine(FragmentOffset) + "')");
      return 0;
    }
    return Size;
  }

  case MCFragment::FT_Dwarf:
    return cast<MCDwarfLineAddrFragment>(F).getContents().size();
  case MCFragment::FT_DwarfFrame:
    return cast<MCDwarfCallFrameFragment>(F).getContents().size();
  case MCFragment::FT_CVInlineLines:
    return cast<MCCVInlineLineTableFragment>(F).getContents().size();
  case MCFragment::FT_CVDefRange:
    return cast<MCCVDefRangeFragment>(F).getContents().size();
  case MCFragment::FT_PseudoProbe:
    return cast<MCPseudoProbeAddrFragment>(F).getContents().size();
  case MCFragment::FT_Dummy:
    llvm_unreachable("Should not have been added");
  }

  llvm_unreachable("invalid fragment kind");
}

// Compute the amount of padding required before the fragment \p F to
// obey bundling restrictions, where \p FOffset is the fragment's offset in
// its section and \p FSize is the fragment's size.
static uint64_t computeBundlePadding(unsigned BundleSize,
                                     const MCEncodedFragment *F,
                                     uint64_t FOffset, uint64_t FSize) {
  uint64_t OffsetInBundle = FOffset & (BundleSize - 1);
  uint64_t EndOfFragment = OffsetInBundle + FSize;

  // There are two kinds of bundling restrictions:
  //
  // 1) For alignToBundleEnd(), add padding to ensure that the fragment will
  //    *end* on a bundle boundary.
  // 2) Otherwise, check if the fragment would cross a bundle boundary. If it
  //    would, add padding until the end of the bundle so that the fragment
  //    will start in a new one.
  if (F->alignToBundleEnd()) {
    // Three possibilities here:
    //
    // A) The fragment just happens to end at a bundle boundary, so we're good.
    // B) The fragment ends before the current bundle boundary: pad it just
    //    enough to reach the boundary.
    // C) The fragment ends after the current bundle boundary: pad it until it
    //    reaches the end of the next bundle boundary.
    //
    // Note: this code could be made shorter with some modulo trickery, but it's
    // intentionally kept in its more explicit form for simplicity.
    if (EndOfFragment == BundleSize)
      return 0;
    else if (EndOfFragment < BundleSize)
      return BundleSize - EndOfFragment;
    else { // EndOfFragment > BundleSize
      return 2 * BundleSize - EndOfFragment;
    }
  } else if (OffsetInBundle > 0 && EndOfFragment > BundleSize)
    return BundleSize - OffsetInBundle;
  else
    return 0;
}

<<<<<<< HEAD
void MCAsmLayout::layoutBundle(MCFragment *Prev, MCFragment *F) {
=======
void MCAssembler::layoutBundle(MCFragment *Prev, MCFragment *F) const {
>>>>>>> 4fe5a3cc
  // If bundling is enabled and this fragment has instructions in it, it has to
  // obey the bundling restrictions. With padding, we'll have:
  //
  //
  //        BundlePadding
  //             |||
  // -------------------------------------
  //   Prev  |##########|       F        |
  // -------------------------------------
  //                    ^
  //                    |
  //                    F->Offset
  //
  // The fragment's offset will point to after the padding, and its computed
  // size won't include the padding.
  //
  // ".align N" is an example of a directive that introduces multiple
  // fragments. We could add a special case to handle ".align N" by emitting
  // within-fragment padding (which would produce less padding when N is less
  // than the bundle size), but for now we don't.
  //
  assert(isa<MCEncodedFragment>(F) &&
         "Only MCEncodedFragment implementations have instructions");
  MCEncodedFragment *EF = cast<MCEncodedFragment>(F);
<<<<<<< HEAD
  uint64_t FSize = Assembler.computeFragmentSize(*this, *EF);

  if (FSize > Assembler.getBundleAlignSize())
    report_fatal_error("Fragment can't be larger than a bundle size");

  uint64_t RequiredBundlePadding = computeBundlePadding(
      Assembler.getBundleAlignSize(), EF, EF->Offset, FSize);
=======
  uint64_t FSize = computeFragmentSize(*EF);

  if (FSize > getBundleAlignSize())
    report_fatal_error("Fragment can't be larger than a bundle size");

  uint64_t RequiredBundlePadding =
      computeBundlePadding(getBundleAlignSize(), EF, EF->Offset, FSize);
>>>>>>> 4fe5a3cc
  if (RequiredBundlePadding > UINT8_MAX)
    report_fatal_error("Padding cannot exceed 255 bytes");
  EF->setBundlePadding(static_cast<uint8_t>(RequiredBundlePadding));
  EF->Offset += RequiredBundlePadding;
  if (auto *DF = dyn_cast_or_null<MCDataFragment>(Prev))
    if (DF->getContents().empty())
      DF->Offset = EF->Offset;
}

<<<<<<< HEAD
uint64_t MCAsmLayout::getFragmentOffset(const MCFragment *F) const {
  ensureValid(F);
  return F->Offset;
}

void MCAsmLayout::ensureValid(const MCFragment *Frag) const {
  MCSection &Sec = *Frag->getParent();
=======
void MCAssembler::ensureValid(MCSection &Sec) const {
>>>>>>> 4fe5a3cc
  if (Sec.hasLayout())
    return;
  Sec.setHasLayout(true);
  MCFragment *Prev = nullptr;
  uint64_t Offset = 0;
  for (MCFragment &F : Sec) {
    F.Offset = Offset;
<<<<<<< HEAD
    if (Assembler.isBundlingEnabled() && F.hasInstructions()) {
      const_cast<MCAsmLayout *>(this)->layoutBundle(Prev, &F);
      Offset = F.Offset;
    }
    Offset += getAssembler().computeFragmentSize(*this, F);
=======
    if (isBundlingEnabled() && F.hasInstructions()) {
      layoutBundle(Prev, &F);
      Offset = F.Offset;
    }
    Offset += computeFragmentSize(F);
>>>>>>> 4fe5a3cc
    Prev = &F;
  }
}

uint64_t MCAssembler::getFragmentOffset(const MCFragment &F) const {
  ensureValid(*F.getParent());
  return F.Offset;
}

// Simple getSymbolOffset helper for the non-variable case.
static bool getLabelOffset(const MCAssembler &Asm, const MCSymbol &S,
                           bool ReportError, uint64_t &Val) {
  if (!S.getFragment()) {
    if (ReportError)
      report_fatal_error("unable to evaluate offset to undefined symbol '" +
                         S.getName() + "'");
    return false;
  }
  Val = Asm.getFragmentOffset(*S.getFragment()) + S.getOffset();
  return true;
}

static bool getSymbolOffsetImpl(const MCAssembler &Asm, const MCSymbol &S,
                                bool ReportError, uint64_t &Val) {
  if (!S.isVariable())
    return getLabelOffset(Asm, S, ReportError, Val);

  // If SD is a variable, evaluate it.
  MCValue Target;
  if (!S.getVariableValue()->evaluateAsValue(Target, Asm))
    report_fatal_error("unable to evaluate offset for variable '" +
                       S.getName() + "'");

  uint64_t Offset = Target.getConstant();

  const MCSymbolRefExpr *A = Target.getSymA();
  if (A) {
    uint64_t ValA;
    // FIXME: On most platforms, `Target`'s component symbols are labels from
    // having been simplified during evaluation, but on Mach-O they can be
    // variables due to PR19203. This, and the line below for `B` can be
    // restored to call `getLabelOffset` when PR19203 is fixed.
    if (!getSymbolOffsetImpl(Asm, A->getSymbol(), ReportError, ValA))
      return false;
    Offset += ValA;
  }

  const MCSymbolRefExpr *B = Target.getSymB();
  if (B) {
    uint64_t ValB;
    if (!getSymbolOffsetImpl(Asm, B->getSymbol(), ReportError, ValB))
      return false;
    Offset -= ValB;
  }

  Val = Offset;
  return true;
}

bool MCAssembler::getSymbolOffset(const MCSymbol &S, uint64_t &Val) const {
  return getSymbolOffsetImpl(*this, S, false, Val);
}

uint64_t MCAssembler::getSymbolOffset(const MCSymbol &S) const {
  uint64_t Val;
  getSymbolOffsetImpl(*this, S, true, Val);
  return Val;
}

const MCSymbol *MCAssembler::getBaseSymbol(const MCSymbol &Symbol) const {
  assert(HasLayout);
  if (!Symbol.isVariable())
    return &Symbol;

  const MCExpr *Expr = Symbol.getVariableValue();
  MCValue Value;
  if (!Expr->evaluateAsValue(Value, *this)) {
    getContext().reportError(Expr->getLoc(),
                             "expression could not be evaluated");
    return nullptr;
  }

  const MCSymbolRefExpr *RefB = Value.getSymB();
  if (RefB) {
    getContext().reportError(
        Expr->getLoc(),
        Twine("symbol '") + RefB->getSymbol().getName() +
            "' could not be evaluated in a subtraction expression");
    return nullptr;
  }

  const MCSymbolRefExpr *A = Value.getSymA();
  if (!A)
    return nullptr;

  const MCSymbol &ASym = A->getSymbol();
  if (ASym.isCommon()) {
    getContext().reportError(Expr->getLoc(),
                             "Common symbol '" + ASym.getName() +
                                 "' cannot be used in assignment expr");
    return nullptr;
  }

  return &ASym;
}

uint64_t MCAssembler::getSectionAddressSize(const MCSection &Sec) const {
  assert(HasLayout);
  // The size is the last fragment's end offset.
  const MCFragment &F = *Sec.curFragList()->Tail;
  return getFragmentOffset(F) + computeFragmentSize(F);
}

uint64_t MCAssembler::getSectionFileSize(const MCSection &Sec) const {
  // Virtual sections have no file size.
  if (Sec.isVirtualSection())
    return 0;
  return getSectionAddressSize(Sec);
}

bool MCAssembler::registerSymbol(const MCSymbol &Symbol) {
  bool Changed = !Symbol.isRegistered();
  if (Changed) {
    Symbol.setIsRegistered(true);
    Symbols.push_back(&Symbol);
  }
  return Changed;
}

void MCAssembler::writeFragmentPadding(raw_ostream &OS,
                                       const MCEncodedFragment &EF,
                                       uint64_t FSize) const {
  assert(getBackendPtr() && "Expected assembler backend");
  // Should NOP padding be written out before this fragment?
  unsigned BundlePadding = EF.getBundlePadding();
  if (BundlePadding > 0) {
    assert(isBundlingEnabled() &&
           "Writing bundle padding with disabled bundling");
    assert(EF.hasInstructions() &&
           "Writing bundle padding for a fragment without instructions");

    unsigned TotalLength = BundlePadding + static_cast<unsigned>(FSize);
    const MCSubtargetInfo *STI = EF.getSubtargetInfo();
    if (EF.alignToBundleEnd() && TotalLength > getBundleAlignSize()) {
      // If the padding itself crosses a bundle boundary, it must be emitted
      // in 2 pieces, since even nop instructions must not cross boundaries.
      //             v--------------v   <- BundleAlignSize
      //        v---------v             <- BundlePadding
      // ----------------------------
      // | Prev |####|####|    F    |
      // ----------------------------
      //        ^-------------------^   <- TotalLength
      unsigned DistanceToBoundary = TotalLength - getBundleAlignSize();
      if (!getBackend().writeNopData(OS, DistanceToBoundary, STI))
        report_fatal_error("unable to write NOP sequence of " +
                           Twine(DistanceToBoundary) + " bytes");
      BundlePadding -= DistanceToBoundary;
    }
    if (!getBackend().writeNopData(OS, BundlePadding, STI))
      report_fatal_error("unable to write NOP sequence of " +
                         Twine(BundlePadding) + " bytes");
  }
}

/// Write the fragment \p F to the output file.
static void writeFragment(raw_ostream &OS, const MCAssembler &Asm,
                          const MCFragment &F) {
  // FIXME: Embed in fragments instead?
  uint64_t FragmentSize = Asm.computeFragmentSize(F);

  llvm::endianness Endian = Asm.getBackend().Endian;

  if (const MCEncodedFragment *EF = dyn_cast<MCEncodedFragment>(&F))
    Asm.writeFragmentPadding(OS, *EF, FragmentSize);

  // This variable (and its dummy usage) is to participate in the assert at
  // the end of the function.
  uint64_t Start = OS.tell();
  (void) Start;

  ++stats::EmittedFragments;

  switch (F.getKind()) {
  case MCFragment::FT_Align: {
    ++stats::EmittedAlignFragments;
    const MCAlignFragment &AF = cast<MCAlignFragment>(F);
    assert(AF.getValueSize() && "Invalid virtual align in concrete fragment!");

    uint64_t Count = FragmentSize / AF.getValueSize();

    // FIXME: This error shouldn't actually occur (the front end should emit
    // multiple .align directives to enforce the semantics it wants), but is
    // severe enough that we want to report it. How to handle this?
    if (Count * AF.getValueSize() != FragmentSize)
      report_fatal_error("undefined .align directive, value size '" +
                        Twine(AF.getValueSize()) +
                        "' is not a divisor of padding size '" +
                        Twine(FragmentSize) + "'");

    // See if we are aligning with nops, and if so do that first to try to fill
    // the Count bytes.  Then if that did not fill any bytes or there are any
    // bytes left to fill use the Value and ValueSize to fill the rest.
    // If we are aligning with nops, ask that target to emit the right data.
    if (AF.hasEmitNops()) {
      if (!Asm.getBackend().writeNopData(OS, Count, AF.getSubtargetInfo()))
        report_fatal_error("unable to write nop sequence of " +
                          Twine(Count) + " bytes");
      break;
    }

    // Otherwise, write out in multiples of the value size.
    for (uint64_t i = 0; i != Count; ++i) {
      switch (AF.getValueSize()) {
      default: llvm_unreachable("Invalid size!");
      case 1: OS << char(AF.getValue()); break;
      case 2:
        support::endian::write<uint16_t>(OS, AF.getValue(), Endian);
        break;
      case 4:
        support::endian::write<uint32_t>(OS, AF.getValue(), Endian);
        break;
      case 8:
        support::endian::write<uint64_t>(OS, AF.getValue(), Endian);
        break;
      }
    }
    break;
  }

  case MCFragment::FT_Data:
    ++stats::EmittedDataFragments;
    OS << cast<MCDataFragment>(F).getContents();
    break;

  case MCFragment::FT_Relaxable:
    ++stats::EmittedRelaxableFragments;
    OS << cast<MCRelaxableFragment>(F).getContents();
    break;

  case MCFragment::FT_CompactEncodedInst:
    ++stats::EmittedCompactEncodedInstFragments;
    OS << cast<MCCompactEncodedInstFragment>(F).getContents();
    break;

  case MCFragment::FT_Fill: {
    ++stats::EmittedFillFragments;
    const MCFillFragment &FF = cast<MCFillFragment>(F);
    uint64_t V = FF.getValue();
    unsigned VSize = FF.getValueSize();
    const unsigned MaxChunkSize = 16;
    char Data[MaxChunkSize];
    assert(0 < VSize && VSize <= MaxChunkSize && "Illegal fragment fill size");
    // Duplicate V into Data as byte vector to reduce number of
    // writes done. As such, do endian conversion here.
    for (unsigned I = 0; I != VSize; ++I) {
      unsigned index = Endian == llvm::endianness::little ? I : (VSize - I - 1);
      Data[I] = uint8_t(V >> (index * 8));
    }
    for (unsigned I = VSize; I < MaxChunkSize; ++I)
      Data[I] = Data[I - VSize];

    // Set to largest multiple of VSize in Data.
    const unsigned NumPerChunk = MaxChunkSize / VSize;
    // Set ChunkSize to largest multiple of VSize in Data
    const unsigned ChunkSize = VSize * NumPerChunk;

    // Do copies by chunk.
    StringRef Ref(Data, ChunkSize);
    for (uint64_t I = 0, E = FragmentSize / ChunkSize; I != E; ++I)
      OS << Ref;

    // do remainder if needed.
    unsigned TrailingCount = FragmentSize % ChunkSize;
    if (TrailingCount)
      OS.write(Data, TrailingCount);
    break;
  }

  case MCFragment::FT_Nops: {
    ++stats::EmittedNopsFragments;
    const MCNopsFragment &NF = cast<MCNopsFragment>(F);

    int64_t NumBytes = NF.getNumBytes();
    int64_t ControlledNopLength = NF.getControlledNopLength();
    int64_t MaximumNopLength =
        Asm.getBackend().getMaximumNopSize(*NF.getSubtargetInfo());

    assert(NumBytes > 0 && "Expected positive NOPs fragment size");
    assert(ControlledNopLength >= 0 && "Expected non-negative NOP size");

    if (ControlledNopLength > MaximumNopLength) {
      Asm.getContext().reportError(NF.getLoc(),
                                   "illegal NOP size " +
                                       std::to_string(ControlledNopLength) +
                                       ". (expected within [0, " +
                                       std::to_string(MaximumNopLength) + "])");
      // Clamp the NOP length as reportError does not stop the execution
      // immediately.
      ControlledNopLength = MaximumNopLength;
    }

    // Use maximum value if the size of each NOP is not specified
    if (!ControlledNopLength)
      ControlledNopLength = MaximumNopLength;

    while (NumBytes) {
      uint64_t NumBytesToEmit =
          (uint64_t)std::min(NumBytes, ControlledNopLength);
      assert(NumBytesToEmit && "try to emit empty NOP instruction");
      if (!Asm.getBackend().writeNopData(OS, NumBytesToEmit,
                                         NF.getSubtargetInfo())) {
        report_fatal_error("unable to write nop sequence of the remaining " +
                           Twine(NumBytesToEmit) + " bytes");
        break;
      }
      NumBytes -= NumBytesToEmit;
    }
    break;
  }

  case MCFragment::FT_LEB: {
    const MCLEBFragment &LF = cast<MCLEBFragment>(F);
    OS << LF.getContents();
    break;
  }

  case MCFragment::FT_BoundaryAlign: {
    const MCBoundaryAlignFragment &BF = cast<MCBoundaryAlignFragment>(F);
    if (!Asm.getBackend().writeNopData(OS, FragmentSize, BF.getSubtargetInfo()))
      report_fatal_error("unable to write nop sequence of " +
                         Twine(FragmentSize) + " bytes");
    break;
  }

  case MCFragment::FT_SymbolId: {
    const MCSymbolIdFragment &SF = cast<MCSymbolIdFragment>(F);
    support::endian::write<uint32_t>(OS, SF.getSymbol()->getIndex(), Endian);
    break;
  }

  case MCFragment::FT_Org: {
    ++stats::EmittedOrgFragments;
    const MCOrgFragment &OF = cast<MCOrgFragment>(F);

    for (uint64_t i = 0, e = FragmentSize; i != e; ++i)
      OS << char(OF.getValue());

    break;
  }

  case MCFragment::FT_Dwarf: {
    const MCDwarfLineAddrFragment &OF = cast<MCDwarfLineAddrFragment>(F);
    OS << OF.getContents();
    break;
  }
  case MCFragment::FT_DwarfFrame: {
    const MCDwarfCallFrameFragment &CF = cast<MCDwarfCallFrameFragment>(F);
    OS << CF.getContents();
    break;
  }
  case MCFragment::FT_CVInlineLines: {
    const auto &OF = cast<MCCVInlineLineTableFragment>(F);
    OS << OF.getContents();
    break;
  }
  case MCFragment::FT_CVDefRange: {
    const auto &DRF = cast<MCCVDefRangeFragment>(F);
    OS << DRF.getContents();
    break;
  }
  case MCFragment::FT_PseudoProbe: {
    const MCPseudoProbeAddrFragment &PF = cast<MCPseudoProbeAddrFragment>(F);
    OS << PF.getContents();
    break;
  }
  case MCFragment::FT_Dummy:
    llvm_unreachable("Should not have been added");
  }

  assert(OS.tell() - Start == FragmentSize &&
         "The stream should advance by fragment size");
}

void MCAssembler::writeSectionData(raw_ostream &OS,
                                   const MCSection *Sec) const {
  assert(getBackendPtr() && "Expected assembler backend");

  // Ignore virtual sections.
  if (Sec->isVirtualSection()) {
    assert(getSectionFileSize(*Sec) == 0 && "Invalid size for section!");

    // Check that contents are only things legal inside a virtual section.
    for (const MCFragment &F : *Sec) {
      switch (F.getKind()) {
      default: llvm_unreachable("Invalid fragment in virtual section!");
      case MCFragment::FT_Data: {
        // Check that we aren't trying to write a non-zero contents (or fixups)
        // into a virtual section. This is to support clients which use standard
        // directives to fill the contents of virtual sections.
        const MCDataFragment &DF = cast<MCDataFragment>(F);
        if (DF.fixup_begin() != DF.fixup_end())
          getContext().reportError(SMLoc(), Sec->getVirtualSectionKind() +
                                                " section '" + Sec->getName() +
                                                "' cannot have fixups");
        for (unsigned i = 0, e = DF.getContents().size(); i != e; ++i)
          if (DF.getContents()[i]) {
            getContext().reportError(SMLoc(),
                                     Sec->getVirtualSectionKind() +
                                         " section '" + Sec->getName() +
                                         "' cannot have non-zero initializers");
            break;
          }
        break;
      }
      case MCFragment::FT_Align:
        // Check that we aren't trying to write a non-zero value into a virtual
        // section.
        assert((cast<MCAlignFragment>(F).getValueSize() == 0 ||
                cast<MCAlignFragment>(F).getValue() == 0) &&
               "Invalid align in virtual section!");
        break;
      case MCFragment::FT_Fill:
        assert((cast<MCFillFragment>(F).getValue() == 0) &&
               "Invalid fill in virtual section!");
        break;
      case MCFragment::FT_Org:
        break;
      }
    }

    return;
  }

  uint64_t Start = OS.tell();
  (void)Start;

  for (const MCFragment &F : *Sec)
    writeFragment(OS, *this, F);

  assert(getContext().hadError() ||
         OS.tell() - Start == getSectionAddressSize(*Sec));
}

std::tuple<MCValue, uint64_t, bool>
MCAssembler::handleFixup(MCFragment &F, const MCFixup &Fixup,
                         const MCSubtargetInfo *STI) {
  // Evaluate the fixup.
  MCValue Target;
  uint64_t FixedValue;
  bool WasForced;
  bool IsResolved =
      evaluateFixup(Fixup, &F, Target, STI, FixedValue, WasForced);
  if (!IsResolved) {
    // The fixup was unresolved, we need a relocation. Inform the object
    // writer of the relocation, and give it an opportunity to adjust the
    // fixup value if need be.
    getWriter().recordRelocation(*this, &F, Fixup, Target, FixedValue);
  }
  return std::make_tuple(Target, FixedValue, IsResolved);
}

void MCAssembler::layout() {
  assert(getBackendPtr() && "Expected assembler backend");
  DEBUG_WITH_TYPE("mc-dump", {
      errs() << "assembler backend - pre-layout\n--\n";
      dump(); });

  // Assign section ordinals.
  unsigned SectionIndex = 0;
<<<<<<< HEAD
  for (MCSection &Sec : *this)
=======
  for (MCSection &Sec : *this) {
>>>>>>> 4fe5a3cc
    Sec.setOrdinal(SectionIndex++);

    // Chain together fragments from all subsections.
    if (Sec.Subsections.size() > 1) {
      MCDummyFragment Dummy;
      MCFragment *Tail = &Dummy;
      for (auto &[_, List] : Sec.Subsections) {
        assert(List.Head);
        Tail->Next = List.Head;
        Tail = List.Tail;
      }
      Sec.Subsections.clear();
      Sec.Subsections.push_back({0u, {Dummy.getNext(), Tail}});
      Sec.CurFragList = &Sec.Subsections[0].second;

<<<<<<< HEAD
    // Chain together fragments from all subsections.
    MCDummyFragment Dummy;
    Dummy.setParent(Sec);
    MCFragment *Tail = &Dummy;
    for (auto &[_, List] : Sec->Subsections) {
      if (!List.Head)
        continue;
      Tail->Next = List.Head;
      Tail = List.Tail;
    }
    Sec->Subsections.clear();
    Sec->Subsections.push_back({0u, {Dummy.getNext(), Tail}});
    Sec->CurFragList = &Sec->Subsections[0].second;

    unsigned FragmentIndex = 0;
    for (MCFragment &Frag : *Sec)
      Frag.setLayoutOrder(FragmentIndex++);
=======
      unsigned FragmentIndex = 0;
      for (MCFragment &Frag : Sec)
        Frag.setLayoutOrder(FragmentIndex++);
    }
>>>>>>> 4fe5a3cc
  }

  // Layout until everything fits.
  this->HasLayout = true;
  while (layoutOnce()) {
    if (getContext().hadError())
      return;
    // Size of fragments in one section can depend on the size of fragments in
    // another. If any fragment has changed size, we have to re-layout (and
    // as a result possibly further relax) all.
    for (MCSection &Sec : *this)
      Sec.setHasLayout(false);
  }

  DEBUG_WITH_TYPE("mc-dump", {
      errs() << "assembler backend - post-relaxation\n--\n";
      dump(); });

  // Finalize the layout, including fragment lowering.
  getBackend().finishLayout(*this);

  DEBUG_WITH_TYPE("mc-dump", {
      errs() << "assembler backend - final-layout\n--\n";
      dump(); });

  // Allow the object writer a chance to perform post-layout binding (for
  // example, to set the index fields in the symbol data).
  getWriter().executePostLayoutBinding(*this);

  // Evaluate and apply the fixups, generating relocation entries as necessary.
  for (MCSection &Sec : *this) {
    for (MCFragment &Frag : Sec) {
      ArrayRef<MCFixup> Fixups;
      MutableArrayRef<char> Contents;
      const MCSubtargetInfo *STI = nullptr;

      // Process MCAlignFragment and MCEncodedFragmentWithFixups here.
      switch (Frag.getKind()) {
      default:
        continue;
      case MCFragment::FT_Align: {
        MCAlignFragment &AF = cast<MCAlignFragment>(Frag);
        // Insert fixup type for code alignment if the target define
        // shouldInsertFixupForCodeAlign target hook.
        if (Sec.useCodeAlign() && AF.hasEmitNops())
          getBackend().shouldInsertFixupForCodeAlign(*this, AF);
        continue;
      }
      case MCFragment::FT_Data: {
        MCDataFragment &DF = cast<MCDataFragment>(Frag);
        Fixups = DF.getFixups();
        Contents = DF.getContents();
        STI = DF.getSubtargetInfo();
        assert(!DF.hasInstructions() || STI != nullptr);
        break;
      }
      case MCFragment::FT_Relaxable: {
        MCRelaxableFragment &RF = cast<MCRelaxableFragment>(Frag);
        Fixups = RF.getFixups();
        Contents = RF.getContents();
        STI = RF.getSubtargetInfo();
        assert(!RF.hasInstructions() || STI != nullptr);
        break;
      }
      case MCFragment::FT_CVDefRange: {
        MCCVDefRangeFragment &CF = cast<MCCVDefRangeFragment>(Frag);
        Fixups = CF.getFixups();
        Contents = CF.getContents();
        break;
      }
      case MCFragment::FT_Dwarf: {
        MCDwarfLineAddrFragment &DF = cast<MCDwarfLineAddrFragment>(Frag);
        Fixups = DF.getFixups();
        Contents = DF.getContents();
        break;
      }
      case MCFragment::FT_DwarfFrame: {
        MCDwarfCallFrameFragment &DF = cast<MCDwarfCallFrameFragment>(Frag);
        Fixups = DF.getFixups();
        Contents = DF.getContents();
        break;
      }
      case MCFragment::FT_LEB: {
        auto &LF = cast<MCLEBFragment>(Frag);
        Fixups = LF.getFixups();
        Contents = LF.getContents();
        break;
      }
      case MCFragment::FT_PseudoProbe: {
        MCPseudoProbeAddrFragment &PF = cast<MCPseudoProbeAddrFragment>(Frag);
        Fixups = PF.getFixups();
        Contents = PF.getContents();
        break;
      }
      }
      for (const MCFixup &Fixup : Fixups) {
        uint64_t FixedValue;
        bool IsResolved;
        MCValue Target;
        std::tie(Target, FixedValue, IsResolved) =
            handleFixup(Frag, Fixup, STI);
        getBackend().applyFixup(*this, Fixup, Target, Contents, FixedValue,
                                IsResolved, STI);
      }
    }
  }
}

void MCAssembler::Finish() {
  layout();

  // Write the object file.
  stats::ObjectBytes += getWriter().writeObject(*this);

  HasLayout = false;
}

bool MCAssembler::fixupNeedsRelaxation(const MCFixup &Fixup,
                                       const MCRelaxableFragment *DF) const {
  assert(getBackendPtr() && "Expected assembler backend");
  MCValue Target;
  uint64_t Value;
  bool WasForced;
  bool Resolved = evaluateFixup(Fixup, DF, Target, DF->getSubtargetInfo(),
                                Value, WasForced);
  if (Target.getSymA() &&
      Target.getSymA()->getKind() == MCSymbolRefExpr::VK_X86_ABS8 &&
      Fixup.getKind() == FK_Data_1)
    return false;
  return getBackend().fixupNeedsRelaxationAdvanced(*this, Fixup, Resolved,
                                                   Value, DF, WasForced);
}

bool MCAssembler::fragmentNeedsRelaxation(const MCRelaxableFragment *F) const {
  assert(getBackendPtr() && "Expected assembler backend");
  // If this inst doesn't ever need relaxation, ignore it. This occurs when we
  // are intentionally pushing out inst fragments, or because we relaxed a
  // previous instruction to one that doesn't need relaxation.
  if (!getBackend().mayNeedRelaxation(F->getInst(), *F->getSubtargetInfo()))
    return false;

  for (const MCFixup &Fixup : F->getFixups())
    if (fixupNeedsRelaxation(Fixup, F))
      return true;

  return false;
}

bool MCAssembler::relaxInstruction(MCRelaxableFragment &F) {
  assert(getEmitterPtr() &&
         "Expected CodeEmitter defined for relaxInstruction");
  if (!fragmentNeedsRelaxation(&F))
    return false;

  ++stats::RelaxedInstructions;

  // FIXME-PERF: We could immediately lower out instructions if we can tell
  // they are fully resolved, to avoid retesting on later passes.

  // Relax the fragment.

  MCInst Relaxed = F.getInst();
  getBackend().relaxInstruction(Relaxed, *F.getSubtargetInfo());

  // Encode the new instruction.
  F.setInst(Relaxed);
  F.getFixups().clear();
  F.getContents().clear();
  getEmitter().encodeInstruction(Relaxed, F.getContents(), F.getFixups(),
                                 *F.getSubtargetInfo());
  return true;
}

bool MCAssembler::relaxLEB(MCLEBFragment &LF) {
  const unsigned OldSize = static_cast<unsigned>(LF.getContents().size());
  unsigned PadTo = OldSize;
  int64_t Value;
  SmallVectorImpl<char> &Data = LF.getContents();
  LF.getFixups().clear();
  // Use evaluateKnownAbsolute for Mach-O as a hack: .subsections_via_symbols
  // requires that .uleb128 A-B is foldable where A and B reside in different
  // fragments. This is used by __gcc_except_table.
  bool Abs = getSubsectionsViaSymbols()
                 ? LF.getValue().evaluateKnownAbsolute(Value, *this)
                 : LF.getValue().evaluateAsAbsolute(Value, *this);
  if (!Abs) {
    bool Relaxed, UseZeroPad;
    std::tie(Relaxed, UseZeroPad) = getBackend().relaxLEB128(*this, LF, Value);
    if (!Relaxed) {
      getContext().reportError(LF.getValue().getLoc(),
                               Twine(LF.isSigned() ? ".s" : ".u") +
                                   "leb128 expression is not absolute");
      LF.setValue(MCConstantExpr::create(0, Context));
    }
    uint8_t Tmp[10]; // maximum size: ceil(64/7)
    PadTo = std::max(PadTo, encodeULEB128(uint64_t(Value), Tmp));
    if (UseZeroPad)
      Value = 0;
  }
  Data.clear();
  raw_svector_ostream OSE(Data);
  // The compiler can generate EH table assembly that is impossible to assemble
  // without either adding padding to an LEB fragment or adding extra padding
  // to a later alignment fragment. To accommodate such tables, relaxation can
  // only increase an LEB fragment size here, not decrease it. See PR35809.
  if (LF.isSigned())
    encodeSLEB128(Value, OSE, PadTo);
  else
    encodeULEB128(Value, OSE, PadTo);
  return OldSize != LF.getContents().size();
}

/// Check if the branch crosses the boundary.
///
/// \param StartAddr start address of the fused/unfused branch.
/// \param Size size of the fused/unfused branch.
/// \param BoundaryAlignment alignment requirement of the branch.
/// \returns true if the branch cross the boundary.
static bool mayCrossBoundary(uint64_t StartAddr, uint64_t Size,
                             Align BoundaryAlignment) {
  uint64_t EndAddr = StartAddr + Size;
  return (StartAddr >> Log2(BoundaryAlignment)) !=
         ((EndAddr - 1) >> Log2(BoundaryAlignment));
}

/// Check if the branch is against the boundary.
///
/// \param StartAddr start address of the fused/unfused branch.
/// \param Size size of the fused/unfused branch.
/// \param BoundaryAlignment alignment requirement of the branch.
/// \returns true if the branch is against the boundary.
static bool isAgainstBoundary(uint64_t StartAddr, uint64_t Size,
                              Align BoundaryAlignment) {
  uint64_t EndAddr = StartAddr + Size;
  return (EndAddr & (BoundaryAlignment.value() - 1)) == 0;
}

/// Check if the branch needs padding.
///
/// \param StartAddr start address of the fused/unfused branch.
/// \param Size size of the fused/unfused branch.
/// \param BoundaryAlignment alignment requirement of the branch.
/// \returns true if the branch needs padding.
static bool needPadding(uint64_t StartAddr, uint64_t Size,
                        Align BoundaryAlignment) {
  return mayCrossBoundary(StartAddr, Size, BoundaryAlignment) ||
         isAgainstBoundary(StartAddr, Size, BoundaryAlignment);
}

bool MCAssembler::relaxBoundaryAlign(MCBoundaryAlignFragment &BF) {
  // BoundaryAlignFragment that doesn't need to align any fragment should not be
  // relaxed.
  if (!BF.getLastFragment())
    return false;

  uint64_t AlignedOffset = getFragmentOffset(BF);
  uint64_t AlignedSize = 0;
  for (const MCFragment *F = BF.getNext();; F = F->getNext()) {
<<<<<<< HEAD
    AlignedSize += computeFragmentSize(Layout, *F);
=======
    AlignedSize += computeFragmentSize(*F);
>>>>>>> 4fe5a3cc
    if (F == BF.getLastFragment())
      break;
  }

  Align BoundaryAlignment = BF.getAlignment();
  uint64_t NewSize = needPadding(AlignedOffset, AlignedSize, BoundaryAlignment)
                         ? offsetToAlignment(AlignedOffset, BoundaryAlignment)
                         : 0U;
  if (NewSize == BF.getSize())
    return false;
  BF.setSize(NewSize);
  return true;
}

bool MCAssembler::relaxDwarfLineAddr(MCDwarfLineAddrFragment &DF) {
  bool WasRelaxed;
  if (getBackend().relaxDwarfLineAddr(*this, DF, WasRelaxed))
    return WasRelaxed;

  MCContext &Context = getContext();
  uint64_t OldSize = DF.getContents().size();
  int64_t AddrDelta;
  bool Abs = DF.getAddrDelta().evaluateKnownAbsolute(AddrDelta, *this);
  assert(Abs && "We created a line delta with an invalid expression");
  (void)Abs;
  int64_t LineDelta;
  LineDelta = DF.getLineDelta();
  SmallVectorImpl<char> &Data = DF.getContents();
  Data.clear();
  DF.getFixups().clear();

  MCDwarfLineAddr::encode(Context, getDWARFLinetableParams(), LineDelta,
                          AddrDelta, Data);
  return OldSize != Data.size();
}

bool MCAssembler::relaxDwarfCallFrameFragment(MCDwarfCallFrameFragment &DF) {
  bool WasRelaxed;
  if (getBackend().relaxDwarfCFA(*this, DF, WasRelaxed))
    return WasRelaxed;

  MCContext &Context = getContext();
  int64_t Value;
  bool Abs = DF.getAddrDelta().evaluateAsAbsolute(Value, *this);
  if (!Abs) {
    getContext().reportError(DF.getAddrDelta().getLoc(),
                             "invalid CFI advance_loc expression");
    DF.setAddrDelta(MCConstantExpr::create(0, Context));
    return false;
  }

  SmallVectorImpl<char> &Data = DF.getContents();
  uint64_t OldSize = Data.size();
  Data.clear();
  DF.getFixups().clear();

  MCDwarfFrameEmitter::encodeAdvanceLoc(Context, Value, Data);
  return OldSize != Data.size();
}

bool MCAssembler::relaxCVInlineLineTable(MCCVInlineLineTableFragment &F) {
  unsigned OldSize = F.getContents().size();
  getContext().getCVContext().encodeInlineLineTable(*this, F);
  return OldSize != F.getContents().size();
}

bool MCAssembler::relaxCVDefRange(MCCVDefRangeFragment &F) {
  unsigned OldSize = F.getContents().size();
  getContext().getCVContext().encodeDefRange(*this, F);
  return OldSize != F.getContents().size();
}

bool MCAssembler::relaxPseudoProbeAddr(MCPseudoProbeAddrFragment &PF) {
  uint64_t OldSize = PF.getContents().size();
  int64_t AddrDelta;
  bool Abs = PF.getAddrDelta().evaluateKnownAbsolute(AddrDelta, *this);
  assert(Abs && "We created a pseudo probe with an invalid expression");
  (void)Abs;
  SmallVectorImpl<char> &Data = PF.getContents();
  Data.clear();
  raw_svector_ostream OSE(Data);
  PF.getFixups().clear();

  // AddrDelta is a signed integer
  encodeSLEB128(AddrDelta, OSE, OldSize);
  return OldSize != Data.size();
}

bool MCAssembler::relaxFragment(MCFragment &F) {
  switch(F.getKind()) {
  default:
    return false;
  case MCFragment::FT_Relaxable:
    assert(!getRelaxAll() &&
           "Did not expect a MCRelaxableFragment in RelaxAll mode");
    return relaxInstruction(cast<MCRelaxableFragment>(F));
  case MCFragment::FT_Dwarf:
    return relaxDwarfLineAddr(cast<MCDwarfLineAddrFragment>(F));
  case MCFragment::FT_DwarfFrame:
    return relaxDwarfCallFrameFragment(cast<MCDwarfCallFrameFragment>(F));
  case MCFragment::FT_LEB:
    return relaxLEB(cast<MCLEBFragment>(F));
  case MCFragment::FT_BoundaryAlign:
    return relaxBoundaryAlign(cast<MCBoundaryAlignFragment>(F));
  case MCFragment::FT_CVInlineLines:
    return relaxCVInlineLineTable(cast<MCCVInlineLineTableFragment>(F));
  case MCFragment::FT_CVDefRange:
    return relaxCVDefRange(cast<MCCVDefRangeFragment>(F));
  case MCFragment::FT_PseudoProbe:
    return relaxPseudoProbeAddr(cast<MCPseudoProbeAddrFragment>(F));
  }
}

<<<<<<< HEAD
bool MCAssembler::layoutOnce(MCAsmLayout &Layout) {
=======
bool MCAssembler::layoutOnce() {
>>>>>>> 4fe5a3cc
  ++stats::RelaxationSteps;

  bool Changed = false;
  for (MCSection &Sec : *this)
    for (MCFragment &Frag : Sec)
<<<<<<< HEAD
      if (relaxFragment(Layout, Frag))
        Changed = true;
  return Changed;
}

void MCAssembler::finishLayout(MCAsmLayout &Layout) {
  assert(getBackendPtr() && "Expected assembler backend");
  getBackend().finishLayout(*this, Layout);
=======
      if (relaxFragment(Frag))
        Changed = true;
  return Changed;
>>>>>>> 4fe5a3cc
}

#if !defined(NDEBUG) || defined(LLVM_ENABLE_DUMP)
LLVM_DUMP_METHOD void MCAssembler::dump() const{
  raw_ostream &OS = errs();

  OS << "<MCAssembler\n";
  OS << "  Sections:[\n    ";
  for (const_iterator it = begin(), ie = end(); it != ie; ++it) {
    if (it != begin()) OS << ",\n    ";
    it->dump();
  }
  OS << "],\n";
  OS << "  Symbols:[";

  for (const_symbol_iterator it = symbol_begin(), ie = symbol_end(); it != ie; ++it) {
    if (it != symbol_begin()) OS << ",\n           ";
    OS << "(";
    it->dump();
    OS << ", Index:" << it->getIndex() << ", ";
    OS << ")";
  }
  OS << "]>\n";
}
#endif<|MERGE_RESOLUTION|>--- conflicted
+++ resolved
@@ -420,11 +420,7 @@
     return 0;
 }
 
-<<<<<<< HEAD
-void MCAsmLayout::layoutBundle(MCFragment *Prev, MCFragment *F) {
-=======
 void MCAssembler::layoutBundle(MCFragment *Prev, MCFragment *F) const {
->>>>>>> 4fe5a3cc
   // If bundling is enabled and this fragment has instructions in it, it has to
   // obey the bundling restrictions. With padding, we'll have:
   //
@@ -449,15 +445,6 @@
   assert(isa<MCEncodedFragment>(F) &&
          "Only MCEncodedFragment implementations have instructions");
   MCEncodedFragment *EF = cast<MCEncodedFragment>(F);
-<<<<<<< HEAD
-  uint64_t FSize = Assembler.computeFragmentSize(*this, *EF);
-
-  if (FSize > Assembler.getBundleAlignSize())
-    report_fatal_error("Fragment can't be larger than a bundle size");
-
-  uint64_t RequiredBundlePadding = computeBundlePadding(
-      Assembler.getBundleAlignSize(), EF, EF->Offset, FSize);
-=======
   uint64_t FSize = computeFragmentSize(*EF);
 
   if (FSize > getBundleAlignSize())
@@ -465,7 +452,6 @@
 
   uint64_t RequiredBundlePadding =
       computeBundlePadding(getBundleAlignSize(), EF, EF->Offset, FSize);
->>>>>>> 4fe5a3cc
   if (RequiredBundlePadding > UINT8_MAX)
     report_fatal_error("Padding cannot exceed 255 bytes");
   EF->setBundlePadding(static_cast<uint8_t>(RequiredBundlePadding));
@@ -475,17 +461,7 @@
       DF->Offset = EF->Offset;
 }
 
-<<<<<<< HEAD
-uint64_t MCAsmLayout::getFragmentOffset(const MCFragment *F) const {
-  ensureValid(F);
-  return F->Offset;
-}
-
-void MCAsmLayout::ensureValid(const MCFragment *Frag) const {
-  MCSection &Sec = *Frag->getParent();
-=======
 void MCAssembler::ensureValid(MCSection &Sec) const {
->>>>>>> 4fe5a3cc
   if (Sec.hasLayout())
     return;
   Sec.setHasLayout(true);
@@ -493,19 +469,11 @@
   uint64_t Offset = 0;
   for (MCFragment &F : Sec) {
     F.Offset = Offset;
-<<<<<<< HEAD
-    if (Assembler.isBundlingEnabled() && F.hasInstructions()) {
-      const_cast<MCAsmLayout *>(this)->layoutBundle(Prev, &F);
-      Offset = F.Offset;
-    }
-    Offset += getAssembler().computeFragmentSize(*this, F);
-=======
     if (isBundlingEnabled() && F.hasInstructions()) {
       layoutBundle(Prev, &F);
       Offset = F.Offset;
     }
     Offset += computeFragmentSize(F);
->>>>>>> 4fe5a3cc
     Prev = &F;
   }
 }
@@ -975,11 +943,7 @@
 
   // Assign section ordinals.
   unsigned SectionIndex = 0;
-<<<<<<< HEAD
-  for (MCSection &Sec : *this)
-=======
   for (MCSection &Sec : *this) {
->>>>>>> 4fe5a3cc
     Sec.setOrdinal(SectionIndex++);
 
     // Chain together fragments from all subsections.
@@ -995,30 +959,10 @@
       Sec.Subsections.push_back({0u, {Dummy.getNext(), Tail}});
       Sec.CurFragList = &Sec.Subsections[0].second;
 
-<<<<<<< HEAD
-    // Chain together fragments from all subsections.
-    MCDummyFragment Dummy;
-    Dummy.setParent(Sec);
-    MCFragment *Tail = &Dummy;
-    for (auto &[_, List] : Sec->Subsections) {
-      if (!List.Head)
-        continue;
-      Tail->Next = List.Head;
-      Tail = List.Tail;
-    }
-    Sec->Subsections.clear();
-    Sec->Subsections.push_back({0u, {Dummy.getNext(), Tail}});
-    Sec->CurFragList = &Sec->Subsections[0].second;
-
-    unsigned FragmentIndex = 0;
-    for (MCFragment &Frag : *Sec)
-      Frag.setLayoutOrder(FragmentIndex++);
-=======
       unsigned FragmentIndex = 0;
       for (MCFragment &Frag : Sec)
         Frag.setLayoutOrder(FragmentIndex++);
     }
->>>>>>> 4fe5a3cc
   }
 
   // Layout until everything fits.
@@ -1277,11 +1221,7 @@
   uint64_t AlignedOffset = getFragmentOffset(BF);
   uint64_t AlignedSize = 0;
   for (const MCFragment *F = BF.getNext();; F = F->getNext()) {
-<<<<<<< HEAD
-    AlignedSize += computeFragmentSize(Layout, *F);
-=======
     AlignedSize += computeFragmentSize(*F);
->>>>>>> 4fe5a3cc
     if (F == BF.getLastFragment())
       break;
   }
@@ -1395,30 +1335,15 @@
   }
 }
 
-<<<<<<< HEAD
-bool MCAssembler::layoutOnce(MCAsmLayout &Layout) {
-=======
 bool MCAssembler::layoutOnce() {
->>>>>>> 4fe5a3cc
   ++stats::RelaxationSteps;
 
   bool Changed = false;
   for (MCSection &Sec : *this)
     for (MCFragment &Frag : Sec)
-<<<<<<< HEAD
-      if (relaxFragment(Layout, Frag))
-        Changed = true;
-  return Changed;
-}
-
-void MCAssembler::finishLayout(MCAsmLayout &Layout) {
-  assert(getBackendPtr() && "Expected assembler backend");
-  getBackend().finishLayout(*this, Layout);
-=======
       if (relaxFragment(Frag))
         Changed = true;
   return Changed;
->>>>>>> 4fe5a3cc
 }
 
 #if !defined(NDEBUG) || defined(LLVM_ENABLE_DUMP)
