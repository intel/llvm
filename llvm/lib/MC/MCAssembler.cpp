--- conflicted
+++ resolved
@@ -197,13 +197,8 @@
   // kind. AVR needs the fixup value to bypass the assembly time overflow with a
   // relocation.
   if (IsResolved) {
-<<<<<<< HEAD
-    auto TargetVal = MCValue::get(Target.getSymA(), Target.getSymB(), Value,
-                                  Target.getRefKind());
-=======
     auto TargetVal = Target;
     TargetVal.Cst = Value;
->>>>>>> d465594a
     if (Fixup.getKind() >= FirstLiteralRelocationKind ||
         getBackend().shouldForceRelocation(*this, Fixup, TargetVal, STI)) {
       IsResolved = false;
