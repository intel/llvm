//===-- LVBinaryReader.cpp ------------------------------------------------===//
//
// Part of the LLVM Project, under the Apache License v2.0 with LLVM Exceptions.
// See https://llvm.org/LICENSE.txt for license information.
// SPDX-License-Identifier: Apache-2.0 WITH LLVM-exception
//
//===----------------------------------------------------------------------===//
//
// This implements the LVBinaryReader class.
//
//===----------------------------------------------------------------------===//

#include "llvm/DebugInfo/LogicalView/Readers/LVBinaryReader.h"
#include "llvm/Support/Errc.h"
#include "llvm/Support/FormatAdapters.h"
#include "llvm/Support/FormatVariadic.h"

using namespace llvm;
using namespace llvm::logicalview;

#define DEBUG_TYPE "BinaryReader"

// Function names extracted from the object symbol table.
void LVSymbolTable::add(StringRef Name, LVScope *Function,
                        LVSectionIndex SectionIndex) {
  std::string SymbolName(Name);
  auto [It, Inserted] =
      SymbolNames.try_emplace(SymbolName, Function, 0, SectionIndex, false);
  if (!Inserted) {
    // Update a recorded entry with its logical scope and section index.
    It->second.Scope = Function;
    if (SectionIndex)
      It->second.SectionIndex = SectionIndex;
  }

  if (Function && It->second.IsComdat)
    Function->setIsComdat();

  LLVM_DEBUG({ print(dbgs()); });
}

void LVSymbolTable::add(StringRef Name, LVAddress Address,
                        LVSectionIndex SectionIndex, bool IsComdat) {
  std::string SymbolName(Name);
  auto [It, Inserted] = SymbolNames.try_emplace(SymbolName, nullptr, Address,
                                                SectionIndex, IsComdat);
  if (!Inserted)
    // Update a recorded symbol name with its logical scope.
    It->second.Address = Address;

  LVScope *Function = It->second.Scope;
  if (Function && IsComdat)
    Function->setIsComdat();
  LLVM_DEBUG({ print(dbgs()); });
}

LVSectionIndex LVSymbolTable::update(LVScope *Function) {
  LVSectionIndex SectionIndex = getReader().getDotTextSectionIndex();
  StringRef Name = Function->getLinkageName();
  if (Name.empty())
    Name = Function->getName();
  std::string SymbolName(Name);

  if (SymbolName.empty())
    return SectionIndex;

  auto It = SymbolNames.find(SymbolName);
  if (It == SymbolNames.end())
    return SectionIndex;

  // Update a recorded entry with its logical scope, only if the scope has
  // ranges. That is the case when in DWARF there are 2 DIEs connected via
  // the DW_AT_specification.
  if (Function->getHasRanges()) {
    It->second.Scope = Function;
    SectionIndex = It->second.SectionIndex;
  } else {
    SectionIndex = UndefinedSectionIndex;
  }

  if (It->second.IsComdat)
    Function->setIsComdat();

  LLVM_DEBUG({ print(dbgs()); });
  return SectionIndex;
}

const LVSymbolTableEntry &LVSymbolTable::getEntry(StringRef Name) {
  static LVSymbolTableEntry Empty = LVSymbolTableEntry();
  LVSymbolNames::iterator Iter = SymbolNames.find(Name);
  return Iter != SymbolNames.end() ? Iter->second : Empty;
}
LVAddress LVSymbolTable::getAddress(StringRef Name) {
  LVSymbolNames::iterator Iter = SymbolNames.find(Name);
  return Iter != SymbolNames.end() ? Iter->second.Address : 0;
}
LVSectionIndex LVSymbolTable::getIndex(StringRef Name) {
  LVSymbolNames::iterator Iter = SymbolNames.find(Name);
  return Iter != SymbolNames.end() ? Iter->second.SectionIndex
                                   : getReader().getDotTextSectionIndex();
}
bool LVSymbolTable::getIsComdat(StringRef Name) {
  LVSymbolNames::iterator Iter = SymbolNames.find(Name);
  return Iter != SymbolNames.end() ? Iter->second.IsComdat : false;
}

void LVSymbolTable::print(raw_ostream &OS) {
  OS << "Symbol Table\n";
  for (LVSymbolNames::reference Entry : SymbolNames) {
    LVSymbolTableEntry &SymbolName = Entry.second;
    LVScope *Scope = SymbolName.Scope;
    LVOffset Offset = Scope ? Scope->getOffset() : 0;
    OS << "Index: " << hexValue(SymbolName.SectionIndex, 5)
       << " Comdat: " << (SymbolName.IsComdat ? "Y" : "N")
       << " Scope: " << hexValue(Offset)
       << " Address: " << hexValue(SymbolName.Address)
       << " Name: " << Entry.first << "\n";
  }
}

void LVBinaryReader::addToSymbolTable(StringRef Name, LVScope *Function,
                                      LVSectionIndex SectionIndex) {
  SymbolTable.add(Name, Function, SectionIndex);
}
void LVBinaryReader::addToSymbolTable(StringRef Name, LVAddress Address,
                                      LVSectionIndex SectionIndex,
                                      bool IsComdat) {
  SymbolTable.add(Name, Address, SectionIndex, IsComdat);
}
LVSectionIndex LVBinaryReader::updateSymbolTable(LVScope *Function) {
  return SymbolTable.update(Function);
}

const LVSymbolTableEntry &LVBinaryReader::getSymbolTableEntry(StringRef Name) {
  return SymbolTable.getEntry(Name);
}
LVAddress LVBinaryReader::getSymbolTableAddress(StringRef Name) {
  return SymbolTable.getAddress(Name);
}
LVSectionIndex LVBinaryReader::getSymbolTableIndex(StringRef Name) {
  return SymbolTable.getIndex(Name);
}
bool LVBinaryReader::getSymbolTableIsComdat(StringRef Name) {
  return SymbolTable.getIsComdat(Name);
}

void LVBinaryReader::mapVirtualAddress(const object::ObjectFile &Obj) {
  for (const object::SectionRef &Section : Obj.sections()) {
    LLVM_DEBUG({
      Expected<StringRef> SectionNameOrErr = Section.getName();
      StringRef Name;
      if (!SectionNameOrErr)
        consumeError(SectionNameOrErr.takeError());
      else
        Name = *SectionNameOrErr;
      dbgs() << "Index: " << format_decimal(Section.getIndex(), 3) << ", "
             << "Address: " << hexValue(Section.getAddress()) << ", "
             << "Size: " << hexValue(Section.getSize()) << ", "
             << "Name: " << Name << "\n";
      dbgs() << "isCompressed:   " << Section.isCompressed() << ", "
             << "isText:         " << Section.isText() << ", "
             << "isData:         " << Section.isData() << ", "
             << "isBSS:          " << Section.isBSS() << ", "
             << "isVirtual:      " << Section.isVirtual() << "\n";
      dbgs() << "isBitcode:      " << Section.isBitcode() << ", "
             << "isStripped:     " << Section.isStripped() << ", "
             << "isBerkeleyText: " << Section.isBerkeleyText() << ", "
             << "isBerkeleyData: " << Section.isBerkeleyData() << ", "
             << "isDebugSection: " << Section.isDebugSection() << "\n";
      dbgs() << "\n";
    });

    if (!Section.isText() || Section.isVirtual() || !Section.getSize())
      continue;

    // Record section information required for symbol resolution.
    // Note: The section index returned by 'getIndex()' is one based.
    Sections.emplace(Section.getIndex(), Section);
    addSectionAddress(Section);

    // Identify the ".text" section.
    Expected<StringRef> SectionNameOrErr = Section.getName();
    if (!SectionNameOrErr) {
      consumeError(SectionNameOrErr.takeError());
      continue;
    }
    if (*SectionNameOrErr == ".text" || *SectionNameOrErr == "CODE" ||
        *SectionNameOrErr == ".code") {
      DotTextSectionIndex = Section.getIndex();
      // If the object is WebAssembly, update the address offset that
      // will be added to DWARF DW_AT_* attributes.
      if (Obj.isWasm())
        WasmCodeSectionOffset = Section.getAddress();
    }
  }

  // Process the symbol table.
  mapRangeAddress(Obj);

  LLVM_DEBUG({
    dbgs() << "\nSections Information:\n";
    for (LVSections::reference Entry : Sections) {
      LVSectionIndex SectionIndex = Entry.first;
      const object::SectionRef Section = Entry.second;
      Expected<StringRef> SectionNameOrErr = Section.getName();
      if (!SectionNameOrErr)
        consumeError(SectionNameOrErr.takeError());
      dbgs() << "\nIndex: " << format_decimal(SectionIndex, 3)
             << " Name: " << *SectionNameOrErr << "\n"
             << "Size: " << hexValue(Section.getSize()) << "\n"
             << "VirtualAddress: " << hexValue(VirtualAddress) << "\n"
             << "SectionAddress: " << hexValue(Section.getAddress()) << "\n";
    }
    dbgs() << "\nObject Section Information:\n";
    for (LVSectionAddresses::const_reference Entry : SectionAddresses)
      dbgs() << "[" << hexValue(Entry.first) << ":"
             << hexValue(Entry.first + Entry.second.getSize())
             << "] Size: " << hexValue(Entry.second.getSize()) << "\n";
  });
}

void LVBinaryReader::mapVirtualAddress(const object::COFFObjectFile &COFFObj) {
  ErrorOr<uint64_t> ImageBase = COFFObj.getImageBase();
  if (ImageBase)
    ImageBaseAddress = ImageBase.get();

  LLVM_DEBUG({
    dbgs() << "ImageBaseAddress: " << hexValue(ImageBaseAddress) << "\n";
  });

  uint32_t Flags = COFF::IMAGE_SCN_CNT_CODE | COFF::IMAGE_SCN_LNK_COMDAT;

  for (const object::SectionRef &Section : COFFObj.sections()) {
    if (!Section.isText() || Section.isVirtual() || !Section.getSize())
      continue;

    const object::coff_section *COFFSection = COFFObj.getCOFFSection(Section);
    VirtualAddress = COFFSection->VirtualAddress;
    bool IsComdat = (COFFSection->Characteristics & Flags) == Flags;

    // Record section information required for symbol resolution.
    // Note: The section index returned by 'getIndex()' is zero based.
    Sections.emplace(Section.getIndex() + 1, Section);
    addSectionAddress(Section);

    // Additional initialization on the specific object format.
    mapRangeAddress(COFFObj, Section, IsComdat);
  }

  LLVM_DEBUG({
    dbgs() << "\nSections Information:\n";
    for (LVSections::reference Entry : Sections) {
      LVSectionIndex SectionIndex = Entry.first;
      const object::SectionRef Section = Entry.second;
      const object::coff_section *COFFSection = COFFObj.getCOFFSection(Section);
      Expected<StringRef> SectionNameOrErr = Section.getName();
      if (!SectionNameOrErr)
        consumeError(SectionNameOrErr.takeError());
      dbgs() << "\nIndex: " << format_decimal(SectionIndex, 3)
             << " Name: " << *SectionNameOrErr << "\n"
             << "Size: " << hexValue(Section.getSize()) << "\n"
             << "VirtualAddress: " << hexValue(VirtualAddress) << "\n"
             << "SectionAddress: " << hexValue(Section.getAddress()) << "\n"
             << "PointerToRawData: " << hexValue(COFFSection->PointerToRawData)
             << "\n"
             << "SizeOfRawData: " << hexValue(COFFSection->SizeOfRawData)
             << "\n";
    }
    dbgs() << "\nObject Section Information:\n";
    for (LVSectionAddresses::const_reference Entry : SectionAddresses)
      dbgs() << "[" << hexValue(Entry.first) << ":"
             << hexValue(Entry.first + Entry.second.getSize())
             << "] Size: " << hexValue(Entry.second.getSize()) << "\n";
  });
}

<<<<<<< HEAD
Error LVBinaryReader::loadGenericTargetInfo(StringRef TheTriple,
                                            StringRef TheFeatures,
                                            StringRef TheCPU) {
=======
Error LVBinaryReader::loadGenericTargetInfo(StringRef TripleName,
                                            StringRef TheFeatures,
                                            StringRef TheCPU) {
  Triple TheTriple(TripleName);
>>>>>>> 35227056
  std::string TargetLookupError;
  const Target *TheTarget =
      TargetRegistry::lookupTarget(TheTriple, TargetLookupError);
  if (!TheTarget)
    return createStringError(errc::invalid_argument, TargetLookupError.c_str());

  // Register information.
  MCRegisterInfo *RegisterInfo = TheTarget->createMCRegInfo(TheTriple);
  if (!RegisterInfo)
    return createStringError(errc::invalid_argument,
                             "no register info for target " + TripleName);
  MRI.reset(RegisterInfo);

  // Assembler properties and features.
  MCTargetOptions MCOptions;
  MCAsmInfo *AsmInfo(TheTarget->createMCAsmInfo(*MRI, TheTriple, MCOptions));
  if (!AsmInfo)
    return createStringError(errc::invalid_argument,
                             "no assembly info for target " + TripleName);
  MAI.reset(AsmInfo);

  // Target subtargets.
  MCSubtargetInfo *SubtargetInfo(
      TheTarget->createMCSubtargetInfo(TheTriple, TheCPU, TheFeatures));
  if (!SubtargetInfo)
    return createStringError(errc::invalid_argument,
                             "no subtarget info for target " + TripleName);
  STI.reset(SubtargetInfo);

  // Instructions Info.
  MCInstrInfo *InstructionInfo(TheTarget->createMCInstrInfo());
  if (!InstructionInfo)
    return createStringError(errc::invalid_argument,
                             "no instruction info for target " + TripleName);
  MII.reset(InstructionInfo);

  MC = std::make_unique<MCContext>(Triple(TheTriple), MAI.get(), MRI.get(),
                                   STI.get());

  // Assembler.
  MCDisassembler *DisAsm(TheTarget->createMCDisassembler(*STI, *MC));
  if (!DisAsm)
    return createStringError(errc::invalid_argument,
                             "no disassembler for target " + TripleName);
  MD.reset(DisAsm);

  MCInstPrinter *InstructionPrinter(TheTarget->createMCInstPrinter(
      Triple(TheTriple), AsmInfo->getAssemblerDialect(), *MAI, *MII, *MRI));
  if (!InstructionPrinter)
    return createStringError(errc::invalid_argument,
                             "no target assembly language printer for target " +
                                 TripleName);
  MIP.reset(InstructionPrinter);
  InstructionPrinter->setPrintImmHex(true);

  return Error::success();
}

Expected<std::pair<uint64_t, object::SectionRef>>
LVBinaryReader::getSection(LVScope *Scope, LVAddress Address,
                           LVSectionIndex SectionIndex) {
  // Return the 'text' section with the code for this logical scope.
  // COFF: SectionIndex is zero. Use 'SectionAddresses' data.
  // ELF: SectionIndex is the section index in the file.
  if (SectionIndex) {
    LVSections::iterator Iter = Sections.find(SectionIndex);
    if (Iter == Sections.end()) {
      return createStringError(errc::invalid_argument,
                               "invalid section index for: '%s'",
                               Scope->getName().str().c_str());
    }
    const object::SectionRef Section = Iter->second;
    return std::make_pair(Section.getAddress(), Section);
  }

  // Ensure a valid starting address for the public names.
  LVSectionAddresses::const_iterator Iter =
      SectionAddresses.upper_bound(Address);
  if (Iter == SectionAddresses.begin())
    return createStringError(errc::invalid_argument,
                             "invalid section address for: '%s'",
                             Scope->getName().str().c_str());

  // Get section that contains the code for this function.
  Iter = SectionAddresses.lower_bound(Address);
  if (Iter != SectionAddresses.begin())
    --Iter;
  return std::make_pair(Iter->first, Iter->second);
}

Error LVBinaryReader::createInstructions(LVScope *Scope,
                                         LVSectionIndex SectionIndex,
                                         const LVNameInfo &NameInfo) {
  assert(Scope && "Scope is null.");

  // Skip stripped functions.
  if (Scope->getIsDiscarded())
    return Error::success();

  // Find associated address and size for the given function entry point.
  LVAddress Address = NameInfo.first;
  uint64_t Size = NameInfo.second;

  LLVM_DEBUG({
    dbgs() << "\nPublic Name instructions: '" << Scope->getName() << "' / '"
           << Scope->getLinkageName() << "'\n"
           << "DIE Offset: " << hexValue(Scope->getOffset()) << " Range: ["
           << hexValue(Address) << ":" << hexValue(Address + Size) << "]\n";
  });

  Expected<std::pair<uint64_t, const object::SectionRef>> SectionOrErr =
      getSection(Scope, Address, SectionIndex);
  if (!SectionOrErr)
    return SectionOrErr.takeError();
  const object::SectionRef Section = (*SectionOrErr).second;
  uint64_t SectionAddress = (*SectionOrErr).first;

  Expected<StringRef> SectionContentsOrErr = Section.getContents();
  if (!SectionContentsOrErr)
    return SectionOrErr.takeError();

  // There are cases where the section size is smaller than the [LowPC,HighPC]
  // range; it causes us to decode invalid addresses. The recorded size in the
  // logical scope is one less than the real size.
  LLVM_DEBUG({
    dbgs() << " Size: " << hexValue(Size)
           << ", Section Size: " << hexValue(Section.getSize()) << "\n";
  });
  Size = std::min(Size + 1, Section.getSize());

  ArrayRef<uint8_t> Bytes = arrayRefFromStringRef(*SectionContentsOrErr);
  uint64_t Offset = Address - SectionAddress;
  if (Offset > Bytes.size()) {
    LLVM_DEBUG({
      dbgs() << "offset (" << hexValue(Offset) << ") is beyond section size ("
             << hexValue(Bytes.size()) << "); malformed input?\n";
    });
    return createStringError(
        errc::bad_address,
        "Failed to parse instructions; offset beyond section size");
  }
  uint8_t const *Begin = Bytes.data() + Offset;
  uint8_t const *End = Bytes.data() + Offset + Size;

  LLVM_DEBUG({
    Expected<StringRef> SectionNameOrErr = Section.getName();
    if (!SectionNameOrErr)
      consumeError(SectionNameOrErr.takeError());
    else
      dbgs() << "Section Index: " << hexValue(Section.getIndex()) << " ["
             << hexValue((uint64_t)Section.getAddress()) << ":"
             << hexValue((uint64_t)Section.getAddress() + Section.getSize(), 10)
             << "] Name: '" << *SectionNameOrErr << "'\n"
             << "Begin: " << hexValue((uint64_t)Begin)
             << ", End: " << hexValue((uint64_t)End) << "\n";
  });

  // Address for first instruction line.
  LVAddress FirstAddress = Address;
  auto InstructionsSP = std::make_unique<LVLines>();
  LVLines &Instructions = *InstructionsSP;
  DiscoveredLines.emplace_back(std::move(InstructionsSP));

  while (Begin < End) {
    MCInst Instruction;
    uint64_t BytesConsumed = 0;
    SmallVector<char, 64> InsnStr;
    raw_svector_ostream Annotations(InsnStr);
    MCDisassembler::DecodeStatus const S =
        MD->getInstruction(Instruction, BytesConsumed,
                           ArrayRef<uint8_t>(Begin, End), Address, outs());
    switch (S) {
    case MCDisassembler::Fail:
      LLVM_DEBUG({ dbgs() << "Invalid instruction\n"; });
      if (BytesConsumed == 0)
        // Skip invalid bytes
        BytesConsumed = 1;
      break;
    case MCDisassembler::SoftFail:
      LLVM_DEBUG({ dbgs() << "Potentially undefined instruction:"; });
      [[fallthrough]];
    case MCDisassembler::Success: {
      std::string Buffer;
      raw_string_ostream Stream(Buffer);
      StringRef AnnotationsStr = Annotations.str();
      MIP->printInst(&Instruction, Address, AnnotationsStr, *STI, Stream);
      LLVM_DEBUG({
        std::string BufferCodes;
        raw_string_ostream StreamCodes(BufferCodes);
        StreamCodes << format_bytes(
            ArrayRef<uint8_t>(Begin, Begin + BytesConsumed), std::nullopt, 16,
            16);
        dbgs() << "[" << hexValue((uint64_t)Begin) << "] "
               << "Size: " << format_decimal(BytesConsumed, 2) << " ("
               << formatv("{0}",
                          fmt_align(StreamCodes.str(), AlignStyle::Left, 32))
               << ") " << hexValue((uint64_t)Address) << ": " << Stream.str()
               << "\n";
      });
      // Here we add logical lines to the Instructions. Later on,
      // the 'processLines()' function will move each created logical line
      // to its enclosing logical scope, using the debug ranges information
      // and they will be released when its scope parent is deleted.
      LVLineAssembler *Line = createLineAssembler();
      Line->setAddress(Address);
      Line->setName(StringRef(Stream.str()).trim());
      Instructions.push_back(Line);
      break;
    }
    }
    Address += BytesConsumed;
    Begin += BytesConsumed;
  }

  LLVM_DEBUG({
    size_t Index = 0;
    dbgs() << "\nSectionIndex: " << format_decimal(SectionIndex, 3)
           << " Scope DIE: " << hexValue(Scope->getOffset()) << "\n"
           << "Address: " << hexValue(FirstAddress)
           << format(" - Collected instructions lines: %d\n",
                     Instructions.size());
    for (const LVLine *Line : Instructions)
      dbgs() << format_decimal(++Index, 5) << ": "
             << hexValue(Line->getOffset()) << ", (" << Line->getName()
             << ")\n";
  });

  // The scope in the assembler names is linked to its own instructions.
  ScopeInstructions.add(SectionIndex, Scope, &Instructions);
  AssemblerMappings.add(SectionIndex, FirstAddress, Scope);

  return Error::success();
}

Error LVBinaryReader::createInstructions(LVScope *Function,
                                         LVSectionIndex SectionIndex) {
  if (!options().getPrintInstructions())
    return Error::success();

  LVNameInfo Name = CompileUnit->findPublicName(Function);
  if (Name.first != LVAddress(UINT64_MAX))
    return createInstructions(Function, SectionIndex, Name);

  return Error::success();
}

Error LVBinaryReader::createInstructions() {
  if (!options().getPrintInstructions())
    return Error::success();

  LLVM_DEBUG({
    size_t Index = 1;
    dbgs() << "\nPublic Names (Scope):\n";
    for (LVPublicNames::const_reference Name : CompileUnit->getPublicNames()) {
      LVScope *Scope = Name.first;
      const LVNameInfo &NameInfo = Name.second;
      LVAddress Address = NameInfo.first;
      uint64_t Size = NameInfo.second;
      dbgs() << format_decimal(Index++, 5) << ": "
             << "DIE Offset: " << hexValue(Scope->getOffset()) << " Range: ["
             << hexValue(Address) << ":" << hexValue(Address + Size) << "] "
             << "Name: '" << Scope->getName() << "' / '"
             << Scope->getLinkageName() << "'\n";
    }
  });

  // For each public name in the current compile unit, create the line
  // records that represent the executable instructions.
  for (LVPublicNames::const_reference Name : CompileUnit->getPublicNames()) {
    LVScope *Scope = Name.first;
    // The symbol table extracted from the object file always contains a
    // non-empty name (linkage name). However, the logical scope does not
    // guarantee to have a name for the linkage name (main is one case).
    // For those cases, set the linkage name the same as the name.
    if (!Scope->getLinkageNameIndex())
      Scope->setLinkageName(Scope->getName());
    LVSectionIndex SectionIndex = getSymbolTableIndex(Scope->getLinkageName());
    if (Error Err = createInstructions(Scope, SectionIndex, Name.second))
      return Err;
  }

  return Error::success();
}

// During the traversal of the debug information sections, we created the
// logical lines representing the disassembled instructions from the text
// section and the logical lines representing the line records from the
// debug line section. Using the ranges associated with the logical scopes,
// we will allocate those logical lines to their logical scopes.
void LVBinaryReader::processLines(LVLines *DebugLines,
                                  LVSectionIndex SectionIndex,
                                  LVScope *Function) {
  assert(DebugLines && "DebugLines is null.");

  // Just return if this compilation unit does not have any line records
  // and no instruction lines were created.
  if (DebugLines->empty() && !options().getPrintInstructions())
    return;

  // Merge the debug lines and instruction lines using their text address;
  // the logical line representing the debug line record is followed by the
  // line(s) representing the disassembled instructions, whose addresses are
  // equal or greater that the line address and less than the address of the
  // next debug line record.
  LLVM_DEBUG({
    size_t Index = 1;
    size_t PerLine = 4;
    dbgs() << format("\nProcess debug lines: %d\n", DebugLines->size());
    for (const LVLine *Line : *DebugLines) {
      dbgs() << format_decimal(Index, 5) << ": " << hexValue(Line->getOffset())
             << ", (" << Line->getLineNumber() << ")"
             << ((Index % PerLine) ? "  " : "\n");
      ++Index;
    }
    dbgs() << ((Index % PerLine) ? "\n" : "");
  });

  bool TraverseLines = true;
  LVLines::iterator Iter = DebugLines->begin();
  while (TraverseLines && Iter != DebugLines->end()) {
    uint64_t DebugAddress = (*Iter)->getAddress();

    // Get the function with an entry point that matches this line and
    // its associated assembler entries. In the case of COMDAT, the input
    // 'Function' is not null. Use it to find its address ranges.
    LVScope *Scope = Function;
    if (!Function) {
      Scope = AssemblerMappings.find(SectionIndex, DebugAddress);
      if (!Scope) {
        ++Iter;
        continue;
      }
    }

    // Get the associated instructions for the found 'Scope'.
    LVLines InstructionLines;
    LVLines *Lines = ScopeInstructions.find(SectionIndex, Scope);
    if (Lines)
      InstructionLines = std::move(*Lines);

    LLVM_DEBUG({
      size_t Index = 0;
      dbgs() << "\nSectionIndex: " << format_decimal(SectionIndex, 3)
             << " Scope DIE: " << hexValue(Scope->getOffset()) << "\n"
             << format("Process instruction lines: %d\n",
                       InstructionLines.size());
      for (const LVLine *Line : InstructionLines)
        dbgs() << format_decimal(++Index, 5) << ": "
               << hexValue(Line->getOffset()) << ", (" << Line->getName()
               << ")\n";
    });

    // Continue with next debug line if there are not instructions lines.
    if (InstructionLines.empty()) {
      ++Iter;
      continue;
    }

    for (LVLine *InstructionLine : InstructionLines) {
      uint64_t InstructionAddress = InstructionLine->getAddress();
      LLVM_DEBUG({
        dbgs() << "Instruction address: " << hexValue(InstructionAddress)
               << "\n";
      });
      if (TraverseLines) {
        while (Iter != DebugLines->end()) {
          DebugAddress = (*Iter)->getAddress();
          LLVM_DEBUG({
            bool IsDebug = (*Iter)->getIsLineDebug();
            dbgs() << "Line " << (IsDebug ? "dbg:" : "ins:") << " ["
                   << hexValue(DebugAddress) << "]";
            if (IsDebug)
              dbgs() << format(" %d", (*Iter)->getLineNumber());
            dbgs() << "\n";
          });
          // Instruction address before debug line.
          if (InstructionAddress < DebugAddress) {
            LLVM_DEBUG({
              dbgs() << "Inserted instruction address: "
                     << hexValue(InstructionAddress) << " before line: "
                     << format("%d", (*Iter)->getLineNumber()) << " ["
                     << hexValue(DebugAddress) << "]\n";
            });
            Iter = DebugLines->insert(Iter, InstructionLine);
            // The returned iterator points to the inserted instruction.
            // Skip it and point to the line acting as reference.
            ++Iter;
            break;
          }
          ++Iter;
        }
        if (Iter == DebugLines->end()) {
          // We have reached the end of the source lines and the current
          // instruction line address is greater than the last source line.
          TraverseLines = false;
          DebugLines->push_back(InstructionLine);
        }
      } else {
        DebugLines->push_back(InstructionLine);
      }
    }
  }

  LLVM_DEBUG({
    dbgs() << format("Lines after merge: %d\n", DebugLines->size());
    size_t Index = 0;
    for (const LVLine *Line : *DebugLines) {
      dbgs() << format_decimal(++Index, 5) << ": "
             << hexValue(Line->getOffset()) << ", ("
             << ((Line->getIsLineDebug())
                     ? Line->lineNumberAsStringStripped(/*ShowZero=*/true)
                     : Line->getName())
             << ")\n";
    }
  });

  // If this compilation unit does not have line records, traverse its scopes
  // and take any collected instruction lines as the working set in order
  // to move them to their associated scope.
  if (DebugLines->empty()) {
    if (const LVScopes *Scopes = CompileUnit->getScopes())
      for (LVScope *Scope : *Scopes) {
        LVLines *Lines = ScopeInstructions.find(Scope);
        if (Lines) {

          LLVM_DEBUG({
            size_t Index = 0;
            dbgs() << "\nSectionIndex: " << format_decimal(SectionIndex, 3)
                   << " Scope DIE: " << hexValue(Scope->getOffset()) << "\n"
                   << format("Instruction lines: %d\n", Lines->size());
            for (const LVLine *Line : *Lines)
              dbgs() << format_decimal(++Index, 5) << ": "
                     << hexValue(Line->getOffset()) << ", (" << Line->getName()
                     << ")\n";
          });

          if (Scope->getIsArtificial()) {
            // Add the instruction lines to their artificial scope.
            for (LVLine *Line : *Lines)
              Scope->addElement(Line);
          } else {
            DebugLines->append(*Lines);
          }
          Lines->clear();
        }
      }
  }

  LVRange *ScopesWithRanges = getSectionRanges(SectionIndex);
  ScopesWithRanges->startSearch();

  // Process collected lines.
  LVScope *Scope;
  for (LVLine *Line : *DebugLines) {
    // Using the current line address, get its associated lexical scope and
    // add the line information to it.
    Scope = ScopesWithRanges->getEntry(Line->getAddress());
    if (!Scope) {
      // If missing scope, use the compile unit.
      Scope = CompileUnit;
      LLVM_DEBUG({
        dbgs() << "Adding line to CU: " << hexValue(Line->getOffset()) << ", ("
               << ((Line->getIsLineDebug())
                       ? Line->lineNumberAsStringStripped(/*ShowZero=*/true)
                       : Line->getName())
               << ")\n";
      });
    }

    // Add line object to scope.
    Scope->addElement(Line);

    // Report any line zero.
    if (options().getWarningLines() && Line->getIsLineDebug() &&
        !Line->getLineNumber())
      CompileUnit->addLineZero(Line);

    // Some compilers generate ranges in the compile unit; other compilers
    // only DW_AT_low_pc/DW_AT_high_pc. In order to correctly map global
    // variables, we need to generate the map ranges for the compile unit.
    // If we use the ranges stored at the scope level, there are cases where
    // the address referenced by a symbol location, is not in the enclosing
    // scope, but in an outer one. By using the ranges stored in the compile
    // unit, we can catch all those addresses.
    if (Line->getIsLineDebug())
      CompileUnit->addMapping(Line, SectionIndex);

    // Resolve any given pattern.
    patterns().resolvePatternMatch(Line);
  }

  ScopesWithRanges->endSearch();
}

void LVBinaryReader::processLines(LVLines *DebugLines,
                                  LVSectionIndex SectionIndex) {
  assert(DebugLines && "DebugLines is null.");
  if (DebugLines->empty() && !ScopeInstructions.findMap(SectionIndex))
    return;

  // If the Compile Unit does not contain comdat functions, use the whole
  // set of debug lines, as the addresses don't have conflicts.
  if (!CompileUnit->getHasComdatScopes()) {
    processLines(DebugLines, SectionIndex, nullptr);
    return;
  }

  // Find the indexes for the lines whose address is zero.
  std::vector<size_t> AddressZero;
  LVLines::iterator It = llvm::find_if(
      *DebugLines, [](LVLine *Line) { return !Line->getAddress(); });
  while (It != std::end(*DebugLines)) {
    AddressZero.emplace_back(std::distance(std::begin(*DebugLines), It));
    It = std::find_if(std::next(It), std::end(*DebugLines),
                      [](LVLine *Line) { return !Line->getAddress(); });
  }

  // If the set of debug lines does not contain any line with address zero,
  // use the whole set. It means we are dealing with an initialization
  // section from a fully linked binary.
  if (AddressZero.empty()) {
    processLines(DebugLines, SectionIndex, nullptr);
    return;
  }

  // The Compile unit contains comdat functions. Traverse the collected
  // debug lines and identify logical groups based on their start and
  // address. Each group starts with a zero address.
  // Begin, End, Address, IsDone.
  using LVBucket = std::tuple<size_t, size_t, LVAddress, bool>;
  std::vector<LVBucket> Buckets;

  LVAddress Address;
  size_t Begin = 0;
  size_t End = 0;
  size_t Index = 0;
  for (Index = 0; Index < AddressZero.size() - 1; ++Index) {
    Begin = AddressZero[Index];
    End = AddressZero[Index + 1] - 1;
    Address = (*DebugLines)[End]->getAddress();
    Buckets.emplace_back(Begin, End, Address, false);
  }

  // Add the last bucket.
  if (Index) {
    Begin = AddressZero[Index];
    End = DebugLines->size() - 1;
    Address = (*DebugLines)[End]->getAddress();
    Buckets.emplace_back(Begin, End, Address, false);
  }

  LLVM_DEBUG({
    dbgs() << "\nDebug Lines buckets: " << Buckets.size() << "\n";
    for (LVBucket &Bucket : Buckets) {
      dbgs() << "Begin: " << format_decimal(std::get<0>(Bucket), 5) << ", "
             << "End: " << format_decimal(std::get<1>(Bucket), 5) << ", "
             << "Address: " << hexValue(std::get<2>(Bucket)) << "\n";
    }
  });

  // Traverse the sections and buckets looking for matches on the section
  // sizes. In the unlikely event of different buckets with the same size
  // process them in order and mark them as done.
  LVLines Group;
  for (LVSections::reference Entry : Sections) {
    LVSectionIndex SectionIndex = Entry.first;
    const object::SectionRef Section = Entry.second;
    uint64_t Size = Section.getSize();
    LLVM_DEBUG({
      dbgs() << "\nSection Index: " << format_decimal(SectionIndex, 3)
             << " , Section Size: " << hexValue(Section.getSize())
             << " , Section Address: " << hexValue(Section.getAddress())
             << "\n";
    });

    for (LVBucket &Bucket : Buckets) {
      if (std::get<3>(Bucket))
        // Already done for previous section.
        continue;
      if (Size == std::get<2>(Bucket)) {
        // We have a match on the section size.
        Group.clear();
        LVLines::iterator IterStart = DebugLines->begin() + std::get<0>(Bucket);
        LVLines::iterator IterEnd =
            DebugLines->begin() + std::get<1>(Bucket) + 1;
        for (LVLines::iterator Iter = IterStart; Iter < IterEnd; ++Iter)
          Group.push_back(*Iter);
        processLines(&Group, SectionIndex, /*Function=*/nullptr);
        std::get<3>(Bucket) = true;
        break;
      }
    }
  }
}

// Traverse the scopes for the given 'Function' looking for any inlined
// scopes with inlined lines, which are found in 'CUInlineeLines'.
void LVBinaryReader::includeInlineeLines(LVSectionIndex SectionIndex,
                                         LVScope *Function) {
  SmallVector<LVInlineeLine::iterator> InlineeIters;
  std::function<void(LVScope * Parent)> FindInlinedScopes =
      [&](LVScope *Parent) {
        if (const LVScopes *Scopes = Parent->getScopes())
          for (LVScope *Scope : *Scopes) {
            LVInlineeLine::iterator Iter = CUInlineeLines.find(Scope);
            if (Iter != CUInlineeLines.end())
              InlineeIters.push_back(Iter);
            FindInlinedScopes(Scope);
          }
      };

  // Find all inlined scopes for the given 'Function'.
  FindInlinedScopes(Function);
  for (LVInlineeLine::iterator InlineeIter : InlineeIters) {
    LVScope *Scope = InlineeIter->first;
    addToSymbolTable(Scope->getLinkageName(), Scope, SectionIndex);

    // TODO: Convert this into a reference.
    LVLines *InlineeLines = InlineeIter->second.get();
    LLVM_DEBUG({
      dbgs() << "Inlined lines for: " << Scope->getName() << "\n";
      for (const LVLine *Line : *InlineeLines)
        dbgs() << "[" << hexValue(Line->getAddress()) << "] "
               << Line->getLineNumber() << "\n";
      dbgs() << format("Debug lines: %d\n", CULines.size());
      for (const LVLine *Line : CULines)
        dbgs() << "Line address: " << hexValue(Line->getOffset()) << ", ("
               << Line->getLineNumber() << ")\n";
      ;
    });

    // The inlined lines must be merged using its address, in order to keep
    // the real order of the instructions. The inlined lines are mixed with
    // the other non-inlined lines.
    if (InlineeLines->size()) {
      // First address of inlinee code.
      uint64_t InlineeStart = (InlineeLines->front())->getAddress();
      LVLines::iterator Iter =
          llvm::find_if(CULines, [&](LVLine *Item) -> bool {
            return Item->getAddress() == InlineeStart;
          });
      if (Iter != CULines.end()) {
        // 'Iter' points to the line where the inlined function is called.
        // Emulate the DW_AT_call_line attribute.
        Scope->setCallLineNumber((*Iter)->getLineNumber());
        // Mark the referenced line as the start of the inlined function.
        // Skip the first line during the insertion, as the address and
        // line number as the same. Otherwise we have to erase and insert.
        (*Iter)->setLineNumber((*InlineeLines->begin())->getLineNumber());
        ++Iter;
        CULines.insert(Iter, InlineeLines->begin() + 1, InlineeLines->end());
      }
    }

    // Remove this set of lines from the container; each inlined function
    // creates an unique set of lines. Remove only the created container.
    CUInlineeLines.erase(InlineeIter);
    InlineeLines->clear();
  }
  LLVM_DEBUG({
    dbgs() << "Merged Inlined lines for: " << Function->getName() << "\n";
    dbgs() << format("Debug lines: %d\n", CULines.size());
    for (const LVLine *Line : CULines)
      dbgs() << "Line address: " << hexValue(Line->getOffset()) << ", ("
             << Line->getLineNumber() << ")\n";
    ;
  });
}

void LVBinaryReader::print(raw_ostream &OS) const {
  OS << "LVBinaryReader\n";
  LLVM_DEBUG(dbgs() << "PrintReader\n");
}<|MERGE_RESOLUTION|>--- conflicted
+++ resolved
@@ -274,16 +274,10 @@
   });
 }
 
-<<<<<<< HEAD
-Error LVBinaryReader::loadGenericTargetInfo(StringRef TheTriple,
-                                            StringRef TheFeatures,
-                                            StringRef TheCPU) {
-=======
 Error LVBinaryReader::loadGenericTargetInfo(StringRef TripleName,
                                             StringRef TheFeatures,
                                             StringRef TheCPU) {
   Triple TheTriple(TripleName);
->>>>>>> 35227056
   std::string TargetLookupError;
   const Target *TheTarget =
       TargetRegistry::lookupTarget(TheTriple, TargetLookupError);
