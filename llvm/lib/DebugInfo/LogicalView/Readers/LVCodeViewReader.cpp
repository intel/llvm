//===-- LVCodeViewReader.cpp ----------------------------------------------===//
//
// Part of the LLVM Project, under the Apache License v2.0 with LLVM Exceptions.
// See https://llvm.org/LICENSE.txt for license information.
// SPDX-License-Identifier: Apache-2.0 WITH LLVM-exception
//
//===----------------------------------------------------------------------===//
//
// This implements the LVCodeViewReader class.
//
//===----------------------------------------------------------------------===//

#include "llvm/DebugInfo/LogicalView/Readers/LVCodeViewReader.h"
#include "llvm/DebugInfo/CodeView/CVSymbolVisitor.h"
#include "llvm/DebugInfo/CodeView/CVTypeVisitor.h"
#include "llvm/DebugInfo/CodeView/LazyRandomTypeCollection.h"
#include "llvm/DebugInfo/CodeView/SymbolDeserializer.h"
#include "llvm/DebugInfo/CodeView/SymbolVisitorCallbackPipeline.h"
#include "llvm/DebugInfo/LogicalView/Core/LVLine.h"
#include "llvm/DebugInfo/LogicalView/Core/LVScope.h"
#include "llvm/DebugInfo/PDB/Native/DbiStream.h"
#include "llvm/DebugInfo/PDB/Native/GlobalsStream.h"
#include "llvm/DebugInfo/PDB/Native/InfoStream.h"
#include "llvm/DebugInfo/PDB/Native/LinePrinter.h"
#include "llvm/DebugInfo/PDB/Native/PDBFile.h"
#include "llvm/DebugInfo/PDB/Native/RawConstants.h"
#include "llvm/DebugInfo/PDB/Native/SymbolStream.h"
#include "llvm/DebugInfo/PDB/Native/TpiStream.h"
#include "llvm/Object/COFF.h"
#include "llvm/Support/Errc.h"
#include "llvm/Support/Error.h"
#include "llvm/Support/FormatAdapters.h"
#include "llvm/Support/FormatVariadic.h"
#include "llvm/Support/WithColor.h"

using namespace llvm;
using namespace llvm::codeview;
using namespace llvm::logicalview;
using namespace llvm::msf;
using namespace llvm::object;
using namespace llvm::pdb;

#define DEBUG_TYPE "CodeViewReader"

StringRef LVCodeViewReader::getSymbolKindName(SymbolKind Kind) {
  switch (Kind) {
#define SYMBOL_RECORD(EnumName, EnumVal, Name)                                 \
  case EnumName:                                                               \
    return #EnumName;
#include "llvm/DebugInfo/CodeView/CodeViewSymbols.def"
  default:
    return "UnknownSym";
  }
  llvm_unreachable("Unknown SymbolKind::Kind");
}

std::string LVCodeViewReader::formatRegisterId(RegisterId Register,
                                               CPUType CPU) {
#define RETURN_CASE(Enum, X, Ret)                                              \
  case Enum::X:                                                                \
    return Ret;

  if (CPU == CPUType::ARMNT) {
    switch (Register) {
#define CV_REGISTERS_ARM
#define CV_REGISTER(name, val) RETURN_CASE(RegisterId, name, #name)
#include "llvm/DebugInfo/CodeView/CodeViewRegisters.def"
#undef CV_REGISTER
#undef CV_REGISTERS_ARM

    default:
      break;
    }
  } else if (CPU == CPUType::ARM64) {
    switch (Register) {
#define CV_REGISTERS_ARM64
#define CV_REGISTER(name, val) RETURN_CASE(RegisterId, name, #name)
#include "llvm/DebugInfo/CodeView/CodeViewRegisters.def"
#undef CV_REGISTER
#undef CV_REGISTERS_ARM64

    default:
      break;
    }
  } else {
    switch (Register) {
#define CV_REGISTERS_X86
#define CV_REGISTER(name, val) RETURN_CASE(RegisterId, name, #name)
#include "llvm/DebugInfo/CodeView/CodeViewRegisters.def"
#undef CV_REGISTER
#undef CV_REGISTERS_X86

    default:
      break;
    }
  }
  return "formatUnknownEnum(Id)";
}

void LVCodeViewReader::printRelocatedField(StringRef Label,
                                           const coff_section *CoffSection,
                                           uint32_t RelocOffset,
                                           uint32_t Offset,
                                           StringRef *RelocSym) {
  StringRef SymStorage;
  StringRef &Symbol = RelocSym ? *RelocSym : SymStorage;
  if (!resolveSymbolName(CoffSection, RelocOffset, Symbol))
    W.printSymbolOffset(Label, Symbol, Offset);
  else
    W.printHex(Label, RelocOffset);
}

void LVCodeViewReader::getLinkageName(const coff_section *CoffSection,
                                      uint32_t RelocOffset, uint32_t Offset,
                                      StringRef *RelocSym) {
  StringRef SymStorage;
  StringRef &Symbol = RelocSym ? *RelocSym : SymStorage;
  if (resolveSymbolName(CoffSection, RelocOffset, Symbol))
    Symbol = "";
}

Expected<StringRef>
LVCodeViewReader::getFileNameForFileOffset(uint32_t FileOffset,
                                           const SymbolGroup *SG) {
  if (SG) {
    Expected<StringRef> Filename = SG->getNameFromChecksums(FileOffset);
    if (!Filename) {
      consumeError(Filename.takeError());
      return StringRef("");
    }
    return *Filename;
  }

  // The file checksum subsection should precede all references to it.
  if (!CVFileChecksumTable.valid() || !CVStringTable.valid())
    return createStringError(object_error::parse_failed, getFileName());

  VarStreamArray<FileChecksumEntry>::Iterator Iter =
      CVFileChecksumTable.getArray().at(FileOffset);

  // Check if the file checksum table offset is valid.
  if (Iter == CVFileChecksumTable.end())
    return createStringError(object_error::parse_failed, getFileName());

  Expected<StringRef> NameOrErr = CVStringTable.getString(Iter->FileNameOffset);
  if (!NameOrErr)
    return createStringError(object_error::parse_failed, getFileName());
  return *NameOrErr;
}

Error LVCodeViewReader::printFileNameForOffset(StringRef Label,
                                               uint32_t FileOffset,
                                               const SymbolGroup *SG) {
  Expected<StringRef> NameOrErr = getFileNameForFileOffset(FileOffset, SG);
  if (!NameOrErr)
    return NameOrErr.takeError();
  W.printHex(Label, *NameOrErr, FileOffset);
  return Error::success();
}

void LVCodeViewReader::cacheRelocations() {
  for (const SectionRef &Section : getObj().sections()) {
    const coff_section *CoffSection = getObj().getCOFFSection(Section);

    auto &RM = RelocMap[CoffSection];
<<<<<<< HEAD
    for (const RelocationRef &Relocacion : Section.relocations())
      RM.push_back(Relocacion);
=======
    llvm::append_range(RM, Section.relocations());
>>>>>>> 5eee2751

    // Sort relocations by address.
    llvm::sort(RM, [](RelocationRef L, RelocationRef R) {
      return L.getOffset() < R.getOffset();
    });
  }
}

// Given a section and an offset into this section the function returns the
// symbol used for the relocation at the offset.
Error LVCodeViewReader::resolveSymbol(const coff_section *CoffSection,
                                      uint64_t Offset, SymbolRef &Sym) {
  const auto &Relocations = RelocMap[CoffSection];
  basic_symbol_iterator SymI = getObj().symbol_end();
  for (const RelocationRef &Relocation : Relocations) {
    uint64_t RelocationOffset = Relocation.getOffset();

    if (RelocationOffset == Offset) {
      SymI = Relocation.getSymbol();
      break;
    }
  }
  if (SymI == getObj().symbol_end())
    return make_error<StringError>("Unknown Symbol", inconvertibleErrorCode());
  Sym = *SymI;
  return ErrorSuccess();
}

// Given a section and an offset into this section the function returns the
// name of the symbol used for the relocation at the offset.
Error LVCodeViewReader::resolveSymbolName(const coff_section *CoffSection,
                                          uint64_t Offset, StringRef &Name) {
  SymbolRef Symbol;
  if (Error E = resolveSymbol(CoffSection, Offset, Symbol))
    return E;
  Expected<StringRef> NameOrErr = Symbol.getName();
  if (!NameOrErr)
    return NameOrErr.takeError();
  Name = *NameOrErr;
  return ErrorSuccess();
}

// CodeView and DWARF can have references to compiler generated elements,
// used for initialization. The MSVC includes in the PDBs, internal compile
// units, associated with the MS runtime support. We mark them as 'system'
// and they are printed only if the command line option 'internal=system'.
bool LVCodeViewReader::isSystemEntry(LVElement *Element, StringRef Name) const {
  Name = Name.empty() ? Element->getName() : Name;
  auto Find = [=](const char *String) -> bool { return Name.contains(String); };
  auto Starts = [=](const char *Pattern) -> bool {
    return Name.starts_with(Pattern);
  };
  auto CheckExclude = [&]() -> bool {
    if (Starts("__") || Starts("_PMD") || Starts("_PMFN"))
      return true;
    if (Find("_s__"))
      return true;
    if (Find("_CatchableType") || Find("_TypeDescriptor"))
      return true;
    if (Find("Intermediate\\vctools"))
      return true;
    if (Find("$initializer$") || Find("dynamic initializer"))
      return true;
    if (Find("`vftable'") || Find("_GLOBAL__sub"))
      return true;
    return false;
  };
  bool Excluded = CheckExclude();
  if (Excluded)
    Element->setIsSystem();

  return Excluded;
}

Error LVCodeViewReader::collectInlineeInfo(
    DebugInlineeLinesSubsectionRef &Lines, const llvm::pdb::SymbolGroup *SG) {
  for (const InlineeSourceLine &Line : Lines) {
    TypeIndex TIInlinee = Line.Header->Inlinee;
    uint32_t LineNumber = Line.Header->SourceLineNum;
    uint32_t FileOffset = Line.Header->FileID;
    LLVM_DEBUG({
      DictScope S(W, "InlineeSourceLine");
      LogicalVisitor.printTypeIndex("Inlinee", TIInlinee, StreamTPI);
      if (Error Err = printFileNameForOffset("FileID", FileOffset, SG))
        return Err;
      W.printNumber("SourceLineNum", LineNumber);

      if (Lines.hasExtraFiles()) {
        W.printNumber("ExtraFileCount", Line.ExtraFiles.size());
        ListScope ExtraFiles(W, "ExtraFiles");
        for (const ulittle32_t &FID : Line.ExtraFiles)
          if (Error Err = printFileNameForOffset("FileID", FID, SG))
            return Err;
      }
    });
    Expected<StringRef> NameOrErr = getFileNameForFileOffset(FileOffset, SG);
    if (!NameOrErr)
      return NameOrErr.takeError();
    LogicalVisitor.addInlineeInfo(TIInlinee, LineNumber, *NameOrErr);
  }

  return Error::success();
}

Error LVCodeViewReader::traverseInlineeLines(StringRef Subsection) {
  BinaryStreamReader SR(Subsection, llvm::endianness::little);
  DebugInlineeLinesSubsectionRef Lines;
  if (Error E = Lines.initialize(SR))
    return createStringError(errorToErrorCode(std::move(E)), getFileName());

  return collectInlineeInfo(Lines);
}

Error LVCodeViewReader::createLines(
    const FixedStreamArray<LineNumberEntry> &LineNumbers, LVAddress Addendum,
    uint32_t Segment, uint32_t Begin, uint32_t Size, uint32_t NameIndex,
    const SymbolGroup *SG) {
  LLVM_DEBUG({
    uint32_t End = Begin + Size;
    W.getOStream() << formatv("{0:x-4}:{1:x-8}-{2:x-8}\n", Segment, Begin, End);
  });

  for (const LineNumberEntry &Line : LineNumbers) {
    if (Line.Offset >= Size)
      return createStringError(object_error::parse_failed, getFileName());

    LineInfo LI(Line.Flags);

    LLVM_DEBUG({
      W.getOStream() << formatv(
          "{0} {1:x-8}\n", utostr(LI.getStartLine()),
          fmt_align(Begin + Line.Offset, AlignStyle::Right, 8, '0'));
    });

    // The 'processLines()' function will move each created logical line
    // to its enclosing logical scope, using the debug ranges information
    // and they will be released when its scope parent is deleted.
    LVLineDebug *LineDebug = createLineDebug();
    CULines.push_back(LineDebug);
    LVAddress Address = linearAddress(Segment, Begin + Line.Offset);
    LineDebug->setAddress(Address + Addendum);

    if (LI.isAlwaysStepInto())
      LineDebug->setIsAlwaysStepInto();
    else if (LI.isNeverStepInto())
      LineDebug->setIsNeverStepInto();
    else
      LineDebug->setLineNumber(LI.getStartLine());

    if (LI.isStatement())
      LineDebug->setIsNewStatement();

    Expected<StringRef> NameOrErr = getFileNameForFileOffset(NameIndex, SG);
    if (!NameOrErr)
      return NameOrErr.takeError();
    LineDebug->setFilename(*NameOrErr);
  }

  return Error::success();
}

Error LVCodeViewReader::initializeFileAndStringTables(
    BinaryStreamReader &Reader) {
  while (Reader.bytesRemaining() > 0 &&
         (!CVFileChecksumTable.valid() || !CVStringTable.valid())) {
    // The section consists of a number of subsection in the following format:
    // |SubSectionType|SubSectionSize|Contents...|
    uint32_t SubType, SubSectionSize;

    if (Error E = Reader.readInteger(SubType))
      return createStringError(errorToErrorCode(std::move(E)), getFileName());
    if (Error E = Reader.readInteger(SubSectionSize))
      return createStringError(errorToErrorCode(std::move(E)), getFileName());

    StringRef Contents;
    if (Error E = Reader.readFixedString(Contents, SubSectionSize))
      return createStringError(errorToErrorCode(std::move(E)), getFileName());

    BinaryStreamRef ST(Contents, llvm::endianness::little);
    switch (DebugSubsectionKind(SubType)) {
    case DebugSubsectionKind::FileChecksums:
      if (Error E = CVFileChecksumTable.initialize(ST))
        return createStringError(errorToErrorCode(std::move(E)), getFileName());
      break;
    case DebugSubsectionKind::StringTable:
      if (Error E = CVStringTable.initialize(ST))
        return createStringError(errorToErrorCode(std::move(E)), getFileName());
      break;
    default:
      break;
    }

    uint32_t PaddedSize = alignTo(SubSectionSize, 4);
    if (Error E = Reader.skip(PaddedSize - SubSectionSize))
      return createStringError(errorToErrorCode(std::move(E)), getFileName());
  }

  return Error::success();
}

Error LVCodeViewReader::loadTypeServer(TypeServer2Record &TS) {
  LLVM_DEBUG({
    W.printString("Guid", formatv("{0}", TS.getGuid()).str());
    W.printNumber("Age", TS.getAge());
    W.printString("Name", TS.getName());
  });

  SmallString<128> ServerName(TS.getName());
  BuffOrErr = MemoryBuffer::getFile(ServerName);
  if (BuffOrErr.getError()) {
    // The server name does not exist. Try in the same directory as the
    // input file.
    ServerName = createAlternativePath(ServerName);
    BuffOrErr = MemoryBuffer::getFile(ServerName);
    if (BuffOrErr.getError()) {
      // For the error message, use the original type server name.
      return createStringError(errc::bad_file_descriptor,
                               "File '%s' does not exist.",
                               TS.getName().str().c_str());
    }
  }
  MemBuffer = std::move(BuffOrErr.get());

  // Check if the buffer corresponds to a PDB file.
  assert(identify_magic((*MemBuffer).getBuffer()) == file_magic::pdb &&
         "Invalid PDB file.");

  if (Error Err = loadDataForPDB(PDB_ReaderType::Native, ServerName, Session))
    return createStringError(errorToErrorCode(std::move(Err)), "%s",
                             ServerName.c_str());

  PdbSession.reset(static_cast<NativeSession *>(Session.release()));
  PDBFile &Pdb = PdbSession->getPDBFile();

  // Just because a file with a matching name was found and it was an actual
  // PDB file doesn't mean it matches. For it to match the InfoStream's GUID
  // must match the GUID specified in the TypeServer2 record.
  Expected<InfoStream &> expectedInfo = Pdb.getPDBInfoStream();
  if (!expectedInfo || expectedInfo->getGuid() != TS.getGuid())
    return createStringError(errc::invalid_argument, "signature_out_of_date");

  // The reader needs to switch to a type server, to process the types from
  // the server. We need to keep the original input source, as reading other
  // sections will require the input associated with the loaded object file.
  TypeServer = std::make_shared<InputFile>(&Pdb);
  LogicalVisitor.setInput(TypeServer);

  LazyRandomTypeCollection &Types = types();
  LazyRandomTypeCollection &Ids = ids();
  if (Error Err = traverseTypes(Pdb, Types, Ids))
    return Err;

  return Error::success();
}

Error LVCodeViewReader::loadPrecompiledObject(PrecompRecord &Precomp,
                                              CVTypeArray &CVTypesObj) {
  LLVM_DEBUG({
    W.printHex("Count", Precomp.getTypesCount());
    W.printHex("Signature", Precomp.getSignature());
    W.printString("PrecompFile", Precomp.getPrecompFilePath());
  });

  SmallString<128> ServerName(Precomp.getPrecompFilePath());
  BuffOrErr = MemoryBuffer::getFile(ServerName);
  if (BuffOrErr.getError()) {
    // The server name does not exist. Try in the directory as the input file.
    ServerName = createAlternativePath(ServerName);
    if (BuffOrErr.getError()) {
      // For the error message, use the original type server name.
      return createStringError(errc::bad_file_descriptor,
                               "File '%s' does not exist.",
                               Precomp.getPrecompFilePath().str().c_str());
    }
  }
  MemBuffer = std::move(BuffOrErr.get());

  Expected<std::unique_ptr<Binary>> BinOrErr = createBinary(*MemBuffer);
  if (errorToErrorCode(BinOrErr.takeError()))
    return createStringError(errc::not_supported,
                             "Binary object format in '%s' is not supported.",
                             ServerName.c_str());

  Binary &BinaryObj = *BinOrErr.get();
  if (!BinaryObj.isCOFF())
    return createStringError(errc::not_supported, "'%s' is not a COFF object.",
                             ServerName.c_str());

  Builder = std::make_unique<AppendingTypeTableBuilder>(BuilderAllocator);

  // The MSVC precompiled header object file, should contain just a single
  // ".debug$P" section.
  COFFObjectFile &Obj = *cast<COFFObjectFile>(&BinaryObj);
  for (const SectionRef &Section : Obj.sections()) {
    Expected<StringRef> SectionNameOrErr = Section.getName();
    if (!SectionNameOrErr)
      return SectionNameOrErr.takeError();
    if (*SectionNameOrErr == ".debug$P") {
      Expected<StringRef> DataOrErr = Section.getContents();
      if (!DataOrErr)
        return DataOrErr.takeError();
      uint32_t Magic;
      if (Error Err = consume(*DataOrErr, Magic))
        return Err;
      if (Magic != COFF::DEBUG_SECTION_MAGIC)
        return errorCodeToError(object_error::parse_failed);

      ReaderPrecomp = std::make_unique<BinaryStreamReader>(
          *DataOrErr, llvm::endianness::little);
      cantFail(
          ReaderPrecomp->readArray(CVTypesPrecomp, ReaderPrecomp->getLength()));

      // Append all the type records up to the LF_ENDPRECOMP marker and
      // check if the signatures match.
      for (const CVType &Type : CVTypesPrecomp) {
        ArrayRef<uint8_t> TypeData = Type.data();
        if (Type.kind() == LF_ENDPRECOMP) {
          EndPrecompRecord EndPrecomp = cantFail(
              TypeDeserializer::deserializeAs<EndPrecompRecord>(TypeData));
          if (Precomp.getSignature() != EndPrecomp.getSignature())
            return createStringError(errc::invalid_argument, "no matching pch");
          break;
        }
        Builder->insertRecordBytes(TypeData);
      }
      // Done processing .debug$P, break out of section loop.
      break;
    }
  }

  // Append all the type records, skipping the first record which is the
  // reference to the precompiled header object information.
  for (const CVType &Type : CVTypesObj) {
    ArrayRef<uint8_t> TypeData = Type.data();
    if (Type.kind() != LF_PRECOMP)
      Builder->insertRecordBytes(TypeData);
  }

  // Set up a type stream that refers to the added type records.
  Builder->ForEachRecord(
      [&](TypeIndex TI, const CVType &Type) { TypeArray.push_back(Type); });

  ItemStream =
      std::make_unique<BinaryItemStream<CVType>>(llvm::endianness::little);
  ItemStream->setItems(TypeArray);
  TypeStream.setUnderlyingStream(*ItemStream);

  PrecompHeader =
      std::make_shared<LazyRandomTypeCollection>(TypeStream, TypeArray.size());

  // Change the original input source to use the collected type records.
  LogicalVisitor.setInput(PrecompHeader);

  LazyRandomTypeCollection &Types = types();
  LazyRandomTypeCollection &Ids = ids();
  LVTypeVisitor TDV(W, &LogicalVisitor, Types, Ids, StreamTPI,
                    LogicalVisitor.getShared());
  return visitTypeStream(Types, TDV);
}

Error LVCodeViewReader::traverseTypeSection(StringRef SectionName,
                                            const SectionRef &Section) {
  LLVM_DEBUG({
    ListScope D(W, "CodeViewTypes");
    W.printNumber("Section", SectionName, getObj().getSectionID(Section));
  });

  Expected<StringRef> DataOrErr = Section.getContents();
  if (!DataOrErr)
    return DataOrErr.takeError();
  uint32_t Magic;
  if (Error Err = consume(*DataOrErr, Magic))
    return Err;
  if (Magic != COFF::DEBUG_SECTION_MAGIC)
    return errorCodeToError(object_error::parse_failed);

  // Get the first type record. It will indicate if this object uses a type
  // server (/Zi) or a PCH file (/Yu).
  CVTypeArray CVTypes;
  BinaryStreamReader Reader(*DataOrErr, llvm::endianness::little);
  cantFail(Reader.readArray(CVTypes, Reader.getLength()));
  CVTypeArray::Iterator FirstType = CVTypes.begin();

  // The object was compiled with /Zi. It uses types from a type server PDB.
  if (FirstType->kind() == LF_TYPESERVER2) {
    TypeServer2Record TS = cantFail(
        TypeDeserializer::deserializeAs<TypeServer2Record>(FirstType->data()));
    return loadTypeServer(TS);
  }

  // The object was compiled with /Yc or /Yu. It uses types from another
  // object file with a matching signature.
  if (FirstType->kind() == LF_PRECOMP) {
    PrecompRecord Precomp = cantFail(
        TypeDeserializer::deserializeAs<PrecompRecord>(FirstType->data()));
    return loadPrecompiledObject(Precomp, CVTypes);
  }

  LazyRandomTypeCollection &Types = types();
  LazyRandomTypeCollection &Ids = ids();
  Types.reset(*DataOrErr, 100);
  LVTypeVisitor TDV(W, &LogicalVisitor, Types, Ids, StreamTPI,
                    LogicalVisitor.getShared());
  return visitTypeStream(Types, TDV);
}

Error LVCodeViewReader::traverseTypes(PDBFile &Pdb,
                                      LazyRandomTypeCollection &Types,
                                      LazyRandomTypeCollection &Ids) {
  // Traverse types (TPI and IPI).
  auto VisitTypes = [&](LazyRandomTypeCollection &Types,
                        LazyRandomTypeCollection &Ids,
                        SpecialStream StreamIdx) -> Error {
    LVTypeVisitor TDV(W, &LogicalVisitor, Types, Ids, StreamIdx,
                      LogicalVisitor.getShared());
    return visitTypeStream(Types, TDV);
  };

  Expected<TpiStream &> StreamTpiOrErr = Pdb.getPDBTpiStream();
  if (!StreamTpiOrErr)
    return StreamTpiOrErr.takeError();
  TpiStream &StreamTpi = *StreamTpiOrErr;
  StreamTpi.buildHashMap();
  LLVM_DEBUG({
    W.getOStream() << formatv("Showing {0:N} TPI records\n",
                              StreamTpi.getNumTypeRecords());
  });
  if (Error Err = VisitTypes(Types, Ids, StreamTPI))
    return Err;

  Expected<TpiStream &> StreamIpiOrErr = Pdb.getPDBIpiStream();
  if (!StreamIpiOrErr)
    return StreamIpiOrErr.takeError();
  TpiStream &StreamIpi = *StreamIpiOrErr;
  StreamIpi.buildHashMap();
  LLVM_DEBUG({
    W.getOStream() << formatv("Showing {0:N} IPI records\n",
                              StreamIpi.getNumTypeRecords());
  });
  return VisitTypes(Ids, Ids, StreamIPI);
}

Error LVCodeViewReader::traverseSymbolsSubsection(StringRef Subsection,
                                                  const SectionRef &Section,
                                                  StringRef SectionContents) {
  ArrayRef<uint8_t> BinaryData(Subsection.bytes_begin(),
                               Subsection.bytes_end());
  LVSymbolVisitorDelegate VisitorDelegate(this, Section, &getObj(),
                                          SectionContents);
  CVSymbolArray Symbols;
  BinaryStreamReader Reader(BinaryData, llvm::endianness::little);
  if (Error E = Reader.readArray(Symbols, Reader.getLength()))
    return createStringError(errorToErrorCode(std::move(E)), getFileName());

  LazyRandomTypeCollection &Types = types();
  LazyRandomTypeCollection &Ids = ids();
  SymbolVisitorCallbackPipeline Pipeline;
  SymbolDeserializer Deserializer(&VisitorDelegate,
                                  CodeViewContainer::ObjectFile);
  // As we are processing a COFF format, use TPI as IPI, so the generic code
  // to process the CodeView format does not contain any additional checks.
  LVSymbolVisitor Traverser(this, W, &LogicalVisitor, Types, Ids,
                            &VisitorDelegate, LogicalVisitor.getShared());

  Pipeline.addCallbackToPipeline(Deserializer);
  Pipeline.addCallbackToPipeline(Traverser);
  CVSymbolVisitor Visitor(Pipeline);
  return Visitor.visitSymbolStream(Symbols);
}

Error LVCodeViewReader::traverseSymbolSection(StringRef SectionName,
                                              const SectionRef &Section) {
  LLVM_DEBUG({
    ListScope D(W, "CodeViewDebugInfo");
    W.printNumber("Section", SectionName, getObj().getSectionID(Section));
  });

  Expected<StringRef> SectionOrErr = Section.getContents();
  if (!SectionOrErr)
    return SectionOrErr.takeError();
  StringRef SectionContents = *SectionOrErr;
  StringRef Data = SectionContents;

  SmallVector<StringRef, 10> SymbolNames;
  StringMap<StringRef> FunctionLineTables;

  uint32_t Magic;
  if (Error E = consume(Data, Magic))
    return createStringError(errorToErrorCode(std::move(E)), getFileName());

  if (Magic != COFF::DEBUG_SECTION_MAGIC)
    return createStringError(object_error::parse_failed, getFileName());

  BinaryStreamReader FSReader(Data, llvm::endianness::little);
  if (Error Err = initializeFileAndStringTables(FSReader))
    return Err;

  while (!Data.empty()) {
    // The section consists of a number of subsection in the following format:
    // |SubSectionType|SubSectionSize|Contents...|
    uint32_t SubType, SubSectionSize;
    if (Error E = consume(Data, SubType))
      return createStringError(errorToErrorCode(std::move(E)), getFileName());
    if (Error E = consume(Data, SubSectionSize))
      return createStringError(errorToErrorCode(std::move(E)), getFileName());

    // Process the subsection as normal even if the ignore bit is set.
    SubType &= ~SubsectionIgnoreFlag;

    // Get the contents of the subsection.
    if (SubSectionSize > Data.size())
      return createStringError(object_error::parse_failed, getFileName());
    StringRef Contents = Data.substr(0, SubSectionSize);

    // Add SubSectionSize to the current offset and align that offset
    // to find the next subsection.
    size_t SectionOffset = Data.data() - SectionContents.data();
    size_t NextOffset = SectionOffset + SubSectionSize;
    NextOffset = alignTo(NextOffset, 4);
    if (NextOffset > SectionContents.size())
      return createStringError(object_error::parse_failed, getFileName());
    Data = SectionContents.drop_front(NextOffset);

    switch (DebugSubsectionKind(SubType)) {
    case DebugSubsectionKind::Symbols:
      if (Error Err =
              traverseSymbolsSubsection(Contents, Section, SectionContents))
        return Err;
      break;

    case DebugSubsectionKind::InlineeLines:
      if (Error Err = traverseInlineeLines(Contents))
        return Err;
      break;

    case DebugSubsectionKind::Lines:
      // Holds a PC to file:line table. Some data to parse this subsection
      // is stored in the other subsections, so just check sanity and store
      // the pointers for deferred processing.

      // Collect function and ranges only if we need to print logical lines.
      if (options().getGeneralCollectRanges()) {

        if (SubSectionSize < 12) {
          // There should be at least three words to store two function
          // relocations and size of the code.
          return createStringError(object_error::parse_failed, getFileName());
        }

        StringRef SymbolName;
        if (Error Err = resolveSymbolName(getObj().getCOFFSection(Section),
                                          SectionOffset, SymbolName))
          return createStringError(errorToErrorCode(std::move(Err)),
                                   getFileName());

        LLVM_DEBUG({ W.printString("Symbol Name", SymbolName); });
        if (!FunctionLineTables.try_emplace(SymbolName, Contents).second) {
          // Saw debug info for this function already?
          return createStringError(object_error::parse_failed, getFileName());
        }

        SymbolNames.push_back(SymbolName);
      }
      break;

    // Do nothing for unrecognized subsections.
    default:
      break;
    }
    W.flush();
  }

  // Traverse the line tables now that we've read all the subsections and
  // know all the required information.
  for (StringRef SymbolName : SymbolNames) {
    LLVM_DEBUG({
      ListScope S(W, "FunctionLineTable");
      W.printString("Symbol Name", SymbolName);
    });

    BinaryStreamReader Reader(FunctionLineTables[SymbolName],
                              llvm::endianness::little);

    DebugLinesSubsectionRef Lines;
    if (Error E = Lines.initialize(Reader))
      return createStringError(errorToErrorCode(std::move(E)), getFileName());

    // Find the associated symbol table information.
    LVSymbolTableEntry SymbolTableEntry = getSymbolTableEntry(SymbolName);
    LVScope *Function = SymbolTableEntry.Scope;
    if (!Function)
      continue;

    LVAddress Addendum = SymbolTableEntry.Address;
    LVSectionIndex SectionIndex = SymbolTableEntry.SectionIndex;

    // The given scope represents the function that contains the line numbers.
    // Collect all generated debug lines associated with the function.
    CULines.clear();

    // For the given scope, collect all scopes ranges.
    LVRange *ScopesWithRanges = getSectionRanges(SectionIndex);
    ScopesWithRanges->clear();
    Function->getRanges(*ScopesWithRanges);
    ScopesWithRanges->sort();

    uint16_t Segment = Lines.header()->RelocSegment;
    uint32_t Begin = Lines.header()->RelocOffset;
    uint32_t Size = Lines.header()->CodeSize;
    for (const LineColumnEntry &Block : Lines)
      if (Error Err = createLines(Block.LineNumbers, Addendum, Segment, Begin,
                                  Size, Block.NameIndex))
        return Err;

    // Include lines from any inlined functions within the current function.
    includeInlineeLines(SectionIndex, Function);

    if (Error Err = createInstructions(Function, SectionIndex))
      return Err;

    processLines(&CULines, SectionIndex, Function);
  }

  return Error::success();
}

void LVCodeViewReader::sortScopes() { Root->sort(); }

void LVCodeViewReader::print(raw_ostream &OS) const {
  LLVM_DEBUG(dbgs() << "CreateReaders\n");
}

void LVCodeViewReader::mapRangeAddress(const ObjectFile &Obj,
                                       const SectionRef &Section,
                                       bool IsComdat) {
  if (!Obj.isCOFF())
    return;

  const COFFObjectFile *Object = cast<COFFObjectFile>(&Obj);

  for (const SymbolRef &Sym : Object->symbols()) {
    if (!Section.containsSymbol(Sym))
      continue;

    COFFSymbolRef Symbol = Object->getCOFFSymbol(Sym);
    if (Symbol.getComplexType() != llvm::COFF::IMAGE_SYM_DTYPE_FUNCTION)
      continue;

    StringRef SymbolName;
    Expected<StringRef> SymNameOrErr = Object->getSymbolName(Symbol);
    if (!SymNameOrErr) {
      W.startLine() << "Invalid symbol name: " << Symbol.getSectionNumber()
                    << "\n";
      consumeError(SymNameOrErr.takeError());
      continue;
    }
    SymbolName = *SymNameOrErr;

    LLVM_DEBUG({
      Expected<const coff_section *> SectionOrErr =
          Object->getSection(Symbol.getSectionNumber());
      if (!SectionOrErr) {
        W.startLine() << "Invalid section number: " << Symbol.getSectionNumber()
                      << "\n";
        consumeError(SectionOrErr.takeError());
        return;
      }
      W.printNumber("Section #", Symbol.getSectionNumber());
      W.printString("Name", SymbolName);
      W.printHex("Value", Symbol.getValue());
    });

    // Record the symbol name (linkage) and its loading address.
    addToSymbolTable(SymbolName, Symbol.getValue(), Symbol.getSectionNumber(),
                     IsComdat);
  }
}

Error LVCodeViewReader::createScopes(COFFObjectFile &Obj) {
  if (Error Err = loadTargetInfo(Obj))
    return Err;

  // Initialization required when processing a COFF file:
  // Cache the symbols relocations.
  // Create a mapping for virtual addresses.
  // Get the functions entry points.
  cacheRelocations();
  mapVirtualAddress(Obj);

  for (const SectionRef &Section : Obj.sections()) {
    Expected<StringRef> SectionNameOrErr = Section.getName();
    if (!SectionNameOrErr)
      return SectionNameOrErr.takeError();
    // .debug$T is a standard CodeView type section, while .debug$P is the
    // same format but used for MSVC precompiled header object files.
    if (*SectionNameOrErr == ".debug$T" || *SectionNameOrErr == ".debug$P")
      if (Error Err = traverseTypeSection(*SectionNameOrErr, Section))
        return Err;
  }

  // Process collected namespaces.
  LogicalVisitor.processNamespaces();

  for (const SectionRef &Section : Obj.sections()) {
    Expected<StringRef> SectionNameOrErr = Section.getName();
    if (!SectionNameOrErr)
      return SectionNameOrErr.takeError();
    if (*SectionNameOrErr == ".debug$S")
      if (Error Err = traverseSymbolSection(*SectionNameOrErr, Section))
        return Err;
  }

  // Check if we have to close the Compile Unit scope.
  LogicalVisitor.closeScope();

  // Traverse the strings recorded and transform them into filenames.
  LogicalVisitor.processFiles();

  // Process collected element lines.
  LogicalVisitor.processLines();

  // Translate composite names into a single component.
  Root->transformScopedName();
  return Error::success();
}

Error LVCodeViewReader::createScopes(PDBFile &Pdb) {
  if (Error Err = loadTargetInfo(Pdb))
    return Err;

  if (!Pdb.hasPDBTpiStream() || !Pdb.hasPDBDbiStream())
    return Error::success();

  // Open the executable associated with the PDB file and get the section
  // addresses used to calculate linear addresses for CodeView Symbols.
  if (!ExePath.empty()) {
    ErrorOr<std::unique_ptr<MemoryBuffer>> BuffOrErr =
        MemoryBuffer::getFileOrSTDIN(ExePath);
    if (BuffOrErr.getError()) {
      return createStringError(errc::bad_file_descriptor,
                               "File '%s' does not exist.", ExePath.c_str());
    }
    BinaryBuffer = std::move(BuffOrErr.get());

    // Check if the buffer corresponds to a PECOFF executable.
    assert(identify_magic(BinaryBuffer->getBuffer()) ==
               file_magic::pecoff_executable &&
           "Invalid PECOFF executable file.");

    Expected<std::unique_ptr<Binary>> BinOrErr =
        createBinary(BinaryBuffer->getMemBufferRef());
    if (errorToErrorCode(BinOrErr.takeError())) {
      return createStringError(errc::not_supported,
                               "Binary object format in '%s' is not supported.",
                               ExePath.c_str());
    }
    BinaryExecutable = std::move(*BinOrErr);
    if (COFFObjectFile *COFFObject =
            dyn_cast<COFFObjectFile>(BinaryExecutable.get()))
      mapVirtualAddress(*COFFObject);
  }

  // In order to generate a full logical view, we have to traverse both
  // streams TPI and IPI if they are present. The following table gives
  // the stream where a specified type is located. If the IPI stream is
  // not present, all the types are located in the TPI stream.
  //
  // TPI Stream:
  //   LF_POINTER   LF_MODIFIER     LF_PROCEDURE    LF_MFUNCTION
  //   LF_LABEL     LF_ARGLIST      LF_FIELDLIST    LF_ARRAY
  //   LF_CLASS     LF_STRUCTURE    LF_INTERFACE    LF_UNION
  //   LF_ENUM      LF_TYPESERVER2  LF_VFTABLE      LF_VTSHAPE
  //   LF_BITFIELD  LF_METHODLIST   LF_PRECOMP      LF_ENDPRECOMP
  //
  // IPI stream:
  //   LF_FUNC_ID           LF_MFUNC_ID   LF_BUILDINFO
  //   LF_SUBSTR_LIST       LF_STRING_ID  LF_UDT_SRC_LINE
  //   LF_UDT_MOD_SRC_LINE

  LazyRandomTypeCollection &Types = types();
  LazyRandomTypeCollection &Ids = ids();
  if (Error Err = traverseTypes(Pdb, Types, Ids))
    return Err;

  // Process collected namespaces.
  LogicalVisitor.processNamespaces();

  LLVM_DEBUG({ W.getOStream() << "Traversing inlined lines\n"; });

  auto VisitInlineeLines = [&](int32_t Modi, const SymbolGroup &SG,
                               DebugInlineeLinesSubsectionRef &Lines) -> Error {
    return collectInlineeInfo(Lines, &SG);
  };

  FilterOptions Filters = {};
  LinePrinter Printer(/*Indent=*/2, false, nulls(), Filters);
  const PrintScope HeaderScope(Printer, /*IndentLevel=*/2);
  if (Error Err = iterateModuleSubsections<DebugInlineeLinesSubsectionRef>(
          Input, HeaderScope, VisitInlineeLines))
    return Err;

  // Traverse global symbols.
  LLVM_DEBUG({ W.getOStream() << "Traversing global symbols\n"; });
  if (Pdb.hasPDBGlobalsStream()) {
    Expected<GlobalsStream &> GlobalsOrErr = Pdb.getPDBGlobalsStream();
    if (!GlobalsOrErr)
      return GlobalsOrErr.takeError();
    GlobalsStream &Globals = *GlobalsOrErr;
    const GSIHashTable &Table = Globals.getGlobalsTable();
    Expected<SymbolStream &> ExpectedSyms = Pdb.getPDBSymbolStream();
    if (ExpectedSyms) {

      SymbolVisitorCallbackPipeline Pipeline;
      SymbolDeserializer Deserializer(nullptr, CodeViewContainer::Pdb);
      LVSymbolVisitor Traverser(this, W, &LogicalVisitor, Types, Ids, nullptr,
                                LogicalVisitor.getShared());

      // As the global symbols do not have an associated Compile Unit, create
      // one, as the container for all global symbols.
      RecordPrefix Prefix(SymbolKind::S_COMPILE3);
      CVSymbol Symbol(&Prefix, sizeof(Prefix));
      uint32_t Offset = 0;
      if (Error Err = Traverser.visitSymbolBegin(Symbol, Offset))
        consumeError(std::move(Err));
      else {
        // The CodeView compile unit containing the global symbols does not
        // have a name; generate one using its parent name (object filename)
        // follow by the '_global' string.
        std::string Name(CompileUnit->getParentScope()->getName());
        CompileUnit->setName(Name.append("_global"));

        Pipeline.addCallbackToPipeline(Deserializer);
        Pipeline.addCallbackToPipeline(Traverser);
        CVSymbolVisitor Visitor(Pipeline);

        BinaryStreamRef SymStream =
            ExpectedSyms->getSymbolArray().getUnderlyingStream();
        for (uint32_t PubSymOff : Table) {
          Expected<CVSymbol> Sym = readSymbolFromStream(SymStream, PubSymOff);
          if (Sym) {
            if (Error Err = Visitor.visitSymbolRecord(*Sym, PubSymOff))
              return createStringError(errorToErrorCode(std::move(Err)),
                                       getFileName());
          } else {
            consumeError(Sym.takeError());
          }
        }
      }

      LogicalVisitor.closeScope();
    } else {
      consumeError(ExpectedSyms.takeError());
    }
  }

  // Traverse symbols (DBI).
  LLVM_DEBUG({ W.getOStream() << "Traversing symbol groups\n"; });

  auto VisitSymbolGroup = [&](uint32_t Modi, const SymbolGroup &SG) -> Error {
    Expected<ModuleDebugStreamRef> ExpectedModS =
        getModuleDebugStream(Pdb, Modi);
    if (ExpectedModS) {
      ModuleDebugStreamRef &ModS = *ExpectedModS;

      LLVM_DEBUG({
        W.getOStream() << formatv("Traversing Group: Mod {0:4}\n", Modi);
      });

      SymbolVisitorCallbackPipeline Pipeline;
      SymbolDeserializer Deserializer(nullptr, CodeViewContainer::Pdb);
      LVSymbolVisitor Traverser(this, W, &LogicalVisitor, Types, Ids, nullptr,
                                LogicalVisitor.getShared());

      Pipeline.addCallbackToPipeline(Deserializer);
      Pipeline.addCallbackToPipeline(Traverser);
      CVSymbolVisitor Visitor(Pipeline);
      BinarySubstreamRef SS = ModS.getSymbolsSubstream();
      if (Error Err =
              Visitor.visitSymbolStream(ModS.getSymbolArray(), SS.Offset))
        return createStringError(errorToErrorCode(std::move(Err)),
                                 getFileName());
    } else {
      // If the module stream does not exist, it is not an error condition.
      consumeError(ExpectedModS.takeError());
    }

    return Error::success();
  };

  if (Error Err = iterateSymbolGroups(Input, HeaderScope, VisitSymbolGroup))
    return Err;

  // At this stage, the logical view contains all scopes, symbols and types.
  // For PDBs we can use the module id, to access its specific compile unit.
  // The line record addresses has been already resolved, so we can apply the
  // flow as when processing DWARF.

  LLVM_DEBUG({ W.getOStream() << "Traversing lines\n"; });

  // Record all line records for a Compile Unit.
  CULines.clear();

  auto VisitDebugLines = [this](int32_t Modi, const SymbolGroup &SG,
                                DebugLinesSubsectionRef &Lines) -> Error {
    if (!options().getPrintLines())
      return Error::success();

    uint16_t Segment = Lines.header()->RelocSegment;
    uint32_t Begin = Lines.header()->RelocOffset;
    uint32_t Size = Lines.header()->CodeSize;

    LLVM_DEBUG({ W.getOStream() << formatv("Modi = {0}\n", Modi); });

    // We have line information for a new module; finish processing the
    // collected information for the current module. Once it is done, start
    // recording the line information for the new module.
    if (CurrentModule != Modi) {
      if (Error Err = processModule())
        return Err;
      CULines.clear();
      CurrentModule = Modi;
    }

    for (const LineColumnEntry &Block : Lines)
      if (Error Err = createLines(Block.LineNumbers, /*Addendum=*/0, Segment,
                                  Begin, Size, Block.NameIndex, &SG))
        return Err;

    return Error::success();
  };

  if (Error Err = iterateModuleSubsections<DebugLinesSubsectionRef>(
          Input, HeaderScope, VisitDebugLines))
    return Err;

  // Check if we have to close the Compile Unit scope.
  LogicalVisitor.closeScope();

  // Process collected element lines.
  LogicalVisitor.processLines();

  // Translate composite names into a single component.
  Root->transformScopedName();
  return Error::success();
}

Error LVCodeViewReader::processModule() {
  if (LVScope *Scope = getScopeForModule(CurrentModule)) {
    CompileUnit = static_cast<LVScopeCompileUnit *>(Scope);

    LLVM_DEBUG({ dbgs() << "Processing Scope: " << Scope->getName() << "\n"; });

    // For the given compile unit, collect all scopes ranges.
    // For a complete ranges and lines mapping, the logical view support
    // needs for the compile unit to have a low and high pc values. We
    // can traverse the 'Modules' section and get the information for the
    // specific module. Another option, is from all the ranges collected
    // to take the first and last values.
    LVSectionIndex SectionIndex = DotTextSectionIndex;
    LVRange *ScopesWithRanges = getSectionRanges(SectionIndex);
    ScopesWithRanges->clear();
    CompileUnit->getRanges(*ScopesWithRanges);
    if (!ScopesWithRanges->empty())
      CompileUnit->addObject(ScopesWithRanges->getLower(),
                             ScopesWithRanges->getUpper());
    ScopesWithRanges->sort();

    if (Error Err = createInstructions())
      return Err;

    // Include lines from any inlined functions within the current function.
    includeInlineeLines(SectionIndex, Scope);

    processLines(&CULines, SectionIndex, nullptr);
  }

  return Error::success();
}

// In order to create the scopes, the CodeView Reader will:
// = Traverse the TPI/IPI stream (Type visitor):
// Collect forward references, scoped names, type indexes that will represent
// a logical element, strings, line records, linkage names.
// = Traverse the symbols section (Symbol visitor):
// Create the scopes tree and creates the required logical elements, by
// using the collected indexes from the type visitor.
Error LVCodeViewReader::createScopes() {
  LLVM_DEBUG({
    W.startLine() << "\n";
    W.printString("File", getFileName().str());
    W.printString("Exe", ExePath);
    W.printString("Format", FileFormatName);
  });

  if (Error Err = LVReader::createScopes())
    return Err;

  LogicalVisitor.setRoot(Root);

  if (isObj()) {
    if (Error Err = createScopes(getObj()))
      return Err;
  } else {
    if (Error Err = createScopes(getPdb()))
      return Err;
  }

  return Error::success();
}

Error LVCodeViewReader::loadTargetInfo(const ObjectFile &Obj) {
  // Detect the architecture from the object file. We usually don't need OS
  // info to lookup a target and create register info.
  Triple TT;
  TT.setArch(Triple::ArchType(Obj.getArch()));
  TT.setVendor(Triple::UnknownVendor);
  TT.setOS(Triple::UnknownOS);

  // Features to be passed to target/subtarget
  Expected<SubtargetFeatures> Features = Obj.getFeatures();
  SubtargetFeatures FeaturesValue;
  if (!Features) {
    consumeError(Features.takeError());
    FeaturesValue = SubtargetFeatures();
  }
  FeaturesValue = *Features;
  return loadGenericTargetInfo(TT.str(), FeaturesValue.getString());
}

Error LVCodeViewReader::loadTargetInfo(const PDBFile &Pdb) {
  Triple TT;
  TT.setArch(Triple::ArchType::x86_64);
  TT.setVendor(Triple::UnknownVendor);
  TT.setOS(Triple::Win32);

  StringRef TheFeature = "";

  return loadGenericTargetInfo(TT.str(), TheFeature);
}

std::string LVCodeViewReader::getRegisterName(LVSmall Opcode,
                                              ArrayRef<uint64_t> Operands) {
  // Get Compilation Unit CPU Type.
  CPUType CPU = getCompileUnitCPUType();
  // For CodeView the register always is in Operands[0];
  RegisterId Register = (RegisterId(Operands[0]));
  return formatRegisterId(Register, CPU);
}<|MERGE_RESOLUTION|>--- conflicted
+++ resolved
@@ -163,12 +163,7 @@
     const coff_section *CoffSection = getObj().getCOFFSection(Section);
 
     auto &RM = RelocMap[CoffSection];
-<<<<<<< HEAD
-    for (const RelocationRef &Relocacion : Section.relocations())
-      RM.push_back(Relocacion);
-=======
     llvm::append_range(RM, Section.relocations());
->>>>>>> 5eee2751
 
     // Sort relocations by address.
     llvm::sort(RM, [](RelocationRef L, RelocationRef R) {
