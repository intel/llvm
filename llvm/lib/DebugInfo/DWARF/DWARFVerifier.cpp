--- conflicted
+++ resolved
@@ -2194,11 +2194,7 @@
 }
 void OutputCategoryAggregator::EnumerateDetailedResultsFor(
     StringRef category, std::function<void(StringRef, unsigned)> handleCounts) {
-<<<<<<< HEAD
-  const auto Agg = Aggregation.find(std::string(category));
-=======
   const auto Agg = Aggregation.find(category);
->>>>>>> 5eee2751
   if (Agg != Aggregation.end()) {
     for (const auto &[name, aggData] : Agg->second.DetailedCounts) {
       handleCounts(name, aggData);
