--- conflicted
+++ resolved
@@ -1911,14 +1911,8 @@
   // that's the case.
   uint64_t DieUnitOffset = Die.getOffset() - Die.getDwarfUnit()->getOffset();
   for (StringRef Name : EntryNames) {
-<<<<<<< HEAD
-    if (none_of(NI.equal_range(Name), [&](const DWARFDebugNames::Entry &E) {
-          return E.getDIEUnitOffset() == DieUnitOffset;
-        })) {
-=======
     auto iter = NamesToDieOffsets.find(Name);
     if (iter == NamesToDieOffsets.end() || !iter->second.count(DieUnitOffset)) {
->>>>>>> d465594a
       ErrorCategory.Report(
           "Name Index DIE entry missing name",
           llvm::dwarf::TagString(Die.getTag()), [&]() {
@@ -1927,10 +1921,6 @@
                 "name {3} missing.\n",
                 NI.getUnitOffset(), Die.getOffset(), Die.getTag(), Name);
           });
-<<<<<<< HEAD
-      ++NumErrors;
-=======
->>>>>>> d465594a
     }
   }
 }
@@ -2242,11 +2232,8 @@
 void OutputCategoryAggregator::Report(
     StringRef category, StringRef sub_category,
     std::function<void(void)> detailCallback) {
-<<<<<<< HEAD
-=======
   std::lock_guard<std::mutex> Lock(WriteMutex);
   ++NumErrors;
->>>>>>> d465594a
   std::string category_str = std::string(category);
   AggregationData &Agg = Aggregation[category_str];
   Agg.OverallCount++;
@@ -2265,11 +2252,7 @@
 }
 void OutputCategoryAggregator::EnumerateDetailedResultsFor(
     StringRef category, std::function<void(StringRef, unsigned)> handleCounts) {
-<<<<<<< HEAD
-  const auto Agg = Aggregation.find(std::string(category));
-=======
   const auto Agg = Aggregation.find(category);
->>>>>>> d465594a
   if (Agg != Aggregation.end()) {
     for (const auto &[name, aggData] : Agg->second.DetailedCounts) {
       handleCounts(name, aggData);
