//===- DWARFVerifier.cpp --------------------------------------------------===//
//
// Part of the LLVM Project, under the Apache License v2.0 with LLVM Exceptions.
// See https://llvm.org/LICENSE.txt for license information.
// SPDX-License-Identifier: Apache-2.0 WITH LLVM-exception
//
//===----------------------------------------------------------------------===//
#include "llvm/DebugInfo/DWARF/DWARFVerifier.h"
#include "llvm/ADT/IntervalMap.h"
#include "llvm/ADT/SmallSet.h"
#include "llvm/BinaryFormat/Dwarf.h"
#include "llvm/DebugInfo/DWARF/DWARFAbbreviationDeclaration.h"
#include "llvm/DebugInfo/DWARF/DWARFAttribute.h"
#include "llvm/DebugInfo/DWARF/DWARFCompileUnit.h"
#include "llvm/DebugInfo/DWARF/DWARFContext.h"
#include "llvm/DebugInfo/DWARF/DWARFDataExtractor.h"
#include "llvm/DebugInfo/DWARF/DWARFDebugAbbrev.h"
#include "llvm/DebugInfo/DWARF/DWARFDebugLine.h"
#include "llvm/DebugInfo/DWARF/DWARFDebugLoc.h"
#include "llvm/DebugInfo/DWARF/DWARFDie.h"
#include "llvm/DebugInfo/DWARF/DWARFExpression.h"
#include "llvm/DebugInfo/DWARF/DWARFFormValue.h"
#include "llvm/DebugInfo/DWARF/DWARFLocationExpression.h"
#include "llvm/DebugInfo/DWARF/DWARFObject.h"
#include "llvm/DebugInfo/DWARF/DWARFSection.h"
#include "llvm/DebugInfo/DWARF/DWARFUnit.h"
#include "llvm/Object/Error.h"
#include "llvm/Support/DJB.h"
#include "llvm/Support/Error.h"
#include "llvm/Support/ErrorHandling.h"
#include "llvm/Support/FormatVariadic.h"
#include "llvm/Support/WithColor.h"
#include "llvm/Support/raw_ostream.h"
#include <map>
#include <set>
#include <vector>

using namespace llvm;
using namespace dwarf;
using namespace object;

namespace llvm {
class DWARFDebugInfoEntry;
}

std::optional<DWARFAddressRange>
DWARFVerifier::DieRangeInfo::insert(const DWARFAddressRange &R) {
  auto Begin = Ranges.begin();
  auto End = Ranges.end();
  auto Pos = std::lower_bound(Begin, End, R);

  if (Pos != End) {
    DWARFAddressRange Range(*Pos);
    if (Pos->merge(R))
      return Range;
  }
  if (Pos != Begin) {
    auto Iter = Pos - 1;
    DWARFAddressRange Range(*Iter);
    if (Iter->merge(R))
      return Range;
  }

  Ranges.insert(Pos, R);
  return std::nullopt;
}

DWARFVerifier::DieRangeInfo::die_range_info_iterator
DWARFVerifier::DieRangeInfo::insert(const DieRangeInfo &RI) {
  if (RI.Ranges.empty())
    return Children.end();

  auto End = Children.end();
  auto Iter = Children.begin();
  while (Iter != End) {
    if (Iter->intersects(RI))
      return Iter;
    ++Iter;
  }
  Children.insert(RI);
  return Children.end();
}

bool DWARFVerifier::DieRangeInfo::contains(const DieRangeInfo &RHS) const {
  auto I1 = Ranges.begin(), E1 = Ranges.end();
  auto I2 = RHS.Ranges.begin(), E2 = RHS.Ranges.end();
  if (I2 == E2)
    return true;

  DWARFAddressRange R = *I2;
  while (I1 != E1) {
    bool Covered = I1->LowPC <= R.LowPC;
    if (R.LowPC == R.HighPC || (Covered && R.HighPC <= I1->HighPC)) {
      if (++I2 == E2)
        return true;
      R = *I2;
      continue;
    }
    if (!Covered)
      return false;
    if (R.LowPC < I1->HighPC)
      R.LowPC = I1->HighPC;
    ++I1;
  }
  return false;
}

bool DWARFVerifier::DieRangeInfo::intersects(const DieRangeInfo &RHS) const {
  auto I1 = Ranges.begin(), E1 = Ranges.end();
  auto I2 = RHS.Ranges.begin(), E2 = RHS.Ranges.end();
  while (I1 != E1 && I2 != E2) {
    if (I1->intersects(*I2))
      return true;
    if (I1->LowPC < I2->LowPC)
      ++I1;
    else
      ++I2;
  }
  return false;
}

bool DWARFVerifier::verifyUnitHeader(const DWARFDataExtractor DebugInfoData,
                                     uint64_t *Offset, unsigned UnitIndex,
                                     uint8_t &UnitType, bool &isUnitDWARF64) {
  uint64_t AbbrOffset, Length;
  uint8_t AddrSize = 0;
  uint16_t Version;
  bool Success = true;

  bool ValidLength = false;
  bool ValidVersion = false;
  bool ValidAddrSize = false;
  bool ValidType = true;
  bool ValidAbbrevOffset = true;

  uint64_t OffsetStart = *Offset;
  DwarfFormat Format;
  std::tie(Length, Format) = DebugInfoData.getInitialLength(Offset);
  isUnitDWARF64 = Format == DWARF64;
  Version = DebugInfoData.getU16(Offset);

  if (Version >= 5) {
    UnitType = DebugInfoData.getU8(Offset);
    AddrSize = DebugInfoData.getU8(Offset);
    AbbrOffset = isUnitDWARF64 ? DebugInfoData.getU64(Offset) : DebugInfoData.getU32(Offset);
    ValidType = dwarf::isUnitType(UnitType);
  } else {
    UnitType = 0;
    AbbrOffset = isUnitDWARF64 ? DebugInfoData.getU64(Offset) : DebugInfoData.getU32(Offset);
    AddrSize = DebugInfoData.getU8(Offset);
  }

  Expected<const DWARFAbbreviationDeclarationSet *> AbbrevSetOrErr =
      DCtx.getDebugAbbrev()->getAbbreviationDeclarationSet(AbbrOffset);
  if (!AbbrevSetOrErr) {
    ValidAbbrevOffset = false;
    // FIXME: A problematic debug_abbrev section is reported below in the form
    // of a `note:`. We should propagate this error there (or elsewhere) to
    // avoid losing the specific problem with the debug_abbrev section.
    consumeError(AbbrevSetOrErr.takeError());
  }

  ValidLength = DebugInfoData.isValidOffset(OffsetStart + Length + 3);
  ValidVersion = DWARFContext::isSupportedVersion(Version);
  ValidAddrSize = DWARFContext::isAddressSizeSupported(AddrSize);
  if (!ValidLength || !ValidVersion || !ValidAddrSize || !ValidAbbrevOffset ||
      !ValidType) {
    Success = false;
    error() << format("Units[%d] - start offset: 0x%08" PRIx64 " \n", UnitIndex,
                      OffsetStart);
    if (!ValidLength)
      note() << "The length for this unit is too "
                "large for the .debug_info provided.\n";
    if (!ValidVersion)
      note() << "The 16 bit unit header version is not valid.\n";
    if (!ValidType)
      note() << "The unit type encoding is not valid.\n";
    if (!ValidAbbrevOffset)
      note() << "The offset into the .debug_abbrev section is "
                "not valid.\n";
    if (!ValidAddrSize)
      note() << "The address size is unsupported.\n";
  }
  *Offset = OffsetStart + Length + (isUnitDWARF64 ? 12 : 4);
  return Success;
}

bool DWARFVerifier::verifyName(const DWARFDie &Die) {
  // FIXME Add some kind of record of which DIE names have already failed and
  // don't bother checking a DIE that uses an already failed DIE.

  std::string ReconstructedName;
  raw_string_ostream OS(ReconstructedName);
  std::string OriginalFullName;
  Die.getFullName(OS, &OriginalFullName);
  OS.flush();
  if (OriginalFullName.empty() || OriginalFullName == ReconstructedName)
    return false;

  error() << "Simplified template DW_AT_name could not be reconstituted:\n"
          << formatv("         original: {0}\n"
                     "    reconstituted: {1}\n",
                     OriginalFullName, ReconstructedName);
  dump(Die) << '\n';
  dump(Die.getDwarfUnit()->getUnitDIE()) << '\n';
  return true;
}

unsigned DWARFVerifier::verifyUnitContents(DWARFUnit &Unit,
                                           ReferenceMap &UnitLocalReferences,
                                           ReferenceMap &CrossUnitReferences) {
  unsigned NumUnitErrors = 0;
  unsigned NumDies = Unit.getNumDIEs();
  for (unsigned I = 0; I < NumDies; ++I) {
    auto Die = Unit.getDIEAtIndex(I);

    if (Die.getTag() == DW_TAG_null)
      continue;

    for (auto AttrValue : Die.attributes()) {
      NumUnitErrors += verifyDebugInfoAttribute(Die, AttrValue);
      NumUnitErrors += verifyDebugInfoForm(Die, AttrValue, UnitLocalReferences,
                                           CrossUnitReferences);
    }

    NumUnitErrors += verifyName(Die);

    if (Die.hasChildren()) {
      if (Die.getFirstChild().isValid() &&
          Die.getFirstChild().getTag() == DW_TAG_null) {
        warn() << dwarf::TagString(Die.getTag())
               << " has DW_CHILDREN_yes but DIE has no children: ";
        Die.dump(OS);
      }
    }

    NumUnitErrors += verifyDebugInfoCallSite(Die);
  }

  DWARFDie Die = Unit.getUnitDIE(/* ExtractUnitDIEOnly = */ false);
  if (!Die) {
    error() << "Compilation unit without DIE.\n";
    NumUnitErrors++;
    return NumUnitErrors;
  }

  if (!dwarf::isUnitType(Die.getTag())) {
    error() << "Compilation unit root DIE is not a unit DIE: "
            << dwarf::TagString(Die.getTag()) << ".\n";
    NumUnitErrors++;
  }

  uint8_t UnitType = Unit.getUnitType();
  if (!DWARFUnit::isMatchingUnitTypeAndTag(UnitType, Die.getTag())) {
    error() << "Compilation unit type (" << dwarf::UnitTypeString(UnitType)
            << ") and root DIE (" << dwarf::TagString(Die.getTag())
            << ") do not match.\n";
    NumUnitErrors++;
  }

  //  According to DWARF Debugging Information Format Version 5,
  //  3.1.2 Skeleton Compilation Unit Entries:
  //  "A skeleton compilation unit has no children."
  if (Die.getTag() == dwarf::DW_TAG_skeleton_unit && Die.hasChildren()) {
    error() << "Skeleton compilation unit has children.\n";
    NumUnitErrors++;
  }

  DieRangeInfo RI;
  NumUnitErrors += verifyDieRanges(Die, RI);

  return NumUnitErrors;
}

unsigned DWARFVerifier::verifyDebugInfoCallSite(const DWARFDie &Die) {
  if (Die.getTag() != DW_TAG_call_site && Die.getTag() != DW_TAG_GNU_call_site)
    return 0;

  DWARFDie Curr = Die.getParent();
  for (; Curr.isValid() && !Curr.isSubprogramDIE(); Curr = Die.getParent()) {
    if (Curr.getTag() == DW_TAG_inlined_subroutine) {
      error() << "Call site entry nested within inlined subroutine:";
      Curr.dump(OS);
      return 1;
    }
  }

  if (!Curr.isValid()) {
    error() << "Call site entry not nested within a valid subprogram:";
    Die.dump(OS);
    return 1;
  }

  std::optional<DWARFFormValue> CallAttr = Curr.find(
      {DW_AT_call_all_calls, DW_AT_call_all_source_calls,
       DW_AT_call_all_tail_calls, DW_AT_GNU_all_call_sites,
       DW_AT_GNU_all_source_call_sites, DW_AT_GNU_all_tail_call_sites});
  if (!CallAttr) {
    error() << "Subprogram with call site entry has no DW_AT_call attribute:";
    Curr.dump(OS);
    Die.dump(OS, /*indent*/ 1);
    return 1;
  }

  return 0;
}

unsigned DWARFVerifier::verifyAbbrevSection(const DWARFDebugAbbrev *Abbrev) {
  if (!Abbrev)
    return 0;

<<<<<<< HEAD
  const DWARFAbbreviationDeclarationSet *AbbrDecls =
      Abbrev->getAbbreviationDeclarationSet(0);
  // FIXME: If we failed to get a DWARFAbbreviationDeclarationSet, it's possible
  // that there are errors. We need to propagate the error from
  // getAbbreviationDeclarationSet.
  if (!AbbrDecls)
    return 0;

=======
  Expected<const DWARFAbbreviationDeclarationSet *> AbbrDeclsOrErr =
      Abbrev->getAbbreviationDeclarationSet(0);
  if (!AbbrDeclsOrErr) {
    error() << toString(AbbrDeclsOrErr.takeError()) << "\n";
    return 1;
  }

  const auto *AbbrDecls = *AbbrDeclsOrErr;
>>>>>>> bac3a63c
  unsigned NumErrors = 0;
  for (auto AbbrDecl : *AbbrDecls) {
    SmallDenseSet<uint16_t> AttributeSet;
    for (auto Attribute : AbbrDecl.attributes()) {
      auto Result = AttributeSet.insert(Attribute.Attr);
      if (!Result.second) {
        error() << "Abbreviation declaration contains multiple "
                << AttributeString(Attribute.Attr) << " attributes.\n";
        AbbrDecl.dump(OS);
        ++NumErrors;
      }
    }
  }
  return NumErrors;
}

bool DWARFVerifier::handleDebugAbbrev() {
  OS << "Verifying .debug_abbrev...\n";

  const DWARFObject &DObj = DCtx.getDWARFObj();
  unsigned NumErrors = 0;
  if (!DObj.getAbbrevSection().empty())
    NumErrors += verifyAbbrevSection(DCtx.getDebugAbbrev());
  if (!DObj.getAbbrevDWOSection().empty())
    NumErrors += verifyAbbrevSection(DCtx.getDebugAbbrevDWO());

  return NumErrors == 0;
}

unsigned DWARFVerifier::verifyUnits(const DWARFUnitVector &Units) {
  unsigned NumDebugInfoErrors = 0;
  ReferenceMap CrossUnitReferences;

  unsigned Index = 1;
  for (const auto &Unit : Units) {
    OS << "Verifying unit: " << Index << " / " << Units.getNumUnits();
    if (const char* Name = Unit->getUnitDIE(true).getShortName())
      OS << ", \"" << Name << '\"';
    OS << '\n';
    OS.flush();
    ReferenceMap UnitLocalReferences;
    NumDebugInfoErrors +=
        verifyUnitContents(*Unit, UnitLocalReferences, CrossUnitReferences);
    NumDebugInfoErrors += verifyDebugInfoReferences(
        UnitLocalReferences, [&](uint64_t Offset) { return Unit.get(); });
    ++Index;
  }

  NumDebugInfoErrors += verifyDebugInfoReferences(
      CrossUnitReferences, [&](uint64_t Offset) -> DWARFUnit * {
        if (DWARFUnit *U = Units.getUnitForOffset(Offset))
          return U;
        return nullptr;
      });

  return NumDebugInfoErrors;
}

unsigned DWARFVerifier::verifyUnitSection(const DWARFSection &S) {
  const DWARFObject &DObj = DCtx.getDWARFObj();
  DWARFDataExtractor DebugInfoData(DObj, S, DCtx.isLittleEndian(), 0);
  unsigned NumDebugInfoErrors = 0;
  uint64_t Offset = 0, UnitIdx = 0;
  uint8_t UnitType = 0;
  bool isUnitDWARF64 = false;
  bool isHeaderChainValid = true;
  bool hasDIE = DebugInfoData.isValidOffset(Offset);
  DWARFUnitVector TypeUnitVector;
  DWARFUnitVector CompileUnitVector;
  /// A map that tracks all references (converted absolute references) so we
  /// can verify each reference points to a valid DIE and not an offset that
  /// lies between to valid DIEs.
  ReferenceMap CrossUnitReferences;
  while (hasDIE) {
    if (!verifyUnitHeader(DebugInfoData, &Offset, UnitIdx, UnitType,
                          isUnitDWARF64)) {
      isHeaderChainValid = false;
      if (isUnitDWARF64)
        break;
    }
    hasDIE = DebugInfoData.isValidOffset(Offset);
    ++UnitIdx;
  }
  if (UnitIdx == 0 && !hasDIE) {
    warn() << "Section is empty.\n";
    isHeaderChainValid = true;
  }
  if (!isHeaderChainValid)
    ++NumDebugInfoErrors;
  return NumDebugInfoErrors;
}

unsigned DWARFVerifier::verifyIndex(StringRef Name,
                                    DWARFSectionKind InfoColumnKind,
                                    StringRef IndexStr) {
  if (IndexStr.empty())
    return 0;
  OS << "Verifying " << Name << "...\n";
  DWARFUnitIndex Index(InfoColumnKind);
  DataExtractor D(IndexStr, DCtx.isLittleEndian(), 0);
  if (!Index.parse(D))
    return 1;
  using MapType = IntervalMap<uint64_t, uint64_t>;
  MapType::Allocator Alloc;
  std::vector<std::unique_ptr<MapType>> Sections(Index.getColumnKinds().size());
  for (const DWARFUnitIndex::Entry &E : Index.getRows()) {
    uint64_t Sig = E.getSignature();
    if (!E.getContributions())
      continue;
    for (auto E : enumerate(
             InfoColumnKind == DW_SECT_INFO
                 ? ArrayRef(E.getContributions(), Index.getColumnKinds().size())
                 : ArrayRef(E.getContribution(), 1))) {
      const DWARFUnitIndex::Entry::SectionContribution &SC = E.value();
      int Col = E.index();
      if (SC.getLength() == 0)
        continue;
      if (!Sections[Col])
        Sections[Col] = std::make_unique<MapType>(Alloc);
      auto &M = *Sections[Col];
      auto I = M.find(SC.getOffset());
      if (I != M.end() && I.start() < (SC.getOffset() + SC.getLength())) {
        error() << llvm::formatv(
            "overlapping index entries for entries {0:x16} "
            "and {1:x16} for column {2}\n",
            *I, Sig, toString(Index.getColumnKinds()[Col]));
        return 1;
      }
      M.insert(SC.getOffset(), SC.getOffset() + SC.getLength() - 1, Sig);
    }
  }

  return 0;
}

bool DWARFVerifier::handleDebugCUIndex() {
  return verifyIndex(".debug_cu_index", DWARFSectionKind::DW_SECT_INFO,
                     DCtx.getDWARFObj().getCUIndexSection()) == 0;
}

bool DWARFVerifier::handleDebugTUIndex() {
  return verifyIndex(".debug_tu_index", DWARFSectionKind::DW_SECT_EXT_TYPES,
                     DCtx.getDWARFObj().getTUIndexSection()) == 0;
}

bool DWARFVerifier::handleDebugInfo() {
  const DWARFObject &DObj = DCtx.getDWARFObj();
  unsigned NumErrors = 0;

  OS << "Verifying .debug_info Unit Header Chain...\n";
  DObj.forEachInfoSections([&](const DWARFSection &S) {
    NumErrors += verifyUnitSection(S);
  });

  OS << "Verifying .debug_types Unit Header Chain...\n";
  DObj.forEachTypesSections([&](const DWARFSection &S) {
    NumErrors += verifyUnitSection(S);
  });

  OS << "Verifying non-dwo Units...\n";
  NumErrors += verifyUnits(DCtx.getNormalUnitsVector());

  OS << "Verifying dwo Units...\n";
  NumErrors += verifyUnits(DCtx.getDWOUnitsVector());
  return NumErrors == 0;
}

unsigned DWARFVerifier::verifyDieRanges(const DWARFDie &Die,
                                        DieRangeInfo &ParentRI) {
  unsigned NumErrors = 0;

  if (!Die.isValid())
    return NumErrors;

  DWARFUnit *Unit = Die.getDwarfUnit();

  auto RangesOrError = Die.getAddressRanges();
  if (!RangesOrError) {
    // FIXME: Report the error.
    if (!Unit->isDWOUnit())
      ++NumErrors;
    llvm::consumeError(RangesOrError.takeError());
    return NumErrors;
  }

  const DWARFAddressRangesVector &Ranges = RangesOrError.get();
  // Build RI for this DIE and check that ranges within this DIE do not
  // overlap.
  DieRangeInfo RI(Die);

  // TODO support object files better
  //
  // Some object file formats (i.e. non-MachO) support COMDAT.  ELF in
  // particular does so by placing each function into a section.  The DWARF data
  // for the function at that point uses a section relative DW_FORM_addrp for
  // the DW_AT_low_pc and a DW_FORM_data4 for the offset as the DW_AT_high_pc.
  // In such a case, when the Die is the CU, the ranges will overlap, and we
  // will flag valid conflicting ranges as invalid.
  //
  // For such targets, we should read the ranges from the CU and partition them
  // by the section id.  The ranges within a particular section should be
  // disjoint, although the ranges across sections may overlap.  We would map
  // the child die to the entity that it references and the section with which
  // it is associated.  The child would then be checked against the range
  // information for the associated section.
  //
  // For now, simply elide the range verification for the CU DIEs if we are
  // processing an object file.

  if (!IsObjectFile || IsMachOObject || Die.getTag() != DW_TAG_compile_unit) {
    bool DumpDieAfterError = false;
    for (const auto &Range : Ranges) {
      if (!Range.valid()) {
        ++NumErrors;
        error() << "Invalid address range " << Range << "\n";
        DumpDieAfterError = true;
        continue;
      }

      // Verify that ranges don't intersect and also build up the DieRangeInfo
      // address ranges. Don't break out of the loop below early, or we will
      // think this DIE doesn't have all of the address ranges it is supposed
      // to have. Compile units often have DW_AT_ranges that can contain one or
      // more dead stripped address ranges which tend to all be at the same
      // address: 0 or -1.
      if (auto PrevRange = RI.insert(Range)) {
        ++NumErrors;
        error() << "DIE has overlapping ranges in DW_AT_ranges attribute: "
                << *PrevRange << " and " << Range << '\n';
        DumpDieAfterError = true;
      }
    }
    if (DumpDieAfterError)
      dump(Die, 2) << '\n';
  }

  // Verify that children don't intersect.
  const auto IntersectingChild = ParentRI.insert(RI);
  if (IntersectingChild != ParentRI.Children.end()) {
    ++NumErrors;
    error() << "DIEs have overlapping address ranges:";
    dump(Die);
    dump(IntersectingChild->Die) << '\n';
  }

  // Verify that ranges are contained within their parent.
  bool ShouldBeContained = !RI.Ranges.empty() && !ParentRI.Ranges.empty() &&
                           !(Die.getTag() == DW_TAG_subprogram &&
                             ParentRI.Die.getTag() == DW_TAG_subprogram);
  if (ShouldBeContained && !ParentRI.contains(RI)) {
    ++NumErrors;
    error() << "DIE address ranges are not contained in its parent's ranges:";
    dump(ParentRI.Die);
    dump(Die, 2) << '\n';
  }

  // Recursively check children.
  for (DWARFDie Child : Die)
    NumErrors += verifyDieRanges(Child, RI);

  return NumErrors;
}

unsigned DWARFVerifier::verifyDebugInfoAttribute(const DWARFDie &Die,
                                                 DWARFAttribute &AttrValue) {
  unsigned NumErrors = 0;
  auto ReportError = [&](const Twine &TitleMsg) {
    ++NumErrors;
    error() << TitleMsg << '\n';
    dump(Die) << '\n';
  };

  const DWARFObject &DObj = DCtx.getDWARFObj();
  DWARFUnit *U = Die.getDwarfUnit();
  const auto Attr = AttrValue.Attr;
  switch (Attr) {
  case DW_AT_ranges:
    // Make sure the offset in the DW_AT_ranges attribute is valid.
    if (auto SectionOffset = AttrValue.Value.getAsSectionOffset()) {
      unsigned DwarfVersion = U->getVersion();
      const DWARFSection &RangeSection = DwarfVersion < 5
                                             ? DObj.getRangesSection()
                                             : DObj.getRnglistsSection();
      if (U->isDWOUnit() && RangeSection.Data.empty())
        break;
      if (*SectionOffset >= RangeSection.Data.size())
        ReportError(
            "DW_AT_ranges offset is beyond " +
            StringRef(DwarfVersion < 5 ? ".debug_ranges" : ".debug_rnglists") +
            " bounds: " + llvm::formatv("{0:x8}", *SectionOffset));
      break;
    }
    ReportError("DIE has invalid DW_AT_ranges encoding:");
    break;
  case DW_AT_stmt_list:
    // Make sure the offset in the DW_AT_stmt_list attribute is valid.
    if (auto SectionOffset = AttrValue.Value.getAsSectionOffset()) {
      if (*SectionOffset >= U->getLineSection().Data.size())
        ReportError("DW_AT_stmt_list offset is beyond .debug_line bounds: " +
                    llvm::formatv("{0:x8}", *SectionOffset));
      break;
    }
    ReportError("DIE has invalid DW_AT_stmt_list encoding:");
    break;
  case DW_AT_location: {
    // FIXME: It might be nice if there's a way to walk location expressions
    // without trying to resolve the address ranges - it'd be a more efficient
    // API (since the API is currently unnecessarily resolving addresses for
    // this use case which only wants to validate the expressions themselves) &
    // then the expressions could be validated even if the addresses can't be
    // resolved.
    // That sort of API would probably look like a callback "for each
    // expression" with some way to lazily resolve the address ranges when
    // needed (& then the existing API used here could be built on top of that -
    // using the callback API to build the data structure and return it).
    if (Expected<std::vector<DWARFLocationExpression>> Loc =
            Die.getLocations(DW_AT_location)) {
      for (const auto &Entry : *Loc) {
        DataExtractor Data(toStringRef(Entry.Expr), DCtx.isLittleEndian(), 0);
        DWARFExpression Expression(Data, U->getAddressByteSize(),
                                   U->getFormParams().Format);
        bool Error =
            any_of(Expression, [](const DWARFExpression::Operation &Op) {
              return Op.isError();
            });
        if (Error || !Expression.verify(U))
          ReportError("DIE contains invalid DWARF expression:");
      }
    } else if (Error Err = handleErrors(
                   Loc.takeError(), [&](std::unique_ptr<ResolverError> E) {
                     return U->isDWOUnit() ? Error::success()
                                           : Error(std::move(E));
                   }))
      ReportError(toString(std::move(Err)));
    break;
  }
  case DW_AT_specification:
  case DW_AT_abstract_origin: {
    if (auto ReferencedDie = Die.getAttributeValueAsReferencedDie(Attr)) {
      auto DieTag = Die.getTag();
      auto RefTag = ReferencedDie.getTag();
      if (DieTag == RefTag)
        break;
      if (DieTag == DW_TAG_inlined_subroutine && RefTag == DW_TAG_subprogram)
        break;
      if (DieTag == DW_TAG_variable && RefTag == DW_TAG_member)
        break;
      // This might be reference to a function declaration.
      if (DieTag == DW_TAG_GNU_call_site && RefTag == DW_TAG_subprogram)
        break;
      ReportError("DIE with tag " + TagString(DieTag) + " has " +
                  AttributeString(Attr) +
                  " that points to DIE with "
                  "incompatible tag " +
                  TagString(RefTag));
    }
    break;
  }
  case DW_AT_type: {
    DWARFDie TypeDie = Die.getAttributeValueAsReferencedDie(DW_AT_type);
    if (TypeDie && !isType(TypeDie.getTag())) {
      ReportError("DIE has " + AttributeString(Attr) +
                  " with incompatible tag " + TagString(TypeDie.getTag()));
    }
    break;
  }
  case DW_AT_call_file:
  case DW_AT_decl_file: {
    if (auto FileIdx = AttrValue.Value.getAsUnsignedConstant()) {
      if (U->isDWOUnit() && !U->isTypeUnit())
        break;
      const auto *LT = U->getContext().getLineTableForUnit(U);
      if (LT) {
        if (!LT->hasFileAtIndex(*FileIdx)) {
          bool IsZeroIndexed = LT->Prologue.getVersion() >= 5;
          if (std::optional<uint64_t> LastFileIdx =
                  LT->getLastValidFileIndex()) {
            ReportError("DIE has " + AttributeString(Attr) +
                        " with an invalid file index " +
                        llvm::formatv("{0}", *FileIdx) +
                        " (valid values are [" + (IsZeroIndexed ? "0-" : "1-") +
                        llvm::formatv("{0}", *LastFileIdx) + "])");
          } else {
            ReportError("DIE has " + AttributeString(Attr) +
                        " with an invalid file index " +
                        llvm::formatv("{0}", *FileIdx) +
                        " (the file table in the prologue is empty)");
          }
        }
      } else {
        ReportError("DIE has " + AttributeString(Attr) +
                    " that references a file with index " +
                    llvm::formatv("{0}", *FileIdx) +
                    " and the compile unit has no line table");
      }
    } else {
      ReportError("DIE has " + AttributeString(Attr) +
                  " with invalid encoding");
    }
    break;
  }
  case DW_AT_call_line:
  case DW_AT_decl_line: {
    if (!AttrValue.Value.getAsUnsignedConstant()) {
      ReportError("DIE has " + AttributeString(Attr) +
                  " with invalid encoding");
    }
    break;
  }
  default:
    break;
  }
  return NumErrors;
}

unsigned DWARFVerifier::verifyDebugInfoForm(const DWARFDie &Die,
                                            DWARFAttribute &AttrValue,
                                            ReferenceMap &LocalReferences,
                                            ReferenceMap &CrossUnitReferences) {
  auto DieCU = Die.getDwarfUnit();
  unsigned NumErrors = 0;
  const auto Form = AttrValue.Value.getForm();
  switch (Form) {
  case DW_FORM_ref1:
  case DW_FORM_ref2:
  case DW_FORM_ref4:
  case DW_FORM_ref8:
  case DW_FORM_ref_udata: {
    // Verify all CU relative references are valid CU offsets.
    std::optional<uint64_t> RefVal = AttrValue.Value.getAsReference();
    assert(RefVal);
    if (RefVal) {
      auto CUSize = DieCU->getNextUnitOffset() - DieCU->getOffset();
      auto CUOffset = AttrValue.Value.getRawUValue();
      if (CUOffset >= CUSize) {
        ++NumErrors;
        error() << FormEncodingString(Form) << " CU offset "
                << format("0x%08" PRIx64, CUOffset)
                << " is invalid (must be less than CU size of "
                << format("0x%08" PRIx64, CUSize) << "):\n";
        Die.dump(OS, 0, DumpOpts);
        dump(Die) << '\n';
      } else {
        // Valid reference, but we will verify it points to an actual
        // DIE later.
        LocalReferences[*RefVal].insert(Die.getOffset());
      }
    }
    break;
  }
  case DW_FORM_ref_addr: {
    // Verify all absolute DIE references have valid offsets in the
    // .debug_info section.
    std::optional<uint64_t> RefVal = AttrValue.Value.getAsReference();
    assert(RefVal);
    if (RefVal) {
      if (*RefVal >= DieCU->getInfoSection().Data.size()) {
        ++NumErrors;
        error() << "DW_FORM_ref_addr offset beyond .debug_info "
                   "bounds:\n";
        dump(Die) << '\n';
      } else {
        // Valid reference, but we will verify it points to an actual
        // DIE later.
        CrossUnitReferences[*RefVal].insert(Die.getOffset());
      }
    }
    break;
  }
  case DW_FORM_strp:
  case DW_FORM_strx:
  case DW_FORM_strx1:
  case DW_FORM_strx2:
  case DW_FORM_strx3:
  case DW_FORM_strx4:
  case DW_FORM_line_strp: {
    if (Error E = AttrValue.Value.getAsCString().takeError()) {
      ++NumErrors;
      error() << toString(std::move(E)) << ":\n";
      dump(Die) << '\n';
    }
    break;
  }
  default:
    break;
  }
  return NumErrors;
}

unsigned DWARFVerifier::verifyDebugInfoReferences(
    const ReferenceMap &References,
    llvm::function_ref<DWARFUnit *(uint64_t)> GetUnitForOffset) {
  auto GetDIEForOffset = [&](uint64_t Offset) {
    if (DWARFUnit *U = GetUnitForOffset(Offset))
      return U->getDIEForOffset(Offset);
    return DWARFDie();
  };
  unsigned NumErrors = 0;
  for (const std::pair<const uint64_t, std::set<uint64_t>> &Pair :
       References) {
    if (GetDIEForOffset(Pair.first))
      continue;
    ++NumErrors;
    error() << "invalid DIE reference " << format("0x%08" PRIx64, Pair.first)
            << ". Offset is in between DIEs:\n";
    for (auto Offset : Pair.second)
      dump(GetDIEForOffset(Offset)) << '\n';
    OS << "\n";
  }
  return NumErrors;
}

void DWARFVerifier::verifyDebugLineStmtOffsets() {
  std::map<uint64_t, DWARFDie> StmtListToDie;
  for (const auto &CU : DCtx.compile_units()) {
    auto Die = CU->getUnitDIE();
    // Get the attribute value as a section offset. No need to produce an
    // error here if the encoding isn't correct because we validate this in
    // the .debug_info verifier.
    auto StmtSectionOffset = toSectionOffset(Die.find(DW_AT_stmt_list));
    if (!StmtSectionOffset)
      continue;
    const uint64_t LineTableOffset = *StmtSectionOffset;
    auto LineTable = DCtx.getLineTableForUnit(CU.get());
    if (LineTableOffset < DCtx.getDWARFObj().getLineSection().Data.size()) {
      if (!LineTable) {
        ++NumDebugLineErrors;
        error() << ".debug_line[" << format("0x%08" PRIx64, LineTableOffset)
                << "] was not able to be parsed for CU:\n";
        dump(Die) << '\n';
        continue;
      }
    } else {
      // Make sure we don't get a valid line table back if the offset is wrong.
      assert(LineTable == nullptr);
      // Skip this line table as it isn't valid. No need to create an error
      // here because we validate this in the .debug_info verifier.
      continue;
    }
    auto Iter = StmtListToDie.find(LineTableOffset);
    if (Iter != StmtListToDie.end()) {
      ++NumDebugLineErrors;
      error() << "two compile unit DIEs, "
              << format("0x%08" PRIx64, Iter->second.getOffset()) << " and "
              << format("0x%08" PRIx64, Die.getOffset())
              << ", have the same DW_AT_stmt_list section offset:\n";
      dump(Iter->second);
      dump(Die) << '\n';
      // Already verified this line table before, no need to do it again.
      continue;
    }
    StmtListToDie[LineTableOffset] = Die;
  }
}

void DWARFVerifier::verifyDebugLineRows() {
  for (const auto &CU : DCtx.compile_units()) {
    auto Die = CU->getUnitDIE();
    auto LineTable = DCtx.getLineTableForUnit(CU.get());
    // If there is no line table we will have created an error in the
    // .debug_info verifier or in verifyDebugLineStmtOffsets().
    if (!LineTable)
      continue;

    // Verify prologue.
    bool isDWARF5 = LineTable->Prologue.getVersion() >= 5;
    uint32_t MaxDirIndex = LineTable->Prologue.IncludeDirectories.size();
    uint32_t MinFileIndex = isDWARF5 ? 0 : 1;
    uint32_t FileIndex = MinFileIndex;
    StringMap<uint16_t> FullPathMap;
    for (const auto &FileName : LineTable->Prologue.FileNames) {
      // Verify directory index.
      if (FileName.DirIdx > MaxDirIndex) {
        ++NumDebugLineErrors;
        error() << ".debug_line["
                << format("0x%08" PRIx64,
                          *toSectionOffset(Die.find(DW_AT_stmt_list)))
                << "].prologue.file_names[" << FileIndex
                << "].dir_idx contains an invalid index: " << FileName.DirIdx
                << "\n";
      }

      // Check file paths for duplicates.
      std::string FullPath;
      const bool HasFullPath = LineTable->getFileNameByIndex(
          FileIndex, CU->getCompilationDir(),
          DILineInfoSpecifier::FileLineInfoKind::AbsoluteFilePath, FullPath);
      assert(HasFullPath && "Invalid index?");
      (void)HasFullPath;
      auto It = FullPathMap.find(FullPath);
      if (It == FullPathMap.end())
        FullPathMap[FullPath] = FileIndex;
      else if (It->second != FileIndex) {
        warn() << ".debug_line["
               << format("0x%08" PRIx64,
                         *toSectionOffset(Die.find(DW_AT_stmt_list)))
               << "].prologue.file_names[" << FileIndex
               << "] is a duplicate of file_names[" << It->second << "]\n";
      }

      FileIndex++;
    }

    // Verify rows.
    uint64_t PrevAddress = 0;
    uint32_t RowIndex = 0;
    for (const auto &Row : LineTable->Rows) {
      // Verify row address.
      if (Row.Address.Address < PrevAddress) {
        ++NumDebugLineErrors;
        error() << ".debug_line["
                << format("0x%08" PRIx64,
                          *toSectionOffset(Die.find(DW_AT_stmt_list)))
                << "] row[" << RowIndex
                << "] decreases in address from previous row:\n";

        DWARFDebugLine::Row::dumpTableHeader(OS, 0);
        if (RowIndex > 0)
          LineTable->Rows[RowIndex - 1].dump(OS);
        Row.dump(OS);
        OS << '\n';
      }

      // Verify file index.
      if (!LineTable->hasFileAtIndex(Row.File)) {
        ++NumDebugLineErrors;
        error() << ".debug_line["
                << format("0x%08" PRIx64,
                          *toSectionOffset(Die.find(DW_AT_stmt_list)))
                << "][" << RowIndex << "] has invalid file index " << Row.File
                << " (valid values are [" << MinFileIndex << ','
                << LineTable->Prologue.FileNames.size()
                << (isDWARF5 ? ")" : "]") << "):\n";
        DWARFDebugLine::Row::dumpTableHeader(OS, 0);
        Row.dump(OS);
        OS << '\n';
      }
      if (Row.EndSequence)
        PrevAddress = 0;
      else
        PrevAddress = Row.Address.Address;
      ++RowIndex;
    }
  }
}

DWARFVerifier::DWARFVerifier(raw_ostream &S, DWARFContext &D,
                             DIDumpOptions DumpOpts)
    : OS(S), DCtx(D), DumpOpts(std::move(DumpOpts)), IsObjectFile(false),
      IsMachOObject(false) {
  if (const auto *F = DCtx.getDWARFObj().getFile()) {
    IsObjectFile = F->isRelocatableObject();
    IsMachOObject = F->isMachO();
  }
}

bool DWARFVerifier::handleDebugLine() {
  NumDebugLineErrors = 0;
  OS << "Verifying .debug_line...\n";
  verifyDebugLineStmtOffsets();
  verifyDebugLineRows();
  return NumDebugLineErrors == 0;
}

unsigned DWARFVerifier::verifyAppleAccelTable(const DWARFSection *AccelSection,
                                              DataExtractor *StrData,
                                              const char *SectionName) {
  unsigned NumErrors = 0;
  DWARFDataExtractor AccelSectionData(DCtx.getDWARFObj(), *AccelSection,
                                      DCtx.isLittleEndian(), 0);
  AppleAcceleratorTable AccelTable(AccelSectionData, *StrData);

  OS << "Verifying " << SectionName << "...\n";

  // Verify that the fixed part of the header is not too short.
  if (!AccelSectionData.isValidOffset(AccelTable.getSizeHdr())) {
    error() << "Section is too small to fit a section header.\n";
    return 1;
  }

  // Verify that the section is not too short.
  if (Error E = AccelTable.extract()) {
    error() << toString(std::move(E)) << '\n';
    return 1;
  }

  // Verify that all buckets have a valid hash index or are empty.
  uint32_t NumBuckets = AccelTable.getNumBuckets();
  uint32_t NumHashes = AccelTable.getNumHashes();

  uint64_t BucketsOffset =
      AccelTable.getSizeHdr() + AccelTable.getHeaderDataLength();
  uint64_t HashesBase = BucketsOffset + NumBuckets * 4;
  uint64_t OffsetsBase = HashesBase + NumHashes * 4;
  for (uint32_t BucketIdx = 0; BucketIdx < NumBuckets; ++BucketIdx) {
    uint32_t HashIdx = AccelSectionData.getU32(&BucketsOffset);
    if (HashIdx >= NumHashes && HashIdx != UINT32_MAX) {
      error() << format("Bucket[%d] has invalid hash index: %u.\n", BucketIdx,
                        HashIdx);
      ++NumErrors;
    }
  }
  uint32_t NumAtoms = AccelTable.getAtomsDesc().size();
  if (NumAtoms == 0) {
    error() << "No atoms: failed to read HashData.\n";
    return 1;
  }
  if (!AccelTable.validateForms()) {
    error() << "Unsupported form: failed to read HashData.\n";
    return 1;
  }

  for (uint32_t HashIdx = 0; HashIdx < NumHashes; ++HashIdx) {
    uint64_t HashOffset = HashesBase + 4 * HashIdx;
    uint64_t DataOffset = OffsetsBase + 4 * HashIdx;
    uint32_t Hash = AccelSectionData.getU32(&HashOffset);
    uint64_t HashDataOffset = AccelSectionData.getU32(&DataOffset);
    if (!AccelSectionData.isValidOffsetForDataOfSize(HashDataOffset,
                                                     sizeof(uint64_t))) {
      error() << format("Hash[%d] has invalid HashData offset: "
                        "0x%08" PRIx64 ".\n",
                        HashIdx, HashDataOffset);
      ++NumErrors;
    }

    uint64_t StrpOffset;
    uint64_t StringOffset;
    uint32_t StringCount = 0;
    uint64_t Offset;
    unsigned Tag;
    while ((StrpOffset = AccelSectionData.getU32(&HashDataOffset)) != 0) {
      const uint32_t NumHashDataObjects =
          AccelSectionData.getU32(&HashDataOffset);
      for (uint32_t HashDataIdx = 0; HashDataIdx < NumHashDataObjects;
           ++HashDataIdx) {
        std::tie(Offset, Tag) = AccelTable.readAtoms(&HashDataOffset);
        auto Die = DCtx.getDIEForOffset(Offset);
        if (!Die) {
          const uint32_t BucketIdx =
              NumBuckets ? (Hash % NumBuckets) : UINT32_MAX;
          StringOffset = StrpOffset;
          const char *Name = StrData->getCStr(&StringOffset);
          if (!Name)
            Name = "<NULL>";

          error() << format(
              "%s Bucket[%d] Hash[%d] = 0x%08x "
              "Str[%u] = 0x%08" PRIx64 " DIE[%d] = 0x%08" PRIx64 " "
              "is not a valid DIE offset for \"%s\".\n",
              SectionName, BucketIdx, HashIdx, Hash, StringCount, StrpOffset,
              HashDataIdx, Offset, Name);

          ++NumErrors;
          continue;
        }
        if ((Tag != dwarf::DW_TAG_null) && (Die.getTag() != Tag)) {
          error() << "Tag " << dwarf::TagString(Tag)
                  << " in accelerator table does not match Tag "
                  << dwarf::TagString(Die.getTag()) << " of DIE[" << HashDataIdx
                  << "].\n";
          ++NumErrors;
        }
      }
      ++StringCount;
    }
  }
  return NumErrors;
}

unsigned
DWARFVerifier::verifyDebugNamesCULists(const DWARFDebugNames &AccelTable) {
  // A map from CU offset to the (first) Name Index offset which claims to index
  // this CU.
  DenseMap<uint64_t, uint64_t> CUMap;
  const uint64_t NotIndexed = std::numeric_limits<uint64_t>::max();

  CUMap.reserve(DCtx.getNumCompileUnits());
  for (const auto &CU : DCtx.compile_units())
    CUMap[CU->getOffset()] = NotIndexed;

  unsigned NumErrors = 0;
  for (const DWARFDebugNames::NameIndex &NI : AccelTable) {
    if (NI.getCUCount() == 0) {
      error() << formatv("Name Index @ {0:x} does not index any CU\n",
                         NI.getUnitOffset());
      ++NumErrors;
      continue;
    }
    for (uint32_t CU = 0, End = NI.getCUCount(); CU < End; ++CU) {
      uint64_t Offset = NI.getCUOffset(CU);
      auto Iter = CUMap.find(Offset);

      if (Iter == CUMap.end()) {
        error() << formatv(
            "Name Index @ {0:x} references a non-existing CU @ {1:x}\n",
            NI.getUnitOffset(), Offset);
        ++NumErrors;
        continue;
      }

      if (Iter->second != NotIndexed) {
        error() << formatv("Name Index @ {0:x} references a CU @ {1:x}, but "
                           "this CU is already indexed by Name Index @ {2:x}\n",
                           NI.getUnitOffset(), Offset, Iter->second);
        continue;
      }
      Iter->second = NI.getUnitOffset();
    }
  }

  for (const auto &KV : CUMap) {
    if (KV.second == NotIndexed)
      warn() << formatv("CU @ {0:x} not covered by any Name Index\n", KV.first);
  }

  return NumErrors;
}

unsigned
DWARFVerifier::verifyNameIndexBuckets(const DWARFDebugNames::NameIndex &NI,
                                      const DataExtractor &StrData) {
  struct BucketInfo {
    uint32_t Bucket;
    uint32_t Index;

    constexpr BucketInfo(uint32_t Bucket, uint32_t Index)
        : Bucket(Bucket), Index(Index) {}
    bool operator<(const BucketInfo &RHS) const { return Index < RHS.Index; }
  };

  uint32_t NumErrors = 0;
  if (NI.getBucketCount() == 0) {
    warn() << formatv("Name Index @ {0:x} does not contain a hash table.\n",
                      NI.getUnitOffset());
    return NumErrors;
  }

  // Build up a list of (Bucket, Index) pairs. We use this later to verify that
  // each Name is reachable from the appropriate bucket.
  std::vector<BucketInfo> BucketStarts;
  BucketStarts.reserve(NI.getBucketCount() + 1);
  for (uint32_t Bucket = 0, End = NI.getBucketCount(); Bucket < End; ++Bucket) {
    uint32_t Index = NI.getBucketArrayEntry(Bucket);
    if (Index > NI.getNameCount()) {
      error() << formatv("Bucket {0} of Name Index @ {1:x} contains invalid "
                         "value {2}. Valid range is [0, {3}].\n",
                         Bucket, NI.getUnitOffset(), Index, NI.getNameCount());
      ++NumErrors;
      continue;
    }
    if (Index > 0)
      BucketStarts.emplace_back(Bucket, Index);
  }

  // If there were any buckets with invalid values, skip further checks as they
  // will likely produce many errors which will only confuse the actual root
  // problem.
  if (NumErrors > 0)
    return NumErrors;

  // Sort the list in the order of increasing "Index" entries.
  array_pod_sort(BucketStarts.begin(), BucketStarts.end());

  // Insert a sentinel entry at the end, so we can check that the end of the
  // table is covered in the loop below.
  BucketStarts.emplace_back(NI.getBucketCount(), NI.getNameCount() + 1);

  // Loop invariant: NextUncovered is the (1-based) index of the first Name
  // which is not reachable by any of the buckets we processed so far (and
  // hasn't been reported as uncovered).
  uint32_t NextUncovered = 1;
  for (const BucketInfo &B : BucketStarts) {
    // Under normal circumstances B.Index be equal to NextUncovered, but it can
    // be less if a bucket points to names which are already known to be in some
    // bucket we processed earlier. In that case, we won't trigger this error,
    // but report the mismatched hash value error instead. (We know the hash
    // will not match because we have already verified that the name's hash
    // puts it into the previous bucket.)
    if (B.Index > NextUncovered) {
      error() << formatv("Name Index @ {0:x}: Name table entries [{1}, {2}] "
                         "are not covered by the hash table.\n",
                         NI.getUnitOffset(), NextUncovered, B.Index - 1);
      ++NumErrors;
    }
    uint32_t Idx = B.Index;

    // The rest of the checks apply only to non-sentinel entries.
    if (B.Bucket == NI.getBucketCount())
      break;

    // This triggers if a non-empty bucket points to a name with a mismatched
    // hash. Clients are likely to interpret this as an empty bucket, because a
    // mismatched hash signals the end of a bucket, but if this is indeed an
    // empty bucket, the producer should have signalled this by marking the
    // bucket as empty.
    uint32_t FirstHash = NI.getHashArrayEntry(Idx);
    if (FirstHash % NI.getBucketCount() != B.Bucket) {
      error() << formatv(
          "Name Index @ {0:x}: Bucket {1} is not empty but points to a "
          "mismatched hash value {2:x} (belonging to bucket {3}).\n",
          NI.getUnitOffset(), B.Bucket, FirstHash,
          FirstHash % NI.getBucketCount());
      ++NumErrors;
    }

    // This find the end of this bucket and also verifies that all the hashes in
    // this bucket are correct by comparing the stored hashes to the ones we
    // compute ourselves.
    while (Idx <= NI.getNameCount()) {
      uint32_t Hash = NI.getHashArrayEntry(Idx);
      if (Hash % NI.getBucketCount() != B.Bucket)
        break;

      const char *Str = NI.getNameTableEntry(Idx).getString();
      if (caseFoldingDjbHash(Str) != Hash) {
        error() << formatv("Name Index @ {0:x}: String ({1}) at index {2} "
                           "hashes to {3:x}, but "
                           "the Name Index hash is {4:x}\n",
                           NI.getUnitOffset(), Str, Idx,
                           caseFoldingDjbHash(Str), Hash);
        ++NumErrors;
      }

      ++Idx;
    }
    NextUncovered = std::max(NextUncovered, Idx);
  }
  return NumErrors;
}

unsigned DWARFVerifier::verifyNameIndexAttribute(
    const DWARFDebugNames::NameIndex &NI, const DWARFDebugNames::Abbrev &Abbr,
    DWARFDebugNames::AttributeEncoding AttrEnc) {
  StringRef FormName = dwarf::FormEncodingString(AttrEnc.Form);
  if (FormName.empty()) {
    error() << formatv("NameIndex @ {0:x}: Abbreviation {1:x}: {2} uses an "
                       "unknown form: {3}.\n",
                       NI.getUnitOffset(), Abbr.Code, AttrEnc.Index,
                       AttrEnc.Form);
    return 1;
  }

  if (AttrEnc.Index == DW_IDX_type_hash) {
    if (AttrEnc.Form != dwarf::DW_FORM_data8) {
      error() << formatv(
          "NameIndex @ {0:x}: Abbreviation {1:x}: DW_IDX_type_hash "
          "uses an unexpected form {2} (should be {3}).\n",
          NI.getUnitOffset(), Abbr.Code, AttrEnc.Form, dwarf::DW_FORM_data8);
      return 1;
    }
  }

  // A list of known index attributes and their expected form classes.
  // DW_IDX_type_hash is handled specially in the check above, as it has a
  // specific form (not just a form class) we should expect.
  struct FormClassTable {
    dwarf::Index Index;
    DWARFFormValue::FormClass Class;
    StringLiteral ClassName;
  };
  static constexpr FormClassTable Table[] = {
      {dwarf::DW_IDX_compile_unit, DWARFFormValue::FC_Constant, {"constant"}},
      {dwarf::DW_IDX_type_unit, DWARFFormValue::FC_Constant, {"constant"}},
      {dwarf::DW_IDX_die_offset, DWARFFormValue::FC_Reference, {"reference"}},
      {dwarf::DW_IDX_parent, DWARFFormValue::FC_Constant, {"constant"}},
  };

  ArrayRef<FormClassTable> TableRef(Table);
  auto Iter = find_if(TableRef, [AttrEnc](const FormClassTable &T) {
    return T.Index == AttrEnc.Index;
  });
  if (Iter == TableRef.end()) {
    warn() << formatv("NameIndex @ {0:x}: Abbreviation {1:x} contains an "
                      "unknown index attribute: {2}.\n",
                      NI.getUnitOffset(), Abbr.Code, AttrEnc.Index);
    return 0;
  }

  if (!DWARFFormValue(AttrEnc.Form).isFormClass(Iter->Class)) {
    error() << formatv("NameIndex @ {0:x}: Abbreviation {1:x}: {2} uses an "
                       "unexpected form {3} (expected form class {4}).\n",
                       NI.getUnitOffset(), Abbr.Code, AttrEnc.Index,
                       AttrEnc.Form, Iter->ClassName);
    return 1;
  }
  return 0;
}

unsigned
DWARFVerifier::verifyNameIndexAbbrevs(const DWARFDebugNames::NameIndex &NI) {
  if (NI.getLocalTUCount() + NI.getForeignTUCount() > 0) {
    warn() << formatv("Name Index @ {0:x}: Verifying indexes of type units is "
                      "not currently supported.\n",
                      NI.getUnitOffset());
    return 0;
  }

  unsigned NumErrors = 0;
  for (const auto &Abbrev : NI.getAbbrevs()) {
    StringRef TagName = dwarf::TagString(Abbrev.Tag);
    if (TagName.empty()) {
      warn() << formatv("NameIndex @ {0:x}: Abbreviation {1:x} references an "
                        "unknown tag: {2}.\n",
                        NI.getUnitOffset(), Abbrev.Code, Abbrev.Tag);
    }
    SmallSet<unsigned, 5> Attributes;
    for (const auto &AttrEnc : Abbrev.Attributes) {
      if (!Attributes.insert(AttrEnc.Index).second) {
        error() << formatv("NameIndex @ {0:x}: Abbreviation {1:x} contains "
                           "multiple {2} attributes.\n",
                           NI.getUnitOffset(), Abbrev.Code, AttrEnc.Index);
        ++NumErrors;
        continue;
      }
      NumErrors += verifyNameIndexAttribute(NI, Abbrev, AttrEnc);
    }

    if (NI.getCUCount() > 1 && !Attributes.count(dwarf::DW_IDX_compile_unit)) {
      error() << formatv("NameIndex @ {0:x}: Indexing multiple compile units "
                         "and abbreviation {1:x} has no {2} attribute.\n",
                         NI.getUnitOffset(), Abbrev.Code,
                         dwarf::DW_IDX_compile_unit);
      ++NumErrors;
    }
    if (!Attributes.count(dwarf::DW_IDX_die_offset)) {
      error() << formatv(
          "NameIndex @ {0:x}: Abbreviation {1:x} has no {2} attribute.\n",
          NI.getUnitOffset(), Abbrev.Code, dwarf::DW_IDX_die_offset);
      ++NumErrors;
    }
  }
  return NumErrors;
}

static SmallVector<StringRef, 2> getNames(const DWARFDie &DIE,
                                          bool IncludeLinkageName = true) {
  SmallVector<StringRef, 2> Result;
  if (const char *Str = DIE.getShortName())
    Result.emplace_back(Str);
  else if (DIE.getTag() == dwarf::DW_TAG_namespace)
    Result.emplace_back("(anonymous namespace)");

  if (IncludeLinkageName) {
    if (const char *Str = DIE.getLinkageName())
      Result.emplace_back(Str);
  }

  return Result;
}

unsigned DWARFVerifier::verifyNameIndexEntries(
    const DWARFDebugNames::NameIndex &NI,
    const DWARFDebugNames::NameTableEntry &NTE) {
  // Verifying type unit indexes not supported.
  if (NI.getLocalTUCount() + NI.getForeignTUCount() > 0)
    return 0;

  const char *CStr = NTE.getString();
  if (!CStr) {
    error() << formatv(
        "Name Index @ {0:x}: Unable to get string associated with name {1}.\n",
        NI.getUnitOffset(), NTE.getIndex());
    return 1;
  }
  StringRef Str(CStr);

  unsigned NumErrors = 0;
  unsigned NumEntries = 0;
  uint64_t EntryID = NTE.getEntryOffset();
  uint64_t NextEntryID = EntryID;
  Expected<DWARFDebugNames::Entry> EntryOr = NI.getEntry(&NextEntryID);
  for (; EntryOr; ++NumEntries, EntryID = NextEntryID,
                                EntryOr = NI.getEntry(&NextEntryID)) {
    uint32_t CUIndex = *EntryOr->getCUIndex();
    if (CUIndex > NI.getCUCount()) {
      error() << formatv("Name Index @ {0:x}: Entry @ {1:x} contains an "
                         "invalid CU index ({2}).\n",
                         NI.getUnitOffset(), EntryID, CUIndex);
      ++NumErrors;
      continue;
    }
    uint64_t CUOffset = NI.getCUOffset(CUIndex);
    uint64_t DIEOffset = CUOffset + *EntryOr->getDIEUnitOffset();
    DWARFDie DIE = DCtx.getDIEForOffset(DIEOffset);
    if (!DIE) {
      error() << formatv("Name Index @ {0:x}: Entry @ {1:x} references a "
                         "non-existing DIE @ {2:x}.\n",
                         NI.getUnitOffset(), EntryID, DIEOffset);
      ++NumErrors;
      continue;
    }
    if (DIE.getDwarfUnit()->getOffset() != CUOffset) {
      error() << formatv("Name Index @ {0:x}: Entry @ {1:x}: mismatched CU of "
                         "DIE @ {2:x}: index - {3:x}; debug_info - {4:x}.\n",
                         NI.getUnitOffset(), EntryID, DIEOffset, CUOffset,
                         DIE.getDwarfUnit()->getOffset());
      ++NumErrors;
    }
    if (DIE.getTag() != EntryOr->tag()) {
      error() << formatv("Name Index @ {0:x}: Entry @ {1:x}: mismatched Tag of "
                         "DIE @ {2:x}: index - {3}; debug_info - {4}.\n",
                         NI.getUnitOffset(), EntryID, DIEOffset, EntryOr->tag(),
                         DIE.getTag());
      ++NumErrors;
    }

    auto EntryNames = getNames(DIE);
    if (!is_contained(EntryNames, Str)) {
      error() << formatv("Name Index @ {0:x}: Entry @ {1:x}: mismatched Name "
                         "of DIE @ {2:x}: index - {3}; debug_info - {4}.\n",
                         NI.getUnitOffset(), EntryID, DIEOffset, Str,
                         make_range(EntryNames.begin(), EntryNames.end()));
      ++NumErrors;
    }
  }
  handleAllErrors(EntryOr.takeError(),
                  [&](const DWARFDebugNames::SentinelError &) {
                    if (NumEntries > 0)
                      return;
                    error() << formatv("Name Index @ {0:x}: Name {1} ({2}) is "
                                       "not associated with any entries.\n",
                                       NI.getUnitOffset(), NTE.getIndex(), Str);
                    ++NumErrors;
                  },
                  [&](const ErrorInfoBase &Info) {
                    error()
                        << formatv("Name Index @ {0:x}: Name {1} ({2}): {3}\n",
                                   NI.getUnitOffset(), NTE.getIndex(), Str,
                                   Info.message());
                    ++NumErrors;
                  });
  return NumErrors;
}

static bool isVariableIndexable(const DWARFDie &Die, DWARFContext &DCtx) {
  Expected<std::vector<DWARFLocationExpression>> Loc =
      Die.getLocations(DW_AT_location);
  if (!Loc) {
    consumeError(Loc.takeError());
    return false;
  }
  DWARFUnit *U = Die.getDwarfUnit();
  for (const auto &Entry : *Loc) {
    DataExtractor Data(toStringRef(Entry.Expr), DCtx.isLittleEndian(),
                       U->getAddressByteSize());
    DWARFExpression Expression(Data, U->getAddressByteSize(),
                               U->getFormParams().Format);
    bool IsInteresting =
        any_of(Expression, [](const DWARFExpression::Operation &Op) {
          return !Op.isError() && (Op.getCode() == DW_OP_addr ||
                                   Op.getCode() == DW_OP_form_tls_address ||
                                   Op.getCode() == DW_OP_GNU_push_tls_address);
        });
    if (IsInteresting)
      return true;
  }
  return false;
}

unsigned DWARFVerifier::verifyNameIndexCompleteness(
    const DWARFDie &Die, const DWARFDebugNames::NameIndex &NI) {

  // First check, if the Die should be indexed. The code follows the DWARF v5
  // wording as closely as possible.

  // "All non-defining declarations (that is, debugging information entries
  // with a DW_AT_declaration attribute) are excluded."
  if (Die.find(DW_AT_declaration))
    return 0;

  // "DW_TAG_namespace debugging information entries without a DW_AT_name
  // attribute are included with the name “(anonymous namespace)”.
  // All other debugging information entries without a DW_AT_name attribute
  // are excluded."
  // "If a subprogram or inlined subroutine is included, and has a
  // DW_AT_linkage_name attribute, there will be an additional index entry for
  // the linkage name."
  auto IncludeLinkageName = Die.getTag() == DW_TAG_subprogram ||
                            Die.getTag() == DW_TAG_inlined_subroutine;
  auto EntryNames = getNames(Die, IncludeLinkageName);
  if (EntryNames.empty())
    return 0;

  // We deviate from the specification here, which says:
  // "The name index must contain an entry for each debugging information entry
  // that defines a named subprogram, label, variable, type, or namespace,
  // subject to ..."
  // Explicitly exclude all TAGs that we know shouldn't be indexed.
  switch (Die.getTag()) {
  // Compile units and modules have names but shouldn't be indexed.
  case DW_TAG_compile_unit:
  case DW_TAG_module:
    return 0;

  // Function and template parameters are not globally visible, so we shouldn't
  // index them.
  case DW_TAG_formal_parameter:
  case DW_TAG_template_value_parameter:
  case DW_TAG_template_type_parameter:
  case DW_TAG_GNU_template_parameter_pack:
  case DW_TAG_GNU_template_template_param:
    return 0;

  // Object members aren't globally visible.
  case DW_TAG_member:
    return 0;

  // According to a strict reading of the specification, enumerators should not
  // be indexed (and LLVM currently does not do that). However, this causes
  // problems for the debuggers, so we may need to reconsider this.
  case DW_TAG_enumerator:
    return 0;

  // Imported declarations should not be indexed according to the specification
  // and LLVM currently does not do that.
  case DW_TAG_imported_declaration:
    return 0;

  // "DW_TAG_subprogram, DW_TAG_inlined_subroutine, and DW_TAG_label debugging
  // information entries without an address attribute (DW_AT_low_pc,
  // DW_AT_high_pc, DW_AT_ranges, or DW_AT_entry_pc) are excluded."
  case DW_TAG_subprogram:
  case DW_TAG_inlined_subroutine:
  case DW_TAG_label:
    if (Die.findRecursively(
            {DW_AT_low_pc, DW_AT_high_pc, DW_AT_ranges, DW_AT_entry_pc}))
      break;
    return 0;

  // "DW_TAG_variable debugging information entries with a DW_AT_location
  // attribute that includes a DW_OP_addr or DW_OP_form_tls_address operator are
  // included; otherwise, they are excluded."
  //
  // LLVM extension: We also add DW_OP_GNU_push_tls_address to this list.
  case DW_TAG_variable:
    if (isVariableIndexable(Die, DCtx))
      break;
    return 0;

  default:
    break;
  }

  // Now we know that our Die should be present in the Index. Let's check if
  // that's the case.
  unsigned NumErrors = 0;
  uint64_t DieUnitOffset = Die.getOffset() - Die.getDwarfUnit()->getOffset();
  for (StringRef Name : EntryNames) {
    if (none_of(NI.equal_range(Name), [&](const DWARFDebugNames::Entry &E) {
          return E.getDIEUnitOffset() == DieUnitOffset;
        })) {
      error() << formatv("Name Index @ {0:x}: Entry for DIE @ {1:x} ({2}) with "
                         "name {3} missing.\n",
                         NI.getUnitOffset(), Die.getOffset(), Die.getTag(),
                         Name);
      ++NumErrors;
    }
  }
  return NumErrors;
}

unsigned DWARFVerifier::verifyDebugNames(const DWARFSection &AccelSection,
                                         const DataExtractor &StrData) {
  unsigned NumErrors = 0;
  DWARFDataExtractor AccelSectionData(DCtx.getDWARFObj(), AccelSection,
                                      DCtx.isLittleEndian(), 0);
  DWARFDebugNames AccelTable(AccelSectionData, StrData);

  OS << "Verifying .debug_names...\n";

  // This verifies that we can read individual name indices and their
  // abbreviation tables.
  if (Error E = AccelTable.extract()) {
    error() << toString(std::move(E)) << '\n';
    return 1;
  }

  NumErrors += verifyDebugNamesCULists(AccelTable);
  for (const auto &NI : AccelTable)
    NumErrors += verifyNameIndexBuckets(NI, StrData);
  for (const auto &NI : AccelTable)
    NumErrors += verifyNameIndexAbbrevs(NI);

  // Don't attempt Entry validation if any of the previous checks found errors
  if (NumErrors > 0)
    return NumErrors;
  for (const auto &NI : AccelTable)
    for (const DWARFDebugNames::NameTableEntry &NTE : NI)
      NumErrors += verifyNameIndexEntries(NI, NTE);

  if (NumErrors > 0)
    return NumErrors;

  for (const std::unique_ptr<DWARFUnit> &U : DCtx.compile_units()) {
    if (const DWARFDebugNames::NameIndex *NI =
            AccelTable.getCUNameIndex(U->getOffset())) {
      auto *CU = cast<DWARFCompileUnit>(U.get());
      for (const DWARFDebugInfoEntry &Die : CU->dies())
        NumErrors += verifyNameIndexCompleteness(DWARFDie(CU, &Die), *NI);
    }
  }
  return NumErrors;
}

bool DWARFVerifier::handleAccelTables() {
  const DWARFObject &D = DCtx.getDWARFObj();
  DataExtractor StrData(D.getStrSection(), DCtx.isLittleEndian(), 0);
  unsigned NumErrors = 0;
  if (!D.getAppleNamesSection().Data.empty())
    NumErrors += verifyAppleAccelTable(&D.getAppleNamesSection(), &StrData,
                                       ".apple_names");
  if (!D.getAppleTypesSection().Data.empty())
    NumErrors += verifyAppleAccelTable(&D.getAppleTypesSection(), &StrData,
                                       ".apple_types");
  if (!D.getAppleNamespacesSection().Data.empty())
    NumErrors += verifyAppleAccelTable(&D.getAppleNamespacesSection(), &StrData,
                                       ".apple_namespaces");
  if (!D.getAppleObjCSection().Data.empty())
    NumErrors += verifyAppleAccelTable(&D.getAppleObjCSection(), &StrData,
                                       ".apple_objc");

  if (!D.getNamesSection().Data.empty())
    NumErrors += verifyDebugNames(D.getNamesSection(), StrData);
  return NumErrors == 0;
}

bool DWARFVerifier::handleDebugStrOffsets() {
  OS << "Verifying .debug_str_offsets...\n";
  const DWARFObject &DObj = DCtx.getDWARFObj();
  bool Success = true;
  Success &= verifyDebugStrOffsets(
      ".debug_str_offsets.dwo", DObj.getStrOffsetsDWOSection(),
      DObj.getStrDWOSection(), &DWARFObject::forEachInfoDWOSections);
  Success &= verifyDebugStrOffsets(
      ".debug_str_offsets", DObj.getStrOffsetsSection(), DObj.getStrSection(),
      &DWARFObject::forEachInfoSections);
  return Success;
}

bool DWARFVerifier::verifyDebugStrOffsets(
    StringRef SectionName, const DWARFSection &Section, StringRef StrData,
    void (DWARFObject::*VisitInfoSections)(
        function_ref<void(const DWARFSection &)>) const) {
  const DWARFObject &DObj = DCtx.getDWARFObj();
  uint16_t InfoVersion = 0;
  DwarfFormat InfoFormat = DwarfFormat::DWARF32;
  (DObj.*VisitInfoSections)([&](const DWARFSection &S) {
    if (InfoVersion)
      return;
    DWARFDataExtractor DebugInfoData(DObj, S, DCtx.isLittleEndian(), 0);
    uint64_t Offset = 0;
    InfoFormat = DebugInfoData.getInitialLength(&Offset).second;
    InfoVersion = DebugInfoData.getU16(&Offset);
  });

  DWARFDataExtractor DA(DObj, Section, DCtx.isLittleEndian(), 0);

  DataExtractor::Cursor C(0);
  uint64_t NextUnit = 0;
  bool Success = true;
  while (C.seek(NextUnit), C.tell() < DA.getData().size()) {
    DwarfFormat Format;
    uint64_t Length;
    uint64_t StartOffset = C.tell();
    if (InfoVersion == 4) {
      Format = InfoFormat;
      Length = DA.getData().size();
      NextUnit = C.tell() + Length;
    } else {
      std::tie(Length, Format) = DA.getInitialLength(C);
      if (!C)
        break;
      if (C.tell() + Length > DA.getData().size()) {
        error() << formatv(
            "{0}: contribution {1:X}: length exceeds available space "
            "(contribution "
            "offset ({1:X}) + length field space ({2:X}) + length ({3:X}) == "
            "{4:X} > section size {5:X})\n",
            SectionName, StartOffset, C.tell() - StartOffset, Length,
            C.tell() + Length, DA.getData().size());
        Success = false;
        // Nothing more to do - no other contributions to try.
        break;
      }
      NextUnit = C.tell() + Length;
      uint8_t Version = DA.getU16(C);
      if (C && Version != 5) {
        error() << formatv("{0}: contribution {1:X}: invalid version {2}\n",
                           SectionName, StartOffset, Version);
        Success = false;
        // Can't parse the rest of this contribution, since we don't know the
        // version, but we can pick up with the next contribution.
        continue;
      }
      (void)DA.getU16(C); // padding
    }
    uint64_t OffsetByteSize = getDwarfOffsetByteSize(Format);
    DA.setAddressSize(OffsetByteSize);
    uint64_t Remainder = (Length - 4) % OffsetByteSize;
    if (Remainder != 0) {
      error() << formatv(
          "{0}: contribution {1:X}: invalid length ((length ({2:X}) "
          "- header (0x4)) % offset size {3:X} == {4:X} != 0)\n",
          SectionName, StartOffset, Length, OffsetByteSize, Remainder);
      Success = false;
    }
    for (uint64_t Index = 0; C && C.tell() + OffsetByteSize <= NextUnit; ++Index) {
      uint64_t OffOff = C.tell();
      uint64_t StrOff = DA.getAddress(C);
      // check StrOff refers to the start of a string
      if (StrOff == 0)
        continue;
      if (StrData.size() <= StrOff) {
        error() << formatv(
            "{0}: contribution {1:X}: index {2:X}: invalid string "
            "offset *{3:X} == {4:X}, is beyond the bounds of the string section of length {5:X}\n",
            SectionName, StartOffset, Index, OffOff, StrOff, StrData.size());
        continue;
      }
      if (StrData[StrOff - 1] == '\0')
        continue;
      error() << formatv("{0}: contribution {1:X}: index {2:X}: invalid string "
                         "offset *{3:X} == {4:X}, is neither zero nor "
                         "immediately following a null character\n",
                         SectionName, StartOffset, Index, OffOff, StrOff);
      Success = false;
    }
  }

  if (Error E = C.takeError()) {
    error() << SectionName << ": " << toString(std::move(E)) << '\n';
    return false;
  }
  return Success;
}

raw_ostream &DWARFVerifier::error() const { return WithColor::error(OS); }

raw_ostream &DWARFVerifier::warn() const { return WithColor::warning(OS); }

raw_ostream &DWARFVerifier::note() const { return WithColor::note(OS); }

raw_ostream &DWARFVerifier::dump(const DWARFDie &Die, unsigned indent) const {
  Die.dump(OS, indent, DumpOpts);
  return OS;
}<|MERGE_RESOLUTION|>--- conflicted
+++ resolved
@@ -309,16 +309,6 @@
   if (!Abbrev)
     return 0;
 
-<<<<<<< HEAD
-  const DWARFAbbreviationDeclarationSet *AbbrDecls =
-      Abbrev->getAbbreviationDeclarationSet(0);
-  // FIXME: If we failed to get a DWARFAbbreviationDeclarationSet, it's possible
-  // that there are errors. We need to propagate the error from
-  // getAbbreviationDeclarationSet.
-  if (!AbbrDecls)
-    return 0;
-
-=======
   Expected<const DWARFAbbreviationDeclarationSet *> AbbrDeclsOrErr =
       Abbrev->getAbbreviationDeclarationSet(0);
   if (!AbbrDeclsOrErr) {
@@ -327,7 +317,6 @@
   }
 
   const auto *AbbrDecls = *AbbrDeclsOrErr;
->>>>>>> bac3a63c
   unsigned NumErrors = 0;
   for (auto AbbrDecl : *AbbrDecls) {
     SmallDenseSet<uint16_t> AttributeSet;
