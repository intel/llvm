--- conflicted
+++ resolved
@@ -129,8 +129,6 @@
       static_cast<SourceLanguageName>(*LName), *LVersion);
 }
 
-<<<<<<< HEAD
-=======
 static llvm::Expected<llvm::StringRef>
 getApplePropertyName(const DWARFDie &PropDIE) {
   if (!PropDIE)
@@ -150,7 +148,6 @@
   return *NameOrErr;
 }
 
->>>>>>> 811fe024
 static void dumpAttribute(raw_ostream &OS, const DWARFDie &Die,
                           const DWARFAttribute &AttrValue, unsigned Indent,
                           DIDumpOptions DumpOpts) {
