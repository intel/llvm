//===- DWARFDebugFrame.h - Parsing of .debug_frame ------------------------===//
//
// Part of the LLVM Project, under the Apache License v2.0 with LLVM Exceptions.
// See https://llvm.org/LICENSE.txt for license information.
// SPDX-License-Identifier: Apache-2.0 WITH LLVM-exception
//
//===----------------------------------------------------------------------===//

#include "llvm/DebugInfo/DWARF/DWARFDebugFrame.h"
#include "llvm/ADT/DenseMap.h"
#include "llvm/ADT/StringExtras.h"
#include "llvm/ADT/StringRef.h"
#include "llvm/BinaryFormat/Dwarf.h"
#include "llvm/DebugInfo/DIContext.h"
#include "llvm/DebugInfo/DWARF/DWARFCFIPrinter.h"
#include "llvm/DebugInfo/DWARF/DWARFDataExtractor.h"
#include "llvm/DebugInfo/DWARF/DWARFExpressionPrinter.h"
<<<<<<< HEAD
=======
#include "llvm/DebugInfo/DWARF/DWARFUnwindTablePrinter.h"
>>>>>>> 10a576f7
#include "llvm/DebugInfo/DWARF/LowLevel/DWARFCFIProgram.h"
#include "llvm/DebugInfo/DWARF/LowLevel/DWARFExpression.h"
#include "llvm/Support/Compiler.h"
#include "llvm/Support/DataExtractor.h"
#include "llvm/Support/Errc.h"
#include "llvm/Support/Error.h"
#include "llvm/Support/ErrorHandling.h"
#include "llvm/Support/Format.h"
#include "llvm/Support/raw_ostream.h"
#include <cassert>
#include <cinttypes>
#include <cstdint>
#include <optional>

using namespace llvm;
using namespace dwarf;

<<<<<<< HEAD
static void printRegister(raw_ostream &OS, DIDumpOptions DumpOpts,
                          unsigned RegNum) {
  if (DumpOpts.GetNameForDWARFReg) {
    auto RegName = DumpOpts.GetNameForDWARFReg(RegNum, DumpOpts.IsEH);
    if (!RegName.empty()) {
      OS << RegName;
      return;
    }
  }
  OS << "reg" << RegNum;
}

UnwindLocation UnwindLocation::createUnspecified() { return {Unspecified}; }

UnwindLocation UnwindLocation::createUndefined() { return {Undefined}; }

UnwindLocation UnwindLocation::createSame() { return {Same}; }

UnwindLocation UnwindLocation::createIsConstant(int32_t Value) {
  return {Constant, InvalidRegisterNumber, Value, std::nullopt, false};
}

UnwindLocation UnwindLocation::createIsCFAPlusOffset(int32_t Offset) {
  return {CFAPlusOffset, InvalidRegisterNumber, Offset, std::nullopt, false};
}

UnwindLocation UnwindLocation::createAtCFAPlusOffset(int32_t Offset) {
  return {CFAPlusOffset, InvalidRegisterNumber, Offset, std::nullopt, true};
}

UnwindLocation
UnwindLocation::createIsRegisterPlusOffset(uint32_t RegNum, int32_t Offset,
                                           std::optional<uint32_t> AddrSpace) {
  return {RegPlusOffset, RegNum, Offset, AddrSpace, false};
}

UnwindLocation
UnwindLocation::createAtRegisterPlusOffset(uint32_t RegNum, int32_t Offset,
                                           std::optional<uint32_t> AddrSpace) {
  return {RegPlusOffset, RegNum, Offset, AddrSpace, true};
}

UnwindLocation UnwindLocation::createIsDWARFExpression(DWARFExpression Expr) {
  return {Expr, false};
}

UnwindLocation UnwindLocation::createAtDWARFExpression(DWARFExpression Expr) {
  return {Expr, true};
}

void UnwindLocation::dump(raw_ostream &OS, DIDumpOptions DumpOpts) const {
  if (Dereference)
    OS << '[';
  switch (Kind) {
  case Unspecified:
    OS << "unspecified";
    break;
  case Undefined:
    OS << "undefined";
    break;
  case Same:
    OS << "same";
    break;
  case CFAPlusOffset:
    OS << "CFA";
    if (Offset == 0)
      break;
    if (Offset > 0)
      OS << "+";
    OS << Offset;
    break;
  case RegPlusOffset:
    printRegister(OS, DumpOpts, RegNum);
    if (Offset == 0 && !AddrSpace)
      break;
    if (Offset >= 0)
      OS << "+";
    OS << Offset;
    if (AddrSpace)
      OS << " in addrspace" << *AddrSpace;
    break;
  case DWARFExpr: {
    if (Expr)
      printDwarfExpression(&Expr.value(), OS, DumpOpts, nullptr);
    break;
  }
  case Constant:
    OS << Offset;
    break;
  }
  if (Dereference)
    OS << ']';
}

raw_ostream &llvm::dwarf::operator<<(raw_ostream &OS,
                                     const UnwindLocation &UL) {
  auto DumpOpts = DIDumpOptions();
  UL.dump(OS, DumpOpts);
  return OS;
}

bool UnwindLocation::operator==(const UnwindLocation &RHS) const {
  if (Kind != RHS.Kind)
    return false;
  switch (Kind) {
  case Unspecified:
  case Undefined:
  case Same:
    return true;
  case CFAPlusOffset:
    return Offset == RHS.Offset && Dereference == RHS.Dereference;
  case RegPlusOffset:
    return RegNum == RHS.RegNum && Offset == RHS.Offset &&
           Dereference == RHS.Dereference;
  case DWARFExpr:
    return *Expr == *RHS.Expr && Dereference == RHS.Dereference;
  case Constant:
    return Offset == RHS.Offset;
  }
  return false;
}

void RegisterLocations::dump(raw_ostream &OS, DIDumpOptions DumpOpts) const {
  bool First = true;
  for (const auto &RegLocPair : Locations) {
    if (First)
      First = false;
    else
      OS << ", ";
    printRegister(OS, DumpOpts, RegLocPair.first);
    OS << '=';
    RegLocPair.second.dump(OS, DumpOpts);
  }
}

raw_ostream &llvm::dwarf::operator<<(raw_ostream &OS,
                                     const RegisterLocations &RL) {
  auto DumpOpts = DIDumpOptions();
  RL.dump(OS, DumpOpts);
  return OS;
}

void UnwindRow::dump(raw_ostream &OS, DIDumpOptions DumpOpts,
                     unsigned IndentLevel) const {
  OS.indent(2 * IndentLevel);
  if (hasAddress())
    OS << format("0x%" PRIx64 ": ", *Address);
  OS << "CFA=";
  CFAValue.dump(OS, DumpOpts);
  if (RegLocs.hasLocations()) {
    OS << ": ";
    RegLocs.dump(OS, DumpOpts);
  }
  OS << "\n";
}

raw_ostream &llvm::dwarf::operator<<(raw_ostream &OS, const UnwindRow &Row) {
  auto DumpOpts = DIDumpOptions();
  Row.dump(OS, DumpOpts, 0);
  return OS;
}

void UnwindTable::dump(raw_ostream &OS, DIDumpOptions DumpOpts,
                       unsigned IndentLevel) const {
  for (const UnwindRow &Row : Rows)
    Row.dump(OS, DumpOpts, IndentLevel);
}

raw_ostream &llvm::dwarf::operator<<(raw_ostream &OS, const UnwindTable &Rows) {
  auto DumpOpts = DIDumpOptions();
  Rows.dump(OS, DumpOpts, 0);
  return OS;
}

=======
>>>>>>> 10a576f7
Expected<UnwindTable> llvm::dwarf::createUnwindTable(const FDE *Fde) {
  const CIE *Cie = Fde->getLinkedCIE();
  if (Cie == nullptr)
    return createStringError(errc::invalid_argument,
                             "unable to get CIE for FDE at offset 0x%" PRIx64,
                             Fde->getOffset());

  // Rows will be empty if there are no CFI instructions.
  if (Cie->cfis().empty() && Fde->cfis().empty())
    return UnwindTable({});

  UnwindTable::RowContainer CieRows;
  UnwindRow Row;
  Row.setAddress(Fde->getInitialLocation());
  if (Error CieError = parseRows(Cie->cfis(), Row, nullptr).moveInto(CieRows))
    return std::move(CieError);
  // We need to save the initial locations of registers from the CIE parsing
  // in case we run into DW_CFA_restore or DW_CFA_restore_extended opcodes.
  UnwindTable::RowContainer FdeRows;
  const RegisterLocations InitialLocs = Row.getRegisterLocations();
  if (Error FdeError =
          parseRows(Fde->cfis(), Row, &InitialLocs).moveInto(FdeRows))
    return std::move(FdeError);

  UnwindTable::RowContainer AllRows;
  AllRows.insert(AllRows.end(), CieRows.begin(), CieRows.end());
  AllRows.insert(AllRows.end(), FdeRows.begin(), FdeRows.end());

  // May be all the CFI instructions were DW_CFA_nop amd Row becomes empty.
  // Do not add that to the unwind table.
  if (Row.getRegisterLocations().hasLocations() ||
      Row.getCFAValue().getLocation() != UnwindLocation::Unspecified)
    AllRows.push_back(Row);
  return UnwindTable(std::move(AllRows));
}

Expected<UnwindTable> llvm::dwarf::createUnwindTable(const CIE *Cie) {
  // Rows will be empty if there are no CFI instructions.
  if (Cie->cfis().empty())
    return UnwindTable({});

  UnwindTable::RowContainer Rows;
  UnwindRow Row;
  if (Error CieError = parseRows(Cie->cfis(), Row, nullptr).moveInto(Rows))
    return std::move(CieError);
  // May be all the CFI instructions were DW_CFA_nop amd Row becomes empty.
  // Do not add that to the unwind table.
  if (Row.getRegisterLocations().hasLocations() ||
      Row.getCFAValue().getLocation() != UnwindLocation::Unspecified)
    Rows.push_back(Row);
  return UnwindTable(std::move(Rows));
<<<<<<< HEAD
}

Expected<UnwindTable::RowContainer>
llvm::dwarf::parseRows(const CFIProgram &CFIP, UnwindRow &Row,
                       const RegisterLocations *InitialLocs) {
  // All the unwinding rows parsed during processing of the CFI program.
  UnwindTable::RowContainer Rows;

  // State consists of CFA value and register locations.
  std::vector<std::pair<UnwindLocation, RegisterLocations>> States;
  for (const CFIProgram::Instruction &Inst : CFIP) {
    switch (Inst.Opcode) {
    case dwarf::DW_CFA_set_loc: {
      // The DW_CFA_set_loc instruction takes a single operand that
      // represents a target address. The required action is to create a new
      // table row using the specified address as the location. All other
      // values in the new row are initially identical to the current row.
      // The new location value is always greater than the current one. If
      // the segment_size field of this FDE's CIE is non- zero, the initial
      // location is preceded by a segment selector of the given length
      llvm::Expected<uint64_t> NewAddress = Inst.getOperandAsUnsigned(CFIP, 0);
      if (!NewAddress)
        return NewAddress.takeError();
      if (*NewAddress <= Row.getAddress())
        return createStringError(
            errc::invalid_argument,
            "%s with adrress 0x%" PRIx64 " which must be greater than the "
            "current row address 0x%" PRIx64,
            CFIP.callFrameString(Inst.Opcode).str().c_str(), *NewAddress,
            Row.getAddress());
      Rows.push_back(Row);
      Row.setAddress(*NewAddress);
      break;
    }

    case dwarf::DW_CFA_advance_loc:
    case dwarf::DW_CFA_advance_loc1:
    case dwarf::DW_CFA_advance_loc2:
    case dwarf::DW_CFA_advance_loc4: {
      // The DW_CFA_advance instruction takes a single operand that
      // represents a constant delta. The required action is to create a new
      // table row with a location value that is computed by taking the
      // current entry’s location value and adding the value of delta *
      // code_alignment_factor. All other values in the new row are initially
      // identical to the current row.
      Rows.push_back(Row);
      llvm::Expected<uint64_t> Offset = Inst.getOperandAsUnsigned(CFIP, 0);
      if (!Offset)
        return Offset.takeError();
      Row.slideAddress(*Offset);
      break;
    }

    case dwarf::DW_CFA_restore:
    case dwarf::DW_CFA_restore_extended: {
      // The DW_CFA_restore instruction takes a single operand (encoded with
      // the opcode) that represents a register number. The required action
      // is to change the rule for the indicated register to the rule
      // assigned it by the initial_instructions in the CIE.
      if (InitialLocs == nullptr)
        return createStringError(
            errc::invalid_argument, "%s encountered while parsing a CIE",
            CFIP.callFrameString(Inst.Opcode).str().c_str());
      llvm::Expected<uint64_t> RegNum = Inst.getOperandAsUnsigned(CFIP, 0);
      if (!RegNum)
        return RegNum.takeError();
      if (std::optional<UnwindLocation> O =
              InitialLocs->getRegisterLocation(*RegNum))
        Row.getRegisterLocations().setRegisterLocation(*RegNum, *O);
      else
        Row.getRegisterLocations().removeRegisterLocation(*RegNum);
      break;
    }

    case dwarf::DW_CFA_offset:
    case dwarf::DW_CFA_offset_extended:
    case dwarf::DW_CFA_offset_extended_sf: {
      llvm::Expected<uint64_t> RegNum = Inst.getOperandAsUnsigned(CFIP, 0);
      if (!RegNum)
        return RegNum.takeError();
      llvm::Expected<int64_t> Offset = Inst.getOperandAsSigned(CFIP, 1);
      if (!Offset)
        return Offset.takeError();
      Row.getRegisterLocations().setRegisterLocation(
          *RegNum, UnwindLocation::createAtCFAPlusOffset(*Offset));
      break;
    }

    case dwarf::DW_CFA_nop:
      break;

    case dwarf::DW_CFA_remember_state:
      States.push_back(
          std::make_pair(Row.getCFAValue(), Row.getRegisterLocations()));
      break;

    case dwarf::DW_CFA_restore_state:
      if (States.empty())
        return createStringError(errc::invalid_argument,
                                 "DW_CFA_restore_state without a matching "
                                 "previous DW_CFA_remember_state");
      Row.getCFAValue() = States.back().first;
      Row.getRegisterLocations() = States.back().second;
      States.pop_back();
      break;

    case dwarf::DW_CFA_GNU_window_save:
      switch (CFIP.triple()) {
      case Triple::aarch64:
      case Triple::aarch64_be:
      case Triple::aarch64_32: {
        // DW_CFA_GNU_window_save is used for different things on different
        // architectures. For aarch64 it is known as
        // DW_CFA_AARCH64_negate_ra_state. The action is to toggle the
        // value of the return address state between 1 and 0. If there is
        // no rule for the AARCH64_DWARF_PAUTH_RA_STATE register, then it
        // should be initially set to 1.
        constexpr uint32_t AArch64DWARFPAuthRaState = 34;
        auto LRLoc = Row.getRegisterLocations().getRegisterLocation(
            AArch64DWARFPAuthRaState);
        if (LRLoc) {
          if (LRLoc->getLocation() == UnwindLocation::Constant) {
            // Toggle the constant value from 0 to 1 or 1 to 0.
            LRLoc->setConstant(LRLoc->getConstant() ^ 1);
            Row.getRegisterLocations().setRegisterLocation(
                AArch64DWARFPAuthRaState, *LRLoc);
          } else {
            return createStringError(
                errc::invalid_argument,
                "%s encountered when existing rule for this register is not "
                "a constant",
                CFIP.callFrameString(Inst.Opcode).str().c_str());
          }
        } else {
          Row.getRegisterLocations().setRegisterLocation(
              AArch64DWARFPAuthRaState, UnwindLocation::createIsConstant(1));
        }
        break;
      }

      case Triple::sparc:
      case Triple::sparcv9:
      case Triple::sparcel:
        for (uint32_t RegNum = 16; RegNum < 32; ++RegNum) {
          Row.getRegisterLocations().setRegisterLocation(
              RegNum, UnwindLocation::createAtCFAPlusOffset((RegNum - 16) * 8));
        }
        break;

      default: {
        return createStringError(
            errc::not_supported,
            "DW_CFA opcode %#x is not supported for architecture %s",
            Inst.Opcode, Triple::getArchTypeName(CFIP.triple()).str().c_str());

        break;
      }
      }
      break;

    case dwarf::DW_CFA_AARCH64_negate_ra_state_with_pc: {
      constexpr uint32_t AArch64DWARFPAuthRaState = 34;
      auto LRLoc = Row.getRegisterLocations().getRegisterLocation(
          AArch64DWARFPAuthRaState);
      if (LRLoc) {
        if (LRLoc->getLocation() == UnwindLocation::Constant) {
          // Toggle the constant value of bits[1:0] from 0 to 1 or 1 to 0.
          LRLoc->setConstant(LRLoc->getConstant() ^ 0x3);
        } else {
          return createStringError(
              errc::invalid_argument,
              "%s encountered when existing rule for this register is not "
              "a constant",
              CFIP.callFrameString(Inst.Opcode).str().c_str());
        }
      } else {
        Row.getRegisterLocations().setRegisterLocation(
            AArch64DWARFPAuthRaState, UnwindLocation::createIsConstant(0x3));
      }
      break;
    }

    case dwarf::DW_CFA_undefined: {
      llvm::Expected<uint64_t> RegNum = Inst.getOperandAsUnsigned(CFIP, 0);
      if (!RegNum)
        return RegNum.takeError();
      Row.getRegisterLocations().setRegisterLocation(
          *RegNum, UnwindLocation::createUndefined());
      break;
    }

    case dwarf::DW_CFA_same_value: {
      llvm::Expected<uint64_t> RegNum = Inst.getOperandAsUnsigned(CFIP, 0);
      if (!RegNum)
        return RegNum.takeError();
      Row.getRegisterLocations().setRegisterLocation(
          *RegNum, UnwindLocation::createSame());
      break;
    }

    case dwarf::DW_CFA_GNU_args_size:
      break;

    case dwarf::DW_CFA_register: {
      llvm::Expected<uint64_t> RegNum = Inst.getOperandAsUnsigned(CFIP, 0);
      if (!RegNum)
        return RegNum.takeError();
      llvm::Expected<uint64_t> NewRegNum = Inst.getOperandAsUnsigned(CFIP, 1);
      if (!NewRegNum)
        return NewRegNum.takeError();
      Row.getRegisterLocations().setRegisterLocation(
          *RegNum, UnwindLocation::createIsRegisterPlusOffset(*NewRegNum, 0));
      break;
    }

    case dwarf::DW_CFA_val_offset:
    case dwarf::DW_CFA_val_offset_sf: {
      llvm::Expected<uint64_t> RegNum = Inst.getOperandAsUnsigned(CFIP, 0);
      if (!RegNum)
        return RegNum.takeError();
      llvm::Expected<int64_t> Offset = Inst.getOperandAsSigned(CFIP, 1);
      if (!Offset)
        return Offset.takeError();
      Row.getRegisterLocations().setRegisterLocation(
          *RegNum, UnwindLocation::createIsCFAPlusOffset(*Offset));
      break;
    }

    case dwarf::DW_CFA_expression: {
      llvm::Expected<uint64_t> RegNum = Inst.getOperandAsUnsigned(CFIP, 0);
      if (!RegNum)
        return RegNum.takeError();
      Row.getRegisterLocations().setRegisterLocation(
          *RegNum, UnwindLocation::createAtDWARFExpression(*Inst.Expression));
      break;
    }

    case dwarf::DW_CFA_val_expression: {
      llvm::Expected<uint64_t> RegNum = Inst.getOperandAsUnsigned(CFIP, 0);
      if (!RegNum)
        return RegNum.takeError();
      Row.getRegisterLocations().setRegisterLocation(
          *RegNum, UnwindLocation::createIsDWARFExpression(*Inst.Expression));
      break;
    }

    case dwarf::DW_CFA_def_cfa_register: {
      llvm::Expected<uint64_t> RegNum = Inst.getOperandAsUnsigned(CFIP, 0);
      if (!RegNum)
        return RegNum.takeError();
      if (Row.getCFAValue().getLocation() != UnwindLocation::RegPlusOffset)
        Row.getCFAValue() =
            UnwindLocation::createIsRegisterPlusOffset(*RegNum, 0);
      else
        Row.getCFAValue().setRegister(*RegNum);
      break;
    }

    case dwarf::DW_CFA_def_cfa_offset:
    case dwarf::DW_CFA_def_cfa_offset_sf: {
      llvm::Expected<int64_t> Offset = Inst.getOperandAsSigned(CFIP, 0);
      if (!Offset)
        return Offset.takeError();
      if (Row.getCFAValue().getLocation() != UnwindLocation::RegPlusOffset) {
        return createStringError(
            errc::invalid_argument,
            "%s found when CFA rule was not RegPlusOffset",
            CFIP.callFrameString(Inst.Opcode).str().c_str());
      }
      Row.getCFAValue().setOffset(*Offset);
      break;
    }

    case dwarf::DW_CFA_def_cfa:
    case dwarf::DW_CFA_def_cfa_sf: {
      llvm::Expected<uint64_t> RegNum = Inst.getOperandAsUnsigned(CFIP, 0);
      if (!RegNum)
        return RegNum.takeError();
      llvm::Expected<int64_t> Offset = Inst.getOperandAsSigned(CFIP, 1);
      if (!Offset)
        return Offset.takeError();
      Row.getCFAValue() =
          UnwindLocation::createIsRegisterPlusOffset(*RegNum, *Offset);
      break;
    }

    case dwarf::DW_CFA_LLVM_def_aspace_cfa:
    case dwarf::DW_CFA_LLVM_def_aspace_cfa_sf: {
      llvm::Expected<uint64_t> RegNum = Inst.getOperandAsUnsigned(CFIP, 0);
      if (!RegNum)
        return RegNum.takeError();
      llvm::Expected<int64_t> Offset = Inst.getOperandAsSigned(CFIP, 1);
      if (!Offset)
        return Offset.takeError();
      llvm::Expected<uint32_t> CFAAddrSpace =
          Inst.getOperandAsUnsigned(CFIP, 2);
      if (!CFAAddrSpace)
        return CFAAddrSpace.takeError();
      Row.getCFAValue() = UnwindLocation::createIsRegisterPlusOffset(
          *RegNum, *Offset, *CFAAddrSpace);
      break;
    }

    case dwarf::DW_CFA_def_cfa_expression:
      Row.getCFAValue() =
          UnwindLocation::createIsDWARFExpression(*Inst.Expression);
      break;
    }
  }
  return Rows;
=======
>>>>>>> 10a576f7
}

// Returns the CIE identifier to be used by the requested format.
// CIE ids for .debug_frame sections are defined in Section 7.24 of DWARFv5.
// For CIE ID in .eh_frame sections see
// https://refspecs.linuxfoundation.org/LSB_5.0.0/LSB-Core-generic/LSB-Core-generic/ehframechpt.html
constexpr uint64_t getCIEId(bool IsDWARF64, bool IsEH) {
  if (IsEH)
    return 0;
  if (IsDWARF64)
    return DW64_CIE_ID;
  return DW_CIE_ID;
}

void CIE::dump(raw_ostream &OS, DIDumpOptions DumpOpts) const {
  // A CIE with a zero length is a terminator entry in the .eh_frame section.
  if (DumpOpts.IsEH && Length == 0) {
    OS << format("%08" PRIx64, Offset) << " ZERO terminator\n";
    return;
  }

  OS << format("%08" PRIx64, Offset)
     << format(" %0*" PRIx64, IsDWARF64 ? 16 : 8, Length)
     << format(" %0*" PRIx64, IsDWARF64 && !DumpOpts.IsEH ? 16 : 8,
               getCIEId(IsDWARF64, DumpOpts.IsEH))
     << " CIE\n"
     << "  Format:                " << FormatString(IsDWARF64) << "\n";
  if (DumpOpts.IsEH && Version != 1)
    OS << "WARNING: unsupported CIE version\n";
  OS << format("  Version:               %d\n", Version)
     << "  Augmentation:          \"" << Augmentation << "\"\n";
  if (Version >= 4) {
    OS << format("  Address size:          %u\n", (uint32_t)AddressSize);
    OS << format("  Segment desc size:     %u\n",
                 (uint32_t)SegmentDescriptorSize);
  }
  OS << format("  Code alignment factor: %u\n", (uint32_t)CodeAlignmentFactor);
  OS << format("  Data alignment factor: %d\n", (int32_t)DataAlignmentFactor);
  OS << format("  Return address column: %d\n", (int32_t)ReturnAddressRegister);
  if (Personality)
    OS << format("  Personality Address: %016" PRIx64 "\n", *Personality);
  if (!AugmentationData.empty()) {
    OS << "  Augmentation data:    ";
    for (uint8_t Byte : AugmentationData)
      OS << ' ' << hexdigit(Byte >> 4) << hexdigit(Byte & 0xf);
    OS << "\n";
  }
  OS << "\n";
  printCFIProgram(CFIs, OS, DumpOpts, /*IndentLevel=*/1,
                  /*InitialLocation=*/{});
  OS << "\n";

  if (Expected<UnwindTable> RowsOrErr = createUnwindTable(this))
<<<<<<< HEAD
    RowsOrErr->dump(OS, DumpOpts, 1);
=======
    printUnwindTable(*RowsOrErr, OS, DumpOpts, 1);
>>>>>>> 10a576f7
  else {
    DumpOpts.RecoverableErrorHandler(joinErrors(
        createStringError(errc::invalid_argument,
                          "decoding the CIE opcodes into rows failed"),
        RowsOrErr.takeError()));
  }
  OS << "\n";
}

void FDE::dump(raw_ostream &OS, DIDumpOptions DumpOpts) const {
  OS << format("%08" PRIx64, Offset)
     << format(" %0*" PRIx64, IsDWARF64 ? 16 : 8, Length)
     << format(" %0*" PRIx64, IsDWARF64 && !DumpOpts.IsEH ? 16 : 8, CIEPointer)
     << " FDE cie=";
  if (LinkedCIE)
    OS << format("%08" PRIx64, LinkedCIE->getOffset());
  else
    OS << "<invalid offset>";
  OS << format(" pc=%08" PRIx64 "...%08" PRIx64 "\n", InitialLocation,
               InitialLocation + AddressRange);
  OS << "  Format:       " << FormatString(IsDWARF64) << "\n";
  if (LSDAAddress)
    OS << format("  LSDA Address: %016" PRIx64 "\n", *LSDAAddress);
  printCFIProgram(CFIs, OS, DumpOpts, /*IndentLevel=*/1, InitialLocation);
  OS << "\n";

  if (Expected<UnwindTable> RowsOrErr = createUnwindTable(this))
<<<<<<< HEAD
    RowsOrErr->dump(OS, DumpOpts, 1);
=======
    printUnwindTable(*RowsOrErr, OS, DumpOpts, 1);
>>>>>>> 10a576f7
  else {
    DumpOpts.RecoverableErrorHandler(joinErrors(
        createStringError(errc::invalid_argument,
                          "decoding the FDE opcodes into rows failed"),
        RowsOrErr.takeError()));
  }
  OS << "\n";
}

DWARFDebugFrame::DWARFDebugFrame(Triple::ArchType Arch,
    bool IsEH, uint64_t EHFrameAddress)
    : Arch(Arch), IsEH(IsEH), EHFrameAddress(EHFrameAddress) {}

DWARFDebugFrame::~DWARFDebugFrame() = default;

static void LLVM_ATTRIBUTE_UNUSED dumpDataAux(DataExtractor Data,
                                              uint64_t Offset, int Length) {
  errs() << "DUMP: ";
  for (int i = 0; i < Length; ++i) {
    uint8_t c = Data.getU8(&Offset);
    errs().write_hex(c); errs() << " ";
  }
  errs() << "\n";
}

Error DWARFDebugFrame::parse(DWARFDataExtractor Data) {
  uint64_t Offset = 0;
  DenseMap<uint64_t, CIE *> CIEs;

  while (Data.isValidOffset(Offset)) {
    uint64_t StartOffset = Offset;

    uint64_t Length;
    DwarfFormat Format;
    std::tie(Length, Format) = Data.getInitialLength(&Offset);
    bool IsDWARF64 = Format == DWARF64;

    // If the Length is 0, then this CIE is a terminator. We add it because some
    // dumper tools might need it to print something special for such entries
    // (e.g. llvm-objdump --dwarf=frames prints "ZERO terminator").
    if (Length == 0) {
      auto Cie = std::make_unique<CIE>(
          IsDWARF64, StartOffset, 0, 0, SmallString<8>(), 0, 0, 0, 0, 0,
          SmallString<8>(), 0, 0, std::nullopt, std::nullopt, Arch);
      CIEs[StartOffset] = Cie.get();
      Entries.push_back(std::move(Cie));
      break;
    }

    // At this point, Offset points to the next field after Length.
    // Length is the structure size excluding itself. Compute an offset one
    // past the end of the structure (needed to know how many instructions to
    // read).
    uint64_t StartStructureOffset = Offset;
    uint64_t EndStructureOffset = Offset + Length;

    // The Id field's size depends on the DWARF format
    Error Err = Error::success();
    uint64_t Id = Data.getRelocatedValue((IsDWARF64 && !IsEH) ? 8 : 4, &Offset,
                                         /*SectionIndex=*/nullptr, &Err);
    if (Err)
      return Err;

    if (Id == getCIEId(IsDWARF64, IsEH)) {
      uint8_t Version = Data.getU8(&Offset);
      const char *Augmentation = Data.getCStr(&Offset);
      StringRef AugmentationString(Augmentation ? Augmentation : "");
      uint8_t AddressSize = Version < 4 ? Data.getAddressSize() :
                                          Data.getU8(&Offset);
      Data.setAddressSize(AddressSize);
      uint8_t SegmentDescriptorSize = Version < 4 ? 0 : Data.getU8(&Offset);
      uint64_t CodeAlignmentFactor = Data.getULEB128(&Offset);
      int64_t DataAlignmentFactor = Data.getSLEB128(&Offset);
      uint64_t ReturnAddressRegister =
          Version == 1 ? Data.getU8(&Offset) : Data.getULEB128(&Offset);

      // Parse the augmentation data for EH CIEs
      StringRef AugmentationData("");
      uint32_t FDEPointerEncoding = DW_EH_PE_absptr;
      uint32_t LSDAPointerEncoding = DW_EH_PE_omit;
      std::optional<uint64_t> Personality;
      std::optional<uint32_t> PersonalityEncoding;
      if (IsEH) {
        std::optional<uint64_t> AugmentationLength;
        uint64_t StartAugmentationOffset;
        uint64_t EndAugmentationOffset;

        // Walk the augmentation string to get all the augmentation data.
        for (unsigned i = 0, e = AugmentationString.size(); i != e; ++i) {
          switch (AugmentationString[i]) {
          default:
            return createStringError(
                errc::invalid_argument,
                "unknown augmentation character %c in entry at 0x%" PRIx64,
                AugmentationString[i], StartOffset);
          case 'L':
            LSDAPointerEncoding = Data.getU8(&Offset);
            break;
          case 'P': {
            if (Personality)
              return createStringError(
                  errc::invalid_argument,
                  "duplicate personality in entry at 0x%" PRIx64, StartOffset);
            PersonalityEncoding = Data.getU8(&Offset);
            Personality = Data.getEncodedPointer(
                &Offset, *PersonalityEncoding,
                EHFrameAddress ? EHFrameAddress + Offset : 0);
            break;
          }
          case 'R':
            FDEPointerEncoding = Data.getU8(&Offset);
            break;
          case 'S':
            // Current frame is a signal trampoline.
            break;
          case 'z':
            if (i)
              return createStringError(
                  errc::invalid_argument,
                  "'z' must be the first character at 0x%" PRIx64, StartOffset);
            // Parse the augmentation length first.  We only parse it if
            // the string contains a 'z'.
            AugmentationLength = Data.getULEB128(&Offset);
            StartAugmentationOffset = Offset;
            EndAugmentationOffset = Offset + *AugmentationLength;
            break;
          case 'B':
            // B-Key is used for signing functions associated with this
            // augmentation string
            break;
            // This stack frame contains MTE tagged data, so needs to be
            // untagged on unwind.
          case 'G':
            break;
          }
        }

        if (AugmentationLength) {
          if (Offset != EndAugmentationOffset)
            return createStringError(errc::invalid_argument,
                                     "parsing augmentation data at 0x%" PRIx64
                                     " failed",
                                     StartOffset);
          AugmentationData = Data.getData().slice(StartAugmentationOffset,
                                                  EndAugmentationOffset);
        }
      }

      auto Cie = std::make_unique<CIE>(
          IsDWARF64, StartOffset, Length, Version, AugmentationString,
          AddressSize, SegmentDescriptorSize, CodeAlignmentFactor,
          DataAlignmentFactor, ReturnAddressRegister, AugmentationData,
          FDEPointerEncoding, LSDAPointerEncoding, Personality,
          PersonalityEncoding, Arch);
      CIEs[StartOffset] = Cie.get();
      Entries.emplace_back(std::move(Cie));
    } else {
      // FDE
      uint64_t CIEPointer = Id;
      uint64_t InitialLocation = 0;
      uint64_t AddressRange = 0;
      std::optional<uint64_t> LSDAAddress;
      CIE *Cie = CIEs[IsEH ? (StartStructureOffset - CIEPointer) : CIEPointer];

      if (IsEH) {
        // The address size is encoded in the CIE we reference.
        if (!Cie)
          return createStringError(errc::invalid_argument,
                                   "parsing FDE data at 0x%" PRIx64
                                   " failed due to missing CIE",
                                   StartOffset);
        if (auto Val =
                Data.getEncodedPointer(&Offset, Cie->getFDEPointerEncoding(),
                                       EHFrameAddress + Offset)) {
          InitialLocation = *Val;
        }
        if (auto Val = Data.getEncodedPointer(
                &Offset, Cie->getFDEPointerEncoding(), 0)) {
          AddressRange = *Val;
        }

        StringRef AugmentationString = Cie->getAugmentationString();
        if (!AugmentationString.empty()) {
          // Parse the augmentation length and data for this FDE.
          uint64_t AugmentationLength = Data.getULEB128(&Offset);

          uint64_t EndAugmentationOffset = Offset + AugmentationLength;

          // Decode the LSDA if the CIE augmentation string said we should.
          if (Cie->getLSDAPointerEncoding() != DW_EH_PE_omit) {
            LSDAAddress = Data.getEncodedPointer(
                &Offset, Cie->getLSDAPointerEncoding(),
                EHFrameAddress ? Offset + EHFrameAddress : 0);
          }

          if (Offset != EndAugmentationOffset)
            return createStringError(errc::invalid_argument,
                                     "parsing augmentation data at 0x%" PRIx64
                                     " failed",
                                     StartOffset);
        }
      } else {
        InitialLocation = Data.getRelocatedAddress(&Offset);
        AddressRange = Data.getRelocatedAddress(&Offset);
      }

      Entries.emplace_back(new FDE(IsDWARF64, StartOffset, Length, CIEPointer,
                                   InitialLocation, AddressRange, Cie,
                                   LSDAAddress, Arch));
    }

    if (Error E =
            Entries.back()->cfis().parse(Data, &Offset, EndStructureOffset))
      return E;

    if (Offset != EndStructureOffset)
      return createStringError(
          errc::invalid_argument,
          "parsing entry instructions at 0x%" PRIx64 " failed", StartOffset);
  }

  return Error::success();
}

FrameEntry *DWARFDebugFrame::getEntryAtOffset(uint64_t Offset) const {
  auto It = partition_point(Entries, [=](const std::unique_ptr<FrameEntry> &E) {
    return E->getOffset() < Offset;
  });
  if (It != Entries.end() && (*It)->getOffset() == Offset)
    return It->get();
  return nullptr;
}

void DWARFDebugFrame::dump(raw_ostream &OS, DIDumpOptions DumpOpts,
                           std::optional<uint64_t> Offset) const {
  DumpOpts.IsEH = IsEH;
  if (Offset) {
    if (auto *Entry = getEntryAtOffset(*Offset))
      Entry->dump(OS, DumpOpts);
    return;
  }

  OS << "\n";
  for (const auto &Entry : Entries)
    Entry->dump(OS, DumpOpts);
}<|MERGE_RESOLUTION|>--- conflicted
+++ resolved
@@ -15,10 +15,7 @@
 #include "llvm/DebugInfo/DWARF/DWARFCFIPrinter.h"
 #include "llvm/DebugInfo/DWARF/DWARFDataExtractor.h"
 #include "llvm/DebugInfo/DWARF/DWARFExpressionPrinter.h"
-<<<<<<< HEAD
-=======
 #include "llvm/DebugInfo/DWARF/DWARFUnwindTablePrinter.h"
->>>>>>> 10a576f7
 #include "llvm/DebugInfo/DWARF/LowLevel/DWARFCFIProgram.h"
 #include "llvm/DebugInfo/DWARF/LowLevel/DWARFExpression.h"
 #include "llvm/Support/Compiler.h"
@@ -36,183 +33,6 @@
 using namespace llvm;
 using namespace dwarf;
 
-<<<<<<< HEAD
-static void printRegister(raw_ostream &OS, DIDumpOptions DumpOpts,
-                          unsigned RegNum) {
-  if (DumpOpts.GetNameForDWARFReg) {
-    auto RegName = DumpOpts.GetNameForDWARFReg(RegNum, DumpOpts.IsEH);
-    if (!RegName.empty()) {
-      OS << RegName;
-      return;
-    }
-  }
-  OS << "reg" << RegNum;
-}
-
-UnwindLocation UnwindLocation::createUnspecified() { return {Unspecified}; }
-
-UnwindLocation UnwindLocation::createUndefined() { return {Undefined}; }
-
-UnwindLocation UnwindLocation::createSame() { return {Same}; }
-
-UnwindLocation UnwindLocation::createIsConstant(int32_t Value) {
-  return {Constant, InvalidRegisterNumber, Value, std::nullopt, false};
-}
-
-UnwindLocation UnwindLocation::createIsCFAPlusOffset(int32_t Offset) {
-  return {CFAPlusOffset, InvalidRegisterNumber, Offset, std::nullopt, false};
-}
-
-UnwindLocation UnwindLocation::createAtCFAPlusOffset(int32_t Offset) {
-  return {CFAPlusOffset, InvalidRegisterNumber, Offset, std::nullopt, true};
-}
-
-UnwindLocation
-UnwindLocation::createIsRegisterPlusOffset(uint32_t RegNum, int32_t Offset,
-                                           std::optional<uint32_t> AddrSpace) {
-  return {RegPlusOffset, RegNum, Offset, AddrSpace, false};
-}
-
-UnwindLocation
-UnwindLocation::createAtRegisterPlusOffset(uint32_t RegNum, int32_t Offset,
-                                           std::optional<uint32_t> AddrSpace) {
-  return {RegPlusOffset, RegNum, Offset, AddrSpace, true};
-}
-
-UnwindLocation UnwindLocation::createIsDWARFExpression(DWARFExpression Expr) {
-  return {Expr, false};
-}
-
-UnwindLocation UnwindLocation::createAtDWARFExpression(DWARFExpression Expr) {
-  return {Expr, true};
-}
-
-void UnwindLocation::dump(raw_ostream &OS, DIDumpOptions DumpOpts) const {
-  if (Dereference)
-    OS << '[';
-  switch (Kind) {
-  case Unspecified:
-    OS << "unspecified";
-    break;
-  case Undefined:
-    OS << "undefined";
-    break;
-  case Same:
-    OS << "same";
-    break;
-  case CFAPlusOffset:
-    OS << "CFA";
-    if (Offset == 0)
-      break;
-    if (Offset > 0)
-      OS << "+";
-    OS << Offset;
-    break;
-  case RegPlusOffset:
-    printRegister(OS, DumpOpts, RegNum);
-    if (Offset == 0 && !AddrSpace)
-      break;
-    if (Offset >= 0)
-      OS << "+";
-    OS << Offset;
-    if (AddrSpace)
-      OS << " in addrspace" << *AddrSpace;
-    break;
-  case DWARFExpr: {
-    if (Expr)
-      printDwarfExpression(&Expr.value(), OS, DumpOpts, nullptr);
-    break;
-  }
-  case Constant:
-    OS << Offset;
-    break;
-  }
-  if (Dereference)
-    OS << ']';
-}
-
-raw_ostream &llvm::dwarf::operator<<(raw_ostream &OS,
-                                     const UnwindLocation &UL) {
-  auto DumpOpts = DIDumpOptions();
-  UL.dump(OS, DumpOpts);
-  return OS;
-}
-
-bool UnwindLocation::operator==(const UnwindLocation &RHS) const {
-  if (Kind != RHS.Kind)
-    return false;
-  switch (Kind) {
-  case Unspecified:
-  case Undefined:
-  case Same:
-    return true;
-  case CFAPlusOffset:
-    return Offset == RHS.Offset && Dereference == RHS.Dereference;
-  case RegPlusOffset:
-    return RegNum == RHS.RegNum && Offset == RHS.Offset &&
-           Dereference == RHS.Dereference;
-  case DWARFExpr:
-    return *Expr == *RHS.Expr && Dereference == RHS.Dereference;
-  case Constant:
-    return Offset == RHS.Offset;
-  }
-  return false;
-}
-
-void RegisterLocations::dump(raw_ostream &OS, DIDumpOptions DumpOpts) const {
-  bool First = true;
-  for (const auto &RegLocPair : Locations) {
-    if (First)
-      First = false;
-    else
-      OS << ", ";
-    printRegister(OS, DumpOpts, RegLocPair.first);
-    OS << '=';
-    RegLocPair.second.dump(OS, DumpOpts);
-  }
-}
-
-raw_ostream &llvm::dwarf::operator<<(raw_ostream &OS,
-                                     const RegisterLocations &RL) {
-  auto DumpOpts = DIDumpOptions();
-  RL.dump(OS, DumpOpts);
-  return OS;
-}
-
-void UnwindRow::dump(raw_ostream &OS, DIDumpOptions DumpOpts,
-                     unsigned IndentLevel) const {
-  OS.indent(2 * IndentLevel);
-  if (hasAddress())
-    OS << format("0x%" PRIx64 ": ", *Address);
-  OS << "CFA=";
-  CFAValue.dump(OS, DumpOpts);
-  if (RegLocs.hasLocations()) {
-    OS << ": ";
-    RegLocs.dump(OS, DumpOpts);
-  }
-  OS << "\n";
-}
-
-raw_ostream &llvm::dwarf::operator<<(raw_ostream &OS, const UnwindRow &Row) {
-  auto DumpOpts = DIDumpOptions();
-  Row.dump(OS, DumpOpts, 0);
-  return OS;
-}
-
-void UnwindTable::dump(raw_ostream &OS, DIDumpOptions DumpOpts,
-                       unsigned IndentLevel) const {
-  for (const UnwindRow &Row : Rows)
-    Row.dump(OS, DumpOpts, IndentLevel);
-}
-
-raw_ostream &llvm::dwarf::operator<<(raw_ostream &OS, const UnwindTable &Rows) {
-  auto DumpOpts = DIDumpOptions();
-  Rows.dump(OS, DumpOpts, 0);
-  return OS;
-}
-
-=======
->>>>>>> 10a576f7
 Expected<UnwindTable> llvm::dwarf::createUnwindTable(const FDE *Fde) {
   const CIE *Cie = Fde->getLinkedCIE();
   if (Cie == nullptr)
@@ -264,319 +84,6 @@
       Row.getCFAValue().getLocation() != UnwindLocation::Unspecified)
     Rows.push_back(Row);
   return UnwindTable(std::move(Rows));
-<<<<<<< HEAD
-}
-
-Expected<UnwindTable::RowContainer>
-llvm::dwarf::parseRows(const CFIProgram &CFIP, UnwindRow &Row,
-                       const RegisterLocations *InitialLocs) {
-  // All the unwinding rows parsed during processing of the CFI program.
-  UnwindTable::RowContainer Rows;
-
-  // State consists of CFA value and register locations.
-  std::vector<std::pair<UnwindLocation, RegisterLocations>> States;
-  for (const CFIProgram::Instruction &Inst : CFIP) {
-    switch (Inst.Opcode) {
-    case dwarf::DW_CFA_set_loc: {
-      // The DW_CFA_set_loc instruction takes a single operand that
-      // represents a target address. The required action is to create a new
-      // table row using the specified address as the location. All other
-      // values in the new row are initially identical to the current row.
-      // The new location value is always greater than the current one. If
-      // the segment_size field of this FDE's CIE is non- zero, the initial
-      // location is preceded by a segment selector of the given length
-      llvm::Expected<uint64_t> NewAddress = Inst.getOperandAsUnsigned(CFIP, 0);
-      if (!NewAddress)
-        return NewAddress.takeError();
-      if (*NewAddress <= Row.getAddress())
-        return createStringError(
-            errc::invalid_argument,
-            "%s with adrress 0x%" PRIx64 " which must be greater than the "
-            "current row address 0x%" PRIx64,
-            CFIP.callFrameString(Inst.Opcode).str().c_str(), *NewAddress,
-            Row.getAddress());
-      Rows.push_back(Row);
-      Row.setAddress(*NewAddress);
-      break;
-    }
-
-    case dwarf::DW_CFA_advance_loc:
-    case dwarf::DW_CFA_advance_loc1:
-    case dwarf::DW_CFA_advance_loc2:
-    case dwarf::DW_CFA_advance_loc4: {
-      // The DW_CFA_advance instruction takes a single operand that
-      // represents a constant delta. The required action is to create a new
-      // table row with a location value that is computed by taking the
-      // current entry’s location value and adding the value of delta *
-      // code_alignment_factor. All other values in the new row are initially
-      // identical to the current row.
-      Rows.push_back(Row);
-      llvm::Expected<uint64_t> Offset = Inst.getOperandAsUnsigned(CFIP, 0);
-      if (!Offset)
-        return Offset.takeError();
-      Row.slideAddress(*Offset);
-      break;
-    }
-
-    case dwarf::DW_CFA_restore:
-    case dwarf::DW_CFA_restore_extended: {
-      // The DW_CFA_restore instruction takes a single operand (encoded with
-      // the opcode) that represents a register number. The required action
-      // is to change the rule for the indicated register to the rule
-      // assigned it by the initial_instructions in the CIE.
-      if (InitialLocs == nullptr)
-        return createStringError(
-            errc::invalid_argument, "%s encountered while parsing a CIE",
-            CFIP.callFrameString(Inst.Opcode).str().c_str());
-      llvm::Expected<uint64_t> RegNum = Inst.getOperandAsUnsigned(CFIP, 0);
-      if (!RegNum)
-        return RegNum.takeError();
-      if (std::optional<UnwindLocation> O =
-              InitialLocs->getRegisterLocation(*RegNum))
-        Row.getRegisterLocations().setRegisterLocation(*RegNum, *O);
-      else
-        Row.getRegisterLocations().removeRegisterLocation(*RegNum);
-      break;
-    }
-
-    case dwarf::DW_CFA_offset:
-    case dwarf::DW_CFA_offset_extended:
-    case dwarf::DW_CFA_offset_extended_sf: {
-      llvm::Expected<uint64_t> RegNum = Inst.getOperandAsUnsigned(CFIP, 0);
-      if (!RegNum)
-        return RegNum.takeError();
-      llvm::Expected<int64_t> Offset = Inst.getOperandAsSigned(CFIP, 1);
-      if (!Offset)
-        return Offset.takeError();
-      Row.getRegisterLocations().setRegisterLocation(
-          *RegNum, UnwindLocation::createAtCFAPlusOffset(*Offset));
-      break;
-    }
-
-    case dwarf::DW_CFA_nop:
-      break;
-
-    case dwarf::DW_CFA_remember_state:
-      States.push_back(
-          std::make_pair(Row.getCFAValue(), Row.getRegisterLocations()));
-      break;
-
-    case dwarf::DW_CFA_restore_state:
-      if (States.empty())
-        return createStringError(errc::invalid_argument,
-                                 "DW_CFA_restore_state without a matching "
-                                 "previous DW_CFA_remember_state");
-      Row.getCFAValue() = States.back().first;
-      Row.getRegisterLocations() = States.back().second;
-      States.pop_back();
-      break;
-
-    case dwarf::DW_CFA_GNU_window_save:
-      switch (CFIP.triple()) {
-      case Triple::aarch64:
-      case Triple::aarch64_be:
-      case Triple::aarch64_32: {
-        // DW_CFA_GNU_window_save is used for different things on different
-        // architectures. For aarch64 it is known as
-        // DW_CFA_AARCH64_negate_ra_state. The action is to toggle the
-        // value of the return address state between 1 and 0. If there is
-        // no rule for the AARCH64_DWARF_PAUTH_RA_STATE register, then it
-        // should be initially set to 1.
-        constexpr uint32_t AArch64DWARFPAuthRaState = 34;
-        auto LRLoc = Row.getRegisterLocations().getRegisterLocation(
-            AArch64DWARFPAuthRaState);
-        if (LRLoc) {
-          if (LRLoc->getLocation() == UnwindLocation::Constant) {
-            // Toggle the constant value from 0 to 1 or 1 to 0.
-            LRLoc->setConstant(LRLoc->getConstant() ^ 1);
-            Row.getRegisterLocations().setRegisterLocation(
-                AArch64DWARFPAuthRaState, *LRLoc);
-          } else {
-            return createStringError(
-                errc::invalid_argument,
-                "%s encountered when existing rule for this register is not "
-                "a constant",
-                CFIP.callFrameString(Inst.Opcode).str().c_str());
-          }
-        } else {
-          Row.getRegisterLocations().setRegisterLocation(
-              AArch64DWARFPAuthRaState, UnwindLocation::createIsConstant(1));
-        }
-        break;
-      }
-
-      case Triple::sparc:
-      case Triple::sparcv9:
-      case Triple::sparcel:
-        for (uint32_t RegNum = 16; RegNum < 32; ++RegNum) {
-          Row.getRegisterLocations().setRegisterLocation(
-              RegNum, UnwindLocation::createAtCFAPlusOffset((RegNum - 16) * 8));
-        }
-        break;
-
-      default: {
-        return createStringError(
-            errc::not_supported,
-            "DW_CFA opcode %#x is not supported for architecture %s",
-            Inst.Opcode, Triple::getArchTypeName(CFIP.triple()).str().c_str());
-
-        break;
-      }
-      }
-      break;
-
-    case dwarf::DW_CFA_AARCH64_negate_ra_state_with_pc: {
-      constexpr uint32_t AArch64DWARFPAuthRaState = 34;
-      auto LRLoc = Row.getRegisterLocations().getRegisterLocation(
-          AArch64DWARFPAuthRaState);
-      if (LRLoc) {
-        if (LRLoc->getLocation() == UnwindLocation::Constant) {
-          // Toggle the constant value of bits[1:0] from 0 to 1 or 1 to 0.
-          LRLoc->setConstant(LRLoc->getConstant() ^ 0x3);
-        } else {
-          return createStringError(
-              errc::invalid_argument,
-              "%s encountered when existing rule for this register is not "
-              "a constant",
-              CFIP.callFrameString(Inst.Opcode).str().c_str());
-        }
-      } else {
-        Row.getRegisterLocations().setRegisterLocation(
-            AArch64DWARFPAuthRaState, UnwindLocation::createIsConstant(0x3));
-      }
-      break;
-    }
-
-    case dwarf::DW_CFA_undefined: {
-      llvm::Expected<uint64_t> RegNum = Inst.getOperandAsUnsigned(CFIP, 0);
-      if (!RegNum)
-        return RegNum.takeError();
-      Row.getRegisterLocations().setRegisterLocation(
-          *RegNum, UnwindLocation::createUndefined());
-      break;
-    }
-
-    case dwarf::DW_CFA_same_value: {
-      llvm::Expected<uint64_t> RegNum = Inst.getOperandAsUnsigned(CFIP, 0);
-      if (!RegNum)
-        return RegNum.takeError();
-      Row.getRegisterLocations().setRegisterLocation(
-          *RegNum, UnwindLocation::createSame());
-      break;
-    }
-
-    case dwarf::DW_CFA_GNU_args_size:
-      break;
-
-    case dwarf::DW_CFA_register: {
-      llvm::Expected<uint64_t> RegNum = Inst.getOperandAsUnsigned(CFIP, 0);
-      if (!RegNum)
-        return RegNum.takeError();
-      llvm::Expected<uint64_t> NewRegNum = Inst.getOperandAsUnsigned(CFIP, 1);
-      if (!NewRegNum)
-        return NewRegNum.takeError();
-      Row.getRegisterLocations().setRegisterLocation(
-          *RegNum, UnwindLocation::createIsRegisterPlusOffset(*NewRegNum, 0));
-      break;
-    }
-
-    case dwarf::DW_CFA_val_offset:
-    case dwarf::DW_CFA_val_offset_sf: {
-      llvm::Expected<uint64_t> RegNum = Inst.getOperandAsUnsigned(CFIP, 0);
-      if (!RegNum)
-        return RegNum.takeError();
-      llvm::Expected<int64_t> Offset = Inst.getOperandAsSigned(CFIP, 1);
-      if (!Offset)
-        return Offset.takeError();
-      Row.getRegisterLocations().setRegisterLocation(
-          *RegNum, UnwindLocation::createIsCFAPlusOffset(*Offset));
-      break;
-    }
-
-    case dwarf::DW_CFA_expression: {
-      llvm::Expected<uint64_t> RegNum = Inst.getOperandAsUnsigned(CFIP, 0);
-      if (!RegNum)
-        return RegNum.takeError();
-      Row.getRegisterLocations().setRegisterLocation(
-          *RegNum, UnwindLocation::createAtDWARFExpression(*Inst.Expression));
-      break;
-    }
-
-    case dwarf::DW_CFA_val_expression: {
-      llvm::Expected<uint64_t> RegNum = Inst.getOperandAsUnsigned(CFIP, 0);
-      if (!RegNum)
-        return RegNum.takeError();
-      Row.getRegisterLocations().setRegisterLocation(
-          *RegNum, UnwindLocation::createIsDWARFExpression(*Inst.Expression));
-      break;
-    }
-
-    case dwarf::DW_CFA_def_cfa_register: {
-      llvm::Expected<uint64_t> RegNum = Inst.getOperandAsUnsigned(CFIP, 0);
-      if (!RegNum)
-        return RegNum.takeError();
-      if (Row.getCFAValue().getLocation() != UnwindLocation::RegPlusOffset)
-        Row.getCFAValue() =
-            UnwindLocation::createIsRegisterPlusOffset(*RegNum, 0);
-      else
-        Row.getCFAValue().setRegister(*RegNum);
-      break;
-    }
-
-    case dwarf::DW_CFA_def_cfa_offset:
-    case dwarf::DW_CFA_def_cfa_offset_sf: {
-      llvm::Expected<int64_t> Offset = Inst.getOperandAsSigned(CFIP, 0);
-      if (!Offset)
-        return Offset.takeError();
-      if (Row.getCFAValue().getLocation() != UnwindLocation::RegPlusOffset) {
-        return createStringError(
-            errc::invalid_argument,
-            "%s found when CFA rule was not RegPlusOffset",
-            CFIP.callFrameString(Inst.Opcode).str().c_str());
-      }
-      Row.getCFAValue().setOffset(*Offset);
-      break;
-    }
-
-    case dwarf::DW_CFA_def_cfa:
-    case dwarf::DW_CFA_def_cfa_sf: {
-      llvm::Expected<uint64_t> RegNum = Inst.getOperandAsUnsigned(CFIP, 0);
-      if (!RegNum)
-        return RegNum.takeError();
-      llvm::Expected<int64_t> Offset = Inst.getOperandAsSigned(CFIP, 1);
-      if (!Offset)
-        return Offset.takeError();
-      Row.getCFAValue() =
-          UnwindLocation::createIsRegisterPlusOffset(*RegNum, *Offset);
-      break;
-    }
-
-    case dwarf::DW_CFA_LLVM_def_aspace_cfa:
-    case dwarf::DW_CFA_LLVM_def_aspace_cfa_sf: {
-      llvm::Expected<uint64_t> RegNum = Inst.getOperandAsUnsigned(CFIP, 0);
-      if (!RegNum)
-        return RegNum.takeError();
-      llvm::Expected<int64_t> Offset = Inst.getOperandAsSigned(CFIP, 1);
-      if (!Offset)
-        return Offset.takeError();
-      llvm::Expected<uint32_t> CFAAddrSpace =
-          Inst.getOperandAsUnsigned(CFIP, 2);
-      if (!CFAAddrSpace)
-        return CFAAddrSpace.takeError();
-      Row.getCFAValue() = UnwindLocation::createIsRegisterPlusOffset(
-          *RegNum, *Offset, *CFAAddrSpace);
-      break;
-    }
-
-    case dwarf::DW_CFA_def_cfa_expression:
-      Row.getCFAValue() =
-          UnwindLocation::createIsDWARFExpression(*Inst.Expression);
-      break;
-    }
-  }
-  return Rows;
-=======
->>>>>>> 10a576f7
 }
 
 // Returns the CIE identifier to be used by the requested format.
@@ -630,11 +137,7 @@
   OS << "\n";
 
   if (Expected<UnwindTable> RowsOrErr = createUnwindTable(this))
-<<<<<<< HEAD
-    RowsOrErr->dump(OS, DumpOpts, 1);
-=======
     printUnwindTable(*RowsOrErr, OS, DumpOpts, 1);
->>>>>>> 10a576f7
   else {
     DumpOpts.RecoverableErrorHandler(joinErrors(
         createStringError(errc::invalid_argument,
@@ -662,11 +165,7 @@
   OS << "\n";
 
   if (Expected<UnwindTable> RowsOrErr = createUnwindTable(this))
-<<<<<<< HEAD
-    RowsOrErr->dump(OS, DumpOpts, 1);
-=======
     printUnwindTable(*RowsOrErr, OS, DumpOpts, 1);
->>>>>>> 10a576f7
   else {
     DumpOpts.RecoverableErrorHandler(joinErrors(
         createStringError(errc::invalid_argument,
