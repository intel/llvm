--- conflicted
+++ resolved
@@ -152,21 +152,6 @@
     return &Pos->second;
   }
 
-<<<<<<< HEAD
-  if (Data && CUAbbrOffset < Data->getData().size()) {
-    uint64_t Offset = CUAbbrOffset;
-    DWARFAbbreviationDeclarationSet AbbrDecls;
-    if (Error Err = AbbrDecls.extract(*Data, &Offset)) {
-      // FIXME: We should propagate the error upwards.
-      consumeError(std::move(Err));
-      return nullptr;
-    }
-    PrevAbbrOffsetPos =
-        AbbrDeclSets.insert(std::make_pair(CUAbbrOffset, std::move(AbbrDecls)))
-            .first;
-    return &PrevAbbrOffsetPos->second;
-  }
-=======
   if (!Data || CUAbbrOffset >= Data->getData().size())
     return make_error<llvm::object::GenericBinaryError>(
         "the abbreviation offset into the .debug_abbrev section is not valid");
@@ -175,7 +160,6 @@
   DWARFAbbreviationDeclarationSet AbbrDecls;
   if (Error Err = AbbrDecls.extract(*Data, &Offset))
     return std::move(Err);
->>>>>>> bac3a63c
 
   PrevAbbrOffsetPos =
       AbbrDeclSets.insert(std::make_pair(CUAbbrOffset, std::move(AbbrDecls)))
