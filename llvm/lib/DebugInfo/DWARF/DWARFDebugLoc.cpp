--- conflicted
+++ resolved
@@ -118,11 +118,7 @@
   if (U)
     Format = U->getFormat();
   DWARFExpression E(Extractor, AddressSize, Format);
-<<<<<<< HEAD
-  DWARFExpressionPrinter::print(&E, OS, DumpOpts, U);
-=======
   printDwarfExpression(&E, OS, DumpOpts, U);
->>>>>>> 5ee67ebe
 }
 
 bool DWARFLocationTable::dumpLocationList(
