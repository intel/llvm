//===- SymbolizableObjectFile.cpp -----------------------------------------===//
//
// Part of the LLVM Project, under the Apache License v2.0 with LLVM Exceptions.
// See https://llvm.org/LICENSE.txt for license information.
// SPDX-License-Identifier: Apache-2.0 WITH LLVM-exception
//
//===----------------------------------------------------------------------===//
//
// Implementation of SymbolizableObjectFile class.
//
//===----------------------------------------------------------------------===//

#include "llvm/DebugInfo/Symbolize/SymbolizableObjectFile.h"
#include "llvm/ADT/STLExtras.h"
#include "llvm/BinaryFormat/COFF.h"
#include "llvm/DebugInfo/DWARF/DWARFContext.h"
#include "llvm/Object/COFF.h"
#include "llvm/Object/ELFObjectFile.h"
#include "llvm/Object/ObjectFile.h"
#include "llvm/Object/SymbolSize.h"
#include "llvm/Support/Casting.h"
#include "llvm/Support/DataExtractor.h"
#include "llvm/TargetParser/Triple.h"

using namespace llvm;
using namespace object;
using namespace symbolize;

Expected<std::unique_ptr<SymbolizableObjectFile>>
SymbolizableObjectFile::create(const object::ObjectFile *Obj,
                               std::unique_ptr<DIContext> DICtx,
                               bool UntagAddresses) {
  assert(DICtx);
  std::unique_ptr<SymbolizableObjectFile> res(
      new SymbolizableObjectFile(Obj, std::move(DICtx), UntagAddresses));
  std::unique_ptr<DataExtractor> OpdExtractor;
  uint64_t OpdAddress = 0;
  // Find the .opd (function descriptor) section if any, for big-endian
  // PowerPC64 ELF.
  if (Obj->getArch() == Triple::ppc64) {
    for (section_iterator Section : Obj->sections()) {
      Expected<StringRef> NameOrErr = Section->getName();
      if (!NameOrErr)
        return NameOrErr.takeError();

      if (*NameOrErr == ".opd") {
        Expected<StringRef> E = Section->getContents();
        if (!E)
          return E.takeError();
        OpdExtractor.reset(new DataExtractor(*E, Obj->isLittleEndian(),
                                             Obj->getBytesInAddress()));
        OpdAddress = Section->getAddress();
        break;
      }
    }
  }
  std::vector<std::pair<SymbolRef, uint64_t>> Symbols =
      computeSymbolSizes(*Obj);
  for (auto &P : Symbols)
    if (Error E =
            res->addSymbol(P.first, P.second, OpdExtractor.get(), OpdAddress))
      return std::move(E);

  // If this is a COFF object and we didn't find any symbols, try the export
  // table.
  if (Symbols.empty()) {
    if (auto *CoffObj = dyn_cast<COFFObjectFile>(Obj))
      if (Error E = res->addCoffExportSymbols(CoffObj))
        return std::move(E);
  }

  std::vector<SymbolDesc> &SS = res->Symbols;
  // Sort by (Addr,Size,Name). If several SymbolDescs share the same Addr,
  // pick the one with the largest Size. This helps us avoid symbols with no
  // size information (Size=0).
  llvm::stable_sort(SS);
  auto I = SS.begin(), E = SS.end(), J = SS.begin();
  while (I != E) {
    auto OI = I;
    while (++I != E && OI->Addr == I->Addr) {
    }
    *J++ = I[-1];
  }
  SS.erase(J, SS.end());

  return std::move(res);
}

SymbolizableObjectFile::SymbolizableObjectFile(const ObjectFile *Obj,
                                               std::unique_ptr<DIContext> DICtx,
                                               bool UntagAddresses)
    : Module(Obj), DebugInfoContext(std::move(DICtx)),
      UntagAddresses(UntagAddresses) {}

namespace {

struct OffsetNamePair {
  uint32_t Offset;
  StringRef Name;

  bool operator<(const OffsetNamePair &R) const {
    return Offset < R.Offset;
  }
};

} // end anonymous namespace

Error SymbolizableObjectFile::addCoffExportSymbols(
    const COFFObjectFile *CoffObj) {
  // Get all export names and offsets.
  std::vector<OffsetNamePair> ExportSyms;
  for (const ExportDirectoryEntryRef &Ref : CoffObj->export_directories()) {
    StringRef Name;
    uint32_t Offset;
    if (auto EC = Ref.getSymbolName(Name))
      return EC;
    if (auto EC = Ref.getExportRVA(Offset))
      return EC;
    ExportSyms.push_back(OffsetNamePair{Offset, Name});
  }
  if (ExportSyms.empty())
    return Error::success();

  // Sort by ascending offset.
  array_pod_sort(ExportSyms.begin(), ExportSyms.end());

  // Approximate the symbol sizes by assuming they run to the next symbol.
  // FIXME: This assumes all exports are functions.
  uint64_t ImageBase = CoffObj->getImageBase();
  for (auto I = ExportSyms.begin(), E = ExportSyms.end(); I != E; ++I) {
    OffsetNamePair &Export = *I;
    // FIXME: The last export has a one byte size now.
    uint32_t NextOffset = I != E ? I->Offset : Export.Offset + 1;
    uint64_t SymbolStart = ImageBase + Export.Offset;
    uint64_t SymbolSize = NextOffset - Export.Offset;
    Symbols.push_back({SymbolStart, SymbolSize, Export.Name, 0});
  }
  return Error::success();
}

Error SymbolizableObjectFile::addSymbol(const SymbolRef &Symbol,
                                        uint64_t SymbolSize,
                                        DataExtractor *OpdExtractor,
                                        uint64_t OpdAddress) {
  // Avoid adding symbols from an unknown/undefined section.
  const ObjectFile &Obj = *Symbol.getObject();
  Expected<StringRef> SymbolNameOrErr = Symbol.getName();
  if (!SymbolNameOrErr)
    return SymbolNameOrErr.takeError();
  StringRef SymbolName = *SymbolNameOrErr;

  uint32_t ELFSymIdx =
      Obj.isELF() ? ELFSymbolRef(Symbol).getRawDataRefImpl().d.b : 0;
  Expected<section_iterator> Sec = Symbol.getSection();
  if (!Sec || Obj.section_end() == *Sec) {
    if (Obj.isELF()) {
      // Store the (index, filename) pair for a file symbol.
      ELFSymbolRef ESym(Symbol);
      if (ESym.getELFType() == ELF::STT_FILE)
        FileSymbols.emplace_back(ELFSymIdx, SymbolName);
    }
    return Error::success();
  }

  Expected<SymbolRef::Type> SymbolTypeOrErr = Symbol.getType();
  if (!SymbolTypeOrErr)
    return SymbolTypeOrErr.takeError();
  SymbolRef::Type SymbolType = *SymbolTypeOrErr;
  if (Obj.isELF()) {
    // Ignore any symbols coming from sections that don't have runtime
    // allocated memory.
    if ((elf_section_iterator(*Sec)->getFlags() & ELF::SHF_ALLOC) == 0)
      return Error::success();

    // Allow function and data symbols. Additionally allow STT_NONE, which are
    // common for functions defined in assembly.
    uint8_t Type = ELFSymbolRef(Symbol).getELFType();
    if (Type != ELF::STT_NOTYPE && Type != ELF::STT_FUNC &&
        Type != ELF::STT_OBJECT && Type != ELF::STT_GNU_IFUNC)
      return Error::success();
    // Some STT_NOTYPE symbols are not desired. This excludes STT_SECTION and
    // ARM mapping symbols.
    uint32_t Flags = cantFail(Symbol.getFlags());
    if (Flags & SymbolRef::SF_FormatSpecific)
      return Error::success();
  } else if (SymbolType != SymbolRef::ST_Function &&
             SymbolType != SymbolRef::ST_Data) {
    return Error::success();
  }

  Expected<uint64_t> SymbolAddressOrErr = Symbol.getAddress();
  if (!SymbolAddressOrErr)
    return SymbolAddressOrErr.takeError();
  uint64_t SymbolAddress = *SymbolAddressOrErr;
  if (UntagAddresses) {
    // For kernel addresses, bits 56-63 need to be set, so we sign extend bit 55
    // into bits 56-63 instead of masking them out.
    SymbolAddress &= (1ull << 56) - 1;
    SymbolAddress = (int64_t(SymbolAddress) << 8) >> 8;
  }
  if (OpdExtractor) {
    // For big-endian PowerPC64 ELF, symbols in the .opd section refer to
    // function descriptors. The first word of the descriptor is a pointer to
    // the function's code.
    // For the purposes of symbolization, pretend the symbol's address is that
    // of the function's code, not the descriptor.
    uint64_t OpdOffset = SymbolAddress - OpdAddress;
    if (OpdExtractor->isValidOffsetForAddress(OpdOffset))
      SymbolAddress = OpdExtractor->getAddress(&OpdOffset);
  }
  // Mach-O symbol table names have leading underscore, skip it.
  if (Module->isMachO())
    SymbolName.consume_front("_");

  if (Obj.isELF() && ELFSymbolRef(Symbol).getBinding() != ELF::STB_LOCAL)
    ELFSymIdx = 0;
  Symbols.push_back({SymbolAddress, SymbolSize, SymbolName, ELFSymIdx});
  return Error::success();
}

// Return true if this is a 32-bit x86 PE COFF module.
bool SymbolizableObjectFile::isWin32Module() const {
  auto *CoffObject = dyn_cast<COFFObjectFile>(Module);
  return CoffObject && CoffObject->getMachine() == COFF::IMAGE_FILE_MACHINE_I386;
}

uint64_t SymbolizableObjectFile::getModulePreferredBase() const {
  if (auto *CoffObject = dyn_cast<COFFObjectFile>(Module))
    return CoffObject->getImageBase();
  return 0;
}

bool SymbolizableObjectFile::getNameFromSymbolTable(
    uint64_t Address, std::string &Name, uint64_t &Addr, uint64_t &Size,
    std::string &FileName) const {
  SymbolDesc SD{Address, UINT64_C(-1), StringRef(), 0};
  auto SymbolIterator = llvm::upper_bound(Symbols, SD);
  if (SymbolIterator == Symbols.begin())
    return false;
  --SymbolIterator;
  if (SymbolIterator->Size != 0 &&
      SymbolIterator->Addr + SymbolIterator->Size <= Address)
    return false;
  Name = SymbolIterator->Name.str();
  Addr = SymbolIterator->Addr;
  Size = SymbolIterator->Size;

  if (SymbolIterator->ELFLocalSymIdx != 0) {
    // If this is an ELF local symbol, find the STT_FILE symbol preceding
    // SymbolIterator to get the filename. The ELF spec requires the STT_FILE
    // symbol (if present) precedes the other STB_LOCAL symbols for the file.
    assert(Module->isELF());
    auto It = llvm::upper_bound(
        FileSymbols,
        std::make_pair(SymbolIterator->ELFLocalSymIdx, StringRef()));
    if (It != FileSymbols.begin())
      FileName = It[-1].second.str();
  }
  return true;
}

bool SymbolizableObjectFile::shouldOverrideWithSymbolTable(
    FunctionNameKind FNKind, bool UseSymbolTable) const {
  // When DWARF is used with -gline-tables-only / -gmlt, the symbol table gives
  // better answers for linkage names than the DIContext. Otherwise, we are
  // probably using PEs and PDBs, and we shouldn't do the override. PE files
  // generally only contain the names of exported symbols.
  return FNKind == FunctionNameKind::LinkageName && UseSymbolTable &&
         isa<DWARFContext>(DebugInfoContext.get());
}

DILineInfo
SymbolizableObjectFile::symbolizeCode(object::SectionedAddress ModuleOffset,
                                      DILineInfoSpecifier LineInfoSpecifier,
                                      bool UseSymbolTable) const {
  if (ModuleOffset.SectionIndex == object::SectionedAddress::UndefSection)
    ModuleOffset.SectionIndex =
        getModuleSectionIndexForAddress(ModuleOffset.Address);
  DILineInfo LineInfo;
<<<<<<< HEAD
  if (std::optional<DILineInfo> DBGLineInfo =
          DebugInfoContext->getLineInfoForAddress(ModuleOffset,
                                                  LineInfoSpecifier))
=======
  std::optional<DILineInfo> DBGLineInfo =
      DebugInfoContext->getLineInfoForAddress(ModuleOffset, LineInfoSpecifier);
  if (DBGLineInfo)
>>>>>>> 5eee2751
    LineInfo = *DBGLineInfo;

  // Override function name from symbol table if necessary.
  if (shouldOverrideWithSymbolTable(LineInfoSpecifier.FNKind, UseSymbolTable)) {
    std::string FunctionName, FileName;
    uint64_t Start, Size;
    if (getNameFromSymbolTable(ModuleOffset.Address, FunctionName, Start, Size,
                               FileName)) {
      LineInfo.FunctionName = FunctionName;
      LineInfo.StartAddress = Start;
      // Only use the filename from symbol table if the debug info for the
      // address is missing.
      if (!DBGLineInfo && !FileName.empty())
        LineInfo.FileName = FileName;
    }
  }
  return LineInfo;
}

DIInliningInfo SymbolizableObjectFile::symbolizeInlinedCode(
    object::SectionedAddress ModuleOffset,
    DILineInfoSpecifier LineInfoSpecifier, bool UseSymbolTable) const {
  if (ModuleOffset.SectionIndex == object::SectionedAddress::UndefSection)
    ModuleOffset.SectionIndex =
        getModuleSectionIndexForAddress(ModuleOffset.Address);
  DIInliningInfo InlinedContext = DebugInfoContext->getInliningInfoForAddress(
      ModuleOffset, LineInfoSpecifier);

  // Make sure there is at least one frame in context.
  bool EmptyFrameAdded = false;
  if (InlinedContext.getNumberOfFrames() == 0) {
    EmptyFrameAdded = true;
    InlinedContext.addFrame(DILineInfo());
  }

  // Override the function name in lower frame with name from symbol table.
  if (shouldOverrideWithSymbolTable(LineInfoSpecifier.FNKind, UseSymbolTable)) {
    std::string FunctionName, FileName;
    uint64_t Start, Size;
    if (getNameFromSymbolTable(ModuleOffset.Address, FunctionName, Start, Size,
                               FileName)) {
      DILineInfo *LI = InlinedContext.getMutableFrame(
          InlinedContext.getNumberOfFrames() - 1);
      LI->FunctionName = FunctionName;
      LI->StartAddress = Start;
      // Only use the filename from symbol table if the debug info for the
      // address is missing.
      if (EmptyFrameAdded && !FileName.empty())
        LI->FileName = FileName;
    }
  }

  return InlinedContext;
}

DIGlobal SymbolizableObjectFile::symbolizeData(
    object::SectionedAddress ModuleOffset) const {
  DIGlobal Res;
  std::string FileName;
  getNameFromSymbolTable(ModuleOffset.Address, Res.Name, Res.Start, Res.Size,
                         FileName);
  Res.DeclFile = FileName;

  // Try and get a better filename:lineno pair from the debuginfo, if present.
  std::optional<DILineInfo> DL =
      DebugInfoContext->getLineInfoForDataAddress(ModuleOffset);
  if (DL && DL->Line != 0) {
    Res.DeclFile = DL->FileName;
    Res.DeclLine = DL->Line;
  }
  return Res;
}

std::vector<DILocal> SymbolizableObjectFile::symbolizeFrame(
    object::SectionedAddress ModuleOffset) const {
  if (ModuleOffset.SectionIndex == object::SectionedAddress::UndefSection)
    ModuleOffset.SectionIndex =
        getModuleSectionIndexForAddress(ModuleOffset.Address);
  return DebugInfoContext->getLocalsForAddress(ModuleOffset);
}

std::vector<object::SectionedAddress>
SymbolizableObjectFile::findSymbol(StringRef Symbol, uint64_t Offset) const {
  std::vector<object::SectionedAddress> Result;
  for (const SymbolDesc &Sym : Symbols) {
    if (Sym.Name == Symbol) {
      uint64_t Addr = Sym.Addr;
      if (Offset < Sym.Size)
        Addr += Offset;
      object::SectionedAddress A{Addr, getModuleSectionIndexForAddress(Addr)};
      Result.push_back(A);
    }
  }
  return Result;
}

/// Search for the first occurence of specified Address in ObjectFile.
uint64_t SymbolizableObjectFile::getModuleSectionIndexForAddress(
    uint64_t Address) const {

  for (SectionRef Sec : Module->sections()) {
    if (!Sec.isText() || Sec.isVirtual())
      continue;

    if (Address >= Sec.getAddress() &&
        Address < Sec.getAddress() + Sec.getSize())
      return Sec.getIndex();
  }

  return object::SectionedAddress::UndefSection;
}<|MERGE_RESOLUTION|>--- conflicted
+++ resolved
@@ -277,15 +277,9 @@
     ModuleOffset.SectionIndex =
         getModuleSectionIndexForAddress(ModuleOffset.Address);
   DILineInfo LineInfo;
-<<<<<<< HEAD
-  if (std::optional<DILineInfo> DBGLineInfo =
-          DebugInfoContext->getLineInfoForAddress(ModuleOffset,
-                                                  LineInfoSpecifier))
-=======
   std::optional<DILineInfo> DBGLineInfo =
       DebugInfoContext->getLineInfoForAddress(ModuleOffset, LineInfoSpecifier);
   if (DBGLineInfo)
->>>>>>> 5eee2751
     LineInfo = *DBGLineInfo;
 
   // Override function name from symbol table if necessary.
