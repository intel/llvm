//=== DWARFLinker.cpp -----------------------------------------------------===//
//
// Part of the LLVM Project, under the Apache License v2.0 with LLVM Exceptions.
// See https://llvm.org/LICENSE.txt for license information.
// SPDX-License-Identifier: Apache-2.0 WITH LLVM-exception
//
//===----------------------------------------------------------------------===//

#include "llvm/DWARFLinker/DWARFLinker.h"
#include "llvm/ADT/ArrayRef.h"
#include "llvm/ADT/BitVector.h"
#include "llvm/ADT/STLExtras.h"
#include "llvm/ADT/StringExtras.h"
#include "llvm/CodeGen/NonRelocatableStringpool.h"
#include "llvm/DWARFLinker/DWARFLinkerDeclContext.h"
#include "llvm/DWARFLinker/DWARFStreamer.h"
#include "llvm/DebugInfo/DWARF/DWARFAbbreviationDeclaration.h"
#include "llvm/DebugInfo/DWARF/DWARFContext.h"
#include "llvm/DebugInfo/DWARF/DWARFDataExtractor.h"
#include "llvm/DebugInfo/DWARF/DWARFDebugLine.h"
#include "llvm/DebugInfo/DWARF/DWARFDebugMacro.h"
#include "llvm/DebugInfo/DWARF/DWARFDebugRangeList.h"
#include "llvm/DebugInfo/DWARF/DWARFDie.h"
#include "llvm/DebugInfo/DWARF/DWARFExpression.h"
#include "llvm/DebugInfo/DWARF/DWARFFormValue.h"
#include "llvm/DebugInfo/DWARF/DWARFSection.h"
#include "llvm/DebugInfo/DWARF/DWARFUnit.h"
#include "llvm/MC/MCDwarf.h"
#include "llvm/Support/DataExtractor.h"
#include "llvm/Support/Error.h"
#include "llvm/Support/ErrorHandling.h"
#include "llvm/Support/ErrorOr.h"
#include "llvm/Support/FormatVariadic.h"
#include "llvm/Support/LEB128.h"
#include "llvm/Support/Path.h"
#include "llvm/Support/ThreadPool.h"
#include <vector>

namespace llvm {

/// Hold the input and output of the debug info size in bytes.
struct DebugInfoSize {
  uint64_t Input;
  uint64_t Output;
};

/// Compute the total size of the debug info.
static uint64_t getDebugInfoSize(DWARFContext &Dwarf) {
  uint64_t Size = 0;
  for (auto &Unit : Dwarf.compile_units()) {
    Size += Unit->getLength();
  }
  return Size;
}

/// Similar to DWARFUnitSection::getUnitForOffset(), but returning our
/// CompileUnit object instead.
static CompileUnit *getUnitForOffset(const UnitListTy &Units, uint64_t Offset) {
  auto CU = llvm::upper_bound(
      Units, Offset, [](uint64_t LHS, const std::unique_ptr<CompileUnit> &RHS) {
        return LHS < RHS->getOrigUnit().getNextUnitOffset();
      });
  return CU != Units.end() ? CU->get() : nullptr;
}

/// Resolve the DIE attribute reference that has been extracted in \p RefValue.
/// The resulting DIE might be in another CompileUnit which is stored into \p
/// ReferencedCU. \returns null if resolving fails for any reason.
DWARFDie DWARFLinker::resolveDIEReference(const DWARFFile &File,
                                          const UnitListTy &Units,
                                          const DWARFFormValue &RefValue,
                                          const DWARFDie &DIE,
                                          CompileUnit *&RefCU) {
  assert(RefValue.isFormClass(DWARFFormValue::FC_Reference));
  uint64_t RefOffset = *RefValue.getAsReference();
  if ((RefCU = getUnitForOffset(Units, RefOffset)))
    if (const auto RefDie = RefCU->getOrigUnit().getDIEForOffset(RefOffset)) {
      // In a file with broken references, an attribute might point to a NULL
      // DIE.
      if (!RefDie.isNULL())
        return RefDie;
    }

  reportWarning("could not find referenced DIE", File, &DIE);
  return DWARFDie();
}

/// \returns whether the passed \a Attr type might contain a DIE reference
/// suitable for ODR uniquing.
static bool isODRAttribute(uint16_t Attr) {
  switch (Attr) {
  default:
    return false;
  case dwarf::DW_AT_type:
  case dwarf::DW_AT_containing_type:
  case dwarf::DW_AT_specification:
  case dwarf::DW_AT_abstract_origin:
  case dwarf::DW_AT_import:
    return true;
  }
  llvm_unreachable("Improper attribute.");
}

static bool isTypeTag(uint16_t Tag) {
  switch (Tag) {
  case dwarf::DW_TAG_array_type:
  case dwarf::DW_TAG_class_type:
  case dwarf::DW_TAG_enumeration_type:
  case dwarf::DW_TAG_pointer_type:
  case dwarf::DW_TAG_reference_type:
  case dwarf::DW_TAG_string_type:
  case dwarf::DW_TAG_structure_type:
  case dwarf::DW_TAG_subroutine_type:
  case dwarf::DW_TAG_typedef:
  case dwarf::DW_TAG_union_type:
  case dwarf::DW_TAG_ptr_to_member_type:
  case dwarf::DW_TAG_set_type:
  case dwarf::DW_TAG_subrange_type:
  case dwarf::DW_TAG_base_type:
  case dwarf::DW_TAG_const_type:
  case dwarf::DW_TAG_constant:
  case dwarf::DW_TAG_file_type:
  case dwarf::DW_TAG_namelist:
  case dwarf::DW_TAG_packed_type:
  case dwarf::DW_TAG_volatile_type:
  case dwarf::DW_TAG_restrict_type:
  case dwarf::DW_TAG_atomic_type:
  case dwarf::DW_TAG_interface_type:
  case dwarf::DW_TAG_unspecified_type:
  case dwarf::DW_TAG_shared_type:
  case dwarf::DW_TAG_immutable_type:
    return true;
  default:
    break;
  }
  return false;
}

AddressesMap::~AddressesMap() = default;

DwarfEmitter::~DwarfEmitter() = default;

static std::optional<StringRef> StripTemplateParameters(StringRef Name) {
  // We are looking for template parameters to strip from Name. e.g.
  //
  //  operator<<B>
  //
  // We look for > at the end but if it does not contain any < then we
  // have something like operator>>. We check for the operator<=> case.
  if (!Name.endswith(">") || Name.count("<") == 0 || Name.endswith("<=>"))
    return {};

  // How many < until we have the start of the template parameters.
  size_t NumLeftAnglesToSkip = 1;

  // If we have operator<=> then we need to skip its < as well.
  NumLeftAnglesToSkip += Name.count("<=>");

  size_t RightAngleCount = Name.count('>');
  size_t LeftAngleCount = Name.count('<');

  // If we have more < than > we have operator< or operator<<
  // we to account for their < as well.
  if (LeftAngleCount > RightAngleCount)
    NumLeftAnglesToSkip += LeftAngleCount - RightAngleCount;

  size_t StartOfTemplate = 0;
  while (NumLeftAnglesToSkip--)
    StartOfTemplate = Name.find('<', StartOfTemplate) + 1;

  return Name.substr(0, StartOfTemplate - 1);
}

bool DWARFLinker::DIECloner::getDIENames(const DWARFDie &Die,
                                         AttributesInfo &Info,
                                         OffsetsStringPool &StringPool,
                                         bool StripTemplate) {
  // This function will be called on DIEs having low_pcs and
  // ranges. As getting the name might be more expansive, filter out
  // blocks directly.
  if (Die.getTag() == dwarf::DW_TAG_lexical_block)
    return false;

  if (!Info.MangledName)
    if (const char *MangledName = Die.getLinkageName())
      Info.MangledName = StringPool.getEntry(MangledName);

  if (!Info.Name)
    if (const char *Name = Die.getShortName())
      Info.Name = StringPool.getEntry(Name);

  if (!Info.MangledName)
    Info.MangledName = Info.Name;

  if (StripTemplate && Linker.Options.CanStripTemplateName && Info.Name &&
      Info.MangledName != Info.Name) {
    StringRef Name = Info.Name.getString();
    if (std::optional<StringRef> StrippedName = StripTemplateParameters(Name))
      Info.NameWithoutTemplate = StringPool.getEntry(*StrippedName);
  }

  return Info.Name || Info.MangledName;
}

/// Resolve the relative path to a build artifact referenced by DWARF by
/// applying DW_AT_comp_dir.
static void resolveRelativeObjectPath(SmallVectorImpl<char> &Buf, DWARFDie CU) {
  sys::path::append(Buf, dwarf::toString(CU.find(dwarf::DW_AT_comp_dir), ""));
}

/// Collect references to parseable Swift interfaces in imported
/// DW_TAG_module blocks.
static void analyzeImportedModule(
    const DWARFDie &DIE, CompileUnit &CU,
    swiftInterfacesMap *ParseableSwiftInterfaces,
    std::function<void(const Twine &, const DWARFDie &)> ReportWarning) {
  if (CU.getLanguage() != dwarf::DW_LANG_Swift)
    return;

  if (!ParseableSwiftInterfaces)
    return;

  StringRef Path = dwarf::toStringRef(DIE.find(dwarf::DW_AT_LLVM_include_path));
  if (!Path.endswith(".swiftinterface"))
    return;
  // Don't track interfaces that are part of the SDK.
  StringRef SysRoot = dwarf::toStringRef(DIE.find(dwarf::DW_AT_LLVM_sysroot));
  if (SysRoot.empty())
    SysRoot = CU.getSysRoot();
  if (!SysRoot.empty() && Path.startswith(SysRoot))
    return;
  std::optional<const char *> Name =
      dwarf::toString(DIE.find(dwarf::DW_AT_name));
  if (!Name)
    return;
  auto &Entry = (*ParseableSwiftInterfaces)[*Name];
  // The prepend path is applied later when copying.
  DWARFDie CUDie = CU.getOrigUnit().getUnitDIE();
  SmallString<128> ResolvedPath;
  if (sys::path::is_relative(Path))
    resolveRelativeObjectPath(ResolvedPath, CUDie);
  sys::path::append(ResolvedPath, Path);
  if (!Entry.empty() && Entry != ResolvedPath)
    ReportWarning(Twine("Conflicting parseable interfaces for Swift Module ") +
                      *Name + ": " + Entry + " and " + Path,
                  DIE);
  Entry = std::string(ResolvedPath.str());
}

/// The distinct types of work performed by the work loop in
/// analyzeContextInfo.
enum class ContextWorklistItemType : uint8_t {
  AnalyzeContextInfo,
  UpdateChildPruning,
  UpdatePruning,
};

/// This class represents an item in the work list. The type defines what kind
/// of work needs to be performed when processing the current item. Everything
/// but the Type and Die fields are optional based on the type.
struct ContextWorklistItem {
  DWARFDie Die;
  unsigned ParentIdx;
  union {
    CompileUnit::DIEInfo *OtherInfo;
    DeclContext *Context;
  };
  ContextWorklistItemType Type;
  bool InImportedModule;

  ContextWorklistItem(DWARFDie Die, ContextWorklistItemType T,
                      CompileUnit::DIEInfo *OtherInfo = nullptr)
      : Die(Die), ParentIdx(0), OtherInfo(OtherInfo), Type(T),
        InImportedModule(false) {}

  ContextWorklistItem(DWARFDie Die, DeclContext *Context, unsigned ParentIdx,
                      bool InImportedModule)
      : Die(Die), ParentIdx(ParentIdx), Context(Context),
        Type(ContextWorklistItemType::AnalyzeContextInfo),
        InImportedModule(InImportedModule) {}
};

static bool updatePruning(const DWARFDie &Die, CompileUnit &CU,
                          uint64_t ModulesEndOffset) {
  CompileUnit::DIEInfo &Info = CU.getInfo(Die);

  // Prune this DIE if it is either a forward declaration inside a
  // DW_TAG_module or a DW_TAG_module that contains nothing but
  // forward declarations.
  Info.Prune &= (Die.getTag() == dwarf::DW_TAG_module) ||
                (isTypeTag(Die.getTag()) &&
                 dwarf::toUnsigned(Die.find(dwarf::DW_AT_declaration), 0));

  // Only prune forward declarations inside a DW_TAG_module for which a
  // definition exists elsewhere.
  if (ModulesEndOffset == 0)
    Info.Prune &= Info.Ctxt && Info.Ctxt->getCanonicalDIEOffset();
  else
    Info.Prune &= Info.Ctxt && Info.Ctxt->getCanonicalDIEOffset() > 0 &&
                  Info.Ctxt->getCanonicalDIEOffset() <= ModulesEndOffset;

  return Info.Prune;
}

static void updateChildPruning(const DWARFDie &Die, CompileUnit &CU,
                               CompileUnit::DIEInfo &ChildInfo) {
  CompileUnit::DIEInfo &Info = CU.getInfo(Die);
  Info.Prune &= ChildInfo.Prune;
}

/// Recursive helper to build the global DeclContext information and
/// gather the child->parent relationships in the original compile unit.
///
/// This function uses the same work list approach as lookForDIEsToKeep.
///
/// \return true when this DIE and all of its children are only
/// forward declarations to types defined in external clang modules
/// (i.e., forward declarations that are children of a DW_TAG_module).
static void analyzeContextInfo(
    const DWARFDie &DIE, unsigned ParentIdx, CompileUnit &CU,
    DeclContext *CurrentDeclContext, DeclContextTree &Contexts,
    uint64_t ModulesEndOffset, swiftInterfacesMap *ParseableSwiftInterfaces,
    std::function<void(const Twine &, const DWARFDie &)> ReportWarning) {
  // LIFO work list.
  std::vector<ContextWorklistItem> Worklist;
  Worklist.emplace_back(DIE, CurrentDeclContext, ParentIdx, false);

  while (!Worklist.empty()) {
    ContextWorklistItem Current = Worklist.back();
    Worklist.pop_back();

    switch (Current.Type) {
    case ContextWorklistItemType::UpdatePruning:
      updatePruning(Current.Die, CU, ModulesEndOffset);
      continue;
    case ContextWorklistItemType::UpdateChildPruning:
      updateChildPruning(Current.Die, CU, *Current.OtherInfo);
      continue;
    case ContextWorklistItemType::AnalyzeContextInfo:
      break;
    }

    unsigned Idx = CU.getOrigUnit().getDIEIndex(Current.Die);
    CompileUnit::DIEInfo &Info = CU.getInfo(Idx);

    // Clang imposes an ODR on modules(!) regardless of the language:
    //  "The module-id should consist of only a single identifier,
    //   which provides the name of the module being defined. Each
    //   module shall have a single definition."
    //
    // This does not extend to the types inside the modules:
    //  "[I]n C, this implies that if two structs are defined in
    //   different submodules with the same name, those two types are
    //   distinct types (but may be compatible types if their
    //   definitions match)."
    //
    // We treat non-C++ modules like namespaces for this reason.
    if (Current.Die.getTag() == dwarf::DW_TAG_module &&
        Current.ParentIdx == 0 &&
        dwarf::toString(Current.Die.find(dwarf::DW_AT_name), "") !=
            CU.getClangModuleName()) {
      Current.InImportedModule = true;
      analyzeImportedModule(Current.Die, CU, ParseableSwiftInterfaces,
                            ReportWarning);
    }

    Info.ParentIdx = Current.ParentIdx;
    Info.InModuleScope = CU.isClangModule() || Current.InImportedModule;
    if (CU.hasODR() || Info.InModuleScope) {
      if (Current.Context) {
        auto PtrInvalidPair = Contexts.getChildDeclContext(
            *Current.Context, Current.Die, CU, Info.InModuleScope);
        Current.Context = PtrInvalidPair.getPointer();
        Info.Ctxt =
            PtrInvalidPair.getInt() ? nullptr : PtrInvalidPair.getPointer();
        if (Info.Ctxt)
          Info.Ctxt->setDefinedInClangModule(Info.InModuleScope);
      } else
        Info.Ctxt = Current.Context = nullptr;
    }

    Info.Prune = Current.InImportedModule;
    // Add children in reverse order to the worklist to effectively process
    // them in order.
    Worklist.emplace_back(Current.Die, ContextWorklistItemType::UpdatePruning);
    for (auto Child : reverse(Current.Die.children())) {
      CompileUnit::DIEInfo &ChildInfo = CU.getInfo(Child);
      Worklist.emplace_back(
          Current.Die, ContextWorklistItemType::UpdateChildPruning, &ChildInfo);
      Worklist.emplace_back(Child, Current.Context, Idx,
                            Current.InImportedModule);
    }
  }
}

static bool dieNeedsChildrenToBeMeaningful(uint32_t Tag) {
  switch (Tag) {
  default:
    return false;
  case dwarf::DW_TAG_class_type:
  case dwarf::DW_TAG_common_block:
  case dwarf::DW_TAG_lexical_block:
  case dwarf::DW_TAG_structure_type:
  case dwarf::DW_TAG_subprogram:
  case dwarf::DW_TAG_subroutine_type:
  case dwarf::DW_TAG_union_type:
    return true;
  }
  llvm_unreachable("Invalid Tag");
}

void DWARFLinker::cleanupAuxiliarryData(LinkContext &Context) {
  Context.clear();

  for (DIEBlock *I : DIEBlocks)
    I->~DIEBlock();
  for (DIELoc *I : DIELocs)
    I->~DIELoc();

  DIEBlocks.clear();
  DIELocs.clear();
  DIEAlloc.Reset();
}

static bool isTlsAddressCode(uint8_t DW_OP_Code) {
  return DW_OP_Code == dwarf::DW_OP_form_tls_address ||
         DW_OP_Code == dwarf::DW_OP_GNU_push_tls_address;
}

<<<<<<< HEAD
std::optional<int64_t>
=======
std::pair<bool, std::optional<int64_t>>
>>>>>>> bac3a63c
DWARFLinker::getVariableRelocAdjustment(AddressesMap &RelocMgr,
                                        const DWARFDie &DIE) {
  assert((DIE.getTag() == dwarf::DW_TAG_variable ||
          DIE.getTag() == dwarf::DW_TAG_constant) &&
         "Wrong type of input die");

  const auto *Abbrev = DIE.getAbbreviationDeclarationPtr();

  // Check if DIE has DW_AT_location attribute.
  DWARFUnit *U = DIE.getDwarfUnit();
  std::optional<uint32_t> LocationIdx =
      Abbrev->findAttributeIndex(dwarf::DW_AT_location);
  if (!LocationIdx)
    return std::make_pair(false, std::nullopt);

  // Get offset to the DW_AT_location attribute.
  uint64_t AttrOffset =
      Abbrev->getAttributeOffsetFromIndex(*LocationIdx, DIE.getOffset(), *U);

  // Get value of the DW_AT_location attribute.
  std::optional<DWARFFormValue> LocationValue =
      Abbrev->getAttributeValueFromOffset(*LocationIdx, AttrOffset, *U);
  if (!LocationValue)
    return std::make_pair(false, std::nullopt);

  // Check that DW_AT_location attribute is of 'exprloc' class.
  // Handling value of location expressions for attributes of 'loclist'
  // class is not implemented yet.
  std::optional<ArrayRef<uint8_t>> Expr = LocationValue->getAsBlock();
  if (!Expr)
    return std::make_pair(false, std::nullopt);

  // Parse 'exprloc' expression.
  DataExtractor Data(toStringRef(*Expr), U->getContext().isLittleEndian(),
                     U->getAddressByteSize());
  DWARFExpression Expression(Data, U->getAddressByteSize(),
                             U->getFormParams().Format);

  bool HasLocationAddress = false;
  uint64_t CurExprOffset = 0;
  for (DWARFExpression::iterator It = Expression.begin();
       It != Expression.end(); ++It) {
    DWARFExpression::iterator NextIt = It;
    ++NextIt;

    const DWARFExpression::Operation &Op = *It;
    switch (Op.getCode()) {
    case dwarf::DW_OP_const4u:
    case dwarf::DW_OP_const8u:
    case dwarf::DW_OP_const4s:
    case dwarf::DW_OP_const8s:
      if (NextIt == Expression.end() || !isTlsAddressCode(NextIt->getCode()))
        break;
      [[fallthrough]];
    case dwarf::DW_OP_addr: {
      HasLocationAddress = true;
      // Check relocation for the address.
      if (std::optional<int64_t> RelocAdjustment =
              RelocMgr.getExprOpAddressRelocAdjustment(
                  *U, Op, AttrOffset + CurExprOffset,
                  AttrOffset + Op.getEndOffset()))
        return std::make_pair(HasLocationAddress, *RelocAdjustment);
    } break;
    case dwarf::DW_OP_constx:
    case dwarf::DW_OP_addrx: {
<<<<<<< HEAD
=======
      HasLocationAddress = true;
>>>>>>> bac3a63c
      if (std::optional<uint64_t> AddressOffset =
              DIE.getDwarfUnit()->getIndexedAddressOffset(
                  Op.getRawOperand(0))) {
        // Check relocation for the address.
        if (std::optional<int64_t> RelocAdjustment =
                RelocMgr.getExprOpAddressRelocAdjustment(
                    *U, Op, *AddressOffset,
                    *AddressOffset + DIE.getDwarfUnit()->getAddressByteSize()))
<<<<<<< HEAD
          return *RelocAdjustment;
=======
          return std::make_pair(HasLocationAddress, *RelocAdjustment);
>>>>>>> bac3a63c
      }
    } break;
    default: {
      // Nothing to do.
    } break;
    }
    CurExprOffset = Op.getEndOffset();
  }

  return std::make_pair(HasLocationAddress, std::nullopt);
}

/// Check if a variable describing DIE should be kept.
/// \returns updated TraversalFlags.
unsigned DWARFLinker::shouldKeepVariableDIE(AddressesMap &RelocMgr,
                                            const DWARFDie &DIE,
                                            CompileUnit::DIEInfo &MyInfo,
                                            unsigned Flags) {
  const auto *Abbrev = DIE.getAbbreviationDeclarationPtr();

  // Global variables with constant value can always be kept.
  if (!(Flags & TF_InFunctionScope) &&
      Abbrev->findAttributeIndex(dwarf::DW_AT_const_value)) {
    MyInfo.InDebugMap = true;
    return Flags | TF_Keep;
  }

  // See if there is a relocation to a valid debug map entry inside this
  // variable's location. The order is important here. We want to always check
  // if the variable has a valid relocation, so that the DIEInfo is filled.
  // However, we don't want a static variable in a function to force us to keep
  // the enclosing function, unless requested explicitly.
  std::pair<bool, std::optional<int64_t>> LocExprAddrAndRelocAdjustment =
      getVariableRelocAdjustment(RelocMgr, DIE);

  if (LocExprAddrAndRelocAdjustment.first)
    MyInfo.HasLocationExpressionAddr = true;

  if (!LocExprAddrAndRelocAdjustment.second)
    return Flags;

  MyInfo.AddrAdjust = *LocExprAddrAndRelocAdjustment.second;
  MyInfo.InDebugMap = true;

  if (((Flags & TF_InFunctionScope) &&
       !LLVM_UNLIKELY(Options.KeepFunctionForStatic)))
    return Flags;

  if (Options.Verbose) {
    outs() << "Keeping variable DIE:";
    DIDumpOptions DumpOpts;
    DumpOpts.ChildRecurseDepth = 0;
    DumpOpts.Verbose = Options.Verbose;
    DIE.dump(outs(), 8 /* Indent */, DumpOpts);
  }

  return Flags | TF_Keep;
}

/// Check if a function describing DIE should be kept.
/// \returns updated TraversalFlags.
unsigned DWARFLinker::shouldKeepSubprogramDIE(
    AddressesMap &RelocMgr, const DWARFDie &DIE, const DWARFFile &File,
    CompileUnit &Unit, CompileUnit::DIEInfo &MyInfo, unsigned Flags) {
  Flags |= TF_InFunctionScope;

  auto LowPc = dwarf::toAddress(DIE.find(dwarf::DW_AT_low_pc));
  if (!LowPc)
    return Flags;

  assert(LowPc && "low_pc attribute is not an address.");
  std::optional<int64_t> RelocAdjustment =
      RelocMgr.getSubprogramRelocAdjustment(DIE);
  if (!RelocAdjustment)
    return Flags;

  MyInfo.AddrAdjust = *RelocAdjustment;
  MyInfo.InDebugMap = true;

  if (Options.Verbose) {
    outs() << "Keeping subprogram DIE:";
    DIDumpOptions DumpOpts;
    DumpOpts.ChildRecurseDepth = 0;
    DumpOpts.Verbose = Options.Verbose;
    DIE.dump(outs(), 8 /* Indent */, DumpOpts);
  }

  if (DIE.getTag() == dwarf::DW_TAG_label) {
    if (Unit.hasLabelAt(*LowPc))
      return Flags;

    DWARFUnit &OrigUnit = Unit.getOrigUnit();
    // FIXME: dsymutil-classic compat. dsymutil-classic doesn't consider labels
    // that don't fall into the CU's aranges. This is wrong IMO. Debug info
    // generation bugs aside, this is really wrong in the case of labels, where
    // a label marking the end of a function will have a PC == CU's high_pc.
    if (dwarf::toAddress(OrigUnit.getUnitDIE().find(dwarf::DW_AT_high_pc))
            .value_or(UINT64_MAX) <= LowPc)
      return Flags;
    Unit.addLabelLowPc(*LowPc, MyInfo.AddrAdjust);
    return Flags | TF_Keep;
  }

  Flags |= TF_Keep;

  std::optional<uint64_t> HighPc = DIE.getHighPC(*LowPc);
  if (!HighPc) {
    reportWarning("Function without high_pc. Range will be discarded.\n", File,
                  &DIE);
    return Flags;
  }
  if (*LowPc > *HighPc) {
    reportWarning("low_pc greater than high_pc. Range will be discarded.\n",
                  File, &DIE);
    return Flags;
  }

  // Replace the debug map range with a more accurate one.
  Unit.addFunctionRange(*LowPc, *HighPc, MyInfo.AddrAdjust);
  return Flags;
}

/// Check if a DIE should be kept.
/// \returns updated TraversalFlags.
unsigned DWARFLinker::shouldKeepDIE(AddressesMap &RelocMgr, const DWARFDie &DIE,
                                    const DWARFFile &File, CompileUnit &Unit,
                                    CompileUnit::DIEInfo &MyInfo,
                                    unsigned Flags) {
  switch (DIE.getTag()) {
  case dwarf::DW_TAG_constant:
  case dwarf::DW_TAG_variable:
    return shouldKeepVariableDIE(RelocMgr, DIE, MyInfo, Flags);
  case dwarf::DW_TAG_subprogram:
  case dwarf::DW_TAG_label:
    return shouldKeepSubprogramDIE(RelocMgr, DIE, File, Unit, MyInfo, Flags);
  case dwarf::DW_TAG_base_type:
    // DWARF Expressions may reference basic types, but scanning them
    // is expensive. Basic types are tiny, so just keep all of them.
  case dwarf::DW_TAG_imported_module:
  case dwarf::DW_TAG_imported_declaration:
  case dwarf::DW_TAG_imported_unit:
    // We always want to keep these.
    return Flags | TF_Keep;
  default:
    break;
  }

  return Flags;
}

/// Helper that updates the completeness of the current DIE based on the
/// completeness of one of its children. It depends on the incompleteness of
/// the children already being computed.
static void updateChildIncompleteness(const DWARFDie &Die, CompileUnit &CU,
                                      CompileUnit::DIEInfo &ChildInfo) {
  switch (Die.getTag()) {
  case dwarf::DW_TAG_structure_type:
  case dwarf::DW_TAG_class_type:
  case dwarf::DW_TAG_union_type:
    break;
  default:
    return;
  }

  CompileUnit::DIEInfo &MyInfo = CU.getInfo(Die);

  if (ChildInfo.Incomplete || ChildInfo.Prune)
    MyInfo.Incomplete = true;
}

/// Helper that updates the completeness of the current DIE based on the
/// completeness of the DIEs it references. It depends on the incompleteness of
/// the referenced DIE already being computed.
static void updateRefIncompleteness(const DWARFDie &Die, CompileUnit &CU,
                                    CompileUnit::DIEInfo &RefInfo) {
  switch (Die.getTag()) {
  case dwarf::DW_TAG_typedef:
  case dwarf::DW_TAG_member:
  case dwarf::DW_TAG_reference_type:
  case dwarf::DW_TAG_ptr_to_member_type:
  case dwarf::DW_TAG_pointer_type:
    break;
  default:
    return;
  }

  CompileUnit::DIEInfo &MyInfo = CU.getInfo(Die);

  if (MyInfo.Incomplete)
    return;

  if (RefInfo.Incomplete)
    MyInfo.Incomplete = true;
}

/// Look at the children of the given DIE and decide whether they should be
/// kept.
void DWARFLinker::lookForChildDIEsToKeep(
    const DWARFDie &Die, CompileUnit &CU, unsigned Flags,
    SmallVectorImpl<WorklistItem> &Worklist) {
  // The TF_ParentWalk flag tells us that we are currently walking up the
  // parent chain of a required DIE, and we don't want to mark all the children
  // of the parents as kept (consider for example a DW_TAG_namespace node in
  // the parent chain). There are however a set of DIE types for which we want
  // to ignore that directive and still walk their children.
  if (dieNeedsChildrenToBeMeaningful(Die.getTag()))
    Flags &= ~DWARFLinker::TF_ParentWalk;

  // We're finished if this DIE has no children or we're walking the parent
  // chain.
  if (!Die.hasChildren() || (Flags & DWARFLinker::TF_ParentWalk))
    return;

  // Add children in reverse order to the worklist to effectively process them
  // in order.
  for (auto Child : reverse(Die.children())) {
    // Add a worklist item before every child to calculate incompleteness right
    // after the current child is processed.
    CompileUnit::DIEInfo &ChildInfo = CU.getInfo(Child);
    Worklist.emplace_back(Die, CU, WorklistItemType::UpdateChildIncompleteness,
                          &ChildInfo);
    Worklist.emplace_back(Child, CU, Flags);
  }
}

static bool isODRCanonicalCandidate(const DWARFDie &Die, CompileUnit &CU) {
  CompileUnit::DIEInfo &Info = CU.getInfo(Die);

  if (!Info.Ctxt || (Die.getTag() == dwarf::DW_TAG_namespace))
    return false;

  if (!CU.hasODR() && !Info.InModuleScope)
    return false;

  return !Info.Incomplete && Info.Ctxt != CU.getInfo(Info.ParentIdx).Ctxt;
}

void DWARFLinker::markODRCanonicalDie(const DWARFDie &Die, CompileUnit &CU) {
  CompileUnit::DIEInfo &Info = CU.getInfo(Die);

  Info.ODRMarkingDone = true;
  if (Info.Keep && isODRCanonicalCandidate(Die, CU) &&
      !Info.Ctxt->hasCanonicalDIE())
    Info.Ctxt->setHasCanonicalDIE();
}

/// Look at DIEs referenced by the given DIE and decide whether they should be
/// kept. All DIEs referenced though attributes should be kept.
void DWARFLinker::lookForRefDIEsToKeep(
    const DWARFDie &Die, CompileUnit &CU, unsigned Flags,
    const UnitListTy &Units, const DWARFFile &File,
    SmallVectorImpl<WorklistItem> &Worklist) {
  bool UseOdr = (Flags & DWARFLinker::TF_DependencyWalk)
                    ? (Flags & DWARFLinker::TF_ODR)
                    : CU.hasODR();
  DWARFUnit &Unit = CU.getOrigUnit();
  DWARFDataExtractor Data = Unit.getDebugInfoExtractor();
  const auto *Abbrev = Die.getAbbreviationDeclarationPtr();
  uint64_t Offset = Die.getOffset() + getULEB128Size(Abbrev->getCode());

  SmallVector<std::pair<DWARFDie, CompileUnit &>, 4> ReferencedDIEs;
  for (const auto &AttrSpec : Abbrev->attributes()) {
    DWARFFormValue Val(AttrSpec.Form);
    if (!Val.isFormClass(DWARFFormValue::FC_Reference) ||
        AttrSpec.Attr == dwarf::DW_AT_sibling) {
      DWARFFormValue::skipValue(AttrSpec.Form, Data, &Offset,
                                Unit.getFormParams());
      continue;
    }

    Val.extractValue(Data, &Offset, Unit.getFormParams(), &Unit);
    CompileUnit *ReferencedCU;
    if (auto RefDie =
            resolveDIEReference(File, Units, Val, Die, ReferencedCU)) {
      CompileUnit::DIEInfo &Info = ReferencedCU->getInfo(RefDie);
      // If the referenced DIE has a DeclContext that has already been
      // emitted, then do not keep the one in this CU. We'll link to
      // the canonical DIE in cloneDieReferenceAttribute.
      //
      // FIXME: compatibility with dsymutil-classic. UseODR shouldn't
      // be necessary and could be advantageously replaced by
      // ReferencedCU->hasODR() && CU.hasODR().
      //
      // FIXME: compatibility with dsymutil-classic. There is no
      // reason not to unique ref_addr references.
      if (AttrSpec.Form != dwarf::DW_FORM_ref_addr &&
          isODRAttribute(AttrSpec.Attr) && Info.Ctxt &&
          Info.Ctxt->hasCanonicalDIE())
        continue;

      // Keep a module forward declaration if there is no definition.
      if (!(isODRAttribute(AttrSpec.Attr) && Info.Ctxt &&
            Info.Ctxt->hasCanonicalDIE()))
        Info.Prune = false;
      ReferencedDIEs.emplace_back(RefDie, *ReferencedCU);
    }
  }

  unsigned ODRFlag = UseOdr ? DWARFLinker::TF_ODR : 0;

  // Add referenced DIEs in reverse order to the worklist to effectively
  // process them in order.
  for (auto &P : reverse(ReferencedDIEs)) {
    // Add a worklist item before every child to calculate incompleteness right
    // after the current child is processed.
    CompileUnit::DIEInfo &Info = P.second.getInfo(P.first);
    Worklist.emplace_back(Die, CU, WorklistItemType::UpdateRefIncompleteness,
                          &Info);
    Worklist.emplace_back(P.first, P.second,
                          DWARFLinker::TF_Keep |
                              DWARFLinker::TF_DependencyWalk | ODRFlag);
  }
}

/// Look at the parent of the given DIE and decide whether they should be kept.
void DWARFLinker::lookForParentDIEsToKeep(
    unsigned AncestorIdx, CompileUnit &CU, unsigned Flags,
    SmallVectorImpl<WorklistItem> &Worklist) {
  // Stop if we encounter an ancestor that's already marked as kept.
  if (CU.getInfo(AncestorIdx).Keep)
    return;

  DWARFUnit &Unit = CU.getOrigUnit();
  DWARFDie ParentDIE = Unit.getDIEAtIndex(AncestorIdx);
  Worklist.emplace_back(CU.getInfo(AncestorIdx).ParentIdx, CU, Flags);
  Worklist.emplace_back(ParentDIE, CU, Flags);
}

/// Recursively walk the \p DIE tree and look for DIEs to keep. Store that
/// information in \p CU's DIEInfo.
///
/// This function is the entry point of the DIE selection algorithm. It is
/// expected to walk the DIE tree in file order and (though the mediation of
/// its helper) call hasValidRelocation() on each DIE that might be a 'root
/// DIE' (See DwarfLinker class comment).
///
/// While walking the dependencies of root DIEs, this function is also called,
/// but during these dependency walks the file order is not respected. The
/// TF_DependencyWalk flag tells us which kind of traversal we are currently
/// doing.
///
/// The recursive algorithm is implemented iteratively as a work list because
/// very deep recursion could exhaust the stack for large projects. The work
/// list acts as a scheduler for different types of work that need to be
/// performed.
///
/// The recursive nature of the algorithm is simulated by running the "main"
/// algorithm (LookForDIEsToKeep) followed by either looking at more DIEs
/// (LookForChildDIEsToKeep, LookForRefDIEsToKeep, LookForParentDIEsToKeep) or
/// fixing up a computed property (UpdateChildIncompleteness,
/// UpdateRefIncompleteness).
///
/// The return value indicates whether the DIE is incomplete.
void DWARFLinker::lookForDIEsToKeep(AddressesMap &AddressesMap,
                                    const UnitListTy &Units,
                                    const DWARFDie &Die, const DWARFFile &File,
                                    CompileUnit &Cu, unsigned Flags) {
  // LIFO work list.
  SmallVector<WorklistItem, 4> Worklist;
  Worklist.emplace_back(Die, Cu, Flags);

  while (!Worklist.empty()) {
    WorklistItem Current = Worklist.pop_back_val();

    // Look at the worklist type to decide what kind of work to perform.
    switch (Current.Type) {
    case WorklistItemType::UpdateChildIncompleteness:
      updateChildIncompleteness(Current.Die, Current.CU, *Current.OtherInfo);
      continue;
    case WorklistItemType::UpdateRefIncompleteness:
      updateRefIncompleteness(Current.Die, Current.CU, *Current.OtherInfo);
      continue;
    case WorklistItemType::LookForChildDIEsToKeep:
      lookForChildDIEsToKeep(Current.Die, Current.CU, Current.Flags, Worklist);
      continue;
    case WorklistItemType::LookForRefDIEsToKeep:
      lookForRefDIEsToKeep(Current.Die, Current.CU, Current.Flags, Units, File,
                           Worklist);
      continue;
    case WorklistItemType::LookForParentDIEsToKeep:
      lookForParentDIEsToKeep(Current.AncestorIdx, Current.CU, Current.Flags,
                              Worklist);
      continue;
    case WorklistItemType::MarkODRCanonicalDie:
      markODRCanonicalDie(Current.Die, Current.CU);
      continue;
    case WorklistItemType::LookForDIEsToKeep:
      break;
    }

    unsigned Idx = Current.CU.getOrigUnit().getDIEIndex(Current.Die);
    CompileUnit::DIEInfo &MyInfo = Current.CU.getInfo(Idx);

    if (MyInfo.Prune) {
      // We're walking the dependencies of a module forward declaration that was
      // kept because there is no definition.
      if (Current.Flags & TF_DependencyWalk)
        MyInfo.Prune = false;
      else
        continue;
    }

    // If the Keep flag is set, we are marking a required DIE's dependencies.
    // If our target is already marked as kept, we're all set.
    bool AlreadyKept = MyInfo.Keep;
    if ((Current.Flags & TF_DependencyWalk) && AlreadyKept)
      continue;

    if (!(Current.Flags & TF_DependencyWalk))
      Current.Flags = shouldKeepDIE(AddressesMap, Current.Die, File, Current.CU,
                                    MyInfo, Current.Flags);

    // We need to mark context for the canonical die in the end of normal
    // traversing(not TF_DependencyWalk) or after normal traversing if die
    // was not marked as kept.
    if (!(Current.Flags & TF_DependencyWalk) ||
        (MyInfo.ODRMarkingDone && !MyInfo.Keep)) {
      if (Current.CU.hasODR() || MyInfo.InModuleScope)
        Worklist.emplace_back(Current.Die, Current.CU,
                              WorklistItemType::MarkODRCanonicalDie);
    }

    // Finish by looking for child DIEs. Because of the LIFO worklist we need
    // to schedule that work before any subsequent items are added to the
    // worklist.
    Worklist.emplace_back(Current.Die, Current.CU, Current.Flags,
                          WorklistItemType::LookForChildDIEsToKeep);

    if (AlreadyKept || !(Current.Flags & TF_Keep))
      continue;

    // If it is a newly kept DIE mark it as well as all its dependencies as
    // kept.
    MyInfo.Keep = true;

    // We're looking for incomplete types.
    MyInfo.Incomplete =
        Current.Die.getTag() != dwarf::DW_TAG_subprogram &&
        Current.Die.getTag() != dwarf::DW_TAG_member &&
        dwarf::toUnsigned(Current.Die.find(dwarf::DW_AT_declaration), 0);

    // After looking at the parent chain, look for referenced DIEs. Because of
    // the LIFO worklist we need to schedule that work before any subsequent
    // items are added to the worklist.
    Worklist.emplace_back(Current.Die, Current.CU, Current.Flags,
                          WorklistItemType::LookForRefDIEsToKeep);

    bool UseOdr = (Current.Flags & TF_DependencyWalk) ? (Current.Flags & TF_ODR)
                                                      : Current.CU.hasODR();
    unsigned ODRFlag = UseOdr ? TF_ODR : 0;
    unsigned ParFlags = TF_ParentWalk | TF_Keep | TF_DependencyWalk | ODRFlag;

    // Now schedule the parent walk.
    Worklist.emplace_back(MyInfo.ParentIdx, Current.CU, ParFlags);
  }
}

#ifndef NDEBUG
/// A broken link in the keep chain. By recording both the parent and the child
/// we can show only broken links for DIEs with multiple children.
struct BrokenLink {
  BrokenLink(DWARFDie Parent, DWARFDie Child) : Parent(Parent), Child(Child) {}
  DWARFDie Parent;
  DWARFDie Child;
};

/// Verify the keep chain by looking for DIEs that are kept but who's parent
/// isn't.
static void verifyKeepChain(CompileUnit &CU) {
  std::vector<DWARFDie> Worklist;
  Worklist.push_back(CU.getOrigUnit().getUnitDIE());

  // List of broken links.
  std::vector<BrokenLink> BrokenLinks;

  while (!Worklist.empty()) {
    const DWARFDie Current = Worklist.back();
    Worklist.pop_back();

    const bool CurrentDieIsKept = CU.getInfo(Current).Keep;

    for (DWARFDie Child : reverse(Current.children())) {
      Worklist.push_back(Child);

      const bool ChildDieIsKept = CU.getInfo(Child).Keep;
      if (!CurrentDieIsKept && ChildDieIsKept)
        BrokenLinks.emplace_back(Current, Child);
    }
  }

  if (!BrokenLinks.empty()) {
    for (BrokenLink Link : BrokenLinks) {
      WithColor::error() << formatv(
          "Found invalid link in keep chain between {0:x} and {1:x}\n",
          Link.Parent.getOffset(), Link.Child.getOffset());

      errs() << "Parent:";
      Link.Parent.dump(errs(), 0, {});
      CU.getInfo(Link.Parent).dump();

      errs() << "Child:";
      Link.Child.dump(errs(), 2, {});
      CU.getInfo(Link.Child).dump();
    }
    report_fatal_error("invalid keep chain");
  }
}
#endif

/// Assign an abbreviation number to \p Abbrev.
///
/// Our DIEs get freed after every DebugMapObject has been processed,
/// thus the FoldingSet we use to unique DIEAbbrevs cannot refer to
/// the instances hold by the DIEs. When we encounter an abbreviation
/// that we don't know, we create a permanent copy of it.
void DWARFLinker::assignAbbrev(DIEAbbrev &Abbrev) {
  // Check the set for priors.
  FoldingSetNodeID ID;
  Abbrev.Profile(ID);
  void *InsertToken;
  DIEAbbrev *InSet = AbbreviationsSet.FindNodeOrInsertPos(ID, InsertToken);

  // If it's newly added.
  if (InSet) {
    // Assign existing abbreviation number.
    Abbrev.setNumber(InSet->getNumber());
  } else {
    // Add to abbreviation list.
    Abbreviations.push_back(
        std::make_unique<DIEAbbrev>(Abbrev.getTag(), Abbrev.hasChildren()));
    for (const auto &Attr : Abbrev.getData())
      Abbreviations.back()->AddAttribute(Attr);
    AbbreviationsSet.InsertNode(Abbreviations.back().get(), InsertToken);
    // Assign the unique abbreviation number.
    Abbrev.setNumber(Abbreviations.size());
    Abbreviations.back()->setNumber(Abbreviations.size());
  }
}

unsigned DWARFLinker::DIECloner::cloneStringAttribute(DIE &Die,
                                                      AttributeSpec AttrSpec,
                                                      const DWARFFormValue &Val,
                                                      const DWARFUnit &,
                                                      AttributesInfo &Info) {
  std::optional<const char *> String = dwarf::toString(Val);
  if (!String)
    return 0;

  DwarfStringPoolEntryRef StringEntry;
  if (AttrSpec.Form == dwarf::DW_FORM_line_strp) {
    StringEntry = DebugLineStrPool.getEntry(*String);
  } else {
    StringEntry = DebugStrPool.getEntry(*String);

    // Update attributes info.
    if (AttrSpec.Attr == dwarf::DW_AT_name)
      Info.Name = StringEntry;
    else if (AttrSpec.Attr == dwarf::DW_AT_MIPS_linkage_name ||
             AttrSpec.Attr == dwarf::DW_AT_linkage_name)
      Info.MangledName = StringEntry;

    // Switch everything to out of line strings.
    AttrSpec.Form = dwarf::DW_FORM_strp;
  }

  Die.addValue(DIEAlloc, dwarf::Attribute(AttrSpec.Attr), AttrSpec.Form,
               DIEInteger(StringEntry.getOffset()));

  return 4;
}

unsigned DWARFLinker::DIECloner::cloneDieReferenceAttribute(
    DIE &Die, const DWARFDie &InputDIE, AttributeSpec AttrSpec,
    unsigned AttrSize, const DWARFFormValue &Val, const DWARFFile &File,
    CompileUnit &Unit) {
  const DWARFUnit &U = Unit.getOrigUnit();
  uint64_t Ref = *Val.getAsReference();

  DIE *NewRefDie = nullptr;
  CompileUnit *RefUnit = nullptr;

  DWARFDie RefDie =
      Linker.resolveDIEReference(File, CompileUnits, Val, InputDIE, RefUnit);

  // If the referenced DIE is not found,  drop the attribute.
  if (!RefDie || AttrSpec.Attr == dwarf::DW_AT_sibling)
    return 0;

  CompileUnit::DIEInfo &RefInfo = RefUnit->getInfo(RefDie);

  // If we already have emitted an equivalent DeclContext, just point
  // at it.
  if (isODRAttribute(AttrSpec.Attr) && RefInfo.Ctxt &&
      RefInfo.Ctxt->getCanonicalDIEOffset()) {
    assert(RefInfo.Ctxt->hasCanonicalDIE() &&
           "Offset to canonical die is set, but context is not marked");
    DIEInteger Attr(RefInfo.Ctxt->getCanonicalDIEOffset());
    Die.addValue(DIEAlloc, dwarf::Attribute(AttrSpec.Attr),
                 dwarf::DW_FORM_ref_addr, Attr);
    return U.getRefAddrByteSize();
  }

  if (!RefInfo.Clone) {
    // We haven't cloned this DIE yet. Just create an empty one and
    // store it. It'll get really cloned when we process it.
    RefInfo.UnclonedReference = true;
    RefInfo.Clone = DIE::get(DIEAlloc, dwarf::Tag(RefDie.getTag()));
  }
  NewRefDie = RefInfo.Clone;

  if (AttrSpec.Form == dwarf::DW_FORM_ref_addr ||
      (Unit.hasODR() && isODRAttribute(AttrSpec.Attr))) {
    // We cannot currently rely on a DIEEntry to emit ref_addr
    // references, because the implementation calls back to DwarfDebug
    // to find the unit offset. (We don't have a DwarfDebug)
    // FIXME: we should be able to design DIEEntry reliance on
    // DwarfDebug away.
    uint64_t Attr;
    if (Ref < InputDIE.getOffset() && !RefInfo.UnclonedReference) {
      // We have already cloned that DIE.
      uint32_t NewRefOffset =
          RefUnit->getStartOffset() + NewRefDie->getOffset();
      Attr = NewRefOffset;
      Die.addValue(DIEAlloc, dwarf::Attribute(AttrSpec.Attr),
                   dwarf::DW_FORM_ref_addr, DIEInteger(Attr));
    } else {
      // A forward reference. Note and fixup later.
      Attr = 0xBADDEF;
      Unit.noteForwardReference(
          NewRefDie, RefUnit, RefInfo.Ctxt,
          Die.addValue(DIEAlloc, dwarf::Attribute(AttrSpec.Attr),
                       dwarf::DW_FORM_ref_addr, DIEInteger(Attr)));
    }
    return U.getRefAddrByteSize();
  }

  Die.addValue(DIEAlloc, dwarf::Attribute(AttrSpec.Attr),
               dwarf::Form(AttrSpec.Form), DIEEntry(*NewRefDie));

  return AttrSize;
}

void DWARFLinker::DIECloner::cloneExpression(
    DataExtractor &Data, DWARFExpression Expression, const DWARFFile &File,
    CompileUnit &Unit, SmallVectorImpl<uint8_t> &OutputBuffer,
    int64_t AddrRelocAdjustment, bool IsLittleEndian) {
  using Encoding = DWARFExpression::Operation::Encoding;

  uint8_t OrigAddressByteSize = Unit.getOrigUnit().getAddressByteSize();

  uint64_t OpOffset = 0;
  for (auto &Op : Expression) {
    auto Desc = Op.getDescription();
    // DW_OP_const_type is variable-length and has 3
    // operands. Thus far we only support 2.
    if ((Desc.Op.size() == 2 && Desc.Op[0] == Encoding::BaseTypeRef) ||
        (Desc.Op.size() == 2 && Desc.Op[1] == Encoding::BaseTypeRef &&
         Desc.Op[0] != Encoding::Size1))
      Linker.reportWarning("Unsupported DW_OP encoding.", File);

    if ((Desc.Op.size() == 1 && Desc.Op[0] == Encoding::BaseTypeRef) ||
        (Desc.Op.size() == 2 && Desc.Op[1] == Encoding::BaseTypeRef &&
         Desc.Op[0] == Encoding::Size1)) {
      // This code assumes that the other non-typeref operand fits into 1 byte.
      assert(OpOffset < Op.getEndOffset());
      uint32_t ULEBsize = Op.getEndOffset() - OpOffset - 1;
      assert(ULEBsize <= 16);

      // Copy over the operation.
      assert(!Op.getSubCode() && "SubOps not yet supported");
      OutputBuffer.push_back(Op.getCode());
      uint64_t RefOffset;
      if (Desc.Op.size() == 1) {
        RefOffset = Op.getRawOperand(0);
      } else {
        OutputBuffer.push_back(Op.getRawOperand(0));
        RefOffset = Op.getRawOperand(1);
      }
      uint32_t Offset = 0;
      // Look up the base type. For DW_OP_convert, the operand may be 0 to
      // instead indicate the generic type. The same holds for
      // DW_OP_reinterpret, which is currently not supported.
      if (RefOffset > 0 || Op.getCode() != dwarf::DW_OP_convert) {
        RefOffset += Unit.getOrigUnit().getOffset();
        auto RefDie = Unit.getOrigUnit().getDIEForOffset(RefOffset);
        CompileUnit::DIEInfo &Info = Unit.getInfo(RefDie);
        if (DIE *Clone = Info.Clone)
          Offset = Clone->getOffset();
        else
          Linker.reportWarning(
              "base type ref doesn't point to DW_TAG_base_type.", File);
      }
      uint8_t ULEB[16];
      unsigned RealSize = encodeULEB128(Offset, ULEB, ULEBsize);
      if (RealSize > ULEBsize) {
        // Emit the generic type as a fallback.
        RealSize = encodeULEB128(0, ULEB, ULEBsize);
        Linker.reportWarning("base type ref doesn't fit.", File);
      }
      assert(RealSize == ULEBsize && "padding failed");
      ArrayRef<uint8_t> ULEBbytes(ULEB, ULEBsize);
      OutputBuffer.append(ULEBbytes.begin(), ULEBbytes.end());
    } else if (!Linker.Options.Update && Op.getCode() == dwarf::DW_OP_addrx) {
      if (std::optional<object::SectionedAddress> SA =
              Unit.getOrigUnit().getAddrOffsetSectionItem(
                  Op.getRawOperand(0))) {
        // DWARFLinker does not use addrx forms since it generates relocated
        // addresses. Replace DW_OP_addrx with DW_OP_addr here.
        // Argument of DW_OP_addrx should be relocated here as it is not
        // processed by applyValidRelocs.
        OutputBuffer.push_back(dwarf::DW_OP_addr);
        uint64_t LinkedAddress = SA->Address + AddrRelocAdjustment;
        if (IsLittleEndian != sys::IsLittleEndianHost)
          sys::swapByteOrder(LinkedAddress);
        ArrayRef<uint8_t> AddressBytes(
            reinterpret_cast<const uint8_t *>(&LinkedAddress),
            OrigAddressByteSize);
        OutputBuffer.append(AddressBytes.begin(), AddressBytes.end());
      } else
        Linker.reportWarning("cannot read DW_OP_addrx operand.", File);
    } else if (!Linker.Options.Update && Op.getCode() == dwarf::DW_OP_constx) {
      if (std::optional<object::SectionedAddress> SA =
              Unit.getOrigUnit().getAddrOffsetSectionItem(
                  Op.getRawOperand(0))) {
        // DWARFLinker does not use constx forms since it generates relocated
        // addresses. Replace DW_OP_constx with DW_OP_const[*]u here.
        // Argument of DW_OP_constx should be relocated here as it is not
        // processed by applyValidRelocs.
        std::optional<uint8_t> OutOperandKind;
        switch (OrigAddressByteSize) {
        case 4:
          OutOperandKind = dwarf::DW_OP_const4u;
          break;
        case 8:
          OutOperandKind = dwarf::DW_OP_const8u;
          break;
        default:
          Linker.reportWarning(
              formatv(("unsupported address size: {0}."), OrigAddressByteSize),
              File);
          break;
        }

        if (OutOperandKind) {
          OutputBuffer.push_back(*OutOperandKind);
          uint64_t LinkedAddress = SA->Address + AddrRelocAdjustment;
          if (IsLittleEndian != sys::IsLittleEndianHost)
            sys::swapByteOrder(LinkedAddress);
          ArrayRef<uint8_t> AddressBytes(
              reinterpret_cast<const uint8_t *>(&LinkedAddress),
              OrigAddressByteSize);
          OutputBuffer.append(AddressBytes.begin(), AddressBytes.end());
        }
      } else
        Linker.reportWarning("cannot read DW_OP_constx operand.", File);
    } else {
      // Copy over everything else unmodified.
      StringRef Bytes = Data.getData().slice(OpOffset, Op.getEndOffset());
      OutputBuffer.append(Bytes.begin(), Bytes.end());
    }
    OpOffset = Op.getEndOffset();
  }
}

unsigned DWARFLinker::DIECloner::cloneBlockAttribute(
    DIE &Die, const DWARFDie &InputDIE, const DWARFFile &File,
    CompileUnit &Unit, AttributeSpec AttrSpec, const DWARFFormValue &Val,
    bool IsLittleEndian) {
  DIEValueList *Attr;
  DIEValue Value;
  DIELoc *Loc = nullptr;
  DIEBlock *Block = nullptr;
  if (AttrSpec.Form == dwarf::DW_FORM_exprloc) {
    Loc = new (DIEAlloc) DIELoc;
    Linker.DIELocs.push_back(Loc);
  } else {
    Block = new (DIEAlloc) DIEBlock;
    Linker.DIEBlocks.push_back(Block);
  }
  Attr = Loc ? static_cast<DIEValueList *>(Loc)
             : static_cast<DIEValueList *>(Block);

  DWARFUnit &OrigUnit = Unit.getOrigUnit();
  // If the block is a DWARF Expression, clone it into the temporary
  // buffer using cloneExpression(), otherwise copy the data directly.
  SmallVector<uint8_t, 32> Buffer;
  ArrayRef<uint8_t> Bytes = *Val.getAsBlock();
  if (DWARFAttribute::mayHaveLocationExpr(AttrSpec.Attr) &&
      (Val.isFormClass(DWARFFormValue::FC_Block) ||
       Val.isFormClass(DWARFFormValue::FC_Exprloc))) {
    DataExtractor Data(StringRef((const char *)Bytes.data(), Bytes.size()),
                       IsLittleEndian, OrigUnit.getAddressByteSize());
    DWARFExpression Expr(Data, OrigUnit.getAddressByteSize(),
                         OrigUnit.getFormParams().Format);
    cloneExpression(Data, Expr, File, Unit, Buffer,
                    Unit.getInfo(InputDIE).AddrAdjust, IsLittleEndian);
    Bytes = Buffer;
  }
  for (auto Byte : Bytes)
    Attr->addValue(DIEAlloc, static_cast<dwarf::Attribute>(0),
                   dwarf::DW_FORM_data1, DIEInteger(Byte));

  // FIXME: If DIEBlock and DIELoc just reuses the Size field of
  // the DIE class, this "if" could be replaced by
  // Attr->setSize(Bytes.size()).
  if (Loc)
    Loc->setSize(Bytes.size());
  else
    Block->setSize(Bytes.size());

  if (Loc)
    Value = DIEValue(dwarf::Attribute(AttrSpec.Attr),
                     dwarf::Form(AttrSpec.Form), Loc);
  else {
    // The expression location data might be updated and exceed the original
    // size. Check whether the new data fits into the original form.
    if ((AttrSpec.Form == dwarf::DW_FORM_block1 &&
         (Bytes.size() > UINT8_MAX)) ||
        (AttrSpec.Form == dwarf::DW_FORM_block2 &&
         (Bytes.size() > UINT16_MAX)) ||
        (AttrSpec.Form == dwarf::DW_FORM_block4 && (Bytes.size() > UINT32_MAX)))
      AttrSpec.Form = dwarf::DW_FORM_block;

    Value = DIEValue(dwarf::Attribute(AttrSpec.Attr),
                     dwarf::Form(AttrSpec.Form), Block);
  }

  return Die.addValue(DIEAlloc, Value)->sizeOf(OrigUnit.getFormParams());
}

unsigned DWARFLinker::DIECloner::cloneAddressAttribute(
    DIE &Die, const DWARFDie &InputDIE, AttributeSpec AttrSpec,
    unsigned AttrSize, const DWARFFormValue &Val, const CompileUnit &Unit,
    AttributesInfo &Info) {
  if (AttrSpec.Attr == dwarf::DW_AT_low_pc)
    Info.HasLowPc = true;

  if (LLVM_UNLIKELY(Linker.Options.Update)) {
    Die.addValue(DIEAlloc, dwarf::Attribute(AttrSpec.Attr),
                 dwarf::Form(AttrSpec.Form), DIEInteger(Val.getRawUValue()));
    return AttrSize;
  }

  // Cloned Die may have address attributes relocated to a
  // totally unrelated value. This can happen:
  //   - If high_pc is an address (Dwarf version == 2), then it might have been
  //     relocated to a totally unrelated value (because the end address in the
  //     object file might be start address of another function which got moved
  //     independently by the linker).
  //   - If address relocated in an inline_subprogram that happens at the
  //     beginning of its inlining function.
  //  To avoid above cases and to not apply relocation twice (in applyValidRelocs
  //  and here), read address attribute from InputDIE and apply Info.PCOffset
  //  here.

  std::optional<DWARFFormValue> AddrAttribute = InputDIE.find(AttrSpec.Attr);
  if (!AddrAttribute)
    llvm_unreachable("Cann't find attribute.");

  std::optional<uint64_t> Addr = AddrAttribute->getAsAddress();
  if (!Addr) {
    Linker.reportWarning("Cann't read address attribute value.", ObjFile);
    Addr = 0;
  }

  if (InputDIE.getTag() == dwarf::DW_TAG_compile_unit &&
      AttrSpec.Attr == dwarf::DW_AT_low_pc) {
    if (std::optional<uint64_t> LowPC = Unit.getLowPc())
      Addr = *LowPC;
    else
      return 0;
  } else if (InputDIE.getTag() == dwarf::DW_TAG_compile_unit &&
             AttrSpec.Attr == dwarf::DW_AT_high_pc) {
    if (uint64_t HighPc = Unit.getHighPc())
      Addr = HighPc;
    else
      return 0;
  } else {
    *Addr += Info.PCOffset;
  }

  switch (AttrSpec.Form) {
  case dwarf::DW_FORM_addrx:
  case dwarf::DW_FORM_addrx1:
  case dwarf::DW_FORM_addrx2:
  case dwarf::DW_FORM_addrx3:
  case dwarf::DW_FORM_addrx4: {
    // DWARFLinker does not use addrx forms since it generates relocated
    // addresses. Replace DW_FORM_addrx* with DW_FORM_addr here.
    AttrSpec.Form = dwarf::DW_FORM_addr;
    break;
  }
  default:
    // Nothing to do.
    break;
  }

  Die.addValue(DIEAlloc, static_cast<dwarf::Attribute>(AttrSpec.Attr),
               AttrSpec.Form, DIEInteger(*Addr));
  return Unit.getOrigUnit().getAddressByteSize();
}

unsigned DWARFLinker::DIECloner::cloneScalarAttribute(
    DIE &Die, const DWARFDie &InputDIE, const DWARFFile &File,
    CompileUnit &Unit, AttributeSpec AttrSpec, const DWARFFormValue &Val,
    unsigned AttrSize, AttributesInfo &Info) {
  uint64_t Value;

  // Check for the offset to the macro table. If offset is incorrect then we
  // need to remove the attribute.
  if (AttrSpec.Attr == dwarf::DW_AT_macro_info) {
    if (std::optional<uint64_t> Offset = Val.getAsSectionOffset()) {
      const DWARFDebugMacro *Macro = File.Dwarf->getDebugMacinfo();
      if (Macro == nullptr || !Macro->hasEntryForOffset(*Offset))
        return 0;
    }
  }

  if (AttrSpec.Attr == dwarf::DW_AT_macros) {
    if (std::optional<uint64_t> Offset = Val.getAsSectionOffset()) {
      const DWARFDebugMacro *Macro = File.Dwarf->getDebugMacro();
      if (Macro == nullptr || !Macro->hasEntryForOffset(*Offset))
        return 0;
    }
  }

  if (LLVM_UNLIKELY(Linker.Options.Update)) {
    if (auto OptionalValue = Val.getAsUnsignedConstant())
      Value = *OptionalValue;
    else if (auto OptionalValue = Val.getAsSignedConstant())
      Value = *OptionalValue;
    else if (auto OptionalValue = Val.getAsSectionOffset())
      Value = *OptionalValue;
    else {
      Linker.reportWarning(
          "Unsupported scalar attribute form. Dropping attribute.", File,
          &InputDIE);
      return 0;
    }
    if (AttrSpec.Attr == dwarf::DW_AT_declaration && Value)
      Info.IsDeclaration = true;

    if (AttrSpec.Form == dwarf::DW_FORM_loclistx)
      Die.addValue(DIEAlloc, dwarf::Attribute(AttrSpec.Attr),
                   dwarf::Form(AttrSpec.Form), DIELocList(Value));
    else
      Die.addValue(DIEAlloc, dwarf::Attribute(AttrSpec.Attr),
                   dwarf::Form(AttrSpec.Form), DIEInteger(Value));
    return AttrSize;
  }

  [[maybe_unused]] dwarf::Form OriginalForm = AttrSpec.Form;
  if (AttrSpec.Form == dwarf::DW_FORM_rnglistx) {
    // DWARFLinker does not generate .debug_addr table. Thus we need to change
    // all "addrx" related forms to "addr" version. Change DW_FORM_rnglistx
    // to DW_FORM_sec_offset here.
    std::optional<uint64_t> Index = Val.getAsSectionOffset();
    if (!Index) {
      Linker.reportWarning("Cannot read the attribute. Dropping.", File,
                           &InputDIE);
      return 0;
    }
    std::optional<uint64_t> Offset =
        Unit.getOrigUnit().getRnglistOffset(*Index);
    if (!Offset) {
      Linker.reportWarning("Cannot read the attribute. Dropping.", File,
                           &InputDIE);
      return 0;
    }

    Value = *Offset;
    AttrSpec.Form = dwarf::DW_FORM_sec_offset;
    AttrSize = Unit.getOrigUnit().getFormParams().getDwarfOffsetByteSize();
  } else if (AttrSpec.Form == dwarf::DW_FORM_loclistx) {
    // DWARFLinker does not generate .debug_addr table. Thus we need to change
    // all "addrx" related forms to "addr" version. Change DW_FORM_loclistx
    // to DW_FORM_sec_offset here.
    std::optional<uint64_t> Index = Val.getAsSectionOffset();
    if (!Index) {
      Linker.reportWarning("Cannot read the attribute. Dropping.", File,
                           &InputDIE);
      return 0;
    }
    std::optional<uint64_t> Offset =
        Unit.getOrigUnit().getLoclistOffset(*Index);
    if (!Offset) {
      Linker.reportWarning("Cannot read the attribute. Dropping.", File,
                           &InputDIE);
      return 0;
    }

    Value = *Offset;
    AttrSpec.Form = dwarf::DW_FORM_sec_offset;
    AttrSize = Unit.getOrigUnit().getFormParams().getDwarfOffsetByteSize();
  } else if (AttrSpec.Attr == dwarf::DW_AT_high_pc &&
             Die.getTag() == dwarf::DW_TAG_compile_unit) {
    std::optional<uint64_t> LowPC = Unit.getLowPc();
    if (!LowPC)
      return 0;
    // Dwarf >= 4 high_pc is an size, not an address.
    Value = Unit.getHighPc() - *LowPC;
  } else if (AttrSpec.Form == dwarf::DW_FORM_sec_offset)
    Value = *Val.getAsSectionOffset();
  else if (AttrSpec.Form == dwarf::DW_FORM_sdata)
    Value = *Val.getAsSignedConstant();
  else if (auto OptionalValue = Val.getAsUnsignedConstant())
    Value = *OptionalValue;
  else {
    Linker.reportWarning(
        "Unsupported scalar attribute form. Dropping attribute.", File,
        &InputDIE);
    return 0;
  }

  DIE::value_iterator Patch =
      Die.addValue(DIEAlloc, dwarf::Attribute(AttrSpec.Attr),
                   dwarf::Form(AttrSpec.Form), DIEInteger(Value));
  if (AttrSpec.Attr == dwarf::DW_AT_ranges ||
      AttrSpec.Attr == dwarf::DW_AT_start_scope) {
    Unit.noteRangeAttribute(Die, Patch);
    Info.HasRanges = true;
  } else if (DWARFAttribute::mayHaveLocationList(AttrSpec.Attr) &&
             dwarf::doesFormBelongToClass(AttrSpec.Form,
                                          DWARFFormValue::FC_SectionOffset,
                                          Unit.getOrigUnit().getVersion())) {

    CompileUnit::DIEInfo &LocationDieInfo = Unit.getInfo(InputDIE);
    Unit.noteLocationAttribute({Patch, LocationDieInfo.InDebugMap
                                           ? LocationDieInfo.AddrAdjust
                                           : Info.PCOffset});
  } else if (AttrSpec.Attr == dwarf::DW_AT_declaration && Value)
    Info.IsDeclaration = true;

  // check that all dwarf::DW_FORM_rnglistx are handled previously.
  assert((Info.HasRanges || (OriginalForm != dwarf::DW_FORM_rnglistx)) &&
         "Unhandled DW_FORM_rnglistx attribute");

  return AttrSize;
}

/// Clone \p InputDIE's attribute described by \p AttrSpec with
/// value \p Val, and add it to \p Die.
/// \returns the size of the cloned attribute.
unsigned DWARFLinker::DIECloner::cloneAttribute(
    DIE &Die, const DWARFDie &InputDIE, const DWARFFile &File,
    CompileUnit &Unit, const DWARFFormValue &Val, const AttributeSpec AttrSpec,
    unsigned AttrSize, AttributesInfo &Info, bool IsLittleEndian) {
  const DWARFUnit &U = Unit.getOrigUnit();

  switch (AttrSpec.Form) {
  case dwarf::DW_FORM_strp:
  case dwarf::DW_FORM_line_strp:
  case dwarf::DW_FORM_string:
  case dwarf::DW_FORM_strx:
  case dwarf::DW_FORM_strx1:
  case dwarf::DW_FORM_strx2:
  case dwarf::DW_FORM_strx3:
  case dwarf::DW_FORM_strx4:
    return cloneStringAttribute(Die, AttrSpec, Val, U, Info);
  case dwarf::DW_FORM_ref_addr:
  case dwarf::DW_FORM_ref1:
  case dwarf::DW_FORM_ref2:
  case dwarf::DW_FORM_ref4:
  case dwarf::DW_FORM_ref8:
    return cloneDieReferenceAttribute(Die, InputDIE, AttrSpec, AttrSize, Val,
                                      File, Unit);
  case dwarf::DW_FORM_block:
  case dwarf::DW_FORM_block1:
  case dwarf::DW_FORM_block2:
  case dwarf::DW_FORM_block4:
  case dwarf::DW_FORM_exprloc:
    return cloneBlockAttribute(Die, InputDIE, File, Unit, AttrSpec, Val,
                               IsLittleEndian);
  case dwarf::DW_FORM_addr:
  case dwarf::DW_FORM_addrx:
  case dwarf::DW_FORM_addrx1:
  case dwarf::DW_FORM_addrx2:
  case dwarf::DW_FORM_addrx3:
  case dwarf::DW_FORM_addrx4:
    return cloneAddressAttribute(Die, InputDIE, AttrSpec, AttrSize, Val, Unit,
                                 Info);
  case dwarf::DW_FORM_data1:
  case dwarf::DW_FORM_data2:
  case dwarf::DW_FORM_data4:
  case dwarf::DW_FORM_data8:
  case dwarf::DW_FORM_udata:
  case dwarf::DW_FORM_sdata:
  case dwarf::DW_FORM_sec_offset:
  case dwarf::DW_FORM_flag:
  case dwarf::DW_FORM_flag_present:
  case dwarf::DW_FORM_rnglistx:
  case dwarf::DW_FORM_loclistx:
  case dwarf::DW_FORM_implicit_const:
    return cloneScalarAttribute(Die, InputDIE, File, Unit, AttrSpec, Val,
                                AttrSize, Info);
  default:
    Linker.reportWarning("Unsupported attribute form " +
                             dwarf::FormEncodingString(AttrSpec.Form) +
                             " in cloneAttribute. Dropping.",
                         File, &InputDIE);
  }

  return 0;
}

static bool isObjCSelector(StringRef Name) {
  return Name.size() > 2 && (Name[0] == '-' || Name[0] == '+') &&
         (Name[1] == '[');
}

void DWARFLinker::DIECloner::addObjCAccelerator(CompileUnit &Unit,
                                                const DIE *Die,
                                                DwarfStringPoolEntryRef Name,
                                                OffsetsStringPool &StringPool,
                                                bool SkipPubSection) {
  assert(isObjCSelector(Name.getString()) && "not an objc selector");
  // Objective C method or class function.
  // "- [Class(Category) selector :withArg ...]"
  StringRef ClassNameStart(Name.getString().drop_front(2));
  size_t FirstSpace = ClassNameStart.find(' ');
  if (FirstSpace == StringRef::npos)
    return;

  StringRef SelectorStart(ClassNameStart.data() + FirstSpace + 1);
  if (!SelectorStart.size())
    return;

  StringRef Selector(SelectorStart.data(), SelectorStart.size() - 1);
  Unit.addNameAccelerator(Die, StringPool.getEntry(Selector), SkipPubSection);

  // Add an entry for the class name that points to this
  // method/class function.
  StringRef ClassName(ClassNameStart.data(), FirstSpace);
  Unit.addObjCAccelerator(Die, StringPool.getEntry(ClassName), SkipPubSection);

  if (ClassName[ClassName.size() - 1] == ')') {
    size_t OpenParens = ClassName.find('(');
    if (OpenParens != StringRef::npos) {
      StringRef ClassNameNoCategory(ClassName.data(), OpenParens);
      Unit.addObjCAccelerator(Die, StringPool.getEntry(ClassNameNoCategory),
                              SkipPubSection);

      std::string MethodNameNoCategory(Name.getString().data(), OpenParens + 2);
      // FIXME: The missing space here may be a bug, but
      //        dsymutil-classic also does it this way.
      MethodNameNoCategory.append(std::string(SelectorStart));
      Unit.addNameAccelerator(Die, StringPool.getEntry(MethodNameNoCategory),
                              SkipPubSection);
    }
  }
}

static bool
shouldSkipAttribute(bool Update,
                    DWARFAbbreviationDeclaration::AttributeSpec AttrSpec,
                    bool SkipPC) {
  switch (AttrSpec.Attr) {
  default:
    return false;
  case dwarf::DW_AT_low_pc:
  case dwarf::DW_AT_high_pc:
  case dwarf::DW_AT_ranges:
    return !Update && SkipPC;
  case dwarf::DW_AT_addr_base:
    // In case !Update the .debug_addr table is not generated/preserved.
    return !Update;
  case dwarf::DW_AT_rnglists_base:
    // In case !Update the .debug_addr table is not generated/preserved.
    // Thus instead of DW_FORM_rnglistx the DW_FORM_sec_offset is used.
    // Since DW_AT_rnglists_base is used for only DW_FORM_rnglistx the
    // DW_AT_rnglists_base is removed.
    return !Update;
  case dwarf::DW_AT_str_offsets_base:
    // FIXME: Use the string offset table with Dwarf 5.
    return true;
  case dwarf::DW_AT_loclists_base:
    // In case !Update the .debug_addr table is not generated/preserved.
    // Thus instead of DW_FORM_loclistx the DW_FORM_sec_offset is used.
    // Since DW_AT_loclists_base is used for only DW_FORM_loclistx the
    // DW_AT_loclists_base is removed.
    return !Update;
  case dwarf::DW_AT_location:
  case dwarf::DW_AT_frame_base:
    return !Update && SkipPC;
  }
}

DIE *DWARFLinker::DIECloner::cloneDIE(const DWARFDie &InputDIE,
                                      const DWARFFile &File, CompileUnit &Unit,
                                      int64_t PCOffset, uint32_t OutOffset,
                                      unsigned Flags, bool IsLittleEndian,
                                      DIE *Die) {
  DWARFUnit &U = Unit.getOrigUnit();
  unsigned Idx = U.getDIEIndex(InputDIE);
  CompileUnit::DIEInfo &Info = Unit.getInfo(Idx);

  // Should the DIE appear in the output?
  if (!Unit.getInfo(Idx).Keep)
    return nullptr;

  uint64_t Offset = InputDIE.getOffset();
  assert(!(Die && Info.Clone) && "Can't supply a DIE and a cloned DIE");
  if (!Die) {
    // The DIE might have been already created by a forward reference
    // (see cloneDieReferenceAttribute()).
    if (!Info.Clone)
      Info.Clone = DIE::get(DIEAlloc, dwarf::Tag(InputDIE.getTag()));
    Die = Info.Clone;
  }

  assert(Die->getTag() == InputDIE.getTag());
  Die->setOffset(OutOffset);
  if (isODRCanonicalCandidate(InputDIE, Unit) && Info.Ctxt &&
      (Info.Ctxt->getCanonicalDIEOffset() == 0)) {
    if (!Info.Ctxt->hasCanonicalDIE())
      Info.Ctxt->setHasCanonicalDIE();
    // We are about to emit a DIE that is the root of its own valid
    // DeclContext tree. Make the current offset the canonical offset
    // for this context.
    Info.Ctxt->setCanonicalDIEOffset(OutOffset + Unit.getStartOffset());
  }

  // Extract and clone every attribute.
  DWARFDataExtractor Data = U.getDebugInfoExtractor();
  // Point to the next DIE (generally there is always at least a NULL
  // entry after the current one). If this is a lone
  // DW_TAG_compile_unit without any children, point to the next unit.
  uint64_t NextOffset = (Idx + 1 < U.getNumDIEs())
                            ? U.getDIEAtIndex(Idx + 1).getOffset()
                            : U.getNextUnitOffset();
  AttributesInfo AttrInfo;

  // We could copy the data only if we need to apply a relocation to it. After
  // testing, it seems there is no performance downside to doing the copy
  // unconditionally, and it makes the code simpler.
  SmallString<40> DIECopy(Data.getData().substr(Offset, NextOffset - Offset));
  Data =
      DWARFDataExtractor(DIECopy, Data.isLittleEndian(), Data.getAddressSize());

  // Modify the copy with relocated addresses.
  ObjFile.Addresses->applyValidRelocs(DIECopy, Offset, Data.isLittleEndian());

  // Reset the Offset to 0 as we will be working on the local copy of
  // the data.
  Offset = 0;

  const auto *Abbrev = InputDIE.getAbbreviationDeclarationPtr();
  Offset += getULEB128Size(Abbrev->getCode());

  // We are entering a subprogram. Get and propagate the PCOffset.
  if (Die->getTag() == dwarf::DW_TAG_subprogram)
    PCOffset = Info.AddrAdjust;
  AttrInfo.PCOffset = PCOffset;

  if (Abbrev->getTag() == dwarf::DW_TAG_subprogram) {
    Flags |= TF_InFunctionScope;
    if (!Info.InDebugMap && LLVM_LIKELY(!Update))
      Flags |= TF_SkipPC;
  } else if (Abbrev->getTag() == dwarf::DW_TAG_variable) {
    // Function-local globals could be in the debug map even when the function
    // is not, e.g., inlined functions.
    if ((Flags & TF_InFunctionScope) && Info.InDebugMap)
      Flags &= ~TF_SkipPC;
    // Location expressions referencing an address which is not in debug map
    // should be deleted.
    else if (!Info.InDebugMap && Info.HasLocationExpressionAddr &&
             LLVM_LIKELY(!Update))
      Flags |= TF_SkipPC;
  }

  for (const auto &AttrSpec : Abbrev->attributes()) {
    if (shouldSkipAttribute(Update, AttrSpec, Flags & TF_SkipPC)) {
      DWARFFormValue::skipValue(AttrSpec.Form, Data, &Offset,
                                U.getFormParams());
      continue;
    }

    DWARFFormValue Val = AttrSpec.getFormValue();
    uint64_t AttrSize = Offset;
    Val.extractValue(Data, &Offset, U.getFormParams(), &U);
    AttrSize = Offset - AttrSize;

    OutOffset += cloneAttribute(*Die, InputDIE, File, Unit, Val, AttrSpec,
                                AttrSize, AttrInfo, IsLittleEndian);
  }

  // Look for accelerator entries.
  uint16_t Tag = InputDIE.getTag();
  // FIXME: This is slightly wrong. An inline_subroutine without a
  // low_pc, but with AT_ranges might be interesting to get into the
  // accelerator tables too. For now stick with dsymutil's behavior.
  if ((Info.InDebugMap || AttrInfo.HasLowPc || AttrInfo.HasRanges) &&
      Tag != dwarf::DW_TAG_compile_unit &&
      getDIENames(InputDIE, AttrInfo, DebugStrPool,
                  Tag != dwarf::DW_TAG_inlined_subroutine)) {
    if (AttrInfo.MangledName && AttrInfo.MangledName != AttrInfo.Name)
      Unit.addNameAccelerator(Die, AttrInfo.MangledName,
                              Tag == dwarf::DW_TAG_inlined_subroutine);
    if (AttrInfo.Name) {
      if (AttrInfo.NameWithoutTemplate)
        Unit.addNameAccelerator(Die, AttrInfo.NameWithoutTemplate,
                                /* SkipPubSection */ true);
      Unit.addNameAccelerator(Die, AttrInfo.Name,
                              Tag == dwarf::DW_TAG_inlined_subroutine);
    }
    if (AttrInfo.Name && isObjCSelector(AttrInfo.Name.getString()))
      addObjCAccelerator(Unit, Die, AttrInfo.Name, DebugStrPool,
                         /* SkipPubSection =*/true);

  } else if (Tag == dwarf::DW_TAG_namespace) {
    if (!AttrInfo.Name)
      AttrInfo.Name = DebugStrPool.getEntry("(anonymous namespace)");
    Unit.addNamespaceAccelerator(Die, AttrInfo.Name);
  } else if (Tag == dwarf::DW_TAG_imported_declaration && AttrInfo.Name) {
    Unit.addNamespaceAccelerator(Die, AttrInfo.Name);
  } else if (isTypeTag(Tag) && !AttrInfo.IsDeclaration &&
             getDIENames(InputDIE, AttrInfo, DebugStrPool) && AttrInfo.Name &&
             AttrInfo.Name.getString()[0]) {
    uint32_t Hash = hashFullyQualifiedName(InputDIE, Unit, File);
    uint64_t RuntimeLang =
        dwarf::toUnsigned(InputDIE.find(dwarf::DW_AT_APPLE_runtime_class))
            .value_or(0);
    bool ObjCClassIsImplementation =
        (RuntimeLang == dwarf::DW_LANG_ObjC ||
         RuntimeLang == dwarf::DW_LANG_ObjC_plus_plus) &&
        dwarf::toUnsigned(InputDIE.find(dwarf::DW_AT_APPLE_objc_complete_type))
            .value_or(0);
    Unit.addTypeAccelerator(Die, AttrInfo.Name, ObjCClassIsImplementation,
                            Hash);
  }

  // Determine whether there are any children that we want to keep.
  bool HasChildren = false;
  for (auto Child : InputDIE.children()) {
    unsigned Idx = U.getDIEIndex(Child);
    if (Unit.getInfo(Idx).Keep) {
      HasChildren = true;
      break;
    }
  }

  DIEAbbrev NewAbbrev = Die->generateAbbrev();
  if (HasChildren)
    NewAbbrev.setChildrenFlag(dwarf::DW_CHILDREN_yes);
  // Assign a permanent abbrev number
  Linker.assignAbbrev(NewAbbrev);
  Die->setAbbrevNumber(NewAbbrev.getNumber());

  // Add the size of the abbreviation number to the output offset.
  OutOffset += getULEB128Size(Die->getAbbrevNumber());

  if (!HasChildren) {
    // Update our size.
    Die->setSize(OutOffset - Die->getOffset());
    return Die;
  }

  // Recursively clone children.
  for (auto Child : InputDIE.children()) {
    if (DIE *Clone = cloneDIE(Child, File, Unit, PCOffset, OutOffset, Flags,
                              IsLittleEndian)) {
      Die->addChild(Clone);
      OutOffset = Clone->getOffset() + Clone->getSize();
    }
  }

  // Account for the end of children marker.
  OutOffset += sizeof(int8_t);
  // Update our size.
  Die->setSize(OutOffset - Die->getOffset());
  return Die;
}

/// Patch the input object file relevant debug_ranges or debug_rnglists
/// entries and emit them in the output file. Update the relevant attributes
/// to point at the new entries.
void DWARFLinker::generateUnitRanges(CompileUnit &Unit,
                                     const DWARFFile &File) const {
  if (LLVM_UNLIKELY(Options.Update))
    return;

  const auto &FunctionRanges = Unit.getFunctionRanges();

  // Build set of linked address ranges for unit function ranges.
  AddressRanges LinkedFunctionRanges;
  for (const AddressRangeValuePair &Range : FunctionRanges)
    LinkedFunctionRanges.insert(
        {Range.Range.start() + Range.Value, Range.Range.end() + Range.Value});

  // Emit LinkedFunctionRanges into .debug_aranges
  if (!LinkedFunctionRanges.empty())
    TheDwarfEmitter->emitDwarfDebugArangesTable(Unit, LinkedFunctionRanges);

  RngListAttributesTy AllRngListAttributes = Unit.getRangesAttributes();
  std::optional<PatchLocation> UnitRngListAttribute =
      Unit.getUnitRangesAttribute();

  if (!AllRngListAttributes.empty() || UnitRngListAttribute) {
    std::optional<AddressRangeValuePair> CachedRange;
    MCSymbol *EndLabel = TheDwarfEmitter->emitDwarfDebugRangeListHeader(Unit);

    // Read original address ranges, apply relocation value, emit linked address
    // ranges.
    for (PatchLocation &AttributePatch : AllRngListAttributes) {
      // Get ranges from the source DWARF corresponding to the current
      // attribute.
      AddressRanges LinkedRanges;
      if (Expected<DWARFAddressRangesVector> OriginalRanges =
              Unit.getOrigUnit().findRnglistFromOffset(AttributePatch.get())) {
        // Apply relocation adjustment.
        for (const auto &Range : *OriginalRanges) {
          if (!CachedRange || !CachedRange->Range.contains(Range.LowPC))
            CachedRange = FunctionRanges.getRangeThatContains(Range.LowPC);

          // All range entries should lie in the function range.
          if (!CachedRange) {
            reportWarning("inconsistent range data.", File);
            continue;
          }

          // Store range for emiting.
          LinkedRanges.insert({Range.LowPC + CachedRange->Value,
                               Range.HighPC + CachedRange->Value});
        }
      } else {
        llvm::consumeError(OriginalRanges.takeError());
        reportWarning("invalid range list ignored.", File);
      }

      // Emit linked ranges.
      TheDwarfEmitter->emitDwarfDebugRangeListFragment(Unit, LinkedRanges,
                                                       AttributePatch);
    }

    // Emit ranges for Unit AT_ranges attribute.
    if (UnitRngListAttribute.has_value())
      TheDwarfEmitter->emitDwarfDebugRangeListFragment(
          Unit, LinkedFunctionRanges, *UnitRngListAttribute);

    // Emit ranges footer.
    TheDwarfEmitter->emitDwarfDebugRangeListFooter(Unit, EndLabel);
  }
}

void DWARFLinker::generateUnitLocations(
    CompileUnit &Unit, const DWARFFile &File,
    ExpressionHandlerRef ExprHandler) const {
  if (LLVM_UNLIKELY(Options.Update))
    return;

  const LocListAttributesTy &AllLocListAttributes =
      Unit.getLocationAttributes();

  if (AllLocListAttributes.empty())
    return;

  // Emit locations list table header.
  MCSymbol *EndLabel = TheDwarfEmitter->emitDwarfDebugLocListHeader(Unit);

  for (auto &CurLocAttr : AllLocListAttributes) {
    // Get location expressions vector corresponding to the current attribute
    // from the source DWARF.
    Expected<DWARFLocationExpressionsVector> OriginalLocations =
        Unit.getOrigUnit().findLoclistFromOffset(CurLocAttr.get());

    if (!OriginalLocations) {
      llvm::consumeError(OriginalLocations.takeError());
      reportWarning("Invalid location attribute ignored.", File);
      continue;
    }

    DWARFLocationExpressionsVector LinkedLocationExpressions;
    for (DWARFLocationExpression &CurExpression : *OriginalLocations) {
      DWARFLocationExpression LinkedExpression;

      if (CurExpression.Range) {
        // Relocate address range.
        LinkedExpression.Range = {
            CurExpression.Range->LowPC + CurLocAttr.RelocAdjustment,
            CurExpression.Range->HighPC + CurLocAttr.RelocAdjustment};
      }

      // Clone expression.
      LinkedExpression.Expr.reserve(CurExpression.Expr.size());
      ExprHandler(CurExpression.Expr, LinkedExpression.Expr,
                  CurLocAttr.RelocAdjustment);

      LinkedLocationExpressions.push_back(LinkedExpression);
    }

    // Emit locations list table fragment corresponding to the CurLocAttr.
    TheDwarfEmitter->emitDwarfDebugLocListFragment(
        Unit, LinkedLocationExpressions, CurLocAttr);
  }

  // Emit locations list table footer.
  TheDwarfEmitter->emitDwarfDebugLocListFooter(Unit, EndLabel);
}

/// Insert the new line info sequence \p Seq into the current
/// set of already linked line info \p Rows.
static void insertLineSequence(std::vector<DWARFDebugLine::Row> &Seq,
                               std::vector<DWARFDebugLine::Row> &Rows) {
  if (Seq.empty())
    return;

  if (!Rows.empty() && Rows.back().Address < Seq.front().Address) {
    llvm::append_range(Rows, Seq);
    Seq.clear();
    return;
  }

  object::SectionedAddress Front = Seq.front().Address;
  auto InsertPoint = partition_point(
      Rows, [=](const DWARFDebugLine::Row &O) { return O.Address < Front; });

  // FIXME: this only removes the unneeded end_sequence if the
  // sequences have been inserted in order. Using a global sort like
  // described in generateLineTableForUnit() and delaying the end_sequene
  // elimination to emitLineTableForUnit() we can get rid of all of them.
  if (InsertPoint != Rows.end() && InsertPoint->Address == Front &&
      InsertPoint->EndSequence) {
    *InsertPoint = Seq.front();
    Rows.insert(InsertPoint + 1, Seq.begin() + 1, Seq.end());
  } else {
    Rows.insert(InsertPoint, Seq.begin(), Seq.end());
  }

  Seq.clear();
}

static void patchStmtList(DIE &Die, DIEInteger Offset) {
  for (auto &V : Die.values())
    if (V.getAttribute() == dwarf::DW_AT_stmt_list) {
      V = DIEValue(V.getAttribute(), V.getForm(), Offset);
      return;
    }

  llvm_unreachable("Didn't find DW_AT_stmt_list in cloned DIE!");
}

void DWARFLinker::DIECloner::rememberUnitForMacroOffset(CompileUnit &Unit) {
  DWARFUnit &OrigUnit = Unit.getOrigUnit();
  DWARFDie OrigUnitDie = OrigUnit.getUnitDIE();

  if (std::optional<uint64_t> MacroAttr =
          dwarf::toSectionOffset(OrigUnitDie.find(dwarf::DW_AT_macros))) {
    UnitMacroMap.insert(std::make_pair(*MacroAttr, &Unit));
    return;
  }

  if (std::optional<uint64_t> MacroAttr =
          dwarf::toSectionOffset(OrigUnitDie.find(dwarf::DW_AT_macro_info))) {
    UnitMacroMap.insert(std::make_pair(*MacroAttr, &Unit));
    return;
  }
}

void DWARFLinker::DIECloner::generateLineTableForUnit(CompileUnit &Unit) {
  if (LLVM_UNLIKELY(Emitter == nullptr))
    return;

  // Check whether DW_AT_stmt_list attribute is presented.
  DWARFDie CUDie = Unit.getOrigUnit().getUnitDIE();
  auto StmtList = dwarf::toSectionOffset(CUDie.find(dwarf::DW_AT_stmt_list));
  if (!StmtList)
    return;

  // Update the cloned DW_AT_stmt_list with the correct debug_line offset.
  if (auto *OutputDIE = Unit.getOutputUnitDIE())
    patchStmtList(*OutputDIE, DIEInteger(Emitter->getLineSectionSize()));

  if (const DWARFDebugLine::LineTable *LT =
          ObjFile.Dwarf->getLineTableForUnit(&Unit.getOrigUnit())) {

    DWARFDebugLine::LineTable LineTable;

    // Set Line Table header.
    LineTable.Prologue = LT->Prologue;

    // Set Line Table Rows.
    if (Linker.Options.Update) {
      LineTable.Rows = LT->Rows;
      // If all the line table contains is a DW_LNE_end_sequence, clear the line
      // table rows, it will be inserted again in the DWARFStreamer.
      if (LineTable.Rows.size() == 1 && LineTable.Rows[0].EndSequence)
        LineTable.Rows.clear();

      LineTable.Sequences = LT->Sequences;
    } else {
      // This vector is the output line table.
      std::vector<DWARFDebugLine::Row> NewRows;
      NewRows.reserve(LT->Rows.size());

      // Current sequence of rows being extracted, before being inserted
      // in NewRows.
      std::vector<DWARFDebugLine::Row> Seq;

      const auto &FunctionRanges = Unit.getFunctionRanges();
      std::optional<AddressRangeValuePair> CurrRange;

      // FIXME: This logic is meant to generate exactly the same output as
      // Darwin's classic dsymutil. There is a nicer way to implement this
      // by simply putting all the relocated line info in NewRows and simply
      // sorting NewRows before passing it to emitLineTableForUnit. This
      // should be correct as sequences for a function should stay
      // together in the sorted output. There are a few corner cases that
      // look suspicious though, and that required to implement the logic
      // this way. Revisit that once initial validation is finished.

      // Iterate over the object file line info and extract the sequences
      // that correspond to linked functions.
      for (DWARFDebugLine::Row Row : LT->Rows) {
        // Check whether we stepped out of the range. The range is
        // half-open, but consider accept the end address of the range if
        // it is marked as end_sequence in the input (because in that
        // case, the relocation offset is accurate and that entry won't
        // serve as the start of another function).
        if (!CurrRange || !CurrRange->Range.contains(Row.Address.Address)) {
          // We just stepped out of a known range. Insert a end_sequence
          // corresponding to the end of the range.
          uint64_t StopAddress =
              CurrRange ? CurrRange->Range.end() + CurrRange->Value : -1ULL;
          CurrRange = FunctionRanges.getRangeThatContains(Row.Address.Address);
          if (StopAddress != -1ULL && !Seq.empty()) {
            // Insert end sequence row with the computed end address, but
            // the same line as the previous one.
            auto NextLine = Seq.back();
            NextLine.Address.Address = StopAddress;
            NextLine.EndSequence = 1;
            NextLine.PrologueEnd = 0;
            NextLine.BasicBlock = 0;
            NextLine.EpilogueBegin = 0;
            Seq.push_back(NextLine);
            insertLineSequence(Seq, NewRows);
          }

          if (!CurrRange)
            continue;
        }

        // Ignore empty sequences.
        if (Row.EndSequence && Seq.empty())
          continue;

        // Relocate row address and add it to the current sequence.
        Row.Address.Address += CurrRange->Value;
        Seq.emplace_back(Row);

        if (Row.EndSequence)
          insertLineSequence(Seq, NewRows);
      }

      LineTable.Rows = std::move(NewRows);
    }

    Emitter->emitLineTableForUnit(LineTable, Unit, DebugStrPool,
                                  DebugLineStrPool);
  } else
    Linker.reportWarning("Cann't load line table.", ObjFile);
}

void DWARFLinker::emitAcceleratorEntriesForUnit(CompileUnit &Unit) {
  for (AccelTableKind AccelTableKind : Options.AccelTables) {
    switch (AccelTableKind) {
    case AccelTableKind::Apple: {
      // Add namespaces.
      for (const auto &Namespace : Unit.getNamespaces())
        AppleNamespaces.addName(Namespace.Name, Namespace.Die->getOffset() +
                                                    Unit.getStartOffset());
      // Add names.
      for (const auto &Pubname : Unit.getPubnames())
        AppleNames.addName(Pubname.Name,
                           Pubname.Die->getOffset() + Unit.getStartOffset());
      // Add types.
      for (const auto &Pubtype : Unit.getPubtypes())
        AppleTypes.addName(
            Pubtype.Name, Pubtype.Die->getOffset() + Unit.getStartOffset(),
            Pubtype.Die->getTag(),
            Pubtype.ObjcClassImplementation ? dwarf::DW_FLAG_type_implementation
                                            : 0,
            Pubtype.QualifiedNameHash);
      // Add ObjC names.
      for (const auto &ObjC : Unit.getObjC())
        AppleObjc.addName(ObjC.Name,
                          ObjC.Die->getOffset() + Unit.getStartOffset());
    } break;
    case AccelTableKind::Pub: {
      TheDwarfEmitter->emitPubNamesForUnit(Unit);
      TheDwarfEmitter->emitPubTypesForUnit(Unit);
    } break;
    case AccelTableKind::DebugNames: {
      for (const auto &Namespace : Unit.getNamespaces())
        DebugNames.addName(Namespace.Name, Namespace.Die->getOffset(),
                           Namespace.Die->getTag(), Unit.getUniqueID());
      for (const auto &Pubname : Unit.getPubnames())
        DebugNames.addName(Pubname.Name, Pubname.Die->getOffset(),
                           Pubname.Die->getTag(), Unit.getUniqueID());
      for (const auto &Pubtype : Unit.getPubtypes())
        DebugNames.addName(Pubtype.Name, Pubtype.Die->getOffset(),
                           Pubtype.Die->getTag(), Unit.getUniqueID());
    } break;
    }
  }
}

/// Read the frame info stored in the object, and emit the
/// patched frame descriptions for the resulting file.
///
/// This is actually pretty easy as the data of the CIEs and FDEs can
/// be considered as black boxes and moved as is. The only thing to do
/// is to patch the addresses in the headers.
void DWARFLinker::patchFrameInfoForObject(LinkContext &Context) {
  DWARFContext &OrigDwarf = *Context.File.Dwarf;
  unsigned SrcAddrSize = OrigDwarf.getDWARFObj().getAddressSize();

  StringRef FrameData = OrigDwarf.getDWARFObj().getFrameSection().Data;
  if (FrameData.empty())
    return;

  RangesTy AllUnitsRanges;
  for (std::unique_ptr<CompileUnit> &Unit : Context.CompileUnits) {
    for (auto CurRange : Unit->getFunctionRanges())
      AllUnitsRanges.insert(CurRange.Range, CurRange.Value);
  }

  DataExtractor Data(FrameData, OrigDwarf.isLittleEndian(), 0);
  uint64_t InputOffset = 0;

  // Store the data of the CIEs defined in this object, keyed by their
  // offsets.
  DenseMap<uint64_t, StringRef> LocalCIES;

  while (Data.isValidOffset(InputOffset)) {
    uint64_t EntryOffset = InputOffset;
    uint32_t InitialLength = Data.getU32(&InputOffset);
    if (InitialLength == 0xFFFFFFFF)
      return reportWarning("Dwarf64 bits no supported", Context.File);

    uint32_t CIEId = Data.getU32(&InputOffset);
    if (CIEId == 0xFFFFFFFF) {
      // This is a CIE, store it.
      StringRef CIEData = FrameData.substr(EntryOffset, InitialLength + 4);
      LocalCIES[EntryOffset] = CIEData;
      // The -4 is to account for the CIEId we just read.
      InputOffset += InitialLength - 4;
      continue;
    }

    uint64_t Loc = Data.getUnsigned(&InputOffset, SrcAddrSize);

    // Some compilers seem to emit frame info that doesn't start at
    // the function entry point, thus we can't just lookup the address
    // in the debug map. Use the AddressInfo's range map to see if the FDE
    // describes something that we can relocate.
    std::optional<AddressRangeValuePair> Range =
        AllUnitsRanges.getRangeThatContains(Loc);
    if (!Range) {
      // The +4 is to account for the size of the InitialLength field itself.
      InputOffset = EntryOffset + InitialLength + 4;
      continue;
    }

    // This is an FDE, and we have a mapping.
    // Have we already emitted a corresponding CIE?
    StringRef CIEData = LocalCIES[CIEId];
    if (CIEData.empty())
      return reportWarning("Inconsistent debug_frame content. Dropping.",
                           Context.File);

    // Look if we already emitted a CIE that corresponds to the
    // referenced one (the CIE data is the key of that lookup).
    auto IteratorInserted = EmittedCIEs.insert(
        std::make_pair(CIEData, TheDwarfEmitter->getFrameSectionSize()));
    // If there is no CIE yet for this ID, emit it.
    if (IteratorInserted.second) {
      LastCIEOffset = TheDwarfEmitter->getFrameSectionSize();
      IteratorInserted.first->getValue() = LastCIEOffset;
      TheDwarfEmitter->emitCIE(CIEData);
    }

    // Emit the FDE with updated address and CIE pointer.
    // (4 + AddrSize) is the size of the CIEId + initial_location
    // fields that will get reconstructed by emitFDE().
    unsigned FDERemainingBytes = InitialLength - (4 + SrcAddrSize);
    TheDwarfEmitter->emitFDE(IteratorInserted.first->getValue(), SrcAddrSize,
                             Loc + Range->Value,
                             FrameData.substr(InputOffset, FDERemainingBytes));
    InputOffset += FDERemainingBytes;
  }
}

uint32_t DWARFLinker::DIECloner::hashFullyQualifiedName(DWARFDie DIE,
                                                        CompileUnit &U,
                                                        const DWARFFile &File,
                                                        int ChildRecurseDepth) {
  const char *Name = nullptr;
  DWARFUnit *OrigUnit = &U.getOrigUnit();
  CompileUnit *CU = &U;
  std::optional<DWARFFormValue> Ref;

  while (true) {
    if (const char *CurrentName = DIE.getName(DINameKind::ShortName))
      Name = CurrentName;

    if (!(Ref = DIE.find(dwarf::DW_AT_specification)) &&
        !(Ref = DIE.find(dwarf::DW_AT_abstract_origin)))
      break;

    if (!Ref->isFormClass(DWARFFormValue::FC_Reference))
      break;

    CompileUnit *RefCU;
    if (auto RefDIE =
            Linker.resolveDIEReference(File, CompileUnits, *Ref, DIE, RefCU)) {
      CU = RefCU;
      OrigUnit = &RefCU->getOrigUnit();
      DIE = RefDIE;
    }
  }

  unsigned Idx = OrigUnit->getDIEIndex(DIE);
  if (!Name && DIE.getTag() == dwarf::DW_TAG_namespace)
    Name = "(anonymous namespace)";

  if (CU->getInfo(Idx).ParentIdx == 0 ||
      // FIXME: dsymutil-classic compatibility. Ignore modules.
      CU->getOrigUnit().getDIEAtIndex(CU->getInfo(Idx).ParentIdx).getTag() ==
          dwarf::DW_TAG_module)
    return djbHash(Name ? Name : "", djbHash(ChildRecurseDepth ? "" : "::"));

  DWARFDie Die = OrigUnit->getDIEAtIndex(CU->getInfo(Idx).ParentIdx);
  return djbHash(
      (Name ? Name : ""),
      djbHash((Name ? "::" : ""),
              hashFullyQualifiedName(Die, *CU, File, ++ChildRecurseDepth)));
}

static uint64_t getDwoId(const DWARFDie &CUDie) {
  auto DwoId = dwarf::toUnsigned(
      CUDie.find({dwarf::DW_AT_dwo_id, dwarf::DW_AT_GNU_dwo_id}));
  if (DwoId)
    return *DwoId;
  return 0;
}

static std::string remapPath(StringRef Path,
                             const objectPrefixMap &ObjectPrefixMap) {
  if (ObjectPrefixMap.empty())
    return Path.str();

  SmallString<256> p = Path;
  for (const auto &Entry : ObjectPrefixMap)
    if (llvm::sys::path::replace_path_prefix(p, Entry.first, Entry.second))
      break;
  return p.str().str();
}

static std::string getPCMFile(const DWARFDie &CUDie,
                              objectPrefixMap *ObjectPrefixMap) {
  std::string PCMFile = dwarf::toString(
      CUDie.find({dwarf::DW_AT_dwo_name, dwarf::DW_AT_GNU_dwo_name}), "");

  if (PCMFile.empty())
    return PCMFile;

  if (ObjectPrefixMap)
    PCMFile = remapPath(PCMFile, *ObjectPrefixMap);

  return PCMFile;
}

std::pair<bool, bool> DWARFLinker::isClangModuleRef(const DWARFDie &CUDie,
                                                    std::string &PCMFile,
                                                    LinkContext &Context,
                                                    unsigned Indent,
                                                    bool Quiet) {
  if (PCMFile.empty())
    return std::make_pair(false, false);

  // Clang module DWARF skeleton CUs abuse this for the path to the module.
  uint64_t DwoId = getDwoId(CUDie);

  std::string Name = dwarf::toString(CUDie.find(dwarf::DW_AT_name), "");
  if (Name.empty()) {
    if (!Quiet)
      reportWarning("Anonymous module skeleton CU for " + PCMFile,
                    Context.File);
    return std::make_pair(true, true);
  }

  if (!Quiet && Options.Verbose) {
    outs().indent(Indent);
    outs() << "Found clang module reference " << PCMFile;
  }

  auto Cached = ClangModules.find(PCMFile);
  if (Cached != ClangModules.end()) {
    // FIXME: Until PR27449 (https://llvm.org/bugs/show_bug.cgi?id=27449) is
    // fixed in clang, only warn about DWO_id mismatches in verbose mode.
    // ASTFileSignatures will change randomly when a module is rebuilt.
    if (!Quiet && Options.Verbose && (Cached->second != DwoId))
      reportWarning(Twine("hash mismatch: this object file was built against a "
                          "different version of the module ") +
                        PCMFile,
                    Context.File);
    if (!Quiet && Options.Verbose)
      outs() << " [cached].\n";
    return std::make_pair(true, true);
  }

  return std::make_pair(true, false);
}

bool DWARFLinker::registerModuleReference(const DWARFDie &CUDie,
                                          LinkContext &Context,
                                          objFileLoader Loader,
                                          CompileUnitHandler OnCUDieLoaded,
                                          unsigned Indent) {
  std::string PCMFile = getPCMFile(CUDie, Options.ObjectPrefixMap);
  std::pair<bool, bool> IsClangModuleRef =
      isClangModuleRef(CUDie, PCMFile, Context, Indent, false);

  if (!IsClangModuleRef.first)
    return false;

  if (IsClangModuleRef.second)
    return true;

  if (Options.Verbose)
    outs() << " ...\n";

  // Cyclic dependencies are disallowed by Clang, but we still
  // shouldn't run into an infinite loop, so mark it as processed now.
  ClangModules.insert({PCMFile, getDwoId(CUDie)});

  if (Error E = loadClangModule(Loader, CUDie, PCMFile, Context, OnCUDieLoaded,
                                Indent + 2)) {
    consumeError(std::move(E));
    return false;
  }
  return true;
}

Error DWARFLinker::loadClangModule(objFileLoader Loader, const DWARFDie &CUDie,
                                   const std::string &PCMFile,
                                   LinkContext &Context,
                                   CompileUnitHandler OnCUDieLoaded,
                                   unsigned Indent) {

  uint64_t DwoId = getDwoId(CUDie);
  std::string ModuleName = dwarf::toString(CUDie.find(dwarf::DW_AT_name), "");

  /// Using a SmallString<0> because loadClangModule() is recursive.
  SmallString<0> Path(Options.PrependPath);
  if (sys::path::is_relative(PCMFile))
    resolveRelativeObjectPath(Path, CUDie);
  sys::path::append(Path, PCMFile);
  // Don't use the cached binary holder because we have no thread-safety
  // guarantee and the lifetime is limited.

  if (Loader == nullptr) {
    reportError("Could not load clang module: loader is not specified.\n",
                Context.File);
    return Error::success();
  }

  auto ErrOrObj = Loader(Context.File.FileName, Path);
  if (!ErrOrObj)
    return Error::success();

  std::unique_ptr<CompileUnit> Unit;
  for (const auto &CU : ErrOrObj->Dwarf->compile_units()) {
    OnCUDieLoaded(*CU);
    // Recursively get all modules imported by this one.
    auto ChildCUDie = CU->getUnitDIE();
    if (!ChildCUDie)
      continue;
    if (!registerModuleReference(ChildCUDie, Context, Loader, OnCUDieLoaded,
                                 Indent)) {
      if (Unit) {
        std::string Err =
            (PCMFile +
             ": Clang modules are expected to have exactly 1 compile unit.\n");
        reportError(Err, Context.File);
        return make_error<StringError>(Err, inconvertibleErrorCode());
      }
      // FIXME: Until PR27449 (https://llvm.org/bugs/show_bug.cgi?id=27449) is
      // fixed in clang, only warn about DWO_id mismatches in verbose mode.
      // ASTFileSignatures will change randomly when a module is rebuilt.
      uint64_t PCMDwoId = getDwoId(ChildCUDie);
      if (PCMDwoId != DwoId) {
        if (Options.Verbose)
          reportWarning(
              Twine("hash mismatch: this object file was built against a "
                    "different version of the module ") +
                  PCMFile,
              Context.File);
        // Update the cache entry with the DwoId of the module loaded from disk.
        ClangModules[PCMFile] = PCMDwoId;
      }

      // Add this module.
      Unit = std::make_unique<CompileUnit>(*CU, UniqueUnitID++, !Options.NoODR,
                                           ModuleName);
    }
  }

  if (Unit)
    Context.ModuleUnits.emplace_back(RefModuleUnit{*ErrOrObj, std::move(Unit)});

  return Error::success();
}

uint64_t DWARFLinker::DIECloner::cloneAllCompileUnits(
    DWARFContext &DwarfContext, const DWARFFile &File, bool IsLittleEndian) {
  uint64_t OutputDebugInfoSize =
      (Emitter == nullptr) ? 0 : Emitter->getDebugInfoSectionSize();
  const uint64_t StartOutputDebugInfoSize = OutputDebugInfoSize;

  for (auto &CurrentUnit : CompileUnits) {
    const uint16_t DwarfVersion = CurrentUnit->getOrigUnit().getVersion();
    const uint32_t UnitHeaderSize = DwarfVersion >= 5 ? 12 : 11;
    auto InputDIE = CurrentUnit->getOrigUnit().getUnitDIE();
    CurrentUnit->setStartOffset(OutputDebugInfoSize);
    if (!InputDIE) {
      OutputDebugInfoSize = CurrentUnit->computeNextUnitOffset(DwarfVersion);
      continue;
    }
    if (CurrentUnit->getInfo(0).Keep) {
      // Clone the InputDIE into your Unit DIE in our compile unit since it
      // already has a DIE inside of it.
      CurrentUnit->createOutputDIE();
      rememberUnitForMacroOffset(*CurrentUnit);
      cloneDIE(InputDIE, File, *CurrentUnit, 0 /* PC offset */, UnitHeaderSize,
               0, IsLittleEndian, CurrentUnit->getOutputUnitDIE());
    }

    OutputDebugInfoSize = CurrentUnit->computeNextUnitOffset(DwarfVersion);

    if (Emitter != nullptr) {

      generateLineTableForUnit(*CurrentUnit);

      Linker.emitAcceleratorEntriesForUnit(*CurrentUnit);

      if (LLVM_UNLIKELY(Linker.Options.Update))
        continue;

      Linker.generateUnitRanges(*CurrentUnit, File);

      auto ProcessExpr = [&](SmallVectorImpl<uint8_t> &SrcBytes,
                             SmallVectorImpl<uint8_t> &OutBytes,
                             int64_t RelocAdjustment) {
        DWARFUnit &OrigUnit = CurrentUnit->getOrigUnit();
        DataExtractor Data(SrcBytes, IsLittleEndian,
                           OrigUnit.getAddressByteSize());
        cloneExpression(Data,
                        DWARFExpression(Data, OrigUnit.getAddressByteSize(),
                                        OrigUnit.getFormParams().Format),
                        File, *CurrentUnit, OutBytes, RelocAdjustment,
                        IsLittleEndian);
      };
      Linker.generateUnitLocations(*CurrentUnit, File, ProcessExpr);
    }
  }

  if (Emitter != nullptr) {
    assert(Emitter);
    // Emit macro tables.
    Emitter->emitMacroTables(File.Dwarf.get(), UnitMacroMap, DebugStrPool);

    // Emit all the compile unit's debug information.
    for (auto &CurrentUnit : CompileUnits) {
      CurrentUnit->fixupForwardReferences();

      if (!CurrentUnit->getOutputUnitDIE())
        continue;

      unsigned DwarfVersion = CurrentUnit->getOrigUnit().getVersion();

      assert(Emitter->getDebugInfoSectionSize() ==
             CurrentUnit->getStartOffset());
      Emitter->emitCompileUnitHeader(*CurrentUnit, DwarfVersion);
      Emitter->emitDIE(*CurrentUnit->getOutputUnitDIE());
      assert(Emitter->getDebugInfoSectionSize() ==
             CurrentUnit->computeNextUnitOffset(DwarfVersion));
    }
  }

  return OutputDebugInfoSize - StartOutputDebugInfoSize;
}

bool DWARFLinker::emitPaperTrailWarnings(const DWARFFile &File,
                                         OffsetsStringPool &StringPool) {

  if (File.Warnings.empty())
    return false;

  DIE *CUDie = DIE::get(DIEAlloc, dwarf::DW_TAG_compile_unit);
  CUDie->setOffset(11);
  StringRef Producer;
  StringRef WarningHeader;

  switch (DwarfLinkerClientID) {
  case DwarfLinkerClient::Dsymutil:
    Producer = StringPool.internString("dsymutil");
    WarningHeader = "dsymutil_warning";
    break;

  default:
    Producer = StringPool.internString("dwarfopt");
    WarningHeader = "dwarfopt_warning";
    break;
  }

  StringRef FileName = StringPool.internString(File.FileName);
  CUDie->addValue(DIEAlloc, dwarf::DW_AT_producer, dwarf::DW_FORM_strp,
                  DIEInteger(StringPool.getStringOffset(Producer)));
  DIEBlock *String = new (DIEAlloc) DIEBlock();
  DIEBlocks.push_back(String);
  for (auto &C : FileName)
    String->addValue(DIEAlloc, dwarf::Attribute(0), dwarf::DW_FORM_data1,
                     DIEInteger(C));
  String->addValue(DIEAlloc, dwarf::Attribute(0), dwarf::DW_FORM_data1,
                   DIEInteger(0));

  CUDie->addValue(DIEAlloc, dwarf::DW_AT_name, dwarf::DW_FORM_string, String);
  for (const auto &Warning : File.Warnings) {
    DIE &ConstDie = CUDie->addChild(DIE::get(DIEAlloc, dwarf::DW_TAG_constant));
    ConstDie.addValue(DIEAlloc, dwarf::DW_AT_name, dwarf::DW_FORM_strp,
                      DIEInteger(StringPool.getStringOffset(WarningHeader)));
    ConstDie.addValue(DIEAlloc, dwarf::DW_AT_artificial, dwarf::DW_FORM_flag,
                      DIEInteger(1));
    ConstDie.addValue(DIEAlloc, dwarf::DW_AT_const_value, dwarf::DW_FORM_strp,
                      DIEInteger(StringPool.getStringOffset(Warning)));
  }
  unsigned Size = 4 /* FORM_strp */ + FileName.size() + 1 +
                  File.Warnings.size() * (4 + 1 + 4) + 1 /* End of children */;
  DIEAbbrev Abbrev = CUDie->generateAbbrev();
  assignAbbrev(Abbrev);
  CUDie->setAbbrevNumber(Abbrev.getNumber());
  Size += getULEB128Size(Abbrev.getNumber());
  // Abbreviation ordering needed for classic compatibility.
  for (auto &Child : CUDie->children()) {
    Abbrev = Child.generateAbbrev();
    assignAbbrev(Abbrev);
    Child.setAbbrevNumber(Abbrev.getNumber());
    Size += getULEB128Size(Abbrev.getNumber());
  }
  CUDie->setSize(Size);
  TheDwarfEmitter->emitPaperTrailWarningsDie(*CUDie);

  return true;
}

void DWARFLinker::copyInvariantDebugSection(DWARFContext &Dwarf) {
  TheDwarfEmitter->emitSectionContents(Dwarf.getDWARFObj().getLocSection().Data,
                                       "debug_loc");
  TheDwarfEmitter->emitSectionContents(
      Dwarf.getDWARFObj().getRangesSection().Data, "debug_ranges");
  TheDwarfEmitter->emitSectionContents(
      Dwarf.getDWARFObj().getFrameSection().Data, "debug_frame");
  TheDwarfEmitter->emitSectionContents(Dwarf.getDWARFObj().getArangesSection(),
                                       "debug_aranges");
  TheDwarfEmitter->emitSectionContents(
      Dwarf.getDWARFObj().getAddrSection().Data, "debug_addr");
  TheDwarfEmitter->emitSectionContents(
      Dwarf.getDWARFObj().getRnglistsSection().Data, "debug_rnglists");
  TheDwarfEmitter->emitSectionContents(
      Dwarf.getDWARFObj().getLoclistsSection().Data, "debug_loclists");
}

void DWARFLinker::addObjectFile(DWARFFile &File, objFileLoader Loader,
                                CompileUnitHandler OnCUDieLoaded) {
  ObjectContexts.emplace_back(LinkContext(File));

  if (ObjectContexts.back().File.Dwarf) {
    for (const std::unique_ptr<DWARFUnit> &CU :
         ObjectContexts.back().File.Dwarf->compile_units()) {
      DWARFDie CUDie = CU->getUnitDIE();

      if (!CUDie)
        continue;

      OnCUDieLoaded(*CU);

      if (!LLVM_UNLIKELY(Options.Update))
        registerModuleReference(CUDie, ObjectContexts.back(), Loader,
                                OnCUDieLoaded);
    }
  }
}

Error DWARFLinker::link() {
  assert((Options.TargetDWARFVersion != 0) &&
         "TargetDWARFVersion should be set");

  // First populate the data structure we need for each iteration of the
  // parallel loop.
  unsigned NumObjects = ObjectContexts.size();

  // This Dwarf string pool which is used for emission. It must be used
  // serially as the order of calling getStringOffset matters for
  // reproducibility.
  OffsetsStringPool DebugStrPool(StringsTranslator, true);
  OffsetsStringPool DebugLineStrPool(StringsTranslator, false);

  // ODR Contexts for the optimize.
  DeclContextTree ODRContexts;

  for (LinkContext &OptContext : ObjectContexts) {
    if (Options.Verbose) {
      if (DwarfLinkerClientID == DwarfLinkerClient::Dsymutil)
        outs() << "DEBUG MAP OBJECT: " << OptContext.File.FileName << "\n";
      else
        outs() << "OBJECT FILE: " << OptContext.File.FileName << "\n";
    }

    if (emitPaperTrailWarnings(OptContext.File, DebugStrPool))
      continue;

    if (!OptContext.File.Dwarf)
      continue;

    if (Options.VerifyInputDWARF)
      verifyInput(OptContext.File);

    // Look for relocations that correspond to address map entries.

    // there was findvalidrelocations previously ... probably we need to gather
    // info here
    if (LLVM_LIKELY(!Options.Update) &&
        !OptContext.File.Addresses->hasValidRelocs()) {
      if (Options.Verbose)
        outs() << "No valid relocations found. Skipping.\n";

      // Set "Skip" flag as a signal to other loops that we should not
      // process this iteration.
      OptContext.Skip = true;
      continue;
    }

    // Setup access to the debug info.
    if (!OptContext.File.Dwarf)
      continue;

    // Check whether type units are presented.
    if (!OptContext.File.Dwarf->types_section_units().empty()) {
      reportWarning("type units are not currently supported: file will "
                    "be skipped",
                    OptContext.File);
      OptContext.Skip = true;
      continue;
    }

    // In a first phase, just read in the debug info and load all clang modules.
    OptContext.CompileUnits.reserve(
        OptContext.File.Dwarf->getNumCompileUnits());

    for (const auto &CU : OptContext.File.Dwarf->compile_units()) {
      auto CUDie = CU->getUnitDIE(false);
      if (Options.Verbose) {
        outs() << "Input compilation unit:";
        DIDumpOptions DumpOpts;
        DumpOpts.ChildRecurseDepth = 0;
        DumpOpts.Verbose = Options.Verbose;
        CUDie.dump(outs(), 0, DumpOpts);
      }
    }

    for (auto &CU : OptContext.ModuleUnits) {
      if (Error Err = cloneModuleUnit(OptContext, CU, ODRContexts, DebugStrPool,
                                      DebugLineStrPool))
        reportWarning(toString(std::move(Err)), CU.File);
    }
  }

  // At this point we know how much data we have emitted. We use this value to
  // compare canonical DIE offsets in analyzeContextInfo to see if a definition
  // is already emitted, without being affected by canonical die offsets set
  // later. This prevents undeterminism when analyze and clone execute
  // concurrently, as clone set the canonical DIE offset and analyze reads it.
  const uint64_t ModulesEndOffset =
      (TheDwarfEmitter == nullptr) ? 0
                                   : TheDwarfEmitter->getDebugInfoSectionSize();

  // These variables manage the list of processed object files.
  // The mutex and condition variable are to ensure that this is thread safe.
  std::mutex ProcessedFilesMutex;
  std::condition_variable ProcessedFilesConditionVariable;
  BitVector ProcessedFiles(NumObjects, false);

  //  Analyzing the context info is particularly expensive so it is executed in
  //  parallel with emitting the previous compile unit.
  auto AnalyzeLambda = [&](size_t I) {
    auto &Context = ObjectContexts[I];

    if (Context.Skip || !Context.File.Dwarf)
      return;

    for (const auto &CU : Context.File.Dwarf->compile_units()) {
      // The !isClangModuleRef condition effectively skips over fully resolved
      // skeleton units.
      auto CUDie = CU->getUnitDIE();
      std::string PCMFile = getPCMFile(CUDie, Options.ObjectPrefixMap);

      if (!CUDie || LLVM_UNLIKELY(Options.Update) ||
          !isClangModuleRef(CUDie, PCMFile, Context, 0, true).first) {
        Context.CompileUnits.push_back(std::make_unique<CompileUnit>(
            *CU, UniqueUnitID++, !Options.NoODR && !Options.Update, ""));
      }
    }

    // Now build the DIE parent links that we will use during the next phase.
    for (auto &CurrentUnit : Context.CompileUnits) {
      auto CUDie = CurrentUnit->getOrigUnit().getUnitDIE();
      if (!CUDie)
        continue;
      analyzeContextInfo(CurrentUnit->getOrigUnit().getUnitDIE(), 0,
                         *CurrentUnit, &ODRContexts.getRoot(), ODRContexts,
                         ModulesEndOffset, Options.ParseableSwiftInterfaces,
                         [&](const Twine &Warning, const DWARFDie &DIE) {
                           reportWarning(Warning, Context.File, &DIE);
                         });
    }
  };

  // For each object file map how many bytes were emitted.
  StringMap<DebugInfoSize> SizeByObject;

  // And then the remaining work in serial again.
  // Note, although this loop runs in serial, it can run in parallel with
  // the analyzeContextInfo loop so long as we process files with indices >=
  // than those processed by analyzeContextInfo.
  auto CloneLambda = [&](size_t I) {
    auto &OptContext = ObjectContexts[I];
    if (OptContext.Skip || !OptContext.File.Dwarf)
      return;

    // Then mark all the DIEs that need to be present in the generated output
    // and collect some information about them.
    // Note that this loop can not be merged with the previous one because
    // cross-cu references require the ParentIdx to be setup for every CU in
    // the object file before calling this.
    if (LLVM_UNLIKELY(Options.Update)) {
      for (auto &CurrentUnit : OptContext.CompileUnits)
        CurrentUnit->markEverythingAsKept();
      copyInvariantDebugSection(*OptContext.File.Dwarf);
    } else {
      for (auto &CurrentUnit : OptContext.CompileUnits) {
        lookForDIEsToKeep(*OptContext.File.Addresses, OptContext.CompileUnits,
                          CurrentUnit->getOrigUnit().getUnitDIE(),
                          OptContext.File, *CurrentUnit, 0);
#ifndef NDEBUG
        verifyKeepChain(*CurrentUnit);
#endif
      }
    }

    // The calls to applyValidRelocs inside cloneDIE will walk the reloc
    // array again (in the same way findValidRelocsInDebugInfo() did). We
    // need to reset the NextValidReloc index to the beginning.
    if (OptContext.File.Addresses->hasValidRelocs() ||
        LLVM_UNLIKELY(Options.Update)) {
      SizeByObject[OptContext.File.FileName].Input =
          getDebugInfoSize(*OptContext.File.Dwarf);
      SizeByObject[OptContext.File.FileName].Output =
          DIECloner(*this, TheDwarfEmitter.get(), OptContext.File, DIEAlloc,
                    OptContext.CompileUnits, Options.Update, DebugStrPool,
                    DebugLineStrPool)
              .cloneAllCompileUnits(*OptContext.File.Dwarf, OptContext.File,
                                    OptContext.File.Dwarf->isLittleEndian());
    }
    if ((TheDwarfEmitter != nullptr) && !OptContext.CompileUnits.empty() &&
        LLVM_LIKELY(!Options.Update))
      patchFrameInfoForObject(OptContext);

    // Clean-up before starting working on the next object.
    cleanupAuxiliarryData(OptContext);
  };

  auto EmitLambda = [&]() {
    // Emit everything that's global.
    if (TheDwarfEmitter != nullptr) {
      TheDwarfEmitter->emitAbbrevs(Abbreviations, Options.TargetDWARFVersion);
      TheDwarfEmitter->emitStrings(DebugStrPool);
      TheDwarfEmitter->emitLineStrings(DebugLineStrPool);
      for (AccelTableKind TableKind : Options.AccelTables) {
        switch (TableKind) {
        case AccelTableKind::Apple:
          TheDwarfEmitter->emitAppleNamespaces(AppleNamespaces);
          TheDwarfEmitter->emitAppleNames(AppleNames);
          TheDwarfEmitter->emitAppleTypes(AppleTypes);
          TheDwarfEmitter->emitAppleObjc(AppleObjc);
          break;
        case AccelTableKind::Pub:
          // Already emitted by emitAcceleratorEntriesForUnit.
          // Already emitted by emitAcceleratorEntriesForUnit.
          break;
        case AccelTableKind::DebugNames:
          TheDwarfEmitter->emitDebugNames(DebugNames);
          break;
        }
      }
    }
  };

  auto AnalyzeAll = [&]() {
    for (unsigned I = 0, E = NumObjects; I != E; ++I) {
      AnalyzeLambda(I);

      std::unique_lock<std::mutex> LockGuard(ProcessedFilesMutex);
      ProcessedFiles.set(I);
      ProcessedFilesConditionVariable.notify_one();
    }
  };

  auto CloneAll = [&]() {
    for (unsigned I = 0, E = NumObjects; I != E; ++I) {
      {
        std::unique_lock<std::mutex> LockGuard(ProcessedFilesMutex);
        if (!ProcessedFiles[I]) {
          ProcessedFilesConditionVariable.wait(
              LockGuard, [&]() { return ProcessedFiles[I]; });
        }
      }

      CloneLambda(I);
    }
    EmitLambda();
  };

  // To limit memory usage in the single threaded case, analyze and clone are
  // run sequentially so the OptContext is freed after processing each object
  // in endDebugObject.
  if (Options.Threads == 1) {
    for (unsigned I = 0, E = NumObjects; I != E; ++I) {
      AnalyzeLambda(I);
      CloneLambda(I);
    }
    EmitLambda();
  } else {
    ThreadPool Pool(hardware_concurrency(2));
    Pool.async(AnalyzeAll);
    Pool.async(CloneAll);
    Pool.wait();
  }

  if (Options.Statistics) {
    // Create a vector sorted in descending order by output size.
    std::vector<std::pair<StringRef, DebugInfoSize>> Sorted;
    for (auto &E : SizeByObject)
      Sorted.emplace_back(E.first(), E.second);
    llvm::sort(Sorted, [](auto &LHS, auto &RHS) {
      return LHS.second.Output > RHS.second.Output;
    });

    auto ComputePercentange = [](int64_t Input, int64_t Output) -> float {
      const float Difference = Output - Input;
      const float Sum = Input + Output;
      if (Sum == 0)
        return 0;
      return (Difference / (Sum / 2));
    };

    int64_t InputTotal = 0;
    int64_t OutputTotal = 0;
    const char *FormatStr = "{0,-45} {1,10}b  {2,10}b {3,8:P}\n";

    // Print header.
    outs() << ".debug_info section size (in bytes)\n";
    outs() << "----------------------------------------------------------------"
              "---------------\n";
    outs() << "Filename                                           Object       "
              "  dSYM   Change\n";
    outs() << "----------------------------------------------------------------"
              "---------------\n";

    // Print body.
    for (auto &E : Sorted) {
      InputTotal += E.second.Input;
      OutputTotal += E.second.Output;
      llvm::outs() << formatv(
          FormatStr, sys::path::filename(E.first).take_back(45), E.second.Input,
          E.second.Output, ComputePercentange(E.second.Input, E.second.Output));
    }
    // Print total and footer.
    outs() << "----------------------------------------------------------------"
              "---------------\n";
    llvm::outs() << formatv(FormatStr, "Total", InputTotal, OutputTotal,
                            ComputePercentange(InputTotal, OutputTotal));
    outs() << "----------------------------------------------------------------"
              "---------------\n\n";
  }

  return Error::success();
}

Error DWARFLinker::cloneModuleUnit(LinkContext &Context, RefModuleUnit &Unit,
                                   DeclContextTree &ODRContexts,
                                   OffsetsStringPool &DebugStrPool,
                                   OffsetsStringPool &DebugLineStrPool,
                                   unsigned Indent) {
  assert(Unit.Unit.get() != nullptr);

  if (!Unit.Unit->getOrigUnit().getUnitDIE().hasChildren())
    return Error::success();

  if (Options.Verbose) {
    outs().indent(Indent);
    outs() << "cloning .debug_info from " << Unit.File.FileName << "\n";
  }

  // Analyze context for the module.
  analyzeContextInfo(Unit.Unit->getOrigUnit().getUnitDIE(), 0, *(Unit.Unit),
                     &ODRContexts.getRoot(), ODRContexts, 0,
                     Options.ParseableSwiftInterfaces,
                     [&](const Twine &Warning, const DWARFDie &DIE) {
                       reportWarning(Warning, Context.File, &DIE);
                     });
  // Keep everything.
  Unit.Unit->markEverythingAsKept();

  // Clone unit.
  UnitListTy CompileUnits;
  CompileUnits.emplace_back(std::move(Unit.Unit));
  assert(TheDwarfEmitter);
  DIECloner(*this, TheDwarfEmitter.get(), Unit.File, DIEAlloc, CompileUnits,
            Options.Update, DebugStrPool, DebugLineStrPool)
      .cloneAllCompileUnits(*Unit.File.Dwarf, Unit.File,
                            Unit.File.Dwarf->isLittleEndian());
  return Error::success();
}

void DWARFLinker::verifyInput(const DWARFFile &File) {
  assert(File.Dwarf);

  raw_ostream &os = Options.Verbose ? errs() : nulls();
  DIDumpOptions DumpOpts;
  if (!File.Dwarf->verify(os, DumpOpts.noImplicitRecursion())) {
    if (Options.InputVerificationHandler)
      Options.InputVerificationHandler(File);
  }
}

Error DWARFLinker::createEmitter(const Triple &TheTriple,
                                 OutputFileType FileType,
                                 raw_pwrite_stream &OutFile) {

  TheDwarfEmitter = std::make_unique<DwarfStreamer>(
      FileType, OutFile, StringsTranslator, WarningHandler);

  return TheDwarfEmitter->init(TheTriple, "__DWARF");
}

DwarfEmitter *DWARFLinker::getEmitter() { return TheDwarfEmitter.get(); }

} // namespace llvm<|MERGE_RESOLUTION|>--- conflicted
+++ resolved
@@ -427,11 +427,7 @@
          DW_OP_Code == dwarf::DW_OP_GNU_push_tls_address;
 }
 
-<<<<<<< HEAD
-std::optional<int64_t>
-=======
 std::pair<bool, std::optional<int64_t>>
->>>>>>> bac3a63c
 DWARFLinker::getVariableRelocAdjustment(AddressesMap &RelocMgr,
                                         const DWARFDie &DIE) {
   assert((DIE.getTag() == dwarf::DW_TAG_variable ||
@@ -497,10 +493,7 @@
     } break;
     case dwarf::DW_OP_constx:
     case dwarf::DW_OP_addrx: {
-<<<<<<< HEAD
-=======
       HasLocationAddress = true;
->>>>>>> bac3a63c
       if (std::optional<uint64_t> AddressOffset =
               DIE.getDwarfUnit()->getIndexedAddressOffset(
                   Op.getRawOperand(0))) {
@@ -509,11 +502,7 @@
                 RelocMgr.getExprOpAddressRelocAdjustment(
                     *U, Op, *AddressOffset,
                     *AddressOffset + DIE.getDwarfUnit()->getAddressByteSize()))
-<<<<<<< HEAD
-          return *RelocAdjustment;
-=======
           return std::make_pair(HasLocationAddress, *RelocAdjustment);
->>>>>>> bac3a63c
       }
     } break;
     default: {
