--- conflicted
+++ resolved
@@ -24,19 +24,7 @@
 namespace hlsl {
 namespace rootsig {
 
-<<<<<<< HEAD
-char GenericRSMetadataError::ID;
-char InvalidRSMetadataFormat::ID;
-char InvalidRSMetadataValue::ID;
-char TableSamplerMixinError::ID;
-char ShaderRegisterOverflowError::ID;
-char OffsetOverflowError::ID;
-char OffsetAppendAfterOverflow::ID;
-
-template <typename T> char RootSignatureValidationError<T>::ID;
-=======
 char RootSignatureValidationError::ID;
->>>>>>> 54c4ef26
 
 static std::optional<uint32_t> extractMdIntValue(MDNode *Node,
                                                  unsigned int OpId) {
@@ -61,23 +49,6 @@
   return NodeText->getString();
 }
 
-<<<<<<< HEAD
-template <typename T, typename = std::enable_if_t<
-                          std::is_enum_v<T> &&
-                          std::is_same_v<std::underlying_type_t<T>, uint32_t>>>
-static Expected<T>
-extractEnumValue(MDNode *Node, unsigned int OpId, StringRef ErrText,
-                 llvm::function_ref<bool(uint32_t)> VerifyFn) {
-  if (std::optional<uint32_t> Val = extractMdIntValue(Node, OpId)) {
-    if (!VerifyFn(*Val))
-      return make_error<RootSignatureValidationError<uint32_t>>(ErrText, *Val);
-    return static_cast<T>(*Val);
-  }
-  return make_error<InvalidRSMetadataValue>("ShaderVisibility");
-}
-
-=======
->>>>>>> 54c4ef26
 namespace {
 
 // We use the OverloadVisit with std::visit to ensure the compiler catches if a
@@ -463,11 +434,7 @@
 Error MetadataParser::parseStaticSampler(mcdxbc::RootSignatureDesc &RSD,
                                          MDNode *StaticSamplerNode) {
   if (StaticSamplerNode->getNumOperands() != 15)
-<<<<<<< HEAD
-    return make_error<InvalidRSMetadataFormat>("Static Sampler");
-=======
     return makeRSError("Invalid format for Static Sampler");
->>>>>>> 54c4ef26
 
   mcdxbc::StaticSampler Sampler;
 
@@ -550,31 +517,10 @@
     return Error(std::move(E));
   Sampler.ShaderVisibility = *Visibility;
 
-<<<<<<< HEAD
-  Expected<dxbc::ShaderVisibility> Visibility =
-      extractEnumValue<dxbc::ShaderVisibility>(StaticSamplerNode, 13,
-                                               "ShaderVisibility",
-                                               dxbc::isValidShaderVisibility);
-  if (auto E = Visibility.takeError())
-    return Error(std::move(E));
-  Sampler.ShaderVisibility = *Visibility;
-
-  if (RSD.Version < 3) {
-    RSD.StaticSamplers.push_back(Sampler);
-    return Error::success();
-  }
-  assert(RSD.Version >= 3);
-
   if (std::optional<uint32_t> Val = extractMdIntValue(StaticSamplerNode, 14))
     Sampler.Flags = *Val;
   else
-    return make_error<InvalidRSMetadataValue>("Static Sampler Flags");
-=======
-  if (std::optional<uint32_t> Val = extractMdIntValue(StaticSamplerNode, 14))
-    Sampler.Flags = *Val;
-  else
     return makeRSError("Invalid value for Static Sampler Flags");
->>>>>>> 54c4ef26
 
   RSD.StaticSamplers.push_back(Sampler);
   return Error::success();
@@ -626,14 +572,10 @@
   for (const mcdxbc::DescriptorRange &Range : Table.Ranges) {
     if (Range.RangeType == dxil::ResourceClass::Sampler &&
         CurrRC != dxil::ResourceClass::Sampler)
-<<<<<<< HEAD
-      return make_error<TableSamplerMixinError>(CurrRC, Location);
-=======
       return makeRSError(
           formatv("Samplers cannot be mixed with other resource types in a "
                   "descriptor table, {0}(location={1})",
                   getResourceClassName(CurrRC), Location));
->>>>>>> 54c4ef26
     CurrRC = Range.RangeType;
   }
   return Error::success();
@@ -653,13 +595,8 @@
         Range.BaseShaderRegister, Range.NumDescriptors);
 
     if (!verifyNoOverflowedOffset(RangeBound))
-<<<<<<< HEAD
-      return make_error<ShaderRegisterOverflowError>(
-          Range.RangeType, Range.BaseShaderRegister, Range.RegisterSpace);
-=======
       return makeRSError(
           formatv("Overflow for shader register range: {0}", FmtRange{Range}));
->>>>>>> 54c4ef26
 
     bool IsAppending =
         Range.OffsetInDescriptorsFromTableStart == DescriptorTableOffsetAppend;
@@ -667,26 +604,16 @@
       Offset = Range.OffsetInDescriptorsFromTableStart;
 
     if (IsPrevUnbound && IsAppending)
-<<<<<<< HEAD
-      return make_error<OffsetAppendAfterOverflow>(
-          Range.RangeType, Range.BaseShaderRegister, Range.RegisterSpace);
-=======
       return makeRSError(
           formatv("Range {0} cannot be appended after an unbounded range",
                   FmtRange{Range}));
->>>>>>> 54c4ef26
 
     const uint64_t OffsetBound =
         llvm::hlsl::rootsig::computeRangeBound(Offset, Range.NumDescriptors);
 
     if (!verifyNoOverflowedOffset(OffsetBound))
-<<<<<<< HEAD
-      return make_error<OffsetOverflowError>(
-          Range.RangeType, Range.BaseShaderRegister, Range.RegisterSpace);
-=======
       return makeRSError(formatv("Offset overflow for descriptor range: {0}.",
                                  FmtRange{Range}));
->>>>>>> 54c4ef26
 
     Offset = OffsetBound + 1;
     IsPrevUnbound =
@@ -756,20 +683,6 @@
                                   Range.RegisterSpace)));
 
         if (!hlsl::rootsig::verifyNumDescriptors(Range.NumDescriptors))
-<<<<<<< HEAD
-          DeferredErrs =
-              joinErrors(std::move(DeferredErrs),
-                         make_error<RootSignatureValidationError<uint32_t>>(
-                             "NumDescriptors", Range.NumDescriptors));
-
-        if (!hlsl::rootsig::verifyDescriptorRangeFlag(
-                RSD.Version, Range.RangeType,
-                dxbc::DescriptorRangeFlags(Range.Flags)))
-          DeferredErrs =
-              joinErrors(std::move(DeferredErrs),
-                         make_error<RootSignatureValidationError<uint32_t>>(
-                             "DescriptorFlag", Range.Flags));
-=======
           DeferredErrs = joinErrors(
               std::move(DeferredErrs),
               makeRSError(formatv("Invalid value for NumDescriptors: {0}",
@@ -784,7 +697,6 @@
               std::move(DeferredErrs),
               makeRSError(formatv("Invalid value for DescriptorFlag: {0}",
                                   Range.Flags)));
->>>>>>> 54c4ef26
 
         if (Error Err =
                 validateDescriptorTableSamplerMixin(Table, Info.Location))
@@ -802,16 +714,10 @@
   for (const mcdxbc::StaticSampler &Sampler : RSD.StaticSamplers) {
 
     if (!hlsl::rootsig::verifyMipLODBias(Sampler.MipLODBias))
-<<<<<<< HEAD
-      DeferredErrs = joinErrors(std::move(DeferredErrs),
-                                make_error<RootSignatureValidationError<float>>(
-                                    "MipLODBias", Sampler.MipLODBias));
-=======
       DeferredErrs =
           joinErrors(std::move(DeferredErrs),
                      makeRSError(formatv("Invalid value for MipLODBias: {0:e}",
                                          Sampler.MipLODBias)));
->>>>>>> 54c4ef26
 
     if (!hlsl::rootsig::verifyMaxAnisotropy(Sampler.MaxAnisotropy))
       DeferredErrs =
@@ -820,16 +726,6 @@
                                          Sampler.MaxAnisotropy)));
 
     if (!hlsl::rootsig::verifyLOD(Sampler.MinLOD))
-<<<<<<< HEAD
-      DeferredErrs = joinErrors(std::move(DeferredErrs),
-                                make_error<RootSignatureValidationError<float>>(
-                                    "MinLOD", Sampler.MinLOD));
-
-    if (!hlsl::rootsig::verifyLOD(Sampler.MaxLOD))
-      DeferredErrs = joinErrors(std::move(DeferredErrs),
-                                make_error<RootSignatureValidationError<float>>(
-                                    "MaxLOD", Sampler.MaxLOD));
-=======
       DeferredErrs =
           joinErrors(std::move(DeferredErrs),
                      makeRSError(formatv("Invalid value for MinLOD: {0}",
@@ -840,7 +736,6 @@
           joinErrors(std::move(DeferredErrs),
                      makeRSError(formatv("Invalid value for MaxLOD: {0}",
                                          Sampler.MaxLOD)));
->>>>>>> 54c4ef26
 
     if (!hlsl::rootsig::verifyRegisterValue(Sampler.ShaderRegister))
       DeferredErrs = joinErrors(
@@ -851,16 +746,6 @@
     if (!hlsl::rootsig::verifyRegisterSpace(Sampler.RegisterSpace))
       DeferredErrs =
           joinErrors(std::move(DeferredErrs),
-<<<<<<< HEAD
-                     make_error<RootSignatureValidationError<uint32_t>>(
-                         "RegisterSpace", Sampler.RegisterSpace));
-
-    if (!hlsl::rootsig::verifyStaticSamplerFlags(RSD.Version, Sampler.Flags))
-      DeferredErrs =
-          joinErrors(std::move(DeferredErrs),
-                     make_error<RootSignatureValidationError<uint32_t>>(
-                         "Static Sampler Flag", Sampler.Flags));
-=======
                      makeRSError(formatv("Invalid value for RegisterSpace: {0}",
                                          Sampler.RegisterSpace)));
     bool IsValidFlag =
@@ -872,7 +757,6 @@
           std::move(DeferredErrs),
           makeRSError(formatv("Invalid value for Static Sampler Flag: {0}",
                               Sampler.Flags)));
->>>>>>> 54c4ef26
   }
 
   return DeferredErrs;
