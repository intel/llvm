//===- HLSLRootSignatureValidations.cpp - HLSL Root Signature helpers -----===//
//
// Part of the LLVM Project, under the Apache License v2.0 with LLVM Exceptions.
// See https://llvm.org/LICENSE.txt for license information.
// SPDX-License-Identifier: Apache-2.0 WITH LLVM-exception
//
//===----------------------------------------------------------------------===//
///
/// \file This file contains helpers for working with HLSL Root Signatures.
///
//===----------------------------------------------------------------------===//

#include "llvm/Frontend/HLSL/RootSignatureValidations.h"

#include <cmath>

namespace llvm {
namespace hlsl {
namespace rootsig {

bool verifyRootFlag(uint32_t Flags) { return (Flags & ~0xfff) == 0; }

bool verifyVersion(uint32_t Version) { return (Version == 1 || Version == 2); }

bool verifyRegisterValue(uint32_t RegisterValue) {
  return RegisterValue != ~0U;
}

// This Range is reserverved, therefore invalid, according to the spec
// https://github.com/llvm/wg-hlsl/blob/main/proposals/0002-root-signature-in-clang.md#all-the-values-should-be-legal
bool verifyRegisterSpace(uint32_t RegisterSpace) {
  return !(RegisterSpace >= 0xFFFFFFF0);
}

bool verifyRootDescriptorFlag(uint32_t Version, uint32_t FlagsVal) {
  using FlagT = dxbc::RootDescriptorFlags;
  FlagT Flags = FlagT(FlagsVal);
  if (Version == 1)
    return Flags == FlagT::DataVolatile;

  assert(Version == 2 && "Provided invalid root signature version");

  // The data-specific flags are mutually exclusive.
  FlagT DataFlags = FlagT::DataVolatile | FlagT::DataStatic |
                    FlagT::DataStaticWhileSetAtExecute;

  if (popcount(llvm::to_underlying(Flags & DataFlags)) > 1)
    return false;

  // Only a data flag or no flags is valid
  return (Flags | DataFlags) == DataFlags;
}

bool verifyDescriptorRangeFlag(uint32_t Version, dxil::ResourceClass Type,
                               dxbc::DescriptorRangeFlags Flags) {
  using FlagT = dxbc::DescriptorRangeFlags;

  const bool IsSampler = (Type == dxil::ResourceClass::Sampler);

  if (Version == 1) {
    // Since the metadata is unversioned, we expect to explicitly see the values
    // that map to the version 1 behaviour here.
    if (IsSampler)
      return Flags == FlagT::DescriptorsVolatile;
    return Flags == (FlagT::DataVolatile | FlagT::DescriptorsVolatile);
  }

  // The data-specific flags are mutually exclusive.
  FlagT DataFlags = FlagT::DataVolatile | FlagT::DataStatic |
                    FlagT::DataStaticWhileSetAtExecute;

  if (popcount(llvm::to_underlying(Flags & DataFlags)) > 1)
    return false;

  // The descriptor-specific flags are mutually exclusive.
  FlagT DescriptorFlags = FlagT::DescriptorsStaticKeepingBufferBoundsChecks |
                          FlagT::DescriptorsVolatile;
  if (popcount(llvm::to_underlying(Flags & DescriptorFlags)) > 1)
    return false;

  // For volatile descriptors, DATA_is never valid.
  if ((Flags & FlagT::DescriptorsVolatile) == FlagT::DescriptorsVolatile) {
    FlagT Mask = FlagT::DescriptorsVolatile;
    if (!IsSampler) {
      Mask |= FlagT::DataVolatile;
      Mask |= FlagT::DataStaticWhileSetAtExecute;
    }
    return (Flags & ~Mask) == FlagT::None;
  }

  // For "KEEPING_BUFFER_BOUNDS_CHECKS" descriptors,
  // the other data-specific flags may all be set.
  if ((Flags & FlagT::DescriptorsStaticKeepingBufferBoundsChecks) ==
      FlagT::DescriptorsStaticKeepingBufferBoundsChecks) {
    FlagT Mask = FlagT::DescriptorsStaticKeepingBufferBoundsChecks;
    if (!IsSampler) {
      Mask |= FlagT::DataVolatile;
      Mask |= FlagT::DataStatic;
      Mask |= FlagT::DataStaticWhileSetAtExecute;
    }
    return (Flags & ~Mask) == FlagT::None;
  }

  // When no descriptor flag is set, any data flag is allowed.
  FlagT Mask = FlagT::None;
  if (!IsSampler) {
    Mask |= FlagT::DataVolatile;
    Mask |= FlagT::DataStaticWhileSetAtExecute;
    Mask |= FlagT::DataStatic;
  }
  return (Flags & ~Mask) == FlagT::None;
}

bool verifyNumDescriptors(uint32_t NumDescriptors) {
  return NumDescriptors > 0;
}

bool verifySamplerFilter(uint32_t Value) {
  switch (Value) {
#define FILTER(Num, Val) case llvm::to_underlying(dxbc::SamplerFilter::Val):
#include "llvm/BinaryFormat/DXContainerConstants.def"
    return true;
  }
  return false;
}

// Values allowed here:
// https://learn.microsoft.com/en-us/windows/win32/api/d3d12/ne-d3d12-d3d12_texture_address_mode#syntax
bool verifyAddress(uint32_t Address) {
  switch (Address) {
#define TEXTURE_ADDRESS_MODE(Num, Val)                                         \
  case llvm::to_underlying(dxbc::TextureAddressMode::Val):
#include "llvm/BinaryFormat/DXContainerConstants.def"
    return true;
  }
  return false;
}

bool verifyMipLODBias(float MipLODBias) {
  return MipLODBias >= -16.f && MipLODBias <= 15.99f;
}

bool verifyMaxAnisotropy(uint32_t MaxAnisotropy) {
  return MaxAnisotropy <= 16u;
}

bool verifyComparisonFunc(uint32_t ComparisonFunc) {
  switch (ComparisonFunc) {
#define COMPARISON_FUNC(Num, Val)                                              \
  case llvm::to_underlying(dxbc::ComparisonFunc::Val):
#include "llvm/BinaryFormat/DXContainerConstants.def"
    return true;
  }
  return false;
}

bool verifyBorderColor(uint32_t BorderColor) {
  switch (BorderColor) {
#define STATIC_BORDER_COLOR(Num, Val)                                          \
  case llvm::to_underlying(dxbc::StaticBorderColor::Val):
#include "llvm/BinaryFormat/DXContainerConstants.def"
    return true;
  }
  return false;
}

bool verifyLOD(float LOD) { return !std::isnan(LOD); }

<<<<<<< HEAD
=======
bool verifyBoundOffset(uint32_t Offset) {
  return Offset != NumDescriptorsUnbounded;
}

bool verifyNoOverflowedOffset(uint64_t Offset) {
  return Offset <= std::numeric_limits<uint32_t>::max();
}

uint64_t computeRangeBound(uint32_t Offset, uint32_t Size) {
  assert(0 < Size && "Must be a non-empty range");
  if (Size == NumDescriptorsUnbounded)
    return NumDescriptorsUnbounded;

  return uint64_t(Offset) + uint64_t(Size) - 1;
}

>>>>>>> 35227056
} // namespace rootsig
} // namespace hlsl
} // namespace llvm<|MERGE_RESOLUTION|>--- conflicted
+++ resolved
@@ -166,8 +166,6 @@
 
 bool verifyLOD(float LOD) { return !std::isnan(LOD); }
 
-<<<<<<< HEAD
-=======
 bool verifyBoundOffset(uint32_t Offset) {
   return Offset != NumDescriptorsUnbounded;
 }
@@ -184,7 +182,6 @@
   return uint64_t(Offset) + uint64_t(Size) - 1;
 }
 
->>>>>>> 35227056
 } // namespace rootsig
 } // namespace hlsl
 } // namespace llvm