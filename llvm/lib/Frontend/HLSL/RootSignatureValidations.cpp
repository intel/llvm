--- conflicted
+++ resolved
@@ -41,11 +41,6 @@
   if (Version == 1)
     return Flags == FlagT::DataVolatile;
 
-<<<<<<< HEAD
-  assert((Version <= 3) && "Provided invalid root signature version");
-
-=======
->>>>>>> 54c4ef26
   // The data-specific flags are mutually exclusive.
   FlagT DataFlags = FlagT::DataVolatile | FlagT::DataStatic |
                     FlagT::DataStaticWhileSetAtExecute;
@@ -116,26 +111,11 @@
   return (Flags & ~Mask) == FlagT::None;
 }
 
-<<<<<<< HEAD
-bool verifyStaticSamplerFlags(uint32_t Version, uint32_t FlagsNumber) {
-  uint32_t LargestValue = llvm::to_underlying(
-      dxbc::StaticSamplerFlags::LLVM_BITMASK_LARGEST_ENUMERATOR);
-  if (FlagsNumber >= NextPowerOf2(LargestValue))
-    return false;
-
-  dxbc::StaticSamplerFlags Flags = dxbc::StaticSamplerFlags(FlagsNumber);
-  if (Version <= 2)
-    return Flags == dxbc::StaticSamplerFlags::None;
-
-  assert(Version == 3 && "Provided invalid root signature version");
-
-=======
 bool verifyStaticSamplerFlags(uint32_t Version,
                               dxbc::StaticSamplerFlags Flags) {
   if (Version <= 2)
     return Flags == dxbc::StaticSamplerFlags::None;
 
->>>>>>> 54c4ef26
   dxbc::StaticSamplerFlags Mask =
       dxbc::StaticSamplerFlags::NonNormalizedCoordinates |
       dxbc::StaticSamplerFlags::UintBorderColor |
