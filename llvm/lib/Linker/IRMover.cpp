--- conflicted
+++ resolved
@@ -1148,11 +1148,7 @@
     // Add Src elements into Dest node.
     for (const MDNode *Op : NMD.operands()) {
       MDNode *MD = Mapper.mapMDNode(*Op);
-<<<<<<< HEAD
-      if (!is_contained(DestNMD->operands(), MD))
-=======
       if (Inserted.insert(MD).second)
->>>>>>> 35227056
         DestNMD->addOperand(MD);
     }
   }
