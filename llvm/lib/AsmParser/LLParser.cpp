--- conflicted
+++ resolved
@@ -1278,11 +1278,7 @@
       if (parseToken(lltok::StringConstant, "expected partition string"))
         return true;
     } else if (!IsAlias && Lex.getKind() == lltok::MetadataVar) {
-<<<<<<< HEAD
-      if (parseGlobalObjectMetadataAttachment(*GI.get()))
-=======
       if (parseGlobalObjectMetadataAttachment(*GI))
->>>>>>> 54c4ef26
         return true;
     } else {
       return tokError("unknown alias or ifunc property!");
