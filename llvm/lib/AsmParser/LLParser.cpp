--- conflicted
+++ resolved
@@ -5437,12 +5437,8 @@
   OPTIONAL(allocated, MDField, );                                              \
   OPTIONAL(rank, MDSignedOrMDField, );                                         \
   OPTIONAL(annotations, MDField, );                                            \
-<<<<<<< HEAD
-  OPTIONAL(num_extra_inhabitants, MDUnsignedField, (0, UINT32_MAX));
-=======
   OPTIONAL(num_extra_inhabitants, MDUnsignedField, (0, UINT32_MAX));           \
   OPTIONAL(specification, MDField, );
->>>>>>> a8d96e15
   PARSE_MD_FIELDS();
 #undef VISIT_MD_FIELDS
 
@@ -5458,17 +5454,10 @@
     if (auto *CT = DICompositeType::buildODRType(
             Context, *identifier.Val, tag.Val, name.Val, file.Val, line.Val,
             scope.Val, baseType.Val, size.Val, align.Val, offset.Val,
-<<<<<<< HEAD
-            num_extra_inhabitants.Val, flags.Val, elements.Val, runtimeLang.Val,
-            vtableHolder.Val, templateParams.Val, discriminator.Val,
-            dataLocation.Val, associated.Val, allocated.Val, Rank,
-            annotations.Val)) {
-=======
             specification.Val, num_extra_inhabitants.Val, flags.Val,
             elements.Val, runtimeLang.Val, vtableHolder.Val, templateParams.Val,
             discriminator.Val, dataLocation.Val, associated.Val, allocated.Val,
             Rank, annotations.Val)) {
->>>>>>> a8d96e15
       Result = CT;
       return false;
     }
@@ -5481,11 +5470,7 @@
        size.Val, align.Val, offset.Val, flags.Val, elements.Val,
        runtimeLang.Val, vtableHolder.Val, templateParams.Val, identifier.Val,
        discriminator.Val, dataLocation.Val, associated.Val, allocated.Val, Rank,
-<<<<<<< HEAD
-       annotations.Val, num_extra_inhabitants.Val));
-=======
        annotations.Val, specification.Val, num_extra_inhabitants.Val));
->>>>>>> a8d96e15
   return false;
 }
 
