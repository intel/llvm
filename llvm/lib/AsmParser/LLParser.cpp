--- conflicted
+++ resolved
@@ -5684,12 +5684,8 @@
             specification.Val, num_extra_inhabitants.Val, flags.Val,
             elements.Val, runtimeLang.Val, EnumKind, vtableHolder.Val,
             templateParams.Val, discriminator.Val, dataLocation.Val,
-<<<<<<< HEAD
-            associated.Val, allocated.Val, Rank, annotations.Val)) {
-=======
             associated.Val, allocated.Val, Rank, annotations.Val,
             bitStride.Val)) {
->>>>>>> d465594a
       Result = CT;
       return false;
     }
@@ -5703,11 +5699,7 @@
        runtimeLang.Val, EnumKind, vtableHolder.Val, templateParams.Val,
        identifier.Val, discriminator.Val, dataLocation.Val, associated.Val,
        allocated.Val, Rank, annotations.Val, specification.Val,
-<<<<<<< HEAD
-       num_extra_inhabitants.Val));
-=======
        num_extra_inhabitants.Val, bitStride.Val));
->>>>>>> d465594a
   return false;
 }
 
