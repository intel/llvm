//===-------- ModuleSplitter.cpp - split a module into callgraphs ---------===//
//
// Part of the LLVM Project, under the Apache License v2.0 with LLVM Exceptions.
// See https://llvm.org/LICENSE.txt for license information.
// SPDX-License-Identifier: Apache-2.0 WITH LLVM-exception
//
//===----------------------------------------------------------------------===//
// See comments in the header.
//===----------------------------------------------------------------------===//

#include "llvm/SYCLPostLink/ModuleSplitter.h"
#include "llvm/ADT/SetVector.h"
#include "llvm/ADT/SmallPtrSet.h"
#include "llvm/ADT/StringExtras.h"
#include "llvm/Bitcode/BitcodeWriterPass.h"
#include "llvm/Demangle/Demangle.h"
#include "llvm/IR/Constants.h"
#include "llvm/IR/Function.h"
#include "llvm/IR/InstIterator.h"
#include "llvm/IR/Instructions.h"
#include "llvm/IR/LegacyPassManager.h"
#include "llvm/IR/Module.h"
#include "llvm/IR/PassManager.h"
#include "llvm/IR/PassManagerImpl.h"
#include "llvm/IRPrinter/IRPrintingPasses.h"
#include "llvm/SYCLLowerIR/CleanupSYCLMetadata.h"
#include "llvm/SYCLLowerIR/DeviceGlobals.h"
#include "llvm/SYCLLowerIR/ESIMD/LowerESIMD.h"
#include "llvm/SYCLLowerIR/LowerInvokeSimd.h"
#include "llvm/SYCLLowerIR/SYCLDeviceLibReqMask.h"
#include "llvm/SYCLLowerIR/SYCLJointMatrixTransform.h"
#include "llvm/SYCLLowerIR/SYCLUtils.h"
#include "llvm/SYCLLowerIR/SanitizerKernelMetadata.h"
#include "llvm/SYCLLowerIR/SpecConstants.h"
#include "llvm/SYCLPostLink/ComputeModuleRuntimeInfo.h"
#include "llvm/Support/CommandLine.h"
#include "llvm/Support/Error.h"
#include "llvm/Support/FileSystem.h"
#include "llvm/Support/LineIterator.h"
#include "llvm/Support/WithColor.h"
#include "llvm/Transforms/IPO.h"
#include "llvm/Transforms/IPO/GlobalDCE.h"
#include "llvm/Transforms/IPO/Internalize.h"
#include "llvm/Transforms/IPO/StripDeadPrototypes.h"
#include "llvm/Transforms/IPO/StripSymbols.h"
#include "llvm/Transforms/Utils/Cloning.h"

#include <algorithm>
#include <map>
#include <utility>
#include <variant>

using namespace llvm;
using namespace llvm::module_split;

namespace {
// Identifying name for global scope
constexpr char GLOBAL_SCOPE_NAME[] = "<GLOBAL>";
constexpr char SYCL_SCOPE_NAME[] = "<SYCL>";
constexpr char ESIMD_SCOPE_NAME[] = "<ESIMD>";
constexpr char ESIMD_MARKER_MD[] = "sycl_explicit_simd";

EntryPointsGroupScope selectDeviceCodeGroupScope(const Module &M,
                                                 IRSplitMode Mode,
                                                 bool AutoSplitIsGlobalScope) {
  switch (Mode) {
  case SPLIT_PER_TU:
    return Scope_PerModule;

  case SPLIT_PER_KERNEL:
    return Scope_PerKernel;

  case SPLIT_AUTO: {
    if (AutoSplitIsGlobalScope)
      return Scope_Global;

    // At the moment, we assume that per-source split is the best way of
    // splitting device code and can always be used except for cases handled
    // above.
    return Scope_PerModule;
  }

  case SPLIT_NONE:
    return Scope_Global;
  }

  llvm_unreachable("unsupported split mode");
}

// Return true if the function is a SPIRV or SYCL builtin, e.g.
// _Z28__spirv_GlobalInvocationId_xv
bool isSpirvSyclBuiltin(StringRef FName) {
  if (!FName.consume_front("_Z"))
    return false;
  // now skip the digits
  FName = FName.drop_while([](char C) { return std::isdigit(C); });

  return FName.starts_with("__spirv_") || FName.starts_with("__sycl_");
}

// Return true if the function is a ESIMD builtin
// The regexp for ESIMD intrinsics:
// /^_Z(\d+)__esimd_\w+/
bool isESIMDBuiltin(StringRef FName) {
  if (!FName.consume_front("_Z"))
    return false;
  // now skip the digits
  FName = FName.drop_while([](char C) { return std::isdigit(C); });

  return FName.starts_with("__esimd_");
}

// Return true if the function name starts with "__builtin_"
bool isGenericBuiltin(StringRef FName) {
  return FName.starts_with("__builtin_");
}

bool isKernel(const Function &F) {
  const auto CC = F.getCallingConv();
  return CC == CallingConv::SPIR_KERNEL || CC == CallingConv::AMDGPU_KERNEL ||
         CC == CallingConv::PTX_Kernel;
}

bool isEntryPoint(const Function &F, bool EmitOnlyKernelsAsEntryPoints) {
  // Skip declarations, if any: they should not be included into a vector of
  // entry points groups or otherwise we will end up with incorrectly generated
  // list of symbols.
  if (F.isDeclaration())
    return false;

  // Kernels are always considered to be entry points
  if (isKernel(F))
    return true;

  if (!EmitOnlyKernelsAsEntryPoints) {
    // If not disabled, SYCL_EXTERNAL functions with sycl-module-id attribute
    // are also considered as entry points (except __spirv_* and __sycl_*
    // functions)
    return llvm::sycl::utils::isSYCLExternalFunction(&F) &&
           !isSpirvSyclBuiltin(F.getName()) && !isESIMDBuiltin(F.getName()) &&
           !isGenericBuiltin(F.getName());
  }

  // Even if we are emitting only kernels as entry points, virtual functions
  // should still be treated as entry points, because they are going to be
  // outlined into separate device images and linked in later.
  return F.hasFnAttribute("indirectly-callable");
}

// Represents "dependency" or "use" graph of global objects (functions and
// global variables) in a module. It is used during device code split to
// understand which global variables and functions (other than entry points)
// should be included into a split module.
//
// Nodes of the graph represent LLVM's GlobalObjects, edges "A" -> "B" represent
// the fact that if "A" is included into a module, then "B" should be included
// as well.
//
// Examples of dependencies which are represented in this graph:
// - Function FA calls function FB
// - Function FA uses global variable GA
// - Global variable GA references (initialized with) function FB
// - Function FA stores address of a function FB somewhere
//
// The following cases are treated as dependencies between global objects:
// 1. Global object A is used within by a global object B in any way (store,
//    bitcast, phi node, call, etc.): "A" -> "B" edge will be added to the
//    graph;
// 2. function A performs an indirect call of a function with signature S and
//    there is a function B with signature S marked with "referenced-indirectly"
//    attribute. "A" -> "B" edge will be added to the graph;
class DependencyGraph {
public:
  using GlobalSet = SmallPtrSet<const GlobalValue *, 16>;

  DependencyGraph(const Module &M, bool AllowDeviceImageDependencies) {
    // Group functions by their signature to handle case (2) described above
    DenseMap<const FunctionType *, DependencyGraph::GlobalSet>
        FuncTypeToFuncsMap;
    for (const auto &F : M.functions()) {
      // Kernels can't be called (either directly or indirectly) in SYCL
      if (isKernel(F))
        continue;

      // Only functions which are marked with "referenced-indireclty" attribute
      // are considered to be indirect callee candidates.
      if (!F.hasFnAttribute("referenced-indirectly"))
        continue;

      FuncTypeToFuncsMap[F.getFunctionType()].insert(&F);
    }

    for (const auto &F : M.functions()) {
      if (canBeImportedFunction(F, AllowDeviceImageDependencies))
        continue;

      // case (1), see comment above the class definition
      for (const Value *U : F.users())
        addUserToGraphRecursively(cast<const User>(U), &F);

      // case (2), see comment above the class definition
      for (const auto &I : instructions(F)) {
        const auto *CI = dyn_cast<CallInst>(&I);
        if (!CI || !CI->isIndirectCall()) // Direct calls were handled above
          continue;

        // TODO: consider limiting set of potential callees to functions marked
        // with special attribute (like [[intel::device_indirectly_callable]])
        const FunctionType *Signature = CI->getFunctionType();
        // Note: strictly speaking, virtual functions are allowed to use
        // co-variant return types, i.e. we can actually miss a potential callee
        // here, because it has different signature (different return type).
        // However, this is not a problem for two reasons:
        // - opaque pointers will be enabled at some point and will make
        //   signatures the same in that case
        // - all virtual functions are referenced from vtable and therefore will
        //   anyway be preserved in a module
        const auto &PotentialCallees = FuncTypeToFuncsMap[Signature];
        Graph[&F].insert(PotentialCallees.begin(), PotentialCallees.end());
      }
    }

    // And every global variable (but their handling is a bit simpler)
    for (const auto &GV : M.globals())
      for (const Value *U : GV.users())
        addUserToGraphRecursively(cast<const User>(U), &GV);
  }

  iterator_range<GlobalSet::const_iterator>
  dependencies(const GlobalValue *Val) const {
    auto It = Graph.find(Val);
    return (It == Graph.end())
               ? make_range(EmptySet.begin(), EmptySet.end())
               : make_range(It->second.begin(), It->second.end());
  }

private:
  void addUserToGraphRecursively(const User *Root, const GlobalValue *V) {

    SmallVector<const User *, 8> WorkList;
    WorkList.push_back(Root);

    while (!WorkList.empty()) {
      const User *U = WorkList.pop_back_val();
      if (const auto *I = dyn_cast<const Instruction>(U)) {
        const auto *UFunc = I->getFunction();
        Graph[UFunc].insert(V);
      } else if (isa<const Constant>(U)) {
        if (const auto *GV = dyn_cast<const GlobalVariable>(U))
          Graph[GV].insert(V);
        // This could be a global variable or some constant expression (like
        // bitcast or gep). We trace users of this constant further to reach
        // global objects they are used by and add them to the graph.
        for (const auto *UU : U->users())
          WorkList.push_back(UU);
      } else {
        llvm_unreachable("Unhandled type of function user");
      }
    }
  }

  DenseMap<const GlobalValue *, GlobalSet> Graph;
  SmallPtrSet<const GlobalValue *, 1> EmptySet;
};

void collectFunctionsAndGlobalVariablesToExtract(
    SetVector<const GlobalValue *> &GVs, const Module &M,
    const EntryPointGroup &ModuleEntryPoints, const DependencyGraph &Deps,
    const std::function<bool(const Function *)> &IncludeFunctionPredicate =
        nullptr) {
  // We start with module entry points
  for (const auto *F : ModuleEntryPoints.Functions)
    GVs.insert(F);

  // Non-discardable global variables are also include into the initial set
  for (const auto &GV : M.globals()) {
    if (!GV.isDiscardableIfUnused())
      GVs.insert(&GV);
  }

  // GVs has SetVector type. This type inserts a value only if it is not yet
  // present there. So, recursion is not expected here.
  decltype(GVs.size()) Idx = 0;
  while (Idx < GVs.size()) {
    const auto *Obj = GVs[Idx++];

    for (const GlobalValue *Dep : Deps.dependencies(Obj)) {
      if (const auto *Func = dyn_cast<const Function>(Dep)) {
        if (Func->isDeclaration())
          continue;

        // Functions can be additionally filtered
        if (!IncludeFunctionPredicate || IncludeFunctionPredicate(Func))
          GVs.insert(Func);
      } else {
        // Global variables are added unconditionally
        GVs.insert(Dep);
      }
    }
  }
}

static bool isIntrinsicOrBuiltin(const Function &F) {
  return F.isIntrinsic() || F.getName().starts_with("__") ||
         isSpirvSyclBuiltin(F.getName()) || isESIMDBuiltin(F.getName());
}

// Checks for use of undefined user functions and emits a warning message.
static void
checkForCallsToUndefinedFunctions(const Module &M,
                                  bool AllowDeviceImageDependencies) {
  if (AllowDeviceImageDependencies)
    return;
  for (const Function &F : M) {
    if (!isIntrinsicOrBuiltin(F) && F.isDeclaration() && !F.use_empty())
      WithColor::warning() << "Undefined function " << F.getName()
                           << " found in " << M.getName()
                           << ". This may result in runtime errors.\n";
  }
}

// Check "spirv.ExecutionMode" named metadata in the module and remove nodes
// that reference kernels that have dead prototypes or don't reference any
// kernel at all (nullptr). Dead prototypes are removed as well.
void processSubModuleNamedMetadata(Module *M) {
  auto ExecutionModeMD = M->getNamedMetadata("spirv.ExecutionMode");
  if (!ExecutionModeMD)
    return;

  bool ContainsNodesToRemove = false;
  std::vector<MDNode *> ValueVec;
  for (auto Op : ExecutionModeMD->operands()) {
    assert(Op->getNumOperands() > 0);
    if (!Op->getOperand(0)) {
      ContainsNodesToRemove = true;
      continue;
    }

    // If the first operand is not nullptr then it has to be a kernel
    // function.
    Value *Val = cast<ValueAsMetadata>(Op->getOperand(0))->getValue();
    Function *F = cast<Function>(Val);
    // If kernel function is just a prototype and unused then we can remove it
    // and later remove corresponding spirv.ExecutionMode metadata node.
    if (F->isDeclaration() && F->use_empty()) {
      F->eraseFromParent();
      ContainsNodesToRemove = true;
      continue;
    }

    // Rememver nodes which we need to keep in the module.
    ValueVec.push_back(Op);
  }
  if (!ContainsNodesToRemove)
    return;

  if (ValueVec.empty()) {
    // If all nodes need to be removed then just remove named metadata
    // completely.
    ExecutionModeMD->eraseFromParent();
  } else {
    ExecutionModeMD->clearOperands();
    for (auto MD : ValueVec)
      ExecutionModeMD->addOperand(MD);
  }
}

ModuleDesc extractSubModule(const ModuleDesc &MD,
                            const SetVector<const GlobalValue *> GVs,
                            EntryPointGroup &&ModuleEntryPoints) {
  const Module &M = MD.getModule();
  // For each group of entry points collect all dependencies.
  ValueToValueMapTy VMap;
  // Clone definitions only for needed globals. Others will be added as
  // declarations and removed later.
  std::unique_ptr<Module> SubM = CloneModule(
      M, VMap, [&](const GlobalValue *GV) { return GVs.count(GV); });
  // Replace entry points with cloned ones.
  EntryPointSet NewEPs;
  const EntryPointSet &EPs = ModuleEntryPoints.Functions;
  std::for_each(EPs.begin(), EPs.end(), [&](const Function *F) {
    NewEPs.insert(cast<Function>(VMap[F]));
  });
  ModuleEntryPoints.Functions = std::move(NewEPs);
  return ModuleDesc{std::move(SubM), std::move(ModuleEntryPoints), MD.Props};
}

// The function produces a copy of input LLVM IR module M with only those
// functions and globals that can be called from entry points that are specified
// in ModuleEntryPoints vector, in addition to the entry point functions.
ModuleDesc extractCallGraph(
    const ModuleDesc &MD, EntryPointGroup &&ModuleEntryPoints,
    const DependencyGraph &CG, bool AllowDeviceImageDependencies,
    const std::function<bool(const Function *)> &IncludeFunctionPredicate =
        nullptr) {
  SetVector<const GlobalValue *> GVs;
  collectFunctionsAndGlobalVariablesToExtract(
      GVs, MD.getModule(), ModuleEntryPoints, CG, IncludeFunctionPredicate);

  ModuleDesc SplitM = extractSubModule(MD, GVs, std::move(ModuleEntryPoints));
  // TODO: cleanup pass is now called for each output module at the end of
  // sycl-post-link. This call is redundant. However, we subsequently run
  // GenXSPIRVWriterAdaptor pass that relies on this cleanup. This cleanup call
  // can be removed once that pass no longer depends on this cleanup.
  SplitM.cleanup(AllowDeviceImageDependencies);
  checkForCallsToUndefinedFunctions(SplitM.getModule(),
                                    AllowDeviceImageDependencies);

  return SplitM;
}

// The function is similar to 'extractCallGraph', but it produces a copy of
// input LLVM IR module M with _all_ ESIMD functions and kernels included,
// regardless of whether or not they are listed in ModuleEntryPoints.
ModuleDesc extractESIMDSubModule(
    const ModuleDesc &MD, EntryPointGroup &&ModuleEntryPoints,
    const DependencyGraph &CG, bool AllowDeviceImageDependencies,
    const std::function<bool(const Function *)> &IncludeFunctionPredicate =
        nullptr) {
  SetVector<const GlobalValue *> GVs;
  for (const auto &F : MD.getModule().functions())
    if (isESIMDFunction(F))
      GVs.insert(&F);

  collectFunctionsAndGlobalVariablesToExtract(
      GVs, MD.getModule(), ModuleEntryPoints, CG, IncludeFunctionPredicate);

  ModuleDesc SplitM = extractSubModule(MD, GVs, std::move(ModuleEntryPoints));
  // TODO: cleanup pass is now called for each output module at the end of
  // sycl-post-link. This call is redundant. However, we subsequently run
  // GenXSPIRVWriterAdaptor pass that relies on this cleanup. This cleanup call
  // can be removed once that pass no longer depends on this cleanup.
  SplitM.cleanup(AllowDeviceImageDependencies);

  return SplitM;
}

class ModuleCopier : public ModuleSplitterBase {
public:
  using ModuleSplitterBase::ModuleSplitterBase; // to inherit base constructors

  ModuleDesc nextSplit() override {
    ModuleDesc Desc{releaseInputModule(), nextGroup(), Input.Props};
    // Do some basic optimization like unused symbol removal
    // even if there was no split.
    // TODO: cleanup pass is now called for each output module at the end of
    // sycl-post-link. This call is redundant. However, we subsequently run
    // GenXSPIRVWriterAdaptor pass that relies on this cleanup. This cleanup
    // call can be removed once that pass no longer depends on this cleanup.
    Desc.cleanup(AllowDeviceImageDependencies);
    return Desc;
  }
};

class ModuleSplitter : public ModuleSplitterBase {
public:
  ModuleSplitter(ModuleDesc &&MD, EntryPointGroupVec &&GroupVec,
                 bool AllowDeviceImageDependencies)
      : ModuleSplitterBase(std::move(MD), std::move(GroupVec),
                           AllowDeviceImageDependencies),
        CG(Input.getModule(), AllowDeviceImageDependencies) {}

  ModuleDesc nextSplit() override {
    return extractCallGraph(Input, nextGroup(), CG,
                            AllowDeviceImageDependencies);
  }

private:
  DependencyGraph CG;
};
} // namespace

namespace llvm {
namespace module_split {

std::optional<IRSplitMode> convertStringToSplitMode(StringRef S) {
  static const StringMap<IRSplitMode> Values = {{"kernel", SPLIT_PER_KERNEL},
                                                {"source", SPLIT_PER_TU},
                                                {"auto", SPLIT_AUTO},
                                                {"none", SPLIT_NONE}};

  auto It = Values.find(S);
  if (It == Values.end())
    return std::nullopt;

  return It->second;
}

bool isESIMDFunction(const Function &F) {
  return F.getMetadata(ESIMD_MARKER_MD) != nullptr;
}

Error ModuleSplitterBase::verifyNoCrossModuleDeviceGlobalUsage() {
  const Module &M = getInputModule();
  // Early exit if there is only one group
  if (Groups.size() < 2)
    return Error::success();

  // Reverse the EntryPointGroupMap to get a map of entry point -> module's name
  unsigned EntryPointNumber = 0;
  for (const auto &Group : Groups)
    EntryPointNumber += static_cast<unsigned>(Group.Functions.size());
  DenseMap<const Function *, StringRef> EntryPointModules(EntryPointNumber);
  for (const auto &Group : Groups)
    for (const auto *F : Group.Functions)
      EntryPointModules.insert({F, Group.GroupId});

  // Processing device global variables with the "device_image_scope" property
  for (auto &GV : M.globals()) {
    if (!isDeviceGlobalVariable(GV) || !hasDeviceImageScopeProperty(GV))
      continue;

    std::optional<StringRef> VarEntryPointModule{};
    auto CheckEntryPointModule = [&VarEntryPointModule, &EntryPointModules,
                                  &GV](const auto *F) -> Error {
      auto EntryPointModulesIt = EntryPointModules.find(F);
      if (EntryPointModulesIt == EntryPointModules.end())
        return createStringError(inconvertibleErrorCode(),
                                 "There is no group for an entry point");

      if (!VarEntryPointModule.has_value()) {
        VarEntryPointModule = EntryPointModulesIt->second;
        return Error::success();
      }

      if (EntryPointModulesIt->second != *VarEntryPointModule)
        return createStringError(
            inconvertibleErrorCode(),
            "device_global variable '" + Twine(GV.getName()) +
                "' with property \"device_image_scope\" is used in more "
                "than one device image.");

      return Error::success();
    };

    SmallSetVector<const User *, 32> Workqueue;
    for (auto *U : GV.users())
      Workqueue.insert(U);

    while (!Workqueue.empty()) {
      const User *U = Workqueue.pop_back_val();
      if (auto *I = dyn_cast<const Instruction>(U)) {
        auto *F = I->getFunction();
        Workqueue.insert(F);
        continue;
      }
      if (auto *F = dyn_cast<const Function>(U)) {
        if (EntryPointModules.count(F)) {
          auto E = CheckEntryPointModule(F);
          if (E)
            return E;
        }
      }
      for (auto *UU : U->users())
        Workqueue.insert(UU);
    }
  }

  return Error::success();
}

#ifndef NDEBUG

const char *toString(SyclEsimdSplitStatus S) {
  switch (S) {
  case SyclEsimdSplitStatus::ESIMD_ONLY:
    return "ESIMD_ONLY";
  case SyclEsimdSplitStatus::SYCL_ONLY:
    return "SYCL_ONLY";
  case SyclEsimdSplitStatus::SYCL_AND_ESIMD:
    return "SYCL_AND_ESIMD";
  }
  return "<UNKNOWN_STATUS>";
}

void tab(int N) {
  for (int I = 0; I < N; ++I) {
    llvm::errs() << "  ";
  }
}

void dumpEntryPoints(const EntryPointSet &C, const char *msg, int Tab) {
  tab(Tab);
  llvm::errs() << "ENTRY POINTS"
               << " " << msg << " {\n";
  for (const Function *F : C) {
    tab(Tab);
    llvm::errs() << "  " << F->getName() << "\n";
  }
  tab(Tab);
  llvm::errs() << "}\n";
}

void dumpEntryPoints(const Module &M, bool OnlyKernelsAreEntryPoints,
                     const char *msg, int Tab) {
  tab(Tab);
  llvm::errs() << "ENTRY POINTS (Module)"
               << " " << msg << " {\n";
  for (const auto &F : M) {
    if (isEntryPoint(F, OnlyKernelsAreEntryPoints)) {
      tab(Tab);
      llvm::errs() << "  " << F.getName() << "\n";
    }
  }
  tab(Tab);
  llvm::errs() << "}\n";
}

#endif // NDEBUG

void ModuleDesc::assignMergedProperties(const ModuleDesc &MD1,
                                        const ModuleDesc &MD2) {
  EntryPoints.Props = MD1.EntryPoints.Props.merge(MD2.EntryPoints.Props);
  Props.SpecConstsMet = MD1.Props.SpecConstsMet || MD2.Props.SpecConstsMet;
}

void ModuleDesc::renameDuplicatesOf(const Module &MA, StringRef Suff) {
  Module &MB = getModule();
#ifndef NDEBUG
  DenseSet<StringRef> EntryNamesB;
  const auto It0 = entries().begin();
  const auto It1 = entries().end();
  std::for_each(It0, It1,
                [&](const Function *F) { EntryNamesB.insert(F->getName()); });
#endif // NDEBUG
  for (const GlobalObject &GoA : MA.global_objects()) {
    if (GoA.isDeclaration()) {
      continue;
    }
    StringRef Name = GoA.getName();
    auto *F = dyn_cast<Function>(&GoA);
    GlobalObject *GoB =
        F ? cast_or_null<GlobalObject>(MB.getFunction(Name))
          : cast_or_null<GlobalObject>(MB.getGlobalVariable(Name));

    if (!GoB || GoB->isDeclaration()) {
      // function or variable is not shared or is a declaration in MB
      continue;
    }
#ifndef NDEBUG
    if (F) {
      // this is a shared function, must not be an entry point:
      assert(!EntryNamesB.contains(Name));
    }
#endif // NDEBUG
    // rename the global object in MB:
    GoB->setName(Name + Suff);
  }
}

// Attribute to save current function linkage in before replacement.
// See more comments in ModuleSplitter::fixupLinkageOfDirectInvokeSimdTargets
// declaration.
constexpr char SYCL_ORIG_LINKAGE_ATTR[] = "__sycl_orig_linkage";

void ModuleDesc::fixupLinkageOfDirectInvokeSimdTargets() {
  for (Function &F : *M) {
    if (!F.hasFnAttribute(INVOKE_SIMD_DIRECT_TARGET_ATTR)) {
      continue;
    }
    int L = static_cast<int>(F.getLinkage());
    using LT = GlobalValue::LinkageTypes;

    if (L == static_cast<int>(LT::LinkOnceODRLinkage)) {
      F.addFnAttr(SYCL_ORIG_LINKAGE_ATTR, llvm::utostr(L));
      F.setLinkage(LT::WeakODRLinkage);
    } else if (L == static_cast<int>(LT::LinkOnceAnyLinkage)) {
      F.addFnAttr(SYCL_ORIG_LINKAGE_ATTR, llvm::utostr(L));
      F.setLinkage(LT::WeakAnyLinkage);
    }
  }
}

void ModuleDesc::restoreLinkageOfDirectInvokeSimdTargets() {
  for (Function &F : *M) {
    Attribute A = F.getFnAttribute(SYCL_ORIG_LINKAGE_ATTR);

    if (!A.isValid()) {
      continue;
    }
    F.removeFnAttr(SYCL_ORIG_LINKAGE_ATTR);
    int L = std::stoi(A.getValueAsString().str());
    F.setLinkage(static_cast<GlobalValue::LinkageTypes>(L));
  }
}

// Predicate for Internalize pass. The pass is very aggressive and essentially
// tries to internalize absolutely everything. This function serves as "input
// from a linker" that tells the pass what must be preserved in order to make
// the transformation safe.
static bool mustPreserveGV(const GlobalValue &GV,
                           bool AllowDeviceImageDependencies) {
  if (const Function *F = dyn_cast<Function>(&GV)) {
    // When dynamic linking is supported, we internalize everything (except
    // kernels which are the entry points from host code to device code) that
    // cannot be imported which also means that there is no point of having it
    // visible outside of the current module.
    if (AllowDeviceImageDependencies) {
      const auto CC = F->getCallingConv();
      const bool SpirOrGPU = CC == CallingConv::SPIR_KERNEL ||
                             CC == CallingConv::AMDGPU_KERNEL ||
                             CC == CallingConv::PTX_Kernel;
      return SpirOrGPU ||
             canBeImportedFunction(*F, AllowDeviceImageDependencies);
    }

    // Otherwise, we are being even more aggressive: SYCL modules are expected
    // to be self-contained, meaning that they have no external dependencies.
    // Therefore, we can internalize every function that is not an entry point.
    // One exception here is virtual functions: when they are in use, modules
    // are not self-contained anymore and some device images has to be linked
    // at runtime to resolve all symbols.
    // Functions marked with referenced-indirectly attribute is another
    // exception: that attribute was originally introduced for function pointers
    // and even though its main usage was deprecated and dropped, it is still
    // used in invoke_simd (but that use needs to be revisited).
    return F->hasFnAttribute("sycl-entry-point") ||
           F->hasFnAttribute("indirectly-callable") ||
           F->hasFnAttribute("referenced-indirectly");
  }

  // Otherwise, we don't have enough information about a global and picking a
  // safe side saying that all other globals must be preserved (we should have
  // cleaned up unused globals during dependency graph analysis already).
  return true;
}

void cleanupSYCLRegisteredKernels(Module *M) {
  NamedMDNode *MD = M->getNamedMetadata("sycl_registered_kernels");
  if (!MD)
    return;

  if (MD->getNumOperands() == 0)
    return;

  SmallVector<Metadata *, 8> OperandsToKeep;
  MDNode *RegisterdKernels = MD->getOperand(0);
  for (const MDOperand &Op : RegisterdKernels->operands()) {
    auto RegisteredKernel = cast<MDNode>(Op);
    // Ignore metadata nodes with wrong number of operands.
    if (RegisteredKernel->getNumOperands() != 2)
      continue;

    StringRef MangledName =
        cast<MDString>(RegisteredKernel->getOperand(1))->getString();
    if (M->getFunction(MangledName))
      OperandsToKeep.push_back(RegisteredKernel);
  }
  MD->clearOperands();
  MD->addOperand(MDNode::get(M->getContext(), OperandsToKeep));
}

// TODO: try to move all passes (cleanup, spec consts, compile time properties)
// in one place and execute MPM.run() only once.
void ModuleDesc::cleanup(bool AllowDeviceImageDependencies) {
  // Any definitions of virtual functions should be removed and turned into
  // declarations, they are supposed to be provided by a different module.
  if (!EntryPoints.Props.HasVirtualFunctionDefinitions) {
    for (Function &F : *M)
      if (F.hasFnAttribute("indirectly-callable")) {
        F.deleteBody();
        if (F.hasComdat())
          F.setComdat(nullptr);
      }
  } else {
    // Otherwise externalize them so they are not dropped by GlobalDCE
    for (Function &F : *M)
      if (F.hasFnAttribute("indirectly-callable"))
        F.setLinkage(GlobalValue::LinkageTypes::ExternalLinkage);
  }

  // Callback for internalize can't be a lambda with captures, so we propagate
  // necessary information through the module itself.
  if (!AllowDeviceImageDependencies)
    for (Function *F : EntryPoints.Functions)
      F->addFnAttr("sycl-entry-point");

  ModuleAnalysisManager MAM;
  MAM.registerPass([&] { return PassInstrumentationAnalysis(); });
  ModulePassManager MPM;
  // Do cleanup.
  MPM.addPass(
      InternalizePass([AllowDeviceImageDependencies](const GlobalValue &GV) {
        return mustPreserveGV(GV, AllowDeviceImageDependencies);
      }));
  MPM.addPass(GlobalDCEPass());           // Delete unreachable globals.
  MPM.addPass(StripDeadDebugInfoPass());  // Remove dead debug info.
  MPM.addPass(StripDeadPrototypesPass()); // Remove dead func decls.
  MPM.run(*M, MAM);

  // Original module may have named metadata (spirv.ExecutionMode) referencing
  // kernels in the module. Some of the Metadata nodes may reference kernels
  // which are not included into the extracted submodule, in such case
  // CloneModule either leaves that metadata nodes as is but they will reference
  // dead prototype of the kernel or operand will be replace with nullptr. So
  // process all nodes in the named metadata and remove nodes which are
  // referencing kernels which are not included into submodule.
  processSubModuleNamedMetadata(M.get());
  cleanupSYCLRegisteredKernels(M.get());
}

bool ModuleDesc::isSpecConstantDefault() const {
  return Props.IsSpecConstantDefault;
}

void ModuleDesc::setSpecConstantDefault(bool Value) {
  Props.IsSpecConstantDefault = Value;
}

ModuleDesc ModuleDesc::clone() const {
  std::unique_ptr<Module> NewModule = CloneModule(getModule());
  ModuleDesc NewMD(std::move(NewModule));
  NewMD.EntryPoints.Props = EntryPoints.Props;
  return NewMD;
}

#ifndef NDEBUG
void ModuleDesc::verifyESIMDProperty() const {
  if (EntryPoints.Props.HasESIMD == SyclEsimdSplitStatus::SYCL_AND_ESIMD) {
    return; // nothing to verify
  }
  // Verify entry points:
  for (const auto *F : entries()) {
    const bool IsESIMDFunction = isESIMDFunction(*F);

    switch (EntryPoints.Props.HasESIMD) {
    case SyclEsimdSplitStatus::ESIMD_ONLY:
      assert(IsESIMDFunction);
      break;
    case SyclEsimdSplitStatus::SYCL_ONLY:
      assert(!IsESIMDFunction);
      break;
    default:
      break;
    }
  }
  // No ESIMD functions expected in case of SYCL_ONLY:
  // TODO commented out as this fails with RoundedRangeKernel - when it is
  // created to wrap (call) an ESIMD kernel definition, it is not marked with
  // "sycl_explicit_simd" attribute in the API headers. Thus it leads to extra
  // "SYCL only" module during split. This existed before and needs to be fixed.
  // if (Props.HasEsimd == SyclEsimdSplitStatus::SYCL_ONLY) {
  //  for (const auto &F : getModule()) {
  //    assert(!isESIMDFunction(F));
  //  }
  //}
}

void ModuleDesc::dump() const {
  llvm::errs() << "split_module::ModuleDesc[" << Name << "] {\n";
  llvm::errs() << "  ESIMD:" << toString(EntryPoints.Props.HasESIMD)
               << ", SpecConstMet:" << (Props.SpecConstsMet ? "YES" : "NO")
               << "\n";
  dumpEntryPoints(entries(), EntryPoints.GroupId.c_str(), 1);
  llvm::errs() << "}\n";
}
#endif // NDEBUG

void ModuleDesc::saveSplitInformationAsMetadata() {
  // Add metadata to the module so we can identify what kind of SYCL/ESIMD split
  // later.
  auto *SplitMD = M->getOrInsertNamedMetadata(SYCL_ESIMD_SPLIT_MD_NAME);
  auto *SplitMDOp = MDNode::get(
      M->getContext(), ConstantAsMetadata::get(ConstantInt::get(
                           Type::getInt8Ty(M->getContext()),
                           static_cast<uint8_t>(EntryPoints.Props.HasESIMD))));
  SplitMD->addOperand(SplitMDOp);

  // Add metadata to the module so we can identify it as the default value spec
  // constants split later.
  if (isSpecConstantDefault())
    M->getOrInsertNamedMetadata(
        SpecConstantsPass::SPEC_CONST_DEFAULT_VAL_MODULE_MD_STRING);
}

void EntryPointGroup::saveNames(std::vector<std::string> &Dest) const {
  Dest.reserve(Dest.size() + Functions.size());
  std::transform(Functions.begin(), Functions.end(),
                 std::inserter(Dest, Dest.end()),
                 [](const Function *F) { return F->getName().str(); });
}

void EntryPointGroup::rebuildFromNames(const std::vector<std::string> &Names,
                                       const Module &M) {
  Functions.clear();
  auto It0 = Names.cbegin();
  auto It1 = Names.cend();
  std::for_each(It0, It1, [&](const std::string &Name) {
    // Sometimes functions considered entry points (those for which isEntryPoint
    // returned true) may be dropped by optimizations, such as AlwaysInliner.
    // For example, if a linkonce_odr function is inlined and there are no other
    // uses, AlwaysInliner drops it. It is responsibility of the user to make an
    // entry point not have internal linkage (such as linkonce_odr) to guarantee
    // its availability in the resulting device binary image.
    if (Function *F = M.getFunction(Name)) {
      Functions.insert(F);
    }
  });
}

void EntryPointGroup::rebuild(const Module &M) {
  for (const Function &F : M.functions())
    if (F.getCallingConv() == CallingConv::SPIR_KERNEL)
      Functions.insert(const_cast<Function *>(&F));
}

std::string ModuleDesc::makeSymbolTable() const {
  std::string ST;
  for (const Function *F : EntryPoints.Functions)
    ST += (Twine(F->getName()) + "\n").str();

  return ST;
}

namespace {
// This is a helper class, which allows to group/categorize function based on
// provided rules. It is intended to be used in device code split
// implementation.
//
// "Rule" is a simple routine, which returns a string for an llvm::Function
// passed to it. There could be more than one rule and they are applied in order
// of their registration. Results obtained from those rules are concatenated
// together to produce the final result.
//
// There are some predefined rules for the most popular use-cases, like grouping
// functions together based on an attribute value or presence of a metadata.
// However, there is also a possibility to register a custom callback function
// as a rule, to implement custom/more complex logic.
class FunctionsCategorizer {
public:
  FunctionsCategorizer() = default;

  std::string computeCategoryFor(Function *) const;

  // Accepts a callback, which should return a string based on provided
  // function, which will be used as an entry points group identifier.
  void registerRule(const std::function<std::string(Function *)> &Callback) {
    Rules.emplace_back(Rule::RKind::K_Callback, Callback);
  }

  // Creates a simple rule, which adds a value of a string attribute into a
  // resulting identifier.
  void registerSimpleStringAttributeRule(StringRef AttrName) {
    Rules.emplace_back(Rule::RKind::K_SimpleStringAttribute, AttrName);
  }

  // Creates a simple rule, which adds a value of a string metadata into a
  // resulting identifier.
  void registerSimpleStringMetadataRule(StringRef MetadataName) {
    Rules.emplace_back(Rule::RKind::K_SimpleStringMetadata, MetadataName);
  }

  // Creates a simple rule, which adds one or another value to a resulting
  // identifier based on the presence of a metadata on a function.
  void registerSimpleFlagAttributeRule(StringRef AttrName,
                                       StringRef IfPresentStr,
                                       StringRef IfAbsentStr = "") {
    Rules.emplace_back(Rule::RKind::K_FlagAttribute,
                       Rule::FlagRuleData{AttrName, IfPresentStr, IfAbsentStr});
  }

  // Creates a simple rule, which adds one or another value to a resulting
  // identifier based on the presence of a metadata on a function.
  void registerSimpleFlagMetadataRule(StringRef MetadataName,
                                      StringRef IfPresentStr,
                                      StringRef IfAbsentStr = "") {
    Rules.emplace_back(
        Rule::RKind::K_FlagMetadata,
        Rule::FlagRuleData{MetadataName, IfPresentStr, IfAbsentStr});
  }

  // Creates a rule, which adds a list of dash-separated integers converted
  // into strings listed in a metadata to a resulting identifier.
  void registerListOfIntegersInMetadataRule(StringRef MetadataName) {
    Rules.emplace_back(Rule::RKind::K_IntegersListMetadata, MetadataName);
  }

  // Creates a rule, which adds a list of sorted dash-separated integers
  // converted into strings listed in a metadata to a resulting identifier.
  void registerListOfIntegersInMetadataSortedRule(StringRef MetadataName) {
    Rules.emplace_back(Rule::RKind::K_SortedIntegersListMetadata, MetadataName);
  }

  // Creates a rule, which adds a list of sorted dash-separated integers from
  // converted into strings listed in a metadata to a resulting identifier.
  // The form of the metadata is expected to be a metadata node, with its
  // operands being either an integer or another metadata node with the
  // form of {!"<aspect_name>", iN <aspect_value>}.
  void registerAspectListRule(StringRef MetadataName) {
    registerRule([MetadataName](Function *F) {
      SmallString<128> Result;
      if (MDNode *UsedAspects = F->getMetadata(MetadataName)) {
        SmallVector<std::uint64_t, 8> Values;
        for (const MDOperand &MDOp : UsedAspects->operands()) {
          if (auto MDN = dyn_cast<MDNode>(MDOp)) {
            assert(MDN->getNumOperands() == 2);
            Values.push_back(mdconst::extract<ConstantInt>(MDN->getOperand(1))
                                 ->getZExtValue());
          } else if (auto C = mdconst::dyn_extract<ConstantInt>(MDOp)) {
            Values.push_back(C->getZExtValue());
          }
        }

        llvm::sort(Values);

        for (std::uint64_t V : Values)
          Result += ("-" + Twine(V)).str();
      }

      return std::string(Result);
    });
  }

private:
  struct Rule {
    struct FlagRuleData {
      StringRef Name, IfPresentStr, IfAbsentStr;
    };

  private:
    std::variant<StringRef, FlagRuleData,
                 std::function<std::string(Function *)>>
        Storage;

  public:
    enum class RKind {
      // Custom callback function
      K_Callback,
      // Copy value of the specified attribute, if present
      K_SimpleStringAttribute,
      // Copy value of the specified metadata, if present
      K_SimpleStringMetadata,
      // Use one or another string based on the specified metadata presence
      K_FlagMetadata,
      // Use one or another string based on the specified attribute presence
      K_FlagAttribute,
      // Concatenate and use list of integers from the specified metadata
      K_IntegersListMetadata,
      // Sort, concatenate and use list of integers from the specified metadata
      K_SortedIntegersListMetadata
    };
    RKind Kind;

    // Returns an index into std::variant<...> Storage defined above, which
    // corresponds to the specified rule Kind.
    constexpr static std::size_t storage_index(RKind K) {
      switch (K) {
      case RKind::K_SimpleStringAttribute:
      case RKind::K_IntegersListMetadata:
      case RKind::K_SimpleStringMetadata:
      case RKind::K_SortedIntegersListMetadata:
        return 0;
      case RKind::K_Callback:
        return 2;
      case RKind::K_FlagMetadata:
      case RKind::K_FlagAttribute:
        return 1;
      }
      // can't use llvm_unreachable in constexpr context
      return std::variant_npos;
    }

    template <RKind K> auto getStorage() const {
      return std::get<storage_index(K)>(Storage);
    }

    template <typename... Args>
    Rule(RKind K, Args... args) : Storage(args...), Kind(K) {
      assert(storage_index(K) == Storage.index());
    }

    Rule(Rule &&Other) = default;
  };

  std::vector<Rule> Rules;
};

std::string FunctionsCategorizer::computeCategoryFor(Function *F) const {
  SmallString<256> Result;
  for (const auto &R : Rules) {
    switch (R.Kind) {
    case Rule::RKind::K_Callback:
      Result += R.getStorage<Rule::RKind::K_Callback>()(F);
      break;

    case Rule::RKind::K_SimpleStringAttribute: {
      StringRef AttrName = R.getStorage<Rule::RKind::K_SimpleStringAttribute>();
      if (F->hasFnAttribute(AttrName)) {
        Attribute Attr = F->getFnAttribute(AttrName);
        Result += Attr.getValueAsString();
      }
    } break;

    case Rule::RKind::K_SimpleStringMetadata: {
      StringRef MetadataName =
          R.getStorage<Rule::RKind::K_SimpleStringMetadata>();
      if (F->hasMetadata(MetadataName)) {
        auto *MDN = F->getMetadata(MetadataName);
        for (size_t I = 0, E = MDN->getNumOperands(); I < E; ++I) {
          MDString *S = cast<llvm::MDString>(MDN->getOperand(I).get());
          Result += "-" + S->getString().str();
        }
      }
    } break;

    case Rule::RKind::K_FlagMetadata: {
      Rule::FlagRuleData Data = R.getStorage<Rule::RKind::K_FlagMetadata>();
      if (F->hasMetadata(Data.Name))
        Result += Data.IfPresentStr;
      else
        Result += Data.IfAbsentStr;
    } break;

    case Rule::RKind::K_IntegersListMetadata: {
      StringRef MetadataName =
          R.getStorage<Rule::RKind::K_IntegersListMetadata>();
      if (F->hasMetadata(MetadataName)) {
        auto *MDN = F->getMetadata(MetadataName);
        for (const MDOperand &MDOp : MDN->operands())
          Result +=
              "-" + std::to_string(
                        mdconst::extract<ConstantInt>(MDOp)->getZExtValue());
      }
    } break;

    case Rule::RKind::K_SortedIntegersListMetadata: {
      StringRef MetadataName =
          R.getStorage<Rule::RKind::K_IntegersListMetadata>();
      if (F->hasMetadata(MetadataName)) {
        MDNode *MDN = F->getMetadata(MetadataName);

        SmallVector<std::uint64_t, 8> Values;
        for (const MDOperand &MDOp : MDN->operands())
          Values.push_back(mdconst::extract<ConstantInt>(MDOp)->getZExtValue());

        llvm::sort(Values);

        for (std::uint64_t V : Values)
          Result += "-" + std::to_string(V);
      }
    } break;

    case Rule::RKind::K_FlagAttribute: {
      Rule::FlagRuleData Data = R.getStorage<Rule::RKind::K_FlagAttribute>();
      if (F->hasFnAttribute(Data.Name))
        Result += Data.IfPresentStr;
      else
        Result += Data.IfAbsentStr;
    } break;
    }

    Result += "-";
  }

  return (std::string)Result;
}
} // namespace

std::unique_ptr<ModuleSplitterBase>
getDeviceCodeSplitter(ModuleDesc &&MD, IRSplitMode Mode, bool IROutputOnly,
<<<<<<< HEAD
                      bool EmitOnlyKernelsAsEntryPoints) {
  return getDeviceCodeSplitter(std::move(MD), Mode, IROutputOnly,
                               EmitOnlyKernelsAsEntryPoints,
                               AllowDeviceImageDependencies);
}

std::unique_ptr<ModuleSplitterBase>
getDeviceCodeSplitter(ModuleDesc &&MD, IRSplitMode Mode, bool IROutputOnly,
                      bool EmitOnlyKernelsAsEntryPoints,
                      bool OverwriteAllowDeviceImageDependencies) {
=======
                      bool EmitOnlyKernelsAsEntryPoints,
                      bool AllowDeviceImageDependencies) {
>>>>>>> 536d62cb
  FunctionsCategorizer Categorizer;

  AllowDeviceImageDependencies = OverwriteAllowDeviceImageDependencies;

  EntryPointsGroupScope Scope =
      selectDeviceCodeGroupScope(MD.getModule(), Mode, IROutputOnly);

  switch (Scope) {
  case Scope_Global:
    // We simply perform entry points filtering, but group all of them together.
    Categorizer.registerRule(
        [](Function *) -> std::string { return GLOBAL_SCOPE_NAME; });
    break;
  case Scope_PerKernel:
    // Per-kernel split is quite simple: every kernel goes into a separate
    // module and that's it, no other rules required.
    Categorizer.registerRule(
        [](Function *F) -> std::string { return F->getName().str(); });
    break;
  case Scope_PerModule:
    // The most complex case, because we should account for many other features
    // like aspects used in a kernel, large-grf mode, reqd-work-group-size, etc.

    // This is core of per-source device code split
    Categorizer.registerSimpleStringAttributeRule(
        sycl::utils::ATTR_SYCL_MODULE_ID);

    // This attribute marks virtual functions and effectively dictates how they
    // should be groupped together. By design we won't split those groups of
    // virtual functions further even if functions from the same group use
    // different optional features and therefore this rule is put here.
    // Strictly speaking, we don't even care about module-id splitting for
    // those, but to avoid that we need to refactor the whole categorizer.
    // However, this is good enough as it is for an initial version.
    // TODO: for AOT use case we shouldn't be outlining those and instead should
    // only select those functions which are compatible with the target device
    Categorizer.registerSimpleStringAttributeRule("indirectly-callable");

    // Optional features
    // Note: Add more rules at the end of the list to avoid chaning orders of
    // output files in existing tests.
    Categorizer.registerSimpleStringAttributeRule("sycl-register-alloc-mode");
    Categorizer.registerSimpleStringAttributeRule("sycl-grf-size");
    Categorizer.registerAspectListRule("sycl_used_aspects");
    Categorizer.registerListOfIntegersInMetadataRule("reqd_work_group_size");
    Categorizer.registerListOfIntegersInMetadataRule("work_group_num_dim");
    Categorizer.registerListOfIntegersInMetadataRule(
        "intel_reqd_sub_group_size");
    Categorizer.registerSimpleStringAttributeRule(
        sycl::utils::ATTR_SYCL_OPTLEVEL);
    Categorizer.registerSimpleStringMetadataRule("sycl_joint_matrix");
    Categorizer.registerSimpleStringMetadataRule("sycl_joint_matrix_mad");
    break;
  }

  // std::map is used here to ensure stable ordering of entry point groups,
  // which is based on their contents, this greatly helps LIT tests
  std::map<std::string, EntryPointSet> EntryPointsMap;

  // Only process module entry points:
  for (auto &F : MD.getModule().functions()) {
    if (!isEntryPoint(F, EmitOnlyKernelsAsEntryPoints))
      continue;

    std::string Key = Categorizer.computeCategoryFor(&F);
    EntryPointsMap[std::move(Key)].insert(&F);
  }

  EntryPointGroupVec Groups;

  if (EntryPointsMap.empty()) {
    // No entry points met, record this.
    Groups.emplace_back(GLOBAL_SCOPE_NAME, EntryPointSet{});
  } else {
    Groups.reserve(EntryPointsMap.size());
    // Start with properties of a source module
    EntryPointGroup::Properties MDProps = MD.getEntryPointGroup().Props;
    for (auto &[Key, EntryPoints] : EntryPointsMap) {
      bool HasVirtualFunctions = false;
      for (auto *F : EntryPoints) {
        if (F->hasFnAttribute("indirectly-callable")) {
          HasVirtualFunctions = true;
          break;
        }
      }

      auto PropsCopy = MDProps;
      PropsCopy.HasVirtualFunctionDefinitions = HasVirtualFunctions;
      Groups.emplace_back(Key, std::move(EntryPoints), PropsCopy);
    }
  }

  bool DoSplit = (Mode != SPLIT_NONE &&
                  (Groups.size() > 1 || !Groups.cbegin()->Functions.empty()));

  if (DoSplit)
    return std::make_unique<ModuleSplitter>(std::move(MD), std::move(Groups),
                                            AllowDeviceImageDependencies);

  return std::make_unique<ModuleCopier>(std::move(MD), std::move(Groups),
                                        AllowDeviceImageDependencies);
}

// Splits input module into two:
// - one containing _all_ ESIMD kernels, ESIMD functions and everything they use
// - another one which contains everything else
//
// The most interesting part here is that if a regular SYCL kernel uses a ESIMD
// function (through invoke_simd), it won't be included in non-ESIMD module.
//
// The reason for that is because ESIMD functions should undergo special
// handling and therefore we isolate them all into a separate module completely
// to do so. Due to design choices in passes provided by vc-intrinsics repo, we
// can't handle ESIMD functions _only_ in a mixed module.
//
// Functions, which are used from both ESIMD and non-ESIMD code will be
// duplicated into each module.
//
// If there are dependencies between ESIMD and non-ESIMD code (produced by
// invoke_simd, for example), the modules has to be linked back together to
// avoid undefined behavior at later stages. That is done at higher level,
// outside of this function.
SmallVector<ModuleDesc, 2> splitByESIMD(ModuleDesc &&MD,
                                        bool EmitOnlyKernelsAsEntryPoints,
                                        bool AllowDeviceImageDependencies) {

  SmallVector<module_split::ModuleDesc, 2> Result;
  EntryPointGroupVec EntryPointGroups{};
  EntryPointSet SYCLEntryPoints, ESIMDEntryPoints;
  bool hasESIMDFunctions = false;

  // Only process module entry points:
  for (Function &F : MD.getModule().functions()) {
    if (isESIMDFunction(F))
      hasESIMDFunctions = true;
    if (!isEntryPoint(F, EmitOnlyKernelsAsEntryPoints) ||
        !MD.isEntryPointCandidate(F))
      continue;
    if (isESIMDFunction(F))
      ESIMDEntryPoints.insert(&F);
    else
      SYCLEntryPoints.insert(&F);
  }

  // If there are no ESIMD entry points but there are ESIMD functions,
  // we still need to create an (empty) entry point group so that we
  // can lower the ESIMD functions.
  if (!ESIMDEntryPoints.empty() || hasESIMDFunctions) {
    EntryPointGroups.emplace_back(ESIMD_SCOPE_NAME, std::move(ESIMDEntryPoints),
                                  MD.getEntryPointGroup().Props);
    EntryPointGroup &G = EntryPointGroups.back();
    G.Props.HasESIMD = SyclEsimdSplitStatus::ESIMD_ONLY;
  }

  if (!SYCLEntryPoints.empty() || EntryPointGroups.empty()) {
    EntryPointGroups.emplace_back(SYCL_SCOPE_NAME, std::move(SYCLEntryPoints),
                                  MD.getEntryPointGroup().Props);
    EntryPointGroup &G = EntryPointGroups.back();
    G.Props.HasESIMD = SyclEsimdSplitStatus::SYCL_ONLY;
  }

  if (EntryPointGroups.size() == 1) {
    Result.emplace_back(MD.releaseModulePtr(), std::move(EntryPointGroups[0]),
                        MD.Props);
    return Result;
  }

  DependencyGraph CG(MD.getModule(), AllowDeviceImageDependencies);
  for (auto &Group : EntryPointGroups) {
    if (Group.isEsimd()) {
      // For ESIMD module, we use full call graph of all entry points and all
      // ESIMD functions.
      Result.emplace_back(extractESIMDSubModule(MD, std::move(Group), CG,
                                                AllowDeviceImageDependencies));
    } else {
      // For non-ESIMD module we only use non-ESIMD functions. Additional filter
      // is needed, because there could be uses of ESIMD functions from
      // non-ESIMD functions through invoke_simd. If that is the case, both
      // modules are expected to be linked back together after ESIMD functions
      // were processed and therefore it is fine to return an "incomplete"
      // module here.
      Result.emplace_back(extractCallGraph(
          MD, std::move(Group), CG, AllowDeviceImageDependencies,
          [=](const Function *F) -> bool { return !isESIMDFunction(*F); }));
    }
  }

  return Result;
}

static Error saveModuleIRInFile(Module &M, StringRef FilePath,
                                bool OutputAssembly) {
  int FD = -1;
  if (std::error_code EC = sys::fs::openFileForWrite(FilePath, FD))
    return errorCodeToError(EC);

  raw_fd_ostream OS(FD, true);
  ModulePassManager MPM;
  ModuleAnalysisManager MAM;
  MAM.registerPass([&] { return PassInstrumentationAnalysis(); });
  if (OutputAssembly)
    MPM.addPass(PrintModulePass(OS));
  else
    MPM.addPass(BitcodeWriterPass(OS));

  MPM.run(M, MAM);
  return Error::success();
}

static Expected<SplitModule> saveModuleDesc(ModuleDesc &MD, std::string Prefix,
                                            bool OutputAssembly) {
  SplitModule SM;
  Prefix += OutputAssembly ? ".ll" : ".bc";
  MD.saveSplitInformationAsMetadata();
  Error E = saveModuleIRInFile(MD.getModule(), Prefix, OutputAssembly);
  if (E)
    return E;

  SM.ModuleFilePath = Prefix;
  SM.Symbols = MD.makeSymbolTable();
  return SM;
}

Expected<std::vector<SplitModule>> parseSplitModulesFromFile(StringRef File) {
  auto EntriesMBOrErr = llvm::MemoryBuffer::getFile(File);

  if (!EntriesMBOrErr)
    return createFileError(File, EntriesMBOrErr.getError());

  line_iterator LI(**EntriesMBOrErr);
  if (LI.is_at_eof() || *LI != "[Code|Properties|Symbols]")
    return createStringError(inconvertibleErrorCode(),
                             "invalid SYCL Table file.");

  ++LI;
  std::vector<module_split::SplitModule> Modules;
  while (!LI.is_at_eof()) {
    StringRef Line = *LI;
    if (Line.empty())
      return createStringError(inconvertibleErrorCode(),
                               "invalid SYCL table row.");

    SmallVector<StringRef, 3> Parts;
    Line.split(Parts, "|");
    if (Parts.size() != 3)
      return createStringError(inconvertibleErrorCode(),
                               "invalid SYCL Table row.");

    auto [IRFilePath, PropertyFilePath, SymbolsFilePath] =
        std::tie(Parts[0], Parts[1], Parts[2]);
    if (PropertyFilePath.empty() || SymbolsFilePath.empty())
      return createStringError(inconvertibleErrorCode(),
                               "invalid SYCL Table row.");

    auto MBOrErr = MemoryBuffer::getFile(PropertyFilePath);
    if (!MBOrErr)
      return createFileError(PropertyFilePath, MBOrErr.getError());

    auto &MB = **MBOrErr;
    auto PropSetOrErr = llvm::util::PropertySetRegistry::read(&MB);
    if (!PropSetOrErr)
      return PropSetOrErr.takeError();

    llvm::util::PropertySetRegistry Properties = std::move(**PropSetOrErr);
    MBOrErr = MemoryBuffer::getFile(SymbolsFilePath);
    if (!MBOrErr)
      return createFileError(SymbolsFilePath, MBOrErr.getError());

    auto &MB2 = *MBOrErr;
    std::string Symbols =
        std::string(MB2->getBufferStart(), MB2->getBufferEnd());
    Modules.emplace_back(IRFilePath, std::move(Properties), std::move(Symbols));
    ++LI;
  }

  return Modules;
}

bool runPreSplitProcessingPipeline(Module &M) {
  ModulePassManager MPM;
  ModuleAnalysisManager MAM;
  MAM.registerPass([&] { return PassInstrumentationAnalysis(); });

  // Propagate ESIMD attribute to wrapper functions to prevent
  // spurious splits and kernel link errors.
  MPM.addPass(SYCLFixupESIMDKernelWrapperMDPass());

  // After linking device bitcode "llvm.used" holds references to the kernels
  // that are defined in the device image. But after splitting device image into
  // separate kernels we may end up with having references to kernel declaration
  // originating from "llvm.used" in the IR that is passed to llvm-spirv tool,
  // and these declarations cause an assertion in llvm-spirv. To workaround this
  // issue remove "llvm.used" from the input module before performing any other
  // actions.
  MPM.addPass(CleanupSYCLMetadataFromLLVMUsed());

  // There may be device_global variables kept alive in "llvm.compiler.used"
  // to keep the optimizer from wrongfully removing them. llvm.compiler.used
  // symbols are usually removed at backend lowering, but this is handled here
  // for SPIR-V since SYCL compilation uses llvm-spirv, not the SPIR-V backend.
  if (M.getTargetTriple().str().find("spir") != std::string::npos)
    MPM.addPass(RemoveDeviceGlobalFromLLVMCompilerUsed());

  // Sanitizer specific passes.
  if (sycl::isModuleUsingAsan(M) || sycl::isModuleUsingMsan(M) ||
      sycl::isModuleUsingTsan(M))
    MPM.addPass(SanitizerKernelMetadataPass());

  // Transform Joint Matrix builtin calls to align them with SPIR-V friendly
  // LLVM IR specification.
  MPM.addPass(SYCLJointMatrixTransformPass());

  // Do invoke_simd processing before splitting because this:
  // - saves processing time (the pass is run once, even though on larger IR)
  // - doing it before SYCL/ESIMD splitting is required for correctness
  MPM.addPass(SYCLLowerInvokeSimdPass());
  return !MPM.run(M, MAM).areAllPreserved();
}

Expected<std::vector<SplitModule>>
splitSYCLModule(std::unique_ptr<Module> M, ModuleSplitterSettings Settings) {
  ModuleDesc MD = std::move(M); // makeModuleDesc() ?
  // FIXME: false arguments are temporary for now.
  auto Splitter = getDeviceCodeSplitter(std::move(MD), Settings.Mode,
                                        /*IROutputOnly=*/false,
                                        /*EmitOnlyKernelsAsEntryPoints=*/false,
                                        Settings.AllowDeviceImageDependencies);

  size_t ID = 0;
  std::vector<SplitModule> OutputImages;
  while (Splitter->hasMoreSplits()) {
    ModuleDesc MD2 = Splitter->nextSplit();
    MD2.fixupLinkageOfDirectInvokeSimdTargets();

    std::string OutIRFileName = (Settings.OutputPrefix + "_" + Twine(ID)).str();
    auto SplittedImageOrErr =
        saveModuleDesc(MD2, OutIRFileName, Settings.OutputAssembly);
    if (!SplittedImageOrErr)
      return SplittedImageOrErr.takeError();

    OutputImages.emplace_back(std::move(*SplittedImageOrErr));
    ++ID;
  }

  return OutputImages;
}

bool canBeImportedFunction(const Function &F,
                           bool AllowDeviceImageDependencies) {

  // We use sycl dynamic library mechanism to involve bf16 devicelib when
  // necessary, all __devicelib_* functions from native or fallback bf16
  // devicelib will be treated as imported function to user's device image.
  if (llvm::isBF16DeviceLibFuncDecl(F))
    return true;
  // It may be theoretically possible to determine what is importable
  // based solely on function F, but the "SYCL/imported symbols"
  // property list MUST NOT have any imported symbols that are not supplied
  // the exported symbols from another device image.  This will lead to a
  // runtime crash "No device image found for external symbol". Generating
  // precise "SYCL/imported symbols" can be difficult because there exist
  // functions that may look like they can be imported, but are supplied outside
  // of user device code (e.g. _Z38__spirv_JointMatrixWorkItemLength...) In
  // order to be safe and not require perfect name analysis just start with this
  // simple check.
  if (!AllowDeviceImageDependencies)
    return false;

  // SYCL_EXTERNAL property is not recorded for a declaration
  // in a header file.  Thus SYCL IR that is a declaration
  // will be considered as SYCL_EXTERNAL for the purposes of
  // this function.
  if (isIntrinsicOrBuiltin(F) ||
      (!F.isDeclaration() && !llvm::sycl::utils::isSYCLExternalFunction(&F)))
    return false;

  bool ReturnValue = true;
  if (char *NameStr = itaniumDemangle(F.getName())) {
    StringRef DemangledName(NameStr);
    if (DemangledName.starts_with("__"))
      ReturnValue = false;
    free(NameStr);
  }
  return ReturnValue;
}

} // namespace module_split
} // namespace llvm<|MERGE_RESOLUTION|>--- conflicted
+++ resolved
@@ -1158,24 +1158,9 @@
 
 std::unique_ptr<ModuleSplitterBase>
 getDeviceCodeSplitter(ModuleDesc &&MD, IRSplitMode Mode, bool IROutputOnly,
-<<<<<<< HEAD
-                      bool EmitOnlyKernelsAsEntryPoints) {
-  return getDeviceCodeSplitter(std::move(MD), Mode, IROutputOnly,
-                               EmitOnlyKernelsAsEntryPoints,
-                               AllowDeviceImageDependencies);
-}
-
-std::unique_ptr<ModuleSplitterBase>
-getDeviceCodeSplitter(ModuleDesc &&MD, IRSplitMode Mode, bool IROutputOnly,
-                      bool EmitOnlyKernelsAsEntryPoints,
-                      bool OverwriteAllowDeviceImageDependencies) {
-=======
                       bool EmitOnlyKernelsAsEntryPoints,
                       bool AllowDeviceImageDependencies) {
->>>>>>> 536d62cb
   FunctionsCategorizer Categorizer;
-
-  AllowDeviceImageDependencies = OverwriteAllowDeviceImageDependencies;
 
   EntryPointsGroupScope Scope =
       selectDeviceCodeGroupScope(MD.getModule(), Mode, IROutputOnly);
