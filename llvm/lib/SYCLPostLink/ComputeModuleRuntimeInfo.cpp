//===--- ComputeModuleRuntimeInfo.cpp - compute runtime info for module ---===//
//
// Part of the LLVM Project, under the Apache License v2.0 with LLVM Exceptions.
// See https://llvm.org/LICENSE.txt for license information.
// SPDX-License-Identifier: Apache-2.0 WITH LLVM-exception
//
//===----------------------------------------------------------------------===//
// See comments in the header.
//===----------------------------------------------------------------------===//
#include "llvm/SYCLPostLink/ComputeModuleRuntimeInfo.h"
#include "llvm/ADT/SmallString.h"
#include "llvm/ADT/SmallVector.h"
#include "llvm/ADT/StringSet.h"
#include "llvm/IR/PassInstrumentation.h"
#include "llvm/SYCLLowerIR/CompileTimePropertiesPass.h"
#include "llvm/SYCLLowerIR/DeviceGlobals.h"
#include "llvm/SYCLLowerIR/HostPipes.h"
#include "llvm/SYCLLowerIR/LowerWGLocalMemory.h"
#include "llvm/SYCLLowerIR/SYCLDeviceLibReqMask.h"
#include "llvm/SYCLLowerIR/SYCLKernelParamOptInfo.h"
#include "llvm/SYCLLowerIR/SYCLUtils.h"
#include "llvm/SYCLLowerIR/SpecConstants.h"
#include "llvm/SYCLPostLink/ModuleSplitter.h"
#include <queue>
#include <unordered_set>
#ifndef NDEBUG
constexpr int DebugModuleProps = 0;
#endif

namespace llvm::sycl {
namespace {
module_split::SyclEsimdSplitStatus
getSYCLESIMDSplitStatusFromMetadata(const Module &M) {
  auto *SplitMD = M.getNamedMetadata(module_split::SyclEsimdSplitMdName);
  assert(SplitMD && "Unexpected metadata");
  auto *MDOp = SplitMD->getOperand(0);
  assert(MDOp && "Unexpected metadata operand");
  const auto &MDConst = MDOp->getOperand(0);
  auto *MDVal = mdconst::dyn_extract_or_null<ConstantInt>(MDConst);
  assert(MDVal && "Unexpected metadata operand type");
  uint8_t Val = MDVal->getZExtValue();
  assert(Val < 3 && "Unexpected value for split metadata");
  auto AsEnum = static_cast<module_split::SyclEsimdSplitStatus>(Val);
  return AsEnum;
}
} // namespace

bool isModuleUsingAsan(const Module &M) {
  return M.getNamedGlobal("__AsanKernelMetadata");
}

bool isModuleUsingMsan(const Module &M) {
  return M.getNamedGlobal("__MsanKernelMetadata");
}

bool isModuleUsingTsan(const Module &M) {
  return M.getNamedGlobal("__TsanKernelMetadata");
}

// Gets 1- to 3-dimension work-group related information for function Func.
// Returns an empty vector if not present.
template <typename T>
static std::vector<T> getKernelWorkGroupMetadata(const Function &Func,
                                                 const char *MDName) {
  MDNode *WorkGroupMD = Func.getMetadata(MDName);
  if (!WorkGroupMD)
    return {};
  size_t NumOperands = WorkGroupMD->getNumOperands();
  assert(NumOperands >= 1 && NumOperands <= 3 &&
         "work-group metadata does not have between 1 and 3 operands.");
  std::vector<T> OutVals;
  OutVals.reserve(NumOperands);
  for (const MDOperand &MDOp : WorkGroupMD->operands())
    OutVals.push_back(mdconst::extract<ConstantInt>(MDOp)->getZExtValue());
  return OutVals;
}

// Gets a single-dimensional piece of information for function Func.
// Returns std::nullopt if metadata is not present.
template <typename T>
static std::optional<T> getKernelSingleEltMetadata(const Function &Func,
                                                   const char *MDName) {
  if (MDNode *MaxDimMD = Func.getMetadata(MDName)) {
    assert(MaxDimMD->getNumOperands() == 1 && "Malformed node.");
    return mdconst::extract<ConstantInt>(MaxDimMD->getOperand(0))
        ->getZExtValue();
  }
  return std::nullopt;
}

PropSetRegTy computeDeviceLibProperties(const Module &M,
                                        const std::string &DeviceLibName) {
  PropSetRegTy PropSet;

  {
    for (const auto &F : M.functions()) {
      if (F.isDeclaration() || !F.getName().starts_with("__devicelib_"))
        continue;
      if (F.getCallingConv() == CallingConv::SPIR_FUNC) {
        PropSet.add(PropSetRegTy::SYCL_EXPORTED_SYMBOLS, F.getName(),
                    /*PropVal=*/true);
      }
    }
  }

  {
    // Currently, only bfloat16 conversion devicelib is supported, the
    // metadata value '0' means fallback version and '1' means native version.
    uint32_t IsNativeBF16DeviceLib = 0;
    if (DeviceLibName.find("native") != std::string::npos)
      IsNativeBF16DeviceLib = 1;
    std::map<StringRef, uint32_t> BF16DeviceLibMeta = {
        {"bfloat16", IsNativeBF16DeviceLib}};
    PropSet.add(PropSetRegTy::SYCL_DEVICELIB_METADATA, BF16DeviceLibMeta);
  }

  return PropSet;
}

PropSetRegTy computeModuleProperties(const Module &M,
                                     const EntryPointSet &EntryPoints,
                                     const GlobalBinImageProps &GlobProps,
                                     bool AllowDeviceImageDependencies) {

  PropSetRegTy PropSet;
  {
    uint32_t MRMask = getSYCLDeviceLibReqMask(M);
    std::map<StringRef, uint32_t> RMEntry = {{"DeviceLibReqMask", MRMask}};
    PropSet.add(PropSetRegTy::SYCL_DEVICELIB_REQ_MASK, RMEntry);
  }
  {
    PropSet.add(PropSetRegTy::SYCL_DEVICE_REQUIREMENTS,
                computeDeviceRequirements(M, EntryPoints).asMap());
  }

  // extract spec constant maps per each module
  SpecIDMapTy TmpSpecIDMap;
  SpecConstantsPass::collectSpecConstantMetadata(M, TmpSpecIDMap);
  if (!TmpSpecIDMap.empty()) {
    PropSet.add(PropSetRegTy::SYCL_SPECIALIZATION_CONSTANTS, TmpSpecIDMap);

    // Add property with the default values of spec constants
    std::vector<char> DefaultValues;
    SpecConstantsPass::collectSpecConstantDefaultValuesMetadata(M,
                                                                DefaultValues);
    assert(!DefaultValues.empty() &&
           "Expected metadata for spec constant defaults.");
    PropSet.add(PropSetRegTy::SYCL_SPEC_CONSTANTS_DEFAULT_VALUES, "all",
                DefaultValues);
  } else {
#ifndef NDEBUG
    std::vector<char> DefaultValues;
    SpecConstantsPass::collectSpecConstantDefaultValuesMetadata(M,
                                                                DefaultValues);
    assert(DefaultValues.empty() &&
           "Unexpected metadata for spec constant defaults.");
#endif
  }
  if (GlobProps.EmitKernelParamInfo) {
    // extract kernel parameter optimization info per module
    ModuleAnalysisManager MAM;
    // Register required analysis
    MAM.registerPass([&] { return PassInstrumentationAnalysis(); });
    // Register the payload analysis

    MAM.registerPass([&] { return SYCLKernelParamOptInfoAnalysis(); });
    SYCLKernelParamOptInfo PInfo =
        MAM.getResult<SYCLKernelParamOptInfoAnalysis>(const_cast<Module &>(M));

    // convert analysis results into properties and record them
    llvm::util::PropertySet &Props =
        PropSet[PropSetRegTy::SYCL_KERNEL_PARAM_OPT_INFO];

    for (const auto &NameInfoPair : PInfo) {
      const llvm::BitVector &Bits = NameInfoPair.second;
      if (Bits.empty())
        continue; // Nothing to add

      const llvm::ArrayRef<uintptr_t> Arr = Bits.getData();
      const unsigned char *Data =
          reinterpret_cast<const unsigned char *>(Arr.begin());
      llvm::util::PropertyValue::SizeTy DataBitSize = Bits.size();
      Props.insert(std::make_pair(
          NameInfoPair.first, llvm::util::PropertyValue(Data, DataBitSize)));
    }
  }
  if (GlobProps.EmitExportedSymbols) {
    // extract exported functions if any and save them into property set
    for (const auto *F : EntryPoints) {
      // Virtual functions use a different mechanism of dynamic linking, they
      // should not be registered here.
      if (F->hasFnAttribute("indirectly-callable"))
        continue;
      // TODO FIXME some of SYCL/ESIMD functions maybe marked with __regcall CC,
      // so they won't make it into the export list. Should the check be
      // F->getCallingConv() != CallingConv::SPIR_KERNEL?
      if (F->getCallingConv() == CallingConv::SPIR_FUNC) {
        PropSet.add(PropSetRegTy::SYCL_EXPORTED_SYMBOLS, F->getName(),
                    /*PropVal=*/true);
      }
    }
  }
  if (GlobProps.EmitKernelNames) {
    for (const auto *F : EntryPoints) {
      if (F->getCallingConv() == CallingConv::SPIR_KERNEL ||
          F->getCallingConv() == CallingConv::PTX_Kernel ||
          F->getCallingConv() == CallingConv::AMDGPU_KERNEL) {
        PropSet.add(PropSetRegTy::SYCL_KERNEL_NAMES, F->getName(),
                    /*PropVal=*/true);
      }
    }
  }

  if (GlobProps.EmitImportedSymbols) {
    // record imported functions in the property set
    for (const auto &F : M) {
      // A function that can be imported may still be defined in one split
      // image. Only add import property if this is not the image where the
      // function is defined.
      if (!F.isDeclaration())
        continue;

      // Even though virtual functions are considered to be imported by the
      // function below, we shouldn't list them in the property because they
      // use different mechanism for dynamic linking.
      if (F.hasFnAttribute("indirectly-callable"))
        continue;

      if (module_split::canBeImportedFunction(F,
                                              AllowDeviceImageDependencies)) {
        // StripDeadPrototypes is called during module splitting
        // cleanup.  At this point all function decls should have uses.
        assert(!F.use_empty() && "Function F has no uses");
        PropSet.add(PropSetRegTy::SYCL_IMPORTED_SYMBOLS, F.getName(),
                    /*PropVal=*/true);
      }
    }
  }

  // Metadata names may be composite so we keep them alive until the
  // properties have been written.
  SmallVector<std::string, 4> MetadataNames;

  if (GlobProps.EmitProgramMetadata) {
    // Add various pieces of function metadata to program metadata.
    for (const Function &Func : M.functions()) {
      // Note - we're implicitly truncating 64-bit work-group data to 32 bits in
      // all work-group related metadata. All current consumers of this program
      // metadata format only support SYCL ID queries that fit within MAX_INT.
      if (auto KernelReqdWorkGroupSize = getKernelWorkGroupMetadata<uint32_t>(
              Func, "reqd_work_group_size");
          !KernelReqdWorkGroupSize.empty()) {
        MetadataNames.push_back(Func.getName().str() + "@reqd_work_group_size");
        PropSet.add(PropSetRegTy::SYCL_PROGRAM_METADATA, MetadataNames.back(),
                    KernelReqdWorkGroupSize);
      }

      if (auto ReqdSubGroupSize = getKernelSingleEltMetadata<uint32_t>(
              Func, "intel_reqd_sub_group_size")) {
        // intel_reqd_sub_group_size is stored as i32.
        MetadataNames.push_back(Func.getName().str() + "@reqd_sub_group_size");
        PropSet.add(PropSetRegTy::SYCL_PROGRAM_METADATA, MetadataNames.back(),
                    *ReqdSubGroupSize);
      }

      if (auto WorkGroupNumDim = getKernelSingleEltMetadata<uint32_t>(
              Func, "work_group_num_dim")) {
        MetadataNames.push_back(Func.getName().str() + "@work_group_num_dim");
        PropSet.add(PropSetRegTy::SYCL_PROGRAM_METADATA, MetadataNames.back(),
                    *WorkGroupNumDim);
      }

      if (auto KernelMaxWorkGroupSize =
              getKernelWorkGroupMetadata<uint32_t>(Func, "max_work_group_size");
          !KernelMaxWorkGroupSize.empty()) {
        MetadataNames.push_back(Func.getName().str() + "@max_work_group_size");
        PropSet.add(PropSetRegTy::SYCL_PROGRAM_METADATA, MetadataNames.back(),
                    KernelMaxWorkGroupSize);
      }

      if (auto MaxLinearWGSize = getKernelSingleEltMetadata<uint64_t>(
              Func, "max_linear_work_group_size")) {
        MetadataNames.push_back(Func.getName().str() +
                                "@max_linear_work_group_size");
        PropSet.add(PropSetRegTy::SYCL_PROGRAM_METADATA, MetadataNames.back(),
                    *MaxLinearWGSize);
      }
    }

    // Add global_id_mapping information with mapping between device-global
    // unique identifiers and the variable's name in the IR.
    for (auto &GV : M.globals()) {
      if (!isDeviceGlobalVariable(GV))
        continue;

      StringRef GlobalID = getGlobalVariableUniqueId(GV);
      MetadataNames.push_back(GlobalID.str() + "@global_id_mapping");
      PropSet.add(PropSetRegTy::SYCL_PROGRAM_METADATA, MetadataNames.back(),
                  GV.getName());
    }
  }

  module_split::SyclEsimdSplitStatus SplitType =
      getSYCLESIMDSplitStatusFromMetadata(M);

  if (SplitType == module_split::SyclEsimdSplitStatus::ESIMD_ONLY)
    PropSet.add(PropSetRegTy::SYCL_MISC_PROP, "isEsimdImage", true);
  {
    StringRef RegAllocModeAttr = "sycl-register-alloc-mode";
    uint32_t RegAllocModeVal;

    bool HasRegAllocMode = llvm::any_of(EntryPoints, [&](const Function *F) {
      if (!F->hasFnAttribute(RegAllocModeAttr))
        return false;
      const auto &Attr = F->getFnAttribute(RegAllocModeAttr);
      RegAllocModeVal = getAttributeAsInteger<uint32_t>(Attr);
      return true;
    });
    if (HasRegAllocMode) {
      PropSet.add(PropSetRegTy::SYCL_MISC_PROP, RegAllocModeAttr,
                  RegAllocModeVal);
    }
  }

  {
    StringRef GRFSizeAttr = "sycl-grf-size";
    uint32_t GRFSizeVal;

    bool HasGRFSize = llvm::any_of(EntryPoints, [&](const Function *F) {
      if (!F->hasFnAttribute(GRFSizeAttr))
        return false;
      const auto &Attr = F->getFnAttribute(GRFSizeAttr);
      GRFSizeVal = getAttributeAsInteger<uint32_t>(Attr);
      return true;
    });
    if (HasGRFSize) {
      PropSet.add(PropSetRegTy::SYCL_MISC_PROP, GRFSizeAttr, GRFSizeVal);
    }
  }

  // FIXME: Remove 'if' below when possible
  // GPU backend has a problem with accepting optimization level options in form
  // described by Level Zero specification (-ze-opt-level=1) when 'invoke_simd'
  // functionality is involved. JIT compilation results in the following error:
  //     error: VLD: Failed to compile SPIR-V with following error:
  //     invalid api option: -ze-opt-level=O1
  //     -11 (PI_ERROR_BUILD_PROGRAM_FAILURE)
  // 'if' below essentially preserves the behavior (presumably mistakenly)
  // implemented in intel/llvm#8763: ignore 'optLevel' property for images which
  // were produced my merge after ESIMD split
  if (SplitType != module_split::SyclEsimdSplitStatus::SYCL_AND_ESIMD) {
    // Handle sycl-optlevel property
    int OptLevel = -1;
    for (const Function *F : EntryPoints) {
      if (!F->hasFnAttribute(llvm::sycl::utils::ATTR_SYCL_OPTLEVEL))
        continue;

      // getAsInteger returns true on error
      if (!F->getFnAttribute(llvm::sycl::utils::ATTR_SYCL_OPTLEVEL)
               .getValueAsString()
               .getAsInteger(10, OptLevel)) {
        // It is expected that device-code split has separated kernels with
        // different values of sycl-optlevel attribute. Therefore, it is enough
        // to only look at the first function with such attribute to compute
        // the property for the whole device image.
        break;
      }
    }

    if (OptLevel != -1)
      PropSet.add(PropSetRegTy::SYCL_MISC_PROP, "optLevel", OptLevel);
  }
  {
<<<<<<< HEAD
    std::vector<StringRef> AssertFuncNames{"__devicelib_assert_fail"};
    std::vector<StringRef> FuncNames =
        getKernelNamesUsingSpecialFunctions(M, AssertFuncNames);
    for (const StringRef &FName : FuncNames)
      PropSet.add(PropSetRegTy::SYCL_ASSERT_USED, FName, true);
  }
  {
    std::vector<StringRef> MallocFuncNames{"malloc", "free"};
    std::vector<StringRef> FuncNames =
        getKernelNamesUsingSpecialFunctions(M, MallocFuncNames);
    for (const StringRef &FName : FuncNames)
      PropSet.add(PropSetRegTy::SYCL_MALLOC_USED, FName, true);
  }
  {
=======
>>>>>>> 63705e91
    std::vector<std::pair<StringRef, int>> ArgPos =
        getKernelNamesUsingImplicitLocalMem(M);
    for (const auto &FuncAndArgPos : ArgPos)
      PropSet.add(PropSetRegTy::SYCL_IMPLICIT_LOCAL_ARG, FuncAndArgPos.first,
                  FuncAndArgPos.second);
  }

  {
    if (isModuleUsingAsan(M))
      PropSet.add(PropSetRegTy::SYCL_MISC_PROP, "sanUsed", "asan");
    else if (isModuleUsingMsan(M))
      PropSet.add(PropSetRegTy::SYCL_MISC_PROP, "sanUsed", "msan");
    else if (isModuleUsingTsan(M))
      PropSet.add(PropSetRegTy::SYCL_MISC_PROP, "sanUsed", "tsan");
  }

  if (GlobProps.EmitDeviceGlobalPropSet) {
    // Extract device global maps per module
    auto DevGlobalPropertyMap = collectDeviceGlobalProperties(M);
    if (!DevGlobalPropertyMap.empty())
      PropSet.add(PropSetRegTy::SYCL_DEVICE_GLOBALS, DevGlobalPropertyMap);
  }

  auto HostPipePropertyMap = collectHostPipeProperties(M);
  if (!HostPipePropertyMap.empty()) {
    PropSet.add(PropSetRegTy::SYCL_HOST_PIPES, HostPipePropertyMap);
  }
  bool IsSpecConstantDefault =
      M.getNamedMetadata(
          SpecConstantsPass::SPEC_CONST_DEFAULT_VAL_MODULE_MD_STRING) !=
      nullptr;
  if (IsSpecConstantDefault)
    PropSet.add(PropSetRegTy::SYCL_MISC_PROP, "specConstsReplacedWithDefault",
                1);

  { // Properties related to virtual functions
    StringSet<> UsedVFSets;
    bool AddedVFSetProperty = false;
    for (const Function &F : M) {
      if (F.isDeclaration())
        continue;

      if (F.hasFnAttribute("indirectly-callable")) {
        PropSet.add(PropSetRegTy::SYCL_VIRTUAL_FUNCTIONS,
                    "virtual-functions-set",
                    F.getFnAttribute("indirectly-callable").getValueAsString());
        AddedVFSetProperty = true;
        // Device code split should ensure that virtual functions that belong
        // to different sets are split into separate device images and hence
        // there is no need to scan other functions.
        break;
      }

      if (F.hasFnAttribute("calls-indirectly")) {
        SmallVector<StringRef, 4> Sets;
        F.getFnAttribute("calls-indirectly")
            .getValueAsString()
            .split(Sets, ',', /* MaxSplits */ -1, /* KeepEmpty */ false);
        for (auto Set : Sets)
          UsedVFSets.insert(Set);
      }
    }

    if (!UsedVFSets.empty()) {
      assert(!AddedVFSetProperty &&
             "device image cannot have both virtual-functions-set and "
             "uses-virtual-functions-set property");
      SmallString<128> AllSets;
      for (auto &It : UsedVFSets) {
        if (!AllSets.empty())
          AllSets += ',';
        AllSets += It.getKey();
      }

      PropSet.add(PropSetRegTy::SYCL_VIRTUAL_FUNCTIONS,
                  "uses-virtual-functions-set", AllSets);
    }
  }

  if (const NamedMDNode *MD = M.getNamedMetadata("sycl_registered_kernels")) {
    if (MD->getNumOperands() == 1) {
      const MDNode *RegisteredKernels = MD->getOperand(0);
      for (const MDOperand &Op : RegisteredKernels->operands()) {
        const auto *RegisteredKernel = cast<MDNode>(Op);
        if (RegisteredKernel->getNumOperands() != 2)
          continue;
        PropSet.add(
            PropSetRegTy::SYCL_REGISTERED_KERNELS,
            cast<MDString>(RegisteredKernel->getOperand(0))->getString(),
            cast<MDString>(RegisteredKernel->getOperand(1))->getString());
      }
    }
  }

  return PropSet;
}

std::string computeModuleSymbolTable(const Module &M,
                                     const EntryPointSet &EntryPoints) {

#ifndef NDEBUG
  if (DebugModuleProps > 0) {
    llvm::errs() << "ENTRY POINTS saving Sym table {\n";
    for (const auto *F : EntryPoints) {
      llvm::errs() << "  " << F->getName() << "\n";
    }
    llvm::errs() << "}\n";
  }
#endif // NDEBUG
  // Concatenate names of the input entry points with "\n".
  std::string SymT;

  for (const auto *F : EntryPoints) {
    SymT = (Twine(SymT) + Twine(F->getName()) + Twine("\n")).str();
  }
  return SymT;
}

} // namespace llvm::sycl<|MERGE_RESOLUTION|>--- conflicted
+++ resolved
@@ -57,6 +57,85 @@
   return M.getNamedGlobal("__TsanKernelMetadata");
 }
 
+// This function traverses over reversed call graph by BFS algorithm.
+// It means that an edge links some function @func with functions
+// which contain call of function @func. It starts from
+// @StartingFunction and lifts up until it reach all reachable functions,
+// or it reaches some function containing "referenced-indirectly" attribute.
+// If it reaches "referenced-indirectly" attribute than it returns an empty
+// Optional.
+// Otherwise, it returns an Optional containing a list of reached
+// SPIR kernel function's names.
+static std::optional<std::vector<StringRef>> traverseCGToFindSPIRKernels(
+    const std::vector<Function *> &StartingFunctionVec) {
+  std::queue<const Function *> FunctionsToVisit;
+  std::unordered_set<const Function *> VisitedFunctions;
+  for (const Function *FPtr : StartingFunctionVec)
+    FunctionsToVisit.push(FPtr);
+  std::vector<StringRef> KernelNames;
+
+  while (!FunctionsToVisit.empty()) {
+    const Function *F = FunctionsToVisit.front();
+    FunctionsToVisit.pop();
+
+    auto InsertionResult = VisitedFunctions.insert(F);
+    // It is possible that we insert some particular function several
+    // times in functionsToVisit queue.
+    if (!InsertionResult.second)
+      continue;
+
+    for (const auto *U : F->users()) {
+      const CallInst *CI = dyn_cast<const CallInst>(U);
+      if (!CI)
+        continue;
+
+      const Function *ParentF = CI->getFunction();
+
+      if (VisitedFunctions.count(ParentF))
+        continue;
+
+      if (ParentF->hasFnAttribute("referenced-indirectly"))
+        return {};
+
+      if (ParentF->getCallingConv() == CallingConv::SPIR_KERNEL)
+        KernelNames.push_back(ParentF->getName());
+
+      FunctionsToVisit.push(ParentF);
+    }
+  }
+
+  return {std::move(KernelNames)};
+}
+
+static std::vector<StringRef>
+getKernelNamesUsingSpecialFunctions(const Module &M,
+                                    const std::vector<StringRef> &FNames) {
+  std::vector<Function *> SpecialFunctionVec;
+  for (const auto Fn : FNames) {
+    Function *FPtr = M.getFunction(Fn);
+    if (FPtr)
+      SpecialFunctionVec.push_back(FPtr);
+  }
+
+  if (SpecialFunctionVec.size() == 0)
+    return {};
+
+  auto TraverseResult = traverseCGToFindSPIRKernels(SpecialFunctionVec);
+
+  if (TraverseResult.has_value())
+    return std::move(*TraverseResult);
+
+  // Here we reached "referenced-indirectly", so we need to find all kernels and
+  // return them.
+  std::vector<StringRef> SPIRKernelNames;
+  for (const Function &F : M) {
+    if (F.getCallingConv() == CallingConv::SPIR_KERNEL)
+      SPIRKernelNames.push_back(F.getName());
+  }
+
+  return SPIRKernelNames;
+}
+
 // Gets 1- to 3-dimension work-group related information for function Func.
 // Returns an empty vector if not present.
 template <typename T>
@@ -370,14 +449,7 @@
     if (OptLevel != -1)
       PropSet.add(PropSetRegTy::SYCL_MISC_PROP, "optLevel", OptLevel);
   }
-  {
-<<<<<<< HEAD
-    std::vector<StringRef> AssertFuncNames{"__devicelib_assert_fail"};
-    std::vector<StringRef> FuncNames =
-        getKernelNamesUsingSpecialFunctions(M, AssertFuncNames);
-    for (const StringRef &FName : FuncNames)
-      PropSet.add(PropSetRegTy::SYCL_ASSERT_USED, FName, true);
-  }
+
   {
     std::vector<StringRef> MallocFuncNames{"malloc", "free"};
     std::vector<StringRef> FuncNames =
@@ -385,9 +457,8 @@
     for (const StringRef &FName : FuncNames)
       PropSet.add(PropSetRegTy::SYCL_MALLOC_USED, FName, true);
   }
-  {
-=======
->>>>>>> 63705e91
+
+  {
     std::vector<std::pair<StringRef, int>> ArgPos =
         getKernelNamesUsingImplicitLocalMem(M);
     for (const auto &FuncAndArgPos : ArgPos)
