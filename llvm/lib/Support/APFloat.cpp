//===-- APFloat.cpp - Implement APFloat class -----------------------------===//
//
// Part of the LLVM Project, under the Apache License v2.0 with LLVM Exceptions.
// See https://llvm.org/LICENSE.txt for license information.
// SPDX-License-Identifier: Apache-2.0 WITH LLVM-exception
//
//===----------------------------------------------------------------------===//
//
// This file implements a class to represent arbitrary precision floating
// point values and provide a variety of arithmetic operations on them.
//
//===----------------------------------------------------------------------===//

#include "llvm/ADT/APFloat.h"
#include "llvm/ADT/APSInt.h"
#include "llvm/ADT/ArrayRef.h"
#include "llvm/ADT/FloatingPointMode.h"
#include "llvm/ADT/FoldingSet.h"
#include "llvm/ADT/Hashing.h"
#include "llvm/ADT/STLExtras.h"
#include "llvm/ADT/StringExtras.h"
#include "llvm/ADT/StringRef.h"
#include "llvm/Config/llvm-config.h"
#include "llvm/Support/Debug.h"
#include "llvm/Support/Error.h"
#include "llvm/Support/MathExtras.h"
#include "llvm/Support/raw_ostream.h"
#include <cstring>
#include <limits.h>

#define APFLOAT_DISPATCH_ON_SEMANTICS(METHOD_CALL)                             \
  do {                                                                         \
    if (usesLayout<IEEEFloat>(getSemantics()))                                 \
      return U.IEEE.METHOD_CALL;                                               \
    if (usesLayout<DoubleAPFloat>(getSemantics()))                             \
      return U.Double.METHOD_CALL;                                             \
    llvm_unreachable("Unexpected semantics");                                  \
  } while (false)

using namespace llvm;

/// A macro used to combine two fcCategory enums into one key which can be used
/// in a switch statement to classify how the interaction of two APFloat's
/// categories affects an operation.
///
/// TODO: If clang source code is ever allowed to use constexpr in its own
/// codebase, change this into a static inline function.
#define PackCategoriesIntoKey(_lhs, _rhs) ((_lhs) * 4 + (_rhs))

/* Assumed in hexadecimal significand parsing, and conversion to
   hexadecimal strings.  */
static_assert(APFloatBase::integerPartWidth % 4 == 0, "Part width must be divisible by 4!");

namespace llvm {

// How the nonfinite values Inf and NaN are represented.
enum class fltNonfiniteBehavior {
  // Represents standard IEEE 754 behavior. A value is nonfinite if the
  // exponent field is all 1s. In such cases, a value is Inf if the
  // significand bits are all zero, and NaN otherwise
  IEEE754,

  // This behavior is present in the Float8ExMyFN* types (Float8E4M3FN,
  // Float8E5M2FNUZ, Float8E4M3FNUZ, and Float8E4M3B11FNUZ). There is no
  // representation for Inf, and operations that would ordinarily produce Inf
  // produce NaN instead.
  // The details of the NaN representation(s) in this form are determined by the
  // `fltNanEncoding` enum. We treat all NaNs as quiet, as the available
  // encodings do not distinguish between signalling and quiet NaN.
  NanOnly,

  // This behavior is present in Float6E3M2FN, Float6E2M3FN, and
  // Float4E2M1FN types, which do not support Inf or NaN values.
  FiniteOnly,
};

// How NaN values are represented. This is curently only used in combination
// with fltNonfiniteBehavior::NanOnly, and using a variant other than IEEE
// while having IEEE non-finite behavior is liable to lead to unexpected
// results.
enum class fltNanEncoding {
  // Represents the standard IEEE behavior where a value is NaN if its
  // exponent is all 1s and the significand is non-zero.
  IEEE,

  // Represents the behavior in the Float8E4M3FN floating point type where NaN
  // is represented by having the exponent and mantissa set to all 1s.
  // This behavior matches the FP8 E4M3 type described in
  // https://arxiv.org/abs/2209.05433. We treat both signed and unsigned NaNs
  // as non-signalling, although the paper does not state whether the NaN
  // values are signalling or not.
  AllOnes,

  // Represents the behavior in Float8E{5,4}E{2,3}FNUZ floating point types
  // where NaN is represented by a sign bit of 1 and all 0s in the exponent
  // and mantissa (i.e. the negative zero encoding in a IEEE float). Since
  // there is only one NaN value, it is treated as quiet NaN. This matches the
  // behavior described in https://arxiv.org/abs/2206.02915 .
  NegativeZero,
};

/* Represents floating point arithmetic semantics.  */
struct fltSemantics {
  /* The largest E such that 2^E is representable; this matches the
     definition of IEEE 754.  */
  APFloatBase::ExponentType maxExponent;

  /* The smallest E such that 2^E is a normalized number; this
     matches the definition of IEEE 754.  */
  APFloatBase::ExponentType minExponent;

  /* Number of bits in the significand.  This includes the integer
     bit.  */
  unsigned int precision;

  /* Number of bits actually used in the semantics. */
  unsigned int sizeInBits;

  fltNonfiniteBehavior nonFiniteBehavior = fltNonfiniteBehavior::IEEE754;

  fltNanEncoding nanEncoding = fltNanEncoding::IEEE;

  /* Whether this semantics has an encoding for Zero */
  bool hasZero = true;

  /* Whether this semantics can represent signed values */
  bool hasSignedRepr = true;

  /* Whether the sign bit of this semantics is the most significant bit */
  bool hasSignBitInMSB = true;
};

static constexpr fltSemantics semIEEEhalf = {15, -14, 11, 16};
static constexpr fltSemantics semBFloat = {127, -126, 8, 16};
static constexpr fltSemantics semIEEEsingle = {127, -126, 24, 32};
static constexpr fltSemantics semIEEEdouble = {1023, -1022, 53, 64};
static constexpr fltSemantics semIEEEquad = {16383, -16382, 113, 128};
static constexpr fltSemantics semFloat8E5M2 = {15, -14, 3, 8};
static constexpr fltSemantics semFloat8E5M2FNUZ = {
    15, -15, 3, 8, fltNonfiniteBehavior::NanOnly, fltNanEncoding::NegativeZero};
static constexpr fltSemantics semFloat8E4M3 = {7, -6, 4, 8};
static constexpr fltSemantics semFloat8E4M3FN = {
    8, -6, 4, 8, fltNonfiniteBehavior::NanOnly, fltNanEncoding::AllOnes};
static constexpr fltSemantics semFloat8E4M3FNUZ = {
    7, -7, 4, 8, fltNonfiniteBehavior::NanOnly, fltNanEncoding::NegativeZero};
static constexpr fltSemantics semFloat8E4M3B11FNUZ = {
    4, -10, 4, 8, fltNonfiniteBehavior::NanOnly, fltNanEncoding::NegativeZero};
static constexpr fltSemantics semFloat8E3M4 = {3, -2, 5, 8};
static constexpr fltSemantics semFloatTF32 = {127, -126, 11, 19};
static constexpr fltSemantics semFloat8E8M0FNU = {127,
                                                  -127,
                                                  1,
                                                  8,
                                                  fltNonfiniteBehavior::NanOnly,
                                                  fltNanEncoding::AllOnes,
                                                  false,
                                                  false,
                                                  false};

static constexpr fltSemantics semFloat6E3M2FN = {
    4, -2, 3, 6, fltNonfiniteBehavior::FiniteOnly};
static constexpr fltSemantics semFloat6E2M3FN = {
    2, 0, 4, 6, fltNonfiniteBehavior::FiniteOnly};
static constexpr fltSemantics semFloat4E2M1FN = {
    2, 0, 2, 4, fltNonfiniteBehavior::FiniteOnly};
static constexpr fltSemantics semX87DoubleExtended = {16383, -16382, 64, 80};
static constexpr fltSemantics semBogus = {0, 0, 0, 0};
static constexpr fltSemantics semPPCDoubleDouble = {-1, 0, 0, 128};
static constexpr fltSemantics semPPCDoubleDoubleLegacy = {1023, -1022 + 53,
                                                          53 + 53, 128};

const llvm::fltSemantics &APFloatBase::EnumToSemantics(Semantics S) {
  switch (S) {
  case S_IEEEhalf:
    return IEEEhalf();
  case S_BFloat:
    return BFloat();
  case S_IEEEsingle:
    return IEEEsingle();
  case S_IEEEdouble:
    return IEEEdouble();
  case S_IEEEquad:
    return IEEEquad();
  case S_PPCDoubleDouble:
    return PPCDoubleDouble();
  case S_PPCDoubleDoubleLegacy:
    return PPCDoubleDoubleLegacy();
  case S_Float8E5M2:
    return Float8E5M2();
  case S_Float8E5M2FNUZ:
    return Float8E5M2FNUZ();
  case S_Float8E4M3:
    return Float8E4M3();
  case S_Float8E4M3FN:
    return Float8E4M3FN();
  case S_Float8E4M3FNUZ:
    return Float8E4M3FNUZ();
  case S_Float8E4M3B11FNUZ:
    return Float8E4M3B11FNUZ();
  case S_Float8E3M4:
    return Float8E3M4();
  case S_FloatTF32:
    return FloatTF32();
  case S_Float8E8M0FNU:
    return Float8E8M0FNU();
  case S_Float6E3M2FN:
    return Float6E3M2FN();
  case S_Float6E2M3FN:
    return Float6E2M3FN();
  case S_Float4E2M1FN:
    return Float4E2M1FN();
  case S_x87DoubleExtended:
    return x87DoubleExtended();
  }
  llvm_unreachable("Unrecognised floating semantics");
}

APFloatBase::Semantics
APFloatBase::SemanticsToEnum(const llvm::fltSemantics &Sem) {
  if (&Sem == &llvm::APFloat::IEEEhalf())
    return S_IEEEhalf;
  else if (&Sem == &llvm::APFloat::BFloat())
    return S_BFloat;
  else if (&Sem == &llvm::APFloat::IEEEsingle())
    return S_IEEEsingle;
  else if (&Sem == &llvm::APFloat::IEEEdouble())
    return S_IEEEdouble;
  else if (&Sem == &llvm::APFloat::IEEEquad())
    return S_IEEEquad;
  else if (&Sem == &llvm::APFloat::PPCDoubleDouble())
    return S_PPCDoubleDouble;
  else if (&Sem == &llvm::APFloat::PPCDoubleDoubleLegacy())
    return S_PPCDoubleDoubleLegacy;
  else if (&Sem == &llvm::APFloat::Float8E5M2())
    return S_Float8E5M2;
  else if (&Sem == &llvm::APFloat::Float8E5M2FNUZ())
    return S_Float8E5M2FNUZ;
  else if (&Sem == &llvm::APFloat::Float8E4M3())
    return S_Float8E4M3;
  else if (&Sem == &llvm::APFloat::Float8E4M3FN())
    return S_Float8E4M3FN;
  else if (&Sem == &llvm::APFloat::Float8E4M3FNUZ())
    return S_Float8E4M3FNUZ;
  else if (&Sem == &llvm::APFloat::Float8E4M3B11FNUZ())
    return S_Float8E4M3B11FNUZ;
  else if (&Sem == &llvm::APFloat::Float8E3M4())
    return S_Float8E3M4;
  else if (&Sem == &llvm::APFloat::FloatTF32())
    return S_FloatTF32;
  else if (&Sem == &llvm::APFloat::Float8E8M0FNU())
    return S_Float8E8M0FNU;
  else if (&Sem == &llvm::APFloat::Float6E3M2FN())
    return S_Float6E3M2FN;
  else if (&Sem == &llvm::APFloat::Float6E2M3FN())
    return S_Float6E2M3FN;
  else if (&Sem == &llvm::APFloat::Float4E2M1FN())
    return S_Float4E2M1FN;
  else if (&Sem == &llvm::APFloat::x87DoubleExtended())
    return S_x87DoubleExtended;
  else
    llvm_unreachable("Unknown floating semantics");
}

const fltSemantics &APFloatBase::IEEEhalf() { return semIEEEhalf; }
const fltSemantics &APFloatBase::BFloat() { return semBFloat; }
const fltSemantics &APFloatBase::IEEEsingle() { return semIEEEsingle; }
const fltSemantics &APFloatBase::IEEEdouble() { return semIEEEdouble; }
const fltSemantics &APFloatBase::IEEEquad() { return semIEEEquad; }
const fltSemantics &APFloatBase::PPCDoubleDouble() {
  return semPPCDoubleDouble;
}
const fltSemantics &APFloatBase::PPCDoubleDoubleLegacy() {
  return semPPCDoubleDoubleLegacy;
}
const fltSemantics &APFloatBase::Float8E5M2() { return semFloat8E5M2; }
const fltSemantics &APFloatBase::Float8E5M2FNUZ() { return semFloat8E5M2FNUZ; }
const fltSemantics &APFloatBase::Float8E4M3() { return semFloat8E4M3; }
const fltSemantics &APFloatBase::Float8E4M3FN() { return semFloat8E4M3FN; }
const fltSemantics &APFloatBase::Float8E4M3FNUZ() { return semFloat8E4M3FNUZ; }
const fltSemantics &APFloatBase::Float8E4M3B11FNUZ() {
  return semFloat8E4M3B11FNUZ;
}
const fltSemantics &APFloatBase::Float8E3M4() { return semFloat8E3M4; }
const fltSemantics &APFloatBase::FloatTF32() { return semFloatTF32; }
const fltSemantics &APFloatBase::Float8E8M0FNU() { return semFloat8E8M0FNU; }
const fltSemantics &APFloatBase::Float6E3M2FN() { return semFloat6E3M2FN; }
const fltSemantics &APFloatBase::Float6E2M3FN() { return semFloat6E2M3FN; }
const fltSemantics &APFloatBase::Float4E2M1FN() { return semFloat4E2M1FN; }
const fltSemantics &APFloatBase::x87DoubleExtended() {
  return semX87DoubleExtended;
}
const fltSemantics &APFloatBase::Bogus() { return semBogus; }

bool APFloatBase::isRepresentableBy(const fltSemantics &A,
                                    const fltSemantics &B) {
  return A.maxExponent <= B.maxExponent && A.minExponent >= B.minExponent &&
         A.precision <= B.precision;
}

constexpr RoundingMode APFloatBase::rmNearestTiesToEven;
constexpr RoundingMode APFloatBase::rmTowardPositive;
constexpr RoundingMode APFloatBase::rmTowardNegative;
constexpr RoundingMode APFloatBase::rmTowardZero;
constexpr RoundingMode APFloatBase::rmNearestTiesToAway;

/* A tight upper bound on number of parts required to hold the value
   pow(5, power) is

     power * 815 / (351 * integerPartWidth) + 1

   However, whilst the result may require only this many parts,
   because we are multiplying two values to get it, the
   multiplication may require an extra part with the excess part
   being zero (consider the trivial case of 1 * 1, tcFullMultiply
   requires two parts to hold the single-part result).  So we add an
   extra one to guarantee enough space whilst multiplying.  */
const unsigned int maxExponent = 16383;
const unsigned int maxPrecision = 113;
const unsigned int maxPowerOfFiveExponent = maxExponent + maxPrecision - 1;
const unsigned int maxPowerOfFiveParts =
    2 +
    ((maxPowerOfFiveExponent * 815) / (351 * APFloatBase::integerPartWidth));

unsigned int APFloatBase::semanticsPrecision(const fltSemantics &semantics) {
  return semantics.precision;
}
APFloatBase::ExponentType
APFloatBase::semanticsMaxExponent(const fltSemantics &semantics) {
  return semantics.maxExponent;
}
APFloatBase::ExponentType
APFloatBase::semanticsMinExponent(const fltSemantics &semantics) {
  return semantics.minExponent;
}
unsigned int APFloatBase::semanticsSizeInBits(const fltSemantics &semantics) {
  return semantics.sizeInBits;
}
unsigned int APFloatBase::semanticsIntSizeInBits(const fltSemantics &semantics,
                                                 bool isSigned) {
  // The max FP value is pow(2, MaxExponent) * (1 + MaxFraction), so we need
  // at least one more bit than the MaxExponent to hold the max FP value.
  unsigned int MinBitWidth = semanticsMaxExponent(semantics) + 1;
  // Extra sign bit needed.
  if (isSigned)
    ++MinBitWidth;
  return MinBitWidth;
}

bool APFloatBase::semanticsHasZero(const fltSemantics &semantics) {
  return semantics.hasZero;
}

bool APFloatBase::semanticsHasSignedRepr(const fltSemantics &semantics) {
  return semantics.hasSignedRepr;
}

bool APFloatBase::semanticsHasInf(const fltSemantics &semantics) {
  return semantics.nonFiniteBehavior == fltNonfiniteBehavior::IEEE754;
}

bool APFloatBase::semanticsHasNaN(const fltSemantics &semantics) {
  return semantics.nonFiniteBehavior != fltNonfiniteBehavior::FiniteOnly;
}

bool APFloatBase::isIEEELikeFP(const fltSemantics &semantics) {
  // Keep in sync with Type::isIEEELikeFPTy
  return SemanticsToEnum(semantics) <= S_IEEEquad;
}

bool APFloatBase::hasSignBitInMSB(const fltSemantics &semantics) {
  return semantics.hasSignBitInMSB;
}

bool APFloatBase::isRepresentableAsNormalIn(const fltSemantics &Src,
                                            const fltSemantics &Dst) {
  // Exponent range must be larger.
  if (Src.maxExponent >= Dst.maxExponent || Src.minExponent <= Dst.minExponent)
    return false;

  // If the mantissa is long enough, the result value could still be denormal
  // with a larger exponent range.
  //
  // FIXME: This condition is probably not accurate but also shouldn't be a
  // practical concern with existing types.
  return Dst.precision >= Src.precision;
}

unsigned APFloatBase::getSizeInBits(const fltSemantics &Sem) {
  return Sem.sizeInBits;
}

static constexpr APFloatBase::ExponentType
exponentZero(const fltSemantics &semantics) {
  return semantics.minExponent - 1;
}

static constexpr APFloatBase::ExponentType
exponentInf(const fltSemantics &semantics) {
  return semantics.maxExponent + 1;
}

static constexpr APFloatBase::ExponentType
exponentNaN(const fltSemantics &semantics) {
  if (semantics.nonFiniteBehavior == fltNonfiniteBehavior::NanOnly) {
    if (semantics.nanEncoding == fltNanEncoding::NegativeZero)
      return exponentZero(semantics);
    if (semantics.hasSignedRepr)
      return semantics.maxExponent;
  }
  return semantics.maxExponent + 1;
}

/* A bunch of private, handy routines.  */

static inline Error createError(const Twine &Err) {
  return make_error<StringError>(Err, inconvertibleErrorCode());
}

static constexpr inline unsigned int partCountForBits(unsigned int bits) {
  return std::max(1u, (bits + APFloatBase::integerPartWidth - 1) /
                          APFloatBase::integerPartWidth);
}

/* Returns 0U-9U.  Return values >= 10U are not digits.  */
static inline unsigned int
decDigitValue(unsigned int c)
{
  return c - '0';
}

/* Return the value of a decimal exponent of the form
   [+-]ddddddd.

   If the exponent overflows, returns a large exponent with the
   appropriate sign.  */
static Expected<int> readExponent(StringRef::iterator begin,
                                  StringRef::iterator end) {
  bool isNegative;
  unsigned int absExponent;
  const unsigned int overlargeExponent = 24000;  /* FIXME.  */
  StringRef::iterator p = begin;

  // Treat no exponent as 0 to match binutils
  if (p == end || ((*p == '-' || *p == '+') && (p + 1) == end)) {
    return 0;
  }

  isNegative = (*p == '-');
  if (*p == '-' || *p == '+') {
    p++;
    if (p == end)
      return createError("Exponent has no digits");
  }

  absExponent = decDigitValue(*p++);
  if (absExponent >= 10U)
    return createError("Invalid character in exponent");

  for (; p != end; ++p) {
    unsigned int value;

    value = decDigitValue(*p);
    if (value >= 10U)
      return createError("Invalid character in exponent");

    absExponent = absExponent * 10U + value;
    if (absExponent >= overlargeExponent) {
      absExponent = overlargeExponent;
      break;
    }
  }

  if (isNegative)
    return -(int) absExponent;
  else
    return (int) absExponent;
}

/* This is ugly and needs cleaning up, but I don't immediately see
   how whilst remaining safe.  */
static Expected<int> totalExponent(StringRef::iterator p,
                                   StringRef::iterator end,
                                   int exponentAdjustment) {
  int unsignedExponent;
  bool negative, overflow;
  int exponent = 0;

  if (p == end)
    return createError("Exponent has no digits");

  negative = *p == '-';
  if (*p == '-' || *p == '+') {
    p++;
    if (p == end)
      return createError("Exponent has no digits");
  }

  unsignedExponent = 0;
  overflow = false;
  for (; p != end; ++p) {
    unsigned int value;

    value = decDigitValue(*p);
    if (value >= 10U)
      return createError("Invalid character in exponent");

    unsignedExponent = unsignedExponent * 10 + value;
    if (unsignedExponent > 32767) {
      overflow = true;
      break;
    }
  }

  if (exponentAdjustment > 32767 || exponentAdjustment < -32768)
    overflow = true;

  if (!overflow) {
    exponent = unsignedExponent;
    if (negative)
      exponent = -exponent;
    exponent += exponentAdjustment;
    if (exponent > 32767 || exponent < -32768)
      overflow = true;
  }

  if (overflow)
    exponent = negative ? -32768: 32767;

  return exponent;
}

static Expected<StringRef::iterator>
skipLeadingZeroesAndAnyDot(StringRef::iterator begin, StringRef::iterator end,
                           StringRef::iterator *dot) {
  StringRef::iterator p = begin;
  *dot = end;
  while (p != end && *p == '0')
    p++;

  if (p != end && *p == '.') {
    *dot = p++;

    if (end - begin == 1)
      return createError("Significand has no digits");

    while (p != end && *p == '0')
      p++;
  }

  return p;
}

/* Given a normal decimal floating point number of the form

     dddd.dddd[eE][+-]ddd

   where the decimal point and exponent are optional, fill out the
   structure D.  Exponent is appropriate if the significand is
   treated as an integer, and normalizedExponent if the significand
   is taken to have the decimal point after a single leading
   non-zero digit.

   If the value is zero, V->firstSigDigit points to a non-digit, and
   the return exponent is zero.
*/
struct decimalInfo {
  const char *firstSigDigit;
  const char *lastSigDigit;
  int exponent;
  int normalizedExponent;
};

static Error interpretDecimal(StringRef::iterator begin,
                              StringRef::iterator end, decimalInfo *D) {
  StringRef::iterator dot = end;

  auto PtrOrErr = skipLeadingZeroesAndAnyDot(begin, end, &dot);
  if (!PtrOrErr)
    return PtrOrErr.takeError();
  StringRef::iterator p = *PtrOrErr;

  D->firstSigDigit = p;
  D->exponent = 0;
  D->normalizedExponent = 0;

  for (; p != end; ++p) {
    if (*p == '.') {
      if (dot != end)
        return createError("String contains multiple dots");
      dot = p++;
      if (p == end)
        break;
    }
    if (decDigitValue(*p) >= 10U)
      break;
  }

  if (p != end) {
    if (*p != 'e' && *p != 'E')
      return createError("Invalid character in significand");
    if (p == begin)
      return createError("Significand has no digits");
    if (dot != end && p - begin == 1)
      return createError("Significand has no digits");

    /* p points to the first non-digit in the string */
    auto ExpOrErr = readExponent(p + 1, end);
    if (!ExpOrErr)
      return ExpOrErr.takeError();
    D->exponent = *ExpOrErr;

    /* Implied decimal point?  */
    if (dot == end)
      dot = p;
  }

  /* If number is all zeroes accept any exponent.  */
  if (p != D->firstSigDigit) {
    /* Drop insignificant trailing zeroes.  */
    if (p != begin) {
      do
        do
          p--;
        while (p != begin && *p == '0');
      while (p != begin && *p == '.');
    }

    /* Adjust the exponents for any decimal point.  */
    D->exponent += static_cast<APFloat::ExponentType>((dot - p) - (dot > p));
    D->normalizedExponent = (D->exponent +
              static_cast<APFloat::ExponentType>((p - D->firstSigDigit)
                                      - (dot > D->firstSigDigit && dot < p)));
  }

  D->lastSigDigit = p;
  return Error::success();
}

/* Return the trailing fraction of a hexadecimal number.
   DIGITVALUE is the first hex digit of the fraction, P points to
   the next digit.  */
static Expected<lostFraction>
trailingHexadecimalFraction(StringRef::iterator p, StringRef::iterator end,
                            unsigned int digitValue) {
  unsigned int hexDigit;

  /* If the first trailing digit isn't 0 or 8 we can work out the
     fraction immediately.  */
  if (digitValue > 8)
    return lfMoreThanHalf;
  else if (digitValue < 8 && digitValue > 0)
    return lfLessThanHalf;

  // Otherwise we need to find the first non-zero digit.
  while (p != end && (*p == '0' || *p == '.'))
    p++;

  if (p == end)
    return createError("Invalid trailing hexadecimal fraction!");

  hexDigit = hexDigitValue(*p);

  /* If we ran off the end it is exactly zero or one-half, otherwise
     a little more.  */
  if (hexDigit == UINT_MAX)
    return digitValue == 0 ? lfExactlyZero: lfExactlyHalf;
  else
    return digitValue == 0 ? lfLessThanHalf: lfMoreThanHalf;
}

/* Return the fraction lost were a bignum truncated losing the least
   significant BITS bits.  */
static lostFraction
lostFractionThroughTruncation(const APFloatBase::integerPart *parts,
                              unsigned int partCount,
                              unsigned int bits)
{
  unsigned int lsb;

  lsb = APInt::tcLSB(parts, partCount);

  /* Note this is guaranteed true if bits == 0, or LSB == UINT_MAX.  */
  if (bits <= lsb)
    return lfExactlyZero;
  if (bits == lsb + 1)
    return lfExactlyHalf;
  if (bits <= partCount * APFloatBase::integerPartWidth &&
      APInt::tcExtractBit(parts, bits - 1))
    return lfMoreThanHalf;

  return lfLessThanHalf;
}

/* Shift DST right BITS bits noting lost fraction.  */
static lostFraction
shiftRight(APFloatBase::integerPart *dst, unsigned int parts, unsigned int bits)
{
  lostFraction lost_fraction;

  lost_fraction = lostFractionThroughTruncation(dst, parts, bits);

  APInt::tcShiftRight(dst, parts, bits);

  return lost_fraction;
}

/* Combine the effect of two lost fractions.  */
static lostFraction
combineLostFractions(lostFraction moreSignificant,
                     lostFraction lessSignificant)
{
  if (lessSignificant != lfExactlyZero) {
    if (moreSignificant == lfExactlyZero)
      moreSignificant = lfLessThanHalf;
    else if (moreSignificant == lfExactlyHalf)
      moreSignificant = lfMoreThanHalf;
  }

  return moreSignificant;
}

/* The error from the true value, in half-ulps, on multiplying two
   floating point numbers, which differ from the value they
   approximate by at most HUE1 and HUE2 half-ulps, is strictly less
   than the returned value.

   See "How to Read Floating Point Numbers Accurately" by William D
   Clinger.  */
static unsigned int
HUerrBound(bool inexactMultiply, unsigned int HUerr1, unsigned int HUerr2)
{
  assert(HUerr1 < 2 || HUerr2 < 2 || (HUerr1 + HUerr2 < 8));

  if (HUerr1 + HUerr2 == 0)
    return inexactMultiply * 2;  /* <= inexactMultiply half-ulps.  */
  else
    return inexactMultiply + 2 * (HUerr1 + HUerr2);
}

/* The number of ulps from the boundary (zero, or half if ISNEAREST)
   when the least significant BITS are truncated.  BITS cannot be
   zero.  */
static APFloatBase::integerPart
ulpsFromBoundary(const APFloatBase::integerPart *parts, unsigned int bits,
                 bool isNearest) {
  unsigned int count, partBits;
  APFloatBase::integerPart part, boundary;

  assert(bits != 0);

  bits--;
  count = bits / APFloatBase::integerPartWidth;
  partBits = bits % APFloatBase::integerPartWidth + 1;

  part = parts[count] & (~(APFloatBase::integerPart) 0 >> (APFloatBase::integerPartWidth - partBits));

  if (isNearest)
    boundary = (APFloatBase::integerPart) 1 << (partBits - 1);
  else
    boundary = 0;

  if (count == 0) {
    if (part - boundary <= boundary - part)
      return part - boundary;
    else
      return boundary - part;
  }

  if (part == boundary) {
    while (--count)
      if (parts[count])
        return ~(APFloatBase::integerPart) 0; /* A lot.  */

    return parts[0];
  } else if (part == boundary - 1) {
    while (--count)
      if (~parts[count])
        return ~(APFloatBase::integerPart) 0; /* A lot.  */

    return -parts[0];
  }

  return ~(APFloatBase::integerPart) 0; /* A lot.  */
}

/* Place pow(5, power) in DST, and return the number of parts used.
   DST must be at least one part larger than size of the answer.  */
static unsigned int
powerOf5(APFloatBase::integerPart *dst, unsigned int power) {
  static const APFloatBase::integerPart firstEightPowers[] = { 1, 5, 25, 125, 625, 3125, 15625, 78125 };
  APFloatBase::integerPart pow5s[maxPowerOfFiveParts * 2 + 5];
  pow5s[0] = 78125 * 5;

  unsigned int partsCount = 1;
  APFloatBase::integerPart scratch[maxPowerOfFiveParts], *p1, *p2, *pow5;
  unsigned int result;
  assert(power <= maxExponent);

  p1 = dst;
  p2 = scratch;

  *p1 = firstEightPowers[power & 7];
  power >>= 3;

  result = 1;
  pow5 = pow5s;

  for (unsigned int n = 0; power; power >>= 1, n++) {
    /* Calculate pow(5,pow(2,n+3)) if we haven't yet.  */
    if (n != 0) {
      APInt::tcFullMultiply(pow5, pow5 - partsCount, pow5 - partsCount,
                            partsCount, partsCount);
      partsCount *= 2;
      if (pow5[partsCount - 1] == 0)
        partsCount--;
    }

    if (power & 1) {
      APFloatBase::integerPart *tmp;

      APInt::tcFullMultiply(p2, p1, pow5, result, partsCount);
      result += partsCount;
      if (p2[result - 1] == 0)
        result--;

      /* Now result is in p1 with partsCount parts and p2 is scratch
         space.  */
      tmp = p1;
      p1 = p2;
      p2 = tmp;
    }

    pow5 += partsCount;
  }

  if (p1 != dst)
    APInt::tcAssign(dst, p1, result);

  return result;
}

/* Zero at the end to avoid modular arithmetic when adding one; used
   when rounding up during hexadecimal output.  */
static const char hexDigitsLower[] = "0123456789abcdef0";
static const char hexDigitsUpper[] = "0123456789ABCDEF0";
static const char infinityL[] = "infinity";
static const char infinityU[] = "INFINITY";
static const char NaNL[] = "nan";
static const char NaNU[] = "NAN";

/* Write out an integerPart in hexadecimal, starting with the most
   significant nibble.  Write out exactly COUNT hexdigits, return
   COUNT.  */
static unsigned int
partAsHex (char *dst, APFloatBase::integerPart part, unsigned int count,
           const char *hexDigitChars)
{
  unsigned int result = count;

  assert(count != 0 && count <= APFloatBase::integerPartWidth / 4);

  part >>= (APFloatBase::integerPartWidth - 4 * count);
  while (count--) {
    dst[count] = hexDigitChars[part & 0xf];
    part >>= 4;
  }

  return result;
}

/* Write out an unsigned decimal integer.  */
static char *
writeUnsignedDecimal (char *dst, unsigned int n)
{
  char buff[40], *p;

  p = buff;
  do
    *p++ = '0' + n % 10;
  while (n /= 10);

  do
    *dst++ = *--p;
  while (p != buff);

  return dst;
}

/* Write out a signed decimal integer.  */
static char *
writeSignedDecimal (char *dst, int value)
{
  if (value < 0) {
    *dst++ = '-';
    dst = writeUnsignedDecimal(dst, -(unsigned) value);
  } else {
    dst = writeUnsignedDecimal(dst, value);
  }

  return dst;
}

// Compute the ULP of the input using a definition from:
// Jean-Michel Muller. On the definition of ulp(x). [Research Report] RR-5504,
// LIP RR-2005-09, INRIA, LIP. 2005, pp.16. inria-00070503
static APFloat harrisonUlp(const APFloat &X) {
  const fltSemantics &Sem = X.getSemantics();
  switch (X.getCategory()) {
  case APFloat::fcNaN:
    return APFloat::getQNaN(Sem);
  case APFloat::fcInfinity:
    return APFloat::getInf(Sem);
  case APFloat::fcZero:
    return APFloat::getSmallest(Sem);
  case APFloat::fcNormal:
    break;
  }
  if (X.isDenormal() || X.isSmallestNormalized())
    return APFloat::getSmallest(Sem);
  int Exp = ilogb(X);
  if (X.getExactLog2() != INT_MIN)
    Exp -= 1;
  return scalbn(APFloat::getOne(Sem), Exp - (Sem.precision - 1),
                APFloat::rmNearestTiesToEven);
}

namespace detail {
/* Constructors.  */
void IEEEFloat::initialize(const fltSemantics *ourSemantics) {
  unsigned int count;

  semantics = ourSemantics;
  count = partCount();
  if (count > 1)
    significand.parts = new integerPart[count];
}

void IEEEFloat::freeSignificand() {
  if (needsCleanup())
    delete [] significand.parts;
}

void IEEEFloat::assign(const IEEEFloat &rhs) {
  assert(semantics == rhs.semantics);

  sign = rhs.sign;
  category = rhs.category;
  exponent = rhs.exponent;
  if (isFiniteNonZero() || category == fcNaN)
    copySignificand(rhs);
}

void IEEEFloat::copySignificand(const IEEEFloat &rhs) {
  assert(isFiniteNonZero() || category == fcNaN);
  assert(rhs.partCount() >= partCount());

  APInt::tcAssign(significandParts(), rhs.significandParts(),
                  partCount());
}

/* Make this number a NaN, with an arbitrary but deterministic value
   for the significand.  If double or longer, this is a signalling NaN,
   which may not be ideal.  If float, this is QNaN(0).  */
void IEEEFloat::makeNaN(bool SNaN, bool Negative, const APInt *fill) {
  if (semantics->nonFiniteBehavior == fltNonfiniteBehavior::FiniteOnly)
    llvm_unreachable("This floating point format does not support NaN");

  if (Negative && !semantics->hasSignedRepr)
    llvm_unreachable(
        "This floating point format does not support signed values");

  category = fcNaN;
  sign = Negative;
  exponent = exponentNaN();

  integerPart *significand = significandParts();
  unsigned numParts = partCount();

  APInt fill_storage;
  if (semantics->nonFiniteBehavior == fltNonfiniteBehavior::NanOnly) {
    // Finite-only types do not distinguish signalling and quiet NaN, so
    // make them all signalling.
    SNaN = false;
    if (semantics->nanEncoding == fltNanEncoding::NegativeZero) {
      sign = true;
      fill_storage = APInt::getZero(semantics->precision - 1);
    } else {
      fill_storage = APInt::getAllOnes(semantics->precision - 1);
    }
    fill = &fill_storage;
  }

  // Set the significand bits to the fill.
  if (!fill || fill->getNumWords() < numParts)
    APInt::tcSet(significand, 0, numParts);
  if (fill) {
    APInt::tcAssign(significand, fill->getRawData(),
                    std::min(fill->getNumWords(), numParts));

    // Zero out the excess bits of the significand.
    unsigned bitsToPreserve = semantics->precision - 1;
    unsigned part = bitsToPreserve / 64;
    bitsToPreserve %= 64;
    significand[part] &= ((1ULL << bitsToPreserve) - 1);
    for (part++; part != numParts; ++part)
      significand[part] = 0;
  }

  unsigned QNaNBit =
      (semantics->precision >= 2) ? (semantics->precision - 2) : 0;

  if (SNaN) {
    // We always have to clear the QNaN bit to make it an SNaN.
    APInt::tcClearBit(significand, QNaNBit);

    // If there are no bits set in the payload, we have to set
    // *something* to make it a NaN instead of an infinity;
    // conventionally, this is the next bit down from the QNaN bit.
    if (APInt::tcIsZero(significand, numParts))
      APInt::tcSetBit(significand, QNaNBit - 1);
  } else if (semantics->nanEncoding == fltNanEncoding::NegativeZero) {
    // The only NaN is a quiet NaN, and it has no bits sets in the significand.
    // Do nothing.
  } else {
    // We always have to set the QNaN bit to make it a QNaN.
    APInt::tcSetBit(significand, QNaNBit);
  }

  // For x87 extended precision, we want to make a NaN, not a
  // pseudo-NaN.  Maybe we should expose the ability to make
  // pseudo-NaNs?
  if (semantics == &semX87DoubleExtended)
    APInt::tcSetBit(significand, QNaNBit + 1);
}

IEEEFloat &IEEEFloat::operator=(const IEEEFloat &rhs) {
  if (this != &rhs) {
    if (semantics != rhs.semantics) {
      freeSignificand();
      initialize(rhs.semantics);
    }
    assign(rhs);
  }

  return *this;
}

IEEEFloat &IEEEFloat::operator=(IEEEFloat &&rhs) {
  freeSignificand();

  semantics = rhs.semantics;
  significand = rhs.significand;
  exponent = rhs.exponent;
  category = rhs.category;
  sign = rhs.sign;

  rhs.semantics = &semBogus;
  return *this;
}

bool IEEEFloat::isDenormal() const {
  return isFiniteNonZero() && (exponent == semantics->minExponent) &&
         (APInt::tcExtractBit(significandParts(),
                              semantics->precision - 1) == 0);
}

bool IEEEFloat::isSmallest() const {
  // The smallest number by magnitude in our format will be the smallest
  // denormal, i.e. the floating point number with exponent being minimum
  // exponent and significand bitwise equal to 1 (i.e. with MSB equal to 0).
  return isFiniteNonZero() && exponent == semantics->minExponent &&
    significandMSB() == 0;
}

bool IEEEFloat::isSmallestNormalized() const {
  return getCategory() == fcNormal && exponent == semantics->minExponent &&
         isSignificandAllZerosExceptMSB();
}

unsigned int IEEEFloat::getNumHighBits() const {
  const unsigned int PartCount = partCountForBits(semantics->precision);
  const unsigned int Bits = PartCount * integerPartWidth;

  // Compute how many bits are used in the final word.
  // When precision is just 1, it represents the 'Pth'
  // Precision bit and not the actual significand bit.
  const unsigned int NumHighBits = (semantics->precision > 1)
                                       ? (Bits - semantics->precision + 1)
                                       : (Bits - semantics->precision);
  return NumHighBits;
}

bool IEEEFloat::isSignificandAllOnes() const {
  // Test if the significand excluding the integral bit is all ones. This allows
  // us to test for binade boundaries.
  const integerPart *Parts = significandParts();
  const unsigned PartCount = partCountForBits(semantics->precision);
  for (unsigned i = 0; i < PartCount - 1; i++)
    if (~Parts[i])
      return false;

  // Set the unused high bits to all ones when we compare.
  const unsigned NumHighBits = getNumHighBits();
  assert(NumHighBits <= integerPartWidth && NumHighBits > 0 &&
         "Can not have more high bits to fill than integerPartWidth");
  const integerPart HighBitFill =
    ~integerPart(0) << (integerPartWidth - NumHighBits);
  if ((semantics->precision <= 1) || (~(Parts[PartCount - 1] | HighBitFill)))
    return false;

  return true;
}

bool IEEEFloat::isSignificandAllOnesExceptLSB() const {
  // Test if the significand excluding the integral bit is all ones except for
  // the least significant bit.
  const integerPart *Parts = significandParts();

  if (Parts[0] & 1)
    return false;

  const unsigned PartCount = partCountForBits(semantics->precision);
  for (unsigned i = 0; i < PartCount - 1; i++) {
    if (~Parts[i] & ~unsigned{!i})
      return false;
  }

  // Set the unused high bits to all ones when we compare.
  const unsigned NumHighBits = getNumHighBits();
  assert(NumHighBits <= integerPartWidth && NumHighBits > 0 &&
         "Can not have more high bits to fill than integerPartWidth");
  const integerPart HighBitFill = ~integerPart(0)
                                  << (integerPartWidth - NumHighBits);
  if (~(Parts[PartCount - 1] | HighBitFill | 0x1))
    return false;

  return true;
}

bool IEEEFloat::isSignificandAllZeros() const {
  // Test if the significand excluding the integral bit is all zeros. This
  // allows us to test for binade boundaries.
  const integerPart *Parts = significandParts();
  const unsigned PartCount = partCountForBits(semantics->precision);

  for (unsigned i = 0; i < PartCount - 1; i++)
    if (Parts[i])
      return false;

  // Compute how many bits are used in the final word.
  const unsigned NumHighBits = getNumHighBits();
  assert(NumHighBits < integerPartWidth && "Can not have more high bits to "
         "clear than integerPartWidth");
  const integerPart HighBitMask = ~integerPart(0) >> NumHighBits;

  if ((semantics->precision > 1) && (Parts[PartCount - 1] & HighBitMask))
    return false;

  return true;
}

bool IEEEFloat::isSignificandAllZerosExceptMSB() const {
  const integerPart *Parts = significandParts();
  const unsigned PartCount = partCountForBits(semantics->precision);

  for (unsigned i = 0; i < PartCount - 1; i++) {
    if (Parts[i])
      return false;
  }

  const unsigned NumHighBits = getNumHighBits();
  const integerPart MSBMask = integerPart(1)
                              << (integerPartWidth - NumHighBits);
  return ((semantics->precision <= 1) || (Parts[PartCount - 1] == MSBMask));
}

bool IEEEFloat::isLargest() const {
  bool IsMaxExp = isFiniteNonZero() && exponent == semantics->maxExponent;
  if (semantics->nonFiniteBehavior == fltNonfiniteBehavior::NanOnly &&
      semantics->nanEncoding == fltNanEncoding::AllOnes) {
    // The largest number by magnitude in our format will be the floating point
    // number with maximum exponent and with significand that is all ones except
    // the LSB.
    return (IsMaxExp && APFloat::hasSignificand(*semantics))
               ? isSignificandAllOnesExceptLSB()
               : IsMaxExp;
  } else {
    // The largest number by magnitude in our format will be the floating point
    // number with maximum exponent and with significand that is all ones.
    return IsMaxExp && isSignificandAllOnes();
  }
}

bool IEEEFloat::isInteger() const {
  // This could be made more efficient; I'm going for obviously correct.
  if (!isFinite()) return false;
  IEEEFloat truncated = *this;
  truncated.roundToIntegral(rmTowardZero);
  return compare(truncated) == cmpEqual;
}

bool IEEEFloat::bitwiseIsEqual(const IEEEFloat &rhs) const {
  if (this == &rhs)
    return true;
  if (semantics != rhs.semantics ||
      category != rhs.category ||
      sign != rhs.sign)
    return false;
  if (category==fcZero || category==fcInfinity)
    return true;

  if (isFiniteNonZero() && exponent != rhs.exponent)
    return false;

  return std::equal(significandParts(), significandParts() + partCount(),
                    rhs.significandParts());
}

IEEEFloat::IEEEFloat(const fltSemantics &ourSemantics, integerPart value) {
  initialize(&ourSemantics);
  sign = 0;
  category = fcNormal;
  zeroSignificand();
  exponent = ourSemantics.precision - 1;
  significandParts()[0] = value;
  normalize(rmNearestTiesToEven, lfExactlyZero);
}

IEEEFloat::IEEEFloat(const fltSemantics &ourSemantics) {
  initialize(&ourSemantics);
  // The Float8E8MOFNU format does not have a representation
  // for zero. So, use the closest representation instead.
  // Moreover, the all-zero encoding represents a valid
  // normal value (which is the smallestNormalized here).
  // Hence, we call makeSmallestNormalized (where category is
  // 'fcNormal') instead of makeZero (where category is 'fcZero').
  ourSemantics.hasZero ? makeZero(false) : makeSmallestNormalized(false);
}

// Delegate to the previous constructor, because later copy constructor may
// actually inspects category, which can't be garbage.
IEEEFloat::IEEEFloat(const fltSemantics &ourSemantics, uninitializedTag tag)
    : IEEEFloat(ourSemantics) {}

IEEEFloat::IEEEFloat(const IEEEFloat &rhs) {
  initialize(rhs.semantics);
  assign(rhs);
}

IEEEFloat::IEEEFloat(IEEEFloat &&rhs) : semantics(&semBogus) {
  *this = std::move(rhs);
}

IEEEFloat::~IEEEFloat() { freeSignificand(); }

unsigned int IEEEFloat::partCount() const {
  return partCountForBits(semantics->precision + 1);
}

const APFloat::integerPart *IEEEFloat::significandParts() const {
  return const_cast<IEEEFloat *>(this)->significandParts();
}

APFloat::integerPart *IEEEFloat::significandParts() {
  if (partCount() > 1)
    return significand.parts;
  else
    return &significand.part;
}

void IEEEFloat::zeroSignificand() {
  APInt::tcSet(significandParts(), 0, partCount());
}

/* Increment an fcNormal floating point number's significand.  */
void IEEEFloat::incrementSignificand() {
  integerPart carry;

  carry = APInt::tcIncrement(significandParts(), partCount());

  /* Our callers should never cause us to overflow.  */
  assert(carry == 0);
  (void)carry;
}

/* Add the significand of the RHS.  Returns the carry flag.  */
APFloat::integerPart IEEEFloat::addSignificand(const IEEEFloat &rhs) {
  integerPart *parts;

  parts = significandParts();

  assert(semantics == rhs.semantics);
  assert(exponent == rhs.exponent);

  return APInt::tcAdd(parts, rhs.significandParts(), 0, partCount());
}

/* Subtract the significand of the RHS with a borrow flag.  Returns
   the borrow flag.  */
APFloat::integerPart IEEEFloat::subtractSignificand(const IEEEFloat &rhs,
                                                    integerPart borrow) {
  integerPart *parts;

  parts = significandParts();

  assert(semantics == rhs.semantics);
  assert(exponent == rhs.exponent);

  return APInt::tcSubtract(parts, rhs.significandParts(), borrow,
                           partCount());
}

/* Multiply the significand of the RHS.  If ADDEND is non-NULL, add it
   on to the full-precision result of the multiplication.  Returns the
   lost fraction.  */
lostFraction IEEEFloat::multiplySignificand(const IEEEFloat &rhs,
                                            IEEEFloat addend,
                                            bool ignoreAddend) {
  unsigned int omsb;        // One, not zero, based MSB.
  unsigned int partsCount, newPartsCount, precision;
  integerPart *lhsSignificand;
  integerPart scratch[4];
  integerPart *fullSignificand;
  lostFraction lost_fraction;
  bool ignored;

  assert(semantics == rhs.semantics);

  precision = semantics->precision;

  // Allocate space for twice as many bits as the original significand, plus one
  // extra bit for the addition to overflow into.
  newPartsCount = partCountForBits(precision * 2 + 1);

  if (newPartsCount > 4)
    fullSignificand = new integerPart[newPartsCount];
  else
    fullSignificand = scratch;

  lhsSignificand = significandParts();
  partsCount = partCount();

  APInt::tcFullMultiply(fullSignificand, lhsSignificand,
                        rhs.significandParts(), partsCount, partsCount);

  lost_fraction = lfExactlyZero;
  omsb = APInt::tcMSB(fullSignificand, newPartsCount) + 1;
  exponent += rhs.exponent;

  // Assume the operands involved in the multiplication are single-precision
  // FP, and the two multiplicants are:
  //   *this = a23 . a22 ... a0 * 2^e1
  //     rhs = b23 . b22 ... b0 * 2^e2
  // the result of multiplication is:
  //   *this = c48 c47 c46 . c45 ... c0 * 2^(e1+e2)
  // Note that there are three significant bits at the left-hand side of the
  // radix point: two for the multiplication, and an overflow bit for the
  // addition (that will always be zero at this point). Move the radix point
  // toward left by two bits, and adjust exponent accordingly.
  exponent += 2;

  if (!ignoreAddend && addend.isNonZero()) {
    // The intermediate result of the multiplication has "2 * precision"
    // signicant bit; adjust the addend to be consistent with mul result.
    //
    Significand savedSignificand = significand;
    const fltSemantics *savedSemantics = semantics;
    fltSemantics extendedSemantics;
    opStatus status;
    unsigned int extendedPrecision;

    // Normalize our MSB to one below the top bit to allow for overflow.
    extendedPrecision = 2 * precision + 1;
    if (omsb != extendedPrecision - 1) {
      assert(extendedPrecision > omsb);
      APInt::tcShiftLeft(fullSignificand, newPartsCount,
                         (extendedPrecision - 1) - omsb);
      exponent -= (extendedPrecision - 1) - omsb;
    }

    /* Create new semantics.  */
    extendedSemantics = *semantics;
    extendedSemantics.precision = extendedPrecision;

    if (newPartsCount == 1)
      significand.part = fullSignificand[0];
    else
      significand.parts = fullSignificand;
    semantics = &extendedSemantics;

    // Make a copy so we can convert it to the extended semantics.
    // Note that we cannot convert the addend directly, as the extendedSemantics
    // is a local variable (which we take a reference to).
    IEEEFloat extendedAddend(addend);
    status = extendedAddend.convert(extendedSemantics, APFloat::rmTowardZero,
                                    &ignored);
    assert(status == APFloat::opOK);
    (void)status;

    // Shift the significand of the addend right by one bit. This guarantees
    // that the high bit of the significand is zero (same as fullSignificand),
    // so the addition will overflow (if it does overflow at all) into the top bit.
    lost_fraction = extendedAddend.shiftSignificandRight(1);
    assert(lost_fraction == lfExactlyZero &&
           "Lost precision while shifting addend for fused-multiply-add.");

    lost_fraction = addOrSubtractSignificand(extendedAddend, false);

    /* Restore our state.  */
    if (newPartsCount == 1)
      fullSignificand[0] = significand.part;
    significand = savedSignificand;
    semantics = savedSemantics;

    omsb = APInt::tcMSB(fullSignificand, newPartsCount) + 1;
  }

  // Convert the result having "2 * precision" significant-bits back to the one
  // having "precision" significant-bits. First, move the radix point from
  // poision "2*precision - 1" to "precision - 1". The exponent need to be
  // adjusted by "2*precision - 1" - "precision - 1" = "precision".
  exponent -= precision + 1;

  // In case MSB resides at the left-hand side of radix point, shift the
  // mantissa right by some amount to make sure the MSB reside right before
  // the radix point (i.e. "MSB . rest-significant-bits").
  //
  // Note that the result is not normalized when "omsb < precision". So, the
  // caller needs to call IEEEFloat::normalize() if normalized value is
  // expected.
  if (omsb > precision) {
    unsigned int bits, significantParts;
    lostFraction lf;

    bits = omsb - precision;
    significantParts = partCountForBits(omsb);
    lf = shiftRight(fullSignificand, significantParts, bits);
    lost_fraction = combineLostFractions(lf, lost_fraction);
    exponent += bits;
  }

  APInt::tcAssign(lhsSignificand, fullSignificand, partsCount);

  if (newPartsCount > 4)
    delete [] fullSignificand;

  return lost_fraction;
}

lostFraction IEEEFloat::multiplySignificand(const IEEEFloat &rhs) {
  // When the given semantics has zero, the addend here is a zero.
  // i.e . it belongs to the 'fcZero' category.
  // But when the semantics does not support zero, we need to
  // explicitly convey that this addend should be ignored
  // for multiplication.
  return multiplySignificand(rhs, IEEEFloat(*semantics), !semantics->hasZero);
}

/* Multiply the significands of LHS and RHS to DST.  */
lostFraction IEEEFloat::divideSignificand(const IEEEFloat &rhs) {
  unsigned int bit, i, partsCount;
  const integerPart *rhsSignificand;
  integerPart *lhsSignificand, *dividend, *divisor;
  integerPart scratch[4];
  lostFraction lost_fraction;

  assert(semantics == rhs.semantics);

  lhsSignificand = significandParts();
  rhsSignificand = rhs.significandParts();
  partsCount = partCount();

  if (partsCount > 2)
    dividend = new integerPart[partsCount * 2];
  else
    dividend = scratch;

  divisor = dividend + partsCount;

  /* Copy the dividend and divisor as they will be modified in-place.  */
  for (i = 0; i < partsCount; i++) {
    dividend[i] = lhsSignificand[i];
    divisor[i] = rhsSignificand[i];
    lhsSignificand[i] = 0;
  }

  exponent -= rhs.exponent;

  unsigned int precision = semantics->precision;

  /* Normalize the divisor.  */
  bit = precision - APInt::tcMSB(divisor, partsCount) - 1;
  if (bit) {
    exponent += bit;
    APInt::tcShiftLeft(divisor, partsCount, bit);
  }

  /* Normalize the dividend.  */
  bit = precision - APInt::tcMSB(dividend, partsCount) - 1;
  if (bit) {
    exponent -= bit;
    APInt::tcShiftLeft(dividend, partsCount, bit);
  }

  /* Ensure the dividend >= divisor initially for the loop below.
     Incidentally, this means that the division loop below is
     guaranteed to set the integer bit to one.  */
  if (APInt::tcCompare(dividend, divisor, partsCount) < 0) {
    exponent--;
    APInt::tcShiftLeft(dividend, partsCount, 1);
    assert(APInt::tcCompare(dividend, divisor, partsCount) >= 0);
  }

  /* Long division.  */
  for (bit = precision; bit; bit -= 1) {
    if (APInt::tcCompare(dividend, divisor, partsCount) >= 0) {
      APInt::tcSubtract(dividend, divisor, 0, partsCount);
      APInt::tcSetBit(lhsSignificand, bit - 1);
    }

    APInt::tcShiftLeft(dividend, partsCount, 1);
  }

  /* Figure out the lost fraction.  */
  int cmp = APInt::tcCompare(dividend, divisor, partsCount);

  if (cmp > 0)
    lost_fraction = lfMoreThanHalf;
  else if (cmp == 0)
    lost_fraction = lfExactlyHalf;
  else if (APInt::tcIsZero(dividend, partsCount))
    lost_fraction = lfExactlyZero;
  else
    lost_fraction = lfLessThanHalf;

  if (partsCount > 2)
    delete [] dividend;

  return lost_fraction;
}

unsigned int IEEEFloat::significandMSB() const {
  return APInt::tcMSB(significandParts(), partCount());
}

unsigned int IEEEFloat::significandLSB() const {
  return APInt::tcLSB(significandParts(), partCount());
}

/* Note that a zero result is NOT normalized to fcZero.  */
lostFraction IEEEFloat::shiftSignificandRight(unsigned int bits) {
  /* Our exponent should not overflow.  */
  assert((ExponentType) (exponent + bits) >= exponent);

  exponent += bits;

  return shiftRight(significandParts(), partCount(), bits);
}

/* Shift the significand left BITS bits, subtract BITS from its exponent.  */
void IEEEFloat::shiftSignificandLeft(unsigned int bits) {
  assert(bits < semantics->precision ||
         (semantics->precision == 1 && bits <= 1));

  if (bits) {
    unsigned int partsCount = partCount();

    APInt::tcShiftLeft(significandParts(), partsCount, bits);
    exponent -= bits;

    assert(!APInt::tcIsZero(significandParts(), partsCount));
  }
}

APFloat::cmpResult IEEEFloat::compareAbsoluteValue(const IEEEFloat &rhs) const {
  int compare;

  assert(semantics == rhs.semantics);
  assert(isFiniteNonZero());
  assert(rhs.isFiniteNonZero());

  compare = exponent - rhs.exponent;

  /* If exponents are equal, do an unsigned bignum comparison of the
     significands.  */
  if (compare == 0)
    compare = APInt::tcCompare(significandParts(), rhs.significandParts(),
                               partCount());

  if (compare > 0)
    return cmpGreaterThan;
  else if (compare < 0)
    return cmpLessThan;
  else
    return cmpEqual;
}

/* Set the least significant BITS bits of a bignum, clear the
   rest.  */
static void tcSetLeastSignificantBits(APInt::WordType *dst, unsigned parts,
                                      unsigned bits) {
  unsigned i = 0;
  while (bits > APInt::APINT_BITS_PER_WORD) {
    dst[i++] = ~(APInt::WordType)0;
    bits -= APInt::APINT_BITS_PER_WORD;
  }

  if (bits)
    dst[i++] = ~(APInt::WordType)0 >> (APInt::APINT_BITS_PER_WORD - bits);

  while (i < parts)
    dst[i++] = 0;
}

/* Handle overflow.  Sign is preserved.  We either become infinity or
   the largest finite number.  */
APFloat::opStatus IEEEFloat::handleOverflow(roundingMode rounding_mode) {
  if (semantics->nonFiniteBehavior != fltNonfiniteBehavior::FiniteOnly) {
    /* Infinity?  */
    if (rounding_mode == rmNearestTiesToEven ||
        rounding_mode == rmNearestTiesToAway ||
        (rounding_mode == rmTowardPositive && !sign) ||
        (rounding_mode == rmTowardNegative && sign)) {
      if (semantics->nonFiniteBehavior == fltNonfiniteBehavior::NanOnly)
        makeNaN(false, sign);
      else
        category = fcInfinity;
      return static_cast<opStatus>(opOverflow | opInexact);
    }
  }

  /* Otherwise we become the largest finite number.  */
  category = fcNormal;
  exponent = semantics->maxExponent;
  tcSetLeastSignificantBits(significandParts(), partCount(),
                            semantics->precision);
  if (semantics->nonFiniteBehavior == fltNonfiniteBehavior::NanOnly &&
      semantics->nanEncoding == fltNanEncoding::AllOnes)
    APInt::tcClearBit(significandParts(), 0);

  return opInexact;
}

/* Returns TRUE if, when truncating the current number, with BIT the
   new LSB, with the given lost fraction and rounding mode, the result
   would need to be rounded away from zero (i.e., by increasing the
   signficand).  This routine must work for fcZero of both signs, and
   fcNormal numbers.  */
bool IEEEFloat::roundAwayFromZero(roundingMode rounding_mode,
                                  lostFraction lost_fraction,
                                  unsigned int bit) const {
  /* NaNs and infinities should not have lost fractions.  */
  assert(isFiniteNonZero() || category == fcZero);

  /* Current callers never pass this so we don't handle it.  */
  assert(lost_fraction != lfExactlyZero);

  switch (rounding_mode) {
  case rmNearestTiesToAway:
    return lost_fraction == lfExactlyHalf || lost_fraction == lfMoreThanHalf;

  case rmNearestTiesToEven:
    if (lost_fraction == lfMoreThanHalf)
      return true;

    /* Our zeroes don't have a significand to test.  */
    if (lost_fraction == lfExactlyHalf && category != fcZero)
      return APInt::tcExtractBit(significandParts(), bit);

    return false;

  case rmTowardZero:
    return false;

  case rmTowardPositive:
    return !sign;

  case rmTowardNegative:
    return sign;

  default:
    break;
  }
  llvm_unreachable("Invalid rounding mode found");
}

APFloat::opStatus IEEEFloat::normalize(roundingMode rounding_mode,
                                       lostFraction lost_fraction) {
  unsigned int omsb;                /* One, not zero, based MSB.  */
  int exponentChange;

  if (!isFiniteNonZero())
    return opOK;

  /* Before rounding normalize the exponent of fcNormal numbers.  */
  omsb = significandMSB() + 1;

  // Only skip this `if` if the value is exactly zero.
  if (omsb || lost_fraction != lfExactlyZero) {
    /* OMSB is numbered from 1.  We want to place it in the integer
       bit numbered PRECISION if possible, with a compensating change in
       the exponent.  */
    exponentChange = omsb - semantics->precision;

    /* If the resulting exponent is too high, overflow according to
       the rounding mode.  */
    if (exponent + exponentChange > semantics->maxExponent)
      return handleOverflow(rounding_mode);

    /* Subnormal numbers have exponent minExponent, and their MSB
       is forced based on that.  */
    if (exponent + exponentChange < semantics->minExponent)
      exponentChange = semantics->minExponent - exponent;

    /* Shifting left is easy as we don't lose precision.  */
    if (exponentChange < 0) {
      assert(lost_fraction == lfExactlyZero);

      shiftSignificandLeft(-exponentChange);

      return opOK;
    }

    if (exponentChange > 0) {
      lostFraction lf;

      /* Shift right and capture any new lost fraction.  */
      lf = shiftSignificandRight(exponentChange);

      lost_fraction = combineLostFractions(lf, lost_fraction);

      /* Keep OMSB up-to-date.  */
      if (omsb > (unsigned) exponentChange)
        omsb -= exponentChange;
      else
        omsb = 0;
    }
  }

  // The all-ones values is an overflow if NaN is all ones. If NaN is
  // represented by negative zero, then it is a valid finite value.
  if (semantics->nonFiniteBehavior == fltNonfiniteBehavior::NanOnly &&
      semantics->nanEncoding == fltNanEncoding::AllOnes &&
      exponent == semantics->maxExponent && isSignificandAllOnes())
    return handleOverflow(rounding_mode);

  /* Now round the number according to rounding_mode given the lost
     fraction.  */

  /* As specified in IEEE 754, since we do not trap we do not report
     underflow for exact results.  */
  if (lost_fraction == lfExactlyZero) {
    /* Canonicalize zeroes.  */
    if (omsb == 0) {
      category = fcZero;
      if (semantics->nanEncoding == fltNanEncoding::NegativeZero)
        sign = false;
      if (!semantics->hasZero)
        makeSmallestNormalized(false);
    }

    return opOK;
  }

  /* Increment the significand if we're rounding away from zero.  */
  if (roundAwayFromZero(rounding_mode, lost_fraction, 0)) {
    if (omsb == 0)
      exponent = semantics->minExponent;

    incrementSignificand();
    omsb = significandMSB() + 1;

    /* Did the significand increment overflow?  */
    if (omsb == (unsigned) semantics->precision + 1) {
      /* Renormalize by incrementing the exponent and shifting our
         significand right one.  However if we already have the
         maximum exponent we overflow to infinity.  */
      if (exponent == semantics->maxExponent)
        // Invoke overflow handling with a rounding mode that will guarantee
        // that the result gets turned into the correct infinity representation.
        // This is needed instead of just setting the category to infinity to
        // account for 8-bit floating point types that have no inf, only NaN.
        return handleOverflow(sign ? rmTowardNegative : rmTowardPositive);

      shiftSignificandRight(1);

      return opInexact;
    }

    // The all-ones values is an overflow if NaN is all ones. If NaN is
    // represented by negative zero, then it is a valid finite value.
    if (semantics->nonFiniteBehavior == fltNonfiniteBehavior::NanOnly &&
        semantics->nanEncoding == fltNanEncoding::AllOnes &&
        exponent == semantics->maxExponent && isSignificandAllOnes())
      return handleOverflow(rounding_mode);
  }

  /* The normal case - we were and are not denormal, and any
     significand increment above didn't overflow.  */
  if (omsb == semantics->precision)
    return opInexact;

  /* We have a non-zero denormal.  */
  assert(omsb < semantics->precision);

  /* Canonicalize zeroes.  */
  if (omsb == 0) {
    category = fcZero;
    if (semantics->nanEncoding == fltNanEncoding::NegativeZero)
      sign = false;
    // This condition handles the case where the semantics
    // does not have zero but uses the all-zero encoding
    // to represent the smallest normal value.
    if (!semantics->hasZero)
      makeSmallestNormalized(false);
  }

  /* The fcZero case is a denormal that underflowed to zero.  */
  return (opStatus) (opUnderflow | opInexact);
}

APFloat::opStatus IEEEFloat::addOrSubtractSpecials(const IEEEFloat &rhs,
                                                   bool subtract) {
  switch (PackCategoriesIntoKey(category, rhs.category)) {
  default:
    llvm_unreachable(nullptr);

  case PackCategoriesIntoKey(fcZero, fcNaN):
  case PackCategoriesIntoKey(fcNormal, fcNaN):
  case PackCategoriesIntoKey(fcInfinity, fcNaN):
    assign(rhs);
    [[fallthrough]];
  case PackCategoriesIntoKey(fcNaN, fcZero):
  case PackCategoriesIntoKey(fcNaN, fcNormal):
  case PackCategoriesIntoKey(fcNaN, fcInfinity):
  case PackCategoriesIntoKey(fcNaN, fcNaN):
    if (isSignaling()) {
      makeQuiet();
      return opInvalidOp;
    }
    return rhs.isSignaling() ? opInvalidOp : opOK;

  case PackCategoriesIntoKey(fcNormal, fcZero):
  case PackCategoriesIntoKey(fcInfinity, fcNormal):
  case PackCategoriesIntoKey(fcInfinity, fcZero):
    return opOK;

  case PackCategoriesIntoKey(fcNormal, fcInfinity):
  case PackCategoriesIntoKey(fcZero, fcInfinity):
    category = fcInfinity;
    sign = rhs.sign ^ subtract;
    return opOK;

  case PackCategoriesIntoKey(fcZero, fcNormal):
    assign(rhs);
    sign = rhs.sign ^ subtract;
    return opOK;

  case PackCategoriesIntoKey(fcZero, fcZero):
    /* Sign depends on rounding mode; handled by caller.  */
    return opOK;

  case PackCategoriesIntoKey(fcInfinity, fcInfinity):
    /* Differently signed infinities can only be validly
       subtracted.  */
    if (((sign ^ rhs.sign)!=0) != subtract) {
      makeNaN();
      return opInvalidOp;
    }

    return opOK;

  case PackCategoriesIntoKey(fcNormal, fcNormal):
    return opDivByZero;
  }
}

/* Add or subtract two normal numbers.  */
lostFraction IEEEFloat::addOrSubtractSignificand(const IEEEFloat &rhs,
                                                 bool subtract) {
  integerPart carry = 0;
  lostFraction lost_fraction;
  int bits;

  /* Determine if the operation on the absolute values is effectively
     an addition or subtraction.  */
  subtract ^= static_cast<bool>(sign ^ rhs.sign);

  /* Are we bigger exponent-wise than the RHS?  */
  bits = exponent - rhs.exponent;

  /* Subtraction is more subtle than one might naively expect.  */
  if (subtract) {
    if ((bits < 0) && !semantics->hasSignedRepr)
      llvm_unreachable(
          "This floating point format does not support signed values");

    IEEEFloat temp_rhs(rhs);
    bool lost_fraction_is_from_rhs = false;

    if (bits == 0)
      lost_fraction = lfExactlyZero;
    else if (bits > 0) {
      lost_fraction = temp_rhs.shiftSignificandRight(bits - 1);
      lost_fraction_is_from_rhs = true;
      shiftSignificandLeft(1);
    } else {
      lost_fraction = shiftSignificandRight(-bits - 1);
      temp_rhs.shiftSignificandLeft(1);
    }

    // Should we reverse the subtraction.
    cmpResult cmp_result = compareAbsoluteValue(temp_rhs);
    if (cmp_result == cmpLessThan) {
      bool borrow =
          lost_fraction != lfExactlyZero && !lost_fraction_is_from_rhs;
      if (borrow) {
        // The lost fraction is being subtracted, borrow from the significand
        // and invert `lost_fraction`.
        if (lost_fraction == lfLessThanHalf)
          lost_fraction = lfMoreThanHalf;
        else if (lost_fraction == lfMoreThanHalf)
          lost_fraction = lfLessThanHalf;
      }
      carry = temp_rhs.subtractSignificand(*this, borrow);
      copySignificand(temp_rhs);
      sign = !sign;
    } else if (cmp_result == cmpGreaterThan) {
      bool borrow = lost_fraction != lfExactlyZero && lost_fraction_is_from_rhs;
      if (borrow) {
        // The lost fraction is being subtracted, borrow from the significand
        // and invert `lost_fraction`.
        if (lost_fraction == lfLessThanHalf)
          lost_fraction = lfMoreThanHalf;
        else if (lost_fraction == lfMoreThanHalf)
          lost_fraction = lfLessThanHalf;
      }
      carry = subtractSignificand(temp_rhs, borrow);
    } else { // cmpEqual
      zeroSignificand();
      if (lost_fraction != lfExactlyZero && lost_fraction_is_from_rhs) {
        // rhs is slightly larger due to the lost fraction, flip the sign.
        sign = !sign;
      }
    }

    /* The code above is intended to ensure that no borrow is
       necessary.  */
    assert(!carry);
    (void)carry;
  } else {
    if (bits > 0) {
      IEEEFloat temp_rhs(rhs);

      lost_fraction = temp_rhs.shiftSignificandRight(bits);
      carry = addSignificand(temp_rhs);
    } else {
      lost_fraction = shiftSignificandRight(-bits);
      carry = addSignificand(rhs);
    }

    /* We have a guard bit; generating a carry cannot happen.  */
    assert(!carry);
    (void)carry;
  }

  return lost_fraction;
}

APFloat::opStatus IEEEFloat::multiplySpecials(const IEEEFloat &rhs) {
  switch (PackCategoriesIntoKey(category, rhs.category)) {
  default:
    llvm_unreachable(nullptr);

  case PackCategoriesIntoKey(fcZero, fcNaN):
  case PackCategoriesIntoKey(fcNormal, fcNaN):
  case PackCategoriesIntoKey(fcInfinity, fcNaN):
    assign(rhs);
    sign = false;
    [[fallthrough]];
  case PackCategoriesIntoKey(fcNaN, fcZero):
  case PackCategoriesIntoKey(fcNaN, fcNormal):
  case PackCategoriesIntoKey(fcNaN, fcInfinity):
  case PackCategoriesIntoKey(fcNaN, fcNaN):
    sign ^= rhs.sign; // restore the original sign
    if (isSignaling()) {
      makeQuiet();
      return opInvalidOp;
    }
    return rhs.isSignaling() ? opInvalidOp : opOK;

  case PackCategoriesIntoKey(fcNormal, fcInfinity):
  case PackCategoriesIntoKey(fcInfinity, fcNormal):
  case PackCategoriesIntoKey(fcInfinity, fcInfinity):
    category = fcInfinity;
    return opOK;

  case PackCategoriesIntoKey(fcZero, fcNormal):
  case PackCategoriesIntoKey(fcNormal, fcZero):
  case PackCategoriesIntoKey(fcZero, fcZero):
    category = fcZero;
    return opOK;

  case PackCategoriesIntoKey(fcZero, fcInfinity):
  case PackCategoriesIntoKey(fcInfinity, fcZero):
    makeNaN();
    return opInvalidOp;

  case PackCategoriesIntoKey(fcNormal, fcNormal):
    return opOK;
  }
}

APFloat::opStatus IEEEFloat::divideSpecials(const IEEEFloat &rhs) {
  switch (PackCategoriesIntoKey(category, rhs.category)) {
  default:
    llvm_unreachable(nullptr);

  case PackCategoriesIntoKey(fcZero, fcNaN):
  case PackCategoriesIntoKey(fcNormal, fcNaN):
  case PackCategoriesIntoKey(fcInfinity, fcNaN):
    assign(rhs);
    sign = false;
    [[fallthrough]];
  case PackCategoriesIntoKey(fcNaN, fcZero):
  case PackCategoriesIntoKey(fcNaN, fcNormal):
  case PackCategoriesIntoKey(fcNaN, fcInfinity):
  case PackCategoriesIntoKey(fcNaN, fcNaN):
    sign ^= rhs.sign; // restore the original sign
    if (isSignaling()) {
      makeQuiet();
      return opInvalidOp;
    }
    return rhs.isSignaling() ? opInvalidOp : opOK;

  case PackCategoriesIntoKey(fcInfinity, fcZero):
  case PackCategoriesIntoKey(fcInfinity, fcNormal):
  case PackCategoriesIntoKey(fcZero, fcInfinity):
  case PackCategoriesIntoKey(fcZero, fcNormal):
    return opOK;

  case PackCategoriesIntoKey(fcNormal, fcInfinity):
    category = fcZero;
    return opOK;

  case PackCategoriesIntoKey(fcNormal, fcZero):
    if (semantics->nonFiniteBehavior == fltNonfiniteBehavior::NanOnly)
      makeNaN(false, sign);
    else
      category = fcInfinity;
    return opDivByZero;

  case PackCategoriesIntoKey(fcInfinity, fcInfinity):
  case PackCategoriesIntoKey(fcZero, fcZero):
    makeNaN();
    return opInvalidOp;

  case PackCategoriesIntoKey(fcNormal, fcNormal):
    return opOK;
  }
}

APFloat::opStatus IEEEFloat::modSpecials(const IEEEFloat &rhs) {
  switch (PackCategoriesIntoKey(category, rhs.category)) {
  default:
    llvm_unreachable(nullptr);

  case PackCategoriesIntoKey(fcZero, fcNaN):
  case PackCategoriesIntoKey(fcNormal, fcNaN):
  case PackCategoriesIntoKey(fcInfinity, fcNaN):
    assign(rhs);
    [[fallthrough]];
  case PackCategoriesIntoKey(fcNaN, fcZero):
  case PackCategoriesIntoKey(fcNaN, fcNormal):
  case PackCategoriesIntoKey(fcNaN, fcInfinity):
  case PackCategoriesIntoKey(fcNaN, fcNaN):
    if (isSignaling()) {
      makeQuiet();
      return opInvalidOp;
    }
    return rhs.isSignaling() ? opInvalidOp : opOK;

  case PackCategoriesIntoKey(fcZero, fcInfinity):
  case PackCategoriesIntoKey(fcZero, fcNormal):
  case PackCategoriesIntoKey(fcNormal, fcInfinity):
    return opOK;

  case PackCategoriesIntoKey(fcNormal, fcZero):
  case PackCategoriesIntoKey(fcInfinity, fcZero):
  case PackCategoriesIntoKey(fcInfinity, fcNormal):
  case PackCategoriesIntoKey(fcInfinity, fcInfinity):
  case PackCategoriesIntoKey(fcZero, fcZero):
    makeNaN();
    return opInvalidOp;

  case PackCategoriesIntoKey(fcNormal, fcNormal):
    return opOK;
  }
}

APFloat::opStatus IEEEFloat::remainderSpecials(const IEEEFloat &rhs) {
  switch (PackCategoriesIntoKey(category, rhs.category)) {
  default:
    llvm_unreachable(nullptr);

  case PackCategoriesIntoKey(fcZero, fcNaN):
  case PackCategoriesIntoKey(fcNormal, fcNaN):
  case PackCategoriesIntoKey(fcInfinity, fcNaN):
    assign(rhs);
    [[fallthrough]];
  case PackCategoriesIntoKey(fcNaN, fcZero):
  case PackCategoriesIntoKey(fcNaN, fcNormal):
  case PackCategoriesIntoKey(fcNaN, fcInfinity):
  case PackCategoriesIntoKey(fcNaN, fcNaN):
    if (isSignaling()) {
      makeQuiet();
      return opInvalidOp;
    }
    return rhs.isSignaling() ? opInvalidOp : opOK;

  case PackCategoriesIntoKey(fcZero, fcInfinity):
  case PackCategoriesIntoKey(fcZero, fcNormal):
  case PackCategoriesIntoKey(fcNormal, fcInfinity):
    return opOK;

  case PackCategoriesIntoKey(fcNormal, fcZero):
  case PackCategoriesIntoKey(fcInfinity, fcZero):
  case PackCategoriesIntoKey(fcInfinity, fcNormal):
  case PackCategoriesIntoKey(fcInfinity, fcInfinity):
  case PackCategoriesIntoKey(fcZero, fcZero):
    makeNaN();
    return opInvalidOp;

  case PackCategoriesIntoKey(fcNormal, fcNormal):
    return opDivByZero; // fake status, indicating this is not a special case
  }
}

/* Change sign.  */
void IEEEFloat::changeSign() {
  // With NaN-as-negative-zero, neither NaN or negative zero can change
  // their signs.
  if (semantics->nanEncoding == fltNanEncoding::NegativeZero &&
      (isZero() || isNaN()))
    return;
  /* Look mummy, this one's easy.  */
  sign = !sign;
}

/* Normalized addition or subtraction.  */
APFloat::opStatus IEEEFloat::addOrSubtract(const IEEEFloat &rhs,
                                           roundingMode rounding_mode,
                                           bool subtract) {
  opStatus fs;

  fs = addOrSubtractSpecials(rhs, subtract);

  /* This return code means it was not a simple case.  */
  if (fs == opDivByZero) {
    lostFraction lost_fraction;

    lost_fraction = addOrSubtractSignificand(rhs, subtract);
    fs = normalize(rounding_mode, lost_fraction);

    /* Can only be zero if we lost no fraction.  */
    assert(category != fcZero || lost_fraction == lfExactlyZero);
  }

  /* If two numbers add (exactly) to zero, IEEE 754 decrees it is a
     positive zero unless rounding to minus infinity, except that
     adding two like-signed zeroes gives that zero.  */
  if (category == fcZero) {
    if (rhs.category != fcZero || (sign == rhs.sign) == subtract)
      sign = (rounding_mode == rmTowardNegative);
    // NaN-in-negative-zero means zeros need to be normalized to +0.
    if (semantics->nanEncoding == fltNanEncoding::NegativeZero)
      sign = false;
  }

  return fs;
}

/* Normalized addition.  */
APFloat::opStatus IEEEFloat::add(const IEEEFloat &rhs,
                                 roundingMode rounding_mode) {
  return addOrSubtract(rhs, rounding_mode, false);
}

/* Normalized subtraction.  */
APFloat::opStatus IEEEFloat::subtract(const IEEEFloat &rhs,
                                      roundingMode rounding_mode) {
  return addOrSubtract(rhs, rounding_mode, true);
}

/* Normalized multiply.  */
APFloat::opStatus IEEEFloat::multiply(const IEEEFloat &rhs,
                                      roundingMode rounding_mode) {
  opStatus fs;

  sign ^= rhs.sign;
  fs = multiplySpecials(rhs);

  if (isZero() && semantics->nanEncoding == fltNanEncoding::NegativeZero)
    sign = false;
  if (isFiniteNonZero()) {
    lostFraction lost_fraction = multiplySignificand(rhs);
    fs = normalize(rounding_mode, lost_fraction);
    if (lost_fraction != lfExactlyZero)
      fs = (opStatus) (fs | opInexact);
  }

  return fs;
}

/* Normalized divide.  */
APFloat::opStatus IEEEFloat::divide(const IEEEFloat &rhs,
                                    roundingMode rounding_mode) {
  opStatus fs;

  sign ^= rhs.sign;
  fs = divideSpecials(rhs);

  if (isZero() && semantics->nanEncoding == fltNanEncoding::NegativeZero)
    sign = false;
  if (isFiniteNonZero()) {
    lostFraction lost_fraction = divideSignificand(rhs);
    fs = normalize(rounding_mode, lost_fraction);
    if (lost_fraction != lfExactlyZero)
      fs = (opStatus) (fs | opInexact);
  }

  return fs;
}

/* Normalized remainder.  */
APFloat::opStatus IEEEFloat::remainder(const IEEEFloat &rhs) {
  opStatus fs;
  unsigned int origSign = sign;

  // First handle the special cases.
  fs = remainderSpecials(rhs);
  if (fs != opDivByZero)
    return fs;

  fs = opOK;

  // Make sure the current value is less than twice the denom. If the addition
  // did not succeed (an overflow has happened), which means that the finite
  // value we currently posses must be less than twice the denom (as we are
  // using the same semantics).
  IEEEFloat P2 = rhs;
  if (P2.add(rhs, rmNearestTiesToEven) == opOK) {
    fs = mod(P2);
    assert(fs == opOK);
  }

  // Lets work with absolute numbers.
  IEEEFloat P = rhs;
  P.sign = false;
  sign = false;

  //
  // To calculate the remainder we use the following scheme.
  //
  // The remainder is defained as follows:
  //
  // remainder = numer - rquot * denom = x - r * p
  //
  // Where r is the result of: x/p, rounded toward the nearest integral value
  // (with halfway cases rounded toward the even number).
  //
  // Currently, (after x mod 2p):
  // r is the number of 2p's present inside x, which is inherently, an even
  // number of p's.
  //
  // We may split the remaining calculation into 4 options:
  // - if x < 0.5p then we round to the nearest number with is 0, and are done.
  // - if x == 0.5p then we round to the nearest even number which is 0, and we
  //   are done as well.
  // - if 0.5p < x < p then we round to nearest number which is 1, and we have
  //   to subtract 1p at least once.
  // - if x >= p then we must subtract p at least once, as x must be a
  //   remainder.
  //
  // By now, we were done, or we added 1 to r, which in turn, now an odd number.
  //
  // We can now split the remaining calculation to the following 3 options:
  // - if x < 0.5p then we round to the nearest number with is 0, and are done.
  // - if x == 0.5p then we round to the nearest even number. As r is odd, we
  //   must round up to the next even number. so we must subtract p once more.
  // - if x > 0.5p (and inherently x < p) then we must round r up to the next
  //   integral, and subtract p once more.
  //

  // Extend the semantics to prevent an overflow/underflow or inexact result.
  bool losesInfo;
  fltSemantics extendedSemantics = *semantics;
  extendedSemantics.maxExponent++;
  extendedSemantics.minExponent--;
  extendedSemantics.precision += 2;

  IEEEFloat VEx = *this;
  fs = VEx.convert(extendedSemantics, rmNearestTiesToEven, &losesInfo);
  assert(fs == opOK && !losesInfo);
  IEEEFloat PEx = P;
  fs = PEx.convert(extendedSemantics, rmNearestTiesToEven, &losesInfo);
  assert(fs == opOK && !losesInfo);

  // It is simpler to work with 2x instead of 0.5p, and we do not need to lose
  // any fraction.
  fs = VEx.add(VEx, rmNearestTiesToEven);
  assert(fs == opOK);

  if (VEx.compare(PEx) == cmpGreaterThan) {
    fs = subtract(P, rmNearestTiesToEven);
    assert(fs == opOK);

    // Make VEx = this.add(this), but because we have different semantics, we do
    // not want to `convert` again, so we just subtract PEx twice (which equals
    // to the desired value).
    fs = VEx.subtract(PEx, rmNearestTiesToEven);
    assert(fs == opOK);
    fs = VEx.subtract(PEx, rmNearestTiesToEven);
    assert(fs == opOK);

    cmpResult result = VEx.compare(PEx);
    if (result == cmpGreaterThan || result == cmpEqual) {
      fs = subtract(P, rmNearestTiesToEven);
      assert(fs == opOK);
    }
  }

  if (isZero()) {
    sign = origSign;    // IEEE754 requires this
    if (semantics->nanEncoding == fltNanEncoding::NegativeZero)
      // But some 8-bit floats only have positive 0.
      sign = false;
  }

  else
    sign ^= origSign;
  return fs;
}

/* Normalized llvm frem (C fmod). */
APFloat::opStatus IEEEFloat::mod(const IEEEFloat &rhs) {
  opStatus fs;
  fs = modSpecials(rhs);
  unsigned int origSign = sign;

  while (isFiniteNonZero() && rhs.isFiniteNonZero() &&
         compareAbsoluteValue(rhs) != cmpLessThan) {
    int Exp = ilogb(*this) - ilogb(rhs);
    IEEEFloat V = scalbn(rhs, Exp, rmNearestTiesToEven);
    // V can overflow to NaN with fltNonfiniteBehavior::NanOnly, so explicitly
    // check for it.
    if (V.isNaN() || compareAbsoluteValue(V) == cmpLessThan)
      V = scalbn(rhs, Exp - 1, rmNearestTiesToEven);
    V.sign = sign;

    fs = subtract(V, rmNearestTiesToEven);

    // When the semantics supports zero, this loop's
    // exit-condition is handled by the 'isFiniteNonZero'
    // category check above. However, when the semantics
    // does not have 'fcZero' and we have reached the
    // minimum possible value, (and any further subtract
    // will underflow to the same value) explicitly
    // provide an exit-path here.
    if (!semantics->hasZero && this->isSmallest())
      break;

    assert(fs==opOK);
  }
  if (isZero()) {
    sign = origSign; // fmod requires this
    if (semantics->nanEncoding == fltNanEncoding::NegativeZero)
      sign = false;
  }
  return fs;
}

/* Normalized fused-multiply-add.  */
APFloat::opStatus IEEEFloat::fusedMultiplyAdd(const IEEEFloat &multiplicand,
                                              const IEEEFloat &addend,
                                              roundingMode rounding_mode) {
  opStatus fs;

  /* Post-multiplication sign, before addition.  */
  sign ^= multiplicand.sign;

  /* If and only if all arguments are normal do we need to do an
     extended-precision calculation.  */
  if (isFiniteNonZero() &&
      multiplicand.isFiniteNonZero() &&
      addend.isFinite()) {
    lostFraction lost_fraction;

    lost_fraction = multiplySignificand(multiplicand, addend);
    fs = normalize(rounding_mode, lost_fraction);
    if (lost_fraction != lfExactlyZero)
      fs = (opStatus) (fs | opInexact);

    /* If two numbers add (exactly) to zero, IEEE 754 decrees it is a
       positive zero unless rounding to minus infinity, except that
       adding two like-signed zeroes gives that zero.  */
    if (category == fcZero && !(fs & opUnderflow) && sign != addend.sign) {
      sign = (rounding_mode == rmTowardNegative);
      if (semantics->nanEncoding == fltNanEncoding::NegativeZero)
        sign = false;
    }
  } else {
    fs = multiplySpecials(multiplicand);

    /* FS can only be opOK or opInvalidOp.  There is no more work
       to do in the latter case.  The IEEE-754R standard says it is
       implementation-defined in this case whether, if ADDEND is a
       quiet NaN, we raise invalid op; this implementation does so.

       If we need to do the addition we can do so with normal
       precision.  */
    if (fs == opOK)
      fs = addOrSubtract(addend, rounding_mode, false);
  }

  return fs;
}

/* Rounding-mode correct round to integral value.  */
APFloat::opStatus IEEEFloat::roundToIntegral(roundingMode rounding_mode) {
  opStatus fs;

  if (isInfinity())
    // [IEEE Std 754-2008 6.1]:
    // The behavior of infinity in floating-point arithmetic is derived from the
    // limiting cases of real arithmetic with operands of arbitrarily
    // large magnitude, when such a limit exists.
    // ...
    // Operations on infinite operands are usually exact and therefore signal no
    // exceptions ...
    return opOK;

  if (isNaN()) {
    if (isSignaling()) {
      // [IEEE Std 754-2008 6.2]:
      // Under default exception handling, any operation signaling an invalid
      // operation exception and for which a floating-point result is to be
      // delivered shall deliver a quiet NaN.
      makeQuiet();
      // [IEEE Std 754-2008 6.2]:
      // Signaling NaNs shall be reserved operands that, under default exception
      // handling, signal the invalid operation exception(see 7.2) for every
      // general-computational and signaling-computational operation except for
      // the conversions described in 5.12.
      return opInvalidOp;
    } else {
      // [IEEE Std 754-2008 6.2]:
      // For an operation with quiet NaN inputs, other than maximum and minimum
      // operations, if a floating-point result is to be delivered the result
      // shall be a quiet NaN which should be one of the input NaNs.
      // ...
      // Every general-computational and quiet-computational operation involving
      // one or more input NaNs, none of them signaling, shall signal no
      // exception, except fusedMultiplyAdd might signal the invalid operation
      // exception(see 7.2).
      return opOK;
    }
  }

  if (isZero()) {
    // [IEEE Std 754-2008 6.3]:
    // ... the sign of the result of conversions, the quantize operation, the
    // roundToIntegral operations, and the roundToIntegralExact(see 5.3.1) is
    // the sign of the first or only operand.
    return opOK;
  }

  // If the exponent is large enough, we know that this value is already
  // integral, and the arithmetic below would potentially cause it to saturate
  // to +/-Inf.  Bail out early instead.
  if (exponent + 1 >= (int)APFloat::semanticsPrecision(*semantics))
    return opOK;

  // The algorithm here is quite simple: we add 2^(p-1), where p is the
  // precision of our format, and then subtract it back off again.  The choice
  // of rounding modes for the addition/subtraction determines the rounding mode
  // for our integral rounding as well.
  // NOTE: When the input value is negative, we do subtraction followed by
  // addition instead.
  APInt IntegerConstant(NextPowerOf2(APFloat::semanticsPrecision(*semantics)),
                        1);
  IntegerConstant <<= APFloat::semanticsPrecision(*semantics) - 1;
  IEEEFloat MagicConstant(*semantics);
  fs = MagicConstant.convertFromAPInt(IntegerConstant, false,
                                      rmNearestTiesToEven);
  assert(fs == opOK);
  MagicConstant.sign = sign;

  // Preserve the input sign so that we can handle the case of zero result
  // correctly.
  bool inputSign = isNegative();

  fs = add(MagicConstant, rounding_mode);

  // Current value and 'MagicConstant' are both integers, so the result of the
  // subtraction is always exact according to Sterbenz' lemma.
  subtract(MagicConstant, rounding_mode);

  // Restore the input sign.
  if (inputSign != isNegative())
    changeSign();

  return fs;
}

/* Comparison requires normalized numbers.  */
APFloat::cmpResult IEEEFloat::compare(const IEEEFloat &rhs) const {
  cmpResult result;

  assert(semantics == rhs.semantics);

  switch (PackCategoriesIntoKey(category, rhs.category)) {
  default:
    llvm_unreachable(nullptr);

  case PackCategoriesIntoKey(fcNaN, fcZero):
  case PackCategoriesIntoKey(fcNaN, fcNormal):
  case PackCategoriesIntoKey(fcNaN, fcInfinity):
  case PackCategoriesIntoKey(fcNaN, fcNaN):
  case PackCategoriesIntoKey(fcZero, fcNaN):
  case PackCategoriesIntoKey(fcNormal, fcNaN):
  case PackCategoriesIntoKey(fcInfinity, fcNaN):
    return cmpUnordered;

  case PackCategoriesIntoKey(fcInfinity, fcNormal):
  case PackCategoriesIntoKey(fcInfinity, fcZero):
  case PackCategoriesIntoKey(fcNormal, fcZero):
    if (sign)
      return cmpLessThan;
    else
      return cmpGreaterThan;

  case PackCategoriesIntoKey(fcNormal, fcInfinity):
  case PackCategoriesIntoKey(fcZero, fcInfinity):
  case PackCategoriesIntoKey(fcZero, fcNormal):
    if (rhs.sign)
      return cmpGreaterThan;
    else
      return cmpLessThan;

  case PackCategoriesIntoKey(fcInfinity, fcInfinity):
    if (sign == rhs.sign)
      return cmpEqual;
    else if (sign)
      return cmpLessThan;
    else
      return cmpGreaterThan;

  case PackCategoriesIntoKey(fcZero, fcZero):
    return cmpEqual;

  case PackCategoriesIntoKey(fcNormal, fcNormal):
    break;
  }

  /* Two normal numbers.  Do they have the same sign?  */
  if (sign != rhs.sign) {
    if (sign)
      result = cmpLessThan;
    else
      result = cmpGreaterThan;
  } else {
    /* Compare absolute values; invert result if negative.  */
    result = compareAbsoluteValue(rhs);

    if (sign) {
      if (result == cmpLessThan)
        result = cmpGreaterThan;
      else if (result == cmpGreaterThan)
        result = cmpLessThan;
    }
  }

  return result;
}

/// IEEEFloat::convert - convert a value of one floating point type to another.
/// The return value corresponds to the IEEE754 exceptions.  *losesInfo
/// records whether the transformation lost information, i.e. whether
/// converting the result back to the original type will produce the
/// original value (this is almost the same as return value==fsOK, but there
/// are edge cases where this is not so).

APFloat::opStatus IEEEFloat::convert(const fltSemantics &toSemantics,
                                     roundingMode rounding_mode,
                                     bool *losesInfo) {
  lostFraction lostFraction;
  unsigned int newPartCount, oldPartCount;
  opStatus fs;
  int shift;
  const fltSemantics &fromSemantics = *semantics;
  bool is_signaling = isSignaling();

  lostFraction = lfExactlyZero;
  newPartCount = partCountForBits(toSemantics.precision + 1);
  oldPartCount = partCount();
  shift = toSemantics.precision - fromSemantics.precision;

  bool X86SpecialNan = false;
  if (&fromSemantics == &semX87DoubleExtended &&
      &toSemantics != &semX87DoubleExtended && category == fcNaN &&
      (!(*significandParts() & 0x8000000000000000ULL) ||
       !(*significandParts() & 0x4000000000000000ULL))) {
    // x86 has some unusual NaNs which cannot be represented in any other
    // format; note them here.
    X86SpecialNan = true;
  }

  // If this is a truncation of a denormal number, and the target semantics
  // has larger exponent range than the source semantics (this can happen
  // when truncating from PowerPC double-double to double format), the
  // right shift could lose result mantissa bits.  Adjust exponent instead
  // of performing excessive shift.
  // Also do a similar trick in case shifting denormal would produce zero
  // significand as this case isn't handled correctly by normalize.
  if (shift < 0 && isFiniteNonZero()) {
    int omsb = significandMSB() + 1;
    int exponentChange = omsb - fromSemantics.precision;
    if (exponent + exponentChange < toSemantics.minExponent)
      exponentChange = toSemantics.minExponent - exponent;
    if (exponentChange < shift)
      exponentChange = shift;
    if (exponentChange < 0) {
      shift -= exponentChange;
      exponent += exponentChange;
    } else if (omsb <= -shift) {
      exponentChange = omsb + shift - 1; // leave at least one bit set
      shift -= exponentChange;
      exponent += exponentChange;
    }
  }

  // If this is a truncation, perform the shift before we narrow the storage.
  if (shift < 0 && (isFiniteNonZero() ||
                    (category == fcNaN && semantics->nonFiniteBehavior !=
                                              fltNonfiniteBehavior::NanOnly)))
    lostFraction = shiftRight(significandParts(), oldPartCount, -shift);

  // Fix the storage so it can hold to new value.
  if (newPartCount > oldPartCount) {
    // The new type requires more storage; make it available.
    integerPart *newParts;
    newParts = new integerPart[newPartCount];
    APInt::tcSet(newParts, 0, newPartCount);
    if (isFiniteNonZero() || category==fcNaN)
      APInt::tcAssign(newParts, significandParts(), oldPartCount);
    freeSignificand();
    significand.parts = newParts;
  } else if (newPartCount == 1 && oldPartCount != 1) {
    // Switch to built-in storage for a single part.
    integerPart newPart = 0;
    if (isFiniteNonZero() || category==fcNaN)
      newPart = significandParts()[0];
    freeSignificand();
    significand.part = newPart;
  }

  // Now that we have the right storage, switch the semantics.
  semantics = &toSemantics;

  // If this is an extension, perform the shift now that the storage is
  // available.
  if (shift > 0 && (isFiniteNonZero() || category==fcNaN))
    APInt::tcShiftLeft(significandParts(), newPartCount, shift);

  if (isFiniteNonZero()) {
    fs = normalize(rounding_mode, lostFraction);
    *losesInfo = (fs != opOK);
  } else if (category == fcNaN) {
    if (semantics->nonFiniteBehavior == fltNonfiniteBehavior::NanOnly) {
      *losesInfo =
          fromSemantics.nonFiniteBehavior != fltNonfiniteBehavior::NanOnly;
      makeNaN(false, sign);
      return is_signaling ? opInvalidOp : opOK;
    }

    // If NaN is negative zero, we need to create a new NaN to avoid converting
    // NaN to -Inf.
    if (fromSemantics.nanEncoding == fltNanEncoding::NegativeZero &&
        semantics->nanEncoding != fltNanEncoding::NegativeZero)
      makeNaN(false, false);

    *losesInfo = lostFraction != lfExactlyZero || X86SpecialNan;

    // For x87 extended precision, we want to make a NaN, not a special NaN if
    // the input wasn't special either.
    if (!X86SpecialNan && semantics == &semX87DoubleExtended)
      APInt::tcSetBit(significandParts(), semantics->precision - 1);

    // Convert of sNaN creates qNaN and raises an exception (invalid op).
    // This also guarantees that a sNaN does not become Inf on a truncation
    // that loses all payload bits.
    if (is_signaling) {
      makeQuiet();
      fs = opInvalidOp;
    } else {
      fs = opOK;
    }
  } else if (category == fcInfinity &&
             semantics->nonFiniteBehavior == fltNonfiniteBehavior::NanOnly) {
    makeNaN(false, sign);
    *losesInfo = true;
    fs = opInexact;
  } else if (category == fcZero &&
             semantics->nanEncoding == fltNanEncoding::NegativeZero) {
    // Negative zero loses info, but positive zero doesn't.
    *losesInfo =
        fromSemantics.nanEncoding != fltNanEncoding::NegativeZero && sign;
    fs = *losesInfo ? opInexact : opOK;
    // NaN is negative zero means -0 -> +0, which can lose information
    sign = false;
  } else {
    *losesInfo = false;
    fs = opOK;
  }

  if (category == fcZero && !semantics->hasZero)
    makeSmallestNormalized(false);
  return fs;
}

/* Convert a floating point number to an integer according to the
   rounding mode.  If the rounded integer value is out of range this
   returns an invalid operation exception and the contents of the
   destination parts are unspecified.  If the rounded value is in
   range but the floating point number is not the exact integer, the C
   standard doesn't require an inexact exception to be raised.  IEEE
   854 does require it so we do that.

   Note that for conversions to integer type the C standard requires
   round-to-zero to always be used.  */
APFloat::opStatus IEEEFloat::convertToSignExtendedInteger(
    MutableArrayRef<integerPart> parts, unsigned int width, bool isSigned,
    roundingMode rounding_mode, bool *isExact) const {
  lostFraction lost_fraction;
  const integerPart *src;
  unsigned int dstPartsCount, truncatedBits;

  *isExact = false;

  /* Handle the three special cases first.  */
  if (category == fcInfinity || category == fcNaN)
    return opInvalidOp;

  dstPartsCount = partCountForBits(width);
  assert(dstPartsCount <= parts.size() && "Integer too big");

  if (category == fcZero) {
    APInt::tcSet(parts.data(), 0, dstPartsCount);
    // Negative zero can't be represented as an int.
    *isExact = !sign;
    return opOK;
  }

  src = significandParts();

  /* Step 1: place our absolute value, with any fraction truncated, in
     the destination.  */
  if (exponent < 0) {
    /* Our absolute value is less than one; truncate everything.  */
    APInt::tcSet(parts.data(), 0, dstPartsCount);
    /* For exponent -1 the integer bit represents .5, look at that.
       For smaller exponents leftmost truncated bit is 0. */
    truncatedBits = semantics->precision -1U - exponent;
  } else {
    /* We want the most significant (exponent + 1) bits; the rest are
       truncated.  */
    unsigned int bits = exponent + 1U;

    /* Hopelessly large in magnitude?  */
    if (bits > width)
      return opInvalidOp;

    if (bits < semantics->precision) {
      /* We truncate (semantics->precision - bits) bits.  */
      truncatedBits = semantics->precision - bits;
      APInt::tcExtract(parts.data(), dstPartsCount, src, bits, truncatedBits);
    } else {
      /* We want at least as many bits as are available.  */
      APInt::tcExtract(parts.data(), dstPartsCount, src, semantics->precision,
                       0);
      APInt::tcShiftLeft(parts.data(), dstPartsCount,
                         bits - semantics->precision);
      truncatedBits = 0;
    }
  }

  /* Step 2: work out any lost fraction, and increment the absolute
     value if we would round away from zero.  */
  if (truncatedBits) {
    lost_fraction = lostFractionThroughTruncation(src, partCount(),
                                                  truncatedBits);
    if (lost_fraction != lfExactlyZero &&
        roundAwayFromZero(rounding_mode, lost_fraction, truncatedBits)) {
      if (APInt::tcIncrement(parts.data(), dstPartsCount))
        return opInvalidOp;     /* Overflow.  */
    }
  } else {
    lost_fraction = lfExactlyZero;
  }

  /* Step 3: check if we fit in the destination.  */
  unsigned int omsb = APInt::tcMSB(parts.data(), dstPartsCount) + 1;

  if (sign) {
    if (!isSigned) {
      /* Negative numbers cannot be represented as unsigned.  */
      if (omsb != 0)
        return opInvalidOp;
    } else {
      /* It takes omsb bits to represent the unsigned integer value.
         We lose a bit for the sign, but care is needed as the
         maximally negative integer is a special case.  */
      if (omsb == width &&
          APInt::tcLSB(parts.data(), dstPartsCount) + 1 != omsb)
        return opInvalidOp;

      /* This case can happen because of rounding.  */
      if (omsb > width)
        return opInvalidOp;
    }

    APInt::tcNegate (parts.data(), dstPartsCount);
  } else {
    if (omsb >= width + !isSigned)
      return opInvalidOp;
  }

  if (lost_fraction == lfExactlyZero) {
    *isExact = true;
    return opOK;
  }
  return opInexact;
}

/* Same as convertToSignExtendedInteger, except we provide
   deterministic values in case of an invalid operation exception,
   namely zero for NaNs and the minimal or maximal value respectively
   for underflow or overflow.
   The *isExact output tells whether the result is exact, in the sense
   that converting it back to the original floating point type produces
   the original value.  This is almost equivalent to result==opOK,
   except for negative zeroes.
*/
APFloat::opStatus
IEEEFloat::convertToInteger(MutableArrayRef<integerPart> parts,
                            unsigned int width, bool isSigned,
                            roundingMode rounding_mode, bool *isExact) const {
  opStatus fs;

  fs = convertToSignExtendedInteger(parts, width, isSigned, rounding_mode,
                                    isExact);

  if (fs == opInvalidOp) {
    unsigned int bits, dstPartsCount;

    dstPartsCount = partCountForBits(width);
    assert(dstPartsCount <= parts.size() && "Integer too big");

    if (category == fcNaN)
      bits = 0;
    else if (sign)
      bits = isSigned;
    else
      bits = width - isSigned;

    tcSetLeastSignificantBits(parts.data(), dstPartsCount, bits);
    if (sign && isSigned)
      APInt::tcShiftLeft(parts.data(), dstPartsCount, width - 1);
  }

  return fs;
}

/* Convert an unsigned integer SRC to a floating point number,
   rounding according to ROUNDING_MODE.  The sign of the floating
   point number is not modified.  */
APFloat::opStatus IEEEFloat::convertFromUnsignedParts(
    const integerPart *src, unsigned int srcCount, roundingMode rounding_mode) {
  unsigned int omsb, precision, dstCount;
  integerPart *dst;
  lostFraction lost_fraction;

  category = fcNormal;
  omsb = APInt::tcMSB(src, srcCount) + 1;
  dst = significandParts();
  dstCount = partCount();
  precision = semantics->precision;

  /* We want the most significant PRECISION bits of SRC.  There may not
     be that many; extract what we can.  */
  if (precision <= omsb) {
    exponent = omsb - 1;
    lost_fraction = lostFractionThroughTruncation(src, srcCount,
                                                  omsb - precision);
    APInt::tcExtract(dst, dstCount, src, precision, omsb - precision);
  } else {
    exponent = precision - 1;
    lost_fraction = lfExactlyZero;
    APInt::tcExtract(dst, dstCount, src, omsb, 0);
  }

  return normalize(rounding_mode, lost_fraction);
}

APFloat::opStatus IEEEFloat::convertFromAPInt(const APInt &Val, bool isSigned,
                                              roundingMode rounding_mode) {
  unsigned int partCount = Val.getNumWords();
  APInt api = Val;

  sign = false;
  if (isSigned && api.isNegative()) {
    sign = true;
    api = -api;
  }

  return convertFromUnsignedParts(api.getRawData(), partCount, rounding_mode);
}

Expected<APFloat::opStatus>
IEEEFloat::convertFromHexadecimalString(StringRef s,
                                        roundingMode rounding_mode) {
  lostFraction lost_fraction = lfExactlyZero;

  category = fcNormal;
  zeroSignificand();
  exponent = 0;

  integerPart *significand = significandParts();
  unsigned partsCount = partCount();
  unsigned bitPos = partsCount * integerPartWidth;
  bool computedTrailingFraction = false;

  // Skip leading zeroes and any (hexa)decimal point.
  StringRef::iterator begin = s.begin();
  StringRef::iterator end = s.end();
  StringRef::iterator dot;
  auto PtrOrErr = skipLeadingZeroesAndAnyDot(begin, end, &dot);
  if (!PtrOrErr)
    return PtrOrErr.takeError();
  StringRef::iterator p = *PtrOrErr;
  StringRef::iterator firstSignificantDigit = p;

  while (p != end) {
    integerPart hex_value;

    if (*p == '.') {
      if (dot != end)
        return createError("String contains multiple dots");
      dot = p++;
      continue;
    }

    hex_value = hexDigitValue(*p);
    if (hex_value == UINT_MAX)
      break;

    p++;

    // Store the number while we have space.
    if (bitPos) {
      bitPos -= 4;
      hex_value <<= bitPos % integerPartWidth;
      significand[bitPos / integerPartWidth] |= hex_value;
    } else if (!computedTrailingFraction) {
      auto FractOrErr = trailingHexadecimalFraction(p, end, hex_value);
      if (!FractOrErr)
        return FractOrErr.takeError();
      lost_fraction = *FractOrErr;
      computedTrailingFraction = true;
    }
  }

  /* Hex floats require an exponent but not a hexadecimal point.  */
  if (p == end)
    return createError("Hex strings require an exponent");
  if (*p != 'p' && *p != 'P')
    return createError("Invalid character in significand");
  if (p == begin)
    return createError("Significand has no digits");
  if (dot != end && p - begin == 1)
    return createError("Significand has no digits");

  /* Ignore the exponent if we are zero.  */
  if (p != firstSignificantDigit) {
    int expAdjustment;

    /* Implicit hexadecimal point?  */
    if (dot == end)
      dot = p;

    /* Calculate the exponent adjustment implicit in the number of
       significant digits.  */
    expAdjustment = static_cast<int>(dot - firstSignificantDigit);
    if (expAdjustment < 0)
      expAdjustment++;
    expAdjustment = expAdjustment * 4 - 1;

    /* Adjust for writing the significand starting at the most
       significant nibble.  */
    expAdjustment += semantics->precision;
    expAdjustment -= partsCount * integerPartWidth;

    /* Adjust for the given exponent.  */
    auto ExpOrErr = totalExponent(p + 1, end, expAdjustment);
    if (!ExpOrErr)
      return ExpOrErr.takeError();
    exponent = *ExpOrErr;
  }

  return normalize(rounding_mode, lost_fraction);
}

APFloat::opStatus
IEEEFloat::roundSignificandWithExponent(const integerPart *decSigParts,
                                        unsigned sigPartCount, int exp,
                                        roundingMode rounding_mode) {
  unsigned int parts, pow5PartCount;
  fltSemantics calcSemantics = { 32767, -32767, 0, 0 };
  integerPart pow5Parts[maxPowerOfFiveParts];
  bool isNearest;

  isNearest = (rounding_mode == rmNearestTiesToEven ||
               rounding_mode == rmNearestTiesToAway);

  parts = partCountForBits(semantics->precision + 11);

  /* Calculate pow(5, abs(exp)).  */
  pow5PartCount = powerOf5(pow5Parts, exp >= 0 ? exp: -exp);

  for (;; parts *= 2) {
    opStatus sigStatus, powStatus;
    unsigned int excessPrecision, truncatedBits;

    calcSemantics.precision = parts * integerPartWidth - 1;
    excessPrecision = calcSemantics.precision - semantics->precision;
    truncatedBits = excessPrecision;

    IEEEFloat decSig(calcSemantics, uninitialized);
    decSig.makeZero(sign);
    IEEEFloat pow5(calcSemantics);

    sigStatus = decSig.convertFromUnsignedParts(decSigParts, sigPartCount,
                                                rmNearestTiesToEven);
    powStatus = pow5.convertFromUnsignedParts(pow5Parts, pow5PartCount,
                                              rmNearestTiesToEven);
    /* Add exp, as 10^n = 5^n * 2^n.  */
    decSig.exponent += exp;

    lostFraction calcLostFraction;
    integerPart HUerr, HUdistance;
    unsigned int powHUerr;

    if (exp >= 0) {
      /* multiplySignificand leaves the precision-th bit set to 1.  */
      calcLostFraction = decSig.multiplySignificand(pow5);
      powHUerr = powStatus != opOK;
    } else {
      calcLostFraction = decSig.divideSignificand(pow5);
      /* Denormal numbers have less precision.  */
      if (decSig.exponent < semantics->minExponent) {
        excessPrecision += (semantics->minExponent - decSig.exponent);
        truncatedBits = excessPrecision;
        if (excessPrecision > calcSemantics.precision)
          excessPrecision = calcSemantics.precision;
      }
      /* Extra half-ulp lost in reciprocal of exponent.  */
      powHUerr = (powStatus == opOK && calcLostFraction == lfExactlyZero) ? 0:2;
    }

    /* Both multiplySignificand and divideSignificand return the
       result with the integer bit set.  */
    assert(APInt::tcExtractBit
           (decSig.significandParts(), calcSemantics.precision - 1) == 1);

    HUerr = HUerrBound(calcLostFraction != lfExactlyZero, sigStatus != opOK,
                       powHUerr);
    HUdistance = 2 * ulpsFromBoundary(decSig.significandParts(),
                                      excessPrecision, isNearest);

    /* Are we guaranteed to round correctly if we truncate?  */
    if (HUdistance >= HUerr) {
      APInt::tcExtract(significandParts(), partCount(), decSig.significandParts(),
                       calcSemantics.precision - excessPrecision,
                       excessPrecision);
      /* Take the exponent of decSig.  If we tcExtract-ed less bits
         above we must adjust our exponent to compensate for the
         implicit right shift.  */
      exponent = (decSig.exponent + semantics->precision
                  - (calcSemantics.precision - excessPrecision));
      calcLostFraction = lostFractionThroughTruncation(decSig.significandParts(),
                                                       decSig.partCount(),
                                                       truncatedBits);
      return normalize(rounding_mode, calcLostFraction);
    }
  }
}

Expected<APFloat::opStatus>
IEEEFloat::convertFromDecimalString(StringRef str, roundingMode rounding_mode) {
  decimalInfo D;
  opStatus fs;

  /* Scan the text.  */
  StringRef::iterator p = str.begin();
  if (Error Err = interpretDecimal(p, str.end(), &D))
    return std::move(Err);

  /* Handle the quick cases.  First the case of no significant digits,
     i.e. zero, and then exponents that are obviously too large or too
     small.  Writing L for log 10 / log 2, a number d.ddddd*10^exp
     definitely overflows if

           (exp - 1) * L >= maxExponent

     and definitely underflows to zero where

           (exp + 1) * L <= minExponent - precision

     With integer arithmetic the tightest bounds for L are

           93/28 < L < 196/59            [ numerator <= 256 ]
           42039/12655 < L < 28738/8651  [ numerator <= 65536 ]
  */

  // Test if we have a zero number allowing for strings with no null terminators
  // and zero decimals with non-zero exponents.
  //
  // We computed firstSigDigit by ignoring all zeros and dots. Thus if
  // D->firstSigDigit equals str.end(), every digit must be a zero and there can
  // be at most one dot. On the other hand, if we have a zero with a non-zero
  // exponent, then we know that D.firstSigDigit will be non-numeric.
  if (D.firstSigDigit == str.end() || decDigitValue(*D.firstSigDigit) >= 10U) {
    category = fcZero;
    fs = opOK;
    if (semantics->nanEncoding == fltNanEncoding::NegativeZero)
      sign = false;
    if (!semantics->hasZero)
      makeSmallestNormalized(false);

    /* Check whether the normalized exponent is high enough to overflow
       max during the log-rebasing in the max-exponent check below. */
  } else if (D.normalizedExponent - 1 > INT_MAX / 42039) {
    fs = handleOverflow(rounding_mode);

  /* If it wasn't, then it also wasn't high enough to overflow max
     during the log-rebasing in the min-exponent check.  Check that it
     won't overflow min in either check, then perform the min-exponent
     check. */
  } else if (D.normalizedExponent - 1 < INT_MIN / 42039 ||
             (D.normalizedExponent + 1) * 28738 <=
               8651 * (semantics->minExponent - (int) semantics->precision)) {
    /* Underflow to zero and round.  */
    category = fcNormal;
    zeroSignificand();
    fs = normalize(rounding_mode, lfLessThanHalf);

  /* We can finally safely perform the max-exponent check. */
  } else if ((D.normalizedExponent - 1) * 42039
             >= 12655 * semantics->maxExponent) {
    /* Overflow and round.  */
    fs = handleOverflow(rounding_mode);
  } else {
    integerPart *decSignificand;
    unsigned int partCount;

    /* A tight upper bound on number of bits required to hold an
       N-digit decimal integer is N * 196 / 59.  Allocate enough space
       to hold the full significand, and an extra part required by
       tcMultiplyPart.  */
    partCount = static_cast<unsigned int>(D.lastSigDigit - D.firstSigDigit) + 1;
    partCount = partCountForBits(1 + 196 * partCount / 59);
    decSignificand = new integerPart[partCount + 1];
    partCount = 0;

    /* Convert to binary efficiently - we do almost all multiplication
       in an integerPart.  When this would overflow do we do a single
       bignum multiplication, and then revert again to multiplication
       in an integerPart.  */
    do {
      integerPart decValue, val, multiplier;

      val = 0;
      multiplier = 1;

      do {
        if (*p == '.') {
          p++;
          if (p == str.end()) {
            break;
          }
        }
        decValue = decDigitValue(*p++);
        if (decValue >= 10U) {
          delete[] decSignificand;
          return createError("Invalid character in significand");
        }
        multiplier *= 10;
        val = val * 10 + decValue;
        /* The maximum number that can be multiplied by ten with any
           digit added without overflowing an integerPart.  */
      } while (p <= D.lastSigDigit && multiplier <= (~ (integerPart) 0 - 9) / 10);

      /* Multiply out the current part.  */
      APInt::tcMultiplyPart(decSignificand, decSignificand, multiplier, val,
                            partCount, partCount + 1, false);

      /* If we used another part (likely but not guaranteed), increase
         the count.  */
      if (decSignificand[partCount])
        partCount++;
    } while (p <= D.lastSigDigit);

    category = fcNormal;
    fs = roundSignificandWithExponent(decSignificand, partCount,
                                      D.exponent, rounding_mode);

    delete [] decSignificand;
  }

  return fs;
}

bool IEEEFloat::convertFromStringSpecials(StringRef str) {
  const size_t MIN_NAME_SIZE = 3;

  if (str.size() < MIN_NAME_SIZE)
    return false;

  if (str == "inf" || str == "INFINITY" || str == "+Inf") {
    makeInf(false);
    return true;
  }

  bool IsNegative = str.consume_front("-");
  if (IsNegative) {
    if (str.size() < MIN_NAME_SIZE)
      return false;

    if (str == "inf" || str == "INFINITY" || str == "Inf") {
      makeInf(true);
      return true;
    }
  }

  // If we have a 's' (or 'S') prefix, then this is a Signaling NaN.
  bool IsSignaling = str.consume_front_insensitive("s");
  if (IsSignaling) {
    if (str.size() < MIN_NAME_SIZE)
      return false;
  }

  if (str.consume_front("nan") || str.consume_front("NaN")) {
    // A NaN without payload.
    if (str.empty()) {
      makeNaN(IsSignaling, IsNegative);
      return true;
    }

    // Allow the payload to be inside parentheses.
    if (str.front() == '(') {
      // Parentheses should be balanced (and not empty).
      if (str.size() <= 2 || str.back() != ')')
        return false;

      str = str.slice(1, str.size() - 1);
    }

    // Determine the payload number's radix.
    unsigned Radix = 10;
    if (str[0] == '0') {
      if (str.size() > 1 && tolower(str[1]) == 'x') {
        str = str.drop_front(2);
        Radix = 16;
      } else {
        Radix = 8;
      }
    }

    // Parse the payload and make the NaN.
    APInt Payload;
    if (!str.getAsInteger(Radix, Payload)) {
      makeNaN(IsSignaling, IsNegative, &Payload);
      return true;
    }
  }

  return false;
}

Expected<APFloat::opStatus>
IEEEFloat::convertFromString(StringRef str, roundingMode rounding_mode) {
  if (str.empty())
    return createError("Invalid string length");

  // Handle special cases.
  if (convertFromStringSpecials(str))
    return opOK;

  /* Handle a leading minus sign.  */
  StringRef::iterator p = str.begin();
  size_t slen = str.size();
  sign = *p == '-' ? 1 : 0;
  if (sign && !semantics->hasSignedRepr)
    llvm_unreachable(
        "This floating point format does not support signed values");

  if (*p == '-' || *p == '+') {
    p++;
    slen--;
    if (!slen)
      return createError("String has no digits");
  }

  if (slen >= 2 && p[0] == '0' && (p[1] == 'x' || p[1] == 'X')) {
    if (slen == 2)
      return createError("Invalid string");
    return convertFromHexadecimalString(StringRef(p + 2, slen - 2),
                                        rounding_mode);
  }

  return convertFromDecimalString(StringRef(p, slen), rounding_mode);
}

/* Write out a hexadecimal representation of the floating point value
   to DST, which must be of sufficient size, in the C99 form
   [-]0xh.hhhhp[+-]d.  Return the number of characters written,
   excluding the terminating NUL.

   If UPPERCASE, the output is in upper case, otherwise in lower case.

   HEXDIGITS digits appear altogether, rounding the value if
   necessary.  If HEXDIGITS is 0, the minimal precision to display the
   number precisely is used instead.  If nothing would appear after
   the decimal point it is suppressed.

   The decimal exponent is always printed and has at least one digit.
   Zero values display an exponent of zero.  Infinities and NaNs
   appear as "infinity" or "nan" respectively.

   The above rules are as specified by C99.  There is ambiguity about
   what the leading hexadecimal digit should be.  This implementation
   uses whatever is necessary so that the exponent is displayed as
   stored.  This implies the exponent will fall within the IEEE format
   range, and the leading hexadecimal digit will be 0 (for denormals),
   1 (normal numbers) or 2 (normal numbers rounded-away-from-zero with
   any other digits zero).
*/
unsigned int IEEEFloat::convertToHexString(char *dst, unsigned int hexDigits,
                                           bool upperCase,
                                           roundingMode rounding_mode) const {
  char *p;

  p = dst;
  if (sign)
    *dst++ = '-';

  switch (category) {
  case fcInfinity:
    memcpy (dst, upperCase ? infinityU: infinityL, sizeof infinityU - 1);
    dst += sizeof infinityL - 1;
    break;

  case fcNaN:
    memcpy (dst, upperCase ? NaNU: NaNL, sizeof NaNU - 1);
    dst += sizeof NaNU - 1;
    break;

  case fcZero:
    *dst++ = '0';
    *dst++ = upperCase ? 'X': 'x';
    *dst++ = '0';
    if (hexDigits > 1) {
      *dst++ = '.';
      memset (dst, '0', hexDigits - 1);
      dst += hexDigits - 1;
    }
    *dst++ = upperCase ? 'P': 'p';
    *dst++ = '0';
    break;

  case fcNormal:
    dst = convertNormalToHexString (dst, hexDigits, upperCase, rounding_mode);
    break;
  }

  *dst = 0;

  return static_cast<unsigned int>(dst - p);
}

/* Does the hard work of outputting the correctly rounded hexadecimal
   form of a normal floating point number with the specified number of
   hexadecimal digits.  If HEXDIGITS is zero the minimum number of
   digits necessary to print the value precisely is output.  */
char *IEEEFloat::convertNormalToHexString(char *dst, unsigned int hexDigits,
                                          bool upperCase,
                                          roundingMode rounding_mode) const {
  unsigned int count, valueBits, shift, partsCount, outputDigits;
  const char *hexDigitChars;
  const integerPart *significand;
  char *p;
  bool roundUp;

  *dst++ = '0';
  *dst++ = upperCase ? 'X': 'x';

  roundUp = false;
  hexDigitChars = upperCase ? hexDigitsUpper: hexDigitsLower;

  significand = significandParts();
  partsCount = partCount();

  /* +3 because the first digit only uses the single integer bit, so
     we have 3 virtual zero most-significant-bits.  */
  valueBits = semantics->precision + 3;
  shift = integerPartWidth - valueBits % integerPartWidth;

  /* The natural number of digits required ignoring trailing
     insignificant zeroes.  */
  outputDigits = (valueBits - significandLSB () + 3) / 4;

  /* hexDigits of zero means use the required number for the
     precision.  Otherwise, see if we are truncating.  If we are,
     find out if we need to round away from zero.  */
  if (hexDigits) {
    if (hexDigits < outputDigits) {
      /* We are dropping non-zero bits, so need to check how to round.
         "bits" is the number of dropped bits.  */
      unsigned int bits;
      lostFraction fraction;

      bits = valueBits - hexDigits * 4;
      fraction = lostFractionThroughTruncation (significand, partsCount, bits);
      roundUp = roundAwayFromZero(rounding_mode, fraction, bits);
    }
    outputDigits = hexDigits;
  }

  /* Write the digits consecutively, and start writing in the location
     of the hexadecimal point.  We move the most significant digit
     left and add the hexadecimal point later.  */
  p = ++dst;

  count = (valueBits + integerPartWidth - 1) / integerPartWidth;

  while (outputDigits && count) {
    integerPart part;

    /* Put the most significant integerPartWidth bits in "part".  */
    if (--count == partsCount)
      part = 0;  /* An imaginary higher zero part.  */
    else
      part = significand[count] << shift;

    if (count && shift)
      part |= significand[count - 1] >> (integerPartWidth - shift);

    /* Convert as much of "part" to hexdigits as we can.  */
    unsigned int curDigits = integerPartWidth / 4;

    if (curDigits > outputDigits)
      curDigits = outputDigits;
    dst += partAsHex (dst, part, curDigits, hexDigitChars);
    outputDigits -= curDigits;
  }

  if (roundUp) {
    char *q = dst;

    /* Note that hexDigitChars has a trailing '0'.  */
    do {
      q--;
      *q = hexDigitChars[hexDigitValue (*q) + 1];
    } while (*q == '0');
    assert(q >= p);
  } else {
    /* Add trailing zeroes.  */
    memset (dst, '0', outputDigits);
    dst += outputDigits;
  }

  /* Move the most significant digit to before the point, and if there
     is something after the decimal point add it.  This must come
     after rounding above.  */
  p[-1] = p[0];
  if (dst -1 == p)
    dst--;
  else
    p[0] = '.';

  /* Finally output the exponent.  */
  *dst++ = upperCase ? 'P': 'p';

  return writeSignedDecimal (dst, exponent);
}

hash_code hash_value(const IEEEFloat &Arg) {
  if (!Arg.isFiniteNonZero())
    return hash_combine((uint8_t)Arg.category,
                        // NaN has no sign, fix it at zero.
                        Arg.isNaN() ? (uint8_t)0 : (uint8_t)Arg.sign,
                        Arg.semantics->precision);

  // Normal floats need their exponent and significand hashed.
  return hash_combine((uint8_t)Arg.category, (uint8_t)Arg.sign,
                      Arg.semantics->precision, Arg.exponent,
                      hash_combine_range(
                        Arg.significandParts(),
                        Arg.significandParts() + Arg.partCount()));
}

// Conversion from APFloat to/from host float/double.  It may eventually be
// possible to eliminate these and have everybody deal with APFloats, but that
// will take a while.  This approach will not easily extend to long double.
// Current implementation requires integerPartWidth==64, which is correct at
// the moment but could be made more general.

// Denormals have exponent minExponent in APFloat, but minExponent-1 in
// the actual IEEE respresentations.  We compensate for that here.

APInt IEEEFloat::convertF80LongDoubleAPFloatToAPInt() const {
  assert(semantics == (const llvm::fltSemantics*)&semX87DoubleExtended);
  assert(partCount()==2);

  uint64_t myexponent, mysignificand;

  if (isFiniteNonZero()) {
    myexponent = exponent+16383; //bias
    mysignificand = significandParts()[0];
    if (myexponent==1 && !(mysignificand & 0x8000000000000000ULL))
      myexponent = 0;   // denormal
  } else if (category==fcZero) {
    myexponent = 0;
    mysignificand = 0;
  } else if (category==fcInfinity) {
    myexponent = 0x7fff;
    mysignificand = 0x8000000000000000ULL;
  } else {
    assert(category == fcNaN && "Unknown category");
    myexponent = 0x7fff;
    mysignificand = significandParts()[0];
  }

  uint64_t words[2];
  words[0] = mysignificand;
  words[1] =  ((uint64_t)(sign & 1) << 15) |
              (myexponent & 0x7fffLL);
  return APInt(80, words);
}

APInt IEEEFloat::convertPPCDoubleDoubleLegacyAPFloatToAPInt() const {
  assert(semantics == (const llvm::fltSemantics *)&semPPCDoubleDoubleLegacy);
  assert(partCount()==2);

  uint64_t words[2];
  opStatus fs;
  bool losesInfo;

  // Convert number to double.  To avoid spurious underflows, we re-
  // normalize against the "double" minExponent first, and only *then*
  // truncate the mantissa.  The result of that second conversion
  // may be inexact, but should never underflow.
  // Declare fltSemantics before APFloat that uses it (and
  // saves pointer to it) to ensure correct destruction order.
  fltSemantics extendedSemantics = *semantics;
  extendedSemantics.minExponent = semIEEEdouble.minExponent;
  IEEEFloat extended(*this);
  fs = extended.convert(extendedSemantics, rmNearestTiesToEven, &losesInfo);
  assert(fs == opOK && !losesInfo);
  (void)fs;

  IEEEFloat u(extended);
  fs = u.convert(semIEEEdouble, rmNearestTiesToEven, &losesInfo);
  assert(fs == opOK || fs == opInexact);
  (void)fs;
  words[0] = *u.convertDoubleAPFloatToAPInt().getRawData();

  // If conversion was exact or resulted in a special case, we're done;
  // just set the second double to zero.  Otherwise, re-convert back to
  // the extended format and compute the difference.  This now should
  // convert exactly to double.
  if (u.isFiniteNonZero() && losesInfo) {
    fs = u.convert(extendedSemantics, rmNearestTiesToEven, &losesInfo);
    assert(fs == opOK && !losesInfo);
    (void)fs;

    IEEEFloat v(extended);
    v.subtract(u, rmNearestTiesToEven);
    fs = v.convert(semIEEEdouble, rmNearestTiesToEven, &losesInfo);
    assert(fs == opOK && !losesInfo);
    (void)fs;
    words[1] = *v.convertDoubleAPFloatToAPInt().getRawData();
  } else {
    words[1] = 0;
  }

  return APInt(128, words);
}

template <const fltSemantics &S>
APInt IEEEFloat::convertIEEEFloatToAPInt() const {
  assert(semantics == &S);
  const int bias =
      (semantics == &semFloat8E8M0FNU) ? -S.minExponent : -(S.minExponent - 1);
  constexpr unsigned int trailing_significand_bits = S.precision - 1;
  constexpr int integer_bit_part = trailing_significand_bits / integerPartWidth;
  constexpr integerPart integer_bit =
      integerPart{1} << (trailing_significand_bits % integerPartWidth);
  constexpr uint64_t significand_mask = integer_bit - 1;
  constexpr unsigned int exponent_bits =
      trailing_significand_bits ? (S.sizeInBits - 1 - trailing_significand_bits)
                                : S.sizeInBits;
  static_assert(exponent_bits < 64);
  constexpr uint64_t exponent_mask = (uint64_t{1} << exponent_bits) - 1;

  uint64_t myexponent;
  std::array<integerPart, partCountForBits(trailing_significand_bits)>
      mysignificand;

  if (isFiniteNonZero()) {
    myexponent = exponent + bias;
    std::copy_n(significandParts(), mysignificand.size(),
                mysignificand.begin());
    if (myexponent == 1 &&
        !(significandParts()[integer_bit_part] & integer_bit))
      myexponent = 0; // denormal
  } else if (category == fcZero) {
    if (!S.hasZero)
      llvm_unreachable("semantics does not support zero!");
    myexponent = ::exponentZero(S) + bias;
    mysignificand.fill(0);
  } else if (category == fcInfinity) {
    if (S.nonFiniteBehavior == fltNonfiniteBehavior::NanOnly ||
        S.nonFiniteBehavior == fltNonfiniteBehavior::FiniteOnly)
      llvm_unreachable("semantics don't support inf!");
    myexponent = ::exponentInf(S) + bias;
    mysignificand.fill(0);
  } else {
    assert(category == fcNaN && "Unknown category!");
    if (S.nonFiniteBehavior == fltNonfiniteBehavior::FiniteOnly)
      llvm_unreachable("semantics don't support NaN!");
    myexponent = ::exponentNaN(S) + bias;
    std::copy_n(significandParts(), mysignificand.size(),
                mysignificand.begin());
  }
  std::array<uint64_t, (S.sizeInBits + 63) / 64> words;
  auto words_iter =
      std::copy_n(mysignificand.begin(), mysignificand.size(), words.begin());
  if constexpr (significand_mask != 0 || trailing_significand_bits == 0) {
    // Clear the integer bit.
    words[mysignificand.size() - 1] &= significand_mask;
  }
  std::fill(words_iter, words.end(), uint64_t{0});
  constexpr size_t last_word = words.size() - 1;
  uint64_t shifted_sign = static_cast<uint64_t>(sign & 1)
                          << ((S.sizeInBits - 1) % 64);
  words[last_word] |= shifted_sign;
  uint64_t shifted_exponent = (myexponent & exponent_mask)
                              << (trailing_significand_bits % 64);
  words[last_word] |= shifted_exponent;
  if constexpr (last_word == 0) {
    return APInt(S.sizeInBits, words[0]);
  }
  return APInt(S.sizeInBits, words);
}

APInt IEEEFloat::convertQuadrupleAPFloatToAPInt() const {
  assert(partCount() == 2);
  return convertIEEEFloatToAPInt<semIEEEquad>();
}

APInt IEEEFloat::convertDoubleAPFloatToAPInt() const {
  assert(partCount()==1);
  return convertIEEEFloatToAPInt<semIEEEdouble>();
}

APInt IEEEFloat::convertFloatAPFloatToAPInt() const {
  assert(partCount()==1);
  return convertIEEEFloatToAPInt<semIEEEsingle>();
}

APInt IEEEFloat::convertBFloatAPFloatToAPInt() const {
  assert(partCount() == 1);
  return convertIEEEFloatToAPInt<semBFloat>();
}

APInt IEEEFloat::convertHalfAPFloatToAPInt() const {
  assert(partCount()==1);
  return convertIEEEFloatToAPInt<semIEEEhalf>();
}

APInt IEEEFloat::convertFloat8E5M2APFloatToAPInt() const {
  assert(partCount() == 1);
  return convertIEEEFloatToAPInt<semFloat8E5M2>();
}

APInt IEEEFloat::convertFloat8E5M2FNUZAPFloatToAPInt() const {
  assert(partCount() == 1);
  return convertIEEEFloatToAPInt<semFloat8E5M2FNUZ>();
}

APInt IEEEFloat::convertFloat8E4M3APFloatToAPInt() const {
  assert(partCount() == 1);
  return convertIEEEFloatToAPInt<semFloat8E4M3>();
}

APInt IEEEFloat::convertFloat8E4M3FNAPFloatToAPInt() const {
  assert(partCount() == 1);
  return convertIEEEFloatToAPInt<semFloat8E4M3FN>();
}

APInt IEEEFloat::convertFloat8E4M3FNUZAPFloatToAPInt() const {
  assert(partCount() == 1);
  return convertIEEEFloatToAPInt<semFloat8E4M3FNUZ>();
}

APInt IEEEFloat::convertFloat8E4M3B11FNUZAPFloatToAPInt() const {
  assert(partCount() == 1);
  return convertIEEEFloatToAPInt<semFloat8E4M3B11FNUZ>();
}

APInt IEEEFloat::convertFloat8E3M4APFloatToAPInt() const {
  assert(partCount() == 1);
  return convertIEEEFloatToAPInt<semFloat8E3M4>();
}

APInt IEEEFloat::convertFloatTF32APFloatToAPInt() const {
  assert(partCount() == 1);
  return convertIEEEFloatToAPInt<semFloatTF32>();
}

APInt IEEEFloat::convertFloat8E8M0FNUAPFloatToAPInt() const {
  assert(partCount() == 1);
  return convertIEEEFloatToAPInt<semFloat8E8M0FNU>();
}

APInt IEEEFloat::convertFloat6E3M2FNAPFloatToAPInt() const {
  assert(partCount() == 1);
  return convertIEEEFloatToAPInt<semFloat6E3M2FN>();
}

APInt IEEEFloat::convertFloat6E2M3FNAPFloatToAPInt() const {
  assert(partCount() == 1);
  return convertIEEEFloatToAPInt<semFloat6E2M3FN>();
}

APInt IEEEFloat::convertFloat4E2M1FNAPFloatToAPInt() const {
  assert(partCount() == 1);
  return convertIEEEFloatToAPInt<semFloat4E2M1FN>();
}

// This function creates an APInt that is just a bit map of the floating
// point constant as it would appear in memory.  It is not a conversion,
// and treating the result as a normal integer is unlikely to be useful.

APInt IEEEFloat::bitcastToAPInt() const {
  if (semantics == (const llvm::fltSemantics*)&semIEEEhalf)
    return convertHalfAPFloatToAPInt();

  if (semantics == (const llvm::fltSemantics *)&semBFloat)
    return convertBFloatAPFloatToAPInt();

  if (semantics == (const llvm::fltSemantics*)&semIEEEsingle)
    return convertFloatAPFloatToAPInt();

  if (semantics == (const llvm::fltSemantics*)&semIEEEdouble)
    return convertDoubleAPFloatToAPInt();

  if (semantics == (const llvm::fltSemantics*)&semIEEEquad)
    return convertQuadrupleAPFloatToAPInt();

  if (semantics == (const llvm::fltSemantics *)&semPPCDoubleDoubleLegacy)
    return convertPPCDoubleDoubleLegacyAPFloatToAPInt();

  if (semantics == (const llvm::fltSemantics *)&semFloat8E5M2)
    return convertFloat8E5M2APFloatToAPInt();

  if (semantics == (const llvm::fltSemantics *)&semFloat8E5M2FNUZ)
    return convertFloat8E5M2FNUZAPFloatToAPInt();

  if (semantics == (const llvm::fltSemantics *)&semFloat8E4M3)
    return convertFloat8E4M3APFloatToAPInt();

  if (semantics == (const llvm::fltSemantics *)&semFloat8E4M3FN)
    return convertFloat8E4M3FNAPFloatToAPInt();

  if (semantics == (const llvm::fltSemantics *)&semFloat8E4M3FNUZ)
    return convertFloat8E4M3FNUZAPFloatToAPInt();

  if (semantics == (const llvm::fltSemantics *)&semFloat8E4M3B11FNUZ)
    return convertFloat8E4M3B11FNUZAPFloatToAPInt();

  if (semantics == (const llvm::fltSemantics *)&semFloat8E3M4)
    return convertFloat8E3M4APFloatToAPInt();

  if (semantics == (const llvm::fltSemantics *)&semFloatTF32)
    return convertFloatTF32APFloatToAPInt();

  if (semantics == (const llvm::fltSemantics *)&semFloat8E8M0FNU)
    return convertFloat8E8M0FNUAPFloatToAPInt();

  if (semantics == (const llvm::fltSemantics *)&semFloat6E3M2FN)
    return convertFloat6E3M2FNAPFloatToAPInt();

  if (semantics == (const llvm::fltSemantics *)&semFloat6E2M3FN)
    return convertFloat6E2M3FNAPFloatToAPInt();

  if (semantics == (const llvm::fltSemantics *)&semFloat4E2M1FN)
    return convertFloat4E2M1FNAPFloatToAPInt();

  assert(semantics == (const llvm::fltSemantics*)&semX87DoubleExtended &&
         "unknown format!");
  return convertF80LongDoubleAPFloatToAPInt();
}

float IEEEFloat::convertToFloat() const {
  assert(semantics == (const llvm::fltSemantics*)&semIEEEsingle &&
         "Float semantics are not IEEEsingle");
  APInt api = bitcastToAPInt();
  return api.bitsToFloat();
}

double IEEEFloat::convertToDouble() const {
  assert(semantics == (const llvm::fltSemantics*)&semIEEEdouble &&
         "Float semantics are not IEEEdouble");
  APInt api = bitcastToAPInt();
  return api.bitsToDouble();
}

#ifdef HAS_IEE754_FLOAT128
float128 IEEEFloat::convertToQuad() const {
  assert(semantics == (const llvm::fltSemantics *)&semIEEEquad &&
         "Float semantics are not IEEEquads");
  APInt api = bitcastToAPInt();
  return api.bitsToQuad();
}
#endif

/// Integer bit is explicit in this format.  Intel hardware (387 and later)
/// does not support these bit patterns:
///  exponent = all 1's, integer bit 0, significand 0 ("pseudoinfinity")
///  exponent = all 1's, integer bit 0, significand nonzero ("pseudoNaN")
///  exponent!=0 nor all 1's, integer bit 0 ("unnormal")
///  exponent = 0, integer bit 1 ("pseudodenormal")
/// At the moment, the first three are treated as NaNs, the last one as Normal.
void IEEEFloat::initFromF80LongDoubleAPInt(const APInt &api) {
  uint64_t i1 = api.getRawData()[0];
  uint64_t i2 = api.getRawData()[1];
  uint64_t myexponent = (i2 & 0x7fff);
  uint64_t mysignificand = i1;
  uint8_t myintegerbit = mysignificand >> 63;

  initialize(&semX87DoubleExtended);
  assert(partCount()==2);

  sign = static_cast<unsigned int>(i2>>15);
  if (myexponent == 0 && mysignificand == 0) {
    makeZero(sign);
  } else if (myexponent==0x7fff && mysignificand==0x8000000000000000ULL) {
    makeInf(sign);
  } else if ((myexponent == 0x7fff && mysignificand != 0x8000000000000000ULL) ||
             (myexponent != 0x7fff && myexponent != 0 && myintegerbit == 0)) {
    category = fcNaN;
    exponent = exponentNaN();
    significandParts()[0] = mysignificand;
    significandParts()[1] = 0;
  } else {
    category = fcNormal;
    exponent = myexponent - 16383;
    significandParts()[0] = mysignificand;
    significandParts()[1] = 0;
    if (myexponent==0)          // denormal
      exponent = -16382;
  }
}

void IEEEFloat::initFromPPCDoubleDoubleLegacyAPInt(const APInt &api) {
  uint64_t i1 = api.getRawData()[0];
  uint64_t i2 = api.getRawData()[1];
  opStatus fs;
  bool losesInfo;

  // Get the first double and convert to our format.
  initFromDoubleAPInt(APInt(64, i1));
  fs = convert(semPPCDoubleDoubleLegacy, rmNearestTiesToEven, &losesInfo);
  assert(fs == opOK && !losesInfo);
  (void)fs;

  // Unless we have a special case, add in second double.
  if (isFiniteNonZero()) {
    IEEEFloat v(semIEEEdouble, APInt(64, i2));
    fs = v.convert(semPPCDoubleDoubleLegacy, rmNearestTiesToEven, &losesInfo);
    assert(fs == opOK && !losesInfo);
    (void)fs;

    add(v, rmNearestTiesToEven);
  }
}

// The E8M0 format has the following characteristics:
// It is an 8-bit unsigned format with only exponents (no actual significand).
// No encodings for {zero, infinities or denorms}.
// NaN is represented by all 1's.
// Bias is 127.
void IEEEFloat::initFromFloat8E8M0FNUAPInt(const APInt &api) {
  const uint64_t exponent_mask = 0xff;
  uint64_t val = api.getRawData()[0];
  uint64_t myexponent = (val & exponent_mask);

  initialize(&semFloat8E8M0FNU);
  assert(partCount() == 1);

  // This format has unsigned representation only
  sign = 0;

  // Set the significand
  // This format does not have any significand but the 'Pth' precision bit is
  // always set to 1 for consistency in APFloat's internal representation.
  uint64_t mysignificand = 1;
  significandParts()[0] = mysignificand;

  // This format can either have a NaN or fcNormal
  // All 1's i.e. 255 is a NaN
  if (val == exponent_mask) {
    category = fcNaN;
    exponent = exponentNaN();
    return;
  }
  // Handle fcNormal...
  category = fcNormal;
  exponent = myexponent - 127; // 127 is bias
}
template <const fltSemantics &S>
void IEEEFloat::initFromIEEEAPInt(const APInt &api) {
  assert(api.getBitWidth() == S.sizeInBits);
  constexpr integerPart integer_bit = integerPart{1}
                                      << ((S.precision - 1) % integerPartWidth);
  constexpr uint64_t significand_mask = integer_bit - 1;
  constexpr unsigned int trailing_significand_bits = S.precision - 1;
  constexpr unsigned int stored_significand_parts =
      partCountForBits(trailing_significand_bits);
  constexpr unsigned int exponent_bits =
      S.sizeInBits - 1 - trailing_significand_bits;
  static_assert(exponent_bits < 64);
  constexpr uint64_t exponent_mask = (uint64_t{1} << exponent_bits) - 1;
  constexpr int bias = -(S.minExponent - 1);

  // Copy the bits of the significand. We need to clear out the exponent and
  // sign bit in the last word.
  std::array<integerPart, stored_significand_parts> mysignificand;
  std::copy_n(api.getRawData(), mysignificand.size(), mysignificand.begin());
  if constexpr (significand_mask != 0) {
    mysignificand[mysignificand.size() - 1] &= significand_mask;
  }

  // We assume the last word holds the sign bit, the exponent, and potentially
  // some of the trailing significand field.
  uint64_t last_word = api.getRawData()[api.getNumWords() - 1];
  uint64_t myexponent =
      (last_word >> (trailing_significand_bits % 64)) & exponent_mask;

  initialize(&S);
  assert(partCount() == mysignificand.size());

  sign = static_cast<unsigned int>(last_word >> ((S.sizeInBits - 1) % 64));

  bool all_zero_significand =
      llvm::all_of(mysignificand, [](integerPart bits) { return bits == 0; });

  bool is_zero = myexponent == 0 && all_zero_significand;

  if constexpr (S.nonFiniteBehavior == fltNonfiniteBehavior::IEEE754) {
    if (myexponent - bias == ::exponentInf(S) && all_zero_significand) {
      makeInf(sign);
      return;
    }
  }

  bool is_nan = false;

  if constexpr (S.nanEncoding == fltNanEncoding::IEEE) {
    is_nan = myexponent - bias == ::exponentNaN(S) && !all_zero_significand;
  } else if constexpr (S.nanEncoding == fltNanEncoding::AllOnes) {
    bool all_ones_significand =
        std::all_of(mysignificand.begin(), mysignificand.end() - 1,
                    [](integerPart bits) { return bits == ~integerPart{0}; }) &&
        (!significand_mask ||
         mysignificand[mysignificand.size() - 1] == significand_mask);
    is_nan = myexponent - bias == ::exponentNaN(S) && all_ones_significand;
  } else if constexpr (S.nanEncoding == fltNanEncoding::NegativeZero) {
    is_nan = is_zero && sign;
  }

  if (is_nan) {
    category = fcNaN;
    exponent = ::exponentNaN(S);
    std::copy_n(mysignificand.begin(), mysignificand.size(),
                significandParts());
    return;
  }

  if (is_zero) {
    makeZero(sign);
    return;
  }

  category = fcNormal;
  exponent = myexponent - bias;
  std::copy_n(mysignificand.begin(), mysignificand.size(), significandParts());
  if (myexponent == 0) // denormal
    exponent = S.minExponent;
  else
    significandParts()[mysignificand.size()-1] |= integer_bit; // integer bit
}

void IEEEFloat::initFromQuadrupleAPInt(const APInt &api) {
  initFromIEEEAPInt<semIEEEquad>(api);
}

void IEEEFloat::initFromDoubleAPInt(const APInt &api) {
  initFromIEEEAPInt<semIEEEdouble>(api);
}

void IEEEFloat::initFromFloatAPInt(const APInt &api) {
  initFromIEEEAPInt<semIEEEsingle>(api);
}

void IEEEFloat::initFromBFloatAPInt(const APInt &api) {
  initFromIEEEAPInt<semBFloat>(api);
}

void IEEEFloat::initFromHalfAPInt(const APInt &api) {
  initFromIEEEAPInt<semIEEEhalf>(api);
}

void IEEEFloat::initFromFloat8E5M2APInt(const APInt &api) {
  initFromIEEEAPInt<semFloat8E5M2>(api);
}

void IEEEFloat::initFromFloat8E5M2FNUZAPInt(const APInt &api) {
  initFromIEEEAPInt<semFloat8E5M2FNUZ>(api);
}

void IEEEFloat::initFromFloat8E4M3APInt(const APInt &api) {
  initFromIEEEAPInt<semFloat8E4M3>(api);
}

void IEEEFloat::initFromFloat8E4M3FNAPInt(const APInt &api) {
  initFromIEEEAPInt<semFloat8E4M3FN>(api);
}

void IEEEFloat::initFromFloat8E4M3FNUZAPInt(const APInt &api) {
  initFromIEEEAPInt<semFloat8E4M3FNUZ>(api);
}

void IEEEFloat::initFromFloat8E4M3B11FNUZAPInt(const APInt &api) {
  initFromIEEEAPInt<semFloat8E4M3B11FNUZ>(api);
}

void IEEEFloat::initFromFloat8E3M4APInt(const APInt &api) {
  initFromIEEEAPInt<semFloat8E3M4>(api);
}

void IEEEFloat::initFromFloatTF32APInt(const APInt &api) {
  initFromIEEEAPInt<semFloatTF32>(api);
}

void IEEEFloat::initFromFloat6E3M2FNAPInt(const APInt &api) {
  initFromIEEEAPInt<semFloat6E3M2FN>(api);
}

void IEEEFloat::initFromFloat6E2M3FNAPInt(const APInt &api) {
  initFromIEEEAPInt<semFloat6E2M3FN>(api);
}

void IEEEFloat::initFromFloat4E2M1FNAPInt(const APInt &api) {
  initFromIEEEAPInt<semFloat4E2M1FN>(api);
}

/// Treat api as containing the bits of a floating point number.
void IEEEFloat::initFromAPInt(const fltSemantics *Sem, const APInt &api) {
  assert(api.getBitWidth() == Sem->sizeInBits);
  if (Sem == &semIEEEhalf)
    return initFromHalfAPInt(api);
  if (Sem == &semBFloat)
    return initFromBFloatAPInt(api);
  if (Sem == &semIEEEsingle)
    return initFromFloatAPInt(api);
  if (Sem == &semIEEEdouble)
    return initFromDoubleAPInt(api);
  if (Sem == &semX87DoubleExtended)
    return initFromF80LongDoubleAPInt(api);
  if (Sem == &semIEEEquad)
    return initFromQuadrupleAPInt(api);
  if (Sem == &semPPCDoubleDoubleLegacy)
    return initFromPPCDoubleDoubleLegacyAPInt(api);
  if (Sem == &semFloat8E5M2)
    return initFromFloat8E5M2APInt(api);
  if (Sem == &semFloat8E5M2FNUZ)
    return initFromFloat8E5M2FNUZAPInt(api);
  if (Sem == &semFloat8E4M3)
    return initFromFloat8E4M3APInt(api);
  if (Sem == &semFloat8E4M3FN)
    return initFromFloat8E4M3FNAPInt(api);
  if (Sem == &semFloat8E4M3FNUZ)
    return initFromFloat8E4M3FNUZAPInt(api);
  if (Sem == &semFloat8E4M3B11FNUZ)
    return initFromFloat8E4M3B11FNUZAPInt(api);
  if (Sem == &semFloat8E3M4)
    return initFromFloat8E3M4APInt(api);
  if (Sem == &semFloatTF32)
    return initFromFloatTF32APInt(api);
  if (Sem == &semFloat8E8M0FNU)
    return initFromFloat8E8M0FNUAPInt(api);
  if (Sem == &semFloat6E3M2FN)
    return initFromFloat6E3M2FNAPInt(api);
  if (Sem == &semFloat6E2M3FN)
    return initFromFloat6E2M3FNAPInt(api);
  if (Sem == &semFloat4E2M1FN)
    return initFromFloat4E2M1FNAPInt(api);

  llvm_unreachable("unsupported semantics");
}

/// Make this number the largest magnitude normal number in the given
/// semantics.
void IEEEFloat::makeLargest(bool Negative) {
  if (Negative && !semantics->hasSignedRepr)
    llvm_unreachable(
        "This floating point format does not support signed values");
  // We want (in interchange format):
  //   sign = {Negative}
  //   exponent = 1..10
  //   significand = 1..1
  category = fcNormal;
  sign = Negative;
  exponent = semantics->maxExponent;

  // Use memset to set all but the highest integerPart to all ones.
  integerPart *significand = significandParts();
  unsigned PartCount = partCount();
  memset(significand, 0xFF, sizeof(integerPart)*(PartCount - 1));

  // Set the high integerPart especially setting all unused top bits for
  // internal consistency.
  const unsigned NumUnusedHighBits =
    PartCount*integerPartWidth - semantics->precision;
  significand[PartCount - 1] = (NumUnusedHighBits < integerPartWidth)
                                   ? (~integerPart(0) >> NumUnusedHighBits)
                                   : 0;
  if (semantics->nonFiniteBehavior == fltNonfiniteBehavior::NanOnly &&
      semantics->nanEncoding == fltNanEncoding::AllOnes &&
      (semantics->precision > 1))
    significand[0] &= ~integerPart(1);
}

/// Make this number the smallest magnitude denormal number in the given
/// semantics.
void IEEEFloat::makeSmallest(bool Negative) {
  if (Negative && !semantics->hasSignedRepr)
    llvm_unreachable(
        "This floating point format does not support signed values");
  // We want (in interchange format):
  //   sign = {Negative}
  //   exponent = 0..0
  //   significand = 0..01
  category = fcNormal;
  sign = Negative;
  exponent = semantics->minExponent;
  APInt::tcSet(significandParts(), 1, partCount());
}

void IEEEFloat::makeSmallestNormalized(bool Negative) {
  if (Negative && !semantics->hasSignedRepr)
    llvm_unreachable(
        "This floating point format does not support signed values");
  // We want (in interchange format):
  //   sign = {Negative}
  //   exponent = 0..0
  //   significand = 10..0

  category = fcNormal;
  zeroSignificand();
  sign = Negative;
  exponent = semantics->minExponent;
  APInt::tcSetBit(significandParts(), semantics->precision - 1);
}

IEEEFloat::IEEEFloat(const fltSemantics &Sem, const APInt &API) {
  initFromAPInt(&Sem, API);
}

IEEEFloat::IEEEFloat(float f) {
  initFromAPInt(&semIEEEsingle, APInt::floatToBits(f));
}

IEEEFloat::IEEEFloat(double d) {
  initFromAPInt(&semIEEEdouble, APInt::doubleToBits(d));
}

namespace {
  void append(SmallVectorImpl<char> &Buffer, StringRef Str) {
    Buffer.append(Str.begin(), Str.end());
  }

  /// Removes data from the given significand until it is no more
  /// precise than is required for the desired precision.
  void AdjustToPrecision(APInt &significand,
                         int &exp, unsigned FormatPrecision) {
    unsigned bits = significand.getActiveBits();

    // 196/59 is a very slight overestimate of lg_2(10).
    unsigned bitsRequired = (FormatPrecision * 196 + 58) / 59;

    if (bits <= bitsRequired) return;

    unsigned tensRemovable = (bits - bitsRequired) * 59 / 196;
    if (!tensRemovable) return;

    exp += tensRemovable;

    APInt divisor(significand.getBitWidth(), 1);
    APInt powten(significand.getBitWidth(), 10);
    while (true) {
      if (tensRemovable & 1)
        divisor *= powten;
      tensRemovable >>= 1;
      if (!tensRemovable) break;
      powten *= powten;
    }

    significand = significand.udiv(divisor);

    // Truncate the significand down to its active bit count.
    significand = significand.trunc(significand.getActiveBits());
  }


  void AdjustToPrecision(SmallVectorImpl<char> &buffer,
                         int &exp, unsigned FormatPrecision) {
    unsigned N = buffer.size();
    if (N <= FormatPrecision) return;

    // The most significant figures are the last ones in the buffer.
    unsigned FirstSignificant = N - FormatPrecision;

    // Round.
    // FIXME: this probably shouldn't use 'round half up'.

    // Rounding down is just a truncation, except we also want to drop
    // trailing zeros from the new result.
    if (buffer[FirstSignificant - 1] < '5') {
      while (FirstSignificant < N && buffer[FirstSignificant] == '0')
        FirstSignificant++;

      exp += FirstSignificant;
      buffer.erase(&buffer[0], &buffer[FirstSignificant]);
      return;
    }

    // Rounding up requires a decimal add-with-carry.  If we continue
    // the carry, the newly-introduced zeros will just be truncated.
    for (unsigned I = FirstSignificant; I != N; ++I) {
      if (buffer[I] == '9') {
        FirstSignificant++;
      } else {
        buffer[I]++;
        break;
      }
    }

    // If we carried through, we have exactly one digit of precision.
    if (FirstSignificant == N) {
      exp += FirstSignificant;
      buffer.clear();
      buffer.push_back('1');
      return;
    }

    exp += FirstSignificant;
    buffer.erase(&buffer[0], &buffer[FirstSignificant]);
  }

  void toStringImpl(SmallVectorImpl<char> &Str, const bool isNeg, int exp,
                    APInt significand, unsigned FormatPrecision,
                    unsigned FormatMaxPadding, bool TruncateZero) {
    const int semanticsPrecision = significand.getBitWidth();

    if (isNeg)
      Str.push_back('-');

    // Set FormatPrecision if zero.  We want to do this before we
    // truncate trailing zeros, as those are part of the precision.
    if (!FormatPrecision) {
      // We use enough digits so the number can be round-tripped back to an
      // APFloat. The formula comes from "How to Print Floating-Point Numbers
      // Accurately" by Steele and White.
      // FIXME: Using a formula based purely on the precision is conservative;
      // we can print fewer digits depending on the actual value being printed.

      // FormatPrecision = 2 + floor(significandBits / lg_2(10))
      FormatPrecision = 2 + semanticsPrecision * 59 / 196;
    }

    // Ignore trailing binary zeros.
    int trailingZeros = significand.countr_zero();
    exp += trailingZeros;
    significand.lshrInPlace(trailingZeros);

    // Change the exponent from 2^e to 10^e.
    if (exp == 0) {
      // Nothing to do.
    } else if (exp > 0) {
      // Just shift left.
      significand = significand.zext(semanticsPrecision + exp);
      significand <<= exp;
      exp = 0;
    } else { /* exp < 0 */
      int texp = -exp;

      // We transform this using the identity:
      //   (N)(2^-e) == (N)(5^e)(10^-e)
      // This means we have to multiply N (the significand) by 5^e.
      // To avoid overflow, we have to operate on numbers large
      // enough to store N * 5^e:
      //   log2(N * 5^e) == log2(N) + e * log2(5)
      //                 <= semantics->precision + e * 137 / 59
      //   (log_2(5) ~ 2.321928 < 2.322034 ~ 137/59)

      unsigned precision = semanticsPrecision + (137 * texp + 136) / 59;

      // Multiply significand by 5^e.
      //   N * 5^0101 == N * 5^(1*1) * 5^(0*2) * 5^(1*4) * 5^(0*8)
      significand = significand.zext(precision);
      APInt five_to_the_i(precision, 5);
      while (true) {
        if (texp & 1)
          significand *= five_to_the_i;

        texp >>= 1;
        if (!texp)
          break;
        five_to_the_i *= five_to_the_i;
      }
    }

    AdjustToPrecision(significand, exp, FormatPrecision);

    SmallVector<char, 256> buffer;

    // Fill the buffer.
    unsigned precision = significand.getBitWidth();
    if (precision < 4) {
      // We need enough precision to store the value 10.
      precision = 4;
      significand = significand.zext(precision);
    }
    APInt ten(precision, 10);
    APInt digit(precision, 0);

    bool inTrail = true;
    while (significand != 0) {
      // digit <- significand % 10
      // significand <- significand / 10
      APInt::udivrem(significand, ten, significand, digit);

      unsigned d = digit.getZExtValue();

      // Drop trailing zeros.
      if (inTrail && !d)
        exp++;
      else {
        buffer.push_back((char) ('0' + d));
        inTrail = false;
      }
    }

    assert(!buffer.empty() && "no characters in buffer!");

    // Drop down to FormatPrecision.
    // TODO: don't do more precise calculations above than are required.
    AdjustToPrecision(buffer, exp, FormatPrecision);

    unsigned NDigits = buffer.size();

    // Check whether we should use scientific notation.
    bool FormatScientific;
    if (!FormatMaxPadding)
      FormatScientific = true;
    else {
      if (exp >= 0) {
        // 765e3 --> 765000
        //              ^^^
        // But we shouldn't make the number look more precise than it is.
        FormatScientific = ((unsigned) exp > FormatMaxPadding ||
                            NDigits + (unsigned) exp > FormatPrecision);
      } else {
        // Power of the most significant digit.
        int MSD = exp + (int) (NDigits - 1);
        if (MSD >= 0) {
          // 765e-2 == 7.65
          FormatScientific = false;
        } else {
          // 765e-5 == 0.00765
          //           ^ ^^
          FormatScientific = ((unsigned) -MSD) > FormatMaxPadding;
        }
      }
    }

    // Scientific formatting is pretty straightforward.
    if (FormatScientific) {
      exp += (NDigits - 1);

      Str.push_back(buffer[NDigits-1]);
      Str.push_back('.');
      if (NDigits == 1 && TruncateZero)
        Str.push_back('0');
      else
        for (unsigned I = 1; I != NDigits; ++I)
          Str.push_back(buffer[NDigits-1-I]);
      // Fill with zeros up to FormatPrecision.
      if (!TruncateZero && FormatPrecision > NDigits - 1)
        Str.append(FormatPrecision - NDigits + 1, '0');
      // For !TruncateZero we use lower 'e'.
      Str.push_back(TruncateZero ? 'E' : 'e');

      Str.push_back(exp >= 0 ? '+' : '-');
      if (exp < 0)
        exp = -exp;
      SmallVector<char, 6> expbuf;
      do {
        expbuf.push_back((char) ('0' + (exp % 10)));
        exp /= 10;
      } while (exp);
      // Exponent always at least two digits if we do not truncate zeros.
      if (!TruncateZero && expbuf.size() < 2)
        expbuf.push_back('0');
      for (unsigned I = 0, E = expbuf.size(); I != E; ++I)
        Str.push_back(expbuf[E-1-I]);
      return;
    }

    // Non-scientific, positive exponents.
    if (exp >= 0) {
      for (unsigned I = 0; I != NDigits; ++I)
        Str.push_back(buffer[NDigits-1-I]);
      for (unsigned I = 0; I != (unsigned) exp; ++I)
        Str.push_back('0');
      return;
    }

    // Non-scientific, negative exponents.

    // The number of digits to the left of the decimal point.
    int NWholeDigits = exp + (int) NDigits;

    unsigned I = 0;
    if (NWholeDigits > 0) {
      for (; I != (unsigned) NWholeDigits; ++I)
        Str.push_back(buffer[NDigits-I-1]);
      Str.push_back('.');
    } else {
      unsigned NZeros = 1 + (unsigned) -NWholeDigits;

      Str.push_back('0');
      Str.push_back('.');
      for (unsigned Z = 1; Z != NZeros; ++Z)
        Str.push_back('0');
    }

    for (; I != NDigits; ++I)
      Str.push_back(buffer[NDigits-I-1]);

  }
} // namespace

void IEEEFloat::toString(SmallVectorImpl<char> &Str, unsigned FormatPrecision,
                         unsigned FormatMaxPadding, bool TruncateZero) const {
  switch (category) {
  case fcInfinity:
    if (isNegative())
      return append(Str, "-Inf");
    else
      return append(Str, "+Inf");

  case fcNaN: return append(Str, "NaN");

  case fcZero:
    if (isNegative())
      Str.push_back('-');

    if (!FormatMaxPadding) {
      if (TruncateZero)
        append(Str, "0.0E+0");
      else {
        append(Str, "0.0");
        if (FormatPrecision > 1)
          Str.append(FormatPrecision - 1, '0');
        append(Str, "e+00");
      }
    } else {
      Str.push_back('0');
    }
    return;

  case fcNormal:
    break;
  }

  // Decompose the number into an APInt and an exponent.
  int exp = exponent - ((int) semantics->precision - 1);
  APInt significand(
      semantics->precision,
      ArrayRef(significandParts(), partCountForBits(semantics->precision)));

  toStringImpl(Str, isNegative(), exp, significand, FormatPrecision,
               FormatMaxPadding, TruncateZero);

}

int IEEEFloat::getExactLog2Abs() const {
  if (!isFinite() || isZero())
    return INT_MIN;

  const integerPart *Parts = significandParts();
  const int PartCount = partCountForBits(semantics->precision);

  int PopCount = 0;
  for (int i = 0; i < PartCount; ++i) {
    PopCount += llvm::popcount(Parts[i]);
    if (PopCount > 1)
      return INT_MIN;
  }

  if (exponent != semantics->minExponent)
    return exponent;

  int CountrParts = 0;
  for (int i = 0; i < PartCount;
       ++i, CountrParts += APInt::APINT_BITS_PER_WORD) {
    if (Parts[i] != 0) {
      return exponent - semantics->precision + CountrParts +
             llvm::countr_zero(Parts[i]) + 1;
    }
  }

  llvm_unreachable("didn't find the set bit");
}

bool IEEEFloat::isSignaling() const {
  if (!isNaN())
    return false;
  if (semantics->nonFiniteBehavior == fltNonfiniteBehavior::NanOnly ||
      semantics->nonFiniteBehavior == fltNonfiniteBehavior::FiniteOnly)
    return false;

  // IEEE-754R 2008 6.2.1: A signaling NaN bit string should be encoded with the
  // first bit of the trailing significand being 0.
  return !APInt::tcExtractBit(significandParts(), semantics->precision - 2);
}

/// IEEE-754R 2008 5.3.1: nextUp/nextDown.
///
/// *NOTE* since nextDown(x) = -nextUp(-x), we only implement nextUp with
/// appropriate sign switching before/after the computation.
APFloat::opStatus IEEEFloat::next(bool nextDown) {
  // If we are performing nextDown, swap sign so we have -x.
  if (nextDown)
    changeSign();

  // Compute nextUp(x)
  opStatus result = opOK;

  // Handle each float category separately.
  switch (category) {
  case fcInfinity:
    // nextUp(+inf) = +inf
    if (!isNegative())
      break;
    // nextUp(-inf) = -getLargest()
    makeLargest(true);
    break;
  case fcNaN:
    // IEEE-754R 2008 6.2 Par 2: nextUp(sNaN) = qNaN. Set Invalid flag.
    // IEEE-754R 2008 6.2: nextUp(qNaN) = qNaN. Must be identity so we do not
    //                     change the payload.
    if (isSignaling()) {
      result = opInvalidOp;
      // For consistency, propagate the sign of the sNaN to the qNaN.
      makeNaN(false, isNegative(), nullptr);
    }
    break;
  case fcZero:
    // nextUp(pm 0) = +getSmallest()
    makeSmallest(false);
    break;
  case fcNormal:
    // nextUp(-getSmallest()) = -0
    if (isSmallest() && isNegative()) {
      APInt::tcSet(significandParts(), 0, partCount());
      category = fcZero;
      exponent = 0;
      if (semantics->nanEncoding == fltNanEncoding::NegativeZero)
        sign = false;
      if (!semantics->hasZero)
        makeSmallestNormalized(false);
      break;
    }

    if (isLargest() && !isNegative()) {
      if (semantics->nonFiniteBehavior == fltNonfiniteBehavior::NanOnly) {
        // nextUp(getLargest()) == NAN
        makeNaN();
        break;
      } else if (semantics->nonFiniteBehavior ==
                 fltNonfiniteBehavior::FiniteOnly) {
        // nextUp(getLargest()) == getLargest()
        break;
      } else {
        // nextUp(getLargest()) == INFINITY
        APInt::tcSet(significandParts(), 0, partCount());
        category = fcInfinity;
        exponent = semantics->maxExponent + 1;
        break;
      }
    }

    // nextUp(normal) == normal + inc.
    if (isNegative()) {
      // If we are negative, we need to decrement the significand.

      // We only cross a binade boundary that requires adjusting the exponent
      // if:
      //   1. exponent != semantics->minExponent. This implies we are not in the
      //   smallest binade or are dealing with denormals.
      //   2. Our significand excluding the integral bit is all zeros.
      bool WillCrossBinadeBoundary =
        exponent != semantics->minExponent && isSignificandAllZeros();

      // Decrement the significand.
      //
      // We always do this since:
      //   1. If we are dealing with a non-binade decrement, by definition we
      //   just decrement the significand.
      //   2. If we are dealing with a normal -> normal binade decrement, since
      //   we have an explicit integral bit the fact that all bits but the
      //   integral bit are zero implies that subtracting one will yield a
      //   significand with 0 integral bit and 1 in all other spots. Thus we
      //   must just adjust the exponent and set the integral bit to 1.
      //   3. If we are dealing with a normal -> denormal binade decrement,
      //   since we set the integral bit to 0 when we represent denormals, we
      //   just decrement the significand.
      integerPart *Parts = significandParts();
      APInt::tcDecrement(Parts, partCount());

      if (WillCrossBinadeBoundary) {
        // Our result is a normal number. Do the following:
        // 1. Set the integral bit to 1.
        // 2. Decrement the exponent.
        APInt::tcSetBit(Parts, semantics->precision - 1);
        exponent--;
      }
    } else {
      // If we are positive, we need to increment the significand.

      // We only cross a binade boundary that requires adjusting the exponent if
      // the input is not a denormal and all of said input's significand bits
      // are set. If all of said conditions are true: clear the significand, set
      // the integral bit to 1, and increment the exponent. If we have a
      // denormal always increment since moving denormals and the numbers in the
      // smallest normal binade have the same exponent in our representation.
      // If there are only exponents, any increment always crosses the
      // BinadeBoundary.
      bool WillCrossBinadeBoundary = !APFloat::hasSignificand(*semantics) ||
                                     (!isDenormal() && isSignificandAllOnes());

      if (WillCrossBinadeBoundary) {
        integerPart *Parts = significandParts();
        APInt::tcSet(Parts, 0, partCount());
        APInt::tcSetBit(Parts, semantics->precision - 1);
        assert(exponent != semantics->maxExponent &&
               "We can not increment an exponent beyond the maxExponent allowed"
               " by the given floating point semantics.");
        exponent++;
      } else {
        incrementSignificand();
      }
    }
    break;
  }

  // If we are performing nextDown, swap sign so we have -nextUp(-x)
  if (nextDown)
    changeSign();

  return result;
}

APFloatBase::ExponentType IEEEFloat::exponentNaN() const {
  return ::exponentNaN(*semantics);
}

APFloatBase::ExponentType IEEEFloat::exponentInf() const {
  return ::exponentInf(*semantics);
}

APFloatBase::ExponentType IEEEFloat::exponentZero() const {
  return ::exponentZero(*semantics);
}

void IEEEFloat::makeInf(bool Negative) {
  if (semantics->nonFiniteBehavior == fltNonfiniteBehavior::FiniteOnly)
    llvm_unreachable("This floating point format does not support Inf");

  if (semantics->nonFiniteBehavior == fltNonfiniteBehavior::NanOnly) {
    // There is no Inf, so make NaN instead.
    makeNaN(false, Negative);
    return;
  }
  category = fcInfinity;
  sign = Negative;
  exponent = exponentInf();
  APInt::tcSet(significandParts(), 0, partCount());
}

void IEEEFloat::makeZero(bool Negative) {
  if (!semantics->hasZero)
    llvm_unreachable("This floating point format does not support Zero");

  category = fcZero;
  sign = Negative;
  if (semantics->nanEncoding == fltNanEncoding::NegativeZero) {
    // Merge negative zero to positive because 0b10000...000 is used for NaN
    sign = false;
  }
  exponent = exponentZero();
  APInt::tcSet(significandParts(), 0, partCount());
}

void IEEEFloat::makeQuiet() {
  assert(isNaN());
  if (semantics->nonFiniteBehavior != fltNonfiniteBehavior::NanOnly)
    APInt::tcSetBit(significandParts(), semantics->precision - 2);
}

int ilogb(const IEEEFloat &Arg) {
  if (Arg.isNaN())
    return APFloat::IEK_NaN;
  if (Arg.isZero())
    return APFloat::IEK_Zero;
  if (Arg.isInfinity())
    return APFloat::IEK_Inf;
  if (!Arg.isDenormal())
    return Arg.exponent;

  IEEEFloat Normalized(Arg);
  int SignificandBits = Arg.getSemantics().precision - 1;

  Normalized.exponent += SignificandBits;
  Normalized.normalize(APFloat::rmNearestTiesToEven, lfExactlyZero);
  return Normalized.exponent - SignificandBits;
}

IEEEFloat scalbn(IEEEFloat X, int Exp, roundingMode RoundingMode) {
  auto MaxExp = X.getSemantics().maxExponent;
  auto MinExp = X.getSemantics().minExponent;

  // If Exp is wildly out-of-scale, simply adding it to X.exponent will
  // overflow; clamp it to a safe range before adding, but ensure that the range
  // is large enough that the clamp does not change the result. The range we
  // need to support is the difference between the largest possible exponent and
  // the normalized exponent of half the smallest denormal.

  int SignificandBits = X.getSemantics().precision - 1;
  int MaxIncrement = MaxExp - (MinExp - SignificandBits) + 1;

  // Clamp to one past the range ends to let normalize handle overlflow.
  X.exponent += std::clamp(Exp, -MaxIncrement - 1, MaxIncrement);
  X.normalize(RoundingMode, lfExactlyZero);
  if (X.isNaN())
    X.makeQuiet();
  return X;
}

IEEEFloat frexp(const IEEEFloat &Val, int &Exp, roundingMode RM) {
  Exp = ilogb(Val);

  // Quiet signalling nans.
  if (Exp == APFloat::IEK_NaN) {
    IEEEFloat Quiet(Val);
    Quiet.makeQuiet();
    return Quiet;
  }

  if (Exp == APFloat::IEK_Inf)
    return Val;

  // 1 is added because frexp is defined to return a normalized fraction in
  // +/-[0.5, 1.0), rather than the usual +/-[1.0, 2.0).
  Exp = Exp == APFloat::IEK_Zero ? 0 : Exp + 1;
  return scalbn(Val, -Exp, RM);
}

DoubleAPFloat::DoubleAPFloat(const fltSemantics &S)
    : Semantics(&S),
      Floats(new APFloat[2]{APFloat(semIEEEdouble), APFloat(semIEEEdouble)}) {
  assert(Semantics == &semPPCDoubleDouble);
}

DoubleAPFloat::DoubleAPFloat(const fltSemantics &S, uninitializedTag)
    : Semantics(&S),
      Floats(new APFloat[2]{APFloat(semIEEEdouble, uninitialized),
                            APFloat(semIEEEdouble, uninitialized)}) {
  assert(Semantics == &semPPCDoubleDouble);
}

DoubleAPFloat::DoubleAPFloat(const fltSemantics &S, integerPart I)
    : Semantics(&S), Floats(new APFloat[2]{APFloat(semIEEEdouble, I),
                                           APFloat(semIEEEdouble)}) {
  assert(Semantics == &semPPCDoubleDouble);
}

DoubleAPFloat::DoubleAPFloat(const fltSemantics &S, const APInt &I)
    : Semantics(&S),
      Floats(new APFloat[2]{
          APFloat(semIEEEdouble, APInt(64, I.getRawData()[0])),
          APFloat(semIEEEdouble, APInt(64, I.getRawData()[1]))}) {
  assert(Semantics == &semPPCDoubleDouble);
}

DoubleAPFloat::DoubleAPFloat(const fltSemantics &S, APFloat &&First,
                             APFloat &&Second)
    : Semantics(&S),
      Floats(new APFloat[2]{std::move(First), std::move(Second)}) {
  assert(Semantics == &semPPCDoubleDouble);
  assert(&Floats[0].getSemantics() == &semIEEEdouble);
  assert(&Floats[1].getSemantics() == &semIEEEdouble);
}

DoubleAPFloat::DoubleAPFloat(const DoubleAPFloat &RHS)
    : Semantics(RHS.Semantics),
      Floats(RHS.Floats ? new APFloat[2]{APFloat(RHS.Floats[0]),
                                         APFloat(RHS.Floats[1])}
                        : nullptr) {
  assert(Semantics == &semPPCDoubleDouble);
}

DoubleAPFloat::DoubleAPFloat(DoubleAPFloat &&RHS)
    : Semantics(RHS.Semantics), Floats(RHS.Floats) {
  RHS.Semantics = &semBogus;
  RHS.Floats = nullptr;
  assert(Semantics == &semPPCDoubleDouble);
}

DoubleAPFloat &DoubleAPFloat::operator=(const DoubleAPFloat &RHS) {
  if (Semantics == RHS.Semantics && RHS.Floats) {
    Floats[0] = RHS.Floats[0];
    Floats[1] = RHS.Floats[1];
  } else if (this != &RHS) {
    this->~DoubleAPFloat();
    new (this) DoubleAPFloat(RHS);
  }
  return *this;
}

// Returns a result such that:
// 1. abs(Lo) <= ulp(Hi)/2
// 2. Hi == RTNE(Hi + Lo)
// 3. Hi + Lo == X + Y
//
// Requires that log2(X) >= log2(Y).
static std::pair<APFloat, APFloat> fastTwoSum(APFloat X, APFloat Y) {
  if (!X.isFinite())
    return {X, APFloat::getZero(X.getSemantics(), /*Negative=*/false)};
  APFloat Hi = X + Y;
  APFloat Delta = Hi - X;
  APFloat Lo = Y - Delta;
  return {Hi, Lo};
}

// Implement addition, subtraction, multiplication and division based on:
// "Software for Doubled-Precision Floating-Point Computations",
// by Seppo Linnainmaa, ACM TOMS vol 7 no 3, September 1981, pages 272-283.
APFloat::opStatus DoubleAPFloat::addImpl(const APFloat &a, const APFloat &aa,
                                         const APFloat &c, const APFloat &cc,
                                         roundingMode RM) {
  int Status = opOK;
  APFloat z = a;
  Status |= z.add(c, RM);
  if (!z.isFinite()) {
    if (!z.isInfinity()) {
      Floats[0] = std::move(z);
      Floats[1].makeZero(/* Neg = */ false);
      return (opStatus)Status;
    }
    Status = opOK;
    auto AComparedToC = a.compareAbsoluteValue(c);
    z = cc;
    Status |= z.add(aa, RM);
    if (AComparedToC == APFloat::cmpGreaterThan) {
      // z = cc + aa + c + a;
      Status |= z.add(c, RM);
      Status |= z.add(a, RM);
    } else {
      // z = cc + aa + a + c;
      Status |= z.add(a, RM);
      Status |= z.add(c, RM);
    }
    if (!z.isFinite()) {
      Floats[0] = std::move(z);
      Floats[1].makeZero(/* Neg = */ false);
      return (opStatus)Status;
    }
    Floats[0] = z;
    APFloat zz = aa;
    Status |= zz.add(cc, RM);
    if (AComparedToC == APFloat::cmpGreaterThan) {
      // Floats[1] = a - z + c + zz;
      Floats[1] = a;
      Status |= Floats[1].subtract(z, RM);
      Status |= Floats[1].add(c, RM);
      Status |= Floats[1].add(zz, RM);
    } else {
      // Floats[1] = c - z + a + zz;
      Floats[1] = c;
      Status |= Floats[1].subtract(z, RM);
      Status |= Floats[1].add(a, RM);
      Status |= Floats[1].add(zz, RM);
    }
  } else {
    // q = a - z;
    APFloat q = a;
    Status |= q.subtract(z, RM);

    // zz = q + c + (a - (q + z)) + aa + cc;
    // Compute a - (q + z) as -((q + z) - a) to avoid temporary copies.
    auto zz = q;
    Status |= zz.add(c, RM);
    Status |= q.add(z, RM);
    Status |= q.subtract(a, RM);
    q.changeSign();
    Status |= zz.add(q, RM);
    Status |= zz.add(aa, RM);
    Status |= zz.add(cc, RM);
    if (zz.isZero() && !zz.isNegative()) {
      Floats[0] = std::move(z);
      Floats[1].makeZero(/* Neg = */ false);
      return opOK;
    }
    Floats[0] = z;
    Status |= Floats[0].add(zz, RM);
    if (!Floats[0].isFinite()) {
      Floats[1].makeZero(/* Neg = */ false);
      return (opStatus)Status;
    }
    Floats[1] = std::move(z);
    Status |= Floats[1].subtract(Floats[0], RM);
    Status |= Floats[1].add(zz, RM);
  }
  return (opStatus)Status;
}

APFloat::opStatus DoubleAPFloat::addWithSpecial(const DoubleAPFloat &LHS,
                                                const DoubleAPFloat &RHS,
                                                DoubleAPFloat &Out,
                                                roundingMode RM) {
  if (LHS.getCategory() == fcNaN) {
    Out = LHS;
    return opOK;
  }
  if (RHS.getCategory() == fcNaN) {
    Out = RHS;
    return opOK;
  }
  if (LHS.getCategory() == fcZero) {
    Out = RHS;
    return opOK;
  }
  if (RHS.getCategory() == fcZero) {
    Out = LHS;
    return opOK;
  }
  if (LHS.getCategory() == fcInfinity && RHS.getCategory() == fcInfinity &&
      LHS.isNegative() != RHS.isNegative()) {
    Out.makeNaN(false, Out.isNegative(), nullptr);
    return opInvalidOp;
  }
  if (LHS.getCategory() == fcInfinity) {
    Out = LHS;
    return opOK;
  }
  if (RHS.getCategory() == fcInfinity) {
    Out = RHS;
    return opOK;
  }
  assert(LHS.getCategory() == fcNormal && RHS.getCategory() == fcNormal);

  APFloat A(LHS.Floats[0]), AA(LHS.Floats[1]), C(RHS.Floats[0]),
      CC(RHS.Floats[1]);
  assert(&A.getSemantics() == &semIEEEdouble);
  assert(&AA.getSemantics() == &semIEEEdouble);
  assert(&C.getSemantics() == &semIEEEdouble);
  assert(&CC.getSemantics() == &semIEEEdouble);
  assert(&Out.Floats[0].getSemantics() == &semIEEEdouble);
  assert(&Out.Floats[1].getSemantics() == &semIEEEdouble);
  return Out.addImpl(A, AA, C, CC, RM);
}

APFloat::opStatus DoubleAPFloat::add(const DoubleAPFloat &RHS,
                                     roundingMode RM) {
  return addWithSpecial(*this, RHS, *this, RM);
}

APFloat::opStatus DoubleAPFloat::subtract(const DoubleAPFloat &RHS,
                                          roundingMode RM) {
  changeSign();
  auto Ret = add(RHS, RM);
  changeSign();
  return Ret;
}

APFloat::opStatus DoubleAPFloat::multiply(const DoubleAPFloat &RHS,
                                          APFloat::roundingMode RM) {
  const auto &LHS = *this;
  auto &Out = *this;
  /* Interesting observation: For special categories, finding the lowest
     common ancestor of the following layered graph gives the correct
     return category:

        NaN
       /   \
     Zero  Inf
       \   /
       Normal

     e.g. NaN * NaN = NaN
          Zero * Inf = NaN
          Normal * Zero = Zero
          Normal * Inf = Inf
  */
  if (LHS.getCategory() == fcNaN) {
    Out = LHS;
    return opOK;
  }
  if (RHS.getCategory() == fcNaN) {
    Out = RHS;
    return opOK;
  }
  if ((LHS.getCategory() == fcZero && RHS.getCategory() == fcInfinity) ||
      (LHS.getCategory() == fcInfinity && RHS.getCategory() == fcZero)) {
    Out.makeNaN(false, false, nullptr);
    return opOK;
  }
  if (LHS.getCategory() == fcZero || LHS.getCategory() == fcInfinity) {
    Out = LHS;
    return opOK;
  }
  if (RHS.getCategory() == fcZero || RHS.getCategory() == fcInfinity) {
    Out = RHS;
    return opOK;
  }
  assert(LHS.getCategory() == fcNormal && RHS.getCategory() == fcNormal &&
         "Special cases not handled exhaustively");

  int Status = opOK;
  APFloat A = Floats[0], B = Floats[1], C = RHS.Floats[0], D = RHS.Floats[1];
  // t = a * c
  APFloat T = A;
  Status |= T.multiply(C, RM);
  if (!T.isFiniteNonZero()) {
    Floats[0] = T;
    Floats[1].makeZero(/* Neg = */ false);
    return (opStatus)Status;
  }

  // tau = fmsub(a, c, t), that is -fmadd(-a, c, t).
  APFloat Tau = A;
  T.changeSign();
  Status |= Tau.fusedMultiplyAdd(C, T, RM);
  T.changeSign();
  {
    // v = a * d
    APFloat V = A;
    Status |= V.multiply(D, RM);
    // w = b * c
    APFloat W = B;
    Status |= W.multiply(C, RM);
    Status |= V.add(W, RM);
    // tau += v + w
    Status |= Tau.add(V, RM);
  }
  // u = t + tau
  APFloat U = T;
  Status |= U.add(Tau, RM);

  Floats[0] = U;
  if (!U.isFinite()) {
    Floats[1].makeZero(/* Neg = */ false);
  } else {
    // Floats[1] = (t - u) + tau
    Status |= T.subtract(U, RM);
    Status |= T.add(Tau, RM);
    Floats[1] = T;
  }
  return (opStatus)Status;
}

APFloat::opStatus DoubleAPFloat::divide(const DoubleAPFloat &RHS,
                                        APFloat::roundingMode RM) {
  assert(Semantics == &semPPCDoubleDouble && "Unexpected Semantics");
  APFloat Tmp(semPPCDoubleDoubleLegacy, bitcastToAPInt());
  auto Ret =
      Tmp.divide(APFloat(semPPCDoubleDoubleLegacy, RHS.bitcastToAPInt()), RM);
  *this = DoubleAPFloat(semPPCDoubleDouble, Tmp.bitcastToAPInt());
  return Ret;
}

APFloat::opStatus DoubleAPFloat::remainder(const DoubleAPFloat &RHS) {
  assert(Semantics == &semPPCDoubleDouble && "Unexpected Semantics");
  APFloat Tmp(semPPCDoubleDoubleLegacy, bitcastToAPInt());
  auto Ret =
      Tmp.remainder(APFloat(semPPCDoubleDoubleLegacy, RHS.bitcastToAPInt()));
  *this = DoubleAPFloat(semPPCDoubleDouble, Tmp.bitcastToAPInt());
  return Ret;
}

APFloat::opStatus DoubleAPFloat::mod(const DoubleAPFloat &RHS) {
  assert(Semantics == &semPPCDoubleDouble && "Unexpected Semantics");
  APFloat Tmp(semPPCDoubleDoubleLegacy, bitcastToAPInt());
  auto Ret = Tmp.mod(APFloat(semPPCDoubleDoubleLegacy, RHS.bitcastToAPInt()));
  *this = DoubleAPFloat(semPPCDoubleDouble, Tmp.bitcastToAPInt());
  return Ret;
}

APFloat::opStatus
DoubleAPFloat::fusedMultiplyAdd(const DoubleAPFloat &Multiplicand,
                                const DoubleAPFloat &Addend,
                                APFloat::roundingMode RM) {
  assert(Semantics == &semPPCDoubleDouble && "Unexpected Semantics");
  APFloat Tmp(semPPCDoubleDoubleLegacy, bitcastToAPInt());
  auto Ret = Tmp.fusedMultiplyAdd(
      APFloat(semPPCDoubleDoubleLegacy, Multiplicand.bitcastToAPInt()),
      APFloat(semPPCDoubleDoubleLegacy, Addend.bitcastToAPInt()), RM);
  *this = DoubleAPFloat(semPPCDoubleDouble, Tmp.bitcastToAPInt());
  return Ret;
}

APFloat::opStatus DoubleAPFloat::roundToIntegral(APFloat::roundingMode RM) {
  assert(Semantics == &semPPCDoubleDouble && "Unexpected Semantics");
  const APFloat &Hi = getFirst();
  const APFloat &Lo = getSecond();

  APFloat RoundedHi = Hi;
  const opStatus HiStatus = RoundedHi.roundToIntegral(RM);

  // We can reduce the problem to just the high part if the input:
  // 1. Represents a non-finite value.
  // 2. Has a component which is zero.
  if (!Hi.isFiniteNonZero() || Lo.isZero()) {
    Floats[0] = std::move(RoundedHi);
    Floats[1].makeZero(/*Neg=*/false);
    return HiStatus;
  }

  // Adjust `Rounded` in the direction of `TieBreaker` if `ToRound` was at a
  // halfway point.
  auto RoundToNearestHelper = [](APFloat ToRound, APFloat Rounded,
                                 APFloat TieBreaker) {
    // RoundingError tells us which direction we rounded:
    //   - RoundingError > 0: we rounded up.
    //   - RoundingError < 0: we rounded down.
    // Sterbenz' lemma ensures that RoundingError is exact.
    const APFloat RoundingError = Rounded - ToRound;
    if (TieBreaker.isNonZero() &&
        TieBreaker.isNegative() != RoundingError.isNegative() &&
        abs(RoundingError).isExactlyValue(0.5))
      Rounded.add(
          APFloat::getOne(Rounded.getSemantics(), TieBreaker.isNegative()),
          rmNearestTiesToEven);
    return Rounded;
  };

  // Case 1: Hi is not an integer.
  // Special cases are for rounding modes that are sensitive to ties.
  if (RoundedHi != Hi) {
    // We need to consider the case where Hi was between two integers and the
    // rounding mode broke the tie when, in fact, Lo may have had a different
    // sign than Hi.
    if (RM == rmNearestTiesToAway || RM == rmNearestTiesToEven)
      RoundedHi = RoundToNearestHelper(Hi, RoundedHi, Lo);

    Floats[0] = std::move(RoundedHi);
    Floats[1].makeZero(/*Neg=*/false);
    return HiStatus;
  }

  // Case 2: Hi is an integer.
  // Special cases are for rounding modes which are rounding towards or away from zero.
  RoundingMode LoRoundingMode;
  if (RM == rmTowardZero)
    // When our input is positive, we want the Lo component rounded toward
    // negative infinity to get the smallest result magnitude. Likewise,
    // negative inputs want the Lo component rounded toward positive infinity.
    LoRoundingMode = isNegative() ? rmTowardPositive : rmTowardNegative;
  else
    LoRoundingMode = RM;

  APFloat RoundedLo = Lo;
  const opStatus LoStatus = RoundedLo.roundToIntegral(LoRoundingMode);
  if (LoRoundingMode == rmNearestTiesToAway)
    // We need to consider the case where Lo was between two integers and the
    // rounding mode broke the tie when, in fact, Hi may have had a different
    // sign than Lo.
    RoundedLo = RoundToNearestHelper(Lo, RoundedLo, Hi);

  // We must ensure that the final result has no overlap between the two APFloat values.
  std::tie(RoundedHi, RoundedLo) = fastTwoSum(RoundedHi, RoundedLo);

  Floats[0] = std::move(RoundedHi);
  Floats[1] = std::move(RoundedLo);
  return LoStatus;
}

void DoubleAPFloat::changeSign() {
  Floats[0].changeSign();
  Floats[1].changeSign();
}

APFloat::cmpResult
DoubleAPFloat::compareAbsoluteValue(const DoubleAPFloat &RHS) const {
  // Compare absolute values of the high parts.
  const cmpResult HiPartCmp = Floats[0].compareAbsoluteValue(RHS.Floats[0]);
  if (HiPartCmp != cmpEqual)
    return HiPartCmp;

  // Zero, regardless of sign, is equal.
  if (Floats[1].isZero() && RHS.Floats[1].isZero())
    return cmpEqual;

  // At this point, |this->Hi| == |RHS.Hi|.
  // The magnitude is |Hi+Lo| which is Hi+|Lo| if signs of Hi and Lo are the
  // same, and Hi-|Lo| if signs are different.
  const bool ThisIsSubtractive =
      Floats[0].isNegative() != Floats[1].isNegative();
  const bool RHSIsSubtractive =
      RHS.Floats[0].isNegative() != RHS.Floats[1].isNegative();

  // Case 1: The low part of 'this' is zero.
  if (Floats[1].isZero())
    // We are comparing |Hi| vs. |Hi| ± |RHS.Lo|.
    // If RHS is subtractive, its magnitude is smaller.
    // If RHS is additive, its magnitude is larger.
    return RHSIsSubtractive ? cmpGreaterThan : cmpLessThan;

  // Case 2: The low part of 'RHS' is zero (and we know 'this' is not).
  if (RHS.Floats[1].isZero())
    // We are comparing |Hi| ± |This.Lo| vs. |Hi|.
    // If 'this' is subtractive, its magnitude is smaller.
    // If 'this' is additive, its magnitude is larger.
    return ThisIsSubtractive ? cmpLessThan : cmpGreaterThan;

  // If their natures differ, the additive one is larger.
  if (ThisIsSubtractive != RHSIsSubtractive)
    return ThisIsSubtractive ? cmpLessThan : cmpGreaterThan;

  // Case 3: Both are additive (Hi+|Lo|) or both are subtractive (Hi-|Lo|).
  // The comparison now depends on the magnitude of the low parts.
  const cmpResult LoPartCmp = Floats[1].compareAbsoluteValue(RHS.Floats[1]);

  if (ThisIsSubtractive) {
    // Both are subtractive (Hi-|Lo|), so the comparison of |Lo| is inverted.
    if (LoPartCmp == cmpLessThan)
      return cmpGreaterThan;
    if (LoPartCmp == cmpGreaterThan)
      return cmpLessThan;
  }

  // If additive, the comparison of |Lo| is direct.
  // If equal, they are equal.
  return LoPartCmp;
}

APFloat::fltCategory DoubleAPFloat::getCategory() const {
  return Floats[0].getCategory();
}

bool DoubleAPFloat::isNegative() const { return Floats[0].isNegative(); }

void DoubleAPFloat::makeInf(bool Neg) {
  Floats[0].makeInf(Neg);
  Floats[1].makeZero(/* Neg = */ false);
}

void DoubleAPFloat::makeZero(bool Neg) {
  Floats[0].makeZero(Neg);
  Floats[1].makeZero(/* Neg = */ false);
}

void DoubleAPFloat::makeLargest(bool Neg) {
  assert(Semantics == &semPPCDoubleDouble && "Unexpected Semantics");
  Floats[0] = APFloat(semIEEEdouble, APInt(64, 0x7fefffffffffffffull));
  Floats[1] = APFloat(semIEEEdouble, APInt(64, 0x7c8ffffffffffffeull));
  if (Neg)
    changeSign();
}

void DoubleAPFloat::makeSmallest(bool Neg) {
  assert(Semantics == &semPPCDoubleDouble && "Unexpected Semantics");
  Floats[0].makeSmallest(Neg);
  Floats[1].makeZero(/* Neg = */ false);
}

void DoubleAPFloat::makeSmallestNormalized(bool Neg) {
  assert(Semantics == &semPPCDoubleDouble && "Unexpected Semantics");
  Floats[0] = APFloat(semIEEEdouble, APInt(64, 0x0360000000000000ull));
  if (Neg)
    Floats[0].changeSign();
  Floats[1].makeZero(/* Neg = */ false);
}

void DoubleAPFloat::makeNaN(bool SNaN, bool Neg, const APInt *fill) {
  Floats[0].makeNaN(SNaN, Neg, fill);
  Floats[1].makeZero(/* Neg = */ false);
}

APFloat::cmpResult DoubleAPFloat::compare(const DoubleAPFloat &RHS) const {
  auto Result = Floats[0].compare(RHS.Floats[0]);
  // |Float[0]| > |Float[1]|
  if (Result == APFloat::cmpEqual)
    return Floats[1].compare(RHS.Floats[1]);
  return Result;
}

bool DoubleAPFloat::bitwiseIsEqual(const DoubleAPFloat &RHS) const {
  return Floats[0].bitwiseIsEqual(RHS.Floats[0]) &&
         Floats[1].bitwiseIsEqual(RHS.Floats[1]);
}

hash_code hash_value(const DoubleAPFloat &Arg) {
  if (Arg.Floats)
    return hash_combine(hash_value(Arg.Floats[0]), hash_value(Arg.Floats[1]));
  return hash_combine(Arg.Semantics);
}

APInt DoubleAPFloat::bitcastToAPInt() const {
  assert(Semantics == &semPPCDoubleDouble && "Unexpected Semantics");
  uint64_t Data[] = {
      Floats[0].bitcastToAPInt().getRawData()[0],
      Floats[1].bitcastToAPInt().getRawData()[0],
  };
  return APInt(128, 2, Data);
}

Expected<APFloat::opStatus> DoubleAPFloat::convertFromString(StringRef S,
                                                             roundingMode RM) {
  assert(Semantics == &semPPCDoubleDouble && "Unexpected Semantics");
  APFloat Tmp(semPPCDoubleDoubleLegacy);
  auto Ret = Tmp.convertFromString(S, RM);
  *this = DoubleAPFloat(semPPCDoubleDouble, Tmp.bitcastToAPInt());
  return Ret;
}

// The double-double lattice of values corresponds to numbers which obey:
// - abs(lo) <= 1/2 * ulp(hi)
// - roundTiesToEven(hi + lo) == hi
//
// nextUp must choose the smallest output > input that follows these rules.
// nexDown must choose the largest output < input that follows these rules.
APFloat::opStatus DoubleAPFloat::next(bool nextDown) {
  assert(Semantics == &semPPCDoubleDouble && "Unexpected Semantics");
  // nextDown(x) = -nextUp(-x)
  if (nextDown) {
    changeSign();
    APFloat::opStatus Result = next(/*nextDown=*/false);
    changeSign();
    return Result;
  }
  switch (getCategory()) {
  case fcInfinity:
    // nextUp(+inf) = +inf
    // nextUp(-inf) = -getLargest()
    if (isNegative())
      makeLargest(true);
    return opOK;

  case fcNaN:
    // IEEE-754R 2008 6.2 Par 2: nextUp(sNaN) = qNaN. Set Invalid flag.
    // IEEE-754R 2008 6.2: nextUp(qNaN) = qNaN. Must be identity so we do not
    //                     change the payload.
    if (getFirst().isSignaling()) {
      // For consistency, propagate the sign of the sNaN to the qNaN.
      makeNaN(false, isNegative(), nullptr);
      return opInvalidOp;
    }
    return opOK;

  case fcZero:
    // nextUp(pm 0) = +getSmallest()
    makeSmallest(false);
    return opOK;

  case fcNormal:
    break;
  }

  const APFloat &HiOld = getFirst();
  const APFloat &LoOld = getSecond();

  APFloat NextLo = LoOld;
  NextLo.next(/*nextDown=*/false);

  // We want to admit values where:
  // 1. abs(Lo) <= ulp(Hi)/2
  // 2. Hi == RTNE(Hi + lo)
  auto InLattice = [](const APFloat &Hi, const APFloat &Lo) {
    return Hi + Lo == Hi;
  };

  // Check if (HiOld, nextUp(LoOld) is in the lattice.
  if (InLattice(HiOld, NextLo)) {
    // Yes, the result is (HiOld, nextUp(LoOld)).
    Floats[1] = std::move(NextLo);

    // TODO: Because we currently rely on semPPCDoubleDoubleLegacy, our maximum
    // value is defined to have exactly 106 bits of precision. This limitation
    // results in semPPCDoubleDouble being unable to reach its maximum canonical
    // value.
    DoubleAPFloat Largest{*Semantics, uninitialized};
    Largest.makeLargest(/*Neg=*/false);
    if (compare(Largest) == cmpGreaterThan)
      makeInf(/*Neg=*/false);

    return opOK;
  }

  // Now we need to handle the cases where (HiOld, nextUp(LoOld)) is not the
  // correct result. We know the new hi component will be nextUp(HiOld) but our
  // lattice rules make it a little ambiguous what the correct NextLo must be.
  APFloat NextHi = HiOld;
  NextHi.next(/*nextDown=*/false);

  // nextUp(getLargest()) == INFINITY
  if (NextHi.isInfinity()) {
    makeInf(/*Neg=*/false);
    return opOK;
  }

  // IEEE 754-2019 5.3.1:
  // "If x is the negative number of least magnitude in x's format, nextUp(x) is
  // -0."
  if (NextHi.isZero()) {
    makeZero(/*Neg=*/true);
    return opOK;
  }

  // abs(NextLo) must be <= ulp(NextHi)/2. We want NextLo to be as close to
  // negative infinity as possible.
  NextLo = neg(scalbn(harrisonUlp(NextHi), -1, rmTowardZero));
  if (!InLattice(NextHi, NextLo))
    // RTNE may mean that Lo must be < ulp(NextHi) / 2 so we bump NextLo.
    NextLo.next(/*nextDown=*/false);

  Floats[0] = std::move(NextHi);
  Floats[1] = std::move(NextLo);

  return opOK;
}

APFloat::opStatus DoubleAPFloat::convertToSignExtendedInteger(
    MutableArrayRef<integerPart> Input, unsigned int Width, bool IsSigned,
    roundingMode RM, bool *IsExact) const {
  assert(Semantics == &semPPCDoubleDouble && "Unexpected Semantics");

  // If Hi is not finite, or Lo is zero, the value is entirely represented
  // by Hi. Delegate to the simpler single-APFloat conversion.
  if (!getFirst().isFiniteNonZero() || getSecond().isZero())
    return getFirst().convertToInteger(Input, Width, IsSigned, RM, IsExact);

  // First, round the full double-double value to an integral value. This
  // simplifies the rest of the function, as we no longer need to consider
  // fractional parts.
  *IsExact = false;
  DoubleAPFloat Integral = *this;
  const opStatus RoundStatus = Integral.roundToIntegral(RM);
  if (RoundStatus == opInvalidOp)
    return opInvalidOp;
  const APFloat &IntegralHi = Integral.getFirst();
  const APFloat &IntegralLo = Integral.getSecond();

  // If rounding results in either component being zero, the sum is trivial.
  // Delegate to the simpler single-APFloat conversion.
  bool HiIsExact;
  if (IntegralHi.isZero() || IntegralLo.isZero()) {
    const opStatus HiStatus =
        IntegralHi.convertToInteger(Input, Width, IsSigned, RM, &HiIsExact);
    // The conversion from an integer-valued float to an APInt may fail if the
    // result would be out of range.  Regardless, taking this path is only
    // possible if rounding occurred during the initial `roundToIntegral`.
    return HiStatus == opOK ? opInexact : HiStatus;
  }

  // A negative number cannot be represented by an unsigned integer.
  // Since a double-double is canonical, if Hi is negative, the sum is negative.
  if (!IsSigned && IntegralHi.isNegative())
    return opInvalidOp;

  // Handle the special boundary case where |Hi| is exactly the power of two
  // that marks the edge of the integer's range (e.g., 2^63 for int64_t). In
  // this situation, Hi itself won't fit, but the sum Hi + Lo might.
  // `PositiveOverflowWidth` is the bit number for this boundary (N-1 for
  // signed, N for unsigned).
  bool LoIsExact;
  const int HiExactLog2 = IntegralHi.getExactLog2Abs();
  const unsigned PositiveOverflowWidth = IsSigned ? Width - 1 : Width;
  if (HiExactLog2 >= 0 &&
      static_cast<unsigned>(HiExactLog2) == PositiveOverflowWidth) {
    // If Hi and Lo have the same sign, |Hi + Lo| > |Hi|, so the sum is
    // guaranteed to overflow. E.g., for uint128_t, (2^128, 1) overflows.
    if (IntegralHi.isNegative() == IntegralLo.isNegative())
      return opInvalidOp;

    // If the signs differ, the sum will fit. We can compute the result using
    // properties of two's complement arithmetic without a wide intermediate
    // integer. E.g., for uint128_t, (2^128, -1) should be 2^128 - 1.
    const opStatus LoStatus = IntegralLo.convertToInteger(
        Input, Width, /*IsSigned=*/true, RM, &LoIsExact);
    if (LoStatus == opInvalidOp)
      return opInvalidOp;

    // Adjust the bit pattern of Lo to account for Hi's value:
    //  - For unsigned (Hi=2^Width): `2^Width + Lo` in `Width`-bit
    //    arithmetic is equivalent to just `Lo`. The conversion of `Lo` above
    //    already produced the correct final bit pattern.
    //  - For signed (Hi=2^(Width-1)): The sum `2^(Width-1) + Lo` (where Lo<0)
    //    can be computed by taking the two's complement pattern for `Lo` and
    //    clearing the sign bit.
    if (IsSigned && !IntegralHi.isNegative())
      APInt::tcClearBit(Input.data(), PositiveOverflowWidth);
    *IsExact = RoundStatus == opOK;
    return RoundStatus;
  }

  // Convert Hi into an integer.  This may not fit but that is OK: we know that
  // Hi + Lo would not fit either in this situation.
  const opStatus HiStatus = IntegralHi.convertToInteger(
      Input, Width, IsSigned, rmTowardZero, &HiIsExact);
  if (HiStatus == opInvalidOp)
    return HiStatus;

  // Convert Lo into a temporary integer of the same width.
  APSInt LoResult{Width, /*isUnsigned=*/!IsSigned};
  const opStatus LoStatus =
      IntegralLo.convertToInteger(LoResult, rmTowardZero, &LoIsExact);
  if (LoStatus == opInvalidOp)
    return LoStatus;

  // Add Lo to Hi. This addition is guaranteed not to overflow because of the
  // double-double canonicalization rule (`|Lo| <= ulp(Hi)/2`). The only case
  // where the sum could cross the integer type's boundary is when Hi is a
  // power of two, which is handled by the special case block above.
  APInt::tcAdd(Input.data(), LoResult.getRawData(), /*carry=*/0, Input.size());

  *IsExact = RoundStatus == opOK;
  return RoundStatus;
}

APFloat::opStatus
DoubleAPFloat::convertToInteger(MutableArrayRef<integerPart> Input,
                                unsigned int Width, bool IsSigned,
                                roundingMode RM, bool *IsExact) const {
  opStatus FS =
      convertToSignExtendedInteger(Input, Width, IsSigned, RM, IsExact);

  if (FS == opInvalidOp) {
    const unsigned DstPartsCount = partCountForBits(Width);
    assert(DstPartsCount <= Input.size() && "Integer too big");

    unsigned Bits;
    if (getCategory() == fcNaN)
      Bits = 0;
    else if (isNegative())
      Bits = IsSigned;
    else
      Bits = Width - IsSigned;
<<<<<<< HEAD

    tcSetLeastSignificantBits(Input.data(), DstPartsCount, Bits);
    if (isNegative() && IsSigned)
      APInt::tcShiftLeft(Input.data(), DstPartsCount, Width - 1);
  }

  return FS;
}
=======
>>>>>>> 35227056

    tcSetLeastSignificantBits(Input.data(), DstPartsCount, Bits);
    if (isNegative() && IsSigned)
      APInt::tcShiftLeft(Input.data(), DstPartsCount, Width - 1);
  }

  return FS;
}

APFloat::opStatus DoubleAPFloat::handleOverflow(roundingMode RM) {
  switch (RM) {
  case APFloat::rmTowardZero:
    makeLargest(/*Neg=*/isNegative());
    break;
  case APFloat::rmTowardNegative:
    if (isNegative())
      makeInf(/*Neg=*/true);
    else
      makeLargest(/*Neg=*/false);
    break;
  case APFloat::rmTowardPositive:
    if (isNegative())
      makeLargest(/*Neg=*/true);
    else
      makeInf(/*Neg=*/false);
    break;
  case APFloat::rmNearestTiesToAway:
  case APFloat::rmNearestTiesToEven:
    makeInf(/*Neg=*/isNegative());
    break;
  default:
    llvm_unreachable("Invalid rounding mode found");
  }
  opStatus S = opInexact;
  if (!getFirst().isFinite())
    S = static_cast<opStatus>(S | opOverflow);
  return S;
}

APFloat::opStatus DoubleAPFloat::convertFromUnsignedParts(
    const integerPart *Src, unsigned int SrcCount, roundingMode RM) {
  // Find the most significant bit of the source integer. APInt::tcMSB returns
  // UINT_MAX for a zero value.
  const unsigned SrcMSB = APInt::tcMSB(Src, SrcCount);
  if (SrcMSB == UINT_MAX) {
    // The source integer is 0.
    makeZero(/*Neg=*/false);
    return opOK;
  }

  // Create a minimally-sized APInt to represent the source value.
  const unsigned SrcBitWidth = SrcMSB + 1;
  APSInt SrcInt{APInt{/*numBits=*/SrcBitWidth,
                      /*numWords=*/SrcCount, Src},
                /*isUnsigned=*/true};

  // Stage 1: Initial Approximation.
  // Convert the source integer SrcInt to the Hi part of the DoubleAPFloat.
  // We use round-to-nearest because it minimizes the initial error, which is
  // crucial for the subsequent steps.
  APFloat Hi{getFirst().getSemantics()};
  Hi.convertFromAPInt(SrcInt, /*IsSigned=*/false, rmNearestTiesToEven);

  // If the first approximation already overflows, the number is too large.
  // NOTE: The underlying semantics are *more* conservative when choosing to
  // overflow because their notion of ULP is much larger. As such, it is always
  // safe to overflow at the DoubleAPFloat level if the APFloat overflows.
  if (!Hi.isFinite())
    return handleOverflow(RM);

  // Stage 2: Exact Error Calculation.
  // Calculate the exact error of the first approximation: Error = SrcInt - Hi.
  // This is done by converting Hi back to an integer and subtracting it from
  // the original source.
  bool HiAsIntIsExact;
  // Create an integer representation of Hi. Its width is determined by the
  // exponent of Hi, ensuring it's just large enough. This width can exceed
  // SrcBitWidth if the conversion to Hi rounded up to a power of two.
  // accurately when converted back to an integer.
  APSInt HiAsInt{static_cast<uint32_t>(ilogb(Hi) + 1), /*isUnsigned=*/true};
  Hi.convertToInteger(HiAsInt, rmNearestTiesToEven, &HiAsIntIsExact);
  const APInt Error = SrcInt.zext(HiAsInt.getBitWidth()) - HiAsInt;

  // Stage 3: Error Approximation and Rounding.
  // Convert the integer error into the Lo part of the DoubleAPFloat. This step
  // captures the remainder of the original number. The rounding mode for this
  // conversion (LoRM) may need to be adjusted from the user-requested RM to
  // ensure the final sum (Hi + Lo) rounds correctly.
  roundingMode LoRM = RM;
  // Adjustments are only necessary when the initial approximation Hi was an
  // overestimate, making the Error negative.
  if (Error.isNegative()) {
    if (RM == rmNearestTiesToAway) {
      // For rmNearestTiesToAway, a tie should round away from zero. Since
      // SrcInt is positive, this means rounding toward +infinity.
      // A standard conversion of a negative Error would round ties toward
      // -infinity, causing the final sum Hi + Lo to be smaller. To
      // counteract this, we detect the tie case and override the rounding
      // mode for Lo to rmTowardPositive.
      const unsigned ErrorActiveBits = Error.getSignificantBits() - 1;
      const unsigned LoPrecision = getSecond().getSemantics().precision;
      if (ErrorActiveBits > LoPrecision) {
        const unsigned RoundingBoundary = ErrorActiveBits - LoPrecision;
        // A tie occurs when the bits to be truncated are of the form 100...0.
        // This is detected by checking if the number of trailing zeros is
        // exactly one less than the number of bits being truncated.
        if (Error.countTrailingZeros() == RoundingBoundary - 1)
          LoRM = rmTowardPositive;
      }
    } else if (RM == rmTowardZero) {
      // For rmTowardZero, the final positive result must be truncated (rounded
      // down). When Hi is an overestimate, Error is negative. A standard
      // rmTowardZero conversion of Error would make it *less* negative,
      // effectively rounding the final sum Hi + Lo *up*. To ensure the sum
      // rounds down correctly, we force Lo to round toward -infinity.
      LoRM = rmTowardNegative;
    }
  }

  APFloat Lo{getSecond().getSemantics()};
  opStatus Status = Lo.convertFromAPInt(Error, /*IsSigned=*/true, LoRM);

  // Renormalize the pair (Hi, Lo) into a canonical DoubleAPFloat form where the
  // components do not overlap. fastTwoSum performs this operation.
  std::tie(Hi, Lo) = fastTwoSum(Hi, Lo);
  Floats[0] = std::move(Hi);
  Floats[1] = std::move(Lo);

  // A final check for overflow is needed because fastTwoSum can cause a
  // carry-out from Lo that pushes Hi to infinity.
  if (!getFirst().isFinite())
    return handleOverflow(RM);

  // The largest DoubleAPFloat must be canonical. Values which are larger are
  // not canonical and are equivalent to overflow.
  if (getFirst().isFiniteNonZero() && Floats[0].isLargest()) {
    DoubleAPFloat Largest{*Semantics};
    Largest.makeLargest(/*Neg=*/false);
    if (compare(Largest) == APFloat::cmpGreaterThan)
      return handleOverflow(RM);
  }

  // The final status of the operation is determined by the conversion of the
  // error term. If Lo could represent Error exactly, the entire conversion
  // is exact. Otherwise, it's inexact.
  return Status;
}

APFloat::opStatus DoubleAPFloat::convertFromAPInt(const APInt &Input,
                                                  bool IsSigned,
                                                  roundingMode RM) {
  const bool NegateInput = IsSigned && Input.isNegative();
  APInt API = Input;
  if (NegateInput)
    API.negate();

  const APFloat::opStatus Status =
      convertFromUnsignedParts(API.getRawData(), API.getNumWords(), RM);
  if (NegateInput)
    changeSign();
  return Status;
}

unsigned int DoubleAPFloat::convertToHexString(char *DST,
                                               unsigned int HexDigits,
                                               bool UpperCase,
                                               roundingMode RM) const {
  assert(Semantics == &semPPCDoubleDouble && "Unexpected Semantics");
  return APFloat(semPPCDoubleDoubleLegacy, bitcastToAPInt())
      .convertToHexString(DST, HexDigits, UpperCase, RM);
}

bool DoubleAPFloat::isDenormal() const {
  return getCategory() == fcNormal &&
         (Floats[0].isDenormal() || Floats[1].isDenormal() ||
          // (double)(Hi + Lo) == Hi defines a normal number.
          Floats[0] != Floats[0] + Floats[1]);
}

bool DoubleAPFloat::isSmallest() const {
  if (getCategory() != fcNormal)
    return false;
  DoubleAPFloat Tmp(*this);
  Tmp.makeSmallest(this->isNegative());
  return Tmp.compare(*this) == cmpEqual;
}

bool DoubleAPFloat::isSmallestNormalized() const {
  if (getCategory() != fcNormal)
    return false;

  DoubleAPFloat Tmp(*this);
  Tmp.makeSmallestNormalized(this->isNegative());
  return Tmp.compare(*this) == cmpEqual;
}

bool DoubleAPFloat::isLargest() const {
  if (getCategory() != fcNormal)
    return false;
  DoubleAPFloat Tmp(*this);
  Tmp.makeLargest(this->isNegative());
  return Tmp.compare(*this) == cmpEqual;
}

bool DoubleAPFloat::isInteger() const {
  assert(Semantics == &semPPCDoubleDouble && "Unexpected Semantics");
  return Floats[0].isInteger() && Floats[1].isInteger();
}

void DoubleAPFloat::toString(SmallVectorImpl<char> &Str,
                             unsigned FormatPrecision,
                             unsigned FormatMaxPadding,
                             bool TruncateZero) const {
  assert(Semantics == &semPPCDoubleDouble && "Unexpected Semantics");
  APFloat(semPPCDoubleDoubleLegacy, bitcastToAPInt())
      .toString(Str, FormatPrecision, FormatMaxPadding, TruncateZero);
}

<<<<<<< HEAD
bool DoubleAPFloat::getExactInverse(APFloat *inv) const {
  assert(Semantics == &semPPCDoubleDouble && "Unexpected Semantics");
  APFloat Tmp(semPPCDoubleDoubleLegacy, bitcastToAPInt());
  if (!inv)
    return Tmp.getExactInverse(nullptr);
  APFloat Inv(semPPCDoubleDoubleLegacy);
  auto Ret = Tmp.getExactInverse(&Inv);
  *inv = APFloat(semPPCDoubleDouble, Inv.bitcastToAPInt());
  return Ret;
}

=======
>>>>>>> 35227056
int DoubleAPFloat::getExactLog2Abs() const {
  // In order for Hi + Lo to be a power of two, the following must be true:
  // 1. Hi must be a power of two.
  // 2. Lo must be zero.
  if (getSecond().isNonZero())
    return INT_MIN;
  return getFirst().getExactLog2Abs();
}

int ilogb(const DoubleAPFloat &Arg) {
  const APFloat &Hi = Arg.getFirst();
  const APFloat &Lo = Arg.getSecond();
  int IlogbResult = ilogb(Hi);
  // Zero and non-finite values can delegate to ilogb(Hi).
  if (Arg.getCategory() != fcNormal)
    return IlogbResult;
  // If Lo can't change the binade, we can delegate to ilogb(Hi).
  if (Lo.isZero() || Hi.isNegative() == Lo.isNegative())
    return IlogbResult;
  if (Hi.getExactLog2Abs() == INT_MIN)
    return IlogbResult;
  // Numbers of the form 2^a - 2^b or -2^a + 2^b are almost powers of two but
  // get nudged out of the binade by the low component.
  return IlogbResult - 1;
}

DoubleAPFloat scalbn(const DoubleAPFloat &Arg, int Exp,
                     APFloat::roundingMode RM) {
  assert(Arg.Semantics == &semPPCDoubleDouble && "Unexpected Semantics");
  return DoubleAPFloat(semPPCDoubleDouble, scalbn(Arg.Floats[0], Exp, RM),
                       scalbn(Arg.Floats[1], Exp, RM));
}

DoubleAPFloat frexp(const DoubleAPFloat &Arg, int &Exp,
                    APFloat::roundingMode RM) {
  assert(Arg.Semantics == &semPPCDoubleDouble && "Unexpected Semantics");

  // Get the unbiased exponent e of the number, where |Arg| = m * 2^e for m in
  // [1.0, 2.0).
  Exp = ilogb(Arg);

  // For NaNs, quiet any signaling NaN and return the result, as per standard
  // practice.
  if (Exp == APFloat::IEK_NaN) {
    DoubleAPFloat Quiet{Arg};
    Quiet.getFirst().makeQuiet();
    return Quiet;
  }

  // For infinity, return it unchanged. The exponent remains IEK_Inf.
  if (Exp == APFloat::IEK_Inf)
    return Arg;

  // For zero, the fraction is zero and the standard requires the exponent be 0.
  if (Exp == APFloat::IEK_Zero) {
    Exp = 0;
    return Arg;
  }

  const APFloat &Hi = Arg.getFirst();
  const APFloat &Lo = Arg.getSecond();

  // frexp requires the fraction's absolute value to be in [0.5, 1.0).
  // ilogb provides an exponent for an absolute value in [1.0, 2.0).
  // Increment the exponent to ensure the fraction is in the correct range.
  ++Exp;

  const bool SignsDisagree = Hi.isNegative() != Lo.isNegative();
  APFloat Second = Lo;
  if (Arg.getCategory() == APFloat::fcNormal && Lo.isFiniteNonZero()) {
    roundingMode LoRoundingMode;
    // The interpretation of rmTowardZero depends on the sign of the combined
    // Arg rather than the sign of the component.
    if (RM == rmTowardZero)
      LoRoundingMode = Arg.isNegative() ? rmTowardPositive : rmTowardNegative;
    // For rmNearestTiesToAway, we face a similar problem. If signs disagree,
    // Lo is a correction *toward* zero relative to Hi. Rounding Lo
    // "away from zero" based on its own sign would move the value in the
    // wrong direction. As a safe proxy, we use rmNearestTiesToEven, which is
    // direction-agnostic. We only need to bother with this if Lo is scaled
    // down.
    else if (RM == rmNearestTiesToAway && SignsDisagree && Exp > 0)
      LoRoundingMode = rmNearestTiesToEven;
    else
      LoRoundingMode = RM;
    Second = scalbn(Lo, -Exp, LoRoundingMode);
    // The rmNearestTiesToEven proxy is correct most of the time, but it
    // differs from rmNearestTiesToAway when the scaled value of Lo is an
    // exact midpoint.
    // NOTE: This is morally equivalent to roundTiesTowardZero.
    if (RM == rmNearestTiesToAway && LoRoundingMode == rmNearestTiesToEven) {
      // Re-scale the result back to check if rounding occurred.
      const APFloat RecomposedLo = scalbn(Second, Exp, rmNearestTiesToEven);
      if (RecomposedLo != Lo) {
        // RoundingError tells us which direction we rounded:
        //   - RoundingError > 0: we rounded up.
        //   - RoundingError < 0: we down up.
        const APFloat RoundingError = RecomposedLo - Lo;
        // Determine if scalbn(Lo, -Exp) landed exactly on a midpoint.
        // We do this by checking if the absolute rounding error is exactly
        // half a ULP of the result.
        const APFloat UlpOfSecond = harrisonUlp(Second);
        const APFloat ScaledUlpOfSecond =
            scalbn(UlpOfSecond, Exp - 1, rmNearestTiesToEven);
        const bool IsMidpoint = abs(RoundingError) == ScaledUlpOfSecond;
        const bool RoundedLoAway =
            Second.isNegative() == RoundingError.isNegative();
        // The sign of Hi and Lo disagree and we rounded Lo away: we must
        // decrease the magnitude of Second to increase the magnitude
        // First+Second.
        if (IsMidpoint && RoundedLoAway)
          Second.next(/*nextDown=*/!Second.isNegative());
      }
    }
    // Handle a tricky edge case where Arg is slightly less than a power of two
    // (e.g., Arg = 2^k - epsilon). In this situation:
    // 1. Hi is 2^k, and Lo is a small negative value -epsilon.
    // 2. ilogb(Arg) correctly returns k-1.
    // 3. Our initial Exp becomes (k-1) + 1 = k.
    // 4. Scaling Hi (2^k) by 2^-k would yield a magnitude of 1.0 and
    //    scaling Lo by 2^-k would yield zero. This would make the result 1.0
    //    which is an invalid fraction, as the required interval is [0.5, 1.0).
    // We detect this specific case by checking if Hi is a power of two and if
    // the scaled Lo underflowed to zero. The fix: Increment Exp to k+1. This
    // adjusts the scale factor, causing Hi to be scaled to 0.5, which is a
    // valid fraction.
    if (Second.isZero() && SignsDisagree && Hi.getExactLog2Abs() != INT_MIN)
      ++Exp;
  }

  APFloat First = scalbn(Hi, -Exp, RM);
  return DoubleAPFloat(semPPCDoubleDouble, std::move(First), std::move(Second));
}

} // namespace detail

APFloat::Storage::Storage(IEEEFloat F, const fltSemantics &Semantics) {
  if (usesLayout<IEEEFloat>(Semantics)) {
    new (&IEEE) IEEEFloat(std::move(F));
    return;
  }
  if (usesLayout<DoubleAPFloat>(Semantics)) {
    const fltSemantics& S = F.getSemantics();
    new (&Double)
        DoubleAPFloat(Semantics, APFloat(std::move(F), S),
                      APFloat(semIEEEdouble));
    return;
  }
  llvm_unreachable("Unexpected semantics");
}

Expected<APFloat::opStatus> APFloat::convertFromString(StringRef Str,
                                                       roundingMode RM) {
  APFLOAT_DISPATCH_ON_SEMANTICS(convertFromString(Str, RM));
}

hash_code hash_value(const APFloat &Arg) {
  if (APFloat::usesLayout<detail::IEEEFloat>(Arg.getSemantics()))
    return hash_value(Arg.U.IEEE);
  if (APFloat::usesLayout<detail::DoubleAPFloat>(Arg.getSemantics()))
    return hash_value(Arg.U.Double);
  llvm_unreachable("Unexpected semantics");
}

APFloat::APFloat(const fltSemantics &Semantics, StringRef S)
    : APFloat(Semantics) {
  auto StatusOrErr = convertFromString(S, rmNearestTiesToEven);
  assert(StatusOrErr && "Invalid floating point representation");
  consumeError(StatusOrErr.takeError());
}

FPClassTest APFloat::classify() const {
  if (isZero())
    return isNegative() ? fcNegZero : fcPosZero;
  if (isNormal())
    return isNegative() ? fcNegNormal : fcPosNormal;
  if (isDenormal())
    return isNegative() ? fcNegSubnormal : fcPosSubnormal;
  if (isInfinity())
    return isNegative() ? fcNegInf : fcPosInf;
  assert(isNaN() && "Other class of FP constant");
  return isSignaling() ? fcSNan : fcQNan;
}

bool APFloat::getExactInverse(APFloat *Inv) const {
  // Only finite, non-zero numbers can have a useful, representable inverse.
  // This check filters out +/- zero, +/- infinity, and NaN.
  if (!isFiniteNonZero())
    return false;

  // Historically, this function rejects subnormal inputs.  One reason why this
  // might be important is that subnormals may behave differently under FTZ/DAZ
  // runtime behavior.
  if (isDenormal())
    return false;

  // A number has an exact, representable inverse if and only if it is a power
  // of two.
  //
  // Mathematical Rationale:
  // 1. A binary floating-point number x is a dyadic rational, meaning it can
  //    be written as x = M / 2^k for integers M (the significand) and k.
  // 2. The inverse is 1/x = 2^k / M.
  // 3. For 1/x to also be a dyadic rational (and thus exactly representable
  //    in binary), its denominator M must also be a power of two.
  //    Let's say M = 2^m.
  // 4. Substituting this back into the formula for x, we get
  //    x = (2^m) / (2^k) = 2^(m-k).
  //
  // This proves that x must be a power of two.

  // getExactLog2Abs() returns the integer exponent if the number is a power of
  // two or INT_MIN if it is not.
  const int Exp = getExactLog2Abs();
  if (Exp == INT_MIN)
    return false;

  // The inverse of +/- 2^Exp is +/- 2^(-Exp). We can compute this by
  // scaling 1.0 by the negated exponent.
  APFloat Reciprocal =
      scalbn(APFloat::getOne(getSemantics(), /*Negative=*/isNegative()), -Exp,
             rmTowardZero);

  // scalbn might round if the resulting exponent -Exp is outside the
  // representable range, causing overflow (to infinity) or underflow. We
  // must verify that the result is still the exact power of two we expect.
  if (Reciprocal.getExactLog2Abs() != -Exp)
    return false;

  // Avoid multiplication with a subnormal, it is not safe on all platforms and
  // may be slower than a normal division.
  if (Reciprocal.isDenormal())
    return false;

  assert(Reciprocal.isFiniteNonZero());

  if (Inv)
    *Inv = std::move(Reciprocal);

  return true;
}

APFloat::opStatus APFloat::convert(const fltSemantics &ToSemantics,
                                   roundingMode RM, bool *losesInfo) {
  if (&getSemantics() == &ToSemantics) {
    *losesInfo = false;
    return opOK;
  }
  if (usesLayout<IEEEFloat>(getSemantics()) &&
      usesLayout<IEEEFloat>(ToSemantics))
    return U.IEEE.convert(ToSemantics, RM, losesInfo);
  if (usesLayout<IEEEFloat>(getSemantics()) &&
      usesLayout<DoubleAPFloat>(ToSemantics)) {
    assert(&ToSemantics == &semPPCDoubleDouble);
    auto Ret = U.IEEE.convert(semPPCDoubleDoubleLegacy, RM, losesInfo);
    *this = APFloat(ToSemantics, U.IEEE.bitcastToAPInt());
    return Ret;
  }
  if (usesLayout<DoubleAPFloat>(getSemantics()) &&
      usesLayout<IEEEFloat>(ToSemantics)) {
    auto Ret = getIEEE().convert(ToSemantics, RM, losesInfo);
    *this = APFloat(std::move(getIEEE()), ToSemantics);
    return Ret;
  }
  llvm_unreachable("Unexpected semantics");
}

APFloat APFloat::getAllOnesValue(const fltSemantics &Semantics) {
  return APFloat(Semantics, APInt::getAllOnes(Semantics.sizeInBits));
}

void APFloat::print(raw_ostream &OS) const {
  SmallVector<char, 16> Buffer;
  toString(Buffer);
  OS << Buffer;
}

#if !defined(NDEBUG) || defined(LLVM_ENABLE_DUMP)
LLVM_DUMP_METHOD void APFloat::dump() const {
  print(dbgs());
  dbgs() << '\n';
}
#endif

void APFloat::Profile(FoldingSetNodeID &NID) const {
  NID.Add(bitcastToAPInt());
}

APFloat::opStatus APFloat::convertToInteger(APSInt &result,
                                            roundingMode rounding_mode,
                                            bool *isExact) const {
  unsigned bitWidth = result.getBitWidth();
  SmallVector<uint64_t, 4> parts(result.getNumWords());
  opStatus status = convertToInteger(parts, bitWidth, result.isSigned(),
                                     rounding_mode, isExact);
  // Keeps the original signed-ness.
  result = APInt(bitWidth, parts);
  return status;
}

double APFloat::convertToDouble() const {
  if (&getSemantics() == (const llvm::fltSemantics *)&semIEEEdouble)
    return getIEEE().convertToDouble();
  assert(isRepresentableBy(getSemantics(), semIEEEdouble) &&
         "Float semantics is not representable by IEEEdouble");
  APFloat Temp = *this;
  bool LosesInfo;
  opStatus St = Temp.convert(semIEEEdouble, rmNearestTiesToEven, &LosesInfo);
  assert(!(St & opInexact) && !LosesInfo && "Unexpected imprecision");
  (void)St;
  return Temp.getIEEE().convertToDouble();
}

#ifdef HAS_IEE754_FLOAT128
float128 APFloat::convertToQuad() const {
  if (&getSemantics() == (const llvm::fltSemantics *)&semIEEEquad)
    return getIEEE().convertToQuad();
  assert(isRepresentableBy(getSemantics(), semIEEEquad) &&
         "Float semantics is not representable by IEEEquad");
  APFloat Temp = *this;
  bool LosesInfo;
  opStatus St = Temp.convert(semIEEEquad, rmNearestTiesToEven, &LosesInfo);
  assert(!(St & opInexact) && !LosesInfo && "Unexpected imprecision");
  (void)St;
  return Temp.getIEEE().convertToQuad();
}
#endif

float APFloat::convertToFloat() const {
  if (&getSemantics() == (const llvm::fltSemantics *)&semIEEEsingle)
    return getIEEE().convertToFloat();
  assert(isRepresentableBy(getSemantics(), semIEEEsingle) &&
         "Float semantics is not representable by IEEEsingle");
  APFloat Temp = *this;
  bool LosesInfo;
  opStatus St = Temp.convert(semIEEEsingle, rmNearestTiesToEven, &LosesInfo);
  assert(!(St & opInexact) && !LosesInfo && "Unexpected imprecision");
  (void)St;
  return Temp.getIEEE().convertToFloat();
}

} // namespace llvm

#undef APFLOAT_DISPATCH_ON_SEMANTICS<|MERGE_RESOLUTION|>--- conflicted
+++ resolved
@@ -5594,17 +5594,6 @@
       Bits = IsSigned;
     else
       Bits = Width - IsSigned;
-<<<<<<< HEAD
-
-    tcSetLeastSignificantBits(Input.data(), DstPartsCount, Bits);
-    if (isNegative() && IsSigned)
-      APInt::tcShiftLeft(Input.data(), DstPartsCount, Width - 1);
-  }
-
-  return FS;
-}
-=======
->>>>>>> 35227056
 
     tcSetLeastSignificantBits(Input.data(), DstPartsCount, Bits);
     if (isNegative() && IsSigned)
@@ -5823,20 +5812,6 @@
       .toString(Str, FormatPrecision, FormatMaxPadding, TruncateZero);
 }
 
-<<<<<<< HEAD
-bool DoubleAPFloat::getExactInverse(APFloat *inv) const {
-  assert(Semantics == &semPPCDoubleDouble && "Unexpected Semantics");
-  APFloat Tmp(semPPCDoubleDoubleLegacy, bitcastToAPInt());
-  if (!inv)
-    return Tmp.getExactInverse(nullptr);
-  APFloat Inv(semPPCDoubleDoubleLegacy);
-  auto Ret = Tmp.getExactInverse(&Inv);
-  *inv = APFloat(semPPCDoubleDouble, Inv.bitcastToAPInt());
-  return Ret;
-}
-
-=======
->>>>>>> 35227056
 int DoubleAPFloat::getExactLog2Abs() const {
   // In order for Hi + Lo to be a power of two, the following must be true:
   // 1. Hi must be a power of two.
