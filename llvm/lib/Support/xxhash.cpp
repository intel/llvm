/*
 *  xxHash - Extremely Fast Hash algorithm
 *  Copyright (C) 2012-2023, Yann Collet
 *
 *  BSD 2-Clause License (http://www.opensource.org/licenses/bsd-license.php)
 *
 *  Redistribution and use in source and binary forms, with or without
 *  modification, are permitted provided that the following conditions are
 *  met:
 *
 *  * Redistributions of source code must retain the above copyright
 *  notice, this list of conditions and the following disclaimer.
 *  * Redistributions in binary form must reproduce the above
 *  copyright notice, this list of conditions and the following disclaimer
 *  in the documentation and/or other materials provided with the
 *  distribution.
 *
 *  THIS SOFTWARE IS PROVIDED BY THE COPYRIGHT HOLDERS AND CONTRIBUTORS
 *  "AS IS" AND ANY EXPRESS OR IMPLIED WARRANTIES, INCLUDING, BUT NOT
 *  LIMITED TO, THE IMPLIED WARRANTIES OF MERCHANTABILITY AND FITNESS FOR
 *  A PARTICULAR PURPOSE ARE DISCLAIMED. IN NO EVENT SHALL THE COPYRIGHT
 *  OWNER OR CONTRIBUTORS BE LIABLE FOR ANY DIRECT, INDIRECT, INCIDENTAL,
 *  SPECIAL, EXEMPLARY, OR CONSEQUENTIAL DAMAGES (INCLUDING, BUT NOT
 *  LIMITED TO, PROCUREMENT OF SUBSTITUTE GOODS OR SERVICES; LOSS OF USE,
 *  DATA, OR PROFITS; OR BUSINESS INTERRUPTION) HOWEVER CAUSED AND ON ANY
 *  THEORY OF LIABILITY, WHETHER IN CONTRACT, STRICT LIABILITY, OR TORT
 *  (INCLUDING NEGLIGENCE OR OTHERWISE) ARISING IN ANY WAY OUT OF THE USE
 *  OF THIS SOFTWARE, EVEN IF ADVISED OF THE POSSIBILITY OF SUCH DAMAGE.
 *
 *  You can contact the author at :
 *  - xxHash homepage: http://www.xxhash.com
 *  - xxHash source repository : https://github.com/Cyan4973/xxHash
 */

// xxhash64 is based on commit d2df04efcbef7d7f6886d345861e5dfda4edacc1. Removed
// everything but a simple interface for computing xxh64.

// xxh3_64bits is based on commit d5891596637d21366b9b1dcf2c0007a3edb26a9e (July
// 2023).

// xxh3_128bits is based on commit b0adcc54188c3130b1793e7b19c62eb1e669f7df
// (June 2024).

#include "llvm/Support/xxhash.h"
#include "llvm/Support/Compiler.h"
#include "llvm/Support/Endian.h"

#include <stdlib.h>

using namespace llvm;
using namespace support;

static uint64_t rotl64(uint64_t X, size_t R) {
  return (X << R) | (X >> (64 - R));
}

constexpr uint32_t PRIME32_1 = 0x9E3779B1;
constexpr uint32_t PRIME32_2 = 0x85EBCA77;
constexpr uint32_t PRIME32_3 = 0xC2B2AE3D;

static const uint64_t PRIME64_1 = 11400714785074694791ULL;
static const uint64_t PRIME64_2 = 14029467366897019727ULL;
static const uint64_t PRIME64_3 = 1609587929392839161ULL;
static const uint64_t PRIME64_4 = 9650029242287828579ULL;
static const uint64_t PRIME64_5 = 2870177450012600261ULL;

static uint64_t round(uint64_t Acc, uint64_t Input) {
  Acc += Input * PRIME64_2;
  Acc = rotl64(Acc, 31);
  Acc *= PRIME64_1;
  return Acc;
}

static uint64_t mergeRound(uint64_t Acc, uint64_t Val) {
  Val = round(0, Val);
  Acc ^= Val;
  Acc = Acc * PRIME64_1 + PRIME64_4;
  return Acc;
}

static uint64_t XXH64_avalanche(uint64_t hash) {
  hash ^= hash >> 33;
  hash *= PRIME64_2;
  hash ^= hash >> 29;
  hash *= PRIME64_3;
  hash ^= hash >> 32;
  return hash;
}

uint64_t llvm::xxHash64(StringRef Data) {
  size_t Len = Data.size();
  uint64_t Seed = 0;
  const unsigned char *P = Data.bytes_begin();
  const unsigned char *const BEnd = Data.bytes_end();
  uint64_t H64;

  if (Len >= 32) {
    const unsigned char *const Limit = BEnd - 32;
    uint64_t V1 = Seed + PRIME64_1 + PRIME64_2;
    uint64_t V2 = Seed + PRIME64_2;
    uint64_t V3 = Seed + 0;
    uint64_t V4 = Seed - PRIME64_1;

    do {
      V1 = round(V1, endian::read64le(P));
      P += 8;
      V2 = round(V2, endian::read64le(P));
      P += 8;
      V3 = round(V3, endian::read64le(P));
      P += 8;
      V4 = round(V4, endian::read64le(P));
      P += 8;
    } while (P <= Limit);

    H64 = rotl64(V1, 1) + rotl64(V2, 7) + rotl64(V3, 12) + rotl64(V4, 18);
    H64 = mergeRound(H64, V1);
    H64 = mergeRound(H64, V2);
    H64 = mergeRound(H64, V3);
    H64 = mergeRound(H64, V4);

  } else {
    H64 = Seed + PRIME64_5;
  }

  H64 += (uint64_t)Len;

  while (reinterpret_cast<uintptr_t>(P) + 8 <=
         reinterpret_cast<uintptr_t>(BEnd)) {
    uint64_t const K1 = round(0, endian::read64le(P));
    H64 ^= K1;
    H64 = rotl64(H64, 27) * PRIME64_1 + PRIME64_4;
    P += 8;
  }

  if (reinterpret_cast<uintptr_t>(P) + 4 <= reinterpret_cast<uintptr_t>(BEnd)) {
    H64 ^= (uint64_t)(endian::read32le(P)) * PRIME64_1;
    H64 = rotl64(H64, 23) * PRIME64_2 + PRIME64_3;
    P += 4;
  }

  while (P < BEnd) {
    H64 ^= (*P) * PRIME64_5;
    H64 = rotl64(H64, 11) * PRIME64_1;
    P++;
  }

  return XXH64_avalanche(H64);
}

uint64_t llvm::xxHash64(ArrayRef<uint8_t> Data) {
  return xxHash64({(const char *)Data.data(), Data.size()});
}

constexpr size_t XXH3_SECRETSIZE_MIN = 136;
constexpr size_t XXH_SECRET_DEFAULT_SIZE = 192;

/* Pseudorandom data taken directly from FARSH */
// clang-format off
constexpr uint8_t kSecret[XXH_SECRET_DEFAULT_SIZE] = {
    0xb8, 0xfe, 0x6c, 0x39, 0x23, 0xa4, 0x4b, 0xbe, 0x7c, 0x01, 0x81, 0x2c, 0xf7, 0x21, 0xad, 0x1c,
    0xde, 0xd4, 0x6d, 0xe9, 0x83, 0x90, 0x97, 0xdb, 0x72, 0x40, 0xa4, 0xa4, 0xb7, 0xb3, 0x67, 0x1f,
    0xcb, 0x79, 0xe6, 0x4e, 0xcc, 0xc0, 0xe5, 0x78, 0x82, 0x5a, 0xd0, 0x7d, 0xcc, 0xff, 0x72, 0x21,
    0xb8, 0x08, 0x46, 0x74, 0xf7, 0x43, 0x24, 0x8e, 0xe0, 0x35, 0x90, 0xe6, 0x81, 0x3a, 0x26, 0x4c,
    0x3c, 0x28, 0x52, 0xbb, 0x91, 0xc3, 0x00, 0xcb, 0x88, 0xd0, 0x65, 0x8b, 0x1b, 0x53, 0x2e, 0xa3,
    0x71, 0x64, 0x48, 0x97, 0xa2, 0x0d, 0xf9, 0x4e, 0x38, 0x19, 0xef, 0x46, 0xa9, 0xde, 0xac, 0xd8,
    0xa8, 0xfa, 0x76, 0x3f, 0xe3, 0x9c, 0x34, 0x3f, 0xf9, 0xdc, 0xbb, 0xc7, 0xc7, 0x0b, 0x4f, 0x1d,
    0x8a, 0x51, 0xe0, 0x4b, 0xcd, 0xb4, 0x59, 0x31, 0xc8, 0x9f, 0x7e, 0xc9, 0xd9, 0x78, 0x73, 0x64,
    0xea, 0xc5, 0xac, 0x83, 0x34, 0xd3, 0xeb, 0xc3, 0xc5, 0x81, 0xa0, 0xff, 0xfa, 0x13, 0x63, 0xeb,
    0x17, 0x0d, 0xdd, 0x51, 0xb7, 0xf0, 0xda, 0x49, 0xd3, 0x16, 0x55, 0x26, 0x29, 0xd4, 0x68, 0x9e,
    0x2b, 0x16, 0xbe, 0x58, 0x7d, 0x47, 0xa1, 0xfc, 0x8f, 0xf8, 0xb8, 0xd1, 0x7a, 0xd0, 0x31, 0xce,
    0x45, 0xcb, 0x3a, 0x8f, 0x95, 0x16, 0x04, 0x28, 0xaf, 0xd7, 0xfb, 0xca, 0xbb, 0x4b, 0x40, 0x7e,
};
// clang-format on

constexpr uint64_t PRIME_MX1 = 0x165667919E3779F9;
constexpr uint64_t PRIME_MX2 = 0x9FB21C651E98DF25;

// Calculates a 64-bit to 128-bit multiply, then XOR folds it.
static uint64_t XXH3_mul128_fold64(uint64_t lhs, uint64_t rhs) {
#if defined(__SIZEOF_INT128__) ||                                              \
    (defined(_INTEGRAL_MAX_BITS) && _INTEGRAL_MAX_BITS >= 128)
  __uint128_t product = (__uint128_t)lhs * (__uint128_t)rhs;
  return uint64_t(product) ^ uint64_t(product >> 64);

#else
  /* First calculate all of the cross products. */
  const uint64_t lo_lo = (lhs & 0xFFFFFFFF) * (rhs & 0xFFFFFFFF);
  const uint64_t hi_lo = (lhs >> 32) * (rhs & 0xFFFFFFFF);
  const uint64_t lo_hi = (lhs & 0xFFFFFFFF) * (rhs >> 32);
  const uint64_t hi_hi = (lhs >> 32) * (rhs >> 32);

  /* Now add the products together. These will never overflow. */
  const uint64_t cross = (lo_lo >> 32) + (hi_lo & 0xFFFFFFFF) + lo_hi;
  const uint64_t upper = (hi_lo >> 32) + (cross >> 32) + hi_hi;
  const uint64_t lower = (cross << 32) | (lo_lo & 0xFFFFFFFF);

  return upper ^ lower;
#endif
}

constexpr size_t XXH_STRIPE_LEN = 64;
constexpr size_t XXH_SECRET_CONSUME_RATE = 8;
constexpr size_t XXH_ACC_NB = XXH_STRIPE_LEN / sizeof(uint64_t);

static uint64_t XXH3_avalanche(uint64_t hash) {
  hash ^= hash >> 37;
  hash *= PRIME_MX1;
  hash ^= hash >> 32;
  return hash;
}

static uint64_t XXH3_len_1to3_64b(const uint8_t *input, size_t len,
                                  const uint8_t *secret, uint64_t seed) {
  const uint8_t c1 = input[0];
  const uint8_t c2 = input[len >> 1];
  const uint8_t c3 = input[len - 1];
  uint32_t combined = ((uint32_t)c1 << 16) | ((uint32_t)c2 << 24) |
                      ((uint32_t)c3 << 0) | ((uint32_t)len << 8);
  uint64_t bitflip =
      (uint64_t)(endian::read32le(secret) ^ endian::read32le(secret + 4)) +
      seed;
  return XXH64_avalanche(uint64_t(combined) ^ bitflip);
}

static uint64_t XXH3_len_4to8_64b(const uint8_t *input, size_t len,
                                  const uint8_t *secret, uint64_t seed) {
  seed ^= (uint64_t)byteswap(uint32_t(seed)) << 32;
  const uint32_t input1 = endian::read32le(input);
  const uint32_t input2 = endian::read32le(input + len - 4);
  uint64_t acc =
      (endian::read64le(secret + 8) ^ endian::read64le(secret + 16)) - seed;
  const uint64_t input64 = (uint64_t)input2 | ((uint64_t)input1 << 32);
  acc ^= input64;
  // XXH3_rrmxmx(acc, len)
  acc ^= rotl64(acc, 49) ^ rotl64(acc, 24);
  acc *= PRIME_MX2;
  acc ^= (acc >> 35) + (uint64_t)len;
  acc *= PRIME_MX2;
  return acc ^ (acc >> 28);
}

static uint64_t XXH3_len_9to16_64b(const uint8_t *input, size_t len,
                                   const uint8_t *secret, uint64_t const seed) {
  uint64_t input_lo =
      (endian::read64le(secret + 24) ^ endian::read64le(secret + 32)) + seed;
  uint64_t input_hi =
      (endian::read64le(secret + 40) ^ endian::read64le(secret + 48)) - seed;
  input_lo ^= endian::read64le(input);
  input_hi ^= endian::read64le(input + len - 8);
  uint64_t acc = uint64_t(len) + byteswap(input_lo) + input_hi +
                 XXH3_mul128_fold64(input_lo, input_hi);
  return XXH3_avalanche(acc);
}

LLVM_ATTRIBUTE_ALWAYS_INLINE
static uint64_t XXH3_len_0to16_64b(const uint8_t *input, size_t len,
                                   const uint8_t *secret, uint64_t const seed) {
  if (LLVM_LIKELY(len > 8))
    return XXH3_len_9to16_64b(input, len, secret, seed);
  if (LLVM_LIKELY(len >= 4))
    return XXH3_len_4to8_64b(input, len, secret, seed);
  if (len != 0)
    return XXH3_len_1to3_64b(input, len, secret, seed);
  return XXH64_avalanche(seed ^ endian::read64le(secret + 56) ^
                         endian::read64le(secret + 64));
}

static uint64_t XXH3_mix16B(const uint8_t *input, uint8_t const *secret,
                            uint64_t seed) {
  uint64_t lhs = seed;
  uint64_t rhs = 0U - seed;
  lhs += endian::read64le(secret);
  rhs += endian::read64le(secret + 8);
  lhs ^= endian::read64le(input);
  rhs ^= endian::read64le(input + 8);
  return XXH3_mul128_fold64(lhs, rhs);
}

/* For mid range keys, XXH3 uses a Mum-hash variant. */
LLVM_ATTRIBUTE_ALWAYS_INLINE
static uint64_t XXH3_len_17to128_64b(const uint8_t *input, size_t len,
                                     const uint8_t *secret,
                                     uint64_t const seed) {
  uint64_t acc = len * PRIME64_1, acc_end;
  acc += XXH3_mix16B(input + 0, secret + 0, seed);
  acc_end = XXH3_mix16B(input + len - 16, secret + 16, seed);
  if (len > 32) {
    acc += XXH3_mix16B(input + 16, secret + 32, seed);
    acc_end += XXH3_mix16B(input + len - 32, secret + 48, seed);
    if (len > 64) {
      acc += XXH3_mix16B(input + 32, secret + 64, seed);
      acc_end += XXH3_mix16B(input + len - 48, secret + 80, seed);
      if (len > 96) {
        acc += XXH3_mix16B(input + 48, secret + 96, seed);
        acc_end += XXH3_mix16B(input + len - 64, secret + 112, seed);
      }
    }
  }
  return XXH3_avalanche(acc + acc_end);
}

constexpr size_t XXH3_MIDSIZE_MAX = 240;
constexpr size_t XXH3_MIDSIZE_STARTOFFSET = 3;
constexpr size_t XXH3_MIDSIZE_LASTOFFSET = 17;

LLVM_ATTRIBUTE_NOINLINE
static uint64_t XXH3_len_129to240_64b(const uint8_t *input, size_t len,
                                      const uint8_t *secret, uint64_t seed) {
  uint64_t acc = (uint64_t)len * PRIME64_1;
  const unsigned nbRounds = len / 16;
  for (unsigned i = 0; i < 8; ++i)
    acc += XXH3_mix16B(input + 16 * i, secret + 16 * i, seed);
  acc = XXH3_avalanche(acc);

  for (unsigned i = 8; i < nbRounds; ++i) {
    acc += XXH3_mix16B(input + 16 * i,
                       secret + 16 * (i - 8) + XXH3_MIDSIZE_STARTOFFSET, seed);
  }
  /* last bytes */
  acc +=
      XXH3_mix16B(input + len - 16,
                  secret + XXH3_SECRETSIZE_MIN - XXH3_MIDSIZE_LASTOFFSET, seed);
  return XXH3_avalanche(acc);
}

LLVM_ATTRIBUTE_ALWAYS_INLINE
static void XXH3_accumulate_512_scalar(uint64_t *acc, const uint8_t *input,
                                       const uint8_t *secret) {
  for (size_t i = 0; i < XXH_ACC_NB; ++i) {
    uint64_t data_val = endian::read64le(input + 8 * i);
    uint64_t data_key = data_val ^ endian::read64le(secret + 8 * i);
    acc[i ^ 1] += data_val;
    acc[i] += uint32_t(data_key) * (data_key >> 32);
  }
}

LLVM_ATTRIBUTE_ALWAYS_INLINE
static void XXH3_accumulate_scalar(uint64_t *acc, const uint8_t *input,
                                   const uint8_t *secret, size_t nbStripes) {
  for (size_t n = 0; n < nbStripes; ++n)
    XXH3_accumulate_512_scalar(acc, input + n * XXH_STRIPE_LEN,
                               secret + n * XXH_SECRET_CONSUME_RATE);
}

static void XXH3_scrambleAcc(uint64_t *acc, const uint8_t *secret) {
  for (size_t i = 0; i < XXH_ACC_NB; ++i) {
    acc[i] ^= acc[i] >> 47;
    acc[i] ^= endian::read64le(secret + 8 * i);
    acc[i] *= PRIME32_1;
  }
}

static uint64_t XXH3_mix2Accs(const uint64_t *acc, const uint8_t *secret) {
  return XXH3_mul128_fold64(acc[0] ^ endian::read64le(secret),
                            acc[1] ^ endian::read64le(secret + 8));
}

static uint64_t XXH3_mergeAccs(const uint64_t *acc, const uint8_t *key,
                               uint64_t start) {
  uint64_t result64 = start;
  for (size_t i = 0; i < 4; ++i)
    result64 += XXH3_mix2Accs(acc + 2 * i, key + 16 * i);
  return XXH3_avalanche(result64);
}

LLVM_ATTRIBUTE_NOINLINE
static uint64_t XXH3_hashLong_64b(const uint8_t *input, size_t len,
                                  const uint8_t *secret, size_t secretSize) {
  const size_t nbStripesPerBlock =
      (secretSize - XXH_STRIPE_LEN) / XXH_SECRET_CONSUME_RATE;
  const size_t block_len = XXH_STRIPE_LEN * nbStripesPerBlock;
  const size_t nb_blocks = (len - 1) / block_len;
  alignas(16) uint64_t acc[XXH_ACC_NB] = {
      PRIME32_3, PRIME64_1, PRIME64_2, PRIME64_3,
      PRIME64_4, PRIME32_2, PRIME64_5, PRIME32_1,
  };
  for (size_t n = 0; n < nb_blocks; ++n) {
    XXH3_accumulate_scalar(acc, input + n * block_len, secret,
                           nbStripesPerBlock);
    XXH3_scrambleAcc(acc, secret + secretSize - XXH_STRIPE_LEN);
  }

  /* last partial block */
  const size_t nbStripes = (len - 1 - (block_len * nb_blocks)) / XXH_STRIPE_LEN;
  assert(nbStripes <= secretSize / XXH_SECRET_CONSUME_RATE);
  XXH3_accumulate_scalar(acc, input + nb_blocks * block_len, secret, nbStripes);

  /* last stripe */
  constexpr size_t XXH_SECRET_LASTACC_START = 7;
  XXH3_accumulate_512_scalar(acc, input + len - XXH_STRIPE_LEN,
                             secret + secretSize - XXH_STRIPE_LEN -
                                 XXH_SECRET_LASTACC_START);

  /* converge into final hash */
  constexpr size_t XXH_SECRET_MERGEACCS_START = 11;
  return XXH3_mergeAccs(acc, secret + XXH_SECRET_MERGEACCS_START,
                        (uint64_t)len * PRIME64_1);
}

uint64_t llvm::xxh3_64bits(ArrayRef<uint8_t> data) {
  auto *in = data.data();
  size_t len = data.size();
  if (len <= 16)
    return XXH3_len_0to16_64b(in, len, kSecret, 0);
  if (len <= 128)
    return XXH3_len_17to128_64b(in, len, kSecret, 0);
  if (len <= XXH3_MIDSIZE_MAX)
    return XXH3_len_129to240_64b(in, len, kSecret, 0);
  return XXH3_hashLong_64b(in, len, kSecret, sizeof(kSecret));
}

/* ==========================================
 * XXH3 128 bits (a.k.a XXH128)
 * ==========================================
 * XXH3's 128-bit variant has better mixing and strength than the 64-bit
 * variant, even without counting the significantly larger output size.
 *
 * For example, extra steps are taken to avoid the seed-dependent collisions
 * in 17-240 byte inputs (See XXH3_mix16B and XXH128_mix32B).
 *
 * This strength naturally comes at the cost of some speed, especially on short
 * lengths. Note that longer hashes are about as fast as the 64-bit version
 * due to it using only a slight modification of the 64-bit loop.
 *
 * XXH128 is also more oriented towards 64-bit machines. It is still extremely
 * fast for a _128-bit_ hash on 32-bit (it usually clears XXH64).
 */

/*!
 * @internal
 * @def XXH_rotl32(x,r)
 * @brief 32-bit rotate left.
 *
 * @param x The 32-bit integer to be rotated.
 * @param r The number of bits to rotate.
 * @pre
 *   @p r > 0 && @p r < 32
 * @note
 *   @p x and @p r may be evaluated multiple times.
 * @return The rotated result.
 */
#if __has_builtin(__builtin_rotateleft32) &&                                   \
    __has_builtin(__builtin_rotateleft64)
#define XXH_rotl32 __builtin_rotateleft32
#define XXH_rotl64 __builtin_rotateleft64
/* Note: although _rotl exists for minGW (GCC under windows), performance seems
 * poor */
#elif defined(_MSC_VER)
#define XXH_rotl32(x, r) _rotl(x, r)
#define XXH_rotl64(x, r) _rotl64(x, r)
#else
#define XXH_rotl32(x, r) (((x) << (r)) | ((x) >> (32 - (r))))
#define XXH_rotl64(x, r) (((x) << (r)) | ((x) >> (64 - (r))))
#endif

<<<<<<< HEAD
#if defined(_MSC_VER) && defined(_M_IX86)
#define XXH_mult32to64(x, y) __emulu((unsigned)(x), (unsigned)(y))
#else
/*
 * Downcast + upcast is usually better than masking on older compilers like
 * GCC 4.2 (especially 32-bit ones), all without affecting newer compilers.
 *
 * The other method, (x & 0xFFFFFFFF) * (y & 0xFFFFFFFF), will AND both operands
 * and perform a full 64x64 multiply -- entirely redundant on 32-bit.
 */
#define XXH_mult32to64(x, y) ((uint64_t)(uint32_t)(x) * (uint64_t)(uint32_t)(y))
#endif
=======
#define XXH_mult32to64(x, y) ((uint64_t)(uint32_t)(x) * (uint64_t)(uint32_t)(y))
>>>>>>> 4fe5a3cc

/*!
 * @brief Calculates a 64->128-bit long multiply.
 *
 * Uses `__uint128_t` and `_umul128` if available, otherwise uses a scalar
 * version.
 *
 * @param lhs , rhs The 64-bit integers to be multiplied
 * @return The 128-bit result represented in an @ref XXH128_hash_t.
 */
static XXH128_hash_t XXH_mult64to128(uint64_t lhs, uint64_t rhs) {
  /*
   * GCC/Clang __uint128_t method.
   *
   * On most 64-bit targets, GCC and Clang define a __uint128_t type.
   * This is usually the best way as it usually uses a native long 64-bit
   * multiply, such as MULQ on x86_64 or MUL + UMULH on aarch64.
   *
   * Usually.
   *
   * Despite being a 32-bit platform, Clang (and emscripten) define this type
   * despite not having the arithmetic for it. This results in a laggy
   * compiler builtin call which calculates a full 128-bit multiply.
   * In that case it is best to use the portable one.
   * https://github.com/Cyan4973/xxHash/issues/211#issuecomment-515575677
   */
#if (defined(__GNUC__) || defined(__clang__)) && !defined(__wasm__) &&         \
        defined(__SIZEOF_INT128__) ||                                          \
    (defined(_INTEGRAL_MAX_BITS) && _INTEGRAL_MAX_BITS >= 128)

  __uint128_t const product = (__uint128_t)lhs * (__uint128_t)rhs;
  XXH128_hash_t r128;
  r128.low64 = (uint64_t)(product);
  r128.high64 = (uint64_t)(product >> 64);
  return r128;

  /*
   * MSVC for x64's _umul128 method.
   *
   * uint64_t _umul128(uint64_t Multiplier, uint64_t Multiplicand, uint64_t
   * *HighProduct);
   *
   * This compiles to single operand MUL on x64.
   */
#elif (defined(_M_X64) || defined(_M_IA64)) && !defined(_M_ARM64EC)

#ifndef _MSC_VER
#pragma intrinsic(_umul128)
#endif
  uint64_t product_high;
  uint64_t const product_low = _umul128(lhs, rhs, &product_high);
  XXH128_hash_t r128;
  r128.low64 = product_low;
  r128.high64 = product_high;
  return r128;

  /*
   * MSVC for ARM64's __umulh method.
   *
   * This compiles to the same MUL + UMULH as GCC/Clang's __uint128_t method.
   */
#elif defined(_M_ARM64) || defined(_M_ARM64EC)

#ifndef _MSC_VER
#pragma intrinsic(__umulh)
#endif
  XXH128_hash_t r128;
  r128.low64 = lhs * rhs;
  r128.high64 = __umulh(lhs, rhs);
  return r128;

#else
  /*
   * Portable scalar method. Optimized for 32-bit and 64-bit ALUs.
   *
   * This is a fast and simple grade school multiply, which is shown below
   * with base 10 arithmetic instead of base 0x100000000.
   *
   *           9 3 // D2 lhs = 93
   *         x 7 5 // D2 rhs = 75
   *     ----------
   *           1 5 // D2 lo_lo = (93 % 10) * (75 % 10) = 15
   *         4 5 | // D2 hi_lo = (93 / 10) * (75 % 10) = 45
   *         2 1 | // D2 lo_hi = (93 % 10) * (75 / 10) = 21
   *     + 6 3 | | // D2 hi_hi = (93 / 10) * (75 / 10) = 63
   *     ---------
   *         2 7 | // D2 cross = (15 / 10) + (45 % 10) + 21 = 27
   *     + 6 7 | | // D2 upper = (27 / 10) + (45 / 10) + 63 = 67
   *     ---------
   *       6 9 7 5 // D4 res = (27 * 10) + (15 % 10) + (67 * 100) = 6975
   *
   * The reasons for adding the products like this are:
   *  1. It avoids manual carry tracking. Just like how
   *     (9 * 9) + 9 + 9 = 99, the same applies with this for UINT64_MAX.
   *     This avoids a lot of complexity.
   *
   *  2. It hints for, and on Clang, compiles to, the powerful UMAAL
   *     instruction available in ARM's Digital Signal Processing extension
   *     in 32-bit ARMv6 and later, which is shown below:
   *
   *         void UMAAL(xxh_u32 *RdLo, xxh_u32 *RdHi, xxh_u32 Rn, xxh_u32 Rm)
   *         {
   *             uint64_t product = (uint64_t)*RdLo * (uint64_t)*RdHi + Rn + Rm;
   *             *RdLo = (xxh_u32)(product & 0xFFFFFFFF);
   *             *RdHi = (xxh_u32)(product >> 32);
   *         }
   *
   *     This instruction was designed for efficient long multiplication, and
   *     allows this to be calculated in only 4 instructions at speeds
   *     comparable to some 64-bit ALUs.
   *
   *  3. It isn't terrible on other platforms. Usually this will be a couple
   *     of 32-bit ADD/ADCs.
   */

  /* First calculate all of the cross products. */
  uint64_t const lo_lo = XXH_mult32to64(lhs & 0xFFFFFFFF, rhs & 0xFFFFFFFF);
  uint64_t const hi_lo = XXH_mult32to64(lhs >> 32, rhs & 0xFFFFFFFF);
  uint64_t const lo_hi = XXH_mult32to64(lhs & 0xFFFFFFFF, rhs >> 32);
  uint64_t const hi_hi = XXH_mult32to64(lhs >> 32, rhs >> 32);

  /* Now add the products together. These will never overflow. */
  uint64_t const cross = (lo_lo >> 32) + (hi_lo & 0xFFFFFFFF) + lo_hi;
  uint64_t const upper = (hi_lo >> 32) + (cross >> 32) + hi_hi;
  uint64_t const lower = (cross << 32) | (lo_lo & 0xFFFFFFFF);

  XXH128_hash_t r128;
  r128.low64 = lower;
  r128.high64 = upper;
  return r128;
#endif
}

/*! Seems to produce slightly better code on GCC for some reason. */
LLVM_ATTRIBUTE_ALWAYS_INLINE constexpr uint64_t XXH_xorshift64(uint64_t v64,
                                                               int shift) {
  return v64 ^ (v64 >> shift);
}

LLVM_ATTRIBUTE_ALWAYS_INLINE static XXH128_hash_t
XXH3_len_1to3_128b(const uint8_t *input, size_t len, const uint8_t *secret,
                   uint64_t seed) {
  /* A doubled version of 1to3_64b with different constants. */
  /*
   * len = 1: combinedl = { input[0], 0x01, input[0], input[0] }
   * len = 2: combinedl = { input[1], 0x02, input[0], input[1] }
   * len = 3: combinedl = { input[2], 0x03, input[0], input[1] }
   */
  uint8_t const c1 = input[0];
  uint8_t const c2 = input[len >> 1];
  uint8_t const c3 = input[len - 1];
  uint32_t const combinedl = ((uint32_t)c1 << 16) | ((uint32_t)c2 << 24) |
                             ((uint32_t)c3 << 0) | ((uint32_t)len << 8);
  uint32_t const combinedh = XXH_rotl32(byteswap(combinedl), 13);
  uint64_t const bitflipl =
      (endian::read32le(secret) ^ endian::read32le(secret + 4)) + seed;
  uint64_t const bitfliph =
      (endian::read32le(secret + 8) ^ endian::read32le(secret + 12)) - seed;
  uint64_t const keyed_lo = (uint64_t)combinedl ^ bitflipl;
  uint64_t const keyed_hi = (uint64_t)combinedh ^ bitfliph;
  XXH128_hash_t h128;
  h128.low64 = XXH64_avalanche(keyed_lo);
  h128.high64 = XXH64_avalanche(keyed_hi);
  return h128;
}

LLVM_ATTRIBUTE_ALWAYS_INLINE static XXH128_hash_t
XXH3_len_4to8_128b(const uint8_t *input, size_t len, const uint8_t *secret,
                   uint64_t seed) {
  seed ^= (uint64_t)byteswap((uint32_t)seed) << 32;
  uint32_t const input_lo = endian::read32le(input);
  uint32_t const input_hi = endian::read32le(input + len - 4);
  uint64_t const input_64 = input_lo + ((uint64_t)input_hi << 32);
  uint64_t const bitflip =
      (endian::read64le(secret + 16) ^ endian::read64le(secret + 24)) + seed;
  uint64_t const keyed = input_64 ^ bitflip;

  /* Shift len to the left to ensure it is even, this avoids even multiplies.
   */
  XXH128_hash_t m128 = XXH_mult64to128(keyed, PRIME64_1 + (len << 2));

  m128.high64 += (m128.low64 << 1);
  m128.low64 ^= (m128.high64 >> 3);

  m128.low64 = XXH_xorshift64(m128.low64, 35);
  m128.low64 *= PRIME_MX2;
  m128.low64 = XXH_xorshift64(m128.low64, 28);
  m128.high64 = XXH3_avalanche(m128.high64);
  return m128;
}

LLVM_ATTRIBUTE_ALWAYS_INLINE static XXH128_hash_t
XXH3_len_9to16_128b(const uint8_t *input, size_t len, const uint8_t *secret,
                    uint64_t seed) {
  uint64_t const bitflipl =
      (endian::read64le(secret + 32) ^ endian::read64le(secret + 40)) - seed;
  uint64_t const bitfliph =
      (endian::read64le(secret + 48) ^ endian::read64le(secret + 56)) + seed;
  uint64_t const input_lo = endian::read64le(input);
  uint64_t input_hi = endian::read64le(input + len - 8);
  XXH128_hash_t m128 =
      XXH_mult64to128(input_lo ^ input_hi ^ bitflipl, PRIME64_1);
  /*
   * Put len in the middle of m128 to ensure that the length gets mixed to
   * both the low and high bits in the 128x64 multiply below.
   */
  m128.low64 += (uint64_t)(len - 1) << 54;
  input_hi ^= bitfliph;
  /*
   * Add the high 32 bits of input_hi to the high 32 bits of m128, then
   * add the long product of the low 32 bits of input_hi and PRIME32_2 to
   * the high 64 bits of m128.
   *
   * The best approach to this operation is different on 32-bit and 64-bit.
   */
  if (sizeof(void *) < sizeof(uint64_t)) { /* 32-bit */
    /*
     * 32-bit optimized version, which is more readable.
     *
     * On 32-bit, it removes an ADC and delays a dependency between the two
     * halves of m128.high64, but it generates an extra mask on 64-bit.
     */
    m128.high64 += (input_hi & 0xFFFFFFFF00000000ULL) +
                   XXH_mult32to64((uint32_t)input_hi, PRIME32_2);
  } else {
    /*
     * 64-bit optimized (albeit more confusing) version.
     *
     * Uses some properties of addition and multiplication to remove the mask:
     *
     * Let:
     *    a = input_hi.lo = (input_hi & 0x00000000FFFFFFFF)
     *    b = input_hi.hi = (input_hi & 0xFFFFFFFF00000000)
     *    c = PRIME32_2
     *
     *    a + (b * c)
     * Inverse Property: x + y - x == y
     *    a + (b * (1 + c - 1))
     * Distributive Property: x * (y + z) == (x * y) + (x * z)
     *    a + (b * 1) + (b * (c - 1))
     * Identity Property: x * 1 == x
     *    a + b + (b * (c - 1))
     *
     * Substitute a, b, and c:
     *    input_hi.hi + input_hi.lo + ((uint64_t)input_hi.lo * (PRIME32_2
     * - 1))
     *
     * Since input_hi.hi + input_hi.lo == input_hi, we get this:
     *    input_hi + ((uint64_t)input_hi.lo * (PRIME32_2 - 1))
     */
    m128.high64 += input_hi + XXH_mult32to64((uint32_t)input_hi, PRIME32_2 - 1);
  }
  /* m128 ^= XXH_swap64(m128 >> 64); */
  m128.low64 ^= byteswap(m128.high64);

  /* 128x64 multiply: h128 = m128 * PRIME64_2; */
  XXH128_hash_t h128 = XXH_mult64to128(m128.low64, PRIME64_2);
  h128.high64 += m128.high64 * PRIME64_2;

  h128.low64 = XXH3_avalanche(h128.low64);
  h128.high64 = XXH3_avalanche(h128.high64);
  return h128;
}

/*
 * Assumption: `secret` size is >= XXH3_SECRET_SIZE_MIN
 */
LLVM_ATTRIBUTE_ALWAYS_INLINE static XXH128_hash_t
XXH3_len_0to16_128b(const uint8_t *input, size_t len, const uint8_t *secret,
                    uint64_t seed) {
  if (len > 8)
    return XXH3_len_9to16_128b(input, len, secret, seed);
  if (len >= 4)
    return XXH3_len_4to8_128b(input, len, secret, seed);
  if (len)
    return XXH3_len_1to3_128b(input, len, secret, seed);
  XXH128_hash_t h128;
  uint64_t const bitflipl =
      endian::read64le(secret + 64) ^ endian::read64le(secret + 72);
  uint64_t const bitfliph =
      endian::read64le(secret + 80) ^ endian::read64le(secret + 88);
  h128.low64 = XXH64_avalanche(seed ^ bitflipl);
  h128.high64 = XXH64_avalanche(seed ^ bitfliph);
  return h128;
}

/*
 * A bit slower than XXH3_mix16B, but handles multiply by zero better.
 */
LLVM_ATTRIBUTE_ALWAYS_INLINE static XXH128_hash_t
XXH128_mix32B(XXH128_hash_t acc, const uint8_t *input_1, const uint8_t *input_2,
              const uint8_t *secret, uint64_t seed) {
  acc.low64 += XXH3_mix16B(input_1, secret + 0, seed);
  acc.low64 ^= endian::read64le(input_2) + endian::read64le(input_2 + 8);
  acc.high64 += XXH3_mix16B(input_2, secret + 16, seed);
  acc.high64 ^= endian::read64le(input_1) + endian::read64le(input_1 + 8);
  return acc;
}

LLVM_ATTRIBUTE_ALWAYS_INLINE static XXH128_hash_t
XXH3_len_17to128_128b(const uint8_t *input, size_t len, const uint8_t *secret,
                      size_t secretSize, uint64_t seed) {
  (void)secretSize;

  XXH128_hash_t acc;
  acc.low64 = len * PRIME64_1;
  acc.high64 = 0;

  if (len > 32) {
    if (len > 64) {
      if (len > 96) {
        acc =
            XXH128_mix32B(acc, input + 48, input + len - 64, secret + 96, seed);
      }
      acc = XXH128_mix32B(acc, input + 32, input + len - 48, secret + 64, seed);
    }
    acc = XXH128_mix32B(acc, input + 16, input + len - 32, secret + 32, seed);
  }
  acc = XXH128_mix32B(acc, input, input + len - 16, secret, seed);
  XXH128_hash_t h128;
  h128.low64 = acc.low64 + acc.high64;
  h128.high64 = (acc.low64 * PRIME64_1) + (acc.high64 * PRIME64_4) +
                ((len - seed) * PRIME64_2);
  h128.low64 = XXH3_avalanche(h128.low64);
  h128.high64 = (uint64_t)0 - XXH3_avalanche(h128.high64);
  return h128;
}

LLVM_ATTRIBUTE_NOINLINE static XXH128_hash_t
XXH3_len_129to240_128b(const uint8_t *input, size_t len, const uint8_t *secret,
                       size_t secretSize, uint64_t seed) {
  (void)secretSize;

  XXH128_hash_t acc;
  unsigned i;
  acc.low64 = len * PRIME64_1;
  acc.high64 = 0;
  /*
   *  We set as `i` as offset + 32. We do this so that unchanged
   * `len` can be used as upper bound. This reaches a sweet spot
   * where both x86 and aarch64 get simple agen and good codegen
   * for the loop.
   */
  for (i = 32; i < 160; i += 32) {
    acc = XXH128_mix32B(acc, input + i - 32, input + i - 16, secret + i - 32,
                        seed);
  }
  acc.low64 = XXH3_avalanche(acc.low64);
  acc.high64 = XXH3_avalanche(acc.high64);
  /*
   * NB: `i <= len` will duplicate the last 32-bytes if
   * len % 32 was zero. This is an unfortunate necessity to keep
   * the hash result stable.
   */
  for (i = 160; i <= len; i += 32) {
    acc = XXH128_mix32B(acc, input + i - 32, input + i - 16,
                        secret + XXH3_MIDSIZE_STARTOFFSET + i - 160, seed);
  }
  /* last bytes */
  acc =
      XXH128_mix32B(acc, input + len - 16, input + len - 32,
                    secret + XXH3_SECRETSIZE_MIN - XXH3_MIDSIZE_LASTOFFSET - 16,
                    (uint64_t)0 - seed);

  XXH128_hash_t h128;
  h128.low64 = acc.low64 + acc.high64;
  h128.high64 = (acc.low64 * PRIME64_1) + (acc.high64 * PRIME64_4) +
                ((len - seed) * PRIME64_2);
  h128.low64 = XXH3_avalanche(h128.low64);
  h128.high64 = (uint64_t)0 - XXH3_avalanche(h128.high64);
  return h128;
}

LLVM_ATTRIBUTE_ALWAYS_INLINE XXH128_hash_t
XXH3_hashLong_128b(const uint8_t *input, size_t len, const uint8_t *secret,
                   size_t secretSize) {
  const size_t nbStripesPerBlock =
      (secretSize - XXH_STRIPE_LEN) / XXH_SECRET_CONSUME_RATE;
  const size_t block_len = XXH_STRIPE_LEN * nbStripesPerBlock;
  const size_t nb_blocks = (len - 1) / block_len;
  alignas(16) uint64_t acc[XXH_ACC_NB] = {
      PRIME32_3, PRIME64_1, PRIME64_2, PRIME64_3,
      PRIME64_4, PRIME32_2, PRIME64_5, PRIME32_1,
  };

  for (size_t n = 0; n < nb_blocks; ++n) {
    XXH3_accumulate_scalar(acc, input + n * block_len, secret,
                           nbStripesPerBlock);
    XXH3_scrambleAcc(acc, secret + secretSize - XXH_STRIPE_LEN);
  }

  /* last partial block */
  const size_t nbStripes = (len - 1 - (block_len * nb_blocks)) / XXH_STRIPE_LEN;
  assert(nbStripes <= secretSize / XXH_SECRET_CONSUME_RATE);
  XXH3_accumulate_scalar(acc, input + nb_blocks * block_len, secret, nbStripes);

  /* last stripe */
  constexpr size_t XXH_SECRET_LASTACC_START = 7;
  XXH3_accumulate_512_scalar(acc, input + len - XXH_STRIPE_LEN,
                             secret + secretSize - XXH_STRIPE_LEN -
                                 XXH_SECRET_LASTACC_START);

  /* converge into final hash */
  static_assert(sizeof(acc) == 64);
  XXH128_hash_t h128;
  constexpr size_t XXH_SECRET_MERGEACCS_START = 11;
  h128.low64 = XXH3_mergeAccs(acc, secret + XXH_SECRET_MERGEACCS_START,
                              (uint64_t)len * PRIME64_1);
  h128.high64 = XXH3_mergeAccs(
      acc, secret + secretSize - sizeof(acc) - XXH_SECRET_MERGEACCS_START,
      ~((uint64_t)len * PRIME64_2));
  return h128;
}

llvm::XXH128_hash_t llvm::xxh3_128bits(ArrayRef<uint8_t> data) {
  size_t len = data.size();
  const uint8_t *input = data.data();

  /*
   * If an action is to be taken if `secret` conditions are not respected,
   * it should be done here.
   * For now, it's a contract pre-condition.
   * Adding a check and a branch here would cost performance at every hash.
   */
  if (len <= 16)
    return XXH3_len_0to16_128b(input, len, kSecret, /*seed64=*/0);
  if (len <= 128)
    return XXH3_len_17to128_128b(input, len, kSecret, sizeof(kSecret),
                                 /*seed64=*/0);
  if (len <= XXH3_MIDSIZE_MAX)
    return XXH3_len_129to240_128b(input, len, kSecret, sizeof(kSecret),
                                  /*seed64=*/0);
  return XXH3_hashLong_128b(input, len, kSecret, sizeof(kSecret));
}<|MERGE_RESOLUTION|>--- conflicted
+++ resolved
@@ -453,22 +453,7 @@
 #define XXH_rotl64(x, r) (((x) << (r)) | ((x) >> (64 - (r))))
 #endif
 
-<<<<<<< HEAD
-#if defined(_MSC_VER) && defined(_M_IX86)
-#define XXH_mult32to64(x, y) __emulu((unsigned)(x), (unsigned)(y))
-#else
-/*
- * Downcast + upcast is usually better than masking on older compilers like
- * GCC 4.2 (especially 32-bit ones), all without affecting newer compilers.
- *
- * The other method, (x & 0xFFFFFFFF) * (y & 0xFFFFFFFF), will AND both operands
- * and perform a full 64x64 multiply -- entirely redundant on 32-bit.
- */
 #define XXH_mult32to64(x, y) ((uint64_t)(uint32_t)(x) * (uint64_t)(uint32_t)(y))
-#endif
-=======
-#define XXH_mult32to64(x, y) ((uint64_t)(uint32_t)(x) * (uint64_t)(uint32_t)(y))
->>>>>>> 4fe5a3cc
 
 /*!
  * @brief Calculates a 64->128-bit long multiply.
