//===-- Mustache.cpp ------------------------------------------------------===//
//
// Part of the LLVM Project, under the Apache License v2.0 with LLVM Exceptions.
// See https://llvm.org/LICENSE.txt for license information.
// SPDX-License-Identifier: Apache-2.0 WITH LLVM-exception
//
//===----------------------------------------------------------------------===//
#include "llvm/Support/Mustache.h"
#include "llvm/ADT/SmallVector.h"
#include "llvm/Support/Debug.h"
#include "llvm/Support/raw_ostream.h"
#include <cctype>
#include <optional>
#include <sstream>

#define DEBUG_TYPE "mustache"

using namespace llvm;
using namespace llvm::mustache;

namespace {

using Accessor = ArrayRef<StringRef>;

static bool isFalsey(const json::Value &V) {
  return V.getAsNull() || (V.getAsBoolean() && !V.getAsBoolean().value()) ||
         (V.getAsArray() && V.getAsArray()->empty());
}

static bool isContextFalsey(const json::Value *V) {
  // A missing context (represented by a nullptr) is defined as falsey.
  if (!V)
    return true;
  return isFalsey(*V);
}

static Accessor splitMustacheString(StringRef Str, MustacheContext &Ctx) {
  // We split the mustache string into an accessor.
  // For example:
  //    "a.b.c" would be split into {"a", "b", "c"}
  // We make an exception for a single dot which
  // refers to the current context.
  SmallVector<StringRef> Tokens;
  if (Str == ".") {
    // "." is a special accessor that refers to the current context.
    // It's a literal, so it doesn't need to be saved.
    Tokens.push_back(".");
  } else {
    while (!Str.empty()) {
      StringRef Part;
      std::tie(Part, Str) = Str.split('.');
      // Each part of the accessor needs to be saved to the arena
      // to ensure it has a stable address.
      Tokens.push_back(Ctx.Saver.save(Part.trim()));
    }
  }
  // Now, allocate memory for the array of StringRefs in the arena.
  StringRef *ArenaTokens = Ctx.Allocator.Allocate<StringRef>(Tokens.size());
  // Copy the StringRefs from the stack vector to the arena.
  std::copy(Tokens.begin(), Tokens.end(), ArenaTokens);
  // Return an ArrayRef pointing to the stable arena memory.
  return ArrayRef<StringRef>(ArenaTokens, Tokens.size());
}
} // namespace

namespace llvm::mustache {

class MustacheOutputStream : public raw_ostream {
public:
  MustacheOutputStream() = default;
  ~MustacheOutputStream() override = default;

  virtual void suspendIndentation() {}
  virtual void resumeIndentation() {}

private:
  void anchor() override;
};

void MustacheOutputStream::anchor() {}

class RawMustacheOutputStream : public MustacheOutputStream {
public:
  RawMustacheOutputStream(raw_ostream &OS) : OS(OS) { SetUnbuffered(); }

private:
  raw_ostream &OS;

  void write_impl(const char *Ptr, size_t Size) override {
    OS.write(Ptr, Size);
  }
  uint64_t current_pos() const override { return OS.tell(); }
};

class Token {
public:
  enum class Type {
    Text,
    Variable,
    Partial,
    SectionOpen,
    SectionClose,
    InvertSectionOpen,
    UnescapeVariable,
    Comment,
    SetDelimiter,
  };

  Token(StringRef Str)
      : TokenType(Type::Text), RawBody(Str), TokenBody(RawBody),
        AccessorValue({}), Indentation(0) {};

  Token(StringRef RawBody, StringRef TokenBody, char Identifier,
        MustacheContext &Ctx)
      : RawBody(RawBody), TokenBody(TokenBody), Indentation(0) {
    TokenType = getTokenType(Identifier);
    if (TokenType == Type::Comment)
      return;
    StringRef AccessorStr(this->TokenBody);
    if (TokenType != Type::Variable)
      AccessorStr = AccessorStr.substr(1);
    AccessorValue = splitMustacheString(StringRef(AccessorStr).trim(), Ctx);
  }

  ArrayRef<StringRef> getAccessor() const { return AccessorValue; }

  Type getType() const { return TokenType; }

  void setIndentation(size_t NewIndentation) { Indentation = NewIndentation; }

  size_t getIndentation() const { return Indentation; }

  static Type getTokenType(char Identifier) {
    switch (Identifier) {
    case '#':
      return Type::SectionOpen;
    case '/':
      return Type::SectionClose;
    case '^':
      return Type::InvertSectionOpen;
    case '!':
      return Type::Comment;
    case '>':
      return Type::Partial;
    case '&':
      return Type::UnescapeVariable;
    case '=':
      return Type::SetDelimiter;
    default:
      return Type::Variable;
    }
  }

  Type TokenType;
  // RawBody is the original string that was tokenized.
  StringRef RawBody;
  // TokenBody is the original string with the identifier removed.
  StringRef TokenBody;
  ArrayRef<StringRef> AccessorValue;
  size_t Indentation;
};

using EscapeMap = DenseMap<char, std::string>;

class ASTNode : public ilist_node<ASTNode> {
public:
  enum Type {
    Root,
    Text,
    Partial,
    Variable,
    UnescapeVariable,
    Section,
    InvertSection,
  };

  ASTNode(MustacheContext &Ctx)
      : Ctx(Ctx), Ty(Type::Root), Parent(nullptr), ParentContext(nullptr) {}

<<<<<<< HEAD
  ASTNode(MustacheContext &Ctx, std::string Body, ASTNode *Parent)
      : Ctx(Ctx), Ty(Type::Text), Body(std::move(Body)), Parent(Parent),
        ParentContext(nullptr) {}

  // Constructor for Section/InvertSection/Variable/UnescapeVariable Nodes
  ASTNode(MustacheContext &Ctx, Type Ty, Accessor Accessor, ASTNode *Parent)
      : Ctx(Ctx), Ty(Ty), Parent(Parent), AccessorValue(std::move(Accessor)),
=======
  ASTNode(MustacheContext &Ctx, StringRef Body, ASTNode *Parent)
      : Ctx(Ctx), Ty(Type::Text), Body(Body), Parent(Parent),
        ParentContext(nullptr) {}

  // Constructor for Section/InvertSection/Variable/UnescapeVariable Nodes
  ASTNode(MustacheContext &Ctx, Type Ty, ArrayRef<StringRef> Accessor,
          ASTNode *Parent)
      : Ctx(Ctx), Ty(Ty), Parent(Parent), AccessorValue(Accessor),
>>>>>>> 54c4ef26
        ParentContext(nullptr) {}

  void addChild(AstPtr Child) { Children.push_back(Child); };

  void setRawBody(StringRef NewBody) { RawBody = NewBody; };

  void setIndentation(size_t NewIndentation) { Indentation = NewIndentation; };

  void render(const llvm::json::Value &Data, MustacheOutputStream &OS);

private:
  void renderLambdas(const llvm::json::Value &Contexts,
                     MustacheOutputStream &OS, Lambda &L);

  void renderSectionLambdas(const llvm::json::Value &Contexts,
                            MustacheOutputStream &OS, SectionLambda &L);

  void renderPartial(const llvm::json::Value &Contexts,
                     MustacheOutputStream &OS, ASTNode *Partial);

  void renderChild(const llvm::json::Value &Context, MustacheOutputStream &OS);

  const llvm::json::Value *findContext();

  void renderRoot(const json::Value &CurrentCtx, MustacheOutputStream &OS);
  void renderText(MustacheOutputStream &OS);
  void renderPartial(const json::Value &CurrentCtx, MustacheOutputStream &OS);
  void renderVariable(const json::Value &CurrentCtx, MustacheOutputStream &OS);
  void renderUnescapeVariable(const json::Value &CurrentCtx,
                              MustacheOutputStream &OS);
  void renderSection(const json::Value &CurrentCtx, MustacheOutputStream &OS);
  void renderInvertSection(const json::Value &CurrentCtx,
                           MustacheOutputStream &OS);

  MustacheContext &Ctx;
  Type Ty;
  size_t Indentation = 0;
  StringRef RawBody;
  StringRef Body;
  ASTNode *Parent;
  ASTNodeList Children;
  const ArrayRef<StringRef> AccessorValue;
  const llvm::json::Value *ParentContext;
};

// A wrapper for arena allocator for ASTNodes
static AstPtr createRootNode(MustacheContext &Ctx) {
<<<<<<< HEAD
  return std::make_unique<ASTNode>(Ctx);
}

static AstPtr createNode(MustacheContext &Ctx, ASTNode::Type T, Accessor A,
                         ASTNode *Parent) {
  return std::make_unique<ASTNode>(Ctx, T, std::move(A), Parent);
}

static AstPtr createTextNode(MustacheContext &Ctx, std::string Body,
                             ASTNode *Parent) {
  return std::make_unique<ASTNode>(Ctx, std::move(Body), Parent);
=======
  return new (Ctx.Allocator.Allocate<ASTNode>()) ASTNode(Ctx);
}

static AstPtr createNode(MustacheContext &Ctx, ASTNode::Type T,
                         ArrayRef<StringRef> A, ASTNode *Parent) {
  return new (Ctx.Allocator.Allocate<ASTNode>()) ASTNode(Ctx, T, A, Parent);
}

static AstPtr createTextNode(MustacheContext &Ctx, StringRef Body,
                             ASTNode *Parent) {
  return new (Ctx.Allocator.Allocate<ASTNode>()) ASTNode(Ctx, Body, Parent);
>>>>>>> 54c4ef26
}

// Function to check if there is meaningful text behind.
// We determine if a token has meaningful text behind
// if the right of previous token contains anything that is
// not a newline.
// For example:
//  "Stuff {{#Section}}" (returns true)
//   vs
//  "{{#Section}} \n" (returns false)
// We make an exception for when previous token is empty
// and the current token is the second token.
// For example:
//  "{{#Section}}"
static bool hasTextBehind(size_t Idx, const ArrayRef<Token> &Tokens) {
  if (Idx == 0)
    return true;

  size_t PrevIdx = Idx - 1;
  if (Tokens[PrevIdx].getType() != Token::Type::Text)
    return true;

  const Token &PrevToken = Tokens[PrevIdx];
  StringRef TokenBody = StringRef(PrevToken.RawBody).rtrim(" \r\t\v");
  return !TokenBody.ends_with("\n") && !(TokenBody.empty() && Idx == 1);
}

// Function to check if there's no meaningful text ahead.
// We determine if a token has text ahead if the left of previous
// token does not start with a newline.
static bool hasTextAhead(size_t Idx, const ArrayRef<Token> &Tokens) {
  if (Idx >= Tokens.size() - 1)
    return true;

  size_t NextIdx = Idx + 1;
  if (Tokens[NextIdx].getType() != Token::Type::Text)
    return true;

  const Token &NextToken = Tokens[NextIdx];
  StringRef TokenBody = StringRef(NextToken.RawBody).ltrim(" ");
  return !TokenBody.starts_with("\r\n") && !TokenBody.starts_with("\n");
}

static bool requiresCleanUp(Token::Type T) {
  // We must clean up all the tokens that could contain child nodes.
  return T == Token::Type::SectionOpen || T == Token::Type::InvertSectionOpen ||
         T == Token::Type::SectionClose || T == Token::Type::Comment ||
         T == Token::Type::Partial || T == Token::Type::SetDelimiter;
}

// Adjust next token body if there is no text ahead.
// For example:
// The template string
//  "{{! Comment }} \nLine 2"
// would be considered as no text ahead and should be rendered as
//  " Line 2"
static void stripTokenAhead(SmallVectorImpl<Token> &Tokens, size_t Idx) {
  Token &NextToken = Tokens[Idx + 1];
  StringRef NextTokenBody = NextToken.TokenBody;
  // Cut off the leading newline which could be \n or \r\n.
  if (NextTokenBody.starts_with("\r\n"))
    NextToken.TokenBody = NextTokenBody.substr(2);
  else if (NextTokenBody.starts_with("\n"))
    NextToken.TokenBody = NextTokenBody.substr(1);
}

// Adjust previous token body if there no text behind.
// For example:
//  The template string
//  " \t{{#section}}A{{/section}}"
// would be considered as having no text ahead and would be render as:
//  "A"
void stripTokenBefore(SmallVectorImpl<Token> &Tokens, size_t Idx,
                      Token &CurrentToken, Token::Type CurrentType) {
  Token &PrevToken = Tokens[Idx - 1];
  StringRef PrevTokenBody = PrevToken.TokenBody;
  StringRef Unindented = PrevTokenBody.rtrim(" \r\t\v");
  size_t Indentation = PrevTokenBody.size() - Unindented.size();
<<<<<<< HEAD
  PrevToken.TokenBody = Unindented.str();
=======
  PrevToken.TokenBody = Unindented;
>>>>>>> 54c4ef26
  CurrentToken.setIndentation(Indentation);
}

struct Tag {
  enum class Kind {
    None,
    Normal, // {{...}}
    Triple, // {{{...}}}
  };

  Kind TagKind = Kind::None;
  StringRef Content;   // The content between the delimiters.
  StringRef FullMatch; // The entire tag, including delimiters.
  size_t StartPosition = StringRef::npos;
};

[[maybe_unused]] static const char *tagKindToString(Tag::Kind K) {
  switch (K) {
  case Tag::Kind::None:
    return "None";
  case Tag::Kind::Normal:
    return "Normal";
  case Tag::Kind::Triple:
    return "Triple";
  }
  llvm_unreachable("Unknown Tag::Kind");
}

[[maybe_unused]] static const char *jsonKindToString(json::Value::Kind K) {
  switch (K) {
  case json::Value::Kind::Null:
    return "JSON_KIND_NULL";
  case json::Value::Kind::Boolean:
    return "JSON_KIND_BOOLEAN";
  case json::Value::Kind::Number:
    return "JSON_KIND_NUMBER";
  case json::Value::Kind::String:
    return "JSON_KIND_STRING";
  case json::Value::Kind::Array:
    return "JSON_KIND_ARRAY";
  case json::Value::Kind::Object:
    return "JSON_KIND_OBJECT";
  }
  llvm_unreachable("Unknown json::Value::Kind");
}

static Tag findNextTag(StringRef Template, size_t StartPos, StringRef Open,
                       StringRef Close) {
  const StringLiteral TripleOpen("{{{");
  const StringLiteral TripleClose("}}}");

  size_t NormalOpenPos = Template.find(Open, StartPos);
  size_t TripleOpenPos = Template.find(TripleOpen, StartPos);

  Tag Result;

  // Determine which tag comes first.
  if (TripleOpenPos != StringRef::npos &&
      (NormalOpenPos == StringRef::npos || TripleOpenPos <= NormalOpenPos)) {
    // Found a triple mustache tag.
    size_t EndPos =
        Template.find(TripleClose, TripleOpenPos + TripleOpen.size());
    if (EndPos == StringRef::npos)
      return Result; // No closing tag found.

    Result.TagKind = Tag::Kind::Triple;
    Result.StartPosition = TripleOpenPos;
    size_t ContentStart = TripleOpenPos + TripleOpen.size();
    Result.Content = Template.substr(ContentStart, EndPos - ContentStart);
    Result.FullMatch = Template.substr(
        TripleOpenPos, (EndPos + TripleClose.size()) - TripleOpenPos);
  } else if (NormalOpenPos != StringRef::npos) {
    // Found a normal mustache tag.
    size_t EndPos = Template.find(Close, NormalOpenPos + Open.size());
    if (EndPos == StringRef::npos)
      return Result; // No closing tag found.

    Result.TagKind = Tag::Kind::Normal;
    Result.StartPosition = NormalOpenPos;
    size_t ContentStart = NormalOpenPos + Open.size();
    Result.Content = Template.substr(ContentStart, EndPos - ContentStart);
    Result.FullMatch =
        Template.substr(NormalOpenPos, (EndPos + Close.size()) - NormalOpenPos);
  }

  return Result;
}

static std::optional<std::pair<StringRef, StringRef>>
<<<<<<< HEAD
processTag(const Tag &T, SmallVectorImpl<Token> &Tokens) {
  LLVM_DEBUG(dbgs() << "[Tag] " << T.FullMatch << ", Content: " << T.Content
                    << ", Kind: " << tagKindToString(T.TagKind) << "\n");
  if (T.TagKind == Tag::Kind::Triple) {
    Tokens.emplace_back(T.FullMatch.str(), "&" + T.Content.str(), '&');
    return std::nullopt;
  }
  StringRef Interpolated = T.Content;
  std::string RawBody = T.FullMatch.str();
  if (!Interpolated.trim().starts_with("=")) {
    char Front = Interpolated.empty() ? ' ' : Interpolated.trim().front();
    Tokens.emplace_back(RawBody, Interpolated.str(), Front);
    return std::nullopt;
  }
  Tokens.emplace_back(RawBody, Interpolated.str(), '=');
=======
processTag(const Tag &T, SmallVectorImpl<Token> &Tokens, MustacheContext &Ctx) {
  LLVM_DEBUG(dbgs() << "[Tag] " << T.FullMatch << ", Content: " << T.Content
                    << ", Kind: " << tagKindToString(T.TagKind) << "\n");
  if (T.TagKind == Tag::Kind::Triple) {
    Tokens.emplace_back(T.FullMatch, Ctx.Saver.save("&" + T.Content), '&', Ctx);
    return std::nullopt;
  }
  StringRef Interpolated = T.Content;
  if (!Interpolated.trim().starts_with("=")) {
    char Front = Interpolated.empty() ? ' ' : Interpolated.trim().front();
    Tokens.emplace_back(T.FullMatch, Interpolated, Front, Ctx);
    return std::nullopt;
  }
  Tokens.emplace_back(T.FullMatch, Interpolated, '=', Ctx);
>>>>>>> 54c4ef26
  StringRef DelimSpec = Interpolated.trim();
  DelimSpec = DelimSpec.drop_front(1);
  DelimSpec = DelimSpec.take_until([](char C) { return C == '='; });
  DelimSpec = DelimSpec.trim();

  std::pair<StringRef, StringRef> Ret = DelimSpec.split(' ');
  LLVM_DEBUG(dbgs() << "[Set Delimiter] NewOpen: " << Ret.first
                    << ", NewClose: " << Ret.second << "\n");
  return Ret;
}

// Simple tokenizer that splits the template into tokens.
// The mustache spec allows {{{ }}} to unescape variables,
// but we don't support that here. An unescape variable
// is represented only by {{& variable}}.
<<<<<<< HEAD
static SmallVector<Token> tokenize(StringRef Template) {
=======
static SmallVector<Token> tokenize(StringRef Template, MustacheContext &Ctx) {
>>>>>>> 54c4ef26
  LLVM_DEBUG(dbgs() << "[Tokenize Template] \"" << Template << "\"\n");
  SmallVector<Token> Tokens;
  SmallString<8> Open("{{");
  SmallString<8> Close("}}");
  size_t Start = 0;

  while (Start < Template.size()) {
    LLVM_DEBUG(dbgs() << "[Tokenize Loop] Start:" << Start << ", Open:'" << Open
                      << "', Close:'" << Close << "'\n");
    Tag T = findNextTag(Template, Start, Open, Close);

    if (T.TagKind == Tag::Kind::None) {
      // No more tags, the rest is text.
<<<<<<< HEAD
      Tokens.emplace_back(Template.substr(Start).str());
      LLVM_DEBUG(dbgs() << "  No more tags. Created final Text token: \""
                        << Template.substr(Start) << "\"\n");
=======
      Tokens.emplace_back(Template.substr(Start));
>>>>>>> 54c4ef26
      break;
    }

    // Add the text before the tag.
    if (T.StartPosition > Start) {
      StringRef Text = Template.substr(Start, T.StartPosition - Start);
<<<<<<< HEAD
      Tokens.emplace_back(Text.str());
    }

    if (auto NewDelims = processTag(T, Tokens)) {
=======
      Tokens.emplace_back(Text);
    }

    if (auto NewDelims = processTag(T, Tokens, Ctx)) {
>>>>>>> 54c4ef26
      std::tie(Open, Close) = *NewDelims;
    }

    // Move past the tag.
    Start = T.StartPosition + T.FullMatch.size();
  }

  // Fix up white spaces for:
  //   - open sections
  //   - inverted sections
  //   - close sections
  //   - comments
  //
  // This loop attempts to find standalone tokens and tries to trim out
  // the surrounding whitespace.
  // For example:
  // if you have the template string
  //  {{#section}} \n Example \n{{/section}}
  // The output should would be
  // For example:
  //  \n Example \n
  size_t LastIdx = Tokens.size() - 1;
  for (size_t Idx = 0, End = Tokens.size(); Idx < End; ++Idx) {
    Token &CurrentToken = Tokens[Idx];
    Token::Type CurrentType = CurrentToken.getType();
    // Check if token type requires cleanup.
    bool RequiresCleanUp = requiresCleanUp(CurrentType);

    if (!RequiresCleanUp)
      continue;

    // We adjust the token body if there's no text behind or ahead.
    // A token is considered to have no text ahead if the right of the previous
    // token is a newline followed by spaces.
    // A token is considered to have no text behind if the left of the next
    // token is spaces followed by a newline.
    // eg.
    //  "Line 1\n {{#section}} \n Line 2 \n {{/section}} \n Line 3"
    bool HasTextBehind = hasTextBehind(Idx, Tokens);
    bool HasTextAhead = hasTextAhead(Idx, Tokens);

    if ((!HasTextAhead && !HasTextBehind) || (!HasTextAhead && Idx == 0))
      stripTokenAhead(Tokens, Idx);

    if ((!HasTextBehind && !HasTextAhead) || (!HasTextBehind && Idx == LastIdx))
      stripTokenBefore(Tokens, Idx, CurrentToken, CurrentType);
  }
  return Tokens;
}

// Custom stream to escape strings.
class EscapeStringStream : public MustacheOutputStream {
public:
  explicit EscapeStringStream(llvm::raw_ostream &WrappedStream,
                              EscapeMap &Escape)
      : Escape(Escape), EscapeChars(Escape.keys().begin(), Escape.keys().end()),
        WrappedStream(WrappedStream) {
    SetUnbuffered();
  }

protected:
  void write_impl(const char *Ptr, size_t Size) override {
    StringRef Data(Ptr, Size);
    size_t Start = 0;
    while (Start < Size) {
      // Find the next character that needs to be escaped.
      size_t Next = Data.find_first_of(EscapeChars.str(), Start);

      // If no escapable characters are found, write the rest of the string.
      if (Next == StringRef::npos) {
        WrappedStream << Data.substr(Start);
        return;
      }

      // Write the chunk of text before the escapable character.
      if (Next > Start)
        WrappedStream << Data.substr(Start, Next - Start);

      // Look up and write the escaped version of the character.
      WrappedStream << Escape[Data[Next]];
      Start = Next + 1;
    }
  }

  uint64_t current_pos() const override { return WrappedStream.tell(); }

private:
  EscapeMap &Escape;
  SmallString<8> EscapeChars;
  llvm::raw_ostream &WrappedStream;
};

// Custom stream to add indentation used to for rendering partials.
class AddIndentationStringStream : public MustacheOutputStream {
public:
  explicit AddIndentationStringStream(raw_ostream &WrappedStream,
                                      size_t Indentation)
      : Indentation(Indentation), WrappedStream(WrappedStream),
        NeedsIndent(true), IsSuspended(false) {
    SetUnbuffered();
  }

  void suspendIndentation() override { IsSuspended = true; }
  void resumeIndentation() override { IsSuspended = false; }

protected:
  void write_impl(const char *Ptr, size_t Size) override {
    llvm::StringRef Data(Ptr, Size);
    SmallString<0> Indent;
    Indent.resize(Indentation, ' ');

    for (char C : Data) {
      LLVM_DEBUG(dbgs() << "[Indentation Stream] NeedsIndent:" << NeedsIndent
                        << ", C:'" << C << "', Indentation:" << Indentation
                        << "\n");
      if (NeedsIndent && C != '\n') {
        WrappedStream << Indent;
        NeedsIndent = false;
      }
      WrappedStream << C;
      if (C == '\n' && !IsSuspended)
        NeedsIndent = true;
    }
  }

  uint64_t current_pos() const override { return WrappedStream.tell(); }

private:
  size_t Indentation;
  raw_ostream &WrappedStream;
  bool NeedsIndent;
  bool IsSuspended;
};

class Parser {
public:
  Parser(StringRef TemplateStr, MustacheContext &Ctx)
      : Ctx(Ctx), TemplateStr(TemplateStr) {}

  AstPtr parse();

private:
  void parseMustache(ASTNode *Parent);
  void parseSection(ASTNode *Parent, ASTNode::Type Ty, const Accessor &A);

  MustacheContext &Ctx;
  SmallVector<Token> Tokens;
  size_t CurrentPtr;
  StringRef TemplateStr;
};

void Parser::parseSection(ASTNode *Parent, ASTNode::Type Ty,
                          const Accessor &A) {
  AstPtr CurrentNode = createNode(Ctx, Ty, A, Parent);
  size_t Start = CurrentPtr;
<<<<<<< HEAD
  parseMustache(CurrentNode.get());
  const size_t End = CurrentPtr - 1;
  std::string RawBody;
  for (std::size_t I = Start; I < End; I++)
    RawBody += Tokens[I].RawBody;
  CurrentNode->setRawBody(std::move(RawBody));
  Parent->addChild(std::move(CurrentNode));
}

AstPtr Parser::parse() {
  Tokens = tokenize(TemplateStr);
  CurrentPtr = 0;
  AstPtr RootNode = createRootNode(Ctx);
  parseMustache(RootNode.get());
=======
  parseMustache(CurrentNode);
  const size_t End = CurrentPtr - 1;
  SmallString<128> RawBody;
  for (std::size_t I = Start; I < End; I++)
    RawBody += Tokens[I].RawBody;
  CurrentNode->setRawBody(Ctx.Saver.save(StringRef(RawBody)));
  Parent->addChild(CurrentNode);
}

AstPtr Parser::parse() {
  Tokens = tokenize(TemplateStr, Ctx);
  CurrentPtr = 0;
  AstPtr RootNode = createRootNode(Ctx);
  parseMustache(RootNode);
>>>>>>> 54c4ef26
  return RootNode;
}

void Parser::parseMustache(ASTNode *Parent) {

  while (CurrentPtr < Tokens.size()) {
    Token CurrentToken = Tokens[CurrentPtr];
    CurrentPtr++;
    ArrayRef<StringRef> A = CurrentToken.getAccessor();
    AstPtr CurrentNode;

    switch (CurrentToken.getType()) {
    case Token::Type::Text: {
<<<<<<< HEAD
      CurrentNode =
          createTextNode(Ctx, std::move(CurrentToken.TokenBody), Parent);
      Parent->addChild(std::move(CurrentNode));
      break;
    }
    case Token::Type::Variable: {
      CurrentNode = createNode(Ctx, ASTNode::Variable, std::move(A), Parent);
      Parent->addChild(std::move(CurrentNode));
      break;
    }
    case Token::Type::UnescapeVariable: {
      CurrentNode =
          createNode(Ctx, ASTNode::UnescapeVariable, std::move(A), Parent);
      Parent->addChild(std::move(CurrentNode));
      break;
    }
    case Token::Type::Partial: {
      CurrentNode = createNode(Ctx, ASTNode::Partial, std::move(A), Parent);
=======
      CurrentNode = createTextNode(Ctx, CurrentToken.TokenBody, Parent);
      Parent->addChild(CurrentNode);
      break;
    }
    case Token::Type::Variable: {
      CurrentNode = createNode(Ctx, ASTNode::Variable, A, Parent);
      Parent->addChild(CurrentNode);
      break;
    }
    case Token::Type::UnescapeVariable: {
      CurrentNode = createNode(Ctx, ASTNode::UnescapeVariable, A, Parent);
      Parent->addChild(CurrentNode);
      break;
    }
    case Token::Type::Partial: {
      CurrentNode = createNode(Ctx, ASTNode::Partial, A, Parent);
>>>>>>> 54c4ef26
      CurrentNode->setIndentation(CurrentToken.getIndentation());
      Parent->addChild(CurrentNode);
      break;
    }
    case Token::Type::SectionOpen: {
      parseSection(Parent, ASTNode::Section, A);
      break;
    }
    case Token::Type::InvertSectionOpen: {
      parseSection(Parent, ASTNode::InvertSection, A);
      break;
    }
    case Token::Type::Comment:
    case Token::Type::SetDelimiter:
      break;
    case Token::Type::SectionClose:
      return;
    }
  }
}
static void toMustacheString(const json::Value &Data, raw_ostream &OS) {
  LLVM_DEBUG(dbgs() << "[To Mustache String] Kind: "
                    << jsonKindToString(Data.kind()) << ", Data: " << Data
                    << "\n");
  switch (Data.kind()) {
  case json::Value::Null:
    return;
  case json::Value::Number: {
    auto Num = *Data.getAsNumber();
    std::ostringstream SS;
    SS << Num;
    OS << SS.str();
    return;
  }
  case json::Value::String: {
    OS << *Data.getAsString();
    return;
  }

  case json::Value::Array: {
    auto Arr = *Data.getAsArray();
    if (Arr.empty())
      return;
    [[fallthrough]];
  }
  case json::Value::Object:
  case json::Value::Boolean: {
    llvm::json::OStream JOS(OS, 2);
    JOS.value(Data);
    break;
  }
  }
}

void ASTNode::renderRoot(const json::Value &CurrentCtx,
                         MustacheOutputStream &OS) {
  renderChild(CurrentCtx, OS);
}

void ASTNode::renderText(MustacheOutputStream &OS) { OS << Body; }

void ASTNode::renderPartial(const json::Value &CurrentCtx,
                            MustacheOutputStream &OS) {
  LLVM_DEBUG(dbgs() << "[Render Partial] Accessor:" << AccessorValue[0]
                    << ", Indentation:" << Indentation << "\n");
  auto Partial = Ctx.Partials.find(AccessorValue[0]);
  if (Partial != Ctx.Partials.end())
<<<<<<< HEAD
    renderPartial(CurrentCtx, OS, Partial->getValue().get());
=======
    renderPartial(CurrentCtx, OS, Partial->getValue());
>>>>>>> 54c4ef26
}

void ASTNode::renderVariable(const json::Value &CurrentCtx,
                             MustacheOutputStream &OS) {
  auto Lambda = Ctx.Lambdas.find(AccessorValue[0]);
  if (Lambda != Ctx.Lambdas.end()) {
    renderLambdas(CurrentCtx, OS, Lambda->getValue());
  } else if (const json::Value *ContextPtr = findContext()) {
    EscapeStringStream ES(OS, Ctx.Escapes);
    toMustacheString(*ContextPtr, ES);
  }
}

void ASTNode::renderUnescapeVariable(const json::Value &CurrentCtx,
                                     MustacheOutputStream &OS) {
  LLVM_DEBUG(dbgs() << "[Render UnescapeVariable] Accessor:" << AccessorValue[0]
                    << "\n");
  auto Lambda = Ctx.Lambdas.find(AccessorValue[0]);
  if (Lambda != Ctx.Lambdas.end()) {
    renderLambdas(CurrentCtx, OS, Lambda->getValue());
  } else if (const json::Value *ContextPtr = findContext()) {
    OS.suspendIndentation();
    toMustacheString(*ContextPtr, OS);
    OS.resumeIndentation();
  }
}

void ASTNode::renderSection(const json::Value &CurrentCtx,
                            MustacheOutputStream &OS) {
  auto SectionLambda = Ctx.SectionLambdas.find(AccessorValue[0]);
  if (SectionLambda != Ctx.SectionLambdas.end()) {
    renderSectionLambdas(CurrentCtx, OS, SectionLambda->getValue());
    return;
  }

  const json::Value *ContextPtr = findContext();
  if (isContextFalsey(ContextPtr))
    return;

  if (const json::Array *Arr = ContextPtr->getAsArray()) {
    for (const json::Value &V : *Arr)
      renderChild(V, OS);
    return;
  }
  renderChild(*ContextPtr, OS);
}

void ASTNode::renderInvertSection(const json::Value &CurrentCtx,
                                  MustacheOutputStream &OS) {
  bool IsLambda = Ctx.SectionLambdas.contains(AccessorValue[0]);
  const json::Value *ContextPtr = findContext();
  if (isContextFalsey(ContextPtr) && !IsLambda) {
    renderChild(CurrentCtx, OS);
  }
}

void ASTNode::render(const llvm::json::Value &Data, MustacheOutputStream &OS) {
  if (Ty != Root && Ty != Text && AccessorValue.empty())
    return;
  // Set the parent context to the incoming context so that we
  // can walk up the context tree correctly in findContext().
  ParentContext = &Data;

  switch (Ty) {
  case Root:
    renderRoot(Data, OS);
    return;
  case Text:
    renderText(OS);
    return;
  case Partial:
    renderPartial(Data, OS);
    return;
  case Variable:
    renderVariable(Data, OS);
    return;
  case UnescapeVariable:
    renderUnescapeVariable(Data, OS);
    return;
  case Section:
    renderSection(Data, OS);
    return;
  case InvertSection:
    renderInvertSection(Data, OS);
    return;
  }
  llvm_unreachable("Invalid ASTNode type");
}

const json::Value *ASTNode::findContext() {
  // The mustache spec allows for dot notation to access nested values
  // a single dot refers to the current context.
  // We attempt to find the JSON context in the current node, if it is not
  // found, then we traverse the parent nodes to find the context until we
  // reach the root node or the context is found.
  if (AccessorValue.empty())
    return nullptr;
  if (AccessorValue[0] == ".")
    return ParentContext;

  const json::Object *CurrentContext = ParentContext->getAsObject();
  StringRef CurrentAccessor = AccessorValue[0];
  ASTNode *CurrentParent = Parent;

  while (!CurrentContext || !CurrentContext->get(CurrentAccessor)) {
    if (CurrentParent->Ty != Root) {
      CurrentContext = CurrentParent->ParentContext->getAsObject();
      CurrentParent = CurrentParent->Parent;
      continue;
    }
    return nullptr;
  }
  const json::Value *Context = nullptr;
  for (auto [Idx, Acc] : enumerate(AccessorValue)) {
    const json::Value *CurrentValue = CurrentContext->get(Acc);
    if (!CurrentValue)
      return nullptr;
    if (Idx < AccessorValue.size() - 1) {
      CurrentContext = CurrentValue->getAsObject();
      if (!CurrentContext)
        return nullptr;
    } else {
      Context = CurrentValue;
    }
  }
  return Context;
}

void ASTNode::renderChild(const json::Value &Contexts,
                          MustacheOutputStream &OS) {
<<<<<<< HEAD
  for (AstPtr &Child : Children)
    Child->render(Contexts, OS);
=======
  for (ASTNode &Child : Children)
    Child.render(Contexts, OS);
>>>>>>> 54c4ef26
}

void ASTNode::renderPartial(const json::Value &Contexts,
                            MustacheOutputStream &OS, ASTNode *Partial) {
  LLVM_DEBUG(dbgs() << "[Render Partial Indentation] Indentation: " << Indentation << "\n");
  AddIndentationStringStream IS(OS, Indentation);
  Partial->render(Contexts, IS);
}

<<<<<<< HEAD
void ASTNode::renderLambdas(const json::Value &Contexts,
=======
void ASTNode::renderLambdas(const llvm::json::Value &Contexts,
>>>>>>> 54c4ef26
                            MustacheOutputStream &OS, Lambda &L) {
  json::Value LambdaResult = L();
  std::string LambdaStr;
  raw_string_ostream Output(LambdaStr);
  toMustacheString(LambdaResult, Output);
  Parser P(LambdaStr, Ctx);
  AstPtr LambdaNode = P.parse();

  EscapeStringStream ES(OS, Ctx.Escapes);
  if (Ty == Variable) {
    LambdaNode->render(Contexts, ES);
    return;
  }
  LambdaNode->render(Contexts, OS);
}

<<<<<<< HEAD
void ASTNode::renderSectionLambdas(const json::Value &Contexts,
                                   MustacheOutputStream &OS, SectionLambda &L) {
  json::Value Return = L(RawBody);
=======
void ASTNode::renderSectionLambdas(const llvm::json::Value &Contexts,
                                   MustacheOutputStream &OS, SectionLambda &L) {
  json::Value Return = L(RawBody.str());
>>>>>>> 54c4ef26
  if (isFalsey(Return))
    return;
  std::string LambdaStr;
  raw_string_ostream Output(LambdaStr);
  toMustacheString(Return, Output);
  Parser P(LambdaStr, Ctx);
  AstPtr LambdaNode = P.parse();
  LambdaNode->render(Contexts, OS);
}

<<<<<<< HEAD
void Template::render(const json::Value &Data, llvm::raw_ostream &OS) {
=======
void Template::render(const llvm::json::Value &Data, llvm::raw_ostream &OS) {
>>>>>>> 54c4ef26
  RawMustacheOutputStream MOS(OS);
  Tree->render(Data, MOS);
}

void Template::registerPartial(std::string Name, std::string Partial) {
<<<<<<< HEAD
  Parser P(Partial, Ctx);
  AstPtr PartialTree = P.parse();
  Ctx.Partials.insert(std::make_pair(Name, std::move(PartialTree)));
=======
  StringRef SavedPartial = Ctx.Saver.save(Partial);
  Parser P(SavedPartial, Ctx);
  AstPtr PartialTree = P.parse();
  Ctx.Partials.insert(std::make_pair(Name, PartialTree));
>>>>>>> 54c4ef26
}

void Template::registerLambda(std::string Name, Lambda L) {
  Ctx.Lambdas[Name] = L;
}

void Template::registerLambda(std::string Name, SectionLambda L) {
  Ctx.SectionLambdas[Name] = L;
}

void Template::overrideEscapeCharacters(EscapeMap E) {
  Ctx.Escapes = std::move(E);
}

<<<<<<< HEAD
Template::Template(StringRef TemplateStr) {
=======
Template::Template(StringRef TemplateStr, MustacheContext &Ctx) : Ctx(Ctx) {
>>>>>>> 54c4ef26
  Parser P(TemplateStr, Ctx);
  Tree = P.parse();
  // The default behavior is to escape html entities.
  const EscapeMap HtmlEntities = {{'&', "&amp;"},
                                  {'<', "&lt;"},
                                  {'>', "&gt;"},
                                  {'"', "&quot;"},
                                  {'\'', "&#39;"}};
  overrideEscapeCharacters(HtmlEntities);
}

Template::Template(Template &&Other) noexcept
<<<<<<< HEAD
    : Ctx(std::move(Other.Ctx)), Tree(std::move(Other.Tree)) {}

Template::~Template() = default;

Template &Template::operator=(Template &&Other) noexcept {
  if (this != &Other) {
    Ctx = std::move(Other.Ctx);
    Tree = std::move(Other.Tree);
    Other.Tree = nullptr;
  }
  return *this;
}
=======
    : Ctx(Other.Ctx), Tree(Other.Tree) {
  Other.Tree = nullptr;
}

Template::~Template() = default;

>>>>>>> 54c4ef26
} // namespace llvm::mustache

#undef DEBUG_TYPE<|MERGE_RESOLUTION|>--- conflicted
+++ resolved
@@ -177,15 +177,6 @@
   ASTNode(MustacheContext &Ctx)
       : Ctx(Ctx), Ty(Type::Root), Parent(nullptr), ParentContext(nullptr) {}
 
-<<<<<<< HEAD
-  ASTNode(MustacheContext &Ctx, std::string Body, ASTNode *Parent)
-      : Ctx(Ctx), Ty(Type::Text), Body(std::move(Body)), Parent(Parent),
-        ParentContext(nullptr) {}
-
-  // Constructor for Section/InvertSection/Variable/UnescapeVariable Nodes
-  ASTNode(MustacheContext &Ctx, Type Ty, Accessor Accessor, ASTNode *Parent)
-      : Ctx(Ctx), Ty(Ty), Parent(Parent), AccessorValue(std::move(Accessor)),
-=======
   ASTNode(MustacheContext &Ctx, StringRef Body, ASTNode *Parent)
       : Ctx(Ctx), Ty(Type::Text), Body(Body), Parent(Parent),
         ParentContext(nullptr) {}
@@ -194,7 +185,6 @@
   ASTNode(MustacheContext &Ctx, Type Ty, ArrayRef<StringRef> Accessor,
           ASTNode *Parent)
       : Ctx(Ctx), Ty(Ty), Parent(Parent), AccessorValue(Accessor),
->>>>>>> 54c4ef26
         ParentContext(nullptr) {}
 
   void addChild(AstPtr Child) { Children.push_back(Child); };
@@ -242,19 +232,6 @@
 
 // A wrapper for arena allocator for ASTNodes
 static AstPtr createRootNode(MustacheContext &Ctx) {
-<<<<<<< HEAD
-  return std::make_unique<ASTNode>(Ctx);
-}
-
-static AstPtr createNode(MustacheContext &Ctx, ASTNode::Type T, Accessor A,
-                         ASTNode *Parent) {
-  return std::make_unique<ASTNode>(Ctx, T, std::move(A), Parent);
-}
-
-static AstPtr createTextNode(MustacheContext &Ctx, std::string Body,
-                             ASTNode *Parent) {
-  return std::make_unique<ASTNode>(Ctx, std::move(Body), Parent);
-=======
   return new (Ctx.Allocator.Allocate<ASTNode>()) ASTNode(Ctx);
 }
 
@@ -266,7 +243,6 @@
 static AstPtr createTextNode(MustacheContext &Ctx, StringRef Body,
                              ASTNode *Parent) {
   return new (Ctx.Allocator.Allocate<ASTNode>()) ASTNode(Ctx, Body, Parent);
->>>>>>> 54c4ef26
 }
 
 // Function to check if there is meaningful text behind.
@@ -345,11 +321,7 @@
   StringRef PrevTokenBody = PrevToken.TokenBody;
   StringRef Unindented = PrevTokenBody.rtrim(" \r\t\v");
   size_t Indentation = PrevTokenBody.size() - Unindented.size();
-<<<<<<< HEAD
-  PrevToken.TokenBody = Unindented.str();
-=======
   PrevToken.TokenBody = Unindented;
->>>>>>> 54c4ef26
   CurrentToken.setIndentation(Indentation);
 }
 
@@ -439,23 +411,6 @@
 }
 
 static std::optional<std::pair<StringRef, StringRef>>
-<<<<<<< HEAD
-processTag(const Tag &T, SmallVectorImpl<Token> &Tokens) {
-  LLVM_DEBUG(dbgs() << "[Tag] " << T.FullMatch << ", Content: " << T.Content
-                    << ", Kind: " << tagKindToString(T.TagKind) << "\n");
-  if (T.TagKind == Tag::Kind::Triple) {
-    Tokens.emplace_back(T.FullMatch.str(), "&" + T.Content.str(), '&');
-    return std::nullopt;
-  }
-  StringRef Interpolated = T.Content;
-  std::string RawBody = T.FullMatch.str();
-  if (!Interpolated.trim().starts_with("=")) {
-    char Front = Interpolated.empty() ? ' ' : Interpolated.trim().front();
-    Tokens.emplace_back(RawBody, Interpolated.str(), Front);
-    return std::nullopt;
-  }
-  Tokens.emplace_back(RawBody, Interpolated.str(), '=');
-=======
 processTag(const Tag &T, SmallVectorImpl<Token> &Tokens, MustacheContext &Ctx) {
   LLVM_DEBUG(dbgs() << "[Tag] " << T.FullMatch << ", Content: " << T.Content
                     << ", Kind: " << tagKindToString(T.TagKind) << "\n");
@@ -470,7 +425,6 @@
     return std::nullopt;
   }
   Tokens.emplace_back(T.FullMatch, Interpolated, '=', Ctx);
->>>>>>> 54c4ef26
   StringRef DelimSpec = Interpolated.trim();
   DelimSpec = DelimSpec.drop_front(1);
   DelimSpec = DelimSpec.take_until([](char C) { return C == '='; });
@@ -486,11 +440,7 @@
 // The mustache spec allows {{{ }}} to unescape variables,
 // but we don't support that here. An unescape variable
 // is represented only by {{& variable}}.
-<<<<<<< HEAD
-static SmallVector<Token> tokenize(StringRef Template) {
-=======
 static SmallVector<Token> tokenize(StringRef Template, MustacheContext &Ctx) {
->>>>>>> 54c4ef26
   LLVM_DEBUG(dbgs() << "[Tokenize Template] \"" << Template << "\"\n");
   SmallVector<Token> Tokens;
   SmallString<8> Open("{{");
@@ -504,30 +454,17 @@
 
     if (T.TagKind == Tag::Kind::None) {
       // No more tags, the rest is text.
-<<<<<<< HEAD
-      Tokens.emplace_back(Template.substr(Start).str());
-      LLVM_DEBUG(dbgs() << "  No more tags. Created final Text token: \""
-                        << Template.substr(Start) << "\"\n");
-=======
       Tokens.emplace_back(Template.substr(Start));
->>>>>>> 54c4ef26
       break;
     }
 
     // Add the text before the tag.
     if (T.StartPosition > Start) {
       StringRef Text = Template.substr(Start, T.StartPosition - Start);
-<<<<<<< HEAD
-      Tokens.emplace_back(Text.str());
-    }
-
-    if (auto NewDelims = processTag(T, Tokens)) {
-=======
       Tokens.emplace_back(Text);
     }
 
     if (auto NewDelims = processTag(T, Tokens, Ctx)) {
->>>>>>> 54c4ef26
       std::tie(Open, Close) = *NewDelims;
     }
 
@@ -683,22 +620,6 @@
                           const Accessor &A) {
   AstPtr CurrentNode = createNode(Ctx, Ty, A, Parent);
   size_t Start = CurrentPtr;
-<<<<<<< HEAD
-  parseMustache(CurrentNode.get());
-  const size_t End = CurrentPtr - 1;
-  std::string RawBody;
-  for (std::size_t I = Start; I < End; I++)
-    RawBody += Tokens[I].RawBody;
-  CurrentNode->setRawBody(std::move(RawBody));
-  Parent->addChild(std::move(CurrentNode));
-}
-
-AstPtr Parser::parse() {
-  Tokens = tokenize(TemplateStr);
-  CurrentPtr = 0;
-  AstPtr RootNode = createRootNode(Ctx);
-  parseMustache(RootNode.get());
-=======
   parseMustache(CurrentNode);
   const size_t End = CurrentPtr - 1;
   SmallString<128> RawBody;
@@ -713,7 +634,6 @@
   CurrentPtr = 0;
   AstPtr RootNode = createRootNode(Ctx);
   parseMustache(RootNode);
->>>>>>> 54c4ef26
   return RootNode;
 }
 
@@ -727,26 +647,6 @@
 
     switch (CurrentToken.getType()) {
     case Token::Type::Text: {
-<<<<<<< HEAD
-      CurrentNode =
-          createTextNode(Ctx, std::move(CurrentToken.TokenBody), Parent);
-      Parent->addChild(std::move(CurrentNode));
-      break;
-    }
-    case Token::Type::Variable: {
-      CurrentNode = createNode(Ctx, ASTNode::Variable, std::move(A), Parent);
-      Parent->addChild(std::move(CurrentNode));
-      break;
-    }
-    case Token::Type::UnescapeVariable: {
-      CurrentNode =
-          createNode(Ctx, ASTNode::UnescapeVariable, std::move(A), Parent);
-      Parent->addChild(std::move(CurrentNode));
-      break;
-    }
-    case Token::Type::Partial: {
-      CurrentNode = createNode(Ctx, ASTNode::Partial, std::move(A), Parent);
-=======
       CurrentNode = createTextNode(Ctx, CurrentToken.TokenBody, Parent);
       Parent->addChild(CurrentNode);
       break;
@@ -763,7 +663,6 @@
     }
     case Token::Type::Partial: {
       CurrentNode = createNode(Ctx, ASTNode::Partial, A, Parent);
->>>>>>> 54c4ef26
       CurrentNode->setIndentation(CurrentToken.getIndentation());
       Parent->addChild(CurrentNode);
       break;
@@ -831,11 +730,7 @@
                     << ", Indentation:" << Indentation << "\n");
   auto Partial = Ctx.Partials.find(AccessorValue[0]);
   if (Partial != Ctx.Partials.end())
-<<<<<<< HEAD
-    renderPartial(CurrentCtx, OS, Partial->getValue().get());
-=======
     renderPartial(CurrentCtx, OS, Partial->getValue());
->>>>>>> 54c4ef26
 }
 
 void ASTNode::renderVariable(const json::Value &CurrentCtx,
@@ -966,13 +861,8 @@
 
 void ASTNode::renderChild(const json::Value &Contexts,
                           MustacheOutputStream &OS) {
-<<<<<<< HEAD
-  for (AstPtr &Child : Children)
-    Child->render(Contexts, OS);
-=======
   for (ASTNode &Child : Children)
     Child.render(Contexts, OS);
->>>>>>> 54c4ef26
 }
 
 void ASTNode::renderPartial(const json::Value &Contexts,
@@ -982,11 +872,7 @@
   Partial->render(Contexts, IS);
 }
 
-<<<<<<< HEAD
-void ASTNode::renderLambdas(const json::Value &Contexts,
-=======
 void ASTNode::renderLambdas(const llvm::json::Value &Contexts,
->>>>>>> 54c4ef26
                             MustacheOutputStream &OS, Lambda &L) {
   json::Value LambdaResult = L();
   std::string LambdaStr;
@@ -1003,15 +889,9 @@
   LambdaNode->render(Contexts, OS);
 }
 
-<<<<<<< HEAD
-void ASTNode::renderSectionLambdas(const json::Value &Contexts,
-                                   MustacheOutputStream &OS, SectionLambda &L) {
-  json::Value Return = L(RawBody);
-=======
 void ASTNode::renderSectionLambdas(const llvm::json::Value &Contexts,
                                    MustacheOutputStream &OS, SectionLambda &L) {
   json::Value Return = L(RawBody.str());
->>>>>>> 54c4ef26
   if (isFalsey(Return))
     return;
   std::string LambdaStr;
@@ -1022,26 +902,16 @@
   LambdaNode->render(Contexts, OS);
 }
 
-<<<<<<< HEAD
-void Template::render(const json::Value &Data, llvm::raw_ostream &OS) {
-=======
 void Template::render(const llvm::json::Value &Data, llvm::raw_ostream &OS) {
->>>>>>> 54c4ef26
   RawMustacheOutputStream MOS(OS);
   Tree->render(Data, MOS);
 }
 
 void Template::registerPartial(std::string Name, std::string Partial) {
-<<<<<<< HEAD
-  Parser P(Partial, Ctx);
-  AstPtr PartialTree = P.parse();
-  Ctx.Partials.insert(std::make_pair(Name, std::move(PartialTree)));
-=======
   StringRef SavedPartial = Ctx.Saver.save(Partial);
   Parser P(SavedPartial, Ctx);
   AstPtr PartialTree = P.parse();
   Ctx.Partials.insert(std::make_pair(Name, PartialTree));
->>>>>>> 54c4ef26
 }
 
 void Template::registerLambda(std::string Name, Lambda L) {
@@ -1056,11 +926,7 @@
   Ctx.Escapes = std::move(E);
 }
 
-<<<<<<< HEAD
-Template::Template(StringRef TemplateStr) {
-=======
 Template::Template(StringRef TemplateStr, MustacheContext &Ctx) : Ctx(Ctx) {
->>>>>>> 54c4ef26
   Parser P(TemplateStr, Ctx);
   Tree = P.parse();
   // The default behavior is to escape html entities.
@@ -1073,27 +939,12 @@
 }
 
 Template::Template(Template &&Other) noexcept
-<<<<<<< HEAD
-    : Ctx(std::move(Other.Ctx)), Tree(std::move(Other.Tree)) {}
-
-Template::~Template() = default;
-
-Template &Template::operator=(Template &&Other) noexcept {
-  if (this != &Other) {
-    Ctx = std::move(Other.Ctx);
-    Tree = std::move(Other.Tree);
-    Other.Tree = nullptr;
-  }
-  return *this;
-}
-=======
     : Ctx(Other.Ctx), Tree(Other.Tree) {
   Other.Tree = nullptr;
 }
 
 Template::~Template() = default;
 
->>>>>>> 54c4ef26
 } // namespace llvm::mustache
 
 #undef DEBUG_TYPE