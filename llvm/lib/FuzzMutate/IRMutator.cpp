--- conflicted
+++ resolved
@@ -443,15 +443,12 @@
     return true;
   }
 
-<<<<<<< HEAD
-=======
   // This intrinsic has specific requirements for its parameters and the caller
   // must adhere to certain calling conventions.
   if (F->isIntrinsic() && F->getIntrinsicID() == Intrinsic::amdgcn_cs_chain) {
     return true;
   }
 
->>>>>>> 5ee67ebe
   return false;
 }
 
