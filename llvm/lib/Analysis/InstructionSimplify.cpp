--- conflicted
+++ resolved
@@ -4950,12 +4950,6 @@
     return V;
 
   if (Value *V = simplifySelectWithFCmp(Cond, TrueVal, FalseVal, Q, MaxRecurse))
-<<<<<<< HEAD
-    return V;
-
-  if (Value *V = foldSelectWithBinaryOp(Cond, TrueVal, FalseVal))
-=======
->>>>>>> 93e44d24
     return V;
 
   std::optional<bool> Imp = isImpliedByDomCondition(Cond, Q.CxtI, Q.DL);
