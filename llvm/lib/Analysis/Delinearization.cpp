//===---- Delinearization.cpp - MultiDimensional Index Delinearization ----===//
//
// Part of the LLVM Project, under the Apache License v2.0 with LLVM Exceptions.
// See https://llvm.org/LICENSE.txt for license information.
// SPDX-License-Identifier: Apache-2.0 WITH LLVM-exception
//
//===----------------------------------------------------------------------===//
//
// This implements an analysis pass that tries to delinearize all GEP
// instructions in all loops using the SCEV analysis functionality. This pass is
// only used for testing purposes: if your pass needs delinearization, please
// use the on-demand SCEVAddRecExpr::delinearize() function.
//
//===----------------------------------------------------------------------===//

#include "llvm/Analysis/Delinearization.h"
#include "llvm/Analysis/LoopInfo.h"
#include "llvm/Analysis/ScalarEvolution.h"
#include "llvm/Analysis/ScalarEvolutionDivision.h"
#include "llvm/Analysis/ScalarEvolutionExpressions.h"
#include "llvm/IR/Constants.h"
#include "llvm/IR/DerivedTypes.h"
#include "llvm/IR/Function.h"
#include "llvm/IR/InstIterator.h"
#include "llvm/IR/Instructions.h"
#include "llvm/IR/PassManager.h"
#include "llvm/Support/CommandLine.h"
#include "llvm/Support/Debug.h"
#include "llvm/Support/raw_ostream.h"

using namespace llvm;

#define DL_NAME "delinearize"
#define DEBUG_TYPE DL_NAME

static cl::opt<bool> UseFixedSizeArrayHeuristic(
    "delinearize-use-fixed-size-array-heuristic", cl::init(false), cl::Hidden,
    cl::desc("When printing analysis, use the heuristic for fixed-size arrays "
             "if the default delinearizetion fails."));

// Return true when S contains at least an undef value.
static inline bool containsUndefs(const SCEV *S) {
  return SCEVExprContains(S, [](const SCEV *S) {
    if (const auto *SU = dyn_cast<SCEVUnknown>(S))
      return isa<UndefValue>(SU->getValue());
    return false;
  });
}

namespace {

// Collect all steps of SCEV expressions.
struct SCEVCollectStrides {
  ScalarEvolution &SE;
  SmallVectorImpl<const SCEV *> &Strides;

  SCEVCollectStrides(ScalarEvolution &SE, SmallVectorImpl<const SCEV *> &S)
      : SE(SE), Strides(S) {}

  bool follow(const SCEV *S) {
    if (const SCEVAddRecExpr *AR = dyn_cast<SCEVAddRecExpr>(S))
      Strides.push_back(AR->getStepRecurrence(SE));
    return true;
  }

  bool isDone() const { return false; }
};

// Collect all SCEVUnknown and SCEVMulExpr expressions.
struct SCEVCollectTerms {
  SmallVectorImpl<const SCEV *> &Terms;

  SCEVCollectTerms(SmallVectorImpl<const SCEV *> &T) : Terms(T) {}

  bool follow(const SCEV *S) {
    if (isa<SCEVUnknown>(S) || isa<SCEVMulExpr>(S) ||
        isa<SCEVSignExtendExpr>(S)) {
      if (!containsUndefs(S))
        Terms.push_back(S);

      // Stop recursion: once we collected a term, do not walk its operands.
      return false;
    }

    // Keep looking.
    return true;
  }

  bool isDone() const { return false; }
};

// Check if a SCEV contains an AddRecExpr.
struct SCEVHasAddRec {
  bool &ContainsAddRec;

  SCEVHasAddRec(bool &ContainsAddRec) : ContainsAddRec(ContainsAddRec) {
    ContainsAddRec = false;
  }

  bool follow(const SCEV *S) {
    if (isa<SCEVAddRecExpr>(S)) {
      ContainsAddRec = true;

      // Stop recursion: once we collected a term, do not walk its operands.
      return false;
    }

    // Keep looking.
    return true;
  }

  bool isDone() const { return false; }
};

// Find factors that are multiplied with an expression that (possibly as a
// subexpression) contains an AddRecExpr. In the expression:
//
//  8 * (100 +  %p * %q * (%a + {0, +, 1}_loop))
//
// "%p * %q" are factors multiplied by the expression "(%a + {0, +, 1}_loop)"
// that contains the AddRec {0, +, 1}_loop. %p * %q are likely to be array size
// parameters as they form a product with an induction variable.
//
// This collector expects all array size parameters to be in the same MulExpr.
// It might be necessary to later add support for collecting parameters that are
// spread over different nested MulExpr.
struct SCEVCollectAddRecMultiplies {
  SmallVectorImpl<const SCEV *> &Terms;
  ScalarEvolution &SE;

  SCEVCollectAddRecMultiplies(SmallVectorImpl<const SCEV *> &T,
                              ScalarEvolution &SE)
      : Terms(T), SE(SE) {}

  bool follow(const SCEV *S) {
    if (auto *Mul = dyn_cast<SCEVMulExpr>(S)) {
      bool HasAddRec = false;
      SmallVector<const SCEV *, 0> Operands;
      for (const SCEV *Op : Mul->operands()) {
        const SCEVUnknown *Unknown = dyn_cast<SCEVUnknown>(Op);
        if (Unknown && !isa<CallInst>(Unknown->getValue())) {
          Operands.push_back(Op);
        } else if (Unknown) {
          HasAddRec = true;
        } else {
          bool ContainsAddRec = false;
          SCEVHasAddRec ContiansAddRec(ContainsAddRec);
          visitAll(Op, ContiansAddRec);
          HasAddRec |= ContainsAddRec;
        }
      }
      if (Operands.size() == 0)
        return true;

      if (!HasAddRec)
        return false;

      Terms.push_back(SE.getMulExpr(Operands));
      // Stop recursion: once we collected a term, do not walk its operands.
      return false;
    }

    // Keep looking.
    return true;
  }

  bool isDone() const { return false; }
};

} // end anonymous namespace

/// Find parametric terms in this SCEVAddRecExpr. We first for parameters in
/// two places:
///   1) The strides of AddRec expressions.
///   2) Unknowns that are multiplied with AddRec expressions.
void llvm::collectParametricTerms(ScalarEvolution &SE, const SCEV *Expr,
                                  SmallVectorImpl<const SCEV *> &Terms) {
  SmallVector<const SCEV *, 4> Strides;
  SCEVCollectStrides StrideCollector(SE, Strides);
  visitAll(Expr, StrideCollector);

  LLVM_DEBUG({
    dbgs() << "Strides:\n";
    for (const SCEV *S : Strides)
      dbgs().indent(2) << *S << "\n";
  });

  for (const SCEV *S : Strides) {
    SCEVCollectTerms TermCollector(Terms);
    visitAll(S, TermCollector);
  }

  LLVM_DEBUG({
    dbgs() << "Terms:\n";
    for (const SCEV *T : Terms)
      dbgs().indent(2) << *T << "\n";
  });

  SCEVCollectAddRecMultiplies MulCollector(Terms, SE);
  visitAll(Expr, MulCollector);
}

static bool findArrayDimensionsRec(ScalarEvolution &SE,
                                   SmallVectorImpl<const SCEV *> &Terms,
                                   SmallVectorImpl<const SCEV *> &Sizes) {
  int Last = Terms.size() - 1;
  const SCEV *Step = Terms[Last];

  // End of recursion.
  if (Last == 0) {
    if (const SCEVMulExpr *M = dyn_cast<SCEVMulExpr>(Step)) {
      SmallVector<const SCEV *, 2> Qs;
      for (const SCEV *Op : M->operands())
        if (!isa<SCEVConstant>(Op))
          Qs.push_back(Op);

      Step = SE.getMulExpr(Qs);
    }

    Sizes.push_back(Step);
    return true;
  }

  for (const SCEV *&Term : Terms) {
    // Normalize the terms before the next call to findArrayDimensionsRec.
    const SCEV *Q, *R;
    SCEVDivision::divide(SE, Term, Step, &Q, &R);

    // Bail out when GCD does not evenly divide one of the terms.
    if (!R->isZero())
      return false;

    Term = Q;
  }

  // Remove all SCEVConstants.
  erase_if(Terms, [](const SCEV *E) { return isa<SCEVConstant>(E); });

  if (Terms.size() > 0)
    if (!findArrayDimensionsRec(SE, Terms, Sizes))
      return false;

  Sizes.push_back(Step);
  return true;
}

// Returns true when one of the SCEVs of Terms contains a SCEVUnknown parameter.
static inline bool containsParameters(SmallVectorImpl<const SCEV *> &Terms) {
  for (const SCEV *T : Terms)
    if (SCEVExprContains(T, [](const SCEV *S) { return isa<SCEVUnknown>(S); }))
      return true;

  return false;
}

// Return the number of product terms in S.
static inline int numberOfTerms(const SCEV *S) {
  if (const SCEVMulExpr *Expr = dyn_cast<SCEVMulExpr>(S))
    return Expr->getNumOperands();
  return 1;
}

static const SCEV *removeConstantFactors(ScalarEvolution &SE, const SCEV *T) {
  if (isa<SCEVConstant>(T))
    return nullptr;

  if (isa<SCEVUnknown>(T))
    return T;

  if (const SCEVMulExpr *M = dyn_cast<SCEVMulExpr>(T)) {
    SmallVector<const SCEV *, 2> Factors;
    for (const SCEV *Op : M->operands())
      if (!isa<SCEVConstant>(Op))
        Factors.push_back(Op);

    return SE.getMulExpr(Factors);
  }

  return T;
}

void llvm::findArrayDimensions(ScalarEvolution &SE,
                               SmallVectorImpl<const SCEV *> &Terms,
                               SmallVectorImpl<const SCEV *> &Sizes,
                               const SCEV *ElementSize) {
  if (Terms.size() < 1 || !ElementSize)
    return;

  // Early return when Terms do not contain parameters: we do not delinearize
  // non parametric SCEVs.
  if (!containsParameters(Terms))
    return;

  LLVM_DEBUG({
    dbgs() << "Terms:\n";
    for (const SCEV *T : Terms)
      dbgs().indent(2) << *T << "\n";
  });

  // Remove duplicates.
  array_pod_sort(Terms.begin(), Terms.end());
  Terms.erase(llvm::unique(Terms), Terms.end());

  // Put larger terms first.
  llvm::sort(Terms, [](const SCEV *LHS, const SCEV *RHS) {
    return numberOfTerms(LHS) > numberOfTerms(RHS);
  });

  // Try to divide all terms by the element size. If term is not divisible by
  // element size, proceed with the original term.
  for (const SCEV *&Term : Terms) {
    const SCEV *Q, *R;
    SCEVDivision::divide(SE, Term, ElementSize, &Q, &R);
    if (!Q->isZero())
      Term = Q;
  }

  SmallVector<const SCEV *, 4> NewTerms;

  // Remove constant factors.
  for (const SCEV *T : Terms)
    if (const SCEV *NewT = removeConstantFactors(SE, T))
      NewTerms.push_back(NewT);

  LLVM_DEBUG({
    dbgs() << "Terms after sorting:\n";
    for (const SCEV *T : NewTerms)
      dbgs().indent(2) << *T << "\n";
  });

  if (NewTerms.empty() || !findArrayDimensionsRec(SE, NewTerms, Sizes)) {
    Sizes.clear();
    return;
  }

  // The last element to be pushed into Sizes is the size of an element.
  Sizes.push_back(ElementSize);

  LLVM_DEBUG({
    dbgs() << "Sizes:\n";
    for (const SCEV *S : Sizes)
      dbgs().indent(2) << *S << "\n";
  });
}

void llvm::computeAccessFunctions(ScalarEvolution &SE, const SCEV *Expr,
                                  SmallVectorImpl<const SCEV *> &Subscripts,
                                  SmallVectorImpl<const SCEV *> &Sizes) {
  // Early exit in case this SCEV is not an affine multivariate function.
  if (Sizes.empty())
    return;

  if (auto *AR = dyn_cast<SCEVAddRecExpr>(Expr))
    if (!AR->isAffine())
      return;

  LLVM_DEBUG(dbgs() << "\ncomputeAccessFunctions\n"
                    << "Memory Access Function: " << *Expr << "\n");

  const SCEV *Res = Expr;
  int Last = Sizes.size() - 1;

  for (int i = Last; i >= 0; i--) {
    const SCEV *Size = Sizes[i];
    const SCEV *Q, *R;

    SCEVDivision::divide(SE, Res, Size, &Q, &R);

    LLVM_DEBUG({
      dbgs() << "Computing 'MemAccFn / Sizes[" << i << "]':\n";
      dbgs() << "  MemAccFn: " << *Res << "\n";
      dbgs() << "  Sizes[" << i << "]: " << *Size << "\n";
      dbgs() << "  Quotient (Leftover): " << *Q << "\n";
      dbgs() << "  Remainder (Subscript Access Function): " << *R << "\n";
    });

    Res = Q;

    // Do not record the last subscript corresponding to the size of elements in
    // the array.
    if (i == Last) {

      // Bail out if the byte offset is non-zero.
      if (!R->isZero()) {
        Subscripts.clear();
        Sizes.clear();
        return;
      }

      continue;
    }

    // Record the access function for the current subscript.
    Subscripts.push_back(R);
  }

  // Also push in last position the remainder of the last division: it will be
  // the access function of the innermost dimension.
  Subscripts.push_back(Res);

  std::reverse(Subscripts.begin(), Subscripts.end());

  LLVM_DEBUG({
    dbgs() << "Subscripts:\n";
    for (const SCEV *S : Subscripts)
      dbgs().indent(2) << *S << "\n";
    dbgs() << "\n";
  });
}

/// Splits the SCEV into two vectors of SCEVs representing the subscripts and
/// sizes of an array access. Returns the remainder of the delinearization that
/// is the offset start of the array.  The SCEV->delinearize algorithm computes
/// the multiples of SCEV coefficients: that is a pattern matching of sub
/// expressions in the stride and base of a SCEV corresponding to the
/// computation of a GCD (greatest common divisor) of base and stride.  When
/// SCEV->delinearize fails, it returns the SCEV unchanged.
///
/// For example: when analyzing the memory access A[i][j][k] in this loop nest
///
///  void foo(long n, long m, long o, double A[n][m][o]) {
///
///    for (long i = 0; i < n; i++)
///      for (long j = 0; j < m; j++)
///        for (long k = 0; k < o; k++)
///          A[i][j][k] = 1.0;
///  }
///
/// the delinearization input is the following AddRec SCEV:
///
///  AddRec: {{{%A,+,(8 * %m * %o)}<%for.i>,+,(8 * %o)}<%for.j>,+,8}<%for.k>
///
/// From this SCEV, we are able to say that the base offset of the access is %A
/// because it appears as an offset that does not divide any of the strides in
/// the loops:
///
///  CHECK: Base offset: %A
///
/// and then SCEV->delinearize determines the size of some of the dimensions of
/// the array as these are the multiples by which the strides are happening:
///
///  CHECK: ArrayDecl[UnknownSize][%m][%o] with elements of sizeof(double)
///  bytes.
///
/// Note that the outermost dimension remains of UnknownSize because there are
/// no strides that would help identifying the size of the last dimension: when
/// the array has been statically allocated, one could compute the size of that
/// dimension by dividing the overall size of the array by the size of the known
/// dimensions: %m * %o * 8.
///
/// Finally delinearize provides the access functions for the array reference
/// that does correspond to A[i][j][k] of the above C testcase:
///
///  CHECK: ArrayRef[{0,+,1}<%for.i>][{0,+,1}<%for.j>][{0,+,1}<%for.k>]
///
/// The testcases are checking the output of a function pass:
/// DelinearizationPass that walks through all loads and stores of a function
/// asking for the SCEV of the memory access with respect to all enclosing
/// loops, calling SCEV->delinearize on that and printing the results.
void llvm::delinearize(ScalarEvolution &SE, const SCEV *Expr,
                       SmallVectorImpl<const SCEV *> &Subscripts,
                       SmallVectorImpl<const SCEV *> &Sizes,
                       const SCEV *ElementSize) {
  // First step: collect parametric terms.
  SmallVector<const SCEV *, 4> Terms;
  collectParametricTerms(SE, Expr, Terms);

  if (Terms.empty())
    return;

  // Second step: find subscript sizes.
  findArrayDimensions(SE, Terms, Sizes, ElementSize);

  if (Sizes.empty())
    return;

  // Third step: compute the access functions for each subscript.
  computeAccessFunctions(SE, Expr, Subscripts, Sizes);
}

static std::optional<APInt> tryIntoAPInt(const SCEV *S) {
  if (const auto *Const = dyn_cast<SCEVConstant>(S))
    return Const->getAPInt();
  return std::nullopt;
}

/// Collects the absolute values of constant steps for all induction variables.
/// Returns true if we can prove that all step recurrences are constants and \p
/// Expr is divisible by \p ElementSize. Each step recurrence is stored in \p
/// Steps after divided by \p ElementSize.
static bool collectConstantAbsSteps(ScalarEvolution &SE, const SCEV *Expr,
                                    SmallVectorImpl<uint64_t> &Steps,
                                    uint64_t ElementSize) {
  // End of recursion. The constant value also must be a multiple of
  // ElementSize.
  if (const auto *Const = dyn_cast<SCEVConstant>(Expr)) {
    const uint64_t Mod = Const->getAPInt().urem(ElementSize);
    return Mod == 0;
  }

  const SCEVAddRecExpr *AR = dyn_cast<SCEVAddRecExpr>(Expr);
  if (!AR || !AR->isAffine())
    return false;

  const SCEV *Step = AR->getStepRecurrence(SE);
  std::optional<APInt> StepAPInt = tryIntoAPInt(Step);
  if (!StepAPInt)
    return false;

  APInt Q;
  uint64_t R;
  APInt::udivrem(StepAPInt->abs(), ElementSize, Q, R);
  if (R != 0)
    return false;

  // Bail out when the step is too large.
  std::optional<uint64_t> StepVal = Q.tryZExtValue();
  if (!StepVal)
    return false;

  Steps.push_back(*StepVal);
  return collectConstantAbsSteps(SE, AR->getStart(), Steps, ElementSize);
}

bool llvm::findFixedSizeArrayDimensions(ScalarEvolution &SE, const SCEV *Expr,
                                        SmallVectorImpl<uint64_t> &Sizes,
                                        const SCEV *ElementSize) {
  if (!ElementSize)
    return false;

  std::optional<APInt> ElementSizeAPInt = tryIntoAPInt(ElementSize);
  if (!ElementSizeAPInt || *ElementSizeAPInt == 0)
    return false;

  std::optional<uint64_t> ElementSizeConst = ElementSizeAPInt->tryZExtValue();

  // Early exit when ElementSize is not a positive constant.
  if (!ElementSizeConst)
    return false;

  if (!collectConstantAbsSteps(SE, Expr, Sizes, *ElementSizeConst) ||
      Sizes.empty()) {
    Sizes.clear();
    return false;
  }

  // At this point, Sizes contains the absolute step recurrences for all
  // induction variables. Each step recurrence must be a multiple of the size of
  // the array element. Assuming that the each value represents the size of an
  // array for each dimension, attempts to restore the length of each dimension
  // by dividing the step recurrence by the next smaller value. For example, if
  // we have the following AddRec SCEV:
  //
  //   AddRec: {{{0,+,2048}<%for.i>,+,256}<%for.j>,+,8}<%for.k> (ElementSize=8)
  //
  // Then Sizes will become [256, 32, 1] after sorted. We don't know the size of
  // the outermost dimension, the next dimension will be computed as 256 / 32 =
  // 8, and the last dimension will be computed as 32 / 1 = 32. Thus it results
  // in like Arr[UnknownSize][8][32] with elements of size 8 bytes, where Arr is
  // a base pointer.
  //
  // TODO: Catch more cases, e.g., when a step recurrence is not divisible by
  // the next smaller one, like A[i][3*j].
  llvm::sort(Sizes.rbegin(), Sizes.rend());
  Sizes.erase(llvm::unique(Sizes), Sizes.end());

  // The last element in Sizes should be ElementSize. At this point, all values
  // in Sizes are assumed to be divided by ElementSize, so replace it with 1.
  assert(Sizes.back() != 0 && "Unexpected zero size in Sizes.");
  Sizes.back() = 1;

  for (unsigned I = 0; I + 1 < Sizes.size(); I++) {
    uint64_t PrevSize = Sizes[I + 1];
    if (Sizes[I] % PrevSize) {
      Sizes.clear();
      return false;
    }
    Sizes[I] /= PrevSize;
  }

  // Finally, the last element in Sizes should be ElementSize.
  Sizes.back() = *ElementSizeConst;
  return true;
}

/// Splits the SCEV into two vectors of SCEVs representing the subscripts and
/// sizes of an array access, assuming that the array is a fixed size array.
///
/// E.g., if we have the code like as follows:
///
///  double A[42][8][32];
///  for i
///    for j
///      for k
///        use A[i][j][k]
///
/// The access function will be represented as an AddRec SCEV like:
///
///  AddRec: {{{0,+,2048}<%for.i>,+,256}<%for.j>,+,8}<%for.k> (ElementSize=8)
///
/// Then findFixedSizeArrayDimensions infers the size of each dimension of the
/// array based on the fact that the value of the step recurrence is a multiple
/// of the size of the corresponding array element. In the above example, it
/// results in the following:
///
///  CHECK: ArrayDecl[UnknownSize][8][32] with elements of 8 bytes.
///
/// Finally each subscript will be computed as follows:
///
///  CHECK: ArrayRef[{0,+,1}<%for.i>][{0,+,1}<%for.j>][{0,+,1}<%for.k>]
///
/// Note that this function doesn't check the range of possible values for each
/// subscript, so the caller should perform additional boundary checks if
/// necessary.
///
/// Also note that this function doesn't guarantee that the original array size
/// is restored "correctly". For example, in the following case:
///
///  double A[42][4][64];
///  double B[42][8][32];
///  for i
///    for j
///      for k
///        use A[i][j][k]
///        use B[i][2*j][k]
///
/// The access function for both accesses will be the same:
///
///  AddRec: {{{0,+,2048}<%for.i>,+,512}<%for.j>,+,8}<%for.k> (ElementSize=8)
///
/// The array sizes for both A and B will be computed as
/// ArrayDecl[UnknownSize][4][64], which matches for A, but not for B.
///
/// TODO: At the moment, this function can handle only simple cases. For
/// example, we cannot handle a case where a step recurrence is not divisible
/// by the next smaller step recurrence, e.g., A[i][3*j].
bool llvm::delinearizeFixedSizeArray(ScalarEvolution &SE, const SCEV *Expr,
                                     SmallVectorImpl<const SCEV *> &Subscripts,
                                     SmallVectorImpl<const SCEV *> &Sizes,
                                     const SCEV *ElementSize) {

  // First step: find the fixed array size.
  SmallVector<uint64_t, 4> ConstSizes;
  if (!findFixedSizeArrayDimensions(SE, Expr, ConstSizes, ElementSize)) {
    Sizes.clear();
    return false;
  }

  // Convert the constant size to SCEV.
  for (uint64_t Size : ConstSizes)
    Sizes.push_back(SE.getConstant(Expr->getType(), Size));

  // Second step: compute the access functions for each subscript.
  computeAccessFunctions(SE, Expr, Subscripts, Sizes);

  return !Subscripts.empty();
}

static std::optional<APInt> tryIntoAPInt(const SCEV *S) {
  if (const auto *Const = dyn_cast<SCEVConstant>(S))
    return Const->getAPInt();
  return std::nullopt;
}

/// Collects the absolute values of constant steps for all induction variables.
/// Returns true if we can prove that all step recurrences are constants and \p
/// Expr is divisible by \p ElementSize. Each step recurrence is stored in \p
/// Steps after divided by \p ElementSize.
static bool collectConstantAbsSteps(ScalarEvolution &SE, const SCEV *Expr,
                                    SmallVectorImpl<uint64_t> &Steps,
                                    uint64_t ElementSize) {
  // End of recursion. The constant value also must be a multiple of
  // ElementSize.
  if (const auto *Const = dyn_cast<SCEVConstant>(Expr)) {
    const uint64_t Mod = Const->getAPInt().urem(ElementSize);
    return Mod == 0;
  }

  const SCEVAddRecExpr *AR = dyn_cast<SCEVAddRecExpr>(Expr);
  if (!AR || !AR->isAffine())
    return false;

  const SCEV *Step = AR->getStepRecurrence(SE);
  std::optional<APInt> StepAPInt = tryIntoAPInt(Step);
  if (!StepAPInt)
    return false;

  APInt Q;
  uint64_t R;
  APInt::udivrem(StepAPInt->abs(), ElementSize, Q, R);
  if (R != 0)
    return false;

  // Bail out when the step is too large.
  std::optional<uint64_t> StepVal = Q.tryZExtValue();
  if (!StepVal)
    return false;

  Steps.push_back(*StepVal);
  return collectConstantAbsSteps(SE, AR->getStart(), Steps, ElementSize);
}

bool llvm::findFixedSizeArrayDimensions(ScalarEvolution &SE, const SCEV *Expr,
                                        SmallVectorImpl<uint64_t> &Sizes,
                                        const SCEV *ElementSize) {
  if (!ElementSize)
    return false;

  std::optional<APInt> ElementSizeAPInt = tryIntoAPInt(ElementSize);
  if (!ElementSizeAPInt || *ElementSizeAPInt == 0)
    return false;

  std::optional<uint64_t> ElementSizeConst = ElementSizeAPInt->tryZExtValue();

  // Early exit when ElementSize is not a positive constant.
  if (!ElementSizeConst)
    return false;

  if (!collectConstantAbsSteps(SE, Expr, Sizes, *ElementSizeConst) ||
      Sizes.empty()) {
    Sizes.clear();
    return false;
  }

  // At this point, Sizes contains the absolute step recurrences for all
  // induction variables. Each step recurrence must be a multiple of the size of
  // the array element. Assuming that the each value represents the size of an
  // array for each dimension, attempts to restore the length of each dimension
  // by dividing the step recurrence by the next smaller value. For example, if
  // we have the following AddRec SCEV:
  //
  //   AddRec: {{{0,+,2048}<%for.i>,+,256}<%for.j>,+,8}<%for.k> (ElementSize=8)
  //
  // Then Sizes will become [256, 32, 1] after sorted. We don't know the size of
  // the outermost dimension, the next dimension will be computed as 256 / 32 =
  // 8, and the last dimension will be computed as 32 / 1 = 32. Thus it results
  // in like Arr[UnknownSize][8][32] with elements of size 8 bytes, where Arr is
  // a base pointer.
  //
  // TODO: Catch more cases, e.g., when a step recurrence is not divisible by
  // the next smaller one, like A[i][3*j].
  llvm::sort(Sizes.rbegin(), Sizes.rend());
  Sizes.erase(llvm::unique(Sizes), Sizes.end());

  // The last element in Sizes should be ElementSize. At this point, all values
  // in Sizes are assumed to be divided by ElementSize, so replace it with 1.
  assert(Sizes.back() != 0 && "Unexpected zero size in Sizes.");
  Sizes.back() = 1;

  for (unsigned I = 0; I + 1 < Sizes.size(); I++) {
    uint64_t PrevSize = Sizes[I + 1];
    if (Sizes[I] % PrevSize) {
      Sizes.clear();
      return false;
    }
    Sizes[I] /= PrevSize;
  }

  // Finally, the last element in Sizes should be ElementSize.
  Sizes.back() = *ElementSizeConst;
  return true;
}

/// Splits the SCEV into two vectors of SCEVs representing the subscripts and
/// sizes of an array access, assuming that the array is a fixed size array.
///
/// E.g., if we have the code like as follows:
///
///  double A[42][8][32];
///  for i
///    for j
///      for k
///        use A[i][j][k]
///
/// The access function will be represented as an AddRec SCEV like:
///
///  AddRec: {{{0,+,2048}<%for.i>,+,256}<%for.j>,+,8}<%for.k> (ElementSize=8)
///
/// Then findFixedSizeArrayDimensions infers the size of each dimension of the
/// array based on the fact that the value of the step recurrence is a multiple
/// of the size of the corresponding array element. In the above example, it
/// results in the following:
///
///  CHECK: ArrayDecl[UnknownSize][8][32] with elements of 8 bytes.
///
/// Finally each subscript will be computed as follows:
///
///  CHECK: ArrayRef[{0,+,1}<%for.i>][{0,+,1}<%for.j>][{0,+,1}<%for.k>]
///
/// Note that this function doesn't check the range of possible values for each
/// subscript, so the caller should perform additional boundary checks if
/// necessary.
///
/// Also note that this function doesn't guarantee that the original array size
/// is restored "correctly". For example, in the following case:
///
///  double A[42][4][64];
///  double B[42][8][32];
///  for i
///    for j
///      for k
///        use A[i][j][k]
///        use B[i][2*j][k]
///
/// The access function for both accesses will be the same:
///
///  AddRec: {{{0,+,2048}<%for.i>,+,512}<%for.j>,+,8}<%for.k> (ElementSize=8)
///
/// The array sizes for both A and B will be computed as
/// ArrayDecl[UnknownSize][4][64], which matches for A, but not for B.
///
/// TODO: At the moment, this function can handle only simple cases. For
/// example, we cannot handle a case where a step recurrence is not divisible
/// by the next smaller step recurrence, e.g., A[i][3*j].
bool llvm::delinearizeFixedSizeArray(ScalarEvolution &SE, const SCEV *Expr,
                                     SmallVectorImpl<const SCEV *> &Subscripts,
                                     SmallVectorImpl<const SCEV *> &Sizes,
                                     const SCEV *ElementSize) {

  // First step: find the fixed array size.
  SmallVector<uint64_t, 4> ConstSizes;
  if (!findFixedSizeArrayDimensions(SE, Expr, ConstSizes, ElementSize)) {
    Sizes.clear();
    return false;
  }

  // Convert the constant size to SCEV.
  for (uint64_t Size : ConstSizes)
    Sizes.push_back(SE.getConstant(Expr->getType(), Size));

  // Second step: compute the access functions for each subscript.
  computeAccessFunctions(SE, Expr, Subscripts, Sizes);

  return !Subscripts.empty();
}

bool llvm::getIndexExpressionsFromGEP(ScalarEvolution &SE,
                                      const GetElementPtrInst *GEP,
                                      SmallVectorImpl<const SCEV *> &Subscripts,
                                      SmallVectorImpl<int> &Sizes) {
  assert(Subscripts.empty() && Sizes.empty() &&
         "Expected output lists to be empty on entry to this function.");
  assert(GEP && "getIndexExpressionsFromGEP called with a null GEP");
  LLVM_DEBUG(dbgs() << "\nGEP to delinearize: " << *GEP << "\n");
  Type *Ty = nullptr;
  bool DroppedFirstDim = false;
  for (unsigned i = 1; i < GEP->getNumOperands(); i++) {
    const SCEV *Expr = SE.getSCEV(GEP->getOperand(i));
    if (i == 1) {
      Ty = GEP->getSourceElementType();
      if (auto *Const = dyn_cast<SCEVConstant>(Expr))
        if (Const->getValue()->isZero()) {
          DroppedFirstDim = true;
          continue;
        }
      Subscripts.push_back(Expr);
      continue;
    }

    auto *ArrayTy = dyn_cast<ArrayType>(Ty);
    if (!ArrayTy) {
      LLVM_DEBUG(dbgs() << "GEP delinearize failed: " << *Ty
                        << " is not an array type.\n");
      Subscripts.clear();
      Sizes.clear();
      return false;
    }

    Subscripts.push_back(Expr);
    if (!(DroppedFirstDim && i == 2))
      Sizes.push_back(ArrayTy->getNumElements());

    Ty = ArrayTy->getElementType();
  }
  LLVM_DEBUG({
    dbgs() << "Subscripts:\n";
    for (const SCEV *S : Subscripts)
      dbgs() << *S << "\n";
    dbgs() << "\n";
  });

  return !Subscripts.empty();
}

bool llvm::tryDelinearizeFixedSizeImpl(
    ScalarEvolution *SE, Instruction *Inst, const SCEV *AccessFn,
    SmallVectorImpl<const SCEV *> &Subscripts, SmallVectorImpl<int> &Sizes) {
  Value *SrcPtr = getLoadStorePointerOperand(Inst);

  // Check the simple case where the array dimensions are fixed size.
  auto *SrcGEP = dyn_cast<GetElementPtrInst>(SrcPtr);
  if (!SrcGEP)
    return false;

  getIndexExpressionsFromGEP(*SE, SrcGEP, Subscripts, Sizes);

  // Check that the two size arrays are non-empty and equal in length and
  // value.
  // TODO: it would be better to let the caller to clear Subscripts, similar
  // to how we handle Sizes.
  if (Sizes.empty() || Subscripts.size() <= 1) {
    Subscripts.clear();
    return false;
  }

  // Check that for identical base pointers we do not miss index offsets
  // that have been added before this GEP is applied.
  Value *SrcBasePtr = SrcGEP->getOperand(0)->stripPointerCasts();
  const SCEVUnknown *SrcBase =
      dyn_cast<SCEVUnknown>(SE->getPointerBase(AccessFn));
  if (!SrcBase || SrcBasePtr != SrcBase->getValue()) {
    Subscripts.clear();
    return false;
  }

  assert(Subscripts.size() == Sizes.size() + 1 &&
         "Expected equal number of entries in the list of size and "
         "subscript.");

  return true;
}

namespace {

void printDelinearization(raw_ostream &O, Function *F, LoopInfo *LI,
                          ScalarEvolution *SE) {
  O << "Printing analysis 'Delinearization' for function '" << F->getName()
    << "':";
  for (Instruction &Inst : instructions(F)) {
    // Only analyze loads and stores.
    if (!isa<StoreInst>(&Inst) && !isa<LoadInst>(&Inst))
      continue;

    const BasicBlock *BB = Inst.getParent();
    Loop *L = LI->getLoopFor(BB);
    // Only delinearize the memory access in the innermost loop.
    // Do not analyze memory accesses outside loops.
    if (!L)
      continue;

    const SCEV *AccessFn = SE->getSCEVAtScope(getPointerOperand(&Inst), L);

<<<<<<< HEAD
      O << "\n";
      O << "Inst:" << Inst << "\n";
      O << "In Loop with Header: " << L->getHeader()->getName() << "\n";
      O << "AccessFunction: " << *AccessFn << "\n";

      SmallVector<const SCEV *, 3> Subscripts, Sizes;

      auto IsDelinearizationFailed = [&]() {
        return Subscripts.size() == 0 || Sizes.size() == 0 ||
               Subscripts.size() != Sizes.size();
      };

      delinearize(*SE, AccessFn, Subscripts, Sizes, SE->getElementSize(&Inst));
      if (UseFixedSizeArrayHeuristic && IsDelinearizationFailed()) {
        Subscripts.clear();
        Sizes.clear();
        delinearizeFixedSizeArray(*SE, AccessFn, Subscripts, Sizes,
                                  SE->getElementSize(&Inst));
      }
=======
    const SCEVUnknown *BasePointer =
        dyn_cast<SCEVUnknown>(SE->getPointerBase(AccessFn));
    // Do not delinearize if we cannot find the base pointer.
    if (!BasePointer)
      break;
    AccessFn = SE->getMinusSCEV(AccessFn, BasePointer);

    O << "\n";
    O << "Inst:" << Inst << "\n";
    O << "AccessFunction: " << *AccessFn << "\n";

    SmallVector<const SCEV *, 3> Subscripts, Sizes;

    auto IsDelinearizationFailed = [&]() {
      return Subscripts.size() == 0 || Sizes.size() == 0 ||
             Subscripts.size() != Sizes.size();
    };

    delinearize(*SE, AccessFn, Subscripts, Sizes, SE->getElementSize(&Inst));
    if (UseFixedSizeArrayHeuristic && IsDelinearizationFailed()) {
      Subscripts.clear();
      Sizes.clear();
      delinearizeFixedSizeArray(*SE, AccessFn, Subscripts, Sizes,
                                SE->getElementSize(&Inst));
    }
>>>>>>> 35227056

      if (IsDelinearizationFailed()) {
        O << "failed to delinearize\n";
        continue;
      }

      O << "Base offset: " << *BasePointer << "\n";
      O << "ArrayDecl[UnknownSize]";
      int Size = Subscripts.size();
      for (int i = 0; i < Size - 1; i++)
        O << "[" << *Sizes[i] << "]";
      O << " with elements of " << *Sizes[Size - 1] << " bytes.\n";

      O << "ArrayRef";
      for (int i = 0; i < Size; i++)
        O << "[" << *Subscripts[i] << "]";
      O << "\n";
  }
}

} // end anonymous namespace

DelinearizationPrinterPass::DelinearizationPrinterPass(raw_ostream &OS)
    : OS(OS) {}
PreservedAnalyses DelinearizationPrinterPass::run(Function &F,
                                                  FunctionAnalysisManager &AM) {
  printDelinearization(OS, &F, &AM.getResult<LoopAnalysis>(F),
                       &AM.getResult<ScalarEvolutionAnalysis>(F));
  return PreservedAnalyses::all();
}<|MERGE_RESOLUTION|>--- conflicted
+++ resolved
@@ -476,184 +476,6 @@
 
   // Third step: compute the access functions for each subscript.
   computeAccessFunctions(SE, Expr, Subscripts, Sizes);
-}
-
-static std::optional<APInt> tryIntoAPInt(const SCEV *S) {
-  if (const auto *Const = dyn_cast<SCEVConstant>(S))
-    return Const->getAPInt();
-  return std::nullopt;
-}
-
-/// Collects the absolute values of constant steps for all induction variables.
-/// Returns true if we can prove that all step recurrences are constants and \p
-/// Expr is divisible by \p ElementSize. Each step recurrence is stored in \p
-/// Steps after divided by \p ElementSize.
-static bool collectConstantAbsSteps(ScalarEvolution &SE, const SCEV *Expr,
-                                    SmallVectorImpl<uint64_t> &Steps,
-                                    uint64_t ElementSize) {
-  // End of recursion. The constant value also must be a multiple of
-  // ElementSize.
-  if (const auto *Const = dyn_cast<SCEVConstant>(Expr)) {
-    const uint64_t Mod = Const->getAPInt().urem(ElementSize);
-    return Mod == 0;
-  }
-
-  const SCEVAddRecExpr *AR = dyn_cast<SCEVAddRecExpr>(Expr);
-  if (!AR || !AR->isAffine())
-    return false;
-
-  const SCEV *Step = AR->getStepRecurrence(SE);
-  std::optional<APInt> StepAPInt = tryIntoAPInt(Step);
-  if (!StepAPInt)
-    return false;
-
-  APInt Q;
-  uint64_t R;
-  APInt::udivrem(StepAPInt->abs(), ElementSize, Q, R);
-  if (R != 0)
-    return false;
-
-  // Bail out when the step is too large.
-  std::optional<uint64_t> StepVal = Q.tryZExtValue();
-  if (!StepVal)
-    return false;
-
-  Steps.push_back(*StepVal);
-  return collectConstantAbsSteps(SE, AR->getStart(), Steps, ElementSize);
-}
-
-bool llvm::findFixedSizeArrayDimensions(ScalarEvolution &SE, const SCEV *Expr,
-                                        SmallVectorImpl<uint64_t> &Sizes,
-                                        const SCEV *ElementSize) {
-  if (!ElementSize)
-    return false;
-
-  std::optional<APInt> ElementSizeAPInt = tryIntoAPInt(ElementSize);
-  if (!ElementSizeAPInt || *ElementSizeAPInt == 0)
-    return false;
-
-  std::optional<uint64_t> ElementSizeConst = ElementSizeAPInt->tryZExtValue();
-
-  // Early exit when ElementSize is not a positive constant.
-  if (!ElementSizeConst)
-    return false;
-
-  if (!collectConstantAbsSteps(SE, Expr, Sizes, *ElementSizeConst) ||
-      Sizes.empty()) {
-    Sizes.clear();
-    return false;
-  }
-
-  // At this point, Sizes contains the absolute step recurrences for all
-  // induction variables. Each step recurrence must be a multiple of the size of
-  // the array element. Assuming that the each value represents the size of an
-  // array for each dimension, attempts to restore the length of each dimension
-  // by dividing the step recurrence by the next smaller value. For example, if
-  // we have the following AddRec SCEV:
-  //
-  //   AddRec: {{{0,+,2048}<%for.i>,+,256}<%for.j>,+,8}<%for.k> (ElementSize=8)
-  //
-  // Then Sizes will become [256, 32, 1] after sorted. We don't know the size of
-  // the outermost dimension, the next dimension will be computed as 256 / 32 =
-  // 8, and the last dimension will be computed as 32 / 1 = 32. Thus it results
-  // in like Arr[UnknownSize][8][32] with elements of size 8 bytes, where Arr is
-  // a base pointer.
-  //
-  // TODO: Catch more cases, e.g., when a step recurrence is not divisible by
-  // the next smaller one, like A[i][3*j].
-  llvm::sort(Sizes.rbegin(), Sizes.rend());
-  Sizes.erase(llvm::unique(Sizes), Sizes.end());
-
-  // The last element in Sizes should be ElementSize. At this point, all values
-  // in Sizes are assumed to be divided by ElementSize, so replace it with 1.
-  assert(Sizes.back() != 0 && "Unexpected zero size in Sizes.");
-  Sizes.back() = 1;
-
-  for (unsigned I = 0; I + 1 < Sizes.size(); I++) {
-    uint64_t PrevSize = Sizes[I + 1];
-    if (Sizes[I] % PrevSize) {
-      Sizes.clear();
-      return false;
-    }
-    Sizes[I] /= PrevSize;
-  }
-
-  // Finally, the last element in Sizes should be ElementSize.
-  Sizes.back() = *ElementSizeConst;
-  return true;
-}
-
-/// Splits the SCEV into two vectors of SCEVs representing the subscripts and
-/// sizes of an array access, assuming that the array is a fixed size array.
-///
-/// E.g., if we have the code like as follows:
-///
-///  double A[42][8][32];
-///  for i
-///    for j
-///      for k
-///        use A[i][j][k]
-///
-/// The access function will be represented as an AddRec SCEV like:
-///
-///  AddRec: {{{0,+,2048}<%for.i>,+,256}<%for.j>,+,8}<%for.k> (ElementSize=8)
-///
-/// Then findFixedSizeArrayDimensions infers the size of each dimension of the
-/// array based on the fact that the value of the step recurrence is a multiple
-/// of the size of the corresponding array element. In the above example, it
-/// results in the following:
-///
-///  CHECK: ArrayDecl[UnknownSize][8][32] with elements of 8 bytes.
-///
-/// Finally each subscript will be computed as follows:
-///
-///  CHECK: ArrayRef[{0,+,1}<%for.i>][{0,+,1}<%for.j>][{0,+,1}<%for.k>]
-///
-/// Note that this function doesn't check the range of possible values for each
-/// subscript, so the caller should perform additional boundary checks if
-/// necessary.
-///
-/// Also note that this function doesn't guarantee that the original array size
-/// is restored "correctly". For example, in the following case:
-///
-///  double A[42][4][64];
-///  double B[42][8][32];
-///  for i
-///    for j
-///      for k
-///        use A[i][j][k]
-///        use B[i][2*j][k]
-///
-/// The access function for both accesses will be the same:
-///
-///  AddRec: {{{0,+,2048}<%for.i>,+,512}<%for.j>,+,8}<%for.k> (ElementSize=8)
-///
-/// The array sizes for both A and B will be computed as
-/// ArrayDecl[UnknownSize][4][64], which matches for A, but not for B.
-///
-/// TODO: At the moment, this function can handle only simple cases. For
-/// example, we cannot handle a case where a step recurrence is not divisible
-/// by the next smaller step recurrence, e.g., A[i][3*j].
-bool llvm::delinearizeFixedSizeArray(ScalarEvolution &SE, const SCEV *Expr,
-                                     SmallVectorImpl<const SCEV *> &Subscripts,
-                                     SmallVectorImpl<const SCEV *> &Sizes,
-                                     const SCEV *ElementSize) {
-
-  // First step: find the fixed array size.
-  SmallVector<uint64_t, 4> ConstSizes;
-  if (!findFixedSizeArrayDimensions(SE, Expr, ConstSizes, ElementSize)) {
-    Sizes.clear();
-    return false;
-  }
-
-  // Convert the constant size to SCEV.
-  for (uint64_t Size : ConstSizes)
-    Sizes.push_back(SE.getConstant(Expr->getType(), Size));
-
-  // Second step: compute the access functions for each subscript.
-  computeAccessFunctions(SE, Expr, Subscripts, Sizes);
-
-  return !Subscripts.empty();
 }
 
 static std::optional<APInt> tryIntoAPInt(const SCEV *S) {
@@ -940,27 +762,6 @@
 
     const SCEV *AccessFn = SE->getSCEVAtScope(getPointerOperand(&Inst), L);
 
-<<<<<<< HEAD
-      O << "\n";
-      O << "Inst:" << Inst << "\n";
-      O << "In Loop with Header: " << L->getHeader()->getName() << "\n";
-      O << "AccessFunction: " << *AccessFn << "\n";
-
-      SmallVector<const SCEV *, 3> Subscripts, Sizes;
-
-      auto IsDelinearizationFailed = [&]() {
-        return Subscripts.size() == 0 || Sizes.size() == 0 ||
-               Subscripts.size() != Sizes.size();
-      };
-
-      delinearize(*SE, AccessFn, Subscripts, Sizes, SE->getElementSize(&Inst));
-      if (UseFixedSizeArrayHeuristic && IsDelinearizationFailed()) {
-        Subscripts.clear();
-        Sizes.clear();
-        delinearizeFixedSizeArray(*SE, AccessFn, Subscripts, Sizes,
-                                  SE->getElementSize(&Inst));
-      }
-=======
     const SCEVUnknown *BasePointer =
         dyn_cast<SCEVUnknown>(SE->getPointerBase(AccessFn));
     // Do not delinearize if we cannot find the base pointer.
@@ -986,7 +787,6 @@
       delinearizeFixedSizeArray(*SE, AccessFn, Subscripts, Sizes,
                                 SE->getElementSize(&Inst));
     }
->>>>>>> 35227056
 
       if (IsDelinearizationFailed()) {
         O << "failed to delinearize\n";
