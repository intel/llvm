--- conflicted
+++ resolved
@@ -1163,19 +1163,9 @@
         continue;
       }
       if (B->mayWriteToMemory())
-<<<<<<< HEAD
-        StoreGroups.insert(Group);
-      else {
-        // Skip B if no new instructions can be added to its load group.
-        if (CompletedLoadGroups.contains(Group))
-          continue;
-        LoadGroups.insert(Group);
-      }
-=======
         StoreGroups.insert(GroupB);
       else
         LoadGroups.insert(GroupB);
->>>>>>> 6241a64e
     }
 
     for (auto AI = std::next(BI); AI != E; ++AI) {
@@ -1220,21 +1210,11 @@
         // be added to B's interleave group, because this would mean the load B
         // would need to be moved across store A. Mark the interleave group as
         // complete.
-<<<<<<< HEAD
-        if (isInterleaved(B) && isa<LoadInst>(B)) {
-          InterleaveGroup<Instruction> *LoadGroup = getInterleaveGroup(B);
-
-          LLVM_DEBUG(dbgs() << "LV: Marking interleave group for " << *B
-                            << " as complete.\n");
-
-          CompletedLoadGroups.insert(LoadGroup);
-=======
         if (GroupB && isa<LoadInst>(B)) {
           LLVM_DEBUG(dbgs() << "LV: Marking interleave group for " << *B
                             << " as complete.\n");
 
           CompletedLoadGroups.insert(GroupB);
->>>>>>> 6241a64e
         }
 
         // If a dependence exists and A is not already in a group (or it was
