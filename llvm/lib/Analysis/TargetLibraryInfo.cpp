//===-- TargetLibraryInfo.cpp - Runtime library information ----------------==//
//
// Part of the LLVM Project, under the Apache License v2.0 with LLVM Exceptions.
// See https://llvm.org/LICENSE.txt for license information.
// SPDX-License-Identifier: Apache-2.0 WITH LLVM-exception
//
//===----------------------------------------------------------------------===//
//
// This file implements the TargetLibraryInfo class.
//
//===----------------------------------------------------------------------===//

#include "llvm/Analysis/TargetLibraryInfo.h"
#include "llvm/ADT/DenseMap.h"
#include "llvm/ADT/SmallString.h"
#include "llvm/IR/Constants.h"
#include "llvm/IR/Module.h"
#include "llvm/IR/SystemLibraries.h"
#include "llvm/InitializePasses.h"
#include "llvm/TargetParser/Triple.h"
using namespace llvm;

static cl::opt<TargetLibraryInfoImpl::AltMathLibrary> ClAltMathLibrary(
    "alt-math-library", cl::Hidden,
    cl::desc("Alternate floating point math library"),
    cl::init(TargetLibraryInfoImpl::NoAltMathLibrary),
    cl::values(clEnumValN(TargetLibraryInfoImpl::NoAltMathLibrary, "none",
                          "No alternate math library"),
               clEnumValN(TargetLibraryInfoImpl::SVMLAltMathLibrary, "svml",
                          "Intel SVML library"),
               clEnumValN(TargetLibraryInfoImpl::TestAltMathLibrary, "test",
                          "Fake library used for testing")));

StringLiteral const TargetLibraryInfoImpl::StandardNames[LibFunc::NumLibFuncs] =
    {
#define TLI_DEFINE_STRING
#include "llvm/Analysis/TargetLibraryInfo.def"
};

std::string VecDesc::getVectorFunctionABIVariantString() const {
  assert(!VectorFnName.empty() && "Vector function name must not be empty.");
  SmallString<256> Buffer;
  llvm::raw_svector_ostream Out(Buffer);
  Out << VABIPrefix << "_" << ScalarFnName << "(" << VectorFnName << ")";
  return std::string(Out.str());
}

// Recognized types of library function arguments and return types.
enum FuncArgTypeID : char {
  Void = 0, // Must be zero.
  Bool,     // 8 bits on all targets
  Int16,
  Int32,
  Int,
  IntPlus, // Int or bigger.
  Long,    // Either 32 or 64 bits.
  IntX,    // Any integer type.
  Int64,
  LLong,    // 64 bits on all targets.
  SizeT,    // size_t.
  SSizeT,   // POSIX ssize_t.
  Flt,      // IEEE float.
  Dbl,      // IEEE double.
  LDbl,     // Any floating type (TODO: tighten this up).
  Floating, // Any floating type.
  Ptr,      // Any pointer type.
  Struct,   // Any struct type.
  Ellip,    // The ellipsis (...).
  Same,     // Same argument type as the previous one.
};

typedef std::array<FuncArgTypeID, 8> FuncProtoTy;

static const FuncProtoTy Signatures[] = {
#define TLI_DEFINE_SIG
#include "llvm/Analysis/TargetLibraryInfo.def"
};

static_assert(sizeof Signatures / sizeof *Signatures == LibFunc::NumLibFuncs,
              "Missing library function signatures");

static bool hasSinCosPiStret(const Triple &T) {
  // Only Darwin variants have _stret versions of combined trig functions.
  if (!T.isOSDarwin())
    return false;

  // The ABI is rather complicated on x86, so don't do anything special there.
  if (T.getArch() == Triple::x86)
    return false;

  if (T.isMacOSX() && T.isMacOSXVersionLT(10, 9))
    return false;

  if (T.isiOS() && T.isOSVersionLT(7, 0))
    return false;

  return true;
}

static bool hasBcmp(const Triple &TT) {
  // Posix removed support from bcmp() in 2001, but the glibc and several
  // implementations of the libc still have it.
  if (TT.isOSLinux())
    return TT.isGNUEnvironment() || TT.isMusl();
  // Both NetBSD and OpenBSD are planning to remove the function. Windows does
  // not have it.
  return TT.isOSFreeBSD() || TT.isOSSolaris();
}

static bool isCallingConvCCompatible(CallingConv::ID CC, const Triple &TT,
                                     FunctionType *FuncTy) {
  switch (CC) {
  default:
    return false;
  case llvm::CallingConv::C:
    return true;
  case llvm::CallingConv::ARM_APCS:
  case llvm::CallingConv::ARM_AAPCS:
  case llvm::CallingConv::ARM_AAPCS_VFP: {

    // The iOS ABI diverges from the standard in some cases, so for now don't
    // try to simplify those calls.
    if (TT.isiOS())
      return false;

    if (!FuncTy->getReturnType()->isPointerTy() &&
        !FuncTy->getReturnType()->isIntegerTy() &&
        !FuncTy->getReturnType()->isVoidTy())
      return false;

    for (auto *Param : FuncTy->params()) {
      if (!Param->isPointerTy() && !Param->isIntegerTy())
        return false;
    }
    return true;
  }
  }
  return false;
}

bool TargetLibraryInfoImpl::isCallingConvCCompatible(CallBase *CI) {
  return ::isCallingConvCCompatible(CI->getCallingConv(),
                                    CI->getModule()->getTargetTriple(),
                                    CI->getFunctionType());
}

bool TargetLibraryInfoImpl::isCallingConvCCompatible(Function *F) {
  return ::isCallingConvCCompatible(F->getCallingConv(),
                                    F->getParent()->getTargetTriple(),
                                    F->getFunctionType());
}

static void initializeBase(TargetLibraryInfoImpl &TLI, const Triple &T) {
  bool ShouldExtI32Param, ShouldExtI32Return;
  bool ShouldSignExtI32Param, ShouldSignExtI32Return;
  TargetLibraryInfo::initExtensionsForTriple(
      ShouldExtI32Param, ShouldExtI32Return, ShouldSignExtI32Param,
      ShouldSignExtI32Return, T);
  TLI.setShouldExtI32Param(ShouldExtI32Param);
  TLI.setShouldExtI32Return(ShouldExtI32Return);
  TLI.setShouldSignExtI32Param(ShouldSignExtI32Param);
  TLI.setShouldSignExtI32Return(ShouldSignExtI32Return);

  // Let's assume by default that the size of int is 32 bits, unless the target
  // is a 16-bit architecture because then it most likely is 16 bits. If that
  // isn't true for a target those defaults should be overridden below.
  TLI.setIntSize(T.isArch16Bit() ? 16 : 32);
}

/// Initialize the set of available library functions based on the specified
/// target triple. This should be carefully written so that a missing target
/// triple gets a sane set of defaults.
static void initializeLibCalls(TargetLibraryInfoImpl &TLI, const Triple &T,
                               ArrayRef<StringLiteral> StandardNames,
                               VectorLibrary VecLib) {
  // Set IO unlocked variants as unavailable
  // Set them as available per system below
  TLI.setUnavailable(LibFunc_getc_unlocked);
  TLI.setUnavailable(LibFunc_getchar_unlocked);
  TLI.setUnavailable(LibFunc_putc_unlocked);
  TLI.setUnavailable(LibFunc_putchar_unlocked);
  TLI.setUnavailable(LibFunc_fputc_unlocked);
  TLI.setUnavailable(LibFunc_fgetc_unlocked);
  TLI.setUnavailable(LibFunc_fread_unlocked);
  TLI.setUnavailable(LibFunc_fwrite_unlocked);
  TLI.setUnavailable(LibFunc_fputs_unlocked);
  TLI.setUnavailable(LibFunc_fgets_unlocked);

  // There is really no runtime library on AMDGPU, apart from
  // __kmpc_alloc/free_shared.
  if (T.isAMDGPU()) {
    TLI.disableAllFunctions();
    TLI.setAvailable(llvm::LibFunc___kmpc_alloc_shared);
    TLI.setAvailable(llvm::LibFunc___kmpc_free_shared);
    return;
  }

  // DXIL does not support libcalls, and disabling them here prevents a number
  // of passes from introducing libcalls into DXIL which would otherwise
  // complicate lowering/legalization
  if (T.isDXIL()) {
    TLI.disableAllFunctions();
    return;
  }

  // memset_pattern{4,8,16} is only available on iOS 3.0 and Mac OS X 10.5 and
  // later. All versions of watchOS support it.
  if (T.isMacOSX()) {
    // available IO unlocked variants on Mac OS X
    TLI.setAvailable(LibFunc_getc_unlocked);
    TLI.setAvailable(LibFunc_getchar_unlocked);
    TLI.setAvailable(LibFunc_putc_unlocked);
    TLI.setAvailable(LibFunc_putchar_unlocked);
    TLI.setUnavailable(LibFunc_memrchr);

    if (T.isMacOSXVersionLT(10, 5)) {
      TLI.setUnavailable(LibFunc_memset_pattern4);
      TLI.setUnavailable(LibFunc_memset_pattern8);
      TLI.setUnavailable(LibFunc_memset_pattern16);
    }
  } else if (T.isiOS()) {
    if (T.isOSVersionLT(3, 0)) {
      TLI.setUnavailable(LibFunc_memset_pattern4);
      TLI.setUnavailable(LibFunc_memset_pattern8);
      TLI.setUnavailable(LibFunc_memset_pattern16);
    }
  } else if (!T.isWatchOS()) {
    TLI.setUnavailable(LibFunc_memset_pattern4);
    TLI.setUnavailable(LibFunc_memset_pattern8);
    TLI.setUnavailable(LibFunc_memset_pattern16);
  }

  if (!hasSinCosPiStret(T)) {
    TLI.setUnavailable(LibFunc_sinpi);
    TLI.setUnavailable(LibFunc_sinpif);
    TLI.setUnavailable(LibFunc_cospi);
    TLI.setUnavailable(LibFunc_cospif);
    TLI.setUnavailable(LibFunc_sincospi_stret);
    TLI.setUnavailable(LibFunc_sincospif_stret);
  }

  if (!hasBcmp(T))
    TLI.setUnavailable(LibFunc_bcmp);

  if (T.isMacOSX() && T.getArch() == Triple::x86 &&
      !T.isMacOSXVersionLT(10, 7)) {
    // x86-32 OSX has a scheme where fwrite and fputs (and some other functions
    // we don't care about) have two versions; on recent OSX, the one we want
    // has a $UNIX2003 suffix. The two implementations are identical except
    // for the return value in some edge cases.  However, we don't want to
    // generate code that depends on the old symbols.
    TLI.setAvailableWithName(LibFunc_fwrite, "fwrite$UNIX2003");
    TLI.setAvailableWithName(LibFunc_fputs, "fputs$UNIX2003");
  }

  // iprintf and friends are only available on XCore, TCE, and Emscripten.
  if (T.getArch() != Triple::xcore && T.getArch() != Triple::tce &&
      T.getOS() != Triple::Emscripten) {
    TLI.setUnavailable(LibFunc_iprintf);
    TLI.setUnavailable(LibFunc_siprintf);
    TLI.setUnavailable(LibFunc_fiprintf);
  }

  // __small_printf and friends are only available on Emscripten.
  if (T.getOS() != Triple::Emscripten) {
    TLI.setUnavailable(LibFunc_small_printf);
    TLI.setUnavailable(LibFunc_small_sprintf);
    TLI.setUnavailable(LibFunc_small_fprintf);
  }

  if (T.isOSWindows() && !T.isOSCygMing()) {
    // XXX: The earliest documentation available at the moment is for VS2015/VC19:
    // https://docs.microsoft.com/en-us/cpp/c-runtime-library/floating-point-support?view=vs-2015
    // XXX: In order to use an MSVCRT older than VC19,
    // the specific library version must be explicit in the target triple,
    // e.g., x86_64-pc-windows-msvc18.
    bool hasPartialC99 = true;
    if (T.isKnownWindowsMSVCEnvironment()) {
      VersionTuple Version = T.getEnvironmentVersion();
      hasPartialC99 = (Version.getMajor() == 0 || Version.getMajor() >= 19);
    }

    // Latest targets support C89 math functions, in part.
    bool isARM = (T.getArch() == Triple::aarch64 ||
                  T.getArch() == Triple::arm);
    bool hasPartialFloat = (isARM ||
                            T.getArch() == Triple::x86_64);

    // Win32 does not support float C89 math functions, in general.
    if (!hasPartialFloat) {
      TLI.setUnavailable(LibFunc_acosf);
      TLI.setUnavailable(LibFunc_asinf);
      TLI.setUnavailable(LibFunc_atan2f);
      TLI.setUnavailable(LibFunc_atanf);
      TLI.setUnavailable(LibFunc_ceilf);
      TLI.setUnavailable(LibFunc_cosf);
      TLI.setUnavailable(LibFunc_coshf);
      TLI.setUnavailable(LibFunc_expf);
      TLI.setUnavailable(LibFunc_floorf);
      TLI.setUnavailable(LibFunc_fmodf);
      TLI.setUnavailable(LibFunc_hypotf);
      TLI.setUnavailable(LibFunc_log10f);
      TLI.setUnavailable(LibFunc_logf);
      TLI.setUnavailable(LibFunc_modff);
      TLI.setUnavailable(LibFunc_powf);
      TLI.setUnavailable(LibFunc_remainderf);
      TLI.setUnavailable(LibFunc_remquof);
      TLI.setUnavailable(LibFunc_fdimf);
      TLI.setUnavailable(LibFunc_sinf);
      TLI.setUnavailable(LibFunc_sinhf);
      TLI.setUnavailable(LibFunc_sqrtf);
      TLI.setUnavailable(LibFunc_tanf);
      TLI.setUnavailable(LibFunc_tanhf);
    }
    if (!isARM)
      TLI.setUnavailable(LibFunc_fabsf);
    TLI.setUnavailable(LibFunc_frexpf);
    TLI.setUnavailable(LibFunc_ldexpf);

    // Win32 does not support long double C89 math functions.
    TLI.setUnavailable(LibFunc_acosl);
    TLI.setUnavailable(LibFunc_asinl);
    TLI.setUnavailable(LibFunc_atan2l);
    TLI.setUnavailable(LibFunc_atanl);
    TLI.setUnavailable(LibFunc_ceill);
    TLI.setUnavailable(LibFunc_cosl);
    TLI.setUnavailable(LibFunc_coshl);
    TLI.setUnavailable(LibFunc_expl);
    TLI.setUnavailable(LibFunc_fabsl);
    TLI.setUnavailable(LibFunc_floorl);
    TLI.setUnavailable(LibFunc_fmodl);
    TLI.setUnavailable(LibFunc_frexpl);
    TLI.setUnavailable(LibFunc_hypotl);
    TLI.setUnavailable(LibFunc_ldexpl);
    TLI.setUnavailable(LibFunc_log10l);
    TLI.setUnavailable(LibFunc_logl);
    TLI.setUnavailable(LibFunc_modfl);
    TLI.setUnavailable(LibFunc_powl);
    TLI.setUnavailable(LibFunc_remainderl);
    TLI.setUnavailable(LibFunc_remquol);
    TLI.setUnavailable(LibFunc_fdiml);
    TLI.setUnavailable(LibFunc_sinl);
    TLI.setUnavailable(LibFunc_sinhl);
    TLI.setUnavailable(LibFunc_sqrtl);
    TLI.setUnavailable(LibFunc_tanl);
    TLI.setUnavailable(LibFunc_tanhl);

    // Win32 does not fully support C99 math functions.
    if (!hasPartialC99) {
      TLI.setUnavailable(LibFunc_acosh);
      TLI.setUnavailable(LibFunc_acoshf);
      TLI.setUnavailable(LibFunc_asinh);
      TLI.setUnavailable(LibFunc_asinhf);
      TLI.setUnavailable(LibFunc_atanh);
      TLI.setUnavailable(LibFunc_atanhf);
      TLI.setAvailableWithName(LibFunc_cabs, "_cabs");
      TLI.setUnavailable(LibFunc_cabsf);
      TLI.setUnavailable(LibFunc_cbrt);
      TLI.setUnavailable(LibFunc_cbrtf);
      TLI.setAvailableWithName(LibFunc_copysign, "_copysign");
      TLI.setAvailableWithName(LibFunc_copysignf, "_copysignf");
      TLI.setUnavailable(LibFunc_exp2);
      TLI.setUnavailable(LibFunc_exp2f);
      TLI.setUnavailable(LibFunc_expm1);
      TLI.setUnavailable(LibFunc_expm1f);
      TLI.setUnavailable(LibFunc_fmax);
      TLI.setUnavailable(LibFunc_fmaxf);
      TLI.setUnavailable(LibFunc_fmin);
      TLI.setUnavailable(LibFunc_fminf);
      TLI.setUnavailable(LibFunc_log1p);
      TLI.setUnavailable(LibFunc_log1pf);
      TLI.setUnavailable(LibFunc_log2);
      TLI.setUnavailable(LibFunc_log2f);
      TLI.setAvailableWithName(LibFunc_logb, "_logb");
      TLI.setUnavailable(LibFunc_ilogb);
      TLI.setUnavailable(LibFunc_ilogbf);
      if (hasPartialFloat)
        TLI.setAvailableWithName(LibFunc_logbf, "_logbf");
      else
        TLI.setUnavailable(LibFunc_logbf);
      TLI.setUnavailable(LibFunc_nextafter);
      TLI.setUnavailable(LibFunc_nextafterf);
      TLI.setUnavailable(LibFunc_nexttoward);
      TLI.setUnavailable(LibFunc_nexttowardf);
      TLI.setUnavailable(LibFunc_rint);
      TLI.setUnavailable(LibFunc_rintf);
      TLI.setUnavailable(LibFunc_round);
      TLI.setUnavailable(LibFunc_roundf);
      TLI.setUnavailable(LibFunc_scalbln);
      TLI.setUnavailable(LibFunc_scalblnf);
      TLI.setUnavailable(LibFunc_scalblnl);
      TLI.setUnavailable(LibFunc_scalbn);
      TLI.setUnavailable(LibFunc_scalbnf);
      TLI.setUnavailable(LibFunc_scalbnl);
      TLI.setUnavailable(LibFunc_trunc);
      TLI.setUnavailable(LibFunc_truncf);
    }

    // Win32 does not support long double C99 math functions.
    TLI.setUnavailable(LibFunc_acoshl);
    TLI.setUnavailable(LibFunc_asinhl);
    TLI.setUnavailable(LibFunc_atanhl);
    TLI.setUnavailable(LibFunc_cabsl);
    TLI.setUnavailable(LibFunc_cbrtl);
    TLI.setUnavailable(LibFunc_copysignl);
    TLI.setUnavailable(LibFunc_exp2l);
    TLI.setUnavailable(LibFunc_expm1l);
    TLI.setUnavailable(LibFunc_fmaxl);
    TLI.setUnavailable(LibFunc_fminl);
    TLI.setUnavailable(LibFunc_log1pl);
    TLI.setUnavailable(LibFunc_log2l);
    TLI.setUnavailable(LibFunc_logbl);
    TLI.setUnavailable(LibFunc_ilogbl);
    TLI.setUnavailable(LibFunc_nearbyintl);
    TLI.setUnavailable(LibFunc_nextafterl);
    TLI.setUnavailable(LibFunc_nexttowardl);
    TLI.setUnavailable(LibFunc_rintl);
    TLI.setUnavailable(LibFunc_roundl);
    TLI.setUnavailable(LibFunc_scalblnl);
    TLI.setUnavailable(LibFunc_scalbnl);
    TLI.setUnavailable(LibFunc_truncl);

    // Win32 does not support these functions, but
    // they are generally available on POSIX-compliant systems.
    TLI.setUnavailable(LibFunc_access);
    TLI.setUnavailable(LibFunc_chmod);
    TLI.setUnavailable(LibFunc_closedir);
    TLI.setUnavailable(LibFunc_fdopen);
    TLI.setUnavailable(LibFunc_fileno);
    TLI.setUnavailable(LibFunc_fseeko);
    TLI.setUnavailable(LibFunc_fstat);
    TLI.setUnavailable(LibFunc_ftello);
    TLI.setUnavailable(LibFunc_gettimeofday);
    TLI.setUnavailable(LibFunc_memccpy);
    TLI.setUnavailable(LibFunc_mkdir);
    TLI.setUnavailable(LibFunc_open);
    TLI.setUnavailable(LibFunc_opendir);
    TLI.setUnavailable(LibFunc_pclose);
    TLI.setUnavailable(LibFunc_popen);
    TLI.setUnavailable(LibFunc_read);
    TLI.setUnavailable(LibFunc_rmdir);
    TLI.setUnavailable(LibFunc_stat);
    TLI.setUnavailable(LibFunc_strcasecmp);
    TLI.setUnavailable(LibFunc_strncasecmp);
    TLI.setUnavailable(LibFunc_unlink);
    TLI.setUnavailable(LibFunc_utime);
    TLI.setUnavailable(LibFunc_write);
  }

  if (T.isOSWindows() && !T.isWindowsCygwinEnvironment()) {
    // These functions aren't available in either MSVC or MinGW environments.
    TLI.setUnavailable(LibFunc_bcmp);
    TLI.setUnavailable(LibFunc_bcopy);
    TLI.setUnavailable(LibFunc_bzero);
    TLI.setUnavailable(LibFunc_chown);
    TLI.setUnavailable(LibFunc_ctermid);
    TLI.setUnavailable(LibFunc_ffs);
    TLI.setUnavailable(LibFunc_flockfile);
    TLI.setUnavailable(LibFunc_fstatvfs);
    TLI.setUnavailable(LibFunc_ftrylockfile);
    TLI.setUnavailable(LibFunc_funlockfile);
    TLI.setUnavailable(LibFunc_getitimer);
    TLI.setUnavailable(LibFunc_getlogin_r);
    TLI.setUnavailable(LibFunc_getpwnam);
    TLI.setUnavailable(LibFunc_htonl);
    TLI.setUnavailable(LibFunc_htons);
    TLI.setUnavailable(LibFunc_lchown);
    TLI.setUnavailable(LibFunc_lstat);
    TLI.setUnavailable(LibFunc_memrchr);
    TLI.setUnavailable(LibFunc_ntohl);
    TLI.setUnavailable(LibFunc_ntohs);
    TLI.setUnavailable(LibFunc_pread);
    TLI.setUnavailable(LibFunc_pwrite);
    TLI.setUnavailable(LibFunc_readlink);
    TLI.setUnavailable(LibFunc_realpath);
    TLI.setUnavailable(LibFunc_setitimer);
    TLI.setUnavailable(LibFunc_statvfs);
    TLI.setUnavailable(LibFunc_stpcpy);
    TLI.setUnavailable(LibFunc_stpncpy);
    TLI.setUnavailable(LibFunc_times);
    TLI.setUnavailable(LibFunc_uname);
    TLI.setUnavailable(LibFunc_unsetenv);
    TLI.setUnavailable(LibFunc_utimes);

    // MinGW does have ldexpf, but it is a plain wrapper over regular ldexp.
    // Therefore it's not beneficial to transform code to use it, i.e.
    // just pretend that the function is not available.
    TLI.setUnavailable(LibFunc_ldexpf);
  }

  // Pick just one set of new/delete variants.
  if (T.isOSMSVCRT()) {
    // MSVC, doesn't have the Itanium new/delete.
    TLI.setUnavailable(LibFunc_ZdaPv);
    TLI.setUnavailable(LibFunc_ZdaPvRKSt9nothrow_t);
    TLI.setUnavailable(LibFunc_ZdaPvSt11align_val_t);
    TLI.setUnavailable(LibFunc_ZdaPvSt11align_val_tRKSt9nothrow_t);
    TLI.setUnavailable(LibFunc_ZdaPvj);
    TLI.setUnavailable(LibFunc_ZdaPvjSt11align_val_t);
    TLI.setUnavailable(LibFunc_ZdaPvm);
    TLI.setUnavailable(LibFunc_ZdaPvmSt11align_val_t);
    TLI.setUnavailable(LibFunc_ZdlPv);
    TLI.setUnavailable(LibFunc_ZdlPvRKSt9nothrow_t);
    TLI.setUnavailable(LibFunc_ZdlPvSt11align_val_t);
    TLI.setUnavailable(LibFunc_ZdlPvSt11align_val_tRKSt9nothrow_t);
    TLI.setUnavailable(LibFunc_ZdlPvj);
    TLI.setUnavailable(LibFunc_ZdlPvjSt11align_val_t);
    TLI.setUnavailable(LibFunc_ZdlPvm);
    TLI.setUnavailable(LibFunc_ZdlPvmSt11align_val_t);
    TLI.setUnavailable(LibFunc_Znaj);
    TLI.setUnavailable(LibFunc_ZnajRKSt9nothrow_t);
    TLI.setUnavailable(LibFunc_ZnajSt11align_val_t);
    TLI.setUnavailable(LibFunc_ZnajSt11align_val_tRKSt9nothrow_t);
    TLI.setUnavailable(LibFunc_Znam);
    TLI.setUnavailable(LibFunc_ZnamRKSt9nothrow_t);
    TLI.setUnavailable(LibFunc_ZnamRKSt9nothrow_t12__hot_cold_t);
    TLI.setUnavailable(LibFunc_ZnamSt11align_val_t);
    TLI.setUnavailable(LibFunc_ZnamSt11align_val_tRKSt9nothrow_t);
    TLI.setUnavailable(LibFunc_Znwj);
    TLI.setUnavailable(LibFunc_ZnwjRKSt9nothrow_t);
    TLI.setUnavailable(LibFunc_ZnwjSt11align_val_t);
    TLI.setUnavailable(LibFunc_ZnwjSt11align_val_tRKSt9nothrow_t);
    TLI.setUnavailable(LibFunc_Znwm);
    TLI.setUnavailable(LibFunc_ZnwmRKSt9nothrow_t);
    TLI.setUnavailable(LibFunc_ZnwmRKSt9nothrow_t12__hot_cold_t);
    TLI.setUnavailable(LibFunc_ZnwmSt11align_val_t);
    TLI.setUnavailable(LibFunc_ZnwmSt11align_val_tRKSt9nothrow_t);
    TLI.setUnavailable(LibFunc_Znwm12__hot_cold_t);
    TLI.setUnavailable(LibFunc_ZnwmSt11align_val_t12__hot_cold_t);
    TLI.setUnavailable(LibFunc_ZnwmSt11align_val_tRKSt9nothrow_t12__hot_cold_t);
    TLI.setUnavailable(LibFunc_Znam12__hot_cold_t);
    TLI.setUnavailable(LibFunc_ZnamSt11align_val_t12__hot_cold_t);
    TLI.setUnavailable(LibFunc_ZnamSt11align_val_tRKSt9nothrow_t12__hot_cold_t);
    TLI.setUnavailable(LibFunc_size_returning_new);
    TLI.setUnavailable(LibFunc_size_returning_new_hot_cold);
    TLI.setUnavailable(LibFunc_size_returning_new_aligned);
    TLI.setUnavailable(LibFunc_size_returning_new_aligned_hot_cold);
  } else {
    // Not MSVC, assume it's Itanium.
    TLI.setUnavailable(LibFunc_msvc_new_int);
    TLI.setUnavailable(LibFunc_msvc_new_int_nothrow);
    TLI.setUnavailable(LibFunc_msvc_new_longlong);
    TLI.setUnavailable(LibFunc_msvc_new_longlong_nothrow);
    TLI.setUnavailable(LibFunc_msvc_delete_ptr32);
    TLI.setUnavailable(LibFunc_msvc_delete_ptr32_nothrow);
    TLI.setUnavailable(LibFunc_msvc_delete_ptr32_int);
    TLI.setUnavailable(LibFunc_msvc_delete_ptr64);
    TLI.setUnavailable(LibFunc_msvc_delete_ptr64_nothrow);
    TLI.setUnavailable(LibFunc_msvc_delete_ptr64_longlong);
    TLI.setUnavailable(LibFunc_msvc_new_array_int);
    TLI.setUnavailable(LibFunc_msvc_new_array_int_nothrow);
    TLI.setUnavailable(LibFunc_msvc_new_array_longlong);
    TLI.setUnavailable(LibFunc_msvc_new_array_longlong_nothrow);
    TLI.setUnavailable(LibFunc_msvc_delete_array_ptr32);
    TLI.setUnavailable(LibFunc_msvc_delete_array_ptr32_nothrow);
    TLI.setUnavailable(LibFunc_msvc_delete_array_ptr32_int);
    TLI.setUnavailable(LibFunc_msvc_delete_array_ptr64);
    TLI.setUnavailable(LibFunc_msvc_delete_array_ptr64_nothrow);
    TLI.setUnavailable(LibFunc_msvc_delete_array_ptr64_longlong);
  }

  switch (T.getOS()) {
  case Triple::MacOSX:
    // exp10 and exp10f are not available on OS X until 10.9 and iOS until 7.0
    // and their names are __exp10 and __exp10f. exp10l is not available on
    // OS X or iOS.
    TLI.setUnavailable(LibFunc_exp10l);
    if (T.isMacOSXVersionLT(10, 9)) {
      TLI.setUnavailable(LibFunc_exp10);
      TLI.setUnavailable(LibFunc_exp10f);
    } else {
      TLI.setAvailableWithName(LibFunc_exp10, "__exp10");
      TLI.setAvailableWithName(LibFunc_exp10f, "__exp10f");
    }
    break;
  case Triple::IOS:
  case Triple::TvOS:
  case Triple::WatchOS:
  case Triple::XROS:
    TLI.setUnavailable(LibFunc_exp10l);
    if (!T.isWatchOS() &&
        (T.isOSVersionLT(7, 0) || (T.isOSVersionLT(9, 0) && T.isX86()))) {
      TLI.setUnavailable(LibFunc_exp10);
      TLI.setUnavailable(LibFunc_exp10f);
    } else {
      TLI.setAvailableWithName(LibFunc_exp10, "__exp10");
      TLI.setAvailableWithName(LibFunc_exp10f, "__exp10f");
    }
    break;
  case Triple::Linux:
    // exp10, exp10f, exp10l is available on Linux (GLIBC) but are extremely
    // buggy prior to glibc version 2.18. Until this version is widely deployed
    // or we have a reasonable detection strategy, we cannot use exp10 reliably
    // on Linux.
    //
    // Fall through to disable all of them.
    [[fallthrough]];
  default:
    TLI.setUnavailable(LibFunc_exp10);
    TLI.setUnavailable(LibFunc_exp10f);
    TLI.setUnavailable(LibFunc_exp10l);
  }

  // ffsl is available on at least Darwin, Mac OS X, iOS, FreeBSD, and
  // Linux (GLIBC):
  // http://developer.apple.com/library/mac/#documentation/Darwin/Reference/ManPages/man3/ffsl.3.html
  // http://svn.freebsd.org/base/head/lib/libc/string/ffsl.c
  // http://www.gnu.org/software/gnulib/manual/html_node/ffsl.html
  switch (T.getOS()) {
  case Triple::Darwin:
  case Triple::MacOSX:
  case Triple::IOS:
  case Triple::TvOS:
  case Triple::WatchOS:
  case Triple::XROS:
  case Triple::FreeBSD:
  case Triple::Linux:
    break;
  default:
    TLI.setUnavailable(LibFunc_ffsl);
  }

  // ffsll is available on at least FreeBSD and Linux (GLIBC):
  // http://svn.freebsd.org/base/head/lib/libc/string/ffsll.c
  // http://www.gnu.org/software/gnulib/manual/html_node/ffsll.html
  switch (T.getOS()) {
  case Triple::Darwin:
  case Triple::MacOSX:
  case Triple::IOS:
  case Triple::TvOS:
  case Triple::WatchOS:
  case Triple::XROS:
  case Triple::FreeBSD:
  case Triple::Linux:
    break;
  default:
    TLI.setUnavailable(LibFunc_ffsll);
  }

  // The following functions are available on at least FreeBSD:
  // http://svn.freebsd.org/base/head/lib/libc/string/fls.c
  // http://svn.freebsd.org/base/head/lib/libc/string/flsl.c
  // http://svn.freebsd.org/base/head/lib/libc/string/flsll.c
  if (!T.isOSFreeBSD()) {
    TLI.setUnavailable(LibFunc_fls);
    TLI.setUnavailable(LibFunc_flsl);
    TLI.setUnavailable(LibFunc_flsll);
  }

  // The following functions are only available on GNU/Linux (using glibc).
  // Linux variants without glibc (eg: bionic, musl) may have some subset.
  if (!T.isOSLinux() || !T.isGNUEnvironment()) {
    TLI.setUnavailable(LibFunc_dunder_strdup);
    TLI.setUnavailable(LibFunc_dunder_strtok_r);
    TLI.setUnavailable(LibFunc_dunder_isoc99_scanf);
    TLI.setUnavailable(LibFunc_dunder_isoc99_sscanf);
    TLI.setUnavailable(LibFunc_under_IO_getc);
    TLI.setUnavailable(LibFunc_under_IO_putc);
    // But, Android and musl have memalign.
    if (!T.isAndroid() && !T.isMusl())
      TLI.setUnavailable(LibFunc_memalign);
    TLI.setUnavailable(LibFunc_fopen64);
    TLI.setUnavailable(LibFunc_fseeko64);
    TLI.setUnavailable(LibFunc_fstat64);
    TLI.setUnavailable(LibFunc_fstatvfs64);
    TLI.setUnavailable(LibFunc_ftello64);
    TLI.setUnavailable(LibFunc_lstat64);
    TLI.setUnavailable(LibFunc_open64);
    TLI.setUnavailable(LibFunc_stat64);
    TLI.setUnavailable(LibFunc_statvfs64);
    TLI.setUnavailable(LibFunc_tmpfile64);

    // Relaxed math functions are included in math-finite.h on Linux (GLIBC).
    // Note that math-finite.h is no longer supported by top-of-tree GLIBC,
    // so we keep these functions around just so that they're recognized by
    // the ConstantFolder.
    TLI.setUnavailable(LibFunc_acos_finite);
    TLI.setUnavailable(LibFunc_acosf_finite);
    TLI.setUnavailable(LibFunc_acosl_finite);
    TLI.setUnavailable(LibFunc_acosh_finite);
    TLI.setUnavailable(LibFunc_acoshf_finite);
    TLI.setUnavailable(LibFunc_acoshl_finite);
    TLI.setUnavailable(LibFunc_asin_finite);
    TLI.setUnavailable(LibFunc_asinf_finite);
    TLI.setUnavailable(LibFunc_asinl_finite);
    TLI.setUnavailable(LibFunc_atan2_finite);
    TLI.setUnavailable(LibFunc_atan2f_finite);
    TLI.setUnavailable(LibFunc_atan2l_finite);
    TLI.setUnavailable(LibFunc_atanh_finite);
    TLI.setUnavailable(LibFunc_atanhf_finite);
    TLI.setUnavailable(LibFunc_atanhl_finite);
    TLI.setUnavailable(LibFunc_cosh_finite);
    TLI.setUnavailable(LibFunc_coshf_finite);
    TLI.setUnavailable(LibFunc_coshl_finite);
    TLI.setUnavailable(LibFunc_exp10_finite);
    TLI.setUnavailable(LibFunc_exp10f_finite);
    TLI.setUnavailable(LibFunc_exp10l_finite);
    TLI.setUnavailable(LibFunc_exp2_finite);
    TLI.setUnavailable(LibFunc_exp2f_finite);
    TLI.setUnavailable(LibFunc_exp2l_finite);
    TLI.setUnavailable(LibFunc_exp_finite);
    TLI.setUnavailable(LibFunc_expf_finite);
    TLI.setUnavailable(LibFunc_expl_finite);
    TLI.setUnavailable(LibFunc_log10_finite);
    TLI.setUnavailable(LibFunc_log10f_finite);
    TLI.setUnavailable(LibFunc_log10l_finite);
    TLI.setUnavailable(LibFunc_log2_finite);
    TLI.setUnavailable(LibFunc_log2f_finite);
    TLI.setUnavailable(LibFunc_log2l_finite);
    TLI.setUnavailable(LibFunc_log_finite);
    TLI.setUnavailable(LibFunc_logf_finite);
    TLI.setUnavailable(LibFunc_logl_finite);
    TLI.setUnavailable(LibFunc_pow_finite);
    TLI.setUnavailable(LibFunc_powf_finite);
    TLI.setUnavailable(LibFunc_powl_finite);
    TLI.setUnavailable(LibFunc_sinh_finite);
    TLI.setUnavailable(LibFunc_sinhf_finite);
    TLI.setUnavailable(LibFunc_sinhl_finite);
    TLI.setUnavailable(LibFunc_sqrt_finite);
    TLI.setUnavailable(LibFunc_sqrtf_finite);
    TLI.setUnavailable(LibFunc_sqrtl_finite);
  }

  if ((T.isOSLinux() && T.isGNUEnvironment()) ||
      (T.isAndroid() && !T.isAndroidVersionLT(28))) {
    // available IO unlocked variants on GNU/Linux and Android P or later
    TLI.setAvailable(LibFunc_getc_unlocked);
    TLI.setAvailable(LibFunc_getchar_unlocked);
    TLI.setAvailable(LibFunc_putc_unlocked);
    TLI.setAvailable(LibFunc_putchar_unlocked);
    TLI.setAvailable(LibFunc_fputc_unlocked);
    TLI.setAvailable(LibFunc_fgetc_unlocked);
    TLI.setAvailable(LibFunc_fread_unlocked);
    TLI.setAvailable(LibFunc_fwrite_unlocked);
    TLI.setAvailable(LibFunc_fputs_unlocked);
    TLI.setAvailable(LibFunc_fgets_unlocked);
  }

  if (T.isPS()) {
    // PS4/PS5 do have memalign.
    TLI.setAvailable(LibFunc_memalign);

    // PS4/PS5 do not have new/delete with "unsigned int" size parameter;
    // they only have the "unsigned long" versions.
    TLI.setUnavailable(LibFunc_ZdaPvj);
    TLI.setUnavailable(LibFunc_ZdaPvjSt11align_val_t);
    TLI.setUnavailable(LibFunc_ZdlPvj);
    TLI.setUnavailable(LibFunc_ZdlPvjSt11align_val_t);
    TLI.setUnavailable(LibFunc_Znaj);
    TLI.setUnavailable(LibFunc_ZnajRKSt9nothrow_t);
    TLI.setUnavailable(LibFunc_ZnajSt11align_val_t);
    TLI.setUnavailable(LibFunc_ZnajSt11align_val_tRKSt9nothrow_t);
    TLI.setUnavailable(LibFunc_Znwj);
    TLI.setUnavailable(LibFunc_ZnwjRKSt9nothrow_t);
    TLI.setUnavailable(LibFunc_ZnwjSt11align_val_t);
    TLI.setUnavailable(LibFunc_ZnwjSt11align_val_tRKSt9nothrow_t);

    // None of the *_chk functions.
    TLI.setUnavailable(LibFunc_memccpy_chk);
    TLI.setUnavailable(LibFunc_memcpy_chk);
    TLI.setUnavailable(LibFunc_memmove_chk);
    TLI.setUnavailable(LibFunc_mempcpy_chk);
    TLI.setUnavailable(LibFunc_memset_chk);
    TLI.setUnavailable(LibFunc_snprintf_chk);
    TLI.setUnavailable(LibFunc_sprintf_chk);
    TLI.setUnavailable(LibFunc_stpcpy_chk);
    TLI.setUnavailable(LibFunc_stpncpy_chk);
    TLI.setUnavailable(LibFunc_strcat_chk);
    TLI.setUnavailable(LibFunc_strcpy_chk);
    TLI.setUnavailable(LibFunc_strlcat_chk);
    TLI.setUnavailable(LibFunc_strlcpy_chk);
    TLI.setUnavailable(LibFunc_strlen_chk);
    TLI.setUnavailable(LibFunc_strncat_chk);
    TLI.setUnavailable(LibFunc_strncpy_chk);
    TLI.setUnavailable(LibFunc_vsnprintf_chk);
    TLI.setUnavailable(LibFunc_vsprintf_chk);

    // Various Posix system functions.
    TLI.setUnavailable(LibFunc_access);
    TLI.setUnavailable(LibFunc_chmod);
    TLI.setUnavailable(LibFunc_chown);
    TLI.setUnavailable(LibFunc_closedir);
    TLI.setUnavailable(LibFunc_ctermid);
    TLI.setUnavailable(LibFunc_execl);
    TLI.setUnavailable(LibFunc_execle);
    TLI.setUnavailable(LibFunc_execlp);
    TLI.setUnavailable(LibFunc_execv);
    TLI.setUnavailable(LibFunc_execvP);
    TLI.setUnavailable(LibFunc_execve);
    TLI.setUnavailable(LibFunc_execvp);
    TLI.setUnavailable(LibFunc_execvpe);
    TLI.setUnavailable(LibFunc_fork);
    TLI.setUnavailable(LibFunc_fstat);
    TLI.setUnavailable(LibFunc_fstatvfs);
    TLI.setUnavailable(LibFunc_getenv);
    TLI.setUnavailable(LibFunc_getitimer);
    TLI.setUnavailable(LibFunc_getlogin_r);
    TLI.setUnavailable(LibFunc_getpwnam);
    TLI.setUnavailable(LibFunc_gettimeofday);
    TLI.setUnavailable(LibFunc_lchown);
    TLI.setUnavailable(LibFunc_lstat);
    TLI.setUnavailable(LibFunc_mkdir);
    TLI.setUnavailable(LibFunc_open);
    TLI.setUnavailable(LibFunc_opendir);
    TLI.setUnavailable(LibFunc_pclose);
    TLI.setUnavailable(LibFunc_popen);
    TLI.setUnavailable(LibFunc_pread);
    TLI.setUnavailable(LibFunc_pvalloc);
    TLI.setUnavailable(LibFunc_pwrite);
    TLI.setUnavailable(LibFunc_read);
    TLI.setUnavailable(LibFunc_readlink);
    TLI.setUnavailable(LibFunc_realpath);
    TLI.setUnavailable(LibFunc_rename);
    TLI.setUnavailable(LibFunc_rmdir);
    TLI.setUnavailable(LibFunc_setitimer);
    TLI.setUnavailable(LibFunc_stat);
    TLI.setUnavailable(LibFunc_statvfs);
    TLI.setUnavailable(LibFunc_system);
    TLI.setUnavailable(LibFunc_times);
    TLI.setUnavailable(LibFunc_tmpfile);
    TLI.setUnavailable(LibFunc_unlink);
    TLI.setUnavailable(LibFunc_uname);
    TLI.setUnavailable(LibFunc_unsetenv);
    TLI.setUnavailable(LibFunc_utime);
    TLI.setUnavailable(LibFunc_utimes);
    TLI.setUnavailable(LibFunc_valloc);
    TLI.setUnavailable(LibFunc_write);

    // Miscellaneous other functions not provided.
    TLI.setUnavailable(LibFunc_atomic_load);
    TLI.setUnavailable(LibFunc_atomic_store);
    TLI.setUnavailable(LibFunc___kmpc_alloc_shared);
    TLI.setUnavailable(LibFunc___kmpc_free_shared);
    TLI.setUnavailable(LibFunc_dunder_strndup);
    TLI.setUnavailable(LibFunc_bcmp);
    TLI.setUnavailable(LibFunc_bcopy);
    TLI.setUnavailable(LibFunc_bzero);
    TLI.setUnavailable(LibFunc_cabs);
    TLI.setUnavailable(LibFunc_cabsf);
    TLI.setUnavailable(LibFunc_cabsl);
    TLI.setUnavailable(LibFunc_ffs);
    TLI.setUnavailable(LibFunc_flockfile);
    TLI.setUnavailable(LibFunc_fseeko);
    TLI.setUnavailable(LibFunc_ftello);
    TLI.setUnavailable(LibFunc_ftrylockfile);
    TLI.setUnavailable(LibFunc_funlockfile);
    TLI.setUnavailable(LibFunc_htonl);
    TLI.setUnavailable(LibFunc_htons);
    TLI.setUnavailable(LibFunc_isascii);
    TLI.setUnavailable(LibFunc_memccpy);
    TLI.setUnavailable(LibFunc_mempcpy);
    TLI.setUnavailable(LibFunc_memrchr);
    TLI.setUnavailable(LibFunc_ntohl);
    TLI.setUnavailable(LibFunc_ntohs);
    TLI.setUnavailable(LibFunc_reallocarray);
    TLI.setUnavailable(LibFunc_reallocf);
    TLI.setUnavailable(LibFunc_roundeven);
    TLI.setUnavailable(LibFunc_roundevenf);
    TLI.setUnavailable(LibFunc_roundevenl);
    TLI.setUnavailable(LibFunc_stpcpy);
    TLI.setUnavailable(LibFunc_stpncpy);
    TLI.setUnavailable(LibFunc_strlcat);
    TLI.setUnavailable(LibFunc_strlcpy);
    TLI.setUnavailable(LibFunc_strndup);
    TLI.setUnavailable(LibFunc_strnlen);
    TLI.setUnavailable(LibFunc_toascii);
  }

  if (T.isOSFreeBSD()) {
    TLI.setAvailable(LibFunc_dunder_strtok_r);
    TLI.setAvailable(LibFunc_memalign);
    TLI.setAvailable(LibFunc_fputc_unlocked);
    TLI.setAvailable(LibFunc_fputs_unlocked);
    TLI.setAvailable(LibFunc_fread_unlocked);
    TLI.setAvailable(LibFunc_fwrite_unlocked);
    TLI.setAvailable(LibFunc_getc_unlocked);
    TLI.setAvailable(LibFunc_getchar_unlocked);
    TLI.setAvailable(LibFunc_putc_unlocked);
    TLI.setAvailable(LibFunc_putchar_unlocked);

    TLI.setUnavailable(LibFunc___kmpc_alloc_shared);
    TLI.setUnavailable(LibFunc___kmpc_free_shared);
    TLI.setUnavailable(LibFunc_dunder_strndup);
    TLI.setUnavailable(LibFunc_memccpy_chk);
    TLI.setUnavailable(LibFunc_strlen_chk);
    TLI.setUnavailable(LibFunc_fmaximum_num);
    TLI.setUnavailable(LibFunc_fmaximum_numf);
    TLI.setUnavailable(LibFunc_fmaximum_numl);
    TLI.setUnavailable(LibFunc_fminimum_num);
    TLI.setUnavailable(LibFunc_fminimum_numf);
    TLI.setUnavailable(LibFunc_fminimum_numl);
    TLI.setUnavailable(LibFunc_roundeven);
    TLI.setUnavailable(LibFunc_roundevenf);
    TLI.setUnavailable(LibFunc_roundevenl);
  }

  // As currently implemented in clang, NVPTX code has no standard library to
  // speak of.  Headers provide a standard-ish library implementation, but many
  // of the signatures are wrong -- for example, many libm functions are not
  // extern "C".
  //
  // libdevice, an IR library provided by nvidia, is linked in by the front-end,
  // but only used functions are provided to llvm.  Moreover, most of the
  // functions in libdevice don't map precisely to standard library functions.
  //
  // FIXME: Having no standard library prevents e.g. many fastmath
  // optimizations, so this situation should be fixed.
  if (T.isNVPTX()) {
    TLI.disableAllFunctions();
    TLI.setAvailable(LibFunc_nvvm_reflect);
    TLI.setAvailable(llvm::LibFunc_malloc);
    TLI.setAvailable(llvm::LibFunc_free);

    // TODO: We could enable the following two according to [0] but we haven't
    //       done an evaluation wrt. the performance implications.
    // [0]
    // https://docs.nvidia.com/cuda/cuda-c-programming-guide/index.html#dynamic-global-memory-allocation-and-operations
    //
    //    TLI.setAvailable(llvm::LibFunc_memcpy);
    //    TLI.setAvailable(llvm::LibFunc_memset);

    TLI.setAvailable(llvm::LibFunc___kmpc_alloc_shared);
    TLI.setAvailable(llvm::LibFunc___kmpc_free_shared);
  } else {
    TLI.setUnavailable(LibFunc_nvvm_reflect);
  }

  // These vec_malloc/free routines are only available on AIX.
  if (!T.isOSAIX()) {
    TLI.setUnavailable(LibFunc_vec_calloc);
    TLI.setUnavailable(LibFunc_vec_malloc);
    TLI.setUnavailable(LibFunc_vec_realloc);
    TLI.setUnavailable(LibFunc_vec_free);
  }

  if (T.isOSAIX())
    TLI.setUnavailable(LibFunc_memrchr);

<<<<<<< HEAD
  TLI.addVectorizableFunctionsFromVecLib(ClVectorLibrary, T);
  TLI.addAltMathFunctionsFromLib(ClAltMathLibrary);
=======
  TLI.addVectorizableFunctionsFromVecLib(VecLib, T);
>>>>>>> 590ab43e
}

/// Initialize the set of available library functions based on the specified
/// target triple. This should be carefully written so that a missing target
/// triple gets a sane set of defaults.
static void initialize(TargetLibraryInfoImpl &TLI, const Triple &T,
                       ArrayRef<StringLiteral> StandardNames,
                       VectorLibrary VecLib) {
  initializeBase(TLI, T);
  initializeLibCalls(TLI, T, StandardNames, VecLib);
}

TargetLibraryInfoImpl::TargetLibraryInfoImpl(const Triple &T,
                                             VectorLibrary VecLib) {
  // Default to everything being available.
  memset(AvailableArray, -1, sizeof(AvailableArray));

  initialize(*this, T, StandardNames, VecLib);
}

TargetLibraryInfoImpl::TargetLibraryInfoImpl(const TargetLibraryInfoImpl &TLI)
    : CustomNames(TLI.CustomNames), ShouldExtI32Param(TLI.ShouldExtI32Param),
      ShouldExtI32Return(TLI.ShouldExtI32Return),
      ShouldSignExtI32Param(TLI.ShouldSignExtI32Param),
      ShouldSignExtI32Return(TLI.ShouldSignExtI32Return),
      SizeOfInt(TLI.SizeOfInt) {
  memcpy(AvailableArray, TLI.AvailableArray, sizeof(AvailableArray));
  VectorDescs = TLI.VectorDescs;
  ScalarDescs = TLI.ScalarDescs;
  AltMathFuncDescs = TLI.AltMathFuncDescs;
}

TargetLibraryInfoImpl::TargetLibraryInfoImpl(TargetLibraryInfoImpl &&TLI)
    : CustomNames(std::move(TLI.CustomNames)),
      ShouldExtI32Param(TLI.ShouldExtI32Param),
      ShouldExtI32Return(TLI.ShouldExtI32Return),
      ShouldSignExtI32Param(TLI.ShouldSignExtI32Param),
      ShouldSignExtI32Return(TLI.ShouldSignExtI32Return),
      SizeOfInt(TLI.SizeOfInt) {
  std::move(std::begin(TLI.AvailableArray), std::end(TLI.AvailableArray),
            AvailableArray);
  VectorDescs = TLI.VectorDescs;
  ScalarDescs = TLI.ScalarDescs;
  AltMathFuncDescs = TLI.AltMathFuncDescs;
}

TargetLibraryInfoImpl &TargetLibraryInfoImpl::operator=(const TargetLibraryInfoImpl &TLI) {
  CustomNames = TLI.CustomNames;
  ShouldExtI32Param = TLI.ShouldExtI32Param;
  ShouldExtI32Return = TLI.ShouldExtI32Return;
  ShouldSignExtI32Param = TLI.ShouldSignExtI32Param;
  ShouldSignExtI32Return = TLI.ShouldSignExtI32Return;
  SizeOfInt = TLI.SizeOfInt;
  memcpy(AvailableArray, TLI.AvailableArray, sizeof(AvailableArray));
  VectorDescs = TLI.VectorDescs;
  ScalarDescs = TLI.ScalarDescs;
  AltMathFuncDescs = TLI.AltMathFuncDescs;
  return *this;
}

TargetLibraryInfoImpl &TargetLibraryInfoImpl::operator=(TargetLibraryInfoImpl &&TLI) {
  CustomNames = std::move(TLI.CustomNames);
  ShouldExtI32Param = TLI.ShouldExtI32Param;
  ShouldExtI32Return = TLI.ShouldExtI32Return;
  ShouldSignExtI32Param = TLI.ShouldSignExtI32Param;
  ShouldSignExtI32Return = TLI.ShouldSignExtI32Return;
  SizeOfInt = TLI.SizeOfInt;
  std::move(std::begin(TLI.AvailableArray), std::end(TLI.AvailableArray),
            AvailableArray);
  VectorDescs = TLI.VectorDescs;
  ScalarDescs = TLI.ScalarDescs;
  AltMathFuncDescs = TLI.AltMathFuncDescs;
  return *this;
}

static StringRef sanitizeFunctionName(StringRef funcName) {
  // Filter out empty names and names containing null bytes, those can't be in
  // our table.
  if (funcName.empty() || funcName.contains('\0'))
    return StringRef();

  // Check for \01 prefix that is used to mangle __asm declarations and
  // strip it if present.
  return GlobalValue::dropLLVMManglingEscape(funcName);
}

static DenseMap<StringRef, LibFunc>
buildIndexMap(ArrayRef<StringLiteral> StandardNames) {
  DenseMap<StringRef, LibFunc> Indices;
  unsigned Idx = 0;
  Indices.reserve(LibFunc::NumLibFuncs);
  for (const auto &Func : StandardNames)
    Indices[Func] = static_cast<LibFunc>(Idx++);
  return Indices;
}

bool TargetLibraryInfoImpl::getLibFunc(StringRef funcName, LibFunc &F) const {
  funcName = sanitizeFunctionName(funcName);
  if (funcName.empty())
    return false;

  static const DenseMap<StringRef, LibFunc> Indices =
      buildIndexMap(StandardNames);

  if (auto Loc = Indices.find(funcName); Loc != Indices.end()) {
    F = Loc->second;
    return true;
  }
  return false;
}

// Return true if ArgTy matches Ty.

static bool matchType(FuncArgTypeID ArgTy, const Type *Ty, unsigned IntBits,
                      unsigned SizeTBits) {
  switch (ArgTy) {
  case Void:
    return Ty->isVoidTy();
  case Bool:
    return Ty->isIntegerTy(8);
  case Int16:
    return Ty->isIntegerTy(16);
  case Int32:
    return Ty->isIntegerTy(32);
  case Int:
    return Ty->isIntegerTy(IntBits);
  case IntPlus:
    return Ty->isIntegerTy() && Ty->getPrimitiveSizeInBits() >= IntBits;
  case IntX:
    return Ty->isIntegerTy();
  case Long:
    // TODO: Figure out and use long size.
    return Ty->isIntegerTy() && Ty->getPrimitiveSizeInBits() >= IntBits;
  case Int64:
    return Ty->isIntegerTy(64);
  case LLong:
    return Ty->isIntegerTy(64);
  case SizeT:
  case SSizeT:
    return Ty->isIntegerTy(SizeTBits);
  case Flt:
    return Ty->isFloatTy();
  case Dbl:
    return Ty->isDoubleTy();
    // TODO: Tighten this up.
  case LDbl:
    return Ty->isFloatingPointTy();
  case Floating:
    return Ty->isFloatingPointTy();
  case Ptr:
    return Ty->isPointerTy();
  case Struct:
    return Ty->isStructTy();
  default:
    break;
  }

  llvm_unreachable("Invalid type");
}

static bool isValidProtoForSizeReturningNew(const FunctionType &FTy, LibFunc F,
                                            const Module &M,
                                            int SizeTSizeBits) {
  switch (F) {
  case LibFunc_size_returning_new: {
    if (FTy.getNumParams() != 1 ||
        !FTy.getParamType(0)->isIntegerTy(SizeTSizeBits)) {
      return false;
    }
  } break;
  case LibFunc_size_returning_new_hot_cold: {
    if (FTy.getNumParams() != 2 ||
        !FTy.getParamType(0)->isIntegerTy(SizeTSizeBits) ||
        !FTy.getParamType(1)->isIntegerTy(8)) {
      return false;
    }
  } break;
  case LibFunc_size_returning_new_aligned: {
    if (FTy.getNumParams() != 2 ||
        !FTy.getParamType(0)->isIntegerTy(SizeTSizeBits) ||
        !FTy.getParamType(1)->isIntegerTy(SizeTSizeBits)) {
      return false;
    }
  } break;
  case LibFunc_size_returning_new_aligned_hot_cold:
    if (FTy.getNumParams() != 3 ||
        !FTy.getParamType(0)->isIntegerTy(SizeTSizeBits) ||
        !FTy.getParamType(1)->isIntegerTy(SizeTSizeBits) ||
        !FTy.getParamType(2)->isIntegerTy(8)) {
      return false;
    }
    break;
  default:
    return false;
  }

  auto &Context = M.getContext();
  PointerType *PtrTy = PointerType::get(Context, 0);
  StructType *SizedPtrTy = StructType::get(
      Context, {PtrTy, Type::getIntNTy(Context, SizeTSizeBits)});
  return FTy.getReturnType() == SizedPtrTy;
}

bool TargetLibraryInfoImpl::isValidProtoForLibFunc(const FunctionType &FTy,
                                                   LibFunc F,
                                                   const Module &M) const {
  unsigned NumParams = FTy.getNumParams();

  switch (F) {
    // Special handling for <complex.h> functions:
  case LibFunc_cabs:
  case LibFunc_cabsf:
  case LibFunc_cabsl: {
    Type *RetTy = FTy.getReturnType();
    if (!RetTy->isFloatingPointTy() || NumParams == 0)
      return false;

    Type *ParamTy = FTy.getParamType(0);
    // NOTE: These prototypes are target specific and currently support
    // "complex" passed as an array or discrete real & imaginary parameters.
    // Add other calling conventions to enable libcall optimizations.
    if (NumParams == 1)
      return (ParamTy->isArrayTy() && ParamTy->getArrayNumElements() == 2 &&
              ParamTy->getArrayElementType() == RetTy);
    else if (NumParams == 2)
      return ParamTy == RetTy && FTy.getParamType(1) == RetTy;

    return false;
  }
    // Special handling for the sincospi functions that return either
    // a struct or vector:
  case LibFunc_sincospi_stret:
  case LibFunc_sincospif_stret: {
    if (NumParams != 1)
      return false;

    Type *RetTy = FTy.getReturnType();
    Type *ParamTy = FTy.getParamType(0);
    if (auto *Ty = dyn_cast<StructType>(RetTy)) {
      if (Ty->getNumElements() != 2)
        return false;
      return (Ty->getElementType(0) == ParamTy &&
              Ty->getElementType(1) == ParamTy);
    }

    if (auto *Ty = dyn_cast<FixedVectorType>(RetTy)) {
      if (Ty->getNumElements() != 2)
        return false;
      return Ty->getElementType() == ParamTy;
    }

    return false;
  }
    // Special handling of __size_returning_new functions that return a struct
    // of type {void*, size_t}.
  case LibFunc_size_returning_new:
  case LibFunc_size_returning_new_hot_cold:
  case LibFunc_size_returning_new_aligned:
  case LibFunc_size_returning_new_aligned_hot_cold:
    return isValidProtoForSizeReturningNew(FTy, F, M, getSizeTSize(M));
  default:
    break;
  }

  unsigned IntBits = getIntSize();
  unsigned SizeTBits = getSizeTSize(M);
  unsigned Idx = 0;

  // Iterate over the type ids in the function prototype, matching each
  // against the function's type FTy, starting with its return type.
  // Return true if both match in number and kind, inclduing the ellipsis.
  Type *Ty = FTy.getReturnType(), *LastTy = Ty;
  const auto &ProtoTypes = Signatures[F];
  for (auto TyID : ProtoTypes) {
    if (Idx && TyID == Void)
      // Except in the first position where it designates the function's
      // return type Void ends the argument list.
      break;

    if (TyID == Ellip) {
      // The ellipsis ends the protoype list but is not a part of FTy's
      // argument list.  Except when it's last it must be followed by
      // Void.
      assert(Idx == ProtoTypes.size() - 1 || ProtoTypes[Idx + 1] == Void);
      return FTy.isFunctionVarArg();
    }

    if (TyID == Same) {
      assert(Idx != 0 && "Type ID 'Same' must not be first!");
      if (Ty != LastTy)
        return false;
    } else {
      if (!Ty || !matchType(TyID, Ty, IntBits, SizeTBits))
        return false;
      LastTy = Ty;
    }

    if (Idx == NumParams) {
      // There's at least one and at most two more type ids than there are
      // arguments in FTy's argument list.
      Ty = nullptr;
      ++Idx;
      continue;
    }

    Ty = FTy.getParamType(Idx++);
  }

  // Return success only if all entries on both lists have been processed
  // and the function is not a variadic one.
  return Idx == NumParams + 1 && !FTy.isFunctionVarArg();
}

bool TargetLibraryInfoImpl::getLibFunc(const Function &FDecl,
                                       LibFunc &F) const {
  // Intrinsics don't overlap w/libcalls; if our module has a large number of
  // intrinsics, this ends up being an interesting compile time win since we
  // avoid string normalization and comparison.
  if (FDecl.isIntrinsic()) return false;

  const Module *M = FDecl.getParent();
  assert(M && "Expecting FDecl to be connected to a Module.");

  if (FDecl.LibFuncCache == Function::UnknownLibFunc)
    if (!getLibFunc(FDecl.getName(), FDecl.LibFuncCache))
      FDecl.LibFuncCache = NotLibFunc;

  if (FDecl.LibFuncCache == NotLibFunc)
    return false;

  F = FDecl.LibFuncCache;
  return isValidProtoForLibFunc(*FDecl.getFunctionType(), F, *M);
}

bool TargetLibraryInfoImpl::getLibFunc(unsigned int Opcode, Type *Ty,
                                       LibFunc &F) const {
  // Must be a frem instruction with float or double arguments.
  if (Opcode != Instruction::FRem || (!Ty->isDoubleTy() && !Ty->isFloatTy()))
    return false;

  F = Ty->isDoubleTy() ? LibFunc_fmod : LibFunc_fmodf;
  return true;
}

void TargetLibraryInfoImpl::disableAllFunctions() {
  memset(AvailableArray, 0, sizeof(AvailableArray));
}

static bool compareAltMathDescs(const AltMathDesc &LHS,
                                const AltMathDesc &RHS) {
  if (LHS.IntrinID != RHS.IntrinID)
    return LHS.IntrinID < RHS.IntrinID;
  if (LHS.BaseFPType != RHS.BaseFPType)
    return LHS.BaseFPType < RHS.BaseFPType;
  if (LHS.VectorizationFactor != RHS.VectorizationFactor) {
    // Sort scalar types ahead of vector types
    if (LHS.VectorizationFactor.isScalar() !=
        RHS.VectorizationFactor.isScalar())
      return LHS.VectorizationFactor.isScalar() >
             RHS.VectorizationFactor.isScalar();
    assert((LHS.VectorizationFactor.isVector() &&
            RHS.VectorizationFactor.isVector()) &&
           "Unexpected vectorization factor in alt math fn desc");
    // Sort scaleable vector types ahead of fixed vector types
    if (LHS.VectorizationFactor.isScalable() !=
        RHS.VectorizationFactor.isScalable())
      return LHS.VectorizationFactor.isScalable() >
             RHS.VectorizationFactor.isScalable();
    // For non-scaleable vectors, this will be the fixed size
    // For scaleable vectors, it's the size that's multiplied by the vscale
    return LHS.VectorizationFactor.getKnownMinValue() <
           RHS.VectorizationFactor.getKnownMinValue();
  }
  // Sort in order of descending accuracy
  return LHS.Accuracy > RHS.Accuracy;
}

void TargetLibraryInfoImpl::addAltMathFunctions(ArrayRef<AltMathDesc> Fns) {
  llvm::append_range(AltMathFuncDescs, Fns);
  llvm::sort(AltMathFuncDescs, compareAltMathDescs);
}

void TargetLibraryInfoImpl::addAltMathFunctionsFromLib(
    enum AltMathLibrary AltLib) {
  switch (AltLib) {
  case TestAltMathLibrary: {
    const AltMathDesc AltMathFuncs[] = {
#define TLI_DEFINE_TEST_ALTMATHFUNCS
#include "llvm/Analysis/AltMathLibFuncs.def"
    };
    addAltMathFunctions(AltMathFuncs);
    break;
  }
  case SVMLAltMathLibrary: {
    const AltMathDesc AltMathFuncs[] = {
#define TLI_DEFINE_SVML_ALTMATHFUNCS
#include "llvm/Analysis/AltMathLibFuncs.def"
    };
    addAltMathFunctions(AltMathFuncs);
    break;
  }
  case NoAltMathLibrary:
    break;
  }
}

/// Select an alternate math library implementation that meets the criteria
/// described by an FPBuiltinIntrinsic call.
StringRef TargetLibraryInfoImpl::selectFPBuiltinImplementation(
    const FPBuiltinIntrinsic *Builtin) const {
  // TODO: Handle the case of no specified accuracy.
  if (Builtin->getRequiredAccuracy() == std::nullopt)
    return StringRef();
  AltMathDesc RequiredDesc = {
      Builtin->getIntrinsicID(), Builtin->getBaseTypeID(),
      Builtin->getElementCount(), "", Builtin->getRequiredAccuracy().value()};
  std::vector<AltMathDesc>::const_iterator I =
      llvm::lower_bound(AltMathFuncDescs, RequiredDesc, compareAltMathDescs);
  if (I == AltMathFuncDescs.end())
    return StringRef(); // TODO: Report fatal error?
  // No match found
  if (I->IntrinID != Builtin->getIntrinsicID() ||
      I->BaseFPType != Builtin->getBaseTypeID() ||
      I->Accuracy > Builtin->getRequiredAccuracy().value())
    return StringRef(); // TODO: Report fatal error?
  return I->FnImplName;
}

FPBuiltinReplacement TargetLibraryInfoImpl::selectFnForFPBuiltinCalls(
    const FPBuiltinIntrinsic &BuiltinCall,
    const TargetTransformInfo &TTI) const {
  auto DefaultOpIsCorrectlyRounded = [](const FPBuiltinIntrinsic &BuiltinCall) {
    switch (BuiltinCall.getIntrinsicID()) {
    case Intrinsic::fpbuiltin_fadd:
    case Intrinsic::fpbuiltin_fsub:
    case Intrinsic::fpbuiltin_fmul:
    case Intrinsic::fpbuiltin_fdiv:
    case Intrinsic::fpbuiltin_frem:
    case Intrinsic::fpbuiltin_sqrt:
    case Intrinsic::fpbuiltin_ldexp:
      return true;
    default:
      return false;
    }
  };
  StringSet<> RecognizedAttrs = {FPBuiltinIntrinsic::FPBUILTIN_MAX_ERROR};
  if (BuiltinCall.hasUnrecognizedFPAttrs(std::move(RecognizedAttrs)))
    return FPBuiltinReplacement(FPBuiltinReplacement::UnrecognizedFPAttrs);
  Triple T(BuiltinCall.getModule()->getTargetTriple());
  const auto Accuracy = BuiltinCall.getRequiredAccuracy();
  // For fpbuiltin.sqrt, it should always use the native operation for
  // x86-based targets because the native instruction is faster (even faster
  // than the low-accuracy SVML implementation).
  if (T.isX86() && BuiltinCall.getIntrinsicID() == Intrinsic::fpbuiltin_sqrt &&
      TTI.haveFastSqrt(BuiltinCall.getOperand(0)->getType()))
    return FPBuiltinReplacement(FPBuiltinReplacement::ReplaceWithLLVMIR);
  // Several functions for SYCL and CUDA requires "0.5" accuracy levels,
  // which means correctly rounded results. For now x86 host and NVPTX
  // AltMathLibrary doesn't have such ability. For such accuracy level,
  // the fpbuiltins should be replaced by equivalent IR operation or
  // llvmbuiltins.
  if ((T.isX86() || T.isNVPTX()) && Accuracy == 0.5) {
    if (DefaultOpIsCorrectlyRounded(BuiltinCall))
      return FPBuiltinReplacement(FPBuiltinReplacement::ReplaceWithLLVMIR);
    return FPBuiltinReplacement(FPBuiltinReplacement::Unexpected0dot5);
  }
  // AltMathLibrary don't have implementation for CUDA approximate precision
  // builtins. Lets map them on NVPTX intrinsics. If no appropriate intrinsics
  // are known - skip to emit an error.
  if (T.isNVPTX() && Accuracy > 0.5) {
    return FPBuiltinReplacement(
        FPBuiltinReplacement::ReplaceWithApproxNVPTXCallsOrFallback);
  }

  /// Call TLI to select a function implementation to call
  const StringRef OutAltMathFunctionImplName =
      selectFPBuiltinImplementation(&BuiltinCall);
  if (OutAltMathFunctionImplName.empty()) {
    // Operations that require correct rounding by default can always be
    // replaced with the LLVM IR equivalent representation.
    if (DefaultOpIsCorrectlyRounded(BuiltinCall))
      return FPBuiltinReplacement(FPBuiltinReplacement::ReplaceWithLLVMIR);
    return FPBuiltinReplacement(FPBuiltinReplacement::NoSuitableReplacement);
  }
  return FPBuiltinReplacement(FPBuiltinReplacement::ReplaceWithAltMathFunction,
                              OutAltMathFunctionImplName);
}

static bool compareByScalarFnName(const VecDesc &LHS, const VecDesc &RHS) {
  return LHS.getScalarFnName() < RHS.getScalarFnName();
}

static bool compareByVectorFnName(const VecDesc &LHS, const VecDesc &RHS) {
  return LHS.getVectorFnName() < RHS.getVectorFnName();
}

static bool compareWithScalarFnName(const VecDesc &LHS, StringRef S) {
  return LHS.getScalarFnName() < S;
}

void TargetLibraryInfoImpl::addVectorizableFunctions(ArrayRef<VecDesc> Fns) {
  llvm::append_range(VectorDescs, Fns);
  llvm::sort(VectorDescs, compareByScalarFnName);

  llvm::append_range(ScalarDescs, Fns);
  llvm::sort(ScalarDescs, compareByVectorFnName);
}

static const VecDesc VecFuncs_Accelerate[] = {
#define TLI_DEFINE_ACCELERATE_VECFUNCS
#include "llvm/Analysis/VecFuncs.def"
#undef TLI_DEFINE_ACCELERATE_VECFUNCS
};

static const VecDesc VecFuncs_DarwinLibSystemM[] = {
#define TLI_DEFINE_DARWIN_LIBSYSTEM_M_VECFUNCS
#include "llvm/Analysis/VecFuncs.def"
#undef TLI_DEFINE_DARWIN_LIBSYSTEM_M_VECFUNCS
};

static const VecDesc VecFuncs_LIBMVEC_X86[] = {
#define TLI_DEFINE_LIBMVEC_X86_VECFUNCS
#include "llvm/Analysis/VecFuncs.def"
#undef TLI_DEFINE_LIBMVEC_X86_VECFUNCS
};

static const VecDesc VecFuncs_LIBMVEC_AARCH64[] = {
#define TLI_DEFINE_LIBMVEC_AARCH64_VECFUNCS
#define TLI_DEFINE_VECFUNC(SCAL, VEC, VF, MASK, VABI_PREFIX, CC)               \
  {SCAL, VEC, VF, MASK, VABI_PREFIX, CC},
#include "llvm/Analysis/VecFuncs.def"
#undef TLI_DEFINE_LIBMVEC_AARCH64_VECFUNCS
};

static const VecDesc VecFuncs_MASSV[] = {
#define TLI_DEFINE_MASSV_VECFUNCS
#include "llvm/Analysis/VecFuncs.def"
#undef TLI_DEFINE_MASSV_VECFUNCS
};

static const VecDesc VecFuncs_SVML[] = {
#define TLI_DEFINE_SVML_VECFUNCS
#include "llvm/Analysis/VecFuncs.def"
#undef TLI_DEFINE_SVML_VECFUNCS
};

static const VecDesc VecFuncs_SLEEFGNUABI_VF2[] = {
#define TLI_DEFINE_SLEEFGNUABI_VF2_VECFUNCS
#define TLI_DEFINE_VECFUNC(SCAL, VEC, VF, VABI_PREFIX)                         \
  {SCAL, VEC, VF, /* MASK = */ false, VABI_PREFIX, /* CC = */ std::nullopt},
#include "llvm/Analysis/VecFuncs.def"
#undef TLI_DEFINE_SLEEFGNUABI_VF2_VECFUNCS
};
static const VecDesc VecFuncs_SLEEFGNUABI_VF4[] = {
#define TLI_DEFINE_SLEEFGNUABI_VF4_VECFUNCS
#define TLI_DEFINE_VECFUNC(SCAL, VEC, VF, VABI_PREFIX)                         \
  {SCAL, VEC, VF, /* MASK = */ false, VABI_PREFIX, /* CC = */ std::nullopt},
#include "llvm/Analysis/VecFuncs.def"
#undef TLI_DEFINE_SLEEFGNUABI_VF4_VECFUNCS
};
static const VecDesc VecFuncs_SLEEFGNUABI_VFScalable[] = {
#define TLI_DEFINE_SLEEFGNUABI_SCALABLE_VECFUNCS
#define TLI_DEFINE_VECFUNC(SCAL, VEC, VF, MASK, VABI_PREFIX)                   \
  {SCAL, VEC, VF, MASK, VABI_PREFIX, /* CC = */ std::nullopt},
#include "llvm/Analysis/VecFuncs.def"
#undef TLI_DEFINE_SLEEFGNUABI_SCALABLE_VECFUNCS
};

static const VecDesc VecFuncs_SLEEFGNUABI_VFScalableRISCV[] = {
#define TLI_DEFINE_SLEEFGNUABI_SCALABLE_VECFUNCS_RISCV
#define TLI_DEFINE_VECFUNC(SCAL, VEC, VF, MASK, VABI_PREFIX)                   \
  {SCAL, VEC, VF, MASK, VABI_PREFIX, /* CC = */ std::nullopt},
#include "llvm/Analysis/VecFuncs.def"
#undef TLI_DEFINE_SLEEFGNUABI_SCALABLE_VECFUNCS_RISCV
};

static const VecDesc VecFuncs_ArmPL[] = {
#define TLI_DEFINE_ARMPL_VECFUNCS
#define TLI_DEFINE_VECFUNC(SCAL, VEC, VF, MASK, VABI_PREFIX, CC)               \
  {SCAL, VEC, VF, MASK, VABI_PREFIX, CC},
#include "llvm/Analysis/VecFuncs.def"
#undef TLI_DEFINE_ARMPL_VECFUNCS
};

const VecDesc VecFuncs_AMDLIBM[] = {
#define TLI_DEFINE_AMDLIBM_VECFUNCS
#define TLI_DEFINE_VECFUNC(SCAL, VEC, VF, MASK, VABI_PREFIX)                   \
  {SCAL, VEC, VF, MASK, VABI_PREFIX, /* CC = */ std::nullopt},
#include "llvm/Analysis/VecFuncs.def"
#undef TLI_DEFINE_AMDLIBM_VECFUNCS
};

void TargetLibraryInfoImpl::addVectorizableFunctionsFromVecLib(
    enum VectorLibrary VecLib, const llvm::Triple &TargetTriple) {
  switch (VecLib) {
  case VectorLibrary::Accelerate: {
    addVectorizableFunctions(VecFuncs_Accelerate);
    break;
  }
  case VectorLibrary::DarwinLibSystemM: {
    addVectorizableFunctions(VecFuncs_DarwinLibSystemM);
    break;
  }
  case VectorLibrary::LIBMVEC: {
    switch (TargetTriple.getArch()) {
    default:
      break;
    case llvm::Triple::x86:
    case llvm::Triple::x86_64:
      addVectorizableFunctions(VecFuncs_LIBMVEC_X86);
      break;
    case llvm::Triple::aarch64:
    case llvm::Triple::aarch64_be:
      addVectorizableFunctions(VecFuncs_LIBMVEC_AARCH64);
      break;
    }
    break;
  }
  case VectorLibrary::MASSV: {
    addVectorizableFunctions(VecFuncs_MASSV);
    break;
  }
  case VectorLibrary::SVML: {
    addVectorizableFunctions(VecFuncs_SVML);
    break;
  }
  case VectorLibrary::SLEEFGNUABI: {
    switch (TargetTriple.getArch()) {
    default:
      break;
    case llvm::Triple::aarch64:
    case llvm::Triple::aarch64_be:
      addVectorizableFunctions(VecFuncs_SLEEFGNUABI_VF2);
      addVectorizableFunctions(VecFuncs_SLEEFGNUABI_VF4);
      addVectorizableFunctions(VecFuncs_SLEEFGNUABI_VFScalable);
      break;
    case llvm::Triple::riscv64:
      addVectorizableFunctions(VecFuncs_SLEEFGNUABI_VFScalableRISCV);
      break;
    }
    break;
  }
  case VectorLibrary::ArmPL: {
    switch (TargetTriple.getArch()) {
    default:
      break;
    case llvm::Triple::aarch64:
    case llvm::Triple::aarch64_be:
      addVectorizableFunctions(VecFuncs_ArmPL);
      break;
    }
    break;
  }
  case VectorLibrary::AMDLIBM: {
    addVectorizableFunctions(VecFuncs_AMDLIBM);
    break;
  }
  case VectorLibrary::NoLibrary:
    break;
  }
}

bool TargetLibraryInfoImpl::isFunctionVectorizable(StringRef funcName) const {
  funcName = sanitizeFunctionName(funcName);
  if (funcName.empty())
    return false;

  std::vector<VecDesc>::const_iterator I =
      llvm::lower_bound(VectorDescs, funcName, compareWithScalarFnName);
  return I != VectorDescs.end() && StringRef(I->getScalarFnName()) == funcName;
}

StringRef TargetLibraryInfoImpl::getVectorizedFunction(StringRef F,
                                                       const ElementCount &VF,
                                                       bool Masked) const {
  const VecDesc *VD = getVectorMappingInfo(F, VF, Masked);
  if (VD)
    return VD->getVectorFnName();
  return StringRef();
}

const VecDesc *
TargetLibraryInfoImpl::getVectorMappingInfo(StringRef F, const ElementCount &VF,
                                            bool Masked) const {
  F = sanitizeFunctionName(F);
  if (F.empty())
    return nullptr;
  std::vector<VecDesc>::const_iterator I =
      llvm::lower_bound(VectorDescs, F, compareWithScalarFnName);
  while (I != VectorDescs.end() && StringRef(I->getScalarFnName()) == F) {
    if ((I->getVectorizationFactor() == VF) && (I->isMasked() == Masked))
      return &(*I);
    ++I;
  }
  return nullptr;
}

TargetLibraryInfo TargetLibraryAnalysis::run(const Function &F,
                                             FunctionAnalysisManager &) {
  if (!BaselineInfoImpl)
    BaselineInfoImpl = TargetLibraryInfoImpl(F.getParent()->getTargetTriple());
  return TargetLibraryInfo(*BaselineInfoImpl, &F);
}

unsigned TargetLibraryInfoImpl::getWCharSize(const Module &M) const {
  if (auto *ShortWChar = cast_or_null<ConstantAsMetadata>(
      M.getModuleFlag("wchar_size")))
    return cast<ConstantInt>(ShortWChar->getValue())->getZExtValue();
  return 0;
}

unsigned TargetLibraryInfoImpl::getSizeTSize(const Module &M) const {
  // There is really no guarantee that sizeof(size_t) is equal to the index
  // size of the default address space. If that isn't true then it should be
  // possible to derive the SizeTTy from the target triple here instead and do
  // an early return.

  // Hard coding address space zero may seem unfortunate, but a number of
  // configurations of common targets (i386, x86-64 x32, aarch64 x32, possibly
  // others) have larger-than-size_t index sizes on non-default address spaces,
  // making this the best default.
  return M.getDataLayout().getIndexSizeInBits(/*AddressSpace=*/0);
}

TargetLibraryInfoWrapperPass::TargetLibraryInfoWrapperPass()
    : ImmutablePass(ID), TLA(TargetLibraryInfoImpl(Triple())) {}

TargetLibraryInfoWrapperPass::TargetLibraryInfoWrapperPass(const Triple &T)
    : ImmutablePass(ID), TLA(TargetLibraryInfoImpl(T)) {}

TargetLibraryInfoWrapperPass::TargetLibraryInfoWrapperPass(
    const TargetLibraryInfoImpl &TLIImpl)
    : ImmutablePass(ID), TLA(TLIImpl) {}

TargetLibraryInfoWrapperPass::TargetLibraryInfoWrapperPass(
    const TargetLibraryInfo &TLIOther)
    : TargetLibraryInfoWrapperPass(*TLIOther.Impl) {}

AnalysisKey TargetLibraryAnalysis::Key;

// Register the basic pass.
INITIALIZE_PASS(TargetLibraryInfoWrapperPass, "targetlibinfo",
                "Target Library Information", false, true)
char TargetLibraryInfoWrapperPass::ID = 0;

void TargetLibraryInfoWrapperPass::anchor() {}

void TargetLibraryInfoImpl::getWidestVF(StringRef ScalarF,
                                        ElementCount &FixedVF,
                                        ElementCount &ScalableVF) const {
  ScalarF = sanitizeFunctionName(ScalarF);
  // Use '0' here because a type of the form <vscale x 1 x ElTy> is not the
  // same as a scalar.
  ScalableVF = ElementCount::getScalable(0);
  FixedVF = ElementCount::getFixed(1);
  if (ScalarF.empty())
    return;

  std::vector<VecDesc>::const_iterator I =
      llvm::lower_bound(VectorDescs, ScalarF, compareWithScalarFnName);
  while (I != VectorDescs.end() && StringRef(I->getScalarFnName()) == ScalarF) {
    ElementCount *VF =
        I->getVectorizationFactor().isScalable() ? &ScalableVF : &FixedVF;
    if (ElementCount::isKnownGT(I->getVectorizationFactor(), *VF))
      *VF = I->getVectorizationFactor();
    ++I;
  }
}<|MERGE_RESOLUTION|>--- conflicted
+++ resolved
@@ -936,12 +936,8 @@
   if (T.isOSAIX())
     TLI.setUnavailable(LibFunc_memrchr);
 
-<<<<<<< HEAD
-  TLI.addVectorizableFunctionsFromVecLib(ClVectorLibrary, T);
+  TLI.addVectorizableFunctionsFromVecLib(VecLib, T);
   TLI.addAltMathFunctionsFromLib(ClAltMathLibrary);
-=======
-  TLI.addVectorizableFunctionsFromVecLib(VecLib, T);
->>>>>>> 590ab43e
 }
 
 /// Initialize the set of available library functions based on the specified
