--- conflicted
+++ resolved
@@ -20,7 +20,6 @@
 #include "llvm/TargetParser/Triple.h"
 using namespace llvm;
 
-<<<<<<< HEAD
 static cl::opt<TargetLibraryInfoImpl::AltMathLibrary> ClAltMathLibrary(
     "alt-math-library", cl::Hidden,
     cl::desc("Alternate floating point math library"),
@@ -32,30 +31,6 @@
                clEnumValN(TargetLibraryInfoImpl::TestAltMathLibrary, "test",
                           "Fake library used for testing")));
 
-static cl::opt<TargetLibraryInfoImpl::VectorLibrary> ClVectorLibrary(
-    "vector-library", cl::Hidden, cl::desc("Vector functions library"),
-    cl::init(TargetLibraryInfoImpl::NoLibrary),
-    cl::values(clEnumValN(TargetLibraryInfoImpl::NoLibrary, "none",
-                          "No vector functions library"),
-               clEnumValN(TargetLibraryInfoImpl::Accelerate, "Accelerate",
-                          "Accelerate framework"),
-               clEnumValN(TargetLibraryInfoImpl::DarwinLibSystemM,
-                          "Darwin_libsystem_m", "Darwin libsystem_m"),
-               clEnumValN(TargetLibraryInfoImpl::LIBMVEC, "LIBMVEC",
-                          "GLIBC Vector Math library"),
-               clEnumValN(TargetLibraryInfoImpl::MASSV, "MASSV",
-                          "IBM MASS vector library"),
-               clEnumValN(TargetLibraryInfoImpl::SVML, "SVML",
-                          "Intel SVML library"),
-               clEnumValN(TargetLibraryInfoImpl::SLEEFGNUABI, "sleefgnuabi",
-                          "SIMD Library for Evaluating Elementary Functions"),
-               clEnumValN(TargetLibraryInfoImpl::ArmPL, "ArmPL",
-                          "Arm Performance Libraries"),
-               clEnumValN(TargetLibraryInfoImpl::AMDLIBM, "AMDLIBM",
-                          "AMD vector math library")));
-
-=======
->>>>>>> caed0893
 StringLiteral const TargetLibraryInfoImpl::StandardNames[LibFunc::NumLibFuncs] =
     {
 #define TLI_DEFINE_STRING
