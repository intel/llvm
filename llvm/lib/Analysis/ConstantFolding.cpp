--- conflicted
+++ resolved
@@ -1385,7 +1385,6 @@
     }
 
     return ConstantVector::get(NewElts);
-<<<<<<< HEAD
   }
 
   if (const auto *CDV = dyn_cast<ConstantDataVector>(Operand)) {
@@ -1407,29 +1406,6 @@
     return ConstantVector::get(NewElts);
   }
 
-=======
-  }
-
-  if (const auto *CDV = dyn_cast<ConstantDataVector>(Operand)) {
-    SmallVector<Constant *, 16> NewElts;
-    for (unsigned I = 0, E = CDV->getNumElements(); I < E; ++I) {
-      const APFloat &Elt = CDV->getElementAsAPFloat(I);
-      if (!Elt.isDenormal()) {
-        NewElts.push_back(ConstantFP::get(Ty, Elt));
-      } else {
-        DenormalMode Mode = getInstrDenormalMode(Inst, Ty);
-        ConstantFP *Folded =
-            flushDenormalConstant(Ty, Elt, IsOutput ? Mode.Output : Mode.Input);
-        if (!Folded)
-          return nullptr;
-        NewElts.push_back(Folded);
-      }
-    }
-
-    return ConstantVector::get(NewElts);
-  }
-
->>>>>>> 93e44d24
   return nullptr;
 }
 
