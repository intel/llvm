--- conflicted
+++ resolved
@@ -2229,20 +2229,6 @@
     return nullptr;
   }
 
-<<<<<<< HEAD
-  if (isa<PoisonValue>(Operands[0])) {
-    // TODO: All of these operations should probably propagate poison.
-    switch (IntrinsicID) {
-    case Intrinsic::canonicalize:
-    case Intrinsic::sqrt:
-      return PoisonValue::get(Ty);
-    default:
-      break;
-    }
-  }
-
-=======
->>>>>>> 5ee67ebe
   if (isa<UndefValue>(Operands[0])) {
     // cosine(arg) is between -1 and 1. cosine(invalid arg) is NaN.
     // ctpop() is between 0 and bitwidth, pick 0 for undef.
@@ -2556,12 +2542,9 @@
       case Intrinsic::cosh:
         return ConstantFoldFP(cosh, APF, Ty);
       case Intrinsic::atan:
-<<<<<<< HEAD
-=======
         // Implement optional behavior from C's Annex F for +/-0.0.
         if (U.isZero())
           return ConstantFP::get(Ty->getContext(), U);
->>>>>>> 5ee67ebe
         return ConstantFoldFP(atan, APF, Ty);
       case Intrinsic::sqrt:
         return ConstantFoldFP(sqrt, APF, Ty);
