--- conflicted
+++ resolved
@@ -919,11 +919,7 @@
   } else if (const auto *CDS = dyn_cast<ConstantDataSequential>(V)) {
     OpInfo = OK_NonUniformConstantValue;
     bool AllPow2 = true, AllNegPow2 = true;
-<<<<<<< HEAD
-    for (unsigned I = 0, E = CDS->getNumElements(); I != E; ++I) {
-=======
     for (uint64_t I = 0, E = CDS->getNumElements(); I != E; ++I) {
->>>>>>> 5eee2751
       if (auto *CI = dyn_cast<ConstantInt>(CDS->getElementAsConstant(I))) {
         AllPow2 &= CI->getValue().isPowerOf2();
         AllNegPow2 &= CI->getValue().isNegatedPowerOf2();
