//===- llvm/Analysis/TargetTransformInfo.cpp ------------------------------===//
//
// Part of the LLVM Project, under the Apache License v2.0 with LLVM Exceptions.
// See https://llvm.org/LICENSE.txt for license information.
// SPDX-License-Identifier: Apache-2.0 WITH LLVM-exception
//
//===----------------------------------------------------------------------===//

#include "llvm/Analysis/TargetTransformInfo.h"
#include "llvm/Analysis/CFG.h"
#include "llvm/Analysis/LoopIterator.h"
#include "llvm/Analysis/TargetLibraryInfo.h"
#include "llvm/Analysis/TargetTransformInfoImpl.h"
#include "llvm/IR/CFG.h"
#include "llvm/IR/Dominators.h"
#include "llvm/IR/Instruction.h"
#include "llvm/IR/Instructions.h"
#include "llvm/IR/IntrinsicInst.h"
#include "llvm/IR/Module.h"
#include "llvm/IR/Operator.h"
#include "llvm/InitializePasses.h"
#include "llvm/Support/CommandLine.h"
#include <optional>
#include <utility>

using namespace llvm;
using namespace PatternMatch;

#define DEBUG_TYPE "tti"

static cl::opt<bool> EnableReduxCost("costmodel-reduxcost", cl::init(false),
                                     cl::Hidden,
                                     cl::desc("Recognize reduction patterns."));

static cl::opt<unsigned> CacheLineSize(
    "cache-line-size", cl::init(0), cl::Hidden,
    cl::desc("Use this to override the target cache line size when "
             "specified by the user."));

static cl::opt<unsigned> MinPageSize(
    "min-page-size", cl::init(0), cl::Hidden,
    cl::desc("Use this to override the target's minimum page size."));

static cl::opt<unsigned> PredictableBranchThreshold(
    "predictable-branch-threshold", cl::init(99), cl::Hidden,
    cl::desc(
        "Use this to override the target's predictable branch threshold (%)."));

namespace {
/// No-op implementation of the TTI interface using the utility base
/// classes.
///
/// This is used when no target specific information is available.
struct NoTTIImpl : TargetTransformInfoImplCRTPBase<NoTTIImpl> {
  explicit NoTTIImpl(const DataLayout &DL)
      : TargetTransformInfoImplCRTPBase<NoTTIImpl>(DL) {}
};
} // namespace

bool HardwareLoopInfo::canAnalyze(LoopInfo &LI) {
  // If the loop has irreducible control flow, it can not be converted to
  // Hardware loop.
  LoopBlocksRPO RPOT(L);
  RPOT.perform(&LI);
  if (containsIrreducibleCFG<const BasicBlock *>(RPOT, LI))
    return false;
  return true;
}

IntrinsicCostAttributes::IntrinsicCostAttributes(
    Intrinsic::ID Id, const CallBase &CI, InstructionCost ScalarizationCost,
    bool TypeBasedOnly, const TargetLibraryInfo *LibInfo)
    : II(dyn_cast<IntrinsicInst>(&CI)), RetTy(CI.getType()), IID(Id),
      ScalarizationCost(ScalarizationCost), LibInfo(LibInfo) {

  if (const auto *FPMO = dyn_cast<FPMathOperator>(&CI))
    FMF = FPMO->getFastMathFlags();

  if (!TypeBasedOnly)
    Arguments.insert(Arguments.begin(), CI.arg_begin(), CI.arg_end());
  FunctionType *FTy = CI.getCalledFunction()->getFunctionType();
  ParamTys.insert(ParamTys.begin(), FTy->param_begin(), FTy->param_end());
}

IntrinsicCostAttributes::IntrinsicCostAttributes(Intrinsic::ID Id, Type *RTy,
                                                 ArrayRef<Type *> Tys,
                                                 FastMathFlags Flags,
                                                 const IntrinsicInst *I,
                                                 InstructionCost ScalarCost)
    : II(I), RetTy(RTy), IID(Id), FMF(Flags), ScalarizationCost(ScalarCost) {
  ParamTys.insert(ParamTys.begin(), Tys.begin(), Tys.end());
}

IntrinsicCostAttributes::IntrinsicCostAttributes(Intrinsic::ID Id, Type *Ty,
                                                 ArrayRef<const Value *> Args)
    : RetTy(Ty), IID(Id) {

  Arguments.insert(Arguments.begin(), Args.begin(), Args.end());
  ParamTys.reserve(Arguments.size());
  for (const Value *Argument : Arguments)
    ParamTys.push_back(Argument->getType());
}

IntrinsicCostAttributes::IntrinsicCostAttributes(
    Intrinsic::ID Id, Type *RTy, ArrayRef<const Value *> Args,
    ArrayRef<Type *> Tys, FastMathFlags Flags, const IntrinsicInst *I,
    InstructionCost ScalarCost, TargetLibraryInfo const *LibInfo)
    : II(I), RetTy(RTy), IID(Id), FMF(Flags), ScalarizationCost(ScalarCost),
      LibInfo(LibInfo) {
  ParamTys.insert(ParamTys.begin(), Tys.begin(), Tys.end());
  Arguments.insert(Arguments.begin(), Args.begin(), Args.end());
}

HardwareLoopInfo::HardwareLoopInfo(Loop *L) : L(L) {
  // Match default options:
  // - hardware-loop-counter-bitwidth = 32
  // - hardware-loop-decrement = 1
  CountType = Type::getInt32Ty(L->getHeader()->getContext());
  LoopDecrement = ConstantInt::get(CountType, 1);
}

bool HardwareLoopInfo::isHardwareLoopCandidate(ScalarEvolution &SE,
                                               LoopInfo &LI, DominatorTree &DT,
                                               bool ForceNestedLoop,
                                               bool ForceHardwareLoopPHI) {
  SmallVector<BasicBlock *, 4> ExitingBlocks;
  L->getExitingBlocks(ExitingBlocks);

  for (BasicBlock *BB : ExitingBlocks) {
    // If we pass the updated counter back through a phi, we need to know
    // which latch the updated value will be coming from.
    if (!L->isLoopLatch(BB)) {
      if (ForceHardwareLoopPHI || CounterInReg)
        continue;
    }

    const SCEV *EC = SE.getExitCount(L, BB);
    if (isa<SCEVCouldNotCompute>(EC))
      continue;
    if (const SCEVConstant *ConstEC = dyn_cast<SCEVConstant>(EC)) {
      if (ConstEC->getValue()->isZero())
        continue;
    } else if (!SE.isLoopInvariant(EC, L))
      continue;

    if (SE.getTypeSizeInBits(EC->getType()) > CountType->getBitWidth())
      continue;

    // If this exiting block is contained in a nested loop, it is not eligible
    // for insertion of the branch-and-decrement since the inner loop would
    // end up messing up the value in the CTR.
    if (!IsNestingLegal && LI.getLoopFor(BB) != L && !ForceNestedLoop)
      continue;

    // We now have a loop-invariant count of loop iterations (which is not the
    // constant zero) for which we know that this loop will not exit via this
    // existing block.

    // We need to make sure that this block will run on every loop iteration.
    // For this to be true, we must dominate all blocks with backedges. Such
    // blocks are in-loop predecessors to the header block.
    bool NotAlways = false;
    for (BasicBlock *Pred : predecessors(L->getHeader())) {
      if (!L->contains(Pred))
        continue;

      if (!DT.dominates(BB, Pred)) {
        NotAlways = true;
        break;
      }
    }

    if (NotAlways)
      continue;

    // Make sure this blocks ends with a conditional branch.
    Instruction *TI = BB->getTerminator();
    if (!TI)
      continue;

    if (BranchInst *BI = dyn_cast<BranchInst>(TI)) {
      if (!BI->isConditional())
        continue;

      ExitBranch = BI;
    } else
      continue;

    // Note that this block may not be the loop latch block, even if the loop
    // has a latch block.
    ExitBlock = BB;
    ExitCount = EC;
    break;
  }

  if (!ExitBlock)
    return false;
  return true;
}

TargetTransformInfo::TargetTransformInfo(const DataLayout &DL)
    : TTIImpl(new Model<NoTTIImpl>(NoTTIImpl(DL))) {}

TargetTransformInfo::~TargetTransformInfo() = default;

TargetTransformInfo::TargetTransformInfo(TargetTransformInfo &&Arg)
    : TTIImpl(std::move(Arg.TTIImpl)) {}

TargetTransformInfo &TargetTransformInfo::operator=(TargetTransformInfo &&RHS) {
  TTIImpl = std::move(RHS.TTIImpl);
  return *this;
}

unsigned TargetTransformInfo::getInliningThresholdMultiplier() const {
  return TTIImpl->getInliningThresholdMultiplier();
}

unsigned
TargetTransformInfo::getInliningCostBenefitAnalysisSavingsMultiplier() const {
  return TTIImpl->getInliningCostBenefitAnalysisSavingsMultiplier();
}

unsigned
TargetTransformInfo::getInliningCostBenefitAnalysisProfitableMultiplier()
    const {
  return TTIImpl->getInliningCostBenefitAnalysisProfitableMultiplier();
}

int TargetTransformInfo::getInliningLastCallToStaticBonus() const {
  return TTIImpl->getInliningLastCallToStaticBonus();
}

unsigned
TargetTransformInfo::adjustInliningThreshold(const CallBase *CB) const {
  return TTIImpl->adjustInliningThreshold(CB);
}

unsigned TargetTransformInfo::getCallerAllocaCost(const CallBase *CB,
                                                  const AllocaInst *AI) const {
  return TTIImpl->getCallerAllocaCost(CB, AI);
}

int TargetTransformInfo::getInlinerVectorBonusPercent() const {
  return TTIImpl->getInlinerVectorBonusPercent();
}

InstructionCost TargetTransformInfo::getGEPCost(
    Type *PointeeType, const Value *Ptr, ArrayRef<const Value *> Operands,
    Type *AccessType, TTI::TargetCostKind CostKind) const {
  return TTIImpl->getGEPCost(PointeeType, Ptr, Operands, AccessType, CostKind);
}

InstructionCost TargetTransformInfo::getPointersChainCost(
    ArrayRef<const Value *> Ptrs, const Value *Base,
    const TTI::PointersChainInfo &Info, Type *AccessTy,
    TTI::TargetCostKind CostKind) const {
  assert((Base || !Info.isSameBase()) &&
         "If pointers have same base address it has to be provided.");
  return TTIImpl->getPointersChainCost(Ptrs, Base, Info, AccessTy, CostKind);
}

unsigned TargetTransformInfo::getEstimatedNumberOfCaseClusters(
    const SwitchInst &SI, unsigned &JTSize, ProfileSummaryInfo *PSI,
    BlockFrequencyInfo *BFI) const {
  return TTIImpl->getEstimatedNumberOfCaseClusters(SI, JTSize, PSI, BFI);
}

InstructionCost
TargetTransformInfo::getInstructionCost(const User *U,
                                        ArrayRef<const Value *> Operands,
                                        enum TargetCostKind CostKind) const {
  InstructionCost Cost = TTIImpl->getInstructionCost(U, Operands, CostKind);
  assert((CostKind == TTI::TCK_RecipThroughput || Cost >= 0) &&
         "TTI should not produce negative costs!");
  return Cost;
}

BranchProbability TargetTransformInfo::getPredictableBranchThreshold() const {
  return PredictableBranchThreshold.getNumOccurrences() > 0
             ? BranchProbability(PredictableBranchThreshold, 100)
             : TTIImpl->getPredictableBranchThreshold();
}

InstructionCost TargetTransformInfo::getBranchMispredictPenalty() const {
  return TTIImpl->getBranchMispredictPenalty();
}

bool TargetTransformInfo::hasBranchDivergence(const Function *F) const {
  return TTIImpl->hasBranchDivergence(F);
}

bool TargetTransformInfo::isSourceOfDivergence(const Value *V) const {
  if (const auto *Call = dyn_cast<CallBase>(V)) {
    if (Call->hasFnAttr(Attribute::NoDivergenceSource))
      return false;
  }
  return TTIImpl->isSourceOfDivergence(V);
}

bool llvm::TargetTransformInfo::isAlwaysUniform(const Value *V) const {
  return TTIImpl->isAlwaysUniform(V);
}

bool llvm::TargetTransformInfo::isValidAddrSpaceCast(unsigned FromAS,
                                                     unsigned ToAS) const {
  return TTIImpl->isValidAddrSpaceCast(FromAS, ToAS);
}

bool llvm::TargetTransformInfo::addrspacesMayAlias(unsigned FromAS,
                                                   unsigned ToAS) const {
  return TTIImpl->addrspacesMayAlias(FromAS, ToAS);
}

unsigned TargetTransformInfo::getFlatAddressSpace() const {
  return TTIImpl->getFlatAddressSpace();
}

bool TargetTransformInfo::collectFlatAddressOperands(
    SmallVectorImpl<int> &OpIndexes, Intrinsic::ID IID) const {
  return TTIImpl->collectFlatAddressOperands(OpIndexes, IID);
}

bool TargetTransformInfo::isNoopAddrSpaceCast(unsigned FromAS,
                                              unsigned ToAS) const {
  return TTIImpl->isNoopAddrSpaceCast(FromAS, ToAS);
}

bool TargetTransformInfo::canHaveNonUndefGlobalInitializerInAddressSpace(
    unsigned AS) const {
  return TTIImpl->canHaveNonUndefGlobalInitializerInAddressSpace(AS);
}

unsigned TargetTransformInfo::getAssumedAddrSpace(const Value *V) const {
  return TTIImpl->getAssumedAddrSpace(V);
}

bool TargetTransformInfo::isSingleThreaded() const {
  return TTIImpl->isSingleThreaded();
}

std::pair<const Value *, unsigned>
TargetTransformInfo::getPredicatedAddrSpace(const Value *V) const {
  return TTIImpl->getPredicatedAddrSpace(V);
}

Value *TargetTransformInfo::rewriteIntrinsicWithAddressSpace(
    IntrinsicInst *II, Value *OldV, Value *NewV) const {
  return TTIImpl->rewriteIntrinsicWithAddressSpace(II, OldV, NewV);
}

bool TargetTransformInfo::isLoweredToCall(const Function *F) const {
  return TTIImpl->isLoweredToCall(F);
}

bool TargetTransformInfo::isHardwareLoopProfitable(
    Loop *L, ScalarEvolution &SE, AssumptionCache &AC,
    TargetLibraryInfo *LibInfo, HardwareLoopInfo &HWLoopInfo) const {
  return TTIImpl->isHardwareLoopProfitable(L, SE, AC, LibInfo, HWLoopInfo);
}

unsigned TargetTransformInfo::getEpilogueVectorizationMinVF() const {
  return TTIImpl->getEpilogueVectorizationMinVF();
}

bool TargetTransformInfo::preferPredicateOverEpilogue(
    TailFoldingInfo *TFI) const {
  return TTIImpl->preferPredicateOverEpilogue(TFI);
}

TailFoldingStyle TargetTransformInfo::getPreferredTailFoldingStyle(
    bool IVUpdateMayOverflow) const {
  return TTIImpl->getPreferredTailFoldingStyle(IVUpdateMayOverflow);
}

std::optional<Instruction *>
TargetTransformInfo::instCombineIntrinsic(InstCombiner &IC,
                                          IntrinsicInst &II) const {
  return TTIImpl->instCombineIntrinsic(IC, II);
}

std::optional<Value *> TargetTransformInfo::simplifyDemandedUseBitsIntrinsic(
    InstCombiner &IC, IntrinsicInst &II, APInt DemandedMask, KnownBits &Known,
    bool &KnownBitsComputed) const {
  return TTIImpl->simplifyDemandedUseBitsIntrinsic(IC, II, DemandedMask, Known,
                                                   KnownBitsComputed);
}

std::optional<Value *> TargetTransformInfo::simplifyDemandedVectorEltsIntrinsic(
    InstCombiner &IC, IntrinsicInst &II, APInt DemandedElts, APInt &UndefElts,
    APInt &UndefElts2, APInt &UndefElts3,
    std::function<void(Instruction *, unsigned, APInt, APInt &)>
        SimplifyAndSetOp) const {
  return TTIImpl->simplifyDemandedVectorEltsIntrinsic(
      IC, II, DemandedElts, UndefElts, UndefElts2, UndefElts3,
      SimplifyAndSetOp);
}

void TargetTransformInfo::getUnrollingPreferences(
    Loop *L, ScalarEvolution &SE, UnrollingPreferences &UP,
    OptimizationRemarkEmitter *ORE) const {
  return TTIImpl->getUnrollingPreferences(L, SE, UP, ORE);
}

void TargetTransformInfo::getPeelingPreferences(Loop *L, ScalarEvolution &SE,
                                                PeelingPreferences &PP) const {
  return TTIImpl->getPeelingPreferences(L, SE, PP);
}

bool TargetTransformInfo::isLegalAddImmediate(int64_t Imm) const {
  return TTIImpl->isLegalAddImmediate(Imm);
}

bool TargetTransformInfo::isLegalAddScalableImmediate(int64_t Imm) const {
  return TTIImpl->isLegalAddScalableImmediate(Imm);
}

bool TargetTransformInfo::isLegalICmpImmediate(int64_t Imm) const {
  return TTIImpl->isLegalICmpImmediate(Imm);
}

bool TargetTransformInfo::isLegalAddressingMode(Type *Ty, GlobalValue *BaseGV,
                                                int64_t BaseOffset,
                                                bool HasBaseReg, int64_t Scale,
                                                unsigned AddrSpace,
                                                Instruction *I,
                                                int64_t ScalableOffset) const {
  return TTIImpl->isLegalAddressingMode(Ty, BaseGV, BaseOffset, HasBaseReg,
                                        Scale, AddrSpace, I, ScalableOffset);
}

bool TargetTransformInfo::isLSRCostLess(const LSRCost &C1,
                                        const LSRCost &C2) const {
  return TTIImpl->isLSRCostLess(C1, C2);
}

bool TargetTransformInfo::isNumRegsMajorCostOfLSR() const {
  return TTIImpl->isNumRegsMajorCostOfLSR();
}

bool TargetTransformInfo::shouldDropLSRSolutionIfLessProfitable() const {
  return TTIImpl->shouldDropLSRSolutionIfLessProfitable();
}

bool TargetTransformInfo::isProfitableLSRChainElement(Instruction *I) const {
  return TTIImpl->isProfitableLSRChainElement(I);
}

bool TargetTransformInfo::canMacroFuseCmp() const {
  return TTIImpl->canMacroFuseCmp();
}

bool TargetTransformInfo::canSaveCmp(Loop *L, BranchInst **BI,
                                     ScalarEvolution *SE, LoopInfo *LI,
                                     DominatorTree *DT, AssumptionCache *AC,
                                     TargetLibraryInfo *LibInfo) const {
  return TTIImpl->canSaveCmp(L, BI, SE, LI, DT, AC, LibInfo);
}

TTI::AddressingModeKind
TargetTransformInfo::getPreferredAddressingMode(const Loop *L,
                                                ScalarEvolution *SE) const {
  return TTIImpl->getPreferredAddressingMode(L, SE);
}

bool TargetTransformInfo::isLegalMaskedStore(Type *DataType, Align Alignment,
                                             unsigned AddressSpace) const {
  return TTIImpl->isLegalMaskedStore(DataType, Alignment, AddressSpace);
}

bool TargetTransformInfo::isLegalMaskedLoad(Type *DataType, Align Alignment,
                                            unsigned AddressSpace) const {
  return TTIImpl->isLegalMaskedLoad(DataType, Alignment, AddressSpace);
}

bool TargetTransformInfo::isLegalNTStore(Type *DataType,
                                         Align Alignment) const {
  return TTIImpl->isLegalNTStore(DataType, Alignment);
}

bool TargetTransformInfo::isLegalNTLoad(Type *DataType, Align Alignment) const {
  return TTIImpl->isLegalNTLoad(DataType, Alignment);
}

bool TargetTransformInfo::isLegalBroadcastLoad(Type *ElementTy,
                                               ElementCount NumElements) const {
  return TTIImpl->isLegalBroadcastLoad(ElementTy, NumElements);
}

bool TargetTransformInfo::isLegalMaskedGather(Type *DataType,
                                              Align Alignment) const {
  return TTIImpl->isLegalMaskedGather(DataType, Alignment);
}

bool TargetTransformInfo::isLegalAltInstr(
    VectorType *VecTy, unsigned Opcode0, unsigned Opcode1,
    const SmallBitVector &OpcodeMask) const {
  return TTIImpl->isLegalAltInstr(VecTy, Opcode0, Opcode1, OpcodeMask);
}

bool TargetTransformInfo::isLegalMaskedScatter(Type *DataType,
                                               Align Alignment) const {
  return TTIImpl->isLegalMaskedScatter(DataType, Alignment);
}

bool TargetTransformInfo::forceScalarizeMaskedGather(VectorType *DataType,
                                                     Align Alignment) const {
  return TTIImpl->forceScalarizeMaskedGather(DataType, Alignment);
}

bool TargetTransformInfo::forceScalarizeMaskedScatter(VectorType *DataType,
                                                      Align Alignment) const {
  return TTIImpl->forceScalarizeMaskedScatter(DataType, Alignment);
}

bool TargetTransformInfo::isLegalMaskedCompressStore(Type *DataType,
                                                     Align Alignment) const {
  return TTIImpl->isLegalMaskedCompressStore(DataType, Alignment);
}

bool TargetTransformInfo::isLegalMaskedExpandLoad(Type *DataType,
                                                  Align Alignment) const {
  return TTIImpl->isLegalMaskedExpandLoad(DataType, Alignment);
}

bool TargetTransformInfo::isLegalStridedLoadStore(Type *DataType,
                                                  Align Alignment) const {
  return TTIImpl->isLegalStridedLoadStore(DataType, Alignment);
}

bool TargetTransformInfo::isLegalInterleavedAccessType(
    VectorType *VTy, unsigned Factor, Align Alignment,
    unsigned AddrSpace) const {
  return TTIImpl->isLegalInterleavedAccessType(VTy, Factor, Alignment,
                                               AddrSpace);
}

bool TargetTransformInfo::isLegalMaskedVectorHistogram(Type *AddrType,
                                                       Type *DataType) const {
  return TTIImpl->isLegalMaskedVectorHistogram(AddrType, DataType);
}

bool TargetTransformInfo::enableOrderedReductions() const {
  return TTIImpl->enableOrderedReductions();
}

bool TargetTransformInfo::hasDivRemOp(Type *DataType, bool IsSigned) const {
  return TTIImpl->hasDivRemOp(DataType, IsSigned);
}

bool TargetTransformInfo::hasVolatileVariant(Instruction *I,
                                             unsigned AddrSpace) const {
  return TTIImpl->hasVolatileVariant(I, AddrSpace);
}

bool TargetTransformInfo::prefersVectorizedAddressing() const {
  return TTIImpl->prefersVectorizedAddressing();
}

InstructionCost TargetTransformInfo::getScalingFactorCost(
    Type *Ty, GlobalValue *BaseGV, StackOffset BaseOffset, bool HasBaseReg,
    int64_t Scale, unsigned AddrSpace) const {
  InstructionCost Cost = TTIImpl->getScalingFactorCost(
      Ty, BaseGV, BaseOffset, HasBaseReg, Scale, AddrSpace);
  assert(Cost >= 0 && "TTI should not produce negative costs!");
  return Cost;
}

bool TargetTransformInfo::LSRWithInstrQueries() const {
  return TTIImpl->LSRWithInstrQueries();
}

bool TargetTransformInfo::isTruncateFree(Type *Ty1, Type *Ty2) const {
  return TTIImpl->isTruncateFree(Ty1, Ty2);
}

bool TargetTransformInfo::isProfitableToHoist(Instruction *I) const {
  return TTIImpl->isProfitableToHoist(I);
}

bool TargetTransformInfo::useAA() const { return TTIImpl->useAA(); }

bool TargetTransformInfo::isTypeLegal(Type *Ty) const {
  return TTIImpl->isTypeLegal(Ty);
}

unsigned TargetTransformInfo::getRegUsageForType(Type *Ty) const {
  return TTIImpl->getRegUsageForType(Ty);
}

bool TargetTransformInfo::shouldBuildLookupTables() const {
  return TTIImpl->shouldBuildLookupTables();
}

bool TargetTransformInfo::shouldBuildLookupTablesForConstant(
    Constant *C) const {
  return TTIImpl->shouldBuildLookupTablesForConstant(C);
}

bool TargetTransformInfo::shouldBuildRelLookupTables() const {
  return TTIImpl->shouldBuildRelLookupTables();
}

bool TargetTransformInfo::useColdCCForColdCall(Function &F) const {
  return TTIImpl->useColdCCForColdCall(F);
}

bool TargetTransformInfo::isTargetIntrinsicTriviallyScalarizable(
    Intrinsic::ID ID) const {
  return TTIImpl->isTargetIntrinsicTriviallyScalarizable(ID);
}

bool TargetTransformInfo::isTargetIntrinsicWithScalarOpAtArg(
    Intrinsic::ID ID, unsigned ScalarOpdIdx) const {
  return TTIImpl->isTargetIntrinsicWithScalarOpAtArg(ID, ScalarOpdIdx);
}

bool TargetTransformInfo::isTargetIntrinsicWithOverloadTypeAtArg(
    Intrinsic::ID ID, int OpdIdx) const {
  return TTIImpl->isTargetIntrinsicWithOverloadTypeAtArg(ID, OpdIdx);
}

bool TargetTransformInfo::isTargetIntrinsicWithStructReturnOverloadAtField(
    Intrinsic::ID ID, int RetIdx) const {
  return TTIImpl->isTargetIntrinsicWithStructReturnOverloadAtField(ID, RetIdx);
}

InstructionCost TargetTransformInfo::getScalarizationOverhead(
    VectorType *Ty, const APInt &DemandedElts, bool Insert, bool Extract,
    TTI::TargetCostKind CostKind, ArrayRef<Value *> VL) const {
  return TTIImpl->getScalarizationOverhead(Ty, DemandedElts, Insert, Extract,
                                           CostKind, VL);
}

InstructionCost TargetTransformInfo::getOperandsScalarizationOverhead(
    ArrayRef<const Value *> Args, ArrayRef<Type *> Tys,
    TTI::TargetCostKind CostKind) const {
  return TTIImpl->getOperandsScalarizationOverhead(Args, Tys, CostKind);
}

bool TargetTransformInfo::supportsEfficientVectorElementLoadStore() const {
  return TTIImpl->supportsEfficientVectorElementLoadStore();
}

bool TargetTransformInfo::supportsTailCalls() const {
  return TTIImpl->supportsTailCalls();
}

bool TargetTransformInfo::supportsTailCallFor(const CallBase *CB) const {
  return TTIImpl->supportsTailCallFor(CB);
}

bool TargetTransformInfo::enableAggressiveInterleaving(
    bool LoopHasReductions) const {
  return TTIImpl->enableAggressiveInterleaving(LoopHasReductions);
}

TargetTransformInfo::MemCmpExpansionOptions
TargetTransformInfo::enableMemCmpExpansion(bool OptSize, bool IsZeroCmp) const {
  return TTIImpl->enableMemCmpExpansion(OptSize, IsZeroCmp);
}

bool TargetTransformInfo::enableSelectOptimize() const {
  return TTIImpl->enableSelectOptimize();
}

bool TargetTransformInfo::shouldTreatInstructionLikeSelect(
    const Instruction *I) const {
  return TTIImpl->shouldTreatInstructionLikeSelect(I);
}

bool TargetTransformInfo::enableInterleavedAccessVectorization() const {
  return TTIImpl->enableInterleavedAccessVectorization();
}

bool TargetTransformInfo::enableMaskedInterleavedAccessVectorization() const {
  return TTIImpl->enableMaskedInterleavedAccessVectorization();
}

bool TargetTransformInfo::isFPVectorizationPotentiallyUnsafe() const {
  return TTIImpl->isFPVectorizationPotentiallyUnsafe();
}

bool
TargetTransformInfo::allowsMisalignedMemoryAccesses(LLVMContext &Context,
                                                    unsigned BitWidth,
                                                    unsigned AddressSpace,
                                                    Align Alignment,
                                                    unsigned *Fast) const {
  return TTIImpl->allowsMisalignedMemoryAccesses(Context, BitWidth,
                                                 AddressSpace, Alignment, Fast);
}

TargetTransformInfo::PopcntSupportKind
TargetTransformInfo::getPopcntSupport(unsigned IntTyWidthInBit) const {
  return TTIImpl->getPopcntSupport(IntTyWidthInBit);
}

bool TargetTransformInfo::haveFastSqrt(Type *Ty) const {
  return TTIImpl->haveFastSqrt(Ty);
}

bool TargetTransformInfo::isExpensiveToSpeculativelyExecute(
    const Instruction *I) const {
  return TTIImpl->isExpensiveToSpeculativelyExecute(I);
}

bool TargetTransformInfo::isFCmpOrdCheaperThanFCmpZero(Type *Ty) const {
  return TTIImpl->isFCmpOrdCheaperThanFCmpZero(Ty);
}

InstructionCost TargetTransformInfo::getFPOpCost(Type *Ty) const {
  InstructionCost Cost = TTIImpl->getFPOpCost(Ty);
  assert(Cost >= 0 && "TTI should not produce negative costs!");
  return Cost;
}

InstructionCost TargetTransformInfo::getIntImmCodeSizeCost(unsigned Opcode,
                                                           unsigned Idx,
                                                           const APInt &Imm,
                                                           Type *Ty) const {
  InstructionCost Cost = TTIImpl->getIntImmCodeSizeCost(Opcode, Idx, Imm, Ty);
  assert(Cost >= 0 && "TTI should not produce negative costs!");
  return Cost;
}

InstructionCost
TargetTransformInfo::getIntImmCost(const APInt &Imm, Type *Ty,
                                   TTI::TargetCostKind CostKind) const {
  InstructionCost Cost = TTIImpl->getIntImmCost(Imm, Ty, CostKind);
  assert(Cost >= 0 && "TTI should not produce negative costs!");
  return Cost;
}

InstructionCost TargetTransformInfo::getIntImmCostInst(
    unsigned Opcode, unsigned Idx, const APInt &Imm, Type *Ty,
    TTI::TargetCostKind CostKind, Instruction *Inst) const {
  InstructionCost Cost =
      TTIImpl->getIntImmCostInst(Opcode, Idx, Imm, Ty, CostKind, Inst);
  assert(Cost >= 0 && "TTI should not produce negative costs!");
  return Cost;
}

InstructionCost
TargetTransformInfo::getIntImmCostIntrin(Intrinsic::ID IID, unsigned Idx,
                                         const APInt &Imm, Type *Ty,
                                         TTI::TargetCostKind CostKind) const {
  InstructionCost Cost =
      TTIImpl->getIntImmCostIntrin(IID, Idx, Imm, Ty, CostKind);
  assert(Cost >= 0 && "TTI should not produce negative costs!");
  return Cost;
}

bool TargetTransformInfo::preferToKeepConstantsAttached(
    const Instruction &Inst, const Function &Fn) const {
  return TTIImpl->preferToKeepConstantsAttached(Inst, Fn);
}

unsigned TargetTransformInfo::getNumberOfRegisters(unsigned ClassID) const {
  return TTIImpl->getNumberOfRegisters(ClassID);
}

bool TargetTransformInfo::hasConditionalLoadStoreForType(Type *Ty,
                                                         bool IsStore) const {
  return TTIImpl->hasConditionalLoadStoreForType(Ty, IsStore);
}

unsigned TargetTransformInfo::getRegisterClassForType(bool Vector,
                                                      Type *Ty) const {
  return TTIImpl->getRegisterClassForType(Vector, Ty);
}

const char *TargetTransformInfo::getRegisterClassName(unsigned ClassID) const {
  return TTIImpl->getRegisterClassName(ClassID);
}

TypeSize TargetTransformInfo::getRegisterBitWidth(
    TargetTransformInfo::RegisterKind K) const {
  return TTIImpl->getRegisterBitWidth(K);
}

unsigned TargetTransformInfo::getMinVectorRegisterBitWidth() const {
  return TTIImpl->getMinVectorRegisterBitWidth();
}

std::optional<unsigned> TargetTransformInfo::getMaxVScale() const {
  return TTIImpl->getMaxVScale();
}

std::optional<unsigned> TargetTransformInfo::getVScaleForTuning() const {
  return TTIImpl->getVScaleForTuning();
}

bool TargetTransformInfo::isVScaleKnownToBeAPowerOfTwo() const {
  return TTIImpl->isVScaleKnownToBeAPowerOfTwo();
}

bool TargetTransformInfo::shouldMaximizeVectorBandwidth(
    TargetTransformInfo::RegisterKind K) const {
  return TTIImpl->shouldMaximizeVectorBandwidth(K);
}

ElementCount TargetTransformInfo::getMinimumVF(unsigned ElemWidth,
                                               bool IsScalable) const {
  return TTIImpl->getMinimumVF(ElemWidth, IsScalable);
}

unsigned TargetTransformInfo::getMaximumVF(unsigned ElemWidth,
                                           unsigned Opcode) const {
  return TTIImpl->getMaximumVF(ElemWidth, Opcode);
}

unsigned TargetTransformInfo::getStoreMinimumVF(unsigned VF, Type *ScalarMemTy,
                                                Type *ScalarValTy) const {
  return TTIImpl->getStoreMinimumVF(VF, ScalarMemTy, ScalarValTy);
}

bool TargetTransformInfo::shouldConsiderAddressTypePromotion(
    const Instruction &I, bool &AllowPromotionWithoutCommonHeader) const {
  return TTIImpl->shouldConsiderAddressTypePromotion(
      I, AllowPromotionWithoutCommonHeader);
}

unsigned TargetTransformInfo::getCacheLineSize() const {
  return CacheLineSize.getNumOccurrences() > 0 ? CacheLineSize
                                               : TTIImpl->getCacheLineSize();
}

std::optional<unsigned>
TargetTransformInfo::getCacheSize(CacheLevel Level) const {
  return TTIImpl->getCacheSize(Level);
}

std::optional<unsigned>
TargetTransformInfo::getCacheAssociativity(CacheLevel Level) const {
  return TTIImpl->getCacheAssociativity(Level);
}

std::optional<unsigned> TargetTransformInfo::getMinPageSize() const {
  return MinPageSize.getNumOccurrences() > 0 ? MinPageSize
                                             : TTIImpl->getMinPageSize();
}

unsigned TargetTransformInfo::getPrefetchDistance() const {
  return TTIImpl->getPrefetchDistance();
}

unsigned TargetTransformInfo::getMinPrefetchStride(
    unsigned NumMemAccesses, unsigned NumStridedMemAccesses,
    unsigned NumPrefetches, bool HasCall) const {
  return TTIImpl->getMinPrefetchStride(NumMemAccesses, NumStridedMemAccesses,
                                       NumPrefetches, HasCall);
}

unsigned TargetTransformInfo::getMaxPrefetchIterationsAhead() const {
  return TTIImpl->getMaxPrefetchIterationsAhead();
}

bool TargetTransformInfo::enableWritePrefetching() const {
  return TTIImpl->enableWritePrefetching();
}

bool TargetTransformInfo::shouldPrefetchAddressSpace(unsigned AS) const {
  return TTIImpl->shouldPrefetchAddressSpace(AS);
}

InstructionCost TargetTransformInfo::getPartialReductionCost(
    unsigned Opcode, Type *InputTypeA, Type *InputTypeB, Type *AccumType,
    ElementCount VF, PartialReductionExtendKind OpAExtend,
    PartialReductionExtendKind OpBExtend, std::optional<unsigned> BinOp) const {
  return TTIImpl->getPartialReductionCost(Opcode, InputTypeA, InputTypeB,
                                          AccumType, VF, OpAExtend, OpBExtend,
                                          BinOp);
}

unsigned TargetTransformInfo::getMaxInterleaveFactor(ElementCount VF) const {
  return TTIImpl->getMaxInterleaveFactor(VF);
}

TargetTransformInfo::OperandValueInfo
TargetTransformInfo::getOperandInfo(const Value *V) {
  OperandValueKind OpInfo = OK_AnyValue;
  OperandValueProperties OpProps = OP_None;

  if (isa<ConstantInt>(V) || isa<ConstantFP>(V)) {
    if (const auto *CI = dyn_cast<ConstantInt>(V)) {
      if (CI->getValue().isPowerOf2())
        OpProps = OP_PowerOf2;
      else if (CI->getValue().isNegatedPowerOf2())
        OpProps = OP_NegatedPowerOf2;
    }
    return {OK_UniformConstantValue, OpProps};
  }

  // A broadcast shuffle creates a uniform value.
  // TODO: Add support for non-zero index broadcasts.
  // TODO: Add support for different source vector width.
  if (const auto *ShuffleInst = dyn_cast<ShuffleVectorInst>(V))
    if (ShuffleInst->isZeroEltSplat())
      OpInfo = OK_UniformValue;

  const Value *Splat = getSplatValue(V);

  // Check for a splat of a constant or for a non uniform vector of constants
  // and check if the constant(s) are all powers of two.
  if (Splat) {
    // Check for a splat of a uniform value. This is not loop aware, so return
    // true only for the obviously uniform cases (argument, globalvalue)
    if (isa<Argument>(Splat) || isa<GlobalValue>(Splat)) {
      OpInfo = OK_UniformValue;
    } else if (isa<Constant>(Splat)) {
      OpInfo = OK_UniformConstantValue;
      if (auto *CI = dyn_cast<ConstantInt>(Splat)) {
        if (CI->getValue().isPowerOf2())
          OpProps = OP_PowerOf2;
        else if (CI->getValue().isNegatedPowerOf2())
          OpProps = OP_NegatedPowerOf2;
      }
    }
  } else if (const auto *CDS = dyn_cast<ConstantDataSequential>(V)) {
    OpInfo = OK_NonUniformConstantValue;
    bool AllPow2 = true, AllNegPow2 = true;
<<<<<<< HEAD
    for (unsigned I = 0, E = CDS->getNumElements(); I != E; ++I) {
=======
    for (uint64_t I = 0, E = CDS->getNumElements(); I != E; ++I) {
>>>>>>> d465594a
      if (auto *CI = dyn_cast<ConstantInt>(CDS->getElementAsConstant(I))) {
        AllPow2 &= CI->getValue().isPowerOf2();
        AllNegPow2 &= CI->getValue().isNegatedPowerOf2();
        if (AllPow2 || AllNegPow2)
          continue;
      }
      AllPow2 = AllNegPow2 = false;
      break;
    }
    OpProps = AllPow2 ? OP_PowerOf2 : OpProps;
    OpProps = AllNegPow2 ? OP_NegatedPowerOf2 : OpProps;
  } else if (isa<ConstantVector>(V) || isa<ConstantDataVector>(V)) {
    OpInfo = OK_NonUniformConstantValue;
  }

  return {OpInfo, OpProps};
}

InstructionCost TargetTransformInfo::getArithmeticInstrCost(
    unsigned Opcode, Type *Ty, TTI::TargetCostKind CostKind,
    OperandValueInfo Op1Info, OperandValueInfo Op2Info,
    ArrayRef<const Value *> Args, const Instruction *CxtI,
    const TargetLibraryInfo *TLibInfo) const {

  // Use call cost for frem intructions that have platform specific vector math
  // functions, as those will be replaced with calls later by SelectionDAG or
  // ReplaceWithVecLib pass.
  if (TLibInfo && Opcode == Instruction::FRem) {
    VectorType *VecTy = dyn_cast<VectorType>(Ty);
    LibFunc Func;
    if (VecTy &&
        TLibInfo->getLibFunc(Instruction::FRem, Ty->getScalarType(), Func) &&
        TLibInfo->isFunctionVectorizable(TLibInfo->getName(Func),
                                         VecTy->getElementCount()))
      return getCallInstrCost(nullptr, VecTy, {VecTy, VecTy}, CostKind);
  }

  InstructionCost Cost =
      TTIImpl->getArithmeticInstrCost(Opcode, Ty, CostKind,
                                      Op1Info, Op2Info,
                                      Args, CxtI);
  assert(Cost >= 0 && "TTI should not produce negative costs!");
  return Cost;
}

InstructionCost TargetTransformInfo::getAltInstrCost(
    VectorType *VecTy, unsigned Opcode0, unsigned Opcode1,
    const SmallBitVector &OpcodeMask, TTI::TargetCostKind CostKind) const {
  InstructionCost Cost =
      TTIImpl->getAltInstrCost(VecTy, Opcode0, Opcode1, OpcodeMask, CostKind);
  assert(Cost >= 0 && "TTI should not produce negative costs!");
  return Cost;
}

InstructionCost TargetTransformInfo::getShuffleCost(
    ShuffleKind Kind, VectorType *Ty, ArrayRef<int> Mask,
    TTI::TargetCostKind CostKind, int Index, VectorType *SubTp,
    ArrayRef<const Value *> Args, const Instruction *CxtI) const {
  InstructionCost Cost = TTIImpl->getShuffleCost(Kind, Ty, Mask, CostKind,
                                                 Index, SubTp, Args, CxtI);
  assert(Cost >= 0 && "TTI should not produce negative costs!");
  return Cost;
}

TargetTransformInfo::PartialReductionExtendKind
TargetTransformInfo::getPartialReductionExtendKind(Instruction *I) {
  if (isa<SExtInst>(I))
    return PR_SignExtend;
  if (isa<ZExtInst>(I))
    return PR_ZeroExtend;
  return PR_None;
}

TTI::CastContextHint
TargetTransformInfo::getCastContextHint(const Instruction *I) {
  if (!I)
    return CastContextHint::None;

  auto getLoadStoreKind = [](const Value *V, unsigned LdStOp, unsigned MaskedOp,
                             unsigned GatScatOp) {
    const Instruction *I = dyn_cast<Instruction>(V);
    if (!I)
      return CastContextHint::None;

    if (I->getOpcode() == LdStOp)
      return CastContextHint::Normal;

    if (const IntrinsicInst *II = dyn_cast<IntrinsicInst>(I)) {
      if (II->getIntrinsicID() == MaskedOp)
        return TTI::CastContextHint::Masked;
      if (II->getIntrinsicID() == GatScatOp)
        return TTI::CastContextHint::GatherScatter;
    }

    return TTI::CastContextHint::None;
  };

  switch (I->getOpcode()) {
  case Instruction::ZExt:
  case Instruction::SExt:
  case Instruction::FPExt:
    return getLoadStoreKind(I->getOperand(0), Instruction::Load,
                            Intrinsic::masked_load, Intrinsic::masked_gather);
  case Instruction::Trunc:
  case Instruction::FPTrunc:
    if (I->hasOneUse())
      return getLoadStoreKind(*I->user_begin(), Instruction::Store,
                              Intrinsic::masked_store,
                              Intrinsic::masked_scatter);
    break;
  default:
    return CastContextHint::None;
  }

  return TTI::CastContextHint::None;
}

InstructionCost TargetTransformInfo::getCastInstrCost(
    unsigned Opcode, Type *Dst, Type *Src, CastContextHint CCH,
    TTI::TargetCostKind CostKind, const Instruction *I) const {
  assert((I == nullptr || I->getOpcode() == Opcode) &&
         "Opcode should reflect passed instruction.");
  InstructionCost Cost =
      TTIImpl->getCastInstrCost(Opcode, Dst, Src, CCH, CostKind, I);
  assert(Cost >= 0 && "TTI should not produce negative costs!");
  return Cost;
}

InstructionCost TargetTransformInfo::getExtractWithExtendCost(
    unsigned Opcode, Type *Dst, VectorType *VecTy, unsigned Index) const {
  InstructionCost Cost =
      TTIImpl->getExtractWithExtendCost(Opcode, Dst, VecTy, Index);
  assert(Cost >= 0 && "TTI should not produce negative costs!");
  return Cost;
}

InstructionCost TargetTransformInfo::getCFInstrCost(
    unsigned Opcode, TTI::TargetCostKind CostKind, const Instruction *I) const {
  assert((I == nullptr || I->getOpcode() == Opcode) &&
         "Opcode should reflect passed instruction.");
  InstructionCost Cost = TTIImpl->getCFInstrCost(Opcode, CostKind, I);
  assert(Cost >= 0 && "TTI should not produce negative costs!");
  return Cost;
}

InstructionCost TargetTransformInfo::getCmpSelInstrCost(
    unsigned Opcode, Type *ValTy, Type *CondTy, CmpInst::Predicate VecPred,
    TTI::TargetCostKind CostKind, OperandValueInfo Op1Info,
    OperandValueInfo Op2Info, const Instruction *I) const {
  assert((I == nullptr || I->getOpcode() == Opcode) &&
         "Opcode should reflect passed instruction.");
  InstructionCost Cost = TTIImpl->getCmpSelInstrCost(
      Opcode, ValTy, CondTy, VecPred, CostKind, Op1Info, Op2Info, I);
  assert(Cost >= 0 && "TTI should not produce negative costs!");
  return Cost;
}

InstructionCost TargetTransformInfo::getVectorInstrCost(
    unsigned Opcode, Type *Val, TTI::TargetCostKind CostKind, unsigned Index,
    Value *Op0, Value *Op1) const {
  assert((Opcode == Instruction::InsertElement ||
          Opcode == Instruction::ExtractElement) &&
         "Expecting Opcode to be insertelement/extractelement.");
  InstructionCost Cost =
      TTIImpl->getVectorInstrCost(Opcode, Val, CostKind, Index, Op0, Op1);
  assert(Cost >= 0 && "TTI should not produce negative costs!");
  return Cost;
}

InstructionCost TargetTransformInfo::getVectorInstrCost(
    unsigned Opcode, Type *Val, TTI::TargetCostKind CostKind, unsigned Index,
    Value *Scalar,
    ArrayRef<std::tuple<Value *, User *, int>> ScalarUserAndIdx) const {
  assert((Opcode == Instruction::InsertElement ||
          Opcode == Instruction::ExtractElement) &&
         "Expecting Opcode to be insertelement/extractelement.");
  InstructionCost Cost = TTIImpl->getVectorInstrCost(
      Opcode, Val, CostKind, Index, Scalar, ScalarUserAndIdx);
  assert(Cost >= 0 && "TTI should not produce negative costs!");
  return Cost;
}

InstructionCost
TargetTransformInfo::getVectorInstrCost(const Instruction &I, Type *Val,
                                        TTI::TargetCostKind CostKind,
                                        unsigned Index) const {
  // FIXME: Assert that Opcode is either InsertElement or ExtractElement.
  // This is mentioned in the interface description and respected by all
  // callers, but never asserted upon.
  InstructionCost Cost = TTIImpl->getVectorInstrCost(I, Val, CostKind, Index);
  assert(Cost >= 0 && "TTI should not produce negative costs!");
  return Cost;
}

InstructionCost TargetTransformInfo::getInsertExtractValueCost(
    unsigned Opcode, TTI::TargetCostKind CostKind) const {
  assert((Opcode == Instruction::InsertValue ||
          Opcode == Instruction::ExtractValue) &&
         "Expecting Opcode to be insertvalue/extractvalue.");
  InstructionCost Cost = TTIImpl->getInsertExtractValueCost(Opcode, CostKind);
  assert(Cost >= 0 && "TTI should not produce negative costs!");
  return Cost;
}

InstructionCost TargetTransformInfo::getReplicationShuffleCost(
    Type *EltTy, int ReplicationFactor, int VF, const APInt &DemandedDstElts,
    TTI::TargetCostKind CostKind) const {
  InstructionCost Cost = TTIImpl->getReplicationShuffleCost(
      EltTy, ReplicationFactor, VF, DemandedDstElts, CostKind);
  assert(Cost >= 0 && "TTI should not produce negative costs!");
  return Cost;
}

InstructionCost TargetTransformInfo::getMemoryOpCost(
    unsigned Opcode, Type *Src, Align Alignment, unsigned AddressSpace,
    TTI::TargetCostKind CostKind, TTI::OperandValueInfo OpInfo,
    const Instruction *I) const {
  assert((I == nullptr || I->getOpcode() == Opcode) &&
         "Opcode should reflect passed instruction.");
  InstructionCost Cost = TTIImpl->getMemoryOpCost(
      Opcode, Src, Alignment, AddressSpace, CostKind, OpInfo, I);
  assert(Cost >= 0 && "TTI should not produce negative costs!");
  return Cost;
}

InstructionCost TargetTransformInfo::getMaskedMemoryOpCost(
    unsigned Opcode, Type *Src, Align Alignment, unsigned AddressSpace,
    TTI::TargetCostKind CostKind) const {
  InstructionCost Cost = TTIImpl->getMaskedMemoryOpCost(Opcode, Src, Alignment,
                                                        AddressSpace, CostKind);
  assert(Cost >= 0 && "TTI should not produce negative costs!");
  return Cost;
}

InstructionCost TargetTransformInfo::getGatherScatterOpCost(
    unsigned Opcode, Type *DataTy, const Value *Ptr, bool VariableMask,
    Align Alignment, TTI::TargetCostKind CostKind, const Instruction *I) const {
  InstructionCost Cost = TTIImpl->getGatherScatterOpCost(
      Opcode, DataTy, Ptr, VariableMask, Alignment, CostKind, I);
  assert((!Cost.isValid() || Cost >= 0) &&
         "TTI should not produce negative costs!");
  return Cost;
}

InstructionCost TargetTransformInfo::getExpandCompressMemoryOpCost(
    unsigned Opcode, Type *DataTy, bool VariableMask, Align Alignment,
    TTI::TargetCostKind CostKind, const Instruction *I) const {
  InstructionCost Cost = TTIImpl->getExpandCompressMemoryOpCost(
      Opcode, DataTy, VariableMask, Alignment, CostKind, I);
  assert(Cost >= 0 && "TTI should not produce negative costs!");
  return Cost;
}

InstructionCost TargetTransformInfo::getStridedMemoryOpCost(
    unsigned Opcode, Type *DataTy, const Value *Ptr, bool VariableMask,
    Align Alignment, TTI::TargetCostKind CostKind, const Instruction *I) const {
  InstructionCost Cost = TTIImpl->getStridedMemoryOpCost(
      Opcode, DataTy, Ptr, VariableMask, Alignment, CostKind, I);
  assert(Cost >= 0 && "TTI should not produce negative costs!");
  return Cost;
}

InstructionCost TargetTransformInfo::getInterleavedMemoryOpCost(
    unsigned Opcode, Type *VecTy, unsigned Factor, ArrayRef<unsigned> Indices,
    Align Alignment, unsigned AddressSpace, TTI::TargetCostKind CostKind,
    bool UseMaskForCond, bool UseMaskForGaps) const {
  InstructionCost Cost = TTIImpl->getInterleavedMemoryOpCost(
      Opcode, VecTy, Factor, Indices, Alignment, AddressSpace, CostKind,
      UseMaskForCond, UseMaskForGaps);
  assert(Cost >= 0 && "TTI should not produce negative costs!");
  return Cost;
}

InstructionCost
TargetTransformInfo::getIntrinsicInstrCost(const IntrinsicCostAttributes &ICA,
                                           TTI::TargetCostKind CostKind) const {
  InstructionCost Cost = TTIImpl->getIntrinsicInstrCost(ICA, CostKind);
  assert(Cost >= 0 && "TTI should not produce negative costs!");
  return Cost;
}

InstructionCost
TargetTransformInfo::getCallInstrCost(Function *F, Type *RetTy,
                                      ArrayRef<Type *> Tys,
                                      TTI::TargetCostKind CostKind) const {
  InstructionCost Cost = TTIImpl->getCallInstrCost(F, RetTy, Tys, CostKind);
  assert(Cost >= 0 && "TTI should not produce negative costs!");
  return Cost;
}

unsigned TargetTransformInfo::getNumberOfParts(Type *Tp) const {
  return TTIImpl->getNumberOfParts(Tp);
}

InstructionCost
TargetTransformInfo::getAddressComputationCost(Type *Tp, ScalarEvolution *SE,
                                               const SCEV *Ptr) const {
  InstructionCost Cost = TTIImpl->getAddressComputationCost(Tp, SE, Ptr);
  assert(Cost >= 0 && "TTI should not produce negative costs!");
  return Cost;
}

InstructionCost TargetTransformInfo::getMemcpyCost(const Instruction *I) const {
  InstructionCost Cost = TTIImpl->getMemcpyCost(I);
  assert(Cost >= 0 && "TTI should not produce negative costs!");
  return Cost;
}

uint64_t TargetTransformInfo::getMaxMemIntrinsicInlineSizeThreshold() const {
  return TTIImpl->getMaxMemIntrinsicInlineSizeThreshold();
}

InstructionCost TargetTransformInfo::getArithmeticReductionCost(
    unsigned Opcode, VectorType *Ty, std::optional<FastMathFlags> FMF,
    TTI::TargetCostKind CostKind) const {
  InstructionCost Cost =
      TTIImpl->getArithmeticReductionCost(Opcode, Ty, FMF, CostKind);
  assert(Cost >= 0 && "TTI should not produce negative costs!");
  return Cost;
}

InstructionCost TargetTransformInfo::getMinMaxReductionCost(
    Intrinsic::ID IID, VectorType *Ty, FastMathFlags FMF,
    TTI::TargetCostKind CostKind) const {
  InstructionCost Cost =
      TTIImpl->getMinMaxReductionCost(IID, Ty, FMF, CostKind);
  assert(Cost >= 0 && "TTI should not produce negative costs!");
  return Cost;
}

InstructionCost TargetTransformInfo::getExtendedReductionCost(
    unsigned Opcode, bool IsUnsigned, Type *ResTy, VectorType *Ty,
    std::optional<FastMathFlags> FMF, TTI::TargetCostKind CostKind) const {
  return TTIImpl->getExtendedReductionCost(Opcode, IsUnsigned, ResTy, Ty, FMF,
                                           CostKind);
}

InstructionCost TargetTransformInfo::getMulAccReductionCost(
    bool IsUnsigned, Type *ResTy, VectorType *Ty,
    TTI::TargetCostKind CostKind) const {
  return TTIImpl->getMulAccReductionCost(IsUnsigned, ResTy, Ty, CostKind);
}

InstructionCost
TargetTransformInfo::getCostOfKeepingLiveOverCall(ArrayRef<Type *> Tys) const {
  return TTIImpl->getCostOfKeepingLiveOverCall(Tys);
}

bool TargetTransformInfo::getTgtMemIntrinsic(IntrinsicInst *Inst,
                                             MemIntrinsicInfo &Info) const {
  return TTIImpl->getTgtMemIntrinsic(Inst, Info);
}

unsigned TargetTransformInfo::getAtomicMemIntrinsicMaxElementSize() const {
  return TTIImpl->getAtomicMemIntrinsicMaxElementSize();
}

Value *TargetTransformInfo::getOrCreateResultFromMemIntrinsic(
    IntrinsicInst *Inst, Type *ExpectedType) const {
  return TTIImpl->getOrCreateResultFromMemIntrinsic(Inst, ExpectedType);
}

Type *TargetTransformInfo::getMemcpyLoopLoweringType(
    LLVMContext &Context, Value *Length, unsigned SrcAddrSpace,
    unsigned DestAddrSpace, Align SrcAlign, Align DestAlign,
    std::optional<uint32_t> AtomicElementSize) const {
  return TTIImpl->getMemcpyLoopLoweringType(Context, Length, SrcAddrSpace,
                                            DestAddrSpace, SrcAlign, DestAlign,
                                            AtomicElementSize);
}

void TargetTransformInfo::getMemcpyLoopResidualLoweringType(
    SmallVectorImpl<Type *> &OpsOut, LLVMContext &Context,
    unsigned RemainingBytes, unsigned SrcAddrSpace, unsigned DestAddrSpace,
    Align SrcAlign, Align DestAlign,
    std::optional<uint32_t> AtomicCpySize) const {
  TTIImpl->getMemcpyLoopResidualLoweringType(
      OpsOut, Context, RemainingBytes, SrcAddrSpace, DestAddrSpace, SrcAlign,
      DestAlign, AtomicCpySize);
}

bool TargetTransformInfo::areInlineCompatible(const Function *Caller,
                                              const Function *Callee) const {
  return TTIImpl->areInlineCompatible(Caller, Callee);
}

unsigned
TargetTransformInfo::getInlineCallPenalty(const Function *F,
                                          const CallBase &Call,
                                          unsigned DefaultCallPenalty) const {
  return TTIImpl->getInlineCallPenalty(F, Call, DefaultCallPenalty);
}

bool TargetTransformInfo::areTypesABICompatible(
    const Function *Caller, const Function *Callee,
    const ArrayRef<Type *> &Types) const {
  return TTIImpl->areTypesABICompatible(Caller, Callee, Types);
}

bool TargetTransformInfo::isIndexedLoadLegal(MemIndexedMode Mode,
                                             Type *Ty) const {
  return TTIImpl->isIndexedLoadLegal(Mode, Ty);
}

bool TargetTransformInfo::isIndexedStoreLegal(MemIndexedMode Mode,
                                              Type *Ty) const {
  return TTIImpl->isIndexedStoreLegal(Mode, Ty);
}

unsigned TargetTransformInfo::getLoadStoreVecRegBitWidth(unsigned AS) const {
  return TTIImpl->getLoadStoreVecRegBitWidth(AS);
}

bool TargetTransformInfo::isLegalToVectorizeLoad(LoadInst *LI) const {
  return TTIImpl->isLegalToVectorizeLoad(LI);
}

bool TargetTransformInfo::isLegalToVectorizeStore(StoreInst *SI) const {
  return TTIImpl->isLegalToVectorizeStore(SI);
}

bool TargetTransformInfo::isLegalToVectorizeLoadChain(
    unsigned ChainSizeInBytes, Align Alignment, unsigned AddrSpace) const {
  return TTIImpl->isLegalToVectorizeLoadChain(ChainSizeInBytes, Alignment,
                                              AddrSpace);
}

bool TargetTransformInfo::isLegalToVectorizeStoreChain(
    unsigned ChainSizeInBytes, Align Alignment, unsigned AddrSpace) const {
  return TTIImpl->isLegalToVectorizeStoreChain(ChainSizeInBytes, Alignment,
                                               AddrSpace);
}

bool TargetTransformInfo::isLegalToVectorizeReduction(
    const RecurrenceDescriptor &RdxDesc, ElementCount VF) const {
  return TTIImpl->isLegalToVectorizeReduction(RdxDesc, VF);
}

bool TargetTransformInfo::isElementTypeLegalForScalableVector(Type *Ty) const {
  return TTIImpl->isElementTypeLegalForScalableVector(Ty);
}

unsigned TargetTransformInfo::getLoadVectorFactor(unsigned VF,
                                                  unsigned LoadSize,
                                                  unsigned ChainSizeInBytes,
                                                  VectorType *VecTy) const {
  return TTIImpl->getLoadVectorFactor(VF, LoadSize, ChainSizeInBytes, VecTy);
}

unsigned TargetTransformInfo::getStoreVectorFactor(unsigned VF,
                                                   unsigned StoreSize,
                                                   unsigned ChainSizeInBytes,
                                                   VectorType *VecTy) const {
  return TTIImpl->getStoreVectorFactor(VF, StoreSize, ChainSizeInBytes, VecTy);
}

bool TargetTransformInfo::preferFixedOverScalableIfEqualCost() const {
  return TTIImpl->preferFixedOverScalableIfEqualCost();
}

<<<<<<< HEAD
bool TargetTransformInfo::preferInLoopReduction(unsigned Opcode,
                                                Type *Ty) const {
  return TTIImpl->preferInLoopReduction(Opcode, Ty);
=======
bool TargetTransformInfo::preferInLoopReduction(RecurKind Kind,
                                                Type *Ty) const {
  return TTIImpl->preferInLoopReduction(Kind, Ty);
>>>>>>> d465594a
}

bool TargetTransformInfo::preferAlternateOpcodeVectorization() const {
  return TTIImpl->preferAlternateOpcodeVectorization();
}

bool TargetTransformInfo::preferPredicatedReductionSelect(unsigned Opcode,
                                                          Type *Ty) const {
  return TTIImpl->preferPredicatedReductionSelect(Opcode, Ty);
}

bool TargetTransformInfo::preferEpilogueVectorization() const {
  return TTIImpl->preferEpilogueVectorization();
}

TargetTransformInfo::VPLegalization
TargetTransformInfo::getVPLegalizationStrategy(const VPIntrinsic &VPI) const {
  return TTIImpl->getVPLegalizationStrategy(VPI);
}

bool TargetTransformInfo::hasArmWideBranch(bool Thumb) const {
  return TTIImpl->hasArmWideBranch(Thumb);
}

uint64_t TargetTransformInfo::getFeatureMask(const Function &F) const {
  return TTIImpl->getFeatureMask(F);
}

bool TargetTransformInfo::isMultiversionedFunction(const Function &F) const {
  return TTIImpl->isMultiversionedFunction(F);
}

unsigned TargetTransformInfo::getMaxNumArgs() const {
  return TTIImpl->getMaxNumArgs();
}

bool TargetTransformInfo::shouldExpandReduction(const IntrinsicInst *II) const {
  return TTIImpl->shouldExpandReduction(II);
}

TargetTransformInfo::ReductionShuffle
TargetTransformInfo::getPreferredExpandedReductionShuffle(
    const IntrinsicInst *II) const {
  return TTIImpl->getPreferredExpandedReductionShuffle(II);
}

unsigned TargetTransformInfo::getGISelRematGlobalCost() const {
  return TTIImpl->getGISelRematGlobalCost();
}

unsigned TargetTransformInfo::getMinTripCountTailFoldingThreshold() const {
  return TTIImpl->getMinTripCountTailFoldingThreshold();
}

bool TargetTransformInfo::supportsScalableVectors() const {
  return TTIImpl->supportsScalableVectors();
}

bool TargetTransformInfo::enableScalableVectorization() const {
  return TTIImpl->enableScalableVectorization();
}

bool TargetTransformInfo::hasActiveVectorLength(unsigned Opcode, Type *DataType,
                                                Align Alignment) const {
  return TTIImpl->hasActiveVectorLength(Opcode, DataType, Alignment);
}

bool TargetTransformInfo::isProfitableToSinkOperands(
    Instruction *I, SmallVectorImpl<Use *> &OpsToSink) const {
  return TTIImpl->isProfitableToSinkOperands(I, OpsToSink);
}

bool TargetTransformInfo::isVectorShiftByScalarCheap(Type *Ty) const {
  return TTIImpl->isVectorShiftByScalarCheap(Ty);
}

unsigned
TargetTransformInfo::getNumBytesToPadGlobalArray(unsigned Size,
                                                 Type *ArrayType) const {
  return TTIImpl->getNumBytesToPadGlobalArray(Size, ArrayType);
}

void TargetTransformInfo::collectKernelLaunchBounds(
    const Function &F,
    SmallVectorImpl<std::pair<StringRef, int64_t>> &LB) const {
  return TTIImpl->collectKernelLaunchBounds(F, LB);
}

TargetTransformInfo::Concept::~Concept() = default;

TargetIRAnalysis::TargetIRAnalysis() : TTICallback(&getDefaultTTI) {}

TargetIRAnalysis::TargetIRAnalysis(
    std::function<Result(const Function &)> TTICallback)
    : TTICallback(std::move(TTICallback)) {}

TargetIRAnalysis::Result TargetIRAnalysis::run(const Function &F,
                                               FunctionAnalysisManager &) {
  assert(!F.isIntrinsic() && "Should not request TTI for intrinsics");
  return TTICallback(F);
}

AnalysisKey TargetIRAnalysis::Key;

TargetIRAnalysis::Result TargetIRAnalysis::getDefaultTTI(const Function &F) {
  return Result(F.getDataLayout());
}

// Register the basic pass.
INITIALIZE_PASS(TargetTransformInfoWrapperPass, "tti",
                "Target Transform Information", false, true)
char TargetTransformInfoWrapperPass::ID = 0;

void TargetTransformInfoWrapperPass::anchor() {}

TargetTransformInfoWrapperPass::TargetTransformInfoWrapperPass()
    : ImmutablePass(ID) {
  initializeTargetTransformInfoWrapperPassPass(
      *PassRegistry::getPassRegistry());
}

TargetTransformInfoWrapperPass::TargetTransformInfoWrapperPass(
    TargetIRAnalysis TIRA)
    : ImmutablePass(ID), TIRA(std::move(TIRA)) {
  initializeTargetTransformInfoWrapperPassPass(
      *PassRegistry::getPassRegistry());
}

TargetTransformInfo &TargetTransformInfoWrapperPass::getTTI(const Function &F) {
  FunctionAnalysisManager DummyFAM;
  TTI = TIRA.run(F, DummyFAM);
  return *TTI;
}

ImmutablePass *
llvm::createTargetTransformInfoWrapperPass(TargetIRAnalysis TIRA) {
  return new TargetTransformInfoWrapperPass(std::move(TIRA));
}<|MERGE_RESOLUTION|>--- conflicted
+++ resolved
@@ -919,11 +919,7 @@
   } else if (const auto *CDS = dyn_cast<ConstantDataSequential>(V)) {
     OpInfo = OK_NonUniformConstantValue;
     bool AllPow2 = true, AllNegPow2 = true;
-<<<<<<< HEAD
-    for (unsigned I = 0, E = CDS->getNumElements(); I != E; ++I) {
-=======
     for (uint64_t I = 0, E = CDS->getNumElements(); I != E; ++I) {
->>>>>>> d465594a
       if (auto *CI = dyn_cast<ConstantInt>(CDS->getElementAsConstant(I))) {
         AllPow2 &= CI->getValue().isPowerOf2();
         AllNegPow2 &= CI->getValue().isNegatedPowerOf2();
@@ -1384,15 +1380,9 @@
   return TTIImpl->preferFixedOverScalableIfEqualCost();
 }
 
-<<<<<<< HEAD
-bool TargetTransformInfo::preferInLoopReduction(unsigned Opcode,
-                                                Type *Ty) const {
-  return TTIImpl->preferInLoopReduction(Opcode, Ty);
-=======
 bool TargetTransformInfo::preferInLoopReduction(RecurKind Kind,
                                                 Type *Ty) const {
   return TTIImpl->preferInLoopReduction(Kind, Ty);
->>>>>>> d465594a
 }
 
 bool TargetTransformInfo::preferAlternateOpcodeVectorization() const {
