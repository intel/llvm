//===- IR2Vec.cpp - Implementation of IR2Vec -----------------------------===//
//
// Part of the LLVM Project, under the Apache License v2.0 with LLVM
// Exceptions. See the LICENSE file for license information.
// SPDX-License-Identifier: Apache-2.0 WITH LLVM-exception
//
//===----------------------------------------------------------------------===//
///
/// \file
/// This file implements the IR2Vec algorithm.
///
//===----------------------------------------------------------------------===//

#include "llvm/Analysis/IR2Vec.h"

#include "llvm/ADT/DepthFirstIterator.h"
<<<<<<< HEAD
=======
#include "llvm/ADT/Sequence.h"
>>>>>>> 10a576f7
#include "llvm/ADT/Statistic.h"
#include "llvm/IR/CFG.h"
#include "llvm/IR/Module.h"
#include "llvm/IR/PassManager.h"
#include "llvm/Support/Debug.h"
#include "llvm/Support/Errc.h"
#include "llvm/Support/Error.h"
#include "llvm/Support/ErrorHandling.h"
#include "llvm/Support/Format.h"
#include "llvm/Support/MemoryBuffer.h"

using namespace llvm;
using namespace ir2vec;

#define DEBUG_TYPE "ir2vec"

STATISTIC(VocabMissCounter,
          "Number of lookups to entites not present in the vocabulary");

namespace llvm {
namespace ir2vec {
static cl::OptionCategory IR2VecCategory("IR2Vec Options");

// FIXME: Use a default vocab when not specified
static cl::opt<std::string>
    VocabFile("ir2vec-vocab-path", cl::Optional,
              cl::desc("Path to the vocabulary file for IR2Vec"), cl::init(""),
              cl::cat(IR2VecCategory));
cl::opt<float> OpcWeight("ir2vec-opc-weight", cl::Optional, cl::init(1.0),
                         cl::desc("Weight for opcode embeddings"),
                         cl::cat(IR2VecCategory));
cl::opt<float> TypeWeight("ir2vec-type-weight", cl::Optional, cl::init(0.5),
                          cl::desc("Weight for type embeddings"),
                          cl::cat(IR2VecCategory));
cl::opt<float> ArgWeight("ir2vec-arg-weight", cl::Optional, cl::init(0.2),
                         cl::desc("Weight for argument embeddings"),
                         cl::cat(IR2VecCategory));
} // namespace ir2vec
} // namespace llvm

AnalysisKey IR2VecVocabAnalysis::Key;

namespace llvm::json {
inline bool fromJSON(const llvm::json::Value &E, Embedding &Out,
                     llvm::json::Path P) {
  std::vector<double> TempOut;
  if (!llvm::json::fromJSON(E, TempOut, P))
    return false;
  Out = Embedding(std::move(TempOut));
  return true;
}
} // namespace llvm::json

// ==----------------------------------------------------------------------===//
// Embedding
//===----------------------------------------------------------------------===//
Embedding &Embedding::operator+=(const Embedding &RHS) {
  assert(this->size() == RHS.size() && "Vectors must have the same dimension");
  std::transform(this->begin(), this->end(), RHS.begin(), this->begin(),
                 std::plus<double>());
  return *this;
}

Embedding Embedding::operator+(const Embedding &RHS) const {
  Embedding Result(*this);
  Result += RHS;
  return Result;
}

Embedding &Embedding::operator-=(const Embedding &RHS) {
  assert(this->size() == RHS.size() && "Vectors must have the same dimension");
  std::transform(this->begin(), this->end(), RHS.begin(), this->begin(),
                 std::minus<double>());
  return *this;
}

Embedding Embedding::operator-(const Embedding &RHS) const {
  Embedding Result(*this);
  Result -= RHS;
  return Result;
}

Embedding &Embedding::operator*=(double Factor) {
  std::transform(this->begin(), this->end(), this->begin(),
                 [Factor](double Elem) { return Elem * Factor; });
  return *this;
}

Embedding Embedding::operator*(double Factor) const {
  Embedding Result(*this);
  Result *= Factor;
  return Result;
}

Embedding &Embedding::scaleAndAdd(const Embedding &Src, float Factor) {
  assert(this->size() == Src.size() && "Vectors must have the same dimension");
  for (size_t Itr = 0; Itr < this->size(); ++Itr)
    (*this)[Itr] += Src[Itr] * Factor;
  return *this;
}

bool Embedding::approximatelyEquals(const Embedding &RHS,
                                    double Tolerance) const {
  assert(this->size() == RHS.size() && "Vectors must have the same dimension");
  for (size_t Itr = 0; Itr < this->size(); ++Itr)
    if (std::abs((*this)[Itr] - RHS[Itr]) > Tolerance)
      return false;
  return true;
}

void Embedding::print(raw_ostream &OS) const {
  OS << " [";
  for (const auto &Elem : Data)
    OS << " " << format("%.2f", Elem) << " ";
  OS << "]\n";
}

// ==----------------------------------------------------------------------===//
// Local helper functions
//===----------------------------------------------------------------------===//
namespace llvm::json {
inline bool fromJSON(const llvm::json::Value &E, Embedding &Out,
                     llvm::json::Path P) {
  std::vector<double> TempOut;
  if (!llvm::json::fromJSON(E, TempOut, P))
    return false;
  Out = Embedding(std::move(TempOut));
  return true;
}
} // namespace llvm::json

// ==----------------------------------------------------------------------===//
// Embedding
//===----------------------------------------------------------------------===//
Embedding &Embedding::operator+=(const Embedding &RHS) {
  assert(this->size() == RHS.size() && "Vectors must have the same dimension");
  std::transform(this->begin(), this->end(), RHS.begin(), this->begin(),
                 std::plus<double>());
  return *this;
}

<<<<<<< HEAD
std::unique_ptr<Embedder> Embedder::create(IR2VecKind Mode, const Function &F,
                                           const Vocab &Vocabulary) {
  switch (Mode) {
  case IR2VecKind::Symbolic:
    return std::make_unique<SymbolicEmbedder>(F, Vocabulary);
  }
  return nullptr;
=======
Embedding Embedding::operator+(const Embedding &RHS) const {
  Embedding Result(*this);
  Result += RHS;
  return Result;
}

Embedding &Embedding::operator-=(const Embedding &RHS) {
  assert(this->size() == RHS.size() && "Vectors must have the same dimension");
  std::transform(this->begin(), this->end(), RHS.begin(), this->begin(),
                 std::minus<double>());
  return *this;
}

Embedding Embedding::operator-(const Embedding &RHS) const {
  Embedding Result(*this);
  Result -= RHS;
  return Result;
>>>>>>> 10a576f7
}

Embedding &Embedding::operator*=(double Factor) {
  std::transform(this->begin(), this->end(), this->begin(),
                 [Factor](double Elem) { return Elem * Factor; });
  return *this;
}

Embedding Embedding::operator*(double Factor) const {
  Embedding Result(*this);
  Result *= Factor;
  return Result;
}

Embedding &Embedding::scaleAndAdd(const Embedding &Src, float Factor) {
  assert(this->size() == Src.size() && "Vectors must have the same dimension");
  for (size_t Itr = 0; Itr < this->size(); ++Itr)
    (*this)[Itr] += Src[Itr] * Factor;
  return *this;
}

bool Embedding::approximatelyEquals(const Embedding &RHS,
                                    double Tolerance) const {
  assert(this->size() == RHS.size() && "Vectors must have the same dimension");
  for (size_t Itr = 0; Itr < this->size(); ++Itr)
    if (std::abs((*this)[Itr] - RHS[Itr]) > Tolerance)
      return false;
  return true;
}

void Embedding::print(raw_ostream &OS) const {
  OS << " [";
  for (const auto &Elem : Data)
    OS << " " << format("%.2f", Elem) << " ";
  OS << "]\n";
}

// ==----------------------------------------------------------------------===//
// Embedder and its subclasses
//===----------------------------------------------------------------------===//

Embedder::Embedder(const Function &F, const Vocabulary &Vocab)
    : F(F), Vocab(Vocab), Dimension(Vocab.getDimension()),
      OpcWeight(::OpcWeight), TypeWeight(::TypeWeight), ArgWeight(::ArgWeight) {
}

std::unique_ptr<Embedder> Embedder::create(IR2VecKind Mode, const Function &F,
                                           const Vocabulary &Vocab) {
  switch (Mode) {
  case IR2VecKind::Symbolic:
    return std::make_unique<SymbolicEmbedder>(F, Vocab);
  }
  return nullptr;
}

const InstEmbeddingsMap &Embedder::getInstVecMap() const {
  if (InstVecMap.empty())
    computeEmbeddings();
  return InstVecMap;
}

const BBEmbeddingsMap &Embedder::getBBVecMap() const {
  if (BBVecMap.empty())
    computeEmbeddings();
  return BBVecMap;
}

const Embedding &Embedder::getBBVector(const BasicBlock &BB) const {
  auto It = BBVecMap.find(&BB);
  if (It != BBVecMap.end())
    return It->second;
  computeEmbeddings(BB);
  return BBVecMap[&BB];
}

const Embedding &Embedder::getFunctionVector() const {
  // Currently, we always (re)compute the embeddings for the function.
  // This is cheaper than caching the vector.
  computeEmbeddings();
  return FuncVector;
}

void SymbolicEmbedder::computeEmbeddings(const BasicBlock &BB) const {
  Embedding BBVector(Dimension, 0);

  // We consider only the non-debug and non-pseudo instructions
  for (const auto &I : BB.instructionsWithoutDebug()) {
<<<<<<< HEAD
    Embedding InstVector(Dimension, 0);

    // FIXME: Currently lookups are string based. Use numeric Keys
    // for efficiency.
    InstVector += lookupVocab(I.getOpcodeName());
    InstVector += getTypeEmbedding(I.getType());
    for (const auto &Op : I.operands()) {
      InstVector += getOperandEmbedding(Op.get());
    }
=======
    Embedding ArgEmb(Dimension, 0);
    for (const auto &Op : I.operands())
      ArgEmb += Vocab[Op];
    auto InstVector =
        Vocab[I.getOpcode()] + Vocab[I.getType()->getTypeID()] + ArgEmb;
>>>>>>> 10a576f7
    InstVecMap[&I] = InstVector;
    BBVector += InstVector;
  }
  BBVecMap[&BB] = BBVector;
}

void SymbolicEmbedder::computeEmbeddings() const {
  if (F.isDeclaration())
    return;

  // Consider only the basic blocks that are reachable from entry
  for (const BasicBlock *BB : depth_first(&F)) {
    computeEmbeddings(*BB);
    FuncVector += BBVecMap[BB];
  }
}

// ==----------------------------------------------------------------------===//
// Vocabulary
//===----------------------------------------------------------------------===//

Vocabulary::Vocabulary(VocabVector &&Vocab)
    : Vocab(std::move(Vocab)), Valid(true) {}

bool Vocabulary::isValid() const {
  return Vocab.size() == (MaxOpcodes + MaxTypeIDs + MaxOperandKinds) && Valid;
}

size_t Vocabulary::size() const {
  assert(Valid && "IR2Vec Vocabulary is invalid");
  return Vocab.size();
}

unsigned Vocabulary::getDimension() const {
  assert(Valid && "IR2Vec Vocabulary is invalid");
  return Vocab[0].size();
}

const Embedding &Vocabulary::operator[](unsigned Opcode) const {
  assert(Opcode >= 1 && Opcode <= MaxOpcodes && "Invalid opcode");
  return Vocab[Opcode - 1];
}

const Embedding &Vocabulary::operator[](Type::TypeID TypeId) const {
  assert(static_cast<unsigned>(TypeId) < MaxTypeIDs && "Invalid type ID");
  return Vocab[MaxOpcodes + static_cast<unsigned>(TypeId)];
}

const ir2vec::Embedding &Vocabulary::operator[](const Value *Arg) const {
  OperandKind ArgKind = getOperandKind(Arg);
  return Vocab[MaxOpcodes + MaxTypeIDs + static_cast<unsigned>(ArgKind)];
}

StringRef Vocabulary::getVocabKeyForOpcode(unsigned Opcode) {
  assert(Opcode >= 1 && Opcode <= MaxOpcodes && "Invalid opcode");
#define HANDLE_INST(NUM, OPCODE, CLASS)                                        \
  if (Opcode == NUM) {                                                         \
    return #OPCODE;                                                            \
  }
#include "llvm/IR/Instruction.def"
#undef HANDLE_INST
  return "UnknownOpcode";
}

StringRef Vocabulary::getVocabKeyForTypeID(Type::TypeID TypeID) {
  switch (TypeID) {
  case Type::VoidTyID:
    return "VoidTy";
  case Type::HalfTyID:
  case Type::BFloatTyID:
  case Type::FloatTyID:
  case Type::DoubleTyID:
  case Type::X86_FP80TyID:
  case Type::FP128TyID:
  case Type::PPC_FP128TyID:
    return "FloatTy";
  case Type::IntegerTyID:
    return "IntegerTy";
  case Type::FunctionTyID:
    return "FunctionTy";
  case Type::StructTyID:
    return "StructTy";
  case Type::ArrayTyID:
    return "ArrayTy";
  case Type::PointerTyID:
  case Type::TypedPointerTyID:
    return "PointerTy";
  case Type::FixedVectorTyID:
  case Type::ScalableVectorTyID:
    return "VectorTy";
  case Type::LabelTyID:
    return "LabelTy";
  case Type::TokenTyID:
    return "TokenTy";
  case Type::MetadataTyID:
    return "MetadataTy";
  case Type::X86_AMXTyID:
  case Type::TargetExtTyID:
    return "UnknownTy";
  }
  return "UnknownTy";
}

StringRef Vocabulary::getVocabKeyForOperandKind(Vocabulary::OperandKind Kind) {
  unsigned Index = static_cast<unsigned>(Kind);
  assert(Index < MaxOperandKinds && "Invalid OperandKind");
  return OperandKindNames[Index];
}

Vocabulary::VocabVector Vocabulary::createDummyVocabForTest(unsigned Dim) {
  VocabVector DummyVocab;
  float DummyVal = 0.1f;
  // Create a dummy vocabulary with entries for all opcodes, types, and
  // operand
  for (unsigned _ : seq(0u, Vocabulary::MaxOpcodes + Vocabulary::MaxTypeIDs +
                                Vocabulary::MaxOperandKinds)) {
    DummyVocab.push_back(Embedding(Dim, DummyVal));
    DummyVal += 0.1;
  }
  return DummyVocab;
}

// Helper function to classify an operand into OperandKind
Vocabulary::OperandKind Vocabulary::getOperandKind(const Value *Op) {
  if (isa<Function>(Op))
    return OperandKind::FunctionID;
  if (isa<PointerType>(Op->getType()))
    return OperandKind::PointerID;
  if (isa<Constant>(Op))
    return OperandKind::ConstantID;
  return OperandKind::VariableID;
}

StringRef Vocabulary::getStringKey(unsigned Pos) {
  assert(Pos < MaxOpcodes + MaxTypeIDs + MaxOperandKinds &&
         "Position out of bounds in vocabulary");
  // Opcode
  if (Pos < MaxOpcodes)
    return getVocabKeyForOpcode(Pos + 1);
  // Type
  if (Pos < MaxOpcodes + MaxTypeIDs)
    return getVocabKeyForTypeID(static_cast<Type::TypeID>(Pos - MaxOpcodes));
  // Operand
  return getVocabKeyForOperandKind(
      static_cast<OperandKind>(Pos - MaxOpcodes - MaxTypeIDs));
}

// For now, assume vocabulary is stable unless explicitly invalidated.
bool Vocabulary::invalidate(Module &M, const PreservedAnalyses &PA,
                            ModuleAnalysisManager::Invalidator &Inv) const {
  auto PAC = PA.getChecker<IR2VecVocabAnalysis>();
  return !(PAC.preservedWhenStateless());
}

<<<<<<< HEAD
Error IR2VecVocabAnalysis::parseVocabSection(
    StringRef Key, const json::Value &ParsedVocabValue,
    ir2vec::Vocab &TargetVocab, unsigned &Dim) {
=======
// ==----------------------------------------------------------------------===//
// IR2VecVocabAnalysis
//===----------------------------------------------------------------------===//

Error IR2VecVocabAnalysis::parseVocabSection(
    StringRef Key, const json::Value &ParsedVocabValue, VocabMap &TargetVocab,
    unsigned &Dim) {
>>>>>>> 10a576f7
  json::Path::Root Path("");
  const json::Object *RootObj = ParsedVocabValue.getAsObject();
  if (!RootObj)
    return createStringError(errc::invalid_argument,
                             "JSON root is not an object");

  const json::Value *SectionValue = RootObj->get(Key);
  if (!SectionValue)
    return createStringError(errc::invalid_argument,
                             "Missing '" + std::string(Key) +
                                 "' section in vocabulary file");
  if (!json::fromJSON(*SectionValue, TargetVocab, Path))
    return createStringError(errc::illegal_byte_sequence,
                             "Unable to parse '" + std::string(Key) +
                                 "' section from vocabulary");

  Dim = TargetVocab.begin()->second.size();
  if (Dim == 0)
    return createStringError(errc::illegal_byte_sequence,
                             "Dimension of '" + std::string(Key) +
                                 "' section of the vocabulary is zero");

  if (!std::all_of(TargetVocab.begin(), TargetVocab.end(),
                   [Dim](const std::pair<StringRef, Embedding> &Entry) {
                     return Entry.second.size() == Dim;
                   }))
    return createStringError(
        errc::illegal_byte_sequence,
        "All vectors in the '" + std::string(Key) +
            "' section of the vocabulary are not of the same dimension");

  return Error::success();
}

// FIXME: Make this optional. We can avoid file reads
// by auto-generating a default vocabulary during the build time.
Error IR2VecVocabAnalysis::readVocabulary() {
  auto BufOrError = MemoryBuffer::getFileOrSTDIN(VocabFile, /*IsText=*/true);
  if (!BufOrError)
    return createFileError(VocabFile, BufOrError.getError());

  auto Content = BufOrError.get()->getBuffer();

  Expected<json::Value> ParsedVocabValue = json::parse(Content);
  if (!ParsedVocabValue)
    return ParsedVocabValue.takeError();

<<<<<<< HEAD
  ir2vec::Vocab OpcodeVocab, TypeVocab, ArgVocab;
  unsigned OpcodeDim = 0, TypeDim = 0, ArgDim = 0;
  if (auto Err = parseVocabSection("Opcodes", *ParsedVocabValue, OpcodeVocab,
                                   OpcodeDim))
=======
  unsigned OpcodeDim = 0, TypeDim = 0, ArgDim = 0;
  if (auto Err =
          parseVocabSection("Opcodes", *ParsedVocabValue, OpcVocab, OpcodeDim))
>>>>>>> 10a576f7
    return Err;

  if (auto Err =
          parseVocabSection("Types", *ParsedVocabValue, TypeVocab, TypeDim))
    return Err;

  if (auto Err =
          parseVocabSection("Arguments", *ParsedVocabValue, ArgVocab, ArgDim))
    return Err;

  if (!(OpcodeDim == TypeDim && TypeDim == ArgDim))
    return createStringError(errc::illegal_byte_sequence,
                             "Vocabulary sections have different dimensions");

<<<<<<< HEAD
  auto scaleVocabSection = [](ir2vec::Vocab &Vocab, double Weight) {
    for (auto &Entry : Vocab)
      Entry.second *= Weight;
  };
  scaleVocabSection(OpcodeVocab, OpcWeight);
  scaleVocabSection(TypeVocab, TypeWeight);
  scaleVocabSection(ArgVocab, ArgWeight);

  Vocabulary.insert(OpcodeVocab.begin(), OpcodeVocab.end());
  Vocabulary.insert(TypeVocab.begin(), TypeVocab.end());
  Vocabulary.insert(ArgVocab.begin(), ArgVocab.end());

  return Error::success();
}

IR2VecVocabAnalysis::IR2VecVocabAnalysis(const Vocab &Vocabulary)
    : Vocabulary(Vocabulary) {}

IR2VecVocabAnalysis::IR2VecVocabAnalysis(Vocab &&Vocabulary)
    : Vocabulary(std::move(Vocabulary)) {}
=======
  return Error::success();
}

void IR2VecVocabAnalysis::generateNumMappedVocab() {

  // Helper for handling missing entities in the vocabulary.
  // Currently, we use a zero vector. In the future, we will throw an error to
  // ensure that *all* known entities are present in the vocabulary.
  auto handleMissingEntity = [](const std::string &Val) {
    LLVM_DEBUG(errs() << Val
                      << " is not in vocabulary, using zero vector; This "
                         "would result in an error in future.\n");
    ++VocabMissCounter;
  };

  unsigned Dim = OpcVocab.begin()->second.size();
  assert(Dim > 0 && "Vocabulary dimension must be greater than zero");

  // Handle Opcodes
  std::vector<Embedding> NumericOpcodeEmbeddings(Vocabulary::MaxOpcodes,
                                                 Embedding(Dim, 0));
  for (unsigned Opcode : seq(0u, Vocabulary::MaxOpcodes)) {
    StringRef VocabKey = Vocabulary::getVocabKeyForOpcode(Opcode + 1);
    auto It = OpcVocab.find(VocabKey.str());
    if (It != OpcVocab.end())
      NumericOpcodeEmbeddings[Opcode] = It->second;
    else
      handleMissingEntity(VocabKey.str());
  }
  Vocab.insert(Vocab.end(), NumericOpcodeEmbeddings.begin(),
               NumericOpcodeEmbeddings.end());

  // Handle Types
  std::vector<Embedding> NumericTypeEmbeddings(Vocabulary::MaxTypeIDs,
                                               Embedding(Dim, 0));
  for (unsigned TypeID : seq(0u, Vocabulary::MaxTypeIDs)) {
    StringRef VocabKey =
        Vocabulary::getVocabKeyForTypeID(static_cast<Type::TypeID>(TypeID));
    if (auto It = TypeVocab.find(VocabKey.str()); It != TypeVocab.end()) {
      NumericTypeEmbeddings[TypeID] = It->second;
      continue;
    }
    handleMissingEntity(VocabKey.str());
  }
  Vocab.insert(Vocab.end(), NumericTypeEmbeddings.begin(),
               NumericTypeEmbeddings.end());

  // Handle Arguments/Operands
  std::vector<Embedding> NumericArgEmbeddings(Vocabulary::MaxOperandKinds,
                                              Embedding(Dim, 0));
  for (unsigned OpKind : seq(0u, Vocabulary::MaxOperandKinds)) {
    Vocabulary::OperandKind Kind = static_cast<Vocabulary::OperandKind>(OpKind);
    StringRef VocabKey = Vocabulary::getVocabKeyForOperandKind(Kind);
    auto It = ArgVocab.find(VocabKey.str());
    if (It != ArgVocab.end()) {
      NumericArgEmbeddings[OpKind] = It->second;
      continue;
    }
    handleMissingEntity(VocabKey.str());
  }
  Vocab.insert(Vocab.end(), NumericArgEmbeddings.begin(),
               NumericArgEmbeddings.end());
}

IR2VecVocabAnalysis::IR2VecVocabAnalysis(const VocabVector &Vocab)
    : Vocab(Vocab) {}

IR2VecVocabAnalysis::IR2VecVocabAnalysis(VocabVector &&Vocab)
    : Vocab(std::move(Vocab)) {}
>>>>>>> 10a576f7

void IR2VecVocabAnalysis::emitError(Error Err, LLVMContext &Ctx) {
  handleAllErrors(std::move(Err), [&](const ErrorInfoBase &EI) {
    Ctx.emitError("Error reading vocabulary: " + EI.message());
  });
}

IR2VecVocabAnalysis::Result
IR2VecVocabAnalysis::run(Module &M, ModuleAnalysisManager &AM) {
  auto Ctx = &M.getContext();
  // If vocabulary is already populated by the constructor, use it.
<<<<<<< HEAD
  if (!Vocabulary.empty())
    return IR2VecVocabResult(std::move(Vocabulary));
=======
  if (!Vocab.empty())
    return Vocabulary(std::move(Vocab));
>>>>>>> 10a576f7

  // Otherwise, try to read from the vocabulary file.
  if (VocabFile.empty()) {
    // FIXME: Use default vocabulary
    Ctx->emitError("IR2Vec vocabulary file path not specified; You may need to "
                   "set it using --ir2vec-vocab-path");
    return Vocabulary(); // Return invalid result
  }
  if (auto Err = readVocabulary()) {
    emitError(std::move(Err), *Ctx);
<<<<<<< HEAD
    return IR2VecVocabResult();
  }
  return IR2VecVocabResult(std::move(Vocabulary));
=======
    return Vocabulary();
  }

  // Scale the vocabulary sections based on the provided weights
  auto scaleVocabSection = [](VocabMap &Vocab, double Weight) {
    for (auto &Entry : Vocab)
      Entry.second *= Weight;
  };
  scaleVocabSection(OpcVocab, OpcWeight);
  scaleVocabSection(TypeVocab, TypeWeight);
  scaleVocabSection(ArgVocab, ArgWeight);

  // Generate the numeric lookup vocabulary
  generateNumMappedVocab();

  return Vocabulary(std::move(Vocab));
>>>>>>> 10a576f7
}

// ==----------------------------------------------------------------------===//
// Printer Passes
//===----------------------------------------------------------------------===//

PreservedAnalyses IR2VecPrinterPass::run(Module &M,
                                         ModuleAnalysisManager &MAM) {
  auto Vocabulary = MAM.getResult<IR2VecVocabAnalysis>(M);
  assert(Vocabulary.isValid() && "IR2Vec Vocabulary is invalid");

  for (Function &F : M) {
    std::unique_ptr<Embedder> Emb =
<<<<<<< HEAD
        Embedder::create(IR2VecKind::Symbolic, F, Vocab);
=======
        Embedder::create(IR2VecKind::Symbolic, F, Vocabulary);
>>>>>>> 10a576f7
    if (!Emb) {
      OS << "Error creating IR2Vec embeddings \n";
      continue;
    }

    OS << "IR2Vec embeddings for function " << F.getName() << ":\n";
    OS << "Function vector: ";
    Emb->getFunctionVector().print(OS);

    OS << "Basic block vectors:\n";
    const auto &BBMap = Emb->getBBVecMap();
    for (const BasicBlock &BB : F) {
      auto It = BBMap.find(&BB);
      if (It != BBMap.end()) {
        OS << "Basic block: " << BB.getName() << ":\n";
        It->second.print(OS);
      }
    }

    OS << "Instruction vectors:\n";
    const auto &InstMap = Emb->getInstVecMap();
    for (const BasicBlock &BB : F) {
      for (const Instruction &I : BB) {
        auto It = InstMap.find(&I);
        if (It != InstMap.end()) {
          OS << "Instruction: ";
          I.print(OS);
          It->second.print(OS);
        }
      }
    }
  }
  return PreservedAnalyses::all();
}

PreservedAnalyses IR2VecVocabPrinterPass::run(Module &M,
                                              ModuleAnalysisManager &MAM) {
<<<<<<< HEAD
  auto IR2VecVocabResult = MAM.getResult<IR2VecVocabAnalysis>(M);
  assert(IR2VecVocabResult.isValid() && "IR2Vec Vocabulary is invalid");

  auto Vocab = IR2VecVocabResult.getVocabulary();
  for (const auto &Entry : Vocab) {
    OS << "Key: " << Entry.first << ": ";
    Entry.second.print(OS);
  }

=======
  auto IR2VecVocabulary = MAM.getResult<IR2VecVocabAnalysis>(M);
  assert(IR2VecVocabulary.isValid() && "IR2Vec Vocabulary is invalid");

  // Print each entry
  unsigned Pos = 0;
  for (const auto &Entry : IR2VecVocabulary) {
    OS << "Key: " << IR2VecVocabulary.getStringKey(Pos++) << ": ";
    Entry.print(OS);
  }
>>>>>>> 10a576f7
  return PreservedAnalyses::all();
}<|MERGE_RESOLUTION|>--- conflicted
+++ resolved
@@ -14,10 +14,7 @@
 #include "llvm/Analysis/IR2Vec.h"
 
 #include "llvm/ADT/DepthFirstIterator.h"
-<<<<<<< HEAD
-=======
 #include "llvm/ADT/Sequence.h"
->>>>>>> 10a576f7
 #include "llvm/ADT/Statistic.h"
 #include "llvm/IR/CFG.h"
 #include "llvm/IR/Module.h"
@@ -60,6 +57,9 @@
 
 AnalysisKey IR2VecVocabAnalysis::Key;
 
+// ==----------------------------------------------------------------------===//
+// Local helper functions
+//===----------------------------------------------------------------------===//
 namespace llvm::json {
 inline bool fromJSON(const llvm::json::Value &E, Embedding &Out,
                      llvm::json::Path P) {
@@ -136,94 +136,6 @@
 }
 
 // ==----------------------------------------------------------------------===//
-// Local helper functions
-//===----------------------------------------------------------------------===//
-namespace llvm::json {
-inline bool fromJSON(const llvm::json::Value &E, Embedding &Out,
-                     llvm::json::Path P) {
-  std::vector<double> TempOut;
-  if (!llvm::json::fromJSON(E, TempOut, P))
-    return false;
-  Out = Embedding(std::move(TempOut));
-  return true;
-}
-} // namespace llvm::json
-
-// ==----------------------------------------------------------------------===//
-// Embedding
-//===----------------------------------------------------------------------===//
-Embedding &Embedding::operator+=(const Embedding &RHS) {
-  assert(this->size() == RHS.size() && "Vectors must have the same dimension");
-  std::transform(this->begin(), this->end(), RHS.begin(), this->begin(),
-                 std::plus<double>());
-  return *this;
-}
-
-<<<<<<< HEAD
-std::unique_ptr<Embedder> Embedder::create(IR2VecKind Mode, const Function &F,
-                                           const Vocab &Vocabulary) {
-  switch (Mode) {
-  case IR2VecKind::Symbolic:
-    return std::make_unique<SymbolicEmbedder>(F, Vocabulary);
-  }
-  return nullptr;
-=======
-Embedding Embedding::operator+(const Embedding &RHS) const {
-  Embedding Result(*this);
-  Result += RHS;
-  return Result;
-}
-
-Embedding &Embedding::operator-=(const Embedding &RHS) {
-  assert(this->size() == RHS.size() && "Vectors must have the same dimension");
-  std::transform(this->begin(), this->end(), RHS.begin(), this->begin(),
-                 std::minus<double>());
-  return *this;
-}
-
-Embedding Embedding::operator-(const Embedding &RHS) const {
-  Embedding Result(*this);
-  Result -= RHS;
-  return Result;
->>>>>>> 10a576f7
-}
-
-Embedding &Embedding::operator*=(double Factor) {
-  std::transform(this->begin(), this->end(), this->begin(),
-                 [Factor](double Elem) { return Elem * Factor; });
-  return *this;
-}
-
-Embedding Embedding::operator*(double Factor) const {
-  Embedding Result(*this);
-  Result *= Factor;
-  return Result;
-}
-
-Embedding &Embedding::scaleAndAdd(const Embedding &Src, float Factor) {
-  assert(this->size() == Src.size() && "Vectors must have the same dimension");
-  for (size_t Itr = 0; Itr < this->size(); ++Itr)
-    (*this)[Itr] += Src[Itr] * Factor;
-  return *this;
-}
-
-bool Embedding::approximatelyEquals(const Embedding &RHS,
-                                    double Tolerance) const {
-  assert(this->size() == RHS.size() && "Vectors must have the same dimension");
-  for (size_t Itr = 0; Itr < this->size(); ++Itr)
-    if (std::abs((*this)[Itr] - RHS[Itr]) > Tolerance)
-      return false;
-  return true;
-}
-
-void Embedding::print(raw_ostream &OS) const {
-  OS << " [";
-  for (const auto &Elem : Data)
-    OS << " " << format("%.2f", Elem) << " ";
-  OS << "]\n";
-}
-
-// ==----------------------------------------------------------------------===//
 // Embedder and its subclasses
 //===----------------------------------------------------------------------===//
 
@@ -273,23 +185,11 @@
 
   // We consider only the non-debug and non-pseudo instructions
   for (const auto &I : BB.instructionsWithoutDebug()) {
-<<<<<<< HEAD
-    Embedding InstVector(Dimension, 0);
-
-    // FIXME: Currently lookups are string based. Use numeric Keys
-    // for efficiency.
-    InstVector += lookupVocab(I.getOpcodeName());
-    InstVector += getTypeEmbedding(I.getType());
-    for (const auto &Op : I.operands()) {
-      InstVector += getOperandEmbedding(Op.get());
-    }
-=======
     Embedding ArgEmb(Dimension, 0);
     for (const auto &Op : I.operands())
       ArgEmb += Vocab[Op];
     auto InstVector =
         Vocab[I.getOpcode()] + Vocab[I.getType()->getTypeID()] + ArgEmb;
->>>>>>> 10a576f7
     InstVecMap[&I] = InstVector;
     BBVector += InstVector;
   }
@@ -444,11 +344,6 @@
   return !(PAC.preservedWhenStateless());
 }
 
-<<<<<<< HEAD
-Error IR2VecVocabAnalysis::parseVocabSection(
-    StringRef Key, const json::Value &ParsedVocabValue,
-    ir2vec::Vocab &TargetVocab, unsigned &Dim) {
-=======
 // ==----------------------------------------------------------------------===//
 // IR2VecVocabAnalysis
 //===----------------------------------------------------------------------===//
@@ -456,7 +351,6 @@
 Error IR2VecVocabAnalysis::parseVocabSection(
     StringRef Key, const json::Value &ParsedVocabValue, VocabMap &TargetVocab,
     unsigned &Dim) {
->>>>>>> 10a576f7
   json::Path::Root Path("");
   const json::Object *RootObj = ParsedVocabValue.getAsObject();
   if (!RootObj)
@@ -504,16 +398,9 @@
   if (!ParsedVocabValue)
     return ParsedVocabValue.takeError();
 
-<<<<<<< HEAD
-  ir2vec::Vocab OpcodeVocab, TypeVocab, ArgVocab;
-  unsigned OpcodeDim = 0, TypeDim = 0, ArgDim = 0;
-  if (auto Err = parseVocabSection("Opcodes", *ParsedVocabValue, OpcodeVocab,
-                                   OpcodeDim))
-=======
   unsigned OpcodeDim = 0, TypeDim = 0, ArgDim = 0;
   if (auto Err =
           parseVocabSection("Opcodes", *ParsedVocabValue, OpcVocab, OpcodeDim))
->>>>>>> 10a576f7
     return Err;
 
   if (auto Err =
@@ -528,28 +415,6 @@
     return createStringError(errc::illegal_byte_sequence,
                              "Vocabulary sections have different dimensions");
 
-<<<<<<< HEAD
-  auto scaleVocabSection = [](ir2vec::Vocab &Vocab, double Weight) {
-    for (auto &Entry : Vocab)
-      Entry.second *= Weight;
-  };
-  scaleVocabSection(OpcodeVocab, OpcWeight);
-  scaleVocabSection(TypeVocab, TypeWeight);
-  scaleVocabSection(ArgVocab, ArgWeight);
-
-  Vocabulary.insert(OpcodeVocab.begin(), OpcodeVocab.end());
-  Vocabulary.insert(TypeVocab.begin(), TypeVocab.end());
-  Vocabulary.insert(ArgVocab.begin(), ArgVocab.end());
-
-  return Error::success();
-}
-
-IR2VecVocabAnalysis::IR2VecVocabAnalysis(const Vocab &Vocabulary)
-    : Vocabulary(Vocabulary) {}
-
-IR2VecVocabAnalysis::IR2VecVocabAnalysis(Vocab &&Vocabulary)
-    : Vocabulary(std::move(Vocabulary)) {}
-=======
   return Error::success();
 }
 
@@ -619,7 +484,6 @@
 
 IR2VecVocabAnalysis::IR2VecVocabAnalysis(VocabVector &&Vocab)
     : Vocab(std::move(Vocab)) {}
->>>>>>> 10a576f7
 
 void IR2VecVocabAnalysis::emitError(Error Err, LLVMContext &Ctx) {
   handleAllErrors(std::move(Err), [&](const ErrorInfoBase &EI) {
@@ -631,13 +495,8 @@
 IR2VecVocabAnalysis::run(Module &M, ModuleAnalysisManager &AM) {
   auto Ctx = &M.getContext();
   // If vocabulary is already populated by the constructor, use it.
-<<<<<<< HEAD
-  if (!Vocabulary.empty())
-    return IR2VecVocabResult(std::move(Vocabulary));
-=======
   if (!Vocab.empty())
     return Vocabulary(std::move(Vocab));
->>>>>>> 10a576f7
 
   // Otherwise, try to read from the vocabulary file.
   if (VocabFile.empty()) {
@@ -648,11 +507,6 @@
   }
   if (auto Err = readVocabulary()) {
     emitError(std::move(Err), *Ctx);
-<<<<<<< HEAD
-    return IR2VecVocabResult();
-  }
-  return IR2VecVocabResult(std::move(Vocabulary));
-=======
     return Vocabulary();
   }
 
@@ -669,7 +523,6 @@
   generateNumMappedVocab();
 
   return Vocabulary(std::move(Vocab));
->>>>>>> 10a576f7
 }
 
 // ==----------------------------------------------------------------------===//
@@ -683,11 +536,7 @@
 
   for (Function &F : M) {
     std::unique_ptr<Embedder> Emb =
-<<<<<<< HEAD
-        Embedder::create(IR2VecKind::Symbolic, F, Vocab);
-=======
         Embedder::create(IR2VecKind::Symbolic, F, Vocabulary);
->>>>>>> 10a576f7
     if (!Emb) {
       OS << "Error creating IR2Vec embeddings \n";
       continue;
@@ -725,17 +574,6 @@
 
 PreservedAnalyses IR2VecVocabPrinterPass::run(Module &M,
                                               ModuleAnalysisManager &MAM) {
-<<<<<<< HEAD
-  auto IR2VecVocabResult = MAM.getResult<IR2VecVocabAnalysis>(M);
-  assert(IR2VecVocabResult.isValid() && "IR2Vec Vocabulary is invalid");
-
-  auto Vocab = IR2VecVocabResult.getVocabulary();
-  for (const auto &Entry : Vocab) {
-    OS << "Key: " << Entry.first << ": ";
-    Entry.second.print(OS);
-  }
-
-=======
   auto IR2VecVocabulary = MAM.getResult<IR2VecVocabAnalysis>(M);
   assert(IR2VecVocabulary.isValid() && "IR2Vec Vocabulary is invalid");
 
@@ -745,6 +583,5 @@
     OS << "Key: " << IR2VecVocabulary.getStringKey(Pos++) << ": ";
     Entry.print(OS);
   }
->>>>>>> 10a576f7
   return PreservedAnalyses::all();
 }