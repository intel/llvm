//===- IR2Vec.cpp - Implementation of IR2Vec -----------------------------===//
//
// Part of the LLVM Project, under the Apache License v2.0 with LLVM
// Exceptions. See the LICENSE file for license information.
// SPDX-License-Identifier: Apache-2.0 WITH LLVM-exception
//
//===----------------------------------------------------------------------===//
///
/// \file
/// This file implements the IR2Vec algorithm.
///
//===----------------------------------------------------------------------===//

#include "llvm/Analysis/IR2Vec.h"

#include "llvm/ADT/DepthFirstIterator.h"
#include "llvm/ADT/Statistic.h"
#include "llvm/IR/CFG.h"
#include "llvm/IR/Module.h"
#include "llvm/IR/PassManager.h"
#include "llvm/Support/Debug.h"
#include "llvm/Support/Errc.h"
#include "llvm/Support/Error.h"
#include "llvm/Support/ErrorHandling.h"
#include "llvm/Support/Format.h"
#include "llvm/Support/MemoryBuffer.h"

using namespace llvm;
using namespace ir2vec;

#define DEBUG_TYPE "ir2vec"

STATISTIC(VocabMissCounter,
          "Number of lookups to entites not present in the vocabulary");

namespace llvm {
namespace ir2vec {
static cl::OptionCategory IR2VecCategory("IR2Vec Options");

// FIXME: Use a default vocab when not specified
static cl::opt<std::string>
    VocabFile("ir2vec-vocab-path", cl::Optional,
              cl::desc("Path to the vocabulary file for IR2Vec"), cl::init(""),
              cl::cat(IR2VecCategory));
cl::opt<float> OpcWeight("ir2vec-opc-weight", cl::Optional, cl::init(1.0),
                         cl::desc("Weight for opcode embeddings"),
                         cl::cat(IR2VecCategory));
cl::opt<float> TypeWeight("ir2vec-type-weight", cl::Optional, cl::init(0.5),
                          cl::desc("Weight for type embeddings"),
                          cl::cat(IR2VecCategory));
cl::opt<float> ArgWeight("ir2vec-arg-weight", cl::Optional, cl::init(0.2),
                         cl::desc("Weight for argument embeddings"),
                         cl::cat(IR2VecCategory));
} // namespace ir2vec
} // namespace llvm

AnalysisKey IR2VecVocabAnalysis::Key;

namespace llvm::json {
inline bool fromJSON(const llvm::json::Value &E, Embedding &Out,
                     llvm::json::Path P) {
  std::vector<double> TempOut;
  if (!llvm::json::fromJSON(E, TempOut, P))
    return false;
  Out = Embedding(std::move(TempOut));
  return true;
}
} // namespace llvm::json

// ==----------------------------------------------------------------------===//
// Embedding
//===----------------------------------------------------------------------===//
<<<<<<< HEAD

=======
>>>>>>> 5ee67ebe
Embedding &Embedding::operator+=(const Embedding &RHS) {
  assert(this->size() == RHS.size() && "Vectors must have the same dimension");
  std::transform(this->begin(), this->end(), RHS.begin(), this->begin(),
                 std::plus<double>());
  return *this;
}

<<<<<<< HEAD
=======
Embedding Embedding::operator+(const Embedding &RHS) const {
  Embedding Result(*this);
  Result += RHS;
  return Result;
}

>>>>>>> 5ee67ebe
Embedding &Embedding::operator-=(const Embedding &RHS) {
  assert(this->size() == RHS.size() && "Vectors must have the same dimension");
  std::transform(this->begin(), this->end(), RHS.begin(), this->begin(),
                 std::minus<double>());
  return *this;
}

<<<<<<< HEAD
=======
Embedding Embedding::operator-(const Embedding &RHS) const {
  Embedding Result(*this);
  Result -= RHS;
  return Result;
}

Embedding &Embedding::operator*=(double Factor) {
  std::transform(this->begin(), this->end(), this->begin(),
                 [Factor](double Elem) { return Elem * Factor; });
  return *this;
}

Embedding Embedding::operator*(double Factor) const {
  Embedding Result(*this);
  Result *= Factor;
  return Result;
}

>>>>>>> 5ee67ebe
Embedding &Embedding::scaleAndAdd(const Embedding &Src, float Factor) {
  assert(this->size() == Src.size() && "Vectors must have the same dimension");
  for (size_t Itr = 0; Itr < this->size(); ++Itr)
    (*this)[Itr] += Src[Itr] * Factor;
  return *this;
}

bool Embedding::approximatelyEquals(const Embedding &RHS,
                                    double Tolerance) const {
  assert(this->size() == RHS.size() && "Vectors must have the same dimension");
  for (size_t Itr = 0; Itr < this->size(); ++Itr)
    if (std::abs((*this)[Itr] - RHS[Itr]) > Tolerance)
      return false;
  return true;
}

<<<<<<< HEAD
=======
void Embedding::print(raw_ostream &OS) const {
  OS << " [";
  for (const auto &Elem : Data)
    OS << " " << format("%.2f", Elem) << " ";
  OS << "]\n";
}

>>>>>>> 5ee67ebe
// ==----------------------------------------------------------------------===//
// Embedder and its subclasses
//===----------------------------------------------------------------------===//

Embedder::Embedder(const Function &F, const Vocab &Vocabulary)
    : F(F), Vocabulary(Vocabulary),
      Dimension(Vocabulary.begin()->second.size()), OpcWeight(::OpcWeight),
      TypeWeight(::TypeWeight), ArgWeight(::ArgWeight) {}

std::unique_ptr<Embedder> Embedder::create(IR2VecKind Mode, const Function &F,
                                           const Vocab &Vocabulary) {
  switch (Mode) {
  case IR2VecKind::Symbolic:
    return std::make_unique<SymbolicEmbedder>(F, Vocabulary);
  }
<<<<<<< HEAD
  return make_error<StringError>("Unknown IR2VecKind", errc::invalid_argument);
=======
  return nullptr;
>>>>>>> 5ee67ebe
}

// FIXME: Currently lookups are string based. Use numeric Keys
// for efficiency
Embedding Embedder::lookupVocab(const std::string &Key) const {
  Embedding Vec(Dimension, 0);
  // FIXME: Use zero vectors in vocab and assert failure for
  // unknown entities rather than silently returning zeroes here.
  auto It = Vocabulary.find(Key);
  if (It != Vocabulary.end())
    return It->second;
  LLVM_DEBUG(errs() << "cannot find key in map : " << Key << "\n");
  ++VocabMissCounter;
  return Vec;
}

const InstEmbeddingsMap &Embedder::getInstVecMap() const {
  if (InstVecMap.empty())
    computeEmbeddings();
  return InstVecMap;
}

const BBEmbeddingsMap &Embedder::getBBVecMap() const {
  if (BBVecMap.empty())
    computeEmbeddings();
  return BBVecMap;
}

const Embedding &Embedder::getBBVector(const BasicBlock &BB) const {
  auto It = BBVecMap.find(&BB);
  if (It != BBVecMap.end())
    return It->second;
  computeEmbeddings(BB);
  return BBVecMap[&BB];
}

const Embedding &Embedder::getFunctionVector() const {
  // Currently, we always (re)compute the embeddings for the function.
  // This is cheaper than caching the vector.
  computeEmbeddings();
  return FuncVector;
}

#define RETURN_LOOKUP_IF(CONDITION, KEY_STR)                                   \
  if (CONDITION)                                                               \
    return lookupVocab(KEY_STR);

Embedding SymbolicEmbedder::getTypeEmbedding(const Type *Ty) const {
  RETURN_LOOKUP_IF(Ty->isVoidTy(), "voidTy");
  RETURN_LOOKUP_IF(Ty->isFloatingPointTy(), "floatTy");
  RETURN_LOOKUP_IF(Ty->isIntegerTy(), "integerTy");
  RETURN_LOOKUP_IF(Ty->isFunctionTy(), "functionTy");
  RETURN_LOOKUP_IF(Ty->isStructTy(), "structTy");
  RETURN_LOOKUP_IF(Ty->isArrayTy(), "arrayTy");
  RETURN_LOOKUP_IF(Ty->isPointerTy(), "pointerTy");
  RETURN_LOOKUP_IF(Ty->isVectorTy(), "vectorTy");
  RETURN_LOOKUP_IF(Ty->isEmptyTy(), "emptyTy");
  RETURN_LOOKUP_IF(Ty->isLabelTy(), "labelTy");
  RETURN_LOOKUP_IF(Ty->isTokenTy(), "tokenTy");
  RETURN_LOOKUP_IF(Ty->isMetadataTy(), "metadataTy");
  return lookupVocab("unknownTy");
}

Embedding SymbolicEmbedder::getOperandEmbedding(const Value *Op) const {
  RETURN_LOOKUP_IF(isa<Function>(Op), "function");
  RETURN_LOOKUP_IF(isa<PointerType>(Op->getType()), "pointer");
  RETURN_LOOKUP_IF(isa<Constant>(Op), "constant");
  return lookupVocab("variable");
}

#undef RETURN_LOOKUP_IF

void SymbolicEmbedder::computeEmbeddings(const BasicBlock &BB) const {
  Embedding BBVector(Dimension, 0);

  // We consider only the non-debug and non-pseudo instructions
  for (const auto &I : BB.instructionsWithoutDebug()) {
    Embedding InstVector(Dimension, 0);

<<<<<<< HEAD
    const auto OpcVec = lookupVocab(I.getOpcodeName());
    InstVector.scaleAndAdd(OpcVec, OpcWeight);

    // FIXME: Currently lookups are string based. Use numeric Keys
    // for efficiency.
    const auto Type = I.getType();
    const auto TypeVec = getTypeEmbedding(Type);
    InstVector.scaleAndAdd(TypeVec, TypeWeight);

    for (const auto &Op : I.operands()) {
      const auto OperandVec = getOperandEmbedding(Op.get());
      InstVector.scaleAndAdd(OperandVec, ArgWeight);
=======
    // FIXME: Currently lookups are string based. Use numeric Keys
    // for efficiency.
    InstVector += lookupVocab(I.getOpcodeName());
    InstVector += getTypeEmbedding(I.getType());
    for (const auto &Op : I.operands()) {
      InstVector += getOperandEmbedding(Op.get());
>>>>>>> 5ee67ebe
    }
    InstVecMap[&I] = InstVector;
    BBVector += InstVector;
  }
  BBVecMap[&BB] = BBVector;
}

void SymbolicEmbedder::computeEmbeddings() const {
  if (F.isDeclaration())
    return;

  // Consider only the basic blocks that are reachable from entry
  for (const BasicBlock *BB : depth_first(&F)) {
    computeEmbeddings(*BB);
    FuncVector += BBVecMap[BB];
  }
}

// ==----------------------------------------------------------------------===//
// IR2VecVocabResult and IR2VecVocabAnalysis
//===----------------------------------------------------------------------===//

IR2VecVocabResult::IR2VecVocabResult(ir2vec::Vocab &&Vocabulary)
    : Vocabulary(std::move(Vocabulary)), Valid(true) {}

const ir2vec::Vocab &IR2VecVocabResult::getVocabulary() const {
  assert(Valid && "IR2Vec Vocabulary is invalid");
  return Vocabulary;
}

unsigned IR2VecVocabResult::getDimension() const {
  assert(Valid && "IR2Vec Vocabulary is invalid");
  return Vocabulary.begin()->second.size();
}

// For now, assume vocabulary is stable unless explicitly invalidated.
bool IR2VecVocabResult::invalidate(
    Module &M, const PreservedAnalyses &PA,
    ModuleAnalysisManager::Invalidator &Inv) const {
  auto PAC = PA.getChecker<IR2VecVocabAnalysis>();
  return !(PAC.preservedWhenStateless());
}

Error IR2VecVocabAnalysis::parseVocabSection(
    StringRef Key, const json::Value &ParsedVocabValue,
    ir2vec::Vocab &TargetVocab, unsigned &Dim) {
  json::Path::Root Path("");
  const json::Object *RootObj = ParsedVocabValue.getAsObject();
  if (!RootObj)
    return createStringError(errc::invalid_argument,
                             "JSON root is not an object");

  const json::Value *SectionValue = RootObj->get(Key);
  if (!SectionValue)
    return createStringError(errc::invalid_argument,
                             "Missing '" + std::string(Key) +
                                 "' section in vocabulary file");
  if (!json::fromJSON(*SectionValue, TargetVocab, Path))
    return createStringError(errc::illegal_byte_sequence,
                             "Unable to parse '" + std::string(Key) +
                                 "' section from vocabulary");

  Dim = TargetVocab.begin()->second.size();
  if (Dim == 0)
    return createStringError(errc::illegal_byte_sequence,
                             "Dimension of '" + std::string(Key) +
                                 "' section of the vocabulary is zero");

  if (!std::all_of(TargetVocab.begin(), TargetVocab.end(),
                   [Dim](const std::pair<StringRef, Embedding> &Entry) {
                     return Entry.second.size() == Dim;
                   }))
    return createStringError(
        errc::illegal_byte_sequence,
        "All vectors in the '" + std::string(Key) +
            "' section of the vocabulary are not of the same dimension");

  return Error::success();
}

// FIXME: Make this optional. We can avoid file reads
// by auto-generating a default vocabulary during the build time.
Error IR2VecVocabAnalysis::readVocabulary() {
  auto BufOrError = MemoryBuffer::getFileOrSTDIN(VocabFile, /*IsText=*/true);
  if (!BufOrError)
    return createFileError(VocabFile, BufOrError.getError());

  auto Content = BufOrError.get()->getBuffer();

  Expected<json::Value> ParsedVocabValue = json::parse(Content);
  if (!ParsedVocabValue)
    return ParsedVocabValue.takeError();

<<<<<<< HEAD
  bool Res = json::fromJSON(*ParsedVocabValue, Vocabulary, Path);
  if (!Res)
    return createStringError(errc::illegal_byte_sequence,
                             "Unable to parse the vocabulary");

  if (Vocabulary.empty())
    return createStringError(errc::illegal_byte_sequence,
                             "Vocabulary is empty");

  unsigned Dim = Vocabulary.begin()->second.size();
  if (Dim == 0)
    return createStringError(errc::illegal_byte_sequence,
                             "Dimension of vocabulary is zero");

  if (!std::all_of(Vocabulary.begin(), Vocabulary.end(),
                   [Dim](const std::pair<StringRef, Embedding> &Entry) {
                     return Entry.second.size() == Dim;
                   }))
    return createStringError(
        errc::illegal_byte_sequence,
        "All vectors in the vocabulary are not of the same dimension");
=======
  ir2vec::Vocab OpcodeVocab, TypeVocab, ArgVocab;
  unsigned OpcodeDim = 0, TypeDim = 0, ArgDim = 0;
  if (auto Err = parseVocabSection("Opcodes", *ParsedVocabValue, OpcodeVocab,
                                   OpcodeDim))
    return Err;

  if (auto Err =
          parseVocabSection("Types", *ParsedVocabValue, TypeVocab, TypeDim))
    return Err;

  if (auto Err =
          parseVocabSection("Arguments", *ParsedVocabValue, ArgVocab, ArgDim))
    return Err;

  if (!(OpcodeDim == TypeDim && TypeDim == ArgDim))
    return createStringError(errc::illegal_byte_sequence,
                             "Vocabulary sections have different dimensions");

  auto scaleVocabSection = [](ir2vec::Vocab &Vocab, double Weight) {
    for (auto &Entry : Vocab)
      Entry.second *= Weight;
  };
  scaleVocabSection(OpcodeVocab, OpcWeight);
  scaleVocabSection(TypeVocab, TypeWeight);
  scaleVocabSection(ArgVocab, ArgWeight);

  Vocabulary.insert(OpcodeVocab.begin(), OpcodeVocab.end());
  Vocabulary.insert(TypeVocab.begin(), TypeVocab.end());
  Vocabulary.insert(ArgVocab.begin(), ArgVocab.end());
>>>>>>> 5ee67ebe

  return Error::success();
}

IR2VecVocabAnalysis::IR2VecVocabAnalysis(const Vocab &Vocabulary)
    : Vocabulary(Vocabulary) {}

IR2VecVocabAnalysis::IR2VecVocabAnalysis(Vocab &&Vocabulary)
    : Vocabulary(std::move(Vocabulary)) {}

void IR2VecVocabAnalysis::emitError(Error Err, LLVMContext &Ctx) {
  handleAllErrors(std::move(Err), [&](const ErrorInfoBase &EI) {
    Ctx.emitError("Error reading vocabulary: " + EI.message());
  });
}

IR2VecVocabAnalysis::Result
IR2VecVocabAnalysis::run(Module &M, ModuleAnalysisManager &AM) {
  auto Ctx = &M.getContext();
<<<<<<< HEAD
  // FIXME: Scale the vocabulary once. This would avoid scaling per use later.
=======
>>>>>>> 5ee67ebe
  // If vocabulary is already populated by the constructor, use it.
  if (!Vocabulary.empty())
    return IR2VecVocabResult(std::move(Vocabulary));

  // Otherwise, try to read from the vocabulary file.
  if (VocabFile.empty()) {
    // FIXME: Use default vocabulary
    Ctx->emitError("IR2Vec vocabulary file path not specified");
    return IR2VecVocabResult(); // Return invalid result
  }
  if (auto Err = readVocabulary()) {
    emitError(std::move(Err), *Ctx);
    return IR2VecVocabResult();
  }
  return IR2VecVocabResult(std::move(Vocabulary));
}

// ==----------------------------------------------------------------------===//
// Printer Passes
//===----------------------------------------------------------------------===//

PreservedAnalyses IR2VecPrinterPass::run(Module &M,
                                         ModuleAnalysisManager &MAM) {
  auto IR2VecVocabResult = MAM.getResult<IR2VecVocabAnalysis>(M);
  assert(IR2VecVocabResult.isValid() && "IR2Vec Vocabulary is invalid");

  auto Vocab = IR2VecVocabResult.getVocabulary();
  for (Function &F : M) {
    std::unique_ptr<Embedder> Emb =
        Embedder::create(IR2VecKind::Symbolic, F, Vocab);
    if (!Emb) {
      OS << "Error creating IR2Vec embeddings \n";
      continue;
    }

    OS << "IR2Vec embeddings for function " << F.getName() << ":\n";
    OS << "Function vector: ";
    Emb->getFunctionVector().print(OS);

    OS << "Basic block vectors:\n";
    const auto &BBMap = Emb->getBBVecMap();
    for (const BasicBlock &BB : F) {
      auto It = BBMap.find(&BB);
      if (It != BBMap.end()) {
        OS << "Basic block: " << BB.getName() << ":\n";
        It->second.print(OS);
      }
    }

    OS << "Instruction vectors:\n";
    const auto &InstMap = Emb->getInstVecMap();
    for (const BasicBlock &BB : F) {
      for (const Instruction &I : BB) {
        auto It = InstMap.find(&I);
        if (It != InstMap.end()) {
          OS << "Instruction: ";
          I.print(OS);
          It->second.print(OS);
        }
      }
    }
  }
  return PreservedAnalyses::all();
}

PreservedAnalyses IR2VecVocabPrinterPass::run(Module &M,
                                              ModuleAnalysisManager &MAM) {
  auto IR2VecVocabResult = MAM.getResult<IR2VecVocabAnalysis>(M);
  assert(IR2VecVocabResult.isValid() && "IR2Vec Vocabulary is invalid");

  auto Vocab = IR2VecVocabResult.getVocabulary();
  for (const auto &Entry : Vocab) {
    OS << "Key: " << Entry.first << ": ";
    Entry.second.print(OS);
  }

  return PreservedAnalyses::all();
}<|MERGE_RESOLUTION|>--- conflicted
+++ resolved
@@ -70,10 +70,6 @@
 // ==----------------------------------------------------------------------===//
 // Embedding
 //===----------------------------------------------------------------------===//
-<<<<<<< HEAD
-
-=======
->>>>>>> 5ee67ebe
 Embedding &Embedding::operator+=(const Embedding &RHS) {
   assert(this->size() == RHS.size() && "Vectors must have the same dimension");
   std::transform(this->begin(), this->end(), RHS.begin(), this->begin(),
@@ -81,15 +77,12 @@
   return *this;
 }
 
-<<<<<<< HEAD
-=======
 Embedding Embedding::operator+(const Embedding &RHS) const {
   Embedding Result(*this);
   Result += RHS;
   return Result;
 }
 
->>>>>>> 5ee67ebe
 Embedding &Embedding::operator-=(const Embedding &RHS) {
   assert(this->size() == RHS.size() && "Vectors must have the same dimension");
   std::transform(this->begin(), this->end(), RHS.begin(), this->begin(),
@@ -97,8 +90,6 @@
   return *this;
 }
 
-<<<<<<< HEAD
-=======
 Embedding Embedding::operator-(const Embedding &RHS) const {
   Embedding Result(*this);
   Result -= RHS;
@@ -117,7 +108,6 @@
   return Result;
 }
 
->>>>>>> 5ee67ebe
 Embedding &Embedding::scaleAndAdd(const Embedding &Src, float Factor) {
   assert(this->size() == Src.size() && "Vectors must have the same dimension");
   for (size_t Itr = 0; Itr < this->size(); ++Itr)
@@ -134,8 +124,6 @@
   return true;
 }
 
-<<<<<<< HEAD
-=======
 void Embedding::print(raw_ostream &OS) const {
   OS << " [";
   for (const auto &Elem : Data)
@@ -143,7 +131,6 @@
   OS << "]\n";
 }
 
->>>>>>> 5ee67ebe
 // ==----------------------------------------------------------------------===//
 // Embedder and its subclasses
 //===----------------------------------------------------------------------===//
@@ -159,11 +146,7 @@
   case IR2VecKind::Symbolic:
     return std::make_unique<SymbolicEmbedder>(F, Vocabulary);
   }
-<<<<<<< HEAD
-  return make_error<StringError>("Unknown IR2VecKind", errc::invalid_argument);
-=======
   return nullptr;
->>>>>>> 5ee67ebe
 }
 
 // FIXME: Currently lookups are string based. Use numeric Keys
@@ -243,27 +226,12 @@
   for (const auto &I : BB.instructionsWithoutDebug()) {
     Embedding InstVector(Dimension, 0);
 
-<<<<<<< HEAD
-    const auto OpcVec = lookupVocab(I.getOpcodeName());
-    InstVector.scaleAndAdd(OpcVec, OpcWeight);
-
-    // FIXME: Currently lookups are string based. Use numeric Keys
-    // for efficiency.
-    const auto Type = I.getType();
-    const auto TypeVec = getTypeEmbedding(Type);
-    InstVector.scaleAndAdd(TypeVec, TypeWeight);
-
-    for (const auto &Op : I.operands()) {
-      const auto OperandVec = getOperandEmbedding(Op.get());
-      InstVector.scaleAndAdd(OperandVec, ArgWeight);
-=======
     // FIXME: Currently lookups are string based. Use numeric Keys
     // for efficiency.
     InstVector += lookupVocab(I.getOpcodeName());
     InstVector += getTypeEmbedding(I.getType());
     for (const auto &Op : I.operands()) {
       InstVector += getOperandEmbedding(Op.get());
->>>>>>> 5ee67ebe
     }
     InstVecMap[&I] = InstVector;
     BBVector += InstVector;
@@ -357,29 +325,6 @@
   if (!ParsedVocabValue)
     return ParsedVocabValue.takeError();
 
-<<<<<<< HEAD
-  bool Res = json::fromJSON(*ParsedVocabValue, Vocabulary, Path);
-  if (!Res)
-    return createStringError(errc::illegal_byte_sequence,
-                             "Unable to parse the vocabulary");
-
-  if (Vocabulary.empty())
-    return createStringError(errc::illegal_byte_sequence,
-                             "Vocabulary is empty");
-
-  unsigned Dim = Vocabulary.begin()->second.size();
-  if (Dim == 0)
-    return createStringError(errc::illegal_byte_sequence,
-                             "Dimension of vocabulary is zero");
-
-  if (!std::all_of(Vocabulary.begin(), Vocabulary.end(),
-                   [Dim](const std::pair<StringRef, Embedding> &Entry) {
-                     return Entry.second.size() == Dim;
-                   }))
-    return createStringError(
-        errc::illegal_byte_sequence,
-        "All vectors in the vocabulary are not of the same dimension");
-=======
   ir2vec::Vocab OpcodeVocab, TypeVocab, ArgVocab;
   unsigned OpcodeDim = 0, TypeDim = 0, ArgDim = 0;
   if (auto Err = parseVocabSection("Opcodes", *ParsedVocabValue, OpcodeVocab,
@@ -409,7 +354,6 @@
   Vocabulary.insert(OpcodeVocab.begin(), OpcodeVocab.end());
   Vocabulary.insert(TypeVocab.begin(), TypeVocab.end());
   Vocabulary.insert(ArgVocab.begin(), ArgVocab.end());
->>>>>>> 5ee67ebe
 
   return Error::success();
 }
@@ -429,10 +373,6 @@
 IR2VecVocabAnalysis::Result
 IR2VecVocabAnalysis::run(Module &M, ModuleAnalysisManager &AM) {
   auto Ctx = &M.getContext();
-<<<<<<< HEAD
-  // FIXME: Scale the vocabulary once. This would avoid scaling per use later.
-=======
->>>>>>> 5ee67ebe
   // If vocabulary is already populated by the constructor, use it.
   if (!Vocabulary.empty())
     return IR2VecVocabResult(std::move(Vocabulary));
