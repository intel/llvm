--- conflicted
+++ resolved
@@ -4895,11 +4895,7 @@
                                 KnownFromContext);
     return;
   }
-<<<<<<< HEAD
-  CmpInst::Predicate Pred;
-=======
   CmpPredicate Pred;
->>>>>>> 49fd7d4f
   Value *LHS;
   uint64_t ClassVal = 0;
   const APFloat *CRHS;
