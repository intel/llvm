//===- ValueTracking.cpp - Walk computations to compute properties --------===//
//
// Part of the LLVM Project, under the Apache License v2.0 with LLVM Exceptions.
// See https://llvm.org/LICENSE.txt for license information.
// SPDX-License-Identifier: Apache-2.0 WITH LLVM-exception
//
//===----------------------------------------------------------------------===//
//
// This file contains routines that help analyze properties that chains of
// computations have.
//
//===----------------------------------------------------------------------===//

#include "llvm/Analysis/ValueTracking.h"
#include "llvm/ADT/APFloat.h"
#include "llvm/ADT/APInt.h"
#include "llvm/ADT/ArrayRef.h"
#include "llvm/ADT/STLExtras.h"
#include "llvm/ADT/ScopeExit.h"
#include "llvm/ADT/SmallPtrSet.h"
#include "llvm/ADT/SmallSet.h"
#include "llvm/ADT/SmallVector.h"
#include "llvm/ADT/StringRef.h"
#include "llvm/ADT/iterator_range.h"
#include "llvm/Analysis/AliasAnalysis.h"
#include "llvm/Analysis/AssumeBundleQueries.h"
#include "llvm/Analysis/AssumptionCache.h"
#include "llvm/Analysis/ConstantFolding.h"
#include "llvm/Analysis/DomConditionCache.h"
#include "llvm/Analysis/GuardUtils.h"
#include "llvm/Analysis/InstructionSimplify.h"
#include "llvm/Analysis/Loads.h"
#include "llvm/Analysis/LoopInfo.h"
#include "llvm/Analysis/TargetLibraryInfo.h"
#include "llvm/Analysis/VectorUtils.h"
#include "llvm/Analysis/WithCache.h"
#include "llvm/IR/Argument.h"
#include "llvm/IR/Attributes.h"
#include "llvm/IR/BasicBlock.h"
#include "llvm/IR/Constant.h"
#include "llvm/IR/ConstantRange.h"
#include "llvm/IR/Constants.h"
#include "llvm/IR/DerivedTypes.h"
#include "llvm/IR/DiagnosticInfo.h"
#include "llvm/IR/Dominators.h"
#include "llvm/IR/EHPersonalities.h"
#include "llvm/IR/Function.h"
#include "llvm/IR/GetElementPtrTypeIterator.h"
#include "llvm/IR/GlobalAlias.h"
#include "llvm/IR/GlobalValue.h"
#include "llvm/IR/GlobalVariable.h"
#include "llvm/IR/InstrTypes.h"
#include "llvm/IR/Instruction.h"
#include "llvm/IR/Instructions.h"
#include "llvm/IR/IntrinsicInst.h"
#include "llvm/IR/Intrinsics.h"
#include "llvm/IR/IntrinsicsAArch64.h"
#include "llvm/IR/IntrinsicsAMDGPU.h"
#include "llvm/IR/IntrinsicsRISCV.h"
#include "llvm/IR/IntrinsicsX86.h"
#include "llvm/IR/LLVMContext.h"
#include "llvm/IR/Metadata.h"
#include "llvm/IR/Module.h"
#include "llvm/IR/Operator.h"
#include "llvm/IR/PatternMatch.h"
#include "llvm/IR/Type.h"
#include "llvm/IR/User.h"
#include "llvm/IR/Value.h"
#include "llvm/Support/Casting.h"
#include "llvm/Support/CommandLine.h"
#include "llvm/Support/Compiler.h"
#include "llvm/Support/ErrorHandling.h"
#include "llvm/Support/KnownBits.h"
#include "llvm/Support/MathExtras.h"
#include "llvm/TargetParser/RISCVTargetParser.h"
#include <algorithm>
#include <cassert>
#include <cstdint>
#include <optional>
#include <utility>

using namespace llvm;
using namespace llvm::PatternMatch;

// Controls the number of uses of the value searched for possible
// dominating comparisons.
static cl::opt<unsigned> DomConditionsMaxUses("dom-conditions-max-uses",
                                              cl::Hidden, cl::init(20));


/// Returns the bitwidth of the given scalar or pointer type. For vector types,
/// returns the element type's bitwidth.
static unsigned getBitWidth(Type *Ty, const DataLayout &DL) {
  if (unsigned BitWidth = Ty->getScalarSizeInBits())
    return BitWidth;

  return DL.getPointerTypeSizeInBits(Ty);
}

// Given the provided Value and, potentially, a context instruction, return
// the preferred context instruction (if any).
static const Instruction *safeCxtI(const Value *V, const Instruction *CxtI) {
  // If we've been provided with a context instruction, then use that (provided
  // it has been inserted).
  if (CxtI && CxtI->getParent())
    return CxtI;

  // If the value is really an already-inserted instruction, then use that.
  CxtI = dyn_cast<Instruction>(V);
  if (CxtI && CxtI->getParent())
    return CxtI;

  return nullptr;
}

static const Instruction *safeCxtI(const Value *V1, const Value *V2, const Instruction *CxtI) {
  // If we've been provided with a context instruction, then use that (provided
  // it has been inserted).
  if (CxtI && CxtI->getParent())
    return CxtI;

  // If the value is really an already-inserted instruction, then use that.
  CxtI = dyn_cast<Instruction>(V1);
  if (CxtI && CxtI->getParent())
    return CxtI;

  CxtI = dyn_cast<Instruction>(V2);
  if (CxtI && CxtI->getParent())
    return CxtI;

  return nullptr;
}

static bool getShuffleDemandedElts(const ShuffleVectorInst *Shuf,
                                   const APInt &DemandedElts,
                                   APInt &DemandedLHS, APInt &DemandedRHS) {
  if (isa<ScalableVectorType>(Shuf->getType())) {
    assert(DemandedElts == APInt(1,1));
    DemandedLHS = DemandedRHS = DemandedElts;
    return true;
  }

  int NumElts =
      cast<FixedVectorType>(Shuf->getOperand(0)->getType())->getNumElements();
  return llvm::getShuffleDemandedElts(NumElts, Shuf->getShuffleMask(),
                                      DemandedElts, DemandedLHS, DemandedRHS);
}

static void computeKnownBits(const Value *V, const APInt &DemandedElts,
                             KnownBits &Known, unsigned Depth,
                             const SimplifyQuery &Q);

void llvm::computeKnownBits(const Value *V, KnownBits &Known, unsigned Depth,
                            const SimplifyQuery &Q) {
  // Since the number of lanes in a scalable vector is unknown at compile time,
  // we track one bit which is implicitly broadcast to all lanes.  This means
  // that all lanes in a scalable vector are considered demanded.
  auto *FVTy = dyn_cast<FixedVectorType>(V->getType());
  APInt DemandedElts =
      FVTy ? APInt::getAllOnes(FVTy->getNumElements()) : APInt(1, 1);
  ::computeKnownBits(V, DemandedElts, Known, Depth, Q);
}

void llvm::computeKnownBits(const Value *V, KnownBits &Known,
                            const DataLayout &DL, unsigned Depth,
                            AssumptionCache *AC, const Instruction *CxtI,
                            const DominatorTree *DT, bool UseInstrInfo) {
  computeKnownBits(
      V, Known, Depth,
      SimplifyQuery(DL, DT, AC, safeCxtI(V, CxtI), UseInstrInfo));
}

KnownBits llvm::computeKnownBits(const Value *V, const DataLayout &DL,
                                 unsigned Depth, AssumptionCache *AC,
                                 const Instruction *CxtI,
                                 const DominatorTree *DT, bool UseInstrInfo) {
  return computeKnownBits(
      V, Depth, SimplifyQuery(DL, DT, AC, safeCxtI(V, CxtI), UseInstrInfo));
}

KnownBits llvm::computeKnownBits(const Value *V, const APInt &DemandedElts,
                                 const DataLayout &DL, unsigned Depth,
                                 AssumptionCache *AC, const Instruction *CxtI,
                                 const DominatorTree *DT, bool UseInstrInfo) {
  return computeKnownBits(
      V, DemandedElts, Depth,
      SimplifyQuery(DL, DT, AC, safeCxtI(V, CxtI), UseInstrInfo));
}

static bool haveNoCommonBitsSetSpecialCases(const Value *LHS, const Value *RHS,
                                            const SimplifyQuery &SQ) {
  // Look for an inverted mask: (X & ~M) op (Y & M).
  {
    Value *M;
    if (match(LHS, m_c_And(m_Not(m_Value(M)), m_Value())) &&
        match(RHS, m_c_And(m_Specific(M), m_Value())) &&
        isGuaranteedNotToBeUndef(M, SQ.AC, SQ.CxtI, SQ.DT))
      return true;
  }

  // X op (Y & ~X)
  if (match(RHS, m_c_And(m_Not(m_Specific(LHS)), m_Value())) &&
      isGuaranteedNotToBeUndef(LHS, SQ.AC, SQ.CxtI, SQ.DT))
    return true;

  // X op ((X & Y) ^ Y) -- this is the canonical form of the previous pattern
  // for constant Y.
  Value *Y;
  if (match(RHS,
            m_c_Xor(m_c_And(m_Specific(LHS), m_Value(Y)), m_Deferred(Y))) &&
      isGuaranteedNotToBeUndef(LHS, SQ.AC, SQ.CxtI, SQ.DT) &&
      isGuaranteedNotToBeUndef(Y, SQ.AC, SQ.CxtI, SQ.DT))
    return true;

  // Peek through extends to find a 'not' of the other side:
  // (ext Y) op ext(~Y)
  if (match(LHS, m_ZExtOrSExt(m_Value(Y))) &&
      match(RHS, m_ZExtOrSExt(m_Not(m_Specific(Y)))) &&
      isGuaranteedNotToBeUndef(Y, SQ.AC, SQ.CxtI, SQ.DT))
    return true;

  // Look for: (A & B) op ~(A | B)
  {
    Value *A, *B;
    if (match(LHS, m_And(m_Value(A), m_Value(B))) &&
        match(RHS, m_Not(m_c_Or(m_Specific(A), m_Specific(B)))) &&
        isGuaranteedNotToBeUndef(A, SQ.AC, SQ.CxtI, SQ.DT) &&
        isGuaranteedNotToBeUndef(B, SQ.AC, SQ.CxtI, SQ.DT))
      return true;
  }

  return false;
}

bool llvm::haveNoCommonBitsSet(const WithCache<const Value *> &LHSCache,
                               const WithCache<const Value *> &RHSCache,
                               const SimplifyQuery &SQ) {
  const Value *LHS = LHSCache.getValue();
  const Value *RHS = RHSCache.getValue();

  assert(LHS->getType() == RHS->getType() &&
         "LHS and RHS should have the same type");
  assert(LHS->getType()->isIntOrIntVectorTy() &&
         "LHS and RHS should be integers");

  if (haveNoCommonBitsSetSpecialCases(LHS, RHS, SQ) ||
      haveNoCommonBitsSetSpecialCases(RHS, LHS, SQ))
    return true;

  return KnownBits::haveNoCommonBitsSet(LHSCache.getKnownBits(SQ),
                                        RHSCache.getKnownBits(SQ));
}

bool llvm::isOnlyUsedInZeroComparison(const Instruction *I) {
  return !I->user_empty() && all_of(I->users(), [](const User *U) {
    return match(U, m_ICmp(m_Value(), m_Zero()));
  });
}

bool llvm::isOnlyUsedInZeroEqualityComparison(const Instruction *I) {
  return !I->user_empty() && all_of(I->users(), [](const User *U) {
    ICmpInst::Predicate P;
    return match(U, m_ICmp(P, m_Value(), m_Zero())) && ICmpInst::isEquality(P);
  });
}

bool llvm::isKnownToBeAPowerOfTwo(const Value *V, const DataLayout &DL,
                                  bool OrZero, unsigned Depth,
                                  AssumptionCache *AC, const Instruction *CxtI,
                                  const DominatorTree *DT, bool UseInstrInfo) {
  return ::isKnownToBeAPowerOfTwo(
      V, OrZero, Depth,
      SimplifyQuery(DL, DT, AC, safeCxtI(V, CxtI), UseInstrInfo));
}

static bool isKnownNonZero(const Value *V, const APInt &DemandedElts,
                           const SimplifyQuery &Q, unsigned Depth);

bool llvm::isKnownNonNegative(const Value *V, const SimplifyQuery &SQ,
                              unsigned Depth) {
  return computeKnownBits(V, Depth, SQ).isNonNegative();
}

bool llvm::isKnownPositive(const Value *V, const SimplifyQuery &SQ,
                           unsigned Depth) {
  if (auto *CI = dyn_cast<ConstantInt>(V))
    return CI->getValue().isStrictlyPositive();

  // If `isKnownNonNegative` ever becomes more sophisticated, make sure to keep
  // this updated.
  KnownBits Known = computeKnownBits(V, Depth, SQ);
  return Known.isNonNegative() &&
         (Known.isNonZero() || isKnownNonZero(V, SQ, Depth));
}

bool llvm::isKnownNegative(const Value *V, const SimplifyQuery &SQ,
                           unsigned Depth) {
  return computeKnownBits(V, Depth, SQ).isNegative();
}

static bool isKnownNonEqual(const Value *V1, const Value *V2,
                            const APInt &DemandedElts, unsigned Depth,
                            const SimplifyQuery &Q);

bool llvm::isKnownNonEqual(const Value *V1, const Value *V2,
                           const DataLayout &DL, AssumptionCache *AC,
                           const Instruction *CxtI, const DominatorTree *DT,
                           bool UseInstrInfo) {
  // We don't support looking through casts.
  if (V1 == V2 || V1->getType() != V2->getType())
    return false;
  auto *FVTy = dyn_cast<FixedVectorType>(V1->getType());
  APInt DemandedElts =
      FVTy ? APInt::getAllOnes(FVTy->getNumElements()) : APInt(1, 1);
  return ::isKnownNonEqual(
      V1, V2, DemandedElts, 0,
      SimplifyQuery(DL, DT, AC, safeCxtI(V2, V1, CxtI), UseInstrInfo));
}

bool llvm::MaskedValueIsZero(const Value *V, const APInt &Mask,
                             const SimplifyQuery &SQ, unsigned Depth) {
  KnownBits Known(Mask.getBitWidth());
  computeKnownBits(V, Known, Depth, SQ);
  return Mask.isSubsetOf(Known.Zero);
}

static unsigned ComputeNumSignBits(const Value *V, const APInt &DemandedElts,
                                   unsigned Depth, const SimplifyQuery &Q);

static unsigned ComputeNumSignBits(const Value *V, unsigned Depth,
                                   const SimplifyQuery &Q) {
  auto *FVTy = dyn_cast<FixedVectorType>(V->getType());
  APInt DemandedElts =
      FVTy ? APInt::getAllOnes(FVTy->getNumElements()) : APInt(1, 1);
  return ComputeNumSignBits(V, DemandedElts, Depth, Q);
}

unsigned llvm::ComputeNumSignBits(const Value *V, const DataLayout &DL,
                                  unsigned Depth, AssumptionCache *AC,
                                  const Instruction *CxtI,
                                  const DominatorTree *DT, bool UseInstrInfo) {
  return ::ComputeNumSignBits(
      V, Depth, SimplifyQuery(DL, DT, AC, safeCxtI(V, CxtI), UseInstrInfo));
}

unsigned llvm::ComputeMaxSignificantBits(const Value *V, const DataLayout &DL,
                                         unsigned Depth, AssumptionCache *AC,
                                         const Instruction *CxtI,
                                         const DominatorTree *DT) {
  unsigned SignBits = ComputeNumSignBits(V, DL, Depth, AC, CxtI, DT);
  return V->getType()->getScalarSizeInBits() - SignBits + 1;
}

static void computeKnownBitsAddSub(bool Add, const Value *Op0, const Value *Op1,
                                   bool NSW, bool NUW,
                                   const APInt &DemandedElts,
                                   KnownBits &KnownOut, KnownBits &Known2,
                                   unsigned Depth, const SimplifyQuery &Q) {
  computeKnownBits(Op1, DemandedElts, KnownOut, Depth + 1, Q);

  // If one operand is unknown and we have no nowrap information,
  // the result will be unknown independently of the second operand.
  if (KnownOut.isUnknown() && !NSW && !NUW)
    return;

  computeKnownBits(Op0, DemandedElts, Known2, Depth + 1, Q);
  KnownOut = KnownBits::computeForAddSub(Add, NSW, NUW, Known2, KnownOut);
}

static void computeKnownBitsMul(const Value *Op0, const Value *Op1, bool NSW,
                                bool NUW, const APInt &DemandedElts,
                                KnownBits &Known, KnownBits &Known2,
                                unsigned Depth, const SimplifyQuery &Q) {
  computeKnownBits(Op1, DemandedElts, Known, Depth + 1, Q);
  computeKnownBits(Op0, DemandedElts, Known2, Depth + 1, Q);

  bool isKnownNegative = false;
  bool isKnownNonNegative = false;
  // If the multiplication is known not to overflow, compute the sign bit.
  if (NSW) {
    if (Op0 == Op1) {
      // The product of a number with itself is non-negative.
      isKnownNonNegative = true;
    } else {
      bool isKnownNonNegativeOp1 = Known.isNonNegative();
      bool isKnownNonNegativeOp0 = Known2.isNonNegative();
      bool isKnownNegativeOp1 = Known.isNegative();
      bool isKnownNegativeOp0 = Known2.isNegative();
      // The product of two numbers with the same sign is non-negative.
      isKnownNonNegative = (isKnownNegativeOp1 && isKnownNegativeOp0) ||
                           (isKnownNonNegativeOp1 && isKnownNonNegativeOp0);
      if (!isKnownNonNegative && NUW) {
        // mul nuw nsw with a factor > 1 is non-negative.
        KnownBits One = KnownBits::makeConstant(APInt(Known.getBitWidth(), 1));
        isKnownNonNegative = KnownBits::sgt(Known, One).value_or(false) ||
                             KnownBits::sgt(Known2, One).value_or(false);
      }

      // The product of a negative number and a non-negative number is either
      // negative or zero.
      if (!isKnownNonNegative)
        isKnownNegative =
            (isKnownNegativeOp1 && isKnownNonNegativeOp0 &&
             Known2.isNonZero()) ||
            (isKnownNegativeOp0 && isKnownNonNegativeOp1 && Known.isNonZero());
    }
  }

  bool SelfMultiply = Op0 == Op1;
  if (SelfMultiply)
    SelfMultiply &=
        isGuaranteedNotToBeUndef(Op0, Q.AC, Q.CxtI, Q.DT, Depth + 1);
  Known = KnownBits::mul(Known, Known2, SelfMultiply);

  // Only make use of no-wrap flags if we failed to compute the sign bit
  // directly.  This matters if the multiplication always overflows, in
  // which case we prefer to follow the result of the direct computation,
  // though as the program is invoking undefined behaviour we can choose
  // whatever we like here.
  if (isKnownNonNegative && !Known.isNegative())
    Known.makeNonNegative();
  else if (isKnownNegative && !Known.isNonNegative())
    Known.makeNegative();
}

void llvm::computeKnownBitsFromRangeMetadata(const MDNode &Ranges,
                                             KnownBits &Known) {
  unsigned BitWidth = Known.getBitWidth();
  unsigned NumRanges = Ranges.getNumOperands() / 2;
  assert(NumRanges >= 1);

  Known.Zero.setAllBits();
  Known.One.setAllBits();

  for (unsigned i = 0; i < NumRanges; ++i) {
    ConstantInt *Lower =
        mdconst::extract<ConstantInt>(Ranges.getOperand(2 * i + 0));
    ConstantInt *Upper =
        mdconst::extract<ConstantInt>(Ranges.getOperand(2 * i + 1));
    ConstantRange Range(Lower->getValue(), Upper->getValue());

    // The first CommonPrefixBits of all values in Range are equal.
    unsigned CommonPrefixBits =
        (Range.getUnsignedMax() ^ Range.getUnsignedMin()).countl_zero();
    APInt Mask = APInt::getHighBitsSet(BitWidth, CommonPrefixBits);
    APInt UnsignedMax = Range.getUnsignedMax().zextOrTrunc(BitWidth);
    Known.One &= UnsignedMax & Mask;
    Known.Zero &= ~UnsignedMax & Mask;
  }
}

static bool isEphemeralValueOf(const Instruction *I, const Value *E) {
  SmallVector<const Value *, 16> WorkSet(1, I);
  SmallPtrSet<const Value *, 32> Visited;
  SmallPtrSet<const Value *, 16> EphValues;

  // The instruction defining an assumption's condition itself is always
  // considered ephemeral to that assumption (even if it has other
  // non-ephemeral users). See r246696's test case for an example.
  if (is_contained(I->operands(), E))
    return true;

  while (!WorkSet.empty()) {
    const Value *V = WorkSet.pop_back_val();
    if (!Visited.insert(V).second)
      continue;

    // If all uses of this value are ephemeral, then so is this value.
    if (llvm::all_of(V->users(), [&](const User *U) {
                                   return EphValues.count(U);
                                 })) {
      if (V == E)
        return true;

      if (V == I || (isa<Instruction>(V) &&
                     !cast<Instruction>(V)->mayHaveSideEffects() &&
                     !cast<Instruction>(V)->isTerminator())) {
       EphValues.insert(V);
       if (const User *U = dyn_cast<User>(V))
         append_range(WorkSet, U->operands());
      }
    }
  }

  return false;
}

// Is this an intrinsic that cannot be speculated but also cannot trap?
bool llvm::isAssumeLikeIntrinsic(const Instruction *I) {
  if (const IntrinsicInst *CI = dyn_cast<IntrinsicInst>(I))
    return CI->isAssumeLikeIntrinsic();

  return false;
}

bool llvm::isValidAssumeForContext(const Instruction *Inv,
                                   const Instruction *CxtI,
                                   const DominatorTree *DT,
                                   bool AllowEphemerals) {
  // There are two restrictions on the use of an assume:
  //  1. The assume must dominate the context (or the control flow must
  //     reach the assume whenever it reaches the context).
  //  2. The context must not be in the assume's set of ephemeral values
  //     (otherwise we will use the assume to prove that the condition
  //     feeding the assume is trivially true, thus causing the removal of
  //     the assume).

  if (Inv->getParent() == CxtI->getParent()) {
    // If Inv and CtxI are in the same block, check if the assume (Inv) is first
    // in the BB.
    if (Inv->comesBefore(CxtI))
      return true;

    // Don't let an assume affect itself - this would cause the problems
    // `isEphemeralValueOf` is trying to prevent, and it would also make
    // the loop below go out of bounds.
    if (!AllowEphemerals && Inv == CxtI)
      return false;

    // The context comes first, but they're both in the same block.
    // Make sure there is nothing in between that might interrupt
    // the control flow, not even CxtI itself.
    // We limit the scan distance between the assume and its context instruction
    // to avoid a compile-time explosion. This limit is chosen arbitrarily, so
    // it can be adjusted if needed (could be turned into a cl::opt).
    auto Range = make_range(CxtI->getIterator(), Inv->getIterator());
    if (!isGuaranteedToTransferExecutionToSuccessor(Range, 15))
      return false;

    return AllowEphemerals || !isEphemeralValueOf(Inv, CxtI);
  }

  // Inv and CxtI are in different blocks.
  if (DT) {
    if (DT->dominates(Inv, CxtI))
      return true;
  } else if (Inv->getParent() == CxtI->getParent()->getSinglePredecessor() ||
             Inv->getParent()->isEntryBlock()) {
    // We don't have a DT, but this trivially dominates.
    return true;
  }

  return false;
}

// TODO: cmpExcludesZero misses many cases where `RHS` is non-constant but
// we still have enough information about `RHS` to conclude non-zero. For
// example Pred=EQ, RHS=isKnownNonZero. cmpExcludesZero is called in loops
// so the extra compile time may not be worth it, but possibly a second API
// should be created for use outside of loops.
static bool cmpExcludesZero(CmpInst::Predicate Pred, const Value *RHS) {
  // v u> y implies v != 0.
  if (Pred == ICmpInst::ICMP_UGT)
    return true;

  // Special-case v != 0 to also handle v != null.
  if (Pred == ICmpInst::ICMP_NE)
    return match(RHS, m_Zero());

  // All other predicates - rely on generic ConstantRange handling.
  const APInt *C;
  auto Zero = APInt::getZero(RHS->getType()->getScalarSizeInBits());
  if (match(RHS, m_APInt(C))) {
    ConstantRange TrueValues = ConstantRange::makeExactICmpRegion(Pred, *C);
    return !TrueValues.contains(Zero);
  }

  auto *VC = dyn_cast<ConstantDataVector>(RHS);
  if (VC == nullptr)
    return false;

  for (unsigned ElemIdx = 0, NElem = VC->getNumElements(); ElemIdx < NElem;
       ++ElemIdx) {
    ConstantRange TrueValues = ConstantRange::makeExactICmpRegion(
        Pred, VC->getElementAsAPInt(ElemIdx));
    if (TrueValues.contains(Zero))
      return false;
  }
  return true;
}

static bool isKnownNonZeroFromAssume(const Value *V, const SimplifyQuery &Q) {
  // Use of assumptions is context-sensitive. If we don't have a context, we
  // cannot use them!
  if (!Q.AC || !Q.CxtI)
    return false;

  for (AssumptionCache::ResultElem &Elem : Q.AC->assumptionsFor(V)) {
    if (!Elem.Assume)
      continue;

    AssumeInst *I = cast<AssumeInst>(Elem.Assume);
    assert(I->getFunction() == Q.CxtI->getFunction() &&
           "Got assumption for the wrong function!");

    if (Elem.Index != AssumptionCache::ExprResultIdx) {
      if (!V->getType()->isPointerTy())
        continue;
      if (RetainedKnowledge RK = getKnowledgeFromBundle(
              *I, I->bundle_op_info_begin()[Elem.Index])) {
        if (RK.WasOn == V &&
            (RK.AttrKind == Attribute::NonNull ||
             (RK.AttrKind == Attribute::Dereferenceable &&
              !NullPointerIsDefined(Q.CxtI->getFunction(),
                                    V->getType()->getPointerAddressSpace()))) &&
            isValidAssumeForContext(I, Q.CxtI, Q.DT))
          return true;
      }
      continue;
    }

    // Warning: This loop can end up being somewhat performance sensitive.
    // We're running this loop for once for each value queried resulting in a
    // runtime of ~O(#assumes * #values).

    Value *RHS;
    CmpInst::Predicate Pred;
    auto m_V = m_CombineOr(m_Specific(V), m_PtrToInt(m_Specific(V)));
    if (!match(I->getArgOperand(0), m_c_ICmp(Pred, m_V, m_Value(RHS))))
      continue;

    if (cmpExcludesZero(Pred, RHS) && isValidAssumeForContext(I, Q.CxtI, Q.DT))
      return true;
  }

  return false;
}

static void computeKnownBitsFromCmp(const Value *V, CmpInst::Predicate Pred,
                                    Value *LHS, Value *RHS, KnownBits &Known,
                                    const SimplifyQuery &Q) {
  if (RHS->getType()->isPointerTy()) {
    // Handle comparison of pointer to null explicitly, as it will not be
    // covered by the m_APInt() logic below.
    if (LHS == V && match(RHS, m_Zero())) {
      switch (Pred) {
      case ICmpInst::ICMP_EQ:
        Known.setAllZero();
        break;
      case ICmpInst::ICMP_SGE:
      case ICmpInst::ICMP_SGT:
        Known.makeNonNegative();
        break;
      case ICmpInst::ICMP_SLT:
        Known.makeNegative();
        break;
      default:
        break;
      }
    }
    return;
  }

  unsigned BitWidth = Known.getBitWidth();
  auto m_V =
      m_CombineOr(m_Specific(V), m_PtrToIntSameSize(Q.DL, m_Specific(V)));

  Value *Y;
  const APInt *Mask, *C;
  uint64_t ShAmt;
  switch (Pred) {
  case ICmpInst::ICMP_EQ:
    // assume(V = C)
    if (match(LHS, m_V) && match(RHS, m_APInt(C))) {
      Known = Known.unionWith(KnownBits::makeConstant(*C));
      // assume(V & Mask = C)
    } else if (match(LHS, m_c_And(m_V, m_Value(Y))) &&
               match(RHS, m_APInt(C))) {
      // For one bits in Mask, we can propagate bits from C to V.
      Known.One |= *C;
      if (match(Y, m_APInt(Mask)))
        Known.Zero |= ~*C & *Mask;
      // assume(V | Mask = C)
    } else if (match(LHS, m_c_Or(m_V, m_Value(Y))) && match(RHS, m_APInt(C))) {
      // For zero bits in Mask, we can propagate bits from C to V.
      Known.Zero |= ~*C;
      if (match(Y, m_APInt(Mask)))
        Known.One |= *C & ~*Mask;
      // assume(V ^ Mask = C)
    } else if (match(LHS, m_Xor(m_V, m_APInt(Mask))) &&
               match(RHS, m_APInt(C))) {
      // Equivalent to assume(V == Mask ^ C)
      Known = Known.unionWith(KnownBits::makeConstant(*C ^ *Mask));
      // assume(V << ShAmt = C)
    } else if (match(LHS, m_Shl(m_V, m_ConstantInt(ShAmt))) &&
               match(RHS, m_APInt(C)) && ShAmt < BitWidth) {
      // For those bits in C that are known, we can propagate them to known
      // bits in V shifted to the right by ShAmt.
      KnownBits RHSKnown = KnownBits::makeConstant(*C);
      RHSKnown.Zero.lshrInPlace(ShAmt);
      RHSKnown.One.lshrInPlace(ShAmt);
      Known = Known.unionWith(RHSKnown);
      // assume(V >> ShAmt = C)
    } else if (match(LHS, m_Shr(m_V, m_ConstantInt(ShAmt))) &&
               match(RHS, m_APInt(C)) && ShAmt < BitWidth) {
      KnownBits RHSKnown = KnownBits::makeConstant(*C);
      // For those bits in RHS that are known, we can propagate them to known
      // bits in V shifted to the right by C.
      Known.Zero |= RHSKnown.Zero << ShAmt;
      Known.One |= RHSKnown.One << ShAmt;
    }
    break;
  case ICmpInst::ICMP_NE: {
    // assume (V & B != 0) where B is a power of 2
    const APInt *BPow2;
    if (match(LHS, m_And(m_V, m_Power2(BPow2))) && match(RHS, m_Zero()))
      Known.One |= *BPow2;
    break;
  }
  default:
    if (match(RHS, m_APInt(C))) {
      const APInt *Offset = nullptr;
      if (match(LHS, m_CombineOr(m_V, m_AddLike(m_V, m_APInt(Offset))))) {
        ConstantRange LHSRange = ConstantRange::makeAllowedICmpRegion(Pred, *C);
        if (Offset)
          LHSRange = LHSRange.sub(*Offset);
        Known = Known.unionWith(LHSRange.toKnownBits());
      }
      if (Pred == ICmpInst::ICMP_UGT || Pred == ICmpInst::ICMP_UGE) {
        // X & Y u> C     -> X u> C && Y u> C
        // X nuw- Y u> C  -> X u> C
        if (match(LHS, m_c_And(m_V, m_Value())) ||
            match(LHS, m_NUWSub(m_V, m_Value())))
          Known.One.setHighBits(
              (*C + (Pred == ICmpInst::ICMP_UGT)).countLeadingOnes());
      }
      if (Pred == ICmpInst::ICMP_ULT || Pred == ICmpInst::ICMP_ULE) {
        // X | Y u< C    -> X u< C && Y u< C
        // X nuw+ Y u< C -> X u< C && Y u< C
        if (match(LHS, m_c_Or(m_V, m_Value())) ||
            match(LHS, m_c_NUWAdd(m_V, m_Value()))) {
          Known.Zero.setHighBits(
              (*C - (Pred == ICmpInst::ICMP_ULT)).countLeadingZeros());
        }
      }
    }
    break;
  }
}

static void computeKnownBitsFromICmpCond(const Value *V, ICmpInst *Cmp,
                                         KnownBits &Known,
                                         const SimplifyQuery &SQ, bool Invert) {
  ICmpInst::Predicate Pred =
      Invert ? Cmp->getInversePredicate() : Cmp->getPredicate();
  Value *LHS = Cmp->getOperand(0);
  Value *RHS = Cmp->getOperand(1);

  // Handle icmp pred (trunc V), C
  if (match(LHS, m_Trunc(m_Specific(V)))) {
    KnownBits DstKnown(LHS->getType()->getScalarSizeInBits());
    computeKnownBitsFromCmp(LHS, Pred, LHS, RHS, DstKnown, SQ);
    Known = Known.unionWith(DstKnown.anyext(Known.getBitWidth()));
    return;
  }

  computeKnownBitsFromCmp(V, Pred, LHS, RHS, Known, SQ);
}

static void computeKnownBitsFromCond(const Value *V, Value *Cond,
                                     KnownBits &Known, unsigned Depth,
                                     const SimplifyQuery &SQ, bool Invert) {
  Value *A, *B;
  if (Depth < MaxAnalysisRecursionDepth &&
      match(Cond, m_LogicalOp(m_Value(A), m_Value(B)))) {
    KnownBits Known2(Known.getBitWidth());
    KnownBits Known3(Known.getBitWidth());
    computeKnownBitsFromCond(V, A, Known2, Depth + 1, SQ, Invert);
    computeKnownBitsFromCond(V, B, Known3, Depth + 1, SQ, Invert);
    if (Invert ? match(Cond, m_LogicalOr(m_Value(), m_Value()))
               : match(Cond, m_LogicalAnd(m_Value(), m_Value())))
      Known2 = Known2.unionWith(Known3);
    else
      Known2 = Known2.intersectWith(Known3);
    Known = Known.unionWith(Known2);
  }

  if (auto *Cmp = dyn_cast<ICmpInst>(Cond))
    computeKnownBitsFromICmpCond(V, Cmp, Known, SQ, Invert);
}

void llvm::computeKnownBitsFromContext(const Value *V, KnownBits &Known,
                                       unsigned Depth, const SimplifyQuery &Q) {
  // Handle injected condition.
  if (Q.CC && Q.CC->AffectedValues.contains(V))
    computeKnownBitsFromCond(V, Q.CC->Cond, Known, Depth, Q, Q.CC->Invert);

  if (!Q.CxtI)
    return;

  if (Q.DC && Q.DT) {
    // Handle dominating conditions.
    for (BranchInst *BI : Q.DC->conditionsFor(V)) {
      BasicBlockEdge Edge0(BI->getParent(), BI->getSuccessor(0));
      if (Q.DT->dominates(Edge0, Q.CxtI->getParent()))
        computeKnownBitsFromCond(V, BI->getCondition(), Known, Depth, Q,
                                 /*Invert*/ false);

      BasicBlockEdge Edge1(BI->getParent(), BI->getSuccessor(1));
      if (Q.DT->dominates(Edge1, Q.CxtI->getParent()))
        computeKnownBitsFromCond(V, BI->getCondition(), Known, Depth, Q,
                                 /*Invert*/ true);
    }

    if (Known.hasConflict())
      Known.resetAll();
  }

  if (!Q.AC)
    return;

  unsigned BitWidth = Known.getBitWidth();

  // Note that the patterns below need to be kept in sync with the code
  // in AssumptionCache::updateAffectedValues.

  for (AssumptionCache::ResultElem &Elem : Q.AC->assumptionsFor(V)) {
    if (!Elem.Assume)
      continue;

    AssumeInst *I = cast<AssumeInst>(Elem.Assume);
    assert(I->getParent()->getParent() == Q.CxtI->getParent()->getParent() &&
           "Got assumption for the wrong function!");

    if (Elem.Index != AssumptionCache::ExprResultIdx) {
      if (!V->getType()->isPointerTy())
        continue;
      if (RetainedKnowledge RK = getKnowledgeFromBundle(
              *I, I->bundle_op_info_begin()[Elem.Index])) {
        // Allow AllowEphemerals in isValidAssumeForContext, as the CxtI might
        // be the producer of the pointer in the bundle. At the moment, align
        // assumptions aren't optimized away.
        if (RK.WasOn == V && RK.AttrKind == Attribute::Alignment &&
            isPowerOf2_64(RK.ArgValue) &&
            isValidAssumeForContext(I, Q.CxtI, Q.DT, /*AllowEphemerals*/ true))
          Known.Zero.setLowBits(Log2_64(RK.ArgValue));
      }
      continue;
    }

    // Warning: This loop can end up being somewhat performance sensitive.
    // We're running this loop for once for each value queried resulting in a
    // runtime of ~O(#assumes * #values).

    Value *Arg = I->getArgOperand(0);

    if (Arg == V && isValidAssumeForContext(I, Q.CxtI, Q.DT)) {
      assert(BitWidth == 1 && "assume operand is not i1?");
      (void)BitWidth;
      Known.setAllOnes();
      return;
    }
    if (match(Arg, m_Not(m_Specific(V))) &&
        isValidAssumeForContext(I, Q.CxtI, Q.DT)) {
      assert(BitWidth == 1 && "assume operand is not i1?");
      (void)BitWidth;
      Known.setAllZero();
      return;
    }

    // The remaining tests are all recursive, so bail out if we hit the limit.
    if (Depth == MaxAnalysisRecursionDepth)
      continue;

    ICmpInst *Cmp = dyn_cast<ICmpInst>(Arg);
    if (!Cmp)
      continue;

    if (!isValidAssumeForContext(I, Q.CxtI, Q.DT))
      continue;

    computeKnownBitsFromICmpCond(V, Cmp, Known, Q, /*Invert=*/false);
  }

  // Conflicting assumption: Undefined behavior will occur on this execution
  // path.
  if (Known.hasConflict())
    Known.resetAll();
}

/// Compute known bits from a shift operator, including those with a
/// non-constant shift amount. Known is the output of this function. Known2 is a
/// pre-allocated temporary with the same bit width as Known and on return
/// contains the known bit of the shift value source. KF is an
/// operator-specific function that, given the known-bits and a shift amount,
/// compute the implied known-bits of the shift operator's result respectively
/// for that shift amount. The results from calling KF are conservatively
/// combined for all permitted shift amounts.
static void computeKnownBitsFromShiftOperator(
    const Operator *I, const APInt &DemandedElts, KnownBits &Known,
    KnownBits &Known2, unsigned Depth, const SimplifyQuery &Q,
    function_ref<KnownBits(const KnownBits &, const KnownBits &, bool)> KF) {
  computeKnownBits(I->getOperand(0), DemandedElts, Known2, Depth + 1, Q);
  computeKnownBits(I->getOperand(1), DemandedElts, Known, Depth + 1, Q);
  // To limit compile-time impact, only query isKnownNonZero() if we know at
  // least something about the shift amount.
  bool ShAmtNonZero =
      Known.isNonZero() ||
      (Known.getMaxValue().ult(Known.getBitWidth()) &&
       isKnownNonZero(I->getOperand(1), DemandedElts, Q, Depth + 1));
  Known = KF(Known2, Known, ShAmtNonZero);
}

static KnownBits
getKnownBitsFromAndXorOr(const Operator *I, const APInt &DemandedElts,
                         const KnownBits &KnownLHS, const KnownBits &KnownRHS,
                         unsigned Depth, const SimplifyQuery &Q) {
  unsigned BitWidth = KnownLHS.getBitWidth();
  KnownBits KnownOut(BitWidth);
  bool IsAnd = false;
  bool HasKnownOne = !KnownLHS.One.isZero() || !KnownRHS.One.isZero();
  Value *X = nullptr, *Y = nullptr;

  switch (I->getOpcode()) {
  case Instruction::And:
    KnownOut = KnownLHS & KnownRHS;
    IsAnd = true;
    // and(x, -x) is common idioms that will clear all but lowest set
    // bit. If we have a single known bit in x, we can clear all bits
    // above it.
    // TODO: instcombine often reassociates independent `and` which can hide
    // this pattern. Try to match and(x, and(-x, y)) / and(and(x, y), -x).
    if (HasKnownOne && match(I, m_c_And(m_Value(X), m_Neg(m_Deferred(X))))) {
      // -(-x) == x so using whichever (LHS/RHS) gets us a better result.
      if (KnownLHS.countMaxTrailingZeros() <= KnownRHS.countMaxTrailingZeros())
        KnownOut = KnownLHS.blsi();
      else
        KnownOut = KnownRHS.blsi();
    }
    break;
  case Instruction::Or:
    KnownOut = KnownLHS | KnownRHS;
    break;
  case Instruction::Xor:
    KnownOut = KnownLHS ^ KnownRHS;
    // xor(x, x-1) is common idioms that will clear all but lowest set
    // bit. If we have a single known bit in x, we can clear all bits
    // above it.
    // TODO: xor(x, x-1) is often rewritting as xor(x, x-C) where C !=
    // -1 but for the purpose of demanded bits (xor(x, x-C) &
    // Demanded) == (xor(x, x-1) & Demanded). Extend the xor pattern
    // to use arbitrary C if xor(x, x-C) as the same as xor(x, x-1).
    if (HasKnownOne &&
        match(I, m_c_Xor(m_Value(X), m_Add(m_Deferred(X), m_AllOnes())))) {
      const KnownBits &XBits = I->getOperand(0) == X ? KnownLHS : KnownRHS;
      KnownOut = XBits.blsmsk();
    }
    break;
  default:
    llvm_unreachable("Invalid Op used in 'analyzeKnownBitsFromAndXorOr'");
  }

  // and(x, add (x, -1)) is a common idiom that always clears the low bit;
  // xor/or(x, add (x, -1)) is an idiom that will always set the low bit.
  // here we handle the more general case of adding any odd number by
  // matching the form and/xor/or(x, add(x, y)) where y is odd.
  // TODO: This could be generalized to clearing any bit set in y where the
  // following bit is known to be unset in y.
  if (!KnownOut.Zero[0] && !KnownOut.One[0] &&
      (match(I, m_c_BinOp(m_Value(X), m_c_Add(m_Deferred(X), m_Value(Y)))) ||
       match(I, m_c_BinOp(m_Value(X), m_Sub(m_Deferred(X), m_Value(Y)))) ||
       match(I, m_c_BinOp(m_Value(X), m_Sub(m_Value(Y), m_Deferred(X)))))) {
    KnownBits KnownY(BitWidth);
    computeKnownBits(Y, DemandedElts, KnownY, Depth + 1, Q);
    if (KnownY.countMinTrailingOnes() > 0) {
      if (IsAnd)
        KnownOut.Zero.setBit(0);
      else
        KnownOut.One.setBit(0);
    }
  }
  return KnownOut;
}

static KnownBits computeKnownBitsForHorizontalOperation(
    const Operator *I, const APInt &DemandedElts, unsigned Depth,
    const SimplifyQuery &Q,
    const function_ref<KnownBits(const KnownBits &, const KnownBits &)>
        KnownBitsFunc) {
  APInt DemandedEltsLHS, DemandedEltsRHS;
  getHorizDemandedEltsForFirstOperand(Q.DL.getTypeSizeInBits(I->getType()),
                                      DemandedElts, DemandedEltsLHS,
                                      DemandedEltsRHS);

  const auto ComputeForSingleOpFunc =
      [Depth, &Q, KnownBitsFunc](const Value *Op, APInt &DemandedEltsOp) {
        return KnownBitsFunc(
            computeKnownBits(Op, DemandedEltsOp, Depth + 1, Q),
            computeKnownBits(Op, DemandedEltsOp << 1, Depth + 1, Q));
      };

  if (DemandedEltsRHS.isZero())
    return ComputeForSingleOpFunc(I->getOperand(0), DemandedEltsLHS);
  if (DemandedEltsLHS.isZero())
    return ComputeForSingleOpFunc(I->getOperand(1), DemandedEltsRHS);

  return ComputeForSingleOpFunc(I->getOperand(0), DemandedEltsLHS)
      .intersectWith(ComputeForSingleOpFunc(I->getOperand(1), DemandedEltsRHS));
}

// Public so this can be used in `SimplifyDemandedUseBits`.
KnownBits llvm::analyzeKnownBitsFromAndXorOr(const Operator *I,
                                             const KnownBits &KnownLHS,
                                             const KnownBits &KnownRHS,
                                             unsigned Depth,
                                             const SimplifyQuery &SQ) {
  auto *FVTy = dyn_cast<FixedVectorType>(I->getType());
  APInt DemandedElts =
      FVTy ? APInt::getAllOnes(FVTy->getNumElements()) : APInt(1, 1);

  return getKnownBitsFromAndXorOr(I, DemandedElts, KnownLHS, KnownRHS, Depth,
                                  SQ);
}

ConstantRange llvm::getVScaleRange(const Function *F, unsigned BitWidth) {
  Attribute Attr = F->getFnAttribute(Attribute::VScaleRange);
  // Without vscale_range, we only know that vscale is non-zero.
  if (!Attr.isValid())
    return ConstantRange(APInt(BitWidth, 1), APInt::getZero(BitWidth));

  unsigned AttrMin = Attr.getVScaleRangeMin();
  // Minimum is larger than vscale width, result is always poison.
  if ((unsigned)llvm::bit_width(AttrMin) > BitWidth)
    return ConstantRange::getEmpty(BitWidth);

  APInt Min(BitWidth, AttrMin);
  std::optional<unsigned> AttrMax = Attr.getVScaleRangeMax();
  if (!AttrMax || (unsigned)llvm::bit_width(*AttrMax) > BitWidth)
    return ConstantRange(Min, APInt::getZero(BitWidth));

  return ConstantRange(Min, APInt(BitWidth, *AttrMax) + 1);
}

void llvm::adjustKnownBitsForSelectArm(KnownBits &Known, Value *Cond,
                                       Value *Arm, bool Invert, unsigned Depth,
                                       const SimplifyQuery &Q) {
  // If we have a constant arm, we are done.
  if (Known.isConstant())
    return;

  // See what condition implies about the bits of the select arm.
  KnownBits CondRes(Known.getBitWidth());
  computeKnownBitsFromCond(Arm, Cond, CondRes, Depth + 1, Q, Invert);
  // If we don't get any information from the condition, no reason to
  // proceed.
  if (CondRes.isUnknown())
    return;

  // We can have conflict if the condition is dead. I.e if we have
  // (x | 64) < 32 ? (x | 64) : y
  // we will have conflict at bit 6 from the condition/the `or`.
  // In that case just return. Its not particularly important
  // what we do, as this select is going to be simplified soon.
  CondRes = CondRes.unionWith(Known);
  if (CondRes.hasConflict())
    return;

  // Finally make sure the information we found is valid. This is relatively
  // expensive so it's left for the very end.
  if (!isGuaranteedNotToBeUndef(Arm, Q.AC, Q.CxtI, Q.DT, Depth + 1))
    return;

  // Finally, we know we get information from the condition and its valid,
  // so return it.
  Known = CondRes;
}

static void computeKnownBitsFromOperator(const Operator *I,
                                         const APInt &DemandedElts,
                                         KnownBits &Known, unsigned Depth,
                                         const SimplifyQuery &Q) {
  unsigned BitWidth = Known.getBitWidth();

  KnownBits Known2(BitWidth);
  switch (I->getOpcode()) {
  default: break;
  case Instruction::Load:
    if (MDNode *MD =
            Q.IIQ.getMetadata(cast<LoadInst>(I), LLVMContext::MD_range))
      computeKnownBitsFromRangeMetadata(*MD, Known);
    break;
  case Instruction::And:
    computeKnownBits(I->getOperand(1), DemandedElts, Known, Depth + 1, Q);
    computeKnownBits(I->getOperand(0), DemandedElts, Known2, Depth + 1, Q);

    Known = getKnownBitsFromAndXorOr(I, DemandedElts, Known2, Known, Depth, Q);
    break;
  case Instruction::Or:
    computeKnownBits(I->getOperand(1), DemandedElts, Known, Depth + 1, Q);
    computeKnownBits(I->getOperand(0), DemandedElts, Known2, Depth + 1, Q);

    Known = getKnownBitsFromAndXorOr(I, DemandedElts, Known2, Known, Depth, Q);
    break;
  case Instruction::Xor:
    computeKnownBits(I->getOperand(1), DemandedElts, Known, Depth + 1, Q);
    computeKnownBits(I->getOperand(0), DemandedElts, Known2, Depth + 1, Q);

    Known = getKnownBitsFromAndXorOr(I, DemandedElts, Known2, Known, Depth, Q);
    break;
  case Instruction::Mul: {
    bool NSW = Q.IIQ.hasNoSignedWrap(cast<OverflowingBinaryOperator>(I));
    bool NUW = Q.IIQ.hasNoUnsignedWrap(cast<OverflowingBinaryOperator>(I));
    computeKnownBitsMul(I->getOperand(0), I->getOperand(1), NSW, NUW,
                        DemandedElts, Known, Known2, Depth, Q);
    break;
  }
  case Instruction::UDiv: {
    computeKnownBits(I->getOperand(0), DemandedElts, Known, Depth + 1, Q);
    computeKnownBits(I->getOperand(1), DemandedElts, Known2, Depth + 1, Q);
    Known =
        KnownBits::udiv(Known, Known2, Q.IIQ.isExact(cast<BinaryOperator>(I)));
    break;
  }
  case Instruction::SDiv: {
    computeKnownBits(I->getOperand(0), DemandedElts, Known, Depth + 1, Q);
    computeKnownBits(I->getOperand(1), DemandedElts, Known2, Depth + 1, Q);
    Known =
        KnownBits::sdiv(Known, Known2, Q.IIQ.isExact(cast<BinaryOperator>(I)));
    break;
  }
  case Instruction::Select: {
    auto ComputeForArm = [&](Value *Arm, bool Invert) {
      KnownBits Res(Known.getBitWidth());
      computeKnownBits(Arm, DemandedElts, Res, Depth + 1, Q);
      adjustKnownBitsForSelectArm(Res, I->getOperand(0), Arm, Invert, Depth, Q);
      return Res;
    };
    // Only known if known in both the LHS and RHS.
    Known =
        ComputeForArm(I->getOperand(1), /*Invert=*/false)
            .intersectWith(ComputeForArm(I->getOperand(2), /*Invert=*/true));
    break;
  }
  case Instruction::FPTrunc:
  case Instruction::FPExt:
  case Instruction::FPToUI:
  case Instruction::FPToSI:
  case Instruction::SIToFP:
  case Instruction::UIToFP:
    break; // Can't work with floating point.
  case Instruction::PtrToInt:
  case Instruction::IntToPtr:
    // Fall through and handle them the same as zext/trunc.
    [[fallthrough]];
  case Instruction::ZExt:
  case Instruction::Trunc: {
    Type *SrcTy = I->getOperand(0)->getType();

    unsigned SrcBitWidth;
    // Note that we handle pointer operands here because of inttoptr/ptrtoint
    // which fall through here.
    Type *ScalarTy = SrcTy->getScalarType();
    SrcBitWidth = ScalarTy->isPointerTy() ?
      Q.DL.getPointerTypeSizeInBits(ScalarTy) :
      Q.DL.getTypeSizeInBits(ScalarTy);

    assert(SrcBitWidth && "SrcBitWidth can't be zero");
    Known = Known.anyextOrTrunc(SrcBitWidth);
    computeKnownBits(I->getOperand(0), DemandedElts, Known, Depth + 1, Q);
    if (auto *Inst = dyn_cast<PossiblyNonNegInst>(I);
        Inst && Inst->hasNonNeg() && !Known.isNegative())
      Known.makeNonNegative();
    Known = Known.zextOrTrunc(BitWidth);
    break;
  }
  case Instruction::BitCast: {
    Type *SrcTy = I->getOperand(0)->getType();
    if (SrcTy->isIntOrPtrTy() &&
        // TODO: For now, not handling conversions like:
        // (bitcast i64 %x to <2 x i32>)
        !I->getType()->isVectorTy()) {
      computeKnownBits(I->getOperand(0), Known, Depth + 1, Q);
      break;
    }

    const Value *V;
    // Handle bitcast from floating point to integer.
    if (match(I, m_ElementWiseBitCast(m_Value(V))) &&
        V->getType()->isFPOrFPVectorTy()) {
      Type *FPType = V->getType()->getScalarType();
      KnownFPClass Result =
          computeKnownFPClass(V, DemandedElts, fcAllFlags, Depth + 1, Q);
      FPClassTest FPClasses = Result.KnownFPClasses;

      // TODO: Treat it as zero/poison if the use of I is unreachable.
      if (FPClasses == fcNone)
        break;

      if (Result.isKnownNever(fcNormal | fcSubnormal | fcNan)) {
        Known.Zero.setAllBits();
        Known.One.setAllBits();

        if (FPClasses & fcInf)
          Known = Known.intersectWith(KnownBits::makeConstant(
              APFloat::getInf(FPType->getFltSemantics()).bitcastToAPInt()));

        if (FPClasses & fcZero)
          Known = Known.intersectWith(KnownBits::makeConstant(
              APInt::getZero(FPType->getScalarSizeInBits())));

        Known.Zero.clearSignBit();
        Known.One.clearSignBit();
      }

      if (Result.SignBit) {
        if (*Result.SignBit)
          Known.makeNegative();
        else
          Known.makeNonNegative();
      }

      break;
    }

    // Handle cast from vector integer type to scalar or vector integer.
    auto *SrcVecTy = dyn_cast<FixedVectorType>(SrcTy);
    if (!SrcVecTy || !SrcVecTy->getElementType()->isIntegerTy() ||
        !I->getType()->isIntOrIntVectorTy() ||
        isa<ScalableVectorType>(I->getType()))
      break;

    // Look through a cast from narrow vector elements to wider type.
    // Examples: v4i32 -> v2i64, v3i8 -> v24
    unsigned SubBitWidth = SrcVecTy->getScalarSizeInBits();
    if (BitWidth % SubBitWidth == 0) {
      // Known bits are automatically intersected across demanded elements of a
      // vector. So for example, if a bit is computed as known zero, it must be
      // zero across all demanded elements of the vector.
      //
      // For this bitcast, each demanded element of the output is sub-divided
      // across a set of smaller vector elements in the source vector. To get
      // the known bits for an entire element of the output, compute the known
      // bits for each sub-element sequentially. This is done by shifting the
      // one-set-bit demanded elements parameter across the sub-elements for
      // consecutive calls to computeKnownBits. We are using the demanded
      // elements parameter as a mask operator.
      //
      // The known bits of each sub-element are then inserted into place
      // (dependent on endian) to form the full result of known bits.
      unsigned NumElts = DemandedElts.getBitWidth();
      unsigned SubScale = BitWidth / SubBitWidth;
      APInt SubDemandedElts = APInt::getZero(NumElts * SubScale);
      for (unsigned i = 0; i != NumElts; ++i) {
        if (DemandedElts[i])
          SubDemandedElts.setBit(i * SubScale);
      }

      KnownBits KnownSrc(SubBitWidth);
      for (unsigned i = 0; i != SubScale; ++i) {
        computeKnownBits(I->getOperand(0), SubDemandedElts.shl(i), KnownSrc,
                         Depth + 1, Q);
        unsigned ShiftElt = Q.DL.isLittleEndian() ? i : SubScale - 1 - i;
        Known.insertBits(KnownSrc, ShiftElt * SubBitWidth);
      }
    }
    break;
  }
  case Instruction::SExt: {
    // Compute the bits in the result that are not present in the input.
    unsigned SrcBitWidth = I->getOperand(0)->getType()->getScalarSizeInBits();

    Known = Known.trunc(SrcBitWidth);
    computeKnownBits(I->getOperand(0), DemandedElts, Known, Depth + 1, Q);
    // If the sign bit of the input is known set or clear, then we know the
    // top bits of the result.
    Known = Known.sext(BitWidth);
    break;
  }
  case Instruction::Shl: {
    bool NUW = Q.IIQ.hasNoUnsignedWrap(cast<OverflowingBinaryOperator>(I));
    bool NSW = Q.IIQ.hasNoSignedWrap(cast<OverflowingBinaryOperator>(I));
    auto KF = [NUW, NSW](const KnownBits &KnownVal, const KnownBits &KnownAmt,
                         bool ShAmtNonZero) {
      return KnownBits::shl(KnownVal, KnownAmt, NUW, NSW, ShAmtNonZero);
    };
    computeKnownBitsFromShiftOperator(I, DemandedElts, Known, Known2, Depth, Q,
                                      KF);
    // Trailing zeros of a right-shifted constant never decrease.
    const APInt *C;
    if (match(I->getOperand(0), m_APInt(C)))
      Known.Zero.setLowBits(C->countr_zero());
    break;
  }
  case Instruction::LShr: {
    bool Exact = Q.IIQ.isExact(cast<BinaryOperator>(I));
    auto KF = [Exact](const KnownBits &KnownVal, const KnownBits &KnownAmt,
                      bool ShAmtNonZero) {
      return KnownBits::lshr(KnownVal, KnownAmt, ShAmtNonZero, Exact);
    };
    computeKnownBitsFromShiftOperator(I, DemandedElts, Known, Known2, Depth, Q,
                                      KF);
    // Leading zeros of a left-shifted constant never decrease.
    const APInt *C;
    if (match(I->getOperand(0), m_APInt(C)))
      Known.Zero.setHighBits(C->countl_zero());
    break;
  }
  case Instruction::AShr: {
    bool Exact = Q.IIQ.isExact(cast<BinaryOperator>(I));
    auto KF = [Exact](const KnownBits &KnownVal, const KnownBits &KnownAmt,
                      bool ShAmtNonZero) {
      return KnownBits::ashr(KnownVal, KnownAmt, ShAmtNonZero, Exact);
    };
    computeKnownBitsFromShiftOperator(I, DemandedElts, Known, Known2, Depth, Q,
                                      KF);
    break;
  }
  case Instruction::Sub: {
    bool NSW = Q.IIQ.hasNoSignedWrap(cast<OverflowingBinaryOperator>(I));
    bool NUW = Q.IIQ.hasNoUnsignedWrap(cast<OverflowingBinaryOperator>(I));
    computeKnownBitsAddSub(false, I->getOperand(0), I->getOperand(1), NSW, NUW,
                           DemandedElts, Known, Known2, Depth, Q);
    break;
  }
  case Instruction::Add: {
    bool NSW = Q.IIQ.hasNoSignedWrap(cast<OverflowingBinaryOperator>(I));
    bool NUW = Q.IIQ.hasNoUnsignedWrap(cast<OverflowingBinaryOperator>(I));
    computeKnownBitsAddSub(true, I->getOperand(0), I->getOperand(1), NSW, NUW,
                           DemandedElts, Known, Known2, Depth, Q);
    break;
  }
  case Instruction::SRem:
    computeKnownBits(I->getOperand(0), DemandedElts, Known, Depth + 1, Q);
    computeKnownBits(I->getOperand(1), DemandedElts, Known2, Depth + 1, Q);
    Known = KnownBits::srem(Known, Known2);
    break;

  case Instruction::URem:
    computeKnownBits(I->getOperand(0), DemandedElts, Known, Depth + 1, Q);
    computeKnownBits(I->getOperand(1), DemandedElts, Known2, Depth + 1, Q);
    Known = KnownBits::urem(Known, Known2);
    break;
  case Instruction::Alloca:
    Known.Zero.setLowBits(Log2(cast<AllocaInst>(I)->getAlign()));
    break;
  case Instruction::GetElementPtr: {
    // Analyze all of the subscripts of this getelementptr instruction
    // to determine if we can prove known low zero bits.
    computeKnownBits(I->getOperand(0), Known, Depth + 1, Q);
    // Accumulate the constant indices in a separate variable
    // to minimize the number of calls to computeForAddSub.
    APInt AccConstIndices(BitWidth, 0, /*IsSigned*/ true);

    gep_type_iterator GTI = gep_type_begin(I);
    for (unsigned i = 1, e = I->getNumOperands(); i != e; ++i, ++GTI) {
      // TrailZ can only become smaller, short-circuit if we hit zero.
      if (Known.isUnknown())
        break;

      Value *Index = I->getOperand(i);

      // Handle case when index is zero.
      Constant *CIndex = dyn_cast<Constant>(Index);
      if (CIndex && CIndex->isZeroValue())
        continue;

      if (StructType *STy = GTI.getStructTypeOrNull()) {
        // Handle struct member offset arithmetic.

        assert(CIndex &&
               "Access to structure field must be known at compile time");

        if (CIndex->getType()->isVectorTy())
          Index = CIndex->getSplatValue();

        unsigned Idx = cast<ConstantInt>(Index)->getZExtValue();
        const StructLayout *SL = Q.DL.getStructLayout(STy);
        uint64_t Offset = SL->getElementOffset(Idx);
        AccConstIndices += Offset;
        continue;
      }

      // Handle array index arithmetic.
      Type *IndexedTy = GTI.getIndexedType();
      if (!IndexedTy->isSized()) {
        Known.resetAll();
        break;
      }

      unsigned IndexBitWidth = Index->getType()->getScalarSizeInBits();
      KnownBits IndexBits(IndexBitWidth);
      computeKnownBits(Index, IndexBits, Depth + 1, Q);
      TypeSize IndexTypeSize = GTI.getSequentialElementStride(Q.DL);
      uint64_t TypeSizeInBytes = IndexTypeSize.getKnownMinValue();
      KnownBits ScalingFactor(IndexBitWidth);
      // Multiply by current sizeof type.
      // &A[i] == A + i * sizeof(*A[i]).
      if (IndexTypeSize.isScalable()) {
        // For scalable types the only thing we know about sizeof is
        // that this is a multiple of the minimum size.
        ScalingFactor.Zero.setLowBits(llvm::countr_zero(TypeSizeInBytes));
      } else if (IndexBits.isConstant()) {
        APInt IndexConst = IndexBits.getConstant();
        APInt ScalingFactor(IndexBitWidth, TypeSizeInBytes);
        IndexConst *= ScalingFactor;
        AccConstIndices += IndexConst.sextOrTrunc(BitWidth);
        continue;
      } else {
        ScalingFactor =
            KnownBits::makeConstant(APInt(IndexBitWidth, TypeSizeInBytes));
      }
      IndexBits = KnownBits::mul(IndexBits, ScalingFactor);

      // If the offsets have a different width from the pointer, according
      // to the language reference we need to sign-extend or truncate them
      // to the width of the pointer.
      IndexBits = IndexBits.sextOrTrunc(BitWidth);

      // Note that inbounds does *not* guarantee nsw for the addition, as only
      // the offset is signed, while the base address is unsigned.
      Known = KnownBits::add(Known, IndexBits);
    }
    if (!Known.isUnknown() && !AccConstIndices.isZero()) {
      KnownBits Index = KnownBits::makeConstant(AccConstIndices);
      Known = KnownBits::add(Known, Index);
    }
    break;
  }
  case Instruction::PHI: {
    const PHINode *P = cast<PHINode>(I);
    BinaryOperator *BO = nullptr;
    Value *R = nullptr, *L = nullptr;
    if (matchSimpleRecurrence(P, BO, R, L)) {
      // Handle the case of a simple two-predecessor recurrence PHI.
      // There's a lot more that could theoretically be done here, but
      // this is sufficient to catch some interesting cases.
      unsigned Opcode = BO->getOpcode();

      switch (Opcode) {
      // If this is a shift recurrence, we know the bits being shifted in. We
      // can combine that with information about the start value of the
      // recurrence to conclude facts about the result. If this is a udiv
      // recurrence, we know that the result can never exceed either the
      // numerator or the start value, whichever is greater.
      case Instruction::LShr:
      case Instruction::AShr:
      case Instruction::Shl:
      case Instruction::UDiv:
        if (BO->getOperand(0) != I)
          break;
        [[fallthrough]];

      // For a urem recurrence, the result can never exceed the start value. The
      // phi could either be the numerator or the denominator.
      case Instruction::URem: {
        // We have matched a recurrence of the form:
        // %iv = [R, %entry], [%iv.next, %backedge]
        // %iv.next = shift_op %iv, L

        // Recurse with the phi context to avoid concern about whether facts
        // inferred hold at original context instruction.  TODO: It may be
        // correct to use the original context.  IF warranted, explore and
        // add sufficient tests to cover.
        SimplifyQuery RecQ = Q.getWithoutCondContext();
        RecQ.CxtI = P;
        computeKnownBits(R, DemandedElts, Known2, Depth + 1, RecQ);
        switch (Opcode) {
        case Instruction::Shl:
          // A shl recurrence will only increase the tailing zeros
          Known.Zero.setLowBits(Known2.countMinTrailingZeros());
          break;
        case Instruction::LShr:
        case Instruction::UDiv:
        case Instruction::URem:
          // lshr, udiv, and urem recurrences will preserve the leading zeros of
          // the start value.
          Known.Zero.setHighBits(Known2.countMinLeadingZeros());
          break;
        case Instruction::AShr:
          // An ashr recurrence will extend the initial sign bit
          Known.Zero.setHighBits(Known2.countMinLeadingZeros());
          Known.One.setHighBits(Known2.countMinLeadingOnes());
          break;
        }
        break;
      }

      // Check for operations that have the property that if
      // both their operands have low zero bits, the result
      // will have low zero bits.
      case Instruction::Add:
      case Instruction::Sub:
      case Instruction::And:
      case Instruction::Or:
      case Instruction::Mul: {
        // Change the context instruction to the "edge" that flows into the
        // phi. This is important because that is where the value is actually
        // "evaluated" even though it is used later somewhere else. (see also
        // D69571).
        SimplifyQuery RecQ = Q.getWithoutCondContext();

        unsigned OpNum = P->getOperand(0) == R ? 0 : 1;
        Instruction *RInst = P->getIncomingBlock(OpNum)->getTerminator();
        Instruction *LInst = P->getIncomingBlock(1 - OpNum)->getTerminator();

        // Ok, we have a PHI of the form L op= R. Check for low
        // zero bits.
        RecQ.CxtI = RInst;
        computeKnownBits(R, DemandedElts, Known2, Depth + 1, RecQ);

        // We need to take the minimum number of known bits
        KnownBits Known3(BitWidth);
        RecQ.CxtI = LInst;
        computeKnownBits(L, DemandedElts, Known3, Depth + 1, RecQ);

        Known.Zero.setLowBits(std::min(Known2.countMinTrailingZeros(),
                                       Known3.countMinTrailingZeros()));

        auto *OverflowOp = dyn_cast<OverflowingBinaryOperator>(BO);
        if (!OverflowOp || !Q.IIQ.hasNoSignedWrap(OverflowOp))
          break;

        switch (Opcode) {
        // If initial value of recurrence is nonnegative, and we are adding
        // a nonnegative number with nsw, the result can only be nonnegative
        // or poison value regardless of the number of times we execute the
        // add in phi recurrence. If initial value is negative and we are
        // adding a negative number with nsw, the result can only be
        // negative or poison value. Similar arguments apply to sub and mul.
        //
        // (add non-negative, non-negative) --> non-negative
        // (add negative, negative) --> negative
        case Instruction::Add: {
          if (Known2.isNonNegative() && Known3.isNonNegative())
            Known.makeNonNegative();
          else if (Known2.isNegative() && Known3.isNegative())
            Known.makeNegative();
          break;
        }

        // (sub nsw non-negative, negative) --> non-negative
        // (sub nsw negative, non-negative) --> negative
        case Instruction::Sub: {
          if (BO->getOperand(0) != I)
            break;
          if (Known2.isNonNegative() && Known3.isNegative())
            Known.makeNonNegative();
          else if (Known2.isNegative() && Known3.isNonNegative())
            Known.makeNegative();
          break;
        }

        // (mul nsw non-negative, non-negative) --> non-negative
        case Instruction::Mul:
          if (Known2.isNonNegative() && Known3.isNonNegative())
            Known.makeNonNegative();
          break;

        default:
          break;
        }
        break;
      }

      default:
        break;
      }
    }

    // Unreachable blocks may have zero-operand PHI nodes.
    if (P->getNumIncomingValues() == 0)
      break;

    // Otherwise take the unions of the known bit sets of the operands,
    // taking conservative care to avoid excessive recursion.
    if (Depth < MaxAnalysisRecursionDepth - 1 && Known.isUnknown()) {
      // Skip if every incoming value references to ourself.
      if (isa_and_nonnull<UndefValue>(P->hasConstantValue()))
        break;

      Known.Zero.setAllBits();
      Known.One.setAllBits();
      for (unsigned u = 0, e = P->getNumIncomingValues(); u < e; ++u) {
        Value *IncValue = P->getIncomingValue(u);
        // Skip direct self references.
        if (IncValue == P) continue;

<<<<<<< HEAD
        // Recurse, but cap the recursion to one level, because we don't
        // want to waste time spinning around in loops.
        // TODO: See if we can base recursion limiter on number of incoming phi
        // edges so we don't overly clamp analysis.
        unsigned IncDepth = MaxAnalysisRecursionDepth - 1;

        // If the Use is a select of this phi, use the knownbit of the other
        // operand to break the recursion.
        if (auto *SI = dyn_cast<SelectInst>(IncValue)) {
          if (SI->getTrueValue() == P || SI->getFalseValue() == P) {
            IncValue = SI->getTrueValue() == P ? SI->getFalseValue()
                                               : SI->getTrueValue();
            IncDepth = Depth + 1;
          }
=======
        // If the Use is a select of this phi, use the knownbit of the other
        // operand to break the recursion.
        if (auto *SI = dyn_cast<SelectInst>(IncValue)) {
          if (SI->getTrueValue() == P || SI->getFalseValue() == P)
            IncValue = SI->getTrueValue() == P ? SI->getFalseValue()
                                               : SI->getTrueValue();
>>>>>>> a8d96e15
        }

        // Change the context instruction to the "edge" that flows into the
        // phi. This is important because that is where the value is actually
        // "evaluated" even though it is used later somewhere else. (see also
        // D69571).
        SimplifyQuery RecQ = Q.getWithoutCondContext();
        RecQ.CxtI = P->getIncomingBlock(u)->getTerminator();

        Known2 = KnownBits(BitWidth);
        computeKnownBits(IncValue, DemandedElts, Known2, IncDepth, RecQ);

        // See if we can further use a conditional branch into the phi
        // to help us determine the range of the value.
        if (!Known2.isConstant()) {
          ICmpInst::Predicate Pred;
          const APInt *RHSC;
          BasicBlock *TrueSucc, *FalseSucc;
          // TODO: Use RHS Value and compute range from its known bits.
          if (match(RecQ.CxtI,
                    m_Br(m_c_ICmp(Pred, m_Specific(IncValue), m_APInt(RHSC)),
                         m_BasicBlock(TrueSucc), m_BasicBlock(FalseSucc)))) {
            // Check for cases of duplicate successors.
            if ((TrueSucc == P->getParent()) != (FalseSucc == P->getParent())) {
              // If we're using the false successor, invert the predicate.
              if (FalseSucc == P->getParent())
                Pred = CmpInst::getInversePredicate(Pred);
              // Get the knownbits implied by the incoming phi condition.
              auto CR = ConstantRange::makeExactICmpRegion(Pred, *RHSC);
              KnownBits KnownUnion = Known2.unionWith(CR.toKnownBits());
              // We can have conflicts here if we are analyzing deadcode (its
              // impossible for us reach this BB based the icmp).
              if (KnownUnion.hasConflict()) {
                // No reason to continue analyzing in a known dead region, so
                // just resetAll and break. This will cause us to also exit the
                // outer loop.
                Known.resetAll();
                break;
              }
              Known2 = KnownUnion;
            }
          }
        }

        Known = Known.intersectWith(Known2);
        // If all bits have been ruled out, there's no need to check
        // more operands.
        if (Known.isUnknown())
          break;
      }
    }
    break;
  }
  case Instruction::Call:
  case Instruction::Invoke: {
    // If range metadata is attached to this call, set known bits from that,
    // and then intersect with known bits based on other properties of the
    // function.
    if (MDNode *MD =
            Q.IIQ.getMetadata(cast<Instruction>(I), LLVMContext::MD_range))
      computeKnownBitsFromRangeMetadata(*MD, Known);

    const auto *CB = cast<CallBase>(I);

    if (std::optional<ConstantRange> Range = CB->getRange())
      Known = Known.unionWith(Range->toKnownBits());

    if (const Value *RV = CB->getReturnedArgOperand()) {
      if (RV->getType() == I->getType()) {
        computeKnownBits(RV, Known2, Depth + 1, Q);
        Known = Known.unionWith(Known2);
        // If the function doesn't return properly for all input values
        // (e.g. unreachable exits) then there might be conflicts between the
        // argument value and the range metadata. Simply discard the known bits
        // in case of conflicts.
        if (Known.hasConflict())
          Known.resetAll();
      }
    }
    if (const IntrinsicInst *II = dyn_cast<IntrinsicInst>(I)) {
      switch (II->getIntrinsicID()) {
      default:
        break;
      case Intrinsic::abs: {
        computeKnownBits(I->getOperand(0), DemandedElts, Known2, Depth + 1, Q);
        bool IntMinIsPoison = match(II->getArgOperand(1), m_One());
        Known = Known2.abs(IntMinIsPoison);
        break;
      }
      case Intrinsic::bitreverse:
        computeKnownBits(I->getOperand(0), DemandedElts, Known2, Depth + 1, Q);
        Known.Zero |= Known2.Zero.reverseBits();
        Known.One |= Known2.One.reverseBits();
        break;
      case Intrinsic::bswap:
        computeKnownBits(I->getOperand(0), DemandedElts, Known2, Depth + 1, Q);
        Known.Zero |= Known2.Zero.byteSwap();
        Known.One |= Known2.One.byteSwap();
        break;
      case Intrinsic::ctlz: {
        computeKnownBits(I->getOperand(0), DemandedElts, Known2, Depth + 1, Q);
        // If we have a known 1, its position is our upper bound.
        unsigned PossibleLZ = Known2.countMaxLeadingZeros();
        // If this call is poison for 0 input, the result will be less than 2^n.
        if (II->getArgOperand(1) == ConstantInt::getTrue(II->getContext()))
          PossibleLZ = std::min(PossibleLZ, BitWidth - 1);
        unsigned LowBits = llvm::bit_width(PossibleLZ);
        Known.Zero.setBitsFrom(LowBits);
        break;
      }
      case Intrinsic::cttz: {
        computeKnownBits(I->getOperand(0), DemandedElts, Known2, Depth + 1, Q);
        // If we have a known 1, its position is our upper bound.
        unsigned PossibleTZ = Known2.countMaxTrailingZeros();
        // If this call is poison for 0 input, the result will be less than 2^n.
        if (II->getArgOperand(1) == ConstantInt::getTrue(II->getContext()))
          PossibleTZ = std::min(PossibleTZ, BitWidth - 1);
        unsigned LowBits = llvm::bit_width(PossibleTZ);
        Known.Zero.setBitsFrom(LowBits);
        break;
      }
      case Intrinsic::ctpop: {
        computeKnownBits(I->getOperand(0), DemandedElts, Known2, Depth + 1, Q);
        // We can bound the space the count needs.  Also, bits known to be zero
        // can't contribute to the population.
        unsigned BitsPossiblySet = Known2.countMaxPopulation();
        unsigned LowBits = llvm::bit_width(BitsPossiblySet);
        Known.Zero.setBitsFrom(LowBits);
        // TODO: we could bound KnownOne using the lower bound on the number
        // of bits which might be set provided by popcnt KnownOne2.
        break;
      }
      case Intrinsic::fshr:
      case Intrinsic::fshl: {
        const APInt *SA;
        if (!match(I->getOperand(2), m_APInt(SA)))
          break;

        // Normalize to funnel shift left.
        uint64_t ShiftAmt = SA->urem(BitWidth);
        if (II->getIntrinsicID() == Intrinsic::fshr)
          ShiftAmt = BitWidth - ShiftAmt;

        KnownBits Known3(BitWidth);
        computeKnownBits(I->getOperand(0), DemandedElts, Known2, Depth + 1, Q);
        computeKnownBits(I->getOperand(1), DemandedElts, Known3, Depth + 1, Q);

        Known.Zero =
            Known2.Zero.shl(ShiftAmt) | Known3.Zero.lshr(BitWidth - ShiftAmt);
        Known.One =
            Known2.One.shl(ShiftAmt) | Known3.One.lshr(BitWidth - ShiftAmt);
        break;
      }
      case Intrinsic::uadd_sat:
        computeKnownBits(I->getOperand(0), DemandedElts, Known, Depth + 1, Q);
        computeKnownBits(I->getOperand(1), DemandedElts, Known2, Depth + 1, Q);
        Known = KnownBits::uadd_sat(Known, Known2);
        break;
      case Intrinsic::usub_sat:
        computeKnownBits(I->getOperand(0), DemandedElts, Known, Depth + 1, Q);
        computeKnownBits(I->getOperand(1), DemandedElts, Known2, Depth + 1, Q);
        Known = KnownBits::usub_sat(Known, Known2);
        break;
      case Intrinsic::sadd_sat:
        computeKnownBits(I->getOperand(0), DemandedElts, Known, Depth + 1, Q);
        computeKnownBits(I->getOperand(1), DemandedElts, Known2, Depth + 1, Q);
        Known = KnownBits::sadd_sat(Known, Known2);
        break;
      case Intrinsic::ssub_sat:
        computeKnownBits(I->getOperand(0), DemandedElts, Known, Depth + 1, Q);
        computeKnownBits(I->getOperand(1), DemandedElts, Known2, Depth + 1, Q);
        Known = KnownBits::ssub_sat(Known, Known2);
        break;
        // Vec reverse preserves bits from input vec.
      case Intrinsic::vector_reverse:
        computeKnownBits(I->getOperand(0), DemandedElts.reverseBits(), Known,
                         Depth + 1, Q);
        break;
        // for min/max/and/or reduce, any bit common to each element in the
        // input vec is set in the output.
      case Intrinsic::vector_reduce_and:
      case Intrinsic::vector_reduce_or:
      case Intrinsic::vector_reduce_umax:
      case Intrinsic::vector_reduce_umin:
      case Intrinsic::vector_reduce_smax:
      case Intrinsic::vector_reduce_smin:
        computeKnownBits(I->getOperand(0), Known, Depth + 1, Q);
        break;
      case Intrinsic::vector_reduce_xor: {
        computeKnownBits(I->getOperand(0), Known, Depth + 1, Q);
        // The zeros common to all vecs are zero in the output.
        // If the number of elements is odd, then the common ones remain. If the
        // number of elements is even, then the common ones becomes zeros.
        auto *VecTy = cast<VectorType>(I->getOperand(0)->getType());
        // Even, so the ones become zeros.
        bool EvenCnt = VecTy->getElementCount().isKnownEven();
        if (EvenCnt)
          Known.Zero |= Known.One;
        // Maybe even element count so need to clear ones.
        if (VecTy->isScalableTy() || EvenCnt)
          Known.One.clearAllBits();
        break;
      }
      case Intrinsic::umin:
        computeKnownBits(I->getOperand(0), DemandedElts, Known, Depth + 1, Q);
        computeKnownBits(I->getOperand(1), DemandedElts, Known2, Depth + 1, Q);
        Known = KnownBits::umin(Known, Known2);
        break;
      case Intrinsic::umax:
        computeKnownBits(I->getOperand(0), DemandedElts, Known, Depth + 1, Q);
        computeKnownBits(I->getOperand(1), DemandedElts, Known2, Depth + 1, Q);
        Known = KnownBits::umax(Known, Known2);
        break;
      case Intrinsic::smin:
        computeKnownBits(I->getOperand(0), DemandedElts, Known, Depth + 1, Q);
        computeKnownBits(I->getOperand(1), DemandedElts, Known2, Depth + 1, Q);
        Known = KnownBits::smin(Known, Known2);
        break;
      case Intrinsic::smax:
        computeKnownBits(I->getOperand(0), DemandedElts, Known, Depth + 1, Q);
        computeKnownBits(I->getOperand(1), DemandedElts, Known2, Depth + 1, Q);
        Known = KnownBits::smax(Known, Known2);
        break;
      case Intrinsic::ptrmask: {
        computeKnownBits(I->getOperand(0), DemandedElts, Known, Depth + 1, Q);

        const Value *Mask = I->getOperand(1);
        Known2 = KnownBits(Mask->getType()->getScalarSizeInBits());
        computeKnownBits(Mask, DemandedElts, Known2, Depth + 1, Q);
        // TODO: 1-extend would be more precise.
        Known &= Known2.anyextOrTrunc(BitWidth);
        break;
      }
      case Intrinsic::x86_sse2_pmulh_w:
      case Intrinsic::x86_avx2_pmulh_w:
      case Intrinsic::x86_avx512_pmulh_w_512:
        computeKnownBits(I->getOperand(0), DemandedElts, Known, Depth + 1, Q);
        computeKnownBits(I->getOperand(1), DemandedElts, Known2, Depth + 1, Q);
        Known = KnownBits::mulhs(Known, Known2);
        break;
      case Intrinsic::x86_sse2_pmulhu_w:
      case Intrinsic::x86_avx2_pmulhu_w:
      case Intrinsic::x86_avx512_pmulhu_w_512:
        computeKnownBits(I->getOperand(0), DemandedElts, Known, Depth + 1, Q);
        computeKnownBits(I->getOperand(1), DemandedElts, Known2, Depth + 1, Q);
        Known = KnownBits::mulhu(Known, Known2);
        break;
      case Intrinsic::x86_sse42_crc32_64_64:
        Known.Zero.setBitsFrom(32);
        break;
      case Intrinsic::x86_ssse3_phadd_d_128:
      case Intrinsic::x86_ssse3_phadd_w_128:
      case Intrinsic::x86_avx2_phadd_d:
      case Intrinsic::x86_avx2_phadd_w: {
        Known = computeKnownBitsForHorizontalOperation(
            I, DemandedElts, Depth, Q,
            [](const KnownBits &KnownLHS, const KnownBits &KnownRHS) {
              return KnownBits::add(KnownLHS, KnownRHS);
            });
        break;
      }
      case Intrinsic::x86_ssse3_phadd_sw_128:
      case Intrinsic::x86_avx2_phadd_sw: {
        Known = computeKnownBitsForHorizontalOperation(I, DemandedElts, Depth,
                                                       Q, KnownBits::sadd_sat);
        break;
      }
      case Intrinsic::x86_ssse3_phsub_d_128:
      case Intrinsic::x86_ssse3_phsub_w_128:
      case Intrinsic::x86_avx2_phsub_d:
      case Intrinsic::x86_avx2_phsub_w: {
        Known = computeKnownBitsForHorizontalOperation(
            I, DemandedElts, Depth, Q,
            [](const KnownBits &KnownLHS, const KnownBits &KnownRHS) {
              return KnownBits::sub(KnownLHS, KnownRHS);
            });
        break;
      }
      case Intrinsic::x86_ssse3_phsub_sw_128:
      case Intrinsic::x86_avx2_phsub_sw: {
        Known = computeKnownBitsForHorizontalOperation(I, DemandedElts, Depth,
                                                       Q, KnownBits::ssub_sat);
        break;
      }
      case Intrinsic::riscv_vsetvli:
      case Intrinsic::riscv_vsetvlimax: {
        bool HasAVL = II->getIntrinsicID() == Intrinsic::riscv_vsetvli;
        const ConstantRange Range = getVScaleRange(II->getFunction(), BitWidth);
        uint64_t SEW = RISCVVType::decodeVSEW(
            cast<ConstantInt>(II->getArgOperand(HasAVL))->getZExtValue());
        RISCVII::VLMUL VLMUL = static_cast<RISCVII::VLMUL>(
            cast<ConstantInt>(II->getArgOperand(1 + HasAVL))->getZExtValue());
        uint64_t MaxVLEN =
            Range.getUnsignedMax().getZExtValue() * RISCV::RVVBitsPerBlock;
        uint64_t MaxVL = MaxVLEN / RISCVVType::getSEWLMULRatio(SEW, VLMUL);

        // Result of vsetvli must be not larger than AVL.
        if (HasAVL)
          if (auto *CI = dyn_cast<ConstantInt>(II->getArgOperand(0)))
            MaxVL = std::min(MaxVL, CI->getZExtValue());

        unsigned KnownZeroFirstBit = Log2_32(MaxVL) + 1;
        if (BitWidth > KnownZeroFirstBit)
          Known.Zero.setBitsFrom(KnownZeroFirstBit);
        break;
      }
      case Intrinsic::vscale: {
        if (!II->getParent() || !II->getFunction())
          break;

        Known = getVScaleRange(II->getFunction(), BitWidth).toKnownBits();
        break;
      }
      }
    }
    break;
  }
  case Instruction::ShuffleVector: {
    auto *Shuf = dyn_cast<ShuffleVectorInst>(I);
    // FIXME: Do we need to handle ConstantExpr involving shufflevectors?
    if (!Shuf) {
      Known.resetAll();
      return;
    }
    // For undef elements, we don't know anything about the common state of
    // the shuffle result.
    APInt DemandedLHS, DemandedRHS;
    if (!getShuffleDemandedElts(Shuf, DemandedElts, DemandedLHS, DemandedRHS)) {
      Known.resetAll();
      return;
    }
    Known.One.setAllBits();
    Known.Zero.setAllBits();
    if (!!DemandedLHS) {
      const Value *LHS = Shuf->getOperand(0);
      computeKnownBits(LHS, DemandedLHS, Known, Depth + 1, Q);
      // If we don't know any bits, early out.
      if (Known.isUnknown())
        break;
    }
    if (!!DemandedRHS) {
      const Value *RHS = Shuf->getOperand(1);
      computeKnownBits(RHS, DemandedRHS, Known2, Depth + 1, Q);
      Known = Known.intersectWith(Known2);
    }
    break;
  }
  case Instruction::InsertElement: {
    if (isa<ScalableVectorType>(I->getType())) {
      Known.resetAll();
      return;
    }
    const Value *Vec = I->getOperand(0);
    const Value *Elt = I->getOperand(1);
    auto *CIdx = dyn_cast<ConstantInt>(I->getOperand(2));
    unsigned NumElts = DemandedElts.getBitWidth();
    APInt DemandedVecElts = DemandedElts;
    bool NeedsElt = true;
    // If we know the index we are inserting too, clear it from Vec check.
    if (CIdx && CIdx->getValue().ult(NumElts)) {
      DemandedVecElts.clearBit(CIdx->getZExtValue());
      NeedsElt = DemandedElts[CIdx->getZExtValue()];
    }

    Known.One.setAllBits();
    Known.Zero.setAllBits();
    if (NeedsElt) {
      computeKnownBits(Elt, Known, Depth + 1, Q);
      // If we don't know any bits, early out.
      if (Known.isUnknown())
        break;
    }

    if (!DemandedVecElts.isZero()) {
      computeKnownBits(Vec, DemandedVecElts, Known2, Depth + 1, Q);
      Known = Known.intersectWith(Known2);
    }
    break;
  }
  case Instruction::ExtractElement: {
    // Look through extract element. If the index is non-constant or
    // out-of-range demand all elements, otherwise just the extracted element.
    const Value *Vec = I->getOperand(0);
    const Value *Idx = I->getOperand(1);
    auto *CIdx = dyn_cast<ConstantInt>(Idx);
    if (isa<ScalableVectorType>(Vec->getType())) {
      // FIXME: there's probably *something* we can do with scalable vectors
      Known.resetAll();
      break;
    }
    unsigned NumElts = cast<FixedVectorType>(Vec->getType())->getNumElements();
    APInt DemandedVecElts = APInt::getAllOnes(NumElts);
    if (CIdx && CIdx->getValue().ult(NumElts))
      DemandedVecElts = APInt::getOneBitSet(NumElts, CIdx->getZExtValue());
    computeKnownBits(Vec, DemandedVecElts, Known, Depth + 1, Q);
    break;
  }
  case Instruction::ExtractValue:
    if (IntrinsicInst *II = dyn_cast<IntrinsicInst>(I->getOperand(0))) {
      const ExtractValueInst *EVI = cast<ExtractValueInst>(I);
      if (EVI->getNumIndices() != 1) break;
      if (EVI->getIndices()[0] == 0) {
        switch (II->getIntrinsicID()) {
        default: break;
        case Intrinsic::uadd_with_overflow:
        case Intrinsic::sadd_with_overflow:
          computeKnownBitsAddSub(
              true, II->getArgOperand(0), II->getArgOperand(1), /*NSW=*/false,
              /* NUW=*/false, DemandedElts, Known, Known2, Depth, Q);
          break;
        case Intrinsic::usub_with_overflow:
        case Intrinsic::ssub_with_overflow:
          computeKnownBitsAddSub(
              false, II->getArgOperand(0), II->getArgOperand(1), /*NSW=*/false,
              /* NUW=*/false, DemandedElts, Known, Known2, Depth, Q);
          break;
        case Intrinsic::umul_with_overflow:
        case Intrinsic::smul_with_overflow:
          computeKnownBitsMul(II->getArgOperand(0), II->getArgOperand(1), false,
                              false, DemandedElts, Known, Known2, Depth, Q);
          break;
        }
      }
    }
    break;
  case Instruction::Freeze:
    if (isGuaranteedNotToBePoison(I->getOperand(0), Q.AC, Q.CxtI, Q.DT,
                                  Depth + 1))
      computeKnownBits(I->getOperand(0), Known, Depth + 1, Q);
    break;
  }
}

/// Determine which bits of V are known to be either zero or one and return
/// them.
KnownBits llvm::computeKnownBits(const Value *V, const APInt &DemandedElts,
                                 unsigned Depth, const SimplifyQuery &Q) {
  KnownBits Known(getBitWidth(V->getType(), Q.DL));
  ::computeKnownBits(V, DemandedElts, Known, Depth, Q);
  return Known;
}

/// Determine which bits of V are known to be either zero or one and return
/// them.
KnownBits llvm::computeKnownBits(const Value *V, unsigned Depth,
                                 const SimplifyQuery &Q) {
  KnownBits Known(getBitWidth(V->getType(), Q.DL));
  computeKnownBits(V, Known, Depth, Q);
  return Known;
}

/// Determine which bits of V are known to be either zero or one and return
/// them in the Known bit set.
///
/// NOTE: we cannot consider 'undef' to be "IsZero" here.  The problem is that
/// we cannot optimize based on the assumption that it is zero without changing
/// it to be an explicit zero.  If we don't change it to zero, other code could
/// optimized based on the contradictory assumption that it is non-zero.
/// Because instcombine aggressively folds operations with undef args anyway,
/// this won't lose us code quality.
///
/// This function is defined on values with integer type, values with pointer
/// type, and vectors of integers.  In the case
/// where V is a vector, known zero, and known one values are the
/// same width as the vector element, and the bit is set only if it is true
/// for all of the demanded elements in the vector specified by DemandedElts.
void computeKnownBits(const Value *V, const APInt &DemandedElts,
                      KnownBits &Known, unsigned Depth,
                      const SimplifyQuery &Q) {
  if (!DemandedElts) {
    // No demanded elts, better to assume we don't know anything.
    Known.resetAll();
    return;
  }

  assert(V && "No Value?");
  assert(Depth <= MaxAnalysisRecursionDepth && "Limit Search Depth");

#ifndef NDEBUG
  Type *Ty = V->getType();
  unsigned BitWidth = Known.getBitWidth();

  assert((Ty->isIntOrIntVectorTy(BitWidth) || Ty->isPtrOrPtrVectorTy()) &&
         "Not integer or pointer type!");

  if (auto *FVTy = dyn_cast<FixedVectorType>(Ty)) {
    assert(
        FVTy->getNumElements() == DemandedElts.getBitWidth() &&
        "DemandedElt width should equal the fixed vector number of elements");
  } else {
    assert(DemandedElts == APInt(1, 1) &&
           "DemandedElt width should be 1 for scalars or scalable vectors");
  }

  Type *ScalarTy = Ty->getScalarType();
  if (ScalarTy->isPointerTy()) {
    assert(BitWidth == Q.DL.getPointerTypeSizeInBits(ScalarTy) &&
           "V and Known should have same BitWidth");
  } else {
    assert(BitWidth == Q.DL.getTypeSizeInBits(ScalarTy) &&
           "V and Known should have same BitWidth");
  }
#endif

  const APInt *C;
  if (match(V, m_APInt(C))) {
    // We know all of the bits for a scalar constant or a splat vector constant!
    Known = KnownBits::makeConstant(*C);
    return;
  }
  // Null and aggregate-zero are all-zeros.
  if (isa<ConstantPointerNull>(V) || isa<ConstantAggregateZero>(V)) {
    Known.setAllZero();
    return;
  }
  // Handle a constant vector by taking the intersection of the known bits of
  // each element.
  if (const ConstantDataVector *CDV = dyn_cast<ConstantDataVector>(V)) {
    assert(!isa<ScalableVectorType>(V->getType()));
    // We know that CDV must be a vector of integers. Take the intersection of
    // each element.
    Known.Zero.setAllBits(); Known.One.setAllBits();
    for (unsigned i = 0, e = CDV->getNumElements(); i != e; ++i) {
      if (!DemandedElts[i])
        continue;
      APInt Elt = CDV->getElementAsAPInt(i);
      Known.Zero &= ~Elt;
      Known.One &= Elt;
    }
    if (Known.hasConflict())
      Known.resetAll();
    return;
  }

  if (const auto *CV = dyn_cast<ConstantVector>(V)) {
    assert(!isa<ScalableVectorType>(V->getType()));
    // We know that CV must be a vector of integers. Take the intersection of
    // each element.
    Known.Zero.setAllBits(); Known.One.setAllBits();
    for (unsigned i = 0, e = CV->getNumOperands(); i != e; ++i) {
      if (!DemandedElts[i])
        continue;
      Constant *Element = CV->getAggregateElement(i);
      if (isa<PoisonValue>(Element))
        continue;
      auto *ElementCI = dyn_cast_or_null<ConstantInt>(Element);
      if (!ElementCI) {
        Known.resetAll();
        return;
      }
      const APInt &Elt = ElementCI->getValue();
      Known.Zero &= ~Elt;
      Known.One &= Elt;
    }
    if (Known.hasConflict())
      Known.resetAll();
    return;
  }

  // Start out not knowing anything.
  Known.resetAll();

  // We can't imply anything about undefs.
  if (isa<UndefValue>(V))
    return;

  // There's no point in looking through other users of ConstantData for
  // assumptions.  Confirm that we've handled them all.
  assert(!isa<ConstantData>(V) && "Unhandled constant data!");

  if (const auto *A = dyn_cast<Argument>(V))
    if (std::optional<ConstantRange> Range = A->getRange())
      Known = Range->toKnownBits();

  // All recursive calls that increase depth must come after this.
  if (Depth == MaxAnalysisRecursionDepth)
    return;

  // A weak GlobalAlias is totally unknown. A non-weak GlobalAlias has
  // the bits of its aliasee.
  if (const GlobalAlias *GA = dyn_cast<GlobalAlias>(V)) {
    if (!GA->isInterposable())
      computeKnownBits(GA->getAliasee(), Known, Depth + 1, Q);
    return;
  }

  if (const Operator *I = dyn_cast<Operator>(V))
    computeKnownBitsFromOperator(I, DemandedElts, Known, Depth, Q);
  else if (const GlobalValue *GV = dyn_cast<GlobalValue>(V)) {
    if (std::optional<ConstantRange> CR = GV->getAbsoluteSymbolRange())
      Known = CR->toKnownBits();
  }

  // Aligned pointers have trailing zeros - refine Known.Zero set
  if (isa<PointerType>(V->getType())) {
    Align Alignment = V->getPointerAlignment(Q.DL);
    Known.Zero.setLowBits(Log2(Alignment));
  }

  // computeKnownBitsFromContext strictly refines Known.
  // Therefore, we run them after computeKnownBitsFromOperator.

  // Check whether we can determine known bits from context such as assumes.
  computeKnownBitsFromContext(V, Known, Depth, Q);
}

/// Try to detect a recurrence that the value of the induction variable is
/// always a power of two (or zero).
static bool isPowerOfTwoRecurrence(const PHINode *PN, bool OrZero,
                                   unsigned Depth, SimplifyQuery &Q) {
  BinaryOperator *BO = nullptr;
  Value *Start = nullptr, *Step = nullptr;
  if (!matchSimpleRecurrence(PN, BO, Start, Step))
    return false;

  // Initial value must be a power of two.
  for (const Use &U : PN->operands()) {
    if (U.get() == Start) {
      // Initial value comes from a different BB, need to adjust context
      // instruction for analysis.
      Q.CxtI = PN->getIncomingBlock(U)->getTerminator();
      if (!isKnownToBeAPowerOfTwo(Start, OrZero, Depth, Q))
        return false;
    }
  }

  // Except for Mul, the induction variable must be on the left side of the
  // increment expression, otherwise its value can be arbitrary.
  if (BO->getOpcode() != Instruction::Mul && BO->getOperand(1) != Step)
    return false;

  Q.CxtI = BO->getParent()->getTerminator();
  switch (BO->getOpcode()) {
  case Instruction::Mul:
    // Power of two is closed under multiplication.
    return (OrZero || Q.IIQ.hasNoUnsignedWrap(BO) ||
            Q.IIQ.hasNoSignedWrap(BO)) &&
           isKnownToBeAPowerOfTwo(Step, OrZero, Depth, Q);
  case Instruction::SDiv:
    // Start value must not be signmask for signed division, so simply being a
    // power of two is not sufficient, and it has to be a constant.
    if (!match(Start, m_Power2()) || match(Start, m_SignMask()))
      return false;
    [[fallthrough]];
  case Instruction::UDiv:
    // Divisor must be a power of two.
    // If OrZero is false, cannot guarantee induction variable is non-zero after
    // division, same for Shr, unless it is exact division.
    return (OrZero || Q.IIQ.isExact(BO)) &&
           isKnownToBeAPowerOfTwo(Step, false, Depth, Q);
  case Instruction::Shl:
    return OrZero || Q.IIQ.hasNoUnsignedWrap(BO) || Q.IIQ.hasNoSignedWrap(BO);
  case Instruction::AShr:
    if (!match(Start, m_Power2()) || match(Start, m_SignMask()))
      return false;
    [[fallthrough]];
  case Instruction::LShr:
    return OrZero || Q.IIQ.isExact(BO);
  default:
    return false;
  }
}

/// Return true if we can infer that \p V is known to be a power of 2 from
/// dominating condition \p Cond (e.g., ctpop(V) == 1).
static bool isImpliedToBeAPowerOfTwoFromCond(const Value *V, bool OrZero,
                                             const Value *Cond,
                                             bool CondIsTrue) {
  ICmpInst::Predicate Pred;
  const APInt *RHSC;
  if (!match(Cond, m_ICmp(Pred, m_Intrinsic<Intrinsic::ctpop>(m_Specific(V)),
                          m_APInt(RHSC))))
    return false;
  if (!CondIsTrue)
    Pred = ICmpInst::getInversePredicate(Pred);
  // ctpop(V) u< 2
  if (OrZero && Pred == ICmpInst::ICMP_ULT && *RHSC == 2)
    return true;
  // ctpop(V) == 1
  return Pred == ICmpInst::ICMP_EQ && *RHSC == 1;
}

/// Return true if the given value is known to have exactly one
/// bit set when defined. For vectors return true if every element is known to
/// be a power of two when defined. Supports values with integer or pointer
/// types and vectors of integers.
bool llvm::isKnownToBeAPowerOfTwo(const Value *V, bool OrZero, unsigned Depth,
                                  const SimplifyQuery &Q) {
  assert(Depth <= MaxAnalysisRecursionDepth && "Limit Search Depth");

  if (isa<Constant>(V))
    return OrZero ? match(V, m_Power2OrZero()) : match(V, m_Power2());

  // i1 is by definition a power of 2 or zero.
  if (OrZero && V->getType()->getScalarSizeInBits() == 1)
    return true;

  // Try to infer from assumptions.
  if (Q.AC && Q.CxtI) {
    for (auto &AssumeVH : Q.AC->assumptionsFor(V)) {
      if (!AssumeVH)
        continue;
      CallInst *I = cast<CallInst>(AssumeVH);
      if (isImpliedToBeAPowerOfTwoFromCond(V, OrZero, I->getArgOperand(0),
                                           /*CondIsTrue=*/true) &&
          isValidAssumeForContext(I, Q.CxtI, Q.DT))
        return true;
    }
  }

  // Handle dominating conditions.
  if (Q.DC && Q.CxtI && Q.DT) {
    for (BranchInst *BI : Q.DC->conditionsFor(V)) {
      Value *Cond = BI->getCondition();

      BasicBlockEdge Edge0(BI->getParent(), BI->getSuccessor(0));
      if (isImpliedToBeAPowerOfTwoFromCond(V, OrZero, Cond,
                                           /*CondIsTrue=*/true) &&
          Q.DT->dominates(Edge0, Q.CxtI->getParent()))
        return true;

      BasicBlockEdge Edge1(BI->getParent(), BI->getSuccessor(1));
      if (isImpliedToBeAPowerOfTwoFromCond(V, OrZero, Cond,
                                           /*CondIsTrue=*/false) &&
          Q.DT->dominates(Edge1, Q.CxtI->getParent()))
        return true;
    }
  }

  auto *I = dyn_cast<Instruction>(V);
  if (!I)
    return false;

  if (Q.CxtI && match(V, m_VScale())) {
    const Function *F = Q.CxtI->getFunction();
    // The vscale_range indicates vscale is a power-of-two.
    return F->hasFnAttribute(Attribute::VScaleRange);
  }

  // 1 << X is clearly a power of two if the one is not shifted off the end.  If
  // it is shifted off the end then the result is undefined.
  if (match(I, m_Shl(m_One(), m_Value())))
    return true;

  // (signmask) >>l X is clearly a power of two if the one is not shifted off
  // the bottom.  If it is shifted off the bottom then the result is undefined.
  if (match(I, m_LShr(m_SignMask(), m_Value())))
    return true;

  // The remaining tests are all recursive, so bail out if we hit the limit.
  if (Depth++ == MaxAnalysisRecursionDepth)
    return false;

  switch (I->getOpcode()) {
  case Instruction::ZExt:
    return isKnownToBeAPowerOfTwo(I->getOperand(0), OrZero, Depth, Q);
  case Instruction::Trunc:
    return OrZero && isKnownToBeAPowerOfTwo(I->getOperand(0), OrZero, Depth, Q);
  case Instruction::Shl:
    if (OrZero || Q.IIQ.hasNoUnsignedWrap(I) || Q.IIQ.hasNoSignedWrap(I))
      return isKnownToBeAPowerOfTwo(I->getOperand(0), OrZero, Depth, Q);
    return false;
  case Instruction::LShr:
    if (OrZero || Q.IIQ.isExact(cast<BinaryOperator>(I)))
      return isKnownToBeAPowerOfTwo(I->getOperand(0), OrZero, Depth, Q);
    return false;
  case Instruction::UDiv:
    if (Q.IIQ.isExact(cast<BinaryOperator>(I)))
      return isKnownToBeAPowerOfTwo(I->getOperand(0), OrZero, Depth, Q);
    return false;
  case Instruction::Mul:
    return isKnownToBeAPowerOfTwo(I->getOperand(1), OrZero, Depth, Q) &&
           isKnownToBeAPowerOfTwo(I->getOperand(0), OrZero, Depth, Q) &&
           (OrZero || isKnownNonZero(I, Q, Depth));
  case Instruction::And:
    // A power of two and'd with anything is a power of two or zero.
    if (OrZero &&
        (isKnownToBeAPowerOfTwo(I->getOperand(1), /*OrZero*/ true, Depth, Q) ||
         isKnownToBeAPowerOfTwo(I->getOperand(0), /*OrZero*/ true, Depth, Q)))
      return true;
    // X & (-X) is always a power of two or zero.
    if (match(I->getOperand(0), m_Neg(m_Specific(I->getOperand(1)))) ||
        match(I->getOperand(1), m_Neg(m_Specific(I->getOperand(0)))))
      return OrZero || isKnownNonZero(I->getOperand(0), Q, Depth);
    return false;
  case Instruction::Add: {
    // Adding a power-of-two or zero to the same power-of-two or zero yields
    // either the original power-of-two, a larger power-of-two or zero.
    const OverflowingBinaryOperator *VOBO = cast<OverflowingBinaryOperator>(V);
    if (OrZero || Q.IIQ.hasNoUnsignedWrap(VOBO) ||
        Q.IIQ.hasNoSignedWrap(VOBO)) {
      if (match(I->getOperand(0),
                m_c_And(m_Specific(I->getOperand(1)), m_Value())) &&
          isKnownToBeAPowerOfTwo(I->getOperand(1), OrZero, Depth, Q))
        return true;
      if (match(I->getOperand(1),
                m_c_And(m_Specific(I->getOperand(0)), m_Value())) &&
          isKnownToBeAPowerOfTwo(I->getOperand(0), OrZero, Depth, Q))
        return true;

      unsigned BitWidth = V->getType()->getScalarSizeInBits();
      KnownBits LHSBits(BitWidth);
      computeKnownBits(I->getOperand(0), LHSBits, Depth, Q);

      KnownBits RHSBits(BitWidth);
      computeKnownBits(I->getOperand(1), RHSBits, Depth, Q);
      // If i8 V is a power of two or zero:
      //  ZeroBits: 1 1 1 0 1 1 1 1
      // ~ZeroBits: 0 0 0 1 0 0 0 0
      if ((~(LHSBits.Zero & RHSBits.Zero)).isPowerOf2())
        // If OrZero isn't set, we cannot give back a zero result.
        // Make sure either the LHS or RHS has a bit set.
        if (OrZero || RHSBits.One.getBoolValue() || LHSBits.One.getBoolValue())
          return true;
    }

    // LShr(UINT_MAX, Y) + 1 is a power of two (if add is nuw) or zero.
    if (OrZero || Q.IIQ.hasNoUnsignedWrap(VOBO))
      if (match(I, m_Add(m_LShr(m_AllOnes(), m_Value()), m_One())))
        return true;
    return false;
  }
  case Instruction::Select:
    return isKnownToBeAPowerOfTwo(I->getOperand(1), OrZero, Depth, Q) &&
           isKnownToBeAPowerOfTwo(I->getOperand(2), OrZero, Depth, Q);
  case Instruction::PHI: {
    // A PHI node is power of two if all incoming values are power of two, or if
    // it is an induction variable where in each step its value is a power of
    // two.
    auto *PN = cast<PHINode>(I);
    SimplifyQuery RecQ = Q.getWithoutCondContext();

    // Check if it is an induction variable and always power of two.
    if (isPowerOfTwoRecurrence(PN, OrZero, Depth, RecQ))
      return true;

    // Recursively check all incoming values. Limit recursion to 2 levels, so
    // that search complexity is limited to number of operands^2.
    unsigned NewDepth = std::max(Depth, MaxAnalysisRecursionDepth - 1);
    return llvm::all_of(PN->operands(), [&](const Use &U) {
      // Value is power of 2 if it is coming from PHI node itself by induction.
      if (U.get() == PN)
        return true;

      // Change the context instruction to the incoming block where it is
      // evaluated.
      RecQ.CxtI = PN->getIncomingBlock(U)->getTerminator();
      return isKnownToBeAPowerOfTwo(U.get(), OrZero, NewDepth, RecQ);
    });
  }
  case Instruction::Invoke:
  case Instruction::Call: {
    if (auto *II = dyn_cast<IntrinsicInst>(I)) {
      switch (II->getIntrinsicID()) {
      case Intrinsic::umax:
      case Intrinsic::smax:
      case Intrinsic::umin:
      case Intrinsic::smin:
        return isKnownToBeAPowerOfTwo(II->getArgOperand(1), OrZero, Depth, Q) &&
               isKnownToBeAPowerOfTwo(II->getArgOperand(0), OrZero, Depth, Q);
      // bswap/bitreverse just move around bits, but don't change any 1s/0s
      // thus dont change pow2/non-pow2 status.
      case Intrinsic::bitreverse:
      case Intrinsic::bswap:
        return isKnownToBeAPowerOfTwo(II->getArgOperand(0), OrZero, Depth, Q);
      case Intrinsic::fshr:
      case Intrinsic::fshl:
        // If Op0 == Op1, this is a rotate. is_pow2(rotate(x, y)) == is_pow2(x)
        if (II->getArgOperand(0) == II->getArgOperand(1))
          return isKnownToBeAPowerOfTwo(II->getArgOperand(0), OrZero, Depth, Q);
        break;
      default:
        break;
      }
    }
    return false;
  }
  default:
    return false;
  }
}

/// Test whether a GEP's result is known to be non-null.
///
/// Uses properties inherent in a GEP to try to determine whether it is known
/// to be non-null.
///
/// Currently this routine does not support vector GEPs.
static bool isGEPKnownNonNull(const GEPOperator *GEP, unsigned Depth,
                              const SimplifyQuery &Q) {
  const Function *F = nullptr;
  if (const Instruction *I = dyn_cast<Instruction>(GEP))
    F = I->getFunction();

  // If the gep is nuw or inbounds with invalid null pointer, then the GEP
  // may be null iff the base pointer is null and the offset is zero.
  if (!GEP->hasNoUnsignedWrap() &&
      !(GEP->isInBounds() &&
        !NullPointerIsDefined(F, GEP->getPointerAddressSpace())))
    return false;

  // FIXME: Support vector-GEPs.
  assert(GEP->getType()->isPointerTy() && "We only support plain pointer GEP");

  // If the base pointer is non-null, we cannot walk to a null address with an
  // inbounds GEP in address space zero.
  if (isKnownNonZero(GEP->getPointerOperand(), Q, Depth))
    return true;

  // Walk the GEP operands and see if any operand introduces a non-zero offset.
  // If so, then the GEP cannot produce a null pointer, as doing so would
  // inherently violate the inbounds contract within address space zero.
  for (gep_type_iterator GTI = gep_type_begin(GEP), GTE = gep_type_end(GEP);
       GTI != GTE; ++GTI) {
    // Struct types are easy -- they must always be indexed by a constant.
    if (StructType *STy = GTI.getStructTypeOrNull()) {
      ConstantInt *OpC = cast<ConstantInt>(GTI.getOperand());
      unsigned ElementIdx = OpC->getZExtValue();
      const StructLayout *SL = Q.DL.getStructLayout(STy);
      uint64_t ElementOffset = SL->getElementOffset(ElementIdx);
      if (ElementOffset > 0)
        return true;
      continue;
    }

    // If we have a zero-sized type, the index doesn't matter. Keep looping.
    if (GTI.getSequentialElementStride(Q.DL).isZero())
      continue;

    // Fast path the constant operand case both for efficiency and so we don't
    // increment Depth when just zipping down an all-constant GEP.
    if (ConstantInt *OpC = dyn_cast<ConstantInt>(GTI.getOperand())) {
      if (!OpC->isZero())
        return true;
      continue;
    }

    // We post-increment Depth here because while isKnownNonZero increments it
    // as well, when we pop back up that increment won't persist. We don't want
    // to recurse 10k times just because we have 10k GEP operands. We don't
    // bail completely out because we want to handle constant GEPs regardless
    // of depth.
    if (Depth++ >= MaxAnalysisRecursionDepth)
      continue;

    if (isKnownNonZero(GTI.getOperand(), Q, Depth))
      return true;
  }

  return false;
}

static bool isKnownNonNullFromDominatingCondition(const Value *V,
                                                  const Instruction *CtxI,
                                                  const DominatorTree *DT) {
  assert(!isa<Constant>(V) && "Called for constant?");

  if (!CtxI || !DT)
    return false;

  unsigned NumUsesExplored = 0;
  for (const auto *U : V->users()) {
    // Avoid massive lists
    if (NumUsesExplored >= DomConditionsMaxUses)
      break;
    NumUsesExplored++;

    // If the value is used as an argument to a call or invoke, then argument
    // attributes may provide an answer about null-ness.
    if (const auto *CB = dyn_cast<CallBase>(U))
      if (auto *CalledFunc = CB->getCalledFunction())
        for (const Argument &Arg : CalledFunc->args())
          if (CB->getArgOperand(Arg.getArgNo()) == V &&
              Arg.hasNonNullAttr(/* AllowUndefOrPoison */ false) &&
              DT->dominates(CB, CtxI))
            return true;

    // If the value is used as a load/store, then the pointer must be non null.
    if (V == getLoadStorePointerOperand(U)) {
      const Instruction *I = cast<Instruction>(U);
      if (!NullPointerIsDefined(I->getFunction(),
                                V->getType()->getPointerAddressSpace()) &&
          DT->dominates(I, CtxI))
        return true;
    }

    if ((match(U, m_IDiv(m_Value(), m_Specific(V))) ||
         match(U, m_IRem(m_Value(), m_Specific(V)))) &&
        isValidAssumeForContext(cast<Instruction>(U), CtxI, DT))
      return true;

    // Consider only compare instructions uniquely controlling a branch
    Value *RHS;
    CmpInst::Predicate Pred;
    if (!match(U, m_c_ICmp(Pred, m_Specific(V), m_Value(RHS))))
      continue;

    bool NonNullIfTrue;
    if (cmpExcludesZero(Pred, RHS))
      NonNullIfTrue = true;
    else if (cmpExcludesZero(CmpInst::getInversePredicate(Pred), RHS))
      NonNullIfTrue = false;
    else
      continue;

    SmallVector<const User *, 4> WorkList;
    SmallPtrSet<const User *, 4> Visited;
    for (const auto *CmpU : U->users()) {
      assert(WorkList.empty() && "Should be!");
      if (Visited.insert(CmpU).second)
        WorkList.push_back(CmpU);

      while (!WorkList.empty()) {
        auto *Curr = WorkList.pop_back_val();

        // If a user is an AND, add all its users to the work list. We only
        // propagate "pred != null" condition through AND because it is only
        // correct to assume that all conditions of AND are met in true branch.
        // TODO: Support similar logic of OR and EQ predicate?
        if (NonNullIfTrue)
          if (match(Curr, m_LogicalAnd(m_Value(), m_Value()))) {
            for (const auto *CurrU : Curr->users())
              if (Visited.insert(CurrU).second)
                WorkList.push_back(CurrU);
            continue;
          }

        if (const BranchInst *BI = dyn_cast<BranchInst>(Curr)) {
          assert(BI->isConditional() && "uses a comparison!");

          BasicBlock *NonNullSuccessor =
              BI->getSuccessor(NonNullIfTrue ? 0 : 1);
          BasicBlockEdge Edge(BI->getParent(), NonNullSuccessor);
          if (Edge.isSingleEdge() && DT->dominates(Edge, CtxI->getParent()))
            return true;
        } else if (NonNullIfTrue && isGuard(Curr) &&
                   DT->dominates(cast<Instruction>(Curr), CtxI)) {
          return true;
        }
      }
    }
  }

  return false;
}

/// Does the 'Range' metadata (which must be a valid MD_range operand list)
/// ensure that the value it's attached to is never Value?  'RangeType' is
/// is the type of the value described by the range.
static bool rangeMetadataExcludesValue(const MDNode* Ranges, const APInt& Value) {
  const unsigned NumRanges = Ranges->getNumOperands() / 2;
  assert(NumRanges >= 1);
  for (unsigned i = 0; i < NumRanges; ++i) {
    ConstantInt *Lower =
        mdconst::extract<ConstantInt>(Ranges->getOperand(2 * i + 0));
    ConstantInt *Upper =
        mdconst::extract<ConstantInt>(Ranges->getOperand(2 * i + 1));
    ConstantRange Range(Lower->getValue(), Upper->getValue());
    if (Range.contains(Value))
      return false;
  }
  return true;
}

/// Try to detect a recurrence that monotonically increases/decreases from a
/// non-zero starting value. These are common as induction variables.
static bool isNonZeroRecurrence(const PHINode *PN) {
  BinaryOperator *BO = nullptr;
  Value *Start = nullptr, *Step = nullptr;
  const APInt *StartC, *StepC;
  if (!matchSimpleRecurrence(PN, BO, Start, Step) ||
      !match(Start, m_APInt(StartC)) || StartC->isZero())
    return false;

  switch (BO->getOpcode()) {
  case Instruction::Add:
    // Starting from non-zero and stepping away from zero can never wrap back
    // to zero.
    return BO->hasNoUnsignedWrap() ||
           (BO->hasNoSignedWrap() && match(Step, m_APInt(StepC)) &&
            StartC->isNegative() == StepC->isNegative());
  case Instruction::Mul:
    return (BO->hasNoUnsignedWrap() || BO->hasNoSignedWrap()) &&
           match(Step, m_APInt(StepC)) && !StepC->isZero();
  case Instruction::Shl:
    return BO->hasNoUnsignedWrap() || BO->hasNoSignedWrap();
  case Instruction::AShr:
  case Instruction::LShr:
    return BO->isExact();
  default:
    return false;
  }
}

static bool matchOpWithOpEqZero(Value *Op0, Value *Op1) {
  return match(Op0, m_ZExtOrSExt(m_SpecificICmp(ICmpInst::ICMP_EQ,
                                                m_Specific(Op1), m_Zero()))) ||
         match(Op1, m_ZExtOrSExt(m_SpecificICmp(ICmpInst::ICMP_EQ,
                                                m_Specific(Op0), m_Zero())));
}

static bool isNonZeroAdd(const APInt &DemandedElts, unsigned Depth,
                         const SimplifyQuery &Q, unsigned BitWidth, Value *X,
                         Value *Y, bool NSW, bool NUW) {
  // (X + (X != 0)) is non zero
  if (matchOpWithOpEqZero(X, Y))
    return true;

  if (NUW)
    return isKnownNonZero(Y, DemandedElts, Q, Depth) ||
           isKnownNonZero(X, DemandedElts, Q, Depth);

  KnownBits XKnown = computeKnownBits(X, DemandedElts, Depth, Q);
  KnownBits YKnown = computeKnownBits(Y, DemandedElts, Depth, Q);

  // If X and Y are both non-negative (as signed values) then their sum is not
  // zero unless both X and Y are zero.
  if (XKnown.isNonNegative() && YKnown.isNonNegative())
    if (isKnownNonZero(Y, DemandedElts, Q, Depth) ||
        isKnownNonZero(X, DemandedElts, Q, Depth))
      return true;

  // If X and Y are both negative (as signed values) then their sum is not
  // zero unless both X and Y equal INT_MIN.
  if (XKnown.isNegative() && YKnown.isNegative()) {
    APInt Mask = APInt::getSignedMaxValue(BitWidth);
    // The sign bit of X is set.  If some other bit is set then X is not equal
    // to INT_MIN.
    if (XKnown.One.intersects(Mask))
      return true;
    // The sign bit of Y is set.  If some other bit is set then Y is not equal
    // to INT_MIN.
    if (YKnown.One.intersects(Mask))
      return true;
  }

  // The sum of a non-negative number and a power of two is not zero.
  if (XKnown.isNonNegative() &&
      isKnownToBeAPowerOfTwo(Y, /*OrZero*/ false, Depth, Q))
    return true;
  if (YKnown.isNonNegative() &&
      isKnownToBeAPowerOfTwo(X, /*OrZero*/ false, Depth, Q))
    return true;

  return KnownBits::add(XKnown, YKnown, NSW, NUW).isNonZero();
}

static bool isNonZeroSub(const APInt &DemandedElts, unsigned Depth,
                         const SimplifyQuery &Q, unsigned BitWidth, Value *X,
                         Value *Y) {
  // (X - (X != 0)) is non zero
  // ((X != 0) - X) is non zero
  if (matchOpWithOpEqZero(X, Y))
    return true;

  // TODO: Move this case into isKnownNonEqual().
  if (auto *C = dyn_cast<Constant>(X))
    if (C->isNullValue() && isKnownNonZero(Y, DemandedElts, Q, Depth))
      return true;

  return ::isKnownNonEqual(X, Y, DemandedElts, Depth, Q);
}

static bool isNonZeroMul(const APInt &DemandedElts, unsigned Depth,
                         const SimplifyQuery &Q, unsigned BitWidth, Value *X,
                         Value *Y, bool NSW, bool NUW) {
  // If X and Y are non-zero then so is X * Y as long as the multiplication
  // does not overflow.
  if (NSW || NUW)
    return isKnownNonZero(X, DemandedElts, Q, Depth) &&
           isKnownNonZero(Y, DemandedElts, Q, Depth);

  // If either X or Y is odd, then if the other is non-zero the result can't
  // be zero.
  KnownBits XKnown = computeKnownBits(X, DemandedElts, Depth, Q);
  if (XKnown.One[0])
    return isKnownNonZero(Y, DemandedElts, Q, Depth);

  KnownBits YKnown = computeKnownBits(Y, DemandedElts, Depth, Q);
  if (YKnown.One[0])
    return XKnown.isNonZero() || isKnownNonZero(X, DemandedElts, Q, Depth);

  // If there exists any subset of X (sX) and subset of Y (sY) s.t sX * sY is
  // non-zero, then X * Y is non-zero. We can find sX and sY by just taking
  // the lowest known One of X and Y. If they are non-zero, the result
  // must be non-zero. We can check if LSB(X) * LSB(Y) != 0 by doing
  // X.CountLeadingZeros + Y.CountLeadingZeros < BitWidth.
  return (XKnown.countMaxTrailingZeros() + YKnown.countMaxTrailingZeros()) <
         BitWidth;
}

static bool isNonZeroShift(const Operator *I, const APInt &DemandedElts,
                           unsigned Depth, const SimplifyQuery &Q,
                           const KnownBits &KnownVal) {
  auto ShiftOp = [&](const APInt &Lhs, const APInt &Rhs) {
    switch (I->getOpcode()) {
    case Instruction::Shl:
      return Lhs.shl(Rhs);
    case Instruction::LShr:
      return Lhs.lshr(Rhs);
    case Instruction::AShr:
      return Lhs.ashr(Rhs);
    default:
      llvm_unreachable("Unknown Shift Opcode");
    }
  };

  auto InvShiftOp = [&](const APInt &Lhs, const APInt &Rhs) {
    switch (I->getOpcode()) {
    case Instruction::Shl:
      return Lhs.lshr(Rhs);
    case Instruction::LShr:
    case Instruction::AShr:
      return Lhs.shl(Rhs);
    default:
      llvm_unreachable("Unknown Shift Opcode");
    }
  };

  if (KnownVal.isUnknown())
    return false;

  KnownBits KnownCnt =
      computeKnownBits(I->getOperand(1), DemandedElts, Depth, Q);
  APInt MaxShift = KnownCnt.getMaxValue();
  unsigned NumBits = KnownVal.getBitWidth();
  if (MaxShift.uge(NumBits))
    return false;

  if (!ShiftOp(KnownVal.One, MaxShift).isZero())
    return true;

  // If all of the bits shifted out are known to be zero, and Val is known
  // non-zero then at least one non-zero bit must remain.
  if (InvShiftOp(KnownVal.Zero, NumBits - MaxShift)
          .eq(InvShiftOp(APInt::getAllOnes(NumBits), NumBits - MaxShift)) &&
      isKnownNonZero(I->getOperand(0), DemandedElts, Q, Depth))
    return true;

  return false;
}

static bool isKnownNonZeroFromOperator(const Operator *I,
                                       const APInt &DemandedElts,
                                       unsigned Depth, const SimplifyQuery &Q) {
  unsigned BitWidth = getBitWidth(I->getType()->getScalarType(), Q.DL);
  switch (I->getOpcode()) {
  case Instruction::Alloca:
    // Alloca never returns null, malloc might.
    return I->getType()->getPointerAddressSpace() == 0;
  case Instruction::GetElementPtr:
    if (I->getType()->isPointerTy())
      return isGEPKnownNonNull(cast<GEPOperator>(I), Depth, Q);
    break;
  case Instruction::BitCast: {
    // We need to be a bit careful here. We can only peek through the bitcast
    // if the scalar size of elements in the operand are smaller than and a
    // multiple of the size they are casting too. Take three cases:
    //
    // 1) Unsafe:
    //        bitcast <2 x i16> %NonZero to <4 x i8>
    //
    //    %NonZero can have 2 non-zero i16 elements, but isKnownNonZero on a
    //    <4 x i8> requires that all 4 i8 elements be non-zero which isn't
    //    guranteed (imagine just sign bit set in the 2 i16 elements).
    //
    // 2) Unsafe:
    //        bitcast <4 x i3> %NonZero to <3 x i4>
    //
    //    Even though the scalar size of the src (`i3`) is smaller than the
    //    scalar size of the dst `i4`, because `i3` is not a multiple of `i4`
    //    its possible for the `3 x i4` elements to be zero because there are
    //    some elements in the destination that don't contain any full src
    //    element.
    //
    // 3) Safe:
    //        bitcast <4 x i8> %NonZero to <2 x i16>
    //
    //    This is always safe as non-zero in the 4 i8 elements implies
    //    non-zero in the combination of any two adjacent ones. Since i8 is a
    //    multiple of i16, each i16 is guranteed to have 2 full i8 elements.
    //    This all implies the 2 i16 elements are non-zero.
    Type *FromTy = I->getOperand(0)->getType();
    if ((FromTy->isIntOrIntVectorTy() || FromTy->isPtrOrPtrVectorTy()) &&
        (BitWidth % getBitWidth(FromTy->getScalarType(), Q.DL)) == 0)
      return isKnownNonZero(I->getOperand(0), Q, Depth);
  } break;
  case Instruction::IntToPtr:
    // Note that we have to take special care to avoid looking through
    // truncating casts, e.g., int2ptr/ptr2int with appropriate sizes, as well
    // as casts that can alter the value, e.g., AddrSpaceCasts.
    if (!isa<ScalableVectorType>(I->getType()) &&
        Q.DL.getTypeSizeInBits(I->getOperand(0)->getType()).getFixedValue() <=
            Q.DL.getTypeSizeInBits(I->getType()).getFixedValue())
      return isKnownNonZero(I->getOperand(0), DemandedElts, Q, Depth);
    break;
  case Instruction::PtrToInt:
    // Similar to int2ptr above, we can look through ptr2int here if the cast
    // is a no-op or an extend and not a truncate.
    if (!isa<ScalableVectorType>(I->getType()) &&
        Q.DL.getTypeSizeInBits(I->getOperand(0)->getType()).getFixedValue() <=
            Q.DL.getTypeSizeInBits(I->getType()).getFixedValue())
      return isKnownNonZero(I->getOperand(0), DemandedElts, Q, Depth);
    break;
  case Instruction::Trunc:
    // nuw/nsw trunc preserves zero/non-zero status of input.
    if (auto *TI = dyn_cast<TruncInst>(I))
      if (TI->hasNoSignedWrap() || TI->hasNoUnsignedWrap())
        return isKnownNonZero(TI->getOperand(0), DemandedElts, Q, Depth);
    break;

  case Instruction::Sub:
    return isNonZeroSub(DemandedElts, Depth, Q, BitWidth, I->getOperand(0),
                        I->getOperand(1));
  case Instruction::Xor:
    // (X ^ (X != 0)) is non zero
    if (matchOpWithOpEqZero(I->getOperand(0), I->getOperand(1)))
      return true;
    break;
  case Instruction::Or:
    // (X | (X != 0)) is non zero
    if (matchOpWithOpEqZero(I->getOperand(0), I->getOperand(1)))
      return true;
    // X | Y != 0 if X != 0 or Y != 0.
    return isKnownNonZero(I->getOperand(1), DemandedElts, Q, Depth) ||
           isKnownNonZero(I->getOperand(0), DemandedElts, Q, Depth);
  case Instruction::SExt:
  case Instruction::ZExt:
    // ext X != 0 if X != 0.
    return isKnownNonZero(I->getOperand(0), DemandedElts, Q, Depth);

  case Instruction::Shl: {
    // shl nsw/nuw can't remove any non-zero bits.
    const OverflowingBinaryOperator *BO = cast<OverflowingBinaryOperator>(I);
    if (Q.IIQ.hasNoUnsignedWrap(BO) || Q.IIQ.hasNoSignedWrap(BO))
      return isKnownNonZero(I->getOperand(0), DemandedElts, Q, Depth);

    // shl X, Y != 0 if X is odd.  Note that the value of the shift is undefined
    // if the lowest bit is shifted off the end.
    KnownBits Known(BitWidth);
    computeKnownBits(I->getOperand(0), DemandedElts, Known, Depth, Q);
    if (Known.One[0])
      return true;

    return isNonZeroShift(I, DemandedElts, Depth, Q, Known);
  }
  case Instruction::LShr:
  case Instruction::AShr: {
    // shr exact can only shift out zero bits.
    const PossiblyExactOperator *BO = cast<PossiblyExactOperator>(I);
    if (BO->isExact())
      return isKnownNonZero(I->getOperand(0), DemandedElts, Q, Depth);

    // shr X, Y != 0 if X is negative.  Note that the value of the shift is not
    // defined if the sign bit is shifted off the end.
    KnownBits Known =
        computeKnownBits(I->getOperand(0), DemandedElts, Depth, Q);
    if (Known.isNegative())
      return true;

    return isNonZeroShift(I, DemandedElts, Depth, Q, Known);
  }
  case Instruction::UDiv:
  case Instruction::SDiv: {
    // X / Y
    // div exact can only produce a zero if the dividend is zero.
    if (cast<PossiblyExactOperator>(I)->isExact())
      return isKnownNonZero(I->getOperand(0), DemandedElts, Q, Depth);

    KnownBits XKnown =
        computeKnownBits(I->getOperand(0), DemandedElts, Depth, Q);
    // If X is fully unknown we won't be able to figure anything out so don't
    // both computing knownbits for Y.
    if (XKnown.isUnknown())
      return false;

    KnownBits YKnown =
        computeKnownBits(I->getOperand(1), DemandedElts, Depth, Q);
    if (I->getOpcode() == Instruction::SDiv) {
      // For signed division need to compare abs value of the operands.
      XKnown = XKnown.abs(/*IntMinIsPoison*/ false);
      YKnown = YKnown.abs(/*IntMinIsPoison*/ false);
    }
    // If X u>= Y then div is non zero (0/0 is UB).
    std::optional<bool> XUgeY = KnownBits::uge(XKnown, YKnown);
    // If X is total unknown or X u< Y we won't be able to prove non-zero
    // with compute known bits so just return early.
    return XUgeY && *XUgeY;
  }
  case Instruction::Add: {
    // X + Y.

    // If Add has nuw wrap flag, then if either X or Y is non-zero the result is
    // non-zero.
    auto *BO = cast<OverflowingBinaryOperator>(I);
    return isNonZeroAdd(DemandedElts, Depth, Q, BitWidth, I->getOperand(0),
                        I->getOperand(1), Q.IIQ.hasNoSignedWrap(BO),
                        Q.IIQ.hasNoUnsignedWrap(BO));
  }
  case Instruction::Mul: {
    const OverflowingBinaryOperator *BO = cast<OverflowingBinaryOperator>(I);
    return isNonZeroMul(DemandedElts, Depth, Q, BitWidth, I->getOperand(0),
                        I->getOperand(1), Q.IIQ.hasNoSignedWrap(BO),
                        Q.IIQ.hasNoUnsignedWrap(BO));
  }
  case Instruction::Select: {
    // (C ? X : Y) != 0 if X != 0 and Y != 0.

    // First check if the arm is non-zero using `isKnownNonZero`. If that fails,
    // then see if the select condition implies the arm is non-zero. For example
    // (X != 0 ? X : Y), we know the true arm is non-zero as the `X` "return" is
    // dominated by `X != 0`.
    auto SelectArmIsNonZero = [&](bool IsTrueArm) {
      Value *Op;
      Op = IsTrueArm ? I->getOperand(1) : I->getOperand(2);
      // Op is trivially non-zero.
      if (isKnownNonZero(Op, DemandedElts, Q, Depth))
        return true;

      // The condition of the select dominates the true/false arm. Check if the
      // condition implies that a given arm is non-zero.
      Value *X;
      CmpInst::Predicate Pred;
      if (!match(I->getOperand(0), m_c_ICmp(Pred, m_Specific(Op), m_Value(X))))
        return false;

      if (!IsTrueArm)
        Pred = ICmpInst::getInversePredicate(Pred);

      return cmpExcludesZero(Pred, X);
    };

    if (SelectArmIsNonZero(/* IsTrueArm */ true) &&
        SelectArmIsNonZero(/* IsTrueArm */ false))
      return true;
    break;
  }
  case Instruction::PHI: {
    auto *PN = cast<PHINode>(I);
    if (Q.IIQ.UseInstrInfo && isNonZeroRecurrence(PN))
      return true;

    // Check if all incoming values are non-zero using recursion.
    SimplifyQuery RecQ = Q.getWithoutCondContext();
    unsigned NewDepth = std::max(Depth, MaxAnalysisRecursionDepth - 1);
    return llvm::all_of(PN->operands(), [&](const Use &U) {
      if (U.get() == PN)
        return true;
      RecQ.CxtI = PN->getIncomingBlock(U)->getTerminator();
      // Check if the branch on the phi excludes zero.
      ICmpInst::Predicate Pred;
      Value *X;
      BasicBlock *TrueSucc, *FalseSucc;
      if (match(RecQ.CxtI,
                m_Br(m_c_ICmp(Pred, m_Specific(U.get()), m_Value(X)),
                     m_BasicBlock(TrueSucc), m_BasicBlock(FalseSucc)))) {
        // Check for cases of duplicate successors.
        if ((TrueSucc == PN->getParent()) != (FalseSucc == PN->getParent())) {
          // If we're using the false successor, invert the predicate.
          if (FalseSucc == PN->getParent())
            Pred = CmpInst::getInversePredicate(Pred);
          if (cmpExcludesZero(Pred, X))
            return true;
        }
      }
      // Finally recurse on the edge and check it directly.
      return isKnownNonZero(U.get(), DemandedElts, RecQ, NewDepth);
    });
  }
  case Instruction::InsertElement: {
    if (isa<ScalableVectorType>(I->getType()))
      break;

    const Value *Vec = I->getOperand(0);
    const Value *Elt = I->getOperand(1);
    auto *CIdx = dyn_cast<ConstantInt>(I->getOperand(2));

    unsigned NumElts = DemandedElts.getBitWidth();
    APInt DemandedVecElts = DemandedElts;
    bool SkipElt = false;
    // If we know the index we are inserting too, clear it from Vec check.
    if (CIdx && CIdx->getValue().ult(NumElts)) {
      DemandedVecElts.clearBit(CIdx->getZExtValue());
      SkipElt = !DemandedElts[CIdx->getZExtValue()];
    }

    // Result is zero if Elt is non-zero and rest of the demanded elts in Vec
    // are non-zero.
    return (SkipElt || isKnownNonZero(Elt, Q, Depth)) &&
           (DemandedVecElts.isZero() ||
            isKnownNonZero(Vec, DemandedVecElts, Q, Depth));
  }
  case Instruction::ExtractElement:
    if (const auto *EEI = dyn_cast<ExtractElementInst>(I)) {
      const Value *Vec = EEI->getVectorOperand();
      const Value *Idx = EEI->getIndexOperand();
      auto *CIdx = dyn_cast<ConstantInt>(Idx);
      if (auto *VecTy = dyn_cast<FixedVectorType>(Vec->getType())) {
        unsigned NumElts = VecTy->getNumElements();
        APInt DemandedVecElts = APInt::getAllOnes(NumElts);
        if (CIdx && CIdx->getValue().ult(NumElts))
          DemandedVecElts = APInt::getOneBitSet(NumElts, CIdx->getZExtValue());
        return isKnownNonZero(Vec, DemandedVecElts, Q, Depth);
      }
    }
    break;
  case Instruction::ShuffleVector: {
    auto *Shuf = dyn_cast<ShuffleVectorInst>(I);
    if (!Shuf)
      break;
    APInt DemandedLHS, DemandedRHS;
    // For undef elements, we don't know anything about the common state of
    // the shuffle result.
    if (!getShuffleDemandedElts(Shuf, DemandedElts, DemandedLHS, DemandedRHS))
      break;
    // If demanded elements for both vecs are non-zero, the shuffle is non-zero.
    return (DemandedRHS.isZero() ||
            isKnownNonZero(Shuf->getOperand(1), DemandedRHS, Q, Depth)) &&
           (DemandedLHS.isZero() ||
            isKnownNonZero(Shuf->getOperand(0), DemandedLHS, Q, Depth));
  }
  case Instruction::Freeze:
    return isKnownNonZero(I->getOperand(0), Q, Depth) &&
           isGuaranteedNotToBePoison(I->getOperand(0), Q.AC, Q.CxtI, Q.DT,
                                     Depth);
  case Instruction::Load: {
    auto *LI = cast<LoadInst>(I);
    // A Load tagged with nonnull or dereferenceable with null pointer undefined
    // is never null.
    if (auto *PtrT = dyn_cast<PointerType>(I->getType())) {
      if (Q.IIQ.getMetadata(LI, LLVMContext::MD_nonnull) ||
          (Q.IIQ.getMetadata(LI, LLVMContext::MD_dereferenceable) &&
           !NullPointerIsDefined(LI->getFunction(), PtrT->getAddressSpace())))
        return true;
    } else if (MDNode *Ranges = Q.IIQ.getMetadata(LI, LLVMContext::MD_range)) {
      return rangeMetadataExcludesValue(Ranges, APInt::getZero(BitWidth));
    }

    // No need to fall through to computeKnownBits as range metadata is already
    // handled in isKnownNonZero.
    return false;
  }
  case Instruction::ExtractValue: {
    const WithOverflowInst *WO;
    if (match(I, m_ExtractValue<0>(m_WithOverflowInst(WO)))) {
      switch (WO->getBinaryOp()) {
      default:
        break;
      case Instruction::Add:
        return isNonZeroAdd(DemandedElts, Depth, Q, BitWidth,
                            WO->getArgOperand(0), WO->getArgOperand(1),
                            /*NSW=*/false,
                            /*NUW=*/false);
      case Instruction::Sub:
        return isNonZeroSub(DemandedElts, Depth, Q, BitWidth,
                            WO->getArgOperand(0), WO->getArgOperand(1));
      case Instruction::Mul:
        return isNonZeroMul(DemandedElts, Depth, Q, BitWidth,
                            WO->getArgOperand(0), WO->getArgOperand(1),
                            /*NSW=*/false, /*NUW=*/false);
        break;
      }
    }
    break;
  }
  case Instruction::Call:
  case Instruction::Invoke: {
    const auto *Call = cast<CallBase>(I);
    if (I->getType()->isPointerTy()) {
      if (Call->isReturnNonNull())
        return true;
      if (const auto *RP = getArgumentAliasingToReturnedPointer(Call, true))
        return isKnownNonZero(RP, Q, Depth);
    } else {
      if (MDNode *Ranges = Q.IIQ.getMetadata(Call, LLVMContext::MD_range))
        return rangeMetadataExcludesValue(Ranges, APInt::getZero(BitWidth));
      if (std::optional<ConstantRange> Range = Call->getRange()) {
        const APInt ZeroValue(Range->getBitWidth(), 0);
        if (!Range->contains(ZeroValue))
          return true;
      }
      if (const Value *RV = Call->getReturnedArgOperand())
        if (RV->getType() == I->getType() && isKnownNonZero(RV, Q, Depth))
          return true;
    }

    if (auto *II = dyn_cast<IntrinsicInst>(I)) {
      switch (II->getIntrinsicID()) {
      case Intrinsic::sshl_sat:
      case Intrinsic::ushl_sat:
      case Intrinsic::abs:
      case Intrinsic::bitreverse:
      case Intrinsic::bswap:
      case Intrinsic::ctpop:
        return isKnownNonZero(II->getArgOperand(0), DemandedElts, Q, Depth);
        // NB: We don't do usub_sat here as in any case we can prove its
        // non-zero, we will fold it to `sub nuw` in InstCombine.
      case Intrinsic::ssub_sat:
        return isNonZeroSub(DemandedElts, Depth, Q, BitWidth,
                            II->getArgOperand(0), II->getArgOperand(1));
      case Intrinsic::sadd_sat:
        return isNonZeroAdd(DemandedElts, Depth, Q, BitWidth,
                            II->getArgOperand(0), II->getArgOperand(1),
                            /*NSW=*/true, /* NUW=*/false);
        // Vec reverse preserves zero/non-zero status from input vec.
      case Intrinsic::vector_reverse:
        return isKnownNonZero(II->getArgOperand(0), DemandedElts.reverseBits(),
                              Q, Depth);
        // umin/smin/smax/smin/or of all non-zero elements is always non-zero.
      case Intrinsic::vector_reduce_or:
      case Intrinsic::vector_reduce_umax:
      case Intrinsic::vector_reduce_umin:
      case Intrinsic::vector_reduce_smax:
      case Intrinsic::vector_reduce_smin:
        return isKnownNonZero(II->getArgOperand(0), Q, Depth);
      case Intrinsic::umax:
      case Intrinsic::uadd_sat:
        // umax(X, (X != 0)) is non zero
        // X +usat (X != 0) is non zero
        if (matchOpWithOpEqZero(II->getArgOperand(0), II->getArgOperand(1)))
          return true;

        return isKnownNonZero(II->getArgOperand(1), DemandedElts, Q, Depth) ||
               isKnownNonZero(II->getArgOperand(0), DemandedElts, Q, Depth);
      case Intrinsic::smax: {
        // If either arg is strictly positive the result is non-zero. Otherwise
        // the result is non-zero if both ops are non-zero.
        auto IsNonZero = [&](Value *Op, std::optional<bool> &OpNonZero,
                             const KnownBits &OpKnown) {
          if (!OpNonZero.has_value())
            OpNonZero = OpKnown.isNonZero() ||
                        isKnownNonZero(Op, DemandedElts, Q, Depth);
          return *OpNonZero;
        };
        // Avoid re-computing isKnownNonZero.
        std::optional<bool> Op0NonZero, Op1NonZero;
        KnownBits Op1Known =
            computeKnownBits(II->getArgOperand(1), DemandedElts, Depth, Q);
        if (Op1Known.isNonNegative() &&
            IsNonZero(II->getArgOperand(1), Op1NonZero, Op1Known))
          return true;
        KnownBits Op0Known =
            computeKnownBits(II->getArgOperand(0), DemandedElts, Depth, Q);
        if (Op0Known.isNonNegative() &&
            IsNonZero(II->getArgOperand(0), Op0NonZero, Op0Known))
          return true;
        return IsNonZero(II->getArgOperand(1), Op1NonZero, Op1Known) &&
               IsNonZero(II->getArgOperand(0), Op0NonZero, Op0Known);
      }
      case Intrinsic::smin: {
        // If either arg is negative the result is non-zero. Otherwise
        // the result is non-zero if both ops are non-zero.
        KnownBits Op1Known =
            computeKnownBits(II->getArgOperand(1), DemandedElts, Depth, Q);
        if (Op1Known.isNegative())
          return true;
        KnownBits Op0Known =
            computeKnownBits(II->getArgOperand(0), DemandedElts, Depth, Q);
        if (Op0Known.isNegative())
          return true;

        if (Op1Known.isNonZero() && Op0Known.isNonZero())
          return true;
      }
        [[fallthrough]];
      case Intrinsic::umin:
        return isKnownNonZero(II->getArgOperand(0), DemandedElts, Q, Depth) &&
               isKnownNonZero(II->getArgOperand(1), DemandedElts, Q, Depth);
      case Intrinsic::cttz:
        return computeKnownBits(II->getArgOperand(0), DemandedElts, Depth, Q)
            .Zero[0];
      case Intrinsic::ctlz:
        return computeKnownBits(II->getArgOperand(0), DemandedElts, Depth, Q)
            .isNonNegative();
      case Intrinsic::fshr:
      case Intrinsic::fshl:
        // If Op0 == Op1, this is a rotate. rotate(x, y) != 0 iff x != 0.
        if (II->getArgOperand(0) == II->getArgOperand(1))
          return isKnownNonZero(II->getArgOperand(0), DemandedElts, Q, Depth);
        break;
      case Intrinsic::vscale:
        return true;
      case Intrinsic::experimental_get_vector_length:
        return isKnownNonZero(I->getOperand(0), Q, Depth);
      default:
        break;
      }
      break;
    }

    return false;
  }
  }

  KnownBits Known(BitWidth);
  computeKnownBits(I, DemandedElts, Known, Depth, Q);
  return Known.One != 0;
}

/// Return true if the given value is known to be non-zero when defined. For
/// vectors, return true if every demanded element is known to be non-zero when
/// defined. For pointers, if the context instruction and dominator tree are
/// specified, perform context-sensitive analysis and return true if the
/// pointer couldn't possibly be null at the specified instruction.
/// Supports values with integer or pointer type and vectors of integers.
bool isKnownNonZero(const Value *V, const APInt &DemandedElts,
                    const SimplifyQuery &Q, unsigned Depth) {
  Type *Ty = V->getType();

#ifndef NDEBUG
  assert(Depth <= MaxAnalysisRecursionDepth && "Limit Search Depth");

  if (auto *FVTy = dyn_cast<FixedVectorType>(Ty)) {
    assert(
        FVTy->getNumElements() == DemandedElts.getBitWidth() &&
        "DemandedElt width should equal the fixed vector number of elements");
  } else {
    assert(DemandedElts == APInt(1, 1) &&
           "DemandedElt width should be 1 for scalars");
  }
#endif

  if (auto *C = dyn_cast<Constant>(V)) {
    if (C->isNullValue())
      return false;
    if (isa<ConstantInt>(C))
      // Must be non-zero due to null test above.
      return true;

    // For constant vectors, check that all elements are poison or known
    // non-zero to determine that the whole vector is known non-zero.
    if (auto *VecTy = dyn_cast<FixedVectorType>(Ty)) {
      for (unsigned i = 0, e = VecTy->getNumElements(); i != e; ++i) {
        if (!DemandedElts[i])
          continue;
        Constant *Elt = C->getAggregateElement(i);
        if (!Elt || Elt->isNullValue())
          return false;
        if (!isa<PoisonValue>(Elt) && !isa<ConstantInt>(Elt))
          return false;
      }
      return true;
    }

    // Constant ptrauth can be null, iff the base pointer can be.
    if (auto *CPA = dyn_cast<ConstantPtrAuth>(V))
      return isKnownNonZero(CPA->getPointer(), DemandedElts, Q, Depth);

    // A global variable in address space 0 is non null unless extern weak
    // or an absolute symbol reference. Other address spaces may have null as a
    // valid address for a global, so we can't assume anything.
    if (const GlobalValue *GV = dyn_cast<GlobalValue>(V)) {
      if (!GV->isAbsoluteSymbolRef() && !GV->hasExternalWeakLinkage() &&
          GV->getType()->getAddressSpace() == 0)
        return true;
    }

    // For constant expressions, fall through to the Operator code below.
    if (!isa<ConstantExpr>(V))
      return false;
  }

  if (const auto *A = dyn_cast<Argument>(V))
    if (std::optional<ConstantRange> Range = A->getRange()) {
      const APInt ZeroValue(Range->getBitWidth(), 0);
      if (!Range->contains(ZeroValue))
        return true;
    }

  if (!isa<Constant>(V) && isKnownNonZeroFromAssume(V, Q))
    return true;

  // Some of the tests below are recursive, so bail out if we hit the limit.
  if (Depth++ >= MaxAnalysisRecursionDepth)
    return false;

  // Check for pointer simplifications.

  if (PointerType *PtrTy = dyn_cast<PointerType>(Ty)) {
    // A byval, inalloca may not be null in a non-default addres space. A
    // nonnull argument is assumed never 0.
    if (const Argument *A = dyn_cast<Argument>(V)) {
      if (((A->hasPassPointeeByValueCopyAttr() &&
            !NullPointerIsDefined(A->getParent(), PtrTy->getAddressSpace())) ||
           A->hasNonNullAttr()))
        return true;
    }
  }

  if (const auto *I = dyn_cast<Operator>(V))
    if (isKnownNonZeroFromOperator(I, DemandedElts, Depth, Q))
      return true;

  if (!isa<Constant>(V) &&
      isKnownNonNullFromDominatingCondition(V, Q.CxtI, Q.DT))
    return true;

  return false;
}

bool llvm::isKnownNonZero(const Value *V, const SimplifyQuery &Q,
                          unsigned Depth) {
  auto *FVTy = dyn_cast<FixedVectorType>(V->getType());
  APInt DemandedElts =
      FVTy ? APInt::getAllOnes(FVTy->getNumElements()) : APInt(1, 1);
  return ::isKnownNonZero(V, DemandedElts, Q, Depth);
}

/// If the pair of operators are the same invertible function, return the
/// the operands of the function corresponding to each input. Otherwise,
/// return std::nullopt.  An invertible function is one that is 1-to-1 and maps
/// every input value to exactly one output value.  This is equivalent to
/// saying that Op1 and Op2 are equal exactly when the specified pair of
/// operands are equal, (except that Op1 and Op2 may be poison more often.)
static std::optional<std::pair<Value*, Value*>>
getInvertibleOperands(const Operator *Op1,
                      const Operator *Op2) {
  if (Op1->getOpcode() != Op2->getOpcode())
    return std::nullopt;

  auto getOperands = [&](unsigned OpNum) -> auto {
    return std::make_pair(Op1->getOperand(OpNum), Op2->getOperand(OpNum));
  };

  switch (Op1->getOpcode()) {
  default:
    break;
  case Instruction::Or:
    if (!cast<PossiblyDisjointInst>(Op1)->isDisjoint() ||
        !cast<PossiblyDisjointInst>(Op2)->isDisjoint())
      break;
    [[fallthrough]];
  case Instruction::Xor:
  case Instruction::Add: {
    Value *Other;
    if (match(Op2, m_c_BinOp(m_Specific(Op1->getOperand(0)), m_Value(Other))))
      return std::make_pair(Op1->getOperand(1), Other);
    if (match(Op2, m_c_BinOp(m_Specific(Op1->getOperand(1)), m_Value(Other))))
      return std::make_pair(Op1->getOperand(0), Other);
    break;
  }
  case Instruction::Sub:
    if (Op1->getOperand(0) == Op2->getOperand(0))
      return getOperands(1);
    if (Op1->getOperand(1) == Op2->getOperand(1))
      return getOperands(0);
    break;
  case Instruction::Mul: {
    // invertible if A * B == (A * B) mod 2^N where A, and B are integers
    // and N is the bitwdith.  The nsw case is non-obvious, but proven by
    // alive2: https://alive2.llvm.org/ce/z/Z6D5qK
    auto *OBO1 = cast<OverflowingBinaryOperator>(Op1);
    auto *OBO2 = cast<OverflowingBinaryOperator>(Op2);
    if ((!OBO1->hasNoUnsignedWrap() || !OBO2->hasNoUnsignedWrap()) &&
        (!OBO1->hasNoSignedWrap() || !OBO2->hasNoSignedWrap()))
      break;

    // Assume operand order has been canonicalized
    if (Op1->getOperand(1) == Op2->getOperand(1) &&
        isa<ConstantInt>(Op1->getOperand(1)) &&
        !cast<ConstantInt>(Op1->getOperand(1))->isZero())
      return getOperands(0);
    break;
  }
  case Instruction::Shl: {
    // Same as multiplies, with the difference that we don't need to check
    // for a non-zero multiply. Shifts always multiply by non-zero.
    auto *OBO1 = cast<OverflowingBinaryOperator>(Op1);
    auto *OBO2 = cast<OverflowingBinaryOperator>(Op2);
    if ((!OBO1->hasNoUnsignedWrap() || !OBO2->hasNoUnsignedWrap()) &&
        (!OBO1->hasNoSignedWrap() || !OBO2->hasNoSignedWrap()))
      break;

    if (Op1->getOperand(1) == Op2->getOperand(1))
      return getOperands(0);
    break;
  }
  case Instruction::AShr:
  case Instruction::LShr: {
    auto *PEO1 = cast<PossiblyExactOperator>(Op1);
    auto *PEO2 = cast<PossiblyExactOperator>(Op2);
    if (!PEO1->isExact() || !PEO2->isExact())
      break;

    if (Op1->getOperand(1) == Op2->getOperand(1))
      return getOperands(0);
    break;
  }
  case Instruction::SExt:
  case Instruction::ZExt:
    if (Op1->getOperand(0)->getType() == Op2->getOperand(0)->getType())
      return getOperands(0);
    break;
  case Instruction::PHI: {
    const PHINode *PN1 = cast<PHINode>(Op1);
    const PHINode *PN2 = cast<PHINode>(Op2);

    // If PN1 and PN2 are both recurrences, can we prove the entire recurrences
    // are a single invertible function of the start values? Note that repeated
    // application of an invertible function is also invertible
    BinaryOperator *BO1 = nullptr;
    Value *Start1 = nullptr, *Step1 = nullptr;
    BinaryOperator *BO2 = nullptr;
    Value *Start2 = nullptr, *Step2 = nullptr;
    if (PN1->getParent() != PN2->getParent() ||
        !matchSimpleRecurrence(PN1, BO1, Start1, Step1) ||
        !matchSimpleRecurrence(PN2, BO2, Start2, Step2))
      break;

    auto Values = getInvertibleOperands(cast<Operator>(BO1),
                                        cast<Operator>(BO2));
    if (!Values)
       break;

    // We have to be careful of mutually defined recurrences here.  Ex:
    // * X_i = X_(i-1) OP Y_(i-1), and Y_i = X_(i-1) OP V
    // * X_i = Y_i = X_(i-1) OP Y_(i-1)
    // The invertibility of these is complicated, and not worth reasoning
    // about (yet?).
    if (Values->first != PN1 || Values->second != PN2)
      break;

    return std::make_pair(Start1, Start2);
  }
  }
  return std::nullopt;
}

/// Return true if V1 == (binop V2, X), where X is known non-zero.
/// Only handle a small subset of binops where (binop V2, X) with non-zero X
/// implies V2 != V1.
static bool isModifyingBinopOfNonZero(const Value *V1, const Value *V2,
                                      const APInt &DemandedElts, unsigned Depth,
                                      const SimplifyQuery &Q) {
  const BinaryOperator *BO = dyn_cast<BinaryOperator>(V1);
  if (!BO)
    return false;
  switch (BO->getOpcode()) {
  default:
    break;
  case Instruction::Or:
    if (!cast<PossiblyDisjointInst>(V1)->isDisjoint())
      break;
    [[fallthrough]];
  case Instruction::Xor:
  case Instruction::Add:
    Value *Op = nullptr;
    if (V2 == BO->getOperand(0))
      Op = BO->getOperand(1);
    else if (V2 == BO->getOperand(1))
      Op = BO->getOperand(0);
    else
      return false;
    return isKnownNonZero(Op, DemandedElts, Q, Depth + 1);
  }
  return false;
}

/// Return true if V2 == V1 * C, where V1 is known non-zero, C is not 0/1 and
/// the multiplication is nuw or nsw.
static bool isNonEqualMul(const Value *V1, const Value *V2,
                          const APInt &DemandedElts, unsigned Depth,
                          const SimplifyQuery &Q) {
  if (auto *OBO = dyn_cast<OverflowingBinaryOperator>(V2)) {
    const APInt *C;
    return match(OBO, m_Mul(m_Specific(V1), m_APInt(C))) &&
           (OBO->hasNoUnsignedWrap() || OBO->hasNoSignedWrap()) &&
           !C->isZero() && !C->isOne() &&
           isKnownNonZero(V1, DemandedElts, Q, Depth + 1);
  }
  return false;
}

/// Return true if V2 == V1 << C, where V1 is known non-zero, C is not 0 and
/// the shift is nuw or nsw.
static bool isNonEqualShl(const Value *V1, const Value *V2,
                          const APInt &DemandedElts, unsigned Depth,
                          const SimplifyQuery &Q) {
  if (auto *OBO = dyn_cast<OverflowingBinaryOperator>(V2)) {
    const APInt *C;
    return match(OBO, m_Shl(m_Specific(V1), m_APInt(C))) &&
           (OBO->hasNoUnsignedWrap() || OBO->hasNoSignedWrap()) &&
           !C->isZero() && isKnownNonZero(V1, DemandedElts, Q, Depth + 1);
  }
  return false;
}

static bool isNonEqualPHIs(const PHINode *PN1, const PHINode *PN2,
                           const APInt &DemandedElts, unsigned Depth,
                           const SimplifyQuery &Q) {
  // Check two PHIs are in same block.
  if (PN1->getParent() != PN2->getParent())
    return false;

  SmallPtrSet<const BasicBlock *, 8> VisitedBBs;
  bool UsedFullRecursion = false;
  for (const BasicBlock *IncomBB : PN1->blocks()) {
    if (!VisitedBBs.insert(IncomBB).second)
      continue; // Don't reprocess blocks that we have dealt with already.
    const Value *IV1 = PN1->getIncomingValueForBlock(IncomBB);
    const Value *IV2 = PN2->getIncomingValueForBlock(IncomBB);
    const APInt *C1, *C2;
    if (match(IV1, m_APInt(C1)) && match(IV2, m_APInt(C2)) && *C1 != *C2)
      continue;

    // Only one pair of phi operands is allowed for full recursion.
    if (UsedFullRecursion)
      return false;

    SimplifyQuery RecQ = Q.getWithoutCondContext();
    RecQ.CxtI = IncomBB->getTerminator();
    if (!isKnownNonEqual(IV1, IV2, DemandedElts, Depth + 1, RecQ))
      return false;
    UsedFullRecursion = true;
  }
  return true;
}

static bool isNonEqualSelect(const Value *V1, const Value *V2,
                             const APInt &DemandedElts, unsigned Depth,
                             const SimplifyQuery &Q) {
  const SelectInst *SI1 = dyn_cast<SelectInst>(V1);
  if (!SI1)
    return false;

  if (const SelectInst *SI2 = dyn_cast<SelectInst>(V2)) {
    const Value *Cond1 = SI1->getCondition();
    const Value *Cond2 = SI2->getCondition();
    if (Cond1 == Cond2)
      return isKnownNonEqual(SI1->getTrueValue(), SI2->getTrueValue(),
                             DemandedElts, Depth + 1, Q) &&
             isKnownNonEqual(SI1->getFalseValue(), SI2->getFalseValue(),
                             DemandedElts, Depth + 1, Q);
  }
  return isKnownNonEqual(SI1->getTrueValue(), V2, DemandedElts, Depth + 1, Q) &&
         isKnownNonEqual(SI1->getFalseValue(), V2, DemandedElts, Depth + 1, Q);
}

// Check to see if A is both a GEP and is the incoming value for a PHI in the
// loop, and B is either a ptr or another GEP. If the PHI has 2 incoming values,
// one of them being the recursive GEP A and the other a ptr at same base and at
// the same/higher offset than B we are only incrementing the pointer further in
// loop if offset of recursive GEP is greater than 0.
static bool isNonEqualPointersWithRecursiveGEP(const Value *A, const Value *B,
                                               const SimplifyQuery &Q) {
  if (!A->getType()->isPointerTy() || !B->getType()->isPointerTy())
    return false;

  auto *GEPA = dyn_cast<GEPOperator>(A);
  if (!GEPA || GEPA->getNumIndices() != 1 || !isa<Constant>(GEPA->idx_begin()))
    return false;

  // Handle 2 incoming PHI values with one being a recursive GEP.
  auto *PN = dyn_cast<PHINode>(GEPA->getPointerOperand());
  if (!PN || PN->getNumIncomingValues() != 2)
    return false;

  // Search for the recursive GEP as an incoming operand, and record that as
  // Step.
  Value *Start = nullptr;
  Value *Step = const_cast<Value *>(A);
  if (PN->getIncomingValue(0) == Step)
    Start = PN->getIncomingValue(1);
  else if (PN->getIncomingValue(1) == Step)
    Start = PN->getIncomingValue(0);
  else
    return false;

  // Other incoming node base should match the B base.
  // StartOffset >= OffsetB && StepOffset > 0?
  // StartOffset <= OffsetB && StepOffset < 0?
  // Is non-equal if above are true.
  // We use stripAndAccumulateInBoundsConstantOffsets to restrict the
  // optimisation to inbounds GEPs only.
  unsigned IndexWidth = Q.DL.getIndexTypeSizeInBits(Start->getType());
  APInt StartOffset(IndexWidth, 0);
  Start = Start->stripAndAccumulateInBoundsConstantOffsets(Q.DL, StartOffset);
  APInt StepOffset(IndexWidth, 0);
  Step = Step->stripAndAccumulateInBoundsConstantOffsets(Q.DL, StepOffset);

  // Check if Base Pointer of Step matches the PHI.
  if (Step != PN)
    return false;
  APInt OffsetB(IndexWidth, 0);
  B = B->stripAndAccumulateInBoundsConstantOffsets(Q.DL, OffsetB);
  return Start == B &&
         ((StartOffset.sge(OffsetB) && StepOffset.isStrictlyPositive()) ||
          (StartOffset.sle(OffsetB) && StepOffset.isNegative()));
}

/// Return true if it is known that V1 != V2.
static bool isKnownNonEqual(const Value *V1, const Value *V2,
                            const APInt &DemandedElts, unsigned Depth,
                            const SimplifyQuery &Q) {
  if (V1 == V2)
    return false;
  if (V1->getType() != V2->getType())
    // We can't look through casts yet.
    return false;

  if (Depth >= MaxAnalysisRecursionDepth)
    return false;

  // See if we can recurse through (exactly one of) our operands.  This
  // requires our operation be 1-to-1 and map every input value to exactly
  // one output value.  Such an operation is invertible.
  auto *O1 = dyn_cast<Operator>(V1);
  auto *O2 = dyn_cast<Operator>(V2);
  if (O1 && O2 && O1->getOpcode() == O2->getOpcode()) {
    if (auto Values = getInvertibleOperands(O1, O2))
      return isKnownNonEqual(Values->first, Values->second, DemandedElts,
                             Depth + 1, Q);

    if (const PHINode *PN1 = dyn_cast<PHINode>(V1)) {
      const PHINode *PN2 = cast<PHINode>(V2);
      // FIXME: This is missing a generalization to handle the case where one is
      // a PHI and another one isn't.
      if (isNonEqualPHIs(PN1, PN2, DemandedElts, Depth, Q))
        return true;
    };
  }

  if (isModifyingBinopOfNonZero(V1, V2, DemandedElts, Depth, Q) ||
      isModifyingBinopOfNonZero(V2, V1, DemandedElts, Depth, Q))
    return true;

  if (isNonEqualMul(V1, V2, DemandedElts, Depth, Q) ||
      isNonEqualMul(V2, V1, DemandedElts, Depth, Q))
    return true;

  if (isNonEqualShl(V1, V2, DemandedElts, Depth, Q) ||
      isNonEqualShl(V2, V1, DemandedElts, Depth, Q))
    return true;

  if (V1->getType()->isIntOrIntVectorTy()) {
    // Are any known bits in V1 contradictory to known bits in V2? If V1
    // has a known zero where V2 has a known one, they must not be equal.
    KnownBits Known1 = computeKnownBits(V1, DemandedElts, Depth, Q);
    if (!Known1.isUnknown()) {
      KnownBits Known2 = computeKnownBits(V2, DemandedElts, Depth, Q);
      if (Known1.Zero.intersects(Known2.One) ||
          Known2.Zero.intersects(Known1.One))
        return true;
    }
  }

  if (isNonEqualSelect(V1, V2, DemandedElts, Depth, Q) ||
      isNonEqualSelect(V2, V1, DemandedElts, Depth, Q))
    return true;

  if (isNonEqualPointersWithRecursiveGEP(V1, V2, Q) ||
      isNonEqualPointersWithRecursiveGEP(V2, V1, Q))
    return true;

  Value *A, *B;
  // PtrToInts are NonEqual if their Ptrs are NonEqual.
  // Check PtrToInt type matches the pointer size.
  if (match(V1, m_PtrToIntSameSize(Q.DL, m_Value(A))) &&
      match(V2, m_PtrToIntSameSize(Q.DL, m_Value(B))))
    return isKnownNonEqual(A, B, DemandedElts, Depth + 1, Q);

  return false;
}

// Match a signed min+max clamp pattern like smax(smin(In, CHigh), CLow).
// Returns the input and lower/upper bounds.
static bool isSignedMinMaxClamp(const Value *Select, const Value *&In,
                                const APInt *&CLow, const APInt *&CHigh) {
  assert(isa<Operator>(Select) &&
         cast<Operator>(Select)->getOpcode() == Instruction::Select &&
         "Input should be a Select!");

  const Value *LHS = nullptr, *RHS = nullptr;
  SelectPatternFlavor SPF = matchSelectPattern(Select, LHS, RHS).Flavor;
  if (SPF != SPF_SMAX && SPF != SPF_SMIN)
    return false;

  if (!match(RHS, m_APInt(CLow)))
    return false;

  const Value *LHS2 = nullptr, *RHS2 = nullptr;
  SelectPatternFlavor SPF2 = matchSelectPattern(LHS, LHS2, RHS2).Flavor;
  if (getInverseMinMaxFlavor(SPF) != SPF2)
    return false;

  if (!match(RHS2, m_APInt(CHigh)))
    return false;

  if (SPF == SPF_SMIN)
    std::swap(CLow, CHigh);

  In = LHS2;
  return CLow->sle(*CHigh);
}

static bool isSignedMinMaxIntrinsicClamp(const IntrinsicInst *II,
                                         const APInt *&CLow,
                                         const APInt *&CHigh) {
  assert((II->getIntrinsicID() == Intrinsic::smin ||
          II->getIntrinsicID() == Intrinsic::smax) && "Must be smin/smax");

  Intrinsic::ID InverseID = getInverseMinMaxIntrinsic(II->getIntrinsicID());
  auto *InnerII = dyn_cast<IntrinsicInst>(II->getArgOperand(0));
  if (!InnerII || InnerII->getIntrinsicID() != InverseID ||
      !match(II->getArgOperand(1), m_APInt(CLow)) ||
      !match(InnerII->getArgOperand(1), m_APInt(CHigh)))
    return false;

  if (II->getIntrinsicID() == Intrinsic::smin)
    std::swap(CLow, CHigh);
  return CLow->sle(*CHigh);
}

/// For vector constants, loop over the elements and find the constant with the
/// minimum number of sign bits. Return 0 if the value is not a vector constant
/// or if any element was not analyzed; otherwise, return the count for the
/// element with the minimum number of sign bits.
static unsigned computeNumSignBitsVectorConstant(const Value *V,
                                                 const APInt &DemandedElts,
                                                 unsigned TyBits) {
  const auto *CV = dyn_cast<Constant>(V);
  if (!CV || !isa<FixedVectorType>(CV->getType()))
    return 0;

  unsigned MinSignBits = TyBits;
  unsigned NumElts = cast<FixedVectorType>(CV->getType())->getNumElements();
  for (unsigned i = 0; i != NumElts; ++i) {
    if (!DemandedElts[i])
      continue;
    // If we find a non-ConstantInt, bail out.
    auto *Elt = dyn_cast_or_null<ConstantInt>(CV->getAggregateElement(i));
    if (!Elt)
      return 0;

    MinSignBits = std::min(MinSignBits, Elt->getValue().getNumSignBits());
  }

  return MinSignBits;
}

static unsigned ComputeNumSignBitsImpl(const Value *V,
                                       const APInt &DemandedElts,
                                       unsigned Depth, const SimplifyQuery &Q);

static unsigned ComputeNumSignBits(const Value *V, const APInt &DemandedElts,
                                   unsigned Depth, const SimplifyQuery &Q) {
  unsigned Result = ComputeNumSignBitsImpl(V, DemandedElts, Depth, Q);
  assert(Result > 0 && "At least one sign bit needs to be present!");
  return Result;
}

/// Return the number of times the sign bit of the register is replicated into
/// the other bits. We know that at least 1 bit is always equal to the sign bit
/// (itself), but other cases can give us information. For example, immediately
/// after an "ashr X, 2", we know that the top 3 bits are all equal to each
/// other, so we return 3. For vectors, return the number of sign bits for the
/// vector element with the minimum number of known sign bits of the demanded
/// elements in the vector specified by DemandedElts.
static unsigned ComputeNumSignBitsImpl(const Value *V,
                                       const APInt &DemandedElts,
                                       unsigned Depth, const SimplifyQuery &Q) {
  Type *Ty = V->getType();
#ifndef NDEBUG
  assert(Depth <= MaxAnalysisRecursionDepth && "Limit Search Depth");

  if (auto *FVTy = dyn_cast<FixedVectorType>(Ty)) {
    assert(
        FVTy->getNumElements() == DemandedElts.getBitWidth() &&
        "DemandedElt width should equal the fixed vector number of elements");
  } else {
    assert(DemandedElts == APInt(1, 1) &&
           "DemandedElt width should be 1 for scalars");
  }
#endif

  // We return the minimum number of sign bits that are guaranteed to be present
  // in V, so for undef we have to conservatively return 1.  We don't have the
  // same behavior for poison though -- that's a FIXME today.

  Type *ScalarTy = Ty->getScalarType();
  unsigned TyBits = ScalarTy->isPointerTy() ?
    Q.DL.getPointerTypeSizeInBits(ScalarTy) :
    Q.DL.getTypeSizeInBits(ScalarTy);

  unsigned Tmp, Tmp2;
  unsigned FirstAnswer = 1;

  // Note that ConstantInt is handled by the general computeKnownBits case
  // below.

  if (Depth == MaxAnalysisRecursionDepth)
    return 1;

  if (auto *U = dyn_cast<Operator>(V)) {
    switch (Operator::getOpcode(V)) {
    default: break;
    case Instruction::SExt:
      Tmp = TyBits - U->getOperand(0)->getType()->getScalarSizeInBits();
      return ComputeNumSignBits(U->getOperand(0), DemandedElts, Depth + 1, Q) +
             Tmp;

    case Instruction::SDiv: {
      const APInt *Denominator;
      // sdiv X, C -> adds log(C) sign bits.
      if (match(U->getOperand(1), m_APInt(Denominator))) {

        // Ignore non-positive denominator.
        if (!Denominator->isStrictlyPositive())
          break;

        // Calculate the incoming numerator bits.
        unsigned NumBits =
            ComputeNumSignBits(U->getOperand(0), DemandedElts, Depth + 1, Q);

        // Add floor(log(C)) bits to the numerator bits.
        return std::min(TyBits, NumBits + Denominator->logBase2());
      }
      break;
    }

    case Instruction::SRem: {
      Tmp = ComputeNumSignBits(U->getOperand(0), DemandedElts, Depth + 1, Q);

      const APInt *Denominator;
      // srem X, C -> we know that the result is within [-C+1,C) when C is a
      // positive constant.  This let us put a lower bound on the number of sign
      // bits.
      if (match(U->getOperand(1), m_APInt(Denominator))) {

        // Ignore non-positive denominator.
        if (Denominator->isStrictlyPositive()) {
          // Calculate the leading sign bit constraints by examining the
          // denominator.  Given that the denominator is positive, there are two
          // cases:
          //
          //  1. The numerator is positive. The result range is [0,C) and
          //     [0,C) u< (1 << ceilLogBase2(C)).
          //
          //  2. The numerator is negative. Then the result range is (-C,0] and
          //     integers in (-C,0] are either 0 or >u (-1 << ceilLogBase2(C)).
          //
          // Thus a lower bound on the number of sign bits is `TyBits -
          // ceilLogBase2(C)`.

          unsigned ResBits = TyBits - Denominator->ceilLogBase2();
          Tmp = std::max(Tmp, ResBits);
        }
      }
      return Tmp;
    }

    case Instruction::AShr: {
      Tmp = ComputeNumSignBits(U->getOperand(0), DemandedElts, Depth + 1, Q);
      // ashr X, C   -> adds C sign bits.  Vectors too.
      const APInt *ShAmt;
      if (match(U->getOperand(1), m_APInt(ShAmt))) {
        if (ShAmt->uge(TyBits))
          break; // Bad shift.
        unsigned ShAmtLimited = ShAmt->getZExtValue();
        Tmp += ShAmtLimited;
        if (Tmp > TyBits) Tmp = TyBits;
      }
      return Tmp;
    }
    case Instruction::Shl: {
      const APInt *ShAmt;
      Value *X = nullptr;
      if (match(U->getOperand(1), m_APInt(ShAmt))) {
        // shl destroys sign bits.
        if (ShAmt->uge(TyBits))
          break; // Bad shift.
        // We can look through a zext (more or less treating it as a sext) if
        // all extended bits are shifted out.
        if (match(U->getOperand(0), m_ZExt(m_Value(X))) &&
            ShAmt->uge(TyBits - X->getType()->getScalarSizeInBits())) {
          Tmp = ComputeNumSignBits(X, DemandedElts, Depth + 1, Q);
          Tmp += TyBits - X->getType()->getScalarSizeInBits();
        } else
          Tmp =
              ComputeNumSignBits(U->getOperand(0), DemandedElts, Depth + 1, Q);
        if (ShAmt->uge(Tmp))
          break; // Shifted all sign bits out.
        Tmp2 = ShAmt->getZExtValue();
        return Tmp - Tmp2;
      }
      break;
    }
    case Instruction::And:
    case Instruction::Or:
    case Instruction::Xor: // NOT is handled here.
      // Logical binary ops preserve the number of sign bits at the worst.
      Tmp = ComputeNumSignBits(U->getOperand(0), DemandedElts, Depth + 1, Q);
      if (Tmp != 1) {
        Tmp2 = ComputeNumSignBits(U->getOperand(1), DemandedElts, Depth + 1, Q);
        FirstAnswer = std::min(Tmp, Tmp2);
        // We computed what we know about the sign bits as our first
        // answer. Now proceed to the generic code that uses
        // computeKnownBits, and pick whichever answer is better.
      }
      break;

    case Instruction::Select: {
      // If we have a clamp pattern, we know that the number of sign bits will
      // be the minimum of the clamp min/max range.
      const Value *X;
      const APInt *CLow, *CHigh;
      if (isSignedMinMaxClamp(U, X, CLow, CHigh))
        return std::min(CLow->getNumSignBits(), CHigh->getNumSignBits());

      Tmp = ComputeNumSignBits(U->getOperand(1), DemandedElts, Depth + 1, Q);
      if (Tmp == 1)
        break;
      Tmp2 = ComputeNumSignBits(U->getOperand(2), DemandedElts, Depth + 1, Q);
      return std::min(Tmp, Tmp2);
    }

    case Instruction::Add:
      // Add can have at most one carry bit.  Thus we know that the output
      // is, at worst, one more bit than the inputs.
      Tmp = ComputeNumSignBits(U->getOperand(0), Depth + 1, Q);
      if (Tmp == 1) break;

      // Special case decrementing a value (ADD X, -1):
      if (const auto *CRHS = dyn_cast<Constant>(U->getOperand(1)))
        if (CRHS->isAllOnesValue()) {
          KnownBits Known(TyBits);
          computeKnownBits(U->getOperand(0), DemandedElts, Known, Depth + 1, Q);

          // If the input is known to be 0 or 1, the output is 0/-1, which is
          // all sign bits set.
          if ((Known.Zero | 1).isAllOnes())
            return TyBits;

          // If we are subtracting one from a positive number, there is no carry
          // out of the result.
          if (Known.isNonNegative())
            return Tmp;
        }

      Tmp2 = ComputeNumSignBits(U->getOperand(1), DemandedElts, Depth + 1, Q);
      if (Tmp2 == 1)
        break;
      return std::min(Tmp, Tmp2) - 1;

    case Instruction::Sub:
      Tmp2 = ComputeNumSignBits(U->getOperand(1), DemandedElts, Depth + 1, Q);
      if (Tmp2 == 1)
        break;

      // Handle NEG.
      if (const auto *CLHS = dyn_cast<Constant>(U->getOperand(0)))
        if (CLHS->isNullValue()) {
          KnownBits Known(TyBits);
          computeKnownBits(U->getOperand(1), DemandedElts, Known, Depth + 1, Q);
          // If the input is known to be 0 or 1, the output is 0/-1, which is
          // all sign bits set.
          if ((Known.Zero | 1).isAllOnes())
            return TyBits;

          // If the input is known to be positive (the sign bit is known clear),
          // the output of the NEG has the same number of sign bits as the
          // input.
          if (Known.isNonNegative())
            return Tmp2;

          // Otherwise, we treat this like a SUB.
        }

      // Sub can have at most one carry bit.  Thus we know that the output
      // is, at worst, one more bit than the inputs.
      Tmp = ComputeNumSignBits(U->getOperand(0), DemandedElts, Depth + 1, Q);
      if (Tmp == 1)
        break;
      return std::min(Tmp, Tmp2) - 1;

    case Instruction::Mul: {
      // The output of the Mul can be at most twice the valid bits in the
      // inputs.
      unsigned SignBitsOp0 =
          ComputeNumSignBits(U->getOperand(0), DemandedElts, Depth + 1, Q);
      if (SignBitsOp0 == 1)
        break;
      unsigned SignBitsOp1 =
          ComputeNumSignBits(U->getOperand(1), DemandedElts, Depth + 1, Q);
      if (SignBitsOp1 == 1)
        break;
      unsigned OutValidBits =
          (TyBits - SignBitsOp0 + 1) + (TyBits - SignBitsOp1 + 1);
      return OutValidBits > TyBits ? 1 : TyBits - OutValidBits + 1;
    }

    case Instruction::PHI: {
      const PHINode *PN = cast<PHINode>(U);
      unsigned NumIncomingValues = PN->getNumIncomingValues();
      // Don't analyze large in-degree PHIs.
      if (NumIncomingValues > 4) break;
      // Unreachable blocks may have zero-operand PHI nodes.
      if (NumIncomingValues == 0) break;

      // Take the minimum of all incoming values.  This can't infinitely loop
      // because of our depth threshold.
      SimplifyQuery RecQ = Q.getWithoutCondContext();
      Tmp = TyBits;
      for (unsigned i = 0, e = NumIncomingValues; i != e; ++i) {
        if (Tmp == 1) return Tmp;
        RecQ.CxtI = PN->getIncomingBlock(i)->getTerminator();
        Tmp = std::min(Tmp, ComputeNumSignBits(PN->getIncomingValue(i),
                                               DemandedElts, Depth + 1, RecQ));
      }
      return Tmp;
    }

    case Instruction::Trunc: {
      // If the input contained enough sign bits that some remain after the
      // truncation, then we can make use of that. Otherwise we don't know
      // anything.
      Tmp = ComputeNumSignBits(U->getOperand(0), Depth + 1, Q);
      unsigned OperandTyBits = U->getOperand(0)->getType()->getScalarSizeInBits();
      if (Tmp > (OperandTyBits - TyBits))
        return Tmp - (OperandTyBits - TyBits);

      return 1;
    }

    case Instruction::ExtractElement:
      // Look through extract element. At the moment we keep this simple and
      // skip tracking the specific element. But at least we might find
      // information valid for all elements of the vector (for example if vector
      // is sign extended, shifted, etc).
      return ComputeNumSignBits(U->getOperand(0), Depth + 1, Q);

    case Instruction::ShuffleVector: {
      // Collect the minimum number of sign bits that are shared by every vector
      // element referenced by the shuffle.
      auto *Shuf = dyn_cast<ShuffleVectorInst>(U);
      if (!Shuf) {
        // FIXME: Add support for shufflevector constant expressions.
        return 1;
      }
      APInt DemandedLHS, DemandedRHS;
      // For undef elements, we don't know anything about the common state of
      // the shuffle result.
      if (!getShuffleDemandedElts(Shuf, DemandedElts, DemandedLHS, DemandedRHS))
        return 1;
      Tmp = std::numeric_limits<unsigned>::max();
      if (!!DemandedLHS) {
        const Value *LHS = Shuf->getOperand(0);
        Tmp = ComputeNumSignBits(LHS, DemandedLHS, Depth + 1, Q);
      }
      // If we don't know anything, early out and try computeKnownBits
      // fall-back.
      if (Tmp == 1)
        break;
      if (!!DemandedRHS) {
        const Value *RHS = Shuf->getOperand(1);
        Tmp2 = ComputeNumSignBits(RHS, DemandedRHS, Depth + 1, Q);
        Tmp = std::min(Tmp, Tmp2);
      }
      // If we don't know anything, early out and try computeKnownBits
      // fall-back.
      if (Tmp == 1)
        break;
      assert(Tmp <= TyBits && "Failed to determine minimum sign bits");
      return Tmp;
    }
    case Instruction::Call: {
      if (const auto *II = dyn_cast<IntrinsicInst>(U)) {
        switch (II->getIntrinsicID()) {
        default:
          break;
        case Intrinsic::abs:
          Tmp =
              ComputeNumSignBits(U->getOperand(0), DemandedElts, Depth + 1, Q);
          if (Tmp == 1)
            break;

          // Absolute value reduces number of sign bits by at most 1.
          return Tmp - 1;
        case Intrinsic::smin:
        case Intrinsic::smax: {
          const APInt *CLow, *CHigh;
          if (isSignedMinMaxIntrinsicClamp(II, CLow, CHigh))
            return std::min(CLow->getNumSignBits(), CHigh->getNumSignBits());
        }
        }
      }
    }
    }
  }

  // Finally, if we can prove that the top bits of the result are 0's or 1's,
  // use this information.

  // If we can examine all elements of a vector constant successfully, we're
  // done (we can't do any better than that). If not, keep trying.
  if (unsigned VecSignBits =
          computeNumSignBitsVectorConstant(V, DemandedElts, TyBits))
    return VecSignBits;

  KnownBits Known(TyBits);
  computeKnownBits(V, DemandedElts, Known, Depth, Q);

  // If we know that the sign bit is either zero or one, determine the number of
  // identical bits in the top of the input value.
  return std::max(FirstAnswer, Known.countMinSignBits());
}

Intrinsic::ID llvm::getIntrinsicForCallSite(const CallBase &CB,
                                            const TargetLibraryInfo *TLI) {
  const Function *F = CB.getCalledFunction();
  if (!F)
    return Intrinsic::not_intrinsic;

  if (F->isIntrinsic())
    return F->getIntrinsicID();

  // We are going to infer semantics of a library function based on mapping it
  // to an LLVM intrinsic. Check that the library function is available from
  // this callbase and in this environment.
  LibFunc Func;
  if (F->hasLocalLinkage() || !TLI || !TLI->getLibFunc(CB, Func) ||
      !CB.onlyReadsMemory())
    return Intrinsic::not_intrinsic;

  switch (Func) {
  default:
    break;
  case LibFunc_sin:
  case LibFunc_sinf:
  case LibFunc_sinl:
    return Intrinsic::sin;
  case LibFunc_cos:
  case LibFunc_cosf:
  case LibFunc_cosl:
    return Intrinsic::cos;
  case LibFunc_tan:
  case LibFunc_tanf:
  case LibFunc_tanl:
    return Intrinsic::tan;
  case LibFunc_asin:
  case LibFunc_asinf:
  case LibFunc_asinl:
    return Intrinsic::asin;
  case LibFunc_acos:
  case LibFunc_acosf:
  case LibFunc_acosl:
    return Intrinsic::acos;
  case LibFunc_atan:
  case LibFunc_atanf:
  case LibFunc_atanl:
    return Intrinsic::atan;
  case LibFunc_atan2:
  case LibFunc_atan2f:
  case LibFunc_atan2l:
    return Intrinsic::atan2;
  case LibFunc_sinh:
  case LibFunc_sinhf:
  case LibFunc_sinhl:
    return Intrinsic::sinh;
  case LibFunc_cosh:
  case LibFunc_coshf:
  case LibFunc_coshl:
    return Intrinsic::cosh;
  case LibFunc_tanh:
  case LibFunc_tanhf:
  case LibFunc_tanhl:
    return Intrinsic::tanh;
  case LibFunc_exp:
  case LibFunc_expf:
  case LibFunc_expl:
    return Intrinsic::exp;
  case LibFunc_exp2:
  case LibFunc_exp2f:
  case LibFunc_exp2l:
    return Intrinsic::exp2;
  case LibFunc_exp10:
  case LibFunc_exp10f:
  case LibFunc_exp10l:
    return Intrinsic::exp10;
  case LibFunc_log:
  case LibFunc_logf:
  case LibFunc_logl:
    return Intrinsic::log;
  case LibFunc_log10:
  case LibFunc_log10f:
  case LibFunc_log10l:
    return Intrinsic::log10;
  case LibFunc_log2:
  case LibFunc_log2f:
  case LibFunc_log2l:
    return Intrinsic::log2;
  case LibFunc_fabs:
  case LibFunc_fabsf:
  case LibFunc_fabsl:
    return Intrinsic::fabs;
  case LibFunc_fmin:
  case LibFunc_fminf:
  case LibFunc_fminl:
    return Intrinsic::minnum;
  case LibFunc_fmax:
  case LibFunc_fmaxf:
  case LibFunc_fmaxl:
    return Intrinsic::maxnum;
  case LibFunc_copysign:
  case LibFunc_copysignf:
  case LibFunc_copysignl:
    return Intrinsic::copysign;
  case LibFunc_floor:
  case LibFunc_floorf:
  case LibFunc_floorl:
    return Intrinsic::floor;
  case LibFunc_ceil:
  case LibFunc_ceilf:
  case LibFunc_ceill:
    return Intrinsic::ceil;
  case LibFunc_trunc:
  case LibFunc_truncf:
  case LibFunc_truncl:
    return Intrinsic::trunc;
  case LibFunc_rint:
  case LibFunc_rintf:
  case LibFunc_rintl:
    return Intrinsic::rint;
  case LibFunc_nearbyint:
  case LibFunc_nearbyintf:
  case LibFunc_nearbyintl:
    return Intrinsic::nearbyint;
  case LibFunc_round:
  case LibFunc_roundf:
  case LibFunc_roundl:
    return Intrinsic::round;
  case LibFunc_roundeven:
  case LibFunc_roundevenf:
  case LibFunc_roundevenl:
    return Intrinsic::roundeven;
  case LibFunc_pow:
  case LibFunc_powf:
  case LibFunc_powl:
    return Intrinsic::pow;
  case LibFunc_sqrt:
  case LibFunc_sqrtf:
  case LibFunc_sqrtl:
    return Intrinsic::sqrt;
  }

  return Intrinsic::not_intrinsic;
}

/// Return true if it's possible to assume IEEE treatment of input denormals in
/// \p F for \p Val.
static bool inputDenormalIsIEEE(const Function &F, const Type *Ty) {
  Ty = Ty->getScalarType();
  return F.getDenormalMode(Ty->getFltSemantics()).Input == DenormalMode::IEEE;
}

static bool inputDenormalIsIEEEOrPosZero(const Function &F, const Type *Ty) {
  Ty = Ty->getScalarType();
  DenormalMode Mode = F.getDenormalMode(Ty->getFltSemantics());
  return Mode.Input == DenormalMode::IEEE ||
         Mode.Input == DenormalMode::PositiveZero;
}

static bool outputDenormalIsIEEEOrPosZero(const Function &F, const Type *Ty) {
  Ty = Ty->getScalarType();
  DenormalMode Mode = F.getDenormalMode(Ty->getFltSemantics());
  return Mode.Output == DenormalMode::IEEE ||
         Mode.Output == DenormalMode::PositiveZero;
}

bool KnownFPClass::isKnownNeverLogicalZero(const Function &F, Type *Ty) const {
  return isKnownNeverZero() &&
         (isKnownNeverSubnormal() || inputDenormalIsIEEE(F, Ty));
}

bool KnownFPClass::isKnownNeverLogicalNegZero(const Function &F,
                                              Type *Ty) const {
  return isKnownNeverNegZero() &&
         (isKnownNeverNegSubnormal() || inputDenormalIsIEEEOrPosZero(F, Ty));
}

bool KnownFPClass::isKnownNeverLogicalPosZero(const Function &F,
                                              Type *Ty) const {
  if (!isKnownNeverPosZero())
    return false;

  // If we know there are no denormals, nothing can be flushed to zero.
  if (isKnownNeverSubnormal())
    return true;

  DenormalMode Mode = F.getDenormalMode(Ty->getScalarType()->getFltSemantics());
  switch (Mode.Input) {
  case DenormalMode::IEEE:
    return true;
  case DenormalMode::PreserveSign:
    // Negative subnormal won't flush to +0
    return isKnownNeverPosSubnormal();
  case DenormalMode::PositiveZero:
  default:
    // Both positive and negative subnormal could flush to +0
    return false;
  }

  llvm_unreachable("covered switch over denormal mode");
}

void KnownFPClass::propagateDenormal(const KnownFPClass &Src, const Function &F,
                                     Type *Ty) {
  KnownFPClasses = Src.KnownFPClasses;
  // If we aren't assuming the source can't be a zero, we don't have to check if
  // a denormal input could be flushed.
  if (!Src.isKnownNeverPosZero() && !Src.isKnownNeverNegZero())
    return;

  // If we know the input can't be a denormal, it can't be flushed to 0.
  if (Src.isKnownNeverSubnormal())
    return;

  DenormalMode Mode = F.getDenormalMode(Ty->getScalarType()->getFltSemantics());

  if (!Src.isKnownNeverPosSubnormal() && Mode != DenormalMode::getIEEE())
    KnownFPClasses |= fcPosZero;

  if (!Src.isKnownNeverNegSubnormal() && Mode != DenormalMode::getIEEE()) {
    if (Mode != DenormalMode::getPositiveZero())
      KnownFPClasses |= fcNegZero;

    if (Mode.Input == DenormalMode::PositiveZero ||
        Mode.Output == DenormalMode::PositiveZero ||
        Mode.Input == DenormalMode::Dynamic ||
        Mode.Output == DenormalMode::Dynamic)
      KnownFPClasses |= fcPosZero;
  }
}

void KnownFPClass::propagateCanonicalizingSrc(const KnownFPClass &Src,
                                              const Function &F, Type *Ty) {
  propagateDenormal(Src, F, Ty);
  propagateNaN(Src, /*PreserveSign=*/true);
}

/// Given an exploded icmp instruction, return true if the comparison only
/// checks the sign bit. If it only checks the sign bit, set TrueIfSigned if
/// the result of the comparison is true when the input value is signed.
bool llvm::isSignBitCheck(ICmpInst::Predicate Pred, const APInt &RHS,
                          bool &TrueIfSigned) {
  switch (Pred) {
  case ICmpInst::ICMP_SLT: // True if LHS s< 0
    TrueIfSigned = true;
    return RHS.isZero();
  case ICmpInst::ICMP_SLE: // True if LHS s<= -1
    TrueIfSigned = true;
    return RHS.isAllOnes();
  case ICmpInst::ICMP_SGT: // True if LHS s> -1
    TrueIfSigned = false;
    return RHS.isAllOnes();
  case ICmpInst::ICMP_SGE: // True if LHS s>= 0
    TrueIfSigned = false;
    return RHS.isZero();
  case ICmpInst::ICMP_UGT:
    // True if LHS u> RHS and RHS == sign-bit-mask - 1
    TrueIfSigned = true;
    return RHS.isMaxSignedValue();
  case ICmpInst::ICMP_UGE:
    // True if LHS u>= RHS and RHS == sign-bit-mask (2^7, 2^15, 2^31, etc)
    TrueIfSigned = true;
    return RHS.isMinSignedValue();
  case ICmpInst::ICMP_ULT:
    // True if LHS u< RHS and RHS == sign-bit-mask (2^7, 2^15, 2^31, etc)
    TrueIfSigned = false;
    return RHS.isMinSignedValue();
  case ICmpInst::ICMP_ULE:
    // True if LHS u<= RHS and RHS == sign-bit-mask - 1
    TrueIfSigned = false;
    return RHS.isMaxSignedValue();
  default:
    return false;
  }
}

/// Returns a pair of values, which if passed to llvm.is.fpclass, returns the
/// same result as an fcmp with the given operands.
std::pair<Value *, FPClassTest> llvm::fcmpToClassTest(FCmpInst::Predicate Pred,
                                                      const Function &F,
                                                      Value *LHS, Value *RHS,
                                                      bool LookThroughSrc) {
  const APFloat *ConstRHS;
  if (!match(RHS, m_APFloatAllowPoison(ConstRHS)))
    return {nullptr, fcAllFlags};

  return fcmpToClassTest(Pred, F, LHS, ConstRHS, LookThroughSrc);
}

std::pair<Value *, FPClassTest>
llvm::fcmpToClassTest(FCmpInst::Predicate Pred, const Function &F, Value *LHS,
                      const APFloat *ConstRHS, bool LookThroughSrc) {

  auto [Src, ClassIfTrue, ClassIfFalse] =
      fcmpImpliesClass(Pred, F, LHS, *ConstRHS, LookThroughSrc);
  if (Src && ClassIfTrue == ~ClassIfFalse)
    return {Src, ClassIfTrue};
  return {nullptr, fcAllFlags};
}

/// Return the return value for fcmpImpliesClass for a compare that produces an
/// exact class test.
static std::tuple<Value *, FPClassTest, FPClassTest> exactClass(Value *V,
                                                                FPClassTest M) {
  return {V, M, ~M};
}

std::tuple<Value *, FPClassTest, FPClassTest>
llvm::fcmpImpliesClass(CmpInst::Predicate Pred, const Function &F, Value *LHS,
                       FPClassTest RHSClass, bool LookThroughSrc) {
  assert(RHSClass != fcNone);
  Value *Src = LHS;

  if (Pred == FCmpInst::FCMP_TRUE)
    return exactClass(Src, fcAllFlags);

  if (Pred == FCmpInst::FCMP_FALSE)
    return exactClass(Src, fcNone);

  const FPClassTest OrigClass = RHSClass;

  const bool IsNegativeRHS = (RHSClass & fcNegative) == RHSClass;
  const bool IsPositiveRHS = (RHSClass & fcPositive) == RHSClass;
  const bool IsNaN = (RHSClass & ~fcNan) == fcNone;

  if (IsNaN) {
    // fcmp o__ x, nan -> false
    // fcmp u__ x, nan -> true
    return exactClass(Src, CmpInst::isOrdered(Pred) ? fcNone : fcAllFlags);
  }

  // fcmp ord x, zero|normal|subnormal|inf -> ~fcNan
  if (Pred == FCmpInst::FCMP_ORD)
    return exactClass(Src, ~fcNan);

  // fcmp uno x, zero|normal|subnormal|inf -> fcNan
  if (Pred == FCmpInst::FCMP_UNO)
    return exactClass(Src, fcNan);

  const bool IsFabs = LookThroughSrc && match(LHS, m_FAbs(m_Value(Src)));
  if (IsFabs)
    RHSClass = llvm::inverse_fabs(RHSClass);

  const bool IsZero = (OrigClass & fcZero) == OrigClass;
  if (IsZero) {
    assert(Pred != FCmpInst::FCMP_ORD && Pred != FCmpInst::FCMP_UNO);
    // Compares with fcNone are only exactly equal to fcZero if input denormals
    // are not flushed.
    // TODO: Handle DAZ by expanding masks to cover subnormal cases.
    if (!inputDenormalIsIEEE(F, LHS->getType()))
      return {nullptr, fcAllFlags, fcAllFlags};

    switch (Pred) {
    case FCmpInst::FCMP_OEQ: // Match x == 0.0
      return exactClass(Src, fcZero);
    case FCmpInst::FCMP_UEQ: // Match isnan(x) || (x == 0.0)
      return exactClass(Src, fcZero | fcNan);
    case FCmpInst::FCMP_UNE: // Match (x != 0.0)
      return exactClass(Src, ~fcZero);
    case FCmpInst::FCMP_ONE: // Match !isnan(x) && x != 0.0
      return exactClass(Src, ~fcNan & ~fcZero);
    case FCmpInst::FCMP_ORD:
      // Canonical form of ord/uno is with a zero. We could also handle
      // non-canonical other non-NaN constants or LHS == RHS.
      return exactClass(Src, ~fcNan);
    case FCmpInst::FCMP_UNO:
      return exactClass(Src, fcNan);
    case FCmpInst::FCMP_OGT: // x > 0
      return exactClass(Src, fcPosSubnormal | fcPosNormal | fcPosInf);
    case FCmpInst::FCMP_UGT: // isnan(x) || x > 0
      return exactClass(Src, fcPosSubnormal | fcPosNormal | fcPosInf | fcNan);
    case FCmpInst::FCMP_OGE: // x >= 0
      return exactClass(Src, fcPositive | fcNegZero);
    case FCmpInst::FCMP_UGE: // isnan(x) || x >= 0
      return exactClass(Src, fcPositive | fcNegZero | fcNan);
    case FCmpInst::FCMP_OLT: // x < 0
      return exactClass(Src, fcNegSubnormal | fcNegNormal | fcNegInf);
    case FCmpInst::FCMP_ULT: // isnan(x) || x < 0
      return exactClass(Src, fcNegSubnormal | fcNegNormal | fcNegInf | fcNan);
    case FCmpInst::FCMP_OLE: // x <= 0
      return exactClass(Src, fcNegative | fcPosZero);
    case FCmpInst::FCMP_ULE: // isnan(x) || x <= 0
      return exactClass(Src, fcNegative | fcPosZero | fcNan);
    default:
      llvm_unreachable("all compare types are handled");
    }

    return {nullptr, fcAllFlags, fcAllFlags};
  }

  const bool IsDenormalRHS = (OrigClass & fcSubnormal) == OrigClass;

  const bool IsInf = (OrigClass & fcInf) == OrigClass;
  if (IsInf) {
    FPClassTest Mask = fcAllFlags;

    switch (Pred) {
    case FCmpInst::FCMP_OEQ:
    case FCmpInst::FCMP_UNE: {
      // Match __builtin_isinf patterns
      //
      //   fcmp oeq x, +inf -> is_fpclass x, fcPosInf
      //   fcmp oeq fabs(x), +inf -> is_fpclass x, fcInf
      //   fcmp oeq x, -inf -> is_fpclass x, fcNegInf
      //   fcmp oeq fabs(x), -inf -> is_fpclass x, 0 -> false
      //
      //   fcmp une x, +inf -> is_fpclass x, ~fcPosInf
      //   fcmp une fabs(x), +inf -> is_fpclass x, ~fcInf
      //   fcmp une x, -inf -> is_fpclass x, ~fcNegInf
      //   fcmp une fabs(x), -inf -> is_fpclass x, fcAllFlags -> true
      if (IsNegativeRHS) {
        Mask = fcNegInf;
        if (IsFabs)
          Mask = fcNone;
      } else {
        Mask = fcPosInf;
        if (IsFabs)
          Mask |= fcNegInf;
      }
      break;
    }
    case FCmpInst::FCMP_ONE:
    case FCmpInst::FCMP_UEQ: {
      // Match __builtin_isinf patterns
      //   fcmp one x, -inf -> is_fpclass x, fcNegInf
      //   fcmp one fabs(x), -inf -> is_fpclass x, ~fcNegInf & ~fcNan
      //   fcmp one x, +inf -> is_fpclass x, ~fcNegInf & ~fcNan
      //   fcmp one fabs(x), +inf -> is_fpclass x, ~fcInf & fcNan
      //
      //   fcmp ueq x, +inf -> is_fpclass x, fcPosInf|fcNan
      //   fcmp ueq (fabs x), +inf -> is_fpclass x, fcInf|fcNan
      //   fcmp ueq x, -inf -> is_fpclass x, fcNegInf|fcNan
      //   fcmp ueq fabs(x), -inf -> is_fpclass x, fcNan
      if (IsNegativeRHS) {
        Mask = ~fcNegInf & ~fcNan;
        if (IsFabs)
          Mask = ~fcNan;
      } else {
        Mask = ~fcPosInf & ~fcNan;
        if (IsFabs)
          Mask &= ~fcNegInf;
      }

      break;
    }
    case FCmpInst::FCMP_OLT:
    case FCmpInst::FCMP_UGE: {
      if (IsNegativeRHS) {
        // No value is ordered and less than negative infinity.
        // All values are unordered with or at least negative infinity.
        // fcmp olt x, -inf -> false
        // fcmp uge x, -inf -> true
        Mask = fcNone;
        break;
      }

      // fcmp olt fabs(x), +inf -> fcFinite
      // fcmp uge fabs(x), +inf -> ~fcFinite
      // fcmp olt x, +inf -> fcFinite|fcNegInf
      // fcmp uge x, +inf -> ~(fcFinite|fcNegInf)
      Mask = fcFinite;
      if (!IsFabs)
        Mask |= fcNegInf;
      break;
    }
    case FCmpInst::FCMP_OGE:
    case FCmpInst::FCMP_ULT: {
      if (IsNegativeRHS) {
        // fcmp oge x, -inf -> ~fcNan
        // fcmp oge fabs(x), -inf -> ~fcNan
        // fcmp ult x, -inf -> fcNan
        // fcmp ult fabs(x), -inf -> fcNan
        Mask = ~fcNan;
        break;
      }

      // fcmp oge fabs(x), +inf -> fcInf
      // fcmp oge x, +inf -> fcPosInf
      // fcmp ult fabs(x), +inf -> ~fcInf
      // fcmp ult x, +inf -> ~fcPosInf
      Mask = fcPosInf;
      if (IsFabs)
        Mask |= fcNegInf;
      break;
    }
    case FCmpInst::FCMP_OGT:
    case FCmpInst::FCMP_ULE: {
      if (IsNegativeRHS) {
        // fcmp ogt x, -inf -> fcmp one x, -inf
        // fcmp ogt fabs(x), -inf -> fcmp ord x, x
        // fcmp ule x, -inf -> fcmp ueq x, -inf
        // fcmp ule fabs(x), -inf -> fcmp uno x, x
        Mask = IsFabs ? ~fcNan : ~(fcNegInf | fcNan);
        break;
      }

      // No value is ordered and greater than infinity.
      Mask = fcNone;
      break;
    }
    case FCmpInst::FCMP_OLE:
    case FCmpInst::FCMP_UGT: {
      if (IsNegativeRHS) {
        Mask = IsFabs ? fcNone : fcNegInf;
        break;
      }

      // fcmp ole x, +inf -> fcmp ord x, x
      // fcmp ole fabs(x), +inf -> fcmp ord x, x
      // fcmp ole x, -inf -> fcmp oeq x, -inf
      // fcmp ole fabs(x), -inf -> false
      Mask = ~fcNan;
      break;
    }
    default:
      llvm_unreachable("all compare types are handled");
    }

    // Invert the comparison for the unordered cases.
    if (FCmpInst::isUnordered(Pred))
      Mask = ~Mask;

    return exactClass(Src, Mask);
  }

  if (Pred == FCmpInst::FCMP_OEQ)
    return {Src, RHSClass, fcAllFlags};

  if (Pred == FCmpInst::FCMP_UEQ) {
    FPClassTest Class = RHSClass | fcNan;
    return {Src, Class, ~fcNan};
  }

  if (Pred == FCmpInst::FCMP_ONE)
    return {Src, ~fcNan, RHSClass | fcNan};

  if (Pred == FCmpInst::FCMP_UNE)
    return {Src, fcAllFlags, RHSClass};

  assert((RHSClass == fcNone || RHSClass == fcPosNormal ||
          RHSClass == fcNegNormal || RHSClass == fcNormal ||
          RHSClass == fcPosSubnormal || RHSClass == fcNegSubnormal ||
          RHSClass == fcSubnormal) &&
         "should have been recognized as an exact class test");

  if (IsNegativeRHS) {
    // TODO: Handle fneg(fabs)
    if (IsFabs) {
      // fabs(x) o> -k -> fcmp ord x, x
      // fabs(x) u> -k -> true
      // fabs(x) o< -k -> false
      // fabs(x) u< -k -> fcmp uno x, x
      switch (Pred) {
      case FCmpInst::FCMP_OGT:
      case FCmpInst::FCMP_OGE:
        return {Src, ~fcNan, fcNan};
      case FCmpInst::FCMP_UGT:
      case FCmpInst::FCMP_UGE:
        return {Src, fcAllFlags, fcNone};
      case FCmpInst::FCMP_OLT:
      case FCmpInst::FCMP_OLE:
        return {Src, fcNone, fcAllFlags};
      case FCmpInst::FCMP_ULT:
      case FCmpInst::FCMP_ULE:
        return {Src, fcNan, ~fcNan};
      default:
        break;
      }

      return {nullptr, fcAllFlags, fcAllFlags};
    }

    FPClassTest ClassesLE = fcNegInf | fcNegNormal;
    FPClassTest ClassesGE = fcPositive | fcNegZero | fcNegSubnormal;

    if (IsDenormalRHS)
      ClassesLE |= fcNegSubnormal;
    else
      ClassesGE |= fcNegNormal;

    switch (Pred) {
    case FCmpInst::FCMP_OGT:
    case FCmpInst::FCMP_OGE:
      return {Src, ClassesGE, ~ClassesGE | RHSClass};
    case FCmpInst::FCMP_UGT:
    case FCmpInst::FCMP_UGE:
      return {Src, ClassesGE | fcNan, ~(ClassesGE | fcNan) | RHSClass};
    case FCmpInst::FCMP_OLT:
    case FCmpInst::FCMP_OLE:
      return {Src, ClassesLE, ~ClassesLE | RHSClass};
    case FCmpInst::FCMP_ULT:
    case FCmpInst::FCMP_ULE:
      return {Src, ClassesLE | fcNan, ~(ClassesLE | fcNan) | RHSClass};
    default:
      break;
    }
  } else if (IsPositiveRHS) {
    FPClassTest ClassesGE = fcPosNormal | fcPosInf;
    FPClassTest ClassesLE = fcNegative | fcPosZero | fcPosSubnormal;
    if (IsDenormalRHS)
      ClassesGE |= fcPosSubnormal;
    else
      ClassesLE |= fcPosNormal;

    if (IsFabs) {
      ClassesGE = llvm::inverse_fabs(ClassesGE);
      ClassesLE = llvm::inverse_fabs(ClassesLE);
    }

    switch (Pred) {
    case FCmpInst::FCMP_OGT:
    case FCmpInst::FCMP_OGE:
      return {Src, ClassesGE, ~ClassesGE | RHSClass};
    case FCmpInst::FCMP_UGT:
    case FCmpInst::FCMP_UGE:
      return {Src, ClassesGE | fcNan, ~(ClassesGE | fcNan) | RHSClass};
    case FCmpInst::FCMP_OLT:
    case FCmpInst::FCMP_OLE:
      return {Src, ClassesLE, ~ClassesLE | RHSClass};
    case FCmpInst::FCMP_ULT:
    case FCmpInst::FCMP_ULE:
      return {Src, ClassesLE | fcNan, ~(ClassesLE | fcNan) | RHSClass};
    default:
      break;
    }
  }

  return {nullptr, fcAllFlags, fcAllFlags};
}

std::tuple<Value *, FPClassTest, FPClassTest>
llvm::fcmpImpliesClass(CmpInst::Predicate Pred, const Function &F, Value *LHS,
                       const APFloat &ConstRHS, bool LookThroughSrc) {
  // We can refine checks against smallest normal / largest denormal to an
  // exact class test.
  if (!ConstRHS.isNegative() && ConstRHS.isSmallestNormalized()) {
    Value *Src = LHS;
    const bool IsFabs = LookThroughSrc && match(LHS, m_FAbs(m_Value(Src)));

    FPClassTest Mask;
    // Match pattern that's used in __builtin_isnormal.
    switch (Pred) {
    case FCmpInst::FCMP_OLT:
    case FCmpInst::FCMP_UGE: {
      // fcmp olt x, smallest_normal -> fcNegInf|fcNegNormal|fcSubnormal|fcZero
      // fcmp olt fabs(x), smallest_normal -> fcSubnormal|fcZero
      // fcmp uge x, smallest_normal -> fcNan|fcPosNormal|fcPosInf
      // fcmp uge fabs(x), smallest_normal -> ~(fcSubnormal|fcZero)
      Mask = fcZero | fcSubnormal;
      if (!IsFabs)
        Mask |= fcNegNormal | fcNegInf;

      break;
    }
    case FCmpInst::FCMP_OGE:
    case FCmpInst::FCMP_ULT: {
      // fcmp oge x, smallest_normal -> fcPosNormal | fcPosInf
      // fcmp oge fabs(x), smallest_normal -> fcInf | fcNormal
      // fcmp ult x, smallest_normal -> ~(fcPosNormal | fcPosInf)
      // fcmp ult fabs(x), smallest_normal -> ~(fcInf | fcNormal)
      Mask = fcPosInf | fcPosNormal;
      if (IsFabs)
        Mask |= fcNegInf | fcNegNormal;
      break;
    }
    default:
      return fcmpImpliesClass(Pred, F, LHS, ConstRHS.classify(),
                              LookThroughSrc);
    }

    // Invert the comparison for the unordered cases.
    if (FCmpInst::isUnordered(Pred))
      Mask = ~Mask;

    return exactClass(Src, Mask);
  }

  return fcmpImpliesClass(Pred, F, LHS, ConstRHS.classify(), LookThroughSrc);
}

std::tuple<Value *, FPClassTest, FPClassTest>
llvm::fcmpImpliesClass(CmpInst::Predicate Pred, const Function &F, Value *LHS,
                       Value *RHS, bool LookThroughSrc) {
  const APFloat *ConstRHS;
  if (!match(RHS, m_APFloatAllowPoison(ConstRHS)))
    return {nullptr, fcAllFlags, fcAllFlags};

  // TODO: Just call computeKnownFPClass for RHS to handle non-constants.
  return fcmpImpliesClass(Pred, F, LHS, *ConstRHS, LookThroughSrc);
}

static void computeKnownFPClassFromCond(const Value *V, Value *Cond,
                                        bool CondIsTrue,
                                        const Instruction *CxtI,
                                        KnownFPClass &KnownFromContext) {
  CmpInst::Predicate Pred;
  Value *LHS;
  uint64_t ClassVal = 0;
  const APFloat *CRHS;
  const APInt *RHS;
  if (match(Cond, m_FCmp(Pred, m_Value(LHS), m_APFloat(CRHS)))) {
    auto [CmpVal, MaskIfTrue, MaskIfFalse] = fcmpImpliesClass(
        Pred, *CxtI->getParent()->getParent(), LHS, *CRHS, LHS != V);
    if (CmpVal == V)
      KnownFromContext.knownNot(~(CondIsTrue ? MaskIfTrue : MaskIfFalse));
  } else if (match(Cond, m_Intrinsic<Intrinsic::is_fpclass>(
                             m_Value(LHS), m_ConstantInt(ClassVal)))) {
    FPClassTest Mask = static_cast<FPClassTest>(ClassVal);
    KnownFromContext.knownNot(CondIsTrue ? ~Mask : Mask);
  } else if (match(Cond, m_ICmp(Pred, m_ElementWiseBitCast(m_Value(LHS)),
                                m_APInt(RHS)))) {
    bool TrueIfSigned;
    if (!isSignBitCheck(Pred, *RHS, TrueIfSigned))
      return;
    if (TrueIfSigned == CondIsTrue)
      KnownFromContext.signBitMustBeOne();
    else
      KnownFromContext.signBitMustBeZero();
  }
}

static KnownFPClass computeKnownFPClassFromContext(const Value *V,
                                                   const SimplifyQuery &Q) {
  KnownFPClass KnownFromContext;

  if (!Q.CxtI)
    return KnownFromContext;

  if (Q.DC && Q.DT) {
    // Handle dominating conditions.
    for (BranchInst *BI : Q.DC->conditionsFor(V)) {
      Value *Cond = BI->getCondition();

      BasicBlockEdge Edge0(BI->getParent(), BI->getSuccessor(0));
      if (Q.DT->dominates(Edge0, Q.CxtI->getParent()))
        computeKnownFPClassFromCond(V, Cond, /*CondIsTrue=*/true, Q.CxtI,
                                    KnownFromContext);

      BasicBlockEdge Edge1(BI->getParent(), BI->getSuccessor(1));
      if (Q.DT->dominates(Edge1, Q.CxtI->getParent()))
        computeKnownFPClassFromCond(V, Cond, /*CondIsTrue=*/false, Q.CxtI,
                                    KnownFromContext);
    }
  }

  if (!Q.AC)
    return KnownFromContext;

  // Try to restrict the floating-point classes based on information from
  // assumptions.
  for (auto &AssumeVH : Q.AC->assumptionsFor(V)) {
    if (!AssumeVH)
      continue;
    CallInst *I = cast<CallInst>(AssumeVH);

    assert(I->getFunction() == Q.CxtI->getParent()->getParent() &&
           "Got assumption for the wrong function!");
    assert(I->getIntrinsicID() == Intrinsic::assume &&
           "must be an assume intrinsic");

    if (!isValidAssumeForContext(I, Q.CxtI, Q.DT))
      continue;

    computeKnownFPClassFromCond(V, I->getArgOperand(0), /*CondIsTrue=*/true,
                                Q.CxtI, KnownFromContext);
  }

  return KnownFromContext;
}

void computeKnownFPClass(const Value *V, const APInt &DemandedElts,
                         FPClassTest InterestedClasses, KnownFPClass &Known,
                         unsigned Depth, const SimplifyQuery &Q);

static void computeKnownFPClass(const Value *V, KnownFPClass &Known,
                                FPClassTest InterestedClasses, unsigned Depth,
                                const SimplifyQuery &Q) {
  auto *FVTy = dyn_cast<FixedVectorType>(V->getType());
  APInt DemandedElts =
      FVTy ? APInt::getAllOnes(FVTy->getNumElements()) : APInt(1, 1);
  computeKnownFPClass(V, DemandedElts, InterestedClasses, Known, Depth, Q);
}

static void computeKnownFPClassForFPTrunc(const Operator *Op,
                                          const APInt &DemandedElts,
                                          FPClassTest InterestedClasses,
                                          KnownFPClass &Known, unsigned Depth,
                                          const SimplifyQuery &Q) {
  if ((InterestedClasses &
       (KnownFPClass::OrderedLessThanZeroMask | fcNan)) == fcNone)
    return;

  KnownFPClass KnownSrc;
  computeKnownFPClass(Op->getOperand(0), DemandedElts, InterestedClasses,
                      KnownSrc, Depth + 1, Q);

  // Sign should be preserved
  // TODO: Handle cannot be ordered greater than zero
  if (KnownSrc.cannotBeOrderedLessThanZero())
    Known.knownNot(KnownFPClass::OrderedLessThanZeroMask);

  Known.propagateNaN(KnownSrc, true);

  // Infinity needs a range check.
}

void computeKnownFPClass(const Value *V, const APInt &DemandedElts,
                         FPClassTest InterestedClasses, KnownFPClass &Known,
                         unsigned Depth, const SimplifyQuery &Q) {
  assert(Known.isUnknown() && "should not be called with known information");

  if (!DemandedElts) {
    // No demanded elts, better to assume we don't know anything.
    Known.resetAll();
    return;
  }

  assert(Depth <= MaxAnalysisRecursionDepth && "Limit Search Depth");

  if (auto *CFP = dyn_cast<ConstantFP>(V)) {
    Known.KnownFPClasses = CFP->getValueAPF().classify();
    Known.SignBit = CFP->isNegative();
    return;
  }

  if (isa<ConstantAggregateZero>(V)) {
    Known.KnownFPClasses = fcPosZero;
    Known.SignBit = false;
    return;
  }

  if (isa<PoisonValue>(V)) {
    Known.KnownFPClasses = fcNone;
    Known.SignBit = false;
    return;
  }

  // Try to handle fixed width vector constants
  auto *VFVTy = dyn_cast<FixedVectorType>(V->getType());
  const Constant *CV = dyn_cast<Constant>(V);
  if (VFVTy && CV) {
    Known.KnownFPClasses = fcNone;
    bool SignBitAllZero = true;
    bool SignBitAllOne = true;

    // For vectors, verify that each element is not NaN.
    unsigned NumElts = VFVTy->getNumElements();
    for (unsigned i = 0; i != NumElts; ++i) {
      if (!DemandedElts[i])
        continue;

      Constant *Elt = CV->getAggregateElement(i);
      if (!Elt) {
        Known = KnownFPClass();
        return;
      }
      if (isa<PoisonValue>(Elt))
        continue;
      auto *CElt = dyn_cast<ConstantFP>(Elt);
      if (!CElt) {
        Known = KnownFPClass();
        return;
      }

      const APFloat &C = CElt->getValueAPF();
      Known.KnownFPClasses |= C.classify();
      if (C.isNegative())
        SignBitAllZero = false;
      else
        SignBitAllOne = false;
    }
    if (SignBitAllOne != SignBitAllZero)
      Known.SignBit = SignBitAllOne;
    return;
  }

  FPClassTest KnownNotFromFlags = fcNone;
  if (const auto *CB = dyn_cast<CallBase>(V))
    KnownNotFromFlags |= CB->getRetNoFPClass();
  else if (const auto *Arg = dyn_cast<Argument>(V))
    KnownNotFromFlags |= Arg->getNoFPClass();

  const Operator *Op = dyn_cast<Operator>(V);
  if (const FPMathOperator *FPOp = dyn_cast_or_null<FPMathOperator>(Op)) {
    if (FPOp->hasNoNaNs())
      KnownNotFromFlags |= fcNan;
    if (FPOp->hasNoInfs())
      KnownNotFromFlags |= fcInf;
  }

  KnownFPClass AssumedClasses = computeKnownFPClassFromContext(V, Q);
  KnownNotFromFlags |= ~AssumedClasses.KnownFPClasses;

  // We no longer need to find out about these bits from inputs if we can
  // assume this from flags/attributes.
  InterestedClasses &= ~KnownNotFromFlags;

  auto ClearClassesFromFlags = make_scope_exit([=, &Known] {
    Known.knownNot(KnownNotFromFlags);
    if (!Known.SignBit && AssumedClasses.SignBit) {
      if (*AssumedClasses.SignBit)
        Known.signBitMustBeOne();
      else
        Known.signBitMustBeZero();
    }
  });

  if (!Op)
    return;

  // All recursive calls that increase depth must come after this.
  if (Depth == MaxAnalysisRecursionDepth)
    return;

  const unsigned Opc = Op->getOpcode();
  switch (Opc) {
  case Instruction::FNeg: {
    computeKnownFPClass(Op->getOperand(0), DemandedElts, InterestedClasses,
                        Known, Depth + 1, Q);
    Known.fneg();
    break;
  }
  case Instruction::Select: {
    Value *Cond = Op->getOperand(0);
    Value *LHS = Op->getOperand(1);
    Value *RHS = Op->getOperand(2);

    FPClassTest FilterLHS = fcAllFlags;
    FPClassTest FilterRHS = fcAllFlags;

    Value *TestedValue = nullptr;
    FPClassTest MaskIfTrue = fcAllFlags;
    FPClassTest MaskIfFalse = fcAllFlags;
    uint64_t ClassVal = 0;
    const Function *F = cast<Instruction>(Op)->getFunction();
    CmpInst::Predicate Pred;
    Value *CmpLHS, *CmpRHS;
    if (F && match(Cond, m_FCmp(Pred, m_Value(CmpLHS), m_Value(CmpRHS)))) {
      // If the select filters out a value based on the class, it no longer
      // participates in the class of the result

      // TODO: In some degenerate cases we can infer something if we try again
      // without looking through sign operations.
      bool LookThroughFAbsFNeg = CmpLHS != LHS && CmpLHS != RHS;
      std::tie(TestedValue, MaskIfTrue, MaskIfFalse) =
          fcmpImpliesClass(Pred, *F, CmpLHS, CmpRHS, LookThroughFAbsFNeg);
    } else if (match(Cond,
                     m_Intrinsic<Intrinsic::is_fpclass>(
                         m_Value(TestedValue), m_ConstantInt(ClassVal)))) {
      FPClassTest TestedMask = static_cast<FPClassTest>(ClassVal);
      MaskIfTrue = TestedMask;
      MaskIfFalse = ~TestedMask;
    }

    if (TestedValue == LHS) {
      // match !isnan(x) ? x : y
      FilterLHS = MaskIfTrue;
    } else if (TestedValue == RHS) { // && IsExactClass
      // match !isnan(x) ? y : x
      FilterRHS = MaskIfFalse;
    }

    KnownFPClass Known2;
    computeKnownFPClass(LHS, DemandedElts, InterestedClasses & FilterLHS, Known,
                        Depth + 1, Q);
    Known.KnownFPClasses &= FilterLHS;

    computeKnownFPClass(RHS, DemandedElts, InterestedClasses & FilterRHS,
                        Known2, Depth + 1, Q);
    Known2.KnownFPClasses &= FilterRHS;

    Known |= Known2;
    break;
  }
  case Instruction::Call: {
    const CallInst *II = cast<CallInst>(Op);
    const Intrinsic::ID IID = II->getIntrinsicID();
    switch (IID) {
    case Intrinsic::fabs: {
      if ((InterestedClasses & (fcNan | fcPositive)) != fcNone) {
        // If we only care about the sign bit we don't need to inspect the
        // operand.
        computeKnownFPClass(II->getArgOperand(0), DemandedElts,
                            InterestedClasses, Known, Depth + 1, Q);
      }

      Known.fabs();
      break;
    }
    case Intrinsic::copysign: {
      KnownFPClass KnownSign;

      computeKnownFPClass(II->getArgOperand(0), DemandedElts, InterestedClasses,
                          Known, Depth + 1, Q);
      computeKnownFPClass(II->getArgOperand(1), DemandedElts, InterestedClasses,
                          KnownSign, Depth + 1, Q);
      Known.copysign(KnownSign);
      break;
    }
    case Intrinsic::fma:
    case Intrinsic::fmuladd: {
      if ((InterestedClasses & fcNegative) == fcNone)
        break;

      if (II->getArgOperand(0) != II->getArgOperand(1))
        break;

      // The multiply cannot be -0 and therefore the add can't be -0
      Known.knownNot(fcNegZero);

      // x * x + y is non-negative if y is non-negative.
      KnownFPClass KnownAddend;
      computeKnownFPClass(II->getArgOperand(2), DemandedElts, InterestedClasses,
                          KnownAddend, Depth + 1, Q);

      if (KnownAddend.cannotBeOrderedLessThanZero())
        Known.knownNot(fcNegative);
      break;
    }
    case Intrinsic::sqrt:
    case Intrinsic::experimental_constrained_sqrt: {
      KnownFPClass KnownSrc;
      FPClassTest InterestedSrcs = InterestedClasses;
      if (InterestedClasses & fcNan)
        InterestedSrcs |= KnownFPClass::OrderedLessThanZeroMask;

      computeKnownFPClass(II->getArgOperand(0), DemandedElts, InterestedSrcs,
                          KnownSrc, Depth + 1, Q);

      if (KnownSrc.isKnownNeverPosInfinity())
        Known.knownNot(fcPosInf);
      if (KnownSrc.isKnownNever(fcSNan))
        Known.knownNot(fcSNan);

      // Any negative value besides -0 returns a nan.
      if (KnownSrc.isKnownNeverNaN() && KnownSrc.cannotBeOrderedLessThanZero())
        Known.knownNot(fcNan);

      // The only negative value that can be returned is -0 for -0 inputs.
      Known.knownNot(fcNegInf | fcNegSubnormal | fcNegNormal);

      // If the input denormal mode could be PreserveSign, a negative
      // subnormal input could produce a negative zero output.
      const Function *F = II->getFunction();
      if (Q.IIQ.hasNoSignedZeros(II) ||
          (F && KnownSrc.isKnownNeverLogicalNegZero(*F, II->getType())))
        Known.knownNot(fcNegZero);

      break;
    }
    case Intrinsic::sin:
    case Intrinsic::cos: {
      // Return NaN on infinite inputs.
      KnownFPClass KnownSrc;
      computeKnownFPClass(II->getArgOperand(0), DemandedElts, InterestedClasses,
                          KnownSrc, Depth + 1, Q);
      Known.knownNot(fcInf);
      if (KnownSrc.isKnownNeverNaN() && KnownSrc.isKnownNeverInfinity())
        Known.knownNot(fcNan);
      break;
    }
    case Intrinsic::maxnum:
    case Intrinsic::minnum:
    case Intrinsic::minimum:
    case Intrinsic::maximum: {
      KnownFPClass KnownLHS, KnownRHS;
      computeKnownFPClass(II->getArgOperand(0), DemandedElts, InterestedClasses,
                          KnownLHS, Depth + 1, Q);
      computeKnownFPClass(II->getArgOperand(1), DemandedElts, InterestedClasses,
                          KnownRHS, Depth + 1, Q);

      bool NeverNaN = KnownLHS.isKnownNeverNaN() || KnownRHS.isKnownNeverNaN();
      Known = KnownLHS | KnownRHS;

      // If either operand is not NaN, the result is not NaN.
      if (NeverNaN && (IID == Intrinsic::minnum || IID == Intrinsic::maxnum))
        Known.knownNot(fcNan);

      if (IID == Intrinsic::maxnum) {
        // If at least one operand is known to be positive, the result must be
        // positive.
        if ((KnownLHS.cannotBeOrderedLessThanZero() &&
             KnownLHS.isKnownNeverNaN()) ||
            (KnownRHS.cannotBeOrderedLessThanZero() &&
             KnownRHS.isKnownNeverNaN()))
          Known.knownNot(KnownFPClass::OrderedLessThanZeroMask);
      } else if (IID == Intrinsic::maximum) {
        // If at least one operand is known to be positive, the result must be
        // positive.
        if (KnownLHS.cannotBeOrderedLessThanZero() ||
            KnownRHS.cannotBeOrderedLessThanZero())
          Known.knownNot(KnownFPClass::OrderedLessThanZeroMask);
      } else if (IID == Intrinsic::minnum) {
        // If at least one operand is known to be negative, the result must be
        // negative.
        if ((KnownLHS.cannotBeOrderedGreaterThanZero() &&
             KnownLHS.isKnownNeverNaN()) ||
            (KnownRHS.cannotBeOrderedGreaterThanZero() &&
             KnownRHS.isKnownNeverNaN()))
          Known.knownNot(KnownFPClass::OrderedGreaterThanZeroMask);
      } else {
        // If at least one operand is known to be negative, the result must be
        // negative.
        if (KnownLHS.cannotBeOrderedGreaterThanZero() ||
            KnownRHS.cannotBeOrderedGreaterThanZero())
          Known.knownNot(KnownFPClass::OrderedGreaterThanZeroMask);
      }

      // Fixup zero handling if denormals could be returned as a zero.
      //
      // As there's no spec for denormal flushing, be conservative with the
      // treatment of denormals that could be flushed to zero. For older
      // subtargets on AMDGPU the min/max instructions would not flush the
      // output and return the original value.
      //
      if ((Known.KnownFPClasses & fcZero) != fcNone &&
          !Known.isKnownNeverSubnormal()) {
        const Function *Parent = II->getFunction();
        if (!Parent)
          break;

        DenormalMode Mode = Parent->getDenormalMode(
            II->getType()->getScalarType()->getFltSemantics());
        if (Mode != DenormalMode::getIEEE())
          Known.KnownFPClasses |= fcZero;
      }

      if (Known.isKnownNeverNaN()) {
        if (KnownLHS.SignBit && KnownRHS.SignBit &&
            *KnownLHS.SignBit == *KnownRHS.SignBit) {
          if (*KnownLHS.SignBit)
            Known.signBitMustBeOne();
          else
            Known.signBitMustBeZero();
        } else if ((IID == Intrinsic::maximum || IID == Intrinsic::minimum) ||
                   ((KnownLHS.isKnownNeverNegZero() ||
                     KnownRHS.isKnownNeverPosZero()) &&
                    (KnownLHS.isKnownNeverPosZero() ||
                     KnownRHS.isKnownNeverNegZero()))) {
          if ((IID == Intrinsic::maximum || IID == Intrinsic::maxnum) &&
              (KnownLHS.SignBit == false || KnownRHS.SignBit == false))
            Known.signBitMustBeZero();
          else if ((IID == Intrinsic::minimum || IID == Intrinsic::minnum) &&
                   (KnownLHS.SignBit == true || KnownRHS.SignBit == true))
            Known.signBitMustBeOne();
        }
      }
      break;
    }
    case Intrinsic::canonicalize: {
      KnownFPClass KnownSrc;
      computeKnownFPClass(II->getArgOperand(0), DemandedElts, InterestedClasses,
                          KnownSrc, Depth + 1, Q);

      // This is essentially a stronger form of
      // propagateCanonicalizingSrc. Other "canonicalizing" operations don't
      // actually have an IR canonicalization guarantee.

      // Canonicalize may flush denormals to zero, so we have to consider the
      // denormal mode to preserve known-not-0 knowledge.
      Known.KnownFPClasses = KnownSrc.KnownFPClasses | fcZero | fcQNan;

      // Stronger version of propagateNaN
      // Canonicalize is guaranteed to quiet signaling nans.
      if (KnownSrc.isKnownNeverNaN())
        Known.knownNot(fcNan);
      else
        Known.knownNot(fcSNan);

      const Function *F = II->getFunction();
      if (!F)
        break;

      // If the parent function flushes denormals, the canonical output cannot
      // be a denormal.
      const fltSemantics &FPType =
          II->getType()->getScalarType()->getFltSemantics();
      DenormalMode DenormMode = F->getDenormalMode(FPType);
      if (DenormMode == DenormalMode::getIEEE()) {
        if (KnownSrc.isKnownNever(fcPosZero))
          Known.knownNot(fcPosZero);
        if (KnownSrc.isKnownNever(fcNegZero))
          Known.knownNot(fcNegZero);
        break;
      }

      if (DenormMode.inputsAreZero() || DenormMode.outputsAreZero())
        Known.knownNot(fcSubnormal);

      if (DenormMode.Input == DenormalMode::PositiveZero ||
          (DenormMode.Output == DenormalMode::PositiveZero &&
           DenormMode.Input == DenormalMode::IEEE))
        Known.knownNot(fcNegZero);

      break;
    }
    case Intrinsic::vector_reduce_fmax:
    case Intrinsic::vector_reduce_fmin:
    case Intrinsic::vector_reduce_fmaximum:
    case Intrinsic::vector_reduce_fminimum: {
      // reduce min/max will choose an element from one of the vector elements,
      // so we can infer and class information that is common to all elements.
      Known = computeKnownFPClass(II->getArgOperand(0), II->getFastMathFlags(),
                                  InterestedClasses, Depth + 1, Q);
      // Can only propagate sign if output is never NaN.
      if (!Known.isKnownNeverNaN())
        Known.SignBit.reset();
      break;
    }
      // reverse preserves all characteristics of the input vec's element.
    case Intrinsic::vector_reverse:
      Known = computeKnownFPClass(
          II->getArgOperand(0), DemandedElts.reverseBits(),
          II->getFastMathFlags(), InterestedClasses, Depth + 1, Q);
      break;
    case Intrinsic::trunc:
    case Intrinsic::floor:
    case Intrinsic::ceil:
    case Intrinsic::rint:
    case Intrinsic::nearbyint:
    case Intrinsic::round:
    case Intrinsic::roundeven: {
      KnownFPClass KnownSrc;
      FPClassTest InterestedSrcs = InterestedClasses;
      if (InterestedSrcs & fcPosFinite)
        InterestedSrcs |= fcPosFinite;
      if (InterestedSrcs & fcNegFinite)
        InterestedSrcs |= fcNegFinite;
      computeKnownFPClass(II->getArgOperand(0), DemandedElts, InterestedSrcs,
                          KnownSrc, Depth + 1, Q);

      // Integer results cannot be subnormal.
      Known.knownNot(fcSubnormal);

      Known.propagateNaN(KnownSrc, true);

      // Pass through infinities, except PPC_FP128 is a special case for
      // intrinsics other than trunc.
      if (IID == Intrinsic::trunc || !V->getType()->isMultiUnitFPType()) {
        if (KnownSrc.isKnownNeverPosInfinity())
          Known.knownNot(fcPosInf);
        if (KnownSrc.isKnownNeverNegInfinity())
          Known.knownNot(fcNegInf);
      }

      // Negative round ups to 0 produce -0
      if (KnownSrc.isKnownNever(fcPosFinite))
        Known.knownNot(fcPosFinite);
      if (KnownSrc.isKnownNever(fcNegFinite))
        Known.knownNot(fcNegFinite);

      break;
    }
    case Intrinsic::exp:
    case Intrinsic::exp2:
    case Intrinsic::exp10: {
      Known.knownNot(fcNegative);
      if ((InterestedClasses & fcNan) == fcNone)
        break;

      KnownFPClass KnownSrc;
      computeKnownFPClass(II->getArgOperand(0), DemandedElts, InterestedClasses,
                          KnownSrc, Depth + 1, Q);
      if (KnownSrc.isKnownNeverNaN()) {
        Known.knownNot(fcNan);
        Known.signBitMustBeZero();
      }

      break;
    }
    case Intrinsic::fptrunc_round: {
      computeKnownFPClassForFPTrunc(Op, DemandedElts, InterestedClasses, Known,
                                    Depth, Q);
      break;
    }
    case Intrinsic::log:
    case Intrinsic::log10:
    case Intrinsic::log2:
    case Intrinsic::experimental_constrained_log:
    case Intrinsic::experimental_constrained_log10:
    case Intrinsic::experimental_constrained_log2: {
      // log(+inf) -> +inf
      // log([+-]0.0) -> -inf
      // log(-inf) -> nan
      // log(-x) -> nan
      if ((InterestedClasses & (fcNan | fcInf)) == fcNone)
        break;

      FPClassTest InterestedSrcs = InterestedClasses;
      if ((InterestedClasses & fcNegInf) != fcNone)
        InterestedSrcs |= fcZero | fcSubnormal;
      if ((InterestedClasses & fcNan) != fcNone)
        InterestedSrcs |= fcNan | (fcNegative & ~fcNan);

      KnownFPClass KnownSrc;
      computeKnownFPClass(II->getArgOperand(0), DemandedElts, InterestedSrcs,
                          KnownSrc, Depth + 1, Q);

      if (KnownSrc.isKnownNeverPosInfinity())
        Known.knownNot(fcPosInf);

      if (KnownSrc.isKnownNeverNaN() && KnownSrc.cannotBeOrderedLessThanZero())
        Known.knownNot(fcNan);

      const Function *F = II->getFunction();
      if (F && KnownSrc.isKnownNeverLogicalZero(*F, II->getType()))
        Known.knownNot(fcNegInf);

      break;
    }
    case Intrinsic::powi: {
      if ((InterestedClasses & fcNegative) == fcNone)
        break;

      const Value *Exp = II->getArgOperand(1);
      Type *ExpTy = Exp->getType();
      unsigned BitWidth = ExpTy->getScalarType()->getIntegerBitWidth();
      KnownBits ExponentKnownBits(BitWidth);
      computeKnownBits(Exp, isa<VectorType>(ExpTy) ? DemandedElts : APInt(1, 1),
                       ExponentKnownBits, Depth + 1, Q);

      if (ExponentKnownBits.Zero[0]) { // Is even
        Known.knownNot(fcNegative);
        break;
      }

      // Given that exp is an integer, here are the
      // ways that pow can return a negative value:
      //
      //   pow(-x, exp)   --> negative if exp is odd and x is negative.
      //   pow(-0, exp)   --> -inf if exp is negative odd.
      //   pow(-0, exp)   --> -0 if exp is positive odd.
      //   pow(-inf, exp) --> -0 if exp is negative odd.
      //   pow(-inf, exp) --> -inf if exp is positive odd.
      KnownFPClass KnownSrc;
      computeKnownFPClass(II->getArgOperand(0), DemandedElts, fcNegative,
                          KnownSrc, Depth + 1, Q);
      if (KnownSrc.isKnownNever(fcNegative))
        Known.knownNot(fcNegative);
      break;
    }
    case Intrinsic::ldexp: {
      KnownFPClass KnownSrc;
      computeKnownFPClass(II->getArgOperand(0), DemandedElts, InterestedClasses,
                          KnownSrc, Depth + 1, Q);
      Known.propagateNaN(KnownSrc, /*PropagateSign=*/true);

      // Sign is preserved, but underflows may produce zeroes.
      if (KnownSrc.isKnownNever(fcNegative))
        Known.knownNot(fcNegative);
      else if (KnownSrc.cannotBeOrderedLessThanZero())
        Known.knownNot(KnownFPClass::OrderedLessThanZeroMask);

      if (KnownSrc.isKnownNever(fcPositive))
        Known.knownNot(fcPositive);
      else if (KnownSrc.cannotBeOrderedGreaterThanZero())
        Known.knownNot(KnownFPClass::OrderedGreaterThanZeroMask);

      // Can refine inf/zero handling based on the exponent operand.
      const FPClassTest ExpInfoMask = fcZero | fcSubnormal | fcInf;
      if ((InterestedClasses & ExpInfoMask) == fcNone)
        break;
      if ((KnownSrc.KnownFPClasses & ExpInfoMask) == fcNone)
        break;

      const fltSemantics &Flt =
          II->getType()->getScalarType()->getFltSemantics();
      unsigned Precision = APFloat::semanticsPrecision(Flt);
      const Value *ExpArg = II->getArgOperand(1);
      ConstantRange ExpRange = computeConstantRange(
          ExpArg, true, Q.IIQ.UseInstrInfo, Q.AC, Q.CxtI, Q.DT, Depth + 1);

      const int MantissaBits = Precision - 1;
      if (ExpRange.getSignedMin().sge(static_cast<int64_t>(MantissaBits)))
        Known.knownNot(fcSubnormal);

      const Function *F = II->getFunction();
      const APInt *ConstVal = ExpRange.getSingleElement();
      if (ConstVal && ConstVal->isZero()) {
        // ldexp(x, 0) -> x, so propagate everything.
        Known.propagateCanonicalizingSrc(KnownSrc, *F, II->getType());
      } else if (ExpRange.isAllNegative()) {
        // If we know the power is <= 0, can't introduce inf
        if (KnownSrc.isKnownNeverPosInfinity())
          Known.knownNot(fcPosInf);
        if (KnownSrc.isKnownNeverNegInfinity())
          Known.knownNot(fcNegInf);
      } else if (ExpRange.isAllNonNegative()) {
        // If we know the power is >= 0, can't introduce subnormal or zero
        if (KnownSrc.isKnownNeverPosSubnormal())
          Known.knownNot(fcPosSubnormal);
        if (KnownSrc.isKnownNeverNegSubnormal())
          Known.knownNot(fcNegSubnormal);
        if (F && KnownSrc.isKnownNeverLogicalPosZero(*F, II->getType()))
          Known.knownNot(fcPosZero);
        if (F && KnownSrc.isKnownNeverLogicalNegZero(*F, II->getType()))
          Known.knownNot(fcNegZero);
      }

      break;
    }
    case Intrinsic::arithmetic_fence: {
      computeKnownFPClass(II->getArgOperand(0), DemandedElts, InterestedClasses,
                          Known, Depth + 1, Q);
      break;
    }
    case Intrinsic::experimental_constrained_sitofp:
    case Intrinsic::experimental_constrained_uitofp:
      // Cannot produce nan
      Known.knownNot(fcNan);

      // sitofp and uitofp turn into +0.0 for zero.
      Known.knownNot(fcNegZero);

      // Integers cannot be subnormal
      Known.knownNot(fcSubnormal);

      if (IID == Intrinsic::experimental_constrained_uitofp)
        Known.signBitMustBeZero();

      // TODO: Copy inf handling from instructions
      break;
    default:
      break;
    }

    break;
  }
  case Instruction::FAdd:
  case Instruction::FSub: {
    KnownFPClass KnownLHS, KnownRHS;
    bool WantNegative =
        Op->getOpcode() == Instruction::FAdd &&
        (InterestedClasses & KnownFPClass::OrderedLessThanZeroMask) != fcNone;
    bool WantNaN = (InterestedClasses & fcNan) != fcNone;
    bool WantNegZero = (InterestedClasses & fcNegZero) != fcNone;

    if (!WantNaN && !WantNegative && !WantNegZero)
      break;

    FPClassTest InterestedSrcs = InterestedClasses;
    if (WantNegative)
      InterestedSrcs |= KnownFPClass::OrderedLessThanZeroMask;
    if (InterestedClasses & fcNan)
      InterestedSrcs |= fcInf;
    computeKnownFPClass(Op->getOperand(1), DemandedElts, InterestedSrcs,
                        KnownRHS, Depth + 1, Q);

    if ((WantNaN && KnownRHS.isKnownNeverNaN()) ||
        (WantNegative && KnownRHS.cannotBeOrderedLessThanZero()) ||
        WantNegZero || Opc == Instruction::FSub) {

      // RHS is canonically cheaper to compute. Skip inspecting the LHS if
      // there's no point.
      computeKnownFPClass(Op->getOperand(0), DemandedElts, InterestedSrcs,
                          KnownLHS, Depth + 1, Q);
      // Adding positive and negative infinity produces NaN.
      // TODO: Check sign of infinities.
      if (KnownLHS.isKnownNeverNaN() && KnownRHS.isKnownNeverNaN() &&
          (KnownLHS.isKnownNeverInfinity() || KnownRHS.isKnownNeverInfinity()))
        Known.knownNot(fcNan);

      // FIXME: Context function should always be passed in separately
      const Function *F = cast<Instruction>(Op)->getFunction();

      if (Op->getOpcode() == Instruction::FAdd) {
        if (KnownLHS.cannotBeOrderedLessThanZero() &&
            KnownRHS.cannotBeOrderedLessThanZero())
          Known.knownNot(KnownFPClass::OrderedLessThanZeroMask);
        if (!F)
          break;

        // (fadd x, 0.0) is guaranteed to return +0.0, not -0.0.
        if ((KnownLHS.isKnownNeverLogicalNegZero(*F, Op->getType()) ||
             KnownRHS.isKnownNeverLogicalNegZero(*F, Op->getType())) &&
            // Make sure output negative denormal can't flush to -0
            outputDenormalIsIEEEOrPosZero(*F, Op->getType()))
          Known.knownNot(fcNegZero);
      } else {
        if (!F)
          break;

        // Only fsub -0, +0 can return -0
        if ((KnownLHS.isKnownNeverLogicalNegZero(*F, Op->getType()) ||
             KnownRHS.isKnownNeverLogicalPosZero(*F, Op->getType())) &&
            // Make sure output negative denormal can't flush to -0
            outputDenormalIsIEEEOrPosZero(*F, Op->getType()))
          Known.knownNot(fcNegZero);
      }
    }

    break;
  }
  case Instruction::FMul: {
    // X * X is always non-negative or a NaN.
    if (Op->getOperand(0) == Op->getOperand(1))
      Known.knownNot(fcNegative);

    if ((InterestedClasses & fcNan) != fcNan)
      break;

    // fcSubnormal is only needed in case of DAZ.
    const FPClassTest NeedForNan = fcNan | fcInf | fcZero | fcSubnormal;

    KnownFPClass KnownLHS, KnownRHS;
    computeKnownFPClass(Op->getOperand(1), DemandedElts, NeedForNan, KnownRHS,
                        Depth + 1, Q);
    if (!KnownRHS.isKnownNeverNaN())
      break;

    computeKnownFPClass(Op->getOperand(0), DemandedElts, NeedForNan, KnownLHS,
                        Depth + 1, Q);
    if (!KnownLHS.isKnownNeverNaN())
      break;

    if (KnownLHS.SignBit && KnownRHS.SignBit) {
      if (*KnownLHS.SignBit == *KnownRHS.SignBit)
        Known.signBitMustBeZero();
      else
        Known.signBitMustBeOne();
    }

    // If 0 * +/-inf produces NaN.
    if (KnownLHS.isKnownNeverInfinity() && KnownRHS.isKnownNeverInfinity()) {
      Known.knownNot(fcNan);
      break;
    }

    const Function *F = cast<Instruction>(Op)->getFunction();
    if (!F)
      break;

    if ((KnownRHS.isKnownNeverInfinity() ||
         KnownLHS.isKnownNeverLogicalZero(*F, Op->getType())) &&
        (KnownLHS.isKnownNeverInfinity() ||
         KnownRHS.isKnownNeverLogicalZero(*F, Op->getType())))
      Known.knownNot(fcNan);

    break;
  }
  case Instruction::FDiv:
  case Instruction::FRem: {
    if (Op->getOperand(0) == Op->getOperand(1)) {
      // TODO: Could filter out snan if we inspect the operand
      if (Op->getOpcode() == Instruction::FDiv) {
        // X / X is always exactly 1.0 or a NaN.
        Known.KnownFPClasses = fcNan | fcPosNormal;
      } else {
        // X % X is always exactly [+-]0.0 or a NaN.
        Known.KnownFPClasses = fcNan | fcZero;
      }

      break;
    }

    const bool WantNan = (InterestedClasses & fcNan) != fcNone;
    const bool WantNegative = (InterestedClasses & fcNegative) != fcNone;
    const bool WantPositive =
        Opc == Instruction::FRem && (InterestedClasses & fcPositive) != fcNone;
    if (!WantNan && !WantNegative && !WantPositive)
      break;

    KnownFPClass KnownLHS, KnownRHS;

    computeKnownFPClass(Op->getOperand(1), DemandedElts,
                        fcNan | fcInf | fcZero | fcNegative, KnownRHS,
                        Depth + 1, Q);

    bool KnowSomethingUseful =
        KnownRHS.isKnownNeverNaN() || KnownRHS.isKnownNever(fcNegative);

    if (KnowSomethingUseful || WantPositive) {
      const FPClassTest InterestedLHS =
          WantPositive ? fcAllFlags
                       : fcNan | fcInf | fcZero | fcSubnormal | fcNegative;

      computeKnownFPClass(Op->getOperand(0), DemandedElts,
                          InterestedClasses & InterestedLHS, KnownLHS,
                          Depth + 1, Q);
    }

    const Function *F = cast<Instruction>(Op)->getFunction();

    if (Op->getOpcode() == Instruction::FDiv) {
      // Only 0/0, Inf/Inf produce NaN.
      if (KnownLHS.isKnownNeverNaN() && KnownRHS.isKnownNeverNaN() &&
          (KnownLHS.isKnownNeverInfinity() ||
           KnownRHS.isKnownNeverInfinity()) &&
          ((F && KnownLHS.isKnownNeverLogicalZero(*F, Op->getType())) ||
           (F && KnownRHS.isKnownNeverLogicalZero(*F, Op->getType())))) {
        Known.knownNot(fcNan);
      }

      // X / -0.0 is -Inf (or NaN).
      // +X / +X is +X
      if (KnownLHS.isKnownNever(fcNegative) && KnownRHS.isKnownNever(fcNegative))
        Known.knownNot(fcNegative);
    } else {
      // Inf REM x and x REM 0 produce NaN.
      if (KnownLHS.isKnownNeverNaN() && KnownRHS.isKnownNeverNaN() &&
          KnownLHS.isKnownNeverInfinity() && F &&
          KnownRHS.isKnownNeverLogicalZero(*F, Op->getType())) {
        Known.knownNot(fcNan);
      }

      // The sign for frem is the same as the first operand.
      if (KnownLHS.cannotBeOrderedLessThanZero())
        Known.knownNot(KnownFPClass::OrderedLessThanZeroMask);
      if (KnownLHS.cannotBeOrderedGreaterThanZero())
        Known.knownNot(KnownFPClass::OrderedGreaterThanZeroMask);

      // See if we can be more aggressive about the sign of 0.
      if (KnownLHS.isKnownNever(fcNegative))
        Known.knownNot(fcNegative);
      if (KnownLHS.isKnownNever(fcPositive))
        Known.knownNot(fcPositive);
    }

    break;
  }
  case Instruction::FPExt: {
    // Infinity, nan and zero propagate from source.
    computeKnownFPClass(Op->getOperand(0), DemandedElts, InterestedClasses,
                        Known, Depth + 1, Q);

    const fltSemantics &DstTy =
        Op->getType()->getScalarType()->getFltSemantics();
    const fltSemantics &SrcTy =
        Op->getOperand(0)->getType()->getScalarType()->getFltSemantics();

    // All subnormal inputs should be in the normal range in the result type.
    if (APFloat::isRepresentableAsNormalIn(SrcTy, DstTy)) {
      if (Known.KnownFPClasses & fcPosSubnormal)
        Known.KnownFPClasses |= fcPosNormal;
      if (Known.KnownFPClasses & fcNegSubnormal)
        Known.KnownFPClasses |= fcNegNormal;
      Known.knownNot(fcSubnormal);
    }

    // Sign bit of a nan isn't guaranteed.
    if (!Known.isKnownNeverNaN())
      Known.SignBit = std::nullopt;
    break;
  }
  case Instruction::FPTrunc: {
    computeKnownFPClassForFPTrunc(Op, DemandedElts, InterestedClasses, Known,
                                  Depth, Q);
    break;
  }
  case Instruction::SIToFP:
  case Instruction::UIToFP: {
    // Cannot produce nan
    Known.knownNot(fcNan);

    // Integers cannot be subnormal
    Known.knownNot(fcSubnormal);

    // sitofp and uitofp turn into +0.0 for zero.
    Known.knownNot(fcNegZero);
    if (Op->getOpcode() == Instruction::UIToFP)
      Known.signBitMustBeZero();

    if (InterestedClasses & fcInf) {
      // Get width of largest magnitude integer (remove a bit if signed).
      // This still works for a signed minimum value because the largest FP
      // value is scaled by some fraction close to 2.0 (1.0 + 0.xxxx).
      int IntSize = Op->getOperand(0)->getType()->getScalarSizeInBits();
      if (Op->getOpcode() == Instruction::SIToFP)
        --IntSize;

      // If the exponent of the largest finite FP value can hold the largest
      // integer, the result of the cast must be finite.
      Type *FPTy = Op->getType()->getScalarType();
      if (ilogb(APFloat::getLargest(FPTy->getFltSemantics())) >= IntSize)
        Known.knownNot(fcInf);
    }

    break;
  }
  case Instruction::ExtractElement: {
    // Look through extract element. If the index is non-constant or
    // out-of-range demand all elements, otherwise just the extracted element.
    const Value *Vec = Op->getOperand(0);
    const Value *Idx = Op->getOperand(1);
    auto *CIdx = dyn_cast<ConstantInt>(Idx);

    if (auto *VecTy = dyn_cast<FixedVectorType>(Vec->getType())) {
      unsigned NumElts = VecTy->getNumElements();
      APInt DemandedVecElts = APInt::getAllOnes(NumElts);
      if (CIdx && CIdx->getValue().ult(NumElts))
        DemandedVecElts = APInt::getOneBitSet(NumElts, CIdx->getZExtValue());
      return computeKnownFPClass(Vec, DemandedVecElts, InterestedClasses, Known,
                                 Depth + 1, Q);
    }

    break;
  }
  case Instruction::InsertElement: {
    if (isa<ScalableVectorType>(Op->getType()))
      return;

    const Value *Vec = Op->getOperand(0);
    const Value *Elt = Op->getOperand(1);
    auto *CIdx = dyn_cast<ConstantInt>(Op->getOperand(2));
    unsigned NumElts = DemandedElts.getBitWidth();
    APInt DemandedVecElts = DemandedElts;
    bool NeedsElt = true;
    // If we know the index we are inserting to, clear it from Vec check.
    if (CIdx && CIdx->getValue().ult(NumElts)) {
      DemandedVecElts.clearBit(CIdx->getZExtValue());
      NeedsElt = DemandedElts[CIdx->getZExtValue()];
    }

    // Do we demand the inserted element?
    if (NeedsElt) {
      computeKnownFPClass(Elt, Known, InterestedClasses, Depth + 1, Q);
      // If we don't know any bits, early out.
      if (Known.isUnknown())
        break;
    } else {
      Known.KnownFPClasses = fcNone;
    }

    // Do we need anymore elements from Vec?
    if (!DemandedVecElts.isZero()) {
      KnownFPClass Known2;
      computeKnownFPClass(Vec, DemandedVecElts, InterestedClasses, Known2,
                          Depth + 1, Q);
      Known |= Known2;
    }

    break;
  }
  case Instruction::ShuffleVector: {
    // For undef elements, we don't know anything about the common state of
    // the shuffle result.
    APInt DemandedLHS, DemandedRHS;
    auto *Shuf = dyn_cast<ShuffleVectorInst>(Op);
    if (!Shuf || !getShuffleDemandedElts(Shuf, DemandedElts, DemandedLHS, DemandedRHS))
      return;

    if (!!DemandedLHS) {
      const Value *LHS = Shuf->getOperand(0);
      computeKnownFPClass(LHS, DemandedLHS, InterestedClasses, Known,
                          Depth + 1, Q);

      // If we don't know any bits, early out.
      if (Known.isUnknown())
        break;
    } else {
      Known.KnownFPClasses = fcNone;
    }

    if (!!DemandedRHS) {
      KnownFPClass Known2;
      const Value *RHS = Shuf->getOperand(1);
      computeKnownFPClass(RHS, DemandedRHS, InterestedClasses, Known2,
                          Depth + 1, Q);
      Known |= Known2;
    }

    break;
  }
  case Instruction::ExtractValue: {
    const ExtractValueInst *Extract = cast<ExtractValueInst>(Op);
    ArrayRef<unsigned> Indices = Extract->getIndices();
    const Value *Src = Extract->getAggregateOperand();
    if (isa<StructType>(Src->getType()) && Indices.size() == 1 &&
        Indices[0] == 0) {
      if (const auto *II = dyn_cast<IntrinsicInst>(Src)) {
        switch (II->getIntrinsicID()) {
        case Intrinsic::frexp: {
          Known.knownNot(fcSubnormal);

          KnownFPClass KnownSrc;
          computeKnownFPClass(II->getArgOperand(0), DemandedElts,
                              InterestedClasses, KnownSrc, Depth + 1, Q);

          const Function *F = cast<Instruction>(Op)->getFunction();

          if (KnownSrc.isKnownNever(fcNegative))
            Known.knownNot(fcNegative);
          else {
            if (F && KnownSrc.isKnownNeverLogicalNegZero(*F, Op->getType()))
              Known.knownNot(fcNegZero);
            if (KnownSrc.isKnownNever(fcNegInf))
              Known.knownNot(fcNegInf);
          }

          if (KnownSrc.isKnownNever(fcPositive))
            Known.knownNot(fcPositive);
          else {
            if (F && KnownSrc.isKnownNeverLogicalPosZero(*F, Op->getType()))
              Known.knownNot(fcPosZero);
            if (KnownSrc.isKnownNever(fcPosInf))
              Known.knownNot(fcPosInf);
          }

          Known.propagateNaN(KnownSrc);
          return;
        }
        default:
          break;
        }
      }
    }

    computeKnownFPClass(Src, DemandedElts, InterestedClasses, Known, Depth + 1,
                        Q);
    break;
  }
  case Instruction::PHI: {
    const PHINode *P = cast<PHINode>(Op);
    // Unreachable blocks may have zero-operand PHI nodes.
    if (P->getNumIncomingValues() == 0)
      break;

    // Otherwise take the unions of the known bit sets of the operands,
    // taking conservative care to avoid excessive recursion.
    const unsigned PhiRecursionLimit = MaxAnalysisRecursionDepth - 2;

    if (Depth < PhiRecursionLimit) {
      // Skip if every incoming value references to ourself.
      if (isa_and_nonnull<UndefValue>(P->hasConstantValue()))
        break;

      bool First = true;

      for (const Use &U : P->operands()) {
        Value *IncValue = U.get();
        // Skip direct self references.
        if (IncValue == P)
          continue;

        Instruction *CxtI = P->getIncomingBlock(U)->getTerminator();

        // If the Use is a select of this phi, use the fp class of the other
        // operand to break the recursion. Same around 2-operand phi nodes
        Value *V;
        if (match(IncValue, m_Select(m_Value(), m_Specific(P), m_Value(V))) ||
            match(IncValue, m_Select(m_Value(), m_Value(V), m_Specific(P)))) {
          IncValue = V;
        } else if (auto *IncPhi = dyn_cast<PHINode>(IncValue);
                   IncPhi && IncPhi->getNumIncomingValues() == 2) {
          for (int Idx = 0; Idx < 2; ++Idx) {
            if (IncPhi->getIncomingValue(Idx) == P) {
              IncValue = IncPhi->getIncomingValue(1 - Idx);
              CxtI = IncPhi->getIncomingBlock(1 - Idx)->getTerminator();
              break;
            }
          }
        }

        KnownFPClass KnownSrc;
        // Recurse, but cap the recursion to two levels, because we don't want
        // to waste time spinning around in loops. We need at least depth 2 to
        // detect known sign bits.
        computeKnownFPClass(IncValue, DemandedElts, InterestedClasses, KnownSrc,
                            PhiRecursionLimit,
                            Q.getWithoutCondContext().getWithInstruction(CxtI));

        if (First) {
          Known = KnownSrc;
          First = false;
        } else {
          Known |= KnownSrc;
        }

        if (Known.KnownFPClasses == fcAllFlags)
          break;
      }
    }

    break;
  }
  case Instruction::BitCast: {
    const Value *Src;
    if (!match(Op, m_ElementWiseBitCast(m_Value(Src))) ||
        !Src->getType()->isIntOrIntVectorTy())
      break;

    const Type *Ty = Op->getType()->getScalarType();
    KnownBits Bits(Ty->getScalarSizeInBits());
    computeKnownBits(Src, DemandedElts, Bits, Depth + 1, Q);

    // Transfer information from the sign bit.
    if (Bits.isNonNegative())
      Known.signBitMustBeZero();
    else if (Bits.isNegative())
      Known.signBitMustBeOne();

    if (Ty->isIEEE()) {
      // IEEE floats are NaN when all bits of the exponent plus at least one of
      // the fraction bits are 1. This means:
      //   - If we assume unknown bits are 0 and the value is NaN, it will
      //     always be NaN
      //   - If we assume unknown bits are 1 and the value is not NaN, it can
      //     never be NaN
      if (APFloat(Ty->getFltSemantics(), Bits.One).isNaN())
        Known.KnownFPClasses = fcNan;
      else if (!APFloat(Ty->getFltSemantics(), ~Bits.Zero).isNaN())
        Known.knownNot(fcNan);

      // Build KnownBits representing Inf and check if it must be equal or
      // unequal to this value.
      auto InfKB = KnownBits::makeConstant(
          APFloat::getInf(Ty->getFltSemantics()).bitcastToAPInt());
      InfKB.Zero.clearSignBit();
      if (const auto InfResult = KnownBits::eq(Bits, InfKB)) {
        assert(!InfResult.value());
        Known.knownNot(fcInf);
      } else if (Bits == InfKB) {
        Known.KnownFPClasses = fcInf;
      }

      // Build KnownBits representing Zero and check if it must be equal or
      // unequal to this value.
      auto ZeroKB = KnownBits::makeConstant(
          APFloat::getZero(Ty->getFltSemantics()).bitcastToAPInt());
      ZeroKB.Zero.clearSignBit();
      if (const auto ZeroResult = KnownBits::eq(Bits, ZeroKB)) {
        assert(!ZeroResult.value());
        Known.knownNot(fcZero);
      } else if (Bits == ZeroKB) {
        Known.KnownFPClasses = fcZero;
      }
    }

    break;
  }
  default:
    break;
  }
}

KnownFPClass llvm::computeKnownFPClass(const Value *V,
                                       const APInt &DemandedElts,
                                       FPClassTest InterestedClasses,
                                       unsigned Depth,
                                       const SimplifyQuery &SQ) {
  KnownFPClass KnownClasses;
  ::computeKnownFPClass(V, DemandedElts, InterestedClasses, KnownClasses, Depth,
                        SQ);
  return KnownClasses;
}

KnownFPClass llvm::computeKnownFPClass(const Value *V,
                                       FPClassTest InterestedClasses,
                                       unsigned Depth,
                                       const SimplifyQuery &SQ) {
  KnownFPClass Known;
  ::computeKnownFPClass(V, Known, InterestedClasses, Depth, SQ);
  return Known;
}

Value *llvm::isBytewiseValue(Value *V, const DataLayout &DL) {

  // All byte-wide stores are splatable, even of arbitrary variables.
  if (V->getType()->isIntegerTy(8))
    return V;

  LLVMContext &Ctx = V->getContext();

  // Undef don't care.
  auto *UndefInt8 = UndefValue::get(Type::getInt8Ty(Ctx));
  if (isa<UndefValue>(V))
    return UndefInt8;

  // Return Undef for zero-sized type.
  if (DL.getTypeStoreSize(V->getType()).isZero())
    return UndefInt8;

  Constant *C = dyn_cast<Constant>(V);
  if (!C) {
    // Conceptually, we could handle things like:
    //   %a = zext i8 %X to i16
    //   %b = shl i16 %a, 8
    //   %c = or i16 %a, %b
    // but until there is an example that actually needs this, it doesn't seem
    // worth worrying about.
    return nullptr;
  }

  // Handle 'null' ConstantArrayZero etc.
  if (C->isNullValue())
    return Constant::getNullValue(Type::getInt8Ty(Ctx));

  // Constant floating-point values can be handled as integer values if the
  // corresponding integer value is "byteable".  An important case is 0.0.
  if (ConstantFP *CFP = dyn_cast<ConstantFP>(C)) {
    Type *Ty = nullptr;
    if (CFP->getType()->isHalfTy())
      Ty = Type::getInt16Ty(Ctx);
    else if (CFP->getType()->isFloatTy())
      Ty = Type::getInt32Ty(Ctx);
    else if (CFP->getType()->isDoubleTy())
      Ty = Type::getInt64Ty(Ctx);
    // Don't handle long double formats, which have strange constraints.
    return Ty ? isBytewiseValue(ConstantExpr::getBitCast(CFP, Ty), DL)
              : nullptr;
  }

  // We can handle constant integers that are multiple of 8 bits.
  if (ConstantInt *CI = dyn_cast<ConstantInt>(C)) {
    if (CI->getBitWidth() % 8 == 0) {
      assert(CI->getBitWidth() > 8 && "8 bits should be handled above!");
      if (!CI->getValue().isSplat(8))
        return nullptr;
      return ConstantInt::get(Ctx, CI->getValue().trunc(8));
    }
  }

  if (auto *CE = dyn_cast<ConstantExpr>(C)) {
    if (CE->getOpcode() == Instruction::IntToPtr) {
      if (auto *PtrTy = dyn_cast<PointerType>(CE->getType())) {
        unsigned BitWidth = DL.getPointerSizeInBits(PtrTy->getAddressSpace());
        if (Constant *Op = ConstantFoldIntegerCast(
                CE->getOperand(0), Type::getIntNTy(Ctx, BitWidth), false, DL))
          return isBytewiseValue(Op, DL);
      }
    }
  }

  auto Merge = [&](Value *LHS, Value *RHS) -> Value * {
    if (LHS == RHS)
      return LHS;
    if (!LHS || !RHS)
      return nullptr;
    if (LHS == UndefInt8)
      return RHS;
    if (RHS == UndefInt8)
      return LHS;
    return nullptr;
  };

  if (ConstantDataSequential *CA = dyn_cast<ConstantDataSequential>(C)) {
    Value *Val = UndefInt8;
    for (unsigned I = 0, E = CA->getNumElements(); I != E; ++I)
      if (!(Val = Merge(Val, isBytewiseValue(CA->getElementAsConstant(I), DL))))
        return nullptr;
    return Val;
  }

  if (isa<ConstantAggregate>(C)) {
    Value *Val = UndefInt8;
    for (Value *Op : C->operands())
      if (!(Val = Merge(Val, isBytewiseValue(Op, DL))))
        return nullptr;
    return Val;
  }

  // Don't try to handle the handful of other constants.
  return nullptr;
}

// This is the recursive version of BuildSubAggregate. It takes a few different
// arguments. Idxs is the index within the nested struct From that we are
// looking at now (which is of type IndexedType). IdxSkip is the number of
// indices from Idxs that should be left out when inserting into the resulting
// struct. To is the result struct built so far, new insertvalue instructions
// build on that.
static Value *BuildSubAggregate(Value *From, Value *To, Type *IndexedType,
                                SmallVectorImpl<unsigned> &Idxs,
                                unsigned IdxSkip,
                                BasicBlock::iterator InsertBefore) {
  StructType *STy = dyn_cast<StructType>(IndexedType);
  if (STy) {
    // Save the original To argument so we can modify it
    Value *OrigTo = To;
    // General case, the type indexed by Idxs is a struct
    for (unsigned i = 0, e = STy->getNumElements(); i != e; ++i) {
      // Process each struct element recursively
      Idxs.push_back(i);
      Value *PrevTo = To;
      To = BuildSubAggregate(From, To, STy->getElementType(i), Idxs, IdxSkip,
                             InsertBefore);
      Idxs.pop_back();
      if (!To) {
        // Couldn't find any inserted value for this index? Cleanup
        while (PrevTo != OrigTo) {
          InsertValueInst* Del = cast<InsertValueInst>(PrevTo);
          PrevTo = Del->getAggregateOperand();
          Del->eraseFromParent();
        }
        // Stop processing elements
        break;
      }
    }
    // If we successfully found a value for each of our subaggregates
    if (To)
      return To;
  }
  // Base case, the type indexed by SourceIdxs is not a struct, or not all of
  // the struct's elements had a value that was inserted directly. In the latter
  // case, perhaps we can't determine each of the subelements individually, but
  // we might be able to find the complete struct somewhere.

  // Find the value that is at that particular spot
  Value *V = FindInsertedValue(From, Idxs);

  if (!V)
    return nullptr;

  // Insert the value in the new (sub) aggregate
  return InsertValueInst::Create(To, V, ArrayRef(Idxs).slice(IdxSkip), "tmp",
                                 InsertBefore);
}

// This helper takes a nested struct and extracts a part of it (which is again a
// struct) into a new value. For example, given the struct:
// { a, { b, { c, d }, e } }
// and the indices "1, 1" this returns
// { c, d }.
//
// It does this by inserting an insertvalue for each element in the resulting
// struct, as opposed to just inserting a single struct. This will only work if
// each of the elements of the substruct are known (ie, inserted into From by an
// insertvalue instruction somewhere).
//
// All inserted insertvalue instructions are inserted before InsertBefore
static Value *BuildSubAggregate(Value *From, ArrayRef<unsigned> idx_range,
                                BasicBlock::iterator InsertBefore) {
  Type *IndexedType = ExtractValueInst::getIndexedType(From->getType(),
                                                             idx_range);
  Value *To = PoisonValue::get(IndexedType);
  SmallVector<unsigned, 10> Idxs(idx_range);
  unsigned IdxSkip = Idxs.size();

  return BuildSubAggregate(From, To, IndexedType, Idxs, IdxSkip, InsertBefore);
}

/// Given an aggregate and a sequence of indices, see if the scalar value
/// indexed is already around as a register, for example if it was inserted
/// directly into the aggregate.
///
/// If InsertBefore is not null, this function will duplicate (modified)
/// insertvalues when a part of a nested struct is extracted.
Value *
llvm::FindInsertedValue(Value *V, ArrayRef<unsigned> idx_range,
                        std::optional<BasicBlock::iterator> InsertBefore) {
  // Nothing to index? Just return V then (this is useful at the end of our
  // recursion).
  if (idx_range.empty())
    return V;
  // We have indices, so V should have an indexable type.
  assert((V->getType()->isStructTy() || V->getType()->isArrayTy()) &&
         "Not looking at a struct or array?");
  assert(ExtractValueInst::getIndexedType(V->getType(), idx_range) &&
         "Invalid indices for type?");

  if (Constant *C = dyn_cast<Constant>(V)) {
    C = C->getAggregateElement(idx_range[0]);
    if (!C) return nullptr;
    return FindInsertedValue(C, idx_range.slice(1), InsertBefore);
  }

  if (InsertValueInst *I = dyn_cast<InsertValueInst>(V)) {
    // Loop the indices for the insertvalue instruction in parallel with the
    // requested indices
    const unsigned *req_idx = idx_range.begin();
    for (const unsigned *i = I->idx_begin(), *e = I->idx_end();
         i != e; ++i, ++req_idx) {
      if (req_idx == idx_range.end()) {
        // We can't handle this without inserting insertvalues
        if (!InsertBefore)
          return nullptr;

        // The requested index identifies a part of a nested aggregate. Handle
        // this specially. For example,
        // %A = insertvalue { i32, {i32, i32 } } undef, i32 10, 1, 0
        // %B = insertvalue { i32, {i32, i32 } } %A, i32 11, 1, 1
        // %C = extractvalue {i32, { i32, i32 } } %B, 1
        // This can be changed into
        // %A = insertvalue {i32, i32 } undef, i32 10, 0
        // %C = insertvalue {i32, i32 } %A, i32 11, 1
        // which allows the unused 0,0 element from the nested struct to be
        // removed.
        return BuildSubAggregate(V, ArrayRef(idx_range.begin(), req_idx),
                                 *InsertBefore);
      }

      // This insert value inserts something else than what we are looking for.
      // See if the (aggregate) value inserted into has the value we are
      // looking for, then.
      if (*req_idx != *i)
        return FindInsertedValue(I->getAggregateOperand(), idx_range,
                                 InsertBefore);
    }
    // If we end up here, the indices of the insertvalue match with those
    // requested (though possibly only partially). Now we recursively look at
    // the inserted value, passing any remaining indices.
    return FindInsertedValue(I->getInsertedValueOperand(),
                             ArrayRef(req_idx, idx_range.end()), InsertBefore);
  }

  if (ExtractValueInst *I = dyn_cast<ExtractValueInst>(V)) {
    // If we're extracting a value from an aggregate that was extracted from
    // something else, we can extract from that something else directly instead.
    // However, we will need to chain I's indices with the requested indices.

    // Calculate the number of indices required
    unsigned size = I->getNumIndices() + idx_range.size();
    // Allocate some space to put the new indices in
    SmallVector<unsigned, 5> Idxs;
    Idxs.reserve(size);
    // Add indices from the extract value instruction
    Idxs.append(I->idx_begin(), I->idx_end());

    // Add requested indices
    Idxs.append(idx_range.begin(), idx_range.end());

    assert(Idxs.size() == size
           && "Number of indices added not correct?");

    return FindInsertedValue(I->getAggregateOperand(), Idxs, InsertBefore);
  }
  // Otherwise, we don't know (such as, extracting from a function return value
  // or load instruction)
  return nullptr;
}

bool llvm::isGEPBasedOnPointerToString(const GEPOperator *GEP,
                                       unsigned CharSize) {
  // Make sure the GEP has exactly three arguments.
  if (GEP->getNumOperands() != 3)
    return false;

  // Make sure the index-ee is a pointer to array of \p CharSize integers.
  // CharSize.
  ArrayType *AT = dyn_cast<ArrayType>(GEP->getSourceElementType());
  if (!AT || !AT->getElementType()->isIntegerTy(CharSize))
    return false;

  // Check to make sure that the first operand of the GEP is an integer and
  // has value 0 so that we are sure we're indexing into the initializer.
  const ConstantInt *FirstIdx = dyn_cast<ConstantInt>(GEP->getOperand(1));
  if (!FirstIdx || !FirstIdx->isZero())
    return false;

  return true;
}

// If V refers to an initialized global constant, set Slice either to
// its initializer if the size of its elements equals ElementSize, or,
// for ElementSize == 8, to its representation as an array of unsiged
// char. Return true on success.
// Offset is in the unit "nr of ElementSize sized elements".
bool llvm::getConstantDataArrayInfo(const Value *V,
                                    ConstantDataArraySlice &Slice,
                                    unsigned ElementSize, uint64_t Offset) {
  assert(V && "V should not be null.");
  assert((ElementSize % 8) == 0 &&
         "ElementSize expected to be a multiple of the size of a byte.");
  unsigned ElementSizeInBytes = ElementSize / 8;

  // Drill down into the pointer expression V, ignoring any intervening
  // casts, and determine the identity of the object it references along
  // with the cumulative byte offset into it.
  const GlobalVariable *GV =
    dyn_cast<GlobalVariable>(getUnderlyingObject(V));
  if (!GV || !GV->isConstant() || !GV->hasDefinitiveInitializer())
    // Fail if V is not based on constant global object.
    return false;

  const DataLayout &DL = GV->getDataLayout();
  APInt Off(DL.getIndexTypeSizeInBits(V->getType()), 0);

  if (GV != V->stripAndAccumulateConstantOffsets(DL, Off,
                                                 /*AllowNonInbounds*/ true))
    // Fail if a constant offset could not be determined.
    return false;

  uint64_t StartIdx = Off.getLimitedValue();
  if (StartIdx == UINT64_MAX)
    // Fail if the constant offset is excessive.
    return false;

  // Off/StartIdx is in the unit of bytes. So we need to convert to number of
  // elements. Simply bail out if that isn't possible.
  if ((StartIdx % ElementSizeInBytes) != 0)
    return false;

  Offset += StartIdx / ElementSizeInBytes;
  ConstantDataArray *Array = nullptr;
  ArrayType *ArrayTy = nullptr;

  if (GV->getInitializer()->isNullValue()) {
    Type *GVTy = GV->getValueType();
    uint64_t SizeInBytes = DL.getTypeStoreSize(GVTy).getFixedValue();
    uint64_t Length = SizeInBytes / ElementSizeInBytes;

    Slice.Array = nullptr;
    Slice.Offset = 0;
    // Return an empty Slice for undersized constants to let callers
    // transform even undefined library calls into simpler, well-defined
    // expressions.  This is preferable to making the calls although it
    // prevents sanitizers from detecting such calls.
    Slice.Length = Length < Offset ? 0 : Length - Offset;
    return true;
  }

  auto *Init = const_cast<Constant *>(GV->getInitializer());
  if (auto *ArrayInit = dyn_cast<ConstantDataArray>(Init)) {
    Type *InitElTy = ArrayInit->getElementType();
    if (InitElTy->isIntegerTy(ElementSize)) {
      // If Init is an initializer for an array of the expected type
      // and size, use it as is.
      Array = ArrayInit;
      ArrayTy = ArrayInit->getType();
    }
  }

  if (!Array) {
    if (ElementSize != 8)
      // TODO: Handle conversions to larger integral types.
      return false;

    // Otherwise extract the portion of the initializer starting
    // at Offset as an array of bytes, and reset Offset.
    Init = ReadByteArrayFromGlobal(GV, Offset);
    if (!Init)
      return false;

    Offset = 0;
    Array = dyn_cast<ConstantDataArray>(Init);
    ArrayTy = dyn_cast<ArrayType>(Init->getType());
  }

  uint64_t NumElts = ArrayTy->getArrayNumElements();
  if (Offset > NumElts)
    return false;

  Slice.Array = Array;
  Slice.Offset = Offset;
  Slice.Length = NumElts - Offset;
  return true;
}

/// Extract bytes from the initializer of the constant array V, which need
/// not be a nul-terminated string.  On success, store the bytes in Str and
/// return true.  When TrimAtNul is set, Str will contain only the bytes up
/// to but not including the first nul.  Return false on failure.
bool llvm::getConstantStringInfo(const Value *V, StringRef &Str,
                                 bool TrimAtNul) {
  ConstantDataArraySlice Slice;
  if (!getConstantDataArrayInfo(V, Slice, 8))
    return false;

  if (Slice.Array == nullptr) {
    if (TrimAtNul) {
      // Return a nul-terminated string even for an empty Slice.  This is
      // safe because all existing SimplifyLibcalls callers require string
      // arguments and the behavior of the functions they fold is undefined
      // otherwise.  Folding the calls this way is preferable to making
      // the undefined library calls, even though it prevents sanitizers
      // from reporting such calls.
      Str = StringRef();
      return true;
    }
    if (Slice.Length == 1) {
      Str = StringRef("", 1);
      return true;
    }
    // We cannot instantiate a StringRef as we do not have an appropriate string
    // of 0s at hand.
    return false;
  }

  // Start out with the entire array in the StringRef.
  Str = Slice.Array->getAsString();
  // Skip over 'offset' bytes.
  Str = Str.substr(Slice.Offset);

  if (TrimAtNul) {
    // Trim off the \0 and anything after it.  If the array is not nul
    // terminated, we just return the whole end of string.  The client may know
    // some other way that the string is length-bound.
    Str = Str.substr(0, Str.find('\0'));
  }
  return true;
}

// These next two are very similar to the above, but also look through PHI
// nodes.
// TODO: See if we can integrate these two together.

/// If we can compute the length of the string pointed to by
/// the specified pointer, return 'len+1'.  If we can't, return 0.
static uint64_t GetStringLengthH(const Value *V,
                                 SmallPtrSetImpl<const PHINode*> &PHIs,
                                 unsigned CharSize) {
  // Look through noop bitcast instructions.
  V = V->stripPointerCasts();

  // If this is a PHI node, there are two cases: either we have already seen it
  // or we haven't.
  if (const PHINode *PN = dyn_cast<PHINode>(V)) {
    if (!PHIs.insert(PN).second)
      return ~0ULL;  // already in the set.

    // If it was new, see if all the input strings are the same length.
    uint64_t LenSoFar = ~0ULL;
    for (Value *IncValue : PN->incoming_values()) {
      uint64_t Len = GetStringLengthH(IncValue, PHIs, CharSize);
      if (Len == 0) return 0; // Unknown length -> unknown.

      if (Len == ~0ULL) continue;

      if (Len != LenSoFar && LenSoFar != ~0ULL)
        return 0;    // Disagree -> unknown.
      LenSoFar = Len;
    }

    // Success, all agree.
    return LenSoFar;
  }

  // strlen(select(c,x,y)) -> strlen(x) ^ strlen(y)
  if (const SelectInst *SI = dyn_cast<SelectInst>(V)) {
    uint64_t Len1 = GetStringLengthH(SI->getTrueValue(), PHIs, CharSize);
    if (Len1 == 0) return 0;
    uint64_t Len2 = GetStringLengthH(SI->getFalseValue(), PHIs, CharSize);
    if (Len2 == 0) return 0;
    if (Len1 == ~0ULL) return Len2;
    if (Len2 == ~0ULL) return Len1;
    if (Len1 != Len2) return 0;
    return Len1;
  }

  // Otherwise, see if we can read the string.
  ConstantDataArraySlice Slice;
  if (!getConstantDataArrayInfo(V, Slice, CharSize))
    return 0;

  if (Slice.Array == nullptr)
    // Zeroinitializer (including an empty one).
    return 1;

  // Search for the first nul character.  Return a conservative result even
  // when there is no nul.  This is safe since otherwise the string function
  // being folded such as strlen is undefined, and can be preferable to
  // making the undefined library call.
  unsigned NullIndex = 0;
  for (unsigned E = Slice.Length; NullIndex < E; ++NullIndex) {
    if (Slice.Array->getElementAsInteger(Slice.Offset + NullIndex) == 0)
      break;
  }

  return NullIndex + 1;
}

/// If we can compute the length of the string pointed to by
/// the specified pointer, return 'len+1'.  If we can't, return 0.
uint64_t llvm::GetStringLength(const Value *V, unsigned CharSize) {
  if (!V->getType()->isPointerTy())
    return 0;

  SmallPtrSet<const PHINode*, 32> PHIs;
  uint64_t Len = GetStringLengthH(V, PHIs, CharSize);
  // If Len is ~0ULL, we had an infinite phi cycle: this is dead code, so return
  // an empty string as a length.
  return Len == ~0ULL ? 1 : Len;
}

const Value *
llvm::getArgumentAliasingToReturnedPointer(const CallBase *Call,
                                           bool MustPreserveNullness) {
  assert(Call &&
         "getArgumentAliasingToReturnedPointer only works on nonnull calls");
  if (const Value *RV = Call->getReturnedArgOperand())
    return RV;
  // This can be used only as a aliasing property.
  if (isIntrinsicReturningPointerAliasingArgumentWithoutCapturing(
          Call, MustPreserveNullness))
    return Call->getArgOperand(0);
  return nullptr;
}

bool llvm::isIntrinsicReturningPointerAliasingArgumentWithoutCapturing(
    const CallBase *Call, bool MustPreserveNullness) {
  switch (Call->getIntrinsicID()) {
  case Intrinsic::launder_invariant_group:
  case Intrinsic::strip_invariant_group:
  case Intrinsic::aarch64_irg:
  case Intrinsic::aarch64_tagp:
  // The amdgcn_make_buffer_rsrc function does not alter the address of the
  // input pointer (and thus preserve null-ness for the purposes of escape
  // analysis, which is where the MustPreserveNullness flag comes in to play).
  // However, it will not necessarily map ptr addrspace(N) null to ptr
  // addrspace(8) null, aka the "null descriptor", which has "all loads return
  // 0, all stores are dropped" semantics. Given the context of this intrinsic
  // list, no one should be relying on such a strict interpretation of
  // MustPreserveNullness (and, at time of writing, they are not), but we
  // document this fact out of an abundance of caution.
  case Intrinsic::amdgcn_make_buffer_rsrc:
    return true;
  case Intrinsic::ptrmask:
    return !MustPreserveNullness;
  case Intrinsic::threadlocal_address:
    // The underlying variable changes with thread ID. The Thread ID may change
    // at coroutine suspend points.
    return !Call->getParent()->getParent()->isPresplitCoroutine();
  default:
    return false;
  }
}

/// \p PN defines a loop-variant pointer to an object.  Check if the
/// previous iteration of the loop was referring to the same object as \p PN.
static bool isSameUnderlyingObjectInLoop(const PHINode *PN,
                                         const LoopInfo *LI) {
  // Find the loop-defined value.
  Loop *L = LI->getLoopFor(PN->getParent());
  if (PN->getNumIncomingValues() != 2)
    return true;

  // Find the value from previous iteration.
  auto *PrevValue = dyn_cast<Instruction>(PN->getIncomingValue(0));
  if (!PrevValue || LI->getLoopFor(PrevValue->getParent()) != L)
    PrevValue = dyn_cast<Instruction>(PN->getIncomingValue(1));
  if (!PrevValue || LI->getLoopFor(PrevValue->getParent()) != L)
    return true;

  // If a new pointer is loaded in the loop, the pointer references a different
  // object in every iteration.  E.g.:
  //    for (i)
  //       int *p = a[i];
  //       ...
  if (auto *Load = dyn_cast<LoadInst>(PrevValue))
    if (!L->isLoopInvariant(Load->getPointerOperand()))
      return false;
  return true;
}

const Value *llvm::getUnderlyingObject(const Value *V, unsigned MaxLookup) {
  for (unsigned Count = 0; MaxLookup == 0 || Count < MaxLookup; ++Count) {
    if (auto *GEP = dyn_cast<GEPOperator>(V)) {
<<<<<<< HEAD
      V = GEP->getPointerOperand();
      if (!V->getType()->isPointerTy()) // Only handle scalar pointer base.
        return nullptr;
=======
      const Value *PtrOp = GEP->getPointerOperand();
      if (!PtrOp->getType()->isPointerTy()) // Only handle scalar pointer base.
        return V;
      V = PtrOp;
>>>>>>> a8d96e15
    } else if (Operator::getOpcode(V) == Instruction::BitCast ||
               Operator::getOpcode(V) == Instruction::AddrSpaceCast) {
      Value *NewV = cast<Operator>(V)->getOperand(0);
      if (!NewV->getType()->isPointerTy())
        return V;
      V = NewV;
    } else if (auto *GA = dyn_cast<GlobalAlias>(V)) {
      if (GA->isInterposable())
        return V;
      V = GA->getAliasee();
    } else {
      if (auto *PHI = dyn_cast<PHINode>(V)) {
        // Look through single-arg phi nodes created by LCSSA.
        if (PHI->getNumIncomingValues() == 1) {
          V = PHI->getIncomingValue(0);
          continue;
        }
      } else if (auto *Call = dyn_cast<CallBase>(V)) {
        // CaptureTracking can know about special capturing properties of some
        // intrinsics like launder.invariant.group, that can't be expressed with
        // the attributes, but have properties like returning aliasing pointer.
        // Because some analysis may assume that nocaptured pointer is not
        // returned from some special intrinsic (because function would have to
        // be marked with returns attribute), it is crucial to use this function
        // because it should be in sync with CaptureTracking. Not using it may
        // cause weird miscompilations where 2 aliasing pointers are assumed to
        // noalias.
        if (auto *RP = getArgumentAliasingToReturnedPointer(Call, false)) {
          V = RP;
          continue;
        }
      }

      return V;
    }
    assert(V->getType()->isPointerTy() && "Unexpected operand type!");
  }
  return V;
}

void llvm::getUnderlyingObjects(const Value *V,
                                SmallVectorImpl<const Value *> &Objects,
                                const LoopInfo *LI, unsigned MaxLookup) {
  SmallPtrSet<const Value *, 4> Visited;
  SmallVector<const Value *, 4> Worklist;
  Worklist.push_back(V);
  do {
    const Value *P = Worklist.pop_back_val();
    P = getUnderlyingObject(P, MaxLookup);

    if (!Visited.insert(P).second)
      continue;

    if (auto *SI = dyn_cast<SelectInst>(P)) {
      Worklist.push_back(SI->getTrueValue());
      Worklist.push_back(SI->getFalseValue());
      continue;
    }

    if (auto *PN = dyn_cast<PHINode>(P)) {
      // If this PHI changes the underlying object in every iteration of the
      // loop, don't look through it.  Consider:
      //   int **A;
      //   for (i) {
      //     Prev = Curr;     // Prev = PHI (Prev_0, Curr)
      //     Curr = A[i];
      //     *Prev, *Curr;
      //
      // Prev is tracking Curr one iteration behind so they refer to different
      // underlying objects.
      if (!LI || !LI->isLoopHeader(PN->getParent()) ||
          isSameUnderlyingObjectInLoop(PN, LI))
        append_range(Worklist, PN->incoming_values());
      else
        Objects.push_back(P);
      continue;
    }

    Objects.push_back(P);
  } while (!Worklist.empty());
}

const Value *llvm::getUnderlyingObjectAggressive(const Value *V) {
  const unsigned MaxVisited = 8;

  SmallPtrSet<const Value *, 8> Visited;
  SmallVector<const Value *, 8> Worklist;
  Worklist.push_back(V);
  const Value *Object = nullptr;
  // Used as fallback if we can't find a common underlying object through
  // recursion.
  bool First = true;
  const Value *FirstObject = getUnderlyingObject(V);
  do {
    const Value *P = Worklist.pop_back_val();
    P = First ? FirstObject : getUnderlyingObject(P);
    First = false;

    if (!Visited.insert(P).second)
      continue;

    if (Visited.size() == MaxVisited)
      return FirstObject;

    if (auto *SI = dyn_cast<SelectInst>(P)) {
      Worklist.push_back(SI->getTrueValue());
      Worklist.push_back(SI->getFalseValue());
      continue;
    }

    if (auto *PN = dyn_cast<PHINode>(P)) {
      append_range(Worklist, PN->incoming_values());
      continue;
    }

    if (!Object)
      Object = P;
    else if (Object != P)
      return FirstObject;
  } while (!Worklist.empty());

  return Object;
}

/// This is the function that does the work of looking through basic
/// ptrtoint+arithmetic+inttoptr sequences.
static const Value *getUnderlyingObjectFromInt(const Value *V) {
  do {
    if (const Operator *U = dyn_cast<Operator>(V)) {
      // If we find a ptrtoint, we can transfer control back to the
      // regular getUnderlyingObjectFromInt.
      if (U->getOpcode() == Instruction::PtrToInt)
        return U->getOperand(0);
      // If we find an add of a constant, a multiplied value, or a phi, it's
      // likely that the other operand will lead us to the base
      // object. We don't have to worry about the case where the
      // object address is somehow being computed by the multiply,
      // because our callers only care when the result is an
      // identifiable object.
      if (U->getOpcode() != Instruction::Add ||
          (!isa<ConstantInt>(U->getOperand(1)) &&
           Operator::getOpcode(U->getOperand(1)) != Instruction::Mul &&
           !isa<PHINode>(U->getOperand(1))))
        return V;
      V = U->getOperand(0);
    } else {
      return V;
    }
    assert(V->getType()->isIntegerTy() && "Unexpected operand type!");
  } while (true);
}

/// This is a wrapper around getUnderlyingObjects and adds support for basic
/// ptrtoint+arithmetic+inttoptr sequences.
/// It returns false if unidentified object is found in getUnderlyingObjects.
bool llvm::getUnderlyingObjectsForCodeGen(const Value *V,
                                          SmallVectorImpl<Value *> &Objects) {
  SmallPtrSet<const Value *, 16> Visited;
  SmallVector<const Value *, 4> Working(1, V);
  do {
    V = Working.pop_back_val();

    SmallVector<const Value *, 4> Objs;
    getUnderlyingObjects(V, Objs);

    for (const Value *V : Objs) {
      if (!Visited.insert(V).second)
        continue;
      if (Operator::getOpcode(V) == Instruction::IntToPtr) {
        const Value *O =
          getUnderlyingObjectFromInt(cast<User>(V)->getOperand(0));
        if (O->getType()->isPointerTy()) {
          Working.push_back(O);
          continue;
        }
      }
      // If getUnderlyingObjects fails to find an identifiable object,
      // getUnderlyingObjectsForCodeGen also fails for safety.
      if (!isIdentifiedObject(V)) {
        Objects.clear();
        return false;
      }
      Objects.push_back(const_cast<Value *>(V));
    }
  } while (!Working.empty());
  return true;
}

AllocaInst *llvm::findAllocaForValue(Value *V, bool OffsetZero) {
  AllocaInst *Result = nullptr;
  SmallPtrSet<Value *, 4> Visited;
  SmallVector<Value *, 4> Worklist;

  auto AddWork = [&](Value *V) {
    if (Visited.insert(V).second)
      Worklist.push_back(V);
  };

  AddWork(V);
  do {
    V = Worklist.pop_back_val();
    assert(Visited.count(V));

    if (AllocaInst *AI = dyn_cast<AllocaInst>(V)) {
      if (Result && Result != AI)
        return nullptr;
      Result = AI;
    } else if (CastInst *CI = dyn_cast<CastInst>(V)) {
      AddWork(CI->getOperand(0));
    } else if (PHINode *PN = dyn_cast<PHINode>(V)) {
      for (Value *IncValue : PN->incoming_values())
        AddWork(IncValue);
    } else if (auto *SI = dyn_cast<SelectInst>(V)) {
      AddWork(SI->getTrueValue());
      AddWork(SI->getFalseValue());
    } else if (GetElementPtrInst *GEP = dyn_cast<GetElementPtrInst>(V)) {
      if (OffsetZero && !GEP->hasAllZeroIndices())
        return nullptr;
      AddWork(GEP->getPointerOperand());
    } else if (CallBase *CB = dyn_cast<CallBase>(V)) {
      Value *Returned = CB->getReturnedArgOperand();
      if (Returned)
        AddWork(Returned);
      else
        return nullptr;
    } else {
      return nullptr;
    }
  } while (!Worklist.empty());

  return Result;
}

static bool onlyUsedByLifetimeMarkersOrDroppableInstsHelper(
    const Value *V, bool AllowLifetime, bool AllowDroppable) {
  for (const User *U : V->users()) {
    const IntrinsicInst *II = dyn_cast<IntrinsicInst>(U);
    if (!II)
      return false;

    if (AllowLifetime && II->isLifetimeStartOrEnd())
      continue;

    if (AllowDroppable && II->isDroppable())
      continue;

    return false;
  }
  return true;
}

bool llvm::onlyUsedByLifetimeMarkers(const Value *V) {
  return onlyUsedByLifetimeMarkersOrDroppableInstsHelper(
      V, /* AllowLifetime */ true, /* AllowDroppable */ false);
}
bool llvm::onlyUsedByLifetimeMarkersOrDroppableInsts(const Value *V) {
  return onlyUsedByLifetimeMarkersOrDroppableInstsHelper(
      V, /* AllowLifetime */ true, /* AllowDroppable */ true);
}

bool llvm::isNotCrossLaneOperation(const Instruction *I) {
  if (auto *II = dyn_cast<IntrinsicInst>(I))
    return isTriviallyVectorizable(II->getIntrinsicID());
  auto *Shuffle = dyn_cast<ShuffleVectorInst>(I);
  return (!Shuffle || Shuffle->isSelect()) &&
         !isa<CallBase, BitCastInst, ExtractElementInst>(I);
}

bool llvm::isSafeToSpeculativelyExecute(const Instruction *Inst,
                                        const Instruction *CtxI,
                                        AssumptionCache *AC,
                                        const DominatorTree *DT,
                                        const TargetLibraryInfo *TLI,
                                        bool UseVariableInfo) {
  return isSafeToSpeculativelyExecuteWithOpcode(Inst->getOpcode(), Inst, CtxI,
                                                AC, DT, TLI, UseVariableInfo);
}

bool llvm::isSafeToSpeculativelyExecuteWithOpcode(
    unsigned Opcode, const Instruction *Inst, const Instruction *CtxI,
    AssumptionCache *AC, const DominatorTree *DT, const TargetLibraryInfo *TLI,
    bool UseVariableInfo) {
#ifndef NDEBUG
  if (Inst->getOpcode() != Opcode) {
    // Check that the operands are actually compatible with the Opcode override.
    auto hasEqualReturnAndLeadingOperandTypes =
        [](const Instruction *Inst, unsigned NumLeadingOperands) {
          if (Inst->getNumOperands() < NumLeadingOperands)
            return false;
          const Type *ExpectedType = Inst->getType();
          for (unsigned ItOp = 0; ItOp < NumLeadingOperands; ++ItOp)
            if (Inst->getOperand(ItOp)->getType() != ExpectedType)
              return false;
          return true;
        };
    assert(!Instruction::isBinaryOp(Opcode) ||
           hasEqualReturnAndLeadingOperandTypes(Inst, 2));
    assert(!Instruction::isUnaryOp(Opcode) ||
           hasEqualReturnAndLeadingOperandTypes(Inst, 1));
  }
#endif

  switch (Opcode) {
  default:
    return true;
  case Instruction::UDiv:
  case Instruction::URem: {
    // x / y is undefined if y == 0.
    const APInt *V;
    if (match(Inst->getOperand(1), m_APInt(V)))
      return *V != 0;
    return false;
  }
  case Instruction::SDiv:
  case Instruction::SRem: {
    // x / y is undefined if y == 0 or x == INT_MIN and y == -1
    const APInt *Numerator, *Denominator;
    if (!match(Inst->getOperand(1), m_APInt(Denominator)))
      return false;
    // We cannot hoist this division if the denominator is 0.
    if (*Denominator == 0)
      return false;
    // It's safe to hoist if the denominator is not 0 or -1.
    if (!Denominator->isAllOnes())
      return true;
    // At this point we know that the denominator is -1.  It is safe to hoist as
    // long we know that the numerator is not INT_MIN.
    if (match(Inst->getOperand(0), m_APInt(Numerator)))
      return !Numerator->isMinSignedValue();
    // The numerator *might* be MinSignedValue.
    return false;
  }
  case Instruction::Load: {
    if (!UseVariableInfo)
      return false;

    const LoadInst *LI = dyn_cast<LoadInst>(Inst);
    if (!LI)
      return false;
    if (mustSuppressSpeculation(*LI))
      return false;
    const DataLayout &DL = LI->getDataLayout();
    return isDereferenceableAndAlignedPointer(LI->getPointerOperand(),
                                              LI->getType(), LI->getAlign(), DL,
                                              CtxI, AC, DT, TLI);
  }
  case Instruction::Call: {
    auto *CI = dyn_cast<const CallInst>(Inst);
    if (!CI)
      return false;
    const Function *Callee = CI->getCalledFunction();

    // The called function could have undefined behavior or side-effects, even
    // if marked readnone nounwind.
    return Callee && Callee->isSpeculatable();
  }
  case Instruction::VAArg:
  case Instruction::Alloca:
  case Instruction::Invoke:
  case Instruction::CallBr:
  case Instruction::PHI:
  case Instruction::Store:
  case Instruction::Ret:
  case Instruction::Br:
  case Instruction::IndirectBr:
  case Instruction::Switch:
  case Instruction::Unreachable:
  case Instruction::Fence:
  case Instruction::AtomicRMW:
  case Instruction::AtomicCmpXchg:
  case Instruction::LandingPad:
  case Instruction::Resume:
  case Instruction::CatchSwitch:
  case Instruction::CatchPad:
  case Instruction::CatchRet:
  case Instruction::CleanupPad:
  case Instruction::CleanupRet:
    return false; // Misc instructions which have effects
  }
}

bool llvm::mayHaveNonDefUseDependency(const Instruction &I) {
  if (I.mayReadOrWriteMemory())
    // Memory dependency possible
    return true;
  if (!isSafeToSpeculativelyExecute(&I))
    // Can't move above a maythrow call or infinite loop.  Or if an
    // inalloca alloca, above a stacksave call.
    return true;
  if (!isGuaranteedToTransferExecutionToSuccessor(&I))
    // 1) Can't reorder two inf-loop calls, even if readonly
    // 2) Also can't reorder an inf-loop call below a instruction which isn't
    //    safe to speculative execute.  (Inverse of above)
    return true;
  return false;
}

/// Convert ConstantRange OverflowResult into ValueTracking OverflowResult.
static OverflowResult mapOverflowResult(ConstantRange::OverflowResult OR) {
  switch (OR) {
    case ConstantRange::OverflowResult::MayOverflow:
      return OverflowResult::MayOverflow;
    case ConstantRange::OverflowResult::AlwaysOverflowsLow:
      return OverflowResult::AlwaysOverflowsLow;
    case ConstantRange::OverflowResult::AlwaysOverflowsHigh:
      return OverflowResult::AlwaysOverflowsHigh;
    case ConstantRange::OverflowResult::NeverOverflows:
      return OverflowResult::NeverOverflows;
  }
  llvm_unreachable("Unknown OverflowResult");
}

/// Combine constant ranges from computeConstantRange() and computeKnownBits().
ConstantRange
llvm::computeConstantRangeIncludingKnownBits(const WithCache<const Value *> &V,
                                             bool ForSigned,
                                             const SimplifyQuery &SQ) {
  ConstantRange CR1 =
      ConstantRange::fromKnownBits(V.getKnownBits(SQ), ForSigned);
  ConstantRange CR2 = computeConstantRange(V, ForSigned, SQ.IIQ.UseInstrInfo);
  ConstantRange::PreferredRangeType RangeType =
      ForSigned ? ConstantRange::Signed : ConstantRange::Unsigned;
  return CR1.intersectWith(CR2, RangeType);
}

OverflowResult llvm::computeOverflowForUnsignedMul(const Value *LHS,
                                                   const Value *RHS,
                                                   const SimplifyQuery &SQ,
                                                   bool IsNSW) {
  KnownBits LHSKnown = computeKnownBits(LHS, /*Depth=*/0, SQ);
  KnownBits RHSKnown = computeKnownBits(RHS, /*Depth=*/0, SQ);

  // mul nsw of two non-negative numbers is also nuw.
  if (IsNSW && LHSKnown.isNonNegative() && RHSKnown.isNonNegative())
    return OverflowResult::NeverOverflows;

  ConstantRange LHSRange = ConstantRange::fromKnownBits(LHSKnown, false);
  ConstantRange RHSRange = ConstantRange::fromKnownBits(RHSKnown, false);
  return mapOverflowResult(LHSRange.unsignedMulMayOverflow(RHSRange));
}

OverflowResult llvm::computeOverflowForSignedMul(const Value *LHS,
                                                 const Value *RHS,
                                                 const SimplifyQuery &SQ) {
  // Multiplying n * m significant bits yields a result of n + m significant
  // bits. If the total number of significant bits does not exceed the
  // result bit width (minus 1), there is no overflow.
  // This means if we have enough leading sign bits in the operands
  // we can guarantee that the result does not overflow.
  // Ref: "Hacker's Delight" by Henry Warren
  unsigned BitWidth = LHS->getType()->getScalarSizeInBits();

  // Note that underestimating the number of sign bits gives a more
  // conservative answer.
  unsigned SignBits =
      ::ComputeNumSignBits(LHS, 0, SQ) + ::ComputeNumSignBits(RHS, 0, SQ);

  // First handle the easy case: if we have enough sign bits there's
  // definitely no overflow.
  if (SignBits > BitWidth + 1)
    return OverflowResult::NeverOverflows;

  // There are two ambiguous cases where there can be no overflow:
  //   SignBits == BitWidth + 1    and
  //   SignBits == BitWidth
  // The second case is difficult to check, therefore we only handle the
  // first case.
  if (SignBits == BitWidth + 1) {
    // It overflows only when both arguments are negative and the true
    // product is exactly the minimum negative number.
    // E.g. mul i16 with 17 sign bits: 0xff00 * 0xff80 = 0x8000
    // For simplicity we just check if at least one side is not negative.
    KnownBits LHSKnown = computeKnownBits(LHS, /*Depth=*/0, SQ);
    KnownBits RHSKnown = computeKnownBits(RHS, /*Depth=*/0, SQ);
    if (LHSKnown.isNonNegative() || RHSKnown.isNonNegative())
      return OverflowResult::NeverOverflows;
  }
  return OverflowResult::MayOverflow;
}

OverflowResult
llvm::computeOverflowForUnsignedAdd(const WithCache<const Value *> &LHS,
                                    const WithCache<const Value *> &RHS,
                                    const SimplifyQuery &SQ) {
  ConstantRange LHSRange =
      computeConstantRangeIncludingKnownBits(LHS, /*ForSigned=*/false, SQ);
  ConstantRange RHSRange =
      computeConstantRangeIncludingKnownBits(RHS, /*ForSigned=*/false, SQ);
  return mapOverflowResult(LHSRange.unsignedAddMayOverflow(RHSRange));
}

static OverflowResult
computeOverflowForSignedAdd(const WithCache<const Value *> &LHS,
                            const WithCache<const Value *> &RHS,
                            const AddOperator *Add, const SimplifyQuery &SQ) {
  if (Add && Add->hasNoSignedWrap()) {
    return OverflowResult::NeverOverflows;
  }

  // If LHS and RHS each have at least two sign bits, the addition will look
  // like
  //
  // XX..... +
  // YY.....
  //
  // If the carry into the most significant position is 0, X and Y can't both
  // be 1 and therefore the carry out of the addition is also 0.
  //
  // If the carry into the most significant position is 1, X and Y can't both
  // be 0 and therefore the carry out of the addition is also 1.
  //
  // Since the carry into the most significant position is always equal to
  // the carry out of the addition, there is no signed overflow.
  if (::ComputeNumSignBits(LHS, 0, SQ) > 1 &&
      ::ComputeNumSignBits(RHS, 0, SQ) > 1)
    return OverflowResult::NeverOverflows;

  ConstantRange LHSRange =
      computeConstantRangeIncludingKnownBits(LHS, /*ForSigned=*/true, SQ);
  ConstantRange RHSRange =
      computeConstantRangeIncludingKnownBits(RHS, /*ForSigned=*/true, SQ);
  OverflowResult OR =
      mapOverflowResult(LHSRange.signedAddMayOverflow(RHSRange));
  if (OR != OverflowResult::MayOverflow)
    return OR;

  // The remaining code needs Add to be available. Early returns if not so.
  if (!Add)
    return OverflowResult::MayOverflow;

  // If the sign of Add is the same as at least one of the operands, this add
  // CANNOT overflow. If this can be determined from the known bits of the
  // operands the above signedAddMayOverflow() check will have already done so.
  // The only other way to improve on the known bits is from an assumption, so
  // call computeKnownBitsFromContext() directly.
  bool LHSOrRHSKnownNonNegative =
      (LHSRange.isAllNonNegative() || RHSRange.isAllNonNegative());
  bool LHSOrRHSKnownNegative =
      (LHSRange.isAllNegative() || RHSRange.isAllNegative());
  if (LHSOrRHSKnownNonNegative || LHSOrRHSKnownNegative) {
    KnownBits AddKnown(LHSRange.getBitWidth());
    computeKnownBitsFromContext(Add, AddKnown, /*Depth=*/0, SQ);
    if ((AddKnown.isNonNegative() && LHSOrRHSKnownNonNegative) ||
        (AddKnown.isNegative() && LHSOrRHSKnownNegative))
      return OverflowResult::NeverOverflows;
  }

  return OverflowResult::MayOverflow;
}

OverflowResult llvm::computeOverflowForUnsignedSub(const Value *LHS,
                                                   const Value *RHS,
                                                   const SimplifyQuery &SQ) {
  // X - (X % ?)
  // The remainder of a value can't have greater magnitude than itself,
  // so the subtraction can't overflow.

  // X - (X -nuw ?)
  // In the minimal case, this would simplify to "?", so there's no subtract
  // at all. But if this analysis is used to peek through casts, for example,
  // then determining no-overflow may allow other transforms.

  // TODO: There are other patterns like this.
  //       See simplifyICmpWithBinOpOnLHS() for candidates.
  if (match(RHS, m_URem(m_Specific(LHS), m_Value())) ||
      match(RHS, m_NUWSub(m_Specific(LHS), m_Value())))
    if (isGuaranteedNotToBeUndef(LHS, SQ.AC, SQ.CxtI, SQ.DT))
      return OverflowResult::NeverOverflows;

  if (auto C = isImpliedByDomCondition(CmpInst::ICMP_UGE, LHS, RHS, SQ.CxtI,
                                       SQ.DL)) {
    if (*C)
      return OverflowResult::NeverOverflows;
    return OverflowResult::AlwaysOverflowsLow;
  }

  ConstantRange LHSRange =
      computeConstantRangeIncludingKnownBits(LHS, /*ForSigned=*/false, SQ);
  ConstantRange RHSRange =
      computeConstantRangeIncludingKnownBits(RHS, /*ForSigned=*/false, SQ);
  return mapOverflowResult(LHSRange.unsignedSubMayOverflow(RHSRange));
}

OverflowResult llvm::computeOverflowForSignedSub(const Value *LHS,
                                                 const Value *RHS,
                                                 const SimplifyQuery &SQ) {
  // X - (X % ?)
  // The remainder of a value can't have greater magnitude than itself,
  // so the subtraction can't overflow.

  // X - (X -nsw ?)
  // In the minimal case, this would simplify to "?", so there's no subtract
  // at all. But if this analysis is used to peek through casts, for example,
  // then determining no-overflow may allow other transforms.
  if (match(RHS, m_SRem(m_Specific(LHS), m_Value())) ||
      match(RHS, m_NSWSub(m_Specific(LHS), m_Value())))
    if (isGuaranteedNotToBeUndef(LHS, SQ.AC, SQ.CxtI, SQ.DT))
      return OverflowResult::NeverOverflows;

  // If LHS and RHS each have at least two sign bits, the subtraction
  // cannot overflow.
  if (::ComputeNumSignBits(LHS, 0, SQ) > 1 &&
      ::ComputeNumSignBits(RHS, 0, SQ) > 1)
    return OverflowResult::NeverOverflows;

  ConstantRange LHSRange =
      computeConstantRangeIncludingKnownBits(LHS, /*ForSigned=*/true, SQ);
  ConstantRange RHSRange =
      computeConstantRangeIncludingKnownBits(RHS, /*ForSigned=*/true, SQ);
  return mapOverflowResult(LHSRange.signedSubMayOverflow(RHSRange));
}

bool llvm::isOverflowIntrinsicNoWrap(const WithOverflowInst *WO,
                                     const DominatorTree &DT) {
  SmallVector<const BranchInst *, 2> GuardingBranches;
  SmallVector<const ExtractValueInst *, 2> Results;

  for (const User *U : WO->users()) {
    if (const auto *EVI = dyn_cast<ExtractValueInst>(U)) {
      assert(EVI->getNumIndices() == 1 && "Obvious from CI's type");

      if (EVI->getIndices()[0] == 0)
        Results.push_back(EVI);
      else {
        assert(EVI->getIndices()[0] == 1 && "Obvious from CI's type");

        for (const auto *U : EVI->users())
          if (const auto *B = dyn_cast<BranchInst>(U)) {
            assert(B->isConditional() && "How else is it using an i1?");
            GuardingBranches.push_back(B);
          }
      }
    } else {
      // We are using the aggregate directly in a way we don't want to analyze
      // here (storing it to a global, say).
      return false;
    }
  }

  auto AllUsesGuardedByBranch = [&](const BranchInst *BI) {
    BasicBlockEdge NoWrapEdge(BI->getParent(), BI->getSuccessor(1));
    if (!NoWrapEdge.isSingleEdge())
      return false;

    // Check if all users of the add are provably no-wrap.
    for (const auto *Result : Results) {
      // If the extractvalue itself is not executed on overflow, the we don't
      // need to check each use separately, since domination is transitive.
      if (DT.dominates(NoWrapEdge, Result->getParent()))
        continue;

      for (const auto &RU : Result->uses())
        if (!DT.dominates(NoWrapEdge, RU))
          return false;
    }

    return true;
  };

  return llvm::any_of(GuardingBranches, AllUsesGuardedByBranch);
}

/// Shifts return poison if shiftwidth is larger than the bitwidth.
static bool shiftAmountKnownInRange(const Value *ShiftAmount) {
  auto *C = dyn_cast<Constant>(ShiftAmount);
  if (!C)
    return false;

  // Shifts return poison if shiftwidth is larger than the bitwidth.
  SmallVector<const Constant *, 4> ShiftAmounts;
  if (auto *FVTy = dyn_cast<FixedVectorType>(C->getType())) {
    unsigned NumElts = FVTy->getNumElements();
    for (unsigned i = 0; i < NumElts; ++i)
      ShiftAmounts.push_back(C->getAggregateElement(i));
  } else if (isa<ScalableVectorType>(C->getType()))
    return false; // Can't tell, just return false to be safe
  else
    ShiftAmounts.push_back(C);

  bool Safe = llvm::all_of(ShiftAmounts, [](const Constant *C) {
    auto *CI = dyn_cast_or_null<ConstantInt>(C);
    return CI && CI->getValue().ult(C->getType()->getIntegerBitWidth());
  });

  return Safe;
}

enum class UndefPoisonKind {
  PoisonOnly = (1 << 0),
  UndefOnly = (1 << 1),
  UndefOrPoison = PoisonOnly | UndefOnly,
};

static bool includesPoison(UndefPoisonKind Kind) {
  return (unsigned(Kind) & unsigned(UndefPoisonKind::PoisonOnly)) != 0;
}

static bool includesUndef(UndefPoisonKind Kind) {
  return (unsigned(Kind) & unsigned(UndefPoisonKind::UndefOnly)) != 0;
}

static bool canCreateUndefOrPoison(const Operator *Op, UndefPoisonKind Kind,
                                   bool ConsiderFlagsAndMetadata) {

  if (ConsiderFlagsAndMetadata && includesPoison(Kind) &&
      Op->hasPoisonGeneratingAnnotations())
    return true;

  unsigned Opcode = Op->getOpcode();

  // Check whether opcode is a poison/undef-generating operation
  switch (Opcode) {
  case Instruction::Shl:
  case Instruction::AShr:
  case Instruction::LShr:
    return includesPoison(Kind) && !shiftAmountKnownInRange(Op->getOperand(1));
  case Instruction::FPToSI:
  case Instruction::FPToUI:
    // fptosi/ui yields poison if the resulting value does not fit in the
    // destination type.
    return true;
  case Instruction::Call:
    if (auto *II = dyn_cast<IntrinsicInst>(Op)) {
      switch (II->getIntrinsicID()) {
      // TODO: Add more intrinsics.
      case Intrinsic::ctlz:
      case Intrinsic::cttz:
      case Intrinsic::abs:
        if (cast<ConstantInt>(II->getArgOperand(1))->isNullValue())
          return false;
        break;
      case Intrinsic::ctpop:
      case Intrinsic::bswap:
      case Intrinsic::bitreverse:
      case Intrinsic::fshl:
      case Intrinsic::fshr:
      case Intrinsic::smax:
      case Intrinsic::smin:
      case Intrinsic::umax:
      case Intrinsic::umin:
      case Intrinsic::ptrmask:
      case Intrinsic::fptoui_sat:
      case Intrinsic::fptosi_sat:
      case Intrinsic::sadd_with_overflow:
      case Intrinsic::ssub_with_overflow:
      case Intrinsic::smul_with_overflow:
      case Intrinsic::uadd_with_overflow:
      case Intrinsic::usub_with_overflow:
      case Intrinsic::umul_with_overflow:
      case Intrinsic::sadd_sat:
      case Intrinsic::uadd_sat:
      case Intrinsic::ssub_sat:
      case Intrinsic::usub_sat:
        return false;
      case Intrinsic::sshl_sat:
      case Intrinsic::ushl_sat:
        return includesPoison(Kind) &&
               !shiftAmountKnownInRange(II->getArgOperand(1));
      case Intrinsic::fma:
      case Intrinsic::fmuladd:
      case Intrinsic::sqrt:
      case Intrinsic::powi:
      case Intrinsic::sin:
      case Intrinsic::cos:
      case Intrinsic::pow:
      case Intrinsic::log:
      case Intrinsic::log10:
      case Intrinsic::log2:
      case Intrinsic::exp:
      case Intrinsic::exp2:
      case Intrinsic::exp10:
      case Intrinsic::fabs:
      case Intrinsic::copysign:
      case Intrinsic::floor:
      case Intrinsic::ceil:
      case Intrinsic::trunc:
      case Intrinsic::rint:
      case Intrinsic::nearbyint:
      case Intrinsic::round:
      case Intrinsic::roundeven:
      case Intrinsic::fptrunc_round:
      case Intrinsic::canonicalize:
      case Intrinsic::arithmetic_fence:
      case Intrinsic::minnum:
      case Intrinsic::maxnum:
      case Intrinsic::minimum:
      case Intrinsic::maximum:
      case Intrinsic::is_fpclass:
      case Intrinsic::ldexp:
      case Intrinsic::frexp:
        return false;
      case Intrinsic::lround:
      case Intrinsic::llround:
      case Intrinsic::lrint:
      case Intrinsic::llrint:
        // If the value doesn't fit an unspecified value is returned (but this
        // is not poison).
        return false;
      }
    }
    [[fallthrough]];
  case Instruction::CallBr:
  case Instruction::Invoke: {
    const auto *CB = cast<CallBase>(Op);
    return !CB->hasRetAttr(Attribute::NoUndef);
  }
  case Instruction::InsertElement:
  case Instruction::ExtractElement: {
    // If index exceeds the length of the vector, it returns poison
    auto *VTy = cast<VectorType>(Op->getOperand(0)->getType());
    unsigned IdxOp = Op->getOpcode() == Instruction::InsertElement ? 2 : 1;
    auto *Idx = dyn_cast<ConstantInt>(Op->getOperand(IdxOp));
    if (includesPoison(Kind))
      return !Idx ||
             Idx->getValue().uge(VTy->getElementCount().getKnownMinValue());
    return false;
  }
  case Instruction::ShuffleVector: {
    ArrayRef<int> Mask = isa<ConstantExpr>(Op)
                             ? cast<ConstantExpr>(Op)->getShuffleMask()
                             : cast<ShuffleVectorInst>(Op)->getShuffleMask();
    return includesPoison(Kind) && is_contained(Mask, PoisonMaskElem);
  }
  case Instruction::FNeg:
  case Instruction::PHI:
  case Instruction::Select:
  case Instruction::URem:
  case Instruction::SRem:
  case Instruction::ExtractValue:
  case Instruction::InsertValue:
  case Instruction::Freeze:
  case Instruction::ICmp:
  case Instruction::FCmp:
  case Instruction::FAdd:
  case Instruction::FSub:
  case Instruction::FMul:
  case Instruction::FDiv:
  case Instruction::FRem:
    return false;
  case Instruction::GetElementPtr:
    // inbounds is handled above
    // TODO: what about inrange on constexpr?
    return false;
  default: {
    const auto *CE = dyn_cast<ConstantExpr>(Op);
    if (isa<CastInst>(Op) || (CE && CE->isCast()))
      return false;
    else if (Instruction::isBinaryOp(Opcode))
      return false;
    // Be conservative and return true.
    return true;
  }
  }
}

bool llvm::canCreateUndefOrPoison(const Operator *Op,
                                  bool ConsiderFlagsAndMetadata) {
  return ::canCreateUndefOrPoison(Op, UndefPoisonKind::UndefOrPoison,
                                  ConsiderFlagsAndMetadata);
}

bool llvm::canCreatePoison(const Operator *Op, bool ConsiderFlagsAndMetadata) {
  return ::canCreateUndefOrPoison(Op, UndefPoisonKind::PoisonOnly,
                                  ConsiderFlagsAndMetadata);
}

static bool directlyImpliesPoison(const Value *ValAssumedPoison, const Value *V,
                                  unsigned Depth) {
  if (ValAssumedPoison == V)
    return true;

  const unsigned MaxDepth = 2;
  if (Depth >= MaxDepth)
    return false;

  if (const auto *I = dyn_cast<Instruction>(V)) {
    if (any_of(I->operands(), [=](const Use &Op) {
          return propagatesPoison(Op) &&
                 directlyImpliesPoison(ValAssumedPoison, Op, Depth + 1);
        }))
      return true;

    // V  = extractvalue V0, idx
    // V2 = extractvalue V0, idx2
    // V0's elements are all poison or not. (e.g., add_with_overflow)
    const WithOverflowInst *II;
    if (match(I, m_ExtractValue(m_WithOverflowInst(II))) &&
        (match(ValAssumedPoison, m_ExtractValue(m_Specific(II))) ||
         llvm::is_contained(II->args(), ValAssumedPoison)))
      return true;
  }
  return false;
}

static bool impliesPoison(const Value *ValAssumedPoison, const Value *V,
                          unsigned Depth) {
  if (isGuaranteedNotToBePoison(ValAssumedPoison))
    return true;

  if (directlyImpliesPoison(ValAssumedPoison, V, /* Depth */ 0))
    return true;

  const unsigned MaxDepth = 2;
  if (Depth >= MaxDepth)
    return false;

  const auto *I = dyn_cast<Instruction>(ValAssumedPoison);
  if (I && !canCreatePoison(cast<Operator>(I))) {
    return all_of(I->operands(), [=](const Value *Op) {
      return impliesPoison(Op, V, Depth + 1);
    });
  }
  return false;
}

bool llvm::impliesPoison(const Value *ValAssumedPoison, const Value *V) {
  return ::impliesPoison(ValAssumedPoison, V, /* Depth */ 0);
}

static bool programUndefinedIfUndefOrPoison(const Value *V, bool PoisonOnly);

static bool isGuaranteedNotToBeUndefOrPoison(
    const Value *V, AssumptionCache *AC, const Instruction *CtxI,
    const DominatorTree *DT, unsigned Depth, UndefPoisonKind Kind) {
  if (Depth >= MaxAnalysisRecursionDepth)
    return false;

  if (isa<MetadataAsValue>(V))
    return false;

  if (const auto *A = dyn_cast<Argument>(V)) {
    if (A->hasAttribute(Attribute::NoUndef) ||
        A->hasAttribute(Attribute::Dereferenceable) ||
        A->hasAttribute(Attribute::DereferenceableOrNull))
      return true;
  }

  if (auto *C = dyn_cast<Constant>(V)) {
    if (isa<PoisonValue>(C))
      return !includesPoison(Kind);

    if (isa<UndefValue>(C))
      return !includesUndef(Kind);

    if (isa<ConstantInt>(C) || isa<GlobalVariable>(C) || isa<ConstantFP>(V) ||
        isa<ConstantPointerNull>(C) || isa<Function>(C))
      return true;

    if (C->getType()->isVectorTy() && !isa<ConstantExpr>(C)) {
      if (includesUndef(Kind) && C->containsUndefElement())
        return false;
      if (includesPoison(Kind) && C->containsPoisonElement())
        return false;
      return !C->containsConstantExpression();
    }
  }

  // Strip cast operations from a pointer value.
  // Note that stripPointerCastsSameRepresentation can strip off getelementptr
  // inbounds with zero offset. To guarantee that the result isn't poison, the
  // stripped pointer is checked as it has to be pointing into an allocated
  // object or be null `null` to ensure `inbounds` getelement pointers with a
  // zero offset could not produce poison.
  // It can strip off addrspacecast that do not change bit representation as
  // well. We believe that such addrspacecast is equivalent to no-op.
  auto *StrippedV = V->stripPointerCastsSameRepresentation();
  if (isa<AllocaInst>(StrippedV) || isa<GlobalVariable>(StrippedV) ||
      isa<Function>(StrippedV) || isa<ConstantPointerNull>(StrippedV))
    return true;

  auto OpCheck = [&](const Value *V) {
    return isGuaranteedNotToBeUndefOrPoison(V, AC, CtxI, DT, Depth + 1, Kind);
  };

  if (auto *Opr = dyn_cast<Operator>(V)) {
    // If the value is a freeze instruction, then it can never
    // be undef or poison.
    if (isa<FreezeInst>(V))
      return true;

    if (const auto *CB = dyn_cast<CallBase>(V)) {
      if (CB->hasRetAttr(Attribute::NoUndef) ||
          CB->hasRetAttr(Attribute::Dereferenceable) ||
          CB->hasRetAttr(Attribute::DereferenceableOrNull))
        return true;
    }

    if (const auto *PN = dyn_cast<PHINode>(V)) {
      unsigned Num = PN->getNumIncomingValues();
      bool IsWellDefined = true;
      for (unsigned i = 0; i < Num; ++i) {
        auto *TI = PN->getIncomingBlock(i)->getTerminator();
        if (!isGuaranteedNotToBeUndefOrPoison(PN->getIncomingValue(i), AC, TI,
                                              DT, Depth + 1, Kind)) {
          IsWellDefined = false;
          break;
        }
      }
      if (IsWellDefined)
        return true;
    } else if (!::canCreateUndefOrPoison(Opr, Kind,
                                         /*ConsiderFlagsAndMetadata*/ true) &&
               all_of(Opr->operands(), OpCheck))
      return true;
  }

  if (auto *I = dyn_cast<LoadInst>(V))
    if (I->hasMetadata(LLVMContext::MD_noundef) ||
        I->hasMetadata(LLVMContext::MD_dereferenceable) ||
        I->hasMetadata(LLVMContext::MD_dereferenceable_or_null))
      return true;

  if (programUndefinedIfUndefOrPoison(V, !includesUndef(Kind)))
    return true;

  // CxtI may be null or a cloned instruction.
  if (!CtxI || !CtxI->getParent() || !DT)
    return false;

  auto *DNode = DT->getNode(CtxI->getParent());
  if (!DNode)
    // Unreachable block
    return false;

  // If V is used as a branch condition before reaching CtxI, V cannot be
  // undef or poison.
  //   br V, BB1, BB2
  // BB1:
  //   CtxI ; V cannot be undef or poison here
  auto *Dominator = DNode->getIDom();
  // This check is purely for compile time reasons: we can skip the IDom walk
  // if what we are checking for includes undef and the value is not an integer.
  if (!includesUndef(Kind) || V->getType()->isIntegerTy())
    while (Dominator) {
      auto *TI = Dominator->getBlock()->getTerminator();

      Value *Cond = nullptr;
      if (auto BI = dyn_cast_or_null<BranchInst>(TI)) {
        if (BI->isConditional())
          Cond = BI->getCondition();
      } else if (auto SI = dyn_cast_or_null<SwitchInst>(TI)) {
        Cond = SI->getCondition();
      }

      if (Cond) {
        if (Cond == V)
          return true;
        else if (!includesUndef(Kind) && isa<Operator>(Cond)) {
          // For poison, we can analyze further
          auto *Opr = cast<Operator>(Cond);
          if (any_of(Opr->operands(), [V](const Use &U) {
                return V == U && propagatesPoison(U);
              }))
            return true;
        }
      }

      Dominator = Dominator->getIDom();
    }

  if (getKnowledgeValidInContext(V, {Attribute::NoUndef}, CtxI, DT, AC))
    return true;

  return false;
}

bool llvm::isGuaranteedNotToBeUndefOrPoison(const Value *V, AssumptionCache *AC,
                                            const Instruction *CtxI,
                                            const DominatorTree *DT,
                                            unsigned Depth) {
  return ::isGuaranteedNotToBeUndefOrPoison(V, AC, CtxI, DT, Depth,
                                            UndefPoisonKind::UndefOrPoison);
}

bool llvm::isGuaranteedNotToBePoison(const Value *V, AssumptionCache *AC,
                                     const Instruction *CtxI,
                                     const DominatorTree *DT, unsigned Depth) {
  return ::isGuaranteedNotToBeUndefOrPoison(V, AC, CtxI, DT, Depth,
                                            UndefPoisonKind::PoisonOnly);
}

bool llvm::isGuaranteedNotToBeUndef(const Value *V, AssumptionCache *AC,
                                    const Instruction *CtxI,
                                    const DominatorTree *DT, unsigned Depth) {
  return ::isGuaranteedNotToBeUndefOrPoison(V, AC, CtxI, DT, Depth,
                                            UndefPoisonKind::UndefOnly);
}

/// Return true if undefined behavior would provably be executed on the path to
/// OnPathTo if Root produced a posion result.  Note that this doesn't say
/// anything about whether OnPathTo is actually executed or whether Root is
/// actually poison.  This can be used to assess whether a new use of Root can
/// be added at a location which is control equivalent with OnPathTo (such as
/// immediately before it) without introducing UB which didn't previously
/// exist.  Note that a false result conveys no information.
bool llvm::mustExecuteUBIfPoisonOnPathTo(Instruction *Root,
                                         Instruction *OnPathTo,
                                         DominatorTree *DT) {
  // Basic approach is to assume Root is poison, propagate poison forward
  // through all users we can easily track, and then check whether any of those
  // users are provable UB and must execute before out exiting block might
  // exit.

  // The set of all recursive users we've visited (which are assumed to all be
  // poison because of said visit)
  SmallSet<const Value *, 16> KnownPoison;
  SmallVector<const Instruction*, 16> Worklist;
  Worklist.push_back(Root);
  while (!Worklist.empty()) {
    const Instruction *I = Worklist.pop_back_val();

    // If we know this must trigger UB on a path leading our target.
    if (mustTriggerUB(I, KnownPoison) && DT->dominates(I, OnPathTo))
      return true;

    // If we can't analyze propagation through this instruction, just skip it
    // and transitive users.  Safe as false is a conservative result.
    if (I != Root && !any_of(I->operands(), [&KnownPoison](const Use &U) {
          return KnownPoison.contains(U) && propagatesPoison(U);
        }))
      continue;

    if (KnownPoison.insert(I).second)
      for (const User *User : I->users())
        Worklist.push_back(cast<Instruction>(User));
  }

  // Might be non-UB, or might have a path we couldn't prove must execute on
  // way to exiting bb.
  return false;
}

OverflowResult llvm::computeOverflowForSignedAdd(const AddOperator *Add,
                                                 const SimplifyQuery &SQ) {
  return ::computeOverflowForSignedAdd(Add->getOperand(0), Add->getOperand(1),
                                       Add, SQ);
}

OverflowResult
llvm::computeOverflowForSignedAdd(const WithCache<const Value *> &LHS,
                                  const WithCache<const Value *> &RHS,
                                  const SimplifyQuery &SQ) {
  return ::computeOverflowForSignedAdd(LHS, RHS, nullptr, SQ);
}

bool llvm::isGuaranteedToTransferExecutionToSuccessor(const Instruction *I) {
  // Note: An atomic operation isn't guaranteed to return in a reasonable amount
  // of time because it's possible for another thread to interfere with it for an
  // arbitrary length of time, but programs aren't allowed to rely on that.

  // If there is no successor, then execution can't transfer to it.
  if (isa<ReturnInst>(I))
    return false;
  if (isa<UnreachableInst>(I))
    return false;

  // Note: Do not add new checks here; instead, change Instruction::mayThrow or
  // Instruction::willReturn.
  //
  // FIXME: Move this check into Instruction::willReturn.
  if (isa<CatchPadInst>(I)) {
    switch (classifyEHPersonality(I->getFunction()->getPersonalityFn())) {
    default:
      // A catchpad may invoke exception object constructors and such, which
      // in some languages can be arbitrary code, so be conservative by default.
      return false;
    case EHPersonality::CoreCLR:
      // For CoreCLR, it just involves a type test.
      return true;
    }
  }

  // An instruction that returns without throwing must transfer control flow
  // to a successor.
  return !I->mayThrow() && I->willReturn();
}

bool llvm::isGuaranteedToTransferExecutionToSuccessor(const BasicBlock *BB) {
  // TODO: This is slightly conservative for invoke instruction since exiting
  // via an exception *is* normal control for them.
  for (const Instruction &I : *BB)
    if (!isGuaranteedToTransferExecutionToSuccessor(&I))
      return false;
  return true;
}

bool llvm::isGuaranteedToTransferExecutionToSuccessor(
   BasicBlock::const_iterator Begin, BasicBlock::const_iterator End,
   unsigned ScanLimit) {
  return isGuaranteedToTransferExecutionToSuccessor(make_range(Begin, End),
                                                    ScanLimit);
}

bool llvm::isGuaranteedToTransferExecutionToSuccessor(
   iterator_range<BasicBlock::const_iterator> Range, unsigned ScanLimit) {
  assert(ScanLimit && "scan limit must be non-zero");
  for (const Instruction &I : Range) {
    if (isa<DbgInfoIntrinsic>(I))
        continue;
    if (--ScanLimit == 0)
      return false;
    if (!isGuaranteedToTransferExecutionToSuccessor(&I))
      return false;
  }
  return true;
}

bool llvm::isGuaranteedToExecuteForEveryIteration(const Instruction *I,
                                                  const Loop *L) {
  // The loop header is guaranteed to be executed for every iteration.
  //
  // FIXME: Relax this constraint to cover all basic blocks that are
  // guaranteed to be executed at every iteration.
  if (I->getParent() != L->getHeader()) return false;

  for (const Instruction &LI : *L->getHeader()) {
    if (&LI == I) return true;
    if (!isGuaranteedToTransferExecutionToSuccessor(&LI)) return false;
  }
  llvm_unreachable("Instruction not contained in its own parent basic block.");
}

bool llvm::propagatesPoison(const Use &PoisonOp) {
  const Operator *I = cast<Operator>(PoisonOp.getUser());
  switch (I->getOpcode()) {
  case Instruction::Freeze:
  case Instruction::PHI:
  case Instruction::Invoke:
    return false;
  case Instruction::Select:
    return PoisonOp.getOperandNo() == 0;
  case Instruction::Call:
    if (auto *II = dyn_cast<IntrinsicInst>(I)) {
      switch (II->getIntrinsicID()) {
      // TODO: Add more intrinsics.
      case Intrinsic::sadd_with_overflow:
      case Intrinsic::ssub_with_overflow:
      case Intrinsic::smul_with_overflow:
      case Intrinsic::uadd_with_overflow:
      case Intrinsic::usub_with_overflow:
      case Intrinsic::umul_with_overflow:
        // If an input is a vector containing a poison element, the
        // two output vectors (calculated results, overflow bits)'
        // corresponding lanes are poison.
        return true;
      case Intrinsic::ctpop:
      case Intrinsic::ctlz:
      case Intrinsic::cttz:
      case Intrinsic::abs:
      case Intrinsic::smax:
      case Intrinsic::smin:
      case Intrinsic::umax:
      case Intrinsic::umin:
      case Intrinsic::bitreverse:
      case Intrinsic::bswap:
      case Intrinsic::sadd_sat:
      case Intrinsic::ssub_sat:
      case Intrinsic::sshl_sat:
      case Intrinsic::uadd_sat:
      case Intrinsic::usub_sat:
      case Intrinsic::ushl_sat:
        return true;
      }
    }
    return false;
  case Instruction::ICmp:
  case Instruction::FCmp:
  case Instruction::GetElementPtr:
    return true;
  default:
    if (isa<BinaryOperator>(I) || isa<UnaryOperator>(I) || isa<CastInst>(I))
      return true;

    // Be conservative and return false.
    return false;
  }
}

/// Enumerates all operands of \p I that are guaranteed to not be undef or
/// poison. If the callback \p Handle returns true, stop processing and return
/// true. Otherwise, return false.
template <typename CallableT>
static bool handleGuaranteedWellDefinedOps(const Instruction *I,
                                           const CallableT &Handle) {
  switch (I->getOpcode()) {
    case Instruction::Store:
      if (Handle(cast<StoreInst>(I)->getPointerOperand()))
        return true;
      break;

    case Instruction::Load:
      if (Handle(cast<LoadInst>(I)->getPointerOperand()))
        return true;
      break;

    // Since dereferenceable attribute imply noundef, atomic operations
    // also implicitly have noundef pointers too
    case Instruction::AtomicCmpXchg:
      if (Handle(cast<AtomicCmpXchgInst>(I)->getPointerOperand()))
        return true;
      break;

    case Instruction::AtomicRMW:
      if (Handle(cast<AtomicRMWInst>(I)->getPointerOperand()))
        return true;
      break;

    case Instruction::Call:
    case Instruction::Invoke: {
      const CallBase *CB = cast<CallBase>(I);
      if (CB->isIndirectCall() && Handle(CB->getCalledOperand()))
        return true;
      for (unsigned i = 0; i < CB->arg_size(); ++i)
        if ((CB->paramHasAttr(i, Attribute::NoUndef) ||
             CB->paramHasAttr(i, Attribute::Dereferenceable) ||
             CB->paramHasAttr(i, Attribute::DereferenceableOrNull)) &&
            Handle(CB->getArgOperand(i)))
          return true;
      break;
    }
    case Instruction::Ret:
      if (I->getFunction()->hasRetAttribute(Attribute::NoUndef) &&
          Handle(I->getOperand(0)))
        return true;
      break;
    case Instruction::Switch:
      if (Handle(cast<SwitchInst>(I)->getCondition()))
        return true;
      break;
    case Instruction::Br: {
      auto *BR = cast<BranchInst>(I);
      if (BR->isConditional() && Handle(BR->getCondition()))
        return true;
      break;
    }
    default:
      break;
  }

  return false;
}

void llvm::getGuaranteedWellDefinedOps(
    const Instruction *I, SmallVectorImpl<const Value *> &Operands) {
  handleGuaranteedWellDefinedOps(I, [&](const Value *V) {
    Operands.push_back(V);
    return false;
  });
}

/// Enumerates all operands of \p I that are guaranteed to not be poison.
template <typename CallableT>
static bool handleGuaranteedNonPoisonOps(const Instruction *I,
                                         const CallableT &Handle) {
  if (handleGuaranteedWellDefinedOps(I, Handle))
    return true;
  switch (I->getOpcode()) {
  // Divisors of these operations are allowed to be partially undef.
  case Instruction::UDiv:
  case Instruction::SDiv:
  case Instruction::URem:
  case Instruction::SRem:
    return Handle(I->getOperand(1));
  default:
    return false;
  }
}

void llvm::getGuaranteedNonPoisonOps(const Instruction *I,
                                     SmallVectorImpl<const Value *> &Operands) {
  handleGuaranteedNonPoisonOps(I, [&](const Value *V) {
    Operands.push_back(V);
    return false;
  });
}

bool llvm::mustTriggerUB(const Instruction *I,
                         const SmallPtrSetImpl<const Value *> &KnownPoison) {
  return handleGuaranteedNonPoisonOps(
      I, [&](const Value *V) { return KnownPoison.count(V); });
}

static bool programUndefinedIfUndefOrPoison(const Value *V,
                                            bool PoisonOnly) {
  // We currently only look for uses of values within the same basic
  // block, as that makes it easier to guarantee that the uses will be
  // executed given that Inst is executed.
  //
  // FIXME: Expand this to consider uses beyond the same basic block. To do
  // this, look out for the distinction between post-dominance and strong
  // post-dominance.
  const BasicBlock *BB = nullptr;
  BasicBlock::const_iterator Begin;
  if (const auto *Inst = dyn_cast<Instruction>(V)) {
    BB = Inst->getParent();
    Begin = Inst->getIterator();
    Begin++;
  } else if (const auto *Arg = dyn_cast<Argument>(V)) {
    if (Arg->getParent()->isDeclaration())
      return false;
    BB = &Arg->getParent()->getEntryBlock();
    Begin = BB->begin();
  } else {
    return false;
  }

  // Limit number of instructions we look at, to avoid scanning through large
  // blocks. The current limit is chosen arbitrarily.
  unsigned ScanLimit = 32;
  BasicBlock::const_iterator End = BB->end();

  if (!PoisonOnly) {
    // Since undef does not propagate eagerly, be conservative & just check
    // whether a value is directly passed to an instruction that must take
    // well-defined operands.

    for (const auto &I : make_range(Begin, End)) {
      if (isa<DbgInfoIntrinsic>(I))
        continue;
      if (--ScanLimit == 0)
        break;

      if (handleGuaranteedWellDefinedOps(&I, [V](const Value *WellDefinedOp) {
            return WellDefinedOp == V;
          }))
        return true;

      if (!isGuaranteedToTransferExecutionToSuccessor(&I))
        break;
    }
    return false;
  }

  // Set of instructions that we have proved will yield poison if Inst
  // does.
  SmallSet<const Value *, 16> YieldsPoison;
  SmallSet<const BasicBlock *, 4> Visited;

  YieldsPoison.insert(V);
  Visited.insert(BB);

  while (true) {
    for (const auto &I : make_range(Begin, End)) {
      if (isa<DbgInfoIntrinsic>(I))
        continue;
      if (--ScanLimit == 0)
        return false;
      if (mustTriggerUB(&I, YieldsPoison))
        return true;
      if (!isGuaranteedToTransferExecutionToSuccessor(&I))
        return false;

      // If an operand is poison and propagates it, mark I as yielding poison.
      for (const Use &Op : I.operands()) {
        if (YieldsPoison.count(Op) && propagatesPoison(Op)) {
          YieldsPoison.insert(&I);
          break;
        }
      }

      // Special handling for select, which returns poison if its operand 0 is
      // poison (handled in the loop above) *or* if both its true/false operands
      // are poison (handled here).
      if (I.getOpcode() == Instruction::Select &&
          YieldsPoison.count(I.getOperand(1)) &&
          YieldsPoison.count(I.getOperand(2))) {
        YieldsPoison.insert(&I);
      }
    }

    BB = BB->getSingleSuccessor();
    if (!BB || !Visited.insert(BB).second)
      break;

    Begin = BB->getFirstNonPHI()->getIterator();
    End = BB->end();
  }
  return false;
}

bool llvm::programUndefinedIfUndefOrPoison(const Instruction *Inst) {
  return ::programUndefinedIfUndefOrPoison(Inst, false);
}

bool llvm::programUndefinedIfPoison(const Instruction *Inst) {
  return ::programUndefinedIfUndefOrPoison(Inst, true);
}

static bool isKnownNonNaN(const Value *V, FastMathFlags FMF) {
  if (FMF.noNaNs())
    return true;

  if (auto *C = dyn_cast<ConstantFP>(V))
    return !C->isNaN();

  if (auto *C = dyn_cast<ConstantDataVector>(V)) {
    if (!C->getElementType()->isFloatingPointTy())
      return false;
    for (unsigned I = 0, E = C->getNumElements(); I < E; ++I) {
      if (C->getElementAsAPFloat(I).isNaN())
        return false;
    }
    return true;
  }

  if (isa<ConstantAggregateZero>(V))
    return true;

  return false;
}

static bool isKnownNonZero(const Value *V) {
  if (auto *C = dyn_cast<ConstantFP>(V))
    return !C->isZero();

  if (auto *C = dyn_cast<ConstantDataVector>(V)) {
    if (!C->getElementType()->isFloatingPointTy())
      return false;
    for (unsigned I = 0, E = C->getNumElements(); I < E; ++I) {
      if (C->getElementAsAPFloat(I).isZero())
        return false;
    }
    return true;
  }

  return false;
}

/// Match clamp pattern for float types without care about NaNs or signed zeros.
/// Given non-min/max outer cmp/select from the clamp pattern this
/// function recognizes if it can be substitued by a "canonical" min/max
/// pattern.
static SelectPatternResult matchFastFloatClamp(CmpInst::Predicate Pred,
                                               Value *CmpLHS, Value *CmpRHS,
                                               Value *TrueVal, Value *FalseVal,
                                               Value *&LHS, Value *&RHS) {
  // Try to match
  //   X < C1 ? C1 : Min(X, C2) --> Max(C1, Min(X, C2))
  //   X > C1 ? C1 : Max(X, C2) --> Min(C1, Max(X, C2))
  // and return description of the outer Max/Min.

  // First, check if select has inverse order:
  if (CmpRHS == FalseVal) {
    std::swap(TrueVal, FalseVal);
    Pred = CmpInst::getInversePredicate(Pred);
  }

  // Assume success now. If there's no match, callers should not use these anyway.
  LHS = TrueVal;
  RHS = FalseVal;

  const APFloat *FC1;
  if (CmpRHS != TrueVal || !match(CmpRHS, m_APFloat(FC1)) || !FC1->isFinite())
    return {SPF_UNKNOWN, SPNB_NA, false};

  const APFloat *FC2;
  switch (Pred) {
  case CmpInst::FCMP_OLT:
  case CmpInst::FCMP_OLE:
  case CmpInst::FCMP_ULT:
  case CmpInst::FCMP_ULE:
    if (match(FalseVal, m_OrdOrUnordFMin(m_Specific(CmpLHS), m_APFloat(FC2))) &&
        *FC1 < *FC2)
      return {SPF_FMAXNUM, SPNB_RETURNS_ANY, false};
    break;
  case CmpInst::FCMP_OGT:
  case CmpInst::FCMP_OGE:
  case CmpInst::FCMP_UGT:
  case CmpInst::FCMP_UGE:
    if (match(FalseVal, m_OrdOrUnordFMax(m_Specific(CmpLHS), m_APFloat(FC2))) &&
        *FC1 > *FC2)
      return {SPF_FMINNUM, SPNB_RETURNS_ANY, false};
    break;
  default:
    break;
  }

  return {SPF_UNKNOWN, SPNB_NA, false};
}

/// Recognize variations of:
///   CLAMP(v,l,h) ==> ((v) < (l) ? (l) : ((v) > (h) ? (h) : (v)))
static SelectPatternResult matchClamp(CmpInst::Predicate Pred,
                                      Value *CmpLHS, Value *CmpRHS,
                                      Value *TrueVal, Value *FalseVal) {
  // Swap the select operands and predicate to match the patterns below.
  if (CmpRHS != TrueVal) {
    Pred = ICmpInst::getSwappedPredicate(Pred);
    std::swap(TrueVal, FalseVal);
  }
  const APInt *C1;
  if (CmpRHS == TrueVal && match(CmpRHS, m_APInt(C1))) {
    const APInt *C2;
    // (X <s C1) ? C1 : SMIN(X, C2) ==> SMAX(SMIN(X, C2), C1)
    if (match(FalseVal, m_SMin(m_Specific(CmpLHS), m_APInt(C2))) &&
        C1->slt(*C2) && Pred == CmpInst::ICMP_SLT)
      return {SPF_SMAX, SPNB_NA, false};

    // (X >s C1) ? C1 : SMAX(X, C2) ==> SMIN(SMAX(X, C2), C1)
    if (match(FalseVal, m_SMax(m_Specific(CmpLHS), m_APInt(C2))) &&
        C1->sgt(*C2) && Pred == CmpInst::ICMP_SGT)
      return {SPF_SMIN, SPNB_NA, false};

    // (X <u C1) ? C1 : UMIN(X, C2) ==> UMAX(UMIN(X, C2), C1)
    if (match(FalseVal, m_UMin(m_Specific(CmpLHS), m_APInt(C2))) &&
        C1->ult(*C2) && Pred == CmpInst::ICMP_ULT)
      return {SPF_UMAX, SPNB_NA, false};

    // (X >u C1) ? C1 : UMAX(X, C2) ==> UMIN(UMAX(X, C2), C1)
    if (match(FalseVal, m_UMax(m_Specific(CmpLHS), m_APInt(C2))) &&
        C1->ugt(*C2) && Pred == CmpInst::ICMP_UGT)
      return {SPF_UMIN, SPNB_NA, false};
  }
  return {SPF_UNKNOWN, SPNB_NA, false};
}

/// Recognize variations of:
///   a < c ? min(a,b) : min(b,c) ==> min(min(a,b),min(b,c))
static SelectPatternResult matchMinMaxOfMinMax(CmpInst::Predicate Pred,
                                               Value *CmpLHS, Value *CmpRHS,
                                               Value *TVal, Value *FVal,
                                               unsigned Depth) {
  // TODO: Allow FP min/max with nnan/nsz.
  assert(CmpInst::isIntPredicate(Pred) && "Expected integer comparison");

  Value *A = nullptr, *B = nullptr;
  SelectPatternResult L = matchSelectPattern(TVal, A, B, nullptr, Depth + 1);
  if (!SelectPatternResult::isMinOrMax(L.Flavor))
    return {SPF_UNKNOWN, SPNB_NA, false};

  Value *C = nullptr, *D = nullptr;
  SelectPatternResult R = matchSelectPattern(FVal, C, D, nullptr, Depth + 1);
  if (L.Flavor != R.Flavor)
    return {SPF_UNKNOWN, SPNB_NA, false};

  // We have something like: x Pred y ? min(a, b) : min(c, d).
  // Try to match the compare to the min/max operations of the select operands.
  // First, make sure we have the right compare predicate.
  switch (L.Flavor) {
  case SPF_SMIN:
    if (Pred == ICmpInst::ICMP_SGT || Pred == ICmpInst::ICMP_SGE) {
      Pred = ICmpInst::getSwappedPredicate(Pred);
      std::swap(CmpLHS, CmpRHS);
    }
    if (Pred == ICmpInst::ICMP_SLT || Pred == ICmpInst::ICMP_SLE)
      break;
    return {SPF_UNKNOWN, SPNB_NA, false};
  case SPF_SMAX:
    if (Pred == ICmpInst::ICMP_SLT || Pred == ICmpInst::ICMP_SLE) {
      Pred = ICmpInst::getSwappedPredicate(Pred);
      std::swap(CmpLHS, CmpRHS);
    }
    if (Pred == ICmpInst::ICMP_SGT || Pred == ICmpInst::ICMP_SGE)
      break;
    return {SPF_UNKNOWN, SPNB_NA, false};
  case SPF_UMIN:
    if (Pred == ICmpInst::ICMP_UGT || Pred == ICmpInst::ICMP_UGE) {
      Pred = ICmpInst::getSwappedPredicate(Pred);
      std::swap(CmpLHS, CmpRHS);
    }
    if (Pred == ICmpInst::ICMP_ULT || Pred == ICmpInst::ICMP_ULE)
      break;
    return {SPF_UNKNOWN, SPNB_NA, false};
  case SPF_UMAX:
    if (Pred == ICmpInst::ICMP_ULT || Pred == ICmpInst::ICMP_ULE) {
      Pred = ICmpInst::getSwappedPredicate(Pred);
      std::swap(CmpLHS, CmpRHS);
    }
    if (Pred == ICmpInst::ICMP_UGT || Pred == ICmpInst::ICMP_UGE)
      break;
    return {SPF_UNKNOWN, SPNB_NA, false};
  default:
    return {SPF_UNKNOWN, SPNB_NA, false};
  }

  // If there is a common operand in the already matched min/max and the other
  // min/max operands match the compare operands (either directly or inverted),
  // then this is min/max of the same flavor.

  // a pred c ? m(a, b) : m(c, b) --> m(m(a, b), m(c, b))
  // ~c pred ~a ? m(a, b) : m(c, b) --> m(m(a, b), m(c, b))
  if (D == B) {
    if ((CmpLHS == A && CmpRHS == C) || (match(C, m_Not(m_Specific(CmpLHS))) &&
                                         match(A, m_Not(m_Specific(CmpRHS)))))
      return {L.Flavor, SPNB_NA, false};
  }
  // a pred d ? m(a, b) : m(b, d) --> m(m(a, b), m(b, d))
  // ~d pred ~a ? m(a, b) : m(b, d) --> m(m(a, b), m(b, d))
  if (C == B) {
    if ((CmpLHS == A && CmpRHS == D) || (match(D, m_Not(m_Specific(CmpLHS))) &&
                                         match(A, m_Not(m_Specific(CmpRHS)))))
      return {L.Flavor, SPNB_NA, false};
  }
  // b pred c ? m(a, b) : m(c, a) --> m(m(a, b), m(c, a))
  // ~c pred ~b ? m(a, b) : m(c, a) --> m(m(a, b), m(c, a))
  if (D == A) {
    if ((CmpLHS == B && CmpRHS == C) || (match(C, m_Not(m_Specific(CmpLHS))) &&
                                         match(B, m_Not(m_Specific(CmpRHS)))))
      return {L.Flavor, SPNB_NA, false};
  }
  // b pred d ? m(a, b) : m(a, d) --> m(m(a, b), m(a, d))
  // ~d pred ~b ? m(a, b) : m(a, d) --> m(m(a, b), m(a, d))
  if (C == A) {
    if ((CmpLHS == B && CmpRHS == D) || (match(D, m_Not(m_Specific(CmpLHS))) &&
                                         match(B, m_Not(m_Specific(CmpRHS)))))
      return {L.Flavor, SPNB_NA, false};
  }

  return {SPF_UNKNOWN, SPNB_NA, false};
}

/// If the input value is the result of a 'not' op, constant integer, or vector
/// splat of a constant integer, return the bitwise-not source value.
/// TODO: This could be extended to handle non-splat vector integer constants.
static Value *getNotValue(Value *V) {
  Value *NotV;
  if (match(V, m_Not(m_Value(NotV))))
    return NotV;

  const APInt *C;
  if (match(V, m_APInt(C)))
    return ConstantInt::get(V->getType(), ~(*C));

  return nullptr;
}

/// Match non-obvious integer minimum and maximum sequences.
static SelectPatternResult matchMinMax(CmpInst::Predicate Pred,
                                       Value *CmpLHS, Value *CmpRHS,
                                       Value *TrueVal, Value *FalseVal,
                                       Value *&LHS, Value *&RHS,
                                       unsigned Depth) {
  // Assume success. If there's no match, callers should not use these anyway.
  LHS = TrueVal;
  RHS = FalseVal;

  SelectPatternResult SPR = matchClamp(Pred, CmpLHS, CmpRHS, TrueVal, FalseVal);
  if (SPR.Flavor != SelectPatternFlavor::SPF_UNKNOWN)
    return SPR;

  SPR = matchMinMaxOfMinMax(Pred, CmpLHS, CmpRHS, TrueVal, FalseVal, Depth);
  if (SPR.Flavor != SelectPatternFlavor::SPF_UNKNOWN)
    return SPR;

  // Look through 'not' ops to find disguised min/max.
  // (X > Y) ? ~X : ~Y ==> (~X < ~Y) ? ~X : ~Y ==> MIN(~X, ~Y)
  // (X < Y) ? ~X : ~Y ==> (~X > ~Y) ? ~X : ~Y ==> MAX(~X, ~Y)
  if (CmpLHS == getNotValue(TrueVal) && CmpRHS == getNotValue(FalseVal)) {
    switch (Pred) {
    case CmpInst::ICMP_SGT: return {SPF_SMIN, SPNB_NA, false};
    case CmpInst::ICMP_SLT: return {SPF_SMAX, SPNB_NA, false};
    case CmpInst::ICMP_UGT: return {SPF_UMIN, SPNB_NA, false};
    case CmpInst::ICMP_ULT: return {SPF_UMAX, SPNB_NA, false};
    default: break;
    }
  }

  // (X > Y) ? ~Y : ~X ==> (~X < ~Y) ? ~Y : ~X ==> MAX(~Y, ~X)
  // (X < Y) ? ~Y : ~X ==> (~X > ~Y) ? ~Y : ~X ==> MIN(~Y, ~X)
  if (CmpLHS == getNotValue(FalseVal) && CmpRHS == getNotValue(TrueVal)) {
    switch (Pred) {
    case CmpInst::ICMP_SGT: return {SPF_SMAX, SPNB_NA, false};
    case CmpInst::ICMP_SLT: return {SPF_SMIN, SPNB_NA, false};
    case CmpInst::ICMP_UGT: return {SPF_UMAX, SPNB_NA, false};
    case CmpInst::ICMP_ULT: return {SPF_UMIN, SPNB_NA, false};
    default: break;
    }
  }

  if (Pred != CmpInst::ICMP_SGT && Pred != CmpInst::ICMP_SLT)
    return {SPF_UNKNOWN, SPNB_NA, false};

  const APInt *C1;
  if (!match(CmpRHS, m_APInt(C1)))
    return {SPF_UNKNOWN, SPNB_NA, false};

  // An unsigned min/max can be written with a signed compare.
  const APInt *C2;
  if ((CmpLHS == TrueVal && match(FalseVal, m_APInt(C2))) ||
      (CmpLHS == FalseVal && match(TrueVal, m_APInt(C2)))) {
    // Is the sign bit set?
    // (X <s 0) ? X : MAXVAL ==> (X >u MAXVAL) ? X : MAXVAL ==> UMAX
    // (X <s 0) ? MAXVAL : X ==> (X >u MAXVAL) ? MAXVAL : X ==> UMIN
    if (Pred == CmpInst::ICMP_SLT && C1->isZero() && C2->isMaxSignedValue())
      return {CmpLHS == TrueVal ? SPF_UMAX : SPF_UMIN, SPNB_NA, false};

    // Is the sign bit clear?
    // (X >s -1) ? MINVAL : X ==> (X <u MINVAL) ? MINVAL : X ==> UMAX
    // (X >s -1) ? X : MINVAL ==> (X <u MINVAL) ? X : MINVAL ==> UMIN
    if (Pred == CmpInst::ICMP_SGT && C1->isAllOnes() && C2->isMinSignedValue())
      return {CmpLHS == FalseVal ? SPF_UMAX : SPF_UMIN, SPNB_NA, false};
  }

  return {SPF_UNKNOWN, SPNB_NA, false};
}

bool llvm::isKnownNegation(const Value *X, const Value *Y, bool NeedNSW,
                           bool AllowPoison) {
  assert(X && Y && "Invalid operand");

  auto IsNegationOf = [&](const Value *X, const Value *Y) {
    if (!match(X, m_Neg(m_Specific(Y))))
      return false;

    auto *BO = cast<BinaryOperator>(X);
    if (NeedNSW && !BO->hasNoSignedWrap())
      return false;

    auto *Zero = cast<Constant>(BO->getOperand(0));
    if (!AllowPoison && !Zero->isNullValue())
      return false;

    return true;
  };

  // X = -Y or Y = -X
  if (IsNegationOf(X, Y) || IsNegationOf(Y, X))
    return true;

  // X = sub (A, B), Y = sub (B, A) || X = sub nsw (A, B), Y = sub nsw (B, A)
  Value *A, *B;
  return (!NeedNSW && (match(X, m_Sub(m_Value(A), m_Value(B))) &&
                        match(Y, m_Sub(m_Specific(B), m_Specific(A))))) ||
         (NeedNSW && (match(X, m_NSWSub(m_Value(A), m_Value(B))) &&
                       match(Y, m_NSWSub(m_Specific(B), m_Specific(A)))));
}

bool llvm::isKnownInversion(const Value *X, const Value *Y) {
  // Handle X = icmp pred A, B, Y = icmp pred A, C.
  Value *A, *B, *C;
  ICmpInst::Predicate Pred1, Pred2;
  if (!match(X, m_ICmp(Pred1, m_Value(A), m_Value(B))) ||
      !match(Y, m_c_ICmp(Pred2, m_Specific(A), m_Value(C))))
    return false;

  // They must both have samesign flag or not.
  if (cast<ICmpInst>(X)->hasSameSign() != cast<ICmpInst>(Y)->hasSameSign())
    return false;

  if (B == C)
    return Pred1 == ICmpInst::getInversePredicate(Pred2);

  // Try to infer the relationship from constant ranges.
  const APInt *RHSC1, *RHSC2;
  if (!match(B, m_APInt(RHSC1)) || !match(C, m_APInt(RHSC2)))
    return false;

  // Sign bits of two RHSCs should match.
  if (cast<ICmpInst>(X)->hasSameSign() &&
      RHSC1->isNonNegative() != RHSC2->isNonNegative())
    return false;

  const auto CR1 = ConstantRange::makeExactICmpRegion(Pred1, *RHSC1);
  const auto CR2 = ConstantRange::makeExactICmpRegion(Pred2, *RHSC2);

  return CR1.inverse() == CR2;
}

static SelectPatternResult matchSelectPattern(CmpInst::Predicate Pred,
                                              FastMathFlags FMF,
                                              Value *CmpLHS, Value *CmpRHS,
                                              Value *TrueVal, Value *FalseVal,
                                              Value *&LHS, Value *&RHS,
                                              unsigned Depth) {
  bool HasMismatchedZeros = false;
  if (CmpInst::isFPPredicate(Pred)) {
    // IEEE-754 ignores the sign of 0.0 in comparisons. So if the select has one
    // 0.0 operand, set the compare's 0.0 operands to that same value for the
    // purpose of identifying min/max. Disregard vector constants with undefined
    // elements because those can not be back-propagated for analysis.
    Value *OutputZeroVal = nullptr;
    if (match(TrueVal, m_AnyZeroFP()) && !match(FalseVal, m_AnyZeroFP()) &&
        !cast<Constant>(TrueVal)->containsUndefOrPoisonElement())
      OutputZeroVal = TrueVal;
    else if (match(FalseVal, m_AnyZeroFP()) && !match(TrueVal, m_AnyZeroFP()) &&
             !cast<Constant>(FalseVal)->containsUndefOrPoisonElement())
      OutputZeroVal = FalseVal;

    if (OutputZeroVal) {
      if (match(CmpLHS, m_AnyZeroFP()) && CmpLHS != OutputZeroVal) {
        HasMismatchedZeros = true;
        CmpLHS = OutputZeroVal;
      }
      if (match(CmpRHS, m_AnyZeroFP()) && CmpRHS != OutputZeroVal) {
        HasMismatchedZeros = true;
        CmpRHS = OutputZeroVal;
      }
    }
  }

  LHS = CmpLHS;
  RHS = CmpRHS;

  // Signed zero may return inconsistent results between implementations.
  //  (0.0 <= -0.0) ? 0.0 : -0.0 // Returns 0.0
  //  minNum(0.0, -0.0)          // May return -0.0 or 0.0 (IEEE 754-2008 5.3.1)
  // Therefore, we behave conservatively and only proceed if at least one of the
  // operands is known to not be zero or if we don't care about signed zero.
  switch (Pred) {
  default: break;
  case CmpInst::FCMP_OGT: case CmpInst::FCMP_OLT:
  case CmpInst::FCMP_UGT: case CmpInst::FCMP_ULT:
    if (!HasMismatchedZeros)
      break;
    [[fallthrough]];
  case CmpInst::FCMP_OGE: case CmpInst::FCMP_OLE:
  case CmpInst::FCMP_UGE: case CmpInst::FCMP_ULE:
    if (!FMF.noSignedZeros() && !isKnownNonZero(CmpLHS) &&
        !isKnownNonZero(CmpRHS))
      return {SPF_UNKNOWN, SPNB_NA, false};
  }

  SelectPatternNaNBehavior NaNBehavior = SPNB_NA;
  bool Ordered = false;

  // When given one NaN and one non-NaN input:
  //   - maxnum/minnum (C99 fmaxf()/fminf()) return the non-NaN input.
  //   - A simple C99 (a < b ? a : b) construction will return 'b' (as the
  //     ordered comparison fails), which could be NaN or non-NaN.
  // so here we discover exactly what NaN behavior is required/accepted.
  if (CmpInst::isFPPredicate(Pred)) {
    bool LHSSafe = isKnownNonNaN(CmpLHS, FMF);
    bool RHSSafe = isKnownNonNaN(CmpRHS, FMF);

    if (LHSSafe && RHSSafe) {
      // Both operands are known non-NaN.
      NaNBehavior = SPNB_RETURNS_ANY;
    } else if (CmpInst::isOrdered(Pred)) {
      // An ordered comparison will return false when given a NaN, so it
      // returns the RHS.
      Ordered = true;
      if (LHSSafe)
        // LHS is non-NaN, so if RHS is NaN then NaN will be returned.
        NaNBehavior = SPNB_RETURNS_NAN;
      else if (RHSSafe)
        NaNBehavior = SPNB_RETURNS_OTHER;
      else
        // Completely unsafe.
        return {SPF_UNKNOWN, SPNB_NA, false};
    } else {
      Ordered = false;
      // An unordered comparison will return true when given a NaN, so it
      // returns the LHS.
      if (LHSSafe)
        // LHS is non-NaN, so if RHS is NaN then non-NaN will be returned.
        NaNBehavior = SPNB_RETURNS_OTHER;
      else if (RHSSafe)
        NaNBehavior = SPNB_RETURNS_NAN;
      else
        // Completely unsafe.
        return {SPF_UNKNOWN, SPNB_NA, false};
    }
  }

  if (TrueVal == CmpRHS && FalseVal == CmpLHS) {
    std::swap(CmpLHS, CmpRHS);
    Pred = CmpInst::getSwappedPredicate(Pred);
    if (NaNBehavior == SPNB_RETURNS_NAN)
      NaNBehavior = SPNB_RETURNS_OTHER;
    else if (NaNBehavior == SPNB_RETURNS_OTHER)
      NaNBehavior = SPNB_RETURNS_NAN;
    Ordered = !Ordered;
  }

  // ([if]cmp X, Y) ? X : Y
  if (TrueVal == CmpLHS && FalseVal == CmpRHS) {
    switch (Pred) {
    default: return {SPF_UNKNOWN, SPNB_NA, false}; // Equality.
    case ICmpInst::ICMP_UGT:
    case ICmpInst::ICMP_UGE: return {SPF_UMAX, SPNB_NA, false};
    case ICmpInst::ICMP_SGT:
    case ICmpInst::ICMP_SGE: return {SPF_SMAX, SPNB_NA, false};
    case ICmpInst::ICMP_ULT:
    case ICmpInst::ICMP_ULE: return {SPF_UMIN, SPNB_NA, false};
    case ICmpInst::ICMP_SLT:
    case ICmpInst::ICMP_SLE: return {SPF_SMIN, SPNB_NA, false};
    case FCmpInst::FCMP_UGT:
    case FCmpInst::FCMP_UGE:
    case FCmpInst::FCMP_OGT:
    case FCmpInst::FCMP_OGE: return {SPF_FMAXNUM, NaNBehavior, Ordered};
    case FCmpInst::FCMP_ULT:
    case FCmpInst::FCMP_ULE:
    case FCmpInst::FCMP_OLT:
    case FCmpInst::FCMP_OLE: return {SPF_FMINNUM, NaNBehavior, Ordered};
    }
  }

  if (isKnownNegation(TrueVal, FalseVal)) {
    // Sign-extending LHS does not change its sign, so TrueVal/FalseVal can
    // match against either LHS or sext(LHS).
    auto MaybeSExtCmpLHS =
        m_CombineOr(m_Specific(CmpLHS), m_SExt(m_Specific(CmpLHS)));
    auto ZeroOrAllOnes = m_CombineOr(m_ZeroInt(), m_AllOnes());
    auto ZeroOrOne = m_CombineOr(m_ZeroInt(), m_One());
    if (match(TrueVal, MaybeSExtCmpLHS)) {
      // Set the return values. If the compare uses the negated value (-X >s 0),
      // swap the return values because the negated value is always 'RHS'.
      LHS = TrueVal;
      RHS = FalseVal;
      if (match(CmpLHS, m_Neg(m_Specific(FalseVal))))
        std::swap(LHS, RHS);

      // (X >s 0) ? X : -X or (X >s -1) ? X : -X --> ABS(X)
      // (-X >s 0) ? -X : X or (-X >s -1) ? -X : X --> ABS(X)
      if (Pred == ICmpInst::ICMP_SGT && match(CmpRHS, ZeroOrAllOnes))
        return {SPF_ABS, SPNB_NA, false};

      // (X >=s 0) ? X : -X or (X >=s 1) ? X : -X --> ABS(X)
      if (Pred == ICmpInst::ICMP_SGE && match(CmpRHS, ZeroOrOne))
        return {SPF_ABS, SPNB_NA, false};

      // (X <s 0) ? X : -X or (X <s 1) ? X : -X --> NABS(X)
      // (-X <s 0) ? -X : X or (-X <s 1) ? -X : X --> NABS(X)
      if (Pred == ICmpInst::ICMP_SLT && match(CmpRHS, ZeroOrOne))
        return {SPF_NABS, SPNB_NA, false};
    }
    else if (match(FalseVal, MaybeSExtCmpLHS)) {
      // Set the return values. If the compare uses the negated value (-X >s 0),
      // swap the return values because the negated value is always 'RHS'.
      LHS = FalseVal;
      RHS = TrueVal;
      if (match(CmpLHS, m_Neg(m_Specific(TrueVal))))
        std::swap(LHS, RHS);

      // (X >s 0) ? -X : X or (X >s -1) ? -X : X --> NABS(X)
      // (-X >s 0) ? X : -X or (-X >s -1) ? X : -X --> NABS(X)
      if (Pred == ICmpInst::ICMP_SGT && match(CmpRHS, ZeroOrAllOnes))
        return {SPF_NABS, SPNB_NA, false};

      // (X <s 0) ? -X : X or (X <s 1) ? -X : X --> ABS(X)
      // (-X <s 0) ? X : -X or (-X <s 1) ? X : -X --> ABS(X)
      if (Pred == ICmpInst::ICMP_SLT && match(CmpRHS, ZeroOrOne))
        return {SPF_ABS, SPNB_NA, false};
    }
  }

  if (CmpInst::isIntPredicate(Pred))
    return matchMinMax(Pred, CmpLHS, CmpRHS, TrueVal, FalseVal, LHS, RHS, Depth);

  // According to (IEEE 754-2008 5.3.1), minNum(0.0, -0.0) and similar
  // may return either -0.0 or 0.0, so fcmp/select pair has stricter
  // semantics than minNum. Be conservative in such case.
  if (NaNBehavior != SPNB_RETURNS_ANY ||
      (!FMF.noSignedZeros() && !isKnownNonZero(CmpLHS) &&
       !isKnownNonZero(CmpRHS)))
    return {SPF_UNKNOWN, SPNB_NA, false};

  return matchFastFloatClamp(Pred, CmpLHS, CmpRHS, TrueVal, FalseVal, LHS, RHS);
}

/// Helps to match a select pattern in case of a type mismatch.
///
/// The function processes the case when type of true and false values of a
/// select instruction differs from type of the cmp instruction operands because
/// of a cast instruction. The function checks if it is legal to move the cast
/// operation after "select". If yes, it returns the new second value of
/// "select" (with the assumption that cast is moved):
/// 1. As operand of cast instruction when both values of "select" are same cast
/// instructions.
/// 2. As restored constant (by applying reverse cast operation) when the first
/// value of the "select" is a cast operation and the second value is a
/// constant.
/// NOTE: We return only the new second value because the first value could be
/// accessed as operand of cast instruction.
static Value *lookThroughCast(CmpInst *CmpI, Value *V1, Value *V2,
                              Instruction::CastOps *CastOp) {
  auto *Cast1 = dyn_cast<CastInst>(V1);
  if (!Cast1)
    return nullptr;

  *CastOp = Cast1->getOpcode();
  Type *SrcTy = Cast1->getSrcTy();
  if (auto *Cast2 = dyn_cast<CastInst>(V2)) {
    // If V1 and V2 are both the same cast from the same type, look through V1.
    if (*CastOp == Cast2->getOpcode() && SrcTy == Cast2->getSrcTy())
      return Cast2->getOperand(0);
    return nullptr;
  }

  auto *C = dyn_cast<Constant>(V2);
  if (!C)
    return nullptr;

  const DataLayout &DL = CmpI->getDataLayout();
  Constant *CastedTo = nullptr;
  switch (*CastOp) {
  case Instruction::ZExt:
    if (CmpI->isUnsigned())
      CastedTo = ConstantExpr::getTrunc(C, SrcTy);
    break;
  case Instruction::SExt:
    if (CmpI->isSigned())
      CastedTo = ConstantExpr::getTrunc(C, SrcTy, true);
    break;
  case Instruction::Trunc:
    Constant *CmpConst;
    if (match(CmpI->getOperand(1), m_Constant(CmpConst)) &&
        CmpConst->getType() == SrcTy) {
      // Here we have the following case:
      //
      //   %cond = cmp iN %x, CmpConst
      //   %tr = trunc iN %x to iK
      //   %narrowsel = select i1 %cond, iK %t, iK C
      //
      // We can always move trunc after select operation:
      //
      //   %cond = cmp iN %x, CmpConst
      //   %widesel = select i1 %cond, iN %x, iN CmpConst
      //   %tr = trunc iN %widesel to iK
      //
      // Note that C could be extended in any way because we don't care about
      // upper bits after truncation. It can't be abs pattern, because it would
      // look like:
      //
      //   select i1 %cond, x, -x.
      //
      // So only min/max pattern could be matched. Such match requires widened C
      // == CmpConst. That is why set widened C = CmpConst, condition trunc
      // CmpConst == C is checked below.
      CastedTo = CmpConst;
    } else {
      unsigned ExtOp = CmpI->isSigned() ? Instruction::SExt : Instruction::ZExt;
      CastedTo = ConstantFoldCastOperand(ExtOp, C, SrcTy, DL);
    }
    break;
  case Instruction::FPTrunc:
    CastedTo = ConstantFoldCastOperand(Instruction::FPExt, C, SrcTy, DL);
    break;
  case Instruction::FPExt:
    CastedTo = ConstantFoldCastOperand(Instruction::FPTrunc, C, SrcTy, DL);
    break;
  case Instruction::FPToUI:
    CastedTo = ConstantFoldCastOperand(Instruction::UIToFP, C, SrcTy, DL);
    break;
  case Instruction::FPToSI:
    CastedTo = ConstantFoldCastOperand(Instruction::SIToFP, C, SrcTy, DL);
    break;
  case Instruction::UIToFP:
    CastedTo = ConstantFoldCastOperand(Instruction::FPToUI, C, SrcTy, DL);
    break;
  case Instruction::SIToFP:
    CastedTo = ConstantFoldCastOperand(Instruction::FPToSI, C, SrcTy, DL);
    break;
  default:
    break;
  }

  if (!CastedTo)
    return nullptr;

  // Make sure the cast doesn't lose any information.
  Constant *CastedBack =
      ConstantFoldCastOperand(*CastOp, CastedTo, C->getType(), DL);
  if (CastedBack && CastedBack != C)
    return nullptr;

  return CastedTo;
}

SelectPatternResult llvm::matchSelectPattern(Value *V, Value *&LHS, Value *&RHS,
                                             Instruction::CastOps *CastOp,
                                             unsigned Depth) {
  if (Depth >= MaxAnalysisRecursionDepth)
    return {SPF_UNKNOWN, SPNB_NA, false};

  SelectInst *SI = dyn_cast<SelectInst>(V);
  if (!SI) return {SPF_UNKNOWN, SPNB_NA, false};

  CmpInst *CmpI = dyn_cast<CmpInst>(SI->getCondition());
  if (!CmpI) return {SPF_UNKNOWN, SPNB_NA, false};

  Value *TrueVal = SI->getTrueValue();
  Value *FalseVal = SI->getFalseValue();

  return llvm::matchDecomposedSelectPattern(CmpI, TrueVal, FalseVal, LHS, RHS,
                                            CastOp, Depth);
}

SelectPatternResult llvm::matchDecomposedSelectPattern(
    CmpInst *CmpI, Value *TrueVal, Value *FalseVal, Value *&LHS, Value *&RHS,
    Instruction::CastOps *CastOp, unsigned Depth) {
  CmpInst::Predicate Pred = CmpI->getPredicate();
  Value *CmpLHS = CmpI->getOperand(0);
  Value *CmpRHS = CmpI->getOperand(1);
  FastMathFlags FMF;
  if (isa<FPMathOperator>(CmpI))
    FMF = CmpI->getFastMathFlags();

  // Bail out early.
  if (CmpI->isEquality())
    return {SPF_UNKNOWN, SPNB_NA, false};

  // Deal with type mismatches.
  if (CastOp && CmpLHS->getType() != TrueVal->getType()) {
    if (Value *C = lookThroughCast(CmpI, TrueVal, FalseVal, CastOp)) {
      // If this is a potential fmin/fmax with a cast to integer, then ignore
      // -0.0 because there is no corresponding integer value.
      if (*CastOp == Instruction::FPToSI || *CastOp == Instruction::FPToUI)
        FMF.setNoSignedZeros();
      return ::matchSelectPattern(Pred, FMF, CmpLHS, CmpRHS,
                                  cast<CastInst>(TrueVal)->getOperand(0), C,
                                  LHS, RHS, Depth);
    }
    if (Value *C = lookThroughCast(CmpI, FalseVal, TrueVal, CastOp)) {
      // If this is a potential fmin/fmax with a cast to integer, then ignore
      // -0.0 because there is no corresponding integer value.
      if (*CastOp == Instruction::FPToSI || *CastOp == Instruction::FPToUI)
        FMF.setNoSignedZeros();
      return ::matchSelectPattern(Pred, FMF, CmpLHS, CmpRHS,
                                  C, cast<CastInst>(FalseVal)->getOperand(0),
                                  LHS, RHS, Depth);
    }
  }
  return ::matchSelectPattern(Pred, FMF, CmpLHS, CmpRHS, TrueVal, FalseVal,
                              LHS, RHS, Depth);
}

CmpInst::Predicate llvm::getMinMaxPred(SelectPatternFlavor SPF, bool Ordered) {
  if (SPF == SPF_SMIN) return ICmpInst::ICMP_SLT;
  if (SPF == SPF_UMIN) return ICmpInst::ICMP_ULT;
  if (SPF == SPF_SMAX) return ICmpInst::ICMP_SGT;
  if (SPF == SPF_UMAX) return ICmpInst::ICMP_UGT;
  if (SPF == SPF_FMINNUM)
    return Ordered ? FCmpInst::FCMP_OLT : FCmpInst::FCMP_ULT;
  if (SPF == SPF_FMAXNUM)
    return Ordered ? FCmpInst::FCMP_OGT : FCmpInst::FCMP_UGT;
  llvm_unreachable("unhandled!");
}

SelectPatternFlavor llvm::getInverseMinMaxFlavor(SelectPatternFlavor SPF) {
  if (SPF == SPF_SMIN) return SPF_SMAX;
  if (SPF == SPF_UMIN) return SPF_UMAX;
  if (SPF == SPF_SMAX) return SPF_SMIN;
  if (SPF == SPF_UMAX) return SPF_UMIN;
  llvm_unreachable("unhandled!");
}

Intrinsic::ID llvm::getInverseMinMaxIntrinsic(Intrinsic::ID MinMaxID) {
  switch (MinMaxID) {
  case Intrinsic::smax: return Intrinsic::smin;
  case Intrinsic::smin: return Intrinsic::smax;
  case Intrinsic::umax: return Intrinsic::umin;
  case Intrinsic::umin: return Intrinsic::umax;
  // Please note that next four intrinsics may produce the same result for
  // original and inverted case even if X != Y due to NaN is handled specially.
  case Intrinsic::maximum: return Intrinsic::minimum;
  case Intrinsic::minimum: return Intrinsic::maximum;
  case Intrinsic::maxnum: return Intrinsic::minnum;
  case Intrinsic::minnum: return Intrinsic::maxnum;
  default: llvm_unreachable("Unexpected intrinsic");
  }
}

APInt llvm::getMinMaxLimit(SelectPatternFlavor SPF, unsigned BitWidth) {
  switch (SPF) {
  case SPF_SMAX: return APInt::getSignedMaxValue(BitWidth);
  case SPF_SMIN: return APInt::getSignedMinValue(BitWidth);
  case SPF_UMAX: return APInt::getMaxValue(BitWidth);
  case SPF_UMIN: return APInt::getMinValue(BitWidth);
  default: llvm_unreachable("Unexpected flavor");
  }
}

std::pair<Intrinsic::ID, bool>
llvm::canConvertToMinOrMaxIntrinsic(ArrayRef<Value *> VL) {
  // Check if VL contains select instructions that can be folded into a min/max
  // vector intrinsic and return the intrinsic if it is possible.
  // TODO: Support floating point min/max.
  bool AllCmpSingleUse = true;
  SelectPatternResult SelectPattern;
  SelectPattern.Flavor = SPF_UNKNOWN;
  if (all_of(VL, [&SelectPattern, &AllCmpSingleUse](Value *I) {
        Value *LHS, *RHS;
        auto CurrentPattern = matchSelectPattern(I, LHS, RHS);
        if (!SelectPatternResult::isMinOrMax(CurrentPattern.Flavor))
          return false;
        if (SelectPattern.Flavor != SPF_UNKNOWN &&
            SelectPattern.Flavor != CurrentPattern.Flavor)
          return false;
        SelectPattern = CurrentPattern;
        AllCmpSingleUse &=
            match(I, m_Select(m_OneUse(m_Value()), m_Value(), m_Value()));
        return true;
      })) {
    switch (SelectPattern.Flavor) {
    case SPF_SMIN:
      return {Intrinsic::smin, AllCmpSingleUse};
    case SPF_UMIN:
      return {Intrinsic::umin, AllCmpSingleUse};
    case SPF_SMAX:
      return {Intrinsic::smax, AllCmpSingleUse};
    case SPF_UMAX:
      return {Intrinsic::umax, AllCmpSingleUse};
    case SPF_FMAXNUM:
      return {Intrinsic::maxnum, AllCmpSingleUse};
    case SPF_FMINNUM:
      return {Intrinsic::minnum, AllCmpSingleUse};
    default:
      llvm_unreachable("unexpected select pattern flavor");
    }
  }
  return {Intrinsic::not_intrinsic, false};
}

bool llvm::matchSimpleRecurrence(const PHINode *P, BinaryOperator *&BO,
                                 Value *&Start, Value *&Step) {
  // Handle the case of a simple two-predecessor recurrence PHI.
  // There's a lot more that could theoretically be done here, but
  // this is sufficient to catch some interesting cases.
  if (P->getNumIncomingValues() != 2)
    return false;

  for (unsigned i = 0; i != 2; ++i) {
    Value *L = P->getIncomingValue(i);
    Value *R = P->getIncomingValue(!i);
    auto *LU = dyn_cast<BinaryOperator>(L);
    if (!LU)
      continue;
    unsigned Opcode = LU->getOpcode();

    switch (Opcode) {
    default:
      continue;
    // TODO: Expand list -- xor, gep, uadd.sat etc.
    case Instruction::LShr:
    case Instruction::AShr:
    case Instruction::Shl:
    case Instruction::Add:
    case Instruction::Sub:
    case Instruction::UDiv:
    case Instruction::URem:
    case Instruction::And:
    case Instruction::Or:
    case Instruction::Mul:
    case Instruction::FMul: {
      Value *LL = LU->getOperand(0);
      Value *LR = LU->getOperand(1);
      // Find a recurrence.
      if (LL == P)
        L = LR;
      else if (LR == P)
        L = LL;
      else
        continue; // Check for recurrence with L and R flipped.

      break; // Match!
    }
    };

    // We have matched a recurrence of the form:
    //   %iv = [R, %entry], [%iv.next, %backedge]
    //   %iv.next = binop %iv, L
    // OR
    //   %iv = [R, %entry], [%iv.next, %backedge]
    //   %iv.next = binop L, %iv
    BO = LU;
    Start = R;
    Step = L;
    return true;
  }
  return false;
}

bool llvm::matchSimpleRecurrence(const BinaryOperator *I, PHINode *&P,
                                 Value *&Start, Value *&Step) {
  BinaryOperator *BO = nullptr;
  P = dyn_cast<PHINode>(I->getOperand(0));
  if (!P)
    P = dyn_cast<PHINode>(I->getOperand(1));
  return P && matchSimpleRecurrence(P, BO, Start, Step) && BO == I;
}

/// Return true if "icmp Pred LHS RHS" is always true.
static bool isTruePredicate(CmpInst::Predicate Pred, const Value *LHS,
                            const Value *RHS) {
  if (ICmpInst::isTrueWhenEqual(Pred) && LHS == RHS)
    return true;

  switch (Pred) {
  default:
    return false;

  case CmpInst::ICMP_SLE: {
    const APInt *C;

    // LHS s<= LHS +_{nsw} C   if C >= 0
    // LHS s<= LHS | C         if C >= 0
    if (match(RHS, m_NSWAdd(m_Specific(LHS), m_APInt(C))) ||
        match(RHS, m_Or(m_Specific(LHS), m_APInt(C))))
      return !C->isNegative();

    // LHS s<= smax(LHS, V) for any V
    if (match(RHS, m_c_SMax(m_Specific(LHS), m_Value())))
      return true;

    // smin(RHS, V) s<= RHS for any V
    if (match(LHS, m_c_SMin(m_Specific(RHS), m_Value())))
      return true;

    // Match A to (X +_{nsw} CA) and B to (X +_{nsw} CB)
    const Value *X;
    const APInt *CLHS, *CRHS;
    if (match(LHS, m_NSWAddLike(m_Value(X), m_APInt(CLHS))) &&
        match(RHS, m_NSWAddLike(m_Specific(X), m_APInt(CRHS))))
      return CLHS->sle(*CRHS);

    return false;
  }

  case CmpInst::ICMP_ULE: {
    // LHS u<= LHS +_{nuw} V for any V
    if (match(RHS, m_c_Add(m_Specific(LHS), m_Value())) &&
        cast<OverflowingBinaryOperator>(RHS)->hasNoUnsignedWrap())
      return true;

    // LHS u<= LHS | V for any V
    if (match(RHS, m_c_Or(m_Specific(LHS), m_Value())))
      return true;

    // LHS u<= umax(LHS, V) for any V
    if (match(RHS, m_c_UMax(m_Specific(LHS), m_Value())))
      return true;

    // RHS >> V u<= RHS for any V
    if (match(LHS, m_LShr(m_Specific(RHS), m_Value())))
      return true;

    // RHS u/ C_ugt_1 u<= RHS
    const APInt *C;
    if (match(LHS, m_UDiv(m_Specific(RHS), m_APInt(C))) && C->ugt(1))
      return true;

    // RHS & V u<= RHS for any V
    if (match(LHS, m_c_And(m_Specific(RHS), m_Value())))
      return true;

    // umin(RHS, V) u<= RHS for any V
    if (match(LHS, m_c_UMin(m_Specific(RHS), m_Value())))
      return true;

    // Match A to (X +_{nuw} CA) and B to (X +_{nuw} CB)
    const Value *X;
    const APInt *CLHS, *CRHS;
    if (match(LHS, m_NUWAddLike(m_Value(X), m_APInt(CLHS))) &&
        match(RHS, m_NUWAddLike(m_Specific(X), m_APInt(CRHS))))
      return CLHS->ule(*CRHS);

    return false;
  }
  }
}

/// Return true if "icmp Pred BLHS BRHS" is true whenever "icmp Pred
/// ALHS ARHS" is true.  Otherwise, return std::nullopt.
static std::optional<bool>
isImpliedCondOperands(CmpInst::Predicate Pred, const Value *ALHS,
                      const Value *ARHS, const Value *BLHS, const Value *BRHS) {
  switch (Pred) {
  default:
    return std::nullopt;

  case CmpInst::ICMP_SLT:
  case CmpInst::ICMP_SLE:
    if (isTruePredicate(CmpInst::ICMP_SLE, BLHS, ALHS) &&
        isTruePredicate(CmpInst::ICMP_SLE, ARHS, BRHS))
      return true;
    return std::nullopt;

  case CmpInst::ICMP_SGT:
  case CmpInst::ICMP_SGE:
    if (isTruePredicate(CmpInst::ICMP_SLE, ALHS, BLHS) &&
        isTruePredicate(CmpInst::ICMP_SLE, BRHS, ARHS))
      return true;
    return std::nullopt;

  case CmpInst::ICMP_ULT:
  case CmpInst::ICMP_ULE:
    if (isTruePredicate(CmpInst::ICMP_ULE, BLHS, ALHS) &&
        isTruePredicate(CmpInst::ICMP_ULE, ARHS, BRHS))
      return true;
    return std::nullopt;

  case CmpInst::ICMP_UGT:
  case CmpInst::ICMP_UGE:
    if (isTruePredicate(CmpInst::ICMP_ULE, ALHS, BLHS) &&
        isTruePredicate(CmpInst::ICMP_ULE, BRHS, ARHS))
      return true;
    return std::nullopt;
  }
}

/// Return true if "icmp1 LPred X, Y" implies "icmp2 RPred X, Y" is true.
/// Return false if "icmp1 LPred X, Y" implies "icmp2 RPred X, Y" is false.
/// Otherwise, return std::nullopt if we can't infer anything.
static std::optional<bool>
isImpliedCondMatchingOperands(CmpInst::Predicate LPred,
                              CmpInst::Predicate RPred) {
  if (CmpInst::isImpliedTrueByMatchingCmp(LPred, RPred))
    return true;
  if (CmpInst::isImpliedFalseByMatchingCmp(LPred, RPred))
    return false;

  return std::nullopt;
}

/// Return true if "icmp LPred X, LCR" implies "icmp RPred X, RCR" is true.
/// Return false if "icmp LPred X, LCR" implies "icmp RPred X, RCR" is false.
/// Otherwise, return std::nullopt if we can't infer anything.
static std::optional<bool> isImpliedCondCommonOperandWithCR(
    CmpInst::Predicate LPred, const ConstantRange &LCR,
    CmpInst::Predicate RPred, const ConstantRange &RCR) {
  ConstantRange DomCR = ConstantRange::makeAllowedICmpRegion(LPred, LCR);
  // If all true values for lhs and true for rhs, lhs implies rhs
  if (DomCR.icmp(RPred, RCR))
    return true;

  // If there is no overlap, lhs implies not rhs
  if (DomCR.icmp(CmpInst::getInversePredicate(RPred), RCR))
    return false;
  return std::nullopt;
}

/// Return true if LHS implies RHS (expanded to its components as "R0 RPred R1")
/// is true.  Return false if LHS implies RHS is false. Otherwise, return
/// std::nullopt if we can't infer anything.
static std::optional<bool> isImpliedCondICmps(const ICmpInst *LHS,
                                              CmpInst::Predicate RPred,
                                              const Value *R0, const Value *R1,
                                              const DataLayout &DL,
                                              bool LHSIsTrue) {
  Value *L0 = LHS->getOperand(0);
  Value *L1 = LHS->getOperand(1);

  // The rest of the logic assumes the LHS condition is true.  If that's not the
  // case, invert the predicate to make it so.
  CmpInst::Predicate LPred =
      LHSIsTrue ? LHS->getPredicate() : LHS->getInversePredicate();

  // We can have non-canonical operands, so try to normalize any common operand
  // to L0/R0.
  if (L0 == R1) {
    std::swap(R0, R1);
    RPred = ICmpInst::getSwappedPredicate(RPred);
  }
  if (R0 == L1) {
    std::swap(L0, L1);
    LPred = ICmpInst::getSwappedPredicate(LPred);
  }
  if (L1 == R1) {
    // If we have L0 == R0 and L1 == R1, then make L1/R1 the constants.
    if (L0 != R0 || match(L0, m_ImmConstant())) {
      std::swap(L0, L1);
      LPred = ICmpInst::getSwappedPredicate(LPred);
      std::swap(R0, R1);
      RPred = ICmpInst::getSwappedPredicate(RPred);
    }
  }

  // See if we can infer anything if operand-0 matches and we have at least one
  // constant.
  const APInt *Unused;
  if (L0 == R0 && (match(L1, m_APInt(Unused)) || match(R1, m_APInt(Unused)))) {
    // Potential TODO: We could also further use the constant range of L0/R0 to
    // further constraint the constant ranges. At the moment this leads to
    // several regressions related to not transforming `multi_use(A + C0) eq/ne
    // C1` (see discussion: D58633).
    ConstantRange LCR = computeConstantRange(
        L1, ICmpInst::isSigned(LPred), /* UseInstrInfo=*/true, /*AC=*/nullptr,
        /*CxtI=*/nullptr, /*DT=*/nullptr, MaxAnalysisRecursionDepth - 1);
    ConstantRange RCR = computeConstantRange(
        R1, ICmpInst::isSigned(RPred), /* UseInstrInfo=*/true, /*AC=*/nullptr,
        /*CxtI=*/nullptr, /*DT=*/nullptr, MaxAnalysisRecursionDepth - 1);
    // Even if L1/R1 are not both constant, we can still sometimes deduce
    // relationship from a single constant. For example X u> Y implies X != 0.
    if (auto R = isImpliedCondCommonOperandWithCR(LPred, LCR, RPred, RCR))
      return R;
    // If both L1/R1 were exact constant ranges and we didn't get anything
    // here, we won't be able to deduce this.
    if (match(L1, m_APInt(Unused)) && match(R1, m_APInt(Unused)))
      return std::nullopt;
  }

  // Can we infer anything when the two compares have matching operands?
  if (L0 == R0 && L1 == R1)
    return isImpliedCondMatchingOperands(LPred, RPred);

  // It only really makes sense in the context of signed comparison for "X - Y
  // must be positive if X >= Y and no overflow".
  // Take SGT as an example:  L0:x > L1:y and C >= 0
  //                      ==> R0:(x -nsw y) < R1:(-C) is false
  if ((LPred == ICmpInst::ICMP_SGT || LPred == ICmpInst::ICMP_SGE) &&
      match(R0, m_NSWSub(m_Specific(L0), m_Specific(L1)))) {
    if (match(R1, m_NonPositive()) &&
        isImpliedCondMatchingOperands(LPred, RPred) == false)
      return false;
  }

  // Take SLT as an example:  L0:x < L1:y and C <= 0
  //                      ==> R0:(x -nsw y) < R1:(-C) is true
  if ((LPred == ICmpInst::ICMP_SLT || LPred == ICmpInst::ICMP_SLE) &&
      match(R0, m_NSWSub(m_Specific(L0), m_Specific(L1)))) {
    if (match(R1, m_NonNegative()) &&
        isImpliedCondMatchingOperands(LPred, RPred) == true)
      return true;
  }

  // L0 = R0 = L1 + R1, L0 >=u L1 implies R0 >=u R1, L0 <u L1 implies R0 <u R1
  if (L0 == R0 &&
      (LPred == ICmpInst::ICMP_ULT || LPred == ICmpInst::ICMP_UGE) &&
      (RPred == ICmpInst::ICMP_ULT || RPred == ICmpInst::ICMP_UGE) &&
      match(L0, m_c_Add(m_Specific(L1), m_Specific(R1))))
    return LPred == RPred;

  if (LPred == RPred)
    return isImpliedCondOperands(LPred, L0, L1, R0, R1);

  return std::nullopt;
}

/// Return true if LHS implies RHS is true.  Return false if LHS implies RHS is
/// false.  Otherwise, return std::nullopt if we can't infer anything.  We
/// expect the RHS to be an icmp and the LHS to be an 'and', 'or', or a 'select'
/// instruction.
static std::optional<bool>
isImpliedCondAndOr(const Instruction *LHS, CmpInst::Predicate RHSPred,
                   const Value *RHSOp0, const Value *RHSOp1,
                   const DataLayout &DL, bool LHSIsTrue, unsigned Depth) {
  // The LHS must be an 'or', 'and', or a 'select' instruction.
  assert((LHS->getOpcode() == Instruction::And ||
          LHS->getOpcode() == Instruction::Or ||
          LHS->getOpcode() == Instruction::Select) &&
         "Expected LHS to be 'and', 'or', or 'select'.");

  assert(Depth <= MaxAnalysisRecursionDepth && "Hit recursion limit");

  // If the result of an 'or' is false, then we know both legs of the 'or' are
  // false.  Similarly, if the result of an 'and' is true, then we know both
  // legs of the 'and' are true.
  const Value *ALHS, *ARHS;
  if ((!LHSIsTrue && match(LHS, m_LogicalOr(m_Value(ALHS), m_Value(ARHS)))) ||
      (LHSIsTrue && match(LHS, m_LogicalAnd(m_Value(ALHS), m_Value(ARHS))))) {
    // FIXME: Make this non-recursion.
    if (std::optional<bool> Implication = isImpliedCondition(
            ALHS, RHSPred, RHSOp0, RHSOp1, DL, LHSIsTrue, Depth + 1))
      return Implication;
    if (std::optional<bool> Implication = isImpliedCondition(
            ARHS, RHSPred, RHSOp0, RHSOp1, DL, LHSIsTrue, Depth + 1))
      return Implication;
    return std::nullopt;
  }
  return std::nullopt;
}

std::optional<bool>
llvm::isImpliedCondition(const Value *LHS, CmpInst::Predicate RHSPred,
                         const Value *RHSOp0, const Value *RHSOp1,
                         const DataLayout &DL, bool LHSIsTrue, unsigned Depth) {
  // Bail out when we hit the limit.
  if (Depth == MaxAnalysisRecursionDepth)
    return std::nullopt;

  // A mismatch occurs when we compare a scalar cmp to a vector cmp, for
  // example.
  if (RHSOp0->getType()->isVectorTy() != LHS->getType()->isVectorTy())
    return std::nullopt;

  assert(LHS->getType()->isIntOrIntVectorTy(1) &&
         "Expected integer type only!");

  // Match not
  if (match(LHS, m_Not(m_Value(LHS))))
    LHSIsTrue = !LHSIsTrue;

  // Both LHS and RHS are icmps.
  const ICmpInst *LHSCmp = dyn_cast<ICmpInst>(LHS);
  if (LHSCmp)
    return isImpliedCondICmps(LHSCmp, RHSPred, RHSOp0, RHSOp1, DL, LHSIsTrue);

  /// The LHS should be an 'or', 'and', or a 'select' instruction.  We expect
  /// the RHS to be an icmp.
  /// FIXME: Add support for and/or/select on the RHS.
  if (const Instruction *LHSI = dyn_cast<Instruction>(LHS)) {
    if ((LHSI->getOpcode() == Instruction::And ||
         LHSI->getOpcode() == Instruction::Or ||
         LHSI->getOpcode() == Instruction::Select))
      return isImpliedCondAndOr(LHSI, RHSPred, RHSOp0, RHSOp1, DL, LHSIsTrue,
                                Depth);
  }
  return std::nullopt;
}

std::optional<bool> llvm::isImpliedCondition(const Value *LHS, const Value *RHS,
                                             const DataLayout &DL,
                                             bool LHSIsTrue, unsigned Depth) {
  // LHS ==> RHS by definition
  if (LHS == RHS)
    return LHSIsTrue;

  // Match not
  bool InvertRHS = false;
  if (match(RHS, m_Not(m_Value(RHS)))) {
    if (LHS == RHS)
      return !LHSIsTrue;
    InvertRHS = true;
  }

  if (const ICmpInst *RHSCmp = dyn_cast<ICmpInst>(RHS)) {
    if (auto Implied = isImpliedCondition(
            LHS, RHSCmp->getPredicate(), RHSCmp->getOperand(0),
            RHSCmp->getOperand(1), DL, LHSIsTrue, Depth))
      return InvertRHS ? !*Implied : *Implied;
    return std::nullopt;
  }

  if (Depth == MaxAnalysisRecursionDepth)
    return std::nullopt;

  // LHS ==> (RHS1 || RHS2) if LHS ==> RHS1 or LHS ==> RHS2
  // LHS ==> !(RHS1 && RHS2) if LHS ==> !RHS1 or LHS ==> !RHS2
  const Value *RHS1, *RHS2;
  if (match(RHS, m_LogicalOr(m_Value(RHS1), m_Value(RHS2)))) {
    if (std::optional<bool> Imp =
            isImpliedCondition(LHS, RHS1, DL, LHSIsTrue, Depth + 1))
      if (*Imp == true)
        return !InvertRHS;
    if (std::optional<bool> Imp =
            isImpliedCondition(LHS, RHS2, DL, LHSIsTrue, Depth + 1))
      if (*Imp == true)
        return !InvertRHS;
  }
  if (match(RHS, m_LogicalAnd(m_Value(RHS1), m_Value(RHS2)))) {
    if (std::optional<bool> Imp =
            isImpliedCondition(LHS, RHS1, DL, LHSIsTrue, Depth + 1))
      if (*Imp == false)
        return InvertRHS;
    if (std::optional<bool> Imp =
            isImpliedCondition(LHS, RHS2, DL, LHSIsTrue, Depth + 1))
      if (*Imp == false)
        return InvertRHS;
  }

  return std::nullopt;
}

// Returns a pair (Condition, ConditionIsTrue), where Condition is a branch
// condition dominating ContextI or nullptr, if no condition is found.
static std::pair<Value *, bool>
getDomPredecessorCondition(const Instruction *ContextI) {
  if (!ContextI || !ContextI->getParent())
    return {nullptr, false};

  // TODO: This is a poor/cheap way to determine dominance. Should we use a
  // dominator tree (eg, from a SimplifyQuery) instead?
  const BasicBlock *ContextBB = ContextI->getParent();
  const BasicBlock *PredBB = ContextBB->getSinglePredecessor();
  if (!PredBB)
    return {nullptr, false};

  // We need a conditional branch in the predecessor.
  Value *PredCond;
  BasicBlock *TrueBB, *FalseBB;
  if (!match(PredBB->getTerminator(), m_Br(m_Value(PredCond), TrueBB, FalseBB)))
    return {nullptr, false};

  // The branch should get simplified. Don't bother simplifying this condition.
  if (TrueBB == FalseBB)
    return {nullptr, false};

  assert((TrueBB == ContextBB || FalseBB == ContextBB) &&
         "Predecessor block does not point to successor?");

  // Is this condition implied by the predecessor condition?
  return {PredCond, TrueBB == ContextBB};
}

std::optional<bool> llvm::isImpliedByDomCondition(const Value *Cond,
                                                  const Instruction *ContextI,
                                                  const DataLayout &DL) {
  assert(Cond->getType()->isIntOrIntVectorTy(1) && "Condition must be bool");
  auto PredCond = getDomPredecessorCondition(ContextI);
  if (PredCond.first)
    return isImpliedCondition(PredCond.first, Cond, DL, PredCond.second);
  return std::nullopt;
}

std::optional<bool> llvm::isImpliedByDomCondition(CmpInst::Predicate Pred,
                                                  const Value *LHS,
                                                  const Value *RHS,
                                                  const Instruction *ContextI,
                                                  const DataLayout &DL) {
  auto PredCond = getDomPredecessorCondition(ContextI);
  if (PredCond.first)
    return isImpliedCondition(PredCond.first, Pred, LHS, RHS, DL,
                              PredCond.second);
  return std::nullopt;
}

static void setLimitsForBinOp(const BinaryOperator &BO, APInt &Lower,
                              APInt &Upper, const InstrInfoQuery &IIQ,
                              bool PreferSignedRange) {
  unsigned Width = Lower.getBitWidth();
  const APInt *C;
  switch (BO.getOpcode()) {
  case Instruction::Add:
    if (match(BO.getOperand(1), m_APInt(C)) && !C->isZero()) {
      bool HasNSW = IIQ.hasNoSignedWrap(&BO);
      bool HasNUW = IIQ.hasNoUnsignedWrap(&BO);

      // If the caller expects a signed compare, then try to use a signed range.
      // Otherwise if both no-wraps are set, use the unsigned range because it
      // is never larger than the signed range. Example:
      // "add nuw nsw i8 X, -2" is unsigned [254,255] vs. signed [-128, 125].
      if (PreferSignedRange && HasNSW && HasNUW)
        HasNUW = false;

      if (HasNUW) {
        // 'add nuw x, C' produces [C, UINT_MAX].
        Lower = *C;
      } else if (HasNSW) {
        if (C->isNegative()) {
          // 'add nsw x, -C' produces [SINT_MIN, SINT_MAX - C].
          Lower = APInt::getSignedMinValue(Width);
          Upper = APInt::getSignedMaxValue(Width) + *C + 1;
        } else {
          // 'add nsw x, +C' produces [SINT_MIN + C, SINT_MAX].
          Lower = APInt::getSignedMinValue(Width) + *C;
          Upper = APInt::getSignedMaxValue(Width) + 1;
        }
      }
    }
    break;

  case Instruction::And:
    if (match(BO.getOperand(1), m_APInt(C)))
      // 'and x, C' produces [0, C].
      Upper = *C + 1;
    // X & -X is a power of two or zero. So we can cap the value at max power of
    // two.
    if (match(BO.getOperand(0), m_Neg(m_Specific(BO.getOperand(1)))) ||
        match(BO.getOperand(1), m_Neg(m_Specific(BO.getOperand(0)))))
      Upper = APInt::getSignedMinValue(Width) + 1;
    break;

  case Instruction::Or:
    if (match(BO.getOperand(1), m_APInt(C)))
      // 'or x, C' produces [C, UINT_MAX].
      Lower = *C;
    break;

  case Instruction::AShr:
    if (match(BO.getOperand(1), m_APInt(C)) && C->ult(Width)) {
      // 'ashr x, C' produces [INT_MIN >> C, INT_MAX >> C].
      Lower = APInt::getSignedMinValue(Width).ashr(*C);
      Upper = APInt::getSignedMaxValue(Width).ashr(*C) + 1;
    } else if (match(BO.getOperand(0), m_APInt(C))) {
      unsigned ShiftAmount = Width - 1;
      if (!C->isZero() && IIQ.isExact(&BO))
        ShiftAmount = C->countr_zero();
      if (C->isNegative()) {
        // 'ashr C, x' produces [C, C >> (Width-1)]
        Lower = *C;
        Upper = C->ashr(ShiftAmount) + 1;
      } else {
        // 'ashr C, x' produces [C >> (Width-1), C]
        Lower = C->ashr(ShiftAmount);
        Upper = *C + 1;
      }
    }
    break;

  case Instruction::LShr:
    if (match(BO.getOperand(1), m_APInt(C)) && C->ult(Width)) {
      // 'lshr x, C' produces [0, UINT_MAX >> C].
      Upper = APInt::getAllOnes(Width).lshr(*C) + 1;
    } else if (match(BO.getOperand(0), m_APInt(C))) {
      // 'lshr C, x' produces [C >> (Width-1), C].
      unsigned ShiftAmount = Width - 1;
      if (!C->isZero() && IIQ.isExact(&BO))
        ShiftAmount = C->countr_zero();
      Lower = C->lshr(ShiftAmount);
      Upper = *C + 1;
    }
    break;

  case Instruction::Shl:
    if (match(BO.getOperand(0), m_APInt(C))) {
      if (IIQ.hasNoUnsignedWrap(&BO)) {
        // 'shl nuw C, x' produces [C, C << CLZ(C)]
        Lower = *C;
        Upper = Lower.shl(Lower.countl_zero()) + 1;
      } else if (BO.hasNoSignedWrap()) { // TODO: What if both nuw+nsw?
        if (C->isNegative()) {
          // 'shl nsw C, x' produces [C << CLO(C)-1, C]
          unsigned ShiftAmount = C->countl_one() - 1;
          Lower = C->shl(ShiftAmount);
          Upper = *C + 1;
        } else {
          // 'shl nsw C, x' produces [C, C << CLZ(C)-1]
          unsigned ShiftAmount = C->countl_zero() - 1;
          Lower = *C;
          Upper = C->shl(ShiftAmount) + 1;
        }
      } else {
        // If lowbit is set, value can never be zero.
        if ((*C)[0])
          Lower = APInt::getOneBitSet(Width, 0);
        // If we are shifting a constant the largest it can be is if the longest
        // sequence of consecutive ones is shifted to the highbits (breaking
        // ties for which sequence is higher). At the moment we take a liberal
        // upper bound on this by just popcounting the constant.
        // TODO: There may be a bitwise trick for it longest/highest
        // consecutative sequence of ones (naive method is O(Width) loop).
        Upper = APInt::getHighBitsSet(Width, C->popcount()) + 1;
      }
    } else if (match(BO.getOperand(1), m_APInt(C)) && C->ult(Width)) {
      Upper = APInt::getBitsSetFrom(Width, C->getZExtValue()) + 1;
    }
    break;

  case Instruction::SDiv:
    if (match(BO.getOperand(1), m_APInt(C))) {
      APInt IntMin = APInt::getSignedMinValue(Width);
      APInt IntMax = APInt::getSignedMaxValue(Width);
      if (C->isAllOnes()) {
        // 'sdiv x, -1' produces [INT_MIN + 1, INT_MAX]
        //    where C != -1 and C != 0 and C != 1
        Lower = IntMin + 1;
        Upper = IntMax + 1;
      } else if (C->countl_zero() < Width - 1) {
        // 'sdiv x, C' produces [INT_MIN / C, INT_MAX / C]
        //    where C != -1 and C != 0 and C != 1
        Lower = IntMin.sdiv(*C);
        Upper = IntMax.sdiv(*C);
        if (Lower.sgt(Upper))
          std::swap(Lower, Upper);
        Upper = Upper + 1;
        assert(Upper != Lower && "Upper part of range has wrapped!");
      }
    } else if (match(BO.getOperand(0), m_APInt(C))) {
      if (C->isMinSignedValue()) {
        // 'sdiv INT_MIN, x' produces [INT_MIN, INT_MIN / -2].
        Lower = *C;
        Upper = Lower.lshr(1) + 1;
      } else {
        // 'sdiv C, x' produces [-|C|, |C|].
        Upper = C->abs() + 1;
        Lower = (-Upper) + 1;
      }
    }
    break;

  case Instruction::UDiv:
    if (match(BO.getOperand(1), m_APInt(C)) && !C->isZero()) {
      // 'udiv x, C' produces [0, UINT_MAX / C].
      Upper = APInt::getMaxValue(Width).udiv(*C) + 1;
    } else if (match(BO.getOperand(0), m_APInt(C))) {
      // 'udiv C, x' produces [0, C].
      Upper = *C + 1;
    }
    break;

  case Instruction::SRem:
    if (match(BO.getOperand(1), m_APInt(C))) {
      // 'srem x, C' produces (-|C|, |C|).
      Upper = C->abs();
      Lower = (-Upper) + 1;
    } else if (match(BO.getOperand(0), m_APInt(C))) {
      if (C->isNegative()) {
        // 'srem -|C|, x' produces [-|C|, 0].
        Upper = 1;
        Lower = *C;
      } else {
        // 'srem |C|, x' produces [0, |C|].
        Upper = *C + 1;
      }
    }
    break;

  case Instruction::URem:
    if (match(BO.getOperand(1), m_APInt(C)))
      // 'urem x, C' produces [0, C).
      Upper = *C;
    else if (match(BO.getOperand(0), m_APInt(C)))
      // 'urem C, x' produces [0, C].
      Upper = *C + 1;
    break;

  default:
    break;
  }
}

static ConstantRange getRangeForIntrinsic(const IntrinsicInst &II) {
  unsigned Width = II.getType()->getScalarSizeInBits();
  const APInt *C;
  switch (II.getIntrinsicID()) {
  case Intrinsic::ctpop:
  case Intrinsic::ctlz:
  case Intrinsic::cttz:
    // Maximum of set/clear bits is the bit width.
    return ConstantRange::getNonEmpty(APInt::getZero(Width),
                                      APInt(Width, Width) + 1);
  case Intrinsic::uadd_sat:
    // uadd.sat(x, C) produces [C, UINT_MAX].
    if (match(II.getOperand(0), m_APInt(C)) ||
        match(II.getOperand(1), m_APInt(C)))
      return ConstantRange::getNonEmpty(*C, APInt::getZero(Width));
    break;
  case Intrinsic::sadd_sat:
    if (match(II.getOperand(0), m_APInt(C)) ||
        match(II.getOperand(1), m_APInt(C))) {
      if (C->isNegative())
        // sadd.sat(x, -C) produces [SINT_MIN, SINT_MAX + (-C)].
        return ConstantRange::getNonEmpty(APInt::getSignedMinValue(Width),
                                          APInt::getSignedMaxValue(Width) + *C +
                                              1);

      // sadd.sat(x, +C) produces [SINT_MIN + C, SINT_MAX].
      return ConstantRange::getNonEmpty(APInt::getSignedMinValue(Width) + *C,
                                        APInt::getSignedMaxValue(Width) + 1);
    }
    break;
  case Intrinsic::usub_sat:
    // usub.sat(C, x) produces [0, C].
    if (match(II.getOperand(0), m_APInt(C)))
      return ConstantRange::getNonEmpty(APInt::getZero(Width), *C + 1);

    // usub.sat(x, C) produces [0, UINT_MAX - C].
    if (match(II.getOperand(1), m_APInt(C)))
      return ConstantRange::getNonEmpty(APInt::getZero(Width),
                                        APInt::getMaxValue(Width) - *C + 1);
    break;
  case Intrinsic::ssub_sat:
    if (match(II.getOperand(0), m_APInt(C))) {
      if (C->isNegative())
        // ssub.sat(-C, x) produces [SINT_MIN, -SINT_MIN + (-C)].
        return ConstantRange::getNonEmpty(APInt::getSignedMinValue(Width),
                                          *C - APInt::getSignedMinValue(Width) +
                                              1);

      // ssub.sat(+C, x) produces [-SINT_MAX + C, SINT_MAX].
      return ConstantRange::getNonEmpty(*C - APInt::getSignedMaxValue(Width),
                                        APInt::getSignedMaxValue(Width) + 1);
    } else if (match(II.getOperand(1), m_APInt(C))) {
      if (C->isNegative())
        // ssub.sat(x, -C) produces [SINT_MIN - (-C), SINT_MAX]:
        return ConstantRange::getNonEmpty(APInt::getSignedMinValue(Width) - *C,
                                          APInt::getSignedMaxValue(Width) + 1);

      // ssub.sat(x, +C) produces [SINT_MIN, SINT_MAX - C].
      return ConstantRange::getNonEmpty(APInt::getSignedMinValue(Width),
                                        APInt::getSignedMaxValue(Width) - *C +
                                            1);
    }
    break;
  case Intrinsic::umin:
  case Intrinsic::umax:
  case Intrinsic::smin:
  case Intrinsic::smax:
    if (!match(II.getOperand(0), m_APInt(C)) &&
        !match(II.getOperand(1), m_APInt(C)))
      break;

    switch (II.getIntrinsicID()) {
    case Intrinsic::umin:
      return ConstantRange::getNonEmpty(APInt::getZero(Width), *C + 1);
    case Intrinsic::umax:
      return ConstantRange::getNonEmpty(*C, APInt::getZero(Width));
    case Intrinsic::smin:
      return ConstantRange::getNonEmpty(APInt::getSignedMinValue(Width),
                                        *C + 1);
    case Intrinsic::smax:
      return ConstantRange::getNonEmpty(*C,
                                        APInt::getSignedMaxValue(Width) + 1);
    default:
      llvm_unreachable("Must be min/max intrinsic");
    }
    break;
  case Intrinsic::abs:
    // If abs of SIGNED_MIN is poison, then the result is [0..SIGNED_MAX],
    // otherwise it is [0..SIGNED_MIN], as -SIGNED_MIN == SIGNED_MIN.
    if (match(II.getOperand(1), m_One()))
      return ConstantRange::getNonEmpty(APInt::getZero(Width),
                                        APInt::getSignedMaxValue(Width) + 1);

    return ConstantRange::getNonEmpty(APInt::getZero(Width),
                                      APInt::getSignedMinValue(Width) + 1);
  case Intrinsic::vscale:
    if (!II.getParent() || !II.getFunction())
      break;
    return getVScaleRange(II.getFunction(), Width);
  case Intrinsic::scmp:
  case Intrinsic::ucmp:
    return ConstantRange::getNonEmpty(APInt::getAllOnes(Width),
                                      APInt(Width, 2));
  default:
    break;
  }

  return ConstantRange::getFull(Width);
}

static ConstantRange getRangeForSelectPattern(const SelectInst &SI,
                                              const InstrInfoQuery &IIQ) {
  unsigned BitWidth = SI.getType()->getScalarSizeInBits();
  const Value *LHS = nullptr, *RHS = nullptr;
  SelectPatternResult R = matchSelectPattern(&SI, LHS, RHS);
  if (R.Flavor == SPF_UNKNOWN)
    return ConstantRange::getFull(BitWidth);

  if (R.Flavor == SelectPatternFlavor::SPF_ABS) {
    // If the negation part of the abs (in RHS) has the NSW flag,
    // then the result of abs(X) is [0..SIGNED_MAX],
    // otherwise it is [0..SIGNED_MIN], as -SIGNED_MIN == SIGNED_MIN.
    if (match(RHS, m_Neg(m_Specific(LHS))) &&
        IIQ.hasNoSignedWrap(cast<Instruction>(RHS)))
      return ConstantRange::getNonEmpty(APInt::getZero(BitWidth),
                                        APInt::getSignedMaxValue(BitWidth) + 1);

    return ConstantRange::getNonEmpty(APInt::getZero(BitWidth),
                                      APInt::getSignedMinValue(BitWidth) + 1);
  }

  if (R.Flavor == SelectPatternFlavor::SPF_NABS) {
    // The result of -abs(X) is <= 0.
    return ConstantRange::getNonEmpty(APInt::getSignedMinValue(BitWidth),
                                      APInt(BitWidth, 1));
  }

  const APInt *C;
  if (!match(LHS, m_APInt(C)) && !match(RHS, m_APInt(C)))
    return ConstantRange::getFull(BitWidth);

  switch (R.Flavor) {
  case SPF_UMIN:
    return ConstantRange::getNonEmpty(APInt::getZero(BitWidth), *C + 1);
  case SPF_UMAX:
    return ConstantRange::getNonEmpty(*C, APInt::getZero(BitWidth));
  case SPF_SMIN:
    return ConstantRange::getNonEmpty(APInt::getSignedMinValue(BitWidth),
                                      *C + 1);
  case SPF_SMAX:
    return ConstantRange::getNonEmpty(*C,
                                      APInt::getSignedMaxValue(BitWidth) + 1);
  default:
    return ConstantRange::getFull(BitWidth);
  }
}

static void setLimitForFPToI(const Instruction *I, APInt &Lower, APInt &Upper) {
  // The maximum representable value of a half is 65504. For floats the maximum
  // value is 3.4e38 which requires roughly 129 bits.
  unsigned BitWidth = I->getType()->getScalarSizeInBits();
  if (!I->getOperand(0)->getType()->getScalarType()->isHalfTy())
    return;
  if (isa<FPToSIInst>(I) && BitWidth >= 17) {
    Lower = APInt(BitWidth, -65504, true);
    Upper = APInt(BitWidth, 65505);
  }

  if (isa<FPToUIInst>(I) && BitWidth >= 16) {
    // For a fptoui the lower limit is left as 0.
    Upper = APInt(BitWidth, 65505);
  }
}

ConstantRange llvm::computeConstantRange(const Value *V, bool ForSigned,
                                         bool UseInstrInfo, AssumptionCache *AC,
                                         const Instruction *CtxI,
                                         const DominatorTree *DT,
                                         unsigned Depth) {
  assert(V->getType()->isIntOrIntVectorTy() && "Expected integer instruction");

  if (Depth == MaxAnalysisRecursionDepth)
    return ConstantRange::getFull(V->getType()->getScalarSizeInBits());

  if (auto *C = dyn_cast<Constant>(V))
    return C->toConstantRange();

  unsigned BitWidth = V->getType()->getScalarSizeInBits();
  InstrInfoQuery IIQ(UseInstrInfo);
  ConstantRange CR = ConstantRange::getFull(BitWidth);
  if (auto *BO = dyn_cast<BinaryOperator>(V)) {
    APInt Lower = APInt(BitWidth, 0);
    APInt Upper = APInt(BitWidth, 0);
    // TODO: Return ConstantRange.
    setLimitsForBinOp(*BO, Lower, Upper, IIQ, ForSigned);
    CR = ConstantRange::getNonEmpty(Lower, Upper);
  } else if (auto *II = dyn_cast<IntrinsicInst>(V))
    CR = getRangeForIntrinsic(*II);
  else if (auto *SI = dyn_cast<SelectInst>(V)) {
    ConstantRange CRTrue = computeConstantRange(
        SI->getTrueValue(), ForSigned, UseInstrInfo, AC, CtxI, DT, Depth + 1);
    ConstantRange CRFalse = computeConstantRange(
        SI->getFalseValue(), ForSigned, UseInstrInfo, AC, CtxI, DT, Depth + 1);
    CR = CRTrue.unionWith(CRFalse);
    CR = CR.intersectWith(getRangeForSelectPattern(*SI, IIQ));
  } else if (isa<FPToUIInst>(V) || isa<FPToSIInst>(V)) {
    APInt Lower = APInt(BitWidth, 0);
    APInt Upper = APInt(BitWidth, 0);
    // TODO: Return ConstantRange.
    setLimitForFPToI(cast<Instruction>(V), Lower, Upper);
    CR = ConstantRange::getNonEmpty(Lower, Upper);
  } else if (const auto *A = dyn_cast<Argument>(V))
    if (std::optional<ConstantRange> Range = A->getRange())
      CR = *Range;

  if (auto *I = dyn_cast<Instruction>(V)) {
    if (auto *Range = IIQ.getMetadata(I, LLVMContext::MD_range))
      CR = CR.intersectWith(getConstantRangeFromMetadata(*Range));

    if (const auto *CB = dyn_cast<CallBase>(V))
      if (std::optional<ConstantRange> Range = CB->getRange())
        CR = CR.intersectWith(*Range);
  }

  if (CtxI && AC) {
    // Try to restrict the range based on information from assumptions.
    for (auto &AssumeVH : AC->assumptionsFor(V)) {
      if (!AssumeVH)
        continue;
      CallInst *I = cast<CallInst>(AssumeVH);
      assert(I->getParent()->getParent() == CtxI->getParent()->getParent() &&
             "Got assumption for the wrong function!");
      assert(I->getIntrinsicID() == Intrinsic::assume &&
             "must be an assume intrinsic");

      if (!isValidAssumeForContext(I, CtxI, DT))
        continue;
      Value *Arg = I->getArgOperand(0);
      ICmpInst *Cmp = dyn_cast<ICmpInst>(Arg);
      // Currently we just use information from comparisons.
      if (!Cmp || Cmp->getOperand(0) != V)
        continue;
      // TODO: Set "ForSigned" parameter via Cmp->isSigned()?
      ConstantRange RHS =
          computeConstantRange(Cmp->getOperand(1), /* ForSigned */ false,
                               UseInstrInfo, AC, I, DT, Depth + 1);
      CR = CR.intersectWith(
          ConstantRange::makeAllowedICmpRegion(Cmp->getPredicate(), RHS));
    }
  }

  return CR;
}

static void
addValueAffectedByCondition(Value *V,
                            function_ref<void(Value *)> InsertAffected) {
  assert(V != nullptr);
  if (isa<Argument>(V) || isa<GlobalValue>(V)) {
    InsertAffected(V);
  } else if (auto *I = dyn_cast<Instruction>(V)) {
    InsertAffected(V);

    // Peek through unary operators to find the source of the condition.
    Value *Op;
    if (match(I, m_CombineOr(m_PtrToInt(m_Value(Op)), m_Trunc(m_Value(Op))))) {
      if (isa<Instruction>(Op) || isa<Argument>(Op))
        InsertAffected(Op);
    }
  }
}

void llvm::findValuesAffectedByCondition(
    Value *Cond, bool IsAssume, function_ref<void(Value *)> InsertAffected) {
  auto AddAffected = [&InsertAffected](Value *V) {
    addValueAffectedByCondition(V, InsertAffected);
  };

  auto AddCmpOperands = [&AddAffected, IsAssume](Value *LHS, Value *RHS) {
    if (IsAssume) {
      AddAffected(LHS);
      AddAffected(RHS);
    } else if (match(RHS, m_Constant()))
      AddAffected(LHS);
  };

  SmallVector<Value *, 8> Worklist;
  SmallPtrSet<Value *, 8> Visited;
  Worklist.push_back(Cond);
  while (!Worklist.empty()) {
    Value *V = Worklist.pop_back_val();
    if (!Visited.insert(V).second)
      continue;

    CmpInst::Predicate Pred;
    Value *A, *B, *X;

    if (IsAssume) {
      AddAffected(V);
      if (match(V, m_Not(m_Value(X))))
        AddAffected(X);
    }

    if (match(V, m_LogicalOp(m_Value(A), m_Value(B)))) {
      // assume(A && B) is split to -> assume(A); assume(B);
      // assume(!(A || B)) is split to -> assume(!A); assume(!B);
      // Finally, assume(A || B) / assume(!(A && B)) generally don't provide
      // enough information to be worth handling (intersection of information as
      // opposed to union).
      if (!IsAssume) {
        Worklist.push_back(A);
        Worklist.push_back(B);
      }
    } else if (match(V, m_ICmp(Pred, m_Value(A), m_Value(B)))) {
      AddCmpOperands(A, B);

      bool HasRHSC = match(B, m_ConstantInt());
      if (ICmpInst::isEquality(Pred)) {
        if (HasRHSC) {
          Value *Y;
          // (X & C) or (X | C) or (X ^ C).
          // (X << C) or (X >>_s C) or (X >>_u C).
          if (match(A, m_BitwiseLogic(m_Value(X), m_ConstantInt())) ||
              match(A, m_Shift(m_Value(X), m_ConstantInt())))
            AddAffected(X);
          else if (match(A, m_And(m_Value(X), m_Value(Y))) ||
                   match(A, m_Or(m_Value(X), m_Value(Y)))) {
            AddAffected(X);
            AddAffected(Y);
          }
        }
      } else {
        if (HasRHSC) {
          // Handle (A + C1) u< C2, which is the canonical form of
          // A > C3 && A < C4.
          if (match(A, m_AddLike(m_Value(X), m_ConstantInt())))
            AddAffected(X);

          if (ICmpInst::isUnsigned(Pred)) {
            Value *Y;
            // X & Y u> C    -> X >u C && Y >u C
            // X | Y u< C    -> X u< C && Y u< C
            // X nuw+ Y u< C -> X u< C && Y u< C
            if (match(A, m_And(m_Value(X), m_Value(Y))) ||
                match(A, m_Or(m_Value(X), m_Value(Y))) ||
                match(A, m_NUWAdd(m_Value(X), m_Value(Y)))) {
              AddAffected(X);
              AddAffected(Y);
            }
            // X nuw- Y u> C -> X u> C
            if (match(A, m_NUWSub(m_Value(X), m_Value())))
              AddAffected(X);
          }
        }

        // Handle icmp slt/sgt (bitcast X to int), 0/-1, which is supported
        // by computeKnownFPClass().
        if (match(A, m_ElementWiseBitCast(m_Value(X)))) {
          if (Pred == ICmpInst::ICMP_SLT && match(B, m_Zero()))
            InsertAffected(X);
          else if (Pred == ICmpInst::ICMP_SGT && match(B, m_AllOnes()))
            InsertAffected(X);
        }
      }

      if (HasRHSC && match(A, m_Intrinsic<Intrinsic::ctpop>(m_Value(X))))
        AddAffected(X);
    } else if (match(Cond, m_FCmp(Pred, m_Value(A), m_Value(B)))) {
      AddCmpOperands(A, B);

      // fcmp fneg(x), y
      // fcmp fabs(x), y
      // fcmp fneg(fabs(x)), y
      if (match(A, m_FNeg(m_Value(A))))
        AddAffected(A);
      if (match(A, m_FAbs(m_Value(A))))
        AddAffected(A);

    } else if (match(V, m_Intrinsic<Intrinsic::is_fpclass>(m_Value(A),
                                                           m_Value()))) {
      // Handle patterns that computeKnownFPClass() support.
      AddAffected(A);
    }
  }
}<|MERGE_RESOLUTION|>--- conflicted
+++ resolved
@@ -1575,29 +1575,12 @@
         // Skip direct self references.
         if (IncValue == P) continue;
 
-<<<<<<< HEAD
-        // Recurse, but cap the recursion to one level, because we don't
-        // want to waste time spinning around in loops.
-        // TODO: See if we can base recursion limiter on number of incoming phi
-        // edges so we don't overly clamp analysis.
-        unsigned IncDepth = MaxAnalysisRecursionDepth - 1;
-
-        // If the Use is a select of this phi, use the knownbit of the other
-        // operand to break the recursion.
-        if (auto *SI = dyn_cast<SelectInst>(IncValue)) {
-          if (SI->getTrueValue() == P || SI->getFalseValue() == P) {
-            IncValue = SI->getTrueValue() == P ? SI->getFalseValue()
-                                               : SI->getTrueValue();
-            IncDepth = Depth + 1;
-          }
-=======
         // If the Use is a select of this phi, use the knownbit of the other
         // operand to break the recursion.
         if (auto *SI = dyn_cast<SelectInst>(IncValue)) {
           if (SI->getTrueValue() == P || SI->getFalseValue() == P)
             IncValue = SI->getTrueValue() == P ? SI->getFalseValue()
                                                : SI->getTrueValue();
->>>>>>> a8d96e15
         }
 
         // Change the context instruction to the "edge" that flows into the
@@ -1608,7 +1591,13 @@
         RecQ.CxtI = P->getIncomingBlock(u)->getTerminator();
 
         Known2 = KnownBits(BitWidth);
-        computeKnownBits(IncValue, DemandedElts, Known2, IncDepth, RecQ);
+
+        // Recurse, but cap the recursion to one level, because we don't
+        // want to waste time spinning around in loops.
+        // TODO: See if we can base recursion limiter on number of incoming phi
+        // edges so we don't overly clamp analysis.
+        computeKnownBits(IncValue, DemandedElts, Known2,
+                         MaxAnalysisRecursionDepth - 1, RecQ);
 
         // See if we can further use a conditional branch into the phi
         // to help us determine the range of the value.
@@ -6738,16 +6727,10 @@
 const Value *llvm::getUnderlyingObject(const Value *V, unsigned MaxLookup) {
   for (unsigned Count = 0; MaxLookup == 0 || Count < MaxLookup; ++Count) {
     if (auto *GEP = dyn_cast<GEPOperator>(V)) {
-<<<<<<< HEAD
-      V = GEP->getPointerOperand();
-      if (!V->getType()->isPointerTy()) // Only handle scalar pointer base.
-        return nullptr;
-=======
       const Value *PtrOp = GEP->getPointerOperand();
       if (!PtrOp->getType()->isPointerTy()) // Only handle scalar pointer base.
         return V;
       V = PtrOp;
->>>>>>> a8d96e15
     } else if (Operator::getOpcode(V) == Instruction::BitCast ||
                Operator::getOpcode(V) == Instruction::AddrSpaceCast) {
       Value *NewV = cast<Operator>(V)->getOperand(0);
