--- conflicted
+++ resolved
@@ -7899,11 +7899,8 @@
   case Intrinsic::umax:
   case Intrinsic::umin:
   case Intrinsic::scmp:
-<<<<<<< HEAD
-=======
   case Intrinsic::is_fpclass:
   case Intrinsic::ptrmask:
->>>>>>> 10a576f7
   case Intrinsic::ucmp:
   case Intrinsic::bitreverse:
   case Intrinsic::bswap:
