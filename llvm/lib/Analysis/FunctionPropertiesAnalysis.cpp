//===- FunctionPropertiesAnalysis.cpp - Function Properties Analysis ------===//
//
// Part of the LLVM Project, under the Apache License v2.0 with LLVM Exceptions.
// See https://llvm.org/LICENSE.txt for license information.
// SPDX-License-Identifier: Apache-2.0 WITH LLVM-exception
//
//===----------------------------------------------------------------------===//
//
// This file defines the FunctionPropertiesInfo and FunctionPropertiesAnalysis
// classes used to extract function properties.
//
//===----------------------------------------------------------------------===//

#include "llvm/Analysis/FunctionPropertiesAnalysis.h"
#include "llvm/ADT/STLExtras.h"
#include "llvm/ADT/SetVector.h"
#include "llvm/Analysis/LoopInfo.h"
#include "llvm/IR/CFG.h"
#include "llvm/IR/Constants.h"
#include "llvm/IR/Dominators.h"
#include "llvm/IR/Instructions.h"
#include "llvm/IR/IntrinsicInst.h"
#include "llvm/Support/CommandLine.h"
#include "llvm/Support/Compiler.h"
#include <deque>

using namespace llvm;

namespace llvm {
LLVM_ABI cl::opt<bool> EnableDetailedFunctionProperties(
    "enable-detailed-function-properties", cl::Hidden, cl::init(false),
    cl::desc("Whether or not to compute detailed function properties."));

static cl::opt<unsigned> BigBasicBlockInstructionThreshold(
    "big-basic-block-instruction-threshold", cl::Hidden, cl::init(500),
    cl::desc("The minimum number of instructions a basic block should contain "
             "before being considered big."));

static cl::opt<unsigned> MediumBasicBlockInstructionThreshold(
    "medium-basic-block-instruction-threshold", cl::Hidden, cl::init(15),
    cl::desc("The minimum number of instructions a basic block should contain "
             "before being considered medium-sized."));
} // namespace llvm

static cl::opt<unsigned> CallWithManyArgumentsThreshold(
    "call-with-many-arguments-threshold", cl::Hidden, cl::init(4),
    cl::desc("The minimum number of arguments a function call must have before "
             "it is considered having many arguments."));

namespace {
int64_t getNumBlocksFromCond(const BasicBlock &BB) {
  int64_t Ret = 0;
  if (const auto *BI = dyn_cast<BranchInst>(BB.getTerminator())) {
    if (BI->isConditional())
      Ret += BI->getNumSuccessors();
  } else if (const auto *SI = dyn_cast<SwitchInst>(BB.getTerminator())) {
    Ret += (SI->getNumCases() + (nullptr != SI->getDefaultDest()));
  }
  return Ret;
}

int64_t getUses(const Function &F) {
  return ((!F.hasLocalLinkage()) ? 1 : 0) + F.getNumUses();
}
} // namespace

void FunctionPropertiesInfo::reIncludeBB(const BasicBlock &BB) {
  updateForBB(BB, +1);
}

void FunctionPropertiesInfo::updateForBB(const BasicBlock &BB,
                                         int64_t Direction) {
  assert(Direction == 1 || Direction == -1);
  BasicBlockCount += Direction;
  BlocksReachedFromConditionalInstruction +=
      (Direction * getNumBlocksFromCond(BB));
  for (const auto &I : BB) {
    if (auto *CS = dyn_cast<CallBase>(&I)) {
      const auto *Callee = CS->getCalledFunction();
      if (Callee && !Callee->isIntrinsic() && !Callee->isDeclaration())
        DirectCallsToDefinedFunctions += Direction;
    }
    if (I.getOpcode() == Instruction::Load) {
      LoadInstCount += Direction;
    } else if (I.getOpcode() == Instruction::Store) {
      StoreInstCount += Direction;
    }
  }
  TotalInstructionCount += Direction * BB.sizeWithoutDebug();

  if (EnableDetailedFunctionProperties) {
    unsigned SuccessorCount = succ_size(&BB);
    if (SuccessorCount == 1)
      BasicBlocksWithSingleSuccessor += Direction;
    else if (SuccessorCount == 2)
      BasicBlocksWithTwoSuccessors += Direction;
    else if (SuccessorCount > 2)
      BasicBlocksWithMoreThanTwoSuccessors += Direction;

    unsigned PredecessorCount = pred_size(&BB);
    if (PredecessorCount == 1)
      BasicBlocksWithSinglePredecessor += Direction;
    else if (PredecessorCount == 2)
      BasicBlocksWithTwoPredecessors += Direction;
    else if (PredecessorCount > 2)
      BasicBlocksWithMoreThanTwoPredecessors += Direction;

    if (TotalInstructionCount > BigBasicBlockInstructionThreshold)
      BigBasicBlocks += Direction;
    else if (TotalInstructionCount > MediumBasicBlockInstructionThreshold)
      MediumBasicBlocks += Direction;
    else
      SmallBasicBlocks += Direction;

    // Calculate critical edges by looking through all successors of a basic
    // block that has multiple successors and finding ones that have multiple
    // predecessors, which represent critical edges.
    if (SuccessorCount > 1) {
      for (const auto *Successor : successors(&BB)) {
        if (pred_size(Successor) > 1)
          CriticalEdgeCount += Direction;
      }
    }

    ControlFlowEdgeCount += Direction * SuccessorCount;

    if (const auto *BI = dyn_cast<BranchInst>(BB.getTerminator())) {
      if (!BI->isConditional())
        UnconditionalBranchCount += Direction;
    }

    for (const Instruction &I : BB.instructionsWithoutDebug()) {
      if (I.isCast())
        CastInstructionCount += Direction;

      if (I.getType()->isFloatTy())
        FloatingPointInstructionCount += Direction;
      else if (I.getType()->isIntegerTy())
        IntegerInstructionCount += Direction;

      if (isa<IntrinsicInst>(I))
        ++IntrinsicCount;

      if (const auto *Call = dyn_cast<CallInst>(&I)) {
        if (Call->isIndirectCall())
          IndirectCallCount += Direction;
        else
          DirectCallCount += Direction;

        if (Call->getType()->isIntegerTy())
          CallReturnsIntegerCount += Direction;
        else if (Call->getType()->isFloatingPointTy())
          CallReturnsFloatCount += Direction;
        else if (Call->getType()->isPointerTy())
          CallReturnsPointerCount += Direction;
        else if (Call->getType()->isVectorTy()) {
          if (Call->getType()->getScalarType()->isIntegerTy())
            CallReturnsVectorIntCount += Direction;
          else if (Call->getType()->getScalarType()->isFloatingPointTy())
            CallReturnsVectorFloatCount += Direction;
          else if (Call->getType()->getScalarType()->isPointerTy())
            CallReturnsVectorPointerCount += Direction;
        }

        if (Call->arg_size() > CallWithManyArgumentsThreshold)
          CallWithManyArgumentsCount += Direction;

        for (const auto &Arg : Call->args()) {
          if (Arg->getType()->isPointerTy()) {
            CallWithPointerArgumentCount += Direction;
            break;
          }
        }
      }

#define COUNT_OPERAND(OPTYPE)                                                  \
  if (isa<OPTYPE>(Operand)) {                                                  \
    OPTYPE##OperandCount += Direction;                                         \
    continue;                                                                  \
  }

      for (unsigned int OperandIndex = 0; OperandIndex < I.getNumOperands();
           ++OperandIndex) {
        Value *Operand = I.getOperand(OperandIndex);
        COUNT_OPERAND(GlobalValue)
        COUNT_OPERAND(ConstantInt)
        COUNT_OPERAND(ConstantFP)
        COUNT_OPERAND(Constant)
        COUNT_OPERAND(Instruction)
        COUNT_OPERAND(BasicBlock)
        COUNT_OPERAND(InlineAsm)
        COUNT_OPERAND(Argument)

        // We only get to this point if we haven't matched any of the other
        // operand types.
        UnknownOperandCount += Direction;
      }

#undef CHECK_OPERAND
    }
  }

  if (IR2VecVocab) {
    // We instantiate the IR2Vec embedder each time, as having an unique
    // pointer to the embedder as member of the class would make it
    // non-copyable. Instantiating the embedder in itself is not costly.
    auto Embedder = ir2vec::Embedder::create(IR2VecKind::Symbolic,
                                             *BB.getParent(), *IR2VecVocab);
    if (!Embedder) {
      BB.getContext().emitError("Error creating IR2Vec embeddings");
      return;
    }
    const auto &BBEmbedding = Embedder->getBBVector(BB);
    // Subtract BBEmbedding from Function embedding if the direction is -1,
    // and add it if the direction is +1.
    if (Direction == -1)
      FunctionEmbedding -= BBEmbedding;
    else
      FunctionEmbedding += BBEmbedding;
  }
}

void FunctionPropertiesInfo::updateAggregateStats(const Function &F,
                                                  const LoopInfo &LI) {

  Uses = getUses(F);
  TopLevelLoopCount = llvm::size(LI);
  MaxLoopDepth = 0;
  std::deque<const Loop *> Worklist;
  llvm::append_range(Worklist, LI);
  while (!Worklist.empty()) {
    const auto *L = Worklist.front();
    MaxLoopDepth =
        std::max(MaxLoopDepth, static_cast<int64_t>(L->getLoopDepth()));
    Worklist.pop_front();
    llvm::append_range(Worklist, L->getSubLoops());
  }
}

FunctionPropertiesInfo FunctionPropertiesInfo::getFunctionPropertiesInfo(
    Function &F, FunctionAnalysisManager &FAM) {
  // We use the cached result of the IR2VecVocabAnalysis run by
  // InlineAdvisorAnalysis. If the IR2VecVocabAnalysis is not run, we don't
  // use IR2Vec embeddings.
<<<<<<< HEAD
  auto VocabResult = FAM.getResult<ModuleAnalysisManagerFunctionProxy>(F)
                         .getCachedResult<IR2VecVocabAnalysis>(*F.getParent());
  return getFunctionPropertiesInfo(F, FAM.getResult<DominatorTreeAnalysis>(F),
                                   FAM.getResult<LoopAnalysis>(F), VocabResult);
=======
  auto Vocabulary = FAM.getResult<ModuleAnalysisManagerFunctionProxy>(F)
                        .getCachedResult<IR2VecVocabAnalysis>(*F.getParent());
  return getFunctionPropertiesInfo(F, FAM.getResult<DominatorTreeAnalysis>(F),
                                   FAM.getResult<LoopAnalysis>(F), Vocabulary);
>>>>>>> 10a576f7
}

FunctionPropertiesInfo FunctionPropertiesInfo::getFunctionPropertiesInfo(
    const Function &F, const DominatorTree &DT, const LoopInfo &LI,
<<<<<<< HEAD
    const IR2VecVocabResult *VocabResult) {

  FunctionPropertiesInfo FPI;
  if (VocabResult && VocabResult->isValid()) {
    FPI.IR2VecVocab = VocabResult->getVocabulary();
    FPI.FunctionEmbedding = ir2vec::Embedding(VocabResult->getDimension(), 0.0);
=======
    const ir2vec::Vocabulary *Vocabulary) {

  FunctionPropertiesInfo FPI;
  if (Vocabulary && Vocabulary->isValid()) {
    FPI.IR2VecVocab = Vocabulary;
    FPI.FunctionEmbedding = ir2vec::Embedding(Vocabulary->getDimension(), 0.0);
>>>>>>> 10a576f7
  }
  for (const auto &BB : F)
    if (DT.isReachableFromEntry(&BB))
      FPI.reIncludeBB(BB);
  FPI.updateAggregateStats(F, LI);
  return FPI;
}

bool FunctionPropertiesInfo::operator==(
    const FunctionPropertiesInfo &FPI) const {
  if (BasicBlockCount != FPI.BasicBlockCount ||
      BlocksReachedFromConditionalInstruction !=
          FPI.BlocksReachedFromConditionalInstruction ||
      Uses != FPI.Uses ||
      DirectCallsToDefinedFunctions != FPI.DirectCallsToDefinedFunctions ||
      LoadInstCount != FPI.LoadInstCount ||
      StoreInstCount != FPI.StoreInstCount ||
      MaxLoopDepth != FPI.MaxLoopDepth ||
      TopLevelLoopCount != FPI.TopLevelLoopCount ||
      TotalInstructionCount != FPI.TotalInstructionCount ||
      BasicBlocksWithSingleSuccessor != FPI.BasicBlocksWithSingleSuccessor ||
      BasicBlocksWithTwoSuccessors != FPI.BasicBlocksWithTwoSuccessors ||
      BasicBlocksWithMoreThanTwoSuccessors !=
          FPI.BasicBlocksWithMoreThanTwoSuccessors ||
      BasicBlocksWithSinglePredecessor !=
          FPI.BasicBlocksWithSinglePredecessor ||
      BasicBlocksWithTwoPredecessors != FPI.BasicBlocksWithTwoPredecessors ||
      BasicBlocksWithMoreThanTwoPredecessors !=
          FPI.BasicBlocksWithMoreThanTwoPredecessors ||
      BigBasicBlocks != FPI.BigBasicBlocks ||
      MediumBasicBlocks != FPI.MediumBasicBlocks ||
      SmallBasicBlocks != FPI.SmallBasicBlocks ||
      CastInstructionCount != FPI.CastInstructionCount ||
      FloatingPointInstructionCount != FPI.FloatingPointInstructionCount ||
      IntegerInstructionCount != FPI.IntegerInstructionCount ||
      ConstantIntOperandCount != FPI.ConstantIntOperandCount ||
      ConstantFPOperandCount != FPI.ConstantFPOperandCount ||
      ConstantOperandCount != FPI.ConstantOperandCount ||
      InstructionOperandCount != FPI.InstructionOperandCount ||
      BasicBlockOperandCount != FPI.BasicBlockOperandCount ||
      GlobalValueOperandCount != FPI.GlobalValueOperandCount ||
      InlineAsmOperandCount != FPI.InlineAsmOperandCount ||
      ArgumentOperandCount != FPI.ArgumentOperandCount ||
      UnknownOperandCount != FPI.UnknownOperandCount ||
      CriticalEdgeCount != FPI.CriticalEdgeCount ||
      ControlFlowEdgeCount != FPI.ControlFlowEdgeCount ||
      UnconditionalBranchCount != FPI.UnconditionalBranchCount ||
      IntrinsicCount != FPI.IntrinsicCount ||
      DirectCallCount != FPI.DirectCallCount ||
      IndirectCallCount != FPI.IndirectCallCount ||
      CallReturnsIntegerCount != FPI.CallReturnsIntegerCount ||
      CallReturnsFloatCount != FPI.CallReturnsFloatCount ||
      CallReturnsPointerCount != FPI.CallReturnsPointerCount ||
      CallReturnsVectorIntCount != FPI.CallReturnsVectorIntCount ||
      CallReturnsVectorFloatCount != FPI.CallReturnsVectorFloatCount ||
      CallReturnsVectorPointerCount != FPI.CallReturnsVectorPointerCount ||
      CallWithManyArgumentsCount != FPI.CallWithManyArgumentsCount ||
      CallWithPointerArgumentCount != FPI.CallWithPointerArgumentCount) {
    return false;
  }
  // Check the equality of the function embeddings. We don't check the equality
  // of Vocabulary as it remains the same.
  if (!FunctionEmbedding.approximatelyEquals(FPI.FunctionEmbedding))
    return false;

  return true;
}

void FunctionPropertiesInfo::print(raw_ostream &OS) const {
#define PRINT_PROPERTY(PROP_NAME) OS << #PROP_NAME ": " << PROP_NAME << "\n";

  PRINT_PROPERTY(BasicBlockCount)
  PRINT_PROPERTY(BlocksReachedFromConditionalInstruction)
  PRINT_PROPERTY(Uses)
  PRINT_PROPERTY(DirectCallsToDefinedFunctions)
  PRINT_PROPERTY(LoadInstCount)
  PRINT_PROPERTY(StoreInstCount)
  PRINT_PROPERTY(MaxLoopDepth)
  PRINT_PROPERTY(TopLevelLoopCount)
  PRINT_PROPERTY(TotalInstructionCount)

  if (EnableDetailedFunctionProperties) {
    PRINT_PROPERTY(BasicBlocksWithSingleSuccessor)
    PRINT_PROPERTY(BasicBlocksWithTwoSuccessors)
    PRINT_PROPERTY(BasicBlocksWithMoreThanTwoSuccessors)
    PRINT_PROPERTY(BasicBlocksWithSinglePredecessor)
    PRINT_PROPERTY(BasicBlocksWithTwoPredecessors)
    PRINT_PROPERTY(BasicBlocksWithMoreThanTwoPredecessors)
    PRINT_PROPERTY(BigBasicBlocks)
    PRINT_PROPERTY(MediumBasicBlocks)
    PRINT_PROPERTY(SmallBasicBlocks)
    PRINT_PROPERTY(CastInstructionCount)
    PRINT_PROPERTY(FloatingPointInstructionCount)
    PRINT_PROPERTY(IntegerInstructionCount)
    PRINT_PROPERTY(ConstantIntOperandCount)
    PRINT_PROPERTY(ConstantFPOperandCount)
    PRINT_PROPERTY(ConstantOperandCount)
    PRINT_PROPERTY(InstructionOperandCount)
    PRINT_PROPERTY(BasicBlockOperandCount)
    PRINT_PROPERTY(GlobalValueOperandCount)
    PRINT_PROPERTY(InlineAsmOperandCount)
    PRINT_PROPERTY(ArgumentOperandCount)
    PRINT_PROPERTY(UnknownOperandCount)
    PRINT_PROPERTY(CriticalEdgeCount)
    PRINT_PROPERTY(ControlFlowEdgeCount)
    PRINT_PROPERTY(UnconditionalBranchCount)
    PRINT_PROPERTY(IntrinsicCount)
    PRINT_PROPERTY(DirectCallCount)
    PRINT_PROPERTY(IndirectCallCount)
    PRINT_PROPERTY(CallReturnsIntegerCount)
    PRINT_PROPERTY(CallReturnsFloatCount)
    PRINT_PROPERTY(CallReturnsPointerCount)
    PRINT_PROPERTY(CallReturnsVectorIntCount)
    PRINT_PROPERTY(CallReturnsVectorFloatCount)
    PRINT_PROPERTY(CallReturnsVectorPointerCount)
    PRINT_PROPERTY(CallWithManyArgumentsCount)
    PRINT_PROPERTY(CallWithPointerArgumentCount)
  }

#undef PRINT_PROPERTY

  OS << "\n";
}

AnalysisKey FunctionPropertiesAnalysis::Key;

FunctionPropertiesInfo
FunctionPropertiesAnalysis::run(Function &F, FunctionAnalysisManager &FAM) {
  return FunctionPropertiesInfo::getFunctionPropertiesInfo(F, FAM);
}

PreservedAnalyses
FunctionPropertiesPrinterPass::run(Function &F, FunctionAnalysisManager &AM) {
  OS << "Printing analysis results of CFA for function "
     << "'" << F.getName() << "':"
     << "\n";
  AM.getResult<FunctionPropertiesAnalysis>(F).print(OS);
  return PreservedAnalyses::all();
}

FunctionPropertiesUpdater::FunctionPropertiesUpdater(
    FunctionPropertiesInfo &FPI, CallBase &CB)
    : FPI(FPI), CallSiteBB(*CB.getParent()), Caller(*CallSiteBB.getParent()) {
  assert(isa<CallInst>(CB) || isa<InvokeInst>(CB));
  // For BBs that are likely to change, we subtract from feature totals their
  // contribution. Some features, like max loop counts or depths, are left
  // invalid, as they will be updated post-inlining.
  SmallPtrSet<const BasicBlock *, 4> LikelyToChangeBBs;
  // The CB BB will change - it'll either be split or the callee's body (single
  // BB) will be pasted in.
  LikelyToChangeBBs.insert(&CallSiteBB);

  // The caller's entry BB may change due to new alloca instructions.
  LikelyToChangeBBs.insert(&*Caller.begin());

  // The users of the value returned by call instruction can change
  // leading to the change in embeddings being computed, when used.
  // We conservatively add the BBs with such uses to LikelyToChangeBBs.
  for (const auto *User : CB.users())
    CallUsers.insert(dyn_cast<Instruction>(User)->getParent());
  // CallSiteBB can be removed from CallUsers if present, it's taken care
  // separately.
  CallUsers.erase(&CallSiteBB);
  LikelyToChangeBBs.insert_range(CallUsers);

  // The successors may become unreachable in the case of `invoke` inlining.
  // We track successors separately, too, because they form a boundary, together
  // with the CB BB ('Entry') between which the inlined callee will be pasted.
  Successors.insert_range(successors(&CallSiteBB));

  // the outcome of the inlining may be that some edges get lost (DCEd BBs
  // because inlining brought some constant, for example). We don't know which
  // edges will be removed, so we list all of them as potentially removable.
  // Some BBs have (at this point) duplicate edges. Remove duplicates, otherwise
  // the DT updater will not apply changes correctly.
  DenseSet<const BasicBlock *> Inserted;
  for (auto *Succ : successors(&CallSiteBB))
    if (Inserted.insert(Succ).second)
      DomTreeUpdates.emplace_back(DominatorTree::UpdateKind::Delete,
                                  const_cast<BasicBlock *>(&CallSiteBB),
                                  const_cast<BasicBlock *>(Succ));
  // Reuse Inserted (which has some allocated capacity at this point) below, if
  // we have an invoke.
  Inserted.clear();
  // Inlining only handles invoke and calls. If this is an invoke, and inlining
  // it pulls another invoke, the original landing pad may get split, so as to
  // share its content with other potential users. So the edge up to which we
  // need to invalidate and then re-account BB data is the successors of the
  // current landing pad. We can leave the current lp, too - if it doesn't get
  // split, then it will be the place traversal stops. Either way, the
  // discounted BBs will be checked if reachable and re-added.
  if (const auto *II = dyn_cast<InvokeInst>(&CB)) {
    const auto *UnwindDest = II->getUnwindDest();
    Successors.insert_range(successors(UnwindDest));
    // Same idea as above, we pretend we lose all these edges.
    for (auto *Succ : successors(UnwindDest))
      if (Inserted.insert(Succ).second)
        DomTreeUpdates.emplace_back(DominatorTree::UpdateKind::Delete,
                                    const_cast<BasicBlock *>(UnwindDest),
                                    const_cast<BasicBlock *>(Succ));
  }

  // Exclude the CallSiteBB, if it happens to be its own successor (1-BB loop).
  // We are only interested in BBs the graph moves past the callsite BB to
  // define the frontier past which we don't want to re-process BBs. Including
  // the callsite BB in this case would prematurely stop the traversal in
  // finish().
  Successors.erase(&CallSiteBB);

  LikelyToChangeBBs.insert_range(Successors);

  // Commit the change. While some of the BBs accounted for above may play dual
  // role - e.g. caller's entry BB may be the same as the callsite BB - set
  // insertion semantics make sure we account them once. This needs to be
  // followed in `finish`, too.
  for (const auto *BB : LikelyToChangeBBs)
    FPI.updateForBB(*BB, -1);
}

DominatorTree &FunctionPropertiesUpdater::getUpdatedDominatorTree(
    FunctionAnalysisManager &FAM) const {
  auto &DT =
      FAM.getResult<DominatorTreeAnalysis>(const_cast<Function &>(Caller));

  SmallVector<DominatorTree::UpdateType, 2> FinalDomTreeUpdates;

  DenseSet<const BasicBlock *> Inserted;
  for (auto *Succ : successors(&CallSiteBB))
    if (Inserted.insert(Succ).second)
      FinalDomTreeUpdates.push_back({DominatorTree::UpdateKind::Insert,
                                     const_cast<BasicBlock *>(&CallSiteBB),
                                     const_cast<BasicBlock *>(Succ)});

  // Perform the deletes last, so that any new nodes connected to nodes
  // participating in the edge deletion are known to the DT.
  for (auto &Upd : DomTreeUpdates)
    if (!llvm::is_contained(successors(Upd.getFrom()), Upd.getTo()))
      FinalDomTreeUpdates.push_back(Upd);

  DT.applyUpdates(FinalDomTreeUpdates);
#ifdef EXPENSIVE_CHECKS
  assert(DT.verify(DominatorTree::VerificationLevel::Full));
#endif
  return DT;
}

void FunctionPropertiesUpdater::finish(FunctionAnalysisManager &FAM) const {
  // Update feature values from the BBs that were copied from the callee, or
  // might have been modified because of inlining. The latter have been
  // subtracted in the FunctionPropertiesUpdater ctor.
  // There could be successors that were reached before but now are only
  // reachable from elsewhere in the CFG.
  // One example is the following diamond CFG (lines are arrows pointing down):
  //    A
  //  /   \
  // B     C
  // |     |
  // |     D
  // |     |
  // |     E
  //  \   /
  //    F
  // There's a call site in C that is inlined. Upon doing that, it turns out
  // it expands to
  //   call void @llvm.trap()
  //   unreachable
  // F isn't reachable from C anymore, but we did discount it when we set up
  // FunctionPropertiesUpdater, so we need to re-include it here.
  // At the same time, D and E were reachable before, but now are not anymore,
  // so we need to leave D out (we discounted it at setup), and explicitly
  // remove E.
  SetVector<const BasicBlock *> Reinclude;
  SetVector<const BasicBlock *> Unreachable;
  auto &DT = getUpdatedDominatorTree(FAM);

  if (&CallSiteBB != &*Caller.begin())
    Reinclude.insert(&*Caller.begin());

  // Reinclude the BBs which use the values returned by call instruction
  Reinclude.insert_range(CallUsers);

  // Distribute the successors to the 2 buckets.
  for (const auto *Succ : Successors)
    if (DT.isReachableFromEntry(Succ))
      Reinclude.insert(Succ);
    else
      Unreachable.insert(Succ);

  // For reinclusion, we want to stop at the reachable successors, who are at
  // the beginning of the worklist; but, starting from the callsite bb and
  // ending at those successors, we also want to perform a traversal.
  // IncludeSuccessorsMark is the index after which we include successors.
  const auto IncludeSuccessorsMark = Reinclude.size();
  bool CSInsertion = Reinclude.insert(&CallSiteBB);
  (void)CSInsertion;
  assert(CSInsertion);
  for (size_t I = 0; I < Reinclude.size(); ++I) {
    const auto *BB = Reinclude[I];
    FPI.reIncludeBB(*BB);
    if (I >= IncludeSuccessorsMark)
      Reinclude.insert_range(successors(BB));
  }

  // For exclusion, we don't need to exclude the set of BBs that were successors
  // before and are now unreachable, because we already did that at setup. For
  // the rest, as long as a successor is unreachable, we want to explicitly
  // exclude it.
  const auto AlreadyExcludedMark = Unreachable.size();
  for (size_t I = 0; I < Unreachable.size(); ++I) {
    const auto *U = Unreachable[I];
    if (I >= AlreadyExcludedMark)
      FPI.updateForBB(*U, -1);
    for (const auto *Succ : successors(U))
      if (!DT.isReachableFromEntry(Succ))
        Unreachable.insert(Succ);
  }

  const auto &LI = FAM.getResult<LoopAnalysis>(const_cast<Function &>(Caller));
  FPI.updateAggregateStats(Caller, LI);
#ifdef EXPENSIVE_CHECKS
  assert(isUpdateValid(Caller, FPI, FAM));
#endif
}

bool FunctionPropertiesUpdater::isUpdateValid(Function &F,
                                              const FunctionPropertiesInfo &FPI,
                                              FunctionAnalysisManager &FAM) {
  if (!FAM.getResult<DominatorTreeAnalysis>(F).verify(
          DominatorTree::VerificationLevel::Full))
    return false;
  DominatorTree DT(F);
  LoopInfo LI(DT);
<<<<<<< HEAD
  auto VocabResult = FAM.getResult<ModuleAnalysisManagerFunctionProxy>(F)
                         .getCachedResult<IR2VecVocabAnalysis>(*F.getParent());
  auto Fresh =
      FunctionPropertiesInfo::getFunctionPropertiesInfo(F, DT, LI, VocabResult);
=======
  auto Vocabulary = FAM.getResult<ModuleAnalysisManagerFunctionProxy>(F)
                        .getCachedResult<IR2VecVocabAnalysis>(*F.getParent());
  auto Fresh =
      FunctionPropertiesInfo::getFunctionPropertiesInfo(F, DT, LI, Vocabulary);
>>>>>>> 10a576f7
  return FPI == Fresh;
}<|MERGE_RESOLUTION|>--- conflicted
+++ resolved
@@ -242,36 +242,20 @@
   // We use the cached result of the IR2VecVocabAnalysis run by
   // InlineAdvisorAnalysis. If the IR2VecVocabAnalysis is not run, we don't
   // use IR2Vec embeddings.
-<<<<<<< HEAD
-  auto VocabResult = FAM.getResult<ModuleAnalysisManagerFunctionProxy>(F)
-                         .getCachedResult<IR2VecVocabAnalysis>(*F.getParent());
-  return getFunctionPropertiesInfo(F, FAM.getResult<DominatorTreeAnalysis>(F),
-                                   FAM.getResult<LoopAnalysis>(F), VocabResult);
-=======
   auto Vocabulary = FAM.getResult<ModuleAnalysisManagerFunctionProxy>(F)
                         .getCachedResult<IR2VecVocabAnalysis>(*F.getParent());
   return getFunctionPropertiesInfo(F, FAM.getResult<DominatorTreeAnalysis>(F),
                                    FAM.getResult<LoopAnalysis>(F), Vocabulary);
->>>>>>> 10a576f7
 }
 
 FunctionPropertiesInfo FunctionPropertiesInfo::getFunctionPropertiesInfo(
     const Function &F, const DominatorTree &DT, const LoopInfo &LI,
-<<<<<<< HEAD
-    const IR2VecVocabResult *VocabResult) {
-
-  FunctionPropertiesInfo FPI;
-  if (VocabResult && VocabResult->isValid()) {
-    FPI.IR2VecVocab = VocabResult->getVocabulary();
-    FPI.FunctionEmbedding = ir2vec::Embedding(VocabResult->getDimension(), 0.0);
-=======
     const ir2vec::Vocabulary *Vocabulary) {
 
   FunctionPropertiesInfo FPI;
   if (Vocabulary && Vocabulary->isValid()) {
     FPI.IR2VecVocab = Vocabulary;
     FPI.FunctionEmbedding = ir2vec::Embedding(Vocabulary->getDimension(), 0.0);
->>>>>>> 10a576f7
   }
   for (const auto &BB : F)
     if (DT.isReachableFromEntry(&BB))
@@ -604,16 +588,9 @@
     return false;
   DominatorTree DT(F);
   LoopInfo LI(DT);
-<<<<<<< HEAD
-  auto VocabResult = FAM.getResult<ModuleAnalysisManagerFunctionProxy>(F)
-                         .getCachedResult<IR2VecVocabAnalysis>(*F.getParent());
-  auto Fresh =
-      FunctionPropertiesInfo::getFunctionPropertiesInfo(F, DT, LI, VocabResult);
-=======
   auto Vocabulary = FAM.getResult<ModuleAnalysisManagerFunctionProxy>(F)
                         .getCachedResult<IR2VecVocabAnalysis>(*F.getParent());
   auto Fresh =
       FunctionPropertiesInfo::getFunctionPropertiesInfo(F, DT, LI, Vocabulary);
->>>>>>> 10a576f7
   return FPI == Fresh;
 }