--- conflicted
+++ resolved
@@ -407,16 +407,10 @@
         continue;
       Value *Ptr = getLoadStorePointerOperand(&Inst);
       const Loop *L = LI.getLoopFor(Inst.getParent());
-<<<<<<< HEAD
-      const SCEV *PtrSCEV = SE.getSCEVAtScope(Ptr, L);
-      const SCEV *AccessFn = SE.removePointerBase(PtrSCEV);
-      SCEVMonotonicity Mon = Checker.checkMonotonicity(AccessFn, L);
-=======
       const Loop *OutermostLoop = L ? L->getOutermostLoop() : nullptr;
       const SCEV *PtrSCEV = SE.getSCEVAtScope(Ptr, L);
       const SCEV *AccessFn = SE.removePointerBase(PtrSCEV);
       SCEVMonotonicity Mon = Checker.checkMonotonicity(AccessFn, OutermostLoop);
->>>>>>> 811fe024
       OS.indent(2) << "Inst: " << Inst << "\n";
       OS.indent(4) << "Expr: " << *AccessFn << "\n";
       Mon.print(OS, 4);
@@ -952,11 +946,8 @@
 SCEVMonotonicity
 SCEVMonotonicityChecker::checkMonotonicity(const SCEV *Expr,
                                            const Loop *OutermostLoop) {
-<<<<<<< HEAD
-=======
   assert((!OutermostLoop || OutermostLoop->isOutermost()) &&
          "OutermostLoop must be outermost");
->>>>>>> 811fe024
   assert(Expr->getType()->isIntegerTy() && "Expr must be integer type");
   this->OutermostLoop = OutermostLoop;
   return visit(Expr);
@@ -1599,8 +1590,6 @@
   return nullptr;
 }
 
-<<<<<<< HEAD
-=======
 /// Returns \p A * \p B if it guaranteed not to signed wrap. Otherwise returns
 /// nullptr. \p A and \p B must have the same integer type.
 static const SCEV *mulSCEVNoSignedOverflow(const SCEV *A, const SCEV *B,
@@ -1610,7 +1599,6 @@
   return nullptr;
 }
 
->>>>>>> 811fe024
 /// Returns the absolute value of \p A. In the context of dependence analysis,
 /// we need an absolute value in a mathematical sense. If \p A is the signed
 /// minimum value, we cannot represent it unless extending the original type.
@@ -1730,13 +1718,9 @@
     const SCEV *AbsCoeff = absSCEVNoSignedOverflow(Coeff, *SE);
     if (!AbsDelta || !AbsCoeff)
       return false;
-<<<<<<< HEAD
-    const SCEV *Product = SE->getMulExpr(UpperBound, AbsCoeff);
-=======
     const SCEV *Product = mulSCEVNoSignedOverflow(UpperBound, AbsCoeff, *SE);
     if (!Product)
       return false;
->>>>>>> 811fe024
     return isKnownPredicate(CmpInst::ICMP_SGT, AbsDelta, Product);
   }();
   if (IsDeltaLarge) {
