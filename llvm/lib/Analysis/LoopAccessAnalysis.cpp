--- conflicted
+++ resolved
@@ -2032,42 +2032,6 @@
   LLVM_DEBUG(dbgs() << "LAA: Distance for " << *AInst << " to " << *BInst
                     << ": " << *Dist << "\n");
 
-<<<<<<< HEAD
-  // Check if we can prove that Sink only accesses memory after Src's end or
-  // vice versa. At the moment this is limited to cases where either source or
-  // sink are loop invariant to avoid compile-time increases. This is not
-  // required for correctness.
-  if (SE.isLoopInvariant(Src, InnermostLoop) ||
-      SE.isLoopInvariant(Sink, InnermostLoop)) {
-    const SCEV *BTC = PSE.getBackedgeTakenCount();
-    const SCEV *SymbolicMaxBTC = PSE.getSymbolicMaxBackedgeTakenCount();
-    const auto &[SrcStart_, SrcEnd_] =
-        getStartAndEndForAccess(InnermostLoop, Src, ATy, BTC, SymbolicMaxBTC,
-                                PSE.getSE(), &PointerBounds);
-    const auto &[SinkStart_, SinkEnd_] =
-        getStartAndEndForAccess(InnermostLoop, Sink, BTy, BTC, SymbolicMaxBTC,
-                                PSE.getSE(), &PointerBounds);
-    if (!isa<SCEVCouldNotCompute>(SrcStart_) &&
-        !isa<SCEVCouldNotCompute>(SrcEnd_) &&
-        !isa<SCEVCouldNotCompute>(SinkStart_) &&
-        !isa<SCEVCouldNotCompute>(SinkEnd_)) {
-      if (!LoopGuards)
-        LoopGuards.emplace(
-            ScalarEvolution::LoopGuards::collect(InnermostLoop, SE));
-      auto SrcEnd = SE.applyLoopGuards(SrcEnd_, *LoopGuards);
-      auto SinkStart = SE.applyLoopGuards(SinkStart_, *LoopGuards);
-      if (SE.isKnownPredicate(CmpInst::ICMP_ULE, SrcEnd, SinkStart))
-        return MemoryDepChecker::Dependence::NoDep;
-
-      auto SinkEnd = SE.applyLoopGuards(SinkEnd_, *LoopGuards);
-      auto SrcStart = SE.applyLoopGuards(SrcStart_, *LoopGuards);
-      if (SE.isKnownPredicate(CmpInst::ICMP_ULE, SinkEnd, SrcStart))
-        return MemoryDepChecker::Dependence::NoDep;
-    }
-  }
-
-=======
->>>>>>> 10a576f7
   // Need accesses with constant strides and the same direction for further
   // dependence analysis. We don't want to vectorize "A[B[i]] += ..." and
   // similar code or pointer arithmetic that could wrap in the address space.
