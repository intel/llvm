//===- LoopAccessAnalysis.cpp - Loop Access Analysis Implementation --------==//
//
// Part of the LLVM Project, under the Apache License v2.0 with LLVM Exceptions.
// See https://llvm.org/LICENSE.txt for license information.
// SPDX-License-Identifier: Apache-2.0 WITH LLVM-exception
//
//===----------------------------------------------------------------------===//
//
// The implementation for the loop memory dependence that was originally
// developed for the loop vectorizer.
//
//===----------------------------------------------------------------------===//

#include "llvm/Analysis/LoopAccessAnalysis.h"
#include "llvm/ADT/APInt.h"
#include "llvm/ADT/DenseMap.h"
#include "llvm/ADT/EquivalenceClasses.h"
#include "llvm/ADT/PointerIntPair.h"
#include "llvm/ADT/STLExtras.h"
#include "llvm/ADT/SetVector.h"
#include "llvm/ADT/SmallPtrSet.h"
#include "llvm/ADT/SmallSet.h"
#include "llvm/ADT/SmallVector.h"
#include "llvm/Analysis/AliasAnalysis.h"
#include "llvm/Analysis/AliasSetTracker.h"
#include "llvm/Analysis/LoopAnalysisManager.h"
#include "llvm/Analysis/LoopInfo.h"
#include "llvm/Analysis/LoopIterator.h"
#include "llvm/Analysis/MemoryLocation.h"
#include "llvm/Analysis/OptimizationRemarkEmitter.h"
#include "llvm/Analysis/ScalarEvolution.h"
#include "llvm/Analysis/ScalarEvolutionExpressions.h"
#include "llvm/Analysis/TargetLibraryInfo.h"
#include "llvm/Analysis/TargetTransformInfo.h"
#include "llvm/Analysis/ValueTracking.h"
#include "llvm/Analysis/VectorUtils.h"
#include "llvm/IR/BasicBlock.h"
#include "llvm/IR/Constants.h"
#include "llvm/IR/DataLayout.h"
#include "llvm/IR/DebugLoc.h"
#include "llvm/IR/DerivedTypes.h"
#include "llvm/IR/DiagnosticInfo.h"
#include "llvm/IR/Dominators.h"
#include "llvm/IR/Function.h"
#include "llvm/IR/InstrTypes.h"
#include "llvm/IR/Instruction.h"
#include "llvm/IR/Instructions.h"
#include "llvm/IR/IntrinsicInst.h"
#include "llvm/IR/Operator.h"
#include "llvm/IR/PassManager.h"
#include "llvm/IR/Type.h"
#include "llvm/IR/Value.h"
#include "llvm/IR/ValueHandle.h"
#include "llvm/Support/Casting.h"
#include "llvm/Support/CommandLine.h"
#include "llvm/Support/Debug.h"
#include "llvm/Support/ErrorHandling.h"
#include "llvm/Support/raw_ostream.h"
#include <algorithm>
#include <cassert>
#include <cstdint>
#include <iterator>
#include <utility>
#include <variant>
#include <vector>

using namespace llvm;

#define DEBUG_TYPE "loop-accesses"

static cl::opt<unsigned, true>
VectorizationFactor("force-vector-width", cl::Hidden,
                    cl::desc("Sets the SIMD width. Zero is autoselect."),
                    cl::location(VectorizerParams::VectorizationFactor));
unsigned VectorizerParams::VectorizationFactor;

static cl::opt<unsigned, true>
VectorizationInterleave("force-vector-interleave", cl::Hidden,
                        cl::desc("Sets the vectorization interleave count. "
                                 "Zero is autoselect."),
                        cl::location(
                            VectorizerParams::VectorizationInterleave));
unsigned VectorizerParams::VectorizationInterleave;

static cl::opt<unsigned, true> RuntimeMemoryCheckThreshold(
    "runtime-memory-check-threshold", cl::Hidden,
    cl::desc("When performing memory disambiguation checks at runtime do not "
             "generate more than this number of comparisons (default = 8)."),
    cl::location(VectorizerParams::RuntimeMemoryCheckThreshold), cl::init(8));
unsigned VectorizerParams::RuntimeMemoryCheckThreshold;

/// The maximum iterations used to merge memory checks
static cl::opt<unsigned> MemoryCheckMergeThreshold(
    "memory-check-merge-threshold", cl::Hidden,
    cl::desc("Maximum number of comparisons done when trying to merge "
             "runtime memory checks. (default = 100)"),
    cl::init(100));

/// Maximum SIMD width.
const unsigned VectorizerParams::MaxVectorWidth = 64;

/// We collect dependences up to this threshold.
static cl::opt<unsigned>
    MaxDependences("max-dependences", cl::Hidden,
                   cl::desc("Maximum number of dependences collected by "
                            "loop-access analysis (default = 100)"),
                   cl::init(100));

/// This enables versioning on the strides of symbolically striding memory
/// accesses in code like the following.
///   for (i = 0; i < N; ++i)
///     A[i * Stride1] += B[i * Stride2] ...
///
/// Will be roughly translated to
///    if (Stride1 == 1 && Stride2 == 1) {
///      for (i = 0; i < N; i+=4)
///       A[i:i+3] += ...
///    } else
///      ...
static cl::opt<bool> EnableMemAccessVersioning(
    "enable-mem-access-versioning", cl::init(true), cl::Hidden,
    cl::desc("Enable symbolic stride memory access versioning"));

/// Enable store-to-load forwarding conflict detection. This option can
/// be disabled for correctness testing.
static cl::opt<bool> EnableForwardingConflictDetection(
    "store-to-load-forwarding-conflict-detection", cl::Hidden,
    cl::desc("Enable conflict detection in loop-access analysis"),
    cl::init(true));

static cl::opt<unsigned> MaxForkedSCEVDepth(
    "max-forked-scev-depth", cl::Hidden,
    cl::desc("Maximum recursion depth when finding forked SCEVs (default = 5)"),
    cl::init(5));

static cl::opt<bool> SpeculateUnitStride(
    "laa-speculate-unit-stride", cl::Hidden,
    cl::desc("Speculate that non-constant strides are unit in LAA"),
    cl::init(true));

static cl::opt<bool, true> HoistRuntimeChecks(
    "hoist-runtime-checks", cl::Hidden,
    cl::desc(
        "Hoist inner loop runtime memory checks to outer loop if possible"),
    cl::location(VectorizerParams::HoistRuntimeChecks), cl::init(true));
bool VectorizerParams::HoistRuntimeChecks;

bool VectorizerParams::isInterleaveForced() {
  return ::VectorizationInterleave.getNumOccurrences() > 0;
}

const SCEV *llvm::replaceSymbolicStrideSCEV(PredicatedScalarEvolution &PSE,
                                            const DenseMap<Value *, const SCEV *> &PtrToStride,
                                            Value *Ptr) {
  const SCEV *OrigSCEV = PSE.getSCEV(Ptr);

  // If there is an entry in the map return the SCEV of the pointer with the
  // symbolic stride replaced by one.
  DenseMap<Value *, const SCEV *>::const_iterator SI = PtrToStride.find(Ptr);
  if (SI == PtrToStride.end())
    // For a non-symbolic stride, just return the original expression.
    return OrigSCEV;

  const SCEV *StrideSCEV = SI->second;
  // Note: This assert is both overly strong and overly weak.  The actual
  // invariant here is that StrideSCEV should be loop invariant.  The only
  // such invariant strides we happen to speculate right now are unknowns
  // and thus this is a reasonable proxy of the actual invariant.
  assert(isa<SCEVUnknown>(StrideSCEV) && "shouldn't be in map");

  ScalarEvolution *SE = PSE.getSE();
  const SCEV *CT = SE->getOne(StrideSCEV->getType());
  PSE.addPredicate(*SE->getEqualPredicate(StrideSCEV, CT));
  const SCEV *Expr = PSE.getSCEV(Ptr);

  LLVM_DEBUG(dbgs() << "LAA: Replacing SCEV: " << *OrigSCEV
	     << " by: " << *Expr << "\n");
  return Expr;
}

RuntimeCheckingPtrGroup::RuntimeCheckingPtrGroup(
    unsigned Index, const RuntimePointerChecking &RtCheck)
    : High(RtCheck.Pointers[Index].End), Low(RtCheck.Pointers[Index].Start),
      AddressSpace(RtCheck.Pointers[Index]
                       .PointerValue->getType()
                       ->getPointerAddressSpace()),
      NeedsFreeze(RtCheck.Pointers[Index].NeedsFreeze) {
  Members.push_back(Index);
}

std::pair<const SCEV *, const SCEV *> llvm::getStartAndEndForAccess(
    const Loop *Lp, const SCEV *PtrExpr, Type *AccessTy, const SCEV *MaxBECount,
    ScalarEvolution *SE,
    DenseMap<std::pair<const SCEV *, Type *>,
             std::pair<const SCEV *, const SCEV *>> *PointerBounds) {
  std::pair<const SCEV *, const SCEV *> *PtrBoundsPair;
  if (PointerBounds) {
    auto [Iter, Ins] = PointerBounds->insert(
        {{PtrExpr, AccessTy},
         {SE->getCouldNotCompute(), SE->getCouldNotCompute()}});
    if (!Ins)
      return Iter->second;
    PtrBoundsPair = &Iter->second;
  }

  const SCEV *ScStart;
  const SCEV *ScEnd;

  if (SE->isLoopInvariant(PtrExpr, Lp)) {
    ScStart = ScEnd = PtrExpr;
  } else if (auto *AR = dyn_cast<SCEVAddRecExpr>(PtrExpr)) {
    ScStart = AR->getStart();
    ScEnd = AR->evaluateAtIteration(MaxBECount, *SE);
    const SCEV *Step = AR->getStepRecurrence(*SE);

    // For expressions with negative step, the upper bound is ScStart and the
    // lower bound is ScEnd.
    if (const auto *CStep = dyn_cast<SCEVConstant>(Step)) {
      if (CStep->getValue()->isNegative())
        std::swap(ScStart, ScEnd);
    } else {
      // Fallback case: the step is not constant, but we can still
      // get the upper and lower bounds of the interval by using min/max
      // expressions.
      ScStart = SE->getUMinExpr(ScStart, ScEnd);
      ScEnd = SE->getUMaxExpr(AR->getStart(), ScEnd);
    }
  } else
    return {SE->getCouldNotCompute(), SE->getCouldNotCompute()};

  assert(SE->isLoopInvariant(ScStart, Lp) && "ScStart needs to be invariant");
  assert(SE->isLoopInvariant(ScEnd, Lp) && "ScEnd needs to be invariant");

  // Add the size of the pointed element to ScEnd.
  auto &DL = Lp->getHeader()->getDataLayout();
  Type *IdxTy = DL.getIndexType(PtrExpr->getType());
  const SCEV *EltSizeSCEV = SE->getStoreSizeOfExpr(IdxTy, AccessTy);
  ScEnd = SE->getAddExpr(ScEnd, EltSizeSCEV);

  std::pair<const SCEV *, const SCEV *> Res = {ScStart, ScEnd};
  if (PointerBounds)
    *PtrBoundsPair = Res;
  return Res;
}

/// Calculate Start and End points of memory access using
/// getStartAndEndForAccess.
void RuntimePointerChecking::insert(Loop *Lp, Value *Ptr, const SCEV *PtrExpr,
                                    Type *AccessTy, bool WritePtr,
                                    unsigned DepSetId, unsigned ASId,
                                    PredicatedScalarEvolution &PSE,
                                    bool NeedsFreeze) {
  const SCEV *MaxBECount = PSE.getSymbolicMaxBackedgeTakenCount();
  const auto &[ScStart, ScEnd] = getStartAndEndForAccess(
      Lp, PtrExpr, AccessTy, MaxBECount, PSE.getSE(), &DC.getPointerBounds());
  assert(!isa<SCEVCouldNotCompute>(ScStart) &&
         !isa<SCEVCouldNotCompute>(ScEnd) &&
         "must be able to compute both start and end expressions");
  Pointers.emplace_back(Ptr, ScStart, ScEnd, WritePtr, DepSetId, ASId, PtrExpr,
                        NeedsFreeze);
}

bool RuntimePointerChecking::tryToCreateDiffCheck(
    const RuntimeCheckingPtrGroup &CGI, const RuntimeCheckingPtrGroup &CGJ) {
  // If either group contains multiple different pointers, bail out.
  // TODO: Support multiple pointers by using the minimum or maximum pointer,
  // depending on src & sink.
  if (CGI.Members.size() != 1 || CGJ.Members.size() != 1)
    return false;

  const PointerInfo *Src = &Pointers[CGI.Members[0]];
  const PointerInfo *Sink = &Pointers[CGJ.Members[0]];

  // If either pointer is read and written, multiple checks may be needed. Bail
  // out.
  if (!DC.getOrderForAccess(Src->PointerValue, !Src->IsWritePtr).empty() ||
      !DC.getOrderForAccess(Sink->PointerValue, !Sink->IsWritePtr).empty())
    return false;

  ArrayRef<unsigned> AccSrc =
      DC.getOrderForAccess(Src->PointerValue, Src->IsWritePtr);
  ArrayRef<unsigned> AccSink =
      DC.getOrderForAccess(Sink->PointerValue, Sink->IsWritePtr);
  // If either pointer is accessed multiple times, there may not be a clear
  // src/sink relation. Bail out for now.
  if (AccSrc.size() != 1 || AccSink.size() != 1)
    return false;

  // If the sink is accessed before src, swap src/sink.
  if (AccSink[0] < AccSrc[0])
    std::swap(Src, Sink);

  auto *SrcAR = dyn_cast<SCEVAddRecExpr>(Src->Expr);
  auto *SinkAR = dyn_cast<SCEVAddRecExpr>(Sink->Expr);
  if (!SrcAR || !SinkAR || SrcAR->getLoop() != DC.getInnermostLoop() ||
      SinkAR->getLoop() != DC.getInnermostLoop())
    return false;

  SmallVector<Instruction *, 4> SrcInsts =
      DC.getInstructionsForAccess(Src->PointerValue, Src->IsWritePtr);
  SmallVector<Instruction *, 4> SinkInsts =
      DC.getInstructionsForAccess(Sink->PointerValue, Sink->IsWritePtr);
  Type *SrcTy = getLoadStoreType(SrcInsts[0]);
  Type *DstTy = getLoadStoreType(SinkInsts[0]);
  if (isa<ScalableVectorType>(SrcTy) || isa<ScalableVectorType>(DstTy))
    return false;

  const DataLayout &DL =
      SinkAR->getLoop()->getHeader()->getDataLayout();
  unsigned AllocSize =
      std::max(DL.getTypeAllocSize(SrcTy), DL.getTypeAllocSize(DstTy));

  // Only matching constant steps matching the AllocSize are supported at the
  // moment. This simplifies the difference computation. Can be extended in the
  // future.
  auto *Step = dyn_cast<SCEVConstant>(SinkAR->getStepRecurrence(*SE));
  if (!Step || Step != SrcAR->getStepRecurrence(*SE) ||
      Step->getAPInt().abs() != AllocSize)
    return false;

  IntegerType *IntTy =
      IntegerType::get(Src->PointerValue->getContext(),
                       DL.getPointerSizeInBits(CGI.AddressSpace));

  // When counting down, the dependence distance needs to be swapped.
  if (Step->getValue()->isNegative())
    std::swap(SinkAR, SrcAR);

  const SCEV *SinkStartInt = SE->getPtrToIntExpr(SinkAR->getStart(), IntTy);
  const SCEV *SrcStartInt = SE->getPtrToIntExpr(SrcAR->getStart(), IntTy);
  if (isa<SCEVCouldNotCompute>(SinkStartInt) ||
      isa<SCEVCouldNotCompute>(SrcStartInt))
    return false;

  const Loop *InnerLoop = SrcAR->getLoop();
  // If the start values for both Src and Sink also vary according to an outer
  // loop, then it's probably better to avoid creating diff checks because
  // they may not be hoisted. We should instead let llvm::addRuntimeChecks
  // do the expanded full range overlap checks, which can be hoisted.
  if (HoistRuntimeChecks && InnerLoop->getParentLoop() &&
      isa<SCEVAddRecExpr>(SinkStartInt) && isa<SCEVAddRecExpr>(SrcStartInt)) {
    auto *SrcStartAR = cast<SCEVAddRecExpr>(SrcStartInt);
    auto *SinkStartAR = cast<SCEVAddRecExpr>(SinkStartInt);
    const Loop *StartARLoop = SrcStartAR->getLoop();
    if (StartARLoop == SinkStartAR->getLoop() &&
        StartARLoop == InnerLoop->getParentLoop() &&
        // If the diff check would already be loop invariant (due to the
        // recurrences being the same), then we prefer to keep the diff checks
        // because they are cheaper.
        SrcStartAR->getStepRecurrence(*SE) !=
            SinkStartAR->getStepRecurrence(*SE)) {
      LLVM_DEBUG(dbgs() << "LAA: Not creating diff runtime check, since these "
                           "cannot be hoisted out of the outer loop\n");
      return false;
    }
  }

  LLVM_DEBUG(dbgs() << "LAA: Creating diff runtime check for:\n"
                    << "SrcStart: " << *SrcStartInt << '\n'
                    << "SinkStartInt: " << *SinkStartInt << '\n');
  DiffChecks.emplace_back(SrcStartInt, SinkStartInt, AllocSize,
                          Src->NeedsFreeze || Sink->NeedsFreeze);
  return true;
}

SmallVector<RuntimePointerCheck, 4> RuntimePointerChecking::generateChecks() {
  SmallVector<RuntimePointerCheck, 4> Checks;

  for (unsigned I = 0; I < CheckingGroups.size(); ++I) {
    for (unsigned J = I + 1; J < CheckingGroups.size(); ++J) {
      const RuntimeCheckingPtrGroup &CGI = CheckingGroups[I];
      const RuntimeCheckingPtrGroup &CGJ = CheckingGroups[J];

      if (needsChecking(CGI, CGJ)) {
        CanUseDiffCheck = CanUseDiffCheck && tryToCreateDiffCheck(CGI, CGJ);
        Checks.emplace_back(&CGI, &CGJ);
      }
    }
  }
  return Checks;
}

void RuntimePointerChecking::generateChecks(
    MemoryDepChecker::DepCandidates &DepCands, bool UseDependencies) {
  assert(Checks.empty() && "Checks is not empty");
  groupChecks(DepCands, UseDependencies);
  Checks = generateChecks();
}

bool RuntimePointerChecking::needsChecking(
    const RuntimeCheckingPtrGroup &M, const RuntimeCheckingPtrGroup &N) const {
  for (const auto &I : M.Members)
    for (const auto &J : N.Members)
      if (needsChecking(I, J))
        return true;
  return false;
}

/// Compare \p I and \p J and return the minimum.
/// Return nullptr in case we couldn't find an answer.
static const SCEV *getMinFromExprs(const SCEV *I, const SCEV *J,
                                   ScalarEvolution *SE) {
  std::optional<APInt> Diff = SE->computeConstantDifference(J, I);
  if (!Diff)
    return nullptr;
  return Diff->isNegative() ? J : I;
}

bool RuntimeCheckingPtrGroup::addPointer(
    unsigned Index, const RuntimePointerChecking &RtCheck) {
  return addPointer(
      Index, RtCheck.Pointers[Index].Start, RtCheck.Pointers[Index].End,
      RtCheck.Pointers[Index].PointerValue->getType()->getPointerAddressSpace(),
      RtCheck.Pointers[Index].NeedsFreeze, *RtCheck.SE);
}

bool RuntimeCheckingPtrGroup::addPointer(unsigned Index, const SCEV *Start,
                                         const SCEV *End, unsigned AS,
                                         bool NeedsFreeze,
                                         ScalarEvolution &SE) {
  assert(AddressSpace == AS &&
         "all pointers in a checking group must be in the same address space");

  // Compare the starts and ends with the known minimum and maximum
  // of this set. We need to know how we compare against the min/max
  // of the set in order to be able to emit memchecks.
  const SCEV *Min0 = getMinFromExprs(Start, Low, &SE);
  if (!Min0)
    return false;

  const SCEV *Min1 = getMinFromExprs(End, High, &SE);
  if (!Min1)
    return false;

  // Update the low bound  expression if we've found a new min value.
  if (Min0 == Start)
    Low = Start;

  // Update the high bound expression if we've found a new max value.
  if (Min1 != End)
    High = End;

  Members.push_back(Index);
  this->NeedsFreeze |= NeedsFreeze;
  return true;
}

void RuntimePointerChecking::groupChecks(
    MemoryDepChecker::DepCandidates &DepCands, bool UseDependencies) {
  // We build the groups from dependency candidates equivalence classes
  // because:
  //    - We know that pointers in the same equivalence class share
  //      the same underlying object and therefore there is a chance
  //      that we can compare pointers
  //    - We wouldn't be able to merge two pointers for which we need
  //      to emit a memcheck. The classes in DepCands are already
  //      conveniently built such that no two pointers in the same
  //      class need checking against each other.

  // We use the following (greedy) algorithm to construct the groups
  // For every pointer in the equivalence class:
  //   For each existing group:
  //   - if the difference between this pointer and the min/max bounds
  //     of the group is a constant, then make the pointer part of the
  //     group and update the min/max bounds of that group as required.

  CheckingGroups.clear();

  // If we need to check two pointers to the same underlying object
  // with a non-constant difference, we shouldn't perform any pointer
  // grouping with those pointers. This is because we can easily get
  // into cases where the resulting check would return false, even when
  // the accesses are safe.
  //
  // The following example shows this:
  // for (i = 0; i < 1000; ++i)
  //   a[5000 + i * m] = a[i] + a[i + 9000]
  //
  // Here grouping gives a check of (5000, 5000 + 1000 * m) against
  // (0, 10000) which is always false. However, if m is 1, there is no
  // dependence. Not grouping the checks for a[i] and a[i + 9000] allows
  // us to perform an accurate check in this case.
  //
  // The above case requires that we have an UnknownDependence between
  // accesses to the same underlying object. This cannot happen unless
  // FoundNonConstantDistanceDependence is set, and therefore UseDependencies
  // is also false. In this case we will use the fallback path and create
  // separate checking groups for all pointers.

  // If we don't have the dependency partitions, construct a new
  // checking pointer group for each pointer. This is also required
  // for correctness, because in this case we can have checking between
  // pointers to the same underlying object.
  if (!UseDependencies) {
    for (unsigned I = 0; I < Pointers.size(); ++I)
      CheckingGroups.emplace_back(I, *this);
    return;
  }

  unsigned TotalComparisons = 0;

  DenseMap<Value *, SmallVector<unsigned>> PositionMap;
  for (unsigned Index = 0; Index < Pointers.size(); ++Index)
    PositionMap[Pointers[Index].PointerValue].push_back(Index);

  // We need to keep track of what pointers we've already seen so we
  // don't process them twice.
  SmallSet<unsigned, 2> Seen;

  // Go through all equivalence classes, get the "pointer check groups"
  // and add them to the overall solution. We use the order in which accesses
  // appear in 'Pointers' to enforce determinism.
  for (unsigned I = 0; I < Pointers.size(); ++I) {
    // We've seen this pointer before, and therefore already processed
    // its equivalence class.
    if (Seen.count(I))
      continue;

    MemoryDepChecker::MemAccessInfo Access(Pointers[I].PointerValue,
                                           Pointers[I].IsWritePtr);

    SmallVector<RuntimeCheckingPtrGroup, 2> Groups;
    auto LeaderI = DepCands.findValue(DepCands.getLeaderValue(Access));

    // Because DepCands is constructed by visiting accesses in the order in
    // which they appear in alias sets (which is deterministic) and the
    // iteration order within an equivalence class member is only dependent on
    // the order in which unions and insertions are performed on the
    // equivalence class, the iteration order is deterministic.
    for (auto MI = DepCands.member_begin(LeaderI), ME = DepCands.member_end();
         MI != ME; ++MI) {
      auto PointerI = PositionMap.find(MI->getPointer());
      assert(PointerI != PositionMap.end() &&
             "pointer in equivalence class not found in PositionMap");
      for (unsigned Pointer : PointerI->second) {
        bool Merged = false;
        // Mark this pointer as seen.
        Seen.insert(Pointer);

        // Go through all the existing sets and see if we can find one
        // which can include this pointer.
        for (RuntimeCheckingPtrGroup &Group : Groups) {
          // Don't perform more than a certain amount of comparisons.
          // This should limit the cost of grouping the pointers to something
          // reasonable.  If we do end up hitting this threshold, the algorithm
          // will create separate groups for all remaining pointers.
          if (TotalComparisons > MemoryCheckMergeThreshold)
            break;

          TotalComparisons++;

          if (Group.addPointer(Pointer, *this)) {
            Merged = true;
            break;
          }
        }

        if (!Merged)
          // We couldn't add this pointer to any existing set or the threshold
          // for the number of comparisons has been reached. Create a new group
          // to hold the current pointer.
          Groups.emplace_back(Pointer, *this);
      }
    }

    // We've computed the grouped checks for this partition.
    // Save the results and continue with the next one.
    llvm::copy(Groups, std::back_inserter(CheckingGroups));
  }
}

bool RuntimePointerChecking::arePointersInSamePartition(
    const SmallVectorImpl<int> &PtrToPartition, unsigned PtrIdx1,
    unsigned PtrIdx2) {
  return (PtrToPartition[PtrIdx1] != -1 &&
          PtrToPartition[PtrIdx1] == PtrToPartition[PtrIdx2]);
}

bool RuntimePointerChecking::needsChecking(unsigned I, unsigned J) const {
  const PointerInfo &PointerI = Pointers[I];
  const PointerInfo &PointerJ = Pointers[J];

  // No need to check if two readonly pointers intersect.
  if (!PointerI.IsWritePtr && !PointerJ.IsWritePtr)
    return false;

  // Only need to check pointers between two different dependency sets.
  if (PointerI.DependencySetId == PointerJ.DependencySetId)
    return false;

  // Only need to check pointers in the same alias set.
  return PointerI.AliasSetId == PointerJ.AliasSetId;
}

void RuntimePointerChecking::printChecks(
    raw_ostream &OS, const SmallVectorImpl<RuntimePointerCheck> &Checks,
    unsigned Depth) const {
  unsigned N = 0;
  for (const auto &[Check1, Check2] : Checks) {
    const auto &First = Check1->Members, &Second = Check2->Members;

    OS.indent(Depth) << "Check " << N++ << ":\n";

    OS.indent(Depth + 2) << "Comparing group (" << Check1 << "):\n";
    for (unsigned K : First)
      OS.indent(Depth + 2) << *Pointers[K].PointerValue << "\n";

    OS.indent(Depth + 2) << "Against group (" << Check2 << "):\n";
    for (unsigned K : Second)
      OS.indent(Depth + 2) << *Pointers[K].PointerValue << "\n";
  }
}

void RuntimePointerChecking::print(raw_ostream &OS, unsigned Depth) const {

  OS.indent(Depth) << "Run-time memory checks:\n";
  printChecks(OS, Checks, Depth);

  OS.indent(Depth) << "Grouped accesses:\n";
  for (const auto &CG : CheckingGroups) {
    OS.indent(Depth + 2) << "Group " << &CG << ":\n";
    OS.indent(Depth + 4) << "(Low: " << *CG.Low << " High: " << *CG.High
                         << ")\n";
    for (unsigned Member : CG.Members) {
      OS.indent(Depth + 6) << "Member: " << *Pointers[Member].Expr << "\n";
    }
  }
}

namespace {

/// Analyses memory accesses in a loop.
///
/// Checks whether run time pointer checks are needed and builds sets for data
/// dependence checking.
class AccessAnalysis {
public:
  /// Read or write access location.
  typedef PointerIntPair<Value *, 1, bool> MemAccessInfo;
  typedef SmallVector<MemAccessInfo, 8> MemAccessInfoList;

  AccessAnalysis(const Loop *TheLoop, AAResults *AA, const LoopInfo *LI,
                 MemoryDepChecker::DepCandidates &DA,
                 PredicatedScalarEvolution &PSE,
                 SmallPtrSetImpl<MDNode *> &LoopAliasScopes)
      : TheLoop(TheLoop), BAA(*AA), AST(BAA), LI(LI), DepCands(DA), PSE(PSE),
        LoopAliasScopes(LoopAliasScopes) {
    // We're analyzing dependences across loop iterations.
    BAA.enableCrossIterationMode();
  }

  /// Register a load  and whether it is only read from.
  void addLoad(const MemoryLocation &Loc, Type *AccessTy, bool IsReadOnly) {
    Value *Ptr = const_cast<Value *>(Loc.Ptr);
    AST.add(adjustLoc(Loc));
    Accesses[MemAccessInfo(Ptr, false)].insert(AccessTy);
    if (IsReadOnly)
      ReadOnlyPtr.insert(Ptr);
  }

  /// Register a store.
  void addStore(const MemoryLocation &Loc, Type *AccessTy) {
    Value *Ptr = const_cast<Value *>(Loc.Ptr);
    AST.add(adjustLoc(Loc));
    Accesses[MemAccessInfo(Ptr, true)].insert(AccessTy);
  }

  /// Check if we can emit a run-time no-alias check for \p Access.
  ///
  /// Returns true if we can emit a run-time no alias check for \p Access.
  /// If we can check this access, this also adds it to a dependence set and
  /// adds a run-time to check for it to \p RtCheck. If \p Assume is true,
  /// we will attempt to use additional run-time checks in order to get
  /// the bounds of the pointer.
  bool createCheckForAccess(RuntimePointerChecking &RtCheck,
                            MemAccessInfo Access, Type *AccessTy,
                            const DenseMap<Value *, const SCEV *> &Strides,
                            DenseMap<Value *, unsigned> &DepSetId,
                            Loop *TheLoop, unsigned &RunningDepId,
                            unsigned ASId, bool Assume);

  /// Check whether we can check the pointers at runtime for
  /// non-intersection.
  ///
  /// Returns true if we need no check or if we do and we can generate them
  /// (i.e. the pointers have computable bounds).
  bool canCheckPtrAtRT(RuntimePointerChecking &RtCheck, ScalarEvolution *SE,
                       Loop *TheLoop,
                       const DenseMap<Value *, const SCEV *> &Strides,
                       Value *&UncomputablePtr);

  /// Goes over all memory accesses, checks whether a RT check is needed
  /// and builds sets of dependent accesses.
  void buildDependenceSets() {
    processMemAccesses();
  }

  /// Initial processing of memory accesses determined that we need to
  /// perform dependency checking.
  ///
  /// Note that this can later be cleared if we retry memcheck analysis without
  /// dependency checking (i.e. FoundNonConstantDistanceDependence).
  bool isDependencyCheckNeeded() const { return !CheckDeps.empty(); }

  /// We decided that no dependence analysis would be used.  Reset the state.
  void resetDepChecks(MemoryDepChecker &DepChecker) {
    CheckDeps.clear();
    DepChecker.clearDependences();
  }

  const MemAccessInfoList &getDependenciesToCheck() const { return CheckDeps; }

private:
  typedef MapVector<MemAccessInfo, SmallSetVector<Type *, 1>> PtrAccessMap;

  /// Adjust the MemoryLocation so that it represents accesses to this
  /// location across all iterations, rather than a single one.
  MemoryLocation adjustLoc(MemoryLocation Loc) const {
    // The accessed location varies within the loop, but remains within the
    // underlying object.
    Loc.Size = LocationSize::beforeOrAfterPointer();
    Loc.AATags.Scope = adjustAliasScopeList(Loc.AATags.Scope);
    Loc.AATags.NoAlias = adjustAliasScopeList(Loc.AATags.NoAlias);
    return Loc;
  }

  /// Drop alias scopes that are only valid within a single loop iteration.
  MDNode *adjustAliasScopeList(MDNode *ScopeList) const {
    if (!ScopeList)
      return nullptr;

    // For the sake of simplicity, drop the whole scope list if any scope is
    // iteration-local.
    if (any_of(ScopeList->operands(), [&](Metadata *Scope) {
          return LoopAliasScopes.contains(cast<MDNode>(Scope));
        }))
      return nullptr;

    return ScopeList;
  }

  /// Go over all memory access and check whether runtime pointer checks
  /// are needed and build sets of dependency check candidates.
  void processMemAccesses();

  /// Map of all accesses. Values are the types used to access memory pointed to
  /// by the pointer.
  PtrAccessMap Accesses;

  /// The loop being checked.
  const Loop *TheLoop;

  /// List of accesses that need a further dependence check.
  MemAccessInfoList CheckDeps;

  /// Set of pointers that are read only.
  SmallPtrSet<Value*, 16> ReadOnlyPtr;

  /// Batched alias analysis results.
  BatchAAResults BAA;

  /// An alias set tracker to partition the access set by underlying object and
  //intrinsic property (such as TBAA metadata).
  AliasSetTracker AST;

  /// The LoopInfo of the loop being checked.
  const LoopInfo *LI;

  /// Sets of potentially dependent accesses - members of one set share an
  /// underlying pointer. The set "CheckDeps" identfies which sets really need a
  /// dependence check.
  MemoryDepChecker::DepCandidates &DepCands;

  /// Initial processing of memory accesses determined that we may need
  /// to add memchecks.  Perform the analysis to determine the necessary checks.
  ///
  /// Note that, this is different from isDependencyCheckNeeded.  When we retry
  /// memcheck analysis without dependency checking
  /// (i.e. FoundNonConstantDistanceDependence), isDependencyCheckNeeded is
  /// cleared while this remains set if we have potentially dependent accesses.
  bool IsRTCheckAnalysisNeeded = false;

  /// The SCEV predicate containing all the SCEV-related assumptions.
  PredicatedScalarEvolution &PSE;

  DenseMap<Value *, SmallVector<const Value *, 16>> UnderlyingObjects;

  /// Alias scopes that are declared inside the loop, and as such not valid
  /// across iterations.
  SmallPtrSetImpl<MDNode *> &LoopAliasScopes;
};

} // end anonymous namespace

/// Try to compute a constant stride for \p AR. Used by getPtrStride and
/// isNoWrap.
static std::optional<int64_t>
getStrideFromAddRec(const SCEVAddRecExpr *AR, const Loop *Lp, Type *AccessTy,
                    Value *Ptr, PredicatedScalarEvolution &PSE) {
  // The access function must stride over the innermost loop.
  if (Lp != AR->getLoop()) {
    LLVM_DEBUG({
      dbgs() << "LAA: Bad stride - Not striding over innermost loop ";
      if (Ptr)
        dbgs() << *Ptr << " ";

      dbgs() << "SCEV: " << *AR << "\n";
    });
    return std::nullopt;
  }

  // Check the step is constant.
  const SCEV *Step = AR->getStepRecurrence(*PSE.getSE());

  // Calculate the pointer stride and check if it is constant.
  const SCEVConstant *C = dyn_cast<SCEVConstant>(Step);
  if (!C) {
    LLVM_DEBUG({
      dbgs() << "LAA: Bad stride - Not a constant strided ";
      if (Ptr)
        dbgs() << *Ptr << " ";
      dbgs() << "SCEV: " << *AR << "\n";
    });
    return std::nullopt;
  }

  const auto &DL = Lp->getHeader()->getDataLayout();
  TypeSize AllocSize = DL.getTypeAllocSize(AccessTy);
  int64_t Size = AllocSize.getFixedValue();
  const APInt &APStepVal = C->getAPInt();
<<<<<<< HEAD

  // Huge step value - give up.
  if (APStepVal.getBitWidth() > 64)
    return std::nullopt;

=======

  // Huge step value - give up.
  if (APStepVal.getBitWidth() > 64)
    return std::nullopt;

>>>>>>> 5eee2751
  int64_t StepVal = APStepVal.getSExtValue();

  // Strided access.
  int64_t Stride = StepVal / Size;
  int64_t Rem = StepVal % Size;
  if (Rem)
    return std::nullopt;

  return Stride;
}

static bool isNoWrapGEP(Value *Ptr, PredicatedScalarEvolution &PSE,
                        const Loop *L);

/// Check whether \p AR is a non-wrapping AddRec. If \p Ptr is not nullptr, use
/// informating from the IR pointer value to determine no-wrap.
static bool isNoWrap(PredicatedScalarEvolution &PSE, const SCEVAddRecExpr *AR,
                     Value *Ptr, Type *AccessTy, const Loop *L, bool Assume,
                     std::optional<int64_t> Stride = std::nullopt) {
  // FIXME: This should probably only return true for NUW.
  if (AR->getNoWrapFlags(SCEV::NoWrapMask))
<<<<<<< HEAD
    return true;

  if (Ptr && PSE.hasNoOverflow(Ptr, SCEVWrapPredicate::IncrementNUSW))
    return true;

=======
    return true;

  if (Ptr && PSE.hasNoOverflow(Ptr, SCEVWrapPredicate::IncrementNUSW))
    return true;

>>>>>>> 5eee2751
  // The address calculation must not wrap. Otherwise, a dependence could be
  // inverted.
  if (Ptr && isNoWrapGEP(Ptr, PSE, L))
    return true;

  // An nusw getelementptr that is an AddRec cannot wrap. If it would wrap,
  // the distance between the previously accessed location and the wrapped
  // location will be larger than half the pointer index type space. In that
  // case, the GEP would be  poison and any memory access dependent on it would
  // be immediate UB when executed.
  if (auto *GEP = dyn_cast_if_present<GetElementPtrInst>(Ptr);
      GEP && GEP->hasNoUnsignedSignedWrap())
    return true;

  if (!Stride)
    Stride = getStrideFromAddRec(AR, L, AccessTy, Ptr, PSE);
  if (Stride) {
    // If the null pointer is undefined, then a access sequence which would
    // otherwise access it can be assumed not to unsigned wrap.  Note that this
    // assumes the object in memory is aligned to the natural alignment.
    unsigned AddrSpace = AR->getType()->getPointerAddressSpace();
    if (!NullPointerIsDefined(L->getHeader()->getParent(), AddrSpace) &&
        (Stride == 1 || Stride == -1))
      return true;
  }

  if (Ptr && Assume) {
    PSE.setNoOverflow(Ptr, SCEVWrapPredicate::IncrementNUSW);
    LLVM_DEBUG(dbgs() << "LAA: Pointer may wrap:\n"
                      << "LAA:   Pointer: " << *Ptr << "\n"
                      << "LAA:   SCEV: " << *AR << "\n"
                      << "LAA:   Added an overflow assumption\n");
    return true;
  }

  return false;
}

static void visitPointers(Value *StartPtr, const Loop &InnermostLoop,
                          function_ref<void(Value *)> AddPointer) {
  SmallPtrSet<Value *, 8> Visited;
  SmallVector<Value *> WorkList;
  WorkList.push_back(StartPtr);

  while (!WorkList.empty()) {
    Value *Ptr = WorkList.pop_back_val();
    if (!Visited.insert(Ptr).second)
      continue;
    auto *PN = dyn_cast<PHINode>(Ptr);
    // SCEV does not look through non-header PHIs inside the loop. Such phis
    // can be analyzed by adding separate accesses for each incoming pointer
    // value.
    if (PN && InnermostLoop.contains(PN->getParent()) &&
        PN->getParent() != InnermostLoop.getHeader()) {
      llvm::append_range(WorkList, PN->incoming_values());
    } else
      AddPointer(Ptr);
  }
}

// Walk back through the IR for a pointer, looking for a select like the
// following:
//
//  %offset = select i1 %cmp, i64 %a, i64 %b
//  %addr = getelementptr double, double* %base, i64 %offset
//  %ld = load double, double* %addr, align 8
//
// We won't be able to form a single SCEVAddRecExpr from this since the
// address for each loop iteration depends on %cmp. We could potentially
// produce multiple valid SCEVAddRecExprs, though, and check all of them for
// memory safety/aliasing if needed.
//
// If we encounter some IR we don't yet handle, or something obviously fine
// like a constant, then we just add the SCEV for that term to the list passed
// in by the caller. If we have a node that may potentially yield a valid
// SCEVAddRecExpr then we decompose it into parts and build the SCEV terms
// ourselves before adding to the list.
static void findForkedSCEVs(
    ScalarEvolution *SE, const Loop *L, Value *Ptr,
    SmallVectorImpl<PointerIntPair<const SCEV *, 1, bool>> &ScevList,
    unsigned Depth) {
  // If our Value is a SCEVAddRecExpr, loop invariant, not an instruction, or
  // we've exceeded our limit on recursion, just return whatever we have
  // regardless of whether it can be used for a forked pointer or not, along
  // with an indication of whether it might be a poison or undef value.
  const SCEV *Scev = SE->getSCEV(Ptr);
  if (isa<SCEVAddRecExpr>(Scev) || L->isLoopInvariant(Ptr) ||
      !isa<Instruction>(Ptr) || Depth == 0) {
    ScevList.emplace_back(Scev, !isGuaranteedNotToBeUndefOrPoison(Ptr));
    return;
  }

  Depth--;

  auto UndefPoisonCheck = [](PointerIntPair<const SCEV *, 1, bool> S) {
    return get<1>(S);
  };

  auto GetBinOpExpr = [&SE](unsigned Opcode, const SCEV *L, const SCEV *R) {
    switch (Opcode) {
    case Instruction::Add:
      return SE->getAddExpr(L, R);
    case Instruction::Sub:
      return SE->getMinusSCEV(L, R);
    default:
      llvm_unreachable("Unexpected binary operator when walking ForkedPtrs");
    }
  };

  Instruction *I = cast<Instruction>(Ptr);
  unsigned Opcode = I->getOpcode();
  switch (Opcode) {
  case Instruction::GetElementPtr: {
    auto *GEP = cast<GetElementPtrInst>(I);
    Type *SourceTy = GEP->getSourceElementType();
    // We only handle base + single offset GEPs here for now.
    // Not dealing with preexisting gathers yet, so no vectors.
    if (I->getNumOperands() != 2 || SourceTy->isVectorTy()) {
      ScevList.emplace_back(Scev, !isGuaranteedNotToBeUndefOrPoison(GEP));
      break;
    }
    SmallVector<PointerIntPair<const SCEV *, 1, bool>, 2> BaseScevs;
    SmallVector<PointerIntPair<const SCEV *, 1, bool>, 2> OffsetScevs;
    findForkedSCEVs(SE, L, I->getOperand(0), BaseScevs, Depth);
    findForkedSCEVs(SE, L, I->getOperand(1), OffsetScevs, Depth);

    // See if we need to freeze our fork...
    bool NeedsFreeze = any_of(BaseScevs, UndefPoisonCheck) ||
                       any_of(OffsetScevs, UndefPoisonCheck);

    // Check that we only have a single fork, on either the base or the offset.
    // Copy the SCEV across for the one without a fork in order to generate
    // the full SCEV for both sides of the GEP.
    if (OffsetScevs.size() == 2 && BaseScevs.size() == 1)
      BaseScevs.push_back(BaseScevs[0]);
    else if (BaseScevs.size() == 2 && OffsetScevs.size() == 1)
      OffsetScevs.push_back(OffsetScevs[0]);
    else {
      ScevList.emplace_back(Scev, NeedsFreeze);
      break;
    }

    // Find the pointer type we need to extend to.
    Type *IntPtrTy = SE->getEffectiveSCEVType(
        SE->getSCEV(GEP->getPointerOperand())->getType());

    // Find the size of the type being pointed to. We only have a single
    // index term (guarded above) so we don't need to index into arrays or
    // structures, just get the size of the scalar value.
    const SCEV *Size = SE->getSizeOfExpr(IntPtrTy, SourceTy);

    // Scale up the offsets by the size of the type, then add to the bases.
    const SCEV *Scaled1 = SE->getMulExpr(
        Size, SE->getTruncateOrSignExtend(get<0>(OffsetScevs[0]), IntPtrTy));
    const SCEV *Scaled2 = SE->getMulExpr(
        Size, SE->getTruncateOrSignExtend(get<0>(OffsetScevs[1]), IntPtrTy));
    ScevList.emplace_back(SE->getAddExpr(get<0>(BaseScevs[0]), Scaled1),
                          NeedsFreeze);
    ScevList.emplace_back(SE->getAddExpr(get<0>(BaseScevs[1]), Scaled2),
                          NeedsFreeze);
    break;
  }
  case Instruction::Select: {
    SmallVector<PointerIntPair<const SCEV *, 1, bool>, 2> ChildScevs;
    // A select means we've found a forked pointer, but we currently only
    // support a single select per pointer so if there's another behind this
    // then we just bail out and return the generic SCEV.
    findForkedSCEVs(SE, L, I->getOperand(1), ChildScevs, Depth);
    findForkedSCEVs(SE, L, I->getOperand(2), ChildScevs, Depth);
    if (ChildScevs.size() == 2) {
      ScevList.push_back(ChildScevs[0]);
      ScevList.push_back(ChildScevs[1]);
    } else
      ScevList.emplace_back(Scev, !isGuaranteedNotToBeUndefOrPoison(Ptr));
    break;
  }
  case Instruction::PHI: {
    SmallVector<PointerIntPair<const SCEV *, 1, bool>, 2> ChildScevs;
    // A phi means we've found a forked pointer, but we currently only
    // support a single phi per pointer so if there's another behind this
    // then we just bail out and return the generic SCEV.
    if (I->getNumOperands() == 2) {
      findForkedSCEVs(SE, L, I->getOperand(0), ChildScevs, Depth);
      findForkedSCEVs(SE, L, I->getOperand(1), ChildScevs, Depth);
    }
    if (ChildScevs.size() == 2) {
      ScevList.push_back(ChildScevs[0]);
      ScevList.push_back(ChildScevs[1]);
    } else
      ScevList.emplace_back(Scev, !isGuaranteedNotToBeUndefOrPoison(Ptr));
    break;
  }
  case Instruction::Add:
  case Instruction::Sub: {
    SmallVector<PointerIntPair<const SCEV *, 1, bool>> LScevs;
    SmallVector<PointerIntPair<const SCEV *, 1, bool>> RScevs;
    findForkedSCEVs(SE, L, I->getOperand(0), LScevs, Depth);
    findForkedSCEVs(SE, L, I->getOperand(1), RScevs, Depth);

    // See if we need to freeze our fork...
    bool NeedsFreeze =
        any_of(LScevs, UndefPoisonCheck) || any_of(RScevs, UndefPoisonCheck);

    // Check that we only have a single fork, on either the left or right side.
    // Copy the SCEV across for the one without a fork in order to generate
    // the full SCEV for both sides of the BinOp.
    if (LScevs.size() == 2 && RScevs.size() == 1)
      RScevs.push_back(RScevs[0]);
    else if (RScevs.size() == 2 && LScevs.size() == 1)
      LScevs.push_back(LScevs[0]);
    else {
      ScevList.emplace_back(Scev, NeedsFreeze);
      break;
    }

    ScevList.emplace_back(
        GetBinOpExpr(Opcode, get<0>(LScevs[0]), get<0>(RScevs[0])),
        NeedsFreeze);
    ScevList.emplace_back(
        GetBinOpExpr(Opcode, get<0>(LScevs[1]), get<0>(RScevs[1])),
        NeedsFreeze);
    break;
  }
  default:
    // Just return the current SCEV if we haven't handled the instruction yet.
    LLVM_DEBUG(dbgs() << "ForkedPtr unhandled instruction: " << *I << "\n");
    ScevList.emplace_back(Scev, !isGuaranteedNotToBeUndefOrPoison(Ptr));
    break;
  }
}

static SmallVector<PointerIntPair<const SCEV *, 1, bool>>
findForkedPointer(PredicatedScalarEvolution &PSE,
                  const DenseMap<Value *, const SCEV *> &StridesMap, Value *Ptr,
                  const Loop *L) {
  ScalarEvolution *SE = PSE.getSE();
  assert(SE->isSCEVable(Ptr->getType()) && "Value is not SCEVable!");
  SmallVector<PointerIntPair<const SCEV *, 1, bool>> Scevs;
  findForkedSCEVs(SE, L, Ptr, Scevs, MaxForkedSCEVDepth);

  // For now, we will only accept a forked pointer with two possible SCEVs
  // that are either SCEVAddRecExprs or loop invariant.
  if (Scevs.size() == 2 &&
      (isa<SCEVAddRecExpr>(get<0>(Scevs[0])) ||
       SE->isLoopInvariant(get<0>(Scevs[0]), L)) &&
      (isa<SCEVAddRecExpr>(get<0>(Scevs[1])) ||
       SE->isLoopInvariant(get<0>(Scevs[1]), L))) {
    LLVM_DEBUG(dbgs() << "LAA: Found forked pointer: " << *Ptr << "\n");
    LLVM_DEBUG(dbgs() << "\t(1) " << *get<0>(Scevs[0]) << "\n");
    LLVM_DEBUG(dbgs() << "\t(2) " << *get<0>(Scevs[1]) << "\n");
    return Scevs;
  }

  return {{replaceSymbolicStrideSCEV(PSE, StridesMap, Ptr), false}};
}

bool AccessAnalysis::createCheckForAccess(
    RuntimePointerChecking &RtCheck, MemAccessInfo Access, Type *AccessTy,
    const DenseMap<Value *, const SCEV *> &StridesMap,
    DenseMap<Value *, unsigned> &DepSetId, Loop *TheLoop,
    unsigned &RunningDepId, unsigned ASId, bool Assume) {
  Value *Ptr = Access.getPointer();

  SmallVector<PointerIntPair<const SCEV *, 1, bool>> TranslatedPtrs =
      findForkedPointer(PSE, StridesMap, Ptr, TheLoop);
  assert(!TranslatedPtrs.empty() && "must have some translated pointers");

  /// Check whether all pointers can participate in a runtime bounds check. They
  /// must either be invariant or AddRecs. If ShouldCheckWrap is true, they also
  /// must not wrap.
  for (auto &P : TranslatedPtrs) {
    // The bounds for loop-invariant pointer is trivial.
    if (PSE.getSE()->isLoopInvariant(P.getPointer(), TheLoop))
      continue;

    const SCEVAddRecExpr *AR = dyn_cast<SCEVAddRecExpr>(P.getPointer());
    if (!AR && Assume)
      AR = PSE.getAsAddRec(Ptr);
    if (!AR || !AR->isAffine())
      return false;

    // If there's only one option for Ptr, look it up after bounds and wrap
    // checking, because assumptions might have been added to PSE.
    if (TranslatedPtrs.size() == 1) {
      AR =
          cast<SCEVAddRecExpr>(replaceSymbolicStrideSCEV(PSE, StridesMap, Ptr));
      P.setPointer(AR);
    }

    // When we run after a failing dependency check we have to make sure
    // we don't have wrapping pointers.
    if (!isNoWrap(PSE, AR, TranslatedPtrs.size() == 1 ? Ptr : nullptr, AccessTy,
                  TheLoop, Assume)) {
      return false;
    }
  }

  for (auto [PtrExpr, NeedsFreeze] : TranslatedPtrs) {
    // The id of the dependence set.
    unsigned DepId;

    if (isDependencyCheckNeeded()) {
      Value *Leader = DepCands.getLeaderValue(Access).getPointer();
      unsigned &LeaderId = DepSetId[Leader];
      if (!LeaderId)
        LeaderId = RunningDepId++;
      DepId = LeaderId;
    } else
      // Each access has its own dependence set.
      DepId = RunningDepId++;

    bool IsWrite = Access.getInt();
    RtCheck.insert(TheLoop, Ptr, PtrExpr, AccessTy, IsWrite, DepId, ASId, PSE,
                   NeedsFreeze);
    LLVM_DEBUG(dbgs() << "LAA: Found a runtime check ptr:" << *Ptr << '\n');
  }

  return true;
}

bool AccessAnalysis::canCheckPtrAtRT(
    RuntimePointerChecking &RtCheck, ScalarEvolution *SE, Loop *TheLoop,
    const DenseMap<Value *, const SCEV *> &StridesMap,
    Value *&UncomputablePtr) {
  // Find pointers with computable bounds. We are going to use this information
  // to place a runtime bound check.
  bool CanDoRT = true;

  bool MayNeedRTCheck = false;
  if (!IsRTCheckAnalysisNeeded) return true;

  bool IsDepCheckNeeded = isDependencyCheckNeeded();

  // We assign a consecutive id to access from different alias sets.
  // Accesses between different groups doesn't need to be checked.
  unsigned ASId = 0;
  for (const auto &AS : AST) {
    int NumReadPtrChecks = 0;
    int NumWritePtrChecks = 0;
    bool CanDoAliasSetRT = true;
    ++ASId;
    auto ASPointers = AS.getPointers();

    // We assign consecutive id to access from different dependence sets.
    // Accesses within the same set don't need a runtime check.
    unsigned RunningDepId = 1;
    DenseMap<Value *, unsigned> DepSetId;

    SmallVector<std::pair<MemAccessInfo, Type *>, 4> Retries;

    // First, count how many write and read accesses are in the alias set. Also
    // collect MemAccessInfos for later.
    SmallVector<MemAccessInfo, 4> AccessInfos;
    for (const Value *ConstPtr : ASPointers) {
      Value *Ptr = const_cast<Value *>(ConstPtr);
      bool IsWrite = Accesses.count(MemAccessInfo(Ptr, true));
      if (IsWrite)
        ++NumWritePtrChecks;
      else
        ++NumReadPtrChecks;
      AccessInfos.emplace_back(Ptr, IsWrite);
    }

    // We do not need runtime checks for this alias set, if there are no writes
    // or a single write and no reads.
    if (NumWritePtrChecks == 0 ||
        (NumWritePtrChecks == 1 && NumReadPtrChecks == 0)) {
      assert((ASPointers.size() <= 1 ||
              all_of(ASPointers,
                     [this](const Value *Ptr) {
                       MemAccessInfo AccessWrite(const_cast<Value *>(Ptr),
                                                 true);
                       return DepCands.findValue(AccessWrite) == DepCands.end();
                     })) &&
             "Can only skip updating CanDoRT below, if all entries in AS "
             "are reads or there is at most 1 entry");
      continue;
    }

    for (auto &Access : AccessInfos) {
      for (const auto &AccessTy : Accesses[Access]) {
        if (!createCheckForAccess(RtCheck, Access, AccessTy, StridesMap,
                                  DepSetId, TheLoop, RunningDepId, ASId,
                                  false)) {
          LLVM_DEBUG(dbgs() << "LAA: Can't find bounds for ptr:"
                            << *Access.getPointer() << '\n');
          Retries.emplace_back(Access, AccessTy);
          CanDoAliasSetRT = false;
        }
      }
    }

    // Note that this function computes CanDoRT and MayNeedRTCheck
    // independently. For example CanDoRT=false, MayNeedRTCheck=false means that
    // we have a pointer for which we couldn't find the bounds but we don't
    // actually need to emit any checks so it does not matter.
    //
    // We need runtime checks for this alias set, if there are at least 2
    // dependence sets (in which case RunningDepId > 2) or if we need to re-try
    // any bound checks (because in that case the number of dependence sets is
    // incomplete).
    bool NeedsAliasSetRTCheck = RunningDepId > 2 || !Retries.empty();

    // We need to perform run-time alias checks, but some pointers had bounds
    // that couldn't be checked.
    if (NeedsAliasSetRTCheck && !CanDoAliasSetRT) {
      // Reset the CanDoSetRt flag and retry all accesses that have failed.
      // We know that we need these checks, so we can now be more aggressive
      // and add further checks if required (overflow checks).
      CanDoAliasSetRT = true;
      for (const auto &[Access, AccessTy] : Retries) {
        if (!createCheckForAccess(RtCheck, Access, AccessTy, StridesMap,
                                  DepSetId, TheLoop, RunningDepId, ASId,
                                  /*Assume=*/true)) {
          CanDoAliasSetRT = false;
          UncomputablePtr = Access.getPointer();
          break;
        }
      }
    }

    CanDoRT &= CanDoAliasSetRT;
    MayNeedRTCheck |= NeedsAliasSetRTCheck;
    ++ASId;
  }

  // If the pointers that we would use for the bounds comparison have different
  // address spaces, assume the values aren't directly comparable, so we can't
  // use them for the runtime check. We also have to assume they could
  // overlap. In the future there should be metadata for whether address spaces
  // are disjoint.
  unsigned NumPointers = RtCheck.Pointers.size();
  for (unsigned i = 0; i < NumPointers; ++i) {
    for (unsigned j = i + 1; j < NumPointers; ++j) {
      // Only need to check pointers between two different dependency sets.
      if (RtCheck.Pointers[i].DependencySetId ==
          RtCheck.Pointers[j].DependencySetId)
       continue;
      // Only need to check pointers in the same alias set.
      if (RtCheck.Pointers[i].AliasSetId != RtCheck.Pointers[j].AliasSetId)
        continue;

      Value *PtrI = RtCheck.Pointers[i].PointerValue;
      Value *PtrJ = RtCheck.Pointers[j].PointerValue;

      unsigned ASi = PtrI->getType()->getPointerAddressSpace();
      unsigned ASj = PtrJ->getType()->getPointerAddressSpace();
      if (ASi != ASj) {
        LLVM_DEBUG(
            dbgs() << "LAA: Runtime check would require comparison between"
                      " different address spaces\n");
        return false;
      }
    }
  }

  if (MayNeedRTCheck && CanDoRT)
    RtCheck.generateChecks(DepCands, IsDepCheckNeeded);

  LLVM_DEBUG(dbgs() << "LAA: We need to do " << RtCheck.getNumberOfChecks()
                    << " pointer comparisons.\n");

  // If we can do run-time checks, but there are no checks, no runtime checks
  // are needed. This can happen when all pointers point to the same underlying
  // object for example.
  RtCheck.Need = CanDoRT ? RtCheck.getNumberOfChecks() != 0 : MayNeedRTCheck;

  bool CanDoRTIfNeeded = !RtCheck.Need || CanDoRT;
  if (!CanDoRTIfNeeded)
    RtCheck.reset();
  return CanDoRTIfNeeded;
}

void AccessAnalysis::processMemAccesses() {
  // We process the set twice: first we process read-write pointers, last we
  // process read-only pointers. This allows us to skip dependence tests for
  // read-only pointers.

  LLVM_DEBUG(dbgs() << "LAA: Processing memory accesses...\n");
  LLVM_DEBUG(dbgs() << "  AST: "; AST.dump());
  LLVM_DEBUG(dbgs() << "LAA:   Accesses(" << Accesses.size() << "):\n");
  LLVM_DEBUG({
    for (const auto &[A, _] : Accesses)
      dbgs() << "\t" << *A.getPointer() << " ("
             << (A.getInt() ? "write"
                            : (ReadOnlyPtr.count(A.getPointer()) ? "read-only"
                                                                 : "read"))
             << ")\n";
  });

  // The AliasSetTracker has nicely partitioned our pointers by metadata
  // compatibility and potential for underlying-object overlap. As a result, we
  // only need to check for potential pointer dependencies within each alias
  // set.
  for (const auto &AS : AST) {
    // Note that both the alias-set tracker and the alias sets themselves used
    // ordered collections internally and so the iteration order here is
    // deterministic.
    auto ASPointers = AS.getPointers();

    bool SetHasWrite = false;

    // Map of (pointer to underlying objects, accessed address space) to last
    // access encountered.
    typedef DenseMap<std::pair<const Value *, unsigned>, MemAccessInfo>
        UnderlyingObjToAccessMap;
    UnderlyingObjToAccessMap ObjToLastAccess;

    // Set of access to check after all writes have been processed.
    PtrAccessMap DeferredAccesses;

    // Iterate over each alias set twice, once to process read/write pointers,
    // and then to process read-only pointers.
    for (int SetIteration = 0; SetIteration < 2; ++SetIteration) {
      bool UseDeferred = SetIteration > 0;
      PtrAccessMap &S = UseDeferred ? DeferredAccesses : Accesses;

      for (const Value *ConstPtr : ASPointers) {
        Value *Ptr = const_cast<Value *>(ConstPtr);

        // For a single memory access in AliasSetTracker, Accesses may contain
        // both read and write, and they both need to be handled for CheckDeps.
        for (const auto &[AC, _] : S) {
          if (AC.getPointer() != Ptr)
            continue;

          bool IsWrite = AC.getInt();

          // If we're using the deferred access set, then it contains only
          // reads.
          bool IsReadOnlyPtr = ReadOnlyPtr.count(Ptr) && !IsWrite;
          if (UseDeferred && !IsReadOnlyPtr)
            continue;
          // Otherwise, the pointer must be in the PtrAccessSet, either as a
          // read or a write.
          assert(((IsReadOnlyPtr && UseDeferred) || IsWrite ||
                  S.count(MemAccessInfo(Ptr, false))) &&
                 "Alias-set pointer not in the access set?");

          MemAccessInfo Access(Ptr, IsWrite);
          DepCands.insert(Access);

          // Memorize read-only pointers for later processing and skip them in
          // the first round (they need to be checked after we have seen all
          // write pointers). Note: we also mark pointer that are not
          // consecutive as "read-only" pointers (so that we check
          // "a[b[i]] +="). Hence, we need the second check for "!IsWrite".
          if (!UseDeferred && IsReadOnlyPtr) {
            // We only use the pointer keys, the types vector values don't
            // matter.
            DeferredAccesses.insert({Access, {}});
            continue;
          }

          // If this is a write - check other reads and writes for conflicts. If
          // this is a read only check other writes for conflicts (but only if
          // there is no other write to the ptr - this is an optimization to
          // catch "a[i] = a[i] + " without having to do a dependence check).
          if ((IsWrite || IsReadOnlyPtr) && SetHasWrite) {
            CheckDeps.push_back(Access);
            IsRTCheckAnalysisNeeded = true;
          }

          if (IsWrite)
            SetHasWrite = true;

          // Create sets of pointers connected by a shared alias set and
          // underlying object.
          typedef SmallVector<const Value *, 16> ValueVector;
          ValueVector TempObjects;

          SmallVector<const Value *, 16> &UOs = UnderlyingObjects[Ptr];
          UOs = {};
          ::getUnderlyingObjects(Ptr, UOs, LI);
          LLVM_DEBUG(dbgs()
                     << "Underlying objects for pointer " << *Ptr << "\n");
          for (const Value *UnderlyingObj : UOs) {
            // nullptr never alias, don't join sets for pointer that have "null"
            // in their UnderlyingObjects list.
            if (isa<ConstantPointerNull>(UnderlyingObj) &&
                !NullPointerIsDefined(
                    TheLoop->getHeader()->getParent(),
                    UnderlyingObj->getType()->getPointerAddressSpace()))
              continue;

            auto [It, Inserted] = ObjToLastAccess.try_emplace(
                {UnderlyingObj,
                 cast<PointerType>(Ptr->getType())->getAddressSpace()},
                Access);
            if (!Inserted) {
              DepCands.unionSets(Access, It->second);
              It->second = Access;
            }

            LLVM_DEBUG(dbgs() << "  " << *UnderlyingObj << "\n");
          }
        }
      }
    }
  }
}

/// Check whether \p Ptr is non-wrapping GEP.
static bool isNoWrapGEP(Value *Ptr, PredicatedScalarEvolution &PSE,
                        const Loop *L) {
  // Scalar evolution does not propagate the non-wrapping flags to values that
  // are derived from a non-wrapping induction variable because non-wrapping
  // could be flow-sensitive.
  //
  // Look through the potentially overflowing instruction to try to prove
  // non-wrapping for the *specific* value of Ptr.

  // The arithmetic implied by an nusw GEP can't overflow.
  const auto *GEP = dyn_cast<GetElementPtrInst>(Ptr);
  if (!GEP || !GEP->hasNoUnsignedSignedWrap())
    return false;

  // Make sure there is only one non-const index and analyze that.
  Value *NonConstIndex = nullptr;
  for (Value *Index : GEP->indices())
    if (!isa<ConstantInt>(Index)) {
      if (NonConstIndex)
        return false;
      NonConstIndex = Index;
    }
  if (!NonConstIndex)
    // The recurrence is on the pointer, ignore for now.
    return false;

  // The index in GEP is signed.  It is non-wrapping if it's derived from a NSW
  // AddRec using a NSW operation.
  if (auto *OBO = dyn_cast<OverflowingBinaryOperator>(NonConstIndex))
    if (OBO->hasNoSignedWrap() &&
        // Assume constant for other the operand so that the AddRec can be
        // easily found.
        isa<ConstantInt>(OBO->getOperand(1))) {
      const SCEV *OpScev = PSE.getSCEV(OBO->getOperand(0));

      if (auto *OpAR = dyn_cast<SCEVAddRecExpr>(OpScev))
        return OpAR->getLoop() == L && OpAR->getNoWrapFlags(SCEV::FlagNSW);
    }

  return false;
}

/// Check whether the access through \p Ptr has a constant stride.
std::optional<int64_t>
llvm::getPtrStride(PredicatedScalarEvolution &PSE, Type *AccessTy, Value *Ptr,
                   const Loop *Lp,
                   const DenseMap<Value *, const SCEV *> &StridesMap,
                   bool Assume, bool ShouldCheckWrap) {
  const SCEV *PtrScev = replaceSymbolicStrideSCEV(PSE, StridesMap, Ptr);
  if (PSE.getSE()->isLoopInvariant(PtrScev, Lp))
    return 0;

  assert(Ptr->getType()->isPointerTy() && "Unexpected non-ptr");
  if (isa<ScalableVectorType>(AccessTy)) {
    LLVM_DEBUG(dbgs() << "LAA: Bad stride - Scalable object: " << *AccessTy
                      << "\n");
    return std::nullopt;
  }

  const SCEVAddRecExpr *AR = dyn_cast<SCEVAddRecExpr>(PtrScev);
  if (Assume && !AR)
    AR = PSE.getAsAddRec(Ptr);

  if (!AR) {
    LLVM_DEBUG(dbgs() << "LAA: Bad stride - Not an AddRecExpr pointer " << *Ptr
                      << " SCEV: " << *PtrScev << "\n");
    return std::nullopt;
  }

  std::optional<int64_t> Stride =
      getStrideFromAddRec(AR, Lp, AccessTy, Ptr, PSE);
  if (!ShouldCheckWrap || !Stride)
    return Stride;

  if (isNoWrap(PSE, AR, Ptr, AccessTy, Lp, Assume, Stride))
    return Stride;

  LLVM_DEBUG(
      dbgs() << "LAA: Bad stride - Pointer may wrap in the address space "
             << *Ptr << " SCEV: " << *AR << "\n");
  return std::nullopt;
}

std::optional<int> llvm::getPointersDiff(Type *ElemTyA, Value *PtrA,
                                         Type *ElemTyB, Value *PtrB,
                                         const DataLayout &DL,
                                         ScalarEvolution &SE, bool StrictCheck,
                                         bool CheckType) {
  assert(PtrA && PtrB && "Expected non-nullptr pointers.");

  // Make sure that A and B are different pointers.
  if (PtrA == PtrB)
    return 0;

  // Make sure that the element types are the same if required.
  if (CheckType && ElemTyA != ElemTyB)
    return std::nullopt;

  unsigned ASA = PtrA->getType()->getPointerAddressSpace();
  unsigned ASB = PtrB->getType()->getPointerAddressSpace();

  // Check that the address spaces match.
  if (ASA != ASB)
    return std::nullopt;
  unsigned IdxWidth = DL.getIndexSizeInBits(ASA);

  APInt OffsetA(IdxWidth, 0), OffsetB(IdxWidth, 0);
  const Value *PtrA1 = PtrA->stripAndAccumulateConstantOffsets(
      DL, OffsetA, /*AllowNonInbounds=*/true);
  const Value *PtrB1 = PtrB->stripAndAccumulateConstantOffsets(
      DL, OffsetB, /*AllowNonInbounds=*/true);

  int Val;
  if (PtrA1 == PtrB1) {
    // Retrieve the address space again as pointer stripping now tracks through
    // `addrspacecast`.
    ASA = cast<PointerType>(PtrA1->getType())->getAddressSpace();
    ASB = cast<PointerType>(PtrB1->getType())->getAddressSpace();
    // Check that the address spaces match and that the pointers are valid.
    if (ASA != ASB)
      return std::nullopt;

    IdxWidth = DL.getIndexSizeInBits(ASA);
    OffsetA = OffsetA.sextOrTrunc(IdxWidth);
    OffsetB = OffsetB.sextOrTrunc(IdxWidth);

    OffsetB -= OffsetA;
    Val = OffsetB.getSExtValue();
  } else {
    // Otherwise compute the distance with SCEV between the base pointers.
    const SCEV *PtrSCEVA = SE.getSCEV(PtrA);
    const SCEV *PtrSCEVB = SE.getSCEV(PtrB);
    std::optional<APInt> Diff =
        SE.computeConstantDifference(PtrSCEVB, PtrSCEVA);
    if (!Diff)
      return std::nullopt;
    Val = Diff->getSExtValue();
  }
  int Size = DL.getTypeStoreSize(ElemTyA);
  int Dist = Val / Size;

  // Ensure that the calculated distance matches the type-based one after all
  // the bitcasts removal in the provided pointers.
  if (!StrictCheck || Dist * Size == Val)
    return Dist;
  return std::nullopt;
}

bool llvm::sortPtrAccesses(ArrayRef<Value *> VL, Type *ElemTy,
                           const DataLayout &DL, ScalarEvolution &SE,
                           SmallVectorImpl<unsigned> &SortedIndices) {
  assert(llvm::all_of(
             VL, [](const Value *V) { return V->getType()->isPointerTy(); }) &&
         "Expected list of pointer operands.");
  // Walk over the pointers, and map each of them to an offset relative to
  // first pointer in the array.
  Value *Ptr0 = VL[0];

  using DistOrdPair = std::pair<int64_t, int>;
  auto Compare = llvm::less_first();
  std::set<DistOrdPair, decltype(Compare)> Offsets(Compare);
  Offsets.emplace(0, 0);
  bool IsConsecutive = true;
  for (auto [Idx, Ptr] : drop_begin(enumerate(VL))) {
    std::optional<int> Diff = getPointersDiff(ElemTy, Ptr0, ElemTy, Ptr, DL, SE,
                                              /*StrictCheck=*/true);
    if (!Diff)
      return false;

    // Check if the pointer with the same offset is found.
    int64_t Offset = *Diff;
    auto [It, IsInserted] = Offsets.emplace(Offset, Idx);
    if (!IsInserted)
      return false;
    // Consecutive order if the inserted element is the last one.
    IsConsecutive &= std::next(It) == Offsets.end();
  }
  SortedIndices.clear();
  if (!IsConsecutive) {
    // Fill SortedIndices array only if it is non-consecutive.
    SortedIndices.resize(VL.size());
    for (auto [Idx, Off] : enumerate(Offsets))
      SortedIndices[Idx] = Off.second;
  }
  return true;
}

/// Returns true if the memory operations \p A and \p B are consecutive.
bool llvm::isConsecutiveAccess(Value *A, Value *B, const DataLayout &DL,
                               ScalarEvolution &SE, bool CheckType) {
  Value *PtrA = getLoadStorePointerOperand(A);
  Value *PtrB = getLoadStorePointerOperand(B);
  if (!PtrA || !PtrB)
    return false;
  Type *ElemTyA = getLoadStoreType(A);
  Type *ElemTyB = getLoadStoreType(B);
  std::optional<int> Diff =
      getPointersDiff(ElemTyA, PtrA, ElemTyB, PtrB, DL, SE,
                      /*StrictCheck=*/true, CheckType);
  return Diff && *Diff == 1;
}

void MemoryDepChecker::addAccess(StoreInst *SI) {
  visitPointers(SI->getPointerOperand(), *InnermostLoop,
                [this, SI](Value *Ptr) {
                  Accesses[MemAccessInfo(Ptr, true)].push_back(AccessIdx);
                  InstMap.push_back(SI);
                  ++AccessIdx;
                });
}

void MemoryDepChecker::addAccess(LoadInst *LI) {
  visitPointers(LI->getPointerOperand(), *InnermostLoop,
                [this, LI](Value *Ptr) {
                  Accesses[MemAccessInfo(Ptr, false)].push_back(AccessIdx);
                  InstMap.push_back(LI);
                  ++AccessIdx;
                });
}

MemoryDepChecker::VectorizationSafetyStatus
MemoryDepChecker::Dependence::isSafeForVectorization(DepType Type) {
  switch (Type) {
  case NoDep:
  case Forward:
  case BackwardVectorizable:
    return VectorizationSafetyStatus::Safe;

  case Unknown:
    return VectorizationSafetyStatus::PossiblySafeWithRtChecks;
  case ForwardButPreventsForwarding:
  case Backward:
  case BackwardVectorizableButPreventsForwarding:
  case IndirectUnsafe:
    return VectorizationSafetyStatus::Unsafe;
  }
  llvm_unreachable("unexpected DepType!");
}

bool MemoryDepChecker::Dependence::isBackward() const {
  switch (Type) {
  case NoDep:
  case Forward:
  case ForwardButPreventsForwarding:
  case Unknown:
  case IndirectUnsafe:
    return false;

  case BackwardVectorizable:
  case Backward:
  case BackwardVectorizableButPreventsForwarding:
    return true;
  }
  llvm_unreachable("unexpected DepType!");
}

bool MemoryDepChecker::Dependence::isPossiblyBackward() const {
  return isBackward() || Type == Unknown || Type == IndirectUnsafe;
}

bool MemoryDepChecker::Dependence::isForward() const {
  switch (Type) {
  case Forward:
  case ForwardButPreventsForwarding:
    return true;

  case NoDep:
  case Unknown:
  case BackwardVectorizable:
  case Backward:
  case BackwardVectorizableButPreventsForwarding:
  case IndirectUnsafe:
    return false;
  }
  llvm_unreachable("unexpected DepType!");
}

bool MemoryDepChecker::couldPreventStoreLoadForward(uint64_t Distance,
                                                    uint64_t TypeByteSize,
                                                    unsigned CommonStride) {
  // If loads occur at a distance that is not a multiple of a feasible vector
  // factor store-load forwarding does not take place.
  // Positive dependences might cause troubles because vectorizing them might
  // prevent store-load forwarding making vectorized code run a lot slower.
  //   a[i] = a[i-3] ^ a[i-8];
  //   The stores to a[i:i+1] don't align with the stores to a[i-3:i-2] and
  //   hence on your typical architecture store-load forwarding does not take
  //   place. Vectorizing in such cases does not make sense.
  // Store-load forwarding distance.

  // After this many iterations store-to-load forwarding conflicts should not
  // cause any slowdowns.
  const uint64_t NumItersForStoreLoadThroughMemory = 8 * TypeByteSize;
  // Maximum vector factor.
  uint64_t MaxVFWithoutSLForwardIssuesPowerOf2 =
      std::min(VectorizerParams::MaxVectorWidth * TypeByteSize,
               MaxStoreLoadForwardSafeDistanceInBits);

  // Compute the smallest VF at which the store and load would be misaligned.
  for (uint64_t VF = 2 * TypeByteSize;
       VF <= MaxVFWithoutSLForwardIssuesPowerOf2; VF *= 2) {
    // If the number of vector iteration between the store and the load are
    // small we could incur conflicts.
    if (Distance % VF && Distance / VF < NumItersForStoreLoadThroughMemory) {
      MaxVFWithoutSLForwardIssuesPowerOf2 = (VF >> 1);
      break;
    }
  }

  if (MaxVFWithoutSLForwardIssuesPowerOf2 < 2 * TypeByteSize) {
    LLVM_DEBUG(
        dbgs() << "LAA: Distance " << Distance
               << " that could cause a store-load forwarding conflict\n");
    return true;
  }

  if (CommonStride &&
      MaxVFWithoutSLForwardIssuesPowerOf2 <
          MaxStoreLoadForwardSafeDistanceInBits &&
      MaxVFWithoutSLForwardIssuesPowerOf2 !=
          VectorizerParams::MaxVectorWidth * TypeByteSize) {
    uint64_t MaxVF = MaxVFWithoutSLForwardIssuesPowerOf2 / CommonStride;
    uint64_t MaxVFInBits = MaxVF * TypeByteSize * 8;
    MaxStoreLoadForwardSafeDistanceInBits =
        std::min(MaxStoreLoadForwardSafeDistanceInBits, MaxVFInBits);
  }
  return false;
}

void MemoryDepChecker::mergeInStatus(VectorizationSafetyStatus S) {
  if (Status < S)
    Status = S;
}

/// Given a dependence-distance \p Dist between two memory accesses, that have
/// strides in the same direction whose absolute value of the maximum stride is
/// given in \p MaxStride, in a loop whose maximum backedge taken count is \p
/// MaxBTC, check if it is possible to prove statically that the dependence
/// distance is larger than the range that the accesses will travel through the
/// execution of the loop. If so, return true; false otherwise. This is useful
/// for example in loops such as the following (PR31098):
///
///     for (i = 0; i < D; ++i) {
///                = out[i];
///       out[i+D] =
///     }
static bool isSafeDependenceDistance(const DataLayout &DL, ScalarEvolution &SE,
                                     const SCEV &MaxBTC, const SCEV &Dist,
                                     uint64_t MaxStride) {

  // If we can prove that
  //      (**) |Dist| > MaxBTC * Step
  // where Step is the absolute stride of the memory accesses in bytes,
  // then there is no dependence.
  //
  // Rationale:
  // We basically want to check if the absolute distance (|Dist/Step|)
  // is >= the loop iteration count (or > MaxBTC).
  // This is equivalent to the Strong SIV Test (Practical Dependence Testing,
  // Section 4.2.1); Note, that for vectorization it is sufficient to prove
  // that the dependence distance is >= VF; This is checked elsewhere.
  // But in some cases we can prune dependence distances early, and
  // even before selecting the VF, and without a runtime test, by comparing
  // the distance against the loop iteration count. Since the vectorized code
  // will be executed only if LoopCount >= VF, proving distance >= LoopCount
  // also guarantees that distance >= VF.
  //
  const SCEV *Step = SE.getConstant(MaxBTC.getType(), MaxStride);
  const SCEV *Product = SE.getMulExpr(&MaxBTC, Step);

  const SCEV *CastedDist = &Dist;
  const SCEV *CastedProduct = Product;
  uint64_t DistTypeSizeBits = DL.getTypeSizeInBits(Dist.getType());
  uint64_t ProductTypeSizeBits = DL.getTypeSizeInBits(Product->getType());

  // The dependence distance can be positive/negative, so we sign extend Dist;
  // The multiplication of the absolute stride in bytes and the
  // backedgeTakenCount is non-negative, so we zero extend Product.
  if (DistTypeSizeBits > ProductTypeSizeBits)
    CastedProduct = SE.getZeroExtendExpr(Product, Dist.getType());
  else
    CastedDist = SE.getNoopOrSignExtend(&Dist, Product->getType());

  // Is  Dist - (MaxBTC * Step) > 0 ?
  // (If so, then we have proven (**) because |Dist| >= Dist)
  const SCEV *Minus = SE.getMinusSCEV(CastedDist, CastedProduct);
  if (SE.isKnownPositive(Minus))
    return true;

  // Second try: Is  -Dist - (MaxBTC * Step) > 0 ?
  // (If so, then we have proven (**) because |Dist| >= -1*Dist)
  const SCEV *NegDist = SE.getNegativeSCEV(CastedDist);
  Minus = SE.getMinusSCEV(NegDist, CastedProduct);
  return SE.isKnownPositive(Minus);
}

/// Check the dependence for two accesses with the same stride \p Stride.
/// \p Distance is the positive distance in bytes, and \p TypeByteSize is type
/// size in bytes.
///
/// \returns true if they are independent.
static bool areStridedAccessesIndependent(uint64_t Distance, uint64_t Stride,
                                          uint64_t TypeByteSize) {
  assert(Stride > 1 && "The stride must be greater than 1");
  assert(TypeByteSize > 0 && "The type size in byte must be non-zero");
  assert(Distance > 0 && "The distance must be non-zero");

  // Skip if the distance is not multiple of type byte size.
  if (Distance % TypeByteSize)
    return false;

  // No dependence if the distance is not multiple of the stride.
  // E.g.
  //      for (i = 0; i < 1024 ; i += 4)
  //        A[i+2] = A[i] + 1;
  //
  // Two accesses in memory (distance is 2, stride is 4):
  //     | A[0] |      |      |      | A[4] |      |      |      |
  //     |      |      | A[2] |      |      |      | A[6] |      |
  //
  // E.g.
  //      for (i = 0; i < 1024 ; i += 3)
  //        A[i+4] = A[i] + 1;
  //
  // Two accesses in memory (distance is 4, stride is 3):
  //     | A[0] |      |      | A[3] |      |      | A[6] |      |      |
  //     |      |      |      |      | A[4] |      |      | A[7] |      |
  return Distance % Stride;
}

std::variant<MemoryDepChecker::Dependence::DepType,
             MemoryDepChecker::DepDistanceStrideAndSizeInfo>
MemoryDepChecker::getDependenceDistanceStrideAndSize(
    const AccessAnalysis::MemAccessInfo &A, Instruction *AInst,
    const AccessAnalysis::MemAccessInfo &B, Instruction *BInst) {
  const auto &DL = InnermostLoop->getHeader()->getDataLayout();
  auto &SE = *PSE.getSE();
  const auto &[APtr, AIsWrite] = A;
  const auto &[BPtr, BIsWrite] = B;

  // Two reads are independent.
  if (!AIsWrite && !BIsWrite)
    return MemoryDepChecker::Dependence::NoDep;

  Type *ATy = getLoadStoreType(AInst);
  Type *BTy = getLoadStoreType(BInst);

  // We cannot check pointers in different address spaces.
  if (APtr->getType()->getPointerAddressSpace() !=
      BPtr->getType()->getPointerAddressSpace())
    return MemoryDepChecker::Dependence::Unknown;

  std::optional<int64_t> StrideAPtr =
      getPtrStride(PSE, ATy, APtr, InnermostLoop, SymbolicStrides, true, true);
  std::optional<int64_t> StrideBPtr =
      getPtrStride(PSE, BTy, BPtr, InnermostLoop, SymbolicStrides, true, true);

  const SCEV *Src = PSE.getSCEV(APtr);
  const SCEV *Sink = PSE.getSCEV(BPtr);

  // If the induction step is negative we have to invert source and sink of the
  // dependence when measuring the distance between them. We should not swap
  // AIsWrite with BIsWrite, as their uses expect them in program order.
  if (StrideAPtr && *StrideAPtr < 0) {
    std::swap(Src, Sink);
    std::swap(AInst, BInst);
    std::swap(ATy, BTy);
    std::swap(StrideAPtr, StrideBPtr);
  }

  const SCEV *Dist = SE.getMinusSCEV(Sink, Src);

  LLVM_DEBUG(dbgs() << "LAA: Src Scev: " << *Src << "Sink Scev: " << *Sink
                    << "\n");
  LLVM_DEBUG(dbgs() << "LAA: Distance for " << *AInst << " to " << *BInst
                    << ": " << *Dist << "\n");

  // Check if we can prove that Sink only accesses memory after Src's end or
  // vice versa. At the moment this is limited to cases where either source or
  // sink are loop invariant to avoid compile-time increases. This is not
  // required for correctness.
  if (SE.isLoopInvariant(Src, InnermostLoop) ||
      SE.isLoopInvariant(Sink, InnermostLoop)) {
    const SCEV *MaxBECount = PSE.getSymbolicMaxBackedgeTakenCount();
    const auto &[SrcStart_, SrcEnd_] = getStartAndEndForAccess(
        InnermostLoop, Src, ATy, MaxBECount, PSE.getSE(), &PointerBounds);
    const auto &[SinkStart_, SinkEnd_] = getStartAndEndForAccess(
        InnermostLoop, Sink, BTy, MaxBECount, PSE.getSE(), &PointerBounds);
    if (!isa<SCEVCouldNotCompute>(SrcStart_) &&
        !isa<SCEVCouldNotCompute>(SrcEnd_) &&
        !isa<SCEVCouldNotCompute>(SinkStart_) &&
        !isa<SCEVCouldNotCompute>(SinkEnd_)) {
      if (!LoopGuards)
        LoopGuards.emplace(
            ScalarEvolution::LoopGuards::collect(InnermostLoop, SE));
      auto SrcEnd = SE.applyLoopGuards(SrcEnd_, *LoopGuards);
      auto SinkStart = SE.applyLoopGuards(SinkStart_, *LoopGuards);
      if (SE.isKnownPredicate(CmpInst::ICMP_ULE, SrcEnd, SinkStart))
        return MemoryDepChecker::Dependence::NoDep;

      auto SinkEnd = SE.applyLoopGuards(SinkEnd_, *LoopGuards);
      auto SrcStart = SE.applyLoopGuards(SrcStart_, *LoopGuards);
      if (SE.isKnownPredicate(CmpInst::ICMP_ULE, SinkEnd, SrcStart))
        return MemoryDepChecker::Dependence::NoDep;
    }
  }

  // Need accesses with constant strides and the same direction for further
  // dependence analysis. We don't want to vectorize "A[B[i]] += ..." and
  // similar code or pointer arithmetic that could wrap in the address space.

  // If either Src or Sink are not strided (i.e. not a non-wrapping AddRec) and
  // not loop-invariant (stride will be 0 in that case), we cannot analyze the
  // dependence further and also cannot generate runtime checks.
  if (!StrideAPtr || !StrideBPtr) {
    LLVM_DEBUG(dbgs() << "Pointer access with non-constant stride\n");
    return MemoryDepChecker::Dependence::IndirectUnsafe;
  }

  int64_t StrideAPtrInt = *StrideAPtr;
  int64_t StrideBPtrInt = *StrideBPtr;
  LLVM_DEBUG(dbgs() << "LAA:  Src induction step: " << StrideAPtrInt
                    << " Sink induction step: " << StrideBPtrInt << "\n");
  // At least Src or Sink are loop invariant and the other is strided or
  // invariant. We can generate a runtime check to disambiguate the accesses.
  if (!StrideAPtrInt || !StrideBPtrInt)
    return MemoryDepChecker::Dependence::Unknown;

  // Both Src and Sink have a constant stride, check if they are in the same
  // direction.
  if ((StrideAPtrInt > 0) != (StrideBPtrInt > 0)) {
    LLVM_DEBUG(
        dbgs() << "Pointer access with strides in different directions\n");
    return MemoryDepChecker::Dependence::Unknown;
  }

  TypeSize AStoreSz = DL.getTypeStoreSize(ATy);
  TypeSize BStoreSz = DL.getTypeStoreSize(BTy);
<<<<<<< HEAD

  // If store sizes are not the same, set TypeByteSize to zero, so we can check
  // it in the caller isDependent.
  uint64_t ASz = DL.getTypeAllocSize(ATy);
  uint64_t BSz = DL.getTypeAllocSize(BTy);
  uint64_t TypeByteSize = (AStoreSz == BStoreSz) ? BSz : 0;

  uint64_t StrideAScaled = std::abs(StrideAPtrInt) * ASz;
  uint64_t StrideBScaled = std::abs(StrideBPtrInt) * BSz;

=======

  // If store sizes are not the same, set TypeByteSize to zero, so we can check
  // it in the caller isDependent.
  uint64_t ASz = DL.getTypeAllocSize(ATy);
  uint64_t BSz = DL.getTypeAllocSize(BTy);
  uint64_t TypeByteSize = (AStoreSz == BStoreSz) ? BSz : 0;

  uint64_t StrideAScaled = std::abs(StrideAPtrInt) * ASz;
  uint64_t StrideBScaled = std::abs(StrideBPtrInt) * BSz;

>>>>>>> 5eee2751
  uint64_t MaxStride = std::max(StrideAScaled, StrideBScaled);

  std::optional<uint64_t> CommonStride;
  if (StrideAScaled == StrideBScaled)
    CommonStride = StrideAScaled;

  // TODO: Historically, we don't retry with runtime checks unless the
  // (unscaled) strides are the same. Fix this once the condition for runtime
  // checks in isDependent is fixed.
  bool ShouldRetryWithRuntimeCheck = StrideAPtrInt == StrideBPtrInt;

  return DepDistanceStrideAndSizeInfo(Dist, MaxStride, CommonStride,
                                      ShouldRetryWithRuntimeCheck, TypeByteSize,
                                      AIsWrite, BIsWrite);
}

MemoryDepChecker::Dependence::DepType
MemoryDepChecker::isDependent(const MemAccessInfo &A, unsigned AIdx,
                              const MemAccessInfo &B, unsigned BIdx) {
  assert(AIdx < BIdx && "Must pass arguments in program order");

  // Get the dependence distance, stride, type size and what access writes for
  // the dependence between A and B.
  auto Res =
      getDependenceDistanceStrideAndSize(A, InstMap[AIdx], B, InstMap[BIdx]);
  if (std::holds_alternative<Dependence::DepType>(Res))
    return std::get<Dependence::DepType>(Res);

  auto &[Dist, MaxStride, CommonStride, ShouldRetryWithRuntimeCheck,
         TypeByteSize, AIsWrite, BIsWrite] =
      std::get<DepDistanceStrideAndSizeInfo>(Res);
  bool HasSameSize = TypeByteSize > 0;

  if (isa<SCEVCouldNotCompute>(Dist)) {
    // TODO: Relax requirement that there is a common unscaled stride to retry
    // with non-constant distance dependencies.
    FoundNonConstantDistanceDependence |= ShouldRetryWithRuntimeCheck;
    LLVM_DEBUG(dbgs() << "LAA: Dependence because of uncomputable distance.\n");
    return Dependence::Unknown;
  }

  ScalarEvolution &SE = *PSE.getSE();
  auto &DL = InnermostLoop->getHeader()->getDataLayout();

  // If the distance between the acecsses is larger than their maximum absolute
  // stride multiplied by the symbolic maximum backedge taken count (which is an
  // upper bound of the number of iterations), the accesses are independet, i.e.
  // they are far enough appart that accesses won't access the same location
  // across all loop ierations.
  if (HasSameSize &&
      isSafeDependenceDistance(
          DL, SE, *(PSE.getSymbolicMaxBackedgeTakenCount()), *Dist, MaxStride))
    return Dependence::NoDep;

  const SCEVConstant *ConstDist = dyn_cast<SCEVConstant>(Dist);

  // Attempt to prove strided accesses independent.
  if (ConstDist) {
    uint64_t Distance = ConstDist->getAPInt().abs().getZExtValue();

    // If the distance between accesses and their strides are known constants,
    // check whether the accesses interlace each other.
    if (Distance > 0 && CommonStride && CommonStride > 1 && HasSameSize &&
        areStridedAccessesIndependent(Distance, *CommonStride, TypeByteSize)) {
      LLVM_DEBUG(dbgs() << "LAA: Strided accesses are independent\n");
      return Dependence::NoDep;
    }
  } else {
    if (!LoopGuards)
      LoopGuards.emplace(
          ScalarEvolution::LoopGuards::collect(InnermostLoop, SE));
    Dist = SE.applyLoopGuards(Dist, *LoopGuards);
  }

  // Negative distances are not plausible dependencies.
  if (SE.isKnownNonPositive(Dist)) {
    if (SE.isKnownNonNegative(Dist)) {
      if (HasSameSize) {
        // Write to the same location with the same size.
        return Dependence::Forward;
      }
      LLVM_DEBUG(dbgs() << "LAA: possibly zero dependence difference but "
                           "different type sizes\n");
      return Dependence::Unknown;
    }

    bool IsTrueDataDependence = (AIsWrite && !BIsWrite);
    // Check if the first access writes to a location that is read in a later
    // iteration, where the distance between them is not a multiple of a vector
    // factor and relatively small.
    //
    // NOTE: There is no need to update MaxSafeVectorWidthInBits after call to
    // couldPreventStoreLoadForward, even if it changed MinDepDistBytes, since a
    // forward dependency will allow vectorization using any width.

    if (IsTrueDataDependence && EnableForwardingConflictDetection) {
      if (!ConstDist) {
        // TODO: FoundNonConstantDistanceDependence is used as a necessary
        // condition to consider retrying with runtime checks. Historically, we
        // did not set it when strides were different but there is no inherent
        // reason to.
        FoundNonConstantDistanceDependence |= ShouldRetryWithRuntimeCheck;
        return Dependence::Unknown;
      }
      if (!HasSameSize ||
          couldPreventStoreLoadForward(
              ConstDist->getAPInt().abs().getZExtValue(), TypeByteSize)) {
        LLVM_DEBUG(
            dbgs() << "LAA: Forward but may prevent st->ld forwarding\n");
        return Dependence::ForwardButPreventsForwarding;
      }
    }

    LLVM_DEBUG(dbgs() << "LAA: Dependence is negative\n");
    return Dependence::Forward;
  }

  int64_t MinDistance = SE.getSignedRangeMin(Dist).getSExtValue();
  // Below we only handle strictly positive distances.
  if (MinDistance <= 0) {
    FoundNonConstantDistanceDependence |= ShouldRetryWithRuntimeCheck;
    return Dependence::Unknown;
  }

  if (!ConstDist) {
    // Previously this case would be treated as Unknown, possibly setting
    // FoundNonConstantDistanceDependence to force re-trying with runtime
    // checks. Until the TODO below is addressed, set it here to preserve
    // original behavior w.r.t. re-trying with runtime checks.
    // TODO: FoundNonConstantDistanceDependence is used as a necessary
    // condition to consider retrying with runtime checks. Historically, we
    // did not set it when strides were different but there is no inherent
    // reason to.
    FoundNonConstantDistanceDependence |= ShouldRetryWithRuntimeCheck;
  }

  if (!HasSameSize) {
    LLVM_DEBUG(dbgs() << "LAA: ReadWrite-Write positive dependency with "
                         "different type sizes\n");
    return Dependence::Unknown;
  }

  if (!CommonStride)
    return Dependence::Unknown;

  // Bail out early if passed-in parameters make vectorization not feasible.
  unsigned ForcedFactor = (VectorizerParams::VectorizationFactor ?
                           VectorizerParams::VectorizationFactor : 1);
  unsigned ForcedUnroll = (VectorizerParams::VectorizationInterleave ?
                           VectorizerParams::VectorizationInterleave : 1);
  // The minimum number of iterations for a vectorized/unrolled version.
  unsigned MinNumIter = std::max(ForcedFactor * ForcedUnroll, 2U);

  // It's not vectorizable if the distance is smaller than the minimum distance
  // needed for a vectroized/unrolled version. Vectorizing one iteration in
  // front needs CommonStride. Vectorizing the last iteration needs TypeByteSize
  // (No need to plus the last gap distance).
  //
  // E.g. Assume one char is 1 byte in memory and one int is 4 bytes.
  //      foo(int *A) {
  //        int *B = (int *)((char *)A + 14);
  //        for (i = 0 ; i < 1024 ; i += 2)
  //          B[i] = A[i] + 1;
  //      }
  //
  // Two accesses in memory (stride is 4 * 2):
  //     | A[0] |      | A[2] |      | A[4] |      | A[6] |      |
  //                              | B[0] |      | B[2] |      | B[4] |
  //
  // MinDistance needs for vectorizing iterations except the last iteration:
  // 4 * 2 * (MinNumIter - 1). MinDistance needs for the last iteration: 4.
  // So the minimum distance needed is: 4 * 2 * (MinNumIter - 1) + 4.
  //
  // If MinNumIter is 2, it is vectorizable as the minimum distance needed is
  // 12, which is less than distance.
  //
  // If MinNumIter is 4 (Say if a user forces the vectorization factor to be 4),
  // the minimum distance needed is 28, which is greater than distance. It is
  // not safe to do vectorization.

  // We know that Dist is positive, but it may not be constant. Use the signed
  // minimum for computations below, as this ensures we compute the closest
  // possible dependence distance.
  uint64_t MinDistanceNeeded = *CommonStride * (MinNumIter - 1) + TypeByteSize;
  if (MinDistanceNeeded > static_cast<uint64_t>(MinDistance)) {
    if (!ConstDist) {
      // For non-constant distances, we checked the lower bound of the
      // dependence distance and the distance may be larger at runtime (and safe
      // for vectorization). Classify it as Unknown, so we re-try with runtime
      // checks.
      return Dependence::Unknown;
    }
    LLVM_DEBUG(dbgs() << "LAA: Failure because of positive minimum distance "
                      << MinDistance << '\n');
    return Dependence::Backward;
  }

  // Unsafe if the minimum distance needed is greater than smallest dependence
  // distance distance.
  if (MinDistanceNeeded > MinDepDistBytes) {
    LLVM_DEBUG(dbgs() << "LAA: Failure because it needs at least "
                      << MinDistanceNeeded << " size in bytes\n");
    return Dependence::Backward;
  }

  // Positive distance bigger than max vectorization factor.
  // FIXME: Should use max factor instead of max distance in bytes, which could
  // not handle different types.
  // E.g. Assume one char is 1 byte in memory and one int is 4 bytes.
  //      void foo (int *A, char *B) {
  //        for (unsigned i = 0; i < 1024; i++) {
  //          A[i+2] = A[i] + 1;
  //          B[i+2] = B[i] + 1;
  //        }
  //      }
  //
  // This case is currently unsafe according to the max safe distance. If we
  // analyze the two accesses on array B, the max safe dependence distance
  // is 2. Then we analyze the accesses on array A, the minimum distance needed
  // is 8, which is less than 2 and forbidden vectorization, But actually
  // both A and B could be vectorized by 2 iterations.
  MinDepDistBytes =
      std::min(static_cast<uint64_t>(MinDistance), MinDepDistBytes);

  bool IsTrueDataDependence = (!AIsWrite && BIsWrite);
  if (IsTrueDataDependence && EnableForwardingConflictDetection && ConstDist &&
      couldPreventStoreLoadForward(MinDistance, TypeByteSize, *CommonStride))
    return Dependence::BackwardVectorizableButPreventsForwarding;

<<<<<<< HEAD
  // An update to MinDepDistBytes requires an update to MaxSafeVectorWidthInBits
  // since there is a backwards dependency.
=======
>>>>>>> 5eee2751
  uint64_t MaxVF = MinDepDistBytes / *CommonStride;
  LLVM_DEBUG(dbgs() << "LAA: Positive min distance " << MinDistance
                    << " with max VF = " << MaxVF << '\n');

  uint64_t MaxVFInBits = MaxVF * TypeByteSize * 8;
  if (!ConstDist && MaxVFInBits < MaxTargetVectorWidthInBits) {
    // For non-constant distances, we checked the lower bound of the dependence
    // distance and the distance may be larger at runtime (and safe for
    // vectorization). Classify it as Unknown, so we re-try with runtime checks.
    return Dependence::Unknown;
  }

  MaxSafeVectorWidthInBits = std::min(MaxSafeVectorWidthInBits, MaxVFInBits);
  return Dependence::BackwardVectorizable;
}

bool MemoryDepChecker::areDepsSafe(const DepCandidates &AccessSets,
                                   const MemAccessInfoList &CheckDeps) {

  MinDepDistBytes = -1;
  SmallPtrSet<MemAccessInfo, 8> Visited;
  for (MemAccessInfo CurAccess : CheckDeps) {
    if (Visited.count(CurAccess))
      continue;

    // Get the relevant memory access set.
    EquivalenceClasses<MemAccessInfo>::iterator I =
      AccessSets.findValue(AccessSets.getLeaderValue(CurAccess));

    // Check accesses within this set.
    EquivalenceClasses<MemAccessInfo>::member_iterator AI =
        AccessSets.member_begin(I);
    EquivalenceClasses<MemAccessInfo>::member_iterator AE =
        AccessSets.member_end();

    // Check every access pair.
    while (AI != AE) {
      Visited.insert(*AI);
      bool AIIsWrite = AI->getInt();
      // Check loads only against next equivalent class, but stores also against
      // other stores in the same equivalence class - to the same address.
      EquivalenceClasses<MemAccessInfo>::member_iterator OI =
          (AIIsWrite ? AI : std::next(AI));
      while (OI != AE) {
        // Check every accessing instruction pair in program order.
        auto &Acc = Accesses[*AI];
        for (std::vector<unsigned>::iterator I1 = Acc.begin(), I1E = Acc.end();
             I1 != I1E; ++I1)
          // Scan all accesses of another equivalence class, but only the next
          // accesses of the same equivalent class.
          for (std::vector<unsigned>::iterator
                   I2 = (OI == AI ? std::next(I1) : Accesses[*OI].begin()),
                   I2E = (OI == AI ? I1E : Accesses[*OI].end());
               I2 != I2E; ++I2) {
            auto A = std::make_pair(&*AI, *I1);
            auto B = std::make_pair(&*OI, *I2);

            assert(*I1 != *I2);
            if (*I1 > *I2)
              std::swap(A, B);

            Dependence::DepType Type =
                isDependent(*A.first, A.second, *B.first, B.second);
            mergeInStatus(Dependence::isSafeForVectorization(Type));

            // Gather dependences unless we accumulated MaxDependences
            // dependences.  In that case return as soon as we find the first
            // unsafe dependence.  This puts a limit on this quadratic
            // algorithm.
            if (RecordDependences) {
              if (Type != Dependence::NoDep)
                Dependences.emplace_back(A.second, B.second, Type);

              if (Dependences.size() >= MaxDependences) {
                RecordDependences = false;
                Dependences.clear();
                LLVM_DEBUG(dbgs()
                           << "Too many dependences, stopped recording\n");
              }
            }
            if (!RecordDependences && !isSafeForVectorization())
              return false;
          }
        ++OI;
      }
      ++AI;
    }
  }

  LLVM_DEBUG(dbgs() << "Total Dependences: " << Dependences.size() << "\n");
  return isSafeForVectorization();
}

SmallVector<Instruction *, 4>
MemoryDepChecker::getInstructionsForAccess(Value *Ptr, bool IsWrite) const {
  MemAccessInfo Access(Ptr, IsWrite);
  auto &IndexVector = Accesses.find(Access)->second;

  SmallVector<Instruction *, 4> Insts;
  transform(IndexVector,
                 std::back_inserter(Insts),
                 [&](unsigned Idx) { return this->InstMap[Idx]; });
  return Insts;
}

const char *MemoryDepChecker::Dependence::DepName[] = {
    "NoDep",
    "Unknown",
    "IndirectUnsafe",
    "Forward",
    "ForwardButPreventsForwarding",
    "Backward",
    "BackwardVectorizable",
    "BackwardVectorizableButPreventsForwarding"};

void MemoryDepChecker::Dependence::print(
    raw_ostream &OS, unsigned Depth,
    const SmallVectorImpl<Instruction *> &Instrs) const {
  OS.indent(Depth) << DepName[Type] << ":\n";
  OS.indent(Depth + 2) << *Instrs[Source] << " -> \n";
  OS.indent(Depth + 2) << *Instrs[Destination] << "\n";
}

bool LoopAccessInfo::canAnalyzeLoop() {
  // We need to have a loop header.
  LLVM_DEBUG(dbgs() << "\nLAA: Checking a loop in '"
                    << TheLoop->getHeader()->getParent()->getName() << "' from "
                    << TheLoop->getLocStr() << "\n");

  // We can only analyze innermost loops.
  if (!TheLoop->isInnermost()) {
    LLVM_DEBUG(dbgs() << "LAA: loop is not the innermost loop\n");
    recordAnalysis("NotInnerMostLoop") << "loop is not the innermost loop";
    return false;
  }

  // We must have a single backedge.
  if (TheLoop->getNumBackEdges() != 1) {
    LLVM_DEBUG(
        dbgs() << "LAA: loop control flow is not understood by analyzer\n");
    recordAnalysis("CFGNotUnderstood")
        << "loop control flow is not understood by analyzer";
    return false;
  }

  // ScalarEvolution needs to be able to find the symbolic max backedge taken
  // count, which is an upper bound on the number of loop iterations. The loop
  // may execute fewer iterations, if it exits via an uncountable exit.
  const SCEV *ExitCount = PSE->getSymbolicMaxBackedgeTakenCount();
  if (isa<SCEVCouldNotCompute>(ExitCount)) {
    recordAnalysis("CantComputeNumberOfIterations")
        << "could not determine number of loop iterations";
    LLVM_DEBUG(dbgs() << "LAA: SCEV could not compute the loop exit count.\n");
    return false;
  }

  LLVM_DEBUG(dbgs() << "LAA: Found an analyzable loop: "
                    << TheLoop->getHeader()->getName() << "\n");
  return true;
}

bool LoopAccessInfo::analyzeLoop(AAResults *AA, const LoopInfo *LI,
                                 const TargetLibraryInfo *TLI,
                                 DominatorTree *DT) {
  // Holds the Load and Store instructions.
  SmallVector<LoadInst *, 16> Loads;
  SmallVector<StoreInst *, 16> Stores;
  SmallPtrSet<MDNode *, 8> LoopAliasScopes;

  // Holds all the different accesses in the loop.
  unsigned NumReads = 0;
  unsigned NumReadWrites = 0;

  bool HasComplexMemInst = false;

  // A runtime check is only legal to insert if there are no convergent calls.
  HasConvergentOp = false;

  PtrRtChecking->Pointers.clear();
  PtrRtChecking->Need = false;

  const bool IsAnnotatedParallel = TheLoop->isAnnotatedParallel();

  const bool EnableMemAccessVersioningOfLoop =
      EnableMemAccessVersioning &&
      !TheLoop->getHeader()->getParent()->hasOptSize();

  // Traverse blocks in fixed RPOT order, regardless of their storage in the
  // loop info, as it may be arbitrary.
  LoopBlocksRPO RPOT(TheLoop);
  RPOT.perform(LI);
  for (BasicBlock *BB : RPOT) {
    // Scan the BB and collect legal loads and stores. Also detect any
    // convergent instructions.
    for (Instruction &I : *BB) {
      if (auto *Call = dyn_cast<CallBase>(&I)) {
        if (Call->isConvergent())
          HasConvergentOp = true;
      }

      // With both a non-vectorizable memory instruction and a convergent
      // operation, found in this loop, no reason to continue the search.
      if (HasComplexMemInst && HasConvergentOp)
        return false;

      // Avoid hitting recordAnalysis multiple times.
      if (HasComplexMemInst)
        continue;

      // Record alias scopes defined inside the loop.
      if (auto *Decl = dyn_cast<NoAliasScopeDeclInst>(&I))
        for (Metadata *Op : Decl->getScopeList()->operands())
          LoopAliasScopes.insert(cast<MDNode>(Op));

      // Many math library functions read the rounding mode. We will only
      // vectorize a loop if it contains known function calls that don't set
      // the flag. Therefore, it is safe to ignore this read from memory.
      auto *Call = dyn_cast<CallInst>(&I);
      if (Call && getVectorIntrinsicIDForCall(Call, TLI))
        continue;

      // If this is a load, save it. If this instruction can read from memory
      // but is not a load, we only allow it if it's a call to a function with a
      // vector mapping and no pointer arguments.
      if (I.mayReadFromMemory()) {
        auto hasPointerArgs = [](CallBase *CB) {
          return any_of(CB->args(), [](Value const *Arg) {
            return Arg->getType()->isPointerTy();
          });
        };

        // If the function has an explicit vectorized counterpart, and does not
        // take output/input pointers, we can safely assume that it can be
        // vectorized.
        if (Call && !Call->isNoBuiltin() && Call->getCalledFunction() &&
            !hasPointerArgs(Call) && !VFDatabase::getMappings(*Call).empty())
          continue;

        auto *Ld = dyn_cast<LoadInst>(&I);
        if (!Ld) {
          recordAnalysis("CantVectorizeInstruction", Ld)
            << "instruction cannot be vectorized";
          HasComplexMemInst = true;
          continue;
        }
        if (!Ld->isSimple() && !IsAnnotatedParallel) {
          recordAnalysis("NonSimpleLoad", Ld)
              << "read with atomic ordering or volatile read";
          LLVM_DEBUG(dbgs() << "LAA: Found a non-simple load.\n");
          HasComplexMemInst = true;
          continue;
        }
        NumLoads++;
        Loads.push_back(Ld);
        DepChecker->addAccess(Ld);
        if (EnableMemAccessVersioningOfLoop)
          collectStridedAccess(Ld);
        continue;
      }

      // Save 'store' instructions. Abort if other instructions write to memory.
      if (I.mayWriteToMemory()) {
        auto *St = dyn_cast<StoreInst>(&I);
        if (!St) {
          recordAnalysis("CantVectorizeInstruction", St)
              << "instruction cannot be vectorized";
          HasComplexMemInst = true;
          continue;
        }
        if (!St->isSimple() && !IsAnnotatedParallel) {
          recordAnalysis("NonSimpleStore", St)
              << "write with atomic ordering or volatile write";
          LLVM_DEBUG(dbgs() << "LAA: Found a non-simple store.\n");
          HasComplexMemInst = true;
          continue;
        }
        NumStores++;
        Stores.push_back(St);
        DepChecker->addAccess(St);
        if (EnableMemAccessVersioningOfLoop)
          collectStridedAccess(St);
      }
    } // Next instr.
  } // Next block.

  if (HasComplexMemInst)
    return false;

  // Now we have two lists that hold the loads and the stores.
  // Next, we find the pointers that they use.

  // Check if we see any stores. If there are no stores, then we don't
  // care if the pointers are *restrict*.
  if (!Stores.size()) {
    LLVM_DEBUG(dbgs() << "LAA: Found a read-only loop!\n");
    return true;
  }

  MemoryDepChecker::DepCandidates DependentAccesses;
  AccessAnalysis Accesses(TheLoop, AA, LI, DependentAccesses, *PSE,
                          LoopAliasScopes);

  // Holds the analyzed pointers. We don't want to call getUnderlyingObjects
  // multiple times on the same object. If the ptr is accessed twice, once
  // for read and once for write, it will only appear once (on the write
  // list). This is okay, since we are going to check for conflicts between
  // writes and between reads and writes, but not between reads and reads.
  SmallSet<std::pair<Value *, Type *>, 16> Seen;

  // Record uniform store addresses to identify if we have multiple stores
  // to the same address.
  SmallPtrSet<Value *, 16> UniformStores;

  for (StoreInst *ST : Stores) {
    Value *Ptr = ST->getPointerOperand();

    if (isInvariant(Ptr)) {
      // Record store instructions to loop invariant addresses
      StoresToInvariantAddresses.push_back(ST);
      HasStoreStoreDependenceInvolvingLoopInvariantAddress |=
          !UniformStores.insert(Ptr).second;
    }

    // If we did *not* see this pointer before, insert it to  the read-write
    // list. At this phase it is only a 'write' list.
    Type *AccessTy = getLoadStoreType(ST);
    if (Seen.insert({Ptr, AccessTy}).second) {
      ++NumReadWrites;

      MemoryLocation Loc = MemoryLocation::get(ST);
      // The TBAA metadata could have a control dependency on the predication
      // condition, so we cannot rely on it when determining whether or not we
      // need runtime pointer checks.
      if (blockNeedsPredication(ST->getParent(), TheLoop, DT))
        Loc.AATags.TBAA = nullptr;

      visitPointers(const_cast<Value *>(Loc.Ptr), *TheLoop,
                    [&Accesses, AccessTy, Loc](Value *Ptr) {
                      MemoryLocation NewLoc = Loc.getWithNewPtr(Ptr);
                      Accesses.addStore(NewLoc, AccessTy);
                    });
    }
  }

  if (IsAnnotatedParallel) {
    LLVM_DEBUG(
        dbgs() << "LAA: A loop annotated parallel, ignore memory dependency "
               << "checks.\n");
    return true;
  }

  for (LoadInst *LD : Loads) {
    Value *Ptr = LD->getPointerOperand();
    // If we did *not* see this pointer before, insert it to the
    // read list. If we *did* see it before, then it is already in
    // the read-write list. This allows us to vectorize expressions
    // such as A[i] += x;  Because the address of A[i] is a read-write
    // pointer. This only works if the index of A[i] is consecutive.
    // If the address of i is unknown (for example A[B[i]]) then we may
    // read a few words, modify, and write a few words, and some of the
    // words may be written to the same address.
    bool IsReadOnlyPtr = false;
    Type *AccessTy = getLoadStoreType(LD);
    if (Seen.insert({Ptr, AccessTy}).second ||
        !getPtrStride(*PSE, AccessTy, Ptr, TheLoop, SymbolicStrides)) {
      ++NumReads;
      IsReadOnlyPtr = true;
    }

    // See if there is an unsafe dependency between a load to a uniform address and
    // store to the same uniform address.
    if (UniformStores.count(Ptr)) {
      LLVM_DEBUG(dbgs() << "LAA: Found an unsafe dependency between a uniform "
                           "load and uniform store to the same address!\n");
      HasLoadStoreDependenceInvolvingLoopInvariantAddress = true;
    }

    MemoryLocation Loc = MemoryLocation::get(LD);
    // The TBAA metadata could have a control dependency on the predication
    // condition, so we cannot rely on it when determining whether or not we
    // need runtime pointer checks.
    if (blockNeedsPredication(LD->getParent(), TheLoop, DT))
      Loc.AATags.TBAA = nullptr;

    visitPointers(const_cast<Value *>(Loc.Ptr), *TheLoop,
                  [&Accesses, AccessTy, Loc, IsReadOnlyPtr](Value *Ptr) {
                    MemoryLocation NewLoc = Loc.getWithNewPtr(Ptr);
                    Accesses.addLoad(NewLoc, AccessTy, IsReadOnlyPtr);
                  });
  }

  // If we write (or read-write) to a single destination and there are no
  // other reads in this loop then is it safe to vectorize.
  if (NumReadWrites == 1 && NumReads == 0) {
    LLVM_DEBUG(dbgs() << "LAA: Found a write-only loop!\n");
    return true;
  }

  // Build dependence sets and check whether we need a runtime pointer bounds
  // check.
  Accesses.buildDependenceSets();

  // Find pointers with computable bounds. We are going to use this information
  // to place a runtime bound check.
  Value *UncomputablePtr = nullptr;
  bool CanDoRTIfNeeded = Accesses.canCheckPtrAtRT(
      *PtrRtChecking, PSE->getSE(), TheLoop, SymbolicStrides, UncomputablePtr);
  if (!CanDoRTIfNeeded) {
    const auto *I = dyn_cast_or_null<Instruction>(UncomputablePtr);
    recordAnalysis("CantIdentifyArrayBounds", I)
        << "cannot identify array bounds";
    LLVM_DEBUG(dbgs() << "LAA: We can't vectorize because we can't find "
                      << "the array bounds.\n");
    return false;
  }

  LLVM_DEBUG(
    dbgs() << "LAA: May be able to perform a memory runtime check if needed.\n");

  bool DepsAreSafe = true;
  if (Accesses.isDependencyCheckNeeded()) {
    LLVM_DEBUG(dbgs() << "LAA: Checking memory dependencies\n");
    DepsAreSafe = DepChecker->areDepsSafe(DependentAccesses,
                                          Accesses.getDependenciesToCheck());

    if (!DepsAreSafe && DepChecker->shouldRetryWithRuntimeCheck()) {
      LLVM_DEBUG(dbgs() << "LAA: Retrying with memory checks\n");

      // Clear the dependency checks. We assume they are not needed.
      Accesses.resetDepChecks(*DepChecker);

      PtrRtChecking->reset();
      PtrRtChecking->Need = true;

      auto *SE = PSE->getSE();
      UncomputablePtr = nullptr;
      CanDoRTIfNeeded = Accesses.canCheckPtrAtRT(
          *PtrRtChecking, SE, TheLoop, SymbolicStrides, UncomputablePtr);

      // Check that we found the bounds for the pointer.
      if (!CanDoRTIfNeeded) {
        auto *I = dyn_cast_or_null<Instruction>(UncomputablePtr);
        recordAnalysis("CantCheckMemDepsAtRunTime", I)
            << "cannot check memory dependencies at runtime";
        LLVM_DEBUG(dbgs() << "LAA: Can't vectorize with memory checks\n");
        return false;
      }
      DepsAreSafe = true;
    }
  }

  if (HasConvergentOp) {
    recordAnalysis("CantInsertRuntimeCheckWithConvergent")
        << "cannot add control dependency to convergent operation";
    LLVM_DEBUG(dbgs() << "LAA: We can't vectorize because a runtime check "
                         "would be needed with a convergent operation\n");
    return false;
  }

  if (DepsAreSafe) {
    LLVM_DEBUG(
        dbgs() << "LAA: No unsafe dependent memory operations in loop.  We"
               << (PtrRtChecking->Need ? "" : " don't")
               << " need runtime memory checks.\n");
    return true;
  }

  emitUnsafeDependenceRemark();
  return false;
}

void LoopAccessInfo::emitUnsafeDependenceRemark() {
  const auto *Deps = getDepChecker().getDependences();
  if (!Deps)
    return;
  const auto *Found =
      llvm::find_if(*Deps, [](const MemoryDepChecker::Dependence &D) {
        return MemoryDepChecker::Dependence::isSafeForVectorization(D.Type) !=
               MemoryDepChecker::VectorizationSafetyStatus::Safe;
      });
  if (Found == Deps->end())
    return;
  MemoryDepChecker::Dependence Dep = *Found;

  LLVM_DEBUG(dbgs() << "LAA: unsafe dependent memory operations in loop\n");

  // Emit remark for first unsafe dependence
  bool HasForcedDistribution = false;
  std::optional<const MDOperand *> Value =
      findStringMetadataForLoop(TheLoop, "llvm.loop.distribute.enable");
  if (Value) {
    const MDOperand *Op = *Value;
    assert(Op && mdconst::hasa<ConstantInt>(*Op) && "invalid metadata");
    HasForcedDistribution = mdconst::extract<ConstantInt>(*Op)->getZExtValue();
  }

  const std::string Info =
      HasForcedDistribution
          ? "unsafe dependent memory operations in loop."
          : "unsafe dependent memory operations in loop. Use "
            "#pragma clang loop distribute(enable) to allow loop distribution "
            "to attempt to isolate the offending operations into a separate "
            "loop";
  OptimizationRemarkAnalysis &R =
      recordAnalysis("UnsafeDep", Dep.getDestination(getDepChecker())) << Info;

  switch (Dep.Type) {
  case MemoryDepChecker::Dependence::NoDep:
  case MemoryDepChecker::Dependence::Forward:
  case MemoryDepChecker::Dependence::BackwardVectorizable:
    llvm_unreachable("Unexpected dependence");
  case MemoryDepChecker::Dependence::Backward:
    R << "\nBackward loop carried data dependence.";
    break;
  case MemoryDepChecker::Dependence::ForwardButPreventsForwarding:
    R << "\nForward loop carried data dependence that prevents "
         "store-to-load forwarding.";
    break;
  case MemoryDepChecker::Dependence::BackwardVectorizableButPreventsForwarding:
    R << "\nBackward loop carried data dependence that prevents "
         "store-to-load forwarding.";
    break;
  case MemoryDepChecker::Dependence::IndirectUnsafe:
    R << "\nUnsafe indirect dependence.";
    break;
  case MemoryDepChecker::Dependence::Unknown:
    R << "\nUnknown data dependence.";
    break;
  }

  if (Instruction *I = Dep.getSource(getDepChecker())) {
    DebugLoc SourceLoc = I->getDebugLoc();
    if (auto *DD = dyn_cast_or_null<Instruction>(getPointerOperand(I)))
      SourceLoc = DD->getDebugLoc();
    if (SourceLoc)
      R << " Memory location is the same as accessed at "
        << ore::NV("Location", SourceLoc);
  }
}

bool LoopAccessInfo::blockNeedsPredication(BasicBlock *BB, Loop *TheLoop,
                                           DominatorTree *DT)  {
  assert(TheLoop->contains(BB) && "Unknown block used");

  // Blocks that do not dominate the latch need predication.
  const BasicBlock *Latch = TheLoop->getLoopLatch();
  return !DT->dominates(BB, Latch);
}

OptimizationRemarkAnalysis &
LoopAccessInfo::recordAnalysis(StringRef RemarkName, const Instruction *I) {
  assert(!Report && "Multiple reports generated");

  const Value *CodeRegion = TheLoop->getHeader();
  DebugLoc DL = TheLoop->getStartLoc();

  if (I) {
    CodeRegion = I->getParent();
    // If there is no debug location attached to the instruction, revert back to
    // using the loop's.
    if (I->getDebugLoc())
      DL = I->getDebugLoc();
  }

  Report = std::make_unique<OptimizationRemarkAnalysis>(DEBUG_TYPE, RemarkName, DL,
                                                   CodeRegion);
  return *Report;
}

bool LoopAccessInfo::isInvariant(Value *V) const {
  auto *SE = PSE->getSE();
  // TODO: Is this really what we want? Even without FP SCEV, we may want some
  // trivially loop-invariant FP values to be considered invariant.
  if (!SE->isSCEVable(V->getType()))
    return false;
  const SCEV *S = SE->getSCEV(V);
  return SE->isLoopInvariant(S, TheLoop);
}

/// If \p Ptr is a GEP, which has a loop-variant operand, return that operand.
/// Otherwise, return \p Ptr.
static Value *getLoopVariantGEPOperand(Value *Ptr, ScalarEvolution *SE,
                                       Loop *Lp) {
  auto *GEP = dyn_cast<GetElementPtrInst>(Ptr);
  if (!GEP)
    return Ptr;

  Value *V = Ptr;
  for (const Use &U : GEP->operands()) {
    if (!SE->isLoopInvariant(SE->getSCEV(U), Lp)) {
      if (V == Ptr)
        V = U;
      else
        // There must be exactly one loop-variant operand.
        return Ptr;
    }
  }
  return V;
}

/// Get the stride of a pointer access in a loop. Looks for symbolic
/// strides "a[i*stride]". Returns the symbolic stride, or null otherwise.
static const SCEV *getStrideFromPointer(Value *Ptr, ScalarEvolution *SE, Loop *Lp) {
  auto *PtrTy = dyn_cast<PointerType>(Ptr->getType());
  if (!PtrTy)
    return nullptr;

  // Try to remove a gep instruction to make the pointer (actually index at this
  // point) easier analyzable. If OrigPtr is equal to Ptr we are analyzing the
  // pointer, otherwise, we are analyzing the index.
  Value *OrigPtr = Ptr;

  Ptr = getLoopVariantGEPOperand(Ptr, SE, Lp);
  const SCEV *V = SE->getSCEV(Ptr);

  if (Ptr != OrigPtr)
    // Strip off casts.
    while (auto *C = dyn_cast<SCEVIntegralCastExpr>(V))
      V = C->getOperand();

  auto *S = dyn_cast<SCEVAddRecExpr>(V);
  if (!S)
    return nullptr;

  // If the pointer is invariant then there is no stride and it makes no
  // sense to add it here.
  if (Lp != S->getLoop())
    return nullptr;

  V = S->getStepRecurrence(*SE);

  // Strip off the size of access multiplication if we are still analyzing the
  // pointer.
  if (OrigPtr == Ptr) {
    if (auto *M = dyn_cast<SCEVMulExpr>(V)) {
      auto *StepConst = dyn_cast<SCEVConstant>(M->getOperand(0));
      if (!StepConst)
        return nullptr;

      auto StepVal = StepConst->getAPInt().trySExtValue();
      // Bail out on a non-unit pointer access size.
      if (!StepVal || StepVal != 1)
        return nullptr;

      V = M->getOperand(1);
    }
  }

  // Note that the restriction after this loop invariant check are only
  // profitability restrictions.
  if (!SE->isLoopInvariant(V, Lp))
    return nullptr;

  // Look for the loop invariant symbolic value.
  if (isa<SCEVUnknown>(V))
    return V;

  if (auto *C = dyn_cast<SCEVIntegralCastExpr>(V))
    if (isa<SCEVUnknown>(C->getOperand()))
      return V;

  return nullptr;
}

void LoopAccessInfo::collectStridedAccess(Value *MemAccess) {
  Value *Ptr = getLoadStorePointerOperand(MemAccess);
  if (!Ptr)
    return;

  // Note: getStrideFromPointer is a *profitability* heuristic.  We
  // could broaden the scope of values returned here - to anything
  // which happens to be loop invariant and contributes to the
  // computation of an interesting IV - but we chose not to as we
  // don't have a cost model here, and broadening the scope exposes
  // far too many unprofitable cases.
  const SCEV *StrideExpr = getStrideFromPointer(Ptr, PSE->getSE(), TheLoop);
  if (!StrideExpr)
    return;

  LLVM_DEBUG(dbgs() << "LAA: Found a strided access that is a candidate for "
                       "versioning:");
  LLVM_DEBUG(dbgs() << "  Ptr: " << *Ptr << " Stride: " << *StrideExpr << "\n");

  if (!SpeculateUnitStride) {
    LLVM_DEBUG(dbgs() << "  Chose not to due to -laa-speculate-unit-stride\n");
    return;
  }

  // Avoid adding the "Stride == 1" predicate when we know that
  // Stride >= Trip-Count. Such a predicate will effectively optimize a single
  // or zero iteration loop, as Trip-Count <= Stride == 1.
  //
  // TODO: We are currently not making a very informed decision on when it is
  // beneficial to apply stride versioning. It might make more sense that the
  // users of this analysis (such as the vectorizer) will trigger it, based on
  // their specific cost considerations; For example, in cases where stride
  // versioning does  not help resolving memory accesses/dependences, the
  // vectorizer should evaluate the cost of the runtime test, and the benefit
  // of various possible stride specializations, considering the alternatives
  // of using gather/scatters (if available).

  const SCEV *MaxBTC = PSE->getSymbolicMaxBackedgeTakenCount();

  // Match the types so we can compare the stride and the MaxBTC.
  // The Stride can be positive/negative, so we sign extend Stride;
  // The backedgeTakenCount is non-negative, so we zero extend MaxBTC.
  const DataLayout &DL = TheLoop->getHeader()->getDataLayout();
  uint64_t StrideTypeSizeBits = DL.getTypeSizeInBits(StrideExpr->getType());
  uint64_t BETypeSizeBits = DL.getTypeSizeInBits(MaxBTC->getType());
  const SCEV *CastedStride = StrideExpr;
  const SCEV *CastedBECount = MaxBTC;
  ScalarEvolution *SE = PSE->getSE();
  if (BETypeSizeBits >= StrideTypeSizeBits)
    CastedStride = SE->getNoopOrSignExtend(StrideExpr, MaxBTC->getType());
  else
    CastedBECount = SE->getZeroExtendExpr(MaxBTC, StrideExpr->getType());
  const SCEV *StrideMinusBETaken = SE->getMinusSCEV(CastedStride, CastedBECount);
  // Since TripCount == BackEdgeTakenCount + 1, checking:
  // "Stride >= TripCount" is equivalent to checking:
  // Stride - MaxBTC> 0
  if (SE->isKnownPositive(StrideMinusBETaken)) {
    LLVM_DEBUG(
        dbgs() << "LAA: Stride>=TripCount; No point in versioning as the "
                  "Stride==1 predicate will imply that the loop executes "
                  "at most once.\n");
    return;
  }
  LLVM_DEBUG(dbgs() << "LAA: Found a strided access that we can version.\n");

  // Strip back off the integer cast, and check that our result is a
  // SCEVUnknown as we expect.
  const SCEV *StrideBase = StrideExpr;
  if (const auto *C = dyn_cast<SCEVIntegralCastExpr>(StrideBase))
    StrideBase = C->getOperand();
  SymbolicStrides[Ptr] = cast<SCEVUnknown>(StrideBase);
}

LoopAccessInfo::LoopAccessInfo(Loop *L, ScalarEvolution *SE,
                               const TargetTransformInfo *TTI,
                               const TargetLibraryInfo *TLI, AAResults *AA,
                               DominatorTree *DT, LoopInfo *LI)
    : PSE(std::make_unique<PredicatedScalarEvolution>(*SE, *L)),
      PtrRtChecking(nullptr), TheLoop(L) {
  unsigned MaxTargetVectorWidthInBits = std::numeric_limits<unsigned>::max();
  if (TTI && !TTI->enableScalableVectorization())
    // Scale the vector width by 2 as rough estimate to also consider
    // interleaving.
    MaxTargetVectorWidthInBits =
        TTI->getRegisterBitWidth(TargetTransformInfo::RGK_FixedWidthVector) * 2;

  DepChecker = std::make_unique<MemoryDepChecker>(*PSE, L, SymbolicStrides,
                                                  MaxTargetVectorWidthInBits);
  PtrRtChecking = std::make_unique<RuntimePointerChecking>(*DepChecker, SE);
  if (canAnalyzeLoop())
    CanVecMem = analyzeLoop(AA, LI, TLI, DT);
}

void LoopAccessInfo::print(raw_ostream &OS, unsigned Depth) const {
  if (CanVecMem) {
    OS.indent(Depth) << "Memory dependences are safe";
    const MemoryDepChecker &DC = getDepChecker();
    if (!DC.isSafeForAnyVectorWidth())
      OS << " with a maximum safe vector width of "
         << DC.getMaxSafeVectorWidthInBits() << " bits";
    if (!DC.isSafeForAnyStoreLoadForwardDistances()) {
      uint64_t SLDist = DC.getStoreLoadForwardSafeDistanceInBits();
      OS << ", with a maximum safe store-load forward width of " << SLDist
         << " bits";
    }
    if (PtrRtChecking->Need)
      OS << " with run-time checks";
    OS << "\n";
  }

  if (HasConvergentOp)
    OS.indent(Depth) << "Has convergent operation in loop\n";

  if (Report)
    OS.indent(Depth) << "Report: " << Report->getMsg() << "\n";

  if (auto *Dependences = DepChecker->getDependences()) {
    OS.indent(Depth) << "Dependences:\n";
    for (const auto &Dep : *Dependences) {
      Dep.print(OS, Depth + 2, DepChecker->getMemoryInstructions());
      OS << "\n";
    }
  } else
    OS.indent(Depth) << "Too many dependences, not recorded\n";

  // List the pair of accesses need run-time checks to prove independence.
  PtrRtChecking->print(OS, Depth);
  OS << "\n";

  OS.indent(Depth)
      << "Non vectorizable stores to invariant address were "
      << (HasStoreStoreDependenceInvolvingLoopInvariantAddress ||
                  HasLoadStoreDependenceInvolvingLoopInvariantAddress
              ? ""
              : "not ")
      << "found in loop.\n";

  OS.indent(Depth) << "SCEV assumptions:\n";
  PSE->getPredicate().print(OS, Depth);

  OS << "\n";

  OS.indent(Depth) << "Expressions re-written:\n";
  PSE->print(OS, Depth);
}

const LoopAccessInfo &LoopAccessInfoManager::getInfo(Loop &L) {
  const auto &[It, Inserted] = LoopAccessInfoMap.insert({&L, nullptr});

  if (Inserted)
    It->second =
        std::make_unique<LoopAccessInfo>(&L, &SE, TTI, TLI, &AA, &DT, &LI);

  return *It->second;
}
void LoopAccessInfoManager::clear() {
  // Collect LoopAccessInfo entries that may keep references to IR outside the
  // analyzed loop or SCEVs that may have been modified or invalidated. At the
  // moment, that is loops requiring memory or SCEV runtime checks, as those cache
  // SCEVs, e.g. for pointer expressions.
  for (const auto &[L, LAI] : LoopAccessInfoMap) {
    if (LAI->getRuntimePointerChecking()->getChecks().empty() &&
        LAI->getPSE().getPredicate().isAlwaysTrue())
      continue;
    LoopAccessInfoMap.erase(L);
  }
}

bool LoopAccessInfoManager::invalidate(
    Function &F, const PreservedAnalyses &PA,
    FunctionAnalysisManager::Invalidator &Inv) {
  // Check whether our analysis is preserved.
  auto PAC = PA.getChecker<LoopAccessAnalysis>();
  if (!PAC.preserved() && !PAC.preservedSet<AllAnalysesOn<Function>>())
    // If not, give up now.
    return true;

  // Check whether the analyses we depend on became invalid for any reason.
  // Skip checking TargetLibraryAnalysis as it is immutable and can't become
  // invalid.
  return Inv.invalidate<AAManager>(F, PA) ||
         Inv.invalidate<ScalarEvolutionAnalysis>(F, PA) ||
         Inv.invalidate<LoopAnalysis>(F, PA) ||
         Inv.invalidate<DominatorTreeAnalysis>(F, PA);
}

LoopAccessInfoManager LoopAccessAnalysis::run(Function &F,
                                              FunctionAnalysisManager &FAM) {
  auto &SE = FAM.getResult<ScalarEvolutionAnalysis>(F);
  auto &AA = FAM.getResult<AAManager>(F);
  auto &DT = FAM.getResult<DominatorTreeAnalysis>(F);
  auto &LI = FAM.getResult<LoopAnalysis>(F);
  auto &TTI = FAM.getResult<TargetIRAnalysis>(F);
  auto &TLI = FAM.getResult<TargetLibraryAnalysis>(F);
  return LoopAccessInfoManager(SE, AA, DT, LI, &TTI, &TLI);
}

AnalysisKey LoopAccessAnalysis::Key;<|MERGE_RESOLUTION|>--- conflicted
+++ resolved
@@ -828,19 +828,11 @@
   TypeSize AllocSize = DL.getTypeAllocSize(AccessTy);
   int64_t Size = AllocSize.getFixedValue();
   const APInt &APStepVal = C->getAPInt();
-<<<<<<< HEAD
 
   // Huge step value - give up.
   if (APStepVal.getBitWidth() > 64)
     return std::nullopt;
 
-=======
-
-  // Huge step value - give up.
-  if (APStepVal.getBitWidth() > 64)
-    return std::nullopt;
-
->>>>>>> 5eee2751
   int64_t StepVal = APStepVal.getSExtValue();
 
   // Strided access.
@@ -862,19 +854,11 @@
                      std::optional<int64_t> Stride = std::nullopt) {
   // FIXME: This should probably only return true for NUW.
   if (AR->getNoWrapFlags(SCEV::NoWrapMask))
-<<<<<<< HEAD
     return true;
 
   if (Ptr && PSE.hasNoOverflow(Ptr, SCEVWrapPredicate::IncrementNUSW))
     return true;
 
-=======
-    return true;
-
-  if (Ptr && PSE.hasNoOverflow(Ptr, SCEVWrapPredicate::IncrementNUSW))
-    return true;
-
->>>>>>> 5eee2751
   // The address calculation must not wrap. Otherwise, a dependence could be
   // inverted.
   if (Ptr && isNoWrapGEP(Ptr, PSE, L))
@@ -2016,7 +2000,6 @@
 
   TypeSize AStoreSz = DL.getTypeStoreSize(ATy);
   TypeSize BStoreSz = DL.getTypeStoreSize(BTy);
-<<<<<<< HEAD
 
   // If store sizes are not the same, set TypeByteSize to zero, so we can check
   // it in the caller isDependent.
@@ -2027,18 +2010,6 @@
   uint64_t StrideAScaled = std::abs(StrideAPtrInt) * ASz;
   uint64_t StrideBScaled = std::abs(StrideBPtrInt) * BSz;
 
-=======
-
-  // If store sizes are not the same, set TypeByteSize to zero, so we can check
-  // it in the caller isDependent.
-  uint64_t ASz = DL.getTypeAllocSize(ATy);
-  uint64_t BSz = DL.getTypeAllocSize(BTy);
-  uint64_t TypeByteSize = (AStoreSz == BStoreSz) ? BSz : 0;
-
-  uint64_t StrideAScaled = std::abs(StrideAPtrInt) * ASz;
-  uint64_t StrideBScaled = std::abs(StrideBPtrInt) * BSz;
-
->>>>>>> 5eee2751
   uint64_t MaxStride = std::max(StrideAScaled, StrideBScaled);
 
   std::optional<uint64_t> CommonStride;
@@ -2268,11 +2239,6 @@
       couldPreventStoreLoadForward(MinDistance, TypeByteSize, *CommonStride))
     return Dependence::BackwardVectorizableButPreventsForwarding;
 
-<<<<<<< HEAD
-  // An update to MinDepDistBytes requires an update to MaxSafeVectorWidthInBits
-  // since there is a backwards dependency.
-=======
->>>>>>> 5eee2751
   uint64_t MaxVF = MinDepDistBytes / *CommonStride;
   LLVM_DEBUG(dbgs() << "LAA: Positive min distance " << MinDistance
                     << " with max VF = " << MaxVF << '\n');
