--- conflicted
+++ resolved
@@ -283,11 +283,7 @@
   FT.push_back(TensorSpec::createSpec<int64_t>(DefaultDecisionName, {1}));
 
   DecisionPos = FT.size();
-<<<<<<< HEAD
-  FT.push_back(TensorSpec::createSpec<int64_t>(DecisionName, {1}));
-=======
   FT.push_back(InlineDecisionSpec);
->>>>>>> cd74f4a4
   std::error_code EC;
   auto OS = std::make_unique<raw_fd_ostream>(TrainingLog, EC);
   if (EC)
