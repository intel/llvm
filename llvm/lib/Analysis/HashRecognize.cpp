--- conflicted
+++ resolved
@@ -639,14 +639,8 @@
   if (!checkExtractBits(ResultBits, N, IsZero, *ByteOrderSwapped))
     return ErrBits(ResultBits, TC, *ByteOrderSwapped);
 
-<<<<<<< HEAD
-  Value *LHSAux = SimpleRecurrence ? SimpleRecurrence.Start : nullptr;
-  return PolynomialInfo(TC, ConditionalRecurrence.Start, GenPoly, ComputedValue,
-                        *ByteOrderSwapped, LHSAux);
-=======
   return PolynomialInfo(TC, LHS, GenPoly, ComputedValue, *ByteOrderSwapped,
                         LHSAux);
->>>>>>> 5ee67ebe
 }
 
 void CRCTable::print(raw_ostream &OS) const {
