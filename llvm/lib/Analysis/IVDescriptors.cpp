//===- llvm/Analysis/IVDescriptors.cpp - IndVar Descriptors -----*- C++ -*-===//
//
// Part of the LLVM Project, under the Apache License v2.0 with LLVM Exceptions.
// See https://llvm.org/LICENSE.txt for license information.
// SPDX-License-Identifier: Apache-2.0 WITH LLVM-exception
//
//===----------------------------------------------------------------------===//
//
// This file "describes" induction and recurrence variables.
//
//===----------------------------------------------------------------------===//

#include "llvm/Analysis/IVDescriptors.h"
#include "llvm/Analysis/DemandedBits.h"
#include "llvm/Analysis/LoopInfo.h"
#include "llvm/Analysis/ScalarEvolution.h"
#include "llvm/Analysis/ScalarEvolutionExpressions.h"
#include "llvm/Analysis/ValueTracking.h"
#include "llvm/IR/Dominators.h"
#include "llvm/IR/Instructions.h"
#include "llvm/IR/PatternMatch.h"
#include "llvm/IR/ValueHandle.h"
#include "llvm/Support/Debug.h"
#include "llvm/Support/KnownBits.h"

using namespace llvm;
using namespace llvm::PatternMatch;

#define DEBUG_TYPE "iv-descriptors"

bool RecurrenceDescriptor::areAllUsesIn(Instruction *I,
                                        SmallPtrSetImpl<Instruction *> &Set) {
  for (const Use &Use : I->operands())
    if (!Set.count(dyn_cast<Instruction>(Use)))
      return false;
  return true;
}

bool RecurrenceDescriptor::isIntegerRecurrenceKind(RecurKind Kind) {
  switch (Kind) {
  default:
    break;
  case RecurKind::Add:
  case RecurKind::Mul:
  case RecurKind::Or:
  case RecurKind::And:
  case RecurKind::Xor:
  case RecurKind::SMax:
  case RecurKind::SMin:
  case RecurKind::UMax:
  case RecurKind::UMin:
  case RecurKind::AnyOf:
  case RecurKind::FindFirstIVSMin:
  case RecurKind::FindLastIVSMax:
  case RecurKind::FindLastIVUMax:
    return true;
  }
  return false;
}

bool RecurrenceDescriptor::isFloatingPointRecurrenceKind(RecurKind Kind) {
  return (Kind != RecurKind::None) && !isIntegerRecurrenceKind(Kind);
}

/// Determines if Phi may have been type-promoted. If Phi has a single user
/// that ANDs the Phi with a type mask, return the user. RT is updated to
/// account for the narrower bit width represented by the mask, and the AND
/// instruction is added to CI.
static Instruction *lookThroughAnd(PHINode *Phi, Type *&RT,
                                   SmallPtrSetImpl<Instruction *> &Visited,
                                   SmallPtrSetImpl<Instruction *> &CI) {
  if (!Phi->hasOneUse())
    return Phi;

  const APInt *M = nullptr;
  Instruction *I, *J = cast<Instruction>(Phi->use_begin()->getUser());

  // Matches either I & 2^x-1 or 2^x-1 & I. If we find a match, we update RT
  // with a new integer type of the corresponding bit width.
  if (match(J, m_And(m_Instruction(I), m_APInt(M)))) {
    int32_t Bits = (*M + 1).exactLogBase2();
    if (Bits > 0) {
      RT = IntegerType::get(Phi->getContext(), Bits);
      Visited.insert(Phi);
      CI.insert(J);
      return J;
    }
  }
  return Phi;
}

/// Compute the minimal bit width needed to represent a reduction whose exit
/// instruction is given by Exit.
static std::pair<Type *, bool> computeRecurrenceType(Instruction *Exit,
                                                     DemandedBits *DB,
                                                     AssumptionCache *AC,
                                                     DominatorTree *DT) {
  bool IsSigned = false;
  const DataLayout &DL = Exit->getDataLayout();
  uint64_t MaxBitWidth = DL.getTypeSizeInBits(Exit->getType());

  if (DB) {
    // Use the demanded bits analysis to determine the bits that are live out
    // of the exit instruction, rounding up to the nearest power of two. If the
    // use of demanded bits results in a smaller bit width, we know the value
    // must be positive (i.e., IsSigned = false), because if this were not the
    // case, the sign bit would have been demanded.
    auto Mask = DB->getDemandedBits(Exit);
    MaxBitWidth = Mask.getBitWidth() - Mask.countl_zero();
  }

  if (MaxBitWidth == DL.getTypeSizeInBits(Exit->getType()) && AC && DT) {
    // If demanded bits wasn't able to limit the bit width, we can try to use
    // value tracking instead. This can be the case, for example, if the value
    // may be negative.
    auto NumSignBits = ComputeNumSignBits(Exit, DL, AC, nullptr, DT);
    auto NumTypeBits = DL.getTypeSizeInBits(Exit->getType());
    MaxBitWidth = NumTypeBits - NumSignBits;
    KnownBits Bits = computeKnownBits(Exit, DL);
    if (!Bits.isNonNegative()) {
      // If the value is not known to be non-negative, we set IsSigned to true,
      // meaning that we will use sext instructions instead of zext
      // instructions to restore the original type.
      IsSigned = true;
      // Make sure at least one sign bit is included in the result, so it
      // will get properly sign-extended.
      ++MaxBitWidth;
    }
  }
  MaxBitWidth = llvm::bit_ceil(MaxBitWidth);

  return std::make_pair(Type::getIntNTy(Exit->getContext(), MaxBitWidth),
                        IsSigned);
}

/// Collect cast instructions that can be ignored in the vectorizer's cost
/// model, given a reduction exit value and the minimal type in which the
// reduction can be represented. Also search casts to the recurrence type
// to find the minimum width used by the recurrence.
static void collectCastInstrs(Loop *TheLoop, Instruction *Exit,
                              Type *RecurrenceType,
                              SmallPtrSetImpl<Instruction *> &Casts,
                              unsigned &MinWidthCastToRecurTy) {

  SmallVector<Instruction *, 8> Worklist;
  SmallPtrSet<Instruction *, 8> Visited;
  Worklist.push_back(Exit);
  MinWidthCastToRecurTy = -1U;

  while (!Worklist.empty()) {
    Instruction *Val = Worklist.pop_back_val();
    Visited.insert(Val);
    if (auto *Cast = dyn_cast<CastInst>(Val)) {
      if (Cast->getSrcTy() == RecurrenceType) {
        // If the source type of a cast instruction is equal to the recurrence
        // type, it will be eliminated, and should be ignored in the vectorizer
        // cost model.
        Casts.insert(Cast);
        continue;
      }
      if (Cast->getDestTy() == RecurrenceType) {
        // The minimum width used by the recurrence is found by checking for
        // casts on its operands. The minimum width is used by the vectorizer
        // when finding the widest type for in-loop reductions without any
        // loads/stores.
        MinWidthCastToRecurTy = std::min<unsigned>(
            MinWidthCastToRecurTy, Cast->getSrcTy()->getScalarSizeInBits());
        continue;
      }
    }
    // Add all operands to the work list if they are loop-varying values that
    // we haven't yet visited.
    for (Value *O : cast<User>(Val)->operands())
      if (auto *I = dyn_cast<Instruction>(O))
        if (TheLoop->contains(I) && !Visited.count(I))
          Worklist.push_back(I);
  }
}

// Check if a given Phi node can be recognized as an ordered reduction for
// vectorizing floating point operations without unsafe math.
static bool checkOrderedReduction(RecurKind Kind, Instruction *ExactFPMathInst,
                                  Instruction *Exit, PHINode *Phi) {
  // Currently only FAdd and FMulAdd are supported.
  if (Kind != RecurKind::FAdd && Kind != RecurKind::FMulAdd)
    return false;

  if (Kind == RecurKind::FAdd && Exit->getOpcode() != Instruction::FAdd)
    return false;

  if (Kind == RecurKind::FMulAdd &&
      !RecurrenceDescriptor::isFMulAddIntrinsic(Exit))
    return false;

  // Ensure the exit instruction has only one user other than the reduction PHI
  if (Exit != ExactFPMathInst || Exit->hasNUsesOrMore(3))
    return false;

  // The only pattern accepted is the one in which the reduction PHI
  // is used as one of the operands of the exit instruction
  auto *Op0 = Exit->getOperand(0);
  auto *Op1 = Exit->getOperand(1);
  if (Kind == RecurKind::FAdd && Op0 != Phi && Op1 != Phi)
    return false;
  if (Kind == RecurKind::FMulAdd && Exit->getOperand(2) != Phi)
    return false;

  LLVM_DEBUG(dbgs() << "LV: Found an ordered reduction: Phi: " << *Phi
                    << ", ExitInst: " << *Exit << "\n");

  return true;
}

bool RecurrenceDescriptor::AddReductionVar(
    PHINode *Phi, RecurKind Kind, Loop *TheLoop, FastMathFlags FuncFMF,
    RecurrenceDescriptor &RedDes, DemandedBits *DB, AssumptionCache *AC,
    DominatorTree *DT, ScalarEvolution *SE) {
  if (Phi->getNumIncomingValues() != 2)
    return false;

  // Reduction variables are only found in the loop header block.
  if (Phi->getParent() != TheLoop->getHeader())
    return false;

  // Obtain the reduction start value from the value that comes from the loop
  // preheader.
  Value *RdxStart = Phi->getIncomingValueForBlock(TheLoop->getLoopPreheader());

  // ExitInstruction is the single value which is used outside the loop.
  // We only allow for a single reduction value to be used outside the loop.
  // This includes users of the reduction, variables (which form a cycle
  // which ends in the phi node).
  Instruction *ExitInstruction = nullptr;

  // Variable to keep last visited store instruction. By the end of the
  // algorithm this variable will be either empty or having intermediate
  // reduction value stored in invariant address.
  StoreInst *IntermediateStore = nullptr;

  // Indicates that we found a reduction operation in our scan.
  bool FoundReduxOp = false;

  // We start with the PHI node and scan for all of the users of this
  // instruction. All users must be instructions that can be used as reduction
  // variables (such as ADD). We must have a single out-of-block user. The cycle
  // must include the original PHI.
  bool FoundStartPHI = false;

  // To recognize min/max patterns formed by a icmp select sequence, we store
  // the number of instruction we saw from the recognized min/max pattern,
  //  to make sure we only see exactly the two instructions.
  unsigned NumCmpSelectPatternInst = 0;
  InstDesc ReduxDesc(false, nullptr);

  // Data used for determining if the recurrence has been type-promoted.
  Type *RecurrenceType = Phi->getType();
  SmallPtrSet<Instruction *, 4> CastInsts;
  unsigned MinWidthCastToRecurrenceType;
  Instruction *Start = Phi;
  bool IsSigned = false;

  SmallPtrSet<Instruction *, 8> VisitedInsts;
  SmallVector<Instruction *, 8> Worklist;

  // Return early if the recurrence kind does not match the type of Phi. If the
  // recurrence kind is arithmetic, we attempt to look through AND operations
  // resulting from the type promotion performed by InstCombine.  Vector
  // operations are not limited to the legal integer widths, so we may be able
  // to evaluate the reduction in the narrower width.
  if (RecurrenceType->isFloatingPointTy()) {
    if (!isFloatingPointRecurrenceKind(Kind))
      return false;
  } else if (RecurrenceType->isIntegerTy()) {
    if (!isIntegerRecurrenceKind(Kind))
      return false;
    if (!isMinMaxRecurrenceKind(Kind))
      Start = lookThroughAnd(Phi, RecurrenceType, VisitedInsts, CastInsts);
  } else {
    // Pointer min/max may exist, but it is not supported as a reduction op.
    return false;
  }

  Worklist.push_back(Start);
  VisitedInsts.insert(Start);

  // Start with all flags set because we will intersect this with the reduction
  // flags from all the reduction operations.
  FastMathFlags FMF = FastMathFlags::getFast();

  // The first instruction in the use-def chain of the Phi node that requires
  // exact floating point operations.
  Instruction *ExactFPMathInst = nullptr;

  // A value in the reduction can be used:
  //  - By the reduction:
  //      - Reduction operation:
  //        - One use of reduction value (safe).
  //        - Multiple use of reduction value (not safe).
  //      - PHI:
  //        - All uses of the PHI must be the reduction (safe).
  //        - Otherwise, not safe.
  //  - By instructions outside of the loop (safe).
  //      * One value may have several outside users, but all outside
  //        uses must be of the same value.
  //  - By store instructions with a loop invariant address (safe with
  //    the following restrictions):
  //      * If there are several stores, all must have the same address.
  //      * Final value should be stored in that loop invariant address.
  //  - By an instruction that is not part of the reduction (not safe).
  //    This is either:
  //      * An instruction type other than PHI or the reduction operation.
  //      * A PHI in the header other than the initial PHI.
  while (!Worklist.empty()) {
    Instruction *Cur = Worklist.pop_back_val();

    // Store instructions are allowed iff it is the store of the reduction
    // value to the same loop invariant memory location.
    if (auto *SI = dyn_cast<StoreInst>(Cur)) {
      if (!SE) {
        LLVM_DEBUG(dbgs() << "Store instructions are not processed without "
                          << "Scalar Evolution Analysis\n");
        return false;
      }

      const SCEV *PtrScev = SE->getSCEV(SI->getPointerOperand());
      // Check it is the same address as previous stores
      if (IntermediateStore) {
        const SCEV *OtherScev =
            SE->getSCEV(IntermediateStore->getPointerOperand());

        if (OtherScev != PtrScev) {
          LLVM_DEBUG(dbgs() << "Storing reduction value to different addresses "
                            << "inside the loop: " << *SI->getPointerOperand()
                            << " and "
                            << *IntermediateStore->getPointerOperand() << '\n');
          return false;
        }
      }

      // Check the pointer is loop invariant
      if (!SE->isLoopInvariant(PtrScev, TheLoop)) {
        LLVM_DEBUG(dbgs() << "Storing reduction value to non-uniform address "
                          << "inside the loop: " << *SI->getPointerOperand()
                          << '\n');
        return false;
      }

      // IntermediateStore is always the last store in the loop.
      IntermediateStore = SI;
      continue;
    }

    // No Users.
    // If the instruction has no users then this is a broken chain and can't be
    // a reduction variable.
    if (Cur->use_empty())
      return false;

    bool IsAPhi = isa<PHINode>(Cur);

    // A header PHI use other than the original PHI.
    if (Cur != Phi && IsAPhi && Cur->getParent() == Phi->getParent())
      return false;

    // Reductions of instructions such as Div, and Sub is only possible if the
    // LHS is the reduction variable.
    if (!Cur->isCommutative() && !IsAPhi && !isa<SelectInst>(Cur) &&
        !isa<ICmpInst>(Cur) && !isa<FCmpInst>(Cur) &&
        !VisitedInsts.count(dyn_cast<Instruction>(Cur->getOperand(0))))
      return false;

    // Any reduction instruction must be of one of the allowed kinds. We ignore
    // the starting value (the Phi or an AND instruction if the Phi has been
    // type-promoted).
    if (Cur != Start) {
      ReduxDesc =
          isRecurrenceInstr(TheLoop, Phi, Cur, Kind, ReduxDesc, FuncFMF, SE);
      ExactFPMathInst = ExactFPMathInst == nullptr
                            ? ReduxDesc.getExactFPMathInst()
                            : ExactFPMathInst;
      if (!ReduxDesc.isRecurrence())
        return false;
      // FIXME: FMF is allowed on phi, but propagation is not handled correctly.
      if (isa<FPMathOperator>(ReduxDesc.getPatternInst()) && !IsAPhi) {
        FastMathFlags CurFMF = ReduxDesc.getPatternInst()->getFastMathFlags();
        if (auto *Sel = dyn_cast<SelectInst>(ReduxDesc.getPatternInst())) {
          // Accept FMF on either fcmp or select of a min/max idiom.
          // TODO: This is a hack to work-around the fact that FMF may not be
          //       assigned/propagated correctly. If that problem is fixed or we
          //       standardize on fmin/fmax via intrinsics, this can be removed.
          if (auto *FCmp = dyn_cast<FCmpInst>(Sel->getCondition()))
            CurFMF |= FCmp->getFastMathFlags();
        }
        FMF &= CurFMF;
      }
      // Update this reduction kind if we matched a new instruction.
      // TODO: Can we eliminate the need for a 2nd InstDesc by keeping 'Kind'
      //       state accurate while processing the worklist?
      if (ReduxDesc.getRecKind() != RecurKind::None)
        Kind = ReduxDesc.getRecKind();
    }

    bool IsASelect = isa<SelectInst>(Cur);

    // A conditional reduction operation must only have 2 or less uses in
    // VisitedInsts.
    if (IsASelect && (Kind == RecurKind::FAdd || Kind == RecurKind::FMul) &&
        hasMultipleUsesOf(Cur, VisitedInsts, 2))
      return false;

    // A reduction operation must only have one use of the reduction value.
    if (!IsAPhi && !IsASelect && !isMinMaxRecurrenceKind(Kind) &&
        !isAnyOfRecurrenceKind(Kind) && hasMultipleUsesOf(Cur, VisitedInsts, 1))
      return false;

    // All inputs to a PHI node must be a reduction value.
    if (IsAPhi && Cur != Phi && !areAllUsesIn(Cur, VisitedInsts))
      return false;

    if (isIntMinMaxRecurrenceKind(Kind) && (isa<ICmpInst>(Cur) || IsASelect))
      ++NumCmpSelectPatternInst;
    if (isFPMinMaxRecurrenceKind(Kind) && (isa<FCmpInst>(Cur) || IsASelect))
      ++NumCmpSelectPatternInst;
    if (isAnyOfRecurrenceKind(Kind) && IsASelect)
      ++NumCmpSelectPatternInst;

    // Check  whether we found a reduction operator.
    FoundReduxOp |= !IsAPhi && Cur != Start;

    // Process users of current instruction. Push non-PHI nodes after PHI nodes
    // onto the stack. This way we are going to have seen all inputs to PHI
    // nodes once we get to them.
    SmallVector<Instruction *, 8> NonPHIs;
    SmallVector<Instruction *, 8> PHIs;
    for (User *U : Cur->users()) {
      Instruction *UI = cast<Instruction>(U);

      // If the user is a call to llvm.fmuladd then the instruction can only be
      // the final operand.
      if (isFMulAddIntrinsic(UI))
        if (Cur == UI->getOperand(0) || Cur == UI->getOperand(1))
          return false;

      // Check if we found the exit user.
      BasicBlock *Parent = UI->getParent();
      if (!TheLoop->contains(Parent)) {
        // If we already know this instruction is used externally, move on to
        // the next user.
        if (ExitInstruction == Cur)
          continue;

        // Exit if you find multiple values used outside or if the header phi
        // node is being used. In this case the user uses the value of the
        // previous iteration, in which case we would loose "VF-1" iterations of
        // the reduction operation if we vectorize.
        if (ExitInstruction != nullptr || Cur == Phi)
          return false;

        // The instruction used by an outside user must be the last instruction
        // before we feed back to the reduction phi. Otherwise, we loose VF-1
        // operations on the value.
        if (!is_contained(Phi->operands(), Cur))
          return false;

        ExitInstruction = Cur;
        continue;
      }

      // Process instructions only once (termination). Each reduction cycle
      // value must only be used once, except by phi nodes and min/max
      // reductions which are represented as a cmp followed by a select.
      InstDesc IgnoredVal(false, nullptr);
      if (VisitedInsts.insert(UI).second) {
        if (isa<PHINode>(UI)) {
          PHIs.push_back(UI);
        } else {
          StoreInst *SI = dyn_cast<StoreInst>(UI);
          if (SI && SI->getPointerOperand() == Cur) {
            // Reduction variable chain can only be stored somewhere but it
            // can't be used as an address.
            return false;
          }
          NonPHIs.push_back(UI);
        }
      } else if (!isa<PHINode>(UI) &&
                 ((!isa<FCmpInst>(UI) && !isa<ICmpInst>(UI) &&
                   !isa<SelectInst>(UI)) ||
                  (!isConditionalRdxPattern(UI).isRecurrence() &&
                   !isAnyOfPattern(TheLoop, Phi, UI, IgnoredVal)
                        .isRecurrence() &&
                   !isMinMaxPattern(UI, Kind, IgnoredVal).isRecurrence())))
        return false;

      // Remember that we completed the cycle.
      if (UI == Phi)
        FoundStartPHI = true;
    }
    Worklist.append(PHIs.begin(), PHIs.end());
    Worklist.append(NonPHIs.begin(), NonPHIs.end());
  }

  // This means we have seen one but not the other instruction of the
  // pattern or more than just a select and cmp. Zero implies that we saw a
  // llvm.min/max intrinsic, which is always OK.
  if (isMinMaxRecurrenceKind(Kind) && NumCmpSelectPatternInst != 2 &&
      NumCmpSelectPatternInst != 0)
    return false;

  if (isAnyOfRecurrenceKind(Kind) && NumCmpSelectPatternInst != 1)
    return false;

  if (IntermediateStore) {
    // Check that stored value goes to the phi node again. This way we make sure
    // that the value stored in IntermediateStore is indeed the final reduction
    // value.
    if (!is_contained(Phi->operands(), IntermediateStore->getValueOperand())) {
      LLVM_DEBUG(dbgs() << "Not a final reduction value stored: "
                        << *IntermediateStore << '\n');
      return false;
    }

    // If there is an exit instruction it's value should be stored in
    // IntermediateStore
    if (ExitInstruction &&
        IntermediateStore->getValueOperand() != ExitInstruction) {
      LLVM_DEBUG(dbgs() << "Last store Instruction of reduction value does not "
                           "store last calculated value of the reduction: "
                        << *IntermediateStore << '\n');
      return false;
    }

    // If all uses are inside the loop (intermediate stores), then the
    // reduction value after the loop will be the one used in the last store.
    if (!ExitInstruction)
      ExitInstruction = cast<Instruction>(IntermediateStore->getValueOperand());
  }

  if (!FoundStartPHI || !FoundReduxOp || !ExitInstruction)
    return false;

  const bool IsOrdered =
      checkOrderedReduction(Kind, ExactFPMathInst, ExitInstruction, Phi);

  if (Start != Phi) {
    // If the starting value is not the same as the phi node, we speculatively
    // looked through an 'and' instruction when evaluating a potential
    // arithmetic reduction to determine if it may have been type-promoted.
    //
    // We now compute the minimal bit width that is required to represent the
    // reduction. If this is the same width that was indicated by the 'and', we
    // can represent the reduction in the smaller type. The 'and' instruction
    // will be eliminated since it will essentially be a cast instruction that
    // can be ignore in the cost model. If we compute a different type than we
    // did when evaluating the 'and', the 'and' will not be eliminated, and we
    // will end up with different kinds of operations in the recurrence
    // expression (e.g., IntegerAND, IntegerADD). We give up if this is
    // the case.
    //
    // The vectorizer relies on InstCombine to perform the actual
    // type-shrinking. It does this by inserting instructions to truncate the
    // exit value of the reduction to the width indicated by RecurrenceType and
    // then extend this value back to the original width. If IsSigned is false,
    // a 'zext' instruction will be generated; otherwise, a 'sext' will be
    // used.
    //
    // TODO: We should not rely on InstCombine to rewrite the reduction in the
    //       smaller type. We should just generate a correctly typed expression
    //       to begin with.
    Type *ComputedType;
    std::tie(ComputedType, IsSigned) =
        computeRecurrenceType(ExitInstruction, DB, AC, DT);
    if (ComputedType != RecurrenceType)
      return false;
  }

  // Collect cast instructions and the minimum width used by the recurrence.
  // If the starting value is not the same as the phi node and the computed
  // recurrence type is equal to the recurrence type, the recurrence expression
  // will be represented in a narrower or wider type. If there are any cast
  // instructions that will be unnecessary, collect them in CastsFromRecurTy.
  // Note that the 'and' instruction was already included in this list.
  //
  // TODO: A better way to represent this may be to tag in some way all the
  //       instructions that are a part of the reduction. The vectorizer cost
  //       model could then apply the recurrence type to these instructions,
  //       without needing a white list of instructions to ignore.
  //       This may also be useful for the inloop reductions, if it can be
  //       kept simple enough.
  collectCastInstrs(TheLoop, ExitInstruction, RecurrenceType, CastInsts,
                    MinWidthCastToRecurrenceType);

  // We found a reduction var if we have reached the original phi node and we
  // only have a single instruction with out-of-loop users.

  // The ExitInstruction(Instruction which is allowed to have out-of-loop users)
  // is saved as part of the RecurrenceDescriptor.

  // Save the description of this reduction variable.
  RecurrenceDescriptor RD(RdxStart, ExitInstruction, IntermediateStore, Kind,
                          FMF, ExactFPMathInst, RecurrenceType, IsSigned,
                          IsOrdered, CastInsts, MinWidthCastToRecurrenceType);
  RedDes = RD;

  return true;
}

// We are looking for loops that do something like this:
//   int r = 0;
//   for (int i = 0; i < n; i++) {
//     if (src[i] > 3)
//       r = 3;
//   }
// where the reduction value (r) only has two states, in this example 0 or 3.
// The generated LLVM IR for this type of loop will be like this:
//   for.body:
//     %r = phi i32 [ %spec.select, %for.body ], [ 0, %entry ]
//     ...
//     %cmp = icmp sgt i32 %5, 3
//     %spec.select = select i1 %cmp, i32 3, i32 %r
//     ...
// In general we can support vectorization of loops where 'r' flips between
// any two non-constants, provided they are loop invariant. The only thing
// we actually care about at the end of the loop is whether or not any lane
// in the selected vector is different from the start value. The final
// across-vector reduction after the loop simply involves choosing the start
// value if nothing changed (0 in the example above) or the other selected
// value (3 in the example above).
RecurrenceDescriptor::InstDesc
RecurrenceDescriptor::isAnyOfPattern(Loop *Loop, PHINode *OrigPhi,
                                     Instruction *I, InstDesc &Prev) {
  // We must handle the select(cmp(),x,y) as a single instruction. Advance to
  // the select.
  if (match(I, m_OneUse(m_Cmp()))) {
    if (auto *Select = dyn_cast<SelectInst>(*I->user_begin()))
      return InstDesc(Select, Prev.getRecKind());
  }

  if (!match(I, m_Select(m_Cmp(), m_Value(), m_Value())))
    return InstDesc(false, I);

  SelectInst *SI = cast<SelectInst>(I);
  Value *NonPhi = nullptr;

  if (OrigPhi == dyn_cast<PHINode>(SI->getTrueValue()))
    NonPhi = SI->getFalseValue();
  else if (OrigPhi == dyn_cast<PHINode>(SI->getFalseValue()))
    NonPhi = SI->getTrueValue();
  else
    return InstDesc(false, I);

  // We are looking for selects of the form:
  //   select(cmp(), phi, loop_invariant) or
  //   select(cmp(), loop_invariant, phi)
  if (!Loop->isLoopInvariant(NonPhi))
    return InstDesc(false, I);

  return InstDesc(I, RecurKind::AnyOf);
}

// We are looking for loops that do something like this:
//   int r = 0;
//   for (int i = 0; i < n; i++) {
//     if (src[i] > 3)
//       r = i;
//   }
// The reduction value (r) is derived from either the values of an increasing
// induction variable (i) sequence, or from the start value (0).
// The LLVM IR generated for such loops would be as follows:
//   for.body:
//     %r = phi i32 [ %spec.select, %for.body ], [ 0, %entry ]
//     %i = phi i32 [ %inc, %for.body ], [ 0, %entry ]
//     ...
//     %cmp = icmp sgt i32 %5, 3
//     %spec.select = select i1 %cmp, i32 %i, i32 %r
//     %inc = add nsw i32 %i, 1
//     ...
// Since 'i' is an increasing induction variable, the reduction value after the
// loop will be the maximum value of 'i' that the condition (src[i] > 3) is
// satisfied, or the start value (0 in the example above). When the start value
// of the increasing induction variable 'i' is greater than the minimum value of
// the data type, we can use the minimum value of the data type as a sentinel
// value to replace the start value. This allows us to perform a single
// reduction max operation to obtain the final reduction result.
// TODO: It is possible to solve the case where the start value is the minimum
// value of the data type or a non-constant value by using mask and multiple
// reduction operations.
RecurrenceDescriptor::InstDesc
RecurrenceDescriptor::isFindIVPattern(RecurKind Kind, Loop *TheLoop,
                                      PHINode *OrigPhi, Instruction *I,
                                      ScalarEvolution &SE) {
  // TODO: Support the vectorization of FindLastIV when the reduction phi is
  // used by more than one select instruction. This vectorization is only
  // performed when the SCEV of each increasing induction variable used by the
  // select instructions is identical.
  if (!OrigPhi->hasOneUse())
    return InstDesc(false, I);

  // TODO: Match selects with multi-use cmp conditions.
  Value *NonRdxPhi = nullptr;
  if (!match(I, m_CombineOr(m_Select(m_OneUse(m_Cmp()), m_Value(NonRdxPhi),
                                     m_Specific(OrigPhi)),
                            m_Select(m_OneUse(m_Cmp()), m_Specific(OrigPhi),
                                     m_Value(NonRdxPhi)))))
    return InstDesc(false, I);

  // Returns a non-nullopt boolean indicating the signedness of the recurrence
  // when a valid FindLastIV pattern is found.
  auto GetRecurKind = [&](Value *V) -> std::optional<RecurKind> {
    Type *Ty = V->getType();
    if (!SE.isSCEVable(Ty))
      return std::nullopt;

    auto *AR = dyn_cast<SCEVAddRecExpr>(SE.getSCEV(V));
    if (!AR || AR->getLoop() != TheLoop)
      return std::nullopt;

    const SCEV *Step = AR->getStepRecurrence(SE);
    if ((isFindFirstIVRecurrenceKind(Kind) && !SE.isKnownNegative(Step)) ||
        (isFindLastIVRecurrenceKind(Kind) && !SE.isKnownPositive(Step)))
      return std::nullopt;

    // Keep the minimum value of the recurrence type as the sentinel value.
    // The maximum acceptable range for the increasing induction variable,
    // called the valid range, will be defined as

    // Keep the minimum (FindLast) or maximum (FindFirst) value of the
    // recurrence type as the sentinel value. The maximum acceptable range for
    // the induction variable, called the valid range, will be defined as
    //   [<sentinel value> + 1, <sentinel value>)
    // where <sentinel value> is [Signed|Unsigned]Min(<recurrence type>) for
    // FindLastIV or [Signed|Unsigned]Max(<recurrence type>) for FindFirstIV.
    // TODO: This range restriction can be lifted by adding an additional
    // virtual OR reduction.
    auto CheckRange = [&](bool IsSigned) {
      const ConstantRange IVRange =
          IsSigned ? SE.getSignedRange(AR) : SE.getUnsignedRange(AR);
      unsigned NumBits = Ty->getIntegerBitWidth();
      ConstantRange ValidRange = ConstantRange::getEmpty(NumBits);
      if (isFindLastIVRecurrenceKind(Kind)) {
        APInt Sentinel = IsSigned ? APInt::getSignedMinValue(NumBits)
                                  : APInt::getMinValue(NumBits);
        ValidRange = ConstantRange::getNonEmpty(Sentinel + 1, Sentinel);
      } else {
        assert(IsSigned && "Only FindFirstIV with SMax is supported currently");
        ValidRange =
            ConstantRange::getNonEmpty(APInt::getSignedMinValue(NumBits),
                                       APInt::getSignedMaxValue(NumBits) - 1);
      }

      LLVM_DEBUG(dbgs() << "LV: "
                        << (isFindLastIVRecurrenceKind(Kind) ? "FindLastIV"
                                                             : "FindFirstIV")
                        << " valid range is " << ValidRange
                        << ", and the range of " << *AR << " is " << IVRange
                        << "\n");

      // Ensure the induction variable does not wrap around by verifying that
      // its range is fully contained within the valid range.
      return ValidRange.contains(IVRange);
    };
    if (isFindLastIVRecurrenceKind(Kind)) {
      if (CheckRange(true))
        return RecurKind::FindLastIVSMax;
      if (CheckRange(false))
        return RecurKind::FindLastIVUMax;
      return std::nullopt;
    }
    assert(isFindFirstIVRecurrenceKind(Kind) &&
           "Kind must either be a FindLastIV or FindFirstIV");

    if (CheckRange(true))
      return RecurKind::FindFirstIVSMin;
    return std::nullopt;
  };

  // We are looking for selects of the form:
  //   select(cmp(), phi, increasing_loop_induction) or
  //   select(cmp(), increasing_loop_induction, phi)
  // TODO: Support for monotonically decreasing induction variable
  if (auto RK = GetRecurKind(NonRdxPhi))
    return InstDesc(I, *RK);

  return InstDesc(false, I);
}

RecurrenceDescriptor::InstDesc
RecurrenceDescriptor::isMinMaxPattern(Instruction *I, RecurKind Kind,
                                      const InstDesc &Prev) {
  assert((isa<CmpInst>(I) || isa<SelectInst>(I) || isa<CallInst>(I)) &&
         "Expected a cmp or select or call instruction");
  if (!isMinMaxRecurrenceKind(Kind))
    return InstDesc(false, I);

  // We must handle the select(cmp()) as a single instruction. Advance to the
  // select.
  if (match(I, m_OneUse(m_Cmp()))) {
    if (auto *Select = dyn_cast<SelectInst>(*I->user_begin()))
      return InstDesc(Select, Prev.getRecKind());
  }

  // Only match select with single use cmp condition, or a min/max intrinsic.
  if (!isa<IntrinsicInst>(I) &&
      !match(I, m_Select(m_OneUse(m_Cmp()), m_Value(), m_Value())))
    return InstDesc(false, I);

  // Look for a min/max pattern.
  if (match(I, m_UMin(m_Value(), m_Value())))
    return InstDesc(Kind == RecurKind::UMin, I);
  if (match(I, m_UMax(m_Value(), m_Value())))
    return InstDesc(Kind == RecurKind::UMax, I);
  if (match(I, m_SMax(m_Value(), m_Value())))
    return InstDesc(Kind == RecurKind::SMax, I);
  if (match(I, m_SMin(m_Value(), m_Value())))
    return InstDesc(Kind == RecurKind::SMin, I);
  if (match(I, m_OrdOrUnordFMin(m_Value(), m_Value())))
    return InstDesc(Kind == RecurKind::FMin, I);
  if (match(I, m_OrdOrUnordFMax(m_Value(), m_Value())))
    return InstDesc(Kind == RecurKind::FMax, I);
  if (match(I, m_FMinNum(m_Value(), m_Value())))
    return InstDesc(Kind == RecurKind::FMin, I);
  if (match(I, m_FMaxNum(m_Value(), m_Value())))
    return InstDesc(Kind == RecurKind::FMax, I);
  if (match(I, m_FMinimumNum(m_Value(), m_Value())))
    return InstDesc(Kind == RecurKind::FMinimumNum, I);
  if (match(I, m_FMaximumNum(m_Value(), m_Value())))
    return InstDesc(Kind == RecurKind::FMaximumNum, I);
  if (match(I, m_FMinimum(m_Value(), m_Value())))
    return InstDesc(Kind == RecurKind::FMinimum, I);
  if (match(I, m_FMaximum(m_Value(), m_Value())))
    return InstDesc(Kind == RecurKind::FMaximum, I);

  return InstDesc(false, I);
}

/// Returns true if the select instruction has users in the compare-and-add
/// reduction pattern below. The select instruction argument is the last one
/// in the sequence.
///
/// %sum.1 = phi ...
/// ...
/// %cmp = fcmp pred %0, %CFP
/// %add = fadd %0, %sum.1
/// %sum.2 = select %cmp, %add, %sum.1
RecurrenceDescriptor::InstDesc
RecurrenceDescriptor::isConditionalRdxPattern(Instruction *I) {
  SelectInst *SI = dyn_cast<SelectInst>(I);
  if (!SI)
    return InstDesc(false, I);

  CmpInst *CI = dyn_cast<CmpInst>(SI->getCondition());
  // Only handle single use cases for now.
  if (!CI || !CI->hasOneUse())
    return InstDesc(false, I);

  Value *TrueVal = SI->getTrueValue();
  Value *FalseVal = SI->getFalseValue();
  // Handle only when either of operands of select instruction is a PHI
  // node for now.
  if ((isa<PHINode>(TrueVal) && isa<PHINode>(FalseVal)) ||
      (!isa<PHINode>(TrueVal) && !isa<PHINode>(FalseVal)))
    return InstDesc(false, I);

  Instruction *I1 = isa<PHINode>(TrueVal) ? dyn_cast<Instruction>(FalseVal)
                                          : dyn_cast<Instruction>(TrueVal);
  if (!I1 || !I1->isBinaryOp())
    return InstDesc(false, I);

  Value *Op1, *Op2;
  if (!(((m_FAdd(m_Value(Op1), m_Value(Op2)).match(I1) ||
          m_FSub(m_Value(Op1), m_Value(Op2)).match(I1)) &&
         I1->isFast()) ||
        (m_FMul(m_Value(Op1), m_Value(Op2)).match(I1) && (I1->isFast())) ||
        ((m_Add(m_Value(Op1), m_Value(Op2)).match(I1) ||
          m_Sub(m_Value(Op1), m_Value(Op2)).match(I1))) ||
        (m_Mul(m_Value(Op1), m_Value(Op2)).match(I1))))
    return InstDesc(false, I);

  Instruction *IPhi = isa<PHINode>(Op1) ? dyn_cast<Instruction>(Op1)
                                        : dyn_cast<Instruction>(Op2);
  if (!IPhi || IPhi != FalseVal)
    return InstDesc(false, I);

  return InstDesc(true, SI);
}

RecurrenceDescriptor::InstDesc RecurrenceDescriptor::isRecurrenceInstr(
    Loop *L, PHINode *OrigPhi, Instruction *I, RecurKind Kind, InstDesc &Prev,
    FastMathFlags FuncFMF, ScalarEvolution *SE) {
  assert(Prev.getRecKind() == RecurKind::None || Prev.getRecKind() == Kind);
  switch (I->getOpcode()) {
  default:
    return InstDesc(false, I);
  case Instruction::PHI:
    return InstDesc(I, Prev.getRecKind(), Prev.getExactFPMathInst());
  case Instruction::Sub:
  case Instruction::Add:
    return InstDesc(Kind == RecurKind::Add, I);
  case Instruction::Mul:
    return InstDesc(Kind == RecurKind::Mul, I);
  case Instruction::And:
    return InstDesc(Kind == RecurKind::And, I);
  case Instruction::Or:
    return InstDesc(Kind == RecurKind::Or, I);
  case Instruction::Xor:
    return InstDesc(Kind == RecurKind::Xor, I);
  case Instruction::FDiv:
  case Instruction::FMul:
    return InstDesc(Kind == RecurKind::FMul, I,
                    I->hasAllowReassoc() ? nullptr : I);
  case Instruction::FSub:
  case Instruction::FAdd:
    return InstDesc(Kind == RecurKind::FAdd, I,
                    I->hasAllowReassoc() ? nullptr : I);
  case Instruction::Select:
    if (Kind == RecurKind::FAdd || Kind == RecurKind::FMul ||
        Kind == RecurKind::Add || Kind == RecurKind::Mul)
      return isConditionalRdxPattern(I);
<<<<<<< HEAD
    if (isFindLastIVRecurrenceKind(Kind) && SE)
      return isFindLastIVPattern(L, OrigPhi, I, *SE);
=======
    if (isFindIVRecurrenceKind(Kind) && SE)
      return isFindIVPattern(Kind, L, OrigPhi, I, *SE);
>>>>>>> 5ee67ebe
    [[fallthrough]];
  case Instruction::FCmp:
  case Instruction::ICmp:
  case Instruction::Call:
    if (isAnyOfRecurrenceKind(Kind))
      return isAnyOfPattern(L, OrigPhi, I, Prev);
    auto HasRequiredFMF = [&]() {
     if (FuncFMF.noNaNs() && FuncFMF.noSignedZeros())
       return true;
     if (isa<FPMathOperator>(I) && I->hasNoNaNs() && I->hasNoSignedZeros())
       return true;
     // minimum/minnum and maximum/maxnum intrinsics do not require nsz and nnan
     // flags since NaN and signed zeroes are propagated in the intrinsic
     // implementation.
     return match(I, m_Intrinsic<Intrinsic::minimum>(m_Value(), m_Value())) ||
            match(I, m_Intrinsic<Intrinsic::maximum>(m_Value(), m_Value())) ||
            match(I,
                  m_Intrinsic<Intrinsic::minimumnum>(m_Value(), m_Value())) ||
            match(I, m_Intrinsic<Intrinsic::maximumnum>(m_Value(), m_Value()));
    };
    if (isIntMinMaxRecurrenceKind(Kind) ||
        (HasRequiredFMF() && isFPMinMaxRecurrenceKind(Kind)))
      return isMinMaxPattern(I, Kind, Prev);
    else if (isFMulAddIntrinsic(I))
      return InstDesc(Kind == RecurKind::FMulAdd, I,
                      I->hasAllowReassoc() ? nullptr : I);
    return InstDesc(false, I);
  }
}

bool RecurrenceDescriptor::hasMultipleUsesOf(
    Instruction *I, SmallPtrSetImpl<Instruction *> &Insts,
    unsigned MaxNumUses) {
  unsigned NumUses = 0;
  for (const Use &U : I->operands()) {
    if (Insts.count(dyn_cast<Instruction>(U)))
      ++NumUses;
    if (NumUses > MaxNumUses)
      return true;
  }

  return false;
}

bool RecurrenceDescriptor::isReductionPHI(PHINode *Phi, Loop *TheLoop,
                                          RecurrenceDescriptor &RedDes,
                                          DemandedBits *DB, AssumptionCache *AC,
                                          DominatorTree *DT,
                                          ScalarEvolution *SE) {
  BasicBlock *Header = TheLoop->getHeader();
  Function &F = *Header->getParent();
  FastMathFlags FMF;
  FMF.setNoNaNs(
      F.getFnAttribute("no-nans-fp-math").getValueAsBool());
  FMF.setNoSignedZeros(
      F.getFnAttribute("no-signed-zeros-fp-math").getValueAsBool());

  if (AddReductionVar(Phi, RecurKind::Add, TheLoop, FMF, RedDes, DB, AC, DT,
                      SE)) {
    LLVM_DEBUG(dbgs() << "Found an ADD reduction PHI." << *Phi << "\n");
    return true;
  }
  if (AddReductionVar(Phi, RecurKind::Mul, TheLoop, FMF, RedDes, DB, AC, DT,
                      SE)) {
    LLVM_DEBUG(dbgs() << "Found a MUL reduction PHI." << *Phi << "\n");
    return true;
  }
  if (AddReductionVar(Phi, RecurKind::Or, TheLoop, FMF, RedDes, DB, AC, DT,
                      SE)) {
    LLVM_DEBUG(dbgs() << "Found an OR reduction PHI." << *Phi << "\n");
    return true;
  }
  if (AddReductionVar(Phi, RecurKind::And, TheLoop, FMF, RedDes, DB, AC, DT,
                      SE)) {
    LLVM_DEBUG(dbgs() << "Found an AND reduction PHI." << *Phi << "\n");
    return true;
  }
  if (AddReductionVar(Phi, RecurKind::Xor, TheLoop, FMF, RedDes, DB, AC, DT,
                      SE)) {
    LLVM_DEBUG(dbgs() << "Found a XOR reduction PHI." << *Phi << "\n");
    return true;
  }
  if (AddReductionVar(Phi, RecurKind::SMax, TheLoop, FMF, RedDes, DB, AC, DT,
                      SE)) {
    LLVM_DEBUG(dbgs() << "Found a SMAX reduction PHI." << *Phi << "\n");
    return true;
  }
  if (AddReductionVar(Phi, RecurKind::SMin, TheLoop, FMF, RedDes, DB, AC, DT,
                      SE)) {
    LLVM_DEBUG(dbgs() << "Found a SMIN reduction PHI." << *Phi << "\n");
    return true;
  }
  if (AddReductionVar(Phi, RecurKind::UMax, TheLoop, FMF, RedDes, DB, AC, DT,
                      SE)) {
    LLVM_DEBUG(dbgs() << "Found a UMAX reduction PHI." << *Phi << "\n");
    return true;
  }
  if (AddReductionVar(Phi, RecurKind::UMin, TheLoop, FMF, RedDes, DB, AC, DT,
                      SE)) {
    LLVM_DEBUG(dbgs() << "Found a UMIN reduction PHI." << *Phi << "\n");
    return true;
  }
  if (AddReductionVar(Phi, RecurKind::AnyOf, TheLoop, FMF, RedDes, DB, AC, DT,
                      SE)) {
    LLVM_DEBUG(dbgs() << "Found a conditional select reduction PHI." << *Phi
                      << "\n");
    return true;
  }
  if (AddReductionVar(Phi, RecurKind::FindLastIVSMax, TheLoop, FMF, RedDes, DB,
                      AC, DT, SE)) {
    LLVM_DEBUG(dbgs() << "Found a FindLastIV reduction PHI." << *Phi << "\n");
    return true;
  }
  if (AddReductionVar(Phi, RecurKind::FindFirstIVSMin, TheLoop, FMF, RedDes, DB,
                      AC, DT, SE)) {
    LLVM_DEBUG(dbgs() << "Found a FindFirstIV reduction PHI." << *Phi << "\n");
    return true;
  }
  if (AddReductionVar(Phi, RecurKind::FMul, TheLoop, FMF, RedDes, DB, AC, DT,
                      SE)) {
    LLVM_DEBUG(dbgs() << "Found an FMult reduction PHI." << *Phi << "\n");
    return true;
  }
  if (AddReductionVar(Phi, RecurKind::FAdd, TheLoop, FMF, RedDes, DB, AC, DT,
                      SE)) {
    LLVM_DEBUG(dbgs() << "Found an FAdd reduction PHI." << *Phi << "\n");
    return true;
  }
  if (AddReductionVar(Phi, RecurKind::FMax, TheLoop, FMF, RedDes, DB, AC, DT,
                      SE)) {
    LLVM_DEBUG(dbgs() << "Found a float MAX reduction PHI." << *Phi << "\n");
    return true;
  }
  if (AddReductionVar(Phi, RecurKind::FMin, TheLoop, FMF, RedDes, DB, AC, DT,
                      SE)) {
    LLVM_DEBUG(dbgs() << "Found a float MIN reduction PHI." << *Phi << "\n");
    return true;
  }
  if (AddReductionVar(Phi, RecurKind::FMulAdd, TheLoop, FMF, RedDes, DB, AC, DT,
                      SE)) {
    LLVM_DEBUG(dbgs() << "Found an FMulAdd reduction PHI." << *Phi << "\n");
    return true;
  }
  if (AddReductionVar(Phi, RecurKind::FMaximum, TheLoop, FMF, RedDes, DB, AC, DT,
                      SE)) {
    LLVM_DEBUG(dbgs() << "Found a float MAXIMUM reduction PHI." << *Phi << "\n");
    return true;
  }
  if (AddReductionVar(Phi, RecurKind::FMinimum, TheLoop, FMF, RedDes, DB, AC, DT,
                      SE)) {
    LLVM_DEBUG(dbgs() << "Found a float MINIMUM reduction PHI." << *Phi << "\n");
    return true;
  }
  if (AddReductionVar(Phi, RecurKind::FMaximumNum, TheLoop, FMF, RedDes, DB, AC,
                      DT, SE)) {
    LLVM_DEBUG(dbgs() << "Found a float MAXIMUMNUM reduction PHI." << *Phi
                      << "\n");
    return true;
  }
  if (AddReductionVar(Phi, RecurKind::FMinimumNum, TheLoop, FMF, RedDes, DB, AC,
                      DT, SE)) {
    LLVM_DEBUG(dbgs() << "Found a float MINIMUMNUM reduction PHI." << *Phi
                      << "\n");
    return true;
  }

  // Not a reduction of known type.
  return false;
}

bool RecurrenceDescriptor::isFixedOrderRecurrence(PHINode *Phi, Loop *TheLoop,
                                                  DominatorTree *DT) {

  // Ensure the phi node is in the loop header and has two incoming values.
  if (Phi->getParent() != TheLoop->getHeader() ||
      Phi->getNumIncomingValues() != 2)
    return false;

  // Ensure the loop has a preheader and a single latch block. The loop
  // vectorizer will need the latch to set up the next iteration of the loop.
  auto *Preheader = TheLoop->getLoopPreheader();
  auto *Latch = TheLoop->getLoopLatch();
  if (!Preheader || !Latch)
    return false;

  // Ensure the phi node's incoming blocks are the loop preheader and latch.
  if (Phi->getBasicBlockIndex(Preheader) < 0 ||
      Phi->getBasicBlockIndex(Latch) < 0)
    return false;

  // Get the previous value. The previous value comes from the latch edge while
  // the initial value comes from the preheader edge.
  auto *Previous = dyn_cast<Instruction>(Phi->getIncomingValueForBlock(Latch));

  // If Previous is a phi in the header, go through incoming values from the
  // latch until we find a non-phi value. Use this as the new Previous, all uses
  // in the header will be dominated by the original phi, but need to be moved
  // after the non-phi previous value.
  SmallPtrSet<PHINode *, 4> SeenPhis;
  while (auto *PrevPhi = dyn_cast_or_null<PHINode>(Previous)) {
    if (PrevPhi->getParent() != Phi->getParent())
      return false;
    if (!SeenPhis.insert(PrevPhi).second)
      return false;
    Previous = dyn_cast<Instruction>(PrevPhi->getIncomingValueForBlock(Latch));
  }

  if (!Previous || !TheLoop->contains(Previous) || isa<PHINode>(Previous))
    return false;

  // Ensure every user of the phi node (recursively) is dominated by the
  // previous value. The dominance requirement ensures the loop vectorizer will
  // not need to vectorize the initial value prior to the first iteration of the
  // loop.
  // TODO: Consider extending this sinking to handle memory instructions.

  SmallPtrSet<Value *, 8> Seen;
  BasicBlock *PhiBB = Phi->getParent();
  SmallVector<Instruction *, 8> WorkList;
  auto TryToPushSinkCandidate = [&](Instruction *SinkCandidate) {
    // Cyclic dependence.
    if (Previous == SinkCandidate)
      return false;

    if (!Seen.insert(SinkCandidate).second)
      return true;
    if (DT->dominates(Previous,
                      SinkCandidate)) // We already are good w/o sinking.
      return true;

    if (SinkCandidate->getParent() != PhiBB ||
        SinkCandidate->mayHaveSideEffects() ||
        SinkCandidate->mayReadFromMemory() || SinkCandidate->isTerminator())
      return false;

    // If we reach a PHI node that is not dominated by Previous, we reached a
    // header PHI. No need for sinking.
    if (isa<PHINode>(SinkCandidate))
      return true;

    // Sink User tentatively and check its users
    WorkList.push_back(SinkCandidate);
    return true;
  };

  WorkList.push_back(Phi);
  // Try to recursively sink instructions and their users after Previous.
  while (!WorkList.empty()) {
    Instruction *Current = WorkList.pop_back_val();
    for (User *User : Current->users()) {
      if (!TryToPushSinkCandidate(cast<Instruction>(User)))
        return false;
    }
  }

  return true;
}

unsigned RecurrenceDescriptor::getOpcode(RecurKind Kind) {
  switch (Kind) {
  case RecurKind::Add:
    return Instruction::Add;
  case RecurKind::Mul:
    return Instruction::Mul;
  case RecurKind::AnyOf:
  case RecurKind::FindFirstIVSMin:
  case RecurKind::FindLastIVSMax:
  case RecurKind::FindLastIVUMax:
  case RecurKind::Or:
    return Instruction::Or;
  case RecurKind::And:
    return Instruction::And;
  case RecurKind::Xor:
    return Instruction::Xor;
  case RecurKind::FMul:
    return Instruction::FMul;
  case RecurKind::FMulAdd:
  case RecurKind::FAdd:
    return Instruction::FAdd;
  case RecurKind::SMax:
  case RecurKind::SMin:
  case RecurKind::UMax:
  case RecurKind::UMin:
    return Instruction::ICmp;
  case RecurKind::FMax:
  case RecurKind::FMin:
  case RecurKind::FMaximum:
  case RecurKind::FMinimum:
  case RecurKind::FMaximumNum:
  case RecurKind::FMinimumNum:
    return Instruction::FCmp;
  default:
    llvm_unreachable("Unknown recurrence operation");
  }
}

SmallVector<Instruction *, 4>
RecurrenceDescriptor::getReductionOpChain(PHINode *Phi, Loop *L) const {
  SmallVector<Instruction *, 4> ReductionOperations;
  const bool IsMinMax = isMinMaxRecurrenceKind(Kind);

  // Search down from the Phi to the LoopExitInstr, looking for instructions
  // with a single user of the correct type for the reduction.

  // Note that we check that the type of the operand is correct for each item in
  // the chain, including the last (the loop exit value). This can come up from
  // sub, which would otherwise be treated as an add reduction. MinMax also need
  // to check for a pair of icmp/select, for which we use getNextInstruction and
  // isCorrectOpcode functions to step the right number of instruction, and
  // check the icmp/select pair.
  // FIXME: We also do not attempt to look through Select's yet, which might
  // be part of the reduction chain, or attempt to looks through And's to find a
  // smaller bitwidth. Subs are also currently not allowed (which are usually
  // treated as part of a add reduction) as they are expected to generally be
  // more expensive than out-of-loop reductions, and need to be costed more
  // carefully.
  unsigned ExpectedUses = 1;
  if (IsMinMax)
    ExpectedUses = 2;

  auto getNextInstruction = [&](Instruction *Cur) -> Instruction * {
    for (auto *User : Cur->users()) {
      Instruction *UI = cast<Instruction>(User);
      if (isa<PHINode>(UI))
        continue;
      if (IsMinMax) {
        // We are expecting a icmp/select pair, which we go to the next select
        // instruction if we can. We already know that Cur has 2 uses.
        if (isa<SelectInst>(UI))
          return UI;
        continue;
      }
      return UI;
    }
    return nullptr;
  };
  auto isCorrectOpcode = [&](Instruction *Cur) {
    if (IsMinMax) {
      Value *LHS, *RHS;
      return SelectPatternResult::isMinOrMax(
          matchSelectPattern(Cur, LHS, RHS).Flavor);
    }
    // Recognize a call to the llvm.fmuladd intrinsic.
    if (isFMulAddIntrinsic(Cur))
      return true;

    return Cur->getOpcode() == getOpcode();
  };

  // Attempt to look through Phis which are part of the reduction chain
  unsigned ExtraPhiUses = 0;
  Instruction *RdxInstr = LoopExitInstr;
  if (auto ExitPhi = dyn_cast<PHINode>(LoopExitInstr)) {
    if (ExitPhi->getNumIncomingValues() != 2)
      return {};

    Instruction *Inc0 = dyn_cast<Instruction>(ExitPhi->getIncomingValue(0));
    Instruction *Inc1 = dyn_cast<Instruction>(ExitPhi->getIncomingValue(1));

    Instruction *Chain = nullptr;
    if (Inc0 == Phi)
      Chain = Inc1;
    else if (Inc1 == Phi)
      Chain = Inc0;
    else
      return {};

    RdxInstr = Chain;
    ExtraPhiUses = 1;
  }

  // The loop exit instruction we check first (as a quick test) but add last. We
  // check the opcode is correct (and dont allow them to be Subs) and that they
  // have expected to have the expected number of uses. They will have one use
  // from the phi and one from a LCSSA value, no matter the type.
  if (!isCorrectOpcode(RdxInstr) || !LoopExitInstr->hasNUses(2))
    return {};

  // Check that the Phi has one (or two for min/max) uses, plus an extra use
  // for conditional reductions.
  if (!Phi->hasNUses(ExpectedUses + ExtraPhiUses))
    return {};

  Instruction *Cur = getNextInstruction(Phi);

  // Each other instruction in the chain should have the expected number of uses
  // and be the correct opcode.
  while (Cur != RdxInstr) {
    if (!Cur || !isCorrectOpcode(Cur) || !Cur->hasNUses(ExpectedUses))
      return {};

    ReductionOperations.push_back(Cur);
    Cur = getNextInstruction(Cur);
  }

  ReductionOperations.push_back(Cur);
  return ReductionOperations;
}

InductionDescriptor::InductionDescriptor(Value *Start, InductionKind K,
                                         const SCEV *Step, BinaryOperator *BOp,
                                         SmallVectorImpl<Instruction *> *Casts)
    : StartValue(Start), IK(K), Step(Step), InductionBinOp(BOp) {
  assert(IK != IK_NoInduction && "Not an induction");

  // Start value type should match the induction kind and the value
  // itself should not be null.
  assert(StartValue && "StartValue is null");
  assert((IK != IK_PtrInduction || StartValue->getType()->isPointerTy()) &&
         "StartValue is not a pointer for pointer induction");
  assert((IK != IK_IntInduction || StartValue->getType()->isIntegerTy()) &&
         "StartValue is not an integer for integer induction");

  // Check the Step Value. It should be non-zero integer value.
  assert((!getConstIntStepValue() || !getConstIntStepValue()->isZero()) &&
         "Step value is zero");

  assert((IK == IK_FpInduction || Step->getType()->isIntegerTy()) &&
         "StepValue is not an integer");

  assert((IK != IK_FpInduction || Step->getType()->isFloatingPointTy()) &&
         "StepValue is not FP for FpInduction");
  assert((IK != IK_FpInduction ||
          (InductionBinOp &&
           (InductionBinOp->getOpcode() == Instruction::FAdd ||
            InductionBinOp->getOpcode() == Instruction::FSub))) &&
         "Binary opcode should be specified for FP induction");

  if (Casts)
    llvm::append_range(RedundantCasts, *Casts);
}

ConstantInt *InductionDescriptor::getConstIntStepValue() const {
  if (isa<SCEVConstant>(Step))
    return dyn_cast<ConstantInt>(cast<SCEVConstant>(Step)->getValue());
  return nullptr;
}

bool InductionDescriptor::isFPInductionPHI(PHINode *Phi, const Loop *TheLoop,
                                           ScalarEvolution *SE,
                                           InductionDescriptor &D) {

  // Here we only handle FP induction variables.
  assert(Phi->getType()->isFloatingPointTy() && "Unexpected Phi type");

  if (TheLoop->getHeader() != Phi->getParent())
    return false;

  // The loop may have multiple entrances or multiple exits; we can analyze
  // this phi if it has a unique entry value and a unique backedge value.
  if (Phi->getNumIncomingValues() != 2)
    return false;
  Value *BEValue = nullptr, *StartValue = nullptr;
  if (TheLoop->contains(Phi->getIncomingBlock(0))) {
    BEValue = Phi->getIncomingValue(0);
    StartValue = Phi->getIncomingValue(1);
  } else {
    assert(TheLoop->contains(Phi->getIncomingBlock(1)) &&
           "Unexpected Phi node in the loop");
    BEValue = Phi->getIncomingValue(1);
    StartValue = Phi->getIncomingValue(0);
  }

  BinaryOperator *BOp = dyn_cast<BinaryOperator>(BEValue);
  if (!BOp)
    return false;

  Value *Addend = nullptr;
  if (BOp->getOpcode() == Instruction::FAdd) {
    if (BOp->getOperand(0) == Phi)
      Addend = BOp->getOperand(1);
    else if (BOp->getOperand(1) == Phi)
      Addend = BOp->getOperand(0);
  } else if (BOp->getOpcode() == Instruction::FSub)
    if (BOp->getOperand(0) == Phi)
      Addend = BOp->getOperand(1);

  if (!Addend)
    return false;

  // The addend should be loop invariant
  if (auto *I = dyn_cast<Instruction>(Addend))
    if (TheLoop->contains(I))
      return false;

  // FP Step has unknown SCEV
  const SCEV *Step = SE->getUnknown(Addend);
  D = InductionDescriptor(StartValue, IK_FpInduction, Step, BOp);
  return true;
}

/// This function is called when we suspect that the update-chain of a phi node
/// (whose symbolic SCEV expression sin \p PhiScev) contains redundant casts,
/// that can be ignored. (This can happen when the PSCEV rewriter adds a runtime
/// predicate P under which the SCEV expression for the phi can be the
/// AddRecurrence \p AR; See createAddRecFromPHIWithCast). We want to find the
/// cast instructions that are involved in the update-chain of this induction.
/// A caller that adds the required runtime predicate can be free to drop these
/// cast instructions, and compute the phi using \p AR (instead of some scev
/// expression with casts).
///
/// For example, without a predicate the scev expression can take the following
/// form:
///      (Ext ix (Trunc iy ( Start + i*Step ) to ix) to iy)
///
/// It corresponds to the following IR sequence:
/// %for.body:
///   %x = phi i64 [ 0, %ph ], [ %add, %for.body ]
///   %casted_phi = "ExtTrunc i64 %x"
///   %add = add i64 %casted_phi, %step
///
/// where %x is given in \p PN,
/// PSE.getSCEV(%x) is equal to PSE.getSCEV(%casted_phi) under a predicate,
/// and the IR sequence that "ExtTrunc i64 %x" represents can take one of
/// several forms, for example, such as:
///   ExtTrunc1:    %casted_phi = and  %x, 2^n-1
/// or:
///   ExtTrunc2:    %t = shl %x, m
///                 %casted_phi = ashr %t, m
///
/// If we are able to find such sequence, we return the instructions
/// we found, namely %casted_phi and the instructions on its use-def chain up
/// to the phi (not including the phi).
static bool getCastsForInductionPHI(PredicatedScalarEvolution &PSE,
                                    const SCEVUnknown *PhiScev,
                                    const SCEVAddRecExpr *AR,
                                    SmallVectorImpl<Instruction *> &CastInsts) {

  assert(CastInsts.empty() && "CastInsts is expected to be empty.");
  auto *PN = cast<PHINode>(PhiScev->getValue());
  assert(PSE.getSCEV(PN) == AR && "Unexpected phi node SCEV expression");
  const Loop *L = AR->getLoop();

  // Find any cast instructions that participate in the def-use chain of
  // PhiScev in the loop.
  // FORNOW/TODO: We currently expect the def-use chain to include only
  // two-operand instructions, where one of the operands is an invariant.
  // createAddRecFromPHIWithCasts() currently does not support anything more
  // involved than that, so we keep the search simple. This can be
  // extended/generalized as needed.

  auto getDef = [&](const Value *Val) -> Value * {
    const BinaryOperator *BinOp = dyn_cast<BinaryOperator>(Val);
    if (!BinOp)
      return nullptr;
    Value *Op0 = BinOp->getOperand(0);
    Value *Op1 = BinOp->getOperand(1);
    Value *Def = nullptr;
    if (L->isLoopInvariant(Op0))
      Def = Op1;
    else if (L->isLoopInvariant(Op1))
      Def = Op0;
    return Def;
  };

  // Look for the instruction that defines the induction via the
  // loop backedge.
  BasicBlock *Latch = L->getLoopLatch();
  if (!Latch)
    return false;
  Value *Val = PN->getIncomingValueForBlock(Latch);
  if (!Val)
    return false;

  // Follow the def-use chain until the induction phi is reached.
  // If on the way we encounter a Value that has the same SCEV Expr as the
  // phi node, we can consider the instructions we visit from that point
  // as part of the cast-sequence that can be ignored.
  bool InCastSequence = false;
  auto *Inst = dyn_cast<Instruction>(Val);
  while (Val != PN) {
    // If we encountered a phi node other than PN, or if we left the loop,
    // we bail out.
    if (!Inst || !L->contains(Inst)) {
      return false;
    }
    auto *AddRec = dyn_cast<SCEVAddRecExpr>(PSE.getSCEV(Val));
    if (AddRec && PSE.areAddRecsEqualWithPreds(AddRec, AR))
      InCastSequence = true;
    if (InCastSequence) {
      // Only the last instruction in the cast sequence is expected to have
      // uses outside the induction def-use chain.
      if (!CastInsts.empty())
        if (!Inst->hasOneUse())
          return false;
      CastInsts.push_back(Inst);
    }
    Val = getDef(Val);
    if (!Val)
      return false;
    Inst = dyn_cast<Instruction>(Val);
  }

  return InCastSequence;
}

bool InductionDescriptor::isInductionPHI(PHINode *Phi, const Loop *TheLoop,
                                         PredicatedScalarEvolution &PSE,
                                         InductionDescriptor &D, bool Assume) {
  Type *PhiTy = Phi->getType();

  // Handle integer and pointer inductions variables.
  // Now we handle also FP induction but not trying to make a
  // recurrent expression from the PHI node in-place.

  if (!PhiTy->isIntegerTy() && !PhiTy->isPointerTy() && !PhiTy->isFloatTy() &&
      !PhiTy->isDoubleTy() && !PhiTy->isHalfTy())
    return false;

  if (PhiTy->isFloatingPointTy())
    return isFPInductionPHI(Phi, TheLoop, PSE.getSE(), D);

  const SCEV *PhiScev = PSE.getSCEV(Phi);
  const auto *AR = dyn_cast<SCEVAddRecExpr>(PhiScev);

  // We need this expression to be an AddRecExpr.
  if (Assume && !AR)
    AR = PSE.getAsAddRec(Phi);

  if (!AR) {
    LLVM_DEBUG(dbgs() << "LV: PHI is not a poly recurrence.\n");
    return false;
  }

  // Record any Cast instructions that participate in the induction update
  const auto *SymbolicPhi = dyn_cast<SCEVUnknown>(PhiScev);
  // If we started from an UnknownSCEV, and managed to build an addRecurrence
  // only after enabling Assume with PSCEV, this means we may have encountered
  // cast instructions that required adding a runtime check in order to
  // guarantee the correctness of the AddRecurrence respresentation of the
  // induction.
  if (PhiScev != AR && SymbolicPhi) {
    SmallVector<Instruction *, 2> Casts;
    if (getCastsForInductionPHI(PSE, SymbolicPhi, AR, Casts))
      return isInductionPHI(Phi, TheLoop, PSE.getSE(), D, AR, &Casts);
  }

  return isInductionPHI(Phi, TheLoop, PSE.getSE(), D, AR);
}

bool InductionDescriptor::isInductionPHI(
    PHINode *Phi, const Loop *TheLoop, ScalarEvolution *SE,
    InductionDescriptor &D, const SCEV *Expr,
    SmallVectorImpl<Instruction *> *CastsToIgnore) {
  Type *PhiTy = Phi->getType();
  // isSCEVable returns true for integer and pointer types.
  if (!SE->isSCEVable(PhiTy))
    return false;

  // Check that the PHI is consecutive.
  const SCEV *PhiScev = Expr ? Expr : SE->getSCEV(Phi);
  const SCEVAddRecExpr *AR = dyn_cast<SCEVAddRecExpr>(PhiScev);

  if (!AR) {
    LLVM_DEBUG(dbgs() << "LV: PHI is not a poly recurrence.\n");
    return false;
  }

  if (AR->getLoop() != TheLoop) {
    // FIXME: We should treat this as a uniform. Unfortunately, we
    // don't currently know how to handled uniform PHIs.
    LLVM_DEBUG(
        dbgs() << "LV: PHI is a recurrence with respect to an outer loop.\n");
    return false;
  }

  // This function assumes that InductionPhi is called only on Phi nodes
  // present inside loop headers. Check for the same, and throw an assert if
  // the current Phi is not present inside the loop header.
  assert(Phi->getParent() == AR->getLoop()->getHeader()
    && "Invalid Phi node, not present in loop header");

  Value *StartValue =
      Phi->getIncomingValueForBlock(AR->getLoop()->getLoopPreheader());

  BasicBlock *Latch = AR->getLoop()->getLoopLatch();
  if (!Latch)
    return false;

  const SCEV *Step = AR->getStepRecurrence(*SE);
  // Calculate the pointer stride and check if it is consecutive.
  // The stride may be a constant or a loop invariant integer value.
  const SCEVConstant *ConstStep = dyn_cast<SCEVConstant>(Step);
  if (!ConstStep && !SE->isLoopInvariant(Step, TheLoop))
    return false;

  if (PhiTy->isIntegerTy()) {
    BinaryOperator *BOp =
        dyn_cast<BinaryOperator>(Phi->getIncomingValueForBlock(Latch));
    D = InductionDescriptor(StartValue, IK_IntInduction, Step, BOp,
                            CastsToIgnore);
    return true;
  }

  assert(PhiTy->isPointerTy() && "The PHI must be a pointer");

  // This allows induction variables w/non-constant steps.
  D = InductionDescriptor(StartValue, IK_PtrInduction, Step);
  return true;
}<|MERGE_RESOLUTION|>--- conflicted
+++ resolved
@@ -915,13 +915,8 @@
     if (Kind == RecurKind::FAdd || Kind == RecurKind::FMul ||
         Kind == RecurKind::Add || Kind == RecurKind::Mul)
       return isConditionalRdxPattern(I);
-<<<<<<< HEAD
-    if (isFindLastIVRecurrenceKind(Kind) && SE)
-      return isFindLastIVPattern(L, OrigPhi, I, *SE);
-=======
     if (isFindIVRecurrenceKind(Kind) && SE)
       return isFindIVPattern(Kind, L, OrigPhi, I, *SE);
->>>>>>> 5ee67ebe
     [[fallthrough]];
   case Instruction::FCmp:
   case Instruction::ICmp:
