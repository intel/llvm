// Copyright 2007, Google Inc.
// All rights reserved.
//
// Redistribution and use in source and binary forms, with or without
// modification, are permitted provided that the following conditions are
// met:
//
//     * Redistributions of source code must retain the above copyright
// notice, this list of conditions and the following disclaimer.
//     * Redistributions in binary form must reproduce the above
// copyright notice, this list of conditions and the following disclaimer
// in the documentation and/or other materials provided with the
// distribution.
//     * Neither the name of Google Inc. nor the names of its
// contributors may be used to endorse or promote products derived from
// this software without specific prior written permission.
//
// THIS SOFTWARE IS PROVIDED BY THE COPYRIGHT HOLDERS AND CONTRIBUTORS
// "AS IS" AND ANY EXPRESS OR IMPLIED WARRANTIES, INCLUDING, BUT NOT
// LIMITED TO, THE IMPLIED WARRANTIES OF MERCHANTABILITY AND FITNESS FOR
// A PARTICULAR PURPOSE ARE DISCLAIMED. IN NO EVENT SHALL THE COPYRIGHT
// OWNER OR CONTRIBUTORS BE LIABLE FOR ANY DIRECT, INDIRECT, INCIDENTAL,
// SPECIAL, EXEMPLARY, OR CONSEQUENTIAL DAMAGES (INCLUDING, BUT NOT
// LIMITED TO, PROCUREMENT OF SUBSTITUTE GOODS OR SERVICES; LOSS OF USE,
// DATA, OR PROFITS; OR BUSINESS INTERRUPTION) HOWEVER CAUSED AND ON ANY
// THEORY OF LIABILITY, WHETHER IN CONTRACT, STRICT LIABILITY, OR TORT
// (INCLUDING NEGLIGENCE OR OTHERWISE) ARISING IN ANY WAY OUT OF THE USE
// OF THIS SOFTWARE, EVEN IF ADVISED OF THE POSSIBILITY OF SUCH DAMAGE.


// Google Mock - a framework for writing C++ mock classes.
//
// This file implements the ON_CALL() and EXPECT_CALL() macros.
//
// A user can use the ON_CALL() macro to specify the default action of
// a mock method.  The syntax is:
//
//   ON_CALL(mock_object, Method(argument-matchers))
//       .With(multi-argument-matcher)
//       .WillByDefault(action);
//
//  where the .With() clause is optional.
//
// A user can use the EXPECT_CALL() macro to specify an expectation on
// a mock method.  The syntax is:
//
//   EXPECT_CALL(mock_object, Method(argument-matchers))
//       .With(multi-argument-matchers)
//       .Times(cardinality)
//       .InSequence(sequences)
//       .After(expectations)
//       .WillOnce(action)
//       .WillRepeatedly(action)
//       .RetiresOnSaturation();
//
// where all clauses are optional, and .InSequence()/.After()/
// .WillOnce() can appear any number of times.

// GOOGLETEST_CM0002 DO NOT DELETE

// IWYU pragma: private, include "gmock/gmock.h"

#ifndef GMOCK_INCLUDE_GMOCK_GMOCK_SPEC_BUILDERS_H_
#define GMOCK_INCLUDE_GMOCK_GMOCK_SPEC_BUILDERS_H_

#include <functional>
#include <map>
#include <memory>
#include <set>
#include <sstream>
#include <string>
#include <type_traits>
#include <utility>
#include <vector>
#include "gmock/gmock-actions.h"
#include "gmock/gmock-cardinalities.h"
#include "gmock/gmock-matchers.h"
#include "gmock/internal/gmock-internal-utils.h"
#include "gmock/internal/gmock-port.h"
#include "gtest/gtest.h"

#if GTEST_HAS_EXCEPTIONS
# include <stdexcept>  // NOLINT
#endif

GTEST_DISABLE_MSC_WARNINGS_PUSH_(4251 \
/* class A needs to have dll-interface to be used by clients of class B */)

namespace testing {

// An abstract handle of an expectation.
class Expectation;

// A set of expectation handles.
class ExpectationSet;

// Anything inside the 'internal' namespace IS INTERNAL IMPLEMENTATION
// and MUST NOT BE USED IN USER CODE!!!
namespace internal {

// Implements a mock function.
template <typename F> class FunctionMocker;

// Base class for expectations.
class ExpectationBase;

// Implements an expectation.
template <typename F> class TypedExpectation;

// Helper class for testing the Expectation class template.
class ExpectationTester;

// Protects the mock object registry (in class Mock), all function
// mockers, and all expectations.
//
// The reason we don't use more fine-grained protection is: when a
// mock function Foo() is called, it needs to consult its expectations
// to see which one should be picked.  If another thread is allowed to
// call a mock function (either Foo() or a different one) at the same
// time, it could affect the "retired" attributes of Foo()'s
// expectations when InSequence() is used, and thus affect which
// expectation gets picked.  Therefore, we sequence all mock function
// calls to ensure the integrity of the mock objects' states.
GTEST_API_ GTEST_DECLARE_STATIC_MUTEX_(g_gmock_mutex);

// Untyped base class for ActionResultHolder<R>.
class UntypedActionResultHolderBase;

// Abstract base class of FunctionMocker.  This is the
// type-agnostic part of the function mocker interface.  Its pure
// virtual methods are implemented by FunctionMocker.
class GTEST_API_ UntypedFunctionMockerBase {
 public:
  UntypedFunctionMockerBase();
  virtual ~UntypedFunctionMockerBase();

  // Verifies that all expectations on this mock function have been
  // satisfied.  Reports one or more Google Test non-fatal failures
  // and returns false if not.
  bool VerifyAndClearExpectationsLocked()
      GTEST_EXCLUSIVE_LOCK_REQUIRED_(g_gmock_mutex);

  // Clears the ON_CALL()s set on this mock function.
  virtual void ClearDefaultActionsLocked()
      GTEST_EXCLUSIVE_LOCK_REQUIRED_(g_gmock_mutex) = 0;

  // In all of the following Untyped* functions, it's the caller's
  // responsibility to guarantee the correctness of the arguments'
  // types.

  // Performs the default action with the given arguments and returns
  // the action's result.  The call description string will be used in
  // the error message to describe the call in the case the default
  // action fails.
  // L = *
  virtual UntypedActionResultHolderBase* UntypedPerformDefaultAction(
      void* untyped_args, const std::string& call_description) const = 0;

  // Performs the given action with the given arguments and returns
  // the action's result.
  // L = *
  virtual UntypedActionResultHolderBase* UntypedPerformAction(
      const void* untyped_action, void* untyped_args) const = 0;

  // Writes a message that the call is uninteresting (i.e. neither
  // explicitly expected nor explicitly unexpected) to the given
  // ostream.
  virtual void UntypedDescribeUninterestingCall(
      const void* untyped_args,
      ::std::ostream* os) const
          GTEST_LOCK_EXCLUDED_(g_gmock_mutex) = 0;

  // Returns the expectation that matches the given function arguments
  // (or NULL is there's no match); when a match is found,
  // untyped_action is set to point to the action that should be
  // performed (or NULL if the action is "do default"), and
  // is_excessive is modified to indicate whether the call exceeds the
  // expected number.
  virtual const ExpectationBase* UntypedFindMatchingExpectation(
      const void* untyped_args,
      const void** untyped_action, bool* is_excessive,
      ::std::ostream* what, ::std::ostream* why)
          GTEST_LOCK_EXCLUDED_(g_gmock_mutex) = 0;

  // Prints the given function arguments to the ostream.
  virtual void UntypedPrintArgs(const void* untyped_args,
                                ::std::ostream* os) const = 0;

  // Sets the mock object this mock method belongs to, and registers
  // this information in the global mock registry.  Will be called
  // whenever an EXPECT_CALL() or ON_CALL() is executed on this mock
  // method.
  void RegisterOwner(const void* mock_obj)
      GTEST_LOCK_EXCLUDED_(g_gmock_mutex);

  // Sets the mock object this mock method belongs to, and sets the
  // name of the mock function.  Will be called upon each invocation
  // of this mock function.
  void SetOwnerAndName(const void* mock_obj, const char* name)
      GTEST_LOCK_EXCLUDED_(g_gmock_mutex);

  // Returns the mock object this mock method belongs to.  Must be
  // called after RegisterOwner() or SetOwnerAndName() has been
  // called.
  const void* MockObject() const
      GTEST_LOCK_EXCLUDED_(g_gmock_mutex);

  // Returns the name of this mock method.  Must be called after
  // SetOwnerAndName() has been called.
  const char* Name() const
      GTEST_LOCK_EXCLUDED_(g_gmock_mutex);

  // Returns the result of invoking this mock function with the given
  // arguments.  This function can be safely called from multiple
  // threads concurrently.  The caller is responsible for deleting the
  // result.
  UntypedActionResultHolderBase* UntypedInvokeWith(void* untyped_args)
      GTEST_LOCK_EXCLUDED_(g_gmock_mutex);

 protected:
  typedef std::vector<const void*> UntypedOnCallSpecs;

  using UntypedExpectations = std::vector<std::shared_ptr<ExpectationBase>>;

  // Returns an Expectation object that references and co-owns exp,
  // which must be an expectation on this mock function.
  Expectation GetHandleOf(ExpectationBase* exp);

  // Address of the mock object this mock method belongs to.  Only
  // valid after this mock method has been called or
  // ON_CALL/EXPECT_CALL has been invoked on it.
  const void* mock_obj_;  // Protected by g_gmock_mutex.

  // Name of the function being mocked.  Only valid after this mock
  // method has been called.
  const char* name_;  // Protected by g_gmock_mutex.

  // All default action specs for this function mocker.
  UntypedOnCallSpecs untyped_on_call_specs_;

  // All expectations for this function mocker.
  //
  // It's undefined behavior to interleave expectations (EXPECT_CALLs
  // or ON_CALLs) and mock function calls.  Also, the order of
  // expectations is important.  Therefore it's a logic race condition
  // to read/write untyped_expectations_ concurrently.  In order for
  // tools like tsan to catch concurrent read/write accesses to
  // untyped_expectations, we deliberately leave accesses to it
  // unprotected.
  UntypedExpectations untyped_expectations_;
};  // class UntypedFunctionMockerBase

// Untyped base class for OnCallSpec<F>.
class UntypedOnCallSpecBase {
 public:
  // The arguments are the location of the ON_CALL() statement.
  UntypedOnCallSpecBase(const char* a_file, int a_line)
      : file_(a_file), line_(a_line), last_clause_(kNone) {}

  // Where in the source file was the default action spec defined?
  const char* file() const { return file_; }
  int line() const { return line_; }

 protected:
  // Gives each clause in the ON_CALL() statement a name.
  enum Clause {
    // Do not change the order of the enum members!  The run-time
    // syntax checking relies on it.
    kNone,
    kWith,
    kWillByDefault
  };

  // Asserts that the ON_CALL() statement has a certain property.
  void AssertSpecProperty(bool property,
                          const std::string& failure_message) const {
    Assert(property, file_, line_, failure_message);
  }

  // Expects that the ON_CALL() statement has a certain property.
  void ExpectSpecProperty(bool property,
                          const std::string& failure_message) const {
    Expect(property, file_, line_, failure_message);
  }

  const char* file_;
  int line_;

  // The last clause in the ON_CALL() statement as seen so far.
  // Initially kNone and changes as the statement is parsed.
  Clause last_clause_;
};  // class UntypedOnCallSpecBase

// This template class implements an ON_CALL spec.
template <typename F>
class OnCallSpec : public UntypedOnCallSpecBase {
 public:
  typedef typename Function<F>::ArgumentTuple ArgumentTuple;
  typedef typename Function<F>::ArgumentMatcherTuple ArgumentMatcherTuple;

  // Constructs an OnCallSpec object from the information inside
  // the parenthesis of an ON_CALL() statement.
  OnCallSpec(const char* a_file, int a_line,
             const ArgumentMatcherTuple& matchers)
      : UntypedOnCallSpecBase(a_file, a_line),
        matchers_(matchers),
        // By default, extra_matcher_ should match anything.  However,
        // we cannot initialize it with _ as that causes ambiguity between
        // Matcher's copy and move constructor for some argument types.
        extra_matcher_(A<const ArgumentTuple&>()) {}

  // Implements the .With() clause.
  OnCallSpec& With(const Matcher<const ArgumentTuple&>& m) {
    // Makes sure this is called at most once.
    ExpectSpecProperty(last_clause_ < kWith,
                       ".With() cannot appear "
                       "more than once in an ON_CALL().");
    last_clause_ = kWith;

    extra_matcher_ = m;
    return *this;
  }

  // Implements the .WillByDefault() clause.
  OnCallSpec& WillByDefault(const Action<F>& action) {
    ExpectSpecProperty(last_clause_ < kWillByDefault,
                       ".WillByDefault() must appear "
                       "exactly once in an ON_CALL().");
    last_clause_ = kWillByDefault;

    ExpectSpecProperty(!action.IsDoDefault(),
                       "DoDefault() cannot be used in ON_CALL().");
    action_ = action;
    return *this;
  }

  // Returns true if and only if the given arguments match the matchers.
  bool Matches(const ArgumentTuple& args) const {
    return TupleMatches(matchers_, args) && extra_matcher_.Matches(args);
  }

  // Returns the action specified by the user.
  const Action<F>& GetAction() const {
    AssertSpecProperty(last_clause_ == kWillByDefault,
                       ".WillByDefault() must appear exactly "
                       "once in an ON_CALL().");
    return action_;
  }

 private:
  // The information in statement
  //
  //   ON_CALL(mock_object, Method(matchers))
  //       .With(multi-argument-matcher)
  //       .WillByDefault(action);
  //
  // is recorded in the data members like this:
  //
  //   source file that contains the statement => file_
  //   line number of the statement            => line_
  //   matchers                                => matchers_
  //   multi-argument-matcher                  => extra_matcher_
  //   action                                  => action_
  ArgumentMatcherTuple matchers_;
  Matcher<const ArgumentTuple&> extra_matcher_;
  Action<F> action_;
};  // class OnCallSpec

// Possible reactions on uninteresting calls.
enum CallReaction {
  kAllow,
  kWarn,
  kFail,
};

}  // namespace internal

// Utilities for manipulating mock objects.
class GTEST_API_ Mock {
 public:
  // The following public methods can be called concurrently.

  // Tells Google Mock to ignore mock_obj when checking for leaked
  // mock objects.
  static void AllowLeak(const void* mock_obj)
      GTEST_LOCK_EXCLUDED_(internal::g_gmock_mutex);

  // Verifies and clears all expectations on the given mock object.
  // If the expectations aren't satisfied, generates one or more
  // Google Test non-fatal failures and returns false.
  static bool VerifyAndClearExpectations(void* mock_obj)
      GTEST_LOCK_EXCLUDED_(internal::g_gmock_mutex);

  // Verifies all expectations on the given mock object and clears its
  // default actions and expectations.  Returns true if and only if the
  // verification was successful.
  static bool VerifyAndClear(void* mock_obj)
      GTEST_LOCK_EXCLUDED_(internal::g_gmock_mutex);

  // Returns whether the mock was created as a naggy mock (default)
  static bool IsNaggy(void* mock_obj)
      GTEST_LOCK_EXCLUDED_(internal::g_gmock_mutex);
  // Returns whether the mock was created as a nice mock
  static bool IsNice(void* mock_obj)
      GTEST_LOCK_EXCLUDED_(internal::g_gmock_mutex);
  // Returns whether the mock was created as a strict mock
  static bool IsStrict(void* mock_obj)
      GTEST_LOCK_EXCLUDED_(internal::g_gmock_mutex);

 private:
  friend class internal::UntypedFunctionMockerBase;

  // Needed for a function mocker to register itself (so that we know
  // how to clear a mock object).
  template <typename F>
  friend class internal::FunctionMocker;

  template <typename M>
  friend class NiceMock;

  template <typename M>
  friend class NaggyMock;

  template <typename M>
  friend class StrictMock;

  // Tells Google Mock to allow uninteresting calls on the given mock
  // object.
  static void AllowUninterestingCalls(const void* mock_obj)
      GTEST_LOCK_EXCLUDED_(internal::g_gmock_mutex);

  // Tells Google Mock to warn the user about uninteresting calls on
  // the given mock object.
  static void WarnUninterestingCalls(const void* mock_obj)
      GTEST_LOCK_EXCLUDED_(internal::g_gmock_mutex);

  // Tells Google Mock to fail uninteresting calls on the given mock
  // object.
  static void FailUninterestingCalls(const void* mock_obj)
      GTEST_LOCK_EXCLUDED_(internal::g_gmock_mutex);

  // Tells Google Mock the given mock object is being destroyed and
  // its entry in the call-reaction table should be removed.
  static void UnregisterCallReaction(const void* mock_obj)
      GTEST_LOCK_EXCLUDED_(internal::g_gmock_mutex);

  // Returns the reaction Google Mock will have on uninteresting calls
  // made on the given mock object.
  static internal::CallReaction GetReactionOnUninterestingCalls(
      const void* mock_obj)
          GTEST_LOCK_EXCLUDED_(internal::g_gmock_mutex);

  // Verifies that all expectations on the given mock object have been
  // satisfied.  Reports one or more Google Test non-fatal failures
  // and returns false if not.
  static bool VerifyAndClearExpectationsLocked(void* mock_obj)
      GTEST_EXCLUSIVE_LOCK_REQUIRED_(internal::g_gmock_mutex);

  // Clears all ON_CALL()s set on the given mock object.
  static void ClearDefaultActionsLocked(void* mock_obj)
      GTEST_EXCLUSIVE_LOCK_REQUIRED_(internal::g_gmock_mutex);

  // Registers a mock object and a mock method it owns.
  static void Register(
      const void* mock_obj,
      internal::UntypedFunctionMockerBase* mocker)
          GTEST_LOCK_EXCLUDED_(internal::g_gmock_mutex);

  // Tells Google Mock where in the source code mock_obj is used in an
  // ON_CALL or EXPECT_CALL.  In case mock_obj is leaked, this
  // information helps the user identify which object it is.
  static void RegisterUseByOnCallOrExpectCall(
      const void* mock_obj, const char* file, int line)
          GTEST_LOCK_EXCLUDED_(internal::g_gmock_mutex);

  // Unregisters a mock method; removes the owning mock object from
  // the registry when the last mock method associated with it has
  // been unregistered.  This is called only in the destructor of
  // FunctionMocker.
  static void UnregisterLocked(internal::UntypedFunctionMockerBase* mocker)
      GTEST_EXCLUSIVE_LOCK_REQUIRED_(internal::g_gmock_mutex);
};  // class Mock

// An abstract handle of an expectation.  Useful in the .After()
// clause of EXPECT_CALL() for setting the (partial) order of
// expectations.  The syntax:
//
//   Expectation e1 = EXPECT_CALL(...)...;
//   EXPECT_CALL(...).After(e1)...;
//
// sets two expectations where the latter can only be matched after
// the former has been satisfied.
//
// Notes:
//   - This class is copyable and has value semantics.
//   - Constness is shallow: a const Expectation object itself cannot
//     be modified, but the mutable methods of the ExpectationBase
//     object it references can be called via expectation_base().

class GTEST_API_ Expectation {
 public:
  // Constructs a null object that doesn't reference any expectation.
  Expectation();

  ~Expectation();

  // This single-argument ctor must not be explicit, in order to support the
  //   Expectation e = EXPECT_CALL(...);
  // syntax.
  //
  // A TypedExpectation object stores its pre-requisites as
  // Expectation objects, and needs to call the non-const Retire()
  // method on the ExpectationBase objects they reference.  Therefore
  // Expectation must receive a *non-const* reference to the
  // ExpectationBase object.
  Expectation(internal::ExpectationBase& exp);  // NOLINT

  // The compiler-generated copy ctor and operator= work exactly as
  // intended, so we don't need to define our own.

  // Returns true if and only if rhs references the same expectation as this
  // object does.
  bool operator==(const Expectation& rhs) const {
    return expectation_base_ == rhs.expectation_base_;
  }

  bool operator!=(const Expectation& rhs) const { return !(*this == rhs); }

 private:
  friend class ExpectationSet;
  friend class Sequence;
  friend class ::testing::internal::ExpectationBase;
  friend class ::testing::internal::UntypedFunctionMockerBase;

  template <typename F>
  friend class ::testing::internal::FunctionMocker;

  template <typename F>
  friend class ::testing::internal::TypedExpectation;

  // This comparator is needed for putting Expectation objects into a set.
  class Less {
   public:
    bool operator()(const Expectation& lhs, const Expectation& rhs) const {
      return lhs.expectation_base_.get() < rhs.expectation_base_.get();
    }
  };

  typedef ::std::set<Expectation, Less> Set;

  Expectation(
      const std::shared_ptr<internal::ExpectationBase>& expectation_base);

  // Returns the expectation this object references.
  const std::shared_ptr<internal::ExpectationBase>& expectation_base() const {
    return expectation_base_;
  }

  // A shared_ptr that co-owns the expectation this handle references.
  std::shared_ptr<internal::ExpectationBase> expectation_base_;
};

// A set of expectation handles.  Useful in the .After() clause of
// EXPECT_CALL() for setting the (partial) order of expectations.  The
// syntax:
//
//   ExpectationSet es;
//   es += EXPECT_CALL(...)...;
//   es += EXPECT_CALL(...)...;
//   EXPECT_CALL(...).After(es)...;
//
// sets three expectations where the last one can only be matched
// after the first two have both been satisfied.
//
// This class is copyable and has value semantics.
class ExpectationSet {
 public:
  // A bidirectional iterator that can read a const element in the set.
  typedef Expectation::Set::const_iterator const_iterator;

  // An object stored in the set.  This is an alias of Expectation.
  typedef Expectation::Set::value_type value_type;

  // Constructs an empty set.
  ExpectationSet() {}

  // This single-argument ctor must not be explicit, in order to support the
  //   ExpectationSet es = EXPECT_CALL(...);
  // syntax.
  ExpectationSet(internal::ExpectationBase& exp) {  // NOLINT
    *this += Expectation(exp);
  }

  // This single-argument ctor implements implicit conversion from
  // Expectation and thus must not be explicit.  This allows either an
  // Expectation or an ExpectationSet to be used in .After().
  ExpectationSet(const Expectation& e) {  // NOLINT
    *this += e;
  }

  // The compiler-generator ctor and operator= works exactly as
  // intended, so we don't need to define our own.

  // Returns true if and only if rhs contains the same set of Expectation
  // objects as this does.
  bool operator==(const ExpectationSet& rhs) const {
    return expectations_ == rhs.expectations_;
  }

  bool operator!=(const ExpectationSet& rhs) const { return !(*this == rhs); }

  // Implements the syntax
  //   expectation_set += EXPECT_CALL(...);
  ExpectationSet& operator+=(const Expectation& e) {
    expectations_.insert(e);
    return *this;
  }

  int size() const { return static_cast<int>(expectations_.size()); }

  const_iterator begin() const { return expectations_.begin(); }
  const_iterator end() const { return expectations_.end(); }

 private:
  Expectation::Set expectations_;
};


// Sequence objects are used by a user to specify the relative order
// in which the expectations should match.  They are copyable (we rely
// on the compiler-defined copy constructor and assignment operator).
class GTEST_API_ Sequence {
 public:
  // Constructs an empty sequence.
  Sequence() : last_expectation_(new Expectation) {}

  // Adds an expectation to this sequence.  The caller must ensure
  // that no other thread is accessing this Sequence object.
  void AddExpectation(const Expectation& expectation) const;

 private:
  // The last expectation in this sequence.
  std::shared_ptr<Expectation> last_expectation_;
};  // class Sequence

// An object of this type causes all EXPECT_CALL() statements
// encountered in its scope to be put in an anonymous sequence.  The
// work is done in the constructor and destructor.  You should only
// create an InSequence object on the stack.
//
// The sole purpose for this class is to support easy definition of
// sequential expectations, e.g.
//
//   {
//     InSequence dummy;  // The name of the object doesn't matter.
//
//     // The following expectations must match in the order they appear.
//     EXPECT_CALL(a, Bar())...;
//     EXPECT_CALL(a, Baz())...;
//     ...
//     EXPECT_CALL(b, Xyz())...;
//   }
//
// You can create InSequence objects in multiple threads, as long as
// they are used to affect different mock objects.  The idea is that
// each thread can create and set up its own mocks as if it's the only
// thread.  However, for clarity of your tests we recommend you to set
// up mocks in the main thread unless you have a good reason not to do
// so.
class GTEST_API_ InSequence {
 public:
  InSequence();
  ~InSequence();
 private:
  bool sequence_created_;

  GTEST_DISALLOW_COPY_AND_ASSIGN_(InSequence);  // NOLINT
} GTEST_ATTRIBUTE_UNUSED_;

namespace internal {

// Points to the implicit sequence introduced by a living InSequence
// object (if any) in the current thread or NULL.
GTEST_API_ extern ThreadLocal<Sequence*> g_gmock_implicit_sequence;

// Base class for implementing expectations.
//
// There are two reasons for having a type-agnostic base class for
// Expectation:
//
//   1. We need to store collections of expectations of different
//   types (e.g. all pre-requisites of a particular expectation, all
//   expectations in a sequence).  Therefore these expectation objects
//   must share a common base class.
//
//   2. We can avoid binary code bloat by moving methods not depending
//   on the template argument of Expectation to the base class.
//
// This class is internal and mustn't be used by user code directly.
class GTEST_API_ ExpectationBase {
 public:
  // source_text is the EXPECT_CALL(...) source that created this Expectation.
  ExpectationBase(const char* file, int line, const std::string& source_text);

  virtual ~ExpectationBase();

  // Where in the source file was the expectation spec defined?
  const char* file() const { return file_; }
  int line() const { return line_; }
  const char* source_text() const { return source_text_.c_str(); }
  // Returns the cardinality specified in the expectation spec.
  const Cardinality& cardinality() const { return cardinality_; }

  // Describes the source file location of this expectation.
  void DescribeLocationTo(::std::ostream* os) const {
    *os << FormatFileLocation(file(), line()) << " ";
  }

  // Describes how many times a function call matching this
  // expectation has occurred.
  void DescribeCallCountTo(::std::ostream* os) const
      GTEST_EXCLUSIVE_LOCK_REQUIRED_(g_gmock_mutex);

  // If this mock method has an extra matcher (i.e. .With(matcher)),
  // describes it to the ostream.
  virtual void MaybeDescribeExtraMatcherTo(::std::ostream* os) = 0;

 protected:
  friend class ::testing::Expectation;
  friend class UntypedFunctionMockerBase;

  enum Clause {
    // Don't change the order of the enum members!
    kNone,
    kWith,
    kTimes,
    kInSequence,
    kAfter,
    kWillOnce,
    kWillRepeatedly,
    kRetiresOnSaturation
  };

  typedef std::vector<const void*> UntypedActions;

  // Returns an Expectation object that references and co-owns this
  // expectation.
  virtual Expectation GetHandle() = 0;

  // Asserts that the EXPECT_CALL() statement has the given property.
  void AssertSpecProperty(bool property,
                          const std::string& failure_message) const {
    Assert(property, file_, line_, failure_message);
  }

  // Expects that the EXPECT_CALL() statement has the given property.
  void ExpectSpecProperty(bool property,
                          const std::string& failure_message) const {
    Expect(property, file_, line_, failure_message);
  }

  // Explicitly specifies the cardinality of this expectation.  Used
  // by the subclasses to implement the .Times() clause.
  void SpecifyCardinality(const Cardinality& cardinality);

  // Returns true if and only if the user specified the cardinality
  // explicitly using a .Times().
  bool cardinality_specified() const { return cardinality_specified_; }

  // Sets the cardinality of this expectation spec.
  void set_cardinality(const Cardinality& a_cardinality) {
    cardinality_ = a_cardinality;
  }

  // The following group of methods should only be called after the
  // EXPECT_CALL() statement, and only when g_gmock_mutex is held by
  // the current thread.

  // Retires all pre-requisites of this expectation.
  void RetireAllPreRequisites()
      GTEST_EXCLUSIVE_LOCK_REQUIRED_(g_gmock_mutex);

  // Returns true if and only if this expectation is retired.
  bool is_retired() const
      GTEST_EXCLUSIVE_LOCK_REQUIRED_(g_gmock_mutex) {
    g_gmock_mutex.AssertHeld();
    return retired_;
  }

  // Retires this expectation.
  void Retire()
      GTEST_EXCLUSIVE_LOCK_REQUIRED_(g_gmock_mutex) {
    g_gmock_mutex.AssertHeld();
    retired_ = true;
  }

  // Returns true if and only if this expectation is satisfied.
  bool IsSatisfied() const
      GTEST_EXCLUSIVE_LOCK_REQUIRED_(g_gmock_mutex) {
    g_gmock_mutex.AssertHeld();
    return cardinality().IsSatisfiedByCallCount(call_count_);
  }

  // Returns true if and only if this expectation is saturated.
  bool IsSaturated() const
      GTEST_EXCLUSIVE_LOCK_REQUIRED_(g_gmock_mutex) {
    g_gmock_mutex.AssertHeld();
    return cardinality().IsSaturatedByCallCount(call_count_);
  }

  // Returns true if and only if this expectation is over-saturated.
  bool IsOverSaturated() const
      GTEST_EXCLUSIVE_LOCK_REQUIRED_(g_gmock_mutex) {
    g_gmock_mutex.AssertHeld();
    return cardinality().IsOverSaturatedByCallCount(call_count_);
  }

  // Returns true if and only if all pre-requisites of this expectation are
  // satisfied.
  bool AllPrerequisitesAreSatisfied() const
      GTEST_EXCLUSIVE_LOCK_REQUIRED_(g_gmock_mutex);

  // Adds unsatisfied pre-requisites of this expectation to 'result'.
  void FindUnsatisfiedPrerequisites(ExpectationSet* result) const
      GTEST_EXCLUSIVE_LOCK_REQUIRED_(g_gmock_mutex);

  // Returns the number this expectation has been invoked.
  int call_count() const
      GTEST_EXCLUSIVE_LOCK_REQUIRED_(g_gmock_mutex) {
    g_gmock_mutex.AssertHeld();
    return call_count_;
  }

  // Increments the number this expectation has been invoked.
  void IncrementCallCount()
      GTEST_EXCLUSIVE_LOCK_REQUIRED_(g_gmock_mutex) {
    g_gmock_mutex.AssertHeld();
    call_count_++;
  }

  // Checks the action count (i.e. the number of WillOnce() and
  // WillRepeatedly() clauses) against the cardinality if this hasn't
  // been done before.  Prints a warning if there are too many or too
  // few actions.
  void CheckActionCountIfNotDone() const
      GTEST_LOCK_EXCLUDED_(mutex_);

  friend class ::testing::Sequence;
  friend class ::testing::internal::ExpectationTester;

  template <typename Function>
  friend class TypedExpectation;

  // Implements the .Times() clause.
  void UntypedTimes(const Cardinality& a_cardinality);

  // This group of fields are part of the spec and won't change after
  // an EXPECT_CALL() statement finishes.
  const char* file_;          // The file that contains the expectation.
  int line_;                  // The line number of the expectation.
  const std::string source_text_;  // The EXPECT_CALL(...) source text.
  // True if and only if the cardinality is specified explicitly.
  bool cardinality_specified_;
  Cardinality cardinality_;            // The cardinality of the expectation.
  // The immediate pre-requisites (i.e. expectations that must be
  // satisfied before this expectation can be matched) of this
  // expectation.  We use std::shared_ptr in the set because we want an
  // Expectation object to be co-owned by its FunctionMocker and its
  // successors.  This allows multiple mock objects to be deleted at
  // different times.
  ExpectationSet immediate_prerequisites_;

  // This group of fields are the current state of the expectation,
  // and can change as the mock function is called.
  int call_count_;  // How many times this expectation has been invoked.
  bool retired_;    // True if and only if this expectation has retired.
  UntypedActions untyped_actions_;
  bool extra_matcher_specified_;
  bool repeated_action_specified_;  // True if a WillRepeatedly() was specified.
  bool retires_on_saturation_;
  Clause last_clause_;
  mutable bool action_count_checked_;  // Under mutex_.
  mutable Mutex mutex_;  // Protects action_count_checked_.

  GTEST_DISALLOW_ASSIGN_(ExpectationBase);
};  // class ExpectationBase

// Impements an expectation for the given function type.
template <typename F>
class TypedExpectation : public ExpectationBase {
 public:
  typedef typename Function<F>::ArgumentTuple ArgumentTuple;
  typedef typename Function<F>::ArgumentMatcherTuple ArgumentMatcherTuple;
  typedef typename Function<F>::Result Result;

  TypedExpectation(FunctionMocker<F>* owner, const char* a_file, int a_line,
                   const std::string& a_source_text,
                   const ArgumentMatcherTuple& m)
      : ExpectationBase(a_file, a_line, a_source_text),
        owner_(owner),
        matchers_(m),
        // By default, extra_matcher_ should match anything.  However,
        // we cannot initialize it with _ as that causes ambiguity between
        // Matcher's copy and move constructor for some argument types.
        extra_matcher_(A<const ArgumentTuple&>()),
        repeated_action_(DoDefault()) {}

  ~TypedExpectation() override {
    // Check the validity of the action count if it hasn't been done
    // yet (for example, if the expectation was never used).
    CheckActionCountIfNotDone();
    for (UntypedActions::const_iterator it = untyped_actions_.begin();
         it != untyped_actions_.end(); ++it) {
      delete static_cast<const Action<F>*>(*it);
    }
  }

  // Implements the .With() clause.
  TypedExpectation& With(const Matcher<const ArgumentTuple&>& m) {
    if (last_clause_ == kWith) {
      ExpectSpecProperty(false,
                         ".With() cannot appear "
                         "more than once in an EXPECT_CALL().");
    } else {
      ExpectSpecProperty(last_clause_ < kWith,
                         ".With() must be the first "
                         "clause in an EXPECT_CALL().");
    }
    last_clause_ = kWith;

    extra_matcher_ = m;
    extra_matcher_specified_ = true;
    return *this;
  }

  // Implements the .Times() clause.
  TypedExpectation& Times(const Cardinality& a_cardinality) {
    ExpectationBase::UntypedTimes(a_cardinality);
    return *this;
  }

  // Implements the .Times() clause.
  TypedExpectation& Times(int n) {
    return Times(Exactly(n));
  }

  // Implements the .InSequence() clause.
  TypedExpectation& InSequence(const Sequence& s) {
    ExpectSpecProperty(last_clause_ <= kInSequence,
                       ".InSequence() cannot appear after .After(),"
                       " .WillOnce(), .WillRepeatedly(), or "
                       ".RetiresOnSaturation().");
    last_clause_ = kInSequence;

    s.AddExpectation(GetHandle());
    return *this;
  }
  TypedExpectation& InSequence(const Sequence& s1, const Sequence& s2) {
    return InSequence(s1).InSequence(s2);
  }
  TypedExpectation& InSequence(const Sequence& s1, const Sequence& s2,
                               const Sequence& s3) {
    return InSequence(s1, s2).InSequence(s3);
  }
  TypedExpectation& InSequence(const Sequence& s1, const Sequence& s2,
                               const Sequence& s3, const Sequence& s4) {
    return InSequence(s1, s2, s3).InSequence(s4);
  }
  TypedExpectation& InSequence(const Sequence& s1, const Sequence& s2,
                               const Sequence& s3, const Sequence& s4,
                               const Sequence& s5) {
    return InSequence(s1, s2, s3, s4).InSequence(s5);
  }

  // Implements that .After() clause.
  TypedExpectation& After(const ExpectationSet& s) {
    ExpectSpecProperty(last_clause_ <= kAfter,
                       ".After() cannot appear after .WillOnce(),"
                       " .WillRepeatedly(), or "
                       ".RetiresOnSaturation().");
    last_clause_ = kAfter;

    for (ExpectationSet::const_iterator it = s.begin(); it != s.end(); ++it) {
      immediate_prerequisites_ += *it;
    }
    return *this;
  }
  TypedExpectation& After(const ExpectationSet& s1, const ExpectationSet& s2) {
    return After(s1).After(s2);
  }
  TypedExpectation& After(const ExpectationSet& s1, const ExpectationSet& s2,
                          const ExpectationSet& s3) {
    return After(s1, s2).After(s3);
  }
  TypedExpectation& After(const ExpectationSet& s1, const ExpectationSet& s2,
                          const ExpectationSet& s3, const ExpectationSet& s4) {
    return After(s1, s2, s3).After(s4);
  }
  TypedExpectation& After(const ExpectationSet& s1, const ExpectationSet& s2,
                          const ExpectationSet& s3, const ExpectationSet& s4,
                          const ExpectationSet& s5) {
    return After(s1, s2, s3, s4).After(s5);
  }

  // Implements the .WillOnce() clause.
  TypedExpectation& WillOnce(const Action<F>& action) {
    ExpectSpecProperty(last_clause_ <= kWillOnce,
                       ".WillOnce() cannot appear after "
                       ".WillRepeatedly() or .RetiresOnSaturation().");
    last_clause_ = kWillOnce;

    untyped_actions_.push_back(new Action<F>(action));
    if (!cardinality_specified()) {
      set_cardinality(Exactly(static_cast<int>(untyped_actions_.size())));
    }
    return *this;
  }

  // Implements the .WillRepeatedly() clause.
  TypedExpectation& WillRepeatedly(const Action<F>& action) {
    if (last_clause_ == kWillRepeatedly) {
      ExpectSpecProperty(false,
                         ".WillRepeatedly() cannot appear "
                         "more than once in an EXPECT_CALL().");
    } else {
      ExpectSpecProperty(last_clause_ < kWillRepeatedly,
                         ".WillRepeatedly() cannot appear "
                         "after .RetiresOnSaturation().");
    }
    last_clause_ = kWillRepeatedly;
    repeated_action_specified_ = true;

    repeated_action_ = action;
    if (!cardinality_specified()) {
      set_cardinality(AtLeast(static_cast<int>(untyped_actions_.size())));
    }

    // Now that no more action clauses can be specified, we check
    // whether their count makes sense.
    CheckActionCountIfNotDone();
    return *this;
  }

  // Implements the .RetiresOnSaturation() clause.
  TypedExpectation& RetiresOnSaturation() {
    ExpectSpecProperty(last_clause_ < kRetiresOnSaturation,
                       ".RetiresOnSaturation() cannot appear "
                       "more than once.");
    last_clause_ = kRetiresOnSaturation;
    retires_on_saturation_ = true;

    // Now that no more action clauses can be specified, we check
    // whether their count makes sense.
    CheckActionCountIfNotDone();
    return *this;
  }

  // Returns the matchers for the arguments as specified inside the
  // EXPECT_CALL() macro.
  const ArgumentMatcherTuple& matchers() const {
    return matchers_;
  }

  // Returns the matcher specified by the .With() clause.
  const Matcher<const ArgumentTuple&>& extra_matcher() const {
    return extra_matcher_;
  }

  // Returns the action specified by the .WillRepeatedly() clause.
  const Action<F>& repeated_action() const { return repeated_action_; }

  // If this mock method has an extra matcher (i.e. .With(matcher)),
  // describes it to the ostream.
  void MaybeDescribeExtraMatcherTo(::std::ostream* os) override {
    if (extra_matcher_specified_) {
      *os << "    Expected args: ";
      extra_matcher_.DescribeTo(os);
      *os << "\n";
    }
  }

 private:
  template <typename Function>
  friend class FunctionMocker;

  // Returns an Expectation object that references and co-owns this
  // expectation.
  Expectation GetHandle() override { return owner_->GetHandleOf(this); }

  // The following methods will be called only after the EXPECT_CALL()
  // statement finishes and when the current thread holds
  // g_gmock_mutex.

  // Returns true if and only if this expectation matches the given arguments.
  bool Matches(const ArgumentTuple& args) const
      GTEST_EXCLUSIVE_LOCK_REQUIRED_(g_gmock_mutex) {
    g_gmock_mutex.AssertHeld();
    return TupleMatches(matchers_, args) && extra_matcher_.Matches(args);
  }

  // Returns true if and only if this expectation should handle the given
  // arguments.
  bool ShouldHandleArguments(const ArgumentTuple& args) const
      GTEST_EXCLUSIVE_LOCK_REQUIRED_(g_gmock_mutex) {
    g_gmock_mutex.AssertHeld();

    // In case the action count wasn't checked when the expectation
    // was defined (e.g. if this expectation has no WillRepeatedly()
    // or RetiresOnSaturation() clause), we check it when the
    // expectation is used for the first time.
    CheckActionCountIfNotDone();
    return !is_retired() && AllPrerequisitesAreSatisfied() && Matches(args);
  }

  // Describes the result of matching the arguments against this
  // expectation to the given ostream.
  void ExplainMatchResultTo(
      const ArgumentTuple& args,
      ::std::ostream* os) const
          GTEST_EXCLUSIVE_LOCK_REQUIRED_(g_gmock_mutex) {
    g_gmock_mutex.AssertHeld();

    if (is_retired()) {
      *os << "         Expected: the expectation is active\n"
          << "           Actual: it is retired\n";
    } else if (!Matches(args)) {
      if (!TupleMatches(matchers_, args)) {
        ExplainMatchFailureTupleTo(matchers_, args, os);
      }
      StringMatchResultListener listener;
      if (!extra_matcher_.MatchAndExplain(args, &listener)) {
        *os << "    Expected args: ";
        extra_matcher_.DescribeTo(os);
        *os << "\n           Actual: don't match";

        internal::PrintIfNotEmpty(listener.str(), os);
        *os << "\n";
      }
    } else if (!AllPrerequisitesAreSatisfied()) {
      *os << "         Expected: all pre-requisites are satisfied\n"
          << "           Actual: the following immediate pre-requisites "
          << "are not satisfied:\n";
      ExpectationSet unsatisfied_prereqs;
      FindUnsatisfiedPrerequisites(&unsatisfied_prereqs);
      int i = 0;
      for (ExpectationSet::const_iterator it = unsatisfied_prereqs.begin();
           it != unsatisfied_prereqs.end(); ++it) {
        it->expectation_base()->DescribeLocationTo(os);
        *os << "pre-requisite #" << i++ << "\n";
      }
      *os << "                   (end of pre-requisites)\n";
    } else {
      // This line is here just for completeness' sake.  It will never
      // be executed as currently the ExplainMatchResultTo() function
      // is called only when the mock function call does NOT match the
      // expectation.
      *os << "The call matches the expectation.\n";
    }
  }

  // Returns the action that should be taken for the current invocation.
  const Action<F>& GetCurrentAction(const FunctionMocker<F>* mocker,
                                    const ArgumentTuple& args) const
      GTEST_EXCLUSIVE_LOCK_REQUIRED_(g_gmock_mutex) {
    g_gmock_mutex.AssertHeld();
    const int count = call_count();
    Assert(count >= 1, __FILE__, __LINE__,
           "call_count() is <= 0 when GetCurrentAction() is "
           "called - this should never happen.");

    const int action_count = static_cast<int>(untyped_actions_.size());
    if (action_count > 0 && !repeated_action_specified_ &&
        count > action_count) {
      // If there is at least one WillOnce() and no WillRepeatedly(),
      // we warn the user when the WillOnce() clauses ran out.
      ::std::stringstream ss;
      DescribeLocationTo(&ss);
      ss << "Actions ran out in " << source_text() << "...\n"
         << "Called " << count << " times, but only "
         << action_count << " WillOnce()"
         << (action_count == 1 ? " is" : "s are") << " specified - ";
      mocker->DescribeDefaultActionTo(args, &ss);
      Log(kWarning, ss.str(), 1);
    }

    return count <= action_count
               ? *static_cast<const Action<F>*>(
                     untyped_actions_[static_cast<size_t>(count - 1)])
               : repeated_action();
  }

  // Given the arguments of a mock function call, if the call will
  // over-saturate this expectation, returns the default action;
  // otherwise, returns the next action in this expectation.  Also
  // describes *what* happened to 'what', and explains *why* Google
  // Mock does it to 'why'.  This method is not const as it calls
  // IncrementCallCount().  A return value of NULL means the default
  // action.
  const Action<F>* GetActionForArguments(const FunctionMocker<F>* mocker,
                                         const ArgumentTuple& args,
                                         ::std::ostream* what,
                                         ::std::ostream* why)
      GTEST_EXCLUSIVE_LOCK_REQUIRED_(g_gmock_mutex) {
    g_gmock_mutex.AssertHeld();
    if (IsSaturated()) {
      // We have an excessive call.
      IncrementCallCount();
      *what << "Mock function called more times than expected - ";
      mocker->DescribeDefaultActionTo(args, what);
      DescribeCallCountTo(why);

      return nullptr;
    }

    IncrementCallCount();
    RetireAllPreRequisites();

    if (retires_on_saturation_ && IsSaturated()) {
      Retire();
    }

    // Must be done after IncrementCount()!
    *what << "Mock function call matches " << source_text() <<"...\n";
    return &(GetCurrentAction(mocker, args));
  }

  // All the fields below won't change once the EXPECT_CALL()
  // statement finishes.
  FunctionMocker<F>* const owner_;
  ArgumentMatcherTuple matchers_;
  Matcher<const ArgumentTuple&> extra_matcher_;
  Action<F> repeated_action_;

  GTEST_DISALLOW_COPY_AND_ASSIGN_(TypedExpectation);
};  // class TypedExpectation

// A MockSpec object is used by ON_CALL() or EXPECT_CALL() for
// specifying the default behavior of, or expectation on, a mock
// function.

// Note: class MockSpec really belongs to the ::testing namespace.
// However if we define it in ::testing, MSVC will complain when
// classes in ::testing::internal declare it as a friend class
// template.  To workaround this compiler bug, we define MockSpec in
// ::testing::internal and import it into ::testing.

// Logs a message including file and line number information.
GTEST_API_ void LogWithLocation(testing::internal::LogSeverity severity,
                                const char* file, int line,
                                const std::string& message);

template <typename F>
class MockSpec {
 public:
  typedef typename internal::Function<F>::ArgumentTuple ArgumentTuple;
  typedef typename internal::Function<F>::ArgumentMatcherTuple
      ArgumentMatcherTuple;

  // Constructs a MockSpec object, given the function mocker object
  // that the spec is associated with.
  MockSpec(internal::FunctionMocker<F>* function_mocker,
           const ArgumentMatcherTuple& matchers)
      : function_mocker_(function_mocker), matchers_(matchers) {}

  // Adds a new default action spec to the function mocker and returns
  // the newly created spec.
  internal::OnCallSpec<F>& InternalDefaultActionSetAt(
      const char* file, int line, const char* obj, const char* call) {
    LogWithLocation(internal::kInfo, file, line,
                    std::string("ON_CALL(") + obj + ", " + call + ") invoked");
    return function_mocker_->AddNewOnCallSpec(file, line, matchers_);
  }

  // Adds a new expectation spec to the function mocker and returns
  // the newly created spec.
  internal::TypedExpectation<F>& InternalExpectedAt(
      const char* file, int line, const char* obj, const char* call) {
    const std::string source_text(std::string("EXPECT_CALL(") + obj + ", " +
                                  call + ")");
    LogWithLocation(internal::kInfo, file, line, source_text + " invoked");
    return function_mocker_->AddNewExpectation(
        file, line, source_text, matchers_);
  }

  // This operator overload is used to swallow the superfluous parameter list
  // introduced by the ON/EXPECT_CALL macros. See the macro comments for more
  // explanation.
  MockSpec<F>& operator()(const internal::WithoutMatchers&, void* const) {
    return *this;
  }

 private:
  template <typename Function>
  friend class internal::FunctionMocker;

  // The function mocker that owns this spec.
  internal::FunctionMocker<F>* const function_mocker_;
  // The argument matchers specified in the spec.
  ArgumentMatcherTuple matchers_;
};  // class MockSpec

// Wrapper type for generically holding an ordinary value or lvalue reference.
// If T is not a reference type, it must be copyable or movable.
// ReferenceOrValueWrapper<T> is movable, and will also be copyable unless
// T is a move-only value type (which means that it will always be copyable
// if the current platform does not support move semantics).
//
// The primary template defines handling for values, but function header
// comments describe the contract for the whole template (including
// specializations).
template <typename T>
class ReferenceOrValueWrapper {
 public:
  // Constructs a wrapper from the given value/reference.
  explicit ReferenceOrValueWrapper(T value)
      : value_(std::move(value)) {
  }

  // Unwraps and returns the underlying value/reference, exactly as
  // originally passed. The behavior of calling this more than once on
  // the same object is unspecified.
  T Unwrap() { return std::move(value_); }

  // Provides nondestructive access to the underlying value/reference.
  // Always returns a const reference (more precisely,
  // const std::add_lvalue_reference<T>::type). The behavior of calling this
  // after calling Unwrap on the same object is unspecified.
  const T& Peek() const {
    return value_;
  }

 private:
  T value_;
};

// Specialization for lvalue reference types. See primary template
// for documentation.
template <typename T>
class ReferenceOrValueWrapper<T&> {
 public:
  // Workaround for debatable pass-by-reference lint warning (c-library-team
  // policy precludes NOLINT in this context)
  typedef T& reference;
  explicit ReferenceOrValueWrapper(reference ref)
      : value_ptr_(&ref) {}
  T& Unwrap() { return *value_ptr_; }
  const T& Peek() const { return *value_ptr_; }

 private:
  T* value_ptr_;
};

// MSVC warns about using 'this' in base member initializer list, so
// we need to temporarily disable the warning.  We have to do it for
// the entire class to suppress the warning, even though it's about
// the constructor only.
GTEST_DISABLE_MSC_WARNINGS_PUSH_(4355)

// C++ treats the void type specially.  For example, you cannot define
// a void-typed variable or pass a void value to a function.
// ActionResultHolder<T> holds a value of type T, where T must be a
// copyable type or void (T doesn't need to be default-constructable).
// It hides the syntactic difference between void and other types, and
// is used to unify the code for invoking both void-returning and
// non-void-returning mock functions.

// Untyped base class for ActionResultHolder<T>.
class UntypedActionResultHolderBase {
 public:
  virtual ~UntypedActionResultHolderBase() {}

  // Prints the held value as an action's result to os.
  virtual void PrintAsActionResult(::std::ostream* os) const = 0;
};

// This generic definition is used when T is not void.
template <typename T>
class ActionResultHolder : public UntypedActionResultHolderBase {
 public:
  // Returns the held value. Must not be called more than once.
  T Unwrap() {
    return result_.Unwrap();
  }

  // Prints the held value as an action's result to os.
  void PrintAsActionResult(::std::ostream* os) const override {
    *os << "\n          Returns: ";
    // T may be a reference type, so we don't use UniversalPrint().
    UniversalPrinter<T>::Print(result_.Peek(), os);
  }

  // Performs the given mock function's default action and returns the
  // result in a new-ed ActionResultHolder.
  template <typename F>
  static ActionResultHolder* PerformDefaultAction(
      const FunctionMocker<F>* func_mocker,
      typename Function<F>::ArgumentTuple&& args,
      const std::string& call_description) {
    return new ActionResultHolder(Wrapper(func_mocker->PerformDefaultAction(
        std::move(args), call_description)));
  }

  // Performs the given action and returns the result in a new-ed
  // ActionResultHolder.
  template <typename F>
  static ActionResultHolder* PerformAction(
      const Action<F>& action, typename Function<F>::ArgumentTuple&& args) {
    return new ActionResultHolder(
        Wrapper(action.Perform(std::move(args))));
  }

 private:
  typedef ReferenceOrValueWrapper<T> Wrapper;

  explicit ActionResultHolder(Wrapper result)
      : result_(std::move(result)) {
  }

  Wrapper result_;

  GTEST_DISALLOW_COPY_AND_ASSIGN_(ActionResultHolder);
};

// Specialization for T = void.
template <>
class ActionResultHolder<void> : public UntypedActionResultHolderBase {
 public:
  void Unwrap() { }

  void PrintAsActionResult(::std::ostream* /* os */) const override {}

  // Performs the given mock function's default action and returns ownership
  // of an empty ActionResultHolder*.
  template <typename F>
  static ActionResultHolder* PerformDefaultAction(
      const FunctionMocker<F>* func_mocker,
      typename Function<F>::ArgumentTuple&& args,
      const std::string& call_description) {
    func_mocker->PerformDefaultAction(std::move(args), call_description);
    return new ActionResultHolder;
  }

  // Performs the given action and returns ownership of an empty
  // ActionResultHolder*.
  template <typename F>
  static ActionResultHolder* PerformAction(
      const Action<F>& action, typename Function<F>::ArgumentTuple&& args) {
    action.Perform(std::move(args));
    return new ActionResultHolder;
  }

 private:
  ActionResultHolder() {}
  GTEST_DISALLOW_COPY_AND_ASSIGN_(ActionResultHolder);
};

template <typename F>
class FunctionMocker;

template <typename R, typename... Args>
class FunctionMocker<R(Args...)> final : public UntypedFunctionMockerBase {
  using F = R(Args...);

 public:
  using Result = R;
  using ArgumentTuple = std::tuple<Args...>;
  using ArgumentMatcherTuple = std::tuple<Matcher<Args>...>;
<<<<<<< HEAD

  FunctionMocker() {}

=======

  FunctionMocker() {}

>>>>>>> 86645b40
  // There is no generally useful and implementable semantics of
  // copying a mock object, so copying a mock is usually a user error.
  // Thus we disallow copying function mockers.  If the user really
  // wants to copy a mock object, they should implement their own copy
  // operation, for example:
  //
  //   class MockFoo : public Foo {
  //    public:
  //     // Defines a copy constructor explicitly.
  //     MockFoo(const MockFoo& src) {}
  //     ...
  //   };
  FunctionMocker(const FunctionMocker&) = delete;
  FunctionMocker& operator=(const FunctionMocker&) = delete;

  // The destructor verifies that all expectations on this mock
  // function have been satisfied.  If not, it will report Google Test
  // non-fatal failures for the violations.
  ~FunctionMocker() override GTEST_LOCK_EXCLUDED_(g_gmock_mutex) {
    MutexLock l(&g_gmock_mutex);
    VerifyAndClearExpectationsLocked();
    Mock::UnregisterLocked(this);
    ClearDefaultActionsLocked();
  }

  // Returns the ON_CALL spec that matches this mock function with the
  // given arguments; returns NULL if no matching ON_CALL is found.
  // L = *
  const OnCallSpec<F>* FindOnCallSpec(
      const ArgumentTuple& args) const {
    for (UntypedOnCallSpecs::const_reverse_iterator it
             = untyped_on_call_specs_.rbegin();
         it != untyped_on_call_specs_.rend(); ++it) {
      const OnCallSpec<F>* spec = static_cast<const OnCallSpec<F>*>(*it);
      if (spec->Matches(args))
        return spec;
    }

    return nullptr;
  }

  // Performs the default action of this mock function on the given
  // arguments and returns the result. Asserts (or throws if
  // exceptions are enabled) with a helpful call descrption if there
  // is no valid return value. This method doesn't depend on the
  // mutable state of this object, and thus can be called concurrently
  // without locking.
  // L = *
  Result PerformDefaultAction(ArgumentTuple&& args,
                              const std::string& call_description) const {
    const OnCallSpec<F>* const spec =
        this->FindOnCallSpec(args);
    if (spec != nullptr) {
      return spec->GetAction().Perform(std::move(args));
    }
    const std::string message =
        call_description +
        "\n    The mock function has no default action "
        "set, and its return type has no default value set.";
#if GTEST_HAS_EXCEPTIONS
    if (!DefaultValue<Result>::Exists()) {
      throw std::runtime_error(message);
    }
#else
    Assert(DefaultValue<Result>::Exists(), "", -1, message);
#endif
    return DefaultValue<Result>::Get();
  }

  // Performs the default action with the given arguments and returns
  // the action's result.  The call description string will be used in
  // the error message to describe the call in the case the default
  // action fails.  The caller is responsible for deleting the result.
  // L = *
  UntypedActionResultHolderBase* UntypedPerformDefaultAction(
      void* untyped_args,  // must point to an ArgumentTuple
      const std::string& call_description) const override {
    ArgumentTuple* args = static_cast<ArgumentTuple*>(untyped_args);
    return ResultHolder::PerformDefaultAction(this, std::move(*args),
                                              call_description);
  }

  // Performs the given action with the given arguments and returns
  // the action's result.  The caller is responsible for deleting the
  // result.
  // L = *
  UntypedActionResultHolderBase* UntypedPerformAction(
      const void* untyped_action, void* untyped_args) const override {
    // Make a copy of the action before performing it, in case the
    // action deletes the mock object (and thus deletes itself).
    const Action<F> action = *static_cast<const Action<F>*>(untyped_action);
    ArgumentTuple* args = static_cast<ArgumentTuple*>(untyped_args);
    return ResultHolder::PerformAction(action, std::move(*args));
  }

  // Implements UntypedFunctionMockerBase::ClearDefaultActionsLocked():
  // clears the ON_CALL()s set on this mock function.
  void ClearDefaultActionsLocked() override
      GTEST_EXCLUSIVE_LOCK_REQUIRED_(g_gmock_mutex) {
    g_gmock_mutex.AssertHeld();

    // Deleting our default actions may trigger other mock objects to be
    // deleted, for example if an action contains a reference counted smart
    // pointer to that mock object, and that is the last reference. So if we
    // delete our actions within the context of the global mutex we may deadlock
    // when this method is called again. Instead, make a copy of the set of
    // actions to delete, clear our set within the mutex, and then delete the
    // actions outside of the mutex.
    UntypedOnCallSpecs specs_to_delete;
    untyped_on_call_specs_.swap(specs_to_delete);

    g_gmock_mutex.Unlock();
    for (UntypedOnCallSpecs::const_iterator it =
             specs_to_delete.begin();
         it != specs_to_delete.end(); ++it) {
      delete static_cast<const OnCallSpec<F>*>(*it);
    }

    // Lock the mutex again, since the caller expects it to be locked when we
    // return.
    g_gmock_mutex.Lock();
  }

  // Returns the result of invoking this mock function with the given
  // arguments.  This function can be safely called from multiple
  // threads concurrently.
  Result Invoke(Args... args) GTEST_LOCK_EXCLUDED_(g_gmock_mutex) {
    ArgumentTuple tuple(std::forward<Args>(args)...);
    std::unique_ptr<ResultHolder> holder(DownCast_<ResultHolder*>(
        this->UntypedInvokeWith(static_cast<void*>(&tuple))));
    return holder->Unwrap();
  }

  MockSpec<F> With(Matcher<Args>... m) {
    return MockSpec<F>(this, ::std::make_tuple(std::move(m)...));
  }

 protected:
  template <typename Function>
  friend class MockSpec;

  typedef ActionResultHolder<Result> ResultHolder;

  // Adds and returns a default action spec for this mock function.
  OnCallSpec<F>& AddNewOnCallSpec(
      const char* file, int line,
      const ArgumentMatcherTuple& m)
          GTEST_LOCK_EXCLUDED_(g_gmock_mutex) {
    Mock::RegisterUseByOnCallOrExpectCall(MockObject(), file, line);
    OnCallSpec<F>* const on_call_spec = new OnCallSpec<F>(file, line, m);
    untyped_on_call_specs_.push_back(on_call_spec);
    return *on_call_spec;
  }

  // Adds and returns an expectation spec for this mock function.
  TypedExpectation<F>& AddNewExpectation(const char* file, int line,
                                         const std::string& source_text,
                                         const ArgumentMatcherTuple& m)
      GTEST_LOCK_EXCLUDED_(g_gmock_mutex) {
    Mock::RegisterUseByOnCallOrExpectCall(MockObject(), file, line);
    TypedExpectation<F>* const expectation =
        new TypedExpectation<F>(this, file, line, source_text, m);
    const std::shared_ptr<ExpectationBase> untyped_expectation(expectation);
    // See the definition of untyped_expectations_ for why access to
    // it is unprotected here.
    untyped_expectations_.push_back(untyped_expectation);

    // Adds this expectation into the implicit sequence if there is one.
    Sequence* const implicit_sequence = g_gmock_implicit_sequence.get();
    if (implicit_sequence != nullptr) {
      implicit_sequence->AddExpectation(Expectation(untyped_expectation));
    }

    return *expectation;
  }

 private:
  template <typename Func> friend class TypedExpectation;

  // Some utilities needed for implementing UntypedInvokeWith().

  // Describes what default action will be performed for the given
  // arguments.
  // L = *
  void DescribeDefaultActionTo(const ArgumentTuple& args,
                               ::std::ostream* os) const {
    const OnCallSpec<F>* const spec = FindOnCallSpec(args);

    if (spec == nullptr) {
      *os << (std::is_void<Result>::value ? "returning directly.\n"
                                          : "returning default value.\n");
    } else {
      *os << "taking default action specified at:\n"
          << FormatFileLocation(spec->file(), spec->line()) << "\n";
    }
  }

  // Writes a message that the call is uninteresting (i.e. neither
  // explicitly expected nor explicitly unexpected) to the given
  // ostream.
  void UntypedDescribeUninterestingCall(const void* untyped_args,
                                        ::std::ostream* os) const override
      GTEST_LOCK_EXCLUDED_(g_gmock_mutex) {
    const ArgumentTuple& args =
        *static_cast<const ArgumentTuple*>(untyped_args);
    *os << "Uninteresting mock function call - ";
    DescribeDefaultActionTo(args, os);
    *os << "    Function call: " << Name();
    UniversalPrint(args, os);
  }

  // Returns the expectation that matches the given function arguments
  // (or NULL is there's no match); when a match is found,
  // untyped_action is set to point to the action that should be
  // performed (or NULL if the action is "do default"), and
  // is_excessive is modified to indicate whether the call exceeds the
  // expected number.
  //
  // Critical section: We must find the matching expectation and the
  // corresponding action that needs to be taken in an ATOMIC
  // transaction.  Otherwise another thread may call this mock
  // method in the middle and mess up the state.
  //
  // However, performing the action has to be left out of the critical
  // section.  The reason is that we have no control on what the
  // action does (it can invoke an arbitrary user function or even a
  // mock function) and excessive locking could cause a dead lock.
  const ExpectationBase* UntypedFindMatchingExpectation(
      const void* untyped_args, const void** untyped_action, bool* is_excessive,
      ::std::ostream* what, ::std::ostream* why) override
      GTEST_LOCK_EXCLUDED_(g_gmock_mutex) {
    const ArgumentTuple& args =
        *static_cast<const ArgumentTuple*>(untyped_args);
    MutexLock l(&g_gmock_mutex);
    TypedExpectation<F>* exp = this->FindMatchingExpectationLocked(args);
    if (exp == nullptr) {  // A match wasn't found.
      this->FormatUnexpectedCallMessageLocked(args, what, why);
      return nullptr;
    }

    // This line must be done before calling GetActionForArguments(),
    // which will increment the call count for *exp and thus affect
    // its saturation status.
    *is_excessive = exp->IsSaturated();
    const Action<F>* action = exp->GetActionForArguments(this, args, what, why);
    if (action != nullptr && action->IsDoDefault())
      action = nullptr;  // Normalize "do default" to NULL.
    *untyped_action = action;
    return exp;
  }

  // Prints the given function arguments to the ostream.
  void UntypedPrintArgs(const void* untyped_args,
                        ::std::ostream* os) const override {
    const ArgumentTuple& args =
        *static_cast<const ArgumentTuple*>(untyped_args);
    UniversalPrint(args, os);
  }

  // Returns the expectation that matches the arguments, or NULL if no
  // expectation matches them.
  TypedExpectation<F>* FindMatchingExpectationLocked(
      const ArgumentTuple& args) const
          GTEST_EXCLUSIVE_LOCK_REQUIRED_(g_gmock_mutex) {
    g_gmock_mutex.AssertHeld();
    // See the definition of untyped_expectations_ for why access to
    // it is unprotected here.
    for (typename UntypedExpectations::const_reverse_iterator it =
             untyped_expectations_.rbegin();
         it != untyped_expectations_.rend(); ++it) {
      TypedExpectation<F>* const exp =
          static_cast<TypedExpectation<F>*>(it->get());
      if (exp->ShouldHandleArguments(args)) {
        return exp;
      }
    }
    return nullptr;
  }

  // Returns a message that the arguments don't match any expectation.
  void FormatUnexpectedCallMessageLocked(
      const ArgumentTuple& args,
      ::std::ostream* os,
      ::std::ostream* why) const
          GTEST_EXCLUSIVE_LOCK_REQUIRED_(g_gmock_mutex) {
    g_gmock_mutex.AssertHeld();
    *os << "\nUnexpected mock function call - ";
    DescribeDefaultActionTo(args, os);
    PrintTriedExpectationsLocked(args, why);
  }

  // Prints a list of expectations that have been tried against the
  // current mock function call.
  void PrintTriedExpectationsLocked(
      const ArgumentTuple& args,
      ::std::ostream* why) const
          GTEST_EXCLUSIVE_LOCK_REQUIRED_(g_gmock_mutex) {
    g_gmock_mutex.AssertHeld();
    const size_t count = untyped_expectations_.size();
    *why << "Google Mock tried the following " << count << " "
         << (count == 1 ? "expectation, but it didn't match" :
             "expectations, but none matched")
         << ":\n";
    for (size_t i = 0; i < count; i++) {
      TypedExpectation<F>* const expectation =
          static_cast<TypedExpectation<F>*>(untyped_expectations_[i].get());
      *why << "\n";
      expectation->DescribeLocationTo(why);
      if (count > 1) {
        *why << "tried expectation #" << i << ": ";
      }
      *why << expectation->source_text() << "...\n";
      expectation->ExplainMatchResultTo(args, why);
      expectation->DescribeCallCountTo(why);
    }
  }
};  // class FunctionMocker

GTEST_DISABLE_MSC_WARNINGS_POP_()  //  4355

// Reports an uninteresting call (whose description is in msg) in the
// manner specified by 'reaction'.
void ReportUninterestingCall(CallReaction reaction, const std::string& msg);
<<<<<<< HEAD

}  // namespace internal

// A MockFunction<F> class has one mock method whose type is F.  It is
// useful when you just want your test code to emit some messages and
// have Google Mock verify the right messages are sent (and perhaps at
// the right times).  For example, if you are exercising code:
//
//   Foo(1);
//   Foo(2);
//   Foo(3);
//
// and want to verify that Foo(1) and Foo(3) both invoke
// mock.Bar("a"), but Foo(2) doesn't invoke anything, you can write:
//
// TEST(FooTest, InvokesBarCorrectly) {
//   MyMock mock;
//   MockFunction<void(string check_point_name)> check;
//   {
//     InSequence s;
//
//     EXPECT_CALL(mock, Bar("a"));
//     EXPECT_CALL(check, Call("1"));
//     EXPECT_CALL(check, Call("2"));
//     EXPECT_CALL(mock, Bar("a"));
//   }
//   Foo(1);
//   check.Call("1");
//   Foo(2);
//   check.Call("2");
//   Foo(3);
// }
//
// The expectation spec says that the first Bar("a") must happen
// before check point "1", the second Bar("a") must happen after check
// point "2", and nothing should happen between the two check
// points. The explicit check points make it easy to tell which
// Bar("a") is called by which call to Foo().
//
// MockFunction<F> can also be used to exercise code that accepts
// std::function<F> callbacks. To do so, use AsStdFunction() method
// to create std::function proxy forwarding to original object's Call.
// Example:
//
// TEST(FooTest, RunsCallbackWithBarArgument) {
//   MockFunction<int(string)> callback;
//   EXPECT_CALL(callback, Call("bar")).WillOnce(Return(1));
//   Foo(callback.AsStdFunction());
// }
template <typename F>
class MockFunction;

template <typename R, typename... Args>
class MockFunction<R(Args...)> {
 public:
  MockFunction() {}
  MockFunction(const MockFunction&) = delete;
  MockFunction& operator=(const MockFunction&) = delete;

  std::function<R(Args...)> AsStdFunction() {
    return [this](Args... args) -> R {
      return this->Call(std::forward<Args>(args)...);
    };
  }

  // Implementation detail: the expansion of the MOCK_METHOD macro.
  R Call(Args... args) {
    mock_.SetOwnerAndName(this, "Call");
    return mock_.Invoke(std::forward<Args>(args)...);
  }

  internal::MockSpec<R(Args...)> gmock_Call(Matcher<Args>... m) {
    mock_.RegisterOwner(this);
    return mock_.With(std::move(m)...);
  }

=======

}  // namespace internal

// A MockFunction<F> class has one mock method whose type is F.  It is
// useful when you just want your test code to emit some messages and
// have Google Mock verify the right messages are sent (and perhaps at
// the right times).  For example, if you are exercising code:
//
//   Foo(1);
//   Foo(2);
//   Foo(3);
//
// and want to verify that Foo(1) and Foo(3) both invoke
// mock.Bar("a"), but Foo(2) doesn't invoke anything, you can write:
//
// TEST(FooTest, InvokesBarCorrectly) {
//   MyMock mock;
//   MockFunction<void(string check_point_name)> check;
//   {
//     InSequence s;
//
//     EXPECT_CALL(mock, Bar("a"));
//     EXPECT_CALL(check, Call("1"));
//     EXPECT_CALL(check, Call("2"));
//     EXPECT_CALL(mock, Bar("a"));
//   }
//   Foo(1);
//   check.Call("1");
//   Foo(2);
//   check.Call("2");
//   Foo(3);
// }
//
// The expectation spec says that the first Bar("a") must happen
// before check point "1", the second Bar("a") must happen after check
// point "2", and nothing should happen between the two check
// points. The explicit check points make it easy to tell which
// Bar("a") is called by which call to Foo().
//
// MockFunction<F> can also be used to exercise code that accepts
// std::function<F> callbacks. To do so, use AsStdFunction() method
// to create std::function proxy forwarding to original object's Call.
// Example:
//
// TEST(FooTest, RunsCallbackWithBarArgument) {
//   MockFunction<int(string)> callback;
//   EXPECT_CALL(callback, Call("bar")).WillOnce(Return(1));
//   Foo(callback.AsStdFunction());
// }
template <typename F>
class MockFunction;

template <typename R, typename... Args>
class MockFunction<R(Args...)> {
 public:
  MockFunction() {}
  MockFunction(const MockFunction&) = delete;
  MockFunction& operator=(const MockFunction&) = delete;

  std::function<R(Args...)> AsStdFunction() {
    return [this](Args... args) -> R {
      return this->Call(std::forward<Args>(args)...);
    };
  }

  // Implementation detail: the expansion of the MOCK_METHOD macro.
  R Call(Args... args) {
    mock_.SetOwnerAndName(this, "Call");
    return mock_.Invoke(std::forward<Args>(args)...);
  }

  internal::MockSpec<R(Args...)> gmock_Call(Matcher<Args>... m) {
    mock_.RegisterOwner(this);
    return mock_.With(std::move(m)...);
  }

>>>>>>> 86645b40
  internal::MockSpec<R(Args...)> gmock_Call(const internal::WithoutMatchers&,
                                            R (*)(Args...)) {
    return this->gmock_Call(::testing::A<Args>()...);
  }

 private:
  internal::FunctionMocker<R(Args...)> mock_;
};

// The style guide prohibits "using" statements in a namespace scope
// inside a header file.  However, the MockSpec class template is
// meant to be defined in the ::testing namespace.  The following line
// is just a trick for working around a bug in MSVC 8.0, which cannot
// handle it if we define MockSpec in ::testing.
using internal::MockSpec;

// Const(x) is a convenient function for obtaining a const reference
// to x.  This is useful for setting expectations on an overloaded
// const mock method, e.g.
//
//   class MockFoo : public FooInterface {
//    public:
//     MOCK_METHOD0(Bar, int());
//     MOCK_CONST_METHOD0(Bar, int&());
//   };
//
//   MockFoo foo;
//   // Expects a call to non-const MockFoo::Bar().
//   EXPECT_CALL(foo, Bar());
//   // Expects a call to const MockFoo::Bar().
//   EXPECT_CALL(Const(foo), Bar());
template <typename T>
inline const T& Const(const T& x) { return x; }

// Constructs an Expectation object that references and co-owns exp.
inline Expectation::Expectation(internal::ExpectationBase& exp)  // NOLINT
    : expectation_base_(exp.GetHandle().expectation_base()) {}

}  // namespace testing

GTEST_DISABLE_MSC_WARNINGS_POP_()  //  4251

// Implementation for ON_CALL and EXPECT_CALL macros. A separate macro is
// required to avoid compile errors when the name of the method used in call is
// a result of macro expansion. See CompilesWithMethodNameExpandedFromMacro
// tests in internal/gmock-spec-builders_test.cc for more details.
//
// This macro supports statements both with and without parameter matchers. If
// the parameter list is omitted, gMock will accept any parameters, which allows
// tests to be written that don't need to encode the number of method
// parameter. This technique may only be used for non-overloaded methods.
//
//   // These are the same:
//   ON_CALL(mock, NoArgsMethod()).WillByDefault(...);
//   ON_CALL(mock, NoArgsMethod).WillByDefault(...);
//
//   // As are these:
//   ON_CALL(mock, TwoArgsMethod(_, _)).WillByDefault(...);
//   ON_CALL(mock, TwoArgsMethod).WillByDefault(...);
//
//   // Can also specify args if you want, of course:
//   ON_CALL(mock, TwoArgsMethod(_, 45)).WillByDefault(...);
//
//   // Overloads work as long as you specify parameters:
//   ON_CALL(mock, OverloadedMethod(_)).WillByDefault(...);
//   ON_CALL(mock, OverloadedMethod(_, _)).WillByDefault(...);
//
//   // Oops! Which overload did you want?
//   ON_CALL(mock, OverloadedMethod).WillByDefault(...);
//     => ERROR: call to member function 'gmock_OverloadedMethod' is ambiguous
//
// How this works: The mock class uses two overloads of the gmock_Method
// expectation setter method plus an operator() overload on the MockSpec object.
// In the matcher list form, the macro expands to:
//
//   // This statement:
//   ON_CALL(mock, TwoArgsMethod(_, 45))...
//
//   // ...expands to:
//   mock.gmock_TwoArgsMethod(_, 45)(WithoutMatchers(), nullptr)...
//   |-------------v---------------||------------v-------------|
//       invokes first overload        swallowed by operator()
//
//   // ...which is essentially:
//   mock.gmock_TwoArgsMethod(_, 45)...
//
// Whereas the form without a matcher list:
//
//   // This statement:
//   ON_CALL(mock, TwoArgsMethod)...
//
//   // ...expands to:
//   mock.gmock_TwoArgsMethod(WithoutMatchers(), nullptr)...
//   |-----------------------v--------------------------|
//                 invokes second overload
//
//   // ...which is essentially:
//   mock.gmock_TwoArgsMethod(_, _)...
//
// The WithoutMatchers() argument is used to disambiguate overloads and to
// block the caller from accidentally invoking the second overload directly. The
// second argument is an internal type derived from the method signature. The
// failure to disambiguate two overloads of this method in the ON_CALL statement
// is how we block callers from setting expectations on overloaded methods.
#define GMOCK_ON_CALL_IMPL_(mock_expr, Setter, call)                    \
  ((mock_expr).gmock_##call)(::testing::internal::GetWithoutMatchers(), \
                             nullptr)                                   \
      .Setter(__FILE__, __LINE__, #mock_expr, #call)

#define ON_CALL(obj, call) \
  GMOCK_ON_CALL_IMPL_(obj, InternalDefaultActionSetAt, call)

#define EXPECT_CALL(obj, call) \
  GMOCK_ON_CALL_IMPL_(obj, InternalExpectedAt, call)

#endif  // GMOCK_INCLUDE_GMOCK_GMOCK_SPEC_BUILDERS_H_<|MERGE_RESOLUTION|>--- conflicted
+++ resolved
@@ -1465,15 +1465,9 @@
   using Result = R;
   using ArgumentTuple = std::tuple<Args...>;
   using ArgumentMatcherTuple = std::tuple<Matcher<Args>...>;
-<<<<<<< HEAD
 
   FunctionMocker() {}
 
-=======
-
-  FunctionMocker() {}
-
->>>>>>> 86645b40
   // There is no generally useful and implementable semantics of
   // copying a mock object, so copying a mock is usually a user error.
   // Thus we disallow copying function mockers.  If the user really
@@ -1797,7 +1791,6 @@
 // Reports an uninteresting call (whose description is in msg) in the
 // manner specified by 'reaction'.
 void ReportUninterestingCall(CallReaction reaction, const std::string& msg);
-<<<<<<< HEAD
 
 }  // namespace internal
 
@@ -1874,84 +1867,6 @@
     return mock_.With(std::move(m)...);
   }
 
-=======
-
-}  // namespace internal
-
-// A MockFunction<F> class has one mock method whose type is F.  It is
-// useful when you just want your test code to emit some messages and
-// have Google Mock verify the right messages are sent (and perhaps at
-// the right times).  For example, if you are exercising code:
-//
-//   Foo(1);
-//   Foo(2);
-//   Foo(3);
-//
-// and want to verify that Foo(1) and Foo(3) both invoke
-// mock.Bar("a"), but Foo(2) doesn't invoke anything, you can write:
-//
-// TEST(FooTest, InvokesBarCorrectly) {
-//   MyMock mock;
-//   MockFunction<void(string check_point_name)> check;
-//   {
-//     InSequence s;
-//
-//     EXPECT_CALL(mock, Bar("a"));
-//     EXPECT_CALL(check, Call("1"));
-//     EXPECT_CALL(check, Call("2"));
-//     EXPECT_CALL(mock, Bar("a"));
-//   }
-//   Foo(1);
-//   check.Call("1");
-//   Foo(2);
-//   check.Call("2");
-//   Foo(3);
-// }
-//
-// The expectation spec says that the first Bar("a") must happen
-// before check point "1", the second Bar("a") must happen after check
-// point "2", and nothing should happen between the two check
-// points. The explicit check points make it easy to tell which
-// Bar("a") is called by which call to Foo().
-//
-// MockFunction<F> can also be used to exercise code that accepts
-// std::function<F> callbacks. To do so, use AsStdFunction() method
-// to create std::function proxy forwarding to original object's Call.
-// Example:
-//
-// TEST(FooTest, RunsCallbackWithBarArgument) {
-//   MockFunction<int(string)> callback;
-//   EXPECT_CALL(callback, Call("bar")).WillOnce(Return(1));
-//   Foo(callback.AsStdFunction());
-// }
-template <typename F>
-class MockFunction;
-
-template <typename R, typename... Args>
-class MockFunction<R(Args...)> {
- public:
-  MockFunction() {}
-  MockFunction(const MockFunction&) = delete;
-  MockFunction& operator=(const MockFunction&) = delete;
-
-  std::function<R(Args...)> AsStdFunction() {
-    return [this](Args... args) -> R {
-      return this->Call(std::forward<Args>(args)...);
-    };
-  }
-
-  // Implementation detail: the expansion of the MOCK_METHOD macro.
-  R Call(Args... args) {
-    mock_.SetOwnerAndName(this, "Call");
-    return mock_.Invoke(std::forward<Args>(args)...);
-  }
-
-  internal::MockSpec<R(Args...)> gmock_Call(Matcher<Args>... m) {
-    mock_.RegisterOwner(this);
-    return mock_.With(std::move(m)...);
-  }
-
->>>>>>> 86645b40
   internal::MockSpec<R(Args...)> gmock_Call(const internal::WithoutMatchers&,
                                             R (*)(Args...)) {
     return this->gmock_Call(::testing::A<Args>()...);
