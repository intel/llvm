from __future__ import print_function
import re
import sys

from . import common

if sys.version_info[0] > 2:

    class string:
        expandtabs = str.expandtabs

else:
    import string

# RegEx: this is where the magic happens.

##### Assembly parser
#
# The set of per-arch regular expressions define several groups.
# The required groups are "func" (function name) and "body" (body of the function).
# Although some backends require some additional groups like: "directives"
# and "func_name_separator"

ASM_FUNCTION_X86_RE = re.compile(
    r'^_?(?P<func>[^:]+):[ \t]*#+[ \t]*(@"?(?P=func)"?| -- Begin function (?P=func))\n(?:\s*\.?Lfunc_begin[^:\n]*:\n)?'
    r"(?:\.L(?P=func)\$local:\n)?"  # drop .L<func>$local:
    r"(?:\s*\.type\s+\.L(?P=func)\$local,@function\n)?"  # drop .type .L<func>$local
    r"(?:[ \t]*(?:\.cfi_startproc|\.cfi_personality|\.cfi_lsda|\.seh_proc|\.seh_handler)\b[^\n]*\n)*"  # drop optional cfi
    r"(?P<body>^##?[ \t]+[^:]+:.*?)\s*"
    r"^\s*(?:[^:\n]+?:\s*\n\s*\.size|\.cfi_endproc|\.globl|\.comm|\.(?:sub)?section|#+ -- End function)",
    flags=(re.M | re.S),
)

ASM_FUNCTION_ARM_RE = re.compile(
    r'^(?P<func>[0-9a-zA-Z_$]+):[ \t]*(@+[ \t]*@"?(?P=func)"?)?\n'  # f: (name of function)
    r"(?:\.L(?P=func)\$local:\n)?"  # drop .L<func>$local:
    r"(?:\s*\.type\s+\.L(?P=func)\$local,@function\n)?"  # drop .type .L<func>$local
    r"\s+\.fnstart\n"  # .fnstart
    r"(?P<body>.*?)"  # (body of the function)
    r"^.Lfunc_end[0-9]+:",  # .Lfunc_end0: or # -- End function
    flags=(re.M | re.S),
)

ASM_FUNCTION_AARCH64_RE = re.compile(
    r'^(?P<func>_?[a-zA-Z][^:]*):[ \t]*(\/\/[ \t]*@"?(?P=func)"?)?( (Function|Tail Call))?\n'
    r"(?:[ \t]+.cfi_startproc\n)?"  # drop optional cfi noise
    r"(?P<body>.*?)"
    # This list is incomplete
<<<<<<< HEAD
    r"^(\.Lfunc_end[0-9]+:|// -- End function)",
=======
    r"^\s*(\.Lfunc_end[0-9]+:|// -- End function)",
>>>>>>> 35227056
    flags=(re.M | re.S),
)

ASM_FUNCTION_AMDGPU_RE = re.compile(
    r"\.type\s+_?(?P<func>[^,\n]+),@function\n"
    r"(^\s*\.amdgpu_hsa_kernel (?P=func)\n)?"
    r'^_?(?P=func):(?:[ \t]*;+[ \t]*@"?(?P=func)"?)?\n'
    r"(?P<body>.*?)\n"  # (body of the function)
    # This list is incomplete
    r"^\s*(\.Lfunc_end[0-9]+:\n|\.section)",
    flags=(re.M | re.S),
)

ASM_FUNCTION_BPF_RE = re.compile(
    r'^_?(?P<func>[^:]+):[ \t]*#+[ \t]*@"?(?P=func)"?\n'
    r"(?:[ \t]+.cfi_startproc\n|.seh_proc[^\n]+\n)?"  # drop optional cfi
    r"(?P<body>.*?)\s*"
    r".Lfunc_end[0-9]+:\n",
    flags=(re.M | re.S),
)

ASM_FUNCTION_HEXAGON_RE = re.compile(
    r'^_?(?P<func>[^:]+):[ \t]*//[ \t]*@"?(?P=func)"?\n[^:]*?'
    r"(?P<body>.*?)\n"  # (body of the function)
    # This list is incomplete
    r".Lfunc_end[0-9]+:\n",
    flags=(re.M | re.S),
)

ASM_FUNCTION_M68K_RE = re.compile(
    r'^_?(?P<func>[^:]+):[ \t]*;[ \t]*@"?(?P=func)"?\n'
    r'(?:\.L(?P=func)\$local:\n)?'  # drop .L<func>$local:
    r'(?:[ \t]+\.type[ \t]+\.L(?P=func)\$local,@function\n)?' # drop .type .L<func>$local,@function
    r'(?P<body>.*?)\s*' # (body of the function)
    r'.Lfunc_end[0-9]+:\n',
    flags=(re.M | re.S))

ASM_FUNCTION_MIPS_RE = re.compile(
    r'^_?(?P<func>[^:]+):[ \t]*#+[ \t]*@"?(?P=func)"?\n[^:]*?'  # f: (name of func)
    r"(?:\s*\.?Ltmp[^:\n]*:\n)?[^:]*?"  # optional .Ltmp<N> for EH
    r"(?:^[ \t]+\.(frame|f?mask|set).*?\n)+"  # Mips+LLVM standard asm prologue
    r"(?P<body>.*?)\n"  # (body of the function)
    # Mips+LLVM standard asm epilogue
    r"(?:(^[ \t]+\.set[^\n]*?\n)*^[ \t]+\.end.*?\n)"
    r"(\$|\.L)func_end[0-9]+:\n",  # $func_end0: (mips32 - O32) or
    # .Lfunc_end0: (mips64 - NewABI)
    flags=(re.M | re.S),
)

ASM_FUNCTION_MSP430_RE = re.compile(
    r'^_?(?P<func>[^:]+):[ \t]*;+[ \t]*@"?(?P=func)"?\n[^:]*?'
    r"(?P<body>.*?)\n"
    r"(\$|\.L)func_end[0-9]+:\n",  # $func_end0:
    flags=(re.M | re.S),
)

ASM_FUNCTION_AVR_RE = re.compile(
    r'^_?(?P<func>[^:]+):[ \t]*;+[ \t]*@"?(?P=func)"?\n[^:]*?'
    r"(?P<body>.*?)\n"
    r".Lfunc_end[0-9]+:\n",
    flags=(re.M | re.S),
)

ASM_FUNCTION_PPC_RE = re.compile(
    r"#[ \-\t]*Begin function (?P<func>[^.:]+)\n"
    r".*?"
    r'^[_.]?(?P=func):(?:[ \t]*#+[ \t]*@"?(?P=func)"?)?\n'
    r"(?:^[^#]*\n)*"
    r"(?P<body>.*?)\n"
    # This list is incomplete
    r"(?:^[ \t]*(?:\.(?:long|quad|v?byte)[ \t]+[^\n]+)\n)*"
    r"(?:\.Lfunc_end|L\.\.(?P=func))[0-9]+:\n",
    flags=(re.M | re.S),
)

ASM_FUNCTION_RISCV_RE = re.compile(
    r'^_?(?P<func>[^:]+):[ \t]*#+[ \t]*@"?(?P=func)"?\n'
    r"(?:\s*\.?L(?P=func)\$local:\n)?"  # optional .L<func>$local: due to -fno-semantic-interposition
    r"(?:\s*\.type\s+\.?L(?P=func)\$local,@function\n)?"  # optional .type .L<func>$local
    r"(?:\s*\.?Lfunc_begin[^:\n]*:\n)?[^:]*?"
    r"(?P<body>^##?[ \t]+[^:]+:.*?)\s*"
    r".Lfunc_end[0-9]+:\n",
    flags=(re.M | re.S),
)

ASM_FUNCTION_LANAI_RE = re.compile(
    r'^_?(?P<func>[^:]+):[ \t]*!+[ \t]*@"?(?P=func)"?\n'
    r"(?:[ \t]+.cfi_startproc\n)?"  # drop optional cfi noise
    r"(?P<body>.*?)\s*"
    r".Lfunc_end[0-9]+:\n",
    flags=(re.M | re.S),
)

ASM_FUNCTION_SPARC_RE = re.compile(
    r'^_?(?P<func>[^:]+):[ \t]*!+[ \t]*@"?(?P=func)"?\n'
    r"(?P<body>.*?)\s*"
    r".Lfunc_end[0-9]+:\n",
    flags=(re.M | re.S),
)

ASM_FUNCTION_SYSTEMZ_RE = re.compile(
    r'^_?(?P<func>[^:]+):[ \t]*#+[ \t]*@"?(?P=func)"?\n'
    r"(?:[ \t]+.cfi_startproc\n)?"
    r"(?P<body>.*?)\n"
    r".Lfunc_end[0-9]+:\n",
    flags=(re.M | re.S),
)

ASM_FUNCTION_AARCH64_DARWIN_RE = re.compile(
    r'^_(?P<func>[^:]+):[ \t]*;[ \t]@"?(?P=func)"?\n'
    r"([ \t]*.cfi_startproc\n[\s]*)?"
    r"(?P<body>.*?)"
    r"([ \t]*.cfi_endproc\n[\s]*)?"
    r"^[ \t]*;[ \t]--[ \t]End[ \t]function",
    flags=(re.M | re.S),
)

ASM_FUNCTION_ARM_DARWIN_RE = re.compile(
    r"^[ \t]*\.globl[ \t]*_(?P<func>[^ \t]+)[ \t]*\@[ \t]*--[ \t]Begin[ \t]function[ \t](?P=func)\n"
    r"(?P<directives>.*?)"
    r"^_(?P=func):.*?\n"
    r"(?P<body>.*?)(?=^[ \t]*@[ \t]--[ \t]End[ \t]function)",
    flags=(re.M | re.S),
)

ASM_FUNCTION_ARM_MACHO_RE = re.compile(
    r'^_(?P<func>[^:]+):[ \t]*(@[ \t]@"?(?P=func)"?)?\n'
    r"([ \t]*.cfi_startproc\n[ \t]*)?"
    r"(?P<body>.*?)\n"
    r"[ \t]*\.cfi_endproc\n",
    flags=(re.M | re.S),
)

ASM_FUNCTION_THUMBS_DARWIN_RE = re.compile(
    r'^_(?P<func>[^:]+):[ \t]*(@[ \t]@"?(?P=func)"?)?\n'
    r"(?P<body>.*?)\n"
    r"[ \t]*\.data_region\n",
    flags=(re.M | re.S),
)

ASM_FUNCTION_THUMB_DARWIN_RE = re.compile(
    r'^_(?P<func>[^:]+):[ \t]*(@[ \t]@"?(?P=func)"?)?\n'
    r"(?P<body>.*?)\n"
    r"^[ \t]*@[ \t]--[ \t]End[ \t]function",
    flags=(re.M | re.S),
)

ASM_FUNCTION_ARM_IOS_RE = re.compile(
    r'^_(?P<func>[^:]+):[ \t]*(@[ \t]@"?(?P=func)"?)?\n'
    r"(?P<body>.*?)"
    r"^[ \t]*@[ \t]--[ \t]End[ \t]function",
    flags=(re.M | re.S),
)

ASM_FUNCTION_WASM_RE = re.compile(
    r'^_?(?P<func>[^:]+):[ \t]*#+[ \t]*@"?(?P=func)"?\n'
    r"(?P<body>.*?)\n"
    r"^\s*(\.Lfunc_end[0-9]+:\n|end_function)",
    flags=(re.M | re.S),
)

# We parse the function name from OpName, and grab the variable name 'var'
# for this function. Then we match that when the variable is assigned with
# OpFunction and match its body.
ASM_FUNCTION_SPIRV_RE = re.compile(
    r'OpName (?P<var>%[0-9]+) "(?P<func>[^"]+)(?P<func_name_separator>)".*(?P<body>(?P=var) = OpFunction.+?OpFunctionEnd)',
    flags=(re.M | re.S),
)

ASM_FUNCTION_VE_RE = re.compile(
    r"^_?(?P<func>[^:]+):[ \t]*#+[ \t]*@(?P=func)\n"
    r"(?:\s*\.?L(?P=func)\$local:\n)?"  # optional .L<func>$local: due to -fno-semantic-interposition
    r"(?:\s*\.type\s+\.?L(?P=func)\$local,@function\n)?"  # optional .type .L<func>$local
    r"(?:\s*\.?Lfunc_begin[^:\n]*:\n)?[^:]*?"
    r"(?P<body>^##?[ \t]+[^:]+:.*?)\s*"
    r".Lfunc_end[0-9]+:\n",
    flags=(re.M | re.S),
)

ASM_FUNCTION_XTENSA_RE = re.compile(
    r"^(?P<func>[^:]+): +# @(?P=func)\n(?P<body>.*?)\n\.Lfunc_end\d+:\n",
    flags=(re.M | re.S),
)

ASM_FUNCTION_CSKY_RE = re.compile(
    r"^_?(?P<func>[^:]+):[ \t]*#+[ \t]*@(?P=func)\n(?:\s*\.?Lfunc_begin[^:\n]*:\n)?[^:]*?"
    r"(?P<body>^##?[ \t]+[^:]+:.*?)\s*"
    r".Lfunc_end[0-9]+:\n",
    flags=(re.M | re.S),
)

ASM_FUNCTION_NVPTX_RE = re.compile(
    # function attributes and retval
    # .visible .func (.param .align 16 .b8 func_retval0[32])
    # r'^(\.visible\s+)?\.func\s+(\([^\)]*\)\s*)?'
    r"^(\.(func|visible|weak|entry|noreturn|extern)\s+)+(\([^\)]*\)\s*)?"
    # function name
    r"(?P<func>[^\(\n]+)"
    # function name separator (opening brace)
    r"(?P<func_name_separator>\()"
    # function parameters
    # (
    #   .param .align 16 .b8 callee_St8x4_param_0[32]
    # ) // -- Begin function callee_St8x4
    r"[^\)]*\)(\s*//[^\n]*)?\n"
    # function body
    r"(?P<body>.*?)\n"
    # function body end marker
    r"\s*// -- End function",
    flags=(re.M | re.S),
)

ASM_FUNCTION_LOONGARCH_RE = re.compile(
    r'^_?(?P<func>[^:]+):[ \t]*#+[ \t]*@"?(?P=func)"?\n'
    r"(?:\s*\.?Lfunc_begin[^:\n]*:\n)?[^:]*?"
    r"(?P<body>^##?[ \t]+[^:]+:.*?)\s*"
    r".Lfunc_end[0-9]+:\n",
    flags=(re.M | re.S),
)

SCRUB_X86_SHUFFLES_RE = re.compile(
    r"^(\s*\w+) [^#\n]+#+ ((?:[xyz]mm\d+|mem)( \{%k\d+\}( \{z\})?)? = .*)$", flags=re.M
)

SCRUB_X86_SHUFFLES_NO_MEM_RE = re.compile(
    r"^(\s*\w+) [^#\n]+#+ ((?:[xyz]mm\d+|mem)( \{%k\d+\}( \{z\})?)? = (?!.*(?:mem)).*)$",
    flags=re.M,
)

SCRUB_X86_SPILL_RELOAD_RE = re.compile(
    r"-?\d+\(%([er])[sb]p\)(.*(?:Spill|Reload))$", flags=re.M
)
SCRUB_X86_SP_RE = re.compile(r"\d+\(%(esp|rsp)\)")
SCRUB_X86_RIP_RE = re.compile(r"[.\w]+\(%rip\)")
SCRUB_X86_LCP_RE = re.compile(r"\.?LCPI[0-9]+_[0-9]+")
SCRUB_X86_RET_RE = re.compile(r"ret[l|q]")


def scrub_asm_x86(asm, args):
    # Scrub runs of whitespace out of the assembly, but leave the leading
    # whitespace in place.
    asm = common.SCRUB_WHITESPACE_RE.sub(r" ", asm)
    # Expand the tabs used for indentation.
    asm = string.expandtabs(asm, 2)

    # Detect shuffle asm comments and hide the operands in favor of the comments.
    if getattr(args, "no_x86_scrub_mem_shuffle", True):
        asm = SCRUB_X86_SHUFFLES_NO_MEM_RE.sub(r"\1 {{.*#+}} \2", asm)
    else:
        asm = SCRUB_X86_SHUFFLES_RE.sub(r"\1 {{.*#+}} \2", asm)

    # Detect stack spills and reloads and hide their exact offset and whether
    # they used the stack pointer or frame pointer.
    asm = SCRUB_X86_SPILL_RELOAD_RE.sub(r"{{[-0-9]+}}(%\1{{[sb]}}p)\2", asm)
    if getattr(args, "x86_scrub_sp", True):
        # Generically match the stack offset of a memory operand.
        asm = SCRUB_X86_SP_RE.sub(r"{{[0-9]+}}(%\1)", asm)
    if getattr(args, "x86_scrub_rip", False):
        # Generically match a RIP-relative memory operand.
        asm = SCRUB_X86_RIP_RE.sub(r"{{.*}}(%rip)", asm)
    # Generically match a LCP symbol.
    asm = SCRUB_X86_LCP_RE.sub(r"{{\.?LCPI[0-9]+_[0-9]+}}", asm)
    if getattr(args, "extra_scrub", False):
        # Avoid generating different checks for 32- and 64-bit because of 'retl' vs 'retq'.
        asm = SCRUB_X86_RET_RE.sub(r"ret{{[l|q]}}", asm)
    # Strip kill operands inserted into the asm.
    asm = common.SCRUB_KILL_COMMENT_RE.sub("", asm)
    # Strip trailing whitespace.
    asm = common.SCRUB_TRAILING_WHITESPACE_RE.sub(r"", asm)
    return asm


def scrub_asm_amdgpu(asm, args):
    # Scrub runs of whitespace out of the assembly, but leave the leading
    # whitespace in place.
    asm = common.SCRUB_WHITESPACE_RE.sub(r" ", asm)
    # Expand the tabs used for indentation.
    asm = string.expandtabs(asm, 2)
    # Strip trailing whitespace.
    asm = common.SCRUB_TRAILING_WHITESPACE_RE.sub(r"", asm)
    return asm


def scrub_asm_arm_eabi(asm, args):
    # Scrub runs of whitespace out of the assembly, but leave the leading
    # whitespace in place.
    asm = common.SCRUB_WHITESPACE_RE.sub(r" ", asm)
    # Expand the tabs used for indentation.
    asm = string.expandtabs(asm, 2)
    # Strip kill operands inserted into the asm.
    asm = common.SCRUB_KILL_COMMENT_RE.sub("", asm)
    # Strip trailing whitespace.
    asm = common.SCRUB_TRAILING_WHITESPACE_RE.sub(r"", asm)
    return asm


def scrub_asm_bpf(asm, args):
    # Scrub runs of whitespace out of the assembly, but leave the leading
    # whitespace in place.
    asm = common.SCRUB_WHITESPACE_RE.sub(r" ", asm)
    # Expand the tabs used for indentation.
    asm = string.expandtabs(asm, 2)
    # Strip trailing whitespace.
    asm = common.SCRUB_TRAILING_WHITESPACE_RE.sub(r"", asm)
    return asm


def scrub_asm_hexagon(asm, args):
    # Scrub runs of whitespace out of the assembly, but leave the leading
    # whitespace in place.
    asm = common.SCRUB_WHITESPACE_RE.sub(r" ", asm)
    # Expand the tabs used for indentation.
    asm = string.expandtabs(asm, 2)
    # Strip trailing whitespace.
    asm = common.SCRUB_TRAILING_WHITESPACE_RE.sub(r"", asm)
    return asm


def scrub_asm_powerpc(asm, args):
    # Scrub runs of whitespace out of the assembly, but leave the leading
    # whitespace in place.
    asm = common.SCRUB_WHITESPACE_RE.sub(r" ", asm)
    # Expand the tabs used for indentation.
    asm = string.expandtabs(asm, 2)
    # Strip unimportant comments, but leave the token '#' in place.
    asm = common.SCRUB_LOOP_COMMENT_RE.sub(r"#", asm)
    # Strip trailing whitespace.
    asm = common.SCRUB_TRAILING_WHITESPACE_RE.sub(r"", asm)
    # Strip the tailing token '#', except the line only has token '#'.
    asm = common.SCRUB_TAILING_COMMENT_TOKEN_RE.sub(r"", asm)
    return asm


def scrub_asm_m68k(asm, args):
    # Scrub runs of whitespace out of the assembly, but leave the leading
    # whitespace in place.
    asm = common.SCRUB_WHITESPACE_RE.sub(r" ", asm)
    # Expand the tabs used for indentation.
    asm = string.expandtabs(asm, 2)
    # Strip trailing whitespace.
    asm = common.SCRUB_TRAILING_WHITESPACE_RE.sub(r"", asm)
    return asm


def scrub_asm_mips(asm, args):
    # Scrub runs of whitespace out of the assembly, but leave the leading
    # whitespace in place.
    asm = common.SCRUB_WHITESPACE_RE.sub(r" ", asm)
    # Expand the tabs used for indentation.
    asm = string.expandtabs(asm, 2)
    # Strip trailing whitespace.
    asm = common.SCRUB_TRAILING_WHITESPACE_RE.sub(r"", asm)
    return asm


def scrub_asm_msp430(asm, args):
    # Scrub runs of whitespace out of the assembly, but leave the leading
    # whitespace in place.
    asm = common.SCRUB_WHITESPACE_RE.sub(r" ", asm)
    # Expand the tabs used for indentation.
    asm = string.expandtabs(asm, 2)
    # Strip trailing whitespace.
    asm = common.SCRUB_TRAILING_WHITESPACE_RE.sub(r"", asm)
    return asm


def scrub_asm_avr(asm, args):
    # Scrub runs of whitespace out of the assembly, but leave the leading
    # whitespace in place.
    asm = common.SCRUB_WHITESPACE_RE.sub(r" ", asm)
    # Expand the tabs used for indentation.
    asm = string.expandtabs(asm, 2)
    # Strip trailing whitespace.
    asm = common.SCRUB_TRAILING_WHITESPACE_RE.sub(r"", asm)
    return asm


def scrub_asm_riscv(asm, args):
    # Scrub runs of whitespace out of the assembly, but leave the leading
    # whitespace in place.
    asm = common.SCRUB_WHITESPACE_RE.sub(r" ", asm)
    # Expand the tabs used for indentation.
    asm = string.expandtabs(asm, 2)
    # Strip trailing whitespace.
    asm = common.SCRUB_TRAILING_WHITESPACE_RE.sub(r"", asm)
    return asm


def scrub_asm_lanai(asm, args):
    # Scrub runs of whitespace out of the assembly, but leave the leading
    # whitespace in place.
    asm = common.SCRUB_WHITESPACE_RE.sub(r" ", asm)
    # Expand the tabs used for indentation.
    asm = string.expandtabs(asm, 2)
    # Strip trailing whitespace.
    asm = common.SCRUB_TRAILING_WHITESPACE_RE.sub(r"", asm)
    return asm


def scrub_asm_sparc(asm, args):
    # Scrub runs of whitespace out of the assembly, but leave the leading
    # whitespace in place.
    asm = common.SCRUB_WHITESPACE_RE.sub(r" ", asm)
    # Expand the tabs used for indentation.
    asm = string.expandtabs(asm, 2)
    # Strip trailing whitespace.
    asm = common.SCRUB_TRAILING_WHITESPACE_RE.sub(r"", asm)
    return asm


def scrub_asm_spirv(asm, args):
    # Scrub runs of whitespace out of the assembly, but leave the leading
    # whitespace in place.
    asm = common.SCRUB_WHITESPACE_RE.sub(r" ", asm)
    # Expand the tabs used for indentation.
    asm = string.expandtabs(asm, 2)
    # Strip trailing whitespace.
    asm = common.SCRUB_TRAILING_WHITESPACE_RE.sub(r"", asm)
    return asm


def scrub_asm_systemz(asm, args):
    # Scrub runs of whitespace out of the assembly, but leave the leading
    # whitespace in place.
    asm = common.SCRUB_WHITESPACE_RE.sub(r" ", asm)
    # Expand the tabs used for indentation.
    asm = string.expandtabs(asm, 2)
    # Strip trailing whitespace.
    asm = common.SCRUB_TRAILING_WHITESPACE_RE.sub(r"", asm)
    return asm


def scrub_asm_wasm(asm, args):
    # Scrub runs of whitespace out of the assembly, but leave the leading
    # whitespace in place.
    asm = common.SCRUB_WHITESPACE_RE.sub(r" ", asm)
    # Expand the tabs used for indentation.
    asm = string.expandtabs(asm, 2)
    # Strip trailing whitespace.
    asm = common.SCRUB_TRAILING_WHITESPACE_RE.sub(r"", asm)
    return asm


def scrub_asm_ve(asm, args):
    # Scrub runs of whitespace out of the assembly, but leave the leading
    # whitespace in place.
    asm = common.SCRUB_WHITESPACE_RE.sub(r" ", asm)
    # Expand the tabs used for indentation.
    asm = string.expandtabs(asm, 2)
    # Strip trailing whitespace.
    asm = common.SCRUB_TRAILING_WHITESPACE_RE.sub(r"", asm)
    return asm


def scrub_asm_xtensa(asm, args):
    # Scrub runs of whitespace out of the assembly, but leave the leading
    # whitespace in place.
    asm = common.SCRUB_WHITESPACE_RE.sub(r" ", asm)
    # Expand the tabs used for indentation.
    asm = string.expandtabs(asm, 2)
    # Strip trailing whitespace.
    asm = common.SCRUB_TRAILING_WHITESPACE_RE.sub(r"", asm)
    return asm


def scrub_asm_csky(asm, args):
    # Scrub runs of whitespace out of the assembly, but leave the leading
    # whitespace in place.
    asm = common.SCRUB_WHITESPACE_RE.sub(r" ", asm)
    # Expand the tabs used for indentation.
    asm = string.expandtabs(asm, 2)
    # Strip kill operands inserted into the asm.
    asm = common.SCRUB_KILL_COMMENT_RE.sub("", asm)
    # Strip trailing whitespace.
    asm = common.SCRUB_TRAILING_WHITESPACE_RE.sub(r"", asm)
    return asm


def scrub_asm_nvptx(asm, args):
    # Scrub runs of whitespace out of the assembly, but leave the leading
    # whitespace in place.
    asm = common.SCRUB_WHITESPACE_RE.sub(r" ", asm)
    # Expand the tabs used for indentation.
    asm = string.expandtabs(asm, 2)
    # Strip trailing whitespace.
    asm = common.SCRUB_TRAILING_WHITESPACE_RE.sub(r"", asm)
    return asm


def scrub_asm_loongarch(asm, args):
    # Scrub runs of whitespace out of the assembly, but leave the leading
    # whitespace in place.
    asm = common.SCRUB_WHITESPACE_RE.sub(r" ", asm)
    # Expand the tabs used for indentation.
    asm = string.expandtabs(asm, 2)
    # Strip trailing whitespace.
    asm = common.SCRUB_TRAILING_WHITESPACE_RE.sub(r"", asm)
    return asm


# Returns a tuple of a scrub function and a function regex. Scrub function is
# used to alter function body in some way, for example, remove trailing spaces.
# Function regex is used to match function name, body, etc. in raw llc output.
def get_run_handler(triple):
    target_handlers = {
        "i686": (scrub_asm_x86, ASM_FUNCTION_X86_RE),
        "x86": (scrub_asm_x86, ASM_FUNCTION_X86_RE),
        "i386": (scrub_asm_x86, ASM_FUNCTION_X86_RE),
        "arm64_32": (scrub_asm_arm_eabi, ASM_FUNCTION_AARCH64_DARWIN_RE),
        "aarch64": (scrub_asm_arm_eabi, ASM_FUNCTION_AARCH64_RE),
        "aarch64-apple-darwin": (scrub_asm_arm_eabi, ASM_FUNCTION_AARCH64_DARWIN_RE),
        "aarch64-apple-ios": (scrub_asm_arm_eabi, ASM_FUNCTION_AARCH64_DARWIN_RE),
        "aarch64-apple-macosx": (scrub_asm_arm_eabi, ASM_FUNCTION_AARCH64_DARWIN_RE),
        "bpf": (scrub_asm_bpf, ASM_FUNCTION_BPF_RE),
        "bpfel": (scrub_asm_bpf, ASM_FUNCTION_BPF_RE),
        "bpfeb": (scrub_asm_bpf, ASM_FUNCTION_BPF_RE),
        "hexagon": (scrub_asm_hexagon, ASM_FUNCTION_HEXAGON_RE),
        "r600": (scrub_asm_amdgpu, ASM_FUNCTION_AMDGPU_RE),
        "amdgcn": (scrub_asm_amdgpu, ASM_FUNCTION_AMDGPU_RE),
        "arm": (scrub_asm_arm_eabi, ASM_FUNCTION_ARM_RE),
        "arm64": (scrub_asm_arm_eabi, ASM_FUNCTION_AARCH64_RE),
        "arm64e": (scrub_asm_arm_eabi, ASM_FUNCTION_AARCH64_DARWIN_RE),
        "arm64ec": (scrub_asm_arm_eabi, ASM_FUNCTION_AARCH64_RE),
        "arm64-apple-ios": (scrub_asm_arm_eabi, ASM_FUNCTION_AARCH64_DARWIN_RE),
        "arm64-apple-macosx": (scrub_asm_arm_eabi, ASM_FUNCTION_AARCH64_DARWIN_RE),
        "armv7-apple-ios": (scrub_asm_arm_eabi, ASM_FUNCTION_ARM_IOS_RE),
        "armv7-apple-darwin": (scrub_asm_arm_eabi, ASM_FUNCTION_ARM_DARWIN_RE),
        "thumb": (scrub_asm_arm_eabi, ASM_FUNCTION_ARM_RE),
        "thumb-macho": (scrub_asm_arm_eabi, ASM_FUNCTION_ARM_MACHO_RE),
        "thumbv5-macho": (scrub_asm_arm_eabi, ASM_FUNCTION_ARM_MACHO_RE),
        "thumbv7s-apple-darwin": (scrub_asm_arm_eabi, ASM_FUNCTION_THUMBS_DARWIN_RE),
        "thumbv7-apple-darwin": (scrub_asm_arm_eabi, ASM_FUNCTION_THUMB_DARWIN_RE),
        "thumbv7-apple-ios": (scrub_asm_arm_eabi, ASM_FUNCTION_ARM_IOS_RE),
        "m68k": (scrub_asm_m68k, ASM_FUNCTION_M68K_RE),
        "mips": (scrub_asm_mips, ASM_FUNCTION_MIPS_RE),
        "msp430": (scrub_asm_msp430, ASM_FUNCTION_MSP430_RE),
        "avr": (scrub_asm_avr, ASM_FUNCTION_AVR_RE),
        "ppc32": (scrub_asm_powerpc, ASM_FUNCTION_PPC_RE),
        "ppc64": (scrub_asm_powerpc, ASM_FUNCTION_PPC_RE),
        "powerpc": (scrub_asm_powerpc, ASM_FUNCTION_PPC_RE),
        "riscv32": (scrub_asm_riscv, ASM_FUNCTION_RISCV_RE),
        "riscv64": (scrub_asm_riscv, ASM_FUNCTION_RISCV_RE),
        "lanai": (scrub_asm_lanai, ASM_FUNCTION_LANAI_RE),
        "sparc": (scrub_asm_sparc, ASM_FUNCTION_SPARC_RE),
        "spirv": (scrub_asm_spirv, ASM_FUNCTION_SPIRV_RE),
        "spirv32": (scrub_asm_spirv, ASM_FUNCTION_SPIRV_RE),
        "spirv64": (scrub_asm_spirv, ASM_FUNCTION_SPIRV_RE),
        "s390x": (scrub_asm_systemz, ASM_FUNCTION_SYSTEMZ_RE),
        "wasm32": (scrub_asm_wasm, ASM_FUNCTION_WASM_RE),
        "wasm64": (scrub_asm_wasm, ASM_FUNCTION_WASM_RE),
        "ve": (scrub_asm_ve, ASM_FUNCTION_VE_RE),
        "xtensa": (scrub_asm_xtensa, ASM_FUNCTION_XTENSA_RE),
        "csky": (scrub_asm_csky, ASM_FUNCTION_CSKY_RE),
        "nvptx": (scrub_asm_nvptx, ASM_FUNCTION_NVPTX_RE),
        "loongarch32": (scrub_asm_loongarch, ASM_FUNCTION_LOONGARCH_RE),
        "loongarch64": (scrub_asm_loongarch, ASM_FUNCTION_LOONGARCH_RE),
    }
    handler = None
    best_prefix = ""
    for prefix, s in target_handlers.items():
        if triple.startswith(prefix) and len(prefix) > len(best_prefix):
            handler = s
            best_prefix = prefix

    if handler is None:
        raise KeyError("Triple %r is not supported" % (triple))

    return handler


##### Generator of assembly CHECK lines


def add_checks(
    output_lines,
    comment_marker,
    prefix_list,
    func_dict,
    func_name,
    ginfo: common.GeneralizerInfo,
    global_vars_seen_dict,
    is_filtered,
):
    # Label format is based on ASM string.
    check_label_format = "{} %s-LABEL: %s%s%s%s".format(comment_marker)
    return common.add_checks(
        output_lines,
        comment_marker,
        prefix_list,
        func_dict,
        func_name,
        check_label_format,
        ginfo,
        global_vars_seen_dict,
        is_filtered=is_filtered,
    )<|MERGE_RESOLUTION|>--- conflicted
+++ resolved
@@ -46,11 +46,7 @@
     r"(?:[ \t]+.cfi_startproc\n)?"  # drop optional cfi noise
     r"(?P<body>.*?)"
     # This list is incomplete
-<<<<<<< HEAD
-    r"^(\.Lfunc_end[0-9]+:|// -- End function)",
-=======
     r"^\s*(\.Lfunc_end[0-9]+:|// -- End function)",
->>>>>>> 35227056
     flags=(re.M | re.S),
 )
 
