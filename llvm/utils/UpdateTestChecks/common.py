from __future__ import print_function

import argparse
import copy
import glob
import itertools
import os
import re
import subprocess
import sys
import shlex

from typing import List

##### Common utilities for update_*test_checks.py


_verbose = False
_prefix_filecheck_ir_name = ""

"""
Version changelog:

1: Initial version, used by tests that don't specify --version explicitly.
2: --function-signature is now enabled by default and also checks return
   type/attributes.
3: Opening parenthesis of function args is kept on the first LABEL line
   in case arguments are split to a separate SAME line.
4: --check-globals now has a third option ('smart'). The others are now called
   'none' and 'all'. 'smart' is the default.
"""
DEFAULT_VERSION = 4
<<<<<<< HEAD
=======


SUPPORTED_ANALYSES = {
    "Branch Probability Analysis",
    "Cost Model Analysis",
    "Loop Access Analysis",
    "Scalar Evolution Analysis",
}
>>>>>>> 7ca33737


class Regex(object):
    """Wrap a compiled regular expression object to allow deep copy of a regexp.
    This is required for the deep copy done in do_scrub.

    """

    def __init__(self, regex):
        self.regex = regex

    def __deepcopy__(self, memo):
        result = copy.copy(self)
        result.regex = self.regex
        return result

    def search(self, line):
        return self.regex.search(line)

    def sub(self, repl, line):
        return self.regex.sub(repl, line)

    def pattern(self):
        return self.regex.pattern

    def flags(self):
        return self.regex.flags


class Filter(Regex):
    """Augment a Regex object with a flag indicating whether a match should be
    added (!is_filter_out) or removed (is_filter_out) from the generated checks.

    """

    def __init__(self, regex, is_filter_out):
        super(Filter, self).__init__(regex)
        self.is_filter_out = is_filter_out

    def __deepcopy__(self, memo):
        result = copy.deepcopy(super(Filter, self), memo)
        result.is_filter_out = copy.deepcopy(self.is_filter_out, memo)
        return result


def parse_commandline_args(parser):
    class RegexAction(argparse.Action):
        """Add a regular expression option value to a list of regular expressions.
        This compiles the expression, wraps it in a Regex and adds it to the option
        value list."""

        def __init__(self, option_strings, dest, nargs=None, **kwargs):
            if nargs is not None:
                raise ValueError("nargs not allowed")
            super(RegexAction, self).__init__(option_strings, dest, **kwargs)

        def do_call(self, namespace, values, flags):
            value_list = getattr(namespace, self.dest)
            if value_list is None:
                value_list = []

            try:
                value_list.append(Regex(re.compile(values, flags)))
            except re.error as error:
                raise ValueError(
                    "{}: Invalid regular expression '{}' ({})".format(
                        option_string, error.pattern, error.msg
                    )
                )

            setattr(namespace, self.dest, value_list)

        def __call__(self, parser, namespace, values, option_string=None):
            self.do_call(namespace, values, 0)

    class FilterAction(RegexAction):
        """Add a filter to a list of filter option values."""

        def __init__(self, option_strings, dest, nargs=None, **kwargs):
            super(FilterAction, self).__init__(option_strings, dest, nargs, **kwargs)

        def __call__(self, parser, namespace, values, option_string=None):
            super(FilterAction, self).__call__(parser, namespace, values, option_string)

            value_list = getattr(namespace, self.dest)

            is_filter_out = option_string == "--filter-out"

            value_list[-1] = Filter(value_list[-1].regex, is_filter_out)

            setattr(namespace, self.dest, value_list)

    filter_group = parser.add_argument_group(
        "filtering",
        """Filters are applied to each output line according to the order given. The
    first matching filter terminates filter processing for that current line.""",
    )

    filter_group.add_argument(
        "--filter",
        action=FilterAction,
        dest="filters",
        metavar="REGEX",
        help="Only include lines matching REGEX (may be specified multiple times)",
    )
    filter_group.add_argument(
        "--filter-out",
        action=FilterAction,
        dest="filters",
        metavar="REGEX",
        help="Exclude lines matching REGEX",
    )

    parser.add_argument(
        "--include-generated-funcs",
        action="store_true",
        help="Output checks for functions not in source",
    )
    parser.add_argument(
        "-v", "--verbose", action="store_true", help="Show verbose output"
    )
    parser.add_argument(
        "-u",
        "--update-only",
        action="store_true",
        help="Only update test if it was already autogened",
    )
    parser.add_argument(
        "--force-update",
        action="store_true",
        help="Update test even if it was autogened by a different script",
    )
    parser.add_argument(
        "--enable",
        action="store_true",
        dest="enabled",
        default=True,
        help="Activate CHECK line generation from this point forward",
    )
    parser.add_argument(
        "--disable",
        action="store_false",
        dest="enabled",
        help="Deactivate CHECK line generation from this point forward",
    )
    parser.add_argument(
        "--replace-value-regex",
        nargs="+",
        default=[],
        help="List of regular expressions to replace matching value names",
    )
    parser.add_argument(
        "--prefix-filecheck-ir-name",
        default="",
        help="Add a prefix to FileCheck IR value names to avoid conflicts with scripted names",
    )
    parser.add_argument(
        "--global-value-regex",
        nargs="+",
        default=[],
        help="List of regular expressions that a global value declaration must match to generate a check (has no effect if checking globals is not enabled)",
    )
    parser.add_argument(
        "--global-hex-value-regex",
        nargs="+",
        default=[],
        help="List of regular expressions such that, for matching global value declarations, literal integer values should be encoded in hex in the associated FileCheck directives",
    )
    # FIXME: in 3.9, we can use argparse.BooleanOptionalAction. At that point,
    # we need to rename the flag to just -generate-body-for-unused-prefixes.
    parser.add_argument(
        "--no-generate-body-for-unused-prefixes",
        action="store_false",
        dest="gen_unused_prefix_body",
        default=True,
        help="Generate a function body that always matches for unused prefixes. This is useful when unused prefixes are desired, and it avoids needing to annotate each FileCheck as allowing them.",
    )
    # This is the default when regenerating existing tests. The default when
    # generating new tests is determined by DEFAULT_VERSION.
    parser.add_argument(
        "--version", type=int, default=1, help="The version of output format"
    )
    args = parser.parse_args()
    # TODO: This should not be handled differently from the other options
    global _verbose, _global_value_regex, _global_hex_value_regex
    _verbose = args.verbose
    _global_value_regex = args.global_value_regex
    _global_hex_value_regex = args.global_hex_value_regex
    return args


def parse_args(parser, argv):
    args = parser.parse_args(argv)
    if args.version >= 2:
        args.function_signature = True
    # TODO: This should not be handled differently from the other options
    global _verbose, _global_value_regex, _global_hex_value_regex
    _verbose = args.verbose
    _global_value_regex = args.global_value_regex
    _global_hex_value_regex = args.global_hex_value_regex
    if "check_globals" in args and args.check_globals == "default":
        args.check_globals = "none" if args.version < 4 else "smart"
    return args


class InputLineInfo(object):
    def __init__(self, line, line_number, args, argv):
        self.line = line
        self.line_number = line_number
        self.args = args
        self.argv = argv


class TestInfo(object):
    def __init__(
        self,
        test,
        parser,
        script_name,
        input_lines,
        args,
        argv,
        comment_prefix,
        argparse_callback,
    ):
        self.parser = parser
        self.argparse_callback = argparse_callback
        self.path = test
        self.args = args
        if args.prefix_filecheck_ir_name:
            global _prefix_filecheck_ir_name
            _prefix_filecheck_ir_name = args.prefix_filecheck_ir_name
        self.argv = argv
        self.input_lines = input_lines
        self.run_lines = find_run_lines(test, self.input_lines)
        self.comment_prefix = comment_prefix
        if self.comment_prefix is None:
            if self.path.endswith(".mir"):
                self.comment_prefix = "#"
            else:
                self.comment_prefix = ";"
        self.autogenerated_note_prefix = self.comment_prefix + " " + UTC_ADVERT
        self.test_autogenerated_note = self.autogenerated_note_prefix + script_name
        self.test_autogenerated_note += get_autogennote_suffix(parser, self.args)
        self.test_unused_note = (
            self.comment_prefix + self.comment_prefix + " " + UNUSED_NOTE
        )

    def ro_iterlines(self):
        for line_num, input_line in enumerate(self.input_lines):
            args, argv = check_for_command(
                input_line, self.parser, self.args, self.argv, self.argparse_callback
            )
            yield InputLineInfo(input_line, line_num, args, argv)

    def iterlines(self, output_lines):
        output_lines.append(self.test_autogenerated_note)
        for line_info in self.ro_iterlines():
            input_line = line_info.line
            # Discard any previous script advertising.
            if input_line.startswith(self.autogenerated_note_prefix):
                continue
            self.args = line_info.args
            self.argv = line_info.argv
            if not self.args.enabled:
                output_lines.append(input_line)
                continue
            yield line_info

    def get_checks_for_unused_prefixes(
        self, run_list, used_prefixes: List[str]
    ) -> List[str]:
        run_list = [element for element in run_list if element[0] is not None]
        unused_prefixes = set(
            [prefix for sublist in run_list for prefix in sublist[0]]
        ).difference(set(used_prefixes))

        ret = []
        if not unused_prefixes:
            return ret
        ret.append(self.test_unused_note)
        for unused in sorted(unused_prefixes):
            ret.append(
                "{comment} {prefix}: {match_everything}".format(
                    comment=self.comment_prefix,
                    prefix=unused,
                    match_everything=r"""{{.*}}""",
                )
            )
        return ret


def itertests(
    test_patterns, parser, script_name, comment_prefix=None, argparse_callback=None
):
    for pattern in test_patterns:
        # On Windows we must expand the patterns ourselves.
        tests_list = glob.glob(pattern)
        if not tests_list:
            warn("Test file pattern '%s' was not found. Ignoring it." % (pattern,))
            continue
        for test in tests_list:
            with open(test) as f:
                input_lines = [l.rstrip() for l in f]
            first_line = input_lines[0] if input_lines else ""
            if UTC_AVOID in first_line:
                warn("Skipping test that must not be autogenerated: " + test)
                continue
            is_regenerate = UTC_ADVERT in first_line

            # If we're generating a new test, set the default version to the latest.
            argv = sys.argv[:]
            if not is_regenerate:
                argv.insert(1, "--version=" + str(DEFAULT_VERSION))

            args = parse_args(parser, argv[1:])
            if argparse_callback is not None:
                argparse_callback(args)
            if is_regenerate:
                if script_name not in first_line and not args.force_update:
                    warn(
                        "Skipping test which wasn't autogenerated by " + script_name,
                        test,
                    )
                    continue
                args, argv = check_for_command(
                    first_line, parser, args, argv, argparse_callback
                )
            elif args.update_only:
                assert UTC_ADVERT not in first_line
                warn("Skipping test which isn't autogenerated: " + test)
                continue
            final_input_lines = []
            for l in input_lines:
                if UNUSED_NOTE in l:
                    break
                final_input_lines.append(l)
            yield TestInfo(
                test,
                parser,
                script_name,
                final_input_lines,
                args,
                argv,
                comment_prefix,
                argparse_callback,
            )


def should_add_line_to_output(
    input_line, prefix_set, skip_global_checks=False, comment_marker=";"
):
    # Skip any blank comment lines in the IR.
    if not skip_global_checks and input_line.strip() == comment_marker:
        return False
    # Skip a special double comment line we use as a separator.
    if input_line.strip() == comment_marker + SEPARATOR:
        return False
    # Skip any blank lines in the IR.
    # if input_line.strip() == '':
    #  return False
    # And skip any CHECK lines. We're building our own.
    m = CHECK_RE.match(input_line)
    if m and m.group(1) in prefix_set:
        if skip_global_checks:
            global_ir_value_re = re.compile(r"(\[\[|@)", flags=(re.M))
            return not global_ir_value_re.search(input_line)
        return False

    return True


# Perform lit-like substitutions
def getSubstitutions(sourcepath):
    sourcedir = os.path.dirname(sourcepath)
    return [
        ("%s", sourcepath),
        ("%S", sourcedir),
        ("%p", sourcedir),
        ("%{pathsep}", os.pathsep),
    ]


def applySubstitutions(s, substitutions):
    for a, b in substitutions:
        s = s.replace(a, b)
    return s


# Invoke the tool that is being tested.
def invoke_tool(exe, cmd_args, ir, preprocess_cmd=None, verbose=False):
    with open(ir) as ir_file:
        substitutions = getSubstitutions(ir)

        # TODO Remove the str form which is used by update_test_checks.py and
        # update_llc_test_checks.py
        # The safer list form is used by update_cc_test_checks.py
        if preprocess_cmd:
            # Allow pre-processing the IR file (e.g. using sed):
            assert isinstance(
                preprocess_cmd, str
            )  # TODO: use a list instead of using shell
            preprocess_cmd = applySubstitutions(preprocess_cmd, substitutions).strip()
            if verbose:
                print(
                    "Pre-processing input file: ",
                    ir,
                    " with command '",
                    preprocess_cmd,
                    "'",
                    sep="",
                    file=sys.stderr,
                )
            # Python 2.7 doesn't have subprocess.DEVNULL:
            with open(os.devnull, "w") as devnull:
                pp = subprocess.Popen(
                    preprocess_cmd, shell=True, stdin=devnull, stdout=subprocess.PIPE
                )
                ir_file = pp.stdout

        if isinstance(cmd_args, list):
            args = [applySubstitutions(a, substitutions) for a in cmd_args]
            stdout = subprocess.check_output([exe] + args, stdin=ir_file)
        else:
            stdout = subprocess.check_output(
                exe + " " + applySubstitutions(cmd_args, substitutions),
                shell=True,
                stdin=ir_file,
            )
        if sys.version_info[0] > 2:
            # FYI, if you crashed here with a decode error, your run line probably
            # results in bitcode or other binary format being written to the pipe.
            # For an opt test, you probably want to add -S or -disable-output.
            stdout = stdout.decode()
    # Fix line endings to unix CR style.
    return stdout.replace("\r\n", "\n")


##### LLVM IR parser
RUN_LINE_RE = re.compile(r"^\s*(?://|[;#])\s*RUN:\s*(.*)$")
CHECK_PREFIX_RE = re.compile(r"--?check-prefix(?:es)?[= ](\S+)")
PREFIX_RE = re.compile("^[a-zA-Z0-9_-]+$")
CHECK_RE = re.compile(
    r"^\s*(?://|[;#])\s*([^:]+?)(?:-NEXT|-NOT|-DAG|-LABEL|-SAME|-EMPTY)?:"
)

UTC_ARGS_KEY = "UTC_ARGS:"
UTC_ARGS_CMD = re.compile(r".*" + UTC_ARGS_KEY + "\s*(?P<cmd>.*)\s*$")
UTC_ADVERT = "NOTE: Assertions have been autogenerated by "
UTC_AVOID = "NOTE: Do not autogenerate"
UNUSED_NOTE = "NOTE: These prefixes are unused and the list is autogenerated. Do not add tests below this line:"

OPT_FUNCTION_RE = re.compile(
    r"^(\s*;\s*Function\sAttrs:\s(?P<attrs>[\w\s():,]+?))?\s*define\s+(?P<funcdef_attrs_and_ret>[^@]*)@(?P<func>[\w.$-]+?)\s*"
    r"(?P<args_and_sig>\((\)|(.*?[\w.-]+?)\))[^{]*\{)\n(?P<body>.*?)^\}$",
    flags=(re.M | re.S),
)

ANALYZE_FUNCTION_RE = re.compile(
    r"^\s*\'(?P<analysis>[\w\s-]+?)\'\s+for\s+function\s+\'(?P<func>[\w.$-]+?)\':"
    r"\s*\n(?P<body>.*)$",
    flags=(re.X | re.S),
)

LV_DEBUG_RE = re.compile(
    r"^\s*\'(?P<func>[\w.$-]+?)\'[^\n]*" r"\s*\n(?P<body>.*)$", flags=(re.X | re.S)
)

IR_FUNCTION_RE = re.compile(r'^\s*define\s+(?:internal\s+)?[^@]*@"?([\w.$-]+)"?\s*\(')
TRIPLE_IR_RE = re.compile(r'^\s*target\s+triple\s*=\s*"([^"]+)"$')
TRIPLE_ARG_RE = re.compile(r"-mtriple[= ]([^ ]+)")
MARCH_ARG_RE = re.compile(r"-march[= ]([^ ]+)")
DEBUG_ONLY_ARG_RE = re.compile(r"-debug-only[= ]([^ ]+)")

SCRUB_LEADING_WHITESPACE_RE = re.compile(r"^(\s+)")
SCRUB_WHITESPACE_RE = re.compile(r"(?!^(|  \w))[ \t]+", flags=re.M)
SCRUB_PRESERVE_LEADING_WHITESPACE_RE = re.compile(r"((?!^)[ \t]*(\S))[ \t]+")
SCRUB_TRAILING_WHITESPACE_RE = re.compile(r"[ \t]+$", flags=re.M)
SCRUB_TRAILING_WHITESPACE_TEST_RE = SCRUB_TRAILING_WHITESPACE_RE
SCRUB_TRAILING_WHITESPACE_AND_ATTRIBUTES_RE = re.compile(
    r"([ \t]|(#[0-9]+))+$", flags=re.M
)
SCRUB_KILL_COMMENT_RE = re.compile(r"^ *#+ +kill:.*\n")
SCRUB_LOOP_COMMENT_RE = re.compile(
    r"# =>This Inner Loop Header:.*|# in Loop:.*", flags=re.M
)
SCRUB_TAILING_COMMENT_TOKEN_RE = re.compile(r"(?<=\S)+[ \t]*#$", flags=re.M)

SEPARATOR = "."


def error(msg, test_file=None):
    if test_file:
        msg = "{}: {}".format(msg, test_file)
    print("ERROR: {}".format(msg), file=sys.stderr)


def warn(msg, test_file=None):
    if test_file:
        msg = "{}: {}".format(msg, test_file)
    print("WARNING: {}".format(msg), file=sys.stderr)


def debug(*args, **kwargs):
    # Python2 does not allow def debug(*args, file=sys.stderr, **kwargs):
    if "file" not in kwargs:
        kwargs["file"] = sys.stderr
    if _verbose:
        print(*args, **kwargs)


def find_run_lines(test, lines):
    debug("Scanning for RUN lines in test file:", test)
    raw_lines = [m.group(1) for m in [RUN_LINE_RE.match(l) for l in lines] if m]
    run_lines = [raw_lines[0]] if len(raw_lines) > 0 else []
    for l in raw_lines[1:]:
        if run_lines[-1].endswith("\\"):
            run_lines[-1] = run_lines[-1].rstrip("\\") + " " + l
        else:
            run_lines.append(l)
    debug("Found {} RUN lines in {}:".format(len(run_lines), test))
    for l in run_lines:
        debug("  RUN: {}".format(l))
    return run_lines


def get_triple_from_march(march):
    triples = {
        "amdgcn": "amdgcn",
        "r600": "r600",
        "mips": "mips",
        "sparc": "sparc",
        "hexagon": "hexagon",
        "ve": "ve",
    }
    for prefix, triple in triples.items():
        if march.startswith(prefix):
            return triple
    print("Cannot find a triple. Assume 'x86'", file=sys.stderr)
    return "x86"


def apply_filters(line, filters):
    has_filter = False
    for f in filters:
        if not f.is_filter_out:
            has_filter = True
        if f.search(line):
            return False if f.is_filter_out else True
    # If we only used filter-out, keep the line, otherwise discard it since no
    # filter matched.
    return False if has_filter else True


def do_filter(body, filters):
    return (
        body
        if not filters
        else "\n".join(
            filter(lambda line: apply_filters(line, filters), body.splitlines())
        )
    )


def scrub_body(body):
    # Scrub runs of whitespace out of the assembly, but leave the leading
    # whitespace in place.
    body = SCRUB_PRESERVE_LEADING_WHITESPACE_RE.sub(lambda m: m.group(2) + " ", body)

    # Expand the tabs used for indentation.
    body = str.expandtabs(body, 2)
    # Strip trailing whitespace.
    body = SCRUB_TRAILING_WHITESPACE_TEST_RE.sub(r"", body)
    return body


def do_scrub(body, scrubber, scrubber_args, extra):
    if scrubber_args:
        local_args = copy.deepcopy(scrubber_args)
        local_args[0].extra_scrub = extra
        return scrubber(body, *local_args)
    return scrubber(body, *scrubber_args)


# Build up a dictionary of all the function bodies.
class function_body(object):
    def __init__(
        self,
        string,
        extra,
        funcdef_attrs_and_ret,
        args_and_sig,
        attrs,
        func_name_separator,
    ):
        self.scrub = string
        self.extrascrub = extra
        self.funcdef_attrs_and_ret = funcdef_attrs_and_ret
        self.args_and_sig = args_and_sig
        self.attrs = attrs
        self.func_name_separator = func_name_separator

    def is_same_except_arg_names(
        self, extrascrub, funcdef_attrs_and_ret, args_and_sig, attrs, is_backend
    ):
        arg_names = set()

        def drop_arg_names(match):
            arg_names.add(match.group(variable_group_in_ir_value_match))
            if match.group(attribute_group_in_ir_value_match):
                attr = match.group(attribute_group_in_ir_value_match)
            else:
                attr = ""
            return match.group(1) + attr + match.group(match.lastindex)

        def repl_arg_names(match):
            if (
                match.group(variable_group_in_ir_value_match) is not None
                and match.group(variable_group_in_ir_value_match) in arg_names
            ):
                return match.group(1) + match.group(match.lastindex)
            return match.group(1) + match.group(2) + match.group(match.lastindex)

        if self.funcdef_attrs_and_ret != funcdef_attrs_and_ret:
            return False
        if self.attrs != attrs:
            return False
        ans0 = IR_VALUE_RE.sub(drop_arg_names, self.args_and_sig)
        ans1 = IR_VALUE_RE.sub(drop_arg_names, args_and_sig)
        if ans0 != ans1:
            return False
        if is_backend:
            # Check without replacements, the replacements are not applied to the
            # body for backend checks.
            return self.extrascrub == extrascrub

        es0 = IR_VALUE_RE.sub(repl_arg_names, self.extrascrub)
        es1 = IR_VALUE_RE.sub(repl_arg_names, extrascrub)
        es0 = SCRUB_IR_COMMENT_RE.sub(r"", es0)
        es1 = SCRUB_IR_COMMENT_RE.sub(r"", es1)
        return es0 == es1

    def __str__(self):
        return self.scrub


class FunctionTestBuilder:
    def __init__(self, run_list, flags, scrubber_args, path):
        self._verbose = flags.verbose
        self._record_args = flags.function_signature
        self._check_attributes = flags.check_attributes
        # Strip double-quotes if input was read by UTC_ARGS
        self._filters = (
            list(
                map(
                    lambda f: Filter(
                        re.compile(f.pattern().strip('"'), f.flags()), f.is_filter_out
                    ),
                    flags.filters,
                )
            )
            if flags.filters
            else []
        )
        self._scrubber_args = scrubber_args
        self._path = path
        # Strip double-quotes if input was read by UTC_ARGS
        self._replace_value_regex = list(
            map(lambda x: x.strip('"'), flags.replace_value_regex)
        )
        self._func_dict = {}
        self._func_order = {}
        self._global_var_dict = {}
        self._processed_prefixes = set()
        for tuple in run_list:
            for prefix in tuple[0]:
                self._func_dict.update({prefix: dict()})
                self._func_order.update({prefix: []})
                self._global_var_dict.update({prefix: dict()})

    def finish_and_get_func_dict(self):
        for prefix in self.get_failed_prefixes():
            warn(
                "Prefix %s had conflicting output from different RUN lines for all functions in test %s"
                % (
                    prefix,
                    self._path,
                )
            )
        return self._func_dict

    def func_order(self):
        return self._func_order

    def global_var_dict(self):
        return self._global_var_dict

    def is_filtered(self):
        return bool(self._filters)

    def process_run_line(
        self, function_re, scrubber, raw_tool_output, prefixes, is_backend
    ):
        build_global_values_dictionary(self._global_var_dict, raw_tool_output, prefixes)
        for m in function_re.finditer(raw_tool_output):
            if not m:
                continue
            func = m.group("func")
            body = m.group("body")
            # func_name_separator is the string that is placed right after function name at the
            # beginning of assembly function definition. In most assemblies, that is just a
            # colon: `foo:`. But, for example, in nvptx it is a brace: `foo(`. If is_backend is
            # False, just assume that separator is an empty string.
            if is_backend:
                # Use ':' as default separator.
                func_name_separator = (
                    m.group("func_name_separator")
                    if "func_name_separator" in m.groupdict()
                    else ":"
                )
            else:
                func_name_separator = ""
            attrs = m.group("attrs") if self._check_attributes else ""
            funcdef_attrs_and_ret = (
                m.group("funcdef_attrs_and_ret") if self._record_args else ""
            )
            # Determine if we print arguments, the opening brace, or nothing after the
            # function name
            if self._record_args and "args_and_sig" in m.groupdict():
                args_and_sig = scrub_body(m.group("args_and_sig").strip())
            elif "args_and_sig" in m.groupdict():
                args_and_sig = "("
            else:
                args_and_sig = ""
            filtered_body = do_filter(body, self._filters)
            scrubbed_body = do_scrub(
                filtered_body, scrubber, self._scrubber_args, extra=False
            )
            scrubbed_extra = do_scrub(
                filtered_body, scrubber, self._scrubber_args, extra=True
            )
            if "analysis" in m.groupdict():
                analysis = m.group("analysis")
                if analysis not in SUPPORTED_ANALYSES:
                    warn("Unsupported analysis mode: %r!" % (analysis,))
            if func.startswith("stress"):
                # We only use the last line of the function body for stress tests.
                scrubbed_body = "\n".join(scrubbed_body.splitlines()[-1:])
            if self._verbose:
                print("Processing function: " + func, file=sys.stderr)
                for l in scrubbed_body.splitlines():
                    print("  " + l, file=sys.stderr)
            for prefix in prefixes:
                # Replace function names matching the regex.
                for regex in self._replace_value_regex:
                    # Pattern that matches capture groups in the regex in leftmost order.
                    group_regex = re.compile(r"\(.*?\)")
                    # Replace function name with regex.
                    match = re.match(regex, func)
                    if match:
                        func_repl = regex
                        # Replace any capture groups with their matched strings.
                        for g in match.groups():
                            func_repl = group_regex.sub(
                                re.escape(g), func_repl, count=1
                            )
                        func = re.sub(func_repl, "{{" + func_repl + "}}", func)

                    # Replace all calls to regex matching functions.
                    matches = re.finditer(regex, scrubbed_body)
                    for match in matches:
                        func_repl = regex
                        # Replace any capture groups with their matched strings.
                        for g in match.groups():
                            func_repl = group_regex.sub(
                                re.escape(g), func_repl, count=1
                            )
                        # Substitute function call names that match the regex with the same
                        # capture groups set.
                        scrubbed_body = re.sub(
                            func_repl, "{{" + func_repl + "}}", scrubbed_body
                        )

                if func in self._func_dict[prefix]:
                    if self._func_dict[prefix][func] is not None and (
                        str(self._func_dict[prefix][func]) != scrubbed_body
                        or self._func_dict[prefix][func].args_and_sig != args_and_sig
                        or self._func_dict[prefix][func].attrs != attrs
                        or self._func_dict[prefix][func].funcdef_attrs_and_ret
                        != funcdef_attrs_and_ret
                    ):
                        if self._func_dict[prefix][func].is_same_except_arg_names(
                            scrubbed_extra,
                            funcdef_attrs_and_ret,
                            args_and_sig,
                            attrs,
                            is_backend,
                        ):
                            self._func_dict[prefix][func].scrub = scrubbed_extra
                            self._func_dict[prefix][func].args_and_sig = args_and_sig
                        else:
                            # This means a previous RUN line produced a body for this function
                            # that is different from the one produced by this current RUN line,
                            # so the body can't be common across RUN lines. We use None to
                            # indicate that.
                            self._func_dict[prefix][func] = None
                else:
                    if prefix not in self._processed_prefixes:
                        self._func_dict[prefix][func] = function_body(
                            scrubbed_body,
                            scrubbed_extra,
                            funcdef_attrs_and_ret,
                            args_and_sig,
                            attrs,
                            func_name_separator,
                        )
                        self._func_order[prefix].append(func)
                    else:
                        # An earlier RUN line used this check prefixes but didn't produce
                        # a body for this function. This happens in Clang tests that use
                        # preprocesser directives to exclude individual functions from some
                        # RUN lines.
                        self._func_dict[prefix][func] = None

    def processed_prefixes(self, prefixes):
        """
        Mark a set of prefixes as having had at least one applicable RUN line fully
        processed. This is used to filter out function bodies that don't have
        outputs for all RUN lines.
        """
        self._processed_prefixes.update(prefixes)

    def get_failed_prefixes(self):
        # This returns the list of those prefixes that failed to match any function,
        # because there were conflicting bodies produced by different RUN lines, in
        # all instances of the prefix.
        for prefix in self._func_dict:
            if self._func_dict[prefix] and (
                not [
                    fct
                    for fct in self._func_dict[prefix]
                    if self._func_dict[prefix][fct] is not None
                ]
            ):
                yield prefix


##### Generator of LLVM IR CHECK lines

SCRUB_IR_COMMENT_RE = re.compile(r"\s*;.*")

# TODO: We should also derive check lines for global, debug, loop declarations, etc..


class NamelessValue:
    def __init__(
        self,
        check_prefix,
        check_key,
        ir_prefix,
        ir_regexp,
        global_ir_rhs_regexp,
        *,
        is_before_functions=False,
        is_number=False,
        replace_number_with_counter=False,
        match_literally=False,
        interlaced_with_previous=False
    ):
        self.check_prefix = check_prefix
        self.check_key = check_key
        self.ir_prefix = ir_prefix
        self.ir_regexp = ir_regexp
        self.global_ir_rhs_regexp = global_ir_rhs_regexp
        self.is_before_functions = is_before_functions
        self.is_number = is_number
        # Some variable numbers (e.g. MCINST1234) will change based on unrelated
        # modifications to LLVM, replace those with an incrementing counter.
        self.replace_number_with_counter = replace_number_with_counter
        self.match_literally = match_literally
        self.interlaced_with_previous = interlaced_with_previous
        self.variable_mapping = {}

    # Return true if this kind of IR value is "local", basically if it matches '%{{.*}}'.
    def is_local_def_ir_value_match(self, match):
        return self.ir_prefix == "%"

    # Return true if this kind of IR value is "global", basically if it matches '#{{.*}}'.
    def is_global_scope_ir_value_match(self, match):
        return self.global_ir_rhs_regexp is not None

    # Return the IR prefix and check prefix we use for this kind or IR value,
    # e.g., (%, TMP) for locals. If the IR prefix is a regex, return the prefix
    # used in the IR output
    def get_ir_prefix_from_ir_value_match(self, match):
        return re.search(self.ir_prefix, match[0])[0], self.check_prefix

    # Return the IR regexp we use for this kind or IR value, e.g., [\w.-]+? for locals
    def get_ir_regex_from_ir_value_re_match(self, match):
        # for backwards compatibility we check locals with '.*'
        if self.is_local_def_ir_value_match(match):
            return ".*"
        return self.ir_regexp

    # Create a FileCheck variable name based on an IR name.
    def get_value_name(self, var: str, check_prefix: str):
        var = var.replace("!", "")
        if self.replace_number_with_counter:
            assert var
            replacement = self.variable_mapping.get(var, None)
            if replacement is None:
                # Replace variable with an incrementing counter
                replacement = str(len(self.variable_mapping) + 1)
                self.variable_mapping[var] = replacement
            var = replacement
        # This is a nameless value, prepend check_prefix.
        if var.isdigit():
            var = check_prefix + var
        else:
            # This is a named value that clashes with the check_prefix, prepend with
            # _prefix_filecheck_ir_name, if it has been defined.
            if (
                may_clash_with_default_check_prefix_name(check_prefix, var)
                and _prefix_filecheck_ir_name
            ):
                var = _prefix_filecheck_ir_name + var
        var = var.replace(".", "_")
        var = var.replace("-", "_")
        return var.upper()

    # Create a FileCheck variable from regex.
    def get_value_definition(self, var, match):
        # for backwards compatibility we check locals with '.*'
        varname = self.get_value_name(var, self.check_prefix)
        prefix = self.get_ir_prefix_from_ir_value_match(match)[0]
        if self.is_number:
            regex = ""  # always capture a number in the default format
            capture_start = "[[#"
        else:
            regex = self.get_ir_regex_from_ir_value_re_match(match)
            capture_start = "[["
        if self.is_local_def_ir_value_match(match):
            return capture_start + varname + ":" + prefix + regex + "]]"
        return prefix + capture_start + varname + ":" + regex + "]]"

    # Use a FileCheck variable.
    def get_value_use(self, var, match, var_prefix=None):
        if var_prefix is None:
            var_prefix = self.check_prefix
        capture_start = "[[#" if self.is_number else "[["
        if self.is_local_def_ir_value_match(match):
            return capture_start + self.get_value_name(var, var_prefix) + "]]"
        prefix = self.get_ir_prefix_from_ir_value_match(match)[0]
        return prefix + capture_start + self.get_value_name(var, var_prefix) + "]]"


# Description of the different "unnamed" values we match in the IR, e.g.,
# (local) ssa values, (debug) metadata, etc.
ir_nameless_values = [
    #            check_prefix   check_key  ir_prefix           ir_regexp                global_ir_rhs_regexp
    NamelessValue(r"TMP", "%", r"%", r"[\w$.-]+?", None),
    NamelessValue(r"ATTR", "#", r"#", r"[0-9]+", None),
    NamelessValue(r"ATTR", "#", r"attributes #", r"[0-9]+", r"{[^}]*}"),
    NamelessValue(r"GLOB", "@", r"@", r"[0-9]+", None),
    NamelessValue(r"GLOB", "@", r"@", r"[0-9]+", r".+", is_before_functions=True),
    NamelessValue(
        r"GLOBNAMED",
        "@",
        r"@",
        r"[a-zA-Z0-9_$\"\\.-]*[a-zA-Z_$\"\\.-][a-zA-Z0-9_$\"\\.-]*",
        r".+",
        is_before_functions=True,
        match_literally=True,
        interlaced_with_previous=True,
    ),
    NamelessValue(r"DBG", "!", r"!dbg ", r"![0-9]+", None),
    NamelessValue(r"DIASSIGNID", "!", r"!DIAssignID ", r"![0-9]+", None),
    NamelessValue(r"PROF", "!", r"!prof ", r"![0-9]+", None),
    NamelessValue(r"TBAA", "!", r"!tbaa ", r"![0-9]+", None),
    NamelessValue(r"TBAA_STRUCT", "!", r"!tbaa.struct ", r"![0-9]+", None),
    NamelessValue(r"RNG", "!", r"!range ", r"![0-9]+", None),
    NamelessValue(r"LOOP", "!", r"!llvm.loop ", r"![0-9]+", None),
    NamelessValue(r"META", "!", r"metadata ", r"![0-9]+", None),
    NamelessValue(r"META", "!", r"", r"![0-9]+", r"(?:distinct |)!.*"),
    NamelessValue(r"ACC_GRP", "!", r"!llvm.access.group ", r"![0-9]+", None),
    NamelessValue(r"META", "!", r"![a-z.]+ ", r"![0-9]+", None),
]

global_nameless_values = [
    nameless_value
    for nameless_value in ir_nameless_values
    if nameless_value.global_ir_rhs_regexp is not None
]
# global variable names should be matched literally
global_nameless_values_w_unstable_ids = [
    nameless_value
    for nameless_value in global_nameless_values
    if not nameless_value.match_literally
]

asm_nameless_values = [
    NamelessValue(
        r"MCINST",
        "Inst#",
        "<MCInst #",
        r"\d+",
        r".+",
        is_number=True,
        replace_number_with_counter=True,
    ),
    NamelessValue(
        r"MCREG",
        "Reg:",
        "<MCOperand Reg:",
        r"\d+",
        r".+",
        is_number=True,
        replace_number_with_counter=True,
    ),
]

analyze_nameless_values = [
    NamelessValue(
        r"GRP",
        "#",
        r"",
        r"0x[0-9a-f]+",
        None,
        replace_number_with_counter=True,
    ),
]


def createOrRegexp(old, new):
    if not old:
        return new
    if not new:
        return old
    return old + "|" + new


def createPrefixMatch(prefix_str, prefix_re):
    return "(?:" + prefix_str + "(" + prefix_re + "))"


# Build the regexp that matches an "IR value". This can be a local variable,
# argument, global, or metadata, anything that is "named". It is important that
# the PREFIX and SUFFIX below only contain a single group, if that changes
# other locations will need adjustment as well.
IR_VALUE_REGEXP_PREFIX = r"(\s*)"
IR_VALUE_REGEXP_STRING = r""
for nameless_value in ir_nameless_values:
    match = createPrefixMatch(nameless_value.ir_prefix, nameless_value.ir_regexp)
    if nameless_value.global_ir_rhs_regexp is not None:
        match = "^" + match
    IR_VALUE_REGEXP_STRING = createOrRegexp(IR_VALUE_REGEXP_STRING, match)
IR_VALUE_REGEXP_SUFFIX = r"([,\s\(\)\}]|\Z)"
IR_VALUE_RE = re.compile(
    IR_VALUE_REGEXP_PREFIX
    + r"("
    + IR_VALUE_REGEXP_STRING
    + r")"
    + IR_VALUE_REGEXP_SUFFIX
)

GLOBAL_VALUE_REGEXP_STRING = r""
for nameless_value in global_nameless_values_w_unstable_ids:
    match = createPrefixMatch(nameless_value.ir_prefix, nameless_value.ir_regexp)
    GLOBAL_VALUE_REGEXP_STRING = createOrRegexp(GLOBAL_VALUE_REGEXP_STRING, match)
GLOBAL_VALUE_RE = re.compile(
    IR_VALUE_REGEXP_PREFIX
    + r"("
    + GLOBAL_VALUE_REGEXP_STRING
    + r")"
    + IR_VALUE_REGEXP_SUFFIX
)

# Build the regexp that matches an "ASM value" (currently only for --asm-show-inst comments).
ASM_VALUE_REGEXP_STRING = ""
for nameless_value in asm_nameless_values:
    match = createPrefixMatch(nameless_value.ir_prefix, nameless_value.ir_regexp)
    ASM_VALUE_REGEXP_STRING = createOrRegexp(ASM_VALUE_REGEXP_STRING, match)
ASM_VALUE_REGEXP_SUFFIX = r"([>\s]|\Z)"
ASM_VALUE_RE = re.compile(
    r"((?:#|//)\s*)" + "(" + ASM_VALUE_REGEXP_STRING + ")" + ASM_VALUE_REGEXP_SUFFIX
)

ANALYZE_VALUE_REGEXP_PREFIX = r"(\s*)"
ANALYZE_VALUE_REGEXP_STRING = r""
for nameless_value in analyze_nameless_values:
    match = createPrefixMatch(nameless_value.ir_prefix, nameless_value.ir_regexp)
    ANALYZE_VALUE_REGEXP_STRING = createOrRegexp(ANALYZE_VALUE_REGEXP_STRING, match)
ANALYZE_VALUE_REGEXP_SUFFIX = r"(\)?:)"
ANALYZE_VALUE_RE = re.compile(
    ANALYZE_VALUE_REGEXP_PREFIX
    + r"("
    + ANALYZE_VALUE_REGEXP_STRING
    + r")"
    + ANALYZE_VALUE_REGEXP_SUFFIX
)

# The entire match is group 0, the prefix has one group (=1), the entire
# IR_VALUE_REGEXP_STRING is one group (=2), and then the nameless values start.
first_nameless_group_in_ir_value_match = 3

# constants for the group id of special matches
variable_group_in_ir_value_match = 3
attribute_group_in_ir_value_match = 4


# Check a match for IR_VALUE_RE and inspect it to determine if it was a local
# value, %..., global @..., debug number !dbg !..., etc. See the PREFIXES above.
def get_idx_from_ir_value_match(match):
    for i in range(first_nameless_group_in_ir_value_match, match.lastindex):
        if match.group(i) is not None:
            return i - first_nameless_group_in_ir_value_match
    error("Unable to identify the kind of IR value from the match!")
    return 0


# See get_idx_from_ir_value_match
def get_name_from_ir_value_match(match):
    return match.group(
        get_idx_from_ir_value_match(match) + first_nameless_group_in_ir_value_match
    )


def get_nameless_value_from_match(match, nameless_values) -> NamelessValue:
    return nameless_values[get_idx_from_ir_value_match(match)]


# Return true if var clashes with the scripted FileCheck check_prefix.
def may_clash_with_default_check_prefix_name(check_prefix, var):
    return check_prefix and re.match(
        r"^" + check_prefix + r"[0-9]+?$", var, re.IGNORECASE
    )


def generalize_check_lines_common(
    lines,
    is_analyze,
    vars_seen,
    global_vars_seen,
    nameless_values,
    nameless_value_regex,
    is_asm,
    preserve_names,
):
    # This gets called for each match that occurs in
    # a line. We transform variables we haven't seen
    # into defs, and variables we have seen into uses.
    def transform_line_vars(match):
        var = get_name_from_ir_value_match(match)
        nameless_value = get_nameless_value_from_match(match, nameless_values)
        if may_clash_with_default_check_prefix_name(nameless_value.check_prefix, var):
            warn(
                "Change IR value name '%s' or use --prefix-filecheck-ir-name to prevent possible conflict"
                " with scripted FileCheck name." % (var,)
            )
        key = (var, nameless_value.check_key)
        is_local_def = nameless_value.is_local_def_ir_value_match(match)
        if is_local_def and key in vars_seen:
            rv = nameless_value.get_value_use(var, match)
        elif not is_local_def and key in global_vars_seen:
            # We could have seen a different prefix for the global variables first,
            # ensure we use that one instead of the prefix for the current match.
            rv = nameless_value.get_value_use(var, match, global_vars_seen[key])
        else:
            if is_local_def:
                vars_seen.add(key)
            else:
                global_vars_seen[key] = nameless_value.check_prefix
            rv = nameless_value.get_value_definition(var, match)
        # re.sub replaces the entire regex match
        # with whatever you return, so we have
        # to make sure to hand it back everything
        # including the commas and spaces.
        return match.group(1) + rv + match.group(match.lastindex)

    lines_with_def = []
    multiple_braces_re = re.compile(r"({{+)|(}}+)")
    def escape_braces(match_obj):
        return '{{' + re.escape(match_obj.group(0)) + '}}'

    for i, line in enumerate(lines):
        if not is_asm and not is_analyze:
            # An IR variable named '%.' matches the FileCheck regex string.
            line = line.replace("%.", "%dot")
            for regex in _global_hex_value_regex:
                if re.match("^@" + regex + " = ", line):
                    line = re.sub(
                        r"\bi([0-9]+) ([0-9]+)",
                        lambda m: "i"
                        + m.group(1)
                        + " [[#"
                        + hex(int(m.group(2)))
                        + "]]",
                        line,
                    )
                    break
            # Ignore any comments, since the check lines will too.
            scrubbed_line = SCRUB_IR_COMMENT_RE.sub(r"", line)
            lines[i] = scrubbed_line
        if not preserve_names:
            # It can happen that two matches are back-to-back and for some reason sub
            # will not replace both of them. For now we work around this by
            # substituting until there is no more match.
            changed = True
            while changed:
                (lines[i], changed) = nameless_value_regex.subn(
                    transform_line_vars, lines[i], count=1
                )
        if is_analyze:
            # Escape multiple {{ or }} as {{}} denotes a FileCheck regex.
            scrubbed_line = multiple_braces_re.sub(escape_braces, lines[i])
            lines[i] = scrubbed_line
    return lines


# Replace IR value defs and uses with FileCheck variables.
def generalize_check_lines(
    lines, is_analyze, vars_seen, global_vars_seen, preserve_names
):
    return generalize_check_lines_common(
        lines,
        is_analyze,
        vars_seen,
        global_vars_seen,
        ir_nameless_values,
        IR_VALUE_RE,
        False,
        preserve_names,
    )


def generalize_global_check_line(line, preserve_names, global_vars_seen):
    [new_line] = generalize_check_lines_common(
        [line],
        False,
        set(),
        global_vars_seen,
        global_nameless_values_w_unstable_ids,
        GLOBAL_VALUE_RE,
        False,
        preserve_names,
    )
    return new_line


def generalize_asm_check_lines(lines, vars_seen, global_vars_seen):
    return generalize_check_lines_common(
        lines,
        False,
        vars_seen,
        global_vars_seen,
        asm_nameless_values,
        ASM_VALUE_RE,
        True,
        False,
    )


def generalize_analyze_check_lines(lines, vars_seen, global_vars_seen):
    return generalize_check_lines_common(
        lines,
        True,
        vars_seen,
        global_vars_seen,
        analyze_nameless_values,
        ANALYZE_VALUE_RE,
        False,
        False,
    )


def add_checks(
    output_lines,
    comment_marker,
    prefix_list,
    func_dict,
    func_name,
    check_label_format,
    is_backend,
    is_analyze,
    version,
    global_vars_seen_dict,
    is_filtered,
    preserve_names=False,
):
    # prefix_exclusions are prefixes we cannot use to print the function because it doesn't exist in run lines that use these prefixes as well.
    prefix_exclusions = set()
    printed_prefixes = []
    for p in prefix_list:
        checkprefixes = p[0]
        # If not all checkprefixes of this run line produced the function we cannot check for it as it does not
        # exist for this run line. A subset of the check prefixes might know about the function but only because
        # other run lines created it.
        if any(
            map(
                lambda checkprefix: func_name not in func_dict[checkprefix],
                checkprefixes,
            )
        ):
            prefix_exclusions |= set(checkprefixes)
            continue

    # prefix_exclusions is constructed, we can now emit the output
    for p in prefix_list:
        global_vars_seen = {}
        checkprefixes = p[0]
        for checkprefix in checkprefixes:
            if checkprefix in global_vars_seen_dict:
                global_vars_seen.update(global_vars_seen_dict[checkprefix])
            else:
                global_vars_seen_dict[checkprefix] = {}
            if checkprefix in printed_prefixes:
                break

            # Check if the prefix is excluded.
            if checkprefix in prefix_exclusions:
                continue

            # If we do not have output for this prefix we skip it.
            if not func_dict[checkprefix][func_name]:
                continue

            # Add some space between different check prefixes, but not after the last
            # check line (before the test code).
            if is_backend:
                if len(printed_prefixes) != 0:
                    output_lines.append(comment_marker)

            if checkprefix not in global_vars_seen_dict:
                global_vars_seen_dict[checkprefix] = {}

            global_vars_seen_before = [key for key in global_vars_seen.keys()]

            vars_seen = set()
            printed_prefixes.append(checkprefix)
            attrs = str(func_dict[checkprefix][func_name].attrs)
            attrs = "" if attrs == "None" else attrs
            if version > 1:
                funcdef_attrs_and_ret = func_dict[checkprefix][
                    func_name
                ].funcdef_attrs_and_ret
            else:
                funcdef_attrs_and_ret = ""

            if attrs:
                output_lines.append(
                    "%s %s: Function Attrs: %s" % (comment_marker, checkprefix, attrs)
                )
            args_and_sig = str(func_dict[checkprefix][func_name].args_and_sig)
            if args_and_sig:
                args_and_sig = generalize_check_lines(
                    [args_and_sig],
                    is_analyze,
                    vars_seen,
                    global_vars_seen,
                    preserve_names,
                )[0]
            func_name_separator = func_dict[checkprefix][func_name].func_name_separator
            if "[[" in args_and_sig:
                # Captures in label lines are not supported, thus split into a -LABEL
                # and a separate -SAME line that contains the arguments with captures.
                args_and_sig_prefix = ""
                if version >= 3 and args_and_sig.startswith("("):
                    # Ensure the "(" separating function name and arguments is in the
                    # label line. This is required in case of function names that are
                    # prefixes of each other. Otherwise, the label line for "foo" might
                    # incorrectly match on "foo.specialized".
                    args_and_sig_prefix = args_and_sig[0]
                    args_and_sig = args_and_sig[1:]

                # Removing args_and_sig from the label match line requires
                # func_name_separator to be empty. Otherwise, the match will not work.
                assert func_name_separator == ""
                output_lines.append(
                    check_label_format
                    % (
                        checkprefix,
                        funcdef_attrs_and_ret,
                        func_name,
                        args_and_sig_prefix,
                        func_name_separator,
                    )
                )
                output_lines.append(
                    "%s %s-SAME: %s" % (comment_marker, checkprefix, args_and_sig)
                )
            else:
                output_lines.append(
                    check_label_format
                    % (
                        checkprefix,
                        funcdef_attrs_and_ret,
                        func_name,
                        args_and_sig,
                        func_name_separator,
                    )
                )
            func_body = str(func_dict[checkprefix][func_name]).splitlines()
            if not func_body:
                # We have filtered everything.
                continue

            # For ASM output, just emit the check lines.
            if is_backend:
                body_start = 1
                if is_filtered:
                    # For filtered output we don't add "-NEXT" so don't add extra spaces
                    # before the first line.
                    body_start = 0
                else:
                    output_lines.append(
                        "%s %s:       %s" % (comment_marker, checkprefix, func_body[0])
                    )
                func_lines = generalize_asm_check_lines(
                    func_body[body_start:], vars_seen, global_vars_seen
                )
                for func_line in func_lines:
                    if func_line.strip() == "":
                        output_lines.append(
                            "%s %s-EMPTY:" % (comment_marker, checkprefix)
                        )
                    else:
                        check_suffix = "-NEXT" if not is_filtered else ""
                        output_lines.append(
                            "%s %s%s:  %s"
                            % (comment_marker, checkprefix, check_suffix, func_line)
                        )
                # Remember new global variables we have not seen before
                for key in global_vars_seen:
                    if key not in global_vars_seen_before:
                        global_vars_seen_dict[checkprefix][key] = global_vars_seen[key]
                break
            # For analyze output, generalize the output, and emit CHECK-EMPTY lines as well.
            elif is_analyze:
                func_body = generalize_analyze_check_lines(
                    func_body, vars_seen, global_vars_seen
                )
                for func_line in func_body:
                    if func_line.strip() == "":
                        output_lines.append(
                            "{} {}-EMPTY:".format(comment_marker, checkprefix)
                        )
                    else:
                        check_suffix = "-NEXT" if not is_filtered else ""
                        output_lines.append(
                            "{} {}{}:  {}".format(
                                comment_marker, checkprefix, check_suffix, func_line
                            )
                        )

                # Add space between different check prefixes and also before the first
                # line of code in the test function.
                output_lines.append(comment_marker)

                # Remember new global variables we have not seen before
                for key in global_vars_seen:
                    if key not in global_vars_seen_before:
                        global_vars_seen_dict[checkprefix][key] = global_vars_seen[key]
                break
            # For IR output, change all defs to FileCheck variables, so we're immune
            # to variable naming fashions.
            else:
                func_body = generalize_check_lines(
                    func_body, False, vars_seen, global_vars_seen, preserve_names
                )

                # This could be selectively enabled with an optional invocation argument.
                # Disabled for now: better to check everything. Be safe rather than sorry.

                # Handle the first line of the function body as a special case because
                # it's often just noise (a useless asm comment or entry label).
                # if func_body[0].startswith("#") or func_body[0].startswith("entry:"):
                #  is_blank_line = True
                # else:
                #  output_lines.append('%s %s:       %s' % (comment_marker, checkprefix, func_body[0]))
                #  is_blank_line = False

                is_blank_line = False

                for func_line in func_body:
                    if func_line.strip() == "":
                        is_blank_line = True
                        continue
                    # Do not waste time checking IR comments.
                    func_line = SCRUB_IR_COMMENT_RE.sub(r"", func_line)

                    # Skip blank lines instead of checking them.
                    if is_blank_line:
                        output_lines.append(
                            "{} {}:       {}".format(
                                comment_marker, checkprefix, func_line
                            )
                        )
                    else:
                        check_suffix = "-NEXT" if not is_filtered else ""
                        output_lines.append(
                            "{} {}{}:  {}".format(
                                comment_marker, checkprefix, check_suffix, func_line
                            )
                        )
                    is_blank_line = False

                # Add space between different check prefixes and also before the first
                # line of code in the test function.
                output_lines.append(comment_marker)

                # Remember new global variables we have not seen before
                for key in global_vars_seen:
                    if key not in global_vars_seen_before:
                        global_vars_seen_dict[checkprefix][key] = global_vars_seen[key]
                break
    return printed_prefixes


def add_ir_checks(
    output_lines,
    comment_marker,
    prefix_list,
    func_dict,
    func_name,
    preserve_names,
    function_sig,
    version,
    global_vars_seen_dict,
    is_filtered,
):
    # Label format is based on IR string.
    if function_sig and version > 1:
        function_def_regex = "define %s"
    elif function_sig:
        function_def_regex = "define {{[^@]+}}%s"
    else:
        function_def_regex = "%s"
    check_label_format = "{} %s-LABEL: {}@%s%s%s".format(
        comment_marker, function_def_regex
    )
    return add_checks(
        output_lines,
        comment_marker,
        prefix_list,
        func_dict,
        func_name,
        check_label_format,
        False,
        False,
        version,
        global_vars_seen_dict,
        is_filtered,
        preserve_names,
    )


def add_analyze_checks(
    output_lines, comment_marker, prefix_list, func_dict, func_name, is_filtered
):
    check_label_format = "{} %s-LABEL: '%s%s%s%s'".format(comment_marker)
    global_vars_seen_dict = {}
    return add_checks(
        output_lines,
        comment_marker,
        prefix_list,
        func_dict,
        func_name,
        check_label_format,
        False,
        True,
        1,
        global_vars_seen_dict,
        is_filtered,
    )


def build_global_values_dictionary(glob_val_dict, raw_tool_output, prefixes):
    for nameless_value in itertools.chain(global_nameless_values, asm_nameless_values):
        if nameless_value.global_ir_rhs_regexp is None:
            continue

        lhs_re_str = nameless_value.ir_prefix + nameless_value.ir_regexp
        rhs_re_str = nameless_value.global_ir_rhs_regexp

        global_ir_value_re_str = r"^" + lhs_re_str + r"\s=\s" + rhs_re_str + r"$"
        global_ir_value_re = re.compile(global_ir_value_re_str, flags=(re.M))
        lines = []
        for m in global_ir_value_re.finditer(raw_tool_output):
            # Attach the substring's start index so that CHECK lines
            # can be sorted properly even if they are matched by different nameless values.
            # This is relevant for GLOB and GLOBNAMED since they may appear interlaced.
            lines.append((m.start(), m.group(0)))

        for prefix in prefixes:
            if glob_val_dict[prefix] is None:
                continue
            if nameless_value.check_prefix in glob_val_dict[prefix]:
                if lines == glob_val_dict[prefix][nameless_value.check_prefix]:
                    continue
                if prefix == prefixes[-1]:
                    warn("Found conflicting asm under the same prefix: %r!" % (prefix,))
                else:
                    glob_val_dict[prefix][nameless_value.check_prefix] = None
                    continue
            glob_val_dict[prefix][nameless_value.check_prefix] = lines


def filter_globals_according_to_preference(
    global_val_lines_w_index, global_vars_seen, nameless_value, global_check_setting
):
    if global_check_setting == "none":
        return []
    if global_check_setting == "all":
        return global_val_lines_w_index
    assert global_check_setting == "smart"

    if nameless_value.check_key == "#":
        # attribute sets are usually better checked by --check-attributes
        return []

    def extract(line, nv):
        p = (
            "^"
            + nv.ir_prefix
            + "("
            + nv.ir_regexp
            + ") = ("
            + nv.global_ir_rhs_regexp
            + ")"
        )
        match = re.match(p, line)
        return (match.group(1), re.findall(nv.ir_regexp, match.group(2)))

    transitively_visible = set()
    contains_refs_to = {}

    def add(var):
        nonlocal transitively_visible
        nonlocal contains_refs_to
        if var in transitively_visible:
            return
        transitively_visible.add(var)
        if not var in contains_refs_to:
            return
        for x in contains_refs_to[var]:
            add(x)

    for i, line in global_val_lines_w_index:
        (var, refs) = extract(line, nameless_value)
        contains_refs_to[var] = refs
    for var, check_key in global_vars_seen:
        if check_key != nameless_value.check_key:
            continue
        add(var)
    return [
        (i, line)
        for i, line in global_val_lines_w_index
        if extract(line, nameless_value)[0] in transitively_visible
    ]


METADATA_FILTERS = [
    (
        r"(?<=\")(\w+ )?(\w+ version )[\d.]+(?: \([^)]+\))?",
        r"{{.*}}\2{{.*}}",
    ),  # preface with glob also, to capture optional CLANG_VENDOR
    (r'(!DIFile\(filename: ".+", directory: )".+"', r"\1{{.*}}"),
]
METADATA_FILTERS_RE = [(re.compile(f), r) for (f, r) in METADATA_FILTERS]


def filter_unstable_metadata(line):
    for f, replacement in METADATA_FILTERS_RE:
        line = f.sub(replacement, line)
    return line


def flush_current_checks(output_lines, new_lines_w_index, comment_marker):
    if not new_lines_w_index:
        return
    output_lines.append(comment_marker + SEPARATOR)
    new_lines_w_index.sort()
    for _, line in new_lines_w_index:
        output_lines.append(line)
    new_lines_w_index.clear()


def add_global_checks(
    glob_val_dict,
    comment_marker,
    prefix_list,
    output_lines,
    global_vars_seen_dict,
    preserve_names,
    is_before_functions,
    global_check_setting,
):
    printed_prefixes = set()
    output_lines_loc = {}  # Allows GLOB and GLOBNAMED to be sorted correctly
    for nameless_value in global_nameless_values:
        if nameless_value.is_before_functions != is_before_functions:
            continue
        for p in prefix_list:
            global_vars_seen = {}
            checkprefixes = p[0]
            if checkprefixes is None:
                continue
            for checkprefix in checkprefixes:
                if checkprefix in global_vars_seen_dict:
                    global_vars_seen.update(global_vars_seen_dict[checkprefix])
                else:
                    global_vars_seen_dict[checkprefix] = {}
                if (checkprefix, nameless_value.check_prefix) in printed_prefixes:
                    break
                if not glob_val_dict[checkprefix]:
                    continue
                if nameless_value.check_prefix not in glob_val_dict[checkprefix]:
                    continue
                if not glob_val_dict[checkprefix][nameless_value.check_prefix]:
                    continue

                check_lines = []
                global_vars_seen_before = [key for key in global_vars_seen.keys()]
                lines_w_index = glob_val_dict[checkprefix][nameless_value.check_prefix]
                lines_w_index = filter_globals_according_to_preference(
                    lines_w_index,
                    global_vars_seen_before,
                    nameless_value,
                    global_check_setting,
                )
                for i, line in lines_w_index:
                    if _global_value_regex:
                        matched = False
                        for regex in _global_value_regex:
                            if re.match("^@" + regex + " = ", line) or re.match(
                                "^!" + regex + " = ", line
                            ):
                                matched = True
                                break
                        if not matched:
                            continue
                    new_line = generalize_global_check_line(
                        line, preserve_names, global_vars_seen
                    )
                    new_line = filter_unstable_metadata(new_line)
                    check_line = "%s %s: %s" % (comment_marker, checkprefix, new_line)
                    check_lines.append((i, check_line))
                if not check_lines:
                    continue

                if not checkprefix in output_lines_loc:
                    output_lines_loc[checkprefix] = []
                if not nameless_value.interlaced_with_previous:
                    flush_current_checks(
                        output_lines, output_lines_loc[checkprefix], comment_marker
                    )
                for check_line in check_lines:
                    output_lines_loc[checkprefix].append(check_line)

                printed_prefixes.add((checkprefix, nameless_value.check_prefix))

                # Remembe new global variables we have not seen before
                for key in global_vars_seen:
                    if key not in global_vars_seen_before:
                        global_vars_seen_dict[checkprefix][key] = global_vars_seen[key]
                break

    if printed_prefixes:
        for p in prefix_list:
            if p[0] is None:
                continue
            for checkprefix in p[0]:
                if checkprefix not in output_lines_loc:
                    continue
                flush_current_checks(
                    output_lines, output_lines_loc[checkprefix], comment_marker
                )
                break
        output_lines.append(comment_marker + SEPARATOR)
    return printed_prefixes


def check_prefix(prefix):
    if not PREFIX_RE.match(prefix):
        hint = ""
        if "," in prefix:
            hint = " Did you mean '--check-prefixes=" + prefix + "'?"
        warn(
            (
                "Supplied prefix '%s' is invalid. Prefix must contain only alphanumeric characters, hyphens and underscores."
                + hint
            )
            % (prefix)
        )


def get_check_prefixes(filecheck_cmd):
    check_prefixes = [
        item
        for m in CHECK_PREFIX_RE.finditer(filecheck_cmd)
        for item in m.group(1).split(",")
    ]
    if not check_prefixes:
        check_prefixes = ["CHECK"]
    return check_prefixes


def verify_filecheck_prefixes(fc_cmd):
    fc_cmd_parts = fc_cmd.split()
    for part in fc_cmd_parts:
        if "check-prefix=" in part:
            prefix = part.split("=", 1)[1]
            check_prefix(prefix)
        elif "check-prefixes=" in part:
            prefixes = part.split("=", 1)[1].split(",")
            for prefix in prefixes:
                check_prefix(prefix)
                if prefixes.count(prefix) > 1:
                    warn(
                        "Supplied prefix '%s' is not unique in the prefix list."
                        % (prefix,)
                    )


def get_autogennote_suffix(parser, args):
    autogenerated_note_args = ""
    for action in parser._actions:
        if not hasattr(args, action.dest):
            continue  # Ignore options such as --help that aren't included in args
        # Ignore parameters such as paths to the binary or the list of tests
        if action.dest in (
            "tests",
            "update_only",
            "tool_binary",
            "opt_binary",
            "llc_binary",
            "clang",
            "opt",
            "llvm_bin",
            "verbose",
            "force_update",
        ):
            continue
        value = getattr(args, action.dest)
        if action.dest == "check_globals":
            default_value = "none" if args.version < 4 else "smart"
            if value == default_value:
                continue
            autogenerated_note_args += action.option_strings[0] + " "
            if args.version < 4 and value == "all":
                continue
            autogenerated_note_args += "%s " % value
            continue
        if action.const is not None:  # action stores a constant (usually True/False)
            # Skip actions with different constant values (this happens with boolean
            # --foo/--no-foo options)
            if value != action.const:
                continue
        if parser.get_default(action.dest) == value:
            continue  # Don't add default values
        if action.dest == "function_signature" and args.version >= 2:
            continue  # Enabled by default in version 2
        if action.dest == "filters":
            # Create a separate option for each filter element.  The value is a list
            # of Filter objects.
            for elem in value:
                opt_name = "filter-out" if elem.is_filter_out else "filter"
                opt_value = elem.pattern()
                new_arg = '--%s "%s" ' % (opt_name, opt_value.strip('"'))
                if new_arg not in autogenerated_note_args:
                    autogenerated_note_args += new_arg
        else:
            autogenerated_note_args += action.option_strings[0] + " "
            if action.const is None:  # action takes a parameter
                if action.nargs == "+":
                    value = " ".join(map(lambda v: '"' + v.strip('"') + '"', value))
                autogenerated_note_args += "%s " % value
    if autogenerated_note_args:
        autogenerated_note_args = " %s %s" % (
            UTC_ARGS_KEY,
            autogenerated_note_args[:-1],
        )
    return autogenerated_note_args


def check_for_command(line, parser, args, argv, argparse_callback):
    cmd_m = UTC_ARGS_CMD.match(line)
    if cmd_m:
        for option in shlex.split(cmd_m.group("cmd").strip()):
            if option:
                argv.append(option)
        args = parse_args(parser, filter(lambda arg: arg not in args.tests, argv))
        if argparse_callback is not None:
            argparse_callback(args)
    return args, argv


def find_arg_in_test(test_info, get_arg_to_check, arg_string, is_global):
    result = get_arg_to_check(test_info.args)
    if not result and is_global:
        # See if this has been specified via UTC_ARGS.  This is a "global" option
        # that affects the entire generation of test checks.  If it exists anywhere
        # in the test, apply it to everything.
        saw_line = False
        for line_info in test_info.ro_iterlines():
            line = line_info.line
            if not line.startswith(";") and line.strip() != "":
                saw_line = True
            result = get_arg_to_check(line_info.args)
            if result:
                if warn and saw_line:
                    # We saw the option after already reading some test input lines.
                    # Warn about it.
                    print(
                        "WARNING: Found {} in line following test start: ".format(
                            arg_string
                        )
                        + line,
                        file=sys.stderr,
                    )
                    print(
                        "WARNING: Consider moving {} to top of file".format(arg_string),
                        file=sys.stderr,
                    )
                break
    return result


def dump_input_lines(output_lines, test_info, prefix_set, comment_string):
    for input_line_info in test_info.iterlines(output_lines):
        line = input_line_info.line
        args = input_line_info.args
        if line.strip() == comment_string:
            continue
        if line.strip() == comment_string + SEPARATOR:
            continue
        if line.lstrip().startswith(comment_string):
            m = CHECK_RE.match(line)
            if m and m.group(1) in prefix_set:
                continue
        output_lines.append(line.rstrip("\n"))


def add_checks_at_end(
    output_lines, prefix_list, func_order, comment_string, check_generator
):
    added = set()
    generated_prefixes = set()
    for prefix in prefix_list:
        prefixes = prefix[0]
        tool_args = prefix[1]
        for prefix in prefixes:
            for func in func_order[prefix]:
                # The func order can contain the same functions multiple times.
                # If we see one again we are done.
                if (func, prefix) in added:
                    continue
                if added:
                    output_lines.append(comment_string)

                # The add_*_checks routines expect a run list whose items are
                # tuples that have a list of prefixes as their first element and
                # tool command args string as their second element.  They output
                # checks for each prefix in the list of prefixes.  By doing so, it
                # implicitly assumes that for each function every run line will
                # generate something for that function.  That is not the case for
                # generated functions as some run lines might not generate them
                # (e.g. -fopenmp vs. no -fopenmp).
                #
                # Therefore, pass just the prefix we're interested in.  This has
                # the effect of generating all of the checks for functions of a
                # single prefix before moving on to the next prefix.  So checks
                # are ordered by prefix instead of by function as in "normal"
                # mode.
                for generated_prefix in check_generator(
                    output_lines, [([prefix], tool_args)], func
                ):
                    added.add((func, generated_prefix))
                    generated_prefixes.add(generated_prefix)
    return generated_prefixes<|MERGE_RESOLUTION|>--- conflicted
+++ resolved
@@ -30,8 +30,6 @@
    'none' and 'all'. 'smart' is the default.
 """
 DEFAULT_VERSION = 4
-<<<<<<< HEAD
-=======
 
 
 SUPPORTED_ANALYSES = {
@@ -40,7 +38,6 @@
     "Loop Access Analysis",
     "Scalar Evolution Analysis",
 }
->>>>>>> 7ca33737
 
 
 class Regex(object):
