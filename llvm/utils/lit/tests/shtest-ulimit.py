# Check the ulimit command

# ulimit does not work on non-POSIX platforms.
# Solaris for some reason does not respect ulimit -n, so mark it unsupported
# as well.
# UNSUPPORTED: system-windows, system-cygwin, system-solaris

# RUN: %{python} %S/Inputs/shtest-ulimit/print_limits.py | grep RLIMIT_NOFILE \
# RUN:   | sed -n -e 's/.*=//p' | tr -d '\n' > %t.nofile_limit

# RUN: not %{lit} -a -v %{inputs}/shtest-ulimit --order=lexical \
# RUN:   | FileCheck -DBASE_NOFILE_LIMIT=%{readfile:%t.nofile_limit} %s

# CHECK: -- Testing: 3 tests{{.*}}

# CHECK-LABEL: FAIL: shtest-ulimit :: ulimit-bad-arg.txt ({{[^)]*}})
# CHECK: ulimit -n
# CHECK: 'ulimit' requires two arguments

# CHECK-LABEL: FAIL: shtest-ulimit :: ulimit_okay.txt ({{[^)]*}})
# CHECK: ulimit -n 50
<<<<<<< HEAD
# CHECK: RLIMIT_NOFILE=50
=======
# CHECK: ulimit -f 5
# CHECK: RLIMIT_NOFILE=50
# CHECK: RLIMIT_FSIZE=5
>>>>>>> 811fe024

# CHECK-LABEL: FAIL: shtest-ulimit :: ulimit_reset.txt ({{[^)]*}})
# CHECK: RLIMIT_NOFILE=[[BASE_NOFILE_LIMIT]]<|MERGE_RESOLUTION|>--- conflicted
+++ resolved
@@ -19,13 +19,9 @@
 
 # CHECK-LABEL: FAIL: shtest-ulimit :: ulimit_okay.txt ({{[^)]*}})
 # CHECK: ulimit -n 50
-<<<<<<< HEAD
-# CHECK: RLIMIT_NOFILE=50
-=======
 # CHECK: ulimit -f 5
 # CHECK: RLIMIT_NOFILE=50
 # CHECK: RLIMIT_FSIZE=5
->>>>>>> 811fe024
 
 # CHECK-LABEL: FAIL: shtest-ulimit :: ulimit_reset.txt ({{[^)]*}})
 # CHECK: RLIMIT_NOFILE=[[BASE_NOFILE_LIMIT]]