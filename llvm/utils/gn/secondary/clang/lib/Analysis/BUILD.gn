--- conflicted
+++ resolved
@@ -28,11 +28,6 @@
     "FixitUtil.cpp",
     "IntervalPartition.cpp",
     "IssueHash.cpp",
-<<<<<<< HEAD
-    "LifetimeAnnotations.cpp",
-    "LifetimeSafety.cpp",
-=======
->>>>>>> 54c4ef26
     "LiveVariables.cpp",
     "MacroExpansionContext.cpp",
     "ObjCNoReturn.cpp",
