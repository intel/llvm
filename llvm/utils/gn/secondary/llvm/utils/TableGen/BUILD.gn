source_set("llvm-min-tblgen-sources") {
  sources = [
    "Attributes.cpp",
    "CodeGenIntrinsics.cpp",
    "DirectiveEmitter.cpp",
    "IntrinsicEmitter.cpp",
    "RISCVTargetDefEmitter.cpp",
    "SDNodeProperties.cpp",
    "TableGen.cpp",
    "VTEmitter.cpp",
  ]
  deps = [ "//llvm/lib/Support" ]
}

executable("llvm-min-tblgen") {
  deps = [
    ":llvm-min-tblgen-sources",
    "//llvm/lib/TableGen",
  ]
}

executable("llvm-tblgen") {
  deps = [
    ":llvm-min-tblgen-sources",
    "//llvm/include/llvm/Config:llvm-config",
    "//llvm/lib/CodeGen:CodeGenTypes",
    "//llvm/lib/Support",
    "//llvm/lib/TableGen",
    "//llvm/utils/TableGen/GlobalISel",
  ]
  sources = [
    "AsmMatcherEmitter.cpp",
    "AsmWriterEmitter.cpp",
    "AsmWriterInst.cpp",
    "CTagsEmitter.cpp",
    "CallingConvEmitter.cpp",
    "CodeEmitterGen.cpp",
    "CodeGenDAGPatterns.cpp",
    "CodeGenHwModes.cpp",
    "CodeGenInstAlias.cpp",
    "CodeGenInstruction.cpp",
    "CodeGenMapTable.cpp",
    "CodeGenRegisters.cpp",
    "CodeGenSchedule.cpp",
    "CodeGenTarget.cpp",
    "CompressInstEmitter.cpp",
    "DAGISelEmitter.cpp",
    "DAGISelMatcher.cpp",
    "DAGISelMatcherEmitter.cpp",
    "DAGISelMatcherGen.cpp",
    "DAGISelMatcherOpt.cpp",
    "DFAEmitter.cpp",
    "DFAPacketizerEmitter.cpp",
    "DXILEmitter.cpp",
    "DecoderEmitter.cpp",
    "DisassemblerEmitter.cpp",
    "ExegesisEmitter.cpp",
    "FastISelEmitter.cpp",
    "GICombinerEmitter.cpp",
    "GlobalISelEmitter.cpp",
    "GlobalISelMatchTable.cpp",
<<<<<<< HEAD
=======
    "GlobalISelCombinerMatchTableEmitter.cpp",
    "GlobalISelMatchTableExecutorEmitter.cpp",
>>>>>>> bac3a63c
    "InfoByHwMode.cpp",
    "InstrDocsEmitter.cpp",
    "InstrInfoEmitter.cpp",
    "OptEmitter.cpp",
    "OptParserEmitter.cpp",
    "OptRSTEmitter.cpp",
    "PredicateExpander.cpp",
    "PseudoLoweringEmitter.cpp",
    "RegisterBankEmitter.cpp",
    "RegisterInfoEmitter.cpp",
    "SearchableTableEmitter.cpp",
    "SubtargetEmitter.cpp",
    "SubtargetFeatureInfo.cpp",
    "Types.cpp",
    "VarLenCodeEmitterGen.cpp",
    "WebAssemblyDisassemblerEmitter.cpp",
    "X86DisassemblerTables.cpp",
    "X86EVEX2VEXTablesEmitter.cpp",
    "X86FoldTablesEmitter.cpp",
    "X86MnemonicTables.cpp",
    "X86ModRMFilters.cpp",
    "X86RecognizableInstr.cpp",
  ]
}<|MERGE_RESOLUTION|>--- conflicted
+++ resolved
@@ -59,11 +59,8 @@
     "GICombinerEmitter.cpp",
     "GlobalISelEmitter.cpp",
     "GlobalISelMatchTable.cpp",
-<<<<<<< HEAD
-=======
     "GlobalISelCombinerMatchTableEmitter.cpp",
     "GlobalISelMatchTableExecutorEmitter.cpp",
->>>>>>> bac3a63c
     "InfoByHwMode.cpp",
     "InstrDocsEmitter.cpp",
     "InstrInfoEmitter.cpp",
