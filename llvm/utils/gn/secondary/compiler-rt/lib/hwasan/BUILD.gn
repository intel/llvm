--- conflicted
+++ resolved
@@ -59,11 +59,6 @@
     "hwasan_report.h",
     "hwasan_setjmp_aarch64.S",
     "hwasan_setjmp_riscv64.S",
-<<<<<<< HEAD
-    "hwasan_tag_mismatch_aarch64.S",
-    "hwasan_tag_mismatch_riscv64.S",
-=======
->>>>>>> 4fe5a3cc
     "hwasan_thread.cpp",
     "hwasan_thread.h",
     "hwasan_thread_list.cpp",
