--- conflicted
+++ resolved
@@ -24,14 +24,10 @@
   ]
   include_dirs = [ ".." ]
   sources = [
-<<<<<<< HEAD
-    "DILLexer.cpp",
-=======
     "DILAST.cpp",
     "DILEval.cpp",
     "DILLexer.cpp",
     "DILParser.cpp",
->>>>>>> d465594a
     "ValueObject.cpp",
     "ValueObjectCast.cpp",
     "ValueObjectChild.cpp",
