--- conflicted
+++ resolved
@@ -43,11 +43,8 @@
     "Breakpoint.cpp",
     "BreakpointBase.cpp",
     "DAP.cpp",
-<<<<<<< HEAD
-=======
     "DAPError.cpp",
     "DAPLog.cpp",
->>>>>>> 5eee2751
     "EventHelper.cpp",
     "ExceptionBreakpoint.cpp",
     "FifoFiles.cpp",
