--- conflicted
+++ resolved
@@ -287,13 +287,6 @@
   void run(raw_ostream &OS);
 };
 
-/// Helper struct for the name hash table.
-struct LookupEntry {
-  StringRef FuncName;
-  uint64_t Hash = 0;
-  unsigned TableValue = 0;
-};
-
 } // End anonymous namespace.
 
 void RuntimeLibcallEmitter::emitGetRuntimeLibcallEnum(raw_ostream &OS) const {
@@ -340,27 +333,17 @@
 /// Return the table size, maximum number of collisions for the set of hashes
 static std::pair<int, int>
 computePerfectHashParameters(ArrayRef<uint64_t> Hashes) {
-<<<<<<< HEAD
-  const int SizeOverhead = 10;
-  const int NumHashes = Hashes.size();
-=======
   // Chosen based on experimentation with llvm/benchmarks/RuntimeLibcalls.cpp
   const int SizeOverhead = 4;
->>>>>>> 35227056
 
   // Index derived from hash -> number of collisions.
   DenseMap<uint64_t, int> Table;
 
-<<<<<<< HEAD
-  for (int MaxCollisions = 1;; ++MaxCollisions) {
-    for (int N = NumHashes; N < SizeOverhead * NumHashes; ++N) {
-=======
   unsigned NumHashes = Hashes.size();
 
   for (int MaxCollisions = 1;; ++MaxCollisions) {
     for (unsigned N = NextPowerOf2(NumHashes - 1); N < SizeOverhead * NumHashes;
          N <<= 1) {
->>>>>>> 35227056
       Table.clear();
 
       bool NeedResize = false;
@@ -375,52 +358,10 @@
 
       if (!NeedResize)
         return {N, MaxCollisions};
-<<<<<<< HEAD
-    }
-  }
-}
-
-static std::vector<LookupEntry>
-constructPerfectHashTable(ArrayRef<RuntimeLibcallImpl> Keywords,
-                          ArrayRef<uint64_t> Hashes, int Size, int Collisions,
-                          StringToOffsetTable &OffsetTable) {
-  DenseSet<StringRef> Seen;
-  std::vector<LookupEntry> Lookup(Size * Collisions);
-
-  for (const RuntimeLibcallImpl &LibCallImpl : Keywords) {
-    StringRef ImplName = LibCallImpl.getLibcallFuncName();
-
-    // We do not want to add repeated entries for cases with the same name, only
-    // an entry for the first, with the name collision enum values immediately
-    // following.
-    if (!Seen.insert(ImplName).second)
-      continue;
-
-    uint64_t HashValue = Hashes[LibCallImpl.getEnumVal() - 1];
-
-    uint64_t Idx = (HashValue % static_cast<uint64_t>(Size)) *
-                   static_cast<uint64_t>(Collisions);
-
-    bool Found = false;
-    for (int J = 0; J < Collisions; ++J) {
-      LookupEntry &Entry = Lookup[Idx + J];
-      if (Entry.TableValue == 0) {
-        Entry.FuncName = ImplName;
-        Entry.TableValue = LibCallImpl.getEnumVal();
-        Entry.Hash = HashValue;
-        Found = true;
-        break;
-      }
-=======
->>>>>>> 35227056
-    }
-  }
-}
-
-<<<<<<< HEAD
-    if (!Found)
-      reportFatalInternalError("failure to hash " + ImplName);
-=======
+    }
+  }
+}
+
 static std::vector<unsigned>
 constructPerfectHashTable(ArrayRef<RuntimeLibcallImpl> Keywords,
                           ArrayRef<uint64_t> Hashes,
@@ -444,7 +385,6 @@
 
     if (!Found)
       reportFatalInternalError("failure to hash");
->>>>>>> 35227056
   }
 
   return Lookup;
@@ -454,17 +394,6 @@
 void RuntimeLibcallEmitter::emitNameMatchHashTable(
     raw_ostream &OS, StringToOffsetTable &OffsetTable) const {
   std::vector<uint64_t> Hashes(RuntimeLibcallImplDefList.size());
-<<<<<<< HEAD
-
-  size_t MaxFuncNameSize = 0;
-  size_t Index = 0;
-  for (const RuntimeLibcallImpl &LibCallImpl : RuntimeLibcallImplDefList) {
-    StringRef ImplName = LibCallImpl.getLibcallFuncName();
-    MaxFuncNameSize = std::max(MaxFuncNameSize, ImplName.size());
-    Hashes[Index++] = hash(ImplName);
-  }
-
-=======
   std::vector<unsigned> TableValues(RuntimeLibcallImplDefList.size());
   DenseSet<StringRef> SeenFuncNames;
 
@@ -484,7 +413,6 @@
   Hashes.resize(SeenFuncNames.size());
   TableValues.resize(SeenFuncNames.size());
 
->>>>>>> 35227056
   LLVM_DEBUG({
     for (const RuntimeLibcallImpl &LibCallImpl : RuntimeLibcallImplDefList) {
       StringRef ImplName = LibCallImpl.getLibcallFuncName();
@@ -514,14 +442,9 @@
         "#endif\n";
 
   auto [Size, Collisions] = computePerfectHashParameters(Hashes);
-<<<<<<< HEAD
-  std::vector<LookupEntry> Lookup = constructPerfectHashTable(
-      RuntimeLibcallImplDefList, Hashes, Size, Collisions, OffsetTable);
-=======
   std::vector<unsigned> Lookup =
       constructPerfectHashTable(RuntimeLibcallImplDefList, Hashes, TableValues,
                                 Size, Collisions, OffsetTable);
->>>>>>> 35227056
 
   LLVM_DEBUG(dbgs() << "Runtime libcall perfect hashing parameters: Size = "
                     << Size << ", maximum collisions = " << Collisions << '\n');
@@ -536,14 +459,8 @@
   OS << "  static constexpr uint16_t HashTableNameToEnum[" << Lookup.size()
      << "] = {\n";
 
-<<<<<<< HEAD
-  for (auto [FuncName, Hash, TableVal] : Lookup) {
-    OS << "    " << TableVal << ',';
-    if (TableVal != 0)
-      OS << " // " << format_hex(Hash, 16) << ", " << FuncName;
-
-    OS << '\n';
-  }
+  for (unsigned TableVal : Lookup)
+    OS << "    " << TableVal << ",\n";
 
   OS << "  };\n\n";
 
@@ -561,27 +478,6 @@
       return libcallImplNameHit(Entry, StrOffset);
   }
 
-=======
-  for (unsigned TableVal : Lookup)
-    OS << "    " << TableVal << ",\n";
-
-  OS << "  };\n\n";
-
-  OS << "  unsigned Idx = (hash(Name) % " << Size << ") * " << Collisions
-     << ";\n\n"
-        "  for (int I = 0; I != "
-     << Collisions << R"(; ++I) {
-    const uint16_t Entry = HashTableNameToEnum[Idx + I];
-    const uint16_t StrOffset = RuntimeLibcallNameOffsetTable[Entry];
-    const uint8_t StrSize = RuntimeLibcallNameSizeTable[Entry];
-    StringRef Str(
-      &RTLIB::RuntimeLibcallsInfo::RuntimeLibcallImplNameTableStorage[StrOffset],
-      StrSize);
-    if (Str == Name)
-      return libcallImplNameHit(Entry, StrOffset);
-  }
-
->>>>>>> 35227056
   return enum_seq(RTLIB::Unsupported, RTLIB::Unsupported);
 }
 )";
@@ -645,12 +541,8 @@
 void RuntimeLibcallEmitter::emitSystemRuntimeLibrarySetCalls(
     raw_ostream &OS) const {
   OS << "void llvm::RTLIB::RuntimeLibcallsInfo::setTargetRuntimeLibcallSets("
-<<<<<<< HEAD
-        "const llvm::Triple &TT, FloatABI::ABIType FloatABI, EABI EABIVersion, "
-=======
         "const llvm::Triple &TT, ExceptionHandling ExceptionModel, "
         "FloatABI::ABIType FloatABI, EABI EABIVersion, "
->>>>>>> 35227056
         "StringRef ABIName) {\n"
         "  struct LibcallImplPair {\n"
         "    RTLIB::Libcall Func;\n"
