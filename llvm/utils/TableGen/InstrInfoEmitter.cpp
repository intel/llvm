--- conflicted
+++ resolved
@@ -369,23 +369,16 @@
   }
 
   const size_t NumOperandNames = OperandNameToID.size();
-<<<<<<< HEAD
-=======
   const unsigned MaxNumOperands = MaxOperandNo + 1;
->>>>>>> 35227056
 
   OS << "#ifdef GET_INSTRINFO_OPERAND_ENUM\n";
   OS << "#undef GET_INSTRINFO_OPERAND_ENUM\n";
   OS << "namespace llvm::" << Namespace << " {\n";
-<<<<<<< HEAD
-  OS << "enum class OpName {\n";
-=======
 
   assert(NumOperandNames <= UINT16_MAX &&
          "Too many operands for the operand index -> name table");
   StringRef EnumType = getMinimalTypeForRange(NumOperandNames);
   OS << "enum class OpName : " << EnumType << " {\n";
->>>>>>> 35227056
   for (const auto &[Op, I] : OperandNameToID)
     OS << "  " << Op << " = " << I << ",\n";
   OS << "  NUM_OPERAND_NAMES = " << NumOperandNames << ",\n";
@@ -401,38 +394,6 @@
   OS << "#ifdef GET_INSTRINFO_NAMED_OPS\n";
   OS << "#undef GET_INSTRINFO_NAMED_OPS\n";
   OS << "namespace llvm::" << Namespace << " {\n";
-<<<<<<< HEAD
-  OS << "LLVM_READONLY\n";
-  OS << "int16_t getNamedOperandIdx(uint16_t Opcode, OpName Name) {\n";
-  OS << "  assert(Name != OpName::NUM_OPERAND_NAMES);\n";
-  if (NumOperandNames != 0) {
-    assert(MaxOperandNo <= INT16_MAX &&
-           "Too many operands for the operand name -> index table");
-    StringRef Type = MaxOperandNo <= INT8_MAX ? "int8_t" : "int16_t";
-    OS << "  static constexpr " << Type << " OperandMap[][" << NumOperandNames
-       << "] = {\n";
-    for (const auto &[OpList, _] : OperandMap) {
-      // Emit a row of the OperandMap table.
-      OS << "    {";
-      for (unsigned ID = 0; ID < NumOperandNames; ++ID)
-        OS << (ID < OpList.size() ? OpList[ID] : -1) << ", ";
-      OS << "},\n";
-    }
-    OS << "  };\n";
-
-    Type = OperandMap.size() <= UINT8_MAX + 1 ? "uint8_t" : "uint16_t";
-    OS << "  static constexpr " << Type << " InstructionIndex[] = {";
-    for (auto [TableIndex, Entry] : enumerate(InstructionIndex))
-      OS << (TableIndex % 16 == 0 ? "\n    " : " ") << Entry << ',';
-    OS << "\n  };\n";
-
-    OS << "  return OperandMap[InstructionIndex[Opcode]][(unsigned)Name];\n";
-  } else {
-    // There are no operands, so no need to emit anything
-    OS << "  return -1;\n";
-  }
-  OS << "}\n";
-=======
 
   emitGetInstructionIndexForOpLookup(OS, OperandMap, InstructionIndex);
 
@@ -440,7 +401,6 @@
   emitGetOperandIdxName(OS, OperandNameToID, OperandMap, MaxNumOperands,
                         NumOperandNames);
 
->>>>>>> 35227056
   OS << "} // end namespace llvm::" << Namespace << '\n';
   OS << "#endif //GET_INSTRINFO_NAMED_OPS\n\n";
 }
