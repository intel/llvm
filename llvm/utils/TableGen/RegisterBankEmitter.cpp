--- conflicted
+++ resolved
@@ -100,12 +100,7 @@
     return RCsWithLargestRegSize[HwMode];
   }
 
-<<<<<<< HEAD
-  iterator_range<typename RegisterClassesTy::const_iterator>
-  register_classes() const {
-=======
   iterator_range<RegisterClassesTy::const_iterator> register_classes() const {
->>>>>>> 811fe024
     return RCs;
   }
 };
