--- conflicted
+++ resolved
@@ -134,17 +134,9 @@
     if (Rec->getValueAsBit("Experimental") != Experimental)
       continue;
 
-<<<<<<< HEAD
-  auto Profiles = Records.getAllDerivedDefinitions("RISCVProfile");
-  llvm::sort(Profiles, LessRecordFieldName());
-
-  for (const Record *Rec : Profiles) {
-    OS.indent(4) << "{\"" << Rec->getValueAsString("Name") << "\",\"";
-=======
     StringRef Name = Rec->getValueAsString("Name");
     Name.consume_front("experimental-");
     OS.indent(4) << "{\"" << Name << "\",\"";
->>>>>>> 6e4c5224
     printMArch(OS, Rec->getValueAsListOfDefs("Implies"));
     OS << "\"},\n";
   }
