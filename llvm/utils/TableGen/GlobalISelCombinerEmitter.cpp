--- conflicted
+++ resolved
@@ -2441,11 +2441,7 @@
   explicit GICombinerEmitter(const RecordKeeper &RK,
                              const CodeGenTarget &Target, StringRef Name,
                              const Record *Combiner);
-<<<<<<< HEAD
-  ~GICombinerEmitter() override {}
-=======
   ~GICombinerEmitter() override = default;
->>>>>>> 811fe024
 
   void run(raw_ostream &OS);
 };
