--- conflicted
+++ resolved
@@ -127,11 +127,7 @@
     /// getTiedOperand - If this operand is tied to another one, return the
     /// other operand number.  Otherwise, return -1.
     int getTiedRegister() const {
-<<<<<<< HEAD
-      for (const CGIOperandList::ConstraintInfo &CI : Constraints) {
-=======
       for (const CGIOperandList::ConstraintInfo &CI : Constraints)
->>>>>>> 5ee67ebe
         if (CI.isTied())
           return CI.getTiedOperand();
       return -1;
