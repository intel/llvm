--- conflicted
+++ resolved
@@ -277,13 +277,8 @@
   }
 
   // Generate sub command groups.
-<<<<<<< HEAD
-  typedef SmallVector<StringRef, 2> SubCommandKeyT;
-  typedef std::map<SubCommandKeyT, unsigned> SubCommandIDsT;
-=======
   using SubCommandKeyT = SmallVector<StringRef, 2>;
   using SubCommandIDsT = std::map<SubCommandKeyT, unsigned>;
->>>>>>> 811fe024
   SubCommandIDsT SubCommandIDs;
 
   auto PrintSubCommandIdsOffset = [&SubCommandIDs, &OS](const Record &R) {
@@ -383,15 +378,9 @@
       assert((CurIndex == 0 || !SubCommand.empty()) &&
              "Only first subcommand set should be empty!");
       for (const auto &SubCommandKey : SubCommand) {
-<<<<<<< HEAD
-        auto It = std::find_if(
-            SubCommands.begin(), SubCommands.end(),
-            [&](const Record *R) { return R->getName() == SubCommandKey; });
-=======
         auto It = llvm::find_if(SubCommands, [&](const Record *R) {
           return R->getName() == SubCommandKey;
         });
->>>>>>> 811fe024
         assert(It != SubCommands.end() && "SubCommand not found");
         OS << ", " << std::distance(SubCommands.begin(), It) << " /* '"
            << SubCommandKey << "' */";
