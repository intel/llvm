//===-------- CompressInstEmitter.cpp - Generator for Compression ---------===//
//
// Part of the LLVM Project, under the Apache License v2.0 with LLVM Exceptions.
// See https://llvm.org/LICENSE.txt for license information.
// SPDX-License-Identifier: Apache-2.0 WITH LLVM-exception
//
// CompressInstEmitter implements a tablegen-driven CompressPat based
// Instruction Compression mechanism.
//
//===----------------------------------------------------------------------===//
//
// CompressInstEmitter implements a tablegen-driven CompressPat Instruction
// Compression mechanism for generating compressed instructions from the
// expanded instruction form.

// This tablegen backend processes CompressPat declarations in a
// td file and generates all the required checks to validate the pattern
// declarations; validate the input and output operands to generate the correct
// compressed instructions. The checks include validating different types of
// operands; register operands, immediate operands, fixed register and fixed
// immediate inputs.
//
// Example:
// /// Defines a Pat match between compressed and uncompressed instruction.
// /// The relationship and helper function generation are handled by
// /// CompressInstEmitter backend.
// class CompressPat<dag input, dag output, list<Predicate> predicates = []> {
//   /// Uncompressed instruction description.
//   dag Input = input;
//   /// Compressed instruction description.
//   dag Output = output;
//   /// Predicates that must be true for this to match.
//   list<Predicate> Predicates = predicates;
//   /// Duplicate match when tied operand is just different.
//   bit isCompressOnly = false;
// }
//
// let Predicates = [HasStdExtC] in {
// def : CompressPat<(ADD GPRNoX0:$rs1, GPRNoX0:$rs1, GPRNoX0:$rs2),
//                   (C_ADD GPRNoX0:$rs1, GPRNoX0:$rs2)>;
// }
//
// The <TargetName>GenCompressInstEmitter.inc is an auto-generated header
// file which exports two functions for compressing/uncompressing MCInst
// instructions, plus some helper functions:
//
// bool compressInst(MCInst &OutInst, const MCInst &MI,
//                   const MCSubtargetInfo &STI);
//
// bool uncompressInst(MCInst &OutInst, const MCInst &MI,
//                     const MCSubtargetInfo &STI);
//
// In addition, it exports a function for checking whether
// an instruction is compressable:
//
// bool isCompressibleInst(const MachineInstr& MI,
//                         const <TargetName>Subtarget &STI);
//
// The clients that include this auto-generated header file and
// invoke these functions can compress an instruction before emitting
// it in the target-specific ASM or ELF streamer or can uncompress
// an instruction before printing it when the expanded instruction
// format aliases is favored.

//===----------------------------------------------------------------------===//

#include "Common/CodeGenInstruction.h"
#include "Common/CodeGenRegisters.h"
#include "Common/CodeGenTarget.h"
#include "llvm/ADT/IndexedMap.h"
#include "llvm/ADT/SmallVector.h"
#include "llvm/ADT/StringMap.h"
#include "llvm/Support/Debug.h"
#include "llvm/Support/ErrorHandling.h"
#include "llvm/TableGen/Error.h"
#include "llvm/TableGen/Record.h"
#include "llvm/TableGen/TableGenBackend.h"
#include <limits>
#include <set>
#include <vector>
using namespace llvm;

#define DEBUG_TYPE "compress-inst-emitter"

namespace {
class CompressInstEmitter {
  struct OpData {
    enum MapKind { Operand, Imm, Reg } Kind;
    union {
      // Operand number mapped to.
      unsigned OpNo;
      // Integer immediate value.
      int64_t ImmVal;
      // Physical register.
      const Record *RegRec;
    };
    // Tied operand index within the instruction.
    int TiedOpIdx = -1;
  };
  struct ArgData {
    unsigned DAGOpNo;
    unsigned MIOpNo;
  };
  struct CompressPat {
    // The source instruction definition.
    CodeGenInstruction Source;
    // The destination instruction to transform to.
    CodeGenInstruction Dest;
    // Required target features to enable pattern.
    std::vector<const Record *> PatReqFeatures;
    // Maps operands in the Source Instruction to
    // the corresponding Dest instruction operand.
    IndexedMap<OpData> SourceOperandMap;
    // Maps operands in the Dest Instruction
    // to the corresponding Source instruction operand.
    IndexedMap<OpData> DestOperandMap;

    bool IsCompressOnly;
    CompressPat(const CodeGenInstruction &S, const CodeGenInstruction &D,
                std::vector<const Record *> RF,
                const IndexedMap<OpData> &SourceMap,
                const IndexedMap<OpData> &DestMap, bool IsCompressOnly)
        : Source(S), Dest(D), PatReqFeatures(std::move(RF)),
          SourceOperandMap(SourceMap), DestOperandMap(DestMap),
          IsCompressOnly(IsCompressOnly) {}
  };
  enum EmitterType { Compress, Uncompress, CheckCompress };
  const RecordKeeper &Records;
  const CodeGenTarget Target;
  std::vector<CompressPat> CompressPatterns;
  void addDagOperandMapping(const Record *Rec, const DagInit *Dag,
                            const CodeGenInstruction &Inst,
                            IndexedMap<OpData> &OperandMap,
                            StringMap<ArgData> &Operands, bool IsSourceInst);
  void evaluateCompressPat(const Record *Compress);
  void emitCompressInstEmitter(raw_ostream &OS, EmitterType EType);
  bool validateTypes(const Record *DagOpType, const Record *InstOpType,
                     bool IsSourceInst);
  bool validateRegister(const Record *Reg, const Record *RegClass);
  void checkDagOperandMapping(const Record *Rec,
                              const StringMap<ArgData> &DestOperands,
                              const DagInit *SourceDag, const DagInit *DestDag);

  void createInstOperandMapping(const Record *Rec, const DagInit *SourceDag,
                                const DagInit *DestDag,
                                IndexedMap<OpData> &SourceOperandMap,
                                IndexedMap<OpData> &DestOperandMap,
                                StringMap<ArgData> &SourceOperands,
                                const CodeGenInstruction &DestInst);

public:
  CompressInstEmitter(const RecordKeeper &R) : Records(R), Target(R) {}

  void run(raw_ostream &OS);
};
} // End anonymous namespace.

bool CompressInstEmitter::validateRegister(const Record *Reg,
                                           const Record *RegClass) {
  assert(Reg->isSubClassOf("Register") && "Reg record should be a Register");
  assert(RegClass->isSubClassOf("RegisterClass") &&
         "RegClass record should be a RegisterClass");
  const CodeGenRegisterClass &RC = Target.getRegisterClass(RegClass);
  const CodeGenRegister *R = Target.getRegisterByName(Reg->getName().lower());
  assert(R != nullptr && "Register not defined!!");
  return RC.contains(R);
}

bool CompressInstEmitter::validateTypes(const Record *DagOpType,
                                        const Record *InstOpType,
                                        bool IsSourceInst) {
  if (DagOpType == InstOpType)
    return true;

  if (DagOpType->isSubClassOf("RegisterClass") &&
      InstOpType->isSubClassOf("RegisterClass")) {
    const CodeGenRegisterClass &RC = Target.getRegisterClass(InstOpType);
    const CodeGenRegisterClass &SubRC = Target.getRegisterClass(DagOpType);
    return RC.hasSubClass(&SubRC);
  }

  // At this point either or both types are not registers, reject the pattern.
  if (DagOpType->isSubClassOf("RegisterClass") ||
      InstOpType->isSubClassOf("RegisterClass"))
    return false;

  // Let further validation happen when compress()/uncompress() functions are
  // invoked.
  LLVM_DEBUG(dbgs() << (IsSourceInst ? "Input" : "Output")
                    << " Dag Operand Type: '" << DagOpType->getName()
                    << "' and "
                    << "Instruction Operand Type: '" << InstOpType->getName()
                    << "' can't be checked at pattern validation time!\n");
  return true;
}

static bool validateArgsTypes(const Init *Arg1, const Init *Arg2) {
  return cast<DefInit>(Arg1)->getDef() == cast<DefInit>(Arg2)->getDef();
}

/// The patterns in the Dag contain different types of operands:
/// Register operands, e.g.: GPRC:$rs1; Fixed registers, e.g: X1; Immediate
/// operands, e.g.: simm6:$imm; Fixed immediate operands, e.g.: 0. This function
/// maps Dag operands to its corresponding instruction operands. For register
/// operands and fixed registers it expects the Dag operand type to be contained
/// in the instantiated instruction operand type. For immediate operands and
/// immediates no validation checks are enforced at pattern validation time.
void CompressInstEmitter::addDagOperandMapping(const Record *Rec,
                                               const DagInit *Dag,
                                               const CodeGenInstruction &Inst,
                                               IndexedMap<OpData> &OperandMap,
                                               StringMap<ArgData> &Operands,
                                               bool IsSourceInst) {
  unsigned NumMIOperands = 0;
  if (!Inst.Operands.empty())
    NumMIOperands =
        Inst.Operands.back().MIOperandNo + Inst.Operands.back().MINumOperands;
  OperandMap.grow(NumMIOperands);

  // TiedCount keeps track of the number of operands skipped in Inst
  // operands list to get to the corresponding Dag operand. This is
  // necessary because the number of operands in Inst might be greater
  // than number of operands in the Dag due to how tied operands
  // are represented.
  unsigned TiedCount = 0;
  unsigned OpNo = 0;
  for (const auto &Opnd : Inst.Operands) {
    int TiedOpIdx = Opnd.getTiedRegister();
    if (-1 != TiedOpIdx) {
      assert((unsigned)TiedOpIdx < OpNo);
      // Set the entry in OperandMap for the tied operand we're skipping.
      OperandMap[OpNo] = OperandMap[TiedOpIdx];
      ++OpNo;
      ++TiedCount;
      continue;
    }
    for (unsigned SubOp = 0; SubOp != Opnd.MINumOperands; ++SubOp, ++OpNo) {
      unsigned DAGOpNo = OpNo - TiedCount;
      const Record *OpndRec = Opnd.Rec;
      if (Opnd.MINumOperands > 1)
        OpndRec = cast<DefInit>(Opnd.MIOperandInfo->getArg(SubOp))->getDef();

      if (const auto *DI = dyn_cast<DefInit>(Dag->getArg(DAGOpNo))) {
        if (DI->getDef()->isSubClassOf("Register")) {
          // Check if the fixed register belongs to the Register class.
          if (!validateRegister(DI->getDef(), OpndRec))
            PrintFatalError(Rec->getLoc(),
                            "Error in Dag '" + Dag->getAsString() +
                                "'Register: '" + DI->getDef()->getName() +
                                "' is not in register class '" +
                                OpndRec->getName() + "'");
          OperandMap[OpNo].Kind = OpData::Reg;
          OperandMap[OpNo].RegRec = DI->getDef();
          continue;
        }
        // Validate that Dag operand type matches the type defined in the
        // corresponding instruction. Operands in the input and output Dag
        // patterns are allowed to be a subclass of the type specified in the
        // corresponding instruction operand instead of being an exact match.
        if (!validateTypes(DI->getDef(), OpndRec, IsSourceInst))
          PrintFatalError(Rec->getLoc(),
                          "Error in Dag '" + Dag->getAsString() +
                              "'. Operand '" + Dag->getArgNameStr(DAGOpNo) +
                              "' has type '" + DI->getDef()->getName() +
                              "' which does not match the type '" +
                              OpndRec->getName() +
                              "' in the corresponding instruction operand!");

        OperandMap[OpNo].Kind = OpData::Operand;
      } else if (const auto *II = dyn_cast<IntInit>(Dag->getArg(DAGOpNo))) {
        // Validate that corresponding instruction operand expects an immediate.
        if (OpndRec->isSubClassOf("RegisterClass"))
          PrintFatalError(Rec->getLoc(), "Error in Dag '" + Dag->getAsString() +
                                             "' Found immediate: '" +
                                             II->getAsString() +
                                             "' but corresponding instruction "
                                             "operand expected a register!");
        // No pattern validation check possible for values of fixed immediate.
        OperandMap[OpNo].Kind = OpData::Imm;
        OperandMap[OpNo].ImmVal = II->getValue();
        LLVM_DEBUG(
            dbgs() << "  Found immediate '" << II->getValue() << "' at "
                   << (IsSourceInst ? "input " : "output ")
                   << "Dag. No validation time check possible for values of "
                      "fixed immediate.\n");
      } else {
        llvm_unreachable("Unhandled CompressPat argument type!");
      }

      // Create a mapping between the operand name in the Dag (e.g. $rs1) and
      // its index in the list of Dag operands and check that operands with the
      // same name have the same type. For example in 'C_ADD $rs1, $rs2' we
      // generate the mapping $rs1 --> 0, $rs2 ---> 1. If the operand appears
      // twice in the same Dag (tied in the compressed instruction), we note
      // the previous index in the TiedOpIdx field.
      StringRef ArgName = Dag->getArgNameStr(DAGOpNo);
      if (ArgName.empty())
        continue;

      if (IsSourceInst) {
        auto It = Operands.find(ArgName);
        if (It != Operands.end()) {
          OperandMap[OpNo].TiedOpIdx = It->getValue().MIOpNo;
          if (!validateArgsTypes(Dag->getArg(It->getValue().DAGOpNo),
                                 Dag->getArg(DAGOpNo)))
            PrintFatalError(Rec->getLoc(),
                            "Input Operand '" + ArgName +
                                "' has a mismatched tied operand!");
        }
      }

      Operands[ArgName] = {DAGOpNo, OpNo};
    }
  }
}

// Verify the Dag operand count is enough to build an instruction.
static bool verifyDagOpCount(const CodeGenInstruction &Inst, const DagInit *Dag,
                             bool IsSource) {
  unsigned NumMIOperands = 0;

  unsigned TiedOpCount = 0;
  for (const auto &Op : Inst.Operands) {
    NumMIOperands += Op.MINumOperands;
    if (Op.getTiedRegister() != -1)
      TiedOpCount++;
  }

  if (Dag->getNumArgs() == NumMIOperands)
    return true;

  // Source instructions are non compressed instructions and have at most one
  // tied operand.
  if (IsSource && (TiedOpCount > 1))
    PrintFatalError(Inst.TheDef->getLoc(),
                    "Input operands for Inst '" + Inst.TheDef->getName() +
                        "' and input Dag operand count mismatch");

  // The Dag can't have more arguments than the Instruction.
  if (Dag->getNumArgs() > NumMIOperands)
    PrintFatalError(Inst.TheDef->getLoc(),
                    "Inst '" + Inst.TheDef->getName() +
                        "' and Dag operand count mismatch");

  // The Instruction might have tied operands so the Dag might have
  // a fewer operand count.
  if (Dag->getNumArgs() != (NumMIOperands - TiedOpCount))
    PrintFatalError(Inst.TheDef->getLoc(),
                    "Inst '" + Inst.TheDef->getName() +
                        "' and Dag operand count mismatch");
  return true;
}

// Check that all names in the source DAG appear in the destionation DAG.
void CompressInstEmitter::checkDagOperandMapping(
    const Record *Rec, const StringMap<ArgData> &DestOperands,
    const DagInit *SourceDag, const DagInit *DestDag) {

  for (unsigned I = 0; I < SourceDag->getNumArgs(); ++I) {
    // Skip fixed immediates and registers, they were handled in
    // addDagOperandMapping.
    StringRef ArgName = SourceDag->getArgNameStr(I);
    if (ArgName.empty())
      continue;

    auto It = DestOperands.find(ArgName);
    if (It == DestOperands.end())
      PrintFatalError(Rec->getLoc(), "Operand " + ArgName +
                                         " defined in Input Dag but not used in"
                                         " Output Dag!");
    // Input Dag operand types must match output Dag operand type.
    if (!validateArgsTypes(DestDag->getArg(It->getValue().DAGOpNo),
                           SourceDag->getArg(I)))
      PrintFatalError(Rec->getLoc(), "Type mismatch between Input and "
                                     "Output Dag operand '" +
                                         ArgName + "'!");
  }
}

/// Map operand names in the Dag to their index in both corresponding input and
/// output instructions. Validate that operands defined in the input are
/// used in the output pattern while populating the maps.
void CompressInstEmitter::createInstOperandMapping(
    const Record *Rec, const DagInit *SourceDag, const DagInit *DestDag,
    IndexedMap<OpData> &SourceOperandMap, IndexedMap<OpData> &DestOperandMap,
    StringMap<ArgData> &SourceOperands, const CodeGenInstruction &DestInst) {
  // TiedCount keeps track of the number of operands skipped in Inst
  // operands list to get to the corresponding Dag operand.
  unsigned TiedCount = 0;
  LLVM_DEBUG(dbgs() << "  Operand mapping:\n  Source   Dest\n");
  unsigned OpNo = 0;
  for (const auto &Operand : DestInst.Operands) {
    int TiedInstOpIdx = Operand.getTiedRegister();
    if (TiedInstOpIdx != -1) {
      ++TiedCount;
      assert((unsigned)TiedInstOpIdx < OpNo);
      DestOperandMap[OpNo] = DestOperandMap[TiedInstOpIdx];
      if (DestOperandMap[OpNo].Kind == OpData::Operand)
        // No need to fill the SourceOperandMap here since it was mapped to
        // destination operand 'TiedInstOpIdx' in a previous iteration.
        LLVM_DEBUG(dbgs() << "    " << DestOperandMap[OpNo].OpNo << " ====> "
                          << OpNo << "  Dest operand tied with operand '"
                          << TiedInstOpIdx << "'\n");
      ++OpNo;
      continue;
    }

    for (unsigned SubOp = 0; SubOp != Operand.MINumOperands; ++SubOp, ++OpNo) {
      // Skip fixed immediates and registers, they were handled in
      // addDagOperandMapping.
      if (DestOperandMap[OpNo].Kind != OpData::Operand)
        continue;

      unsigned DagArgIdx = OpNo - TiedCount;
      StringRef ArgName = DestDag->getArgNameStr(DagArgIdx);
      auto SourceOp = SourceOperands.find(ArgName);
      if (SourceOp == SourceOperands.end())
        PrintFatalError(Rec->getLoc(),
                        "Output Dag operand '" + ArgName +
                            "' has no matching input Dag operand.");

      assert(ArgName ==
                 SourceDag->getArgNameStr(SourceOp->getValue().DAGOpNo) &&
             "Incorrect operand mapping detected!\n");

      unsigned SourceOpNo = SourceOp->getValue().MIOpNo;
<<<<<<< HEAD
      DestOperandMap[OpNo].Data.Operand = SourceOpNo;
      SourceOperandMap[SourceOpNo].Data.Operand = OpNo;
=======
      DestOperandMap[OpNo].OpNo = SourceOpNo;
      SourceOperandMap[SourceOpNo].OpNo = OpNo;
>>>>>>> 10a576f7
      LLVM_DEBUG(dbgs() << "    " << SourceOpNo << " ====> " << OpNo << "\n");
    }
  }
}

/// Validates the CompressPattern and create operand mapping.
/// These are the checks to validate a CompressPat pattern declarations.
/// Error out with message under these conditions:
/// - Dag Input opcode is an expanded instruction and Dag Output opcode is a
///   compressed instruction.
/// - Operands in Dag Input must be all used in Dag Output.
///   Register Operand type in Dag Input Type must be contained in the
///   corresponding Source Instruction type.
/// - Register Operand type in Dag Input must be the same as in Dag Ouput.
/// - Register Operand type in Dag Output must be the same as the
///   corresponding Destination Inst type.
/// - Immediate Operand type in Dag Input must be the same as in Dag Ouput.
/// - Immediate Operand type in Dag Ouput must be the same as the corresponding
///   Destination Instruction type.
/// - Fixed register must be contained in the corresponding Source Instruction
///   type.
/// - Fixed register must be contained in the corresponding Destination
///   Instruction type.
/// Warning message printed under these conditions:
/// - Fixed immediate in Dag Input or Dag Ouput cannot be checked at this time
///   and generate warning.
/// - Immediate operand type in Dag Input differs from the corresponding Source
///   Instruction type and generate a warning.
void CompressInstEmitter::evaluateCompressPat(const Record *Rec) {
  // Validate input Dag operands.
  const DagInit *SourceDag = Rec->getValueAsDag("Input");
  assert(SourceDag && "Missing 'Input' in compress pattern!");
  LLVM_DEBUG(dbgs() << "Input: " << *SourceDag << "\n");

  // Checking we are transforming from compressed to uncompressed instructions.
  const Record *SourceOperator = SourceDag->getOperatorAsDef(Rec->getLoc());
  CodeGenInstruction SourceInst(SourceOperator);
  verifyDagOpCount(SourceInst, SourceDag, true);

  // Validate output Dag operands.
  const DagInit *DestDag = Rec->getValueAsDag("Output");
  assert(DestDag && "Missing 'Output' in compress pattern!");
  LLVM_DEBUG(dbgs() << "Output: " << *DestDag << "\n");

  const Record *DestOperator = DestDag->getOperatorAsDef(Rec->getLoc());
  CodeGenInstruction DestInst(DestOperator);
  verifyDagOpCount(DestInst, DestDag, false);

  if (SourceOperator->getValueAsInt("Size") <=
      DestOperator->getValueAsInt("Size"))
    PrintFatalError(
        Rec->getLoc(),
        "Compressed instruction '" + DestOperator->getName() +
            "'is not strictly smaller than the uncompressed instruction '" +
            SourceOperator->getName() + "' !");

  // Fill the mapping from the source to destination instructions.

  IndexedMap<OpData> SourceOperandMap;
  // Map from arg name to DAG operand number and MI operand number.
  StringMap<ArgData> SourceOperands;
  // Create a mapping between source Dag operands and source Inst operands.
  addDagOperandMapping(Rec, SourceDag, SourceInst, SourceOperandMap,
                       SourceOperands, /*IsSourceInst*/ true);

  IndexedMap<OpData> DestOperandMap;
  // Map from arg name to DAG operand number and MI operand number.
  StringMap<ArgData> DestOperands;
  // Create a mapping between destination Dag operands and destination Inst
  // operands.
  addDagOperandMapping(Rec, DestDag, DestInst, DestOperandMap, DestOperands,
                       /*IsSourceInst*/ false);

  checkDagOperandMapping(Rec, DestOperands, SourceDag, DestDag);
  // Create operand mapping between the source and destination instructions.
  createInstOperandMapping(Rec, SourceDag, DestDag, SourceOperandMap,
                           DestOperandMap, SourceOperands, DestInst);

  // Get the target features for the CompressPat.
  std::vector<const Record *> PatReqFeatures;
  std::vector<const Record *> RF = Rec->getValueAsListOfDefs("Predicates");
  copy_if(RF, std::back_inserter(PatReqFeatures), [](const Record *R) {
    return R->getValueAsBit("AssemblerMatcherPredicate");
  });

  CompressPatterns.emplace_back(SourceInst, DestInst, std::move(PatReqFeatures),
                                SourceOperandMap, DestOperandMap,
                                Rec->getValueAsBit("isCompressOnly"));
}

static void
getReqFeatures(std::set<std::pair<bool, StringRef>> &FeaturesSet,
               std::set<std::set<std::pair<bool, StringRef>>> &AnyOfFeatureSets,
               ArrayRef<const Record *> ReqFeatures) {
  for (const Record *R : ReqFeatures) {
    const DagInit *D = R->getValueAsDag("AssemblerCondDag");
    std::string CombineType = D->getOperator()->getAsString();
    if (CombineType != "any_of" && CombineType != "all_of")
      PrintFatalError(R->getLoc(), "Invalid AssemblerCondDag!");
    if (D->getNumArgs() == 0)
      PrintFatalError(R->getLoc(), "Invalid AssemblerCondDag!");
    bool IsOr = CombineType == "any_of";
    std::set<std::pair<bool, StringRef>> AnyOfSet;

    for (auto *Arg : D->getArgs()) {
      bool IsNot = false;
      if (auto *NotArg = dyn_cast<DagInit>(Arg)) {
        if (NotArg->getOperator()->getAsString() != "not" ||
            NotArg->getNumArgs() != 1)
          PrintFatalError(R->getLoc(), "Invalid AssemblerCondDag!");
        Arg = NotArg->getArg(0);
        IsNot = true;
      }
      if (!isa<DefInit>(Arg) ||
          !cast<DefInit>(Arg)->getDef()->isSubClassOf("SubtargetFeature"))
        PrintFatalError(R->getLoc(), "Invalid AssemblerCondDag!");
      if (IsOr)
        AnyOfSet.emplace(IsNot, cast<DefInit>(Arg)->getDef()->getName());
      else
        FeaturesSet.emplace(IsNot, cast<DefInit>(Arg)->getDef()->getName());
    }

    if (IsOr)
      AnyOfFeatureSets.insert(std::move(AnyOfSet));
  }
}

static unsigned getPredicates(DenseMap<const Record *, unsigned> &PredicateMap,
                              std::vector<const Record *> &Predicates,
                              const Record *Rec, StringRef Name) {
  unsigned &Entry = PredicateMap[Rec];
  if (Entry)
    return Entry;

  if (!Rec->isValueUnset(Name)) {
    Predicates.push_back(Rec);
    Entry = Predicates.size();
    return Entry;
  }

  PrintFatalError(Rec->getLoc(), "No " + Name +
                                     " predicate on this operand at all: '" +
                                     Rec->getName() + "'");
  return 0;
}

static void printPredicates(ArrayRef<const Record *> Predicates, StringRef Name,
                            raw_ostream &OS) {
  for (unsigned I = 0; I < Predicates.size(); ++I) {
    StringRef Pred = Predicates[I]->getValueAsString(Name);
    Pred = Pred.trim();
    OS.indent(2) << "case " << I + 1 << ": {\n";
    OS.indent(4) << "// " << Predicates[I]->getName() << "\n";
    OS.indent(4) << Pred << "\n";
    OS.indent(2) << "}\n";
  }
}

static void mergeCondAndCode(raw_ostream &CombinedStream, StringRef CondStr,
                             StringRef CodeStr) {
  // Remove first indentation and last '&&'.
  CondStr = CondStr.drop_front(8).drop_back(4);
  CombinedStream.indent(4) << "if (" << CondStr << ") {\n";
  CombinedStream << CodeStr;
  CombinedStream.indent(4) << "  return true;\n";
  CombinedStream.indent(4) << "} // if\n";
}

void CompressInstEmitter::emitCompressInstEmitter(raw_ostream &OS,
                                                  EmitterType EType) {
  const Record *AsmWriter = Target.getAsmWriter();
  if (!AsmWriter->getValueAsInt("PassSubtarget"))
    PrintFatalError(AsmWriter->getLoc(),
                    "'PassSubtarget' is false. SubTargetInfo object is needed "
                    "for target features.");

  StringRef TargetName = Target.getName();

  // Sort entries in CompressPatterns to handle instructions that can have more
  // than one candidate for compression\uncompression, e.g ADD can be
  // transformed to a C_ADD or a C_MV. When emitting 'uncompress()' function the
  // source and destination are flipped and the sort key needs to change
  // accordingly.
  llvm::stable_sort(CompressPatterns, [EType](const CompressPat &LHS,
                                              const CompressPat &RHS) {
    if (EType == EmitterType::Compress || EType == EmitterType::CheckCompress)
      return (LHS.Source.TheDef->getName() < RHS.Source.TheDef->getName());
    return (LHS.Dest.TheDef->getName() < RHS.Dest.TheDef->getName());
  });

  // A list of MCOperandPredicates for all operands in use, and the reverse map.
  std::vector<const Record *> MCOpPredicates;
  DenseMap<const Record *, unsigned> MCOpPredicateMap;
  // A list of ImmLeaf Predicates for all operands in use, and the reverse map.
  std::vector<const Record *> ImmLeafPredicates;
  DenseMap<const Record *, unsigned> ImmLeafPredicateMap;

  std::string F;
  std::string FH;
  raw_string_ostream Func(F);
  raw_string_ostream FuncH(FH);

  if (EType == EmitterType::Compress)
    OS << "\n#ifdef GEN_COMPRESS_INSTR\n"
       << "#undef GEN_COMPRESS_INSTR\n\n";
  else if (EType == EmitterType::Uncompress)
    OS << "\n#ifdef GEN_UNCOMPRESS_INSTR\n"
       << "#undef GEN_UNCOMPRESS_INSTR\n\n";
  else if (EType == EmitterType::CheckCompress)
    OS << "\n#ifdef GEN_CHECK_COMPRESS_INSTR\n"
       << "#undef GEN_CHECK_COMPRESS_INSTR\n\n";

  if (EType == EmitterType::Compress) {
    FuncH << "static bool compressInst(MCInst &OutInst,\n";
    FuncH.indent(25) << "const MCInst &MI,\n";
    FuncH.indent(25) << "const MCSubtargetInfo &STI) {\n";
  } else if (EType == EmitterType::Uncompress) {
    FuncH << "static bool uncompressInst(MCInst &OutInst,\n";
    FuncH.indent(27) << "const MCInst &MI,\n";
    FuncH.indent(27) << "const MCSubtargetInfo &STI) {\n";
  } else if (EType == EmitterType::CheckCompress) {
    FuncH << "static bool isCompressibleInst(const MachineInstr &MI,\n";
    FuncH.indent(31) << "const " << TargetName << "Subtarget &STI) {\n";
  }

  if (CompressPatterns.empty()) {
    OS << FH;
    OS.indent(2) << "return false;\n}\n";
    if (EType == EmitterType::Compress)
      OS << "\n#endif //GEN_COMPRESS_INSTR\n";
    else if (EType == EmitterType::Uncompress)
      OS << "\n#endif //GEN_UNCOMPRESS_INSTR\n\n";
    else if (EType == EmitterType::CheckCompress)
      OS << "\n#endif //GEN_CHECK_COMPRESS_INSTR\n\n";
    return;
  }

  std::string CaseString;
  raw_string_ostream CaseStream(CaseString);
  StringRef PrevOp;
  StringRef CurOp;
  CaseStream << "  switch (MI.getOpcode()) {\n";
  CaseStream << "    default: return false;\n";

  bool CompressOrCheck =
      EType == EmitterType::Compress || EType == EmitterType::CheckCompress;
  bool CompressOrUncompress =
      EType == EmitterType::Compress || EType == EmitterType::Uncompress;
  std::string ValidatorName =
      CompressOrUncompress
          ? (TargetName + "ValidateMCOperandFor" +
             (EType == EmitterType::Compress ? "Compress" : "Uncompress"))
                .str()
          : "";

  for (auto &CompressPat : CompressPatterns) {
    if (EType == EmitterType::Uncompress && CompressPat.IsCompressOnly)
      continue;

    std::string CondString;
    std::string CodeString;
    raw_string_ostream CondStream(CondString);
    raw_string_ostream CodeStream(CodeString);
    CodeGenInstruction &Source =
        CompressOrCheck ? CompressPat.Source : CompressPat.Dest;
    CodeGenInstruction &Dest =
        CompressOrCheck ? CompressPat.Dest : CompressPat.Source;
    IndexedMap<OpData> SourceOperandMap = CompressOrCheck
                                              ? CompressPat.SourceOperandMap
                                              : CompressPat.DestOperandMap;
    IndexedMap<OpData> &DestOperandMap = CompressOrCheck
                                             ? CompressPat.DestOperandMap
                                             : CompressPat.SourceOperandMap;

    CurOp = Source.TheDef->getName();
    // Check current and previous opcode to decide to continue or end a case.
    if (CurOp != PrevOp) {
      if (!PrevOp.empty())
        CaseStream.indent(6) << "break;\n    } // case " + PrevOp + "\n";
      CaseStream.indent(4) << "case " + TargetName + "::" + CurOp + ": {\n";
    }

    std::set<std::pair<bool, StringRef>> FeaturesSet;
    std::set<std::set<std::pair<bool, StringRef>>> AnyOfFeatureSets;
    // Add CompressPat required features.
    getReqFeatures(FeaturesSet, AnyOfFeatureSets, CompressPat.PatReqFeatures);

    // Add Dest instruction required features.
    std::vector<const Record *> ReqFeatures;
    std::vector<const Record *> RF =
        Dest.TheDef->getValueAsListOfDefs("Predicates");
    copy_if(RF, std::back_inserter(ReqFeatures), [](const Record *R) {
      return R->getValueAsBit("AssemblerMatcherPredicate");
    });
    getReqFeatures(FeaturesSet, AnyOfFeatureSets, ReqFeatures);

    // Emit checks for all required features.
    for (auto &Op : FeaturesSet) {
      StringRef Not = Op.first ? "!" : "";
      CondStream.indent(8) << Not << "STI.getFeatureBits()[" << TargetName
                           << "::" << Op.second << "]"
                           << " &&\n";
    }

    // Emit checks for all required feature groups.
    for (auto &Set : AnyOfFeatureSets) {
      CondStream.indent(8) << "(";
      for (auto &Op : Set) {
        bool IsLast = &Op == &*Set.rbegin();
        StringRef Not = Op.first ? "!" : "";
        CondStream << Not << "STI.getFeatureBits()[" << TargetName
                   << "::" << Op.second << "]";
        if (!IsLast)
          CondStream << " || ";
      }
      CondStream << ") &&\n";
    }

    // Start Source Inst operands validation.
    unsigned OpNo = 0;
    for (const auto &SourceOperand : Source.Operands) {
      if (SourceOperandMap[OpNo].TiedOpIdx != -1) {
        if (Source.Operands[OpNo].Rec->isSubClassOf("RegisterClass"))
          CondStream.indent(8)
              << "(MI.getOperand(" << OpNo << ").isReg()) && (MI.getOperand("
              << SourceOperandMap[OpNo].TiedOpIdx << ").isReg()) &&\n"
              << indent(8) << "(MI.getOperand(" << OpNo
              << ").getReg() ==  MI.getOperand("
              << SourceOperandMap[OpNo].TiedOpIdx << ").getReg()) &&\n";
        else
          PrintFatalError("Unexpected tied operand types!");
      }
      for (unsigned SubOp = 0; SubOp != SourceOperand.MINumOperands; ++SubOp) {
        // Check for fixed immediates\registers in the source instruction.
        switch (SourceOperandMap[OpNo].Kind) {
        case OpData::Operand:
          // We don't need to do anything for source instruction operand checks.
          break;
        case OpData::Imm:
          CondStream.indent(8)
              << "(MI.getOperand(" << OpNo << ").isImm()) &&\n"
              << "      (MI.getOperand(" << OpNo
              << ").getImm() == " << SourceOperandMap[OpNo].ImmVal << ") &&\n";
          break;
        case OpData::Reg: {
          const Record *Reg = SourceOperandMap[OpNo].RegRec;
          CondStream.indent(8) << "(MI.getOperand(" << OpNo << ").isReg()) &&\n"
                               << indent(8) << "(MI.getOperand(" << OpNo
                               << ").getReg() == " << TargetName
                               << "::" << Reg->getName() << ") &&\n";
          break;
        }
        }
        ++OpNo;
      }
    }
    CodeStream.indent(6) << "// " << Dest.AsmString << "\n";
    if (CompressOrUncompress)
      CodeStream.indent(6) << "OutInst.setOpcode(" << TargetName
                           << "::" << Dest.TheDef->getName() << ");\n";
    OpNo = 0;
    for (const auto &DestOperand : Dest.Operands) {
      CodeStream.indent(6) << "// Operand: " << DestOperand.Name << "\n";

      for (unsigned SubOp = 0; SubOp != DestOperand.MINumOperands; ++SubOp) {
        const Record *DestRec = DestOperand.Rec;

        if (DestOperand.MINumOperands > 1)
          DestRec =
              cast<DefInit>(DestOperand.MIOperandInfo->getArg(SubOp))->getDef();

        switch (DestOperandMap[OpNo].Kind) {
        case OpData::Operand: {
          unsigned OpIdx = DestOperandMap[OpNo].OpNo;
          // Check that the operand in the Source instruction fits
          // the type for the Dest instruction.
          if (DestRec->isSubClassOf("RegisterClass") ||
              DestRec->isSubClassOf("RegisterOperand")) {
            auto *ClassRec = DestRec->isSubClassOf("RegisterClass")
                                 ? DestRec
                                 : DestRec->getValueAsDef("RegClass");
            // This is a register operand. Check the register class.
            // Don't check register class if this is a tied operand, it was done
            // for the operand its tied to.
            if (DestOperand.getTiedRegister() == -1) {
              CondStream.indent(8) << "MI.getOperand(" << OpIdx << ").isReg()";
              if (EType == EmitterType::CheckCompress)
                CondStream << " && MI.getOperand(" << OpIdx
                           << ").getReg().isPhysical()";
              CondStream << " &&\n"
                         << indent(8) << TargetName << "MCRegisterClasses["
                         << TargetName << "::" << ClassRec->getName()
                         << "RegClassID].contains(MI.getOperand(" << OpIdx
                         << ").getReg()) &&\n";
            }

            if (CompressOrUncompress)
              CodeStream.indent(6)
                  << "OutInst.addOperand(MI.getOperand(" << OpIdx << "));\n";
          } else {
            // Handling immediate operands.
            if (CompressOrUncompress) {
              unsigned Entry = getPredicates(MCOpPredicateMap, MCOpPredicates,
                                             DestRec, "MCOperandPredicate");
              CondStream.indent(8) << ValidatorName << "("
                                   << "MI.getOperand(" << OpIdx << "), STI, "
                                   << Entry << ") &&\n";
            } else {
              unsigned Entry =
                  getPredicates(ImmLeafPredicateMap, ImmLeafPredicates, DestRec,
                                "ImmediateCode");
              CondStream.indent(8)
                  << "MI.getOperand(" << OpIdx << ").isImm() &&\n";
              CondStream.indent(8) << TargetName << "ValidateMachineOperand("
                                   << "MI.getOperand(" << OpIdx << "), &STI, "
                                   << Entry << ") &&\n";
            }
            if (CompressOrUncompress)
              CodeStream.indent(6)
                  << "OutInst.addOperand(MI.getOperand(" << OpIdx << "));\n";
          }
          break;
        }
        case OpData::Imm: {
          if (CompressOrUncompress) {
            unsigned Entry = getPredicates(MCOpPredicateMap, MCOpPredicates,
                                           DestRec, "MCOperandPredicate");
            CondStream.indent(8)
                << ValidatorName << "("
                << "MCOperand::createImm(" << DestOperandMap[OpNo].Imm
                << "), STI, " << Entry << ") &&\n";
          } else {
            unsigned Entry =
                getPredicates(ImmLeafPredicateMap, ImmLeafPredicates, DestRec,
                              "ImmediateCode");
            CondStream.indent(8)
                << TargetName
                << "ValidateMachineOperand(MachineOperand::CreateImm("
                << DestOperandMap[OpNo].ImmVal << "), &STI, " << Entry
                << ") &&\n";
          }
          if (CompressOrUncompress)
            CodeStream.indent(6) << "OutInst.addOperand(MCOperand::createImm("
                                 << DestOperandMap[OpNo].ImmVal << "));\n";
        } break;
        case OpData::Reg: {
          if (CompressOrUncompress) {
            // Fixed register has been validated at pattern validation time.
            const Record *Reg = DestOperandMap[OpNo].RegRec;
            CodeStream.indent(6)
                << "OutInst.addOperand(MCOperand::createReg(" << TargetName
                << "::" << Reg->getName() << "));\n";
          }
        } break;
        }
        ++OpNo;
      }
    }
    if (CompressOrUncompress)
      CodeStream.indent(6) << "OutInst.setLoc(MI.getLoc());\n";
    mergeCondAndCode(CaseStream, CondString, CodeString);
    PrevOp = CurOp;
  }
  Func << CaseString << "\n";
  // Close brace for the last case.
  Func.indent(4) << "} // case " << CurOp << "\n";
  Func.indent(2) << "} // switch\n";
  Func.indent(2) << "return false;\n}\n";

  if (!MCOpPredicates.empty()) {
    auto IndentLength = ValidatorName.size() + 13;
    OS << "static bool " << ValidatorName << "(const MCOperand &MCOp,\n";
    OS.indent(IndentLength) << "const MCSubtargetInfo &STI,\n";
    OS.indent(IndentLength) << "unsigned PredicateIndex) {\n";
    OS << "  switch (PredicateIndex) {\n"
       << "  default:\n"
       << "    llvm_unreachable(\"Unknown MCOperandPredicate kind\");\n"
       << "    break;\n";

    printPredicates(MCOpPredicates, "MCOperandPredicate", OS);

    OS << "  }\n"
       << "}\n\n";
  }

  if (!ImmLeafPredicates.empty()) {
    auto IndentLength = TargetName.size() + 35;
    OS << "static bool " << TargetName
       << "ValidateMachineOperand(const MachineOperand &MO,\n";
    OS.indent(IndentLength)
        << "const " << TargetName << "Subtarget *Subtarget,\n";
    OS.indent(IndentLength)
        << "unsigned PredicateIndex) {\n"
        << "  int64_t Imm = MO.getImm();\n"
        << "  switch (PredicateIndex) {\n"
        << "  default:\n"
        << "    llvm_unreachable(\"Unknown ImmLeaf Predicate kind\");\n"
        << "    break;\n";

    printPredicates(ImmLeafPredicates, "ImmediateCode", OS);

    OS << "  }\n"
       << "}\n\n";
  }

  OS << FH;
  OS << F;

  if (EType == EmitterType::Compress)
    OS << "\n#endif //GEN_COMPRESS_INSTR\n";
  else if (EType == EmitterType::Uncompress)
    OS << "\n#endif //GEN_UNCOMPRESS_INSTR\n\n";
  else if (EType == EmitterType::CheckCompress)
    OS << "\n#endif //GEN_CHECK_COMPRESS_INSTR\n\n";
}

void CompressInstEmitter::run(raw_ostream &OS) {
  // Process the CompressPat definitions, validating them as we do so.
  for (const Record *Pat : Records.getAllDerivedDefinitions("CompressPat"))
    evaluateCompressPat(Pat);

  // Emit file header.
  emitSourceFileHeader("Compress instruction Source Fragment", OS, Records);
  // Generate compressInst() function.
  emitCompressInstEmitter(OS, EmitterType::Compress);
  // Generate uncompressInst() function.
  emitCompressInstEmitter(OS, EmitterType::Uncompress);
  // Generate isCompressibleInst() function.
  emitCompressInstEmitter(OS, EmitterType::CheckCompress);
}

static TableGen::Emitter::OptClass<CompressInstEmitter>
    X("gen-compress-inst-emitter", "Generate compressed instructions.");<|MERGE_RESOLUTION|>--- conflicted
+++ resolved
@@ -424,13 +424,8 @@
              "Incorrect operand mapping detected!\n");
 
       unsigned SourceOpNo = SourceOp->getValue().MIOpNo;
-<<<<<<< HEAD
-      DestOperandMap[OpNo].Data.Operand = SourceOpNo;
-      SourceOperandMap[SourceOpNo].Data.Operand = OpNo;
-=======
       DestOperandMap[OpNo].OpNo = SourceOpNo;
       SourceOperandMap[SourceOpNo].OpNo = OpNo;
->>>>>>> 10a576f7
       LLVM_DEBUG(dbgs() << "    " << SourceOpNo << " ====> " << OpNo << "\n");
     }
   }
