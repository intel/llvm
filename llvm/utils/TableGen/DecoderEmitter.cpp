--- conflicted
+++ resolved
@@ -342,38 +342,9 @@
   DecoderTable Table;
   PredicateSet Predicates;
   DecoderSet Decoders;
-<<<<<<< HEAD
-
-  bool isOutermostScope() const { return FixupStack.size() == 1; }
-
-  void pushScope() { FixupStack.emplace_back(); }
-
-  void popScope() {
-    // Resolve any remaining fixups in the current scope before popping it.
-    // All fixups resolve to the current location.
-    uint32_t DestIdx = Table.size();
-    for (uint32_t FixupIdx : FixupStack.back())
-      Table.patchNumToSkip(FixupIdx, DestIdx);
-    FixupStack.pop_back();
-  }
 };
 
-struct EncodingAndInst {
-  const Record *EncodingDef;
-  const CodeGenInstruction *Inst;
-  StringRef HwModeName;
-
-  EncodingAndInst(const Record *EncodingDef, const CodeGenInstruction *Inst,
-                  StringRef HwModeName = "")
-      : EncodingDef(EncodingDef), Inst(Inst), HwModeName(HwModeName) {}
-};
-
-using NamespacesHwModesMap = std::map<std::string, std::set<StringRef>>;
-=======
-};
-
 using NamespacesHwModesMap = std::map<StringRef, std::set<unsigned>>;
->>>>>>> 35227056
 
 class DecoderEmitter {
   const RecordKeeper &RK;
@@ -391,16 +362,10 @@
 
   const CodeGenTarget &getTarget() const { return Target; }
 
-  const CodeGenTarget &getTarget() const { return Target; }
-
   // Emit the decoder state machine table. Returns a mask of MCD decoder ops
   // that were emitted.
   unsigned emitTable(formatted_raw_ostream &OS, DecoderTable &Table,
-<<<<<<< HEAD
-                     unsigned BitWidth, StringRef Namespace,
-=======
                      StringRef Namespace, unsigned HwModeID, unsigned BitWidth,
->>>>>>> 35227056
                      ArrayRef<unsigned> EncodingIDs) const;
   void emitInstrLenTable(formatted_raw_ostream &OS,
                          ArrayRef<unsigned> InstrLen) const;
@@ -428,64 +393,6 @@
 
 } // end anonymous namespace
 
-<<<<<<< HEAD
-static raw_ostream &operator<<(raw_ostream &OS, const EncodingAndInst &Value) {
-  if (Value.EncodingDef != Value.Inst->TheDef)
-    OS << Value.EncodingDef->getName() << ":";
-  OS << Value.Inst->TheDef->getName();
-  return OS;
-}
-
-// Prints the bit value for each position.
-static void dumpBits(raw_ostream &OS, const BitsInit &Bits, unsigned BitWidth) {
-  for (const Init *Bit : reverse(Bits.getBits().take_front(BitWidth)))
-    OS << BitValue(Bit);
-}
-
-static const BitsInit &getBitsField(const Record &Def, StringRef FieldName) {
-  const RecordVal *RV = Def.getValue(FieldName);
-  if (const BitsInit *Bits = dyn_cast<BitsInit>(RV->getValue()))
-    return *Bits;
-
-  // Handle variable length instructions.
-  VarLenInst VLI(cast<DagInit>(RV->getValue()), RV);
-  SmallVector<const Init *, 16> Bits;
-
-  for (const auto &SI : VLI) {
-    if (const BitsInit *BI = dyn_cast<BitsInit>(SI.Value))
-      llvm::append_range(Bits, BI->getBits());
-    else if (const BitInit *BI = dyn_cast<BitInit>(SI.Value))
-      Bits.push_back(BI);
-    else
-      Bits.append(SI.BitWidth, UnsetInit::get(Def.getRecords()));
-  }
-
-  return *BitsInit::get(Def.getRecords(), Bits);
-}
-
-// Representation of the instruction to work on.
-typedef std::vector<BitValue> insn_t;
-
-/// Extracts a NumBits long field from Insn, starting from StartBit.
-/// Returns the value of the field if all bits are well-known,
-/// otherwise std::nullopt.
-static std::optional<uint64_t>
-fieldFromInsn(const insn_t &Insn, unsigned StartBit, unsigned NumBits) {
-  uint64_t Field = 0;
-
-  for (unsigned BitIndex = 0; BitIndex < NumBits; ++BitIndex) {
-    if (Insn[StartBit + BitIndex] == BitValue::BIT_UNSET)
-      return std::nullopt;
-
-    if (Insn[StartBit + BitIndex] == BitValue::BIT_TRUE)
-      Field = Field | (1ULL << BitIndex);
-  }
-
-  return Field;
-}
-
-=======
->>>>>>> 35227056
 namespace {
 
 /// Filter - Filter works with FilterChooser to produce the decoding tree for
@@ -533,43 +440,6 @@
 
   // Set of uid's with non-constant segment values.
   std::vector<unsigned> VariableIDs;
-<<<<<<< HEAD
-
-  // Map of well-known segment value to its delegate.
-  std::map<uint64_t, std::unique_ptr<const FilterChooser>> FilterChooserMap;
-
-  // Number of instructions which fall under FilteredInstructions category.
-  unsigned NumFiltered;
-
-public:
-  Filter(Filter &&f);
-  Filter(const FilterChooser &owner, unsigned startBit, unsigned numBits);
-
-  ~Filter() = default;
-
-  unsigned getNumFiltered() const { return NumFiltered; }
-
-  unsigned getSingletonEncodingID() const {
-    assert(NumFiltered == 1);
-    return FilteredIDs.begin()->second.front();
-  }
-
-  // Return the filter chooser for the group of instructions without constant
-  // segment values.
-  const FilterChooser &getVariableFC() const {
-    assert(NumFiltered == 1 && FilterChooserMap.size() == 1);
-    return *(FilterChooserMap.find(NO_FIXED_SEGMENTS_SENTINEL)->second);
-  }
-
-  // Divides the decoding task into sub tasks and delegates them to the
-  // inferior FilterChooser's.
-  //
-  // A special case arises when there's only one entry in the filtered
-  // instructions.  In order to unambiguously decode the singleton, we need to
-  // match the remaining undecoded encoding bits against the singleton.
-  void recurse();
-=======
->>>>>>> 35227056
 
   Filter(ArrayRef<InstructionEncoding> Encodings,
          ArrayRef<unsigned> EncodingIDs, unsigned StartBit, unsigned NumBits);
@@ -609,23 +479,12 @@
   // TODO: Unfriend by providing the necessary accessors.
   friend class DecoderTableBuilder;
 
-<<<<<<< HEAD
-  // Vector of uid's for this filter chooser to work on.
-  ArrayRef<unsigned> EncodingIDs;
-
-  // Lookup table for the operand decoding of instructions.
-  const std::map<unsigned, std::vector<OperandInfo>> &Operands;
-
-  // The selected filter, if any.
-  std::unique_ptr<Filter> BestFilter;
-=======
   // Vector of encodings to choose our filter.
   ArrayRef<InstructionEncoding> Encodings;
 
   /// Encoding IDs for this filter chooser to work on.
   /// Sorted by non-decreasing encoding width.
   SmallVector<unsigned, 0> EncodingIDs;
->>>>>>> 35227056
 
   // Array of bit values passed down from our parent.
   // Set to all unknown for Parent == nullptr.
@@ -634,10 +493,6 @@
   // Links to the FilterChooser above us in the decoding tree.
   const FilterChooser *Parent;
 
-<<<<<<< HEAD
-  // Width of instructions
-  unsigned BitWidth;
-=======
   /// If the selected filter matches multiple encodings, then this is the
   /// starting position and the width of the filtered range.
   unsigned StartBit;
@@ -661,7 +516,6 @@
   /// the subset of encodings sharing that field value.
   /// The "field value" here refers to the encoding bits in the filtered range.
   std::map<uint64_t, std::unique_ptr<const FilterChooser>> FilterChooserMap;
->>>>>>> 35227056
 
   /// Set to true if decoding conflict was encountered.
   bool HasConflict = false;
@@ -673,24 +527,6 @@
   };
 
 public:
-<<<<<<< HEAD
-  FilterChooser(ArrayRef<EncodingAndInst> Insts, ArrayRef<unsigned> EncodingIDs,
-                const std::map<unsigned, std::vector<OperandInfo>> &Ops,
-                unsigned BW, const DecoderEmitter *E)
-      : AllInstructions(Insts), EncodingIDs(EncodingIDs), Operands(Ops),
-        FilterBitValues(BW, BitValue::BIT_UNFILTERED), Parent(nullptr),
-        BitWidth(BW), Emitter(E) {
-    doFilter();
-  }
-
-  FilterChooser(ArrayRef<EncodingAndInst> Insts, ArrayRef<unsigned> EncodingIDs,
-                const std::map<unsigned, std::vector<OperandInfo>> &Ops,
-                const std::vector<BitValue> &ParentFilterBitValues,
-                const FilterChooser &parent)
-      : AllInstructions(Insts), EncodingIDs(EncodingIDs), Operands(Ops),
-        FilterBitValues(ParentFilterBitValues), Parent(&parent),
-        BitWidth(parent.BitWidth), Emitter(parent.Emitter) {
-=======
   /// Constructs a top-level filter chooser.
   FilterChooser(ArrayRef<InstructionEncoding> Encodings,
                 ArrayRef<unsigned> EncodingIDs)
@@ -714,46 +550,12 @@
     // Filter width is the width of the smallest encoding.
     unsigned FilterWidth = Encodings[EncodingIDs.front()].getBitWidth();
     this->FilterBits = FilterBits.anyext(FilterWidth);
->>>>>>> 35227056
     doFilter();
   }
 
   FilterChooser(const FilterChooser &) = delete;
   void operator=(const FilterChooser &) = delete;
 
-<<<<<<< HEAD
-  unsigned getBitWidth() const { return BitWidth; }
-
-protected:
-  // Populates the insn given the uid.
-  insn_t insnWithID(unsigned Opcode) const {
-    const Record *EncodingDef = AllInstructions[Opcode].EncodingDef;
-    const BitsInit &Bits = getBitsField(*EncodingDef, "Inst");
-    insn_t Insn(std::max(BitWidth, Bits.getNumBits()), BitValue::BIT_UNSET);
-    // We may have a SoftFail bitmask, which specifies a mask where an encoding
-    // may differ from the value in "Inst" and yet still be valid, but the
-    // disassembler should return SoftFail instead of Success.
-    //
-    // This is used for marking UNPREDICTABLE instructions in the ARM world.
-    const RecordVal *RV = EncodingDef->getValue("SoftFail");
-    const BitsInit *SFBits = RV ? dyn_cast<BitsInit>(RV->getValue()) : nullptr;
-    for (unsigned i = 0; i < Bits.getNumBits(); ++i) {
-      if (SFBits && BitValue(*SFBits, i) == BitValue::BIT_TRUE)
-        Insn[i] = BitValue::BIT_UNSET;
-      else
-        Insn[i] = BitValue(Bits, i);
-    }
-    return Insn;
-  }
-
-  /// dumpFilterArray - dumpFilterArray prints out debugging info for the given
-  /// filter array as a series of chars.
-  void dumpFilterArray(raw_ostream &OS, ArrayRef<BitValue> Filter) const;
-
-  /// dumpStack - dumpStack traverses the filter chooser chain and calls
-  /// dumpFilterArray on each filter chooser up to the top level one.
-  void dumpStack(raw_ostream &OS, indent Indent) const;
-=======
   /// Returns the width of the largest encoding.
   unsigned getMaxEncodingWidth() const {
     // The last encoding ID is the ID of an encoding with the largest width.
@@ -771,7 +573,6 @@
   /// dumpStack - dumpStack traverses the filter chooser chain and calls
   /// dumpFilterArray on each filter chooser up to the top level one.
   void dumpStack(raw_ostream &OS, indent Indent, unsigned PadToWidth) const;
->>>>>>> 35227056
 
   bool isPositionFiltered(unsigned Idx) const {
     return FilterBits.Zero[Idx] || FilterBits.One[Idx];
@@ -781,11 +582,7 @@
   // This returns a list of undecoded bits of an instructions, for example,
   // Inst{20} = 1 && Inst{3-0} == 0b1111 represents two islands of yet-to-be
   // decoded bits in order to verify that the instruction matches the Opcode.
-<<<<<<< HEAD
-  std::vector<Island> getIslands(const insn_t &Insn) const;
-=======
   std::vector<Island> getIslands(const KnownBits &EncodingBits) const;
->>>>>>> 35227056
 
   /// Scans the well-known encoding bits of the encodings and, builds up a list
   /// of candidate filters, and then returns the best one, if any.
@@ -809,17 +606,11 @@
   ArrayRef<InstructionEncoding> Encodings;
   DecoderTableInfo &TableInfo;
 
-<<<<<<< HEAD
-  // Emits table entries to decode the singleton.
-  void emitSingletonTableEntry(DecoderTableInfo &TableInfo,
-                               unsigned EncodingID) const;
-=======
 public:
   DecoderTableBuilder(const CodeGenTarget &Target,
                       ArrayRef<InstructionEncoding> Encodings,
                       DecoderTableInfo &TableInfo)
       : Target(Target), Encodings(Encodings), TableInfo(TableInfo) {}
->>>>>>> 35227056
 
   void buildTable(const FilterChooser &FC, unsigned BitWidth) const {
     // When specializing decoders per bit width, each decoder table will begin
@@ -835,28 +626,12 @@
 
   void emitDecoder(raw_ostream &OS, indent Indent, unsigned EncodingID) const;
 
-<<<<<<< HEAD
-  // Assign a single filter and run with it.
-  void runSingleFilter(unsigned startBit, unsigned numBit);
-
-  // reportRegion is a helper function for filterProcessor to mark a region as
-  // eligible for use as a filter region.
-  void reportRegion(std::vector<std::unique_ptr<Filter>> &Filters, bitAttr_t RA,
-                    unsigned StartBit, unsigned BitIndex, bool AllowMixed);
-
-  // FilterProcessor scans the well-known encoding bits of the instructions and
-  // builds up a list of candidate filters.  It chooses the best filter and
-  // recursively descends down the decoding tree.
-  bool filterProcessor(ArrayRef<bitAttr_t> BitAttrs, bool AllowMixed,
-                       bool Greedy = true);
-=======
   unsigned getDecoderIndex(unsigned EncodingID) const;
 
   unsigned getPredicateIndex(StringRef P) const;
 
   bool emitPredicateMatchAux(const Init &Val, bool ParenIfBinOp,
                              raw_ostream &OS) const;
->>>>>>> 35227056
 
   bool emitPredicateMatch(raw_ostream &OS, unsigned EncodingID) const;
 
@@ -879,33 +654,6 @@
 //                       //
 ///////////////////////////
 
-<<<<<<< HEAD
-Filter::Filter(Filter &&f)
-    : Owner(f.Owner), StartBit(f.StartBit), NumBits(f.NumBits),
-      FilteredIDs(std::move(f.FilteredIDs)),
-      VariableIDs(std::move(f.VariableIDs)),
-      FilterChooserMap(std::move(f.FilterChooserMap)),
-      NumFiltered(f.NumFiltered) {}
-
-Filter::Filter(const FilterChooser &owner, unsigned startBit, unsigned numBits)
-    : Owner(owner), StartBit(startBit), NumBits(numBits) {
-  assert(StartBit + NumBits - 1 < Owner.BitWidth);
-
-  NumFiltered = 0;
-
-  for (unsigned EncodingID : Owner.EncodingIDs) {
-    // Populates the insn given the uid.
-    insn_t Insn = Owner.insnWithID(EncodingID);
-
-    // Scans the segment for possibly well-specified encoding bits.
-    std::optional<uint64_t> Field = fieldFromInsn(Insn, StartBit, NumBits);
-
-    if (Field) {
-      // The encoding bits are well-known.  Lets add the uid of the
-      // instruction into the bucket keyed off the constant field value.
-      FilteredIDs[*Field].push_back(EncodingID);
-      ++NumFiltered;
-=======
 Filter::Filter(ArrayRef<InstructionEncoding> Encodings,
                ArrayRef<unsigned> EncodingIDs, unsigned StartBit,
                unsigned NumBits)
@@ -921,7 +669,6 @@
       // The encoding bits are well-known.  Lets add the uid of the
       // instruction into the bucket keyed off the constant field value.
       FilteredIDs[FieldBits.getConstant().getZExtValue()].push_back(EncodingID);
->>>>>>> 35227056
     } else {
       // Some of the encoding bit(s) are unspecified.  This contributes to
       // one additional member of "Variable" instructions.
@@ -933,123 +680,14 @@
          "Filter returns no instruction categories");
 }
 
-<<<<<<< HEAD
-// Divides the decoding task into sub tasks and delegates them to the
-// inferior FilterChooser's.
-//
-// A special case arises when there's only one entry in the filtered
-// instructions.  In order to unambiguously decode the singleton, we need to
-// match the remaining undecoded encoding bits against the singleton.
-void Filter::recurse() {
-  // Starts by inheriting our parent filter chooser's filter bit values.
-  std::vector<BitValue> BitValueArray(Owner.FilterBitValues);
-
-  if (!VariableIDs.empty()) {
-    for (unsigned bitIndex = 0; bitIndex < NumBits; ++bitIndex)
-      BitValueArray[StartBit + bitIndex] = BitValue::BIT_UNFILTERED;
-=======
 void FilterChooser::applyFilter(const Filter &F) {
   StartBit = F.StartBit;
   NumBits = F.NumBits;
   assert(FilterBits.extractBits(NumBits, StartBit).isUnknown());
->>>>>>> 35227056
 
   if (!F.VariableIDs.empty()) {
     // Delegates to an inferior filter chooser for further processing on this
     // group of instructions whose segment values are variable.
-<<<<<<< HEAD
-    FilterChooserMap.try_emplace(
-        NO_FIXED_SEGMENTS_SENTINEL,
-        std::make_unique<FilterChooser>(Owner.AllInstructions, VariableIDs,
-                                        Owner.Operands, BitValueArray, Owner));
-  }
-
-  // No need to recurse for a singleton filtered instruction.
-  // See also Filter::emit*().
-  if (getNumFiltered() == 1) {
-    assert(FilterChooserMap.size() == 1);
-    return;
-  }
-
-  // Otherwise, create sub choosers.
-  for (const auto &[FilterVal, EncodingIDs] : FilteredIDs) {
-    // Marks all the segment positions with either BIT_TRUE or BIT_FALSE.
-    for (unsigned bitIndex = 0; bitIndex < NumBits; ++bitIndex)
-      BitValueArray[StartBit + bitIndex] = FilterVal & (1ULL << bitIndex)
-                                               ? BitValue::BIT_TRUE
-                                               : BitValue::BIT_FALSE;
-
-    // Delegates to an inferior filter chooser for further processing on this
-    // category of instructions.
-    FilterChooserMap.try_emplace(
-        FilterVal,
-        std::make_unique<FilterChooser>(Owner.AllInstructions, EncodingIDs,
-                                        Owner.Operands, BitValueArray, Owner));
-  }
-}
-
-// Emit table entries to decode instructions given a segment or segments
-// of bits.
-void Filter::emitTableEntry(DecoderTableInfo &TableInfo) const {
-  assert(isUInt<8>(NumBits) && "NumBits overflowed uint8 table entry!");
-  TableInfo.Table.push_back(MCD::OPC_ExtractField);
-
-  TableInfo.Table.insertULEB128(StartBit);
-  TableInfo.Table.push_back(NumBits);
-
-  // If the NO_FIXED_SEGMENTS_SENTINEL is present, we need to add a new scope
-  // for this filter. Otherwise, we can skip adding a new scope and any
-  // patching added will automatically be added to the enclosing scope.
-
-  // If NO_FIXED_SEGMENTS_SENTINEL is present, it will be last entry in
-  // FilterChooserMap.
-
-  const uint64_t LastFilter = FilterChooserMap.rbegin()->first;
-  bool HasFallthrough = LastFilter == NO_FIXED_SEGMENTS_SENTINEL;
-  if (HasFallthrough)
-    TableInfo.pushScope();
-
-  DecoderTable &Table = TableInfo.Table;
-
-  size_t PrevFilter = 0;
-  for (const auto &[FilterVal, Delegate] : FilterChooserMap) {
-    // Field value NO_FIXED_SEGMENTS_SENTINEL implies a non-empty set of
-    // variable instructions. See also recurse().
-    if (FilterVal == NO_FIXED_SEGMENTS_SENTINEL) {
-      // Each scope should always have at least one filter value to check
-      // for.
-      assert(PrevFilter != 0 && "empty filter set!");
-      TableInfo.popScope();
-      PrevFilter = 0; // Don't re-process the filter's fallthrough.
-    } else {
-      // The last filtervalue emitted can be OPC_FilterValue if we are at
-      // outermost scope.
-      const uint8_t DecoderOp =
-          FilterVal == LastFilter && TableInfo.isOutermostScope()
-              ? MCD::OPC_FilterValueOrFail
-              : MCD::OPC_FilterValue;
-      Table.push_back(DecoderOp);
-      Table.insertULEB128(FilterVal);
-      if (DecoderOp == MCD::OPC_FilterValue) {
-        // Reserve space for the NumToSkip entry. We'll backpatch the value
-        // later.
-        PrevFilter = Table.insertNumToSkip();
-      } else {
-        PrevFilter = 0;
-      }
-    }
-
-    // We arrive at a category of instructions with the same segment value.
-    // Now delegate to the sub filter chooser for further decodings.
-    // The case may fallthrough, which happens if the remaining well-known
-    // encoding bits do not match exactly.
-    Delegate->emitTableEntries(TableInfo);
-
-    // Now that we've emitted the body of the handler, update the NumToSkip
-    // of the filter itself to be able to skip forward when false.
-    if (PrevFilter)
-      Table.patchNumToSkip(PrevFilter, Table.size());
-=======
     VariableFC = std::make_unique<FilterChooser>(Encodings, F.VariableIDs,
                                                  FilterBits, *this);
     HasConflict |= VariableFC->HasConflict;
@@ -1069,7 +707,6 @@
         std::make_unique<FilterChooser>(Encodings, InferiorEncodingIDs,
                                         InferiorFilterBits, *this));
     HasConflict |= It->second->HasConflict;
->>>>>>> 35227056
   }
 }
 
@@ -1088,13 +725,8 @@
 // Emit the decoder state machine table. Returns a mask of MCD decoder ops
 // that were emitted.
 unsigned DecoderEmitter::emitTable(formatted_raw_ostream &OS,
-<<<<<<< HEAD
-                                   DecoderTable &Table, unsigned BitWidth,
-                                   StringRef Namespace,
-=======
                                    DecoderTable &Table, StringRef Namespace,
                                    unsigned HwModeID, unsigned BitWidth,
->>>>>>> 35227056
                                    ArrayRef<unsigned> EncodingIDs) const {
   // We'll need to be able to map from a decoded opcode into the corresponding
   // EncodingID for this specific combination of BitWidth and Namespace. This
@@ -1102,11 +734,7 @@
   DenseMap<unsigned, unsigned> OpcodeToEncodingID;
   OpcodeToEncodingID.reserve(EncodingIDs.size());
   for (unsigned EncodingID : EncodingIDs) {
-<<<<<<< HEAD
-    const Record *InstDef = NumberedEncodings[EncodingID].Inst->TheDef;
-=======
     const Record *InstDef = Encodings[EncodingID].getInstruction()->TheDef;
->>>>>>> 35227056
     OpcodeToEncodingID[Target.getInstrIntValue(InstDef)] = EncodingID;
   }
 
@@ -1398,23 +1026,6 @@
   OS << "}\n";
 }
 
-<<<<<<< HEAD
-/// dumpFilterArray - dumpFilterArray prints out debugging info for the given
-/// filter array as a series of chars.
-void FilterChooser::dumpFilterArray(raw_ostream &OS,
-                                    ArrayRef<BitValue> Filter) const {
-  for (unsigned bitIndex = BitWidth; bitIndex > 0; bitIndex--)
-    OS << Filter[bitIndex - 1];
-}
-
-/// dumpStack - dumpStack traverses the filter chooser chain and calls
-/// dumpFilterArray on each filter chooser up to the top level one.
-void FilterChooser::dumpStack(raw_ostream &OS, indent Indent) const {
-  if (Parent)
-    Parent->dumpStack(OS, Indent);
-  OS << Indent;
-  dumpFilterArray(OS, FilterBitValues);
-=======
 /// dumpStack - dumpStack traverses the filter chooser chain and calls
 /// dumpFilterArray on each filter chooser up to the top level one.
 void FilterChooser::dumpStack(raw_ostream &OS, indent Indent,
@@ -1424,7 +1035,6 @@
   assert(PadToWidth >= FilterBits.getBitWidth());
   OS << Indent << indent(PadToWidth - FilterBits.getBitWidth());
   printKnownBits(OS, FilterBits, '.');
->>>>>>> 35227056
   OS << '\n';
 }
 
@@ -1433,11 +1043,7 @@
 // Inst{20} = 1 && Inst{3-0} == 0b1111 represents two islands of yet-to-be
 // decoded bits in order to verify that the instruction matches the Opcode.
 std::vector<FilterChooser::Island>
-<<<<<<< HEAD
-FilterChooser::getIslands(const insn_t &Insn) const {
-=======
 FilterChooser::getIslands(const KnownBits &EncodingBits) const {
->>>>>>> 35227056
   std::vector<Island> Islands;
   uint64_t FieldVal;
   unsigned StartBit;
@@ -1698,17 +1304,6 @@
 }
 
 // Emits table entries to decode the singleton.
-<<<<<<< HEAD
-void FilterChooser::emitSingletonTableEntry(DecoderTableInfo &TableInfo,
-                                            unsigned EncodingID) const {
-  insn_t Insn = insnWithID(EncodingID);
-
-  // Look for islands of undecoded bits of the singleton.
-  std::vector<Island> Islands = getIslands(Insn);
-
-  // Emit the predicate table entry if one is needed.
-  emitPredicateTableEntry(TableInfo, EncodingID);
-=======
 void DecoderTableBuilder::emitSingletonTableEntry(
     const FilterChooser &FC) const {
   unsigned EncodingID = *FC.SingletonEncodingID;
@@ -1720,7 +1315,6 @@
 
   // Emit the predicate table entry if one is needed.
   emitPredicateTableEntry(EncodingID);
->>>>>>> 35227056
 
   // Check any additional encoding fields needed.
   for (const FilterChooser::Island &Ilnd : reverse(Islands)) {
@@ -1731,16 +1325,9 @@
   }
 
   // Check for soft failure of the match.
-<<<<<<< HEAD
-  emitSoftFailTableEntry(TableInfo, EncodingID);
-
-  auto [DIdx, HasCompleteDecoder] =
-      getDecoderIndex(TableInfo.Decoders, EncodingID);
-=======
   emitSoftFailTableEntry(EncodingID);
 
   unsigned DIdx = getDecoderIndex(EncodingID);
->>>>>>> 35227056
 
   // Produce OPC_Decode or OPC_TryDecode opcode based on the information
   // whether the instruction decoder is complete or not. If it is complete
@@ -1751,58 +1338,6 @@
   // decoder method indicates that additional processing should be done to see
   // if there is any other instruction that also matches the bitpattern and
   // can decode it.
-<<<<<<< HEAD
-  const uint8_t DecoderOp = HasCompleteDecoder ? MCD::OPC_Decode
-                                               : (TableInfo.isOutermostScope()
-                                                      ? MCD::OPC_TryDecodeOrFail
-                                                      : MCD::OPC_TryDecode);
-  TableInfo.Table.push_back(DecoderOp);
-  NumEncodingsSupported++;
-  const Record *InstDef = AllInstructions[EncodingID].Inst->TheDef;
-  TableInfo.Table.insertULEB128(Emitter->getTarget().getInstrIntValue(InstDef));
-  TableInfo.Table.insertULEB128(DIdx);
-
-  if (DecoderOp == MCD::OPC_TryDecode) {
-    // Push location for NumToSkip backpatching.
-    TableInfo.FixupStack.back().push_back(TableInfo.Table.insertNumToSkip());
-  }
-}
-
-// Emits table entries to decode the singleton, and then to decode the rest.
-void FilterChooser::emitSingletonTableEntry(DecoderTableInfo &TableInfo,
-                                            const Filter &Best) const {
-  // complex singletons need predicate checks from the first singleton
-  // to refer forward to the variable filterchooser that follows.
-  TableInfo.pushScope();
-  emitSingletonTableEntry(TableInfo, Best.getSingletonEncodingID());
-  TableInfo.popScope();
-
-  Best.getVariableFC().emitTableEntries(TableInfo);
-}
-
-// Assign a single filter and run with it.  Top level API client can initialize
-// with a single filter to start the filtering process.
-void FilterChooser::runSingleFilter(unsigned startBit, unsigned numBit) {
-  BestFilter = std::make_unique<Filter>(*this, startBit, numBit);
-  BestFilter->recurse();
-}
-
-// reportRegion is a helper function for filterProcessor to mark a region as
-// eligible for use as a filter region.
-void FilterChooser::reportRegion(std::vector<std::unique_ptr<Filter>> &Filters,
-                                 bitAttr_t RA, unsigned StartBit,
-                                 unsigned BitIndex, bool AllowMixed) {
-  if (AllowMixed ? RA == ATTR_MIXED : RA == ATTR_ALL_SET)
-    Filters.push_back(
-        std::make_unique<Filter>(*this, StartBit, BitIndex - StartBit));
-}
-
-// FilterProcessor scans the well-known encoding bits of the instructions and
-// builds up a list of candidate filters.  It chooses the best filter and
-// recursively descends down the decoding tree.
-bool FilterChooser::filterProcessor(ArrayRef<bitAttr_t> BitAttrs,
-                                    bool AllowMixed, bool Greedy) {
-=======
   const MCD::DecoderOps DecoderOp =
       Encoding.hasCompleteDecoder() ? MCD::OPC_Decode : MCD::OPC_TryDecode;
   TableInfo.Table.insertOpcode(DecoderOp);
@@ -1814,7 +1349,6 @@
 std::unique_ptr<Filter>
 FilterChooser::findBestFilter(ArrayRef<bitAttr_t> BitAttrs, bool AllowMixed,
                               bool Greedy) const {
->>>>>>> 35227056
   assert(EncodingIDs.size() >= 2 && "Nothing to filter");
 
   // Heuristics.  See also doFilter()'s "Heuristics" comment when num of
@@ -1823,16 +1357,6 @@
     assert(EncodingIDs.size() == 3);
 
     for (unsigned EncodingID : EncodingIDs) {
-<<<<<<< HEAD
-      insn_t Insn = insnWithID(EncodingID);
-
-      // Look for islands of undecoded bits of any instruction.
-      std::vector<Island> Islands = getIslands(Insn);
-      if (!Islands.empty()) {
-        // Found an instruction with island(s).  Now just assign a filter.
-        runSingleFilter(Islands[0].StartBit, Islands[0].NumBits);
-        return true;
-=======
       const InstructionEncoding &Encoding = Encodings[EncodingID];
       KnownBits EncodingBits = Encoding.getMandatoryBits();
 
@@ -1842,7 +1366,6 @@
         // Found an instruction with island(s).  Now just assign a filter.
         return std::make_unique<Filter>(
             Encodings, EncodingIDs, Islands[0].StartBit, Islands[0].NumBits);
->>>>>>> 35227056
       }
     }
   }
@@ -1871,9 +1394,6 @@
   unsigned StartBit = 0;
 
   std::vector<std::unique_ptr<Filter>> Filters;
-<<<<<<< HEAD
-  for (unsigned BitIndex = 0; BitIndex < BitWidth; ++BitIndex) {
-=======
 
   auto addCandidateFilter = [&](unsigned StartBit, unsigned EndBit) {
     Filters.push_back(std::make_unique<Filter>(Encodings, EncodingIDs, StartBit,
@@ -1882,7 +1402,6 @@
 
   unsigned FilterWidth = FilterBits.getBitWidth();
   for (unsigned BitIndex = 0; BitIndex != FilterWidth; ++BitIndex) {
->>>>>>> 35227056
     bitAttr_t bitAttr = BitAttrs[BitIndex];
 
     assert(bitAttr != ATTR_NONE && "Bit without attributes");
@@ -1911,26 +1430,14 @@
         addCandidateFilter(StartBit, BitIndex);
       switch (bitAttr) {
       case ATTR_FILTERED:
-<<<<<<< HEAD
-        reportRegion(Filters, RA, StartBit, BitIndex, AllowMixed);
-=======
->>>>>>> 35227056
         RA = ATTR_NONE;
         break;
       case ATTR_ALL_SET:
         break;
       case ATTR_ALL_UNSET:
-<<<<<<< HEAD
-        reportRegion(Filters, RA, StartBit, BitIndex, AllowMixed);
         RA = ATTR_NONE;
         break;
       case ATTR_MIXED:
-        reportRegion(Filters, RA, StartBit, BitIndex, AllowMixed);
-=======
-        RA = ATTR_NONE;
-        break;
-      case ATTR_MIXED:
->>>>>>> 35227056
         StartBit = BitIndex;
         RA = ATTR_MIXED;
         break;
@@ -1943,26 +1450,14 @@
         addCandidateFilter(StartBit, BitIndex);
       switch (bitAttr) {
       case ATTR_FILTERED:
-<<<<<<< HEAD
-        reportRegion(Filters, RA, StartBit, BitIndex, AllowMixed);
-=======
->>>>>>> 35227056
         StartBit = BitIndex;
         RA = ATTR_NONE;
         break;
       case ATTR_ALL_SET:
-<<<<<<< HEAD
-        reportRegion(Filters, RA, StartBit, BitIndex, AllowMixed);
-=======
->>>>>>> 35227056
         StartBit = BitIndex;
         RA = ATTR_ALL_SET;
         break;
       case ATTR_ALL_UNSET:
-<<<<<<< HEAD
-        reportRegion(Filters, RA, StartBit, BitIndex, AllowMixed);
-=======
->>>>>>> 35227056
         RA = ATTR_NONE;
         break;
       case ATTR_MIXED:
@@ -1985,35 +1480,19 @@
   case ATTR_FILTERED:
     break;
   case ATTR_ALL_SET:
-<<<<<<< HEAD
-    reportRegion(Filters, RA, StartBit, BitWidth, AllowMixed);
-=======
     if (!AllowMixed)
       addCandidateFilter(StartBit, FilterWidth);
->>>>>>> 35227056
     break;
   case ATTR_ALL_UNSET:
     break;
   case ATTR_MIXED:
-<<<<<<< HEAD
-    reportRegion(Filters, RA, StartBit, BitWidth, AllowMixed);
-=======
     if (AllowMixed)
       addCandidateFilter(StartBit, FilterWidth);
->>>>>>> 35227056
     break;
   }
 
   // We have finished with the filter processings.  Now it's time to choose
   // the best performing filter.
-<<<<<<< HEAD
-  unsigned BestIndex = 0;
-  bool AllUseless = true;
-  unsigned BestScore = 0;
-
-  for (const auto &[Idx, Filter] : enumerate(Filters)) {
-    unsigned Usefulness = Filter->usefulness();
-=======
   auto MaxIt = llvm::max_element(Filters, [](const std::unique_ptr<Filter> &A,
                                              const std::unique_ptr<Filter> &B) {
     return A->usefulness() < B->usefulness();
@@ -2040,7 +1519,6 @@
   // (ALL_UNSET) -- _ ----> (ALL_UNSET)
   // (MIXED) ------ . ----> (MIXED)
   // (FILTERED)---- . ----> (FILTERED)
->>>>>>> 35227056
 
   unsigned FilterWidth = FilterBits.getBitWidth();
   SmallVector<bitAttr_t, 128> BitAttrs(FilterWidth, ATTR_NONE);
@@ -2079,85 +1557,6 @@
     }
   }
 
-<<<<<<< HEAD
-  if (AllUseless)
-    return false;
-
-  BestFilter = std::move(Filters[BestIndex]);
-  BestFilter->recurse();
-  return true;
-
-} // end of FilterChooser::filterProcessor(bool)
-
-// Decides on the best configuration of filter(s) to use in order to decode
-// the instructions.  A conflict of instructions may occur, in which case we
-// dump the conflict set to the standard error.
-void FilterChooser::doFilter() {
-  assert(!EncodingIDs.empty() && "FilterChooser created with no instructions");
-
-  // No filter needed.
-  if (EncodingIDs.size() < 2)
-    return;
-
-  // We maintain BIT_WIDTH copies of the bitAttrs automaton.
-  // The automaton consumes the corresponding bit from each
-  // instruction.
-  //
-  //   Input symbols: 0, 1, _ (unset), and . (any of the above).
-  //   States:        NONE, FILTERED, ALL_SET, ALL_UNSET, and MIXED.
-  //   Initial state: NONE.
-  //
-  // (NONE) ------- [01] -> (ALL_SET)
-  // (NONE) ------- _ ----> (ALL_UNSET)
-  // (ALL_SET) ---- [01] -> (ALL_SET)
-  // (ALL_SET) ---- _ ----> (MIXED)
-  // (ALL_UNSET) -- [01] -> (MIXED)
-  // (ALL_UNSET) -- _ ----> (ALL_UNSET)
-  // (MIXED) ------ . ----> (MIXED)
-  // (FILTERED)---- . ----> (FILTERED)
-
-  SmallVector<bitAttr_t, 128> BitAttrs(BitWidth, ATTR_NONE);
-
-  // FILTERED bit positions provide no entropy and are not worthy of pursuing.
-  // Filter::recurse() set either BIT_TRUE or BIT_FALSE for each position.
-  for (unsigned BitIndex = 0; BitIndex < BitWidth; ++BitIndex)
-    if (FilterBitValues[BitIndex].isSet())
-      BitAttrs[BitIndex] = ATTR_FILTERED;
-
-  for (unsigned EncodingID : EncodingIDs) {
-    insn_t EncodingBits = insnWithID(EncodingID);
-
-    for (unsigned BitIndex = 0; BitIndex < BitWidth; ++BitIndex) {
-      switch (BitAttrs[BitIndex]) {
-      case ATTR_NONE:
-        if (EncodingBits[BitIndex] == BitValue::BIT_UNSET)
-          BitAttrs[BitIndex] = ATTR_ALL_UNSET;
-        else
-          BitAttrs[BitIndex] = ATTR_ALL_SET;
-        break;
-      case ATTR_ALL_SET:
-        if (EncodingBits[BitIndex] == BitValue::BIT_UNSET)
-          BitAttrs[BitIndex] = ATTR_MIXED;
-        break;
-      case ATTR_ALL_UNSET:
-        if (EncodingBits[BitIndex] != BitValue::BIT_UNSET)
-          BitAttrs[BitIndex] = ATTR_MIXED;
-        break;
-      case ATTR_MIXED:
-      case ATTR_FILTERED:
-        break;
-      }
-    }
-  }
-
-  // Try regions of consecutive known bit values first.
-  if (filterProcessor(BitAttrs, /*AllowMixed=*/false))
-    return;
-
-  // Then regions of mixed bits (both known and unitialized bit values allowed).
-  if (filterProcessor(BitAttrs, /*AllowMixed=*/true))
-    return;
-=======
   // Try regions of consecutive known bit values first.
   if (std::unique_ptr<Filter> F =
           findBestFilter(BitAttrs, /*AllowMixed=*/false))
@@ -2166,55 +1565,11 @@
   // Then regions of mixed bits (both known and unitialized bit values allowed).
   if (std::unique_ptr<Filter> F = findBestFilter(BitAttrs, /*AllowMixed=*/true))
     return F;
->>>>>>> 35227056
 
   // Heuristics to cope with conflict set {t2CMPrs, t2SUBSrr, t2SUBSrs} where
   // no single instruction for the maximum ATTR_MIXED region Inst{14-4} has a
   // well-known encoding pattern.  In such case, we backtrack and scan for the
   // the very first consecutive ATTR_ALL_SET region and assign a filter to it.
-<<<<<<< HEAD
-  if (EncodingIDs.size() == 3 &&
-      filterProcessor(BitAttrs, /*AllowMixed=*/true, /*Greedy=*/false))
-    return;
-
-  // We don't know how to decode these instructions! Dump the
-  // conflict set and bail.
-  assert(!BestFilter);
-
-  // Print out useful conflict information for postmortem analysis.
-  errs() << "Decoding Conflict:\n";
-
-  // Dump filters.
-  indent Indent(4);
-  dumpStack(errs(), Indent);
-
-  // Dump encodings.
-  for (unsigned EncodingID : EncodingIDs) {
-    const EncodingAndInst &Enc = AllInstructions[EncodingID];
-    errs() << Indent;
-    dumpBits(errs(), getBitsField(*Enc.EncodingDef, "Inst"), BitWidth);
-    errs() << "  " << Enc << '\n';
-  }
-  PrintFatalError("Decoding conflict encountered");
-}
-
-// emitTableEntries - Emit state machine entries to decode our share of
-// instructions.
-void FilterChooser::emitTableEntries(DecoderTableInfo &TableInfo) const {
-  if (EncodingIDs.size() == 1) {
-    // There is only one instruction in the set, which is great!
-    // Call emitSingletonDecoder() to see whether there are any remaining
-    // encodings bits.
-    emitSingletonTableEntry(TableInfo, EncodingIDs[0]);
-    return;
-  }
-
-  // Use the best filter to do the decoding!
-  if (BestFilter->getNumFiltered() == 1)
-    emitSingletonTableEntry(TableInfo, *BestFilter);
-  else
-    BestFilter->emitTableEntry(TableInfo);
-=======
   if (EncodingIDs.size() == 3) {
     if (std::unique_ptr<Filter> F =
             findBestFilter(BitAttrs, /*AllowMixed=*/true, /*Greedy=*/false))
@@ -2327,7 +1682,6 @@
     Table.patchNumToSkip(FixupLoc, Table.size());
     emitTableEntries(*FC.VariableFC);
   }
->>>>>>> 35227056
 }
 
 static std::string findOperandDecoderMethod(const Record *Record) {
@@ -3175,52 +2529,7 @@
 
 )";
 
-<<<<<<< HEAD
-  // First, collect all encoding-related HwModes referenced by the target.
-  // And establish a mapping table between DecoderNamespace and HwMode.
-  // If HwModeNames is empty, add the empty string so we always have one HwMode.
-  const CodeGenHwModes &HWM = Target.getHwModes();
-  std::vector<StringRef> HwModeNames;
-  NamespacesHwModesMap NamespacesWithHwModes;
-  collectHwModesReferencedForEncodings(HWM, HwModeNames, NamespacesWithHwModes);
-  if (HwModeNames.empty())
-    HwModeNames.push_back("");
-
-  const auto &NumberedInstructions = Target.getInstructions();
-  NumberedEncodings.reserve(NumberedInstructions.size());
-  for (const auto &NumberedInstruction : NumberedInstructions) {
-    const Record *InstDef = NumberedInstruction->TheDef;
-    if (const Record *RV = InstDef->getValueAsOptionalDef("EncodingInfos")) {
-      EncodingInfoByHwMode EBM(RV, HWM);
-      for (auto &[ModeId, Encoding] : EBM) {
-        // DecoderTables with DefaultMode should not have any suffix.
-        if (ModeId == DefaultMode) {
-          NumberedEncodings.emplace_back(Encoding, NumberedInstruction, "");
-        } else {
-          NumberedEncodings.emplace_back(Encoding, NumberedInstruction,
-                                         HWM.getMode(ModeId).Name);
-        }
-      }
-      continue;
-    }
-    // This instruction is encoded the same on all HwModes.
-    // According to user needs, provide varying degrees of suppression.
-    handleHwModesUnrelatedEncodings(NumberedInstruction, HwModeNames,
-                                    NamespacesWithHwModes, NumberedEncodings);
-  }
-  for (const Record *NumberedAlias :
-       RK.getAllDerivedDefinitions("AdditionalEncoding"))
-    NumberedEncodings.emplace_back(
-        NumberedAlias,
-        &Target.getInstruction(NumberedAlias->getValueAsDef("AliasOf")));
-
-  // Map of (namespace, size) tuple to encoding IDs.
-  std::map<std::pair<std::string, unsigned>, std::vector<unsigned>> EncMap;
-  std::map<unsigned, std::vector<OperandInfo>> Operands;
-  std::vector<unsigned> InstrLen;
-=======
   // Do extra bookkeeping for variable-length encodings.
->>>>>>> 35227056
   bool IsVarLenInst = Target.hasVariableLengthEncodings();
   unsigned MaxInstLen = 0;
   if (IsVarLenInst) {
@@ -3275,56 +2584,6 @@
     for (const auto &[Key, EncodingIDs] : BWMap) {
       auto [DecoderNamespace, HwModeID] = Key;
 
-<<<<<<< HEAD
-    if (unsigned Len = populateInstruction(Target, *EncodingDef, *Inst, NEI,
-                                           Operands, IsVarLenInst)) {
-      if (IsVarLenInst) {
-        MaxInstLen = std::max(MaxInstLen, Len);
-        InstrLen[NEI] = Len;
-      }
-      std::string DecoderNamespace =
-          EncodingDef->getValueAsString("DecoderNamespace").str();
-      if (!NumberedEncoding.HwModeName.empty())
-        DecoderNamespace += "_" + NumberedEncoding.HwModeName.str();
-      EncMap[{DecoderNamespace, Size}].push_back(NEI);
-    } else {
-      NumEncodingsOmitted++;
-    }
-  }
-
-  DecoderTableInfo TableInfo;
-  unsigned OpcodeMask = 0;
-  for (const auto &[NSAndByteSize, EncodingIDs] : EncMap) {
-    const std::string &DecoderNamespace = NSAndByteSize.first;
-    const unsigned BitWidth = 8 * NSAndByteSize.second;
-    // Emit the decoder for this namespace+width combination.
-    FilterChooser FC(NumberedEncodings, EncodingIDs, Operands,
-                     IsVarLenInst ? MaxInstLen : BitWidth, this);
-
-    // The decode table is cleared for each top level decoder function. The
-    // predicates and decoders themselves, however, are shared across all
-    // decoders to give more opportunities for uniqueing.
-    TableInfo.Table.clear();
-    TableInfo.pushScope();
-    FC.emitTableEntries(TableInfo);
-    // Any NumToSkip fixups in the top level scope can resolve to the
-    // OPC_Fail at the end of the table.
-    assert(TableInfo.isOutermostScope() && "fixup stack phasing error!");
-    TableInfo.popScope();
-
-    TableInfo.Table.push_back(MCD::OPC_Fail);
-
-    // Print the table to the output stream.
-    OpcodeMask |= emitTable(OS, TableInfo.Table, FC.getBitWidth(),
-                            DecoderNamespace, EncodingIDs);
-  }
-
-  // For variable instruction, we emit a instruction length table
-  // to let the decoder know how long the instructions are.
-  // You can see example usage in M68k's disassembler.
-  if (IsVarLenInst)
-    emitInstrLenTable(OS, InstrLen);
-=======
       // Emit the decoder for this (namespace, hwmode, width) combination.
       FilterChooser FC(Encodings, EncodingIDs);
       HasConflict |= FC.hasConflict();
@@ -3357,7 +2616,6 @@
 
   if (HasConflict)
     PrintFatalError("Decoding conflict encountered");
->>>>>>> 35227056
 
   // Emit the decoder function for the last bucket. This will also emit the
   // single decoder function if SpecializeDecodersPerBitwidth = false.
