--- conflicted
+++ resolved
@@ -64,10 +64,7 @@
   GlobalISelCombinerMatchTableEmitter.cpp
   GlobalISelEmitter.cpp
   GlobalISelMatchTable.cpp
-<<<<<<< HEAD
-=======
   GlobalISelMatchTableExecutorEmitter.cpp
->>>>>>> bac3a63c
   InfoByHwMode.cpp
   InstrInfoEmitter.cpp
   InstrDocsEmitter.cpp
