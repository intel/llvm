//===-- include/flang/Evaluate/common.h -------------------------*- C++ -*-===//
//
// Part of the LLVM Project, under the Apache License v2.0 with LLVM Exceptions.
// See https://llvm.org/LICENSE.txt for license information.
// SPDX-License-Identifier: Apache-2.0 WITH LLVM-exception
//
//===----------------------------------------------------------------------===//

#ifndef FORTRAN_EVALUATE_COMMON_H_
#define FORTRAN_EVALUATE_COMMON_H_

#include "flang/Common/api-attrs.h"
#include "flang/Common/enum-set.h"
#include "flang/Common/idioms.h"
#include "flang/Common/indirection.h"
#include "flang/Common/restorer.h"
#include "flang/Common/target-rounding.h"
#include "flang/Parser/char-block.h"
#include "flang/Parser/message.h"
#include "flang/Support/Fortran-features.h"
#include "flang/Support/Fortran.h"
#include "flang/Support/default-kinds.h"
#include <cinttypes>
#include <map>
#include <set>
#include <string>

namespace Fortran::semantics {
class DerivedTypeSpec;
}

namespace Fortran::evaluate {
class IntrinsicProcTable;
class TargetCharacteristics;

using common::ConstantSubscript;
using common::RealFlag;
using common::RealFlags;
using common::RelationalOperator;

// Integers are always ordered; reals may not be.
ENUM_CLASS(Ordering, Less, Equal, Greater)
ENUM_CLASS(Relation, Less, Equal, Greater, Unordered)

template <typename A>
static constexpr Ordering Compare(const A &x, const A &y) {
  if (x < y) {
    return Ordering::Less;
  } else if (x > y) {
    return Ordering::Greater;
  } else {
    return Ordering::Equal;
  }
}

template <typename CH>
static constexpr Ordering Compare(
    const std::basic_string<CH> &x, const std::basic_string<CH> &y) {
  std::size_t xLen{x.size()}, yLen{y.size()};
  using String = std::basic_string<CH>;
  // Fortran CHARACTER comparison is defined with blank padding
  // to extend a shorter operand.
  if (xLen < yLen) {
    return Compare(String{x}.append(yLen - xLen, CH{' '}), y);
  } else if (xLen > yLen) {
    return Compare(x, String{y}.append(xLen - yLen, CH{' '}));
  } else if (x < y) {
    return Ordering::Less;
  } else if (x > y) {
    return Ordering::Greater;
  } else {
    return Ordering::Equal;
  }
}

static constexpr Ordering Reverse(Ordering ordering) {
  if (ordering == Ordering::Less) {
    return Ordering::Greater;
  } else if (ordering == Ordering::Greater) {
    return Ordering::Less;
  } else {
    return Ordering::Equal;
  }
}

static constexpr Relation RelationFromOrdering(Ordering ordering) {
  if (ordering == Ordering::Less) {
    return Relation::Less;
  } else if (ordering == Ordering::Greater) {
    return Relation::Greater;
  } else {
    return Relation::Equal;
  }
}

static constexpr Relation Reverse(Relation relation) {
  if (relation == Relation::Less) {
    return Relation::Greater;
  } else if (relation == Relation::Greater) {
    return Relation::Less;
  } else {
    return relation;
  }
}

static constexpr bool Satisfies(RelationalOperator op, Ordering order) {
  switch (order) {
  case Ordering::Less:
    return op == RelationalOperator::LT || op == RelationalOperator::LE ||
        op == RelationalOperator::NE;
  case Ordering::Equal:
    return op == RelationalOperator::LE || op == RelationalOperator::EQ ||
        op == RelationalOperator::GE;
  case Ordering::Greater:
    return op == RelationalOperator::NE || op == RelationalOperator::GE ||
        op == RelationalOperator::GT;
  }
  return false; // silence g++ warning
}

static constexpr bool Satisfies(RelationalOperator op, Relation relation) {
  switch (relation) {
  case Relation::Less:
    return Satisfies(op, Ordering::Less);
  case Relation::Equal:
    return Satisfies(op, Ordering::Equal);
  case Relation::Greater:
    return Satisfies(op, Ordering::Greater);
  case Relation::Unordered:
    return op == RelationalOperator::NE;
  }
  return false; // silence g++ warning
}

template <typename A> struct ValueWithRealFlags {
  A AccumulateFlags(RealFlags &f) {
    f |= flags;
    return value;
  }
  A value;
  RealFlags flags{};
};

#if FLANG_BIG_ENDIAN
constexpr bool isHostLittleEndian{false};
#elif FLANG_LITTLE_ENDIAN
constexpr bool isHostLittleEndian{true};
#else
#error host endianness is not known
#endif

// HostUnsignedInt<BITS> finds the smallest native unsigned integer type
// whose size is >= BITS.
template <bool LE8, bool LE16, bool LE32, bool LE64> struct SmallestUInt {};
template <> struct SmallestUInt<true, true, true, true> {
  using type = std::uint8_t;
};
template <> struct SmallestUInt<false, true, true, true> {
  using type = std::uint16_t;
};
template <> struct SmallestUInt<false, false, true, true> {
  using type = std::uint32_t;
};
template <> struct SmallestUInt<false, false, false, true> {
  using type = std::uint64_t;
};
template <int BITS>
using HostUnsignedInt =
    typename SmallestUInt<BITS <= 8, BITS <= 16, BITS <= 32, BITS <= 64>::type;

// Many classes in this library follow a common paradigm.
// - There is no default constructor (Class() {}), usually to prevent the
//   need for std::monostate as a default constituent in a std::variant<>.
// - There are full copy and move semantics for construction and assignment.
// - Discriminated unions have a std::variant<> member "u" and support
//   explicit copy and move constructors as well as comparison for equality.
#define DECLARE_CONSTRUCTORS_AND_ASSIGNMENTS(t) \
  t(const t &); \
  t(t &&); \
  t &operator=(const t &); \
  t &operator=(t &&);
#define DEFAULT_CONSTRUCTORS_AND_ASSIGNMENTS(t) \
  t(const t &) = default; \
  t(t &&) = default; \
  t &operator=(const t &) = default; \
  t &operator=(t &&) = default;
#define DEFINE_DEFAULT_CONSTRUCTORS_AND_ASSIGNMENTS(t) \
  t::t(const t &) = default; \
  t::t(t &&) = default; \
  t &t::operator=(const t &) = default; \
  t &t::operator=(t &&) = default;
#define CONSTEXPR_CONSTRUCTORS_AND_ASSIGNMENTS(t) \
  constexpr t(const t &) = default; \
  constexpr t(t &&) = default; \
  constexpr t &operator=(const t &) = default; \
  constexpr t &operator=(t &&) = default;

#define CLASS_BOILERPLATE(t) \
  t() = delete; \
  DEFAULT_CONSTRUCTORS_AND_ASSIGNMENTS(t)

#define UNION_CONSTRUCTORS(t) \
  template <typename _A> explicit t(const _A &x) : u{x} {} \
  template <typename _A, typename = common::NoLvalue<_A>> \
  explicit t(_A &&x) : u(std::move(x)) {}

#define EVALUATE_UNION_CLASS_BOILERPLATE(t) \
  CLASS_BOILERPLATE(t) \
  UNION_CONSTRUCTORS(t) \
  bool operator==(const t &) const;

// Forward definition of Expr<> so that it can be indirectly used in its own
// definition
template <typename A> class Expr;

class FoldingContext {
public:
  FoldingContext(const common::IntrinsicTypeDefaultKinds &d,
      const IntrinsicProcTable &t, const TargetCharacteristics &c,
      const common::LanguageFeatureControl &lfc,
      std::set<std::string> &tempNames)
      : defaults_{d}, intrinsics_{t}, targetCharacteristics_{c},
        languageFeatures_{lfc}, tempNames_{tempNames} {}
  FoldingContext(const parser::ContextualMessages &m,
      const common::IntrinsicTypeDefaultKinds &d, const IntrinsicProcTable &t,
      const TargetCharacteristics &c, const common::LanguageFeatureControl &lfc,
      std::set<std::string> &tempNames)
      : messages_{m}, defaults_{d}, intrinsics_{t}, targetCharacteristics_{c},
        languageFeatures_{lfc}, tempNames_{tempNames} {}
  FoldingContext(const FoldingContext &that)
      : messages_{that.messages_}, defaults_{that.defaults_},
        intrinsics_{that.intrinsics_},
        targetCharacteristics_{that.targetCharacteristics_},
        pdtInstance_{that.pdtInstance_},
        analyzingPDTComponentKindSelector_{
            that.analyzingPDTComponentKindSelector_},
        impliedDos_{that.impliedDos_},
        languageFeatures_{that.languageFeatures_}, tempNames_{that.tempNames_} {
  }
  FoldingContext(
      const FoldingContext &that, const parser::ContextualMessages &m)
      : messages_{m}, defaults_{that.defaults_}, intrinsics_{that.intrinsics_},
        targetCharacteristics_{that.targetCharacteristics_},
        pdtInstance_{that.pdtInstance_},
        analyzingPDTComponentKindSelector_{
            that.analyzingPDTComponentKindSelector_},
        impliedDos_{that.impliedDos_},
        languageFeatures_{that.languageFeatures_}, tempNames_{that.tempNames_} {
  }

  parser::ContextualMessages &messages() { return messages_; }
  const parser::ContextualMessages &messages() const { return messages_; }
  const common::IntrinsicTypeDefaultKinds &defaults() const {
    return defaults_;
  }
  const semantics::DerivedTypeSpec *pdtInstance() const { return pdtInstance_; }
  bool analyzingPDTComponentKindSelector() const {
    return analyzingPDTComponentKindSelector_;
  }
  const IntrinsicProcTable &intrinsics() const { return intrinsics_; }
  const TargetCharacteristics &targetCharacteristics() const {
    return targetCharacteristics_;
  }
  const common::LanguageFeatureControl &languageFeatures() const {
    return languageFeatures_;
  }
  template <typename... A>
  parser::Message *Warn(common::LanguageFeature feature, A &&...args) {
    return messages_.Warn(
        IsInModuleFile(), languageFeatures_, feature, std::forward<A>(args)...);
  }
  template <typename... A>
  parser::Message *Warn(common::UsageWarning warning, A &&...args) {
    return messages_.Warn(
        IsInModuleFile(), languageFeatures_, warning, std::forward<A>(args)...);
  }
  std::optional<parser::CharBlock> moduleFileName() const {
    return moduleFileName_;
  }
  FoldingContext &set_moduleFileName(std::optional<parser::CharBlock> n) {
    moduleFileName_ = n;
    return *this;
  }
  bool IsInModuleFile() const { return moduleFileName_.has_value(); }

  ConstantSubscript &StartImpliedDo(parser::CharBlock, ConstantSubscript = 1);
  std::optional<ConstantSubscript> GetImpliedDo(parser::CharBlock) const;
  void EndImpliedDo(parser::CharBlock);

  std::map<parser::CharBlock, ConstantSubscript> &impliedDos() {
    return impliedDos_;
  }

  common::Restorer<const semantics::DerivedTypeSpec *> WithPDTInstance(
      const semantics::DerivedTypeSpec &spec) {
    return common::ScopedSet(pdtInstance_, &spec);
  }
  common::Restorer<const semantics::DerivedTypeSpec *> WithoutPDTInstance() {
    return common::ScopedSet(pdtInstance_, nullptr);
  }

  common::Restorer<bool> AnalyzingPDTComponentKindSelector() {
    return common::ScopedSet(analyzingPDTComponentKindSelector_, true);
  }

<<<<<<< HEAD
=======
  common::Restorer<std::string> SetRealFlagWarningContext(std::string str) {
    return common::ScopedSet(realFlagWarningContext_, str);
  }

>>>>>>> 811fe024
  parser::CharBlock SaveTempName(std::string &&name) {
    return {*tempNames_.emplace(std::move(name)).first};
  }

  void RealFlagWarnings(const RealFlags &, const char *op);

private:
  parser::ContextualMessages messages_;
  const common::IntrinsicTypeDefaultKinds &defaults_;
  const IntrinsicProcTable &intrinsics_;
  const TargetCharacteristics &targetCharacteristics_;
  const semantics::DerivedTypeSpec *pdtInstance_{nullptr};
  bool analyzingPDTComponentKindSelector_{false};
  std::optional<parser::CharBlock> moduleFileName_;
  std::map<parser::CharBlock, ConstantSubscript> impliedDos_;
  const common::LanguageFeatureControl &languageFeatures_;
  std::set<std::string> &tempNames_;
  std::string realFlagWarningContext_;
};

} // namespace Fortran::evaluate
#endif // FORTRAN_EVALUATE_COMMON_H_<|MERGE_RESOLUTION|>--- conflicted
+++ resolved
@@ -303,13 +303,10 @@
     return common::ScopedSet(analyzingPDTComponentKindSelector_, true);
   }
 
-<<<<<<< HEAD
-=======
   common::Restorer<std::string> SetRealFlagWarningContext(std::string str) {
     return common::ScopedSet(realFlagWarningContext_, str);
   }
 
->>>>>>> 811fe024
   parser::CharBlock SaveTempName(std::string &&name) {
     return {*tempNames_.emplace(std::move(name)).first};
   }
