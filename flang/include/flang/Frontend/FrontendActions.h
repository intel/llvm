--- conflicted
+++ resolved
@@ -50,9 +50,6 @@
   void ExecuteAction() override;
 };
 
-<<<<<<< HEAD
-class ParseSyntaxOnlyAction : public PrescanAction {
-=======
 class DebugDumpProvenanceAction : public PrescanAction {
   void ExecuteAction() override;
 };
@@ -100,7 +97,6 @@
 };
 
 class ParseSyntaxOnlyAction : public PrescanAndSemaAction {
->>>>>>> 2e412c55
   void ExecuteAction() override;
 };
 
