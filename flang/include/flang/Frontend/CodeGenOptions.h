--- conflicted
+++ resolved
@@ -192,8 +192,6 @@
     return getProfileUse() == llvm::driver::ProfileCSIRInstr;
   }
 
-<<<<<<< HEAD
-=======
   /// Controls the various implementations for complex division.
   enum ComplexRangeKind {
     /// Implementation of complex division using a call to runtime library
@@ -219,7 +217,6 @@
     /// is implemented. (See clang/Basic/LangOptions.h)
   };
 
->>>>>>> 10a576f7
   // Define accessors/mutators for code generation options of enumeration type.
 #define CODEGENOPT(Name, Bits, Default)
 #define ENUM_CODEGENOPT(Name, Type, Bits, Default)                             \
