//===-- include/flang/Common/real.h -----------------------------*- C++ -*-===//
//
// Part of the LLVM Project, under the Apache License v2.0 with LLVM Exceptions.
// See https://llvm.org/LICENSE.txt for license information.
// SPDX-License-Identifier: Apache-2.0 WITH LLVM-exception
//
//===----------------------------------------------------------------------===//

#ifndef FORTRAN_COMMON_REAL_H_
#define FORTRAN_COMMON_REAL_H_

// Characteristics of IEEE-754 & related binary floating-point numbers.
// The various representations are distinguished by their binary precisions
// (number of explicit significand bits and any implicit MSB in the fraction).

<<<<<<< HEAD
#include "api-attrs.h"
=======
>>>>>>> d465594a
#include <cinttypes>

namespace Fortran::common {

// Total representation size in bits for each type
static constexpr int BitsForBinaryPrecision(int binaryPrecision) {
  switch (binaryPrecision) {
  case 8: // IEEE single (truncated): 1+8+7 with implicit bit
    return 16;
  case 11: // IEEE half precision: 1+5+10 with implicit bit
    return 16;
  case 24: // IEEE single precision: 1+8+23 with implicit bit
    return 32;
  case 53: // IEEE double precision: 1+11+52 with implicit bit
    return 64;
  case 64: // x87 extended precision: 1+15+64, no implicit bit
    return 80;
  case 106: // "double-double": 2*(1+11+52 with implicit bit)
    return 128;
  case 113: // IEEE quad precision: 1+15+112 with implicit bit
    return 128;
  default:
    return -1;
  }
}

// Maximum number of significant decimal digits in the fraction of an
// exact conversion in each type; computed by converting the value
// with the minimum exponent (biased to 1) and all fractional bits set.
static constexpr int MaxDecimalConversionDigits(int binaryPrecision) {
  switch (binaryPrecision) {
  case 8: // IEEE single (truncated): 1+8+7 with implicit bit
    return 96;
  case 11: // IEEE half precision: 1+5+10 with implicit bit
    return 21;
  case 24: // IEEE single precision: 1+8+23 with implicit bit
    return 112;
  case 53: // IEEE double precision: 1+11+52 with implicit bit
    return 767;
  case 64: // x87 extended precision: 1+15+64, no implicit bit
    return 11514;
  case 106: // "double-double": 2*(1+11+52 with implicit bit)
    return 2 * 767;
  case 113: // IEEE quad precision: 1+15+112 with implicit bit
    return 11563;
  default:
    return -1;
  }
}

static constexpr int MaxHexadecimalConversionDigits(int binaryPrecision) {
  return binaryPrecision >= 0 ? (binaryPrecision + 3) / 4 : binaryPrecision;
}

static constexpr int RealKindForPrecision(int binaryPrecision) {
  switch (binaryPrecision) {
  case 8: // IEEE single (truncated): 1+8+7 with implicit bit
    return 3;
  case 11: // IEEE half precision: 1+5+10 with implicit bit
    return 2;
  case 24: // IEEE single precision: 1+8+23 with implicit bit
    return 4;
  case 53: // IEEE double precision: 1+11+52 with implicit bit
    return 8;
  case 64: // x87 extended precision: 1+15+64, no implicit bit
    return 10;
  // TODO: case 106: return kind for double/double
  case 113: // IEEE quad precision: 1+15+112 with implicit bit
    return 16;
  default:
    return -1;
  }
}

static constexpr int PrecisionOfRealKind(int kind) {
  switch (kind) {
  case 2: // IEEE half precision: 1+5+10 with implicit bit
    return 11;
  case 3: // IEEE single (truncated): 1+8+7 with implicit bit
    return 8;
  case 4: // IEEE single precision: 1+8+23 with implicit bit
    return 24;
  case 8: // IEEE double precision: 1+11+52 with implicit bit
    return 53;
  case 10: // x87 extended precision: 1+15+64, no implicit bit
    return 64;
  // TODO: case kind for double/double: return 106;
  case 16: // IEEE quad precision: 1+15+112 with implicit bit
    return 113;
  default:
    return -1;
  }
}

// RealCharacteristics is constexpr, but also useful when constructed
// with a non-constant precision argument.
class RealCharacteristics {
public:
  explicit constexpr RealCharacteristics(int p) : binaryPrecision{p} {}

  int binaryPrecision;
  int bits{BitsForBinaryPrecision(binaryPrecision)};
  bool isImplicitMSB{binaryPrecision != 64 /*x87*/};
  int significandBits{binaryPrecision - isImplicitMSB};
  int exponentBits{bits - significandBits - 1 /*sign*/};
  int maxExponent{(1 << exponentBits) - 1};
  int exponentBias{maxExponent / 2};
  int decimalPrecision{LogBaseTwoToLogBaseTen(binaryPrecision - 1)};
  int decimalRange{LogBaseTwoToLogBaseTen(exponentBias - 1)};
  // Number of significant decimal digits in the fraction of the
  // exact conversion of the least nonzero subnormal.
  int maxDecimalConversionDigits{MaxDecimalConversionDigits(binaryPrecision)};
  int maxHexadecimalConversionDigits{
      MaxHexadecimalConversionDigits(binaryPrecision)};

private:
  // Converts bit widths to whole decimal digits
  static constexpr int LogBaseTwoToLogBaseTen(int logb2) {
    constexpr std::int64_t LogBaseTenOfTwoTimesTenToThe12th{301029995664};
    constexpr std::int64_t TenToThe12th{1000000000000};
    std::int64_t logb10{
        (logb2 * LogBaseTenOfTwoTimesTenToThe12th) / TenToThe12th};
    return static_cast<int>(logb10);
  }
};

} // namespace Fortran::common
#endif // FORTRAN_COMMON_REAL_H_<|MERGE_RESOLUTION|>--- conflicted
+++ resolved
@@ -13,10 +13,6 @@
 // The various representations are distinguished by their binary precisions
 // (number of explicit significand bits and any implicit MSB in the fraction).
 
-<<<<<<< HEAD
-#include "api-attrs.h"
-=======
->>>>>>> d465594a
 #include <cinttypes>
 
 namespace Fortran::common {
