--- conflicted
+++ resolved
@@ -382,11 +382,8 @@
   fir::ExtendedValue genNorm2(mlir::Type, llvm::ArrayRef<fir::ExtendedValue>);
   mlir::Value genNot(mlir::Type, llvm::ArrayRef<mlir::Value>);
   fir::ExtendedValue genNull(mlir::Type, llvm::ArrayRef<fir::ExtendedValue>);
-<<<<<<< HEAD
-=======
   fir::ExtendedValue genNumImages(mlir::Type,
                                   llvm::ArrayRef<fir::ExtendedValue>);
->>>>>>> 35227056
   template <typename OpTy>
   mlir::Value genNVVMTime(mlir::Type, llvm::ArrayRef<mlir::Value>);
   fir::ExtendedValue genPack(mlir::Type, llvm::ArrayRef<fir::ExtendedValue>);
