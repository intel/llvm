--- conflicted
+++ resolved
@@ -489,10 +489,6 @@
   Integer,
   Real,
   Complex,
-<<<<<<< HEAD
-};
-
-=======
   IntegerVector,
   UnsignedVector,
   RealVector,
@@ -506,7 +502,6 @@
   return 16 / (eleTy.getIntOrFloatBitWidth() / 8);
 }
 
->>>>>>> bac3a63c
 template <ParamTypeId t, int k>
 struct ParamType {
   // Supported kinds can be checked with static asserts at compile time.
@@ -533,15 +528,12 @@
 using Integer = ParamType<ParamTypeId::Integer, k>;
 template <int k>
 using Complex = ParamType<ParamTypeId::Complex, k>;
-<<<<<<< HEAD
-=======
 template <int k>
 using IntegerVector = ParamType<ParamTypeId::IntegerVector, k>;
 template <int k>
 using RealVector = ParamType<ParamTypeId::RealVector, k>;
 template <int k>
 using UnsignedVector = ParamType<ParamTypeId::UnsignedVector, k>;
->>>>>>> bac3a63c
 } // namespace Ty
 
 // Helper function that generates most types that are supported for intrinsic
@@ -551,27 +543,17 @@
                                        fir::FirOpBuilder &builder,
                                        ParamTypeId typeId, int kind) {
   mlir::Type r;
-<<<<<<< HEAD
-  int bits = 0;
-=======
   unsigned bits{0};
->>>>>>> bac3a63c
   switch (typeId) {
   case ParamTypeId::Void:
     llvm::report_fatal_error("can not get type of void");
     break;
   case ParamTypeId::Integer:
-<<<<<<< HEAD
-=======
   case ParamTypeId::IntegerVector:
->>>>>>> bac3a63c
     bits = builder.getKindMap().getIntegerBitsize(kind);
     assert(bits != 0 && "failed to convert kind to integer bitsize");
     r = mlir::IntegerType::get(context, bits);
     break;
-<<<<<<< HEAD
-  case ParamTypeId::Real:
-=======
   case ParamTypeId::UnsignedVector:
     bits = builder.getKindMap().getIntegerBitsize(kind);
     assert(bits != 0 && "failed to convert kind to unsigned bitsize");
@@ -579,16 +561,12 @@
     break;
   case ParamTypeId::Real:
   case ParamTypeId::RealVector:
->>>>>>> bac3a63c
     r = builder.getRealType(kind);
     break;
   case ParamTypeId::Complex:
     r = fir::ComplexType::get(context, kind);
     break;
   }
-<<<<<<< HEAD
-  return r;
-=======
 
   mlir::Type fTy;
   switch (typeId) {
@@ -607,7 +585,6 @@
     break;
   }
   return fTy;
->>>>>>> bac3a63c
 }
 
 // Generic function type generator that supports most of the function types
