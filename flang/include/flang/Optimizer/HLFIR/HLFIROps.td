--- conflicted
+++ resolved
@@ -144,11 +144,6 @@
     generated temporary. In this case the temporary is initialized if needed
     (e.g. the LHS is of derived type with allocatable/pointer components),
     and the assignment is done without LHS (or its subobjects) finalization
-<<<<<<< HEAD
-    and with automatic allocation. Since LHS is uninitialized in this case,
-    "keep_lhs_length_if_realloc" attribute does not make sense. "realloc"
-    attribute is allowed with "temporary_lhs", though, it is implied.
-=======
     and with automatic allocation.
     If "temporary_lhs" and "keep_lhs_length_if_realloc" are both set,
     this assign operation denotes special case of character allocatable
@@ -156,7 +151,6 @@
     during the assignment regardless of the the RHS's length or/and
     allocation status. This assign operation will be lowered into a call
     to AssignExplicitLengthCharacter().
->>>>>>> 6241a64e
   }];
 
   let arguments = (ins AnyFortranEntity:$rhs,
