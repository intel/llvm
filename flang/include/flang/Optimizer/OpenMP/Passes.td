//===-- Passes.td - flang OpenMP pass definition -----------*- tablegen -*-===//
//
// Part of the LLVM Project, under the Apache License v2.0 with LLVM Exceptions.
// See https://llvm.org/LICENSE.txt for license information.
// SPDX-License-Identifier: Apache-2.0 WITH LLVM-exception
//
//===----------------------------------------------------------------------===//

#ifndef FORTRAN_OPTIMIZER_OPENMP_PASSES
#define FORTRAN_OPTIMIZER_OPENMP_PASSES

include "mlir/Pass/PassBase.td"

def MapInfoFinalizationPass
    : Pass<"omp-map-info-finalization", "mlir::ModuleOp"> {
  let summary = "expands OpenMP MapInfo operations containing descriptors";
  let description = [{
    Expands MapInfo operations containing descriptor types into multiple
    MapInfo's for each pointer element in the descriptor that requires
    explicit individual mapping by the OpenMP runtime.
  }];
  let dependentDialects = ["mlir::omp::OpenMPDialect"];
}

def MapsForPrivatizedSymbolsPass
    : Pass<"omp-maps-for-privatized-symbols", "mlir::func::FuncOp"> {
  let summary = "Creates MapInfoOp instances for privatized symbols when needed";
  let description = [{
    Adds omp.map.info operations for privatized symbols on omp.target ops
    In certain situations, such as when an allocatable is privatized, its
    descriptor is needed in the alloc region of the privatizer. This results
    in the use of the descriptor inside the target region. As such, the
    descriptor then needs to be mapped. This pass adds such MapInfoOp operations.
  }];
  let dependentDialects = ["mlir::omp::OpenMPDialect"];
}

def MarkDeclareTargetPass
    : Pass<"omp-mark-declare-target", "mlir::ModuleOp"> {
  let summary = "Marks all functions called by an OpenMP declare target function as declare target";
  let dependentDialects = ["mlir::omp::OpenMPDialect"];
}

def FunctionFilteringPass : Pass<"omp-function-filtering"> {
  let summary = "Filters out functions intended for the host when compiling "
                "for the target device.";
  let dependentDialects = [
    "mlir::func::FuncDialect",
    "fir::FIROpsDialect"
  ];
}

<<<<<<< HEAD
=======

>>>>>>> 93e44d24
// Needs to be scheduled on Module as we create functions in it
def LowerWorkshare : Pass<"lower-workshare", "::mlir::ModuleOp"> {
  let summary = "Lower workshare construct";
}

<<<<<<< HEAD
=======
def GenericLoopConversionPass
    : Pass<"omp-generic-loop-conversion", "mlir::func::FuncOp"> {
  let summary = "Converts OpenMP generic `omp.loop` to semantically "
                "equivalent OpenMP ops";
  let description = [{
     Rewrites `omp.loop` ops to their semantically equivalent nest of ops. The
     rewrite depends on the nesting/combination structure of the `loop` op
     within its surrounding context as well as its `bind` clause value.

     We assume for now that all `omp.loop` ops will occur inside `FuncOp`'s. This
     will most likely remain the case in the future; even if, for example, we 
     need a loop in copying data for a `firstprivate` variable, this loop will
     be nested in a constructor, an overloaded operator, or a runtime function.
  }];
  let dependentDialects = [
    "mlir::omp::OpenMPDialect"
  ];
}

>>>>>>> 93e44d24
#endif //FORTRAN_OPTIMIZER_OPENMP_PASSES<|MERGE_RESOLUTION|>--- conflicted
+++ resolved
@@ -50,17 +50,12 @@
   ];
 }
 
-<<<<<<< HEAD
-=======
 
->>>>>>> 93e44d24
 // Needs to be scheduled on Module as we create functions in it
 def LowerWorkshare : Pass<"lower-workshare", "::mlir::ModuleOp"> {
   let summary = "Lower workshare construct";
 }
 
-<<<<<<< HEAD
-=======
 def GenericLoopConversionPass
     : Pass<"omp-generic-loop-conversion", "mlir::func::FuncOp"> {
   let summary = "Converts OpenMP generic `omp.loop` to semantically "
@@ -80,5 +75,4 @@
   ];
 }
 
->>>>>>> 93e44d24
 #endif //FORTRAN_OPTIMIZER_OPENMP_PASSES