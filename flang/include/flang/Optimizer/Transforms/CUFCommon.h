--- conflicted
+++ resolved
@@ -22,10 +22,7 @@
                                             mlir::SymbolTable &symTab);
 
 bool isInCUDADeviceContext(mlir::Operation *op);
-<<<<<<< HEAD
-=======
 bool isRegisteredDeviceGlobal(fir::GlobalOp op);
->>>>>>> 93e44d24
 
 } // namespace cuf
 
