//===-- Passes.td - Transforms pass definition file --------*- tablegen -*-===//
//
// Part of the LLVM Project, under the Apache License v2.0 with LLVM Exceptions.
// See https://llvm.org/LICENSE.txt for license information.
// SPDX-License-Identifier: Apache-2.0 WITH LLVM-exception
//
//===----------------------------------------------------------------------===//
//
// This file contains definitions for passes within the Optimizer/Transforms/
// directory.
//
//===----------------------------------------------------------------------===//

#ifndef FLANG_OPTIMIZER_TRANSFORMS_PASSES
#define FLANG_OPTIMIZER_TRANSFORMS_PASSES

include "mlir/Pass/PassBase.td"

def AbstractResultOpt
  : Pass<"abstract-result"> {
  let summary = "Convert fir.array, fir.box and fir.rec function result to "
                "function argument";
  let description = [{
    This pass is required before code gen to the LLVM IR dialect,
    including the pre-cg rewrite pass.
  }];
  let dependentDialects = [
    "fir::FIROpsDialect", "mlir::func::FuncDialect"
  ];
  let options = [
    Option<"passResultAsBox", "abstract-result-as-box",
           "bool", /*default=*/"false",
           "Pass fir.array<T> result as fir.box<fir.array<T>> argument instead"
           " of fir.ref<fir.array<T>>.">
  ];
}

def AffineDialectPromotion : Pass<"promote-to-affine", "::mlir::func::FuncOp"> {
  let summary = "Promotes `fir.{do_loop,if}` to `affine.{for,if}`.";
  let description = [{
    Convert fir operations which satisfy affine constraints to the affine
    dialect.

    `fir.do_loop` will be converted to `affine.for` if the loops inside the body
    can be converted and the indices for memory loads and stores satisfy
    `affine.apply` criteria for symbols and dimensions.

    `fir.if` will be converted to `affine.if` where possible. `affine.if`'s
    condition uses an integer set (==, >=) and an analysis is done to determine
    the fir condition's parent operations to construct the integer set.

    `fir.load` (`fir.store`) will be converted to `affine.load` (`affine.store`)
    where possible. This conversion includes adding a dummy `fir.convert` cast
    to adapt values of type `!fir.ref<!fir.array>` to `memref`. This is done
    because the affine dialect presently only understands the `memref` type.
  }];
  let constructor = "::fir::createPromoteToAffinePass()";
  let dependentDialects = [
    "fir::FIROpsDialect", "mlir::func::FuncDialect",
    "mlir::affine::AffineDialect"
  ];
}

def AffineDialectDemotion : Pass<"demote-affine", "::mlir::func::FuncOp"> {
  let summary = "Converts `affine.{load,store}` back to fir operations";
  let description = [{
    Affine dialect's default lowering for loads and stores is different from
    fir as it uses the `memref` type. The `memref` type is not compatible with
    the Fortran runtime. Therefore, conversion of memory operations back to
    `fir.load` and `fir.store` with `!fir.ref<?>` types is required.
  }];
  let constructor = "::fir::createAffineDemotionPass()";
  let dependentDialects = [
    "fir::FIROpsDialect", "mlir::func::FuncDialect",
    "mlir::affine::AffineDialect"
  ];
}

def AnnotateConstantOperands : Pass<"annotate-constant"> {
  let summary = "Annotate constant operands to all FIR operations";
  let description = [{
    The MLIR canonicalizer makes a distinction between constants based on how
    they are packaged in the IR. A constant value is wrapped in an Attr and that
    Attr can be attached to an Op. There is a distinguished Op, ConstantOp, that
    merely has one of these Attr attached.

    The MLIR canonicalizer treats constants referenced by an Op and constants
    referenced through a ConstantOp as having distinct semantics. This pass
    eliminates that distinction, so hashconsing of Ops, basic blocks, etc.
    behaves as one would expect.
  }];
  let constructor = "::fir::createAnnotateConstantOperandsPass()";
  let dependentDialects = [ "fir::FIROpsDialect" ];
}

def ArrayValueCopy : Pass<"array-value-copy", "::mlir::func::FuncOp"> {
  let summary = "Convert array value operations to memory operations.";
  let description = [{
    Transform the set of array value primitives to a memory-based array
    representation.

    The Ops `array_load`, `array_store`, `array_fetch`, and `array_update` are
    used to manage abstract aggregate array values. A simple analysis is done
    to determine if there are potential dependences between these operations.
    If not, these array operations can be lowered to work directly on the memory
    representation. If there is a potential conflict, a temporary is created
    along with appropriate copy-in/copy-out operations. Here, a more refined
    analysis might be deployed, such as using the affine framework.

    This pass is required before code gen to the LLVM IR dialect.
  }];
  let constructor = "::fir::createArrayValueCopyPass()";
  let dependentDialects = [ "fir::FIROpsDialect" ];
  let options = [
    Option<"optimizeConflicts", "optimize-conflicts", "bool",
           /*default=*/"false",
           "do more detailed conflict analysis to reduce the number "
           "of temporaries">
  ];
}

def CharacterConversion : Pass<"character-conversion"> {
  let summary = "Convert CHARACTER entities with different KINDs";
  let description = [{
    Translates entities of one CHARACTER KIND to another.

    By default the translation is to naively zero-extend or truncate a code
    point to fit the destination size.
  }];
  let dependentDialects = [ "fir::FIROpsDialect" ];
  let options = [
    Option<"useRuntimeCalls", "use-runtime-calls",
           "std::string", /*default=*/"std::string{}",
           "Generate runtime calls to a named set of conversion routines. "
           "By default, the conversions may produce unexpected results.">
  ];
}

def CFGConversion : Pass<"cfg-conversion"> {
  let summary = "Convert FIR structured control flow ops to CFG ops.";
  let description = [{
    Transform the `fir.do_loop`, `fir.if`, `fir.iterate_while` and
    `fir.select_type` ops into plain old test and branch operations. Removing
    the high-level control structures can enable other optimizations.

    This pass is required before code gen to the LLVM IR dialect.
  }];
  let dependentDialects = [
    "fir::FIROpsDialect", "mlir::func::FuncDialect"
  ];
  let options = [
    Option<"forceLoopToExecuteOnce", "always-execute-loop-body", "bool",
           /*default=*/"false",
           "force the body of a loop to execute at least once">,
    Option<"setNSW", "set-nsw", "bool",
           /*default=*/"true",
           "set nsw on loop variable increment">
  ];
}

def ExternalNameConversion : Pass<"external-name-interop", "mlir::ModuleOp"> {
  let summary = "Convert name for external interoperability";
  let description = [{
    Demangle FIR internal name and mangle them for external interoperability.
  }];
  let options = [
    Option<"appendUnderscoreOpt", "append-underscore",
           "bool", /*default=*/"true",
           "Append trailing underscore to external names.">
  ];
}

def CompilerGeneratedNamesConversion : Pass<"compiler-generated-names",
    "mlir::ModuleOp"> {
  let summary = "Convert names of compiler generated globals";
  let description = [{
    Transforms names of compiler generated globals to avoid
    characters that might be unsupported by some target toolchains.
    All special symbols are replaced with a predefined 'X' character.
    This is only done for uniqued names that are not externally facing.
    The uniqued names always use '_Q' prefix, and the user entity names
    are always lower cased, so using 'X' instead of the special symbols
    will guarantee that the converted name will not conflict with the user
    space. This pass does not affect the externally facing names,
    because the expectation is that the compiler will not generate
    externally facing names on its own, and these names cannot use
    special symbols.
  }];
}

def MemRefDataFlowOpt : Pass<"fir-memref-dataflow-opt", "::mlir::func::FuncOp"> {
  let summary =
    "Perform store/load forwarding and potentially removing dead stores.";
  let description = [{
    This pass performs store to load forwarding to eliminate memory accesses and
    potentially the entire allocation if all the accesses are forwarded.
  }];
  let constructor = "::fir::createMemDataFlowOptPass()";
  let dependentDialects = [
    "fir::FIROpsDialect", "mlir::func::FuncDialect"
  ];
}

// This needs to be a "mlir::ModuleOp" pass, because we are creating debug for
// the module in this pass.
def AddDebugInfo : Pass<"add-debug-info", "mlir::ModuleOp"> {
  let summary = "Add the debug info";
  let description = [{
    Emit debug info that can be understood by llvm.
  }];
  let constructor = "::fir::createAddDebugInfoPass()";
  let dependentDialects = [
    "fir::FIROpsDialect", "mlir::func::FuncDialect", "mlir::LLVM::LLVMDialect"
  ];
  let options = [
    Option<"debugLevel", "debug-level",
           "mlir::LLVM::DIEmissionKind",
           /*default=*/"mlir::LLVM::DIEmissionKind::Full",
           "debug level",
           [{::llvm::cl::values(
            clEnumValN(mlir::LLVM::DIEmissionKind::Full, "Full", "Emit full debug info"),
            clEnumValN(mlir::LLVM::DIEmissionKind::LineTablesOnly, "LineTablesOnly", "Emit line tables only"),
            clEnumValN(mlir::LLVM::DIEmissionKind::None, "None", "Emit no debug information")
          )}]
           >,
    Option<"isOptimized", "is-optimized",
           "bool", /*default=*/"false",
           "is optimized.">,
    Option<"inputFilename", "file-name",
           "std::string",
           /*default=*/"std::string{}",
           "name of the input source file">,
  ];
}

// This needs to be a "mlir::ModuleOp" pass, because it inserts simplified
// functions into the module, which is invalid if a finer grain mlir::Operation
// is used as the pass specification says to not touch things outside hte scope
// of the operation being processed.
def SimplifyIntrinsics : Pass<"simplify-intrinsics", "mlir::ModuleOp"> {
  let summary = "Intrinsics simplification";
  let description = [{
    Qualifying intrinsics calls are replaced with calls to a specialized and
    simplified function. The simplified function is added to the current module.
    This function can be inlined by a general purpose inlining pass.
  }];

  let options = [
    Option<"enableExperimental", "enable-experimental", "bool",
           /*default=*/"false",
           "Enable experimental code that may not always work correctly">
  ];
}

def MemoryAllocationOpt : Pass<"memory-allocation-opt", "mlir::func::FuncOp"> {
  let summary = "Convert stack to heap allocations and vice versa.";
  let description = [{
    Convert stack allocations to heap allocations and vice versa based on
    estimated size, lifetime, usage patterns, the call tree, etc.
  }];
  let dependentDialects = [ "fir::FIROpsDialect" ];
  let options = [
    Option<"dynamicArrayOnHeap", "dynamic-array-on-heap",
           "bool", /*default=*/"false",
           "Allocate all arrays with runtime determined size on heap.">,
    Option<"maxStackArraySize", "maximum-array-alloc-size",
           "std::size_t", /*default=*/"~static_cast<std::size_t>(0)",
           "Set maximum number of elements of an array allocated on the stack.">
  ];
}

// This needs to be a "mlir::ModuleOp" pass, because it inserts global constants
def ConstantArgumentGlobalisationOpt : Pass<"constant-argument-globalisation-opt", "mlir::ModuleOp"> {
  let summary = "Convert constant function arguments to global constants.";
  let description = [{
    Convert scalar literals of function arguments to global constants.
  }];
  let dependentDialects = [ "fir::FIROpsDialect" ];
}

def StackArrays : Pass<"stack-arrays", "mlir::func::FuncOp"> {
  let summary = "Move local array allocations from heap memory into stack memory";
  let description = [{
    Convert heap allocations for arrays, even those of unknown size, into stack
    allocations.
  }];
  let dependentDialects = [ "fir::FIROpsDialect" ];
}

def StackReclaim : Pass<"stack-reclaim"> {
  let summary = "Insert stacksave/stackrestore in region with allocas";
  let description = [{
    Insert stacksave/stackrestore in loop region to reclaim alloca done in its
    scope.
  }];
  let dependentDialects = [ "mlir::LLVM::LLVMDialect" ];
}

def AddAliasTags : Pass<"fir-add-alias-tags", "mlir::ModuleOp"> {
  let summary = "Add tbaa tags to operations that implement FirAliasAnalysisOpInterface";
  let description = [{
    TBAA (type based alias analysis) is one method to pass pointer alias information
    from language frontends to LLVM. This pass uses fir::AliasAnalysis to add this
    information to fir.load and fir.store operations.
    Additional tags are added during codegen. See fir::TBAABuilder.
    This needs to be a separate pass so that it happens before structured control
    flow operations are lowered to branches and basic blocks (this makes tracing
    the source of values much eaiser). The other TBAA tags need to be applied to
    box loads and stores which are implicit in FIR and so cannot be annotated
    until codegen.
    TODO: this is currently a pass on mlir::ModuleOp to avoid parallelism. In
    theory, each operation could be considered in prallel, so long as there
    aren't races adding new tags to the mlir context.
  }];
  let dependentDialects = [ "fir::FIROpsDialect" ];
}

def SimplifyRegionLite : Pass<"simplify-region-lite", "mlir::ModuleOp"> {
  let summary = "Region simplification";
  let description = [{
    Run region DCE and erase unreachable blocks in regions.
  }];
}

def AlgebraicSimplification : Pass<"flang-algebraic-simplification"> {
  let summary = "";
  let description = [{
    Run algebraic simplifications for Math/Complex/etc. dialect operations.
    This is a flang specific pass, because we may want to "tune"
    the rewrite patterns specifically for Fortran (e.g. increase
    the limit for constant exponent value that defines the cases
    when pow(x, constant) is transformed into a set of multiplications, etc.).
  }];
  let dependentDialects = [ "mlir::math::MathDialect" ];
  let constructor = "::fir::createAlgebraicSimplificationPass()";
}

def PolymorphicOpConversion : Pass<"fir-polymorphic-op", "mlir::ModuleOp"> {
  let summary =
    "Simplify operations on polymorphic types";
  let description = [{
    This pass breaks up the lowering of operations on polymorphic types by 
    introducing an intermediate FIR level that simplifies code geneation. 
  }];
  let dependentDialects = [
    "fir::FIROpsDialect", "mlir::func::FuncDialect"
  ];
}

def LoopVersioning : Pass<"loop-versioning", "mlir::func::FuncOp"> {
  let summary = "Loop Versioning";
  let description = [{
    Loop Versioning pass adds a check and two variants of a loop when the input
    array is an assumed shape array, to optimize for the (often common) case where
    an array has element sized stride. The element sizes stride allows some
    loops to be vectorized as well as other loop optimizations.
  }];
  let dependentDialects = [ "fir::FIROpsDialect" ];
}

def VScaleAttr : Pass<"vscale-attr", "mlir::func::FuncOp"> {
  let summary = "Add vscale_range attribute to functions";
  let description = [{
     Set an attribute for the vscale range on functions, to allow scalable
     vector operations to be used on processors with variable vector length.
  }];
  let options = [
    Option<"vscaleRange", "vscale-range",
           "std::pair<unsigned, unsigned>", /*default=*/"std::pair<unsigned, unsigned>{}",
           "vector scale range">,
  ];
}

def FunctionAttr : Pass<"function-attr", "mlir::func::FuncOp"> {
  let summary = "Pass that adds function attributes expected at LLVM IR level";
  let description = [{ This feature introduces a general attribute aimed at
     customizing function characteristics. 
     Options include:
     Add "frame-pointer" attribute to functions: Set an attribute for the frame 
     pointer on functions, to avoid saving the frame pointer in a register in 
     functions where it is unnecessary. This eliminates the need for
     instructions to save, establish, and restore frame pointers, while also
     freeing up an additional register in numerous functions. However, this
     approach can make debugging unfeasible on certain machines.
  }];
  let options =
      [Option<"framePointerKind", "frame-pointer",
              "mlir::LLVM::framePointerKind::FramePointerKind",
              /*default=*/"mlir::LLVM::framePointerKind::FramePointerKind{}",
              "frame pointer", [{::llvm::cl::values(
            clEnumValN(mlir::LLVM::framePointerKind::FramePointerKind::None, "None", ""),
            clEnumValN(mlir::LLVM::framePointerKind::FramePointerKind::NonLeaf, "NonLeaf", ""),
            clEnumValN(mlir::LLVM::framePointerKind::FramePointerKind::All, "All", ""),
            clEnumValN(mlir::LLVM::framePointerKind::FramePointerKind::Reserved, "Reserved", "")
          )}]>,
       Option<"noInfsFPMath", "no-infs-fp-math", "bool", /*default=*/"false",
              "Set the no-infs-fp-math attribute on functions in the module.">,
       Option<"noNaNsFPMath", "no-nans-fp-math", "bool", /*default=*/"false",
              "Set the no-nans-fp-math attribute on functions in the module.">,
       Option<
           "approxFuncFPMath", "approx-func-fp-math", "bool",
           /*default=*/"false",
           "Set the approx-func-fp-math attribute on functions in the module.">,
       Option<"noSignedZerosFPMath", "no-signed-zeros-fp-math", "bool",
              /*default=*/"false",
              "Set the no-signed-zeros-fp-math attribute on functions in the "
              "module.">,
       Option<"unsafeFPMath", "unsafe-fp-math", "bool", /*default=*/"false",
              "Set the unsafe-fp-math attribute on functions in the module.">,
       Option<"tuneCPU", "tune-cpu", "std::string", /*default=*/"",
              "Set the tune-cpu attribute on functions in the module.">,
  ];
}

def AssumedRankOpConversion : Pass<"fir-assumed-rank-op", "mlir::ModuleOp"> {
  let summary =
    "Simplify operations on assumed-rank types";
  let description = [{
    This pass breaks up the lowering of operations on assumed-rank types by 
    introducing an intermediate FIR level that simplifies code generation. 
  }];
  let dependentDialects = [
    "fir::FIROpsDialect", "mlir::func::FuncDialect"
  ];
}

def CUFOpConversion : Pass<"cuf-convert", "mlir::ModuleOp"> {
  let summary = "Convert some CUF operations to runtime calls";
  let dependentDialects = [
    "fir::FIROpsDialect", "mlir::gpu::GPUDialect"
  ];
}

def CUFDeviceGlobal :
    Pass<"cuf-device-global", "mlir::ModuleOp"> {
  let summary = "Flag globals used in device function with data attribute";
  let dependentDialects = [
    "cuf::CUFDialect", "mlir::gpu::GPUDialect", "mlir::NVVM::NVVMDialect"
  ];
}

def CUFAddConstructor : Pass<"cuf-add-constructor", "mlir::ModuleOp"> {
  let summary = "Add constructor to register CUDA Fortran allocators";
  let dependentDialects = [
    "cuf::CUFDialect", "mlir::func::FuncDialect"
  ];
}

def CUFGPUToLLVMConversion : Pass<"cuf-gpu-convert-to-llvm", "mlir::ModuleOp"> {
  let summary = "Convert some GPU operations lowered from CUF to runtime calls";
  let dependentDialects = [
    "mlir::LLVM::LLVMDialect"
  ];
}

def CUFComputeSharedMemoryOffsetsAndSize
    : Pass<"cuf-compute-shared-memory", "mlir::ModuleOp"> {
  let summary = "Create the shared memory global variable and set offsets";

  let description = [{
    Compute the size and alignment of the shared memory global and materialize
    it. Compute the offset of each cuf.shared_memory operation according to
    the global and set it.
  }];

<<<<<<< HEAD
  let dependentDialects = ["fir::FIROpsDialect"];
=======
  let dependentDialects = ["cuf::CUFDialect", "fir::FIROpsDialect"];
>>>>>>> d465594a
}

def SetRuntimeCallAttributes
    : Pass<"set-runtime-call-attrs", "mlir::func::FuncOp"> {
  let summary = "Set Fortran runtime fir.call attributes targeting LLVM IR";
  let description = [{
    This pass sets different attributes for Fortran runtime calls
    that enable more optimizations in LLVM backend.
    For the time being, the meaning of these attributes is not
    strictly defined for HLFIR/FIR.
  }];
  let dependentDialects = ["fir::FIROpsDialect", "mlir::LLVM::LLVMDialect"];
}

def GenRuntimeCallsForTest
    : Pass<"gen-runtime-calls-for-test", "mlir::ModuleOp"> {
  let summary =
      "Print FIR containing declarations/calls of Fortran runtime functions";
  let description = [{
    This pass is only for developers to be able to print FIR
    that declares and calls Fortran runtime functions.
    It helps producing/updating tests for passes that modify
    the func/call operations based on some knowledge of
    Fortran runtime.
  }];
  let options =
      [Option<"doGenerateCalls", "do-generate-calls", "bool",
              /*default=*/"false",
              "Generate thin wrapper functions that call Fortran runtime "
              "functions. If it is set to false, then only the declarations "
              "are generated.">,
  ];
  let dependentDialects = ["fir::FIROpsDialect", "mlir::func::FuncDialect"];
}

def SimplifyFIROperations : Pass<"simplify-fir-operations", "mlir::ModuleOp"> {
  let summary = "Simplifies complex FIR operations";
  let description = [{
    Expands complex FIR operations into their equivalent using
    FIR, SCF and other usual dialects. It may also generate calls
    to Fortran runtime.
  }];

  let options = [Option<
      "preferInlineImplementation", "prefer-inline-implementation", "bool",
      /*default=*/"false",
      "Prefer expanding without using Fortran runtime calls.">];
}

#endif // FLANG_OPTIMIZER_TRANSFORMS_PASSES<|MERGE_RESOLUTION|>--- conflicted
+++ resolved
@@ -463,11 +463,7 @@
     the global and set it.
   }];
 
-<<<<<<< HEAD
-  let dependentDialects = ["fir::FIROpsDialect"];
-=======
   let dependentDialects = ["cuf::CUFDialect", "fir::FIROpsDialect"];
->>>>>>> d465594a
 }
 
 def SetRuntimeCallAttributes
