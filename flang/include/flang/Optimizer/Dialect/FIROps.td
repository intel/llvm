--- conflicted
+++ resolved
@@ -19,117 +19,7 @@
 include "mlir/Interfaces/ControlFlowInterfaces.td"
 include "mlir/Interfaces/LoopLikeInterface.td"
 include "mlir/Interfaces/SideEffectInterfaces.td"
-<<<<<<< HEAD
-
-def fir_Dialect : Dialect {
-  let name = "fir";
-  let cppNamespace = "::fir";
-}
-
 include "flang/Optimizer/Dialect/FIRTypes.td"
-
-// Types and predicates
-
-def fir_Type : Type<CPred<"fir::isa_fir_or_std_type($_self)">,
-    "FIR dialect type">;
-
-// Fortran intrinsic types
-def fir_CharacterType : Type<CPred<"$_self.isa<fir::CharacterType>()">,
-    "FIR character type">;
-def fir_ComplexType : Type<CPred<"$_self.isa<fir::ComplexType>()">,
-    "FIR complex type">;
-def fir_IntegerType : Type<CPred<"$_self.isa<fir::IntegerType>()">,
-    "FIR integer type">;
-def fir_LogicalType : Type<CPred<"$_self.isa<fir::LogicalType>()">,
-    "FIR logical type">;
-def fir_RealType : Type<CPred<"$_self.isa<fir::RealType>()">,
-    "FIR real type">;
-def fir_VectorType : Type<CPred<"$_self.isa<fir::VectorType>()">,
-    "FIR vector type">;
-
-// Generalized FIR and standard dialect types representing intrinsic types
-def AnyIntegerLike : TypeConstraint<Or<[SignlessIntegerLike.predicate,
-    fir_IntegerType.predicate]>, "any integer">;
-def AnyLogicalLike : TypeConstraint<Or<[BoolLike.predicate,
-    fir_LogicalType.predicate]>, "any logical">;
-def AnyRealLike : TypeConstraint<Or<[FloatLike.predicate,
-    fir_RealType.predicate]>, "any real">;
-def AnyIntegerType : Type<AnyIntegerLike.predicate, "any integer">;
-
-// Fortran derived (user defined) type
-def fir_RecordType : Type<CPred<"$_self.isa<fir::RecordType>()">,
-    "FIR derived type">;
-
-// Fortran array attribute
-def fir_SequenceType : Type<CPred<"$_self.isa<fir::SequenceType>()">,
-    "array type">;
-
-// Composable types
-def AnyCompositeLike : TypeConstraint<Or<[fir_RecordType.predicate,
-    fir_SequenceType.predicate, fir_ComplexType.predicate,
-    fir_VectorType.predicate, IsTupleTypePred]>, "any composite">;
-
-// Reference to an entity type
-def fir_ReferenceType : Type<CPred<"$_self.isa<fir::ReferenceType>()">,
-    "reference type">;
-
-// Reference to an ALLOCATABLE attribute type
-def fir_HeapType : Type<CPred<"$_self.isa<fir::HeapType>()">,
-    "allocatable type">;
-
-// Reference to a POINTER attribute type
-def fir_PointerType : Type<CPred<"$_self.isa<fir::PointerType>()">,
-    "pointer type">;
-
-// Reference types
-def AnyReferenceLike : TypeConstraint<Or<[fir_ReferenceType.predicate,
-    fir_HeapType.predicate, fir_PointerType.predicate]>, "any reference">;
-
-// CHARACTER type descriptor. A pair of a data reference and a LEN value.
-def fir_BoxCharType : Type<CPred<"$_self.isa<fir::BoxCharType>()">,
-    "box character type">;
-
-// PROCEDURE POINTER descriptor. A pair that can capture a host closure.
-def fir_BoxProcType : Type<CPred<"$_self.isa<fir::BoxProcType>()">,
-    "box procedure type">;
-
-def AnyBoxLike : TypeConstraint<Or<[BoxType.predicate,
-    fir_BoxCharType.predicate, fir_BoxProcType.predicate]>, "any box">;
-
-def AnyRefOrBox : TypeConstraint<Or<[fir_ReferenceType.predicate,
-    fir_HeapType.predicate, fir_PointerType.predicate, BoxType.predicate]>,
-    "any reference or box">;
-
-def AnyShapeLike : TypeConstraint<Or<[ShapeType.predicate,
-    ShapeShiftType.predicate]>, "any legal shape type">;
-def AnyShapeType : Type<AnyShapeLike.predicate, "any legal shape type">;
-def fir_SliceType : Type<CPred<"$_self.isa<fir::SliceType>()">, "slice type">;
-
-def AnyEmboxLike : TypeConstraint<Or<[AnySignlessInteger.predicate,
-    Index.predicate, fir_IntegerType.predicate]>,
-    "any legal embox argument type">;
-def AnyEmboxArg : Type<AnyEmboxLike.predicate, "embox argument type">;
-
-// A type descriptor's type
-def fir_TypeDescType : Type<CPred<"$_self.isa<fir::TypeDescType>()">,
-    "type desc type">;
-
-// A LEN parameter (in a RecordType) argument's type
-def fir_LenType : Type<CPred<"$_self.isa<fir::LenType>()">,
-    "LEN parameter type">;
-
-def AnyComponentLike : TypeConstraint<Or<[AnySignlessInteger.predicate,
-    Index.predicate, fir_IntegerType.predicate, fir_FieldType.predicate]>,
-    "any coordinate index">;
-def AnyComponentType : Type<AnyComponentLike.predicate, "coordinate type">;
-
-def AnyCoordinateLike : TypeConstraint<Or<[AnySignlessInteger.predicate,
-    Index.predicate, fir_IntegerType.predicate, fir_FieldType.predicate,
-    fir_LenType.predicate]>, "any coordinate index">;
-def AnyCoordinateType : Type<AnyCoordinateLike.predicate, "coordinate type">;
-=======
-include "flang/Optimizer/Dialect/FIRTypes.td"
->>>>>>> 2e412c55
 
 // Base class for FIR operations.
 // All operations automatically get a prefix of "fir.".
@@ -159,19 +49,11 @@
   }]>;
 
 def fir_NamedAllocateOpBuilder : OpBuilderDAG<(ins
-<<<<<<< HEAD
-    "Type":$inType,
-    "StringRef":$name,
-    CArg<"ValueRange", "{}">:$lenParams,
-    CArg<"ValueRange", "{}">:$sizes,
-    CArg<"ArrayRef<NamedAttribute>", "{}">:$attributes),
-=======
     "mlir::Type":$inType,
     "llvm::StringRef":$name,
     CArg<"mlir::ValueRange", "{}">:$lenParams,
     CArg<"mlir::ValueRange","{}">:$sizes,
     CArg<"llvm::ArrayRef<mlir::NamedAttribute>", "{}">:$attributes),
->>>>>>> 2e412c55
   [{
     $_state.addTypes(getRefTy(inType));
     $_state.addAttribute("in_type", TypeAttr::get(inType));
@@ -182,15 +64,9 @@
   }]>;
 
 def fir_OneResultOpBuilder : OpBuilderDAG<(ins
-<<<<<<< HEAD
-    "Type":$resultType,
-    "ValueRange":$operands,
-    CArg<"ArrayRef<NamedAttribute>", "{}">:$attributes),
-=======
     "mlir::Type":$resultType,
     "mlir::ValueRange":$operands,
     CArg<"llvm::ArrayRef<mlir::NamedAttribute>", "{}">:$attributes),
->>>>>>> 2e412c55
   [{
     if (resultType)
       $_state.addTypes(resultType);
@@ -294,10 +170,7 @@
     mlir::Type getAllocatedType();
 
     bool hasLenParams() { return bool{(*this)->getAttr(lenpName())}; }
-<<<<<<< HEAD
-=======
     bool hasShapeOperands() { return numShapeOperands() > 0; }
->>>>>>> 2e412c55
 
     unsigned numLenParams() {
       if (auto val = (*this)->getAttrOfType<mlir::IntegerAttr>(lenpName()))
@@ -1151,7 +1024,7 @@
     OptionalAttr<AffineMapAttr>:$accessMap
   );
 
-  let results = (outs BoxType);
+  let results = (outs fir_BoxType);
 
   let builders = [
     OpBuilderDAG<(ins "llvm::ArrayRef<mlir::Type>":$resultTypes,
@@ -1167,34 +1040,7 @@
       (`map` $accessMap^)? attr-dict `:` functional-type(operands, results)
   }];
 
-<<<<<<< HEAD
-  let verifier = [{
-    if (hasLenParams()) {
-      auto lenParams = numLenParams();
-      auto eleTy = fir::dyn_cast_ptrEleTy(memref().getType());
-      if (!eleTy)
-        return emitOpError("must embox a memory reference type");
-      if (auto rt = eleTy.dyn_cast<fir::RecordType>()) {
-        if (lenParams != rt.getNumLenParams())
-          return emitOpError("number of LEN params does not correspond"
-                             " to the !fir.type type");
-      } else {
-        return emitOpError("LEN parameters require !fir.type type");
-      }
-    }
-    if (dims().size() == 0) {
-      // Ok. If there is no dims and no layout map, then emboxing a scalar.
-      // TODO: Should the type be enforced? It already must agree.
-    } else if (dims().size() == 1) {
-      //auto d = *dims().begin();
-    } else {
-      return emitOpError("embox can only have one !fir.dim argument");
-    }
-    return mlir::success();
-  }];
-=======
   let verifier = [{ return ::verify(*this); }];
->>>>>>> 2e412c55
 
   let extraClassDeclaration = [{
     mlir::Value getShape() { return shape(); }
@@ -1398,7 +1244,7 @@
     ```
   }];
 
-  let arguments = (ins BoxType:$box);
+  let arguments = (ins fir_BoxType:$box);
 
   let results = (outs
     fir_ReferenceType,  // pointer to data
@@ -1469,7 +1315,7 @@
     ```
   }];
 
-  let arguments = (ins BoxType:$val);
+  let arguments = (ins fir_BoxType:$val);
 
   let results = (outs AnyReferenceLike);
 
@@ -1514,7 +1360,7 @@
     are the values encoded in a standard descriptor.
   }];
 
-  let arguments = (ins BoxType:$val, AnyIntegerLike:$dim);
+  let arguments = (ins fir_BoxType:$val, AnyIntegerLike:$dim);
 
   let results = (outs Index, Index, Index);
 
@@ -1543,7 +1389,7 @@
     must box an array of REAL values (with dynamic rank and extent).
   }];
 
-  let arguments = (ins BoxType:$val);
+  let arguments = (ins fir_BoxType:$val);
 
   let results = (outs AnyIntegerLike);
 }
@@ -1566,7 +1412,7 @@
     variable is an `ALLOCATABLE`.
   }];
 
-  let arguments = (ins BoxType:$val);
+  let arguments = (ins fir_BoxType:$val);
 
   let results = (outs BoolLike);
 }
@@ -1588,7 +1434,7 @@
     ```
   }];
 
-  let arguments = (ins BoxType:$val);
+  let arguments = (ins fir_BoxType:$val);
 
   let results = (outs BoolLike);
 }
@@ -1606,7 +1452,7 @@
     ```
   }];
 
-  let arguments = (ins BoxType:$val);
+  let arguments = (ins fir_BoxType:$val);
 
   let results = (outs BoolLike);
 }
@@ -1650,7 +1496,7 @@
     descriptor may be either an array or a scalar, so the value is nonnegative.
   }];
 
-  let arguments = (ins BoxType:$val);
+  let arguments = (ins fir_BoxType:$val);
 
   let results = (outs AnyIntegerType);
 }
@@ -1668,7 +1514,7 @@
     ```
   }];
 
-  let arguments = (ins BoxType:$val);
+  let arguments = (ins fir_BoxType:$val);
 
   let results = (outs fir_TypeDescType);
 }
@@ -1961,63 +1807,16 @@
 
   let results = (outs fir_ReferenceType);
 
-<<<<<<< HEAD
-  let parser = "return parseCoordinateOp(parser, result);";
-
-  let printer = [{
-    p << getOperationName() << ' ' << (*this)->getOperands();
-    p.printOptionalAttrDict(getAttrs(), /*elidedAttrs=*/{baseType()});
-    p << " : ";
-    p.printFunctionalType((*this)->getOperandTypes(),
-        (*this)->getResultTypes());
-  }];
-
-  let verifier = [{
-    auto refTy = ref().getType();
-    if (fir::isa_ref_type(refTy)) {
-      auto eleTy = fir::dyn_cast_ptrEleTy(refTy);
-      if (auto arrTy = eleTy.dyn_cast<fir::SequenceType>()) {
-        if (arrTy.hasUnknownShape())
-          return emitOpError("cannot find coordinate in unknown shape");
-        if (arrTy.getConstantRows() < arrTy.getDimension() - 1)
-          return emitOpError("cannot find coordinate with unknown extents");
-      }
-    }
-    // Recovering a LEN type parameter only makes sense from a boxed value
-    for (auto co : coor())
-      if (dyn_cast_or_null<LenParamIndexOp>(co.getDefiningOp())) {
-        if (getNumOperands() != 2)
-          return emitOpError("len_param_index must be last argument");
-        if (!ref().getType().dyn_cast<BoxType>())
-          return emitOpError("len_param_index must be used on box type");
-      }
-    if (auto attr = (*this)->getAttr(CoordinateOp::baseType())) {
-      if (!attr.isa<mlir::TypeAttr>())
-        return emitOpError("improperly constructed");
-    } else {
-      return emitOpError("must have base type");
-    }
-    return mlir::success();
-  }];
-=======
   let parser =  [{ return parseCoordinateCustom(parser, result); }];
   let printer = [{ ::print(p, *this); }];
   let verifier = [{ return ::verify(*this); }];
->>>>>>> 2e412c55
 
   let builders = [
-<<<<<<< HEAD
-    OpBuilderDAG<(ins "Type":$type, "Value":$ref, "ValueRange":$coor,
-      CArg<"ArrayRef<NamedAttribute>", "{}">:$attrs)>,
-    OpBuilderDAG<(ins "Type":$type, "ValueRange":$operands,
-      CArg<"ArrayRef<NamedAttribute>", "{}">:$attrs)>];
-=======
     OpBuilderDAG<(ins "mlir::Type":$resultType,
       "mlir::Value":$ref, "mlir::ValueRange":$coor),
     [{ return build($_builder, $_state, resultType, ref, coor,
            mlir::TypeAttr::get(ref.getType())); }]>,
   ];
->>>>>>> 2e412c55
 
   let extraClassDeclaration = [{
     /// Get the type of the base object.
@@ -2142,8 +1941,6 @@
   }];
 }
 
-<<<<<<< HEAD
-=======
 def fir_ShapeOp : fir_Op<"shape", [NoSideEffect]> {
 
   let summary = "generate an abstract shape vector of type `!fir.shape`";
@@ -2342,7 +2139,6 @@
   }];
 }
 
->>>>>>> 2e412c55
 def fir_InsertValueOp : fir_OneResultOp<"insert_value", [NoSideEffect]> {
   let summary = "insert a new sub-value into a copy of an existing aggregate";
 
@@ -2635,14 +2431,6 @@
     [DeclareOpInterfaceMethods<LoopLikeOpInterface>]> {
   let summary = "DO loop with early exit condition";
   let description = [{
-<<<<<<< HEAD
-    This construct is useful for lowering implied-DO loops. It is very similar
-    to `fir::DoLoopOp` with the addition that it requires a single loop-carried
-    bool value that signals an early exit condition to the operation. A `true`
-    disposition means the next loop iteration should proceed. A `false`
-    indicates that the `fir.iterate_while` operation should terminate and
-    return its iteration arguments.
-=======
     This single-entry, single-exit looping construct is useful for lowering
     counted loops that can exit early such as, for instance, implied-DO loops.
     It is very similar to `fir::DoLoopOp` with the addition that it requires
@@ -2667,7 +2455,6 @@
         fir.result %i, %okNew, %shNew : index, i1, i16
       }
     ```
->>>>>>> 2e412c55
   }];
 
   let arguments = (ins
@@ -2827,7 +2614,7 @@
 
   let arguments = (ins
     StrAttr:$method,
-    BoxType:$object,
+    fir_BoxType:$object,
     Variadic<AnyType>:$args
   );
 
@@ -2998,35 +2785,6 @@
   let printer = [{ return printUnaryOp(this->getOperation(), p); }];
 }
 
-<<<<<<< HEAD
-def FirRealAttr : Attr<CPred<"$_self.isa<fir::RealAttr>()">, "FIR real attr"> {
-  let storageType = [{ fir::RealAttr }];
-  let returnType = [{ llvm::APFloat }];
-}
-
-def fir_ConstfOp : fir_Op<"constf", [NoSideEffect]> {
-  let summary = "create a floating point constant";
-
-  let description = [{
-    A floating-point constant. This operation is to augment MLIR to be able
-    to represent APFloat values that are not supported in the standard dialect.
-  }];
-
-  let arguments = (ins FirRealAttr:$constant);
-
-  let results = (outs fir_RealType:$res);
-
-  let assemblyFormat = "`(` $constant `)` attr-dict `:` type($res)";
-
-  let verifier = [{
-    if (!getType().isa<fir::RealType>())
-      return emitOpError("must be a !fir.real type");
-    return mlir::success();
-  }];
-}
-
-=======
->>>>>>> 2e412c55
 class RealUnaryArithmeticOp<string mnemonic, list<OpTrait> traits = []> :
       fir_UnaryArithmeticOp<mnemonic, traits>,
       Arguments<(ins AnyRealLike:$operand)>;
