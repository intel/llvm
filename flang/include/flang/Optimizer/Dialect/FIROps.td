//===-- FIROps.td - FIR operation definitions --------------*- tablegen -*-===//
//
// Part of the LLVM Project, under the Apache License v2.0 with LLVM Exceptions.
// See https://llvm.org/LICENSE.txt for license information.
// SPDX-License-Identifier: Apache-2.0 WITH LLVM-exception
//
//===----------------------------------------------------------------------===//
///
/// \file
/// Definition of the FIR dialect operations
///
//===----------------------------------------------------------------------===//

#ifndef FORTRAN_DIALECT_FIR_OPS
#define FORTRAN_DIALECT_FIR_OPS

include "mlir/Dialect/Arith/IR/ArithBase.td"
include "mlir/Dialect/Arith/IR/ArithOpsInterfaces.td"
include "mlir/Dialect/LLVMIR/LLVMAttrDefs.td"
include "flang/Optimizer/Dialect/CUF/Attributes/CUFAttr.td"
include "flang/Optimizer/Dialect/FIRDialect.td"
include "flang/Optimizer/Dialect/FIRTypes.td"
include "flang/Optimizer/Dialect/FIRAttr.td"
include "flang/Optimizer/Dialect/FortranVariableInterface.td"
include "flang/Optimizer/Dialect/FirAliasTagOpInterface.td"
include "mlir/IR/BuiltinAttributes.td"

// Base class for FIR operations.
// All operations automatically get a prefix of "fir.".
class fir_Op<string mnemonic, list<Trait> traits>
  : Op<FIROpsDialect, mnemonic, traits>;

// Base class for FIR operations that take a single argument
class fir_SimpleOp<string mnemonic, list<Trait> traits>
  : fir_Op<mnemonic, traits> {

  let assemblyFormat = [{
    operands attr-dict `:` functional-type(operands, results)
  }];
}

def fir_OneResultOpBuilder : OpBuilder<(ins
    "mlir::Type":$resultType,
    "mlir::ValueRange":$operands,
    CArg<"llvm::ArrayRef<mlir::NamedAttribute>", "{}">:$attributes),
  [{
    if (resultType)
      $_state.addTypes(resultType);
    $_state.addOperands(operands);
    $_state.addAttributes(attributes);
  }]>;

// Base class of FIR operations that return 1 result
class fir_OneResultOp<string mnemonic, list<Trait> traits = []> :
    fir_Op<mnemonic, traits>, Results<(outs fir_Type:$res)> {
  let builders = [fir_OneResultOpBuilder];
}

// Base class of FIR operations that have 1 argument and return 1 result
class fir_SimpleOneResultOp<string mnemonic, list<Trait> traits = []> :
    fir_SimpleOp<mnemonic, traits> {
  let builders = [fir_OneResultOpBuilder];
}

// Whether a type is a BaseBoxType or a reference to a BaseBoxType.
def IsBoxAddressOrValueTypePred
        : CPred<"::fir::isBoxAddressOrValue($_self)">;
def fir_BoxAddressOrValueType : Type<IsBoxAddressOrValueTypePred,
    "fir.box or fir.class type or reference">;

def RefOfConstantSizeAggregateTypePred
        : CPred<"::fir::isRefOfConstantSizeAggregateType($_self)">;
def AnyRefOfConstantSizeAggregateType : TypeConstraint<
      RefOfConstantSizeAggregateTypePred,
      "a reference type to a constant size fir.array, fir.char, or fir.type">;

//===----------------------------------------------------------------------===//
// Memory SSA operations
//===----------------------------------------------------------------------===//

def fir_AllocaOp : fir_Op<"alloca", [AttrSizedOperandSegments,
    MemoryEffects<[MemAlloc<AutomaticAllocationScopeResource>]>]> {
  let summary = "allocate storage for a temporary on the stack given a type";
  let description = [{
    This primitive operation is used to allocate an object on the stack.  A
    reference to the object of type `!fir.ref<T>` is returned.  The returned
    object has an undefined/uninitialized state.  The allocation can be given
    an optional name.  The allocation may have a dynamic repetition count
    for allocating a sequence of locations for the specified type.

    ```
      %c = ... : i64
      %x = fir.alloca i32
      %y = fir.alloca !fir.array<8 x i64>
      %z = fir.alloca f32, %c

      %i = ... : i16
      %j = ... : i32
      %w = fir.alloca !fir.type<PT(len1:i16, len2:i32)> (%i, %j : i16, i32)
    ```

    Note that in the case of `%z`, a contiguous block of memory is allocated
    and its size is a runtime multiple of a 32-bit REAL value.

    In the case of `%w`, the arguments `%i` and `%j` are LEN parameters
    (`len1`, `len2`) to the type `PT`.

    Finally, the operation is undefined if the ssa-value `%c` is negative.

    Fortran Semantics:
    There is no language mechanism in Fortran to allocate space on the stack
    like C's `alloca()` function. Therefore fir.alloca is not control-flow
    dependent. However, the lifetime of a stack allocation is often limited to
    a small region and a legal implementation may reuse stack storage in other
    regions when there is no conflict. For example, take the following code
    fragment.

    ```fortran
      CALL foo(1)
      CALL foo(2)
      CALL foo(3)
    ```

    A legal implementation can allocate a stack slot and initialize it with the
    constant `1`, then pass that by reference to foo. Likewise for the second
    and third calls to foo, each stack slot being initialized accordingly. It is
    also a conforming implementation to reuse the same stack slot for all three
    calls, just initializing each in turn. This is possible as the lifetime of
    the copy of each constant need not exceed that of the CALL statement.
    Indeed, a user would likely expect a good Fortran compiler to perform such
    an optimization.

    Stack allocations have a maximum lifetime concept: their uses must not
    exceed the lifetime of the closest parent operation with the
    AutomaticAllocationScope trait, IsIsolatedFromAbove trait, or
    LoopLikeOpInterface trait. This restriction is meant to ease the
    insertion of stack save and restore operations, and to ease the conversion
    of stack allocation into heap allocation.

    Until Fortran 2018, procedures defaulted to non-recursive. A legal
    implementation could therefore convert stack allocations to global
    allocations. Such a conversion effectively adds the SAVE attribute to all
    variables.

    Some temporary entities (large arrays) probably should not be stack
    allocated as stack space can often be limited. A legal implementation can
    convert these large stack allocations to heap allocations regardless of
    whether the procedure is recursive or not.

    The pinned attribute is used to flag fir.alloca operation in a specific
    region and avoid them being hoisted in an alloca hoisting pass.
  }];

  let arguments = (ins
    TypeAttr:$in_type,
    OptionalAttr<StrAttr>:$uniq_name,
    OptionalAttr<StrAttr>:$bindc_name,
    UnitAttr:$pinned,
    Variadic<AnyIntegerType>:$typeparams,
    Variadic<AnyIntegerType>:$shape
  );

  let results = (outs fir_ReferenceType);

  let hasCustomAssemblyFormat = 1;
  let hasVerifier = 1;

  let builders = [
    OpBuilder<(ins "mlir::Type":$inType, "llvm::StringRef":$uniqName,
      "llvm::StringRef":$bindcName, CArg<"mlir::ValueRange", "{}">:$typeparams,
      CArg<"mlir::ValueRange", "{}">:$shape,
      CArg<"llvm::ArrayRef<mlir::NamedAttribute>", "{}">:$attributes)>,
    OpBuilder<(ins "mlir::Type":$inType, "llvm::StringRef":$uniqName,
      "llvm::StringRef":$bindcName, "bool":$pinned,
      CArg<"mlir::ValueRange", "{}">:$typeparams,
      CArg<"mlir::ValueRange", "{}">:$shape,
      CArg<"llvm::ArrayRef<mlir::NamedAttribute>", "{}">:$attributes)>,
    OpBuilder<(ins "mlir::Type":$inType, "llvm::StringRef":$uniqName,
      CArg<"mlir::ValueRange", "{}">:$typeparams,
      CArg<"mlir::ValueRange", "{}">:$shape,
      CArg<"llvm::ArrayRef<mlir::NamedAttribute>", "{}">:$attributes)>,
    OpBuilder<(ins "mlir::Type":$inType, "llvm::StringRef":$uniqName,
      "bool":$pinned, CArg<"mlir::ValueRange", "{}">:$typeparams,
      CArg<"mlir::ValueRange", "{}">:$shape,
      CArg<"llvm::ArrayRef<mlir::NamedAttribute>", "{}">:$attributes)>,
    OpBuilder<(ins "mlir::Type":$inType, "bool":$pinned,
      CArg<"mlir::ValueRange", "{}">:$typeparams,
      CArg<"mlir::ValueRange", "{}">:$shape,
      CArg<"llvm::ArrayRef<mlir::NamedAttribute>", "{}">:$attributes)>,
    OpBuilder<(ins "mlir::Type":$inType,
      CArg<"mlir::ValueRange", "{}">:$typeparams,
      CArg<"mlir::ValueRange", "{}">:$shape,
      CArg<"llvm::ArrayRef<mlir::NamedAttribute>", "{}">:$attributes)>];

  let extraClassDeclaration = [{
    mlir::Type getAllocatedType();
    bool hasLenParams() { return !getTypeparams().empty(); }
    bool hasShapeOperands() { return !getShape().empty(); }
    bool isDynamic() {return hasLenParams() || hasShapeOperands();}
    unsigned numLenParams() { return getTypeparams().size(); }
    operand_range getLenParams() { return getTypeparams(); }
    unsigned numShapeOperands() { return getShape().size(); }
    operand_range getShapeOperands() { return getShape(); }
    static mlir::Type getRefTy(mlir::Type ty);
    /// Is this an operation that owns the alloca directly made in its region?
    static bool ownsNestedAlloca(mlir::Operation* op);
    /// Get the parent region that owns this alloca. Nullptr if none can be
    /// identified.
    mlir::Region* getOwnerRegion();
  }];
}

def fir_AllocMemOp : fir_Op<"allocmem",
    [MemoryEffects<[MemAlloc<DefaultResource>]>, AttrSizedOperandSegments]> {
  let summary = "allocate storage on the heap for an object of a given type";

  let description = [{
    Creates a heap memory reference suitable for storing a value of the
    given type, T.  The heap refernce returned has type `!fir.heap<T>`.
    The memory object is in an undefined state.  `allocmem` operations must
    be paired with `freemem` operations to avoid memory leaks.

    ```
      %0 = fir.allocmem !fir.array<10 x f32>
      fir.freemem %0 : !fir.heap<!fir.array<10 x f32>>
    ```
  }];

  let arguments = (ins
    TypeAttr:$in_type,
    OptionalAttr<StrAttr>:$uniq_name,
    OptionalAttr<StrAttr>:$bindc_name,
    Variadic<AnyIntegerType>:$typeparams,
    Variadic<AnyIntegerType>:$shape
  );
  let results = (outs fir_HeapType);

  let hasCustomAssemblyFormat = 1;
  let hasVerifier = 1;

  let builders = [
    OpBuilder<(ins "mlir::Type":$in_type, "llvm::StringRef":$uniq_name,
      "llvm::StringRef":$bindc_name, CArg<"mlir::ValueRange", "{}">:$typeparams,
      CArg<"mlir::ValueRange", "{}">:$shape,
      CArg<"llvm::ArrayRef<mlir::NamedAttribute>", "{}">:$attributes)>,
    OpBuilder<(ins "mlir::Type":$in_type, "llvm::StringRef":$uniq_name,
      CArg<"mlir::ValueRange", "{}">:$typeparams,
      CArg<"mlir::ValueRange", "{}">:$shape,
      CArg<"llvm::ArrayRef<mlir::NamedAttribute>", "{}">:$attributes)>,
    OpBuilder<(ins "mlir::Type":$in_type,
      CArg<"mlir::ValueRange", "{}">:$typeparams,
      CArg<"mlir::ValueRange", "{}">:$shape,
      CArg<"llvm::ArrayRef<mlir::NamedAttribute>", "{}">:$attributes)>];

  let extraClassDeclaration = [{
    mlir::Type getAllocatedType();
    bool hasLenParams() { return !getTypeparams().empty(); }
    bool hasShapeOperands() { return !getShape().empty(); }
    unsigned numLenParams() { return getTypeparams().size(); }
    operand_range getLenParams() { return getTypeparams(); }
    unsigned numShapeOperands() { return getShape().size(); }
    operand_range getShapeOperands() { return getShape(); }
    static mlir::Type getRefTy(mlir::Type ty);
  }];
}

def fir_FreeMemOp : fir_Op<"freemem", [MemoryEffects<[MemFree]>]> {
  let summary = "free a heap object";

  let description = [{
    Deallocates a heap memory reference that was allocated by an `allocmem`.
    The memory object that is deallocated is placed in an undefined state
    after `fir.freemem`.  Optimizations may treat the loading of an object
    in the undefined state as undefined behavior.  This includes aliasing
    references, such as the result of an `fir.embox`.

    ```
      %21 = fir.allocmem !fir.type<ZT(p:i32){field:i32}>
      ...
      fir.freemem %21 : !fir.heap<!fir.type<ZT>>
    ```
  }];

  let arguments = (ins Arg<fir_HeapType, "", [MemFree]>:$heapref);

  let assemblyFormat = "$heapref attr-dict `:` qualified(type($heapref))";
}

def fir_LoadOp : fir_OneResultOp<"load", [FirAliasTagOpInterface]> {
  let summary = "load a value from a memory reference";
  let description = [{
    Load a value from a memory reference into an ssa-value (virtual register).
    Produces an immutable ssa-value of the referent type. A memory reference
    has type `!fir.ref<T>`, `!fir.heap<T>`, or `!fir.ptr<T>`.

    ```
      %a = fir.alloca i32
      %l = fir.load %a : !fir.ref<i32>
    ```

    The ssa-value has an undefined value if the memory reference is undefined
    or null.
  }];

  let arguments = (ins Arg<AnyReferenceLike, "", [MemRead]>:$memref,
                  OptionalAttr<LLVM_TBAATagArrayAttr>:$tbaa);

  let builders = [OpBuilder<(ins "mlir::Value":$refVal)>,
                  OpBuilder<(ins "mlir::Type":$resTy, "mlir::Value":$refVal)>];

  let hasCustomAssemblyFormat = 1;

  let extraClassDeclaration = [{
    static mlir::ParseResult getElementOf(mlir::Type &ele, mlir::Type ref);
  }];
}

def fir_StoreOp : fir_Op<"store", [FirAliasTagOpInterface]> {
  let summary = "store an SSA-value to a memory location";

  let description = [{
    Store an ssa-value (virtual register) to a memory reference.  The stored
    value must be of the same type as the referent type of the memory
    reference.

    ```
      %v = ... : f64
      %p = ... : !fir.ptr<f64>
      fir.store %v to %p : !fir.ptr<f64>
    ```

    The above store changes the value to which the pointer is pointing and not
    the pointer itself. The operation is undefined if the memory reference,
    `%p`, is undefined or null.
  }];

  let arguments = (ins AnyType:$value,
                   Arg<AnyReferenceLike, "", [MemWrite]>:$memref,
                   OptionalAttr<LLVM_TBAATagArrayAttr>:$tbaa);

  let builders = [OpBuilder<(ins "mlir::Value":$value, "mlir::Value":$memref)>];

  let hasCustomAssemblyFormat = 1;
  let hasVerifier = 1;

  let extraClassDeclaration = [{
    static mlir::Type elementType(mlir::Type refType);
  }];
}

def fir_CopyOp : fir_Op<"copy", []> {
  let summary = "copy constant size memory";

  let description = [{
    Copy the memory from a source with compile time constant size to
    a destination of the same type.

    This is meant to be used for aggregate types where load and store
    are not appropriate to make a copy because LLVM is not meant to
    handle load and store of "big" aggregates.

    Its "no_overlap" attribute allows indicating that the source and destination
    are known to not overlap at compile time.

    ```
      !t =!fir.type<t{x:!fir.array<1000xi32>}>
      fir.copy %x to %y : !fir.ref<!t>, !fir.ref<!t>
    ```
    TODO: add FirAliasTagOpInterface to carry TBAA.
  }];

  let arguments = (ins Arg<AnyRefOfConstantSizeAggregateType, "", [MemRead]>:$source,
                       Arg<AnyRefOfConstantSizeAggregateType, "", [MemWrite]>:$destination,
                       OptionalAttr<UnitAttr>:$no_overlap);

  let builders = [OpBuilder<(ins "mlir::Value":$source,
                                 "mlir::Value":$destination,
                                  CArg<"bool", "false">:$no_overlap)>];

  let assemblyFormat = [{
    $source `to` $destination (`no_overlap` $no_overlap^)?
    attr-dict `:` type(operands)
  }];

  let hasVerifier = 1;
}


def fir_SaveResultOp : fir_Op<"save_result", [AttrSizedOperandSegments]> {
  let summary = [{
    save an array, box, or record function result SSA-value to a memory location
  }];

  let description = [{
    Save the result of a function returning an array, box, or record type value
    into a memory location given the shape and LEN parameters of the result.

    Function results of type fir.box, fir.array, or fir.rec are abstract values
    that require a storage to be manipulated on the caller side. This operation
    allows associating such abstract result to a storage. In later lowering of
    the function interfaces, this storage might be used to pass the result in
    memory.

    For arrays, result, it is required to provide the shape of the result. For
    character arrays and derived types with LEN parameters, the LEN parameter
    values must be provided.

    The fir.save_result associated to a function call must immediately follow
    the call and be in the same block.

    ```
      %buffer = fir.alloca fir.array<?xf32>, %c100
      %shape = fir.shape %c100
      %array_result = fir.call @foo() : () -> fir.array<?xf32>
      fir.save_result %array_result to %buffer(%shape)
      %coor = fir.array_coor %buffer%(%shape), %c5
      %fifth_element = fir.load %coor : f32
    ```

    The above fir.save_result allows saving a fir.array function result into
    a buffer to later access its 5th element.
  }];

  let arguments = (ins ArrayOrBoxOrRecord:$value,
                   Arg<AnyReferenceLike, "", [MemWrite]>:$memref,
                   Optional<AnyShapeType>:$shape,
                   Variadic<AnyIntegerType>:$typeparams);

  let assemblyFormat = [{
    $value `to` $memref (`(` $shape^ `)`)? (`typeparams` $typeparams^)?
    attr-dict `:` type(operands)
  }];

  let hasVerifier = 1;
}

def fir_CharConvertOp : fir_Op<"char_convert", []> {
  let summary = [{
    Primitive to convert an entity of type CHARACTER from one KIND to a
    different KIND.
  }];

  let description = [{
    Copy a CHARACTER (must be in memory) of KIND _k1_ to a CHARACTER (also must
    be in memory) of KIND _k2_ where _k1_ != _k2_ and the buffers do not
    overlap. This latter restriction is unchecked, as the Fortran language
    definition eliminates the overlapping in memory case.

    The number of code points copied is specified explicitly as the second
    argument. The length of the !fir.char type is ignored.

    ```
      fir.char_convert %1 for %2 to %3 : !fir.ref<!fir.char<1,?>>, i32,
          !fir.ref<!fir.char<2,20>>
    ```

    Should future support for encodings other than ASCII be supported, codegen
    can generate a call to a runtime helper routine which will map the code
    points from UTF-8 to UCS-2, for example. Such remappings may not always
    be possible as they may involve the creation of more code points than the
    `count` limit. These details are left as future to-dos.
  }];

  let arguments = (ins
    Arg<AnyReferenceLike, "", [MemRead]>:$from,
    AnyIntegerType:$count,
    Arg<AnyReferenceLike, "", [MemWrite]>:$to
  );

  let assemblyFormat = [{
    $from `for` $count `to` $to attr-dict `:` type(operands)
  }];

  let hasVerifier = 1;
}

def fir_UndefOp : fir_OneResultOp<"undefined", [NoMemoryEffect]> {
  let summary = "explicit undefined value of some type";
  let description = [{
    Constructs an ssa-value of the specified type with an undefined value.
    This operation is typically created internally by the mem2reg conversion
    pass. An undefined value can be of any type except `!fir.ref<T>`.

    ```
      %a = fir.undefined !fir.array<10 x !fir.type<T>>
    ```

    The example creates an array shaped ssa-value. The array is rank 1, extent
    10, and each element has type `!fir.type<T>`.
  }];

  let results = (outs AnyType:$intype);

  let assemblyFormat = "type($intype) attr-dict";

  // Note: we allow `undef : ref<T>` since it is a possible from transformations.
  let hasVerifier = 0;
}

def fir_ZeroOp : fir_OneResultOp<"zero_bits", [NoMemoryEffect]> {
  let summary = "explicit polymorphic zero value of some type";
  let description = [{
    Constructs an ssa-value of the specified type with a value of zero for all
    bits.

    ```
      %a = fir.zero_bits !fir.box<!fir.array<10 x !fir.type<T>>>
    ```

    The example creates a value of type box where all bits are zero.
  }];

  let results = (outs AnyType:$intype);

  let assemblyFormat = "type($intype) attr-dict";
}

//===----------------------------------------------------------------------===//
// Terminator operations
//===----------------------------------------------------------------------===//

class fir_SwitchTerminatorOp<string mnemonic, list<Trait> traits = []> :
    fir_Op<mnemonic, !listconcat(traits, [AttrSizedOperandSegments,
    DeclareOpInterfaceMethods<BranchOpInterface>, Terminator])> {

  let arguments = (ins
    AnyType:$selector,
    Variadic<AnyType>:$compareArgs,
    Variadic<AnyType>:$targetArgs
  );

  let results = (outs);

  let successors = (successor VariadicSuccessor<AnySuccessor>:$targets);

  string extraSwitchClassDeclaration = [{
    using Conditions = mlir::Value;

    static constexpr llvm::StringRef getCasesAttr() { return "case_tags"; }

    // The number of destination conditions that may be tested
    unsigned getNumConditions() {
      return getCases().size();
    }

    // The selector is the value being tested to determine the destination
    mlir::Value getSelector(llvm::ArrayRef<mlir::Value> operands) {
      return operands[0];
    }
    mlir::Value getSelector(mlir::ValueRange operands) {
      return operands.front();
    }

    // The number of blocks that may be branched to
    unsigned getNumDest() { return (*this)->getNumSuccessors(); }

    std::optional<mlir::OperandRange> getCompareOperands(unsigned cond);
    std::optional<llvm::ArrayRef<mlir::Value>> getCompareOperands(
        llvm::ArrayRef<mlir::Value> operands, unsigned cond);
    std::optional<mlir::ValueRange> getCompareOperands(
        mlir::ValueRange operands, unsigned cond);

    std::optional<llvm::ArrayRef<mlir::Value>> getSuccessorOperands(
        llvm::ArrayRef<mlir::Value> operands, unsigned cond);
    std::optional<mlir::ValueRange> getSuccessorOperands(
        mlir::ValueRange operands, unsigned cond);

    // Helper function to deal with Optional operand forms
    void printSuccessorAtIndex(mlir::OpAsmPrinter &p, unsigned i) {
      auto *succ = getSuccessor(i);
      auto ops = getSuccessorOperands(i);
      p.printSuccessorAndUseList(succ, ops.getForwardedOperands());
    }

    mlir::ArrayAttr getCases() {
      return (*this)->getAttrOfType<mlir::ArrayAttr>(getCasesAttr());
    }

    unsigned targetOffsetSize();
  }];
}

class fir_IntegralSwitchTerminatorOp<string mnemonic,
    list<Trait> traits = []> : fir_SwitchTerminatorOp<mnemonic, traits> {

  let skipDefaultBuilders = 1;
  let builders = [OpBuilder<(ins "mlir::Value":$selector,
    "llvm::ArrayRef<int64_t>":$compareOperands,
    "llvm::ArrayRef<mlir::Block *>":$destinations,
    CArg<"llvm::ArrayRef<mlir::ValueRange>", "{}">:$destOperands,
    CArg<"llvm::ArrayRef<mlir::NamedAttribute>", "{}">:$attributes),
    [{
      $_state.addOperands(selector);
      llvm::SmallVector<mlir::Attribute> ivalues;
      for (auto iv : compareOperands)
        ivalues.push_back($_builder.getI64IntegerAttr(iv));
      ivalues.push_back($_builder.getUnitAttr());
      $_state.addAttribute(getCasesAttr(), $_builder.getArrayAttr(ivalues));
      const auto count = destinations.size();
      for (auto d : destinations)
        $_state.addSuccessors(d);
      const auto opCount = destOperands.size();
      llvm::SmallVector<int32_t> argOffs;
      int32_t sumArgs = 0;
      for (std::remove_const_t<decltype(count)> i = 0; i != count; ++i) {
        if (i < opCount) {
          $_state.addOperands(destOperands[i]);
          const auto argSz = destOperands[i].size();
          argOffs.push_back(argSz);
          sumArgs += argSz;
        } else {
          argOffs.push_back(0);
        }
      }
      $_state.addAttribute(getOperandSegmentSizeAttr(),
        $_builder.getDenseI32ArrayAttr({1, 0, sumArgs}));
      $_state.addAttribute(getTargetOffsetAttr(),
        $_builder.getDenseI32ArrayAttr(argOffs));
      $_state.addAttributes(attributes);
    }]
  >];

  let extraClassDeclaration = extraSwitchClassDeclaration;
}

def fir_SelectOp : fir_IntegralSwitchTerminatorOp<"select"> {
  let summary = "a multiway branch";

  let description = [{
    A multiway branch terminator with similar semantics to C's `switch`
    statement.  A selector value is matched against a list of constants
    of the same type for a match.  When a match is found, control is
    transferred to the corresponding basic block.  A `select` must have
    at least one basic block with a corresponding `unit` match, and
    that block will be selected when all other conditions fail to match.

    ```
      fir.select %arg:i32 [1, ^bb1(%0 : i32),
                           2, ^bb2(%2,%arg,%arg2 : i32,i32,i32),
                          -3, ^bb3(%arg2,%2 : i32,i32),
                           4, ^bb4(%1 : i32),
                        unit, ^bb5]
    ```
  }];
  let hasCustomAssemblyFormat = 1;
  let hasVerifier = 1;

}

def fir_SelectRankOp : fir_IntegralSwitchTerminatorOp<"select_rank"> {
  let summary = "Fortran's SELECT RANK statement";

  let description = [{
    Similar to `select`, `select_rank` provides a way to express Fortran's
    SELECT RANK construct.  In this case, the rank of the selector value
    is matched against constants of integer type.  The structure is the
    same as `select`, but `select_rank` determines the rank of the selector
    variable at runtime to determine the best match.

    ```
      fir.select_rank %arg:i32 [1, ^bb1(%0 : i32),
                                2, ^bb2(%2,%arg,%arg2 : i32,i32,i32),
                                3, ^bb3(%arg2,%2 : i32,i32),
                               -1, ^bb4(%1 : i32),
                             unit, ^bb5]
    ```
  }];
  let hasCustomAssemblyFormat = 1;
  let hasVerifier = 1;
}

def fir_SelectCaseOp : fir_SwitchTerminatorOp<"select_case"> {
  let summary = "Fortran's SELECT CASE statement";

  let description = [{
    Similar to `select`, `select_case` provides a way to express Fortran's
    SELECT CASE construct.  In this case, the selector value is matched
    against variables (not just constants) and ranges.  The structure is
    the same as `select`, but `select_case` allows for the expression of
    more complex match conditions.

    ```
      fir.select_case %arg : i32 [
            #fir.point, %0, ^bb1(%0 : i32),
            #fir.lower, %1, ^bb2(%2,%arg,%arg2,%1 : i32,i32,i32,i32),
            #fir.interval, %2, %3, ^bb3(%2,%arg2 : i32,i32),
            #fir.upper, %arg, ^bb4(%1 : i32),
            unit, ^bb5]
    ```
  }];

  let skipDefaultBuilders = 1;
  let builders = [
    OpBuilder<(ins "mlir::Value":$selector,
      "llvm::ArrayRef<mlir::Attribute>":$compareAttrs,
      "llvm::ArrayRef<mlir::ValueRange>":$cmpOperands,
      "llvm::ArrayRef<mlir::Block *>":$destinations,
      CArg<"llvm::ArrayRef<mlir::ValueRange>", "{}">:$destOperands,
      CArg<"llvm::ArrayRef<mlir::NamedAttribute>", "{}">:$attributes)>,
    OpBuilder<(ins "mlir::Value":$selector,
      "llvm::ArrayRef<mlir::Attribute>":$compareAttrs,
      "llvm::ArrayRef<mlir::Value>":$cmpOpList,
      "llvm::ArrayRef<mlir::Block *>":$destinations,
      CArg<"llvm::ArrayRef<mlir::ValueRange>", "{}">:$destOperands,
      CArg<"llvm::ArrayRef<mlir::NamedAttribute>", "{}">:$attributes)>];

  let hasCustomAssemblyFormat = 1;
  let hasVerifier = 1;

  let extraClassDeclaration = extraSwitchClassDeclaration#[{
    unsigned compareOffsetSize();
  }];
}

def fir_SelectTypeOp : fir_SwitchTerminatorOp<"select_type"> {
  let summary = "Fortran's SELECT TYPE statement";

  let description = [{
    Similar to `select`, `select_type` provides a way to express Fortran's
    SELECT TYPE construct.  In this case, the type of the selector value
    is matched against a list of type descriptors.  The structure is the
    same as `select`, but `select_type` determines the type of the selector
    variable at runtime to determine the best match.

    ```
      fir.select_type %arg : !fir.box<()> [
          #fir.type_is<!fir.type<type1>>, ^bb1(%0 : i32),
          #fir.type_is<!fir.type<type2>>, ^bb2(%2 : i32),
          #fir.class_is<!fir.type<type3>>, ^bb3(%2 : i32),
          #fir.type_is<!fir.type<type4>>, ^bb4(%1,%3 : i32,f32),
          unit, ^bb5]
    ```
  }];

  let skipDefaultBuilders = 1;
  let builders = [OpBuilder<(ins "mlir::Value":$selector,
    "llvm::ArrayRef<mlir::Attribute>":$typeOperands,
    "llvm::ArrayRef<mlir::Block *>":$destinations,
    CArg<"llvm::ArrayRef<mlir::ValueRange>", "{}">:$destOperands,
    CArg<"llvm::ArrayRef<mlir::NamedAttribute>", "{}">:$attributes)>];

  let hasCustomAssemblyFormat = 1;
  let hasVerifier = 1;

  let extraClassDeclaration = extraSwitchClassDeclaration;
}

def fir_UnreachableOp : fir_Op<"unreachable", [Terminator]> {
  let summary = "the unreachable instruction";

  let description = [{
    Terminates a basic block with the assertion that the end of the block
    will never be reached at runtime.  This instruction can be used
    immediately after a call to the Fortran runtime to terminate the
    program, for example.  This instruction corresponds to the LLVM IR
    instruction `unreachable`.

    ```
      fir.unreachable
    ```
  }];

  let assemblyFormat = [{ attr-dict }];

}

def fir_FirEndOp : fir_Op<"end", [Terminator, NoMemoryEffect]> {
  let summary = "the end instruction";

  let description = [{
    The end terminator is a special terminator used inside various FIR
    operations that have regions.  End is thus the custom invisible terminator
    for these operations.  It is implicit and need not appear in the textual
    representation.
  }];
}

def fir_HasValueOp : fir_Op<"has_value", [Terminator, HasParent<"GlobalOp">]> {
  let summary = "terminator for GlobalOp";
  let description = [{
    The terminator for a GlobalOp with a body.

    ```
      global @variable : tuple<i32, f32> {
        %0 = arith.constant 45 : i32
        %1 = arith.constant 100.0 : f32
        %2 = fir.undefined tuple<i32, f32>
        %3 = arith.constant 0 : index
        %4 = fir.insert_value %2, %0, %3 : (tuple<i32, f32>, i32, index) -> tuple<i32, f32>
        %5 = arith.constant 1 : index
        %6 = fir.insert_value %4, %1, %5 : (tuple<i32, f32>, f32, index) -> tuple<i32, f32>
        fir.has_value %6 : tuple<i32, f32>
      }
    ```
  }];

  let arguments = (ins AnyType:$resval);

  let assemblyFormat = "$resval attr-dict `:` type($resval)";
}

//===----------------------------------------------------------------------===//
// Operations on !fir.box<T> type objects
//===----------------------------------------------------------------------===//

def fir_EmboxOp : fir_Op<"embox", [NoMemoryEffect, AttrSizedOperandSegments]> {
  let summary = "boxes a given reference and (optional) dimension information";

  let description = [{
    Create a boxed reference value. In Fortran, the implementation can require
    extra information about an entity, such as its type, rank, etc.  This
    auxiliary information is packaged and abstracted as a value with box type
    by the calling routine. (In Fortran, these are called descriptors.)

    ```
      %c1 = arith.constant 1 : index
      %c10 = arith.constant 10 : index
      %5 = ... : !fir.ref<!fir.array<10 x i32>>
      %6 = fir.embox %5 : (!fir.ref<!fir.array<10 x i32>>) -> !fir.box<!fir.array<10 x i32>>
    ```

    The descriptor tuple may contain additional implementation-specific
    information through the use of additional attributes.
    Specifically,
        - shape: emboxing an array may require shape information (an array's
          lower bounds and extents may not be known until runtime),
        - slice: an array section can be described with a slice triple,
        - typeparams: for emboxing a derived type with LEN type parameters,
        - sourceBox: A box to read information from such as CFI type,
          type descriptor or element size to populate the new descriptor.
        - accessMap: unused/experimental.
        - allocator_idx: specify special allocator to use.
  }];

  let arguments = (ins
    AnyReferenceLike:$memref,
    Optional<AnyShapeType>:$shape,
    Optional<fir_SliceType>:$slice,
    Variadic<AnyIntegerType>:$typeparams,
    Optional<fir_ClassType>:$sourceBox,
    OptionalAttr<AffineMapAttr>:$accessMap,
    OptionalAttr<I32Attr>:$allocator_idx
  );

  let results = (outs BoxOrClassType);

  let builders = [
    OpBuilder<(ins "llvm::ArrayRef<mlir::Type>":$resultTypes,
      "mlir::Value":$memref, CArg<"mlir::Value", "{}">:$shape,
      CArg<"mlir::Value", "{}">:$slice,
      CArg<"mlir::ValueRange", "{}">:$typeparams,
      CArg<"mlir::Value", "{}">:$sourceBox,
      CArg<"mlir::IntegerAttr", "{}">:$allocator_idx),
    [{ return build($_builder, $_state, resultTypes, memref, shape, slice,
                    typeparams, sourceBox, mlir::AffineMapAttr{},
                    allocator_idx); }]>
  ];

  let assemblyFormat = [{
    $memref (`(` $shape^ `)`)? (`[` $slice^ `]`)? (`typeparams` $typeparams^)?
      (`source_box` $sourceBox^)? (`map` $accessMap^)? attr-dict `:`
      functional-type(operands, results)
  }];

  let hasVerifier = 1;

  let extraClassDeclaration = [{
    bool hasLenParams() { return !getTypeparams().empty(); }
    unsigned numLenParams() { return getTypeparams().size(); }
    unsigned getSourceBoxOperandIndex() {
      return 1 + (getShape() ? 1 : 0) + (getSlice() ? 1 : 0)
          + numLenParams();
    }
  }];
}

def fir_ReboxOp : fir_Op<"rebox", [NoMemoryEffect, AttrSizedOperandSegments]> {
  let summary =
      "create a box given another box and (optional) dimension information";

  let description = [{
    Create a new boxed reference value from another box. This is meant to be
    used when the taking a reference to part of a boxed value, or to an entire
    boxed value with new shape or type information.

    The new extra information can be:
      - new shape information (new lower bounds, new rank, or new extents.
        New rank/extents can only be provided if the original fir.box is
        contiguous in all dimension but maybe the first row). The shape
        operand must be provided to set new shape information.
      - new type (only for derived types). It is possible to set the dynamic
        type of the new box to one of the parent types of the input box dynamic
        type. Type parameters cannot be changed. This change is reflected in
        the requested result type of the new box.

    A slice argument can be provided to build a reference to part of a boxed
    value. In this case, the shape operand must be absent or be a fir.shift
    that can be used to provide a non default origin for the slice.

    The following example illustrates creating a fir.box for x(10:33:2)
    where x is described by a fir.box and has non default lower bounds,
    and then applying a new 2-dimension shape to this fir.box.

    ```
      %0 = fir.slice %c10, %c33, %c2 : (index, index, index) -> !fir.slice<1>
      %1 = fir.shift %c0 : (index) -> !fir.shift<1>
      %2 = fir.rebox %x(%1) [%0] : (!fir.box<!fir.array<?xf32>>, !fir.shift<1>, !fir.slice<1>) -> !fir.box<!fir.array<?xf32>>
      %3 = fir.shape %c3, %c4 : (index, index) -> !fir.shape<2>
      %4 = fir.rebox %2(%3) : (!fir.box<!fir.array<?xf32>>, !fir.shape<2>) -> !fir.box<!fir.array<?x?xf32>>
    ```
  }];

  let arguments = (ins
    BoxOrClassType:$box,
    Optional<AnyShapeOrShiftType>:$shape,
    Optional<fir_SliceType>:$slice
  );

  let results = (outs BoxOrClassType);

  let assemblyFormat = [{
    $box (`(` $shape^ `)`)? (`[` $slice^ `]`)?
        attr-dict `:` functional-type(operands, results)
  }];

  let hasVerifier = 1;
}

def fir_ReboxAssumedRankOp : fir_Op<"rebox_assumed_rank",
  [DeclareOpInterfaceMethods<MemoryEffectsOpInterface>]> {
  let summary = "create an assumed-rank box given another assumed-rank box";

  let description = [{
    Limited version of fir.rebox for assumed-rank. Only the lower bounds,
    attribute, and element type may change.

    The input may be a box or a reference to a box, in which case the operation
    reads the incoming reference.
    Since a fir.shift cannot be built without knowing the rank statically,
    lower bound changes are encoded via a LowerBoundModifierAttribute.
    Attribute and element type change are encoded in the result type.
    Changing the element type is only allowed if the input type is a derived
    type that extends the output element type.

    Example:
    ```
      fir.rebox_assumed_rank %1 lbs zeroes : (!fir.box<!fir.array<*:f32>>) -> !fir.box<!fir.array<*:f32>>
    ```    
  }];

  let arguments = (ins
    AnyRefOrBoxType:$box,
    fir_LowerBoundModifierAttribute:$lbs_modifier
  );

  let results = (outs BoxOrClassType);

  let assemblyFormat = [{
    $box `lbs` $lbs_modifier
        attr-dict `:` functional-type(operands, results)
  }];

  let hasVerifier = 1;
}

def fir_EmboxCharOp : fir_Op<"emboxchar", [NoMemoryEffect]> {
  let summary = "boxes a given CHARACTER reference and its LEN parameter";

  let description = [{
    Create a boxed CHARACTER value. The CHARACTER type has the LEN type
    parameter, the value of which may only be known at runtime.  Therefore,
    a variable of type CHARACTER has both its data reference as well as a
    LEN type parameter.

    ```fortran
      CHARACTER(LEN=10) :: var
    ```
    ```
      %4 = ...         : !fir.ref<!fir.array<10 x !fir.char<1>>>
      %5 = arith.constant 10 : i32
      %6 = fir.emboxchar %4, %5 : (!fir.ref<!fir.array<10 x !fir.char<1>>>, i32) -> !fir.boxchar<1>
    ```

    In the above `%4` is a memory reference to a buffer of 10 CHARACTER units.
    This buffer and its LEN value (10) are wrapped into a pair in `%6`.
  }];

  let arguments = (ins AnyReferenceLike:$memref, AnyIntegerLike:$len);

  let results = (outs fir_BoxCharType);

  let assemblyFormat = [{
    $memref `,` $len attr-dict `:` functional-type(operands, results)
  }];

  let hasVerifier = 1;
}

def fir_EmboxProcOp : fir_Op<"emboxproc", [NoMemoryEffect]> {
  let summary = "boxes a given procedure and optional host context";

  let description = [{
    Creates an abstract encapsulation of a PROCEDURE POINTER along with an
    optional pointer to a host instance context. If the pointer is not to an
    internal procedure or the internal procedure does not need a host context
    then the form takes only the procedure's symbol.

    ```
      %f = ... : (i32) -> i32
      %0 = fir.emboxproc %f : ((i32) -> i32) -> !fir.boxproc<(i32) -> i32>
    ```

    An internal procedure requiring a host instance for correct execution uses
    the second form. The closure of the host procedure's state is passed as a
    reference to a tuple. It is the responsibility of the host to manage the
    context's values accordingly, up to and including inhibiting register
    promotion of local values.

    ```
      %4 = ... : !fir.ref<tuple<!fir.ref<i32>, !fir.ref<i32>>>
      %g = ... : (i32) -> i32
      %5 = fir.emboxproc %g, %4 : ((i32) -> i32, !fir.ref<tuple<!fir.ref<i32>, !fir.ref<i32>>>) -> !fir.boxproc<(i32) -> i32>
    ```
  }];

  let arguments = (ins FuncType:$func, Optional<fir_ReferenceType>:$host);

  let results = (outs fir_BoxProcType);

  let assemblyFormat = [{
    $func (`,` $host^)? attr-dict `:` functional-type(operands, results)
  }];

  let hasVerifier = 1;
}

def fir_UnboxCharOp : fir_SimpleOp<"unboxchar", [NoMemoryEffect]> {
  let summary = "unbox a boxchar value into a pair value";

  let description = [{
    Unboxes a value of `boxchar` type into a pair consisting of a memory
    reference to the CHARACTER data and the LEN type parameter.

    ```
      %45   = ... : !fir.boxchar<1>
      %46:2 = fir.unboxchar %45 : (!fir.boxchar<1>) -> (!fir.ref<!fir.char<1>>, i32)
    ```
  }];

  let arguments = (ins fir_BoxCharType:$boxchar);

  let results = (outs fir_ReferenceType, AnyIntegerLike);
}

def fir_UnboxProcOp : fir_SimpleOp<"unboxproc", [NoMemoryEffect]> {
  let summary = "unbox a boxproc value into a pair value";

  let description = [{
    Unboxes a value of `boxproc` type into a pair consisting of a procedure
    pointer and a pointer to a host context.

    ```
      %47   = ... : !fir.boxproc<() -> i32>
      %48:2 = fir.unboxproc %47 : (!fir.ref<() -> i32>, !fir.ref<tuple<f32, i32>>)
    ```
  }];

  let hasVerifier = 1;

  let arguments = (ins fir_BoxProcType:$boxproc);

  let results = (outs FunctionType, fir_ReferenceType:$refTuple);
}

def fir_BoxAddrOp : fir_SimpleOneResultOp<"box_addr", [NoMemoryEffect]> {
  let summary = "return a memory reference to the boxed value";

  let description = [{
    This operator is overloaded to work with values of type `box`,
    `boxchar`, and `boxproc`.  The result for each of these
    cases, respectively, is the address of the data, the address of the
    `CHARACTER` data, and the address of the procedure.

    ```
      %51 = fir.box_addr %box : (!fir.box<f64>) -> !fir.ref<f64>
      %52 = fir.box_addr %boxchar : (!fir.boxchar<1>) -> !fir.ref<!fir.char<1>>
      %53 = fir.box_addr %boxproc : (!fir.boxproc<!P>) -> !P
    ```
  }];

  let arguments = (ins AnyBoxLike:$val);

  let results = (outs AnyCodeOrDataRefLike);

  let hasFolder = 1;

  let builders = [OpBuilder<(ins "mlir::Value":$val)>];
}

def fir_BoxCharLenOp : fir_SimpleOp<"boxchar_len", [NoMemoryEffect]> {
  let summary = "return the LEN type parameter from a boxchar value";

  let description = [{
    Extracts the LEN type parameter from a `boxchar` value.

    ```
      %45 = ... : !boxchar<1>  // CHARACTER(20)
      %59 = fir.boxchar_len %45 : (!fir.boxchar<1>) -> i64  // len=20
    ```
  }];

  let arguments = (ins fir_BoxCharType:$val);

  let results = (outs AnyIntegerLike);

  let hasFolder = 1;
}

def fir_BoxDimsOp : fir_Op<"box_dims", [NoMemoryEffect]> {
  let summary = "return the dynamic dimension information for the boxed value";

  let description = [{
    Returns the triple of lower bound, extent, and stride for `dim` dimension
    of `val`, which must have a `box` type.  The dimensions are enumerated from
    left to right from 0 to rank-1. This operation has undefined behavior if
    `dim` is out of bounds.

    ```
      %c1   = arith.constant 0 : i32
      %52:3 = fir.box_dims %40, %c1 : (!fir.box<!fir.array<*:f64>>, i32) -> (index, index, index)
    ```

    The above is a request to return the left most row (at index 0) triple from
    the box. The triple will be the lower bound, extent, and byte-stride, which
    are the values encoded in a standard descriptor.
  }];

  let arguments = (ins BoxOrClassType:$val, AnyIntegerLike:$dim);

  let results = (outs Index, Index, Index);

  let assemblyFormat = [{
    $val `,` $dim attr-dict `:` functional-type(operands, results)
  }];

  let extraClassDeclaration = [{
    mlir::Type getTupleType();
    mlir::Value getLowerBound() {return getResult(0);};
    mlir::Value getExtent() {return getResult(1);};
    mlir::Value getByteStride() {return getResult(2);};
  }];
}

def fir_BoxEleSizeOp : fir_SimpleOneResultOp<"box_elesize", [NoMemoryEffect]> {
  let summary = "return the size of an element of the boxed value";

  let description = [{
    Returns the size of an element in an entity of `box` type.  This size may
    not be known until runtime.

    ```
      %53 = fir.box_elesize %40 : (!fir.box<f32>) -> i32  // size=4
      %54 = fir.box_elesize %40 : (!fir.box<!fir.array<*:f32>>) -> i32
    ```

    In the above example, `%53` may box an array of REAL values while `%54`
    must box an array of REAL values (with dynamic rank and extent).
  }];

  let arguments = (ins BoxOrClassType:$val);

  let results = (outs AnyIntegerLike);
}

def fir_BoxTypeCodeOp : fir_SimpleOneResultOp<"box_typecode", [NoMemoryEffect]>
{
  let summary = "return the type code the boxed value";

  let description = [{
    Returns the descriptor type code of an entity of `box` type.

    ```
      %1 = fir.box_typecode %0 : (!fir.box<T>) -> i32
    ```
  }];

  let arguments = (ins BoxOrClassType:$box);

  let results = (outs AnyIntegerLike);
}

def fir_BoxIsAllocOp : fir_SimpleOp<"box_isalloc", [NoMemoryEffect]> {
  let summary = "is the boxed value an ALLOCATABLE?";

  let description = [{
    Determine if the boxed value was from an ALLOCATABLE entity. This will
    return true if the originating box value was from a `fir.embox` op
    with a mem-ref value that had the type !fir.heap<T>.

    ```
      %r = ... : !fir.heap<i64>
      %b = fir.embox %r : (!fir.heap<i64>) -> !fir.box<i64>
      %a = fir.box_isalloc %b : (!fir.box<i64>) -> i1  // true
    ```

    The canonical descriptor implementation will carry a flag to record if the
    variable is an `ALLOCATABLE`.
  }];

  let arguments = (ins fir_BoxType:$val);

  let results = (outs BoolLike);
}

def fir_BoxIsArrayOp : fir_SimpleOp<"box_isarray", [NoMemoryEffect]> {
  let summary = "is the boxed value an array?";

  let description = [{
    Determine if the boxed value has a positive (> 0) rank. This will return
    true if the originating box value was from a fir.embox with a memory
    reference value that had the type !fir.array<T> and/or a shape argument.

    ```
      %r = ... : !fir.ref<i64>
      %c_100 = arith.constant 100 : index
      %d = fir.shape %c_100 : (index) -> !fir.shape<1>
      %b = fir.embox %r(%d) : (!fir.ref<i64>, !fir.shape<1>) -> !fir.box<i64>
      %a = fir.box_isarray %b : (!fir.box<i64>) -> i1  // true
    ```
  }];

  let arguments = (ins fir_BoxType:$val);

  let results = (outs BoolLike);
}

def fir_IsAssumedSizeOp : fir_SimpleOp<"is_assumed_size", [NoMemoryEffect]> {
  let summary = "detect if a boxed value is an assumed-size array";

  let description = [{
    Fir box SSA values may describe assumed-size arrays. This operation
    allows detecting this, even for assumed-rank box.

    ```
      %a = fir.is_assumed_size %b : (!fir.box<!fir.array<*:f64>>) -> i1
    ```
  }];

  let arguments = (ins BoxOrClassType:$val);

  let results = (outs BoolLike);
}

def fir_BoxIsPtrOp : fir_SimpleOp<"box_isptr", [NoMemoryEffect]> {
  let summary = "is the boxed value a POINTER?";

  let description = [{
    Determine if the boxed value was from a POINTER entity.

    ```
      %p = ... : !fir.ptr<i64>
      %b = fir.embox %p : (!fir.ptr<i64>) -> !fir.box<i64>
      %a = fir.box_isptr %b : (!fir.box<i64>) -> i1  // true
    ```
  }];

  let arguments = (ins fir_BoxType:$val);

  let results = (outs BoolLike);
}

def fir_BoxProcHostOp : fir_SimpleOp<"boxproc_host", [NoMemoryEffect]> {
  let summary = "returns the host instance pointer (or null)";

  let description = [{
    Extract the host context pointer from a boxproc value.

    ```
      %8 = ... : !fir.boxproc<(!fir.ref<!fir.type<T>>) -> i32>
      %9 = fir.boxproc_host %8 : (!fir.boxproc<(!fir.ref<!fir.type<T>>) -> i32>) -> !fir.ref<tuple<i32, i32>>
    ```

    In the example, the reference to the closure over the host procedure's
    variables is returned. This allows an internal procedure to access the
    host's variables. It is up to lowering to determine the contract between
    the host and the internal procedure.
  }];

  let arguments = (ins fir_BoxProcType:$val);

  let results = (outs fir_ReferenceType);
}

def fir_BoxRankOp : fir_SimpleOneResultOp<"box_rank",
  [DeclareOpInterfaceMethods<MemoryEffectsOpInterface>]> {
  let summary = "return the number of dimensions for the boxed value";

  let description = [{
    Return the rank of a value of `box` type.  If the value is scalar, the
    rank is 0.

    ```
      %57 = fir.box_rank %40 : (!fir.box<!fir.array<*:f64>>) -> i32
      %58 = fir.box_rank %41 : (!fir.box<f64>) -> i32
    ```

    The example `%57` shows how one would determine the rank of an array that
    has deferred rank at runtime. This rank should be at least 1. In %58, the
    descriptor may be either an array or a scalar, so the value is nonnegative.
  }];

  let arguments = (ins fir_BoxAddressOrValueType:$box);

  let results = (outs AnyIntegerType);
}

def fir_BoxTypeDescOp : fir_SimpleOneResultOp<"box_tdesc", [NoMemoryEffect]> {
  let summary = "return the type descriptor for the boxed value";

  let description = [{
    Return the opaque type descriptor of a value of `box` type. A type
    descriptor is an implementation defined value that fully describes a type
    to the Fortran runtime.

    ```
      %7 = fir.box_tdesc %41 : (!fir.box<f64>) -> !fir.tdesc<f64>
    ```
  }];

  let arguments = (ins BoxOrClassType:$box);

  let results = (outs fir_TypeDescType);
}

//===----------------------------------------------------------------------===//
// Array value operations
//===----------------------------------------------------------------------===//

// Array value operations are used to capture the semantics of
// Fortran's array expressions in FIR. An abstract array expression is
// evaluated in the following way.
//
//  1. Determination of the iteration space under which the assignment
//     expression is to be evaluated. The iteration space may be implicit
//     (from the shape of the result array) or explicit (defined by the user).
//  2. If there are masking expressions, evaluate (and cache) the
//     masking expression for the iteration space (from 1).
//  3. The rhs of the assignment is evaluated for the iteration space. If
//     masking expressions were present then the rhs is only evaluated where
//     the mask was computed to be true. The entire rhs is completely evaluated
//     before any results are stored to the lhs.
//  4. Each of the result values computed in the previous step are merged back
//     to the lhs array's storage.
//
// The model (in pseudo-code) is thus:
//
//   !- Load the arrays in the expression
//   %10 = array_load A
//   %11 = array_load B
//   !- optional: compute mask values
//   %masks = allocmem array<??xlogical>
//   do_loop_nest %i = ... {
//     %masks[i] = ...
//   }
//   !- Compute every element value "A = B ..."
//   do_loop_nest %i = ... {
//     if (%masks[i]) {
//       array_fetch %11, ...       !- B(...)
//       %20 = ...                  !- element-by-element computation
//       array_update %10, %20, ... !- A(...) = ...
//     }
//   }
//   !- Merge the new and old values into the memory for "A"
//   array_merge_store <updated A> to <A's address>

def fir_ArrayLoadOp : fir_Op<"array_load", [AttrSizedOperandSegments]> {

  let summary = "Load an array as a value.";

  let description = [{
    This operation taken with array_merge_store captures Fortran's
    copy-in/copy-out semantics. One way to think of this is that array_load
    creates a snapshot copy of the entire array. This copy can then be used
    as the "original value" of the array while the array's new value is
    computed. The array_merge_store operation is the copy-out semantics, which
    merge the updates with the original array value to produce the final array
    result. This abstracts the copy operations as opposed to always creating
    copies or requiring dependence analysis be performed on the syntax trees
    and before lowering to the IR.

    Load an entire array as a single SSA value.

    ```fortran
      real :: a(o:n,p:m)
      ...
      ... = ... a ...
    ```

    One can use `fir.array_load` to produce an ssa-value that captures an
    immutable value of the entire array `a`, as in the Fortran array expression
    shown above. Subsequent changes to the memory containing the array do not
    alter its composite value. This operation lets one load an array as a
    value while applying a runtime shape, shift, or slice to the memory
    reference, and its semantics guarantee immutability.

    ```
      %s = fir.shape_shift %o, %n, %p, %m : (index, index, index, index) -> !fir.shapeshift<2>
      // load the entire array 'a'
      %v = fir.array_load %a(%s) : (!fir.ref<!fir.array<?x?xf32>>, !fir.shapeshift<2>) -> !fir.array<?x?xf32>
      // a fir.store here into array %a does not change %v
    ```
  }];

  let arguments = (ins
    Arg<AnyRefOrBox, "", [MemRead]>:$memref,
    Optional<AnyShapeOrShiftType>:$shape,
    Optional<fir_SliceType>:$slice,
    Variadic<AnyIntegerType>:$typeparams
  );

  let results = (outs fir_SequenceType);

  let assemblyFormat = [{
    $memref (`(`$shape^`)`)? (`[`$slice^`]`)? (`typeparams` $typeparams^)?
        attr-dict `:` functional-type(operands, results)
  }];

  let hasVerifier = 1;

  let extraClassDeclaration = [{
    std::vector<mlir::Value> getExtents();
  }];
}

def fir_ArrayFetchOp : fir_Op<"array_fetch", [AttrSizedOperandSegments,
    NoMemoryEffect]> {

  let summary = "Fetch the value of an element of an array value";

  let description = [{
    Fetch the value of an element in an array value.

    ```fortran
      real :: a(n,m)
      ...
      ... a ...
      ... a(r,s+1) ...
    ```

    One can use `fir.array_fetch` to fetch the (implied) value of `a(i,j)` in
    an array expression as shown above. It can also be used to extract the
    element `a(r,s+1)` in the second expression.

    ```
      %s = fir.shape %n, %m : (index, index) -> !fir.shape<2>
      // load the entire array 'a'
      %v = fir.array_load %a(%s) : (!fir.ref<!fir.array<?x?xf32>>, !fir.shape<2>) -> !fir.array<?x?xf32>
      // fetch the value of one of the array value's elements
      %1 = fir.array_fetch %v, %i, %j : (!fir.array<?x?xf32>, index, index) -> f32
    ```

    It is only possible to use `array_fetch` on an `array_load` result value.
  }];

  let arguments = (ins
    fir_SequenceType:$sequence,
    Variadic<AnyCoordinateType>:$indices,
    Variadic<AnyIntegerType>:$typeparams
  );

  let results = (outs AnyType:$element);

  let assemblyFormat = [{
    $sequence `,` $indices (`typeparams` $typeparams^)? attr-dict `:`
      functional-type(operands, results)
  }];

  let hasVerifier = 1;
}

def fir_ArrayUpdateOp : fir_Op<"array_update", [AttrSizedOperandSegments,
    NoMemoryEffect]> {

  let summary = "Update the value of an element of an array value";

  let description = [{
    Updates the value of an element in an array value. A new array value is
    returned where all element values of the input array are identical except
    for the selected element which is the value passed in the update.

    ```fortran
      real :: a(n,m)
      ...
      a = ...
    ```

    One can use `fir.array_update` to update the (implied) value of `a(i,j)`
    in an array expression as shown above.

    ```
      %s = fir.shape %n, %m : (index, index) -> !fir.shape<2>
      // load the entire array 'a'
      %v = fir.array_load %a(%s) : (!fir.ref<!fir.array<?x?xf32>>, !fir.shape<2>) -> !fir.array<?x?xf32>
      // update the value of one of the array value's elements
      // %r_{ij} = %f  if (i,j) = (%i,%j),   %v_{ij} otherwise
      %r = fir.array_update %v, %f, %i, %j : (!fir.array<?x?xf32>, f32, index, index) -> !fir.array<?x?xf32>
      fir.array_merge_store %v, %r to %a : !fir.ref<!fir.array<?x?xf32>>
    ```

    An array value update behaves as if a mapping function from the indices
    to the new value has been added, replacing the previous mapping. These
    mappings can be added to the ssa-value, but will not be materialized in
    memory until the `fir.array_merge_store` is performed.
  }];

  let arguments = (ins
    fir_SequenceType:$sequence,
    AnyType:$merge,
    Variadic<AnyCoordinateType>:$indices,
    Variadic<AnyIntegerType>:$typeparams
  );

  let results = (outs fir_SequenceType);

  let assemblyFormat = [{
    $sequence `,` $merge `,` $indices (`typeparams` $typeparams^)? attr-dict
      `:` functional-type(operands, results)
  }];

  let hasVerifier = 1;
}

def fir_ArrayModifyOp : fir_Op<"array_modify", [AttrSizedOperandSegments,
    NoMemoryEffect]> {
  let summary = "Get an address for an array value to modify it.";

  let description = [{
    Modify the value of an element in an array value through actions done
    on the returned address. A new array value is also
    returned where all element values of the input array are identical except
    for the selected element which is the value after the modification done
    on the element address.

    ```fortran
      real :: a(n)
      ...
      ! Elemental user defined assignment from type(SomeType) to real.
      a = value_of_some_type
    ```

    One can use `fir.array_modify` to update the (implied) value of `a(i)`
    in an array expression as shown above.

    ```
      %s = fir.shape %n : (index) -> !fir.shape<1>
      // Load the entire array 'a'.
      %v = fir.array_load %a(%s) : (!fir.ref<!fir.array<?xf32>>, !fir.shape<1>) -> !fir.array<?xf32>
      // Update the value of one of the array value's elements with a user
      // defined assignment from %rhs.
      %new = fir.do_loop %i = ... (%inner = %v) {
        %rhs = ...
        %addr, %r = fir.array_modify %inner, %i : (!fir.array<?xf32>, index) -> (fir.ref<f32>, !fir.array<?xf32>)
        fir.call @user_def_assign(%addr, %rhs) (fir.ref<f32>, fir.ref<!fir.type<SomeType>>) -> ()
        fir.result %r : !fir.ref<!fir.array<?xf32>>
      }
      fir.array_merge_store %v, %new to %a : !fir.ref<!fir.array<?xf32>>
    ```

    An array value modification behaves as if a mapping function from the indices
    to the new value has been added, replacing the previous mapping. These
    mappings can be added to the ssa-value, but will not be materialized in
    memory until the `fir.array_merge_store` is performed.
  }];

  let arguments = (ins
    fir_SequenceType:$sequence,
    Variadic<AnyCoordinateType>:$indices,
    Variadic<AnyIntegerType>:$typeparams
  );

  let results = (outs fir_ReferenceType, fir_SequenceType);

  let assemblyFormat = [{
    $sequence `,` $indices (`typeparams` $typeparams^)? attr-dict
      `:` functional-type(operands, results)
  }];

  let hasVerifier = 1;
}

def fir_ArrayAccessOp : fir_Op<"array_access", [AttrSizedOperandSegments,
    NoMemoryEffect]> {
  let summary = "Fetch the reference of an element of an array value";

  let description = [{
    The `array_access` provides a reference to a single element from an array
    value. This is *not* a view in the immutable array, otherwise it couldn't
    be stored to. It can be see as a logical copy of the element and its
    position in the array. This reference can be written to and modified without
    changing the original array.

    The `array_access` operation is used to fetch the memory reference of an
    element in an array value.

    ```fortran
      real :: a(n,m)
      ...
      ... a ...
      ... a(r,s+1) ...
    ```

    One can use `fir.array_access` to recover the implied memory reference to
    the element `a(i,j)` in an array expression `a` as shown above. It can also
    be used to recover the reference element `a(r,s+1)` in the second
    expression.

    ```
      %s = fir.shape %n, %m : (index, index) -> !fir.shape<2>
      // load the entire array 'a'
      %v = fir.array_load %a(%s) : (!fir.ref<!fir.array<?x?xf32>>, !fir.shape<2>) -> !fir.array<?x?xf32>
      // fetch the value of one of the array value's elements
      %1 = fir.array_access %v, %i, %j : (!fir.array<?x?xf32>, index, index) -> !fir.ref<f32>
    ```

    It is only possible to use `array_access` on an `array_load` result value or
    a value that can be trace back transitively to an `array_load` as the
    dominating source. Other array operation such as `array_amend` can be in
    between.

    TODO: The above restriction is not enforced. The design of the operation
    might need to be revisited to avoid such restrictions.

    More information about `array_access` and other array operations can be
    found in flang/docs/FIRArrayOperations.md.
  }];

  let arguments = (ins
    fir_SequenceType:$sequence,
    Variadic<AnyCoordinateType>:$indices,
    Variadic<AnyIntegerType>:$typeparams
  );

  let results = (outs fir_ReferenceType:$element);

  let assemblyFormat = [{
    $sequence `,` $indices (`typeparams` $typeparams^)? attr-dict `:`
      functional-type(operands, results)
  }];

  let hasVerifier = 1;
}

def fir_ArrayAmendOp : fir_Op<"array_amend", [NoMemoryEffect]> {
  let summary = "Mark an array value as having been changed by reference.";

  let description = [{
    The `array_amend` operation marks an array value as having been changed via
    a reference obtained by an `array_access`. It acts as a logical transaction
    log that is used to merge the final result back with an `array_merge_store`
    operation.

    ```
      // fetch the value of one of the array value's elements
      %1 = fir.array_access %v, %i, %j : (!fir.array<?x?xT>, index, index) -> !fir.ref<T>
      // modify the element by storing data using %1 as a reference
      %2 = ... %1 ...
      // mark the array value
      %new_v = fir.array_amend %v, %2 : (!fir.array<?x?xT>, !fir.ref<T>) -> !fir.array<?x?xT>
    ```

    More information about `array_amend` and other array operations can be
    found in flang/docs/FIRArrayOperations.md.
  }];

  let arguments = (ins
    fir_SequenceType:$sequence,
    fir_ReferenceType:$memref
  );

  let results = (outs fir_SequenceType);

  let assemblyFormat = [{
    $sequence `,` $memref attr-dict `:` functional-type(operands, results)
  }];
}

def fir_ArrayMergeStoreOp : fir_Op<"array_merge_store",
    [AttrSizedOperandSegments]> {

  let summary = "Store merged array value to memory.";

  let description = [{
    Store a merged array value to memory.

    ```fortran
      real :: a(n,m)
      ...
      a = ...
    ```

    One can use `fir.array_merge_store` to merge/copy the value of `a` in an
    array expression as shown above.

    ```
      %v = fir.array_load %a(%shape) : ...
      %r = fir.array_update %v, %f, %i, %j : (!fir.array<?x?xf32>, f32, index, index) -> !fir.array<?x?xf32>
      fir.array_merge_store %v, %r to %a : !fir.ref<!fir.array<?x?xf32>>
    ```

    This operation merges the original loaded array value, `%v`, with the
    chained updates, `%r`, and stores the result to the array at address, `%a`.
  }];

  let arguments = (ins
    fir_SequenceType:$original,
    fir_SequenceType:$sequence,
    Arg<AnyRefOrBox, "", [MemWrite]>:$memref,
    Optional<fir_SliceType>:$slice,
    Variadic<AnyIntegerType>:$typeparams
  );

  let assemblyFormat = [{
    $original `,` $sequence `to` $memref (`[` $slice^ `]`)? (`typeparams`
      $typeparams^)? attr-dict `:` type(operands)
  }];

  let hasVerifier = 1;
}

//===----------------------------------------------------------------------===//
// Record and array type operations
//===----------------------------------------------------------------------===//

def fir_ArrayCoorOp : fir_Op<"array_coor",
    [NoMemoryEffect, AttrSizedOperandSegments]> {

  let summary = "Find the coordinate of an element of an array";

  let description = [{
    Compute the location of an element in an array when the shape of the
    array is only known at runtime.

    This operation is intended to capture all the runtime values needed to
    compute the address of an array reference in a single high-level op. Given
    the following Fortran input:

    ```fortran
      real :: a(n,m)
      ...
      ... a(i,j) ...
    ```

    One can use `fir.array_coor` to determine the address of `a(i,j)`.

    ```
      %s = fir.shape %n, %m : (index, index) -> !fir.shape<2>
      %1 = fir.array_coor %a(%s) %i, %j : (!fir.ref<!fir.array<?x?xf32>>, !fir.shape<2>, index, index) -> !fir.ref<f32>
    ```
  }];

  let arguments = (ins
    AnyRefOrBox:$memref,
    Optional<AnyShapeOrShiftType>:$shape,
    Optional<fir_SliceType>:$slice,
    Variadic<AnyCoordinateType>:$indices,
    Variadic<AnyIntegerType>:$typeparams
  );

  let results = (outs fir_ReferenceType);

  let assemblyFormat = [{
    $memref (`(`$shape^`)`)? (`[`$slice^`]`)? $indices (`typeparams`
      $typeparams^)? attr-dict `:` functional-type(operands, results)
  }];

  let hasVerifier = 1;
  let hasCanonicalizer = 1;
}

def fir_CoordinateOp : fir_Op<"coordinate_of", [NoMemoryEffect]> {

  let summary = "Finds the coordinate (location) of a value in memory";

  let description = [{
    Compute the internal coordinate address starting from a boxed value or
    unboxed memory reference. Returns a memory reference. When computing the
    coordinate of an array element, the rank of the array must be known and
    the number of indexing expressions must not exceed the rank of the array.

    This operation will apply the access map from a boxed value implicitly.

    Unlike LLVM's GEP instruction, one cannot stride over the outermost
    reference; therefore, the leading 0 index must be omitted.

    This operation can be used to index derived type fields, in which case
    the operand is the name of the index field.

    ```
      %i = ... : index
      %h = ... : !fir.heap<!fir.array<100 x f32>>
      %p = fir.coordinate_of %h, %i : (!fir.heap<!fir.array<100 x f32>>, index) -> !fir.ref<f32>

      %d = ... : !fir.ref<!fir.type<t{field1:i32, field2:f32}>>
      %f = fir.coordinate_of %d, field2 : (!fir.ref<!fir.type<t{field1:i32, field2:f32}>>) -> !fir.ref<f32>
    ```

    In the example, `%p` will be a pointer to the `%i`-th f32 value in the
    array `%h`.
  }];

  let arguments = (ins
    AnyRefOrBox:$ref,
    Variadic<AnyCoordinateType>:$coor,
    TypeAttr:$baseType,
    OptionalAttr<DenseI32ArrayAttr>:$field_indices
  );

  let results = (outs RefOrLLVMPtr);

  let hasCustomAssemblyFormat = 1;
  let hasVerifier = 1;

  let builders = [
    OpBuilder<(ins "mlir::Type":$resultType,
      "mlir::Value":$ref, "mlir::ValueRange":$coor)>,
    OpBuilder<(ins "mlir::Type":$resultType,
      "mlir::Value":$ref, "llvm::ArrayRef<fir::IntOrValue>":$coor)>
  ];
  let extraClassDeclaration = [{
    constexpr static int32_t kDynamicIndex = std::numeric_limits<int32_t>::min();
    CoordinateIndicesAdaptor getIndices();
  }];
}

def fir_ExtractValueOp : fir_OneResultOp<"extract_value", [NoMemoryEffect]> {
  let summary = "Extract a value from an aggregate SSA-value";

  let description = [{
    Extract a value from an entity with a type composed of tuples, arrays,
    and/or derived types. Returns the value from entity with the type of the
    specified component. Cannot be used on values of `!fir.box` type.
    It can also be used to access complex parts and elements of a character
    string.

    Note that the entity ssa-value must be of compile-time known size in order
    to use this operation.

    ```
      %f = fir.field_index field, !fir.type<X{field:i32}>
      %s = ... : !fir.type<X>
      %v = fir.extract_value %s, %f : (!fir.type<X>, !fir.field) -> i32
    ```
  }];

  let arguments = (ins
    AnyCompositeLike:$adt,
    ArrayAttr:$coor
  );

  let assemblyFormat = [{
    $adt `,` $coor attr-dict `:` functional-type(operands, results)
  }];
}

def fir_FieldIndexOp : fir_OneResultOp<"field_index", [NoMemoryEffect]> {
  let summary = "create a field index value from a field identifier";

  let description = [{
    Generate a field (offset) value from an identifier.  Field values may be
    lowered into exact offsets when the layout of a Fortran derived type is
    known at compile-time. The type of a field value is `!fir.field` and
    these values can be used with the `fir.coordinate_of`, `fir.extract_value`,
    or `fir.insert_value` instructions to compute (abstract) addresses of
    subobjects.

    ```
      %f = fir.field_index field, !fir.type<X{field:i32}>
    ```
  }];

  let arguments = (ins
    StrAttr:$field_id,
    TypeAttr:$on_type,
    Variadic<AnyIntegerType>:$typeparams
  );

  let hasCustomAssemblyFormat = 1;

  let builders = [OpBuilder<(ins "llvm::StringRef":$fieldName,
      "mlir::Type":$recTy, CArg<"mlir::ValueRange","{}">:$operands)>];

  let extraClassDeclaration = [{
    static constexpr llvm::StringRef getFieldAttrName() { return "field_id"; }
    static constexpr llvm::StringRef getTypeAttrName() { return "on_type"; }
    llvm::StringRef getFieldName() { return getFieldId(); }
    llvm::SmallVector<mlir::Attribute> getAttributes();
  }];
}

def fir_ShapeOp : fir_Op<"shape", [NoMemoryEffect]> {

  let summary = "generate an abstract shape vector of type `!fir.shape`";

  let description = [{
    The arguments are an ordered list of integral type values that define the
    runtime extent of each dimension of an array. The shape information is
    given in the same row-to-column order as Fortran. This abstract shape value
    must be applied to a reified object, so all shape information must be
    specified.  The extent must be nonnegative.

    ```
      %d = fir.shape %row_sz, %col_sz : (index, index) -> !fir.shape<2>
    ```
  }];

  let arguments = (ins Variadic<AnyIntegerType>:$extents);

  let results = (outs fir_ShapeType);

  let assemblyFormat = [{
    operands attr-dict `:` functional-type(operands, results)
  }];

  let hasVerifier = 1;

  let builders = [OpBuilder<(ins "mlir::ValueRange":$extents)>];
}

def fir_ShapeShiftOp : fir_Op<"shape_shift", [NoMemoryEffect]> {

  let summary = [{
    generate an abstract shape and shift vector of type `!fir.shapeshift`
  }];

  let description = [{
    The arguments are an ordered list of integral type values that is a multiple
    of 2 in length. Each such pair is defined as: the lower bound and the
    extent for that dimension. The shifted shape information is given in the
    same row-to-column order as Fortran. This abstract shifted shape value must
    be applied to a reified object, so all shifted shape information must be
    specified.  The extent must be nonnegative.

    ```
      %d = fir.shape_shift %lo, %extent : (index, index) -> !fir.shapeshift<1>
    ```
  }];

  let arguments = (ins Variadic<AnyIntegerType>:$pairs);

  let results = (outs fir_ShapeShiftType);

  let assemblyFormat = [{
    operands attr-dict `:` functional-type(operands, results)
  }];

  let hasVerifier = 1;

  let extraClassDeclaration = [{
    // Logically unzip the origins from the extent values.
    std::vector<mlir::Value> getOrigins() {
      std::vector<mlir::Value> result;
      for (auto i : llvm::enumerate(getPairs()))
        if (!(i.index() & 1))
          result.push_back(i.value());
      return result;
    }

    // Logically unzip the extents from the origin values.
    std::vector<mlir::Value> getExtents() {
      std::vector<mlir::Value> result;
      for (auto i : llvm::enumerate(getPairs()))
        if (i.index() & 1)
          result.push_back(i.value());
      return result;
    }
  }];
}

def fir_ShiftOp : fir_Op<"shift", [NoMemoryEffect]> {

  let summary = "generate an abstract shift vector of type `!fir.shift`";

  let description = [{
    The arguments are an ordered list of integral type values that define the
    runtime lower bound of each dimension of an array. The shape information is
    given in the same row-to-column order as Fortran. This abstract shift value
    must be applied to a reified object, so all shift information must be
    specified.

    ```
      %d = fir.shift %row_lb, %col_lb : (index, index) -> !fir.shift<2>
    ```
  }];

  let arguments = (ins Variadic<AnyIntegerType>:$origins);

  let results = (outs fir_ShiftType);

  let assemblyFormat = [{
    operands attr-dict `:` functional-type(operands, results)
  }];

  let hasVerifier = 1;
}

def fir_SliceOp : fir_Op<"slice", [NoMemoryEffect, AttrSizedOperandSegments]> {

  let summary = "generate an abstract slice vector of type `!fir.slice`";

  let description = [{
    The array slicing arguments are an ordered list of integral type values
    that must be a multiple of 3 in length.  Each such triple is defined as:
    the lower bound, the upper bound, and the stride for that dimension, as in
    Fortran syntax. Both bounds are inclusive. The array slice information is
    given in the same row-to-column order as Fortran. This abstract slice value
    must be applied to a reified object, so all slice information must be
    specified.  The extent must be nonnegative and the stride must not be zero.

    ```
      %d = fir.slice %lo, %hi, %step : (index, index, index) -> !fir.slice<1>
    ```

    To support generalized slicing of Fortran's dynamic derived types, a slice
    op can be given a component path (narrowing from the product type of the
    original array to the specific elemental type of the sliced projection).

    ```
      %fld = fir.field_index component, !fir.type<t{...component:ct...}>
      %d = fir.slice %lo, %hi, %step path %fld :
          (index, index, index, !fir.field) -> !fir.slice<1>
    ```

    Projections of `!fir.char` type can be further narrowed to invariant
    substrings.

    ```
      %d = fir.slice %lo, %hi, %step substr %offset, %width :
          (index, index, index, index, index) -> !fir.slice<1>
    ```
  }];

  let arguments = (ins
    Variadic<AnyIntegerType>:$triples,
    Variadic<AnyComponentType>:$fields,
    Variadic<AnyIntegerType>:$substr
  );

  let results = (outs fir_SliceType);

  let assemblyFormat = [{
    $triples (`path` $fields^)? (`substr` $substr^)? attr-dict `:`
      functional-type(operands, results)
  }];

  let builders = [
    OpBuilder<(ins "mlir::ValueRange":$triples,
      CArg<"mlir::ValueRange", "std::nullopt">:$fields,
      CArg<"mlir::ValueRange", "std::nullopt">:$substr)>
  ];

  let hasVerifier = 1;

  let extraClassDeclaration = [{
    unsigned getOutRank() { return getOutputRank(getTriples()); }
    static unsigned getOutputRank(mlir::ValueRange triples);
  }];
}

def fir_InsertValueOp : fir_OneResultOp<"insert_value", [NoMemoryEffect]> {
  let summary = "insert a new sub-value into a copy of an existing aggregate";

  let description = [{
    Insert a value into an entity with a type composed of tuples, arrays,
    and/or derived types. Returns a new ssa-value with the same type as the
    original entity. Cannot be used on values of `!fir.box` type.
    It can also be used to set complex parts and elements of a character
    string.

    Note that the entity ssa-value must be of compile-time known size in order
    to use this operation.

    ```
      %a = ... : !fir.array<10xtuple<i32, f32>>
      %f = ... : f32
      %o = ... : i32
      %c = arith.constant 1 : i32
      %b = fir.insert_value %a, %f, %o, %c : (!fir.array<10x20xtuple<i32, f32>>, f32, i32, i32) -> !fir.array<10x20xtuple<i32, f32>>
    ```
  }];

  let arguments = (ins AnyCompositeLike:$adt, AnyType:$val, ArrayAttr:$coor);
  let results = (outs AnyCompositeLike);

  let assemblyFormat = [{
    $adt `,` $val `,` $coor attr-dict `:` functional-type(operands, results)
  }];

  let hasCanonicalizer = 1;
}

def fir_InsertOnRangeOp : fir_OneResultOp<"insert_on_range", [NoMemoryEffect]> {
  let summary = "insert sub-value into a range on an existing sequence";

  let description = [{
    Insert copies of a value into an entity with an array type of constant shape
    and size.
    Returns a new ssa-value with the same type as the original entity.
    The values are inserted at a contiguous range of indices in Fortran
    row-to-column element order as specified by lower and upper bound
    coordinates.

    ```
      %a = fir.undefined !fir.array<10x10xf32>
      %c = arith.constant 3.0 : f32
      %1 = fir.insert_on_range %a, %c from (0, 0) to (7, 2) : (!fir.array<10x10xf32>, f32) -> !fir.array<10x10xf32>
    ```

    The first 28 elements of %1, with coordinates from (0,0) to (7,2), have
    the value 3.0.
  }];

  let arguments = (ins fir_SequenceType:$seq, AnyType:$val, IndexElementsAttr:$coor);
  let results = (outs fir_SequenceType);

  let assemblyFormat = [{
    $seq `,` $val custom<CustomRangeSubscript>($coor) attr-dict `:` functional-type(operands, results)
  }];

  let hasVerifier = 1;
}

def fir_LenParamIndexOp : fir_OneResultOp<"len_param_index", [NoMemoryEffect]> {
  let summary =
    "create a field index value from a LEN type parameter identifier";

  let description = [{
    Generate a LEN parameter (offset) value from a LEN parameter identifier.
    The type of a LEN parameter value is `!fir.len` and these values can be
    used with the `fir.coordinate_of` instructions to compute (abstract)
    addresses of LEN parameters.

    ```
      %e = fir.len_param_index len1, !fir.type<X(len1:i32)>
      %p = ... : !fir.box<!fir.type<X>>
      %q = fir.coordinate_of %p, %e : (!fir.box<!fir.type<X>>, !fir.len) -> !fir.ref<i32>
    ```
  }];

  let arguments = (ins
    StrAttr:$field_id,
    TypeAttr:$on_type,
    Variadic<AnyIntegerType>:$typeparams
  );

  let hasCustomAssemblyFormat = 1;

  let builders = [OpBuilder<(ins "llvm::StringRef":$fieldName,
      "mlir::Type":$recTy, CArg<"mlir::ValueRange","{}">:$operands)>];

  let extraClassDeclaration = [{
    static constexpr llvm::StringRef getFieldAttrName() { return "field_id"; }
    static constexpr llvm::StringRef getTypeAttrName() { return "on_type"; }
    llvm::StringRef getParamName() { return getFieldId(); }
    llvm::SmallVector<mlir::Attribute> getAttributes();
  }];
}

//===----------------------------------------------------------------------===//
// Fortran loops
//===----------------------------------------------------------------------===//

def fir_ResultOp : fir_Op<"result",
    [NoMemoryEffect, ReturnLike, Terminator,
     ParentOneOf<["IfOp", "DoLoopOp", "IterWhileOp"]>]> {
  let summary = "special terminator for use in fir region operations";

  let description = [{
    Result takes a list of ssa-values produced in the block and forwards them
    as a result to the operation that owns the region of the block. The
    operation can retain the values or return them to its parent block
    depending upon its semantics.
  }];

  let arguments = (ins Variadic<AnyType>:$results);
  let builders = [OpBuilder<(ins), [{ /* do nothing */ }]>];

  let assemblyFormat = "($results^ `:` type($results))? attr-dict";

  let hasVerifier = 1;
}

def FirRegionTerminator : SingleBlockImplicitTerminator<"ResultOp">;

class region_Op<string mnemonic, list<Trait> traits = []> :
    fir_Op<mnemonic,
    !listconcat(traits, [FirRegionTerminator, RecursivelySpeculatable,
        RecursiveMemoryEffects])> {
  let hasCustomAssemblyFormat = 1;
  let hasVerifier = 1;
}

def fir_DoLoopOp : region_Op<"do_loop", [AttrSizedOperandSegments,
    DeclareOpInterfaceMethods<LoopLikeOpInterface,
        ["getYieldedValuesMutable"]>]> {
  let summary = "generalized loop operation";
  let description = [{
    Generalized high-level looping construct. This operation is similar to
    MLIR's `scf.for`.

    ```
      %l = arith.constant 0 : index
      %u = arith.constant 9 : index
      %s = arith.constant 1 : index
      fir.do_loop %i = %l to %u step %s unordered {
        %x = fir.convert %i : (index) -> i32
        %v = fir.call @compute(%x) : (i32) -> f32
        %p = fir.coordinate_of %A, %i : (!fir.ref<!fir.array<?xf32>>, index) -> !fir.ref<f32>
        fir.store %v to %p : !fir.ref<f32>
      }
    ```

    The above example iterates over the interval `[%l, %u]`. The unordered
    keyword indicates that the iterations can be executed in any order.
  }];

  let hasVerifier = 1;
  let hasCustomAssemblyFormat = 1;

  let arguments = (ins
    Index:$lowerBound,
    Index:$upperBound,
    Index:$step,
    Variadic<AnyType>:$reduceOperands,
    Variadic<AnyType>:$initArgs,
    OptionalAttr<UnitAttr>:$unordered,
    OptionalAttr<UnitAttr>:$finalValue,
    OptionalAttr<ArrayAttr>:$reduceAttrs,
    OptionalAttr<LoopAnnotationAttr>:$loopAnnotation
  );
  let results = (outs Variadic<AnyType>:$results);
  let regions = (region SizedRegion<1>:$region);

  let skipDefaultBuilders = 1;
  let builders = [
    OpBuilder<(ins "mlir::Value":$lowerBound, "mlir::Value":$upperBound,
      "mlir::Value":$step, CArg<"bool", "false">:$unordered,
      CArg<"bool", "false">:$finalCountValue,
      CArg<"mlir::ValueRange", "std::nullopt">:$iterArgs,
      CArg<"mlir::ValueRange", "std::nullopt">:$reduceOperands,
      CArg<"llvm::ArrayRef<mlir::Attribute>", "{}">:$reduceAttrs,
      CArg<"llvm::ArrayRef<mlir::NamedAttribute>", "{}">:$attributes)>
  ];

  let extraClassDeclaration = [{
    mlir::Value getInductionVar() { return getBody()->getArgument(0); }
    mlir::OpBuilder getBodyBuilder() {
      return mlir::OpBuilder(getBody(), std::prev(getBody()->end()));
    }
    mlir::Block::BlockArgListType getRegionIterArgs() {
      return getBody()->getArguments().drop_front();
    }
    mlir::Operation::operand_range getIterOperands() {
      return getOperands()
          .drop_front(getNumControlOperands() + getNumReduceOperands());
    }
    llvm::MutableArrayRef<mlir::OpOperand> getInitsMutable() {
      return getOperation()->getOpOperands()
          .drop_front(getNumControlOperands() + getNumReduceOperands());
    }

    void setLowerBound(mlir::Value bound) { (*this)->setOperand(0, bound); }
    void setUpperBound(mlir::Value bound) { (*this)->setOperand(1, bound); }
    void setStep(mlir::Value step) { (*this)->setOperand(2, step); }

    /// Number of region arguments for loop-carried values
    unsigned getNumRegionIterArgs() {
      return getBody()->getNumArguments() - 1;
    }
    /// Number of operands controlling the loop: lb, ub, step
    unsigned getNumControlOperands() { return 3; }
    /// Does the operation hold operands for loop-carried values
    bool hasIterOperands() {
      return getNumIterOperands() > 0;
    }
    /// Does the operation hold operands for reduction variables
    bool hasReduceOperands() {
      return getNumReduceOperands() > 0;
    }
    /// Get Number of variadic operands
    unsigned getNumOperands(unsigned idx) {
      auto segments = (*this)->getAttrOfType<mlir::DenseI32ArrayAttr>(
        getOperandSegmentSizeAttr());
      return static_cast<unsigned>(segments[idx]);
    }
    // Get Number of reduction operands
    unsigned getNumReduceOperands() {
      return getNumOperands(3);
    }
    /// Get Number of loop-carried values
    unsigned getNumIterOperands() {
      return getNumOperands(4);
    }

    /// Get the body of the loop
    mlir::Block *getBody() { return &getRegion().front(); }

    void setUnordered() {
      setUnorderedAttr(mlir::UnitAttr::get(getContext()));
    }

    mlir::BlockArgument iterArgToBlockArg(mlir::Value iterArg);
    void resultToSourceOps(llvm::SmallVectorImpl<mlir::Value> &results,
                           unsigned resultNum);
    mlir::Value blockArgToSourceOp(unsigned blockArgNum);
  }];
}

def fir_IfOp : region_Op<"if", [DeclareOpInterfaceMethods<RegionBranchOpInterface, [
    "getRegionInvocationBounds", "getEntrySuccessorRegions"]>, RecursiveMemoryEffects,
    NoRegionArguments]> {
  let summary = "if-then-else conditional operation";
  let description = [{
    Used to conditionally execute operations. This operation is the FIR
    dialect's version of `loop.if`.

    ```
      %56 = ... : i1
      %78 = ... : !fir.ref<!T>
      fir.if %56 {
        fir.store %76 to %78 : !fir.ref<!T>
      } else {
        fir.store %77 to %78 : !fir.ref<!T>
      }
    ```
  }];

  let arguments = (ins I1:$condition);
  let results = (outs Variadic<AnyType>:$results);

  let regions = (region
    SizedRegion<1>:$thenRegion,
    MaxSizedRegion<1>:$elseRegion
  );

  let skipDefaultBuilders = 1;
  let builders = [
    OpBuilder<(ins "mlir::Value":$cond, "bool":$withElseRegion)>,
    OpBuilder<(ins "mlir::TypeRange":$resultTypes, "mlir::Value":$cond,
        "bool":$withElseRegion)>
  ];

  let extraClassDeclaration = [{
    mlir::OpBuilder getThenBodyBuilder() {
      assert(!getThenRegion().empty() && "Unexpected empty 'where' region.");
      mlir::Block &body = getThenRegion().front();
      return mlir::OpBuilder(&body, std::prev(body.end()));
    }
    mlir::OpBuilder getElseBodyBuilder() {
      assert(!getElseRegion().empty() && "Unexpected empty 'other' region.");
      mlir::Block &body = getElseRegion().front();
      return mlir::OpBuilder(&body, std::prev(body.end()));
    }

    void resultToSourceOps(llvm::SmallVectorImpl<mlir::Value> &results,
                           unsigned resultNum);
  }];
}

def fir_IterWhileOp : region_Op<"iterate_while",
    [DeclareOpInterfaceMethods<LoopLikeOpInterface,
        ["getYieldedValuesMutable"]>]> {
  let summary = "DO loop with early exit condition";
  let description = [{
    This single-entry, single-exit looping construct is useful for lowering
    counted loops that can exit early such as, for instance, implied-DO loops.
    It is very similar to `fir::DoLoopOp` with the addition that it requires
    a single loop-carried bool value that signals an early exit condition to
    the operation. A `true` disposition means the next loop iteration should
    proceed. A `false` indicates that the `fir.iterate_while` operation should
    terminate and return its iteration arguments. This is a degenerate counted
    loop in that the loop is not guaranteed to execute all iterations.

    An example iterate_while that returns the counter value, the early
    termination condition, and an extra loop-carried value is shown here. This
    loop counts from %lo to %up (inclusive), stepping by %c1, so long as the
    early exit (%ok) is true. The iter_args %sh value is also carried by the
    loop. The result triple is the values of %i=phi(%lo,%i+%c1),
    %ok=phi(%okIn,%okNew), and %sh=phi(%shIn,%shNew) from the last executed
    iteration.

    ```
      %v:3 = fir.iterate_while (%i = %lo to %up step %c1) and (%ok = %okIn) iter_args(%sh = %shIn) -> (index, i1, i16) {
        %shNew = fir.call @bar(%sh) : (i16) -> i16
        %okNew = fir.call @foo(%sh) : (i16) -> i1
        fir.result %i, %okNew, %shNew : index, i1, i16
      }
    ```
  }];

  let arguments = (ins
    Index:$lowerBound,
    Index:$upperBound,
    Index:$step,
    I1:$iterateIn,
    Variadic<AnyType>:$initArgs,
    OptionalAttr<UnitAttr>:$finalValue
  );
  let results = (outs Variadic<AnyType>:$results);
  let regions = (region SizedRegion<1>:$region);

  let skipDefaultBuilders = 1;
  let builders = [
    OpBuilder<(ins "mlir::Value":$lowerBound, "mlir::Value":$upperBound,
      "mlir::Value":$step, "mlir::Value":$iterate,
      CArg<"bool", "false">:$finalCountValue,
      CArg<"mlir::ValueRange", "std::nullopt">:$iterArgs,
      CArg<"llvm::ArrayRef<mlir::NamedAttribute>", "{}">:$attributes)>
  ];

  let extraClassDeclaration = [{
    static constexpr llvm::StringRef getFinalValueAttrNameStr() {
      return "finalValue";
    }
    mlir::Block *getBody() { return &getRegion().front(); }
    mlir::Value getIterateVar() { return getBody()->getArgument(1); }
    mlir::Value getInductionVar() { return getBody()->getArgument(0); }
    mlir::OpBuilder getBodyBuilder() {
      return mlir::OpBuilder(getBody(), std::prev(getBody()->end()));
    }
    mlir::Block::BlockArgListType getRegionIterArgs() {
      return getBody()->getArguments().drop_front();
    }
    mlir::Operation::operand_range getIterOperands() {
      return getOperands().drop_front(getNumControlOperands());
    }
    llvm::MutableArrayRef<mlir::OpOperand> getInitsMutable() {
      return
          getOperation()->getOpOperands().drop_front(getNumControlOperands());
    }

    void setLowerBound(mlir::Value bound) { (*this)->setOperand(0, bound); }
    void setUpperBound(mlir::Value bound) { (*this)->setOperand(1, bound); }
    void setStep(mlir::Value step) { (*this)->setOperand(2, step); }

    /// Number of region arguments for loop-carried values
    unsigned getNumRegionIterArgs() {
      return getBody()->getNumArguments() - 1;
    }
    /// Number of operands controlling the loop
    unsigned getNumControlOperands() { return 3; }
    /// Does the operation hold operands for loop-carried values
    bool hasIterOperands() {
      return (*this)->getNumOperands() > getNumControlOperands();
    }
    /// Get Number of loop-carried values
    unsigned getNumIterOperands() {
      return (*this)->getNumOperands() - getNumControlOperands();
    }

    mlir::BlockArgument iterArgToBlockArg(mlir::Value iterArg);
    void resultToSourceOps(llvm::SmallVectorImpl<mlir::Value> &results,
                           unsigned resultNum);
    mlir::Value blockArgToSourceOp(unsigned blockArgNum);
  }];
}

//===----------------------------------------------------------------------===//
// Procedure call operations
//===----------------------------------------------------------------------===//

def fir_CallOp : fir_Op<"call",
    [CallOpInterface, DeclareOpInterfaceMethods<ArithFastMathInterface>]> {
  let summary = "call a procedure";

  let description = [{
    Call the specified function or function reference.

    Provides a custom parser and pretty printer to allow a more readable syntax
    in the FIR dialect, e.g. `fir.call @sub(%12)` or `fir.call %20(%22,%23)`.

    ```
      %a = fir.call %funcref(%arg0) : (!fir.ref<f32>) -> f32
      %b = fir.call @function(%arg1, %arg2) : (!fir.ref<f32>, !fir.ref<f32>) -> f32
    ```
  }];

  let arguments = (ins
    OptionalAttr<SymbolRefAttr>:$callee,
    Variadic<AnyType>:$args,
    OptionalAttr<DictArrayAttr>:$arg_attrs,
    OptionalAttr<DictArrayAttr>:$res_attrs,
    OptionalAttr<fir_FortranProcedureFlagsAttr>:$procedure_attrs,
    DefaultValuedAttr<Arith_FastMathAttr,
                      "::mlir::arith::FastMathFlags::none">:$fastmath
  );
  let results = (outs Variadic<AnyType>);

  let hasCustomAssemblyFormat = 1;

  let builders = [
    OpBuilder<(ins "mlir::func::FuncOp":$callee,
        CArg<"mlir::ValueRange", "{}">:$operands)>,
    OpBuilder<(ins "mlir::SymbolRefAttr":$callee,
        "llvm::ArrayRef<mlir::Type>":$results,
        CArg<"mlir::ValueRange", "{}">:$operands)>,
    OpBuilder<(ins "llvm::StringRef":$callee,
        "llvm::ArrayRef<mlir::Type>":$results,
        CArg<"mlir::ValueRange", "{}">:$operands),
    [{
      build($_builder, $_state,
          mlir::SymbolRefAttr::get($_builder.getContext(), callee), results,
          operands);
    }]>];

  let extraClassDeclaration = [{
    static constexpr llvm::StringRef getCalleeAttrNameStr() { return "callee"; }

    mlir::FunctionType getFunctionType();

    /// Get the argument operands to the called function.
    operand_range getArgOperands() {
      if ((*this)->getAttrOfType<mlir::SymbolRefAttr>(getCalleeAttrName()))
        return {arg_operand_begin(), arg_operand_end()};
      return {arg_operand_begin() + 1, arg_operand_end()};
    }

    mlir::MutableOperandRange getArgOperandsMutable() {
      if ((*this)->getAttrOfType<mlir::SymbolRefAttr>(getCalleeAttrName()))
        return getArgsMutable();
      return mlir::MutableOperandRange(*this, 1, getArgs().size() - 1);
    }

    operand_iterator arg_operand_begin() { return operand_begin(); }
    operand_iterator arg_operand_end() { return operand_end(); }

    /// Return the callee of this operation.
    mlir::CallInterfaceCallable getCallableForCallee() {
      if (auto calling =
          (*this)->getAttrOfType<mlir::SymbolRefAttr>(getCalleeAttrName()))
        return calling;
      return getOperand(0);
    }

    /// Set the callee for this operation.
    void setCalleeFromCallable(mlir::CallInterfaceCallable callee) {
      if (auto calling =
          (*this)->getAttrOfType<mlir::SymbolRefAttr>(getCalleeAttrName()))
        (*this)->setAttr(getCalleeAttrName(),
                         llvm::cast<mlir::SymbolRefAttr>(callee));
      setOperand(0, llvm::cast<mlir::Value>(callee));
    }
  }];
}

def fir_DispatchOp : fir_Op<"dispatch", []> {
  let summary = "call a type-bound procedure";

  let description = [{
    Perform a dynamic dispatch on the method name via the dispatch table
    associated with the first operand.  The attribute `pass_arg_pos` can be
    used to select a dispatch operand other than the first one.  The absence of
    `pass_arg_pos` attribute means nopass.

    ```
      // fir.dispatch with no attribute.
      %r = fir.dispatch "methodA"(%o) : (!fir.class<T>) -> i32

      // fir.dispatch with the `pass_arg_pos` attribute.
      %r = fir.dispatch "methodA"(%o : !fir.class<T>) (%o : !fir.class<T>) -> i32 {pass_arg_pos = 0 : i32}
    ```
  }];

  let arguments = (ins
    StrAttr:$method,
    fir_ClassType:$object,
    Variadic<AnyType>:$args,
    OptionalAttr<I32Attr>:$pass_arg_pos,
    OptionalAttr<DictArrayAttr>:$arg_attrs,
    OptionalAttr<DictArrayAttr>:$res_attrs,
    OptionalAttr<fir_FortranProcedureFlagsAttr>:$procedure_attrs
  );

  let results = (outs Variadic<AnyType>:$results);

  let hasVerifier = 1;

  let assemblyFormat = [{
    $method `(` $object `:` qualified(type($object)) `)`
    ( `(` $args^ `:` type($args) `)` )? (`->` type($results)^)?
    (`proc_attrs` $procedure_attrs^)? attr-dict
  }];

  let extraClassDeclaration = [{
    mlir::FunctionType getFunctionType();
    operand_range getArgOperands() {
      return {arg_operand_begin(), arg_operand_end()};
    }
    // operand[0] is the object (of class type)
    operand_iterator arg_operand_begin() { return operand_begin() + 1; }
    operand_iterator arg_operand_end() { return operand_end(); }
  }];
}

// Constant operations that support Fortran

def fir_StringLitOp : fir_Op<"string_lit", [NoMemoryEffect]> {
  let summary = "create a string literal constant";

  let description = [{
    An FIR constant that represents a sequence of characters that correspond
    to Fortran's CHARACTER type, including a LEN.  We support CHARACTER values
    of different KINDs (different constant sizes).

    ```
      %1 = fir.string_lit "Hello, World!"(13) : !fir.char<1> // ASCII
      %2 = fir.string_lit [158, 2345](2) : !fir.char<2>      // Wide chars
    ```
  }];

  let results = (outs fir_CharacterType);

  let hasCustomAssemblyFormat = 1;
  let hasVerifier = 1;

  let builders = [
    OpBuilder<(ins "fir::CharacterType":$inType,
      "llvm::StringRef":$value,
      CArg<"std::optional<int64_t>", "{}">:$len)>,
    OpBuilder<(ins "fir::CharacterType":$inType,
      "llvm::ArrayRef<char>":$xlist,
      CArg<"std::optional<int64_t>", "{}">:$len)>,
    OpBuilder<(ins "fir::CharacterType":$inType,
      "llvm::ArrayRef<char16_t>":$xlist,
      CArg<"std::optional<int64_t>", "{}">:$len)>,
    OpBuilder<(ins "fir::CharacterType":$inType,
      "llvm::ArrayRef<char32_t>":$xlist,
      CArg<"std::optional<int64_t>", "{}">:$len)>];

  let extraClassDeclaration = [{
    static constexpr const char *size() { return "size"; }
    static constexpr const char *value() { return "value"; }
    static constexpr const char *xlist() { return "xlist"; }

    // Get the LEN attribute of this character constant
    mlir::Attribute getSize() { return (*this)->getAttr(size()); }
    // Get the string value of this character constant
    mlir::Attribute getValue() {
      if (auto attr = (*this)->getAttr(value()))
        return attr;
      return (*this)->getAttr(xlist());
    }

    /// Is this a wide character literal (1 character > 8 bits)
    bool isWideValue();
  }];
}

// Complex operations

class fir_ArithmeticOp<string mnemonic, list<Trait> traits = []> :
    fir_Op<mnemonic,
           !listconcat(traits, [NoMemoryEffect, SameOperandsAndResultType])>,
    Results<(outs AnyType:$result)> {
  let assemblyFormat = "operands attr-dict `:` type($result)";
}

class fir_UnaryArithmeticOp<string mnemonic, list<Trait> traits = []> :
      fir_Op<mnemonic,
             !listconcat(traits, [NoMemoryEffect, SameOperandsAndResultType])>,
      Results<(outs AnyType:$result)> {
  let assemblyFormat = "operands attr-dict `:` type($result)";
}

class ComplexUnaryArithmeticOp<string mnemonic, list<Trait> traits = []> :
      fir_UnaryArithmeticOp<mnemonic, traits>,
      Arguments<(ins AnyFirComplex:$operand)>;

def fir_NegcOp : ComplexUnaryArithmeticOp<"negc">;

class ComplexArithmeticOp<string mnemonic, list<Trait> traits = []> :
      fir_ArithmeticOp<mnemonic, traits>,
      Arguments<(ins AnyFirComplex:$lhs, AnyFirComplex:$rhs,
          DefaultValuedAttr<Arith_FastMathAttr,
                            "::mlir::arith::FastMathFlags::none">:$fastmath)>;

def fir_AddcOp : ComplexArithmeticOp<"addc",
    [Commutative, DeclareOpInterfaceMethods<ArithFastMathInterface>]>;
def fir_SubcOp : ComplexArithmeticOp<"subc",
    [DeclareOpInterfaceMethods<ArithFastMathInterface>]>;
def fir_MulcOp : ComplexArithmeticOp<"mulc",
    [Commutative, DeclareOpInterfaceMethods<ArithFastMathInterface>]>;
def fir_DivcOp : ComplexArithmeticOp<"divc",
    [DeclareOpInterfaceMethods<ArithFastMathInterface>]>;
// Pow is a builtin call and not a primitive

def fir_CmpcOp : fir_Op<"cmpc",
    [NoMemoryEffect, SameTypeOperands, SameOperandsAndResultShape,
    DeclareOpInterfaceMethods<ArithFastMathInterface>]> {
  let summary = "complex floating-point comparison operator";

  let description = [{
    A complex comparison to handle complex types found in FIR.
  }];

  let arguments = (ins
      AnyFirComplex:$lhs,
      AnyFirComplex:$rhs,
      DefaultValuedAttr<Arith_FastMathAttr, "::mlir::arith::FastMathFlags::none">:$fastmath);

  let results = (outs AnyLogicalLike);

  let hasCustomAssemblyFormat = 1;

  let builders = [OpBuilder<(ins "mlir::arith::CmpFPredicate":$predicate,
    "mlir::Value":$lhs, "mlir::Value":$rhs), [{
      buildCmpCOp($_builder, $_state, predicate, lhs, rhs);
  }]>];

  let extraClassDeclaration = [{
    static constexpr llvm::StringRef getPredicateAttrName() {
      return "predicate";
    }

    mlir::arith::CmpFPredicate getPredicate() {
      return (mlir::arith::CmpFPredicate)(*this)->getAttrOfType<mlir::IntegerAttr>(
          getPredicateAttrName()).getInt();
    }

    static mlir::arith::CmpFPredicate getPredicateByName(llvm::StringRef name);
  }];
}

// Other misc. operations

def fir_AddrOfOp : fir_OneResultOp<"address_of", [NoMemoryEffect]> {
  let summary = "convert a symbol to an SSA value";

  let description = [{
    Convert a symbol (a function or global reference) to an SSA-value to be
    used in other operations. References to Fortran symbols are distinguished
    via this operation from other arbitrary constant values.

    ```
      %p = fir.address_of(@symbol) : !fir.ref<f64>
    ```
  }];

  let arguments = (ins SymbolRefAttr:$symbol);

  let results = (outs AnyAddressableLike:$resTy);

  let assemblyFormat = "`(` $symbol `)` attr-dict `:` type($resTy)";
}

def fir_ConvertOp : fir_SimpleOneResultOp<"convert", [NoMemoryEffect]> {
  let summary = "encapsulates all Fortran entity type conversions";

  let description = [{
    Generalized type conversion. Convert the ssa-value from type T to type U.
    Not all pairs of types have conversions. When types T and U are the same
    type, this instruction is a NOP and may be folded away. This also supports
    integer to pointer conversion and pointer to integer conversion.

    This operation also allows limited interaction between FIR and LLVM
    dialects by allowing conversion between FIR pointer types and llvm.ptr type.

    ```
      %v = ... : i64
      %w = fir.convert %v : (i64) -> i32
    ```

    The example truncates the value `%v` from an i64 to an i32.
  }];

  let arguments = (ins AnyType:$value);
  let results = (outs AnyType:$res);

  let assemblyFormat = [{
    $value attr-dict `:` functional-type($value, results)
  }];

  let hasFolder = 1;

  let hasVerifier = 1;

  let extraClassDeclaration = [{
    static bool isInteger(mlir::Type ty);
    static bool isIntegerCompatible(mlir::Type ty);
    static bool isFloatCompatible(mlir::Type ty);
    static bool isPointerCompatible(mlir::Type ty);
    static bool canBeConverted(mlir::Type inType, mlir::Type outType);
    static bool areVectorsCompatible(mlir::Type inTy, mlir::Type outTy);
  }];
  let hasCanonicalizer = 1;
}

def FortranTypeAttr : Attr<And<[CPred<"mlir::isa<mlir::TypeAttr>($_self)">,
    Or<[CPred<"mlir::isa<fir::CharacterType, fir::IntegerType, "
              "fir::UnsignedType, fir::LogicalType, mlir::FloatType, "
              "mlir::ComplexType, "
              "fir::RecordType>(mlir::cast<mlir::TypeAttr>($_self).getValue())"
    >]>]>, "Fortran surface type"> {
  let storageType = [{ ::mlir::TypeAttr }];
  let returnType = "mlir::Type";
  let convertFromStorage = "mlir::cast<mlir::Type>($_self.getValue())";
}

def fir_TypeDescOp : fir_OneResultOp<"type_desc", [NoMemoryEffect]> {
  let summary = "get type descriptor for a given type";
  let description = [{
    Generates a constant object that is an abstract type descriptor of the
    specified type.  The meta-type of a type descriptor for the type `T`
    is `!fir.tdesc<T>`.

    ```
      %t = fir.type_desc !fir.type<> // returns value of !fir.tdesc<!T>
    ```
  }];

  let arguments = (ins FortranTypeAttr:$in_type);

  let hasCustomAssemblyFormat = 1;
  let hasVerifier = 1;

  let builders = [OpBuilder<(ins "mlir::TypeAttr":$inty)>];
}

def fir_NoReassocOp : fir_OneResultOp<"no_reassoc",
    [NoMemoryEffect, SameOperandsAndResultType]> {
  let summary = "synthetic op to prevent reassociation";
  let description = [{
    Primitive operation meant to intrusively prevent operator reassociation.
    The operation is otherwise a nop and the value returned is the same as the
    argument.

    The presence of this operation prevents any local optimizations. In the
    example below, this would prevent possibly replacing the multiply and add
    operations with a single FMA operation.

    ```
      %98 = arith.mulf %96, %97 : f32
      %99 = fir.no_reassoc %98 : f32
      %a0 = arith.addf %99, %95 : f32
    ```
  }];

  let arguments = (ins AnyType:$val);

  let assemblyFormat = "$val attr-dict `:` type($val)";
}

class AtMostRegion<int numBlocks> : Region<
  CPred<"$_self.getBlocks().size() <= " # numBlocks>,
  "region with " # numBlocks # " blocks">;

def fir_GlobalOp : fir_Op<"global", [IsolatedFromAbove, Symbol]> {
  let summary = "Global data";
  let description = [{
    A global variable or constant with initial values.

    The example creates a global variable (writable) named
    `@_QV_Mquark_Vvarble` with some initial values. The initializer should
    conform to the variable's type.

    ```
      fir.global @_QV_Mquark_Vvarble : tuple<i32, f32> {
        %1 = arith.constant 1 : i32
        %2 = arith.constant 2.0 : f32
        %3 = fir.undefined tuple<i32, f32>
        %z = arith.constant 0 : index
        %o = arith.constant 1 : index
        %4 = fir.insert_value %3, %1, %z : (tuple<i32, f32>, i32, index) -> tuple<i32, f32>
        %5 = fir.insert_value %4, %2, %o : (tuple<i32, f32>, f32, index) -> tuple<i32, f32>
        fir.has_value %5 : tuple<i32, f32>
      }
    ```
  }];

  let arguments = (ins
    StrAttr:$sym_name,
    SymbolRefAttr:$symref,
    TypeAttr:$type,
    OptionalAttr<AnyAttr>:$initVal,
    OptionalAttr<UnitAttr>:$constant,
    OptionalAttr<UnitAttr>:$target,
    OptionalAttr<StrAttr>:$linkName,
    OptionalAttr<cuf_DataAttributeAttr>:$data_attr,
    OptionalAttr<I64Attr>:$alignment
  );

  let regions = (region AtMostRegion<1>:$region);

  let hasCustomAssemblyFormat = 1;

  let skipDefaultBuilders = 1;
  let builders = [
    OpBuilder<(ins "llvm::StringRef":$name, "mlir::Type":$type,
      CArg<"llvm::ArrayRef<mlir::NamedAttribute>", "{}">:$attrs)>,
    OpBuilder<(ins "llvm::StringRef":$name, "bool":$isConstant,
      "bool":$isTarget, "mlir::Type":$type,
      CArg<"llvm::ArrayRef<mlir::NamedAttribute>", "{}">:$attrs)>,
    OpBuilder<(ins "llvm::StringRef":$name, "mlir::Type":$type,
      CArg<"mlir::StringAttr", "{}">:$linkage,
      CArg<"llvm::ArrayRef<mlir::NamedAttribute>", "{}">:$attrs)>,
    OpBuilder<(ins "llvm::StringRef":$name, "bool":$isConstant,
      "bool":$isTarget,
      "mlir::Type":$type, CArg<"mlir::StringAttr", "{}">:$linkage,
      CArg<"llvm::ArrayRef<mlir::NamedAttribute>", "{}">:$attrs)>,
    OpBuilder<(ins "llvm::StringRef":$name, "mlir::Type":$type,
      "mlir::Attribute":$initVal, CArg<"mlir::StringAttr", "{}">:$linkage,
      CArg<"llvm::ArrayRef<mlir::NamedAttribute>", "{}">:$attrs)>,
    OpBuilder<(ins "llvm::StringRef":$name, "bool":$isConstant,
      "bool":$isTarget, "mlir::Type":$type, "mlir::Attribute":$initVal,
      CArg<"mlir::StringAttr", "{}">:$linkage,
      CArg<"llvm::ArrayRef<mlir::NamedAttribute>", "{}">:$attrs)>,
  ];

  let extraClassDeclaration = [{
    /// The semantic type of the global
    mlir::Type resultType();

    /// Return the initializer attribute if it exists, or a null attribute.
    mlir::Attribute getValueOrNull() { return getInitVal().value_or(mlir::Attribute()); }

    /// Append the next initializer value to the `GlobalOp` to construct
    /// the variable's initial value.
    void appendInitialValue(mlir::Operation *op);

    /// A GlobalOp has one block.
    mlir::Block &getBlock() { return getRegion().front(); }

    /// Determine if `linkage` is a supported keyword
    static mlir::ParseResult verifyValidLinkage(llvm::StringRef linkage);

    bool hasInitializationBody() {
      return ((*this)->getNumRegions() == 1) && !getRegion().empty() &&
        !mlir::isa<fir::FirEndOp>(getBlock().front());
    }

    mlir::FlatSymbolRefAttr getSymbol() {
      return mlir::FlatSymbolRefAttr::get(getContext(),
          (*this)->getAttrOfType<mlir::StringAttr>(
              mlir::SymbolTable::getSymbolAttrName()).getValue());
    }

    bool isInitialized() {
      return getInitVal() || hasInitializationBody();
    }
  }];
}

def fir_GlobalLenOp : fir_Op<"global_len", []> {
  let summary = "map a LEN parameter to a global";
  let description = [{
    A global entity (that is not an automatic data object) can have extra LEN
    parameter (compile-time) constants associated with the instance's type.
    These values can be bound to the global instance used `fir.global_len`.

    ```
      global @g : !fir.type<t(len1:i32)> {
        fir.global_len len1, 10 : i32
        %1 = fir.undefined !fir.type<t(len1:i32)>
        fir.has_value %1 : !fir.type<t(len1:i32)>
      }
    ```
  }];

  let arguments = (ins StrAttr:$lenparam, APIntAttr:$intval);

  let hasCustomAssemblyFormat = 1;

  let extraClassDeclaration = [{
    static constexpr llvm::StringRef getLenParamAttrName() { return "lenparam"; }
    static constexpr llvm::StringRef getIntAttrName() { return "intval"; }
  }];
}

def ImplicitFirTerminator : SingleBlockImplicitTerminator<"FirEndOp">;

def fir_TypeInfoOp : fir_Op<"type_info",
    [IsolatedFromAbove, Symbol, ImplicitFirTerminator]> {
  let summary = "Derived type information";

  let description = [{
    Define extra information about a !fir.type<> that represents
    a Fortran derived type.

    The optional dispatch table region defines a dispatch table with the derived
    type type-bound procedures. It contains a list of associations
    between method identifiers and corresponding `FuncOp` symbols.
    The ordering of associations in the map is determined by the front end.

    The "no_init" flag indicates that this type has no components requiring default
    initialization (including setting allocatable component to a clean deallocated
    state).

    The "no_destroy" flag indicates that there are no allocatable components
    that require deallocation.

    The "no_final" flag indicates that there are no final methods for this type,
    for its parents ,or for components.

    ```
      fir.type_info @_QMquuzTfoo noinit nofinal : !fir.type<_QMquuzTfoo{i:i32}> dispatch_table {
        fir.dt_entry method1, @_QFNMquuzTfooPmethod1AfooR
        fir.dt_entry method2, @_QFNMquuzTfooPmethod2AfooII
      }
    ```
  }];

  let arguments = (ins
    SymbolNameAttr:$sym_name,
    TypeAttr:$type,
    OptionalAttr<TypeAttr>:$parent_type,
    UnitAttr:$no_init,
    UnitAttr:$no_destroy,
    UnitAttr:$no_final
  );

  let hasVerifier = 1;

  let regions = (region
    MaxSizedRegion<1>:$dispatch_table,
    MaxSizedRegion<1>:$component_info
  );

  let builders = [
    OpBuilder<(ins "fir::RecordType":$type, "fir::RecordType":$parent_type,
      CArg<"llvm::ArrayRef<mlir::NamedAttribute>", "{}">:$attrs)>
  ];

  let assemblyFormat = [{
    $sym_name (`noinit` $no_init^)? (`nodestroy` $no_destroy^)?
    (`nofinal` $no_final^)? (`extends` $parent_type^)? attr-dict `:` $type
    (`dispatch_table` $dispatch_table^)?
    (`component_info` $component_info^)?
  }];

  let extraClassDeclaration = [{
    fir::RecordType getRecordType() {
      return mlir::cast<fir::RecordType>(getType());
    }
    fir::RecordType getIfParentType() {
      if (auto parentType = getParentType())
        return mlir::cast<fir::RecordType>(*parentType);
      return {};
    }
    std::optional<llvm::StringRef> getIfParentName() {
      if (auto parentType = getIfParentType())
        return parentType.getName();
      return std::nullopt;
    }
  }];
}

def fir_DTEntryOp : fir_Op<"dt_entry", [HasParent<"TypeInfoOp">]> {
  let summary = "map entry in a dispatch table";

  let description = [{
    An entry in a dispatch table.  Allows a function symbol to be bound
    to a specifier method identifier.  A dispatch operation uses the dynamic
    type of a distinguished argument to determine an exact dispatch table
    and uses the method identifier to select the type-bound procedure to
    be called.

    ```
      fir.dt_entry method_name, @uniquedProcedure
    ```
  }];

  let arguments = (ins StrAttr:$method, SymbolRefAttr:$proc);

  let hasCustomAssemblyFormat = 1;

  let extraClassDeclaration = [{
    static constexpr llvm::StringRef getProcAttrNameStr() { return "proc"; }
  }];
}

def fir_DTComponentOp : fir_Op<"dt_component", [HasParent<"TypeInfoOp">]> {
  let summary = "define extra information about a component inside fir.type_info";

  let description = [{
    ```
      fir.dt_component i lbs [-1,2] init @init_val
    ```
  }];

  let arguments = (ins
    StrAttr:$name,
    OptionalAttr<DenseI64ArrayAttr>:$lower_bounds,
    OptionalAttr<FlatSymbolRefAttr>:$init_val
  );

  let assemblyFormat = "$name (`lbs` $lower_bounds^)? (`init` $init_val^)? attr-dict";
}

def fir_AbsentOp : fir_OneResultOp<"absent", [NoMemoryEffect]> {
  let summary = "create value to be passed for absent optional function argument";
  let description = [{
    Given the type of a function argument, create a value that will signal that
    an optional argument is absent in the call. On the caller side, fir.is_present
    can be used to query if the value of an optional argument was created with
    a fir.absent operation.
    It is undefined to use a value that was created by a fir.absent op in any other
    operation than fir.call and fir.is_present.
    ```
      %1 = fir.absent fir.box<fir.array<?xf32>>
      fir.call @_QPfoo(%1) : (fir.box<fir.array<?xf32>>) -> ()
    ```
  }];

  let results = (outs AnyRefOrBoxLike:$intype);

  let assemblyFormat = "type($intype) attr-dict";
}

def fir_IsPresentOp : fir_SimpleOp<"is_present", [NoMemoryEffect]> {
  let summary = "is this optional function argument present?";

  let description = [{
    Determine if an optional function argument is PRESENT (i.e. that it was not
    created by a fir.absent op on the caller side).
    ```
      func @_QPfoo(%arg0: !fir.box<!fir.array<?xf32>>) {
        %0 = fir.is_present %arg0 : (!fir.box<!fir.array<?xf32>>) -> i1
        ...
    ```
  }];

  let arguments = (ins AnyRefOrBoxLike:$val);

  let results = (outs BoolLike);
}

// fir.declare leads to no codegen so the side effects implementation should be
// Pure. However, this would allow dead code elimination to remove these
// operations if the values are unused. fir.declare may be used to generate
// debug information so we would like to keep this around even if the value
// is not used.
def fir_DeclareOp : fir_Op<"declare", [AttrSizedOperandSegments,
    MemoryEffects<[MemAlloc<DebuggingResource>]>,
    DeclareOpInterfaceMethods<fir_FortranVariableOpInterface>]> {
  let summary = "declare a variable";

  let description = [{
    Tie the properties of a Fortran variable to an address. The properties
    include bounds, length parameters, and Fortran attributes.

    The memref argument describes the storage of the variable. It may be a
    raw address (fir.ref<T>), or a box or class value or address (fir.box<T>,
    fir.ref<fir.box<T>>, fir.class<T>, fir.ref<fir.class<T>>).

    The shape argument encodes explicit extents and lower bounds. It must be
    provided if the memref is the raw address of an array.
    The shape argument must not be provided if memref operand is a box or
    class value or address, unless the shape is a shift (encodes lower bounds)
    and the memref if a box value (this covers assumed shapes with local lower
    bounds).

    The typeparams values are meant to carry the non-deferred length parameters
    (this includes both Fortran assumed and explicit length parameters).
    It must always be provided for characters and parametrized derived types
    when memref is not a box value or address.

    Example:

    CHARACTER(n), OPTIONAL, TARGET :: c(10:, 20:)

    Can be represented as:
    ```
    func.func @foo(%arg0: !fir.box<!fir.array<?x?x!fir.char<1,?>>>, %arg1: !fir.ref<i64>) {
      %c10 = arith.constant 10 : index
      %c20 = arith.constant 20 : index
      %1 = fir.load %ag1 : fir.ref<i64>
      %2 = fir.shift %c10, %c20 : (index, index) -> !fir.shift<2>
      %3 = fir.declare %arg0(%2) typeparams %1 {fortran_attrs = #fir.var_attrs<optional, target>, uniq_name = "c"}
      // ... uses %3 as "c"
    }
   ```
  }];

  let arguments = (ins
    AnyRefOrBox:$memref,
    Optional<AnyShapeOrShiftType>:$shape,
    Variadic<AnyIntegerType>:$typeparams,
    Optional<fir_DummyScopeType>:$dummy_scope,
    Builtin_StringAttr:$uniq_name,
    OptionalAttr<fir_FortranVariableFlagsAttr>:$fortran_attrs,
    OptionalAttr<cuf_DataAttributeAttr>:$data_attr
  );

  let results = (outs AnyRefOrBox);

  let assemblyFormat = [{
    $memref (`(` $shape^ `)`)? (`typeparams` $typeparams^)?
    (`dummy_scope` $dummy_scope^)?
    attr-dict `:` functional-type(operands, results)
  }];

  let hasVerifier = 1;
}

def fir_BoxOffsetOp : fir_Op<"box_offset", [NoMemoryEffect]> {

  let summary = "Get the address of a field in a fir.ref<fir.box>";

  let description = [{
    Given the address of a fir.box, compute the address of a field inside
    the fir.box.
    This allows keeping the actual runtime descriptor layout abstract in
    FIR while providing access to the pointer addresses in the runtime
    descriptor for OpenMP/OpenACC target mapping.

    To avoid requiring too much information about the fields that the runtime
    descriptor implementation must have, only the base_addr and derived_type
    descriptor fields can be addressed.

    ```
        %addr = fir.box_offset %box base_addr : (!fir.ref<!fir.box<!fir.array<?xi32>>>) -> !fir.llvm_ptr<!fir.ref<!fir.array<?xi32>>>
        %tdesc = fir.box_offset %box derived_type : (!fir.ref<!fir.box<!fir.type<t>>>) -> !fir.llvm_ptr<!fir.tdesc<!fir.type<t>>>

    ```
  }];

  let arguments = (ins
    AnyReferenceLike:$box_ref,
    fir_BoxFieldAttr:$field
  );

  let results = (outs RefOrLLVMPtr);
  let hasVerifier = 1;

  let assemblyFormat = [{
    $box_ref $field attr-dict `:` functional-type(operands, results)
  }];

  let builders = [
    OpBuilder<(ins "mlir::Value":$boxRef, "fir::BoxFieldAttr":$field)>
  ];
}

def fir_DummyScopeOp : fir_Op<"dummy_scope",
    [MemoryEffects<[MemWrite<DebuggingResource>]>]> {
  let summary = "Define a scope for dummy arguments";

  let description = [{
    An abstract handle to be used to associate dummy arguments of the same
    subroutine between each other. By lowering, all [hl]fir.declare
    operations representing declarations of dummy arguments of a subroutine
    use the result of this operation. This allows recognizing the references
    of these dummy arguments as belonging to the same runtime instance
    of the subroutine even after MLIR inlining. Thus, the Fortran aliasing
    rules might be applied to those references based on the original
    declarations of the dummy arguments.
    For example:
    ```
      subroutine test(x, y)
        real, target :: x, y
        x = y ! may alias
        call inner(x, y)
      contains
        subroutine inner(x, y)
          real :: x, y
          x = y ! may not alias
        end subroutine inner
      end subroutine test
    ```
    After MLIR inlining this may look like this:
    ```
      func.func @_QPtest(
          %arg0: !fir.ref<f32> {fir.target},
          %arg1: !fir.ref<f32> {fir.target}) {
        %0 = fir.declare %arg0 {fortran_attrs = #fir.var_attrs<target>} :
            (!fir.ref<f32>) -> !fir.ref<f32>
        %1 = fir.declare %arg1 {fortran_attrs = #fir.var_attrs<target>} :
            (!fir.ref<f32>) -> !fir.ref<f32>
        %2 = fir.load %1 : !fir.ref<f32>
        fir.store %2 to %0 : !fir.ref<f32>
        %3 = fir.declare %0 : (!fir.ref<f32>) -> !fir.ref<f32>
        %4 = fir.declare %1 : (!fir.ref<f32>) -> !fir.ref<f32>
        %5 = fir.load %4 : !fir.ref<f32>
        fir.store %5 to %3 : !fir.ref<f32>
        return
      }
    ```
    Without marking %3 and %4 as declaring the dummy arguments
    of the same runtime instance of `inner` subroutine the FIR
    AliasAnalysis cannot deduce non-aliasing for the second load/store pair.
    This information may be preserved by using fir.dummy_scope operation:
    ```
      func.func @_QPtest(
          %arg0: !fir.ref<f32> {fir.target},
          %arg1: !fir.ref<f32> {fir.target}) {
        %h1 = fir.dummy_scope : i1
        %0 = fir.declare %arg0 dummy_scope(%h1)
            {fortran_attrs = #fir.var_attrs<target>} :
            (!fir.ref<f32>) -> !fir.ref<f32>
        %1 = fir.declare %arg1 dummy_scope(%h1)
            {fortran_attrs = #fir.var_attrs<target>} :
            (!fir.ref<f32>) -> !fir.ref<f32>
        %2 = fir.load %1 : !fir.ref<f32>
        fir.store %2 to %0 : !fir.ref<f32>
        %h2 = fir.dummy_scope : i1
        %3 = fir.declare %0 dummy_scope(%h2) : (!fir.ref<f32>) -> !fir.ref<f32>
        %4 = fir.declare %1 dummy_scope(%h2) : (!fir.ref<f32>) -> !fir.ref<f32>
        %5 = fir.load %4 : !fir.ref<f32>
        fir.store %5 to %3 : !fir.ref<f32>
        return
      }
    ```
    Note that even if `inner` is called and inlined twice inside
    `test`, the two inlined instances of `inner` must use two different
    fir.dummy_scope operations for their fir.declare ops. This
    two distinct fir.dummy_scope must remain distinct during the optimizations.
    This is guaranteed by the write memory effect on the DebuggingResource.
  }];

  let results = (outs fir_DummyScopeType);
  let assemblyFormat = "attr-dict `:` type(results)";
}

def fir_PackArrayOp
    : fir_Op<"pack_array", [DeclareOpInterfaceMethods<MemoryEffectsOpInterface>,
                            AllTypesMatch<["array", "result"]>]> {
  let summary = "Pack non-contiguous array into a temporary";

  let description = [{
    The operation creates a new !fir.box/class<!fir.array<>> value
    to represent either the original array or a newly allocated
    temporary array, maybe identical to the original array by value.

    Arguments:
      - array is the original array.
        It must have !fir.box/class<!fir.array<>> type.
      - stack/heap attribute indicates where the temporary array
        needs to be allocated.
      - innermost/whole attribute identifies the contiguity mode.
        innermost means that the repacking has to be done iff the original
        array is not contiguous in the leading dimension.
        whole means that the repacking has to be done iff the original
        array is not contiguous in any dimension.
        innermost is disallowed for 1D arrays in favor of whole.
      - no_copy attribute indicates that the original array
        is not copied into the temporary.
      - typeparams specify the length parameters of the original array.
        Even though the array is fully represented with a box, the explicit
        length parameters might be specified to simplify computing
        the size of the array's element in compilation time (e.g. constant
        length parameters might be propagated after MLIR inlining).
      - optional constraints attributes:
        * max_size is an unsigned integer attribute specifying the maximum
          byte size of an array that is eligible for repacking.
        * max_element_size is an unsigned integer attribute specifying
          the maximum byte element-size of an array that is eligible
          for repacking.
        * min_stride is an unsigned integer attribute specifying
          the minimum byte stride of the innermost dimension of an array
          that is eligible for repacking.
      - heuristics attribute specifies conditions when the array repacking
        may be optimized.
  }];

  let arguments = (ins AnyBoxedArray:$array, UnitAttr:$stack,
      UnitAttr:$innermost, UnitAttr:$no_copy, OptionalAttr<UI64Attr>:$max_size,
      OptionalAttr<UI64Attr>:$max_element_size,
      OptionalAttr<UI64Attr>:$min_stride,
      DefaultValuedAttr<fir_PackArrayHeuristicsAttr,
                        "::fir::PackArrayHeuristics::None">:$heuristics,
      Variadic<AnyIntegerType>:$typeparams);

  let results = (outs AnyBoxedArray:$result);
  let assemblyFormat = [{
    $array (`stack` $stack^):(`heap`)?
    (`innermost` $innermost^):(`whole`)?
    (`no_copy` $no_copy^)?
    (`constraints` custom<PackArrayConstraints>($max_size, $max_element_size, $min_stride)^)?
    (`heuristics` $heuristics^)?
    (`typeparams` $typeparams^)?
    attr-dict `:` functional-type(operands, results)
  }];

  let hasVerifier = 1;
}

def fir_UnpackArrayOp
    : fir_Op<"unpack_array", [SameTypeOperands,
                              DeclareOpInterfaceMethods<
                                  MemoryEffectsOpInterface>]> {
  let summary = "Unpack values from temporary array into original array";

  let description = [{
    The operation is either a no-op or deallocates the temporary array,
    and maybe copies the temporary array into the original array.

    Arguments:
      - temp is a fir.box/fir.class value produced by fir.pack_array.
        It describes either the original array or the temporary array.
      - original is the original array descriptor.
      - stack/heap attribute indicates where the temporary array
        was allocated.
      - no_copy attribute indicates that the temporary array
        is not copied into the original temporary array.
  }];

  let arguments = (ins AnyBoxedArray:$temp, AnyBoxedArray:$original,
      UnitAttr:$stack, UnitAttr:$no_copy);

  let assemblyFormat = [{
    $temp `to` $original
    (`stack` $stack^):(`heap`)?
    (`no_copy` $no_copy^)?
    attr-dict `:` type($original)
  }];

  let hasVerifier = 1;
}

def fir_IsContiguousBoxOp : fir_Op<"is_contiguous_box", [NoMemoryEffect]> {
  let summary = "Returns true if the boxed entity is contiguous";
  let description = [{
    Returns true iff the boxed entity is contiguous:
      * in the leading dimension (if `innermost` attribute is set),
      * in all dimensions (if `innermost` attribute is not set).

    The input box cannot be absent.
  }];
  let arguments = (ins AnyBoxLike:$box, UnitAttr:$innermost);
  let results = (outs I1);

  let assemblyFormat = [{
    $box (`innermost` $innermost^):(`whole`)? attr-dict `:` functional-type(operands, results)
  }];
  let hasCanonicalizer = 1;
}

def fir_BoxTotalElementsOp
    : fir_SimpleOneResultOp<"box_total_elements", [NoMemoryEffect]> {
  let summary = "Returns the boxed entity's total size in elements";
  let description = [{
    Returns the boxed entity's total size in elements.
    The input box cannot be absent.
  }];
  let arguments = (ins AnyBoxLike:$box);
  let results = (outs AnyIntegerLike);
  let hasCanonicalizer = 1;
}

def fir_DoConcurrentOp : fir_Op<"do_concurrent",
    [SingleBlock, AutomaticAllocationScope]> {
  let summary = "do concurrent loop wrapper";

  let description = [{
    A wrapper operation for the actual op modeling `do concurrent` loops:
    `fir.do_concurrent.loop` (see op declaration below for more info about it).

    The `fir.do_concurrent` wrapper op consists of one single-block region with
    the following properties:
    - The first ops in the region are responsible for allocating storage for the
      loop's iteration variables. This is property is **not** enforced by the op
      verifier, but expected to be respected when building the op.
    - The terminator of the region is an instance of `fir.do_concurrent.loop`.

    For example, a 2D loop nest would be represented as follows:
    ```
    fir.do_concurrent {
      %i = fir.alloca i32
      %j = fir.alloca i32
      fir.do_concurrent.loop ...
    }
    ```
  }];

  let regions = (region SizedRegion<1>:$region);

  let assemblyFormat = "$region attr-dict";
  let hasVerifier = 1;
}

def fir_DoConcurrentLoopOp : fir_Op<"do_concurrent.loop",
<<<<<<< HEAD
    [AttrSizedOperandSegments, DeclareOpInterfaceMethods<LoopLikeOpInterface>,
=======
    [AttrSizedOperandSegments, DeclareOpInterfaceMethods<LoopLikeOpInterface,
                                                         ["getLoopInductionVars"]>,
>>>>>>> d465594a
     Terminator, NoTerminator, SingleBlock, ParentOneOf<["DoConcurrentOp"]>]> {
  let summary = "do concurrent loop";

  let description = [{
    An operation that models a Fortran `do concurrent` loop's header and block.
    This is a single-region single-block terminator op that is expected to
    terminate the region of a `omp.do_concurrent` wrapper op.

    This op borrows from both `scf.parallel` and `fir.do_loop` ops. Similar to
    `scf.parallel`, a loop nest takes 3 groups of SSA values as operands that
    represent the lower bounds, upper bounds, and steps. Similar to `fir.do_loop`
    the op takes one additional group of SSA values to represent reductions.

    The body region **does not** have a terminator.

    For example, a 2D loop nest with 2 reductions (sum and max) would be
    represented as follows:
    ```
    // The wrapper of the loop
    fir.do_concurrent {
      %i = fir.alloca i32
      %j = fir.alloca i32

      // The actual `do concurrent` loop
      fir.do_concurrent.loop
        (%i_iv, %j_iv) = (%i_lb, %j_lb) to (%i_ub, %j_ub) step (%i_st, %j_st)
        reduce(#fir.reduce_attr<add> -> %sum : !fir.ref<i32>,
               #fir.reduce_attr<max> -> %max : !fir.ref<f32>) {

        %0 = fir.convert %i_iv : (index) -> i32
        fir.store %0 to %i : !fir.ref<i32>

        %1 = fir.convert %j_iv : (index) -> i32
        fir.store %1 to %j : !fir.ref<i32>

        // ... loop body goes here ...
      }
    }
    ```

    Description of arguments:
    - `lowerBound`: The group of SSA values for the nest's lower bounds.
    - `upperBound`: The group of SSA values for the nest's upper bounds.
    - `step`: The group of SSA values for the nest's steps.
    - `reduceOperands`: The reduction SSA values, if any.
    - `reduceAttrs`: Attributes to store reduction operations, if any.
    - `loopAnnotation`: Loop metadata to be passed down the compiler pipeline to
      LLVM.
  }];

  let arguments = (ins
    Variadic<Index>:$lowerBound,
    Variadic<Index>:$upperBound,
    Variadic<Index>:$step,
    Variadic<AnyType>:$reduceOperands,
    OptionalAttr<ArrayAttr>:$reduceAttrs,
    OptionalAttr<LoopAnnotationAttr>:$loopAnnotation
  );

  let regions = (region SizedRegion<1>:$region);

  let hasCustomAssemblyFormat = 1;
  let hasVerifier = 1;

  let extraClassDeclaration = [{
    // Get Number of reduction operands
    unsigned getNumReduceOperands() {
      return getReduceOperands().size();
    }
  }];
}

#endif<|MERGE_RESOLUTION|>--- conflicted
+++ resolved
@@ -3478,12 +3478,8 @@
 }
 
 def fir_DoConcurrentLoopOp : fir_Op<"do_concurrent.loop",
-<<<<<<< HEAD
-    [AttrSizedOperandSegments, DeclareOpInterfaceMethods<LoopLikeOpInterface>,
-=======
     [AttrSizedOperandSegments, DeclareOpInterfaceMethods<LoopLikeOpInterface,
                                                          ["getLoopInductionVars"]>,
->>>>>>> d465594a
      Terminator, NoTerminator, SingleBlock, ParentOneOf<["DoConcurrentOp"]>]> {
   let summary = "do concurrent loop";
 
