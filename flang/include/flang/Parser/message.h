--- conflicted
+++ resolved
@@ -354,12 +354,8 @@
   void ResolveProvenances(const AllCookedSources &);
   void Emit(llvm::raw_ostream &, const AllCookedSources &,
       bool echoSourceLines = true,
-<<<<<<< HEAD
-      const common::LanguageFeatureControl *hintFlags = nullptr) const;
-=======
       const common::LanguageFeatureControl *hintFlags = nullptr,
       std::size_t maxErrorsToEmit = 0) const;
->>>>>>> 10a576f7
   void AttachTo(Message &, std::optional<Severity> = std::nullopt);
   bool AnyFatalError() const;
 
