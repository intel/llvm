//===-- include/flang/Parser/parse-tree.h -----------------------*- C++ -*-===//
//
// Part of the LLVM Project, under the Apache License v2.0 with LLVM Exceptions.
// See https://llvm.org/LICENSE.txt for license information.
// SPDX-License-Identifier: Apache-2.0 WITH LLVM-exception
//
//===----------------------------------------------------------------------===//

#ifndef FORTRAN_PARSER_PARSE_TREE_H_
#define FORTRAN_PARSER_PARSE_TREE_H_

// Defines the classes used to represent successful reductions of productions
// in the Fortran grammar.  The names and content of these definitions
// adhere closely to the syntax specifications in the language standard (q.v.)
// that are transcribed here and referenced via their requirement numbers.
// The representations of some productions that may also be of use in the
// run-time I/O support library have been isolated into a distinct header file
// (viz., format-specification.h).

#include "char-block.h"
#include "characters.h"
#include "format-specification.h"
#include "message.h"
#include "provenance.h"
#include "flang/Common/Fortran.h"
#include "flang/Common/idioms.h"
#include "flang/Common/indirection.h"
#include "llvm/Frontend/OpenACC/ACC.h.inc"
#include "llvm/Frontend/OpenMP/OMP.h"
#include "llvm/Frontend/OpenMP/OMPConstants.h"
#include <cinttypes>
#include <list>
#include <memory>
#include <optional>
#include <string>
#include <tuple>
#include <type_traits>
#include <utility>
#include <variant>

// Parse tree node class types do not have default constructors.  They
// explicitly declare "T() {} = delete;" to make this clear.  This restriction
// prevents the introduction of what would be a viral requirement to include
// std::monostate among most std::variant<> discriminated union members.

// Parse tree node class types do not have copy constructors or copy assignment
// operators.  They are explicitly declared "= delete;" to make this clear,
// although a C++ compiler wouldn't default them anyway due to the presence
// of explicitly defaulted move constructors and move assignments.

CLASS_TRAIT(EmptyTrait)
CLASS_TRAIT(WrapperTrait)
CLASS_TRAIT(UnionTrait)
CLASS_TRAIT(TupleTrait)
CLASS_TRAIT(ConstraintTrait)

// Some parse tree nodes have fields in them to cache the results of a
// successful semantic analysis later.  Their types are forward declared
// here.
namespace Fortran::semantics {
class Symbol;
class DeclTypeSpec;
class DerivedTypeSpec;
} // namespace Fortran::semantics

// Expressions in the parse tree have owning pointers that can be set to
// type-checked generic expression representations by semantic analysis.
namespace Fortran::evaluate {
struct GenericExprWrapper; // forward definition, wraps Expr<SomeType>
struct GenericAssignmentWrapper; // forward definition, represent assignment
class ProcedureRef; // forward definition, represents a CALL or function ref
} // namespace Fortran::evaluate

// Most non-template classes in this file use these default definitions
// for their move constructor and move assignment operator=, and disable
// their copy constructor and copy assignment operator=.
#define COPY_AND_ASSIGN_BOILERPLATE(classname) \
  classname(classname &&) = default; \
  classname &operator=(classname &&) = default; \
  classname(const classname &) = delete; \
  classname &operator=(const classname &) = delete

// Almost all classes in this file have no default constructor.
#define BOILERPLATE(classname) \
  COPY_AND_ASSIGN_BOILERPLATE(classname); \
  classname() = delete

// Empty classes are often used below as alternatives in std::variant<>
// discriminated unions.
#define EMPTY_CLASS(classname) \
  struct classname { \
    classname() {} \
    classname(const classname &) {} \
    classname(classname &&) {} \
    classname &operator=(const classname &) { return *this; }; \
    classname &operator=(classname &&) { return *this; }; \
    using EmptyTrait = std::true_type; \
  }

// Many classes below simply wrap a std::variant<> discriminated union,
// which is conventionally named "u".
#define UNION_CLASS_BOILERPLATE(classname) \
  template <typename A, typename = common::NoLvalue<A>> \
  classname(A &&x) : u(std::move(x)) {} \
  using UnionTrait = std::true_type; \
  BOILERPLATE(classname)

// Many other classes below simply wrap a std::tuple<> structure, which
// is conventionally named "t".
#define TUPLE_CLASS_BOILERPLATE(classname) \
  template <typename... Ts, typename = common::NoLvalue<Ts...>> \
  classname(Ts &&...args) : t(std::move(args)...) {} \
  using TupleTrait = std::true_type; \
  BOILERPLATE(classname)

// Many other classes below simply wrap a single data member, which is
// conventionally named "v".
#define WRAPPER_CLASS_BOILERPLATE(classname, type) \
  BOILERPLATE(classname); \
  classname(type &&x) : v(std::move(x)) {} \
  using WrapperTrait = std::true_type; \
  type v

#define WRAPPER_CLASS(classname, type) \
  struct classname { \
    WRAPPER_CLASS_BOILERPLATE(classname, type); \
  }

namespace Fortran::parser {

// These are the unavoidable recursively-defined productions of Fortran.
// Some references to the representations of their parses require
// indirection.  The Indirect<> pointer wrapper class is used to
// enforce ownership semantics and non-nullability.
struct SpecificationPart; // R504
struct ExecutableConstruct; // R514
struct ActionStmt; // R515
struct AcImpliedDo; // R774
struct DataImpliedDo; // R840
struct Designator; // R901
struct Variable; // R902
struct Expr; // R1001
struct WhereConstruct; // R1042
struct ForallConstruct; // R1050
struct InputImpliedDo; // R1218
struct OutputImpliedDo; // R1218
struct FunctionReference; // R1520
struct FunctionSubprogram; // R1529
struct SubroutineSubprogram; // R1534

// These additional forward references are declared so that the order of
// class definitions in this header file can remain reasonably consistent
// with order of the the requirement productions in the grammar.
struct DerivedTypeDef; // R726
struct EnumDef; // R759
struct TypeDeclarationStmt; // R801
struct AccessStmt; // R827
struct AllocatableStmt; // R829
struct AsynchronousStmt; // R831
struct BindStmt; // R832
struct CodimensionStmt; // R834
struct ContiguousStmt; // R836
struct DataStmt; // R837
struct DataStmtValue; // R843
struct DimensionStmt; // R848
struct IntentStmt; // R849
struct OptionalStmt; // R850
struct ParameterStmt; // R851
struct OldParameterStmt;
struct PointerStmt; // R853
struct ProtectedStmt; // R855
struct SaveStmt; // R856
struct TargetStmt; // R859
struct ValueStmt; // R861
struct VolatileStmt; // R862
struct ImplicitStmt; // R863
struct ImportStmt; // R867
struct NamelistStmt; // R868
struct EquivalenceStmt; // R870
struct CommonStmt; // R873
struct Substring; // R908
struct CharLiteralConstantSubstring;
struct SubstringInquiry;
struct DataRef; // R911
struct StructureComponent; // R913
struct CoindexedNamedObject; // R914
struct ArrayElement; // R917
struct AllocateStmt; // R927
struct NullifyStmt; // R939
struct DeallocateStmt; // R941
struct AssignmentStmt; // R1032
struct PointerAssignmentStmt; // R1033
struct WhereStmt; // R1041, R1045, R1046
struct ForallStmt; // R1055
struct AssociateConstruct; // R1102
struct BlockConstruct; // R1107
struct ChangeTeamConstruct; // R1111
struct CriticalConstruct; // R1116
struct DoConstruct; // R1119
struct LabelDoStmt; // R1121
struct ConcurrentHeader; // R1125
struct EndDoStmt; // R1132
struct CycleStmt; // R1133
struct IfConstruct; // R1134
struct IfStmt; // R1139
struct CaseConstruct; // R1140
struct SelectRankConstruct; // R1148
struct SelectTypeConstruct; // R1152
struct ExitStmt; // R1156
struct GotoStmt; // R1157
struct ComputedGotoStmt; // R1158
struct StopStmt; // R1160, R1161
struct NotifyWaitStmt; // F2023: R1166
struct SyncAllStmt; // R1164
struct SyncImagesStmt; // R1166
struct SyncMemoryStmt; // R1168
struct SyncTeamStmt; // R1169
struct EventPostStmt; // R1170, R1171
struct EventWaitSpec; // F2023: R1177
struct EventWaitStmt; // R1172, R1173, R1174
struct FormTeamStmt; // R1175, R1176, R1177
struct LockStmt; // R1178
struct UnlockStmt; // R1180
struct OpenStmt; // R1204
struct CloseStmt; // R1208
struct ReadStmt; // R1210
struct WriteStmt; // R1211
struct PrintStmt; // R1212
struct WaitStmt; // R1222
struct BackspaceStmt; // R1224
struct EndfileStmt; // R1225
struct RewindStmt; // R1226
struct FlushStmt; // R1228
struct InquireStmt; // R1230
struct FormatStmt; // R1301
struct MainProgram; // R1401
struct Module; // R1404
struct UseStmt; // R1409
struct Submodule; // R1416
struct BlockData; // R1420
struct InterfaceBlock; // R1501
struct GenericSpec; // R1508
struct GenericStmt; // R1510
struct ExternalStmt; // R1511
struct ProcedureDeclarationStmt; // R1512
struct IntrinsicStmt; // R1519
struct Call; // R1520 & R1521
struct CallStmt; // R1521
struct ProcedureDesignator; // R1522
struct ActualArg; // R1524
struct SeparateModuleSubprogram; // R1538
struct EntryStmt; // R1541
struct ReturnStmt; // R1542
struct StmtFunctionStmt; // R1544

// Directives, extensions, and deprecated statements
struct CompilerDirective;
struct BasedPointerStmt;
struct CUDAAttributesStmt;
struct StructureDef;
struct ArithmeticIfStmt;
struct AssignStmt;
struct AssignedGotoStmt;
struct PauseStmt;
struct OpenACCConstruct;
struct AccEndCombinedDirective;
struct OpenACCDeclarativeConstruct;
struct OpenACCRoutineConstruct;
struct OpenMPConstruct;
struct OpenMPDeclarativeConstruct;
struct OmpEndLoopDirective;
struct CUFKernelDoConstruct;

// Cooked character stream locations
using Location = const char *;

// A parse tree node with provenance only
struct Verbatim {
  // Allow a no-arg constructor for Verbatim so parsers can return `RESULT{}`.
  constexpr Verbatim() {}
  COPY_AND_ASSIGN_BOILERPLATE(Verbatim);
  using EmptyTrait = std::true_type;
  CharBlock source;
};

// Implicit definitions of the Standard

// R403 scalar-xyz -> xyz
// These template class wrappers correspond to the Standard's modifiers
// scalar-xyz, constant-xzy, int-xzy, default-char-xyz, & logical-xyz.
template <typename A> struct Scalar {
  using ConstraintTrait = std::true_type;
  Scalar(Scalar &&that) = default;
  Scalar(A &&that) : thing(std::move(that)) {}
  Scalar &operator=(Scalar &&) = default;
  A thing;
};

template <typename A> struct Constant {
  using ConstraintTrait = std::true_type;
  Constant(Constant &&that) = default;
  Constant(A &&that) : thing(std::move(that)) {}
  Constant &operator=(Constant &&) = default;
  A thing;
};

template <typename A> struct Integer {
  using ConstraintTrait = std::true_type;
  Integer(Integer &&that) = default;
  Integer(A &&that) : thing(std::move(that)) {}
  Integer &operator=(Integer &&) = default;
  A thing;
};

template <typename A> struct Logical {
  using ConstraintTrait = std::true_type;
  Logical(Logical &&that) = default;
  Logical(A &&that) : thing(std::move(that)) {}
  Logical &operator=(Logical &&) = default;
  A thing;
};

template <typename A> struct DefaultChar {
  using ConstraintTrait = std::true_type;
  DefaultChar(DefaultChar &&that) = default;
  DefaultChar(A &&that) : thing(std::move(that)) {}
  DefaultChar &operator=(DefaultChar &&) = default;
  A thing;
};

using LogicalExpr = Logical<common::Indirection<Expr>>; // R1024
using DefaultCharExpr = DefaultChar<common::Indirection<Expr>>; // R1025
using IntExpr = Integer<common::Indirection<Expr>>; // R1026
using ConstantExpr = Constant<common::Indirection<Expr>>; // R1029
using IntConstantExpr = Integer<ConstantExpr>; // R1031
using ScalarLogicalExpr = Scalar<LogicalExpr>;
using ScalarIntExpr = Scalar<IntExpr>;
using ScalarIntConstantExpr = Scalar<IntConstantExpr>;
using ScalarDefaultCharExpr = Scalar<DefaultCharExpr>;
// R1030 default-char-constant-expr is used in the Standard only as part of
// scalar-default-char-constant-expr.
using ScalarDefaultCharConstantExpr = Scalar<DefaultChar<ConstantExpr>>;

// R611 label -> digit [digit]...
using Label = common::Label; // validated later, must be in [1..99999]

// A wrapper for xzy-stmt productions that are statements, so that
// source provenances and labels have a uniform representation.
template <typename A> struct UnlabeledStatement {
  explicit UnlabeledStatement(A &&s) : statement(std::move(s)) {}
  CharBlock source;
  A statement;
};
template <typename A> struct Statement : public UnlabeledStatement<A> {
  Statement(std::optional<long> &&lab, A &&s)
      : UnlabeledStatement<A>{std::move(s)}, label(std::move(lab)) {}
  std::optional<Label> label;
};

// Error recovery marker
EMPTY_CLASS(ErrorRecovery);

// R513 other-specification-stmt ->
//        access-stmt | allocatable-stmt | asynchronous-stmt | bind-stmt |
//        codimension-stmt | contiguous-stmt | dimension-stmt | external-stmt |
//        intent-stmt | intrinsic-stmt | namelist-stmt | optional-stmt |
//        pointer-stmt | protected-stmt | save-stmt | target-stmt |
//        volatile-stmt | value-stmt | common-stmt | equivalence-stmt
// Extension: (Cray) based POINTER statement
// Extension: CUDA data attribute statement
struct OtherSpecificationStmt {
  UNION_CLASS_BOILERPLATE(OtherSpecificationStmt);
  std::variant<common::Indirection<AccessStmt>,
      common::Indirection<AllocatableStmt>,
      common::Indirection<AsynchronousStmt>, common::Indirection<BindStmt>,
      common::Indirection<CodimensionStmt>, common::Indirection<ContiguousStmt>,
      common::Indirection<DimensionStmt>, common::Indirection<ExternalStmt>,
      common::Indirection<IntentStmt>, common::Indirection<IntrinsicStmt>,
      common::Indirection<NamelistStmt>, common::Indirection<OptionalStmt>,
      common::Indirection<PointerStmt>, common::Indirection<ProtectedStmt>,
      common::Indirection<SaveStmt>, common::Indirection<TargetStmt>,
      common::Indirection<ValueStmt>, common::Indirection<VolatileStmt>,
      common::Indirection<CommonStmt>, common::Indirection<EquivalenceStmt>,
      common::Indirection<BasedPointerStmt>,
      common::Indirection<CUDAAttributesStmt>>
      u;
};

// R508 specification-construct ->
//        derived-type-def | enum-def | generic-stmt | interface-block |
//        parameter-stmt | procedure-declaration-stmt |
//        other-specification-stmt | type-declaration-stmt
struct SpecificationConstruct {
  UNION_CLASS_BOILERPLATE(SpecificationConstruct);
  std::variant<common::Indirection<DerivedTypeDef>,
      common::Indirection<EnumDef>, Statement<common::Indirection<GenericStmt>>,
      common::Indirection<InterfaceBlock>,
      Statement<common::Indirection<ParameterStmt>>,
      Statement<common::Indirection<OldParameterStmt>>,
      Statement<common::Indirection<ProcedureDeclarationStmt>>,
      Statement<OtherSpecificationStmt>,
      Statement<common::Indirection<TypeDeclarationStmt>>,
      common::Indirection<StructureDef>,
      common::Indirection<OpenACCDeclarativeConstruct>,
      common::Indirection<OpenMPDeclarativeConstruct>,
      common::Indirection<CompilerDirective>>
      u;
};

// R506 implicit-part-stmt ->
//         implicit-stmt | parameter-stmt | format-stmt | entry-stmt
struct ImplicitPartStmt {
  UNION_CLASS_BOILERPLATE(ImplicitPartStmt);
  std::variant<Statement<common::Indirection<ImplicitStmt>>,
      Statement<common::Indirection<ParameterStmt>>,
      Statement<common::Indirection<OldParameterStmt>>,
      Statement<common::Indirection<FormatStmt>>,
      Statement<common::Indirection<EntryStmt>>,
      common::Indirection<CompilerDirective>,
      common::Indirection<OpenACCDeclarativeConstruct>>
      u;
};

// R505 implicit-part -> [implicit-part-stmt]... implicit-stmt
WRAPPER_CLASS(ImplicitPart, std::list<ImplicitPartStmt>);

// R507 declaration-construct ->
//        specification-construct | data-stmt | format-stmt |
//        entry-stmt | stmt-function-stmt
struct DeclarationConstruct {
  UNION_CLASS_BOILERPLATE(DeclarationConstruct);
  std::variant<SpecificationConstruct, Statement<common::Indirection<DataStmt>>,
      Statement<common::Indirection<FormatStmt>>,
      Statement<common::Indirection<EntryStmt>>,
      Statement<common::Indirection<StmtFunctionStmt>>, ErrorRecovery>
      u;
};

// R504 specification-part -> [use-stmt]... [import-stmt]... [implicit-part]
//                            [declaration-construct]...
// PARAMETER, FORMAT, and ENTRY statements that appear before any other
// kind of declaration-construct will be parsed into the implicit-part,
// even if there are no IMPLICIT statements.
struct SpecificationPart {
  TUPLE_CLASS_BOILERPLATE(SpecificationPart);
  std::tuple<std::list<OpenACCDeclarativeConstruct>,
      std::list<OpenMPDeclarativeConstruct>,
      std::list<common::Indirection<CompilerDirective>>,
      std::list<Statement<common::Indirection<UseStmt>>>,
      std::list<Statement<common::Indirection<ImportStmt>>>, ImplicitPart,
      std::list<DeclarationConstruct>>
      t;
};

// R512 internal-subprogram -> function-subprogram | subroutine-subprogram
struct InternalSubprogram {
  UNION_CLASS_BOILERPLATE(InternalSubprogram);
  std::variant<common::Indirection<FunctionSubprogram>,
      common::Indirection<SubroutineSubprogram>,
      common::Indirection<CompilerDirective>>
      u;
};

// R1543 contains-stmt -> CONTAINS
EMPTY_CLASS(ContainsStmt);

// R511 internal-subprogram-part -> contains-stmt [internal-subprogram]...
struct InternalSubprogramPart {
  TUPLE_CLASS_BOILERPLATE(InternalSubprogramPart);
  std::tuple<Statement<ContainsStmt>, std::list<InternalSubprogram>> t;
};

// R1159 continue-stmt -> CONTINUE
EMPTY_CLASS(ContinueStmt);

// R1163 fail-image-stmt -> FAIL IMAGE
EMPTY_CLASS(FailImageStmt);

// R515 action-stmt ->
//        allocate-stmt | assignment-stmt | backspace-stmt | call-stmt |
//        close-stmt | continue-stmt | cycle-stmt | deallocate-stmt |
//        endfile-stmt | error-stop-stmt | event-post-stmt | event-wait-stmt |
//        exit-stmt | fail-image-stmt | flush-stmt | form-team-stmt |
//        goto-stmt | if-stmt | inquire-stmt | lock-stmt | notify-wait-stmt |
//        nullify-stmt | open-stmt | pointer-assignment-stmt | print-stmt |
//        read-stmt | return-stmt | rewind-stmt | stop-stmt | sync-all-stmt |
//        sync-images-stmt | sync-memory-stmt | sync-team-stmt | unlock-stmt |
//        wait-stmt | where-stmt | write-stmt | computed-goto-stmt | forall-stmt
struct ActionStmt {
  UNION_CLASS_BOILERPLATE(ActionStmt);
  std::variant<common::Indirection<AllocateStmt>,
      common::Indirection<AssignmentStmt>, common::Indirection<BackspaceStmt>,
      common::Indirection<CallStmt>, common::Indirection<CloseStmt>,
      ContinueStmt, common::Indirection<CycleStmt>,
      common::Indirection<DeallocateStmt>, common::Indirection<EndfileStmt>,
      common::Indirection<EventPostStmt>, common::Indirection<EventWaitStmt>,
      common::Indirection<ExitStmt>, FailImageStmt,
      common::Indirection<FlushStmt>, common::Indirection<FormTeamStmt>,
      common::Indirection<GotoStmt>, common::Indirection<IfStmt>,
      common::Indirection<InquireStmt>, common::Indirection<LockStmt>,
      common::Indirection<NotifyWaitStmt>, common::Indirection<NullifyStmt>,
      common::Indirection<OpenStmt>, common::Indirection<PointerAssignmentStmt>,
      common::Indirection<PrintStmt>, common::Indirection<ReadStmt>,
      common::Indirection<ReturnStmt>, common::Indirection<RewindStmt>,
      common::Indirection<StopStmt>, common::Indirection<SyncAllStmt>,
      common::Indirection<SyncImagesStmt>, common::Indirection<SyncMemoryStmt>,
      common::Indirection<SyncTeamStmt>, common::Indirection<UnlockStmt>,
      common::Indirection<WaitStmt>, common::Indirection<WhereStmt>,
      common::Indirection<WriteStmt>, common::Indirection<ComputedGotoStmt>,
      common::Indirection<ForallStmt>, common::Indirection<ArithmeticIfStmt>,
      common::Indirection<AssignStmt>, common::Indirection<AssignedGotoStmt>,
      common::Indirection<PauseStmt>>
      u;
};

// R514 executable-construct ->
//        action-stmt | associate-construct | block-construct |
//        case-construct | change-team-construct | critical-construct |
//        do-construct | if-construct | select-rank-construct |
//        select-type-construct | where-construct | forall-construct |
// (CUDA) CUF-kernel-do-construct
struct ExecutableConstruct {
  UNION_CLASS_BOILERPLATE(ExecutableConstruct);
  std::variant<Statement<ActionStmt>, common::Indirection<AssociateConstruct>,
      common::Indirection<BlockConstruct>, common::Indirection<CaseConstruct>,
      common::Indirection<ChangeTeamConstruct>,
      common::Indirection<CriticalConstruct>,
      Statement<common::Indirection<LabelDoStmt>>,
      Statement<common::Indirection<EndDoStmt>>,
      common::Indirection<DoConstruct>, common::Indirection<IfConstruct>,
      common::Indirection<SelectRankConstruct>,
      common::Indirection<SelectTypeConstruct>,
      common::Indirection<WhereConstruct>, common::Indirection<ForallConstruct>,
      common::Indirection<CompilerDirective>,
      common::Indirection<OpenACCConstruct>,
      common::Indirection<AccEndCombinedDirective>,
      common::Indirection<OpenMPConstruct>,
      common::Indirection<OmpEndLoopDirective>,
      common::Indirection<CUFKernelDoConstruct>>
      u;
};

// R510 execution-part-construct ->
//        executable-construct | format-stmt | entry-stmt | data-stmt
// Extension (PGI/Intel): also accept NAMELIST in execution part
struct ExecutionPartConstruct {
  UNION_CLASS_BOILERPLATE(ExecutionPartConstruct);
  std::variant<ExecutableConstruct, Statement<common::Indirection<FormatStmt>>,
      Statement<common::Indirection<EntryStmt>>,
      Statement<common::Indirection<DataStmt>>,
      Statement<common::Indirection<NamelistStmt>>, ErrorRecovery>
      u;
};

// R509 execution-part -> executable-construct [execution-part-construct]...
// R1101 block -> [execution-part-construct]...
using Block = std::list<ExecutionPartConstruct>;
WRAPPER_CLASS(ExecutionPart, Block);

// R502 program-unit ->
//        main-program | external-subprogram | module | submodule | block-data
// R503 external-subprogram -> function-subprogram | subroutine-subprogram
struct ProgramUnit {
  UNION_CLASS_BOILERPLATE(ProgramUnit);
  std::variant<common::Indirection<MainProgram>,
      common::Indirection<FunctionSubprogram>,
      common::Indirection<SubroutineSubprogram>, common::Indirection<Module>,
      common::Indirection<Submodule>, common::Indirection<BlockData>,
      common::Indirection<CompilerDirective>,
      common::Indirection<OpenACCRoutineConstruct>>
      u;
};

// R501 program -> program-unit [program-unit]...
// This is the top-level production.
WRAPPER_CLASS(Program, std::list<ProgramUnit>);

// R603 name -> letter [alphanumeric-character]...
struct Name {
  std::string ToString() const { return source.ToString(); }
  CharBlock source;
  mutable semantics::Symbol *symbol{nullptr}; // filled in during semantics
};

// R516 keyword -> name
WRAPPER_CLASS(Keyword, Name);

// R606 named-constant -> name
WRAPPER_CLASS(NamedConstant, Name);

// R1003 defined-unary-op -> . letter [letter]... .
// R1023 defined-binary-op -> . letter [letter]... .
// R1414 local-defined-operator -> defined-unary-op | defined-binary-op
// R1415 use-defined-operator -> defined-unary-op | defined-binary-op
// The Name here is stored with the dots; e.g., .FOO.
WRAPPER_CLASS(DefinedOpName, Name);

// R608 intrinsic-operator ->
//        ** | * | / | + | - | // | .LT. | .LE. | .EQ. | .NE. | .GE. | .GT. |
//        .NOT. | .AND. | .OR. | .EQV. | .NEQV.
// R609 defined-operator ->
//        defined-unary-op | defined-binary-op | extended-intrinsic-op
// R610 extended-intrinsic-op -> intrinsic-operator
struct DefinedOperator {
  UNION_CLASS_BOILERPLATE(DefinedOperator);
  ENUM_CLASS(IntrinsicOperator, Power, Multiply, Divide, Add, Subtract, Concat,
      LT, LE, EQ, NE, GE, GT, NOT, AND, OR, EQV, NEQV)
  std::variant<DefinedOpName, IntrinsicOperator> u;
};

// R804 object-name -> name
using ObjectName = Name;

// R867 import-stmt ->
//        IMPORT [[::] import-name-list] |
//        IMPORT , ONLY : import-name-list | IMPORT , NONE | IMPORT , ALL
struct ImportStmt {
  BOILERPLATE(ImportStmt);
  ImportStmt(common::ImportKind &&k) : kind{k} {}
  ImportStmt(std::list<Name> &&n) : names(std::move(n)) {}
  ImportStmt(common::ImportKind &&, std::list<Name> &&);
  common::ImportKind kind{common::ImportKind::Default};
  std::list<Name> names;
};

// R868 namelist-stmt ->
//        NAMELIST / namelist-group-name / namelist-group-object-list
//        [[,] / namelist-group-name / namelist-group-object-list]...
// R869 namelist-group-object -> variable-name
struct NamelistStmt {
  struct Group {
    TUPLE_CLASS_BOILERPLATE(Group);
    std::tuple<Name, std::list<Name>> t;
  };
  WRAPPER_CLASS_BOILERPLATE(NamelistStmt, std::list<Group>);
};

// R701 type-param-value -> scalar-int-expr | * | :
EMPTY_CLASS(Star);

struct TypeParamValue {
  UNION_CLASS_BOILERPLATE(TypeParamValue);
  EMPTY_CLASS(Deferred); // :
  std::variant<ScalarIntExpr, Star, Deferred> u;
};

// R706 kind-selector -> ( [KIND =] scalar-int-constant-expr )
// Legacy extension: kind-selector -> * digit-string
// N.B. These are not semantically identical in the case of COMPLEX.
struct KindSelector {
  UNION_CLASS_BOILERPLATE(KindSelector);
  WRAPPER_CLASS(StarSize, std::uint64_t);
  std::variant<ScalarIntConstantExpr, StarSize> u;
};

// R705 integer-type-spec -> INTEGER [kind-selector]
WRAPPER_CLASS(IntegerTypeSpec, std::optional<KindSelector>);

// R723 char-length -> ( type-param-value ) | digit-string
struct CharLength {
  UNION_CLASS_BOILERPLATE(CharLength);
  std::variant<TypeParamValue, std::uint64_t> u;
};

// R722 length-selector -> ( [LEN =] type-param-value ) | * char-length [,]
struct LengthSelector {
  UNION_CLASS_BOILERPLATE(LengthSelector);
  std::variant<TypeParamValue, CharLength> u;
};

// R721 char-selector ->
//        length-selector |
//        ( LEN = type-param-value , KIND = scalar-int-constant-expr ) |
//        ( type-param-value , [KIND =] scalar-int-constant-expr ) |
//        ( KIND = scalar-int-constant-expr [, LEN = type-param-value] )
struct CharSelector {
  UNION_CLASS_BOILERPLATE(CharSelector);
  struct LengthAndKind {
    BOILERPLATE(LengthAndKind);
    LengthAndKind(std::optional<TypeParamValue> &&l, ScalarIntConstantExpr &&k)
        : length(std::move(l)), kind(std::move(k)) {}
    std::optional<TypeParamValue> length;
    ScalarIntConstantExpr kind;
  };
  CharSelector(TypeParamValue &&l, ScalarIntConstantExpr &&k)
      : u{LengthAndKind{std::make_optional(std::move(l)), std::move(k)}} {}
  CharSelector(ScalarIntConstantExpr &&k, std::optional<TypeParamValue> &&l)
      : u{LengthAndKind{std::move(l), std::move(k)}} {}
  std::variant<LengthSelector, LengthAndKind> u;
};

// R704 intrinsic-type-spec ->
//        integer-type-spec | REAL [kind-selector] | DOUBLE PRECISION |
//        COMPLEX [kind-selector] | CHARACTER [char-selector] |
//        LOGICAL [kind-selector]
// Extensions: DOUBLE COMPLEX
struct IntrinsicTypeSpec {
  UNION_CLASS_BOILERPLATE(IntrinsicTypeSpec);
  struct Real {
    BOILERPLATE(Real);
    Real(std::optional<KindSelector> &&k) : kind{std::move(k)} {}
    std::optional<KindSelector> kind;
  };
  EMPTY_CLASS(DoublePrecision);
  struct Complex {
    BOILERPLATE(Complex);
    Complex(std::optional<KindSelector> &&k) : kind{std::move(k)} {}
    std::optional<KindSelector> kind;
  };
  struct Character {
    BOILERPLATE(Character);
    Character(std::optional<CharSelector> &&s) : selector{std::move(s)} {}
    std::optional<CharSelector> selector;
  };
  struct Logical {
    BOILERPLATE(Logical);
    Logical(std::optional<KindSelector> &&k) : kind{std::move(k)} {}
    std::optional<KindSelector> kind;
  };
  EMPTY_CLASS(DoubleComplex);
  std::variant<IntegerTypeSpec, Real, DoublePrecision, Complex, Character,
      Logical, DoubleComplex>
      u;
};

// Extension: Vector type
WRAPPER_CLASS(UnsignedTypeSpec, std::optional<KindSelector>);
struct VectorElementType {
  UNION_CLASS_BOILERPLATE(VectorElementType);
  std::variant<IntegerTypeSpec, IntrinsicTypeSpec::Real, UnsignedTypeSpec> u;
};
WRAPPER_CLASS(IntrinsicVectorTypeSpec, VectorElementType);
struct VectorTypeSpec {
  UNION_CLASS_BOILERPLATE(VectorTypeSpec);
  EMPTY_CLASS(PairVectorTypeSpec);
  EMPTY_CLASS(QuadVectorTypeSpec);
  std::variant<IntrinsicVectorTypeSpec, PairVectorTypeSpec, QuadVectorTypeSpec>
      u;
};

// R755 type-param-spec -> [keyword =] type-param-value
struct TypeParamSpec {
  TUPLE_CLASS_BOILERPLATE(TypeParamSpec);
  std::tuple<std::optional<Keyword>, TypeParamValue> t;
};

// R754 derived-type-spec -> type-name [(type-param-spec-list)]
struct DerivedTypeSpec {
  TUPLE_CLASS_BOILERPLATE(DerivedTypeSpec);
  mutable const semantics::DerivedTypeSpec *derivedTypeSpec{nullptr};
  std::tuple<Name, std::list<TypeParamSpec>> t;
};

// R702 type-spec -> intrinsic-type-spec | derived-type-spec
struct TypeSpec {
  UNION_CLASS_BOILERPLATE(TypeSpec);
  mutable const semantics::DeclTypeSpec *declTypeSpec{nullptr};
  std::variant<IntrinsicTypeSpec, DerivedTypeSpec> u;
};

// R703 declaration-type-spec ->
//        intrinsic-type-spec | TYPE ( intrinsic-type-spec ) |
//        TYPE ( derived-type-spec ) | CLASS ( derived-type-spec ) |
//        CLASS ( * ) | TYPE ( * )
// Legacy extension: RECORD /struct/
struct DeclarationTypeSpec {
  UNION_CLASS_BOILERPLATE(DeclarationTypeSpec);
  struct Type {
    BOILERPLATE(Type);
    Type(DerivedTypeSpec &&dt) : derived(std::move(dt)) {}
    DerivedTypeSpec derived;
  };
  struct Class {
    BOILERPLATE(Class);
    Class(DerivedTypeSpec &&dt) : derived(std::move(dt)) {}
    DerivedTypeSpec derived;
  };
  EMPTY_CLASS(ClassStar);
  EMPTY_CLASS(TypeStar);
  WRAPPER_CLASS(Record, Name);
  std::variant<IntrinsicTypeSpec, Type, Class, ClassStar, TypeStar, Record,
      VectorTypeSpec>
      u;
};

// R709 kind-param -> digit-string | scalar-int-constant-name
struct KindParam {
  UNION_CLASS_BOILERPLATE(KindParam);
  std::variant<std::uint64_t, Scalar<Integer<Constant<Name>>>> u;
};

// R707 signed-int-literal-constant -> [sign] int-literal-constant
struct SignedIntLiteralConstant {
  TUPLE_CLASS_BOILERPLATE(SignedIntLiteralConstant);
  CharBlock source;
  std::tuple<CharBlock, std::optional<KindParam>> t;
};

// R708 int-literal-constant -> digit-string [_ kind-param]
struct IntLiteralConstant {
  TUPLE_CLASS_BOILERPLATE(IntLiteralConstant);
  std::tuple<CharBlock, std::optional<KindParam>> t;
};

// R712 sign -> + | -
enum class Sign { Positive, Negative };

// R714 real-literal-constant ->
//        significand [exponent-letter exponent] [_ kind-param] |
//        digit-string exponent-letter exponent [_ kind-param]
// R715 significand -> digit-string . [digit-string] | . digit-string
// R717 exponent -> signed-digit-string
struct RealLiteralConstant {
  BOILERPLATE(RealLiteralConstant);
  struct Real {
    COPY_AND_ASSIGN_BOILERPLATE(Real);
    Real() {}
    CharBlock source;
  };
  RealLiteralConstant(Real &&r, std::optional<KindParam> &&k)
      : real{std::move(r)}, kind{std::move(k)} {}
  Real real;
  std::optional<KindParam> kind;
};

// R713 signed-real-literal-constant -> [sign] real-literal-constant
struct SignedRealLiteralConstant {
  TUPLE_CLASS_BOILERPLATE(SignedRealLiteralConstant);
  std::tuple<std::optional<Sign>, RealLiteralConstant> t;
};

// R719 real-part ->
//        signed-int-literal-constant | signed-real-literal-constant |
//        named-constant
// R720 imag-part ->
//        signed-int-literal-constant | signed-real-literal-constant |
//        named-constant
struct ComplexPart {
  UNION_CLASS_BOILERPLATE(ComplexPart);
  std::variant<SignedIntLiteralConstant, SignedRealLiteralConstant,
      NamedConstant>
      u;
};

// R718 complex-literal-constant -> ( real-part , imag-part )
struct ComplexLiteralConstant {
  TUPLE_CLASS_BOILERPLATE(ComplexLiteralConstant);
  std::tuple<ComplexPart, ComplexPart> t; // real, imaginary
};

// Extension: signed COMPLEX constant
struct SignedComplexLiteralConstant {
  TUPLE_CLASS_BOILERPLATE(SignedComplexLiteralConstant);
  std::tuple<Sign, ComplexLiteralConstant> t;
};

// R724 char-literal-constant ->
//        [kind-param _] ' [rep-char]... ' |
//        [kind-param _] " [rep-char]... "
struct CharLiteralConstant {
  TUPLE_CLASS_BOILERPLATE(CharLiteralConstant);
  std::tuple<std::optional<KindParam>, std::string> t;
  std::string GetString() const { return std::get<std::string>(t); }
};

// legacy extension
struct HollerithLiteralConstant {
  WRAPPER_CLASS_BOILERPLATE(HollerithLiteralConstant, std::string);
  std::string GetString() const { return v; }
};

// R725 logical-literal-constant ->
//        .TRUE. [_ kind-param] | .FALSE. [_ kind-param]
struct LogicalLiteralConstant {
  TUPLE_CLASS_BOILERPLATE(LogicalLiteralConstant);
  std::tuple<bool, std::optional<KindParam>> t;
};

// R764 boz-literal-constant -> binary-constant | octal-constant | hex-constant
// R765 binary-constant -> B ' digit [digit]... ' | B " digit [digit]... "
// R766 octal-constant -> O ' digit [digit]... ' | O " digit [digit]... "
// R767 hex-constant ->
//        Z ' hex-digit [hex-digit]... ' | Z " hex-digit [hex-digit]... "
// The constant must be large enough to hold any real or integer scalar
// of any supported kind (F'2018 7.7).
WRAPPER_CLASS(BOZLiteralConstant, std::string);

// R605 literal-constant ->
//        int-literal-constant | real-literal-constant |
//        complex-literal-constant | logical-literal-constant |
//        char-literal-constant | boz-literal-constant
struct LiteralConstant {
  UNION_CLASS_BOILERPLATE(LiteralConstant);
  std::variant<HollerithLiteralConstant, IntLiteralConstant,
      RealLiteralConstant, ComplexLiteralConstant, BOZLiteralConstant,
      CharLiteralConstant, LogicalLiteralConstant>
      u;
};

// R807 access-spec -> PUBLIC | PRIVATE
struct AccessSpec {
  ENUM_CLASS(Kind, Public, Private)
  WRAPPER_CLASS_BOILERPLATE(AccessSpec, Kind);
};

// R728 type-attr-spec ->
//        ABSTRACT | access-spec | BIND(C) | EXTENDS ( parent-type-name )
EMPTY_CLASS(Abstract);
struct TypeAttrSpec {
  UNION_CLASS_BOILERPLATE(TypeAttrSpec);
  EMPTY_CLASS(BindC);
  WRAPPER_CLASS(Extends, Name);
  std::variant<Abstract, AccessSpec, BindC, Extends> u;
};

// R727 derived-type-stmt ->
//        TYPE [[, type-attr-spec-list] ::] type-name [( type-param-name-list )]
struct DerivedTypeStmt {
  TUPLE_CLASS_BOILERPLATE(DerivedTypeStmt);
  std::tuple<std::list<TypeAttrSpec>, Name, std::list<Name>> t;
};

// R731 sequence-stmt -> SEQUENCE
EMPTY_CLASS(SequenceStmt);

// R745 private-components-stmt -> PRIVATE
// R747 binding-private-stmt -> PRIVATE
EMPTY_CLASS(PrivateStmt);

// R729 private-or-sequence -> private-components-stmt | sequence-stmt
struct PrivateOrSequence {
  UNION_CLASS_BOILERPLATE(PrivateOrSequence);
  std::variant<PrivateStmt, SequenceStmt> u;
};

// R733 type-param-decl -> type-param-name [= scalar-int-constant-expr]
struct TypeParamDecl {
  TUPLE_CLASS_BOILERPLATE(TypeParamDecl);
  std::tuple<Name, std::optional<ScalarIntConstantExpr>> t;
};

// R732 type-param-def-stmt ->
//        integer-type-spec , type-param-attr-spec :: type-param-decl-list
// R734 type-param-attr-spec -> KIND | LEN
struct TypeParamDefStmt {
  TUPLE_CLASS_BOILERPLATE(TypeParamDefStmt);
  std::tuple<IntegerTypeSpec, common::TypeParamAttr, std::list<TypeParamDecl>>
      t;
};

// R1028 specification-expr -> scalar-int-expr
WRAPPER_CLASS(SpecificationExpr, ScalarIntExpr);

// R816 explicit-shape-spec -> [lower-bound :] upper-bound
// R817 lower-bound -> specification-expr
// R818 upper-bound -> specification-expr
struct ExplicitShapeSpec {
  TUPLE_CLASS_BOILERPLATE(ExplicitShapeSpec);
  std::tuple<std::optional<SpecificationExpr>, SpecificationExpr> t;
};

// R810 deferred-coshape-spec -> :
// deferred-coshape-spec-list is just a count of the colons (i.e., the rank).
WRAPPER_CLASS(DeferredCoshapeSpecList, int);

// R811 explicit-coshape-spec ->
//        [[lower-cobound :] upper-cobound ,]... [lower-cobound :] *
// R812 lower-cobound -> specification-expr
// R813 upper-cobound -> specification-expr
struct ExplicitCoshapeSpec {
  TUPLE_CLASS_BOILERPLATE(ExplicitCoshapeSpec);
  std::tuple<std::list<ExplicitShapeSpec>, std::optional<SpecificationExpr>> t;
};

// R809 coarray-spec -> deferred-coshape-spec-list | explicit-coshape-spec
struct CoarraySpec {
  UNION_CLASS_BOILERPLATE(CoarraySpec);
  std::variant<DeferredCoshapeSpecList, ExplicitCoshapeSpec> u;
};

// R820 deferred-shape-spec -> :
// deferred-shape-spec-list is just a count of the colons (i.e., the rank).
WRAPPER_CLASS(DeferredShapeSpecList, int);

// R740 component-array-spec ->
//        explicit-shape-spec-list | deferred-shape-spec-list
struct ComponentArraySpec {
  UNION_CLASS_BOILERPLATE(ComponentArraySpec);
  std::variant<std::list<ExplicitShapeSpec>, DeferredShapeSpecList> u;
};

// R738 component-attr-spec ->
//        access-spec | ALLOCATABLE |
//        CODIMENSION lbracket coarray-spec rbracket |
//        CONTIGUOUS | DIMENSION ( component-array-spec ) | POINTER |
// (CUDA) CONSTANT | DEVICE | MANAGED | PINNED | SHARED | TEXTURE | UNIFIED
EMPTY_CLASS(Allocatable);
EMPTY_CLASS(Pointer);
EMPTY_CLASS(Contiguous);
struct ComponentAttrSpec {
  UNION_CLASS_BOILERPLATE(ComponentAttrSpec);
  std::variant<AccessSpec, Allocatable, CoarraySpec, Contiguous,
      ComponentArraySpec, Pointer, common::CUDADataAttr, ErrorRecovery>
      u;
};

// R806 null-init -> function-reference   ... which must be NULL()
WRAPPER_CLASS(NullInit, common::Indirection<Expr>);

// R744 initial-data-target -> designator
using InitialDataTarget = common::Indirection<Designator>;

// R743 component-initialization ->
//        = constant-expr | => null-init | => initial-data-target
// R805 initialization ->
//        = constant-expr | => null-init | => initial-data-target
// Universal extension: initialization -> / data-stmt-value-list /
struct Initialization {
  UNION_CLASS_BOILERPLATE(Initialization);
  std::variant<ConstantExpr, NullInit, InitialDataTarget,
      std::list<common::Indirection<DataStmtValue>>>
      u;
};

// R739 component-decl ->
//        component-name [( component-array-spec )]
//        [lbracket coarray-spec rbracket] [* char-length]
//        [component-initialization]
struct ComponentDecl {
  TUPLE_CLASS_BOILERPLATE(ComponentDecl);
  std::tuple<Name, std::optional<ComponentArraySpec>,
      std::optional<CoarraySpec>, std::optional<CharLength>,
      std::optional<Initialization>>
      t;
};

// A %FILL component for a DEC STRUCTURE.  The name will be replaced
// with a distinct compiler-generated name.
struct FillDecl {
  TUPLE_CLASS_BOILERPLATE(FillDecl);
  std::tuple<Name, std::optional<ComponentArraySpec>, std::optional<CharLength>>
      t;
};

struct ComponentOrFill {
  UNION_CLASS_BOILERPLATE(ComponentOrFill);
  std::variant<ComponentDecl, FillDecl> u;
};

// R737 data-component-def-stmt ->
//        declaration-type-spec [[, component-attr-spec-list] ::]
//        component-decl-list
struct DataComponentDefStmt {
  TUPLE_CLASS_BOILERPLATE(DataComponentDefStmt);
  std::tuple<DeclarationTypeSpec, std::list<ComponentAttrSpec>,
      std::list<ComponentOrFill>>
      t;
};

// R742 proc-component-attr-spec ->
//        access-spec | NOPASS | PASS [(arg-name)] | POINTER
EMPTY_CLASS(NoPass);
WRAPPER_CLASS(Pass, std::optional<Name>);
struct ProcComponentAttrSpec {
  UNION_CLASS_BOILERPLATE(ProcComponentAttrSpec);
  std::variant<AccessSpec, NoPass, Pass, Pointer> u;
};

// R1517 proc-pointer-init -> null-init | initial-proc-target
// R1518 initial-proc-target -> procedure-name
struct ProcPointerInit {
  UNION_CLASS_BOILERPLATE(ProcPointerInit);
  std::variant<NullInit, Name> u;
};

// R1513 proc-interface -> interface-name | declaration-type-spec
// R1516 interface-name -> name
struct ProcInterface {
  UNION_CLASS_BOILERPLATE(ProcInterface);
  std::variant<Name, DeclarationTypeSpec> u;
};

// R1515 proc-decl -> procedure-entity-name [=> proc-pointer-init]
struct ProcDecl {
  TUPLE_CLASS_BOILERPLATE(ProcDecl);
  std::tuple<Name, std::optional<ProcPointerInit>> t;
};

// R741 proc-component-def-stmt ->
//        PROCEDURE ( [proc-interface] ) , proc-component-attr-spec-list
//          :: proc-decl-list
struct ProcComponentDefStmt {
  TUPLE_CLASS_BOILERPLATE(ProcComponentDefStmt);
  std::tuple<std::optional<ProcInterface>, std::list<ProcComponentAttrSpec>,
      std::list<ProcDecl>>
      t;
};

// R736 component-def-stmt -> data-component-def-stmt | proc-component-def-stmt
struct ComponentDefStmt {
  UNION_CLASS_BOILERPLATE(ComponentDefStmt);
  std::variant<DataComponentDefStmt, ProcComponentDefStmt,
      common::Indirection<CompilerDirective>, ErrorRecovery
      // , TypeParamDefStmt -- PGI accidental extension, not enabled
      >
      u;
};

// R752 bind-attr ->
//        access-spec | DEFERRED | NON_OVERRIDABLE | NOPASS | PASS [(arg-name)]
struct BindAttr {
  UNION_CLASS_BOILERPLATE(BindAttr);
  EMPTY_CLASS(Deferred);
  EMPTY_CLASS(Non_Overridable);
  std::variant<AccessSpec, Deferred, Non_Overridable, NoPass, Pass> u;
};

// R750 type-bound-proc-decl -> binding-name [=> procedure-name]
struct TypeBoundProcDecl {
  TUPLE_CLASS_BOILERPLATE(TypeBoundProcDecl);
  std::tuple<Name, std::optional<Name>> t;
};

// R749 type-bound-procedure-stmt ->
//        PROCEDURE [[, bind-attr-list] ::] type-bound-proc-decl-list |
//        PROCEDURE ( interface-name ) , bind-attr-list :: binding-name-list
// The second form, with interface-name, requires DEFERRED in bind-attr-list,
// and thus can appear only in an abstract type.
struct TypeBoundProcedureStmt {
  UNION_CLASS_BOILERPLATE(TypeBoundProcedureStmt);
  struct WithoutInterface {
    BOILERPLATE(WithoutInterface);
    WithoutInterface(
        std::list<BindAttr> &&as, std::list<TypeBoundProcDecl> &&ds)
        : attributes(std::move(as)), declarations(std::move(ds)) {}
    std::list<BindAttr> attributes;
    std::list<TypeBoundProcDecl> declarations;
  };
  struct WithInterface {
    BOILERPLATE(WithInterface);
    WithInterface(Name &&n, std::list<BindAttr> &&as, std::list<Name> &&bs)
        : interfaceName(std::move(n)), attributes(std::move(as)),
          bindingNames(std::move(bs)) {}
    Name interfaceName;
    std::list<BindAttr> attributes;
    std::list<Name> bindingNames;
  };
  std::variant<WithoutInterface, WithInterface> u;
};

// R751 type-bound-generic-stmt ->
//        GENERIC [, access-spec] :: generic-spec => binding-name-list
struct TypeBoundGenericStmt {
  TUPLE_CLASS_BOILERPLATE(TypeBoundGenericStmt);
  std::tuple<std::optional<AccessSpec>, common::Indirection<GenericSpec>,
      std::list<Name>>
      t;
};

// R753 final-procedure-stmt -> FINAL [::] final-subroutine-name-list
WRAPPER_CLASS(FinalProcedureStmt, std::list<Name>);

// R748 type-bound-proc-binding ->
//        type-bound-procedure-stmt | type-bound-generic-stmt |
//        final-procedure-stmt
struct TypeBoundProcBinding {
  UNION_CLASS_BOILERPLATE(TypeBoundProcBinding);
  std::variant<TypeBoundProcedureStmt, TypeBoundGenericStmt, FinalProcedureStmt,
      ErrorRecovery>
      u;
};

// R746 type-bound-procedure-part ->
//        contains-stmt [binding-private-stmt] [type-bound-proc-binding]...
struct TypeBoundProcedurePart {
  TUPLE_CLASS_BOILERPLATE(TypeBoundProcedurePart);
  std::tuple<Statement<ContainsStmt>, std::optional<Statement<PrivateStmt>>,
      std::list<Statement<TypeBoundProcBinding>>>
      t;
};

// R730 end-type-stmt -> END TYPE [type-name]
WRAPPER_CLASS(EndTypeStmt, std::optional<Name>);

// R726 derived-type-def ->
//        derived-type-stmt [type-param-def-stmt]... [private-or-sequence]...
//        [component-part] [type-bound-procedure-part] end-type-stmt
// R735 component-part -> [component-def-stmt]...
struct DerivedTypeDef {
  TUPLE_CLASS_BOILERPLATE(DerivedTypeDef);
  std::tuple<Statement<DerivedTypeStmt>, std::list<Statement<TypeParamDefStmt>>,
      std::list<Statement<PrivateOrSequence>>,
      std::list<Statement<ComponentDefStmt>>,
      std::optional<TypeBoundProcedurePart>, Statement<EndTypeStmt>>
      t;
};

// R758 component-data-source -> expr | data-target | proc-target
// R1037 data-target -> expr
// R1040 proc-target -> expr | procedure-name | proc-component-ref
WRAPPER_CLASS(ComponentDataSource, common::Indirection<Expr>);

// R757 component-spec -> [keyword =] component-data-source
struct ComponentSpec {
  TUPLE_CLASS_BOILERPLATE(ComponentSpec);
  std::tuple<std::optional<Keyword>, ComponentDataSource> t;
};

// R756 structure-constructor -> derived-type-spec ( [component-spec-list] )
struct StructureConstructor {
  TUPLE_CLASS_BOILERPLATE(StructureConstructor);
  std::tuple<DerivedTypeSpec, std::list<ComponentSpec>> t;
};

// R760 enum-def-stmt -> ENUM, BIND(C)
EMPTY_CLASS(EnumDefStmt);

// R762 enumerator -> named-constant [= scalar-int-constant-expr]
struct Enumerator {
  TUPLE_CLASS_BOILERPLATE(Enumerator);
  std::tuple<NamedConstant, std::optional<ScalarIntConstantExpr>> t;
};

// R761 enumerator-def-stmt -> ENUMERATOR [::] enumerator-list
WRAPPER_CLASS(EnumeratorDefStmt, std::list<Enumerator>);

// R763 end-enum-stmt -> END ENUM
EMPTY_CLASS(EndEnumStmt);

// R759 enum-def ->
//        enum-def-stmt enumerator-def-stmt [enumerator-def-stmt]...
//        end-enum-stmt
struct EnumDef {
  TUPLE_CLASS_BOILERPLATE(EnumDef);
  std::tuple<Statement<EnumDefStmt>, std::list<Statement<EnumeratorDefStmt>>,
      Statement<EndEnumStmt>>
      t;
};

// R773 ac-value -> expr | ac-implied-do
struct AcValue {
  struct Triplet { // PGI/Intel extension
    TUPLE_CLASS_BOILERPLATE(Triplet);
    std::tuple<ScalarIntExpr, ScalarIntExpr, std::optional<ScalarIntExpr>> t;
  };
  UNION_CLASS_BOILERPLATE(AcValue);
  std::variant<Triplet, common::Indirection<Expr>,
      common::Indirection<AcImpliedDo>>
      u;
};

// R770 ac-spec -> type-spec :: | [type-spec ::] ac-value-list
struct AcSpec {
  BOILERPLATE(AcSpec);
  AcSpec(std::optional<TypeSpec> &&ts, std::list<AcValue> &&xs)
      : type(std::move(ts)), values(std::move(xs)) {}
  explicit AcSpec(TypeSpec &&ts) : type{std::move(ts)} {}
  std::optional<TypeSpec> type;
  std::list<AcValue> values;
};

// R769 array-constructor -> (/ ac-spec /) | lbracket ac-spec rbracket
WRAPPER_CLASS(ArrayConstructor, AcSpec);

// R1124 do-variable -> scalar-int-variable-name
using DoVariable = Scalar<Integer<Name>>;

template <typename VAR, typename BOUND> struct LoopBounds {
  LoopBounds(LoopBounds &&that) = default;
  LoopBounds(
      VAR &&name, BOUND &&lower, BOUND &&upper, std::optional<BOUND> &&step)
      : name{std::move(name)}, lower{std::move(lower)}, upper{std::move(upper)},
        step{std::move(step)} {}
  LoopBounds &operator=(LoopBounds &&) = default;
  VAR name;
  BOUND lower, upper;
  std::optional<BOUND> step;
};

using ScalarName = Scalar<Name>;
using ScalarExpr = Scalar<common::Indirection<Expr>>;

// R775 ac-implied-do-control ->
//        [integer-type-spec ::] ac-do-variable = scalar-int-expr ,
//        scalar-int-expr [, scalar-int-expr]
// R776 ac-do-variable -> do-variable
struct AcImpliedDoControl {
  TUPLE_CLASS_BOILERPLATE(AcImpliedDoControl);
  using Bounds = LoopBounds<DoVariable, ScalarIntExpr>;
  std::tuple<std::optional<IntegerTypeSpec>, Bounds> t;
};

// R774 ac-implied-do -> ( ac-value-list , ac-implied-do-control )
struct AcImpliedDo {
  TUPLE_CLASS_BOILERPLATE(AcImpliedDo);
  std::tuple<std::list<AcValue>, AcImpliedDoControl> t;
};

// R808 language-binding-spec ->
//        BIND ( C [, NAME = scalar-default-char-constant-expr ]
//                 [, CDEFINED ] )
// R1528 proc-language-binding-spec -> language-binding-spec
struct LanguageBindingSpec {
  TUPLE_CLASS_BOILERPLATE(LanguageBindingSpec);
  std::tuple<std::optional<ScalarDefaultCharConstantExpr>, bool> t;
};

// R852 named-constant-def -> named-constant = constant-expr
struct NamedConstantDef {
  TUPLE_CLASS_BOILERPLATE(NamedConstantDef);
  std::tuple<NamedConstant, ConstantExpr> t;
};

// R851 parameter-stmt -> PARAMETER ( named-constant-def-list )
WRAPPER_CLASS(ParameterStmt, std::list<NamedConstantDef>);

// R819 assumed-shape-spec -> [lower-bound] :
WRAPPER_CLASS(AssumedShapeSpec, std::optional<SpecificationExpr>);

// R821 assumed-implied-spec -> [lower-bound :] *
WRAPPER_CLASS(AssumedImpliedSpec, std::optional<SpecificationExpr>);

// R822 assumed-size-spec -> explicit-shape-spec-list , assumed-implied-spec
struct AssumedSizeSpec {
  TUPLE_CLASS_BOILERPLATE(AssumedSizeSpec);
  std::tuple<std::list<ExplicitShapeSpec>, AssumedImpliedSpec> t;
};

// R823 implied-shape-or-assumed-size-spec -> assumed-implied-spec
// R824 implied-shape-spec -> assumed-implied-spec , assumed-implied-spec-list
// I.e., when the assumed-implied-spec-list has a single item, it constitutes an
// implied-shape-or-assumed-size-spec; otherwise, an implied-shape-spec.
WRAPPER_CLASS(ImpliedShapeSpec, std::list<AssumedImpliedSpec>);

// R825 assumed-rank-spec -> ..
EMPTY_CLASS(AssumedRankSpec);

// R815 array-spec ->
//        explicit-shape-spec-list | assumed-shape-spec-list |
//        deferred-shape-spec-list | assumed-size-spec | implied-shape-spec |
//        implied-shape-or-assumed-size-spec | assumed-rank-spec
struct ArraySpec {
  UNION_CLASS_BOILERPLATE(ArraySpec);
  std::variant<std::list<ExplicitShapeSpec>, std::list<AssumedShapeSpec>,
      DeferredShapeSpecList, AssumedSizeSpec, ImpliedShapeSpec, AssumedRankSpec>
      u;
};

// R826 intent-spec -> IN | OUT | INOUT
struct IntentSpec {
  ENUM_CLASS(Intent, In, Out, InOut)
  WRAPPER_CLASS_BOILERPLATE(IntentSpec, Intent);
};

// R802 attr-spec ->
//        access-spec | ALLOCATABLE | ASYNCHRONOUS |
//        CODIMENSION lbracket coarray-spec rbracket | CONTIGUOUS |
//        DIMENSION ( array-spec ) | EXTERNAL | INTENT ( intent-spec ) |
//        INTRINSIC | language-binding-spec | OPTIONAL | PARAMETER | POINTER |
//        PROTECTED | SAVE | TARGET | VALUE | VOLATILE |
// (CUDA) CONSTANT | DEVICE | MANAGED | PINNED | SHARED | TEXTURE
EMPTY_CLASS(Asynchronous);
EMPTY_CLASS(External);
EMPTY_CLASS(Intrinsic);
EMPTY_CLASS(Optional);
EMPTY_CLASS(Parameter);
EMPTY_CLASS(Protected);
EMPTY_CLASS(Save);
EMPTY_CLASS(Target);
EMPTY_CLASS(Value);
EMPTY_CLASS(Volatile);
struct AttrSpec {
  UNION_CLASS_BOILERPLATE(AttrSpec);
  std::variant<AccessSpec, Allocatable, Asynchronous, CoarraySpec, Contiguous,
      ArraySpec, External, IntentSpec, Intrinsic, LanguageBindingSpec, Optional,
      Parameter, Pointer, Protected, Save, Target, Value, Volatile,
      common::CUDADataAttr>
      u;
};

// R803 entity-decl ->
//        object-name [( array-spec )] [lbracket coarray-spec rbracket]
//          [* char-length] [initialization] |
//        function-name [* char-length]
struct EntityDecl {
  TUPLE_CLASS_BOILERPLATE(EntityDecl);
  std::tuple<ObjectName, std::optional<ArraySpec>, std::optional<CoarraySpec>,
      std::optional<CharLength>, std::optional<Initialization>>
      t;
};

// R801 type-declaration-stmt ->
//        declaration-type-spec [[, attr-spec]... ::] entity-decl-list
struct TypeDeclarationStmt {
  TUPLE_CLASS_BOILERPLATE(TypeDeclarationStmt);
  std::tuple<DeclarationTypeSpec, std::list<AttrSpec>, std::list<EntityDecl>> t;
};

// R828 access-id -> access-name | generic-spec
// "access-name" is ambiguous with "generic-spec", so that's what's parsed
WRAPPER_CLASS(AccessId, common::Indirection<GenericSpec>);

// R827 access-stmt -> access-spec [[::] access-id-list]
struct AccessStmt {
  TUPLE_CLASS_BOILERPLATE(AccessStmt);
  std::tuple<AccessSpec, std::list<AccessId>> t;
};

// R830 allocatable-decl ->
//        object-name [( array-spec )] [lbracket coarray-spec rbracket]
// R860 target-decl ->
//        object-name [( array-spec )] [lbracket coarray-spec rbracket]
struct ObjectDecl {
  TUPLE_CLASS_BOILERPLATE(ObjectDecl);
  std::tuple<ObjectName, std::optional<ArraySpec>, std::optional<CoarraySpec>>
      t;
};

// R829 allocatable-stmt -> ALLOCATABLE [::] allocatable-decl-list
WRAPPER_CLASS(AllocatableStmt, std::list<ObjectDecl>);

// R831 asynchronous-stmt -> ASYNCHRONOUS [::] object-name-list
WRAPPER_CLASS(AsynchronousStmt, std::list<ObjectName>);

// R833 bind-entity -> entity-name | / common-block-name /
struct BindEntity {
  TUPLE_CLASS_BOILERPLATE(BindEntity);
  ENUM_CLASS(Kind, Object, Common)
  std::tuple<Kind, Name> t;
};

// R832 bind-stmt -> language-binding-spec [::] bind-entity-list
struct BindStmt {
  TUPLE_CLASS_BOILERPLATE(BindStmt);
  std::tuple<LanguageBindingSpec, std::list<BindEntity>> t;
};

// R835 codimension-decl -> coarray-name lbracket coarray-spec rbracket
struct CodimensionDecl {
  TUPLE_CLASS_BOILERPLATE(CodimensionDecl);
  std::tuple<Name, CoarraySpec> t;
};

// R834 codimension-stmt -> CODIMENSION [::] codimension-decl-list
WRAPPER_CLASS(CodimensionStmt, std::list<CodimensionDecl>);

// R836 contiguous-stmt -> CONTIGUOUS [::] object-name-list
WRAPPER_CLASS(ContiguousStmt, std::list<ObjectName>);

// R847 constant-subobject -> designator
// R846 int-constant-subobject -> constant-subobject
using ConstantSubobject = Constant<common::Indirection<Designator>>;

// Represents an analyzed expression
using TypedExpr = common::ForwardOwningPointer<evaluate::GenericExprWrapper>;

// R845 data-stmt-constant ->
//        scalar-constant | scalar-constant-subobject |
//        signed-int-literal-constant | signed-real-literal-constant |
//        null-init | initial-data-target |
//        structure-constructor
// N.B. Parsing ambiguities abound here without recourse to symbols
// (see comments on R845's parser).
struct DataStmtConstant {
  UNION_CLASS_BOILERPLATE(DataStmtConstant);
  CharBlock source;
  mutable TypedExpr typedExpr;
  std::variant<LiteralConstant, SignedIntLiteralConstant,
      SignedRealLiteralConstant, SignedComplexLiteralConstant, NullInit,
      common::Indirection<Designator>, StructureConstructor>
      u;
};

// R844 data-stmt-repeat -> scalar-int-constant | scalar-int-constant-subobject
// R607 int-constant -> constant
// R604 constant -> literal-constant | named-constant
// (only literal-constant -> int-literal-constant applies)
struct DataStmtRepeat {
  UNION_CLASS_BOILERPLATE(DataStmtRepeat);
  std::variant<IntLiteralConstant, Scalar<Integer<ConstantSubobject>>> u;
};

// R843 data-stmt-value -> [data-stmt-repeat *] data-stmt-constant
struct DataStmtValue {
  TUPLE_CLASS_BOILERPLATE(DataStmtValue);
  mutable std::int64_t repetitions{1}; // replaced during semantics
  std::tuple<std::optional<DataStmtRepeat>, DataStmtConstant> t;
};

// R841 data-i-do-object ->
//        array-element | scalar-structure-component | data-implied-do
struct DataIDoObject {
  UNION_CLASS_BOILERPLATE(DataIDoObject);
  std::variant<Scalar<common::Indirection<Designator>>,
      common::Indirection<DataImpliedDo>>
      u;
};

// R840 data-implied-do ->
//        ( data-i-do-object-list , [integer-type-spec ::] data-i-do-variable
//        = scalar-int-constant-expr , scalar-int-constant-expr
//        [, scalar-int-constant-expr] )
// R842 data-i-do-variable -> do-variable
struct DataImpliedDo {
  TUPLE_CLASS_BOILERPLATE(DataImpliedDo);
  using Bounds = LoopBounds<DoVariable, ScalarIntConstantExpr>;
  std::tuple<std::list<DataIDoObject>, std::optional<IntegerTypeSpec>, Bounds>
      t;
};

// R839 data-stmt-object -> variable | data-implied-do
struct DataStmtObject {
  UNION_CLASS_BOILERPLATE(DataStmtObject);
  std::variant<common::Indirection<Variable>, DataImpliedDo> u;
};

// R838 data-stmt-set -> data-stmt-object-list / data-stmt-value-list /
struct DataStmtSet {
  TUPLE_CLASS_BOILERPLATE(DataStmtSet);
  std::tuple<std::list<DataStmtObject>, std::list<DataStmtValue>> t;
};

// R837 data-stmt -> DATA data-stmt-set [[,] data-stmt-set]...
WRAPPER_CLASS(DataStmt, std::list<DataStmtSet>);

// R848 dimension-stmt ->
//        DIMENSION [::] array-name ( array-spec )
//        [, array-name ( array-spec )]...
struct DimensionStmt {
  struct Declaration {
    TUPLE_CLASS_BOILERPLATE(Declaration);
    std::tuple<Name, ArraySpec> t;
  };
  WRAPPER_CLASS_BOILERPLATE(DimensionStmt, std::list<Declaration>);
};

// R849 intent-stmt -> INTENT ( intent-spec ) [::] dummy-arg-name-list
struct IntentStmt {
  TUPLE_CLASS_BOILERPLATE(IntentStmt);
  std::tuple<IntentSpec, std::list<Name>> t;
};

// R850 optional-stmt -> OPTIONAL [::] dummy-arg-name-list
WRAPPER_CLASS(OptionalStmt, std::list<Name>);

// R854 pointer-decl ->
//        object-name [( deferred-shape-spec-list )] | proc-entity-name
struct PointerDecl {
  TUPLE_CLASS_BOILERPLATE(PointerDecl);
  std::tuple<Name, std::optional<DeferredShapeSpecList>> t;
};

// R853 pointer-stmt -> POINTER [::] pointer-decl-list
WRAPPER_CLASS(PointerStmt, std::list<PointerDecl>);

// R855 protected-stmt -> PROTECTED [::] entity-name-list
WRAPPER_CLASS(ProtectedStmt, std::list<Name>);

// R857 saved-entity -> object-name | proc-pointer-name | / common-block-name /
// R858 proc-pointer-name -> name
struct SavedEntity {
  TUPLE_CLASS_BOILERPLATE(SavedEntity);
  ENUM_CLASS(Kind, Entity, Common)
  std::tuple<Kind, Name> t;
};

// R856 save-stmt -> SAVE [[::] saved-entity-list]
WRAPPER_CLASS(SaveStmt, std::list<SavedEntity>);

// R859 target-stmt -> TARGET [::] target-decl-list
WRAPPER_CLASS(TargetStmt, std::list<ObjectDecl>);

// R861 value-stmt -> VALUE [::] dummy-arg-name-list
WRAPPER_CLASS(ValueStmt, std::list<Name>);

// R862 volatile-stmt -> VOLATILE [::] object-name-list
WRAPPER_CLASS(VolatileStmt, std::list<ObjectName>);

// R865 letter-spec -> letter [- letter]
struct LetterSpec {
  TUPLE_CLASS_BOILERPLATE(LetterSpec);
  std::tuple<Location, std::optional<Location>> t;
};

// R864 implicit-spec -> declaration-type-spec ( letter-spec-list )
struct ImplicitSpec {
  TUPLE_CLASS_BOILERPLATE(ImplicitSpec);
  std::tuple<DeclarationTypeSpec, std::list<LetterSpec>> t;
};

// R863 implicit-stmt ->
//        IMPLICIT implicit-spec-list |
//        IMPLICIT NONE [( [implicit-name-spec-list] )]
// R866 implicit-name-spec -> EXTERNAL | TYPE
struct ImplicitStmt {
  UNION_CLASS_BOILERPLATE(ImplicitStmt);
  ENUM_CLASS(ImplicitNoneNameSpec, External, Type) // R866
  std::variant<std::list<ImplicitSpec>, std::list<ImplicitNoneNameSpec>> u;
};

// R874 common-block-object -> variable-name [( array-spec )]
struct CommonBlockObject {
  TUPLE_CLASS_BOILERPLATE(CommonBlockObject);
  std::tuple<Name, std::optional<ArraySpec>> t;
};

// R873 common-stmt ->
//        COMMON [/ [common-block-name] /] common-block-object-list
//        [[,] / [common-block-name] / common-block-object-list]...
struct CommonStmt {
  struct Block {
    TUPLE_CLASS_BOILERPLATE(Block);
    std::tuple<std::optional<Name>, std::list<CommonBlockObject>> t;
  };
  BOILERPLATE(CommonStmt);
  CommonStmt(std::optional<Name> &&, std::list<CommonBlockObject> &&,
      std::list<Block> &&);
  std::list<Block> blocks;
};

// R872 equivalence-object -> variable-name | array-element | substring
WRAPPER_CLASS(EquivalenceObject, common::Indirection<Designator>);

// R870 equivalence-stmt -> EQUIVALENCE equivalence-set-list
// R871 equivalence-set -> ( equivalence-object , equivalence-object-list )
WRAPPER_CLASS(EquivalenceStmt, std::list<std::list<EquivalenceObject>>);

// R910 substring-range -> [scalar-int-expr] : [scalar-int-expr]
struct SubstringRange {
  TUPLE_CLASS_BOILERPLATE(SubstringRange);
  std::tuple<std::optional<ScalarIntExpr>, std::optional<ScalarIntExpr>> t;
};

// R919 subscript -> scalar-int-expr
using Subscript = ScalarIntExpr;

// R921 subscript-triplet -> [subscript] : [subscript] [: stride]
struct SubscriptTriplet {
  TUPLE_CLASS_BOILERPLATE(SubscriptTriplet);
  std::tuple<std::optional<Subscript>, std::optional<Subscript>,
      std::optional<Subscript>>
      t;
};

// R920 section-subscript -> subscript | subscript-triplet | vector-subscript
// R923 vector-subscript -> int-expr
struct SectionSubscript {
  UNION_CLASS_BOILERPLATE(SectionSubscript);
  std::variant<IntExpr, SubscriptTriplet> u;
};

// R925 cosubscript -> scalar-int-expr
using Cosubscript = ScalarIntExpr;

// R1115 team-value -> scalar-expr
WRAPPER_CLASS(TeamValue, Scalar<common::Indirection<Expr>>);

// R926 image-selector-spec ->
//        STAT = stat-variable | TEAM = team-value |
//        TEAM_NUMBER = scalar-int-expr
struct ImageSelectorSpec {
  WRAPPER_CLASS(Stat, Scalar<Integer<common::Indirection<Variable>>>);
  WRAPPER_CLASS(Team_Number, ScalarIntExpr);
  UNION_CLASS_BOILERPLATE(ImageSelectorSpec);
  std::variant<Stat, TeamValue, Team_Number> u;
};

// R924 image-selector ->
//        lbracket cosubscript-list [, image-selector-spec-list] rbracket
struct ImageSelector {
  TUPLE_CLASS_BOILERPLATE(ImageSelector);
  std::tuple<std::list<Cosubscript>, std::list<ImageSelectorSpec>> t;
};

// R1001 - R1022 expressions
struct Expr {
  UNION_CLASS_BOILERPLATE(Expr);

  WRAPPER_CLASS(IntrinsicUnary, common::Indirection<Expr>);
  struct Parentheses : public IntrinsicUnary {
    using IntrinsicUnary::IntrinsicUnary;
  };
  struct UnaryPlus : public IntrinsicUnary {
    using IntrinsicUnary::IntrinsicUnary;
  };
  struct Negate : public IntrinsicUnary {
    using IntrinsicUnary::IntrinsicUnary;
  };
  struct NOT : public IntrinsicUnary {
    using IntrinsicUnary::IntrinsicUnary;
  };

  WRAPPER_CLASS(PercentLoc, common::Indirection<Variable>); // %LOC(v) extension

  struct DefinedUnary {
    TUPLE_CLASS_BOILERPLATE(DefinedUnary);
    std::tuple<DefinedOpName, common::Indirection<Expr>> t;
  };

  struct IntrinsicBinary {
    TUPLE_CLASS_BOILERPLATE(IntrinsicBinary);
    std::tuple<common::Indirection<Expr>, common::Indirection<Expr>> t;
  };
  struct Power : public IntrinsicBinary {
    using IntrinsicBinary::IntrinsicBinary;
  };
  struct Multiply : public IntrinsicBinary {
    using IntrinsicBinary::IntrinsicBinary;
  };
  struct Divide : public IntrinsicBinary {
    using IntrinsicBinary::IntrinsicBinary;
  };
  struct Add : public IntrinsicBinary {
    using IntrinsicBinary::IntrinsicBinary;
  };
  struct Subtract : public IntrinsicBinary {
    using IntrinsicBinary::IntrinsicBinary;
  };
  struct Concat : public IntrinsicBinary {
    using IntrinsicBinary::IntrinsicBinary;
  };
  struct LT : public IntrinsicBinary {
    using IntrinsicBinary::IntrinsicBinary;
  };
  struct LE : public IntrinsicBinary {
    using IntrinsicBinary::IntrinsicBinary;
  };
  struct EQ : public IntrinsicBinary {
    using IntrinsicBinary::IntrinsicBinary;
  };
  struct NE : public IntrinsicBinary {
    using IntrinsicBinary::IntrinsicBinary;
  };
  struct GE : public IntrinsicBinary {
    using IntrinsicBinary::IntrinsicBinary;
  };
  struct GT : public IntrinsicBinary {
    using IntrinsicBinary::IntrinsicBinary;
  };
  struct AND : public IntrinsicBinary {
    using IntrinsicBinary::IntrinsicBinary;
  };
  struct OR : public IntrinsicBinary {
    using IntrinsicBinary::IntrinsicBinary;
  };
  struct EQV : public IntrinsicBinary {
    using IntrinsicBinary::IntrinsicBinary;
  };
  struct NEQV : public IntrinsicBinary {
    using IntrinsicBinary::IntrinsicBinary;
  };

  // PGI/XLF extension: (x,y), not both constant
  struct ComplexConstructor : public IntrinsicBinary {
    using IntrinsicBinary::IntrinsicBinary;
  };

  struct DefinedBinary {
    TUPLE_CLASS_BOILERPLATE(DefinedBinary);
    std::tuple<DefinedOpName, common::Indirection<Expr>,
        common::Indirection<Expr>>
        t;
  };

  explicit Expr(Designator &&);
  explicit Expr(FunctionReference &&);

  mutable TypedExpr typedExpr;

  CharBlock source;

  std::variant<common::Indirection<CharLiteralConstantSubstring>,
      LiteralConstant, common::Indirection<Designator>, ArrayConstructor,
      StructureConstructor, common::Indirection<FunctionReference>, Parentheses,
      UnaryPlus, Negate, NOT, PercentLoc, DefinedUnary, Power, Multiply, Divide,
      Add, Subtract, Concat, LT, LE, EQ, NE, GE, GT, AND, OR, EQV, NEQV,
      DefinedBinary, ComplexConstructor, common::Indirection<SubstringInquiry>>
      u;
};

// R912 part-ref -> part-name [( section-subscript-list )] [image-selector]
struct PartRef {
  BOILERPLATE(PartRef);
  PartRef(Name &&n, std::list<SectionSubscript> &&ss,
      std::optional<ImageSelector> &&is)
      : name{std::move(n)}, subscripts(std::move(ss)),
        imageSelector{std::move(is)} {}
  Name name;
  std::list<SectionSubscript> subscripts;
  std::optional<ImageSelector> imageSelector;
};

// R911 data-ref -> part-ref [% part-ref]...
struct DataRef {
  UNION_CLASS_BOILERPLATE(DataRef);
  explicit DataRef(std::list<PartRef> &&);
  std::variant<Name, common::Indirection<StructureComponent>,
      common::Indirection<ArrayElement>,
      common::Indirection<CoindexedNamedObject>>
      u;
};

// R908 substring -> parent-string ( substring-range )
// R909 parent-string ->
//        scalar-variable-name | array-element | coindexed-named-object |
//        scalar-structure-component | scalar-char-literal-constant |
//        scalar-named-constant
// Substrings of character literals have been factored out into their
// own productions so that they can't appear as designators in any context
// other than a primary expression.
struct Substring {
  TUPLE_CLASS_BOILERPLATE(Substring);
  std::tuple<DataRef, SubstringRange> t;
};

struct CharLiteralConstantSubstring {
  TUPLE_CLASS_BOILERPLATE(CharLiteralConstantSubstring);
  std::tuple<CharLiteralConstant, SubstringRange> t;
};

// substring%KIND/LEN type parameter inquiry for cases that could not be
// parsed as part-refs and fixed up afterwards.  N.B. we only have to
// handle inquiries into designator-based substrings, not those based on
// char-literal-constants.
struct SubstringInquiry {
  CharBlock source;
  WRAPPER_CLASS_BOILERPLATE(SubstringInquiry, Substring);
};

// R901 designator -> object-name | array-element | array-section |
//                    coindexed-named-object | complex-part-designator |
//                    structure-component | substring
struct Designator {
  UNION_CLASS_BOILERPLATE(Designator);
  bool EndsInBareName() const;
  CharBlock source;
  std::variant<DataRef, Substring> u;
};

// R902 variable -> designator | function-reference
struct Variable {
  UNION_CLASS_BOILERPLATE(Variable);
  mutable TypedExpr typedExpr;
  CharBlock GetSource() const;
  std::variant<common::Indirection<Designator>,
      common::Indirection<FunctionReference>>
      u;
};

// R904 logical-variable -> variable
// Appears only as part of scalar-logical-variable.
using ScalarLogicalVariable = Scalar<Logical<Variable>>;

// R906 default-char-variable -> variable
// Appears only as part of scalar-default-char-variable.
using ScalarDefaultCharVariable = Scalar<DefaultChar<Variable>>;

// R907 int-variable -> variable
// Appears only as part of scalar-int-variable.
using ScalarIntVariable = Scalar<Integer<Variable>>;

// R913 structure-component -> data-ref
struct StructureComponent {
  BOILERPLATE(StructureComponent);
  StructureComponent(DataRef &&dr, Name &&n)
      : base{std::move(dr)}, component(std::move(n)) {}
  DataRef base;
  Name component;
};

// R1039 proc-component-ref -> scalar-variable % procedure-component-name
// C1027 constrains the scalar-variable to be a data-ref without coindices.
struct ProcComponentRef {
  WRAPPER_CLASS_BOILERPLATE(ProcComponentRef, Scalar<StructureComponent>);
};

// R914 coindexed-named-object -> data-ref
struct CoindexedNamedObject {
  BOILERPLATE(CoindexedNamedObject);
  CoindexedNamedObject(DataRef &&dr, ImageSelector &&is)
      : base{std::move(dr)}, imageSelector{std::move(is)} {}
  DataRef base;
  ImageSelector imageSelector;
};

// R917 array-element -> data-ref
struct ArrayElement {
  BOILERPLATE(ArrayElement);
  ArrayElement(DataRef &&dr, std::list<SectionSubscript> &&ss)
      : base{std::move(dr)}, subscripts(std::move(ss)) {}
  Substring ConvertToSubstring();
  StructureConstructor ConvertToStructureConstructor(
      const semantics::DerivedTypeSpec &);
  DataRef base;
  std::list<SectionSubscript> subscripts;
};

// R933 allocate-object -> variable-name | structure-component
struct AllocateObject {
  UNION_CLASS_BOILERPLATE(AllocateObject);
  mutable TypedExpr typedExpr;
  std::variant<Name, StructureComponent> u;
};

// R935 lower-bound-expr -> scalar-int-expr
// R936 upper-bound-expr -> scalar-int-expr
using BoundExpr = ScalarIntExpr;

// R934 allocate-shape-spec -> [lower-bound-expr :] upper-bound-expr
// R938 allocate-coshape-spec -> [lower-bound-expr :] upper-bound-expr
struct AllocateShapeSpec {
  TUPLE_CLASS_BOILERPLATE(AllocateShapeSpec);
  std::tuple<std::optional<BoundExpr>, BoundExpr> t;
};

using AllocateCoshapeSpec = AllocateShapeSpec;

// R937 allocate-coarray-spec ->
//      [allocate-coshape-spec-list ,] [lower-bound-expr :] *
struct AllocateCoarraySpec {
  TUPLE_CLASS_BOILERPLATE(AllocateCoarraySpec);
  std::tuple<std::list<AllocateCoshapeSpec>, std::optional<BoundExpr>> t;
};

// R932 allocation ->
//        allocate-object [( allocate-shape-spec-list )]
//        [lbracket allocate-coarray-spec rbracket]
struct Allocation {
  TUPLE_CLASS_BOILERPLATE(Allocation);
  std::tuple<AllocateObject, std::list<AllocateShapeSpec>,
      std::optional<AllocateCoarraySpec>>
      t;
};

// R929 stat-variable -> scalar-int-variable
WRAPPER_CLASS(StatVariable, ScalarIntVariable);

// R930 errmsg-variable -> scalar-default-char-variable
// R1207 iomsg-variable -> scalar-default-char-variable
WRAPPER_CLASS(MsgVariable, ScalarDefaultCharVariable);

// R942 dealloc-opt -> STAT = stat-variable | ERRMSG = errmsg-variable
// R1165 sync-stat -> STAT = stat-variable | ERRMSG = errmsg-variable
struct StatOrErrmsg {
  UNION_CLASS_BOILERPLATE(StatOrErrmsg);
  std::variant<StatVariable, MsgVariable> u;
};

// R928 alloc-opt ->
//        ERRMSG = errmsg-variable | MOLD = source-expr |
//        SOURCE = source-expr | STAT = stat-variable |
// (CUDA) STREAM = scalar-int-expr
//        PINNED = scalar-logical-variable
// R931 source-expr -> expr
struct AllocOpt {
  UNION_CLASS_BOILERPLATE(AllocOpt);
  WRAPPER_CLASS(Mold, common::Indirection<Expr>);
  WRAPPER_CLASS(Source, common::Indirection<Expr>);
  WRAPPER_CLASS(Stream, common::Indirection<ScalarIntExpr>);
  WRAPPER_CLASS(Pinned, common::Indirection<ScalarLogicalVariable>);
  std::variant<Mold, Source, StatOrErrmsg, Stream, Pinned> u;
};

// R927 allocate-stmt ->
//        ALLOCATE ( [type-spec ::] allocation-list [, alloc-opt-list] )
struct AllocateStmt {
  TUPLE_CLASS_BOILERPLATE(AllocateStmt);
  std::tuple<std::optional<TypeSpec>, std::list<Allocation>,
      std::list<AllocOpt>>
      t;
};

// R940 pointer-object ->
//        variable-name | structure-component | proc-pointer-name
struct PointerObject {
  UNION_CLASS_BOILERPLATE(PointerObject);
  mutable TypedExpr typedExpr;
  std::variant<Name, StructureComponent> u;
};

// R939 nullify-stmt -> NULLIFY ( pointer-object-list )
WRAPPER_CLASS(NullifyStmt, std::list<PointerObject>);

// R941 deallocate-stmt ->
//        DEALLOCATE ( allocate-object-list [, dealloc-opt-list] )
struct DeallocateStmt {
  TUPLE_CLASS_BOILERPLATE(DeallocateStmt);
  std::tuple<std::list<AllocateObject>, std::list<StatOrErrmsg>> t;
};

// R1032 assignment-stmt -> variable = expr
struct AssignmentStmt {
  TUPLE_CLASS_BOILERPLATE(AssignmentStmt);
  using TypedAssignment =
      common::ForwardOwningPointer<evaluate::GenericAssignmentWrapper>;
  mutable TypedAssignment typedAssignment;
  std::tuple<Variable, Expr> t;
};

// R1035 bounds-spec -> lower-bound-expr :
WRAPPER_CLASS(BoundsSpec, BoundExpr);

// R1036 bounds-remapping -> lower-bound-expr : upper-bound-expr
struct BoundsRemapping {
  TUPLE_CLASS_BOILERPLATE(BoundsRemapping);
  std::tuple<BoundExpr, BoundExpr> t;
};

// R1033 pointer-assignment-stmt ->
//         data-pointer-object [( bounds-spec-list )] => data-target |
//         data-pointer-object ( bounds-remapping-list ) => data-target |
//         proc-pointer-object => proc-target
// R1034 data-pointer-object ->
//         variable-name | scalar-variable % data-pointer-component-name
// R1038 proc-pointer-object -> proc-pointer-name | proc-component-ref
struct PointerAssignmentStmt {
  struct Bounds {
    UNION_CLASS_BOILERPLATE(Bounds);
    std::variant<std::list<BoundsRemapping>, std::list<BoundsSpec>> u;
  };
  TUPLE_CLASS_BOILERPLATE(PointerAssignmentStmt);
  mutable AssignmentStmt::TypedAssignment typedAssignment;
  std::tuple<DataRef, Bounds, Expr> t;
};

// R1041 where-stmt -> WHERE ( mask-expr ) where-assignment-stmt
// R1045 where-assignment-stmt -> assignment-stmt
// R1046 mask-expr -> logical-expr
struct WhereStmt {
  TUPLE_CLASS_BOILERPLATE(WhereStmt);
  std::tuple<LogicalExpr, AssignmentStmt> t;
};

// R1043 where-construct-stmt -> [where-construct-name :] WHERE ( mask-expr )
struct WhereConstructStmt {
  TUPLE_CLASS_BOILERPLATE(WhereConstructStmt);
  std::tuple<std::optional<Name>, LogicalExpr> t;
};

// R1044 where-body-construct ->
//         where-assignment-stmt | where-stmt | where-construct
struct WhereBodyConstruct {
  UNION_CLASS_BOILERPLATE(WhereBodyConstruct);
  std::variant<Statement<AssignmentStmt>, Statement<WhereStmt>,
      common::Indirection<WhereConstruct>>
      u;
};

// R1047 masked-elsewhere-stmt ->
//         ELSEWHERE ( mask-expr ) [where-construct-name]
struct MaskedElsewhereStmt {
  TUPLE_CLASS_BOILERPLATE(MaskedElsewhereStmt);
  std::tuple<LogicalExpr, std::optional<Name>> t;
};

// R1048 elsewhere-stmt -> ELSEWHERE [where-construct-name]
WRAPPER_CLASS(ElsewhereStmt, std::optional<Name>);

// R1049 end-where-stmt -> END WHERE [where-construct-name]
WRAPPER_CLASS(EndWhereStmt, std::optional<Name>);

// R1042 where-construct ->
//         where-construct-stmt [where-body-construct]...
//         [masked-elsewhere-stmt [where-body-construct]...]...
//         [elsewhere-stmt [where-body-construct]...] end-where-stmt
struct WhereConstruct {
  struct MaskedElsewhere {
    TUPLE_CLASS_BOILERPLATE(MaskedElsewhere);
    std::tuple<Statement<MaskedElsewhereStmt>, std::list<WhereBodyConstruct>> t;
  };
  struct Elsewhere {
    TUPLE_CLASS_BOILERPLATE(Elsewhere);
    std::tuple<Statement<ElsewhereStmt>, std::list<WhereBodyConstruct>> t;
  };
  TUPLE_CLASS_BOILERPLATE(WhereConstruct);
  std::tuple<Statement<WhereConstructStmt>, std::list<WhereBodyConstruct>,
      std::list<MaskedElsewhere>, std::optional<Elsewhere>,
      Statement<EndWhereStmt>>
      t;
};

// R1051 forall-construct-stmt ->
//         [forall-construct-name :] FORALL concurrent-header
struct ForallConstructStmt {
  TUPLE_CLASS_BOILERPLATE(ForallConstructStmt);
  std::tuple<std::optional<Name>, common::Indirection<ConcurrentHeader>> t;
};

// R1053 forall-assignment-stmt -> assignment-stmt | pointer-assignment-stmt
struct ForallAssignmentStmt {
  UNION_CLASS_BOILERPLATE(ForallAssignmentStmt);
  std::variant<AssignmentStmt, PointerAssignmentStmt> u;
};

// R1055 forall-stmt -> FORALL concurrent-header forall-assignment-stmt
struct ForallStmt {
  TUPLE_CLASS_BOILERPLATE(ForallStmt);
  std::tuple<common::Indirection<ConcurrentHeader>,
      UnlabeledStatement<ForallAssignmentStmt>>
      t;
};

// R1052 forall-body-construct ->
//         forall-assignment-stmt | where-stmt | where-construct |
//         forall-construct | forall-stmt
struct ForallBodyConstruct {
  UNION_CLASS_BOILERPLATE(ForallBodyConstruct);
  std::variant<Statement<ForallAssignmentStmt>, Statement<WhereStmt>,
      WhereConstruct, common::Indirection<ForallConstruct>,
      Statement<ForallStmt>>
      u;
};

// R1054 end-forall-stmt -> END FORALL [forall-construct-name]
WRAPPER_CLASS(EndForallStmt, std::optional<Name>);

// R1050 forall-construct ->
//         forall-construct-stmt [forall-body-construct]... end-forall-stmt
struct ForallConstruct {
  TUPLE_CLASS_BOILERPLATE(ForallConstruct);
  std::tuple<Statement<ForallConstructStmt>, std::list<ForallBodyConstruct>,
      Statement<EndForallStmt>>
      t;
};

// R1105 selector -> expr | variable
struct Selector {
  UNION_CLASS_BOILERPLATE(Selector);
  std::variant<Expr, Variable> u;
};

// R1104 association -> associate-name => selector
struct Association {
  TUPLE_CLASS_BOILERPLATE(Association);
  std::tuple<Name, Selector> t;
};

// R1103 associate-stmt ->
//        [associate-construct-name :] ASSOCIATE ( association-list )
struct AssociateStmt {
  TUPLE_CLASS_BOILERPLATE(AssociateStmt);
  std::tuple<std::optional<Name>, std::list<Association>> t;
};

// R1106 end-associate-stmt -> END ASSOCIATE [associate-construct-name]
WRAPPER_CLASS(EndAssociateStmt, std::optional<Name>);

// R1102 associate-construct -> associate-stmt block end-associate-stmt
struct AssociateConstruct {
  TUPLE_CLASS_BOILERPLATE(AssociateConstruct);
  std::tuple<Statement<AssociateStmt>, Block, Statement<EndAssociateStmt>> t;
};

// R1108 block-stmt -> [block-construct-name :] BLOCK
WRAPPER_CLASS(BlockStmt, std::optional<Name>);

// R1110 end-block-stmt -> END BLOCK [block-construct-name]
WRAPPER_CLASS(EndBlockStmt, std::optional<Name>);

// R1109 block-specification-part ->
//         [use-stmt]... [import-stmt]...
//         [[declaration-construct]... specification-construct]
// N.B. Because BlockSpecificationPart just wraps the more general
// SpecificationPart, it can misrecognize an ImplicitPart as part of
// the BlockSpecificationPart during parsing, and we have to detect and
// flag such usage in semantics.
WRAPPER_CLASS(BlockSpecificationPart, SpecificationPart);

// R1107 block-construct ->
//         block-stmt [block-specification-part] block end-block-stmt
struct BlockConstruct {
  TUPLE_CLASS_BOILERPLATE(BlockConstruct);
  std::tuple<Statement<BlockStmt>, BlockSpecificationPart, Block,
      Statement<EndBlockStmt>>
      t;
};

// R1113 coarray-association -> codimension-decl => selector
struct CoarrayAssociation {
  TUPLE_CLASS_BOILERPLATE(CoarrayAssociation);
  std::tuple<CodimensionDecl, Selector> t;
};

// R1112 change-team-stmt ->
//         [team-construct-name :] CHANGE TEAM
//         ( team-value [, coarray-association-list] [, sync-stat-list] )
struct ChangeTeamStmt {
  TUPLE_CLASS_BOILERPLATE(ChangeTeamStmt);
  std::tuple<std::optional<Name>, TeamValue, std::list<CoarrayAssociation>,
      std::list<StatOrErrmsg>>
      t;
};

// R1114 end-change-team-stmt ->
//         END TEAM [( [sync-stat-list] )] [team-construct-name]
struct EndChangeTeamStmt {
  TUPLE_CLASS_BOILERPLATE(EndChangeTeamStmt);
  std::tuple<std::list<StatOrErrmsg>, std::optional<Name>> t;
};

// R1111 change-team-construct -> change-team-stmt block end-change-team-stmt
struct ChangeTeamConstruct {
  TUPLE_CLASS_BOILERPLATE(ChangeTeamConstruct);
  std::tuple<Statement<ChangeTeamStmt>, Block, Statement<EndChangeTeamStmt>> t;
};

// R1117 critical-stmt ->
//         [critical-construct-name :] CRITICAL [( [sync-stat-list] )]
struct CriticalStmt {
  TUPLE_CLASS_BOILERPLATE(CriticalStmt);
  std::tuple<std::optional<Name>, std::list<StatOrErrmsg>> t;
};

// R1118 end-critical-stmt -> END CRITICAL [critical-construct-name]
WRAPPER_CLASS(EndCriticalStmt, std::optional<Name>);

// R1116 critical-construct -> critical-stmt block end-critical-stmt
struct CriticalConstruct {
  TUPLE_CLASS_BOILERPLATE(CriticalConstruct);
  std::tuple<Statement<CriticalStmt>, Block, Statement<EndCriticalStmt>> t;
};

// R1126 concurrent-control ->
//         index-name = concurrent-limit : concurrent-limit [: concurrent-step]
// R1127 concurrent-limit -> scalar-int-expr
// R1128 concurrent-step -> scalar-int-expr
struct ConcurrentControl {
  TUPLE_CLASS_BOILERPLATE(ConcurrentControl);
  std::tuple<Name, ScalarIntExpr, ScalarIntExpr, std::optional<ScalarIntExpr>>
      t;
};

// R1125 concurrent-header ->
//         ( [integer-type-spec ::] concurrent-control-list
//         [, scalar-mask-expr] )
struct ConcurrentHeader {
  TUPLE_CLASS_BOILERPLATE(ConcurrentHeader);
  std::tuple<std::optional<IntegerTypeSpec>, std::list<ConcurrentControl>,
      std::optional<ScalarLogicalExpr>>
      t;
};

// F'2023 R1131 reduce-operation -> reduction-operator
// CUF reduction-op -> reduction-operator
// OpenACC 3.3 2.5.15 reduction-operator ->
//                      + | * | .AND. | .OR. | .EQV. | .NEQV. |
//                      MAX | MIN | IAND | IOR | IEOR
struct ReductionOperator {
  ENUM_CLASS(
      Operator, Plus, Multiply, Max, Min, Iand, Ior, Ieor, And, Or, Eqv, Neqv)
  WRAPPER_CLASS_BOILERPLATE(ReductionOperator, Operator);
  CharBlock source;
};

// R1130 locality-spec ->
//         LOCAL ( variable-name-list ) | LOCAL_INIT ( variable-name-list ) |
//         REDUCE ( reduce-operation : variable-name-list ) |
//         SHARED ( variable-name-list ) | DEFAULT ( NONE )
struct LocalitySpec {
  UNION_CLASS_BOILERPLATE(LocalitySpec);
  WRAPPER_CLASS(Local, std::list<Name>);
  WRAPPER_CLASS(LocalInit, std::list<Name>);
  struct Reduce {
    TUPLE_CLASS_BOILERPLATE(Reduce);
    using Operator = ReductionOperator;
    std::tuple<Operator, std::list<Name>> t;
  };
  WRAPPER_CLASS(Shared, std::list<Name>);
  EMPTY_CLASS(DefaultNone);
  std::variant<Local, LocalInit, Reduce, Shared, DefaultNone> u;
};

// R1123 loop-control ->
//         [,] do-variable = scalar-int-expr , scalar-int-expr
//           [, scalar-int-expr] |
//         [,] WHILE ( scalar-logical-expr ) |
//         [,] CONCURRENT concurrent-header concurrent-locality
// R1129 concurrent-locality -> [locality-spec]...
struct LoopControl {
  UNION_CLASS_BOILERPLATE(LoopControl);
  struct Concurrent {
    TUPLE_CLASS_BOILERPLATE(Concurrent);
    std::tuple<ConcurrentHeader, std::list<LocalitySpec>> t;
  };
  using Bounds = LoopBounds<ScalarName, ScalarExpr>;
  std::variant<Bounds, ScalarLogicalExpr, Concurrent> u;
};

// R1121 label-do-stmt -> [do-construct-name :] DO label [loop-control]
// A label-do-stmt with a do-construct-name is parsed as a non-label-do-stmt.
struct LabelDoStmt {
  TUPLE_CLASS_BOILERPLATE(LabelDoStmt);
  std::tuple<Label, std::optional<LoopControl>> t;
};

// R1122 nonlabel-do-stmt -> [do-construct-name :] DO [loop-control]
struct NonLabelDoStmt {
  TUPLE_CLASS_BOILERPLATE(NonLabelDoStmt);
  std::tuple<std::optional<Name>, std::optional<Label>,
      std::optional<LoopControl>>
      t;
};

// R1132 end-do-stmt -> END DO [do-construct-name]
WRAPPER_CLASS(EndDoStmt, std::optional<Name>);

// R1131 end-do -> end-do-stmt | continue-stmt

// R1119 do-construct -> do-stmt block end-do
// R1120 do-stmt -> nonlabel-do-stmt | label-do-stmt
// Deprecated, but supported: "label DO" loops ending on statements other
// than END DO and CONTINUE, and multiple "label DO" loops ending on the
// same label.
struct DoConstruct {
  TUPLE_CLASS_BOILERPLATE(DoConstruct);
  const std::optional<LoopControl> &GetLoopControl() const;
  bool IsDoNormal() const;
  bool IsDoWhile() const;
  bool IsDoConcurrent() const;
  std::tuple<Statement<NonLabelDoStmt>, Block, Statement<EndDoStmt>> t;
};

// R1133 cycle-stmt -> CYCLE [do-construct-name]
WRAPPER_CLASS(CycleStmt, std::optional<Name>);

// R1135 if-then-stmt -> [if-construct-name :] IF ( scalar-logical-expr ) THEN
struct IfThenStmt {
  TUPLE_CLASS_BOILERPLATE(IfThenStmt);
  std::tuple<std::optional<Name>, ScalarLogicalExpr> t;
};

// R1136 else-if-stmt ->
//         ELSE IF ( scalar-logical-expr ) THEN [if-construct-name]
struct ElseIfStmt {
  TUPLE_CLASS_BOILERPLATE(ElseIfStmt);
  std::tuple<ScalarLogicalExpr, std::optional<Name>> t;
};

// R1137 else-stmt -> ELSE [if-construct-name]
WRAPPER_CLASS(ElseStmt, std::optional<Name>);

// R1138 end-if-stmt -> END IF [if-construct-name]
WRAPPER_CLASS(EndIfStmt, std::optional<Name>);

// R1134 if-construct ->
//         if-then-stmt block [else-if-stmt block]...
//         [else-stmt block] end-if-stmt
struct IfConstruct {
  struct ElseIfBlock {
    TUPLE_CLASS_BOILERPLATE(ElseIfBlock);
    std::tuple<Statement<ElseIfStmt>, Block> t;
  };
  struct ElseBlock {
    TUPLE_CLASS_BOILERPLATE(ElseBlock);
    std::tuple<Statement<ElseStmt>, Block> t;
  };
  TUPLE_CLASS_BOILERPLATE(IfConstruct);
  std::tuple<Statement<IfThenStmt>, Block, std::list<ElseIfBlock>,
      std::optional<ElseBlock>, Statement<EndIfStmt>>
      t;
};

// R1139 if-stmt -> IF ( scalar-logical-expr ) action-stmt
struct IfStmt {
  TUPLE_CLASS_BOILERPLATE(IfStmt);
  std::tuple<ScalarLogicalExpr, UnlabeledStatement<ActionStmt>> t;
};

// R1141 select-case-stmt -> [case-construct-name :] SELECT CASE ( case-expr )
// R1144 case-expr -> scalar-expr
struct SelectCaseStmt {
  TUPLE_CLASS_BOILERPLATE(SelectCaseStmt);
  std::tuple<std::optional<Name>, Scalar<Expr>> t;
};

// R1147 case-value -> scalar-constant-expr
using CaseValue = Scalar<ConstantExpr>;

// R1146 case-value-range ->
//         case-value | case-value : | : case-value | case-value : case-value
struct CaseValueRange {
  UNION_CLASS_BOILERPLATE(CaseValueRange);
  struct Range {
    BOILERPLATE(Range);
    Range(std::optional<CaseValue> &&l, std::optional<CaseValue> &&u)
        : lower{std::move(l)}, upper{std::move(u)} {}
    std::optional<CaseValue> lower, upper; // not both missing
  };
  std::variant<CaseValue, Range> u;
};

// R1145 case-selector -> ( case-value-range-list ) | DEFAULT
EMPTY_CLASS(Default);

struct CaseSelector {
  UNION_CLASS_BOILERPLATE(CaseSelector);
  std::variant<std::list<CaseValueRange>, Default> u;
};

// R1142 case-stmt -> CASE case-selector [case-construct-name]
struct CaseStmt {
  TUPLE_CLASS_BOILERPLATE(CaseStmt);
  std::tuple<CaseSelector, std::optional<Name>> t;
};

// R1143 end-select-stmt -> END SELECT [case-construct-name]
// R1151 end-select-rank-stmt -> END SELECT [select-construct-name]
// R1155 end-select-type-stmt -> END SELECT [select-construct-name]
WRAPPER_CLASS(EndSelectStmt, std::optional<Name>);

// R1140 case-construct ->
//         select-case-stmt [case-stmt block]... end-select-stmt
struct CaseConstruct {
  struct Case {
    TUPLE_CLASS_BOILERPLATE(Case);
    std::tuple<Statement<CaseStmt>, Block> t;
  };
  TUPLE_CLASS_BOILERPLATE(CaseConstruct);
  std::tuple<Statement<SelectCaseStmt>, std::list<Case>,
      Statement<EndSelectStmt>>
      t;
};

// R1149 select-rank-stmt ->
//         [select-construct-name :] SELECT RANK
//         ( [associate-name =>] selector )
struct SelectRankStmt {
  TUPLE_CLASS_BOILERPLATE(SelectRankStmt);
  std::tuple<std::optional<Name>, std::optional<Name>, Selector> t;
};

// R1150 select-rank-case-stmt ->
//         RANK ( scalar-int-constant-expr ) [select-construct-name] |
//         RANK ( * ) [select-construct-name] |
//         RANK DEFAULT [select-construct-name]
struct SelectRankCaseStmt {
  struct Rank {
    UNION_CLASS_BOILERPLATE(Rank);
    std::variant<ScalarIntConstantExpr, Star, Default> u;
  };
  TUPLE_CLASS_BOILERPLATE(SelectRankCaseStmt);
  std::tuple<Rank, std::optional<Name>> t;
};

// R1148 select-rank-construct ->
//         select-rank-stmt [select-rank-case-stmt block]...
//         end-select-rank-stmt
struct SelectRankConstruct {
  TUPLE_CLASS_BOILERPLATE(SelectRankConstruct);
  struct RankCase {
    TUPLE_CLASS_BOILERPLATE(RankCase);
    std::tuple<Statement<SelectRankCaseStmt>, Block> t;
  };
  std::tuple<Statement<SelectRankStmt>, std::list<RankCase>,
      Statement<EndSelectStmt>>
      t;
};

// R1153 select-type-stmt ->
//         [select-construct-name :] SELECT TYPE
//         ( [associate-name =>] selector )
struct SelectTypeStmt {
  TUPLE_CLASS_BOILERPLATE(SelectTypeStmt);
  std::tuple<std::optional<Name>, std::optional<Name>, Selector> t;
};

// R1154 type-guard-stmt ->
//         TYPE IS ( type-spec ) [select-construct-name] |
//         CLASS IS ( derived-type-spec ) [select-construct-name] |
//         CLASS DEFAULT [select-construct-name]
struct TypeGuardStmt {
  struct Guard {
    UNION_CLASS_BOILERPLATE(Guard);
    std::variant<TypeSpec, DerivedTypeSpec, Default> u;
  };
  TUPLE_CLASS_BOILERPLATE(TypeGuardStmt);
  std::tuple<Guard, std::optional<Name>> t;
};

// R1152 select-type-construct ->
//         select-type-stmt [type-guard-stmt block]... end-select-type-stmt
struct SelectTypeConstruct {
  TUPLE_CLASS_BOILERPLATE(SelectTypeConstruct);
  struct TypeCase {
    TUPLE_CLASS_BOILERPLATE(TypeCase);
    std::tuple<Statement<TypeGuardStmt>, Block> t;
  };
  std::tuple<Statement<SelectTypeStmt>, std::list<TypeCase>,
      Statement<EndSelectStmt>>
      t;
};

// R1156 exit-stmt -> EXIT [construct-name]
WRAPPER_CLASS(ExitStmt, std::optional<Name>);

// R1157 goto-stmt -> GO TO label
WRAPPER_CLASS(GotoStmt, Label);

// R1158 computed-goto-stmt -> GO TO ( label-list ) [,] scalar-int-expr
struct ComputedGotoStmt {
  TUPLE_CLASS_BOILERPLATE(ComputedGotoStmt);
  std::tuple<std::list<Label>, ScalarIntExpr> t;
};

// R1162 stop-code -> scalar-default-char-expr | scalar-int-expr
// We can't distinguish character expressions from integer
// expressions during parsing, so we just parse an expr and
// check its type later.
WRAPPER_CLASS(StopCode, Scalar<Expr>);

// R1160 stop-stmt -> STOP [stop-code] [, QUIET = scalar-logical-expr]
// R1161 error-stop-stmt ->
//         ERROR STOP [stop-code] [, QUIET = scalar-logical-expr]
struct StopStmt {
  ENUM_CLASS(Kind, Stop, ErrorStop)
  TUPLE_CLASS_BOILERPLATE(StopStmt);
  std::tuple<Kind, std::optional<StopCode>, std::optional<ScalarLogicalExpr>> t;
};

// F2023: R1166 notify-wait-stmt -> NOTIFY WAIT ( notify-variable [,
// event-wait-spec-list] )
struct NotifyWaitStmt {
  TUPLE_CLASS_BOILERPLATE(NotifyWaitStmt);
  std::tuple<Scalar<Variable>, std::list<EventWaitSpec>> t;
};

// R1164 sync-all-stmt -> SYNC ALL [( [sync-stat-list] )]
WRAPPER_CLASS(SyncAllStmt, std::list<StatOrErrmsg>);

// R1166 sync-images-stmt -> SYNC IMAGES ( image-set [, sync-stat-list] )
// R1167 image-set -> int-expr | *
struct SyncImagesStmt {
  struct ImageSet {
    UNION_CLASS_BOILERPLATE(ImageSet);
    std::variant<IntExpr, Star> u;
  };
  TUPLE_CLASS_BOILERPLATE(SyncImagesStmt);
  std::tuple<ImageSet, std::list<StatOrErrmsg>> t;
};

// R1168 sync-memory-stmt -> SYNC MEMORY [( [sync-stat-list] )]
WRAPPER_CLASS(SyncMemoryStmt, std::list<StatOrErrmsg>);

// R1169 sync-team-stmt -> SYNC TEAM ( team-value [, sync-stat-list] )
struct SyncTeamStmt {
  TUPLE_CLASS_BOILERPLATE(SyncTeamStmt);
  std::tuple<TeamValue, std::list<StatOrErrmsg>> t;
};

// R1171 event-variable -> scalar-variable
using EventVariable = Scalar<Variable>;

// R1170 event-post-stmt -> EVENT POST ( event-variable [, sync-stat-list] )
struct EventPostStmt {
  TUPLE_CLASS_BOILERPLATE(EventPostStmt);
  std::tuple<EventVariable, std::list<StatOrErrmsg>> t;
};

// R1173 event-wait-spec -> until-spec | sync-stat
struct EventWaitSpec {
  UNION_CLASS_BOILERPLATE(EventWaitSpec);
  std::variant<ScalarIntExpr, StatOrErrmsg> u;
};

// R1172 event-wait-stmt ->
//         EVENT WAIT ( event-variable [, event-wait-spec-list] )
// R1174 until-spec -> UNTIL_COUNT = scalar-int-expr
struct EventWaitStmt {
  TUPLE_CLASS_BOILERPLATE(EventWaitStmt);
  std::tuple<EventVariable, std::list<EventWaitSpec>> t;
};

// R1177 team-variable -> scalar-variable
using TeamVariable = Scalar<Variable>;

// R1175 form-team-stmt ->
//         FORM TEAM ( team-number , team-variable [, form-team-spec-list] )
// R1176 team-number -> scalar-int-expr
// R1178 form-team-spec -> NEW_INDEX = scalar-int-expr | sync-stat
struct FormTeamStmt {
  struct FormTeamSpec {
    UNION_CLASS_BOILERPLATE(FormTeamSpec);
    std::variant<ScalarIntExpr, StatOrErrmsg> u;
  };
  TUPLE_CLASS_BOILERPLATE(FormTeamStmt);
  std::tuple<ScalarIntExpr, TeamVariable, std::list<FormTeamSpec>> t;
};

// R1182 lock-variable -> scalar-variable
using LockVariable = Scalar<Variable>;

// R1179 lock-stmt -> LOCK ( lock-variable [, lock-stat-list] )
// R1180 lock-stat -> ACQUIRED_LOCK = scalar-logical-variable | sync-stat
struct LockStmt {
  struct LockStat {
    UNION_CLASS_BOILERPLATE(LockStat);
    std::variant<Scalar<Logical<Variable>>, StatOrErrmsg> u;
  };
  TUPLE_CLASS_BOILERPLATE(LockStmt);
  std::tuple<LockVariable, std::list<LockStat>> t;
};

// R1181 unlock-stmt -> UNLOCK ( lock-variable [, sync-stat-list] )
struct UnlockStmt {
  TUPLE_CLASS_BOILERPLATE(UnlockStmt);
  std::tuple<LockVariable, std::list<StatOrErrmsg>> t;
};

// R1202 file-unit-number -> scalar-int-expr
WRAPPER_CLASS(FileUnitNumber, ScalarIntExpr);

// R1201 io-unit -> file-unit-number | * | internal-file-variable
// R1203 internal-file-variable -> char-variable
// R905 char-variable -> variable
// When Variable appears as an IoUnit, it must be character of a default,
// ASCII, or Unicode kind; this constraint is not automatically checked.
// The parse is ambiguous and is repaired if necessary once the types of
// symbols are known.
struct IoUnit {
  UNION_CLASS_BOILERPLATE(IoUnit);
  std::variant<Variable, FileUnitNumber, Star> u;
};

// R1206 file-name-expr -> scalar-default-char-expr
using FileNameExpr = ScalarDefaultCharExpr;

// R1205 connect-spec ->
//         [UNIT =] file-unit-number | ACCESS = scalar-default-char-expr |
//         ACTION = scalar-default-char-expr |
//         ASYNCHRONOUS = scalar-default-char-expr |
//         BLANK = scalar-default-char-expr |
//         DECIMAL = scalar-default-char-expr |
//         DELIM = scalar-default-char-expr |
//         ENCODING = scalar-default-char-expr | ERR = label |
//         FILE = file-name-expr | FORM = scalar-default-char-expr |
//         IOMSG = iomsg-variable | IOSTAT = scalar-int-variable |
//         NEWUNIT = scalar-int-variable | PAD = scalar-default-char-expr |
//         POSITION = scalar-default-char-expr | RECL = scalar-int-expr |
//         ROUND = scalar-default-char-expr | SIGN = scalar-default-char-expr |
//         STATUS = scalar-default-char-expr
//         @ | CARRIAGECONTROL = scalar-default-char-variable
//           | CONVERT = scalar-default-char-variable
//           | DISPOSE = scalar-default-char-variable
WRAPPER_CLASS(StatusExpr, ScalarDefaultCharExpr);
WRAPPER_CLASS(ErrLabel, Label);

struct ConnectSpec {
  UNION_CLASS_BOILERPLATE(ConnectSpec);
  struct CharExpr {
    ENUM_CLASS(Kind, Access, Action, Asynchronous, Blank, Decimal, Delim,
        Encoding, Form, Pad, Position, Round, Sign,
        /* extensions: */ Carriagecontrol, Convert, Dispose)
    TUPLE_CLASS_BOILERPLATE(CharExpr);
    std::tuple<Kind, ScalarDefaultCharExpr> t;
  };
  WRAPPER_CLASS(Recl, ScalarIntExpr);
  WRAPPER_CLASS(Newunit, ScalarIntVariable);
  std::variant<FileUnitNumber, FileNameExpr, CharExpr, MsgVariable,
      StatVariable, Recl, Newunit, ErrLabel, StatusExpr>
      u;
};

// R1204 open-stmt -> OPEN ( connect-spec-list )
WRAPPER_CLASS(OpenStmt, std::list<ConnectSpec>);

// R1208 close-stmt -> CLOSE ( close-spec-list )
// R1209 close-spec ->
//         [UNIT =] file-unit-number | IOSTAT = scalar-int-variable |
//         IOMSG = iomsg-variable | ERR = label |
//         STATUS = scalar-default-char-expr
struct CloseStmt {
  struct CloseSpec {
    UNION_CLASS_BOILERPLATE(CloseSpec);
    std::variant<FileUnitNumber, StatVariable, MsgVariable, ErrLabel,
        StatusExpr>
        u;
  };
  WRAPPER_CLASS_BOILERPLATE(CloseStmt, std::list<CloseSpec>);
};

// R1215 format -> default-char-expr | label | *
// deprecated(ASSIGN): | scalar-int-name
struct Format {
  UNION_CLASS_BOILERPLATE(Format);
  std::variant<Expr, Label, Star> u;
};

// R1214 id-variable -> scalar-int-variable
WRAPPER_CLASS(IdVariable, ScalarIntVariable);

// R1213 io-control-spec ->
//         [UNIT =] io-unit | [FMT =] format | [NML =] namelist-group-name |
//         ADVANCE = scalar-default-char-expr |
//         ASYNCHRONOUS = scalar-default-char-constant-expr |
//         BLANK = scalar-default-char-expr |
//         DECIMAL = scalar-default-char-expr |
//         DELIM = scalar-default-char-expr | END = label | EOR = label |
//         ERR = label | ID = id-variable | IOMSG = iomsg-variable |
//         IOSTAT = scalar-int-variable | PAD = scalar-default-char-expr |
//         POS = scalar-int-expr | REC = scalar-int-expr |
//         ROUND = scalar-default-char-expr | SIGN = scalar-default-char-expr |
//         SIZE = scalar-int-variable
WRAPPER_CLASS(EndLabel, Label);
WRAPPER_CLASS(EorLabel, Label);
struct IoControlSpec {
  UNION_CLASS_BOILERPLATE(IoControlSpec);
  struct CharExpr {
    ENUM_CLASS(Kind, Advance, Blank, Decimal, Delim, Pad, Round, Sign)
    TUPLE_CLASS_BOILERPLATE(CharExpr);
    std::tuple<Kind, ScalarDefaultCharExpr> t;
  };
  WRAPPER_CLASS(Asynchronous, ScalarDefaultCharConstantExpr);
  WRAPPER_CLASS(Pos, ScalarIntExpr);
  WRAPPER_CLASS(Rec, ScalarIntExpr);
  WRAPPER_CLASS(Size, ScalarIntVariable);
  std::variant<IoUnit, Format, Name, CharExpr, Asynchronous, EndLabel, EorLabel,
      ErrLabel, IdVariable, MsgVariable, StatVariable, Pos, Rec, Size>
      u;
};

// R1216 input-item -> variable | io-implied-do
struct InputItem {
  UNION_CLASS_BOILERPLATE(InputItem);
  std::variant<Variable, common::Indirection<InputImpliedDo>> u;
};

// R1210 read-stmt ->
//         READ ( io-control-spec-list ) [input-item-list] |
//         READ format [, input-item-list]
struct ReadStmt {
  BOILERPLATE(ReadStmt);
  ReadStmt(std::optional<IoUnit> &&i, std::optional<Format> &&f,
      std::list<IoControlSpec> &&cs, std::list<InputItem> &&its)
      : iounit{std::move(i)}, format{std::move(f)}, controls(std::move(cs)),
        items(std::move(its)) {}
  std::optional<IoUnit> iounit; // if first in controls without UNIT= &/or
                                // followed by untagged format/namelist
  std::optional<Format> format; // if second in controls without FMT=/NML=, or
                                // no (io-control-spec-list); might be
                                // an untagged namelist group name
  std::list<IoControlSpec> controls;
  std::list<InputItem> items;
};

// R1217 output-item -> expr | io-implied-do
struct OutputItem {
  UNION_CLASS_BOILERPLATE(OutputItem);
  std::variant<Expr, common::Indirection<OutputImpliedDo>> u;
};

// R1211 write-stmt -> WRITE ( io-control-spec-list ) [output-item-list]
struct WriteStmt {
  BOILERPLATE(WriteStmt);
  WriteStmt(std::optional<IoUnit> &&i, std::optional<Format> &&f,
      std::list<IoControlSpec> &&cs, std::list<OutputItem> &&its)
      : iounit{std::move(i)}, format{std::move(f)}, controls(std::move(cs)),
        items(std::move(its)) {}
  std::optional<IoUnit> iounit; // if first in controls without UNIT= &/or
                                // followed by untagged format/namelist
  std::optional<Format> format; // if second in controls without FMT=/NML=;
                                // might be an untagged namelist group, too
  std::list<IoControlSpec> controls;
  std::list<OutputItem> items;
};

// R1212 print-stmt PRINT format [, output-item-list]
struct PrintStmt {
  TUPLE_CLASS_BOILERPLATE(PrintStmt);
  std::tuple<Format, std::list<OutputItem>> t;
};

// R1220 io-implied-do-control ->
//         do-variable = scalar-int-expr , scalar-int-expr [, scalar-int-expr]
using IoImpliedDoControl = LoopBounds<DoVariable, ScalarIntExpr>;

// R1218 io-implied-do -> ( io-implied-do-object-list , io-implied-do-control )
// R1219 io-implied-do-object -> input-item | output-item
struct InputImpliedDo {
  TUPLE_CLASS_BOILERPLATE(InputImpliedDo);
  std::tuple<std::list<InputItem>, IoImpliedDoControl> t;
};

struct OutputImpliedDo {
  TUPLE_CLASS_BOILERPLATE(OutputImpliedDo);
  std::tuple<std::list<OutputItem>, IoImpliedDoControl> t;
};

// R1223 wait-spec ->
//         [UNIT =] file-unit-number | END = label | EOR = label | ERR = label |
//         ID = scalar-int-expr | IOMSG = iomsg-variable |
//         IOSTAT = scalar-int-variable
WRAPPER_CLASS(IdExpr, ScalarIntExpr);
struct WaitSpec {
  UNION_CLASS_BOILERPLATE(WaitSpec);
  std::variant<FileUnitNumber, EndLabel, EorLabel, ErrLabel, IdExpr,
      MsgVariable, StatVariable>
      u;
};

// R1222 wait-stmt -> WAIT ( wait-spec-list )
WRAPPER_CLASS(WaitStmt, std::list<WaitSpec>);

// R1227 position-spec ->
//         [UNIT =] file-unit-number | IOMSG = iomsg-variable |
//         IOSTAT = scalar-int-variable | ERR = label
// R1229 flush-spec ->
//         [UNIT =] file-unit-number | IOSTAT = scalar-int-variable |
//         IOMSG = iomsg-variable | ERR = label
struct PositionOrFlushSpec {
  UNION_CLASS_BOILERPLATE(PositionOrFlushSpec);
  std::variant<FileUnitNumber, MsgVariable, StatVariable, ErrLabel> u;
};

// R1224 backspace-stmt ->
//         BACKSPACE file-unit-number | BACKSPACE ( position-spec-list )
WRAPPER_CLASS(BackspaceStmt, std::list<PositionOrFlushSpec>);

// R1225 endfile-stmt ->
//         ENDFILE file-unit-number | ENDFILE ( position-spec-list )
WRAPPER_CLASS(EndfileStmt, std::list<PositionOrFlushSpec>);

// R1226 rewind-stmt -> REWIND file-unit-number | REWIND ( position-spec-list )
WRAPPER_CLASS(RewindStmt, std::list<PositionOrFlushSpec>);

// R1228 flush-stmt -> FLUSH file-unit-number | FLUSH ( flush-spec-list )
WRAPPER_CLASS(FlushStmt, std::list<PositionOrFlushSpec>);

// R1231 inquire-spec ->
//         [UNIT =] file-unit-number | FILE = file-name-expr |
//         ACCESS = scalar-default-char-variable |
//         ACTION = scalar-default-char-variable |
//         ASYNCHRONOUS = scalar-default-char-variable |
//         BLANK = scalar-default-char-variable |
//         DECIMAL = scalar-default-char-variable |
//         DELIM = scalar-default-char-variable |
//         DIRECT = scalar-default-char-variable |
//         ENCODING = scalar-default-char-variable |
//         ERR = label | EXIST = scalar-logical-variable |
//         FORM = scalar-default-char-variable |
//         FORMATTED = scalar-default-char-variable |
//         ID = scalar-int-expr | IOMSG = iomsg-variable |
//         IOSTAT = scalar-int-variable |
//         NAME = scalar-default-char-variable |
//         NAMED = scalar-logical-variable |
//         NEXTREC = scalar-int-variable | NUMBER = scalar-int-variable |
//         OPENED = scalar-logical-variable |
//         PAD = scalar-default-char-variable |
//         PENDING = scalar-logical-variable | POS = scalar-int-variable |
//         POSITION = scalar-default-char-variable |
//         READ = scalar-default-char-variable |
//         READWRITE = scalar-default-char-variable |
//         RECL = scalar-int-variable | ROUND = scalar-default-char-variable |
//         SEQUENTIAL = scalar-default-char-variable |
//         SIGN = scalar-default-char-variable |
//         SIZE = scalar-int-variable |
//         STREAM = scalar-default-char-variable |
//         STATUS = scalar-default-char-variable |
//         UNFORMATTED = scalar-default-char-variable |
//         WRITE = scalar-default-char-variable
//         @ | CARRIAGECONTROL = scalar-default-char-variable
//           | CONVERT = scalar-default-char-variable
//           | DISPOSE = scalar-default-char-variable
struct InquireSpec {
  UNION_CLASS_BOILERPLATE(InquireSpec);
  struct CharVar {
    ENUM_CLASS(Kind, Access, Action, Asynchronous, Blank, Decimal, Delim,
        Direct, Encoding, Form, Formatted, Iomsg, Name, Pad, Position, Read,
        Readwrite, Round, Sequential, Sign, Stream, Status, Unformatted, Write,
        /* extensions: */ Carriagecontrol, Convert, Dispose)
    TUPLE_CLASS_BOILERPLATE(CharVar);
    std::tuple<Kind, ScalarDefaultCharVariable> t;
  };
  struct IntVar {
    ENUM_CLASS(Kind, Iostat, Nextrec, Number, Pos, Recl, Size)
    TUPLE_CLASS_BOILERPLATE(IntVar);
    std::tuple<Kind, ScalarIntVariable> t;
  };
  struct LogVar {
    ENUM_CLASS(Kind, Exist, Named, Opened, Pending)
    TUPLE_CLASS_BOILERPLATE(LogVar);
    std::tuple<Kind, Scalar<Logical<Variable>>> t;
  };
  std::variant<FileUnitNumber, FileNameExpr, CharVar, IntVar, LogVar, IdExpr,
      ErrLabel>
      u;
};

// R1230 inquire-stmt ->
//         INQUIRE ( inquire-spec-list ) |
//         INQUIRE ( IOLENGTH = scalar-int-variable ) output-item-list
struct InquireStmt {
  UNION_CLASS_BOILERPLATE(InquireStmt);
  struct Iolength {
    TUPLE_CLASS_BOILERPLATE(Iolength);
    std::tuple<ScalarIntVariable, std::list<OutputItem>> t;
  };
  std::variant<std::list<InquireSpec>, Iolength> u;
};

// R1301 format-stmt -> FORMAT format-specification
WRAPPER_CLASS(FormatStmt, format::FormatSpecification);

// R1402 program-stmt -> PROGRAM program-name
WRAPPER_CLASS(ProgramStmt, Name);

// R1403 end-program-stmt -> END [PROGRAM [program-name]]
WRAPPER_CLASS(EndProgramStmt, std::optional<Name>);

// R1401 main-program ->
//         [program-stmt] [specification-part] [execution-part]
//         [internal-subprogram-part] end-program-stmt
struct MainProgram {
  TUPLE_CLASS_BOILERPLATE(MainProgram);
  std::tuple<std::optional<Statement<ProgramStmt>>, SpecificationPart,
      ExecutionPart, std::optional<InternalSubprogramPart>,
      Statement<EndProgramStmt>>
      t;
};

// R1405 module-stmt -> MODULE module-name
WRAPPER_CLASS(ModuleStmt, Name);

// R1408 module-subprogram ->
//         function-subprogram | subroutine-subprogram |
//         separate-module-subprogram
struct ModuleSubprogram {
  UNION_CLASS_BOILERPLATE(ModuleSubprogram);
  std::variant<common::Indirection<FunctionSubprogram>,
      common::Indirection<SubroutineSubprogram>,
      common::Indirection<SeparateModuleSubprogram>,
      common::Indirection<CompilerDirective>>
      u;
};

// R1407 module-subprogram-part -> contains-stmt [module-subprogram]...
struct ModuleSubprogramPart {
  TUPLE_CLASS_BOILERPLATE(ModuleSubprogramPart);
  std::tuple<Statement<ContainsStmt>, std::list<ModuleSubprogram>> t;
};

// R1406 end-module-stmt -> END [MODULE [module-name]]
WRAPPER_CLASS(EndModuleStmt, std::optional<Name>);

// R1404 module ->
//         module-stmt [specification-part] [module-subprogram-part]
//         end-module-stmt
struct Module {
  TUPLE_CLASS_BOILERPLATE(Module);
  std::tuple<Statement<ModuleStmt>, SpecificationPart,
      std::optional<ModuleSubprogramPart>, Statement<EndModuleStmt>>
      t;
};

// R1411 rename ->
//         local-name => use-name |
//         OPERATOR ( local-defined-operator ) =>
//           OPERATOR ( use-defined-operator )
struct Rename {
  UNION_CLASS_BOILERPLATE(Rename);
  struct Names {
    TUPLE_CLASS_BOILERPLATE(Names);
    std::tuple<Name, Name> t;
  };
  struct Operators {
    TUPLE_CLASS_BOILERPLATE(Operators);
    std::tuple<DefinedOpName, DefinedOpName> t;
  };
  std::variant<Names, Operators> u;
};

// R1418 parent-identifier -> ancestor-module-name [: parent-submodule-name]
struct ParentIdentifier {
  TUPLE_CLASS_BOILERPLATE(ParentIdentifier);
  std::tuple<Name, std::optional<Name>> t;
};

// R1417 submodule-stmt -> SUBMODULE ( parent-identifier ) submodule-name
struct SubmoduleStmt {
  TUPLE_CLASS_BOILERPLATE(SubmoduleStmt);
  std::tuple<ParentIdentifier, Name> t;
};

// R1419 end-submodule-stmt -> END [SUBMODULE [submodule-name]]
WRAPPER_CLASS(EndSubmoduleStmt, std::optional<Name>);

// R1416 submodule ->
//         submodule-stmt [specification-part] [module-subprogram-part]
//         end-submodule-stmt
struct Submodule {
  TUPLE_CLASS_BOILERPLATE(Submodule);
  std::tuple<Statement<SubmoduleStmt>, SpecificationPart,
      std::optional<ModuleSubprogramPart>, Statement<EndSubmoduleStmt>>
      t;
};

// R1421 block-data-stmt -> BLOCK DATA [block-data-name]
WRAPPER_CLASS(BlockDataStmt, std::optional<Name>);

// R1422 end-block-data-stmt -> END [BLOCK DATA [block-data-name]]
WRAPPER_CLASS(EndBlockDataStmt, std::optional<Name>);

// R1420 block-data -> block-data-stmt [specification-part] end-block-data-stmt
struct BlockData {
  TUPLE_CLASS_BOILERPLATE(BlockData);
  std::tuple<Statement<BlockDataStmt>, SpecificationPart,
      Statement<EndBlockDataStmt>>
      t;
};

// R1508 generic-spec ->
//         generic-name | OPERATOR ( defined-operator ) |
//         ASSIGNMENT ( = ) | defined-io-generic-spec
// R1509 defined-io-generic-spec ->
//         READ ( FORMATTED ) | READ ( UNFORMATTED ) |
//         WRITE ( FORMATTED ) | WRITE ( UNFORMATTED )
struct GenericSpec {
  UNION_CLASS_BOILERPLATE(GenericSpec);
  EMPTY_CLASS(Assignment);
  EMPTY_CLASS(ReadFormatted);
  EMPTY_CLASS(ReadUnformatted);
  EMPTY_CLASS(WriteFormatted);
  EMPTY_CLASS(WriteUnformatted);
  CharBlock source;
  std::variant<Name, DefinedOperator, Assignment, ReadFormatted,
      ReadUnformatted, WriteFormatted, WriteUnformatted>
      u;
};

// R1510 generic-stmt ->
//         GENERIC [, access-spec] :: generic-spec => specific-procedure-list
struct GenericStmt {
  TUPLE_CLASS_BOILERPLATE(GenericStmt);
  std::tuple<std::optional<AccessSpec>, GenericSpec, std::list<Name>> t;
};

// R1503 interface-stmt -> INTERFACE [generic-spec] | ABSTRACT INTERFACE
struct InterfaceStmt {
  UNION_CLASS_BOILERPLATE(InterfaceStmt);
  // Workaround for clang with libstc++10 bug
  InterfaceStmt(Abstract x) : u{x} {}

  std::variant<std::optional<GenericSpec>, Abstract> u;
};

// R1412 only -> generic-spec | only-use-name | rename
// R1413 only-use-name -> use-name
struct Only {
  UNION_CLASS_BOILERPLATE(Only);
  std::variant<common::Indirection<GenericSpec>, Name, Rename> u;
};

// R1409 use-stmt ->
//         USE [[, module-nature] ::] module-name [, rename-list] |
//         USE [[, module-nature] ::] module-name , ONLY : [only-list]
// R1410 module-nature -> INTRINSIC | NON_INTRINSIC
struct UseStmt {
  BOILERPLATE(UseStmt);
  ENUM_CLASS(ModuleNature, Intrinsic, Non_Intrinsic) // R1410
  template <typename A>
  UseStmt(std::optional<ModuleNature> &&nat, Name &&n, std::list<A> &&x)
      : nature(std::move(nat)), moduleName(std::move(n)), u(std::move(x)) {}
  std::optional<ModuleNature> nature;
  Name moduleName;
  std::variant<std::list<Rename>, std::list<Only>> u;
};

// R1514 proc-attr-spec ->
//         access-spec | proc-language-binding-spec | INTENT ( intent-spec ) |
//         OPTIONAL | POINTER | PROTECTED | SAVE
struct ProcAttrSpec {
  UNION_CLASS_BOILERPLATE(ProcAttrSpec);
  std::variant<AccessSpec, LanguageBindingSpec, IntentSpec, Optional, Pointer,
      Protected, Save>
      u;
};

// R1512 procedure-declaration-stmt ->
//         PROCEDURE ( [proc-interface] ) [[, proc-attr-spec]... ::]
//         proc-decl-list
struct ProcedureDeclarationStmt {
  TUPLE_CLASS_BOILERPLATE(ProcedureDeclarationStmt);
  std::tuple<std::optional<ProcInterface>, std::list<ProcAttrSpec>,
      std::list<ProcDecl>>
      t;
};

// R1527 prefix-spec ->
//         declaration-type-spec | ELEMENTAL | IMPURE | MODULE |
//         NON_RECURSIVE | PURE | RECURSIVE |
// (CUDA)  ATTRIBUTES ( (DEVICE | GLOBAL | GRID_GLOBAL | HOST)... )
//         LAUNCH_BOUNDS(expr-list) | CLUSTER_DIMS(expr-list)
struct PrefixSpec {
  UNION_CLASS_BOILERPLATE(PrefixSpec);
  EMPTY_CLASS(Elemental);
  EMPTY_CLASS(Impure);
  EMPTY_CLASS(Module);
  EMPTY_CLASS(Non_Recursive);
  EMPTY_CLASS(Pure);
  EMPTY_CLASS(Recursive);
  WRAPPER_CLASS(Attributes, std::list<common::CUDASubprogramAttrs>);
  WRAPPER_CLASS(Launch_Bounds, std::list<ScalarIntConstantExpr>);
  WRAPPER_CLASS(Cluster_Dims, std::list<ScalarIntConstantExpr>);
  std::variant<DeclarationTypeSpec, Elemental, Impure, Module, Non_Recursive,
      Pure, Recursive, Attributes, Launch_Bounds, Cluster_Dims>
      u;
};

// R1532 suffix ->
//         proc-language-binding-spec [RESULT ( result-name )] |
//         RESULT ( result-name ) [proc-language-binding-spec]
struct Suffix {
  BOILERPLATE(Suffix);
  Suffix(LanguageBindingSpec &&lbs, std::optional<Name> &&rn)
      : binding(std::move(lbs)), resultName(std::move(rn)) {}
  Suffix(Name &&rn, std::optional<LanguageBindingSpec> &&lbs)
      : binding(std::move(lbs)), resultName(std::move(rn)) {}
  std::optional<LanguageBindingSpec> binding;
  std::optional<Name> resultName;
};

// R1530 function-stmt ->
//         [prefix] FUNCTION function-name ( [dummy-arg-name-list] ) [suffix]
// R1526 prefix -> prefix-spec [prefix-spec]...
// R1531 dummy-arg-name -> name
struct FunctionStmt {
  TUPLE_CLASS_BOILERPLATE(FunctionStmt);
  std::tuple<std::list<PrefixSpec>, Name, std::list<Name>,
      std::optional<Suffix>>
      t;
};

// R1533 end-function-stmt -> END [FUNCTION [function-name]]
WRAPPER_CLASS(EndFunctionStmt, std::optional<Name>);

// R1536 dummy-arg -> dummy-arg-name | *
struct DummyArg {
  UNION_CLASS_BOILERPLATE(DummyArg);
  std::variant<Name, Star> u;
};

// R1535 subroutine-stmt ->
//         [prefix] SUBROUTINE subroutine-name [( [dummy-arg-list] )
//         [proc-language-binding-spec]]
struct SubroutineStmt {
  TUPLE_CLASS_BOILERPLATE(SubroutineStmt);
  std::tuple<std::list<PrefixSpec>, Name, std::list<DummyArg>,
      std::optional<LanguageBindingSpec>>
      t;
};

// R1537 end-subroutine-stmt -> END [SUBROUTINE [subroutine-name]]
WRAPPER_CLASS(EndSubroutineStmt, std::optional<Name>);

// R1505 interface-body ->
//         function-stmt [specification-part] end-function-stmt |
//         subroutine-stmt [specification-part] end-subroutine-stmt
struct InterfaceBody {
  UNION_CLASS_BOILERPLATE(InterfaceBody);
  struct Function {
    TUPLE_CLASS_BOILERPLATE(Function);
    std::tuple<Statement<FunctionStmt>, common::Indirection<SpecificationPart>,
        Statement<EndFunctionStmt>>
        t;
  };
  struct Subroutine {
    TUPLE_CLASS_BOILERPLATE(Subroutine);
    std::tuple<Statement<SubroutineStmt>,
        common::Indirection<SpecificationPart>, Statement<EndSubroutineStmt>>
        t;
  };
  std::variant<Function, Subroutine> u;
};

// R1506 procedure-stmt -> [MODULE] PROCEDURE [::] specific-procedure-list
struct ProcedureStmt {
  ENUM_CLASS(Kind, ModuleProcedure, Procedure)
  TUPLE_CLASS_BOILERPLATE(ProcedureStmt);
  std::tuple<Kind, std::list<Name>> t;
};

// R1502 interface-specification -> interface-body | procedure-stmt
struct InterfaceSpecification {
  UNION_CLASS_BOILERPLATE(InterfaceSpecification);
  std::variant<InterfaceBody, Statement<ProcedureStmt>> u;
};

// R1504 end-interface-stmt -> END INTERFACE [generic-spec]
WRAPPER_CLASS(EndInterfaceStmt, std::optional<GenericSpec>);

// R1501 interface-block ->
//         interface-stmt [interface-specification]... end-interface-stmt
struct InterfaceBlock {
  TUPLE_CLASS_BOILERPLATE(InterfaceBlock);
  std::tuple<Statement<InterfaceStmt>, std::list<InterfaceSpecification>,
      Statement<EndInterfaceStmt>>
      t;
};

// R1511 external-stmt -> EXTERNAL [::] external-name-list
WRAPPER_CLASS(ExternalStmt, std::list<Name>);

// R1519 intrinsic-stmt -> INTRINSIC [::] intrinsic-procedure-name-list
WRAPPER_CLASS(IntrinsicStmt, std::list<Name>);

// R1522 procedure-designator ->
//         procedure-name | proc-component-ref | data-ref % binding-name
struct ProcedureDesignator {
  UNION_CLASS_BOILERPLATE(ProcedureDesignator);
  std::variant<Name, ProcComponentRef> u;
};

// R1525 alt-return-spec -> * label
WRAPPER_CLASS(AltReturnSpec, Label);

// R1524 actual-arg ->
//         expr | variable | procedure-name | proc-component-ref |
//         alt-return-spec
struct ActualArg {
  WRAPPER_CLASS(PercentRef, Expr); // %REF(x) extension
  WRAPPER_CLASS(PercentVal, Expr); // %VAL(x) extension
  UNION_CLASS_BOILERPLATE(ActualArg);
  ActualArg(Expr &&x) : u{common::Indirection<Expr>(std::move(x))} {}
  std::variant<common::Indirection<Expr>, AltReturnSpec, PercentRef, PercentVal>
      u;
};

// R1523 actual-arg-spec -> [keyword =] actual-arg
struct ActualArgSpec {
  TUPLE_CLASS_BOILERPLATE(ActualArgSpec);
  std::tuple<std::optional<Keyword>, ActualArg> t;
};

// R1520 function-reference -> procedure-designator
//         ( [actual-arg-spec-list] )
struct Call {
  TUPLE_CLASS_BOILERPLATE(Call);
  std::tuple<ProcedureDesignator, std::list<ActualArgSpec>> t;
};

struct FunctionReference {
  WRAPPER_CLASS_BOILERPLATE(FunctionReference, Call);
  CharBlock source;
  Designator ConvertToArrayElementRef();
  StructureConstructor ConvertToStructureConstructor(
      const semantics::DerivedTypeSpec &);
};

// R1521 call-stmt -> CALL procedure-designator [ chevrons ]
//         [( [actual-arg-spec-list] )]
// (CUDA) chevrons -> <<< * | scalar-expr, scalar-expr [,
//          scalar-int-expr [, scalar-int-expr ] ] >>>
struct CallStmt {
  BOILERPLATE(CallStmt);
  WRAPPER_CLASS(StarOrExpr, std::optional<ScalarExpr>);
  struct Chevrons {
    TUPLE_CLASS_BOILERPLATE(Chevrons);
    std::tuple<StarOrExpr, ScalarExpr, std::optional<ScalarIntExpr>,
        std::optional<ScalarIntExpr>>
        t;
  };
  explicit CallStmt(ProcedureDesignator &&pd, std::optional<Chevrons> &&ch,
      std::list<ActualArgSpec> &&args)
      : call{std::move(pd), std::move(args)}, chevrons{std::move(ch)} {}
  Call call;
  std::optional<Chevrons> chevrons;
  CharBlock source;
  mutable common::ForwardOwningPointer<evaluate::ProcedureRef>
      typedCall; // filled by semantics
};

// R1529 function-subprogram ->
//         function-stmt [specification-part] [execution-part]
//         [internal-subprogram-part] end-function-stmt
struct FunctionSubprogram {
  TUPLE_CLASS_BOILERPLATE(FunctionSubprogram);
  std::tuple<Statement<FunctionStmt>, SpecificationPart, ExecutionPart,
      std::optional<InternalSubprogramPart>, Statement<EndFunctionStmt>>
      t;
};

// R1534 subroutine-subprogram ->
//         subroutine-stmt [specification-part] [execution-part]
//         [internal-subprogram-part] end-subroutine-stmt
struct SubroutineSubprogram {
  TUPLE_CLASS_BOILERPLATE(SubroutineSubprogram);
  std::tuple<Statement<SubroutineStmt>, SpecificationPart, ExecutionPart,
      std::optional<InternalSubprogramPart>, Statement<EndSubroutineStmt>>
      t;
};

// R1539 mp-subprogram-stmt -> MODULE PROCEDURE procedure-name
WRAPPER_CLASS(MpSubprogramStmt, Name);

// R1540 end-mp-subprogram-stmt -> END [PROCEDURE [procedure-name]]
WRAPPER_CLASS(EndMpSubprogramStmt, std::optional<Name>);

// R1538 separate-module-subprogram ->
//         mp-subprogram-stmt [specification-part] [execution-part]
//         [internal-subprogram-part] end-mp-subprogram-stmt
struct SeparateModuleSubprogram {
  TUPLE_CLASS_BOILERPLATE(SeparateModuleSubprogram);
  std::tuple<Statement<MpSubprogramStmt>, SpecificationPart, ExecutionPart,
      std::optional<InternalSubprogramPart>, Statement<EndMpSubprogramStmt>>
      t;
};

// R1541 entry-stmt -> ENTRY entry-name [( [dummy-arg-list] ) [suffix]]
struct EntryStmt {
  TUPLE_CLASS_BOILERPLATE(EntryStmt);
  std::tuple<Name, std::list<DummyArg>, std::optional<Suffix>> t;
};

// R1542 return-stmt -> RETURN [scalar-int-expr]
WRAPPER_CLASS(ReturnStmt, std::optional<ScalarIntExpr>);

// R1544 stmt-function-stmt ->
//         function-name ( [dummy-arg-name-list] ) = scalar-expr
struct StmtFunctionStmt {
  TUPLE_CLASS_BOILERPLATE(StmtFunctionStmt);
  std::tuple<Name, std::list<Name>, Scalar<Expr>> t;
  Statement<ActionStmt> ConvertToAssignment();
};

// Compiler directives
// !DIR$ IGNORE_TKR [ [(tkrdmac...)] name ]...
// !DIR$ LOOP COUNT (n1[, n2]...)
// !DIR$ name[=value] [, name[=value]]...    = can be :
// !DIR$ <anything else>
struct CompilerDirective {
  UNION_CLASS_BOILERPLATE(CompilerDirective);
  struct IgnoreTKR {
    TUPLE_CLASS_BOILERPLATE(IgnoreTKR);
    std::tuple<std::optional<std::list<const char *>>, Name> t;
  };
  struct LoopCount {
    WRAPPER_CLASS_BOILERPLATE(LoopCount, std::list<std::uint64_t>);
  };
  struct AssumeAligned {
    TUPLE_CLASS_BOILERPLATE(AssumeAligned);
    std::tuple<common::Indirection<Designator>, uint64_t> t;
  };
  EMPTY_CLASS(VectorAlways);
  struct NameValue {
    TUPLE_CLASS_BOILERPLATE(NameValue);
    std::tuple<Name, std::optional<std::uint64_t>> t;
  };
  EMPTY_CLASS(Unrecognized);
  CharBlock source;
  std::variant<std::list<IgnoreTKR>, LoopCount, std::list<AssumeAligned>,
      VectorAlways, std::list<NameValue>, Unrecognized>
      u;
};

// (CUDA) ATTRIBUTE(attribute) [::] name-list
struct CUDAAttributesStmt {
  TUPLE_CLASS_BOILERPLATE(CUDAAttributesStmt);
  std::tuple<common::CUDADataAttr, std::list<Name>> t;
};

// Legacy extensions
struct BasedPointer {
  TUPLE_CLASS_BOILERPLATE(BasedPointer);
  std::tuple<ObjectName, ObjectName, std::optional<ArraySpec>> t;
};
WRAPPER_CLASS(BasedPointerStmt, std::list<BasedPointer>);

struct Union;
struct StructureDef;

struct StructureField {
  UNION_CLASS_BOILERPLATE(StructureField);
  std::variant<Statement<DataComponentDefStmt>,
      common::Indirection<StructureDef>, common::Indirection<Union>>
      u;
};

struct Map {
  EMPTY_CLASS(MapStmt);
  EMPTY_CLASS(EndMapStmt);
  TUPLE_CLASS_BOILERPLATE(Map);
  std::tuple<Statement<MapStmt>, std::list<StructureField>,
      Statement<EndMapStmt>>
      t;
};

struct Union {
  EMPTY_CLASS(UnionStmt);
  EMPTY_CLASS(EndUnionStmt);
  TUPLE_CLASS_BOILERPLATE(Union);
  std::tuple<Statement<UnionStmt>, std::list<Map>, Statement<EndUnionStmt>> t;
};

struct StructureStmt {
  TUPLE_CLASS_BOILERPLATE(StructureStmt);
  std::tuple<std::optional<Name>, std::list<EntityDecl>> t;
};

struct StructureDef {
  EMPTY_CLASS(EndStructureStmt);
  TUPLE_CLASS_BOILERPLATE(StructureDef);
  std::tuple<Statement<StructureStmt>, std::list<StructureField>,
      Statement<EndStructureStmt>>
      t;
};

// Old style PARAMETER statement without parentheses.
// Types are determined entirely from the right-hand sides, not the names.
WRAPPER_CLASS(OldParameterStmt, std::list<NamedConstantDef>);

// Deprecations
struct ArithmeticIfStmt {
  TUPLE_CLASS_BOILERPLATE(ArithmeticIfStmt);
  std::tuple<Expr, Label, Label, Label> t;
};

struct AssignStmt {
  TUPLE_CLASS_BOILERPLATE(AssignStmt);
  std::tuple<Label, Name> t;
};

struct AssignedGotoStmt {
  TUPLE_CLASS_BOILERPLATE(AssignedGotoStmt);
  std::tuple<Name, std::list<Label>> t;
};

WRAPPER_CLASS(PauseStmt, std::optional<StopCode>);

// Parse tree nodes for OpenMP directives and clauses

// --- Common definitions

// 2.1 Directives or clauses may accept a list or extended-list.
//     A list item is a variable, array section or common block name (enclosed
//     in slashes). An extended list item is a list item or a procedure Name.
// variable-name | / common-block / | array-sections
struct OmpObject {
  UNION_CLASS_BOILERPLATE(OmpObject);
  std::variant<Designator, /*common block*/ Name> u;
};

WRAPPER_CLASS(OmpObjectList, std::list<OmpObject>);

<<<<<<< HEAD
// Ref: [4.5:169-170], [5.0:254-256], [5.1:287-289], [5.2:321]
//
// task-dependence-type -> // "dependence-type" in 5.1 and before
//    IN | OUT | INOUT |        // since 4.5
//    SOURCE | SINK |           // since 4.5, until 5.1
//    MUTEXINOUTSET | DEPOBJ |  // since 5.0
//    INOUTSET                  // since 5.2
struct OmpTaskDependenceType {
  ENUM_CLASS(
      Type, In, Out, Inout, Inoutset, Mutexinoutset, Source, Sink, Depobj)
  WRAPPER_CLASS_BOILERPLATE(OmpTaskDependenceType, Type);
};

// [5.0] 2.1.6 iterator-specifier -> type-declaration-stmt = subscript-triple
//             iterator-modifier -> iterator-specifier-list
=======
#define MODIFIER_BOILERPLATE(...) \
  struct Modifier { \
    using Variant = std::variant<__VA_ARGS__>; \
    UNION_CLASS_BOILERPLATE(Modifier); \
    CharBlock source; \
    Variant u; \
  }

#define MODIFIERS() std::optional<std::list<Modifier>>

inline namespace modifier {
// For uniformity, in all keyword modifiers the name of the type defined
// by ENUM_CLASS is "Value", e.g.
// struct Foo {
//   ENUM_CLASS(Value, Keyword1, Keyword2);
// };

// Ref: [5.2:252-254]
//
// chunk-modifier ->
//    SIMD                                          // since 5.2
//
// Prior to 5.2 "chunk-modifier" was a part of "modifier" on SCHEDULE clause.
struct OmpChunkModifier {
  ENUM_CLASS(Value, Simd)
  WRAPPER_CLASS_BOILERPLATE(OmpChunkModifier, Value);
};

// Ref: [5.0:47-49], [5.1:49-51], [5.2:67-69]
//
// iterator-specifier ->
//    [iterator-type] iterator-identifier
//        = range-specification |                   // since 5.0
//    [iterator-type ::] iterator-identifier
//        = range-specification                     // since 5.2
>>>>>>> a8d96e15
struct OmpIteratorSpecifier {
  TUPLE_CLASS_BOILERPLATE(OmpIteratorSpecifier);
  CharBlock source;
  std::tuple<TypeDeclarationStmt, SubscriptTriplet> t;
};

<<<<<<< HEAD
WRAPPER_CLASS(OmpIteratorModifier, std::list<OmpIteratorSpecifier>);

// 2.15.3.6 reduction-identifier -> + | - | * | .AND. | .OR. | .EQV. | .NEQV. |
//                         MAX | MIN | IAND | IOR | IEOR
struct OmpReductionOperator {
  UNION_CLASS_BOILERPLATE(OmpReductionOperator);
  std::variant<DefinedOperator, ProcedureDesignator> u;
};

=======
// Ref: [4.5:169-170], [5.0:255-256], [5.1:288-289]
//
// dependence-type ->
//    SINK | SOURCE |                               // since 4.5
//    IN | OUT | INOUT |                            // since 4.5, until 5.1
//    MUTEXINOUTSET | DEPOBJ |                      // since 5.0, until 5.1
//    INOUTSET                                      // since 5.1, until 5.1
//
// All of these, except SINK and SOURCE became task-dependence-type in 5.2.
//
// Keeping these two as separate types, since having them all together
// creates conflicts when parsing the DEPEND clause. For DEPEND(SINK: ...),
// the SINK may be parsed as 'task-dependence-type', and the list after
// the ':' would then be parsed as OmpObjectList (instead of the iteration
// vector). This would accept the vector "i, j, k" (although interpreted
// incorrectly), while flagging a syntax error for "i+1, j, k".
struct OmpDependenceType {
  ENUM_CLASS(Value, Sink, Source);
  WRAPPER_CLASS_BOILERPLATE(OmpDependenceType, Value);
};

// Ref: [5.0:47-49], [5.1:49-51], [5.2:67-69]
//
// iterator-modifier ->
//    ITERATOR(iterator-specifier [, ...])          // since 5.0
struct OmpIterator {
  WRAPPER_CLASS_BOILERPLATE(OmpIterator, std::list<OmpIteratorSpecifier>);
};

// Ref: [4.5:207-210], [5.0:290-293], [5.1:323-325], [5.2:117-120]
//
// linear-modifier ->
//    REF | UVAL | VAL                              // since 4.5
struct OmpLinearModifier {
  ENUM_CLASS(Value, Ref, Uval, Val);
  WRAPPER_CLASS_BOILERPLATE(OmpLinearModifier, Value);
};

// Ref: [4.5:56-63], [5.0:101-109], [5.1:126-133], [5.2:252-254]
//
// modifier ->
//    MONOTONIC | NONMONOTONIC | SIMD               // since 4.5, until 5.1
// ordering-modifier ->
//    MONOTONIC | NONMONOTONIC                      // since 5.2
//
// Until 5.1, the SCHEDULE clause accepted up to two instances of "modifier".
// Since 5.2 "modifier" was replaced with "ordering-modifier" and "chunk-
// modifier".
struct OmpOrderingModifier {
  ENUM_CLASS(Value, Monotonic, Nonmonotonic, Simd)
  WRAPPER_CLASS_BOILERPLATE(OmpOrderingModifier, Value);
};

// Ref: [5.1:125-126], [5.2:233-234]
//
// order-modifier ->
//    REPRODUCIBLE | UNCONSTRAINED                  // since 5.1
struct OmpOrderModifier {
  ENUM_CLASS(Value, Reproducible, Unconstrained)
  WRAPPER_CLASS_BOILERPLATE(OmpOrderModifier, Value);
};

// Ref: [4.5:201-207], [5.0:293-299], [5.1:325-331], [5.2:124]
//
// reduction-identifier ->
//   base-language-identifier |                     // since 4.5
//   - |                                            // since 4.5, until 5.2
//   + | * | .AND. | .OR. | .EQV. | .NEQV. |        // since 4.5
//   MIN | MAX | IAND | IOR | IEOR                  // since 4.5
struct OmpReductionIdentifier {
  UNION_CLASS_BOILERPLATE(OmpReductionIdentifier);
  std::variant<DefinedOperator, ProcedureDesignator> u;
};

// Ref: [5.0:300-302], [5.1:332-334], [5.2:134-137]
//
// reduction-modifier ->
//   DEFAULT | INSCAN | TASK                        // since 5.0
struct OmpReductionModifier {
  ENUM_CLASS(Value, Default, Inscan, Task);
  WRAPPER_CLASS_BOILERPLATE(OmpReductionModifier, Value);
};

// Ref: [4.5:169-170], [5.0:254-256], [5.1:287-289], [5.2:321]
//
// task-dependence-type -> // "dependence-type" in 5.1 and before
//    IN | OUT | INOUT |                            // since 4.5
//    MUTEXINOUTSET | DEPOBJ |                      // since 5.0
//    INOUTSET                                      // since 5.2
struct OmpTaskDependenceType {
  ENUM_CLASS(Value, In, Out, Inout, Inoutset, Mutexinoutset, Depobj)
  WRAPPER_CLASS_BOILERPLATE(OmpTaskDependenceType, Value);
};

// Ref: [4.5:229-230], [5.0:324-325], [5.1:357-358], [5.2:161-162]
//
// variable-category ->
//   SCALAR |                                       // since 4.5
//   AGGREGATE | ALLOCATABLE | POINTER |            // since 5.0
//   ALL                                            // since 5.2
struct OmpVariableCategory {
  ENUM_CLASS(Value, Aggregate, All, Allocatable, Pointer, Scalar)
  WRAPPER_CLASS_BOILERPLATE(OmpVariableCategory, Value);
};
} // namespace modifier

>>>>>>> a8d96e15
// --- Clauses

// OMP 5.0 2.10.1 affinity([aff-modifier:] locator-list)
//                aff-modifier: interator-modifier
struct OmpAffinityClause {
  TUPLE_CLASS_BOILERPLATE(OmpAffinityClause);
<<<<<<< HEAD
  std::tuple<std::optional<OmpIteratorModifier>, OmpObjectList> t;
=======
  std::tuple<std::optional<OmpIterator>, OmpObjectList> t;
>>>>>>> a8d96e15
};

// 2.8.1 aligned-clause -> ALIGNED (variable-name-list[ : scalar-constant])
struct OmpAlignedClause {
  TUPLE_CLASS_BOILERPLATE(OmpAlignedClause);
  CharBlock source;
  std::tuple<OmpObjectList, std::optional<ScalarIntConstantExpr>> t;
};

// OMP 5.0 2.11.4 allocate-clause -> ALLOCATE ([allocator:] variable-name-list)
// OMP 5.2 2.13.4 allocate-clause -> ALLOCATE ([allocate-modifier [,
//  	                               allocate-modifier] :]
//                                   variable-name-list)
//                allocate-modifier -> allocator | align
struct OmpAllocateClause {
  struct AllocateModifier {
    WRAPPER_CLASS(Allocator, ScalarIntExpr);
    WRAPPER_CLASS(Align, ScalarIntExpr);
    struct ComplexModifier {
      TUPLE_CLASS_BOILERPLATE(ComplexModifier);
      std::tuple<Allocator, Align> t;
    };
    UNION_CLASS_BOILERPLATE(AllocateModifier);
    std::variant<Allocator, ComplexModifier, Align> u;
  };
  TUPLE_CLASS_BOILERPLATE(OmpAllocateClause);
  std::tuple<std::optional<AllocateModifier>, OmpObjectList> t;
};

// OMP 5.0 2.4 atomic-default-mem-order-clause ->
//                 ATOMIC_DEFAULT_MEM_ORDER (SEQ_CST | ACQ_REL |
//                                           RELAXED)
struct OmpAtomicDefaultMemOrderClause {
  WRAPPER_CLASS_BOILERPLATE(
      OmpAtomicDefaultMemOrderClause, common::OmpAtomicDefaultMemOrderType);
};

// 2.15.3.1 default-clause -> DEFAULT (PRIVATE | FIRSTPRIVATE | SHARED | NONE)
struct OmpDefaultClause {
  ENUM_CLASS(Type, Private, Firstprivate, Shared, None)
  WRAPPER_CLASS_BOILERPLATE(OmpDefaultClause, Type);
};

// 2.15.5.2 defaultmap -> DEFAULTMAP (implicit-behavior[:variable-category])
struct OmpDefaultmapClause {
  TUPLE_CLASS_BOILERPLATE(OmpDefaultmapClause);
  ENUM_CLASS(
      ImplicitBehavior, Alloc, To, From, Tofrom, Firstprivate, None, Default)
  MODIFIER_BOILERPLATE(OmpVariableCategory);
  std::tuple<ImplicitBehavior, MODIFIERS()> t;
};

<<<<<<< HEAD
// 2.13.9 depend-vec-length -> +/- non-negative-constant
struct OmpDependSinkVecLength {
  TUPLE_CLASS_BOILERPLATE(OmpDependSinkVecLength);
  std::tuple<DefinedOperator, ScalarIntConstantExpr> t;
};

// 2.13.9 depend-vec -> induction-variable [depend-vec-length], ...
struct OmpDependSinkVec {
  TUPLE_CLASS_BOILERPLATE(OmpDependSinkVec);
  std::tuple<Name, std::optional<OmpDependSinkVecLength>> t;
};

=======
// 2.13.9 iteration-offset -> +/- non-negative-constant
struct OmpIterationOffset {
  TUPLE_CLASS_BOILERPLATE(OmpIterationOffset);
  std::tuple<DefinedOperator, ScalarIntConstantExpr> t;
};

// 2.13.9 iteration -> induction-variable [iteration-offset]
struct OmpIteration {
  TUPLE_CLASS_BOILERPLATE(OmpIteration);
  std::tuple<Name, std::optional<OmpIterationOffset>> t;
};

WRAPPER_CLASS(OmpIterationVector, std::list<OmpIteration>);

// Extract this into a separate structure (instead of having it directly in
// OmpDoacrossClause), so that the context in TYPE_CONTEXT_PARSER can be set
// separately for OmpDependClause and OmpDoacrossClause.
struct OmpDoacross {
  OmpDependenceType::Value GetDepType() const;

  WRAPPER_CLASS(Sink, OmpIterationVector);
  EMPTY_CLASS(Source);
  UNION_CLASS_BOILERPLATE(OmpDoacross);
  std::variant<Sink, Source> u;
};

>>>>>>> a8d96e15
// Ref: [4.5:169-170], [5.0:255-256], [5.1:288-289], [5.2:323-324]
//
// depend-clause ->
//    DEPEND(SOURCE) |                               // since 4.5, until 5.1
<<<<<<< HEAD
//    DEPEND(SINK: depend-vec) |                     // since 4.5, until 5.1
//    DEPEND([depend-modifier,]dependence-type: locator-list)   // since 4.5
//
// depend-modifier -> iterator-modifier              // since 5.0
struct OmpDependClause {
  OmpTaskDependenceType::Type GetDepType() const;

  UNION_CLASS_BOILERPLATE(OmpDependClause);
  EMPTY_CLASS(Source);
  WRAPPER_CLASS(Sink, std::list<OmpDependSinkVec>);
  struct InOut {
    TUPLE_CLASS_BOILERPLATE(InOut);
    std::tuple<std::optional<OmpIteratorModifier>, OmpTaskDependenceType,
        OmpObjectList>
        t;
  };
  std::variant<Source, Sink, InOut> u;
};

=======
//    DEPEND(SINK: iteration-vector) |               // since 4.5, until 5.1
//    DEPEND([depend-modifier,]
//           task-dependence-type: locator-list)     // since 4.5
//
// depend-modifier -> iterator-modifier              // since 5.0
struct OmpDependClause {
  UNION_CLASS_BOILERPLATE(OmpDependClause);
  struct TaskDep {
    OmpTaskDependenceType::Value GetTaskDepType() const;
    TUPLE_CLASS_BOILERPLATE(TaskDep);
    std::tuple<std::optional<OmpIterator>, OmpTaskDependenceType, OmpObjectList>
        t;
  };
  std::variant<TaskDep, OmpDoacross> u;
};

WRAPPER_CLASS(OmpDoacrossClause, OmpDoacross);

>>>>>>> a8d96e15
// Ref: [5.0:254-255], [5.1:287-288], [5.2:73]
//
// destroy-clause ->
//    DESTROY |             // since 5.0, until 5.2
//    DESTROY(variable)     // since 5.2
WRAPPER_CLASS(OmpDestroyClause, OmpObject);

// device([ device-modifier :] scalar-integer-expression)
struct OmpDeviceClause {
  TUPLE_CLASS_BOILERPLATE(OmpDeviceClause);
  ENUM_CLASS(DeviceModifier, Ancestor, Device_Num)
  std::tuple<std::optional<DeviceModifier>, ScalarIntExpr> t;
};

// device_type(any | host | nohost)
struct OmpDeviceTypeClause {
  ENUM_CLASS(Type, Any, Host, Nohost)
  WRAPPER_CLASS_BOILERPLATE(OmpDeviceTypeClause, Type);
};

// Ref: [4.5:107-109], [5.0:176-180], [5.1:205-210], [5.2:167-168]
//
// from-clause ->
//    FROM(locator-list) |
//    FROM(mapper-modifier: locator-list) |             // since 5.0
//    FROM(motion-modifier[,] ...: locator-list)        // since 5.1
//  motion-modifier ->
//    PRESENT | mapper-modifier | iterator-modifier
struct OmpFromClause {
  ENUM_CLASS(Expectation, Present);
  TUPLE_CLASS_BOILERPLATE(OmpFromClause);

  // As in the case of MAP, modifiers are parsed as lists, even if they
  // are unique. These restrictions will be checked in semantic checks.
  std::tuple<std::optional<std::list<Expectation>>,
<<<<<<< HEAD
      std::optional<std::list<OmpIteratorModifier>>, OmpObjectList,
=======
      std::optional<std::list<OmpIterator>>, OmpObjectList,
>>>>>>> a8d96e15
      bool> // were the modifiers comma-separated?
      t;
};

// OMP 5.2 12.6.1 grainsize-clause -> grainsize ([prescriptiveness :] value)
struct OmpGrainsizeClause {
  TUPLE_CLASS_BOILERPLATE(OmpGrainsizeClause);
  ENUM_CLASS(Prescriptiveness, Strict);
  std::tuple<std::optional<Prescriptiveness>, ScalarIntExpr> t;
};

// 2.12 if-clause -> IF ([ directive-name-modifier :] scalar-logical-expr)
struct OmpIfClause {
  TUPLE_CLASS_BOILERPLATE(OmpIfClause);
  ENUM_CLASS(DirectiveNameModifier, Parallel, Simd, Target, TargetData,
      TargetEnterData, TargetExitData, TargetUpdate, Task, Taskloop, Teams)
  std::tuple<std::optional<DirectiveNameModifier>, ScalarLogicalExpr> t;
};

// OpenMPv5.2 12.5.2 detach-clause -> DETACH (event-handle)
struct OmpDetachClause {
  WRAPPER_CLASS_BOILERPLATE(OmpDetachClause, OmpObject);
<<<<<<< HEAD
};

// OMP 5.0 2.19.5.6 in_reduction-clause -> IN_REDUCTION (reduction-identifier:
//                                         variable-name-list)
struct OmpInReductionClause {
  TUPLE_CLASS_BOILERPLATE(OmpInReductionClause);
  std::tuple<OmpReductionOperator, OmpObjectList> t;
};

// OMP 5.0 2.19.4.5 lastprivate-clause ->
//                    LASTPRIVATE ([lastprivate-modifier :] list)
//                  lastprivate-modifier -> CONDITIONAL
struct OmpLastprivateClause {
  TUPLE_CLASS_BOILERPLATE(OmpLastprivateClause);
  ENUM_CLASS(LastprivateModifier, Conditional);
  std::tuple<std::optional<LastprivateModifier>, OmpObjectList> t;
=======
};

// OMP 5.0 2.19.5.6 in_reduction-clause -> IN_REDUCTION (reduction-identifier:
//                                         variable-name-list)
struct OmpInReductionClause {
  TUPLE_CLASS_BOILERPLATE(OmpInReductionClause);
  std::tuple<OmpReductionIdentifier, OmpObjectList> t;
>>>>>>> a8d96e15
};

// OMP 5.0 2.19.4.5 lastprivate-clause ->
//                    LASTPRIVATE ([lastprivate-modifier :] list)
//                  lastprivate-modifier -> CONDITIONAL
struct OmpLastprivateClause {
  TUPLE_CLASS_BOILERPLATE(OmpLastprivateClause);
  ENUM_CLASS(LastprivateModifier, Conditional);
  std::tuple<std::optional<LastprivateModifier>, OmpObjectList> t;
};

// 2.15.3.7 linear-clause -> LINEAR (linear-list[ : linear-step])
//          linear-list -> list | linear-modifier(list)
struct OmpLinearClause {
  UNION_CLASS_BOILERPLATE(OmpLinearClause);
  struct WithModifier {
    BOILERPLATE(WithModifier);
    WithModifier(OmpLinearModifier &&m, std::list<Name> &&n,
        std::optional<ScalarIntConstantExpr> &&s)
        : modifier(std::move(m)), names(std::move(n)), step(std::move(s)) {}
    OmpLinearModifier modifier;
    std::list<Name> names;
    std::optional<ScalarIntConstantExpr> step;
  };
  struct WithoutModifier {
    BOILERPLATE(WithoutModifier);
    WithoutModifier(
        std::list<Name> &&n, std::optional<ScalarIntConstantExpr> &&s)
        : names(std::move(n)), step(std::move(s)) {}
    std::list<Name> names;
    std::optional<ScalarIntConstantExpr> step;
  };
  std::variant<WithModifier, WithoutModifier> u;
};

<<<<<<< HEAD
// 2.15.5.1 map ->
//    MAP ([[map-type-modifier-list [,]] [iterator-modifier [,]] map-type : ]
//         variable-name-list)
// map-type-modifier-list -> map-type-modifier [,] [...]
// map-type-modifier -> ALWAYS | CLOSE | PRESENT | OMPX_HOLD
// map-type -> TO | FROM | TOFROM | ALLOC | RELEASE | DELETE
struct OmpMapClause {
  ENUM_CLASS(TypeModifier, Always, Close, Present, Ompx_Hold);
  ENUM_CLASS(Type, To, From, Tofrom, Alloc, Release, Delete)
  TUPLE_CLASS_BOILERPLATE(OmpMapClause);

  // All modifiers are parsed into optional lists, even if they are unique.
  // The checks for satisfying those constraints are deferred to semantics.
  // In OpenMP 5.2 the non-comma syntax has been deprecated: keep the
  // information about separator presence to emit a diagnostic if needed.
  std::tuple<std::optional<std::list<TypeModifier>>,
      std::optional<std::list<OmpIteratorModifier>>, // unique
      std::optional<std::list<Type>>, // unique
      OmpObjectList,
      bool> // were the modifiers comma-separated?
      t;
};

// 2.9.5 order-clause -> ORDER ([order-modifier :]concurrent)
struct OmpOrderModifier {
  UNION_CLASS_BOILERPLATE(OmpOrderModifier);
  ENUM_CLASS(Kind, Reproducible, Unconstrained)
  std::variant<Kind> u;
};

struct OmpOrderClause {
  TUPLE_CLASS_BOILERPLATE(OmpOrderClause);
  ENUM_CLASS(Type, Concurrent)
  std::tuple<std::optional<OmpOrderModifier>, Type> t;
};

// 2.5 proc-bind-clause -> PROC_BIND (MASTER | CLOSE | SPREAD)
struct OmpProcBindClause {
  ENUM_CLASS(Type, Close, Master, Spread, Primary)
  WRAPPER_CLASS_BOILERPLATE(OmpProcBindClause, Type);
};
=======
WRAPPER_CLASS(OmpMapperIdentifier, std::optional<Name>);
>>>>>>> a8d96e15

// 2.15.5.1 map ->
//    MAP ([MAPPER(mapper-identifier)] [[map-type-modifier-list [,]]
//    [iterator-modifier [,]] map-type : ]
//         variable-name-list)
// map-type-modifier-list -> map-type-modifier [,] [...]
// map-type-modifier -> ALWAYS | CLOSE | PRESENT | OMPX_HOLD
// map-type -> TO | FROM | TOFROM | ALLOC | RELEASE | DELETE
struct OmpMapClause {
  ENUM_CLASS(TypeModifier, Always, Close, Present, Ompx_Hold);
  ENUM_CLASS(Type, To, From, Tofrom, Alloc, Release, Delete)
  TUPLE_CLASS_BOILERPLATE(OmpMapClause);

  // All modifiers are parsed into optional lists, even if they are unique.
  // The checks for satisfying those constraints are deferred to semantics.
  // In OpenMP 5.2 the non-comma syntax has been deprecated: keep the
  // information about separator presence to emit a diagnostic if needed.
  std::tuple<OmpMapperIdentifier, // Mapper name
      std::optional<std::list<TypeModifier>>,
      std::optional<std::list<OmpIterator>>, // unique
      std::optional<std::list<Type>>, // unique
      OmpObjectList,
      bool> // were the modifiers comma-separated?
      t;
};

<<<<<<< HEAD
// 2.7.1 sched-modifier -> MONOTONIC | NONMONOTONIC | SIMD
struct OmpScheduleModifierType {
  ENUM_CLASS(ModType, Monotonic, Nonmonotonic, Simd)
  WRAPPER_CLASS_BOILERPLATE(OmpScheduleModifierType, ModType);
};

struct OmpScheduleModifier {
  TUPLE_CLASS_BOILERPLATE(OmpScheduleModifier);
  WRAPPER_CLASS(Modifier1, OmpScheduleModifierType);
  WRAPPER_CLASS(Modifier2, OmpScheduleModifierType);
  std::tuple<Modifier1, std::optional<Modifier2>> t;
};

// 2.7.1 schedule-clause -> SCHEDULE ([sched-modifier1] [, sched-modifier2]:]
//                                    kind[, chunk_size])
struct OmpScheduleClause {
  TUPLE_CLASS_BOILERPLATE(OmpScheduleClause);
  ENUM_CLASS(ScheduleType, Static, Dynamic, Guided, Auto, Runtime)
  std::tuple<std::optional<OmpScheduleModifier>, ScheduleType,
      std::optional<ScalarIntExpr>>
      t;
};

// Ref: [4.5:107-109], [5.0:176-180], [5.1:205-210], [5.2:167-168]
//
// to-clause (in DECLARE TARGET) ->
//    TO(extended-list) |                               // until 5.1
// to-clause (in TARGET UPDATE) ->
//    TO(locator-list) |
//    TO(mapper-modifier: locator-list) |               // since 5.0
//    TO(motion-modifier[,] ...: locator-list)          // since 5.1
//  motion-modifier ->
//    PRESENT | mapper-modifier | iterator-modifier
struct OmpToClause {
  using Expectation = OmpFromClause::Expectation;
  TUPLE_CLASS_BOILERPLATE(OmpToClause);

  // As in the case of MAP, modifiers are parsed as lists, even if they
  // are unique. These restrictions will be checked in semantic checks.
  std::tuple<std::optional<std::list<Expectation>>,
      std::optional<std::list<OmpIteratorModifier>>, OmpObjectList,
      bool> // were the modifiers comma-separated?
      t;
};

// OMP 5.2 12.6.2 num_tasks-clause -> num_tasks ([prescriptiveness :] value)
struct OmpNumTasksClause {
  TUPLE_CLASS_BOILERPLATE(OmpNumTasksClause);
  ENUM_CLASS(Prescriptiveness, Strict);
  std::tuple<std::optional<Prescriptiveness>, ScalarIntExpr> t;
};

// Ref: [5.0:254-255], [5.1:287-288], [5.2:321-322]
//
// update-clause -> UPDATE(task-dependence-type)    // since 5.0
WRAPPER_CLASS(OmpUpdateClause, OmpTaskDependenceType);
=======
// Ref: [5.0:101-109], [5.1:126-134], [5.2:233-234]
//
// order-clause ->
//    ORDER(CONCURRENT) |                           // since 5.0
//    ORDER([order-modifier:] CONCURRENT)           // since 5.1
struct OmpOrderClause {
  TUPLE_CLASS_BOILERPLATE(OmpOrderClause);
  ENUM_CLASS(Ordering, Concurrent)
  MODIFIER_BOILERPLATE(OmpOrderModifier);
  std::tuple<MODIFIERS(), Ordering> t;
};

// 2.5 proc-bind-clause -> PROC_BIND (MASTER | CLOSE | SPREAD)
struct OmpProcBindClause {
  ENUM_CLASS(Type, Close, Master, Spread, Primary)
  WRAPPER_CLASS_BOILERPLATE(OmpProcBindClause, Type);
};

// Ref: [4.5:201-207], [5.0:300-302], [5.1:332-334], [5.2:134-137]
//
// reduction-clause ->
//    REDUCTION(reduction-identifier: list) |       // since 4.5
//    REDUCTION([reduction-modifier,]
//        reduction-identifier: list)               // since 5.0
struct OmpReductionClause {
  TUPLE_CLASS_BOILERPLATE(OmpReductionClause);
  MODIFIER_BOILERPLATE(OmpReductionModifier, OmpReductionIdentifier);
  std::tuple<MODIFIERS(), OmpObjectList> t;
};

// Ref: [4.5:56-63], [5.0:101-109], [5.1:126-133], [5.2:252-254]
//
// schedule-clause ->
//    SCHEDULE([modifier[, modifier]:]
//        kind[, chunk-size])                       // since 4.5, until 5.1
// schedule-clause ->
//    SCHEDULE([ordering-modifier], chunk-modifier],
//        kind[, chunk_size])                       // since 5.2
struct OmpScheduleClause {
  TUPLE_CLASS_BOILERPLATE(OmpScheduleClause);
  ENUM_CLASS(Kind, Static, Dynamic, Guided, Auto, Runtime)
  MODIFIER_BOILERPLATE(OmpOrderingModifier, OmpChunkModifier);
  std::tuple<MODIFIERS(), Kind, std::optional<ScalarIntExpr>> t;
};

// Ref: [4.5:107-109], [5.0:176-180], [5.1:205-210], [5.2:167-168]
//
// to-clause (in DECLARE TARGET) ->
//    TO(extended-list) |                               // until 5.1
// to-clause (in TARGET UPDATE) ->
//    TO(locator-list) |
//    TO(mapper-modifier: locator-list) |               // since 5.0
//    TO(motion-modifier[,] ...: locator-list)          // since 5.1
//  motion-modifier ->
//    PRESENT | mapper-modifier | iterator-modifier
struct OmpToClause {
  using Expectation = OmpFromClause::Expectation;
  TUPLE_CLASS_BOILERPLATE(OmpToClause);

  // As in the case of MAP, modifiers are parsed as lists, even if they
  // are unique. These restrictions will be checked in semantic checks.
  std::tuple<std::optional<std::list<Expectation>>,
      std::optional<std::list<OmpIterator>>, OmpObjectList,
      bool> // were the modifiers comma-separated?
      t;
};

// OMP 5.2 12.6.2 num_tasks-clause -> num_tasks ([prescriptiveness :] value)
struct OmpNumTasksClause {
  TUPLE_CLASS_BOILERPLATE(OmpNumTasksClause);
  ENUM_CLASS(Prescriptiveness, Strict);
  std::tuple<std::optional<Prescriptiveness>, ScalarIntExpr> t;
};

// Ref: [5.0:254-255], [5.1:287-288], [5.2:321-322]
//
// update-clause -> UPDATE(dependence-type)       // since 5.0, until 5.1
// update-clause -> UPDATE(task-dependence-type)  // since 5.2
struct OmpUpdateClause {
  UNION_CLASS_BOILERPLATE(OmpUpdateClause);
  std::variant<OmpDependenceType, OmpTaskDependenceType> u;
};

// OMP 5.2 11.7.1 bind-clause ->
//                  BIND( PARALLEL | TEAMS | THREAD )
struct OmpBindClause {
  ENUM_CLASS(Type, Parallel, Teams, Thread)
  WRAPPER_CLASS_BOILERPLATE(OmpBindClause, Type);
};
>>>>>>> a8d96e15

// OpenMP Clauses
struct OmpClause {
  UNION_CLASS_BOILERPLATE(OmpClause);
  llvm::omp::Clause Id() const;

#define GEN_FLANG_CLAUSE_PARSER_CLASSES
#include "llvm/Frontend/OpenMP/OMP.inc"

  CharBlock source;

  std::variant<
#define GEN_FLANG_CLAUSE_PARSER_CLASSES_LIST
#include "llvm/Frontend/OpenMP/OMP.inc"
      >
      u;
};

struct OmpClauseList {
  WRAPPER_CLASS_BOILERPLATE(OmpClauseList, std::list<OmpClause>);
  CharBlock source;
};

// --- Directives and constructs

// 2.7.2 SECTIONS
// 2.11.2 PARALLEL SECTIONS
struct OmpSectionsDirective {
  WRAPPER_CLASS_BOILERPLATE(OmpSectionsDirective, llvm::omp::Directive);
  CharBlock source;
};

struct OmpBeginSectionsDirective {
  TUPLE_CLASS_BOILERPLATE(OmpBeginSectionsDirective);
  std::tuple<OmpSectionsDirective, OmpClauseList> t;
  CharBlock source;
};
struct OmpEndSectionsDirective {
  TUPLE_CLASS_BOILERPLATE(OmpEndSectionsDirective);
  std::tuple<OmpSectionsDirective, OmpClauseList> t;
  CharBlock source;
};

// [!$omp section]
//    structured-block
// [!$omp section
//    structured-block]
// ...
struct OpenMPSectionConstruct {
  WRAPPER_CLASS_BOILERPLATE(OpenMPSectionConstruct, Block);
  CharBlock source;
};

// `OmpSectionBlocks` is a list of section constructs. The parser guarentees
// that the `OpenMPConstruct` here always encapsulates an
// `OpenMPSectionConstruct` and not any other OpenMP construct.
WRAPPER_CLASS(OmpSectionBlocks, std::list<OpenMPConstruct>);

struct OpenMPSectionsConstruct {
  TUPLE_CLASS_BOILERPLATE(OpenMPSectionsConstruct);
  std::tuple<OmpBeginSectionsDirective, OmpSectionBlocks,
      OmpEndSectionsDirective>
      t;
};

// OpenMP directive beginning or ending a block
struct OmpBlockDirective {
  WRAPPER_CLASS_BOILERPLATE(OmpBlockDirective, llvm::omp::Directive);
  CharBlock source;
};

// 2.10.6 declare-target -> DECLARE TARGET (extended-list) |
//                          DECLARE TARGET [declare-target-clause[ [,]
//                                          declare-target-clause]...]
struct OmpDeclareTargetWithList {
  WRAPPER_CLASS_BOILERPLATE(OmpDeclareTargetWithList, OmpObjectList);
  CharBlock source;
};

struct OmpDeclareTargetWithClause {
  WRAPPER_CLASS_BOILERPLATE(OmpDeclareTargetWithClause, OmpClauseList);
  CharBlock source;
};

struct OmpDeclareTargetSpecifier {
  UNION_CLASS_BOILERPLATE(OmpDeclareTargetSpecifier);
  std::variant<OmpDeclareTargetWithList, OmpDeclareTargetWithClause> u;
};

struct OpenMPDeclareTargetConstruct {
  TUPLE_CLASS_BOILERPLATE(OpenMPDeclareTargetConstruct);
  CharBlock source;
  std::tuple<Verbatim, OmpDeclareTargetSpecifier> t;
};

struct OmpDeclareMapperSpecifier {
  TUPLE_CLASS_BOILERPLATE(OmpDeclareMapperSpecifier);
  std::tuple<std::optional<Name>, TypeSpec, Name> t;
};

// OMP v5.2: 5.8.8
//  declare-mapper -> DECLARE MAPPER ([mapper-name :] type :: var) map-clauses
struct OpenMPDeclareMapperConstruct {
  TUPLE_CLASS_BOILERPLATE(OpenMPDeclareMapperConstruct);
  CharBlock source;
  std::tuple<Verbatim, OmpDeclareMapperSpecifier, OmpClauseList> t;
};

// 2.16 declare-reduction -> DECLARE REDUCTION (reduction-identifier : type-list
//                                              : combiner) [initializer-clause]
struct OmpReductionCombiner {
  UNION_CLASS_BOILERPLATE(OmpReductionCombiner);
  WRAPPER_CLASS(FunctionCombiner, Call);
  std::variant<AssignmentStmt, FunctionCombiner> u;
};

WRAPPER_CLASS(OmpReductionInitializerClause, Expr);

struct OpenMPDeclareReductionConstruct {
  TUPLE_CLASS_BOILERPLATE(OpenMPDeclareReductionConstruct);
  CharBlock source;
  std::tuple<Verbatim, OmpReductionIdentifier, std::list<DeclarationTypeSpec>,
      OmpReductionCombiner, std::optional<OmpReductionInitializerClause>>
      t;
};

// 2.8.2 declare-simd -> DECLARE SIMD [(proc-name)] [declare-simd-clause[ [,]
//                                                   declare-simd-clause]...]
struct OpenMPDeclareSimdConstruct {
  TUPLE_CLASS_BOILERPLATE(OpenMPDeclareSimdConstruct);
  CharBlock source;
  std::tuple<Verbatim, std::optional<Name>, OmpClauseList> t;
};

// 2.4 requires -> REQUIRES requires-clause[ [ [,] requires-clause]...]
struct OpenMPRequiresConstruct {
  TUPLE_CLASS_BOILERPLATE(OpenMPRequiresConstruct);
  CharBlock source;
  std::tuple<Verbatim, OmpClauseList> t;
};

// 2.15.2 threadprivate -> THREADPRIVATE (variable-name-list)
struct OpenMPThreadprivate {
  TUPLE_CLASS_BOILERPLATE(OpenMPThreadprivate);
  CharBlock source;
  std::tuple<Verbatim, OmpObjectList> t;
};

// 2.11.3 allocate -> ALLOCATE (variable-name-list) [clause]
struct OpenMPDeclarativeAllocate {
  TUPLE_CLASS_BOILERPLATE(OpenMPDeclarativeAllocate);
  CharBlock source;
  std::tuple<Verbatim, OmpObjectList, OmpClauseList> t;
};

struct OpenMPDeclarativeConstruct {
  UNION_CLASS_BOILERPLATE(OpenMPDeclarativeConstruct);
  CharBlock source;
  std::variant<OpenMPDeclarativeAllocate, OpenMPDeclareMapperConstruct,
      OpenMPDeclareReductionConstruct, OpenMPDeclareSimdConstruct,
      OpenMPDeclareTargetConstruct, OpenMPThreadprivate,
      OpenMPRequiresConstruct>
      u;
};

// 2.13.2 CRITICAL [Name] <block> END CRITICAL [Name]
struct OmpCriticalDirective {
  TUPLE_CLASS_BOILERPLATE(OmpCriticalDirective);
  CharBlock source;
  std::tuple<Verbatim, std::optional<Name>, OmpClauseList> t;
};
struct OmpEndCriticalDirective {
  TUPLE_CLASS_BOILERPLATE(OmpEndCriticalDirective);
  CharBlock source;
  std::tuple<Verbatim, std::optional<Name>> t;
};
struct OpenMPCriticalConstruct {
  TUPLE_CLASS_BOILERPLATE(OpenMPCriticalConstruct);
  std::tuple<OmpCriticalDirective, Block, OmpEndCriticalDirective> t;
};

// 2.11.3 allocate -> ALLOCATE [(variable-name-list)] [clause]
//        [ALLOCATE (variable-name-list) [clause] [...]]
//        allocate-statement
//        clause -> allocator-clause
struct OpenMPExecutableAllocate {
  TUPLE_CLASS_BOILERPLATE(OpenMPExecutableAllocate);
  CharBlock source;
  std::tuple<Verbatim, std::optional<OmpObjectList>, OmpClauseList,
      std::optional<std::list<OpenMPDeclarativeAllocate>>,
      Statement<AllocateStmt>>
      t;
};

EMPTY_CLASS(OmpEndAllocators);

// 6.7 Allocators construct [OpenMP 5.2]
//     allocators-construct -> ALLOCATORS [allocate-clause [,]]
//                                allocate-stmt
//                             [omp-end-allocators-construct]
struct OpenMPAllocatorsConstruct {
  TUPLE_CLASS_BOILERPLATE(OpenMPAllocatorsConstruct);
  CharBlock source;
  std::tuple<Verbatim, OmpClauseList, Statement<AllocateStmt>,
      std::optional<OmpEndAllocators>>
      t;
};

// 2.17.7 Atomic construct/2.17.8 Flush construct [OpenMP 5.0]
//        memory-order-clause -> acq_rel
//                               release
//                               acquire
//                               seq_cst
//                               relaxed
struct OmpMemoryOrderClause {
  WRAPPER_CLASS_BOILERPLATE(OmpMemoryOrderClause, OmpClause);
  CharBlock source;
};

// 2.17.7 Atomic construct
//        atomic-clause -> memory-order-clause | HINT(hint-expression)
struct OmpAtomicClause {
  UNION_CLASS_BOILERPLATE(OmpAtomicClause);
  CharBlock source;
  std::variant<OmpMemoryOrderClause, OmpClause> u;
};

// atomic-clause-list -> [atomic-clause, [atomic-clause], ...]
struct OmpAtomicClauseList {
  WRAPPER_CLASS_BOILERPLATE(OmpAtomicClauseList, std::list<OmpAtomicClause>);
  CharBlock source;
};

// END ATOMIC
EMPTY_CLASS(OmpEndAtomic);

// ATOMIC READ
struct OmpAtomicRead {
  TUPLE_CLASS_BOILERPLATE(OmpAtomicRead);
  CharBlock source;
  std::tuple<OmpAtomicClauseList, Verbatim, OmpAtomicClauseList,
      Statement<AssignmentStmt>, std::optional<OmpEndAtomic>>
      t;
};

// ATOMIC WRITE
struct OmpAtomicWrite {
  TUPLE_CLASS_BOILERPLATE(OmpAtomicWrite);
  CharBlock source;
  std::tuple<OmpAtomicClauseList, Verbatim, OmpAtomicClauseList,
      Statement<AssignmentStmt>, std::optional<OmpEndAtomic>>
      t;
};

// ATOMIC UPDATE
struct OmpAtomicUpdate {
  TUPLE_CLASS_BOILERPLATE(OmpAtomicUpdate);
  CharBlock source;
  std::tuple<OmpAtomicClauseList, Verbatim, OmpAtomicClauseList,
      Statement<AssignmentStmt>, std::optional<OmpEndAtomic>>
      t;
};

// ATOMIC CAPTURE
struct OmpAtomicCapture {
  TUPLE_CLASS_BOILERPLATE(OmpAtomicCapture);
  CharBlock source;
  WRAPPER_CLASS(Stmt1, Statement<AssignmentStmt>);
  WRAPPER_CLASS(Stmt2, Statement<AssignmentStmt>);
  std::tuple<OmpAtomicClauseList, Verbatim, OmpAtomicClauseList, Stmt1, Stmt2,
      OmpEndAtomic>
      t;
};

// ATOMIC
struct OmpAtomic {
  TUPLE_CLASS_BOILERPLATE(OmpAtomic);
  CharBlock source;
  std::tuple<Verbatim, OmpAtomicClauseList, Statement<AssignmentStmt>,
      std::optional<OmpEndAtomic>>
      t;
};

// 2.17.7 atomic ->
//        ATOMIC [atomic-clause-list] atomic-construct [atomic-clause-list] |
//        ATOMIC [atomic-clause-list]
//        atomic-construct -> READ | WRITE | UPDATE | CAPTURE
struct OpenMPAtomicConstruct {
  UNION_CLASS_BOILERPLATE(OpenMPAtomicConstruct);
  std::variant<OmpAtomicRead, OmpAtomicWrite, OmpAtomicCapture, OmpAtomicUpdate,
      OmpAtomic>
      u;
};

// OpenMP directives that associate with loop(s)
struct OmpLoopDirective {
  WRAPPER_CLASS_BOILERPLATE(OmpLoopDirective, llvm::omp::Directive);
  CharBlock source;
};

// 2.14.1 construct-type-clause -> PARALLEL | SECTIONS | DO | TASKGROUP
struct OmpCancelType {
  ENUM_CLASS(Type, Parallel, Sections, Do, Taskgroup)
  WRAPPER_CLASS_BOILERPLATE(OmpCancelType, Type);
  CharBlock source;
};

// 2.14.2 cancellation-point -> CANCELLATION POINT construct-type-clause
struct OpenMPCancellationPointConstruct {
  TUPLE_CLASS_BOILERPLATE(OpenMPCancellationPointConstruct);
  CharBlock source;
  std::tuple<Verbatim, OmpCancelType> t;
};

// 2.14.1 cancel -> CANCEL construct-type-clause [ [,] if-clause]
struct OpenMPCancelConstruct {
  TUPLE_CLASS_BOILERPLATE(OpenMPCancelConstruct);
  WRAPPER_CLASS(If, ScalarLogicalExpr);
  CharBlock source;
  std::tuple<Verbatim, OmpCancelType, std::optional<If>> t;
};

// Ref: [5.0:254-255], [5.1:287-288], [5.2:322-323]
//
// depobj-construct -> DEPOBJ(depend-object) depobj-clause  // since 5.0
// depobj-clause -> depend-clause |                         // until 5.2
//                  destroy-clause |
//                  update-clause
struct OpenMPDepobjConstruct {
  TUPLE_CLASS_BOILERPLATE(OpenMPDepobjConstruct);
  CharBlock source;
  std::tuple<Verbatim, OmpObject, OmpClause> t;
};

// 2.17.8 flush -> FLUSH [memory-order-clause] [(variable-name-list)]
struct OpenMPFlushConstruct {
  TUPLE_CLASS_BOILERPLATE(OpenMPFlushConstruct);
  CharBlock source;
  std::tuple<Verbatim, std::optional<std::list<OmpMemoryOrderClause>>,
      std::optional<OmpObjectList>>
      t;
};

struct OmpSimpleStandaloneDirective {
  WRAPPER_CLASS_BOILERPLATE(OmpSimpleStandaloneDirective, llvm::omp::Directive);
  CharBlock source;
};

struct OpenMPSimpleStandaloneConstruct {
  TUPLE_CLASS_BOILERPLATE(OpenMPSimpleStandaloneConstruct);
  CharBlock source;
  std::tuple<OmpSimpleStandaloneDirective, OmpClauseList> t;
};

struct OpenMPStandaloneConstruct {
  UNION_CLASS_BOILERPLATE(OpenMPStandaloneConstruct);
  CharBlock source;
  std::variant<OpenMPSimpleStandaloneConstruct, OpenMPFlushConstruct,
      OpenMPCancelConstruct, OpenMPCancellationPointConstruct,
      OpenMPDepobjConstruct>
      u;
};

struct OmpBeginLoopDirective {
  TUPLE_CLASS_BOILERPLATE(OmpBeginLoopDirective);
  std::tuple<OmpLoopDirective, OmpClauseList> t;
  CharBlock source;
};

struct OmpEndLoopDirective {
  TUPLE_CLASS_BOILERPLATE(OmpEndLoopDirective);
  std::tuple<OmpLoopDirective, OmpClauseList> t;
  CharBlock source;
};

struct OmpBeginBlockDirective {
  TUPLE_CLASS_BOILERPLATE(OmpBeginBlockDirective);
  std::tuple<OmpBlockDirective, OmpClauseList> t;
  CharBlock source;
};

struct OmpEndBlockDirective {
  TUPLE_CLASS_BOILERPLATE(OmpEndBlockDirective);
  std::tuple<OmpBlockDirective, OmpClauseList> t;
  CharBlock source;
};

struct OpenMPBlockConstruct {
  TUPLE_CLASS_BOILERPLATE(OpenMPBlockConstruct);
  std::tuple<OmpBeginBlockDirective, Block, OmpEndBlockDirective> t;
};

// OpenMP directives enclosing do loop
struct OpenMPLoopConstruct {
  TUPLE_CLASS_BOILERPLATE(OpenMPLoopConstruct);
  OpenMPLoopConstruct(OmpBeginLoopDirective &&a)
      : t({std::move(a), std::nullopt, std::nullopt}) {}
  std::tuple<OmpBeginLoopDirective, std::optional<DoConstruct>,
      std::optional<OmpEndLoopDirective>>
      t;
};

struct OpenMPConstruct {
  UNION_CLASS_BOILERPLATE(OpenMPConstruct);
  std::variant<OpenMPStandaloneConstruct, OpenMPSectionsConstruct,
      OpenMPSectionConstruct, OpenMPLoopConstruct, OpenMPBlockConstruct,
      OpenMPAtomicConstruct, OpenMPDeclarativeAllocate,
      OpenMPExecutableAllocate, OpenMPAllocatorsConstruct,
      OpenMPCriticalConstruct>
      u;
};

// Parse tree nodes for OpenACC 3.3 directives and clauses

struct AccObject {
  UNION_CLASS_BOILERPLATE(AccObject);
  std::variant<Designator, /*common block*/ Name> u;
};

WRAPPER_CLASS(AccObjectList, std::list<AccObject>);

// OpenACC directive beginning or ending a block
struct AccBlockDirective {
  WRAPPER_CLASS_BOILERPLATE(AccBlockDirective, llvm::acc::Directive);
  CharBlock source;
};

struct AccLoopDirective {
  WRAPPER_CLASS_BOILERPLATE(AccLoopDirective, llvm::acc::Directive);
  CharBlock source;
};

struct AccStandaloneDirective {
  WRAPPER_CLASS_BOILERPLATE(AccStandaloneDirective, llvm::acc::Directive);
  CharBlock source;
};

// 2.11 Combined constructs
struct AccCombinedDirective {
  WRAPPER_CLASS_BOILERPLATE(AccCombinedDirective, llvm::acc::Directive);
  CharBlock source;
};

struct AccDeclarativeDirective {
  WRAPPER_CLASS_BOILERPLATE(AccDeclarativeDirective, llvm::acc::Directive);
  CharBlock source;
};

// OpenACC Clauses
struct AccBindClause {
  UNION_CLASS_BOILERPLATE(AccBindClause);
  std::variant<Name, ScalarDefaultCharExpr> u;
  CharBlock source;
};

struct AccDefaultClause {
  WRAPPER_CLASS_BOILERPLATE(AccDefaultClause, llvm::acc::DefaultValue);
  CharBlock source;
};

struct AccDataModifier {
  ENUM_CLASS(Modifier, ReadOnly, Zero)
  WRAPPER_CLASS_BOILERPLATE(AccDataModifier, Modifier);
  CharBlock source;
};

struct AccObjectListWithModifier {
  TUPLE_CLASS_BOILERPLATE(AccObjectListWithModifier);
  std::tuple<std::optional<AccDataModifier>, AccObjectList> t;
};

struct AccObjectListWithReduction {
  TUPLE_CLASS_BOILERPLATE(AccObjectListWithReduction);
  std::tuple<ReductionOperator, AccObjectList> t;
};

struct AccWaitArgument {
  TUPLE_CLASS_BOILERPLATE(AccWaitArgument);
  std::tuple<std::optional<ScalarIntExpr>, std::list<ScalarIntExpr>> t;
};

struct AccDeviceTypeExpr {
  WRAPPER_CLASS_BOILERPLATE(
      AccDeviceTypeExpr, Fortran::common::OpenACCDeviceType);
  CharBlock source;
};

struct AccDeviceTypeExprList {
  WRAPPER_CLASS_BOILERPLATE(
      AccDeviceTypeExprList, std::list<AccDeviceTypeExpr>);
};

struct AccTileExpr {
  TUPLE_CLASS_BOILERPLATE(AccTileExpr);
  CharBlock source;
  std::tuple<std::optional<ScalarIntConstantExpr>> t; // if null then *
};

struct AccTileExprList {
  WRAPPER_CLASS_BOILERPLATE(AccTileExprList, std::list<AccTileExpr>);
};

struct AccSizeExpr {
  WRAPPER_CLASS_BOILERPLATE(AccSizeExpr, std::optional<ScalarIntExpr>);
};

struct AccSizeExprList {
  WRAPPER_CLASS_BOILERPLATE(AccSizeExprList, std::list<AccSizeExpr>);
};

struct AccSelfClause {
  UNION_CLASS_BOILERPLATE(AccSelfClause);
  std::variant<std::optional<ScalarLogicalExpr>, AccObjectList> u;
  CharBlock source;
};

// num, dim, static
struct AccGangArg {
  UNION_CLASS_BOILERPLATE(AccGangArg);
  WRAPPER_CLASS(Num, ScalarIntExpr);
  WRAPPER_CLASS(Dim, ScalarIntExpr);
  WRAPPER_CLASS(Static, AccSizeExpr);
  std::variant<Num, Dim, Static> u;
  CharBlock source;
};

struct AccGangArgList {
  WRAPPER_CLASS_BOILERPLATE(AccGangArgList, std::list<AccGangArg>);
};

struct AccCollapseArg {
  TUPLE_CLASS_BOILERPLATE(AccCollapseArg);
  std::tuple<bool, ScalarIntConstantExpr> t;
};

struct AccClause {
  UNION_CLASS_BOILERPLATE(AccClause);

#define GEN_FLANG_CLAUSE_PARSER_CLASSES
#include "llvm/Frontend/OpenACC/ACC.inc"

  CharBlock source;

  std::variant<
#define GEN_FLANG_CLAUSE_PARSER_CLASSES_LIST
#include "llvm/Frontend/OpenACC/ACC.inc"
      >
      u;
};

struct AccClauseList {
  WRAPPER_CLASS_BOILERPLATE(AccClauseList, std::list<AccClause>);
  CharBlock source;
};

struct OpenACCRoutineConstruct {
  TUPLE_CLASS_BOILERPLATE(OpenACCRoutineConstruct);
  CharBlock source;
  std::tuple<Verbatim, std::optional<Name>, AccClauseList> t;
};

struct OpenACCCacheConstruct {
  TUPLE_CLASS_BOILERPLATE(OpenACCCacheConstruct);
  CharBlock source;
  std::tuple<Verbatim, AccObjectListWithModifier> t;
};

struct OpenACCWaitConstruct {
  TUPLE_CLASS_BOILERPLATE(OpenACCWaitConstruct);
  CharBlock source;
  std::tuple<Verbatim, std::optional<AccWaitArgument>, AccClauseList> t;
};

struct AccBeginLoopDirective {
  TUPLE_CLASS_BOILERPLATE(AccBeginLoopDirective);
  std::tuple<AccLoopDirective, AccClauseList> t;
  CharBlock source;
};

struct AccBeginBlockDirective {
  TUPLE_CLASS_BOILERPLATE(AccBeginBlockDirective);
  CharBlock source;
  std::tuple<AccBlockDirective, AccClauseList> t;
};

struct AccEndBlockDirective {
  CharBlock source;
  WRAPPER_CLASS_BOILERPLATE(AccEndBlockDirective, AccBlockDirective);
};

// ACC END ATOMIC
EMPTY_CLASS(AccEndAtomic);

// ACC ATOMIC READ
struct AccAtomicRead {
  TUPLE_CLASS_BOILERPLATE(AccAtomicRead);
  std::tuple<Verbatim, Statement<AssignmentStmt>, std::optional<AccEndAtomic>>
      t;
};

// ACC ATOMIC WRITE
struct AccAtomicWrite {
  TUPLE_CLASS_BOILERPLATE(AccAtomicWrite);
  std::tuple<Verbatim, Statement<AssignmentStmt>, std::optional<AccEndAtomic>>
      t;
};

// ACC ATOMIC UPDATE
struct AccAtomicUpdate {
  TUPLE_CLASS_BOILERPLATE(AccAtomicUpdate);
  std::tuple<std::optional<Verbatim>, Statement<AssignmentStmt>,
      std::optional<AccEndAtomic>>
      t;
};

// ACC ATOMIC CAPTURE
struct AccAtomicCapture {
  TUPLE_CLASS_BOILERPLATE(AccAtomicCapture);
  WRAPPER_CLASS(Stmt1, Statement<AssignmentStmt>);
  WRAPPER_CLASS(Stmt2, Statement<AssignmentStmt>);
  std::tuple<Verbatim, Stmt1, Stmt2, AccEndAtomic> t;
};

struct OpenACCAtomicConstruct {
  UNION_CLASS_BOILERPLATE(OpenACCAtomicConstruct);
  std::variant<AccAtomicRead, AccAtomicWrite, AccAtomicCapture, AccAtomicUpdate>
      u;
  CharBlock source;
};

struct OpenACCBlockConstruct {
  TUPLE_CLASS_BOILERPLATE(OpenACCBlockConstruct);
  std::tuple<AccBeginBlockDirective, Block, AccEndBlockDirective> t;
};

struct OpenACCStandaloneDeclarativeConstruct {
  TUPLE_CLASS_BOILERPLATE(OpenACCStandaloneDeclarativeConstruct);
  CharBlock source;
  std::tuple<AccDeclarativeDirective, AccClauseList> t;
};

struct AccBeginCombinedDirective {
  TUPLE_CLASS_BOILERPLATE(AccBeginCombinedDirective);
  CharBlock source;
  std::tuple<AccCombinedDirective, AccClauseList> t;
};

struct AccEndCombinedDirective {
  WRAPPER_CLASS_BOILERPLATE(AccEndCombinedDirective, AccCombinedDirective);
  CharBlock source;
};

struct OpenACCCombinedConstruct {
  TUPLE_CLASS_BOILERPLATE(OpenACCCombinedConstruct);
  CharBlock source;
  OpenACCCombinedConstruct(AccBeginCombinedDirective &&a)
      : t({std::move(a), std::nullopt, std::nullopt}) {}
  std::tuple<AccBeginCombinedDirective, std::optional<DoConstruct>,
      std::optional<AccEndCombinedDirective>>
      t;
};

struct OpenACCDeclarativeConstruct {
  UNION_CLASS_BOILERPLATE(OpenACCDeclarativeConstruct);
  CharBlock source;
  std::variant<OpenACCStandaloneDeclarativeConstruct, OpenACCRoutineConstruct>
      u;
};

// OpenACC directives enclosing do loop
EMPTY_CLASS(AccEndLoop);
struct OpenACCLoopConstruct {
  TUPLE_CLASS_BOILERPLATE(OpenACCLoopConstruct);
  OpenACCLoopConstruct(AccBeginLoopDirective &&a)
      : t({std::move(a), std::nullopt, std::nullopt}) {}
  std::tuple<AccBeginLoopDirective, std::optional<DoConstruct>,
      std::optional<AccEndLoop>>
      t;
};

struct OpenACCEndConstruct {
  WRAPPER_CLASS_BOILERPLATE(OpenACCEndConstruct, llvm::acc::Directive);
  CharBlock source;
};

struct OpenACCStandaloneConstruct {
  TUPLE_CLASS_BOILERPLATE(OpenACCStandaloneConstruct);
  CharBlock source;
  std::tuple<AccStandaloneDirective, AccClauseList> t;
};

struct OpenACCConstruct {
  UNION_CLASS_BOILERPLATE(OpenACCConstruct);
  std::variant<OpenACCBlockConstruct, OpenACCCombinedConstruct,
      OpenACCLoopConstruct, OpenACCStandaloneConstruct, OpenACCCacheConstruct,
      OpenACCWaitConstruct, OpenACCAtomicConstruct, OpenACCEndConstruct>
      u;
};

// CUF-kernel-do-construct ->
//   !$CUF KERNEL DO [ (scalar-int-constant-expr) ]
//      <<< grid, block [, stream] >>>
//      [ cuf-reduction... ]
//      do-construct
// star-or-expr -> * | scalar-int-expr
// grid -> * | scalar-int-expr | ( star-or-expr-list )
// block -> * | scalar-int-expr | ( star-or-expr-list )
// stream -> 0, scalar-int-expr | STREAM = scalar-int-expr
// cuf-reduction -> [ REDUCE | REDUCTION ] (
//                  reduction-op : scalar-variable-list )

struct CUFReduction {
  TUPLE_CLASS_BOILERPLATE(CUFReduction);
  using Operator = ReductionOperator;
  std::tuple<Operator, std::list<Scalar<Variable>>> t;
};

struct CUFKernelDoConstruct {
  TUPLE_CLASS_BOILERPLATE(CUFKernelDoConstruct);
  WRAPPER_CLASS(StarOrExpr, std::optional<ScalarIntExpr>);
  struct LaunchConfiguration {
    TUPLE_CLASS_BOILERPLATE(LaunchConfiguration);
    std::tuple<std::list<StarOrExpr>, std::list<StarOrExpr>,
        std::optional<ScalarIntExpr>>
        t;
  };
  struct Directive {
    TUPLE_CLASS_BOILERPLATE(Directive);
    CharBlock source;
    std::tuple<std::optional<ScalarIntConstantExpr>,
        std::optional<LaunchConfiguration>, std::list<CUFReduction>>
        t;
  };
  std::tuple<Directive, std::optional<DoConstruct>> t;
};

} // namespace Fortran::parser
#endif // FORTRAN_PARSER_PARSE_TREE_H_<|MERGE_RESOLUTION|>--- conflicted
+++ resolved
@@ -3440,23 +3440,6 @@
 
 WRAPPER_CLASS(OmpObjectList, std::list<OmpObject>);
 
-<<<<<<< HEAD
-// Ref: [4.5:169-170], [5.0:254-256], [5.1:287-289], [5.2:321]
-//
-// task-dependence-type -> // "dependence-type" in 5.1 and before
-//    IN | OUT | INOUT |        // since 4.5
-//    SOURCE | SINK |           // since 4.5, until 5.1
-//    MUTEXINOUTSET | DEPOBJ |  // since 5.0
-//    INOUTSET                  // since 5.2
-struct OmpTaskDependenceType {
-  ENUM_CLASS(
-      Type, In, Out, Inout, Inoutset, Mutexinoutset, Source, Sink, Depobj)
-  WRAPPER_CLASS_BOILERPLATE(OmpTaskDependenceType, Type);
-};
-
-// [5.0] 2.1.6 iterator-specifier -> type-declaration-stmt = subscript-triple
-//             iterator-modifier -> iterator-specifier-list
-=======
 #define MODIFIER_BOILERPLATE(...) \
   struct Modifier { \
     using Variant = std::variant<__VA_ARGS__>; \
@@ -3492,24 +3475,12 @@
 //        = range-specification |                   // since 5.0
 //    [iterator-type ::] iterator-identifier
 //        = range-specification                     // since 5.2
->>>>>>> a8d96e15
 struct OmpIteratorSpecifier {
   TUPLE_CLASS_BOILERPLATE(OmpIteratorSpecifier);
   CharBlock source;
   std::tuple<TypeDeclarationStmt, SubscriptTriplet> t;
 };
 
-<<<<<<< HEAD
-WRAPPER_CLASS(OmpIteratorModifier, std::list<OmpIteratorSpecifier>);
-
-// 2.15.3.6 reduction-identifier -> + | - | * | .AND. | .OR. | .EQV. | .NEQV. |
-//                         MAX | MIN | IAND | IOR | IEOR
-struct OmpReductionOperator {
-  UNION_CLASS_BOILERPLATE(OmpReductionOperator);
-  std::variant<DefinedOperator, ProcedureDesignator> u;
-};
-
-=======
 // Ref: [4.5:169-170], [5.0:255-256], [5.1:288-289]
 //
 // dependence-type ->
@@ -3616,18 +3587,13 @@
 };
 } // namespace modifier
 
->>>>>>> a8d96e15
 // --- Clauses
 
 // OMP 5.0 2.10.1 affinity([aff-modifier:] locator-list)
 //                aff-modifier: interator-modifier
 struct OmpAffinityClause {
   TUPLE_CLASS_BOILERPLATE(OmpAffinityClause);
-<<<<<<< HEAD
-  std::tuple<std::optional<OmpIteratorModifier>, OmpObjectList> t;
-=======
   std::tuple<std::optional<OmpIterator>, OmpObjectList> t;
->>>>>>> a8d96e15
 };
 
 // 2.8.1 aligned-clause -> ALIGNED (variable-name-list[ : scalar-constant])
@@ -3680,20 +3646,6 @@
   std::tuple<ImplicitBehavior, MODIFIERS()> t;
 };
 
-<<<<<<< HEAD
-// 2.13.9 depend-vec-length -> +/- non-negative-constant
-struct OmpDependSinkVecLength {
-  TUPLE_CLASS_BOILERPLATE(OmpDependSinkVecLength);
-  std::tuple<DefinedOperator, ScalarIntConstantExpr> t;
-};
-
-// 2.13.9 depend-vec -> induction-variable [depend-vec-length], ...
-struct OmpDependSinkVec {
-  TUPLE_CLASS_BOILERPLATE(OmpDependSinkVec);
-  std::tuple<Name, std::optional<OmpDependSinkVecLength>> t;
-};
-
-=======
 // 2.13.9 iteration-offset -> +/- non-negative-constant
 struct OmpIterationOffset {
   TUPLE_CLASS_BOILERPLATE(OmpIterationOffset);
@@ -3720,32 +3672,10 @@
   std::variant<Sink, Source> u;
 };
 
->>>>>>> a8d96e15
 // Ref: [4.5:169-170], [5.0:255-256], [5.1:288-289], [5.2:323-324]
 //
 // depend-clause ->
 //    DEPEND(SOURCE) |                               // since 4.5, until 5.1
-<<<<<<< HEAD
-//    DEPEND(SINK: depend-vec) |                     // since 4.5, until 5.1
-//    DEPEND([depend-modifier,]dependence-type: locator-list)   // since 4.5
-//
-// depend-modifier -> iterator-modifier              // since 5.0
-struct OmpDependClause {
-  OmpTaskDependenceType::Type GetDepType() const;
-
-  UNION_CLASS_BOILERPLATE(OmpDependClause);
-  EMPTY_CLASS(Source);
-  WRAPPER_CLASS(Sink, std::list<OmpDependSinkVec>);
-  struct InOut {
-    TUPLE_CLASS_BOILERPLATE(InOut);
-    std::tuple<std::optional<OmpIteratorModifier>, OmpTaskDependenceType,
-        OmpObjectList>
-        t;
-  };
-  std::variant<Source, Sink, InOut> u;
-};
-
-=======
 //    DEPEND(SINK: iteration-vector) |               // since 4.5, until 5.1
 //    DEPEND([depend-modifier,]
 //           task-dependence-type: locator-list)     // since 4.5
@@ -3764,7 +3694,6 @@
 
 WRAPPER_CLASS(OmpDoacrossClause, OmpDoacross);
 
->>>>>>> a8d96e15
 // Ref: [5.0:254-255], [5.1:287-288], [5.2:73]
 //
 // destroy-clause ->
@@ -3800,11 +3729,7 @@
   // As in the case of MAP, modifiers are parsed as lists, even if they
   // are unique. These restrictions will be checked in semantic checks.
   std::tuple<std::optional<std::list<Expectation>>,
-<<<<<<< HEAD
-      std::optional<std::list<OmpIteratorModifier>>, OmpObjectList,
-=======
       std::optional<std::list<OmpIterator>>, OmpObjectList,
->>>>>>> a8d96e15
       bool> // were the modifiers comma-separated?
       t;
 };
@@ -3827,24 +3752,6 @@
 // OpenMPv5.2 12.5.2 detach-clause -> DETACH (event-handle)
 struct OmpDetachClause {
   WRAPPER_CLASS_BOILERPLATE(OmpDetachClause, OmpObject);
-<<<<<<< HEAD
-};
-
-// OMP 5.0 2.19.5.6 in_reduction-clause -> IN_REDUCTION (reduction-identifier:
-//                                         variable-name-list)
-struct OmpInReductionClause {
-  TUPLE_CLASS_BOILERPLATE(OmpInReductionClause);
-  std::tuple<OmpReductionOperator, OmpObjectList> t;
-};
-
-// OMP 5.0 2.19.4.5 lastprivate-clause ->
-//                    LASTPRIVATE ([lastprivate-modifier :] list)
-//                  lastprivate-modifier -> CONDITIONAL
-struct OmpLastprivateClause {
-  TUPLE_CLASS_BOILERPLATE(OmpLastprivateClause);
-  ENUM_CLASS(LastprivateModifier, Conditional);
-  std::tuple<std::optional<LastprivateModifier>, OmpObjectList> t;
-=======
 };
 
 // OMP 5.0 2.19.5.6 in_reduction-clause -> IN_REDUCTION (reduction-identifier:
@@ -3852,7 +3759,6 @@
 struct OmpInReductionClause {
   TUPLE_CLASS_BOILERPLATE(OmpInReductionClause);
   std::tuple<OmpReductionIdentifier, OmpObjectList> t;
->>>>>>> a8d96e15
 };
 
 // OMP 5.0 2.19.4.5 lastprivate-clause ->
@@ -3888,51 +3794,7 @@
   std::variant<WithModifier, WithoutModifier> u;
 };
 
-<<<<<<< HEAD
-// 2.15.5.1 map ->
-//    MAP ([[map-type-modifier-list [,]] [iterator-modifier [,]] map-type : ]
-//         variable-name-list)
-// map-type-modifier-list -> map-type-modifier [,] [...]
-// map-type-modifier -> ALWAYS | CLOSE | PRESENT | OMPX_HOLD
-// map-type -> TO | FROM | TOFROM | ALLOC | RELEASE | DELETE
-struct OmpMapClause {
-  ENUM_CLASS(TypeModifier, Always, Close, Present, Ompx_Hold);
-  ENUM_CLASS(Type, To, From, Tofrom, Alloc, Release, Delete)
-  TUPLE_CLASS_BOILERPLATE(OmpMapClause);
-
-  // All modifiers are parsed into optional lists, even if they are unique.
-  // The checks for satisfying those constraints are deferred to semantics.
-  // In OpenMP 5.2 the non-comma syntax has been deprecated: keep the
-  // information about separator presence to emit a diagnostic if needed.
-  std::tuple<std::optional<std::list<TypeModifier>>,
-      std::optional<std::list<OmpIteratorModifier>>, // unique
-      std::optional<std::list<Type>>, // unique
-      OmpObjectList,
-      bool> // were the modifiers comma-separated?
-      t;
-};
-
-// 2.9.5 order-clause -> ORDER ([order-modifier :]concurrent)
-struct OmpOrderModifier {
-  UNION_CLASS_BOILERPLATE(OmpOrderModifier);
-  ENUM_CLASS(Kind, Reproducible, Unconstrained)
-  std::variant<Kind> u;
-};
-
-struct OmpOrderClause {
-  TUPLE_CLASS_BOILERPLATE(OmpOrderClause);
-  ENUM_CLASS(Type, Concurrent)
-  std::tuple<std::optional<OmpOrderModifier>, Type> t;
-};
-
-// 2.5 proc-bind-clause -> PROC_BIND (MASTER | CLOSE | SPREAD)
-struct OmpProcBindClause {
-  ENUM_CLASS(Type, Close, Master, Spread, Primary)
-  WRAPPER_CLASS_BOILERPLATE(OmpProcBindClause, Type);
-};
-=======
 WRAPPER_CLASS(OmpMapperIdentifier, std::optional<Name>);
->>>>>>> a8d96e15
 
 // 2.15.5.1 map ->
 //    MAP ([MAPPER(mapper-identifier)] [[map-type-modifier-list [,]]
@@ -3959,28 +3821,49 @@
       t;
 };
 
-<<<<<<< HEAD
-// 2.7.1 sched-modifier -> MONOTONIC | NONMONOTONIC | SIMD
-struct OmpScheduleModifierType {
-  ENUM_CLASS(ModType, Monotonic, Nonmonotonic, Simd)
-  WRAPPER_CLASS_BOILERPLATE(OmpScheduleModifierType, ModType);
-};
-
-struct OmpScheduleModifier {
-  TUPLE_CLASS_BOILERPLATE(OmpScheduleModifier);
-  WRAPPER_CLASS(Modifier1, OmpScheduleModifierType);
-  WRAPPER_CLASS(Modifier2, OmpScheduleModifierType);
-  std::tuple<Modifier1, std::optional<Modifier2>> t;
-};
-
-// 2.7.1 schedule-clause -> SCHEDULE ([sched-modifier1] [, sched-modifier2]:]
-//                                    kind[, chunk_size])
+// Ref: [5.0:101-109], [5.1:126-134], [5.2:233-234]
+//
+// order-clause ->
+//    ORDER(CONCURRENT) |                           // since 5.0
+//    ORDER([order-modifier:] CONCURRENT)           // since 5.1
+struct OmpOrderClause {
+  TUPLE_CLASS_BOILERPLATE(OmpOrderClause);
+  ENUM_CLASS(Ordering, Concurrent)
+  MODIFIER_BOILERPLATE(OmpOrderModifier);
+  std::tuple<MODIFIERS(), Ordering> t;
+};
+
+// 2.5 proc-bind-clause -> PROC_BIND (MASTER | CLOSE | SPREAD)
+struct OmpProcBindClause {
+  ENUM_CLASS(Type, Close, Master, Spread, Primary)
+  WRAPPER_CLASS_BOILERPLATE(OmpProcBindClause, Type);
+};
+
+// Ref: [4.5:201-207], [5.0:300-302], [5.1:332-334], [5.2:134-137]
+//
+// reduction-clause ->
+//    REDUCTION(reduction-identifier: list) |       // since 4.5
+//    REDUCTION([reduction-modifier,]
+//        reduction-identifier: list)               // since 5.0
+struct OmpReductionClause {
+  TUPLE_CLASS_BOILERPLATE(OmpReductionClause);
+  MODIFIER_BOILERPLATE(OmpReductionModifier, OmpReductionIdentifier);
+  std::tuple<MODIFIERS(), OmpObjectList> t;
+};
+
+// Ref: [4.5:56-63], [5.0:101-109], [5.1:126-133], [5.2:252-254]
+//
+// schedule-clause ->
+//    SCHEDULE([modifier[, modifier]:]
+//        kind[, chunk-size])                       // since 4.5, until 5.1
+// schedule-clause ->
+//    SCHEDULE([ordering-modifier], chunk-modifier],
+//        kind[, chunk_size])                       // since 5.2
 struct OmpScheduleClause {
   TUPLE_CLASS_BOILERPLATE(OmpScheduleClause);
-  ENUM_CLASS(ScheduleType, Static, Dynamic, Guided, Auto, Runtime)
-  std::tuple<std::optional<OmpScheduleModifier>, ScheduleType,
-      std::optional<ScalarIntExpr>>
-      t;
+  ENUM_CLASS(Kind, Static, Dynamic, Guided, Auto, Runtime)
+  MODIFIER_BOILERPLATE(OmpOrderingModifier, OmpChunkModifier);
+  std::tuple<MODIFIERS(), Kind, std::optional<ScalarIntExpr>> t;
 };
 
 // Ref: [4.5:107-109], [5.0:176-180], [5.1:205-210], [5.2:167-168]
@@ -4000,85 +3883,6 @@
   // As in the case of MAP, modifiers are parsed as lists, even if they
   // are unique. These restrictions will be checked in semantic checks.
   std::tuple<std::optional<std::list<Expectation>>,
-      std::optional<std::list<OmpIteratorModifier>>, OmpObjectList,
-      bool> // were the modifiers comma-separated?
-      t;
-};
-
-// OMP 5.2 12.6.2 num_tasks-clause -> num_tasks ([prescriptiveness :] value)
-struct OmpNumTasksClause {
-  TUPLE_CLASS_BOILERPLATE(OmpNumTasksClause);
-  ENUM_CLASS(Prescriptiveness, Strict);
-  std::tuple<std::optional<Prescriptiveness>, ScalarIntExpr> t;
-};
-
-// Ref: [5.0:254-255], [5.1:287-288], [5.2:321-322]
-//
-// update-clause -> UPDATE(task-dependence-type)    // since 5.0
-WRAPPER_CLASS(OmpUpdateClause, OmpTaskDependenceType);
-=======
-// Ref: [5.0:101-109], [5.1:126-134], [5.2:233-234]
-//
-// order-clause ->
-//    ORDER(CONCURRENT) |                           // since 5.0
-//    ORDER([order-modifier:] CONCURRENT)           // since 5.1
-struct OmpOrderClause {
-  TUPLE_CLASS_BOILERPLATE(OmpOrderClause);
-  ENUM_CLASS(Ordering, Concurrent)
-  MODIFIER_BOILERPLATE(OmpOrderModifier);
-  std::tuple<MODIFIERS(), Ordering> t;
-};
-
-// 2.5 proc-bind-clause -> PROC_BIND (MASTER | CLOSE | SPREAD)
-struct OmpProcBindClause {
-  ENUM_CLASS(Type, Close, Master, Spread, Primary)
-  WRAPPER_CLASS_BOILERPLATE(OmpProcBindClause, Type);
-};
-
-// Ref: [4.5:201-207], [5.0:300-302], [5.1:332-334], [5.2:134-137]
-//
-// reduction-clause ->
-//    REDUCTION(reduction-identifier: list) |       // since 4.5
-//    REDUCTION([reduction-modifier,]
-//        reduction-identifier: list)               // since 5.0
-struct OmpReductionClause {
-  TUPLE_CLASS_BOILERPLATE(OmpReductionClause);
-  MODIFIER_BOILERPLATE(OmpReductionModifier, OmpReductionIdentifier);
-  std::tuple<MODIFIERS(), OmpObjectList> t;
-};
-
-// Ref: [4.5:56-63], [5.0:101-109], [5.1:126-133], [5.2:252-254]
-//
-// schedule-clause ->
-//    SCHEDULE([modifier[, modifier]:]
-//        kind[, chunk-size])                       // since 4.5, until 5.1
-// schedule-clause ->
-//    SCHEDULE([ordering-modifier], chunk-modifier],
-//        kind[, chunk_size])                       // since 5.2
-struct OmpScheduleClause {
-  TUPLE_CLASS_BOILERPLATE(OmpScheduleClause);
-  ENUM_CLASS(Kind, Static, Dynamic, Guided, Auto, Runtime)
-  MODIFIER_BOILERPLATE(OmpOrderingModifier, OmpChunkModifier);
-  std::tuple<MODIFIERS(), Kind, std::optional<ScalarIntExpr>> t;
-};
-
-// Ref: [4.5:107-109], [5.0:176-180], [5.1:205-210], [5.2:167-168]
-//
-// to-clause (in DECLARE TARGET) ->
-//    TO(extended-list) |                               // until 5.1
-// to-clause (in TARGET UPDATE) ->
-//    TO(locator-list) |
-//    TO(mapper-modifier: locator-list) |               // since 5.0
-//    TO(motion-modifier[,] ...: locator-list)          // since 5.1
-//  motion-modifier ->
-//    PRESENT | mapper-modifier | iterator-modifier
-struct OmpToClause {
-  using Expectation = OmpFromClause::Expectation;
-  TUPLE_CLASS_BOILERPLATE(OmpToClause);
-
-  // As in the case of MAP, modifiers are parsed as lists, even if they
-  // are unique. These restrictions will be checked in semantic checks.
-  std::tuple<std::optional<std::list<Expectation>>,
       std::optional<std::list<OmpIterator>>, OmpObjectList,
       bool> // were the modifiers comma-separated?
       t;
@@ -4106,7 +3910,6 @@
   ENUM_CLASS(Type, Parallel, Teams, Thread)
   WRAPPER_CLASS_BOILERPLATE(OmpBindClause, Type);
 };
->>>>>>> a8d96e15
 
 // OpenMP Clauses
 struct OmpClause {
