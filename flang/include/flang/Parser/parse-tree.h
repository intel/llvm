--- conflicted
+++ resolved
@@ -3472,10 +3472,6 @@
 //   ENUM_CLASS(Value, Keyword1, Keyword2);
 // };
 
-<<<<<<< HEAD
-// Ref: [5.2:252-254]
-//
-=======
 // Ref: [4.5:72-81], [5.0:110-119], [5.1:134-143], [5.2:169-170]
 //
 // alignment ->
@@ -3510,7 +3506,6 @@
 
 // Ref: [5.2:252-254]
 //
->>>>>>> 93e44d24
 // chunk-modifier ->
 //    SIMD                                          // since 5.2
 //
@@ -3554,8 +3549,6 @@
   WRAPPER_CLASS_BOILERPLATE(OmpDependenceType, Value);
 };
 
-<<<<<<< HEAD
-=======
 // Ref: [5.0:170-176], [5.1:197-205], [5.2:276-277]
 //
 // device-modifier ->
@@ -3582,7 +3575,6 @@
   WRAPPER_CLASS_BOILERPLATE(OmpDirectiveNameModifier, llvm::omp::Directive);
 };
 
->>>>>>> 93e44d24
 // Ref: [5.1:205-209], [5.2:166-168]
 //
 // motion-modifier ->
@@ -3606,8 +3598,6 @@
   WRAPPER_CLASS_BOILERPLATE(OmpIterator, std::list<OmpIteratorSpecifier>);
 };
 
-<<<<<<< HEAD
-=======
 // Ref: [5.0:288-290], [5.1:321-322], [5.2:115-117]
 //
 // lastprivate-modifier ->
@@ -3617,7 +3607,6 @@
   WRAPPER_CLASS_BOILERPLATE(OmpLastprivateModifier, Value);
 };
 
->>>>>>> 93e44d24
 // Ref: [4.5:207-210], [5.0:290-293], [5.1:323-325], [5.2:117-120]
 //
 // linear-modifier ->
@@ -3669,7 +3658,6 @@
   ENUM_CLASS(Value, Monotonic, Nonmonotonic, Simd)
   WRAPPER_CLASS_BOILERPLATE(OmpOrderingModifier, Value);
 };
-<<<<<<< HEAD
 
 // Ref: [5.1:125-126], [5.2:233-234]
 //
@@ -3678,15 +3666,6 @@
 struct OmpOrderModifier {
   ENUM_CLASS(Value, Reproducible, Unconstrained)
   WRAPPER_CLASS_BOILERPLATE(OmpOrderModifier, Value);
-=======
-
-// Ref: [5.1:125-126], [5.2:233-234]
-//
-// order-modifier ->
-//    REPRODUCIBLE | UNCONSTRAINED                  // since 5.1
-struct OmpOrderModifier {
-  ENUM_CLASS(Value, Reproducible, Unconstrained)
-  WRAPPER_CLASS_BOILERPLATE(OmpOrderModifier, Value);
 };
 
 // Ref: [5.1:166-171], [5.2:269-270]
@@ -3696,7 +3675,6 @@
 struct OmpPrescriptiveness {
   ENUM_CLASS(Value, Strict)
   WRAPPER_CLASS_BOILERPLATE(OmpPrescriptiveness, Value);
->>>>>>> 93e44d24
 };
 
 // Ref: [4.5:201-207], [5.0:293-299], [5.1:325-331], [5.2:124]
@@ -3753,12 +3731,8 @@
 //    interator-modifier                            // since 5.0
 struct OmpAffinityClause {
   TUPLE_CLASS_BOILERPLATE(OmpAffinityClause);
-<<<<<<< HEAD
-  std::tuple<std::optional<OmpIterator>, OmpObjectList> t;
-=======
   MODIFIER_BOILERPLATE(OmpIterator);
   std::tuple<MODIFIERS(), OmpObjectList> t;
->>>>>>> 93e44d24
 };
 
 // Ref: [4.5:72-81], [5.0:110-119], [5.1:134-143], [5.2:169-170]
@@ -3840,39 +3814,15 @@
   std::tuple<ImplicitBehavior, MODIFIERS()> t;
 };
 
-<<<<<<< HEAD
-// 2.13.9 iteration-offset -> +/- non-negative-constant
-=======
 // Ref: [4.5:169-172], [5.0:255-259], [5.1:288-292], [5.2:91-93]
 //
 // iteration-offset ->
 //    +|- non-negative-constant                     // since 4.5
->>>>>>> 93e44d24
 struct OmpIterationOffset {
   TUPLE_CLASS_BOILERPLATE(OmpIterationOffset);
   std::tuple<DefinedOperator, ScalarIntConstantExpr> t;
 };
 
-<<<<<<< HEAD
-// 2.13.9 iteration -> induction-variable [iteration-offset]
-struct OmpIteration {
-  TUPLE_CLASS_BOILERPLATE(OmpIteration);
-  std::tuple<Name, std::optional<OmpIterationOffset>> t;
-};
-
-WRAPPER_CLASS(OmpIterationVector, std::list<OmpIteration>);
-
-// Extract this into a separate structure (instead of having it directly in
-// OmpDoacrossClause), so that the context in TYPE_CONTEXT_PARSER can be set
-// separately for OmpDependClause and OmpDoacrossClause.
-struct OmpDoacross {
-  OmpDependenceType::Value GetDepType() const;
-
-  WRAPPER_CLASS(Sink, OmpIterationVector);
-  EMPTY_CLASS(Source);
-  UNION_CLASS_BOILERPLATE(OmpDoacross);
-  std::variant<Sink, Source> u;
-=======
 // Ref: [4.5:169-172], [5.0:255-259], [5.1:288-292], [5.2:91-93]
 //
 // iteration ->
@@ -3880,7 +3830,6 @@
 struct OmpIteration {
   TUPLE_CLASS_BOILERPLATE(OmpIteration);
   std::tuple<Name, std::optional<OmpIterationOffset>> t;
->>>>>>> 93e44d24
 };
 
 // Ref: [4.5:169-172], [5.0:255-259], [5.1:288-292], [5.2:91-93]
@@ -3906,17 +3855,10 @@
 // Ref: [4.5:169-172], [5.0:255-259], [5.1:288-292], [5.2:323-326]
 //
 // depend-clause ->
-<<<<<<< HEAD
-//    DEPEND(SOURCE) |                               // since 4.5, until 5.1
-//    DEPEND(SINK: iteration-vector) |               // since 4.5, until 5.1
-//    DEPEND([depend-modifier,]
-//           task-dependence-type: locator-list)     // since 4.5
-=======
 //    DEPEND(SOURCE) |                              // since 4.5, until 5.1
 //    DEPEND(SINK: iteration-vector) |              // since 4.5, until 5.1
 //    DEPEND([depend-modifier,]
 //           task-dependence-type: locator-list)    // since 4.5
->>>>>>> 93e44d24
 //
 // depend-modifier -> iterator-modifier             // since 5.0
 struct OmpDependClause {
@@ -3924,24 +3866,16 @@
   struct TaskDep {
     OmpTaskDependenceType::Value GetTaskDepType() const;
     TUPLE_CLASS_BOILERPLATE(TaskDep);
-<<<<<<< HEAD
-    std::tuple<std::optional<OmpIterator>, OmpTaskDependenceType, OmpObjectList>
-        t;
-=======
     MODIFIER_BOILERPLATE(OmpIterator, OmpTaskDependenceType);
     std::tuple<MODIFIERS(), OmpObjectList> t;
->>>>>>> 93e44d24
   };
   std::variant<TaskDep, OmpDoacross> u;
 };
 
-<<<<<<< HEAD
-=======
 // Ref: [5.2:326-328]
 //
 // doacross-clause ->
 //    DOACROSS(dependence-type: iteration-vector)   // since 5.2
->>>>>>> 93e44d24
 WRAPPER_CLASS(OmpDoacrossClause, OmpDoacross);
 
 // Ref: [5.0:254-255], [5.1:287-288], [5.2:73]
@@ -4031,13 +3965,8 @@
 //    LASTPRIVATE([lastprivate-modifier:] list)     // since 5.0
 struct OmpLastprivateClause {
   TUPLE_CLASS_BOILERPLATE(OmpLastprivateClause);
-<<<<<<< HEAD
-  ENUM_CLASS(LastprivateModifier, Conditional);
-  std::tuple<std::optional<LastprivateModifier>, OmpObjectList> t;
-=======
   MODIFIER_BOILERPLATE(OmpLastprivateModifier);
   std::tuple<MODIFIERS(), OmpObjectList> t;
->>>>>>> 93e44d24
 };
 
 // 2.15.3.7 linear-clause -> LINEAR (linear-list[ : linear-step])
@@ -4077,8 +4006,6 @@
   TUPLE_CLASS_BOILERPLATE(OmpMapClause);
   MODIFIER_BOILERPLATE(OmpMapTypeModifier, OmpMapper, OmpIterator, OmpMapType);
   std::tuple<MODIFIERS(), OmpObjectList, bool> t;
-<<<<<<< HEAD
-=======
 };
 
 // Ref: [4.5:87-91], [5.0:140-146], [5.1:166-171], [5.2:270]
@@ -4090,7 +4017,6 @@
   TUPLE_CLASS_BOILERPLATE(OmpNumTasksClause);
   MODIFIER_BOILERPLATE(OmpPrescriptiveness);
   std::tuple<MODIFIERS(), ScalarIntExpr> t;
->>>>>>> 93e44d24
 };
 
 // Ref: [5.0:101-109], [5.1:126-134], [5.2:233-234]
@@ -4158,16 +4084,6 @@
   TUPLE_CLASS_BOILERPLATE(OmpToClause);
   MODIFIER_BOILERPLATE(OmpExpectation, OmpIterator, OmpMapper);
   std::tuple<MODIFIERS(), OmpObjectList, bool> t;
-<<<<<<< HEAD
-};
-
-// OMP 5.2 12.6.2 num_tasks-clause -> num_tasks ([prescriptiveness :] value)
-struct OmpNumTasksClause {
-  TUPLE_CLASS_BOILERPLATE(OmpNumTasksClause);
-  ENUM_CLASS(Prescriptiveness, Strict);
-  std::tuple<std::optional<Prescriptiveness>, ScalarIntExpr> t;
-=======
->>>>>>> 93e44d24
 };
 
 // Ref: [5.0:254-255], [5.1:287-288], [5.2:321-322]
@@ -4178,21 +4094,9 @@
 //    UPDATE(task-dependence-type)                  // since 5.2
 struct OmpUpdateClause {
   UNION_CLASS_BOILERPLATE(OmpUpdateClause);
-<<<<<<< HEAD
-  std::variant<OmpDependenceType, OmpTaskDependenceType> u;
-};
-
-// OMP 5.2 11.7.1 bind-clause ->
-//                  BIND( PARALLEL | TEAMS | THREAD )
-struct OmpBindClause {
-  ENUM_CLASS(Type, Parallel, Teams, Thread)
-  WRAPPER_CLASS_BOILERPLATE(OmpBindClause, Type);
-};
-=======
   // The dependence type is an argument here, not a modifier.
   std::variant<OmpDependenceType, OmpTaskDependenceType> u;
 };
->>>>>>> 93e44d24
 
 // OpenMP Clauses
 struct OmpClause {
