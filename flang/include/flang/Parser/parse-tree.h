--- conflicted
+++ resolved
@@ -3557,14 +3557,11 @@
       OmpMapperSpecifier, OmpReductionSpecifier>
       u;
 };
-<<<<<<< HEAD
-=======
 
 struct OmpArgumentList {
   WRAPPER_CLASS_BOILERPLATE(OmpArgumentList, std::list<OmpArgument>);
   CharBlock source;
 };
->>>>>>> 5eee2751
 } // namespace arguments
 
 inline namespace traits {
@@ -4565,18 +4562,11 @@
   llvm::omp::Directive DirId() const { //
     return std::get<OmpDirectiveName>(t).v;
   }
-<<<<<<< HEAD
-  const OmpClauseList &Clauses() const;
-
-  CharBlock source;
-  std::tuple<OmpDirectiveName, std::optional<std::list<OmpArgument>>,
-=======
   const OmpArgumentList &Arguments() const;
   const OmpClauseList &Clauses() const;
 
   CharBlock source;
   std::tuple<OmpDirectiveName, std::optional<OmpArgumentList>,
->>>>>>> 5eee2751
       std::optional<OmpClauseList>, Flags>
       t;
 };
@@ -4930,22 +4920,12 @@
   WRAPPER_CLASS_BOILERPLATE(
       OpenMPCancellationPointConstruct, OmpDirectiveSpecification);
   CharBlock source;
-<<<<<<< HEAD
-  std::tuple<Verbatim, OmpClauseList> t;
-=======
->>>>>>> 5eee2751
 };
 
 // 2.14.1 cancel -> CANCEL construct-type-clause [ [,] if-clause]
 struct OpenMPCancelConstruct {
-<<<<<<< HEAD
-  TUPLE_CLASS_BOILERPLATE(OpenMPCancelConstruct);
-  CharBlock source;
-  std::tuple<Verbatim, OmpClauseList> t;
-=======
   WRAPPER_CLASS_BOILERPLATE(OpenMPCancelConstruct, OmpDirectiveSpecification);
   CharBlock source;
->>>>>>> 5eee2751
 };
 
 // Ref: [5.0:254-255], [5.1:287-288], [5.2:322-323]
@@ -4999,12 +4979,6 @@
 struct OpenMPFlushConstruct {
   WRAPPER_CLASS_BOILERPLATE(OpenMPFlushConstruct, OmpDirectiveSpecification);
   CharBlock source;
-<<<<<<< HEAD
-  std::tuple<Verbatim, std::optional<OmpObjectList>,
-      std::optional<OmpClauseList>, /*TrailingClauses=*/bool>
-      t;
-=======
->>>>>>> 5eee2751
 };
 
 // Ref: [5.1:217-220], [5.2:291-292]
