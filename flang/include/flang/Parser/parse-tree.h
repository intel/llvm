--- conflicted
+++ resolved
@@ -3351,12 +3351,9 @@
 // !DIR$ name[=value] [, name[=value]]...    = can be :
 // !DIR$ UNROLL [N]
 // !DIR$ UNROLL_AND_JAM [N]
-<<<<<<< HEAD
-=======
 // !DIR$ NOVECTOR
 // !DIR$ NOUNROLL
 // !DIR$ NOUNROLL_AND_JAM
->>>>>>> d465594a
 // !DIR$ <anything else>
 struct CompilerDirective {
   UNION_CLASS_BOILERPLATE(CompilerDirective);
@@ -3382,12 +3379,6 @@
   struct UnrollAndJam {
     WRAPPER_CLASS_BOILERPLATE(UnrollAndJam, std::optional<std::uint64_t>);
   };
-<<<<<<< HEAD
-  EMPTY_CLASS(Unrecognized);
-  CharBlock source;
-  std::variant<std::list<IgnoreTKR>, LoopCount, std::list<AssumeAligned>,
-      VectorAlways, std::list<NameValue>, Unroll, UnrollAndJam, Unrecognized>
-=======
   EMPTY_CLASS(NoVector);
   EMPTY_CLASS(NoUnroll);
   EMPTY_CLASS(NoUnrollAndJam);
@@ -3396,7 +3387,6 @@
   std::variant<std::list<IgnoreTKR>, LoopCount, std::list<AssumeAligned>,
       VectorAlways, std::list<NameValue>, Unroll, UnrollAndJam, Unrecognized,
       NoVector, NoUnroll, NoUnrollAndJam>
->>>>>>> d465594a
       u;
 };
 
@@ -3574,14 +3564,11 @@
       OmpMapperSpecifier, OmpReductionSpecifier>
       u;
 };
-<<<<<<< HEAD
-=======
 
 struct OmpArgumentList {
   WRAPPER_CLASS_BOILERPLATE(OmpArgumentList, std::list<OmpArgument>);
   CharBlock source;
 };
->>>>>>> d465594a
 } // namespace arguments
 
 inline namespace traits {
@@ -4582,18 +4569,11 @@
   llvm::omp::Directive DirId() const { //
     return std::get<OmpDirectiveName>(t).v;
   }
-<<<<<<< HEAD
-  const OmpClauseList &Clauses() const;
-
-  CharBlock source;
-  std::tuple<OmpDirectiveName, std::optional<std::list<OmpArgument>>,
-=======
   const OmpArgumentList &Arguments() const;
   const OmpClauseList &Clauses() const;
 
   CharBlock source;
   std::tuple<OmpDirectiveName, std::optional<OmpArgumentList>,
->>>>>>> d465594a
       std::optional<OmpClauseList>, Flags>
       t;
 };
@@ -4947,22 +4927,12 @@
   WRAPPER_CLASS_BOILERPLATE(
       OpenMPCancellationPointConstruct, OmpDirectiveSpecification);
   CharBlock source;
-<<<<<<< HEAD
-  std::tuple<Verbatim, OmpClauseList> t;
-=======
->>>>>>> d465594a
 };
 
 // 2.14.1 cancel -> CANCEL construct-type-clause [ [,] if-clause]
 struct OpenMPCancelConstruct {
-<<<<<<< HEAD
-  TUPLE_CLASS_BOILERPLATE(OpenMPCancelConstruct);
-  CharBlock source;
-  std::tuple<Verbatim, OmpClauseList> t;
-=======
   WRAPPER_CLASS_BOILERPLATE(OpenMPCancelConstruct, OmpDirectiveSpecification);
   CharBlock source;
->>>>>>> d465594a
 };
 
 // Ref: [5.0:254-255], [5.1:287-288], [5.2:322-323]
@@ -5016,12 +4986,6 @@
 struct OpenMPFlushConstruct {
   WRAPPER_CLASS_BOILERPLATE(OpenMPFlushConstruct, OmpDirectiveSpecification);
   CharBlock source;
-<<<<<<< HEAD
-  std::tuple<Verbatim, std::optional<OmpObjectList>,
-      std::optional<OmpClauseList>, /*TrailingClauses=*/bool>
-      t;
-=======
->>>>>>> d465594a
 };
 
 // Ref: [5.1:217-220], [5.2:291-292]
