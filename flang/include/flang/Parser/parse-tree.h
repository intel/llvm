--- conflicted
+++ resolved
@@ -4381,15 +4381,12 @@
   WRAPPER_CLASS_BOILERPLATE(OmpDeviceTypeClause, DeviceTypeDescription);
 };
 
-<<<<<<< HEAD
-=======
 struct OmpDynGroupprivateClause {
   TUPLE_CLASS_BOILERPLATE(OmpDynGroupprivateClause);
   MODIFIER_BOILERPLATE(OmpAccessGroup, OmpPrescriptiveness);
   std::tuple<MODIFIERS(), ScalarIntExpr> t;
 };
 
->>>>>>> 35227056
 // Ref: [5.2:158-159], [6.0:289-290]
 //
 // enter-clause ->
@@ -4898,16 +4895,11 @@
   CharBlock source;
   // Each of the OpenMPConstructs in the list below contains an
   // OpenMPSectionConstruct. This is guaranteed by the parser.
-<<<<<<< HEAD
-  std::tuple<OmpBeginSectionsDirective, std::list<OpenMPConstruct>,
-      OmpEndSectionsDirective>
-=======
   // The end sections directive is optional here because it is difficult to
   // generate helpful error messages for a missing end directive within the
   // parser. Semantics will generate an error if this is absent.
   std::tuple<OmpBeginSectionsDirective, std::list<OpenMPConstruct>,
       std::optional<OmpEndSectionsDirective>>
->>>>>>> 35227056
       t;
 };
 
@@ -5010,21 +5002,6 @@
       u;
 };
 
-<<<<<<< HEAD
-// 2.13.2 CRITICAL [Name] <block> END CRITICAL [Name]
-struct OmpCriticalDirective {
-  TUPLE_CLASS_BOILERPLATE(OmpCriticalDirective);
-  CharBlock source;
-  std::tuple<Verbatim, std::optional<Name>, OmpClauseList> t;
-};
-struct OmpEndCriticalDirective {
-  TUPLE_CLASS_BOILERPLATE(OmpEndCriticalDirective);
-  CharBlock source;
-  std::tuple<Verbatim, std::optional<Name>> t;
-};
-
-=======
->>>>>>> 35227056
 struct OpenMPCriticalConstruct : public OmpBlockConstruct {
   INHERITED_TUPLE_CLASS_BOILERPLATE(OpenMPCriticalConstruct, OmpBlockConstruct);
 };
@@ -5177,13 +5154,6 @@
   CharBlock source;
 };
 
-<<<<<<< HEAD
-struct OpenMPBlockConstruct : public OmpBlockConstruct {
-  INHERITED_TUPLE_CLASS_BOILERPLATE(OpenMPBlockConstruct, OmpBlockConstruct);
-};
-
-=======
->>>>>>> 35227056
 // OpenMP directives enclosing do loop
 using NestedConstruct =
     std::variant<DoConstruct, common::Indirection<OpenMPLoopConstruct>>;
