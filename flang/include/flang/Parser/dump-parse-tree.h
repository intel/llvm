//===-- include/flang/Parser/dump-parse-tree.h ------------------*- C++ -*-===//
//
// Part of the LLVM Project, under the Apache License v2.0 with LLVM Exceptions.
// See https://llvm.org/LICENSE.txt for license information.
// SPDX-License-Identifier: Apache-2.0 WITH LLVM-exception
//
//===----------------------------------------------------------------------===//

#ifndef FORTRAN_PARSER_DUMP_PARSE_TREE_H_
#define FORTRAN_PARSER_DUMP_PARSE_TREE_H_

#include "format-specification.h"
#include "parse-tree-visitor.h"
#include "parse-tree.h"
#include "tools.h"
#include "unparse.h"
#include "flang/Common/idioms.h"
#include "flang/Common/indirection.h"
#include "flang/Support/Fortran.h"
#include "llvm/Frontend/OpenMP/OMP.h"
#include "llvm/Support/raw_ostream.h"
#include <string>
#include <type_traits>

namespace Fortran::parser {

//
// Dump the Parse Tree hierarchy of any node 'x' of the parse tree.
//

class ParseTreeDumper {
public:
  explicit ParseTreeDumper(llvm::raw_ostream &out,
      const AnalyzedObjectsAsFortran *asFortran = nullptr)
      : out_(out), asFortran_{asFortran} {}

  static constexpr const char *GetNodeName(const char *) { return "char *"; }
#define NODE_NAME(T, N) \
  static constexpr const char *GetNodeName(const T &) { return N; }
#define NODE_ENUM(T, E) \
  static std::string GetNodeName(const T::E &x) { \
    return #E " = "s + std::string{T::EnumToString(x)}; \
  }
#define NODE(T1, T2) NODE_NAME(T1::T2, #T2)
  NODE_NAME(bool, "bool")
  NODE_NAME(int, "int")
  NODE(std, string)
  NODE(std, int64_t)
  NODE(std, uint64_t)
  NODE_ENUM(common, CUDADataAttr)
  NODE_ENUM(common, CUDASubprogramAttrs)
  NODE_ENUM(common, OmpMemoryOrderType)
  NODE_ENUM(common, OpenACCDeviceType)
  NODE(format, ControlEditDesc)
  NODE(format::ControlEditDesc, Kind)
  NODE(format, DerivedTypeDataEditDesc)
  NODE(format, FormatItem)
  NODE(format, FormatSpecification)
  NODE(format, IntrinsicTypeDataEditDesc)
  NODE(format::IntrinsicTypeDataEditDesc, Kind)
  NODE(parser, Abstract)
  NODE(parser, AccAtomicCapture)
  NODE(AccAtomicCapture, Stmt1)
  NODE(AccAtomicCapture, Stmt2)
  NODE(parser, AccAtomicRead)
  NODE(parser, AccAtomicUpdate)
  NODE(parser, AccAtomicWrite)
  NODE(parser, AccBeginBlockDirective)
  NODE(parser, AccBeginCombinedDirective)
  NODE(parser, AccBeginLoopDirective)
  NODE(parser, AccBlockDirective)
  NODE(parser, AccClause)
#define GEN_FLANG_DUMP_PARSE_TREE_CLAUSES
#include "llvm/Frontend/OpenACC/ACC.inc"
  NODE(parser, AccBindClause)
  NODE(parser, AccDefaultClause)
  static std::string GetNodeName(const llvm::acc::DefaultValue &x) {
    return llvm::Twine(
        "llvm::acc::DefaultValue = ", llvm::acc::getOpenACCDefaultValueName(x))
        .str();
  }
  NODE(parser, AccClauseList)
  NODE(parser, AccCombinedDirective)
  NODE(parser, AccDataModifier)
  NODE_ENUM(parser::AccDataModifier, Modifier)
  NODE(parser, AccDeclarativeDirective)
  NODE(parser, AccEndAtomic)
  NODE(parser, AccEndBlockDirective)
  NODE(parser, AccEndCombinedDirective)
  NODE(parser, AccCollapseArg)
  NODE(parser, AccGangArg)
  NODE(AccGangArg, Num)
  NODE(AccGangArg, Dim)
  NODE(AccGangArg, Static)
  NODE(parser, AccGangArgList)
  NODE(parser, AccObject)
  NODE(parser, AccObjectList)
  NODE(parser, AccObjectListWithModifier)
  NODE(parser, AccObjectListWithReduction)
  NODE(parser, AccSizeExpr)
  NODE(parser, AccSizeExprList)
  NODE(parser, AccSelfClause)
  NODE(parser, AccStandaloneDirective)
  NODE(parser, AccDeviceTypeExpr)

  NODE(parser, AccDeviceTypeExprList)
  NODE(parser, AccTileExpr)
  NODE(parser, AccTileExprList)
  NODE(parser, AccLoopDirective)
  NODE(parser, AccEndLoop)
  NODE(parser, AccWaitArgument)
  static std::string GetNodeName(const llvm::acc::Directive &x) {
    return llvm::Twine(
        "llvm::acc::Directive = ", llvm::acc::getOpenACCDirectiveName(x))
        .str();
  }
  NODE(parser, AcImpliedDo)
  NODE(parser, AcImpliedDoControl)
  NODE(parser, AcValue)
  NODE(parser, AccessStmt)
  NODE(parser, AccessId)
  NODE(parser, AccessSpec)
  NODE_ENUM(AccessSpec, Kind)
  NODE(parser, AcSpec)
  NODE(parser, ActionStmt)
  NODE(parser, ActualArg)
  NODE(ActualArg, PercentRef)
  NODE(ActualArg, PercentVal)
  NODE(parser, ActualArgSpec)
  NODE(AcValue, Triplet)
  NODE(parser, AllocOpt)
  NODE(AllocOpt, Mold)
  NODE(AllocOpt, Source)
  NODE(AllocOpt, Stream)
  NODE(AllocOpt, Pinned)
  NODE(parser, Allocatable)
  NODE(parser, AllocatableStmt)
  NODE(parser, AllocateCoarraySpec)
  NODE(parser, AllocateObject)
  NODE(parser, AllocateShapeSpec)
  NODE(parser, AllocateStmt)
  NODE(parser, Allocation)
  NODE(parser, AltReturnSpec)
  NODE(parser, ArithmeticIfStmt)
  NODE(parser, ArrayConstructor)
  NODE(parser, ArrayElement)
  NODE(parser, ArraySpec)
  NODE(parser, AssignStmt)
  NODE(parser, AssignedGotoStmt)
  NODE(parser, AssignmentStmt)
  NODE(parser, AssociateConstruct)
  NODE(parser, AssociateStmt)
  NODE(parser, Association)
  NODE(parser, AssumedImpliedSpec)
  NODE(parser, AssumedRankSpec)
  NODE(parser, AssumedShapeSpec)
  NODE(parser, AssumedSizeSpec)
  NODE(parser, Asynchronous)
  NODE(parser, AsynchronousStmt)
  NODE(parser, AttrSpec)
  NODE(parser, BOZLiteralConstant)
  NODE(parser, BackspaceStmt)
  NODE(parser, BasedPointer)
  NODE(parser, BasedPointerStmt)
  NODE(parser, BindAttr)
  NODE(BindAttr, Deferred)
  NODE(BindAttr, Non_Overridable)
  NODE(parser, BindEntity)
  NODE_ENUM(BindEntity, Kind)
  NODE(parser, BindStmt)
  NODE(parser, Block)
  NODE(parser, BlockConstruct)
  NODE(parser, BlockData)
  NODE(parser, BlockDataStmt)
  NODE(parser, BlockSpecificationPart)
  NODE(parser, BlockStmt)
  NODE(parser, BoundsRemapping)
  NODE(parser, BoundsSpec)
  NODE(parser, Call)
  NODE(parser, CallStmt)
  NODE(CallStmt, Chevrons)
  NODE(CallStmt, StarOrExpr)
  NODE(parser, CaseConstruct)
  NODE(CaseConstruct, Case)
  NODE(parser, CaseSelector)
  NODE(parser, CaseStmt)
  NODE(parser, CaseValueRange)
  NODE(CaseValueRange, Range)
  NODE(parser, ChangeTeamConstruct)
  NODE(parser, ChangeTeamStmt)
  NODE(parser, CharLength)
  NODE(parser, CharLiteralConstant)
  NODE(parser, CharLiteralConstantSubstring)
  NODE(parser, CharSelector)
  NODE(CharSelector, LengthAndKind)
  NODE(parser, CloseStmt)
  NODE(CloseStmt, CloseSpec)
  NODE(parser, CoarrayAssociation)
  NODE(parser, CoarraySpec)
  NODE(parser, CodimensionDecl)
  NODE(parser, CodimensionStmt)
  NODE(parser, CoindexedNamedObject)
  NODE(parser, CommonBlockObject)
  NODE(parser, CommonStmt)
  NODE(CommonStmt, Block)
  NODE(parser, CompilerDirective)
  NODE(CompilerDirective, AssumeAligned)
  NODE(CompilerDirective, IgnoreTKR)
  NODE(CompilerDirective, LoopCount)
  NODE(CompilerDirective, NameValue)
  NODE(CompilerDirective, Unrecognized)
  NODE(CompilerDirective, VectorAlways)
  NODE(CompilerDirective, Unroll)
  NODE(CompilerDirective, UnrollAndJam)
  NODE(CompilerDirective, NoVector)
  NODE(CompilerDirective, NoUnroll)
  NODE(CompilerDirective, NoUnrollAndJam)
  NODE(parser, ComplexLiteralConstant)
  NODE(parser, ComplexPart)
  NODE(parser, ComponentArraySpec)
  NODE(parser, ComponentAttrSpec)
  NODE(parser, ComponentDataSource)
  NODE(parser, ComponentDecl)
  NODE(parser, FillDecl)
  NODE(parser, ComponentOrFill)
  NODE(parser, ComponentDefStmt)
  NODE(parser, ComponentSpec)
  NODE(parser, ComputedGotoStmt)
  NODE(parser, ConcurrentControl)
  NODE(parser, ConcurrentHeader)
  NODE(parser, ConnectSpec)
  NODE(ConnectSpec, CharExpr)
  NODE_ENUM(ConnectSpec::CharExpr, Kind)
  NODE(ConnectSpec, Newunit)
  NODE(ConnectSpec, Recl)
  NODE(parser, ContainsStmt)
  NODE(parser, Contiguous)
  NODE(parser, ContiguousStmt)
  NODE(parser, ContinueStmt)
  NODE(parser, CriticalConstruct)
  NODE(parser, CriticalStmt)
  NODE(parser, CUDAAttributesStmt)
  NODE(parser, CUFKernelDoConstruct)
  NODE(CUFKernelDoConstruct, StarOrExpr)
  NODE(CUFKernelDoConstruct, Directive)
  NODE(CUFKernelDoConstruct, LaunchConfiguration)
  NODE(parser, CUFReduction)
  NODE(parser, CycleStmt)
  NODE(parser, DataComponentDefStmt)
  NODE(parser, DataIDoObject)
  NODE(parser, DataImpliedDo)
  NODE(parser, DataRef)
  NODE(parser, DataStmt)
  NODE(parser, DataStmtConstant)
  NODE(parser, DataStmtObject)
  NODE(parser, DataStmtRepeat)
  NODE(parser, DataStmtSet)
  NODE(parser, DataStmtValue)
  NODE(parser, DeallocateStmt)
  NODE(parser, DeclarationConstruct)
  NODE(parser, DeclarationTypeSpec)
  NODE(DeclarationTypeSpec, Class)
  NODE(DeclarationTypeSpec, ClassStar)
  NODE(DeclarationTypeSpec, Record)
  NODE(DeclarationTypeSpec, Type)
  NODE(DeclarationTypeSpec, TypeStar)
  NODE(parser, Default)
  NODE(parser, DeferredCoshapeSpecList)
  NODE(parser, DeferredShapeSpecList)
  NODE(parser, DefinedOpName)
  NODE(parser, DefinedOperator)
  NODE_ENUM(DefinedOperator, IntrinsicOperator)
  NODE(parser, DerivedTypeDef)
  NODE(parser, DerivedTypeSpec)
  NODE(parser, DerivedTypeStmt)
  NODE(parser, Designator)
  NODE(parser, DimensionStmt)
  NODE(DimensionStmt, Declaration)
  NODE(parser, DoConstruct)
  NODE(parser, DummyArg)
  NODE(parser, ElseIfStmt)
  NODE(parser, ElseStmt)
  NODE(parser, ElsewhereStmt)
  NODE(parser, EndAssociateStmt)
  NODE(parser, EndBlockDataStmt)
  NODE(parser, EndBlockStmt)
  NODE(parser, EndChangeTeamStmt)
  NODE(parser, EndCriticalStmt)
  NODE(parser, EndDoStmt)
  NODE(parser, EndEnumStmt)
  NODE(parser, EndForallStmt)
  NODE(parser, EndFunctionStmt)
  NODE(parser, EndIfStmt)
  NODE(parser, EndInterfaceStmt)
  NODE(parser, EndLabel)
  NODE(parser, EndModuleStmt)
  NODE(parser, EndMpSubprogramStmt)
  NODE(parser, EndProgramStmt)
  NODE(parser, EndSelectStmt)
  NODE(parser, EndSubmoduleStmt)
  NODE(parser, EndSubroutineStmt)
  NODE(parser, EndTypeStmt)
  NODE(parser, EndWhereStmt)
  NODE(parser, EndfileStmt)
  NODE(parser, EntityDecl)
  NODE(parser, EntryStmt)
  NODE(parser, EnumDef)
  NODE(parser, EnumDefStmt)
  NODE(parser, Enumerator)
  NODE(parser, EnumeratorDefStmt)
  NODE(parser, EorLabel)
  NODE(parser, EquivalenceObject)
  NODE(parser, EquivalenceStmt)
  NODE(parser, ErrLabel)
  NODE(parser, ErrorRecovery)
  NODE(parser, EventPostStmt)
  NODE(parser, EventWaitSpec)
  NODE(parser, EventWaitStmt)
  NODE(parser, ExecutableConstruct)
  NODE(parser, ExecutionPart)
  NODE(parser, ExecutionPartConstruct)
  NODE(parser, ExitStmt)
  NODE(parser, ExplicitCoshapeSpec)
  NODE(parser, ExplicitShapeSpec)
  NODE(parser, Expr)
  NODE(Expr, Parentheses)
  NODE(Expr, UnaryPlus)
  NODE(Expr, Negate)
  NODE(Expr, NOT)
  NODE(Expr, PercentLoc)
  NODE(Expr, DefinedUnary)
  NODE(Expr, Power)
  NODE(Expr, Multiply)
  NODE(Expr, Divide)
  NODE(Expr, Add)
  NODE(Expr, Subtract)
  NODE(Expr, Concat)
  NODE(Expr, LT)
  NODE(Expr, LE)
  NODE(Expr, EQ)
  NODE(Expr, NE)
  NODE(Expr, GE)
  NODE(Expr, GT)
  NODE(Expr, AND)
  NODE(Expr, OR)
  NODE(Expr, EQV)
  NODE(Expr, NEQV)
  NODE(Expr, DefinedBinary)
  NODE(Expr, ComplexConstructor)
  NODE(parser, External)
  NODE(parser, ExternalStmt)
  NODE(parser, FailImageStmt)
  NODE(parser, FileUnitNumber)
  NODE(parser, FinalProcedureStmt)
  NODE(parser, FlushStmt)
  NODE(parser, ForallAssignmentStmt)
  NODE(parser, ForallBodyConstruct)
  NODE(parser, ForallConstruct)
  NODE(parser, ForallConstructStmt)
  NODE(parser, ForallStmt)
  NODE(parser, FormTeamStmt)
  NODE(FormTeamStmt, FormTeamSpec)
  NODE(parser, Format)
  NODE(parser, FormatStmt)
  NODE(parser, FunctionReference)
  NODE(parser, FunctionStmt)
  NODE(parser, FunctionSubprogram)
  NODE(parser, GenericSpec)
  NODE(GenericSpec, Assignment)
  NODE(GenericSpec, ReadFormatted)
  NODE(GenericSpec, ReadUnformatted)
  NODE(GenericSpec, WriteFormatted)
  NODE(GenericSpec, WriteUnformatted)
  NODE(parser, GenericStmt)
  NODE(parser, GotoStmt)
  NODE(parser, HollerithLiteralConstant)
  NODE(parser, IdExpr)
  NODE(parser, IdVariable)
  NODE(parser, IfConstruct)
  NODE(IfConstruct, ElseBlock)
  NODE(IfConstruct, ElseIfBlock)
  NODE(parser, IfStmt)
  NODE(parser, IfThenStmt)
  NODE(parser, TeamValue)
  NODE(parser, ImageSelector)
  NODE(parser, ImageSelectorSpec)
  NODE(ImageSelectorSpec, Stat)
  NODE(ImageSelectorSpec, Team_Number)
  NODE(parser, ImplicitPart)
  NODE(parser, ImplicitPartStmt)
  NODE(parser, ImplicitSpec)
  NODE(parser, ImplicitStmt)
  NODE_ENUM(ImplicitStmt, ImplicitNoneNameSpec)
  NODE(parser, ImpliedShapeSpec)
  NODE(parser, ImportStmt)
  NODE(parser, Initialization)
  NODE(parser, InputImpliedDo)
  NODE(parser, InputItem)
  NODE(parser, InquireSpec)
  NODE(InquireSpec, CharVar)
  NODE_ENUM(InquireSpec::CharVar, Kind)
  NODE(InquireSpec, IntVar)
  NODE_ENUM(InquireSpec::IntVar, Kind)
  NODE(InquireSpec, LogVar)
  NODE_ENUM(InquireSpec::LogVar, Kind)
  NODE(parser, InquireStmt)
  NODE(InquireStmt, Iolength)
  NODE(parser, IntegerTypeSpec)
  NODE(parser, IntentSpec)
  NODE_ENUM(IntentSpec, Intent)
  NODE(parser, IntentStmt)
  NODE(parser, InterfaceBlock)
  NODE(parser, InterfaceBody)
  NODE(InterfaceBody, Function)
  NODE(InterfaceBody, Subroutine)
  NODE(parser, InterfaceSpecification)
  NODE(parser, InterfaceStmt)
  NODE(parser, InternalSubprogram)
  NODE(parser, InternalSubprogramPart)
  NODE(parser, Intrinsic)
  NODE(parser, IntrinsicStmt)
  NODE(parser, IntrinsicTypeSpec)
  NODE(IntrinsicTypeSpec, Character)
  NODE(IntrinsicTypeSpec, Complex)
  NODE(IntrinsicTypeSpec, DoubleComplex)
  NODE(IntrinsicTypeSpec, DoublePrecision)
  NODE(IntrinsicTypeSpec, Logical)
  NODE(IntrinsicTypeSpec, Real)
  NODE(parser, IoControlSpec)
  NODE(IoControlSpec, Asynchronous)
  NODE(IoControlSpec, CharExpr)
  NODE_ENUM(IoControlSpec::CharExpr, Kind)
  NODE(IoControlSpec, Pos)
  NODE(IoControlSpec, Rec)
  NODE(IoControlSpec, Size)
  NODE(parser, IoUnit)
  NODE(parser, Keyword)
  NODE(parser, KindParam)
  NODE(parser, KindSelector)
  NODE(KindSelector, StarSize)
  NODE(parser, LabelDoStmt)
  NODE(parser, LanguageBindingSpec)
  NODE(parser, LengthSelector)
  NODE(parser, LetterSpec)
  NODE(parser, LiteralConstant)
  NODE(parser, IntLiteralConstant)
  NODE(parser, ReductionOperator)
  NODE_ENUM(parser::ReductionOperator, Operator)
  NODE(parser, LocalitySpec)
  NODE(LocalitySpec, DefaultNone)
  NODE(LocalitySpec, Local)
  NODE(LocalitySpec, LocalInit)
  NODE(LocalitySpec, Reduce)
  NODE(LocalitySpec, Shared)
  NODE(parser, LockStmt)
  NODE(LockStmt, LockStat)
  NODE(parser, LogicalLiteralConstant)
  NODE_NAME(LoopControl::Bounds, "LoopBounds")
  NODE_NAME(AcImpliedDoControl::Bounds, "LoopBounds")
  NODE_NAME(DataImpliedDo::Bounds, "LoopBounds")
  NODE(parser, LoopControl)
  NODE(LoopControl, Concurrent)
  NODE(parser, MainProgram)
  NODE(parser, Map)
  NODE(Map, EndMapStmt)
  NODE(Map, MapStmt)
  NODE(parser, MaskedElsewhereStmt)
  NODE(parser, Module)
  NODE(parser, ModuleStmt)
  NODE(parser, ModuleSubprogram)
  NODE(parser, ModuleSubprogramPart)
  NODE(parser, MpSubprogramStmt)
  NODE(parser, MsgVariable)
  NODE(parser, Name)
  NODE(parser, NamedConstant)
  NODE(parser, NamedConstantDef)
  NODE(parser, NamelistStmt)
  NODE(NamelistStmt, Group)
  NODE(parser, NonLabelDoStmt)
  NODE(parser, NoPass)
  NODE(parser, NotifyWaitStmt)
  NODE(parser, NullifyStmt)
  NODE(parser, NullInit)
  NODE(parser, ObjectDecl)
  NODE(parser, OldParameterStmt)

  static std::string GetNodeName(const llvm::omp::Directive &x) {
    return llvm::Twine("llvm::omp::Directive = ",
        llvm::omp::getOpenMPDirectiveName(x, llvm::omp::FallbackVersion))
        .str();
  }
  static std::string GetNodeName(const llvm::omp::Clause &x) {
    return llvm::Twine(
        "llvm::omp::Clause = ", llvm::omp::getOpenMPClauseName(x))
        .str();
  }
  NODE(parser, OmpAbsentClause)
  NODE(parser, OmpAccessGroup)
  NODE_ENUM(OmpAccessGroup, Value)
  NODE(parser, OmpAdjustArgsClause)
  NODE(OmpAdjustArgsClause, OmpAdjustOp)
  NODE_ENUM(OmpAdjustArgsClause::OmpAdjustOp, Value)
  NODE(parser, OmpAffinityClause)
  NODE(OmpAffinityClause, Modifier)
  NODE(parser, OmpAlignClause)
  NODE(parser, OmpAlignedClause)
  NODE(OmpAlignedClause, Modifier)
  NODE(parser, OmpAlignment)
  NODE(parser, OmpAlignModifier)
  NODE(parser, OmpAllocateClause)
  NODE(OmpAllocateClause, Modifier)
  NODE(parser, OmpAllocatorComplexModifier)
  NODE(parser, OmpAllocatorSimpleModifier)
  NODE(parser, OmpAlwaysModifier)
  NODE_ENUM(OmpAlwaysModifier, Value)
  NODE(parser, OmpAppendArgsClause)
  NODE(OmpAppendArgsClause, OmpAppendOp)
  NODE(parser, OmpArgument)
  NODE(parser, OmpArgumentList)
  NODE(parser, OmpAtClause)
  NODE_ENUM(OmpAtClause, ActionTime)
  NODE(parser, OmpAtomicDefaultMemOrderClause)
  NODE(parser, OmpAttachModifier)
  NODE_ENUM(OmpAttachModifier, Value)
  NODE(parser, OmpAutomapModifier)
  NODE_ENUM(OmpAutomapModifier, Value)
  NODE(parser, OmpBaseVariantNames)
  NODE(parser, OmpBeginDirective)
  NODE(parser, OmpBeginLoopDirective)
  NODE(parser, OmpBeginSectionsDirective)
  NODE(parser, OmpBindClause)
  NODE_ENUM(OmpBindClause, Binding)
  NODE(parser, OmpBlockConstruct)
  NODE(parser, OmpCancellationConstructTypeClause)
  NODE(parser, OmpChunkModifier)
  NODE_ENUM(OmpChunkModifier, Value)
  NODE(parser, OmpClause)
  NODE(parser, OmpClauseList)
  NODE(parser, OmpCloseModifier)
  NODE_ENUM(OmpCloseModifier, Value)
  NODE(parser, OmpCombinerExpression)
  NODE(parser, OmpContainsClause)
  NODE(parser, OmpContextSelectorSpecification)
  NODE(parser, OmpDeclareVariantDirective)
  NODE(parser, OmpDefaultClause)
  NODE_ENUM(OmpDefaultClause, DataSharingAttribute)
  NODE(parser, OmpDefaultmapClause)
  NODE(OmpDefaultmapClause, Modifier)
  NODE_ENUM(OmpDefaultmapClause, ImplicitBehavior)
  NODE(parser, OmpDeleteModifier)
  NODE_ENUM(OmpDeleteModifier, Value)
  NODE(parser, OmpDependClause)
  NODE(OmpDependClause, TaskDep)
  NODE(OmpDependClause::TaskDep, Modifier)
  NODE(parser, OmpDependenceType)
  NODE_ENUM(OmpDependenceType, Value)
  NODE(parser, OmpDestroyClause)
  NODE(parser, OmpDetachClause)
  NODE(parser, OmpDeviceClause)
  NODE(OmpDeviceClause, Modifier)
  NODE(parser, OmpDeviceModifier)
  NODE_ENUM(OmpDeviceModifier, Value)
  NODE(parser, OmpDeviceSafesyncClause)
  NODE(parser, OmpDeviceTypeClause)
  NODE_ENUM(OmpDeviceTypeClause, DeviceTypeDescription)
  NODE(parser, OmpDirectiveName)
  NODE(parser, OmpDirectiveSpecification)
  NODE_ENUM(OmpDirectiveSpecification, Flags)
  NODE(parser, OmpDoacross)
  NODE(OmpDoacross, Sink)
  NODE(OmpDoacross, Source)
  NODE(parser, OmpDoacrossClause)
  NODE(parser, OmpDynamicAllocatorsClause)
  NODE(parser, OmpDynGroupprivateClause)
  NODE(OmpDynGroupprivateClause, Modifier)
  NODE(parser, OmpEndDirective)
  NODE(parser, OmpEndLoopDirective)
  NODE(parser, OmpEndSectionsDirective)
  NODE(parser, OmpEnterClause)
  NODE(OmpEnterClause, Modifier)
  NODE(parser, OmpErrorDirective)
  NODE(parser, OmpExpectation)
  NODE_ENUM(OmpExpectation, Value)
  NODE(parser, OmpFailClause)
  NODE(parser, OmpFromClause)
  NODE(OmpFromClause, Modifier)
  NODE(parser, OmpGrainsizeClause)
  NODE(OmpGrainsizeClause, Modifier)
  NODE(parser, OmpGraphIdClause)
  NODE(parser, OmpGraphResetClause)
  NODE(parser, OmpHintClause)
  NODE(parser, OmpHoldsClause)
  NODE(parser, OmpIfClause)
  NODE(OmpIfClause, Modifier)
  NODE(parser, OmpIndirectClause)
  NODE(parser, OmpInitClause)
  NODE(OmpInitClause, Modifier)
  NODE(parser, OmpInitializerClause)
  NODE(parser, OmpInitializerProc)
  NODE(parser, OmpInReductionClause)
  NODE(OmpInReductionClause, Modifier)
  NODE(parser, OmpInteropPreference)
  NODE(parser, OmpInteropRuntimeIdentifier)
  NODE(parser, OmpInteropType)
  NODE_ENUM(OmpInteropType, Value)
  NODE(parser, OmpIteration)
  NODE(parser, OmpIterationOffset)
  NODE(parser, OmpIterationVector)
  NODE(parser, OmpIterator)
  NODE(parser, OmpIteratorSpecifier)
  NODE(parser, OmpLastprivateClause)
  NODE(OmpLastprivateClause, Modifier)
  NODE(parser, OmpLastprivateModifier)
  NODE_ENUM(OmpLastprivateModifier, Value)
  NODE(parser, OmpLinearClause)
  NODE(OmpLinearClause, Modifier)
  NODE(parser, OmpLinearModifier)
  NODE_ENUM(OmpLinearModifier, Value)
  NODE(parser, OmpLocator)
  NODE(parser, OmpLocatorList)
  NODE(parser, OmpLoopRangeClause)
  NODE(parser, OmpMapClause)
  NODE(OmpMapClause, Modifier)
  NODE(parser, OmpMapper)
  NODE(parser, OmpMapperSpecifier)
  NODE(parser, OmpMapType)
  NODE_ENUM(OmpMapType, Value)
  NODE(parser, OmpMapTypeModifier)
  NODE_ENUM(OmpMapTypeModifier, Value)
  NODE(parser, OmpMatchClause)
  NODE(parser, OmpMessageClause)
  NODE(parser, OmpMetadirectiveDirective)
  NODE(parser, OmpNoOpenMPClause)
  NODE(parser, OmpNoOpenMPRoutinesClause)
  NODE(parser, OmpNoParallelismClause)
  NODE(parser, OmpNothingDirective)
  NODE(parser, OmpNumTasksClause)
  NODE(OmpNumTasksClause, Modifier)
  NODE(parser, OmpObject)
  NODE(OmpObject, Invalid)
  NODE_ENUM(OmpObject::Invalid, Kind)
  NODE(parser, OmpObjectList)
  NODE(parser, OmpOrderClause)
  NODE(OmpOrderClause, Modifier)
  NODE_ENUM(OmpOrderClause, Ordering)
  NODE(parser, OmpOrderingModifier)
  NODE_ENUM(OmpOrderingModifier, Value)
  NODE(parser, OmpOrderModifier)
  NODE_ENUM(OmpOrderModifier, Value)
  NODE(parser, OmpOtherwiseClause)
  NODE(parser, OmpPrescriptiveness)
  NODE_ENUM(OmpPrescriptiveness, Value)
  NODE(parser, OmpPresentModifier)
  NODE_ENUM(OmpPresentModifier, Value)
  NODE(parser, OmpProcBindClause)
  NODE_ENUM(OmpProcBindClause, AffinityPolicy)
  NODE(parser, OmpReductionClause)
  NODE(OmpReductionClause, Modifier)
  NODE(parser, OmpReductionIdentifier)
  NODE(parser, OmpReductionModifier)
  NODE_ENUM(OmpReductionModifier, Value)
  NODE(parser, OmpReductionSpecifier)
  NODE(parser, OmpRefModifier)
  NODE_ENUM(OmpRefModifier, Value)
  NODE(parser, OmpReplayableClause)
<<<<<<< HEAD
  NODE(parser, OmpScheduleClause)
  NODE(OmpScheduleClause, Modifier)
  NODE_ENUM(OmpScheduleClause, Kind)
=======
  NODE(parser, OmpReverseOffloadClause)
  NODE(parser, OmpScheduleClause)
  NODE(OmpScheduleClause, Modifier)
  NODE_ENUM(OmpScheduleClause, Kind)
  NODE(parser, OmpSelfMapsClause)
>>>>>>> 54c4ef26
  NODE(parser, OmpSelfModifier)
  NODE_ENUM(OmpSelfModifier, Value)
  NODE(parser, OmpSeverityClause)
  NODE_ENUM(OmpSeverityClause, Severity)
  NODE(parser, OmpStepComplexModifier)
  NODE(parser, OmpStepSimpleModifier)
  NODE(parser, OmpTaskDependenceType)
  NODE_ENUM(OmpTaskDependenceType, Value)
  NODE(parser, OmpTaskReductionClause)
  NODE(OmpTaskReductionClause, Modifier)
  NODE(parser, OmpToClause)
  NODE(OmpToClause, Modifier)
  NODE(parser, OmpTraitProperty)
  NODE(parser, OmpTraitPropertyExtension)
  NODE(OmpTraitPropertyExtension, Complex)
  NODE(parser, OmpTraitPropertyName)
  NODE(parser, OmpTraitScore)
  NODE(parser, OmpTraitSelector)
  NODE(OmpTraitSelector, Properties)
  NODE(parser, OmpTraitSelectorName)
  NODE_ENUM(OmpTraitSelectorName, Value)
  NODE(parser, OmpTraitSetSelector)
  NODE(parser, OmpTraitSetSelectorName)
  NODE_ENUM(OmpTraitSetSelectorName, Value)
  NODE(parser, OmpTransparentClause)
<<<<<<< HEAD
=======
  NODE(parser, OmpTypeName)
>>>>>>> 54c4ef26
  NODE(parser, OmpTypeNameList)
  NODE(parser, OmpUnifiedAddressClause)
  NODE(parser, OmpUnifiedSharedMemoryClause)
  NODE(parser, OmpUpdateClause)
  NODE(parser, OmpUseClause)
  NODE(parser, OmpVariableCategory)
  NODE_ENUM(OmpVariableCategory, Value)
  NODE(parser, OmpWhenClause)
  NODE(OmpWhenClause, Modifier)
  NODE(parser, OmpxHoldModifier)
  NODE_ENUM(OmpxHoldModifier, Value)
#define GEN_FLANG_DUMP_PARSE_TREE_CLAUSES
#include "llvm/Frontend/OpenMP/OMP.inc"

  NODE(parser, Only)
  NODE(parser, OpenACCAtomicConstruct)
  NODE(parser, OpenACCBlockConstruct)
  NODE(parser, OpenACCCacheConstruct)
  NODE(parser, OpenACCCombinedConstruct)
  NODE(parser, OpenACCConstruct)
  NODE(parser, OpenACCDeclarativeConstruct)
  NODE(parser, OpenACCEndConstruct)
  NODE(parser, OpenACCLoopConstruct)
  NODE(parser, OpenMPInteropConstruct)
  NODE(parser, OpenACCRoutineConstruct)
  NODE(parser, OpenACCStandaloneDeclarativeConstruct)
  NODE(parser, OpenACCStandaloneConstruct)
  NODE(parser, OpenACCWaitConstruct)

  NODE(parser, OpenMPAllocatorsConstruct)
  NODE(parser, OpenMPAssumeConstruct)
  NODE(parser, OpenMPAtomicConstruct)
  NODE(parser, OpenMPCancelConstruct)
  NODE(parser, OpenMPCancellationPointConstruct)
  NODE(parser, OpenMPConstruct)
  NODE(parser, OpenMPCriticalConstruct)
  NODE(parser, OpenMPDeclarativeAllocate)
  NODE(parser, OpenMPDeclarativeAssumes)
  NODE(parser, OpenMPDeclarativeConstruct)
  NODE(parser, OpenMPDeclareMapperConstruct)
  NODE(parser, OpenMPDeclareReductionConstruct)
  NODE(parser, OpenMPDeclareSimdConstruct)
  NODE(parser, OpenMPDeclareTargetConstruct)
  NODE(parser, OpenMPDepobjConstruct)
  NODE(parser, OpenMPDispatchConstruct)
  NODE(parser, OpenMPExecutableAllocate)
  NODE(parser, OpenMPFlushConstruct)
  NODE(parser, OpenMPGroupprivate)
  NODE(parser, OpenMPLoopConstruct)
  NODE(parser, OpenMPRequiresConstruct)
  NODE(parser, OpenMPSectionConstruct)
  NODE(parser, OpenMPSectionsConstruct)
  NODE(parser, OpenMPSimpleStandaloneConstruct)
  NODE(parser, OpenMPStandaloneConstruct)
  NODE(parser, OpenMPThreadprivate)
  NODE(parser, OpenMPUtilityConstruct)

  NODE(parser, OpenStmt)
  NODE(parser, Optional)
  NODE(parser, OptionalStmt)
  NODE(parser, OtherSpecificationStmt)
  NODE(parser, OutputImpliedDo)
  NODE(parser, OutputItem)
  NODE(parser, Parameter)
  NODE(parser, ParameterStmt)
  NODE(parser, ParentIdentifier)
  NODE(parser, Pass)
  NODE(parser, PauseStmt)
  NODE(parser, Pointer)
  NODE(parser, PointerAssignmentStmt)
  NODE(PointerAssignmentStmt, Bounds)
  NODE(parser, PointerDecl)
  NODE(parser, PointerObject)
  NODE(parser, PointerStmt)
  NODE(parser, PositionOrFlushSpec)
  NODE(parser, PrefixSpec)
  NODE(PrefixSpec, Elemental)
  NODE(PrefixSpec, Impure)
  NODE(PrefixSpec, Module)
  NODE(PrefixSpec, Non_Recursive)
  NODE(PrefixSpec, Pure)
  NODE(PrefixSpec, Recursive)
  NODE(PrefixSpec, Attributes)
  NODE(PrefixSpec, Launch_Bounds)
  NODE(PrefixSpec, Cluster_Dims)
  NODE(parser, PrintStmt)
  NODE(parser, PrivateStmt)
  NODE(parser, PrivateOrSequence)
  NODE(parser, ProcAttrSpec)
  NODE(parser, ProcComponentAttrSpec)
  NODE(parser, ProcComponentDefStmt)
  NODE(parser, ProcComponentRef)
  NODE(parser, ProcDecl)
  NODE(parser, ProcInterface)
  NODE(parser, ProcPointerInit)
  NODE(parser, ProcedureDeclarationStmt)
  NODE(parser, ProcedureDesignator)
  NODE(parser, ProcedureStmt)
  NODE_ENUM(ProcedureStmt, Kind)
  NODE(parser, Program)
  NODE(parser, ProgramStmt)
  NODE(parser, ProgramUnit)
  NODE(parser, Protected)
  NODE(parser, ProtectedStmt)
  NODE(parser, ReadStmt)
  NODE(parser, RealLiteralConstant)
  NODE(RealLiteralConstant, Real)
  NODE(parser, Rename)
  NODE(Rename, Names)
  NODE(Rename, Operators)
  NODE(parser, ReturnStmt)
  NODE(parser, RewindStmt)
  NODE(parser, Save)
  NODE(parser, SaveStmt)
  NODE(parser, SavedEntity)
  NODE_ENUM(SavedEntity, Kind)
  NODE(parser, SectionSubscript)
  NODE(parser, SelectCaseStmt)
  NODE(parser, SelectRankCaseStmt)
  NODE(SelectRankCaseStmt, Rank)
  NODE(parser, SelectRankConstruct)
  NODE(SelectRankConstruct, RankCase)
  NODE(parser, SelectRankStmt)
  NODE(parser, SelectTypeConstruct)
  NODE(SelectTypeConstruct, TypeCase)
  NODE(parser, SelectTypeStmt)
  NODE(parser, Selector)
  NODE(parser, SeparateModuleSubprogram)
  NODE(parser, SequenceStmt)
  NODE(parser, Sign)
  NODE(parser, SignedComplexLiteralConstant)
  NODE(parser, SignedIntLiteralConstant)
  NODE(parser, SignedRealLiteralConstant)
  NODE(parser, SpecificationConstruct)
  NODE(parser, SpecificationExpr)
  NODE(parser, SpecificationPart)
  NODE(parser, Star)
  NODE(parser, StatOrErrmsg)
  NODE(parser, StatVariable)
  NODE(parser, StatusExpr)
  NODE(parser, StmtFunctionStmt)
  NODE(parser, StopCode)
  NODE(parser, StopStmt)
  NODE_ENUM(StopStmt, Kind)
  NODE(parser, StructureComponent)
  NODE(parser, StructureConstructor)
  NODE(parser, StructureDef)
  NODE(StructureDef, EndStructureStmt)
  NODE(parser, StructureField)
  NODE(parser, StructureStmt)
  NODE(parser, Submodule)
  NODE(parser, SubmoduleStmt)
  NODE(parser, SubroutineStmt)
  NODE(parser, SubroutineSubprogram)
  NODE(parser, SubscriptTriplet)
  NODE(parser, Substring)
  NODE(parser, SubstringInquiry)
  NODE(parser, SubstringRange)
  NODE(parser, Suffix)
  NODE(parser, SyncAllStmt)
  NODE(parser, SyncImagesStmt)
  NODE(SyncImagesStmt, ImageSet)
  NODE(parser, SyncMemoryStmt)
  NODE(parser, SyncTeamStmt)
  NODE(parser, Target)
  NODE(parser, TargetStmt)
  NODE(parser, TypeAttrSpec)
  NODE(TypeAttrSpec, BindC)
  NODE(TypeAttrSpec, Extends)
  NODE(parser, TypeBoundGenericStmt)
  NODE(parser, TypeBoundProcBinding)
  NODE(parser, TypeBoundProcDecl)
  NODE(parser, TypeBoundProcedurePart)
  NODE(parser, TypeBoundProcedureStmt)
  NODE(TypeBoundProcedureStmt, WithInterface)
  NODE(TypeBoundProcedureStmt, WithoutInterface)
  NODE(parser, TypeDeclarationStmt)
  NODE(parser, TypeGuardStmt)
  NODE(TypeGuardStmt, Guard)
  NODE(parser, TypeParamDecl)
  NODE(parser, TypeParamDefStmt)
  NODE(common, TypeParamAttr)
  NODE(parser, TypeParamSpec)
  NODE(parser, TypeParamValue)
  NODE(TypeParamValue, Deferred)
  NODE(parser, TypeSpec)
  NODE(parser, Union)
  NODE(Union, EndUnionStmt)
  NODE(Union, UnionStmt)
  NODE(parser, UnlockStmt)
  NODE(parser, UnsignedLiteralConstant)
  NODE(parser, UnsignedTypeSpec)
  NODE(parser, UseStmt)
  NODE_ENUM(UseStmt, ModuleNature)
  NODE(parser, Value)
  NODE(parser, ValueStmt)
  NODE(parser, Variable)
  NODE(parser, VectorTypeSpec)
  NODE(VectorTypeSpec, PairVectorTypeSpec)
  NODE(VectorTypeSpec, QuadVectorTypeSpec)
  NODE(parser, IntrinsicVectorTypeSpec)
  NODE(parser, VectorElementType)
  NODE(parser, Verbatim)
  NODE(parser, Volatile)
  NODE(parser, VolatileStmt)
  NODE(parser, WaitSpec)
  NODE(parser, WaitStmt)
  NODE(parser, WhereBodyConstruct)
  NODE(parser, WhereConstruct)
  NODE(WhereConstruct, Elsewhere)
  NODE(WhereConstruct, MaskedElsewhere)
  NODE(parser, WhereConstructStmt)
  NODE(parser, WhereStmt)
  NODE(parser, WriteStmt)
#undef NODE
#undef NODE_NAME

  template <typename T> bool Pre(const T &x) {
    std::string fortran{AsFortran<T>(x)};
    if (fortran.empty() && (UnionTrait<T> || WrapperTrait<T>)) {
      Prefix(GetNodeName(x));
    } else {
      IndentEmptyLine();
      out_ << GetNodeName(x);
      if (!fortran.empty()) {
        out_ << " = '" << fortran << '\'';
      }
      EndLine();
      ++indent_;
    }
    return true;
  }

  template <typename T> void Post(const T &x) {
    if (AsFortran<T>(x).empty() && (UnionTrait<T> || WrapperTrait<T>)) {
      EndLineIfNonempty();
    } else {
      --indent_;
    }
  }

  // A few types we want to ignore

  bool Pre(const CharBlock &) { return true; }
  void Post(const CharBlock &) {}

  template <typename T> bool Pre(const Statement<T> &) { return true; }
  template <typename T> void Post(const Statement<T> &) {}
  template <typename T> bool Pre(const UnlabeledStatement<T> &) { return true; }
  template <typename T> void Post(const UnlabeledStatement<T> &) {}

  template <typename T> bool Pre(const common::Indirection<T> &) {
    return true;
  }
  template <typename T> void Post(const common::Indirection<T> &) {}

  template <typename A> bool Pre(const Scalar<A> &) {
    Prefix("Scalar");
    return true;
  }
  template <typename A> void Post(const Scalar<A> &) { EndLineIfNonempty(); }

  template <typename A> bool Pre(const Constant<A> &) {
    Prefix("Constant");
    return true;
  }
  template <typename A> void Post(const Constant<A> &) { EndLineIfNonempty(); }

  template <typename A> bool Pre(const Integer<A> &) {
    Prefix("Integer");
    return true;
  }
  template <typename A> void Post(const Integer<A> &) { EndLineIfNonempty(); }

  template <typename A> bool Pre(const Logical<A> &) {
    Prefix("Logical");
    return true;
  }
  template <typename A> void Post(const Logical<A> &) { EndLineIfNonempty(); }

  template <typename A> bool Pre(const DefaultChar<A> &) {
    Prefix("DefaultChar");
    return true;
  }
  template <typename A> void Post(const DefaultChar<A> &) {
    EndLineIfNonempty();
  }

  template <typename... A> bool Pre(const std::tuple<A...> &) { return true; }
  template <typename... A> void Post(const std::tuple<A...> &) {}

  template <typename... A> bool Pre(const std::variant<A...> &) { return true; }
  template <typename... A> void Post(const std::variant<A...> &) {}

protected:
  // Return a Fortran representation of this node to include in the dump
  template <typename T> std::string AsFortran(const T &x) {
    std::string buf;
    llvm::raw_string_ostream ss{buf};
    if constexpr (HasTypedExpr<T>::value) {
      if (asFortran_ && x.typedExpr) {
        asFortran_->expr(ss, *x.typedExpr);
      }
    } else if constexpr (std::is_same_v<T, AssignmentStmt> ||
        std::is_same_v<T, PointerAssignmentStmt>) {
      if (asFortran_ && x.typedAssignment) {
        asFortran_->assignment(ss, *x.typedAssignment);
      }
    } else if constexpr (std::is_same_v<T, CallStmt>) {
      if (asFortran_ && x.typedCall) {
        asFortran_->call(ss, *x.typedCall);
      }
    } else if constexpr (std::is_same_v<T, IntLiteralConstant> ||
        std::is_same_v<T, SignedIntLiteralConstant> ||
        std::is_same_v<T, UnsignedLiteralConstant>) {
      ss << std::get<CharBlock>(x.t);
    } else if constexpr (std::is_same_v<T, RealLiteralConstant::Real>) {
      ss << x.source;
    } else if constexpr (std::is_same_v<T, std::string> ||
        std::is_same_v<T, std::int64_t> || std::is_same_v<T, std::uint64_t>) {
      ss << x;
    }
    if (ss.tell()) {
      return buf;
    }
    if constexpr (std::is_same_v<T, Name>) {
      return x.source.ToString();
#ifdef SHOW_ALL_SOURCE_MEMBERS
    } else if constexpr (HasSource<T>::value) {
      return x.source.ToString();
#endif
    } else if constexpr (std::is_same_v<T, int>) {
      return std::to_string(x);
    } else if constexpr (std::is_same_v<T, bool>) {
      return x ? "true" : "false";
    } else {
      return "";
    }
  }

  void IndentEmptyLine() {
    if (emptyline_ && indent_ > 0) {
      for (int i{0}; i < indent_; ++i) {
        out_ << "| ";
      }
      emptyline_ = false;
    }
  }

  void Prefix(const char *str) {
    IndentEmptyLine();
    out_ << str << " -> ";
    emptyline_ = false;
  }

  void Prefix(const std::string &str) {
    IndentEmptyLine();
    out_ << str << " -> ";
    emptyline_ = false;
  }

  void EndLine() {
    out_ << '\n';
    emptyline_ = true;
  }

  void EndLineIfNonempty() {
    if (!emptyline_) {
      EndLine();
    }
  }

private:
  int indent_{0};
  llvm::raw_ostream &out_;
  const AnalyzedObjectsAsFortran *const asFortran_;
  bool emptyline_{false};
};

template <typename T>
llvm::raw_ostream &DumpTree(llvm::raw_ostream &out, const T &x,
    const AnalyzedObjectsAsFortran *asFortran = nullptr) {
  ParseTreeDumper dumper{out, asFortran};
  Walk(x, dumper);
  return out;
}

} // namespace Fortran::parser
#endif // FORTRAN_PARSER_DUMP_PARSE_TREE_H_<|MERGE_RESOLUTION|>--- conflicted
+++ resolved
@@ -663,17 +663,11 @@
   NODE(parser, OmpRefModifier)
   NODE_ENUM(OmpRefModifier, Value)
   NODE(parser, OmpReplayableClause)
-<<<<<<< HEAD
-  NODE(parser, OmpScheduleClause)
-  NODE(OmpScheduleClause, Modifier)
-  NODE_ENUM(OmpScheduleClause, Kind)
-=======
   NODE(parser, OmpReverseOffloadClause)
   NODE(parser, OmpScheduleClause)
   NODE(OmpScheduleClause, Modifier)
   NODE_ENUM(OmpScheduleClause, Kind)
   NODE(parser, OmpSelfMapsClause)
->>>>>>> 54c4ef26
   NODE(parser, OmpSelfModifier)
   NODE_ENUM(OmpSelfModifier, Value)
   NODE(parser, OmpSeverityClause)
@@ -699,10 +693,7 @@
   NODE(parser, OmpTraitSetSelectorName)
   NODE_ENUM(OmpTraitSetSelectorName, Value)
   NODE(parser, OmpTransparentClause)
-<<<<<<< HEAD
-=======
   NODE(parser, OmpTypeName)
->>>>>>> 54c4ef26
   NODE(parser, OmpTypeNameList)
   NODE(parser, OmpUnifiedAddressClause)
   NODE(parser, OmpUnifiedSharedMemoryClause)
