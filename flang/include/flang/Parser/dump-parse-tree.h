--- conflicted
+++ resolved
@@ -488,12 +488,9 @@
   NODE(parser, OmpAlignment)
   NODE(parser, OmpAlignedClause)
   NODE(OmpAlignedClause, Modifier)
-<<<<<<< HEAD
-=======
   NODE(parser, OmpAtClause)
   NODE_ENUM(OmpAtClause, ActionTime)
   NODE_ENUM(OmpSeverityClause, Severity)
->>>>>>> 49fd7d4f
   NODE(parser, OmpAtomic)
   NODE(parser, OmpAtomicCapture)
   NODE(OmpAtomicCapture, Stmt1)
