--- conflicted
+++ resolved
@@ -578,10 +578,6 @@
   NODE(parser, OmpDetachClause)
   NODE(parser, OmpDoacrossClause)
   NODE(parser, OmpDestroyClause)
-<<<<<<< HEAD
-  NODE(parser, OmpEndAllocators)
-=======
->>>>>>> 10a576f7
   NODE(parser, OmpEndBlockDirective)
   NODE(parser, OmpEndCriticalDirective)
   NODE(parser, OmpEndLoopDirective)
