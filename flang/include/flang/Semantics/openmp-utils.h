--- conflicted
+++ resolved
@@ -41,10 +41,7 @@
 template <typename T> T &&AsRvalue(T &&t) { return std::move(t); }
 
 const Scope &GetScopingUnit(const Scope &scope);
-<<<<<<< HEAD
-=======
 const Scope &GetProgramUnit(const Scope &scope);
->>>>>>> 54c4ef26
 
 // There is no consistent way to get the source of an ActionStmt, but there
 // is "source" in Statement<T>. This structure keeps the ActionStmt with the
