--- conflicted
+++ resolved
@@ -656,14 +656,11 @@
 void WarnOnDeferredLengthCharacterScalar(SemanticsContext &, const SomeExpr *,
     parser::CharBlock at, const char *what);
 
-<<<<<<< HEAD
-=======
 inline const parser::Name *getDesignatorNameIfDataRef(
     const parser::Designator &designator) {
   const auto *dataRef{std::get_if<parser::DataRef>(&designator.u)};
   return dataRef ? std::get_if<parser::Name>(&dataRef->u) : nullptr;
 }
 
->>>>>>> 6241a64e
 } // namespace Fortran::semantics
 #endif // FORTRAN_SEMANTICS_TOOLS_H_