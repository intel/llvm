--- conflicted
+++ resolved
@@ -70,12 +70,9 @@
 /// derived types defined in other compilation units.
 ENUM_LOWERINGOPT(SkipExternalRttiDefinition, unsigned, 1, 0)
 
-<<<<<<< HEAD
-=======
 /// If true, convert complex number division to runtime on the frontend.
 /// If false, lower to the complex dialect of MLIR.
 /// On by default.
 ENUM_LOWERINGOPT(ComplexDivisionToRuntime, unsigned, 1, 1)
->>>>>>> 10a576f7
 #undef LOWERINGOPT
 #undef ENUM_LOWERINGOPT