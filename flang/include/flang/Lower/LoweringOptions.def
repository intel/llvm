//===--- LoweringOptions.def - Lowering options database ---------- C++ -*-===//
//
// Part of the LLVM Project, under the Apache License v2.0 with LLVM Exceptions.
// See https://llvm.org/LICENSE.txt for license information.
// SPDX-License-Identifier: Apache-2.0 WITH LLVM-exception
//
//===----------------------------------------------------------------------===//
///
/// \file
/// This file defines the lowering options. Users of this file must define
/// LOWERINGOPT macro to make use of this information.
///
//===----------------------------------------------------------------------===//

#ifndef LOWERINGOPT
#  error Define the LOWERINGOPT macro to handle lowering options
#endif

#ifndef ENUM_LOWERINGOPT
#  define ENUM_LOWERINGOPT(Name, Type, Bits, Default) \
LOWERINGOPT(Name, Bits, Default)
#endif

/// If true, lower transpose without a runtime call.
ENUM_LOWERINGOPT(OptimizeTranspose, unsigned, 1, 1)

/// If true, lower to High level FIR before lowering to FIR. On by default.
ENUM_LOWERINGOPT(LowerToHighLevelFIR, unsigned, 1, 1)

/// If true, reverse PowerPC native vector element order.
ENUM_LOWERINGOPT(NoPPCNativeVecElemOrder, unsigned, 1, 0)

/// If true, assume external names will be suffixed with an underscore.
/// On by default.
ENUM_LOWERINGOPT(Underscoring, unsigned, 1, 1)

/// If true, assume the behavior of integer overflow is defined
/// (i.e. wraps around as two's complement). Off by default.
ENUM_LOWERINGOPT(IntegerWrapAround, unsigned, 1, 0)

<<<<<<< HEAD
=======
/// If true (default), follow Fortran 2003 rules for (re)allocating
/// the allocatable on the left side of the intrinsic assignment,
/// if LHS and RHS have mismatching shapes/types.
/// If false, assume that the shapes/types/allocation-status match.
ENUM_LOWERINGOPT(ReallocateLHS, unsigned, 1, 1)

>>>>>>> 49fd7d4f
#undef LOWERINGOPT
#undef ENUM_LOWERINGOPT<|MERGE_RESOLUTION|>--- conflicted
+++ resolved
@@ -38,14 +38,11 @@
 /// (i.e. wraps around as two's complement). Off by default.
 ENUM_LOWERINGOPT(IntegerWrapAround, unsigned, 1, 0)
 
-<<<<<<< HEAD
-=======
 /// If true (default), follow Fortran 2003 rules for (re)allocating
 /// the allocatable on the left side of the intrinsic assignment,
 /// if LHS and RHS have mismatching shapes/types.
 /// If false, assume that the shapes/types/allocation-status match.
 ENUM_LOWERINGOPT(ReallocateLHS, unsigned, 1, 1)
 
->>>>>>> 49fd7d4f
 #undef LOWERINGOPT
 #undef ENUM_LOWERINGOPT