//===-- include/flang/Support/Fortran-features.h ----------------*- C++ -*-===//
//
// Part of the LLVM Project, under the Apache License v2.0 with LLVM Exceptions.
// See https://llvm.org/LICENSE.txt for license information.
// SPDX-License-Identifier: Apache-2.0 WITH LLVM-exception
//
//===----------------------------------------------------------------------===//

#ifndef FORTRAN_SUPPORT_FORTRAN_FEATURES_H_
#define FORTRAN_SUPPORT_FORTRAN_FEATURES_H_

#include "Fortran.h"
#include "flang/Common/enum-set.h"
#include <string_view>
#include <vector>

namespace Fortran::common {

// Non-conforming extensions & legacies
ENUM_CLASS(LanguageFeature, BackslashEscapes, OldDebugLines,
    FixedFormContinuationWithColumn1Ampersand, LogicalAbbreviations,
    XOROperator, PunctuationInNames, OptionalFreeFormSpace, BOZExtensions,
    EmptyStatement, AlternativeNE, ExecutionPartNamelist, DECStructures,
    DoubleComplex, Byte, StarKind, ExponentMatchingKindParam, QuadPrecision,
    SlashInitialization, TripletInArrayConstructor, MissingColons,
    SignedComplexLiteral, OldStyleParameter, ComplexConstructor, PercentLOC,
    SignedMultOperand, FileName, Carriagecontrol, Convert, Dispose,
    IOListLeadingComma, AbbreviatedEditDescriptor, ProgramParentheses,
    PercentRefAndVal, OmitFunctionDummies, CrayPointer, Hollerith, ArithmeticIF,
    Assign, AssignedGOTO, Pause, OpenACC, OpenMP, CUDA, CruftAfterAmpersand,
    ClassicCComments, AdditionalFormats, BigIntLiterals, RealDoControls,
    EquivalenceNumericWithCharacter, EquivalenceNonDefaultNumeric,
    EquivalenceSameNonSequence, AdditionalIntrinsics, AnonymousParents,
    OldLabelDoEndStatements, LogicalIntegerAssignment, EmptySourceFile,
    ProgramReturn, ImplicitNoneTypeNever, ImplicitNoneTypeAlways,
    ImplicitNoneExternal, ForwardRefImplicitNone, OpenAccessAppend,
    BOZAsDefaultInteger, DistinguishableSpecifics, DefaultSave,
    PointerInSeqType, NonCharacterFormat, SaveMainProgram,
    SaveBigMainProgramVariables, DistinctArrayConstructorLengths, PPCVector,
    RelaxedIntentInChecking, ForwardRefImplicitNoneData,
    NullActualForAllocatable, ActualIntegerConvertedToSmallerKind,
    HollerithOrCharacterAsBOZ, BindingAsProcedure, StatementFunctionExtensions,
    UseGenericIntrinsicWhenSpecificDoesntMatch, DataStmtExtensions,
    RedundantContiguous, RedundantAttribute, InitBlankCommon,
    EmptyBindCDerivedType, MiscSourceExtensions, AllocateToOtherLength,
    LongNames, IntrinsicAsSpecific, BenignNameClash, BenignRedundancy,
    NullMoldAllocatableComponentValue, NopassScalarBase, MiscUseExtensions,
    ImpliedDoIndexScope, DistinctCommonSizes, OddIndexVariableRestrictions,
    IndistinguishableSpecifics, SubroutineAndFunctionSpecifics,
    EmptySequenceType, NonSequenceCrayPointee, BranchIntoConstruct,
    BadBranchTarget, HollerithPolymorphic, ListDirectedSize,
    NonBindCInteroperability, CudaManaged, CudaUnified,
    PolymorphicActualAllocatableOrPointerToMonomorphicDummy, RelaxedPureDummy,
    UndefinableAsynchronousOrVolatileActual, AutomaticInMainProgram, PrintCptr,
    SavedLocalInSpecExpr, PrintNamelist, AssumedRankPassedToNonAssumedRank,
    IgnoreIrrelevantAttributes, Unsigned, AmbiguousStructureConstructor,
    ContiguousOkForSeqAssociation, ForwardRefExplicitTypeDummy,
<<<<<<< HEAD
    InaccessibleDeferredOverride, CudaWarpMatchFunction)
=======
    InaccessibleDeferredOverride, CudaWarpMatchFunction, DoConcurrentOffload,
    TransferBOZ)
>>>>>>> 10a576f7

// Portability and suspicious usage warnings
ENUM_CLASS(UsageWarning, Portability, PointerToUndefinable,
    NonTargetPassedToTarget, PointerToPossibleNoncontiguous,
    ShortCharacterActual, ShortArrayActual, ImplicitInterfaceActual,
    PolymorphicTransferArg, PointerComponentTransferArg, TransferSizePresence,
    F202XAllocatableBreakingChange, OptionalMustBePresent, CommonBlockPadding,
    LogicalVsCBool, BindCCharLength, ProcDummyArgShapes, ExternalNameConflict,
    FoldingException, FoldingAvoidsRuntimeCrash, FoldingValueChecks,
    FoldingFailure, FoldingLimit, Interoperability, CharacterInteroperability,
    Bounds, Preprocessing, Scanning, OpenAccUsage, ProcPointerCompatibility,
    VoidMold, KnownBadImplicitInterface, EmptyCase, CaseOverflow, CUDAUsage,
    IgnoreTKRUsage, ExternalInterfaceMismatch, DefinedOperatorArgs, Final,
    ZeroDoStep, UnusedForallIndex, OpenMPUsage, DataLength, IgnoredDirective,
    HomonymousSpecific, HomonymousResult, IgnoredIntrinsicFunctionType,
    PreviousScalarUse, RedeclaredInaccessibleComponent, ImplicitShared,
    IndexVarRedefinition, IncompatibleImplicitInterfaces,
    VectorSubscriptFinalization, UndefinedFunctionResult, UselessIomsg,
    MismatchingDummyProcedure, SubscriptedEmptyArray, UnsignedLiteralTruncation,
    CompatibleDeclarationsFromDistinctModules,
    NullActualForDefaultIntentAllocatable, UseAssociationIntoSameNameSubprogram,
    HostAssociatedIntentOutInSpecExpr, NonVolatilePointerToVolatile)

using LanguageFeatures = EnumSet<LanguageFeature, LanguageFeature_enumSize>;
using UsageWarnings = EnumSet<UsageWarning, UsageWarning_enumSize>;
using LanguageFeatureOrWarning = std::variant<LanguageFeature, UsageWarning>;
using LanguageControlFlag =
    std::pair<LanguageFeatureOrWarning, /*shouldEnable=*/bool>;

class LanguageFeatureControl {
public:
  LanguageFeatureControl();
  LanguageFeatureControl(const LanguageFeatureControl &) = default;

  void Enable(LanguageFeature f, bool yes = true) { disable_.set(f, !yes); }
  void EnableWarning(LanguageFeature f, bool yes = true) {
    warnLanguage_.set(f, yes);
  }
  void EnableWarning(UsageWarning w, bool yes = true) {
    warnUsage_.set(w, yes);
  }
  void EnableWarning(LanguageFeatureOrWarning flag, bool yes = true) {
    if (std::holds_alternative<LanguageFeature>(flag)) {
      EnableWarning(std::get<LanguageFeature>(flag), yes);
    } else {
      EnableWarning(std::get<UsageWarning>(flag), yes);
    }
  }
  void WarnOnAllNonstandard(bool yes = true);
  bool IsWarnOnAllNonstandard() const { return warnAllLanguage_; }
  void WarnOnAllUsage(bool yes = true);
  bool IsWarnOnAllUsage() const { return warnAllUsage_; }
  void DisableAllNonstandardWarnings() {
    warnAllLanguage_ = false;
    warnLanguage_.clear();
  }
  void DisableAllUsageWarnings() {
    warnAllUsage_ = false;
    warnUsage_.clear();
  }
  void DisableAllWarnings() {
    disableAllWarnings_ = true;
    DisableAllNonstandardWarnings();
    DisableAllUsageWarnings();
  }
  bool AreWarningsDisabled() const { return disableAllWarnings_; }
  bool IsEnabled(LanguageFeature f) const { return !disable_.test(f); }
  bool ShouldWarn(LanguageFeature f) const { return warnLanguage_.test(f); }
  bool ShouldWarn(UsageWarning w) const { return warnUsage_.test(w); }
  // Cli options
  // Find a warning by its Cli spelling, i.e. '[no-]warning-name'.
  std::optional<LanguageControlFlag> FindWarning(std::string_view input);
  // Take a string from the Cli and apply it to the LanguageFeatureControl.
  // Return true if the option was recognized (and hence applied).
  bool EnableWarning(std::string_view input);
  // The add and replace functions are not currently used but are provided
  // to allow a flexible many-to-one mapping from Cli spellings to enum values.
  // Taking a string by value because the functions own this string after the
  // call.
  void AddAlternativeCliSpelling(LanguageFeature f, std::string input) {
    cliOptions_.insert({input, {f}});
  }
  void AddAlternativeCliSpelling(UsageWarning w, std::string input) {
    cliOptions_.insert({input, {w}});
  }
  void ReplaceCliCanonicalSpelling(LanguageFeature f, std::string input);
  void ReplaceCliCanonicalSpelling(UsageWarning w, std::string input);
  std::string_view getDefaultCliSpelling(LanguageFeature f) const {
    return languageFeatureCliCanonicalSpelling_[EnumToInt(f)];
  };
  std::string_view getDefaultCliSpelling(UsageWarning w) const {
    return usageWarningCliCanonicalSpelling_[EnumToInt(w)];
  };
  // Return all spellings of operators names, depending on features enabled
  std::vector<const char *> GetNames(LogicalOperator) const;
  std::vector<const char *> GetNames(RelationalOperator) const;

private:
  // Map from Cli syntax of language features and usage warnings to their enum
  // values.
  std::unordered_map<std::string, LanguageFeatureOrWarning> cliOptions_;
  // These two arrays map the enum values to their cannonical Cli spellings.
  // Since each of the CanonicalSpelling is a string in the domain of the map
  // above we just use a view of the string instead of another copy.
  std::array<std::string, LanguageFeature_enumSize>
      languageFeatureCliCanonicalSpelling_;
  std::array<std::string, UsageWarning_enumSize>
      usageWarningCliCanonicalSpelling_;
  LanguageFeatures disable_;
  LanguageFeatures warnLanguage_;
  bool warnAllLanguage_{false};
  UsageWarnings warnUsage_;
  bool warnAllUsage_{false};
  bool disableAllWarnings_{false};
};
} // namespace Fortran::common
#endif // FORTRAN_SUPPORT_FORTRAN_FEATURES_H_<|MERGE_RESOLUTION|>--- conflicted
+++ resolved
@@ -55,12 +55,8 @@
     SavedLocalInSpecExpr, PrintNamelist, AssumedRankPassedToNonAssumedRank,
     IgnoreIrrelevantAttributes, Unsigned, AmbiguousStructureConstructor,
     ContiguousOkForSeqAssociation, ForwardRefExplicitTypeDummy,
-<<<<<<< HEAD
-    InaccessibleDeferredOverride, CudaWarpMatchFunction)
-=======
     InaccessibleDeferredOverride, CudaWarpMatchFunction, DoConcurrentOffload,
     TransferBOZ)
->>>>>>> 10a576f7
 
 // Portability and suspicious usage warnings
 ENUM_CLASS(UsageWarning, Portability, PointerToUndefinable,
