--- conflicted
+++ resolved
@@ -41,17 +41,7 @@
   DeallocateLHS = 1 << 6
 };
 
-<<<<<<< HEAD
-using MemmoveFct = void *(*)(void *, const void *, std::size_t);
-
 #ifdef RT_DEVICE_COMPILATION
-static RT_API_ATTRS void *MemmoveWrapper(
-    void *dest, const void *src, std::size_t count) {
-  return Fortran::runtime::memmove(dest, src, count);
-}
-=======
-#ifdef RT_DEVICE_COMPILATION
->>>>>>> a8d96e15
 RT_API_ATTRS void Assign(Descriptor &to, const Descriptor &from,
     Terminator &terminator, int flags, MemmoveFct memmoveFct = &MemmoveWrapper);
 #else
