--- conflicted
+++ resolved
@@ -44,13 +44,10 @@
 void RTDECL(CUFDataTransferDescDesc)(Descriptor *dst, Descriptor *src,
     unsigned mode, const char *sourceFile = nullptr, int sourceLine = 0);
 
-<<<<<<< HEAD
-=======
 /// Data transfer from a scalar descriptor to a descriptor.
 void RTDECL(CUFDataTransferCstDesc)(Descriptor *dst, Descriptor *src,
     unsigned mode, const char *sourceFile = nullptr, int sourceLine = 0);
 
->>>>>>> a8d96e15
 /// Data transfer from a descriptor to a descriptor.
 void RTDECL(CUFDataTransferDescDescNoRealloc)(Descriptor *dst, Descriptor *src,
     unsigned mode, const char *sourceFile = nullptr, int sourceLine = 0);
