//===- FortranVariableTest.cpp --------------------------------------------===//
//
// Part of the LLVM Project, under the Apache License v2.0 with LLVM Exceptions.
// See https://llvm.org/LICENSE.txt for license information.
// SPDX-License-Identifier: Apache-2.0 WITH LLVM-exception
//
//===----------------------------------------------------------------------===//

#include "gtest/gtest.h"
#include "flang/Optimizer/Dialect/FIROps.h"
#include "flang/Optimizer/Support/InitFIR.h"

struct FortranVariableTest : public testing::Test {
public:
  void SetUp() {
    fir::support::loadDialects(context);
    builder = std::make_unique<mlir::OpBuilder>(&context);
    mlir::Location loc = builder->getUnknownLoc();

    // Set up a Module with a dummy function operation inside.
    // Set the insertion point in the function entry block.
    moduleOp = mlir::ModuleOp::create(*builder, loc);
    builder->setInsertionPointToStart(moduleOp->getBody());
    mlir::func::FuncOp func = mlir::func::FuncOp::create(*builder, loc,
        "fortran_variable_tests", builder->getFunctionType({}, {}));
    auto *entryBlock = func.addEntryBlock();
    builder->setInsertionPointToStart(entryBlock);
  }

  mlir::Location getLoc() { return builder->getUnknownLoc(); }
  mlir::Value createConstant(std::int64_t cst) {
    mlir::Type indexType = builder->getIndexType();
    return mlir::arith::ConstantOp::create(
        *builder, getLoc(), indexType, builder->getIntegerAttr(indexType, cst));
  }

  mlir::Value createShape(llvm::ArrayRef<mlir::Value> extents) {
    return fir::ShapeOp::create(*builder, getLoc(), extents);
  }
  mlir::MLIRContext context;
  std::unique_ptr<mlir::OpBuilder> builder;
  mlir::OwningOpRef<mlir::ModuleOp> moduleOp;
};

TEST_F(FortranVariableTest, SimpleScalar) {
  mlir::Location loc = getLoc();
  mlir::Type eleType = mlir::Float32Type::get(&context);
  mlir::Value addr = fir::AllocaOp::create(*builder, loc, eleType);
  auto name = mlir::StringAttr::get(&context, "x");
  auto declare = fir::DeclareOp::create(*builder, loc, addr.getType(), addr,
      /*shape=*/mlir::Value{}, /*typeParams=*/mlir::ValueRange{},
<<<<<<< HEAD
      /*dummy_scope=*/nullptr, name,
=======
      /*dummy_scope=*/nullptr, /*storage=*/nullptr, /*storage_offset=*/0, name,
>>>>>>> 35227056
      /*fortran_attrs=*/fir::FortranVariableFlagsAttr{},
      /*data_attr=*/cuf::DataAttributeAttr{});

  fir::FortranVariableOpInterface fortranVariable = declare;
  EXPECT_FALSE(fortranVariable.isArray());
  EXPECT_FALSE(fortranVariable.isCharacter());
  EXPECT_FALSE(fortranVariable.isPointer());
  EXPECT_FALSE(fortranVariable.isAllocatable());
  EXPECT_FALSE(fortranVariable.hasExplicitCharLen());
  EXPECT_EQ(fortranVariable.getElementType(), eleType);
  EXPECT_EQ(fortranVariable.getElementOrSequenceType(),
      fortranVariable.getElementType());
  EXPECT_NE(fortranVariable.getBase(), addr);
  EXPECT_EQ(fortranVariable.getBase().getType(), addr.getType());
}

TEST_F(FortranVariableTest, CharacterScalar) {
  mlir::Location loc = getLoc();
  mlir::Type eleType = fir::CharacterType::getUnknownLen(&context, 4);
  mlir::Value len = createConstant(42);
  llvm::SmallVector<mlir::Value> typeParams{len};
  mlir::Value addr = fir::AllocaOp::create(
      *builder, loc, eleType, /*pinned=*/false, typeParams);
  auto name = mlir::StringAttr::get(&context, "x");
  auto declare = fir::DeclareOp::create(*builder, loc, addr.getType(), addr,
<<<<<<< HEAD
      /*shape=*/mlir::Value{}, typeParams, /*dummy_scope=*/nullptr, name,
=======
      /*shape=*/mlir::Value{}, typeParams, /*dummy_scope=*/nullptr,
      /*storage=*/nullptr, /*storage_offset=*/0, name,
>>>>>>> 35227056
      /*fortran_attrs=*/fir::FortranVariableFlagsAttr{},
      /*data_attr=*/cuf::DataAttributeAttr{});

  fir::FortranVariableOpInterface fortranVariable = declare;
  EXPECT_FALSE(fortranVariable.isArray());
  EXPECT_TRUE(fortranVariable.isCharacter());
  EXPECT_FALSE(fortranVariable.isPointer());
  EXPECT_FALSE(fortranVariable.isAllocatable());
  EXPECT_TRUE(fortranVariable.hasExplicitCharLen());
  EXPECT_EQ(fortranVariable.getElementType(), eleType);
  EXPECT_EQ(fortranVariable.getElementOrSequenceType(),
      fortranVariable.getElementType());
  EXPECT_NE(fortranVariable.getBase(), addr);
  EXPECT_EQ(fortranVariable.getBase().getType(), addr.getType());
  EXPECT_EQ(fortranVariable.getExplicitCharLen(), len);
}

TEST_F(FortranVariableTest, SimpleArray) {
  mlir::Location loc = getLoc();
  mlir::Type eleType = mlir::Float32Type::get(&context);
  llvm::SmallVector<mlir::Value> extents{
      createConstant(10), createConstant(20), createConstant(30)};
  fir::SequenceType::Shape typeShape(
      extents.size(), fir::SequenceType::getUnknownExtent());
  mlir::Type seqTy = fir::SequenceType::get(typeShape, eleType);
  mlir::Value addr = fir::AllocaOp::create(*builder, loc, seqTy,
      /*pinned=*/false, /*typeParams=*/mlir::ValueRange{}, extents);
  mlir::Value shape = createShape(extents);
  auto name = mlir::StringAttr::get(&context, "x");
  auto declare = fir::DeclareOp::create(*builder, loc, addr.getType(), addr,
<<<<<<< HEAD
      shape, /*typeParams=*/mlir::ValueRange{}, /*dummy_scope=*/nullptr, name,
=======
      shape, /*typeParams=*/mlir::ValueRange{}, /*dummy_scope=*/nullptr,
      /*storage=*/nullptr, /*storage_offset=*/0, name,
>>>>>>> 35227056
      /*fortran_attrs=*/fir::FortranVariableFlagsAttr{},
      /*data_attr=*/cuf::DataAttributeAttr{});

  fir::FortranVariableOpInterface fortranVariable = declare;
  EXPECT_TRUE(fortranVariable.isArray());
  EXPECT_FALSE(fortranVariable.isCharacter());
  EXPECT_FALSE(fortranVariable.isPointer());
  EXPECT_FALSE(fortranVariable.isAllocatable());
  EXPECT_FALSE(fortranVariable.hasExplicitCharLen());
  EXPECT_EQ(fortranVariable.getElementType(), eleType);
  EXPECT_EQ(fortranVariable.getElementOrSequenceType(), seqTy);
  EXPECT_NE(fortranVariable.getBase(), addr);
  EXPECT_EQ(fortranVariable.getBase().getType(), addr.getType());
}

TEST_F(FortranVariableTest, CharacterArray) {
  mlir::Location loc = getLoc();
  mlir::Type eleType = fir::CharacterType::getUnknownLen(&context, 4);
  mlir::Value len = createConstant(42);
  llvm::SmallVector<mlir::Value> typeParams{len};
  llvm::SmallVector<mlir::Value> extents{
      createConstant(10), createConstant(20), createConstant(30)};
  fir::SequenceType::Shape typeShape(
      extents.size(), fir::SequenceType::getUnknownExtent());
  mlir::Type seqTy = fir::SequenceType::get(typeShape, eleType);
  mlir::Value addr = fir::AllocaOp::create(
      *builder, loc, seqTy, /*pinned=*/false, typeParams, extents);
  mlir::Value shape = createShape(extents);
  auto name = mlir::StringAttr::get(&context, "x");
  auto declare = fir::DeclareOp::create(*builder, loc, addr.getType(), addr,
<<<<<<< HEAD
      shape, typeParams, /*dummy_scope=*/nullptr, name,
=======
      shape, typeParams, /*dummy_scope=*/nullptr, /*storage=*/nullptr,
      /*storage_offset=*/0, name,
>>>>>>> 35227056
      /*fortran_attrs=*/fir::FortranVariableFlagsAttr{},
      /*data_attr=*/cuf::DataAttributeAttr{});

  fir::FortranVariableOpInterface fortranVariable = declare;
  EXPECT_TRUE(fortranVariable.isArray());
  EXPECT_TRUE(fortranVariable.isCharacter());
  EXPECT_FALSE(fortranVariable.isPointer());
  EXPECT_FALSE(fortranVariable.isAllocatable());
  EXPECT_TRUE(fortranVariable.hasExplicitCharLen());
  EXPECT_EQ(fortranVariable.getElementType(), eleType);
  EXPECT_EQ(fortranVariable.getElementOrSequenceType(), seqTy);
  EXPECT_NE(fortranVariable.getBase(), addr);
  EXPECT_EQ(fortranVariable.getBase().getType(), addr.getType());
  EXPECT_EQ(fortranVariable.getExplicitCharLen(), len);
}<|MERGE_RESOLUTION|>--- conflicted
+++ resolved
@@ -49,11 +49,7 @@
   auto name = mlir::StringAttr::get(&context, "x");
   auto declare = fir::DeclareOp::create(*builder, loc, addr.getType(), addr,
       /*shape=*/mlir::Value{}, /*typeParams=*/mlir::ValueRange{},
-<<<<<<< HEAD
-      /*dummy_scope=*/nullptr, name,
-=======
       /*dummy_scope=*/nullptr, /*storage=*/nullptr, /*storage_offset=*/0, name,
->>>>>>> 35227056
       /*fortran_attrs=*/fir::FortranVariableFlagsAttr{},
       /*data_attr=*/cuf::DataAttributeAttr{});
 
@@ -79,12 +75,8 @@
       *builder, loc, eleType, /*pinned=*/false, typeParams);
   auto name = mlir::StringAttr::get(&context, "x");
   auto declare = fir::DeclareOp::create(*builder, loc, addr.getType(), addr,
-<<<<<<< HEAD
-      /*shape=*/mlir::Value{}, typeParams, /*dummy_scope=*/nullptr, name,
-=======
       /*shape=*/mlir::Value{}, typeParams, /*dummy_scope=*/nullptr,
       /*storage=*/nullptr, /*storage_offset=*/0, name,
->>>>>>> 35227056
       /*fortran_attrs=*/fir::FortranVariableFlagsAttr{},
       /*data_attr=*/cuf::DataAttributeAttr{});
 
@@ -115,12 +107,8 @@
   mlir::Value shape = createShape(extents);
   auto name = mlir::StringAttr::get(&context, "x");
   auto declare = fir::DeclareOp::create(*builder, loc, addr.getType(), addr,
-<<<<<<< HEAD
-      shape, /*typeParams=*/mlir::ValueRange{}, /*dummy_scope=*/nullptr, name,
-=======
       shape, /*typeParams=*/mlir::ValueRange{}, /*dummy_scope=*/nullptr,
       /*storage=*/nullptr, /*storage_offset=*/0, name,
->>>>>>> 35227056
       /*fortran_attrs=*/fir::FortranVariableFlagsAttr{},
       /*data_attr=*/cuf::DataAttributeAttr{});
 
@@ -151,12 +139,8 @@
   mlir::Value shape = createShape(extents);
   auto name = mlir::StringAttr::get(&context, "x");
   auto declare = fir::DeclareOp::create(*builder, loc, addr.getType(), addr,
-<<<<<<< HEAD
-      shape, typeParams, /*dummy_scope=*/nullptr, name,
-=======
       shape, typeParams, /*dummy_scope=*/nullptr, /*storage=*/nullptr,
       /*storage_offset=*/0, name,
->>>>>>> 35227056
       /*fortran_attrs=*/fir::FortranVariableFlagsAttr{},
       /*data_attr=*/cuf::DataAttributeAttr{});
 
