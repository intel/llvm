--- conflicted
+++ resolved
@@ -47,14 +47,8 @@
 }
 
 TEST(InternalNamesTest, doBlockDataTest) {
-<<<<<<< HEAD
-  NameUniquer obj;
-  std::string actual = obj.doBlockData("blockdatatest");
-  std::string actualBlank = obj.doBlockData("");
-=======
   std::string actual = NameUniquer::doBlockData("blockdatatest");
   std::string actualBlank = NameUniquer::doBlockData("");
->>>>>>> 2e412c55
   std::string expectedMangledName = "_QLblockdatatest";
   std::string expectedMangledNameBlank = "_QL";
   ASSERT_EQ(actual, expectedMangledName);
