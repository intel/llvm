//===-- lib/Evaluate/intrinsics.cpp ---------------------------------------===//
//
// Part of the LLVM Project, under the Apache License v2.0 with LLVM Exceptions.
// See https://llvm.org/LICENSE.txt for license information.
// SPDX-License-Identifier: Apache-2.0 WITH LLVM-exception
//
//===----------------------------------------------------------------------===//

#include "flang/Evaluate/intrinsics.h"
#include "flang/Common/Fortran.h"
#include "flang/Common/enum-set.h"
#include "flang/Common/idioms.h"
#include "flang/Evaluate/check-expression.h"
#include "flang/Evaluate/common.h"
#include "flang/Evaluate/expression.h"
#include "flang/Evaluate/fold.h"
#include "flang/Evaluate/shape.h"
#include "flang/Evaluate/tools.h"
#include "flang/Evaluate/type.h"
#include "flang/Semantics/scope.h"
#include "flang/Semantics/tools.h"
#include "llvm/Support/raw_ostream.h"
#include <algorithm>
#include <cmath>
#include <map>
#include <string>
#include <utility>

using namespace Fortran::parser::literals;

namespace Fortran::evaluate {

class FoldingContext;

// This file defines the supported intrinsic procedures and implements
// their recognition and validation.  It is largely table-driven.  See
// docs/intrinsics.md and section 16 of the Fortran 2018 standard
// for full details on each of the intrinsics.  Be advised, they have
// complicated details, and the design of these tables has to accommodate
// that complexity.

// Dummy arguments to generic intrinsic procedures are each specified by
// their keyword name (rarely used, but always defined), allowable type
// categories, a kind pattern, a rank pattern, and information about
// optionality and defaults.  The kind and rank patterns are represented
// here with code values that are significant to the matching/validation engine.

// An actual argument to an intrinsic procedure may be a procedure itself
// only if the dummy argument is Rank::reduceOperation,
// KindCode::addressable, or the special case of NULL(MOLD=procedurePointer).

// These are small bit-sets of type category enumerators.
// Note that typeless (BOZ literal) values don't have a distinct type category.
// These typeless arguments are represented in the tables as if they were
// INTEGER with a special "typeless" kind code.  Arguments of intrinsic types
// that can also be typeless values are encoded with an "elementalOrBOZ"
// rank pattern.
// Assumed-type (TYPE(*)) dummy arguments can be forwarded along to some
// intrinsic functions that accept AnyType + Rank::anyOrAssumedRank or
// AnyType + Kind::addressable.
using CategorySet = common::EnumSet<TypeCategory, 8>;
static constexpr CategorySet IntType{TypeCategory::Integer};
static constexpr CategorySet RealType{TypeCategory::Real};
static constexpr CategorySet ComplexType{TypeCategory::Complex};
static constexpr CategorySet CharType{TypeCategory::Character};
static constexpr CategorySet LogicalType{TypeCategory::Logical};
static constexpr CategorySet IntOrRealType{IntType | RealType};
static constexpr CategorySet IntOrRealOrCharType{IntType | RealType | CharType};
static constexpr CategorySet IntOrLogicalType{IntType | LogicalType};
static constexpr CategorySet FloatingType{RealType | ComplexType};
static constexpr CategorySet NumericType{IntType | RealType | ComplexType};
static constexpr CategorySet RelatableType{IntType | RealType | CharType};
static constexpr CategorySet DerivedType{TypeCategory::Derived};
static constexpr CategorySet IntrinsicType{
    IntType | RealType | ComplexType | CharType | LogicalType};
static constexpr CategorySet AnyType{IntrinsicType | DerivedType};

ENUM_CLASS(KindCode, none, defaultIntegerKind,
    defaultRealKind, // is also the default COMPLEX kind
    doublePrecision, defaultCharKind, defaultLogicalKind,
    any, // matches any kind value; each instance is independent
    // match any kind, but all "same" kinds must be equal. For characters, also
    // implies that lengths must be equal.
    same,
    // for characters that only require the same kind, not length
    sameKind,
    operand, // match any kind, with promotion (non-standard)
    typeless, // BOZ literals are INTEGER with this kind
    teamType, // TEAM_TYPE from module ISO_FORTRAN_ENV (for coarrays)
    kindArg, // this argument is KIND=
    effectiveKind, // for function results: "kindArg" value, possibly defaulted
    dimArg, // this argument is DIM=
    likeMultiply, // for DOT_PRODUCT and MATMUL
    subscript, // address-sized integer
    size, // default KIND= for SIZE(), UBOUND, &c.
    addressable, // for PRESENT(), &c.; anything (incl. procedure) but BOZ
    nullPointerType, // for ASSOCIATED(NULL())
    exactKind, // a single explicit exactKindValue
    atomicIntKind, // atomic_int_kind from iso_fortran_env
    atomicIntOrLogicalKind, // atomic_int_kind or atomic_logical_kind
    sameAtom, // same type and kind as atom
)

struct TypePattern {
  CategorySet categorySet;
  KindCode kindCode{KindCode::none};
  int exactKindValue{0}; // for KindCode::exactKind
  llvm::raw_ostream &Dump(llvm::raw_ostream &) const;
};

// Abbreviations for argument and result patterns in the intrinsic prototypes:

// Match specific kinds of intrinsic types
static constexpr TypePattern DefaultInt{IntType, KindCode::defaultIntegerKind};
static constexpr TypePattern DefaultReal{RealType, KindCode::defaultRealKind};
static constexpr TypePattern DefaultComplex{
    ComplexType, KindCode::defaultRealKind};
static constexpr TypePattern DefaultChar{CharType, KindCode::defaultCharKind};
static constexpr TypePattern DefaultLogical{
    LogicalType, KindCode::defaultLogicalKind};
static constexpr TypePattern BOZ{IntType, KindCode::typeless};
static constexpr TypePattern TeamType{DerivedType, KindCode::teamType};
static constexpr TypePattern DoublePrecision{
    RealType, KindCode::doublePrecision};
static constexpr TypePattern DoublePrecisionComplex{
    ComplexType, KindCode::doublePrecision};
static constexpr TypePattern SubscriptInt{IntType, KindCode::subscript};

// Match any kind of some intrinsic or derived types
static constexpr TypePattern AnyInt{IntType, KindCode::any};
static constexpr TypePattern AnyReal{RealType, KindCode::any};
static constexpr TypePattern AnyIntOrReal{IntOrRealType, KindCode::any};
static constexpr TypePattern AnyIntOrRealOrChar{
    IntOrRealOrCharType, KindCode::any};
static constexpr TypePattern AnyIntOrLogical{IntOrLogicalType, KindCode::any};
static constexpr TypePattern AnyComplex{ComplexType, KindCode::any};
static constexpr TypePattern AnyFloating{FloatingType, KindCode::any};
static constexpr TypePattern AnyNumeric{NumericType, KindCode::any};
static constexpr TypePattern AnyChar{CharType, KindCode::any};
static constexpr TypePattern AnyLogical{LogicalType, KindCode::any};
static constexpr TypePattern AnyRelatable{RelatableType, KindCode::any};
static constexpr TypePattern AnyIntrinsic{IntrinsicType, KindCode::any};
static constexpr TypePattern ExtensibleDerived{DerivedType, KindCode::any};
static constexpr TypePattern AnyData{AnyType, KindCode::any};

// Type is irrelevant, but not BOZ (for PRESENT(), OPTIONAL(), &c.)
static constexpr TypePattern Addressable{AnyType, KindCode::addressable};

// Match some kind of some intrinsic type(s); all "Same" values must match,
// even when not in the same category (e.g., SameComplex and SameReal).
// Can be used to specify a result so long as at least one argument is
// a "Same".
static constexpr TypePattern SameInt{IntType, KindCode::same};
static constexpr TypePattern SameReal{RealType, KindCode::same};
static constexpr TypePattern SameIntOrReal{IntOrRealType, KindCode::same};
static constexpr TypePattern SameComplex{ComplexType, KindCode::same};
static constexpr TypePattern SameFloating{FloatingType, KindCode::same};
static constexpr TypePattern SameNumeric{NumericType, KindCode::same};
static constexpr TypePattern SameChar{CharType, KindCode::same};
static constexpr TypePattern SameCharNoLen{CharType, KindCode::sameKind};
static constexpr TypePattern SameLogical{LogicalType, KindCode::same};
static constexpr TypePattern SameRelatable{RelatableType, KindCode::same};
static constexpr TypePattern SameIntrinsic{IntrinsicType, KindCode::same};
static constexpr TypePattern SameDerivedType{
    CategorySet{TypeCategory::Derived}, KindCode::same};
static constexpr TypePattern SameType{AnyType, KindCode::same};

// Match some kind of some INTEGER or REAL type(s); when argument types
// &/or kinds differ, their values are converted as if they were operands to
// an intrinsic operation like addition.  This is a nonstandard but nearly
// universal extension feature.
static constexpr TypePattern OperandReal{RealType, KindCode::operand};
static constexpr TypePattern OperandIntOrReal{IntOrRealType, KindCode::operand};

// For ASSOCIATED, the first argument is a typeless pointer
static constexpr TypePattern AnyPointer{AnyType, KindCode::nullPointerType};

// For DOT_PRODUCT and MATMUL, the result type depends on the arguments
static constexpr TypePattern ResultLogical{LogicalType, KindCode::likeMultiply};
static constexpr TypePattern ResultNumeric{NumericType, KindCode::likeMultiply};

// Result types with known category and KIND=
static constexpr TypePattern KINDInt{IntType, KindCode::effectiveKind};
static constexpr TypePattern KINDReal{RealType, KindCode::effectiveKind};
static constexpr TypePattern KINDComplex{ComplexType, KindCode::effectiveKind};
static constexpr TypePattern KINDChar{CharType, KindCode::effectiveKind};
static constexpr TypePattern KINDLogical{LogicalType, KindCode::effectiveKind};

static constexpr TypePattern AtomicInt{IntType, KindCode::atomicIntKind};
static constexpr TypePattern AtomicIntOrLogical{
    IntOrLogicalType, KindCode::atomicIntOrLogicalKind};
static constexpr TypePattern SameAtom{IntOrLogicalType, KindCode::sameAtom};

// The default rank pattern for dummy arguments and function results is
// "elemental".
ENUM_CLASS(Rank,
    elemental, // scalar, or array that conforms with other array arguments
    elementalOrBOZ, // elemental, or typeless BOZ literal scalar
    scalar, vector,
    shape, // INTEGER vector of known length and no negative element
    matrix,
    array, // not scalar, rank is known and greater than zero
    coarray, // rank is known and can be scalar; has nonzero corank
    atom, // is scalar and has nonzero corank or is coindexed
    known, // rank is known and can be scalar
    anyOrAssumedRank, // rank can be unknown; assumed-type TYPE(*) allowed
    conformable, // scalar, or array of same rank & shape as "array" argument
    reduceOperation, // a pure function with constraints for REDUCE
    dimReduced, // scalar if no DIM= argument, else rank(array)-1
    dimRemovedOrScalar, // rank(array)-1 (less DIM) or scalar
    scalarIfDim, // scalar if DIM= argument is present, else rank one array
    locReduced, // vector(1:rank) if no DIM= argument, else rank(array)-1
    rankPlus1, // rank(known)+1
    shaped, // rank is length of SHAPE vector
)

ENUM_CLASS(Optionality, required,
    optional, // unless DIM= for SIZE(assumedSize)
    missing, // for DIM= cases like FINDLOC
    repeats, // for MAX/MIN and their several variants
)

ENUM_CLASS(ArgFlag, none,
    canBeNull, // actual argument can be NULL()
    defaultsToSameKind, // for MatchingDefaultKIND
    defaultsToSizeKind, // for SizeDefaultKIND
    defaultsToDefaultForResult, // for DefaultingKIND
)

struct IntrinsicDummyArgument {
  const char *keyword{nullptr};
  TypePattern typePattern;
  Rank rank{Rank::elemental};
  Optionality optionality{Optionality::required};
  common::Intent intent{common::Intent::In};
  common::EnumSet<ArgFlag, 32> flags{};
  llvm::raw_ostream &Dump(llvm::raw_ostream &) const;
};

// constexpr abbreviations for popular arguments:
// DefaultingKIND is a KIND= argument whose default value is the appropriate
// KIND(0), KIND(0.0), KIND(''), &c. value for the function result.
static constexpr IntrinsicDummyArgument DefaultingKIND{"kind",
    {IntType, KindCode::kindArg}, Rank::scalar, Optionality::optional,
    common::Intent::In, {ArgFlag::defaultsToDefaultForResult}};
// MatchingDefaultKIND is a KIND= argument whose default value is the
// kind of any "Same" function argument (viz., the one whose kind pattern is
// "same").
static constexpr IntrinsicDummyArgument MatchingDefaultKIND{"kind",
    {IntType, KindCode::kindArg}, Rank::scalar, Optionality::optional,
    common::Intent::In, {ArgFlag::defaultsToSameKind}};
// SizeDefaultKind is a KIND= argument whose default value should be
// the kind of INTEGER used for address calculations, and can be
// set so with a compiler flag; but the standard mandates the
// kind of default INTEGER.
static constexpr IntrinsicDummyArgument SizeDefaultKIND{"kind",
    {IntType, KindCode::kindArg}, Rank::scalar, Optionality::optional,
    common::Intent::In, {ArgFlag::defaultsToSizeKind}};
static constexpr IntrinsicDummyArgument RequiredDIM{"dim",
    {IntType, KindCode::dimArg}, Rank::scalar, Optionality::required,
    common::Intent::In};
static constexpr IntrinsicDummyArgument OptionalDIM{"dim",
    {IntType, KindCode::dimArg}, Rank::scalar, Optionality::optional,
    common::Intent::In};
static constexpr IntrinsicDummyArgument MissingDIM{"dim",
    {IntType, KindCode::dimArg}, Rank::scalar, Optionality::missing,
    common::Intent::In};
static constexpr IntrinsicDummyArgument OptionalMASK{"mask", AnyLogical,
    Rank::conformable, Optionality::optional, common::Intent::In};
static constexpr IntrinsicDummyArgument OptionalTEAM{
    "team", TeamType, Rank::scalar, Optionality::optional, common::Intent::In};

struct IntrinsicInterface {
  static constexpr int maxArguments{7}; // if not a MAX/MIN(...)
  const char *name{nullptr};
  IntrinsicDummyArgument dummy[maxArguments];
  TypePattern result;
  Rank rank{Rank::elemental};
  IntrinsicClass intrinsicClass{IntrinsicClass::elementalFunction};
  std::optional<SpecificCall> Match(const CallCharacteristics &,
      const common::IntrinsicTypeDefaultKinds &, ActualArguments &,
      FoldingContext &context, const semantics::Scope *builtins) const;
  int CountArguments() const;
  llvm::raw_ostream &Dump(llvm::raw_ostream &) const;
};

int IntrinsicInterface::CountArguments() const {
  int n{0};
  while (n < maxArguments && dummy[n].keyword) {
    ++n;
  }
  return n;
}

// GENERIC INTRINSIC FUNCTION INTERFACES
// Each entry in this table defines a pattern.  Some intrinsic
// functions have more than one such pattern.  Besides the name
// of the intrinsic function, each pattern has specifications for
// the dummy arguments and for the result of the function.
// The dummy argument patterns each have a name (these are from the
// standard, but rarely appear in actual code), a type and kind
// pattern, allowable ranks, and optionality indicators.
// Be advised, the default rank pattern is "elemental".
static const IntrinsicInterface genericIntrinsicFunction[]{
    {"abs", {{"a", SameIntOrReal}}, SameIntOrReal},
    {"abs", {{"a", SameComplex}}, SameReal},
    {"achar", {{"i", AnyInt, Rank::elementalOrBOZ}, DefaultingKIND}, KINDChar},
    {"acos", {{"x", SameFloating}}, SameFloating},
    {"acosd", {{"x", SameFloating}}, SameFloating},
    {"acosh", {{"x", SameFloating}}, SameFloating},
    {"adjustl", {{"string", SameChar}}, SameChar},
    {"adjustr", {{"string", SameChar}}, SameChar},
    {"aimag", {{"z", SameComplex}}, SameReal},
    {"aint", {{"a", SameReal}, MatchingDefaultKIND}, KINDReal},
    {"all", {{"mask", SameLogical, Rank::array}, OptionalDIM}, SameLogical,
        Rank::dimReduced, IntrinsicClass::transformationalFunction},
    {"allocated", {{"array", AnyData, Rank::array}}, DefaultLogical,
        Rank::elemental, IntrinsicClass::inquiryFunction},
    {"allocated", {{"scalar", AnyData, Rank::scalar}}, DefaultLogical,
        Rank::elemental, IntrinsicClass::inquiryFunction},
    {"anint", {{"a", SameReal}, MatchingDefaultKIND}, KINDReal},
    {"any", {{"mask", SameLogical, Rank::array}, OptionalDIM}, SameLogical,
        Rank::dimReduced, IntrinsicClass::transformationalFunction},
    {"asin", {{"x", SameFloating}}, SameFloating},
    {"asind", {{"x", SameFloating}}, SameFloating},
    {"asinh", {{"x", SameFloating}}, SameFloating},
    {"associated",
        {{"pointer", AnyPointer, Rank::known, Optionality::required,
             common::Intent::In, {ArgFlag::canBeNull}},
            {"target", Addressable, Rank::known, Optionality::optional,
                common::Intent::In, {ArgFlag::canBeNull}}},
        DefaultLogical, Rank::elemental, IntrinsicClass::inquiryFunction},
    {"atan", {{"x", SameFloating}}, SameFloating},
    {"atand", {{"x", SameFloating}}, SameFloating},
    {"atan", {{"y", OperandReal}, {"x", OperandReal}}, OperandReal},
    {"atand", {{"y", OperandReal}, {"x", OperandReal}}, OperandReal},
    {"atan2", {{"y", OperandReal}, {"x", OperandReal}}, OperandReal},
    {"atan2d", {{"y", OperandReal}, {"x", OperandReal}}, OperandReal},
    {"atanh", {{"x", SameFloating}}, SameFloating},
    {"bessel_j0", {{"x", SameReal}}, SameReal},
    {"bessel_j1", {{"x", SameReal}}, SameReal},
    {"bessel_jn", {{"n", AnyInt}, {"x", SameReal}}, SameReal},
    {"bessel_jn",
        {{"n1", AnyInt, Rank::scalar}, {"n2", AnyInt, Rank::scalar},
            {"x", SameReal, Rank::scalar}},
        SameReal, Rank::vector, IntrinsicClass::transformationalFunction},
    {"bessel_y0", {{"x", SameReal}}, SameReal},
    {"bessel_y1", {{"x", SameReal}}, SameReal},
    {"bessel_yn", {{"n", AnyInt}, {"x", SameReal}}, SameReal},
    {"bessel_yn",
        {{"n1", AnyInt, Rank::scalar}, {"n2", AnyInt, Rank::scalar},
            {"x", SameReal, Rank::scalar}},
        SameReal, Rank::vector, IntrinsicClass::transformationalFunction},
    {"bge",
        {{"i", AnyInt, Rank::elementalOrBOZ},
            {"j", AnyInt, Rank::elementalOrBOZ}},
        DefaultLogical},
    {"bgt",
        {{"i", AnyInt, Rank::elementalOrBOZ},
            {"j", AnyInt, Rank::elementalOrBOZ}},
        DefaultLogical},
    {"bit_size",
        {{"i", SameInt, Rank::anyOrAssumedRank, Optionality::required,
            common::Intent::In, {ArgFlag::canBeNull}}},
        SameInt, Rank::scalar, IntrinsicClass::inquiryFunction},
    {"ble",
        {{"i", AnyInt, Rank::elementalOrBOZ},
            {"j", AnyInt, Rank::elementalOrBOZ}},
        DefaultLogical},
    {"blt",
        {{"i", AnyInt, Rank::elementalOrBOZ},
            {"j", AnyInt, Rank::elementalOrBOZ}},
        DefaultLogical},
    {"btest", {{"i", AnyInt, Rank::elementalOrBOZ}, {"pos", AnyInt}},
        DefaultLogical},
    {"ceiling", {{"a", AnyReal}, DefaultingKIND}, KINDInt},
    {"char", {{"i", AnyInt, Rank::elementalOrBOZ}, DefaultingKIND}, KINDChar},
    {"cmplx", {{"x", AnyComplex}, DefaultingKIND}, KINDComplex},
    {"cmplx",
        {{"x", AnyIntOrReal, Rank::elementalOrBOZ},
            {"y", AnyIntOrReal, Rank::elementalOrBOZ, Optionality::optional},
            DefaultingKIND},
        KINDComplex},
    {"command_argument_count", {}, DefaultInt, Rank::scalar,
        IntrinsicClass::transformationalFunction},
    {"conjg", {{"z", SameComplex}}, SameComplex},
    {"cos", {{"x", SameFloating}}, SameFloating},
    {"cosd", {{"x", SameFloating}}, SameFloating},
    {"cosh", {{"x", SameFloating}}, SameFloating},
    {"count", {{"mask", AnyLogical, Rank::array}, OptionalDIM, DefaultingKIND},
        KINDInt, Rank::dimReduced, IntrinsicClass::transformationalFunction},
    {"cshift",
        {{"array", SameType, Rank::array},
            {"shift", AnyInt, Rank::dimRemovedOrScalar}, OptionalDIM},
        SameType, Rank::conformable, IntrinsicClass::transformationalFunction},
    {"dble", {{"a", AnyNumeric, Rank::elementalOrBOZ}}, DoublePrecision},
    {"digits",
        {{"x", AnyIntOrReal, Rank::anyOrAssumedRank, Optionality::required,
            common::Intent::In, {ArgFlag::canBeNull}}},
        DefaultInt, Rank::scalar, IntrinsicClass::inquiryFunction},
    {"dim", {{"x", OperandIntOrReal}, {"y", OperandIntOrReal}},
        OperandIntOrReal},
    {"dot_product",
        {{"vector_a", AnyLogical, Rank::vector},
            {"vector_b", AnyLogical, Rank::vector}},
        ResultLogical, Rank::scalar, IntrinsicClass::transformationalFunction},
    {"dot_product",
        {{"vector_a", AnyComplex, Rank::vector},
            {"vector_b", AnyNumeric, Rank::vector}},
        ResultNumeric, Rank::scalar, // conjugates vector_a
        IntrinsicClass::transformationalFunction},
    {"dot_product",
        {{"vector_a", AnyIntOrReal, Rank::vector},
            {"vector_b", AnyNumeric, Rank::vector}},
        ResultNumeric, Rank::scalar, IntrinsicClass::transformationalFunction},
    {"dprod", {{"x", DefaultReal}, {"y", DefaultReal}}, DoublePrecision},
    {"dshiftl",
        {{"i", SameInt}, {"j", SameInt, Rank::elementalOrBOZ},
            {"shift", AnyInt}},
        SameInt},
    {"dshiftl", {{"i", BOZ}, {"j", SameInt}, {"shift", AnyInt}}, SameInt},
    {"dshiftr",
        {{"i", SameInt}, {"j", SameInt, Rank::elementalOrBOZ},
            {"shift", AnyInt}},
        SameInt},
    {"dshiftr", {{"i", BOZ}, {"j", SameInt}, {"shift", AnyInt}}, SameInt},
    {"eoshift",
        {{"array", SameIntrinsic, Rank::array},
            {"shift", AnyInt, Rank::dimRemovedOrScalar},
            {"boundary", SameIntrinsic, Rank::dimRemovedOrScalar,
                Optionality::optional},
            OptionalDIM},
        SameIntrinsic, Rank::conformable,
        IntrinsicClass::transformationalFunction},
    {"eoshift",
        {{"array", SameDerivedType, Rank::array},
            {"shift", AnyInt, Rank::dimRemovedOrScalar},
            // BOUNDARY= is not optional for derived types
            {"boundary", SameDerivedType, Rank::dimRemovedOrScalar},
            OptionalDIM},
        SameDerivedType, Rank::conformable,
        IntrinsicClass::transformationalFunction},
    {"epsilon",
        {{"x", SameReal, Rank::anyOrAssumedRank, Optionality::required,
            common::Intent::In, {ArgFlag::canBeNull}}},
        SameReal, Rank::scalar, IntrinsicClass::inquiryFunction},
    {"erf", {{"x", SameReal}}, SameReal},
    {"erfc", {{"x", SameReal}}, SameReal},
    {"erfc_scaled", {{"x", SameReal}}, SameReal},
    {"exp", {{"x", SameFloating}}, SameFloating},
    {"exp", {{"x", SameFloating}}, SameFloating},
    {"exponent", {{"x", AnyReal}}, DefaultInt},
    {"exp", {{"x", SameFloating}}, SameFloating},
    {"extends_type_of",
        {{"a", ExtensibleDerived, Rank::anyOrAssumedRank},
            {"mold", ExtensibleDerived, Rank::anyOrAssumedRank}},
        DefaultLogical, Rank::scalar, IntrinsicClass::inquiryFunction},
    {"failed_images", {OptionalTEAM, SizeDefaultKIND}, KINDInt, Rank::vector,
        IntrinsicClass::transformationalFunction},
    {"findloc",
        {{"array", AnyNumeric, Rank::array},
            {"value", AnyNumeric, Rank::scalar}, RequiredDIM, OptionalMASK,
            SizeDefaultKIND,
            {"back", AnyLogical, Rank::scalar, Optionality::optional}},
        KINDInt, Rank::locReduced, IntrinsicClass::transformationalFunction},
    {"findloc",
        {{"array", AnyNumeric, Rank::array},
            {"value", AnyNumeric, Rank::scalar}, MissingDIM, OptionalMASK,
            SizeDefaultKIND,
            {"back", AnyLogical, Rank::scalar, Optionality::optional}},
        KINDInt, Rank::vector, IntrinsicClass::transformationalFunction},
    {"findloc",
        {{"array", SameCharNoLen, Rank::array},
            {"value", SameCharNoLen, Rank::scalar}, RequiredDIM, OptionalMASK,
            SizeDefaultKIND,
            {"back", AnyLogical, Rank::scalar, Optionality::optional}},
        KINDInt, Rank::locReduced, IntrinsicClass::transformationalFunction},
    {"findloc",
        {{"array", SameCharNoLen, Rank::array},
            {"value", SameCharNoLen, Rank::scalar}, MissingDIM, OptionalMASK,
            SizeDefaultKIND,
            {"back", AnyLogical, Rank::scalar, Optionality::optional}},
        KINDInt, Rank::vector, IntrinsicClass::transformationalFunction},
    {"findloc",
        {{"array", AnyLogical, Rank::array},
            {"value", AnyLogical, Rank::scalar}, RequiredDIM, OptionalMASK,
            SizeDefaultKIND,
            {"back", AnyLogical, Rank::scalar, Optionality::optional}},
        KINDInt, Rank::locReduced, IntrinsicClass::transformationalFunction},
    {"findloc",
        {{"array", AnyLogical, Rank::array},
            {"value", AnyLogical, Rank::scalar}, MissingDIM, OptionalMASK,
            SizeDefaultKIND,
            {"back", AnyLogical, Rank::scalar, Optionality::optional}},
        KINDInt, Rank::vector, IntrinsicClass::transformationalFunction},
    {"floor", {{"a", AnyReal}, DefaultingKIND}, KINDInt},
    {"fraction", {{"x", SameReal}}, SameReal},
    {"gamma", {{"x", SameReal}}, SameReal},
    {"get_team", {{"level", DefaultInt, Rank::scalar, Optionality::optional}},
        TeamType, Rank::scalar, IntrinsicClass::transformationalFunction},
    {"huge",
        {{"x", SameIntOrReal, Rank::anyOrAssumedRank, Optionality::required,
            common::Intent::In, {ArgFlag::canBeNull}}},
        SameIntOrReal, Rank::scalar, IntrinsicClass::inquiryFunction},
    {"hypot", {{"x", OperandReal}, {"y", OperandReal}}, OperandReal},
    {"iachar", {{"c", AnyChar}, DefaultingKIND}, KINDInt},
    {"iall", {{"array", SameInt, Rank::array}, RequiredDIM, OptionalMASK},
        SameInt, Rank::dimReduced, IntrinsicClass::transformationalFunction},
    {"iall", {{"array", SameInt, Rank::array}, MissingDIM, OptionalMASK},
        SameInt, Rank::scalar, IntrinsicClass::transformationalFunction},
    {"iany", {{"array", SameInt, Rank::array}, RequiredDIM, OptionalMASK},
        SameInt, Rank::dimReduced, IntrinsicClass::transformationalFunction},
    {"iany", {{"array", SameInt, Rank::array}, MissingDIM, OptionalMASK},
        SameInt, Rank::scalar, IntrinsicClass::transformationalFunction},
    {"iparity", {{"array", SameInt, Rank::array}, RequiredDIM, OptionalMASK},
        SameInt, Rank::dimReduced, IntrinsicClass::transformationalFunction},
    {"iparity", {{"array", SameInt, Rank::array}, MissingDIM, OptionalMASK},
        SameInt, Rank::scalar, IntrinsicClass::transformationalFunction},
    {"iand", {{"i", SameInt}, {"j", SameInt, Rank::elementalOrBOZ}}, SameInt},
    {"iand", {{"i", BOZ}, {"j", SameInt}}, SameInt},
    {"ibclr", {{"i", SameInt}, {"pos", AnyInt}}, SameInt},
    {"ibits", {{"i", SameInt}, {"pos", AnyInt}, {"len", AnyInt}}, SameInt},
    {"ibset", {{"i", SameInt}, {"pos", AnyInt}}, SameInt},
    {"ichar", {{"c", AnyChar}, DefaultingKIND}, KINDInt},
    {"ieor", {{"i", SameInt}, {"j", SameInt, Rank::elementalOrBOZ}}, SameInt},
    {"ieor", {{"i", BOZ}, {"j", SameInt}}, SameInt},
    {"image_status", {{"image", SameInt}, OptionalTEAM}, DefaultInt},
    {"index",
        {{"string", SameCharNoLen}, {"substring", SameCharNoLen},
            {"back", AnyLogical, Rank::elemental, Optionality::optional},
            DefaultingKIND},
        KINDInt},
    {"int", {{"a", AnyNumeric, Rank::elementalOrBOZ}, DefaultingKIND}, KINDInt},
    {"int_ptr_kind", {}, DefaultInt, Rank::scalar},
    {"ior", {{"i", SameInt}, {"j", SameInt, Rank::elementalOrBOZ}}, SameInt},
    {"ior", {{"i", BOZ}, {"j", SameInt}}, SameInt},
    {"ishft", {{"i", SameInt}, {"shift", AnyInt}}, SameInt},
    {"ishftc",
        {{"i", SameInt}, {"shift", AnyInt},
            {"size", AnyInt, Rank::elemental, Optionality::optional}},
        SameInt},
    {"isnan", {{"a", AnyFloating}}, DefaultLogical},
    {"is_contiguous", {{"array", Addressable, Rank::anyOrAssumedRank}},
        DefaultLogical, Rank::elemental, IntrinsicClass::inquiryFunction},
    {"is_iostat_end", {{"i", AnyInt}}, DefaultLogical},
    {"is_iostat_eor", {{"i", AnyInt}}, DefaultLogical},
    {"izext", {{"i", AnyInt}}, TypePattern{IntType, KindCode::exactKind, 2}},
    {"jzext", {{"i", AnyInt}}, DefaultInt},
    {"kind",
        {{"x", AnyIntrinsic, Rank::elemental, Optionality::required,
            common::Intent::In, {ArgFlag::canBeNull}}},
        DefaultInt, Rank::elemental, IntrinsicClass::inquiryFunction},
    {"lbound",
        {{"array", AnyData, Rank::anyOrAssumedRank}, RequiredDIM,
            SizeDefaultKIND},
        KINDInt, Rank::scalar, IntrinsicClass::inquiryFunction},
    {"lbound", {{"array", AnyData, Rank::anyOrAssumedRank}, SizeDefaultKIND},
        KINDInt, Rank::vector, IntrinsicClass::inquiryFunction},
    {"lcobound",
        {{"coarray", AnyData, Rank::coarray}, OptionalDIM, SizeDefaultKIND},
        KINDInt, Rank::scalarIfDim, IntrinsicClass::inquiryFunction},
    {"leadz", {{"i", AnyInt}}, DefaultInt},
    {"len",
        {{"string", AnyChar, Rank::anyOrAssumedRank, Optionality::required,
             common::Intent::In, {ArgFlag::canBeNull}},
            DefaultingKIND},
        KINDInt, Rank::scalar, IntrinsicClass::inquiryFunction},
    {"len_trim", {{"string", AnyChar}, DefaultingKIND}, KINDInt},
    {"lge", {{"string_a", SameCharNoLen}, {"string_b", SameCharNoLen}},
        DefaultLogical},
    {"lgt", {{"string_a", SameCharNoLen}, {"string_b", SameCharNoLen}},
        DefaultLogical},
    {"lle", {{"string_a", SameCharNoLen}, {"string_b", SameCharNoLen}},
        DefaultLogical},
    {"llt", {{"string_a", SameCharNoLen}, {"string_b", SameCharNoLen}},
        DefaultLogical},
    {"loc", {{"x", Addressable, Rank::anyOrAssumedRank}}, SubscriptInt,
        Rank::scalar},
    {"log", {{"x", SameFloating}}, SameFloating},
    {"log10", {{"x", SameReal}}, SameReal},
    {"logical", {{"l", AnyLogical}, DefaultingKIND}, KINDLogical},
    {"log_gamma", {{"x", SameReal}}, SameReal},
    {"matmul",
        {{"matrix_a", AnyLogical, Rank::vector},
            {"matrix_b", AnyLogical, Rank::matrix}},
        ResultLogical, Rank::vector, IntrinsicClass::transformationalFunction},
    {"matmul",
        {{"matrix_a", AnyLogical, Rank::matrix},
            {"matrix_b", AnyLogical, Rank::vector}},
        ResultLogical, Rank::vector, IntrinsicClass::transformationalFunction},
    {"matmul",
        {{"matrix_a", AnyLogical, Rank::matrix},
            {"matrix_b", AnyLogical, Rank::matrix}},
        ResultLogical, Rank::matrix, IntrinsicClass::transformationalFunction},
    {"matmul",
        {{"matrix_a", AnyNumeric, Rank::vector},
            {"matrix_b", AnyNumeric, Rank::matrix}},
        ResultNumeric, Rank::vector, IntrinsicClass::transformationalFunction},
    {"matmul",
        {{"matrix_a", AnyNumeric, Rank::matrix},
            {"matrix_b", AnyNumeric, Rank::vector}},
        ResultNumeric, Rank::vector, IntrinsicClass::transformationalFunction},
    {"matmul",
        {{"matrix_a", AnyNumeric, Rank::matrix},
            {"matrix_b", AnyNumeric, Rank::matrix}},
        ResultNumeric, Rank::matrix, IntrinsicClass::transformationalFunction},
    {"maskl", {{"i", AnyInt}, DefaultingKIND}, KINDInt},
    {"maskr", {{"i", AnyInt}, DefaultingKIND}, KINDInt},
    {"max",
        {{"a1", OperandIntOrReal}, {"a2", OperandIntOrReal},
            {"a3", OperandIntOrReal, Rank::elemental, Optionality::repeats}},
        OperandIntOrReal},
    {"max",
        {{"a1", SameCharNoLen}, {"a2", SameCharNoLen},
            {"a3", SameCharNoLen, Rank::elemental, Optionality::repeats}},
        SameCharNoLen},
    {"maxexponent",
        {{"x", AnyReal, Rank::anyOrAssumedRank, Optionality::required,
            common::Intent::In, {ArgFlag::canBeNull}}},
        DefaultInt, Rank::scalar, IntrinsicClass::inquiryFunction},
    {"maxloc",
        {{"array", AnyRelatable, Rank::array}, RequiredDIM, OptionalMASK,
            SizeDefaultKIND,
            {"back", AnyLogical, Rank::scalar, Optionality::optional}},
        KINDInt, Rank::locReduced, IntrinsicClass::transformationalFunction},
    {"maxloc",
        {{"array", AnyRelatable, Rank::array}, MissingDIM, OptionalMASK,
            SizeDefaultKIND,
            {"back", AnyLogical, Rank::scalar, Optionality::optional}},
        KINDInt, Rank::locReduced, IntrinsicClass::transformationalFunction},
    {"maxval",
        {{"array", SameRelatable, Rank::array}, RequiredDIM, OptionalMASK},
        SameRelatable, Rank::dimReduced,
        IntrinsicClass::transformationalFunction},
    {"maxval",
        {{"array", SameRelatable, Rank::array}, MissingDIM, OptionalMASK},
        SameRelatable, Rank::scalar, IntrinsicClass::transformationalFunction},
    {"merge",
        {{"tsource", SameType}, {"fsource", SameType}, {"mask", AnyLogical}},
        SameType},
    {"merge_bits",
        {{"i", SameInt}, {"j", SameInt, Rank::elementalOrBOZ},
            {"mask", SameInt, Rank::elementalOrBOZ}},
        SameInt},
    {"merge_bits",
        {{"i", BOZ}, {"j", SameInt}, {"mask", SameInt, Rank::elementalOrBOZ}},
        SameInt},
    {"min",
        {{"a1", OperandIntOrReal}, {"a2", OperandIntOrReal},
            {"a3", OperandIntOrReal, Rank::elemental, Optionality::repeats}},
        OperandIntOrReal},
    {"min",
        {{"a1", SameCharNoLen}, {"a2", SameCharNoLen},
            {"a3", SameCharNoLen, Rank::elemental, Optionality::repeats}},
        SameCharNoLen},
    {"minexponent",
        {{"x", AnyReal, Rank::anyOrAssumedRank, Optionality::required,
            common::Intent::In, {ArgFlag::canBeNull}}},
        DefaultInt, Rank::scalar, IntrinsicClass::inquiryFunction},
    {"minloc",
        {{"array", AnyRelatable, Rank::array}, RequiredDIM, OptionalMASK,
            SizeDefaultKIND,
            {"back", AnyLogical, Rank::scalar, Optionality::optional}},
        KINDInt, Rank::locReduced, IntrinsicClass::transformationalFunction},
    {"minloc",
        {{"array", AnyRelatable, Rank::array}, MissingDIM, OptionalMASK,
            SizeDefaultKIND,
            {"back", AnyLogical, Rank::scalar, Optionality::optional}},
        KINDInt, Rank::locReduced, IntrinsicClass::transformationalFunction},
    {"minval",
        {{"array", SameRelatable, Rank::array}, RequiredDIM, OptionalMASK},
        SameRelatable, Rank::dimReduced,
        IntrinsicClass::transformationalFunction},
    {"minval",
        {{"array", SameRelatable, Rank::array}, MissingDIM, OptionalMASK},
        SameRelatable, Rank::scalar, IntrinsicClass::transformationalFunction},
    {"mod", {{"a", OperandIntOrReal}, {"p", OperandIntOrReal}},
        OperandIntOrReal},
    {"modulo", {{"a", OperandIntOrReal}, {"p", OperandIntOrReal}},
        OperandIntOrReal},
    {"nearest", {{"x", SameReal}, {"s", AnyReal}}, SameReal},
    {"new_line",
        {{"a", SameCharNoLen, Rank::anyOrAssumedRank, Optionality::required,
            common::Intent::In, {ArgFlag::canBeNull}}},
        SameCharNoLen, Rank::scalar, IntrinsicClass::inquiryFunction},
    {"nint", {{"a", AnyReal}, DefaultingKIND}, KINDInt},
    {"norm2", {{"x", SameReal, Rank::array}, OptionalDIM}, SameReal,
        Rank::dimReduced, IntrinsicClass::transformationalFunction},
    {"not", {{"i", SameInt}}, SameInt},
    // NULL() is a special case handled in Probe() below
    {"num_images", {}, DefaultInt, Rank::scalar,
        IntrinsicClass::transformationalFunction},
    {"num_images", {{"team", TeamType, Rank::scalar}}, DefaultInt, Rank::scalar,
        IntrinsicClass::transformationalFunction},
    {"num_images", {{"team_number", AnyInt, Rank::scalar}}, DefaultInt,
        Rank::scalar, IntrinsicClass::transformationalFunction},
    {"out_of_range",
        {{"x", AnyIntOrReal}, {"mold", AnyIntOrReal, Rank::scalar}},
        DefaultLogical},
    {"out_of_range",
        {{"x", AnyReal}, {"mold", AnyInt, Rank::scalar},
            {"round", AnyLogical, Rank::scalar, Optionality::optional}},
        DefaultLogical},
    {"out_of_range", {{"x", AnyReal}, {"mold", AnyReal}}, DefaultLogical},
    {"pack",
        {{"array", SameType, Rank::array},
            {"mask", AnyLogical, Rank::conformable},
            {"vector", SameType, Rank::vector, Optionality::optional}},
        SameType, Rank::vector, IntrinsicClass::transformationalFunction},
    {"parity", {{"mask", SameLogical, Rank::array}, OptionalDIM}, SameLogical,
        Rank::dimReduced, IntrinsicClass::transformationalFunction},
    {"popcnt", {{"i", AnyInt}}, DefaultInt},
    {"poppar", {{"i", AnyInt}}, DefaultInt},
    {"product",
        {{"array", SameNumeric, Rank::array}, RequiredDIM, OptionalMASK},
        SameNumeric, Rank::dimReduced,
        IntrinsicClass::transformationalFunction},
    {"product", {{"array", SameNumeric, Rank::array}, MissingDIM, OptionalMASK},
        SameNumeric, Rank::scalar, IntrinsicClass::transformationalFunction},
    {"precision",
        {{"x", AnyFloating, Rank::anyOrAssumedRank, Optionality::required,
            common::Intent::In, {ArgFlag::canBeNull}}},
        DefaultInt, Rank::scalar, IntrinsicClass::inquiryFunction},
    {"present", {{"a", Addressable, Rank::anyOrAssumedRank}}, DefaultLogical,
        Rank::scalar, IntrinsicClass::inquiryFunction},
    {"radix",
        {{"x", AnyIntOrReal, Rank::anyOrAssumedRank, Optionality::required,
            common::Intent::In, {ArgFlag::canBeNull}}},
        DefaultInt, Rank::scalar, IntrinsicClass::inquiryFunction},
    {"range",
        {{"x", AnyNumeric, Rank::anyOrAssumedRank, Optionality::required,
            common::Intent::In, {ArgFlag::canBeNull}}},
        DefaultInt, Rank::scalar, IntrinsicClass::inquiryFunction},
    {"rank",
        {{"a", AnyData, Rank::anyOrAssumedRank, Optionality::required,
            common::Intent::In, {ArgFlag::canBeNull}}},
        DefaultInt, Rank::scalar, IntrinsicClass::inquiryFunction},
    {"real", {{"a", SameComplex, Rank::elemental}},
        SameReal}, // 16.9.160(4)(ii)
    {"real", {{"a", AnyNumeric, Rank::elementalOrBOZ}, DefaultingKIND},
        KINDReal},
    {"reduce",
        {{"array", SameType, Rank::array},
            {"operation", SameType, Rank::reduceOperation}, RequiredDIM,
            OptionalMASK,
            {"identity", SameType, Rank::scalar, Optionality::optional},
            {"ordered", AnyLogical, Rank::scalar, Optionality::optional}},
        SameType, Rank::dimReduced, IntrinsicClass::transformationalFunction},
    {"reduce",
        {{"array", SameType, Rank::array},
            {"operation", SameType, Rank::reduceOperation}, MissingDIM,
            OptionalMASK,
            {"identity", SameType, Rank::scalar, Optionality::optional},
            {"ordered", AnyLogical, Rank::scalar, Optionality::optional}},
        SameType, Rank::scalar, IntrinsicClass::transformationalFunction},
    {"repeat", {{"string", SameCharNoLen, Rank::scalar}, {"ncopies", AnyInt}},
        SameCharNoLen, Rank::scalar, IntrinsicClass::transformationalFunction},
    {"reshape",
        {{"source", SameType, Rank::array}, {"shape", AnyInt, Rank::shape},
            {"pad", SameType, Rank::array, Optionality::optional},
            {"order", AnyInt, Rank::vector, Optionality::optional}},
        SameType, Rank::shaped, IntrinsicClass::transformationalFunction},
    {"rrspacing", {{"x", SameReal}}, SameReal},
    {"same_type_as",
        {{"a", ExtensibleDerived, Rank::anyOrAssumedRank},
            {"b", ExtensibleDerived, Rank::anyOrAssumedRank}},
        DefaultLogical, Rank::scalar, IntrinsicClass::inquiryFunction},
    {"scale", {{"x", SameReal}, {"i", AnyInt}}, SameReal}, // == IEEE_SCALB()
    {"scan",
        {{"string", SameCharNoLen}, {"set", SameCharNoLen},
            {"back", AnyLogical, Rank::elemental, Optionality::optional},
            DefaultingKIND},
        KINDInt},
    {"selected_char_kind", {{"name", DefaultChar, Rank::scalar}}, DefaultInt,
        Rank::scalar, IntrinsicClass::transformationalFunction},
    {"selected_int_kind", {{"r", AnyInt, Rank::scalar}}, DefaultInt,
        Rank::scalar, IntrinsicClass::transformationalFunction},
    {"selected_real_kind",
        {{"p", AnyInt, Rank::scalar},
            {"r", AnyInt, Rank::scalar, Optionality::optional},
            {"radix", AnyInt, Rank::scalar, Optionality::optional}},
        DefaultInt, Rank::scalar, IntrinsicClass::transformationalFunction},
    {"selected_real_kind",
        {{"p", AnyInt, Rank::scalar, Optionality::optional},
            {"r", AnyInt, Rank::scalar},
            {"radix", AnyInt, Rank::scalar, Optionality::optional}},
        DefaultInt, Rank::scalar, IntrinsicClass::transformationalFunction},
    {"selected_real_kind",
        {{"p", AnyInt, Rank::scalar, Optionality::optional},
            {"r", AnyInt, Rank::scalar, Optionality::optional},
            {"radix", AnyInt, Rank::scalar}},
        DefaultInt, Rank::scalar, IntrinsicClass::transformationalFunction},
    {"set_exponent", {{"x", SameReal}, {"i", AnyInt}}, SameReal},
    {"shape", {{"source", AnyData, Rank::anyOrAssumedRank}, SizeDefaultKIND},
        KINDInt, Rank::vector, IntrinsicClass::inquiryFunction},
    {"shifta", {{"i", SameInt}, {"shift", AnyInt}}, SameInt},
    {"shiftl", {{"i", SameInt}, {"shift", AnyInt}}, SameInt},
    {"shiftr", {{"i", SameInt}, {"shift", AnyInt}}, SameInt},
    {"sign", {{"a", SameInt}, {"b", AnyInt}}, SameInt},
    {"sign", {{"a", SameReal}, {"b", AnyReal}}, SameReal},
    {"sin", {{"x", SameFloating}}, SameFloating},
    {"sind", {{"x", SameFloating}}, SameFloating},
    {"sinh", {{"x", SameFloating}}, SameFloating},
    {"size",
        {{"array", AnyData, Rank::anyOrAssumedRank},
            OptionalDIM, // unless array is assumed-size
            SizeDefaultKIND},
        KINDInt, Rank::scalar, IntrinsicClass::inquiryFunction},
    {"sizeof", {{"a", AnyData, Rank::anyOrAssumedRank}}, SubscriptInt,
        Rank::scalar, IntrinsicClass::inquiryFunction},
    {"spacing", {{"x", SameReal}}, SameReal},
    {"spread",
        {{"source", SameType, Rank::known}, RequiredDIM,
            {"ncopies", AnyInt, Rank::scalar}},
        SameType, Rank::rankPlus1, IntrinsicClass::transformationalFunction},
    {"sqrt", {{"x", SameFloating}}, SameFloating},
    {"stopped_images", {OptionalTEAM, SizeDefaultKIND}, KINDInt, Rank::vector,
        IntrinsicClass::transformationalFunction},
    {"storage_size",
        {{"a", AnyData, Rank::anyOrAssumedRank, Optionality::required,
             common::Intent::In, {ArgFlag::canBeNull}},
            SizeDefaultKIND},
        KINDInt, Rank::scalar, IntrinsicClass::inquiryFunction},
    {"sum", {{"array", SameNumeric, Rank::array}, RequiredDIM, OptionalMASK},
        SameNumeric, Rank::dimReduced,
        IntrinsicClass::transformationalFunction},
    {"sum", {{"array", SameNumeric, Rank::array}, MissingDIM, OptionalMASK},
        SameNumeric, Rank::scalar, IntrinsicClass::transformationalFunction},
    {"tan", {{"x", SameFloating}}, SameFloating},
    {"tand", {{"x", SameFloating}}, SameFloating},
    {"tanh", {{"x", SameFloating}}, SameFloating},
    {"team_number", {OptionalTEAM}, DefaultInt, Rank::scalar,
        IntrinsicClass::transformationalFunction},
    {"this_image",
        {{"coarray", AnyData, Rank::coarray}, RequiredDIM, OptionalTEAM},
        DefaultInt, Rank::scalar, IntrinsicClass::transformationalFunction},
    {"this_image", {{"coarray", AnyData, Rank::coarray}, OptionalTEAM},
        DefaultInt, Rank::scalar, IntrinsicClass::transformationalFunction},
    {"this_image", {OptionalTEAM}, DefaultInt, Rank::scalar,
        IntrinsicClass::transformationalFunction},
    {"tiny",
        {{"x", SameReal, Rank::anyOrAssumedRank, Optionality::required,
            common::Intent::In, {ArgFlag::canBeNull}}},
        SameReal, Rank::scalar, IntrinsicClass::inquiryFunction},
    {"trailz", {{"i", AnyInt}}, DefaultInt},
    {"transfer",
        {{"source", AnyData, Rank::known}, {"mold", SameType, Rank::scalar}},
        SameType, Rank::scalar, IntrinsicClass::transformationalFunction},
    {"transfer",
        {{"source", AnyData, Rank::known}, {"mold", SameType, Rank::array}},
        SameType, Rank::vector, IntrinsicClass::transformationalFunction},
    {"transfer",
        {{"source", AnyData, Rank::anyOrAssumedRank},
            {"mold", SameType, Rank::anyOrAssumedRank},
            {"size", AnyInt, Rank::scalar}},
        SameType, Rank::vector, IntrinsicClass::transformationalFunction},
    {"transpose", {{"matrix", SameType, Rank::matrix}}, SameType, Rank::matrix,
        IntrinsicClass::transformationalFunction},
    {"trim", {{"string", SameCharNoLen, Rank::scalar}}, SameCharNoLen,
        Rank::scalar, IntrinsicClass::transformationalFunction},
    {"ubound",
        {{"array", AnyData, Rank::anyOrAssumedRank}, RequiredDIM,
            SizeDefaultKIND},
        KINDInt, Rank::scalar, IntrinsicClass::inquiryFunction},
    {"ubound", {{"array", AnyData, Rank::anyOrAssumedRank}, SizeDefaultKIND},
        KINDInt, Rank::vector, IntrinsicClass::inquiryFunction},
    {"ucobound",
        {{"coarray", AnyData, Rank::coarray}, OptionalDIM, SizeDefaultKIND},
        KINDInt, Rank::scalarIfDim, IntrinsicClass::inquiryFunction},
    {"unpack",
        {{"vector", SameType, Rank::vector}, {"mask", AnyLogical, Rank::array},
            {"field", SameType, Rank::conformable}},
        SameType, Rank::conformable, IntrinsicClass::transformationalFunction},
    {"verify",
        {{"string", SameCharNoLen}, {"set", SameCharNoLen},
            {"back", AnyLogical, Rank::elemental, Optionality::optional},
            DefaultingKIND},
        KINDInt},
    {"__builtin_ieee_is_nan", {{"a", AnyFloating}}, DefaultLogical},
    {"__builtin_ieee_is_negative", {{"a", AnyFloating}}, DefaultLogical},
    {"__builtin_ieee_is_normal", {{"a", AnyFloating}}, DefaultLogical},
    {"__builtin_ieee_next_after", {{"x", SameReal}, {"y", AnyReal}}, SameReal},
    {"__builtin_ieee_next_down", {{"x", SameReal}}, SameReal},
    {"__builtin_ieee_next_up", {{"x", SameReal}}, SameReal},
    {"__builtin_ieee_support_datatype",
        {{"x", AnyReal, Rank::elemental, Optionality::optional}},
        DefaultLogical},
    {"__builtin_ieee_support_denormal",
        {{"x", AnyReal, Rank::elemental, Optionality::optional}},
        DefaultLogical},
    {"__builtin_ieee_support_divide",
        {{"x", AnyReal, Rank::elemental, Optionality::optional}},
        DefaultLogical},
    {"__builtin_ieee_support_inf",
        {{"x", AnyReal, Rank::elemental, Optionality::optional}},
        DefaultLogical},
    {"__builtin_ieee_support_io",
        {{"x", AnyReal, Rank::elemental, Optionality::optional}},
        DefaultLogical},
    {"__builtin_ieee_support_nan",
        {{"x", AnyReal, Rank::elemental, Optionality::optional}},
        DefaultLogical},
    {"__builtin_ieee_support_sqrt",
        {{"x", AnyReal, Rank::elemental, Optionality::optional}},
        DefaultLogical},
    {"__builtin_ieee_support_standard",
        {{"x", AnyReal, Rank::elemental, Optionality::optional}},
        DefaultLogical},
    {"__builtin_ieee_support_subnormal",
        {{"x", AnyReal, Rank::elemental, Optionality::optional}},
        DefaultLogical},
    {"__builtin_ieee_support_underflow_control",
        {{"x", AnyReal, Rank::elemental, Optionality::optional}},
        DefaultLogical},
};

// TODO: Coarray intrinsic functions
//  IMAGE_INDEX, COSHAPE
// TODO: Non-standard intrinsic functions
//  SHIFT,
//  COMPL, EQV, NEQV, INT8, JINT, JNINT, KNINT,
//  QCMPLX, QEXT, QFLOAT, QREAL, DNUM,
//  INUM, JNUM, KNUM, QNUM, RNUM, RAN, RANF, ILEN,
//  MCLOCK, SECNDS, COTAN, IBCHNG, ISHA, ISHC, ISHL, IXOR
//  IARG, IARGC, NARGS, NUMARG, BADDRESS, IADDR, CACHESIZE,
//  EOF, FP_CLASS, INT_PTR_KIND, MALLOC
//  probably more (these are PGI + Intel, possibly incomplete)
// TODO: Optionally warn on use of non-standard intrinsics:
//  LOC, probably others
// TODO: Optionally warn on operand promotion extension

// Aliases for a few generic intrinsic functions for legacy
// compatibility and builtins.
static const std::pair<const char *, const char *> genericAlias[]{
    {"and", "iand"},
    {"imag", "aimag"},
    {"lshift", "shiftl"},
    {"or", "ior"},
    {"rshift", "shifta"},
    {"xor", "ieor"},
    {"__builtin_ieee_selected_real_kind", "selected_real_kind"},
};

// The following table contains the intrinsic functions listed in
// Tables 16.2 and 16.3 in Fortran 2018.  The "unrestricted" functions
// in Table 16.2 can be used as actual arguments, PROCEDURE() interfaces,
// and procedure pointer targets.
// Note that the restricted conversion functions dcmplx, dreal, float, idint,
// ifix, and sngl are extended to accept any argument kind because this is a
// common Fortran compilers behavior, and as far as we can tell, is safe and
// useful.
struct SpecificIntrinsicInterface : public IntrinsicInterface {
  const char *generic{nullptr};
  bool isRestrictedSpecific{false};
  // Exact actual/dummy type matching is required by default for specific
  // intrinsics. If useGenericAndForceResultType is set, then the probing will
  // also attempt to use the related generic intrinsic and to convert the result
  // to the specific intrinsic result type if needed. This also prevents
  // using the generic name so that folding can insert the conversion on the
  // result and not the arguments.
  //
  // This is not enabled on all specific intrinsics because an alternative
  // is to convert the actual arguments to the required dummy types and this is
  // not numerically equivalent.
  //  e.g. IABS(INT(i, 4)) not equiv to INT(ABS(i), 4).
  // This is allowed for restricted min/max specific functions because
  // the expected behavior is clear from their definitions. A warning is though
  // always emitted because other compilers' behavior is not ubiquitous here and
  // the results in case of conversion overflow might not be equivalent.
  // e.g for MIN0: INT(MIN(2147483647_8, 2*2147483647_8), 4) = 2147483647_4
  // but: MIN(INT(2147483647_8, 4), INT(2*2147483647_8, 4)) = -2_4
  // xlf and ifort return the first, and pgfortran the later. f18 will return
  // the first because this matches more closely the MIN0 definition in
  // Fortran 2018 table 16.3 (although it is still an extension to allow
  // non default integer argument in MIN0).
  bool useGenericAndForceResultType{false};
};

static const SpecificIntrinsicInterface specificIntrinsicFunction[]{
    {{"abs", {{"a", DefaultReal}}, DefaultReal}},
    {{"acos", {{"x", DefaultReal}}, DefaultReal}},
    {{"aimag", {{"z", DefaultComplex}}, DefaultReal}},
    {{"aint", {{"a", DefaultReal}}, DefaultReal}},
    {{"alog", {{"x", DefaultReal}}, DefaultReal}, "log"},
    {{"alog10", {{"x", DefaultReal}}, DefaultReal}, "log10"},
    {{"amax0",
         {{"a1", DefaultInt}, {"a2", DefaultInt},
             {"a3", DefaultInt, Rank::elemental, Optionality::repeats}},
         DefaultReal},
        "max", true, true},
    {{"amax1",
         {{"a1", DefaultReal}, {"a2", DefaultReal},
             {"a3", DefaultReal, Rank::elemental, Optionality::repeats}},
         DefaultReal},
        "max", true, true},
    {{"amin0",
         {{"a1", DefaultInt}, {"a2", DefaultInt},
             {"a3", DefaultInt, Rank::elemental, Optionality::repeats}},
         DefaultReal},
        "min", true, true},
    {{"amin1",
         {{"a1", DefaultReal}, {"a2", DefaultReal},
             {"a3", DefaultReal, Rank::elemental, Optionality::repeats}},
         DefaultReal},
        "min", true, true},
    {{"amod", {{"a", DefaultReal}, {"p", DefaultReal}}, DefaultReal}, "mod"},
    {{"anint", {{"a", DefaultReal}}, DefaultReal}},
    {{"asin", {{"x", DefaultReal}}, DefaultReal}},
    {{"atan", {{"x", DefaultReal}}, DefaultReal}},
    {{"atan2", {{"y", DefaultReal}, {"x", DefaultReal}}, DefaultReal}},
    {{"babs", {{"a", TypePattern{IntType, KindCode::exactKind, 1}}},
         TypePattern{IntType, KindCode::exactKind, 1}},
        "abs"},
    {{"cabs", {{"a", DefaultComplex}}, DefaultReal}, "abs"},
    {{"ccos", {{"x", DefaultComplex}}, DefaultComplex}, "cos"},
    {{"cdabs", {{"a", DoublePrecisionComplex}}, DoublePrecision}, "abs"},
    {{"cdcos", {{"x", DoublePrecisionComplex}}, DoublePrecisionComplex}, "cos"},
    {{"cdexp", {{"x", DoublePrecisionComplex}}, DoublePrecisionComplex}, "exp"},
    {{"cdlog", {{"x", DoublePrecisionComplex}}, DoublePrecisionComplex}, "log"},
    {{"cdsin", {{"x", DoublePrecisionComplex}}, DoublePrecisionComplex}, "sin"},
    {{"cdsqrt", {{"x", DoublePrecisionComplex}}, DoublePrecisionComplex},
        "sqrt"},
    {{"cexp", {{"x", DefaultComplex}}, DefaultComplex}, "exp"},
    {{"clog", {{"x", DefaultComplex}}, DefaultComplex}, "log"},
    {{"conjg", {{"z", DefaultComplex}}, DefaultComplex}},
    {{"cos", {{"x", DefaultReal}}, DefaultReal}},
    {{"cosh", {{"x", DefaultReal}}, DefaultReal}},
    {{"csin", {{"x", DefaultComplex}}, DefaultComplex}, "sin"},
    {{"csqrt", {{"x", DefaultComplex}}, DefaultComplex}, "sqrt"},
    {{"ctan", {{"x", DefaultComplex}}, DefaultComplex}, "tan"},
    {{"dabs", {{"a", DoublePrecision}}, DoublePrecision}, "abs"},
    {{"dacos", {{"x", DoublePrecision}}, DoublePrecision}, "acos"},
    {{"dasin", {{"x", DoublePrecision}}, DoublePrecision}, "asin"},
    {{"datan", {{"x", DoublePrecision}}, DoublePrecision}, "atan"},
    {{"datan2", {{"y", DoublePrecision}, {"x", DoublePrecision}},
         DoublePrecision},
        "atan2"},
    {{"dcmplx", {{"x", AnyComplex}}, DoublePrecisionComplex}, "cmplx", true},
    {{"dcmplx",
         {{"x", AnyIntOrReal, Rank::elementalOrBOZ},
             {"y", AnyIntOrReal, Rank::elementalOrBOZ, Optionality::optional}},
         DoublePrecisionComplex},
        "cmplx", true},
    {{"dconjg", {{"z", DoublePrecisionComplex}}, DoublePrecisionComplex},
        "conjg"},
    {{"dcos", {{"x", DoublePrecision}}, DoublePrecision}, "cos"},
    {{"dcosh", {{"x", DoublePrecision}}, DoublePrecision}, "cosh"},
    {{"ddim", {{"x", DoublePrecision}, {"y", DoublePrecision}},
         DoublePrecision},
        "dim"},
    {{"dexp", {{"x", DoublePrecision}}, DoublePrecision}, "exp"},
    {{"dfloat", {{"a", AnyInt}}, DoublePrecision}, "real", true},
    {{"dim", {{"x", DefaultReal}, {"y", DefaultReal}}, DefaultReal}},
    {{"dimag", {{"z", DoublePrecisionComplex}}, DoublePrecision}, "aimag"},
    {{"dint", {{"a", DoublePrecision}}, DoublePrecision}, "aint"},
    {{"dlog", {{"x", DoublePrecision}}, DoublePrecision}, "log"},
    {{"dlog10", {{"x", DoublePrecision}}, DoublePrecision}, "log10"},
    {{"dmax1",
         {{"a1", DoublePrecision}, {"a2", DoublePrecision},
             {"a3", DoublePrecision, Rank::elemental, Optionality::repeats}},
         DoublePrecision},
        "max", true, true},
    {{"dmin1",
         {{"a1", DoublePrecision}, {"a2", DoublePrecision},
             {"a3", DoublePrecision, Rank::elemental, Optionality::repeats}},
         DoublePrecision},
        "min", true, true},
    {{"dmod", {{"a", DoublePrecision}, {"p", DoublePrecision}},
         DoublePrecision},
        "mod"},
    {{"dnint", {{"a", DoublePrecision}}, DoublePrecision}, "anint"},
    {{"dprod", {{"x", DefaultReal}, {"y", DefaultReal}}, DoublePrecision}},
    {{"dreal", {{"a", AnyComplex}}, DoublePrecision}, "real", true},
    {{"dsign", {{"a", DoublePrecision}, {"b", DoublePrecision}},
         DoublePrecision},
        "sign"},
    {{"dsin", {{"x", DoublePrecision}}, DoublePrecision}, "sin"},
    {{"dsinh", {{"x", DoublePrecision}}, DoublePrecision}, "sinh"},
    {{"dsqrt", {{"x", DoublePrecision}}, DoublePrecision}, "sqrt"},
    {{"dtan", {{"x", DoublePrecision}}, DoublePrecision}, "tan"},
    {{"dtanh", {{"x", DoublePrecision}}, DoublePrecision}, "tanh"},
    {{"exp", {{"x", DefaultReal}}, DefaultReal}},
    {{"float", {{"a", AnyInt}}, DefaultReal}, "real", true},
    {{"iabs", {{"a", DefaultInt}}, DefaultInt}, "abs"},
    {{"idim", {{"x", DefaultInt}, {"y", DefaultInt}}, DefaultInt}, "dim"},
    {{"idint", {{"a", AnyReal}}, DefaultInt}, "int", true},
    {{"idnint", {{"a", DoublePrecision}}, DefaultInt}, "nint"},
    {{"ifix", {{"a", AnyReal}}, DefaultInt}, "int", true},
    {{"iiabs", {{"a", TypePattern{IntType, KindCode::exactKind, 2}}},
         TypePattern{IntType, KindCode::exactKind, 2}},
        "abs"},
    {{"index", {{"string", DefaultChar}, {"substring", DefaultChar}},
        DefaultInt}},
    {{"isign", {{"a", DefaultInt}, {"b", DefaultInt}}, DefaultInt}, "sign"},
    {{"jiabs", {{"a", TypePattern{IntType, KindCode::exactKind, 4}}},
         TypePattern{IntType, KindCode::exactKind, 4}},
        "abs"},
    {{"kiabs", {{"a", TypePattern{IntType, KindCode::exactKind, 8}}},
         TypePattern{IntType, KindCode::exactKind, 8}},
        "abs"},
    {{"len", {{"string", DefaultChar, Rank::anyOrAssumedRank}}, DefaultInt,
        Rank::scalar, IntrinsicClass::inquiryFunction}},
    {{"lge", {{"string_a", DefaultChar}, {"string_b", DefaultChar}},
         DefaultLogical},
        "lge", true},
    {{"lgt", {{"string_a", DefaultChar}, {"string_b", DefaultChar}},
         DefaultLogical},
        "lgt", true},
    {{"lle", {{"string_a", DefaultChar}, {"string_b", DefaultChar}},
         DefaultLogical},
        "lle", true},
    {{"llt", {{"string_a", DefaultChar}, {"string_b", DefaultChar}},
         DefaultLogical},
        "llt", true},
    {{"log", {{"x", DefaultReal}}, DefaultReal}},
    {{"log10", {{"x", DefaultReal}}, DefaultReal}},
    {{"max0",
         {{"a1", DefaultInt}, {"a2", DefaultInt},
             {"a3", DefaultInt, Rank::elemental, Optionality::repeats}},
         DefaultInt},
        "max", true, true},
    {{"max1",
         {{"a1", DefaultReal}, {"a2", DefaultReal},
             {"a3", DefaultReal, Rank::elemental, Optionality::repeats}},
         DefaultInt},
        "max", true, true},
    {{"min0",
         {{"a1", DefaultInt}, {"a2", DefaultInt},
             {"a3", DefaultInt, Rank::elemental, Optionality::repeats}},
         DefaultInt},
        "min", true, true},
    {{"min1",
         {{"a1", DefaultReal}, {"a2", DefaultReal},
             {"a3", DefaultReal, Rank::elemental, Optionality::repeats}},
         DefaultInt},
        "min", true, true},
    {{"mod", {{"a", DefaultInt}, {"p", DefaultInt}}, DefaultInt}},
    {{"nint", {{"a", DefaultReal}}, DefaultInt}},
    {{"sign", {{"a", DefaultReal}, {"b", DefaultReal}}, DefaultReal}},
    {{"sin", {{"x", DefaultReal}}, DefaultReal}},
    {{"sinh", {{"x", DefaultReal}}, DefaultReal}},
    {{"sngl", {{"a", AnyReal}}, DefaultReal}, "real", true},
    {{"sqrt", {{"x", DefaultReal}}, DefaultReal}},
    {{"tan", {{"x", DefaultReal}}, DefaultReal}},
    {{"tanh", {{"x", DefaultReal}}, DefaultReal}},
    {{"zabs", {{"a", TypePattern{ComplexType, KindCode::exactKind, 8}}},
         TypePattern{RealType, KindCode::exactKind, 8}},
        "abs"},
};

static const IntrinsicInterface intrinsicSubroutine[]{
    {"abort", {}, {}, Rank::elemental, IntrinsicClass::impureSubroutine},
    {"atomic_and",
        {{"atom", AtomicInt, Rank::atom, Optionality::required,
             common::Intent::InOut},
            {"value", AnyInt, Rank::scalar, Optionality::required,
                common::Intent::In},
            {"stat", AnyInt, Rank::scalar, Optionality::optional,
                common::Intent::Out}},
        {}, Rank::elemental, IntrinsicClass::atomicSubroutine},
    {"atomic_cas",
        {{"atom", SameAtom, Rank::atom, Optionality::required,
             common::Intent::InOut},
            {"old", SameAtom, Rank::scalar, Optionality::required,
                common::Intent::Out},
            {"compare", SameAtom, Rank::scalar, Optionality::required,
                common::Intent::In},
            {"new", SameAtom, Rank::scalar, Optionality::required,
                common::Intent::In},
            {"stat", AnyInt, Rank::scalar, Optionality::optional,
                common::Intent::Out}},
        {}, Rank::elemental, IntrinsicClass::atomicSubroutine},
    {"atomic_define",
        {{"atom", AtomicIntOrLogical, Rank::atom, Optionality::required,
             common::Intent::Out},
            {"value", AnyIntOrLogical, Rank::scalar, Optionality::required,
                common::Intent::In},
            {"stat", AnyInt, Rank::scalar, Optionality::optional,
                common::Intent::Out}},
        {}, Rank::elemental, IntrinsicClass::atomicSubroutine},
    {"atomic_fetch_add",
        {{"atom", AtomicInt, Rank::atom, Optionality::required,
             common::Intent::InOut},
            {"value", AnyInt, Rank::scalar, Optionality::required,
                common::Intent::In},
            {"old", AtomicInt, Rank::scalar, Optionality::required,
                common::Intent::Out},
            {"stat", AnyInt, Rank::scalar, Optionality::optional,
                common::Intent::Out}},
        {}, Rank::elemental, IntrinsicClass::atomicSubroutine},
    {"atomic_fetch_and",
        {{"atom", AtomicInt, Rank::atom, Optionality::required,
             common::Intent::InOut},
            {"value", AnyInt, Rank::scalar, Optionality::required,
                common::Intent::In},
            {"old", AtomicInt, Rank::scalar, Optionality::required,
                common::Intent::Out},
            {"stat", AnyInt, Rank::scalar, Optionality::optional,
                common::Intent::Out}},
        {}, Rank::elemental, IntrinsicClass::atomicSubroutine},
    {"atomic_fetch_or",
        {{"atom", AtomicInt, Rank::atom, Optionality::required,
             common::Intent::InOut},
            {"value", AnyInt, Rank::scalar, Optionality::required,
                common::Intent::In},
            {"old", AtomicInt, Rank::scalar, Optionality::required,
                common::Intent::Out},
            {"stat", AnyInt, Rank::scalar, Optionality::optional,
                common::Intent::Out}},
        {}, Rank::elemental, IntrinsicClass::atomicSubroutine},
    {"atomic_fetch_xor",
        {{"atom", AtomicInt, Rank::atom, Optionality::required,
             common::Intent::InOut},
            {"value", AnyInt, Rank::scalar, Optionality::required,
                common::Intent::In},
            {"old", AtomicInt, Rank::scalar, Optionality::required,
                common::Intent::Out},
            {"stat", AnyInt, Rank::scalar, Optionality::optional,
                common::Intent::Out}},
        {}, Rank::elemental, IntrinsicClass::atomicSubroutine},
    {"atomic_or",
        {{"atom", AtomicInt, Rank::atom, Optionality::required,
             common::Intent::InOut},
            {"value", AnyInt, Rank::scalar, Optionality::required,
                common::Intent::In},
            {"stat", AnyInt, Rank::scalar, Optionality::optional,
                common::Intent::Out}},
        {}, Rank::elemental, IntrinsicClass::atomicSubroutine},
    {"atomic_ref",
        {{"value", AnyIntOrLogical, Rank::scalar, Optionality::required,
             common::Intent::Out},
            {"atom", AtomicIntOrLogical, Rank::atom, Optionality::required,
                common::Intent::In},
            {"stat", AnyInt, Rank::scalar, Optionality::optional,
                common::Intent::Out}},
        {}, Rank::elemental, IntrinsicClass::atomicSubroutine},
    {"atomic_xor",
        {{"atom", AtomicInt, Rank::atom, Optionality::required,
             common::Intent::InOut},
            {"value", AnyInt, Rank::scalar, Optionality::required,
                common::Intent::In},
            {"stat", AnyInt, Rank::scalar, Optionality::optional,
                common::Intent::Out}},
        {}, Rank::elemental, IntrinsicClass::atomicSubroutine},
    {"co_broadcast",
        {{"a", AnyData, Rank::anyOrAssumedRank, Optionality::required,
             common::Intent::InOut},
            {"source_image", AnyInt, Rank::scalar, Optionality::required,
                common::Intent::In},
            {"stat", AnyInt, Rank::scalar, Optionality::optional,
                common::Intent::Out},
            {"errmsg", DefaultChar, Rank::scalar, Optionality::optional,
                common::Intent::InOut}},
        {}, Rank::elemental, IntrinsicClass::collectiveSubroutine},
    {"co_max",
        {{"a", AnyIntOrRealOrChar, Rank::anyOrAssumedRank,
             Optionality::required, common::Intent::InOut},
            {"result_image", AnyInt, Rank::scalar, Optionality::optional,
                common::Intent::In},
            {"stat", AnyInt, Rank::scalar, Optionality::optional,
                common::Intent::Out},
            {"errmsg", DefaultChar, Rank::scalar, Optionality::optional,
                common::Intent::InOut}},
        {}, Rank::elemental, IntrinsicClass::collectiveSubroutine},
    {"co_min",
        {{"a", AnyIntOrRealOrChar, Rank::anyOrAssumedRank,
             Optionality::required, common::Intent::InOut},
            {"result_image", AnyInt, Rank::scalar, Optionality::optional,
                common::Intent::In},
            {"stat", AnyInt, Rank::scalar, Optionality::optional,
                common::Intent::Out},
            {"errmsg", DefaultChar, Rank::scalar, Optionality::optional,
                common::Intent::InOut}},
        {}, Rank::elemental, IntrinsicClass::collectiveSubroutine},
    {"co_sum",
        {{"a", AnyNumeric, Rank::anyOrAssumedRank, Optionality::required,
             common::Intent::InOut},
            {"result_image", AnyInt, Rank::scalar, Optionality::optional,
                common::Intent::In},
            {"stat", AnyInt, Rank::scalar, Optionality::optional,
                common::Intent::Out},
            {"errmsg", DefaultChar, Rank::scalar, Optionality::optional,
                common::Intent::InOut}},
        {}, Rank::elemental, IntrinsicClass::collectiveSubroutine},
    {"cpu_time",
        {{"time", AnyReal, Rank::scalar, Optionality::required,
            common::Intent::Out}},
        {}, Rank::elemental, IntrinsicClass::impureSubroutine},
    {"date_and_time",
        {{"date", DefaultChar, Rank::scalar, Optionality::optional,
             common::Intent::Out},
            {"time", DefaultChar, Rank::scalar, Optionality::optional,
                common::Intent::Out},
            {"zone", DefaultChar, Rank::scalar, Optionality::optional,
                common::Intent::Out},
            {"values", AnyInt, Rank::vector, Optionality::optional,
                common::Intent::Out}},
        {}, Rank::elemental, IntrinsicClass::impureSubroutine},
    {"execute_command_line",
        {{"command", DefaultChar, Rank::scalar},
            {"wait", AnyLogical, Rank::scalar, Optionality::optional},
            {"exitstat", AnyInt, Rank::scalar, Optionality::optional,
                common::Intent::InOut},
            {"cmdstat", AnyInt, Rank::scalar, Optionality::optional,
                common::Intent::Out},
            {"cmdmsg", DefaultChar, Rank::scalar, Optionality::optional,
                common::Intent::InOut}},
        {}, Rank::elemental, IntrinsicClass::impureSubroutine},
    {"exit", {{"status", DefaultInt, Rank::scalar, Optionality::optional}}, {},
        Rank::elemental, IntrinsicClass::impureSubroutine},
    {"get_command",
        {{"command", DefaultChar, Rank::scalar, Optionality::optional,
             common::Intent::Out},
            {"length", AnyInt, Rank::scalar, Optionality::optional,
                common::Intent::Out},
            {"status", AnyInt, Rank::scalar, Optionality::optional,
                common::Intent::Out},
            {"errmsg", DefaultChar, Rank::scalar, Optionality::optional,
                common::Intent::InOut}},
        {}, Rank::elemental, IntrinsicClass::impureSubroutine},
    {"get_command_argument",
        {{"number", AnyInt, Rank::scalar},
            {"value", DefaultChar, Rank::scalar, Optionality::optional,
                common::Intent::Out},
            {"length", AnyInt, Rank::scalar, Optionality::optional,
                common::Intent::Out},
            {"status", AnyInt, Rank::scalar, Optionality::optional,
                common::Intent::Out},
            {"errmsg", DefaultChar, Rank::scalar, Optionality::optional,
                common::Intent::InOut}},
        {}, Rank::elemental, IntrinsicClass::impureSubroutine},
    {"get_environment_variable",
        {{"name", DefaultChar, Rank::scalar},
            {"value", DefaultChar, Rank::scalar, Optionality::optional,
                common::Intent::Out},
            {"length", AnyInt, Rank::scalar, Optionality::optional,
                common::Intent::Out},
            {"status", AnyInt, Rank::scalar, Optionality::optional,
                common::Intent::Out},
            {"trim_name", AnyLogical, Rank::scalar, Optionality::optional},
            {"errmsg", DefaultChar, Rank::scalar, Optionality::optional,
                common::Intent::InOut}},
        {}, Rank::elemental, IntrinsicClass::impureSubroutine},
    {"move_alloc",
        {{"from", SameType, Rank::known, Optionality::required,
             common::Intent::InOut},
            {"to", SameType, Rank::known, Optionality::required,
                common::Intent::Out},
            {"stat", AnyInt, Rank::scalar, Optionality::optional,
                common::Intent::Out},
            {"errmsg", DefaultChar, Rank::scalar, Optionality::optional,
                common::Intent::InOut}},
        {}, Rank::elemental, IntrinsicClass::pureSubroutine},
    {"mvbits",
        {{"from", SameInt}, {"frompos", AnyInt}, {"len", AnyInt},
            {"to", SameInt, Rank::elemental, Optionality::required,
                common::Intent::Out},
            {"topos", AnyInt}},
        {}, Rank::elemental, IntrinsicClass::elementalSubroutine}, // elemental
    {"random_init",
        {{"repeatable", AnyLogical, Rank::scalar},
            {"image_distinct", AnyLogical, Rank::scalar}},
        {}, Rank::elemental, IntrinsicClass::impureSubroutine},
    {"random_number",
        {{"harvest", AnyReal, Rank::known, Optionality::required,
            common::Intent::Out}},
        {}, Rank::elemental, IntrinsicClass::impureSubroutine},
    {"random_seed",
        {{"size", DefaultInt, Rank::scalar, Optionality::optional,
             common::Intent::Out},
            {"put", DefaultInt, Rank::vector, Optionality::optional},
            {"get", DefaultInt, Rank::vector, Optionality::optional,
                common::Intent::Out}},
        {}, Rank::elemental, IntrinsicClass::impureSubroutine},
    {"system_clock",
        {{"count", AnyInt, Rank::scalar, Optionality::optional,
             common::Intent::Out},
            {"count_rate", AnyIntOrReal, Rank::scalar, Optionality::optional,
                common::Intent::Out},
            {"count_max", AnyInt, Rank::scalar, Optionality::optional,
                common::Intent::Out}},
        {}, Rank::elemental, IntrinsicClass::impureSubroutine},
};

// TODO: Intrinsic subroutine EVENT_QUERY
// TODO: Atomic intrinsic subroutines: ATOMIC_ADD
// TODO: Collective intrinsic subroutines: co_reduce

// Finds a built-in derived type and returns it as a DynamicType.
static DynamicType GetBuiltinDerivedType(
    const semantics::Scope *builtinsScope, const char *which) {
  if (!builtinsScope) {
    common::die("INTERNAL: The __fortran_builtins module was not found, and "
                "the type '%s' was required",
        which);
  }
  auto iter{
      builtinsScope->find(semantics::SourceName{which, std::strlen(which)})};
  if (iter == builtinsScope->cend()) {
    common::die(
        "INTERNAL: The __fortran_builtins module does not define the type '%s'",
        which);
  }
  const semantics::Symbol &symbol{*iter->second};
  const semantics::Scope &scope{DEREF(symbol.scope())};
  const semantics::DerivedTypeSpec &derived{DEREF(scope.derivedTypeSpec())};
  return DynamicType{derived};
}

static std::int64_t GetBuiltinKind(
    const semantics::Scope *builtinsScope, const char *which) {
  if (!builtinsScope) {
    common::die("INTERNAL: The __fortran_builtins module was not found, and "
                "the kind '%s' was required",
        which);
  }
  auto iter{
      builtinsScope->find(semantics::SourceName{which, std::strlen(which)})};
  if (iter == builtinsScope->cend()) {
    common::die(
        "INTERNAL: The __fortran_builtins module does not define the kind '%s'",
        which);
  }
  const semantics::Symbol &symbol{*iter->second};
  const auto &details{
      DEREF(symbol.detailsIf<semantics::ObjectEntityDetails>())};
  if (const auto kind{ToInt64(details.init())}) {
    return *kind;
  } else {
    common::die(
        "INTERNAL: The __fortran_builtins module does not define the kind '%s'",
        which);
    return -1;
  }
}

// Ensure that the keywords of arguments to MAX/MIN and their variants
// are of the form A123 with no duplicates or leading zeroes.
static bool CheckMaxMinArgument(std::optional<parser::CharBlock> keyword,
    std::set<parser::CharBlock> &set, const char *intrinsicName,
    parser::ContextualMessages &messages) {
  if (keyword) {
    std::size_t j{1};
    for (; j < keyword->size(); ++j) {
      char ch{(*keyword)[j]};
      if (ch < (j == 1 ? '1' : '0') || ch > '9') {
        break;
      }
    }
    if (keyword->size() < 2 || (*keyword)[0] != 'a' || j < keyword->size()) {
      messages.Say(*keyword,
          "Argument keyword '%s=' is not known in call to '%s'"_err_en_US,
          *keyword, intrinsicName);
      return false;
    }
    auto [_, wasInserted]{set.insert(*keyword)};
    if (!wasInserted) {
      messages.Say(*keyword,
          "Argument keyword '%s=' was repeated in call to '%s'"_err_en_US,
          *keyword, intrinsicName);
      return false;
    }
  }
  return true;
}

static void CheckMaxMinA1A2Argument(const ActualArguments &arguments,
    std::set<parser::CharBlock> &set, parser::ContextualMessages &messages) {
  parser::CharBlock kwA1{"a1", 2};
  parser::CharBlock kwA2{"a2", 2};
  bool missingA1{set.find(kwA1) == set.end()};
  bool missingA2{set.find(kwA2) == set.end()};

  if (arguments.size() > 1) {
    if (arguments.at(0)->keyword()) {
      // If the keyword is specified in the first argument, the following
      // arguments must have the keywords.
      if (missingA1 && missingA2) {
        messages.Say("missing mandatory '%s=' and '%s=' arguments"_err_en_US,
            kwA1.ToString(), kwA2.ToString());
      } else if (missingA1 && !missingA2) {
        messages.Say(
            "missing mandatory '%s=' argument"_err_en_US, kwA1.ToString());
      } else if (!missingA1 && missingA2) {
        messages.Say(
            "missing mandatory '%s=' argument"_err_en_US, kwA2.ToString());
      }
    } else if (arguments.at(1)->keyword()) {
      // No keyword is specified in the first argument.
      if (missingA1 && missingA2) {
        messages.Say(
            "missing mandatory '%s=' argument"_err_en_US, kwA2.ToString());
      }
    }
  }
}

static bool CheckAtomicKind(const ActualArgument &arg,
    const semantics::Scope *builtinsScope,
    parser::ContextualMessages &messages) {
  std::string atomicKindStr;
  std::optional<DynamicType> type{arg.GetType()};

  if (type->category() == TypeCategory::Integer) {
    atomicKindStr = "atomic_int_kind";
  } else if (type->category() == TypeCategory::Logical) {
    atomicKindStr = "atomic_logical_kind";
  } else {
    common::die("atomic_int_kind or atomic_logical_kind from iso_fortran_env "
                "must be used with IntType or LogicalType");
  }

  bool argOk = type->kind() ==
      GetBuiltinKind(builtinsScope, ("__builtin_" + atomicKindStr).c_str());
  if (!argOk) {
    messages.Say(arg.sourceLocation(),
        "Actual argument for 'atom=' must have kind=atomic_int_kind or atomic_logical_kind, but is '%s'"_err_en_US,
        type->AsFortran());
  }
  return argOk;
}

// Intrinsic interface matching against the arguments of a particular
// procedure reference.
std::optional<SpecificCall> IntrinsicInterface::Match(
    const CallCharacteristics &call,
    const common::IntrinsicTypeDefaultKinds &defaults,
    ActualArguments &arguments, FoldingContext &context,
    const semantics::Scope *builtinsScope) const {
  auto &messages{context.messages()};
  // Attempt to construct a 1-1 correspondence between the dummy arguments in
  // a particular intrinsic procedure's generic interface and the actual
  // arguments in a procedure reference.
  std::size_t dummyArgPatterns{0};
  for (; dummyArgPatterns < maxArguments && dummy[dummyArgPatterns].keyword;
       ++dummyArgPatterns) {
  }
  // MAX and MIN (and others that map to them) allow their last argument to
  // be repeated indefinitely.  The actualForDummy vector is sized
  // and null-initialized to the non-repeated dummy argument count
  // for other instrinsics.
  bool isMaxMin{dummyArgPatterns > 0 &&
      dummy[dummyArgPatterns - 1].optionality == Optionality::repeats};
  std::vector<ActualArgument *> actualForDummy(
      isMaxMin ? 0 : dummyArgPatterns, nullptr);
  int missingActualArguments{0};
  std::set<parser::CharBlock> maxMinKeywords;
  for (std::optional<ActualArgument> &arg : arguments) {
    if (!arg) {
      ++missingActualArguments;
    } else if (arg->isAlternateReturn()) {
      messages.Say(arg->sourceLocation(),
          "alternate return specifier not acceptable on call to intrinsic '%s'"_err_en_US,
          name);
      return std::nullopt;
    } else if (isMaxMin) {
      if (CheckMaxMinArgument(arg->keyword(), maxMinKeywords, name, messages)) {
        actualForDummy.push_back(&*arg);
      } else {
        return std::nullopt;
      }
    } else {
      bool found{false};
      int slot{missingActualArguments};
      for (std::size_t j{0}; j < dummyArgPatterns && !found; ++j) {
        if (dummy[j].optionality == Optionality::missing) {
          continue;
        }
        if (arg->keyword()) {
          found = *arg->keyword() == dummy[j].keyword;
          if (found) {
            if (const auto *previous{actualForDummy[j]}) {
              if (previous->keyword()) {
                messages.Say(*arg->keyword(),
                    "repeated keyword argument to intrinsic '%s'"_err_en_US,
                    name);
              } else {
                messages.Say(*arg->keyword(),
                    "keyword argument to intrinsic '%s' was supplied "
                    "positionally by an earlier actual argument"_err_en_US,
                    name);
              }
              return std::nullopt;
            }
          }
        } else {
          found = !actualForDummy[j] && slot-- == 0;
        }
        if (found) {
          actualForDummy[j] = &*arg;
        }
      }
      if (!found) {
        if (arg->keyword()) {
          messages.Say(*arg->keyword(),
              "unknown keyword argument to intrinsic '%s'"_err_en_US, name);
        } else {
          messages.Say(
              "too many actual arguments for intrinsic '%s'"_err_en_US, name);
        }
        return std::nullopt;
      }
    }
  }

  if (isMaxMin) {
    int nArgs{0};
    // max() / max(x) is invalid
    while ((arguments.size() + nArgs) < 2) {
      actualForDummy.push_back(nullptr);
      nArgs++;
    }

    CheckMaxMinA1A2Argument(arguments, maxMinKeywords, messages);
  }

  std::size_t dummies{actualForDummy.size()};

  // Check types and kinds of the actual arguments against the intrinsic's
  // interface.  Ensure that two or more arguments that have to have the same
  // (or compatible) type and kind do so.  Check for missing non-optional
  // arguments now, too.
  const ActualArgument *sameArg{nullptr};
  const ActualArgument *operandArg{nullptr};
  const IntrinsicDummyArgument *kindDummyArg{nullptr};
  const ActualArgument *kindArg{nullptr};
  std::optional<int> dimArg;
  for (std::size_t j{0}; j < dummies; ++j) {
    const IntrinsicDummyArgument &d{dummy[std::min(j, dummyArgPatterns - 1)]};
    if (d.typePattern.kindCode == KindCode::kindArg) {
      CHECK(!kindDummyArg);
      kindDummyArg = &d;
    }
    const ActualArgument *arg{actualForDummy[j]};
    if (!arg) {
      if (d.optionality == Optionality::required) {
        std::string kw{d.keyword};
        if (isMaxMin && maxMinKeywords.size() == 1) {
          // max(a1=x) or max(a2=x)
          const auto kwA1{dummy[0].keyword};
          const auto kwA2{dummy[1].keyword};
          if (maxMinKeywords.begin()->ToString().compare(kwA1) == 0) {
            messages.Say("missing mandatory 'a2=' argument"_err_en_US);
          } else if (maxMinKeywords.begin()->ToString().compare(kwA2) == 0) {
            messages.Say("missing mandatory 'a1=' argument"_err_en_US);
          } else {
            messages.Say(
                "missing mandatory 'a1=' and 'a2=' arguments"_err_en_US);
          }
        } else {
          messages.Say(
              "missing mandatory '%s=' argument"_err_en_US, kw.c_str());
        }
        return std::nullopt; // missing non-OPTIONAL argument
      } else {
        continue;
      }
    }
    if (d.optionality == Optionality::missing) {
      messages.Say(arg->sourceLocation(), "unexpected '%s=' argument"_err_en_US,
          d.keyword);
      return std::nullopt;
    }
    if (!d.flags.test(ArgFlag::canBeNull)) {
      // NULL() is rarely an acceptable intrinsic argument.
      if (const auto *expr{arg->UnwrapExpr()}) {
        if (IsNullPointer(*expr)) {
          messages.Say(arg->sourceLocation(),
              "A NULL() pointer is not allowed for '%s=' intrinsic argument"_err_en_US,
              d.keyword);
          return std::nullopt;
        }
      }
    }
    if (arg->GetAssumedTypeDummy()) {
      // TYPE(*) assumed-type dummy argument forwarded to intrinsic
      if (d.typePattern.categorySet == AnyType &&
          d.rank == Rank::anyOrAssumedRank &&
          (d.typePattern.kindCode == KindCode::any ||
              d.typePattern.kindCode == KindCode::addressable)) {
        continue;
      } else {
        messages.Say(arg->sourceLocation(),
            "Assumed type TYPE(*) dummy argument not allowed for '%s=' intrinsic argument"_err_en_US,
            d.keyword);
        return std::nullopt;
      }
    }
    std::optional<DynamicType> type{arg->GetType()};
    if (!type) {
      CHECK(arg->Rank() == 0);
      const Expr<SomeType> &expr{DEREF(arg->UnwrapExpr())};
      if (IsBOZLiteral(expr)) {
        if (d.typePattern.kindCode == KindCode::typeless ||
            d.rank == Rank::elementalOrBOZ) {
          continue;
        } else {
          const IntrinsicDummyArgument *nextParam{
              j + 1 < dummies ? &dummy[j + 1] : nullptr};
          if (nextParam && nextParam->rank == Rank::elementalOrBOZ) {
            messages.Say(arg->sourceLocation(),
                "Typeless (BOZ) not allowed for both '%s=' & '%s=' arguments"_err_en_US, // C7109
                d.keyword, nextParam->keyword);
          } else {
            messages.Say(arg->sourceLocation(),
                "Typeless (BOZ) not allowed for '%s=' argument"_err_en_US,
                d.keyword);
          }
        }
      } else {
        // NULL(), procedure, or procedure pointer
        CHECK(IsProcedurePointerTarget(expr));
        if (d.typePattern.kindCode == KindCode::addressable ||
            d.rank == Rank::reduceOperation) {
          continue;
        } else if (d.typePattern.kindCode == KindCode::nullPointerType) {
          continue;
        } else {
          messages.Say(arg->sourceLocation(),
              "Actual argument for '%s=' may not be a procedure"_err_en_US,
              d.keyword);
        }
      }
      return std::nullopt;
    } else if (!d.typePattern.categorySet.test(type->category())) {
      messages.Say(arg->sourceLocation(),
          "Actual argument for '%s=' has bad type '%s'"_err_en_US, d.keyword,
          type->AsFortran());
      return std::nullopt; // argument has invalid type category
    }
    bool argOk{false};
    switch (d.typePattern.kindCode) {
    case KindCode::none:
    case KindCode::typeless:
      argOk = false;
      break;
    case KindCode::teamType:
      argOk = !type->IsUnlimitedPolymorphic() &&
          type->category() == TypeCategory::Derived &&
          semantics::IsTeamType(&type->GetDerivedTypeSpec());
      break;
    case KindCode::defaultIntegerKind:
      argOk = type->kind() == defaults.GetDefaultKind(TypeCategory::Integer);
      break;
    case KindCode::defaultRealKind:
      argOk = type->kind() == defaults.GetDefaultKind(TypeCategory::Real);
      break;
    case KindCode::doublePrecision:
      argOk = type->kind() == defaults.doublePrecisionKind();
      break;
    case KindCode::defaultCharKind:
      argOk = type->kind() == defaults.GetDefaultKind(TypeCategory::Character);
      break;
    case KindCode::defaultLogicalKind:
      argOk = type->kind() == defaults.GetDefaultKind(TypeCategory::Logical);
      break;
    case KindCode::any:
      argOk = true;
      break;
    case KindCode::kindArg:
      CHECK(type->category() == TypeCategory::Integer);
      CHECK(!kindArg);
      kindArg = arg;
      argOk = true;
      break;
    case KindCode::dimArg:
      CHECK(type->category() == TypeCategory::Integer);
      dimArg = j;
      argOk = true;
      break;
    case KindCode::same:
      if (!sameArg) {
        sameArg = arg;
      }
      argOk = type->IsTkLenCompatibleWith(sameArg->GetType().value());
      break;
    case KindCode::sameKind:
      if (!sameArg) {
        sameArg = arg;
      }
      argOk = type->IsTkCompatibleWith(sameArg->GetType().value());
      break;
    case KindCode::operand:
      if (!operandArg) {
        operandArg = arg;
      } else if (auto prev{operandArg->GetType()}) {
        if (type->category() == prev->category()) {
          if (type->kind() > prev->kind()) {
            operandArg = arg;
          }
        } else if (prev->category() == TypeCategory::Integer) {
          operandArg = arg;
        }
      }
      argOk = true;
      break;
    case KindCode::effectiveKind:
      common::die("INTERNAL: KindCode::effectiveKind appears on argument '%s' "
                  "for intrinsic '%s'",
          d.keyword, name);
      break;
    case KindCode::addressable:
    case KindCode::nullPointerType:
      argOk = true;
      break;
    case KindCode::exactKind:
      argOk = type->kind() == d.typePattern.exactKindValue;
      break;
    case KindCode::sameAtom:
      if (!sameArg) {
        sameArg = arg;
        argOk = CheckAtomicKind(DEREF(arg), builtinsScope, messages);
      } else {
        argOk = type->IsTkCompatibleWith(sameArg->GetType().value());
        if (!argOk) {
          messages.Say(arg->sourceLocation(),
              "Actual argument for '%s=' must have same type and kind as 'atom=', but is '%s'"_err_en_US,
              d.keyword, type->AsFortran());
        }
      }
      if (!argOk)
        return std::nullopt;
      break;
    case KindCode::atomicIntKind:
      argOk = type->kind() ==
          GetBuiltinKind(builtinsScope, "__builtin_atomic_int_kind");
      if (!argOk) {
        messages.Say(arg->sourceLocation(),
            "Actual argument for '%s=' must have kind=atomic_int_kind, but is '%s'"_err_en_US,
            d.keyword, type->AsFortran());
        return std::nullopt;
      }
      break;
    case KindCode::atomicIntOrLogicalKind:
      argOk = CheckAtomicKind(DEREF(arg), builtinsScope, messages);
      if (!argOk)
        return std::nullopt;
      break;
    default:
      CRASH_NO_CASE;
    }
    if (!argOk) {
      messages.Say(arg->sourceLocation(),
          "Actual argument for '%s=' has bad type or kind '%s'"_err_en_US,
          d.keyword, type->AsFortran());
      return std::nullopt;
    }
  }

  // Check the ranks of the arguments against the intrinsic's interface.
  const ActualArgument *arrayArg{nullptr};
  const char *arrayArgName{nullptr};
  const ActualArgument *knownArg{nullptr};
  std::optional<int> shapeArgSize;
  int elementalRank{0};
  for (std::size_t j{0}; j < dummies; ++j) {
    const IntrinsicDummyArgument &d{dummy[std::min(j, dummyArgPatterns - 1)]};
    if (const ActualArgument *arg{actualForDummy[j]}) {
      bool isAssumedRank{IsAssumedRank(*arg)};
      if (isAssumedRank && d.rank != Rank::anyOrAssumedRank) {
        messages.Say(arg->sourceLocation(),
            "Assumed-rank array cannot be forwarded to '%s=' argument"_err_en_US,
            d.keyword);
        return std::nullopt;
      }
      int rank{arg->Rank()};
      bool argOk{false};
      switch (d.rank) {
      case Rank::elemental:
      case Rank::elementalOrBOZ:
        if (elementalRank == 0) {
          elementalRank = rank;
        }
        argOk = rank == 0 || rank == elementalRank;
        break;
      case Rank::scalar:
        argOk = rank == 0;
        break;
      case Rank::vector:
        argOk = rank == 1;
        break;
      case Rank::shape:
        CHECK(!shapeArgSize);
        if (rank != 1) {
          messages.Say(arg->sourceLocation(),
              "'shape=' argument must be an array of rank 1"_err_en_US);
          return std::nullopt;
        } else {
          if (auto shape{GetShape(context, *arg)}) {
            if (auto constShape{AsConstantShape(context, *shape)}) {
              shapeArgSize = constShape->At(ConstantSubscripts{1}).ToInt64();
              CHECK(*shapeArgSize >= 0);
              argOk = true;
            }
          }
        }
        if (!argOk) {
          messages.Say(arg->sourceLocation(),
              "'shape=' argument must be a vector of known size"_err_en_US);
          return std::nullopt;
        }
        break;
      case Rank::matrix:
        argOk = rank == 2;
        break;
      case Rank::array:
        argOk = rank > 0;
        if (!arrayArg) {
          arrayArg = arg;
          arrayArgName = d.keyword;
        }
        break;
      case Rank::coarray:
        argOk = IsCoarray(*arg);
        if (!argOk) {
          messages.Say(arg->sourceLocation(),
              "'coarray=' argument must have corank > 0 for intrinsic '%s'"_err_en_US,
              name);
          return std::nullopt;
        }
        break;
      case Rank::atom:
        argOk = rank == 0 && (IsCoarray(*arg) || ExtractCoarrayRef(*arg));
        if (!argOk) {
          messages.Say(arg->sourceLocation(),
              "'%s=' argument must be a scalar coarray or coindexed object for intrinsic '%s'"_err_en_US,
              d.keyword, name);
          return std::nullopt;
        }
        break;
      case Rank::known:
        if (!knownArg) {
          knownArg = arg;
        }
        argOk = rank == knownArg->Rank();
        break;
      case Rank::anyOrAssumedRank:
        if (!dimArg && rank > 0 && !isAssumedRank &&
            (std::strcmp(name, "shape") == 0 ||
                std::strcmp(name, "size") == 0 ||
                std::strcmp(name, "ubound") == 0)) {
          // Check for a whole assumed-size array argument.
          // These are disallowed for SHAPE, and require DIM= for
          // SIZE and UBOUND.
          // (A previous error message for UBOUND will take precedence
          // over this one, as this error is caught by the second entry
          // for UBOUND.)
          if (auto named{ExtractNamedEntity(*arg)}) {
            if (semantics::IsAssumedSizeArray(named->GetLastSymbol())) {
              if (strcmp(name, "shape") == 0) {
                messages.Say(arg->sourceLocation(),
                    "The '%s=' argument to the intrinsic function '%s' may not be assumed-size"_err_en_US,
                    d.keyword, name);
              } else {
                messages.Say(arg->sourceLocation(),
                    "A dim= argument is required for '%s' when the array is assumed-size"_err_en_US,
                    name);
              }
              return std::nullopt;
            }
          }
        }
        argOk = true;
        break;
      case Rank::conformable: // arg must be conformable with previous arrayArg
        CHECK(arrayArg);
        CHECK(arrayArgName);
        if (const std::optional<Shape> &arrayArgShape{
                GetShape(context, *arrayArg)}) {
          if (std::optional<Shape> argShape{GetShape(context, *arg)}) {
            std::string arrayArgMsg{"'"};
            arrayArgMsg = arrayArgMsg + arrayArgName + "='" + " argument";
            std::string argMsg{"'"};
            argMsg = argMsg + d.keyword + "='" + " argument";
            CheckConformance(context.messages(), *arrayArgShape, *argShape,
                CheckConformanceFlags::RightScalarExpandable,
                arrayArgMsg.c_str(), argMsg.c_str());
          }
        }
        argOk = true; // Avoid an additional error message
        break;
      case Rank::dimReduced:
      case Rank::dimRemovedOrScalar:
        CHECK(arrayArg);
        argOk = rank == 0 || rank + 1 == arrayArg->Rank();
        break;
      case Rank::reduceOperation:
        // The reduction function is validated in ApplySpecificChecks().
        argOk = true;
        break;
      case Rank::scalarIfDim:
      case Rank::locReduced:
      case Rank::rankPlus1:
      case Rank::shaped:
        common::die("INTERNAL: result-only rank code appears on argument '%s' "
                    "for intrinsic '%s'",
            d.keyword, name);
      }
      if (!argOk) {
        messages.Say(arg->sourceLocation(),
            "'%s=' argument has unacceptable rank %d"_err_en_US, d.keyword,
            rank);
        return std::nullopt;
      }
    }
  }

  // Calculate the characteristics of the function result, if any
  std::optional<DynamicType> resultType;
  if (auto category{result.categorySet.LeastElement()}) {
    // The intrinsic is not a subroutine.
    if (call.isSubroutineCall) {
      return std::nullopt;
    }
    switch (result.kindCode) {
    case KindCode::defaultIntegerKind:
      CHECK(result.categorySet == IntType);
      CHECK(*category == TypeCategory::Integer);
      resultType = DynamicType{TypeCategory::Integer,
          defaults.GetDefaultKind(TypeCategory::Integer)};
      break;
    case KindCode::defaultRealKind:
      CHECK(result.categorySet == CategorySet{*category});
      CHECK(FloatingType.test(*category));
      resultType =
          DynamicType{*category, defaults.GetDefaultKind(TypeCategory::Real)};
      break;
    case KindCode::doublePrecision:
      CHECK(result.categorySet == CategorySet{*category});
      CHECK(FloatingType.test(*category));
      resultType = DynamicType{*category, defaults.doublePrecisionKind()};
      break;
    case KindCode::defaultLogicalKind:
      CHECK(result.categorySet == LogicalType);
      CHECK(*category == TypeCategory::Logical);
      resultType = DynamicType{TypeCategory::Logical,
          defaults.GetDefaultKind(TypeCategory::Logical)};
      break;
    case KindCode::same:
      CHECK(sameArg);
      if (std::optional<DynamicType> aType{sameArg->GetType()}) {
        if (result.categorySet.test(aType->category())) {
          resultType = *aType;
        } else {
          resultType = DynamicType{*category, aType->kind()};
        }
      }
      break;
    case KindCode::sameKind:
      CHECK(sameArg);
      if (std::optional<DynamicType> aType{sameArg->GetType()}) {
        resultType = DynamicType{*category, aType->kind()};
      }
      break;
    case KindCode::operand:
      CHECK(operandArg);
      resultType = operandArg->GetType();
      CHECK(!resultType || result.categorySet.test(resultType->category()));
      break;
    case KindCode::effectiveKind:
      CHECK(kindDummyArg);
      CHECK(result.categorySet == CategorySet{*category});
      if (kindArg) {
        if (auto *expr{kindArg->UnwrapExpr()}) {
          CHECK(expr->Rank() == 0);
          if (auto code{ToInt64(*expr)}) {
            if (context.targetCharacteristics().IsTypeEnabled(
                    *category, *code)) {
              if (*category == TypeCategory::Character) { // ACHAR & CHAR
                resultType = DynamicType{static_cast<int>(*code), 1};
              } else {
                resultType = DynamicType{*category, static_cast<int>(*code)};
              }
              break;
            }
          }
        }
        messages.Say("'kind=' argument must be a constant scalar integer "
                     "whose value is a supported kind for the "
                     "intrinsic result type"_err_en_US);
        return std::nullopt;
      } else if (kindDummyArg->flags.test(ArgFlag::defaultsToSameKind)) {
        CHECK(sameArg);
        resultType = *sameArg->GetType();
      } else if (kindDummyArg->flags.test(ArgFlag::defaultsToSizeKind)) {
        CHECK(*category == TypeCategory::Integer);
        resultType =
            DynamicType{TypeCategory::Integer, defaults.sizeIntegerKind()};
      } else {
        CHECK(kindDummyArg->flags.test(ArgFlag::defaultsToDefaultForResult));
        int kind{defaults.GetDefaultKind(*category)};
        if (*category == TypeCategory::Character) { // ACHAR & CHAR
          resultType = DynamicType{kind, 1};
        } else {
          resultType = DynamicType{*category, kind};
        }
      }
      break;
    case KindCode::likeMultiply:
      CHECK(dummies >= 2);
      CHECK(actualForDummy[0]);
      CHECK(actualForDummy[1]);
      resultType = actualForDummy[0]->GetType()->ResultTypeForMultiply(
          *actualForDummy[1]->GetType());
      break;
    case KindCode::subscript:
      CHECK(result.categorySet == IntType);
      CHECK(*category == TypeCategory::Integer);
      resultType =
          DynamicType{TypeCategory::Integer, defaults.subscriptIntegerKind()};
      break;
    case KindCode::size:
      CHECK(result.categorySet == IntType);
      CHECK(*category == TypeCategory::Integer);
      resultType =
          DynamicType{TypeCategory::Integer, defaults.sizeIntegerKind()};
      break;
    case KindCode::teamType:
      CHECK(result.categorySet == DerivedType);
      CHECK(*category == TypeCategory::Derived);
      resultType = DynamicType{
          GetBuiltinDerivedType(builtinsScope, "__builtin_team_type")};
      break;
    case KindCode::exactKind:
      resultType = DynamicType{*category, result.exactKindValue};
      break;
    case KindCode::defaultCharKind:
    case KindCode::typeless:
    case KindCode::any:
    case KindCode::kindArg:
    case KindCode::dimArg:
      common::die(
          "INTERNAL: bad KindCode appears on intrinsic '%s' result", name);
      break;
    default:
      CRASH_NO_CASE;
    }
  } else {
    if (!call.isSubroutineCall) {
      return std::nullopt;
    }
    CHECK(result.kindCode == KindCode::none);
  }

  // Emit warnings when the syntactic presence of a DIM= argument determines
  // the semantics of the call but the associated actual argument may not be
  // present at execution time.
  if (dimArg) {
    std::optional<int> arrayRank;
    if (arrayArg) {
      arrayRank = arrayArg->Rank();
      if (auto dimVal{ToInt64(actualForDummy[*dimArg])}) {
        if (*dimVal < 1) {
          messages.Say(
              "The value of DIM= (%jd) may not be less than 1"_err_en_US,
              static_cast<std::intmax_t>(*dimVal));
        } else if (*dimVal > *arrayRank) {
          messages.Say(
              "The value of DIM= (%jd) may not be greater than %d"_err_en_US,
              static_cast<std::intmax_t>(*dimVal), *arrayRank);
        }
      }
    }
    switch (rank) {
    case Rank::dimReduced:
    case Rank::dimRemovedOrScalar:
    case Rank::locReduced:
    case Rank::scalarIfDim:
      if (dummy[*dimArg].optionality == Optionality::required) {
        if (const Symbol *whole{
                UnwrapWholeSymbolOrComponentDataRef(actualForDummy[*dimArg])}) {
          if (IsOptional(*whole) || IsAllocatableOrPointer(*whole)) {
            if (rank == Rank::scalarIfDim || arrayRank.value_or(-1) == 1) {
              messages.Say(
                  "The actual argument for DIM= is optional, pointer, or allocatable, and it is assumed to be present and equal to 1 at execution time"_port_en_US);
            } else {
              messages.Say(
                  "The actual argument for DIM= is optional, pointer, or allocatable, and may not be absent during execution; parenthesize to silence this warning"_warn_en_US);
            }
          }
        }
      }
      break;
    default:;
    }
  }

  // At this point, the call is acceptable.
  // Determine the rank of the function result.
  int resultRank{0};
  switch (rank) {
  case Rank::elemental:
    resultRank = elementalRank;
    break;
  case Rank::scalar:
    resultRank = 0;
    break;
  case Rank::vector:
    resultRank = 1;
    break;
  case Rank::matrix:
    resultRank = 2;
    break;
  case Rank::conformable:
    CHECK(arrayArg);
    resultRank = arrayArg->Rank();
    break;
  case Rank::dimReduced:
    CHECK(arrayArg);
    resultRank = dimArg ? arrayArg->Rank() - 1 : 0;
    break;
  case Rank::locReduced:
    CHECK(arrayArg);
    resultRank = dimArg ? arrayArg->Rank() - 1 : 1;
    break;
  case Rank::rankPlus1:
    CHECK(knownArg);
    resultRank = knownArg->Rank() + 1;
    break;
  case Rank::shaped:
    CHECK(shapeArgSize);
    resultRank = *shapeArgSize;
    break;
  case Rank::scalarIfDim:
    resultRank = dimArg ? 0 : 1;
    break;
  case Rank::elementalOrBOZ:
  case Rank::shape:
  case Rank::array:
  case Rank::coarray:
  case Rank::atom:
  case Rank::known:
  case Rank::anyOrAssumedRank:
  case Rank::reduceOperation:
  case Rank::dimRemovedOrScalar:
    common::die("INTERNAL: bad Rank code on intrinsic '%s' result", name);
    break;
  }
  CHECK(resultRank >= 0);

  // Rearrange the actual arguments into dummy argument order.
  ActualArguments rearranged(dummies);
  for (std::size_t j{0}; j < dummies; ++j) {
    if (ActualArgument *arg{actualForDummy[j]}) {
      rearranged[j] = std::move(*arg);
    }
  }

  // Characterize the specific intrinsic procedure.
  characteristics::DummyArguments dummyArgs;
  std::optional<int> sameDummyArg;

  for (std::size_t j{0}; j < dummies; ++j) {
    const IntrinsicDummyArgument &d{dummy[std::min(j, dummyArgPatterns - 1)]};
    if (const auto &arg{rearranged[j]}) {
      if (const Expr<SomeType> *expr{arg->UnwrapExpr()}) {
        std::string kw{d.keyword};
        if (arg->keyword()) {
          kw = arg->keyword()->ToString();
        } else if (isMaxMin) {
          for (std::size_t k{j + 1};; ++k) {
            kw = "a"s + std::to_string(k);
            auto iter{std::find_if(dummyArgs.begin(), dummyArgs.end(),
                [&kw](const characteristics::DummyArgument &prev) {
                  return prev.name == kw;
                })};
            if (iter == dummyArgs.end()) {
              break;
            }
          }
        }
        auto dc{characteristics::DummyArgument::FromActual(
            std::move(kw), *expr, context)};
        if (!dc) {
          common::die("INTERNAL: could not characterize intrinsic function "
                      "actual argument '%s'",
              expr->AsFortran().c_str());
          return std::nullopt;
        }
        dummyArgs.emplace_back(std::move(*dc));
        if (d.typePattern.kindCode == KindCode::same && !sameDummyArg) {
          sameDummyArg = j;
        }
      } else {
        CHECK(arg->GetAssumedTypeDummy());
        dummyArgs.emplace_back(std::string{d.keyword},
            characteristics::DummyDataObject{DynamicType::AssumedType()});
      }
    } else {
      // optional argument is absent
      CHECK(d.optionality != Optionality::required);
      if (d.typePattern.kindCode == KindCode::same) {
        dummyArgs.emplace_back(dummyArgs[sameDummyArg.value()]);
      } else {
        auto category{d.typePattern.categorySet.LeastElement().value()};
        if (category == TypeCategory::Derived) {
          // TODO: any other built-in derived types used as optional intrinsic
          // dummies?
          CHECK(d.typePattern.kindCode == KindCode::teamType);
          characteristics::TypeAndShape typeAndShape{
              GetBuiltinDerivedType(builtinsScope, "__builtin_team_type")};
          dummyArgs.emplace_back(std::string{d.keyword},
              characteristics::DummyDataObject{std::move(typeAndShape)});
        } else {
          characteristics::TypeAndShape typeAndShape{
              DynamicType{category, defaults.GetDefaultKind(category)}};
          dummyArgs.emplace_back(std::string{d.keyword},
              characteristics::DummyDataObject{std::move(typeAndShape)});
        }
      }
      dummyArgs.back().SetOptional();
    }
    dummyArgs.back().SetIntent(d.intent);
  }
  characteristics::Procedure::Attrs attrs;
  if (elementalRank > 0) {
    attrs.set(characteristics::Procedure::Attr::Elemental);
  }
  if (call.isSubroutineCall) {
    return SpecificCall{
        SpecificIntrinsic{
            name, characteristics::Procedure{std::move(dummyArgs), attrs}},
        std::move(rearranged)};
  } else {
    attrs.set(characteristics::Procedure::Attr::Pure);
    characteristics::TypeAndShape typeAndShape{resultType.value(), resultRank};
    characteristics::FunctionResult funcResult{std::move(typeAndShape)};
    characteristics::Procedure chars{
        std::move(funcResult), std::move(dummyArgs), attrs};
    return SpecificCall{
        SpecificIntrinsic{name, std::move(chars)}, std::move(rearranged)};
  }
}

class IntrinsicProcTable::Implementation {
public:
  explicit Implementation(const common::IntrinsicTypeDefaultKinds &dfts)
      : defaults_{dfts} {
    for (const IntrinsicInterface &f : genericIntrinsicFunction) {
      genericFuncs_.insert(std::make_pair(std::string{f.name}, &f));
    }
    for (const std::pair<const char *, const char *> &a : genericAlias) {
      aliases_.insert(
          std::make_pair(std::string{a.first}, std::string{a.second}));
    }
    for (const SpecificIntrinsicInterface &f : specificIntrinsicFunction) {
      specificFuncs_.insert(std::make_pair(std::string{f.name}, &f));
    }
    for (const IntrinsicInterface &f : intrinsicSubroutine) {
      subroutines_.insert(std::make_pair(std::string{f.name}, &f));
    }
  }

  void SupplyBuiltins(const semantics::Scope &builtins) {
    builtinsScope_ = &builtins;
  }

  bool IsIntrinsic(const std::string &) const;
  bool IsIntrinsicFunction(const std::string &) const;
  bool IsIntrinsicSubroutine(const std::string &) const;

  IntrinsicClass GetIntrinsicClass(const std::string &) const;
  std::string GetGenericIntrinsicName(const std::string &) const;

  std::optional<SpecificCall> Probe(
      const CallCharacteristics &, ActualArguments &, FoldingContext &) const;

  std::optional<SpecificIntrinsicFunctionInterface> IsSpecificIntrinsicFunction(
      const std::string &) const;

  llvm::raw_ostream &Dump(llvm::raw_ostream &) const;

private:
  DynamicType GetSpecificType(const TypePattern &) const;
  SpecificCall HandleNull(ActualArguments &, FoldingContext &) const;
  std::optional<SpecificCall> HandleC_F_Pointer(
      ActualArguments &, FoldingContext &) const;
  const std::string &ResolveAlias(const std::string &name) const {
    auto iter{aliases_.find(name)};
    return iter == aliases_.end() ? name : iter->second;
  }

  common::IntrinsicTypeDefaultKinds defaults_;
  std::multimap<std::string, const IntrinsicInterface *> genericFuncs_;
  std::multimap<std::string, const SpecificIntrinsicInterface *> specificFuncs_;
  std::multimap<std::string, const IntrinsicInterface *> subroutines_;
  const semantics::Scope *builtinsScope_{nullptr};
  std::map<std::string, std::string> aliases_;
};

bool IntrinsicProcTable::Implementation::IsIntrinsicFunction(
    const std::string &name0) const {
  const std::string &name{ResolveAlias(name0)};
  auto specificRange{specificFuncs_.equal_range(name)};
  if (specificRange.first != specificRange.second) {
    return true;
  }
  auto genericRange{genericFuncs_.equal_range(name)};
  if (genericRange.first != genericRange.second) {
    return true;
  }
  // special cases
  return name == "null";
}
bool IntrinsicProcTable::Implementation::IsIntrinsicSubroutine(
    const std::string &name) const {
  auto subrRange{subroutines_.equal_range(name)};
  if (subrRange.first != subrRange.second) {
    return true;
  }
  // special cases
  return name == "__builtin_c_f_pointer";
}
bool IntrinsicProcTable::Implementation::IsIntrinsic(
    const std::string &name) const {
  return IsIntrinsicFunction(name) || IsIntrinsicSubroutine(name);
}

IntrinsicClass IntrinsicProcTable::Implementation::GetIntrinsicClass(
    const std::string &name) const {
  auto specificIntrinsic{specificFuncs_.find(name)};
  if (specificIntrinsic != specificFuncs_.end()) {
    return specificIntrinsic->second->intrinsicClass;
  }
  auto genericIntrinsic{genericFuncs_.find(name)};
  if (genericIntrinsic != genericFuncs_.end()) {
    return genericIntrinsic->second->intrinsicClass;
  }
  auto subrIntrinsic{subroutines_.find(name)};
  if (subrIntrinsic != subroutines_.end()) {
    return subrIntrinsic->second->intrinsicClass;
  }
  return IntrinsicClass::noClass;
}

std::string IntrinsicProcTable::Implementation::GetGenericIntrinsicName(
    const std::string &name) const {
  auto specificIntrinsic{specificFuncs_.find(name)};
  if (specificIntrinsic != specificFuncs_.end()) {
    if (const char *genericName{specificIntrinsic->second->generic}) {
      return {genericName};
    }
  }
  return name;
}

bool CheckAndRearrangeArguments(ActualArguments &arguments,
    parser::ContextualMessages &messages, const char *const dummyKeywords[],
    std::size_t trailingOptionals) {
  std::size_t numDummies{0};
  while (dummyKeywords[numDummies]) {
    ++numDummies;
  }
  CHECK(trailingOptionals <= numDummies);
  if (arguments.size() > numDummies) {
    messages.Say("Too many actual arguments (%zd > %zd)"_err_en_US,
        arguments.size(), numDummies);
    return false;
  }
  ActualArguments rearranged(numDummies);
  bool anyKeywords{false};
  std::size_t position{0};
  for (std::optional<ActualArgument> &arg : arguments) {
    std::size_t dummyIndex{0};
    if (arg && arg->keyword()) {
      anyKeywords = true;
      for (; dummyIndex < numDummies; ++dummyIndex) {
        if (*arg->keyword() == dummyKeywords[dummyIndex]) {
          break;
        }
      }
      if (dummyIndex >= numDummies) {
        messages.Say(*arg->keyword(),
            "Unknown argument keyword '%s='"_err_en_US, *arg->keyword());
        return false;
      }
    } else if (anyKeywords) {
      messages.Say(arg ? arg->sourceLocation() : messages.at(),
          "A positional actual argument may not appear after any keyword arguments"_err_en_US);
      return false;
    } else {
      dummyIndex = position++;
    }
    if (rearranged[dummyIndex]) {
      messages.Say(arg ? arg->sourceLocation() : messages.at(),
          "Dummy argument '%s=' appears more than once"_err_en_US,
          dummyKeywords[dummyIndex]);
      return false;
    }
    rearranged[dummyIndex] = std::move(arg);
    arg.reset();
  }
  bool anyMissing{false};
  for (std::size_t j{0}; j < numDummies - trailingOptionals; ++j) {
    if (!rearranged[j]) {
      messages.Say("Dummy argument '%s=' is absent and not OPTIONAL"_err_en_US,
          dummyKeywords[j]);
      anyMissing = true;
    }
  }
  arguments = std::move(rearranged);
  return !anyMissing;
}

// The NULL() intrinsic is a special case.
SpecificCall IntrinsicProcTable::Implementation::HandleNull(
    ActualArguments &arguments, FoldingContext &context) const {
  static const char *const keywords[]{"mold", nullptr};
  if (CheckAndRearrangeArguments(arguments, context.messages(), keywords, 1) &&
      arguments[0]) {
    if (Expr<SomeType> * mold{arguments[0]->UnwrapExpr()}) {
      bool isProcPtrTarget{IsProcedurePointerTarget(*mold)};
      if (isProcPtrTarget || IsAllocatableOrPointerObject(*mold, context)) {
        characteristics::DummyArguments args;
        std::optional<characteristics::FunctionResult> fResult;
        if (isProcPtrTarget) {
          // MOLD= procedure pointer
          const Symbol *last{GetLastSymbol(*mold)};
          CHECK(last);
          auto procPointer{IsProcedure(*last)
                  ? characteristics::Procedure::Characterize(*last, context)
                  : std::nullopt};
          // procPointer is null if there was an error with the analysis
          // associated with the procedure pointer
          if (procPointer) {
            args.emplace_back("mold"s,
                characteristics::DummyProcedure{common::Clone(*procPointer)});
            fResult.emplace(std::move(*procPointer));
          }
        } else if (auto type{mold->GetType()}) {
          // MOLD= object pointer
          characteristics::TypeAndShape typeAndShape{
              *type, GetShape(context, *mold)};
          args.emplace_back(
              "mold"s, characteristics::DummyDataObject{typeAndShape});
          fResult.emplace(std::move(typeAndShape));
        } else {
          context.messages().Say(arguments[0]->sourceLocation(),
              "MOLD= argument to NULL() lacks type"_err_en_US);
        }
        if (fResult) {
          fResult->attrs.set(characteristics::FunctionResult::Attr::Pointer);
          characteristics::Procedure::Attrs attrs;
          attrs.set(characteristics::Procedure::Attr::NullPointer);
          characteristics::Procedure chars{
              std::move(*fResult), std::move(args), attrs};
          return SpecificCall{SpecificIntrinsic{"null"s, std::move(chars)},
              std::move(arguments)};
        }
      }
    }
    context.messages().Say(arguments[0]->sourceLocation(),
        "MOLD= argument to NULL() must be a pointer or allocatable"_err_en_US);
  }
  characteristics::Procedure::Attrs attrs;
  attrs.set(characteristics::Procedure::Attr::NullPointer);
  attrs.set(characteristics::Procedure::Attr::Pure);
  arguments.clear();
  return SpecificCall{
      SpecificIntrinsic{"null"s,
          characteristics::Procedure{characteristics::DummyArguments{}, attrs}},
      std::move(arguments)};
}

// Subroutine C_F_POINTER(CPTR=,FPTR=[,SHAPE=]) from
// intrinsic module ISO_C_BINDING (18.2.3.3)
std::optional<SpecificCall>
IntrinsicProcTable::Implementation::HandleC_F_Pointer(
    ActualArguments &arguments, FoldingContext &context) const {
  characteristics::Procedure::Attrs attrs;
  attrs.set(characteristics::Procedure::Attr::Subroutine);
  static const char *const keywords[]{"cptr", "fptr", "shape", nullptr};
  characteristics::DummyArguments dummies;
  if (CheckAndRearrangeArguments(arguments, context.messages(), keywords, 1)) {
    CHECK(arguments.size() == 3);
    if (const auto *expr{arguments[0].value().UnwrapExpr()}) {
      // General semantic checks will catch an actual argument that's not
      // scalar.
      if (auto type{expr->GetType()}) {
        if (type->category() != TypeCategory::Derived ||
            type->IsPolymorphic() ||
            type->GetDerivedTypeSpec().typeSymbol().name() !=
                "__builtin_c_ptr") {
          context.messages().Say(arguments[0]->sourceLocation(),
              "CPTR= argument to C_F_POINTER() must be a C_PTR"_err_en_US);
        }
        characteristics::DummyDataObject cptr{
            characteristics::TypeAndShape{*type}};
        cptr.intent = common::Intent::In;
        dummies.emplace_back("cptr"s, std::move(cptr));
      }
    }
    if (const auto *expr{arguments[1].value().UnwrapExpr()}) {
      int fptrRank{expr->Rank()};
      if (auto type{expr->GetType()}) {
        if (type->HasDeferredTypeParameter()) {
          context.messages().Say(arguments[1]->sourceLocation(),
              "FPTR= argument to C_F_POINTER() may not have a deferred type parameter"_err_en_US);
        }
        if (ExtractCoarrayRef(*expr)) {
          context.messages().Say(arguments[1]->sourceLocation(),
              "FPTR= argument to C_F_POINTER() may not be a coindexed object"_err_en_US);
        }
        characteristics::DummyDataObject fptr{
            characteristics::TypeAndShape{*type, fptrRank}};
        fptr.intent = common::Intent::Out;
        fptr.attrs.set(characteristics::DummyDataObject::Attr::Pointer);
        dummies.emplace_back("fptr"s, std::move(fptr));
      } else {
        context.messages().Say(arguments[1]->sourceLocation(),
            "FPTR= argument to C_F_POINTER() must have a type"_err_en_US);
      }
      if (arguments[2] && fptrRank == 0) {
        context.messages().Say(arguments[2]->sourceLocation(),
            "SHAPE= argument to C_F_POINTER() may not appear when FPTR= is scalar"_err_en_US);
      } else if (!arguments[2] && fptrRank > 0) {
        context.messages().Say(
            "SHAPE= argument to C_F_POINTER() must appear when FPTR= is an array"_err_en_US);
      } else if (arguments[2]) {
        if (const auto *argExpr{arguments[2].value().UnwrapExpr()}) {
          if (argExpr->Rank() > 1) {
            context.messages().Say(arguments[2]->sourceLocation(),
                "SHAPE= argument to C_F_POINTER() must be a rank-one array."_err_en_US);
          } else if (argExpr->Rank() == 1) {
            if (auto constShape{GetConstantShape(context, *argExpr)}) {
              if (constShape->At(ConstantSubscripts{1}).ToInt64() != fptrRank) {
                context.messages().Say(arguments[2]->sourceLocation(),
                    "SHAPE= argument to C_F_POINTER() must have size equal to the rank of FPTR="_err_en_US);
              }
            }
          }
        }
      }
    }
  }
  if (dummies.size() == 2) {
    DynamicType shapeType{TypeCategory::Integer, defaults_.sizeIntegerKind()};
    if (arguments[2]) {
      if (auto type{arguments[2]->GetType()}) {
        if (type->category() == TypeCategory::Integer) {
          shapeType = *type;
        }
      }
    }
    characteristics::DummyDataObject shape{
        characteristics::TypeAndShape{shapeType, 1}};
    shape.intent = common::Intent::In;
    shape.attrs.set(characteristics::DummyDataObject::Attr::Optional);
    dummies.emplace_back("shape"s, std::move(shape));
    return SpecificCall{
        SpecificIntrinsic{"__builtin_c_f_pointer"s,
            characteristics::Procedure{std::move(dummies), attrs}},
        std::move(arguments)};
  } else {
    return std::nullopt;
  }
}

static bool CheckForNonPositiveValues(FoldingContext &context,
    const ActualArgument &arg, const std::string &procName,
    const std::string &argName) {
  bool ok{true};
  if (arg.Rank() > 0) {
    if (const Expr<SomeType> *expr{arg.UnwrapExpr()}) {
      if (const auto *intExpr{std::get_if<Expr<SomeInteger>>(&expr->u)}) {
        std::visit(
            [&](const auto &kindExpr) {
              using IntType = typename std::decay_t<decltype(kindExpr)>::Result;
              if (const auto *constArray{
                      UnwrapConstantValue<IntType>(kindExpr)}) {
                for (std::size_t j{0}; j < constArray->size(); ++j) {
                  auto arrayExpr{constArray->values().at(j)};
                  if (arrayExpr.IsNegative() || arrayExpr.IsZero()) {
                    ok = false;
                    context.messages().Say(arg.sourceLocation(),
                        "'%s=' argument for intrinsic '%s' must contain all positive values"_err_en_US,
                        argName, procName);
                  }
                }
              }
            },
            intExpr->u);
      }
    }
  } else {
    if (auto val{ToInt64(arg.UnwrapExpr())}) {
      if (*val <= 0) {
        ok = false;
        context.messages().Say(arg.sourceLocation(),
            "'%s=' argument for intrinsic '%s' must be a positive value, but is %jd"_err_en_US,
            argName, procName, static_cast<std::intmax_t>(*val));
      }
    }
  }
  return ok;
}

static bool CheckDimAgainstCorank(SpecificCall &call, FoldingContext &context) {
  bool ok{true};
  if (const auto &coarrayArg{call.arguments[0]}) {
    if (const auto &dimArg{call.arguments[1]}) {
      if (const auto *symbol{
              UnwrapWholeSymbolDataRef(coarrayArg->UnwrapExpr())}) {
        const auto corank = symbol->Corank();
        if (const auto dimNum{ToInt64(dimArg->UnwrapExpr())}) {
          if (dimNum < 1 || dimNum > corank) {
            ok = false;
            context.messages().Say(dimArg->sourceLocation(),
                "DIM=%jd dimension is out of range for coarray with corank %d"_err_en_US,
                static_cast<std::intmax_t>(*dimNum), corank);
          }
        }
      }
    }
  }
  return ok;
}

static bool CheckForCoindexedObject(FoldingContext &context,
    const std::optional<ActualArgument> &arg, const std::string &procName,
    const std::string &argName) {
  bool ok{true};
  if (arg) {
    if (ExtractCoarrayRef(arg->UnwrapExpr())) {
      ok = false;
      context.messages().Say(arg->sourceLocation(),
          "'%s' argument to '%s' may not be a coindexed object"_err_en_US,
          argName, procName);
    }
  }
  return ok;
}

static bool CheckAtomicDefineAndRef(FoldingContext &context,
    const std::optional<ActualArgument> &atomArg,
    const std::optional<ActualArgument> &valueArg,
    const std::optional<ActualArgument> &statArg, const std::string &procName) {
  bool sameType{true};
  if (valueArg && atomArg) {
    // for atomic_define and atomic_ref, 'value' arg must be the same type as
    // 'atom', but it doesn't have to be the same kind
    if (valueArg->GetType()->category() != atomArg->GetType()->category()) {
      sameType = false;
      context.messages().Say(valueArg->sourceLocation(),
          "'value=' argument to '%s' must have same type as 'atom=', but is '%s'"_err_en_US,
          procName, valueArg->GetType()->AsFortran());
    }
  }

  return sameType &&
      CheckForCoindexedObject(context, statArg, procName, "stat");
}

// Applies any semantic checks peculiar to an intrinsic.
// TODO: Move the rest of these checks to Semantics/check-call.cpp, which is
<<<<<<< HEAD
// where ASSOCIATED() is now validated.
=======
// where ASSOCIATED() and TRANSFER() are now validated.
>>>>>>> cd74f4a4
static bool ApplySpecificChecks(SpecificCall &call, FoldingContext &context) {
  bool ok{true};
  const std::string &name{call.specificIntrinsic.name};
  if (name == "allocated") {
    const auto &arg{call.arguments[0]};
    if (arg) {
      if (const auto *expr{arg->UnwrapExpr()}) {
        ok = evaluate::IsAllocatableDesignator(*expr);
      }
    }
    if (!ok) {
      context.messages().Say(
          arg ? arg->sourceLocation() : context.messages().at(),
          "Argument of ALLOCATED() must be an ALLOCATABLE object or component"_err_en_US);
    }
  } else if (name == "associated") {
    // Now handled in Semantics/check-call.cpp
  } else if (name == "atomic_and" || name == "atomic_or" ||
      name == "atomic_xor") {
    return CheckForCoindexedObject(context, call.arguments[2], name, "stat");
  } else if (name == "atomic_cas") {
    return CheckForCoindexedObject(context, call.arguments[4], name, "stat");
  } else if (name == "atomic_define") {
    return CheckAtomicDefineAndRef(
        context, call.arguments[0], call.arguments[1], call.arguments[2], name);
  } else if (name == "atomic_fetch_add" || name == "atomic_fetch_and" ||
      name == "atomic_fetch_or" || name == "atomic_fetch_xor") {
    return CheckForCoindexedObject(context, call.arguments[3], name, "stat");
  } else if (name == "atomic_ref") {
    return CheckAtomicDefineAndRef(
        context, call.arguments[1], call.arguments[0], call.arguments[2], name);
  } else if (name == "co_broadcast" || name == "co_max" || name == "co_min" ||
      name == "co_sum") {
    bool aOk{CheckForCoindexedObject(context, call.arguments[0], name, "a")};
    bool statOk{
        CheckForCoindexedObject(context, call.arguments[2], name, "stat")};
    bool errmsgOk{
        CheckForCoindexedObject(context, call.arguments[3], name, "errmsg")};
    ok = aOk && statOk && errmsgOk;
  } else if (name == "image_status") {
    if (const auto &arg{call.arguments[0]}) {
      ok = CheckForNonPositiveValues(context, *arg, name, "image");
    }
  } else if (name == "lcobound") {
    return CheckDimAgainstCorank(call, context);
  } else if (name == "loc") {
    const auto &arg{call.arguments[0]};
    ok =
        arg && (arg->GetAssumedTypeDummy() || GetLastSymbol(arg->UnwrapExpr()));
    if (!ok) {
      context.messages().Say(
          arg ? arg->sourceLocation() : context.messages().at(),
          "Argument of LOC() must be an object or procedure"_err_en_US);
    }
  } else if (name == "move_alloc") {
    ok &= CheckForCoindexedObject(context, call.arguments[0], name, "from");
    ok &= CheckForCoindexedObject(context, call.arguments[1], name, "to");
    ok &= CheckForCoindexedObject(context, call.arguments[2], name, "stat");
    ok &= CheckForCoindexedObject(context, call.arguments[3], name, "errmsg");
    if (call.arguments[0] && call.arguments[1]) {
      for (int j{0}; j < 2; ++j) {
        if (const Symbol *last{GetLastSymbol(call.arguments[j])};
            last && !IsAllocatable(last->GetUltimate())) {
          context.messages().Say(call.arguments[j]->sourceLocation(),
              "Argument #%d to MOVE_ALLOC must be allocatable"_err_en_US,
              j + 1);
          ok = false;
        }
      }
      auto type0{call.arguments[0]->GetType()};
      auto type1{call.arguments[1]->GetType()};
      if (type0 && type1 && type0->IsPolymorphic() && !type1->IsPolymorphic()) {
        context.messages().Say(call.arguments[1]->sourceLocation(),
            "When MOVE_ALLOC(FROM=) is polymorphic, TO= must also be polymorphic"_err_en_US);
        ok = false;
      }
    }
  } else if (name == "present") {
    const auto &arg{call.arguments[0]};
    if (arg) {
      if (const auto *expr{arg->UnwrapExpr()}) {
        if (const Symbol *symbol{UnwrapWholeSymbolDataRef(*expr)}) {
          ok = symbol->attrs().test(semantics::Attr::OPTIONAL);
        }
      }
    }
    if (!ok) {
      context.messages().Say(
          arg ? arg->sourceLocation() : context.messages().at(),
          "Argument of PRESENT() must be the name of an OPTIONAL dummy argument"_err_en_US);
    }
  } else if (name == "reduce") { // 16.9.161
    std::optional<DynamicType> arrayType;
    if (const auto &array{call.arguments[0]}) {
      arrayType = array->GetType();
    }
    std::optional<characteristics::Procedure> procChars;
    parser::CharBlock at{context.messages().at()};
    if (const auto &operation{call.arguments[1]}) {
      if (const auto *expr{operation->UnwrapExpr()}) {
        if (const auto *designator{
                std::get_if<ProcedureDesignator>(&expr->u)}) {
          procChars =
              characteristics::Procedure::Characterize(*designator, context);
        } else if (const auto *ref{std::get_if<ProcedureRef>(&expr->u)}) {
          procChars = characteristics::Procedure::Characterize(*ref, context);
        }
      }
      if (auto operationAt{operation->sourceLocation()}) {
        at = *operationAt;
      }
    }
    if (!arrayType || !procChars) {
      ok = false; // error recovery
    } else {
      const auto *result{procChars->functionResult->GetTypeAndShape()};
      if (!procChars->IsPure() || procChars->dummyArguments.size() != 2 ||
          !procChars->functionResult) {
        ok = false;
        context.messages().Say(at,
            "OPERATION= argument of REDUCE() must be a pure function of two data arguments"_err_en_US);
      } else if (!result || result->Rank() != 0) {
        ok = false;
        context.messages().Say(at,
            "OPERATION= argument of REDUCE() must be a scalar function"_err_en_US);
      } else if (result->type().IsPolymorphic() ||
          !arrayType->IsTkLenCompatibleWith(result->type())) {
        ok = false;
        context.messages().Say(at,
            "OPERATION= argument of REDUCE() must have the same type as ARRAY="_err_en_US);
      } else {
        const characteristics::DummyDataObject *data[2]{};
        for (int j{0}; j < 2; ++j) {
          const auto &dummy{procChars->dummyArguments.at(j)};
          data[j] = std::get_if<characteristics::DummyDataObject>(&dummy.u);
          ok = ok && data[j];
        }
        if (!ok) {
          context.messages().Say(at,
              "OPERATION= argument of REDUCE() may not have dummy procedure arguments"_err_en_US);
        } else {
          for (int j{0}; j < 2; ++j) {
            ok = ok &&
                !data[j]->attrs.test(
                    characteristics::DummyDataObject::Attr::Optional) &&
                !data[j]->attrs.test(
                    characteristics::DummyDataObject::Attr::Allocatable) &&
                !data[j]->attrs.test(
                    characteristics::DummyDataObject::Attr::Pointer) &&
                data[j]->type.Rank() == 0 &&
                !data[j]->type.type().IsPolymorphic() &&
                data[j]->type.type().IsTkCompatibleWith(*arrayType);
          }
          if (!ok) {
            context.messages().Say(at,
                "Arguments of OPERATION= procedure of REDUCE() must be both scalar of the same type as ARRAY=, and neither allocatable, pointer, polymorphic, or optional"_err_en_US);
          } else if (data[0]->attrs.test(characteristics::DummyDataObject::
                             Attr::Asynchronous) !=
                  data[1]->attrs.test(
                      characteristics::DummyDataObject::Attr::Asynchronous) ||
              data[0]->attrs.test(
                  characteristics::DummyDataObject::Attr::Volatile) !=
                  data[1]->attrs.test(
                      characteristics::DummyDataObject::Attr::Volatile) ||
              data[0]->attrs.test(
                  characteristics::DummyDataObject::Attr::Target) !=
                  data[1]->attrs.test(
                      characteristics::DummyDataObject::Attr::Target)) {
            ok = false;
            context.messages().Say(at,
                "If either argument of the OPERATION= procedure of REDUCE() has the ASYNCHRONOUS, VOLATILE, or TARGET attribute, both must have that attribute"_err_en_US);
          }
        }
      }
    }
  } else if (name == "ucobound") {
    return CheckDimAgainstCorank(call, context);
  }
  return ok;
}

static DynamicType GetReturnType(const SpecificIntrinsicInterface &interface,
    const common::IntrinsicTypeDefaultKinds &defaults) {
  TypeCategory category{TypeCategory::Integer};
  switch (interface.result.kindCode) {
  case KindCode::defaultIntegerKind:
    break;
  case KindCode::doublePrecision:
  case KindCode::defaultRealKind:
    category = TypeCategory::Real;
    break;
  default:
    CRASH_NO_CASE;
  }
  int kind{interface.result.kindCode == KindCode::doublePrecision
          ? defaults.doublePrecisionKind()
          : defaults.GetDefaultKind(category)};
  return DynamicType{category, kind};
}

// Probe the configured intrinsic procedure pattern tables in search of a
// match for a given procedure reference.
std::optional<SpecificCall> IntrinsicProcTable::Implementation::Probe(
    const CallCharacteristics &call, ActualArguments &arguments,
    FoldingContext &context) const {

  // All special cases handled here before the table probes below must
  // also be recognized as special names in IsIntrinsicSubroutine().
  if (call.isSubroutineCall) {
    if (call.name == "__builtin_c_f_pointer") {
      return HandleC_F_Pointer(arguments, context);
    } else if (call.name == "random_seed") {
      int optionalCount{0};
      for (const auto &arg : arguments) {
        if (const auto *expr{arg->UnwrapExpr()}) {
          optionalCount +=
              Fortran::evaluate::MayBePassedAsAbsentOptional(*expr, context);
        }
      }
      if (arguments.size() - optionalCount > 1) {
        context.messages().Say(
            "RANDOM_SEED must have either 1 or no arguments"_err_en_US);
      }
    }
  } else if (call.name == "null") {
    return HandleNull(arguments, context);
  }

  if (call.isSubroutineCall) {
    auto subrRange{subroutines_.equal_range(call.name)};
    for (auto iter{subrRange.first}; iter != subrRange.second; ++iter) {
      if (auto specificCall{iter->second->Match(
              call, defaults_, arguments, context, builtinsScope_)}) {
        ApplySpecificChecks(*specificCall, context);
        return specificCall;
      }
    }
    if (IsIntrinsicFunction(call.name)) {
      context.messages().Say(
          "Cannot use intrinsic function '%s' as a subroutine"_err_en_US,
          call.name);
    }
    return std::nullopt;
  }

  // Helper to avoid emitting errors before it is sure there is no match
  parser::Messages localBuffer;
  parser::Messages *finalBuffer{context.messages().messages()};
  parser::ContextualMessages localMessages{
      context.messages().at(), finalBuffer ? &localBuffer : nullptr};
  FoldingContext localContext{context, localMessages};
  auto matchOrBufferMessages{
      [&](const IntrinsicInterface &intrinsic,
          parser::Messages &buffer) -> std::optional<SpecificCall> {
        if (auto specificCall{intrinsic.Match(
                call, defaults_, arguments, localContext, builtinsScope_)}) {
          if (finalBuffer) {
            finalBuffer->Annex(std::move(localBuffer));
          }
          return specificCall;
        } else if (buffer.empty()) {
          buffer.Annex(std::move(localBuffer));
        } else {
          localBuffer.clear();
        }
        return std::nullopt;
      }};

  // Probe the generic intrinsic function table first; allow for
  // the use of a legacy alias.
  parser::Messages genericBuffer;
  const std::string &name{ResolveAlias(call.name)};
  auto genericRange{genericFuncs_.equal_range(name)};
  for (auto iter{genericRange.first}; iter != genericRange.second; ++iter) {
    if (auto specificCall{
            matchOrBufferMessages(*iter->second, genericBuffer)}) {
      ApplySpecificChecks(*specificCall, context);
      return specificCall;
    }
  }

  // Probe the specific intrinsic function table next.
  parser::Messages specificBuffer;
  auto specificRange{specificFuncs_.equal_range(call.name)};
  for (auto specIter{specificRange.first}; specIter != specificRange.second;
       ++specIter) {
    // We only need to check the cases with distinct generic names.
    if (const char *genericName{specIter->second->generic}) {
      if (auto specificCall{
              matchOrBufferMessages(*specIter->second, specificBuffer)}) {
        if (!specIter->second->useGenericAndForceResultType) {
          specificCall->specificIntrinsic.name = genericName;
        }
        specificCall->specificIntrinsic.isRestrictedSpecific =
            specIter->second->isRestrictedSpecific;
        // TODO test feature AdditionalIntrinsics, warn on nonstandard
        // specifics with DoublePrecisionComplex arguments.
        return specificCall;
      }
    }
  }

  // If there was no exact match with a specific, try to match the related
  // generic and convert the result to the specific required type.
  for (auto specIter{specificRange.first}; specIter != specificRange.second;
       ++specIter) {
    // We only need to check the cases with distinct generic names.
    if (const char *genericName{specIter->second->generic}) {
      if (specIter->second->useGenericAndForceResultType) {
        auto genericRange{genericFuncs_.equal_range(genericName)};
        for (auto genIter{genericRange.first}; genIter != genericRange.second;
             ++genIter) {
          if (auto specificCall{
                  matchOrBufferMessages(*genIter->second, specificBuffer)}) {
            // Force the call result type to the specific intrinsic result type
            DynamicType newType{GetReturnType(*specIter->second, defaults_)};
            context.messages().Say(
                "argument types do not match specific intrinsic '%s' "
                "requirements; using '%s' generic instead and converting the "
                "result to %s if needed"_port_en_US,
                call.name, genericName, newType.AsFortran());
            specificCall->specificIntrinsic.name = call.name;
            specificCall->specificIntrinsic.characteristics.value()
                .functionResult.value()
                .SetType(newType);
            return specificCall;
          }
        }
      }
    }
  }

  if (specificBuffer.empty() && genericBuffer.empty() &&
      IsIntrinsicSubroutine(call.name)) {
    context.messages().Say(
        "Cannot use intrinsic subroutine '%s' as a function"_err_en_US,
        call.name);
  }

  // No match; report the right errors, if any
  if (finalBuffer) {
    if (specificBuffer.empty()) {
      finalBuffer->Annex(std::move(genericBuffer));
    } else {
      finalBuffer->Annex(std::move(specificBuffer));
    }
  }
  return std::nullopt;
}

std::optional<SpecificIntrinsicFunctionInterface>
IntrinsicProcTable::Implementation::IsSpecificIntrinsicFunction(
    const std::string &name) const {
  auto specificRange{specificFuncs_.equal_range(name)};
  for (auto iter{specificRange.first}; iter != specificRange.second; ++iter) {
    const SpecificIntrinsicInterface &specific{*iter->second};
    std::string genericName{name};
    if (specific.generic) {
      genericName = std::string(specific.generic);
    }
    characteristics::FunctionResult fResult{GetSpecificType(specific.result)};
    characteristics::DummyArguments args;
    int dummies{specific.CountArguments()};
    for (int j{0}; j < dummies; ++j) {
      characteristics::DummyDataObject dummy{
          GetSpecificType(specific.dummy[j].typePattern)};
      dummy.intent = specific.dummy[j].intent;
      args.emplace_back(
          std::string{specific.dummy[j].keyword}, std::move(dummy));
    }
    characteristics::Procedure::Attrs attrs;
    attrs.set(characteristics::Procedure::Attr::Pure)
        .set(characteristics::Procedure::Attr::Elemental);
    characteristics::Procedure chars{
        std::move(fResult), std::move(args), attrs};
    return SpecificIntrinsicFunctionInterface{
        std::move(chars), genericName, specific.isRestrictedSpecific};
  }
  return std::nullopt;
}

DynamicType IntrinsicProcTable::Implementation::GetSpecificType(
    const TypePattern &pattern) const {
  const CategorySet &set{pattern.categorySet};
  CHECK(set.count() == 1);
  TypeCategory category{set.LeastElement().value()};
  if (pattern.kindCode == KindCode::doublePrecision) {
    return DynamicType{category, defaults_.doublePrecisionKind()};
  } else {
    return DynamicType{category, defaults_.GetDefaultKind(category)};
  }
}

IntrinsicProcTable::~IntrinsicProcTable() = default;

IntrinsicProcTable IntrinsicProcTable::Configure(
    const common::IntrinsicTypeDefaultKinds &defaults) {
  IntrinsicProcTable result;
  result.impl_ = std::make_unique<IntrinsicProcTable::Implementation>(defaults);
  return result;
}

void IntrinsicProcTable::SupplyBuiltins(
    const semantics::Scope &builtins) const {
  DEREF(impl_.get()).SupplyBuiltins(builtins);
}

bool IntrinsicProcTable::IsIntrinsic(const std::string &name) const {
  return DEREF(impl_.get()).IsIntrinsic(name);
}
bool IntrinsicProcTable::IsIntrinsicFunction(const std::string &name) const {
  return DEREF(impl_.get()).IsIntrinsicFunction(name);
}
bool IntrinsicProcTable::IsIntrinsicSubroutine(const std::string &name) const {
  return DEREF(impl_.get()).IsIntrinsicSubroutine(name);
}

IntrinsicClass IntrinsicProcTable::GetIntrinsicClass(
    const std::string &name) const {
  return DEREF(impl_.get()).GetIntrinsicClass(name);
}

std::string IntrinsicProcTable::GetGenericIntrinsicName(
    const std::string &name) const {
  return DEREF(impl_.get()).GetGenericIntrinsicName(name);
}

std::optional<SpecificCall> IntrinsicProcTable::Probe(
    const CallCharacteristics &call, ActualArguments &arguments,
    FoldingContext &context) const {
  return DEREF(impl_.get()).Probe(call, arguments, context);
}

std::optional<SpecificIntrinsicFunctionInterface>
IntrinsicProcTable::IsSpecificIntrinsicFunction(const std::string &name) const {
  return DEREF(impl_.get()).IsSpecificIntrinsicFunction(name);
}

llvm::raw_ostream &TypePattern::Dump(llvm::raw_ostream &o) const {
  if (categorySet == AnyType) {
    o << "any type";
  } else {
    const char *sep = "";
    auto set{categorySet};
    while (auto least{set.LeastElement()}) {
      o << sep << EnumToString(*least);
      sep = " or ";
      set.reset(*least);
    }
  }
  o << '(' << EnumToString(kindCode) << ')';
  return o;
}

llvm::raw_ostream &IntrinsicDummyArgument::Dump(llvm::raw_ostream &o) const {
  if (keyword) {
    o << keyword << '=';
  }
  return typePattern.Dump(o)
      << ' ' << EnumToString(rank) << ' ' << EnumToString(optionality)
      << EnumToString(intent);
}

llvm::raw_ostream &IntrinsicInterface::Dump(llvm::raw_ostream &o) const {
  o << name;
  char sep{'('};
  for (const auto &d : dummy) {
    if (d.typePattern.kindCode == KindCode::none) {
      break;
    }
    d.Dump(o << sep);
    sep = ',';
  }
  if (sep == '(') {
    o << "()";
  }
  return result.Dump(o << " -> ") << ' ' << EnumToString(rank);
}

llvm::raw_ostream &IntrinsicProcTable::Implementation::Dump(
    llvm::raw_ostream &o) const {
  o << "generic intrinsic functions:\n";
  for (const auto &iter : genericFuncs_) {
    iter.second->Dump(o << iter.first << ": ") << '\n';
  }
  o << "specific intrinsic functions:\n";
  for (const auto &iter : specificFuncs_) {
    iter.second->Dump(o << iter.first << ": ");
    if (const char *g{iter.second->generic}) {
      o << " -> " << g;
    }
    o << '\n';
  }
  o << "subroutines:\n";
  for (const auto &iter : subroutines_) {
    iter.second->Dump(o << iter.first << ": ") << '\n';
  }
  return o;
}

llvm::raw_ostream &IntrinsicProcTable::Dump(llvm::raw_ostream &o) const {
  return DEREF(impl_.get()).Dump(o);
}

// In general C846 prohibits allocatable coarrays to be passed to INTENT(OUT)
// dummy arguments. This rule does not apply to intrinsics in general.
// Some intrinsic explicitly allow coarray allocatable in their description.
// It is assumed that unless explicitly allowed for an intrinsic,
// this is forbidden.
// Since there are very few intrinsic identified that allow this, they are
// listed here instead of adding a field in the table.
bool AcceptsIntentOutAllocatableCoarray(const std::string &intrinsic) {
  return intrinsic == "move_alloc";
}
} // namespace Fortran::evaluate<|MERGE_RESOLUTION|>--- conflicted
+++ resolved
@@ -2753,11 +2753,7 @@
 
 // Applies any semantic checks peculiar to an intrinsic.
 // TODO: Move the rest of these checks to Semantics/check-call.cpp, which is
-<<<<<<< HEAD
-// where ASSOCIATED() is now validated.
-=======
 // where ASSOCIATED() and TRANSFER() are now validated.
->>>>>>> cd74f4a4
 static bool ApplySpecificChecks(SpecificCall &call, FoldingContext &context) {
   bool ok{true};
   const std::string &name{call.specificIntrinsic.name};
