//===-- lib/Evaluate/characteristics.cpp ----------------------------------===//
//
// Part of the LLVM Project, under the Apache License v2.0 with LLVM Exceptions.
// See https://llvm.org/LICENSE.txt for license information.
// SPDX-License-Identifier: Apache-2.0 WITH LLVM-exception
//
//===----------------------------------------------------------------------===//

#include "flang/Evaluate/characteristics.h"
#include "flang/Common/indirection.h"
#include "flang/Evaluate/check-expression.h"
#include "flang/Evaluate/fold.h"
#include "flang/Evaluate/intrinsics.h"
#include "flang/Evaluate/tools.h"
#include "flang/Evaluate/type.h"
#include "flang/Parser/message.h"
#include "flang/Semantics/scope.h"
#include "flang/Semantics/symbol.h"
#include "llvm/Support/raw_ostream.h"
#include <initializer_list>

using namespace Fortran::parser::literals;

namespace Fortran::evaluate::characteristics {

// Copy attributes from a symbol to dst based on the mapping in pairs.
template <typename A, typename B>
static void CopyAttrs(const semantics::Symbol &src, A &dst,
    const std::initializer_list<std::pair<semantics::Attr, B>> &pairs) {
  for (const auto &pair : pairs) {
    if (src.attrs().test(pair.first)) {
      dst.attrs.set(pair.second);
    }
  }
}

// Shapes of function results and dummy arguments have to have
// the same rank, the same deferred dimensions, and the same
// values for explicit dimensions when constant.
bool ShapesAreCompatible(const Shape &x, const Shape &y) {
  if (x.size() != y.size()) {
    return false;
  }
  auto yIter{y.begin()};
  for (const auto &xDim : x) {
    const auto &yDim{*yIter++};
    if (xDim) {
      if (!yDim || ToInt64(*xDim) != ToInt64(*yDim)) {
        return false;
      }
    } else if (yDim) {
      return false;
    }
  }
  return true;
}

bool TypeAndShape::operator==(const TypeAndShape &that) const {
  return type_ == that.type_ && ShapesAreCompatible(shape_, that.shape_) &&
      attrs_ == that.attrs_ && corank_ == that.corank_;
}

TypeAndShape &TypeAndShape::Rewrite(FoldingContext &context) {
  LEN_ = Fold(context, std::move(LEN_));
  shape_ = Fold(context, std::move(shape_));
  return *this;
}

std::optional<TypeAndShape> TypeAndShape::Characterize(
    const semantics::Symbol &symbol, FoldingContext &context) {
  const auto &ultimate{symbol.GetUltimate()};
  return std::visit(
      common::visitors{
          [&](const semantics::ObjectEntityDetails &object)
              -> std::optional<TypeAndShape> {
            if (auto type{DynamicType::From(object.type())}) {
              TypeAndShape result{
                  std::move(*type), GetShape(context, ultimate)};
              result.AcquireAttrs(ultimate);
              result.AcquireLEN(ultimate);
              return std::move(result.Rewrite(context));
            } else {
              return std::nullopt;
            }
          },
          [&](const semantics::ProcEntityDetails &proc) {
            const semantics::ProcInterface &interface{proc.interface()};
            if (interface.type()) {
              return Characterize(*interface.type(), context);
            } else if (interface.symbol()) {
              return Characterize(*interface.symbol(), context);
            } else {
              return std::optional<TypeAndShape>{};
            }
          },
          [&](const semantics::TypeParamDetails &tp) {
            if (auto type{DynamicType::From(tp.type())}) {
              return std::optional<TypeAndShape>{std::move(*type)};
            } else {
              return std::optional<TypeAndShape>{};
            }
          },
          [&](const semantics::AssocEntityDetails &assoc) {
            return Characterize(assoc, context);
          },
          [&](const semantics::ProcBindingDetails &binding) {
            return Characterize(binding.symbol(), context);
          },
          [](const auto &) { return std::optional<TypeAndShape>{}; },
      },
      // GetUltimate() used here, not ResolveAssociations(), because
      // we need the type/rank of an associate entity from TYPE IS,
      // CLASS IS, or RANK statement.
      ultimate.details());
}

std::optional<TypeAndShape> TypeAndShape::Characterize(
    const semantics::AssocEntityDetails &assoc, FoldingContext &context) {
  std::optional<TypeAndShape> result;
  if (auto type{DynamicType::From(assoc.type())}) {
    if (auto rank{assoc.rank()}) {
      if (*rank >= 0 && *rank <= common::maxRank) {
        result = TypeAndShape{std::move(*type), Shape(*rank)};
      }
    } else if (auto shape{GetShape(context, assoc.expr())}) {
      result = TypeAndShape{std::move(*type), std::move(*shape)};
    }
    if (result && type->category() == TypeCategory::Character) {
      if (const auto *chExpr{UnwrapExpr<Expr<SomeCharacter>>(assoc.expr())}) {
        if (auto len{chExpr->LEN()}) {
          result->set_LEN(std::move(*len));
        }
      }
    }
  }
  return Fold(context, std::move(result));
}

std::optional<TypeAndShape> TypeAndShape::Characterize(
    const semantics::DeclTypeSpec &spec, FoldingContext &context) {
  if (auto type{DynamicType::From(spec)}) {
    return Fold(context, TypeAndShape{std::move(*type)});
  } else {
    return std::nullopt;
  }
}

std::optional<TypeAndShape> TypeAndShape::Characterize(
    const ActualArgument &arg, FoldingContext &context) {
  return Characterize(arg.UnwrapExpr(), context);
}

bool TypeAndShape::IsCompatibleWith(parser::ContextualMessages &messages,
    const TypeAndShape &that, const char *thisIs, const char *thatIs,
    bool isElemental, bool thisIsDeferredShape,
    bool thatIsDeferredShape) const {
  if (!type_.IsTkCompatibleWith(that.type_)) {
    messages.Say(
        "%1$s type '%2$s' is not compatible with %3$s type '%4$s'"_err_en_US,
        thatIs, that.AsFortran(), thisIs, AsFortran());
    return false;
  }
  return isElemental ||
      CheckConformance(messages, shape_, that.shape_, thisIs, thatIs, false,
          false /* no scalar expansion */, thisIsDeferredShape,
          thatIsDeferredShape);
}

std::optional<Expr<SubscriptInteger>> TypeAndShape::MeasureElementSizeInBytes(
    FoldingContext &foldingContext, bool align) const {
  if (LEN_) {
    CHECK(type_.category() == TypeCategory::Character);
    return Fold(foldingContext,
        Expr<SubscriptInteger>{type_.kind()} * Expr<SubscriptInteger>{*LEN_});
  }
  if (auto elementBytes{type_.MeasureSizeInBytes(foldingContext, align)}) {
    return Fold(foldingContext, std::move(*elementBytes));
  }
  return std::nullopt;
}

std::optional<Expr<SubscriptInteger>> TypeAndShape::MeasureSizeInBytes(
    FoldingContext &foldingContext) const {
  if (auto elements{GetSize(Shape{shape_})}) {
    // Sizes of arrays (even with single elements) are multiples of
    // their alignments.
    if (auto elementBytes{
            MeasureElementSizeInBytes(foldingContext, GetRank(shape_) > 0)}) {
      return Fold(
          foldingContext, std::move(*elements) * std::move(*elementBytes));
    }
  }
  return std::nullopt;
}

void TypeAndShape::AcquireAttrs(const semantics::Symbol &symbol) {
  if (const auto *object{
          symbol.GetUltimate().detailsIf<semantics::ObjectEntityDetails>()}) {
    corank_ = object->coshape().Rank();
    if (object->IsAssumedRank()) {
      attrs_.set(Attr::AssumedRank);
    }
    if (object->IsAssumedShape()) {
      attrs_.set(Attr::AssumedShape);
    }
    if (object->IsAssumedSize()) {
      attrs_.set(Attr::AssumedSize);
    }
    if (object->IsDeferredShape()) {
      attrs_.set(Attr::DeferredShape);
    }
    if (object->IsCoarray()) {
      attrs_.set(Attr::Coarray);
    }
  }
}

void TypeAndShape::AcquireLEN() {
  if (type_.category() == TypeCategory::Character) {
    if (const auto *param{type_.charLength()}) {
      if (const auto &intExpr{param->GetExplicit()}) {
        LEN_ = ConvertToType<SubscriptInteger>(common::Clone(*intExpr));
      }
    }
  }
}

void TypeAndShape::AcquireLEN(const semantics::Symbol &symbol) {
  if (type_.category() == TypeCategory::Character) {
    if (auto len{DataRef{symbol}.LEN()}) {
      LEN_ = std::move(*len);
    }
  }
}

<<<<<<< HEAD
=======
std::string TypeAndShape::AsFortran() const {
  return type_.AsFortran(LEN_ ? LEN_->AsFortran() : "");
}

>>>>>>> 2e412c55
llvm::raw_ostream &TypeAndShape::Dump(llvm::raw_ostream &o) const {
  o << type_.AsFortran(LEN_ ? LEN_->AsFortran() : "");
  attrs_.Dump(o, EnumToString);
  if (!shape_.empty()) {
    o << " dimension";
    char sep{'('};
    for (const auto &expr : shape_) {
      o << sep;
      sep = ',';
      if (expr) {
        expr->AsFortran(o);
      } else {
        o << ':';
      }
    }
    o << ')';
  }
  return o;
}

bool DummyDataObject::operator==(const DummyDataObject &that) const {
  return type == that.type && attrs == that.attrs && intent == that.intent &&
      coshape == that.coshape;
}

static common::Intent GetIntent(const semantics::Attrs &attrs) {
  if (attrs.test(semantics::Attr::INTENT_IN)) {
    return common::Intent::In;
  } else if (attrs.test(semantics::Attr::INTENT_OUT)) {
    return common::Intent::Out;
  } else if (attrs.test(semantics::Attr::INTENT_INOUT)) {
    return common::Intent::InOut;
  } else {
    return common::Intent::Default;
  }
}

std::optional<DummyDataObject> DummyDataObject::Characterize(
    const semantics::Symbol &symbol, FoldingContext &context) {
  if (symbol.has<semantics::ObjectEntityDetails>()) {
    if (auto type{TypeAndShape::Characterize(symbol, context)}) {
      std::optional<DummyDataObject> result{std::move(*type)};
      using semantics::Attr;
      CopyAttrs<DummyDataObject, DummyDataObject::Attr>(symbol, *result,
          {
              {Attr::OPTIONAL, DummyDataObject::Attr::Optional},
              {Attr::ALLOCATABLE, DummyDataObject::Attr::Allocatable},
              {Attr::ASYNCHRONOUS, DummyDataObject::Attr::Asynchronous},
              {Attr::CONTIGUOUS, DummyDataObject::Attr::Contiguous},
              {Attr::VALUE, DummyDataObject::Attr::Value},
              {Attr::VOLATILE, DummyDataObject::Attr::Volatile},
              {Attr::POINTER, DummyDataObject::Attr::Pointer},
              {Attr::TARGET, DummyDataObject::Attr::Target},
          });
      result->intent = GetIntent(symbol.attrs());
      return result;
    }
  }
  return std::nullopt;
}

bool DummyDataObject::CanBePassedViaImplicitInterface() const {
  if ((attrs &
          Attrs{Attr::Allocatable, Attr::Asynchronous, Attr::Optional,
              Attr::Pointer, Attr::Target, Attr::Value, Attr::Volatile})
          .any()) {
    return false; // 15.4.2.2(3)(a)
  } else if ((type.attrs() &
                 TypeAndShape::Attrs{TypeAndShape::Attr::AssumedShape,
                     TypeAndShape::Attr::AssumedRank,
                     TypeAndShape::Attr::Coarray})
                 .any()) {
    return false; // 15.4.2.2(3)(b-d)
  } else if (type.type().IsPolymorphic()) {
    return false; // 15.4.2.2(3)(f)
  } else if (const auto *derived{GetDerivedTypeSpec(type.type())}) {
    return derived->parameters().empty(); // 15.4.2.2(3)(e)
  } else {
    return true;
  }
}

llvm::raw_ostream &DummyDataObject::Dump(llvm::raw_ostream &o) const {
  attrs.Dump(o, EnumToString);
  if (intent != common::Intent::Default) {
    o << "INTENT(" << common::EnumToString(intent) << ')';
  }
  type.Dump(o);
  if (!coshape.empty()) {
    char sep{'['};
    for (const auto &expr : coshape) {
      expr.AsFortran(o << sep);
      sep = ',';
    }
  }
  return o;
}

DummyProcedure::DummyProcedure(Procedure &&p)
    : procedure{new Procedure{std::move(p)}} {}

bool DummyProcedure::operator==(const DummyProcedure &that) const {
  return attrs == that.attrs && intent == that.intent &&
      procedure.value() == that.procedure.value();
}

static std::string GetSeenProcs(const semantics::SymbolSet &seenProcs) {
  std::string result;
  llvm::interleave(
      seenProcs,
      [&](const SymbolRef p) { result += '\'' + p->name().ToString() + '\''; },
      [&]() { result += ", "; });
  return result;
}

// These functions with arguments of type SymbolSet are used with mutually
// recursive calls when characterizing a Procedure, a DummyArgument, or a
// DummyProcedure to detect circularly defined procedures as required by
// 15.4.3.6, paragraph 2.
static std::optional<DummyArgument> CharacterizeDummyArgument(
    const semantics::Symbol &symbol, FoldingContext &context,
    semantics::SymbolSet &seenProcs);

static std::optional<Procedure> CharacterizeProcedure(
    const semantics::Symbol &original, FoldingContext &context,
    semantics::SymbolSet &seenProcs) {
  Procedure result;
  const auto &symbol{original.GetUltimate()};
  if (seenProcs.find(symbol) != seenProcs.end()) {
    std::string procsList{GetSeenProcs(seenProcs)};
    context.messages().Say(symbol.name(),
        "Procedure '%s' is recursively defined.  Procedures in the cycle:"
        " %s"_err_en_US,
        symbol.name(), procsList);
    return std::nullopt;
  }
  seenProcs.insert(symbol);
  CopyAttrs<Procedure, Procedure::Attr>(symbol, result,
      {
          {semantics::Attr::PURE, Procedure::Attr::Pure},
          {semantics::Attr::ELEMENTAL, Procedure::Attr::Elemental},
          {semantics::Attr::BIND_C, Procedure::Attr::BindC},
      });
  if (result.attrs.test(Procedure::Attr::Elemental) &&
      !symbol.attrs().test(semantics::Attr::IMPURE)) {
    result.attrs.set(Procedure::Attr::Pure); // explicitly flag pure procedures
  }
  return std::visit(
      common::visitors{
          [&](const semantics::SubprogramDetails &subp)
              -> std::optional<Procedure> {
            if (subp.isFunction()) {
              if (auto fr{
                      FunctionResult::Characterize(subp.result(), context)}) {
                result.functionResult = std::move(fr);
              } else {
                return std::nullopt;
              }
            } else {
              result.attrs.set(Procedure::Attr::Subroutine);
            }
            for (const semantics::Symbol *arg : subp.dummyArgs()) {
              if (!arg) {
                result.dummyArguments.emplace_back(AlternateReturn{});
              } else if (auto argCharacteristics{CharacterizeDummyArgument(
                             *arg, context, seenProcs)}) {
                result.dummyArguments.emplace_back(
                    std::move(argCharacteristics.value()));
              } else {
                return std::nullopt;
              }
            }
            return result;
          },
          [&](const semantics::ProcEntityDetails &proc)
              -> std::optional<Procedure> {
            if (symbol.attrs().test(semantics::Attr::INTRINSIC)) {
              return context.intrinsics().IsSpecificIntrinsicFunction(
                  symbol.name().ToString());
            }
            const semantics::ProcInterface &interface{proc.interface()};
            if (const semantics::Symbol * interfaceSymbol{interface.symbol()}) {
              return CharacterizeProcedure(
                  *interfaceSymbol, context, seenProcs);
            } else {
              result.attrs.set(Procedure::Attr::ImplicitInterface);
              const semantics::DeclTypeSpec *type{interface.type()};
              if (symbol.test(semantics::Symbol::Flag::Subroutine)) {
                // ignore any implicit typing
                result.attrs.set(Procedure::Attr::Subroutine);
              } else if (type) {
                if (auto resultType{DynamicType::From(*type)}) {
                  result.functionResult = FunctionResult{*resultType};
                } else {
                  return std::nullopt;
                }
              } else if (symbol.test(semantics::Symbol::Flag::Function)) {
                return std::nullopt;
              }
              // The PASS name, if any, is not a characteristic.
              return result;
            }
          },
          [&](const semantics::ProcBindingDetails &binding) {
            if (auto result{CharacterizeProcedure(
                    binding.symbol(), context, seenProcs)}) {
              if (!symbol.attrs().test(semantics::Attr::NOPASS)) {
                auto passName{binding.passName()};
                for (auto &dummy : result->dummyArguments) {
                  if (!passName || dummy.name.c_str() == *passName) {
                    dummy.pass = true;
                    return result;
                  }
                }
                DIE("PASS argument missing");
              }
              return result;
            } else {
              return std::optional<Procedure>{};
            }
          },
          [&](const semantics::UseDetails &use) {
            return CharacterizeProcedure(use.symbol(), context, seenProcs);
          },
          [&](const semantics::HostAssocDetails &assoc) {
            return CharacterizeProcedure(assoc.symbol(), context, seenProcs);
          },
          [](const auto &) { return std::optional<Procedure>{}; },
      },
      symbol.details());
}

static std::optional<DummyProcedure> CharacterizeDummyProcedure(
    const semantics::Symbol &symbol, FoldingContext &context,
    semantics::SymbolSet &seenProcs) {
  if (auto procedure{CharacterizeProcedure(symbol, context, seenProcs)}) {
    // Dummy procedures may not be elemental.  Elemental dummy procedure
    // interfaces are errors when the interface is not intrinsic, and that
    // error is caught elsewhere.  Elemental intrinsic interfaces are
    // made non-elemental.
    procedure->attrs.reset(Procedure::Attr::Elemental);
    DummyProcedure result{std::move(procedure.value())};
    CopyAttrs<DummyProcedure, DummyProcedure::Attr>(symbol, result,
        {
            {semantics::Attr::OPTIONAL, DummyProcedure::Attr::Optional},
            {semantics::Attr::POINTER, DummyProcedure::Attr::Pointer},
        });
    result.intent = GetIntent(symbol.attrs());
    return result;
  } else {
    return std::nullopt;
  }
}

llvm::raw_ostream &DummyProcedure::Dump(llvm::raw_ostream &o) const {
  attrs.Dump(o, EnumToString);
  if (intent != common::Intent::Default) {
    o << "INTENT(" << common::EnumToString(intent) << ')';
  }
  procedure.value().Dump(o);
  return o;
}

llvm::raw_ostream &AlternateReturn::Dump(llvm::raw_ostream &o) const {
  return o << '*';
}

DummyArgument::~DummyArgument() {}

bool DummyArgument::operator==(const DummyArgument &that) const {
  return u == that.u; // name and passed-object usage are not characteristics
}

static std::optional<DummyArgument> CharacterizeDummyArgument(
    const semantics::Symbol &symbol, FoldingContext &context,
    semantics::SymbolSet &seenProcs) {
  auto name{symbol.name().ToString()};
  if (symbol.has<semantics::ObjectEntityDetails>()) {
    if (auto obj{DummyDataObject::Characterize(symbol, context)}) {
      return DummyArgument{std::move(name), std::move(obj.value())};
    }
  } else if (auto proc{
                 CharacterizeDummyProcedure(symbol, context, seenProcs)}) {
    return DummyArgument{std::move(name), std::move(proc.value())};
  }
  return std::nullopt;
}

std::optional<DummyArgument> DummyArgument::FromActual(
    std::string &&name, const Expr<SomeType> &expr, FoldingContext &context) {
  return std::visit(
      common::visitors{
          [&](const BOZLiteralConstant &) {
            return std::make_optional<DummyArgument>(std::move(name),
                DummyDataObject{
                    TypeAndShape{DynamicType::TypelessIntrinsicArgument()}});
          },
          [&](const NullPointer &) {
            return std::make_optional<DummyArgument>(std::move(name),
                DummyDataObject{
                    TypeAndShape{DynamicType::TypelessIntrinsicArgument()}});
          },
          [&](const ProcedureDesignator &designator) {
            if (auto proc{Procedure::Characterize(designator, context)}) {
              return std::make_optional<DummyArgument>(
                  std::move(name), DummyProcedure{std::move(*proc)});
            } else {
              return std::optional<DummyArgument>{};
            }
          },
          [&](const ProcedureRef &call) {
            if (auto proc{Procedure::Characterize(call, context)}) {
              return std::make_optional<DummyArgument>(
                  std::move(name), DummyProcedure{std::move(*proc)});
            } else {
              return std::optional<DummyArgument>{};
            }
          },
          [&](const auto &) {
            if (auto type{TypeAndShape::Characterize(expr, context)}) {
              return std::make_optional<DummyArgument>(
                  std::move(name), DummyDataObject{std::move(*type)});
            } else {
              return std::optional<DummyArgument>{};
            }
          },
      },
      expr.u);
}

bool DummyArgument::IsOptional() const {
  return std::visit(
      common::visitors{
          [](const DummyDataObject &data) {
            return data.attrs.test(DummyDataObject::Attr::Optional);
          },
          [](const DummyProcedure &proc) {
            return proc.attrs.test(DummyProcedure::Attr::Optional);
          },
          [](const AlternateReturn &) { return false; },
      },
      u);
}

void DummyArgument::SetOptional(bool value) {
  std::visit(common::visitors{
                 [value](DummyDataObject &data) {
                   data.attrs.set(DummyDataObject::Attr::Optional, value);
                 },
                 [value](DummyProcedure &proc) {
                   proc.attrs.set(DummyProcedure::Attr::Optional, value);
                 },
                 [](AlternateReturn &) { DIE("cannot set optional"); },
             },
      u);
}

void DummyArgument::SetIntent(common::Intent intent) {
  std::visit(common::visitors{
                 [intent](DummyDataObject &data) { data.intent = intent; },
                 [intent](DummyProcedure &proc) { proc.intent = intent; },
                 [](AlternateReturn &) { DIE("cannot set intent"); },
             },
      u);
}

common::Intent DummyArgument::GetIntent() const {
  return std::visit(common::visitors{
                        [](const DummyDataObject &data) { return data.intent; },
                        [](const DummyProcedure &proc) { return proc.intent; },
                        [](const AlternateReturn &) -> common::Intent {
                          DIE("Alternate return have no intent");
                        },
                    },
      u);
}

bool DummyArgument::CanBePassedViaImplicitInterface() const {
  if (const auto *object{std::get_if<DummyDataObject>(&u)}) {
    return object->CanBePassedViaImplicitInterface();
  } else {
    return true;
  }
}

bool DummyArgument::IsTypelessIntrinsicDummy() const {
  const auto *argObj{std::get_if<characteristics::DummyDataObject>(&u)};
  return argObj && argObj->type.type().IsTypelessIntrinsicArgument();
}

llvm::raw_ostream &DummyArgument::Dump(llvm::raw_ostream &o) const {
  if (!name.empty()) {
    o << name << '=';
  }
  if (pass) {
    o << " PASS";
  }
  std::visit([&](const auto &x) { x.Dump(o); }, u);
  return o;
}

FunctionResult::FunctionResult(DynamicType t) : u{TypeAndShape{t}} {}
FunctionResult::FunctionResult(TypeAndShape &&t) : u{std::move(t)} {}
FunctionResult::FunctionResult(Procedure &&p) : u{std::move(p)} {}
FunctionResult::~FunctionResult() {}

bool FunctionResult::operator==(const FunctionResult &that) const {
  return attrs == that.attrs && u == that.u;
}

std::optional<FunctionResult> FunctionResult::Characterize(
    const Symbol &symbol, FoldingContext &context) {
  if (symbol.has<semantics::ObjectEntityDetails>()) {
    if (auto type{TypeAndShape::Characterize(symbol, context)}) {
      FunctionResult result{std::move(*type)};
      CopyAttrs<FunctionResult, FunctionResult::Attr>(symbol, result,
          {
              {semantics::Attr::ALLOCATABLE, FunctionResult::Attr::Allocatable},
              {semantics::Attr::CONTIGUOUS, FunctionResult::Attr::Contiguous},
              {semantics::Attr::POINTER, FunctionResult::Attr::Pointer},
          });
      return result;
    }
  } else if (auto maybeProc{Procedure::Characterize(symbol, context)}) {
    FunctionResult result{std::move(*maybeProc)};
    result.attrs.set(FunctionResult::Attr::Pointer);
    return result;
  }
  return std::nullopt;
}

bool FunctionResult::IsAssumedLengthCharacter() const {
  if (const auto *ts{std::get_if<TypeAndShape>(&u)}) {
    return ts->type().IsAssumedLengthCharacter();
  } else {
    return false;
  }
}

bool FunctionResult::CanBeReturnedViaImplicitInterface() const {
  if (attrs.test(Attr::Pointer) || attrs.test(Attr::Allocatable)) {
    return false; // 15.4.2.2(4)(b)
  } else if (const auto *typeAndShape{GetTypeAndShape()}) {
    if (typeAndShape->Rank() > 0) {
      return false; // 15.4.2.2(4)(a)
    } else {
      const DynamicType &type{typeAndShape->type()};
      switch (type.category()) {
      case TypeCategory::Character:
        if (const auto *param{type.charLength()}) {
          if (const auto &expr{param->GetExplicit()}) {
            return IsConstantExpr(*expr); // 15.4.2.2(4)(c)
          } else if (param->isAssumed()) {
            return true;
          }
        }
        return false;
      case TypeCategory::Derived:
        if (!type.IsPolymorphic()) {
          const auto &spec{type.GetDerivedTypeSpec()};
          for (const auto &pair : spec.parameters()) {
            if (const auto &expr{pair.second.GetExplicit()}) {
              if (!IsConstantExpr(*expr)) {
                return false; // 15.4.2.2(4)(c)
              }
            }
          }
          return true;
        }
        return false;
      default:
        return true;
      }
    }
  } else {
    return false; // 15.4.2.2(4)(b) - procedure pointer
  }
}

llvm::raw_ostream &FunctionResult::Dump(llvm::raw_ostream &o) const {
  attrs.Dump(o, EnumToString);
  std::visit(common::visitors{
                 [&](const TypeAndShape &ts) { ts.Dump(o); },
                 [&](const CopyableIndirection<Procedure> &p) {
                   p.value().Dump(o << " procedure(") << ')';
                 },
             },
      u);
  return o;
}

Procedure::Procedure(FunctionResult &&fr, DummyArguments &&args, Attrs a)
    : functionResult{std::move(fr)}, dummyArguments{std::move(args)}, attrs{a} {
}
Procedure::Procedure(DummyArguments &&args, Attrs a)
    : dummyArguments{std::move(args)}, attrs{a} {}
Procedure::~Procedure() {}

bool Procedure::operator==(const Procedure &that) const {
  return attrs == that.attrs && functionResult == that.functionResult &&
      dummyArguments == that.dummyArguments;
}

int Procedure::FindPassIndex(std::optional<parser::CharBlock> name) const {
  int argCount{static_cast<int>(dummyArguments.size())};
  int index{0};
  if (name) {
    while (index < argCount && *name != dummyArguments[index].name.c_str()) {
      ++index;
    }
  }
  CHECK(index < argCount);
  return index;
}

bool Procedure::CanOverride(
    const Procedure &that, std::optional<int> passIndex) const {
  // A pure procedure may override an impure one (7.5.7.3(2))
  if ((that.attrs.test(Attr::Pure) && !attrs.test(Attr::Pure)) ||
      that.attrs.test(Attr::Elemental) != attrs.test(Attr::Elemental) ||
      functionResult != that.functionResult) {
    return false;
  }
  int argCount{static_cast<int>(dummyArguments.size())};
  if (argCount != static_cast<int>(that.dummyArguments.size())) {
    return false;
  }
  for (int j{0}; j < argCount; ++j) {
    if ((!passIndex || j != *passIndex) &&
        dummyArguments[j] != that.dummyArguments[j]) {
      return false;
    }
  }
  return true;
}

std::optional<Procedure> Procedure::Characterize(
    const semantics::Symbol &original, FoldingContext &context) {
  semantics::SymbolSet seenProcs;
  return CharacterizeProcedure(original, context, seenProcs);
}

std::optional<Procedure> Procedure::Characterize(
    const ProcedureDesignator &proc, FoldingContext &context) {
  if (const auto *symbol{proc.GetSymbol()}) {
    if (auto result{characteristics::Procedure::Characterize(
            symbol->GetUltimate(), context)}) {
      return result;
    }
  } else if (const auto *intrinsic{proc.GetSpecificIntrinsic()}) {
    return intrinsic->characteristics.value();
  }
  return std::nullopt;
}

std::optional<Procedure> Procedure::Characterize(
    const ProcedureRef &ref, FoldingContext &context) {
  if (auto callee{Characterize(ref.proc(), context)}) {
    if (callee->functionResult) {
      if (const Procedure *
          proc{callee->functionResult->IsProcedurePointer()}) {
        return {*proc};
      }
    }
  }
  return std::nullopt;
}

bool Procedure::CanBeCalledViaImplicitInterface() const {
  if (attrs.test(Attr::Elemental) || attrs.test(Attr::BindC)) {
    return false; // 15.4.2.2(5,6)
  } else if (IsFunction() &&
      !functionResult->CanBeReturnedViaImplicitInterface()) {
    return false;
  } else {
    for (const DummyArgument &arg : dummyArguments) {
      if (!arg.CanBePassedViaImplicitInterface()) {
        return false;
      }
    }
    return true;
  }
}

llvm::raw_ostream &Procedure::Dump(llvm::raw_ostream &o) const {
  attrs.Dump(o, EnumToString);
  if (functionResult) {
    functionResult->Dump(o << "TYPE(") << ") FUNCTION";
  } else {
    o << "SUBROUTINE";
  }
  char sep{'('};
  for (const auto &dummy : dummyArguments) {
    dummy.Dump(o << sep);
    sep = ',';
  }
  return o << (sep == '(' ? "()" : ")");
}

// Utility class to determine if Procedures, etc. are distinguishable
class DistinguishUtils {
public:
  // Are these procedures distinguishable for a generic name?
  static bool Distinguishable(const Procedure &, const Procedure &);
  // Are these procedures distinguishable for a generic operator or assignment?
  static bool DistinguishableOpOrAssign(const Procedure &, const Procedure &);

private:
  struct CountDummyProcedures {
    CountDummyProcedures(const DummyArguments &args) {
      for (const DummyArgument &arg : args) {
        if (std::holds_alternative<DummyProcedure>(arg.u)) {
          total += 1;
          notOptional += !arg.IsOptional();
        }
      }
    }
    int total{0};
    int notOptional{0};
  };

  static bool Rule3Distinguishable(const Procedure &, const Procedure &);
  static const DummyArgument *Rule1DistinguishingArg(
      const DummyArguments &, const DummyArguments &);
  static int FindFirstToDistinguishByPosition(
      const DummyArguments &, const DummyArguments &);
  static int FindLastToDistinguishByName(
      const DummyArguments &, const DummyArguments &);
  static int CountCompatibleWith(const DummyArgument &, const DummyArguments &);
  static int CountNotDistinguishableFrom(
      const DummyArgument &, const DummyArguments &);
  static bool Distinguishable(const DummyArgument &, const DummyArgument &);
  static bool Distinguishable(const DummyDataObject &, const DummyDataObject &);
  static bool Distinguishable(const DummyProcedure &, const DummyProcedure &);
  static bool Distinguishable(const FunctionResult &, const FunctionResult &);
  static bool Distinguishable(const TypeAndShape &, const TypeAndShape &);
  static bool IsTkrCompatible(const DummyArgument &, const DummyArgument &);
  static bool IsTkrCompatible(const TypeAndShape &, const TypeAndShape &);
  static const DummyArgument *GetAtEffectivePosition(
      const DummyArguments &, int);
  static const DummyArgument *GetPassArg(const Procedure &);
};

// Simpler distinguishability rules for operators and assignment
bool DistinguishUtils::DistinguishableOpOrAssign(
    const Procedure &proc1, const Procedure &proc2) {
  auto &args1{proc1.dummyArguments};
  auto &args2{proc2.dummyArguments};
  if (args1.size() != args2.size()) {
    return true; // C1511: distinguishable based on number of arguments
  }
  for (std::size_t i{0}; i < args1.size(); ++i) {
    if (Distinguishable(args1[i], args2[i])) {
      return true; // C1511, C1512: distinguishable based on this arg
    }
  }
  return false;
}

bool DistinguishUtils::Distinguishable(
    const Procedure &proc1, const Procedure &proc2) {
  auto &args1{proc1.dummyArguments};
  auto &args2{proc2.dummyArguments};
  auto count1{CountDummyProcedures(args1)};
  auto count2{CountDummyProcedures(args2)};
  if (count1.notOptional > count2.total || count2.notOptional > count1.total) {
    return true; // distinguishable based on C1514 rule 2
  }
  if (Rule3Distinguishable(proc1, proc2)) {
    return true; // distinguishable based on C1514 rule 3
  }
  if (Rule1DistinguishingArg(args1, args2)) {
    return true; // distinguishable based on C1514 rule 1
  }
  int pos1{FindFirstToDistinguishByPosition(args1, args2)};
  int name1{FindLastToDistinguishByName(args1, args2)};
  if (pos1 >= 0 && pos1 <= name1) {
    return true; // distinguishable based on C1514 rule 4
  }
  int pos2{FindFirstToDistinguishByPosition(args2, args1)};
  int name2{FindLastToDistinguishByName(args2, args1)};
  if (pos2 >= 0 && pos2 <= name2) {
    return true; // distinguishable based on C1514 rule 4
  }
  return false;
}

// C1514 rule 3: Procedures are distinguishable if both have a passed-object
// dummy argument and those are distinguishable.
bool DistinguishUtils::Rule3Distinguishable(
    const Procedure &proc1, const Procedure &proc2) {
  const DummyArgument *pass1{GetPassArg(proc1)};
  const DummyArgument *pass2{GetPassArg(proc2)};
  return pass1 && pass2 && Distinguishable(*pass1, *pass2);
}

// Find a non-passed-object dummy data object in one of the argument lists
// that satisfies C1514 rule 1. I.e. x such that:
// - m is the number of dummy data objects in one that are nonoptional,
//   are not passed-object, that x is TKR compatible with
// - n is the number of non-passed-object dummy data objects, in the other
//   that are not distinguishable from x
// - m is greater than n
const DummyArgument *DistinguishUtils::Rule1DistinguishingArg(
    const DummyArguments &args1, const DummyArguments &args2) {
  auto size1{args1.size()};
  auto size2{args2.size()};
  for (std::size_t i{0}; i < size1 + size2; ++i) {
    const DummyArgument &x{i < size1 ? args1[i] : args2[i - size1]};
    if (!x.pass && std::holds_alternative<DummyDataObject>(x.u)) {
      if (CountCompatibleWith(x, args1) >
              CountNotDistinguishableFrom(x, args2) ||
          CountCompatibleWith(x, args2) >
              CountNotDistinguishableFrom(x, args1)) {
        return &x;
      }
    }
  }
  return nullptr;
}

// Find the index of the first nonoptional non-passed-object dummy argument
// in args1 at an effective position such that either:
// - args2 has no dummy argument at that effective position
// - the dummy argument at that position is distinguishable from it
int DistinguishUtils::FindFirstToDistinguishByPosition(
    const DummyArguments &args1, const DummyArguments &args2) {
  int effective{0}; // position of arg1 in list, ignoring passed arg
  for (std::size_t i{0}; i < args1.size(); ++i) {
    const DummyArgument &arg1{args1.at(i)};
    if (!arg1.pass && !arg1.IsOptional()) {
      const DummyArgument *arg2{GetAtEffectivePosition(args2, effective)};
      if (!arg2 || Distinguishable(arg1, *arg2)) {
        return i;
      }
    }
    effective += !arg1.pass;
  }
  return -1;
}

// Find the index of the last nonoptional non-passed-object dummy argument
// in args1 whose name is such that either:
// - args2 has no dummy argument with that name
// - the dummy argument with that name is distinguishable from it
int DistinguishUtils::FindLastToDistinguishByName(
    const DummyArguments &args1, const DummyArguments &args2) {
  std::map<std::string, const DummyArgument *> nameToArg;
  for (const auto &arg2 : args2) {
    nameToArg.emplace(arg2.name, &arg2);
  }
  for (int i = args1.size() - 1; i >= 0; --i) {
    const DummyArgument &arg1{args1.at(i)};
    if (!arg1.pass && !arg1.IsOptional()) {
      auto it{nameToArg.find(arg1.name)};
      if (it == nameToArg.end() || Distinguishable(arg1, *it->second)) {
        return i;
      }
    }
  }
  return -1;
}

// Count the dummy data objects in args that are nonoptional, are not
// passed-object, and that x is TKR compatible with
int DistinguishUtils::CountCompatibleWith(
    const DummyArgument &x, const DummyArguments &args) {
  return std::count_if(args.begin(), args.end(), [&](const DummyArgument &y) {
    return !y.pass && !y.IsOptional() && IsTkrCompatible(x, y);
  });
}

// Return the number of dummy data objects in args that are not
// distinguishable from x and not passed-object.
int DistinguishUtils::CountNotDistinguishableFrom(
    const DummyArgument &x, const DummyArguments &args) {
  return std::count_if(args.begin(), args.end(), [&](const DummyArgument &y) {
    return !y.pass && std::holds_alternative<DummyDataObject>(y.u) &&
        !Distinguishable(y, x);
  });
}

bool DistinguishUtils::Distinguishable(
    const DummyArgument &x, const DummyArgument &y) {
  if (x.u.index() != y.u.index()) {
    return true; // different kind: data/proc/alt-return
  }
  return std::visit(
      common::visitors{
          [&](const DummyDataObject &z) {
            return Distinguishable(z, std::get<DummyDataObject>(y.u));
          },
          [&](const DummyProcedure &z) {
            return Distinguishable(z, std::get<DummyProcedure>(y.u));
          },
          [&](const AlternateReturn &) { return false; },
      },
      x.u);
}

bool DistinguishUtils::Distinguishable(
    const DummyDataObject &x, const DummyDataObject &y) {
  using Attr = DummyDataObject::Attr;
  if (Distinguishable(x.type, y.type)) {
    return true;
  } else if (x.attrs.test(Attr::Allocatable) && y.attrs.test(Attr::Pointer) &&
      y.intent != common::Intent::In) {
    return true;
  } else if (y.attrs.test(Attr::Allocatable) && x.attrs.test(Attr::Pointer) &&
      x.intent != common::Intent::In) {
    return true;
  } else {
    return false;
  }
}

bool DistinguishUtils::Distinguishable(
    const DummyProcedure &x, const DummyProcedure &y) {
  const Procedure &xProc{x.procedure.value()};
  const Procedure &yProc{y.procedure.value()};
  if (Distinguishable(xProc, yProc)) {
    return true;
  } else {
    const std::optional<FunctionResult> &xResult{xProc.functionResult};
    const std::optional<FunctionResult> &yResult{yProc.functionResult};
    return xResult ? !yResult || Distinguishable(*xResult, *yResult)
                   : yResult.has_value();
  }
}

bool DistinguishUtils::Distinguishable(
    const FunctionResult &x, const FunctionResult &y) {
  if (x.u.index() != y.u.index()) {
    return true; // one is data object, one is procedure
  }
  return std::visit(
      common::visitors{
          [&](const TypeAndShape &z) {
            return Distinguishable(z, std::get<TypeAndShape>(y.u));
          },
          [&](const CopyableIndirection<Procedure> &z) {
            return Distinguishable(z.value(),
                std::get<CopyableIndirection<Procedure>>(y.u).value());
          },
      },
      x.u);
}

bool DistinguishUtils::Distinguishable(
    const TypeAndShape &x, const TypeAndShape &y) {
  return !IsTkrCompatible(x, y) && !IsTkrCompatible(y, x);
}

// Compatibility based on type, kind, and rank
bool DistinguishUtils::IsTkrCompatible(
    const DummyArgument &x, const DummyArgument &y) {
  const auto *obj1{std::get_if<DummyDataObject>(&x.u)};
  const auto *obj2{std::get_if<DummyDataObject>(&y.u)};
  return obj1 && obj2 && IsTkrCompatible(obj1->type, obj2->type);
}
bool DistinguishUtils::IsTkrCompatible(
    const TypeAndShape &x, const TypeAndShape &y) {
  return x.type().IsTkCompatibleWith(y.type()) &&
      (x.attrs().test(TypeAndShape::Attr::AssumedRank) ||
          y.attrs().test(TypeAndShape::Attr::AssumedRank) ||
          x.Rank() == y.Rank());
}

// Return the argument at the given index, ignoring the passed arg
const DummyArgument *DistinguishUtils::GetAtEffectivePosition(
    const DummyArguments &args, int index) {
  for (const DummyArgument &arg : args) {
    if (!arg.pass) {
      if (index == 0) {
        return &arg;
      }
      --index;
    }
  }
  return nullptr;
}

// Return the passed-object dummy argument of this procedure, if any
const DummyArgument *DistinguishUtils::GetPassArg(const Procedure &proc) {
  for (const auto &arg : proc.dummyArguments) {
    if (arg.pass) {
      return &arg;
    }
  }
  return nullptr;
}

bool Distinguishable(const Procedure &x, const Procedure &y) {
  return DistinguishUtils::Distinguishable(x, y);
}

bool DistinguishableOpOrAssign(const Procedure &x, const Procedure &y) {
  return DistinguishUtils::DistinguishableOpOrAssign(x, y);
}

DEFINE_DEFAULT_CONSTRUCTORS_AND_ASSIGNMENTS(DummyArgument)
DEFINE_DEFAULT_CONSTRUCTORS_AND_ASSIGNMENTS(DummyProcedure)
DEFINE_DEFAULT_CONSTRUCTORS_AND_ASSIGNMENTS(FunctionResult)
DEFINE_DEFAULT_CONSTRUCTORS_AND_ASSIGNMENTS(Procedure)
} // namespace Fortran::evaluate::characteristics

template class Fortran::common::Indirection<
    Fortran::evaluate::characteristics::Procedure, true>;<|MERGE_RESOLUTION|>--- conflicted
+++ resolved
@@ -233,13 +233,10 @@
   }
 }
 
-<<<<<<< HEAD
-=======
 std::string TypeAndShape::AsFortran() const {
   return type_.AsFortran(LEN_ ? LEN_->AsFortran() : "");
 }
 
->>>>>>> 2e412c55
 llvm::raw_ostream &TypeAndShape::Dump(llvm::raw_ostream &o) const {
   o << type_.AsFortran(LEN_ ? LEN_->AsFortran() : "");
   attrs_.Dump(o, EnumToString);
