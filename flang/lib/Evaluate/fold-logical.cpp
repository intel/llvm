//===-- lib/Evaluate/fold-logical.cpp -------------------------------------===//
//
// Part of the LLVM Project, under the Apache License v2.0 with LLVM Exceptions.
// See https://llvm.org/LICENSE.txt for license information.
// SPDX-License-Identifier: Apache-2.0 WITH LLVM-exception
//
//===----------------------------------------------------------------------===//

#include "fold-implementation.h"
#include "fold-matmul.h"
#include "fold-reduction.h"
#include "flang/Evaluate/check-expression.h"
#include "flang/Runtime/magic-numbers.h"

namespace Fortran::evaluate {

template <typename T>
static std::optional<Expr<SomeType>> ZeroExtend(const Constant<T> &c) {
  std::vector<Scalar<LargestInt>> exts;
  for (const auto &v : c.values()) {
    exts.push_back(Scalar<LargestInt>::ConvertUnsigned(v).value);
  }
  return AsGenericExpr(
      Constant<LargestInt>(std::move(exts), ConstantSubscripts(c.shape())));
}

// for ALL, ANY & PARITY
template <typename T>
static Expr<T> FoldAllAnyParity(FoldingContext &context, FunctionRef<T> &&ref,
    Scalar<T> (Scalar<T>::*operation)(const Scalar<T> &) const,
    Scalar<T> identity) {
  static_assert(T::category == TypeCategory::Logical);
  std::optional<int> dim;
  if (std::optional<ArrayAndMask<T>> arrayAndMask{
          ProcessReductionArgs<T>(context, ref.arguments(), dim,
              /*ARRAY(MASK)=*/0, /*DIM=*/1)}) {
    OperationAccumulator accumulator{arrayAndMask->array, operation};
    return Expr<T>{DoReduction<T>(
        arrayAndMask->array, arrayAndMask->mask, dim, identity, accumulator)};
  }
  return Expr<T>{std::move(ref)};
}

// OUT_OF_RANGE(x,mold[,round]) references are entirely rewritten here into
// expressions, which are then folded into constants when 'x' and 'round'
// are constant.  It is guaranteed that 'x' is evaluated at most once.
// TODO: unsigned

template <int X_RKIND, int MOLD_IKIND>
Expr<SomeReal> RealToIntBoundHelper(bool round, bool negate) {
  using RType = Type<TypeCategory::Real, X_RKIND>;
  using RealType = Scalar<RType>;
  using IntType = Scalar<Type<TypeCategory::Integer, MOLD_IKIND>>;
  RealType result{}; // 0.
  common::RoundingMode roundingMode{round
          ? common::RoundingMode::TiesAwayFromZero
          : common::RoundingMode::ToZero};
  // Add decreasing powers of two to the result to find the largest magnitude
  // value that can be converted to the integer type without overflow.
  RealType at{RealType::FromInteger(IntType{negate ? -1 : 1}).value};
  bool decrement{true};
  while (!at.template ToInteger<IntType>(roundingMode)
              .flags.test(RealFlag::Overflow)) {
    auto tmp{at.SCALE(IntType{1})};
    if (tmp.flags.test(RealFlag::Overflow)) {
      decrement = false;
      break;
    }
    at = tmp.value;
  }
  while (true) {
    if (decrement) {
      at = at.SCALE(IntType{-1}).value;
    } else {
      decrement = true;
    }
    auto tmp{at.Add(result)};
    if (tmp.flags.test(RealFlag::Inexact)) {
      break;
    } else if (!tmp.value.template ToInteger<IntType>(roundingMode)
                    .flags.test(RealFlag::Overflow)) {
      result = tmp.value;
    }
  }
  return AsCategoryExpr(Constant<RType>{std::move(result)});
}

static Expr<SomeReal> RealToIntBound(
    int xRKind, int moldIKind, bool round, bool negate) {
  switch (xRKind) {
#define ICASES(RK) \
  switch (moldIKind) { \
  case 1: \
    return RealToIntBoundHelper<RK, 1>(round, negate); \
    break; \
  case 2: \
    return RealToIntBoundHelper<RK, 2>(round, negate); \
    break; \
  case 4: \
    return RealToIntBoundHelper<RK, 4>(round, negate); \
    break; \
  case 8: \
    return RealToIntBoundHelper<RK, 8>(round, negate); \
    break; \
  case 16: \
    return RealToIntBoundHelper<RK, 16>(round, negate); \
    break; \
  } \
  break
  case 2:
    ICASES(2);
    break;
  case 3:
    ICASES(3);
    break;
  case 4:
    ICASES(4);
    break;
  case 8:
    ICASES(8);
    break;
  case 10:
    ICASES(10);
    break;
  case 16:
    ICASES(16);
    break;
  }
  DIE("RealToIntBound: no case");
#undef ICASES
}

class RealToIntLimitHelper {
public:
  using Result = std::optional<Expr<SomeReal>>;
  using Types = RealTypes;
  RealToIntLimitHelper(
      FoldingContext &context, Expr<SomeReal> &&hi, Expr<SomeReal> &lo)
      : context_{context}, hi_{std::move(hi)}, lo_{lo} {}
  template <typename T> Result Test() {
    if (UnwrapExpr<Expr<T>>(hi_)) {
      bool promote{T::kind < 16};
      Result constResult;
      if (auto hiV{GetScalarConstantValue<T>(hi_)}) {
        auto loV{GetScalarConstantValue<T>(lo_)};
        CHECK(loV.has_value());
        auto diff{hiV->Subtract(*loV, Rounding{common::RoundingMode::ToZero})};
        promote = promote &&
            (diff.flags.test(RealFlag::Overflow) ||
                diff.flags.test(RealFlag::Inexact));
        constResult = AsCategoryExpr(Constant<T>{std::move(diff.value)});
      }
      if (promote) {
        constexpr int nextKind{T::kind < 4 ? 4 : T::kind == 4 ? 8 : 16};
        using T2 = Type<TypeCategory::Real, nextKind>;
        hi_ = Expr<SomeReal>{Fold(context_, ConvertToType<T2>(std::move(hi_)))};
        lo_ = Expr<SomeReal>{Fold(context_, ConvertToType<T2>(std::move(lo_)))};
        if (constResult) {
          // Use promoted constants on next iteration of SearchTypes
          return std::nullopt;
        }
      }
      if (constResult) {
        return constResult;
      } else {
        return AsCategoryExpr(std::move(hi_) - Expr<SomeReal>{lo_});
      }
    } else {
      return std::nullopt;
    }
  }

private:
  FoldingContext &context_;
  Expr<SomeReal> hi_;
  Expr<SomeReal> &lo_;
};

static std::optional<Expr<SomeReal>> RealToIntLimit(
    FoldingContext &context, Expr<SomeReal> &&hi, Expr<SomeReal> &lo) {
  return common::SearchTypes(RealToIntLimitHelper{context, std::move(hi), lo});
}

// RealToRealBounds() returns a pair (HUGE(x),REAL(HUGE(mold),KIND(x)))
// when REAL(HUGE(x),KIND(mold)) overflows, and std::nullopt otherwise.
template <int X_RKIND, int MOLD_RKIND>
std::optional<std::pair<Expr<SomeReal>, Expr<SomeReal>>>
RealToRealBoundsHelper() {
  using RType = Type<TypeCategory::Real, X_RKIND>;
  using RealType = Scalar<RType>;
  using MoldRealType = Scalar<Type<TypeCategory::Real, MOLD_RKIND>>;
  if (!MoldRealType::Convert(RealType::HUGE()).flags.test(RealFlag::Overflow)) {
    return std::nullopt;
  } else {
    return std::make_pair(AsCategoryExpr(Constant<RType>{
                              RealType::Convert(MoldRealType::HUGE()).value}),
        AsCategoryExpr(Constant<RType>{RealType::HUGE()}));
  }
}

static std::optional<std::pair<Expr<SomeReal>, Expr<SomeReal>>>
RealToRealBounds(int xRKind, int moldRKind) {
  switch (xRKind) {
#define RCASES(RK) \
  switch (moldRKind) { \
  case 2: \
    return RealToRealBoundsHelper<RK, 2>(); \
    break; \
  case 3: \
    return RealToRealBoundsHelper<RK, 3>(); \
    break; \
  case 4: \
    return RealToRealBoundsHelper<RK, 4>(); \
    break; \
  case 8: \
    return RealToRealBoundsHelper<RK, 8>(); \
    break; \
  case 10: \
    return RealToRealBoundsHelper<RK, 10>(); \
    break; \
  case 16: \
    return RealToRealBoundsHelper<RK, 16>(); \
    break; \
  } \
  break
  case 2:
    RCASES(2);
    break;
  case 3:
    RCASES(3);
    break;
  case 4:
    RCASES(4);
    break;
  case 8:
    RCASES(8);
    break;
  case 10:
    RCASES(10);
    break;
  case 16:
    RCASES(16);
    break;
  }
  DIE("RealToRealBounds: no case");
#undef RCASES
}

template <int X_IKIND, int MOLD_RKIND>
std::optional<Expr<SomeInteger>> IntToRealBoundHelper(bool negate) {
  using IType = Type<TypeCategory::Integer, X_IKIND>;
  using IntType = Scalar<IType>;
  using RealType = Scalar<Type<TypeCategory::Real, MOLD_RKIND>>;
  IntType result{}; // 0
  while (true) {
    std::optional<IntType> next;
    for (int bit{0}; bit < IntType::bits; ++bit) {
      IntType power{IntType{}.IBSET(bit)};
      if (power.IsNegative()) {
        if (!negate) {
          break;
        }
      } else if (negate) {
        power = power.Negate().value;
      }
      auto tmp{power.AddSigned(result)};
      if (tmp.overflow ||
          RealType::FromInteger(tmp.value).flags.test(RealFlag::Overflow)) {
        break;
      }
      next = tmp.value;
    }
    if (next) {
      CHECK(result.CompareSigned(*next) != Ordering::Equal);
      result = *next;
    } else {
      break;
    }
  }
  if (result.CompareSigned(IntType::HUGE()) == Ordering::Equal) {
    return std::nullopt;
  } else {
    return AsCategoryExpr(Constant<IType>{std::move(result)});
  }
}

static std::optional<Expr<SomeInteger>> IntToRealBound(
    int xIKind, int moldRKind, bool negate) {
  switch (xIKind) {
#define RCASES(IK) \
  switch (moldRKind) { \
  case 2: \
    return IntToRealBoundHelper<IK, 2>(negate); \
    break; \
  case 3: \
    return IntToRealBoundHelper<IK, 3>(negate); \
    break; \
  case 4: \
    return IntToRealBoundHelper<IK, 4>(negate); \
    break; \
  case 8: \
    return IntToRealBoundHelper<IK, 8>(negate); \
    break; \
  case 10: \
    return IntToRealBoundHelper<IK, 10>(negate); \
    break; \
  case 16: \
    return IntToRealBoundHelper<IK, 16>(negate); \
    break; \
  } \
  break
  case 1:
    RCASES(1);
    break;
  case 2:
    RCASES(2);
    break;
  case 4:
    RCASES(4);
    break;
  case 8:
    RCASES(8);
    break;
  case 16:
    RCASES(16);
    break;
  }
  DIE("IntToRealBound: no case");
#undef RCASES
}

template <int X_IKIND, int MOLD_IKIND>
std::optional<Expr<SomeInteger>> IntToIntBoundHelper() {
  if constexpr (X_IKIND <= MOLD_IKIND) {
    return std::nullopt;
  } else {
    using XIType = Type<TypeCategory::Integer, X_IKIND>;
    using IntegerType = Scalar<XIType>;
    using MoldIType = Type<TypeCategory::Integer, MOLD_IKIND>;
    using MoldIntegerType = Scalar<MoldIType>;
    return AsCategoryExpr(Constant<XIType>{
        IntegerType::ConvertSigned(MoldIntegerType::HUGE()).value});
  }
}

static std::optional<Expr<SomeInteger>> IntToIntBound(
    int xIKind, int moldIKind) {
  switch (xIKind) {
#define ICASES(IK) \
  switch (moldIKind) { \
  case 1: \
    return IntToIntBoundHelper<IK, 1>(); \
    break; \
  case 2: \
    return IntToIntBoundHelper<IK, 2>(); \
    break; \
  case 4: \
    return IntToIntBoundHelper<IK, 4>(); \
    break; \
  case 8: \
    return IntToIntBoundHelper<IK, 8>(); \
    break; \
  case 16: \
    return IntToIntBoundHelper<IK, 16>(); \
    break; \
  } \
  break
  case 1:
    ICASES(1);
    break;
  case 2:
    ICASES(2);
    break;
  case 4:
    ICASES(4);
    break;
  case 8:
    ICASES(8);
    break;
  case 16:
    ICASES(16);
    break;
  }
  DIE("IntToIntBound: no case");
#undef ICASES
}

// ApplyIntrinsic() constructs the typed expression representation
// for a specific intrinsic function reference.
// TODO: maybe move into tools.h?
class IntrinsicCallHelper {
public:
  explicit IntrinsicCallHelper(SpecificCall &&call) : call_{call} {
    CHECK(proc_.IsFunction());
    typeAndShape_ = proc_.functionResult->GetTypeAndShape();
    CHECK(typeAndShape_ != nullptr);
  }
  using Result = std::optional<Expr<SomeType>>;
  using Types = LengthlessIntrinsicTypes;
  template <typename T> Result Test() {
    if (T::category == typeAndShape_->type().category() &&
        T::kind == typeAndShape_->type().kind()) {
      return AsGenericExpr(FunctionRef<T>{
          ProcedureDesignator{std::move(call_.specificIntrinsic)},
          std::move(call_.arguments)});
    } else {
      return std::nullopt;
    }
  }

private:
  SpecificCall call_;
  const characteristics::Procedure &proc_{
      call_.specificIntrinsic.characteristics.value()};
  const characteristics::TypeAndShape *typeAndShape_{nullptr};
};

static Expr<SomeType> ApplyIntrinsic(
    FoldingContext &context, const std::string &func, ActualArguments &&args) {
  auto found{
      context.intrinsics().Probe(CallCharacteristics{func}, args, context)};
  CHECK(found.has_value());
  auto result{common::SearchTypes(IntrinsicCallHelper{std::move(*found)})};
  CHECK(result.has_value());
  return *result;
}

static Expr<LogicalResult> CompareUnsigned(FoldingContext &context,
    const char *intrin, Expr<SomeType> &&x, Expr<SomeType> &&y) {
  Expr<SomeType> result{ApplyIntrinsic(context, intrin,
      ActualArguments{
          ActualArgument{std::move(x)}, ActualArgument{std::move(y)}})};
  return DEREF(UnwrapExpr<Expr<LogicalResult>>(result));
}

// Determines the right kind of INTEGER to hold the bits of a REAL type.
static Expr<SomeType> IntTransferMold(
    const TargetCharacteristics &target, DynamicType realType, bool asVector) {
  CHECK(realType.category() == TypeCategory::Real);
  int rKind{realType.kind()};
  int iKind{std::max<int>(target.GetAlignment(TypeCategory::Real, rKind),
      target.GetByteSize(TypeCategory::Real, rKind))};
  CHECK(target.CanSupportType(TypeCategory::Integer, iKind));
  DynamicType iType{TypeCategory::Integer, iKind};
  ConstantSubscripts shape;
  if (asVector) {
    shape = ConstantSubscripts{1};
  }
  Constant<SubscriptInteger> value{
      std::vector<Scalar<SubscriptInteger>>{0}, std::move(shape)};
  auto expr{ConvertToType(iType, AsGenericExpr(std::move(value)))};
  CHECK(expr.has_value());
  return std::move(*expr);
}

static Expr<SomeType> GetRealBits(FoldingContext &context, Expr<SomeReal> &&x) {
  auto xType{x.GetType()};
  CHECK(xType.has_value());
  bool asVector{x.Rank() > 0};
  return ApplyIntrinsic(context, "transfer",
      ActualArguments{ActualArgument{AsGenericExpr(std::move(x))},
          ActualArgument{IntTransferMold(
              context.targetCharacteristics(), *xType, asVector)}});
}

template <int KIND>
static Expr<Type<TypeCategory::Logical, KIND>> RewriteOutOfRange(
    FoldingContext &context,
    FunctionRef<Type<TypeCategory::Logical, KIND>> &&funcRef) {
  using ResultType = Type<TypeCategory::Logical, KIND>;
  ActualArguments &args{funcRef.arguments()};
  // Fold x= and round= unconditionally
  if (auto *x{UnwrapExpr<Expr<SomeType>>(args[0])}) {
    *args[0] = Fold(context, std::move(*x));
  }
  if (args.size() >= 3) {
    if (auto *round{UnwrapExpr<Expr<SomeType>>(args[2])}) {
      *args[2] = Fold(context, std::move(*round));
    }
  }
  if (auto *x{UnwrapExpr<Expr<SomeType>>(args[0])}) {
    x = UnwrapExpr<Expr<SomeType>>(args[0]);
    CHECK(x != nullptr);
    if (const auto *mold{UnwrapExpr<Expr<SomeType>>(args[1])}) {
      DynamicType xType{x->GetType().value()};
      std::optional<Expr<LogicalResult>> result;
      bool alwaysFalse{false};
      if (auto *iXExpr{UnwrapExpr<Expr<SomeInteger>>(*x)}) {
        int iXKind{iXExpr->GetType().value().kind()};
        if (auto *iMoldExpr{UnwrapExpr<Expr<SomeInteger>>(*mold)}) {
          // INTEGER -> INTEGER
          int iMoldKind{iMoldExpr->GetType().value().kind()};
          if (auto hi{IntToIntBound(iXKind, iMoldKind)}) {
            // 'hi' is INT(HUGE(mold), KIND(x))
            // OUT_OF_RANGE(x,mold) = (x + (hi + 1)) .UGT. (2*hi + 1)
            auto one{DEREF(UnwrapExpr<Expr<SomeInteger>>(ConvertToType(
                xType, AsGenericExpr(Constant<SubscriptInteger>{1}))))};
            auto lhs{std::move(*iXExpr) +
                (Expr<SomeInteger>{*hi} + Expr<SomeInteger>{one})};
            auto two{DEREF(UnwrapExpr<Expr<SomeInteger>>(ConvertToType(
                xType, AsGenericExpr(Constant<SubscriptInteger>{2}))))};
            auto rhs{std::move(two) * std::move(*hi) + std::move(one)};
            result = CompareUnsigned(context, "bgt",
                Expr<SomeType>{std::move(lhs)}, Expr<SomeType>{std::move(rhs)});
          } else {
            alwaysFalse = true;
          }
        } else if (auto *rMoldExpr{UnwrapExpr<Expr<SomeReal>>(*mold)}) {
          // INTEGER -> REAL
          int rMoldKind{rMoldExpr->GetType().value().kind()};
          if (auto hi{IntToRealBound(iXKind, rMoldKind, /*negate=*/false)}) {
            // OUT_OF_RANGE(x,mold) = (x - lo) .UGT. (hi - lo)
            auto lo{IntToRealBound(iXKind, rMoldKind, /*negate=*/true)};
            CHECK(lo.has_value());
            auto lhs{std::move(*iXExpr) - Expr<SomeInteger>{*lo}};
            auto rhs{std::move(*hi) - std::move(*lo)};
            result = CompareUnsigned(context, "bgt",
                Expr<SomeType>{std::move(lhs)}, Expr<SomeType>{std::move(rhs)});
          } else {
            alwaysFalse = true;
          }
        }
      } else if (auto *rXExpr{UnwrapExpr<Expr<SomeReal>>(*x)}) {
        int rXKind{rXExpr->GetType().value().kind()};
        if (auto *iMoldExpr{UnwrapExpr<Expr<SomeInteger>>(*mold)}) {
          // REAL -> INTEGER
          int iMoldKind{iMoldExpr->GetType().value().kind()};
          auto hi{RealToIntBound(rXKind, iMoldKind, false, false)};
          auto lo{RealToIntBound(rXKind, iMoldKind, false, true)};
          if (args.size() >= 3) {
            // Bounds depend on round= value
            if (auto *round{UnwrapExpr<Expr<SomeType>>(args[2])}) {
              if (const Symbol *whole{UnwrapWholeSymbolDataRef(*round)};
                  whole && semantics::IsOptional(whole->GetUltimate())) {
                if (auto source{args[2]->sourceLocation()}) {
                  context.Warn(common::UsageWarning::OptionalMustBePresent,
                      *source,
                      "ROUND= argument to OUT_OF_RANGE() is an optional dummy argument that must be present at execution"_warn_en_US);
                }
              }
              auto rlo{RealToIntBound(rXKind, iMoldKind, true, true)};
              auto rhi{RealToIntBound(rXKind, iMoldKind, true, false)};
              auto mlo{Fold(context,
                  ApplyIntrinsic(context, "merge",
                      ActualArguments{
                          ActualArgument{Expr<SomeType>{std::move(rlo)}},
                          ActualArgument{Expr<SomeType>{std::move(lo)}},
                          ActualArgument{Expr<SomeType>{*round}}}))};
              auto mhi{Fold(context,
                  ApplyIntrinsic(context, "merge",
                      ActualArguments{
                          ActualArgument{Expr<SomeType>{std::move(rhi)}},
                          ActualArgument{Expr<SomeType>{std::move(hi)}},
                          ActualArgument{std::move(*round)}}))};
              lo = std::move(DEREF(UnwrapExpr<Expr<SomeReal>>(mlo)));
              hi = std::move(DEREF(UnwrapExpr<Expr<SomeReal>>(mhi)));
            }
          }
          // OUT_OF_RANGE(x,mold[,round]) =
          //   TRANSFER(x - lo, int) .UGT. TRANSFER(hi - lo, int)
          hi = Fold(context, std::move(hi));
          lo = Fold(context, std::move(lo));
          if (auto rhs{RealToIntLimit(context, std::move(hi), lo)}) {
            Expr<SomeReal> lhs{std::move(*rXExpr) - std::move(lo)};
            result = CompareUnsigned(context, "bgt",
                GetRealBits(context, std::move(lhs)),
                GetRealBits(context, std::move(*rhs)));
          }
        } else if (auto *rMoldExpr{UnwrapExpr<Expr<SomeReal>>(*mold)}) {
          // REAL -> REAL
          // Only finite arguments with ABS(x) > HUGE(mold) are .TRUE.
          // OUT_OF_RANGE(x,mold) =
          //   TRANSFER(ABS(x) - HUGE(mold), int) - 1 .ULT.
          //   TRANSFER(HUGE(mold), int)
          // Note that OUT_OF_RANGE(+/-Inf or NaN,mold) =
          //   TRANSFER(+Inf or Nan, int) - 1 .ULT. TRANSFER(HUGE(mold), int)
          int rMoldKind{rMoldExpr->GetType().value().kind()};
          if (auto bounds{RealToRealBounds(rXKind, rMoldKind)}) {
            auto &[moldHuge, xHuge]{*bounds};
            Expr<SomeType> abs{ApplyIntrinsic(context, "abs",
                ActualArguments{
                    ActualArgument{Expr<SomeType>{std::move(*rXExpr)}}})};
            auto &absR{DEREF(UnwrapExpr<Expr<SomeReal>>(abs))};
            Expr<SomeType> diffBits{
                GetRealBits(context, std::move(absR) - std::move(moldHuge))};
            auto &diffBitsI{DEREF(UnwrapExpr<Expr<SomeInteger>>(diffBits))};
            Expr<SomeType> decr{std::move(diffBitsI) -
                Expr<SomeInteger>{Expr<SubscriptInteger>{1}}};
            result = CompareUnsigned(context, "blt", std::move(decr),
                GetRealBits(context, std::move(xHuge)));
          } else {
            alwaysFalse = true;
          }
        }
      }
      if (alwaysFalse) {
        // xType can never overflow moldType, so
        //   OUT_OF_RANGE(x) = (x /= 0) .AND. .FALSE.
        // which has the same shape as x.
        Expr<LogicalResult> scalarFalse{
            Constant<LogicalResult>{Scalar<LogicalResult>{false}}};
        if (x->Rank() > 0) {
          if (auto nez{Relate(context.messages(), RelationalOperator::NE,
                  std::move(*x),
                  AsGenericExpr(Constant<SubscriptInteger>{0}))}) {
            result = Expr<LogicalResult>{LogicalOperation<LogicalResult::kind>{
                LogicalOperator::And, std::move(*nez), std::move(scalarFalse)}};
          }
        } else {
          result = std::move(scalarFalse);
        }
      }
      if (result) {
        auto restorer{context.messages().DiscardMessages()};
        return Fold(
            context, AsExpr(ConvertToType<ResultType>(std::move(*result))));
      }
    }
  }
  return AsExpr(std::move(funcRef));
}

static std::optional<common::RoundingMode> GetRoundingMode(
    const std::optional<ActualArgument> &arg) {
  if (arg) {
    if (const auto *cst{UnwrapExpr<Constant<SomeDerived>>(*arg)}) {
      if (auto constr{cst->GetScalarValue()}) {
        if (StructureConstructorValues & values{constr->values()};
            values.size() == 1) {
          const Expr<SomeType> &value{values.begin()->second.value()};
          if (auto code{ToInt64(value)}) {
            return static_cast<common::RoundingMode>(*code);
          }
        }
      }
    }
  }
  return std::nullopt;
}

template <int KIND>
Expr<Type<TypeCategory::Logical, KIND>> FoldIntrinsicFunction(
    FoldingContext &context,
    FunctionRef<Type<TypeCategory::Logical, KIND>> &&funcRef) {
  using T = Type<TypeCategory::Logical, KIND>;
  ActualArguments &args{funcRef.arguments()};
  auto *intrinsic{std::get_if<SpecificIntrinsic>(&funcRef.proc().u)};
  CHECK(intrinsic);
  std::string name{intrinsic->name};
  if (name == "all") {
    return FoldAllAnyParity(
        context, std::move(funcRef), &Scalar<T>::AND, Scalar<T>{true});
  } else if (name == "allocated") {
    if (IsNullAllocatable(args[0]->UnwrapExpr())) {
      return Expr<T>{false};
    }
  } else if (name == "any") {
    return FoldAllAnyParity(
        context, std::move(funcRef), &Scalar<T>::OR, Scalar<T>{false});
  } else if (name == "associated") {
    if (IsNullPointer(args[0]->UnwrapExpr()) ||
        (args[1] && IsNullPointer(args[1]->UnwrapExpr()))) {
      return Expr<T>{false};
    }
  } else if (name == "bge" || name == "bgt" || name == "ble" || name == "blt") {
    static_assert(std::is_same_v<Scalar<LargestInt>, BOZLiteralConstant>);

    // The arguments to these intrinsics can be of different types. In that
    // case, the shorter of the two would need to be zero-extended to match
    // the size of the other. If at least one of the operands is not a constant,
    // the zero-extending will be done during lowering. Otherwise, the folding
    // must be done here.
    std::optional<Expr<SomeType>> constArgs[2];
    for (int i{0}; i <= 1; i++) {
      if (BOZLiteralConstant * x{UnwrapExpr<BOZLiteralConstant>(args[i])}) {
        constArgs[i] = AsGenericExpr(Constant<LargestInt>{std::move(*x)});
      } else if (auto *x{UnwrapExpr<Expr<SomeInteger>>(args[i])}) {
        common::visit(
            [&](const auto &ix) {
              using IntT = typename std::decay_t<decltype(ix)>::Result;
              if (auto *c{UnwrapConstantValue<IntT>(ix)}) {
                constArgs[i] = ZeroExtend(*c);
              }
            },
            x->u);
      }
    }

    if (constArgs[0] && constArgs[1]) {
      auto fptr{&Scalar<LargestInt>::BGE};
      if (name == "bge") { // done in fptr declaration
      } else if (name == "bgt") {
        fptr = &Scalar<LargestInt>::BGT;
      } else if (name == "ble") {
        fptr = &Scalar<LargestInt>::BLE;
      } else if (name == "blt") {
        fptr = &Scalar<LargestInt>::BLT;
      } else {
        common::die("missing case to fold intrinsic function %s", name.c_str());
      }

      for (int i{0}; i <= 1; i++) {
        *args[i] = std::move(constArgs[i].value());
      }

      return FoldElementalIntrinsic<T, LargestInt, LargestInt>(context,
          std::move(funcRef),
          ScalarFunc<T, LargestInt, LargestInt>(
              [&fptr](
                  const Scalar<LargestInt> &i, const Scalar<LargestInt> &j) {
                return Scalar<T>{std::invoke(fptr, i, j)};
              }));
    } else {
      return Expr<T>{std::move(funcRef)};
    }
  } else if (name == "btest") {
    using SameInt = Type<TypeCategory::Integer, KIND>;
    if (const auto *ix{UnwrapExpr<Expr<SomeInteger>>(args[0])}) {
      return common::visit(
          [&](const auto &x) {
            using IT = ResultType<decltype(x)>;
            return FoldElementalIntrinsic<T, IT, SameInt>(context,
                std::move(funcRef),
                ScalarFunc<T, IT, SameInt>(
                    [&](const Scalar<IT> &x, const Scalar<SameInt> &pos) {
                      auto posVal{pos.ToInt64()};
                      if (posVal < 0 || posVal >= x.bits) {
                        context.messages().Say(
                            "POS=%jd out of range for BTEST"_err_en_US,
                            static_cast<std::intmax_t>(posVal));
                      }
                      return Scalar<T>{x.BTEST(posVal)};
                    }));
          },
          ix->u);
    } else if (const auto *ux{UnwrapExpr<Expr<SomeUnsigned>>(args[0])}) {
      return common::visit(
          [&](const auto &x) {
            using UT = ResultType<decltype(x)>;
            return FoldElementalIntrinsic<T, UT, SameInt>(context,
                std::move(funcRef),
                ScalarFunc<T, UT, SameInt>(
                    [&](const Scalar<UT> &x, const Scalar<SameInt> &pos) {
                      auto posVal{pos.ToInt64()};
                      if (posVal < 0 || posVal >= x.bits) {
                        context.messages().Say(
                            "POS=%jd out of range for BTEST"_err_en_US,
                            static_cast<std::intmax_t>(posVal));
                      }
                      return Scalar<T>{x.BTEST(posVal)};
                    }));
          },
          ux->u);
    }
  } else if (name == "dot_product") {
    return FoldDotProduct<T>(context, std::move(funcRef));
  } else if (name == "extends_type_of") {
    // Type extension testing with EXTENDS_TYPE_OF() ignores any type
    // parameters. Returns a constant truth value when the result is known now.
    if (args[0] && args[1]) {
      auto t0{args[0]->GetType()};
      auto t1{args[1]->GetType()};
      if (t0 && t1) {
        if (auto result{t0->ExtendsTypeOf(*t1)}) {
          return Expr<T>{*result};
        }
      }
    }
  } else if (name == "isnan" || name == "__builtin_ieee_is_nan") {
    // Only replace the type of the function if we can do the fold
    if (args[0] && args[0]->UnwrapExpr() &&
        IsActuallyConstant(*args[0]->UnwrapExpr())) {
      auto restorer{context.messages().DiscardMessages()};
      using DefaultReal = Type<TypeCategory::Real, 4>;
      return FoldElementalIntrinsic<T, DefaultReal>(context, std::move(funcRef),
          ScalarFunc<T, DefaultReal>([](const Scalar<DefaultReal> &x) {
            return Scalar<T>{x.IsNotANumber()};
          }));
    }
  } else if (name == "__builtin_ieee_is_negative") {
    auto restorer{context.messages().DiscardMessages()};
    using DefaultReal = Type<TypeCategory::Real, 4>;
    if (args[0] && args[0]->UnwrapExpr() &&
        IsActuallyConstant(*args[0]->UnwrapExpr())) {
      return FoldElementalIntrinsic<T, DefaultReal>(context, std::move(funcRef),
          ScalarFunc<T, DefaultReal>([](const Scalar<DefaultReal> &x) {
            return Scalar<T>{x.IsNegative()};
          }));
    }
  } else if (name == "__builtin_ieee_is_normal") {
    auto restorer{context.messages().DiscardMessages()};
    using DefaultReal = Type<TypeCategory::Real, 4>;
    if (args[0] && args[0]->UnwrapExpr() &&
        IsActuallyConstant(*args[0]->UnwrapExpr())) {
      return FoldElementalIntrinsic<T, DefaultReal>(context, std::move(funcRef),
          ScalarFunc<T, DefaultReal>([](const Scalar<DefaultReal> &x) {
            return Scalar<T>{x.IsNormal()};
          }));
    }
  } else if (name == "is_contiguous") {
    if (args.at(0)) {
<<<<<<< HEAD
      auto warnContiguous{[&]() {
        if (auto source{args[0]->sourceLocation()}) {
          context.Warn(common::UsageWarning::ConstantIsContiguous, *source,
              "is_contiguous() is always true for named constants and subobjects of named constants"_warn_en_US);
        }
      }};
      if (auto *expr{args[0]->UnwrapExpr()}) {
        if (auto contiguous{IsContiguous(*expr, context)}) {
          warnContiguous();
          return Expr<T>{*contiguous};
        }
      } else if (auto *assumedType{args[0]->GetAssumedTypeDummy()}) {
        if (auto contiguous{IsContiguous(*assumedType, context)}) {
          warnContiguous();
          return Expr<T>{*contiguous};
=======
      std::optional<bool> knownContiguous;
      if (auto *expr{args[0]->UnwrapExpr()}) {
        knownContiguous = IsContiguous(*expr, context);
      } else if (auto *assumedType{args[0]->GetAssumedTypeDummy()}) {
        knownContiguous = IsContiguous(*assumedType, context);
      }
      if (knownContiguous) {
        if (*knownContiguous) {
          if (auto source{args[0]->sourceLocation()}) {
            context.Warn(common::UsageWarning::ConstantIsContiguous, *source,
                "is_contiguous() is always true for named constants and subobjects of named constants"_warn_en_US);
          }
>>>>>>> 54c4ef26
        }
        return Expr<T>{*knownContiguous};
      }
    }
  } else if (name == "is_iostat_end") {
    if (args[0] && args[0]->UnwrapExpr() &&
        IsActuallyConstant(*args[0]->UnwrapExpr())) {
      using Int64 = Type<TypeCategory::Integer, 8>;
      return FoldElementalIntrinsic<T, Int64>(context, std::move(funcRef),
          ScalarFunc<T, Int64>([](const Scalar<Int64> &x) {
            return Scalar<T>{x.ToInt64() == FORTRAN_RUNTIME_IOSTAT_END};
          }));
    }
  } else if (name == "is_iostat_eor") {
    if (args[0] && args[0]->UnwrapExpr() &&
        IsActuallyConstant(*args[0]->UnwrapExpr())) {
      using Int64 = Type<TypeCategory::Integer, 8>;
      return FoldElementalIntrinsic<T, Int64>(context, std::move(funcRef),
          ScalarFunc<T, Int64>([](const Scalar<Int64> &x) {
            return Scalar<T>{x.ToInt64() == FORTRAN_RUNTIME_IOSTAT_EOR};
          }));
    }
  } else if (name == "lge" || name == "lgt" || name == "lle" || name == "llt") {
    // Rewrite LGE/LGT/LLE/LLT into ASCII character relations
    auto *cx0{UnwrapExpr<Expr<SomeCharacter>>(args[0])};
    auto *cx1{UnwrapExpr<Expr<SomeCharacter>>(args[1])};
    if (cx0 && cx1) {
      return Fold(context,
          ConvertToType<T>(
              PackageRelation(name == "lge" ? RelationalOperator::GE
                      : name == "lgt"       ? RelationalOperator::GT
                      : name == "lle"       ? RelationalOperator::LE
                                            : RelationalOperator::LT,
                  ConvertToType<Ascii>(std::move(*cx0)),
                  ConvertToType<Ascii>(std::move(*cx1)))));
    }
  } else if (name == "logical") {
    if (auto *expr{UnwrapExpr<Expr<SomeLogical>>(args[0])}) {
      return Fold(context, ConvertToType<T>(std::move(*expr)));
    }
  } else if (name == "matmul") {
    return FoldMatmul(context, std::move(funcRef));
  } else if (name == "out_of_range") {
    return RewriteOutOfRange<KIND>(context, std::move(funcRef));
  } else if (name == "parity") {
    return FoldAllAnyParity(
        context, std::move(funcRef), &Scalar<T>::NEQV, Scalar<T>{false});
  } else if (name == "same_type_as") {
    // Type equality testing with SAME_TYPE_AS() ignores any type parameters.
    // Returns a constant truth value when the result is known now.
    if (args[0] && args[1]) {
      auto t0{args[0]->GetType()};
      auto t1{args[1]->GetType()};
      if (t0 && t1) {
        if (auto result{t0->SameTypeAs(*t1)}) {
          return Expr<T>{*result};
        }
      }
    }
  } else if (name == "__builtin_ieee_support_datatype") {
    return Expr<T>{true};
  } else if (name == "__builtin_ieee_support_denormal") {
    return Expr<T>{context.targetCharacteristics().ieeeFeatures().test(
        IeeeFeature::Denormal)};
  } else if (name == "__builtin_ieee_support_divide") {
    return Expr<T>{context.targetCharacteristics().ieeeFeatures().test(
        IeeeFeature::Divide)};
  } else if (name == "__builtin_ieee_support_flag") {
    if (context.targetCharacteristics().ieeeFeatures().test(
            IeeeFeature::Flags)) {
      if (args[0]) {
        if (const auto *cst{UnwrapExpr<Constant<SomeDerived>>(args[0])}) {
          if (auto constr{cst->GetScalarValue()}) {
            if (StructureConstructorValues & values{constr->values()};
                values.size() == 1) {
              const Expr<SomeType> &value{values.begin()->second.value()};
              if (auto flag{ToInt64(value)}) {
                if (flag != _FORTRAN_RUNTIME_IEEE_DENORM) {
                  // Check for suppport for standard exceptions.
                  return Expr<T>{
                      context.targetCharacteristics().ieeeFeatures().test(
                          IeeeFeature::Flags)};
                } else if (args[1]) {
                  // Check for nonstandard ieee_denorm exception support for
                  // a given kind.
                  return Expr<T>{context.targetCharacteristics()
                          .hasSubnormalExceptionSupport(
                              args[1]->GetType().value().kind())};
                } else {
                  // Check for nonstandard ieee_denorm exception support for
                  // all kinds.
                  return Expr<T>{context.targetCharacteristics()
                          .hasSubnormalExceptionSupport()};
                }
              }
            }
          }
        }
      }
    }
  } else if (name == "__builtin_ieee_support_halting") {
    if (!context.targetCharacteristics()
            .haltingSupportIsUnknownAtCompileTime()) {
      return Expr<T>{context.targetCharacteristics().ieeeFeatures().test(
          IeeeFeature::Halting)};
    }
  } else if (name == "__builtin_ieee_support_inf") {
    return Expr<T>{
        context.targetCharacteristics().ieeeFeatures().test(IeeeFeature::Inf)};
  } else if (name == "__builtin_ieee_support_io") {
    return Expr<T>{
        context.targetCharacteristics().ieeeFeatures().test(IeeeFeature::Io)};
  } else if (name == "__builtin_ieee_support_nan") {
    return Expr<T>{
        context.targetCharacteristics().ieeeFeatures().test(IeeeFeature::NaN)};
  } else if (name == "__builtin_ieee_support_rounding") {
    if (context.targetCharacteristics().ieeeFeatures().test(
            IeeeFeature::Rounding)) {
      if (auto mode{GetRoundingMode(args[0])}) {
        return Expr<T>{mode != common::RoundingMode::TiesAwayFromZero};
      }
    }
  } else if (name == "__builtin_ieee_support_sqrt") {
    return Expr<T>{
        context.targetCharacteristics().ieeeFeatures().test(IeeeFeature::Sqrt)};
  } else if (name == "__builtin_ieee_support_standard") {
    // ieee_support_standard depends in part on ieee_support_halting.
    if (!context.targetCharacteristics()
            .haltingSupportIsUnknownAtCompileTime()) {
      return Expr<T>{context.targetCharacteristics().ieeeFeatures().test(
          IeeeFeature::Standard)};
    }
  } else if (name == "__builtin_ieee_support_subnormal") {
    return Expr<T>{context.targetCharacteristics().ieeeFeatures().test(
        IeeeFeature::Subnormal)};
  } else if (name == "__builtin_ieee_support_underflow_control") {
    // Setting kind=0 checks subnormal flushing control across all type kinds.
    if (args[0]) {
      return Expr<T>{
          context.targetCharacteristics().hasSubnormalFlushingControl(
              args[0]->GetType().value().kind())};
    } else {
      return Expr<T>{
          context.targetCharacteristics().hasSubnormalFlushingControl(
              /*any=*/false)};
    }
  }
  return Expr<T>{std::move(funcRef)};
}

template <typename T>
Expr<LogicalResult> FoldOperation(
    FoldingContext &context, Relational<T> &&relation) {
  if (auto array{ApplyElementwise(context, relation,
          std::function<Expr<LogicalResult>(Expr<T> &&, Expr<T> &&)>{
              [=](Expr<T> &&x, Expr<T> &&y) {
                return Expr<LogicalResult>{Relational<SomeType>{
                    Relational<T>{relation.opr, std::move(x), std::move(y)}}};
              }})}) {
    return *array;
  }
  if (auto folded{OperandsAreConstants(relation)}) {
    bool result{};
    if constexpr (T::category == TypeCategory::Integer) {
      result =
          Satisfies(relation.opr, folded->first.CompareSigned(folded->second));
    } else if constexpr (T::category == TypeCategory::Unsigned) {
      result = Satisfies(
          relation.opr, folded->first.CompareUnsigned(folded->second));
    } else if constexpr (T::category == TypeCategory::Real) {
      result = Satisfies(relation.opr, folded->first.Compare(folded->second));
    } else if constexpr (T::category == TypeCategory::Complex) {
      result = (relation.opr == RelationalOperator::EQ) ==
          folded->first.Equals(folded->second);
    } else if constexpr (T::category == TypeCategory::Character) {
      result = Satisfies(relation.opr, Compare(folded->first, folded->second));
    } else {
      static_assert(T::category != TypeCategory::Logical);
    }
    return Expr<LogicalResult>{Constant<LogicalResult>{result}};
  }
  return Expr<LogicalResult>{Relational<SomeType>{std::move(relation)}};
}

Expr<LogicalResult> FoldOperation(
    FoldingContext &context, Relational<SomeType> &&relation) {
  return common::visit(
      [&](auto &&x) {
        return Expr<LogicalResult>{FoldOperation(context, std::move(x))};
      },
      std::move(relation.u));
}

template <int KIND>
Expr<Type<TypeCategory::Logical, KIND>> FoldOperation(
    FoldingContext &context, Not<KIND> &&x) {
  if (auto array{ApplyElementwise(context, x)}) {
    return *array;
  }
  using Ty = Type<TypeCategory::Logical, KIND>;
  auto &operand{x.left()};
  if (auto value{GetScalarConstantValue<Ty>(operand)}) {
    return Expr<Ty>{Constant<Ty>{!value->IsTrue()}};
  }
  return Expr<Ty>{x};
}

template <int KIND>
Expr<Type<TypeCategory::Logical, KIND>> FoldOperation(
    FoldingContext &context, LogicalOperation<KIND> &&operation) {
  using LOGICAL = Type<TypeCategory::Logical, KIND>;
  if (auto array{ApplyElementwise(context, operation,
          std::function<Expr<LOGICAL>(Expr<LOGICAL> &&, Expr<LOGICAL> &&)>{
              [=](Expr<LOGICAL> &&x, Expr<LOGICAL> &&y) {
                return Expr<LOGICAL>{LogicalOperation<KIND>{
                    operation.logicalOperator, std::move(x), std::move(y)}};
              }})}) {
    return *array;
  }
  if (auto folded{OperandsAreConstants(operation)}) {
    bool xt{folded->first.IsTrue()}, yt{folded->second.IsTrue()}, result{};
    switch (operation.logicalOperator) {
    case LogicalOperator::And:
      result = xt && yt;
      break;
    case LogicalOperator::Or:
      result = xt || yt;
      break;
    case LogicalOperator::Eqv:
      result = xt == yt;
      break;
    case LogicalOperator::Neqv:
      result = xt != yt;
      break;
    case LogicalOperator::Not:
      DIE("not a binary operator");
    }
    return Expr<LOGICAL>{Constant<LOGICAL>{result}};
  }
  return Expr<LOGICAL>{std::move(operation)};
}

#ifdef _MSC_VER // disable bogus warning about missing definitions
#pragma warning(disable : 4661)
#endif
FOR_EACH_LOGICAL_KIND(template class ExpressionBase, )
template class ExpressionBase<SomeLogical>;
} // namespace Fortran::evaluate<|MERGE_RESOLUTION|>--- conflicted
+++ resolved
@@ -799,23 +799,6 @@
     }
   } else if (name == "is_contiguous") {
     if (args.at(0)) {
-<<<<<<< HEAD
-      auto warnContiguous{[&]() {
-        if (auto source{args[0]->sourceLocation()}) {
-          context.Warn(common::UsageWarning::ConstantIsContiguous, *source,
-              "is_contiguous() is always true for named constants and subobjects of named constants"_warn_en_US);
-        }
-      }};
-      if (auto *expr{args[0]->UnwrapExpr()}) {
-        if (auto contiguous{IsContiguous(*expr, context)}) {
-          warnContiguous();
-          return Expr<T>{*contiguous};
-        }
-      } else if (auto *assumedType{args[0]->GetAssumedTypeDummy()}) {
-        if (auto contiguous{IsContiguous(*assumedType, context)}) {
-          warnContiguous();
-          return Expr<T>{*contiguous};
-=======
       std::optional<bool> knownContiguous;
       if (auto *expr{args[0]->UnwrapExpr()}) {
         knownContiguous = IsContiguous(*expr, context);
@@ -828,7 +811,6 @@
             context.Warn(common::UsageWarning::ConstantIsContiguous, *source,
                 "is_contiguous() is always true for named constants and subobjects of named constants"_warn_en_US);
           }
->>>>>>> 54c4ef26
         }
         return Expr<T>{*knownContiguous};
       }
