--- conflicted
+++ resolved
@@ -414,11 +414,7 @@
   for (auto *op = builder.getBlock()->getParentOp(); isa<fir::IfOp>(op);
        op = op->getBlock()->getParentOp()) {
     auto whereOp = dyn_cast<fir::IfOp>(op);
-<<<<<<< HEAD
-    auto *lastOp = &whereOp.whereRegion().front().back();
-=======
     auto *lastOp = &whereOp.thenRegion().front().back();
->>>>>>> 2e412c55
     builder.setInsertionPointAfter(lastOp);
     builder.create<fir::ResultOp>(loc, lastOp->getResult(0)); // runtime result
     builder.setInsertionPointToStart(&whereOp.elseRegion().front());
