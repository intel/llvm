//===-- ClauseProcessor.cpp -------------------------------------*- C++ -*-===//
//
// Part of the LLVM Project, under the Apache License v2.0 with LLVM Exceptions.
// See https://llvm.org/LICENSE.txt for license information.
// SPDX-License-Identifier: Apache-2.0 WITH LLVM-exception
//
//===----------------------------------------------------------------------===//
//
// Coding style: https://mlir.llvm.org/getting_started/DeveloperGuide/
//
//===----------------------------------------------------------------------===//

#include "ClauseProcessor.h"
#include "Utils.h"

#include "flang/Lower/ConvertExprToHLFIR.h"
#include "flang/Lower/OpenMP/Clauses.h"
#include "flang/Lower/PFTBuilder.h"
#include "flang/Lower/Support/ReductionProcessor.h"
#include "flang/Parser/tools.h"
#include "flang/Semantics/tools.h"
#include "flang/Utils/OpenMP.h"
#include "llvm/Frontend/OpenMP/OMP.h.inc"
#include "llvm/Frontend/OpenMP/OMPIRBuilder.h"

namespace Fortran {
namespace lower {
namespace omp {

using ReductionModifier =
    Fortran::lower::omp::clause::Reduction::ReductionModifier;

mlir::omp::ReductionModifier translateReductionModifier(ReductionModifier mod) {
  switch (mod) {
  case ReductionModifier::Default:
    return mlir::omp::ReductionModifier::defaultmod;
  case ReductionModifier::Inscan:
    return mlir::omp::ReductionModifier::inscan;
  case ReductionModifier::Task:
    return mlir::omp::ReductionModifier::task;
  }
  return mlir::omp::ReductionModifier::defaultmod;
}

/// Check for unsupported map operand types.
static void checkMapType(mlir::Location location, mlir::Type type) {
  if (auto refType = mlir::dyn_cast<fir::ReferenceType>(type))
    type = refType.getElementType();
  if (auto boxType = mlir::dyn_cast_or_null<fir::BoxType>(type))
    if (!mlir::isa<fir::PointerType>(boxType.getElementType()))
      TODO(location, "OMPD_target_data MapOperand BoxType");
}

static mlir::omp::ScheduleModifier
translateScheduleModifier(const omp::clause::Schedule::OrderingModifier &m) {
  switch (m) {
  case omp::clause::Schedule::OrderingModifier::Monotonic:
    return mlir::omp::ScheduleModifier::monotonic;
  case omp::clause::Schedule::OrderingModifier::Nonmonotonic:
    return mlir::omp::ScheduleModifier::nonmonotonic;
  }
  return mlir::omp::ScheduleModifier::none;
}

static mlir::omp::ScheduleModifier
getScheduleModifier(const omp::clause::Schedule &clause) {
  using Schedule = omp::clause::Schedule;
  const auto &modifier =
      std::get<std::optional<Schedule::OrderingModifier>>(clause.t);
  if (modifier)
    return translateScheduleModifier(*modifier);
  return mlir::omp::ScheduleModifier::none;
}

static mlir::omp::ScheduleModifier
getSimdModifier(const omp::clause::Schedule &clause) {
  using Schedule = omp::clause::Schedule;
  const auto &modifier =
      std::get<std::optional<Schedule::ChunkModifier>>(clause.t);
  if (modifier && *modifier == Schedule::ChunkModifier::Simd)
    return mlir::omp::ScheduleModifier::simd;
  return mlir::omp::ScheduleModifier::none;
}

static void
genAllocateClause(lower::AbstractConverter &converter,
                  const omp::clause::Allocate &clause,
                  llvm::SmallVectorImpl<mlir::Value> &allocatorOperands,
                  llvm::SmallVectorImpl<mlir::Value> &allocateOperands) {
  fir::FirOpBuilder &firOpBuilder = converter.getFirOpBuilder();
  mlir::Location currentLocation = converter.getCurrentLocation();
  lower::StatementContext stmtCtx;

  auto &objects = std::get<omp::ObjectList>(clause.t);

  using Allocate = omp::clause::Allocate;
  // ALIGN in this context is unimplemented
  if (std::get<std::optional<Allocate::AlignModifier>>(clause.t))
    TODO(currentLocation, "OmpAllocateClause ALIGN modifier");

  // Check if allocate clause has allocator specified. If so, add it
  // to list of allocators, otherwise, add default allocator to
  // list of allocators.
  using ComplexModifier = Allocate::AllocatorComplexModifier;
  if (auto &mod = std::get<std::optional<ComplexModifier>>(clause.t)) {
    mlir::Value operand = fir::getBase(converter.genExprValue(mod->v, stmtCtx));
    allocatorOperands.append(objects.size(), operand);
  } else {
    mlir::Value operand = firOpBuilder.createIntegerConstant(
        currentLocation, firOpBuilder.getI32Type(), 1);
    allocatorOperands.append(objects.size(), operand);
  }

  genObjectList(objects, converter, allocateOperands);
}

static mlir::omp::ClauseBindKindAttr
genBindKindAttr(fir::FirOpBuilder &firOpBuilder,
                const omp::clause::Bind &clause) {
  mlir::omp::ClauseBindKind bindKind;
  switch (clause.v) {
  case omp::clause::Bind::Binding::Teams:
    bindKind = mlir::omp::ClauseBindKind::Teams;
    break;
  case omp::clause::Bind::Binding::Parallel:
    bindKind = mlir::omp::ClauseBindKind::Parallel;
    break;
  case omp::clause::Bind::Binding::Thread:
    bindKind = mlir::omp::ClauseBindKind::Thread;
    break;
  }
  return mlir::omp::ClauseBindKindAttr::get(firOpBuilder.getContext(),
                                            bindKind);
}

static mlir::omp::ClauseProcBindKindAttr
genProcBindKindAttr(fir::FirOpBuilder &firOpBuilder,
                    const omp::clause::ProcBind &clause) {
  mlir::omp::ClauseProcBindKind procBindKind;
  switch (clause.v) {
  case omp::clause::ProcBind::AffinityPolicy::Master:
    procBindKind = mlir::omp::ClauseProcBindKind::Master;
    break;
  case omp::clause::ProcBind::AffinityPolicy::Close:
    procBindKind = mlir::omp::ClauseProcBindKind::Close;
    break;
  case omp::clause::ProcBind::AffinityPolicy::Spread:
    procBindKind = mlir::omp::ClauseProcBindKind::Spread;
    break;
  case omp::clause::ProcBind::AffinityPolicy::Primary:
    procBindKind = mlir::omp::ClauseProcBindKind::Primary;
    break;
  }
  return mlir::omp::ClauseProcBindKindAttr::get(firOpBuilder.getContext(),
                                                procBindKind);
}

static mlir::omp::ClauseTaskDependAttr
genDependKindAttr(lower::AbstractConverter &converter,
                  const omp::clause::DependenceType kind) {
  fir::FirOpBuilder &firOpBuilder = converter.getFirOpBuilder();
  mlir::Location currentLocation = converter.getCurrentLocation();

  mlir::omp::ClauseTaskDepend pbKind;
  switch (kind) {
  case omp::clause::DependenceType::In:
    pbKind = mlir::omp::ClauseTaskDepend::taskdependin;
    break;
  case omp::clause::DependenceType::Out:
    pbKind = mlir::omp::ClauseTaskDepend::taskdependout;
    break;
  case omp::clause::DependenceType::Inout:
    pbKind = mlir::omp::ClauseTaskDepend::taskdependinout;
    break;
  case omp::clause::DependenceType::Mutexinoutset:
    pbKind = mlir::omp::ClauseTaskDepend::taskdependmutexinoutset;
    break;
  case omp::clause::DependenceType::Inoutset:
    pbKind = mlir::omp::ClauseTaskDepend::taskdependinoutset;
    break;
  case omp::clause::DependenceType::Depobj:
    TODO(currentLocation, "DEPOBJ dependence-type");
    break;
  case omp::clause::DependenceType::Sink:
  case omp::clause::DependenceType::Source:
    llvm_unreachable("unhandled parser task dependence type");
    break;
  }
  return mlir::omp::ClauseTaskDependAttr::get(firOpBuilder.getContext(),
                                              pbKind);
}

static mlir::Value
getIfClauseOperand(lower::AbstractConverter &converter,
                   const omp::clause::If &clause,
                   omp::clause::If::DirectiveNameModifier directiveName,
                   mlir::Location clauseLocation) {
  // Only consider the clause if it's intended for the given directive.
  auto &directive =
      std::get<std::optional<omp::clause::If::DirectiveNameModifier>>(clause.t);
  if (directive && directive.value() != directiveName)
    return nullptr;

  lower::StatementContext stmtCtx;
  fir::FirOpBuilder &firOpBuilder = converter.getFirOpBuilder();
  mlir::Value ifVal = fir::getBase(
      converter.genExprValue(std::get<omp::SomeExpr>(clause.t), stmtCtx));
  return firOpBuilder.createConvert(clauseLocation, firOpBuilder.getI1Type(),
                                    ifVal);
}

static void addUseDeviceClause(
    lower::AbstractConverter &converter, const omp::ObjectList &objects,
    llvm::SmallVectorImpl<mlir::Value> &operands,
    llvm::SmallVectorImpl<const semantics::Symbol *> &useDeviceSyms) {
  genObjectList(objects, converter, operands);
  for (mlir::Value &operand : operands)
    checkMapType(operand.getLoc(), operand.getType());

  for (const omp::Object &object : objects)
    useDeviceSyms.push_back(object.sym());
}

//===----------------------------------------------------------------------===//
// ClauseProcessor unique clauses
//===----------------------------------------------------------------------===//

bool ClauseProcessor::processBare(mlir::omp::BareClauseOps &result) const {
  return markClauseOccurrence<omp::clause::OmpxBare>(result.bare);
}

bool ClauseProcessor::processBind(mlir::omp::BindClauseOps &result) const {
  if (auto *clause = findUniqueClause<omp::clause::Bind>()) {
    fir::FirOpBuilder &firOpBuilder = converter.getFirOpBuilder();
    result.bindKind = genBindKindAttr(firOpBuilder, *clause);
    return true;
  }
  return false;
}

bool ClauseProcessor::processCancelDirectiveName(
    mlir::omp::CancelDirectiveNameClauseOps &result) const {
  using ConstructType = mlir::omp::ClauseCancellationConstructType;
  mlir::MLIRContext *context = &converter.getMLIRContext();

  ConstructType directive;
  if (auto *clause = findUniqueClause<omp::CancellationConstructType>()) {
    switch (clause->v) {
    case llvm::omp::OMP_CANCELLATION_CONSTRUCT_Parallel:
      directive = mlir::omp::ClauseCancellationConstructType::Parallel;
      break;
    case llvm::omp::OMP_CANCELLATION_CONSTRUCT_Loop:
      directive = mlir::omp::ClauseCancellationConstructType::Loop;
      break;
    case llvm::omp::OMP_CANCELLATION_CONSTRUCT_Sections:
      directive = mlir::omp::ClauseCancellationConstructType::Sections;
      break;
    case llvm::omp::OMP_CANCELLATION_CONSTRUCT_Taskgroup:
      directive = mlir::omp::ClauseCancellationConstructType::Taskgroup;
      break;
    case llvm::omp::OMP_CANCELLATION_CONSTRUCT_None:
      llvm_unreachable("OMP_CANCELLATION_CONSTRUCT_None");
      break;
    }
  } else {
    llvm_unreachable("cancel construct missing cancellation construct type");
  }

  result.cancelDirective =
      mlir::omp::ClauseCancellationConstructTypeAttr::get(context, directive);
  return true;
}

bool ClauseProcessor::processCollapse(
    mlir::Location currentLocation, lower::pft::Evaluation &eval,
    mlir::omp::LoopRelatedClauseOps &loopResult,
    mlir::omp::CollapseClauseOps &collapseResult,
    llvm::SmallVectorImpl<const semantics::Symbol *> &iv) const {

  int64_t numCollapse = collectLoopRelatedInfo(converter, currentLocation, eval,
                                               clauses, loopResult, iv);
  fir::FirOpBuilder &firOpBuilder = converter.getFirOpBuilder();
  collapseResult.collapseNumLoops = firOpBuilder.getI64IntegerAttr(numCollapse);
  return numCollapse > 1;
}

bool ClauseProcessor::processDevice(lower::StatementContext &stmtCtx,
                                    mlir::omp::DeviceClauseOps &result) const {
  const parser::CharBlock *source = nullptr;
  if (auto *clause = findUniqueClause<omp::clause::Device>(&source)) {
    mlir::Location clauseLocation = converter.genLocation(*source);
    if (auto deviceModifier =
            std::get<std::optional<omp::clause::Device::DeviceModifier>>(
                clause->t)) {
      if (deviceModifier == omp::clause::Device::DeviceModifier::Ancestor) {
        TODO(clauseLocation, "OMPD_target Device Modifier Ancestor");
      }
    }
    const auto &deviceExpr = std::get<omp::SomeExpr>(clause->t);
    result.device = fir::getBase(converter.genExprValue(deviceExpr, stmtCtx));
    return true;
  }
  return false;
}

bool ClauseProcessor::processDeviceType(
    mlir::omp::DeviceTypeClauseOps &result) const {
  if (auto *clause = findUniqueClause<omp::clause::DeviceType>()) {
    // Case: declare target ... device_type(any | host | nohost)
    switch (clause->v) {
    case omp::clause::DeviceType::DeviceTypeDescription::Nohost:
      result.deviceType = mlir::omp::DeclareTargetDeviceType::nohost;
      break;
    case omp::clause::DeviceType::DeviceTypeDescription::Host:
      result.deviceType = mlir::omp::DeclareTargetDeviceType::host;
      break;
    case omp::clause::DeviceType::DeviceTypeDescription::Any:
      result.deviceType = mlir::omp::DeclareTargetDeviceType::any;
      break;
    }
    return true;
  }
  return false;
}

bool ClauseProcessor::processDistSchedule(
    lower::StatementContext &stmtCtx,
    mlir::omp::DistScheduleClauseOps &result) const {
  if (auto *clause = findUniqueClause<omp::clause::DistSchedule>()) {
    result.distScheduleStatic = converter.getFirOpBuilder().getUnitAttr();
    const auto &chunkSize = std::get<std::optional<ExprTy>>(clause->t);
    if (chunkSize)
      result.distScheduleChunkSize =
          fir::getBase(converter.genExprValue(*chunkSize, stmtCtx));
    return true;
  }
  return false;
}

bool ClauseProcessor::processExclusive(
    mlir::Location currentLocation,
    mlir::omp::ExclusiveClauseOps &result) const {
  if (auto *clause = findUniqueClause<omp::clause::Exclusive>()) {
    for (const Object &object : clause->v) {
      const semantics::Symbol *symbol = object.sym();
      mlir::Value symVal = converter.getSymbolAddress(*symbol);
      result.exclusiveVars.push_back(symVal);
    }
    return true;
  }
  return false;
}

bool ClauseProcessor::processFilter(lower::StatementContext &stmtCtx,
                                    mlir::omp::FilterClauseOps &result) const {
  if (auto *clause = findUniqueClause<omp::clause::Filter>()) {
    result.filteredThreadId =
        fir::getBase(converter.genExprValue(clause->v, stmtCtx));
    return true;
  }
  return false;
}

bool ClauseProcessor::processFinal(lower::StatementContext &stmtCtx,
                                   mlir::omp::FinalClauseOps &result) const {
  const parser::CharBlock *source = nullptr;
  if (auto *clause = findUniqueClause<omp::clause::Final>(&source)) {
    fir::FirOpBuilder &firOpBuilder = converter.getFirOpBuilder();
    mlir::Location clauseLocation = converter.genLocation(*source);

    mlir::Value finalVal =
        fir::getBase(converter.genExprValue(clause->v, stmtCtx));
    result.final = firOpBuilder.createConvert(
        clauseLocation, firOpBuilder.getI1Type(), finalVal);
    return true;
  }
  return false;
}

bool ClauseProcessor::processHint(mlir::omp::HintClauseOps &result) const {
  if (auto *clause = findUniqueClause<omp::clause::Hint>()) {
    fir::FirOpBuilder &firOpBuilder = converter.getFirOpBuilder();
    int64_t hintValue = *evaluate::ToInt64(clause->v);
    result.hint = firOpBuilder.getI64IntegerAttr(hintValue);
    return true;
  }
  return false;
}

bool ClauseProcessor::processInclusive(
    mlir::Location currentLocation,
    mlir::omp::InclusiveClauseOps &result) const {
  if (auto *clause = findUniqueClause<omp::clause::Inclusive>()) {
    for (const Object &object : clause->v) {
      const semantics::Symbol *symbol = object.sym();
      mlir::Value symVal = converter.getSymbolAddress(*symbol);
      result.inclusiveVars.push_back(symVal);
    }
    return true;
  }
  return false;
}

bool ClauseProcessor::processMergeable(
    mlir::omp::MergeableClauseOps &result) const {
  return markClauseOccurrence<omp::clause::Mergeable>(result.mergeable);
}

bool ClauseProcessor::processNowait(mlir::omp::NowaitClauseOps &result) const {
  return markClauseOccurrence<omp::clause::Nowait>(result.nowait);
}

bool ClauseProcessor::processNumTasks(
    lower::StatementContext &stmtCtx,
    mlir::omp::NumTasksClauseOps &result) const {
  using NumTasks = omp::clause::NumTasks;
  if (auto *clause = findUniqueClause<NumTasks>()) {
    fir::FirOpBuilder &firOpBuilder = converter.getFirOpBuilder();
    mlir::MLIRContext *context = firOpBuilder.getContext();
    const auto &modifier =
        std::get<std::optional<NumTasks::Prescriptiveness>>(clause->t);
    if (modifier && *modifier == NumTasks::Prescriptiveness::Strict) {
      result.numTasksMod = mlir::omp::ClauseNumTasksTypeAttr::get(
          context, mlir::omp::ClauseNumTasksType::Strict);
    }
    const auto &numtasksExpr = std::get<omp::SomeExpr>(clause->t);
    result.numTasks =
        fir::getBase(converter.genExprValue(numtasksExpr, stmtCtx));
    return true;
  }
  return false;
}

bool ClauseProcessor::processNumTeams(
    lower::StatementContext &stmtCtx,
    mlir::omp::NumTeamsClauseOps &result) const {
  // TODO Get lower and upper bounds for num_teams when parser is updated to
  // accept both.
  if (auto *clause = findUniqueClause<omp::clause::NumTeams>()) {
    // The num_teams directive accepts a list of team lower/upper bounds.
    // This is an extension to support grid specification for ompx_bare.
    // Here, only expect a single element in the list.
    assert(clause->v.size() == 1);
    // auto lowerBound = std::get<std::optional<ExprTy>>(clause->v[0]->t);
    auto &upperBound = std::get<ExprTy>(clause->v[0].t);
    result.numTeamsUpper =
        fir::getBase(converter.genExprValue(upperBound, stmtCtx));
    return true;
  }
  return false;
}

bool ClauseProcessor::processNumThreads(
    lower::StatementContext &stmtCtx,
    mlir::omp::NumThreadsClauseOps &result) const {
  if (auto *clause = findUniqueClause<omp::clause::NumThreads>()) {
    // OMPIRBuilder expects `NUM_THREADS` clause as a `Value`.
    result.numThreads =
        fir::getBase(converter.genExprValue(clause->v, stmtCtx));
    return true;
  }
  return false;
}

bool ClauseProcessor::processOrder(mlir::omp::OrderClauseOps &result) const {
  using Order = omp::clause::Order;
  if (auto *clause = findUniqueClause<Order>()) {
    fir::FirOpBuilder &firOpBuilder = converter.getFirOpBuilder();
    result.order = mlir::omp::ClauseOrderKindAttr::get(
        firOpBuilder.getContext(), mlir::omp::ClauseOrderKind::Concurrent);
    const auto &modifier =
        std::get<std::optional<Order::OrderModifier>>(clause->t);
    if (modifier && *modifier == Order::OrderModifier::Unconstrained) {
      result.orderMod = mlir::omp::OrderModifierAttr::get(
          firOpBuilder.getContext(), mlir::omp::OrderModifier::unconstrained);
    } else {
      // "If order-modifier is not unconstrained, the behavior is as if the
      // reproducible modifier is present."
      result.orderMod = mlir::omp::OrderModifierAttr::get(
          firOpBuilder.getContext(), mlir::omp::OrderModifier::reproducible);
    }
    return true;
  }
  return false;
}

bool ClauseProcessor::processOrdered(
    mlir::omp::OrderedClauseOps &result) const {
  if (auto *clause = findUniqueClause<omp::clause::Ordered>()) {
    fir::FirOpBuilder &firOpBuilder = converter.getFirOpBuilder();
    int64_t orderedClauseValue = 0l;
    if (clause->v.has_value())
      orderedClauseValue = *evaluate::ToInt64(*clause->v);
    result.ordered = firOpBuilder.getI64IntegerAttr(orderedClauseValue);
    return true;
  }
  return false;
}

bool ClauseProcessor::processPriority(
    lower::StatementContext &stmtCtx,
    mlir::omp::PriorityClauseOps &result) const {
  if (auto *clause = findUniqueClause<omp::clause::Priority>()) {
    result.priority = fir::getBase(converter.genExprValue(clause->v, stmtCtx));
    return true;
  }
  return false;
}

bool ClauseProcessor::processDetach(mlir::omp::DetachClauseOps &result) const {
  if (auto *clause = findUniqueClause<omp::clause::Detach>()) {
    semantics::Symbol *sym = clause->v.sym();
    mlir::Value symVal = converter.getSymbolAddress(*sym);
    result.eventHandle = symVal;
    return true;
  }
  return false;
}

bool ClauseProcessor::processProcBind(
    mlir::omp::ProcBindClauseOps &result) const {
  if (auto *clause = findUniqueClause<omp::clause::ProcBind>()) {
    fir::FirOpBuilder &firOpBuilder = converter.getFirOpBuilder();
    result.procBindKind = genProcBindKindAttr(firOpBuilder, *clause);
    return true;
  }
  return false;
}

bool ClauseProcessor::processTileSizes(
    lower::pft::Evaluation &eval, mlir::omp::LoopNestOperands &result) const {
  auto *ompCons{eval.getIf<parser::OpenMPConstruct>()};
  collectTileSizesFromOpenMPConstruct(ompCons, result.tileSizes, semaCtx);
  return !result.tileSizes.empty();
}

bool ClauseProcessor::processSafelen(
    mlir::omp::SafelenClauseOps &result) const {
  if (auto *clause = findUniqueClause<omp::clause::Safelen>()) {
    fir::FirOpBuilder &firOpBuilder = converter.getFirOpBuilder();
    const std::optional<std::int64_t> safelenVal = evaluate::ToInt64(clause->v);
    result.safelen = firOpBuilder.getI64IntegerAttr(*safelenVal);
    return true;
  }
  return false;
}

bool ClauseProcessor::processSchedule(
    lower::StatementContext &stmtCtx,
    mlir::omp::ScheduleClauseOps &result) const {
  if (auto *clause = findUniqueClause<omp::clause::Schedule>()) {
    fir::FirOpBuilder &firOpBuilder = converter.getFirOpBuilder();
    mlir::MLIRContext *context = firOpBuilder.getContext();
    const auto &scheduleType = std::get<omp::clause::Schedule::Kind>(clause->t);

    mlir::omp::ClauseScheduleKind scheduleKind;
    switch (scheduleType) {
    case omp::clause::Schedule::Kind::Static:
      scheduleKind = mlir::omp::ClauseScheduleKind::Static;
      break;
    case omp::clause::Schedule::Kind::Dynamic:
      scheduleKind = mlir::omp::ClauseScheduleKind::Dynamic;
      break;
    case omp::clause::Schedule::Kind::Guided:
      scheduleKind = mlir::omp::ClauseScheduleKind::Guided;
      break;
    case omp::clause::Schedule::Kind::Auto:
      scheduleKind = mlir::omp::ClauseScheduleKind::Auto;
      break;
    case omp::clause::Schedule::Kind::Runtime:
      scheduleKind = mlir::omp::ClauseScheduleKind::Runtime;
      break;
    }

    result.scheduleKind =
        mlir::omp::ClauseScheduleKindAttr::get(context, scheduleKind);

    mlir::omp::ScheduleModifier scheduleMod = getScheduleModifier(*clause);
    if (scheduleMod != mlir::omp::ScheduleModifier::none)
      result.scheduleMod =
          mlir::omp::ScheduleModifierAttr::get(context, scheduleMod);

    if (getSimdModifier(*clause) != mlir::omp::ScheduleModifier::none)
      result.scheduleSimd = firOpBuilder.getUnitAttr();

    if (const auto &chunkExpr = std::get<omp::MaybeExpr>(clause->t))
      result.scheduleChunk =
          fir::getBase(converter.genExprValue(*chunkExpr, stmtCtx));

    return true;
  }
  return false;
}

bool ClauseProcessor::processSimdlen(
    mlir::omp::SimdlenClauseOps &result) const {
  if (auto *clause = findUniqueClause<omp::clause::Simdlen>()) {
    fir::FirOpBuilder &firOpBuilder = converter.getFirOpBuilder();
    const std::optional<std::int64_t> simdlenVal = evaluate::ToInt64(clause->v);
    result.simdlen = firOpBuilder.getI64IntegerAttr(*simdlenVal);
    return true;
  }
  return false;
}

bool ClauseProcessor::processThreadLimit(
    lower::StatementContext &stmtCtx,
    mlir::omp::ThreadLimitClauseOps &result) const {
  if (auto *clause = findUniqueClause<omp::clause::ThreadLimit>()) {
    result.threadLimit =
        fir::getBase(converter.genExprValue(clause->v, stmtCtx));
    return true;
  }
  return false;
}

bool ClauseProcessor::processUntied(mlir::omp::UntiedClauseOps &result) const {
  return markClauseOccurrence<omp::clause::Untied>(result.untied);
}

//===----------------------------------------------------------------------===//
// ClauseProcessor repeatable clauses
//===----------------------------------------------------------------------===//
static llvm::StringMap<bool> getTargetFeatures(mlir::ModuleOp module) {
  llvm::StringMap<bool> featuresMap;
  llvm::SmallVector<llvm::StringRef> targetFeaturesVec;
  if (mlir::LLVM::TargetFeaturesAttr features =
          fir::getTargetFeatures(module)) {
    llvm::ArrayRef<mlir::StringAttr> featureAttrs = features.getFeatures();
    for (auto &featureAttr : featureAttrs) {
      llvm::StringRef featureKeyString = featureAttr.strref();
      featuresMap[featureKeyString.substr(1)] = (featureKeyString[0] == '+');
    }
  }
  return featuresMap;
}

static void
addAlignedClause(lower::AbstractConverter &converter,
                 const omp::clause::Aligned &clause,
                 llvm::SmallVectorImpl<mlir::Value> &alignedVars,
                 llvm::SmallVectorImpl<mlir::Attribute> &alignments) {
  using Aligned = omp::clause::Aligned;
  lower::StatementContext stmtCtx;
  mlir::IntegerAttr alignmentValueAttr;
  int64_t alignment = 0;
  fir::FirOpBuilder &builder = converter.getFirOpBuilder();

  if (auto &alignmentValueParserExpr =
          std::get<std::optional<Aligned::Alignment>>(clause.t)) {
    mlir::Value operand = fir::getBase(
        converter.genExprValue(*alignmentValueParserExpr, stmtCtx));
    alignment = *fir::getIntIfConstant(operand);
  } else {
    llvm::StringMap<bool> featuresMap = getTargetFeatures(builder.getModule());
    llvm::Triple triple = fir::getTargetTriple(builder.getModule());
    alignment =
        llvm::OpenMPIRBuilder::getOpenMPDefaultSimdAlign(triple, featuresMap);
  }

  // The default alignment for some targets is equal to 0.
  // Do not generate alignment assumption if alignment is less than or equal to
  // 0 or not a power of two
  if (alignment > 0 && ((alignment & (alignment - 1)) == 0)) {
    auto &objects = std::get<omp::ObjectList>(clause.t);
    if (!objects.empty())
      genObjectList(objects, converter, alignedVars);
    alignmentValueAttr = builder.getI64IntegerAttr(alignment);
    // All the list items in a aligned clause will have same alignment
    for (std::size_t i = 0; i < objects.size(); i++)
      alignments.push_back(alignmentValueAttr);
  }
}

bool ClauseProcessor::processAligned(
    mlir::omp::AlignedClauseOps &result) const {
  return findRepeatableClause<omp::clause::Aligned>(
      [&](const omp::clause::Aligned &clause, const parser::CharBlock &) {
        addAlignedClause(converter, clause, result.alignedVars,
                         result.alignments);
      });
}

bool ClauseProcessor::processAllocate(
    mlir::omp::AllocateClauseOps &result) const {
  return findRepeatableClause<omp::clause::Allocate>(
      [&](const omp::clause::Allocate &clause, const parser::CharBlock &) {
        genAllocateClause(converter, clause, result.allocatorVars,
                          result.allocateVars);
      });
}

bool ClauseProcessor::processCopyin() const {
  fir::FirOpBuilder &firOpBuilder = converter.getFirOpBuilder();
  mlir::OpBuilder::InsertPoint insPt = firOpBuilder.saveInsertionPoint();
  firOpBuilder.setInsertionPointToStart(firOpBuilder.getAllocaBlock());
  auto checkAndCopyHostAssociateVar =
      [&](semantics::Symbol *sym,
          mlir::OpBuilder::InsertPoint *copyAssignIP = nullptr) {
        assert(sym->has<semantics::HostAssocDetails>() &&
               "No host-association found");
        if (converter.isPresentShallowLookup(*sym))
          converter.copyHostAssociateVar(*sym, copyAssignIP);
      };
  bool hasCopyin = findRepeatableClause<omp::clause::Copyin>(
      [&](const omp::clause::Copyin &clause, const parser::CharBlock &) {
        for (const omp::Object &object : clause.v) {
          semantics::Symbol *sym = object.sym();
          assert(sym && "Expecting symbol");
          if (const auto *commonDetails =
                  sym->detailsIf<semantics::CommonBlockDetails>()) {
            for (const auto &mem : commonDetails->objects())
              checkAndCopyHostAssociateVar(&*mem, &insPt);
            break;
          }

          assert(sym->has<semantics::HostAssocDetails>() &&
                 "No host-association found");
          checkAndCopyHostAssociateVar(sym);
        }
      });

  // [OMP 5.0, 2.19.6.1] The copy is done after the team is formed and prior to
  // the execution of the associated structured block. Emit implicit barrier to
  // synchronize threads and avoid data races on propagation master's thread
  // values of threadprivate variables to local instances of that variables of
  // all other implicit threads.

  // All copies are inserted at either "insPt" (i.e. immediately before it),
  // or at some earlier point (as determined by "copyHostAssociateVar").
  // Unless the insertion point is given to "copyHostAssociateVar" explicitly,
  // it will not restore the builder's insertion point. Since the copies may be
  // inserted in any order (not following the execution order), make sure the
  // barrier is inserted following all of them.
  firOpBuilder.restoreInsertionPoint(insPt);
  if (hasCopyin)
    mlir::omp::BarrierOp::create(firOpBuilder, converter.getCurrentLocation());
  return hasCopyin;
}

/// Class that extracts information from the specified type.
class TypeInfo {
public:
  TypeInfo(mlir::Type ty) { typeScan(ty); }

  // Returns the length of character types.
  std::optional<fir::CharacterType::LenType> getCharLength() const {
    return charLen;
  }

  // Returns the shape of array types.
  llvm::ArrayRef<int64_t> getShape() const { return shape; }

  // Is the type inside a box?
  bool isBox() const { return inBox; }

  bool isBoxChar() const { return inBoxChar; }

private:
  void typeScan(mlir::Type type);

  std::optional<fir::CharacterType::LenType> charLen;
  llvm::SmallVector<int64_t> shape;
  bool inBox = false;
  bool inBoxChar = false;
};

void TypeInfo::typeScan(mlir::Type ty) {
  if (auto sty = mlir::dyn_cast<fir::SequenceType>(ty)) {
    assert(shape.empty() && !sty.getShape().empty());
    shape = llvm::SmallVector<int64_t>(sty.getShape());
    typeScan(sty.getEleTy());
  } else if (auto bty = mlir::dyn_cast<fir::BoxType>(ty)) {
    inBox = true;
    typeScan(bty.getEleTy());
  } else if (auto cty = mlir::dyn_cast<fir::ClassType>(ty)) {
    inBox = true;
    typeScan(cty.getEleTy());
  } else if (auto cty = mlir::dyn_cast<fir::CharacterType>(ty)) {
    charLen = cty.getLen();
  } else if (auto cty = mlir::dyn_cast<fir::BoxCharType>(ty)) {
    inBoxChar = true;
    typeScan(cty.getEleTy());
  } else if (auto hty = mlir::dyn_cast<fir::HeapType>(ty)) {
    typeScan(hty.getEleTy());
  } else if (auto pty = mlir::dyn_cast<fir::PointerType>(ty)) {
    typeScan(pty.getEleTy());
  } else {
    // The scan ends when reaching any built-in, record or boxproc type.
    assert(ty.isIntOrIndexOrFloat() || mlir::isa<mlir::ComplexType>(ty) ||
           mlir::isa<fir::LogicalType>(ty) || mlir::isa<fir::RecordType>(ty) ||
           mlir::isa<fir::BoxProcType>(ty));
  }
}

// Create a function that performs a copy between two variables, compatible
// with their types and attributes.
static mlir::func::FuncOp
createCopyFunc(mlir::Location loc, lower::AbstractConverter &converter,
               mlir::Type varType, fir::FortranVariableFlagsEnum varAttrs) {
  fir::FirOpBuilder &builder = converter.getFirOpBuilder();
  mlir::ModuleOp module = builder.getModule();
  mlir::Type eleTy = mlir::cast<fir::ReferenceType>(varType).getEleTy();
  TypeInfo typeInfo(eleTy);
  std::string copyFuncName =
      fir::getTypeAsString(eleTy, builder.getKindMap(), "_copy");

  if (auto decl = module.lookupSymbol<mlir::func::FuncOp>(copyFuncName))
    return decl;

  // create function
  mlir::OpBuilder::InsertionGuard guard(builder);
  mlir::OpBuilder modBuilder(module.getBodyRegion());
  llvm::SmallVector<mlir::Type> argsTy = {varType, varType};
  auto funcType = mlir::FunctionType::get(builder.getContext(), argsTy, {});
  mlir::func::FuncOp funcOp =
      mlir::func::FuncOp::create(modBuilder, loc, copyFuncName, funcType);
  funcOp.setVisibility(mlir::SymbolTable::Visibility::Private);
  fir::factory::setInternalLinkage(funcOp);
  builder.createBlock(&funcOp.getRegion(), funcOp.getRegion().end(), argsTy,
                      {loc, loc});
  builder.setInsertionPointToStart(&funcOp.getRegion().back());
  // generate body
  fir::FortranVariableFlagsAttr attrs;
  if (varAttrs != fir::FortranVariableFlagsEnum::None)
    attrs = fir::FortranVariableFlagsAttr::get(builder.getContext(), varAttrs);
  mlir::Value shape;
  if (!typeInfo.isBox() && !typeInfo.getShape().empty()) {
    llvm::SmallVector<mlir::Value> extents;
    for (auto extent : typeInfo.getShape())
      extents.push_back(
          builder.createIntegerConstant(loc, builder.getIndexType(), extent));
    shape = fir::ShapeOp::create(builder, loc, extents);
  }
  mlir::Value dst = funcOp.getArgument(0);
  mlir::Value src = funcOp.getArgument(1);
  llvm::SmallVector<mlir::Value> typeparams;
  if (typeInfo.isBoxChar()) {
    // fir.boxchar will be passed here as fir.ref<fir.boxchar>
    auto loadDst = fir::LoadOp::create(builder, loc, dst);
    auto loadSrc = fir::LoadOp::create(builder, loc, src);
    // get the actual fir.ref<fir.char> type
    mlir::Type refType =
        fir::ReferenceType::get(mlir::cast<fir::BoxCharType>(eleTy).getEleTy());
    auto unboxedDst = fir::UnboxCharOp::create(builder, loc, refType,
                                               builder.getIndexType(), loadDst);
    auto unboxedSrc = fir::UnboxCharOp::create(builder, loc, refType,
                                               builder.getIndexType(), loadSrc);
    // Add length to type parameters
    typeparams.push_back(unboxedDst.getResult(1));
    dst = unboxedDst.getResult(0);
    src = unboxedSrc.getResult(0);
  } else if (typeInfo.getCharLength().has_value()) {
    mlir::Value charLen = builder.createIntegerConstant(
        loc, builder.getCharacterLengthType(), *typeInfo.getCharLength());
    typeparams.push_back(charLen);
  }
  auto declDst = hlfir::DeclareOp::create(
      builder, loc, dst, copyFuncName + "_dst", shape, typeparams,
<<<<<<< HEAD
      /*dummy_scope=*/nullptr, attrs);
  auto declSrc = hlfir::DeclareOp::create(
      builder, loc, src, copyFuncName + "_src", shape, typeparams,
      /*dummy_scope=*/nullptr, attrs);
=======
      /*dummy_scope=*/nullptr, /*storage=*/nullptr,
      /*storage_offset=*/0, attrs);
  auto declSrc = hlfir::DeclareOp::create(
      builder, loc, src, copyFuncName + "_src", shape, typeparams,
      /*dummy_scope=*/nullptr, /*storage=*/nullptr,
      /*storage_offset=*/0, attrs);
>>>>>>> 35227056
  converter.copyVar(loc, declDst.getBase(), declSrc.getBase(), varAttrs);
  mlir::func::ReturnOp::create(builder, loc);
  return funcOp;
}

bool ClauseProcessor::processCopyprivate(
    mlir::Location currentLocation,
    mlir::omp::CopyprivateClauseOps &result) const {
  auto addCopyPrivateVar = [&](semantics::Symbol *sym) {
    mlir::Value symVal = converter.getSymbolAddress(*sym);
    auto declOp = symVal.getDefiningOp<hlfir::DeclareOp>();
    if (!declOp)
      fir::emitFatalError(currentLocation,
                          "COPYPRIVATE is supported only in HLFIR mode");
    symVal = declOp.getBase();
    mlir::Type symType = symVal.getType();
    fir::FortranVariableFlagsEnum attrs =
        declOp.getFortranAttrs().has_value()
            ? *declOp.getFortranAttrs()
            : fir::FortranVariableFlagsEnum::None;
    mlir::Value cpVar = symVal;

    // CopyPrivate variables must be passed by reference. However, in the case
    // of assumed shapes/vla the type is not a !fir.ref, but a !fir.box.
    // In the case of character types, the passed in type can also be
    // !fir.boxchar. In these cases to retrieve the appropriate
    // !fir.ref<!fir.box<...>> or !fir.ref<!fir.boxchar<..>> to access the data
    // we need we must perform an alloca and then store to it and retrieve the
    // data from the new alloca.
    if (mlir::isa<fir::BaseBoxType>(symType) ||
        mlir::isa<fir::BoxCharType>(symType)) {
      fir::FirOpBuilder &builder = converter.getFirOpBuilder();
      auto alloca = fir::AllocaOp::create(builder, currentLocation, symType);
      fir::StoreOp::create(builder, currentLocation, symVal, alloca);
      cpVar = alloca;
    }

    result.copyprivateVars.push_back(cpVar);
    mlir::func::FuncOp funcOp =
        createCopyFunc(currentLocation, converter, cpVar.getType(), attrs);
    result.copyprivateSyms.push_back(mlir::SymbolRefAttr::get(funcOp));
  };

  bool hasCopyPrivate = findRepeatableClause<clause::Copyprivate>(
      [&](const clause::Copyprivate &clause, const parser::CharBlock &) {
        for (const Object &object : clause.v) {
          semantics::Symbol *sym = object.sym();
          if (const auto *commonDetails =
                  sym->detailsIf<semantics::CommonBlockDetails>()) {
            for (const auto &mem : commonDetails->objects())
              addCopyPrivateVar(&*mem);
            break;
          }
          addCopyPrivateVar(sym);
        }
      });

  return hasCopyPrivate;
}

template <typename T>
static bool isVectorSubscript(const evaluate::Expr<T> &expr) {
  if (std::optional<evaluate::DataRef> dataRef{evaluate::ExtractDataRef(expr)})
    if (const auto *arrayRef = std::get_if<evaluate::ArrayRef>(&dataRef->u))
      for (const evaluate::Subscript &subscript : arrayRef->subscript())
        if (std::holds_alternative<evaluate::IndirectSubscriptIntegerExpr>(
                subscript.u))
          if (subscript.Rank() > 0)
            return true;
  return false;
}

bool ClauseProcessor::processDefaultMap(lower::StatementContext &stmtCtx,
                                        DefaultMapsTy &result) const {
  auto process = [&](const omp::clause::Defaultmap &clause,
                     const parser::CharBlock &) {
    using Defmap = omp::clause::Defaultmap;
    clause::Defaultmap::VariableCategory variableCategory =
        Defmap::VariableCategory::All;
    // Variable Category is optional, if not specified defaults to all.
    // Multiples of the same category are illegal as are any other
    // defaultmaps being specified when a user specified all is in place,
    // however, this should be handled earlier during semantics.
    if (auto varCat =
            std::get<std::optional<Defmap::VariableCategory>>(clause.t))
      variableCategory = varCat.value();
    auto behaviour = std::get<Defmap::ImplicitBehavior>(clause.t);
    result[variableCategory] = behaviour;
  };
  return findRepeatableClause<omp::clause::Defaultmap>(process);
}

bool ClauseProcessor::processDepend(lower::SymMap &symMap,
                                    lower::StatementContext &stmtCtx,
                                    mlir::omp::DependClauseOps &result) const {
  auto process = [&](const omp::clause::Depend &clause,
                     const parser::CharBlock &) {
    using Depend = omp::clause::Depend;
    if (!std::holds_alternative<Depend::TaskDep>(clause.u)) {
      TODO(converter.getCurrentLocation(),
           "DEPEND clause with SINK or SOURCE is not supported yet");
    }
    auto &taskDep = std::get<Depend::TaskDep>(clause.u);
    auto depType = std::get<clause::DependenceType>(taskDep.t);
    auto &objects = std::get<omp::ObjectList>(taskDep.t);
    fir::FirOpBuilder &builder = converter.getFirOpBuilder();

    if (std::get<std::optional<omp::clause::Iterator>>(taskDep.t)) {
      TODO(converter.getCurrentLocation(),
           "Support for iterator modifiers is not implemented yet");
    }
    mlir::omp::ClauseTaskDependAttr dependTypeOperand =
        genDependKindAttr(converter, depType);
    result.dependKinds.append(objects.size(), dependTypeOperand);

    for (const omp::Object &object : objects) {
      assert(object.ref() && "Expecting designator");
      mlir::Value dependVar;
      SomeExpr expr = *object.ref();

      if (evaluate::IsArrayElement(expr) || evaluate::ExtractSubstring(expr)) {
        // Array Section or character (sub)string
        if (isVectorSubscript(expr)) {
          // OpenMP needs the address of the first indexed element (required by
          // the standard to be the lowest index) to identify the dependency. We
          // don't need an accurate length for the array section because the
          // OpenMP standard forbids overlapping array sections.
          dependVar = genVectorSubscriptedDesignatorFirstElementAddress(
              converter.getCurrentLocation(), converter, expr, symMap, stmtCtx);
        } else {
          // Ordinary array section e.g. A(1:512:2)
          hlfir::EntityWithAttributes entity = convertExprToHLFIR(
              converter.getCurrentLocation(), converter, expr, symMap, stmtCtx);
          dependVar = entity.getBase();
        }
      } else if (evaluate::isStructureComponent(expr) ||
                 evaluate::ExtractComplexPart(expr)) {
        SomeExpr expr = *object.ref();
        hlfir::EntityWithAttributes entity = convertExprToHLFIR(
            converter.getCurrentLocation(), converter, expr, symMap, stmtCtx);
        dependVar = entity.getBase();
      } else {
        semantics::Symbol *sym = object.sym();
        dependVar = converter.getSymbolAddress(*sym);
      }

      // If we pass a mutable box e.g. !fir.ref<!fir.box<!fir.heap<...>>> then
      // the runtime will use the address of the box not the address of the
      // data. Flang generates a lot of memcpys between different box
      // allocations so this is not a reliable way to identify the dependency.
      if (auto ref = mlir::dyn_cast<fir::ReferenceType>(dependVar.getType()))
        if (fir::isa_box_type(ref.getElementType()))
          dependVar = fir::LoadOp::create(
              builder, converter.getCurrentLocation(), dependVar);

      // The openmp dialect doesn't know what to do with boxes (and it would
      // break layering to teach it about them). The dependency variable can be
      // a box because it was an array section or because the original symbol
      // was mapped to a box.
      // Getting the address of the box data is okay because all the runtime
      // ultimately cares about is the base address of the array.
      if (fir::isa_box_type(dependVar.getType()))
        dependVar = fir::BoxAddrOp::create(
            builder, converter.getCurrentLocation(), dependVar);

      result.dependVars.push_back(dependVar);
    }
  };

  return findRepeatableClause<omp::clause::Depend>(process);
}

bool ClauseProcessor::processGrainsize(
    lower::StatementContext &stmtCtx,
    mlir::omp::GrainsizeClauseOps &result) const {
  using Grainsize = omp::clause::Grainsize;
  if (auto *clause = findUniqueClause<Grainsize>()) {
    fir::FirOpBuilder &firOpBuilder = converter.getFirOpBuilder();
    mlir::MLIRContext *context = firOpBuilder.getContext();
    const auto &modifier =
        std::get<std::optional<Grainsize::Prescriptiveness>>(clause->t);
    if (modifier && *modifier == Grainsize::Prescriptiveness::Strict) {
      result.grainsizeMod = mlir::omp::ClauseGrainsizeTypeAttr::get(
          context, mlir::omp::ClauseGrainsizeType::Strict);
    }
    const auto &grainsizeExpr = std::get<omp::SomeExpr>(clause->t);
    result.grainsize =
        fir::getBase(converter.genExprValue(grainsizeExpr, stmtCtx));
    return true;
  }
  return false;
}

bool ClauseProcessor::processHasDeviceAddr(
    lower::StatementContext &stmtCtx, mlir::omp::HasDeviceAddrClauseOps &result,
    llvm::SmallVectorImpl<const semantics::Symbol *> &hasDeviceSyms) const {
  // For HAS_DEVICE_ADDR objects, implicitly map the top-level entities.
  // Their address (or the whole descriptor, if the entity had one) will be
  // passed to the target region.
  std::map<Object, OmpMapParentAndMemberData> parentMemberIndices;
  bool clauseFound = findRepeatableClause<omp::clause::HasDeviceAddr>(
      [&](const omp::clause::HasDeviceAddr &clause,
          const parser::CharBlock &source) {
        mlir::Location location = converter.genLocation(source);
        llvm::omp::OpenMPOffloadMappingFlags mapTypeBits =
            llvm::omp::OpenMPOffloadMappingFlags::OMP_MAP_TO |
            llvm::omp::OpenMPOffloadMappingFlags::OMP_MAP_IMPLICIT;
        omp::ObjectList baseObjects;
        llvm::transform(clause.v, std::back_inserter(baseObjects),
                        [&](const omp::Object &object) {
                          if (auto maybeBase = getBaseObject(object, semaCtx))
                            return *maybeBase;
                          return object;
                        });
        processMapObjects(stmtCtx, location, baseObjects, mapTypeBits,
                          parentMemberIndices, result.hasDeviceAddrVars,
                          hasDeviceSyms);
      });

  insertChildMapInfoIntoParent(converter, semaCtx, stmtCtx, parentMemberIndices,
                               result.hasDeviceAddrVars, hasDeviceSyms);
  return clauseFound;
}

bool ClauseProcessor::processIf(
    omp::clause::If::DirectiveNameModifier directiveName,
    mlir::omp::IfClauseOps &result) const {
  bool found = false;
  findRepeatableClause<omp::clause::If>([&](const omp::clause::If &clause,
                                            const parser::CharBlock &source) {
    mlir::Location clauseLocation = converter.genLocation(source);
    mlir::Value operand =
        getIfClauseOperand(converter, clause, directiveName, clauseLocation);
    // Assume that, at most, a single 'if' clause will be applicable to the
    // given directive.
    if (operand) {
      result.ifExpr = operand;
      found = true;
    }
  });
  return found;
}

template <typename T>
void collectReductionSyms(
    const T &reduction,
    llvm::SmallVectorImpl<const semantics::Symbol *> &reductionSyms) {
  const auto &objectList{std::get<omp::ObjectList>(reduction.t)};
  for (const Object &object : objectList) {
    const semantics::Symbol *symbol = object.sym();
    reductionSyms.push_back(symbol);
  }
}

bool ClauseProcessor::processInReduction(
    mlir::Location currentLocation, mlir::omp::InReductionClauseOps &result,
    llvm::SmallVectorImpl<const semantics::Symbol *> &outReductionSyms) const {
  return findRepeatableClause<omp::clause::InReduction>(
      [&](const omp::clause::InReduction &clause, const parser::CharBlock &) {
        llvm::SmallVector<mlir::Value> inReductionVars;
        llvm::SmallVector<bool> inReduceVarByRef;
        llvm::SmallVector<mlir::Attribute> inReductionDeclSymbols;
        llvm::SmallVector<const semantics::Symbol *> inReductionSyms;
        collectReductionSyms(clause, inReductionSyms);

        ReductionProcessor rp;
        if (!rp.processReductionArguments<mlir::omp::DeclareReductionOp>(
                currentLocation, converter,
                std::get<typename omp::clause::ReductionOperatorList>(clause.t),
                inReductionVars, inReduceVarByRef, inReductionDeclSymbols,
                inReductionSyms))
          TODO(currentLocation, "Lowering unrecognised reduction type");

        // Copy local lists into the output.
        llvm::copy(inReductionVars, std::back_inserter(result.inReductionVars));
        llvm::copy(inReduceVarByRef,
                   std::back_inserter(result.inReductionByref));
        llvm::copy(inReductionDeclSymbols,
                   std::back_inserter(result.inReductionSyms));
        llvm::copy(inReductionSyms, std::back_inserter(outReductionSyms));
      });
}

bool ClauseProcessor::processIsDevicePtr(
    mlir::omp::IsDevicePtrClauseOps &result,
    llvm::SmallVectorImpl<const semantics::Symbol *> &isDeviceSyms) const {
  return findRepeatableClause<omp::clause::IsDevicePtr>(
      [&](const omp::clause::IsDevicePtr &devPtrClause,
          const parser::CharBlock &) {
        addUseDeviceClause(converter, devPtrClause.v, result.isDevicePtrVars,
                           isDeviceSyms);
      });
}

bool ClauseProcessor::processLinear(mlir::omp::LinearClauseOps &result) const {
  lower::StatementContext stmtCtx;
  return findRepeatableClause<
      omp::clause::Linear>([&](const omp::clause::Linear &clause,
                               const parser::CharBlock &) {
    auto &objects = std::get<omp::ObjectList>(clause.t);
    for (const omp::Object &object : objects) {
      semantics::Symbol *sym = object.sym();
      const mlir::Value variable = converter.getSymbolAddress(*sym);
      result.linearVars.push_back(variable);
    }
    if (objects.size()) {
      if (auto &mod =
              std::get<std::optional<omp::clause::Linear::StepComplexModifier>>(
                  clause.t)) {
        mlir::Value operand =
            fir::getBase(converter.genExprValue(toEvExpr(*mod), stmtCtx));
        result.linearStepVars.append(objects.size(), operand);
      } else if (std::get<std::optional<omp::clause::Linear::LinearModifier>>(
                     clause.t)) {
        mlir::Location currentLocation = converter.getCurrentLocation();
        TODO(currentLocation, "Linear modifiers not yet implemented");
      } else {
        // If nothing is present, add the default step of 1.
        fir::FirOpBuilder &firOpBuilder = converter.getFirOpBuilder();
        mlir::Location currentLocation = converter.getCurrentLocation();
        mlir::Value operand = firOpBuilder.createIntegerConstant(
            currentLocation, firOpBuilder.getI32Type(), 1);
        result.linearStepVars.append(objects.size(), operand);
      }
    }
  });
}

bool ClauseProcessor::processLink(
    llvm::SmallVectorImpl<DeclareTargetCaptureInfo> &result) const {
  return findRepeatableClause<omp::clause::Link>(
      [&](const omp::clause::Link &clause, const parser::CharBlock &) {
        // Case: declare target link(var1, var2)...
        gatherFuncAndVarSyms(
            clause.v, mlir::omp::DeclareTargetCaptureClause::link, result,
            /*automap=*/false);
      });
}

void ClauseProcessor::processMapObjects(
    lower::StatementContext &stmtCtx, mlir::Location clauseLocation,
    const omp::ObjectList &objects,
    llvm::omp::OpenMPOffloadMappingFlags mapTypeBits,
    std::map<Object, OmpMapParentAndMemberData> &parentMemberIndices,
    llvm::SmallVectorImpl<mlir::Value> &mapVars,
    llvm::SmallVectorImpl<const semantics::Symbol *> &mapSyms,
    llvm::StringRef mapperIdNameRef) const {
  fir::FirOpBuilder &firOpBuilder = converter.getFirOpBuilder();

  auto getDefaultMapperID = [&](const omp::Object &object,
                                std::string &mapperIdName) {
    if (!mlir::isa<mlir::omp::DeclareMapperOp>(
            firOpBuilder.getRegion().getParentOp())) {
      const semantics::DerivedTypeSpec *typeSpec = nullptr;

      if (object.sym()->owner().IsDerivedType())
        typeSpec = object.sym()->owner().derivedTypeSpec();
      else if (object.sym()->GetType() &&
               object.sym()->GetType()->category() ==
                   semantics::DeclTypeSpec::TypeDerived)
        typeSpec = &object.sym()->GetType()->derivedTypeSpec();

      if (typeSpec) {
        mapperIdName =
            typeSpec->name().ToString() + llvm::omp::OmpDefaultMapperName;
        if (auto *sym = converter.getCurrentScope().FindSymbol(mapperIdName))
          mapperIdName = converter.mangleName(mapperIdName, sym->owner());
      }
    }
  };

  // Create the mapper symbol from its name, if specified.
  mlir::FlatSymbolRefAttr mapperId;
  if (!mapperIdNameRef.empty() && !objects.empty() &&
      mapperIdNameRef != "__implicit_mapper") {
    std::string mapperIdName = mapperIdNameRef.str();
    const omp::Object &object = objects.front();
    if (mapperIdNameRef == "default")
      getDefaultMapperID(object, mapperIdName);
    assert(converter.getModuleOp().lookupSymbol(mapperIdName) &&
           "mapper not found");
    mapperId =
        mlir::FlatSymbolRefAttr::get(&converter.getMLIRContext(), mapperIdName);
  }

  for (const omp::Object &object : objects) {
    llvm::SmallVector<mlir::Value> bounds;
    std::stringstream asFortran;
    std::optional<omp::Object> parentObj;

    fir::factory::AddrAndBoundsInfo info =
        lower::gatherDataOperandAddrAndBounds<mlir::omp::MapBoundsOp,
                                              mlir::omp::MapBoundsType>(
            converter, firOpBuilder, semaCtx, stmtCtx, *object.sym(),
            object.ref(), clauseLocation, asFortran, bounds,
            treatIndexAsSection);

    mlir::Value baseOp = info.rawInput;
    if (object.sym()->owner().IsDerivedType()) {
      omp::ObjectList objectList = gatherObjectsOf(object, semaCtx);
      assert(!objectList.empty() &&
             "could not find parent objects of derived type member");
      parentObj = objectList[0];
      parentMemberIndices.emplace(parentObj.value(),
                                  OmpMapParentAndMemberData{});

      if (isMemberOrParentAllocatableOrPointer(object, semaCtx)) {
        llvm::SmallVector<int64_t> indices;
        generateMemberPlacementIndices(object, indices, semaCtx);
        baseOp = createParentSymAndGenIntermediateMaps(
            clauseLocation, converter, semaCtx, stmtCtx, objectList, indices,
            parentMemberIndices[parentObj.value()], asFortran.str(),
            mapTypeBits);
      }
    }

    if (mapperIdNameRef == "__implicit_mapper") {
      std::string mapperIdName;
      getDefaultMapperID(object, mapperIdName);
      mapperId = converter.getModuleOp().lookupSymbol(mapperIdName)
                     ? mlir::FlatSymbolRefAttr::get(&converter.getMLIRContext(),
                                                    mapperIdName)
                     : mlir::FlatSymbolRefAttr();
    }

    // Explicit map captures are captured ByRef by default,
    // optimisation passes may alter this to ByCopy or other capture
    // types to optimise
    auto location = mlir::NameLoc::get(
        mlir::StringAttr::get(firOpBuilder.getContext(), asFortran.str()),
        baseOp.getLoc());
    mlir::omp::MapInfoOp mapOp = utils::openmp::createMapInfoOp(
        firOpBuilder, location, baseOp,
        /*varPtrPtr=*/mlir::Value{}, asFortran.str(), bounds,
        /*members=*/{}, /*membersIndex=*/mlir::ArrayAttr{},
        static_cast<
            std::underlying_type_t<llvm::omp::OpenMPOffloadMappingFlags>>(
            mapTypeBits),
        mlir::omp::VariableCaptureKind::ByRef, baseOp.getType(),
        /*partialMap=*/false, mapperId);

    if (parentObj.has_value()) {
      parentMemberIndices[parentObj.value()].addChildIndexAndMapToParent(
          object, mapOp, semaCtx);
    } else {
      mapVars.push_back(mapOp);
      mapSyms.push_back(object.sym());
    }
  }
}

bool ClauseProcessor::processMap(
    mlir::Location currentLocation, lower::StatementContext &stmtCtx,
    mlir::omp::MapClauseOps &result, llvm::omp::Directive directive,
    llvm::SmallVectorImpl<const semantics::Symbol *> *mapSyms) const {
  // We always require tracking of symbols, even if the caller does not,
  // so we create an optionally used local set of symbols when the mapSyms
  // argument is not present.
  llvm::SmallVector<const semantics::Symbol *> localMapSyms;
  llvm::SmallVectorImpl<const semantics::Symbol *> *ptrMapSyms =
      mapSyms ? mapSyms : &localMapSyms;
  std::map<Object, OmpMapParentAndMemberData> parentMemberIndices;

  auto process = [&](const omp::clause::Map &clause,
                     const parser::CharBlock &source) {
    using Map = omp::clause::Map;
    mlir::Location clauseLocation = converter.genLocation(source);
    const auto &[mapType, typeMods, refMod, mappers, iterator, objects] =
        clause.t;
    llvm::omp::OpenMPOffloadMappingFlags mapTypeBits =
        llvm::omp::OpenMPOffloadMappingFlags::OMP_MAP_NONE;
    std::string mapperIdName = "__implicit_mapper";
    // If the map type is specified, then process it else set the appropriate
    // default value
    Map::MapType type;
    if (directive == llvm::omp::Directive::OMPD_target_enter_data &&
        semaCtx.langOptions().OpenMPVersion >= 52)
      type = mapType.value_or(Map::MapType::To);
    else if (directive == llvm::omp::Directive::OMPD_target_exit_data &&
             semaCtx.langOptions().OpenMPVersion >= 52)
      type = mapType.value_or(Map::MapType::From);
    else
      type = mapType.value_or(Map::MapType::Tofrom);

    switch (type) {
    case Map::MapType::To:
      mapTypeBits |= llvm::omp::OpenMPOffloadMappingFlags::OMP_MAP_TO;
      break;
    case Map::MapType::From:
      mapTypeBits |= llvm::omp::OpenMPOffloadMappingFlags::OMP_MAP_FROM;
      break;
    case Map::MapType::Tofrom:
      mapTypeBits |= llvm::omp::OpenMPOffloadMappingFlags::OMP_MAP_TO |
                     llvm::omp::OpenMPOffloadMappingFlags::OMP_MAP_FROM;
      break;
    case Map::MapType::Storage:
      // alloc and release is the default map_type for the Target Data
      // Ops, i.e. if no bits for map_type is supplied then alloc/release
      // (aka storage in 6.0+) is implicitly assumed based on the target
      // directive. Default value for Target Data and Enter Data is alloc
      // and for Exit Data it is release.
      break;
    }

    if (typeMods) {
      // TODO: Still requires "self" modifier, an OpenMP 6.0+ feature
      if (llvm::is_contained(*typeMods, Map::MapTypeModifier::Always))
        mapTypeBits |= llvm::omp::OpenMPOffloadMappingFlags::OMP_MAP_ALWAYS;
      if (llvm::is_contained(*typeMods, Map::MapTypeModifier::Present))
        mapTypeBits |= llvm::omp::OpenMPOffloadMappingFlags::OMP_MAP_PRESENT;
      if (llvm::is_contained(*typeMods, Map::MapTypeModifier::Close))
        mapTypeBits |= llvm::omp::OpenMPOffloadMappingFlags::OMP_MAP_CLOSE;
      if (llvm::is_contained(*typeMods, Map::MapTypeModifier::Delete))
        mapTypeBits |= llvm::omp::OpenMPOffloadMappingFlags::OMP_MAP_DELETE;
      if (llvm::is_contained(*typeMods, Map::MapTypeModifier::OmpxHold))
        mapTypeBits |= llvm::omp::OpenMPOffloadMappingFlags::OMP_MAP_OMPX_HOLD;
    }

    if (iterator) {
      TODO(currentLocation,
           "Support for iterator modifiers is not implemented yet");
    }
    if (mappers) {
      assert(mappers->size() == 1 && "more than one mapper");
      mapperIdName = mappers->front().v.id().symbol->name().ToString();
      if (mapperIdName != "default")
        mapperIdName = converter.mangleName(
            mapperIdName, mappers->front().v.id().symbol->owner());
    }

    processMapObjects(stmtCtx, clauseLocation,
                      std::get<omp::ObjectList>(clause.t), mapTypeBits,
                      parentMemberIndices, result.mapVars, *ptrMapSyms,
                      mapperIdName);
  };

  bool clauseFound = findRepeatableClause<omp::clause::Map>(process);
  insertChildMapInfoIntoParent(converter, semaCtx, stmtCtx, parentMemberIndices,
                               result.mapVars, *ptrMapSyms);

  return clauseFound;
}

bool ClauseProcessor::processMotionClauses(lower::StatementContext &stmtCtx,
                                           mlir::omp::MapClauseOps &result) {
  std::map<Object, OmpMapParentAndMemberData> parentMemberIndices;
  llvm::SmallVector<const semantics::Symbol *> mapSymbols;

  auto callbackFn = [&](const auto &clause, const parser::CharBlock &source) {
    mlir::Location clauseLocation = converter.genLocation(source);
    const auto &[expectation, mapper, iterator, objects] = clause.t;

    // TODO Support motion modifiers: mapper, iterator.
    if (mapper) {
      TODO(clauseLocation, "Mapper modifier is not supported yet");
    } else if (iterator) {
      TODO(clauseLocation, "Iterator modifier is not supported yet");
    }

    llvm::omp::OpenMPOffloadMappingFlags mapTypeBits =
        std::is_same_v<llvm::remove_cvref_t<decltype(clause)>, omp::clause::To>
            ? llvm::omp::OpenMPOffloadMappingFlags::OMP_MAP_TO
            : llvm::omp::OpenMPOffloadMappingFlags::OMP_MAP_FROM;
    if (expectation && *expectation == omp::clause::To::Expectation::Present)
      mapTypeBits |= llvm::omp::OpenMPOffloadMappingFlags::OMP_MAP_PRESENT;
    processMapObjects(stmtCtx, clauseLocation, objects, mapTypeBits,
                      parentMemberIndices, result.mapVars, mapSymbols);
  };

  bool clauseFound = findRepeatableClause<omp::clause::To>(callbackFn);
  clauseFound =
      findRepeatableClause<omp::clause::From>(callbackFn) || clauseFound;

  insertChildMapInfoIntoParent(converter, semaCtx, stmtCtx, parentMemberIndices,
                               result.mapVars, mapSymbols);

  return clauseFound;
}

bool ClauseProcessor::processNontemporal(
    mlir::omp::NontemporalClauseOps &result) const {
  return findRepeatableClause<omp::clause::Nontemporal>(
      [&](const omp::clause::Nontemporal &clause, const parser::CharBlock &) {
        for (const Object &object : clause.v) {
          semantics::Symbol *sym = object.sym();
          mlir::Value symVal = converter.getSymbolAddress(*sym);
          result.nontemporalVars.push_back(symVal);
        }
      });
}

bool ClauseProcessor::processReduction(
    mlir::Location currentLocation, mlir::omp::ReductionClauseOps &result,
    llvm::SmallVectorImpl<const semantics::Symbol *> &outReductionSyms) const {
  return findRepeatableClause<omp::clause::Reduction>(
      [&](const omp::clause::Reduction &clause, const parser::CharBlock &) {
        llvm::SmallVector<mlir::Value> reductionVars;
        llvm::SmallVector<bool> reduceVarByRef;
        llvm::SmallVector<mlir::Attribute> reductionDeclSymbols;
        llvm::SmallVector<const semantics::Symbol *> reductionSyms;
        collectReductionSyms(clause, reductionSyms);

        auto mod = std::get<std::optional<ReductionModifier>>(clause.t);
        if (mod.has_value()) {
          if (mod.value() == ReductionModifier::Task)
            TODO(currentLocation, "Reduction modifier `task` is not supported");
          else
            result.reductionMod = mlir::omp::ReductionModifierAttr::get(
                converter.getFirOpBuilder().getContext(),
                translateReductionModifier(mod.value()));
        }

        ReductionProcessor rp;
        if (!rp.processReductionArguments<mlir::omp::DeclareReductionOp>(
                currentLocation, converter,
                std::get<typename omp::clause::ReductionOperatorList>(clause.t),
                reductionVars, reduceVarByRef, reductionDeclSymbols,
                reductionSyms))
          TODO(currentLocation, "Lowering unrecognised reduction type");
        // Copy local lists into the output.
        llvm::copy(reductionVars, std::back_inserter(result.reductionVars));
        llvm::copy(reduceVarByRef, std::back_inserter(result.reductionByref));
        llvm::copy(reductionDeclSymbols,
                   std::back_inserter(result.reductionSyms));
        llvm::copy(reductionSyms, std::back_inserter(outReductionSyms));
      });
}

bool ClauseProcessor::processTaskReduction(
    mlir::Location currentLocation, mlir::omp::TaskReductionClauseOps &result,
    llvm::SmallVectorImpl<const semantics::Symbol *> &outReductionSyms) const {
  return findRepeatableClause<omp::clause::TaskReduction>(
      [&](const omp::clause::TaskReduction &clause, const parser::CharBlock &) {
        llvm::SmallVector<mlir::Value> taskReductionVars;
        llvm::SmallVector<bool> taskReduceVarByRef;
        llvm::SmallVector<mlir::Attribute> taskReductionDeclSymbols;
        llvm::SmallVector<const semantics::Symbol *> taskReductionSyms;
        collectReductionSyms(clause, taskReductionSyms);

        ReductionProcessor rp;
        if (!rp.processReductionArguments<mlir::omp::DeclareReductionOp>(
                currentLocation, converter,
                std::get<typename omp::clause::ReductionOperatorList>(clause.t),
                taskReductionVars, taskReduceVarByRef, taskReductionDeclSymbols,
                taskReductionSyms))
          TODO(currentLocation, "Lowering unrecognised reduction type");
        // Copy local lists into the output.
        llvm::copy(taskReductionVars,
                   std::back_inserter(result.taskReductionVars));
        llvm::copy(taskReduceVarByRef,
                   std::back_inserter(result.taskReductionByref));
        llvm::copy(taskReductionDeclSymbols,
                   std::back_inserter(result.taskReductionSyms));
        llvm::copy(taskReductionSyms, std::back_inserter(outReductionSyms));
      });
}

bool ClauseProcessor::processTo(
    llvm::SmallVectorImpl<DeclareTargetCaptureInfo> &result) const {
  return findRepeatableClause<omp::clause::To>(
      [&](const omp::clause::To &clause, const parser::CharBlock &) {
        // Case: declare target to(func, var1, var2)...
        gatherFuncAndVarSyms(std::get<ObjectList>(clause.t),
                             mlir::omp::DeclareTargetCaptureClause::to, result,
                             /*automap=*/false);
      });
}

bool ClauseProcessor::processEnter(
    llvm::SmallVectorImpl<DeclareTargetCaptureInfo> &result) const {
  return findRepeatableClause<omp::clause::Enter>(
      [&](const omp::clause::Enter &clause, const parser::CharBlock &source) {
        bool automap =
            std::get<std::optional<omp::clause::Enter::Modifier>>(clause.t)
                .has_value();
        // Case: declare target enter(func, var1, var2)...
        gatherFuncAndVarSyms(std::get<ObjectList>(clause.t),
                             mlir::omp::DeclareTargetCaptureClause::enter,
                             result, automap);
      });
}

bool ClauseProcessor::processUseDeviceAddr(
    lower::StatementContext &stmtCtx, mlir::omp::UseDeviceAddrClauseOps &result,
    llvm::SmallVectorImpl<const semantics::Symbol *> &useDeviceSyms) const {
  std::map<Object, OmpMapParentAndMemberData> parentMemberIndices;
  bool clauseFound = findRepeatableClause<omp::clause::UseDeviceAddr>(
      [&](const omp::clause::UseDeviceAddr &clause,
          const parser::CharBlock &source) {
        mlir::Location location = converter.genLocation(source);
        llvm::omp::OpenMPOffloadMappingFlags mapTypeBits =
            llvm::omp::OpenMPOffloadMappingFlags::OMP_MAP_RETURN_PARAM;
        processMapObjects(stmtCtx, location, clause.v, mapTypeBits,
                          parentMemberIndices, result.useDeviceAddrVars,
                          useDeviceSyms);
      });

  insertChildMapInfoIntoParent(converter, semaCtx, stmtCtx, parentMemberIndices,
                               result.useDeviceAddrVars, useDeviceSyms);
  return clauseFound;
}

bool ClauseProcessor::processUseDevicePtr(
    lower::StatementContext &stmtCtx, mlir::omp::UseDevicePtrClauseOps &result,
    llvm::SmallVectorImpl<const semantics::Symbol *> &useDeviceSyms) const {
  std::map<Object, OmpMapParentAndMemberData> parentMemberIndices;

  bool clauseFound = findRepeatableClause<omp::clause::UseDevicePtr>(
      [&](const omp::clause::UseDevicePtr &clause,
          const parser::CharBlock &source) {
        mlir::Location location = converter.genLocation(source);
        llvm::omp::OpenMPOffloadMappingFlags mapTypeBits =
            llvm::omp::OpenMPOffloadMappingFlags::OMP_MAP_RETURN_PARAM;
        processMapObjects(stmtCtx, location, clause.v, mapTypeBits,
                          parentMemberIndices, result.useDevicePtrVars,
                          useDeviceSyms);
      });

  insertChildMapInfoIntoParent(converter, semaCtx, stmtCtx, parentMemberIndices,
                               result.useDevicePtrVars, useDeviceSyms);
  return clauseFound;
}

} // namespace omp
} // namespace lower
} // namespace Fortran<|MERGE_RESOLUTION|>--- conflicted
+++ resolved
@@ -857,19 +857,12 @@
   }
   auto declDst = hlfir::DeclareOp::create(
       builder, loc, dst, copyFuncName + "_dst", shape, typeparams,
-<<<<<<< HEAD
-      /*dummy_scope=*/nullptr, attrs);
-  auto declSrc = hlfir::DeclareOp::create(
-      builder, loc, src, copyFuncName + "_src", shape, typeparams,
-      /*dummy_scope=*/nullptr, attrs);
-=======
       /*dummy_scope=*/nullptr, /*storage=*/nullptr,
       /*storage_offset=*/0, attrs);
   auto declSrc = hlfir::DeclareOp::create(
       builder, loc, src, copyFuncName + "_src", shape, typeparams,
       /*dummy_scope=*/nullptr, /*storage=*/nullptr,
       /*storage_offset=*/0, attrs);
->>>>>>> 35227056
   converter.copyVar(loc, declDst.getBase(), declSrc.getBase(), varAttrs);
   mlir::func::ReturnOp::create(builder, loc);
   return funcOp;
