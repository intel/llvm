--- conflicted
+++ resolved
@@ -141,11 +141,7 @@
 
 static mlir::omp::ClauseTaskDependAttr
 genDependKindAttr(lower::AbstractConverter &converter,
-<<<<<<< HEAD
-                  const omp::clause::Depend::TaskDependenceType kind) {
-=======
                   const omp::clause::DependenceType kind) {
->>>>>>> a8d96e15
   fir::FirOpBuilder &firOpBuilder = converter.getFirOpBuilder();
   mlir::Location currentLocation = converter.getCurrentLocation();
 
@@ -160,15 +156,6 @@
   case omp::clause::DependenceType::Inout:
     pbKind = mlir::omp::ClauseTaskDepend::taskdependinout;
     break;
-<<<<<<< HEAD
-  case omp::clause::Depend::TaskDependenceType::Mutexinoutset:
-  case omp::clause::Depend::TaskDependenceType::Inoutset:
-    TODO(currentLocation, "INOUTSET and MUTEXINOUTSET are not supported yet");
-    break;
-  case omp::clause::Depend::TaskDependenceType::Depobj:
-  case omp::clause::Depend::TaskDependenceType::Sink:
-  case omp::clause::Depend::TaskDependenceType::Source:
-=======
   case omp::clause::DependenceType::Mutexinoutset:
   case omp::clause::DependenceType::Inoutset:
   case omp::clause::DependenceType::Depobj:
@@ -177,7 +164,6 @@
     break;
   case omp::clause::DependenceType::Sink:
   case omp::clause::DependenceType::Source:
->>>>>>> a8d96e15
     llvm_unreachable("unhandled parser task dependence type");
     break;
   }
@@ -846,17 +832,6 @@
   auto process = [&](const omp::clause::Depend &clause,
                      const parser::CharBlock &) {
     using Depend = omp::clause::Depend;
-<<<<<<< HEAD
-    if (!std::holds_alternative<Depend::DepType>(clause.u)) {
-      TODO(converter.getCurrentLocation(),
-           "DEPEND clause with SINK or SOURCE is not supported yet");
-    }
-    auto &depType = std::get<Depend::DepType>(clause.u);
-    auto kind = std::get<Depend::TaskDependenceType>(depType.t);
-    auto &objects = std::get<omp::ObjectList>(depType.t);
-
-    if (std::get<std::optional<omp::clause::Iterator>>(depType.t)) {
-=======
     if (!std::holds_alternative<Depend::TaskDep>(clause.u)) {
       TODO(converter.getCurrentLocation(),
            "DEPEND clause with SINK or SOURCE is not supported yet");
@@ -866,16 +841,11 @@
     auto &objects = std::get<omp::ObjectList>(taskDep.t);
 
     if (std::get<std::optional<omp::clause::Iterator>>(taskDep.t)) {
->>>>>>> a8d96e15
       TODO(converter.getCurrentLocation(),
            "Support for iterator modifiers is not implemented yet");
     }
     mlir::omp::ClauseTaskDependAttr dependTypeOperand =
-<<<<<<< HEAD
-        genDependKindAttr(converter, kind);
-=======
         genDependKindAttr(converter, depType);
->>>>>>> a8d96e15
     result.dependKinds.append(objects.size(), dependTypeOperand);
 
     for (const omp::Object &object : objects) {
@@ -1024,10 +994,7 @@
   llvm::SmallVector<const semantics::Symbol *> localMapSyms;
   llvm::SmallVectorImpl<const semantics::Symbol *> *ptrMapSyms =
       mapSyms ? mapSyms : &localMapSyms;
-<<<<<<< HEAD
-  std::map<const semantics::Symbol *,
-           llvm::SmallVector<OmpMapMemberIndicesData>>
-      parentMemberIndices;
+  std::map<Object, OmpMapParentAndMemberData> parentMemberIndices;
 
   auto process = [&](const omp::clause::Map &clause,
                      const parser::CharBlock &source) {
@@ -1062,43 +1029,6 @@
       mapTypeBits |= llvm::omp::OpenMPOffloadMappingFlags::OMP_MAP_DELETE;
     }
 
-=======
-  std::map<Object, OmpMapParentAndMemberData> parentMemberIndices;
-
-  auto process = [&](const omp::clause::Map &clause,
-                     const parser::CharBlock &source) {
-    using Map = omp::clause::Map;
-    mlir::Location clauseLocation = converter.genLocation(source);
-    const auto &mapType = std::get<std::optional<Map::MapType>>(clause.t);
-    llvm::omp::OpenMPOffloadMappingFlags mapTypeBits =
-        llvm::omp::OpenMPOffloadMappingFlags::OMP_MAP_NONE;
-    // If the map type is specified, then process it else Tofrom is the
-    // default.
-    Map::MapType type = mapType.value_or(Map::MapType::Tofrom);
-    switch (type) {
-    case Map::MapType::To:
-      mapTypeBits |= llvm::omp::OpenMPOffloadMappingFlags::OMP_MAP_TO;
-      break;
-    case Map::MapType::From:
-      mapTypeBits |= llvm::omp::OpenMPOffloadMappingFlags::OMP_MAP_FROM;
-      break;
-    case Map::MapType::Tofrom:
-      mapTypeBits |= llvm::omp::OpenMPOffloadMappingFlags::OMP_MAP_TO |
-                     llvm::omp::OpenMPOffloadMappingFlags::OMP_MAP_FROM;
-      break;
-    case Map::MapType::Alloc:
-    case Map::MapType::Release:
-      // alloc and release is the default map_type for the Target Data
-      // Ops, i.e. if no bits for map_type is supplied then alloc/release
-      // is implicitly assumed based on the target directive. Default
-      // value for Target Data and Enter Data is alloc and for Exit Data
-      // it is release.
-      break;
-    case Map::MapType::Delete:
-      mapTypeBits |= llvm::omp::OpenMPOffloadMappingFlags::OMP_MAP_DELETE;
-    }
-
->>>>>>> a8d96e15
     auto &modTypeMods =
         std::get<std::optional<Map::MapTypeModifiers>>(clause.t);
     if (modTypeMods) {
@@ -1117,7 +1047,6 @@
       TODO(currentLocation,
            "Support for iterator modifiers is not implemented yet");
     }
-<<<<<<< HEAD
 
     processMapObjects(stmtCtx, clauseLocation,
                       std::get<omp::ObjectList>(clause.t), mapTypeBits,
@@ -1125,19 +1054,8 @@
   };
 
   bool clauseFound = findRepeatableClause<omp::clause::Map>(process);
-  insertChildMapInfoIntoParent(converter, parentMemberIndices, result.mapVars,
-                               *ptrMapSyms);
-=======
-
-    processMapObjects(stmtCtx, clauseLocation,
-                      std::get<omp::ObjectList>(clause.t), mapTypeBits,
-                      parentMemberIndices, result.mapVars, *ptrMapSyms);
-  };
-
-  bool clauseFound = findRepeatableClause<omp::clause::Map>(process);
   insertChildMapInfoIntoParent(converter, semaCtx, stmtCtx, parentMemberIndices,
                                result.mapVars, *ptrMapSyms);
->>>>>>> a8d96e15
 
   return clauseFound;
 }
