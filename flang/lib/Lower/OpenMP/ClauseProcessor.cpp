//===-- ClauseProcessor.cpp -------------------------------------*- C++ -*-===//
//
// Part of the LLVM Project, under the Apache License v2.0 with LLVM Exceptions.
// See https://llvm.org/LICENSE.txt for license information.
// SPDX-License-Identifier: Apache-2.0 WITH LLVM-exception
//
//===----------------------------------------------------------------------===//
//
// Coding style: https://mlir.llvm.org/getting_started/DeveloperGuide/
//
//===----------------------------------------------------------------------===//

#include "ClauseProcessor.h"
#include "Clauses.h"

#include "flang/Lower/PFTBuilder.h"
#include "flang/Parser/tools.h"
#include "flang/Semantics/tools.h"
#include "llvm/Frontend/OpenMP/OMPIRBuilder.h"

namespace Fortran {
namespace lower {
namespace omp {

/// Check for unsupported map operand types.
static void checkMapType(mlir::Location location, mlir::Type type) {
  if (auto refType = mlir::dyn_cast<fir::ReferenceType>(type))
    type = refType.getElementType();
  if (auto boxType = mlir::dyn_cast_or_null<fir::BoxType>(type))
    if (!mlir::isa<fir::PointerType>(boxType.getElementType()))
      TODO(location, "OMPD_target_data MapOperand BoxType");
}

static mlir::omp::ScheduleModifier
translateScheduleModifier(const omp::clause::Schedule::OrderingModifier &m) {
  switch (m) {
  case omp::clause::Schedule::OrderingModifier::Monotonic:
    return mlir::omp::ScheduleModifier::monotonic;
  case omp::clause::Schedule::OrderingModifier::Nonmonotonic:
    return mlir::omp::ScheduleModifier::nonmonotonic;
  }
  return mlir::omp::ScheduleModifier::none;
}

static mlir::omp::ScheduleModifier
getScheduleModifier(const omp::clause::Schedule &clause) {
  using Schedule = omp::clause::Schedule;
  const auto &modifier =
      std::get<std::optional<Schedule::OrderingModifier>>(clause.t);
  if (modifier)
    return translateScheduleModifier(*modifier);
  return mlir::omp::ScheduleModifier::none;
}

static mlir::omp::ScheduleModifier
getSimdModifier(const omp::clause::Schedule &clause) {
  using Schedule = omp::clause::Schedule;
  const auto &modifier =
      std::get<std::optional<Schedule::ChunkModifier>>(clause.t);
  if (modifier && *modifier == Schedule::ChunkModifier::Simd)
    return mlir::omp::ScheduleModifier::simd;
  return mlir::omp::ScheduleModifier::none;
}

static void
genAllocateClause(lower::AbstractConverter &converter,
                  const omp::clause::Allocate &clause,
                  llvm::SmallVectorImpl<mlir::Value> &allocatorOperands,
                  llvm::SmallVectorImpl<mlir::Value> &allocateOperands) {
  fir::FirOpBuilder &firOpBuilder = converter.getFirOpBuilder();
  mlir::Location currentLocation = converter.getCurrentLocation();
  lower::StatementContext stmtCtx;

  auto &objects = std::get<omp::ObjectList>(clause.t);

  using Allocate = omp::clause::Allocate;
  // ALIGN in this context is unimplemented
  if (std::get<std::optional<Allocate::AlignModifier>>(clause.t))
    TODO(currentLocation, "OmpAllocateClause ALIGN modifier");

  // Check if allocate clause has allocator specified. If so, add it
  // to list of allocators, otherwise, add default allocator to
  // list of allocators.
  using SimpleModifier = Allocate::AllocatorSimpleModifier;
  using ComplexModifier = Allocate::AllocatorComplexModifier;
  if (auto &mod = std::get<std::optional<SimpleModifier>>(clause.t)) {
    mlir::Value operand = fir::getBase(converter.genExprValue(*mod, stmtCtx));
    allocatorOperands.append(objects.size(), operand);
  } else if (auto &mod = std::get<std::optional<ComplexModifier>>(clause.t)) {
    mlir::Value operand = fir::getBase(converter.genExprValue(mod->v, stmtCtx));
    allocatorOperands.append(objects.size(), operand);
  } else {
    mlir::Value operand = firOpBuilder.createIntegerConstant(
        currentLocation, firOpBuilder.getI32Type(), 1);
    allocatorOperands.append(objects.size(), operand);
  }

  genObjectList(objects, converter, allocateOperands);
}

static mlir::omp::ClauseProcBindKindAttr
genProcBindKindAttr(fir::FirOpBuilder &firOpBuilder,
                    const omp::clause::ProcBind &clause) {
  mlir::omp::ClauseProcBindKind procBindKind;
  switch (clause.v) {
  case omp::clause::ProcBind::AffinityPolicy::Master:
    procBindKind = mlir::omp::ClauseProcBindKind::Master;
    break;
  case omp::clause::ProcBind::AffinityPolicy::Close:
    procBindKind = mlir::omp::ClauseProcBindKind::Close;
    break;
  case omp::clause::ProcBind::AffinityPolicy::Spread:
    procBindKind = mlir::omp::ClauseProcBindKind::Spread;
    break;
  case omp::clause::ProcBind::AffinityPolicy::Primary:
    procBindKind = mlir::omp::ClauseProcBindKind::Primary;
    break;
  }
  return mlir::omp::ClauseProcBindKindAttr::get(firOpBuilder.getContext(),
                                                procBindKind);
}

static mlir::omp::ClauseTaskDependAttr
genDependKindAttr(fir::FirOpBuilder &firOpBuilder,
                  const omp::clause::Depend::TaskDependenceType kind) {
  mlir::omp::ClauseTaskDepend pbKind;
  switch (kind) {
  case omp::clause::Depend::TaskDependenceType::In:
    pbKind = mlir::omp::ClauseTaskDepend::taskdependin;
    break;
  case omp::clause::Depend::TaskDependenceType::Out:
    pbKind = mlir::omp::ClauseTaskDepend::taskdependout;
    break;
  case omp::clause::Depend::TaskDependenceType::Inout:
    pbKind = mlir::omp::ClauseTaskDepend::taskdependinout;
    break;
  case omp::clause::Depend::TaskDependenceType::Mutexinoutset:
  case omp::clause::Depend::TaskDependenceType::Inoutset:
  case omp::clause::Depend::TaskDependenceType::Depobj:
    llvm_unreachable("unhandled parser task dependence type");
    break;
  }
  return mlir::omp::ClauseTaskDependAttr::get(firOpBuilder.getContext(),
                                              pbKind);
}

static mlir::Value
getIfClauseOperand(lower::AbstractConverter &converter,
                   const omp::clause::If &clause,
                   omp::clause::If::DirectiveNameModifier directiveName,
                   mlir::Location clauseLocation) {
  // Only consider the clause if it's intended for the given directive.
  auto &directive =
      std::get<std::optional<omp::clause::If::DirectiveNameModifier>>(clause.t);
  if (directive && directive.value() != directiveName)
    return nullptr;

  lower::StatementContext stmtCtx;
  fir::FirOpBuilder &firOpBuilder = converter.getFirOpBuilder();
  mlir::Value ifVal = fir::getBase(
      converter.genExprValue(std::get<omp::SomeExpr>(clause.t), stmtCtx));
  return firOpBuilder.createConvert(clauseLocation, firOpBuilder.getI1Type(),
                                    ifVal);
}

static void addUseDeviceClause(
    lower::AbstractConverter &converter, const omp::ObjectList &objects,
    llvm::SmallVectorImpl<mlir::Value> &operands,
    llvm::SmallVectorImpl<mlir::Type> &useDeviceTypes,
    llvm::SmallVectorImpl<mlir::Location> &useDeviceLocs,
    llvm::SmallVectorImpl<const semantics::Symbol *> &useDeviceSyms) {
  genObjectList(objects, converter, operands);
  for (mlir::Value &operand : operands) {
    checkMapType(operand.getLoc(), operand.getType());
    useDeviceTypes.push_back(operand.getType());
    useDeviceLocs.push_back(operand.getLoc());
  }
  for (const omp::Object &object : objects)
    useDeviceSyms.push_back(object.sym());
}

static void convertLoopBounds(lower::AbstractConverter &converter,
                              mlir::Location loc,
                              mlir::omp::LoopRelatedOps &result,
                              std::size_t loopVarTypeSize) {
  fir::FirOpBuilder &firOpBuilder = converter.getFirOpBuilder();
  // The types of lower bound, upper bound, and step are converted into the
  // type of the loop variable if necessary.
  mlir::Type loopVarType = getLoopVarType(converter, loopVarTypeSize);
  for (unsigned it = 0; it < (unsigned)result.loopLowerBounds.size(); it++) {
    result.loopLowerBounds[it] = firOpBuilder.createConvert(
        loc, loopVarType, result.loopLowerBounds[it]);
    result.loopUpperBounds[it] = firOpBuilder.createConvert(
        loc, loopVarType, result.loopUpperBounds[it]);
    result.loopSteps[it] =
        firOpBuilder.createConvert(loc, loopVarType, result.loopSteps[it]);
  }
}

//===----------------------------------------------------------------------===//
// ClauseProcessor unique clauses
//===----------------------------------------------------------------------===//

bool ClauseProcessor::processCollapse(
    mlir::Location currentLocation, lower::pft::Evaluation &eval,
    mlir::omp::LoopRelatedOps &result,
    llvm::SmallVectorImpl<const semantics::Symbol *> &iv) const {
  bool found = false;
  fir::FirOpBuilder &firOpBuilder = converter.getFirOpBuilder();

  // Collect the loops to collapse.
  lower::pft::Evaluation *doConstructEval = &eval.getFirstNestedEvaluation();
  if (doConstructEval->getIf<parser::DoConstruct>()->IsDoConcurrent()) {
    TODO(currentLocation, "Do Concurrent in Worksharing loop construct");
  }

  std::int64_t collapseValue = 1l;
  if (auto *clause = findUniqueClause<omp::clause::Collapse>()) {
    collapseValue = evaluate::ToInt64(clause->v).value();
    found = true;
  }

  std::size_t loopVarTypeSize = 0;
  do {
    lower::pft::Evaluation *doLoop =
        &doConstructEval->getFirstNestedEvaluation();
    auto *doStmt = doLoop->getIf<parser::NonLabelDoStmt>();
    assert(doStmt && "Expected do loop to be in the nested evaluation");
    const auto &loopControl =
        std::get<std::optional<parser::LoopControl>>(doStmt->t);
    const parser::LoopControl::Bounds *bounds =
        std::get_if<parser::LoopControl::Bounds>(&loopControl->u);
    assert(bounds && "Expected bounds for worksharing do loop");
    lower::StatementContext stmtCtx;
    result.loopLowerBounds.push_back(fir::getBase(
        converter.genExprValue(*semantics::GetExpr(bounds->lower), stmtCtx)));
    result.loopUpperBounds.push_back(fir::getBase(
        converter.genExprValue(*semantics::GetExpr(bounds->upper), stmtCtx)));
    if (bounds->step) {
      result.loopSteps.push_back(fir::getBase(
          converter.genExprValue(*semantics::GetExpr(bounds->step), stmtCtx)));
    } else { // If `step` is not present, assume it as `1`.
      result.loopSteps.push_back(firOpBuilder.createIntegerConstant(
          currentLocation, firOpBuilder.getIntegerType(32), 1));
    }
    iv.push_back(bounds->name.thing.symbol);
    loopVarTypeSize = std::max(loopVarTypeSize,
                               bounds->name.thing.symbol->GetUltimate().size());
    collapseValue--;
    doConstructEval =
        &*std::next(doConstructEval->getNestedEvaluations().begin());
  } while (collapseValue > 0);

  convertLoopBounds(converter, currentLocation, result, loopVarTypeSize);

  return found;
}

bool ClauseProcessor::processDevice(lower::StatementContext &stmtCtx,
                                    mlir::omp::DeviceClauseOps &result) const {
  const parser::CharBlock *source = nullptr;
  if (auto *clause = findUniqueClause<omp::clause::Device>(&source)) {
    mlir::Location clauseLocation = converter.genLocation(*source);
    if (auto deviceModifier =
            std::get<std::optional<omp::clause::Device::DeviceModifier>>(
                clause->t)) {
      if (deviceModifier == omp::clause::Device::DeviceModifier::Ancestor) {
        TODO(clauseLocation, "OMPD_target Device Modifier Ancestor");
      }
    }
    const auto &deviceExpr = std::get<omp::SomeExpr>(clause->t);
    result.device = fir::getBase(converter.genExprValue(deviceExpr, stmtCtx));
    return true;
  }
  return false;
}

bool ClauseProcessor::processDeviceType(
    mlir::omp::DeviceTypeClauseOps &result) const {
  if (auto *clause = findUniqueClause<omp::clause::DeviceType>()) {
    // Case: declare target ... device_type(any | host | nohost)
    switch (clause->v) {
    case omp::clause::DeviceType::DeviceTypeDescription::Nohost:
      result.deviceType = mlir::omp::DeclareTargetDeviceType::nohost;
      break;
    case omp::clause::DeviceType::DeviceTypeDescription::Host:
      result.deviceType = mlir::omp::DeclareTargetDeviceType::host;
      break;
    case omp::clause::DeviceType::DeviceTypeDescription::Any:
      result.deviceType = mlir::omp::DeclareTargetDeviceType::any;
      break;
    }
    return true;
  }
  return false;
}

bool ClauseProcessor::processDistSchedule(
    lower::StatementContext &stmtCtx,
    mlir::omp::DistScheduleClauseOps &result) const {
  if (auto *clause = findUniqueClause<omp::clause::DistSchedule>()) {
    result.distScheduleStatic = converter.getFirOpBuilder().getUnitAttr();
    const auto &chunkSize = std::get<std::optional<ExprTy>>(clause->t);
    if (chunkSize)
      result.distScheduleChunkSize =
          fir::getBase(converter.genExprValue(*chunkSize, stmtCtx));
    return true;
  }
  return false;
}

bool ClauseProcessor::processFilter(lower::StatementContext &stmtCtx,
                                    mlir::omp::FilterClauseOps &result) const {
  if (auto *clause = findUniqueClause<omp::clause::Filter>()) {
    result.filteredThreadId =
        fir::getBase(converter.genExprValue(clause->v, stmtCtx));
    return true;
  }
  return false;
}

bool ClauseProcessor::processFinal(lower::StatementContext &stmtCtx,
                                   mlir::omp::FinalClauseOps &result) const {
  const parser::CharBlock *source = nullptr;
  if (auto *clause = findUniqueClause<omp::clause::Final>(&source)) {
    fir::FirOpBuilder &firOpBuilder = converter.getFirOpBuilder();
    mlir::Location clauseLocation = converter.genLocation(*source);

    mlir::Value finalVal =
        fir::getBase(converter.genExprValue(clause->v, stmtCtx));
    result.final = firOpBuilder.createConvert(
        clauseLocation, firOpBuilder.getI1Type(), finalVal);
    return true;
  }
  return false;
}

bool ClauseProcessor::processHint(mlir::omp::HintClauseOps &result) const {
  if (auto *clause = findUniqueClause<omp::clause::Hint>()) {
    fir::FirOpBuilder &firOpBuilder = converter.getFirOpBuilder();
    int64_t hintValue = *evaluate::ToInt64(clause->v);
    result.hint = firOpBuilder.getI64IntegerAttr(hintValue);
    return true;
  }
  return false;
}

bool ClauseProcessor::processMergeable(
    mlir::omp::MergeableClauseOps &result) const {
  return markClauseOccurrence<omp::clause::Mergeable>(result.mergeable);
}

bool ClauseProcessor::processNowait(mlir::omp::NowaitClauseOps &result) const {
  return markClauseOccurrence<omp::clause::Nowait>(result.nowait);
}

bool ClauseProcessor::processNumTeams(
    lower::StatementContext &stmtCtx,
    mlir::omp::NumTeamsClauseOps &result) const {
  // TODO Get lower and upper bounds for num_teams when parser is updated to
  // accept both.
  if (auto *clause = findUniqueClause<omp::clause::NumTeams>()) {
<<<<<<< HEAD
    // auto lowerBound = std::get<std::optional<ExprTy>>(clause->t);
    auto &upperBound = std::get<ExprTy>(clause->t);
=======
    // The num_teams directive accepts a list of team lower/upper bounds.
    // This is an extension to support grid specification for ompx_bare.
    // Here, only expect a single element in the list.
    assert(clause->v.size() == 1);
    // auto lowerBound = std::get<std::optional<ExprTy>>(clause->v[0]->t);
    auto &upperBound = std::get<ExprTy>(clause->v[0].t);
>>>>>>> 98391913
    result.numTeamsUpper =
        fir::getBase(converter.genExprValue(upperBound, stmtCtx));
    return true;
  }
  return false;
}

bool ClauseProcessor::processNumThreads(
    lower::StatementContext &stmtCtx,
    mlir::omp::NumThreadsClauseOps &result) const {
  if (auto *clause = findUniqueClause<omp::clause::NumThreads>()) {
    // OMPIRBuilder expects `NUM_THREADS` clause as a `Value`.
    result.numThreads =
        fir::getBase(converter.genExprValue(clause->v, stmtCtx));
    return true;
  }
  return false;
}

bool ClauseProcessor::processOrder(mlir::omp::OrderClauseOps &result) const {
  using Order = omp::clause::Order;
  if (auto *clause = findUniqueClause<Order>()) {
    fir::FirOpBuilder &firOpBuilder = converter.getFirOpBuilder();
    result.order = mlir::omp::ClauseOrderKindAttr::get(
        firOpBuilder.getContext(), mlir::omp::ClauseOrderKind::Concurrent);
    const auto &modifier =
        std::get<std::optional<Order::OrderModifier>>(clause->t);
    if (modifier && *modifier == Order::OrderModifier::Unconstrained) {
      result.orderMod = mlir::omp::OrderModifierAttr::get(
          firOpBuilder.getContext(), mlir::omp::OrderModifier::unconstrained);
    } else {
      // "If order-modifier is not unconstrained, the behavior is as if the
      // reproducible modifier is present."
      result.orderMod = mlir::omp::OrderModifierAttr::get(
          firOpBuilder.getContext(), mlir::omp::OrderModifier::reproducible);
    }
    return true;
  }
  return false;
}

bool ClauseProcessor::processOrdered(
    mlir::omp::OrderedClauseOps &result) const {
  if (auto *clause = findUniqueClause<omp::clause::Ordered>()) {
    fir::FirOpBuilder &firOpBuilder = converter.getFirOpBuilder();
    int64_t orderedClauseValue = 0l;
    if (clause->v.has_value())
      orderedClauseValue = *evaluate::ToInt64(*clause->v);
    result.ordered = firOpBuilder.getI64IntegerAttr(orderedClauseValue);
    return true;
  }
  return false;
}

bool ClauseProcessor::processPriority(
    lower::StatementContext &stmtCtx,
    mlir::omp::PriorityClauseOps &result) const {
  if (auto *clause = findUniqueClause<omp::clause::Priority>()) {
    result.priority = fir::getBase(converter.genExprValue(clause->v, stmtCtx));
    return true;
  }
  return false;
}

bool ClauseProcessor::processProcBind(
    mlir::omp::ProcBindClauseOps &result) const {
  if (auto *clause = findUniqueClause<omp::clause::ProcBind>()) {
    fir::FirOpBuilder &firOpBuilder = converter.getFirOpBuilder();
    result.procBindKind = genProcBindKindAttr(firOpBuilder, *clause);
    return true;
  }
  return false;
}

bool ClauseProcessor::processSafelen(
    mlir::omp::SafelenClauseOps &result) const {
  if (auto *clause = findUniqueClause<omp::clause::Safelen>()) {
    fir::FirOpBuilder &firOpBuilder = converter.getFirOpBuilder();
    const std::optional<std::int64_t> safelenVal = evaluate::ToInt64(clause->v);
    result.safelen = firOpBuilder.getI64IntegerAttr(*safelenVal);
    return true;
  }
  return false;
}

bool ClauseProcessor::processSchedule(
    lower::StatementContext &stmtCtx,
    mlir::omp::ScheduleClauseOps &result) const {
  if (auto *clause = findUniqueClause<omp::clause::Schedule>()) {
    fir::FirOpBuilder &firOpBuilder = converter.getFirOpBuilder();
    mlir::MLIRContext *context = firOpBuilder.getContext();
    const auto &scheduleType = std::get<omp::clause::Schedule::Kind>(clause->t);

    mlir::omp::ClauseScheduleKind scheduleKind;
    switch (scheduleType) {
    case omp::clause::Schedule::Kind::Static:
      scheduleKind = mlir::omp::ClauseScheduleKind::Static;
      break;
    case omp::clause::Schedule::Kind::Dynamic:
      scheduleKind = mlir::omp::ClauseScheduleKind::Dynamic;
      break;
    case omp::clause::Schedule::Kind::Guided:
      scheduleKind = mlir::omp::ClauseScheduleKind::Guided;
      break;
    case omp::clause::Schedule::Kind::Auto:
      scheduleKind = mlir::omp::ClauseScheduleKind::Auto;
      break;
    case omp::clause::Schedule::Kind::Runtime:
      scheduleKind = mlir::omp::ClauseScheduleKind::Runtime;
      break;
    }

    result.scheduleKind =
        mlir::omp::ClauseScheduleKindAttr::get(context, scheduleKind);

    mlir::omp::ScheduleModifier scheduleMod = getScheduleModifier(*clause);
    if (scheduleMod != mlir::omp::ScheduleModifier::none)
      result.scheduleMod =
          mlir::omp::ScheduleModifierAttr::get(context, scheduleMod);

    if (getSimdModifier(*clause) != mlir::omp::ScheduleModifier::none)
      result.scheduleSimd = firOpBuilder.getUnitAttr();

    if (const auto &chunkExpr = std::get<omp::MaybeExpr>(clause->t))
      result.scheduleChunk =
          fir::getBase(converter.genExprValue(*chunkExpr, stmtCtx));

    return true;
  }
  return false;
}

bool ClauseProcessor::processSimdlen(
    mlir::omp::SimdlenClauseOps &result) const {
  if (auto *clause = findUniqueClause<omp::clause::Simdlen>()) {
    fir::FirOpBuilder &firOpBuilder = converter.getFirOpBuilder();
    const std::optional<std::int64_t> simdlenVal = evaluate::ToInt64(clause->v);
    result.simdlen = firOpBuilder.getI64IntegerAttr(*simdlenVal);
    return true;
  }
  return false;
}

bool ClauseProcessor::processThreadLimit(
    lower::StatementContext &stmtCtx,
    mlir::omp::ThreadLimitClauseOps &result) const {
  if (auto *clause = findUniqueClause<omp::clause::ThreadLimit>()) {
    result.threadLimit =
        fir::getBase(converter.genExprValue(clause->v, stmtCtx));
    return true;
  }
  return false;
}

bool ClauseProcessor::processUntied(mlir::omp::UntiedClauseOps &result) const {
  return markClauseOccurrence<omp::clause::Untied>(result.untied);
}

//===----------------------------------------------------------------------===//
// ClauseProcessor repeatable clauses
//===----------------------------------------------------------------------===//
static llvm::StringMap<bool> getTargetFeatures(mlir::ModuleOp module) {
  llvm::StringMap<bool> featuresMap;
  llvm::SmallVector<llvm::StringRef> targetFeaturesVec;
  if (mlir::LLVM::TargetFeaturesAttr features =
          fir::getTargetFeatures(module)) {
    llvm::ArrayRef<mlir::StringAttr> featureAttrs = features.getFeatures();
    for (auto &featureAttr : featureAttrs) {
      llvm::StringRef featureKeyString = featureAttr.strref();
      featuresMap[featureKeyString.substr(1)] = (featureKeyString[0] == '+');
    }
  }
  return featuresMap;
}

static void
addAlignedClause(lower::AbstractConverter &converter,
                 const omp::clause::Aligned &clause,
                 llvm::SmallVectorImpl<mlir::Value> &alignedVars,
                 llvm::SmallVectorImpl<mlir::Attribute> &alignments) {
  using Aligned = omp::clause::Aligned;
  lower::StatementContext stmtCtx;
  mlir::IntegerAttr alignmentValueAttr;
  int64_t alignment = 0;
  fir::FirOpBuilder &builder = converter.getFirOpBuilder();

  if (auto &alignmentValueParserExpr =
          std::get<std::optional<Aligned::Alignment>>(clause.t)) {
    mlir::Value operand = fir::getBase(
        converter.genExprValue(*alignmentValueParserExpr, stmtCtx));
    alignment = *fir::getIntIfConstant(operand);
  } else {
    llvm::StringMap<bool> featuresMap = getTargetFeatures(builder.getModule());
    llvm::Triple triple = fir::getTargetTriple(builder.getModule());
    alignment =
        llvm::OpenMPIRBuilder::getOpenMPDefaultSimdAlign(triple, featuresMap);
  }

  // The default alignment for some targets is equal to 0.
  // Do not generate alignment assumption if alignment is less than or equal to
  // 0.
  if (alignment > 0) {
    auto &objects = std::get<omp::ObjectList>(clause.t);
    if (!objects.empty())
      genObjectList(objects, converter, alignedVars);
    alignmentValueAttr = builder.getI64IntegerAttr(alignment);
    // All the list items in a aligned clause will have same alignment
    for (std::size_t i = 0; i < objects.size(); i++)
      alignments.push_back(alignmentValueAttr);
  }
}

bool ClauseProcessor::processAligned(
    mlir::omp::AlignedClauseOps &result) const {
  return findRepeatableClause<omp::clause::Aligned>(
      [&](const omp::clause::Aligned &clause, const parser::CharBlock &) {
        addAlignedClause(converter, clause, result.alignedVars,
                         result.alignments);
      });
}

bool ClauseProcessor::processAllocate(
    mlir::omp::AllocateClauseOps &result) const {
  return findRepeatableClause<omp::clause::Allocate>(
      [&](const omp::clause::Allocate &clause, const parser::CharBlock &) {
        genAllocateClause(converter, clause, result.allocatorVars,
                          result.allocateVars);
      });
}

bool ClauseProcessor::processCopyin() const {
  fir::FirOpBuilder &firOpBuilder = converter.getFirOpBuilder();
  mlir::OpBuilder::InsertPoint insPt = firOpBuilder.saveInsertionPoint();
  firOpBuilder.setInsertionPointToStart(firOpBuilder.getAllocaBlock());
  auto checkAndCopyHostAssociateVar =
      [&](semantics::Symbol *sym,
          mlir::OpBuilder::InsertPoint *copyAssignIP = nullptr) {
        assert(sym->has<semantics::HostAssocDetails>() &&
               "No host-association found");
        if (converter.isPresentShallowLookup(*sym))
          converter.copyHostAssociateVar(*sym, copyAssignIP);
      };
  bool hasCopyin = findRepeatableClause<omp::clause::Copyin>(
      [&](const omp::clause::Copyin &clause, const parser::CharBlock &) {
        for (const omp::Object &object : clause.v) {
          semantics::Symbol *sym = object.sym();
          assert(sym && "Expecting symbol");
          if (const auto *commonDetails =
                  sym->detailsIf<semantics::CommonBlockDetails>()) {
            for (const auto &mem : commonDetails->objects())
              checkAndCopyHostAssociateVar(&*mem, &insPt);
            break;
          }
          if (semantics::IsAllocatableOrObjectPointer(&sym->GetUltimate()))
            TODO(converter.getCurrentLocation(),
                 "pointer or allocatable variables in Copyin clause");
          assert(sym->has<semantics::HostAssocDetails>() &&
                 "No host-association found");
          checkAndCopyHostAssociateVar(sym);
        }
      });

  // [OMP 5.0, 2.19.6.1] The copy is done after the team is formed and prior to
  // the execution of the associated structured block. Emit implicit barrier to
  // synchronize threads and avoid data races on propagation master's thread
  // values of threadprivate variables to local instances of that variables of
  // all other implicit threads.

  // All copies are inserted at either "insPt" (i.e. immediately before it),
  // or at some earlier point (as determined by "copyHostAssociateVar").
  // Unless the insertion point is given to "copyHostAssociateVar" explicitly,
  // it will not restore the builder's insertion point. Since the copies may be
  // inserted in any order (not following the execution order), make sure the
  // barrier is inserted following all of them.
  firOpBuilder.restoreInsertionPoint(insPt);
  if (hasCopyin)
    firOpBuilder.create<mlir::omp::BarrierOp>(converter.getCurrentLocation());
  return hasCopyin;
}

/// Class that extracts information from the specified type.
class TypeInfo {
public:
  TypeInfo(mlir::Type ty) { typeScan(ty); }

  // Returns the length of character types.
  std::optional<fir::CharacterType::LenType> getCharLength() const {
    return charLen;
  }

  // Returns the shape of array types.
  llvm::ArrayRef<int64_t> getShape() const { return shape; }

  // Is the type inside a box?
  bool isBox() const { return inBox; }

private:
  void typeScan(mlir::Type type);

  std::optional<fir::CharacterType::LenType> charLen;
  llvm::SmallVector<int64_t> shape;
  bool inBox = false;
};

void TypeInfo::typeScan(mlir::Type ty) {
  if (auto sty = mlir::dyn_cast<fir::SequenceType>(ty)) {
    assert(shape.empty() && !sty.getShape().empty());
    shape = llvm::SmallVector<int64_t>(sty.getShape());
    typeScan(sty.getEleTy());
  } else if (auto bty = mlir::dyn_cast<fir::BoxType>(ty)) {
    inBox = true;
    typeScan(bty.getEleTy());
  } else if (auto cty = mlir::dyn_cast<fir::CharacterType>(ty)) {
    charLen = cty.getLen();
  } else if (auto hty = mlir::dyn_cast<fir::HeapType>(ty)) {
    typeScan(hty.getEleTy());
  } else if (auto pty = mlir::dyn_cast<fir::PointerType>(ty)) {
    typeScan(pty.getEleTy());
  } else {
    // The scan ends when reaching any built-in or record type.
    assert(ty.isIntOrIndexOrFloat() || mlir::isa<fir::ComplexType>(ty) ||
           mlir::isa<fir::LogicalType>(ty) || mlir::isa<fir::RecordType>(ty));
  }
}

// Create a function that performs a copy between two variables, compatible
// with their types and attributes.
static mlir::func::FuncOp
createCopyFunc(mlir::Location loc, lower::AbstractConverter &converter,
               mlir::Type varType, fir::FortranVariableFlagsEnum varAttrs) {
  fir::FirOpBuilder &builder = converter.getFirOpBuilder();
  mlir::ModuleOp module = builder.getModule();
  mlir::Type eleTy = mlir::cast<fir::ReferenceType>(varType).getEleTy();
  TypeInfo typeInfo(eleTy);
  std::string copyFuncName =
      fir::getTypeAsString(eleTy, builder.getKindMap(), "_copy");

  if (auto decl = module.lookupSymbol<mlir::func::FuncOp>(copyFuncName))
    return decl;

  // create function
  mlir::OpBuilder::InsertionGuard guard(builder);
  mlir::OpBuilder modBuilder(module.getBodyRegion());
  llvm::SmallVector<mlir::Type> argsTy = {varType, varType};
  auto funcType = mlir::FunctionType::get(builder.getContext(), argsTy, {});
  mlir::func::FuncOp funcOp =
      modBuilder.create<mlir::func::FuncOp>(loc, copyFuncName, funcType);
  funcOp.setVisibility(mlir::SymbolTable::Visibility::Private);
  builder.createBlock(&funcOp.getRegion(), funcOp.getRegion().end(), argsTy,
                      {loc, loc});
  builder.setInsertionPointToStart(&funcOp.getRegion().back());
  // generate body
  fir::FortranVariableFlagsAttr attrs;
  if (varAttrs != fir::FortranVariableFlagsEnum::None)
    attrs = fir::FortranVariableFlagsAttr::get(builder.getContext(), varAttrs);
  llvm::SmallVector<mlir::Value> typeparams;
  if (typeInfo.getCharLength().has_value()) {
    mlir::Value charLen = builder.createIntegerConstant(
        loc, builder.getCharacterLengthType(), *typeInfo.getCharLength());
    typeparams.push_back(charLen);
  }
  mlir::Value shape;
  if (!typeInfo.isBox() && !typeInfo.getShape().empty()) {
    llvm::SmallVector<mlir::Value> extents;
    for (auto extent : typeInfo.getShape())
      extents.push_back(
          builder.createIntegerConstant(loc, builder.getIndexType(), extent));
    shape = builder.create<fir::ShapeOp>(loc, extents);
  }
  auto declDst = builder.create<hlfir::DeclareOp>(
      loc, funcOp.getArgument(0), copyFuncName + "_dst", shape, typeparams,
      /*dummy_scope=*/nullptr, attrs);
  auto declSrc = builder.create<hlfir::DeclareOp>(
      loc, funcOp.getArgument(1), copyFuncName + "_src", shape, typeparams,
      /*dummy_scope=*/nullptr, attrs);
  converter.copyVar(loc, declDst.getBase(), declSrc.getBase(), varAttrs);
  builder.create<mlir::func::ReturnOp>(loc);
  return funcOp;
}

bool ClauseProcessor::processCopyprivate(
    mlir::Location currentLocation,
    mlir::omp::CopyprivateClauseOps &result) const {
  auto addCopyPrivateVar = [&](semantics::Symbol *sym) {
    mlir::Value symVal = converter.getSymbolAddress(*sym);
    auto declOp = symVal.getDefiningOp<hlfir::DeclareOp>();
    if (!declOp)
      fir::emitFatalError(currentLocation,
                          "COPYPRIVATE is supported only in HLFIR mode");
    symVal = declOp.getBase();
    mlir::Type symType = symVal.getType();
    fir::FortranVariableFlagsEnum attrs =
        declOp.getFortranAttrs().has_value()
            ? *declOp.getFortranAttrs()
            : fir::FortranVariableFlagsEnum::None;
    mlir::Value cpVar = symVal;

    // CopyPrivate variables must be passed by reference. However, in the case
    // of assumed shapes/vla the type is not a !fir.ref, but a !fir.box.
    // In these cases to retrieve the appropriate !fir.ref<!fir.box<...>> to
    // access the data we need we must perform an alloca and then store to it
    // and retrieve the data from the new alloca.
    if (mlir::isa<fir::BaseBoxType>(symType)) {
      fir::FirOpBuilder &builder = converter.getFirOpBuilder();
      auto alloca = builder.create<fir::AllocaOp>(currentLocation, symType);
      builder.create<fir::StoreOp>(currentLocation, symVal, alloca);
      cpVar = alloca;
    }

    result.copyprivateVars.push_back(cpVar);
    mlir::func::FuncOp funcOp =
        createCopyFunc(currentLocation, converter, cpVar.getType(), attrs);
    result.copyprivateSyms.push_back(mlir::SymbolRefAttr::get(funcOp));
  };

  bool hasCopyPrivate = findRepeatableClause<clause::Copyprivate>(
      [&](const clause::Copyprivate &clause, const parser::CharBlock &) {
        for (const Object &object : clause.v) {
          semantics::Symbol *sym = object.sym();
          if (const auto *commonDetails =
                  sym->detailsIf<semantics::CommonBlockDetails>()) {
            for (const auto &mem : commonDetails->objects())
              addCopyPrivateVar(&*mem);
            break;
          }
          addCopyPrivateVar(sym);
        }
      });

  return hasCopyPrivate;
}

bool ClauseProcessor::processDepend(mlir::omp::DependClauseOps &result) const {
  fir::FirOpBuilder &firOpBuilder = converter.getFirOpBuilder();

  return findRepeatableClause<omp::clause::Depend>(
      [&](const omp::clause::Depend &clause, const parser::CharBlock &) {
        using Depend = omp::clause::Depend;
        assert(std::holds_alternative<Depend::WithLocators>(clause.u) &&
               "Only the modern form is handled at the moment");
        auto &modern = std::get<Depend::WithLocators>(clause.u);
        auto kind = std::get<Depend::TaskDependenceType>(modern.t);
        auto &objects = std::get<omp::ObjectList>(modern.t);

        mlir::omp::ClauseTaskDependAttr dependTypeOperand =
            genDependKindAttr(firOpBuilder, kind);
        result.dependKinds.append(objects.size(), dependTypeOperand);

        for (const omp::Object &object : objects) {
          assert(object.ref() && "Expecting designator");

          if (evaluate::ExtractSubstring(*object.ref())) {
            TODO(converter.getCurrentLocation(),
                 "substring not supported for task depend");
          } else if (evaluate::IsArrayElement(*object.ref())) {
            TODO(converter.getCurrentLocation(),
                 "array sections not supported for task depend");
          }

          semantics::Symbol *sym = object.sym();
          const mlir::Value variable = converter.getSymbolAddress(*sym);
          result.dependVars.push_back(variable);
        }
      });
}

bool ClauseProcessor::processHasDeviceAddr(
    mlir::omp::HasDeviceAddrClauseOps &result,
    llvm::SmallVectorImpl<mlir::Type> &isDeviceTypes,
    llvm::SmallVectorImpl<mlir::Location> &isDeviceLocs,
    llvm::SmallVectorImpl<const semantics::Symbol *> &isDeviceSymbols) const {
  return findRepeatableClause<omp::clause::HasDeviceAddr>(
      [&](const omp::clause::HasDeviceAddr &devAddrClause,
          const parser::CharBlock &) {
        addUseDeviceClause(converter, devAddrClause.v, result.hasDeviceAddrVars,
                           isDeviceTypes, isDeviceLocs, isDeviceSymbols);
      });
}

bool ClauseProcessor::processIf(
    omp::clause::If::DirectiveNameModifier directiveName,
    mlir::omp::IfClauseOps &result) const {
  bool found = false;
  findRepeatableClause<omp::clause::If>([&](const omp::clause::If &clause,
                                            const parser::CharBlock &source) {
    mlir::Location clauseLocation = converter.genLocation(source);
    mlir::Value operand =
        getIfClauseOperand(converter, clause, directiveName, clauseLocation);
    // Assume that, at most, a single 'if' clause will be applicable to the
    // given directive.
    if (operand) {
      result.ifVar = operand;
      found = true;
    }
  });
  return found;
}

bool ClauseProcessor::processIsDevicePtr(
    mlir::omp::IsDevicePtrClauseOps &result,
    llvm::SmallVectorImpl<mlir::Type> &isDeviceTypes,
    llvm::SmallVectorImpl<mlir::Location> &isDeviceLocs,
    llvm::SmallVectorImpl<const semantics::Symbol *> &isDeviceSymbols) const {
  return findRepeatableClause<omp::clause::IsDevicePtr>(
      [&](const omp::clause::IsDevicePtr &devPtrClause,
          const parser::CharBlock &) {
        addUseDeviceClause(converter, devPtrClause.v, result.isDevicePtrVars,
                           isDeviceTypes, isDeviceLocs, isDeviceSymbols);
      });
}

bool ClauseProcessor::processLink(
    llvm::SmallVectorImpl<DeclareTargetCapturePair> &result) const {
  return findRepeatableClause<omp::clause::Link>(
      [&](const omp::clause::Link &clause, const parser::CharBlock &) {
        // Case: declare target link(var1, var2)...
        gatherFuncAndVarSyms(
            clause.v, mlir::omp::DeclareTargetCaptureClause::link, result);
      });
}

bool ClauseProcessor::processMap(
    mlir::Location currentLocation, lower::StatementContext &stmtCtx,
    mlir::omp::MapClauseOps &result,
    llvm::SmallVectorImpl<const semantics::Symbol *> *mapSyms,
    llvm::SmallVectorImpl<mlir::Location> *mapSymLocs,
    llvm::SmallVectorImpl<mlir::Type> *mapSymTypes) const {
  fir::FirOpBuilder &firOpBuilder = converter.getFirOpBuilder();
  // We always require tracking of symbols, even if the caller does not,
  // so we create an optionally used local set of symbols when the mapSyms
  // argument is not present.
  llvm::SmallVector<const semantics::Symbol *> localMapSyms;
  llvm::SmallVectorImpl<const semantics::Symbol *> *ptrMapSyms =
      mapSyms ? mapSyms : &localMapSyms;
  std::map<const semantics::Symbol *,
           llvm::SmallVector<OmpMapMemberIndicesData>>
      parentMemberIndices;

  bool clauseFound = findRepeatableClause<omp::clause::Map>(
      [&](const omp::clause::Map &clause, const parser::CharBlock &source) {
        using Map = omp::clause::Map;
        mlir::Location clauseLocation = converter.genLocation(source);
        const auto &mapType = std::get<std::optional<Map::MapType>>(clause.t);
        llvm::omp::OpenMPOffloadMappingFlags mapTypeBits =
            llvm::omp::OpenMPOffloadMappingFlags::OMP_MAP_NONE;
        // If the map type is specified, then process it else Tofrom is the
        // default.
        if (mapType) {
          switch (*mapType) {
          case Map::MapType::To:
            mapTypeBits |= llvm::omp::OpenMPOffloadMappingFlags::OMP_MAP_TO;
            break;
          case Map::MapType::From:
            mapTypeBits |= llvm::omp::OpenMPOffloadMappingFlags::OMP_MAP_FROM;
            break;
          case Map::MapType::Tofrom:
            mapTypeBits |= llvm::omp::OpenMPOffloadMappingFlags::OMP_MAP_TO |
                           llvm::omp::OpenMPOffloadMappingFlags::OMP_MAP_FROM;
            break;
          case Map::MapType::Alloc:
          case Map::MapType::Release:
            // alloc and release is the default map_type for the Target Data
            // Ops, i.e. if no bits for map_type is supplied then alloc/release
            // is implicitly assumed based on the target directive. Default
            // value for Target Data and Enter Data is alloc and for Exit Data
            // it is release.
            break;
          case Map::MapType::Delete:
            mapTypeBits |= llvm::omp::OpenMPOffloadMappingFlags::OMP_MAP_DELETE;
          }

          auto &modTypeMods =
              std::get<std::optional<Map::MapTypeModifiers>>(clause.t);
          if (modTypeMods) {
            if (llvm::is_contained(*modTypeMods, Map::MapTypeModifier::Always))
              mapTypeBits |=
                  llvm::omp::OpenMPOffloadMappingFlags::OMP_MAP_ALWAYS;
          }
        } else {
          mapTypeBits |= llvm::omp::OpenMPOffloadMappingFlags::OMP_MAP_TO |
                         llvm::omp::OpenMPOffloadMappingFlags::OMP_MAP_FROM;
        }

        for (const omp::Object &object : std::get<omp::ObjectList>(clause.t)) {
          llvm::SmallVector<mlir::Value> bounds;
          std::stringstream asFortran;

          lower::AddrAndBoundsInfo info =
              lower::gatherDataOperandAddrAndBounds<mlir::omp::MapBoundsOp,
                                                    mlir::omp::MapBoundsType>(
                  converter, firOpBuilder, semaCtx, stmtCtx, *object.sym(),
                  object.ref(), clauseLocation, asFortran, bounds,
                  treatIndexAsSection);

          auto origSymbol = converter.getSymbolAddress(*object.sym());
          mlir::Value symAddr = info.addr;
          if (origSymbol && fir::isTypeWithDescriptor(origSymbol.getType()))
            symAddr = origSymbol;

          // Explicit map captures are captured ByRef by default,
          // optimisation passes may alter this to ByCopy or other capture
          // types to optimise
          auto location = mlir::NameLoc::get(
              mlir::StringAttr::get(firOpBuilder.getContext(), asFortran.str()),
              symAddr.getLoc());
          mlir::omp::MapInfoOp mapOp = createMapInfoOp(
              firOpBuilder, location, symAddr,
              /*varPtrPtr=*/mlir::Value{}, asFortran.str(), bounds,
              /*members=*/{}, /*membersIndex=*/mlir::DenseIntElementsAttr{},
              static_cast<
                  std::underlying_type_t<llvm::omp::OpenMPOffloadMappingFlags>>(
                  mapTypeBits),
              mlir::omp::VariableCaptureKind::ByRef, symAddr.getType());

          if (object.sym()->owner().IsDerivedType()) {
            addChildIndexAndMapToParent(object, parentMemberIndices, mapOp,
                                        semaCtx);
          } else {
            result.mapVars.push_back(mapOp);
            ptrMapSyms->push_back(object.sym());
            if (mapSymTypes)
              mapSymTypes->push_back(symAddr.getType());
            if (mapSymLocs)
              mapSymLocs->push_back(symAddr.getLoc());
          }
        }
      });

  insertChildMapInfoIntoParent(converter, parentMemberIndices, result.mapVars,
                               *ptrMapSyms, mapSymTypes, mapSymLocs);

  return clauseFound;
}

bool ClauseProcessor::processReduction(
    mlir::Location currentLocation, mlir::omp::ReductionClauseOps &result,
    llvm::SmallVectorImpl<mlir::Type> *outReductionTypes,
    llvm::SmallVectorImpl<const semantics::Symbol *> *outReductionSyms) const {
  return findRepeatableClause<omp::clause::Reduction>(
      [&](const omp::clause::Reduction &clause, const parser::CharBlock &) {
        llvm::SmallVector<mlir::Value> reductionVars;
        llvm::SmallVector<bool> reduceVarByRef;
        llvm::SmallVector<mlir::Attribute> reductionDeclSymbols;
        llvm::SmallVector<const semantics::Symbol *> reductionSyms;
        ReductionProcessor rp;
        rp.addDeclareReduction(
            currentLocation, converter, clause, reductionVars, reduceVarByRef,
            reductionDeclSymbols, outReductionSyms ? &reductionSyms : nullptr);

        // Copy local lists into the output.
        llvm::copy(reductionVars, std::back_inserter(result.reductionVars));
        llvm::copy(reduceVarByRef, std::back_inserter(result.reductionByref));
        llvm::copy(reductionDeclSymbols,
                   std::back_inserter(result.reductionSyms));

        if (outReductionTypes) {
          outReductionTypes->reserve(outReductionTypes->size() +
                                     reductionVars.size());
          llvm::transform(reductionVars, std::back_inserter(*outReductionTypes),
                          [](mlir::Value v) { return v.getType(); });
        }

        if (outReductionSyms)
          llvm::copy(reductionSyms, std::back_inserter(*outReductionSyms));
      });
}

bool ClauseProcessor::processTo(
    llvm::SmallVectorImpl<DeclareTargetCapturePair> &result) const {
  return findRepeatableClause<omp::clause::To>(
      [&](const omp::clause::To &clause, const parser::CharBlock &) {
        // Case: declare target to(func, var1, var2)...
        gatherFuncAndVarSyms(std::get<ObjectList>(clause.t),
                             mlir::omp::DeclareTargetCaptureClause::to, result);
      });
}

bool ClauseProcessor::processEnter(
    llvm::SmallVectorImpl<DeclareTargetCapturePair> &result) const {
  return findRepeatableClause<omp::clause::Enter>(
      [&](const omp::clause::Enter &clause, const parser::CharBlock &) {
        // Case: declare target enter(func, var1, var2)...
        gatherFuncAndVarSyms(
            clause.v, mlir::omp::DeclareTargetCaptureClause::enter, result);
      });
}

bool ClauseProcessor::processUseDeviceAddr(
    mlir::omp::UseDeviceAddrClauseOps &result,
    llvm::SmallVectorImpl<mlir::Type> &useDeviceTypes,
    llvm::SmallVectorImpl<mlir::Location> &useDeviceLocs,
    llvm::SmallVectorImpl<const semantics::Symbol *> &useDeviceSyms) const {
  return findRepeatableClause<omp::clause::UseDeviceAddr>(
      [&](const omp::clause::UseDeviceAddr &clause, const parser::CharBlock &) {
        addUseDeviceClause(converter, clause.v, result.useDeviceAddrVars,
                           useDeviceTypes, useDeviceLocs, useDeviceSyms);
      });
}

bool ClauseProcessor::processUseDevicePtr(
    mlir::omp::UseDevicePtrClauseOps &result,
    llvm::SmallVectorImpl<mlir::Type> &useDeviceTypes,
    llvm::SmallVectorImpl<mlir::Location> &useDeviceLocs,
    llvm::SmallVectorImpl<const semantics::Symbol *> &useDeviceSyms) const {
  return findRepeatableClause<omp::clause::UseDevicePtr>(
      [&](const omp::clause::UseDevicePtr &clause, const parser::CharBlock &) {
        addUseDeviceClause(converter, clause.v, result.useDevicePtrVars,
                           useDeviceTypes, useDeviceLocs, useDeviceSyms);
      });
}

} // namespace omp
} // namespace lower
} // namespace Fortran<|MERGE_RESOLUTION|>--- conflicted
+++ resolved
@@ -360,17 +360,12 @@
   // TODO Get lower and upper bounds for num_teams when parser is updated to
   // accept both.
   if (auto *clause = findUniqueClause<omp::clause::NumTeams>()) {
-<<<<<<< HEAD
-    // auto lowerBound = std::get<std::optional<ExprTy>>(clause->t);
-    auto &upperBound = std::get<ExprTy>(clause->t);
-=======
     // The num_teams directive accepts a list of team lower/upper bounds.
     // This is an extension to support grid specification for ompx_bare.
     // Here, only expect a single element in the list.
     assert(clause->v.size() == 1);
     // auto lowerBound = std::get<std::optional<ExprTy>>(clause->v[0]->t);
     auto &upperBound = std::get<ExprTy>(clause->v[0].t);
->>>>>>> 98391913
     result.numTeamsUpper =
         fir::getBase(converter.genExprValue(upperBound, stmtCtx));
     return true;
