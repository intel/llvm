//===-- Lower/OpenMP/Utils.h ------------------------------------*- C++ -*-===//
//
// Part of the LLVM Project, under the Apache License v2.0 with LLVM Exceptions.
// See https://llvm.org/LICENSE.txt for license information.
// SPDX-License-Identifier: Apache-2.0 WITH LLVM-exception
//
//===----------------------------------------------------------------------===//

#ifndef FORTRAN_LOWER_OPENMPUTILS_H
#define FORTRAN_LOWER_OPENMPUTILS_H

#include "flang/Lower/OpenMP/Clauses.h"
#include "mlir/Dialect/OpenMP/OpenMPDialect.h"
#include "mlir/IR/Location.h"
#include "mlir/IR/Value.h"
#include "llvm/Support/CommandLine.h"
#include <cstdint>

extern llvm::cl::opt<bool> treatIndexAsSection;

namespace fir {
class FirOpBuilder;
} // namespace fir
namespace Fortran {

namespace semantics {
class Symbol;
} // namespace semantics

namespace parser {
struct OmpObject;
struct OmpObjectList;
} // namespace parser

namespace lower {
class StatementContext;
namespace pft {
struct Evaluation;
}

class AbstractConverter;

namespace omp {

struct DeclareTargetCaptureInfo {
  mlir::omp::DeclareTargetCaptureClause clause;
  bool automap = false;
  const semantics::Symbol &symbol;

  DeclareTargetCaptureInfo(mlir::omp::DeclareTargetCaptureClause c,
                           const semantics::Symbol &s, bool a = false)
      : clause(c), automap(a), symbol(s) {}
};

// A small helper structure for keeping track of a component members MapInfoOp
// and index data when lowering OpenMP map clauses. Keeps track of the
// placement of the component in the derived type hierarchy it rests within,
// alongside the generated mlir::omp::MapInfoOp for the mapped component.
//
// As an example of what the contents of this data structure may be like,
// when provided the following derived type and map of that type:
//
// type :: bottom_layer
//   real(8) :: i2
//   real(4) :: array_i2(10)
//   real(4) :: array_j2(10)
// end type bottom_layer
//
// type :: top_layer
//   real(4) :: i
//   integer(4) :: array_i(10)
//   real(4) :: j
//   type(bottom_layer) :: nested
//   integer, allocatable :: array_j(:)
//   integer(4) :: k
// end type top_layer
//
// type(top_layer) :: top_dtype
//
// map(tofrom: top_dtype%nested%i2, top_dtype%k, top_dtype%nested%array_i2)
//
// We would end up with an OmpMapParentAndMemberData populated like below:
//
// memberPlacementIndices:
//  Vector 1: 3, 0
//  Vector 2: 5
//  Vector 3: 3, 1
//
// memberMap:
// Entry 1: omp.map.info for "top_dtype%nested%i2"
// Entry 2: omp.map.info for "top_dtype%k"
// Entry 3: omp.map.info for "top_dtype%nested%array_i2"
//
// And this OmpMapParentAndMemberData would be accessed via the parent
// symbol for top_dtype. Other parent derived type instances that have
// members mapped would have there own OmpMapParentAndMemberData entry
// accessed via their own symbol.
struct OmpMapParentAndMemberData {
  // The indices representing the component members placement in its derived
  // type parents hierarchy.
  llvm::SmallVector<llvm::SmallVector<int64_t>> memberPlacementIndices;

  // Placement of the member in the member vector.
  llvm::SmallVector<mlir::omp::MapInfoOp> memberMap;

  bool isDuplicateMemberMapInfo(llvm::SmallVectorImpl<int64_t> &memberIndices) {
    return llvm::find_if(memberPlacementIndices, [&](auto &memberData) {
             return llvm::equal(memberIndices, memberData);
           }) != memberPlacementIndices.end();
  }

  void addChildIndexAndMapToParent(const omp::Object &object,
                                   mlir::omp::MapInfoOp &mapOp,
                                   semantics::SemanticsContext &semaCtx);
};

void insertChildMapInfoIntoParent(
    Fortran::lower::AbstractConverter &converter,
    Fortran::semantics::SemanticsContext &semaCtx,
    Fortran::lower::StatementContext &stmtCtx,
    std::map<Object, OmpMapParentAndMemberData> &parentMemberIndices,
    llvm::SmallVectorImpl<mlir::Value> &mapOperands,
    llvm::SmallVectorImpl<const semantics::Symbol *> &mapSyms);

void generateMemberPlacementIndices(
    const Object &object, llvm::SmallVectorImpl<int64_t> &indices,
    Fortran::semantics::SemanticsContext &semaCtx);

bool isMemberOrParentAllocatableOrPointer(
    const Object &object, Fortran::semantics::SemanticsContext &semaCtx);

mlir::Value createParentSymAndGenIntermediateMaps(
    mlir::Location clauseLocation, Fortran::lower::AbstractConverter &converter,
    semantics::SemanticsContext &semaCtx, lower::StatementContext &stmtCtx,
    omp::ObjectList &objectList, llvm::SmallVectorImpl<int64_t> &indices,
    OmpMapParentAndMemberData &parentMemberIndices, llvm::StringRef asFortran,
    llvm::omp::OpenMPOffloadMappingFlags mapTypeBits);

omp::ObjectList gatherObjectsOf(omp::Object derivedTypeMember,
                                semantics::SemanticsContext &semaCtx);

mlir::Type getLoopVarType(lower::AbstractConverter &converter,
                          std::size_t loopVarTypeSize);

semantics::Symbol *
getIterationVariableSymbol(const lower::pft::Evaluation &eval);

void gatherFuncAndVarSyms(
    const ObjectList &objects, mlir::omp::DeclareTargetCaptureClause clause,
    llvm::SmallVectorImpl<DeclareTargetCaptureInfo> &symbolAndClause,
    bool automap = false);

int64_t getCollapseValue(const List<Clause> &clauses);

void genObjectList(const ObjectList &objects,
                   lower::AbstractConverter &converter,
                   llvm::SmallVectorImpl<mlir::Value> &operands);

void lastprivateModifierNotSupported(const omp::clause::Lastprivate &lastp,
                                     mlir::Location loc);

int64_t collectLoopRelatedInfo(
    lower::AbstractConverter &converter, mlir::Location currentLocation,
    lower::pft::Evaluation &eval, const omp::List<omp::Clause> &clauses,
    mlir::omp::LoopRelatedClauseOps &result,
    llvm::SmallVectorImpl<const semantics::Symbol *> &iv);

<<<<<<< HEAD
=======
void collectTileSizesFromOpenMPConstruct(
    const parser::OpenMPConstruct *ompCons,
    llvm::SmallVectorImpl<int64_t> &tileSizes,
    Fortran::semantics::SemanticsContext &semaCtx);

>>>>>>> 35227056
} // namespace omp
} // namespace lower
} // namespace Fortran

#endif // FORTRAN_LOWER_OPENMPUTILS_H<|MERGE_RESOLUTION|>--- conflicted
+++ resolved
@@ -165,14 +165,11 @@
     mlir::omp::LoopRelatedClauseOps &result,
     llvm::SmallVectorImpl<const semantics::Symbol *> &iv);
 
-<<<<<<< HEAD
-=======
 void collectTileSizesFromOpenMPConstruct(
     const parser::OpenMPConstruct *ompCons,
     llvm::SmallVectorImpl<int64_t> &tileSizes,
     Fortran::semantics::SemanticsContext &semaCtx);
 
->>>>>>> 35227056
 } // namespace omp
 } // namespace lower
 } // namespace Fortran
