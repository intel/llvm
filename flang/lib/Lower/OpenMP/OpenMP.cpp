//===-- OpenMP.cpp -- Open MP directive lowering --------------------------===//
//
// Part of the LLVM Project, under the Apache License v2.0 with LLVM Exceptions.
// See https://llvm.org/LICENSE.txt for license information.
// SPDX-License-Identifier: Apache-2.0 WITH LLVM-exception
//
//===----------------------------------------------------------------------===//
//
// Coding style: https://mlir.llvm.org/getting_started/DeveloperGuide/
//
//===----------------------------------------------------------------------===//

#include "flang/Lower/OpenMP.h"

#include "ClauseProcessor.h"
#include "Clauses.h"
#include "DataSharingProcessor.h"
#include "Decomposer.h"
#include "ReductionProcessor.h"
#include "Utils.h"
#include "flang/Common/idioms.h"
#include "flang/Lower/Bridge.h"
#include "flang/Lower/ConvertExpr.h"
#include "flang/Lower/ConvertVariable.h"
#include "flang/Lower/DirectivesCommon.h"
#include "flang/Lower/StatementContext.h"
#include "flang/Lower/SymbolMap.h"
#include "flang/Optimizer/Builder/BoxValue.h"
#include "flang/Optimizer/Builder/FIRBuilder.h"
#include "flang/Optimizer/Builder/Todo.h"
#include "flang/Optimizer/Dialect/FIRType.h"
#include "flang/Optimizer/HLFIR/HLFIROps.h"
#include "flang/Parser/characters.h"
#include "flang/Parser/parse-tree.h"
#include "flang/Semantics/openmp-directive-sets.h"
#include "flang/Semantics/tools.h"
#include "flang/Support/OpenMP-utils.h"
#include "mlir/Dialect/ControlFlow/IR/ControlFlowOps.h"
#include "mlir/Dialect/OpenMP/OpenMPDialect.h"
#include "mlir/Transforms/RegionUtils.h"
#include "llvm/ADT/STLExtras.h"
#include "llvm/Frontend/OpenMP/OMPConstants.h"

using namespace Fortran::lower::omp;
using namespace Fortran::common::openmp;

//===----------------------------------------------------------------------===//
// Code generation helper functions
//===----------------------------------------------------------------------===//

static void genOMPDispatch(lower::AbstractConverter &converter,
                           lower::SymMap &symTable,
                           semantics::SemanticsContext &semaCtx,
                           lower::pft::Evaluation &eval, mlir::Location loc,
                           const ConstructQueue &queue,
                           ConstructQueue::const_iterator item);

static void processHostEvalClauses(lower::AbstractConverter &converter,
                                   semantics::SemanticsContext &semaCtx,
                                   lower::StatementContext &stmtCtx,
                                   lower::pft::Evaluation &eval,
                                   mlir::Location loc);

namespace {
/// Structure holding information that is needed to pass host-evaluated
/// information to later lowering stages.
class HostEvalInfo {
public:
  // Allow this function access to private members in order to initialize them.
  friend void ::processHostEvalClauses(lower::AbstractConverter &,
                                       semantics::SemanticsContext &,
                                       lower::StatementContext &,
                                       lower::pft::Evaluation &,
                                       mlir::Location);

  /// Fill \c vars with values stored in \c ops.
  ///
  /// The order in which values are stored matches the one expected by \see
  /// bindOperands().
  void collectValues(llvm::SmallVectorImpl<mlir::Value> &vars) const {
    vars.append(ops.loopLowerBounds);
    vars.append(ops.loopUpperBounds);
    vars.append(ops.loopSteps);

    if (ops.numTeamsLower)
      vars.push_back(ops.numTeamsLower);

    if (ops.numTeamsUpper)
      vars.push_back(ops.numTeamsUpper);

    if (ops.numThreads)
      vars.push_back(ops.numThreads);

    if (ops.threadLimit)
      vars.push_back(ops.threadLimit);
  }

  /// Update \c ops, replacing all values with the corresponding block argument
  /// in \c args.
  ///
  /// The order in which values are stored in \c args is the same as the one
  /// used by \see collectValues().
  void bindOperands(llvm::ArrayRef<mlir::BlockArgument> args) {
    assert(args.size() ==
               ops.loopLowerBounds.size() + ops.loopUpperBounds.size() +
                   ops.loopSteps.size() + (ops.numTeamsLower ? 1 : 0) +
                   (ops.numTeamsUpper ? 1 : 0) + (ops.numThreads ? 1 : 0) +
                   (ops.threadLimit ? 1 : 0) &&
           "invalid block argument list");
    int argIndex = 0;
    for (size_t i = 0; i < ops.loopLowerBounds.size(); ++i)
      ops.loopLowerBounds[i] = args[argIndex++];

    for (size_t i = 0; i < ops.loopUpperBounds.size(); ++i)
      ops.loopUpperBounds[i] = args[argIndex++];

    for (size_t i = 0; i < ops.loopSteps.size(); ++i)
      ops.loopSteps[i] = args[argIndex++];

    if (ops.numTeamsLower)
      ops.numTeamsLower = args[argIndex++];

    if (ops.numTeamsUpper)
      ops.numTeamsUpper = args[argIndex++];

    if (ops.numThreads)
      ops.numThreads = args[argIndex++];

    if (ops.threadLimit)
      ops.threadLimit = args[argIndex++];
  }

  /// Update \p clauseOps and \p ivOut with the corresponding host-evaluated
  /// values and Fortran symbols, respectively, if they have already been
  /// initialized but not yet applied.
  ///
  /// \returns whether an update was performed. If not, these clauses were not
  ///          evaluated in the host device.
  bool apply(mlir::omp::LoopNestOperands &clauseOps,
             llvm::SmallVectorImpl<const semantics::Symbol *> &ivOut) {
    if (iv.empty() || loopNestApplied) {
      loopNestApplied = true;
      return false;
    }

    loopNestApplied = true;
    clauseOps.loopLowerBounds = ops.loopLowerBounds;
    clauseOps.loopUpperBounds = ops.loopUpperBounds;
    clauseOps.loopSteps = ops.loopSteps;
    ivOut.append(iv);
    return true;
  }

  /// Update \p clauseOps with the corresponding host-evaluated values if they
  /// have already been initialized but not yet applied.
  ///
  /// \returns whether an update was performed. If not, these clauses were not
  ///          evaluated in the host device.
  bool apply(mlir::omp::ParallelOperands &clauseOps) {
    if (!ops.numThreads || parallelApplied) {
      parallelApplied = true;
      return false;
    }

    parallelApplied = true;
    clauseOps.numThreads = ops.numThreads;
    return true;
  }

  /// Update \p clauseOps with the corresponding host-evaluated values if they
  /// have already been initialized.
  ///
  /// \returns whether an update was performed. If not, these clauses were not
  ///          evaluated in the host device.
  bool apply(mlir::omp::TeamsOperands &clauseOps) {
    if (!ops.numTeamsLower && !ops.numTeamsUpper && !ops.threadLimit)
      return false;

    clauseOps.numTeamsLower = ops.numTeamsLower;
    clauseOps.numTeamsUpper = ops.numTeamsUpper;
    clauseOps.threadLimit = ops.threadLimit;
    return true;
  }

private:
  mlir::omp::HostEvaluatedOperands ops;
  llvm::SmallVector<const semantics::Symbol *> iv;
  bool loopNestApplied = false, parallelApplied = false;
};
} // namespace

/// Stack of \see HostEvalInfo to represent the current nest of \c omp.target
/// operations being created.
///
/// The current implementation prevents nested 'target' regions from breaking
/// the handling of the outer region by keeping a stack of information
/// structures, but it will probably still require some further work to support
/// reverse offloading.
static llvm::SmallVector<HostEvalInfo, 0> hostEvalInfo;

/// Bind symbols to their corresponding entry block arguments.
///
/// The binding will be performed inside of the current block, which does not
/// necessarily have to be part of the operation for which the binding is done.
/// However, block arguments must be accessible. This enables controlling the
/// insertion point of any new MLIR operations related to the binding of
/// arguments of a loop wrapper operation.
///
/// \param [in] converter - PFT to MLIR conversion interface.
/// \param [in]        op - owner operation of the block arguments to bind.
/// \param [in]      args - entry block arguments information for the given
///                         operation.
static void bindEntryBlockArgs(lower::AbstractConverter &converter,
                               mlir::omp::BlockArgOpenMPOpInterface op,
                               const EntryBlockArgs &args) {
  assert(op != nullptr && "invalid block argument-defining operation");
  assert(args.isValid() && "invalid args");
  fir::FirOpBuilder &firOpBuilder = converter.getFirOpBuilder();

  auto bindSingleMapLike = [&converter,
                            &firOpBuilder](const semantics::Symbol &sym,
                                           const mlir::BlockArgument &arg) {
    // Clones the `bounds` placing them inside the entry block and returns
    // them.
    auto cloneBound = [&](mlir::Value bound) {
      if (mlir::isMemoryEffectFree(bound.getDefiningOp())) {
        mlir::Operation *clonedOp = firOpBuilder.clone(*bound.getDefiningOp());
        return clonedOp->getResult(0);
      }
      TODO(converter.getCurrentLocation(),
           "target map-like clause operand unsupported bound type");
    };

    auto cloneBounds = [cloneBound](llvm::ArrayRef<mlir::Value> bounds) {
      llvm::SmallVector<mlir::Value> clonedBounds;
      llvm::transform(bounds, std::back_inserter(clonedBounds),
                      [&](mlir::Value bound) { return cloneBound(bound); });
      return clonedBounds;
    };

    fir::ExtendedValue extVal = converter.getSymbolExtendedValue(sym);
    auto refType = mlir::dyn_cast<fir::ReferenceType>(arg.getType());
    if (refType && fir::isa_builtin_cptr_type(refType.getElementType())) {
      converter.bindSymbol(sym, arg);
    } else {
      extVal.match(
          [&](const fir::BoxValue &v) {
            converter.bindSymbol(sym,
                                 fir::BoxValue(arg, cloneBounds(v.getLBounds()),
                                               v.getExplicitParameters(),
                                               v.getExplicitExtents()));
          },
          [&](const fir::MutableBoxValue &v) {
            converter.bindSymbol(
                sym, fir::MutableBoxValue(arg, cloneBounds(v.getLBounds()),
                                          v.getMutableProperties()));
          },
          [&](const fir::ArrayBoxValue &v) {
            converter.bindSymbol(
                sym, fir::ArrayBoxValue(arg, cloneBounds(v.getExtents()),
                                        cloneBounds(v.getLBounds()),
                                        v.getSourceBox()));
          },
          [&](const fir::CharArrayBoxValue &v) {
            converter.bindSymbol(
                sym, fir::CharArrayBoxValue(arg, cloneBound(v.getLen()),
                                            cloneBounds(v.getExtents()),
                                            cloneBounds(v.getLBounds())));
          },
          [&](const fir::CharBoxValue &v) {
            converter.bindSymbol(
                sym, fir::CharBoxValue(arg, cloneBound(v.getLen())));
          },
          [&](const fir::UnboxedValue &v) { converter.bindSymbol(sym, arg); },
          [&](const auto &) {
            TODO(converter.getCurrentLocation(),
                 "target map clause operand unsupported type");
          });
    }
  };

  auto bindMapLike =
      [&bindSingleMapLike](llvm::ArrayRef<const semantics::Symbol *> syms,
                           llvm::ArrayRef<mlir::BlockArgument> args) {
        // Structure component symbols don't have bindings, and can only be
        // explicitly mapped individually. If a member is captured implicitly
        // we map the entirety of the derived type when we find its symbol.
        llvm::SmallVector<const semantics::Symbol *> processedSyms;
        llvm::copy_if(syms, std::back_inserter(processedSyms),
                      [](auto *sym) { return !sym->owner().IsDerivedType(); });

        for (auto [sym, arg] : llvm::zip_equal(processedSyms, args))
          bindSingleMapLike(*sym, arg);
      };

  auto bindPrivateLike = [&converter, &firOpBuilder](
                             llvm::ArrayRef<const semantics::Symbol *> syms,
                             llvm::ArrayRef<mlir::Value> vars,
                             llvm::ArrayRef<mlir::BlockArgument> args) {
    llvm::SmallVector<const semantics::Symbol *> processedSyms;
    for (auto *sym : syms) {
      if (const auto *commonDet =
              sym->detailsIf<semantics::CommonBlockDetails>()) {
        llvm::transform(commonDet->objects(), std::back_inserter(processedSyms),
                        [&](const auto &mem) { return &*mem; });
      } else {
        processedSyms.push_back(sym);
      }
    }

    for (auto [sym, var, arg] : llvm::zip_equal(processedSyms, vars, args))
      converter.bindSymbol(
          *sym,
          hlfir::translateToExtendedValue(
              var.getLoc(), firOpBuilder, hlfir::Entity{arg},
              /*contiguousHint=*/
              evaluate::IsSimplyContiguous(*sym, converter.getFoldingContext()))
              .first);
  };

  // Process in clause name alphabetical order to match block arguments order.
  // Do not bind host_eval variables because they cannot be used inside of the
  // corresponding region, except for very specific cases handled separately.
  bindMapLike(args.hasDeviceAddr.syms, op.getHasDeviceAddrBlockArgs());
  bindPrivateLike(args.inReduction.syms, args.inReduction.vars,
                  op.getInReductionBlockArgs());
  bindMapLike(args.map.syms, op.getMapBlockArgs());
  bindPrivateLike(args.priv.syms, args.priv.vars, op.getPrivateBlockArgs());
  bindPrivateLike(args.reduction.syms, args.reduction.vars,
                  op.getReductionBlockArgs());
  bindPrivateLike(args.taskReduction.syms, args.taskReduction.vars,
                  op.getTaskReductionBlockArgs());
  bindMapLike(args.useDeviceAddr.syms, op.getUseDeviceAddrBlockArgs());
  bindMapLike(args.useDevicePtr.syms, op.getUseDevicePtrBlockArgs());
}

/// Get the list of base values that the specified map-like variables point to.
///
/// This function must be kept in sync with changes to the `createMapInfoOp`
/// utility function, since it must take into account the potential introduction
/// of levels of indirection (i.e. intermediate ops).
///
/// \param [in]     vars - list of values passed to map-like clauses, returned
///                        by an `omp.map.info` operation.
/// \param [out] baseOps - populated with the `var_ptr` values of the
///                        corresponding defining operations.
static void
extractMappedBaseValues(llvm::ArrayRef<mlir::Value> vars,
                        llvm::SmallVectorImpl<mlir::Value> &baseOps) {
  llvm::transform(vars, std::back_inserter(baseOps), [](mlir::Value map) {
    auto mapInfo = map.getDefiningOp<mlir::omp::MapInfoOp>();
    assert(mapInfo && "expected all map vars to be defined by omp.map.info");

    mlir::Value varPtr = mapInfo.getVarPtr();
    if (auto boxAddr = varPtr.getDefiningOp<fir::BoxAddrOp>())
      return boxAddr.getVal();

    return varPtr;
  });
}

/// Get the directive enumeration value corresponding to the given OpenMP
/// construct PFT node.
llvm::omp::Directive
extractOmpDirective(const parser::OpenMPConstruct &ompConstruct) {
  return common::visit(
      common::visitors{
          [](const parser::OpenMPAllocatorsConstruct &c) {
            return llvm::omp::OMPD_allocators;
          },
          [](const parser::OpenMPAssumeConstruct &c) {
            return llvm::omp::OMPD_assume;
          },
          [](const parser::OpenMPAtomicConstruct &c) {
            return llvm::omp::OMPD_atomic;
          },
          [](const parser::OpenMPBlockConstruct &c) {
            return std::get<parser::OmpBlockDirective>(
                       std::get<parser::OmpBeginBlockDirective>(c.t).t)
                .v;
          },
          [](const parser::OpenMPCriticalConstruct &c) {
            return llvm::omp::OMPD_critical;
          },
          [](const parser::OpenMPDeclarativeAllocate &c) {
            return llvm::omp::OMPD_allocate;
          },
          [](const parser::OpenMPDispatchConstruct &c) {
            return llvm::omp::OMPD_dispatch;
          },
          [](const parser::OpenMPExecutableAllocate &c) {
            return llvm::omp::OMPD_allocate;
          },
          [](const parser::OpenMPLoopConstruct &c) {
            return std::get<parser::OmpLoopDirective>(
                       std::get<parser::OmpBeginLoopDirective>(c.t).t)
                .v;
          },
          [](const parser::OpenMPSectionConstruct &c) {
            return llvm::omp::OMPD_section;
          },
          [](const parser::OpenMPSectionsConstruct &c) {
            return std::get<parser::OmpSectionsDirective>(
                       std::get<parser::OmpBeginSectionsDirective>(c.t).t)
                .v;
          },
          [](const parser::OpenMPStandaloneConstruct &c) {
            return common::visit(
                common::visitors{
                    [](const parser::OpenMPSimpleStandaloneConstruct &c) {
                      return c.v.DirId();
                    },
                    [](const parser::OpenMPFlushConstruct &c) {
                      return llvm::omp::OMPD_flush;
                    },
                    [](const parser::OpenMPCancelConstruct &c) {
                      return llvm::omp::OMPD_cancel;
                    },
                    [](const parser::OpenMPCancellationPointConstruct &c) {
                      return llvm::omp::OMPD_cancellation_point;
                    },
                    [](const parser::OmpMetadirectiveDirective &c) {
                      return llvm::omp::OMPD_metadirective;
                    },
                    [](const parser::OpenMPDepobjConstruct &c) {
                      return llvm::omp::OMPD_depobj;
                    },
                    [](const parser::OpenMPInteropConstruct &c) {
                      return llvm::omp::OMPD_interop;
                    }},
                c.u);
          },
          [](const parser::OpenMPUtilityConstruct &c) {
            return common::visit(
                common::visitors{[](const parser::OmpErrorDirective &c) {
                                   return llvm::omp::OMPD_error;
                                 },
                                 [](const parser::OmpNothingDirective &c) {
                                   return llvm::omp::OMPD_nothing;
                                 }},
                c.u);
          }},
      ompConstruct.u);
}

/// Populate the global \see hostEvalInfo after processing clauses for the given
/// \p eval OpenMP target construct, or nested constructs, if these must be
/// evaluated outside of the target region per the spec.
///
/// In particular, this will ensure that in 'target teams' and equivalent nested
/// constructs, the \c thread_limit and \c num_teams clauses will be evaluated
/// in the host. Additionally, loop bounds, steps and the \c num_threads clause
/// will also be evaluated in the host if a target SPMD construct is detected
/// (i.e. 'target teams distribute parallel do [simd]' or equivalent nesting).
///
/// The result, stored as a global, is intended to be used to populate the \c
/// host_eval operands of the associated \c omp.target operation, and also to be
/// checked and used by later lowering steps to populate the corresponding
/// operands of the \c omp.teams, \c omp.parallel or \c omp.loop_nest
/// operations.
static void processHostEvalClauses(lower::AbstractConverter &converter,
                                   semantics::SemanticsContext &semaCtx,
                                   lower::StatementContext &stmtCtx,
                                   lower::pft::Evaluation &eval,
                                   mlir::Location loc) {
  // Obtain the list of clauses of the given OpenMP block or loop construct
  // evaluation. Other evaluations passed to this lambda keep `clauses`
  // unchanged.
  auto extractClauses = [&semaCtx](lower::pft::Evaluation &eval,
                                   List<Clause> &clauses) {
    const auto *ompEval = eval.getIf<parser::OpenMPConstruct>();
    if (!ompEval)
      return;

    const parser::OmpClauseList *beginClauseList = nullptr;
    const parser::OmpClauseList *endClauseList = nullptr;
    common::visit(
        common::visitors{
            [&](const parser::OpenMPBlockConstruct &ompConstruct) {
              const auto &beginDirective =
                  std::get<parser::OmpBeginBlockDirective>(ompConstruct.t);
              beginClauseList =
                  &std::get<parser::OmpClauseList>(beginDirective.t);
              endClauseList = &std::get<parser::OmpClauseList>(
                  std::get<parser::OmpEndBlockDirective>(ompConstruct.t).t);
            },
            [&](const parser::OpenMPLoopConstruct &ompConstruct) {
              const auto &beginDirective =
                  std::get<parser::OmpBeginLoopDirective>(ompConstruct.t);
              beginClauseList =
                  &std::get<parser::OmpClauseList>(beginDirective.t);

              if (auto &endDirective =
                      std::get<std::optional<parser::OmpEndLoopDirective>>(
                          ompConstruct.t))
                endClauseList =
                    &std::get<parser::OmpClauseList>(endDirective->t);
            },
            [&](const auto &) {}},
        ompEval->u);

    assert(beginClauseList && "expected begin directive");
    clauses.append(makeClauses(*beginClauseList, semaCtx));

    if (endClauseList)
      clauses.append(makeClauses(*endClauseList, semaCtx));
  };

  // Return the directive that is immediately nested inside of the given
  // `parent` evaluation, if it is its only non-end-statement nested evaluation
  // and it represents an OpenMP construct.
  auto extractOnlyOmpNestedDir = [](lower::pft::Evaluation &parent)
      -> std::optional<llvm::omp::Directive> {
    if (!parent.hasNestedEvaluations())
      return std::nullopt;

    llvm::omp::Directive dir;
    auto &nested = parent.getFirstNestedEvaluation();
    if (const auto *ompEval = nested.getIf<parser::OpenMPConstruct>())
      dir = extractOmpDirective(*ompEval);
    else
      return std::nullopt;

    for (auto &sibling : parent.getNestedEvaluations())
      if (&sibling != &nested && !sibling.isEndStmt())
        return std::nullopt;

    return dir;
  };

  // Process the given evaluation assuming it's part of a 'target' construct or
  // captured by one, and store results in the global `hostEvalInfo`.
  std::function<void(lower::pft::Evaluation &, const List<Clause> &)>
      processEval;
  processEval = [&](lower::pft::Evaluation &eval, const List<Clause> &clauses) {
    using namespace llvm::omp;
    ClauseProcessor cp(converter, semaCtx, clauses);

    // Call `processEval` recursively with the immediately nested evaluation and
    // its corresponding clauses if there is a single nested evaluation
    // representing an OpenMP directive that passes the given test.
    auto processSingleNestedIf = [&](llvm::function_ref<bool(Directive)> test) {
      std::optional<Directive> nestedDir = extractOnlyOmpNestedDir(eval);
      if (!nestedDir || !test(*nestedDir))
        return;

      lower::pft::Evaluation &nestedEval = eval.getFirstNestedEvaluation();
      List<lower::omp::Clause> nestedClauses;
      extractClauses(nestedEval, nestedClauses);
      processEval(nestedEval, nestedClauses);
    };

    const auto *ompEval = eval.getIf<parser::OpenMPConstruct>();
    if (!ompEval)
      return;

    HostEvalInfo &hostInfo = hostEvalInfo.back();

    switch (extractOmpDirective(*ompEval)) {
    case OMPD_teams_distribute_parallel_do:
    case OMPD_teams_distribute_parallel_do_simd:
      cp.processThreadLimit(stmtCtx, hostInfo.ops);
      [[fallthrough]];
    case OMPD_target_teams_distribute_parallel_do:
    case OMPD_target_teams_distribute_parallel_do_simd:
      cp.processNumTeams(stmtCtx, hostInfo.ops);
      [[fallthrough]];
    case OMPD_distribute_parallel_do:
    case OMPD_distribute_parallel_do_simd:
      cp.processNumThreads(stmtCtx, hostInfo.ops);
      [[fallthrough]];
    case OMPD_distribute:
    case OMPD_distribute_simd:
      cp.processCollapse(loc, eval, hostInfo.ops, hostInfo.iv);
      break;

    case OMPD_teams:
      cp.processThreadLimit(stmtCtx, hostInfo.ops);
      [[fallthrough]];
    case OMPD_target_teams:
      cp.processNumTeams(stmtCtx, hostInfo.ops);
<<<<<<< HEAD
      processSingleNestedIf(
          [](Directive nestedDir) { return topDistributeSet.test(nestedDir); });
=======
      processSingleNestedIf([](Directive nestedDir) {
        return topDistributeSet.test(nestedDir) || topLoopSet.test(nestedDir);
      });
>>>>>>> d465594a
      break;

    case OMPD_teams_distribute:
    case OMPD_teams_distribute_simd:
      cp.processThreadLimit(stmtCtx, hostInfo.ops);
      [[fallthrough]];
    case OMPD_target_teams_distribute:
    case OMPD_target_teams_distribute_simd:
      cp.processCollapse(loc, eval, hostInfo.ops, hostInfo.iv);
      cp.processNumTeams(stmtCtx, hostInfo.ops);
      break;

    case OMPD_teams_loop:
      cp.processThreadLimit(stmtCtx, hostInfo.ops);
      [[fallthrough]];
    case OMPD_target_teams_loop:
      cp.processNumTeams(stmtCtx, hostInfo.ops);
      [[fallthrough]];
    case OMPD_loop:
      cp.processCollapse(loc, eval, hostInfo.ops, hostInfo.iv);
      break;

    // Standalone 'target' case.
    case OMPD_target: {
      processSingleNestedIf(
          [](Directive nestedDir) { return topTeamsSet.test(nestedDir); });
      break;
    }
    default:
      break;
    }
  };

  assert(!hostEvalInfo.empty() && "expected HOST_EVAL info structure");

  const auto *ompEval = eval.getIf<parser::OpenMPConstruct>();
  assert(ompEval &&
         llvm::omp::allTargetSet.test(extractOmpDirective(*ompEval)) &&
         "expected TARGET construct evaluation");
  (void)ompEval;

  // Use the whole list of clauses passed to the construct here, rather than the
  // ones only applied to omp.target.
  List<lower::omp::Clause> clauses;
  extractClauses(eval, clauses);
  processEval(eval, clauses);
}

static lower::pft::Evaluation *
getCollapsedLoopEval(lower::pft::Evaluation &eval, int collapseValue) {
  // Return the Evaluation of the innermost collapsed loop, or the current one
  // if there was no COLLAPSE.
  if (collapseValue == 0)
    return &eval;

  lower::pft::Evaluation *curEval = &eval.getFirstNestedEvaluation();
  for (int i = 1; i < collapseValue; i++) {
    // The nested evaluations should be DoConstructs (i.e. they should form
    // a loop nest). Each DoConstruct is a tuple <NonLabelDoStmt, Block,
    // EndDoStmt>.
    assert(curEval->isA<parser::DoConstruct>());
    curEval = &*std::next(curEval->getNestedEvaluations().begin());
  }
  return curEval;
}

static void genNestedEvaluations(lower::AbstractConverter &converter,
                                 lower::pft::Evaluation &eval,
                                 int collapseValue = 0) {
  lower::pft::Evaluation *curEval = getCollapsedLoopEval(eval, collapseValue);

  for (lower::pft::Evaluation &e : curEval->getNestedEvaluations())
    converter.genEval(e);
}

static fir::GlobalOp globalInitialization(lower::AbstractConverter &converter,
                                          fir::FirOpBuilder &firOpBuilder,
                                          const semantics::Symbol &sym,
                                          const lower::pft::Variable &var,
                                          mlir::Location currentLocation) {
  mlir::Type ty = converter.genType(sym);
  std::string globalName = converter.mangleName(sym);
  mlir::StringAttr linkage = firOpBuilder.createInternalLinkage();
  fir::GlobalOp global =
      firOpBuilder.createGlobal(currentLocation, ty, globalName, linkage);

  // Create default initialization for non-character scalar.
  if (semantics::IsAllocatableOrObjectPointer(&sym)) {
    mlir::Type baseAddrType = mlir::dyn_cast<fir::BoxType>(ty).getEleTy();
    lower::createGlobalInitialization(
        firOpBuilder, global, [&](fir::FirOpBuilder &b) {
          mlir::Value nullAddr =
              b.createNullConstant(currentLocation, baseAddrType);
          mlir::Value box =
              b.create<fir::EmboxOp>(currentLocation, ty, nullAddr);
          b.create<fir::HasValueOp>(currentLocation, box);
        });
  } else {
    lower::createGlobalInitialization(
        firOpBuilder, global, [&](fir::FirOpBuilder &b) {
          mlir::Value undef = b.create<fir::UndefOp>(currentLocation, ty);
          b.create<fir::HasValueOp>(currentLocation, undef);
        });
  }

  return global;
}

// Get the extended value for \p val by extracting additional variable
// information from \p base.
static fir::ExtendedValue getExtendedValue(fir::ExtendedValue base,
                                           mlir::Value val) {
  return base.match(
      [&](const fir::MutableBoxValue &box) -> fir::ExtendedValue {
        return fir::MutableBoxValue(val, box.nonDeferredLenParams(), {});
      },
      [&](const auto &) -> fir::ExtendedValue {
        return fir::substBase(base, val);
      });
}

#ifndef NDEBUG
static bool isThreadPrivate(lower::SymbolRef sym) {
  if (const auto *details = sym->detailsIf<semantics::CommonBlockDetails>()) {
    for (const auto &obj : details->objects())
      if (!obj->test(semantics::Symbol::Flag::OmpThreadprivate))
        return false;
    return true;
  }
  return sym->test(semantics::Symbol::Flag::OmpThreadprivate);
}
#endif

static void threadPrivatizeVars(lower::AbstractConverter &converter,
                                lower::pft::Evaluation &eval) {
  fir::FirOpBuilder &firOpBuilder = converter.getFirOpBuilder();
  mlir::Location currentLocation = converter.getCurrentLocation();
  mlir::OpBuilder::InsertionGuard guard(firOpBuilder);
  firOpBuilder.setInsertionPointToStart(firOpBuilder.getAllocaBlock());

  // If the symbol corresponds to the original ThreadprivateOp, use the symbol
  // value from that operation to create one ThreadprivateOp copy operation
  // inside the parallel region.
  // In some cases, however, the symbol will correspond to the original,
  // non-threadprivate variable. This can happen, for instance, with a common
  // block, declared in a separate module, used by a parent procedure and
  // privatized in its child procedure.
  auto genThreadprivateOp = [&](lower::SymbolRef sym) -> mlir::Value {
    assert(isThreadPrivate(sym));
    mlir::Value symValue = converter.getSymbolAddress(sym);
    mlir::Operation *op = symValue.getDefiningOp();
    if (auto declOp = mlir::dyn_cast<hlfir::DeclareOp>(op))
      op = declOp.getMemref().getDefiningOp();
    if (mlir::isa<mlir::omp::ThreadprivateOp>(op))
      symValue = mlir::dyn_cast<mlir::omp::ThreadprivateOp>(op).getSymAddr();
    return firOpBuilder.create<mlir::omp::ThreadprivateOp>(
        currentLocation, symValue.getType(), symValue);
  };

  llvm::SetVector<const semantics::Symbol *> threadprivateSyms;
  converter.collectSymbolSet(eval, threadprivateSyms,
                             semantics::Symbol::Flag::OmpThreadprivate,
                             /*collectSymbols=*/true,
                             /*collectHostAssociatedSymbols=*/true);
  std::set<semantics::SourceName> threadprivateSymNames;

  // For a COMMON block, the ThreadprivateOp is generated for itself instead of
  // its members, so only bind the value of the new copied ThreadprivateOp
  // inside the parallel region to the common block symbol only once for
  // multiple members in one COMMON block.
  llvm::SetVector<const semantics::Symbol *> commonSyms;
  for (std::size_t i = 0; i < threadprivateSyms.size(); i++) {
    const semantics::Symbol *sym = threadprivateSyms[i];
    mlir::Value symThreadprivateValue;
    // The variable may be used more than once, and each reference has one
    // symbol with the same name. Only do once for references of one variable.
    if (threadprivateSymNames.find(sym->name()) != threadprivateSymNames.end())
      continue;
    threadprivateSymNames.insert(sym->name());
    if (const semantics::Symbol *common =
            semantics::FindCommonBlockContaining(sym->GetUltimate())) {
      mlir::Value commonThreadprivateValue;
      if (commonSyms.contains(common)) {
        commonThreadprivateValue = converter.getSymbolAddress(*common);
      } else {
        commonThreadprivateValue = genThreadprivateOp(*common);
        converter.bindSymbol(*common, commonThreadprivateValue);
        commonSyms.insert(common);
      }
      symThreadprivateValue = lower::genCommonBlockMember(
          converter, currentLocation, sym->GetUltimate(),
          commonThreadprivateValue);
    } else {
      symThreadprivateValue = genThreadprivateOp(*sym);
    }

    fir::ExtendedValue sexv = converter.getSymbolExtendedValue(*sym);
    fir::ExtendedValue symThreadprivateExv =
        getExtendedValue(sexv, symThreadprivateValue);
    converter.bindSymbol(*sym, symThreadprivateExv);
  }
}

static mlir::Operation *
createAndSetPrivatizedLoopVar(lower::AbstractConverter &converter,
                              mlir::Location loc, mlir::Value indexVal,
                              const semantics::Symbol *sym) {
  fir::FirOpBuilder &firOpBuilder = converter.getFirOpBuilder();
  mlir::OpBuilder::InsertPoint insPt = firOpBuilder.saveInsertionPoint();
  firOpBuilder.setInsertionPointToStart(firOpBuilder.getAllocaBlock());

  mlir::Type tempTy = converter.genType(*sym);

  assert(converter.isPresentShallowLookup(*sym) &&
         "Expected symbol to be in symbol table.");

  firOpBuilder.restoreInsertionPoint(insPt);
  mlir::Value cvtVal = firOpBuilder.createConvert(loc, tempTy, indexVal);
  hlfir::Entity lhs{converter.getSymbolAddress(*sym)};

  lhs = hlfir::derefPointersAndAllocatables(loc, firOpBuilder, lhs);

  mlir::Operation *storeOp =
      firOpBuilder.create<hlfir::AssignOp>(loc, cvtVal, lhs);
  return storeOp;
}

// This helper function implements the functionality of "promoting" non-CPTR
// arguments of use_device_ptr to use_device_addr arguments (automagic
// conversion of use_device_ptr -> use_device_addr in these cases). The way we
// do so currently is through the shuffling of operands from the
// devicePtrOperands to deviceAddrOperands, as well as the types, locations and
// symbols.
//
// This effectively implements some deprecated OpenMP functionality that some
// legacy applications unfortunately depend on (deprecated in specification
// version 5.2):
//
// "If a list item in a use_device_ptr clause is not of type C_PTR, the behavior
//  is as if the list item appeared in a use_device_addr clause. Support for
//  such list items in a use_device_ptr clause is deprecated."
static void promoteNonCPtrUseDevicePtrArgsToUseDeviceAddr(
    llvm::SmallVectorImpl<mlir::Value> &useDeviceAddrVars,
    llvm::SmallVectorImpl<const semantics::Symbol *> &useDeviceAddrSyms,
    llvm::SmallVectorImpl<mlir::Value> &useDevicePtrVars,
    llvm::SmallVectorImpl<const semantics::Symbol *> &useDevicePtrSyms) {
  // Iterate over our use_device_ptr list and shift all non-cptr arguments into
  // use_device_addr.
  auto *varIt = useDevicePtrVars.begin();
  auto *symIt = useDevicePtrSyms.begin();
  while (varIt != useDevicePtrVars.end()) {
    if (fir::isa_builtin_cptr_type(fir::unwrapRefType(varIt->getType()))) {
      ++varIt;
      ++symIt;
      continue;
    }

    useDeviceAddrVars.push_back(*varIt);
    useDeviceAddrSyms.push_back(*symIt);

    varIt = useDevicePtrVars.erase(varIt);
    symIt = useDevicePtrSyms.erase(symIt);
  }
}

/// Extract the list of function and variable symbols affected by the given
/// 'declare target' directive and return the intended device type for them.
static void getDeclareTargetInfo(
    lower::AbstractConverter &converter, semantics::SemanticsContext &semaCtx,
    lower::pft::Evaluation &eval,
    const parser::OpenMPDeclareTargetConstruct &declareTargetConstruct,
    mlir::omp::DeclareTargetOperands &clauseOps,
    llvm::SmallVectorImpl<DeclareTargetCapturePair> &symbolAndClause) {
  const auto &spec =
      std::get<parser::OmpDeclareTargetSpecifier>(declareTargetConstruct.t);
  if (const auto *objectList{parser::Unwrap<parser::OmpObjectList>(spec.u)}) {
    ObjectList objects{makeObjects(*objectList, semaCtx)};
    // Case: declare target(func, var1, var2)
    gatherFuncAndVarSyms(objects, mlir::omp::DeclareTargetCaptureClause::to,
                         symbolAndClause);
  } else if (const auto *clauseList{
                 parser::Unwrap<parser::OmpClauseList>(spec.u)}) {
    List<Clause> clauses = makeClauses(*clauseList, semaCtx);
    if (clauses.empty()) {
      Fortran::lower::pft::FunctionLikeUnit *owningProc =
          eval.getOwningProcedure();
      if (owningProc && (!owningProc->isMainProgram() ||
                         owningProc->getMainProgramSymbol())) {
        // Case: declare target, implicit capture of function
        symbolAndClause.emplace_back(mlir::omp::DeclareTargetCaptureClause::to,
                                     owningProc->getSubprogramSymbol());
      }
    }

    ClauseProcessor cp(converter, semaCtx, clauses);
    cp.processDeviceType(clauseOps);
    cp.processEnter(symbolAndClause);
    cp.processLink(symbolAndClause);
    cp.processTo(symbolAndClause);

    cp.processTODO<clause::Indirect>(converter.getCurrentLocation(),
                                     llvm::omp::Directive::OMPD_declare_target);
  }
}

static void collectDeferredDeclareTargets(
    lower::AbstractConverter &converter, semantics::SemanticsContext &semaCtx,
    lower::pft::Evaluation &eval,
    const parser::OpenMPDeclareTargetConstruct &declareTargetConstruct,
    llvm::SmallVectorImpl<lower::OMPDeferredDeclareTargetInfo>
        &deferredDeclareTarget) {
  mlir::omp::DeclareTargetOperands clauseOps;
  llvm::SmallVector<DeclareTargetCapturePair> symbolAndClause;
  getDeclareTargetInfo(converter, semaCtx, eval, declareTargetConstruct,
                       clauseOps, symbolAndClause);
  // Return the device type only if at least one of the targets for the
  // directive is a function or subroutine
  mlir::ModuleOp mod = converter.getFirOpBuilder().getModule();

  for (const DeclareTargetCapturePair &symClause : symbolAndClause) {
    mlir::Operation *op = mod.lookupSymbol(
        converter.mangleName(std::get<const semantics::Symbol &>(symClause)));

    if (!op) {
      deferredDeclareTarget.push_back({std::get<0>(symClause),
                                       clauseOps.deviceType,
                                       std::get<1>(symClause)});
    }
  }
}

static std::optional<mlir::omp::DeclareTargetDeviceType>
getDeclareTargetFunctionDevice(
    lower::AbstractConverter &converter, semantics::SemanticsContext &semaCtx,
    lower::pft::Evaluation &eval,
    const parser::OpenMPDeclareTargetConstruct &declareTargetConstruct) {
  mlir::omp::DeclareTargetOperands clauseOps;
  llvm::SmallVector<DeclareTargetCapturePair> symbolAndClause;
  getDeclareTargetInfo(converter, semaCtx, eval, declareTargetConstruct,
                       clauseOps, symbolAndClause);

  // Return the device type only if at least one of the targets for the
  // directive is a function or subroutine
  mlir::ModuleOp mod = converter.getFirOpBuilder().getModule();
  for (const DeclareTargetCapturePair &symClause : symbolAndClause) {
    mlir::Operation *op = mod.lookupSymbol(
        converter.mangleName(std::get<const semantics::Symbol &>(symClause)));

    if (mlir::isa_and_nonnull<mlir::func::FuncOp>(op))
      return clauseOps.deviceType;
  }

  return std::nullopt;
}

/// Set up the entry block of the given `omp.loop_nest` operation, adding a
/// block argument for each loop induction variable and allocating and
/// initializing a private value to hold each of them.
///
/// This function can also bind the symbols of any variables that should match
/// block arguments on parent loop wrapper operations attached to the same
/// loop. This allows the introduction of any necessary `hlfir.declare`
/// operations inside of the entry block of the `omp.loop_nest` operation and
/// not directly under any of the wrappers, which would invalidate them.
///
/// \param [in]          op - the loop nest operation.
/// \param [in]   converter - PFT to MLIR conversion interface.
/// \param [in]         loc - location.
/// \param [in]        args - symbols of induction variables.
/// \param [in] wrapperArgs - list of parent loop wrappers and their associated
///                           entry block arguments.
static void genLoopVars(
    mlir::Operation *op, lower::AbstractConverter &converter,
    mlir::Location &loc, llvm::ArrayRef<const semantics::Symbol *> args,
    llvm::ArrayRef<
        std::pair<mlir::omp::BlockArgOpenMPOpInterface, const EntryBlockArgs &>>
        wrapperArgs = {}) {
  fir::FirOpBuilder &firOpBuilder = converter.getFirOpBuilder();
  auto &region = op->getRegion(0);

  std::size_t loopVarTypeSize = 0;
  for (const semantics::Symbol *arg : args)
    loopVarTypeSize = std::max(loopVarTypeSize, arg->GetUltimate().size());
  mlir::Type loopVarType = getLoopVarType(converter, loopVarTypeSize);
  llvm::SmallVector<mlir::Type> tiv(args.size(), loopVarType);
  llvm::SmallVector<mlir::Location> locs(args.size(), loc);
  firOpBuilder.createBlock(&region, {}, tiv, locs);

  // Update nested wrapper operands if parent wrappers have mapped these values
  // to block arguments.
  //
  // Binding these values earlier would take care of this, but we cannot rely on
  // that approach because binding in between the creation of a wrapper and the
  // next one would result in 'hlfir.declare' operations being introduced inside
  // of a wrapper, which is illegal.
  mlir::IRMapping mapper;
  for (auto [argGeneratingOp, blockArgs] : wrapperArgs) {
    for (mlir::OpOperand &operand : argGeneratingOp->getOpOperands())
      operand.set(mapper.lookupOrDefault(operand.get()));

    for (const auto [arg, var] : llvm::zip_equal(
             argGeneratingOp->getRegion(0).getArguments(), blockArgs.getVars()))
      mapper.map(var, arg);
  }

  // Bind the entry block arguments of parent wrappers to the corresponding
  // symbols.
  for (auto [argGeneratingOp, blockArgs] : wrapperArgs)
    bindEntryBlockArgs(converter, argGeneratingOp, blockArgs);

  // The argument is not currently in memory, so make a temporary for the
  // argument, and store it there, then bind that location to the argument.
  mlir::Operation *storeOp = nullptr;
  for (auto [argIndex, argSymbol] : llvm::enumerate(args)) {
    mlir::Value indexVal = fir::getBase(region.front().getArgument(argIndex));
    storeOp =
        createAndSetPrivatizedLoopVar(converter, loc, indexVal, argSymbol);
  }
  firOpBuilder.setInsertionPointAfter(storeOp);
}

static void
markDeclareTarget(mlir::Operation *op, lower::AbstractConverter &converter,
                  mlir::omp::DeclareTargetCaptureClause captureClause,
                  mlir::omp::DeclareTargetDeviceType deviceType) {
  // TODO: Add support for program local variables with declare target applied
  auto declareTargetOp = llvm::dyn_cast<mlir::omp::DeclareTargetInterface>(op);
  if (!declareTargetOp)
    fir::emitFatalError(
        converter.getCurrentLocation(),
        "Attempt to apply declare target on unsupported operation");

  // The function or global already has a declare target applied to it, very
  // likely through implicit capture (usage in another declare target
  // function/subroutine). It should be marked as any if it has been assigned
  // both host and nohost, else we skip, as there is no change
  if (declareTargetOp.isDeclareTarget()) {
    if (declareTargetOp.getDeclareTargetDeviceType() != deviceType)
      declareTargetOp.setDeclareTarget(mlir::omp::DeclareTargetDeviceType::any,
                                       captureClause);
    return;
  }

  declareTargetOp.setDeclareTarget(deviceType, captureClause);
}

//===----------------------------------------------------------------------===//
// Op body generation helper structures and functions
//===----------------------------------------------------------------------===//

struct OpWithBodyGenInfo {
  /// A type for a code-gen callback function. This takes as argument the op for
  /// which the code is being generated and returns the arguments of the op's
  /// region.
  using GenOMPRegionEntryCBFn =
      std::function<llvm::SmallVector<const semantics::Symbol *>(
          mlir::Operation *)>;

  OpWithBodyGenInfo(lower::AbstractConverter &converter,
                    lower::SymMap &symTable,
                    semantics::SemanticsContext &semaCtx, mlir::Location loc,
                    lower::pft::Evaluation &eval, llvm::omp::Directive dir)
      : converter(converter), symTable(symTable), semaCtx(semaCtx), loc(loc),
        eval(eval), dir(dir) {}

  OpWithBodyGenInfo &setClauses(const List<Clause> *value) {
    clauses = value;
    return *this;
  }

  OpWithBodyGenInfo &setDataSharingProcessor(DataSharingProcessor *value) {
    dsp = value;
    return *this;
  }

  OpWithBodyGenInfo &setEntryBlockArgs(const EntryBlockArgs *value) {
    blockArgs = value;
    return *this;
  }

  OpWithBodyGenInfo &setGenRegionEntryCb(GenOMPRegionEntryCBFn value) {
    genRegionEntryCB = value;
    return *this;
  }

  OpWithBodyGenInfo &setGenSkeletonOnly(bool value) {
    genSkeletonOnly = value;
    return *this;
  }

  /// [inout] converter to use for the clauses.
  lower::AbstractConverter &converter;
  /// [in] Symbol table
  lower::SymMap &symTable;
  /// [in] Semantics context
  semantics::SemanticsContext &semaCtx;
  /// [in] location in source code.
  mlir::Location loc;
  /// [in] current PFT node/evaluation.
  lower::pft::Evaluation &eval;
  /// [in] leaf directive for which to generate the op body.
  llvm::omp::Directive dir;
  /// [in] list of clauses to process.
  const List<Clause> *clauses = nullptr;
  /// [in] if provided, processes the construct's data-sharing attributes.
  DataSharingProcessor *dsp = nullptr;
  /// [in] if provided, it is used to create the op's region entry block. It is
  /// overriden when a \see genRegionEntryCB is provided. This is only valid for
  /// operations implementing the \see mlir::omp::BlockArgOpenMPOpInterface.
  const EntryBlockArgs *blockArgs = nullptr;
  /// [in] if provided, it overrides the default op's region entry block
  /// creation.
  GenOMPRegionEntryCBFn genRegionEntryCB = nullptr;
  /// [in] if set to `true`, skip generating nested evaluations and dispatching
  /// any further leaf constructs.
  bool genSkeletonOnly = false;
};

/// Create the body (block) for an OpenMP Operation.
///
/// \param [in]   op  - the operation the body belongs to.
/// \param [in] info  - options controlling code-gen for the construction.
/// \param [in] queue - work queue with nested constructs.
/// \param [in] item  - item in the queue to generate body for.
static void createBodyOfOp(mlir::Operation &op, const OpWithBodyGenInfo &info,
                           const ConstructQueue &queue,
                           ConstructQueue::const_iterator item) {
  fir::FirOpBuilder &firOpBuilder = info.converter.getFirOpBuilder();

  auto insertMarker = [](fir::FirOpBuilder &builder) {
    mlir::Value undef = builder.create<fir::UndefOp>(builder.getUnknownLoc(),
                                                     builder.getIndexType());
    return undef.getDefiningOp();
  };

  // Create the entry block for the region and collect its arguments for use
  // within the region. The entry block will be created as follows:
  //   - By default, it will be empty and have no arguments.
  //   - Operations implementing the omp::BlockArgOpenMPOpInterface can set the
  //     `info.blockArgs` pointer so that block arguments will be those
  //     corresponding to entry block argument-generating clauses. Binding of
  //     Fortran symbols to the new MLIR values is done automatically.
  //   - If the `info.genRegionEntryCB` callback is set, it takes precedence and
  //     allows callers to manually create the entry block with its intended
  //     list of arguments and to bind these arguments to their corresponding
  //     Fortran symbols. This is used for e.g. loop induction variables.
  auto regionArgs = [&]() -> llvm::SmallVector<const semantics::Symbol *> {
    if (info.genRegionEntryCB)
      return info.genRegionEntryCB(&op);

    if (info.blockArgs) {
      genEntryBlock(firOpBuilder, *info.blockArgs, op.getRegion(0));
      bindEntryBlockArgs(info.converter,
                         llvm::cast<mlir::omp::BlockArgOpenMPOpInterface>(op),
                         *info.blockArgs);
      return llvm::to_vector(info.blockArgs->getSyms());
    }

    firOpBuilder.createBlock(&op.getRegion(0));
    return {};
  }();

  // Mark the earliest insertion point.
  mlir::Operation *marker = insertMarker(firOpBuilder);

  // If it is an unstructured region, create empty blocks for all evaluations.
  if (lower::omp::isLastItemInQueue(item, queue) &&
      info.eval.lowerAsUnstructured()) {
    lower::createEmptyRegionBlocks<mlir::omp::TerminatorOp, mlir::omp::YieldOp>(
        firOpBuilder, info.eval.getNestedEvaluations());
  }

  // Start with privatization, so that the lowering of the nested
  // code will use the right symbols.
  bool isLoop = llvm::omp::getDirectiveAssociation(info.dir) ==
                llvm::omp::Association::Loop;
  bool privatize = info.clauses;

  firOpBuilder.setInsertionPoint(marker);
  std::optional<DataSharingProcessor> tempDsp;
  if (privatize && !info.dsp) {
    tempDsp.emplace(info.converter, info.semaCtx, *info.clauses, info.eval,
                    Fortran::lower::omp::isLastItemInQueue(item, queue),
                    /*useDelayedPrivatization=*/false, info.symTable);
    tempDsp->processStep1();
  }

  if (info.dir == llvm::omp::Directive::OMPD_parallel) {
    threadPrivatizeVars(info.converter, info.eval);
    if (info.clauses) {
      firOpBuilder.setInsertionPoint(marker);
      ClauseProcessor(info.converter, info.semaCtx, *info.clauses)
          .processCopyin();
    }
  }

  if (!info.genSkeletonOnly) {
    if (ConstructQueue::const_iterator next = std::next(item);
        next != queue.end()) {
      genOMPDispatch(info.converter, info.symTable, info.semaCtx, info.eval,
                     info.loc, queue, next);
    } else {
      // genFIR(Evaluation&) tries to patch up unterminated blocks, causing
      // a lot of complications for our approach if the terminator generation
      // is delayed past this point. Insert a temporary terminator here, then
      // delete it.
      firOpBuilder.setInsertionPointToEnd(&op.getRegion(0).back());
      auto *temp = lower::genOpenMPTerminator(firOpBuilder, &op, info.loc);
      firOpBuilder.setInsertionPointAfter(marker);
      genNestedEvaluations(info.converter, info.eval);
      temp->erase();
    }
  }

  // Get or create a unique exiting block from the given region, or
  // return nullptr if there is no exiting block.
  auto getUniqueExit = [&](mlir::Region &region) -> mlir::Block * {
    // Find the blocks where the OMP terminator should go. In simple cases
    // it is the single block in the operation's region. When the region
    // is more complicated, especially with unstructured control flow, there
    // may be multiple blocks, and some of them may have non-OMP terminators
    // resulting from lowering of the code contained within the operation.
    // All the remaining blocks are potential exit points from the op's region.
    //
    // Explicit control flow cannot exit any OpenMP region (other than via
    // STOP), and that is enforced by semantic checks prior to lowering. STOP
    // statements are lowered to a function call.

    // Collect unterminated blocks.
    llvm::SmallVector<mlir::Block *> exits;
    for (mlir::Block &b : region) {
      if (b.empty() || !b.back().hasTrait<mlir::OpTrait::IsTerminator>())
        exits.push_back(&b);
    }

    if (exits.empty())
      return nullptr;
    // If there already is a unique exiting block, do not create another one.
    // Additionally, some ops (e.g. omp.sections) require only 1 block in
    // its region.
    if (exits.size() == 1)
      return exits[0];
    mlir::Block *exit = firOpBuilder.createBlock(&region);
    for (mlir::Block *b : exits) {
      firOpBuilder.setInsertionPointToEnd(b);
      firOpBuilder.create<mlir::cf::BranchOp>(info.loc, exit);
    }
    return exit;
  };

  if (auto *exitBlock = getUniqueExit(op.getRegion(0))) {
    firOpBuilder.setInsertionPointToEnd(exitBlock);
    auto *term = lower::genOpenMPTerminator(firOpBuilder, &op, info.loc);
    // Only insert lastprivate code when there actually is an exit block.
    // Such a block may not exist if the nested code produced an infinite
    // loop (this may not make sense in production code, but a user could
    // write that and we should handle it).
    firOpBuilder.setInsertionPoint(term);
    if (privatize) {
      // DataSharingProcessor::processStep2() may create operations before/after
      // the one passed as argument. We need to treat loop wrappers and their
      // nested loop as a unit, so we need to pass the bottom level wrapper (if
      // present). Otherwise, these operations will be inserted within a
      // wrapper region.
      mlir::Operation *privatizationBottomLevelOp = &op;
      if (auto loopNest = llvm::dyn_cast<mlir::omp::LoopNestOp>(op)) {
        llvm::SmallVector<mlir::omp::LoopWrapperInterface> wrappers;
        loopNest.gatherWrappers(wrappers);
        if (!wrappers.empty())
          privatizationBottomLevelOp = &*wrappers.front();
      }

      if (!info.dsp) {
        assert(tempDsp.has_value());
        tempDsp->processStep2(privatizationBottomLevelOp, isLoop);
      } else {
        if (isLoop && regionArgs.size() > 0) {
          for (const auto &regionArg : regionArgs) {
            info.dsp->pushLoopIV(info.converter.getSymbolAddress(*regionArg));
          }
        }
        info.dsp->processStep2(privatizationBottomLevelOp, isLoop);
      }
    }
  }

  firOpBuilder.setInsertionPointAfter(marker);
  marker->erase();
}

static void genBodyOfTargetDataOp(
    lower::AbstractConverter &converter, lower::SymMap &symTable,
    semantics::SemanticsContext &semaCtx, lower::pft::Evaluation &eval,
    mlir::omp::TargetDataOp &dataOp, const EntryBlockArgs &args,
    const mlir::Location &currentLocation, const ConstructQueue &queue,
    ConstructQueue::const_iterator item) {
  fir::FirOpBuilder &firOpBuilder = converter.getFirOpBuilder();

  genEntryBlock(firOpBuilder, args, dataOp.getRegion());
  bindEntryBlockArgs(converter, dataOp, args);

  // Insert dummy instruction to remember the insertion position. The
  // marker will be deleted by clean up passes since there are no uses.
  // Remembering the position for further insertion is important since
  // there are hlfir.declares inserted above while setting block arguments
  // and new code from the body should be inserted after that.
  mlir::Value undefMarker = firOpBuilder.create<fir::UndefOp>(
      dataOp.getLoc(), firOpBuilder.getIndexType());

  // Create blocks for unstructured regions. This has to be done since
  // blocks are initially allocated with the function as the parent region.
  if (eval.lowerAsUnstructured()) {
    lower::createEmptyRegionBlocks<mlir::omp::TerminatorOp, mlir::omp::YieldOp>(
        firOpBuilder, eval.getNestedEvaluations());
  }

  firOpBuilder.create<mlir::omp::TerminatorOp>(currentLocation);

  // Set the insertion point after the marker.
  firOpBuilder.setInsertionPointAfter(undefMarker.getDefiningOp());

  if (ConstructQueue::const_iterator next = std::next(item);
      next != queue.end()) {
    genOMPDispatch(converter, symTable, semaCtx, eval, currentLocation, queue,
                   next);
  } else {
    genNestedEvaluations(converter, eval);
  }
}

// This generates intermediate common block member accesses within a region
// and then rebinds the members symbol to the intermediate accessors we have
// generated so that subsequent code generation will utilise these instead.
//
// When the scope changes, the bindings to the intermediate accessors should
// be dropped in place of the original symbol bindings.
//
// This is for utilisation with TargetOp.
static void genIntermediateCommonBlockAccessors(
    Fortran::lower::AbstractConverter &converter,
    const mlir::Location &currentLocation,
    llvm::ArrayRef<mlir::BlockArgument> mapBlockArgs,
    llvm::ArrayRef<const Fortran::semantics::Symbol *> mapSyms) {
  // Iterate over the symbol list, which will be shorter than the list of
  // arguments if new entry block arguments were introduced to implicitly map
  // outside values used by the bounds cloned into the target region. In that
  // case, the additional block arguments do not need processing here.
  for (auto [mapSym, mapArg] : llvm::zip_first(mapSyms, mapBlockArgs)) {
    auto *details = mapSym->detailsIf<Fortran::semantics::CommonBlockDetails>();
    if (!details)
      continue;

    for (auto obj : details->objects()) {
      auto targetCBMemberBind = Fortran::lower::genCommonBlockMember(
          converter, currentLocation, *obj, mapArg);
      fir::ExtendedValue sexv = converter.getSymbolExtendedValue(*obj);
      fir::ExtendedValue targetCBExv =
          getExtendedValue(sexv, targetCBMemberBind);
      converter.bindSymbol(*obj, targetCBExv);
    }
  }
}

// This functions creates a block for the body of the targetOp's region. It adds
// all the symbols present in mapSymbols as block arguments to this block.
static void genBodyOfTargetOp(
    lower::AbstractConverter &converter, lower::SymMap &symTable,
    semantics::SemanticsContext &semaCtx, lower::pft::Evaluation &eval,
    mlir::omp::TargetOp &targetOp, const EntryBlockArgs &args,
    const mlir::Location &currentLocation, const ConstructQueue &queue,
    ConstructQueue::const_iterator item, DataSharingProcessor &dsp) {
  fir::FirOpBuilder &firOpBuilder = converter.getFirOpBuilder();
  auto argIface = llvm::cast<mlir::omp::BlockArgOpenMPOpInterface>(*targetOp);

  mlir::Region &region = targetOp.getRegion();
  mlir::Block *entryBlock = genEntryBlock(firOpBuilder, args, region);
  bindEntryBlockArgs(converter, targetOp, args);
  if (!hostEvalInfo.empty())
    hostEvalInfo.back().bindOperands(argIface.getHostEvalBlockArgs());

  // Check if cloning the bounds introduced any dependency on the outer region.
  // If so, then either clone them as well if they are MemoryEffectFree, or else
  // copy them to a new temporary and add them to the map and block_argument
  // lists and replace their uses with the new temporary.
  llvm::SetVector<mlir::Value> valuesDefinedAbove;
  mlir::getUsedValuesDefinedAbove(region, valuesDefinedAbove);
  while (!valuesDefinedAbove.empty()) {
    for (mlir::Value val : valuesDefinedAbove) {
      mlir::Operation *valOp = val.getDefiningOp();
      assert(valOp != nullptr);

      // NOTE: We skip BoxDimsOp's as the lesser of two evils is to map the
      // indices separately, as the alternative is to eventually map the Box,
      // which comes with a fairly large overhead comparatively. We could be
      // more robust about this and check using a BackwardsSlice to see if we
      // run the risk of mapping a box.
      if (mlir::isMemoryEffectFree(valOp) &&
          !mlir::isa<fir::BoxDimsOp>(valOp)) {
        mlir::Operation *clonedOp = valOp->clone();
        entryBlock->push_front(clonedOp);

        auto replace = [entryBlock](mlir::OpOperand &use) {
          return use.getOwner()->getBlock() == entryBlock;
        };

        valOp->getResults().replaceUsesWithIf(clonedOp->getResults(), replace);
        valOp->replaceUsesWithIf(clonedOp, replace);
      } else {
        auto savedIP = firOpBuilder.getInsertionPoint();
        firOpBuilder.setInsertionPointAfter(valOp);
        auto copyVal =
            firOpBuilder.createTemporary(val.getLoc(), val.getType());
        firOpBuilder.createStoreWithConvert(copyVal.getLoc(), val, copyVal);

        fir::factory::AddrAndBoundsInfo info =
            fir::factory::getDataOperandBaseAddr(
                firOpBuilder, val, /*isOptional=*/false, val.getLoc());
        llvm::SmallVector<mlir::Value> bounds =
            fir::factory::genImplicitBoundsOps<mlir::omp::MapBoundsOp,
                                               mlir::omp::MapBoundsType>(
                firOpBuilder, info,
                hlfir::translateToExtendedValue(val.getLoc(), firOpBuilder,
                                                hlfir::Entity{val})
                    .first,
                /*dataExvIsAssumedSize=*/false, val.getLoc());

        std::stringstream name;
        firOpBuilder.setInsertionPoint(targetOp);

        llvm::omp::OpenMPOffloadMappingFlags mapFlag =
            llvm::omp::OpenMPOffloadMappingFlags::OMP_MAP_IMPLICIT;
        mlir::omp::VariableCaptureKind captureKind =
            mlir::omp::VariableCaptureKind::ByRef;

        mlir::Type eleType = copyVal.getType();
        if (auto refType =
                mlir::dyn_cast<fir::ReferenceType>(copyVal.getType()))
          eleType = refType.getElementType();

        if (fir::isa_trivial(eleType) || fir::isa_char(eleType)) {
          captureKind = mlir::omp::VariableCaptureKind::ByCopy;
        } else if (!fir::isa_builtin_cptr_type(eleType)) {
          mapFlag |= llvm::omp::OpenMPOffloadMappingFlags::OMP_MAP_TO;
        }

        mlir::Value mapOp = createMapInfoOp(
            firOpBuilder, copyVal.getLoc(), copyVal,
            /*varPtrPtr=*/mlir::Value{}, name.str(), bounds,
            /*members=*/llvm::SmallVector<mlir::Value>{},
            /*membersIndex=*/mlir::ArrayAttr{},
            static_cast<
                std::underlying_type_t<llvm::omp::OpenMPOffloadMappingFlags>>(
                mapFlag),
            captureKind, copyVal.getType());

        // Get the index of the first non-map argument before modifying mapVars,
        // then append an element to mapVars and an associated entry block
        // argument at that index.
        unsigned insertIndex =
            argIface.getMapBlockArgsStart() + argIface.numMapBlockArgs();
        targetOp.getMapVarsMutable().append(mapOp);
        mlir::Value clonedValArg = region.insertArgument(
            insertIndex, copyVal.getType(), copyVal.getLoc());

        firOpBuilder.setInsertionPointToStart(entryBlock);
        auto loadOp = firOpBuilder.create<fir::LoadOp>(clonedValArg.getLoc(),
                                                       clonedValArg);
        val.replaceUsesWithIf(loadOp->getResult(0),
                              [entryBlock](mlir::OpOperand &use) {
                                return use.getOwner()->getBlock() == entryBlock;
                              });
        firOpBuilder.setInsertionPoint(entryBlock, savedIP);
      }
    }
    valuesDefinedAbove.clear();
    mlir::getUsedValuesDefinedAbove(region, valuesDefinedAbove);
  }

  // Insert dummy instruction to remember the insertion position. The
  // marker will be deleted since there are not uses.
  // In the HLFIR flow there are hlfir.declares inserted above while
  // setting block arguments.
  mlir::Value undefMarker = firOpBuilder.create<fir::UndefOp>(
      targetOp.getLoc(), firOpBuilder.getIndexType());

  // Create blocks for unstructured regions. This has to be done since
  // blocks are initially allocated with the function as the parent region.
  if (lower::omp::isLastItemInQueue(item, queue) &&
      eval.lowerAsUnstructured()) {
    lower::createEmptyRegionBlocks<mlir::omp::TerminatorOp, mlir::omp::YieldOp>(
        firOpBuilder, eval.getNestedEvaluations());
  }

  firOpBuilder.create<mlir::omp::TerminatorOp>(currentLocation);

  // Create the insertion point after the marker.
  firOpBuilder.setInsertionPointAfter(undefMarker.getDefiningOp());

  // If we map a common block using it's symbol e.g. map(tofrom: /common_block/)
  // and accessing its members within the target region, there is a large
  // chance we will end up with uses external to the region accessing the common
  // resolve these, we do so by generating new common block member accesses
  // within the region, binding them to the member symbol for the scope of the
  // region so that subsequent code generation within the region will utilise
  // our new member accesses we have created.
  genIntermediateCommonBlockAccessors(
      converter, currentLocation, argIface.getMapBlockArgs(), args.map.syms);

  if (ConstructQueue::const_iterator next = std::next(item);
      next != queue.end()) {
    genOMPDispatch(converter, symTable, semaCtx, eval, currentLocation, queue,
                   next);
  } else {
    genNestedEvaluations(converter, eval);
  }

  dsp.processStep2(targetOp, /*isLoop=*/false);
}

template <typename OpTy, typename... Args>
static OpTy genOpWithBody(const OpWithBodyGenInfo &info,
                          const ConstructQueue &queue,
                          ConstructQueue::const_iterator item, Args &&...args) {
  auto op = info.converter.getFirOpBuilder().create<OpTy>(
      info.loc, std::forward<Args>(args)...);
  createBodyOfOp(*op, info, queue, item);
  return op;
}

template <typename OpTy, typename ClauseOpsTy>
static OpTy genWrapperOp(lower::AbstractConverter &converter,
                         mlir::Location loc, const ClauseOpsTy &clauseOps,
                         const EntryBlockArgs &args) {
  static_assert(
      OpTy::template hasTrait<mlir::omp::LoopWrapperInterface::Trait>(),
      "expected a loop wrapper");
  fir::FirOpBuilder &firOpBuilder = converter.getFirOpBuilder();

  // Create wrapper.
  auto op = firOpBuilder.create<OpTy>(loc, clauseOps);

  // Create entry block with arguments.
  genEntryBlock(firOpBuilder, args, op.getRegion());

  return op;
}

//===----------------------------------------------------------------------===//
// Code generation functions for clauses
//===----------------------------------------------------------------------===//

static void genCriticalDeclareClauses(
    lower::AbstractConverter &converter, semantics::SemanticsContext &semaCtx,
    const List<Clause> &clauses, mlir::Location loc,
    mlir::omp::CriticalDeclareOperands &clauseOps, llvm::StringRef name) {
  ClauseProcessor cp(converter, semaCtx, clauses);
  cp.processHint(clauseOps);
  clauseOps.symName =
      mlir::StringAttr::get(converter.getFirOpBuilder().getContext(), name);
}

static void genDistributeClauses(lower::AbstractConverter &converter,
                                 semantics::SemanticsContext &semaCtx,
                                 lower::StatementContext &stmtCtx,
                                 const List<Clause> &clauses,
                                 mlir::Location loc,
                                 mlir::omp::DistributeOperands &clauseOps) {
  ClauseProcessor cp(converter, semaCtx, clauses);
  cp.processAllocate(clauseOps);
  cp.processDistSchedule(stmtCtx, clauseOps);
  cp.processOrder(clauseOps);
}

static void genFlushClauses(lower::AbstractConverter &converter,
                            semantics::SemanticsContext &semaCtx,
                            const ObjectList &objects,
                            const List<Clause> &clauses, mlir::Location loc,
                            llvm::SmallVectorImpl<mlir::Value> &operandRange) {
  if (!objects.empty())
    genObjectList(objects, converter, operandRange);

  ClauseProcessor cp(converter, semaCtx, clauses);
  cp.processTODO<clause::AcqRel, clause::Acquire, clause::Release,
                 clause::SeqCst>(loc, llvm::omp::OMPD_flush);
}

static void
genLoopNestClauses(lower::AbstractConverter &converter,
                   semantics::SemanticsContext &semaCtx,
                   lower::pft::Evaluation &eval, const List<Clause> &clauses,
                   mlir::Location loc, mlir::omp::LoopNestOperands &clauseOps,
                   llvm::SmallVectorImpl<const semantics::Symbol *> &iv) {
  ClauseProcessor cp(converter, semaCtx, clauses);

  if (hostEvalInfo.empty() || !hostEvalInfo.back().apply(clauseOps, iv))
    cp.processCollapse(loc, eval, clauseOps, iv);

  clauseOps.loopInclusive = converter.getFirOpBuilder().getUnitAttr();
}

static void genLoopClauses(
    lower::AbstractConverter &converter, semantics::SemanticsContext &semaCtx,
    const List<Clause> &clauses, mlir::Location loc,
    mlir::omp::LoopOperands &clauseOps,
    llvm::SmallVectorImpl<const semantics::Symbol *> &reductionSyms) {
  ClauseProcessor cp(converter, semaCtx, clauses);
  cp.processBind(clauseOps);
  cp.processOrder(clauseOps);
  cp.processReduction(loc, clauseOps, reductionSyms);
  cp.processTODO<clause::Lastprivate>(loc, llvm::omp::Directive::OMPD_loop);
}

static void genMaskedClauses(lower::AbstractConverter &converter,
                             semantics::SemanticsContext &semaCtx,
                             lower::StatementContext &stmtCtx,
                             const List<Clause> &clauses, mlir::Location loc,
                             mlir::omp::MaskedOperands &clauseOps) {
  ClauseProcessor cp(converter, semaCtx, clauses);
  cp.processFilter(stmtCtx, clauseOps);
}

static void
genOrderedRegionClauses(lower::AbstractConverter &converter,
                        semantics::SemanticsContext &semaCtx,
                        const List<Clause> &clauses, mlir::Location loc,
                        mlir::omp::OrderedRegionOperands &clauseOps) {
  ClauseProcessor cp(converter, semaCtx, clauses);
  cp.processTODO<clause::Simd>(loc, llvm::omp::Directive::OMPD_ordered);
}

static void genParallelClauses(
    lower::AbstractConverter &converter, semantics::SemanticsContext &semaCtx,
    lower::StatementContext &stmtCtx, const List<Clause> &clauses,
    mlir::Location loc, mlir::omp::ParallelOperands &clauseOps,
    llvm::SmallVectorImpl<const semantics::Symbol *> &reductionSyms) {
  ClauseProcessor cp(converter, semaCtx, clauses);
  cp.processAllocate(clauseOps);
  cp.processIf(llvm::omp::Directive::OMPD_parallel, clauseOps);

  if (hostEvalInfo.empty() || !hostEvalInfo.back().apply(clauseOps))
    cp.processNumThreads(stmtCtx, clauseOps);

  cp.processProcBind(clauseOps);
  cp.processReduction(loc, clauseOps, reductionSyms);
}

static void genScanClauses(lower::AbstractConverter &converter,
                           semantics::SemanticsContext &semaCtx,
                           const List<Clause> &clauses, mlir::Location loc,
                           mlir::omp::ScanOperands &clauseOps) {
  ClauseProcessor cp(converter, semaCtx, clauses);
  cp.processInclusive(loc, clauseOps);
  cp.processExclusive(loc, clauseOps);
}

static void genSectionsClauses(
    lower::AbstractConverter &converter, semantics::SemanticsContext &semaCtx,
    const List<Clause> &clauses, mlir::Location loc,
    mlir::omp::SectionsOperands &clauseOps,
    llvm::SmallVectorImpl<const semantics::Symbol *> &reductionSyms) {
  ClauseProcessor cp(converter, semaCtx, clauses);
  cp.processAllocate(clauseOps);
  cp.processNowait(clauseOps);
  cp.processReduction(loc, clauseOps, reductionSyms);
  // TODO Support delayed privatization.
}

static void genSimdClauses(
    lower::AbstractConverter &converter, semantics::SemanticsContext &semaCtx,
    const List<Clause> &clauses, mlir::Location loc,
    mlir::omp::SimdOperands &clauseOps,
    llvm::SmallVectorImpl<const semantics::Symbol *> &reductionSyms) {
  ClauseProcessor cp(converter, semaCtx, clauses);
  cp.processAligned(clauseOps);
  cp.processIf(llvm::omp::Directive::OMPD_simd, clauseOps);
  cp.processNontemporal(clauseOps);
  cp.processOrder(clauseOps);
  cp.processReduction(loc, clauseOps, reductionSyms);
  cp.processSafelen(clauseOps);
  cp.processSimdlen(clauseOps);

  cp.processTODO<clause::Linear>(loc, llvm::omp::Directive::OMPD_simd);
}

static void genSingleClauses(lower::AbstractConverter &converter,
                             semantics::SemanticsContext &semaCtx,
                             const List<Clause> &clauses, mlir::Location loc,
                             mlir::omp::SingleOperands &clauseOps) {
  ClauseProcessor cp(converter, semaCtx, clauses);
  cp.processAllocate(clauseOps);
  cp.processCopyprivate(loc, clauseOps);
  cp.processNowait(clauseOps);
  // TODO Support delayed privatization.
}

static void genTargetClauses(
    lower::AbstractConverter &converter, semantics::SemanticsContext &semaCtx,
    lower::SymMap &symTable, lower::StatementContext &stmtCtx,
    lower::pft::Evaluation &eval, const List<Clause> &clauses,
    mlir::Location loc, mlir::omp::TargetOperands &clauseOps,
    llvm::SmallVectorImpl<const semantics::Symbol *> &hasDeviceAddrSyms,
    llvm::SmallVectorImpl<const semantics::Symbol *> &isDevicePtrSyms,
    llvm::SmallVectorImpl<const semantics::Symbol *> &mapSyms) {
  ClauseProcessor cp(converter, semaCtx, clauses);
  cp.processBare(clauseOps);
  cp.processDepend(symTable, stmtCtx, clauseOps);
  cp.processDevice(stmtCtx, clauseOps);
  cp.processHasDeviceAddr(stmtCtx, clauseOps, hasDeviceAddrSyms);
  if (!hostEvalInfo.empty()) {
    // Only process host_eval if compiling for the host device.
    processHostEvalClauses(converter, semaCtx, stmtCtx, eval, loc);
    hostEvalInfo.back().collectValues(clauseOps.hostEvalVars);
  }
  cp.processIf(llvm::omp::Directive::OMPD_target, clauseOps);
  cp.processIsDevicePtr(clauseOps, isDevicePtrSyms);
  cp.processMap(loc, stmtCtx, clauseOps, &mapSyms);
  cp.processNowait(clauseOps);
  cp.processThreadLimit(stmtCtx, clauseOps);

  cp.processTODO<clause::Allocate, clause::Defaultmap, clause::Firstprivate,
                 clause::InReduction, clause::UsesAllocators>(
      loc, llvm::omp::Directive::OMPD_target);

  // `target private(..)` is only supported in delayed privatization mode.
  if (!enableDelayedPrivatizationStaging)
    cp.processTODO<clause::Private>(loc, llvm::omp::Directive::OMPD_target);
}

static void genTargetDataClauses(
    lower::AbstractConverter &converter, semantics::SemanticsContext &semaCtx,
    lower::StatementContext &stmtCtx, const List<Clause> &clauses,
    mlir::Location loc, mlir::omp::TargetDataOperands &clauseOps,
    llvm::SmallVectorImpl<const semantics::Symbol *> &useDeviceAddrSyms,
    llvm::SmallVectorImpl<const semantics::Symbol *> &useDevicePtrSyms) {
  ClauseProcessor cp(converter, semaCtx, clauses);
  cp.processDevice(stmtCtx, clauseOps);
  cp.processIf(llvm::omp::Directive::OMPD_target_data, clauseOps);
  cp.processMap(loc, stmtCtx, clauseOps);
  cp.processUseDeviceAddr(stmtCtx, clauseOps, useDeviceAddrSyms);
  cp.processUseDevicePtr(stmtCtx, clauseOps, useDevicePtrSyms);

  // This function implements the deprecated functionality of use_device_ptr
  // that allows users to provide non-CPTR arguments to it with the caveat
  // that the compiler will treat them as use_device_addr. A lot of legacy
  // code may still depend on this functionality, so we should support it
  // in some manner. We do so currently by simply shifting non-cptr operands
  // from the use_device_ptr lists into the use_device_addr lists.
  // TODO: Perhaps create a user provideable compiler option that will
  // re-introduce a hard-error rather than a warning in these cases.
  promoteNonCPtrUseDevicePtrArgsToUseDeviceAddr(
      clauseOps.useDeviceAddrVars, useDeviceAddrSyms,
      clauseOps.useDevicePtrVars, useDevicePtrSyms);
}

static void genTargetEnterExitUpdateDataClauses(
    lower::AbstractConverter &converter, semantics::SemanticsContext &semaCtx,
    lower::SymMap &symTable, lower::StatementContext &stmtCtx,
    const List<Clause> &clauses, mlir::Location loc,
    llvm::omp::Directive directive,
    mlir::omp::TargetEnterExitUpdateDataOperands &clauseOps) {
  ClauseProcessor cp(converter, semaCtx, clauses);
  cp.processDepend(symTable, stmtCtx, clauseOps);
  cp.processDevice(stmtCtx, clauseOps);
  cp.processIf(directive, clauseOps);

  if (directive == llvm::omp::Directive::OMPD_target_update)
    cp.processMotionClauses(stmtCtx, clauseOps);
  else
    cp.processMap(loc, stmtCtx, clauseOps);

  cp.processNowait(clauseOps);
}

static void genTaskClauses(lower::AbstractConverter &converter,
                           semantics::SemanticsContext &semaCtx,
                           lower::SymMap &symTable,
                           lower::StatementContext &stmtCtx,
                           const List<Clause> &clauses, mlir::Location loc,
                           mlir::omp::TaskOperands &clauseOps) {
  ClauseProcessor cp(converter, semaCtx, clauses);
  cp.processAllocate(clauseOps);
  cp.processDepend(symTable, stmtCtx, clauseOps);
  cp.processFinal(stmtCtx, clauseOps);
  cp.processIf(llvm::omp::Directive::OMPD_task, clauseOps);
  cp.processMergeable(clauseOps);
  cp.processPriority(stmtCtx, clauseOps);
  cp.processUntied(clauseOps);
  cp.processDetach(clauseOps);
  // TODO Support delayed privatization.

  cp.processTODO<clause::Affinity, clause::InReduction>(
      loc, llvm::omp::Directive::OMPD_task);
}

static void genTaskgroupClauses(lower::AbstractConverter &converter,
                                semantics::SemanticsContext &semaCtx,
                                const List<Clause> &clauses, mlir::Location loc,
                                mlir::omp::TaskgroupOperands &clauseOps) {
  ClauseProcessor cp(converter, semaCtx, clauses);
  cp.processAllocate(clauseOps);
  cp.processTODO<clause::TaskReduction>(loc,
                                        llvm::omp::Directive::OMPD_taskgroup);
}

static void genTaskwaitClauses(lower::AbstractConverter &converter,
                               semantics::SemanticsContext &semaCtx,
                               const List<Clause> &clauses, mlir::Location loc,
                               mlir::omp::TaskwaitOperands &clauseOps) {
  ClauseProcessor cp(converter, semaCtx, clauses);
  cp.processTODO<clause::Depend, clause::Nowait>(
      loc, llvm::omp::Directive::OMPD_taskwait);
}

static void genWorkshareClauses(lower::AbstractConverter &converter,
                                semantics::SemanticsContext &semaCtx,
                                lower::StatementContext &stmtCtx,
                                const List<Clause> &clauses, mlir::Location loc,
                                mlir::omp::WorkshareOperands &clauseOps) {
  ClauseProcessor cp(converter, semaCtx, clauses);
  cp.processNowait(clauseOps);
}

static void genTeamsClauses(
    lower::AbstractConverter &converter, semantics::SemanticsContext &semaCtx,
    lower::StatementContext &stmtCtx, const List<Clause> &clauses,
    mlir::Location loc, mlir::omp::TeamsOperands &clauseOps,
    llvm::SmallVectorImpl<const semantics::Symbol *> &reductionSyms) {
  ClauseProcessor cp(converter, semaCtx, clauses);
  cp.processAllocate(clauseOps);
  cp.processIf(llvm::omp::Directive::OMPD_teams, clauseOps);

  if (hostEvalInfo.empty() || !hostEvalInfo.back().apply(clauseOps)) {
    cp.processNumTeams(stmtCtx, clauseOps);
    cp.processThreadLimit(stmtCtx, clauseOps);
  }

  cp.processReduction(loc, clauseOps, reductionSyms);
  // TODO Support delayed privatization.
}

static void genWsloopClauses(
    lower::AbstractConverter &converter, semantics::SemanticsContext &semaCtx,
    lower::StatementContext &stmtCtx, const List<Clause> &clauses,
    mlir::Location loc, mlir::omp::WsloopOperands &clauseOps,
    llvm::SmallVectorImpl<const semantics::Symbol *> &reductionSyms) {
  ClauseProcessor cp(converter, semaCtx, clauses);
  cp.processNowait(clauseOps);
  cp.processOrder(clauseOps);
  cp.processOrdered(clauseOps);
  cp.processReduction(loc, clauseOps, reductionSyms);
  cp.processSchedule(stmtCtx, clauseOps);

  cp.processTODO<clause::Allocate, clause::Linear>(
      loc, llvm::omp::Directive::OMPD_do);
}

//===----------------------------------------------------------------------===//
// Code generation functions for leaf constructs
//===----------------------------------------------------------------------===//

static mlir::omp::BarrierOp
genBarrierOp(lower::AbstractConverter &converter, lower::SymMap &symTable,
             semantics::SemanticsContext &semaCtx, lower::pft::Evaluation &eval,
             mlir::Location loc, const ConstructQueue &queue,
             ConstructQueue::const_iterator item) {
  return converter.getFirOpBuilder().create<mlir::omp::BarrierOp>(loc);
}

static mlir::omp::CriticalOp
genCriticalOp(lower::AbstractConverter &converter, lower::SymMap &symTable,
              semantics::SemanticsContext &semaCtx,
              lower::pft::Evaluation &eval, mlir::Location loc,
              const ConstructQueue &queue, ConstructQueue::const_iterator item,
              const std::optional<parser::Name> &name) {
  fir::FirOpBuilder &firOpBuilder = converter.getFirOpBuilder();
  mlir::FlatSymbolRefAttr nameAttr;

  if (name) {
    std::string nameStr = name->ToString();
    mlir::ModuleOp mod = firOpBuilder.getModule();
    auto global = mod.lookupSymbol<mlir::omp::CriticalDeclareOp>(nameStr);
    if (!global) {
      mlir::omp::CriticalDeclareOperands clauseOps;
      genCriticalDeclareClauses(converter, semaCtx, item->clauses, loc,
                                clauseOps, nameStr);

      mlir::OpBuilder modBuilder(mod.getBodyRegion());
      global = modBuilder.create<mlir::omp::CriticalDeclareOp>(loc, clauseOps);
    }
    nameAttr = mlir::FlatSymbolRefAttr::get(firOpBuilder.getContext(),
                                            global.getSymName());
  }

  return genOpWithBody<mlir::omp::CriticalOp>(
      OpWithBodyGenInfo(converter, symTable, semaCtx, loc, eval,
                        llvm::omp::Directive::OMPD_critical),
      queue, item, nameAttr);
}

static mlir::omp::FlushOp
genFlushOp(lower::AbstractConverter &converter, lower::SymMap &symTable,
           semantics::SemanticsContext &semaCtx, lower::pft::Evaluation &eval,
           mlir::Location loc, const ObjectList &objects,
           const ConstructQueue &queue, ConstructQueue::const_iterator item) {
  llvm::SmallVector<mlir::Value> operandRange;
  genFlushClauses(converter, semaCtx, objects, item->clauses, loc,
                  operandRange);

  return converter.getFirOpBuilder().create<mlir::omp::FlushOp>(
      converter.getCurrentLocation(), operandRange);
}

static mlir::omp::LoopNestOp genLoopNestOp(
    lower::AbstractConverter &converter, lower::SymMap &symTable,
    semantics::SemanticsContext &semaCtx, lower::pft::Evaluation &eval,
    mlir::Location loc, const ConstructQueue &queue,
    ConstructQueue::const_iterator item, mlir::omp::LoopNestOperands &clauseOps,
    llvm::ArrayRef<const semantics::Symbol *> iv,
    llvm::ArrayRef<
        std::pair<mlir::omp::BlockArgOpenMPOpInterface, const EntryBlockArgs &>>
        wrapperArgs,
    llvm::omp::Directive directive, DataSharingProcessor &dsp) {
  auto ivCallback = [&](mlir::Operation *op) {
    genLoopVars(op, converter, loc, iv, wrapperArgs);
    return llvm::SmallVector<const semantics::Symbol *>(iv);
  };

  auto *nestedEval =
      getCollapsedLoopEval(eval, getCollapseValue(item->clauses));

  return genOpWithBody<mlir::omp::LoopNestOp>(
      OpWithBodyGenInfo(converter, symTable, semaCtx, loc, *nestedEval,
                        directive)
          .setClauses(&item->clauses)
          .setDataSharingProcessor(&dsp)
          .setGenRegionEntryCb(ivCallback),
      queue, item, clauseOps);
}

static void genLoopOp(lower::AbstractConverter &converter,
                      lower::SymMap &symTable,
                      semantics::SemanticsContext &semaCtx,
                      lower::pft::Evaluation &eval, mlir::Location loc,
                      const ConstructQueue &queue,
                      ConstructQueue::const_iterator item) {
  mlir::omp::LoopOperands loopClauseOps;
  llvm::SmallVector<const semantics::Symbol *> loopReductionSyms;
  genLoopClauses(converter, semaCtx, item->clauses, loc, loopClauseOps,
                 loopReductionSyms);

  DataSharingProcessor dsp(converter, semaCtx, item->clauses, eval,
                           /*shouldCollectPreDeterminedSymbols=*/true,
                           /*useDelayedPrivatization=*/true, symTable);
  dsp.processStep1(&loopClauseOps);

  mlir::omp::LoopNestOperands loopNestClauseOps;
  llvm::SmallVector<const semantics::Symbol *> iv;
  genLoopNestClauses(converter, semaCtx, eval, item->clauses, loc,
                     loopNestClauseOps, iv);

  EntryBlockArgs loopArgs;
  loopArgs.priv.syms = dsp.getDelayedPrivSymbols();
  loopArgs.priv.vars = loopClauseOps.privateVars;
  loopArgs.reduction.syms = loopReductionSyms;
  loopArgs.reduction.vars = loopClauseOps.reductionVars;

  auto loopOp =
      genWrapperOp<mlir::omp::LoopOp>(converter, loc, loopClauseOps, loopArgs);
  genLoopNestOp(converter, symTable, semaCtx, eval, loc, queue, item,
                loopNestClauseOps, iv, {{loopOp, loopArgs}},
                llvm::omp::Directive::OMPD_loop, dsp);
}

static mlir::omp::MaskedOp
genMaskedOp(lower::AbstractConverter &converter, lower::SymMap &symTable,
            semantics::SemanticsContext &semaCtx, lower::pft::Evaluation &eval,
            mlir::Location loc, const ConstructQueue &queue,
            ConstructQueue::const_iterator item) {
  lower::StatementContext stmtCtx;
  mlir::omp::MaskedOperands clauseOps;
  genMaskedClauses(converter, semaCtx, stmtCtx, item->clauses, loc, clauseOps);

  return genOpWithBody<mlir::omp::MaskedOp>(
      OpWithBodyGenInfo(converter, symTable, semaCtx, loc, eval,
                        llvm::omp::Directive::OMPD_masked),
      queue, item, clauseOps);
}

static mlir::omp::MasterOp
genMasterOp(lower::AbstractConverter &converter, lower::SymMap &symTable,
            semantics::SemanticsContext &semaCtx, lower::pft::Evaluation &eval,
            mlir::Location loc, const ConstructQueue &queue,
            ConstructQueue::const_iterator item) {
  return genOpWithBody<mlir::omp::MasterOp>(
      OpWithBodyGenInfo(converter, symTable, semaCtx, loc, eval,
                        llvm::omp::Directive::OMPD_master),
      queue, item);
}

static mlir::omp::OrderedOp
genOrderedOp(lower::AbstractConverter &converter, lower::SymMap &symTable,
             semantics::SemanticsContext &semaCtx, lower::pft::Evaluation &eval,
             mlir::Location loc, const ConstructQueue &queue,
             ConstructQueue::const_iterator item) {
  TODO(loc, "OMPD_ordered");
  return nullptr;
}

static mlir::omp::OrderedRegionOp
genOrderedRegionOp(lower::AbstractConverter &converter, lower::SymMap &symTable,
                   semantics::SemanticsContext &semaCtx,
                   lower::pft::Evaluation &eval, mlir::Location loc,
                   const ConstructQueue &queue,
                   ConstructQueue::const_iterator item) {
  mlir::omp::OrderedRegionOperands clauseOps;
  genOrderedRegionClauses(converter, semaCtx, item->clauses, loc, clauseOps);

  return genOpWithBody<mlir::omp::OrderedRegionOp>(
      OpWithBodyGenInfo(converter, symTable, semaCtx, loc, eval,
                        llvm::omp::Directive::OMPD_ordered),
      queue, item, clauseOps);
}

static mlir::omp::ParallelOp
genParallelOp(lower::AbstractConverter &converter, lower::SymMap &symTable,
              semantics::SemanticsContext &semaCtx,
              lower::pft::Evaluation &eval, mlir::Location loc,
              const ConstructQueue &queue, ConstructQueue::const_iterator item,
              mlir::omp::ParallelOperands &clauseOps,
              const EntryBlockArgs &args, DataSharingProcessor *dsp,
              bool isComposite = false) {
  assert((!enableDelayedPrivatization || dsp) &&
         "expected valid DataSharingProcessor");

  OpWithBodyGenInfo genInfo =
      OpWithBodyGenInfo(converter, symTable, semaCtx, loc, eval,
                        llvm::omp::Directive::OMPD_parallel)
          .setClauses(&item->clauses)
          .setEntryBlockArgs(&args)
          .setGenSkeletonOnly(isComposite)
          .setDataSharingProcessor(dsp);

  auto parallelOp =
      genOpWithBody<mlir::omp::ParallelOp>(genInfo, queue, item, clauseOps);
  parallelOp.setComposite(isComposite);
  return parallelOp;
}

static mlir::omp::ScanOp
genScanOp(lower::AbstractConverter &converter, lower::SymMap &symTable,
          semantics::SemanticsContext &semaCtx, mlir::Location loc,
          const ConstructQueue &queue, ConstructQueue::const_iterator item) {
  mlir::omp::ScanOperands clauseOps;
  genScanClauses(converter, semaCtx, item->clauses, loc, clauseOps);
  return converter.getFirOpBuilder().create<mlir::omp::ScanOp>(
      converter.getCurrentLocation(), clauseOps);
}

/// This breaks the normal prototype of the gen*Op functions: adding the
/// sectionBlocks argument so that the enclosed section constructs can be
/// lowered here with correct reduction symbol remapping.
static mlir::omp::SectionsOp
genSectionsOp(lower::AbstractConverter &converter, lower::SymMap &symTable,
              semantics::SemanticsContext &semaCtx,
              lower::pft::Evaluation &eval, mlir::Location loc,
              const ConstructQueue &queue, ConstructQueue::const_iterator item,
              const parser::OmpSectionBlocks &sectionBlocks) {
  mlir::omp::SectionsOperands clauseOps;
  llvm::SmallVector<const semantics::Symbol *> reductionSyms;
  genSectionsClauses(converter, semaCtx, item->clauses, loc, clauseOps,
                     reductionSyms);

  auto &builder = converter.getFirOpBuilder();

  // Insert privatizations before SECTIONS
  lower::SymMapScope scope(symTable);
  DataSharingProcessor dsp(converter, semaCtx, item->clauses, eval,
                           lower::omp::isLastItemInQueue(item, queue),
                           /*useDelayedPrivatization=*/false, symTable);
  dsp.processStep1();

  List<Clause> nonDsaClauses;
  List<const clause::Lastprivate *> lastprivates;

  for (const Clause &clause : item->clauses) {
    if (clause.id == llvm::omp::Clause::OMPC_lastprivate) {
      auto &lastp = std::get<clause::Lastprivate>(clause.u);
      lastprivateModifierNotSupported(lastp, converter.getCurrentLocation());
      lastprivates.push_back(&lastp);
    } else {
      switch (clause.id) {
      case llvm::omp::Clause::OMPC_firstprivate:
      case llvm::omp::Clause::OMPC_private:
      case llvm::omp::Clause::OMPC_shared:
        break;
      default:
        nonDsaClauses.push_back(clause);
      }
    }
  }

  // SECTIONS construct.
  auto sectionsOp = builder.create<mlir::omp::SectionsOp>(loc, clauseOps);

  // Create entry block with reduction variables as arguments.
  EntryBlockArgs args;
  // TODO: Add private syms and vars.
  args.reduction.syms = reductionSyms;
  args.reduction.vars = clauseOps.reductionVars;

  genEntryBlock(builder, args, sectionsOp.getRegion());
  mlir::Operation *terminator =
      lower::genOpenMPTerminator(builder, sectionsOp, loc);

  // Generate nested SECTION constructs.
  // This is done here rather than in genOMP([...], OpenMPSectionConstruct )
  // because we need to run genReductionVars on each omp.section so that the
  // reduction variable gets mapped to the private version
  for (auto [construct, nestedEval] :
       llvm::zip(sectionBlocks.v, eval.getNestedEvaluations())) {
    const auto *sectionConstruct =
        std::get_if<parser::OpenMPSectionConstruct>(&construct.u);
    if (!sectionConstruct) {
      assert(false &&
             "unexpected construct nested inside of SECTIONS construct");
      continue;
    }

    ConstructQueue sectionQueue{buildConstructQueue(
        converter.getFirOpBuilder().getModule(), semaCtx, nestedEval,
        sectionConstruct->source, llvm::omp::Directive::OMPD_section, {})};

    builder.setInsertionPoint(terminator);
    genOpWithBody<mlir::omp::SectionOp>(
        OpWithBodyGenInfo(converter, symTable, semaCtx, loc, nestedEval,
                          llvm::omp::Directive::OMPD_section)
            .setClauses(&sectionQueue.begin()->clauses)
            .setEntryBlockArgs(&args),
        sectionQueue, sectionQueue.begin());
  }

  if (!lastprivates.empty()) {
    mlir::Region &sectionsBody = sectionsOp.getRegion();
    assert(sectionsBody.hasOneBlock());
    mlir::Block &body = sectionsBody.front();

    auto lastSectionOp = llvm::find_if(
        llvm::reverse(body.getOperations()), [](const mlir::Operation &op) {
          return llvm::isa<mlir::omp::SectionOp>(op);
        });
    assert(lastSectionOp != body.rend());

    for (const clause::Lastprivate *lastp : lastprivates) {
      builder.setInsertionPoint(
          lastSectionOp->getRegion(0).back().getTerminator());
      mlir::OpBuilder::InsertPoint insp = builder.saveInsertionPoint();
      const auto &objList = std::get<ObjectList>(lastp->t);
      for (const Object &object : objList) {
        semantics::Symbol *sym = object.sym();
        if (const auto *common =
                sym->detailsIf<semantics::CommonBlockDetails>()) {
          for (const auto &obj : common->objects())
            converter.copyHostAssociateVar(*obj, &insp, /*hostIsSource=*/false);
        } else {
          converter.copyHostAssociateVar(*sym, &insp, /*hostIsSource=*/false);
        }
      }
    }
  }

  // Perform DataSharingProcessor's step2 out of SECTIONS
  builder.setInsertionPointAfter(sectionsOp.getOperation());
  dsp.processStep2(sectionsOp, false);
  // Emit implicit barrier to synchronize threads and avoid data
  // races on post-update of lastprivate variables when `nowait`
  // clause is present.
  if (clauseOps.nowait && !lastprivates.empty())
    builder.create<mlir::omp::BarrierOp>(loc);

  return sectionsOp;
}

static void genScopeOp(lower::AbstractConverter &converter,
                       lower::SymMap &symTable,
                       semantics::SemanticsContext &semaCtx,
                       lower::pft::Evaluation &eval, mlir::Location loc,
                       const ConstructQueue &queue,
                       ConstructQueue::const_iterator item) {
  TODO(loc, "Scope construct");
}

static mlir::omp::SingleOp
genSingleOp(lower::AbstractConverter &converter, lower::SymMap &symTable,
            semantics::SemanticsContext &semaCtx, lower::pft::Evaluation &eval,
            mlir::Location loc, const ConstructQueue &queue,
            ConstructQueue::const_iterator item) {
  mlir::omp::SingleOperands clauseOps;
  genSingleClauses(converter, semaCtx, item->clauses, loc, clauseOps);

  return genOpWithBody<mlir::omp::SingleOp>(
      OpWithBodyGenInfo(converter, symTable, semaCtx, loc, eval,
                        llvm::omp::Directive::OMPD_single)
          .setClauses(&item->clauses),
      queue, item, clauseOps);
}

static mlir::omp::TargetOp
genTargetOp(lower::AbstractConverter &converter, lower::SymMap &symTable,
            semantics::SemanticsContext &semaCtx, lower::pft::Evaluation &eval,
            mlir::Location loc, const ConstructQueue &queue,
            ConstructQueue::const_iterator item) {
  fir::FirOpBuilder &firOpBuilder = converter.getFirOpBuilder();
  lower::StatementContext stmtCtx;
  bool isTargetDevice =
      llvm::cast<mlir::omp::OffloadModuleInterface>(*converter.getModuleOp())
          .getIsTargetDevice();

  // Introduce a new host_eval information structure for this target region.
  if (!isTargetDevice)
    hostEvalInfo.emplace_back();

  mlir::omp::TargetOperands clauseOps;
  llvm::SmallVector<const semantics::Symbol *> mapSyms, isDevicePtrSyms,
      hasDeviceAddrSyms;
  genTargetClauses(converter, semaCtx, symTable, stmtCtx, eval, item->clauses,
                   loc, clauseOps, hasDeviceAddrSyms, isDevicePtrSyms, mapSyms);

  DataSharingProcessor dsp(converter, semaCtx, item->clauses, eval,
                           /*shouldCollectPreDeterminedSymbols=*/
                           lower::omp::isLastItemInQueue(item, queue),
                           /*useDelayedPrivatization=*/true, symTable);
  dsp.processStep1(&clauseOps);

  // Check if a value of type `type` can be passed to the kernel by value.
  // All kernel parameters are of pointer type, so if the value can be
  // represented inside of a pointer, then it can be passed by value.
  auto isLiteralType = [&](mlir::Type type) {
    const mlir::DataLayout &dl = firOpBuilder.getDataLayout();
    mlir::Type ptrTy =
        mlir::LLVM::LLVMPointerType::get(&converter.getMLIRContext());
    uint64_t ptrSize = dl.getTypeSize(ptrTy);
    uint64_t ptrAlign = dl.getTypePreferredAlignment(ptrTy);

    auto [size, align] = fir::getTypeSizeAndAlignmentOrCrash(
        loc, type, dl, converter.getKindMap());
    return size <= ptrSize && align <= ptrAlign;
  };

  // 5.8.1 Implicit Data-Mapping Attribute Rules
  // The following code follows the implicit data-mapping rules to map all the
  // symbols used inside the region that do not have explicit data-environment
  // attribute clauses (neither data-sharing; e.g. `private`, nor `map`
  // clauses).
  auto captureImplicitMap = [&](const semantics::Symbol &sym) {
    if (dsp.getAllSymbolsToPrivatize().contains(&sym))
      return;

    // These symbols are mapped individually in processHasDeviceAddr.
    if (llvm::is_contained(hasDeviceAddrSyms, &sym))
      return;

    // Structure component symbols don't have bindings, and can only be
    // explicitly mapped individually. If a member is captured implicitly
    // we map the entirety of the derived type when we find its symbol.
    if (sym.owner().IsDerivedType())
      return;

    // if the symbol is part of an already mapped common block, do not make a
    // map for it.
    if (const Fortran::semantics::Symbol *common =
            Fortran::semantics::FindCommonBlockContaining(sym.GetUltimate()))
      if (llvm::is_contained(mapSyms, common))
        return;

    // If we come across a symbol without a symbol address, we
    // return as we cannot process it, this is intended as a
    // catch all early exit for symbols that do not have a
    // corresponding extended value. Such as subroutines,
    // interfaces and named blocks.
    if (!converter.getSymbolAddress(sym))
      return;

    if (!llvm::is_contained(mapSyms, &sym)) {
      if (const auto *details =
              sym.template detailsIf<semantics::HostAssocDetails>())
        converter.copySymbolBinding(details->symbol(), sym);
      std::stringstream name;
      fir::ExtendedValue dataExv = converter.getSymbolExtendedValue(sym);
      name << sym.name().ToString();

      mlir::FlatSymbolRefAttr mapperId;
      if (sym.GetType()->category() == semantics::DeclTypeSpec::TypeDerived) {
        auto &typeSpec = sym.GetType()->derivedTypeSpec();
        std::string mapperIdName = typeSpec.name().ToString() + ".default";
        mapperIdName = converter.mangleName(mapperIdName, *typeSpec.GetScope());
        if (converter.getModuleOp().lookupSymbol(mapperIdName))
          mapperId = mlir::FlatSymbolRefAttr::get(&converter.getMLIRContext(),
                                                  mapperIdName);
      }

      fir::factory::AddrAndBoundsInfo info =
          Fortran::lower::getDataOperandBaseAddr(
              converter, firOpBuilder, sym, converter.getCurrentLocation());
      llvm::SmallVector<mlir::Value> bounds =
          fir::factory::genImplicitBoundsOps<mlir::omp::MapBoundsOp,
                                             mlir::omp::MapBoundsType>(
              firOpBuilder, info, dataExv,
              semantics::IsAssumedSizeArray(sym.GetUltimate()),
              converter.getCurrentLocation());

      llvm::omp::OpenMPOffloadMappingFlags mapFlag =
          llvm::omp::OpenMPOffloadMappingFlags::OMP_MAP_IMPLICIT;
      mlir::omp::VariableCaptureKind captureKind =
          mlir::omp::VariableCaptureKind::ByRef;

      mlir::Value baseOp = info.rawInput;
      mlir::Type eleType = baseOp.getType();
      if (auto refType = mlir::dyn_cast<fir::ReferenceType>(baseOp.getType()))
        eleType = refType.getElementType();

      // If a variable is specified in declare target link and if device
      // type is not specified as `nohost`, it needs to be mapped tofrom
      mlir::ModuleOp mod = firOpBuilder.getModule();
      mlir::Operation *op = mod.lookupSymbol(converter.mangleName(sym));
      auto declareTargetOp =
          llvm::dyn_cast_if_present<mlir::omp::DeclareTargetInterface>(op);
      if (declareTargetOp && declareTargetOp.isDeclareTarget()) {
        if (declareTargetOp.getDeclareTargetCaptureClause() ==
                mlir::omp::DeclareTargetCaptureClause::link &&
            declareTargetOp.getDeclareTargetDeviceType() !=
                mlir::omp::DeclareTargetDeviceType::nohost) {
          mapFlag |= llvm::omp::OpenMPOffloadMappingFlags::OMP_MAP_TO;
          mapFlag |= llvm::omp::OpenMPOffloadMappingFlags::OMP_MAP_FROM;
        }
      } else if (fir::isa_trivial(eleType) || fir::isa_char(eleType)) {
        // Scalars behave as if they were "firstprivate".
        // TODO: Handle objects that are shared/lastprivate or were listed
        // in an in_reduction clause.
        if (isLiteralType(eleType)) {
          captureKind = mlir::omp::VariableCaptureKind::ByCopy;
        } else {
          mapFlag |= llvm::omp::OpenMPOffloadMappingFlags::OMP_MAP_TO;
        }
      } else if (!fir::isa_builtin_cptr_type(eleType)) {
        mapFlag |= llvm::omp::OpenMPOffloadMappingFlags::OMP_MAP_TO;
        mapFlag |= llvm::omp::OpenMPOffloadMappingFlags::OMP_MAP_FROM;
      }
      auto location =
          mlir::NameLoc::get(mlir::StringAttr::get(firOpBuilder.getContext(),
                                                   sym.name().ToString()),
                             baseOp.getLoc());
      mlir::Value mapOp = createMapInfoOp(
          firOpBuilder, location, baseOp, /*varPtrPtr=*/mlir::Value{},
          name.str(), bounds, /*members=*/{},
          /*membersIndex=*/mlir::ArrayAttr{},
          static_cast<
              std::underlying_type_t<llvm::omp::OpenMPOffloadMappingFlags>>(
              mapFlag),
          captureKind, baseOp.getType(), /*partialMap=*/false, mapperId);

      clauseOps.mapVars.push_back(mapOp);
      mapSyms.push_back(&sym);
    }
  };
  lower::pft::visitAllSymbols(eval, captureImplicitMap);

  auto targetOp = firOpBuilder.create<mlir::omp::TargetOp>(loc, clauseOps);

  llvm::SmallVector<mlir::Value> hasDeviceAddrBaseValues, mapBaseValues;
  extractMappedBaseValues(clauseOps.hasDeviceAddrVars, hasDeviceAddrBaseValues);
  extractMappedBaseValues(clauseOps.mapVars, mapBaseValues);

  EntryBlockArgs args;
  args.hasDeviceAddr.syms = hasDeviceAddrSyms;
  args.hasDeviceAddr.vars = hasDeviceAddrBaseValues;
  args.hostEvalVars = clauseOps.hostEvalVars;
  // TODO: Add in_reduction syms and vars.
  args.map.syms = mapSyms;
  args.map.vars = mapBaseValues;
  args.priv.syms = dsp.getDelayedPrivSymbols();
  args.priv.vars = clauseOps.privateVars;

  genBodyOfTargetOp(converter, symTable, semaCtx, eval, targetOp, args, loc,
                    queue, item, dsp);

  // Remove the host_eval information structure created for this target region.
  if (!isTargetDevice)
    hostEvalInfo.pop_back();
  return targetOp;
}

static mlir::omp::TargetDataOp
genTargetDataOp(lower::AbstractConverter &converter, lower::SymMap &symTable,
                semantics::SemanticsContext &semaCtx,
                lower::pft::Evaluation &eval, mlir::Location loc,
                const ConstructQueue &queue,
                ConstructQueue::const_iterator item) {
  lower::StatementContext stmtCtx;
  mlir::omp::TargetDataOperands clauseOps;
  llvm::SmallVector<const semantics::Symbol *> useDeviceAddrSyms,
      useDevicePtrSyms;
  genTargetDataClauses(converter, semaCtx, stmtCtx, item->clauses, loc,
                       clauseOps, useDeviceAddrSyms, useDevicePtrSyms);

  auto targetDataOp =
      converter.getFirOpBuilder().create<mlir::omp::TargetDataOp>(loc,
                                                                  clauseOps);

  llvm::SmallVector<mlir::Value> useDeviceAddrBaseValues,
      useDevicePtrBaseValues;
  extractMappedBaseValues(clauseOps.useDeviceAddrVars, useDeviceAddrBaseValues);
  extractMappedBaseValues(clauseOps.useDevicePtrVars, useDevicePtrBaseValues);

  EntryBlockArgs args;
  args.useDeviceAddr.syms = useDeviceAddrSyms;
  args.useDeviceAddr.vars = useDeviceAddrBaseValues;
  args.useDevicePtr.syms = useDevicePtrSyms;
  args.useDevicePtr.vars = useDevicePtrBaseValues;

  genBodyOfTargetDataOp(converter, symTable, semaCtx, eval, targetDataOp, args,
                        loc, queue, item);
  return targetDataOp;
}

template <typename OpTy>
static OpTy genTargetEnterExitUpdateDataOp(
    lower::AbstractConverter &converter, lower::SymMap &symTable,
    semantics::SemanticsContext &semaCtx, mlir::Location loc,
    const ConstructQueue &queue, ConstructQueue::const_iterator item) {
  fir::FirOpBuilder &firOpBuilder = converter.getFirOpBuilder();
  lower::StatementContext stmtCtx;

  // GCC 9.3.0 emits a (probably) bogus warning about an unused variable.
  [[maybe_unused]] llvm::omp::Directive directive;
  if constexpr (std::is_same_v<OpTy, mlir::omp::TargetEnterDataOp>) {
    directive = llvm::omp::Directive::OMPD_target_enter_data;
  } else if constexpr (std::is_same_v<OpTy, mlir::omp::TargetExitDataOp>) {
    directive = llvm::omp::Directive::OMPD_target_exit_data;
  } else if constexpr (std::is_same_v<OpTy, mlir::omp::TargetUpdateOp>) {
    directive = llvm::omp::Directive::OMPD_target_update;
  } else {
    llvm_unreachable("Unexpected TARGET DATA construct");
  }

  mlir::omp::TargetEnterExitUpdateDataOperands clauseOps;
  genTargetEnterExitUpdateDataClauses(converter, semaCtx, symTable, stmtCtx,
                                      item->clauses, loc, directive, clauseOps);

  return firOpBuilder.create<OpTy>(loc, clauseOps);
}

static mlir::omp::TaskOp
genTaskOp(lower::AbstractConverter &converter, lower::SymMap &symTable,
          semantics::SemanticsContext &semaCtx, lower::pft::Evaluation &eval,
          mlir::Location loc, const ConstructQueue &queue,
          ConstructQueue::const_iterator item) {
  lower::StatementContext stmtCtx;
  mlir::omp::TaskOperands clauseOps;
  genTaskClauses(converter, semaCtx, symTable, stmtCtx, item->clauses, loc,
                 clauseOps);

  if (!enableDelayedPrivatization)
    return genOpWithBody<mlir::omp::TaskOp>(
        OpWithBodyGenInfo(converter, symTable, semaCtx, loc, eval,
                          llvm::omp::Directive::OMPD_task)
            .setClauses(&item->clauses),
        queue, item, clauseOps);

  DataSharingProcessor dsp(converter, semaCtx, item->clauses, eval,
                           lower::omp::isLastItemInQueue(item, queue),
                           /*useDelayedPrivatization=*/true, symTable);
  dsp.processStep1(&clauseOps);

  EntryBlockArgs taskArgs;
  taskArgs.priv.syms = dsp.getDelayedPrivSymbols();
  taskArgs.priv.vars = clauseOps.privateVars;

  return genOpWithBody<mlir::omp::TaskOp>(
      OpWithBodyGenInfo(converter, symTable, semaCtx, loc, eval,
                        llvm::omp::Directive::OMPD_task)
          .setClauses(&item->clauses)
          .setDataSharingProcessor(&dsp)
          .setEntryBlockArgs(&taskArgs),
      queue, item, clauseOps);
}

static mlir::omp::TaskgroupOp
genTaskgroupOp(lower::AbstractConverter &converter, lower::SymMap &symTable,
               semantics::SemanticsContext &semaCtx,
               lower::pft::Evaluation &eval, mlir::Location loc,
               const ConstructQueue &queue,
               ConstructQueue::const_iterator item) {
  mlir::omp::TaskgroupOperands clauseOps;
  genTaskgroupClauses(converter, semaCtx, item->clauses, loc, clauseOps);

  return genOpWithBody<mlir::omp::TaskgroupOp>(
      OpWithBodyGenInfo(converter, symTable, semaCtx, loc, eval,
                        llvm::omp::Directive::OMPD_taskgroup)
          .setClauses(&item->clauses),
      queue, item, clauseOps);
}

static mlir::omp::TaskwaitOp
genTaskwaitOp(lower::AbstractConverter &converter, lower::SymMap &symTable,
              semantics::SemanticsContext &semaCtx,
              lower::pft::Evaluation &eval, mlir::Location loc,
              const ConstructQueue &queue,
              ConstructQueue::const_iterator item) {
  mlir::omp::TaskwaitOperands clauseOps;
  genTaskwaitClauses(converter, semaCtx, item->clauses, loc, clauseOps);
  return converter.getFirOpBuilder().create<mlir::omp::TaskwaitOp>(loc,
                                                                   clauseOps);
}

static mlir::omp::TaskyieldOp
genTaskyieldOp(lower::AbstractConverter &converter, lower::SymMap &symTable,
               semantics::SemanticsContext &semaCtx,
               lower::pft::Evaluation &eval, mlir::Location loc,
               const ConstructQueue &queue,
               ConstructQueue::const_iterator item) {
  return converter.getFirOpBuilder().create<mlir::omp::TaskyieldOp>(loc);
}

static mlir::omp::WorkshareOp
genWorkshareOp(lower::AbstractConverter &converter, lower::SymMap &symTable,
               semantics::SemanticsContext &semaCtx,
               lower::pft::Evaluation &eval, mlir::Location loc,
               const ConstructQueue &queue,
               ConstructQueue::const_iterator item) {
  lower::StatementContext stmtCtx;
  mlir::omp::WorkshareOperands clauseOps;
  genWorkshareClauses(converter, semaCtx, stmtCtx, item->clauses, loc,
                      clauseOps);

  return genOpWithBody<mlir::omp::WorkshareOp>(
      OpWithBodyGenInfo(converter, symTable, semaCtx, loc, eval,
                        llvm::omp::Directive::OMPD_workshare)
          .setClauses(&item->clauses),
      queue, item, clauseOps);
}

static mlir::omp::TeamsOp
genTeamsOp(lower::AbstractConverter &converter, lower::SymMap &symTable,
           semantics::SemanticsContext &semaCtx, lower::pft::Evaluation &eval,
           mlir::Location loc, const ConstructQueue &queue,
           ConstructQueue::const_iterator item) {
  lower::StatementContext stmtCtx;

  mlir::omp::TeamsOperands clauseOps;
  llvm::SmallVector<const semantics::Symbol *> reductionSyms;
  genTeamsClauses(converter, semaCtx, stmtCtx, item->clauses, loc, clauseOps,
                  reductionSyms);

  EntryBlockArgs args;
  // TODO: Add private syms and vars.
  args.reduction.syms = reductionSyms;
  args.reduction.vars = clauseOps.reductionVars;

  return genOpWithBody<mlir::omp::TeamsOp>(
      OpWithBodyGenInfo(converter, symTable, semaCtx, loc, eval,
                        llvm::omp::Directive::OMPD_teams)
          .setClauses(&item->clauses)
          .setEntryBlockArgs(&args),
      queue, item, clauseOps);
}

//===----------------------------------------------------------------------===//
// Code generation functions for the standalone version of constructs that can
// also be a leaf of a composite construct
//===----------------------------------------------------------------------===//

static void genStandaloneDistribute(lower::AbstractConverter &converter,
                                    lower::SymMap &symTable,
                                    semantics::SemanticsContext &semaCtx,
                                    lower::pft::Evaluation &eval,
                                    mlir::Location loc,
                                    const ConstructQueue &queue,
                                    ConstructQueue::const_iterator item) {
  lower::StatementContext stmtCtx;

  mlir::omp::DistributeOperands distributeClauseOps;
  genDistributeClauses(converter, semaCtx, stmtCtx, item->clauses, loc,
                       distributeClauseOps);

  DataSharingProcessor dsp(converter, semaCtx, item->clauses, eval,
                           /*shouldCollectPreDeterminedSymbols=*/true,
                           enableDelayedPrivatization, symTable);
  dsp.processStep1(&distributeClauseOps);

  mlir::omp::LoopNestOperands loopNestClauseOps;
  llvm::SmallVector<const semantics::Symbol *> iv;
  genLoopNestClauses(converter, semaCtx, eval, item->clauses, loc,
                     loopNestClauseOps, iv);

  EntryBlockArgs distributeArgs;
  distributeArgs.priv.syms = dsp.getDelayedPrivSymbols();
  distributeArgs.priv.vars = distributeClauseOps.privateVars;
  auto distributeOp = genWrapperOp<mlir::omp::DistributeOp>(
      converter, loc, distributeClauseOps, distributeArgs);

  genLoopNestOp(converter, symTable, semaCtx, eval, loc, queue, item,
                loopNestClauseOps, iv, {{distributeOp, distributeArgs}},
                llvm::omp::Directive::OMPD_distribute, dsp);
}

static void genStandaloneDo(lower::AbstractConverter &converter,
                            lower::SymMap &symTable,
                            semantics::SemanticsContext &semaCtx,
                            lower::pft::Evaluation &eval, mlir::Location loc,
                            const ConstructQueue &queue,
                            ConstructQueue::const_iterator item) {
  lower::StatementContext stmtCtx;

  mlir::omp::WsloopOperands wsloopClauseOps;
  llvm::SmallVector<const semantics::Symbol *> wsloopReductionSyms;
  genWsloopClauses(converter, semaCtx, stmtCtx, item->clauses, loc,
                   wsloopClauseOps, wsloopReductionSyms);

  DataSharingProcessor dsp(converter, semaCtx, item->clauses, eval,
                           /*shouldCollectPreDeterminedSymbols=*/true,
                           enableDelayedPrivatization, symTable);
  dsp.processStep1(&wsloopClauseOps);

  mlir::omp::LoopNestOperands loopNestClauseOps;
  llvm::SmallVector<const semantics::Symbol *> iv;
  genLoopNestClauses(converter, semaCtx, eval, item->clauses, loc,
                     loopNestClauseOps, iv);

  EntryBlockArgs wsloopArgs;
  wsloopArgs.priv.syms = dsp.getDelayedPrivSymbols();
  wsloopArgs.priv.vars = wsloopClauseOps.privateVars;
  wsloopArgs.reduction.syms = wsloopReductionSyms;
  wsloopArgs.reduction.vars = wsloopClauseOps.reductionVars;
  auto wsloopOp = genWrapperOp<mlir::omp::WsloopOp>(
      converter, loc, wsloopClauseOps, wsloopArgs);

  genLoopNestOp(converter, symTable, semaCtx, eval, loc, queue, item,
                loopNestClauseOps, iv, {{wsloopOp, wsloopArgs}},
                llvm::omp::Directive::OMPD_do, dsp);
}

static void genStandaloneParallel(lower::AbstractConverter &converter,
                                  lower::SymMap &symTable,
                                  semantics::SemanticsContext &semaCtx,
                                  lower::pft::Evaluation &eval,
                                  mlir::Location loc,
                                  const ConstructQueue &queue,
                                  ConstructQueue::const_iterator item) {
  lower::StatementContext stmtCtx;

  mlir::omp::ParallelOperands parallelClauseOps;
  llvm::SmallVector<const semantics::Symbol *> parallelReductionSyms;
  genParallelClauses(converter, semaCtx, stmtCtx, item->clauses, loc,
                     parallelClauseOps, parallelReductionSyms);

  std::optional<DataSharingProcessor> dsp;
  if (enableDelayedPrivatization) {
    dsp.emplace(converter, semaCtx, item->clauses, eval,
                lower::omp::isLastItemInQueue(item, queue),
                /*useDelayedPrivatization=*/true, symTable);
    dsp->processStep1(&parallelClauseOps);
  }

  EntryBlockArgs parallelArgs;
  if (dsp)
    parallelArgs.priv.syms = dsp->getDelayedPrivSymbols();
  parallelArgs.priv.vars = parallelClauseOps.privateVars;
  parallelArgs.reduction.syms = parallelReductionSyms;
  parallelArgs.reduction.vars = parallelClauseOps.reductionVars;
  genParallelOp(converter, symTable, semaCtx, eval, loc, queue, item,
                parallelClauseOps, parallelArgs,
                enableDelayedPrivatization ? &dsp.value() : nullptr);
}

static void genStandaloneSimd(lower::AbstractConverter &converter,
                              lower::SymMap &symTable,
                              semantics::SemanticsContext &semaCtx,
                              lower::pft::Evaluation &eval, mlir::Location loc,
                              const ConstructQueue &queue,
                              ConstructQueue::const_iterator item) {
  mlir::omp::SimdOperands simdClauseOps;
  llvm::SmallVector<const semantics::Symbol *> simdReductionSyms;
  genSimdClauses(converter, semaCtx, item->clauses, loc, simdClauseOps,
                 simdReductionSyms);

  DataSharingProcessor dsp(converter, semaCtx, item->clauses, eval,
                           /*shouldCollectPreDeterminedSymbols=*/true,
                           enableDelayedPrivatization, symTable);
  dsp.processStep1(&simdClauseOps);

  mlir::omp::LoopNestOperands loopNestClauseOps;
  llvm::SmallVector<const semantics::Symbol *> iv;
  genLoopNestClauses(converter, semaCtx, eval, item->clauses, loc,
                     loopNestClauseOps, iv);

  EntryBlockArgs simdArgs;
  simdArgs.priv.syms = dsp.getDelayedPrivSymbols();
  simdArgs.priv.vars = simdClauseOps.privateVars;
  simdArgs.reduction.syms = simdReductionSyms;
  simdArgs.reduction.vars = simdClauseOps.reductionVars;
  auto simdOp =
      genWrapperOp<mlir::omp::SimdOp>(converter, loc, simdClauseOps, simdArgs);

  genLoopNestOp(converter, symTable, semaCtx, eval, loc, queue, item,
                loopNestClauseOps, iv, {{simdOp, simdArgs}},
                llvm::omp::Directive::OMPD_simd, dsp);
}

static void genStandaloneTaskloop(lower::AbstractConverter &converter,
                                  lower::SymMap &symTable,
                                  semantics::SemanticsContext &semaCtx,
                                  lower::pft::Evaluation &eval,
                                  mlir::Location loc,
                                  const ConstructQueue &queue,
                                  ConstructQueue::const_iterator item) {
  TODO(loc, "Taskloop construct");
}

//===----------------------------------------------------------------------===//
// Code generation functions for composite constructs
//===----------------------------------------------------------------------===//

static void genCompositeDistributeParallelDo(
    lower::AbstractConverter &converter, lower::SymMap &symTable,
    semantics::SemanticsContext &semaCtx, lower::pft::Evaluation &eval,
    mlir::Location loc, const ConstructQueue &queue,
    ConstructQueue::const_iterator item) {
  lower::StatementContext stmtCtx;

  assert(std::distance(item, queue.end()) == 3 && "Invalid leaf constructs");
  ConstructQueue::const_iterator distributeItem = item;
  ConstructQueue::const_iterator parallelItem = std::next(distributeItem);
  ConstructQueue::const_iterator doItem = std::next(parallelItem);

  // Create parent omp.parallel first.
  mlir::omp::ParallelOperands parallelClauseOps;
  llvm::SmallVector<const semantics::Symbol *> parallelReductionSyms;
  genParallelClauses(converter, semaCtx, stmtCtx, parallelItem->clauses, loc,
                     parallelClauseOps, parallelReductionSyms);

  DataSharingProcessor dsp(converter, semaCtx, doItem->clauses, eval,
                           /*shouldCollectPreDeterminedSymbols=*/true,
                           /*useDelayedPrivatization=*/true, symTable);
  dsp.processStep1(&parallelClauseOps);

  EntryBlockArgs parallelArgs;
  parallelArgs.priv.syms = dsp.getDelayedPrivSymbols();
  parallelArgs.priv.vars = parallelClauseOps.privateVars;
  parallelArgs.reduction.syms = parallelReductionSyms;
  parallelArgs.reduction.vars = parallelClauseOps.reductionVars;
  genParallelOp(converter, symTable, semaCtx, eval, loc, queue, parallelItem,
                parallelClauseOps, parallelArgs, &dsp, /*isComposite=*/true);

  // Clause processing.
  mlir::omp::DistributeOperands distributeClauseOps;
  genDistributeClauses(converter, semaCtx, stmtCtx, distributeItem->clauses,
                       loc, distributeClauseOps);

  mlir::omp::WsloopOperands wsloopClauseOps;
  llvm::SmallVector<const semantics::Symbol *> wsloopReductionSyms;
  genWsloopClauses(converter, semaCtx, stmtCtx, doItem->clauses, loc,
                   wsloopClauseOps, wsloopReductionSyms);

  mlir::omp::LoopNestOperands loopNestClauseOps;
  llvm::SmallVector<const semantics::Symbol *> iv;
  genLoopNestClauses(converter, semaCtx, eval, doItem->clauses, loc,
                     loopNestClauseOps, iv);

  // Operation creation.
  EntryBlockArgs distributeArgs;
  // TODO: Add private syms and vars.
  auto distributeOp = genWrapperOp<mlir::omp::DistributeOp>(
      converter, loc, distributeClauseOps, distributeArgs);
  distributeOp.setComposite(/*val=*/true);

  EntryBlockArgs wsloopArgs;
  // TODO: Add private syms and vars.
  wsloopArgs.reduction.syms = wsloopReductionSyms;
  wsloopArgs.reduction.vars = wsloopClauseOps.reductionVars;
  auto wsloopOp = genWrapperOp<mlir::omp::WsloopOp>(
      converter, loc, wsloopClauseOps, wsloopArgs);
  wsloopOp.setComposite(/*val=*/true);

  genLoopNestOp(converter, symTable, semaCtx, eval, loc, queue, doItem,
                loopNestClauseOps, iv,
                {{distributeOp, distributeArgs}, {wsloopOp, wsloopArgs}},
                llvm::omp::Directive::OMPD_distribute_parallel_do, dsp);
}

static void genCompositeDistributeParallelDoSimd(
    lower::AbstractConverter &converter, lower::SymMap &symTable,
    semantics::SemanticsContext &semaCtx, lower::pft::Evaluation &eval,
    mlir::Location loc, const ConstructQueue &queue,
    ConstructQueue::const_iterator item) {
  lower::StatementContext stmtCtx;

  assert(std::distance(item, queue.end()) == 4 && "Invalid leaf constructs");
  ConstructQueue::const_iterator distributeItem = item;
  ConstructQueue::const_iterator parallelItem = std::next(distributeItem);
  ConstructQueue::const_iterator doItem = std::next(parallelItem);
  ConstructQueue::const_iterator simdItem = std::next(doItem);

  // Create parent omp.parallel first.
  mlir::omp::ParallelOperands parallelClauseOps;
  llvm::SmallVector<const semantics::Symbol *> parallelReductionSyms;
  genParallelClauses(converter, semaCtx, stmtCtx, parallelItem->clauses, loc,
                     parallelClauseOps, parallelReductionSyms);

  DataSharingProcessor parallelItemDSP(
      converter, semaCtx, parallelItem->clauses, eval,
      /*shouldCollectPreDeterminedSymbols=*/false,
      /*useDelayedPrivatization=*/true, symTable);
  parallelItemDSP.processStep1(&parallelClauseOps);

  EntryBlockArgs parallelArgs;
  parallelArgs.priv.syms = parallelItemDSP.getDelayedPrivSymbols();
  parallelArgs.priv.vars = parallelClauseOps.privateVars;
  parallelArgs.reduction.syms = parallelReductionSyms;
  parallelArgs.reduction.vars = parallelClauseOps.reductionVars;
  genParallelOp(converter, symTable, semaCtx, eval, loc, queue, parallelItem,
                parallelClauseOps, parallelArgs, &parallelItemDSP,
                /*isComposite=*/true);

  // Clause processing.
  mlir::omp::DistributeOperands distributeClauseOps;
  genDistributeClauses(converter, semaCtx, stmtCtx, distributeItem->clauses,
                       loc, distributeClauseOps);

  mlir::omp::WsloopOperands wsloopClauseOps;
  llvm::SmallVector<const semantics::Symbol *> wsloopReductionSyms;
  genWsloopClauses(converter, semaCtx, stmtCtx, doItem->clauses, loc,
                   wsloopClauseOps, wsloopReductionSyms);

  mlir::omp::SimdOperands simdClauseOps;
  llvm::SmallVector<const semantics::Symbol *> simdReductionSyms;
  genSimdClauses(converter, semaCtx, simdItem->clauses, loc, simdClauseOps,
                 simdReductionSyms);

  DataSharingProcessor simdItemDSP(converter, semaCtx, simdItem->clauses, eval,
                                   /*shouldCollectPreDeterminedSymbols=*/true,
                                   /*useDelayedPrivatization=*/true, symTable);
  simdItemDSP.processStep1(&simdClauseOps);

  mlir::omp::LoopNestOperands loopNestClauseOps;
  llvm::SmallVector<const semantics::Symbol *> iv;
  genLoopNestClauses(converter, semaCtx, eval, simdItem->clauses, loc,
                     loopNestClauseOps, iv);

  // Operation creation.
  EntryBlockArgs distributeArgs;
  // TODO: Add private syms and vars.
  auto distributeOp = genWrapperOp<mlir::omp::DistributeOp>(
      converter, loc, distributeClauseOps, distributeArgs);
  distributeOp.setComposite(/*val=*/true);

  EntryBlockArgs wsloopArgs;
  // TODO: Add private syms and vars.
  wsloopArgs.reduction.syms = wsloopReductionSyms;
  wsloopArgs.reduction.vars = wsloopClauseOps.reductionVars;
  auto wsloopOp = genWrapperOp<mlir::omp::WsloopOp>(
      converter, loc, wsloopClauseOps, wsloopArgs);
  wsloopOp.setComposite(/*val=*/true);

  EntryBlockArgs simdArgs;
  simdArgs.priv.syms = simdItemDSP.getDelayedPrivSymbols();
  simdArgs.priv.vars = simdClauseOps.privateVars;
  simdArgs.reduction.syms = simdReductionSyms;
  simdArgs.reduction.vars = simdClauseOps.reductionVars;
  auto simdOp =
      genWrapperOp<mlir::omp::SimdOp>(converter, loc, simdClauseOps, simdArgs);
  simdOp.setComposite(/*val=*/true);

  genLoopNestOp(converter, symTable, semaCtx, eval, loc, queue, simdItem,
                loopNestClauseOps, iv,
                {{distributeOp, distributeArgs},
                 {wsloopOp, wsloopArgs},
                 {simdOp, simdArgs}},
                llvm::omp::Directive::OMPD_distribute_parallel_do_simd,
                simdItemDSP);
}

static void genCompositeDistributeSimd(lower::AbstractConverter &converter,
                                       lower::SymMap &symTable,
                                       semantics::SemanticsContext &semaCtx,
                                       lower::pft::Evaluation &eval,
                                       mlir::Location loc,
                                       const ConstructQueue &queue,
                                       ConstructQueue::const_iterator item) {
  lower::StatementContext stmtCtx;

  assert(std::distance(item, queue.end()) == 2 && "Invalid leaf constructs");
  ConstructQueue::const_iterator distributeItem = item;
  ConstructQueue::const_iterator simdItem = std::next(distributeItem);

  // Clause processing.
  mlir::omp::DistributeOperands distributeClauseOps;
  genDistributeClauses(converter, semaCtx, stmtCtx, distributeItem->clauses,
                       loc, distributeClauseOps);

  mlir::omp::SimdOperands simdClauseOps;
  llvm::SmallVector<const semantics::Symbol *> simdReductionSyms;
  genSimdClauses(converter, semaCtx, simdItem->clauses, loc, simdClauseOps,
                 simdReductionSyms);

  // TODO: Support delayed privatization.
  DataSharingProcessor dsp(converter, semaCtx, simdItem->clauses, eval,
                           /*shouldCollectPreDeterminedSymbols=*/true,
                           /*useDelayedPrivatization=*/false, symTable);
  dsp.processStep1();

  // Pass the innermost leaf construct's clauses because that's where COLLAPSE
  // is placed by construct decomposition.
  mlir::omp::LoopNestOperands loopNestClauseOps;
  llvm::SmallVector<const semantics::Symbol *> iv;
  genLoopNestClauses(converter, semaCtx, eval, simdItem->clauses, loc,
                     loopNestClauseOps, iv);

  // Operation creation.
  EntryBlockArgs distributeArgs;
  // TODO: Add private syms and vars.
  auto distributeOp = genWrapperOp<mlir::omp::DistributeOp>(
      converter, loc, distributeClauseOps, distributeArgs);
  distributeOp.setComposite(/*val=*/true);

  EntryBlockArgs simdArgs;
  // TODO: Add private syms and vars.
  simdArgs.reduction.syms = simdReductionSyms;
  simdArgs.reduction.vars = simdClauseOps.reductionVars;
  auto simdOp =
      genWrapperOp<mlir::omp::SimdOp>(converter, loc, simdClauseOps, simdArgs);
  simdOp.setComposite(/*val=*/true);

  genLoopNestOp(converter, symTable, semaCtx, eval, loc, queue, simdItem,
                loopNestClauseOps, iv,
                {{distributeOp, distributeArgs}, {simdOp, simdArgs}},
                llvm::omp::Directive::OMPD_distribute_simd, dsp);
}

static void genCompositeDoSimd(lower::AbstractConverter &converter,
                               lower::SymMap &symTable,
                               semantics::SemanticsContext &semaCtx,
                               lower::pft::Evaluation &eval, mlir::Location loc,
                               const ConstructQueue &queue,
                               ConstructQueue::const_iterator item) {
  lower::StatementContext stmtCtx;

  assert(std::distance(item, queue.end()) == 2 && "Invalid leaf constructs");
  ConstructQueue::const_iterator doItem = item;
  ConstructQueue::const_iterator simdItem = std::next(doItem);

  // Clause processing.
  mlir::omp::WsloopOperands wsloopClauseOps;
  llvm::SmallVector<const semantics::Symbol *> wsloopReductionSyms;
  genWsloopClauses(converter, semaCtx, stmtCtx, doItem->clauses, loc,
                   wsloopClauseOps, wsloopReductionSyms);

  mlir::omp::SimdOperands simdClauseOps;
  llvm::SmallVector<const semantics::Symbol *> simdReductionSyms;
  genSimdClauses(converter, semaCtx, simdItem->clauses, loc, simdClauseOps,
                 simdReductionSyms);

  // TODO: Support delayed privatization.
  DataSharingProcessor dsp(converter, semaCtx, simdItem->clauses, eval,
                           /*shouldCollectPreDeterminedSymbols=*/true,
                           /*useDelayedPrivatization=*/false, symTable);
  dsp.processStep1();

  // Pass the innermost leaf construct's clauses because that's where COLLAPSE
  // is placed by construct decomposition.
  mlir::omp::LoopNestOperands loopNestClauseOps;
  llvm::SmallVector<const semantics::Symbol *> iv;
  genLoopNestClauses(converter, semaCtx, eval, simdItem->clauses, loc,
                     loopNestClauseOps, iv);

  // Operation creation.
  EntryBlockArgs wsloopArgs;
  // TODO: Add private syms and vars.
  wsloopArgs.reduction.syms = wsloopReductionSyms;
  wsloopArgs.reduction.vars = wsloopClauseOps.reductionVars;
  auto wsloopOp = genWrapperOp<mlir::omp::WsloopOp>(
      converter, loc, wsloopClauseOps, wsloopArgs);
  wsloopOp.setComposite(/*val=*/true);

  EntryBlockArgs simdArgs;
  // TODO: Add private syms and vars.
  simdArgs.reduction.syms = simdReductionSyms;
  simdArgs.reduction.vars = simdClauseOps.reductionVars;
  auto simdOp =
      genWrapperOp<mlir::omp::SimdOp>(converter, loc, simdClauseOps, simdArgs);
  simdOp.setComposite(/*val=*/true);

  genLoopNestOp(converter, symTable, semaCtx, eval, loc, queue, simdItem,
                loopNestClauseOps, iv,
                {{wsloopOp, wsloopArgs}, {simdOp, simdArgs}},
                llvm::omp::Directive::OMPD_do_simd, dsp);
}

static void genCompositeTaskloopSimd(lower::AbstractConverter &converter,
                                     lower::SymMap &symTable,
                                     semantics::SemanticsContext &semaCtx,
                                     lower::pft::Evaluation &eval,
                                     mlir::Location loc,
                                     const ConstructQueue &queue,
                                     ConstructQueue::const_iterator item) {
  assert(std::distance(item, queue.end()) == 2 && "Invalid leaf constructs");
  TODO(loc, "Composite TASKLOOP SIMD");
}

//===----------------------------------------------------------------------===//
// Dispatch
//===----------------------------------------------------------------------===//

static bool genOMPCompositeDispatch(lower::AbstractConverter &converter,
                                    lower::SymMap &symTable,
                                    semantics::SemanticsContext &semaCtx,
                                    lower::pft::Evaluation &eval,
                                    mlir::Location loc,
                                    const ConstructQueue &queue,
                                    ConstructQueue::const_iterator item) {
  using llvm::omp::Directive;
  using lower::omp::matchLeafSequence;

  // TODO: Privatization for composite constructs is currently only done based
  // on the clauses for their last leaf construct, which may not always be
  // correct. Consider per-leaf privatization of composite constructs once
  // delayed privatization is supported by all participating ops.
  if (matchLeafSequence(item, queue, Directive::OMPD_distribute_parallel_do))
    genCompositeDistributeParallelDo(converter, symTable, semaCtx, eval, loc,
                                     queue, item);
  else if (matchLeafSequence(item, queue,
                             Directive::OMPD_distribute_parallel_do_simd))
    genCompositeDistributeParallelDoSimd(converter, symTable, semaCtx, eval,
                                         loc, queue, item);
  else if (matchLeafSequence(item, queue, Directive::OMPD_distribute_simd))
    genCompositeDistributeSimd(converter, symTable, semaCtx, eval, loc, queue,
                               item);
  else if (matchLeafSequence(item, queue, Directive::OMPD_do_simd))
    genCompositeDoSimd(converter, symTable, semaCtx, eval, loc, queue, item);
  else if (matchLeafSequence(item, queue, Directive::OMPD_taskloop_simd))
    genCompositeTaskloopSimd(converter, symTable, semaCtx, eval, loc, queue,
                             item);
  else
    return false;

  return true;
}

static void genOMPDispatch(lower::AbstractConverter &converter,
                           lower::SymMap &symTable,
                           semantics::SemanticsContext &semaCtx,
                           lower::pft::Evaluation &eval, mlir::Location loc,
                           const ConstructQueue &queue,
                           ConstructQueue::const_iterator item) {
  assert(item != queue.end());

  bool loopLeaf = llvm::omp::getDirectiveAssociation(item->id) ==
                  llvm::omp::Association::Loop;
  if (loopLeaf) {
    symTable.pushScope();
    if (genOMPCompositeDispatch(converter, symTable, semaCtx, eval, loc, queue,
                                item)) {
      symTable.popScope();
      return;
    }
  }

  switch (llvm::omp::Directive dir = item->id) {
  case llvm::omp::Directive::OMPD_barrier:
    genBarrierOp(converter, symTable, semaCtx, eval, loc, queue, item);
    break;
  case llvm::omp::Directive::OMPD_distribute:
    genStandaloneDistribute(converter, symTable, semaCtx, eval, loc, queue,
                            item);
    break;
  case llvm::omp::Directive::OMPD_do:
    genStandaloneDo(converter, symTable, semaCtx, eval, loc, queue, item);
    break;
  case llvm::omp::Directive::OMPD_loop:
    genLoopOp(converter, symTable, semaCtx, eval, loc, queue, item);
    break;
  case llvm::omp::Directive::OMPD_masked:
    genMaskedOp(converter, symTable, semaCtx, eval, loc, queue, item);
    break;
  case llvm::omp::Directive::OMPD_master:
    genMasterOp(converter, symTable, semaCtx, eval, loc, queue, item);
    break;
  case llvm::omp::Directive::OMPD_ordered:
    // Block-associated "ordered" construct.
    genOrderedRegionOp(converter, symTable, semaCtx, eval, loc, queue, item);
    break;
  case llvm::omp::Directive::OMPD_parallel:
    genStandaloneParallel(converter, symTable, semaCtx, eval, loc, queue, item);
    break;
  case llvm::omp::Directive::OMPD_scan:
    genScanOp(converter, symTable, semaCtx, loc, queue, item);
    break;
  case llvm::omp::Directive::OMPD_section:
    llvm_unreachable("genOMPDispatch: OMPD_section");
    // Lowered in the enclosing genSectionsOp.
    break;
  case llvm::omp::Directive::OMPD_sections:
    // Called directly from genOMP([...], OpenMPSectionsConstruct) because it
    // has a different prototype.
    // This code path is still taken when iterating through the construct queue
    // in genBodyOfOp
    break;
  case llvm::omp::Directive::OMPD_simd:
    genStandaloneSimd(converter, symTable, semaCtx, eval, loc, queue, item);
    break;
  case llvm::omp::Directive::OMPD_scope:
    genScopeOp(converter, symTable, semaCtx, eval, loc, queue, item);
    break;
  case llvm::omp::Directive::OMPD_single:
    genSingleOp(converter, symTable, semaCtx, eval, loc, queue, item);
    break;
  case llvm::omp::Directive::OMPD_target:
    genTargetOp(converter, symTable, semaCtx, eval, loc, queue, item);
    break;
  case llvm::omp::Directive::OMPD_target_data:
    genTargetDataOp(converter, symTable, semaCtx, eval, loc, queue, item);
    break;
  case llvm::omp::Directive::OMPD_target_enter_data:
    genTargetEnterExitUpdateDataOp<mlir::omp::TargetEnterDataOp>(
        converter, symTable, semaCtx, loc, queue, item);
    break;
  case llvm::omp::Directive::OMPD_target_exit_data:
    genTargetEnterExitUpdateDataOp<mlir::omp::TargetExitDataOp>(
        converter, symTable, semaCtx, loc, queue, item);
    break;
  case llvm::omp::Directive::OMPD_target_update:
    genTargetEnterExitUpdateDataOp<mlir::omp::TargetUpdateOp>(
        converter, symTable, semaCtx, loc, queue, item);
    break;
  case llvm::omp::Directive::OMPD_task:
    genTaskOp(converter, symTable, semaCtx, eval, loc, queue, item);
    break;
  case llvm::omp::Directive::OMPD_taskgroup:
    genTaskgroupOp(converter, symTable, semaCtx, eval, loc, queue, item);
    break;
  case llvm::omp::Directive::OMPD_taskloop:
    genStandaloneTaskloop(converter, symTable, semaCtx, eval, loc, queue, item);
    break;
  case llvm::omp::Directive::OMPD_taskwait:
    genTaskwaitOp(converter, symTable, semaCtx, eval, loc, queue, item);
    break;
  case llvm::omp::Directive::OMPD_taskyield:
    genTaskyieldOp(converter, symTable, semaCtx, eval, loc, queue, item);
    break;
  case llvm::omp::Directive::OMPD_teams:
    genTeamsOp(converter, symTable, semaCtx, eval, loc, queue, item);
    break;
  case llvm::omp::Directive::OMPD_tile:
  case llvm::omp::Directive::OMPD_unroll:
    TODO(loc, "Unhandled loop directive (" +
                  llvm::omp::getOpenMPDirectiveName(dir) + ")");
  // case llvm::omp::Directive::OMPD_workdistribute:
  case llvm::omp::Directive::OMPD_workshare:
    genWorkshareOp(converter, symTable, semaCtx, eval, loc, queue, item);
    break;
  default:
    // Combined and composite constructs should have been split into a sequence
    // of leaf constructs when building the construct queue.
    assert(!llvm::omp::isLeafConstruct(dir) &&
           "Unexpected compound construct.");
    break;
  }

  if (loopLeaf)
    symTable.popScope();
}

//===----------------------------------------------------------------------===//
// OpenMPDeclarativeConstruct visitors
//===----------------------------------------------------------------------===//
static void genOMP(lower::AbstractConverter &converter, lower::SymMap &symTable,
                   semantics::SemanticsContext &semaCtx,
                   lower::pft::Evaluation &eval,
                   const parser::OpenMPUtilityConstruct &);

static void
genOMP(lower::AbstractConverter &converter, lower::SymMap &symTable,
       semantics::SemanticsContext &semaCtx, lower::pft::Evaluation &eval,
       const parser::OpenMPDeclarativeAllocate &declarativeAllocate) {
  TODO(converter.getCurrentLocation(), "OpenMPDeclarativeAllocate");
}

static void genOMP(lower::AbstractConverter &converter, lower::SymMap &symTable,
                   semantics::SemanticsContext &semaCtx,
                   lower::pft::Evaluation &eval,
                   const parser::OpenMPDeclarativeAssumes &assumesConstruct) {
  TODO(converter.getCurrentLocation(), "OpenMP ASSUMES declaration");
}

static void genOMP(
    lower::AbstractConverter &converter, lower::SymMap &symTable,
    semantics::SemanticsContext &semaCtx, lower::pft::Evaluation &eval,
    const parser::OpenMPDeclareReductionConstruct &declareReductionConstruct) {
  TODO(converter.getCurrentLocation(), "OpenMPDeclareReductionConstruct");
}

static void
genOMP(lower::AbstractConverter &converter, lower::SymMap &symTable,
       semantics::SemanticsContext &semaCtx, lower::pft::Evaluation &eval,
       const parser::OpenMPDeclareSimdConstruct &declareSimdConstruct) {
  TODO(converter.getCurrentLocation(), "OpenMPDeclareSimdConstruct");
}

static void
genOMP(lower::AbstractConverter &converter, lower::SymMap &symTable,
       semantics::SemanticsContext &semaCtx, lower::pft::Evaluation &eval,
       const parser::OpenMPDeclareMapperConstruct &declareMapperConstruct) {
  mlir::Location loc = converter.genLocation(declareMapperConstruct.source);
  fir::FirOpBuilder &firOpBuilder = converter.getFirOpBuilder();
  lower::StatementContext stmtCtx;
  const auto &spec =
      std::get<parser::OmpMapperSpecifier>(declareMapperConstruct.t);
  const auto &mapperName{std::get<std::optional<parser::Name>>(spec.t)};
  const auto &varType{std::get<parser::TypeSpec>(spec.t)};
  const auto &varName{std::get<parser::Name>(spec.t)};
  assert(varType.declTypeSpec->category() ==
             semantics::DeclTypeSpec::Category::TypeDerived &&
         "Expected derived type");

  std::string mapperNameStr;
  if (mapperName.has_value()) {
    mapperNameStr = mapperName->ToString();
    mapperNameStr =
        converter.mangleName(mapperNameStr, mapperName->symbol->owner());
  } else {
    mapperNameStr =
        varType.declTypeSpec->derivedTypeSpec().name().ToString() + ".default";
    mapperNameStr = converter.mangleName(
        mapperNameStr, *varType.declTypeSpec->derivedTypeSpec().GetScope());
  }

  // Save current insertion point before moving to the module scope to create
  // the DeclareMapperOp
  mlir::OpBuilder::InsertionGuard guard(firOpBuilder);

  firOpBuilder.setInsertionPointToStart(converter.getModuleOp().getBody());
  auto mlirType = converter.genType(varType.declTypeSpec->derivedTypeSpec());
  auto declMapperOp = firOpBuilder.create<mlir::omp::DeclareMapperOp>(
      loc, mapperNameStr, mlirType);
  auto &region = declMapperOp.getRegion();
  firOpBuilder.createBlock(&region);
  auto varVal = region.addArgument(firOpBuilder.getRefType(mlirType), loc);
  converter.bindSymbol(*varName.symbol, varVal);

  // Populate the declareMapper region with the map information.
  mlir::omp::DeclareMapperInfoOperands clauseOps;
  const auto *clauseList{
      parser::Unwrap<parser::OmpClauseList>(declareMapperConstruct.t)};
  List<Clause> clauses = makeClauses(*clauseList, semaCtx);
  ClauseProcessor cp(converter, semaCtx, clauses);
  cp.processMap(loc, stmtCtx, clauseOps);
  firOpBuilder.create<mlir::omp::DeclareMapperInfoOp>(loc, clauseOps.mapVars);
}

static void
genOMP(lower::AbstractConverter &converter, lower::SymMap &symTable,
       semantics::SemanticsContext &semaCtx, lower::pft::Evaluation &eval,
       const parser::OpenMPDeclareTargetConstruct &declareTargetConstruct) {
  mlir::omp::DeclareTargetOperands clauseOps;
  llvm::SmallVector<DeclareTargetCapturePair> symbolAndClause;
  mlir::ModuleOp mod = converter.getFirOpBuilder().getModule();
  getDeclareTargetInfo(converter, semaCtx, eval, declareTargetConstruct,
                       clauseOps, symbolAndClause);

  for (const DeclareTargetCapturePair &symClause : symbolAndClause) {
    mlir::Operation *op = mod.lookupSymbol(
        converter.mangleName(std::get<const semantics::Symbol &>(symClause)));

    // Some symbols are deferred until later in the module, these are handled
    // upon finalization of the module for OpenMP inside of Bridge, so we simply
    // skip for now.
    if (!op)
      continue;

    markDeclareTarget(
        op, converter,
        std::get<mlir::omp::DeclareTargetCaptureClause>(symClause),
        clauseOps.deviceType);
  }
}

static void genOMP(lower::AbstractConverter &converter, lower::SymMap &symTable,
                   semantics::SemanticsContext &semaCtx,
                   lower::pft::Evaluation &eval,
                   const parser::OpenMPRequiresConstruct &requiresConstruct) {
  // Requires directives are gathered and processed in semantics and
  // then combined in the lowering bridge before triggering codegen
  // just once. Hence, there is no need to lower each individual
  // occurrence here.
}

static void genOMP(lower::AbstractConverter &converter, lower::SymMap &symTable,
                   semantics::SemanticsContext &semaCtx,
                   lower::pft::Evaluation &eval,
                   const parser::OpenMPThreadprivate &threadprivate) {
  // The directive is lowered when instantiating the variable to
  // support the case of threadprivate variable declared in module.
}

static void genOMP(lower::AbstractConverter &converter, lower::SymMap &symTable,
                   semantics::SemanticsContext &semaCtx,
                   lower::pft::Evaluation &eval,
                   const parser::OmpMetadirectiveDirective &meta) {
  TODO(converter.getCurrentLocation(), "METADIRECTIVE");
}

static void genOMP(lower::AbstractConverter &converter, lower::SymMap &symTable,
                   semantics::SemanticsContext &semaCtx,
                   lower::pft::Evaluation &eval,
                   const parser::OpenMPDeclarativeConstruct &ompDeclConstruct) {
  Fortran::common::visit(
      [&](auto &&s) { return genOMP(converter, symTable, semaCtx, eval, s); },
      ompDeclConstruct.u);
}

//===----------------------------------------------------------------------===//
// OpenMPStandaloneConstruct visitors
//===----------------------------------------------------------------------===//

static void genOMP(lower::AbstractConverter &converter, lower::SymMap &symTable,
                   semantics::SemanticsContext &semaCtx,
                   lower::pft::Evaluation &eval,
                   const parser::OpenMPSimpleStandaloneConstruct &construct) {
  const auto &directive = std::get<parser::OmpDirectiveName>(construct.v.t);
  List<Clause> clauses = makeClauses(construct.v.Clauses(), semaCtx);
  mlir::Location currentLocation = converter.genLocation(directive.source);

  ConstructQueue queue{
      buildConstructQueue(converter.getFirOpBuilder().getModule(), semaCtx,
                          eval, directive.source, directive.v, clauses)};
  if (directive.v == llvm::omp::Directive::OMPD_ordered) {
    // Standalone "ordered" directive.
    genOrderedOp(converter, symTable, semaCtx, eval, currentLocation, queue,
                 queue.begin());
  } else {
    // Dispatch handles the "block-associated" variant of "ordered".
    genOMPDispatch(converter, symTable, semaCtx, eval, currentLocation, queue,
                   queue.begin());
  }
}

static void genOMP(lower::AbstractConverter &converter, lower::SymMap &symTable,
                   semantics::SemanticsContext &semaCtx,
                   lower::pft::Evaluation &eval,
<<<<<<< HEAD
                   const parser::OpenMPFlushConstruct &flushConstruct) {
  const auto &verbatim = std::get<parser::Verbatim>(flushConstruct.t);
  const auto &objectList =
      std::get<std::optional<parser::OmpObjectList>>(flushConstruct.t);
  const auto &clauseList =
      std::get<std::optional<parser::OmpClauseList>>(flushConstruct.t);
  ObjectList objects =
      objectList ? makeObjects(*objectList, semaCtx) : ObjectList{};
  List<Clause> clauses =
      clauseList ? makeList(clauseList->v,
                            [&](auto &&s) { return makeClause(s, semaCtx); })
                 : List<Clause>{};
  mlir::Location currentLocation = converter.genLocation(verbatim.source);
=======
                   const parser::OpenMPFlushConstruct &construct) {
  const auto &argumentList = construct.v.Arguments();
  const auto &clauseList = construct.v.Clauses();
  ObjectList objects = makeObjects(argumentList, semaCtx);
  List<Clause> clauses =
      makeList(clauseList.v, [&](auto &&s) { return makeClause(s, semaCtx); });
  mlir::Location currentLocation = converter.genLocation(construct.source);
>>>>>>> d465594a

  ConstructQueue queue{buildConstructQueue(
      converter.getFirOpBuilder().getModule(), semaCtx, eval, construct.source,
      llvm::omp::Directive::OMPD_flush, clauses)};
  genFlushOp(converter, symTable, semaCtx, eval, currentLocation, objects,
             queue, queue.begin());
}

static void genOMP(lower::AbstractConverter &converter, lower::SymMap &symTable,
                   semantics::SemanticsContext &semaCtx,
                   lower::pft::Evaluation &eval,
                   const parser::OpenMPCancelConstruct &cancelConstruct) {
  TODO(converter.getCurrentLocation(), "OpenMPCancelConstruct");
}

static void genOMP(lower::AbstractConverter &converter, lower::SymMap &symTable,
                   semantics::SemanticsContext &semaCtx,
                   lower::pft::Evaluation &eval,
                   const parser::OpenMPCancellationPointConstruct
                       &cancellationPointConstruct) {
  TODO(converter.getCurrentLocation(), "OpenMPCancelConstruct");
}

static void genOMP(lower::AbstractConverter &converter, lower::SymMap &symTable,
                   semantics::SemanticsContext &semaCtx,
                   lower::pft::Evaluation &eval,
                   const parser::OpenMPDepobjConstruct &construct) {
  // These values will be ignored until the construct itself is implemented,
  // but run them anyway for the sake of testing (via a Todo test).
  ObjectList objects = makeObjects(construct.v.Arguments(), semaCtx);
  assert(objects.size() == 1);
  List<Clause> clauses = makeClauses(construct.v.Clauses(), semaCtx);
  assert(clauses.size() == 1);
  (void)objects;
  (void)clauses;

  TODO(converter.getCurrentLocation(), "OpenMPDepobjConstruct");
}

<<<<<<< HEAD
=======
static void genOMP(lower::AbstractConverter &converter, lower::SymMap &symTable,
                   semantics::SemanticsContext &semaCtx,
                   lower::pft::Evaluation &eval,
                   const parser::OpenMPInteropConstruct &interopConstruct) {
  TODO(converter.getCurrentLocation(), "OpenMPInteropConstruct");
}

>>>>>>> d465594a
static void
genOMP(lower::AbstractConverter &converter, lower::SymMap &symTable,
       semantics::SemanticsContext &semaCtx, lower::pft::Evaluation &eval,
       const parser::OpenMPStandaloneConstruct &standaloneConstruct) {
  Fortran::common::visit(
      [&](auto &&s) { return genOMP(converter, symTable, semaCtx, eval, s); },
      standaloneConstruct.u);
}

//===----------------------------------------------------------------------===//
// OpenMPConstruct visitors
//===----------------------------------------------------------------------===//

static void genOMP(lower::AbstractConverter &converter, lower::SymMap &symTable,
                   semantics::SemanticsContext &semaCtx,
                   lower::pft::Evaluation &eval,
                   const parser::OpenMPAllocatorsConstruct &allocsConstruct) {
  TODO(converter.getCurrentLocation(), "OpenMPAllocatorsConstruct");
}

static void genOMP(lower::AbstractConverter &converter, lower::SymMap &symTable,
                   semantics::SemanticsContext &semaCtx,
                   lower::pft::Evaluation &eval,
                   const parser::OpenMPAtomicConstruct &atomicConstruct) {
  Fortran::common::visit(
      common::visitors{
          [&](const parser::OmpAtomicRead &atomicRead) {
            mlir::Location loc = converter.genLocation(atomicRead.source);
            lower::genOmpAccAtomicRead<parser::OmpAtomicRead,
                                       parser::OmpAtomicClauseList>(
                converter, atomicRead, loc);
          },
          [&](const parser::OmpAtomicWrite &atomicWrite) {
            mlir::Location loc = converter.genLocation(atomicWrite.source);
            lower::genOmpAccAtomicWrite<parser::OmpAtomicWrite,
                                        parser::OmpAtomicClauseList>(
                converter, atomicWrite, loc);
          },
          [&](const parser::OmpAtomic &atomicConstruct) {
            mlir::Location loc = converter.genLocation(atomicConstruct.source);
            lower::genOmpAtomic<parser::OmpAtomic, parser::OmpAtomicClauseList>(
                converter, atomicConstruct, loc);
          },
          [&](const parser::OmpAtomicUpdate &atomicUpdate) {
            mlir::Location loc = converter.genLocation(atomicUpdate.source);
            lower::genOmpAccAtomicUpdate<parser::OmpAtomicUpdate,
                                         parser::OmpAtomicClauseList>(
                converter, atomicUpdate, loc);
          },
          [&](const parser::OmpAtomicCapture &atomicCapture) {
            mlir::Location loc = converter.genLocation(atomicCapture.source);
            lower::genOmpAccAtomicCapture<parser::OmpAtomicCapture,
                                          parser::OmpAtomicClauseList>(
                converter, atomicCapture, loc);
          },
          [&](const parser::OmpAtomicCompare &atomicCompare) {
            mlir::Location loc = converter.genLocation(atomicCompare.source);
            TODO(loc, "OpenMP atomic compare");
          },
      },
      atomicConstruct.u);
}

static void genOMP(lower::AbstractConverter &converter, lower::SymMap &symTable,
                   semantics::SemanticsContext &semaCtx,
                   lower::pft::Evaluation &eval,
                   const parser::OpenMPBlockConstruct &blockConstruct) {
  const auto &beginBlockDirective =
      std::get<parser::OmpBeginBlockDirective>(blockConstruct.t);
  const auto &endBlockDirective =
      std::get<parser::OmpEndBlockDirective>(blockConstruct.t);
  mlir::Location currentLocation =
      converter.genLocation(beginBlockDirective.source);
  const auto origDirective =
      std::get<parser::OmpBlockDirective>(beginBlockDirective.t).v;
  List<Clause> clauses = makeClauses(
      std::get<parser::OmpClauseList>(beginBlockDirective.t), semaCtx);
  clauses.append(makeClauses(
      std::get<parser::OmpClauseList>(endBlockDirective.t), semaCtx));

  assert(llvm::omp::blockConstructSet.test(origDirective) &&
         "Expected block construct");
  (void)origDirective;

  for (const Clause &clause : clauses) {
    mlir::Location clauseLocation = converter.genLocation(clause.source);
    if (!std::holds_alternative<clause::Affinity>(clause.u) &&
        !std::holds_alternative<clause::Allocate>(clause.u) &&
        !std::holds_alternative<clause::Copyin>(clause.u) &&
        !std::holds_alternative<clause::Copyprivate>(clause.u) &&
        !std::holds_alternative<clause::Default>(clause.u) &&
        !std::holds_alternative<clause::Depend>(clause.u) &&
        !std::holds_alternative<clause::Filter>(clause.u) &&
        !std::holds_alternative<clause::Final>(clause.u) &&
        !std::holds_alternative<clause::Firstprivate>(clause.u) &&
        !std::holds_alternative<clause::HasDeviceAddr>(clause.u) &&
        !std::holds_alternative<clause::If>(clause.u) &&
        !std::holds_alternative<clause::IsDevicePtr>(clause.u) &&
        !std::holds_alternative<clause::Map>(clause.u) &&
        !std::holds_alternative<clause::Nowait>(clause.u) &&
        !std::holds_alternative<clause::NumTeams>(clause.u) &&
        !std::holds_alternative<clause::NumThreads>(clause.u) &&
        !std::holds_alternative<clause::OmpxBare>(clause.u) &&
        !std::holds_alternative<clause::Priority>(clause.u) &&
        !std::holds_alternative<clause::Private>(clause.u) &&
        !std::holds_alternative<clause::ProcBind>(clause.u) &&
        !std::holds_alternative<clause::Reduction>(clause.u) &&
        !std::holds_alternative<clause::Shared>(clause.u) &&
        !std::holds_alternative<clause::Simd>(clause.u) &&
        !std::holds_alternative<clause::ThreadLimit>(clause.u) &&
        !std::holds_alternative<clause::Threads>(clause.u) &&
        !std::holds_alternative<clause::UseDeviceAddr>(clause.u) &&
        !std::holds_alternative<clause::UseDevicePtr>(clause.u) &&
        !std::holds_alternative<clause::InReduction>(clause.u) &&
        !std::holds_alternative<clause::Mergeable>(clause.u) &&
        !std::holds_alternative<clause::Untied>(clause.u) &&
        !std::holds_alternative<clause::TaskReduction>(clause.u) &&
        !std::holds_alternative<clause::Detach>(clause.u)) {
      std::string name =
          parser::ToUpperCaseLetters(llvm::omp::getOpenMPClauseName(clause.id));
      TODO(clauseLocation, name + " clause is not implemented yet");
    }
  }

  llvm::omp::Directive directive =
      std::get<parser::OmpBlockDirective>(beginBlockDirective.t).v;
  const parser::CharBlock &source =
      std::get<parser::OmpBlockDirective>(beginBlockDirective.t).source;
  ConstructQueue queue{
      buildConstructQueue(converter.getFirOpBuilder().getModule(), semaCtx,
                          eval, source, directive, clauses)};
  genOMPDispatch(converter, symTable, semaCtx, eval, currentLocation, queue,
                 queue.begin());
}

static void genOMP(lower::AbstractConverter &converter, lower::SymMap &symTable,
                   semantics::SemanticsContext &semaCtx,
                   lower::pft::Evaluation &eval,
                   const parser::OpenMPAssumeConstruct &assumeConstruct) {
  mlir::Location clauseLocation = converter.genLocation(assumeConstruct.source);
  TODO(clauseLocation, "OpenMP ASSUME construct");
}

static void genOMP(lower::AbstractConverter &converter, lower::SymMap &symTable,
                   semantics::SemanticsContext &semaCtx,
                   lower::pft::Evaluation &eval,
                   const parser::OpenMPCriticalConstruct &criticalConstruct) {
  const auto &cd = std::get<parser::OmpCriticalDirective>(criticalConstruct.t);
  List<Clause> clauses =
      makeClauses(std::get<parser::OmpClauseList>(cd.t), semaCtx);

  ConstructQueue queue{buildConstructQueue(
      converter.getFirOpBuilder().getModule(), semaCtx, eval, cd.source,
      llvm::omp::Directive::OMPD_critical, clauses)};

  const auto &name = std::get<std::optional<parser::Name>>(cd.t);
  mlir::Location currentLocation = converter.getCurrentLocation();
  genCriticalOp(converter, symTable, semaCtx, eval, currentLocation, queue,
                queue.begin(), name);
}

static void genOMP(lower::AbstractConverter &converter, lower::SymMap &symTable,
                   semantics::SemanticsContext &semaCtx,
                   lower::pft::Evaluation &eval,
                   const parser::OpenMPUtilityConstruct &) {
  TODO(converter.getCurrentLocation(), "OpenMPUtilityConstruct");
}

static void genOMP(lower::AbstractConverter &converter, lower::SymMap &symTable,
                   semantics::SemanticsContext &semaCtx,
                   lower::pft::Evaluation &eval,
                   const parser::OpenMPDispatchConstruct &) {
  TODO(converter.getCurrentLocation(), "OpenMPDispatchConstruct");
}

static void genOMP(lower::AbstractConverter &converter, lower::SymMap &symTable,
                   semantics::SemanticsContext &semaCtx,
                   lower::pft::Evaluation &eval,
                   const parser::OpenMPExecutableAllocate &execAllocConstruct) {
  TODO(converter.getCurrentLocation(), "OpenMPExecutableAllocate");
}

static void genOMP(lower::AbstractConverter &converter, lower::SymMap &symTable,
                   semantics::SemanticsContext &semaCtx,
                   lower::pft::Evaluation &eval,
                   const parser::OpenMPLoopConstruct &loopConstruct) {
  const auto &beginLoopDirective =
      std::get<parser::OmpBeginLoopDirective>(loopConstruct.t);
  List<Clause> clauses = makeClauses(
      std::get<parser::OmpClauseList>(beginLoopDirective.t), semaCtx);
  if (auto &endLoopDirective =
          std::get<std::optional<parser::OmpEndLoopDirective>>(
              loopConstruct.t)) {
    clauses.append(makeClauses(
        std::get<parser::OmpClauseList>(endLoopDirective->t), semaCtx));
  }

  mlir::Location currentLocation =
      converter.genLocation(beginLoopDirective.source);

  llvm::omp::Directive directive =
      std::get<parser::OmpLoopDirective>(beginLoopDirective.t).v;
  const parser::CharBlock &source =
      std::get<parser::OmpLoopDirective>(beginLoopDirective.t).source;
  ConstructQueue queue{
      buildConstructQueue(converter.getFirOpBuilder().getModule(), semaCtx,
                          eval, source, directive, clauses)};
  genOMPDispatch(converter, symTable, semaCtx, eval, currentLocation, queue,
                 queue.begin());
}

static void genOMP(lower::AbstractConverter &converter, lower::SymMap &symTable,
                   semantics::SemanticsContext &semaCtx,
                   lower::pft::Evaluation &eval,
                   const parser::OpenMPSectionConstruct &sectionConstruct) {
  // Do nothing here. SECTION is lowered inside of the lowering for Sections
}

static void genOMP(lower::AbstractConverter &converter, lower::SymMap &symTable,
                   semantics::SemanticsContext &semaCtx,
                   lower::pft::Evaluation &eval,
                   const parser::OpenMPSectionsConstruct &sectionsConstruct) {
  const auto &beginSectionsDirective =
      std::get<parser::OmpBeginSectionsDirective>(sectionsConstruct.t);
  List<Clause> clauses = makeClauses(
      std::get<parser::OmpClauseList>(beginSectionsDirective.t), semaCtx);
  const auto &endSectionsDirective =
      std::get<parser::OmpEndSectionsDirective>(sectionsConstruct.t);
  const auto &sectionBlocks =
      std::get<parser::OmpSectionBlocks>(sectionsConstruct.t);
  clauses.append(makeClauses(
      std::get<parser::OmpClauseList>(endSectionsDirective.t), semaCtx));
  mlir::Location currentLocation = converter.getCurrentLocation();

  llvm::omp::Directive directive =
      std::get<parser::OmpSectionsDirective>(beginSectionsDirective.t).v;
  const parser::CharBlock &source =
      std::get<parser::OmpSectionsDirective>(beginSectionsDirective.t).source;
  ConstructQueue queue{
      buildConstructQueue(converter.getFirOpBuilder().getModule(), semaCtx,
                          eval, source, directive, clauses)};
  ConstructQueue::iterator next = queue.begin();
  // Generate constructs that come first e.g. Parallel
  while (next != queue.end() &&
         next->id != llvm::omp::Directive::OMPD_sections) {
    genOMPDispatch(converter, symTable, semaCtx, eval, currentLocation, queue,
                   next);
    next = std::next(next);
  }

  // call genSectionsOp directly (not via genOMPDispatch) so that we can add the
  // sectionBlocks argument
  assert(next != queue.end());
  assert(next->id == llvm::omp::Directive::OMPD_sections);
  genSectionsOp(converter, symTable, semaCtx, eval, currentLocation, queue,
                next, sectionBlocks);
  assert(std::next(next) == queue.end());
}

static void genOMP(lower::AbstractConverter &converter, lower::SymMap &symTable,
                   semantics::SemanticsContext &semaCtx,
                   lower::pft::Evaluation &eval,
                   const parser::OpenMPConstruct &ompConstruct) {
  Fortran::common::visit(
      [&](auto &&s) { return genOMP(converter, symTable, semaCtx, eval, s); },
      ompConstruct.u);
}

//===----------------------------------------------------------------------===//
// Public functions
//===----------------------------------------------------------------------===//

mlir::Operation *Fortran::lower::genOpenMPTerminator(fir::FirOpBuilder &builder,
                                                     mlir::Operation *op,
                                                     mlir::Location loc) {
  if (mlir::isa<mlir::omp::AtomicUpdateOp, mlir::omp::DeclareReductionOp,
                mlir::omp::LoopNestOp>(op))
    return builder.create<mlir::omp::YieldOp>(loc);
  return builder.create<mlir::omp::TerminatorOp>(loc);
}

void Fortran::lower::genOpenMPConstruct(lower::AbstractConverter &converter,
                                        lower::SymMap &symTable,
                                        semantics::SemanticsContext &semaCtx,
                                        lower::pft::Evaluation &eval,
                                        const parser::OpenMPConstruct &omp) {
  lower::SymMapScope scope(symTable);
  genOMP(converter, symTable, semaCtx, eval, omp);
}

void Fortran::lower::genOpenMPDeclarativeConstruct(
    lower::AbstractConverter &converter, lower::SymMap &symTable,
    semantics::SemanticsContext &semaCtx, lower::pft::Evaluation &eval,
    const parser::OpenMPDeclarativeConstruct &omp) {
  genOMP(converter, symTable, semaCtx, eval, omp);
  genNestedEvaluations(converter, eval);
}

void Fortran::lower::genOpenMPSymbolProperties(
    lower::AbstractConverter &converter, const lower::pft::Variable &var) {
  assert(var.hasSymbol() && "Expecting Symbol");
  const semantics::Symbol &sym = var.getSymbol();

  if (sym.test(semantics::Symbol::Flag::OmpThreadprivate))
    lower::genThreadprivateOp(converter, var);

  if (sym.test(semantics::Symbol::Flag::OmpDeclareTarget))
    lower::genDeclareTargetIntGlobal(converter, var);
}

int64_t
Fortran::lower::getCollapseValue(const parser::OmpClauseList &clauseList) {
  for (const parser::OmpClause &clause : clauseList.v) {
    if (const auto &collapseClause =
            std::get_if<parser::OmpClause::Collapse>(&clause.u)) {
      const auto *expr = semantics::GetExpr(collapseClause->v);
      return evaluate::ToInt64(*expr).value();
    }
  }
  return 1;
}

void Fortran::lower::genThreadprivateOp(lower::AbstractConverter &converter,
                                        const lower::pft::Variable &var) {
  fir::FirOpBuilder &firOpBuilder = converter.getFirOpBuilder();
  mlir::Location currentLocation = converter.getCurrentLocation();

  const semantics::Symbol &sym = var.getSymbol();
  mlir::Value symThreadprivateValue;
  if (const semantics::Symbol *common =
          semantics::FindCommonBlockContaining(sym.GetUltimate())) {
    mlir::Value commonValue = converter.getSymbolAddress(*common);
    if (mlir::isa<mlir::omp::ThreadprivateOp>(commonValue.getDefiningOp())) {
      // Generate ThreadprivateOp for a common block instead of its members and
      // only do it once for a common block.
      return;
    }
    // Generate ThreadprivateOp and rebind the common block.
    mlir::Value commonThreadprivateValue =
        firOpBuilder.create<mlir::omp::ThreadprivateOp>(
            currentLocation, commonValue.getType(), commonValue);
    converter.bindSymbol(*common, commonThreadprivateValue);
    // Generate the threadprivate value for the common block member.
    symThreadprivateValue = genCommonBlockMember(converter, currentLocation,
                                                 sym, commonThreadprivateValue);
  } else if (!var.isGlobal()) {
    // Non-global variable which can be in threadprivate directive must be one
    // variable in main program, and it has implicit SAVE attribute. Take it as
    // with SAVE attribute, so to create GlobalOp for it to simplify the
    // translation to LLVM IR.
    // Avoids performing multiple globalInitializations.
    fir::GlobalOp global;
    auto module = converter.getModuleOp();
    std::string globalName = converter.mangleName(sym);
    if (module.lookupSymbol<fir::GlobalOp>(globalName))
      global = module.lookupSymbol<fir::GlobalOp>(globalName);
    else
      global = globalInitialization(converter, firOpBuilder, sym, var,
                                    currentLocation);

    mlir::Value symValue = firOpBuilder.create<fir::AddrOfOp>(
        currentLocation, global.resultType(), global.getSymbol());
    symThreadprivateValue = firOpBuilder.create<mlir::omp::ThreadprivateOp>(
        currentLocation, symValue.getType(), symValue);
  } else {
    mlir::Value symValue = converter.getSymbolAddress(sym);

    // The symbol may be use-associated multiple times, and nothing needs to be
    // done after the original symbol is mapped to the threadprivatized value
    // for the first time. Use the threadprivatized value directly.
    mlir::Operation *op;
    if (auto declOp = symValue.getDefiningOp<hlfir::DeclareOp>())
      op = declOp.getMemref().getDefiningOp();
    else
      op = symValue.getDefiningOp();
    if (mlir::isa<mlir::omp::ThreadprivateOp>(op))
      return;

    symThreadprivateValue = firOpBuilder.create<mlir::omp::ThreadprivateOp>(
        currentLocation, symValue.getType(), symValue);
  }

  fir::ExtendedValue sexv = converter.getSymbolExtendedValue(sym);
  fir::ExtendedValue symThreadprivateExv =
      getExtendedValue(sexv, symThreadprivateValue);
  converter.bindSymbol(sym, symThreadprivateExv);
}

// This function replicates threadprivate's behaviour of generating
// an internal fir.GlobalOp for non-global variables in the main program
// that have the implicit SAVE attribute, to simplifiy LLVM-IR and MLIR
// generation.
void Fortran::lower::genDeclareTargetIntGlobal(
    lower::AbstractConverter &converter, const lower::pft::Variable &var) {
  if (!var.isGlobal()) {
    // A non-global variable which can be in a declare target directive must
    // be a variable in the main program, and it has the implicit SAVE
    // attribute. We create a GlobalOp for it to simplify the translation to
    // LLVM IR.
    globalInitialization(converter, converter.getFirOpBuilder(),
                         var.getSymbol(), var, converter.getCurrentLocation());
  }
}

bool Fortran::lower::isOpenMPTargetConstruct(
    const parser::OpenMPConstruct &omp) {
  llvm::omp::Directive dir = llvm::omp::Directive::OMPD_unknown;
  if (const auto *block = std::get_if<parser::OpenMPBlockConstruct>(&omp.u)) {
    const auto &begin = std::get<parser::OmpBeginBlockDirective>(block->t);
    dir = std::get<parser::OmpBlockDirective>(begin.t).v;
  } else if (const auto *loop =
                 std::get_if<parser::OpenMPLoopConstruct>(&omp.u)) {
    const auto &begin = std::get<parser::OmpBeginLoopDirective>(loop->t);
    dir = std::get<parser::OmpLoopDirective>(begin.t).v;
  }
  return llvm::omp::allTargetSet.test(dir);
}

void Fortran::lower::gatherOpenMPDeferredDeclareTargets(
    lower::AbstractConverter &converter, semantics::SemanticsContext &semaCtx,
    lower::pft::Evaluation &eval,
    const parser::OpenMPDeclarativeConstruct &ompDecl,
    llvm::SmallVectorImpl<OMPDeferredDeclareTargetInfo>
        &deferredDeclareTarget) {
  Fortran::common::visit(
      common::visitors{
          [&](const parser::OpenMPDeclareTargetConstruct &ompReq) {
            collectDeferredDeclareTargets(converter, semaCtx, eval, ompReq,
                                          deferredDeclareTarget);
          },
          [&](const auto &) {},
      },
      ompDecl.u);
}

bool Fortran::lower::isOpenMPDeviceDeclareTarget(
    lower::AbstractConverter &converter, semantics::SemanticsContext &semaCtx,
    lower::pft::Evaluation &eval,
    const parser::OpenMPDeclarativeConstruct &ompDecl) {
  return Fortran::common::visit(
      common::visitors{
          [&](const parser::OpenMPDeclareTargetConstruct &ompReq) {
            mlir::omp::DeclareTargetDeviceType targetType =
                getDeclareTargetFunctionDevice(converter, semaCtx, eval, ompReq)
                    .value_or(mlir::omp::DeclareTargetDeviceType::host);
            return targetType != mlir::omp::DeclareTargetDeviceType::host;
          },
          [&](const auto &) { return false; },
      },
      ompDecl.u);
}

// In certain cases such as subroutine or function interfaces which declare
// but do not define or directly call the subroutine or function in the same
// module, their lowering is delayed until after the declare target construct
// itself is processed, so there symbol is not within the table.
//
// This function will also return true if we encounter any device declare
// target cases, to satisfy checking if we require the requires attributes
// on the module.
bool Fortran::lower::markOpenMPDeferredDeclareTargetFunctions(
    mlir::Operation *mod,
    llvm::SmallVectorImpl<OMPDeferredDeclareTargetInfo> &deferredDeclareTargets,
    AbstractConverter &converter) {
  bool deviceCodeFound = false;
  auto modOp = llvm::cast<mlir::ModuleOp>(mod);
  for (auto declTar : deferredDeclareTargets) {
    mlir::Operation *op = modOp.lookupSymbol(converter.mangleName(declTar.sym));

    // Due to interfaces being optionally emitted on usage in a module,
    // not finding an operation at this point cannot be a hard error, we
    // simply ignore it for now.
    // TODO: Add semantic checks for detecting cases where an erronous
    // (undefined) symbol has been supplied to a declare target clause
    if (!op)
      continue;

    auto devType = declTar.declareTargetDeviceType;
    if (!deviceCodeFound && devType != mlir::omp::DeclareTargetDeviceType::host)
      deviceCodeFound = true;

    markDeclareTarget(op, converter, declTar.declareTargetCaptureClause,
                      devType);
  }

  return deviceCodeFound;
}

void Fortran::lower::genOpenMPRequires(mlir::Operation *mod,
                                       const semantics::Symbol *symbol) {
  using MlirRequires = mlir::omp::ClauseRequires;
  using SemaRequires = semantics::WithOmpDeclarative::RequiresFlag;

  if (auto offloadMod =
          llvm::dyn_cast<mlir::omp::OffloadModuleInterface>(mod)) {
    semantics::WithOmpDeclarative::RequiresFlags semaFlags;
    if (symbol) {
      common::visit(
          [&](const auto &details) {
            if constexpr (std::is_base_of_v<semantics::WithOmpDeclarative,
                                            std::decay_t<decltype(details)>>) {
              if (details.has_ompRequires())
                semaFlags = *details.ompRequires();
            }
          },
          symbol->details());
    }

    // Use pre-populated omp.requires module attribute if it was set, so that
    // the "-fopenmp-force-usm" compiler option is honored.
    MlirRequires mlirFlags = offloadMod.getRequires();
    if (semaFlags.test(SemaRequires::ReverseOffload))
      mlirFlags = mlirFlags | MlirRequires::reverse_offload;
    if (semaFlags.test(SemaRequires::UnifiedAddress))
      mlirFlags = mlirFlags | MlirRequires::unified_address;
    if (semaFlags.test(SemaRequires::UnifiedSharedMemory))
      mlirFlags = mlirFlags | MlirRequires::unified_shared_memory;
    if (semaFlags.test(SemaRequires::DynamicAllocators))
      mlirFlags = mlirFlags | MlirRequires::dynamic_allocators;

    offloadMod.setRequires(mlirFlags);
  }
}<|MERGE_RESOLUTION|>--- conflicted
+++ resolved
@@ -579,14 +579,9 @@
       [[fallthrough]];
     case OMPD_target_teams:
       cp.processNumTeams(stmtCtx, hostInfo.ops);
-<<<<<<< HEAD
-      processSingleNestedIf(
-          [](Directive nestedDir) { return topDistributeSet.test(nestedDir); });
-=======
       processSingleNestedIf([](Directive nestedDir) {
         return topDistributeSet.test(nestedDir) || topLoopSet.test(nestedDir);
       });
->>>>>>> d465594a
       break;
 
     case OMPD_teams_distribute:
@@ -3335,21 +3330,6 @@
 static void genOMP(lower::AbstractConverter &converter, lower::SymMap &symTable,
                    semantics::SemanticsContext &semaCtx,
                    lower::pft::Evaluation &eval,
-<<<<<<< HEAD
-                   const parser::OpenMPFlushConstruct &flushConstruct) {
-  const auto &verbatim = std::get<parser::Verbatim>(flushConstruct.t);
-  const auto &objectList =
-      std::get<std::optional<parser::OmpObjectList>>(flushConstruct.t);
-  const auto &clauseList =
-      std::get<std::optional<parser::OmpClauseList>>(flushConstruct.t);
-  ObjectList objects =
-      objectList ? makeObjects(*objectList, semaCtx) : ObjectList{};
-  List<Clause> clauses =
-      clauseList ? makeList(clauseList->v,
-                            [&](auto &&s) { return makeClause(s, semaCtx); })
-                 : List<Clause>{};
-  mlir::Location currentLocation = converter.genLocation(verbatim.source);
-=======
                    const parser::OpenMPFlushConstruct &construct) {
   const auto &argumentList = construct.v.Arguments();
   const auto &clauseList = construct.v.Clauses();
@@ -3357,7 +3337,6 @@
   List<Clause> clauses =
       makeList(clauseList.v, [&](auto &&s) { return makeClause(s, semaCtx); });
   mlir::Location currentLocation = converter.genLocation(construct.source);
->>>>>>> d465594a
 
   ConstructQueue queue{buildConstructQueue(
       converter.getFirOpBuilder().getModule(), semaCtx, eval, construct.source,
@@ -3397,8 +3376,6 @@
   TODO(converter.getCurrentLocation(), "OpenMPDepobjConstruct");
 }
 
-<<<<<<< HEAD
-=======
 static void genOMP(lower::AbstractConverter &converter, lower::SymMap &symTable,
                    semantics::SemanticsContext &semaCtx,
                    lower::pft::Evaluation &eval,
@@ -3406,7 +3383,6 @@
   TODO(converter.getCurrentLocation(), "OpenMPInteropConstruct");
 }
 
->>>>>>> d465594a
 static void
 genOMP(lower::AbstractConverter &converter, lower::SymMap &symTable,
        semantics::SemanticsContext &semaCtx, lower::pft::Evaluation &eval,
