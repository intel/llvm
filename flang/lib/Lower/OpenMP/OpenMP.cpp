--- conflicted
+++ resolved
@@ -1903,11 +1903,7 @@
   taskArgs.priv.vars = clauseOps.privateVars;
 
   auto genRegionEntryCB = [&](mlir::Operation *op) {
-<<<<<<< HEAD
-    genEntryBlock(converter, taskArgs, op->getRegion(0));
-=======
     genEntryBlock(converter.getFirOpBuilder(), taskArgs, op->getRegion(0));
->>>>>>> 93e44d24
     bindEntryBlockArgs(converter,
                        llvm::cast<mlir::omp::BlockArgOpenMPOpInterface>(op),
                        taskArgs);
