//===-- OpenMP.cpp -- Open MP directive lowering --------------------------===//
//
// Part of the LLVM Project, under the Apache License v2.0 with LLVM Exceptions.
// See https://llvm.org/LICENSE.txt for license information.
// SPDX-License-Identifier: Apache-2.0 WITH LLVM-exception
//
//===----------------------------------------------------------------------===//
//
// Coding style: https://mlir.llvm.org/getting_started/DeveloperGuide/
//
//===----------------------------------------------------------------------===//

#include "flang/Lower/OpenMP.h"

#include "ClauseProcessor.h"
#include "Clauses.h"
#include "DataSharingProcessor.h"
#include "Decomposer.h"
#include "DirectivesCommon.h"
#include "ReductionProcessor.h"
#include "Utils.h"
#include "flang/Common/idioms.h"
#include "flang/Lower/Bridge.h"
#include "flang/Lower/ConvertExpr.h"
#include "flang/Lower/ConvertVariable.h"
#include "flang/Lower/StatementContext.h"
#include "flang/Lower/SymbolMap.h"
#include "flang/Optimizer/Builder/BoxValue.h"
#include "flang/Optimizer/Builder/FIRBuilder.h"
#include "flang/Optimizer/Builder/Todo.h"
#include "flang/Optimizer/Dialect/FIRType.h"
#include "flang/Optimizer/HLFIR/HLFIROps.h"
#include "flang/Parser/parse-tree.h"
#include "flang/Semantics/openmp-directive-sets.h"
#include "flang/Semantics/tools.h"
#include "mlir/Dialect/ControlFlow/IR/ControlFlowOps.h"
#include "mlir/Dialect/OpenMP/OpenMPDialect.h"
#include "mlir/Transforms/RegionUtils.h"
#include "llvm/ADT/STLExtras.h"
#include "llvm/Frontend/OpenMP/OMPConstants.h"

using namespace Fortran::lower::omp;

//===----------------------------------------------------------------------===//
// Code generation helper functions
//===----------------------------------------------------------------------===//

static void genOMPDispatch(Fortran::lower::AbstractConverter &converter,
                           Fortran::lower::SymMap &symTable,
                           Fortran::semantics::SemanticsContext &semaCtx,
                           Fortran::lower::pft::Evaluation &eval,
                           mlir::Location loc, const ConstructQueue &queue,
                           ConstructQueue::iterator item);

static Fortran::lower::pft::Evaluation *
getCollapsedLoopEval(Fortran::lower::pft::Evaluation &eval, int collapseValue) {
  // Return the Evaluation of the innermost collapsed loop, or the current one
  // if there was no COLLAPSE.
  if (collapseValue == 0)
    return &eval;

  Fortran::lower::pft::Evaluation *curEval = &eval.getFirstNestedEvaluation();
  for (int i = 1; i < collapseValue; i++) {
    // The nested evaluations should be DoConstructs (i.e. they should form
    // a loop nest). Each DoConstruct is a tuple <NonLabelDoStmt, Block,
    // EndDoStmt>.
    assert(curEval->isA<Fortran::parser::DoConstruct>());
    curEval = &*std::next(curEval->getNestedEvaluations().begin());
  }
  return curEval;
}

static void genNestedEvaluations(Fortran::lower::AbstractConverter &converter,
                                 Fortran::lower::pft::Evaluation &eval,
                                 int collapseValue = 0) {
  Fortran::lower::pft::Evaluation *curEval =
      getCollapsedLoopEval(eval, collapseValue);

  for (Fortran::lower::pft::Evaluation &e : curEval->getNestedEvaluations())
    converter.genEval(e);
}

static fir::GlobalOp globalInitialization(
    Fortran::lower::AbstractConverter &converter,
    fir::FirOpBuilder &firOpBuilder, const Fortran::semantics::Symbol &sym,
    const Fortran::lower::pft::Variable &var, mlir::Location currentLocation) {
  mlir::Type ty = converter.genType(sym);
  std::string globalName = converter.mangleName(sym);
  mlir::StringAttr linkage = firOpBuilder.createInternalLinkage();
  fir::GlobalOp global =
      firOpBuilder.createGlobal(currentLocation, ty, globalName, linkage);

  // Create default initialization for non-character scalar.
  if (Fortran::semantics::IsAllocatableOrObjectPointer(&sym)) {
    mlir::Type baseAddrType = mlir::dyn_cast<fir::BoxType>(ty).getEleTy();
    Fortran::lower::createGlobalInitialization(
        firOpBuilder, global, [&](fir::FirOpBuilder &b) {
          mlir::Value nullAddr =
              b.createNullConstant(currentLocation, baseAddrType);
          mlir::Value box =
              b.create<fir::EmboxOp>(currentLocation, ty, nullAddr);
          b.create<fir::HasValueOp>(currentLocation, box);
        });
  } else {
    Fortran::lower::createGlobalInitialization(
        firOpBuilder, global, [&](fir::FirOpBuilder &b) {
          mlir::Value undef = b.create<fir::UndefOp>(currentLocation, ty);
          b.create<fir::HasValueOp>(currentLocation, undef);
        });
  }

  return global;
}

// Get the extended value for \p val by extracting additional variable
// information from \p base.
static fir::ExtendedValue getExtendedValue(fir::ExtendedValue base,
                                           mlir::Value val) {
  return base.match(
      [&](const fir::MutableBoxValue &box) -> fir::ExtendedValue {
        return fir::MutableBoxValue(val, box.nonDeferredLenParams(), {});
      },
      [&](const auto &) -> fir::ExtendedValue {
        return fir::substBase(base, val);
      });
}

#ifndef NDEBUG
static bool isThreadPrivate(Fortran::lower::SymbolRef sym) {
  if (const auto *details =
          sym->detailsIf<Fortran::semantics::CommonBlockDetails>()) {
    for (const auto &obj : details->objects())
      if (!obj->test(Fortran::semantics::Symbol::Flag::OmpThreadprivate))
        return false;
    return true;
  }
  return sym->test(Fortran::semantics::Symbol::Flag::OmpThreadprivate);
}
#endif

static void threadPrivatizeVars(Fortran::lower::AbstractConverter &converter,
                                Fortran::lower::pft::Evaluation &eval) {
  fir::FirOpBuilder &firOpBuilder = converter.getFirOpBuilder();
  mlir::Location currentLocation = converter.getCurrentLocation();
  mlir::OpBuilder::InsertionGuard guard(firOpBuilder);
  firOpBuilder.setInsertionPointToStart(firOpBuilder.getAllocaBlock());

  // If the symbol corresponds to the original ThreadprivateOp, use the symbol
  // value from that operation to create one ThreadprivateOp copy operation
  // inside the parallel region.
  // In some cases, however, the symbol will correspond to the original,
  // non-threadprivate variable. This can happen, for instance, with a common
  // block, declared in a separate module, used by a parent procedure and
  // privatized in its child procedure.
  auto genThreadprivateOp = [&](Fortran::lower::SymbolRef sym) -> mlir::Value {
    assert(isThreadPrivate(sym));
    mlir::Value symValue = converter.getSymbolAddress(sym);
    mlir::Operation *op = symValue.getDefiningOp();
    if (auto declOp = mlir::dyn_cast<hlfir::DeclareOp>(op))
      op = declOp.getMemref().getDefiningOp();
    if (mlir::isa<mlir::omp::ThreadprivateOp>(op))
      symValue = mlir::dyn_cast<mlir::omp::ThreadprivateOp>(op).getSymAddr();
    return firOpBuilder.create<mlir::omp::ThreadprivateOp>(
        currentLocation, symValue.getType(), symValue);
  };

  llvm::SetVector<const Fortran::semantics::Symbol *> threadprivateSyms;
  converter.collectSymbolSet(eval, threadprivateSyms,
                             Fortran::semantics::Symbol::Flag::OmpThreadprivate,
                             /*collectSymbols=*/true,
                             /*collectHostAssociatedSymbols=*/true);
  std::set<Fortran::semantics::SourceName> threadprivateSymNames;

  // For a COMMON block, the ThreadprivateOp is generated for itself instead of
  // its members, so only bind the value of the new copied ThreadprivateOp
  // inside the parallel region to the common block symbol only once for
  // multiple members in one COMMON block.
  llvm::SetVector<const Fortran::semantics::Symbol *> commonSyms;
  for (std::size_t i = 0; i < threadprivateSyms.size(); i++) {
    const Fortran::semantics::Symbol *sym = threadprivateSyms[i];
    mlir::Value symThreadprivateValue;
    // The variable may be used more than once, and each reference has one
    // symbol with the same name. Only do once for references of one variable.
    if (threadprivateSymNames.find(sym->name()) != threadprivateSymNames.end())
      continue;
    threadprivateSymNames.insert(sym->name());
    if (const Fortran::semantics::Symbol *common =
            Fortran::semantics::FindCommonBlockContaining(sym->GetUltimate())) {
      mlir::Value commonThreadprivateValue;
      if (commonSyms.contains(common)) {
        commonThreadprivateValue = converter.getSymbolAddress(*common);
      } else {
        commonThreadprivateValue = genThreadprivateOp(*common);
        converter.bindSymbol(*common, commonThreadprivateValue);
        commonSyms.insert(common);
      }
      symThreadprivateValue = Fortran::lower::genCommonBlockMember(
          converter, currentLocation, *sym, commonThreadprivateValue);
    } else {
      symThreadprivateValue = genThreadprivateOp(*sym);
    }

    fir::ExtendedValue sexv = converter.getSymbolExtendedValue(*sym);
    fir::ExtendedValue symThreadprivateExv =
        getExtendedValue(sexv, symThreadprivateValue);
    converter.bindSymbol(*sym, symThreadprivateExv);
  }
}

static mlir::Operation *
createAndSetPrivatizedLoopVar(Fortran::lower::AbstractConverter &converter,
                              mlir::Location loc, mlir::Value indexVal,
                              const Fortran::semantics::Symbol *sym) {
  fir::FirOpBuilder &firOpBuilder = converter.getFirOpBuilder();
  mlir::OpBuilder::InsertPoint insPt = firOpBuilder.saveInsertionPoint();
  firOpBuilder.setInsertionPointToStart(firOpBuilder.getAllocaBlock());

  mlir::Type tempTy = converter.genType(*sym);
  mlir::Value temp = firOpBuilder.create<fir::AllocaOp>(
      loc, tempTy, /*pinned=*/true, /*lengthParams=*/mlir::ValueRange{},
      /*shapeParams*/ mlir::ValueRange{},
      llvm::ArrayRef<mlir::NamedAttribute>{
          fir::getAdaptToByRefAttr(firOpBuilder)});
  converter.bindSymbol(*sym, temp);
  firOpBuilder.restoreInsertionPoint(insPt);
  mlir::Value cvtVal = firOpBuilder.createConvert(loc, tempTy, indexVal);
  mlir::Operation *storeOp = firOpBuilder.create<fir::StoreOp>(
      loc, cvtVal, converter.getSymbolAddress(*sym));
  return storeOp;
}

// This helper function implements the functionality of "promoting"
// non-CPTR arguments of use_device_ptr to use_device_addr
// arguments (automagic conversion of use_device_ptr ->
// use_device_addr in these cases). The way we do so currently is
// through the shuffling of operands from the devicePtrOperands to
// deviceAddrOperands where neccesary and re-organizing the types,
// locations and symbols to maintain the correct ordering of ptr/addr
// input -> BlockArg.
//
// This effectively implements some deprecated OpenMP functionality
// that some legacy applications unfortunately depend on
// (deprecated in specification version 5.2):
//
// "If a list item in a use_device_ptr clause is not of type C_PTR,
//  the behavior is as if the list item appeared in a use_device_addr
//  clause. Support for such list items in a use_device_ptr clause
//  is deprecated."
static void promoteNonCPtrUseDevicePtrArgsToUseDeviceAddr(
    mlir::omp::UseDeviceClauseOps &clauseOps,
    llvm::SmallVectorImpl<mlir::Type> &useDeviceTypes,
    llvm::SmallVectorImpl<mlir::Location> &useDeviceLocs,
    llvm::SmallVectorImpl<const Fortran::semantics::Symbol *>
        &useDeviceSymbols) {
  auto moveElementToBack = [](size_t idx, auto &vector) {
    auto *iter = std::next(vector.begin(), idx);
    vector.push_back(*iter);
    vector.erase(iter);
  };

  // Iterate over our use_device_ptr list and shift all non-cptr arguments into
  // use_device_addr.
  for (auto *it = clauseOps.useDevicePtrVars.begin();
       it != clauseOps.useDevicePtrVars.end();) {
    if (!fir::isa_builtin_cptr_type(fir::unwrapRefType(it->getType()))) {
      clauseOps.useDeviceAddrVars.push_back(*it);
      // We have to shuffle the symbols around as well, to maintain
      // the correct Input -> BlockArg for use_device_ptr/use_device_addr.
      // NOTE: However, as map's do not seem to be included currently
      // this isn't as pertinent, but we must try to maintain for
      // future alterations. I believe the reason they are not currently
      // is that the BlockArg assign/lowering needs to be extended
      // to a greater set of types.
      auto idx = std::distance(clauseOps.useDevicePtrVars.begin(), it);
      moveElementToBack(idx, useDeviceTypes);
      moveElementToBack(idx, useDeviceLocs);
      moveElementToBack(idx, useDeviceSymbols);
      it = clauseOps.useDevicePtrVars.erase(it);
      continue;
    }
    ++it;
  }
}

/// Extract the list of function and variable symbols affected by the given
/// 'declare target' directive and return the intended device type for them.
static void getDeclareTargetInfo(
    Fortran::lower::AbstractConverter &converter,
    Fortran::semantics::SemanticsContext &semaCtx,
    Fortran::lower::pft::Evaluation &eval,
    const Fortran::parser::OpenMPDeclareTargetConstruct &declareTargetConstruct,
    mlir::omp::DeclareTargetClauseOps &clauseOps,
    llvm::SmallVectorImpl<DeclareTargetCapturePair> &symbolAndClause) {
  const auto &spec = std::get<Fortran::parser::OmpDeclareTargetSpecifier>(
      declareTargetConstruct.t);
  if (const auto *objectList{
          Fortran::parser::Unwrap<Fortran::parser::OmpObjectList>(spec.u)}) {
    ObjectList objects{makeObjects(*objectList, semaCtx)};
    // Case: declare target(func, var1, var2)
    gatherFuncAndVarSyms(objects, mlir::omp::DeclareTargetCaptureClause::to,
                         symbolAndClause);
  } else if (const auto *clauseList{
                 Fortran::parser::Unwrap<Fortran::parser::OmpClauseList>(
                     spec.u)}) {
    List<Clause> clauses = makeClauses(*clauseList, semaCtx);
    if (clauses.empty()) {
      // Case: declare target, implicit capture of function
      symbolAndClause.emplace_back(
          mlir::omp::DeclareTargetCaptureClause::to,
          eval.getOwningProcedure()->getSubprogramSymbol());
    }

    ClauseProcessor cp(converter, semaCtx, clauses);
    cp.processDeviceType(clauseOps);
    cp.processEnter(symbolAndClause);
    cp.processLink(symbolAndClause);
    cp.processTo(symbolAndClause);

    cp.processTODO<clause::Indirect>(converter.getCurrentLocation(),
                                     llvm::omp::Directive::OMPD_declare_target);
  }
}

static void collectDeferredDeclareTargets(
    Fortran::lower::AbstractConverter &converter,
    Fortran::semantics::SemanticsContext &semaCtx,
    Fortran::lower::pft::Evaluation &eval,
    const Fortran::parser::OpenMPDeclareTargetConstruct &declareTargetConstruct,
    llvm::SmallVectorImpl<Fortran::lower::OMPDeferredDeclareTargetInfo>
        &deferredDeclareTarget) {
  mlir::omp::DeclareTargetClauseOps clauseOps;
  llvm::SmallVector<DeclareTargetCapturePair> symbolAndClause;
  getDeclareTargetInfo(converter, semaCtx, eval, declareTargetConstruct,
                       clauseOps, symbolAndClause);
  // Return the device type only if at least one of the targets for the
  // directive is a function or subroutine
  mlir::ModuleOp mod = converter.getFirOpBuilder().getModule();

  for (const DeclareTargetCapturePair &symClause : symbolAndClause) {
    mlir::Operation *op = mod.lookupSymbol(converter.mangleName(
        std::get<const Fortran::semantics::Symbol &>(symClause)));

    if (!op) {
      deferredDeclareTarget.push_back({std::get<0>(symClause),
                                       clauseOps.deviceType,
                                       std::get<1>(symClause)});
    }
  }
}

static std::optional<mlir::omp::DeclareTargetDeviceType>
getDeclareTargetFunctionDevice(
    Fortran::lower::AbstractConverter &converter,
    Fortran::semantics::SemanticsContext &semaCtx,
    Fortran::lower::pft::Evaluation &eval,
    const Fortran::parser::OpenMPDeclareTargetConstruct
        &declareTargetConstruct) {
  mlir::omp::DeclareTargetClauseOps clauseOps;
  llvm::SmallVector<DeclareTargetCapturePair> symbolAndClause;
  getDeclareTargetInfo(converter, semaCtx, eval, declareTargetConstruct,
                       clauseOps, symbolAndClause);

  // Return the device type only if at least one of the targets for the
  // directive is a function or subroutine
  mlir::ModuleOp mod = converter.getFirOpBuilder().getModule();
  for (const DeclareTargetCapturePair &symClause : symbolAndClause) {
    mlir::Operation *op = mod.lookupSymbol(converter.mangleName(
        std::get<const Fortran::semantics::Symbol &>(symClause)));

    if (mlir::isa_and_nonnull<mlir::func::FuncOp>(op))
      return clauseOps.deviceType;
  }

  return std::nullopt;
}

/// Set up the entry block of the given `omp.loop_nest` operation, adding a
/// block argument for each loop induction variable and allocating and
/// initializing a private value to hold each of them.
///
/// This function can also bind the symbols of any variables that should match
/// block arguments on parent loop wrapper operations attached to the same
/// loop. This allows the introduction of any necessary `hlfir.declare`
/// operations inside of the entry block of the `omp.loop_nest` operation and
/// not directly under any of the wrappers, which would invalidate them.
///
/// \param [in]          op - the loop nest operation.
/// \param [in]   converter - PFT to MLIR conversion interface.
/// \param [in]         loc - location.
/// \param [in]        args - symbols of induction variables.
/// \param [in] wrapperSyms - symbols of variables to be mapped to loop wrapper
///                           entry block arguments.
/// \param [in] wrapperArgs - entry block arguments of parent loop wrappers.
static void
genLoopVars(mlir::Operation *op, Fortran::lower::AbstractConverter &converter,
            mlir::Location &loc,
            llvm::ArrayRef<const Fortran::semantics::Symbol *> args,
            llvm::ArrayRef<const Fortran::semantics::Symbol *> wrapperSyms = {},
            llvm::ArrayRef<mlir::BlockArgument> wrapperArgs = {}) {
  fir::FirOpBuilder &firOpBuilder = converter.getFirOpBuilder();
  auto &region = op->getRegion(0);

  std::size_t loopVarTypeSize = 0;
  for (const Fortran::semantics::Symbol *arg : args)
    loopVarTypeSize = std::max(loopVarTypeSize, arg->GetUltimate().size());
  mlir::Type loopVarType = getLoopVarType(converter, loopVarTypeSize);
  llvm::SmallVector<mlir::Type> tiv(args.size(), loopVarType);
  llvm::SmallVector<mlir::Location> locs(args.size(), loc);
  firOpBuilder.createBlock(&region, {}, tiv, locs);

  // Bind the entry block arguments of parent wrappers to the corresponding
  // symbols.
  for (auto [arg, prv] : llvm::zip_equal(wrapperSyms, wrapperArgs))
    converter.bindSymbol(*arg, prv);

  // The argument is not currently in memory, so make a temporary for the
  // argument, and store it there, then bind that location to the argument.
  mlir::Operation *storeOp = nullptr;
  for (auto [argIndex, argSymbol] : llvm::enumerate(args)) {
    mlir::Value indexVal = fir::getBase(region.front().getArgument(argIndex));
    storeOp =
        createAndSetPrivatizedLoopVar(converter, loc, indexVal, argSymbol);
  }
  firOpBuilder.setInsertionPointAfter(storeOp);
}

static void genReductionVars(
    mlir::Operation *op, Fortran::lower::AbstractConverter &converter,
    mlir::Location &loc,
    llvm::ArrayRef<const Fortran::semantics::Symbol *> reductionArgs,
    llvm::ArrayRef<mlir::Type> reductionTypes) {
  fir::FirOpBuilder &firOpBuilder = converter.getFirOpBuilder();
  llvm::SmallVector<mlir::Location> blockArgLocs(reductionArgs.size(), loc);

  mlir::Block *entryBlock = firOpBuilder.createBlock(
      &op->getRegion(0), {}, reductionTypes, blockArgLocs);

  // Bind the reduction arguments to their block arguments.
  for (auto [arg, prv] :
       llvm::zip_equal(reductionArgs, entryBlock->getArguments())) {
    converter.bindSymbol(*arg, prv);
  }
}

static void
markDeclareTarget(mlir::Operation *op,
                  Fortran::lower::AbstractConverter &converter,
                  mlir::omp::DeclareTargetCaptureClause captureClause,
                  mlir::omp::DeclareTargetDeviceType deviceType) {
  // TODO: Add support for program local variables with declare target applied
  auto declareTargetOp = llvm::dyn_cast<mlir::omp::DeclareTargetInterface>(op);
  if (!declareTargetOp)
    fir::emitFatalError(
        converter.getCurrentLocation(),
        "Attempt to apply declare target on unsupported operation");

  // The function or global already has a declare target applied to it, very
  // likely through implicit capture (usage in another declare target
  // function/subroutine). It should be marked as any if it has been assigned
  // both host and nohost, else we skip, as there is no change
  if (declareTargetOp.isDeclareTarget()) {
    if (declareTargetOp.getDeclareTargetDeviceType() != deviceType)
      declareTargetOp.setDeclareTarget(mlir::omp::DeclareTargetDeviceType::any,
                                       captureClause);
    return;
  }

  declareTargetOp.setDeclareTarget(deviceType, captureClause);
}

//===----------------------------------------------------------------------===//
// Op body generation helper structures and functions
//===----------------------------------------------------------------------===//

struct OpWithBodyGenInfo {
  /// A type for a code-gen callback function. This takes as argument the op for
  /// which the code is being generated and returns the arguments of the op's
  /// region.
  using GenOMPRegionEntryCBFn =
      std::function<llvm::SmallVector<const Fortran::semantics::Symbol *>(
          mlir::Operation *)>;

  OpWithBodyGenInfo(Fortran::lower::AbstractConverter &converter,
                    Fortran::lower::SymMap &symTable,
                    Fortran::semantics::SemanticsContext &semaCtx,
                    mlir::Location loc, Fortran::lower::pft::Evaluation &eval,
                    llvm::omp::Directive dir)
      : converter(converter), symTable(symTable), semaCtx(semaCtx), loc(loc),
        eval(eval), dir(dir) {}

  OpWithBodyGenInfo &setOuterCombined(bool value) {
    outerCombined = value;
    return *this;
  }

  OpWithBodyGenInfo &setClauses(const List<Clause> *value) {
    clauses = value;
    return *this;
  }

  OpWithBodyGenInfo &setDataSharingProcessor(DataSharingProcessor *value) {
    dsp = value;
    return *this;
  }

  OpWithBodyGenInfo &setReductions(
      llvm::SmallVectorImpl<const Fortran::semantics::Symbol *> *value1,
      llvm::SmallVectorImpl<mlir::Type> *value2) {
    reductionSymbols = value1;
    reductionTypes = value2;
    return *this;
  }

  OpWithBodyGenInfo &setGenRegionEntryCb(GenOMPRegionEntryCBFn value) {
    genRegionEntryCB = value;
    return *this;
  }

  /// [inout] converter to use for the clauses.
  Fortran::lower::AbstractConverter &converter;
  /// [in] Symbol table
  Fortran::lower::SymMap &symTable;
  /// [in] Semantics context
  Fortran::semantics::SemanticsContext &semaCtx;
  /// [in] location in source code.
  mlir::Location loc;
  /// [in] current PFT node/evaluation.
  Fortran::lower::pft::Evaluation &eval;
  /// [in] leaf directive for which to generate the op body.
  llvm::omp::Directive dir;
  /// [in] is this an outer operation - prevents privatization.
  bool outerCombined = false;
  /// [in] list of clauses to process.
  const List<Clause> *clauses = nullptr;
  /// [in] if provided, processes the construct's data-sharing attributes.
  DataSharingProcessor *dsp = nullptr;
  /// [in] if provided, list of reduction symbols
  llvm::SmallVectorImpl<const Fortran::semantics::Symbol *> *reductionSymbols =
      nullptr;
  /// [in] if provided, list of reduction types
  llvm::SmallVectorImpl<mlir::Type> *reductionTypes = nullptr;
  /// [in] if provided, emits the op's region entry. Otherwise, an emtpy block
  /// is created in the region.
  GenOMPRegionEntryCBFn genRegionEntryCB = nullptr;
};

/// Create the body (block) for an OpenMP Operation.
///
/// \param [in]   op  - the operation the body belongs to.
/// \param [in] info  - options controlling code-gen for the construction.
/// \param [in] queue - work queue with nested constructs.
/// \param [in] item  - item in the queue to generate body for.
static void createBodyOfOp(mlir::Operation &op, const OpWithBodyGenInfo &info,
                           const ConstructQueue &queue,
                           ConstructQueue::iterator item) {
  fir::FirOpBuilder &firOpBuilder = info.converter.getFirOpBuilder();

  auto insertMarker = [](fir::FirOpBuilder &builder) {
    mlir::Value undef = builder.create<fir::UndefOp>(builder.getUnknownLoc(),
                                                     builder.getIndexType());
    return undef.getDefiningOp();
  };

  // If an argument for the region is provided then create the block with that
  // argument. Also update the symbol's address with the mlir argument value.
  // e.g. For loops the argument is the induction variable. And all further
  // uses of the induction variable should use this mlir value.
  auto regionArgs =
      [&]() -> llvm::SmallVector<const Fortran::semantics::Symbol *> {
    if (info.genRegionEntryCB != nullptr) {
      return info.genRegionEntryCB(&op);
    }

    firOpBuilder.createBlock(&op.getRegion(0));
    return {};
  }();
  // Mark the earliest insertion point.
  mlir::Operation *marker = insertMarker(firOpBuilder);

  // If it is an unstructured region and is not the outer region of a combined
  // construct, create empty blocks for all evaluations.
  if (info.eval.lowerAsUnstructured() && !info.outerCombined)
    Fortran::lower::createEmptyRegionBlocks<mlir::omp::TerminatorOp,
                                            mlir::omp::YieldOp>(
        firOpBuilder, info.eval.getNestedEvaluations());

  // Start with privatization, so that the lowering of the nested
  // code will use the right symbols.
  bool isLoop = llvm::omp::getDirectiveAssociation(info.dir) ==
                llvm::omp::Association::Loop;
  bool privatize = info.clauses && !info.outerCombined;

  firOpBuilder.setInsertionPoint(marker);
  std::optional<DataSharingProcessor> tempDsp;
  if (privatize) {
    if (!info.dsp) {
      tempDsp.emplace(info.converter, info.semaCtx, *info.clauses, info.eval);
      tempDsp->processStep1();
    }
  }

  if (info.dir == llvm::omp::Directive::OMPD_parallel) {
    threadPrivatizeVars(info.converter, info.eval);
    if (info.clauses) {
      firOpBuilder.setInsertionPoint(marker);
      ClauseProcessor(info.converter, info.semaCtx, *info.clauses)
          .processCopyin();
    }
  }

  if (ConstructQueue::iterator next = std::next(item); next != queue.end()) {
    genOMPDispatch(info.converter, info.symTable, info.semaCtx, info.eval,
                   info.loc, queue, next);
  } else {
    // genFIR(Evaluation&) tries to patch up unterminated blocks, causing
    // a lot of complications for our approach if the terminator generation
    // is delayed past this point. Insert a temporary terminator here, then
    // delete it.
    firOpBuilder.setInsertionPointToEnd(&op.getRegion(0).back());
    auto *temp =
        Fortran::lower::genOpenMPTerminator(firOpBuilder, &op, info.loc);
    firOpBuilder.setInsertionPointAfter(marker);
    genNestedEvaluations(info.converter, info.eval);
    temp->erase();
  }

  // Get or create a unique exiting block from the given region, or
  // return nullptr if there is no exiting block.
  auto getUniqueExit = [&](mlir::Region &region) -> mlir::Block * {
    // Find the blocks where the OMP terminator should go. In simple cases
    // it is the single block in the operation's region. When the region
    // is more complicated, especially with unstructured control flow, there
    // may be multiple blocks, and some of them may have non-OMP terminators
    // resulting from lowering of the code contained within the operation.
    // All the remaining blocks are potential exit points from the op's region.
    //
    // Explicit control flow cannot exit any OpenMP region (other than via
    // STOP), and that is enforced by semantic checks prior to lowering. STOP
    // statements are lowered to a function call.

    // Collect unterminated blocks.
    llvm::SmallVector<mlir::Block *> exits;
    for (mlir::Block &b : region) {
      if (b.empty() || !b.back().hasTrait<mlir::OpTrait::IsTerminator>())
        exits.push_back(&b);
    }

    if (exits.empty())
      return nullptr;
    // If there already is a unique exiting block, do not create another one.
    // Additionally, some ops (e.g. omp.sections) require only 1 block in
    // its region.
    if (exits.size() == 1)
      return exits[0];
    mlir::Block *exit = firOpBuilder.createBlock(&region);
    for (mlir::Block *b : exits) {
      firOpBuilder.setInsertionPointToEnd(b);
      firOpBuilder.create<mlir::cf::BranchOp>(info.loc, exit);
    }
    return exit;
  };

  if (auto *exitBlock = getUniqueExit(op.getRegion(0))) {
    firOpBuilder.setInsertionPointToEnd(exitBlock);
    auto *term =
        Fortran::lower::genOpenMPTerminator(firOpBuilder, &op, info.loc);
    // Only insert lastprivate code when there actually is an exit block.
    // Such a block may not exist if the nested code produced an infinite
    // loop (this may not make sense in production code, but a user could
    // write that and we should handle it).
    firOpBuilder.setInsertionPoint(term);
    if (privatize) {
      // DataSharingProcessor::processStep2() may create operations before/after
      // the one passed as argument. We need to treat loop wrappers and their
      // nested loop as a unit, so we need to pass the top level wrapper (if
      // present). Otherwise, these operations will be inserted within a
      // wrapper region.
      mlir::Operation *privatizationTopLevelOp = &op;
      if (auto loopNest = llvm::dyn_cast<mlir::omp::LoopNestOp>(op)) {
        llvm::SmallVector<mlir::omp::LoopWrapperInterface> wrappers;
        loopNest.gatherWrappers(wrappers);
        if (!wrappers.empty())
          privatizationTopLevelOp = &*wrappers.back();
      }

      if (!info.dsp) {
        assert(tempDsp.has_value());
        tempDsp->processStep2(privatizationTopLevelOp, isLoop);
      } else {
        if (isLoop && regionArgs.size() > 0)
          info.dsp->setLoopIV(info.converter.getSymbolAddress(*regionArgs[0]));
        info.dsp->processStep2(privatizationTopLevelOp, isLoop);
      }
    }
  }

  firOpBuilder.setInsertionPointAfter(marker);
  marker->erase();
}

static void genBodyOfTargetDataOp(
    Fortran::lower::AbstractConverter &converter,
    Fortran::lower::SymMap &symTable,
    Fortran::semantics::SemanticsContext &semaCtx,
    Fortran::lower::pft::Evaluation &eval, mlir::omp::TargetDataOp &dataOp,
    llvm::ArrayRef<mlir::Type> useDeviceTypes,
    llvm::ArrayRef<mlir::Location> useDeviceLocs,
    llvm::ArrayRef<const Fortran::semantics::Symbol *> useDeviceSymbols,
    const mlir::Location &currentLocation, const ConstructQueue &queue,
    ConstructQueue::iterator item) {
  fir::FirOpBuilder &firOpBuilder = converter.getFirOpBuilder();
  mlir::Region &region = dataOp.getRegion();

  firOpBuilder.createBlock(&region, {}, useDeviceTypes, useDeviceLocs);

  for (auto [argIndex, argSymbol] : llvm::enumerate(useDeviceSymbols)) {
    const mlir::BlockArgument &arg = region.front().getArgument(argIndex);
    fir::ExtendedValue extVal = converter.getSymbolExtendedValue(*argSymbol);
    if (auto refType = mlir::dyn_cast<fir::ReferenceType>(arg.getType())) {
      if (fir::isa_builtin_cptr_type(refType.getElementType())) {
        converter.bindSymbol(*argSymbol, arg);
      } else {
        // Avoid capture of a reference to a structured binding.
        const Fortran::semantics::Symbol *sym = argSymbol;
        extVal.match(
            [&](const fir::MutableBoxValue &mbv) {
              converter.bindSymbol(
                  *sym,
                  fir::MutableBoxValue(
                      arg, fir::factory::getNonDeferredLenParams(extVal), {}));
            },
            [&](const auto &) {
              TODO(converter.getCurrentLocation(),
                   "use_device clause operand unsupported type");
            });
      }
    } else {
      TODO(converter.getCurrentLocation(),
           "use_device clause operand unsupported type");
    }
  }

  // Insert dummy instruction to remember the insertion position. The
  // marker will be deleted by clean up passes since there are no uses.
  // Remembering the position for further insertion is important since
  // there are hlfir.declares inserted above while setting block arguments
  // and new code from the body should be inserted after that.
  mlir::Value undefMarker = firOpBuilder.create<fir::UndefOp>(
      dataOp.getOperation()->getLoc(), firOpBuilder.getIndexType());

  // Create blocks for unstructured regions. This has to be done since
  // blocks are initially allocated with the function as the parent region.
  if (eval.lowerAsUnstructured()) {
    Fortran::lower::createEmptyRegionBlocks<mlir::omp::TerminatorOp,
                                            mlir::omp::YieldOp>(
        firOpBuilder, eval.getNestedEvaluations());
  }

  firOpBuilder.create<mlir::omp::TerminatorOp>(currentLocation);

  // Set the insertion point after the marker.
  firOpBuilder.setInsertionPointAfter(undefMarker.getDefiningOp());

  if (ConstructQueue::iterator next = std::next(item); next != queue.end()) {
    genOMPDispatch(converter, symTable, semaCtx, eval, currentLocation, queue,
                   next);
  } else {
    genNestedEvaluations(converter, eval);
  }
}

// This functions creates a block for the body of the targetOp's region. It adds
// all the symbols present in mapSymbols as block arguments to this block.
static void
genBodyOfTargetOp(Fortran::lower::AbstractConverter &converter,
                  Fortran::lower::SymMap &symTable,
                  Fortran::semantics::SemanticsContext &semaCtx,
                  Fortran::lower::pft::Evaluation &eval,
                  mlir::omp::TargetOp &targetOp,
                  llvm::ArrayRef<const Fortran::semantics::Symbol *> mapSyms,
                  llvm::ArrayRef<mlir::Location> mapSymLocs,
                  llvm::ArrayRef<mlir::Type> mapSymTypes,
                  const mlir::Location &currentLocation,
                  const ConstructQueue &queue, ConstructQueue::iterator item) {
  assert(mapSymTypes.size() == mapSymLocs.size());

  fir::FirOpBuilder &firOpBuilder = converter.getFirOpBuilder();
  mlir::Region &region = targetOp.getRegion();

  auto *regionBlock =
      firOpBuilder.createBlock(&region, {}, mapSymTypes, mapSymLocs);

  // Clones the `bounds` placing them inside the target region and returns them.
  auto cloneBound = [&](mlir::Value bound) {
    if (mlir::isMemoryEffectFree(bound.getDefiningOp())) {
      mlir::Operation *clonedOp = bound.getDefiningOp()->clone();
      regionBlock->push_back(clonedOp);
      return clonedOp->getResult(0);
    }
    TODO(converter.getCurrentLocation(),
         "target map clause operand unsupported bound type");
  };

  auto cloneBounds = [cloneBound](llvm::ArrayRef<mlir::Value> bounds) {
    llvm::SmallVector<mlir::Value> clonedBounds;
    for (mlir::Value bound : bounds)
      clonedBounds.emplace_back(cloneBound(bound));
    return clonedBounds;
  };

  // Bind the symbols to their corresponding block arguments.
  for (auto [argIndex, argSymbol] : llvm::enumerate(mapSyms)) {
    const mlir::BlockArgument &arg = region.getArgument(argIndex);
    // Avoid capture of a reference to a structured binding.
    const Fortran::semantics::Symbol *sym = argSymbol;
    // Structure component symbols don't have bindings.
    if (sym->owner().IsDerivedType())
      continue;
    fir::ExtendedValue extVal = converter.getSymbolExtendedValue(*sym);
    extVal.match(
        [&](const fir::BoxValue &v) {
          converter.bindSymbol(*sym,
                               fir::BoxValue(arg, cloneBounds(v.getLBounds()),
                                             v.getExplicitParameters(),
                                             v.getExplicitExtents()));
        },
        [&](const fir::MutableBoxValue &v) {
          converter.bindSymbol(
              *sym, fir::MutableBoxValue(arg, cloneBounds(v.getLBounds()),
                                         v.getMutableProperties()));
        },
        [&](const fir::ArrayBoxValue &v) {
          converter.bindSymbol(
              *sym, fir::ArrayBoxValue(arg, cloneBounds(v.getExtents()),
                                       cloneBounds(v.getLBounds()),
                                       v.getSourceBox()));
        },
        [&](const fir::CharArrayBoxValue &v) {
          converter.bindSymbol(
              *sym, fir::CharArrayBoxValue(arg, cloneBound(v.getLen()),
                                           cloneBounds(v.getExtents()),
                                           cloneBounds(v.getLBounds())));
        },
        [&](const fir::CharBoxValue &v) {
          converter.bindSymbol(*sym,
                               fir::CharBoxValue(arg, cloneBound(v.getLen())));
        },
        [&](const fir::UnboxedValue &v) { converter.bindSymbol(*sym, arg); },
        [&](const auto &) {
          TODO(converter.getCurrentLocation(),
               "target map clause operand unsupported type");
        });
  }

  // Check if cloning the bounds introduced any dependency on the outer region.
  // If so, then either clone them as well if they are MemoryEffectFree, or else
  // copy them to a new temporary and add them to the map and block_argument
  // lists and replace their uses with the new temporary.
  llvm::SetVector<mlir::Value> valuesDefinedAbove;
  mlir::getUsedValuesDefinedAbove(region, valuesDefinedAbove);
  while (!valuesDefinedAbove.empty()) {
    for (mlir::Value val : valuesDefinedAbove) {
      mlir::Operation *valOp = val.getDefiningOp();
      if (mlir::isMemoryEffectFree(valOp)) {
        mlir::Operation *clonedOp = valOp->clone();
        regionBlock->push_front(clonedOp);
        val.replaceUsesWithIf(
            clonedOp->getResult(0), [regionBlock](mlir::OpOperand &use) {
              return use.getOwner()->getBlock() == regionBlock;
            });
      } else {
        auto savedIP = firOpBuilder.getInsertionPoint();
        firOpBuilder.setInsertionPointAfter(valOp);
        auto copyVal =
            firOpBuilder.createTemporary(val.getLoc(), val.getType());
        firOpBuilder.createStoreWithConvert(copyVal.getLoc(), val, copyVal);

        llvm::SmallVector<mlir::Value> bounds;
        std::stringstream name;
        firOpBuilder.setInsertionPoint(targetOp);
        mlir::Value mapOp = createMapInfoOp(
            firOpBuilder, copyVal.getLoc(), copyVal,
            /*varPtrPtr=*/mlir::Value{}, name.str(), bounds,
            /*members=*/llvm::SmallVector<mlir::Value>{},
            /*membersIndex=*/mlir::DenseIntElementsAttr{},
            static_cast<
                std::underlying_type_t<llvm::omp::OpenMPOffloadMappingFlags>>(
                llvm::omp::OpenMPOffloadMappingFlags::OMP_MAP_IMPLICIT),
            mlir::omp::VariableCaptureKind::ByCopy, copyVal.getType());
        targetOp.getMapOperandsMutable().append(mapOp);
        mlir::Value clonedValArg =
            region.addArgument(copyVal.getType(), copyVal.getLoc());
        firOpBuilder.setInsertionPointToStart(regionBlock);
        auto loadOp = firOpBuilder.create<fir::LoadOp>(clonedValArg.getLoc(),
                                                       clonedValArg);
        val.replaceUsesWithIf(
            loadOp->getResult(0), [regionBlock](mlir::OpOperand &use) {
              return use.getOwner()->getBlock() == regionBlock;
            });
        firOpBuilder.setInsertionPoint(regionBlock, savedIP);
      }
    }
    valuesDefinedAbove.clear();
    mlir::getUsedValuesDefinedAbove(region, valuesDefinedAbove);
  }

  // Insert dummy instruction to remember the insertion position. The
  // marker will be deleted since there are not uses.
  // In the HLFIR flow there are hlfir.declares inserted above while
  // setting block arguments.
  mlir::Value undefMarker = firOpBuilder.create<fir::UndefOp>(
      targetOp.getOperation()->getLoc(), firOpBuilder.getIndexType());

  // Create blocks for unstructured regions. This has to be done since
  // blocks are initially allocated with the function as the parent region.
  if (eval.lowerAsUnstructured()) {
    Fortran::lower::createEmptyRegionBlocks<mlir::omp::TerminatorOp,
                                            mlir::omp::YieldOp>(
        firOpBuilder, eval.getNestedEvaluations());
  }

  firOpBuilder.create<mlir::omp::TerminatorOp>(currentLocation);

  // Create the insertion point after the marker.
  firOpBuilder.setInsertionPointAfter(undefMarker.getDefiningOp());

  if (ConstructQueue::iterator next = std::next(item); next != queue.end()) {
    genOMPDispatch(converter, symTable, semaCtx, eval, currentLocation, queue,
                   next);
  } else {
    genNestedEvaluations(converter, eval);
  }
}

template <typename OpTy, typename... Args>
static OpTy genOpWithBody(const OpWithBodyGenInfo &info,
                          const ConstructQueue &queue,
                          ConstructQueue::iterator item, Args &&...args) {
  auto op = info.converter.getFirOpBuilder().create<OpTy>(
      info.loc, std::forward<Args>(args)...);
  createBodyOfOp(*op, info, queue, item);
  return op;
}

//===----------------------------------------------------------------------===//
// Code generation functions for clauses
//===----------------------------------------------------------------------===//

static void
genCriticalDeclareClauses(Fortran::lower::AbstractConverter &converter,
                          Fortran::semantics::SemanticsContext &semaCtx,
                          const List<Clause> &clauses, mlir::Location loc,
                          mlir::omp::CriticalClauseOps &clauseOps,
                          llvm::StringRef name) {
  ClauseProcessor cp(converter, semaCtx, clauses);
  cp.processHint(clauseOps);
  clauseOps.nameAttr =
      mlir::StringAttr::get(converter.getFirOpBuilder().getContext(), name);
}

static void genFlushClauses(Fortran::lower::AbstractConverter &converter,
                            Fortran::semantics::SemanticsContext &semaCtx,
                            const ObjectList &objects,
                            const List<Clause> &clauses, mlir::Location loc,
                            llvm::SmallVectorImpl<mlir::Value> &operandRange) {
  if (!objects.empty())
    genObjectList(objects, converter, operandRange);

  if (!clauses.empty())
    TODO(converter.getCurrentLocation(), "Handle OmpMemoryOrderClause");
}

static void genLoopNestClauses(
    Fortran::lower::AbstractConverter &converter,
    Fortran::semantics::SemanticsContext &semaCtx,
    Fortran::lower::pft::Evaluation &eval, const List<Clause> &clauses,
    mlir::Location loc, mlir::omp::LoopNestClauseOps &clauseOps,
    llvm::SmallVectorImpl<const Fortran::semantics::Symbol *> &iv) {
  ClauseProcessor cp(converter, semaCtx, clauses);
  cp.processCollapse(loc, eval, clauseOps, iv);
  clauseOps.loopInclusiveAttr = converter.getFirOpBuilder().getUnitAttr();
}

static void
genOrderedRegionClauses(Fortran::lower::AbstractConverter &converter,
                        Fortran::semantics::SemanticsContext &semaCtx,
                        const List<Clause> &clauses, mlir::Location loc,
                        mlir::omp::OrderedRegionClauseOps &clauseOps) {
  ClauseProcessor cp(converter, semaCtx, clauses);
  cp.processTODO<clause::Simd>(loc, llvm::omp::Directive::OMPD_ordered);
}

static void genParallelClauses(
    Fortran::lower::AbstractConverter &converter,
    Fortran::semantics::SemanticsContext &semaCtx,
    Fortran::lower::StatementContext &stmtCtx, const List<Clause> &clauses,
    mlir::Location loc, bool processReduction,
    mlir::omp::ParallelClauseOps &clauseOps,
    llvm::SmallVectorImpl<mlir::Type> &reductionTypes,
    llvm::SmallVectorImpl<const Fortran::semantics::Symbol *> &reductionSyms) {
  ClauseProcessor cp(converter, semaCtx, clauses);
  cp.processAllocate(clauseOps);
  cp.processDefault();
  cp.processIf(llvm::omp::Directive::OMPD_parallel, clauseOps);
  cp.processNumThreads(stmtCtx, clauseOps);
  cp.processProcBind(clauseOps);

  if (processReduction) {
    cp.processReduction(loc, clauseOps, &reductionTypes, &reductionSyms);
    if (ReductionProcessor::doReductionByRef(clauseOps.reductionVars))
      clauseOps.reductionByRefAttr = converter.getFirOpBuilder().getUnitAttr();
  }
}

static void genSectionsClauses(Fortran::lower::AbstractConverter &converter,
                               Fortran::semantics::SemanticsContext &semaCtx,
                               const List<Clause> &clauses, mlir::Location loc,
                               mlir::omp::SectionsClauseOps &clauseOps) {
  ClauseProcessor cp(converter, semaCtx, clauses);
  cp.processAllocate(clauseOps);
  cp.processSectionsReduction(loc, clauseOps);
  cp.processNowait(clauseOps);
  // TODO Support delayed privatization.
}

static void genSimdClauses(Fortran::lower::AbstractConverter &converter,
                           Fortran::semantics::SemanticsContext &semaCtx,
                           const List<Clause> &clauses, mlir::Location loc,
                           mlir::omp::SimdClauseOps &clauseOps) {
  ClauseProcessor cp(converter, semaCtx, clauses);
  cp.processIf(llvm::omp::Directive::OMPD_simd, clauseOps);
  cp.processReduction(loc, clauseOps);
  cp.processSafelen(clauseOps);
  cp.processSimdlen(clauseOps);
  // TODO Support delayed privatization.

  cp.processTODO<clause::Aligned, clause::Allocate, clause::Linear,
                 clause::Nontemporal, clause::Order>(
      loc, llvm::omp::Directive::OMPD_simd);
}

static void genSingleClauses(Fortran::lower::AbstractConverter &converter,
                             Fortran::semantics::SemanticsContext &semaCtx,
                             const List<Clause> &clauses, mlir::Location loc,
                             mlir::omp::SingleClauseOps &clauseOps) {
  ClauseProcessor cp(converter, semaCtx, clauses);
  cp.processAllocate(clauseOps);
  cp.processCopyprivate(loc, clauseOps);
  cp.processNowait(clauseOps);
  // TODO Support delayed privatization.
}

static void genTargetClauses(
    Fortran::lower::AbstractConverter &converter,
    Fortran::semantics::SemanticsContext &semaCtx,
    Fortran::lower::StatementContext &stmtCtx, const List<Clause> &clauses,
    mlir::Location loc, bool processHostOnlyClauses, bool processReduction,
    mlir::omp::TargetClauseOps &clauseOps,
    llvm::SmallVectorImpl<const Fortran::semantics::Symbol *> &mapSyms,
    llvm::SmallVectorImpl<mlir::Location> &mapLocs,
    llvm::SmallVectorImpl<mlir::Type> &mapTypes,
    llvm::SmallVectorImpl<const Fortran::semantics::Symbol *> &deviceAddrSyms,
    llvm::SmallVectorImpl<mlir::Location> &deviceAddrLocs,
    llvm::SmallVectorImpl<mlir::Type> &deviceAddrTypes,
    llvm::SmallVectorImpl<const Fortran::semantics::Symbol *> &devicePtrSyms,
    llvm::SmallVectorImpl<mlir::Location> &devicePtrLocs,
    llvm::SmallVectorImpl<mlir::Type> &devicePtrTypes) {
  ClauseProcessor cp(converter, semaCtx, clauses);
  cp.processDepend(clauseOps);
  cp.processDevice(stmtCtx, clauseOps);
  cp.processHasDeviceAddr(clauseOps, deviceAddrTypes, deviceAddrLocs,
                          deviceAddrSyms);
  cp.processIf(llvm::omp::Directive::OMPD_target, clauseOps);
  cp.processIsDevicePtr(clauseOps, devicePtrTypes, devicePtrLocs,
                        devicePtrSyms);
  cp.processMap(loc, stmtCtx, clauseOps, &mapSyms, &mapLocs, &mapTypes);
  cp.processThreadLimit(stmtCtx, clauseOps);
  // TODO Support delayed privatization.

  if (processHostOnlyClauses)
    cp.processNowait(clauseOps);

  cp.processTODO<clause::Allocate, clause::Defaultmap, clause::Firstprivate,
                 clause::InReduction, clause::Private, clause::Reduction,
                 clause::UsesAllocators>(loc,
                                         llvm::omp::Directive::OMPD_target);
}

static void genTargetDataClauses(
    Fortran::lower::AbstractConverter &converter,
    Fortran::semantics::SemanticsContext &semaCtx,
    Fortran::lower::StatementContext &stmtCtx, const List<Clause> &clauses,
    mlir::Location loc, mlir::omp::TargetDataClauseOps &clauseOps,
    llvm::SmallVectorImpl<mlir::Type> &useDeviceTypes,
    llvm::SmallVectorImpl<mlir::Location> &useDeviceLocs,
    llvm::SmallVectorImpl<const Fortran::semantics::Symbol *> &useDeviceSyms) {
  ClauseProcessor cp(converter, semaCtx, clauses);
  cp.processDevice(stmtCtx, clauseOps);
  cp.processIf(llvm::omp::Directive::OMPD_target_data, clauseOps);
  cp.processMap(loc, stmtCtx, clauseOps);
  cp.processUseDeviceAddr(clauseOps, useDeviceTypes, useDeviceLocs,
                          useDeviceSyms);
  cp.processUseDevicePtr(clauseOps, useDeviceTypes, useDeviceLocs,
                         useDeviceSyms);

  // This function implements the deprecated functionality of use_device_ptr
  // that allows users to provide non-CPTR arguments to it with the caveat
  // that the compiler will treat them as use_device_addr. A lot of legacy
  // code may still depend on this functionality, so we should support it
  // in some manner. We do so currently by simply shifting non-cptr operands
  // from the use_device_ptr list into the front of the use_device_addr list
  // whilst maintaining the ordering of useDeviceLocs, useDeviceSyms and
  // useDeviceTypes to use_device_ptr/use_device_addr input for BlockArg
  // ordering.
  // TODO: Perhaps create a user provideable compiler option that will
  // re-introduce a hard-error rather than a warning in these cases.
  promoteNonCPtrUseDevicePtrArgsToUseDeviceAddr(clauseOps, useDeviceTypes,
                                                useDeviceLocs, useDeviceSyms);
}

static void genTargetEnterExitUpdateDataClauses(
    Fortran::lower::AbstractConverter &converter,
    Fortran::semantics::SemanticsContext &semaCtx,
    Fortran::lower::StatementContext &stmtCtx, const List<Clause> &clauses,
    mlir::Location loc, llvm::omp::Directive directive,
    mlir::omp::TargetEnterExitUpdateDataClauseOps &clauseOps) {
  ClauseProcessor cp(converter, semaCtx, clauses);
  cp.processDepend(clauseOps);
  cp.processDevice(stmtCtx, clauseOps);
  cp.processIf(directive, clauseOps);
  cp.processNowait(clauseOps);

  if (directive == llvm::omp::Directive::OMPD_target_update) {
    cp.processMotionClauses<clause::To>(stmtCtx, clauseOps);
    cp.processMotionClauses<clause::From>(stmtCtx, clauseOps);
  } else {
    cp.processMap(loc, stmtCtx, clauseOps);
  }
}

static void genTaskClauses(Fortran::lower::AbstractConverter &converter,
                           Fortran::semantics::SemanticsContext &semaCtx,
                           Fortran::lower::StatementContext &stmtCtx,
                           const List<Clause> &clauses, mlir::Location loc,
                           mlir::omp::TaskClauseOps &clauseOps) {
  ClauseProcessor cp(converter, semaCtx, clauses);
  cp.processAllocate(clauseOps);
  cp.processDefault();
  cp.processDepend(clauseOps);
  cp.processFinal(stmtCtx, clauseOps);
  cp.processIf(llvm::omp::Directive::OMPD_task, clauseOps);
  cp.processMergeable(clauseOps);
  cp.processPriority(stmtCtx, clauseOps);
  cp.processUntied(clauseOps);
  // TODO Support delayed privatization.

  cp.processTODO<clause::Affinity, clause::Detach, clause::InReduction>(
      loc, llvm::omp::Directive::OMPD_task);
}

static void genTaskgroupClauses(Fortran::lower::AbstractConverter &converter,
                                Fortran::semantics::SemanticsContext &semaCtx,
                                const List<Clause> &clauses, mlir::Location loc,
                                mlir::omp::TaskgroupClauseOps &clauseOps) {
  ClauseProcessor cp(converter, semaCtx, clauses);
  cp.processAllocate(clauseOps);
  cp.processTODO<clause::TaskReduction>(loc,
                                        llvm::omp::Directive::OMPD_taskgroup);
}

static void genTaskwaitClauses(Fortran::lower::AbstractConverter &converter,
                               Fortran::semantics::SemanticsContext &semaCtx,
                               const List<Clause> &clauses, mlir::Location loc,
                               mlir::omp::TaskwaitClauseOps &clauseOps) {
  ClauseProcessor cp(converter, semaCtx, clauses);
  cp.processTODO<clause::Depend, clause::Nowait>(
      loc, llvm::omp::Directive::OMPD_taskwait);
}

static void genTeamsClauses(Fortran::lower::AbstractConverter &converter,
                            Fortran::semantics::SemanticsContext &semaCtx,
                            Fortran::lower::StatementContext &stmtCtx,
                            const List<Clause> &clauses, mlir::Location loc,
                            mlir::omp::TeamsClauseOps &clauseOps) {
  ClauseProcessor cp(converter, semaCtx, clauses);
  cp.processAllocate(clauseOps);
  cp.processDefault();
  cp.processIf(llvm::omp::Directive::OMPD_teams, clauseOps);
  cp.processNumTeams(stmtCtx, clauseOps);
  cp.processThreadLimit(stmtCtx, clauseOps);
  // TODO Support delayed privatization.

  cp.processTODO<clause::Reduction>(loc, llvm::omp::Directive::OMPD_teams);
}

static void genWsloopClauses(
    Fortran::lower::AbstractConverter &converter,
    Fortran::semantics::SemanticsContext &semaCtx,
    Fortran::lower::StatementContext &stmtCtx, const List<Clause> &clauses,
    mlir::Location loc, mlir::omp::WsloopClauseOps &clauseOps,
    llvm::SmallVectorImpl<mlir::Type> &reductionTypes,
    llvm::SmallVectorImpl<const Fortran::semantics::Symbol *> &reductionSyms) {
  fir::FirOpBuilder &firOpBuilder = converter.getFirOpBuilder();
  ClauseProcessor cp(converter, semaCtx, clauses);
  cp.processNowait(clauseOps);
  cp.processOrdered(clauseOps);
  cp.processReduction(loc, clauseOps, &reductionTypes, &reductionSyms);
  cp.processSchedule(stmtCtx, clauseOps);
  // TODO Support delayed privatization.

  if (ReductionProcessor::doReductionByRef(clauseOps.reductionVars))
    clauseOps.reductionByRefAttr = firOpBuilder.getUnitAttr();

  cp.processTODO<clause::Allocate, clause::Linear, clause::Order>(
      loc, llvm::omp::Directive::OMPD_do);
}

//===----------------------------------------------------------------------===//
// Code generation functions for leaf constructs
//===----------------------------------------------------------------------===//

static mlir::omp::BarrierOp
genBarrierOp(Fortran::lower::AbstractConverter &converter,
             Fortran::lower::SymMap &symTable,
             Fortran::semantics::SemanticsContext &semaCtx,
             Fortran::lower::pft::Evaluation &eval, mlir::Location loc,
             const ConstructQueue &queue, ConstructQueue::iterator item) {
  return converter.getFirOpBuilder().create<mlir::omp::BarrierOp>(loc);
}

static mlir::omp::CriticalOp
genCriticalOp(Fortran::lower::AbstractConverter &converter,
              Fortran::lower::SymMap &symTable,
              Fortran::semantics::SemanticsContext &semaCtx,
              Fortran::lower::pft::Evaluation &eval, mlir::Location loc,
              const ConstructQueue &queue, ConstructQueue::iterator item,
              const std::optional<Fortran::parser::Name> &name) {
  fir::FirOpBuilder &firOpBuilder = converter.getFirOpBuilder();
  mlir::FlatSymbolRefAttr nameAttr;

  if (name) {
    std::string nameStr = name->ToString();
    mlir::ModuleOp mod = firOpBuilder.getModule();
    auto global = mod.lookupSymbol<mlir::omp::CriticalDeclareOp>(nameStr);
    if (!global) {
      mlir::omp::CriticalClauseOps clauseOps;
      genCriticalDeclareClauses(converter, semaCtx, item->clauses, loc,
                                clauseOps, nameStr);

      mlir::OpBuilder modBuilder(mod.getBodyRegion());
      global = modBuilder.create<mlir::omp::CriticalDeclareOp>(loc, clauseOps);
    }
    nameAttr = mlir::FlatSymbolRefAttr::get(firOpBuilder.getContext(),
                                            global.getSymName());
  }

  return genOpWithBody<mlir::omp::CriticalOp>(
      OpWithBodyGenInfo(converter, symTable, semaCtx, loc, eval,
                        llvm::omp::Directive::OMPD_critical),
      queue, item, nameAttr);
}

static mlir::omp::DistributeOp
genDistributeOp(Fortran::lower::AbstractConverter &converter,
                Fortran::lower::SymMap &symTable,
                Fortran::semantics::SemanticsContext &semaCtx,
                Fortran::lower::pft::Evaluation &eval, mlir::Location loc,
                const ConstructQueue &queue, ConstructQueue::iterator item) {
  TODO(loc, "Distribute construct");
  return nullptr;
}

static mlir::omp::FlushOp
genFlushOp(Fortran::lower::AbstractConverter &converter,
           Fortran::lower::SymMap &symTable,
           Fortran::semantics::SemanticsContext &semaCtx,
           Fortran::lower::pft::Evaluation &eval, mlir::Location loc,
           const ObjectList &objects, const ConstructQueue &queue,
           ConstructQueue::iterator item) {
  llvm::SmallVector<mlir::Value> operandRange;
  genFlushClauses(converter, semaCtx, objects, item->clauses, loc,
                  operandRange);

  return converter.getFirOpBuilder().create<mlir::omp::FlushOp>(
      converter.getCurrentLocation(), operandRange);
}

static mlir::omp::MasterOp
genMasterOp(Fortran::lower::AbstractConverter &converter,
            Fortran::lower::SymMap &symTable,
            Fortran::semantics::SemanticsContext &semaCtx,
            Fortran::lower::pft::Evaluation &eval, mlir::Location loc,
            const ConstructQueue &queue, ConstructQueue::iterator item) {
  return genOpWithBody<mlir::omp::MasterOp>(
      OpWithBodyGenInfo(converter, symTable, semaCtx, loc, eval,
                        llvm::omp::Directive::OMPD_master),
      queue, item);
}

static mlir::omp::OrderedOp
genOrderedOp(Fortran::lower::AbstractConverter &converter,
             Fortran::lower::SymMap &symTable,
             Fortran::semantics::SemanticsContext &semaCtx,
             Fortran::lower::pft::Evaluation &eval, mlir::Location loc,
             const ConstructQueue &queue, ConstructQueue::iterator item) {
  TODO(loc, "OMPD_ordered");
  return nullptr;
}

static mlir::omp::OrderedRegionOp
genOrderedRegionOp(Fortran::lower::AbstractConverter &converter,
                   Fortran::lower::SymMap &symTable,
                   Fortran::semantics::SemanticsContext &semaCtx,
                   Fortran::lower::pft::Evaluation &eval, mlir::Location loc,
                   const ConstructQueue &queue, ConstructQueue::iterator item) {
  mlir::omp::OrderedRegionClauseOps clauseOps;
  genOrderedRegionClauses(converter, semaCtx, item->clauses, loc, clauseOps);

  return genOpWithBody<mlir::omp::OrderedRegionOp>(
      OpWithBodyGenInfo(converter, symTable, semaCtx, loc, eval,
                        llvm::omp::Directive::OMPD_ordered),
      queue, item, clauseOps);
}

static mlir::omp::ParallelOp
genParallelOp(Fortran::lower::AbstractConverter &converter,
              Fortran::lower::SymMap &symTable,
              Fortran::semantics::SemanticsContext &semaCtx,
              Fortran::lower::pft::Evaluation &eval, mlir::Location loc,
              const ConstructQueue &queue, ConstructQueue::iterator item,
              bool outerCombined = false) {
  fir::FirOpBuilder &firOpBuilder = converter.getFirOpBuilder();
  Fortran::lower::StatementContext stmtCtx;
  mlir::omp::ParallelClauseOps clauseOps;
  llvm::SmallVector<const Fortran::semantics::Symbol *> privateSyms;
  llvm::SmallVector<mlir::Type> reductionTypes;
  llvm::SmallVector<const Fortran::semantics::Symbol *> reductionSyms;
  genParallelClauses(converter, semaCtx, stmtCtx, item->clauses, loc,
                     /*processReduction=*/!outerCombined, clauseOps,
                     reductionTypes, reductionSyms);

  auto reductionCallback = [&](mlir::Operation *op) {
    genReductionVars(op, converter, loc, reductionSyms, reductionTypes);
    return reductionSyms;
  };

  OpWithBodyGenInfo genInfo =
      OpWithBodyGenInfo(converter, symTable, semaCtx, loc, eval,
                        llvm::omp::Directive::OMPD_parallel)
          .setOuterCombined(outerCombined)
          .setClauses(&item->clauses)
          .setReductions(&reductionSyms, &reductionTypes)
          .setGenRegionEntryCb(reductionCallback);

  if (!enableDelayedPrivatization)
    return genOpWithBody<mlir::omp::ParallelOp>(genInfo, queue, item,
                                                clauseOps);

  bool privatize = !outerCombined;
  DataSharingProcessor dsp(converter, semaCtx, item->clauses, eval,
                           /*useDelayedPrivatization=*/true, &symTable);

  if (privatize)
    dsp.processStep1(&clauseOps, &privateSyms);

  auto genRegionEntryCB = [&](mlir::Operation *op) {
    auto parallelOp = llvm::cast<mlir::omp::ParallelOp>(op);

    llvm::SmallVector<mlir::Location> reductionLocs(
        clauseOps.reductionVars.size(), loc);

    mlir::OperandRange privateVars = parallelOp.getPrivateVars();
    mlir::Region &region = parallelOp.getRegion();

    llvm::SmallVector<mlir::Type> privateVarTypes = reductionTypes;
    privateVarTypes.reserve(privateVarTypes.size() + privateVars.size());
    llvm::transform(privateVars, std::back_inserter(privateVarTypes),
                    [](mlir::Value v) { return v.getType(); });

    llvm::SmallVector<mlir::Location> privateVarLocs = reductionLocs;
    privateVarLocs.reserve(privateVarLocs.size() + privateVars.size());
    llvm::transform(privateVars, std::back_inserter(privateVarLocs),
                    [](mlir::Value v) { return v.getLoc(); });

    firOpBuilder.createBlock(&region, /*insertPt=*/{}, privateVarTypes,
                             privateVarLocs);

    llvm::SmallVector<const Fortran::semantics::Symbol *> allSymbols =
        reductionSyms;
    allSymbols.append(privateSyms);
    for (auto [arg, prv] : llvm::zip_equal(allSymbols, region.getArguments())) {
      fir::ExtendedValue hostExV = converter.getSymbolExtendedValue(*arg);
      converter.bindSymbol(*arg, hlfir::translateToExtendedValue(
                                     loc, firOpBuilder, hlfir::Entity{prv},
                                     /*contiguousHint=*/
                                     Fortran::evaluate::IsSimplyContiguous(
                                         *arg, converter.getFoldingContext()))
                                     .first);
    }

    return allSymbols;
  };

  genInfo.setGenRegionEntryCb(genRegionEntryCB).setDataSharingProcessor(&dsp);
  return genOpWithBody<mlir::omp::ParallelOp>(genInfo, queue, item, clauseOps);
}

static mlir::omp::SectionOp
genSectionOp(Fortran::lower::AbstractConverter &converter,
             Fortran::lower::SymMap &symTable,
             Fortran::semantics::SemanticsContext &semaCtx,
<<<<<<< HEAD
             Fortran::lower::pft::Evaluation &eval, bool genNested,
             mlir::Location loc) {
  return genOpWithBody<mlir::omp::SectionOp>(
      OpWithBodyGenInfo(converter, symTable, semaCtx, loc, eval,
                        llvm::omp::Directive::OMPD_section)
          .setGenNested(genNested));
=======
             Fortran::lower::pft::Evaluation &eval, mlir::Location loc,
             const ConstructQueue &queue, ConstructQueue::iterator item) {
  // Currently only private/firstprivate clause is handled, and
  // all privatization is done within `omp.section` operations.
  return genOpWithBody<mlir::omp::SectionOp>(
      OpWithBodyGenInfo(converter, symTable, semaCtx, loc, eval,
                        llvm::omp::Directive::OMPD_section)
          .setClauses(&item->clauses),
      queue, item);
>>>>>>> 6e4c5224
}

static mlir::omp::SectionsOp
genSectionsOp(Fortran::lower::AbstractConverter &converter,
              Fortran::lower::SymMap &symTable,
              Fortran::semantics::SemanticsContext &semaCtx,
              Fortran::lower::pft::Evaluation &eval, mlir::Location loc,
              const ConstructQueue &queue, ConstructQueue::iterator item) {
  mlir::omp::SectionsClauseOps clauseOps;
  genSectionsClauses(converter, semaCtx, item->clauses, loc, clauseOps);

  auto &builder = converter.getFirOpBuilder();

  // Insert privatizations before SECTIONS
  symTable.pushScope();
  DataSharingProcessor dsp(converter, semaCtx, item->clauses, eval);
  dsp.processStep1();

  List<Clause> nonDsaClauses;
  List<const clause::Lastprivate *> lastprivates;

  for (const Clause &clause : item->clauses) {
    if (clause.id == llvm::omp::Clause::OMPC_lastprivate) {
      lastprivates.push_back(&std::get<clause::Lastprivate>(clause.u));
    } else {
      switch (clause.id) {
      case llvm::omp::Clause::OMPC_firstprivate:
      case llvm::omp::Clause::OMPC_private:
      case llvm::omp::Clause::OMPC_shared:
        break;
      default:
        nonDsaClauses.push_back(clause);
      }
    }
  }

  // SECTIONS construct.
  mlir::omp::SectionsOp sectionsOp = genOpWithBody<mlir::omp::SectionsOp>(
      OpWithBodyGenInfo(converter, symTable, semaCtx, loc, eval,
                        llvm::omp::Directive::OMPD_sections)
          .setClauses(&nonDsaClauses),
      queue, item, clauseOps);

  if (!lastprivates.empty()) {
    mlir::Region &sectionsBody = sectionsOp.getRegion();
    assert(sectionsBody.hasOneBlock());
    mlir::Block &body = sectionsBody.front();

    auto lastSectionOp = llvm::find_if(
        llvm::reverse(body.getOperations()), [](const mlir::Operation &op) {
          return llvm::isa<mlir::omp::SectionOp>(op);
        });
    assert(lastSectionOp != body.rend());

    for (const clause::Lastprivate *lastp : lastprivates) {
      builder.setInsertionPoint(
          lastSectionOp->getRegion(0).back().getTerminator());
      mlir::OpBuilder::InsertPoint insp = builder.saveInsertionPoint();
      const auto &objList = std::get<ObjectList>(lastp->t);
      for (const Object &object : objList) {
        Fortran::semantics::Symbol *sym = object.id();
        converter.copyHostAssociateVar(*sym, &insp);
      }
    }
  }

  // Perform DataSharingProcessor's step2 out of SECTIONS
  builder.setInsertionPointAfter(sectionsOp.getOperation());
  dsp.processStep2(sectionsOp, false);
  // Emit implicit barrier to synchronize threads and avoid data
  // races on post-update of lastprivate variables when `nowait`
  // clause is present.
  if (clauseOps.nowaitAttr && !lastprivates.empty())
    builder.create<mlir::omp::BarrierOp>(loc);

  symTable.popScope();
  return sectionsOp;
}

static mlir::omp::SimdOp
genSimdOp(Fortran::lower::AbstractConverter &converter,
          Fortran::lower::SymMap &symTable,
          Fortran::semantics::SemanticsContext &semaCtx,
          Fortran::lower::pft::Evaluation &eval, mlir::Location loc,
          const ConstructQueue &queue, ConstructQueue::iterator item) {
  fir::FirOpBuilder &firOpBuilder = converter.getFirOpBuilder();
  DataSharingProcessor dsp(converter, semaCtx, item->clauses, eval);
  dsp.processStep1();

  Fortran::lower::StatementContext stmtCtx;
  mlir::omp::LoopNestClauseOps loopClauseOps;
  mlir::omp::SimdClauseOps simdClauseOps;
  llvm::SmallVector<const Fortran::semantics::Symbol *> iv;
  genLoopNestClauses(converter, semaCtx, eval, item->clauses, loc,
                     loopClauseOps, iv);
  genSimdClauses(converter, semaCtx, item->clauses, loc, simdClauseOps);

  // Create omp.simd wrapper.
  auto simdOp = firOpBuilder.create<mlir::omp::SimdOp>(loc, simdClauseOps);

  // TODO: Add reduction-related arguments to the wrapper's entry block.
  firOpBuilder.createBlock(&simdOp.getRegion());
  firOpBuilder.setInsertionPoint(
      Fortran::lower::genOpenMPTerminator(firOpBuilder, simdOp, loc));

  // Create nested omp.loop_nest and fill body with loop contents.
  auto loopOp = firOpBuilder.create<mlir::omp::LoopNestOp>(loc, loopClauseOps);

  auto *nestedEval =
      getCollapsedLoopEval(eval, getCollapseValue(item->clauses));

  auto ivCallback = [&](mlir::Operation *op) {
    genLoopVars(op, converter, loc, iv);
    return iv;
  };

  createBodyOfOp(*loopOp,
                 OpWithBodyGenInfo(converter, symTable, semaCtx, loc,
                                   *nestedEval, llvm::omp::Directive::OMPD_simd)
                     .setClauses(&item->clauses)
                     .setDataSharingProcessor(&dsp)
                     .setGenRegionEntryCb(ivCallback),
                 queue, item);

  return simdOp;
}

static mlir::omp::SingleOp
genSingleOp(Fortran::lower::AbstractConverter &converter,
            Fortran::lower::SymMap &symTable,
            Fortran::semantics::SemanticsContext &semaCtx,
            Fortran::lower::pft::Evaluation &eval, mlir::Location loc,
            const ConstructQueue &queue, ConstructQueue::iterator item) {
  mlir::omp::SingleClauseOps clauseOps;
  genSingleClauses(converter, semaCtx, item->clauses, loc, clauseOps);

  return genOpWithBody<mlir::omp::SingleOp>(
      OpWithBodyGenInfo(converter, symTable, semaCtx, loc, eval,
                        llvm::omp::Directive::OMPD_single)
          .setClauses(&item->clauses),
      queue, item, clauseOps);
}

static mlir::omp::TargetOp
genTargetOp(Fortran::lower::AbstractConverter &converter,
            Fortran::lower::SymMap &symTable,
            Fortran::semantics::SemanticsContext &semaCtx,
            Fortran::lower::pft::Evaluation &eval, mlir::Location loc,
            const ConstructQueue &queue, ConstructQueue::iterator item,
            bool outerCombined = false) {
  fir::FirOpBuilder &firOpBuilder = converter.getFirOpBuilder();
  Fortran::lower::StatementContext stmtCtx;

  bool processHostOnlyClauses =
      !llvm::cast<mlir::omp::OffloadModuleInterface>(*converter.getModuleOp())
           .getIsTargetDevice();

  mlir::omp::TargetClauseOps clauseOps;
  llvm::SmallVector<const Fortran::semantics::Symbol *> mapSyms, devicePtrSyms,
      deviceAddrSyms;
  llvm::SmallVector<mlir::Location> mapLocs, devicePtrLocs, deviceAddrLocs;
  llvm::SmallVector<mlir::Type> mapTypes, devicePtrTypes, deviceAddrTypes;
  genTargetClauses(converter, semaCtx, stmtCtx, item->clauses, loc,
                   processHostOnlyClauses, /*processReduction=*/outerCombined,
                   clauseOps, mapSyms, mapLocs, mapTypes, deviceAddrSyms,
                   deviceAddrLocs, deviceAddrTypes, devicePtrSyms,
                   devicePtrLocs, devicePtrTypes);

  // 5.8.1 Implicit Data-Mapping Attribute Rules
  // The following code follows the implicit data-mapping rules to map all the
  // symbols used inside the region that have not been explicitly mapped using
  // the map clause.
  auto captureImplicitMap = [&](const Fortran::semantics::Symbol &sym) {
    if (llvm::find(mapSyms, &sym) == mapSyms.end()) {
      mlir::Value baseOp = converter.getSymbolAddress(sym);
      if (!baseOp)
        if (const auto *details = sym.template detailsIf<
                                  Fortran::semantics::HostAssocDetails>()) {
          baseOp = converter.getSymbolAddress(details->symbol());
          converter.copySymbolBinding(details->symbol(), sym);
        }

      if (baseOp) {
        llvm::SmallVector<mlir::Value> bounds;
        std::stringstream name;
        fir::ExtendedValue dataExv = converter.getSymbolExtendedValue(sym);
        name << sym.name().ToString();

        Fortran::lower::AddrAndBoundsInfo info = getDataOperandBaseAddr(
            converter, firOpBuilder, sym, converter.getCurrentLocation());
        if (mlir::isa<fir::BaseBoxType>(
                fir::unwrapRefType(info.addr.getType())))
          bounds =
              Fortran::lower::genBoundsOpsFromBox<mlir::omp::MapBoundsOp,
                                                  mlir::omp::MapBoundsType>(
                  firOpBuilder, converter.getCurrentLocation(), converter,
                  dataExv, info);
        if (mlir::isa<fir::SequenceType>(
                fir::unwrapRefType(info.addr.getType()))) {
          bool dataExvIsAssumedSize =
              Fortran::semantics::IsAssumedSizeArray(sym.GetUltimate());
          bounds = Fortran::lower::genBaseBoundsOps<mlir::omp::MapBoundsOp,
                                                    mlir::omp::MapBoundsType>(
              firOpBuilder, converter.getCurrentLocation(), converter, dataExv,
              dataExvIsAssumedSize);
        }

        llvm::omp::OpenMPOffloadMappingFlags mapFlag =
            llvm::omp::OpenMPOffloadMappingFlags::OMP_MAP_IMPLICIT;
        mlir::omp::VariableCaptureKind captureKind =
            mlir::omp::VariableCaptureKind::ByRef;

        mlir::Type eleType = baseOp.getType();
        if (auto refType = mlir::dyn_cast<fir::ReferenceType>(baseOp.getType()))
          eleType = refType.getElementType();

        // If a variable is specified in declare target link and if device
        // type is not specified as `nohost`, it needs to be mapped tofrom
        mlir::ModuleOp mod = firOpBuilder.getModule();
        mlir::Operation *op = mod.lookupSymbol(converter.mangleName(sym));
        auto declareTargetOp =
            llvm::dyn_cast_if_present<mlir::omp::DeclareTargetInterface>(op);
        if (declareTargetOp && declareTargetOp.isDeclareTarget()) {
          if (declareTargetOp.getDeclareTargetCaptureClause() ==
                  mlir::omp::DeclareTargetCaptureClause::link &&
              declareTargetOp.getDeclareTargetDeviceType() !=
                  mlir::omp::DeclareTargetDeviceType::nohost) {
            mapFlag |= llvm::omp::OpenMPOffloadMappingFlags::OMP_MAP_TO;
            mapFlag |= llvm::omp::OpenMPOffloadMappingFlags::OMP_MAP_FROM;
          }
        } else if (fir::isa_trivial(eleType) || fir::isa_char(eleType)) {
          captureKind = mlir::omp::VariableCaptureKind::ByCopy;
        } else if (!fir::isa_builtin_cptr_type(eleType)) {
          mapFlag |= llvm::omp::OpenMPOffloadMappingFlags::OMP_MAP_TO;
          mapFlag |= llvm::omp::OpenMPOffloadMappingFlags::OMP_MAP_FROM;
        }

        mlir::Value mapOp = createMapInfoOp(
            firOpBuilder, baseOp.getLoc(), baseOp, /*varPtrPtr=*/mlir::Value{},
            name.str(), bounds, /*members=*/{},
            /*membersIndex=*/mlir::DenseIntElementsAttr{},
            static_cast<
                std::underlying_type_t<llvm::omp::OpenMPOffloadMappingFlags>>(
                mapFlag),
            captureKind, baseOp.getType());

        clauseOps.mapVars.push_back(mapOp);
        mapSyms.push_back(&sym);
        mapLocs.push_back(baseOp.getLoc());
        mapTypes.push_back(baseOp.getType());
      }
    }
  };
  Fortran::lower::pft::visitAllSymbols(eval, captureImplicitMap);

  auto targetOp = firOpBuilder.create<mlir::omp::TargetOp>(loc, clauseOps);
  genBodyOfTargetOp(converter, symTable, semaCtx, eval, targetOp, mapSyms,
                    mapLocs, mapTypes, loc, queue, item);
  return targetOp;
}

static mlir::omp::TargetDataOp
genTargetDataOp(Fortran::lower::AbstractConverter &converter,
                Fortran::lower::SymMap &symTable,
                Fortran::semantics::SemanticsContext &semaCtx,
                Fortran::lower::pft::Evaluation &eval, mlir::Location loc,
                const ConstructQueue &queue, ConstructQueue::iterator item) {
  Fortran::lower::StatementContext stmtCtx;
  mlir::omp::TargetDataClauseOps clauseOps;
  llvm::SmallVector<mlir::Type> useDeviceTypes;
  llvm::SmallVector<mlir::Location> useDeviceLocs;
  llvm::SmallVector<const Fortran::semantics::Symbol *> useDeviceSyms;
  genTargetDataClauses(converter, semaCtx, stmtCtx, item->clauses, loc,
                       clauseOps, useDeviceTypes, useDeviceLocs, useDeviceSyms);

  auto targetDataOp =
      converter.getFirOpBuilder().create<mlir::omp::TargetDataOp>(loc,
                                                                  clauseOps);
  genBodyOfTargetDataOp(converter, symTable, semaCtx, eval, targetDataOp,
                        useDeviceTypes, useDeviceLocs, useDeviceSyms, loc,
                        queue, item);
  return targetDataOp;
}

template <typename OpTy>
static OpTy
genTargetEnterExitUpdateDataOp(Fortran::lower::AbstractConverter &converter,
                               Fortran::lower::SymMap &symTable,
                               Fortran::semantics::SemanticsContext &semaCtx,
                               mlir::Location loc, const ConstructQueue &queue,
                               ConstructQueue::iterator item) {
  fir::FirOpBuilder &firOpBuilder = converter.getFirOpBuilder();
  Fortran::lower::StatementContext stmtCtx;

  // GCC 9.3.0 emits a (probably) bogus warning about an unused variable.
  [[maybe_unused]] llvm::omp::Directive directive;
  if constexpr (std::is_same_v<OpTy, mlir::omp::TargetEnterDataOp>) {
    directive = llvm::omp::Directive::OMPD_target_enter_data;
  } else if constexpr (std::is_same_v<OpTy, mlir::omp::TargetExitDataOp>) {
    directive = llvm::omp::Directive::OMPD_target_exit_data;
  } else if constexpr (std::is_same_v<OpTy, mlir::omp::TargetUpdateOp>) {
    directive = llvm::omp::Directive::OMPD_target_update;
  } else {
    llvm_unreachable("Unexpected TARGET DATA construct");
  }

  mlir::omp::TargetEnterExitUpdateDataClauseOps clauseOps;
  genTargetEnterExitUpdateDataClauses(converter, semaCtx, stmtCtx,
                                      item->clauses, loc, directive, clauseOps);

  return firOpBuilder.create<OpTy>(loc, clauseOps);
}

static mlir::omp::TaskOp
genTaskOp(Fortran::lower::AbstractConverter &converter,
          Fortran::lower::SymMap &symTable,
          Fortran::semantics::SemanticsContext &semaCtx,
          Fortran::lower::pft::Evaluation &eval, mlir::Location loc,
          const ConstructQueue &queue, ConstructQueue::iterator item) {
  Fortran::lower::StatementContext stmtCtx;
  mlir::omp::TaskClauseOps clauseOps;
  genTaskClauses(converter, semaCtx, stmtCtx, item->clauses, loc, clauseOps);

  return genOpWithBody<mlir::omp::TaskOp>(
      OpWithBodyGenInfo(converter, symTable, semaCtx, loc, eval,
                        llvm::omp::Directive::OMPD_task)
          .setClauses(&item->clauses),
      queue, item, clauseOps);
}

static mlir::omp::TaskgroupOp
genTaskgroupOp(Fortran::lower::AbstractConverter &converter,
               Fortran::lower::SymMap &symTable,
               Fortran::semantics::SemanticsContext &semaCtx,
               Fortran::lower::pft::Evaluation &eval, mlir::Location loc,
               const ConstructQueue &queue, ConstructQueue::iterator item) {
  mlir::omp::TaskgroupClauseOps clauseOps;
  genTaskgroupClauses(converter, semaCtx, item->clauses, loc, clauseOps);

  return genOpWithBody<mlir::omp::TaskgroupOp>(
      OpWithBodyGenInfo(converter, symTable, semaCtx, loc, eval,
                        llvm::omp::Directive::OMPD_taskgroup)
          .setClauses(&item->clauses),
      queue, item, clauseOps);
}

static mlir::omp::TaskloopOp
genTaskloopOp(Fortran::lower::AbstractConverter &converter,
              Fortran::lower::SymMap &symTable,
              Fortran::semantics::SemanticsContext &semaCtx,
              Fortran::lower::pft::Evaluation &eval, mlir::Location loc,
              const ConstructQueue &queue, ConstructQueue::iterator item) {
  TODO(loc, "Taskloop construct");
}

static mlir::omp::TaskwaitOp
genTaskwaitOp(Fortran::lower::AbstractConverter &converter,
              Fortran::lower::SymMap &symTable,
              Fortran::semantics::SemanticsContext &semaCtx,
              Fortran::lower::pft::Evaluation &eval, mlir::Location loc,
              const ConstructQueue &queue, ConstructQueue::iterator item) {
  mlir::omp::TaskwaitClauseOps clauseOps;
  genTaskwaitClauses(converter, semaCtx, item->clauses, loc, clauseOps);
  return converter.getFirOpBuilder().create<mlir::omp::TaskwaitOp>(loc,
                                                                   clauseOps);
}

static mlir::omp::TaskyieldOp
genTaskyieldOp(Fortran::lower::AbstractConverter &converter,
               Fortran::lower::SymMap &symTable,
               Fortran::semantics::SemanticsContext &semaCtx,
               Fortran::lower::pft::Evaluation &eval, mlir::Location loc,
               const ConstructQueue &queue, ConstructQueue::iterator item) {
  return converter.getFirOpBuilder().create<mlir::omp::TaskyieldOp>(loc);
}

static mlir::omp::TeamsOp
genTeamsOp(Fortran::lower::AbstractConverter &converter,
           Fortran::lower::SymMap &symTable,
           Fortran::semantics::SemanticsContext &semaCtx,
           Fortran::lower::pft::Evaluation &eval, mlir::Location loc,
           const ConstructQueue &queue, ConstructQueue::iterator item,
           bool outerCombined = false) {
  Fortran::lower::StatementContext stmtCtx;
  mlir::omp::TeamsClauseOps clauseOps;
  genTeamsClauses(converter, semaCtx, stmtCtx, item->clauses, loc, clauseOps);

  return genOpWithBody<mlir::omp::TeamsOp>(
      OpWithBodyGenInfo(converter, symTable, semaCtx, loc, eval,
                        llvm::omp::Directive::OMPD_teams)
          .setOuterCombined(outerCombined)
          .setClauses(&item->clauses),
      queue, item, clauseOps);
}

static mlir::omp::WsloopOp
genWsloopOp(Fortran::lower::AbstractConverter &converter,
            Fortran::lower::SymMap &symTable,
            Fortran::semantics::SemanticsContext &semaCtx,
            Fortran::lower::pft::Evaluation &eval, mlir::Location loc,
            const ConstructQueue &queue, ConstructQueue::iterator item) {
  fir::FirOpBuilder &firOpBuilder = converter.getFirOpBuilder();
  DataSharingProcessor dsp(converter, semaCtx, item->clauses, eval);
  dsp.processStep1();

  Fortran::lower::StatementContext stmtCtx;
  mlir::omp::LoopNestClauseOps loopClauseOps;
  mlir::omp::WsloopClauseOps wsClauseOps;
  llvm::SmallVector<const Fortran::semantics::Symbol *> iv;
  llvm::SmallVector<mlir::Type> reductionTypes;
  llvm::SmallVector<const Fortran::semantics::Symbol *> reductionSyms;
  genLoopNestClauses(converter, semaCtx, eval, item->clauses, loc,
                     loopClauseOps, iv);
  genWsloopClauses(converter, semaCtx, stmtCtx, item->clauses, loc, wsClauseOps,
                   reductionTypes, reductionSyms);

  // Create omp.wsloop wrapper and populate entry block arguments with reduction
  // variables.
  auto wsloopOp = firOpBuilder.create<mlir::omp::WsloopOp>(loc, wsClauseOps);
  llvm::SmallVector<mlir::Location> reductionLocs(reductionSyms.size(), loc);
  mlir::Block *wsloopEntryBlock = firOpBuilder.createBlock(
      &wsloopOp.getRegion(), {}, reductionTypes, reductionLocs);
  firOpBuilder.setInsertionPoint(
      Fortran::lower::genOpenMPTerminator(firOpBuilder, wsloopOp, loc));

  // Create nested omp.loop_nest and fill body with loop contents.
  auto loopOp = firOpBuilder.create<mlir::omp::LoopNestOp>(loc, loopClauseOps);

  auto *nestedEval =
      getCollapsedLoopEval(eval, getCollapseValue(item->clauses));

  auto ivCallback = [&](mlir::Operation *op) {
    genLoopVars(op, converter, loc, iv, reductionSyms,
                wsloopEntryBlock->getArguments());
    return iv;
  };

  createBodyOfOp(*loopOp,
                 OpWithBodyGenInfo(converter, symTable, semaCtx, loc,
                                   *nestedEval, llvm::omp::Directive::OMPD_do)
                     .setClauses(&item->clauses)
                     .setDataSharingProcessor(&dsp)
                     .setReductions(&reductionSyms, &reductionTypes)
                     .setGenRegionEntryCb(ivCallback),
                 queue, item);
  return wsloopOp;
}

//===----------------------------------------------------------------------===//
// Code generation functions for composite constructs
//===----------------------------------------------------------------------===//

static void genCompositeDistributeParallelDo(
    Fortran::lower::AbstractConverter &converter,
    Fortran::lower::SymMap &symTable,
    Fortran::semantics::SemanticsContext &semaCtx,
    Fortran::lower::pft::Evaluation &eval, mlir::Location loc,
    const ConstructQueue &queue, ConstructQueue::iterator item) {
  TODO(loc, "Composite DISTRIBUTE PARALLEL DO");
}

static void genCompositeDistributeParallelDoSimd(
    Fortran::lower::AbstractConverter &converter,
    Fortran::lower::SymMap &symTable,
    Fortran::semantics::SemanticsContext &semaCtx,
    Fortran::lower::pft::Evaluation &eval, mlir::Location loc,
    const ConstructQueue &queue, ConstructQueue::iterator item) {
  TODO(loc, "Composite DISTRIBUTE PARALLEL DO SIMD");
}

static void
genCompositeDistributeSimd(Fortran::lower::AbstractConverter &converter,
                           Fortran::lower::SymMap &symTable,
                           Fortran::semantics::SemanticsContext &semaCtx,
                           Fortran::lower::pft::Evaluation &eval,
                           mlir::Location loc, const ConstructQueue &queue,
                           ConstructQueue::iterator item) {
  TODO(loc, "Composite DISTRIBUTE SIMD");
}

static void genCompositeDoSimd(Fortran::lower::AbstractConverter &converter,
                               Fortran::lower::SymMap &symTable,
                               Fortran::semantics::SemanticsContext &semaCtx,
                               Fortran::lower::pft::Evaluation &eval,
                               mlir::Location loc, const ConstructQueue &queue,
                               ConstructQueue::iterator item) {
  ClauseProcessor cp(converter, semaCtx, item->clauses);
  cp.processTODO<clause::Aligned, clause::Allocate, clause::Linear,
                 clause::Order, clause::Safelen, clause::Simdlen>(
      loc, llvm::omp::OMPD_do_simd);
  // TODO: Add support for vectorization - add vectorization hints inside loop
  // body.
  // OpenMP standard does not specify the length of vector instructions.
  // Currently we safely assume that for !$omp do simd pragma the SIMD length
  // is equal to 1 (i.e. we generate standard workshare loop).
  // When support for vectorization is enabled, then we need to add handling of
  // if clause. Currently if clause can be skipped because we always assume
  // SIMD length = 1.
  genWsloopOp(converter, symTable, semaCtx, eval, loc, queue, item);
}

static void
genCompositeTaskloopSimd(Fortran::lower::AbstractConverter &converter,
                         Fortran::lower::SymMap &symTable,
                         Fortran::semantics::SemanticsContext &semaCtx,
                         Fortran::lower::pft::Evaluation &eval,
                         mlir::Location loc, const ConstructQueue &queue,
                         ConstructQueue::iterator item) {
  TODO(loc, "Composite TASKLOOP SIMD");
}

//===----------------------------------------------------------------------===//
// Dispatch
//===----------------------------------------------------------------------===//

static void genOMPDispatch(Fortran::lower::AbstractConverter &converter,
                           Fortran::lower::SymMap &symTable,
                           Fortran::semantics::SemanticsContext &semaCtx,
                           Fortran::lower::pft::Evaluation &eval,
                           mlir::Location loc, const ConstructQueue &queue,
                           ConstructQueue::iterator item) {
  assert(item != queue.end());

  switch (llvm::omp::Directive dir = item->id) {
  case llvm::omp::Directive::OMPD_barrier:
    genBarrierOp(converter, symTable, semaCtx, eval, loc, queue, item);
    break;
  case llvm::omp::Directive::OMPD_distribute:
    genDistributeOp(converter, symTable, semaCtx, eval, loc, queue, item);
    break;
  case llvm::omp::Directive::OMPD_do:
    genWsloopOp(converter, symTable, semaCtx, eval, loc, queue, item);
    break;
  case llvm::omp::Directive::OMPD_loop:
  case llvm::omp::Directive::OMPD_masked:
    TODO(loc, "Unhandled loop directive (" +
                  llvm::omp::getOpenMPDirectiveName(dir) + ")");
    break;
  case llvm::omp::Directive::OMPD_master:
    genMasterOp(converter, symTable, semaCtx, eval, loc, queue, item);
    break;
  case llvm::omp::Directive::OMPD_ordered:
    // Block-associated "ordered" construct.
    genOrderedRegionOp(converter, symTable, semaCtx, eval, loc, queue, item);
    break;
  case llvm::omp::Directive::OMPD_parallel:
    genParallelOp(converter, symTable, semaCtx, eval, loc, queue, item,
                  /*outerCombined=*/false);
    break;
  case llvm::omp::Directive::OMPD_section:
    genSectionOp(converter, symTable, semaCtx, eval, loc, queue, item);
    break;
  case llvm::omp::Directive::OMPD_sections:
    genSectionsOp(converter, symTable, semaCtx, eval, loc, queue, item);
    break;
  case llvm::omp::Directive::OMPD_simd:
    genSimdOp(converter, symTable, semaCtx, eval, loc, queue, item);
    break;
  case llvm::omp::Directive::OMPD_single:
    genSingleOp(converter, symTable, semaCtx, eval, loc, queue, item);
    break;
  case llvm::omp::Directive::OMPD_target:
    genTargetOp(converter, symTable, semaCtx, eval, loc, queue, item,
                /*outerCombined=*/false);
    break;
  case llvm::omp::Directive::OMPD_target_data:
    genTargetDataOp(converter, symTable, semaCtx, eval, loc, queue, item);
    break;
  case llvm::omp::Directive::OMPD_target_enter_data:
    genTargetEnterExitUpdateDataOp<mlir::omp::TargetEnterDataOp>(
        converter, symTable, semaCtx, loc, queue, item);
    break;
  case llvm::omp::Directive::OMPD_target_exit_data:
    genTargetEnterExitUpdateDataOp<mlir::omp::TargetExitDataOp>(
        converter, symTable, semaCtx, loc, queue, item);
    break;
  case llvm::omp::Directive::OMPD_target_update:
    genTargetEnterExitUpdateDataOp<mlir::omp::TargetUpdateOp>(
        converter, symTable, semaCtx, loc, queue, item);
    break;
  case llvm::omp::Directive::OMPD_task:
    genTaskOp(converter, symTable, semaCtx, eval, loc, queue, item);
    break;
  case llvm::omp::Directive::OMPD_taskgroup:
    genTaskgroupOp(converter, symTable, semaCtx, eval, loc, queue, item);
    break;
  case llvm::omp::Directive::OMPD_taskloop:
    genTaskloopOp(converter, symTable, semaCtx, eval, loc, queue, item);
    break;
  case llvm::omp::Directive::OMPD_taskwait:
    genTaskwaitOp(converter, symTable, semaCtx, eval, loc, queue, item);
    break;
  case llvm::omp::Directive::OMPD_taskyield:
    genTaskyieldOp(converter, symTable, semaCtx, eval, loc, queue, item);
    break;
  case llvm::omp::Directive::OMPD_teams:
    genTeamsOp(converter, symTable, semaCtx, eval, loc, queue, item);
    break;
  case llvm::omp::Directive::OMPD_tile:
  case llvm::omp::Directive::OMPD_unroll:
    TODO(loc, "Unhandled loop directive (" +
                  llvm::omp::getOpenMPDirectiveName(dir) + ")");
  // case llvm::omp::Directive::OMPD_workdistribute:
  case llvm::omp::Directive::OMPD_workshare:
    // FIXME: Workshare is not a commonly used OpenMP construct, an
    // implementation for this feature will come later. For the codes
    // that use this construct, add a single construct for now.
    genSingleOp(converter, symTable, semaCtx, eval, loc, queue, item);
    break;

  // Composite constructs
  case llvm::omp::Directive::OMPD_distribute_parallel_do:
    genCompositeDistributeParallelDo(converter, symTable, semaCtx, eval, loc,
                                     queue, item);
    break;
  case llvm::omp::Directive::OMPD_distribute_parallel_do_simd:
    genCompositeDistributeParallelDoSimd(converter, symTable, semaCtx, eval,
                                         loc, queue, item);
    break;
  case llvm::omp::Directive::OMPD_distribute_simd:
    genCompositeDistributeSimd(converter, symTable, semaCtx, eval, loc, queue,
                               item);
    break;
  case llvm::omp::Directive::OMPD_do_simd:
    genCompositeDoSimd(converter, symTable, semaCtx, eval, loc, queue, item);
    break;
  case llvm::omp::Directive::OMPD_taskloop_simd:
    genCompositeTaskloopSimd(converter, symTable, semaCtx, eval, loc, queue,
                             item);
    break;
  default:
    break;
  }
}

//===----------------------------------------------------------------------===//
// OpenMPDeclarativeConstruct visitors
//===----------------------------------------------------------------------===//

static void
genOMP(Fortran::lower::AbstractConverter &converter,
       Fortran::lower::SymMap &symTable,
       Fortran::semantics::SemanticsContext &semaCtx,
       Fortran::lower::pft::Evaluation &eval,
       const Fortran::parser::OpenMPDeclarativeAllocate &declarativeAllocate) {
  TODO(converter.getCurrentLocation(), "OpenMPDeclarativeAllocate");
}

static void genOMP(Fortran::lower::AbstractConverter &converter,
                   Fortran::lower::SymMap &symTable,
                   Fortran::semantics::SemanticsContext &semaCtx,
                   Fortran::lower::pft::Evaluation &eval,
                   const Fortran::parser::OpenMPDeclareReductionConstruct
                       &declareReductionConstruct) {
  TODO(converter.getCurrentLocation(), "OpenMPDeclareReductionConstruct");
}

static void genOMP(
    Fortran::lower::AbstractConverter &converter,
    Fortran::lower::SymMap &symTable,
    Fortran::semantics::SemanticsContext &semaCtx,
    Fortran::lower::pft::Evaluation &eval,
    const Fortran::parser::OpenMPDeclareSimdConstruct &declareSimdConstruct) {
  TODO(converter.getCurrentLocation(), "OpenMPDeclareSimdConstruct");
}

static void genOMP(Fortran::lower::AbstractConverter &converter,
                   Fortran::lower::SymMap &symTable,
                   Fortran::semantics::SemanticsContext &semaCtx,
                   Fortran::lower::pft::Evaluation &eval,
                   const Fortran::parser::OpenMPDeclareTargetConstruct
                       &declareTargetConstruct) {
  mlir::omp::DeclareTargetClauseOps clauseOps;
  llvm::SmallVector<DeclareTargetCapturePair> symbolAndClause;
  mlir::ModuleOp mod = converter.getFirOpBuilder().getModule();
  getDeclareTargetInfo(converter, semaCtx, eval, declareTargetConstruct,
                       clauseOps, symbolAndClause);

  for (const DeclareTargetCapturePair &symClause : symbolAndClause) {
    mlir::Operation *op = mod.lookupSymbol(converter.mangleName(
        std::get<const Fortran::semantics::Symbol &>(symClause)));

    // Some symbols are deferred until later in the module, these are handled
    // upon finalization of the module for OpenMP inside of Bridge, so we simply
    // skip for now.
    if (!op)
      continue;

    markDeclareTarget(
        op, converter,
        std::get<mlir::omp::DeclareTargetCaptureClause>(symClause),
        clauseOps.deviceType);
  }
}

static void
genOMP(Fortran::lower::AbstractConverter &converter,
       Fortran::lower::SymMap &symTable,
       Fortran::semantics::SemanticsContext &semaCtx,
       Fortran::lower::pft::Evaluation &eval,
       const Fortran::parser::OpenMPRequiresConstruct &requiresConstruct) {
  // Requires directives are gathered and processed in semantics and
  // then combined in the lowering bridge before triggering codegen
  // just once. Hence, there is no need to lower each individual
  // occurrence here.
}

static void genOMP(Fortran::lower::AbstractConverter &converter,
                   Fortran::lower::SymMap &symTable,
                   Fortran::semantics::SemanticsContext &semaCtx,
                   Fortran::lower::pft::Evaluation &eval,
                   const Fortran::parser::OpenMPThreadprivate &threadprivate) {
  // The directive is lowered when instantiating the variable to
  // support the case of threadprivate variable declared in module.
}

static void
genOMP(Fortran::lower::AbstractConverter &converter,
       Fortran::lower::SymMap &symTable,
       Fortran::semantics::SemanticsContext &semaCtx,
       Fortran::lower::pft::Evaluation &eval,
       const Fortran::parser::OpenMPDeclarativeConstruct &ompDeclConstruct) {
  std::visit(
      [&](auto &&s) { return genOMP(converter, symTable, semaCtx, eval, s); },
      ompDeclConstruct.u);
}

//===----------------------------------------------------------------------===//
// OpenMPStandaloneConstruct visitors
//===----------------------------------------------------------------------===//

static void genOMP(Fortran::lower::AbstractConverter &converter,
                   Fortran::lower::SymMap &symTable,
                   Fortran::semantics::SemanticsContext &semaCtx,
                   Fortran::lower::pft::Evaluation &eval,
                   const Fortran::parser::OpenMPSimpleStandaloneConstruct
                       &simpleStandaloneConstruct) {
  const auto &directive =
      std::get<Fortran::parser::OmpSimpleStandaloneDirective>(
          simpleStandaloneConstruct.t);
  List<Clause> clauses = makeClauses(
      std::get<Fortran::parser::OmpClauseList>(simpleStandaloneConstruct.t),
      semaCtx);
  mlir::Location currentLocation = converter.genLocation(directive.source);

  ConstructQueue queue{
      buildConstructQueue(converter.getFirOpBuilder().getModule(), semaCtx,
                          eval, directive.source, directive.v, clauses)};
  if (directive.v == llvm::omp::Directive::OMPD_ordered) {
    // Standalone "ordered" directive.
    genOrderedOp(converter, symTable, semaCtx, eval, currentLocation, queue,
                 queue.begin());
  } else {
    // Dispatch handles the "block-associated" variant of "ordered".
    genOMPDispatch(converter, symTable, semaCtx, eval, currentLocation, queue,
                   queue.begin());
  }
}

static void
genOMP(Fortran::lower::AbstractConverter &converter,
       Fortran::lower::SymMap &symTable,
       Fortran::semantics::SemanticsContext &semaCtx,
       Fortran::lower::pft::Evaluation &eval,
       const Fortran::parser::OpenMPFlushConstruct &flushConstruct) {
  const auto &verbatim = std::get<Fortran::parser::Verbatim>(flushConstruct.t);
  const auto &objectList =
      std::get<std::optional<Fortran::parser::OmpObjectList>>(flushConstruct.t);
  const auto &clauseList =
      std::get<std::optional<std::list<Fortran::parser::OmpMemoryOrderClause>>>(
          flushConstruct.t);
  ObjectList objects =
      objectList ? makeObjects(*objectList, semaCtx) : ObjectList{};
  List<Clause> clauses =
      clauseList ? makeList(*clauseList,
                            [&](auto &&s) { return makeClause(s.v, semaCtx); })
                 : List<Clause>{};
  mlir::Location currentLocation = converter.genLocation(verbatim.source);

  ConstructQueue queue{buildConstructQueue(
      converter.getFirOpBuilder().getModule(), semaCtx, eval, verbatim.source,
      llvm::omp::Directive::OMPD_flush, clauses)};
  genFlushOp(converter, symTable, semaCtx, eval, currentLocation, objects,
             queue, queue.begin());
}

static void
genOMP(Fortran::lower::AbstractConverter &converter,
       Fortran::lower::SymMap &symTable,
       Fortran::semantics::SemanticsContext &semaCtx,
       Fortran::lower::pft::Evaluation &eval,
       const Fortran::parser::OpenMPCancelConstruct &cancelConstruct) {
  TODO(converter.getCurrentLocation(), "OpenMPCancelConstruct");
}

static void genOMP(Fortran::lower::AbstractConverter &converter,
                   Fortran::lower::SymMap &symTable,
                   Fortran::semantics::SemanticsContext &semaCtx,
                   Fortran::lower::pft::Evaluation &eval,
                   const Fortran::parser::OpenMPCancellationPointConstruct
                       &cancellationPointConstruct) {
  TODO(converter.getCurrentLocation(), "OpenMPCancelConstruct");
}

static void
genOMP(Fortran::lower::AbstractConverter &converter,
       Fortran::lower::SymMap &symTable,
       Fortran::semantics::SemanticsContext &semaCtx,
       Fortran::lower::pft::Evaluation &eval,
       const Fortran::parser::OpenMPStandaloneConstruct &standaloneConstruct) {
  std::visit(
      [&](auto &&s) { return genOMP(converter, symTable, semaCtx, eval, s); },
      standaloneConstruct.u);
}

//===----------------------------------------------------------------------===//
// OpenMPConstruct visitors
//===----------------------------------------------------------------------===//

static void
genOMP(Fortran::lower::AbstractConverter &converter,
       Fortran::lower::SymMap &symTable,
       Fortran::semantics::SemanticsContext &semaCtx,
       Fortran::lower::pft::Evaluation &eval,
       const Fortran::parser::OpenMPAllocatorsConstruct &allocsConstruct) {
  TODO(converter.getCurrentLocation(), "OpenMPAllocatorsConstruct");
}

static void
genOMP(Fortran::lower::AbstractConverter &converter,
       Fortran::lower::SymMap &symTable,
       Fortran::semantics::SemanticsContext &semaCtx,
       Fortran::lower::pft::Evaluation &eval,
       const Fortran::parser::OpenMPAtomicConstruct &atomicConstruct) {
  std::visit(
      Fortran::common::visitors{
          [&](const Fortran::parser::OmpAtomicRead &atomicRead) {
            mlir::Location loc = converter.genLocation(atomicRead.source);
            Fortran::lower::genOmpAccAtomicRead<
                Fortran::parser::OmpAtomicRead,
                Fortran::parser::OmpAtomicClauseList>(converter, atomicRead,
                                                      loc);
          },
          [&](const Fortran::parser::OmpAtomicWrite &atomicWrite) {
            mlir::Location loc = converter.genLocation(atomicWrite.source);
            Fortran::lower::genOmpAccAtomicWrite<
                Fortran::parser::OmpAtomicWrite,
                Fortran::parser::OmpAtomicClauseList>(converter, atomicWrite,
                                                      loc);
          },
          [&](const Fortran::parser::OmpAtomic &atomicConstruct) {
            mlir::Location loc = converter.genLocation(atomicConstruct.source);
            Fortran::lower::genOmpAtomic<Fortran::parser::OmpAtomic,
                                         Fortran::parser::OmpAtomicClauseList>(
                converter, atomicConstruct, loc);
          },
          [&](const Fortran::parser::OmpAtomicUpdate &atomicUpdate) {
            mlir::Location loc = converter.genLocation(atomicUpdate.source);
            Fortran::lower::genOmpAccAtomicUpdate<
                Fortran::parser::OmpAtomicUpdate,
                Fortran::parser::OmpAtomicClauseList>(converter, atomicUpdate,
                                                      loc);
          },
          [&](const Fortran::parser::OmpAtomicCapture &atomicCapture) {
            mlir::Location loc = converter.genLocation(atomicCapture.source);
            Fortran::lower::genOmpAccAtomicCapture<
                Fortran::parser::OmpAtomicCapture,
                Fortran::parser::OmpAtomicClauseList>(converter, atomicCapture,
                                                      loc);
          },
      },
      atomicConstruct.u);
}

static void
genOMP(Fortran::lower::AbstractConverter &converter,
       Fortran::lower::SymMap &symTable,
       Fortran::semantics::SemanticsContext &semaCtx,
       Fortran::lower::pft::Evaluation &eval,
       const Fortran::parser::OpenMPBlockConstruct &blockConstruct) {
  const auto &beginBlockDirective =
      std::get<Fortran::parser::OmpBeginBlockDirective>(blockConstruct.t);
  const auto &endBlockDirective =
      std::get<Fortran::parser::OmpEndBlockDirective>(blockConstruct.t);
  mlir::Location currentLocation =
      converter.genLocation(beginBlockDirective.source);
  const auto origDirective =
      std::get<Fortran::parser::OmpBlockDirective>(beginBlockDirective.t).v;
  List<Clause> clauses = makeClauses(
      std::get<Fortran::parser::OmpClauseList>(beginBlockDirective.t), semaCtx);
  clauses.append(makeClauses(
      std::get<Fortran::parser::OmpClauseList>(endBlockDirective.t), semaCtx));

  assert(llvm::omp::blockConstructSet.test(origDirective) &&
         "Expected block construct");
  (void)origDirective;

  for (const Clause &clause : clauses) {
    mlir::Location clauseLocation = converter.genLocation(clause.source);
    if (!std::holds_alternative<clause::Allocate>(clause.u) &&
        !std::holds_alternative<clause::Copyin>(clause.u) &&
        !std::holds_alternative<clause::Copyprivate>(clause.u) &&
        !std::holds_alternative<clause::Default>(clause.u) &&
        !std::holds_alternative<clause::Depend>(clause.u) &&
        !std::holds_alternative<clause::Final>(clause.u) &&
        !std::holds_alternative<clause::Firstprivate>(clause.u) &&
        !std::holds_alternative<clause::HasDeviceAddr>(clause.u) &&
        !std::holds_alternative<clause::If>(clause.u) &&
        !std::holds_alternative<clause::IsDevicePtr>(clause.u) &&
        !std::holds_alternative<clause::Map>(clause.u) &&
        !std::holds_alternative<clause::Nowait>(clause.u) &&
        !std::holds_alternative<clause::NumTeams>(clause.u) &&
        !std::holds_alternative<clause::NumThreads>(clause.u) &&
        !std::holds_alternative<clause::Priority>(clause.u) &&
        !std::holds_alternative<clause::Private>(clause.u) &&
        !std::holds_alternative<clause::ProcBind>(clause.u) &&
        !std::holds_alternative<clause::Reduction>(clause.u) &&
        !std::holds_alternative<clause::Shared>(clause.u) &&
        !std::holds_alternative<clause::Simd>(clause.u) &&
        !std::holds_alternative<clause::ThreadLimit>(clause.u) &&
        !std::holds_alternative<clause::Threads>(clause.u) &&
        !std::holds_alternative<clause::UseDeviceAddr>(clause.u) &&
        !std::holds_alternative<clause::UseDevicePtr>(clause.u)) {
      TODO(clauseLocation, "OpenMP Block construct clause");
    }
  }

  llvm::omp::Directive directive =
      std::get<parser::OmpBlockDirective>(beginBlockDirective.t).v;
  const parser::CharBlock &source =
      std::get<parser::OmpBlockDirective>(beginBlockDirective.t).source;
  ConstructQueue queue{
      buildConstructQueue(converter.getFirOpBuilder().getModule(), semaCtx,
                          eval, source, directive, clauses)};
  genOMPDispatch(converter, symTable, semaCtx, eval, currentLocation, queue,
                 queue.begin());
}

static void
genOMP(Fortran::lower::AbstractConverter &converter,
       Fortran::lower::SymMap &symTable,
       Fortran::semantics::SemanticsContext &semaCtx,
       Fortran::lower::pft::Evaluation &eval,
       const Fortran::parser::OpenMPCriticalConstruct &criticalConstruct) {
  const auto &cd =
      std::get<Fortran::parser::OmpCriticalDirective>(criticalConstruct.t);
  List<Clause> clauses =
      makeClauses(std::get<Fortran::parser::OmpClauseList>(cd.t), semaCtx);

  ConstructQueue queue{buildConstructQueue(
      converter.getFirOpBuilder().getModule(), semaCtx, eval, cd.source,
      llvm::omp::Directive::OMPD_critical, clauses)};

  const auto &name = std::get<std::optional<Fortran::parser::Name>>(cd.t);
  mlir::Location currentLocation = converter.getCurrentLocation();
  genCriticalOp(converter, symTable, semaCtx, eval, currentLocation, queue,
                queue.begin(), name);
}

static void
genOMP(Fortran::lower::AbstractConverter &converter,
       Fortran::lower::SymMap &symTable,
       Fortran::semantics::SemanticsContext &semaCtx,
       Fortran::lower::pft::Evaluation &eval,
       const Fortran::parser::OpenMPExecutableAllocate &execAllocConstruct) {
  TODO(converter.getCurrentLocation(), "OpenMPExecutableAllocate");
}

static void genOMP(Fortran::lower::AbstractConverter &converter,
                   Fortran::lower::SymMap &symTable,
                   Fortran::semantics::SemanticsContext &semaCtx,
                   Fortran::lower::pft::Evaluation &eval,
                   const Fortran::parser::OpenMPLoopConstruct &loopConstruct) {
  const auto &beginLoopDirective =
      std::get<Fortran::parser::OmpBeginLoopDirective>(loopConstruct.t);
  List<Clause> clauses = makeClauses(
      std::get<Fortran::parser::OmpClauseList>(beginLoopDirective.t), semaCtx);
  if (auto &endLoopDirective =
          std::get<std::optional<Fortran::parser::OmpEndLoopDirective>>(
              loopConstruct.t)) {
    clauses.append(makeClauses(
        std::get<Fortran::parser::OmpClauseList>(endLoopDirective->t),
        semaCtx));
  }

  mlir::Location currentLocation =
      converter.genLocation(beginLoopDirective.source);

  llvm::omp::Directive directive =
      std::get<parser::OmpLoopDirective>(beginLoopDirective.t).v;
  const parser::CharBlock &source =
      std::get<parser::OmpLoopDirective>(beginLoopDirective.t).source;
  ConstructQueue queue{
      buildConstructQueue(converter.getFirOpBuilder().getModule(), semaCtx,
                          eval, source, directive, clauses)};
  genOMPDispatch(converter, symTable, semaCtx, eval, currentLocation, queue,
                 queue.begin());
}

static void
genOMP(Fortran::lower::AbstractConverter &converter,
       Fortran::lower::SymMap &symTable,
       Fortran::semantics::SemanticsContext &semaCtx,
       Fortran::lower::pft::Evaluation &eval,
       const Fortran::parser::OpenMPSectionConstruct &sectionConstruct) {
  mlir::Location loc = converter.getCurrentLocation();
  ConstructQueue queue{buildConstructQueue(
      converter.getFirOpBuilder().getModule(), semaCtx, eval,
      sectionConstruct.source, llvm::omp::Directive::OMPD_section, {})};
  genOMPDispatch(converter, symTable, semaCtx, eval, loc, queue, queue.begin());
}

static void
genOMP(Fortran::lower::AbstractConverter &converter,
       Fortran::lower::SymMap &symTable,
       Fortran::semantics::SemanticsContext &semaCtx,
       Fortran::lower::pft::Evaluation &eval,
       const Fortran::parser::OpenMPSectionsConstruct &sectionsConstruct) {
  const auto &beginSectionsDirective =
      std::get<Fortran::parser::OmpBeginSectionsDirective>(sectionsConstruct.t);
  List<Clause> clauses = makeClauses(
      std::get<Fortran::parser::OmpClauseList>(beginSectionsDirective.t),
      semaCtx);
  const auto &endSectionsDirective =
      std::get<Fortran::parser::OmpEndSectionsDirective>(sectionsConstruct.t);
  clauses.append(makeClauses(
      std::get<Fortran::parser::OmpClauseList>(endSectionsDirective.t),
      semaCtx));
  mlir::Location currentLocation = converter.getCurrentLocation();

<<<<<<< HEAD
  // Insert privatizations before SECTIONS
  symTable.pushScope();
  DataSharingProcessor dsp(converter, semaCtx, clauses, eval);
  dsp.processStep1();

  // SECTIONS construct.
  mlir::omp::SectionsOp sectionsOp = genSectionsOp(
      converter, symTable, semaCtx, eval, currentLocation, clauseOps);

  // Generate nested SECTION operations recursively.
  const auto &sectionBlocks =
      std::get<Fortran::parser::OmpSectionBlocks>(sectionsConstruct.t);
  auto &firOpBuilder = converter.getFirOpBuilder();
  auto ip = firOpBuilder.saveInsertionPoint();
  mlir::omp::SectionOp lastSectionOp;
  for (const auto &[nblock, neval] :
       llvm::zip(sectionBlocks.v, eval.getNestedEvaluations())) {
    symTable.pushScope();
    lastSectionOp = genSectionOp(converter, symTable, semaCtx, neval,
                                 /*genNested=*/true, currentLocation);
    symTable.popScope();
    firOpBuilder.restoreInsertionPoint(ip);
  }

  // For `omp.sections`, lastprivatized variables occur in
  // lexically final `omp.section` operation.
  bool hasLastPrivate = false;
  if (lastSectionOp) {
    for (const Clause &clause : clauses) {
      if (const auto *lastPrivate =
              std::get_if<clause::Lastprivate>(&clause.u)) {
        hasLastPrivate = true;
        firOpBuilder.setInsertionPoint(
            lastSectionOp.getRegion().back().getTerminator());
        mlir::OpBuilder::InsertPoint lastPrivIP =
            converter.getFirOpBuilder().saveInsertionPoint();
        const auto &objList = std::get<1>(lastPrivate->t);
        for (const Object &obj : objList) {
          Fortran::semantics::Symbol *sym = obj.id();
          converter.copyHostAssociateVar(*sym, &lastPrivIP);
        }
      }
    }
  }

  // Perform DataSharingProcessor's step2 out of SECTIONS
  firOpBuilder.setInsertionPointAfter(sectionsOp.getOperation());
  dsp.processStep2(sectionsOp, false);
  // Emit implicit barrier to synchronize threads and avoid data
  // races on post-update of lastprivate variables when `nowait`
  // clause is present.
  if (clauseOps.nowaitAttr && hasLastPrivate)
    firOpBuilder.create<mlir::omp::BarrierOp>(converter.getCurrentLocation());
  symTable.popScope();
=======
  llvm::omp::Directive directive =
      std::get<parser::OmpSectionsDirective>(beginSectionsDirective.t).v;
  const parser::CharBlock &source =
      std::get<parser::OmpSectionsDirective>(beginSectionsDirective.t).source;
  ConstructQueue queue{
      buildConstructQueue(converter.getFirOpBuilder().getModule(), semaCtx,
                          eval, source, directive, clauses)};
  genOMPDispatch(converter, symTable, semaCtx, eval, currentLocation, queue,
                 queue.begin());
>>>>>>> 6e4c5224
}

static void genOMP(Fortran::lower::AbstractConverter &converter,
                   Fortran::lower::SymMap &symTable,
                   Fortran::semantics::SemanticsContext &semaCtx,
                   Fortran::lower::pft::Evaluation &eval,
                   const Fortran::parser::OpenMPConstruct &ompConstruct) {
  std::visit(
      [&](auto &&s) { return genOMP(converter, symTable, semaCtx, eval, s); },
      ompConstruct.u);
}

//===----------------------------------------------------------------------===//
// Public functions
//===----------------------------------------------------------------------===//

mlir::Operation *Fortran::lower::genOpenMPTerminator(fir::FirOpBuilder &builder,
                                                     mlir::Operation *op,
                                                     mlir::Location loc) {
  if (mlir::isa<mlir::omp::AtomicUpdateOp, mlir::omp::DeclareReductionOp,
                mlir::omp::LoopNestOp>(op))
    return builder.create<mlir::omp::YieldOp>(loc);
  return builder.create<mlir::omp::TerminatorOp>(loc);
}

void Fortran::lower::genOpenMPConstruct(
    Fortran::lower::AbstractConverter &converter,
    Fortran::lower::SymMap &symTable,
    Fortran::semantics::SemanticsContext &semaCtx,
    Fortran::lower::pft::Evaluation &eval,
    const Fortran::parser::OpenMPConstruct &omp) {
  symTable.pushScope();
  genOMP(converter, symTable, semaCtx, eval, omp);
  symTable.popScope();
}

void Fortran::lower::genOpenMPDeclarativeConstruct(
    Fortran::lower::AbstractConverter &converter,
    Fortran::lower::SymMap &symTable,
    Fortran::semantics::SemanticsContext &semaCtx,
    Fortran::lower::pft::Evaluation &eval,
    const Fortran::parser::OpenMPDeclarativeConstruct &omp) {
  genOMP(converter, symTable, semaCtx, eval, omp);
  genNestedEvaluations(converter, eval);
}

void Fortran::lower::genOpenMPSymbolProperties(
    Fortran::lower::AbstractConverter &converter,
    const Fortran::lower::pft::Variable &var) {
  assert(var.hasSymbol() && "Expecting Symbol");
  const Fortran::semantics::Symbol &sym = var.getSymbol();

  if (sym.test(Fortran::semantics::Symbol::Flag::OmpThreadprivate))
    Fortran::lower::genThreadprivateOp(converter, var);

  if (sym.test(Fortran::semantics::Symbol::Flag::OmpDeclareTarget))
    Fortran::lower::genDeclareTargetIntGlobal(converter, var);
}

int64_t Fortran::lower::getCollapseValue(
    const Fortran::parser::OmpClauseList &clauseList) {
  for (const Fortran::parser::OmpClause &clause : clauseList.v) {
    if (const auto &collapseClause =
            std::get_if<Fortran::parser::OmpClause::Collapse>(&clause.u)) {
      const auto *expr = Fortran::semantics::GetExpr(collapseClause->v);
      return Fortran::evaluate::ToInt64(*expr).value();
    }
  }
  return 1;
}

void Fortran::lower::genThreadprivateOp(
    Fortran::lower::AbstractConverter &converter,
    const Fortran::lower::pft::Variable &var) {
  fir::FirOpBuilder &firOpBuilder = converter.getFirOpBuilder();
  mlir::Location currentLocation = converter.getCurrentLocation();

  const Fortran::semantics::Symbol &sym = var.getSymbol();
  mlir::Value symThreadprivateValue;
  if (const Fortran::semantics::Symbol *common =
          Fortran::semantics::FindCommonBlockContaining(sym.GetUltimate())) {
    mlir::Value commonValue = converter.getSymbolAddress(*common);
    if (mlir::isa<mlir::omp::ThreadprivateOp>(commonValue.getDefiningOp())) {
      // Generate ThreadprivateOp for a common block instead of its members and
      // only do it once for a common block.
      return;
    }
    // Generate ThreadprivateOp and rebind the common block.
    mlir::Value commonThreadprivateValue =
        firOpBuilder.create<mlir::omp::ThreadprivateOp>(
            currentLocation, commonValue.getType(), commonValue);
    converter.bindSymbol(*common, commonThreadprivateValue);
    // Generate the threadprivate value for the common block member.
    symThreadprivateValue = genCommonBlockMember(converter, currentLocation,
                                                 sym, commonThreadprivateValue);
  } else if (!var.isGlobal()) {
    // Non-global variable which can be in threadprivate directive must be one
    // variable in main program, and it has implicit SAVE attribute. Take it as
    // with SAVE attribute, so to create GlobalOp for it to simplify the
    // translation to LLVM IR.
    // Avoids performing multiple globalInitializations.
    fir::GlobalOp global;
    auto module = converter.getModuleOp();
    std::string globalName = converter.mangleName(sym);
    if (module.lookupSymbol<fir::GlobalOp>(globalName))
      global = module.lookupSymbol<fir::GlobalOp>(globalName);
    else
      global = globalInitialization(converter, firOpBuilder, sym, var,
                                    currentLocation);

    mlir::Value symValue = firOpBuilder.create<fir::AddrOfOp>(
        currentLocation, global.resultType(), global.getSymbol());
    symThreadprivateValue = firOpBuilder.create<mlir::omp::ThreadprivateOp>(
        currentLocation, symValue.getType(), symValue);
  } else {
    mlir::Value symValue = converter.getSymbolAddress(sym);

    // The symbol may be use-associated multiple times, and nothing needs to be
    // done after the original symbol is mapped to the threadprivatized value
    // for the first time. Use the threadprivatized value directly.
    mlir::Operation *op;
    if (auto declOp = symValue.getDefiningOp<hlfir::DeclareOp>())
      op = declOp.getMemref().getDefiningOp();
    else
      op = symValue.getDefiningOp();
    if (mlir::isa<mlir::omp::ThreadprivateOp>(op))
      return;

    symThreadprivateValue = firOpBuilder.create<mlir::omp::ThreadprivateOp>(
        currentLocation, symValue.getType(), symValue);
  }

  fir::ExtendedValue sexv = converter.getSymbolExtendedValue(sym);
  fir::ExtendedValue symThreadprivateExv =
      getExtendedValue(sexv, symThreadprivateValue);
  converter.bindSymbol(sym, symThreadprivateExv);
}

// This function replicates threadprivate's behaviour of generating
// an internal fir.GlobalOp for non-global variables in the main program
// that have the implicit SAVE attribute, to simplifiy LLVM-IR and MLIR
// generation.
void Fortran::lower::genDeclareTargetIntGlobal(
    Fortran::lower::AbstractConverter &converter,
    const Fortran::lower::pft::Variable &var) {
  if (!var.isGlobal()) {
    // A non-global variable which can be in a declare target directive must
    // be a variable in the main program, and it has the implicit SAVE
    // attribute. We create a GlobalOp for it to simplify the translation to
    // LLVM IR.
    globalInitialization(converter, converter.getFirOpBuilder(),
                         var.getSymbol(), var, converter.getCurrentLocation());
  }
}

bool Fortran::lower::isOpenMPTargetConstruct(
    const Fortran::parser::OpenMPConstruct &omp) {
  llvm::omp::Directive dir = llvm::omp::Directive::OMPD_unknown;
  if (const auto *block =
          std::get_if<Fortran::parser::OpenMPBlockConstruct>(&omp.u)) {
    const auto &begin =
        std::get<Fortran::parser::OmpBeginBlockDirective>(block->t);
    dir = std::get<Fortran::parser::OmpBlockDirective>(begin.t).v;
  } else if (const auto *loop =
                 std::get_if<Fortran::parser::OpenMPLoopConstruct>(&omp.u)) {
    const auto &begin =
        std::get<Fortran::parser::OmpBeginLoopDirective>(loop->t);
    dir = std::get<Fortran::parser::OmpLoopDirective>(begin.t).v;
  }
  return llvm::omp::allTargetSet.test(dir);
}

void Fortran::lower::gatherOpenMPDeferredDeclareTargets(
    Fortran::lower::AbstractConverter &converter,
    Fortran::semantics::SemanticsContext &semaCtx,
    Fortran::lower::pft::Evaluation &eval,
    const Fortran::parser::OpenMPDeclarativeConstruct &ompDecl,
    llvm::SmallVectorImpl<OMPDeferredDeclareTargetInfo>
        &deferredDeclareTarget) {
  std::visit(
      Fortran::common::visitors{
          [&](const Fortran::parser::OpenMPDeclareTargetConstruct &ompReq) {
            collectDeferredDeclareTargets(converter, semaCtx, eval, ompReq,
                                          deferredDeclareTarget);
          },
          [&](const auto &) {},
      },
      ompDecl.u);
}

bool Fortran::lower::isOpenMPDeviceDeclareTarget(
    Fortran::lower::AbstractConverter &converter,
    Fortran::semantics::SemanticsContext &semaCtx,
    Fortran::lower::pft::Evaluation &eval,
    const Fortran::parser::OpenMPDeclarativeConstruct &ompDecl) {
  return std::visit(
      Fortran::common::visitors{
          [&](const Fortran::parser::OpenMPDeclareTargetConstruct &ompReq) {
            mlir::omp::DeclareTargetDeviceType targetType =
                getDeclareTargetFunctionDevice(converter, semaCtx, eval, ompReq)
                    .value_or(mlir::omp::DeclareTargetDeviceType::host);
            return targetType != mlir::omp::DeclareTargetDeviceType::host;
          },
          [&](const auto &) { return false; },
      },
      ompDecl.u);
}

// In certain cases such as subroutine or function interfaces which declare
// but do not define or directly call the subroutine or function in the same
// module, their lowering is delayed until after the declare target construct
// itself is processed, so there symbol is not within the table.
//
// This function will also return true if we encounter any device declare
// target cases, to satisfy checking if we require the requires attributes
// on the module.
bool Fortran::lower::markOpenMPDeferredDeclareTargetFunctions(
    mlir::Operation *mod,
    llvm::SmallVectorImpl<OMPDeferredDeclareTargetInfo> &deferredDeclareTargets,
    AbstractConverter &converter) {
  bool deviceCodeFound = false;
  auto modOp = llvm::cast<mlir::ModuleOp>(mod);
  for (auto declTar : deferredDeclareTargets) {
    mlir::Operation *op = modOp.lookupSymbol(converter.mangleName(declTar.sym));

    // Due to interfaces being optionally emitted on usage in a module,
    // not finding an operation at this point cannot be a hard error, we
    // simply ignore it for now.
    // TODO: Add semantic checks for detecting cases where an erronous
    // (undefined) symbol has been supplied to a declare target clause
    if (!op)
      continue;

    auto devType = declTar.declareTargetDeviceType;
    if (!deviceCodeFound && devType != mlir::omp::DeclareTargetDeviceType::host)
      deviceCodeFound = true;

    markDeclareTarget(op, converter, declTar.declareTargetCaptureClause,
                      devType);
  }

  return deviceCodeFound;
}

void Fortran::lower::genOpenMPRequires(
    mlir::Operation *mod, const Fortran::semantics::Symbol *symbol) {
  using MlirRequires = mlir::omp::ClauseRequires;
  using SemaRequires = Fortran::semantics::WithOmpDeclarative::RequiresFlag;

  if (auto offloadMod =
          llvm::dyn_cast<mlir::omp::OffloadModuleInterface>(mod)) {
    Fortran::semantics::WithOmpDeclarative::RequiresFlags semaFlags;
    if (symbol) {
      Fortran::common::visit(
          [&](const auto &details) {
            if constexpr (std::is_base_of_v<
                              Fortran::semantics::WithOmpDeclarative,
                              std::decay_t<decltype(details)>>) {
              if (details.has_ompRequires())
                semaFlags = *details.ompRequires();
            }
          },
          symbol->details());
    }

    MlirRequires mlirFlags = MlirRequires::none;
    if (semaFlags.test(SemaRequires::ReverseOffload))
      mlirFlags = mlirFlags | MlirRequires::reverse_offload;
    if (semaFlags.test(SemaRequires::UnifiedAddress))
      mlirFlags = mlirFlags | MlirRequires::unified_address;
    if (semaFlags.test(SemaRequires::UnifiedSharedMemory))
      mlirFlags = mlirFlags | MlirRequires::unified_shared_memory;
    if (semaFlags.test(SemaRequires::DynamicAllocators))
      mlirFlags = mlirFlags | MlirRequires::dynamic_allocators;

    offloadMod.setRequires(mlirFlags);
  }
}<|MERGE_RESOLUTION|>--- conflicted
+++ resolved
@@ -1409,14 +1409,6 @@
 genSectionOp(Fortran::lower::AbstractConverter &converter,
              Fortran::lower::SymMap &symTable,
              Fortran::semantics::SemanticsContext &semaCtx,
-<<<<<<< HEAD
-             Fortran::lower::pft::Evaluation &eval, bool genNested,
-             mlir::Location loc) {
-  return genOpWithBody<mlir::omp::SectionOp>(
-      OpWithBodyGenInfo(converter, symTable, semaCtx, loc, eval,
-                        llvm::omp::Directive::OMPD_section)
-          .setGenNested(genNested));
-=======
              Fortran::lower::pft::Evaluation &eval, mlir::Location loc,
              const ConstructQueue &queue, ConstructQueue::iterator item) {
   // Currently only private/firstprivate clause is handled, and
@@ -1426,7 +1418,6 @@
                         llvm::omp::Directive::OMPD_section)
           .setClauses(&item->clauses),
       queue, item);
->>>>>>> 6e4c5224
 }
 
 static mlir::omp::SectionsOp
@@ -2457,62 +2448,6 @@
       semaCtx));
   mlir::Location currentLocation = converter.getCurrentLocation();
 
-<<<<<<< HEAD
-  // Insert privatizations before SECTIONS
-  symTable.pushScope();
-  DataSharingProcessor dsp(converter, semaCtx, clauses, eval);
-  dsp.processStep1();
-
-  // SECTIONS construct.
-  mlir::omp::SectionsOp sectionsOp = genSectionsOp(
-      converter, symTable, semaCtx, eval, currentLocation, clauseOps);
-
-  // Generate nested SECTION operations recursively.
-  const auto &sectionBlocks =
-      std::get<Fortran::parser::OmpSectionBlocks>(sectionsConstruct.t);
-  auto &firOpBuilder = converter.getFirOpBuilder();
-  auto ip = firOpBuilder.saveInsertionPoint();
-  mlir::omp::SectionOp lastSectionOp;
-  for (const auto &[nblock, neval] :
-       llvm::zip(sectionBlocks.v, eval.getNestedEvaluations())) {
-    symTable.pushScope();
-    lastSectionOp = genSectionOp(converter, symTable, semaCtx, neval,
-                                 /*genNested=*/true, currentLocation);
-    symTable.popScope();
-    firOpBuilder.restoreInsertionPoint(ip);
-  }
-
-  // For `omp.sections`, lastprivatized variables occur in
-  // lexically final `omp.section` operation.
-  bool hasLastPrivate = false;
-  if (lastSectionOp) {
-    for (const Clause &clause : clauses) {
-      if (const auto *lastPrivate =
-              std::get_if<clause::Lastprivate>(&clause.u)) {
-        hasLastPrivate = true;
-        firOpBuilder.setInsertionPoint(
-            lastSectionOp.getRegion().back().getTerminator());
-        mlir::OpBuilder::InsertPoint lastPrivIP =
-            converter.getFirOpBuilder().saveInsertionPoint();
-        const auto &objList = std::get<1>(lastPrivate->t);
-        for (const Object &obj : objList) {
-          Fortran::semantics::Symbol *sym = obj.id();
-          converter.copyHostAssociateVar(*sym, &lastPrivIP);
-        }
-      }
-    }
-  }
-
-  // Perform DataSharingProcessor's step2 out of SECTIONS
-  firOpBuilder.setInsertionPointAfter(sectionsOp.getOperation());
-  dsp.processStep2(sectionsOp, false);
-  // Emit implicit barrier to synchronize threads and avoid data
-  // races on post-update of lastprivate variables when `nowait`
-  // clause is present.
-  if (clauseOps.nowaitAttr && hasLastPrivate)
-    firOpBuilder.create<mlir::omp::BarrierOp>(converter.getCurrentLocation());
-  symTable.popScope();
-=======
   llvm::omp::Directive directive =
       std::get<parser::OmpSectionsDirective>(beginSectionsDirective.t).v;
   const parser::CharBlock &source =
@@ -2522,7 +2457,6 @@
                           eval, source, directive, clauses)};
   genOMPDispatch(converter, symTable, semaCtx, eval, currentLocation, queue,
                  queue.begin());
->>>>>>> 6e4c5224
 }
 
 static void genOMP(Fortran::lower::AbstractConverter &converter,
