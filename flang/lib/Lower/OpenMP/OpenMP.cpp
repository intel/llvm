//===-- OpenMP.cpp -- Open MP directive lowering --------------------------===//
//
// Part of the LLVM Project, under the Apache License v2.0 with LLVM Exceptions.
// See https://llvm.org/LICENSE.txt for license information.
// SPDX-License-Identifier: Apache-2.0 WITH LLVM-exception
//
//===----------------------------------------------------------------------===//
//
// Coding style: https://mlir.llvm.org/getting_started/DeveloperGuide/
//
//===----------------------------------------------------------------------===//

#include "flang/Lower/OpenMP.h"

#include "Atomic.h"
#include "ClauseProcessor.h"
#include "DataSharingProcessor.h"
#include "Decomposer.h"
#include "Utils.h"
#include "flang/Common/idioms.h"
#include "flang/Lower/Bridge.h"
#include "flang/Lower/ConvertExpr.h"
#include "flang/Lower/ConvertVariable.h"
#include "flang/Lower/DirectivesCommon.h"
#include "flang/Lower/OpenMP/Clauses.h"
#include "flang/Lower/StatementContext.h"
#include "flang/Lower/SymbolMap.h"
#include "flang/Optimizer/Builder/BoxValue.h"
#include "flang/Optimizer/Builder/FIRBuilder.h"
#include "flang/Optimizer/Builder/Todo.h"
#include "flang/Optimizer/Dialect/FIRType.h"
#include "flang/Optimizer/HLFIR/HLFIROps.h"
#include "flang/Parser/characters.h"
#include "flang/Parser/openmp-utils.h"
#include "flang/Parser/parse-tree.h"
#include "flang/Parser/tools.h"
#include "flang/Semantics/openmp-directive-sets.h"
#include "flang/Semantics/openmp-utils.h"
#include "flang/Semantics/tools.h"
#include "flang/Support/Flags.h"
#include "flang/Support/OpenMP-utils.h"
#include "flang/Utils/OpenMP.h"
#include "mlir/Dialect/ControlFlow/IR/ControlFlowOps.h"
#include "mlir/Dialect/OpenMP/OpenMPDialect.h"
#include "mlir/Support/StateStack.h"
#include "mlir/Transforms/RegionUtils.h"
#include "llvm/ADT/STLExtras.h"

using namespace Fortran::lower::omp;
using namespace Fortran::common::openmp;
using namespace Fortran::utils::openmp;

//===----------------------------------------------------------------------===//
// Code generation helper functions
//===----------------------------------------------------------------------===//

static void genOMPDispatch(lower::AbstractConverter &converter,
                           lower::SymMap &symTable,
                           semantics::SemanticsContext &semaCtx,
                           lower::pft::Evaluation &eval, mlir::Location loc,
                           const ConstructQueue &queue,
                           ConstructQueue::const_iterator item);

static void processHostEvalClauses(lower::AbstractConverter &converter,
                                   semantics::SemanticsContext &semaCtx,
                                   lower::StatementContext &stmtCtx,
                                   lower::pft::Evaluation &eval,
                                   mlir::Location loc);

namespace {
/// Structure holding information that is needed to pass host-evaluated
/// information to later lowering stages.
class HostEvalInfo {
public:
  // Allow this function access to private members in order to initialize them.
  friend void ::processHostEvalClauses(lower::AbstractConverter &,
                                       semantics::SemanticsContext &,
                                       lower::StatementContext &,
                                       lower::pft::Evaluation &,
                                       mlir::Location);

  /// Fill \c vars with values stored in \c ops.
  ///
  /// The order in which values are stored matches the one expected by \see
  /// bindOperands().
  void collectValues(llvm::SmallVectorImpl<mlir::Value> &vars) const {
    vars.append(ops.loopLowerBounds);
    vars.append(ops.loopUpperBounds);
    vars.append(ops.loopSteps);

    if (ops.numTeamsLower)
      vars.push_back(ops.numTeamsLower);

    if (ops.numTeamsUpper)
      vars.push_back(ops.numTeamsUpper);

    if (ops.numThreads)
      vars.push_back(ops.numThreads);

    if (ops.threadLimit)
      vars.push_back(ops.threadLimit);
  }

  /// Update \c ops, replacing all values with the corresponding block argument
  /// in \c args.
  ///
  /// The order in which values are stored in \c args is the same as the one
  /// used by \see collectValues().
  void bindOperands(llvm::ArrayRef<mlir::BlockArgument> args) {
    assert(args.size() ==
               ops.loopLowerBounds.size() + ops.loopUpperBounds.size() +
                   ops.loopSteps.size() + (ops.numTeamsLower ? 1 : 0) +
                   (ops.numTeamsUpper ? 1 : 0) + (ops.numThreads ? 1 : 0) +
                   (ops.threadLimit ? 1 : 0) &&
           "invalid block argument list");
    int argIndex = 0;
    for (size_t i = 0; i < ops.loopLowerBounds.size(); ++i)
      ops.loopLowerBounds[i] = args[argIndex++];

    for (size_t i = 0; i < ops.loopUpperBounds.size(); ++i)
      ops.loopUpperBounds[i] = args[argIndex++];

    for (size_t i = 0; i < ops.loopSteps.size(); ++i)
      ops.loopSteps[i] = args[argIndex++];

    if (ops.numTeamsLower)
      ops.numTeamsLower = args[argIndex++];

    if (ops.numTeamsUpper)
      ops.numTeamsUpper = args[argIndex++];

    if (ops.numThreads)
      ops.numThreads = args[argIndex++];

    if (ops.threadLimit)
      ops.threadLimit = args[argIndex++];
  }

  /// Update \p clauseOps and \p ivOut with the corresponding host-evaluated
  /// values and Fortran symbols, respectively, if they have already been
  /// initialized but not yet applied.
  ///
  /// \returns whether an update was performed. If not, these clauses were not
  ///          evaluated in the host device.
  bool apply(mlir::omp::LoopNestOperands &clauseOps,
             llvm::SmallVectorImpl<const semantics::Symbol *> &ivOut) {
    if (iv.empty() || loopNestApplied) {
      loopNestApplied = true;
      return false;
    }

    loopNestApplied = true;
    clauseOps.loopLowerBounds = ops.loopLowerBounds;
    clauseOps.loopUpperBounds = ops.loopUpperBounds;
    clauseOps.loopSteps = ops.loopSteps;
    clauseOps.collapseNumLoops = ops.collapseNumLoops;
    ivOut.append(iv);
    return true;
  }

  /// Update \p clauseOps with the corresponding host-evaluated values if they
  /// have already been initialized but not yet applied.
  ///
  /// \returns whether an update was performed. If not, these clauses were not
  ///          evaluated in the host device.
  bool apply(mlir::omp::ParallelOperands &clauseOps) {
    if (!ops.numThreads || parallelApplied) {
      parallelApplied = true;
      return false;
    }

    parallelApplied = true;
    clauseOps.numThreads = ops.numThreads;
    return true;
  }

  /// Update \p clauseOps with the corresponding host-evaluated values if they
  /// have already been initialized.
  ///
  /// \returns whether an update was performed. If not, these clauses were not
  ///          evaluated in the host device.
  bool apply(mlir::omp::TeamsOperands &clauseOps) {
    if (!ops.numTeamsLower && !ops.numTeamsUpper && !ops.threadLimit)
      return false;

    clauseOps.numTeamsLower = ops.numTeamsLower;
    clauseOps.numTeamsUpper = ops.numTeamsUpper;
    clauseOps.threadLimit = ops.threadLimit;
    return true;
  }

private:
  mlir::omp::HostEvaluatedOperands ops;
  llvm::SmallVector<const semantics::Symbol *> iv;
  bool loopNestApplied = false, parallelApplied = false;
};
} // namespace

/// Stack of \see HostEvalInfo to represent the current nest of \c omp.target
/// operations being created.
///
/// The current implementation prevents nested 'target' regions from breaking
/// the handling of the outer region by keeping a stack of information
/// structures, but it will probably still require some further work to support
/// reverse offloading.
class HostEvalInfoStackFrame
    : public mlir::StateStackFrameBase<HostEvalInfoStackFrame> {
public:
  MLIR_DEFINE_EXPLICIT_INTERNAL_INLINE_TYPE_ID(HostEvalInfoStackFrame)

  HostEvalInfo info;
};

static HostEvalInfo *
getHostEvalInfoStackTop(lower::AbstractConverter &converter) {
  HostEvalInfoStackFrame *frame =
      converter.getStateStack().getStackTop<HostEvalInfoStackFrame>();
  return frame ? &frame->info : nullptr;
}

/// Stack frame for storing the OpenMPSectionsConstruct currently being
/// processed so that it can be referred to when lowering the construct.
class SectionsConstructStackFrame
    : public mlir::StateStackFrameBase<SectionsConstructStackFrame> {
public:
  MLIR_DEFINE_EXPLICIT_INTERNAL_INLINE_TYPE_ID(SectionsConstructStackFrame)

  explicit SectionsConstructStackFrame(
      const parser::OpenMPSectionsConstruct &sectionsConstruct)
      : sectionsConstruct{sectionsConstruct} {}

  const parser::OpenMPSectionsConstruct &sectionsConstruct;
};

static const parser::OpenMPSectionsConstruct *
getSectionsConstructStackTop(lower::AbstractConverter &converter) {
  SectionsConstructStackFrame *frame =
      converter.getStateStack().getStackTop<SectionsConstructStackFrame>();
  return frame ? &frame->sectionsConstruct : nullptr;
}

/// Bind symbols to their corresponding entry block arguments.
///
/// The binding will be performed inside of the current block, which does not
/// necessarily have to be part of the operation for which the binding is done.
/// However, block arguments must be accessible. This enables controlling the
/// insertion point of any new MLIR operations related to the binding of
/// arguments of a loop wrapper operation.
///
/// \param [in] converter - PFT to MLIR conversion interface.
/// \param [in]        op - owner operation of the block arguments to bind.
/// \param [in]      args - entry block arguments information for the given
///                         operation.
static void bindEntryBlockArgs(lower::AbstractConverter &converter,
                               mlir::omp::BlockArgOpenMPOpInterface op,
                               const EntryBlockArgs &args) {
  assert(op != nullptr && "invalid block argument-defining operation");
  assert(args.isValid() && "invalid args");
  fir::FirOpBuilder &firOpBuilder = converter.getFirOpBuilder();

  auto bindSingleMapLike = [&converter](const semantics::Symbol &sym,
                                        const mlir::BlockArgument &arg) {
    fir::ExtendedValue extVal = converter.getSymbolExtendedValue(sym);
    auto refType = mlir::dyn_cast<fir::ReferenceType>(arg.getType());
    if (refType && fir::isa_builtin_cptr_type(refType.getElementType())) {
      converter.bindSymbol(sym, arg);
    } else {
      extVal.match(
          [&](const fir::BoxValue &v) {
            converter.bindSymbol(sym, fir::BoxValue(arg, v.getLBounds(),
                                                    v.getExplicitParameters(),
                                                    v.getExplicitExtents()));
          },
          [&](const fir::MutableBoxValue &v) {
            converter.bindSymbol(
                sym, fir::MutableBoxValue(arg, v.getLBounds(),
                                          v.getMutableProperties()));
          },
          [&](const fir::ArrayBoxValue &v) {
            converter.bindSymbol(sym, fir::ArrayBoxValue(arg, v.getExtents(),
                                                         v.getLBounds(),
                                                         v.getSourceBox()));
          },
          [&](const fir::CharArrayBoxValue &v) {
            converter.bindSymbol(sym, fir::CharArrayBoxValue(arg, v.getLen(),
                                                             v.getExtents(),
                                                             v.getLBounds()));
          },
          [&](const fir::CharBoxValue &v) {
            converter.bindSymbol(sym, fir::CharBoxValue(arg, v.getLen()));
          },
          [&](const fir::UnboxedValue &v) { converter.bindSymbol(sym, arg); },
          [&](const auto &) {
            TODO(converter.getCurrentLocation(),
                 "target map clause operand unsupported type");
          });
    }
  };

  auto bindMapLike =
      [&bindSingleMapLike](llvm::ArrayRef<const semantics::Symbol *> syms,
                           llvm::ArrayRef<mlir::BlockArgument> args) {
        // Structure component symbols don't have bindings, and can only be
        // explicitly mapped individually. If a member is captured implicitly
        // we map the entirety of the derived type when we find its symbol.
        llvm::SmallVector<const semantics::Symbol *> processedSyms;
        llvm::copy_if(syms, std::back_inserter(processedSyms),
                      [](auto *sym) { return !sym->owner().IsDerivedType(); });

        for (auto [sym, arg] : llvm::zip_equal(processedSyms, args))
          bindSingleMapLike(*sym, arg);
      };

  auto bindPrivateLike = [&converter, &firOpBuilder](
                             llvm::ArrayRef<const semantics::Symbol *> syms,
                             llvm::ArrayRef<mlir::Value> vars,
                             llvm::ArrayRef<mlir::BlockArgument> args) {
    llvm::SmallVector<const semantics::Symbol *> processedSyms;
    for (auto *sym : syms) {
      if (const auto *commonDet =
              sym->detailsIf<semantics::CommonBlockDetails>()) {
        llvm::transform(commonDet->objects(), std::back_inserter(processedSyms),
                        [&](const auto &mem) { return &*mem; });
      } else {
        processedSyms.push_back(sym);
      }
    }

    for (auto [sym, var, arg] : llvm::zip_equal(processedSyms, vars, args))
      converter.bindSymbol(
          *sym,
          hlfir::translateToExtendedValue(
              var.getLoc(), firOpBuilder, hlfir::Entity{arg},
              /*contiguousHint=*/
              evaluate::IsSimplyContiguous(*sym, converter.getFoldingContext()))
              .first);
  };

  // Process in clause name alphabetical order to match block arguments order.
  // Do not bind host_eval variables because they cannot be used inside of the
  // corresponding region, except for very specific cases handled separately.
  bindMapLike(args.hasDeviceAddr.syms, op.getHasDeviceAddrBlockArgs());
  bindPrivateLike(args.inReduction.syms, args.inReduction.vars,
                  op.getInReductionBlockArgs());
  bindMapLike(args.map.syms, op.getMapBlockArgs());
  bindPrivateLike(args.priv.syms, args.priv.vars, op.getPrivateBlockArgs());
  bindPrivateLike(args.reduction.syms, args.reduction.vars,
                  op.getReductionBlockArgs());
  bindPrivateLike(args.taskReduction.syms, args.taskReduction.vars,
                  op.getTaskReductionBlockArgs());
  bindMapLike(args.useDeviceAddr.syms, op.getUseDeviceAddrBlockArgs());
  bindMapLike(args.useDevicePtr.syms, op.getUseDevicePtrBlockArgs());
}

/// Get the list of base values that the specified map-like variables point to.
///
/// This function must be kept in sync with changes to the `createMapInfoOp`
/// utility function, since it must take into account the potential introduction
/// of levels of indirection (i.e. intermediate ops).
///
/// \param [in]     vars - list of values passed to map-like clauses, returned
///                        by an `omp.map.info` operation.
/// \param [out] baseOps - populated with the `var_ptr` values of the
///                        corresponding defining operations.
static void
extractMappedBaseValues(llvm::ArrayRef<mlir::Value> vars,
                        llvm::SmallVectorImpl<mlir::Value> &baseOps) {
  llvm::transform(vars, std::back_inserter(baseOps), [](mlir::Value map) {
    auto mapInfo = map.getDefiningOp<mlir::omp::MapInfoOp>();
    assert(mapInfo && "expected all map vars to be defined by omp.map.info");

    mlir::Value varPtr = mapInfo.getVarPtr();
    if (auto boxAddr = varPtr.getDefiningOp<fir::BoxAddrOp>())
      return boxAddr.getVal();

    return varPtr;
  });
}

/// Populate the global \see hostEvalInfo after processing clauses for the given
/// \p eval OpenMP target construct, or nested constructs, if these must be
/// evaluated outside of the target region per the spec.
///
/// In particular, this will ensure that in 'target teams' and equivalent nested
/// constructs, the \c thread_limit and \c num_teams clauses will be evaluated
/// in the host. Additionally, loop bounds, steps and the \c num_threads clause
/// will also be evaluated in the host if a target SPMD construct is detected
/// (i.e. 'target teams distribute parallel do [simd]' or equivalent nesting).
///
/// The result, stored as a global, is intended to be used to populate the \c
/// host_eval operands of the associated \c omp.target operation, and also to be
/// checked and used by later lowering steps to populate the corresponding
/// operands of the \c omp.teams, \c omp.parallel or \c omp.loop_nest
/// operations.
static void processHostEvalClauses(lower::AbstractConverter &converter,
                                   semantics::SemanticsContext &semaCtx,
                                   lower::StatementContext &stmtCtx,
                                   lower::pft::Evaluation &eval,
                                   mlir::Location loc) {
  // Obtain the list of clauses of the given OpenMP block or loop construct
  // evaluation. Other evaluations passed to this lambda keep `clauses`
  // unchanged.
  auto extractClauses = [&semaCtx](lower::pft::Evaluation &eval,
                                   List<Clause> &clauses) {
    const auto *ompEval = eval.getIf<parser::OpenMPConstruct>();
    if (!ompEval)
      return;

    const parser::OmpClauseList *beginClauseList = nullptr;
    const parser::OmpClauseList *endClauseList = nullptr;
    common::visit(
        [&](const auto &construct) {
          using Type = llvm::remove_cvref_t<decltype(construct)>;
          if constexpr (std::is_same_v<Type, parser::OmpBlockConstruct> ||
                        std::is_same_v<Type, parser::OpenMPLoopConstruct>) {
            beginClauseList = &construct.BeginDir().Clauses();
            if (auto &endSpec = construct.EndDir())
              endClauseList = &endSpec->Clauses();
          }
        },
        ompEval->u);

    assert(beginClauseList && "expected begin directive");
    clauses.append(makeClauses(*beginClauseList, semaCtx));

    if (endClauseList)
      clauses.append(makeClauses(*endClauseList, semaCtx));
  };

  // Return the directive that is immediately nested inside of the given
  // `parent` evaluation, if it is its only non-end-statement nested evaluation
  // and it represents an OpenMP construct.
  auto extractOnlyOmpNestedDir = [](lower::pft::Evaluation &parent)
      -> std::optional<llvm::omp::Directive> {
    if (!parent.hasNestedEvaluations())
      return std::nullopt;

    llvm::omp::Directive dir;
    auto &nested = parent.getFirstNestedEvaluation();
    if (const auto *ompEval = nested.getIf<parser::OpenMPConstruct>())
      dir = parser::omp::GetOmpDirectiveName(*ompEval).v;
    else
      return std::nullopt;

    for (auto &sibling : parent.getNestedEvaluations())
      if (&sibling != &nested && !sibling.isEndStmt())
        return std::nullopt;

    return dir;
  };

  // Process the given evaluation assuming it's part of a 'target' construct or
  // captured by one, and store results in the global `hostEvalInfo`.
  std::function<void(lower::pft::Evaluation &, const List<Clause> &)>
      processEval;
  processEval = [&](lower::pft::Evaluation &eval, const List<Clause> &clauses) {
    using namespace llvm::omp;
    ClauseProcessor cp(converter, semaCtx, clauses);

    // Call `processEval` recursively with the immediately nested evaluation and
    // its corresponding clauses if there is a single nested evaluation
    // representing an OpenMP directive that passes the given test.
    auto processSingleNestedIf = [&](llvm::function_ref<bool(Directive)> test) {
      std::optional<Directive> nestedDir = extractOnlyOmpNestedDir(eval);
      if (!nestedDir || !test(*nestedDir))
        return;

      lower::pft::Evaluation &nestedEval = eval.getFirstNestedEvaluation();
      List<lower::omp::Clause> nestedClauses;
      extractClauses(nestedEval, nestedClauses);
      processEval(nestedEval, nestedClauses);
    };

    const auto *ompEval = eval.getIf<parser::OpenMPConstruct>();
    if (!ompEval)
      return;

    HostEvalInfo *hostInfo = getHostEvalInfoStackTop(converter);
    assert(hostInfo && "expected HOST_EVAL info structure");

    switch (parser::omp::GetOmpDirectiveName(*ompEval).v) {
    case OMPD_teams_distribute_parallel_do:
    case OMPD_teams_distribute_parallel_do_simd:
      cp.processThreadLimit(stmtCtx, hostInfo->ops);
      [[fallthrough]];
    case OMPD_target_teams_distribute_parallel_do:
    case OMPD_target_teams_distribute_parallel_do_simd:
      cp.processNumTeams(stmtCtx, hostInfo->ops);
      [[fallthrough]];
    case OMPD_distribute_parallel_do:
    case OMPD_distribute_parallel_do_simd:
      cp.processNumThreads(stmtCtx, hostInfo->ops);
      [[fallthrough]];
    case OMPD_distribute:
    case OMPD_distribute_simd:
      cp.processCollapse(loc, eval, hostInfo->ops, hostInfo->ops, hostInfo->iv);
      break;

    case OMPD_teams:
      cp.processThreadLimit(stmtCtx, hostInfo->ops);
      [[fallthrough]];
    case OMPD_target_teams:
      cp.processNumTeams(stmtCtx, hostInfo->ops);
      processSingleNestedIf([](Directive nestedDir) {
        return topDistributeSet.test(nestedDir) || topLoopSet.test(nestedDir);
      });
      break;

    case OMPD_teams_distribute:
    case OMPD_teams_distribute_simd:
      cp.processThreadLimit(stmtCtx, hostInfo->ops);
      [[fallthrough]];
    case OMPD_target_teams_distribute:
    case OMPD_target_teams_distribute_simd:
      cp.processCollapse(loc, eval, hostInfo->ops, hostInfo->ops, hostInfo->iv);
      cp.processNumTeams(stmtCtx, hostInfo->ops);
      break;

    case OMPD_teams_loop:
      cp.processThreadLimit(stmtCtx, hostInfo->ops);
      [[fallthrough]];
    case OMPD_target_teams_loop:
      cp.processNumTeams(stmtCtx, hostInfo->ops);
      [[fallthrough]];
    case OMPD_loop:
      cp.processCollapse(loc, eval, hostInfo->ops, hostInfo->ops, hostInfo->iv);
      break;

    case OMPD_teams_workdistribute:
      cp.processThreadLimit(stmtCtx, hostInfo->ops);
      [[fallthrough]];
    case OMPD_target_teams_workdistribute:
      cp.processNumTeams(stmtCtx, hostInfo->ops);
      break;

    // Standalone 'target' case.
    case OMPD_target: {
      processSingleNestedIf(
          [](Directive nestedDir) { return topTeamsSet.test(nestedDir); });
      break;
    }
    default:
      break;
    }
  };

  const auto *ompEval = eval.getIf<parser::OpenMPConstruct>();
  assert(ompEval &&
         llvm::omp::allTargetSet.test(
             parser::omp::GetOmpDirectiveName(*ompEval).v) &&
         "expected TARGET construct evaluation");
  (void)ompEval;

  // Use the whole list of clauses passed to the construct here, rather than the
  // ones only applied to omp.target.
  List<lower::omp::Clause> clauses;
  extractClauses(eval, clauses);
  processEval(eval, clauses);
}

static lower::pft::Evaluation *
getCollapsedLoopEval(lower::pft::Evaluation &eval, int collapseValue) {
  // Return the Evaluation of the innermost collapsed loop, or the current one
  // if there was no COLLAPSE.
  if (collapseValue == 0)
    return &eval;

  lower::pft::Evaluation *curEval = &eval.getFirstNestedEvaluation();
  for (int i = 1; i < collapseValue; i++) {
    // The nested evaluations should be DoConstructs (i.e. they should form
    // a loop nest). Each DoConstruct is a tuple <NonLabelDoStmt, Block,
    // EndDoStmt>.
    assert(curEval->isA<parser::DoConstruct>());
    curEval = &*std::next(curEval->getNestedEvaluations().begin());
  }
  return curEval;
}

static void genNestedEvaluations(lower::AbstractConverter &converter,
                                 lower::pft::Evaluation &eval,
                                 int collapseValue = 0) {
  lower::pft::Evaluation *curEval = getCollapsedLoopEval(eval, collapseValue);

  for (lower::pft::Evaluation &e : curEval->getNestedEvaluations())
    converter.genEval(e);
}

static fir::GlobalOp globalInitialization(lower::AbstractConverter &converter,
                                          fir::FirOpBuilder &firOpBuilder,
                                          const semantics::Symbol &sym,
                                          const lower::pft::Variable &var,
                                          mlir::Location currentLocation) {
  std::string globalName = converter.mangleName(sym);
  mlir::StringAttr linkage = firOpBuilder.createInternalLinkage();
  return Fortran::lower::defineGlobal(converter, var, globalName, linkage);
}

// Get the extended value for \p val by extracting additional variable
// information from \p base.
static fir::ExtendedValue getExtendedValue(fir::ExtendedValue base,
                                           mlir::Value val) {
  return base.match(
      [&](const fir::MutableBoxValue &box) -> fir::ExtendedValue {
        return fir::MutableBoxValue(val, box.nonDeferredLenParams(), {});
      },
      [&](const auto &) -> fir::ExtendedValue {
        return fir::substBase(base, val);
      });
}

#ifndef NDEBUG
static bool isThreadPrivate(lower::SymbolRef sym) {
  if (const auto *details = sym->detailsIf<semantics::CommonBlockDetails>()) {
    for (const auto &obj : details->objects())
      if (!obj->test(semantics::Symbol::Flag::OmpThreadprivate))
        return false;
    return true;
  }
  return sym->test(semantics::Symbol::Flag::OmpThreadprivate);
}
#endif

static void threadPrivatizeVars(lower::AbstractConverter &converter,
                                lower::pft::Evaluation &eval) {
  fir::FirOpBuilder &firOpBuilder = converter.getFirOpBuilder();
  mlir::Location currentLocation = converter.getCurrentLocation();
  mlir::OpBuilder::InsertionGuard guard(firOpBuilder);
  firOpBuilder.setInsertionPointToStart(firOpBuilder.getAllocaBlock());

  // If the symbol corresponds to the original ThreadprivateOp, use the symbol
  // value from that operation to create one ThreadprivateOp copy operation
  // inside the parallel region.
  // In some cases, however, the symbol will correspond to the original,
  // non-threadprivate variable. This can happen, for instance, with a common
  // block, declared in a separate module, used by a parent procedure and
  // privatized in its child procedure.
  auto genThreadprivateOp = [&](lower::SymbolRef sym) -> mlir::Value {
    assert(isThreadPrivate(sym));
    mlir::Value symValue = converter.getSymbolAddress(sym);
    mlir::Operation *op = symValue.getDefiningOp();
    if (auto declOp = mlir::dyn_cast<hlfir::DeclareOp>(op))
      op = declOp.getMemref().getDefiningOp();
    if (mlir::isa<mlir::omp::ThreadprivateOp>(op))
      symValue = mlir::dyn_cast<mlir::omp::ThreadprivateOp>(op).getSymAddr();
    return mlir::omp::ThreadprivateOp::create(firOpBuilder, currentLocation,
                                              symValue.getType(), symValue);
  };

  llvm::SetVector<const semantics::Symbol *> threadprivateSyms;
  converter.collectSymbolSet(eval, threadprivateSyms,
                             semantics::Symbol::Flag::OmpThreadprivate,
                             /*collectSymbols=*/true,
                             /*collectHostAssociatedSymbols=*/true);
  std::set<semantics::SourceName> threadprivateSymNames;

  // For a COMMON block, the ThreadprivateOp is generated for itself instead of
  // its members, so only bind the value of the new copied ThreadprivateOp
  // inside the parallel region to the common block symbol only once for
  // multiple members in one COMMON block.
  llvm::SetVector<const semantics::Symbol *> commonSyms;
  for (std::size_t i = 0; i < threadprivateSyms.size(); i++) {
    const semantics::Symbol *sym = threadprivateSyms[i];
    mlir::Value symThreadprivateValue;
    // The variable may be used more than once, and each reference has one
    // symbol with the same name. Only do once for references of one variable.
    if (threadprivateSymNames.find(sym->name()) != threadprivateSymNames.end())
      continue;
    threadprivateSymNames.insert(sym->name());
    if (const semantics::Symbol *common =
            semantics::FindCommonBlockContaining(sym->GetUltimate())) {
      mlir::Value commonThreadprivateValue;
      if (commonSyms.contains(common)) {
        commonThreadprivateValue = converter.getSymbolAddress(*common);
      } else {
        commonThreadprivateValue = genThreadprivateOp(*common);
        converter.bindSymbol(*common, commonThreadprivateValue);
        commonSyms.insert(common);
      }
      symThreadprivateValue = lower::genCommonBlockMember(
          converter, currentLocation, sym->GetUltimate(),
          commonThreadprivateValue, common->size());
    } else {
      symThreadprivateValue = genThreadprivateOp(*sym);
    }

    fir::ExtendedValue sexv = converter.getSymbolExtendedValue(*sym);
    fir::ExtendedValue symThreadprivateExv =
        getExtendedValue(sexv, symThreadprivateValue);
    converter.bindSymbol(*sym, symThreadprivateExv);
  }
}

static mlir::Operation *setLoopVar(lower::AbstractConverter &converter,
                                   mlir::Location loc, mlir::Value indexVal,
                                   const semantics::Symbol *sym) {
  fir::FirOpBuilder &firOpBuilder = converter.getFirOpBuilder();

  mlir::OpBuilder::InsertPoint insPt = firOpBuilder.saveInsertionPoint();
  firOpBuilder.setInsertionPointToStart(firOpBuilder.getAllocaBlock());
  mlir::Type tempTy = converter.genType(*sym);
  firOpBuilder.restoreInsertionPoint(insPt);

  mlir::Value cvtVal = firOpBuilder.createConvert(loc, tempTy, indexVal);
  hlfir::Entity lhs{converter.getSymbolAddress(*sym)};

  lhs = hlfir::derefPointersAndAllocatables(loc, firOpBuilder, lhs);

  mlir::Operation *storeOp =
      hlfir::AssignOp::create(firOpBuilder, loc, cvtVal, lhs);
  return storeOp;
}

static mlir::Operation *
createAndSetPrivatizedLoopVar(lower::AbstractConverter &converter,
                              mlir::Location loc, mlir::Value indexVal,
                              const semantics::Symbol *sym) {
  assert(converter.isPresentShallowLookup(*sym) &&
         "Expected symbol to be in symbol table.");
  return setLoopVar(converter, loc, indexVal, sym);
}

// This helper function implements the functionality of "promoting" non-CPTR
// arguments of use_device_ptr to use_device_addr arguments (automagic
// conversion of use_device_ptr -> use_device_addr in these cases). The way we
// do so currently is through the shuffling of operands from the
// devicePtrOperands to deviceAddrOperands, as well as the types, locations and
// symbols.
//
// This effectively implements some deprecated OpenMP functionality that some
// legacy applications unfortunately depend on (deprecated in specification
// version 5.2):
//
// "If a list item in a use_device_ptr clause is not of type C_PTR, the behavior
//  is as if the list item appeared in a use_device_addr clause. Support for
//  such list items in a use_device_ptr clause is deprecated."
static void promoteNonCPtrUseDevicePtrArgsToUseDeviceAddr(
    llvm::SmallVectorImpl<mlir::Value> &useDeviceAddrVars,
    llvm::SmallVectorImpl<const semantics::Symbol *> &useDeviceAddrSyms,
    llvm::SmallVectorImpl<mlir::Value> &useDevicePtrVars,
    llvm::SmallVectorImpl<const semantics::Symbol *> &useDevicePtrSyms) {
  // Iterate over our use_device_ptr list and shift all non-cptr arguments into
  // use_device_addr.
  auto *varIt = useDevicePtrVars.begin();
  auto *symIt = useDevicePtrSyms.begin();
  while (varIt != useDevicePtrVars.end()) {
    if (fir::isa_builtin_cptr_type(fir::unwrapRefType(varIt->getType()))) {
      ++varIt;
      ++symIt;
      continue;
    }

    useDeviceAddrVars.push_back(*varIt);
    useDeviceAddrSyms.push_back(*symIt);

    varIt = useDevicePtrVars.erase(varIt);
    symIt = useDevicePtrSyms.erase(symIt);
  }
}

/// Extract the list of function and variable symbols affected by the given
/// 'declare target' directive and return the intended device type for them.
static void getDeclareTargetInfo(
    lower::AbstractConverter &converter, semantics::SemanticsContext &semaCtx,
    lower::pft::Evaluation &eval,
    const parser::OpenMPDeclareTargetConstruct &construct,
    mlir::omp::DeclareTargetOperands &clauseOps,
    llvm::SmallVectorImpl<DeclareTargetCaptureInfo> &symbolAndClause) {

  if (!construct.v.Arguments().v.empty()) {
    ObjectList objects{makeObjects(construct.v.Arguments(), semaCtx)};
    // Case: declare target(func, var1, var2)
    gatherFuncAndVarSyms(objects, mlir::omp::DeclareTargetCaptureClause::to,
                         symbolAndClause, /*automap=*/false);
  } else {
    List<Clause> clauses = makeClauses(construct.v.Clauses(), semaCtx);
    if (clauses.empty()) {
      Fortran::lower::pft::FunctionLikeUnit *owningProc =
          eval.getOwningProcedure();
      if (owningProc && (!owningProc->isMainProgram() ||
                         owningProc->getMainProgramSymbol())) {
        // Case: declare target, implicit capture of function
        symbolAndClause.emplace_back(mlir::omp::DeclareTargetCaptureClause::to,
                                     owningProc->getSubprogramSymbol());
      }
    }

    ClauseProcessor cp(converter, semaCtx, clauses);
    cp.processDeviceType(clauseOps);
    cp.processEnter(symbolAndClause);
    cp.processLink(symbolAndClause);
    cp.processTo(symbolAndClause);

    cp.processTODO<clause::Indirect>(converter.getCurrentLocation(),
                                     llvm::omp::Directive::OMPD_declare_target);
  }
}

static void collectDeferredDeclareTargets(
    lower::AbstractConverter &converter, semantics::SemanticsContext &semaCtx,
    lower::pft::Evaluation &eval,
    const parser::OpenMPDeclareTargetConstruct &declareTargetConstruct,
    llvm::SmallVectorImpl<lower::OMPDeferredDeclareTargetInfo>
        &deferredDeclareTarget) {
  mlir::omp::DeclareTargetOperands clauseOps;
  llvm::SmallVector<DeclareTargetCaptureInfo> symbolAndClause;
  getDeclareTargetInfo(converter, semaCtx, eval, declareTargetConstruct,
                       clauseOps, symbolAndClause);
  // Return the device type only if at least one of the targets for the
  // directive is a function or subroutine
  mlir::ModuleOp mod = converter.getFirOpBuilder().getModule();

  for (const DeclareTargetCaptureInfo &symClause : symbolAndClause) {
    mlir::Operation *op =
        mod.lookupSymbol(converter.mangleName(symClause.symbol));

    if (!op) {
      deferredDeclareTarget.push_back({symClause.clause, clauseOps.deviceType,
                                       symClause.automap, symClause.symbol});
    }
  }
}

static std::optional<mlir::omp::DeclareTargetDeviceType>
getDeclareTargetFunctionDevice(
    lower::AbstractConverter &converter, semantics::SemanticsContext &semaCtx,
    lower::pft::Evaluation &eval,
    const parser::OpenMPDeclareTargetConstruct &declareTargetConstruct) {
  mlir::omp::DeclareTargetOperands clauseOps;
  llvm::SmallVector<DeclareTargetCaptureInfo> symbolAndClause;
  getDeclareTargetInfo(converter, semaCtx, eval, declareTargetConstruct,
                       clauseOps, symbolAndClause);

  // Return the device type only if at least one of the targets for the
  // directive is a function or subroutine
  mlir::ModuleOp mod = converter.getFirOpBuilder().getModule();
  for (const DeclareTargetCaptureInfo &symClause : symbolAndClause) {
    mlir::Operation *op =
        mod.lookupSymbol(converter.mangleName(symClause.symbol));

    if (mlir::isa_and_nonnull<mlir::func::FuncOp>(op))
      return clauseOps.deviceType;
  }

  return std::nullopt;
}

/// Set up the entry block of the given `omp.loop_nest` operation, adding a
/// block argument for each loop induction variable and allocating and
/// initializing a private value to hold each of them.
///
/// This function can also bind the symbols of any variables that should match
/// block arguments on parent loop wrapper operations attached to the same
/// loop. This allows the introduction of any necessary `hlfir.declare`
/// operations inside of the entry block of the `omp.loop_nest` operation and
/// not directly under any of the wrappers, which would invalidate them.
///
/// \param [in]          op - the loop nest operation.
/// \param [in]   converter - PFT to MLIR conversion interface.
/// \param [in]         loc - location.
/// \param [in]        args - symbols of induction variables.
/// \param [in] wrapperArgs - list of parent loop wrappers and their associated
///                           entry block arguments.
static void genLoopVars(
    mlir::Operation *op, lower::AbstractConverter &converter,
    mlir::Location &loc, llvm::ArrayRef<const semantics::Symbol *> args,
    llvm::ArrayRef<
        std::pair<mlir::omp::BlockArgOpenMPOpInterface, const EntryBlockArgs &>>
        wrapperArgs = {}) {
  fir::FirOpBuilder &firOpBuilder = converter.getFirOpBuilder();
  auto &region = op->getRegion(0);

  std::size_t loopVarTypeSize = 0;
  for (const semantics::Symbol *arg : args)
    loopVarTypeSize = std::max(loopVarTypeSize, arg->GetUltimate().size());
  mlir::Type loopVarType = getLoopVarType(converter, loopVarTypeSize);
  llvm::SmallVector<mlir::Type> tiv(args.size(), loopVarType);
  llvm::SmallVector<mlir::Location> locs(args.size(), loc);
  firOpBuilder.createBlock(&region, {}, tiv, locs);

  // Update nested wrapper operands if parent wrappers have mapped these values
  // to block arguments.
  //
  // Binding these values earlier would take care of this, but we cannot rely on
  // that approach because binding in between the creation of a wrapper and the
  // next one would result in 'hlfir.declare' operations being introduced inside
  // of a wrapper, which is illegal.
  mlir::IRMapping mapper;
  for (auto [argGeneratingOp, blockArgs] : wrapperArgs) {
    for (mlir::OpOperand &operand : argGeneratingOp->getOpOperands())
      operand.set(mapper.lookupOrDefault(operand.get()));

    for (const auto [arg, var] : llvm::zip_equal(
             argGeneratingOp->getRegion(0).getArguments(), blockArgs.getVars()))
      mapper.map(var, arg);
  }

  // Bind the entry block arguments of parent wrappers to the corresponding
  // symbols.
  for (auto [argGeneratingOp, blockArgs] : wrapperArgs)
    bindEntryBlockArgs(converter, argGeneratingOp, blockArgs);

  // The argument is not currently in memory, so make a temporary for the
  // argument, and store it there, then bind that location to the argument.
  mlir::Operation *storeOp = nullptr;
  for (auto [argIndex, argSymbol] : llvm::enumerate(args)) {
    mlir::Value indexVal = fir::getBase(region.front().getArgument(argIndex));
    storeOp =
        createAndSetPrivatizedLoopVar(converter, loc, indexVal, argSymbol);
  }
  firOpBuilder.setInsertionPointAfter(storeOp);
}

static clause::Defaultmap::ImplicitBehavior
getDefaultmapIfPresent(const DefaultMapsTy &defaultMaps, mlir::Type varType) {
  using DefMap = clause::Defaultmap;

  if (defaultMaps.empty())
    return DefMap::ImplicitBehavior::Default;

  if (llvm::is_contained(defaultMaps, DefMap::VariableCategory::All))
    return defaultMaps.at(DefMap::VariableCategory::All);

  // NOTE: Unsure if complex and/or vector falls into a scalar type
  // or aggregate, but the current default implicit behaviour is to
  // treat them as such (c_ptr has its own behaviour, so perhaps
  // being lumped in as a scalar isn't the right thing).
  if ((fir::isa_trivial(varType) || fir::isa_char(varType) ||
       fir::isa_builtin_cptr_type(varType)) &&
      llvm::is_contained(defaultMaps, DefMap::VariableCategory::Scalar))
    return defaultMaps.at(DefMap::VariableCategory::Scalar);

  if (fir::isPointerType(varType) &&
      llvm::is_contained(defaultMaps, DefMap::VariableCategory::Pointer))
    return defaultMaps.at(DefMap::VariableCategory::Pointer);

  if (fir::isAllocatableType(varType) &&
      llvm::is_contained(defaultMaps, DefMap::VariableCategory::Allocatable))
    return defaultMaps.at(DefMap::VariableCategory::Allocatable);

  if (fir::isa_aggregate(varType) &&
      llvm::is_contained(defaultMaps, DefMap::VariableCategory::Aggregate))
    return defaultMaps.at(DefMap::VariableCategory::Aggregate);

  return DefMap::ImplicitBehavior::Default;
}

static std::pair<mlir::omp::ClauseMapFlags, mlir::omp::VariableCaptureKind>
getImplicitMapTypeAndKind(fir::FirOpBuilder &firOpBuilder,
                          lower::AbstractConverter &converter,
                          const DefaultMapsTy &defaultMaps, mlir::Type varType,
                          mlir::Location loc, const semantics::Symbol &sym) {
  using DefMap = clause::Defaultmap;
  // Check if a value of type `type` can be passed to the kernel by value.
  // All kernel parameters are of pointer type, so if the value can be
  // represented inside of a pointer, then it can be passed by value.
  auto isLiteralType = [&](mlir::Type type) {
    const mlir::DataLayout &dl = firOpBuilder.getDataLayout();
    mlir::Type ptrTy =
        mlir::LLVM::LLVMPointerType::get(&converter.getMLIRContext());
    uint64_t ptrSize = dl.getTypeSize(ptrTy);
    uint64_t ptrAlign = dl.getTypePreferredAlignment(ptrTy);

    auto [size, align] = fir::getTypeSizeAndAlignmentOrCrash(
        loc, type, dl, converter.getKindMap());
    return size <= ptrSize && align <= ptrAlign;
  };

  mlir::omp::ClauseMapFlags mapFlag = mlir::omp::ClauseMapFlags::implicit;

  auto implicitBehaviour = getDefaultmapIfPresent(defaultMaps, varType);
  if (implicitBehaviour == DefMap::ImplicitBehavior::Default) {
    mlir::omp::VariableCaptureKind captureKind =
        mlir::omp::VariableCaptureKind::ByRef;

    // If a variable is specified in declare target link and if device
    // type is not specified as `nohost`, it needs to be mapped tofrom
    mlir::ModuleOp mod = firOpBuilder.getModule();
    mlir::Operation *op = mod.lookupSymbol(converter.mangleName(sym));
    auto declareTargetOp =
        llvm::dyn_cast_if_present<mlir::omp::DeclareTargetInterface>(op);
    if (declareTargetOp && declareTargetOp.isDeclareTarget()) {
      if (declareTargetOp.getDeclareTargetCaptureClause() ==
              mlir::omp::DeclareTargetCaptureClause::link &&
          declareTargetOp.getDeclareTargetDeviceType() !=
              mlir::omp::DeclareTargetDeviceType::nohost) {
        mapFlag |= mlir::omp::ClauseMapFlags::to;
        mapFlag |= mlir::omp::ClauseMapFlags::from;
      }
    } else if (fir::isa_trivial(varType) || fir::isa_char(varType)) {
      // Scalars behave as if they were "firstprivate".
      // TODO: Handle objects that are shared/lastprivate or were listed
      // in an in_reduction clause.
      if (isLiteralType(varType)) {
        captureKind = mlir::omp::VariableCaptureKind::ByCopy;
      } else {
        mapFlag |= mlir::omp::ClauseMapFlags::to;
      }
    } else if (!fir::isa_builtin_cptr_type(varType)) {
      mapFlag |= mlir::omp::ClauseMapFlags::to;
      mapFlag |= mlir::omp::ClauseMapFlags::from;
    }
    return std::make_pair(mapFlag, captureKind);
  }

  switch (implicitBehaviour) {
  case DefMap::ImplicitBehavior::Alloc:
    return std::make_pair(mlir::omp::ClauseMapFlags::storage,
                          mlir::omp::VariableCaptureKind::ByRef);
    break;
  case DefMap::ImplicitBehavior::Firstprivate:
  case DefMap::ImplicitBehavior::None:
    TODO(loc, "Firstprivate and None are currently unsupported defaultmap "
              "behaviour");
    break;
  case DefMap::ImplicitBehavior::From:
    return std::make_pair(mapFlag |= mlir::omp::ClauseMapFlags::from,
                          mlir::omp::VariableCaptureKind::ByRef);
    break;
  case DefMap::ImplicitBehavior::Present:
    return std::make_pair(mapFlag |= mlir::omp::ClauseMapFlags::present,
                          mlir::omp::VariableCaptureKind::ByRef);
    break;
  case DefMap::ImplicitBehavior::To:
    return std::make_pair(mapFlag |= mlir::omp::ClauseMapFlags::to,
                          (fir::isa_trivial(varType) || fir::isa_char(varType))
                              ? mlir::omp::VariableCaptureKind::ByCopy
                              : mlir::omp::VariableCaptureKind::ByRef);
    break;
  case DefMap::ImplicitBehavior::Tofrom:
    return std::make_pair(mapFlag |= mlir::omp::ClauseMapFlags::from |
                                     mlir::omp::ClauseMapFlags::to,
                          mlir::omp::VariableCaptureKind::ByRef);
    break;
  case DefMap::ImplicitBehavior::Default:
    llvm_unreachable(
        "Implicit None Behaviour Should Have Been Handled Earlier");
    break;
  }

  return std::make_pair(mapFlag |= mlir::omp::ClauseMapFlags::from |
                                   mlir::omp::ClauseMapFlags::to,
                        mlir::omp::VariableCaptureKind::ByRef);
}

static void
markDeclareTarget(mlir::Operation *op, lower::AbstractConverter &converter,
                  mlir::omp::DeclareTargetCaptureClause captureClause,
                  mlir::omp::DeclareTargetDeviceType deviceType, bool automap) {
  // TODO: Add support for program local variables with declare target applied
  auto declareTargetOp = llvm::dyn_cast<mlir::omp::DeclareTargetInterface>(op);
  if (!declareTargetOp)
    fir::emitFatalError(
        converter.getCurrentLocation(),
        "Attempt to apply declare target on unsupported operation");

  // The function or global already has a declare target applied to it, very
  // likely through implicit capture (usage in another declare target
  // function/subroutine). It should be marked as any if it has been assigned
  // both host and nohost, else we skip, as there is no change
  if (declareTargetOp.isDeclareTarget()) {
    if (declareTargetOp.getDeclareTargetDeviceType() != deviceType)
      declareTargetOp.setDeclareTarget(mlir::omp::DeclareTargetDeviceType::any,
                                       captureClause, automap);
    return;
  }

  declareTargetOp.setDeclareTarget(deviceType, captureClause, automap);
}

//===----------------------------------------------------------------------===//
// Op body generation helper structures and functions
//===----------------------------------------------------------------------===//

struct OpWithBodyGenInfo {
  /// A type for a code-gen callback function. This takes as argument the op for
  /// which the code is being generated and returns the arguments of the op's
  /// region.
  using GenOMPRegionEntryCBFn =
      std::function<llvm::SmallVector<const semantics::Symbol *>(
          mlir::Operation *)>;

  OpWithBodyGenInfo(lower::AbstractConverter &converter,
                    lower::SymMap &symTable,
                    semantics::SemanticsContext &semaCtx, mlir::Location loc,
                    lower::pft::Evaluation &eval, llvm::omp::Directive dir)
      : converter(converter), symTable(symTable), semaCtx(semaCtx), loc(loc),
        eval(eval), dir(dir) {}

  OpWithBodyGenInfo &setClauses(const List<Clause> *value) {
    clauses = value;
    return *this;
  }

  OpWithBodyGenInfo &setDataSharingProcessor(DataSharingProcessor *value) {
    dsp = value;
    return *this;
  }

  OpWithBodyGenInfo &setEntryBlockArgs(const EntryBlockArgs *value) {
    blockArgs = value;
    return *this;
  }

  OpWithBodyGenInfo &setGenRegionEntryCb(GenOMPRegionEntryCBFn value) {
    genRegionEntryCB = value;
    return *this;
  }

  OpWithBodyGenInfo &setGenSkeletonOnly(bool value) {
    genSkeletonOnly = value;
    return *this;
  }

  OpWithBodyGenInfo &setPrivatize(bool value) {
    privatize = value;
    return *this;
  }

  /// [inout] converter to use for the clauses.
  lower::AbstractConverter &converter;
  /// [in] Symbol table
  lower::SymMap &symTable;
  /// [in] Semantics context
  semantics::SemanticsContext &semaCtx;
  /// [in] location in source code.
  mlir::Location loc;
  /// [in] current PFT node/evaluation.
  lower::pft::Evaluation &eval;
  /// [in] leaf directive for which to generate the op body.
  llvm::omp::Directive dir;
  /// [in] list of clauses to process.
  const List<Clause> *clauses = nullptr;
  /// [in] if provided, processes the construct's data-sharing attributes.
  DataSharingProcessor *dsp = nullptr;
  /// [in] if provided, it is used to create the op's region entry block. It is
  /// overriden when a \see genRegionEntryCB is provided. This is only valid for
  /// operations implementing the \see mlir::omp::BlockArgOpenMPOpInterface.
  const EntryBlockArgs *blockArgs = nullptr;
  /// [in] if provided, it overrides the default op's region entry block
  /// creation.
  GenOMPRegionEntryCBFn genRegionEntryCB = nullptr;
  /// [in] if set to `true`, skip generating nested evaluations and dispatching
  /// any further leaf constructs.
  bool genSkeletonOnly = false;
  /// [in] enables handling of privatized variable unless set to `false`.
  bool privatize = true;
};

/// Create the body (block) for an OpenMP Operation.
///
/// \param [in]   op  - the operation the body belongs to.
/// \param [in] info  - options controlling code-gen for the construction.
/// \param [in] queue - work queue with nested constructs.
/// \param [in] item  - item in the queue to generate body for.
static void createBodyOfOp(mlir::Operation &op, const OpWithBodyGenInfo &info,
                           const ConstructQueue &queue,
                           ConstructQueue::const_iterator item) {
  fir::FirOpBuilder &firOpBuilder = info.converter.getFirOpBuilder();

  auto insertMarker = [](fir::FirOpBuilder &builder) {
    mlir::Value undef = fir::UndefOp::create(builder, builder.getUnknownLoc(),
                                             builder.getIndexType());
    return undef.getDefiningOp();
  };

  // Create the entry block for the region and collect its arguments for use
  // within the region. The entry block will be created as follows:
  //   - By default, it will be empty and have no arguments.
  //   - Operations implementing the omp::BlockArgOpenMPOpInterface can set the
  //     `info.blockArgs` pointer so that block arguments will be those
  //     corresponding to entry block argument-generating clauses. Binding of
  //     Fortran symbols to the new MLIR values is done automatically.
  //   - If the `info.genRegionEntryCB` callback is set, it takes precedence and
  //     allows callers to manually create the entry block with its intended
  //     list of arguments and to bind these arguments to their corresponding
  //     Fortran symbols. This is used for e.g. loop induction variables.
  auto regionArgs = [&]() -> llvm::SmallVector<const semantics::Symbol *> {
    if (info.genRegionEntryCB)
      return info.genRegionEntryCB(&op);

    if (info.blockArgs) {
      genEntryBlock(firOpBuilder, *info.blockArgs, op.getRegion(0));
      bindEntryBlockArgs(info.converter,
                         llvm::cast<mlir::omp::BlockArgOpenMPOpInterface>(op),
                         *info.blockArgs);
      return llvm::to_vector(info.blockArgs->getSyms());
    }

    firOpBuilder.createBlock(&op.getRegion(0));
    return {};
  }();

  // Mark the earliest insertion point.
  mlir::Operation *marker = insertMarker(firOpBuilder);

  // If it is an unstructured region, create empty blocks for all evaluations.
  if (lower::omp::isLastItemInQueue(item, queue) &&
      info.eval.lowerAsUnstructured()) {
    lower::createEmptyRegionBlocks<mlir::omp::TerminatorOp, mlir::omp::YieldOp>(
        firOpBuilder, info.eval.getNestedEvaluations());
  }

  // Start with privatization, so that the lowering of the nested
  // code will use the right symbols.
  bool isLoop = llvm::omp::getDirectiveAssociation(info.dir) ==
                llvm::omp::Association::Loop;
  bool privatize = info.clauses && info.privatize;

  firOpBuilder.setInsertionPoint(marker);
  std::optional<DataSharingProcessor> tempDsp;
  if (privatize && !info.dsp) {
    tempDsp.emplace(info.converter, info.semaCtx, *info.clauses, info.eval,
                    Fortran::lower::omp::isLastItemInQueue(item, queue),
                    /*useDelayedPrivatization=*/false, info.symTable);
    tempDsp->processStep1();
  }

  if (info.dir == llvm::omp::Directive::OMPD_parallel) {
    threadPrivatizeVars(info.converter, info.eval);
    if (info.clauses) {
      firOpBuilder.setInsertionPoint(marker);
      ClauseProcessor(info.converter, info.semaCtx, *info.clauses)
          .processCopyin();
    }
  }

  if (!info.genSkeletonOnly) {
    if (ConstructQueue::const_iterator next = std::next(item);
        next != queue.end()) {
      genOMPDispatch(info.converter, info.symTable, info.semaCtx, info.eval,
                     info.loc, queue, next);
    } else {
      // genFIR(Evaluation&) tries to patch up unterminated blocks, causing
      // a lot of complications for our approach if the terminator generation
      // is delayed past this point. Insert a temporary terminator here, then
      // delete it.
      firOpBuilder.setInsertionPointToEnd(&op.getRegion(0).back());
      auto *temp = lower::genOpenMPTerminator(firOpBuilder, &op, info.loc);
      firOpBuilder.setInsertionPointAfter(marker);
      genNestedEvaluations(info.converter, info.eval);
      temp->erase();
    }
  }

  // Get or create a unique exiting block from the given region, or
  // return nullptr if there is no exiting block.
  auto getUniqueExit = [&](mlir::Region &region) -> mlir::Block * {
    // Find the blocks where the OMP terminator should go. In simple cases
    // it is the single block in the operation's region. When the region
    // is more complicated, especially with unstructured control flow, there
    // may be multiple blocks, and some of them may have non-OMP terminators
    // resulting from lowering of the code contained within the operation.
    // All the remaining blocks are potential exit points from the op's region.
    //
    // Explicit control flow cannot exit any OpenMP region (other than via
    // STOP), and that is enforced by semantic checks prior to lowering. STOP
    // statements are lowered to a function call.

    // Collect unterminated blocks.
    llvm::SmallVector<mlir::Block *> exits;
    for (mlir::Block &b : region) {
      if (b.empty() || !b.back().hasTrait<mlir::OpTrait::IsTerminator>())
        exits.push_back(&b);
    }

    if (exits.empty())
      return nullptr;
    // If there already is a unique exiting block, do not create another one.
    // Additionally, some ops (e.g. omp.sections) require only 1 block in
    // its region.
    if (exits.size() == 1)
      return exits[0];
    mlir::Block *exit = firOpBuilder.createBlock(&region);
    for (mlir::Block *b : exits) {
      firOpBuilder.setInsertionPointToEnd(b);
      mlir::cf::BranchOp::create(firOpBuilder, info.loc, exit);
    }
    return exit;
  };

  if (auto *exitBlock = getUniqueExit(op.getRegion(0))) {
    firOpBuilder.setInsertionPointToEnd(exitBlock);
    auto *term = lower::genOpenMPTerminator(firOpBuilder, &op, info.loc);
    // Only insert lastprivate code when there actually is an exit block.
    // Such a block may not exist if the nested code produced an infinite
    // loop (this may not make sense in production code, but a user could
    // write that and we should handle it).
    firOpBuilder.setInsertionPoint(term);
    if (privatize) {
      // DataSharingProcessor::processStep2() may create operations before/after
      // the one passed as argument. We need to treat loop wrappers and their
      // nested loop as a unit, so we need to pass the bottom level wrapper (if
      // present). Otherwise, these operations will be inserted within a
      // wrapper region.
      mlir::Operation *privatizationBottomLevelOp = &op;
      if (auto loopNest = llvm::dyn_cast<mlir::omp::LoopNestOp>(op)) {
        llvm::SmallVector<mlir::omp::LoopWrapperInterface> wrappers;
        loopNest.gatherWrappers(wrappers);
        if (!wrappers.empty())
          privatizationBottomLevelOp = &*wrappers.front();
      }

      if (!info.dsp) {
        assert(tempDsp.has_value());
        tempDsp->processStep2(privatizationBottomLevelOp, isLoop);
      } else {
        if (isLoop && regionArgs.size() > 0) {
          for (const auto &regionArg : regionArgs) {
            info.dsp->pushLoopIV(info.converter.getSymbolAddress(*regionArg));
          }
        }
        info.dsp->processStep2(privatizationBottomLevelOp, isLoop);
      }
    }
  }

  firOpBuilder.setInsertionPointAfter(marker);
  marker->erase();
}

static void genBodyOfTargetDataOp(
    lower::AbstractConverter &converter, lower::SymMap &symTable,
    semantics::SemanticsContext &semaCtx, lower::pft::Evaluation &eval,
    mlir::omp::TargetDataOp &dataOp, const EntryBlockArgs &args,
    const mlir::Location &currentLocation, const ConstructQueue &queue,
    ConstructQueue::const_iterator item) {
  fir::FirOpBuilder &firOpBuilder = converter.getFirOpBuilder();

  genEntryBlock(firOpBuilder, args, dataOp.getRegion());
  bindEntryBlockArgs(converter, dataOp, args);

  // Insert dummy instruction to remember the insertion position. The
  // marker will be deleted by clean up passes since there are no uses.
  // Remembering the position for further insertion is important since
  // there are hlfir.declares inserted above while setting block arguments
  // and new code from the body should be inserted after that.
  mlir::Value undefMarker = fir::UndefOp::create(firOpBuilder, dataOp.getLoc(),
                                                 firOpBuilder.getIndexType());

  // Create blocks for unstructured regions. This has to be done since
  // blocks are initially allocated with the function as the parent region.
  if (eval.lowerAsUnstructured()) {
    lower::createEmptyRegionBlocks<mlir::omp::TerminatorOp, mlir::omp::YieldOp>(
        firOpBuilder, eval.getNestedEvaluations());
  }

  mlir::omp::TerminatorOp::create(firOpBuilder, currentLocation);

  // Set the insertion point after the marker.
  firOpBuilder.setInsertionPointAfter(undefMarker.getDefiningOp());

  if (ConstructQueue::const_iterator next = std::next(item);
      next != queue.end()) {
    genOMPDispatch(converter, symTable, semaCtx, eval, currentLocation, queue,
                   next);
  } else {
    genNestedEvaluations(converter, eval);
  }
}

// This generates intermediate common block member accesses within a region
// and then rebinds the members symbol to the intermediate accessors we have
// generated so that subsequent code generation will utilise these instead.
//
// When the scope changes, the bindings to the intermediate accessors should
// be dropped in place of the original symbol bindings.
//
// This is for utilisation with TargetOp.
static void genIntermediateCommonBlockAccessors(
    Fortran::lower::AbstractConverter &converter,
    const mlir::Location &currentLocation,
    llvm::ArrayRef<mlir::BlockArgument> mapBlockArgs,
    llvm::ArrayRef<const Fortran::semantics::Symbol *> mapSyms) {
  // Iterate over the symbol list, which will be shorter than the list of
  // arguments if new entry block arguments were introduced to implicitly map
  // outside values used by the bounds cloned into the target region. In that
  // case, the additional block arguments do not need processing here.
  for (auto [mapSym, mapArg] : llvm::zip_first(mapSyms, mapBlockArgs)) {
    auto *details = mapSym->detailsIf<Fortran::semantics::CommonBlockDetails>();
    if (!details)
      continue;

    for (auto obj : details->objects()) {
      auto targetCBMemberBind = Fortran::lower::genCommonBlockMember(
          converter, currentLocation, *obj, mapArg, mapSym->size());
      fir::ExtendedValue sexv = converter.getSymbolExtendedValue(*obj);
      fir::ExtendedValue targetCBExv =
          getExtendedValue(sexv, targetCBMemberBind);
      converter.bindSymbol(*obj, targetCBExv);
    }
  }
}

// This functions creates a block for the body of the targetOp's region. It adds
// all the symbols present in mapSymbols as block arguments to this block.
static void genBodyOfTargetOp(
    lower::AbstractConverter &converter, lower::SymMap &symTable,
    semantics::SemanticsContext &semaCtx, lower::pft::Evaluation &eval,
    mlir::omp::TargetOp &targetOp, const EntryBlockArgs &args,
    const mlir::Location &currentLocation, const ConstructQueue &queue,
    ConstructQueue::const_iterator item, DataSharingProcessor &dsp) {
  fir::FirOpBuilder &firOpBuilder = converter.getFirOpBuilder();
  auto argIface = llvm::cast<mlir::omp::BlockArgOpenMPOpInterface>(*targetOp);

  mlir::Region &region = targetOp.getRegion();
  genEntryBlock(firOpBuilder, args, region);
  bindEntryBlockArgs(converter, targetOp, args);
  if (HostEvalInfo *hostEvalInfo = getHostEvalInfoStackTop(converter))
    hostEvalInfo->bindOperands(argIface.getHostEvalBlockArgs());

  // Check if cloning the bounds introduced any dependency on the outer region.
  // If so, then either clone them as well if they are MemoryEffectFree, or else
  // copy them to a new temporary and add them to the map and block_argument
  // lists and replace their uses with the new temporary.
  cloneOrMapRegionOutsiders(firOpBuilder, targetOp);

  // Insert dummy instruction to remember the insertion position. The
  // marker will be deleted since there are not uses.
  // In the HLFIR flow there are hlfir.declares inserted above while
  // setting block arguments.
  mlir::Value undefMarker = fir::UndefOp::create(
      firOpBuilder, targetOp.getLoc(), firOpBuilder.getIndexType());

  // Create blocks for unstructured regions. This has to be done since
  // blocks are initially allocated with the function as the parent region.
  if (lower::omp::isLastItemInQueue(item, queue) &&
      eval.lowerAsUnstructured()) {
    lower::createEmptyRegionBlocks<mlir::omp::TerminatorOp, mlir::omp::YieldOp>(
        firOpBuilder, eval.getNestedEvaluations());
  }

  mlir::omp::TerminatorOp::create(firOpBuilder, currentLocation);

  // Create the insertion point after the marker.
  firOpBuilder.setInsertionPointAfter(undefMarker.getDefiningOp());

  // If we map a common block using it's symbol e.g. map(tofrom: /common_block/)
  // and accessing its members within the target region, there is a large
  // chance we will end up with uses external to the region accessing the common
  // resolve these, we do so by generating new common block member accesses
  // within the region, binding them to the member symbol for the scope of the
  // region so that subsequent code generation within the region will utilise
  // our new member accesses we have created.
  genIntermediateCommonBlockAccessors(
      converter, currentLocation, argIface.getMapBlockArgs(), args.map.syms);

  if (ConstructQueue::const_iterator next = std::next(item);
      next != queue.end()) {
    genOMPDispatch(converter, symTable, semaCtx, eval, currentLocation, queue,
                   next);
  } else {
    genNestedEvaluations(converter, eval);
  }

  dsp.processStep2(targetOp, /*isLoop=*/false);
}

template <typename OpTy, typename... Args>
static OpTy genOpWithBody(const OpWithBodyGenInfo &info,
                          const ConstructQueue &queue,
                          ConstructQueue::const_iterator item, Args &&...args) {
  auto op = OpTy::create(info.converter.getFirOpBuilder(), info.loc,
                         std::forward<Args>(args)...);
  createBodyOfOp(*op, info, queue, item);
  return op;
}

template <typename OpTy, typename ClauseOpsTy>
static OpTy genWrapperOp(lower::AbstractConverter &converter,
                         mlir::Location loc, const ClauseOpsTy &clauseOps,
                         const EntryBlockArgs &args) {
  static_assert(
      OpTy::template hasTrait<mlir::omp::LoopWrapperInterface::Trait>(),
      "expected a loop wrapper");
  fir::FirOpBuilder &firOpBuilder = converter.getFirOpBuilder();

  // Create wrapper.
  auto op = OpTy::create(firOpBuilder, loc, clauseOps);

  // Create entry block with arguments.
  genEntryBlock(firOpBuilder, args, op.getRegion());

  return op;
}

//===----------------------------------------------------------------------===//
// Code generation functions for clauses
//===----------------------------------------------------------------------===//

static void genCancelClauses(lower::AbstractConverter &converter,
                             semantics::SemanticsContext &semaCtx,
                             const List<Clause> &clauses, mlir::Location loc,
                             mlir::omp::CancelOperands &clauseOps) {
  ClauseProcessor cp(converter, semaCtx, clauses);
  cp.processCancelDirectiveName(clauseOps);
  cp.processIf(llvm::omp::Directive::OMPD_cancel, clauseOps);
}

static void
genCancellationPointClauses(lower::AbstractConverter &converter,
                            semantics::SemanticsContext &semaCtx,
                            const List<Clause> &clauses, mlir::Location loc,
                            mlir::omp::CancellationPointOperands &clauseOps) {
  ClauseProcessor cp(converter, semaCtx, clauses);
  cp.processCancelDirectiveName(clauseOps);
}

static void genCriticalDeclareClauses(
    lower::AbstractConverter &converter, semantics::SemanticsContext &semaCtx,
    const List<Clause> &clauses, mlir::Location loc,
    mlir::omp::CriticalDeclareOperands &clauseOps, llvm::StringRef name) {
  ClauseProcessor cp(converter, semaCtx, clauses);
  cp.processHint(clauseOps);
  clauseOps.symName =
      mlir::StringAttr::get(converter.getFirOpBuilder().getContext(), name);
}

static void genDistributeClauses(lower::AbstractConverter &converter,
                                 semantics::SemanticsContext &semaCtx,
                                 lower::StatementContext &stmtCtx,
                                 const List<Clause> &clauses,
                                 mlir::Location loc,
                                 mlir::omp::DistributeOperands &clauseOps) {
  ClauseProcessor cp(converter, semaCtx, clauses);
  cp.processAllocate(clauseOps);
  cp.processDistSchedule(stmtCtx, clauseOps);
  cp.processOrder(clauseOps);
}

static void genFlushClauses(lower::AbstractConverter &converter,
                            semantics::SemanticsContext &semaCtx,
                            const ObjectList &objects,
                            const List<Clause> &clauses, mlir::Location loc,
                            llvm::SmallVectorImpl<mlir::Value> &operandRange) {
  if (!objects.empty())
    genObjectList(objects, converter, operandRange);

  ClauseProcessor cp(converter, semaCtx, clauses);
  cp.processTODO<clause::AcqRel, clause::Acquire, clause::Release,
                 clause::SeqCst>(loc, llvm::omp::OMPD_flush);
}

static void
genLoopNestClauses(lower::AbstractConverter &converter,
                   semantics::SemanticsContext &semaCtx,
                   lower::pft::Evaluation &eval, const List<Clause> &clauses,
                   mlir::Location loc, mlir::omp::LoopNestOperands &clauseOps,
                   llvm::SmallVectorImpl<const semantics::Symbol *> &iv) {
  ClauseProcessor cp(converter, semaCtx, clauses);

  HostEvalInfo *hostEvalInfo = getHostEvalInfoStackTop(converter);
  if (!hostEvalInfo || !hostEvalInfo->apply(clauseOps, iv))
    cp.processCollapse(loc, eval, clauseOps, clauseOps, iv);

  clauseOps.loopInclusive = converter.getFirOpBuilder().getUnitAttr();
  cp.processTileSizes(eval, clauseOps);
}

static void genLoopClauses(
    lower::AbstractConverter &converter, semantics::SemanticsContext &semaCtx,
    const List<Clause> &clauses, mlir::Location loc,
    mlir::omp::LoopOperands &clauseOps,
    llvm::SmallVectorImpl<const semantics::Symbol *> &reductionSyms) {
  ClauseProcessor cp(converter, semaCtx, clauses);
  cp.processBind(clauseOps);
  cp.processOrder(clauseOps);
  cp.processReduction(loc, clauseOps, reductionSyms);
  cp.processTODO<clause::Lastprivate>(loc, llvm::omp::Directive::OMPD_loop);
}

static void genMaskedClauses(lower::AbstractConverter &converter,
                             semantics::SemanticsContext &semaCtx,
                             lower::StatementContext &stmtCtx,
                             const List<Clause> &clauses, mlir::Location loc,
                             mlir::omp::MaskedOperands &clauseOps) {
  ClauseProcessor cp(converter, semaCtx, clauses);
  cp.processFilter(stmtCtx, clauseOps);
}

static void
genOrderedRegionClauses(lower::AbstractConverter &converter,
                        semantics::SemanticsContext &semaCtx,
                        const List<Clause> &clauses, mlir::Location loc,
                        mlir::omp::OrderedRegionOperands &clauseOps) {
  ClauseProcessor cp(converter, semaCtx, clauses);
  cp.processTODO<clause::Simd>(loc, llvm::omp::Directive::OMPD_ordered);
}

static void genParallelClauses(
    lower::AbstractConverter &converter, semantics::SemanticsContext &semaCtx,
    lower::StatementContext &stmtCtx, const List<Clause> &clauses,
    mlir::Location loc, mlir::omp::ParallelOperands &clauseOps,
    llvm::SmallVectorImpl<const semantics::Symbol *> &reductionSyms) {
  ClauseProcessor cp(converter, semaCtx, clauses);
  cp.processAllocate(clauseOps);
  cp.processIf(llvm::omp::Directive::OMPD_parallel, clauseOps);

  HostEvalInfo *hostEvalInfo = getHostEvalInfoStackTop(converter);
  if (!hostEvalInfo || !hostEvalInfo->apply(clauseOps))
    cp.processNumThreads(stmtCtx, clauseOps);

  cp.processProcBind(clauseOps);
  cp.processReduction(loc, clauseOps, reductionSyms);
}

static void genScanClauses(lower::AbstractConverter &converter,
                           semantics::SemanticsContext &semaCtx,
                           const List<Clause> &clauses, mlir::Location loc,
                           mlir::omp::ScanOperands &clauseOps) {
  ClauseProcessor cp(converter, semaCtx, clauses);
  cp.processInclusive(loc, clauseOps);
  cp.processExclusive(loc, clauseOps);
}

static void genSectionsClauses(
    lower::AbstractConverter &converter, semantics::SemanticsContext &semaCtx,
    const List<Clause> &clauses, mlir::Location loc,
    mlir::omp::SectionsOperands &clauseOps,
    llvm::SmallVectorImpl<const semantics::Symbol *> &reductionSyms) {
  ClauseProcessor cp(converter, semaCtx, clauses);
  cp.processAllocate(clauseOps);
  cp.processNowait(clauseOps);
  cp.processReduction(loc, clauseOps, reductionSyms);
  // TODO Support delayed privatization.
}

static void genSimdClauses(
    lower::AbstractConverter &converter, semantics::SemanticsContext &semaCtx,
    const List<Clause> &clauses, mlir::Location loc,
    mlir::omp::SimdOperands &clauseOps,
    llvm::SmallVectorImpl<const semantics::Symbol *> &reductionSyms) {
  ClauseProcessor cp(converter, semaCtx, clauses);
  cp.processAligned(clauseOps);
  cp.processIf(llvm::omp::Directive::OMPD_simd, clauseOps);
  cp.processNontemporal(clauseOps);
  cp.processOrder(clauseOps);
  cp.processReduction(loc, clauseOps, reductionSyms);
  cp.processSafelen(clauseOps);
  cp.processSimdlen(clauseOps);

  cp.processTODO<clause::Linear>(loc, llvm::omp::Directive::OMPD_simd);
}

static void genSingleClauses(lower::AbstractConverter &converter,
                             semantics::SemanticsContext &semaCtx,
                             const List<Clause> &clauses, mlir::Location loc,
                             mlir::omp::SingleOperands &clauseOps) {
  ClauseProcessor cp(converter, semaCtx, clauses);
  cp.processAllocate(clauseOps);
  cp.processCopyprivate(loc, clauseOps);
  cp.processNowait(clauseOps);
  // TODO Support delayed privatization.
}

static void genTargetClauses(
    lower::AbstractConverter &converter, semantics::SemanticsContext &semaCtx,
    lower::SymMap &symTable, lower::StatementContext &stmtCtx,
    lower::pft::Evaluation &eval, const List<Clause> &clauses,
    mlir::Location loc, mlir::omp::TargetOperands &clauseOps,
    DefaultMapsTy &defaultMaps,
    llvm::SmallVectorImpl<const semantics::Symbol *> &hasDeviceAddrSyms,
    llvm::SmallVectorImpl<const semantics::Symbol *> &isDevicePtrSyms,
    llvm::SmallVectorImpl<const semantics::Symbol *> &mapSyms) {
  ClauseProcessor cp(converter, semaCtx, clauses);
  cp.processBare(clauseOps);
  cp.processDefaultMap(stmtCtx, defaultMaps);
  cp.processDepend(symTable, stmtCtx, clauseOps);
  cp.processDevice(stmtCtx, clauseOps);
  cp.processHasDeviceAddr(stmtCtx, clauseOps, hasDeviceAddrSyms);
  if (HostEvalInfo *hostEvalInfo = getHostEvalInfoStackTop(converter)) {
    // Only process host_eval if compiling for the host device.
    processHostEvalClauses(converter, semaCtx, stmtCtx, eval, loc);
    hostEvalInfo->collectValues(clauseOps.hostEvalVars);
  }
  cp.processIf(llvm::omp::Directive::OMPD_target, clauseOps);
  cp.processIsDevicePtr(clauseOps, isDevicePtrSyms);
  cp.processMap(loc, stmtCtx, clauseOps, llvm::omp::Directive::OMPD_unknown,
                &mapSyms);
  cp.processNowait(clauseOps);
  cp.processThreadLimit(stmtCtx, clauseOps);

  cp.processTODO<clause::Allocate, clause::InReduction, clause::UsesAllocators>(
      loc, llvm::omp::Directive::OMPD_target);

  // `target private(..)` is only supported in delayed privatization mode.
  if (!enableDelayedPrivatizationStaging)
    cp.processTODO<clause::Firstprivate, clause::Private>(
        loc, llvm::omp::Directive::OMPD_target);
}

static void genTargetDataClauses(
    lower::AbstractConverter &converter, semantics::SemanticsContext &semaCtx,
    lower::StatementContext &stmtCtx, const List<Clause> &clauses,
    mlir::Location loc, mlir::omp::TargetDataOperands &clauseOps,
    llvm::SmallVectorImpl<const semantics::Symbol *> &useDeviceAddrSyms,
    llvm::SmallVectorImpl<const semantics::Symbol *> &useDevicePtrSyms) {
  ClauseProcessor cp(converter, semaCtx, clauses);
  cp.processDevice(stmtCtx, clauseOps);
  cp.processIf(llvm::omp::Directive::OMPD_target_data, clauseOps);
  cp.processMap(loc, stmtCtx, clauseOps);
  cp.processUseDeviceAddr(stmtCtx, clauseOps, useDeviceAddrSyms);
  cp.processUseDevicePtr(stmtCtx, clauseOps, useDevicePtrSyms);

  // This function implements the deprecated functionality of use_device_ptr
  // that allows users to provide non-CPTR arguments to it with the caveat
  // that the compiler will treat them as use_device_addr. A lot of legacy
  // code may still depend on this functionality, so we should support it
  // in some manner. We do so currently by simply shifting non-cptr operands
  // from the use_device_ptr lists into the use_device_addr lists.
  // TODO: Perhaps create a user provideable compiler option that will
  // re-introduce a hard-error rather than a warning in these cases.
  promoteNonCPtrUseDevicePtrArgsToUseDeviceAddr(
      clauseOps.useDeviceAddrVars, useDeviceAddrSyms,
      clauseOps.useDevicePtrVars, useDevicePtrSyms);
}

static void genTargetEnterExitUpdateDataClauses(
    lower::AbstractConverter &converter, semantics::SemanticsContext &semaCtx,
    lower::SymMap &symTable, lower::StatementContext &stmtCtx,
    const List<Clause> &clauses, mlir::Location loc,
    llvm::omp::Directive directive,
    mlir::omp::TargetEnterExitUpdateDataOperands &clauseOps) {
  ClauseProcessor cp(converter, semaCtx, clauses);
  cp.processDepend(symTable, stmtCtx, clauseOps);
  cp.processDevice(stmtCtx, clauseOps);
  cp.processIf(directive, clauseOps);

  if (directive == llvm::omp::Directive::OMPD_target_update)
    cp.processMotionClauses(stmtCtx, clauseOps);
  else
    cp.processMap(loc, stmtCtx, clauseOps, directive);

  cp.processNowait(clauseOps);
}

static void genTaskClauses(
    lower::AbstractConverter &converter, semantics::SemanticsContext &semaCtx,
    lower::SymMap &symTable, lower::StatementContext &stmtCtx,
    const List<Clause> &clauses, mlir::Location loc,
    mlir::omp::TaskOperands &clauseOps,
    llvm::SmallVectorImpl<const semantics::Symbol *> &inReductionSyms) {
  ClauseProcessor cp(converter, semaCtx, clauses);
  cp.processAllocate(clauseOps);
  cp.processDepend(symTable, stmtCtx, clauseOps);
  cp.processFinal(stmtCtx, clauseOps);
  cp.processIf(llvm::omp::Directive::OMPD_task, clauseOps);
  cp.processInReduction(loc, clauseOps, inReductionSyms);
  cp.processMergeable(clauseOps);
  cp.processPriority(stmtCtx, clauseOps);
  cp.processUntied(clauseOps);
  cp.processDetach(clauseOps);

  cp.processTODO<clause::Affinity>(loc, llvm::omp::Directive::OMPD_task);
}

static void genTaskgroupClauses(
    lower::AbstractConverter &converter, semantics::SemanticsContext &semaCtx,
    const List<Clause> &clauses, mlir::Location loc,
    mlir::omp::TaskgroupOperands &clauseOps,
    llvm::SmallVectorImpl<const semantics::Symbol *> &taskReductionSyms) {
  ClauseProcessor cp(converter, semaCtx, clauses);
  cp.processAllocate(clauseOps);
  cp.processTaskReduction(loc, clauseOps, taskReductionSyms);
}

static void genTaskloopClauses(lower::AbstractConverter &converter,
                               semantics::SemanticsContext &semaCtx,
                               lower::StatementContext &stmtCtx,
                               const List<Clause> &clauses, mlir::Location loc,
                               mlir::omp::TaskloopOperands &clauseOps) {

  ClauseProcessor cp(converter, semaCtx, clauses);
  cp.processGrainsize(stmtCtx, clauseOps);
  cp.processNumTasks(stmtCtx, clauseOps);

  cp.processTODO<clause::Allocate, clause::Collapse, clause::Default,
                 clause::Final, clause::If, clause::InReduction,
                 clause::Lastprivate, clause::Mergeable, clause::Nogroup,
                 clause::Priority, clause::Reduction, clause::Shared,
                 clause::Untied>(loc, llvm::omp::Directive::OMPD_taskloop);
}

static void genTaskwaitClauses(lower::AbstractConverter &converter,
                               semantics::SemanticsContext &semaCtx,
                               const List<Clause> &clauses, mlir::Location loc,
                               mlir::omp::TaskwaitOperands &clauseOps) {
  ClauseProcessor cp(converter, semaCtx, clauses);
  cp.processTODO<clause::Depend, clause::Nowait>(
      loc, llvm::omp::Directive::OMPD_taskwait);
}

static void genWorkshareClauses(lower::AbstractConverter &converter,
                                semantics::SemanticsContext &semaCtx,
                                lower::StatementContext &stmtCtx,
                                const List<Clause> &clauses, mlir::Location loc,
                                mlir::omp::WorkshareOperands &clauseOps) {
  ClauseProcessor cp(converter, semaCtx, clauses);
  cp.processNowait(clauseOps);
}

static void genTeamsClauses(
    lower::AbstractConverter &converter, semantics::SemanticsContext &semaCtx,
    lower::StatementContext &stmtCtx, const List<Clause> &clauses,
    mlir::Location loc, mlir::omp::TeamsOperands &clauseOps,
    llvm::SmallVectorImpl<const semantics::Symbol *> &reductionSyms) {
  ClauseProcessor cp(converter, semaCtx, clauses);
  cp.processAllocate(clauseOps);
  cp.processIf(llvm::omp::Directive::OMPD_teams, clauseOps);

  HostEvalInfo *hostEvalInfo = getHostEvalInfoStackTop(converter);
  if (!hostEvalInfo || !hostEvalInfo->apply(clauseOps)) {
    cp.processNumTeams(stmtCtx, clauseOps);
    cp.processThreadLimit(stmtCtx, clauseOps);
  }

  cp.processReduction(loc, clauseOps, reductionSyms);
  // TODO Support delayed privatization.
}

static void genWsloopClauses(
    lower::AbstractConverter &converter, semantics::SemanticsContext &semaCtx,
    lower::StatementContext &stmtCtx, const List<Clause> &clauses,
    mlir::Location loc, mlir::omp::WsloopOperands &clauseOps,
    llvm::SmallVectorImpl<const semantics::Symbol *> &reductionSyms) {
  ClauseProcessor cp(converter, semaCtx, clauses);
  cp.processNowait(clauseOps);
  cp.processOrder(clauseOps);
  cp.processOrdered(clauseOps);
  cp.processReduction(loc, clauseOps, reductionSyms);
  cp.processSchedule(stmtCtx, clauseOps);

  cp.processTODO<clause::Allocate, clause::Linear>(
      loc, llvm::omp::Directive::OMPD_do);
}

//===----------------------------------------------------------------------===//
// Code generation functions for leaf constructs
//===----------------------------------------------------------------------===//

static mlir::omp::BarrierOp
genBarrierOp(lower::AbstractConverter &converter, lower::SymMap &symTable,
             semantics::SemanticsContext &semaCtx, lower::pft::Evaluation &eval,
             mlir::Location loc, const ConstructQueue &queue,
             ConstructQueue::const_iterator item) {
  return mlir::omp::BarrierOp::create(converter.getFirOpBuilder(), loc);
}

static mlir::omp::CancelOp genCancelOp(lower::AbstractConverter &converter,
                                       semantics::SemanticsContext &semaCtx,
                                       lower::pft::Evaluation &eval,
                                       mlir::Location loc,
                                       const ConstructQueue &queue,
                                       ConstructQueue::const_iterator item) {
  mlir::omp::CancelOperands clauseOps;
  genCancelClauses(converter, semaCtx, item->clauses, loc, clauseOps);

  return mlir::omp::CancelOp::create(converter.getFirOpBuilder(), loc,
                                     clauseOps);
}

static mlir::omp::CancellationPointOp genCancellationPointOp(
    lower::AbstractConverter &converter, semantics::SemanticsContext &semaCtx,
    lower::pft::Evaluation &eval, mlir::Location loc,
    const ConstructQueue &queue, ConstructQueue::const_iterator item) {
  mlir::omp::CancellationPointOperands clauseOps;
  genCancellationPointClauses(converter, semaCtx, item->clauses, loc,
                              clauseOps);

  return mlir::omp::CancellationPointOp::create(converter.getFirOpBuilder(),
                                                loc, clauseOps);
}

static mlir::omp::CriticalOp
genCriticalOp(lower::AbstractConverter &converter, lower::SymMap &symTable,
              semantics::SemanticsContext &semaCtx,
              lower::pft::Evaluation &eval, mlir::Location loc,
              const ConstructQueue &queue, ConstructQueue::const_iterator item,
              const std::optional<parser::Name> &name) {
  fir::FirOpBuilder &firOpBuilder = converter.getFirOpBuilder();
  mlir::FlatSymbolRefAttr nameAttr;

  if (name) {
    std::string nameStr = name->ToString();
    mlir::ModuleOp mod = firOpBuilder.getModule();
    auto global = mod.lookupSymbol<mlir::omp::CriticalDeclareOp>(nameStr);
    if (!global) {
      mlir::omp::CriticalDeclareOperands clauseOps;
      genCriticalDeclareClauses(converter, semaCtx, item->clauses, loc,
                                clauseOps, nameStr);

      mlir::OpBuilder modBuilder(mod.getBodyRegion());
      global = mlir::omp::CriticalDeclareOp::create(modBuilder, loc, clauseOps);
    }
    nameAttr = mlir::FlatSymbolRefAttr::get(firOpBuilder.getContext(),
                                            global.getSymName());
  }

  return genOpWithBody<mlir::omp::CriticalOp>(
      OpWithBodyGenInfo(converter, symTable, semaCtx, loc, eval,
                        llvm::omp::Directive::OMPD_critical),
      queue, item, nameAttr);
}

static mlir::omp::FlushOp
genFlushOp(lower::AbstractConverter &converter, lower::SymMap &symTable,
           semantics::SemanticsContext &semaCtx, lower::pft::Evaluation &eval,
           mlir::Location loc, const ObjectList &objects,
           const ConstructQueue &queue, ConstructQueue::const_iterator item) {
  llvm::SmallVector<mlir::Value> operandRange;
  genFlushClauses(converter, semaCtx, objects, item->clauses, loc,
                  operandRange);

  return mlir::omp::FlushOp::create(converter.getFirOpBuilder(),
                                    converter.getCurrentLocation(),
                                    operandRange);
}

static mlir::omp::LoopNestOp genLoopNestOp(
    lower::AbstractConverter &converter, lower::SymMap &symTable,
    semantics::SemanticsContext &semaCtx, lower::pft::Evaluation &eval,
    mlir::Location loc, const ConstructQueue &queue,
    ConstructQueue::const_iterator item, mlir::omp::LoopNestOperands &clauseOps,
    llvm::ArrayRef<const semantics::Symbol *> iv,
    llvm::ArrayRef<
        std::pair<mlir::omp::BlockArgOpenMPOpInterface, const EntryBlockArgs &>>
        wrapperArgs,
    llvm::omp::Directive directive, DataSharingProcessor &dsp) {
  auto ivCallback = [&](mlir::Operation *op) {
    genLoopVars(op, converter, loc, iv, wrapperArgs);
    return llvm::SmallVector<const semantics::Symbol *>(iv);
  };

  uint64_t nestValue = getCollapseValue(item->clauses);
  nestValue = nestValue < iv.size() ? iv.size() : nestValue;
  auto *nestedEval = getCollapsedLoopEval(eval, nestValue);
  return genOpWithBody<mlir::omp::LoopNestOp>(
      OpWithBodyGenInfo(converter, symTable, semaCtx, loc, *nestedEval,
                        directive)
          .setClauses(&item->clauses)
          .setDataSharingProcessor(&dsp)
          .setGenRegionEntryCb(ivCallback),
      queue, item, clauseOps);
}

static mlir::omp::LoopOp
genLoopOp(lower::AbstractConverter &converter, lower::SymMap &symTable,
          semantics::SemanticsContext &semaCtx, lower::pft::Evaluation &eval,
          mlir::Location loc, const ConstructQueue &queue,
          ConstructQueue::const_iterator item) {
  mlir::omp::LoopOperands loopClauseOps;
  llvm::SmallVector<const semantics::Symbol *> loopReductionSyms;
  genLoopClauses(converter, semaCtx, item->clauses, loc, loopClauseOps,
                 loopReductionSyms);

  DataSharingProcessor dsp(converter, semaCtx, item->clauses, eval,
                           /*shouldCollectPreDeterminedSymbols=*/true,
                           /*useDelayedPrivatization=*/true, symTable);
  dsp.processStep1(&loopClauseOps);

  mlir::omp::LoopNestOperands loopNestClauseOps;
  llvm::SmallVector<const semantics::Symbol *> iv;
  genLoopNestClauses(converter, semaCtx, eval, item->clauses, loc,
                     loopNestClauseOps, iv);

  EntryBlockArgs loopArgs;
  loopArgs.priv.syms = dsp.getDelayedPrivSymbols();
  loopArgs.priv.vars = loopClauseOps.privateVars;
  loopArgs.reduction.syms = loopReductionSyms;
  loopArgs.reduction.vars = loopClauseOps.reductionVars;

  auto loopOp =
      genWrapperOp<mlir::omp::LoopOp>(converter, loc, loopClauseOps, loopArgs);
  genLoopNestOp(converter, symTable, semaCtx, eval, loc, queue, item,
                loopNestClauseOps, iv, {{loopOp, loopArgs}},
                llvm::omp::Directive::OMPD_loop, dsp);
  return loopOp;
}

static void genCanonicalLoopNest(
    lower::AbstractConverter &converter, lower::SymMap &symTable,
    semantics::SemanticsContext &semaCtx, lower::pft::Evaluation &eval,
    mlir::Location loc, const ConstructQueue &queue,
    ConstructQueue::const_iterator item, size_t numLoops,
    llvm::SmallVectorImpl<mlir::omp::CanonicalLoopOp> &loops) {
  assert(loops.empty() && "Expecting empty list to fill");
  assert(numLoops >= 1 && "Expecting at least one loop");

  fir::FirOpBuilder &firOpBuilder = converter.getFirOpBuilder();

  mlir::omp::LoopRelatedClauseOps loopInfo;
  llvm::SmallVector<const semantics::Symbol *, 3> ivs;
  collectLoopRelatedInfo(converter, loc, eval, numLoops, loopInfo, ivs);
  assert(ivs.size() == numLoops &&
         "Expected to parse as many loop variables as there are loops");

  // Steps that follow:
  // 1. Emit all of the loop's prologues (compute the tripcount)
  // 2. Emit omp.canonical_loop nested inside each other (iteratively)
  // 2.1. In the innermost omp.canonical_loop, emit the loop body prologue (in
  // the body callback)
  //
  // Since emitting prologues and body code is split, remember prologue values
  // for use when emitting the same loop's epilogues.
  llvm::SmallVector<mlir::Value> tripcounts;
  llvm::SmallVector<mlir::Value> clis;
  llvm::SmallVector<lower::pft::Evaluation *> evals;
  llvm::SmallVector<mlir::Type> loopVarTypes;
  llvm::SmallVector<mlir::Value> loopStepVars;
  llvm::SmallVector<mlir::Value> loopLBVars;
  llvm::SmallVector<mlir::Value> blockArgs;

  // Step 1: Loop prologues
  // Computing the trip count must happen before entering the outermost loop
  lower::pft::Evaluation *innermostEval = &eval.getFirstNestedEvaluation();
  for ([[maybe_unused]] auto iv : ivs) {
    if (innermostEval->getIf<parser::DoConstruct>()->IsDoConcurrent()) {
      // OpenMP specifies DO CONCURRENT only with the `!omp loop` construct.
      // Will need to add special cases for this combination.
      TODO(loc, "DO CONCURRENT as canonical loop not supported");
    }
<<<<<<< HEAD

    auto &doLoopEval = innermostEval->getFirstNestedEvaluation();
    evals.push_back(innermostEval);

    // Get the loop bounds (and increment)
    // auto &doLoopEval = nestedEval.getFirstNestedEvaluation();
    auto *doStmt = doLoopEval.getIf<parser::NonLabelDoStmt>();
    assert(doStmt && "Expected do loop to be in the nested evaluation");
    auto &loopControl = std::get<std::optional<parser::LoopControl>>(doStmt->t);
    assert(loopControl.has_value());
    auto *bounds = std::get_if<parser::LoopControl::Bounds>(&loopControl->u);
    assert(bounds && "Expected bounds for canonical loop");
    lower::StatementContext stmtCtx;
    mlir::Value loopLBVar = fir::getBase(
        converter.genExprValue(*semantics::GetExpr(bounds->lower), stmtCtx));
    mlir::Value loopUBVar = fir::getBase(
        converter.genExprValue(*semantics::GetExpr(bounds->upper), stmtCtx));
    mlir::Value loopStepVar = [&]() {
      if (bounds->step) {
        return fir::getBase(
            converter.genExprValue(*semantics::GetExpr(bounds->step), stmtCtx));
      }

=======

    auto &doLoopEval = innermostEval->getFirstNestedEvaluation();
    evals.push_back(innermostEval);

    // Get the loop bounds (and increment)
    // auto &doLoopEval = nestedEval.getFirstNestedEvaluation();
    auto *doStmt = doLoopEval.getIf<parser::NonLabelDoStmt>();
    assert(doStmt && "Expected do loop to be in the nested evaluation");
    auto &loopControl = std::get<std::optional<parser::LoopControl>>(doStmt->t);
    assert(loopControl.has_value());
    auto *bounds = std::get_if<parser::LoopControl::Bounds>(&loopControl->u);
    assert(bounds && "Expected bounds for canonical loop");
    lower::StatementContext stmtCtx;
    mlir::Value loopLBVar = fir::getBase(
        converter.genExprValue(*semantics::GetExpr(bounds->lower), stmtCtx));
    mlir::Value loopUBVar = fir::getBase(
        converter.genExprValue(*semantics::GetExpr(bounds->upper), stmtCtx));
    mlir::Value loopStepVar = [&]() {
      if (bounds->step) {
        return fir::getBase(
            converter.genExprValue(*semantics::GetExpr(bounds->step), stmtCtx));
      }

>>>>>>> 54c4ef26
      // If `step` is not present, assume it is `1`.
      auto intTy = firOpBuilder.getI32Type();
      return firOpBuilder.createIntegerConstant(loc, intTy, 1);
    }();

    // Get the integer kind for the loop variable and cast the loop bounds
    size_t loopVarTypeSize = bounds->name.thing.symbol->GetUltimate().size();
    mlir::Type loopVarType = getLoopVarType(converter, loopVarTypeSize);
    loopVarTypes.push_back(loopVarType);
    loopLBVar = firOpBuilder.createConvert(loc, loopVarType, loopLBVar);
    loopUBVar = firOpBuilder.createConvert(loc, loopVarType, loopUBVar);
    loopStepVar = firOpBuilder.createConvert(loc, loopVarType, loopStepVar);
    loopLBVars.push_back(loopLBVar);
    loopStepVars.push_back(loopStepVar);

    // Start lowering
    mlir::Value zero = firOpBuilder.createIntegerConstant(loc, loopVarType, 0);
    mlir::Value one = firOpBuilder.createIntegerConstant(loc, loopVarType, 1);
<<<<<<< HEAD
    mlir::Value isDownwards = firOpBuilder.create<mlir::arith::CmpIOp>(
        loc, mlir::arith::CmpIPredicate::slt, loopStepVar, zero);

    // Ensure we are counting upwards. If not, negate step and swap lb and ub.
    mlir::Value negStep =
        firOpBuilder.create<mlir::arith::SubIOp>(loc, zero, loopStepVar);
    mlir::Value incr = firOpBuilder.create<mlir::arith::SelectOp>(
        loc, isDownwards, negStep, loopStepVar);
    mlir::Value lb = firOpBuilder.create<mlir::arith::SelectOp>(
        loc, isDownwards, loopUBVar, loopLBVar);
    mlir::Value ub = firOpBuilder.create<mlir::arith::SelectOp>(
        loc, isDownwards, loopLBVar, loopUBVar);

    // Compute the trip count assuming lb <= ub. This guarantees that the result
    // is non-negative and we can use unsigned arithmetic.
    mlir::Value span = firOpBuilder.create<mlir::arith::SubIOp>(
        loc, ub, lb, ::mlir::arith::IntegerOverflowFlags::nuw);
    mlir::Value tcMinusOne =
        firOpBuilder.create<mlir::arith::DivUIOp>(loc, span, incr);
    mlir::Value tcIfLooping = firOpBuilder.create<mlir::arith::AddIOp>(
        loc, tcMinusOne, one, ::mlir::arith::IntegerOverflowFlags::nuw);

    // Fall back to 0 if lb > ub
    mlir::Value isZeroTC = firOpBuilder.create<mlir::arith::CmpIOp>(
        loc, mlir::arith::CmpIPredicate::slt, ub, lb);
    mlir::Value tripcount = firOpBuilder.create<mlir::arith::SelectOp>(
        loc, isZeroTC, zero, tcIfLooping);
    tripcounts.push_back(tripcount);

    // Create the CLI handle.
    auto newcli = firOpBuilder.create<mlir::omp::NewCliOp>(loc);
=======
    mlir::Value isDownwards = mlir::arith::CmpIOp::create(
        firOpBuilder, loc, mlir::arith::CmpIPredicate::slt, loopStepVar, zero);

    // Ensure we are counting upwards. If not, negate step and swap lb and ub.
    mlir::Value negStep =
        mlir::arith::SubIOp::create(firOpBuilder, loc, zero, loopStepVar);
    mlir::Value incr = mlir::arith::SelectOp::create(
        firOpBuilder, loc, isDownwards, negStep, loopStepVar);
    mlir::Value lb = mlir::arith::SelectOp::create(
        firOpBuilder, loc, isDownwards, loopUBVar, loopLBVar);
    mlir::Value ub = mlir::arith::SelectOp::create(
        firOpBuilder, loc, isDownwards, loopLBVar, loopUBVar);

    // Compute the trip count assuming lb <= ub. This guarantees that the result
    // is non-negative and we can use unsigned arithmetic.
    mlir::Value span = mlir::arith::SubIOp::create(
        firOpBuilder, loc, ub, lb, ::mlir::arith::IntegerOverflowFlags::nuw);
    mlir::Value tcMinusOne =
        mlir::arith::DivUIOp::create(firOpBuilder, loc, span, incr);
    mlir::Value tcIfLooping =
        mlir::arith::AddIOp::create(firOpBuilder, loc, tcMinusOne, one,
                                    ::mlir::arith::IntegerOverflowFlags::nuw);

    // Fall back to 0 if lb > ub
    mlir::Value isZeroTC = mlir::arith::CmpIOp::create(
        firOpBuilder, loc, mlir::arith::CmpIPredicate::slt, ub, lb);
    mlir::Value tripcount = mlir::arith::SelectOp::create(
        firOpBuilder, loc, isZeroTC, zero, tcIfLooping);
    tripcounts.push_back(tripcount);

    // Create the CLI handle.
    auto newcli = mlir::omp::NewCliOp::create(firOpBuilder, loc);
>>>>>>> 54c4ef26
    mlir::Value cli = newcli.getResult();
    clis.push_back(cli);

    innermostEval = &*std::next(innermostEval->getNestedEvaluations().begin());
  }

  // Step 2: Create nested canoncial loops
  for (auto i : llvm::seq<size_t>(numLoops)) {
    bool isInnermost = (i == numLoops - 1);
    mlir::Type loopVarType = loopVarTypes[i];
    mlir::Value tripcount = tripcounts[i];
    mlir::Value cli = clis[i];
    auto &&eval = evals[i];

    auto ivCallback = [&, i, isInnermost](mlir::Operation *op)
        -> llvm::SmallVector<const Fortran::semantics::Symbol *> {
      mlir::Region &region = op->getRegion(0);

      // Create the op's region skeleton (BB taking the iv as argument)
      firOpBuilder.createBlock(&region, {}, {loopVarType}, {loc});
      blockArgs.push_back(region.front().getArgument(0));

      // Step 2.1: Emit body prologue code
      // Compute the translation from logical iteration number to the value of
      // the loop's iteration variable only in the innermost body. Currently,
      // loop transformations do not allow any instruction between loops, but
      // this will change with
      if (isInnermost) {
        assert(blockArgs.size() == numLoops &&
               "Expecting all block args to have been collected by now");
        for (auto j : llvm::seq<size_t>(numLoops)) {
          mlir::Value natIterNum = fir::getBase(blockArgs[j]);
<<<<<<< HEAD
          mlir::Value scaled = firOpBuilder.create<mlir::arith::MulIOp>(
              loc, natIterNum, loopStepVars[j]);
          mlir::Value userVal = firOpBuilder.create<mlir::arith::AddIOp>(
              loc, loopLBVars[j], scaled);
=======
          mlir::Value scaled = mlir::arith::MulIOp::create(
              firOpBuilder, loc, natIterNum, loopStepVars[j]);
          mlir::Value userVal = mlir::arith::AddIOp::create(
              firOpBuilder, loc, loopLBVars[j], scaled);
>>>>>>> 54c4ef26

          mlir::OpBuilder::InsertPoint insPt =
              firOpBuilder.saveInsertionPoint();
          firOpBuilder.setInsertionPointToStart(firOpBuilder.getAllocaBlock());
          mlir::Type tempTy = converter.genType(*ivs[j]);
          firOpBuilder.restoreInsertionPoint(insPt);

          // Write the loop value into loop variable
          mlir::Value cvtVal = firOpBuilder.createConvert(loc, tempTy, userVal);
          hlfir::Entity lhs{converter.getSymbolAddress(*ivs[j])};
          lhs = hlfir::derefPointersAndAllocatables(loc, firOpBuilder, lhs);
          mlir::Operation *storeOp =
              hlfir::AssignOp::create(firOpBuilder, loc, cvtVal, lhs);
          firOpBuilder.setInsertionPointAfter(storeOp);
        }
      }

      return {ivs[i]};
    };

    // Create the omp.canonical_loop operation
    auto opGenInfo = OpWithBodyGenInfo(converter, symTable, semaCtx, loc, *eval,
                                       llvm::omp::Directive::OMPD_unknown)
                         .setGenSkeletonOnly(!isInnermost)
                         .setClauses(&item->clauses)
                         .setPrivatize(false)
                         .setGenRegionEntryCb(ivCallback);
    auto canonLoop = genOpWithBody<mlir::omp::CanonicalLoopOp>(
        std::move(opGenInfo), queue, item, tripcount, cli);
    loops.push_back(canonLoop);

    // Insert next loop nested inside last loop
    firOpBuilder.setInsertionPoint(
        canonLoop.getRegion().back().getTerminator());
  }

  firOpBuilder.setInsertionPointAfter(loops.front());
}
<<<<<<< HEAD

static void genTileOp(Fortran::lower::AbstractConverter &converter,
                      Fortran::lower::SymMap &symTable,
                      lower::StatementContext &stmtCtx,
                      Fortran::semantics::SemanticsContext &semaCtx,
                      Fortran::lower::pft::Evaluation &eval, mlir::Location loc,
                      const ConstructQueue &queue,
                      ConstructQueue::const_iterator item) {
  fir::FirOpBuilder &firOpBuilder = converter.getFirOpBuilder();

  mlir::omp::SizesClauseOps sizesClause;
  ClauseProcessor cp(converter, semaCtx, item->clauses);
  cp.processSizes(stmtCtx, sizesClause);

  size_t numLoops = sizesClause.sizes.size();
  llvm::SmallVector<mlir::omp::CanonicalLoopOp, 3> canonLoops;
  canonLoops.reserve(numLoops);

  genCanonicalLoopNest(converter, symTable, semaCtx, eval, loc, queue, item,
                       numLoops, canonLoops);
  assert((canonLoops.size() == numLoops) &&
         "Expecting the predetermined number of loops");

  llvm::SmallVector<mlir::Value, 3> applyees;
  applyees.reserve(numLoops);
  for (mlir::omp::CanonicalLoopOp l : canonLoops)
    applyees.push_back(l.getCli());

  // Emit the associated loops and create a CLI for each affected loop
  llvm::SmallVector<mlir::Value, 3> gridGeneratees;
  llvm::SmallVector<mlir::Value, 3> intratileGeneratees;
  gridGeneratees.reserve(numLoops);
  intratileGeneratees.reserve(numLoops);
  for ([[maybe_unused]] auto i : llvm::seq<int>(0, sizesClause.sizes.size())) {
    auto gridCLI = firOpBuilder.create<mlir::omp::NewCliOp>(loc);
    gridGeneratees.push_back(gridCLI.getResult());
    auto intratileCLI = firOpBuilder.create<mlir::omp::NewCliOp>(loc);
    intratileGeneratees.push_back(intratileCLI.getResult());
  }

=======

static void genTileOp(Fortran::lower::AbstractConverter &converter,
                      Fortran::lower::SymMap &symTable,
                      lower::StatementContext &stmtCtx,
                      Fortran::semantics::SemanticsContext &semaCtx,
                      Fortran::lower::pft::Evaluation &eval, mlir::Location loc,
                      const ConstructQueue &queue,
                      ConstructQueue::const_iterator item) {
  fir::FirOpBuilder &firOpBuilder = converter.getFirOpBuilder();

  mlir::omp::SizesClauseOps sizesClause;
  ClauseProcessor cp(converter, semaCtx, item->clauses);
  cp.processSizes(stmtCtx, sizesClause);

  size_t numLoops = sizesClause.sizes.size();
  llvm::SmallVector<mlir::omp::CanonicalLoopOp, 3> canonLoops;
  canonLoops.reserve(numLoops);

  genCanonicalLoopNest(converter, symTable, semaCtx, eval, loc, queue, item,
                       numLoops, canonLoops);
  assert((canonLoops.size() == numLoops) &&
         "Expecting the predetermined number of loops");

  llvm::SmallVector<mlir::Value, 3> applyees;
  applyees.reserve(numLoops);
  for (mlir::omp::CanonicalLoopOp l : canonLoops)
    applyees.push_back(l.getCli());

  // Emit the associated loops and create a CLI for each affected loop
  llvm::SmallVector<mlir::Value, 3> gridGeneratees;
  llvm::SmallVector<mlir::Value, 3> intratileGeneratees;
  gridGeneratees.reserve(numLoops);
  intratileGeneratees.reserve(numLoops);
  for ([[maybe_unused]] auto i : llvm::seq<int>(0, sizesClause.sizes.size())) {
    auto gridCLI = mlir::omp::NewCliOp::create(firOpBuilder, loc);
    gridGeneratees.push_back(gridCLI.getResult());
    auto intratileCLI = mlir::omp::NewCliOp::create(firOpBuilder, loc);
    intratileGeneratees.push_back(intratileCLI.getResult());
  }

>>>>>>> 54c4ef26
  llvm::SmallVector<mlir::Value, 6> generatees;
  generatees.reserve(2 * numLoops);
  generatees.append(gridGeneratees);
  generatees.append(intratileGeneratees);

<<<<<<< HEAD
  firOpBuilder.create<mlir::omp::TileOp>(loc, generatees, applyees,
                                         sizesClause.sizes);
=======
  mlir::omp::TileOp::create(firOpBuilder, loc, generatees, applyees,
                            sizesClause.sizes);
>>>>>>> 54c4ef26
}

static void genUnrollOp(Fortran::lower::AbstractConverter &converter,
                        Fortran::lower::SymMap &symTable,
                        lower::StatementContext &stmtCtx,
                        Fortran::semantics::SemanticsContext &semaCtx,
                        Fortran::lower::pft::Evaluation &eval,
                        mlir::Location loc, const ConstructQueue &queue,
                        ConstructQueue::const_iterator item) {
  fir::FirOpBuilder &firOpBuilder = converter.getFirOpBuilder();

  // Clauses for unrolling not yet implemnted
  ClauseProcessor cp(converter, semaCtx, item->clauses);
  cp.processTODO<clause::Partial, clause::Full>(
      loc, llvm::omp::Directive::OMPD_unroll);

  // Emit the associated loop
  llvm::SmallVector<mlir::omp::CanonicalLoopOp, 1> canonLoops;
  genCanonicalLoopNest(converter, symTable, semaCtx, eval, loc, queue, item, 1,
                       canonLoops);

  llvm::SmallVector<mlir::Value, 1> applyees;
  for (auto &&canonLoop : canonLoops)
    applyees.push_back(canonLoop.getCli());

  // Apply unrolling to it
  auto cli = llvm::getSingleElement(canonLoops).getCli();
  mlir::omp::UnrollHeuristicOp::create(firOpBuilder, loc, cli);
}

static mlir::omp::MaskedOp
genMaskedOp(lower::AbstractConverter &converter, lower::SymMap &symTable,
            lower::StatementContext &stmtCtx,
            semantics::SemanticsContext &semaCtx, lower::pft::Evaluation &eval,
            mlir::Location loc, const ConstructQueue &queue,
            ConstructQueue::const_iterator item) {
  mlir::omp::MaskedOperands clauseOps;
  genMaskedClauses(converter, semaCtx, stmtCtx, item->clauses, loc, clauseOps);

  return genOpWithBody<mlir::omp::MaskedOp>(
      OpWithBodyGenInfo(converter, symTable, semaCtx, loc, eval,
                        llvm::omp::Directive::OMPD_masked),
      queue, item, clauseOps);
}

static mlir::omp::MasterOp
genMasterOp(lower::AbstractConverter &converter, lower::SymMap &symTable,
            semantics::SemanticsContext &semaCtx, lower::pft::Evaluation &eval,
            mlir::Location loc, const ConstructQueue &queue,
            ConstructQueue::const_iterator item) {
  return genOpWithBody<mlir::omp::MasterOp>(
      OpWithBodyGenInfo(converter, symTable, semaCtx, loc, eval,
                        llvm::omp::Directive::OMPD_master),
      queue, item);
}

static mlir::omp::OrderedOp
genOrderedOp(lower::AbstractConverter &converter, lower::SymMap &symTable,
             semantics::SemanticsContext &semaCtx, lower::pft::Evaluation &eval,
             mlir::Location loc, const ConstructQueue &queue,
             ConstructQueue::const_iterator item) {
  if (!semaCtx.langOptions().OpenMPSimd)
    TODO(loc, "OMPD_ordered");
  return nullptr;
}

static mlir::omp::OrderedRegionOp
genOrderedRegionOp(lower::AbstractConverter &converter, lower::SymMap &symTable,
                   semantics::SemanticsContext &semaCtx,
                   lower::pft::Evaluation &eval, mlir::Location loc,
                   const ConstructQueue &queue,
                   ConstructQueue::const_iterator item) {
  mlir::omp::OrderedRegionOperands clauseOps;
  genOrderedRegionClauses(converter, semaCtx, item->clauses, loc, clauseOps);

  return genOpWithBody<mlir::omp::OrderedRegionOp>(
      OpWithBodyGenInfo(converter, symTable, semaCtx, loc, eval,
                        llvm::omp::Directive::OMPD_ordered),
      queue, item, clauseOps);
}

static mlir::omp::ParallelOp
genParallelOp(lower::AbstractConverter &converter, lower::SymMap &symTable,
              semantics::SemanticsContext &semaCtx,
              lower::pft::Evaluation &eval, mlir::Location loc,
              const ConstructQueue &queue, ConstructQueue::const_iterator item,
              mlir::omp::ParallelOperands &clauseOps,
              const EntryBlockArgs &args, DataSharingProcessor *dsp,
              bool isComposite = false) {
  assert((!enableDelayedPrivatization || dsp) &&
         "expected valid DataSharingProcessor");

  OpWithBodyGenInfo genInfo =
      OpWithBodyGenInfo(converter, symTable, semaCtx, loc, eval,
                        llvm::omp::Directive::OMPD_parallel)
          .setClauses(&item->clauses)
          .setEntryBlockArgs(&args)
          .setGenSkeletonOnly(isComposite)
          .setDataSharingProcessor(dsp);

  auto parallelOp =
      genOpWithBody<mlir::omp::ParallelOp>(genInfo, queue, item, clauseOps);
  parallelOp.setComposite(isComposite);
  return parallelOp;
}

static mlir::omp::ScanOp
genScanOp(lower::AbstractConverter &converter, lower::SymMap &symTable,
          semantics::SemanticsContext &semaCtx, mlir::Location loc,
          const ConstructQueue &queue, ConstructQueue::const_iterator item) {
  mlir::omp::ScanOperands clauseOps;
  genScanClauses(converter, semaCtx, item->clauses, loc, clauseOps);
  return mlir::omp::ScanOp::create(converter.getFirOpBuilder(),
                                   converter.getCurrentLocation(), clauseOps);
}

static mlir::omp::SectionsOp
genSectionsOp(lower::AbstractConverter &converter, lower::SymMap &symTable,
              semantics::SemanticsContext &semaCtx,
              lower::pft::Evaluation &eval, mlir::Location loc,
              const ConstructQueue &queue,
              ConstructQueue::const_iterator item) {
  const parser::OpenMPSectionsConstruct *sectionsConstruct =
      getSectionsConstructStackTop(converter);
  assert(sectionsConstruct && "Missing additional parsing information");

  const auto &sectionBlocks =
      std::get<std::list<parser::OpenMPConstruct>>(sectionsConstruct->t);
  mlir::omp::SectionsOperands clauseOps;
  llvm::SmallVector<const semantics::Symbol *> reductionSyms;
  genSectionsClauses(converter, semaCtx, item->clauses, loc, clauseOps,
                     reductionSyms);

  auto &builder = converter.getFirOpBuilder();

  // Insert privatizations before SECTIONS
  lower::SymMapScope scope(symTable);
  DataSharingProcessor dsp(converter, semaCtx, item->clauses, eval,
                           lower::omp::isLastItemInQueue(item, queue),
                           /*useDelayedPrivatization=*/false, symTable);
  dsp.processStep1();

  List<Clause> nonDsaClauses;
  List<const clause::Lastprivate *> lastprivates;

  for (const Clause &clause : item->clauses) {
    if (clause.id == llvm::omp::Clause::OMPC_lastprivate) {
      auto &lastp = std::get<clause::Lastprivate>(clause.u);
      lastprivateModifierNotSupported(lastp, converter.getCurrentLocation());
      lastprivates.push_back(&lastp);
    } else {
      switch (clause.id) {
      case llvm::omp::Clause::OMPC_firstprivate:
      case llvm::omp::Clause::OMPC_private:
      case llvm::omp::Clause::OMPC_shared:
        break;
      default:
        nonDsaClauses.push_back(clause);
      }
    }
  }

  // SECTIONS construct.
  auto sectionsOp = mlir::omp::SectionsOp::create(builder, loc, clauseOps);

  // Create entry block with reduction variables as arguments.
  EntryBlockArgs args;
  // TODO: Add private syms and vars.
  args.reduction.syms = reductionSyms;
  args.reduction.vars = clauseOps.reductionVars;

  genEntryBlock(builder, args, sectionsOp.getRegion());
  mlir::Operation *terminator =
      lower::genOpenMPTerminator(builder, sectionsOp, loc);

  // Generate nested SECTION constructs.
  // This is done here rather than in genOMP([...], OpenMPSectionConstruct )
  // because we need to run genReductionVars on each omp.section so that the
  // reduction variable gets mapped to the private version
  for (auto [construct, nestedEval] :
       llvm::zip(sectionBlocks, eval.getNestedEvaluations())) {
    const auto *sectionConstruct =
        std::get_if<parser::OpenMPSectionConstruct>(&construct.u);
    if (!sectionConstruct) {
      assert(false &&
             "unexpected construct nested inside of SECTIONS construct");
      continue;
    }

    ConstructQueue sectionQueue{buildConstructQueue(
        converter.getFirOpBuilder().getModule(), semaCtx, nestedEval,
        sectionConstruct->source, llvm::omp::Directive::OMPD_section, {})};

    builder.setInsertionPoint(terminator);
    genOpWithBody<mlir::omp::SectionOp>(
        OpWithBodyGenInfo(converter, symTable, semaCtx, loc, nestedEval,
                          llvm::omp::Directive::OMPD_section)
            .setClauses(&sectionQueue.begin()->clauses)
            .setDataSharingProcessor(&dsp)
            .setEntryBlockArgs(&args),
        sectionQueue, sectionQueue.begin());
  }

  if (!lastprivates.empty()) {
    mlir::Region &sectionsBody = sectionsOp.getRegion();
    assert(sectionsBody.hasOneBlock());
    mlir::Block &body = sectionsBody.front();

    auto lastSectionOp = llvm::find_if(
        llvm::reverse(body.getOperations()), [](const mlir::Operation &op) {
          return llvm::isa<mlir::omp::SectionOp>(op);
        });
    assert(lastSectionOp != body.rend());

    for (const clause::Lastprivate *lastp : lastprivates) {
      builder.setInsertionPoint(
          lastSectionOp->getRegion(0).back().getTerminator());
      mlir::OpBuilder::InsertPoint insp = builder.saveInsertionPoint();
      const auto &objList = std::get<ObjectList>(lastp->t);
      for (const Object &object : objList) {
        semantics::Symbol *sym = object.sym();
        if (const auto *common =
                sym->detailsIf<semantics::CommonBlockDetails>()) {
          for (const auto &obj : common->objects())
            converter.copyHostAssociateVar(*obj, &insp, /*hostIsSource=*/false);
        } else {
          converter.copyHostAssociateVar(*sym, &insp, /*hostIsSource=*/false);
        }
      }
    }
  }

  // Perform DataSharingProcessor's step2 out of SECTIONS
  builder.setInsertionPointAfter(sectionsOp.getOperation());
  dsp.processStep2(sectionsOp, false);
  // Emit implicit barrier to synchronize threads and avoid data
  // races on post-update of lastprivate variables when `nowait`
  // clause is present.
  if (clauseOps.nowait && !lastprivates.empty())
    mlir::omp::BarrierOp::create(builder, loc);

  return sectionsOp;
}

static mlir::Operation *
genScopeOp(lower::AbstractConverter &converter, lower::SymMap &symTable,
           semantics::SemanticsContext &semaCtx, lower::pft::Evaluation &eval,
           mlir::Location loc, const ConstructQueue &queue,
           ConstructQueue::const_iterator item) {
  if (!semaCtx.langOptions().OpenMPSimd)
    TODO(loc, "Scope construct");
  return nullptr;
}

static mlir::omp::SingleOp
genSingleOp(lower::AbstractConverter &converter, lower::SymMap &symTable,
            semantics::SemanticsContext &semaCtx, lower::pft::Evaluation &eval,
            mlir::Location loc, const ConstructQueue &queue,
            ConstructQueue::const_iterator item) {
  mlir::omp::SingleOperands clauseOps;
  genSingleClauses(converter, semaCtx, item->clauses, loc, clauseOps);

  return genOpWithBody<mlir::omp::SingleOp>(
      OpWithBodyGenInfo(converter, symTable, semaCtx, loc, eval,
                        llvm::omp::Directive::OMPD_single)
          .setClauses(&item->clauses),
      queue, item, clauseOps);
}

static bool isDuplicateMappedSymbol(
    const semantics::Symbol &sym,
    const llvm::SetVector<const semantics::Symbol *> &privatizedSyms,
    const llvm::SmallVectorImpl<const semantics::Symbol *> &hasDevSyms,
    const llvm::SmallVectorImpl<const semantics::Symbol *> &mappedSyms) {
  llvm::SmallVector<const semantics::Symbol *> concatSyms;
  concatSyms.reserve(privatizedSyms.size() + hasDevSyms.size() +
                     mappedSyms.size());
  concatSyms.append(privatizedSyms.begin(), privatizedSyms.end());
  concatSyms.append(hasDevSyms.begin(), hasDevSyms.end());
  concatSyms.append(mappedSyms.begin(), mappedSyms.end());

  auto checkSymbol = [&](const semantics::Symbol &checkSym) {
    return std::any_of(concatSyms.begin(), concatSyms.end(),
                       [&](auto v) { return v->GetUltimate() == checkSym; });
  };

  if (checkSymbol(sym))
    return true;

  const auto *hostAssoc{sym.detailsIf<semantics::HostAssocDetails>()};
  if (hostAssoc && checkSymbol(hostAssoc->symbol()))
    return true;

  return checkSymbol(sym.GetUltimate());
}

static mlir::omp::TargetOp
genTargetOp(lower::AbstractConverter &converter, lower::SymMap &symTable,
            lower::StatementContext &stmtCtx,
            semantics::SemanticsContext &semaCtx, lower::pft::Evaluation &eval,
            mlir::Location loc, const ConstructQueue &queue,
            ConstructQueue::const_iterator item) {
  fir::FirOpBuilder &firOpBuilder = converter.getFirOpBuilder();
  bool isTargetDevice =
      llvm::cast<mlir::omp::OffloadModuleInterface>(*converter.getModuleOp())
          .getIsTargetDevice();

  // Introduce a new host_eval information structure for this target region.
  if (!isTargetDevice)
    converter.getStateStack().stackPush<HostEvalInfoStackFrame>();

  mlir::omp::TargetOperands clauseOps;
  DefaultMapsTy defaultMaps;
  llvm::SmallVector<const semantics::Symbol *> mapSyms, isDevicePtrSyms,
      hasDeviceAddrSyms;
  genTargetClauses(converter, semaCtx, symTable, stmtCtx, eval, item->clauses,
                   loc, clauseOps, defaultMaps, hasDeviceAddrSyms,
                   isDevicePtrSyms, mapSyms);

  DataSharingProcessor dsp(converter, semaCtx, item->clauses, eval,
                           /*shouldCollectPreDeterminedSymbols=*/
                           lower::omp::isLastItemInQueue(item, queue),
                           /*useDelayedPrivatization=*/true, symTable,
                           /*isTargetPrivitization=*/true);
  dsp.processStep1(&clauseOps);

  // 5.8.1 Implicit Data-Mapping Attribute Rules
  // The following code follows the implicit data-mapping rules to map all the
  // symbols used inside the region that do not have explicit data-environment
  // attribute clauses (neither data-sharing; e.g. `private`, nor `map`
  // clauses).
  auto captureImplicitMap = [&](const semantics::Symbol &sym) {
    // Structure component symbols don't have bindings, and can only be
    // explicitly mapped individually. If a member is captured implicitly
    // we map the entirety of the derived type when we find its symbol.
    if (sym.owner().IsDerivedType())
      return;

    // if the symbol is part of an already mapped common block, do not make a
    // map for it.
    if (const Fortran::semantics::Symbol *common =
            Fortran::semantics::FindCommonBlockContaining(sym.GetUltimate()))
      if (llvm::is_contained(mapSyms, common))
        return;

    // If we come across a symbol without a symbol address, we
    // return as we cannot process it, this is intended as a
    // catch all early exit for symbols that do not have a
    // corresponding extended value. Such as subroutines,
    // interfaces and named blocks.
    if (!converter.getSymbolAddress(sym))
      return;

    // Skip parameters/constants as they do not need to be mapped.
    if (semantics::IsNamedConstant(sym))
      return;

    if (!isDuplicateMappedSymbol(sym, dsp.getAllSymbolsToPrivatize(),
                                 hasDeviceAddrSyms, mapSyms)) {
      if (const auto *details =
              sym.template detailsIf<semantics::HostAssocDetails>())
        converter.copySymbolBinding(details->symbol(), sym);
      std::stringstream name;
      fir::ExtendedValue dataExv = converter.getSymbolExtendedValue(sym);
      name << sym.name().ToString();

      mlir::FlatSymbolRefAttr mapperId;
      if (sym.GetType()->category() == semantics::DeclTypeSpec::TypeDerived) {
        auto &typeSpec = sym.GetType()->derivedTypeSpec();
        std::string mapperIdName =
            typeSpec.name().ToString() + llvm::omp::OmpDefaultMapperName;
        if (auto *sym = converter.getCurrentScope().FindSymbol(mapperIdName))
          mapperIdName = converter.mangleName(mapperIdName, sym->owner());
        if (converter.getModuleOp().lookupSymbol(mapperIdName))
          mapperId = mlir::FlatSymbolRefAttr::get(&converter.getMLIRContext(),
                                                  mapperIdName);
      }

      fir::factory::AddrAndBoundsInfo info =
          Fortran::lower::getDataOperandBaseAddr(
              converter, firOpBuilder, sym.GetUltimate(),
              converter.getCurrentLocation());
      llvm::SmallVector<mlir::Value> bounds =
          fir::factory::genImplicitBoundsOps<mlir::omp::MapBoundsOp,
                                             mlir::omp::MapBoundsType>(
              firOpBuilder, info, dataExv,
              semantics::IsAssumedSizeArray(sym.GetUltimate()),
              converter.getCurrentLocation());
      mlir::Value baseOp = info.rawInput;
      mlir::Type eleType = baseOp.getType();
      if (auto refType = mlir::dyn_cast<fir::ReferenceType>(baseOp.getType()))
        eleType = refType.getElementType();

      std::pair<mlir::omp::ClauseMapFlags, mlir::omp::VariableCaptureKind>
          mapFlagAndKind = getImplicitMapTypeAndKind(
              firOpBuilder, converter, defaultMaps, eleType, loc, sym);

      mlir::Value mapOp = createMapInfoOp(
          firOpBuilder, converter.getCurrentLocation(), baseOp,
          /*varPtrPtr=*/mlir::Value{}, name.str(), bounds, /*members=*/{},
          /*membersIndex=*/mlir::ArrayAttr{}, std::get<0>(mapFlagAndKind),
          std::get<1>(mapFlagAndKind), baseOp.getType(),
          /*partialMap=*/false, mapperId);

      clauseOps.mapVars.push_back(mapOp);
      mapSyms.push_back(&sym);
    }
  };
  lower::pft::visitAllSymbols(eval, captureImplicitMap);

  auto targetOp = mlir::omp::TargetOp::create(firOpBuilder, loc, clauseOps);

  llvm::SmallVector<mlir::Value> hasDeviceAddrBaseValues, mapBaseValues;
  extractMappedBaseValues(clauseOps.hasDeviceAddrVars, hasDeviceAddrBaseValues);
  extractMappedBaseValues(clauseOps.mapVars, mapBaseValues);

  EntryBlockArgs args;
  args.hasDeviceAddr.syms = hasDeviceAddrSyms;
  args.hasDeviceAddr.vars = hasDeviceAddrBaseValues;
  args.hostEvalVars = clauseOps.hostEvalVars;
  // TODO: Add in_reduction syms and vars.
  args.map.syms = mapSyms;
  args.map.vars = mapBaseValues;
  args.priv.syms = dsp.getDelayedPrivSymbols();
  args.priv.vars = clauseOps.privateVars;

  genBodyOfTargetOp(converter, symTable, semaCtx, eval, targetOp, args, loc,
                    queue, item, dsp);

  // Remove the host_eval information structure created for this target region.
  if (!isTargetDevice)
    converter.getStateStack().stackPop();
  return targetOp;
}

static mlir::omp::TargetDataOp genTargetDataOp(
    lower::AbstractConverter &converter, lower::SymMap &symTable,
    lower::StatementContext &stmtCtx, semantics::SemanticsContext &semaCtx,
    lower::pft::Evaluation &eval, mlir::Location loc,
    const ConstructQueue &queue, ConstructQueue::const_iterator item) {
  mlir::omp::TargetDataOperands clauseOps;
  llvm::SmallVector<const semantics::Symbol *> useDeviceAddrSyms,
      useDevicePtrSyms;
  genTargetDataClauses(converter, semaCtx, stmtCtx, item->clauses, loc,
                       clauseOps, useDeviceAddrSyms, useDevicePtrSyms);

  auto targetDataOp = mlir::omp::TargetDataOp::create(
      converter.getFirOpBuilder(), loc, clauseOps);

  llvm::SmallVector<mlir::Value> useDeviceAddrBaseValues,
      useDevicePtrBaseValues;
  extractMappedBaseValues(clauseOps.useDeviceAddrVars, useDeviceAddrBaseValues);
  extractMappedBaseValues(clauseOps.useDevicePtrVars, useDevicePtrBaseValues);

  EntryBlockArgs args;
  args.useDeviceAddr.syms = useDeviceAddrSyms;
  args.useDeviceAddr.vars = useDeviceAddrBaseValues;
  args.useDevicePtr.syms = useDevicePtrSyms;
  args.useDevicePtr.vars = useDevicePtrBaseValues;

  genBodyOfTargetDataOp(converter, symTable, semaCtx, eval, targetDataOp, args,
                        loc, queue, item);
  return targetDataOp;
}

template <typename OpTy>
static OpTy genTargetEnterExitUpdateDataOp(
    lower::AbstractConverter &converter, lower::SymMap &symTable,
    lower::StatementContext &stmtCtx, semantics::SemanticsContext &semaCtx,
    mlir::Location loc, const ConstructQueue &queue,
    ConstructQueue::const_iterator item) {
  fir::FirOpBuilder &firOpBuilder = converter.getFirOpBuilder();

  // GCC 9.3.0 emits a (probably) bogus warning about an unused variable.
  [[maybe_unused]] llvm::omp::Directive directive;
  if constexpr (std::is_same_v<OpTy, mlir::omp::TargetEnterDataOp>) {
    directive = llvm::omp::Directive::OMPD_target_enter_data;
  } else if constexpr (std::is_same_v<OpTy, mlir::omp::TargetExitDataOp>) {
    directive = llvm::omp::Directive::OMPD_target_exit_data;
  } else if constexpr (std::is_same_v<OpTy, mlir::omp::TargetUpdateOp>) {
    directive = llvm::omp::Directive::OMPD_target_update;
  } else {
    llvm_unreachable("Unexpected TARGET DATA construct");
  }

  mlir::omp::TargetEnterExitUpdateDataOperands clauseOps;
  genTargetEnterExitUpdateDataClauses(converter, semaCtx, symTable, stmtCtx,
                                      item->clauses, loc, directive, clauseOps);

  return OpTy::create(firOpBuilder, loc, clauseOps);
}

static mlir::omp::TaskOp
genTaskOp(lower::AbstractConverter &converter, lower::SymMap &symTable,
          lower::StatementContext &stmtCtx,
          semantics::SemanticsContext &semaCtx, lower::pft::Evaluation &eval,
          mlir::Location loc, const ConstructQueue &queue,
          ConstructQueue::const_iterator item) {
  mlir::omp::TaskOperands clauseOps;
  llvm::SmallVector<const semantics::Symbol *> inReductionSyms;
  genTaskClauses(converter, semaCtx, symTable, stmtCtx, item->clauses, loc,
                 clauseOps, inReductionSyms);

  if (!enableDelayedPrivatization)
    return genOpWithBody<mlir::omp::TaskOp>(
        OpWithBodyGenInfo(converter, symTable, semaCtx, loc, eval,
                          llvm::omp::Directive::OMPD_task)
            .setClauses(&item->clauses),
        queue, item, clauseOps);

  DataSharingProcessor dsp(converter, semaCtx, item->clauses, eval,
                           lower::omp::isLastItemInQueue(item, queue),
                           /*useDelayedPrivatization=*/true, symTable);
  dsp.processStep1(&clauseOps);

  EntryBlockArgs taskArgs;
  taskArgs.priv.syms = dsp.getDelayedPrivSymbols();
  taskArgs.priv.vars = clauseOps.privateVars;
  taskArgs.inReduction.syms = inReductionSyms;
  taskArgs.inReduction.vars = clauseOps.inReductionVars;

  return genOpWithBody<mlir::omp::TaskOp>(
      OpWithBodyGenInfo(converter, symTable, semaCtx, loc, eval,
                        llvm::omp::Directive::OMPD_task)
          .setClauses(&item->clauses)
          .setDataSharingProcessor(&dsp)
          .setEntryBlockArgs(&taskArgs),
      queue, item, clauseOps);
}

static mlir::omp::TaskgroupOp
genTaskgroupOp(lower::AbstractConverter &converter, lower::SymMap &symTable,
               semantics::SemanticsContext &semaCtx,
               lower::pft::Evaluation &eval, mlir::Location loc,
               const ConstructQueue &queue,
               ConstructQueue::const_iterator item) {
  mlir::omp::TaskgroupOperands clauseOps;
  llvm::SmallVector<const semantics::Symbol *> taskReductionSyms;
  genTaskgroupClauses(converter, semaCtx, item->clauses, loc, clauseOps,
                      taskReductionSyms);

  EntryBlockArgs taskgroupArgs;
  taskgroupArgs.taskReduction.syms = taskReductionSyms;
  taskgroupArgs.taskReduction.vars = clauseOps.taskReductionVars;

  return genOpWithBody<mlir::omp::TaskgroupOp>(
      OpWithBodyGenInfo(converter, symTable, semaCtx, loc, eval,
                        llvm::omp::Directive::OMPD_taskgroup)
          .setClauses(&item->clauses)
          .setEntryBlockArgs(&taskgroupArgs),
      queue, item, clauseOps);
}

static mlir::omp::TaskwaitOp
genTaskwaitOp(lower::AbstractConverter &converter, lower::SymMap &symTable,
              semantics::SemanticsContext &semaCtx,
              lower::pft::Evaluation &eval, mlir::Location loc,
              const ConstructQueue &queue,
              ConstructQueue::const_iterator item) {
  mlir::omp::TaskwaitOperands clauseOps;
  genTaskwaitClauses(converter, semaCtx, item->clauses, loc, clauseOps);
  return mlir::omp::TaskwaitOp::create(converter.getFirOpBuilder(), loc,
                                       clauseOps);
}

static mlir::omp::TaskyieldOp
genTaskyieldOp(lower::AbstractConverter &converter, lower::SymMap &symTable,
               semantics::SemanticsContext &semaCtx,
               lower::pft::Evaluation &eval, mlir::Location loc,
               const ConstructQueue &queue,
               ConstructQueue::const_iterator item) {
  return mlir::omp::TaskyieldOp::create(converter.getFirOpBuilder(), loc);
}

static mlir::omp::WorkshareOp genWorkshareOp(
    lower::AbstractConverter &converter, lower::SymMap &symTable,
    lower::StatementContext &stmtCtx, semantics::SemanticsContext &semaCtx,
    lower::pft::Evaluation &eval, mlir::Location loc,
    const ConstructQueue &queue, ConstructQueue::const_iterator item) {
  mlir::omp::WorkshareOperands clauseOps;
  genWorkshareClauses(converter, semaCtx, stmtCtx, item->clauses, loc,
                      clauseOps);

  return genOpWithBody<mlir::omp::WorkshareOp>(
      OpWithBodyGenInfo(converter, symTable, semaCtx, loc, eval,
                        llvm::omp::Directive::OMPD_workshare)
          .setClauses(&item->clauses),
      queue, item, clauseOps);
}

static mlir::omp::TeamsOp
genTeamsOp(lower::AbstractConverter &converter, lower::SymMap &symTable,
           lower::StatementContext &stmtCtx,
           semantics::SemanticsContext &semaCtx, lower::pft::Evaluation &eval,
           mlir::Location loc, const ConstructQueue &queue,
           ConstructQueue::const_iterator item) {
  lower::SymMapScope scope(symTable);
  mlir::omp::TeamsOperands clauseOps;
  llvm::SmallVector<const semantics::Symbol *> reductionSyms;
  genTeamsClauses(converter, semaCtx, stmtCtx, item->clauses, loc, clauseOps,
                  reductionSyms);

  EntryBlockArgs args;
  // TODO: Add private syms and vars.
  args.reduction.syms = reductionSyms;
  args.reduction.vars = clauseOps.reductionVars;

  return genOpWithBody<mlir::omp::TeamsOp>(
      OpWithBodyGenInfo(converter, symTable, semaCtx, loc, eval,
                        llvm::omp::Directive::OMPD_teams)
          .setClauses(&item->clauses)
          .setEntryBlockArgs(&args),
      queue, item, clauseOps);
}

static mlir::omp::WorkdistributeOp genWorkdistributeOp(
    lower::AbstractConverter &converter, lower::SymMap &symTable,
    semantics::SemanticsContext &semaCtx, lower::pft::Evaluation &eval,
    mlir::Location loc, const ConstructQueue &queue,
    ConstructQueue::const_iterator item) {
  return genOpWithBody<mlir::omp::WorkdistributeOp>(
      OpWithBodyGenInfo(converter, symTable, semaCtx, loc, eval,
                        llvm::omp::Directive::OMPD_workdistribute),
      queue, item);
}

//===----------------------------------------------------------------------===//
// Code generation functions for the standalone version of constructs that can
// also be a leaf of a composite construct
//===----------------------------------------------------------------------===//

static mlir::omp::DistributeOp genStandaloneDistribute(
    lower::AbstractConverter &converter, lower::SymMap &symTable,
    lower::StatementContext &stmtCtx, semantics::SemanticsContext &semaCtx,
    lower::pft::Evaluation &eval, mlir::Location loc,
    const ConstructQueue &queue, ConstructQueue::const_iterator item) {
  mlir::omp::DistributeOperands distributeClauseOps;
  genDistributeClauses(converter, semaCtx, stmtCtx, item->clauses, loc,
                       distributeClauseOps);

  DataSharingProcessor dsp(converter, semaCtx, item->clauses, eval,
                           /*shouldCollectPreDeterminedSymbols=*/true,
                           enableDelayedPrivatization, symTable);
  dsp.processStep1(&distributeClauseOps);

  mlir::omp::LoopNestOperands loopNestClauseOps;
  llvm::SmallVector<const semantics::Symbol *> iv;
  genLoopNestClauses(converter, semaCtx, eval, item->clauses, loc,
                     loopNestClauseOps, iv);

  EntryBlockArgs distributeArgs;
  distributeArgs.priv.syms = dsp.getDelayedPrivSymbols();
  distributeArgs.priv.vars = distributeClauseOps.privateVars;
  auto distributeOp = genWrapperOp<mlir::omp::DistributeOp>(
      converter, loc, distributeClauseOps, distributeArgs);

  genLoopNestOp(converter, symTable, semaCtx, eval, loc, queue, item,
                loopNestClauseOps, iv, {{distributeOp, distributeArgs}},
                llvm::omp::Directive::OMPD_distribute, dsp);
  return distributeOp;
}

static mlir::omp::WsloopOp genStandaloneDo(
    lower::AbstractConverter &converter, lower::SymMap &symTable,
    lower::StatementContext &stmtCtx, semantics::SemanticsContext &semaCtx,
    lower::pft::Evaluation &eval, mlir::Location loc,
    const ConstructQueue &queue, ConstructQueue::const_iterator item) {
  mlir::omp::WsloopOperands wsloopClauseOps;
  llvm::SmallVector<const semantics::Symbol *> wsloopReductionSyms;
  genWsloopClauses(converter, semaCtx, stmtCtx, item->clauses, loc,
                   wsloopClauseOps, wsloopReductionSyms);

  DataSharingProcessor dsp(converter, semaCtx, item->clauses, eval,
                           /*shouldCollectPreDeterminedSymbols=*/true,
                           enableDelayedPrivatization, symTable);
  dsp.processStep1(&wsloopClauseOps);

  mlir::omp::LoopNestOperands loopNestClauseOps;
  llvm::SmallVector<const semantics::Symbol *> iv;
  genLoopNestClauses(converter, semaCtx, eval, item->clauses, loc,
                     loopNestClauseOps, iv);

  EntryBlockArgs wsloopArgs;
  wsloopArgs.priv.syms = dsp.getDelayedPrivSymbols();
  wsloopArgs.priv.vars = wsloopClauseOps.privateVars;
  wsloopArgs.reduction.syms = wsloopReductionSyms;
  wsloopArgs.reduction.vars = wsloopClauseOps.reductionVars;
  auto wsloopOp = genWrapperOp<mlir::omp::WsloopOp>(
      converter, loc, wsloopClauseOps, wsloopArgs);

  genLoopNestOp(converter, symTable, semaCtx, eval, loc, queue, item,
                loopNestClauseOps, iv, {{wsloopOp, wsloopArgs}},
                llvm::omp::Directive::OMPD_do, dsp);
  return wsloopOp;
}

static mlir::omp::ParallelOp genStandaloneParallel(
    lower::AbstractConverter &converter, lower::SymMap &symTable,
    lower::StatementContext &stmtCtx, semantics::SemanticsContext &semaCtx,
    lower::pft::Evaluation &eval, mlir::Location loc,
    const ConstructQueue &queue, ConstructQueue::const_iterator item) {
  lower::SymMapScope scope(symTable);
  mlir::omp::ParallelOperands parallelClauseOps;
  llvm::SmallVector<const semantics::Symbol *> parallelReductionSyms;
  genParallelClauses(converter, semaCtx, stmtCtx, item->clauses, loc,
                     parallelClauseOps, parallelReductionSyms);

  std::optional<DataSharingProcessor> dsp;
  if (enableDelayedPrivatization) {
    dsp.emplace(converter, semaCtx, item->clauses, eval,
                lower::omp::isLastItemInQueue(item, queue),
                /*useDelayedPrivatization=*/true, symTable);
    dsp->processStep1(&parallelClauseOps);
  }

  EntryBlockArgs parallelArgs;
  if (dsp)
    parallelArgs.priv.syms = dsp->getDelayedPrivSymbols();
  parallelArgs.priv.vars = parallelClauseOps.privateVars;
  parallelArgs.reduction.syms = parallelReductionSyms;
  parallelArgs.reduction.vars = parallelClauseOps.reductionVars;
  return genParallelOp(converter, symTable, semaCtx, eval, loc, queue, item,
                       parallelClauseOps, parallelArgs,
                       enableDelayedPrivatization ? &dsp.value() : nullptr);
}

static mlir::omp::SimdOp
genStandaloneSimd(lower::AbstractConverter &converter, lower::SymMap &symTable,
                  semantics::SemanticsContext &semaCtx,
                  lower::pft::Evaluation &eval, mlir::Location loc,
                  const ConstructQueue &queue,
                  ConstructQueue::const_iterator item) {
  mlir::omp::SimdOperands simdClauseOps;
  llvm::SmallVector<const semantics::Symbol *> simdReductionSyms;
  genSimdClauses(converter, semaCtx, item->clauses, loc, simdClauseOps,
                 simdReductionSyms);

  DataSharingProcessor dsp(converter, semaCtx, item->clauses, eval,
                           /*shouldCollectPreDeterminedSymbols=*/true,
                           enableDelayedPrivatization, symTable);
  dsp.processStep1(&simdClauseOps);

  mlir::omp::LoopNestOperands loopNestClauseOps;
  llvm::SmallVector<const semantics::Symbol *> iv;
  genLoopNestClauses(converter, semaCtx, eval, item->clauses, loc,
                     loopNestClauseOps, iv);

  EntryBlockArgs simdArgs;
  simdArgs.priv.syms = dsp.getDelayedPrivSymbols();
  simdArgs.priv.vars = simdClauseOps.privateVars;
  simdArgs.reduction.syms = simdReductionSyms;
  simdArgs.reduction.vars = simdClauseOps.reductionVars;
  auto simdOp =
      genWrapperOp<mlir::omp::SimdOp>(converter, loc, simdClauseOps, simdArgs);

  genLoopNestOp(converter, symTable, semaCtx, eval, loc, queue, item,
                loopNestClauseOps, iv, {{simdOp, simdArgs}},
                llvm::omp::Directive::OMPD_simd, dsp);
  return simdOp;
}

static mlir::omp::TaskloopOp genStandaloneTaskloop(
    lower::AbstractConverter &converter, lower::SymMap &symTable,
    lower::StatementContext &stmtCtx, semantics::SemanticsContext &semaCtx,
    lower::pft::Evaluation &eval, mlir::Location loc,
    const ConstructQueue &queue, ConstructQueue::const_iterator item) {
  mlir::omp::TaskloopOperands taskloopClauseOps;
  genTaskloopClauses(converter, semaCtx, stmtCtx, item->clauses, loc,
                     taskloopClauseOps);
  DataSharingProcessor dsp(converter, semaCtx, item->clauses, eval,
                           /*shouldCollectPreDeterminedSymbols=*/true,
                           enableDelayedPrivatization, symTable);
  dsp.processStep1(&taskloopClauseOps);

  mlir::omp::LoopNestOperands loopNestClauseOps;
  llvm::SmallVector<const semantics::Symbol *> iv;
  genLoopNestClauses(converter, semaCtx, eval, item->clauses, loc,
                     loopNestClauseOps, iv);

  EntryBlockArgs taskloopArgs;
  taskloopArgs.priv.syms = dsp.getDelayedPrivSymbols();
  taskloopArgs.priv.vars = taskloopClauseOps.privateVars;

  auto taskLoopOp = genWrapperOp<mlir::omp::TaskloopOp>(
      converter, loc, taskloopClauseOps, taskloopArgs);

  genLoopNestOp(converter, symTable, semaCtx, eval, loc, queue, item,
                loopNestClauseOps, iv, {{taskLoopOp, taskloopArgs}},
                llvm::omp::Directive::OMPD_taskloop, dsp);
  return taskLoopOp;
}

//===----------------------------------------------------------------------===//
// Code generation functions for composite constructs
//===----------------------------------------------------------------------===//

static mlir::omp::DistributeOp genCompositeDistributeParallelDo(
    lower::AbstractConverter &converter, lower::SymMap &symTable,
    lower::StatementContext &stmtCtx, semantics::SemanticsContext &semaCtx,
    lower::pft::Evaluation &eval, mlir::Location loc,
    const ConstructQueue &queue, ConstructQueue::const_iterator item) {
  assert(std::distance(item, queue.end()) == 3 && "Invalid leaf constructs");
  ConstructQueue::const_iterator distributeItem = item;
  ConstructQueue::const_iterator parallelItem = std::next(distributeItem);
  ConstructQueue::const_iterator doItem = std::next(parallelItem);

  // Create parent omp.parallel first.
  mlir::omp::ParallelOperands parallelClauseOps;
  llvm::SmallVector<const semantics::Symbol *> parallelReductionSyms;
  genParallelClauses(converter, semaCtx, stmtCtx, parallelItem->clauses, loc,
                     parallelClauseOps, parallelReductionSyms);

  DataSharingProcessor dsp(converter, semaCtx, doItem->clauses, eval,
                           /*shouldCollectPreDeterminedSymbols=*/true,
                           /*useDelayedPrivatization=*/true, symTable);
  dsp.processStep1(&parallelClauseOps);

  EntryBlockArgs parallelArgs;
  parallelArgs.priv.syms = dsp.getDelayedPrivSymbols();
  parallelArgs.priv.vars = parallelClauseOps.privateVars;
  parallelArgs.reduction.syms = parallelReductionSyms;
  parallelArgs.reduction.vars = parallelClauseOps.reductionVars;
  genParallelOp(converter, symTable, semaCtx, eval, loc, queue, parallelItem,
                parallelClauseOps, parallelArgs, &dsp, /*isComposite=*/true);

  // Clause processing.
  mlir::omp::DistributeOperands distributeClauseOps;
  genDistributeClauses(converter, semaCtx, stmtCtx, distributeItem->clauses,
                       loc, distributeClauseOps);

  mlir::omp::WsloopOperands wsloopClauseOps;
  llvm::SmallVector<const semantics::Symbol *> wsloopReductionSyms;
  genWsloopClauses(converter, semaCtx, stmtCtx, doItem->clauses, loc,
                   wsloopClauseOps, wsloopReductionSyms);

  mlir::omp::LoopNestOperands loopNestClauseOps;
  llvm::SmallVector<const semantics::Symbol *> iv;
  genLoopNestClauses(converter, semaCtx, eval, doItem->clauses, loc,
                     loopNestClauseOps, iv);

  // Operation creation.
  EntryBlockArgs distributeArgs;
  // TODO: Add private syms and vars.
  auto distributeOp = genWrapperOp<mlir::omp::DistributeOp>(
      converter, loc, distributeClauseOps, distributeArgs);
  distributeOp.setComposite(/*val=*/true);

  EntryBlockArgs wsloopArgs;
  // TODO: Add private syms and vars.
  wsloopArgs.reduction.syms = wsloopReductionSyms;
  wsloopArgs.reduction.vars = wsloopClauseOps.reductionVars;
  auto wsloopOp = genWrapperOp<mlir::omp::WsloopOp>(
      converter, loc, wsloopClauseOps, wsloopArgs);
  wsloopOp.setComposite(/*val=*/true);

  genLoopNestOp(converter, symTable, semaCtx, eval, loc, queue, doItem,
                loopNestClauseOps, iv,
                {{distributeOp, distributeArgs}, {wsloopOp, wsloopArgs}},
                llvm::omp::Directive::OMPD_distribute_parallel_do, dsp);
  return distributeOp;
}

static mlir::omp::DistributeOp genCompositeDistributeParallelDoSimd(
    lower::AbstractConverter &converter, lower::SymMap &symTable,
    lower::StatementContext &stmtCtx, semantics::SemanticsContext &semaCtx,
    lower::pft::Evaluation &eval, mlir::Location loc,
    const ConstructQueue &queue, ConstructQueue::const_iterator item) {
  assert(std::distance(item, queue.end()) == 4 && "Invalid leaf constructs");
  ConstructQueue::const_iterator distributeItem = item;
  ConstructQueue::const_iterator parallelItem = std::next(distributeItem);
  ConstructQueue::const_iterator doItem = std::next(parallelItem);
  ConstructQueue::const_iterator simdItem = std::next(doItem);

  // Create parent omp.parallel first.
  mlir::omp::ParallelOperands parallelClauseOps;
  llvm::SmallVector<const semantics::Symbol *> parallelReductionSyms;
  genParallelClauses(converter, semaCtx, stmtCtx, parallelItem->clauses, loc,
                     parallelClauseOps, parallelReductionSyms);

  DataSharingProcessor parallelItemDSP(
      converter, semaCtx, parallelItem->clauses, eval,
      /*shouldCollectPreDeterminedSymbols=*/false,
      /*useDelayedPrivatization=*/true, symTable);
  parallelItemDSP.processStep1(&parallelClauseOps);

  EntryBlockArgs parallelArgs;
  parallelArgs.priv.syms = parallelItemDSP.getDelayedPrivSymbols();
  parallelArgs.priv.vars = parallelClauseOps.privateVars;
  parallelArgs.reduction.syms = parallelReductionSyms;
  parallelArgs.reduction.vars = parallelClauseOps.reductionVars;
  genParallelOp(converter, symTable, semaCtx, eval, loc, queue, parallelItem,
                parallelClauseOps, parallelArgs, &parallelItemDSP,
                /*isComposite=*/true);

  // Clause processing.
  mlir::omp::DistributeOperands distributeClauseOps;
  genDistributeClauses(converter, semaCtx, stmtCtx, distributeItem->clauses,
                       loc, distributeClauseOps);

  mlir::omp::WsloopOperands wsloopClauseOps;
  llvm::SmallVector<const semantics::Symbol *> wsloopReductionSyms;
  genWsloopClauses(converter, semaCtx, stmtCtx, doItem->clauses, loc,
                   wsloopClauseOps, wsloopReductionSyms);

  mlir::omp::SimdOperands simdClauseOps;
  llvm::SmallVector<const semantics::Symbol *> simdReductionSyms;
  genSimdClauses(converter, semaCtx, simdItem->clauses, loc, simdClauseOps,
                 simdReductionSyms);

  DataSharingProcessor simdItemDSP(converter, semaCtx, simdItem->clauses, eval,
                                   /*shouldCollectPreDeterminedSymbols=*/true,
                                   /*useDelayedPrivatization=*/true, symTable);
  simdItemDSP.processStep1(&simdClauseOps);

  mlir::omp::LoopNestOperands loopNestClauseOps;
  llvm::SmallVector<const semantics::Symbol *> iv;
  genLoopNestClauses(converter, semaCtx, eval, simdItem->clauses, loc,
                     loopNestClauseOps, iv);

  // Operation creation.
  EntryBlockArgs distributeArgs;
  // TODO: Add private syms and vars.
  auto distributeOp = genWrapperOp<mlir::omp::DistributeOp>(
      converter, loc, distributeClauseOps, distributeArgs);
  distributeOp.setComposite(/*val=*/true);

  EntryBlockArgs wsloopArgs;
  // TODO: Add private syms and vars.
  wsloopArgs.reduction.syms = wsloopReductionSyms;
  wsloopArgs.reduction.vars = wsloopClauseOps.reductionVars;
  auto wsloopOp = genWrapperOp<mlir::omp::WsloopOp>(
      converter, loc, wsloopClauseOps, wsloopArgs);
  wsloopOp.setComposite(/*val=*/true);

  EntryBlockArgs simdArgs;
  simdArgs.priv.syms = simdItemDSP.getDelayedPrivSymbols();
  simdArgs.priv.vars = simdClauseOps.privateVars;
  simdArgs.reduction.syms = simdReductionSyms;
  simdArgs.reduction.vars = simdClauseOps.reductionVars;
  auto simdOp =
      genWrapperOp<mlir::omp::SimdOp>(converter, loc, simdClauseOps, simdArgs);
  simdOp.setComposite(/*val=*/true);

  genLoopNestOp(converter, symTable, semaCtx, eval, loc, queue, simdItem,
                loopNestClauseOps, iv,
                {{distributeOp, distributeArgs},
                 {wsloopOp, wsloopArgs},
                 {simdOp, simdArgs}},
                llvm::omp::Directive::OMPD_distribute_parallel_do_simd,
                simdItemDSP);
  return distributeOp;
}

static mlir::omp::DistributeOp genCompositeDistributeSimd(
    lower::AbstractConverter &converter, lower::SymMap &symTable,
    lower::StatementContext &stmtCtx, semantics::SemanticsContext &semaCtx,
    lower::pft::Evaluation &eval, mlir::Location loc,
    const ConstructQueue &queue, ConstructQueue::const_iterator item) {
  assert(std::distance(item, queue.end()) == 2 && "Invalid leaf constructs");
  ConstructQueue::const_iterator distributeItem = item;
  ConstructQueue::const_iterator simdItem = std::next(distributeItem);

  // Clause processing.
  mlir::omp::DistributeOperands distributeClauseOps;
  genDistributeClauses(converter, semaCtx, stmtCtx, distributeItem->clauses,
                       loc, distributeClauseOps);

  mlir::omp::SimdOperands simdClauseOps;
  llvm::SmallVector<const semantics::Symbol *> simdReductionSyms;
  genSimdClauses(converter, semaCtx, simdItem->clauses, loc, simdClauseOps,
                 simdReductionSyms);

  DataSharingProcessor distributeItemDSP(
      converter, semaCtx, distributeItem->clauses, eval,
      /*shouldCollectPreDeterminedSymbols=*/false,
      /*useDelayedPrivatization=*/true, symTable);
  distributeItemDSP.processStep1(&distributeClauseOps);

  DataSharingProcessor simdItemDSP(converter, semaCtx, simdItem->clauses, eval,
                                   /*shouldCollectPreDeterminedSymbols=*/true,
                                   /*useDelayedPrivatization=*/true, symTable);
  simdItemDSP.processStep1(&simdClauseOps);

  // Pass the innermost leaf construct's clauses because that's where COLLAPSE
  // is placed by construct decomposition.
  mlir::omp::LoopNestOperands loopNestClauseOps;
  llvm::SmallVector<const semantics::Symbol *> iv;
  genLoopNestClauses(converter, semaCtx, eval, simdItem->clauses, loc,
                     loopNestClauseOps, iv);

  // Operation creation.
  EntryBlockArgs distributeArgs;
  distributeArgs.priv.syms = distributeItemDSP.getDelayedPrivSymbols();
  distributeArgs.priv.vars = distributeClauseOps.privateVars;
  auto distributeOp = genWrapperOp<mlir::omp::DistributeOp>(
      converter, loc, distributeClauseOps, distributeArgs);
  distributeOp.setComposite(/*val=*/true);

  EntryBlockArgs simdArgs;
  simdArgs.priv.syms = simdItemDSP.getDelayedPrivSymbols();
  simdArgs.priv.vars = simdClauseOps.privateVars;
  simdArgs.reduction.syms = simdReductionSyms;
  simdArgs.reduction.vars = simdClauseOps.reductionVars;
  auto simdOp =
      genWrapperOp<mlir::omp::SimdOp>(converter, loc, simdClauseOps, simdArgs);
  simdOp.setComposite(/*val=*/true);

  genLoopNestOp(converter, symTable, semaCtx, eval, loc, queue, simdItem,
                loopNestClauseOps, iv,
                {{distributeOp, distributeArgs}, {simdOp, simdArgs}},
                llvm::omp::Directive::OMPD_distribute_simd, simdItemDSP);
  return distributeOp;
}

static mlir::omp::WsloopOp genCompositeDoSimd(
    lower::AbstractConverter &converter, lower::SymMap &symTable,
    lower::StatementContext &stmtCtx, semantics::SemanticsContext &semaCtx,
    lower::pft::Evaluation &eval, mlir::Location loc,
    const ConstructQueue &queue, ConstructQueue::const_iterator item) {
  assert(std::distance(item, queue.end()) == 2 && "Invalid leaf constructs");
  ConstructQueue::const_iterator doItem = item;
  ConstructQueue::const_iterator simdItem = std::next(doItem);

  // Clause processing.
  mlir::omp::WsloopOperands wsloopClauseOps;
  llvm::SmallVector<const semantics::Symbol *> wsloopReductionSyms;
  genWsloopClauses(converter, semaCtx, stmtCtx, doItem->clauses, loc,
                   wsloopClauseOps, wsloopReductionSyms);

  mlir::omp::SimdOperands simdClauseOps;
  llvm::SmallVector<const semantics::Symbol *> simdReductionSyms;
  genSimdClauses(converter, semaCtx, simdItem->clauses, loc, simdClauseOps,
                 simdReductionSyms);

  DataSharingProcessor wsloopItemDSP(
      converter, semaCtx, doItem->clauses, eval,
      /*shouldCollectPreDeterminedSymbols=*/false,
      /*useDelayedPrivatization=*/true, symTable);
  wsloopItemDSP.processStep1(&wsloopClauseOps);

  DataSharingProcessor simdItemDSP(converter, semaCtx, simdItem->clauses, eval,
                                   /*shouldCollectPreDeterminedSymbols=*/true,
                                   /*useDelayedPrivatization=*/true, symTable);
  simdItemDSP.processStep1(&simdClauseOps, simdItem->id);

  // Pass the innermost leaf construct's clauses because that's where COLLAPSE
  // is placed by construct decomposition.
  mlir::omp::LoopNestOperands loopNestClauseOps;
  llvm::SmallVector<const semantics::Symbol *> iv;
  genLoopNestClauses(converter, semaCtx, eval, simdItem->clauses, loc,
                     loopNestClauseOps, iv);

  // Operation creation.
  EntryBlockArgs wsloopArgs;
  wsloopArgs.priv.syms = wsloopItemDSP.getDelayedPrivSymbols();
  wsloopArgs.priv.vars = wsloopClauseOps.privateVars;
  wsloopArgs.reduction.syms = wsloopReductionSyms;
  wsloopArgs.reduction.vars = wsloopClauseOps.reductionVars;
  auto wsloopOp = genWrapperOp<mlir::omp::WsloopOp>(
      converter, loc, wsloopClauseOps, wsloopArgs);
  wsloopOp.setComposite(/*val=*/true);

  EntryBlockArgs simdArgs;
  simdArgs.priv.syms = simdItemDSP.getDelayedPrivSymbols();
  simdArgs.priv.vars = simdClauseOps.privateVars;
  simdArgs.reduction.syms = simdReductionSyms;
  simdArgs.reduction.vars = simdClauseOps.reductionVars;
  auto simdOp =
      genWrapperOp<mlir::omp::SimdOp>(converter, loc, simdClauseOps, simdArgs);
  simdOp.setComposite(/*val=*/true);

  genLoopNestOp(converter, symTable, semaCtx, eval, loc, queue, simdItem,
                loopNestClauseOps, iv,
                {{wsloopOp, wsloopArgs}, {simdOp, simdArgs}},
                llvm::omp::Directive::OMPD_do_simd, simdItemDSP);
  return wsloopOp;
}

static mlir::omp::TaskloopOp genCompositeTaskloopSimd(
    lower::AbstractConverter &converter, lower::SymMap &symTable,
    lower::StatementContext &stmtCtx, semantics::SemanticsContext &semaCtx,
    lower::pft::Evaluation &eval, mlir::Location loc,
    const ConstructQueue &queue, ConstructQueue::const_iterator item) {
  assert(std::distance(item, queue.end()) == 2 && "Invalid leaf constructs");
  if (!semaCtx.langOptions().OpenMPSimd)
    TODO(loc, "Composite TASKLOOP SIMD");
  return nullptr;
}

//===----------------------------------------------------------------------===//
// Dispatch
//===----------------------------------------------------------------------===//

static bool genOMPCompositeDispatch(
    lower::AbstractConverter &converter, lower::SymMap &symTable,
    lower::StatementContext &stmtCtx, semantics::SemanticsContext &semaCtx,
    lower::pft::Evaluation &eval, mlir::Location loc,
    const ConstructQueue &queue, ConstructQueue::const_iterator item,
    mlir::Operation *&newOp) {
  using llvm::omp::Directive;
  using lower::omp::matchLeafSequence;

  // TODO: Privatization for composite constructs is currently only done based
  // on the clauses for their last leaf construct, which may not always be
  // correct. Consider per-leaf privatization of composite constructs once
  // delayed privatization is supported by all participating ops.
  if (matchLeafSequence(item, queue, Directive::OMPD_distribute_parallel_do))
    newOp = genCompositeDistributeParallelDo(converter, symTable, stmtCtx,
                                             semaCtx, eval, loc, queue, item);
  else if (matchLeafSequence(item, queue,
                             Directive::OMPD_distribute_parallel_do_simd))
    newOp = genCompositeDistributeParallelDoSimd(
        converter, symTable, stmtCtx, semaCtx, eval, loc, queue, item);
  else if (matchLeafSequence(item, queue, Directive::OMPD_distribute_simd))
    newOp = genCompositeDistributeSimd(converter, symTable, stmtCtx, semaCtx,
                                       eval, loc, queue, item);
  else if (matchLeafSequence(item, queue, Directive::OMPD_do_simd))
    newOp = genCompositeDoSimd(converter, symTable, stmtCtx, semaCtx, eval, loc,
                               queue, item);
  else if (matchLeafSequence(item, queue, Directive::OMPD_taskloop_simd))
    newOp = genCompositeTaskloopSimd(converter, symTable, stmtCtx, semaCtx,
                                     eval, loc, queue, item);
  else
    return false;

  return true;
}

static void genOMPDispatch(lower::AbstractConverter &converter,
                           lower::SymMap &symTable,
                           semantics::SemanticsContext &semaCtx,
                           lower::pft::Evaluation &eval, mlir::Location loc,
                           const ConstructQueue &queue,
                           ConstructQueue::const_iterator item) {
  assert(item != queue.end());

  lower::StatementContext stmtCtx;
  mlir::Operation *newOp = nullptr;

  // Generate cleanup code for the stmtCtx after newOp
  auto finalizeStmtCtx = [&]() {
    if (newOp) {
      fir::FirOpBuilder &builder = converter.getFirOpBuilder();
      fir::FirOpBuilder::InsertionGuard guard(builder);
      builder.setInsertionPointAfter(newOp);
      stmtCtx.finalizeAndPop();
    }
  };

  bool loopLeaf = llvm::omp::getDirectiveAssociation(item->id) ==
                  llvm::omp::Association::Loop;
  if (loopLeaf) {
    symTable.pushScope();
    if (genOMPCompositeDispatch(converter, symTable, stmtCtx, semaCtx, eval,
                                loc, queue, item, newOp)) {
      symTable.popScope();
      finalizeStmtCtx();
      return;
    }
  }

  llvm::omp::Directive dir = item->id;
  switch (dir) {
  case llvm::omp::Directive::OMPD_barrier:
    newOp = genBarrierOp(converter, symTable, semaCtx, eval, loc, queue, item);
    break;
  case llvm::omp::Directive::OMPD_distribute:
    newOp = genStandaloneDistribute(converter, symTable, stmtCtx, semaCtx, eval,
                                    loc, queue, item);
    break;
  case llvm::omp::Directive::OMPD_do:
    newOp = genStandaloneDo(converter, symTable, stmtCtx, semaCtx, eval, loc,
                            queue, item);
    break;
  case llvm::omp::Directive::OMPD_loop:
    newOp = genLoopOp(converter, symTable, semaCtx, eval, loc, queue, item);
    break;
  case llvm::omp::Directive::OMPD_masked:
    newOp = genMaskedOp(converter, symTable, stmtCtx, semaCtx, eval, loc, queue,
                        item);
    break;
  case llvm::omp::Directive::OMPD_master:
    newOp = genMasterOp(converter, symTable, semaCtx, eval, loc, queue, item);
    break;
  case llvm::omp::Directive::OMPD_ordered:
    // Block-associated "ordered" construct.
    newOp = genOrderedRegionOp(converter, symTable, semaCtx, eval, loc, queue,
                               item);
    break;
  case llvm::omp::Directive::OMPD_parallel:
    newOp = genStandaloneParallel(converter, symTable, stmtCtx, semaCtx, eval,
                                  loc, queue, item);
    break;
  case llvm::omp::Directive::OMPD_scan:
    newOp = genScanOp(converter, symTable, semaCtx, loc, queue, item);
    break;
  case llvm::omp::Directive::OMPD_section:
    llvm_unreachable("genOMPDispatch: OMPD_section");
    // Lowered in the enclosing genSectionsOp.
    break;
  case llvm::omp::Directive::OMPD_sections:
    genSectionsOp(converter, symTable, semaCtx, eval, loc, queue, item);
    break;
  case llvm::omp::Directive::OMPD_simd:
    newOp =
        genStandaloneSimd(converter, symTable, semaCtx, eval, loc, queue, item);
    break;
  case llvm::omp::Directive::OMPD_scope:
    newOp = genScopeOp(converter, symTable, semaCtx, eval, loc, queue, item);
    break;
  case llvm::omp::Directive::OMPD_single:
    newOp = genSingleOp(converter, symTable, semaCtx, eval, loc, queue, item);
    break;
  case llvm::omp::Directive::OMPD_target:
    newOp = genTargetOp(converter, symTable, stmtCtx, semaCtx, eval, loc, queue,
                        item);
    break;
  case llvm::omp::Directive::OMPD_target_data:
    newOp = genTargetDataOp(converter, symTable, stmtCtx, semaCtx, eval, loc,
                            queue, item);
    break;
  case llvm::omp::Directive::OMPD_target_enter_data:
    newOp = genTargetEnterExitUpdateDataOp<mlir::omp::TargetEnterDataOp>(
        converter, symTable, stmtCtx, semaCtx, loc, queue, item);
    break;
  case llvm::omp::Directive::OMPD_target_exit_data:
    newOp = genTargetEnterExitUpdateDataOp<mlir::omp::TargetExitDataOp>(
        converter, symTable, stmtCtx, semaCtx, loc, queue, item);
    break;
  case llvm::omp::Directive::OMPD_target_update:
    newOp = genTargetEnterExitUpdateDataOp<mlir::omp::TargetUpdateOp>(
        converter, symTable, stmtCtx, semaCtx, loc, queue, item);
    break;
  case llvm::omp::Directive::OMPD_task:
    newOp = genTaskOp(converter, symTable, stmtCtx, semaCtx, eval, loc, queue,
                      item);
    break;
  case llvm::omp::Directive::OMPD_taskgroup:
    newOp =
        genTaskgroupOp(converter, symTable, semaCtx, eval, loc, queue, item);
    break;
  case llvm::omp::Directive::OMPD_taskloop:
    newOp = genStandaloneTaskloop(converter, symTable, stmtCtx, semaCtx, eval,
                                  loc, queue, item);
    break;
  case llvm::omp::Directive::OMPD_taskwait:
    newOp = genTaskwaitOp(converter, symTable, semaCtx, eval, loc, queue, item);
    break;
  case llvm::omp::Directive::OMPD_taskyield:
    newOp =
        genTaskyieldOp(converter, symTable, semaCtx, eval, loc, queue, item);
    break;
  case llvm::omp::Directive::OMPD_teams:
    newOp = genTeamsOp(converter, symTable, stmtCtx, semaCtx, eval, loc, queue,
                       item);
    break;
  case llvm::omp::Directive::OMPD_tile:
    genTileOp(converter, symTable, stmtCtx, semaCtx, eval, loc, queue, item);
    break;
  case llvm::omp::Directive::OMPD_unroll:
    genUnrollOp(converter, symTable, stmtCtx, semaCtx, eval, loc, queue, item);
    break;
  case llvm::omp::Directive::OMPD_workdistribute:
    newOp = genWorkdistributeOp(converter, symTable, semaCtx, eval, loc, queue,
                                item);
    break;
  case llvm::omp::Directive::OMPD_workshare:
    newOp = genWorkshareOp(converter, symTable, stmtCtx, semaCtx, eval, loc,
                           queue, item);
    break;
  default:
    // Combined and composite constructs should have been split into a sequence
    // of leaf constructs when building the construct queue.
    assert(!llvm::omp::isLeafConstruct(dir) &&
           "Unexpected compound construct.");
    break;
  }

  finalizeStmtCtx();
  if (loopLeaf)
    symTable.popScope();
}

//===----------------------------------------------------------------------===//
// OpenMPDeclarativeConstruct visitors
//===----------------------------------------------------------------------===//
static void genOMP(lower::AbstractConverter &converter, lower::SymMap &symTable,
                   semantics::SemanticsContext &semaCtx,
                   lower::pft::Evaluation &eval,
                   const parser::OpenMPUtilityConstruct &);

static void
genOMP(lower::AbstractConverter &converter, lower::SymMap &symTable,
       semantics::SemanticsContext &semaCtx, lower::pft::Evaluation &eval,
       const parser::OpenMPDeclarativeAllocate &declarativeAllocate) {
  if (!semaCtx.langOptions().OpenMPSimd)
    TODO(converter.getCurrentLocation(), "OpenMPDeclarativeAllocate");
}

static void genOMP(lower::AbstractConverter &converter, lower::SymMap &symTable,
                   semantics::SemanticsContext &semaCtx,
                   lower::pft::Evaluation &eval,
                   const parser::OpenMPDeclarativeAssumes &assumesConstruct) {
  if (!semaCtx.langOptions().OpenMPSimd)
    TODO(converter.getCurrentLocation(), "OpenMP ASSUMES declaration");
}

static void
genOMP(lower::AbstractConverter &converter, lower::SymMap &symTable,
       semantics::SemanticsContext &semaCtx, lower::pft::Evaluation &eval,
       const parser::OmpDeclareVariantDirective &declareVariantDirective) {
  if (!semaCtx.langOptions().OpenMPSimd)
    TODO(converter.getCurrentLocation(), "OmpDeclareVariantDirective");
}

static void genOMP(
    lower::AbstractConverter &converter, lower::SymMap &symTable,
    semantics::SemanticsContext &semaCtx, lower::pft::Evaluation &eval,
    const parser::OpenMPDeclareReductionConstruct &declareReductionConstruct) {
  if (!semaCtx.langOptions().OpenMPSimd)
    TODO(converter.getCurrentLocation(), "OpenMPDeclareReductionConstruct");
}

static void
genOMP(lower::AbstractConverter &converter, lower::SymMap &symTable,
       semantics::SemanticsContext &semaCtx, lower::pft::Evaluation &eval,
       const parser::OpenMPDeclareSimdConstruct &declareSimdConstruct) {
  if (!semaCtx.langOptions().OpenMPSimd)
    TODO(converter.getCurrentLocation(), "OpenMPDeclareSimdConstruct");
}

static void genOMP(lower::AbstractConverter &converter, lower::SymMap &symTable,
                   semantics::SemanticsContext &semaCtx,
                   lower::pft::Evaluation &eval,
                   const parser::OpenMPDeclareMapperConstruct &construct) {
  mlir::Location loc = converter.genLocation(construct.source);
  fir::FirOpBuilder &firOpBuilder = converter.getFirOpBuilder();
  const parser::OmpArgumentList &args = construct.v.Arguments();
  assert(args.v.size() == 1 && "Expecting single argument");
  lower::StatementContext stmtCtx;
  const auto *spec = std::get_if<parser::OmpMapperSpecifier>(&args.v.front().u);
  assert(spec && "Expecting mapper specifier");
  const auto &mapperName{std::get<std::string>(spec->t)};
  const auto &varType{std::get<parser::TypeSpec>(spec->t)};
  const auto &varName{std::get<parser::Name>(spec->t)};
  assert(varType.declTypeSpec->category() ==
             semantics::DeclTypeSpec::Category::TypeDerived &&
         "Expected derived type");

  std::string mapperNameStr = mapperName;
  if (auto *sym = converter.getCurrentScope().FindSymbol(mapperNameStr))
    mapperNameStr = converter.mangleName(mapperNameStr, sym->owner());

  // Save current insertion point before moving to the module scope to create
  // the DeclareMapperOp
  mlir::OpBuilder::InsertionGuard guard(firOpBuilder);

  firOpBuilder.setInsertionPointToStart(converter.getModuleOp().getBody());
  auto mlirType = converter.genType(varType.declTypeSpec->derivedTypeSpec());
  auto declMapperOp = mlir::omp::DeclareMapperOp::create(
      firOpBuilder, loc, mapperNameStr, mlirType);
  auto &region = declMapperOp.getRegion();
  firOpBuilder.createBlock(&region);
  auto varVal = region.addArgument(firOpBuilder.getRefType(mlirType), loc);
  converter.bindSymbol(*varName.symbol, varVal);

  // Populate the declareMapper region with the map information.
  mlir::omp::DeclareMapperInfoOperands clauseOps;
  List<Clause> clauses = makeClauses(construct.v.Clauses(), semaCtx);
  ClauseProcessor cp(converter, semaCtx, clauses);
  cp.processMap(loc, stmtCtx, clauseOps);
  mlir::omp::DeclareMapperInfoOp::create(firOpBuilder, loc, clauseOps.mapVars);
}

static void
genOMP(lower::AbstractConverter &converter, lower::SymMap &symTable,
       semantics::SemanticsContext &semaCtx, lower::pft::Evaluation &eval,
       const parser::OpenMPDeclareTargetConstruct &declareTargetConstruct) {
  mlir::omp::DeclareTargetOperands clauseOps;
  llvm::SmallVector<DeclareTargetCaptureInfo> symbolAndClause;
  mlir::ModuleOp mod = converter.getFirOpBuilder().getModule();
  getDeclareTargetInfo(converter, semaCtx, eval, declareTargetConstruct,
                       clauseOps, symbolAndClause);

  for (const DeclareTargetCaptureInfo &symClause : symbolAndClause) {
    mlir::Operation *op =
        mod.lookupSymbol(converter.mangleName(symClause.symbol));

    // Some symbols are deferred until later in the module, these are handled
    // upon finalization of the module for OpenMP inside of Bridge, so we simply
    // skip for now.
    if (!op)
      continue;

    markDeclareTarget(op, converter, symClause.clause, clauseOps.deviceType,
                      symClause.automap);
  }
}

static void genOMP(lower::AbstractConverter &converter, lower::SymMap &symTable,
                   semantics::SemanticsContext &semaCtx,
                   lower::pft::Evaluation &eval,
                   const parser::OpenMPGroupprivate &directive) {
  TODO(converter.getCurrentLocation(), "GROUPPRIVATE");
}

static void genOMP(lower::AbstractConverter &converter, lower::SymMap &symTable,
                   semantics::SemanticsContext &semaCtx,
                   lower::pft::Evaluation &eval,
                   const parser::OpenMPRequiresConstruct &requiresConstruct) {
  // Requires directives are gathered and processed in semantics and
  // then combined in the lowering bridge before triggering codegen
  // just once. Hence, there is no need to lower each individual
  // occurrence here.
}

static void genOMP(lower::AbstractConverter &converter, lower::SymMap &symTable,
                   semantics::SemanticsContext &semaCtx,
                   lower::pft::Evaluation &eval,
                   const parser::OpenMPThreadprivate &threadprivate) {
  // The directive is lowered when instantiating the variable to
  // support the case of threadprivate variable declared in module.
}

static void genOMP(lower::AbstractConverter &converter, lower::SymMap &symTable,
                   semantics::SemanticsContext &semaCtx,
                   lower::pft::Evaluation &eval,
                   const parser::OmpMetadirectiveDirective &meta) {
  TODO(converter.getCurrentLocation(), "METADIRECTIVE");
}

static void genOMP(lower::AbstractConverter &converter, lower::SymMap &symTable,
                   semantics::SemanticsContext &semaCtx,
                   lower::pft::Evaluation &eval,
                   const parser::OpenMPDeclarativeConstruct &ompDeclConstruct) {
  Fortran::common::visit(
      [&](auto &&s) { return genOMP(converter, symTable, semaCtx, eval, s); },
      ompDeclConstruct.u);
}

//===----------------------------------------------------------------------===//
// OpenMPStandaloneConstruct visitors
//===----------------------------------------------------------------------===//

static void genOMP(lower::AbstractConverter &converter, lower::SymMap &symTable,
                   semantics::SemanticsContext &semaCtx,
                   lower::pft::Evaluation &eval,
                   const parser::OpenMPSimpleStandaloneConstruct &construct) {
  const auto &directive = std::get<parser::OmpDirectiveName>(construct.v.t);
  List<Clause> clauses = makeClauses(construct.v.Clauses(), semaCtx);
  mlir::Location currentLocation = converter.genLocation(directive.source);

  ConstructQueue queue{
      buildConstructQueue(converter.getFirOpBuilder().getModule(), semaCtx,
                          eval, directive.source, directive.v, clauses)};
  if (directive.v == llvm::omp::Directive::OMPD_ordered) {
    // Standalone "ordered" directive.
    genOrderedOp(converter, symTable, semaCtx, eval, currentLocation, queue,
                 queue.begin());
  } else {
    // Dispatch handles the "block-associated" variant of "ordered".
    genOMPDispatch(converter, symTable, semaCtx, eval, currentLocation, queue,
                   queue.begin());
  }
}

static void genOMP(lower::AbstractConverter &converter, lower::SymMap &symTable,
                   semantics::SemanticsContext &semaCtx,
                   lower::pft::Evaluation &eval,
                   const parser::OpenMPFlushConstruct &construct) {
  const auto &argumentList = construct.v.Arguments();
  const auto &clauseList = construct.v.Clauses();
  ObjectList objects = makeObjects(argumentList, semaCtx);
  List<Clause> clauses =
      makeList(clauseList.v, [&](auto &&s) { return makeClause(s, semaCtx); });
  mlir::Location currentLocation = converter.genLocation(construct.source);

  ConstructQueue queue{buildConstructQueue(
      converter.getFirOpBuilder().getModule(), semaCtx, eval, construct.source,
      llvm::omp::Directive::OMPD_flush, clauses)};
  genFlushOp(converter, symTable, semaCtx, eval, currentLocation, objects,
             queue, queue.begin());
}

static void genOMP(lower::AbstractConverter &converter, lower::SymMap &symTable,
                   semantics::SemanticsContext &semaCtx,
                   lower::pft::Evaluation &eval,
                   const parser::OpenMPCancelConstruct &cancelConstruct) {
  List<Clause> clauses = makeList(cancelConstruct.v.Clauses().v, [&](auto &&s) {
    return makeClause(s, semaCtx);
  });
  mlir::Location loc = converter.genLocation(cancelConstruct.source);

  ConstructQueue queue{buildConstructQueue(
      converter.getFirOpBuilder().getModule(), semaCtx, eval,
      cancelConstruct.source, llvm::omp::Directive::OMPD_cancel, clauses)};
  genCancelOp(converter, semaCtx, eval, loc, queue, queue.begin());
}

static void genOMP(lower::AbstractConverter &converter, lower::SymMap &symTable,
                   semantics::SemanticsContext &semaCtx,
                   lower::pft::Evaluation &eval,
                   const parser::OpenMPCancellationPointConstruct
                       &cancellationPointConstruct) {
  List<Clause> clauses =
      makeList(cancellationPointConstruct.v.Clauses().v,
               [&](auto &&s) { return makeClause(s, semaCtx); });
  mlir::Location loc = converter.genLocation(cancellationPointConstruct.source);

  ConstructQueue queue{
      buildConstructQueue(converter.getFirOpBuilder().getModule(), semaCtx,
                          eval, cancellationPointConstruct.source,
                          llvm::omp::Directive::OMPD_cancel, clauses)};
  genCancellationPointOp(converter, semaCtx, eval, loc, queue, queue.begin());
}

static void genOMP(lower::AbstractConverter &converter, lower::SymMap &symTable,
                   semantics::SemanticsContext &semaCtx,
                   lower::pft::Evaluation &eval,
                   const parser::OpenMPDepobjConstruct &construct) {
  // These values will be ignored until the construct itself is implemented,
  // but run them anyway for the sake of testing (via a Todo test).
  ObjectList objects = makeObjects(construct.v.Arguments(), semaCtx);
  assert(objects.size() == 1);
  List<Clause> clauses = makeClauses(construct.v.Clauses(), semaCtx);
  assert(clauses.size() == 1);
  (void)objects;
  (void)clauses;

  if (!semaCtx.langOptions().OpenMPSimd)
    TODO(converter.getCurrentLocation(), "OpenMPDepobjConstruct");
}

static void genOMP(lower::AbstractConverter &converter, lower::SymMap &symTable,
                   semantics::SemanticsContext &semaCtx,
                   lower::pft::Evaluation &eval,
                   const parser::OpenMPInteropConstruct &interopConstruct) {
  if (!semaCtx.langOptions().OpenMPSimd)
    TODO(converter.getCurrentLocation(), "OpenMPInteropConstruct");
}

static void
genOMP(lower::AbstractConverter &converter, lower::SymMap &symTable,
       semantics::SemanticsContext &semaCtx, lower::pft::Evaluation &eval,
       const parser::OpenMPStandaloneConstruct &standaloneConstruct) {
  Fortran::common::visit(
      [&](auto &&s) { return genOMP(converter, symTable, semaCtx, eval, s); },
      standaloneConstruct.u);
}

static void genOMP(lower::AbstractConverter &converter, lower::SymMap &symTable,
                   semantics::SemanticsContext &semaCtx,
                   lower::pft::Evaluation &eval,
                   const parser::OpenMPAllocatorsConstruct &allocsConstruct) {
  if (!semaCtx.langOptions().OpenMPSimd)
    TODO(converter.getCurrentLocation(), "OpenMPAllocatorsConstruct");
}

//===----------------------------------------------------------------------===//
// OpenMPConstruct visitors
//===----------------------------------------------------------------------===//

static void genOMP(lower::AbstractConverter &converter, lower::SymMap &symTable,
                   semantics::SemanticsContext &semaCtx,
                   lower::pft::Evaluation &eval,
                   const parser::OpenMPAtomicConstruct &construct) {
  lowerAtomic(converter, symTable, semaCtx, eval, construct);
}

static void genOMP(lower::AbstractConverter &converter, lower::SymMap &symTable,
                   semantics::SemanticsContext &semaCtx,
                   lower::pft::Evaluation &eval,
                   const parser::OmpBlockConstruct &blockConstruct) {
  const parser::OmpDirectiveSpecification &beginSpec =
      blockConstruct.BeginDir();
  List<Clause> clauses = makeClauses(beginSpec.Clauses(), semaCtx);
  if (auto &endSpec = blockConstruct.EndDir())
    clauses.append(makeClauses(endSpec->Clauses(), semaCtx));

  llvm::omp::Directive directive = beginSpec.DirId();
  assert(llvm::omp::blockConstructSet.test(directive) &&
         "Expected block construct");
  mlir::Location currentLocation = converter.genLocation(beginSpec.source);

  for (const Clause &clause : clauses) {
    mlir::Location clauseLocation = converter.genLocation(clause.source);
    if (!std::holds_alternative<clause::Affinity>(clause.u) &&
        !std::holds_alternative<clause::Allocate>(clause.u) &&
        !std::holds_alternative<clause::Copyin>(clause.u) &&
        !std::holds_alternative<clause::Copyprivate>(clause.u) &&
        !std::holds_alternative<clause::Default>(clause.u) &&
        !std::holds_alternative<clause::Defaultmap>(clause.u) &&
        !std::holds_alternative<clause::Depend>(clause.u) &&
        !std::holds_alternative<clause::Filter>(clause.u) &&
        !std::holds_alternative<clause::Final>(clause.u) &&
        !std::holds_alternative<clause::Firstprivate>(clause.u) &&
        !std::holds_alternative<clause::HasDeviceAddr>(clause.u) &&
        !std::holds_alternative<clause::If>(clause.u) &&
        !std::holds_alternative<clause::IsDevicePtr>(clause.u) &&
        !std::holds_alternative<clause::Map>(clause.u) &&
        !std::holds_alternative<clause::Nowait>(clause.u) &&
        !std::holds_alternative<clause::NumTeams>(clause.u) &&
        !std::holds_alternative<clause::NumThreads>(clause.u) &&
        !std::holds_alternative<clause::OmpxBare>(clause.u) &&
        !std::holds_alternative<clause::Priority>(clause.u) &&
        !std::holds_alternative<clause::Private>(clause.u) &&
        !std::holds_alternative<clause::ProcBind>(clause.u) &&
        !std::holds_alternative<clause::Reduction>(clause.u) &&
        !std::holds_alternative<clause::Shared>(clause.u) &&
        !std::holds_alternative<clause::Simd>(clause.u) &&
        !std::holds_alternative<clause::ThreadLimit>(clause.u) &&
        !std::holds_alternative<clause::Threads>(clause.u) &&
        !std::holds_alternative<clause::UseDeviceAddr>(clause.u) &&
        !std::holds_alternative<clause::UseDevicePtr>(clause.u) &&
        !std::holds_alternative<clause::InReduction>(clause.u) &&
        !std::holds_alternative<clause::Mergeable>(clause.u) &&
        !std::holds_alternative<clause::Untied>(clause.u) &&
        !std::holds_alternative<clause::TaskReduction>(clause.u) &&
        !std::holds_alternative<clause::Detach>(clause.u)) {
      std::string name =
          parser::ToUpperCaseLetters(llvm::omp::getOpenMPClauseName(clause.id));
      if (!semaCtx.langOptions().OpenMPSimd)
        TODO(clauseLocation, name + " clause is not implemented yet");
    }
  }

  ConstructQueue queue{
      buildConstructQueue(converter.getFirOpBuilder().getModule(), semaCtx,
                          eval, beginSpec.source, directive, clauses)};
  genOMPDispatch(converter, symTable, semaCtx, eval, currentLocation, queue,
                 queue.begin());
}

static void genOMP(lower::AbstractConverter &converter, lower::SymMap &symTable,
                   semantics::SemanticsContext &semaCtx,
                   lower::pft::Evaluation &eval,
                   const parser::OpenMPAssumeConstruct &assumeConstruct) {
  mlir::Location clauseLocation = converter.genLocation(assumeConstruct.source);
  if (!semaCtx.langOptions().OpenMPSimd)
    TODO(clauseLocation, "OpenMP ASSUME construct");
}

static void genOMP(lower::AbstractConverter &converter, lower::SymMap &symTable,
                   semantics::SemanticsContext &semaCtx,
                   lower::pft::Evaluation &eval,
                   const parser::OpenMPCriticalConstruct &criticalConstruct) {
  const parser::OmpDirectiveSpecification &beginSpec =
      criticalConstruct.BeginDir();
  List<Clause> clauses = makeClauses(beginSpec.Clauses(), semaCtx);

  ConstructQueue queue{buildConstructQueue(
      converter.getFirOpBuilder().getModule(), semaCtx, eval, beginSpec.source,
      llvm::omp::Directive::OMPD_critical, clauses)};

  std::optional<parser::Name> critName;
  const parser::OmpArgumentList &args = beginSpec.Arguments();
  if (!args.v.empty()) {
    // All of these things should be guaranteed to exist after semantic checks.
    auto *object = parser::Unwrap<parser::OmpObject>(args.v.front());
    assert(object && "Expecting object as argument");
    auto *designator = semantics::omp::GetDesignatorFromObj(*object);
    assert(designator && "Expecting desginator in argument");
    auto *name = parser::GetDesignatorNameIfDataRef(*designator);
    assert(name && "Expecting dataref in designator");
    critName = *name;
  }
  mlir::Location currentLocation = converter.getCurrentLocation();
  genCriticalOp(converter, symTable, semaCtx, eval, currentLocation, queue,
                queue.begin(), critName);
}

static void genOMP(lower::AbstractConverter &converter, lower::SymMap &symTable,
                   semantics::SemanticsContext &semaCtx,
                   lower::pft::Evaluation &eval,
                   const parser::OpenMPUtilityConstruct &) {
  if (!semaCtx.langOptions().OpenMPSimd)
    TODO(converter.getCurrentLocation(), "OpenMPUtilityConstruct");
}

static void genOMP(lower::AbstractConverter &converter, lower::SymMap &symTable,
                   semantics::SemanticsContext &semaCtx,
                   lower::pft::Evaluation &eval,
                   const parser::OpenMPDispatchConstruct &) {
  if (!semaCtx.langOptions().OpenMPSimd)
    TODO(converter.getCurrentLocation(), "OpenMPDispatchConstruct");
}

static void genOMP(lower::AbstractConverter &converter, lower::SymMap &symTable,
                   semantics::SemanticsContext &semaCtx,
                   lower::pft::Evaluation &eval,
                   const parser::OpenMPExecutableAllocate &execAllocConstruct) {
  if (!semaCtx.langOptions().OpenMPSimd)
    TODO(converter.getCurrentLocation(), "OpenMPExecutableAllocate");
}

static void genOMP(lower::AbstractConverter &converter, lower::SymMap &symTable,
                   semantics::SemanticsContext &semaCtx,
                   lower::pft::Evaluation &eval,
                   const parser::OpenMPLoopConstruct &loopConstruct) {
  const parser::OmpDirectiveSpecification &beginSpec = loopConstruct.BeginDir();
  List<Clause> clauses = makeClauses(beginSpec.Clauses(), semaCtx);
  if (auto &endSpec = loopConstruct.EndDir())
    clauses.append(makeClauses(endSpec->Clauses(), semaCtx));

  mlir::Location currentLocation = converter.genLocation(beginSpec.source);

  auto &optLoopCons =
      std::get<std::optional<parser::NestedConstruct>>(loopConstruct.t);
  if (optLoopCons.has_value()) {
    if (auto *ompNestedLoopCons{
            std::get_if<common::Indirection<parser::OpenMPLoopConstruct>>(
                &*optLoopCons)}) {
      llvm::omp::Directive nestedDirective =
          parser::omp::GetOmpDirectiveName(*ompNestedLoopCons).v;
      switch (nestedDirective) {
      case llvm::omp::Directive::OMPD_tile:
        // Skip OMPD_tile since the tile sizes will be retrieved when
        // generating the omp.loop_nest op.
        break;
      default: {
        unsigned version = semaCtx.langOptions().OpenMPVersion;
        TODO(currentLocation,
             "Applying a loop-associated on the loop generated by the " +
                 llvm::omp::getOpenMPDirectiveName(nestedDirective, version) +
                 " construct");
      }
      }
    }
  }

  const parser::OmpDirectiveName &beginName = beginSpec.DirName();
  ConstructQueue queue{
      buildConstructQueue(converter.getFirOpBuilder().getModule(), semaCtx,
                          eval, beginName.source, beginName.v, clauses)};
  genOMPDispatch(converter, symTable, semaCtx, eval, currentLocation, queue,
                 queue.begin());
}

static void genOMP(lower::AbstractConverter &converter, lower::SymMap &symTable,
                   semantics::SemanticsContext &semaCtx,
                   lower::pft::Evaluation &eval,
                   const parser::OpenMPSectionConstruct &sectionConstruct) {
  // Do nothing here. SECTION is lowered inside of the lowering for Sections
}

static void genOMP(lower::AbstractConverter &converter, lower::SymMap &symTable,
                   semantics::SemanticsContext &semaCtx,
                   lower::pft::Evaluation &eval,
                   const parser::OpenMPSectionsConstruct &construct) {
  const parser::OmpDirectiveSpecification &beginSpec{construct.BeginDir()};
  List<Clause> clauses = makeClauses(beginSpec.Clauses(), semaCtx);
  const auto &endSpec{construct.EndDir()};
  assert(endSpec &&
         "Missing end section directive should have been handled in semantics");
  clauses.append(makeClauses(endSpec->Clauses(), semaCtx));
  mlir::Location currentLocation = converter.getCurrentLocation();

  const parser::OmpDirectiveName &beginName{beginSpec.DirName()};
  ConstructQueue queue{
      buildConstructQueue(converter.getFirOpBuilder().getModule(), semaCtx,
                          eval, beginName.source, beginName.v, clauses)};

  mlir::SaveStateStack<SectionsConstructStackFrame> saveStateStack{
      converter.getStateStack(), construct};
  genOMPDispatch(converter, symTable, semaCtx, eval, currentLocation, queue,
                 queue.begin());
}

static void genOMP(lower::AbstractConverter &converter, lower::SymMap &symTable,
                   semantics::SemanticsContext &semaCtx,
                   lower::pft::Evaluation &eval,
                   const parser::OpenMPConstruct &ompConstruct) {
  Fortran::common::visit(
      [&](auto &&s) { return genOMP(converter, symTable, semaCtx, eval, s); },
      ompConstruct.u);
}

//===----------------------------------------------------------------------===//
// Public functions
//===----------------------------------------------------------------------===//

mlir::Operation *Fortran::lower::genOpenMPTerminator(fir::FirOpBuilder &builder,
                                                     mlir::Operation *op,
                                                     mlir::Location loc) {
  if (mlir::isa<mlir::omp::AtomicUpdateOp, mlir::omp::DeclareReductionOp,
                mlir::omp::LoopNestOp>(op))
    return mlir::omp::YieldOp::create(builder, loc);
  return mlir::omp::TerminatorOp::create(builder, loc);
}

void Fortran::lower::genOpenMPConstruct(lower::AbstractConverter &converter,
                                        lower::SymMap &symTable,
                                        semantics::SemanticsContext &semaCtx,
                                        lower::pft::Evaluation &eval,
                                        const parser::OpenMPConstruct &omp) {
  lower::SymMapScope scope(symTable);
  genOMP(converter, symTable, semaCtx, eval, omp);
}

void Fortran::lower::genOpenMPDeclarativeConstruct(
    lower::AbstractConverter &converter, lower::SymMap &symTable,
    semantics::SemanticsContext &semaCtx, lower::pft::Evaluation &eval,
    const parser::OpenMPDeclarativeConstruct &omp) {
  genOMP(converter, symTable, semaCtx, eval, omp);
  genNestedEvaluations(converter, eval);
}

void Fortran::lower::genOpenMPSymbolProperties(
    lower::AbstractConverter &converter, const lower::pft::Variable &var) {
  assert(var.hasSymbol() && "Expecting Symbol");
  const semantics::Symbol &sym = var.getSymbol();

  if (sym.test(semantics::Symbol::Flag::OmpThreadprivate))
    lower::genThreadprivateOp(converter, var);

  if (sym.test(semantics::Symbol::Flag::OmpDeclareTarget))
    lower::genDeclareTargetIntGlobal(converter, var);
}

void Fortran::lower::genThreadprivateOp(lower::AbstractConverter &converter,
                                        const lower::pft::Variable &var) {
  fir::FirOpBuilder &firOpBuilder = converter.getFirOpBuilder();
  mlir::Location currentLocation = converter.getCurrentLocation();

  const semantics::Symbol &sym = var.getSymbol();
  mlir::Value symThreadprivateValue;
  if (const semantics::Symbol *common =
          semantics::FindCommonBlockContaining(sym.GetUltimate())) {
    mlir::Value commonValue = converter.getSymbolAddress(*common);
    if (mlir::isa<mlir::omp::ThreadprivateOp>(commonValue.getDefiningOp())) {
      // Generate ThreadprivateOp for a common block instead of its members and
      // only do it once for a common block.
      return;
    }
    // Generate ThreadprivateOp and rebind the common block.
    mlir::Value commonThreadprivateValue = mlir::omp::ThreadprivateOp::create(
        firOpBuilder, currentLocation, commonValue.getType(), commonValue);
    converter.bindSymbol(*common, commonThreadprivateValue);
    // Generate the threadprivate value for the common block member.
    symThreadprivateValue =
        genCommonBlockMember(converter, currentLocation, sym,
                             commonThreadprivateValue, common->size());
  } else if (!var.isGlobal()) {
    // Non-global variable which can be in threadprivate directive must be one
    // variable in main program, and it has implicit SAVE attribute. Take it as
    // with SAVE attribute, so to create GlobalOp for it to simplify the
    // translation to LLVM IR.
    // Avoids performing multiple globalInitializations.
    fir::GlobalOp global;
    auto module = converter.getModuleOp();
    std::string globalName = converter.mangleName(sym);
    if (module.lookupSymbol<fir::GlobalOp>(globalName))
      global = module.lookupSymbol<fir::GlobalOp>(globalName);
    else
      global = globalInitialization(converter, firOpBuilder, sym, var,
                                    currentLocation);

    mlir::Value symValue = fir::AddrOfOp::create(
        firOpBuilder, currentLocation, global.resultType(), global.getSymbol());
    symThreadprivateValue = mlir::omp::ThreadprivateOp::create(
        firOpBuilder, currentLocation, symValue.getType(), symValue);
  } else {
    mlir::Value symValue = converter.getSymbolAddress(sym);

    // The symbol may be use-associated multiple times, and nothing needs to be
    // done after the original symbol is mapped to the threadprivatized value
    // for the first time. Use the threadprivatized value directly.
    mlir::Operation *op;
    if (auto declOp = symValue.getDefiningOp<hlfir::DeclareOp>())
      op = declOp.getMemref().getDefiningOp();
    else
      op = symValue.getDefiningOp();
    if (mlir::isa<mlir::omp::ThreadprivateOp>(op))
      return;

    symThreadprivateValue = mlir::omp::ThreadprivateOp::create(
        firOpBuilder, currentLocation, symValue.getType(), symValue);
  }

  fir::ExtendedValue sexv = converter.getSymbolExtendedValue(sym);
  fir::ExtendedValue symThreadprivateExv =
      getExtendedValue(sexv, symThreadprivateValue);
  converter.bindSymbol(sym, symThreadprivateExv);
}

// This function replicates threadprivate's behaviour of generating
// an internal fir.GlobalOp for non-global variables in the main program
// that have the implicit SAVE attribute, to simplifiy LLVM-IR and MLIR
// generation.
void Fortran::lower::genDeclareTargetIntGlobal(
    lower::AbstractConverter &converter, const lower::pft::Variable &var) {
  if (!var.isGlobal()) {
    // A non-global variable which can be in a declare target directive must
    // be a variable in the main program, and it has the implicit SAVE
    // attribute. We create a GlobalOp for it to simplify the translation to
    // LLVM IR.
    globalInitialization(converter, converter.getFirOpBuilder(),
                         var.getSymbol(), var, converter.getCurrentLocation());
  }
}

bool Fortran::lower::isOpenMPTargetConstruct(
    const parser::OpenMPConstruct &omp) {
  llvm::omp::Directive dir = llvm::omp::Directive::OMPD_unknown;
  if (const auto *block = std::get_if<parser::OmpBlockConstruct>(&omp.u)) {
    dir = block->BeginDir().DirId();
  } else if (const auto *loop =
                 std::get_if<parser::OpenMPLoopConstruct>(&omp.u)) {
    dir = loop->BeginDir().DirId();
  }
  return llvm::omp::allTargetSet.test(dir);
}

void Fortran::lower::gatherOpenMPDeferredDeclareTargets(
    lower::AbstractConverter &converter, semantics::SemanticsContext &semaCtx,
    lower::pft::Evaluation &eval,
    const parser::OpenMPDeclarativeConstruct &ompDecl,
    llvm::SmallVectorImpl<OMPDeferredDeclareTargetInfo>
        &deferredDeclareTarget) {
  Fortran::common::visit(
      common::visitors{
          [&](const parser::OpenMPDeclareTargetConstruct &ompReq) {
            collectDeferredDeclareTargets(converter, semaCtx, eval, ompReq,
                                          deferredDeclareTarget);
          },
          [&](const auto &) {},
      },
      ompDecl.u);
}

bool Fortran::lower::isOpenMPDeviceDeclareTarget(
    lower::AbstractConverter &converter, semantics::SemanticsContext &semaCtx,
    lower::pft::Evaluation &eval,
    const parser::OpenMPDeclarativeConstruct &ompDecl) {
  return Fortran::common::visit(
      common::visitors{
          [&](const parser::OpenMPDeclareTargetConstruct &ompReq) {
            mlir::omp::DeclareTargetDeviceType targetType =
                getDeclareTargetFunctionDevice(converter, semaCtx, eval, ompReq)
                    .value_or(mlir::omp::DeclareTargetDeviceType::host);
            return targetType != mlir::omp::DeclareTargetDeviceType::host;
          },
          [&](const auto &) { return false; },
      },
      ompDecl.u);
}

// In certain cases such as subroutine or function interfaces which declare
// but do not define or directly call the subroutine or function in the same
// module, their lowering is delayed until after the declare target construct
// itself is processed, so there symbol is not within the table.
//
// This function will also return true if we encounter any device declare
// target cases, to satisfy checking if we require the requires attributes
// on the module.
bool Fortran::lower::markOpenMPDeferredDeclareTargetFunctions(
    mlir::Operation *mod,
    llvm::SmallVectorImpl<OMPDeferredDeclareTargetInfo> &deferredDeclareTargets,
    AbstractConverter &converter) {
  bool deviceCodeFound = false;
  auto modOp = llvm::cast<mlir::ModuleOp>(mod);
  for (auto declTar : deferredDeclareTargets) {
    mlir::Operation *op = modOp.lookupSymbol(converter.mangleName(declTar.sym));

    // Due to interfaces being optionally emitted on usage in a module,
    // not finding an operation at this point cannot be a hard error, we
    // simply ignore it for now.
    // TODO: Add semantic checks for detecting cases where an erronous
    // (undefined) symbol has been supplied to a declare target clause
    if (!op)
      continue;

    auto devType = declTar.declareTargetDeviceType;
    if (!deviceCodeFound && devType != mlir::omp::DeclareTargetDeviceType::host)
      deviceCodeFound = true;

    markDeclareTarget(op, converter, declTar.declareTargetCaptureClause,
                      devType, declTar.automap);
  }

  return deviceCodeFound;
}

void Fortran::lower::genOpenMPRequires(mlir::Operation *mod,
                                       const semantics::Symbol *symbol) {
  using MlirRequires = mlir::omp::ClauseRequires;

  if (auto offloadMod =
          llvm::dyn_cast<mlir::omp::OffloadModuleInterface>(mod)) {
    semantics::WithOmpDeclarative::RequiresClauses reqs;
    if (symbol) {
      common::visit(
          [&](const auto &details) {
            if constexpr (std::is_base_of_v<semantics::WithOmpDeclarative,
                                            std::decay_t<decltype(details)>>) {
              if (details.has_ompRequires())
                reqs = *details.ompRequires();
            }
          },
          symbol->details());
    }

    // Use pre-populated omp.requires module attribute if it was set, so that
    // the "-fopenmp-force-usm" compiler option is honored.
    MlirRequires mlirFlags = offloadMod.getRequires();
    if (reqs.test(llvm::omp::Clause::OMPC_dynamic_allocators))
      mlirFlags = mlirFlags | MlirRequires::dynamic_allocators;
    if (reqs.test(llvm::omp::Clause::OMPC_reverse_offload))
      mlirFlags = mlirFlags | MlirRequires::reverse_offload;
    if (reqs.test(llvm::omp::Clause::OMPC_unified_address))
      mlirFlags = mlirFlags | MlirRequires::unified_address;
    if (reqs.test(llvm::omp::Clause::OMPC_unified_shared_memory))
      mlirFlags = mlirFlags | MlirRequires::unified_shared_memory;

    offloadMod.setRequires(mlirFlags);
  }
}<|MERGE_RESOLUTION|>--- conflicted
+++ resolved
@@ -2018,7 +2018,6 @@
       // Will need to add special cases for this combination.
       TODO(loc, "DO CONCURRENT as canonical loop not supported");
     }
-<<<<<<< HEAD
 
     auto &doLoopEval = innermostEval->getFirstNestedEvaluation();
     evals.push_back(innermostEval);
@@ -2042,31 +2041,6 @@
             converter.genExprValue(*semantics::GetExpr(bounds->step), stmtCtx));
       }
 
-=======
-
-    auto &doLoopEval = innermostEval->getFirstNestedEvaluation();
-    evals.push_back(innermostEval);
-
-    // Get the loop bounds (and increment)
-    // auto &doLoopEval = nestedEval.getFirstNestedEvaluation();
-    auto *doStmt = doLoopEval.getIf<parser::NonLabelDoStmt>();
-    assert(doStmt && "Expected do loop to be in the nested evaluation");
-    auto &loopControl = std::get<std::optional<parser::LoopControl>>(doStmt->t);
-    assert(loopControl.has_value());
-    auto *bounds = std::get_if<parser::LoopControl::Bounds>(&loopControl->u);
-    assert(bounds && "Expected bounds for canonical loop");
-    lower::StatementContext stmtCtx;
-    mlir::Value loopLBVar = fir::getBase(
-        converter.genExprValue(*semantics::GetExpr(bounds->lower), stmtCtx));
-    mlir::Value loopUBVar = fir::getBase(
-        converter.genExprValue(*semantics::GetExpr(bounds->upper), stmtCtx));
-    mlir::Value loopStepVar = [&]() {
-      if (bounds->step) {
-        return fir::getBase(
-            converter.genExprValue(*semantics::GetExpr(bounds->step), stmtCtx));
-      }
-
->>>>>>> 54c4ef26
       // If `step` is not present, assume it is `1`.
       auto intTy = firOpBuilder.getI32Type();
       return firOpBuilder.createIntegerConstant(loc, intTy, 1);
@@ -2085,39 +2059,6 @@
     // Start lowering
     mlir::Value zero = firOpBuilder.createIntegerConstant(loc, loopVarType, 0);
     mlir::Value one = firOpBuilder.createIntegerConstant(loc, loopVarType, 1);
-<<<<<<< HEAD
-    mlir::Value isDownwards = firOpBuilder.create<mlir::arith::CmpIOp>(
-        loc, mlir::arith::CmpIPredicate::slt, loopStepVar, zero);
-
-    // Ensure we are counting upwards. If not, negate step and swap lb and ub.
-    mlir::Value negStep =
-        firOpBuilder.create<mlir::arith::SubIOp>(loc, zero, loopStepVar);
-    mlir::Value incr = firOpBuilder.create<mlir::arith::SelectOp>(
-        loc, isDownwards, negStep, loopStepVar);
-    mlir::Value lb = firOpBuilder.create<mlir::arith::SelectOp>(
-        loc, isDownwards, loopUBVar, loopLBVar);
-    mlir::Value ub = firOpBuilder.create<mlir::arith::SelectOp>(
-        loc, isDownwards, loopLBVar, loopUBVar);
-
-    // Compute the trip count assuming lb <= ub. This guarantees that the result
-    // is non-negative and we can use unsigned arithmetic.
-    mlir::Value span = firOpBuilder.create<mlir::arith::SubIOp>(
-        loc, ub, lb, ::mlir::arith::IntegerOverflowFlags::nuw);
-    mlir::Value tcMinusOne =
-        firOpBuilder.create<mlir::arith::DivUIOp>(loc, span, incr);
-    mlir::Value tcIfLooping = firOpBuilder.create<mlir::arith::AddIOp>(
-        loc, tcMinusOne, one, ::mlir::arith::IntegerOverflowFlags::nuw);
-
-    // Fall back to 0 if lb > ub
-    mlir::Value isZeroTC = firOpBuilder.create<mlir::arith::CmpIOp>(
-        loc, mlir::arith::CmpIPredicate::slt, ub, lb);
-    mlir::Value tripcount = firOpBuilder.create<mlir::arith::SelectOp>(
-        loc, isZeroTC, zero, tcIfLooping);
-    tripcounts.push_back(tripcount);
-
-    // Create the CLI handle.
-    auto newcli = firOpBuilder.create<mlir::omp::NewCliOp>(loc);
-=======
     mlir::Value isDownwards = mlir::arith::CmpIOp::create(
         firOpBuilder, loc, mlir::arith::CmpIPredicate::slt, loopStepVar, zero);
 
@@ -2150,7 +2091,6 @@
 
     // Create the CLI handle.
     auto newcli = mlir::omp::NewCliOp::create(firOpBuilder, loc);
->>>>>>> 54c4ef26
     mlir::Value cli = newcli.getResult();
     clis.push_back(cli);
 
@@ -2183,17 +2123,10 @@
                "Expecting all block args to have been collected by now");
         for (auto j : llvm::seq<size_t>(numLoops)) {
           mlir::Value natIterNum = fir::getBase(blockArgs[j]);
-<<<<<<< HEAD
-          mlir::Value scaled = firOpBuilder.create<mlir::arith::MulIOp>(
-              loc, natIterNum, loopStepVars[j]);
-          mlir::Value userVal = firOpBuilder.create<mlir::arith::AddIOp>(
-              loc, loopLBVars[j], scaled);
-=======
           mlir::Value scaled = mlir::arith::MulIOp::create(
               firOpBuilder, loc, natIterNum, loopStepVars[j]);
           mlir::Value userVal = mlir::arith::AddIOp::create(
               firOpBuilder, loc, loopLBVars[j], scaled);
->>>>>>> 54c4ef26
 
           mlir::OpBuilder::InsertPoint insPt =
               firOpBuilder.saveInsertionPoint();
@@ -2232,48 +2165,6 @@
 
   firOpBuilder.setInsertionPointAfter(loops.front());
 }
-<<<<<<< HEAD
-
-static void genTileOp(Fortran::lower::AbstractConverter &converter,
-                      Fortran::lower::SymMap &symTable,
-                      lower::StatementContext &stmtCtx,
-                      Fortran::semantics::SemanticsContext &semaCtx,
-                      Fortran::lower::pft::Evaluation &eval, mlir::Location loc,
-                      const ConstructQueue &queue,
-                      ConstructQueue::const_iterator item) {
-  fir::FirOpBuilder &firOpBuilder = converter.getFirOpBuilder();
-
-  mlir::omp::SizesClauseOps sizesClause;
-  ClauseProcessor cp(converter, semaCtx, item->clauses);
-  cp.processSizes(stmtCtx, sizesClause);
-
-  size_t numLoops = sizesClause.sizes.size();
-  llvm::SmallVector<mlir::omp::CanonicalLoopOp, 3> canonLoops;
-  canonLoops.reserve(numLoops);
-
-  genCanonicalLoopNest(converter, symTable, semaCtx, eval, loc, queue, item,
-                       numLoops, canonLoops);
-  assert((canonLoops.size() == numLoops) &&
-         "Expecting the predetermined number of loops");
-
-  llvm::SmallVector<mlir::Value, 3> applyees;
-  applyees.reserve(numLoops);
-  for (mlir::omp::CanonicalLoopOp l : canonLoops)
-    applyees.push_back(l.getCli());
-
-  // Emit the associated loops and create a CLI for each affected loop
-  llvm::SmallVector<mlir::Value, 3> gridGeneratees;
-  llvm::SmallVector<mlir::Value, 3> intratileGeneratees;
-  gridGeneratees.reserve(numLoops);
-  intratileGeneratees.reserve(numLoops);
-  for ([[maybe_unused]] auto i : llvm::seq<int>(0, sizesClause.sizes.size())) {
-    auto gridCLI = firOpBuilder.create<mlir::omp::NewCliOp>(loc);
-    gridGeneratees.push_back(gridCLI.getResult());
-    auto intratileCLI = firOpBuilder.create<mlir::omp::NewCliOp>(loc);
-    intratileGeneratees.push_back(intratileCLI.getResult());
-  }
-
-=======
 
 static void genTileOp(Fortran::lower::AbstractConverter &converter,
                       Fortran::lower::SymMap &symTable,
@@ -2314,19 +2205,13 @@
     intratileGeneratees.push_back(intratileCLI.getResult());
   }
 
->>>>>>> 54c4ef26
   llvm::SmallVector<mlir::Value, 6> generatees;
   generatees.reserve(2 * numLoops);
   generatees.append(gridGeneratees);
   generatees.append(intratileGeneratees);
 
-<<<<<<< HEAD
-  firOpBuilder.create<mlir::omp::TileOp>(loc, generatees, applyees,
-                                         sizesClause.sizes);
-=======
   mlir::omp::TileOp::create(firOpBuilder, loc, generatees, applyees,
                             sizesClause.sizes);
->>>>>>> 54c4ef26
 }
 
 static void genUnrollOp(Fortran::lower::AbstractConverter &converter,
