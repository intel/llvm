//===-- OpenMP.cpp -- Open MP directive lowering --------------------------===//
//
// Part of the LLVM Project, under the Apache License v2.0 with LLVM Exceptions.
// See https://llvm.org/LICENSE.txt for license information.
// SPDX-License-Identifier: Apache-2.0 WITH LLVM-exception
//
//===----------------------------------------------------------------------===//
//
// Coding style: https://mlir.llvm.org/getting_started/DeveloperGuide/
//
//===----------------------------------------------------------------------===//

#include "flang/Lower/OpenMP.h"

#include "ClauseProcessor.h"
#include "Clauses.h"
#include "DataSharingProcessor.h"
#include "Decomposer.h"
#include "DirectivesCommon.h"
#include "ReductionProcessor.h"
#include "Utils.h"
#include "flang/Common/idioms.h"
#include "flang/Lower/Bridge.h"
#include "flang/Lower/ConvertExpr.h"
#include "flang/Lower/ConvertVariable.h"
#include "flang/Lower/StatementContext.h"
#include "flang/Lower/SymbolMap.h"
#include "flang/Optimizer/Builder/BoxValue.h"
#include "flang/Optimizer/Builder/FIRBuilder.h"
#include "flang/Optimizer/Builder/Todo.h"
#include "flang/Optimizer/Dialect/FIRType.h"
#include "flang/Optimizer/HLFIR/HLFIROps.h"
#include "flang/Parser/parse-tree.h"
#include "flang/Semantics/openmp-directive-sets.h"
#include "flang/Semantics/tools.h"
#include "mlir/Dialect/ControlFlow/IR/ControlFlowOps.h"
#include "mlir/Dialect/OpenMP/OpenMPDialect.h"
#include "mlir/Transforms/RegionUtils.h"
#include "llvm/ADT/STLExtras.h"
#include "llvm/Frontend/OpenMP/OMPConstants.h"

using namespace Fortran::lower::omp;

//===----------------------------------------------------------------------===//
// Code generation helper functions
//===----------------------------------------------------------------------===//

static void genOMPDispatch(lower::AbstractConverter &converter,
                           lower::SymMap &symTable,
                           semantics::SemanticsContext &semaCtx,
                           lower::pft::Evaluation &eval, mlir::Location loc,
                           const ConstructQueue &queue,
                           ConstructQueue::iterator item);

static lower::pft::Evaluation *
getCollapsedLoopEval(lower::pft::Evaluation &eval, int collapseValue) {
  // Return the Evaluation of the innermost collapsed loop, or the current one
  // if there was no COLLAPSE.
  if (collapseValue == 0)
    return &eval;

  lower::pft::Evaluation *curEval = &eval.getFirstNestedEvaluation();
  for (int i = 1; i < collapseValue; i++) {
    // The nested evaluations should be DoConstructs (i.e. they should form
    // a loop nest). Each DoConstruct is a tuple <NonLabelDoStmt, Block,
    // EndDoStmt>.
    assert(curEval->isA<parser::DoConstruct>());
    curEval = &*std::next(curEval->getNestedEvaluations().begin());
  }
  return curEval;
}

static void genNestedEvaluations(lower::AbstractConverter &converter,
                                 lower::pft::Evaluation &eval,
                                 int collapseValue = 0) {
  lower::pft::Evaluation *curEval = getCollapsedLoopEval(eval, collapseValue);

  for (lower::pft::Evaluation &e : curEval->getNestedEvaluations())
    converter.genEval(e);
}

static fir::GlobalOp globalInitialization(lower::AbstractConverter &converter,
                                          fir::FirOpBuilder &firOpBuilder,
                                          const semantics::Symbol &sym,
                                          const lower::pft::Variable &var,
                                          mlir::Location currentLocation) {
  mlir::Type ty = converter.genType(sym);
  std::string globalName = converter.mangleName(sym);
  mlir::StringAttr linkage = firOpBuilder.createInternalLinkage();
  fir::GlobalOp global =
      firOpBuilder.createGlobal(currentLocation, ty, globalName, linkage);

  // Create default initialization for non-character scalar.
  if (semantics::IsAllocatableOrObjectPointer(&sym)) {
    mlir::Type baseAddrType = mlir::dyn_cast<fir::BoxType>(ty).getEleTy();
    lower::createGlobalInitialization(
        firOpBuilder, global, [&](fir::FirOpBuilder &b) {
          mlir::Value nullAddr =
              b.createNullConstant(currentLocation, baseAddrType);
          mlir::Value box =
              b.create<fir::EmboxOp>(currentLocation, ty, nullAddr);
          b.create<fir::HasValueOp>(currentLocation, box);
        });
  } else {
    lower::createGlobalInitialization(
        firOpBuilder, global, [&](fir::FirOpBuilder &b) {
          mlir::Value undef = b.create<fir::UndefOp>(currentLocation, ty);
          b.create<fir::HasValueOp>(currentLocation, undef);
        });
  }

  return global;
}

// Get the extended value for \p val by extracting additional variable
// information from \p base.
static fir::ExtendedValue getExtendedValue(fir::ExtendedValue base,
                                           mlir::Value val) {
  return base.match(
      [&](const fir::MutableBoxValue &box) -> fir::ExtendedValue {
        return fir::MutableBoxValue(val, box.nonDeferredLenParams(), {});
      },
      [&](const auto &) -> fir::ExtendedValue {
        return fir::substBase(base, val);
      });
}

#ifndef NDEBUG
static bool isThreadPrivate(lower::SymbolRef sym) {
  if (const auto *details = sym->detailsIf<semantics::CommonBlockDetails>()) {
    for (const auto &obj : details->objects())
      if (!obj->test(semantics::Symbol::Flag::OmpThreadprivate))
        return false;
    return true;
  }
  return sym->test(semantics::Symbol::Flag::OmpThreadprivate);
}
#endif

static void threadPrivatizeVars(lower::AbstractConverter &converter,
                                lower::pft::Evaluation &eval) {
  fir::FirOpBuilder &firOpBuilder = converter.getFirOpBuilder();
  mlir::Location currentLocation = converter.getCurrentLocation();
  mlir::OpBuilder::InsertionGuard guard(firOpBuilder);
  firOpBuilder.setInsertionPointToStart(firOpBuilder.getAllocaBlock());

  // If the symbol corresponds to the original ThreadprivateOp, use the symbol
  // value from that operation to create one ThreadprivateOp copy operation
  // inside the parallel region.
  // In some cases, however, the symbol will correspond to the original,
  // non-threadprivate variable. This can happen, for instance, with a common
  // block, declared in a separate module, used by a parent procedure and
  // privatized in its child procedure.
  auto genThreadprivateOp = [&](lower::SymbolRef sym) -> mlir::Value {
    assert(isThreadPrivate(sym));
    mlir::Value symValue = converter.getSymbolAddress(sym);
    mlir::Operation *op = symValue.getDefiningOp();
    if (auto declOp = mlir::dyn_cast<hlfir::DeclareOp>(op))
      op = declOp.getMemref().getDefiningOp();
    if (mlir::isa<mlir::omp::ThreadprivateOp>(op))
      symValue = mlir::dyn_cast<mlir::omp::ThreadprivateOp>(op).getSymAddr();
    return firOpBuilder.create<mlir::omp::ThreadprivateOp>(
        currentLocation, symValue.getType(), symValue);
  };

  llvm::SetVector<const semantics::Symbol *> threadprivateSyms;
  converter.collectSymbolSet(eval, threadprivateSyms,
                             semantics::Symbol::Flag::OmpThreadprivate,
                             /*collectSymbols=*/true,
                             /*collectHostAssociatedSymbols=*/true);
  std::set<semantics::SourceName> threadprivateSymNames;

  // For a COMMON block, the ThreadprivateOp is generated for itself instead of
  // its members, so only bind the value of the new copied ThreadprivateOp
  // inside the parallel region to the common block symbol only once for
  // multiple members in one COMMON block.
  llvm::SetVector<const semantics::Symbol *> commonSyms;
  for (std::size_t i = 0; i < threadprivateSyms.size(); i++) {
    const semantics::Symbol *sym = threadprivateSyms[i];
    mlir::Value symThreadprivateValue;
    // The variable may be used more than once, and each reference has one
    // symbol with the same name. Only do once for references of one variable.
    if (threadprivateSymNames.find(sym->name()) != threadprivateSymNames.end())
      continue;
    threadprivateSymNames.insert(sym->name());
    if (const semantics::Symbol *common =
            semantics::FindCommonBlockContaining(sym->GetUltimate())) {
      mlir::Value commonThreadprivateValue;
      if (commonSyms.contains(common)) {
        commonThreadprivateValue = converter.getSymbolAddress(*common);
      } else {
        commonThreadprivateValue = genThreadprivateOp(*common);
        converter.bindSymbol(*common, commonThreadprivateValue);
        commonSyms.insert(common);
      }
      symThreadprivateValue = lower::genCommonBlockMember(
          converter, currentLocation, *sym, commonThreadprivateValue);
    } else {
      symThreadprivateValue = genThreadprivateOp(*sym);
    }

    fir::ExtendedValue sexv = converter.getSymbolExtendedValue(*sym);
    fir::ExtendedValue symThreadprivateExv =
        getExtendedValue(sexv, symThreadprivateValue);
    converter.bindSymbol(*sym, symThreadprivateExv);
  }
}

static mlir::Operation *
createAndSetPrivatizedLoopVar(lower::AbstractConverter &converter,
                              mlir::Location loc, mlir::Value indexVal,
                              const semantics::Symbol *sym) {
  fir::FirOpBuilder &firOpBuilder = converter.getFirOpBuilder();
  mlir::OpBuilder::InsertPoint insPt = firOpBuilder.saveInsertionPoint();
  firOpBuilder.setInsertionPointToStart(firOpBuilder.getAllocaBlock());

  mlir::Type tempTy = converter.genType(*sym);

  assert(converter.isPresentShallowLookup(*sym) &&
         "Expected symbol to be in symbol table.");

  firOpBuilder.restoreInsertionPoint(insPt);
  mlir::Value cvtVal = firOpBuilder.createConvert(loc, tempTy, indexVal);
  mlir::Operation *storeOp = firOpBuilder.create<fir::StoreOp>(
      loc, cvtVal, converter.getSymbolAddress(*sym));
  return storeOp;
}

// This helper function implements the functionality of "promoting"
// non-CPTR arguments of use_device_ptr to use_device_addr
// arguments (automagic conversion of use_device_ptr ->
// use_device_addr in these cases). The way we do so currently is
// through the shuffling of operands from the devicePtrOperands to
// deviceAddrOperands where neccesary and re-organizing the types,
// locations and symbols to maintain the correct ordering of ptr/addr
// input -> BlockArg.
//
// This effectively implements some deprecated OpenMP functionality
// that some legacy applications unfortunately depend on
// (deprecated in specification version 5.2):
//
// "If a list item in a use_device_ptr clause is not of type C_PTR,
//  the behavior is as if the list item appeared in a use_device_addr
//  clause. Support for such list items in a use_device_ptr clause
//  is deprecated."
static void promoteNonCPtrUseDevicePtrArgsToUseDeviceAddr(
    llvm::SmallVectorImpl<mlir::Value> &useDeviceAddrVars,
    llvm::SmallVectorImpl<mlir::Value> &useDevicePtrVars,
    llvm::SmallVectorImpl<mlir::Type> &useDeviceTypes,
    llvm::SmallVectorImpl<mlir::Location> &useDeviceLocs,
    llvm::SmallVectorImpl<const semantics::Symbol *> &useDeviceSymbols) {
  auto moveElementToBack = [](size_t idx, auto &vector) {
    auto *iter = std::next(vector.begin(), idx);
    vector.push_back(*iter);
    vector.erase(iter);
  };

  // Iterate over our use_device_ptr list and shift all non-cptr arguments into
  // use_device_addr.
  for (auto *it = useDevicePtrVars.begin(); it != useDevicePtrVars.end();) {
    if (!fir::isa_builtin_cptr_type(fir::unwrapRefType(it->getType()))) {
      useDeviceAddrVars.push_back(*it);
      // We have to shuffle the symbols around as well, to maintain
      // the correct Input -> BlockArg for use_device_ptr/use_device_addr.
      // NOTE: However, as map's do not seem to be included currently
      // this isn't as pertinent, but we must try to maintain for
      // future alterations. I believe the reason they are not currently
      // is that the BlockArg assign/lowering needs to be extended
      // to a greater set of types.
      auto idx = std::distance(useDevicePtrVars.begin(), it);
      moveElementToBack(idx, useDeviceTypes);
      moveElementToBack(idx, useDeviceLocs);
      moveElementToBack(idx, useDeviceSymbols);
      it = useDevicePtrVars.erase(it);
      continue;
    }
    ++it;
  }
}

/// Extract the list of function and variable symbols affected by the given
/// 'declare target' directive and return the intended device type for them.
static void getDeclareTargetInfo(
    lower::AbstractConverter &converter, semantics::SemanticsContext &semaCtx,
    lower::pft::Evaluation &eval,
    const parser::OpenMPDeclareTargetConstruct &declareTargetConstruct,
    mlir::omp::DeclareTargetClauseOps &clauseOps,
    llvm::SmallVectorImpl<DeclareTargetCapturePair> &symbolAndClause) {
  const auto &spec =
      std::get<parser::OmpDeclareTargetSpecifier>(declareTargetConstruct.t);
  if (const auto *objectList{parser::Unwrap<parser::OmpObjectList>(spec.u)}) {
    ObjectList objects{makeObjects(*objectList, semaCtx)};
    // Case: declare target(func, var1, var2)
    gatherFuncAndVarSyms(objects, mlir::omp::DeclareTargetCaptureClause::to,
                         symbolAndClause);
  } else if (const auto *clauseList{
                 parser::Unwrap<parser::OmpClauseList>(spec.u)}) {
    List<Clause> clauses = makeClauses(*clauseList, semaCtx);
    if (clauses.empty()) {
      // Case: declare target, implicit capture of function
      symbolAndClause.emplace_back(
          mlir::omp::DeclareTargetCaptureClause::to,
          eval.getOwningProcedure()->getSubprogramSymbol());
    }

    ClauseProcessor cp(converter, semaCtx, clauses);
    cp.processDeviceType(clauseOps);
    cp.processEnter(symbolAndClause);
    cp.processLink(symbolAndClause);
    cp.processTo(symbolAndClause);

    cp.processTODO<clause::Indirect>(converter.getCurrentLocation(),
                                     llvm::omp::Directive::OMPD_declare_target);
  }
}

static void collectDeferredDeclareTargets(
    lower::AbstractConverter &converter, semantics::SemanticsContext &semaCtx,
    lower::pft::Evaluation &eval,
    const parser::OpenMPDeclareTargetConstruct &declareTargetConstruct,
    llvm::SmallVectorImpl<lower::OMPDeferredDeclareTargetInfo>
        &deferredDeclareTarget) {
  mlir::omp::DeclareTargetClauseOps clauseOps;
  llvm::SmallVector<DeclareTargetCapturePair> symbolAndClause;
  getDeclareTargetInfo(converter, semaCtx, eval, declareTargetConstruct,
                       clauseOps, symbolAndClause);
  // Return the device type only if at least one of the targets for the
  // directive is a function or subroutine
  mlir::ModuleOp mod = converter.getFirOpBuilder().getModule();

  for (const DeclareTargetCapturePair &symClause : symbolAndClause) {
    mlir::Operation *op = mod.lookupSymbol(
        converter.mangleName(std::get<const semantics::Symbol &>(symClause)));

    if (!op) {
      deferredDeclareTarget.push_back({std::get<0>(symClause),
                                       clauseOps.deviceType,
                                       std::get<1>(symClause)});
    }
  }
}

static std::optional<mlir::omp::DeclareTargetDeviceType>
getDeclareTargetFunctionDevice(
    lower::AbstractConverter &converter, semantics::SemanticsContext &semaCtx,
    lower::pft::Evaluation &eval,
    const parser::OpenMPDeclareTargetConstruct &declareTargetConstruct) {
  mlir::omp::DeclareTargetClauseOps clauseOps;
  llvm::SmallVector<DeclareTargetCapturePair> symbolAndClause;
  getDeclareTargetInfo(converter, semaCtx, eval, declareTargetConstruct,
                       clauseOps, symbolAndClause);

  // Return the device type only if at least one of the targets for the
  // directive is a function or subroutine
  mlir::ModuleOp mod = converter.getFirOpBuilder().getModule();
  for (const DeclareTargetCapturePair &symClause : symbolAndClause) {
    mlir::Operation *op = mod.lookupSymbol(
        converter.mangleName(std::get<const semantics::Symbol &>(symClause)));

    if (mlir::isa_and_nonnull<mlir::func::FuncOp>(op))
      return clauseOps.deviceType;
  }

  return std::nullopt;
}

/// Set up the entry block of the given `omp.loop_nest` operation, adding a
/// block argument for each loop induction variable and allocating and
/// initializing a private value to hold each of them.
///
/// This function can also bind the symbols of any variables that should match
/// block arguments on parent loop wrapper operations attached to the same
/// loop. This allows the introduction of any necessary `hlfir.declare`
/// operations inside of the entry block of the `omp.loop_nest` operation and
/// not directly under any of the wrappers, which would invalidate them.
///
/// \param [in]          op - the loop nest operation.
/// \param [in]   converter - PFT to MLIR conversion interface.
/// \param [in]         loc - location.
/// \param [in]        args - symbols of induction variables.
/// \param [in] wrapperSyms - symbols of variables to be mapped to loop wrapper
///                           entry block arguments.
/// \param [in] wrapperArgs - entry block arguments of parent loop wrappers.
static void
genLoopVars(mlir::Operation *op, lower::AbstractConverter &converter,
            mlir::Location &loc, llvm::ArrayRef<const semantics::Symbol *> args,
            llvm::ArrayRef<const semantics::Symbol *> wrapperSyms = {},
            llvm::ArrayRef<mlir::BlockArgument> wrapperArgs = {}) {
  fir::FirOpBuilder &firOpBuilder = converter.getFirOpBuilder();
  auto &region = op->getRegion(0);

  std::size_t loopVarTypeSize = 0;
  for (const semantics::Symbol *arg : args)
    loopVarTypeSize = std::max(loopVarTypeSize, arg->GetUltimate().size());
  mlir::Type loopVarType = getLoopVarType(converter, loopVarTypeSize);
  llvm::SmallVector<mlir::Type> tiv(args.size(), loopVarType);
  llvm::SmallVector<mlir::Location> locs(args.size(), loc);
  firOpBuilder.createBlock(&region, {}, tiv, locs);

  // Bind the entry block arguments of parent wrappers to the corresponding
  // symbols.
  for (auto [arg, prv] : llvm::zip_equal(wrapperSyms, wrapperArgs))
    converter.bindSymbol(*arg, prv);

  // The argument is not currently in memory, so make a temporary for the
  // argument, and store it there, then bind that location to the argument.
  mlir::Operation *storeOp = nullptr;
  for (auto [argIndex, argSymbol] : llvm::enumerate(args)) {
    mlir::Value indexVal = fir::getBase(region.front().getArgument(argIndex));
    storeOp =
        createAndSetPrivatizedLoopVar(converter, loc, indexVal, argSymbol);
  }
  firOpBuilder.setInsertionPointAfter(storeOp);
}

static void
genReductionVars(mlir::Operation *op, lower::AbstractConverter &converter,
                 mlir::Location &loc,
                 llvm::ArrayRef<const semantics::Symbol *> reductionArgs,
                 llvm::ArrayRef<mlir::Type> reductionTypes) {
  fir::FirOpBuilder &firOpBuilder = converter.getFirOpBuilder();
  llvm::SmallVector<mlir::Location> blockArgLocs(reductionArgs.size(), loc);

  mlir::Block *entryBlock = firOpBuilder.createBlock(
      &op->getRegion(0), {}, reductionTypes, blockArgLocs);

  // Bind the reduction arguments to their block arguments.
  for (auto [arg, prv] :
       llvm::zip_equal(reductionArgs, entryBlock->getArguments())) {
    converter.bindSymbol(*arg, prv);
  }
}

static void
markDeclareTarget(mlir::Operation *op, lower::AbstractConverter &converter,
                  mlir::omp::DeclareTargetCaptureClause captureClause,
                  mlir::omp::DeclareTargetDeviceType deviceType) {
  // TODO: Add support for program local variables with declare target applied
  auto declareTargetOp = llvm::dyn_cast<mlir::omp::DeclareTargetInterface>(op);
  if (!declareTargetOp)
    fir::emitFatalError(
        converter.getCurrentLocation(),
        "Attempt to apply declare target on unsupported operation");

  // The function or global already has a declare target applied to it, very
  // likely through implicit capture (usage in another declare target
  // function/subroutine). It should be marked as any if it has been assigned
  // both host and nohost, else we skip, as there is no change
  if (declareTargetOp.isDeclareTarget()) {
    if (declareTargetOp.getDeclareTargetDeviceType() != deviceType)
      declareTargetOp.setDeclareTarget(mlir::omp::DeclareTargetDeviceType::any,
                                       captureClause);
    return;
  }

  declareTargetOp.setDeclareTarget(deviceType, captureClause);
}

/// For an operation that takes `omp.private` values as region args, this util
/// merges the private vars info into the region arguments list.
///
/// \tparam OMPOP  - the OpenMP op that takes `omp.private` inputs.
/// \tparam InfoTy - the type of private info we want to merge; e.g. mlir::Type
/// or mlir::Location fields of the private var list.
///
/// \param [in] op                 - the op accepting `omp.private` inputs.
/// \param [in] currentList        - the current list of region info that we
/// want to merge private info with. For example this could be the list of types
/// or locations of previous arguments to \op's region.
/// \param [in] infoAccessor       - for a private variable, this returns the
/// data we want to merge: type or location.
/// \param [out] allRegionArgsInfo - the merged list of region info.
template <typename OMPOp, typename InfoTy>
static void
mergePrivateVarsInfo(OMPOp op, llvm::ArrayRef<InfoTy> currentList,
                     llvm::function_ref<InfoTy(mlir::Value)> infoAccessor,
                     llvm::SmallVectorImpl<InfoTy> &allRegionArgsInfo) {
  mlir::OperandRange privateVars = op.getPrivateVars();

  llvm::transform(currentList, std::back_inserter(allRegionArgsInfo),
                  [](InfoTy i) { return i; });
  llvm::transform(privateVars, std::back_inserter(allRegionArgsInfo),
                  infoAccessor);
}

//===----------------------------------------------------------------------===//
// Op body generation helper structures and functions
//===----------------------------------------------------------------------===//

struct OpWithBodyGenInfo {
  /// A type for a code-gen callback function. This takes as argument the op for
  /// which the code is being generated and returns the arguments of the op's
  /// region.
  using GenOMPRegionEntryCBFn =
      std::function<llvm::SmallVector<const semantics::Symbol *>(
          mlir::Operation *)>;

  OpWithBodyGenInfo(lower::AbstractConverter &converter,
                    lower::SymMap &symTable,
                    semantics::SemanticsContext &semaCtx, mlir::Location loc,
                    lower::pft::Evaluation &eval, llvm::omp::Directive dir)
      : converter(converter), symTable(symTable), semaCtx(semaCtx), loc(loc),
        eval(eval), dir(dir) {}

  OpWithBodyGenInfo &setOuterCombined(bool value) {
    outerCombined = value;
    return *this;
  }

  OpWithBodyGenInfo &setClauses(const List<Clause> *value) {
    clauses = value;
    return *this;
  }

  OpWithBodyGenInfo &setDataSharingProcessor(DataSharingProcessor *value) {
    dsp = value;
    return *this;
  }

  OpWithBodyGenInfo &
  setReductions(llvm::SmallVectorImpl<const semantics::Symbol *> *value1,
                llvm::SmallVectorImpl<mlir::Type> *value2) {
    reductionSymbols = value1;
    reductionTypes = value2;
    return *this;
  }

  OpWithBodyGenInfo &setGenRegionEntryCb(GenOMPRegionEntryCBFn value) {
    genRegionEntryCB = value;
    return *this;
  }

  /// [inout] converter to use for the clauses.
  lower::AbstractConverter &converter;
  /// [in] Symbol table
  lower::SymMap &symTable;
  /// [in] Semantics context
  semantics::SemanticsContext &semaCtx;
  /// [in] location in source code.
  mlir::Location loc;
  /// [in] current PFT node/evaluation.
  lower::pft::Evaluation &eval;
  /// [in] leaf directive for which to generate the op body.
  llvm::omp::Directive dir;
  /// [in] is this an outer operation - prevents privatization.
  bool outerCombined = false;
  /// [in] list of clauses to process.
  const List<Clause> *clauses = nullptr;
  /// [in] if provided, processes the construct's data-sharing attributes.
  DataSharingProcessor *dsp = nullptr;
  /// [in] if provided, list of reduction symbols
  llvm::SmallVectorImpl<const semantics::Symbol *> *reductionSymbols = nullptr;
  /// [in] if provided, list of reduction types
  llvm::SmallVectorImpl<mlir::Type> *reductionTypes = nullptr;
  /// [in] if provided, emits the op's region entry. Otherwise, an emtpy block
  /// is created in the region.
  GenOMPRegionEntryCBFn genRegionEntryCB = nullptr;
};

/// Create the body (block) for an OpenMP Operation.
///
/// \param [in]   op  - the operation the body belongs to.
/// \param [in] info  - options controlling code-gen for the construction.
/// \param [in] queue - work queue with nested constructs.
/// \param [in] item  - item in the queue to generate body for.
static void createBodyOfOp(mlir::Operation &op, const OpWithBodyGenInfo &info,
                           const ConstructQueue &queue,
                           ConstructQueue::iterator item) {
  fir::FirOpBuilder &firOpBuilder = info.converter.getFirOpBuilder();

  auto insertMarker = [](fir::FirOpBuilder &builder) {
    mlir::Value undef = builder.create<fir::UndefOp>(builder.getUnknownLoc(),
                                                     builder.getIndexType());
    return undef.getDefiningOp();
  };

  // If an argument for the region is provided then create the block with that
  // argument. Also update the symbol's address with the mlir argument value.
  // e.g. For loops the argument is the induction variable. And all further
  // uses of the induction variable should use this mlir value.
  auto regionArgs = [&]() -> llvm::SmallVector<const semantics::Symbol *> {
    if (info.genRegionEntryCB != nullptr) {
      return info.genRegionEntryCB(&op);
    }

    firOpBuilder.createBlock(&op.getRegion(0));
    return {};
  }();
  // Mark the earliest insertion point.
  mlir::Operation *marker = insertMarker(firOpBuilder);

  // If it is an unstructured region and is not the outer region of a combined
  // construct, create empty blocks for all evaluations.
  if (info.eval.lowerAsUnstructured() && !info.outerCombined)
    lower::createEmptyRegionBlocks<mlir::omp::TerminatorOp, mlir::omp::YieldOp>(
        firOpBuilder, info.eval.getNestedEvaluations());

  // Start with privatization, so that the lowering of the nested
  // code will use the right symbols.
  bool isLoop = llvm::omp::getDirectiveAssociation(info.dir) ==
                llvm::omp::Association::Loop;
  bool privatize = info.clauses && !info.outerCombined;

  firOpBuilder.setInsertionPoint(marker);
  std::optional<DataSharingProcessor> tempDsp;
  if (privatize) {
    if (!info.dsp) {
      tempDsp.emplace(info.converter, info.semaCtx, *info.clauses, info.eval,
                      Fortran::lower::omp::isLastItemInQueue(item, queue));
      tempDsp->processStep1();
    }
  }

  if (info.dir == llvm::omp::Directive::OMPD_parallel) {
    threadPrivatizeVars(info.converter, info.eval);
    if (info.clauses) {
      firOpBuilder.setInsertionPoint(marker);
      ClauseProcessor(info.converter, info.semaCtx, *info.clauses)
          .processCopyin();
    }
  }

  if (ConstructQueue::iterator next = std::next(item); next != queue.end()) {
    genOMPDispatch(info.converter, info.symTable, info.semaCtx, info.eval,
                   info.loc, queue, next);
  } else {
    // genFIR(Evaluation&) tries to patch up unterminated blocks, causing
    // a lot of complications for our approach if the terminator generation
    // is delayed past this point. Insert a temporary terminator here, then
    // delete it.
    firOpBuilder.setInsertionPointToEnd(&op.getRegion(0).back());
    auto *temp = lower::genOpenMPTerminator(firOpBuilder, &op, info.loc);
    firOpBuilder.setInsertionPointAfter(marker);
    genNestedEvaluations(info.converter, info.eval);
    temp->erase();
  }

  // Get or create a unique exiting block from the given region, or
  // return nullptr if there is no exiting block.
  auto getUniqueExit = [&](mlir::Region &region) -> mlir::Block * {
    // Find the blocks where the OMP terminator should go. In simple cases
    // it is the single block in the operation's region. When the region
    // is more complicated, especially with unstructured control flow, there
    // may be multiple blocks, and some of them may have non-OMP terminators
    // resulting from lowering of the code contained within the operation.
    // All the remaining blocks are potential exit points from the op's region.
    //
    // Explicit control flow cannot exit any OpenMP region (other than via
    // STOP), and that is enforced by semantic checks prior to lowering. STOP
    // statements are lowered to a function call.

    // Collect unterminated blocks.
    llvm::SmallVector<mlir::Block *> exits;
    for (mlir::Block &b : region) {
      if (b.empty() || !b.back().hasTrait<mlir::OpTrait::IsTerminator>())
        exits.push_back(&b);
    }

    if (exits.empty())
      return nullptr;
    // If there already is a unique exiting block, do not create another one.
    // Additionally, some ops (e.g. omp.sections) require only 1 block in
    // its region.
    if (exits.size() == 1)
      return exits[0];
    mlir::Block *exit = firOpBuilder.createBlock(&region);
    for (mlir::Block *b : exits) {
      firOpBuilder.setInsertionPointToEnd(b);
      firOpBuilder.create<mlir::cf::BranchOp>(info.loc, exit);
    }
    return exit;
  };

  if (auto *exitBlock = getUniqueExit(op.getRegion(0))) {
    firOpBuilder.setInsertionPointToEnd(exitBlock);
    auto *term = lower::genOpenMPTerminator(firOpBuilder, &op, info.loc);
    // Only insert lastprivate code when there actually is an exit block.
    // Such a block may not exist if the nested code produced an infinite
    // loop (this may not make sense in production code, but a user could
    // write that and we should handle it).
    firOpBuilder.setInsertionPoint(term);
    if (privatize) {
      // DataSharingProcessor::processStep2() may create operations before/after
      // the one passed as argument. We need to treat loop wrappers and their
      // nested loop as a unit, so we need to pass the top level wrapper (if
      // present). Otherwise, these operations will be inserted within a
      // wrapper region.
      mlir::Operation *privatizationTopLevelOp = &op;
      if (auto loopNest = llvm::dyn_cast<mlir::omp::LoopNestOp>(op)) {
        llvm::SmallVector<mlir::omp::LoopWrapperInterface> wrappers;
        loopNest.gatherWrappers(wrappers);
        if (!wrappers.empty())
          privatizationTopLevelOp = &*wrappers.back();
      }

      if (!info.dsp) {
        assert(tempDsp.has_value());
        tempDsp->processStep2(privatizationTopLevelOp, isLoop);
      } else {
        if (isLoop && regionArgs.size() > 0)
          info.dsp->setLoopIV(info.converter.getSymbolAddress(*regionArgs[0]));
        info.dsp->processStep2(privatizationTopLevelOp, isLoop);
      }
    }
  }

  firOpBuilder.setInsertionPointAfter(marker);
  marker->erase();
}

static void genBodyOfTargetDataOp(
    lower::AbstractConverter &converter, lower::SymMap &symTable,
    semantics::SemanticsContext &semaCtx, lower::pft::Evaluation &eval,
    mlir::omp::TargetDataOp &dataOp, llvm::ArrayRef<mlir::Type> useDeviceTypes,
    llvm::ArrayRef<mlir::Location> useDeviceLocs,
    llvm::ArrayRef<const semantics::Symbol *> useDeviceSymbols,
    const mlir::Location &currentLocation, const ConstructQueue &queue,
    ConstructQueue::iterator item) {
  fir::FirOpBuilder &firOpBuilder = converter.getFirOpBuilder();
  mlir::Region &region = dataOp.getRegion();

  firOpBuilder.createBlock(&region, {}, useDeviceTypes, useDeviceLocs);

  for (auto [argIndex, argSymbol] : llvm::enumerate(useDeviceSymbols)) {
    const mlir::BlockArgument &arg = region.front().getArgument(argIndex);
    fir::ExtendedValue extVal = converter.getSymbolExtendedValue(*argSymbol);
    if (auto refType = mlir::dyn_cast<fir::ReferenceType>(arg.getType())) {
      if (fir::isa_builtin_cptr_type(refType.getElementType())) {
        converter.bindSymbol(*argSymbol, arg);
      } else {
        // Avoid capture of a reference to a structured binding.
        const semantics::Symbol *sym = argSymbol;
        extVal.match(
            [&](const fir::MutableBoxValue &mbv) {
              converter.bindSymbol(
                  *sym,
                  fir::MutableBoxValue(
                      arg, fir::factory::getNonDeferredLenParams(extVal), {}));
            },
            [&](const auto &) {
              TODO(converter.getCurrentLocation(),
                   "use_device clause operand unsupported type");
            });
      }
    } else {
      TODO(converter.getCurrentLocation(),
           "use_device clause operand unsupported type");
    }
  }

  // Insert dummy instruction to remember the insertion position. The
  // marker will be deleted by clean up passes since there are no uses.
  // Remembering the position for further insertion is important since
  // there are hlfir.declares inserted above while setting block arguments
  // and new code from the body should be inserted after that.
  mlir::Value undefMarker = firOpBuilder.create<fir::UndefOp>(
      dataOp.getOperation()->getLoc(), firOpBuilder.getIndexType());

  // Create blocks for unstructured regions. This has to be done since
  // blocks are initially allocated with the function as the parent region.
  if (eval.lowerAsUnstructured()) {
    lower::createEmptyRegionBlocks<mlir::omp::TerminatorOp, mlir::omp::YieldOp>(
        firOpBuilder, eval.getNestedEvaluations());
  }

  firOpBuilder.create<mlir::omp::TerminatorOp>(currentLocation);

  // Set the insertion point after the marker.
  firOpBuilder.setInsertionPointAfter(undefMarker.getDefiningOp());

  if (ConstructQueue::iterator next = std::next(item); next != queue.end()) {
    genOMPDispatch(converter, symTable, semaCtx, eval, currentLocation, queue,
                   next);
  } else {
    genNestedEvaluations(converter, eval);
  }
}

// This generates intermediate common block member accesses within a region
// and then rebinds the members symbol to the intermediate accessors we have
// generated so that subsequent code generation will utilise these instead.
//
// When the scope changes, the bindings to the intermediate accessors should
// be dropped in place of the original symbol bindings.
//
// This is for utilisation with TargetOp.
static void genIntermediateCommonBlockAccessors(
    Fortran::lower::AbstractConverter &converter,
    const mlir::Location &currentLocation, mlir::Region &region,
    llvm::ArrayRef<const Fortran::semantics::Symbol *> mapSyms) {
  for (auto [argIndex, argSymbol] : llvm::enumerate(mapSyms)) {
    if (auto *details =
            argSymbol->detailsIf<Fortran::semantics::CommonBlockDetails>()) {
      for (auto obj : details->objects()) {
        auto targetCBMemberBind = Fortran::lower::genCommonBlockMember(
            converter, currentLocation, *obj, region.getArgument(argIndex));
        fir::ExtendedValue sexv = converter.getSymbolExtendedValue(*obj);
        fir::ExtendedValue targetCBExv =
            getExtendedValue(sexv, targetCBMemberBind);
        converter.bindSymbol(*obj, targetCBExv);
      }
    }
  }
}

// This functions creates a block for the body of the targetOp's region. It adds
// all the symbols present in mapSymbols as block arguments to this block.
static void
genBodyOfTargetOp(lower::AbstractConverter &converter, lower::SymMap &symTable,
                  semantics::SemanticsContext &semaCtx,
                  lower::pft::Evaluation &eval, mlir::omp::TargetOp &targetOp,
                  llvm::ArrayRef<const semantics::Symbol *> mapSyms,
                  llvm::ArrayRef<mlir::Location> mapSymLocs,
                  llvm::ArrayRef<mlir::Type> mapSymTypes,
                  DataSharingProcessor &dsp,
                  const mlir::Location &currentLocation,
                  const ConstructQueue &queue, ConstructQueue::iterator item) {
  assert(mapSymTypes.size() == mapSymLocs.size());

  fir::FirOpBuilder &firOpBuilder = converter.getFirOpBuilder();
  mlir::Region &region = targetOp.getRegion();

  llvm::SmallVector<mlir::Type> allRegionArgTypes;
  mergePrivateVarsInfo(targetOp, mapSymTypes,
                       llvm::function_ref<mlir::Type(mlir::Value)>{
                           [](mlir::Value v) { return v.getType(); }},
                       allRegionArgTypes);

  llvm::SmallVector<mlir::Location> allRegionArgLocs;
  mergePrivateVarsInfo(targetOp, mapSymLocs,
                       llvm::function_ref<mlir::Location(mlir::Value)>{
                           [](mlir::Value v) { return v.getLoc(); }},
                       allRegionArgLocs);

  auto *regionBlock = firOpBuilder.createBlock(&region, {}, allRegionArgTypes,
                                               allRegionArgLocs);

  // Clones the `bounds` placing them inside the target region and returns them.
  auto cloneBound = [&](mlir::Value bound) {
    if (mlir::isMemoryEffectFree(bound.getDefiningOp())) {
      mlir::Operation *clonedOp = bound.getDefiningOp()->clone();
      regionBlock->push_back(clonedOp);
      return clonedOp->getResult(0);
    }
    TODO(converter.getCurrentLocation(),
         "target map clause operand unsupported bound type");
  };

  auto cloneBounds = [cloneBound](llvm::ArrayRef<mlir::Value> bounds) {
    llvm::SmallVector<mlir::Value> clonedBounds;
    for (mlir::Value bound : bounds)
      clonedBounds.emplace_back(cloneBound(bound));
    return clonedBounds;
  };

  // Bind the symbols to their corresponding block arguments.
  for (auto [argIndex, argSymbol] : llvm::enumerate(mapSyms)) {
    const mlir::BlockArgument &arg = region.getArgument(argIndex);
    // Avoid capture of a reference to a structured binding.
    const semantics::Symbol *sym = argSymbol;
    // Structure component symbols don't have bindings.
    if (sym->owner().IsDerivedType())
      continue;
    fir::ExtendedValue extVal = converter.getSymbolExtendedValue(*sym);
    extVal.match(
        [&](const fir::BoxValue &v) {
          converter.bindSymbol(*sym,
                               fir::BoxValue(arg, cloneBounds(v.getLBounds()),
                                             v.getExplicitParameters(),
                                             v.getExplicitExtents()));
        },
        [&](const fir::MutableBoxValue &v) {
          converter.bindSymbol(
              *sym, fir::MutableBoxValue(arg, cloneBounds(v.getLBounds()),
                                         v.getMutableProperties()));
        },
        [&](const fir::ArrayBoxValue &v) {
          converter.bindSymbol(
              *sym, fir::ArrayBoxValue(arg, cloneBounds(v.getExtents()),
                                       cloneBounds(v.getLBounds()),
                                       v.getSourceBox()));
        },
        [&](const fir::CharArrayBoxValue &v) {
          converter.bindSymbol(
              *sym, fir::CharArrayBoxValue(arg, cloneBound(v.getLen()),
                                           cloneBounds(v.getExtents()),
                                           cloneBounds(v.getLBounds())));
        },
        [&](const fir::CharBoxValue &v) {
          converter.bindSymbol(*sym,
                               fir::CharBoxValue(arg, cloneBound(v.getLen())));
        },
        [&](const fir::UnboxedValue &v) { converter.bindSymbol(*sym, arg); },
        [&](const auto &) {
          TODO(converter.getCurrentLocation(),
               "target map clause operand unsupported type");
        });
  }

  for (auto [argIndex, argSymbol] :
       llvm::enumerate(dsp.getAllSymbolsToPrivatize())) {
    argIndex = mapSyms.size() + argIndex;

    const mlir::BlockArgument &arg = region.getArgument(argIndex);
    converter.bindSymbol(*argSymbol,
                         hlfir::translateToExtendedValue(
                             currentLocation, firOpBuilder, hlfir::Entity{arg},
                             /*contiguousHint=*/
                             evaluate::IsSimplyContiguous(
                                 *argSymbol, converter.getFoldingContext()))
                             .first);
  }

  // Check if cloning the bounds introduced any dependency on the outer region.
  // If so, then either clone them as well if they are MemoryEffectFree, or else
  // copy them to a new temporary and add them to the map and block_argument
  // lists and replace their uses with the new temporary.
  llvm::SetVector<mlir::Value> valuesDefinedAbove;
  mlir::getUsedValuesDefinedAbove(region, valuesDefinedAbove);
  while (!valuesDefinedAbove.empty()) {
    for (mlir::Value val : valuesDefinedAbove) {
      mlir::Operation *valOp = val.getDefiningOp();
      if (mlir::isMemoryEffectFree(valOp)) {
        mlir::Operation *clonedOp = valOp->clone();
        regionBlock->push_front(clonedOp);
        val.replaceUsesWithIf(
            clonedOp->getResult(0), [regionBlock](mlir::OpOperand &use) {
              return use.getOwner()->getBlock() == regionBlock;
            });
      } else {
        auto savedIP = firOpBuilder.getInsertionPoint();
        firOpBuilder.setInsertionPointAfter(valOp);
        auto copyVal =
            firOpBuilder.createTemporary(val.getLoc(), val.getType());
        firOpBuilder.createStoreWithConvert(copyVal.getLoc(), val, copyVal);

        llvm::SmallVector<mlir::Value> bounds;
        std::stringstream name;
        firOpBuilder.setInsertionPoint(targetOp);
        mlir::Value mapOp = createMapInfoOp(
            firOpBuilder, copyVal.getLoc(), copyVal,
            /*varPtrPtr=*/mlir::Value{}, name.str(), bounds,
            /*members=*/llvm::SmallVector<mlir::Value>{},
            /*membersIndex=*/mlir::DenseIntElementsAttr{},
            static_cast<
                std::underlying_type_t<llvm::omp::OpenMPOffloadMappingFlags>>(
                llvm::omp::OpenMPOffloadMappingFlags::OMP_MAP_IMPLICIT),
            mlir::omp::VariableCaptureKind::ByCopy, copyVal.getType());
        targetOp.getMapOperandsMutable().append(mapOp);
        mlir::Value clonedValArg =
            region.addArgument(copyVal.getType(), copyVal.getLoc());
        firOpBuilder.setInsertionPointToStart(regionBlock);
        auto loadOp = firOpBuilder.create<fir::LoadOp>(clonedValArg.getLoc(),
                                                       clonedValArg);
        val.replaceUsesWithIf(
            loadOp->getResult(0), [regionBlock](mlir::OpOperand &use) {
              return use.getOwner()->getBlock() == regionBlock;
            });
        firOpBuilder.setInsertionPoint(regionBlock, savedIP);
      }
    }
    valuesDefinedAbove.clear();
    mlir::getUsedValuesDefinedAbove(region, valuesDefinedAbove);
  }

  // Insert dummy instruction to remember the insertion position. The
  // marker will be deleted since there are not uses.
  // In the HLFIR flow there are hlfir.declares inserted above while
  // setting block arguments.
  mlir::Value undefMarker = firOpBuilder.create<fir::UndefOp>(
      targetOp.getOperation()->getLoc(), firOpBuilder.getIndexType());

  // Create blocks for unstructured regions. This has to be done since
  // blocks are initially allocated with the function as the parent region.
  if (eval.lowerAsUnstructured()) {
    lower::createEmptyRegionBlocks<mlir::omp::TerminatorOp, mlir::omp::YieldOp>(
        firOpBuilder, eval.getNestedEvaluations());
  }

  firOpBuilder.create<mlir::omp::TerminatorOp>(currentLocation);

  // Create the insertion point after the marker.
  firOpBuilder.setInsertionPointAfter(undefMarker.getDefiningOp());

  // If we map a common block using it's symbol e.g. map(tofrom: /common_block/)
  // and accessing it's members within the target region, there is a large
  // chance we will end up with uses external to the region accessing the common
  // resolve these, we do so by generating new common block member accesses
  // within the region, binding them to the member symbol for the scope of the
  // region so that subsequent code generation within the region will utilise
  // our new member accesses we have created.
  genIntermediateCommonBlockAccessors(converter, currentLocation, region,
                                      mapSyms);

  if (ConstructQueue::iterator next = std::next(item); next != queue.end()) {
    genOMPDispatch(converter, symTable, semaCtx, eval, currentLocation, queue,
                   next);
  } else {
    genNestedEvaluations(converter, eval);
  }

  dsp.processStep2(targetOp, /*isLoop=*/false);
}

template <typename OpTy, typename... Args>
static OpTy genOpWithBody(const OpWithBodyGenInfo &info,
                          const ConstructQueue &queue,
                          ConstructQueue::iterator item, Args &&...args) {
  auto op = info.converter.getFirOpBuilder().create<OpTy>(
      info.loc, std::forward<Args>(args)...);
  createBodyOfOp(*op, info, queue, item);
  return op;
}

//===----------------------------------------------------------------------===//
// Code generation functions for clauses
//===----------------------------------------------------------------------===//

static void genCriticalDeclareClauses(lower::AbstractConverter &converter,
                                      semantics::SemanticsContext &semaCtx,
                                      const List<Clause> &clauses,
                                      mlir::Location loc,
                                      mlir::omp::CriticalClauseOps &clauseOps,
                                      llvm::StringRef name) {
  ClauseProcessor cp(converter, semaCtx, clauses);
  cp.processHint(clauseOps);
  clauseOps.criticalNameAttr =
      mlir::StringAttr::get(converter.getFirOpBuilder().getContext(), name);
}

static void genDistributeClauses(lower::AbstractConverter &converter,
                                 semantics::SemanticsContext &semaCtx,
                                 lower::StatementContext &stmtCtx,
                                 const List<Clause> &clauses,
                                 mlir::Location loc,
                                 mlir::omp::DistributeClauseOps &clauseOps) {
  ClauseProcessor cp(converter, semaCtx, clauses);
  cp.processAllocate(clauseOps);
  cp.processDistSchedule(stmtCtx, clauseOps);
<<<<<<< HEAD
=======
  cp.processOrder(clauseOps);
>>>>>>> 4fe5a3cc
  // TODO Support delayed privatization.
}

static void genFlushClauses(lower::AbstractConverter &converter,
                            semantics::SemanticsContext &semaCtx,
                            const ObjectList &objects,
                            const List<Clause> &clauses, mlir::Location loc,
                            llvm::SmallVectorImpl<mlir::Value> &operandRange) {
  if (!objects.empty())
    genObjectList(objects, converter, operandRange);

  if (!clauses.empty())
    TODO(converter.getCurrentLocation(), "Handle OmpMemoryOrderClause");
}

static void
genLoopNestClauses(lower::AbstractConverter &converter,
                   semantics::SemanticsContext &semaCtx,
                   lower::pft::Evaluation &eval, const List<Clause> &clauses,
                   mlir::Location loc, mlir::omp::LoopNestClauseOps &clauseOps,
                   llvm::SmallVectorImpl<const semantics::Symbol *> &iv) {
  ClauseProcessor cp(converter, semaCtx, clauses);
  cp.processCollapse(loc, eval, clauseOps, iv);
  clauseOps.loopInclusiveAttr = converter.getFirOpBuilder().getUnitAttr();
}

static void
genOrderedRegionClauses(lower::AbstractConverter &converter,
                        semantics::SemanticsContext &semaCtx,
                        const List<Clause> &clauses, mlir::Location loc,
                        mlir::omp::OrderedRegionClauseOps &clauseOps) {
  ClauseProcessor cp(converter, semaCtx, clauses);
  cp.processTODO<clause::Simd>(loc, llvm::omp::Directive::OMPD_ordered);
}

static void genParallelClauses(
    lower::AbstractConverter &converter, semantics::SemanticsContext &semaCtx,
    lower::StatementContext &stmtCtx, const List<Clause> &clauses,
    mlir::Location loc, bool processReduction,
    mlir::omp::ParallelClauseOps &clauseOps,
    llvm::SmallVectorImpl<mlir::Type> &reductionTypes,
    llvm::SmallVectorImpl<const semantics::Symbol *> &reductionSyms) {
  ClauseProcessor cp(converter, semaCtx, clauses);
  cp.processAllocate(clauseOps);
  cp.processDefault();
  cp.processIf(llvm::omp::Directive::OMPD_parallel, clauseOps);
  cp.processNumThreads(stmtCtx, clauseOps);
  cp.processProcBind(clauseOps);

  if (processReduction) {
    cp.processReduction(loc, clauseOps, &reductionTypes, &reductionSyms);
  }
}

static void genSectionsClauses(lower::AbstractConverter &converter,
                               semantics::SemanticsContext &semaCtx,
                               const List<Clause> &clauses, mlir::Location loc,
                               mlir::omp::SectionsClauseOps &clauseOps) {
  ClauseProcessor cp(converter, semaCtx, clauses);
  cp.processAllocate(clauseOps);
  cp.processSectionsReduction(loc, clauseOps);
  cp.processNowait(clauseOps);
  // TODO Support delayed privatization.
}

static void genSimdClauses(lower::AbstractConverter &converter,
                           semantics::SemanticsContext &semaCtx,
                           const List<Clause> &clauses, mlir::Location loc,
                           mlir::omp::SimdClauseOps &clauseOps) {
  ClauseProcessor cp(converter, semaCtx, clauses);
  cp.processAligned(clauseOps);
  cp.processIf(llvm::omp::Directive::OMPD_simd, clauseOps);
  cp.processOrder(clauseOps);
  cp.processReduction(loc, clauseOps);
  cp.processSafelen(clauseOps);
  cp.processSimdlen(clauseOps);

  // TODO Support delayed privatization.
<<<<<<< HEAD
  cp.processTODO<clause::Allocate, clause::Linear, clause::Nontemporal,
                 clause::Order>(loc, llvm::omp::Directive::OMPD_simd);
=======
  cp.processTODO<clause::Allocate, clause::Linear, clause::Nontemporal>(
      loc, llvm::omp::Directive::OMPD_simd);
>>>>>>> 4fe5a3cc
}

static void genSingleClauses(lower::AbstractConverter &converter,
                             semantics::SemanticsContext &semaCtx,
                             const List<Clause> &clauses, mlir::Location loc,
                             mlir::omp::SingleClauseOps &clauseOps) {
  ClauseProcessor cp(converter, semaCtx, clauses);
  cp.processAllocate(clauseOps);
  cp.processCopyprivate(loc, clauseOps);
  cp.processNowait(clauseOps);
  // TODO Support delayed privatization.
}

static void genTargetClauses(
    lower::AbstractConverter &converter, semantics::SemanticsContext &semaCtx,
    lower::StatementContext &stmtCtx, const List<Clause> &clauses,
    mlir::Location loc, bool processHostOnlyClauses, bool processReduction,
    mlir::omp::TargetClauseOps &clauseOps,
    llvm::SmallVectorImpl<const semantics::Symbol *> &mapSyms,
    llvm::SmallVectorImpl<mlir::Location> &mapLocs,
    llvm::SmallVectorImpl<mlir::Type> &mapTypes,
    llvm::SmallVectorImpl<const semantics::Symbol *> &deviceAddrSyms,
    llvm::SmallVectorImpl<mlir::Location> &deviceAddrLocs,
    llvm::SmallVectorImpl<mlir::Type> &deviceAddrTypes,
    llvm::SmallVectorImpl<const semantics::Symbol *> &devicePtrSyms,
    llvm::SmallVectorImpl<mlir::Location> &devicePtrLocs,
    llvm::SmallVectorImpl<mlir::Type> &devicePtrTypes) {
  ClauseProcessor cp(converter, semaCtx, clauses);
  cp.processDepend(clauseOps);
  cp.processDevice(stmtCtx, clauseOps);
  cp.processHasDeviceAddr(clauseOps, deviceAddrTypes, deviceAddrLocs,
                          deviceAddrSyms);
  cp.processIf(llvm::omp::Directive::OMPD_target, clauseOps);
  cp.processIsDevicePtr(clauseOps, devicePtrTypes, devicePtrLocs,
                        devicePtrSyms);
  cp.processMap(loc, stmtCtx, clauseOps, &mapSyms, &mapLocs, &mapTypes);
  cp.processThreadLimit(stmtCtx, clauseOps);

  if (processHostOnlyClauses)
    cp.processNowait(clauseOps);

  cp.processTODO<clause::Allocate, clause::Defaultmap, clause::Firstprivate,
                 clause::InReduction, clause::Reduction,
                 clause::UsesAllocators>(loc,
                                         llvm::omp::Directive::OMPD_target);

  // `target private(..)` is only supported in delayed privatization mode.
  if (!enableDelayedPrivatizationStaging)
    cp.processTODO<clause::Private>(loc, llvm::omp::Directive::OMPD_target);
}

static void genTargetDataClauses(
    lower::AbstractConverter &converter, semantics::SemanticsContext &semaCtx,
    lower::StatementContext &stmtCtx, const List<Clause> &clauses,
    mlir::Location loc, mlir::omp::TargetDataClauseOps &clauseOps,
    llvm::SmallVectorImpl<mlir::Type> &useDeviceTypes,
    llvm::SmallVectorImpl<mlir::Location> &useDeviceLocs,
    llvm::SmallVectorImpl<const semantics::Symbol *> &useDeviceSyms) {
  ClauseProcessor cp(converter, semaCtx, clauses);
  cp.processDevice(stmtCtx, clauseOps);
  cp.processIf(llvm::omp::Directive::OMPD_target_data, clauseOps);
  cp.processMap(loc, stmtCtx, clauseOps);
  cp.processUseDeviceAddr(clauseOps, useDeviceTypes, useDeviceLocs,
                          useDeviceSyms);
  cp.processUseDevicePtr(clauseOps, useDeviceTypes, useDeviceLocs,
                         useDeviceSyms);

  // This function implements the deprecated functionality of use_device_ptr
  // that allows users to provide non-CPTR arguments to it with the caveat
  // that the compiler will treat them as use_device_addr. A lot of legacy
  // code may still depend on this functionality, so we should support it
  // in some manner. We do so currently by simply shifting non-cptr operands
  // from the use_device_ptr list into the front of the use_device_addr list
  // whilst maintaining the ordering of useDeviceLocs, useDeviceSyms and
  // useDeviceTypes to use_device_ptr/use_device_addr input for BlockArg
  // ordering.
  // TODO: Perhaps create a user provideable compiler option that will
  // re-introduce a hard-error rather than a warning in these cases.
  promoteNonCPtrUseDevicePtrArgsToUseDeviceAddr(
      clauseOps.useDeviceAddrVars, clauseOps.useDevicePtrVars, useDeviceTypes,
      useDeviceLocs, useDeviceSyms);
}

static void genTargetEnterExitUpdateDataClauses(
    lower::AbstractConverter &converter, semantics::SemanticsContext &semaCtx,
    lower::StatementContext &stmtCtx, const List<Clause> &clauses,
    mlir::Location loc, llvm::omp::Directive directive,
    mlir::omp::TargetEnterExitUpdateDataClauseOps &clauseOps) {
  ClauseProcessor cp(converter, semaCtx, clauses);
  cp.processDepend(clauseOps);
  cp.processDevice(stmtCtx, clauseOps);
  cp.processIf(directive, clauseOps);
  cp.processNowait(clauseOps);

  if (directive == llvm::omp::Directive::OMPD_target_update) {
    cp.processMotionClauses<clause::To>(stmtCtx, clauseOps);
    cp.processMotionClauses<clause::From>(stmtCtx, clauseOps);
  } else {
    cp.processMap(loc, stmtCtx, clauseOps);
  }
}

static void genTaskClauses(lower::AbstractConverter &converter,
                           semantics::SemanticsContext &semaCtx,
                           lower::StatementContext &stmtCtx,
                           const List<Clause> &clauses, mlir::Location loc,
                           mlir::omp::TaskClauseOps &clauseOps) {
  ClauseProcessor cp(converter, semaCtx, clauses);
  cp.processAllocate(clauseOps);
  cp.processDefault();
  cp.processDepend(clauseOps);
  cp.processFinal(stmtCtx, clauseOps);
  cp.processIf(llvm::omp::Directive::OMPD_task, clauseOps);
  cp.processMergeable(clauseOps);
  cp.processPriority(stmtCtx, clauseOps);
  cp.processUntied(clauseOps);
  // TODO Support delayed privatization.

  cp.processTODO<clause::Affinity, clause::Detach, clause::InReduction>(
      loc, llvm::omp::Directive::OMPD_task);
}

static void genTaskgroupClauses(lower::AbstractConverter &converter,
                                semantics::SemanticsContext &semaCtx,
                                const List<Clause> &clauses, mlir::Location loc,
                                mlir::omp::TaskgroupClauseOps &clauseOps) {
  ClauseProcessor cp(converter, semaCtx, clauses);
  cp.processAllocate(clauseOps);
  cp.processTODO<clause::TaskReduction>(loc,
                                        llvm::omp::Directive::OMPD_taskgroup);
}

static void genTaskwaitClauses(lower::AbstractConverter &converter,
                               semantics::SemanticsContext &semaCtx,
                               const List<Clause> &clauses, mlir::Location loc,
                               mlir::omp::TaskwaitClauseOps &clauseOps) {
  ClauseProcessor cp(converter, semaCtx, clauses);
  cp.processTODO<clause::Depend, clause::Nowait>(
      loc, llvm::omp::Directive::OMPD_taskwait);
}

static void genTeamsClauses(lower::AbstractConverter &converter,
                            semantics::SemanticsContext &semaCtx,
                            lower::StatementContext &stmtCtx,
                            const List<Clause> &clauses, mlir::Location loc,
                            mlir::omp::TeamsClauseOps &clauseOps) {
  ClauseProcessor cp(converter, semaCtx, clauses);
  cp.processAllocate(clauseOps);
  cp.processDefault();
  cp.processIf(llvm::omp::Directive::OMPD_teams, clauseOps);
  cp.processNumTeams(stmtCtx, clauseOps);
  cp.processThreadLimit(stmtCtx, clauseOps);
  // TODO Support delayed privatization.

  cp.processTODO<clause::Reduction>(loc, llvm::omp::Directive::OMPD_teams);
}

static void genWsloopClauses(
    lower::AbstractConverter &converter, semantics::SemanticsContext &semaCtx,
    lower::StatementContext &stmtCtx, const List<Clause> &clauses,
    mlir::Location loc, mlir::omp::WsloopClauseOps &clauseOps,
    llvm::SmallVectorImpl<mlir::Type> &reductionTypes,
    llvm::SmallVectorImpl<const semantics::Symbol *> &reductionSyms) {
  ClauseProcessor cp(converter, semaCtx, clauses);
  cp.processNowait(clauseOps);
  cp.processOrder(clauseOps);
  cp.processOrdered(clauseOps);
  cp.processReduction(loc, clauseOps, &reductionTypes, &reductionSyms);
  cp.processSchedule(stmtCtx, clauseOps);
  // TODO Support delayed privatization.

  cp.processTODO<clause::Allocate, clause::Linear>(
      loc, llvm::omp::Directive::OMPD_do);
}

//===----------------------------------------------------------------------===//
// Code generation functions for leaf constructs
//===----------------------------------------------------------------------===//

static mlir::omp::BarrierOp
genBarrierOp(lower::AbstractConverter &converter, lower::SymMap &symTable,
             semantics::SemanticsContext &semaCtx, lower::pft::Evaluation &eval,
             mlir::Location loc, const ConstructQueue &queue,
             ConstructQueue::iterator item) {
  return converter.getFirOpBuilder().create<mlir::omp::BarrierOp>(loc);
}

static mlir::omp::CriticalOp
genCriticalOp(lower::AbstractConverter &converter, lower::SymMap &symTable,
              semantics::SemanticsContext &semaCtx,
              lower::pft::Evaluation &eval, mlir::Location loc,
              const ConstructQueue &queue, ConstructQueue::iterator item,
              const std::optional<parser::Name> &name) {
  fir::FirOpBuilder &firOpBuilder = converter.getFirOpBuilder();
  mlir::FlatSymbolRefAttr nameAttr;

  if (name) {
    std::string nameStr = name->ToString();
    mlir::ModuleOp mod = firOpBuilder.getModule();
    auto global = mod.lookupSymbol<mlir::omp::CriticalDeclareOp>(nameStr);
    if (!global) {
      mlir::omp::CriticalClauseOps clauseOps;
      genCriticalDeclareClauses(converter, semaCtx, item->clauses, loc,
                                clauseOps, nameStr);

      mlir::OpBuilder modBuilder(mod.getBodyRegion());
      global = modBuilder.create<mlir::omp::CriticalDeclareOp>(loc, clauseOps);
    }
    nameAttr = mlir::FlatSymbolRefAttr::get(firOpBuilder.getContext(),
                                            global.getSymName());
  }

  return genOpWithBody<mlir::omp::CriticalOp>(
      OpWithBodyGenInfo(converter, symTable, semaCtx, loc, eval,
                        llvm::omp::Directive::OMPD_critical),
      queue, item, nameAttr);
}

static mlir::omp::DistributeOp
genDistributeOp(lower::AbstractConverter &converter, lower::SymMap &symTable,
                semantics::SemanticsContext &semaCtx,
                lower::pft::Evaluation &eval, mlir::Location loc,
                const ConstructQueue &queue, ConstructQueue::iterator item) {
  fir::FirOpBuilder &firOpBuilder = converter.getFirOpBuilder();
  symTable.pushScope();
  DataSharingProcessor dsp(converter, semaCtx, item->clauses, eval,
                           lower::omp::isLastItemInQueue(item, queue));
  dsp.processStep1();

  lower::StatementContext stmtCtx;
  mlir::omp::LoopNestClauseOps loopClauseOps;
  mlir::omp::DistributeClauseOps distributeClauseOps;
  llvm::SmallVector<const semantics::Symbol *> iv;
  genLoopNestClauses(converter, semaCtx, eval, item->clauses, loc,
                     loopClauseOps, iv);
  genDistributeClauses(converter, semaCtx, stmtCtx, item->clauses, loc,
                       distributeClauseOps);

  // Create omp.distribute wrapper.
  auto distributeOp =
      firOpBuilder.create<mlir::omp::DistributeOp>(loc, distributeClauseOps);

  firOpBuilder.createBlock(&distributeOp.getRegion());
  firOpBuilder.setInsertionPoint(
      lower::genOpenMPTerminator(firOpBuilder, distributeOp, loc));

  // Create nested omp.loop_nest and fill body with loop contents.
  auto loopOp = firOpBuilder.create<mlir::omp::LoopNestOp>(loc, loopClauseOps);

  auto *nestedEval =
      getCollapsedLoopEval(eval, getCollapseValue(item->clauses));

  auto ivCallback = [&](mlir::Operation *op) {
    genLoopVars(op, converter, loc, iv);
    return iv;
  };

  createBodyOfOp(*loopOp,
                 OpWithBodyGenInfo(converter, symTable, semaCtx, loc,
                                   *nestedEval, llvm::omp::Directive::OMPD_simd)
                     .setClauses(&item->clauses)
                     .setDataSharingProcessor(&dsp)
                     .setGenRegionEntryCb(ivCallback),
                 queue, item);

  symTable.popScope();
  return distributeOp;
}

static mlir::omp::FlushOp
genFlushOp(lower::AbstractConverter &converter, lower::SymMap &symTable,
           semantics::SemanticsContext &semaCtx, lower::pft::Evaluation &eval,
           mlir::Location loc, const ObjectList &objects,
           const ConstructQueue &queue, ConstructQueue::iterator item) {
  llvm::SmallVector<mlir::Value> operandRange;
  genFlushClauses(converter, semaCtx, objects, item->clauses, loc,
                  operandRange);

  return converter.getFirOpBuilder().create<mlir::omp::FlushOp>(
      converter.getCurrentLocation(), operandRange);
}

static mlir::omp::MasterOp
genMasterOp(lower::AbstractConverter &converter, lower::SymMap &symTable,
            semantics::SemanticsContext &semaCtx, lower::pft::Evaluation &eval,
            mlir::Location loc, const ConstructQueue &queue,
            ConstructQueue::iterator item) {
  return genOpWithBody<mlir::omp::MasterOp>(
      OpWithBodyGenInfo(converter, symTable, semaCtx, loc, eval,
                        llvm::omp::Directive::OMPD_master),
      queue, item);
}

static mlir::omp::OrderedOp
genOrderedOp(lower::AbstractConverter &converter, lower::SymMap &symTable,
             semantics::SemanticsContext &semaCtx, lower::pft::Evaluation &eval,
             mlir::Location loc, const ConstructQueue &queue,
             ConstructQueue::iterator item) {
  TODO(loc, "OMPD_ordered");
  return nullptr;
}

static mlir::omp::OrderedRegionOp
genOrderedRegionOp(lower::AbstractConverter &converter, lower::SymMap &symTable,
                   semantics::SemanticsContext &semaCtx,
                   lower::pft::Evaluation &eval, mlir::Location loc,
                   const ConstructQueue &queue, ConstructQueue::iterator item) {
  mlir::omp::OrderedRegionClauseOps clauseOps;
  genOrderedRegionClauses(converter, semaCtx, item->clauses, loc, clauseOps);

  return genOpWithBody<mlir::omp::OrderedRegionOp>(
      OpWithBodyGenInfo(converter, symTable, semaCtx, loc, eval,
                        llvm::omp::Directive::OMPD_ordered),
      queue, item, clauseOps);
}

static mlir::omp::ParallelOp
genParallelOp(lower::AbstractConverter &converter, lower::SymMap &symTable,
              semantics::SemanticsContext &semaCtx,
              lower::pft::Evaluation &eval, mlir::Location loc,
              const ConstructQueue &queue, ConstructQueue::iterator item,
              bool outerCombined = false) {
  fir::FirOpBuilder &firOpBuilder = converter.getFirOpBuilder();
  lower::StatementContext stmtCtx;
  mlir::omp::ParallelClauseOps clauseOps;
  llvm::SmallVector<mlir::Type> reductionTypes;
  llvm::SmallVector<const semantics::Symbol *> reductionSyms;
  genParallelClauses(converter, semaCtx, stmtCtx, item->clauses, loc,
                     /*processReduction=*/!outerCombined, clauseOps,
                     reductionTypes, reductionSyms);

  auto reductionCallback = [&](mlir::Operation *op) {
    genReductionVars(op, converter, loc, reductionSyms, reductionTypes);
    return reductionSyms;
  };

  OpWithBodyGenInfo genInfo =
      OpWithBodyGenInfo(converter, symTable, semaCtx, loc, eval,
                        llvm::omp::Directive::OMPD_parallel)
          .setOuterCombined(outerCombined)
          .setClauses(&item->clauses)
          .setReductions(&reductionSyms, &reductionTypes)
          .setGenRegionEntryCb(reductionCallback);

  if (!enableDelayedPrivatization)
    return genOpWithBody<mlir::omp::ParallelOp>(genInfo, queue, item,
                                                clauseOps);

  bool privatize = !outerCombined;
  DataSharingProcessor dsp(converter, semaCtx, item->clauses, eval,
                           lower::omp::isLastItemInQueue(item, queue),
                           /*useDelayedPrivatization=*/true, &symTable);

  if (privatize)
    dsp.processStep1(&clauseOps);

  auto genRegionEntryCB = [&](mlir::Operation *op) {
    auto parallelOp = llvm::cast<mlir::omp::ParallelOp>(op);

    llvm::SmallVector<mlir::Location> reductionLocs(
        clauseOps.reductionVars.size(), loc);

    llvm::SmallVector<mlir::Type> allRegionArgTypes;
    mergePrivateVarsInfo(parallelOp, llvm::ArrayRef(reductionTypes),
                         llvm::function_ref<mlir::Type(mlir::Value)>{
                             [](mlir::Value v) { return v.getType(); }},
                         allRegionArgTypes);

    llvm::SmallVector<mlir::Location> allRegionArgLocs;
    mergePrivateVarsInfo(parallelOp, llvm::ArrayRef(reductionLocs),
                         llvm::function_ref<mlir::Location(mlir::Value)>{
                             [](mlir::Value v) { return v.getLoc(); }},
                         allRegionArgLocs);

    mlir::Region &region = parallelOp.getRegion();
    firOpBuilder.createBlock(&region, /*insertPt=*/{}, allRegionArgTypes,
                             allRegionArgLocs);

    llvm::SmallVector<const semantics::Symbol *> allSymbols = reductionSyms;
    allSymbols.append(dsp.getAllSymbolsToPrivatize().begin(),
                      dsp.getAllSymbolsToPrivatize().end());

    for (auto [arg, prv] : llvm::zip_equal(allSymbols, region.getArguments())) {
      converter.bindSymbol(*arg, hlfir::translateToExtendedValue(
                                     loc, firOpBuilder, hlfir::Entity{prv},
                                     /*contiguousHint=*/
                                     evaluate::IsSimplyContiguous(
                                         *arg, converter.getFoldingContext()))
                                     .first);
    }

    return allSymbols;
  };

  genInfo.setGenRegionEntryCb(genRegionEntryCB).setDataSharingProcessor(&dsp);
  return genOpWithBody<mlir::omp::ParallelOp>(genInfo, queue, item, clauseOps);
}

static mlir::omp::SectionOp
genSectionOp(lower::AbstractConverter &converter, lower::SymMap &symTable,
             semantics::SemanticsContext &semaCtx, lower::pft::Evaluation &eval,
             mlir::Location loc, const ConstructQueue &queue,
             ConstructQueue::iterator item) {
  // Currently only private/firstprivate clause is handled, and
  // all privatization is done within `omp.section` operations.
  return genOpWithBody<mlir::omp::SectionOp>(
      OpWithBodyGenInfo(converter, symTable, semaCtx, loc, eval,
                        llvm::omp::Directive::OMPD_section)
          .setClauses(&item->clauses),
      queue, item);
}

static mlir::omp::SectionsOp
genSectionsOp(lower::AbstractConverter &converter, lower::SymMap &symTable,
              semantics::SemanticsContext &semaCtx,
              lower::pft::Evaluation &eval, mlir::Location loc,
              const ConstructQueue &queue, ConstructQueue::iterator item) {
  mlir::omp::SectionsClauseOps clauseOps;
  genSectionsClauses(converter, semaCtx, item->clauses, loc, clauseOps);

  auto &builder = converter.getFirOpBuilder();

  // Insert privatizations before SECTIONS
  symTable.pushScope();
  DataSharingProcessor dsp(converter, semaCtx, item->clauses, eval,
                           lower::omp::isLastItemInQueue(item, queue));
  dsp.processStep1();

  List<Clause> nonDsaClauses;
  List<const clause::Lastprivate *> lastprivates;

  for (const Clause &clause : item->clauses) {
    if (clause.id == llvm::omp::Clause::OMPC_lastprivate) {
      lastprivates.push_back(&std::get<clause::Lastprivate>(clause.u));
    } else {
      switch (clause.id) {
      case llvm::omp::Clause::OMPC_firstprivate:
      case llvm::omp::Clause::OMPC_private:
      case llvm::omp::Clause::OMPC_shared:
        break;
      default:
        nonDsaClauses.push_back(clause);
      }
    }
  }

  // SECTIONS construct.
  mlir::omp::SectionsOp sectionsOp = genOpWithBody<mlir::omp::SectionsOp>(
      OpWithBodyGenInfo(converter, symTable, semaCtx, loc, eval,
                        llvm::omp::Directive::OMPD_sections)
          .setClauses(&nonDsaClauses),
      queue, item, clauseOps);

  if (!lastprivates.empty()) {
    mlir::Region &sectionsBody = sectionsOp.getRegion();
    assert(sectionsBody.hasOneBlock());
    mlir::Block &body = sectionsBody.front();

    auto lastSectionOp = llvm::find_if(
        llvm::reverse(body.getOperations()), [](const mlir::Operation &op) {
          return llvm::isa<mlir::omp::SectionOp>(op);
        });
    assert(lastSectionOp != body.rend());

    for (const clause::Lastprivate *lastp : lastprivates) {
      builder.setInsertionPoint(
          lastSectionOp->getRegion(0).back().getTerminator());
      mlir::OpBuilder::InsertPoint insp = builder.saveInsertionPoint();
      const auto &objList = std::get<ObjectList>(lastp->t);
      for (const Object &object : objList) {
        semantics::Symbol *sym = object.sym();
        converter.copyHostAssociateVar(*sym, &insp);
      }
    }
  }

  // Perform DataSharingProcessor's step2 out of SECTIONS
  builder.setInsertionPointAfter(sectionsOp.getOperation());
  dsp.processStep2(sectionsOp, false);
  // Emit implicit barrier to synchronize threads and avoid data
  // races on post-update of lastprivate variables when `nowait`
  // clause is present.
  if (clauseOps.nowaitAttr && !lastprivates.empty())
    builder.create<mlir::omp::BarrierOp>(loc);

  symTable.popScope();
  return sectionsOp;
}

static mlir::omp::SimdOp
genSimdOp(lower::AbstractConverter &converter, lower::SymMap &symTable,
          semantics::SemanticsContext &semaCtx, lower::pft::Evaluation &eval,
          mlir::Location loc, const ConstructQueue &queue,
          ConstructQueue::iterator item) {
  fir::FirOpBuilder &firOpBuilder = converter.getFirOpBuilder();
  symTable.pushScope();
  DataSharingProcessor dsp(converter, semaCtx, item->clauses, eval,
                           lower::omp::isLastItemInQueue(item, queue));
  dsp.processStep1();

  lower::StatementContext stmtCtx;
  mlir::omp::LoopNestClauseOps loopClauseOps;
  mlir::omp::SimdClauseOps simdClauseOps;
  llvm::SmallVector<const semantics::Symbol *> iv;
  genLoopNestClauses(converter, semaCtx, eval, item->clauses, loc,
                     loopClauseOps, iv);
  genSimdClauses(converter, semaCtx, item->clauses, loc, simdClauseOps);

  // Create omp.simd wrapper.
  auto simdOp = firOpBuilder.create<mlir::omp::SimdOp>(loc, simdClauseOps);

  // TODO: Add reduction-related arguments to the wrapper's entry block.
  firOpBuilder.createBlock(&simdOp.getRegion());
  firOpBuilder.setInsertionPoint(
      lower::genOpenMPTerminator(firOpBuilder, simdOp, loc));

  // Create nested omp.loop_nest and fill body with loop contents.
  auto loopOp = firOpBuilder.create<mlir::omp::LoopNestOp>(loc, loopClauseOps);

  auto *nestedEval =
      getCollapsedLoopEval(eval, getCollapseValue(item->clauses));

  auto ivCallback = [&](mlir::Operation *op) {
    genLoopVars(op, converter, loc, iv);
    return iv;
  };

  createBodyOfOp(*loopOp,
                 OpWithBodyGenInfo(converter, symTable, semaCtx, loc,
                                   *nestedEval, llvm::omp::Directive::OMPD_simd)
                     .setClauses(&item->clauses)
                     .setDataSharingProcessor(&dsp)
                     .setGenRegionEntryCb(ivCallback),
                 queue, item);

  symTable.popScope();
  return simdOp;
}

static mlir::omp::SingleOp
genSingleOp(lower::AbstractConverter &converter, lower::SymMap &symTable,
            semantics::SemanticsContext &semaCtx, lower::pft::Evaluation &eval,
            mlir::Location loc, const ConstructQueue &queue,
            ConstructQueue::iterator item) {
  mlir::omp::SingleClauseOps clauseOps;
  genSingleClauses(converter, semaCtx, item->clauses, loc, clauseOps);

  return genOpWithBody<mlir::omp::SingleOp>(
      OpWithBodyGenInfo(converter, symTable, semaCtx, loc, eval,
                        llvm::omp::Directive::OMPD_single)
          .setClauses(&item->clauses),
      queue, item, clauseOps);
}

static mlir::omp::TargetOp
genTargetOp(lower::AbstractConverter &converter, lower::SymMap &symTable,
            semantics::SemanticsContext &semaCtx, lower::pft::Evaluation &eval,
            mlir::Location loc, const ConstructQueue &queue,
            ConstructQueue::iterator item, bool outerCombined = false) {
  fir::FirOpBuilder &firOpBuilder = converter.getFirOpBuilder();
  lower::StatementContext stmtCtx;

  bool processHostOnlyClauses =
      !llvm::cast<mlir::omp::OffloadModuleInterface>(*converter.getModuleOp())
           .getIsTargetDevice();

  mlir::omp::TargetClauseOps clauseOps;
  llvm::SmallVector<const semantics::Symbol *> mapSyms, devicePtrSyms,
      deviceAddrSyms;
  llvm::SmallVector<mlir::Location> mapLocs, devicePtrLocs, deviceAddrLocs;
  llvm::SmallVector<mlir::Type> mapTypes, devicePtrTypes, deviceAddrTypes;
  genTargetClauses(converter, semaCtx, stmtCtx, item->clauses, loc,
                   processHostOnlyClauses, /*processReduction=*/outerCombined,
                   clauseOps, mapSyms, mapLocs, mapTypes, deviceAddrSyms,
                   deviceAddrLocs, deviceAddrTypes, devicePtrSyms,
                   devicePtrLocs, devicePtrTypes);

  llvm::SmallVector<const semantics::Symbol *> privateSyms;
  DataSharingProcessor dsp(converter, semaCtx, item->clauses, eval,
                           /*shouldCollectPreDeterminedSymbols=*/
                           lower::omp::isLastItemInQueue(item, queue),
                           /*useDelayedPrivatization=*/true, &symTable);
  dsp.processStep1(&clauseOps);

  // 5.8.1 Implicit Data-Mapping Attribute Rules
  // The following code follows the implicit data-mapping rules to map all the
  // symbols used inside the region that do not have explicit data-environment
  // attribute clauses (neither data-sharing; e.g. `private`, nor `map`
  // clauses).
  auto captureImplicitMap = [&](const semantics::Symbol &sym) {
    if (dsp.getAllSymbolsToPrivatize().contains(&sym))
      return;

    // if the symbol is part of an already mapped common block, do not make a
    // map for it.
    if (const Fortran::semantics::Symbol *common =
            Fortran::semantics::FindCommonBlockContaining(sym.GetUltimate()))
      if (llvm::find(mapSyms, common) != mapSyms.end())
        return;

    if (llvm::find(mapSyms, &sym) == mapSyms.end()) {
      mlir::Value baseOp = converter.getSymbolAddress(sym);
      if (!baseOp)
        if (const auto *details =
                sym.template detailsIf<semantics::HostAssocDetails>()) {
          baseOp = converter.getSymbolAddress(details->symbol());
          converter.copySymbolBinding(details->symbol(), sym);
        }

      if (baseOp) {
        llvm::SmallVector<mlir::Value> bounds;
        std::stringstream name;
        fir::ExtendedValue dataExv = converter.getSymbolExtendedValue(sym);
        name << sym.name().ToString();

        lower::AddrAndBoundsInfo info = getDataOperandBaseAddr(
            converter, firOpBuilder, sym, converter.getCurrentLocation());
        if (mlir::isa<fir::BaseBoxType>(
                fir::unwrapRefType(info.addr.getType())))
          bounds = lower::genBoundsOpsFromBox<mlir::omp::MapBoundsOp,
                                              mlir::omp::MapBoundsType>(
              firOpBuilder, converter.getCurrentLocation(), dataExv, info);
        if (mlir::isa<fir::SequenceType>(
                fir::unwrapRefType(info.addr.getType()))) {
          bool dataExvIsAssumedSize =
              semantics::IsAssumedSizeArray(sym.GetUltimate());
          bounds = lower::genBaseBoundsOps<mlir::omp::MapBoundsOp,
                                           mlir::omp::MapBoundsType>(
              firOpBuilder, converter.getCurrentLocation(), dataExv,
              dataExvIsAssumedSize);
        }

        llvm::omp::OpenMPOffloadMappingFlags mapFlag =
            llvm::omp::OpenMPOffloadMappingFlags::OMP_MAP_IMPLICIT;
        mlir::omp::VariableCaptureKind captureKind =
            mlir::omp::VariableCaptureKind::ByRef;

        mlir::Type eleType = baseOp.getType();
        if (auto refType = mlir::dyn_cast<fir::ReferenceType>(baseOp.getType()))
          eleType = refType.getElementType();

        // If a variable is specified in declare target link and if device
        // type is not specified as `nohost`, it needs to be mapped tofrom
        mlir::ModuleOp mod = firOpBuilder.getModule();
        mlir::Operation *op = mod.lookupSymbol(converter.mangleName(sym));
        auto declareTargetOp =
            llvm::dyn_cast_if_present<mlir::omp::DeclareTargetInterface>(op);
        if (declareTargetOp && declareTargetOp.isDeclareTarget()) {
          if (declareTargetOp.getDeclareTargetCaptureClause() ==
                  mlir::omp::DeclareTargetCaptureClause::link &&
              declareTargetOp.getDeclareTargetDeviceType() !=
                  mlir::omp::DeclareTargetDeviceType::nohost) {
            mapFlag |= llvm::omp::OpenMPOffloadMappingFlags::OMP_MAP_TO;
            mapFlag |= llvm::omp::OpenMPOffloadMappingFlags::OMP_MAP_FROM;
          }
        } else if (fir::isa_trivial(eleType) || fir::isa_char(eleType)) {
          captureKind = mlir::omp::VariableCaptureKind::ByCopy;
        } else if (!fir::isa_builtin_cptr_type(eleType)) {
          mapFlag |= llvm::omp::OpenMPOffloadMappingFlags::OMP_MAP_TO;
          mapFlag |= llvm::omp::OpenMPOffloadMappingFlags::OMP_MAP_FROM;
        }
        auto location =
            mlir::NameLoc::get(mlir::StringAttr::get(firOpBuilder.getContext(),
                                                     sym.name().ToString()),
                               baseOp.getLoc());
        mlir::Value mapOp = createMapInfoOp(
            firOpBuilder, location, baseOp, /*varPtrPtr=*/mlir::Value{},
            name.str(), bounds, /*members=*/{},
            /*membersIndex=*/mlir::DenseIntElementsAttr{},
            static_cast<
                std::underlying_type_t<llvm::omp::OpenMPOffloadMappingFlags>>(
                mapFlag),
            captureKind, baseOp.getType());

        clauseOps.mapVars.push_back(mapOp);
        mapSyms.push_back(&sym);
        mapLocs.push_back(baseOp.getLoc());
        mapTypes.push_back(baseOp.getType());
      }
    }
  };
  lower::pft::visitAllSymbols(eval, captureImplicitMap);

  auto targetOp = firOpBuilder.create<mlir::omp::TargetOp>(loc, clauseOps);
  genBodyOfTargetOp(converter, symTable, semaCtx, eval, targetOp, mapSyms,
                    mapLocs, mapTypes, dsp, loc, queue, item);
  return targetOp;
}

static mlir::omp::TargetDataOp
genTargetDataOp(lower::AbstractConverter &converter, lower::SymMap &symTable,
                semantics::SemanticsContext &semaCtx,
                lower::pft::Evaluation &eval, mlir::Location loc,
                const ConstructQueue &queue, ConstructQueue::iterator item) {
  lower::StatementContext stmtCtx;
  mlir::omp::TargetDataClauseOps clauseOps;
  llvm::SmallVector<mlir::Type> useDeviceTypes;
  llvm::SmallVector<mlir::Location> useDeviceLocs;
  llvm::SmallVector<const semantics::Symbol *> useDeviceSyms;
  genTargetDataClauses(converter, semaCtx, stmtCtx, item->clauses, loc,
                       clauseOps, useDeviceTypes, useDeviceLocs, useDeviceSyms);

  auto targetDataOp =
      converter.getFirOpBuilder().create<mlir::omp::TargetDataOp>(loc,
                                                                  clauseOps);
  genBodyOfTargetDataOp(converter, symTable, semaCtx, eval, targetDataOp,
                        useDeviceTypes, useDeviceLocs, useDeviceSyms, loc,
                        queue, item);
  return targetDataOp;
}

template <typename OpTy>
static OpTy genTargetEnterExitUpdateDataOp(lower::AbstractConverter &converter,
                                           lower::SymMap &symTable,
                                           semantics::SemanticsContext &semaCtx,
                                           mlir::Location loc,
                                           const ConstructQueue &queue,
                                           ConstructQueue::iterator item) {
  fir::FirOpBuilder &firOpBuilder = converter.getFirOpBuilder();
  lower::StatementContext stmtCtx;

  // GCC 9.3.0 emits a (probably) bogus warning about an unused variable.
  [[maybe_unused]] llvm::omp::Directive directive;
  if constexpr (std::is_same_v<OpTy, mlir::omp::TargetEnterDataOp>) {
    directive = llvm::omp::Directive::OMPD_target_enter_data;
  } else if constexpr (std::is_same_v<OpTy, mlir::omp::TargetExitDataOp>) {
    directive = llvm::omp::Directive::OMPD_target_exit_data;
  } else if constexpr (std::is_same_v<OpTy, mlir::omp::TargetUpdateOp>) {
    directive = llvm::omp::Directive::OMPD_target_update;
  } else {
    llvm_unreachable("Unexpected TARGET DATA construct");
  }

  mlir::omp::TargetEnterExitUpdateDataClauseOps clauseOps;
  genTargetEnterExitUpdateDataClauses(converter, semaCtx, stmtCtx,
                                      item->clauses, loc, directive, clauseOps);

  return firOpBuilder.create<OpTy>(loc, clauseOps);
}

static mlir::omp::TaskOp
genTaskOp(lower::AbstractConverter &converter, lower::SymMap &symTable,
          semantics::SemanticsContext &semaCtx, lower::pft::Evaluation &eval,
          mlir::Location loc, const ConstructQueue &queue,
          ConstructQueue::iterator item) {
  lower::StatementContext stmtCtx;
  mlir::omp::TaskClauseOps clauseOps;
  genTaskClauses(converter, semaCtx, stmtCtx, item->clauses, loc, clauseOps);

  return genOpWithBody<mlir::omp::TaskOp>(
      OpWithBodyGenInfo(converter, symTable, semaCtx, loc, eval,
                        llvm::omp::Directive::OMPD_task)
          .setClauses(&item->clauses),
      queue, item, clauseOps);
}

static mlir::omp::TaskgroupOp
genTaskgroupOp(lower::AbstractConverter &converter, lower::SymMap &symTable,
               semantics::SemanticsContext &semaCtx,
               lower::pft::Evaluation &eval, mlir::Location loc,
               const ConstructQueue &queue, ConstructQueue::iterator item) {
  mlir::omp::TaskgroupClauseOps clauseOps;
  genTaskgroupClauses(converter, semaCtx, item->clauses, loc, clauseOps);

  return genOpWithBody<mlir::omp::TaskgroupOp>(
      OpWithBodyGenInfo(converter, symTable, semaCtx, loc, eval,
                        llvm::omp::Directive::OMPD_taskgroup)
          .setClauses(&item->clauses),
      queue, item, clauseOps);
}

static mlir::omp::TaskloopOp
genTaskloopOp(lower::AbstractConverter &converter, lower::SymMap &symTable,
              semantics::SemanticsContext &semaCtx,
              lower::pft::Evaluation &eval, mlir::Location loc,
              const ConstructQueue &queue, ConstructQueue::iterator item) {
  TODO(loc, "Taskloop construct");
}

static mlir::omp::TaskwaitOp
genTaskwaitOp(lower::AbstractConverter &converter, lower::SymMap &symTable,
              semantics::SemanticsContext &semaCtx,
              lower::pft::Evaluation &eval, mlir::Location loc,
              const ConstructQueue &queue, ConstructQueue::iterator item) {
  mlir::omp::TaskwaitClauseOps clauseOps;
  genTaskwaitClauses(converter, semaCtx, item->clauses, loc, clauseOps);
  return converter.getFirOpBuilder().create<mlir::omp::TaskwaitOp>(loc,
                                                                   clauseOps);
}

static mlir::omp::TaskyieldOp
genTaskyieldOp(lower::AbstractConverter &converter, lower::SymMap &symTable,
               semantics::SemanticsContext &semaCtx,
               lower::pft::Evaluation &eval, mlir::Location loc,
               const ConstructQueue &queue, ConstructQueue::iterator item) {
  return converter.getFirOpBuilder().create<mlir::omp::TaskyieldOp>(loc);
}

static mlir::omp::TeamsOp
genTeamsOp(lower::AbstractConverter &converter, lower::SymMap &symTable,
           semantics::SemanticsContext &semaCtx, lower::pft::Evaluation &eval,
           mlir::Location loc, const ConstructQueue &queue,
           ConstructQueue::iterator item, bool outerCombined = false) {
  lower::StatementContext stmtCtx;
  mlir::omp::TeamsClauseOps clauseOps;
  genTeamsClauses(converter, semaCtx, stmtCtx, item->clauses, loc, clauseOps);

  return genOpWithBody<mlir::omp::TeamsOp>(
      OpWithBodyGenInfo(converter, symTable, semaCtx, loc, eval,
                        llvm::omp::Directive::OMPD_teams)
          .setOuterCombined(outerCombined)
          .setClauses(&item->clauses),
      queue, item, clauseOps);
}

static mlir::omp::WsloopOp
genWsloopOp(lower::AbstractConverter &converter, lower::SymMap &symTable,
            semantics::SemanticsContext &semaCtx, lower::pft::Evaluation &eval,
            mlir::Location loc, const ConstructQueue &queue,
            ConstructQueue::iterator item) {
  fir::FirOpBuilder &firOpBuilder = converter.getFirOpBuilder();
  symTable.pushScope();
  DataSharingProcessor dsp(converter, semaCtx, item->clauses, eval,
                           lower::omp::isLastItemInQueue(item, queue));
  dsp.processStep1();

  lower::StatementContext stmtCtx;
  mlir::omp::LoopNestClauseOps loopClauseOps;
  mlir::omp::WsloopClauseOps wsClauseOps;
  llvm::SmallVector<const semantics::Symbol *> iv;
  llvm::SmallVector<mlir::Type> reductionTypes;
  llvm::SmallVector<const semantics::Symbol *> reductionSyms;
  genLoopNestClauses(converter, semaCtx, eval, item->clauses, loc,
                     loopClauseOps, iv);
  genWsloopClauses(converter, semaCtx, stmtCtx, item->clauses, loc, wsClauseOps,
                   reductionTypes, reductionSyms);

  // Create omp.wsloop wrapper and populate entry block arguments with reduction
  // variables.
  auto wsloopOp = firOpBuilder.create<mlir::omp::WsloopOp>(loc, wsClauseOps);
  llvm::SmallVector<mlir::Location> reductionLocs(reductionSyms.size(), loc);
  mlir::Block *wsloopEntryBlock = firOpBuilder.createBlock(
      &wsloopOp.getRegion(), {}, reductionTypes, reductionLocs);
  firOpBuilder.setInsertionPoint(
      lower::genOpenMPTerminator(firOpBuilder, wsloopOp, loc));

  // Create nested omp.loop_nest and fill body with loop contents.
  auto loopOp = firOpBuilder.create<mlir::omp::LoopNestOp>(loc, loopClauseOps);

  auto *nestedEval =
      getCollapsedLoopEval(eval, getCollapseValue(item->clauses));

  auto ivCallback = [&](mlir::Operation *op) {
    genLoopVars(op, converter, loc, iv, reductionSyms,
                wsloopEntryBlock->getArguments());
    return iv;
  };

  createBodyOfOp(*loopOp,
                 OpWithBodyGenInfo(converter, symTable, semaCtx, loc,
                                   *nestedEval, llvm::omp::Directive::OMPD_do)
                     .setClauses(&item->clauses)
                     .setDataSharingProcessor(&dsp)
                     .setReductions(&reductionSyms, &reductionTypes)
                     .setGenRegionEntryCb(ivCallback),
                 queue, item);
  symTable.popScope();
  return wsloopOp;
}

//===----------------------------------------------------------------------===//
// Code generation functions for composite constructs
//===----------------------------------------------------------------------===//

static void genCompositeDistributeParallelDo(
    lower::AbstractConverter &converter, lower::SymMap &symTable,
    semantics::SemanticsContext &semaCtx, lower::pft::Evaluation &eval,
    mlir::Location loc, const ConstructQueue &queue,
    ConstructQueue::iterator item) {
  TODO(loc, "Composite DISTRIBUTE PARALLEL DO");
}

static void genCompositeDistributeParallelDoSimd(
    lower::AbstractConverter &converter, lower::SymMap &symTable,
    semantics::SemanticsContext &semaCtx, lower::pft::Evaluation &eval,
    mlir::Location loc, const ConstructQueue &queue,
    ConstructQueue::iterator item) {
  TODO(loc, "Composite DISTRIBUTE PARALLEL DO SIMD");
}

static void genCompositeDistributeSimd(lower::AbstractConverter &converter,
                                       lower::SymMap &symTable,
                                       semantics::SemanticsContext &semaCtx,
                                       lower::pft::Evaluation &eval,
                                       mlir::Location loc,
                                       const ConstructQueue &queue,
                                       ConstructQueue::iterator item) {
  TODO(loc, "Composite DISTRIBUTE SIMD");
}

static void genCompositeDoSimd(lower::AbstractConverter &converter,
                               lower::SymMap &symTable,
                               semantics::SemanticsContext &semaCtx,
                               lower::pft::Evaluation &eval, mlir::Location loc,
                               const ConstructQueue &queue,
                               ConstructQueue::iterator item) {
  ClauseProcessor cp(converter, semaCtx, item->clauses);
  cp.processTODO<clause::Aligned, clause::Allocate, clause::Linear,
                 clause::Safelen, clause::Simdlen>(loc,
                                                   llvm::omp::OMPD_do_simd);
  // TODO: Add support for vectorization - add vectorization hints inside loop
  // body.
  // OpenMP standard does not specify the length of vector instructions.
  // Currently we safely assume that for !$omp do simd pragma the SIMD length
  // is equal to 1 (i.e. we generate standard workshare loop).
  // When support for vectorization is enabled, then we need to add handling of
  // if clause. Currently if clause can be skipped because we always assume
  // SIMD length = 1.
  genWsloopOp(converter, symTable, semaCtx, eval, loc, queue, item);
}

static void genCompositeTaskloopSimd(lower::AbstractConverter &converter,
                                     lower::SymMap &symTable,
                                     semantics::SemanticsContext &semaCtx,
                                     lower::pft::Evaluation &eval,
                                     mlir::Location loc,
                                     const ConstructQueue &queue,
                                     ConstructQueue::iterator item) {
  TODO(loc, "Composite TASKLOOP SIMD");
}

//===----------------------------------------------------------------------===//
// Dispatch
//===----------------------------------------------------------------------===//

static void genOMPDispatch(lower::AbstractConverter &converter,
                           lower::SymMap &symTable,
                           semantics::SemanticsContext &semaCtx,
                           lower::pft::Evaluation &eval, mlir::Location loc,
                           const ConstructQueue &queue,
                           ConstructQueue::iterator item) {
  assert(item != queue.end());

  switch (llvm::omp::Directive dir = item->id) {
  case llvm::omp::Directive::OMPD_barrier:
    genBarrierOp(converter, symTable, semaCtx, eval, loc, queue, item);
    break;
  case llvm::omp::Directive::OMPD_distribute:
    genDistributeOp(converter, symTable, semaCtx, eval, loc, queue, item);
    break;
  case llvm::omp::Directive::OMPD_do:
    genWsloopOp(converter, symTable, semaCtx, eval, loc, queue, item);
    break;
  case llvm::omp::Directive::OMPD_loop:
  case llvm::omp::Directive::OMPD_masked:
    TODO(loc, "Unhandled directive " + llvm::omp::getOpenMPDirectiveName(dir));
    break;
  case llvm::omp::Directive::OMPD_master:
    genMasterOp(converter, symTable, semaCtx, eval, loc, queue, item);
    break;
  case llvm::omp::Directive::OMPD_ordered:
    // Block-associated "ordered" construct.
    genOrderedRegionOp(converter, symTable, semaCtx, eval, loc, queue, item);
    break;
  case llvm::omp::Directive::OMPD_parallel:
    genParallelOp(converter, symTable, semaCtx, eval, loc, queue, item,
                  /*outerCombined=*/false);
    break;
  case llvm::omp::Directive::OMPD_section:
    genSectionOp(converter, symTable, semaCtx, eval, loc, queue, item);
    break;
  case llvm::omp::Directive::OMPD_sections:
    genSectionsOp(converter, symTable, semaCtx, eval, loc, queue, item);
    break;
  case llvm::omp::Directive::OMPD_simd:
    genSimdOp(converter, symTable, semaCtx, eval, loc, queue, item);
    break;
  case llvm::omp::Directive::OMPD_single:
    genSingleOp(converter, symTable, semaCtx, eval, loc, queue, item);
    break;
  case llvm::omp::Directive::OMPD_target:
    genTargetOp(converter, symTable, semaCtx, eval, loc, queue, item,
                /*outerCombined=*/false);
    break;
  case llvm::omp::Directive::OMPD_target_data:
    genTargetDataOp(converter, symTable, semaCtx, eval, loc, queue, item);
    break;
  case llvm::omp::Directive::OMPD_target_enter_data:
    genTargetEnterExitUpdateDataOp<mlir::omp::TargetEnterDataOp>(
        converter, symTable, semaCtx, loc, queue, item);
    break;
  case llvm::omp::Directive::OMPD_target_exit_data:
    genTargetEnterExitUpdateDataOp<mlir::omp::TargetExitDataOp>(
        converter, symTable, semaCtx, loc, queue, item);
    break;
  case llvm::omp::Directive::OMPD_target_update:
    genTargetEnterExitUpdateDataOp<mlir::omp::TargetUpdateOp>(
        converter, symTable, semaCtx, loc, queue, item);
    break;
  case llvm::omp::Directive::OMPD_task:
    genTaskOp(converter, symTable, semaCtx, eval, loc, queue, item);
    break;
  case llvm::omp::Directive::OMPD_taskgroup:
    genTaskgroupOp(converter, symTable, semaCtx, eval, loc, queue, item);
    break;
  case llvm::omp::Directive::OMPD_taskloop:
    genTaskloopOp(converter, symTable, semaCtx, eval, loc, queue, item);
    break;
  case llvm::omp::Directive::OMPD_taskwait:
    genTaskwaitOp(converter, symTable, semaCtx, eval, loc, queue, item);
    break;
  case llvm::omp::Directive::OMPD_taskyield:
    genTaskyieldOp(converter, symTable, semaCtx, eval, loc, queue, item);
    break;
  case llvm::omp::Directive::OMPD_teams:
    genTeamsOp(converter, symTable, semaCtx, eval, loc, queue, item);
    break;
  case llvm::omp::Directive::OMPD_tile:
  case llvm::omp::Directive::OMPD_unroll:
    TODO(loc, "Unhandled loop directive (" +
                  llvm::omp::getOpenMPDirectiveName(dir) + ")");
  // case llvm::omp::Directive::OMPD_workdistribute:
  case llvm::omp::Directive::OMPD_workshare:
    // FIXME: Workshare is not a commonly used OpenMP construct, an
    // implementation for this feature will come later. For the codes
    // that use this construct, add a single construct for now.
    genSingleOp(converter, symTable, semaCtx, eval, loc, queue, item);
    break;

  // Composite constructs
  case llvm::omp::Directive::OMPD_distribute_parallel_do:
    genCompositeDistributeParallelDo(converter, symTable, semaCtx, eval, loc,
                                     queue, item);
    break;
  case llvm::omp::Directive::OMPD_distribute_parallel_do_simd:
    genCompositeDistributeParallelDoSimd(converter, symTable, semaCtx, eval,
                                         loc, queue, item);
    break;
  case llvm::omp::Directive::OMPD_distribute_simd:
    genCompositeDistributeSimd(converter, symTable, semaCtx, eval, loc, queue,
                               item);
    break;
  case llvm::omp::Directive::OMPD_do_simd:
    genCompositeDoSimd(converter, symTable, semaCtx, eval, loc, queue, item);
    break;
  case llvm::omp::Directive::OMPD_taskloop_simd:
    genCompositeTaskloopSimd(converter, symTable, semaCtx, eval, loc, queue,
                             item);
    break;
  default:
    break;
  }
}

//===----------------------------------------------------------------------===//
// OpenMPDeclarativeConstruct visitors
//===----------------------------------------------------------------------===//

static void
genOMP(lower::AbstractConverter &converter, lower::SymMap &symTable,
       semantics::SemanticsContext &semaCtx, lower::pft::Evaluation &eval,
       const parser::OpenMPDeclarativeAllocate &declarativeAllocate) {
  TODO(converter.getCurrentLocation(), "OpenMPDeclarativeAllocate");
}

static void genOMP(
    lower::AbstractConverter &converter, lower::SymMap &symTable,
    semantics::SemanticsContext &semaCtx, lower::pft::Evaluation &eval,
    const parser::OpenMPDeclareReductionConstruct &declareReductionConstruct) {
  TODO(converter.getCurrentLocation(), "OpenMPDeclareReductionConstruct");
}

static void
genOMP(lower::AbstractConverter &converter, lower::SymMap &symTable,
       semantics::SemanticsContext &semaCtx, lower::pft::Evaluation &eval,
       const parser::OpenMPDeclareSimdConstruct &declareSimdConstruct) {
  TODO(converter.getCurrentLocation(), "OpenMPDeclareSimdConstruct");
}

static void
genOMP(lower::AbstractConverter &converter, lower::SymMap &symTable,
       semantics::SemanticsContext &semaCtx, lower::pft::Evaluation &eval,
       const parser::OpenMPDeclareTargetConstruct &declareTargetConstruct) {
  mlir::omp::DeclareTargetClauseOps clauseOps;
  llvm::SmallVector<DeclareTargetCapturePair> symbolAndClause;
  mlir::ModuleOp mod = converter.getFirOpBuilder().getModule();
  getDeclareTargetInfo(converter, semaCtx, eval, declareTargetConstruct,
                       clauseOps, symbolAndClause);

  for (const DeclareTargetCapturePair &symClause : symbolAndClause) {
    mlir::Operation *op = mod.lookupSymbol(
        converter.mangleName(std::get<const semantics::Symbol &>(symClause)));

    // Some symbols are deferred until later in the module, these are handled
    // upon finalization of the module for OpenMP inside of Bridge, so we simply
    // skip for now.
    if (!op)
      continue;

    markDeclareTarget(
        op, converter,
        std::get<mlir::omp::DeclareTargetCaptureClause>(symClause),
        clauseOps.deviceType);
  }
}

static void genOMP(lower::AbstractConverter &converter, lower::SymMap &symTable,
                   semantics::SemanticsContext &semaCtx,
                   lower::pft::Evaluation &eval,
                   const parser::OpenMPRequiresConstruct &requiresConstruct) {
  // Requires directives are gathered and processed in semantics and
  // then combined in the lowering bridge before triggering codegen
  // just once. Hence, there is no need to lower each individual
  // occurrence here.
}

static void genOMP(lower::AbstractConverter &converter, lower::SymMap &symTable,
                   semantics::SemanticsContext &semaCtx,
                   lower::pft::Evaluation &eval,
                   const parser::OpenMPThreadprivate &threadprivate) {
  // The directive is lowered when instantiating the variable to
  // support the case of threadprivate variable declared in module.
}

static void genOMP(lower::AbstractConverter &converter, lower::SymMap &symTable,
                   semantics::SemanticsContext &semaCtx,
                   lower::pft::Evaluation &eval,
                   const parser::OpenMPDeclarativeConstruct &ompDeclConstruct) {
  Fortran::common::visit(
      [&](auto &&s) { return genOMP(converter, symTable, semaCtx, eval, s); },
      ompDeclConstruct.u);
}

//===----------------------------------------------------------------------===//
// OpenMPStandaloneConstruct visitors
//===----------------------------------------------------------------------===//

static void genOMP(
    lower::AbstractConverter &converter, lower::SymMap &symTable,
    semantics::SemanticsContext &semaCtx, lower::pft::Evaluation &eval,
    const parser::OpenMPSimpleStandaloneConstruct &simpleStandaloneConstruct) {
  const auto &directive = std::get<parser::OmpSimpleStandaloneDirective>(
      simpleStandaloneConstruct.t);
  List<Clause> clauses = makeClauses(
      std::get<parser::OmpClauseList>(simpleStandaloneConstruct.t), semaCtx);
  mlir::Location currentLocation = converter.genLocation(directive.source);

  ConstructQueue queue{
      buildConstructQueue(converter.getFirOpBuilder().getModule(), semaCtx,
                          eval, directive.source, directive.v, clauses)};
  if (directive.v == llvm::omp::Directive::OMPD_ordered) {
    // Standalone "ordered" directive.
    genOrderedOp(converter, symTable, semaCtx, eval, currentLocation, queue,
                 queue.begin());
  } else {
    // Dispatch handles the "block-associated" variant of "ordered".
    genOMPDispatch(converter, symTable, semaCtx, eval, currentLocation, queue,
                   queue.begin());
  }
}

static void genOMP(lower::AbstractConverter &converter, lower::SymMap &symTable,
                   semantics::SemanticsContext &semaCtx,
                   lower::pft::Evaluation &eval,
                   const parser::OpenMPFlushConstruct &flushConstruct) {
  const auto &verbatim = std::get<parser::Verbatim>(flushConstruct.t);
  const auto &objectList =
      std::get<std::optional<parser::OmpObjectList>>(flushConstruct.t);
  const auto &clauseList =
      std::get<std::optional<std::list<parser::OmpMemoryOrderClause>>>(
          flushConstruct.t);
  ObjectList objects =
      objectList ? makeObjects(*objectList, semaCtx) : ObjectList{};
  List<Clause> clauses =
      clauseList ? makeList(*clauseList,
                            [&](auto &&s) { return makeClause(s.v, semaCtx); })
                 : List<Clause>{};
  mlir::Location currentLocation = converter.genLocation(verbatim.source);

  ConstructQueue queue{buildConstructQueue(
      converter.getFirOpBuilder().getModule(), semaCtx, eval, verbatim.source,
      llvm::omp::Directive::OMPD_flush, clauses)};
  genFlushOp(converter, symTable, semaCtx, eval, currentLocation, objects,
             queue, queue.begin());
}

static void genOMP(lower::AbstractConverter &converter, lower::SymMap &symTable,
                   semantics::SemanticsContext &semaCtx,
                   lower::pft::Evaluation &eval,
                   const parser::OpenMPCancelConstruct &cancelConstruct) {
  TODO(converter.getCurrentLocation(), "OpenMPCancelConstruct");
}

static void genOMP(lower::AbstractConverter &converter, lower::SymMap &symTable,
                   semantics::SemanticsContext &semaCtx,
                   lower::pft::Evaluation &eval,
                   const parser::OpenMPCancellationPointConstruct
                       &cancellationPointConstruct) {
  TODO(converter.getCurrentLocation(), "OpenMPCancelConstruct");
}

static void
genOMP(lower::AbstractConverter &converter, lower::SymMap &symTable,
       semantics::SemanticsContext &semaCtx, lower::pft::Evaluation &eval,
       const parser::OpenMPStandaloneConstruct &standaloneConstruct) {
  Fortran::common::visit(
      [&](auto &&s) { return genOMP(converter, symTable, semaCtx, eval, s); },
      standaloneConstruct.u);
}

//===----------------------------------------------------------------------===//
// OpenMPConstruct visitors
//===----------------------------------------------------------------------===//

static void genOMP(lower::AbstractConverter &converter, lower::SymMap &symTable,
                   semantics::SemanticsContext &semaCtx,
                   lower::pft::Evaluation &eval,
                   const parser::OpenMPAllocatorsConstruct &allocsConstruct) {
  TODO(converter.getCurrentLocation(), "OpenMPAllocatorsConstruct");
}

static void genOMP(lower::AbstractConverter &converter, lower::SymMap &symTable,
                   semantics::SemanticsContext &semaCtx,
                   lower::pft::Evaluation &eval,
                   const parser::OpenMPAtomicConstruct &atomicConstruct) {
  Fortran::common::visit(
      common::visitors{
          [&](const parser::OmpAtomicRead &atomicRead) {
            mlir::Location loc = converter.genLocation(atomicRead.source);
            lower::genOmpAccAtomicRead<parser::OmpAtomicRead,
                                       parser::OmpAtomicClauseList>(
                converter, atomicRead, loc);
          },
          [&](const parser::OmpAtomicWrite &atomicWrite) {
            mlir::Location loc = converter.genLocation(atomicWrite.source);
            lower::genOmpAccAtomicWrite<parser::OmpAtomicWrite,
                                        parser::OmpAtomicClauseList>(
                converter, atomicWrite, loc);
          },
          [&](const parser::OmpAtomic &atomicConstruct) {
            mlir::Location loc = converter.genLocation(atomicConstruct.source);
            lower::genOmpAtomic<parser::OmpAtomic, parser::OmpAtomicClauseList>(
                converter, atomicConstruct, loc);
          },
          [&](const parser::OmpAtomicUpdate &atomicUpdate) {
            mlir::Location loc = converter.genLocation(atomicUpdate.source);
            lower::genOmpAccAtomicUpdate<parser::OmpAtomicUpdate,
                                         parser::OmpAtomicClauseList>(
                converter, atomicUpdate, loc);
          },
          [&](const parser::OmpAtomicCapture &atomicCapture) {
            mlir::Location loc = converter.genLocation(atomicCapture.source);
            lower::genOmpAccAtomicCapture<parser::OmpAtomicCapture,
                                          parser::OmpAtomicClauseList>(
                converter, atomicCapture, loc);
          },
      },
      atomicConstruct.u);
}

static void genOMP(lower::AbstractConverter &converter, lower::SymMap &symTable,
                   semantics::SemanticsContext &semaCtx,
                   lower::pft::Evaluation &eval,
                   const parser::OpenMPBlockConstruct &blockConstruct) {
  const auto &beginBlockDirective =
      std::get<parser::OmpBeginBlockDirective>(blockConstruct.t);
  const auto &endBlockDirective =
      std::get<parser::OmpEndBlockDirective>(blockConstruct.t);
  mlir::Location currentLocation =
      converter.genLocation(beginBlockDirective.source);
  const auto origDirective =
      std::get<parser::OmpBlockDirective>(beginBlockDirective.t).v;
  List<Clause> clauses = makeClauses(
      std::get<parser::OmpClauseList>(beginBlockDirective.t), semaCtx);
  clauses.append(makeClauses(
      std::get<parser::OmpClauseList>(endBlockDirective.t), semaCtx));

  assert(llvm::omp::blockConstructSet.test(origDirective) &&
         "Expected block construct");
  (void)origDirective;

  for (const Clause &clause : clauses) {
    mlir::Location clauseLocation = converter.genLocation(clause.source);
    if (!std::holds_alternative<clause::Allocate>(clause.u) &&
        !std::holds_alternative<clause::Copyin>(clause.u) &&
        !std::holds_alternative<clause::Copyprivate>(clause.u) &&
        !std::holds_alternative<clause::Default>(clause.u) &&
        !std::holds_alternative<clause::Depend>(clause.u) &&
        !std::holds_alternative<clause::Final>(clause.u) &&
        !std::holds_alternative<clause::Firstprivate>(clause.u) &&
        !std::holds_alternative<clause::HasDeviceAddr>(clause.u) &&
        !std::holds_alternative<clause::If>(clause.u) &&
        !std::holds_alternative<clause::IsDevicePtr>(clause.u) &&
        !std::holds_alternative<clause::Map>(clause.u) &&
        !std::holds_alternative<clause::Nowait>(clause.u) &&
        !std::holds_alternative<clause::NumTeams>(clause.u) &&
        !std::holds_alternative<clause::NumThreads>(clause.u) &&
        !std::holds_alternative<clause::Priority>(clause.u) &&
        !std::holds_alternative<clause::Private>(clause.u) &&
        !std::holds_alternative<clause::ProcBind>(clause.u) &&
        !std::holds_alternative<clause::Reduction>(clause.u) &&
        !std::holds_alternative<clause::Shared>(clause.u) &&
        !std::holds_alternative<clause::Simd>(clause.u) &&
        !std::holds_alternative<clause::ThreadLimit>(clause.u) &&
        !std::holds_alternative<clause::Threads>(clause.u) &&
        !std::holds_alternative<clause::UseDeviceAddr>(clause.u) &&
        !std::holds_alternative<clause::UseDevicePtr>(clause.u)) {
      TODO(clauseLocation, "OpenMP Block construct clause");
    }
  }

  llvm::omp::Directive directive =
      std::get<parser::OmpBlockDirective>(beginBlockDirective.t).v;
  const parser::CharBlock &source =
      std::get<parser::OmpBlockDirective>(beginBlockDirective.t).source;
  ConstructQueue queue{
      buildConstructQueue(converter.getFirOpBuilder().getModule(), semaCtx,
                          eval, source, directive, clauses)};
  genOMPDispatch(converter, symTable, semaCtx, eval, currentLocation, queue,
                 queue.begin());
}

static void genOMP(lower::AbstractConverter &converter, lower::SymMap &symTable,
                   semantics::SemanticsContext &semaCtx,
                   lower::pft::Evaluation &eval,
                   const parser::OpenMPCriticalConstruct &criticalConstruct) {
  const auto &cd = std::get<parser::OmpCriticalDirective>(criticalConstruct.t);
  List<Clause> clauses =
      makeClauses(std::get<parser::OmpClauseList>(cd.t), semaCtx);

  ConstructQueue queue{buildConstructQueue(
      converter.getFirOpBuilder().getModule(), semaCtx, eval, cd.source,
      llvm::omp::Directive::OMPD_critical, clauses)};

  const auto &name = std::get<std::optional<parser::Name>>(cd.t);
  mlir::Location currentLocation = converter.getCurrentLocation();
  genCriticalOp(converter, symTable, semaCtx, eval, currentLocation, queue,
                queue.begin(), name);
}

static void genOMP(lower::AbstractConverter &converter, lower::SymMap &symTable,
                   semantics::SemanticsContext &semaCtx,
                   lower::pft::Evaluation &eval,
                   const parser::OpenMPExecutableAllocate &execAllocConstruct) {
  TODO(converter.getCurrentLocation(), "OpenMPExecutableAllocate");
}

static void genOMP(lower::AbstractConverter &converter, lower::SymMap &symTable,
                   semantics::SemanticsContext &semaCtx,
                   lower::pft::Evaluation &eval,
                   const parser::OpenMPLoopConstruct &loopConstruct) {
  const auto &beginLoopDirective =
      std::get<parser::OmpBeginLoopDirective>(loopConstruct.t);
  List<Clause> clauses = makeClauses(
      std::get<parser::OmpClauseList>(beginLoopDirective.t), semaCtx);
  if (auto &endLoopDirective =
          std::get<std::optional<parser::OmpEndLoopDirective>>(
              loopConstruct.t)) {
    clauses.append(makeClauses(
        std::get<parser::OmpClauseList>(endLoopDirective->t), semaCtx));
  }

  mlir::Location currentLocation =
      converter.genLocation(beginLoopDirective.source);

  llvm::omp::Directive directive =
      std::get<parser::OmpLoopDirective>(beginLoopDirective.t).v;
  const parser::CharBlock &source =
      std::get<parser::OmpLoopDirective>(beginLoopDirective.t).source;
  ConstructQueue queue{
      buildConstructQueue(converter.getFirOpBuilder().getModule(), semaCtx,
                          eval, source, directive, clauses)};
  genOMPDispatch(converter, symTable, semaCtx, eval, currentLocation, queue,
                 queue.begin());
}

static void genOMP(lower::AbstractConverter &converter, lower::SymMap &symTable,
                   semantics::SemanticsContext &semaCtx,
                   lower::pft::Evaluation &eval,
                   const parser::OpenMPSectionConstruct &sectionConstruct) {
  mlir::Location loc = converter.getCurrentLocation();
  ConstructQueue queue{buildConstructQueue(
      converter.getFirOpBuilder().getModule(), semaCtx, eval,
      sectionConstruct.source, llvm::omp::Directive::OMPD_section, {})};
  genOMPDispatch(converter, symTable, semaCtx, eval, loc, queue, queue.begin());
}

static void genOMP(lower::AbstractConverter &converter, lower::SymMap &symTable,
                   semantics::SemanticsContext &semaCtx,
                   lower::pft::Evaluation &eval,
                   const parser::OpenMPSectionsConstruct &sectionsConstruct) {
  const auto &beginSectionsDirective =
      std::get<parser::OmpBeginSectionsDirective>(sectionsConstruct.t);
  List<Clause> clauses = makeClauses(
      std::get<parser::OmpClauseList>(beginSectionsDirective.t), semaCtx);
  const auto &endSectionsDirective =
      std::get<parser::OmpEndSectionsDirective>(sectionsConstruct.t);
  clauses.append(makeClauses(
      std::get<parser::OmpClauseList>(endSectionsDirective.t), semaCtx));
  mlir::Location currentLocation = converter.getCurrentLocation();

  llvm::omp::Directive directive =
      std::get<parser::OmpSectionsDirective>(beginSectionsDirective.t).v;
  const parser::CharBlock &source =
      std::get<parser::OmpSectionsDirective>(beginSectionsDirective.t).source;
  ConstructQueue queue{
      buildConstructQueue(converter.getFirOpBuilder().getModule(), semaCtx,
                          eval, source, directive, clauses)};
  genOMPDispatch(converter, symTable, semaCtx, eval, currentLocation, queue,
                 queue.begin());
}

static void genOMP(lower::AbstractConverter &converter, lower::SymMap &symTable,
                   semantics::SemanticsContext &semaCtx,
                   lower::pft::Evaluation &eval,
                   const parser::OpenMPConstruct &ompConstruct) {
  Fortran::common::visit(
      [&](auto &&s) { return genOMP(converter, symTable, semaCtx, eval, s); },
      ompConstruct.u);
}

//===----------------------------------------------------------------------===//
// Public functions
//===----------------------------------------------------------------------===//

mlir::Operation *Fortran::lower::genOpenMPTerminator(fir::FirOpBuilder &builder,
                                                     mlir::Operation *op,
                                                     mlir::Location loc) {
  if (mlir::isa<mlir::omp::AtomicUpdateOp, mlir::omp::DeclareReductionOp,
                mlir::omp::LoopNestOp>(op))
    return builder.create<mlir::omp::YieldOp>(loc);
  return builder.create<mlir::omp::TerminatorOp>(loc);
}

void Fortran::lower::genOpenMPConstruct(lower::AbstractConverter &converter,
                                        lower::SymMap &symTable,
                                        semantics::SemanticsContext &semaCtx,
                                        lower::pft::Evaluation &eval,
                                        const parser::OpenMPConstruct &omp) {
  symTable.pushScope();
  genOMP(converter, symTable, semaCtx, eval, omp);
  symTable.popScope();
}

void Fortran::lower::genOpenMPDeclarativeConstruct(
    lower::AbstractConverter &converter, lower::SymMap &symTable,
    semantics::SemanticsContext &semaCtx, lower::pft::Evaluation &eval,
    const parser::OpenMPDeclarativeConstruct &omp) {
  genOMP(converter, symTable, semaCtx, eval, omp);
  genNestedEvaluations(converter, eval);
}

void Fortran::lower::genOpenMPSymbolProperties(
    lower::AbstractConverter &converter, const lower::pft::Variable &var) {
  assert(var.hasSymbol() && "Expecting Symbol");
  const semantics::Symbol &sym = var.getSymbol();

  if (sym.test(semantics::Symbol::Flag::OmpThreadprivate))
    lower::genThreadprivateOp(converter, var);

  if (sym.test(semantics::Symbol::Flag::OmpDeclareTarget))
    lower::genDeclareTargetIntGlobal(converter, var);
}

int64_t
Fortran::lower::getCollapseValue(const parser::OmpClauseList &clauseList) {
  for (const parser::OmpClause &clause : clauseList.v) {
    if (const auto &collapseClause =
            std::get_if<parser::OmpClause::Collapse>(&clause.u)) {
      const auto *expr = semantics::GetExpr(collapseClause->v);
      return evaluate::ToInt64(*expr).value();
    }
  }
  return 1;
}

void Fortran::lower::genThreadprivateOp(lower::AbstractConverter &converter,
                                        const lower::pft::Variable &var) {
  fir::FirOpBuilder &firOpBuilder = converter.getFirOpBuilder();
  mlir::Location currentLocation = converter.getCurrentLocation();

  const semantics::Symbol &sym = var.getSymbol();
  mlir::Value symThreadprivateValue;
  if (const semantics::Symbol *common =
          semantics::FindCommonBlockContaining(sym.GetUltimate())) {
    mlir::Value commonValue = converter.getSymbolAddress(*common);
    if (mlir::isa<mlir::omp::ThreadprivateOp>(commonValue.getDefiningOp())) {
      // Generate ThreadprivateOp for a common block instead of its members and
      // only do it once for a common block.
      return;
    }
    // Generate ThreadprivateOp and rebind the common block.
    mlir::Value commonThreadprivateValue =
        firOpBuilder.create<mlir::omp::ThreadprivateOp>(
            currentLocation, commonValue.getType(), commonValue);
    converter.bindSymbol(*common, commonThreadprivateValue);
    // Generate the threadprivate value for the common block member.
    symThreadprivateValue = genCommonBlockMember(converter, currentLocation,
                                                 sym, commonThreadprivateValue);
  } else if (!var.isGlobal()) {
    // Non-global variable which can be in threadprivate directive must be one
    // variable in main program, and it has implicit SAVE attribute. Take it as
    // with SAVE attribute, so to create GlobalOp for it to simplify the
    // translation to LLVM IR.
    // Avoids performing multiple globalInitializations.
    fir::GlobalOp global;
    auto module = converter.getModuleOp();
    std::string globalName = converter.mangleName(sym);
    if (module.lookupSymbol<fir::GlobalOp>(globalName))
      global = module.lookupSymbol<fir::GlobalOp>(globalName);
    else
      global = globalInitialization(converter, firOpBuilder, sym, var,
                                    currentLocation);

    mlir::Value symValue = firOpBuilder.create<fir::AddrOfOp>(
        currentLocation, global.resultType(), global.getSymbol());
    symThreadprivateValue = firOpBuilder.create<mlir::omp::ThreadprivateOp>(
        currentLocation, symValue.getType(), symValue);
  } else {
    mlir::Value symValue = converter.getSymbolAddress(sym);

    // The symbol may be use-associated multiple times, and nothing needs to be
    // done after the original symbol is mapped to the threadprivatized value
    // for the first time. Use the threadprivatized value directly.
    mlir::Operation *op;
    if (auto declOp = symValue.getDefiningOp<hlfir::DeclareOp>())
      op = declOp.getMemref().getDefiningOp();
    else
      op = symValue.getDefiningOp();
    if (mlir::isa<mlir::omp::ThreadprivateOp>(op))
      return;

    symThreadprivateValue = firOpBuilder.create<mlir::omp::ThreadprivateOp>(
        currentLocation, symValue.getType(), symValue);
  }

  fir::ExtendedValue sexv = converter.getSymbolExtendedValue(sym);
  fir::ExtendedValue symThreadprivateExv =
      getExtendedValue(sexv, symThreadprivateValue);
  converter.bindSymbol(sym, symThreadprivateExv);
}

// This function replicates threadprivate's behaviour of generating
// an internal fir.GlobalOp for non-global variables in the main program
// that have the implicit SAVE attribute, to simplifiy LLVM-IR and MLIR
// generation.
void Fortran::lower::genDeclareTargetIntGlobal(
    lower::AbstractConverter &converter, const lower::pft::Variable &var) {
  if (!var.isGlobal()) {
    // A non-global variable which can be in a declare target directive must
    // be a variable in the main program, and it has the implicit SAVE
    // attribute. We create a GlobalOp for it to simplify the translation to
    // LLVM IR.
    globalInitialization(converter, converter.getFirOpBuilder(),
                         var.getSymbol(), var, converter.getCurrentLocation());
  }
}

bool Fortran::lower::isOpenMPTargetConstruct(
    const parser::OpenMPConstruct &omp) {
  llvm::omp::Directive dir = llvm::omp::Directive::OMPD_unknown;
  if (const auto *block = std::get_if<parser::OpenMPBlockConstruct>(&omp.u)) {
    const auto &begin = std::get<parser::OmpBeginBlockDirective>(block->t);
    dir = std::get<parser::OmpBlockDirective>(begin.t).v;
  } else if (const auto *loop =
                 std::get_if<parser::OpenMPLoopConstruct>(&omp.u)) {
    const auto &begin = std::get<parser::OmpBeginLoopDirective>(loop->t);
    dir = std::get<parser::OmpLoopDirective>(begin.t).v;
  }
  return llvm::omp::allTargetSet.test(dir);
}

void Fortran::lower::gatherOpenMPDeferredDeclareTargets(
    lower::AbstractConverter &converter, semantics::SemanticsContext &semaCtx,
    lower::pft::Evaluation &eval,
    const parser::OpenMPDeclarativeConstruct &ompDecl,
    llvm::SmallVectorImpl<OMPDeferredDeclareTargetInfo>
        &deferredDeclareTarget) {
  Fortran::common::visit(
      common::visitors{
          [&](const parser::OpenMPDeclareTargetConstruct &ompReq) {
            collectDeferredDeclareTargets(converter, semaCtx, eval, ompReq,
                                          deferredDeclareTarget);
          },
          [&](const auto &) {},
      },
      ompDecl.u);
}

bool Fortran::lower::isOpenMPDeviceDeclareTarget(
    lower::AbstractConverter &converter, semantics::SemanticsContext &semaCtx,
    lower::pft::Evaluation &eval,
    const parser::OpenMPDeclarativeConstruct &ompDecl) {
  return Fortran::common::visit(
      common::visitors{
          [&](const parser::OpenMPDeclareTargetConstruct &ompReq) {
            mlir::omp::DeclareTargetDeviceType targetType =
                getDeclareTargetFunctionDevice(converter, semaCtx, eval, ompReq)
                    .value_or(mlir::omp::DeclareTargetDeviceType::host);
            return targetType != mlir::omp::DeclareTargetDeviceType::host;
          },
          [&](const auto &) { return false; },
      },
      ompDecl.u);
}

// In certain cases such as subroutine or function interfaces which declare
// but do not define or directly call the subroutine or function in the same
// module, their lowering is delayed until after the declare target construct
// itself is processed, so there symbol is not within the table.
//
// This function will also return true if we encounter any device declare
// target cases, to satisfy checking if we require the requires attributes
// on the module.
bool Fortran::lower::markOpenMPDeferredDeclareTargetFunctions(
    mlir::Operation *mod,
    llvm::SmallVectorImpl<OMPDeferredDeclareTargetInfo> &deferredDeclareTargets,
    AbstractConverter &converter) {
  bool deviceCodeFound = false;
  auto modOp = llvm::cast<mlir::ModuleOp>(mod);
  for (auto declTar : deferredDeclareTargets) {
    mlir::Operation *op = modOp.lookupSymbol(converter.mangleName(declTar.sym));

    // Due to interfaces being optionally emitted on usage in a module,
    // not finding an operation at this point cannot be a hard error, we
    // simply ignore it for now.
    // TODO: Add semantic checks for detecting cases where an erronous
    // (undefined) symbol has been supplied to a declare target clause
    if (!op)
      continue;

    auto devType = declTar.declareTargetDeviceType;
    if (!deviceCodeFound && devType != mlir::omp::DeclareTargetDeviceType::host)
      deviceCodeFound = true;

    markDeclareTarget(op, converter, declTar.declareTargetCaptureClause,
                      devType);
  }

  return deviceCodeFound;
}

void Fortran::lower::genOpenMPRequires(mlir::Operation *mod,
                                       const semantics::Symbol *symbol) {
  using MlirRequires = mlir::omp::ClauseRequires;
  using SemaRequires = semantics::WithOmpDeclarative::RequiresFlag;

  if (auto offloadMod =
          llvm::dyn_cast<mlir::omp::OffloadModuleInterface>(mod)) {
    semantics::WithOmpDeclarative::RequiresFlags semaFlags;
    if (symbol) {
      common::visit(
          [&](const auto &details) {
            if constexpr (std::is_base_of_v<semantics::WithOmpDeclarative,
                                            std::decay_t<decltype(details)>>) {
              if (details.has_ompRequires())
                semaFlags = *details.ompRequires();
            }
          },
          symbol->details());
    }

    // Use pre-populated omp.requires module attribute if it was set, so that
    // the "-fopenmp-force-usm" compiler option is honored.
    MlirRequires mlirFlags = offloadMod.getRequires();
    if (semaFlags.test(SemaRequires::ReverseOffload))
      mlirFlags = mlirFlags | MlirRequires::reverse_offload;
    if (semaFlags.test(SemaRequires::UnifiedAddress))
      mlirFlags = mlirFlags | MlirRequires::unified_address;
    if (semaFlags.test(SemaRequires::UnifiedSharedMemory))
      mlirFlags = mlirFlags | MlirRequires::unified_shared_memory;
    if (semaFlags.test(SemaRequires::DynamicAllocators))
      mlirFlags = mlirFlags | MlirRequires::dynamic_allocators;

    offloadMod.setRequires(mlirFlags);
  }
}<|MERGE_RESOLUTION|>--- conflicted
+++ resolved
@@ -1037,10 +1037,7 @@
   ClauseProcessor cp(converter, semaCtx, clauses);
   cp.processAllocate(clauseOps);
   cp.processDistSchedule(stmtCtx, clauseOps);
-<<<<<<< HEAD
-=======
   cp.processOrder(clauseOps);
->>>>>>> 4fe5a3cc
   // TODO Support delayed privatization.
 }
 
@@ -1119,13 +1116,8 @@
   cp.processSimdlen(clauseOps);
 
   // TODO Support delayed privatization.
-<<<<<<< HEAD
-  cp.processTODO<clause::Allocate, clause::Linear, clause::Nontemporal,
-                 clause::Order>(loc, llvm::omp::Directive::OMPD_simd);
-=======
   cp.processTODO<clause::Allocate, clause::Linear, clause::Nontemporal>(
       loc, llvm::omp::Directive::OMPD_simd);
->>>>>>> 4fe5a3cc
 }
 
 static void genSingleClauses(lower::AbstractConverter &converter,
