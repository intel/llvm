//===-- Lower/OpenMP/PrivateReductionUtils.h --------------------*- C++ -*-===//
//
// Part of the LLVM Project, under the Apache License v2.0 with LLVM Exceptions.
// See https://llvm.org/LICENSE.txt for license information.
// SPDX-License-Identifier: Apache-2.0 WITH LLVM-exception
//
//===----------------------------------------------------------------------===//
//
// Coding style: https://mlir.llvm.org/getting_started/DeveloperGuide/
//
//===----------------------------------------------------------------------===//

#ifndef FORTRAN_LOWER_OPENMP_PRIVATEREDUCTIONUTILS_H
#define FORTRAN_LOWER_OPENMP_PRIVATEREDUCTIONUTILS_H

#include "mlir/IR/Location.h"
#include "mlir/IR/Value.h"

namespace mlir {
class Region;
} // namespace mlir

namespace Fortran {
namespace semantics {
class Symbol;
} // namespace semantics
} // namespace Fortran

namespace fir {
class FirOpBuilder;
class ShapeShiftOp;
} // namespace fir

namespace Fortran {
namespace lower {
class AbstractConverter;

namespace omp {

enum class DeclOperationKind { Private, FirstPrivate, Reduction };
inline bool isPrivatization(DeclOperationKind kind) {
  return (kind == DeclOperationKind::FirstPrivate) ||
         (kind == DeclOperationKind::Private);
}
inline bool isReduction(DeclOperationKind kind) {
  return kind == DeclOperationKind::Reduction;
}

/// Generate init and cleanup regions suitable for reduction or privatizer
/// declarations. `scalarInitValue` may be nullptr if there is no default
/// initialization (for privatization). `kind` should be set to indicate
/// what kind of operation definition this initialization belongs to.
void populateByRefInitAndCleanupRegions(
    AbstractConverter &converter, mlir::Location loc, mlir::Type argType,
    mlir::Value scalarInitValue, mlir::Block *initBlock,
    mlir::Value allocatedPrivVarArg, mlir::Value moldArg,
    mlir::Region &cleanupRegion, DeclOperationKind kind,
    const Fortran::semantics::Symbol *sym = nullptr,
    bool cannotHaveNonDefaultLowerBounds = false);

/// Generate a fir::ShapeShift op describing the provided boxed array.
/// `cannotHaveNonDefaultLowerBounds` should be set if `box` is known to have
/// default lower bounds. This can improve code generation.
/// `useDefaultLowerBounds` can be set to force the returned fir::ShapeShiftOp
/// to have default lower bounds, which is useful to iterate through array
/// elements without having to adjust each index.
fir::ShapeShiftOp getShapeShift(fir::FirOpBuilder &builder, mlir::Location loc,
                                mlir::Value box,
<<<<<<< HEAD
                                bool cannotHaveNonDefaultLowerBounds = false);
=======
                                bool cannotHaveNonDefaultLowerBounds = false,
                                bool useDefaultLowerBounds = false);
>>>>>>> d465594a

} // namespace omp
} // namespace lower
} // namespace Fortran

#endif // FORTRAN_LOWER_OPENMP_PRIVATEREDUCTIONUTILS_H<|MERGE_RESOLUTION|>--- conflicted
+++ resolved
@@ -66,12 +66,8 @@
 /// elements without having to adjust each index.
 fir::ShapeShiftOp getShapeShift(fir::FirOpBuilder &builder, mlir::Location loc,
                                 mlir::Value box,
-<<<<<<< HEAD
-                                bool cannotHaveNonDefaultLowerBounds = false);
-=======
                                 bool cannotHaveNonDefaultLowerBounds = false,
                                 bool useDefaultLowerBounds = false);
->>>>>>> d465594a
 
 } // namespace omp
 } // namespace lower
