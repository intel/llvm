//===-- Clauses.cpp -- OpenMP clause handling -----------------------------===//
//
// Part of the LLVM Project, under the Apache License v2.0 with LLVM Exceptions.
// See https://llvm.org/LICENSE.txt for license information.
// SPDX-License-Identifier: Apache-2.0 WITH LLVM-exception
//
//===----------------------------------------------------------------------===//

#include "Clauses.h"

#include "flang/Common/idioms.h"
#include "flang/Evaluate/expression.h"
#include "flang/Optimizer/Builder/Todo.h"
#include "flang/Parser/parse-tree.h"
#include "flang/Semantics/expression.h"
#include "flang/Semantics/openmp-modifiers.h"
#include "flang/Semantics/symbol.h"

#include "llvm/Frontend/OpenMP/OMPConstants.h"

#include <list>
#include <optional>
#include <tuple>
#include <utility>
#include <variant>

namespace Fortran::lower::omp {
using SymbolWithDesignator = std::tuple<semantics::Symbol *, MaybeExpr>;

struct SymbolAndDesignatorExtractor {
  template <typename T>
  static T &&AsRvalueRef(T &&t) {
    return std::move(t);
  }
  template <typename T>
  static T AsRvalueRef(const T &t) {
    return t;
  }

  static semantics::Symbol *symbol_addr(const evaluate::SymbolRef &ref) {
    // Symbols cannot be created after semantic checks, so all symbol
    // pointers that are non-null must point to one of those pre-existing
    // objects. Throughout the code, symbols are often pointed to by
    // non-const pointers, so there is no harm in casting the constness
    // away.
    return const_cast<semantics::Symbol *>(&ref.get());
  }

  template <typename T>
  static SymbolWithDesignator visit(T &&) {
    // Use this to see missing overloads:
    // llvm::errs() << "NULL: " << __PRETTY_FUNCTION__ << '\n';
    return SymbolWithDesignator{};
  }

  template <typename T>
  static SymbolWithDesignator visit(const evaluate::Designator<T> &e) {
    return std::make_tuple(symbol_addr(*e.GetLastSymbol()),
                           evaluate::AsGenericExpr(AsRvalueRef(e)));
  }

  static SymbolWithDesignator visit(const evaluate::ProcedureDesignator &e) {
    return std::make_tuple(symbol_addr(*e.GetSymbol()), std::nullopt);
  }

  template <typename T>
  static SymbolWithDesignator visit(const evaluate::Expr<T> &e) {
    return Fortran::common::visit([](auto &&s) { return visit(s); }, e.u);
  }

  static void verify(const SymbolWithDesignator &sd) {
    const semantics::Symbol *symbol = std::get<0>(sd);
    assert(symbol && "Expecting symbol");
    auto &maybeDsg = std::get<1>(sd);
    if (!maybeDsg)
      return; // Symbol with no designator -> OK
    std::optional<evaluate::DataRef> maybeRef =
        evaluate::ExtractDataRef(*maybeDsg);
    if (maybeRef) {
      if (&maybeRef->GetLastSymbol() == symbol)
        return; // Symbol with a designator for it -> OK
      llvm_unreachable("Expecting designator for given symbol");
    } else {
      // This could still be a Substring or ComplexPart, but at least Substring
      // is not allowed in OpenMP.
#if !defined(NDEBUG) || defined(LLVM_ENABLE_DUMP)
      maybeDsg->dump();
#endif
      llvm_unreachable("Expecting DataRef designator");
    }
  }
};

SymbolWithDesignator getSymbolAndDesignator(const MaybeExpr &expr) {
  if (!expr)
    return SymbolWithDesignator{};
  return Fortran::common::visit(
      [](auto &&s) { return SymbolAndDesignatorExtractor::visit(s); }, expr->u);
}

Object makeObject(const parser::Name &name,
                  semantics::SemanticsContext &semaCtx) {
  assert(name.symbol && "Expecting Symbol");
  return Object{name.symbol, std::nullopt};
}

Object makeObject(const parser::Designator &dsg,
                  semantics::SemanticsContext &semaCtx) {
  evaluate::ExpressionAnalyzer ea{semaCtx};
  SymbolWithDesignator sd = getSymbolAndDesignator(ea.Analyze(dsg));
  SymbolAndDesignatorExtractor::verify(sd);
  return Object{std::get<0>(sd), std::move(std::get<1>(sd))};
}

Object makeObject(const parser::StructureComponent &comp,
                  semantics::SemanticsContext &semaCtx) {
  evaluate::ExpressionAnalyzer ea{semaCtx};
  SymbolWithDesignator sd = getSymbolAndDesignator(ea.Analyze(comp));
  SymbolAndDesignatorExtractor::verify(sd);
  return Object{std::get<0>(sd), std::move(std::get<1>(sd))};
}

Object makeObject(const parser::OmpObject &object,
                  semantics::SemanticsContext &semaCtx) {
  // If object is a common block, expression analyzer won't be able to
  // do anything.
  if (const auto *name = std::get_if<parser::Name>(&object.u)) {
    assert(name->symbol && "Expecting Symbol");
    return Object{name->symbol, std::nullopt};
  }
  // OmpObject is std::variant<Designator, /*common block*/ Name>;
  return makeObject(std::get<parser::Designator>(object.u), semaCtx);
}

std::optional<Object> getBaseObject(const Object &object,
                                    semantics::SemanticsContext &semaCtx) {
  // If it's just the symbol, then there is no base.
  if (!object.ref())
    return std::nullopt;

  auto maybeRef = evaluate::ExtractDataRef(*object.ref());
  if (!maybeRef)
    return std::nullopt;

  evaluate::DataRef ref = *maybeRef;

  if (std::get_if<evaluate::SymbolRef>(&ref.u)) {
    return std::nullopt;
  } else if (auto *comp = std::get_if<evaluate::Component>(&ref.u)) {
    const evaluate::DataRef &base = comp->base();
    return Object{
        SymbolAndDesignatorExtractor::symbol_addr(base.GetLastSymbol()),
        evaluate::AsGenericExpr(
            SymbolAndDesignatorExtractor::AsRvalueRef(base))};
  } else if (auto *arr = std::get_if<evaluate::ArrayRef>(&ref.u)) {
    const evaluate::NamedEntity &base = arr->base();
    evaluate::ExpressionAnalyzer ea{semaCtx};
    if (auto *comp = base.UnwrapComponent()) {
      return Object{SymbolAndDesignatorExtractor::symbol_addr(comp->symbol()),
                    ea.Designate(evaluate::DataRef{
                        SymbolAndDesignatorExtractor::AsRvalueRef(*comp)})};
    } else if (base.UnwrapSymbolRef()) {
      return std::nullopt;
    }
  } else {
    assert(std::holds_alternative<evaluate::CoarrayRef>(ref.u) &&
           "Unexpected variant alternative");
    llvm_unreachable("Coarray reference not supported at the moment");
  }
  return std::nullopt;
}

// Helper macros
#define MAKE_EMPTY_CLASS(cls, from_cls)                                        \
  cls make(const parser::OmpClause::from_cls &,                                \
           semantics::SemanticsContext &) {                                    \
    static_assert(cls::EmptyTrait::value);                                     \
    return cls{};                                                              \
  }                                                                            \
  [[maybe_unused]] extern int xyzzy_semicolon_absorber

#define MAKE_INCOMPLETE_CLASS(cls, from_cls)                                   \
  cls make(const parser::OmpClause::from_cls &,                                \
           semantics::SemanticsContext &) {                                    \
    static_assert(cls::IncompleteTrait::value);                                \
    return cls{};                                                              \
  }                                                                            \
  [[maybe_unused]] extern int xyzzy_semicolon_absorber

#define MS(x, y) CLAUSET_SCOPED_ENUM_MEMBER_CONVERT(x, y)
#define MU(x, y) CLAUSET_UNSCOPED_ENUM_MEMBER_CONVERT(x, y)

namespace clause {
MAKE_EMPTY_CLASS(AcqRel, AcqRel);
MAKE_EMPTY_CLASS(Acquire, Acquire);
MAKE_EMPTY_CLASS(Capture, Capture);
MAKE_EMPTY_CLASS(Compare, Compare);
MAKE_EMPTY_CLASS(DynamicAllocators, DynamicAllocators);
MAKE_EMPTY_CLASS(Full, Full);
MAKE_EMPTY_CLASS(Inbranch, Inbranch);
MAKE_EMPTY_CLASS(Mergeable, Mergeable);
MAKE_EMPTY_CLASS(Nogroup, Nogroup);
MAKE_EMPTY_CLASS(NoOpenmp, NoOpenmp);
MAKE_EMPTY_CLASS(NoOpenmpRoutines, NoOpenmpRoutines);
MAKE_EMPTY_CLASS(NoParallelism, NoParallelism);
MAKE_EMPTY_CLASS(Notinbranch, Notinbranch);
MAKE_EMPTY_CLASS(Nowait, Nowait);
MAKE_EMPTY_CLASS(OmpxAttribute, OmpxAttribute);
MAKE_EMPTY_CLASS(OmpxBare, OmpxBare);
MAKE_EMPTY_CLASS(Read, Read);
MAKE_EMPTY_CLASS(Relaxed, Relaxed);
MAKE_EMPTY_CLASS(Release, Release);
MAKE_EMPTY_CLASS(ReverseOffload, ReverseOffload);
MAKE_EMPTY_CLASS(SeqCst, SeqCst);
MAKE_EMPTY_CLASS(Simd, Simd);
MAKE_EMPTY_CLASS(Threads, Threads);
MAKE_EMPTY_CLASS(UnifiedAddress, UnifiedAddress);
MAKE_EMPTY_CLASS(UnifiedSharedMemory, UnifiedSharedMemory);
MAKE_EMPTY_CLASS(Unknown, Unknown);
MAKE_EMPTY_CLASS(Untied, Untied);
MAKE_EMPTY_CLASS(Weak, Weak);
MAKE_EMPTY_CLASS(Write, Write);

// Artificial clauses
MAKE_EMPTY_CLASS(CancellationConstructType, CancellationConstructType);
MAKE_EMPTY_CLASS(Depobj, Depobj);
MAKE_EMPTY_CLASS(Flush, Flush);
MAKE_EMPTY_CLASS(MemoryOrder, MemoryOrder);
MAKE_EMPTY_CLASS(Threadprivate, Threadprivate);

MAKE_INCOMPLETE_CLASS(AdjustArgs, AdjustArgs);
MAKE_INCOMPLETE_CLASS(AppendArgs, AppendArgs);
MAKE_INCOMPLETE_CLASS(Match, Match);
// MAKE_INCOMPLETE_CLASS(Otherwise, );   // missing-in-parser
MAKE_INCOMPLETE_CLASS(When, When);

List<IteratorSpecifier>
makeIteratorSpecifiers(const parser::OmpIteratorSpecifier &inp,
                       semantics::SemanticsContext &semaCtx) {
  List<IteratorSpecifier> specifiers;

  auto &[begin, end, step] = std::get<parser::SubscriptTriplet>(inp.t).t;
  assert(begin && end && "Expecting begin/end values");
  evaluate::ExpressionAnalyzer ea{semaCtx};

  MaybeExpr rbegin{ea.Analyze(*begin)}, rend{ea.Analyze(*end)};
  MaybeExpr rstep;
  if (step)
    rstep = ea.Analyze(*step);

  assert(rbegin && rend && "Unable to get range bounds");
  Range range{{*rbegin, *rend, rstep}};

  auto &tds = std::get<parser::TypeDeclarationStmt>(inp.t);
  auto &entities = std::get<std::list<parser::EntityDecl>>(tds.t);
  for (const parser::EntityDecl &ed : entities) {
    auto &name = std::get<parser::ObjectName>(ed.t);
    assert(name.symbol && "Expecting symbol for iterator variable");
    auto *stype = name.symbol->GetType();
    assert(stype && "Expecting symbol type");
    IteratorSpecifier spec{{evaluate::DynamicType::From(*stype),
                            makeObject(name, semaCtx), range}};
    specifiers.emplace_back(std::move(spec));
  }

  return specifiers;
}

<<<<<<< HEAD
Iterator makeIterator(const parser::OmpIteratorModifier &inp,
=======
Iterator makeIterator(const parser::OmpIterator &inp,
>>>>>>> a8d96e15
                      semantics::SemanticsContext &semaCtx) {
  Iterator iterator;
  for (auto &&spec : inp.v)
    llvm::append_range(iterator, makeIteratorSpecifiers(spec, semaCtx));
  return iterator;
}

DefinedOperator makeDefinedOperator(const parser::DefinedOperator &inp,
                                    semantics::SemanticsContext &semaCtx) {
  CLAUSET_ENUM_CONVERT( //
      convert, parser::DefinedOperator::IntrinsicOperator,
      DefinedOperator::IntrinsicOperator,
      // clang-format off
      MS(Add,      Add)
      MS(AND,      AND)
      MS(Concat,   Concat)
      MS(Divide,   Divide)
      MS(EQ,       EQ)
      MS(EQV,      EQV)
      MS(GE,       GE)
      MS(GT,       GT)
      MS(NOT,      NOT)
      MS(LE,       LE)
      MS(LT,       LT)
      MS(Multiply, Multiply)
      MS(NE,       NE)
      MS(NEQV,     NEQV)
      MS(OR,       OR)
      MS(Power,    Power)
      MS(Subtract, Subtract)
      // clang-format on
  );

  return Fortran::common::visit(
      common::visitors{
          [&](const parser::DefinedOpName &s) {
            return DefinedOperator{
                DefinedOperator::DefinedOpName{makeObject(s.v, semaCtx)}};
          },
          [&](const parser::DefinedOperator::IntrinsicOperator &s) {
            return DefinedOperator{convert(s)};
          },
      },
      inp.u);
}

ProcedureDesignator
makeProcedureDesignator(const parser::ProcedureDesignator &inp,
                        semantics::SemanticsContext &semaCtx) {
  return ProcedureDesignator{Fortran::common::visit(
      common::visitors{
          [&](const parser::Name &t) { return makeObject(t, semaCtx); },
          [&](const parser::ProcComponentRef &t) {
            return makeObject(t.v.thing, semaCtx);
          },
      },
      inp.u)};
}

ReductionOperator
makeReductionOperator(const parser::OmpReductionIdentifier &inp,
                      semantics::SemanticsContext &semaCtx) {
  return Fortran::common::visit(
      common::visitors{
          [&](const parser::DefinedOperator &s) {
            return ReductionOperator{makeDefinedOperator(s, semaCtx)};
          },
          [&](const parser::ProcedureDesignator &s) {
            return ReductionOperator{makeProcedureDesignator(s, semaCtx)};
          },
      },
      inp.u);
}

<<<<<<< HEAD
clause::TaskDependenceType
makeDepType(const parser::OmpTaskDependenceType &inp) {
  switch (inp.v) {
  case parser::OmpTaskDependenceType::Type::Depobj:
    return clause::TaskDependenceType::Depobj;
  case parser::OmpTaskDependenceType::Type::In:
    return clause::TaskDependenceType::In;
  case parser::OmpTaskDependenceType::Type::Inout:
    return clause::TaskDependenceType::Inout;
  case parser::OmpTaskDependenceType::Type::Inoutset:
    return clause::TaskDependenceType::Inoutset;
  case parser::OmpTaskDependenceType::Type::Mutexinoutset:
    return clause::TaskDependenceType::Mutexinoutset;
  case parser::OmpTaskDependenceType::Type::Out:
    return clause::TaskDependenceType::Out;
  case parser::OmpTaskDependenceType::Type::Sink:
    return clause::TaskDependenceType::Sink;
  case parser::OmpTaskDependenceType::Type::Source:
    return clause::TaskDependenceType::Source;
=======
clause::DependenceType makeDepType(const parser::OmpDependenceType &inp) {
  switch (inp.v) {
  case parser::OmpDependenceType::Value::Sink:
    return clause::DependenceType::Sink;
  case parser::OmpDependenceType::Value::Source:
    return clause::DependenceType::Source;
>>>>>>> a8d96e15
  }
  llvm_unreachable("Unexpected dependence type");
}

<<<<<<< HEAD
=======
clause::DependenceType makeDepType(const parser::OmpTaskDependenceType &inp) {
  switch (inp.v) {
  case parser::OmpTaskDependenceType::Value::Depobj:
    return clause::DependenceType::Depobj;
  case parser::OmpTaskDependenceType::Value::In:
    return clause::DependenceType::In;
  case parser::OmpTaskDependenceType::Value::Inout:
    return clause::DependenceType::Inout;
  case parser::OmpTaskDependenceType::Value::Inoutset:
    return clause::DependenceType::Inoutset;
  case parser::OmpTaskDependenceType::Value::Mutexinoutset:
    return clause::DependenceType::Mutexinoutset;
  case parser::OmpTaskDependenceType::Value::Out:
    return clause::DependenceType::Out;
  }
  llvm_unreachable("Unexpected task dependence type");
}

>>>>>>> a8d96e15
// --------------------------------------------------------------------
// Actual clauses. Each T (where tomp::T exists in ClauseT) has its "make".

Absent make(const parser::OmpClause::Absent &inp,
            semantics::SemanticsContext &semaCtx) {
  llvm_unreachable("Unimplemented: absent");
}

// AcqRel: empty
// Acquire: empty
// AdjustArgs: incomplete

Affinity make(const parser::OmpClause::Affinity &inp,
              semantics::SemanticsContext &semaCtx) {
  // inp.v -> parser::OmpAffinityClause
<<<<<<< HEAD
  auto &t0 = std::get<std::optional<parser::OmpIteratorModifier>>(inp.v.t);
=======
  auto &t0 = std::get<std::optional<parser::OmpIterator>>(inp.v.t);
>>>>>>> a8d96e15
  auto &t1 = std::get<parser::OmpObjectList>(inp.v.t);

  auto &&maybeIter =
      maybeApply([&](auto &&s) { return makeIterator(s, semaCtx); }, t0);

  return Affinity{{/*Iterator=*/std::move(maybeIter),
                   /*LocatorList=*/makeObjects(t1, semaCtx)}};
}

Align make(const parser::OmpClause::Align &inp,
           semantics::SemanticsContext &semaCtx) {
  // inp -> empty
  llvm_unreachable("Empty: align");
}

Aligned make(const parser::OmpClause::Aligned &inp,
             semantics::SemanticsContext &semaCtx) {
  // inp.v -> parser::OmpAlignedClause
  auto &t0 = std::get<parser::OmpObjectList>(inp.v.t);
  auto &t1 = std::get<std::optional<parser::ScalarIntConstantExpr>>(inp.v.t);

  return Aligned{{
      /*Alignment=*/maybeApply(makeExprFn(semaCtx), t1),
      /*List=*/makeObjects(t0, semaCtx),
  }};
}

Allocate make(const parser::OmpClause::Allocate &inp,
              semantics::SemanticsContext &semaCtx) {
  // inp.v -> parser::OmpAllocateClause
  using wrapped = parser::OmpAllocateClause;
  auto &t0 = std::get<std::optional<wrapped::AllocateModifier>>(inp.v.t);
  auto &t1 = std::get<parser::OmpObjectList>(inp.v.t);

  if (!t0) {
    return Allocate{{/*AllocatorSimpleModifier=*/std::nullopt,
                     /*AllocatorComplexModifier=*/std::nullopt,
                     /*AlignModifier=*/std::nullopt,
                     /*List=*/makeObjects(t1, semaCtx)}};
  }

  using Tuple = decltype(Allocate::t);

  return Allocate{Fortran::common::visit(
      common::visitors{
          // simple-modifier
          [&](const wrapped::AllocateModifier::Allocator &v) -> Tuple {
            return {/*AllocatorSimpleModifier=*/makeExpr(v.v, semaCtx),
                    /*AllocatorComplexModifier=*/std::nullopt,
                    /*AlignModifier=*/std::nullopt,
                    /*List=*/makeObjects(t1, semaCtx)};
          },
          // complex-modifier + align-modifier
          [&](const wrapped::AllocateModifier::ComplexModifier &v) -> Tuple {
            auto &s0 = std::get<wrapped::AllocateModifier::Allocator>(v.t);
            auto &s1 = std::get<wrapped::AllocateModifier::Align>(v.t);
            return {
                /*AllocatorSimpleModifier=*/std::nullopt,
                /*AllocatorComplexModifier=*/Allocator{makeExpr(s0.v, semaCtx)},
                /*AlignModifier=*/Align{makeExpr(s1.v, semaCtx)},
                /*List=*/makeObjects(t1, semaCtx)};
          },
          // align-modifier
          [&](const wrapped::AllocateModifier::Align &v) -> Tuple {
            return {/*AllocatorSimpleModifier=*/std::nullopt,
                    /*AllocatorComplexModifier=*/std::nullopt,
                    /*AlignModifier=*/Align{makeExpr(v.v, semaCtx)},
                    /*List=*/makeObjects(t1, semaCtx)};
          },
      },
      t0->u)};
}

Allocator make(const parser::OmpClause::Allocator &inp,
               semantics::SemanticsContext &semaCtx) {
  // inp.v -> parser::ScalarIntExpr
  return Allocator{/*Allocator=*/makeExpr(inp.v, semaCtx)};
}

// AppendArgs: incomplete

At make(const parser::OmpClause::At &inp,
        semantics::SemanticsContext &semaCtx) {
  // inp -> empty
  llvm_unreachable("Empty: at");
}

// Never called, but needed for using "make" as a Clause visitor.
// See comment about "requires" clauses in Clauses.h.
AtomicDefaultMemOrder make(const parser::OmpClause::AtomicDefaultMemOrder &inp,
                           semantics::SemanticsContext &semaCtx) {
  // inp.v -> parser::OmpAtomicDefaultMemOrderClause
  CLAUSET_ENUM_CONVERT( //
      convert, common::OmpAtomicDefaultMemOrderType,
      AtomicDefaultMemOrder::MemoryOrder,
      // clang-format off
      MS(AcqRel,   AcqRel)
      MS(Relaxed,  Relaxed)
      MS(SeqCst,   SeqCst)
      // clang-format on
  );

  return AtomicDefaultMemOrder{/*MemoryOrder=*/convert(inp.v.v)};
}

Bind make(const parser::OmpClause::Bind &inp,
          semantics::SemanticsContext &semaCtx) {
  // inp.v -> parser::OmpBindClause
  using wrapped = parser::OmpBindClause;

  CLAUSET_ENUM_CONVERT( //
      convert, wrapped::Type, Bind::Binding,
      // clang-format off
      MS(Teams, Teams)
      MS(Parallel, Parallel)
      MS(Thread, Thread)
      // clang-format on
  );

  return Bind{/*Binding=*/convert(inp.v.v)};
}

// CancellationConstructType: empty
// Capture: empty

Collapse make(const parser::OmpClause::Collapse &inp,
              semantics::SemanticsContext &semaCtx) {
  // inp.v -> parser::ScalarIntConstantExpr
  return Collapse{/*N=*/makeExpr(inp.v, semaCtx)};
}

// Compare: empty

Contains make(const parser::OmpClause::Contains &inp,
              semantics::SemanticsContext &semaCtx) {
  llvm_unreachable("Unimplemented: contains");
}

Copyin make(const parser::OmpClause::Copyin &inp,
            semantics::SemanticsContext &semaCtx) {
  // inp.v -> parser::OmpObjectList
  return Copyin{/*List=*/makeObjects(inp.v, semaCtx)};
}

Copyprivate make(const parser::OmpClause::Copyprivate &inp,
                 semantics::SemanticsContext &semaCtx) {
  // inp.v -> parser::OmpObjectList
  return Copyprivate{/*List=*/makeObjects(inp.v, semaCtx)};
}

Default make(const parser::OmpClause::Default &inp,
             semantics::SemanticsContext &semaCtx) {
  // inp.v -> parser::OmpDefaultClause
  using wrapped = parser::OmpDefaultClause;

  CLAUSET_ENUM_CONVERT( //
      convert, wrapped::Type, Default::DataSharingAttribute,
      // clang-format off
      MS(Firstprivate, Firstprivate)
      MS(None,         None)
      MS(Private,      Private)
      MS(Shared,       Shared)
      // clang-format on
  );

  return Default{/*DataSharingAttribute=*/convert(inp.v.v)};
}

Defaultmap make(const parser::OmpClause::Defaultmap &inp,
                semantics::SemanticsContext &semaCtx) {
  // inp.v -> parser::OmpDefaultmapClause
  using wrapped = parser::OmpDefaultmapClause;

  CLAUSET_ENUM_CONVERT( //
      convert1, wrapped::ImplicitBehavior, Defaultmap::ImplicitBehavior,
      // clang-format off
      MS(Alloc,        Alloc)
      MS(To,           To)
      MS(From,         From)
      MS(Tofrom,       Tofrom)
      MS(Firstprivate, Firstprivate)
      MS(None,         None)
      MS(Default,      Default)
      // MS(, Present)  missing-in-parser
      // clang-format on
  );

  CLAUSET_ENUM_CONVERT( //
      convert2, parser::OmpVariableCategory::Value,
      Defaultmap::VariableCategory,
      // clang-format off
      MS(Aggregate,    Aggregate)
      MS(All,          All)
      MS(Allocatable,  Allocatable)
      MS(Pointer,      Pointer)
      MS(Scalar,       Scalar)
      // clang-format on
  );

  auto &mods{semantics::OmpGetModifiers(inp.v)};
  auto &t0 = std::get<wrapped::ImplicitBehavior>(inp.v.t);
  auto *t1 = semantics::OmpGetUniqueModifier<parser::OmpVariableCategory>(mods);

  auto category = t1 ? convert2(t1->v) : Defaultmap::VariableCategory::All;
  return Defaultmap{{/*ImplicitBehavior=*/convert1(t0),
                     /*VariableCategory=*/category}};
}

Doacross makeDoacross(const parser::OmpDoacross &doa,
                      semantics::SemanticsContext &semaCtx) {
  // Iteration is the equivalent of parser::OmpIteration
  using Iteration = Doacross::Vector::value_type; // LoopIterationT

  auto visitSource = [&](const parser::OmpDoacross::Source &) {
    return Doacross{{/*DependenceType=*/Doacross::DependenceType::Source,
                     /*Vector=*/{}}};
  };

  auto visitSink = [&](const parser::OmpDoacross::Sink &s) {
    using IterOffset = parser::OmpIterationOffset;
    auto convert2 = [&](const parser::OmpIteration &v) {
      auto &t0 = std::get<parser::Name>(v.t);
      auto &t1 = std::get<std::optional<IterOffset>>(v.t);

      auto convert3 = [&](const IterOffset &u) {
        auto &s0 = std::get<parser::DefinedOperator>(u.t);
        auto &s1 = std::get<parser::ScalarIntConstantExpr>(u.t);
        return Iteration::Distance{
            {makeDefinedOperator(s0, semaCtx), makeExpr(s1, semaCtx)}};
      };
      return Iteration{{makeObject(t0, semaCtx), maybeApply(convert3, t1)}};
    };
    return Doacross{{/*DependenceType=*/Doacross::DependenceType::Sink,
                     /*Vector=*/makeList(s.v.v, convert2)}};
  };

  return common::visit(common::visitors{visitSink, visitSource}, doa.u);
}

Depend make(const parser::OmpClause::Depend &inp,
            semantics::SemanticsContext &semaCtx) {
  // inp.v -> parser::OmpDependClause
  using wrapped = parser::OmpDependClause;
  using Variant = decltype(Depend::u);

<<<<<<< HEAD
  return Depend{Fortran::common::visit( //
      common::visitors{
          // Doacross
          [&](const wrapped::Source &s) -> Variant {
            return Doacross{
                {/*DependenceType=*/Doacross::DependenceType::Source,
                 /*Vector=*/{}}};
          },
          // Doacross
          [&](const wrapped::Sink &s) -> Variant {
            using DependLength = parser::OmpDependSinkVecLength;
            auto convert2 = [&](const parser::OmpDependSinkVec &v) {
              auto &t0 = std::get<parser::Name>(v.t);
              auto &t1 = std::get<std::optional<DependLength>>(v.t);

              auto convert3 = [&](const DependLength &u) {
                auto &s0 = std::get<parser::DefinedOperator>(u.t);
                auto &s1 = std::get<parser::ScalarIntConstantExpr>(u.t);
                return Iteration::Distance{
                    {makeDefinedOperator(s0, semaCtx), makeExpr(s1, semaCtx)}};
              };
              return Iteration{
                  {makeObject(t0, semaCtx), maybeApply(convert3, t1)}};
            };
            return Doacross{{/*DependenceType=*/Doacross::DependenceType::Sink,
                             /*Vector=*/makeList(s.v, convert2)}};
          },
          // Depend::DepType
          [&](const wrapped::InOut &s) -> Variant {
            auto &t0 =
                std::get<std::optional<parser::OmpIteratorModifier>>(s.t);
            auto &t1 = std::get<parser::OmpTaskDependenceType>(s.t);
            auto &t2 = std::get<parser::OmpObjectList>(s.t);

            auto &&maybeIter = maybeApply(
                [&](auto &&s) { return makeIterator(s, semaCtx); }, t0);
            return Depend::DepType{{/*TaskDependenceType=*/makeDepType(t1),
                                    /*Iterator=*/std::move(maybeIter),
                                    /*LocatorList=*/makeObjects(t2, semaCtx)}};
=======
  auto visitTaskDep = [&](const wrapped::TaskDep &s) -> Variant {
    auto &t0 = std::get<std::optional<parser::OmpIterator>>(s.t);
    auto &t1 = std::get<parser::OmpTaskDependenceType>(s.t);
    auto &t2 = std::get<parser::OmpObjectList>(s.t);

    auto &&maybeIter =
        maybeApply([&](auto &&s) { return makeIterator(s, semaCtx); }, t0);
    return Depend::TaskDep{{/*DependenceType=*/makeDepType(t1),
                            /*Iterator=*/std::move(maybeIter),
                            /*LocatorList=*/makeObjects(t2, semaCtx)}};
  };

  return Depend{common::visit( //
      common::visitors{
          // Doacross
          [&](const parser::OmpDoacross &s) -> Variant {
            return makeDoacross(s, semaCtx);
>>>>>>> a8d96e15
          },
          // Depend::TaskDep
          visitTaskDep,
      },
      inp.v.u)};
}

// Depobj: empty

Destroy make(const parser::OmpClause::Destroy &inp,
             semantics::SemanticsContext &semaCtx) {
  // inp.v -> std::optional<OmpDestroyClause>
  auto &&maybeObject = maybeApply(
      [&](const parser::OmpDestroyClause &c) {
        return makeObject(c.v, semaCtx);
      },
      inp.v);

  return Destroy{/*DestroyVar=*/std::move(maybeObject)};
}

Detach make(const parser::OmpClause::Detach &inp,
            semantics::SemanticsContext &semaCtx) {
  // inp.v -> parser::OmpDetachClause
  return Detach{makeObject(inp.v.v, semaCtx)};
}

Device make(const parser::OmpClause::Device &inp,
            semantics::SemanticsContext &semaCtx) {
  // inp.v -> parser::OmpDeviceClause
  using wrapped = parser::OmpDeviceClause;

  CLAUSET_ENUM_CONVERT( //
      convert, parser::OmpDeviceClause::DeviceModifier, Device::DeviceModifier,
      // clang-format off
      MS(Ancestor,   Ancestor)
      MS(Device_Num, DeviceNum)
      // clang-format on
  );
  auto &t0 = std::get<std::optional<wrapped::DeviceModifier>>(inp.v.t);
  auto &t1 = std::get<parser::ScalarIntExpr>(inp.v.t);
  return Device{{/*DeviceModifier=*/maybeApply(convert, t0),
                 /*DeviceDescription=*/makeExpr(t1, semaCtx)}};
}

DeviceType make(const parser::OmpClause::DeviceType &inp,
                semantics::SemanticsContext &semaCtx) {
  // inp.v -> parser::OmpDeviceTypeClause
  using wrapped = parser::OmpDeviceTypeClause;

  CLAUSET_ENUM_CONVERT( //
      convert, wrapped::Type, DeviceType::DeviceTypeDescription,
      // clang-format off
      MS(Any,    Any)
      MS(Host,   Host)
      MS(Nohost, Nohost)
      // clang-format om
  );
  return DeviceType{/*DeviceTypeDescription=*/convert(inp.v.v)};
}

DistSchedule make(const parser::OmpClause::DistSchedule &inp,
                  semantics::SemanticsContext &semaCtx) {
  // inp.v -> std::optional<parser::ScalarIntExpr>
  return DistSchedule{{/*Kind=*/DistSchedule::Kind::Static,
                       /*ChunkSize=*/maybeApply(makeExprFn(semaCtx), inp.v)}};
}

Doacross make(const parser::OmpClause::Doacross &inp,
              semantics::SemanticsContext &semaCtx) {
  // inp.v -> OmpDoacrossClause
  return makeDoacross(inp.v.v, semaCtx);
}

// DynamicAllocators: empty

Enter make(const parser::OmpClause::Enter &inp,
           semantics::SemanticsContext &semaCtx) {
  // inp.v -> parser::OmpObjectList
  return Enter{makeObjects(/*List=*/inp.v, semaCtx)};
}

Exclusive make(const parser::OmpClause::Exclusive &inp,
               semantics::SemanticsContext &semaCtx) {
  // inp -> empty
  llvm_unreachable("Empty: exclusive");
}

Fail make(const parser::OmpClause::Fail &inp,
          semantics::SemanticsContext &semaCtx) {
  // inp -> empty
  llvm_unreachable("Empty: fail");
}

Filter make(const parser::OmpClause::Filter &inp,
            semantics::SemanticsContext &semaCtx) {
  // inp.v -> parser::ScalarIntExpr
  return Filter{/*ThreadNum=*/makeExpr(inp.v, semaCtx)};
}

Final make(const parser::OmpClause::Final &inp,
           semantics::SemanticsContext &semaCtx) {
  // inp.v -> parser::ScalarLogicalExpr
  return Final{/*Finalize=*/makeExpr(inp.v, semaCtx)};
}

Firstprivate make(const parser::OmpClause::Firstprivate &inp,
                  semantics::SemanticsContext &semaCtx) {
  // inp.v -> parser::OmpObjectList
  return Firstprivate{/*List=*/makeObjects(inp.v, semaCtx)};
}

// Flush: empty

From make(const parser::OmpClause::From &inp,
          semantics::SemanticsContext &semaCtx) {
  // inp.v -> parser::OmpFromClause
  using wrapped = parser::OmpFromClause;

  CLAUSET_ENUM_CONVERT( //
      convert, parser::OmpFromClause::Expectation, From::Expectation,
      // clang-format off
      MS(Present, Present)
      // clang-format on
  );

  auto &t0 = std::get<std::optional<std::list<wrapped::Expectation>>>(inp.v.t);
<<<<<<< HEAD
  auto &t1 =
      std::get<std::optional<std::list<parser::OmpIteratorModifier>>>(inp.v.t);
=======
  auto &t1 = std::get<std::optional<std::list<parser::OmpIterator>>>(inp.v.t);
>>>>>>> a8d96e15
  auto &t2 = std::get<parser::OmpObjectList>(inp.v.t);

  assert((!t0 || t0->size() == 1) && "Only one expectation modifier allowed");
  assert((!t1 || t1->size() == 1) && "Only one iterator modifier allowed");

  auto expectation = [&]() -> std::optional<From::Expectation> {
    if (t0)
      return convert(t0->front());
    return std::nullopt;
  }();

  auto iterator = [&]() -> std::optional<Iterator> {
    if (t1)
      return makeIterator(t1->front(), semaCtx);
    return std::nullopt;
  }();

  return From{{/*Expectation=*/std::move(expectation), /*Mapper=*/std::nullopt,
               /*Iterator=*/std::move(iterator),
               /*LocatorList=*/makeObjects(t2, semaCtx)}};
}

// Full: empty

Grainsize make(const parser::OmpClause::Grainsize &inp,
               semantics::SemanticsContext &semaCtx) {
  // inp.v -> parser::OmpGrainsizeClause
  using wrapped = parser::OmpGrainsizeClause;

  CLAUSET_ENUM_CONVERT( //
      convert, parser::OmpGrainsizeClause::Prescriptiveness,
      Grainsize::Prescriptiveness,
      // clang-format off
      MS(Strict,   Strict)
      // clang-format on
  );
  auto &t0 = std::get<std::optional<wrapped::Prescriptiveness>>(inp.v.t);
  auto &t1 = std::get<parser::ScalarIntExpr>(inp.v.t);
  return Grainsize{{/*Prescriptiveness=*/maybeApply(convert, t0),
                    /*Grainsize=*/makeExpr(t1, semaCtx)}};
}

HasDeviceAddr make(const parser::OmpClause::HasDeviceAddr &inp,
                   semantics::SemanticsContext &semaCtx) {
  // inp.v -> parser::OmpObjectList
  return HasDeviceAddr{/*List=*/makeObjects(inp.v, semaCtx)};
}

Hint make(const parser::OmpClause::Hint &inp,
          semantics::SemanticsContext &semaCtx) {
  // inp.v -> parser::ConstantExpr
  return Hint{/*HintExpr=*/makeExpr(inp.v, semaCtx)};
}

Holds make(const parser::OmpClause::Holds &inp,
           semantics::SemanticsContext &semaCtx) {
  llvm_unreachable("Unimplemented: holds");
}

If make(const parser::OmpClause::If &inp,
        semantics::SemanticsContext &semaCtx) {
  // inp.v -> parser::OmpIfClause
  using wrapped = parser::OmpIfClause;

  CLAUSET_ENUM_CONVERT( //
      convert, wrapped::DirectiveNameModifier, llvm::omp::Directive,
      // clang-format off
      MS(Parallel,         OMPD_parallel)
      MS(Simd,             OMPD_simd)
      MS(Target,           OMPD_target)
      MS(TargetData,       OMPD_target_data)
      MS(TargetEnterData,  OMPD_target_enter_data)
      MS(TargetExitData,   OMPD_target_exit_data)
      MS(TargetUpdate,     OMPD_target_update)
      MS(Task,             OMPD_task)
      MS(Taskloop,         OMPD_taskloop)
      MS(Teams,            OMPD_teams)
      // clang-format on
  );
  auto &t0 = std::get<std::optional<wrapped::DirectiveNameModifier>>(inp.v.t);
  auto &t1 = std::get<parser::ScalarLogicalExpr>(inp.v.t);
  return If{{/*DirectiveNameModifier=*/maybeApply(convert, t0),
             /*IfExpression=*/makeExpr(t1, semaCtx)}};
}

// Inbranch: empty

Inclusive make(const parser::OmpClause::Inclusive &inp,
               semantics::SemanticsContext &semaCtx) {
  // inp -> empty
  llvm_unreachable("Empty: inclusive");
}

Indirect make(const parser::OmpClause::Indirect &inp,
              semantics::SemanticsContext &semaCtx) {
  // inp -> empty
  llvm_unreachable("Empty: indirect");
}

Init make(const parser::OmpClause::Init &inp,
          semantics::SemanticsContext &semaCtx) {
  // inp -> empty
  llvm_unreachable("Empty: init");
}

// Initializer: missing-in-parser

InReduction make(const parser::OmpClause::InReduction &inp,
                 semantics::SemanticsContext &semaCtx) {
  // inp.v -> parser::OmpInReductionClause
  auto &t0 = std::get<parser::OmpReductionIdentifier>(inp.v.t);
  auto &t1 = std::get<parser::OmpObjectList>(inp.v.t);
  return InReduction{
      {/*ReductionIdentifiers=*/{makeReductionOperator(t0, semaCtx)},
       /*List=*/makeObjects(t1, semaCtx)}};
}

IsDevicePtr make(const parser::OmpClause::IsDevicePtr &inp,
                 semantics::SemanticsContext &semaCtx) {
  // inp.v -> parser::OmpObjectList
  return IsDevicePtr{/*List=*/makeObjects(inp.v, semaCtx)};
}

Lastprivate make(const parser::OmpClause::Lastprivate &inp,
                 semantics::SemanticsContext &semaCtx) {
  // inp.v -> parser::OmpLastprivateClause
  using wrapped = parser::OmpLastprivateClause;

  CLAUSET_ENUM_CONVERT( //
      convert, parser::OmpLastprivateClause::LastprivateModifier,
      Lastprivate::LastprivateModifier,
      // clang-format off
      MS(Conditional, Conditional)
      // clang-format on
  );

  auto &t0 = std::get<std::optional<wrapped::LastprivateModifier>>(inp.v.t);
  auto &t1 = std::get<parser::OmpObjectList>(inp.v.t);

  return Lastprivate{{/*LastprivateModifier=*/maybeApply(convert, t0),
                      /*List=*/makeObjects(t1, semaCtx)}};
}

Linear make(const parser::OmpClause::Linear &inp,
            semantics::SemanticsContext &semaCtx) {
  // inp.v -> parser::OmpLinearClause
  using wrapped = parser::OmpLinearClause;

  CLAUSET_ENUM_CONVERT( //
      convert, parser::OmpLinearModifier::Value, Linear::LinearModifier,
      // clang-format off
      MS(Ref,  Ref)
      MS(Val,  Val)
      MS(Uval, Uval)
      // clang-format on
  );

  using Tuple = decltype(Linear::t);

  return Linear{Fortran::common::visit(
      common::visitors{
          [&](const wrapped::WithModifier &s) -> Tuple {
            return {
                /*StepSimpleModifier=*/std::nullopt,
                /*StepComplexModifier=*/maybeApply(makeExprFn(semaCtx), s.step),
                /*LinearModifier=*/convert(s.modifier.v),
                /*List=*/makeList(s.names, makeObjectFn(semaCtx))};
          },
          [&](const wrapped::WithoutModifier &s) -> Tuple {
            return {
                /*StepSimpleModifier=*/maybeApply(makeExprFn(semaCtx), s.step),
                /*StepComplexModifier=*/std::nullopt,
                /*LinearModifier=*/std::nullopt,
                /*List=*/makeList(s.names, makeObjectFn(semaCtx))};
          },
      },
      inp.v.u)};
}

Link make(const parser::OmpClause::Link &inp,
          semantics::SemanticsContext &semaCtx) {
  // inp.v -> parser::OmpObjectList
  return Link{/*List=*/makeObjects(inp.v, semaCtx)};
}

Map make(const parser::OmpClause::Map &inp,
         semantics::SemanticsContext &semaCtx) {
  // inp.v -> parser::OmpMapClause
  using wrapped = parser::OmpMapClause;

  CLAUSET_ENUM_CONVERT( //
      convert1, parser::OmpMapClause::Type, Map::MapType,
      // clang-format off
      MS(Alloc,    Alloc)
      MS(Delete,   Delete)
      MS(From,     From)
      MS(Release,  Release)
      MS(To,       To)
      MS(Tofrom,   Tofrom)
      // clang-format on
  );

  CLAUSET_ENUM_CONVERT( //
      convert2, parser::OmpMapClause::TypeModifier, Map::MapTypeModifier,
      // clang-format off
      MS(Always,    Always)
      MS(Close,     Close)
      MS(Ompx_Hold, OmpxHold)
      MS(Present,   Present)
      // clang-format on
  );

  auto &t0 = std::get<std::optional<std::list<wrapped::TypeModifier>>>(inp.v.t);
<<<<<<< HEAD
  auto &t1 =
      std::get<std::optional<std::list<parser::OmpIteratorModifier>>>(inp.v.t);
  auto &t2 = std::get<std::optional<std::list<wrapped::Type>>>(inp.v.t);
  auto &t3 = std::get<parser::OmpObjectList>(inp.v.t);
=======
  auto &t1 = std::get<std::optional<std::list<parser::OmpIterator>>>(inp.v.t);
  auto &t2 = std::get<std::optional<std::list<wrapped::Type>>>(inp.v.t);
  auto &t3 = std::get<parser::OmpObjectList>(inp.v.t);
  auto &t4 = std::get<parser::OmpMapperIdentifier>(inp.v.t);

  if (t4.v)
    TODO_NOLOC("OmpMapClause(MAPPER(...)): user defined mapper not supported");
>>>>>>> a8d96e15

  // These should have been diagnosed already.
  assert((!t1 || t1->size() == 1) && "Only one iterator modifier is allowed");
  assert((!t2 || t2->size() == 1) && "Only one map type is allowed");

  auto iterator = [&]() -> std::optional<Iterator> {
    if (t1)
      return makeIterator(t1->front(), semaCtx);
    return std::nullopt;
  }();

  std::optional<Map::MapType> maybeType;
  if (t2)
    maybeType = maybeApply(convert1, std::optional<wrapped::Type>(t2->front()));

  std::optional<Map::MapTypeModifiers> maybeTypeMods = maybeApply(
      [&](const std::list<wrapped::TypeModifier> &typeMods) {
        Map::MapTypeModifiers mods;
        for (wrapped::TypeModifier mod : typeMods)
          mods.push_back(convert2(mod));
        return mods;
      },
      t0);

  return Map{{/*MapType=*/maybeType,
              /*MapTypeModifiers=*/maybeTypeMods,
              /*Mapper=*/std::nullopt, /*Iterator=*/std::move(iterator),
              /*LocatorList=*/makeObjects(t3, semaCtx)}};
}

// Match: incomplete
// MemoryOrder: empty
// Mergeable: empty

Message make(const parser::OmpClause::Message &inp,
             semantics::SemanticsContext &semaCtx) {
  // inp -> empty
  llvm_unreachable("Empty: message");
}

Nocontext make(const parser::OmpClause::Nocontext &inp,
               semantics::SemanticsContext &semaCtx) {
  // inp.v -> parser::ScalarLogicalExpr
  return Nocontext{/*DoNotUpdateContext=*/makeExpr(inp.v, semaCtx)};
}

// Nogroup: empty

Nontemporal make(const parser::OmpClause::Nontemporal &inp,
                 semantics::SemanticsContext &semaCtx) {
  // inp.v -> std::list<parser::Name>
  return Nontemporal{/*List=*/makeList(inp.v, makeObjectFn(semaCtx))};
}

// NoOpenmp: empty
// NoOpenmpRoutines: empty
// NoParallelism: empty
// Notinbranch: empty

Novariants make(const parser::OmpClause::Novariants &inp,
                semantics::SemanticsContext &semaCtx) {
  // inp.v -> parser::ScalarLogicalExpr
  return Novariants{/*DoNotUseVariant=*/makeExpr(inp.v, semaCtx)};
}

// Nowait: empty

NumTasks make(const parser::OmpClause::NumTasks &inp,
              semantics::SemanticsContext &semaCtx) {
  // inp.v -> parser::OmpNumTasksClause
  using wrapped = parser::OmpNumTasksClause;

  CLAUSET_ENUM_CONVERT( //
      convert, parser::OmpNumTasksClause::Prescriptiveness,
      NumTasks::Prescriptiveness,
      // clang-format off
      MS(Strict,   Strict)
      // clang-format on
  );
  auto &t0 = std::get<std::optional<wrapped::Prescriptiveness>>(inp.v.t);
  auto &t1 = std::get<parser::ScalarIntExpr>(inp.v.t);
  return NumTasks{{/*Prescriptiveness=*/maybeApply(convert, t0),
                   /*NumTasks=*/makeExpr(t1, semaCtx)}};
}

NumTeams make(const parser::OmpClause::NumTeams &inp,
              semantics::SemanticsContext &semaCtx) {
  // inp.v -> parser::ScalarIntExpr
  List<NumTeams::Range> v{{{/*LowerBound=*/std::nullopt,
                            /*UpperBound=*/makeExpr(inp.v, semaCtx)}}};
  return NumTeams{/*List=*/v};
}

NumThreads make(const parser::OmpClause::NumThreads &inp,
                semantics::SemanticsContext &semaCtx) {
  // inp.v -> parser::ScalarIntExpr
  return NumThreads{/*Nthreads=*/makeExpr(inp.v, semaCtx)};
}

// OmpxAttribute: empty
// OmpxBare: empty

OmpxDynCgroupMem make(const parser::OmpClause::OmpxDynCgroupMem &inp,
                      semantics::SemanticsContext &semaCtx) {
  // inp.v -> parser::ScalarIntExpr
  return OmpxDynCgroupMem{makeExpr(inp.v, semaCtx)};
}

Order make(const parser::OmpClause::Order &inp,
           semantics::SemanticsContext &semaCtx) {
  // inp.v -> parser::OmpOrderClause
  using wrapped = parser::OmpOrderClause;

  CLAUSET_ENUM_CONVERT( //
      convert1, parser::OmpOrderModifier::Value, Order::OrderModifier,
      // clang-format off
      MS(Reproducible,   Reproducible)
      MS(Unconstrained,  Unconstrained)
      // clang-format on
  );

  CLAUSET_ENUM_CONVERT( //
      convert2, wrapped::Ordering, Order::Ordering,
      // clang-format off
      MS(Concurrent, Concurrent)
      // clang-format on
  );

  auto &mods = semantics::OmpGetModifiers(inp.v);
  auto *t0 = semantics::OmpGetUniqueModifier<parser::OmpOrderModifier>(mods);
  auto &t1 = std::get<wrapped::Ordering>(inp.v.t);

  return Order{{/*OrderModifier=*/maybeApplyToV(convert1, t0),
                /*Ordering=*/convert2(t1)}};
}

Ordered make(const parser::OmpClause::Ordered &inp,
             semantics::SemanticsContext &semaCtx) {
  // inp.v -> std::optional<parser::ScalarIntConstantExpr>
  return Ordered{/*N=*/maybeApply(makeExprFn(semaCtx), inp.v)};
}

// Otherwise: incomplete, missing-in-parser

Partial make(const parser::OmpClause::Partial &inp,
             semantics::SemanticsContext &semaCtx) {
  // inp.v -> std::optional<parser::ScalarIntConstantExpr>
  return Partial{/*UnrollFactor=*/maybeApply(makeExprFn(semaCtx), inp.v)};
}

Priority make(const parser::OmpClause::Priority &inp,
              semantics::SemanticsContext &semaCtx) {
  // inp.v -> parser::ScalarIntExpr
  return Priority{/*PriorityValue=*/makeExpr(inp.v, semaCtx)};
}

Private make(const parser::OmpClause::Private &inp,
             semantics::SemanticsContext &semaCtx) {
  // inp.v -> parser::OmpObjectList
  return Private{/*List=*/makeObjects(inp.v, semaCtx)};
}

ProcBind make(const parser::OmpClause::ProcBind &inp,
              semantics::SemanticsContext &semaCtx) {
  // inp.v -> parser::OmpProcBindClause
  using wrapped = parser::OmpProcBindClause;

  CLAUSET_ENUM_CONVERT( //
      convert, wrapped::Type, ProcBind::AffinityPolicy,
      // clang-format off
      MS(Close,    Close)
      MS(Master,   Master)
      MS(Spread,   Spread)
      MS(Primary,  Primary)
      // clang-format on
  );
  return ProcBind{/*AffinityPolicy=*/convert(inp.v.v)};
}

// Read: empty

Reduction make(const parser::OmpClause::Reduction &inp,
               semantics::SemanticsContext &semaCtx) {
  // inp.v -> parser::OmpReductionClause
  CLAUSET_ENUM_CONVERT( //
      convert, parser::OmpReductionModifier::Value,
      Reduction::ReductionModifier,
      // clang-format off
      MS(Inscan,  Inscan)
      MS(Task,    Task)
      MS(Default, Default)
      // clang-format on
  );

  auto &mods = semantics::OmpGetModifiers(inp.v);
  auto *t0 =
      semantics::OmpGetUniqueModifier<parser::OmpReductionModifier>(mods);
  auto *t1 =
      semantics::OmpGetUniqueModifier<parser::OmpReductionIdentifier>(mods);
  auto &t2 = std::get<parser::OmpObjectList>(inp.v.t);
  assert(t1 && "OmpReductionIdentifier is required");

  return Reduction{
      {/*ReductionModifier=*/maybeApplyToV(convert, t0),
       /*ReductionIdentifiers=*/{makeReductionOperator(*t1, semaCtx)},
       /*List=*/makeObjects(t2, semaCtx)}};
}

// Relaxed: empty
// Release: empty
// ReverseOffload: empty

Safelen make(const parser::OmpClause::Safelen &inp,
             semantics::SemanticsContext &semaCtx) {
  // inp.v -> parser::ScalarIntConstantExpr
  return Safelen{/*Length=*/makeExpr(inp.v, semaCtx)};
}

Schedule make(const parser::OmpClause::Schedule &inp,
              semantics::SemanticsContext &semaCtx) {
  // inp.v -> parser::OmpScheduleClause
  using wrapped = parser::OmpScheduleClause;

  CLAUSET_ENUM_CONVERT( //
      convert1, wrapped::Kind, Schedule::Kind,
      // clang-format off
      MS(Static,   Static)
      MS(Dynamic,  Dynamic)
      MS(Guided,   Guided)
      MS(Auto,     Auto)
      MS(Runtime,  Runtime)
      // clang-format on
  );

  CLAUSET_ENUM_CONVERT( //
      convert2, parser::OmpOrderingModifier::Value, Schedule::OrderingModifier,
      // clang-format off
      MS(Monotonic,    Monotonic)
      MS(Nonmonotonic, Nonmonotonic)
      // clang-format on
  );

  CLAUSET_ENUM_CONVERT( //
      convert3, parser::OmpChunkModifier::Value, Schedule::ChunkModifier,
      // clang-format off
      MS(Simd, Simd)
      // clang-format on
  );

  auto &mods = semantics::OmpGetModifiers(inp.v);
  auto *t0 = semantics::OmpGetUniqueModifier<parser::OmpOrderingModifier>(mods);
  auto *t1 = semantics::OmpGetUniqueModifier<parser::OmpChunkModifier>(mods);
  auto &t2 = std::get<wrapped::Kind>(inp.v.t);
  auto &t3 = std::get<std::optional<parser::ScalarIntExpr>>(inp.v.t);

  return Schedule{{/*Kind=*/convert1(t2),
                   /*OrderingModifier=*/maybeApplyToV(convert2, t0),
                   /*ChunkModifier=*/maybeApplyToV(convert3, t1),
                   /*ChunkSize=*/maybeApply(makeExprFn(semaCtx), t3)}};
}

// SeqCst: empty

Severity make(const parser::OmpClause::Severity &inp,
              semantics::SemanticsContext &semaCtx) {
  // inp -> empty
  llvm_unreachable("Empty: severity");
}

Shared make(const parser::OmpClause::Shared &inp,
            semantics::SemanticsContext &semaCtx) {
  // inp.v -> parser::OmpObjectList
  return Shared{/*List=*/makeObjects(inp.v, semaCtx)};
}

// Simd: empty

Simdlen make(const parser::OmpClause::Simdlen &inp,
             semantics::SemanticsContext &semaCtx) {
  // inp.v -> parser::ScalarIntConstantExpr
  return Simdlen{/*Length=*/makeExpr(inp.v, semaCtx)};
}

Sizes make(const parser::OmpClause::Sizes &inp,
           semantics::SemanticsContext &semaCtx) {
  // inp.v -> std::list<parser::ScalarIntExpr>
  return Sizes{/*SizeList=*/makeList(inp.v, makeExprFn(semaCtx))};
}

Permutation make(const parser::OmpClause::Permutation &inp,
                 semantics::SemanticsContext &semaCtx) {
  // inp.v -> std::list<parser::ScalarIntConstantExpr>
  return Permutation{/*ArgList=*/makeList(inp.v, makeExprFn(semaCtx))};
}

TaskReduction make(const parser::OmpClause::TaskReduction &inp,
                   semantics::SemanticsContext &semaCtx) {
  // inp.v -> parser::OmpReductionClause
  auto &mods = semantics::OmpGetModifiers(inp.v);
  auto *t0 =
      semantics::OmpGetUniqueModifier<parser::OmpReductionIdentifier>(mods);
  auto &t1 = std::get<parser::OmpObjectList>(inp.v.t);
  assert(t0 && "OmpReductionIdentifier is required");

  return TaskReduction{
      {/*ReductionIdentifiers=*/{makeReductionOperator(*t0, semaCtx)},
       /*List=*/makeObjects(t1, semaCtx)}};
}

ThreadLimit make(const parser::OmpClause::ThreadLimit &inp,
                 semantics::SemanticsContext &semaCtx) {
  // inp.v -> parser::ScalarIntExpr
  return ThreadLimit{/*Threadlim=*/makeExpr(inp.v, semaCtx)};
}

// Threadprivate: empty
// Threads: empty

To make(const parser::OmpClause::To &inp,
        semantics::SemanticsContext &semaCtx) {
  // inp.v -> parser::OmpToClause
  using wrapped = parser::OmpToClause;

  CLAUSET_ENUM_CONVERT( //
      convert, parser::OmpToClause::Expectation, To::Expectation,
      // clang-format off
      MS(Present, Present)
      // clang-format on
  );

  auto &t0 = std::get<std::optional<std::list<wrapped::Expectation>>>(inp.v.t);
<<<<<<< HEAD
  auto &t1 =
      std::get<std::optional<std::list<parser::OmpIteratorModifier>>>(inp.v.t);
=======
  auto &t1 = std::get<std::optional<std::list<parser::OmpIterator>>>(inp.v.t);
>>>>>>> a8d96e15
  auto &t2 = std::get<parser::OmpObjectList>(inp.v.t);

  assert((!t0 || t0->size() == 1) && "Only one expectation modifier allowed");
  assert((!t1 || t1->size() == 1) && "Only one iterator modifier allowed");

  auto expectation = [&]() -> std::optional<To::Expectation> {
    if (t0)
      return convert(t0->front());
    return std::nullopt;
  }();

  auto iterator = [&]() -> std::optional<Iterator> {
    if (t1)
      return makeIterator(t1->front(), semaCtx);
    return std::nullopt;
  }();

  return To{{/*Expectation=*/std::move(expectation), /*Mapper=*/std::nullopt,
             /*Iterator=*/std::move(iterator),
             /*LocatorList=*/makeObjects(t2, semaCtx)}};
}

// UnifiedAddress: empty
// UnifiedSharedMemory: empty

Uniform make(const parser::OmpClause::Uniform &inp,
             semantics::SemanticsContext &semaCtx) {
  // inp.v -> std::list<parser::Name>
  return Uniform{/*ParameterList=*/makeList(inp.v, makeObjectFn(semaCtx))};
}

// Unknown: empty
// Untied: empty

Update make(const parser::OmpClause::Update &inp,
            semantics::SemanticsContext &semaCtx) {
  // inp.v -> parser::OmpUpdateClause
<<<<<<< HEAD
  return Update{/*TaskDependenceType=*/makeDepType(inp.v.v)};
=======
  auto depType =
      common::visit([](auto &&s) { return makeDepType(s); }, inp.v.u);
  return Update{/*DependenceType=*/depType};
>>>>>>> a8d96e15
}

Use make(const parser::OmpClause::Use &inp,
         semantics::SemanticsContext &semaCtx) {
  // inp -> empty
  llvm_unreachable("Empty: use");
}

UseDeviceAddr make(const parser::OmpClause::UseDeviceAddr &inp,
                   semantics::SemanticsContext &semaCtx) {
  // inp.v -> parser::OmpObjectList
  return UseDeviceAddr{/*List=*/makeObjects(inp.v, semaCtx)};
}

UseDevicePtr make(const parser::OmpClause::UseDevicePtr &inp,
                  semantics::SemanticsContext &semaCtx) {
  // inp.v -> parser::OmpObjectList
  return UseDevicePtr{/*List=*/makeObjects(inp.v, semaCtx)};
}

UsesAllocators make(const parser::OmpClause::UsesAllocators &inp,
                    semantics::SemanticsContext &semaCtx) {
  // inp -> empty
  llvm_unreachable("Empty: uses_allocators");
}

// Weak: empty
// When: incomplete
// Write: empty
} // namespace clause

Clause makeClause(const parser::OmpClause &cls,
                  semantics::SemanticsContext &semaCtx) {
  return Fortran::common::visit(
      [&](auto &&s) {
        return makeClause(cls.Id(), clause::make(s, semaCtx), cls.source);
      },
      cls.u);
}

List<Clause> makeClauses(const parser::OmpClauseList &clauses,
                         semantics::SemanticsContext &semaCtx) {
  return makeList(clauses.v, [&](const parser::OmpClause &s) {
    return makeClause(s, semaCtx);
  });
}

bool transferLocations(const List<Clause> &from, List<Clause> &to) {
  bool allDone = true;

  for (Clause &clause : to) {
    if (!clause.source.empty())
      continue;
    auto found =
        llvm::find_if(from, [&](const Clause &c) { return c.id == clause.id; });
    // This is not completely accurate, but should be good enough for now.
    // It can be improved in the future if necessary, but in cases of
    // synthesized clauses getting accurate location may be impossible.
    if (found != from.end()) {
      clause.source = found->source;
    } else {
      // Found a clause that won't have "source".
      allDone = false;
    }
  }

  return allDone;
}

} // namespace Fortran::lower::omp<|MERGE_RESOLUTION|>--- conflicted
+++ resolved
@@ -266,11 +266,7 @@
   return specifiers;
 }
 
-<<<<<<< HEAD
-Iterator makeIterator(const parser::OmpIteratorModifier &inp,
-=======
 Iterator makeIterator(const parser::OmpIterator &inp,
->>>>>>> a8d96e15
                       semantics::SemanticsContext &semaCtx) {
   Iterator iterator;
   for (auto &&spec : inp.v)
@@ -345,40 +341,16 @@
       inp.u);
 }
 
-<<<<<<< HEAD
-clause::TaskDependenceType
-makeDepType(const parser::OmpTaskDependenceType &inp) {
-  switch (inp.v) {
-  case parser::OmpTaskDependenceType::Type::Depobj:
-    return clause::TaskDependenceType::Depobj;
-  case parser::OmpTaskDependenceType::Type::In:
-    return clause::TaskDependenceType::In;
-  case parser::OmpTaskDependenceType::Type::Inout:
-    return clause::TaskDependenceType::Inout;
-  case parser::OmpTaskDependenceType::Type::Inoutset:
-    return clause::TaskDependenceType::Inoutset;
-  case parser::OmpTaskDependenceType::Type::Mutexinoutset:
-    return clause::TaskDependenceType::Mutexinoutset;
-  case parser::OmpTaskDependenceType::Type::Out:
-    return clause::TaskDependenceType::Out;
-  case parser::OmpTaskDependenceType::Type::Sink:
-    return clause::TaskDependenceType::Sink;
-  case parser::OmpTaskDependenceType::Type::Source:
-    return clause::TaskDependenceType::Source;
-=======
 clause::DependenceType makeDepType(const parser::OmpDependenceType &inp) {
   switch (inp.v) {
   case parser::OmpDependenceType::Value::Sink:
     return clause::DependenceType::Sink;
   case parser::OmpDependenceType::Value::Source:
     return clause::DependenceType::Source;
->>>>>>> a8d96e15
   }
   llvm_unreachable("Unexpected dependence type");
 }
 
-<<<<<<< HEAD
-=======
 clause::DependenceType makeDepType(const parser::OmpTaskDependenceType &inp) {
   switch (inp.v) {
   case parser::OmpTaskDependenceType::Value::Depobj:
@@ -397,7 +369,6 @@
   llvm_unreachable("Unexpected task dependence type");
 }
 
->>>>>>> a8d96e15
 // --------------------------------------------------------------------
 // Actual clauses. Each T (where tomp::T exists in ClauseT) has its "make".
 
@@ -413,11 +384,7 @@
 Affinity make(const parser::OmpClause::Affinity &inp,
               semantics::SemanticsContext &semaCtx) {
   // inp.v -> parser::OmpAffinityClause
-<<<<<<< HEAD
-  auto &t0 = std::get<std::optional<parser::OmpIteratorModifier>>(inp.v.t);
-=======
   auto &t0 = std::get<std::optional<parser::OmpIterator>>(inp.v.t);
->>>>>>> a8d96e15
   auto &t1 = std::get<parser::OmpObjectList>(inp.v.t);
 
   auto &&maybeIter =
@@ -663,47 +630,6 @@
   using wrapped = parser::OmpDependClause;
   using Variant = decltype(Depend::u);
 
-<<<<<<< HEAD
-  return Depend{Fortran::common::visit( //
-      common::visitors{
-          // Doacross
-          [&](const wrapped::Source &s) -> Variant {
-            return Doacross{
-                {/*DependenceType=*/Doacross::DependenceType::Source,
-                 /*Vector=*/{}}};
-          },
-          // Doacross
-          [&](const wrapped::Sink &s) -> Variant {
-            using DependLength = parser::OmpDependSinkVecLength;
-            auto convert2 = [&](const parser::OmpDependSinkVec &v) {
-              auto &t0 = std::get<parser::Name>(v.t);
-              auto &t1 = std::get<std::optional<DependLength>>(v.t);
-
-              auto convert3 = [&](const DependLength &u) {
-                auto &s0 = std::get<parser::DefinedOperator>(u.t);
-                auto &s1 = std::get<parser::ScalarIntConstantExpr>(u.t);
-                return Iteration::Distance{
-                    {makeDefinedOperator(s0, semaCtx), makeExpr(s1, semaCtx)}};
-              };
-              return Iteration{
-                  {makeObject(t0, semaCtx), maybeApply(convert3, t1)}};
-            };
-            return Doacross{{/*DependenceType=*/Doacross::DependenceType::Sink,
-                             /*Vector=*/makeList(s.v, convert2)}};
-          },
-          // Depend::DepType
-          [&](const wrapped::InOut &s) -> Variant {
-            auto &t0 =
-                std::get<std::optional<parser::OmpIteratorModifier>>(s.t);
-            auto &t1 = std::get<parser::OmpTaskDependenceType>(s.t);
-            auto &t2 = std::get<parser::OmpObjectList>(s.t);
-
-            auto &&maybeIter = maybeApply(
-                [&](auto &&s) { return makeIterator(s, semaCtx); }, t0);
-            return Depend::DepType{{/*TaskDependenceType=*/makeDepType(t1),
-                                    /*Iterator=*/std::move(maybeIter),
-                                    /*LocatorList=*/makeObjects(t2, semaCtx)}};
-=======
   auto visitTaskDep = [&](const wrapped::TaskDep &s) -> Variant {
     auto &t0 = std::get<std::optional<parser::OmpIterator>>(s.t);
     auto &t1 = std::get<parser::OmpTaskDependenceType>(s.t);
@@ -721,7 +647,6 @@
           // Doacross
           [&](const parser::OmpDoacross &s) -> Variant {
             return makeDoacross(s, semaCtx);
->>>>>>> a8d96e15
           },
           // Depend::TaskDep
           visitTaskDep,
@@ -849,12 +774,7 @@
   );
 
   auto &t0 = std::get<std::optional<std::list<wrapped::Expectation>>>(inp.v.t);
-<<<<<<< HEAD
-  auto &t1 =
-      std::get<std::optional<std::list<parser::OmpIteratorModifier>>>(inp.v.t);
-=======
   auto &t1 = std::get<std::optional<std::list<parser::OmpIterator>>>(inp.v.t);
->>>>>>> a8d96e15
   auto &t2 = std::get<parser::OmpObjectList>(inp.v.t);
 
   assert((!t0 || t0->size() == 1) && "Only one expectation modifier allowed");
@@ -1068,12 +988,6 @@
   );
 
   auto &t0 = std::get<std::optional<std::list<wrapped::TypeModifier>>>(inp.v.t);
-<<<<<<< HEAD
-  auto &t1 =
-      std::get<std::optional<std::list<parser::OmpIteratorModifier>>>(inp.v.t);
-  auto &t2 = std::get<std::optional<std::list<wrapped::Type>>>(inp.v.t);
-  auto &t3 = std::get<parser::OmpObjectList>(inp.v.t);
-=======
   auto &t1 = std::get<std::optional<std::list<parser::OmpIterator>>>(inp.v.t);
   auto &t2 = std::get<std::optional<std::list<wrapped::Type>>>(inp.v.t);
   auto &t3 = std::get<parser::OmpObjectList>(inp.v.t);
@@ -1081,7 +995,6 @@
 
   if (t4.v)
     TODO_NOLOC("OmpMapClause(MAPPER(...)): user defined mapper not supported");
->>>>>>> a8d96e15
 
   // These should have been diagnosed already.
   assert((!t1 || t1->size() == 1) && "Only one iterator modifier is allowed");
@@ -1413,12 +1326,7 @@
   );
 
   auto &t0 = std::get<std::optional<std::list<wrapped::Expectation>>>(inp.v.t);
-<<<<<<< HEAD
-  auto &t1 =
-      std::get<std::optional<std::list<parser::OmpIteratorModifier>>>(inp.v.t);
-=======
   auto &t1 = std::get<std::optional<std::list<parser::OmpIterator>>>(inp.v.t);
->>>>>>> a8d96e15
   auto &t2 = std::get<parser::OmpObjectList>(inp.v.t);
 
   assert((!t0 || t0->size() == 1) && "Only one expectation modifier allowed");
@@ -1456,13 +1364,9 @@
 Update make(const parser::OmpClause::Update &inp,
             semantics::SemanticsContext &semaCtx) {
   // inp.v -> parser::OmpUpdateClause
-<<<<<<< HEAD
-  return Update{/*TaskDependenceType=*/makeDepType(inp.v.v)};
-=======
   auto depType =
       common::visit([](auto &&s) { return makeDepType(s); }, inp.v.u);
   return Update{/*DependenceType=*/depType};
->>>>>>> a8d96e15
 }
 
 Use make(const parser::OmpClause::Use &inp,
