--- conflicted
+++ resolved
@@ -369,8 +369,6 @@
   llvm_unreachable("Unexpected task dependence type");
 }
 
-<<<<<<< HEAD
-=======
 clause::Prescriptiveness
 makePrescriptiveness(parser::OmpPrescriptiveness::Value v) {
   switch (v) {
@@ -380,7 +378,6 @@
   llvm_unreachable("Unexpected prescriptiveness");
 }
 
->>>>>>> 93e44d24
 // --------------------------------------------------------------------
 // Actual clauses. Each T (where tomp::T exists in ClauseT) has its "make".
 
@@ -396,12 +393,8 @@
 Affinity make(const parser::OmpClause::Affinity &inp,
               semantics::SemanticsContext &semaCtx) {
   // inp.v -> parser::OmpAffinityClause
-<<<<<<< HEAD
-  auto &t0 = std::get<std::optional<parser::OmpIterator>>(inp.v.t);
-=======
   auto &mods = semantics::OmpGetModifiers(inp.v);
   auto *m0 = semantics::OmpGetUniqueModifier<parser::OmpIterator>(mods);
->>>>>>> 93e44d24
   auto &t1 = std::get<parser::OmpObjectList>(inp.v.t);
 
   auto &&maybeIter =
@@ -496,11 +489,7 @@
   using wrapped = parser::OmpBindClause;
 
   CLAUSET_ENUM_CONVERT( //
-<<<<<<< HEAD
-      convert, wrapped::Type, Bind::Binding,
-=======
       convert, wrapped::Binding, Bind::Binding,
->>>>>>> 93e44d24
       // clang-format off
       MS(Teams, Teams)
       MS(Parallel, Parallel)
@@ -635,17 +624,6 @@
   using Variant = decltype(Depend::u);
 
   auto visitTaskDep = [&](const wrapped::TaskDep &s) -> Variant {
-<<<<<<< HEAD
-    auto &t0 = std::get<std::optional<parser::OmpIterator>>(s.t);
-    auto &t1 = std::get<parser::OmpTaskDependenceType>(s.t);
-    auto &t2 = std::get<parser::OmpObjectList>(s.t);
-
-    auto &&maybeIter =
-        maybeApply([&](auto &&s) { return makeIterator(s, semaCtx); }, t0);
-    return Depend::TaskDep{{/*DependenceType=*/makeDepType(t1),
-                            /*Iterator=*/std::move(maybeIter),
-                            /*LocatorList=*/makeObjects(t2, semaCtx)}};
-=======
     auto &mods = semantics::OmpGetModifiers(s);
     auto *m0 = semantics::OmpGetUniqueModifier<parser::OmpIterator>(mods);
     auto *m1 =
@@ -658,7 +636,6 @@
     return Depend::TaskDep{{/*DependenceType=*/makeDepType(*m1),
                             /*Iterator=*/std::move(maybeIter),
                             /*LocatorList=*/makeObjects(t1, semaCtx)}};
->>>>>>> 93e44d24
   };
 
   return Depend{common::visit( //
