--- conflicted
+++ resolved
@@ -129,41 +129,6 @@
     bool automap) {
   for (const Object &object : objects)
     symbolAndClause.emplace_back(clause, *object.sym(), automap);
-<<<<<<< HEAD
-}
-
-mlir::omp::MapInfoOp
-createMapInfoOp(fir::FirOpBuilder &builder, mlir::Location loc,
-                mlir::Value baseAddr, mlir::Value varPtrPtr,
-                llvm::StringRef name, llvm::ArrayRef<mlir::Value> bounds,
-                llvm::ArrayRef<mlir::Value> members,
-                mlir::ArrayAttr membersIndex, uint64_t mapType,
-                mlir::omp::VariableCaptureKind mapCaptureType, mlir::Type retTy,
-                bool partialMap, mlir::FlatSymbolRefAttr mapperId) {
-  if (auto boxTy = llvm::dyn_cast<fir::BaseBoxType>(baseAddr.getType())) {
-    baseAddr = fir::BoxAddrOp::create(builder, loc, baseAddr);
-    retTy = baseAddr.getType();
-  }
-
-  mlir::TypeAttr varType = mlir::TypeAttr::get(
-      llvm::cast<mlir::omp::PointerLikeType>(retTy).getElementType());
-
-  // For types with unknown extents such as <2x?xi32> we discard the incomplete
-  // type info and only retain the base type. The correct dimensions are later
-  // recovered through the bounds info.
-  if (auto seqType = llvm::dyn_cast<fir::SequenceType>(varType.getValue()))
-    if (seqType.hasDynamicExtents())
-      varType = mlir::TypeAttr::get(seqType.getEleTy());
-
-  mlir::omp::MapInfoOp op = mlir::omp::MapInfoOp::create(
-      builder, loc, retTy, baseAddr, varType,
-      builder.getIntegerAttr(builder.getIntegerType(64, false), mapType),
-      builder.getAttr<mlir::omp::VariableCaptureKindAttr>(mapCaptureType),
-      varPtrPtr, members, membersIndex, bounds, mapperId,
-      builder.getStringAttr(name), builder.getBoolAttr(partialMap));
-  return op;
-=======
->>>>>>> 35227056
 }
 
 // This function gathers the individual omp::Object's that make up a
