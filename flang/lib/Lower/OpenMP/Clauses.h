//===-- Clauses.h -- OpenMP clause handling -------------------------------===//
//
// Part of the LLVM Project, under the Apache License v2.0 with LLVM Exceptions.
// See https://llvm.org/LICENSE.txt for license information.
// SPDX-License-Identifier: Apache-2.0 WITH LLVM-exception
//
//===----------------------------------------------------------------------===//
#ifndef FORTRAN_LOWER_OPENMP_CLAUSES_H
#define FORTRAN_LOWER_OPENMP_CLAUSES_H

#include "flang/Evaluate/expression.h"
#include "flang/Evaluate/type.h"
#include "flang/Parser/parse-tree.h"
#include "flang/Semantics/expression.h"
#include "flang/Semantics/semantics.h"
#include "flang/Semantics/symbol.h"

#include "llvm/ADT/STLExtras.h"
#include "llvm/Frontend/OpenMP/ClauseT.h"

#include <optional>
#include <type_traits>
#include <utility>

namespace Fortran::semantics {
class Symbol;
}

namespace Fortran::lower::omp {
using namespace Fortran;
using SomeExpr = semantics::SomeExpr;
using MaybeExpr = semantics::MaybeExpr;
using TypeTy = evaluate::DynamicType;

template <typename ExprTy>
struct IdTyTemplate {
  // "symbol" is always non-null for id's of actual objects.
  Fortran::semantics::Symbol *symbol;
  std::optional<ExprTy> designator;

  bool operator==(const IdTyTemplate &other) const {
    // If symbols are different, then the objects are different.
    if (symbol != other.symbol)
      return false;
    if (symbol == nullptr)
      return true;
    // Equal symbols don't necessarily indicate identical objects,
    // for example, a derived object component may use a single symbol,
    // which will refer to different objects for different designators,
    // e.g. a%c and b%c.
    return designator == other.designator;
  }

  // Defining an "ordering" which allows types derived from this to be
  // utilised in maps and other containers that require comparison
  // operators for ordering
  bool operator<(const IdTyTemplate &other) const {
    return symbol < other.symbol;
  }

  operator bool() const { return symbol != nullptr; }
};

using ExprTy = SomeExpr;

template <typename T>
using List = tomp::ListT<T>;
} // namespace Fortran::lower::omp

// Specialization of the ObjectT template
namespace tomp::type {
template <>
struct ObjectT<Fortran::lower::omp::IdTyTemplate<Fortran::lower::omp::ExprTy>,
               Fortran::lower::omp::ExprTy> {
  using IdTy = Fortran::lower::omp::IdTyTemplate<Fortran::lower::omp::ExprTy>;
  using ExprTy = Fortran::lower::omp::ExprTy;

  IdTy id() const { return identity; }
  Fortran::semantics::Symbol *sym() const { return identity.symbol; }
  const std::optional<ExprTy> &ref() const { return identity.designator; }

  bool operator<(const ObjectT<IdTy, ExprTy> &other) const {
    return identity < other.identity;
  }

  IdTy identity;
};
} // namespace tomp::type

namespace Fortran::lower::omp {
using IdTy = IdTyTemplate<ExprTy>;
}

namespace std {
template <>
struct hash<Fortran::lower::omp::IdTy> {
  size_t operator()(const Fortran::lower::omp::IdTy &id) const {
    return static_cast<size_t>(reinterpret_cast<uintptr_t>(id.symbol));
  }
};
} // namespace std

namespace Fortran::lower::omp {
using Object = tomp::ObjectT<IdTy, ExprTy>;
using ObjectList = tomp::ObjectListT<IdTy, ExprTy>;

Object makeObject(const parser::OmpObject &object,
                  semantics::SemanticsContext &semaCtx);
Object makeObject(const parser::Name &name,
                  semantics::SemanticsContext &semaCtx);
Object makeObject(const parser::Designator &dsg,
                  semantics::SemanticsContext &semaCtx);
Object makeObject(const parser::StructureComponent &comp,
                  semantics::SemanticsContext &semaCtx);

inline auto makeObjectFn(semantics::SemanticsContext &semaCtx) {
  return [&](auto &&s) { return makeObject(s, semaCtx); };
}

template <typename T>
SomeExpr makeExpr(T &&pftExpr, semantics::SemanticsContext &semaCtx) {
  auto maybeExpr = evaluate::ExpressionAnalyzer(semaCtx).Analyze(pftExpr);
  assert(maybeExpr);
  return std::move(*maybeExpr);
}

inline auto makeExprFn(semantics::SemanticsContext &semaCtx) {
  return [&](auto &&s) { return makeExpr(s, semaCtx); };
}

template <
    typename ContainerTy, typename FunctionTy,
    typename ElemTy = typename llvm::remove_cvref_t<ContainerTy>::value_type,
    typename ResultTy = std::invoke_result_t<FunctionTy, ElemTy>>
List<ResultTy> makeList(ContainerTy &&container, FunctionTy &&func) {
  List<ResultTy> v;
  llvm::transform(container, std::back_inserter(v), func);
  return v;
}

inline ObjectList makeObjects(const parser::OmpObjectList &objects,
                              semantics::SemanticsContext &semaCtx) {
  return makeList(objects.v, makeObjectFn(semaCtx));
}

template <typename FuncTy, //
          typename ArgTy,  //
          typename ResultTy = std::invoke_result_t<FuncTy, ArgTy>>
std::optional<ResultTy> maybeApply(FuncTy &&func,
                                   const std::optional<ArgTy> &arg) {
  if (!arg)
    return std::nullopt;
  return func(*arg);
}

<<<<<<< HEAD
template <
    typename FuncTy, //
    typename ArgTy,  //
    typename ResultTy = std::invoke_result_t<FuncTy, typename ArgTy::Value>>
=======
template <           //
    typename FuncTy, //
    typename ArgTy,  //
    typename ResultTy =
        std::invoke_result_t<FuncTy, decltype(std::declval<ArgTy>().v)>>
>>>>>>> 93e44d24
std::optional<ResultTy> maybeApplyToV(FuncTy &&func, const ArgTy *arg) {
  if (!arg)
    return std::nullopt;
  return func(arg->v);
}

std::optional<Object> getBaseObject(const Object &object,
                                    semantics::SemanticsContext &semaCtx);

namespace clause {
using Range = tomp::type::RangeT<ExprTy>;
using Mapper = tomp::type::MapperT<IdTy, ExprTy>;
using Iterator = tomp::type::IteratorT<TypeTy, IdTy, ExprTy>;
using IteratorSpecifier = tomp::type::IteratorSpecifierT<TypeTy, IdTy, ExprTy>;
using DefinedOperator = tomp::type::DefinedOperatorT<IdTy, ExprTy>;
using ProcedureDesignator = tomp::type::ProcedureDesignatorT<IdTy, ExprTy>;
using ReductionOperator = tomp::type::ReductionIdentifierT<IdTy, ExprTy>;
using DependenceType = tomp::type::DependenceType;
<<<<<<< HEAD
=======
using Prescriptiveness = tomp::type::Prescriptiveness;
>>>>>>> 93e44d24

// "Requires" clauses are handled early on, and the aggregated information
// is stored in the Symbol details of modules, programs, and subprograms.
// These clauses are still handled here to cover all alternatives in the
// main clause variant.

using Absent = tomp::clause::AbsentT<TypeTy, IdTy, ExprTy>;
using AcqRel = tomp::clause::AcqRelT<TypeTy, IdTy, ExprTy>;
using Acquire = tomp::clause::AcquireT<TypeTy, IdTy, ExprTy>;
using AdjustArgs = tomp::clause::AdjustArgsT<TypeTy, IdTy, ExprTy>;
using Affinity = tomp::clause::AffinityT<TypeTy, IdTy, ExprTy>;
using Aligned = tomp::clause::AlignedT<TypeTy, IdTy, ExprTy>;
using Align = tomp::clause::AlignT<TypeTy, IdTy, ExprTy>;
using Allocate = tomp::clause::AllocateT<TypeTy, IdTy, ExprTy>;
using Allocator = tomp::clause::AllocatorT<TypeTy, IdTy, ExprTy>;
using AppendArgs = tomp::clause::AppendArgsT<TypeTy, IdTy, ExprTy>;
using AtomicDefaultMemOrder =
    tomp::clause::AtomicDefaultMemOrderT<TypeTy, IdTy, ExprTy>;
using At = tomp::clause::AtT<TypeTy, IdTy, ExprTy>;
using Bind = tomp::clause::BindT<TypeTy, IdTy, ExprTy>;
using Capture = tomp::clause::CaptureT<TypeTy, IdTy, ExprTy>;
using Collapse = tomp::clause::CollapseT<TypeTy, IdTy, ExprTy>;
using Compare = tomp::clause::CompareT<TypeTy, IdTy, ExprTy>;
using Contains = tomp::clause::ContainsT<TypeTy, IdTy, ExprTy>;
using Copyin = tomp::clause::CopyinT<TypeTy, IdTy, ExprTy>;
using Copyprivate = tomp::clause::CopyprivateT<TypeTy, IdTy, ExprTy>;
using Defaultmap = tomp::clause::DefaultmapT<TypeTy, IdTy, ExprTy>;
using Default = tomp::clause::DefaultT<TypeTy, IdTy, ExprTy>;
using Depend = tomp::clause::DependT<TypeTy, IdTy, ExprTy>;
using Destroy = tomp::clause::DestroyT<TypeTy, IdTy, ExprTy>;
using Detach = tomp::clause::DetachT<TypeTy, IdTy, ExprTy>;
using Device = tomp::clause::DeviceT<TypeTy, IdTy, ExprTy>;
using DeviceType = tomp::clause::DeviceTypeT<TypeTy, IdTy, ExprTy>;
using DistSchedule = tomp::clause::DistScheduleT<TypeTy, IdTy, ExprTy>;
using Doacross = tomp::clause::DoacrossT<TypeTy, IdTy, ExprTy>;
using DynamicAllocators =
    tomp::clause::DynamicAllocatorsT<TypeTy, IdTy, ExprTy>;
using Enter = tomp::clause::EnterT<TypeTy, IdTy, ExprTy>;
using Exclusive = tomp::clause::ExclusiveT<TypeTy, IdTy, ExprTy>;
using Fail = tomp::clause::FailT<TypeTy, IdTy, ExprTy>;
using Filter = tomp::clause::FilterT<TypeTy, IdTy, ExprTy>;
using Final = tomp::clause::FinalT<TypeTy, IdTy, ExprTy>;
using Firstprivate = tomp::clause::FirstprivateT<TypeTy, IdTy, ExprTy>;
using From = tomp::clause::FromT<TypeTy, IdTy, ExprTy>;
using Full = tomp::clause::FullT<TypeTy, IdTy, ExprTy>;
using Grainsize = tomp::clause::GrainsizeT<TypeTy, IdTy, ExprTy>;
using HasDeviceAddr = tomp::clause::HasDeviceAddrT<TypeTy, IdTy, ExprTy>;
using Hint = tomp::clause::HintT<TypeTy, IdTy, ExprTy>;
using Holds = tomp::clause::HoldsT<TypeTy, IdTy, ExprTy>;
using If = tomp::clause::IfT<TypeTy, IdTy, ExprTy>;
using Inbranch = tomp::clause::InbranchT<TypeTy, IdTy, ExprTy>;
using Inclusive = tomp::clause::InclusiveT<TypeTy, IdTy, ExprTy>;
using Indirect = tomp::clause::IndirectT<TypeTy, IdTy, ExprTy>;
using Init = tomp::clause::InitT<TypeTy, IdTy, ExprTy>;
using InReduction = tomp::clause::InReductionT<TypeTy, IdTy, ExprTy>;
using IsDevicePtr = tomp::clause::IsDevicePtrT<TypeTy, IdTy, ExprTy>;
using Lastprivate = tomp::clause::LastprivateT<TypeTy, IdTy, ExprTy>;
using Linear = tomp::clause::LinearT<TypeTy, IdTy, ExprTy>;
using Link = tomp::clause::LinkT<TypeTy, IdTy, ExprTy>;
using Map = tomp::clause::MapT<TypeTy, IdTy, ExprTy>;
using Match = tomp::clause::MatchT<TypeTy, IdTy, ExprTy>;
using Mergeable = tomp::clause::MergeableT<TypeTy, IdTy, ExprTy>;
using Message = tomp::clause::MessageT<TypeTy, IdTy, ExprTy>;
using NoOpenmp = tomp::clause::NoOpenmpT<TypeTy, IdTy, ExprTy>;
using NoOpenmpRoutines = tomp::clause::NoOpenmpRoutinesT<TypeTy, IdTy, ExprTy>;
using NoParallelism = tomp::clause::NoParallelismT<TypeTy, IdTy, ExprTy>;
using Nocontext = tomp::clause::NocontextT<TypeTy, IdTy, ExprTy>;
using Nogroup = tomp::clause::NogroupT<TypeTy, IdTy, ExprTy>;
using Nontemporal = tomp::clause::NontemporalT<TypeTy, IdTy, ExprTy>;
using Notinbranch = tomp::clause::NotinbranchT<TypeTy, IdTy, ExprTy>;
using Novariants = tomp::clause::NovariantsT<TypeTy, IdTy, ExprTy>;
using Nowait = tomp::clause::NowaitT<TypeTy, IdTy, ExprTy>;
using NumTasks = tomp::clause::NumTasksT<TypeTy, IdTy, ExprTy>;
using NumTeams = tomp::clause::NumTeamsT<TypeTy, IdTy, ExprTy>;
using NumThreads = tomp::clause::NumThreadsT<TypeTy, IdTy, ExprTy>;
using OmpxAttribute = tomp::clause::OmpxAttributeT<TypeTy, IdTy, ExprTy>;
using OmpxBare = tomp::clause::OmpxBareT<TypeTy, IdTy, ExprTy>;
using OmpxDynCgroupMem = tomp::clause::OmpxDynCgroupMemT<TypeTy, IdTy, ExprTy>;
using Ordered = tomp::clause::OrderedT<TypeTy, IdTy, ExprTy>;
using Order = tomp::clause::OrderT<TypeTy, IdTy, ExprTy>;
using Partial = tomp::clause::PartialT<TypeTy, IdTy, ExprTy>;
using Priority = tomp::clause::PriorityT<TypeTy, IdTy, ExprTy>;
using Private = tomp::clause::PrivateT<TypeTy, IdTy, ExprTy>;
using ProcBind = tomp::clause::ProcBindT<TypeTy, IdTy, ExprTy>;
using Read = tomp::clause::ReadT<TypeTy, IdTy, ExprTy>;
using Reduction = tomp::clause::ReductionT<TypeTy, IdTy, ExprTy>;
using Relaxed = tomp::clause::RelaxedT<TypeTy, IdTy, ExprTy>;
using Release = tomp::clause::ReleaseT<TypeTy, IdTy, ExprTy>;
using ReverseOffload = tomp::clause::ReverseOffloadT<TypeTy, IdTy, ExprTy>;
using Safelen = tomp::clause::SafelenT<TypeTy, IdTy, ExprTy>;
using Schedule = tomp::clause::ScheduleT<TypeTy, IdTy, ExprTy>;
using SeqCst = tomp::clause::SeqCstT<TypeTy, IdTy, ExprTy>;
using Severity = tomp::clause::SeverityT<TypeTy, IdTy, ExprTy>;
using Shared = tomp::clause::SharedT<TypeTy, IdTy, ExprTy>;
using Simdlen = tomp::clause::SimdlenT<TypeTy, IdTy, ExprTy>;
using Simd = tomp::clause::SimdT<TypeTy, IdTy, ExprTy>;
using Sizes = tomp::clause::SizesT<TypeTy, IdTy, ExprTy>;
using Permutation = tomp::clause::PermutationT<TypeTy, IdTy, ExprTy>;
using TaskReduction = tomp::clause::TaskReductionT<TypeTy, IdTy, ExprTy>;
using ThreadLimit = tomp::clause::ThreadLimitT<TypeTy, IdTy, ExprTy>;
using Threads = tomp::clause::ThreadsT<TypeTy, IdTy, ExprTy>;
using To = tomp::clause::ToT<TypeTy, IdTy, ExprTy>;
using UnifiedAddress = tomp::clause::UnifiedAddressT<TypeTy, IdTy, ExprTy>;
using UnifiedSharedMemory =
    tomp::clause::UnifiedSharedMemoryT<TypeTy, IdTy, ExprTy>;
using Uniform = tomp::clause::UniformT<TypeTy, IdTy, ExprTy>;
using Unknown = tomp::clause::UnknownT<TypeTy, IdTy, ExprTy>;
using Untied = tomp::clause::UntiedT<TypeTy, IdTy, ExprTy>;
using Update = tomp::clause::UpdateT<TypeTy, IdTy, ExprTy>;
using UseDeviceAddr = tomp::clause::UseDeviceAddrT<TypeTy, IdTy, ExprTy>;
using UseDevicePtr = tomp::clause::UseDevicePtrT<TypeTy, IdTy, ExprTy>;
using UsesAllocators = tomp::clause::UsesAllocatorsT<TypeTy, IdTy, ExprTy>;
using Use = tomp::clause::UseT<TypeTy, IdTy, ExprTy>;
using Weak = tomp::clause::WeakT<TypeTy, IdTy, ExprTy>;
using When = tomp::clause::WhenT<TypeTy, IdTy, ExprTy>;
using Write = tomp::clause::WriteT<TypeTy, IdTy, ExprTy>;
} // namespace clause

using tomp::type::operator==;

struct CancellationConstructType {
  using EmptyTrait = std::true_type;
};
struct Depobj {
  using EmptyTrait = std::true_type;
};
struct Flush {
  using EmptyTrait = std::true_type;
};
struct MemoryOrder {
  using EmptyTrait = std::true_type;
};
struct Threadprivate {
  using EmptyTrait = std::true_type;
};

using ClauseBase = tomp::ClauseT<TypeTy, IdTy, ExprTy,
                                 // Extras...
                                 CancellationConstructType, Depobj, Flush,
                                 MemoryOrder, Threadprivate>;

struct Clause : public ClauseBase {
  Clause(ClauseBase &&base, const parser::CharBlock source = {})
      : ClauseBase(std::move(base)), source(source) {}
  // "source" will be ignored by tomp::type::operator==.
  parser::CharBlock source;
};

template <typename Specific>
Clause makeClause(llvm::omp::Clause id, Specific &&specific,
                  parser::CharBlock source = {}) {
  return Clause(typename Clause::BaseT{id, specific}, source);
}

Clause makeClause(const parser::OmpClause &cls,
                  semantics::SemanticsContext &semaCtx);

List<Clause> makeClauses(const parser::OmpClauseList &clauses,
                         semantics::SemanticsContext &semaCtx);

bool transferLocations(const List<Clause> &from, List<Clause> &to);
} // namespace Fortran::lower::omp

#endif // FORTRAN_LOWER_OPENMP_CLAUSES_H<|MERGE_RESOLUTION|>--- conflicted
+++ resolved
@@ -153,18 +153,11 @@
   return func(*arg);
 }
 
-<<<<<<< HEAD
-template <
-    typename FuncTy, //
-    typename ArgTy,  //
-    typename ResultTy = std::invoke_result_t<FuncTy, typename ArgTy::Value>>
-=======
 template <           //
     typename FuncTy, //
     typename ArgTy,  //
     typename ResultTy =
         std::invoke_result_t<FuncTy, decltype(std::declval<ArgTy>().v)>>
->>>>>>> 93e44d24
 std::optional<ResultTy> maybeApplyToV(FuncTy &&func, const ArgTy *arg) {
   if (!arg)
     return std::nullopt;
@@ -183,10 +176,7 @@
 using ProcedureDesignator = tomp::type::ProcedureDesignatorT<IdTy, ExprTy>;
 using ReductionOperator = tomp::type::ReductionIdentifierT<IdTy, ExprTy>;
 using DependenceType = tomp::type::DependenceType;
-<<<<<<< HEAD
-=======
 using Prescriptiveness = tomp::type::Prescriptiveness;
->>>>>>> 93e44d24
 
 // "Requires" clauses are handled early on, and the aggregated information
 // is stored in the Symbol details of modules, programs, and subprograms.
