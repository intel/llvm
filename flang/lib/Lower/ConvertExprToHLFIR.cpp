--- conflicted
+++ resolved
@@ -1813,15 +1813,8 @@
     // Allocate scalar temporary that will be initialized
     // with the values specified by the constructor.
     mlir::Value storagePtr = builder.createTemporary(loc, recTy);
-<<<<<<< HEAD
-    auto varOp = hlfir::EntityWithAttributes{hlfir::DeclareOp::create(
-        builder, loc, storagePtr, "ctor.temp", /*shape=*/nullptr,
-        /*typeparams=*/mlir::ValueRange{}, /*dummy_scope=*/nullptr,
-        fir::FortranVariableFlagsAttr{})};
-=======
     auto varOp = hlfir::EntityWithAttributes{
         hlfir::DeclareOp::create(builder, loc, storagePtr, "ctor.temp")};
->>>>>>> 35227056
 
     // Initialize any components that need initialization.
     mlir::Value box = builder.createBox(loc, fir::ExtendedValue{varOp});
