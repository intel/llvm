--- conflicted
+++ resolved
@@ -715,12 +715,6 @@
   } else if (auto cmplxTy = mlir::dyn_cast_or_null<fir::ComplexType>(ty)) {
     mlir::Type floatTy =
         Fortran::lower::convertReal(builder.getContext(), cmplxTy.getFKind());
-<<<<<<< HEAD
-    mlir::Value init = builder.createRealConstant(
-        loc, floatTy, getReductionInitValue<int64_t>(op, cmplxTy));
-    return fir::factory::Complex{builder, loc}.createComplex(cmplxTy.getFKind(),
-                                                             init, init);
-=======
     mlir::Value realInit = builder.createRealConstant(
         loc, floatTy, getReductionInitValue<int64_t>(op, cmplxTy));
     mlir::Value imagInit = builder.createRealConstant(loc, floatTy, 0.0);
@@ -745,26 +739,6 @@
                 shTy,
                 getReductionInitValue<llvm::APFloat>(op, seqTy.getEleTy())));
     }
->>>>>>> 6241a64e
-  }
-  if (auto refTy = mlir::dyn_cast<fir::ReferenceType>(ty)) {
-    if (auto seqTy = mlir::dyn_cast<fir::SequenceType>(refTy.getEleTy())) {
-      mlir::Type vecTy =
-          mlir::VectorType::get(seqTy.getShape(), seqTy.getEleTy());
-      auto shTy = vecTy.cast<mlir::ShapedType>();
-      if (seqTy.getEleTy().isIntOrIndex())
-        return builder.create<mlir::arith::ConstantOp>(
-            loc, vecTy,
-            mlir::DenseElementsAttr::get(
-                shTy,
-                getReductionInitValue<llvm::APInt>(op, seqTy.getEleTy())));
-      if (mlir::isa<mlir::FloatType>(seqTy.getEleTy()))
-        return builder.create<mlir::arith::ConstantOp>(
-            loc, vecTy,
-            mlir::DenseElementsAttr::get(
-                shTy,
-                getReductionInitValue<llvm::APFloat>(op, seqTy.getEleTy())));
-    }
   }
 
   llvm::report_fatal_error("Unsupported OpenACC reduction type");
@@ -781,23 +755,6 @@
   return builder.create<fir::ConvertOp>(loc, value1.getType(), add);
 }
 
-<<<<<<< HEAD
-=======
-  llvm::report_fatal_error("Unsupported OpenACC reduction type");
-}
-
-template <typename Op>
-static mlir::Value genLogicalCombiner(fir::FirOpBuilder &builder,
-                                      mlir::Location loc, mlir::Value value1,
-                                      mlir::Value value2) {
-  mlir::Type i1 = builder.getI1Type();
-  mlir::Value v1 = builder.create<fir::ConvertOp>(loc, i1, value1);
-  mlir::Value v2 = builder.create<fir::ConvertOp>(loc, i1, value2);
-  mlir::Value add = builder.create<Op>(loc, v1, v2);
-  return builder.create<fir::ConvertOp>(loc, value1.getType(), add);
-}
-
->>>>>>> 6241a64e
 static mlir::Value genComparisonCombiner(fir::FirOpBuilder &builder,
                                          mlir::Location loc,
                                          mlir::arith::CmpIPredicate pred,
