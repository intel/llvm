--- conflicted
+++ resolved
@@ -1217,19 +1217,10 @@
 
     auto leftDeclOp = hlfir::DeclareOp::create(
         builder, loc, recipe.getCopyRegion().getArgument(0), llvm::StringRef{},
-<<<<<<< HEAD
-        shape, llvm::ArrayRef<mlir::Value>{}, /*dummy_scope=*/nullptr,
-        fir::FortranVariableFlagsAttr{});
-    auto rightDeclOp = hlfir::DeclareOp::create(
-        builder, loc, recipe.getCopyRegion().getArgument(1), llvm::StringRef{},
-        shape, llvm::ArrayRef<mlir::Value>{}, /*dummy_scope=*/nullptr,
-        fir::FortranVariableFlagsAttr{});
-=======
         shape);
     auto rightDeclOp = hlfir::DeclareOp::create(
         builder, loc, recipe.getCopyRegion().getArgument(1), llvm::StringRef{},
         shape);
->>>>>>> 35227056
 
     hlfir::DesignateOp::Subscripts triplets =
         getSubscriptsFromArgs(recipe.getCopyRegion().getArguments());
@@ -1535,21 +1526,10 @@
       auto shape =
           genShapeFromBoundsOrArgs(loc, builder, seqTy, bounds,
                                    recipe.getCombinerRegion().getArguments());
-<<<<<<< HEAD
-      auto v1DeclareOp = hlfir::DeclareOp::create(
-          builder, loc, value1, llvm::StringRef{}, shape,
-          llvm::ArrayRef<mlir::Value>{},
-          /*dummy_scope=*/nullptr, fir::FortranVariableFlagsAttr{});
-      auto v2DeclareOp = hlfir::DeclareOp::create(
-          builder, loc, value2, llvm::StringRef{}, shape,
-          llvm::ArrayRef<mlir::Value>{},
-          /*dummy_scope=*/nullptr, fir::FortranVariableFlagsAttr{});
-=======
       auto v1DeclareOp = hlfir::DeclareOp::create(builder, loc, value1,
                                                   llvm::StringRef{}, shape);
       auto v2DeclareOp = hlfir::DeclareOp::create(builder, loc, value2,
                                                   llvm::StringRef{}, shape);
->>>>>>> 35227056
       hlfir::DesignateOp::Subscripts triplets = getTripletsFromArgs(recipe);
 
       llvm::SmallVector<mlir::Value> lenParamsLeft;
@@ -1594,11 +1574,7 @@
     if (bounds.empty()) {
       llvm::SmallVector<mlir::Value> extents;
       mlir::Type idxTy = builder.getIndexType();
-<<<<<<< HEAD
-      for (auto extent : seqTy.getShape()) {
-=======
       for (auto extent : llvm::reverse(seqTy.getShape())) {
->>>>>>> 35227056
         mlir::Value lb = mlir::arith::ConstantOp::create(
             builder, loc, idxTy, builder.getIntegerAttr(idxTy, 0));
         mlir::Value ub = mlir::arith::ConstantOp::create(
@@ -1645,16 +1621,11 @@
         ivs.push_back(loop.getInductionVar());
       }
     }
-<<<<<<< HEAD
-    auto addr1 = fir::CoordinateOp::create(builder, loc, refTy, value1, ivs);
-    auto addr2 = fir::CoordinateOp::create(builder, loc, refTy, value2, ivs);
-=======
     llvm::SmallVector<mlir::Value> reversedIvs(ivs.rbegin(), ivs.rend());
     auto addr1 =
         fir::CoordinateOp::create(builder, loc, refTy, value1, reversedIvs);
     auto addr2 =
         fir::CoordinateOp::create(builder, loc, refTy, value2, reversedIvs);
->>>>>>> 35227056
     auto load1 = fir::LoadOp::create(builder, loc, addr1);
     auto load2 = fir::LoadOp::create(builder, loc, addr2);
     mlir::Value res =
@@ -5039,12 +5010,9 @@
     Fortran::semantics::SemanticsContext &semanticsContext,
     Fortran::lower::SymMap &localSymbols,
     const Fortran::parser::DoConstruct &doConstruct, pft::Evaluation &eval) {
-<<<<<<< HEAD
-=======
   if (!lowerDoLoopToAccLoop)
     return nullptr;
 
->>>>>>> 35227056
   // Only convert loops which have induction variables that need privatized.
   if (!doConstruct.IsDoNormal() && !doConstruct.IsDoConcurrent())
     return nullptr;
@@ -5067,13 +5035,6 @@
     return nullptr;
   }
 
-<<<<<<< HEAD
-  // Open up a new scope for the loop variables.
-  localSymbols.pushScope();
-  auto scopeGuard = llvm::make_scope_exit([&]() { localSymbols.popScope(); });
-
-=======
->>>>>>> 35227056
   // Prepare empty operand vectors since there are no associated `acc loop`
   // clauses with the Fortran do loops being handled here.
   llvm::SmallVector<mlir::Value> privateOperands, gangOperands,
