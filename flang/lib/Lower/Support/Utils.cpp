//===-- Lower/Support/Utils.cpp -- utilities --------------------*- C++ -*-===//
//
// Part of the LLVM Project, under the Apache License v2.0 with LLVM Exceptions.
// See https://llvm.org/LICENSE.txt for license information.
// SPDX-License-Identifier: Apache-2.0 WITH LLVM-exception
//
//===----------------------------------------------------------------------===//
//
// Coding style: https://mlir.llvm.org/getting_started/DeveloperGuide/
//
//===----------------------------------------------------------------------===//

#include "flang/Lower/Support/Utils.h"

#include "flang/Common/indirection.h"
#include "flang/Lower/AbstractConverter.h"
#include "flang/Lower/ConvertVariable.h"
#include "flang/Lower/IterationSpace.h"
#include "flang/Lower/Support/PrivateReductionUtils.h"
#include "flang/Optimizer/Builder/HLFIRTools.h"
#include "flang/Optimizer/Builder/Todo.h"
#include "flang/Optimizer/HLFIR/HLFIRDialect.h"
#include "flang/Semantics/tools.h"
#include "mlir/Dialect/OpenMP/OpenMPDialect.h"
#include <cstdint>
#include <optional>
#include <type_traits>

namespace Fortran::lower {
// Fortran::evaluate::Expr are functional values organized like an AST. A
// Fortran::evaluate::Expr is meant to be moved and cloned. Using the front end
// tools can often cause copies and extra wrapper classes to be added to any
// Fortran::evaluate::Expr. These values should not be assumed or relied upon to
// have an *object* identity. They are deeply recursive, irregular structures
// built from a large number of classes which do not use inheritance and
// necessitate a large volume of boilerplate code as a result.
//
// Contrastingly, LLVM data structures make ubiquitous assumptions about an
// object's identity via pointers to the object. An object's location in memory
// is thus very often an identifying relation.

// This class defines a hash computation of a Fortran::evaluate::Expr tree value
// so it can be used with llvm::DenseMap. The Fortran::evaluate::Expr need not
// have the same address.
class HashEvaluateExpr {
public:
  // A Se::Symbol is the only part of an Fortran::evaluate::Expr with an
  // identity property.
  static unsigned getHashValue(const Fortran::semantics::Symbol &x) {
    return static_cast<unsigned>(reinterpret_cast<std::intptr_t>(&x));
  }
  template <typename A, bool COPY>
  static unsigned getHashValue(const Fortran::common::Indirection<A, COPY> &x) {
    return getHashValue(x.value());
  }
  template <typename A>
  static unsigned getHashValue(const std::optional<A> &x) {
    if (x.has_value())
      return getHashValue(x.value());
    return 0u;
  }
  static unsigned getHashValue(const Fortran::evaluate::Subscript &x) {
    return Fortran::common::visit(
        [&](const auto &v) { return getHashValue(v); }, x.u);
  }
  static unsigned getHashValue(const Fortran::evaluate::Triplet &x) {
    return getHashValue(x.lower()) - getHashValue(x.upper()) * 5u -
           getHashValue(x.stride()) * 11u;
  }
  static unsigned getHashValue(const Fortran::evaluate::Component &x) {
    return getHashValue(x.base()) * 83u - getHashValue(x.GetLastSymbol());
  }
  static unsigned getHashValue(const Fortran::evaluate::ArrayRef &x) {
    unsigned subs = 1u;
    for (const Fortran::evaluate::Subscript &v : x.subscript())
      subs -= getHashValue(v);
    return getHashValue(x.base()) * 89u - subs;
  }
  static unsigned getHashValue(const Fortran::evaluate::CoarrayRef &x) {
    unsigned cosubs = 3u;
    for (const Fortran::evaluate::Expr<Fortran::evaluate::SubscriptInteger> &v :
         x.cosubscript())
      cosubs -= getHashValue(v);
    return getHashValue(x.base()) * 97u - cosubs + getHashValue(x.stat()) +
           257u + getHashValue(x.team());
  }
  static unsigned getHashValue(const Fortran::evaluate::NamedEntity &x) {
    if (x.IsSymbol())
      return getHashValue(x.GetFirstSymbol()) * 11u;
    return getHashValue(x.GetComponent()) * 13u;
  }
  static unsigned getHashValue(const Fortran::evaluate::DataRef &x) {
    return Fortran::common::visit(
        [&](const auto &v) { return getHashValue(v); }, x.u);
  }
  static unsigned getHashValue(const Fortran::evaluate::ComplexPart &x) {
    return getHashValue(x.complex()) - static_cast<unsigned>(x.part());
  }
  template <Fortran::common::TypeCategory TC1, int KIND,
            Fortran::common::TypeCategory TC2>
  static unsigned getHashValue(
      const Fortran::evaluate::Convert<Fortran::evaluate::Type<TC1, KIND>, TC2>
          &x) {
    return getHashValue(x.left()) - (static_cast<unsigned>(TC1) + 2u) -
           (static_cast<unsigned>(KIND) + 5u);
  }
  template <int KIND>
  static unsigned
  getHashValue(const Fortran::evaluate::ComplexComponent<KIND> &x) {
    return getHashValue(x.left()) -
           (static_cast<unsigned>(x.isImaginaryPart) + 1u) * 3u;
  }
  template <typename T>
  static unsigned getHashValue(const Fortran::evaluate::Parentheses<T> &x) {
    return getHashValue(x.left()) * 17u;
  }
  template <Fortran::common::TypeCategory TC, int KIND>
  static unsigned getHashValue(
      const Fortran::evaluate::Negate<Fortran::evaluate::Type<TC, KIND>> &x) {
    return getHashValue(x.left()) - (static_cast<unsigned>(TC) + 5u) -
           (static_cast<unsigned>(KIND) + 7u);
  }
  template <Fortran::common::TypeCategory TC, int KIND>
  static unsigned getHashValue(
      const Fortran::evaluate::Add<Fortran::evaluate::Type<TC, KIND>> &x) {
    return (getHashValue(x.left()) + getHashValue(x.right())) * 23u +
           static_cast<unsigned>(TC) + static_cast<unsigned>(KIND);
  }
  template <Fortran::common::TypeCategory TC, int KIND>
  static unsigned getHashValue(
      const Fortran::evaluate::Subtract<Fortran::evaluate::Type<TC, KIND>> &x) {
    return (getHashValue(x.left()) - getHashValue(x.right())) * 19u +
           static_cast<unsigned>(TC) + static_cast<unsigned>(KIND);
  }
  template <Fortran::common::TypeCategory TC, int KIND>
  static unsigned getHashValue(
      const Fortran::evaluate::Multiply<Fortran::evaluate::Type<TC, KIND>> &x) {
    return (getHashValue(x.left()) + getHashValue(x.right())) * 29u +
           static_cast<unsigned>(TC) + static_cast<unsigned>(KIND);
  }
  template <Fortran::common::TypeCategory TC, int KIND>
  static unsigned getHashValue(
      const Fortran::evaluate::Divide<Fortran::evaluate::Type<TC, KIND>> &x) {
    return (getHashValue(x.left()) - getHashValue(x.right())) * 31u +
           static_cast<unsigned>(TC) + static_cast<unsigned>(KIND);
  }
  template <Fortran::common::TypeCategory TC, int KIND>
  static unsigned getHashValue(
      const Fortran::evaluate::Power<Fortran::evaluate::Type<TC, KIND>> &x) {
    return (getHashValue(x.left()) - getHashValue(x.right())) * 37u +
           static_cast<unsigned>(TC) + static_cast<unsigned>(KIND);
  }
  template <Fortran::common::TypeCategory TC, int KIND>
  static unsigned getHashValue(
      const Fortran::evaluate::Extremum<Fortran::evaluate::Type<TC, KIND>> &x) {
    return (getHashValue(x.left()) + getHashValue(x.right())) * 41u +
           static_cast<unsigned>(TC) + static_cast<unsigned>(KIND) +
           static_cast<unsigned>(x.ordering) * 7u;
  }
  template <Fortran::common::TypeCategory TC, int KIND>
  static unsigned getHashValue(
      const Fortran::evaluate::RealToIntPower<Fortran::evaluate::Type<TC, KIND>>
          &x) {
    return (getHashValue(x.left()) - getHashValue(x.right())) * 43u +
           static_cast<unsigned>(TC) + static_cast<unsigned>(KIND);
  }
  template <int KIND>
  static unsigned
  getHashValue(const Fortran::evaluate::ComplexConstructor<KIND> &x) {
    return (getHashValue(x.left()) - getHashValue(x.right())) * 47u +
           static_cast<unsigned>(KIND);
  }
  template <int KIND>
  static unsigned getHashValue(const Fortran::evaluate::Concat<KIND> &x) {
    return (getHashValue(x.left()) - getHashValue(x.right())) * 53u +
           static_cast<unsigned>(KIND);
  }
  template <int KIND>
  static unsigned getHashValue(const Fortran::evaluate::SetLength<KIND> &x) {
    return (getHashValue(x.left()) - getHashValue(x.right())) * 59u +
           static_cast<unsigned>(KIND);
  }
  static unsigned getHashValue(const Fortran::semantics::SymbolRef &sym) {
    return getHashValue(sym.get());
  }
  static unsigned getHashValue(const Fortran::evaluate::Substring &x) {
    return 61u *
               Fortran::common::visit(
                   [&](const auto &p) { return getHashValue(p); }, x.parent()) -
           getHashValue(x.lower()) - (getHashValue(x.lower()) + 1u);
  }
  static unsigned
  getHashValue(const Fortran::evaluate::StaticDataObject::Pointer &x) {
    return llvm::hash_value(x->name());
  }
  static unsigned getHashValue(const Fortran::evaluate::SpecificIntrinsic &x) {
    return llvm::hash_value(x.name);
  }
  template <typename A>
  static unsigned getHashValue(const Fortran::evaluate::Constant<A> &x) {
    // FIXME: Should hash the content.
    return 103u;
  }
  static unsigned getHashValue(const Fortran::evaluate::ActualArgument &x) {
    if (const Fortran::evaluate::Symbol *sym = x.GetAssumedTypeDummy())
      return getHashValue(*sym);
    return getHashValue(*x.UnwrapExpr());
  }
  static unsigned
  getHashValue(const Fortran::evaluate::ProcedureDesignator &x) {
    return Fortran::common::visit(
        [&](const auto &v) { return getHashValue(v); }, x.u);
  }
  static unsigned getHashValue(const Fortran::evaluate::ProcedureRef &x) {
    unsigned args = 13u;
    for (const std::optional<Fortran::evaluate::ActualArgument> &v :
         x.arguments())
      args -= getHashValue(v);
    return getHashValue(x.proc()) * 101u - args;
  }
  template <typename A>
  static unsigned
  getHashValue(const Fortran::evaluate::ArrayConstructor<A> &x) {
    // FIXME: hash the contents.
    return 127u;
  }
  static unsigned getHashValue(const Fortran::evaluate::ImpliedDoIndex &x) {
    return llvm::hash_value(toStringRef(x.name).str()) * 131u;
  }
  static unsigned getHashValue(const Fortran::evaluate::TypeParamInquiry &x) {
    return getHashValue(x.base()) * 137u - getHashValue(x.parameter()) * 3u;
  }
  static unsigned getHashValue(const Fortran::evaluate::DescriptorInquiry &x) {
    return getHashValue(x.base()) * 139u -
           static_cast<unsigned>(x.field()) * 13u +
           static_cast<unsigned>(x.dimension());
  }
  static unsigned
  getHashValue(const Fortran::evaluate::StructureConstructor &x) {
    // FIXME: hash the contents.
    return 149u;
  }
  template <int KIND>
  static unsigned getHashValue(const Fortran::evaluate::Not<KIND> &x) {
    return getHashValue(x.left()) * 61u + static_cast<unsigned>(KIND);
  }
  template <int KIND>
  static unsigned
  getHashValue(const Fortran::evaluate::LogicalOperation<KIND> &x) {
    unsigned result = getHashValue(x.left()) + getHashValue(x.right());
    return result * 67u + static_cast<unsigned>(x.logicalOperator) * 5u;
  }
  template <Fortran::common::TypeCategory TC, int KIND>
  static unsigned getHashValue(
      const Fortran::evaluate::Relational<Fortran::evaluate::Type<TC, KIND>>
          &x) {
    return (getHashValue(x.left()) + getHashValue(x.right())) * 71u +
           static_cast<unsigned>(TC) + static_cast<unsigned>(KIND) +
           static_cast<unsigned>(x.opr) * 11u;
  }
  template <typename A>
  static unsigned getHashValue(const Fortran::evaluate::Expr<A> &x) {
    return Fortran::common::visit(
        [&](const auto &v) { return getHashValue(v); }, x.u);
  }
  static unsigned getHashValue(
      const Fortran::evaluate::Relational<Fortran::evaluate::SomeType> &x) {
    return Fortran::common::visit(
        [&](const auto &v) { return getHashValue(v); }, x.u);
  }
  template <typename A>
  static unsigned getHashValue(const Fortran::evaluate::Designator<A> &x) {
    return Fortran::common::visit(
        [&](const auto &v) { return getHashValue(v); }, x.u);
  }
  template <int BITS>
  static unsigned
  getHashValue(const Fortran::evaluate::value::Integer<BITS> &x) {
    return static_cast<unsigned>(x.ToSInt());
  }
  static unsigned getHashValue(const Fortran::evaluate::NullPointer &x) {
    return ~179u;
  }
};

// Define the is equals test for using Fortran::evaluate::Expr values with
// llvm::DenseMap.
class IsEqualEvaluateExpr {
public:
  // A Se::Symbol is the only part of an Fortran::evaluate::Expr with an
  // identity property.
  static bool isEqual(const Fortran::semantics::Symbol &x,
                      const Fortran::semantics::Symbol &y) {
    return isEqual(&x, &y);
  }
  static bool isEqual(const Fortran::semantics::Symbol *x,
                      const Fortran::semantics::Symbol *y) {
    return x == y;
  }
  template <typename A, bool COPY>
  static bool isEqual(const Fortran::common::Indirection<A, COPY> &x,
                      const Fortran::common::Indirection<A, COPY> &y) {
    return isEqual(x.value(), y.value());
  }
  template <typename A>
  static bool isEqual(const std::optional<A> &x, const std::optional<A> &y) {
    if (x.has_value() && y.has_value())
      return isEqual(x.value(), y.value());
    return !x.has_value() && !y.has_value();
  }
  template <typename A>
  static bool isEqual(const std::vector<A> &x, const std::vector<A> &y) {
    if (x.size() != y.size())
      return false;
    const std::size_t size = x.size();
    for (std::remove_const_t<decltype(size)> i = 0; i < size; ++i)
      if (!isEqual(x[i], y[i]))
        return false;
    return true;
  }
  static bool isEqual(const Fortran::evaluate::Subscript &x,
                      const Fortran::evaluate::Subscript &y) {
    return Fortran::common::visit(
        [&](const auto &v, const auto &w) { return isEqual(v, w); }, x.u, y.u);
  }
  static bool isEqual(const Fortran::evaluate::Triplet &x,
                      const Fortran::evaluate::Triplet &y) {
    return isEqual(x.lower(), y.lower()) && isEqual(x.upper(), y.upper()) &&
           isEqual(x.stride(), y.stride());
  }
  static bool isEqual(const Fortran::evaluate::Component &x,
                      const Fortran::evaluate::Component &y) {
    return isEqual(x.base(), y.base()) &&
           isEqual(x.GetLastSymbol(), y.GetLastSymbol());
  }
  static bool isEqual(const Fortran::evaluate::ArrayRef &x,
                      const Fortran::evaluate::ArrayRef &y) {
    return isEqual(x.base(), y.base()) && isEqual(x.subscript(), y.subscript());
  }
  static bool isEqual(const Fortran::evaluate::CoarrayRef &x,
                      const Fortran::evaluate::CoarrayRef &y) {
    return isEqual(x.base(), y.base()) &&
           isEqual(x.cosubscript(), y.cosubscript()) &&
           isEqual(x.stat(), y.stat()) && isEqual(x.team(), y.team());
  }
  static bool isEqual(const Fortran::evaluate::NamedEntity &x,
                      const Fortran::evaluate::NamedEntity &y) {
    if (x.IsSymbol() && y.IsSymbol())
      return isEqual(x.GetFirstSymbol(), y.GetFirstSymbol());
    return !x.IsSymbol() && !y.IsSymbol() &&
           isEqual(x.GetComponent(), y.GetComponent());
  }
  static bool isEqual(const Fortran::evaluate::DataRef &x,
                      const Fortran::evaluate::DataRef &y) {
    return Fortran::common::visit(
        [&](const auto &v, const auto &w) { return isEqual(v, w); }, x.u, y.u);
  }
  static bool isEqual(const Fortran::evaluate::ComplexPart &x,
                      const Fortran::evaluate::ComplexPart &y) {
    return isEqual(x.complex(), y.complex()) && x.part() == y.part();
  }
  template <typename A, Fortran::common::TypeCategory TC2>
  static bool isEqual(const Fortran::evaluate::Convert<A, TC2> &x,
                      const Fortran::evaluate::Convert<A, TC2> &y) {
    return isEqual(x.left(), y.left());
  }
  template <int KIND>
  static bool isEqual(const Fortran::evaluate::ComplexComponent<KIND> &x,
                      const Fortran::evaluate::ComplexComponent<KIND> &y) {
    return isEqual(x.left(), y.left()) &&
           x.isImaginaryPart == y.isImaginaryPart;
  }
  template <typename T>
  static bool isEqual(const Fortran::evaluate::Parentheses<T> &x,
                      const Fortran::evaluate::Parentheses<T> &y) {
    return isEqual(x.left(), y.left());
  }
  template <typename A>
  static bool isEqual(const Fortran::evaluate::Negate<A> &x,
                      const Fortran::evaluate::Negate<A> &y) {
    return isEqual(x.left(), y.left());
  }
  template <typename A>
  static bool isBinaryEqual(const A &x, const A &y) {
    return isEqual(x.left(), y.left()) && isEqual(x.right(), y.right());
  }
  template <typename A>
  static bool isEqual(const Fortran::evaluate::Add<A> &x,
                      const Fortran::evaluate::Add<A> &y) {
    return isBinaryEqual(x, y);
  }
  template <typename A>
  static bool isEqual(const Fortran::evaluate::Subtract<A> &x,
                      const Fortran::evaluate::Subtract<A> &y) {
    return isBinaryEqual(x, y);
  }
  template <typename A>
  static bool isEqual(const Fortran::evaluate::Multiply<A> &x,
                      const Fortran::evaluate::Multiply<A> &y) {
    return isBinaryEqual(x, y);
  }
  template <typename A>
  static bool isEqual(const Fortran::evaluate::Divide<A> &x,
                      const Fortran::evaluate::Divide<A> &y) {
    return isBinaryEqual(x, y);
  }
  template <typename A>
  static bool isEqual(const Fortran::evaluate::Power<A> &x,
                      const Fortran::evaluate::Power<A> &y) {
    return isBinaryEqual(x, y);
  }
  template <typename A>
  static bool isEqual(const Fortran::evaluate::Extremum<A> &x,
                      const Fortran::evaluate::Extremum<A> &y) {
    return isBinaryEqual(x, y);
  }
  template <typename A>
  static bool isEqual(const Fortran::evaluate::RealToIntPower<A> &x,
                      const Fortran::evaluate::RealToIntPower<A> &y) {
    return isBinaryEqual(x, y);
  }
  template <int KIND>
  static bool isEqual(const Fortran::evaluate::ComplexConstructor<KIND> &x,
                      const Fortran::evaluate::ComplexConstructor<KIND> &y) {
    return isBinaryEqual(x, y);
  }
  template <int KIND>
  static bool isEqual(const Fortran::evaluate::Concat<KIND> &x,
                      const Fortran::evaluate::Concat<KIND> &y) {
    return isBinaryEqual(x, y);
  }
  template <int KIND>
  static bool isEqual(const Fortran::evaluate::SetLength<KIND> &x,
                      const Fortran::evaluate::SetLength<KIND> &y) {
    return isBinaryEqual(x, y);
  }
  static bool isEqual(const Fortran::semantics::SymbolRef &x,
                      const Fortran::semantics::SymbolRef &y) {
    return isEqual(x.get(), y.get());
  }
  static bool isEqual(const Fortran::evaluate::Substring &x,
                      const Fortran::evaluate::Substring &y) {
    return Fortran::common::visit(
               [&](const auto &p, const auto &q) { return isEqual(p, q); },
               x.parent(), y.parent()) &&
           isEqual(x.lower(), y.lower()) && isEqual(x.upper(), y.upper());
  }
  static bool isEqual(const Fortran::evaluate::StaticDataObject::Pointer &x,
                      const Fortran::evaluate::StaticDataObject::Pointer &y) {
    return x->name() == y->name();
  }
  static bool isEqual(const Fortran::evaluate::SpecificIntrinsic &x,
                      const Fortran::evaluate::SpecificIntrinsic &y) {
    return x.name == y.name;
  }
  template <typename A>
  static bool isEqual(const Fortran::evaluate::Constant<A> &x,
                      const Fortran::evaluate::Constant<A> &y) {
    return x == y;
  }
  static bool isEqual(const Fortran::evaluate::ActualArgument &x,
                      const Fortran::evaluate::ActualArgument &y) {
    if (const Fortran::evaluate::Symbol *xs = x.GetAssumedTypeDummy()) {
      if (const Fortran::evaluate::Symbol *ys = y.GetAssumedTypeDummy())
        return isEqual(*xs, *ys);
      return false;
    }
    return !y.GetAssumedTypeDummy() &&
           isEqual(*x.UnwrapExpr(), *y.UnwrapExpr());
  }
  static bool isEqual(const Fortran::evaluate::ProcedureDesignator &x,
                      const Fortran::evaluate::ProcedureDesignator &y) {
    return Fortran::common::visit(
        [&](const auto &v, const auto &w) { return isEqual(v, w); }, x.u, y.u);
  }
  static bool isEqual(const Fortran::evaluate::ProcedureRef &x,
                      const Fortran::evaluate::ProcedureRef &y) {
    return isEqual(x.proc(), y.proc()) && isEqual(x.arguments(), y.arguments());
  }
  template <typename A>
  static bool isEqual(const Fortran::evaluate::ImpliedDo<A> &x,
                      const Fortran::evaluate::ImpliedDo<A> &y) {
    return isEqual(x.values(), y.values()) && isEqual(x.lower(), y.lower()) &&
           isEqual(x.upper(), y.upper()) && isEqual(x.stride(), y.stride());
  }
  template <typename A>
  static bool isEqual(const Fortran::evaluate::ArrayConstructorValues<A> &x,
                      const Fortran::evaluate::ArrayConstructorValues<A> &y) {
    using Expr = Fortran::evaluate::Expr<A>;
    using ImpliedDo = Fortran::evaluate::ImpliedDo<A>;
    for (const auto &[xValue, yValue] : llvm::zip(x, y)) {
      bool checkElement = Fortran::common::visit(
          common::visitors{
              [&](const Expr &v, const Expr &w) { return isEqual(v, w); },
              [&](const ImpliedDo &v, const ImpliedDo &w) {
                return isEqual(v, w);
              },
              [&](const Expr &, const ImpliedDo &) { return false; },
              [&](const ImpliedDo &, const Expr &) { return false; },
          },
          xValue.u, yValue.u);
      if (!checkElement) {
        return false;
      }
    }
    return true;
  }
  static bool isEqual(const Fortran::evaluate::SubscriptInteger &x,
                      const Fortran::evaluate::SubscriptInteger &y) {
    return x == y;
  }
  template <typename A>
  static bool isEqual(const Fortran::evaluate::ArrayConstructor<A> &x,
                      const Fortran::evaluate::ArrayConstructor<A> &y) {
    bool checkCharacterType = true;
    if constexpr (A::category == Fortran::common::TypeCategory::Character) {
      checkCharacterType = isEqual(*x.LEN(), *y.LEN());
    }
    using Base = Fortran::evaluate::ArrayConstructorValues<A>;
    return isEqual((Base)x, (Base)y) &&
           (x.GetType() == y.GetType() && checkCharacterType);
  }
  static bool isEqual(const Fortran::evaluate::ImpliedDoIndex &x,
                      const Fortran::evaluate::ImpliedDoIndex &y) {
    return toStringRef(x.name) == toStringRef(y.name);
  }
  static bool isEqual(const Fortran::evaluate::TypeParamInquiry &x,
                      const Fortran::evaluate::TypeParamInquiry &y) {
    return isEqual(x.base(), y.base()) && isEqual(x.parameter(), y.parameter());
  }
  static bool isEqual(const Fortran::evaluate::DescriptorInquiry &x,
                      const Fortran::evaluate::DescriptorInquiry &y) {
    return isEqual(x.base(), y.base()) && x.field() == y.field() &&
           x.dimension() == y.dimension();
  }
  static bool isEqual(const Fortran::evaluate::StructureConstructor &x,
                      const Fortran::evaluate::StructureConstructor &y) {
    const auto &xValues = x.values();
    const auto &yValues = y.values();
    if (xValues.size() != yValues.size())
      return false;
    if (x.derivedTypeSpec() != y.derivedTypeSpec())
      return false;
    for (const auto &[xSymbol, xValue] : xValues) {
      auto yIt = yValues.find(xSymbol);
      // This should probably never happen, since the derived type
      // should be the same.
      if (yIt == yValues.end())
        return false;
      if (!isEqual(xValue, yIt->second))
        return false;
    }
    return true;
  }
  template <int KIND>
  static bool isEqual(const Fortran::evaluate::Not<KIND> &x,
                      const Fortran::evaluate::Not<KIND> &y) {
    return isEqual(x.left(), y.left());
  }
  template <int KIND>
  static bool isEqual(const Fortran::evaluate::LogicalOperation<KIND> &x,
                      const Fortran::evaluate::LogicalOperation<KIND> &y) {
    return isEqual(x.left(), y.left()) && isEqual(x.right(), y.right());
  }
  template <typename A>
  static bool isEqual(const Fortran::evaluate::Relational<A> &x,
                      const Fortran::evaluate::Relational<A> &y) {
    return isEqual(x.left(), y.left()) && isEqual(x.right(), y.right());
  }
  template <typename A>
  static bool isEqual(const Fortran::evaluate::Expr<A> &x,
                      const Fortran::evaluate::Expr<A> &y) {
    return Fortran::common::visit(
        [&](const auto &v, const auto &w) { return isEqual(v, w); }, x.u, y.u);
  }
  static bool
  isEqual(const Fortran::evaluate::Relational<Fortran::evaluate::SomeType> &x,
          const Fortran::evaluate::Relational<Fortran::evaluate::SomeType> &y) {
    return Fortran::common::visit(
        [&](const auto &v, const auto &w) { return isEqual(v, w); }, x.u, y.u);
  }
  template <typename A>
  static bool isEqual(const Fortran::evaluate::Designator<A> &x,
                      const Fortran::evaluate::Designator<A> &y) {
    return Fortran::common::visit(
        [&](const auto &v, const auto &w) { return isEqual(v, w); }, x.u, y.u);
  }
  template <int BITS>
  static bool isEqual(const Fortran::evaluate::value::Integer<BITS> &x,
                      const Fortran::evaluate::value::Integer<BITS> &y) {
    return x == y;
  }
  static bool isEqual(const Fortran::evaluate::NullPointer &x,
                      const Fortran::evaluate::NullPointer &y) {
    return true;
  }
  template <typename A, typename B,
            std::enable_if_t<!std::is_same_v<A, B>, bool> = true>
  static bool isEqual(const A &, const B &) {
    return false;
  }
};

unsigned getHashValue(const Fortran::lower::SomeExpr *x) {
  return HashEvaluateExpr::getHashValue(*x);
}

unsigned getHashValue(const Fortran::lower::ExplicitIterSpace::ArrayBases &x) {
  return Fortran::common::visit(
      [&](const auto *p) { return HashEvaluateExpr::getHashValue(*p); }, x);
}

bool isEqual(const Fortran::lower::SomeExpr *x,
             const Fortran::lower::SomeExpr *y) {
  const auto *empty =
      llvm::DenseMapInfo<const Fortran::lower::SomeExpr *>::getEmptyKey();
  const auto *tombstone =
      llvm::DenseMapInfo<const Fortran::lower::SomeExpr *>::getTombstoneKey();
  if (x == empty || y == empty || x == tombstone || y == tombstone)
    return x == y;
  return x == y || IsEqualEvaluateExpr::isEqual(*x, *y);
}

bool isEqual(const Fortran::lower::ExplicitIterSpace::ArrayBases &x,
             const Fortran::lower::ExplicitIterSpace::ArrayBases &y) {
  return Fortran::common::visit(
      Fortran::common::visitors{
          // Fortran::semantics::Symbol * are the exception here. These pointers
          // have identity; if two Symbol * values are the same (different) then
          // they are the same (different) logical symbol.
          [&](Fortran::lower::FrontEndSymbol p,
              Fortran::lower::FrontEndSymbol q) { return p == q; },
          [&](const auto *p, const auto *q) {
            if constexpr (std::is_same_v<decltype(p), decltype(q)>) {
              return IsEqualEvaluateExpr::isEqual(*p, *q);
            } else {
              // Different subtree types are never equal.
              return false;
            }
          }},
      x, y);
}

void copyFirstPrivateSymbol(lower::AbstractConverter &converter,
                            const semantics::Symbol *sym,
                            mlir::OpBuilder::InsertPoint *copyAssignIP) {
  if (sym->test(semantics::Symbol::Flag::OmpFirstPrivate) ||
      sym->test(semantics::Symbol::Flag::LocalityLocalInit))
    converter.copyHostAssociateVar(*sym, copyAssignIP);
}

template <typename OpType, typename OperandsStructType>
void privatizeSymbol(
    lower::AbstractConverter &converter, fir::FirOpBuilder &firOpBuilder,
    lower::SymMap &symTable,
    llvm::SetVector<const semantics::Symbol *> &allPrivatizedSymbols,
    llvm::SmallSet<const semantics::Symbol *, 16> &mightHaveReadHostSym,
    const semantics::Symbol *symToPrivatize, OperandsStructType *clauseOps) {
  constexpr bool isDoConcurrent =
      std::is_same_v<OpType, fir::LocalitySpecifierOp>;
  mlir::OpBuilder::InsertPoint dcIP;

  if (isDoConcurrent) {
    dcIP = firOpBuilder.saveInsertionPoint();
    firOpBuilder.setInsertionPoint(
        firOpBuilder.getRegion().getParentOfType<fir::DoConcurrentOp>());
  }

  const semantics::Symbol *sym =
      isDoConcurrent ? &symToPrivatize->GetUltimate() : symToPrivatize;
<<<<<<< HEAD
  const lower::SymbolBox hsb = isDoConcurrent
                                   ? converter.shallowLookupSymbol(*sym)
                                   : converter.lookupOneLevelUpSymbol(*sym);
=======
  const lower::SymbolBox hsb = converter.lookupOneLevelUpSymbol(*sym);
>>>>>>> 10a576f7
  assert(hsb && "Host symbol box not found");

  mlir::Location symLoc = hsb.getAddr().getLoc();
  std::string privatizerName = sym->name().ToString() + ".privatizer";
  bool emitCopyRegion =
      symToPrivatize->test(semantics::Symbol::Flag::OmpFirstPrivate) ||
      symToPrivatize->test(semantics::Symbol::Flag::LocalityLocalInit);

  mlir::Value privVal = hsb.getAddr();
  mlir::Type allocType = privVal.getType();
  if (!mlir::isa<fir::PointerType>(privVal.getType()))
    allocType = fir::unwrapRefType(privVal.getType());

  if (auto poly = mlir::dyn_cast<fir::ClassType>(allocType)) {
    if (!mlir::isa<fir::PointerType>(poly.getEleTy()) && emitCopyRegion)
      TODO(symLoc, "create polymorphic host associated copy");
  }

  // fir.array<> cannot be converted to any single llvm type and fir helpers
  // are not available in openmp to llvmir translation so we cannot generate
  // an alloca for a fir.array type there. Get around this by boxing all
  // arrays.
  if (mlir::isa<fir::SequenceType>(allocType)) {
    hlfir::Entity entity{hsb.getAddr()};
    entity = genVariableBox(symLoc, firOpBuilder, entity);
    privVal = entity.getBase();
    allocType = privVal.getType();
  }

  if (mlir::isa<fir::BaseBoxType>(privVal.getType())) {
    // Boxes should be passed by reference into nested regions:
    auto oldIP = firOpBuilder.saveInsertionPoint();
    firOpBuilder.setInsertionPointToStart(firOpBuilder.getAllocaBlock());
    auto alloca = firOpBuilder.create<fir::AllocaOp>(symLoc, privVal.getType());
    firOpBuilder.restoreInsertionPoint(oldIP);
    firOpBuilder.create<fir::StoreOp>(symLoc, privVal, alloca);
    privVal = alloca;
  }

  mlir::Type argType = privVal.getType();

  OpType privatizerOp = [&]() {
    auto moduleOp = firOpBuilder.getModule();
    auto uniquePrivatizerName = fir::getTypeAsString(
        allocType, converter.getKindMap(),
        converter.mangleName(*sym) +
            (emitCopyRegion ? "_firstprivate" : "_private"));

    if (auto existingPrivatizer =
            moduleOp.lookupSymbol<OpType>(uniquePrivatizerName))
      return existingPrivatizer;

    mlir::OpBuilder::InsertionGuard guard(firOpBuilder);
    firOpBuilder.setInsertionPointToStart(moduleOp.getBody());
    OpType result;

    if constexpr (std::is_same_v<OpType, mlir::omp::PrivateClauseOp>) {
      result = firOpBuilder.create<OpType>(
          symLoc, uniquePrivatizerName, allocType,
          emitCopyRegion ? mlir::omp::DataSharingClauseType::FirstPrivate
                         : mlir::omp::DataSharingClauseType::Private);
    } else {
      result = firOpBuilder.create<OpType>(
          symLoc, uniquePrivatizerName, allocType,
          emitCopyRegion ? fir::LocalitySpecifierType::LocalInit
                         : fir::LocalitySpecifierType::Local);
    }

    fir::ExtendedValue symExV = converter.getSymbolExtendedValue(*sym);
    lower::SymMapScope outerScope(symTable);

    // Populate the `init` region.
    // We need to initialize in the following cases:
    // 1. The allocation was for a derived type which requires initialization
    //    (this can be skipped if it will be initialized anyway by the copy
    //    region, unless the derived type has allocatable components)
    // 2. The allocation was for any kind of box
    // 3. The allocation was for a boxed character
    const bool needsInitialization =
        (Fortran::lower::hasDefaultInitialization(sym->GetUltimate()) &&
         (!emitCopyRegion || hlfir::mayHaveAllocatableComponent(allocType))) ||
        mlir::isa<fir::BaseBoxType>(allocType) ||
        mlir::isa<fir::BoxCharType>(allocType);
    if (needsInitialization) {
      lower::SymbolBox hsb = converter.lookupOneLevelUpSymbol(
          isDoConcurrent ? symToPrivatize->GetUltimate() : *symToPrivatize);

      assert(hsb && "Host symbol box not found");
      hlfir::Entity entity{hsb.getAddr()};
      bool cannotHaveNonDefaultLowerBounds =
          !entity.mayHaveNonDefaultLowerBounds();

      mlir::Region &initRegion = result.getInitRegion();
      mlir::Location symLoc = hsb.getAddr().getLoc();
      mlir::Block *initBlock = firOpBuilder.createBlock(
          &initRegion, /*insertPt=*/{}, {argType, argType}, {symLoc, symLoc});

      bool emitCopyRegion =
          symToPrivatize->test(semantics::Symbol::Flag::OmpFirstPrivate) ||
          symToPrivatize->test(
              Fortran::semantics::Symbol::Flag::LocalityLocalInit);

      populateByRefInitAndCleanupRegions(
          converter, symLoc, argType, /*scalarInitValue=*/nullptr, initBlock,
          result.getInitPrivateArg(), result.getInitMoldArg(),
          result.getDeallocRegion(),
          emitCopyRegion ? DeclOperationKind::FirstPrivateOrLocalInit
                         : DeclOperationKind::PrivateOrLocal,
          symToPrivatize, cannotHaveNonDefaultLowerBounds, isDoConcurrent);
      // TODO: currently there are false positives from dead uses of the mold
      // arg
      if (result.initReadsFromMold())
        mightHaveReadHostSym.insert(symToPrivatize);
    }

    // Populate the `copy` region if this is a `firstprivate`.
    if (emitCopyRegion) {
      mlir::Region &copyRegion = result.getCopyRegion();
      // First block argument corresponding to the original/host value while
      // second block argument corresponding to the privatized value.
      mlir::Block *copyEntryBlock = firOpBuilder.createBlock(
          &copyRegion, /*insertPt=*/{}, {argType, argType}, {symLoc, symLoc});
      firOpBuilder.setInsertionPointToEnd(copyEntryBlock);

      auto addSymbol = [&](unsigned argIdx, const semantics::Symbol *symToMap,
                           bool force = false) {
        symExV.match(
            [&](const fir::MutableBoxValue &box) {
              symTable.addSymbol(
                  *symToMap,
                  fir::substBase(box, copyRegion.getArgument(argIdx)), force);
            },
            [&](const auto &box) {
              symTable.addSymbol(*symToMap, copyRegion.getArgument(argIdx),
                                 force);
            });
      };

      addSymbol(0, sym, true);
      lower::SymMapScope innerScope(symTable);
      addSymbol(1, symToPrivatize);

      auto ip = firOpBuilder.saveInsertionPoint();
      copyFirstPrivateSymbol(converter, symToPrivatize, &ip);

      if constexpr (std::is_same_v<OpType, mlir::omp::PrivateClauseOp>) {
        firOpBuilder.create<mlir::omp::YieldOp>(
            hsb.getAddr().getLoc(),
            symTable.shallowLookupSymbol(*symToPrivatize).getAddr());
      } else {
        firOpBuilder.create<fir::YieldOp>(
            hsb.getAddr().getLoc(),
            symTable.shallowLookupSymbol(*symToPrivatize).getAddr());
      }
    }

    return result;
  }();

  if (clauseOps) {
    clauseOps->privateSyms.push_back(mlir::SymbolRefAttr::get(privatizerOp));
    clauseOps->privateVars.push_back(privVal);
  }

  if (isDoConcurrent)
    allPrivatizedSymbols.insert(symToPrivatize);

  if (isDoConcurrent)
    firOpBuilder.restoreInsertionPoint(dcIP);
}

template void
privatizeSymbol<mlir::omp::PrivateClauseOp, mlir::omp::PrivateClauseOps>(
    lower::AbstractConverter &converter, fir::FirOpBuilder &firOpBuilder,
    lower::SymMap &symTable,
    llvm::SetVector<const semantics::Symbol *> &allPrivatizedSymbols,
    llvm::SmallSet<const semantics::Symbol *, 16> &mightHaveReadHostSym,
    const semantics::Symbol *symToPrivatize,
    mlir::omp::PrivateClauseOps *clauseOps);

template void
privatizeSymbol<fir::LocalitySpecifierOp, fir::LocalitySpecifierOperands>(
    lower::AbstractConverter &converter, fir::FirOpBuilder &firOpBuilder,
    lower::SymMap &symTable,
    llvm::SetVector<const semantics::Symbol *> &allPrivatizedSymbols,
    llvm::SmallSet<const semantics::Symbol *, 16> &mightHaveReadHostSym,
    const semantics::Symbol *symToPrivatize,
    fir::LocalitySpecifierOperands *clauseOps);

} // end namespace Fortran::lower<|MERGE_RESOLUTION|>--- conflicted
+++ resolved
@@ -668,13 +668,7 @@
 
   const semantics::Symbol *sym =
       isDoConcurrent ? &symToPrivatize->GetUltimate() : symToPrivatize;
-<<<<<<< HEAD
-  const lower::SymbolBox hsb = isDoConcurrent
-                                   ? converter.shallowLookupSymbol(*sym)
-                                   : converter.lookupOneLevelUpSymbol(*sym);
-=======
   const lower::SymbolBox hsb = converter.lookupOneLevelUpSymbol(*sym);
->>>>>>> 10a576f7
   assert(hsb && "Host symbol box not found");
 
   mlir::Location symLoc = hsb.getAddr().getLoc();
