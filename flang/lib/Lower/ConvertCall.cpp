--- conflicted
+++ resolved
@@ -407,25 +407,16 @@
   }
 
   if (allocatedResult) {
-<<<<<<< HEAD
-    // 7.5.6.3 point 5. Derived-type finalization.
-=======
     // 7.5.6.3 point 5. Derived-type finalization for nonpointer function.
->>>>>>> cd74f4a4
     // Check if the derived-type is finalizable if it is a monorphic
     // derived-type.
     // For polymorphic and unlimited polymorphic enities call the runtime
     // in any cases.
     std::optional<Fortran::evaluate::DynamicType> retTy =
         caller.getCallDescription().proc().GetType();
-<<<<<<< HEAD
-    if (retTy && (retTy->category() == Fortran::common::TypeCategory::Derived ||
-                  retTy->IsPolymorphic() || retTy->IsUnlimitedPolymorphic())) {
-=======
     if (!fir::isPointerType(funcType.getResults()[0]) && retTy &&
         (retTy->category() == Fortran::common::TypeCategory::Derived ||
          retTy->IsPolymorphic() || retTy->IsUnlimitedPolymorphic())) {
->>>>>>> cd74f4a4
       if (retTy->IsPolymorphic() || retTy->IsUnlimitedPolymorphic()) {
         auto *bldr = &converter.getFirOpBuilder();
         stmtCtx.attachCleanup([bldr, loc, allocatedResult]() {
@@ -802,8 +793,6 @@
 };
 } // namespace
 
-<<<<<<< HEAD
-=======
 /// Fix-up the fact that it is supported to pass a character procedure
 /// designator to a non character procedure dummy procedure and vice-versa, even
 /// in case of explicit interface. Uglier cases where an object is passed as
@@ -831,7 +820,6 @@
   return hlfir::Entity{boxProc};
 }
 
->>>>>>> cd74f4a4
 /// When dummy is not ALLOCATABLE, POINTER and is not passed in register,
 /// prepare the actual argument according to the interface. Do as needed:
 /// - address element if this is an array argument in an elemental call.
@@ -853,8 +841,6 @@
   // element if this is an array in an elemental call.
   hlfir::Entity actual = preparedActual.getActual(loc, builder);
 
-<<<<<<< HEAD
-=======
   // Do nothing if this is a procedure argument. It is already a
   // fir.boxproc/fir.tuple<fir.boxproc, len> as it should.
   if (actual.isProcedure()) {
@@ -863,7 +849,6 @@
     return PreparedDummyArgument{actual, std::nullopt};
   }
 
->>>>>>> cd74f4a4
   const bool passingPolymorphicToNonPolymorphic =
       actual.isPolymorphic() && !fir::isPolymorphicType(dummyType);
 
@@ -1095,14 +1080,10 @@
           loc, "unexpected PassBy::AddressAndLength for actual arguments");
       break;
     case PassBy::CharProcTuple: {
-<<<<<<< HEAD
-      TODO(loc, "HLFIR PassBy::CharProcTuple");
-=======
       hlfir::Entity actual = preparedActual->getActual(loc, builder);
       if (!fir::isCharacterProcedureTuple(actual.getType()))
         actual = fixProcedureDummyMismatch(loc, builder, actual, argTy);
       caller.placeInput(arg, actual);
->>>>>>> cd74f4a4
     } break;
     case PassBy::MutableBox: {
       hlfir::Entity actual = preparedActual->getActual(loc, builder);
@@ -1205,15 +1186,6 @@
       operands.emplace_back(
           Fortran::lower::convertToValue(loc, converter, actual, stmtCtx));
       continue;
-<<<<<<< HEAD
-    case Fortran::lower::LowerIntrinsicArgAs::Addr:
-      operands.emplace_back(
-          Fortran::lower::convertToAddress(loc, converter, actual, stmtCtx));
-      continue;
-    case Fortran::lower::LowerIntrinsicArgAs::Box:
-      operands.emplace_back(
-          Fortran::lower::convertToBox(loc, converter, actual, stmtCtx));
-=======
     case fir::LowerIntrinsicArgAs::Addr:
       operands.emplace_back(Fortran::lower::convertToAddress(
           loc, converter, actual, stmtCtx, getActualFortranElementType()));
@@ -1221,7 +1193,6 @@
     case fir::LowerIntrinsicArgAs::Box:
       operands.emplace_back(Fortran::lower::convertToBox(
           loc, converter, actual, stmtCtx, getActualFortranElementType()));
->>>>>>> cd74f4a4
       continue;
     case fir::LowerIntrinsicArgAs::Inquired:
       // Place hlfir.expr in memory, and unbox fir.boxchar. Other entities
@@ -1617,13 +1588,8 @@
         callContext.stmtCtx);
     std::optional<mlir::Value> isPresent;
     if (argLowering) {
-<<<<<<< HEAD
-      Fortran::lower::ArgLoweringRule argRules =
-          Fortran::lower::lowerIntrinsicArgumentAs(*argLowering, arg.index());
-=======
       fir::ArgLoweringRule argRules =
           fir::lowerIntrinsicArgumentAs(*argLowering, arg.index());
->>>>>>> cd74f4a4
       if (argRules.handleDynamicOptional)
         isPresent =
             genIsPresentIfArgMaybeAbsent(loc, loweredActual, *expr, callContext,
