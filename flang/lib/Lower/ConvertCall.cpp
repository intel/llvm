//===-- ConvertCall.cpp ---------------------------------------------------===//
//
// Part of the LLVM Project, under the Apache License v2.0 with LLVM Exceptions.
// See https://llvm.org/LICENSE.txt for license information.
// SPDX-License-Identifier: Apache-2.0 WITH LLVM-exception
//
//===----------------------------------------------------------------------===//
//
// Coding style: https://mlir.llvm.org/getting_started/DeveloperGuide/
//
//===----------------------------------------------------------------------===//

#include "flang/Lower/ConvertCall.h"
#include "flang/Lower/Allocatable.h"
#include "flang/Lower/ConvertExprToHLFIR.h"
#include "flang/Lower/ConvertProcedureDesignator.h"
#include "flang/Lower/ConvertVariable.h"
#include "flang/Lower/CustomIntrinsicCall.h"
#include "flang/Lower/HlfirIntrinsics.h"
#include "flang/Lower/PFTBuilder.h"
#include "flang/Lower/StatementContext.h"
#include "flang/Lower/SymbolMap.h"
#include "flang/Optimizer/Builder/BoxValue.h"
#include "flang/Optimizer/Builder/CUFCommon.h"
#include "flang/Optimizer/Builder/Character.h"
#include "flang/Optimizer/Builder/FIRBuilder.h"
#include "flang/Optimizer/Builder/HLFIRTools.h"
#include "flang/Optimizer/Builder/IntrinsicCall.h"
#include "flang/Optimizer/Builder/LowLevelIntrinsics.h"
#include "flang/Optimizer/Builder/MutableBox.h"
#include "flang/Optimizer/Builder/Runtime/CUDA/Descriptor.h"
#include "flang/Optimizer/Builder/Runtime/Derived.h"
#include "flang/Optimizer/Builder/Todo.h"
#include "flang/Optimizer/Dialect/CUF/CUFOps.h"
#include "flang/Optimizer/Dialect/FIROpsSupport.h"
#include "flang/Optimizer/HLFIR/HLFIROps.h"
#include "mlir/IR/IRMapping.h"
#include "llvm/ADT/TypeSwitch.h"
#include "llvm/Support/CommandLine.h"
#include "llvm/Support/Debug.h"
#include <optional>

#define DEBUG_TYPE "flang-lower-expr"

static llvm::cl::opt<bool> useHlfirIntrinsicOps(
    "use-hlfir-intrinsic-ops", llvm::cl::init(true),
    llvm::cl::desc("Lower via HLFIR transformational intrinsic operations such "
                   "as hlfir.sum"));

static constexpr char tempResultName[] = ".tmp.func_result";

/// Helper to package a Value and its properties into an ExtendedValue.
static fir::ExtendedValue toExtendedValue(mlir::Location loc, mlir::Value base,
                                          llvm::ArrayRef<mlir::Value> extents,
                                          llvm::ArrayRef<mlir::Value> lengths) {
  mlir::Type type = base.getType();
  if (mlir::isa<fir::BaseBoxType>(type))
    return fir::BoxValue(base, /*lbounds=*/{}, lengths, extents);
  type = fir::unwrapRefType(type);
  if (mlir::isa<fir::BaseBoxType>(type))
    return fir::MutableBoxValue(base, lengths, /*mutableProperties*/ {});
  if (auto seqTy = mlir::dyn_cast<fir::SequenceType>(type)) {
    if (seqTy.getDimension() != extents.size())
      fir::emitFatalError(loc, "incorrect number of extents for array");
    if (mlir::isa<fir::CharacterType>(seqTy.getEleTy())) {
      if (lengths.empty())
        fir::emitFatalError(loc, "missing length for character");
      assert(lengths.size() == 1);
      return fir::CharArrayBoxValue(base, lengths[0], extents);
    }
    return fir::ArrayBoxValue(base, extents);
  }
  if (mlir::isa<fir::CharacterType>(type)) {
    if (lengths.empty())
      fir::emitFatalError(loc, "missing length for character");
    assert(lengths.size() == 1);
    return fir::CharBoxValue(base, lengths[0]);
  }
  return base;
}

/// Lower a type(C_PTR/C_FUNPTR) argument with VALUE attribute into a
/// reference. A C pointer can correspond to a Fortran dummy argument of type
/// C_PTR with the VALUE attribute. (see 18.3.6 note 3).
static mlir::Value genRecordCPtrValueArg(fir::FirOpBuilder &builder,
                                         mlir::Location loc, mlir::Value rec,
                                         mlir::Type ty) {
  mlir::Value cAddr = fir::factory::genCPtrOrCFunptrAddr(builder, loc, rec, ty);
  mlir::Value cVal = fir::LoadOp::create(builder, loc, cAddr);
  return builder.createConvert(loc, cAddr.getType(), cVal);
}

// Find the argument that corresponds to the host associations.
// Verify some assumptions about how the signature was built here.
[[maybe_unused]] static unsigned findHostAssocTuplePos(mlir::func::FuncOp fn) {
  // Scan the argument list from last to first as the host associations are
  // appended for now.
  for (unsigned i = fn.getNumArguments(); i > 0; --i)
    if (fn.getArgAttr(i - 1, fir::getHostAssocAttrName())) {
      // Host assoc tuple must be last argument (for now).
      assert(i == fn.getNumArguments() && "tuple must be last");
      return i - 1;
    }
  llvm_unreachable("anyFuncArgsHaveAttr failed");
}

mlir::Value
Fortran::lower::argumentHostAssocs(Fortran::lower::AbstractConverter &converter,
                                   mlir::Value arg) {
  if (auto addr = mlir::dyn_cast_or_null<fir::AddrOfOp>(arg.getDefiningOp())) {
    auto &builder = converter.getFirOpBuilder();
    if (auto funcOp = builder.getNamedFunction(addr.getSymbol()))
      if (fir::anyFuncArgsHaveAttr(funcOp, fir::getHostAssocAttrName()))
        return converter.hostAssocTupleValue();
  }
  return {};
}

static bool mustCastFuncOpToCopeWithImplicitInterfaceMismatch(
    mlir::Location loc, Fortran::lower::AbstractConverter &converter,
    mlir::FunctionType callSiteType, mlir::FunctionType funcOpType) {
  // Deal with argument number mismatch by making a function pointer so
  // that function type cast can be inserted. Do not emit a warning here
  // because this can happen in legal program if the function is not
  // defined here and it was first passed as an argument without any more
  // information.
  if (callSiteType.getNumResults() != funcOpType.getNumResults() ||
      callSiteType.getNumInputs() != funcOpType.getNumInputs())
    return true;

  // Implicit interface result type mismatch are not standard Fortran, but
  // some compilers are not complaining about it.  The front end is not
  // protecting lowering from this currently. Support this with a
  // discouraging warning.
  // Cast the actual function to the current caller implicit type because
  // that is the behavior we would get if we could not see the definition.
  if (callSiteType.getResults() != funcOpType.getResults()) {
    LLVM_DEBUG(mlir::emitWarning(
        loc, "a return type mismatch is not standard compliant and may "
             "lead to undefined behavior."));
    return true;
  }

  // In HLFIR, there is little attempt to cope with implicit interface
  // mismatch on the arguments. The argument are always prepared according
  // to the implicit interface. Cast the actual function if any of the
  // argument mismatch cannot be dealt with a simple fir.convert.
  if (converter.getLoweringOptions().getLowerToHighLevelFIR())
    for (auto [actualType, dummyType] :
         llvm::zip(callSiteType.getInputs(), funcOpType.getInputs()))
      if (actualType != dummyType &&
          !fir::ConvertOp::canBeConverted(actualType, dummyType))
        return true;
  return false;
}

static mlir::Value readDim3Value(fir::FirOpBuilder &builder, mlir::Location loc,
                                 mlir::Value dim3Addr, llvm::StringRef comp) {
  mlir::Type i32Ty = builder.getI32Type();
  mlir::Type refI32Ty = fir::ReferenceType::get(i32Ty);
  llvm::SmallVector<mlir::Value> lenParams;

  mlir::Value designate = hlfir::DesignateOp::create(
      builder, loc, refI32Ty, dim3Addr, /*component=*/comp,
      /*componentShape=*/mlir::Value{}, hlfir::DesignateOp::Subscripts{},
      /*substring=*/mlir::ValueRange{}, /*complexPartAttr=*/std::nullopt,
      mlir::Value{}, lenParams);

  return hlfir::loadTrivialScalar(loc, builder, hlfir::Entity{designate});
}

static mlir::Value remapActualToDummyDescriptor(
    mlir::Location loc, Fortran::lower::AbstractConverter &converter,
    Fortran::lower::SymMap &symMap,
    const Fortran::lower::CallerInterface::PassedEntity &arg,
    Fortran::lower::CallerInterface &caller, bool isBindcCall) {
  fir::FirOpBuilder &builder = converter.getFirOpBuilder();
  mlir::IndexType idxTy = builder.getIndexType();
  mlir::Value zero = builder.createIntegerConstant(loc, idxTy, 0);
  Fortran::lower::StatementContext localStmtCtx;
  auto lowerSpecExpr = [&](const auto &expr,
                           bool isAssumedSizeExtent) -> mlir::Value {
    mlir::Value convertExpr = builder.createConvert(
        loc, idxTy, fir::getBase(converter.genExprValue(expr, localStmtCtx)));
    if (isAssumedSizeExtent)
      return convertExpr;
    return fir::factory::genMaxWithZero(builder, loc, convertExpr);
  };
  bool mapSymbols = caller.mustMapInterfaceSymbolsForDummyArgument(arg);
  if (mapSymbols) {
    symMap.pushScope();
    const Fortran::semantics::Symbol *sym = caller.getDummySymbol(arg);
    assert(sym && "call must have explicit interface to map interface symbols");
    Fortran::lower::mapCallInterfaceSymbolsForDummyArgument(converter, caller,
                                                            symMap, *sym);
  }
  llvm::SmallVector<mlir::Value> extents;
  llvm::SmallVector<mlir::Value> lengths;
  mlir::Type dummyBoxType = caller.getDummyArgumentType(arg);
  mlir::Type dummyBaseType = fir::unwrapPassByRefType(dummyBoxType);
  if (mlir::isa<fir::SequenceType>(dummyBaseType))
    caller.walkDummyArgumentExtents(
        arg, [&](const Fortran::lower::SomeExpr &e, bool isAssumedSizeExtent) {
          extents.emplace_back(lowerSpecExpr(e, isAssumedSizeExtent));
        });
  mlir::Value shape;
  if (!extents.empty()) {
    if (isBindcCall) {
      // Preserve zero lower bounds (see F'2023 18.5.3).
      llvm::SmallVector<mlir::Value> lowerBounds(extents.size(), zero);
      shape = builder.genShape(loc, lowerBounds, extents);
    } else {
      shape = builder.genShape(loc, extents);
    }
  }

  hlfir::Entity explicitArgument = hlfir::Entity{caller.getInput(arg)};
  mlir::Type dummyElementType = fir::unwrapSequenceType(dummyBaseType);
  if (auto recType = llvm::dyn_cast<fir::RecordType>(dummyElementType))
    if (recType.getNumLenParams() > 0)
      TODO(loc, "sequence association of length parameterized derived type "
                "dummy arguments");
  if (fir::isa_char(dummyElementType))
    lengths.emplace_back(hlfir::genCharLength(loc, builder, explicitArgument));
  mlir::Value baseAddr =
      hlfir::genVariableRawAddress(loc, builder, explicitArgument);
  baseAddr = builder.createConvert(loc, fir::ReferenceType::get(dummyBaseType),
                                   baseAddr);
  mlir::Value mold;
  if (fir::isPolymorphicType(dummyBoxType))
    mold = explicitArgument;
  mlir::Value remapped =
      fir::EmboxOp::create(builder, loc, dummyBoxType, baseAddr, shape,
                           /*slice=*/mlir::Value{}, lengths, mold);
  if (mapSymbols)
    symMap.popScope();
  return remapped;
}

/// Create a descriptor for sequenced associated descriptor that are passed
/// by descriptor. Sequence association (F'2023 15.5.2.12) implies that the
/// dummy shape and rank need to not be the same as the actual argument. This
/// helper creates a descriptor based on the dummy shape and rank (sequence
/// association can only happen with explicit and assumed-size array) so that it
/// is safe to assume the rank of the incoming descriptor inside the callee.
/// This helper must be called once all the actual arguments have been lowered
/// and placed inside "caller". Copy-in/copy-out must already have been
/// generated if needed using the actual argument shape (the dummy shape may be
/// assumed-size).
static void remapActualToDummyDescriptors(
    mlir::Location loc, Fortran::lower::AbstractConverter &converter,
    Fortran::lower::SymMap &symMap,
    const Fortran::lower::PreparedActualArguments &loweredActuals,
    Fortran::lower::CallerInterface &caller, bool isBindcCall) {
  fir::FirOpBuilder &builder = converter.getFirOpBuilder();
  for (auto [preparedActual, arg] :
       llvm::zip(loweredActuals, caller.getPassedArguments())) {
    if (arg.isSequenceAssociatedDescriptor()) {
      if (!preparedActual.value().handleDynamicOptional()) {
        mlir::Value remapped = remapActualToDummyDescriptor(
            loc, converter, symMap, arg, caller, isBindcCall);
        caller.placeInput(arg, remapped);
      } else {
        // Absent optional actual argument descriptor cannot be read and
        // remapped unconditionally.
        mlir::Type dummyType = caller.getDummyArgumentType(arg);
        mlir::Value isPresent = preparedActual.value().getIsPresent();
        auto &argLambdaCapture = arg;
        mlir::Value remapped =
            builder
                .genIfOp(loc, {dummyType}, isPresent,
                         /*withElseRegion=*/true)
                .genThen([&]() {
                  mlir::Value newBox = remapActualToDummyDescriptor(
                      loc, converter, symMap, argLambdaCapture, caller,
                      isBindcCall);
                  fir::ResultOp::create(builder, loc, newBox);
                })
                .genElse([&]() {
                  mlir::Value absent =
                      fir::AbsentOp::create(builder, loc, dummyType);
                  fir::ResultOp::create(builder, loc, absent);
                })
                .getResults()[0];
        caller.placeInput(arg, remapped);
      }
    }
  }
}

static void
getResultLengthFromElementalOp(fir::FirOpBuilder &builder,
                               llvm::SmallVectorImpl<mlir::Value> &lengths) {
  auto elemental = llvm::dyn_cast_or_null<hlfir::ElementalOp>(
      builder.getInsertionBlock()->getParentOp());
  if (elemental)
    for (mlir::Value len : elemental.getTypeparams())
      lengths.push_back(len);
}

std::pair<Fortran::lower::LoweredResult, bool>
Fortran::lower::genCallOpAndResult(
    mlir::Location loc, Fortran::lower::AbstractConverter &converter,
    Fortran::lower::SymMap &symMap, Fortran::lower::StatementContext &stmtCtx,
    Fortran::lower::CallerInterface &caller, mlir::FunctionType callSiteType,
    std::optional<mlir::Type> resultType, bool isElemental) {
  fir::FirOpBuilder &builder = converter.getFirOpBuilder();
  using PassBy = Fortran::lower::CallerInterface::PassEntityBy;
  bool mustPopSymMap = false;

  llvm::SmallVector<mlir::Value> resultLengths;
  if (isElemental)
    getResultLengthFromElementalOp(builder, resultLengths);
  if (caller.mustMapInterfaceSymbolsForResult() && resultLengths.empty()) {
    // Do not map the dummy symbols again inside the loop to compute elemental
    // function result whose length was already computed outside of the loop.
    symMap.pushScope();
    mustPopSymMap = true;
    Fortran::lower::mapCallInterfaceSymbolsForResult(converter, caller, symMap);
  }
  // If this is an indirect call, retrieve the function address. Also retrieve
  // the result length if this is a character function (note that this length
  // will be used only if there is no explicit length in the local interface).
  mlir::Value funcPointer;
  mlir::Value charFuncPointerLength;
  if (const Fortran::evaluate::ProcedureDesignator *procDesignator =
          caller.getIfIndirectCall()) {
    if (mlir::Value passedArg = caller.getIfPassedArg()) {
      // Procedure pointer component call with PASS argument. To avoid
      // "double" lowering of the ComponentRef, semantics only place the
      // ComponentRef in the ActualArguments, not in the ProcedureDesignator (
      // that is only the component symbol).
      // Fetch the passed argument and addresses of its procedure pointer
      // component.
      funcPointer = Fortran::lower::derefPassProcPointerComponent(
          loc, converter, *procDesignator, passedArg, symMap, stmtCtx);
    } else {
      Fortran::lower::SomeExpr expr{*procDesignator};
      fir::ExtendedValue loweredProc =
          converter.genExprAddr(loc, expr, stmtCtx);
      funcPointer = fir::getBase(loweredProc);
      // Dummy procedure may have assumed length, in which case the result
      // length was passed along the dummy procedure.
      // This is not possible with procedure pointer components.
      if (const fir::CharBoxValue *charBox = loweredProc.getCharBox())
        charFuncPointerLength = charBox->getLen();
    }
  }
  const bool isExprCall =
      converter.getLoweringOptions().getLowerToHighLevelFIR() &&
      callSiteType.getNumResults() == 1 &&
      llvm::isa<fir::SequenceType>(callSiteType.getResult(0));

  mlir::IndexType idxTy = builder.getIndexType();
  auto lowerSpecExpr = [&](const auto &expr) -> mlir::Value {
    mlir::Value convertExpr = builder.createConvert(
        loc, idxTy, fir::getBase(converter.genExprValue(expr, stmtCtx)));
    return fir::factory::genMaxWithZero(builder, loc, convertExpr);
  };
  mlir::Value arrayResultShape;
  hlfir::EvaluateInMemoryOp evaluateInMemory;
  auto allocatedResult = [&]() -> std::optional<fir::ExtendedValue> {
    llvm::SmallVector<mlir::Value> extents;
    llvm::SmallVector<mlir::Value> lengths;
    if (!caller.callerAllocateResult())
      return {};
    mlir::Type type = caller.getResultStorageType();
    if (mlir::isa<fir::SequenceType>(type))
      caller.walkResultExtents(
          [&](const Fortran::lower::SomeExpr &e, bool isAssumedSizeExtent) {
            assert(!isAssumedSizeExtent && "result cannot be assumed-size");
            extents.emplace_back(lowerSpecExpr(e));
          });
    if (resultLengths.empty()) {
      caller.walkResultLengths(
          [&](const Fortran::lower::SomeExpr &e, bool isAssumedSizeExtent) {
            assert(!isAssumedSizeExtent && "result cannot be assumed-size");
            lengths.emplace_back(lowerSpecExpr(e));
          });
    } else {
      // Use lengths precomputed before elemental loops.
      lengths = resultLengths;
    }

    // Result length parameters should not be provided to box storage
    // allocation and save_results, but they are still useful information to
    // keep in the ExtendedValue if non-deferred.
    if (!mlir::isa<fir::BoxType>(type)) {
      if (fir::isa_char(fir::unwrapSequenceType(type)) && lengths.empty()) {
        // Calling an assumed length function. This is only possible if this
        // is a call to a character dummy procedure.
        if (!charFuncPointerLength)
          fir::emitFatalError(loc, "failed to retrieve character function "
                                   "length while calling it");
        lengths.push_back(charFuncPointerLength);
      }
      resultLengths = lengths;
    }

    if (!extents.empty())
      arrayResultShape = builder.genShape(loc, extents);

    if (isExprCall) {
      mlir::Type exprType = hlfir::getExprType(type);
      evaluateInMemory = hlfir::EvaluateInMemoryOp::create(
          builder, loc, exprType, arrayResultShape, resultLengths);
      builder.setInsertionPointToStart(&evaluateInMemory.getBody().front());
      return toExtendedValue(loc, evaluateInMemory.getMemory(), extents,
                             lengths);
    }

    if ((!extents.empty() || !lengths.empty()) && !isElemental) {
      // Note: in the elemental context, the alloca ownership inside the
      // elemental region is implicit, and later pass in lowering (stack
      // reclaim) fir.do_loop will be in charge of emitting any stack
      // save/restore if needed.
      auto *bldr = &converter.getFirOpBuilder();
      mlir::Value sp = bldr->genStackSave(loc);
      stmtCtx.attachCleanup(
          [bldr, loc, sp]() { bldr->genStackRestore(loc, sp); });
    }
    mlir::Value temp =
        builder.createTemporary(loc, type, ".result", extents, resultLengths);
    return toExtendedValue(loc, temp, extents, lengths);
  }();

  if (mustPopSymMap)
    symMap.popScope();

  // Place allocated result
  if (allocatedResult) {
    if (std::optional<Fortran::lower::CallInterface<
            Fortran::lower::CallerInterface>::PassedEntity>
            resultArg = caller.getPassedResult()) {
      if (resultArg->passBy == PassBy::AddressAndLength)
        caller.placeAddressAndLengthInput(*resultArg,
                                          fir::getBase(*allocatedResult),
                                          fir::getLen(*allocatedResult));
      else if (resultArg->passBy == PassBy::BaseAddress)
        caller.placeInput(*resultArg, fir::getBase(*allocatedResult));
      else
        fir::emitFatalError(
            loc, "only expect character scalar result to be passed by ref");
    }
  }

  // In older Fortran, procedure argument types are inferred. This may lead
  // different view of what the function signature is in different locations.
  // Casts are inserted as needed below to accommodate this.

  // The mlir::func::FuncOp type prevails, unless it has a different number of
  // arguments which can happen in legal program if it was passed as a dummy
  // procedure argument earlier with no further type information.
  mlir::SymbolRefAttr funcSymbolAttr;
  bool addHostAssociations = false;
  if (!funcPointer) {
    mlir::FunctionType funcOpType = caller.getFuncOp().getFunctionType();
    mlir::SymbolRefAttr symbolAttr =
        builder.getSymbolRefAttr(caller.getMangledName());
    if (callSiteType.getNumResults() == funcOpType.getNumResults() &&
        callSiteType.getNumInputs() + 1 == funcOpType.getNumInputs() &&
        fir::anyFuncArgsHaveAttr(caller.getFuncOp(),
                                 fir::getHostAssocAttrName())) {
      // The number of arguments is off by one, and we're lowering a function
      // with host associations. Modify call to include host associations
      // argument by appending the value at the end of the operands.
      assert(funcOpType.getInput(findHostAssocTuplePos(caller.getFuncOp())) ==
             converter.hostAssocTupleValue().getType());
      addHostAssociations = true;
    }
    // When this is not a call to an internal procedure (where there is a
    // mismatch due to the extra argument, but the interface is otherwise
    // explicit and safe), handle interface mismatch due to F77 implicit
    // interface "abuse" with a function address cast if needed.
    if (!addHostAssociations &&
        mustCastFuncOpToCopeWithImplicitInterfaceMismatch(
            loc, converter, callSiteType, funcOpType))
      funcPointer = fir::AddrOfOp::create(builder, loc, funcOpType, symbolAttr);
    else
      funcSymbolAttr = symbolAttr;

    // Issue a warning if the procedure name conflicts with
    // a runtime function name a call to which has been already
    // lowered (implying that the FuncOp has been created).
    // The behavior is undefined in this case.
    if (caller.getFuncOp()->hasAttrOfType<mlir::UnitAttr>(
            fir::FIROpsDialect::getFirRuntimeAttrName()))
      LLVM_DEBUG(mlir::emitWarning(
          loc,
          llvm::Twine("function name '") +
              llvm::Twine(symbolAttr.getLeafReference()) +
              llvm::Twine("' conflicts with a runtime function name used by "
                          "Flang - this may lead to undefined behavior")));
  }

  mlir::FunctionType funcType =
      funcPointer ? callSiteType : caller.getFuncOp().getFunctionType();
  llvm::SmallVector<mlir::Value> operands;
  // First operand of indirect call is the function pointer. Cast it to
  // required function type for the call to handle procedures that have a
  // compatible interface in Fortran, but that have different signatures in
  // FIR.
  if (funcPointer) {
    operands.push_back(
        mlir::isa<fir::BoxProcType>(funcPointer.getType())
            ? fir::BoxAddrOp::create(builder, loc, funcType, funcPointer)
            : builder.createConvert(loc, funcType, funcPointer));
  }

  // Deal with potential mismatches in arguments types. Passing an array to a
  // scalar argument should for instance be tolerated here.
  for (auto [fst, snd] : llvm::zip(caller.getInputs(), funcType.getInputs())) {
    // When passing arguments to a procedure that can be called by implicit
    // interface, allow any character actual arguments to be passed to dummy
    // arguments of any type and vice versa.
    mlir::Value cast;
    auto *context = builder.getContext();
<<<<<<< HEAD
    if (mlir::isa<fir::BoxProcType>(snd) &&
        mlir::isa<mlir::FunctionType>(fst.getType())) {
      auto funcTy = mlir::FunctionType::get(context, {}, {});
      auto boxProcTy = builder.getBoxProcType(funcTy);
=======

    // Special handling for %VAL arguments: internal procedures expect
    // reference parameters. When %VAL is used, the argument should be
    // passed by value. Pass the originally loaded value.
    if (fir::isa_ref_type(snd) && !fir::isa_ref_type(fst.getType()) &&
        fir::dyn_cast_ptrEleTy(snd) == fst.getType()) {
      auto loadOp = mlir::cast<fir::LoadOp>(fst.getDefiningOp());
      mlir::Value originalStorage = loadOp.getMemref();
      cast = originalStorage;
    } else if (mlir::isa<fir::BoxProcType>(snd) &&
               mlir::isa<mlir::FunctionType>(fst.getType())) {
      mlir::FunctionType funcTy = mlir::FunctionType::get(context, {}, {});
      fir::BoxProcType boxProcTy = builder.getBoxProcType(funcTy);
>>>>>>> 35227056
      if (mlir::Value host = argumentHostAssocs(converter, fst)) {
        cast = fir::EmboxProcOp::create(builder, loc, boxProcTy,
                                        llvm::ArrayRef<mlir::Value>{fst, host});
      } else {
        cast = fir::EmboxProcOp::create(builder, loc, boxProcTy, fst);
      }
    } else {
      mlir::Type fromTy = fir::unwrapRefType(fst.getType());
      if (fir::isa_builtin_cptr_type(fromTy) &&
          Fortran::lower::isCPtrArgByValueType(snd)) {
        cast = genRecordCPtrValueArg(builder, loc, fst, fromTy);
      } else if (fir::isa_derived(snd) && !fir::isa_derived(fst.getType())) {
        // TODO: remove this TODO once the old lowering is gone.
        TODO(loc, "derived type argument passed by value");
      } else {
        // With the lowering to HLFIR, box arguments have already been built
        // according to the attributes, rank, bounds, and type they should have.
        // Do not attempt any reboxing here that could break this.
        bool legacyLowering =
            !converter.getLoweringOptions().getLowerToHighLevelFIR();
        // When dealing with a dummy character argument (fir.boxchar), the
        // effective argument might be a non-character raw pointer. This may
        // happen when calling an implicit interface that was previously called
        // with a character argument, or when calling an explicit interface with
        // an IgnoreTKR dummy character arguments. Allow creating a fir.boxchar
        // from the raw pointer, which requires a non-trivial type conversion.
        const bool allowCharacterConversions = true;
        bool isVolatile = fir::isa_volatile_type(snd);
        cast = builder.createVolatileCast(loc, isVolatile, fst);
        cast = builder.convertWithSemantics(loc, snd, cast,
                                            allowCharacterConversions,
                                            /*allowRebox=*/legacyLowering);
      }
    }
    operands.push_back(cast);
  }

  // Add host associations as necessary.
  if (addHostAssociations)
    operands.push_back(converter.hostAssocTupleValue());

  mlir::Value callResult;
  unsigned callNumResults;
  fir::FortranProcedureFlagsEnumAttr procAttrs =
      caller.getProcedureAttrs(builder.getContext());

  if (converter.getLoweringOptions().getCUDARuntimeCheck()) {
    if (caller.getCallDescription().chevrons().empty() &&
        !cuf::isCUDADeviceContext(builder.getRegion())) {
      for (auto [oper, arg] :
           llvm::zip(operands, caller.getPassedArguments())) {
        if (auto boxTy = mlir::dyn_cast<fir::BaseBoxType>(oper.getType())) {
          const Fortran::semantics::Symbol *sym = caller.getDummySymbol(arg);
          if (sym && Fortran::evaluate::IsCUDADeviceSymbol(*sym))
            fir::runtime::cuda::genDescriptorCheckSection(builder, loc, oper);
        }
      }
    }
  }

  if (!caller.getCallDescription().chevrons().empty()) {
    // A call to a CUDA kernel with the chevron syntax.

    mlir::Type i32Ty = builder.getI32Type();
    mlir::Value one = builder.createIntegerConstant(loc, i32Ty, 1);

    mlir::Value grid_x, grid_y, grid_z;
    if (caller.getCallDescription().chevrons()[0].GetType()->category() ==
        Fortran::common::TypeCategory::Integer) {
      // If grid is an integer, it is converted to dim3(grid,1,1). Since z is
      // not used for the number of thread blocks, it is omitted in the op.
      grid_x = builder.createConvert(
          loc, i32Ty,
          fir::getBase(converter.genExprValue(
              caller.getCallDescription().chevrons()[0], stmtCtx)));
      grid_y = one;
      grid_z = one;
    } else {
      auto dim3Addr = converter.genExprAddr(
          caller.getCallDescription().chevrons()[0], stmtCtx);
      grid_x = readDim3Value(builder, loc, fir::getBase(dim3Addr), "x");
      grid_y = readDim3Value(builder, loc, fir::getBase(dim3Addr), "y");
      grid_z = readDim3Value(builder, loc, fir::getBase(dim3Addr), "z");
    }

    mlir::Value block_x, block_y, block_z;
    if (caller.getCallDescription().chevrons()[1].GetType()->category() ==
        Fortran::common::TypeCategory::Integer) {
      // If block is an integer, it is converted to dim3(block,1,1).
      block_x = builder.createConvert(
          loc, i32Ty,
          fir::getBase(converter.genExprValue(
              caller.getCallDescription().chevrons()[1], stmtCtx)));
      block_y = one;
      block_z = one;
    } else {
      auto dim3Addr = converter.genExprAddr(
          caller.getCallDescription().chevrons()[1], stmtCtx);
      block_x = readDim3Value(builder, loc, fir::getBase(dim3Addr), "x");
      block_y = readDim3Value(builder, loc, fir::getBase(dim3Addr), "y");
      block_z = readDim3Value(builder, loc, fir::getBase(dim3Addr), "z");
    }

    mlir::Value bytes; // bytes is optional.
    if (caller.getCallDescription().chevrons().size() > 2)
      bytes = builder.createConvert(
          loc, i32Ty,
          fir::getBase(converter.genExprValue(
              caller.getCallDescription().chevrons()[2], stmtCtx)));

    mlir::Value stream; // stream is optional.
    if (caller.getCallDescription().chevrons().size() > 3)
      stream = fir::getBase(converter.genExprAddr(
          caller.getCallDescription().chevrons()[3], stmtCtx));

    cuf::KernelLaunchOp::create(builder, loc, funcType.getResults(),
                                funcSymbolAttr, grid_x, grid_y, grid_z, block_x,
                                block_y, block_z, bytes, stream, operands,
                                /*arg_attrs=*/nullptr, /*res_attrs=*/nullptr);
    callNumResults = 0;
  } else if (caller.requireDispatchCall()) {
    // Procedure call requiring a dynamic dispatch. Call is created with
    // fir.dispatch.

    // Get the raw procedure name. The procedure name is not mangled in the
    // binding table, but there can be a suffix to distinguish bindings of
    // the same name (which happens only when PRIVATE bindings exist in
    // ancestor types in other modules).
    const auto &ultimateSymbol =
        caller.getCallDescription().proc().GetSymbol()->GetUltimate();
    std::string procName = ultimateSymbol.name().ToString();
    if (const auto &binding{
            ultimateSymbol.get<Fortran::semantics::ProcBindingDetails>()};
        binding.numPrivatesNotOverridden() > 0)
      procName += "."s + std::to_string(binding.numPrivatesNotOverridden());
    fir::DispatchOp dispatch;
    if (std::optional<unsigned> passArg = caller.getPassArgIndex()) {
      // PASS, PASS(arg-name)
      // Note that caller.getInputs is used instead of operands to get the
      // passed object because interface mismatch issues may have inserted a
      // cast to the operand with a different declared type, which would break
      // later type bound call resolution in the FIR to FIR pass.
      dispatch = fir::DispatchOp::create(
          builder, loc, funcType.getResults(), builder.getStringAttr(procName),
          caller.getInputs()[*passArg], operands,
          builder.getI32IntegerAttr(*passArg), /*arg_attrs=*/nullptr,
          /*res_attrs=*/nullptr, procAttrs);
    } else {
      // NOPASS
      const Fortran::evaluate::Component *component =
          caller.getCallDescription().proc().GetComponent();
      assert(component && "expect component for type-bound procedure call.");

      fir::ExtendedValue dataRefValue = Fortran::lower::convertDataRefToValue(
          loc, converter, component->base(), symMap, stmtCtx);
      mlir::Value passObject = fir::getBase(dataRefValue);

      if (fir::isa_ref_type(passObject.getType()))
        passObject = fir::LoadOp::create(builder, loc, passObject);
      dispatch = fir::DispatchOp::create(
          builder, loc, funcType.getResults(), builder.getStringAttr(procName),
          passObject, operands, nullptr, /*arg_attrs=*/nullptr,
          /*res_attrs=*/nullptr, procAttrs);
    }
    callNumResults = dispatch.getNumResults();
    if (callNumResults != 0)
      callResult = dispatch.getResult(0);
  } else {
    // Standard procedure call with fir.call.
    auto call = fir::CallOp::create(
        builder, loc, funcType.getResults(), funcSymbolAttr, operands,
        /*arg_attrs=*/nullptr, /*res_attrs=*/nullptr, procAttrs);

    callNumResults = call.getNumResults();
    if (callNumResults != 0)
      callResult = call.getResult(0);
  }

  std::optional<Fortran::evaluate::DynamicType> retTy =
      caller.getCallDescription().proc().GetType();
  // With HLFIR lowering, isElemental must be set to true
  // if we are producing an elemental call. In this case,
  // the elemental results must not be destroyed, instead,
  // the resulting array result will be finalized/destroyed
  // as needed by hlfir.destroy.
  const bool mustFinalizeResult =
      !isElemental && callSiteType.getNumResults() > 0 &&
      !fir::isPointerType(callSiteType.getResult(0)) && retTy.has_value() &&
      (retTy->category() == Fortran::common::TypeCategory::Derived ||
       retTy->IsPolymorphic() || retTy->IsUnlimitedPolymorphic());

  if (caller.mustSaveResult()) {
    assert(allocatedResult.has_value());
    fir::SaveResultOp::create(builder, loc, callResult,
                              fir::getBase(*allocatedResult), arrayResultShape,
                              resultLengths);
  }

  if (evaluateInMemory) {
    builder.setInsertionPointAfter(evaluateInMemory);
    mlir::Value expr = evaluateInMemory.getResult();
    fir::FirOpBuilder *bldr = &converter.getFirOpBuilder();
    if (!isElemental)
      stmtCtx.attachCleanup([bldr, loc, expr, mustFinalizeResult]() {
        hlfir::DestroyOp::create(*bldr, loc, expr,
                                 /*finalize=*/mustFinalizeResult);
      });
    return {LoweredResult{hlfir::EntityWithAttributes{expr}},
            mustFinalizeResult};
  }

  if (allocatedResult) {
    // The result must be optionally destroyed (if it is of a derived type
    // that may need finalization or deallocation of the components).
    // For an allocatable result we have to free the memory allocated
    // for the top-level entity. Note that the Destroy calls below
    // do not deallocate the top-level entity. The two clean-ups
    // must be pushed in reverse order, so that the final order is:
    //   Destroy(desc)
    //   free(desc->base_addr)
    allocatedResult->match(
        [&](const fir::MutableBoxValue &box) {
          if (box.isAllocatable()) {
            // 9.7.3.2 point 4. Deallocate allocatable results. Note that
            // finalization was done independently by calling
            // genDerivedTypeDestroy above and is not triggered by this inline
            // deallocation.
            fir::FirOpBuilder *bldr = &converter.getFirOpBuilder();
            stmtCtx.attachCleanup([bldr, loc, box]() {
              fir::factory::genFreememIfAllocated(*bldr, loc, box);
            });
          }
        },
        [](const auto &) {});

    // 7.5.6.3 point 5. Derived-type finalization for nonpointer function.
    bool resultIsFinalized = false;
    // Check if the derived-type is finalizable if it is a monomorphic
    // derived-type.
    // For polymorphic and unlimited polymorphic enities call the runtime
    // in any cases.
    if (mustFinalizeResult) {
      if (retTy->IsPolymorphic() || retTy->IsUnlimitedPolymorphic()) {
        auto *bldr = &converter.getFirOpBuilder();
        stmtCtx.attachCleanup([bldr, loc, allocatedResult]() {
          fir::runtime::genDerivedTypeDestroy(*bldr, loc,
                                              fir::getBase(*allocatedResult));
        });
        resultIsFinalized = true;
      } else {
        const Fortran::semantics::DerivedTypeSpec &typeSpec =
            retTy->GetDerivedTypeSpec();
        // If the result type may require finalization
        // or have allocatable components, we need to make sure
        // everything is properly finalized/deallocated.
        if (Fortran::semantics::MayRequireFinalization(typeSpec) ||
            // We can use DerivedTypeDestroy even if finalization is not needed.
            hlfir::mayHaveAllocatableComponent(funcType.getResults()[0])) {
          auto *bldr = &converter.getFirOpBuilder();
          stmtCtx.attachCleanup([bldr, loc, allocatedResult]() {
            mlir::Value box = bldr->createBox(loc, *allocatedResult);
            fir::runtime::genDerivedTypeDestroy(*bldr, loc, box);
          });
          resultIsFinalized = true;
        }
      }
    }
    return {LoweredResult{*allocatedResult}, resultIsFinalized};
  }

  // subroutine call
  if (!resultType)
    return {LoweredResult{fir::ExtendedValue{mlir::Value{}}},
            /*resultIsFinalized=*/false};

  // For now, Fortran return values are implemented with a single MLIR
  // function return value.
  assert(callNumResults == 1 && "Expected exactly one result in FUNCTION call");
  (void)callNumResults;

  // Call a BIND(C) function that return a char.
  if (caller.characterize().IsBindC() &&
      mlir::isa<fir::CharacterType>(funcType.getResults()[0])) {
    fir::CharacterType charTy =
        mlir::dyn_cast<fir::CharacterType>(funcType.getResults()[0]);
    mlir::Value len = builder.createIntegerConstant(
        loc, builder.getCharacterLengthType(), charTy.getLen());
    return {
        LoweredResult{fir::ExtendedValue{fir::CharBoxValue{callResult, len}}},
        /*resultIsFinalized=*/false};
  }

  return {LoweredResult{fir::ExtendedValue{callResult}},
          /*resultIsFinalized=*/false};
}

static hlfir::EntityWithAttributes genStmtFunctionRef(
    mlir::Location loc, Fortran::lower::AbstractConverter &converter,
    Fortran::lower::SymMap &symMap, Fortran::lower::StatementContext &stmtCtx,
    const Fortran::evaluate::ProcedureRef &procRef) {
  const Fortran::semantics::Symbol *symbol = procRef.proc().GetSymbol();
  assert(symbol && "expected symbol in ProcedureRef of statement functions");
  const auto &details = symbol->get<Fortran::semantics::SubprogramDetails>();
  fir::FirOpBuilder &builder = converter.getFirOpBuilder();

  // Statement functions have their own scope, we just need to associate
  // the dummy symbols to argument expressions. There are no
  // optional/alternate return arguments. Statement functions cannot be
  // recursive (directly or indirectly) so it is safe to add dummy symbols to
  // the local map here.
  symMap.pushScope();
  llvm::SmallVector<hlfir::AssociateOp> exprAssociations;
  for (auto [arg, bind] : llvm::zip(details.dummyArgs(), procRef.arguments())) {
    assert(arg && "alternate return in statement function");
    assert(bind && "optional argument in statement function");
    const auto *expr = bind->UnwrapExpr();
    // TODO: assumed type in statement function, that surprisingly seems
    // allowed, probably because nobody thought of restricting this usage.
    // gfortran/ifort compiles this.
    assert(expr && "assumed type used as statement function argument");
    // As per Fortran 2018 C1580, statement function arguments can only be
    // scalars.
    // The only care is to use the dummy character explicit length if any
    // instead of the actual argument length (that can be bigger).
    hlfir::EntityWithAttributes loweredArg = Fortran::lower::convertExprToHLFIR(
        loc, converter, *expr, symMap, stmtCtx);
    fir::FortranVariableOpInterface variableIface = loweredArg.getIfVariable();
    if (!variableIface) {
      // So far only FortranVariableOpInterface can be mapped to symbols.
      // Create an hlfir.associate to create a variable from a potential
      // value argument.
      mlir::Type argType = converter.genType(*arg);
      auto associate = hlfir::genAssociateExpr(
          loc, builder, loweredArg, argType, toStringRef(arg->name()));
      exprAssociations.push_back(associate);
      variableIface = associate;
    }
    const Fortran::semantics::DeclTypeSpec *type = arg->GetType();
    if (type &&
        type->category() == Fortran::semantics::DeclTypeSpec::Character) {
      // Instantiate character as if it was a normal dummy argument so that the
      // statement function dummy character length is applied and dealt with
      // correctly.
      symMap.addSymbol(*arg, variableIface.getBase());
      Fortran::lower::mapSymbolAttributes(converter, *arg, symMap, stmtCtx);
    } else {
      // No need to create an extra hlfir.declare otherwise for
      // numerical and logical scalar dummies.
      symMap.addVariableDefinition(*arg, variableIface);
    }
  }

  // Explicitly map statement function host associated symbols to their
  // parent scope lowered symbol box.
  for (const Fortran::semantics::SymbolRef &sym :
       Fortran::evaluate::CollectSymbols(*details.stmtFunction()))
    if (const auto *details =
            sym->detailsIf<Fortran::semantics::HostAssocDetails>())
      converter.copySymbolBinding(details->symbol(), sym);

  hlfir::Entity result = Fortran::lower::convertExprToHLFIR(
      loc, converter, details.stmtFunction().value(), symMap, stmtCtx);
  symMap.popScope();
  // The result must not be a variable.
  result = hlfir::loadTrivialScalar(loc, builder, result);
  if (result.isVariable())
    result = hlfir::Entity{hlfir::AsExprOp::create(builder, loc, result)};
  for (auto associate : exprAssociations)
    hlfir::EndAssociateOp::create(builder, loc, associate);
  return hlfir::EntityWithAttributes{result};
}

namespace {
// Structure to hold the information about the call and the lowering context.
// This structure is intended to help threading the information
// through the various lowering calls without having to pass every
// required structure one by one.
struct CallContext {
  CallContext(const Fortran::evaluate::ProcedureRef &procRef,
              std::optional<mlir::Type> resultType, mlir::Location loc,
              Fortran::lower::AbstractConverter &converter,
              Fortran::lower::SymMap &symMap,
              Fortran::lower::StatementContext &stmtCtx, bool doCopyIn = true)
      : procRef{procRef}, converter{converter}, symMap{symMap},
        stmtCtx{stmtCtx}, resultType{resultType}, loc{loc}, doCopyIn{doCopyIn} {
  }

  fir::FirOpBuilder &getBuilder() { return converter.getFirOpBuilder(); }

  std::string getProcedureName() const {
    if (const Fortran::semantics::Symbol *sym = procRef.proc().GetSymbol())
      return sym->GetUltimate().name().ToString();
    return procRef.proc().GetName();
  }

  /// Is this a call to an elemental procedure with at least one array argument?
  bool isElementalProcWithArrayArgs() const {
    if (procRef.IsElemental())
      for (const std::optional<Fortran::evaluate::ActualArgument> &arg :
           procRef.arguments())
        if (arg && arg->Rank() != 0)
          return true;
    return false;
  }

  /// Is this a statement function reference?
  bool isStatementFunctionCall() const {
    if (const Fortran::semantics::Symbol *symbol = procRef.proc().GetSymbol())
      if (const auto *details =
              symbol->detailsIf<Fortran::semantics::SubprogramDetails>())
        return details->stmtFunction().has_value();
    return false;
  }

  /// Is this a call to a BIND(C) procedure?
  bool isBindcCall() const {
    if (const Fortran::semantics::Symbol *symbol = procRef.proc().GetSymbol())
      return Fortran::semantics::IsBindCProcedure(*symbol);
    return false;
  }

  const Fortran::evaluate::ProcedureRef &procRef;
  Fortran::lower::AbstractConverter &converter;
  Fortran::lower::SymMap &symMap;
  Fortran::lower::StatementContext &stmtCtx;
  std::optional<mlir::Type> resultType;
  mlir::Location loc;
  bool doCopyIn;
};

using ExvAndCleanup =
    std::pair<fir::ExtendedValue, std::optional<hlfir::CleanupFunction>>;
} // namespace

// Helper to transform a fir::ExtendedValue to an hlfir::EntityWithAttributes.
static hlfir::EntityWithAttributes
extendedValueToHlfirEntity(mlir::Location loc, fir::FirOpBuilder &builder,
                           const fir::ExtendedValue &exv,
                           llvm::StringRef name) {
  mlir::Value firBase = fir::getBase(exv);
  mlir::Type firBaseTy = firBase.getType();
  if (fir::isa_trivial(firBaseTy))
    return hlfir::EntityWithAttributes{firBase};
  if (auto charTy = mlir::dyn_cast<fir::CharacterType>(firBase.getType())) {
    // CHAR() intrinsic and BIND(C) procedures returning CHARACTER(1)
    // are lowered to a fir.char<kind,1> that is not in memory.
    // This tends to cause a lot of bugs because the rest of the
    // infrastructure is mostly tested with characters that are
    // in memory.
    // To avoid having to deal with this special case here and there,
    // place it in memory here. If this turns out to be suboptimal,
    // this could be fixed, but for now llvm opt -O1 is able to get
    // rid of the memory indirection in a = char(b), so there is
    // little incentive to increase the compiler complexity.
    hlfir::Entity storage{builder.createTemporary(loc, charTy)};
    fir::StoreOp::create(builder, loc, firBase, storage);
    auto asExpr = hlfir::AsExprOp::create(
        builder, loc, storage, /*mustFree=*/builder.createBool(loc, false));
    return hlfir::EntityWithAttributes{asExpr.getResult()};
  }
  return hlfir::genDeclare(loc, builder, exv, name,
                           fir::FortranVariableFlagsAttr{});
}
namespace {
/// Structure to hold the clean-up related to a dummy argument preparation
/// that may have to be done after a call (copy-out or temporary deallocation).
struct CallCleanUp {
  struct CopyIn {
    void genCleanUp(mlir::Location loc, fir::FirOpBuilder &builder) {
      hlfir::CopyOutOp::create(builder, loc, tempBox, wasCopied, copyBackVar);
    }
    // address of the descriptor holding the temp if a temp was created.
    mlir::Value tempBox;
    // Boolean indicating if a copy was made or not.
    mlir::Value wasCopied;
    // copyBackVar may be null if copy back is not needed.
    mlir::Value copyBackVar;
  };
  struct ExprAssociate {
    void genCleanUp(mlir::Location loc, fir::FirOpBuilder &builder) {
      hlfir::EndAssociateOp::create(builder, loc, tempVar, mustFree);
    }
    mlir::Value tempVar;
    mlir::Value mustFree;
  };

  /// Generate clean-up code.
  /// If \p postponeAssociates is true, the ExprAssociate clean-up
  /// is not generated, and instead the corresponding CallCleanUp
  /// object is returned as the result.
  std::optional<CallCleanUp> genCleanUp(mlir::Location loc,
                                        fir::FirOpBuilder &builder,
                                        bool postponeAssociates) {
    std::optional<CallCleanUp> postponed;
    Fortran::common::visit(Fortran::common::visitors{
                               [&](CopyIn &c) { c.genCleanUp(loc, builder); },
                               [&](ExprAssociate &c) {
                                 if (postponeAssociates)
                                   postponed = CallCleanUp{c};
                                 else
                                   c.genCleanUp(loc, builder);
                               },
                           },
                           cleanUp);
    return postponed;
  }
  std::variant<CopyIn, ExprAssociate> cleanUp;
};

/// Structure representing a prepared dummy argument.
/// It holds the value to be passed in the call and any related
/// clean-ups to be done after the call.
struct PreparedDummyArgument {
  void pushCopyInCleanUp(mlir::Value tempBox, mlir::Value wasCopied,
                         mlir::Value copyBackVar) {
    cleanups.emplace_back(
        CallCleanUp{CallCleanUp::CopyIn{tempBox, wasCopied, copyBackVar}});
  }
  void pushExprAssociateCleanUp(mlir::Value tempVar, mlir::Value wasCopied) {
    cleanups.emplace_back(
        CallCleanUp{CallCleanUp::ExprAssociate{tempVar, wasCopied}});
  }
  void pushExprAssociateCleanUp(hlfir::AssociateOp associate) {
    mlir::Value hlfirBase = associate.getBase();
    mlir::Value firBase = associate.getFirBase();
    cleanups.emplace_back(CallCleanUp{CallCleanUp::ExprAssociate{
        hlfir::mayHaveAllocatableComponent(hlfirBase.getType()) ? hlfirBase
                                                                : firBase,
        associate.getMustFreeStrorageFlag()}});
  }

  mlir::Value dummy;
  // NOTE: the clean-ups are executed in reverse order.
  llvm::SmallVector<CallCleanUp, 2> cleanups;
};

/// Structure to help conditionally preparing a dummy argument based
/// on the actual argument presence.
/// It helps "wrapping" the dummy and the clean-up information in
/// an if (present) {...}:
///
///  %conditionallyPrepared = fir.if (%present) {
///    fir.result %preparedDummy
///  } else {
///    fir.result %absent
///  }
///
struct ConditionallyPreparedDummy {
  /// Create ConditionallyPreparedDummy from a preparedDummy that must
  /// be wrapped in a fir.if.
  ConditionallyPreparedDummy(PreparedDummyArgument &preparedDummy) {
    thenResultValues.push_back(preparedDummy.dummy);
    for (const CallCleanUp &c : preparedDummy.cleanups) {
      if (const auto *copyInCleanUp =
              std::get_if<CallCleanUp::CopyIn>(&c.cleanUp)) {
        thenResultValues.push_back(copyInCleanUp->wasCopied);
        if (copyInCleanUp->copyBackVar)
          thenResultValues.push_back(copyInCleanUp->copyBackVar);
      } else {
        const auto &exprAssociate =
            std::get<CallCleanUp::ExprAssociate>(c.cleanUp);
        thenResultValues.push_back(exprAssociate.tempVar);
        thenResultValues.push_back(exprAssociate.mustFree);
      }
    }
  }

  /// Get the result types of the wrapping fir.if that must be created.
  llvm::SmallVector<mlir::Type> getIfResulTypes() const {
    llvm::SmallVector<mlir::Type> types;
    for (mlir::Value res : thenResultValues)
      types.push_back(res.getType());
    return types;
  }

  /// Generate the "fir.result %preparedDummy" in the then branch of the
  /// wrapping fir.if.
  void genThenResult(mlir::Location loc, fir::FirOpBuilder &builder) const {
    fir::ResultOp::create(builder, loc, thenResultValues);
  }

  /// Generate the "fir.result %absent" in the else branch of the
  /// wrapping fir.if.
  void genElseResult(mlir::Location loc, fir::FirOpBuilder &builder) const {
    llvm::SmallVector<mlir::Value> elseResultValues;
    mlir::Type i1Type = builder.getI1Type();
    for (mlir::Value res : thenResultValues) {
      mlir::Type type = res.getType();
      if (type == i1Type)
        elseResultValues.push_back(builder.createBool(loc, false));
      else
        elseResultValues.push_back(builder.genAbsentOp(loc, type));
    }
    fir::ResultOp::create(builder, loc, elseResultValues);
  }

  /// Once the fir.if has been created, get the resulting %conditionallyPrepared
  /// dummy argument.
  PreparedDummyArgument
  getPreparedDummy(fir::IfOp ifOp,
                   const PreparedDummyArgument &unconditionalDummy) {
    PreparedDummyArgument preparedDummy;
    preparedDummy.dummy = ifOp.getResults()[0];
    for (const CallCleanUp &c : unconditionalDummy.cleanups) {
      if (const auto *copyInCleanUp =
              std::get_if<CallCleanUp::CopyIn>(&c.cleanUp)) {
        mlir::Value copyBackVar;
        if (copyInCleanUp->copyBackVar)
          copyBackVar = ifOp.getResults().back();
        // tempBox is an hlfir.copy_in argument created outside of the
        // fir.if region. It needs not to be threaded as a fir.if result.
        preparedDummy.pushCopyInCleanUp(copyInCleanUp->tempBox,
                                        ifOp.getResults()[1], copyBackVar);
      } else {
        preparedDummy.pushExprAssociateCleanUp(ifOp.getResults()[1],
                                               ifOp.getResults()[2]);
      }
    }
    return preparedDummy;
  }

  llvm::SmallVector<mlir::Value> thenResultValues;
};
} // namespace

/// Fix-up the fact that it is supported to pass a character procedure
/// designator to a non character procedure dummy procedure and vice-versa, even
/// in case of explicit interface. Uglier cases where an object is passed as
/// procedure designator or vice versa are handled only for implicit interfaces
/// (refused by semantics with explicit interface), and handled with a funcOp
/// cast like other implicit interface mismatches.
static hlfir::Entity fixProcedureDummyMismatch(mlir::Location loc,
                                               fir::FirOpBuilder &builder,
                                               hlfir::Entity actual,
                                               mlir::Type dummyType) {
  if (mlir::isa<fir::BoxProcType>(actual.getType()) &&
      fir::isCharacterProcedureTuple(dummyType)) {
    mlir::Value length =
        fir::UndefOp::create(builder, loc, builder.getCharacterLengthType());
    mlir::Value tuple = fir::factory::createCharacterProcedureTuple(
        builder, loc, dummyType, actual, length);
    return hlfir::Entity{tuple};
  }
  assert(fir::isCharacterProcedureTuple(actual.getType()) &&
         mlir::isa<fir::BoxProcType>(dummyType) &&
         "unsupported dummy procedure mismatch with the actual argument");
  mlir::Value boxProc = fir::factory::extractCharacterProcedureTuple(
                            builder, loc, actual, /*openBoxProc=*/false)
                            .first;
  return hlfir::Entity{boxProc};
}

mlir::Value static getZeroLowerBounds(mlir::Location loc,
                                      fir::FirOpBuilder &builder,
                                      hlfir::Entity entity) {
  assert(!entity.isAssumedRank() &&
         "assumed-rank must use fir.rebox_assumed_rank");
  if (entity.getRank() < 1)
    return {};
  mlir::Value zero =
      builder.createIntegerConstant(loc, builder.getIndexType(), 0);
  llvm::SmallVector<mlir::Value> lowerBounds(entity.getRank(), zero);
  return builder.genShift(loc, lowerBounds);
}

static bool isParameterObjectOrSubObject(hlfir::Entity entity) {
  mlir::Value base = entity;
  bool foundParameter = false;
  while (mlir::Operation *op = base ? base.getDefiningOp() : nullptr) {
    base =
        llvm::TypeSwitch<mlir::Operation *, mlir::Value>(op)
            .Case<hlfir::DeclareOp>([&](auto declare) -> mlir::Value {
              foundParameter |= hlfir::Entity{declare}.isParameter();
              return foundParameter ? mlir::Value{} : declare.getMemref();
            })
            .Case<hlfir::DesignateOp, hlfir::ParentComponentOp, fir::EmboxOp>(
                [&](auto op) -> mlir::Value { return op.getMemref(); })
            .Case<fir::ReboxOp>(
                [&](auto rebox) -> mlir::Value { return rebox.getBox(); })
            .Case<fir::ConvertOp>(
                [&](auto convert) -> mlir::Value { return convert.getValue(); })
            .Default([](mlir::Operation *) -> mlir::Value { return nullptr; });
  }
  return foundParameter;
}

/// When dummy is not ALLOCATABLE, POINTER and is not passed in register,
/// prepare the actual argument according to the interface. Do as needed:
/// - address element if this is an array argument in an elemental call.
/// - set dynamic type to the dummy type if the dummy is not polymorphic.
/// - copy-in into contiguous variable if the dummy must be contiguous
/// - copy into a temporary if the dummy has the VALUE attribute.
/// - package the prepared dummy as required (fir.box, fir.class,
///   fir.box_char...).
/// This function should only be called with an actual that is present.
/// The optional aspects must be handled by this function user.
///
/// Note: while Fortran::lower::CallerInterface::PassedEntity (the type of arg)
/// is technically a template type, in the prepare*ActualArgument() calls
/// it resolves to Fortran::evaluate::ActualArgument *
static PreparedDummyArgument preparePresentUserCallActualArgument(
    mlir::Location loc, fir::FirOpBuilder &builder,
    const Fortran::lower::PreparedActualArgument &preparedActual,
    mlir::Type dummyType,
    const Fortran::lower::CallerInterface::PassedEntity &arg,
    CallContext &callContext) {

  // Step 1: get the actual argument, which includes addressing the
  // element if this is an array in an elemental call.
  hlfir::Entity actual = preparedActual.getActual(loc, builder);

  // Handle procedure arguments (procedure pointers should go through
  // prepareProcedurePointerActualArgument).
  if (hlfir::isFortranProcedureValue(dummyType)) {
    // Procedure pointer or function returns procedure pointer actual to
    // procedure dummy.
    if (actual.isProcedurePointer()) {
      actual = hlfir::derefPointersAndAllocatables(loc, builder, actual);
      return PreparedDummyArgument{actual, /*cleanups=*/{}};
    }
    // Procedure actual to procedure dummy.
    assert(actual.isProcedure());
    // Do nothing if this is a procedure argument. It is already a
    // fir.boxproc/fir.tuple<fir.boxproc, len> as it should.
    if (!mlir::isa<fir::BoxProcType>(actual.getType()) &&
        actual.getType() != dummyType)
      // The actual argument may be a procedure that returns character (a
      // fir.tuple<fir.boxproc, len>) while the dummy is not. Extract the tuple
      // in that case.
      actual = fixProcedureDummyMismatch(loc, builder, actual, dummyType);
    return PreparedDummyArgument{actual, /*cleanups=*/{}};
  }

  const bool ignoreTKRtype = arg.testTKR(Fortran::common::IgnoreTKR::Type);
  const bool passingPolymorphicToNonPolymorphic =
      actual.isPolymorphic() && !fir::isPolymorphicType(dummyType) &&
      !ignoreTKRtype;

  // When passing a CLASS(T) to TYPE(T), only the "T" part must be
  // passed. Unless the entity is a scalar passed by raw address, a
  // new descriptor must be made using the dummy argument type as
  // dynamic type. This must be done before any copy/copy-in because the
  // dynamic type matters to determine the contiguity.
  const bool mustSetDynamicTypeToDummyType =
      passingPolymorphicToNonPolymorphic &&
      (actual.isArray() || mlir::isa<fir::BaseBoxType>(dummyType));

  bool mustDoCopyIn{false};
  bool mustDoCopyOut{false};

  if (callContext.doCopyIn) {
    Fortran::evaluate::FoldingContext &foldingContext{
        callContext.converter.getFoldingContext()};

    bool suggestCopyIn = Fortran::evaluate::MayNeedCopy(
        arg.entity, arg.characteristics, foldingContext, /*forCopyOut=*/false);
    bool suggestCopyOut = Fortran::evaluate::MayNeedCopy(
        arg.entity, arg.characteristics, foldingContext, /*forCopyOut=*/true);
    mustDoCopyIn = actual.isArray() && suggestCopyIn;
    mustDoCopyOut = actual.isArray() && suggestCopyOut;
  }

  const bool actualIsAssumedRank = actual.isAssumedRank();
  // Create dummy type with actual argument rank when the dummy is an assumed
  // rank. That way, all the operation to create dummy descriptors are ranked if
  // the actual argument is ranked, which allows simple code generation.
  // Also do the same when the dummy is a sequence associated descriptor
  // because the actual shape/rank may mismatch with the dummy, and the dummy
  // may be an assumed-size array, so any descriptor manipulation should use the
  // actual argument shape information. A descriptor with the dummy shape
  // information will be created later when all actual arguments are ready.
  mlir::Type dummyTypeWithActualRank = dummyType;
  if (auto baseBoxDummy = mlir::dyn_cast<fir::BaseBoxType>(dummyType)) {
    if (baseBoxDummy.isAssumedRank() ||
        arg.testTKR(Fortran::common::IgnoreTKR::Rank) ||
        arg.isSequenceAssociatedDescriptor()) {
      mlir::Type actualTy =
          hlfir::getFortranElementOrSequenceType(actual.getType());
      dummyTypeWithActualRank = baseBoxDummy.getBoxTypeWithNewShape(actualTy);
    }
  }
  // Preserve the actual type in the argument preparation in case IgnoreTKR(t)
  // is set (descriptors must be created with the actual type in this case, and
  // copy-in/copy-out should be driven by the contiguity with regard to the
  // actual type).
  if (ignoreTKRtype) {
    if (auto boxCharType =
            mlir::dyn_cast<fir::BoxCharType>(dummyTypeWithActualRank)) {
      auto maybeActualCharType =
          mlir::dyn_cast<fir::CharacterType>(actual.getFortranElementType());
      if (!maybeActualCharType ||
          maybeActualCharType.getFKind() != boxCharType.getKind()) {
        // When passing to a fir.boxchar with ignore(tk), prepare the argument
        // as if only the raw address must be passed.
        dummyTypeWithActualRank =
            fir::ReferenceType::get(actual.getElementOrSequenceType());
      }
      // Otherwise, the actual is already a character with the same kind as the
      // dummy and can be passed normally.
    } else {
      dummyTypeWithActualRank = fir::changeElementType(
          dummyTypeWithActualRank, actual.getFortranElementType(),
          actual.isPolymorphic());
    }
  }

  PreparedDummyArgument preparedDummy;

  // Helpers to generate hlfir.copy_in operation and register the related
  // hlfir.copy_out creation.
  auto genCopyIn = [&](hlfir::Entity var, bool doCopyOut) -> hlfir::Entity {
    auto baseBoxTy = mlir::dyn_cast<fir::BaseBoxType>(var.getType());
    assert(baseBoxTy && "expect non simply contiguous variables to be boxes");
    // Create allocatable descriptor for the potential temporary.
    mlir::Type tempBoxType = baseBoxTy.getBoxTypeWithNewAttr(
        fir::BaseBoxType::Attribute::Allocatable);
    mlir::Value tempBox = builder.createTemporary(loc, tempBoxType);
    auto copyIn = hlfir::CopyInOp::create(builder, loc, var, tempBox,
                                          /*var_is_present=*/mlir::Value{});
    // Register the copy-out after the call.
    preparedDummy.pushCopyInCleanUp(copyIn.getTempBox(), copyIn.getWasCopied(),
                                    doCopyOut ? copyIn.getVar()
                                              : mlir::Value{});
    return hlfir::Entity{copyIn.getCopiedIn()};
  };

  auto genSetDynamicTypeToDummyType = [&](hlfir::Entity var) -> hlfir::Entity {
    fir::BaseBoxType boxType = fir::BoxType::get(
        hlfir::getFortranElementOrSequenceType(dummyTypeWithActualRank));
    if (actualIsAssumedRank)
      return hlfir::Entity{fir::ReboxAssumedRankOp::create(
          builder, loc, boxType, var,
          fir::LowerBoundModifierAttribute::SetToOnes)};
    // Use actual shape when creating descriptor with dummy type, the dummy
    // shape may be unknown in case of sequence association.
    mlir::Type actualTy =
        hlfir::getFortranElementOrSequenceType(actual.getType());
    boxType = boxType.getBoxTypeWithNewShape(actualTy);
    return hlfir::Entity{fir::ReboxOp::create(builder, loc, boxType, var,
                                              /*shape=*/mlir::Value{},
                                              /*slice=*/mlir::Value{})};
  };

  // Step 2: prepare the storage for the dummy arguments, ensuring that it
  // matches the dummy requirements (e.g., must be contiguous or must be
  // a temporary).
  hlfir::Entity entity =
      hlfir::derefPointersAndAllocatables(loc, builder, actual);
  if (entity.isVariable()) {
    // Set dynamic type if needed before any copy-in or copy so that the dummy
    // is contiguous according to the dummy type.
    if (mustSetDynamicTypeToDummyType)
      entity = genSetDynamicTypeToDummyType(entity);
    if (arg.hasValueAttribute() ||
        // Constant expressions might be lowered as variables with
        // 'parameter' attribute. Even though the constant expressions
        // are not definable and explicit assignments to them are not
        // possible, we have to create a temporary copies when we pass
        // them down the call stack because of potential compiler
        // generated writes in copy-out.
        isParameterObjectOrSubObject(entity)) {
      // Make a copy in a temporary.
      auto copy = hlfir::AsExprOp::create(builder, loc, entity);
      mlir::Type storageType = entity.getType();
      mlir::NamedAttribute byRefAttr = fir::getAdaptToByRefAttr(builder);
      hlfir::AssociateOp associate = hlfir::genAssociateExpr(
          loc, builder, hlfir::Entity{copy}, storageType, "", byRefAttr);
      entity = hlfir::Entity{associate.getBase()};
      // Register the temporary destruction after the call.
      preparedDummy.pushExprAssociateCleanUp(associate);
    } else if (mustDoCopyIn || mustDoCopyOut) {
      // Copy-in non contiguous variables.
      //
      // TODO: copy-in and copy-out are now determined separately, in order
      // to allow more fine grained copying. While currently both copy-in
      // and copy-out are must be done together, these copy operations could
      // be separated in the future. (This is related to TODO comment below.)
      //
      // TODO: for non-finalizable monomorphic derived type actual
      // arguments associated with INTENT(OUT) dummy arguments
      // we may avoid doing the copy and only allocate the temporary.
      // The codegen would do a "mold" allocation instead of "sourced"
      // allocation for the temp in this case. We can communicate
      // this to the codegen via some CopyInOp flag.
      // This is a performance concern.
      entity = genCopyIn(entity, mustDoCopyOut);
    }
  } else {
    const Fortran::lower::SomeExpr *expr = arg.entity->UnwrapExpr();
    assert(expr && "expression actual argument cannot be an assumed type");
    // The actual is an expression value, place it into a temporary
    // and register the temporary destruction after the call.
    mlir::Type storageType = callContext.converter.genType(*expr);
    mlir::NamedAttribute byRefAttr = fir::getAdaptToByRefAttr(builder);
    hlfir::AssociateOp associate = hlfir::genAssociateExpr(
        loc, builder, entity, storageType, "", byRefAttr);
    entity = hlfir::Entity{associate.getBase()};
    preparedDummy.pushExprAssociateCleanUp(associate);
    // Rebox the actual argument to the dummy argument's type, and make sure
    // that we pass a contiguous entity (i.e. make copy-in, if needed).
    //
    // TODO: this can probably be optimized by associating the expression with
    // properly typed temporary, but this needs either a new operation or
    // making the hlfir.associate more complex.
    if (mustSetDynamicTypeToDummyType) {
      entity = genSetDynamicTypeToDummyType(entity);
      entity = genCopyIn(entity, /*doCopyOut=*/false);
    }
  }

  // Step 3: now that the dummy argument storage has been prepared, package
  // it according to the interface.
  mlir::Value addr;
  if (mlir::isa<fir::BoxCharType>(dummyTypeWithActualRank)) {
    // Cast the argument to match the volatility of the dummy argument.
    auto nonVolatileEntity = hlfir::Entity{builder.createVolatileCast(
        loc, fir::isa_volatile_type(dummyType), entity)};
    addr = hlfir::genVariableBoxChar(loc, builder, nonVolatileEntity);
  } else if (mlir::isa<fir::BaseBoxType>(dummyTypeWithActualRank)) {
    entity = hlfir::genVariableBox(loc, builder, entity);
    // Ensures the box has the right attributes and that it holds an
    // addendum if needed.
    fir::BaseBoxType actualBoxType =
        mlir::cast<fir::BaseBoxType>(entity.getType());
    mlir::Type boxEleType = actualBoxType.getEleTy();
    // For now, assume it is not OK to pass the allocatable/pointer
    // descriptor to a non pointer/allocatable dummy. That is a strict
    // interpretation of 18.3.6 point 4 that stipulates the descriptor
    // has the dummy attributes in BIND(C) contexts.
    const bool actualBoxHasAllocatableOrPointerFlag =
        fir::isa_ref_type(boxEleType);
    // Fortran 2018 18.5.3, pp3: BIND(C) non pointer allocatable descriptors
    // must have zero lower bounds.
    bool needsZeroLowerBounds = callContext.isBindcCall() && entity.isArray();
    // On the callee side, the current code generated for unlimited
    // polymorphic might unconditionally read the addendum. Intrinsic type
    // descriptors may not have an addendum, the rebox below will create a
    // descriptor with an addendum in such case.
    const bool actualBoxHasAddendum = fir::boxHasAddendum(actualBoxType);
    const bool needToAddAddendum =
        fir::isUnlimitedPolymorphicType(dummyTypeWithActualRank) &&
        !actualBoxHasAddendum;
    if (needToAddAddendum || actualBoxHasAllocatableOrPointerFlag ||
        needsZeroLowerBounds) {
      if (actualIsAssumedRank) {
        auto lbModifier = needsZeroLowerBounds
                              ? fir::LowerBoundModifierAttribute::SetToZeroes
                              : fir::LowerBoundModifierAttribute::SetToOnes;
        entity = hlfir::Entity{fir::ReboxAssumedRankOp::create(
            builder, loc, dummyTypeWithActualRank, entity, lbModifier)};
      } else {
        mlir::Value shift{};
        if (needsZeroLowerBounds)
          shift = getZeroLowerBounds(loc, builder, entity);
        entity = hlfir::Entity{fir::ReboxOp::create(
            builder, loc, dummyTypeWithActualRank, entity, /*shape=*/shift,
            /*slice=*/mlir::Value{})};
      }
    }
    addr = entity;
  } else {
    addr = hlfir::genVariableRawAddress(loc, builder, entity);
  }

  // If the volatility of the input type does not match the dummy type,
  // we need to cast the argument.
  const bool isToTypeVolatile = fir::isa_volatile_type(dummyTypeWithActualRank);
  addr = builder.createVolatileCast(loc, isToTypeVolatile, addr);

  // For ranked actual passed to assumed-rank dummy, the cast to assumed-rank
  // box is inserted when building the fir.call op. Inserting it here would
  // cause the fir.if results to be assumed-rank in case of OPTIONAL dummy,
  // causing extra runtime costs due to the unknown runtime size of assumed-rank
  // descriptors.
  // For TKR dummy characters, the boxchar creation also happens later when
  // creating the fir.call .
  preparedDummy.dummy =
      builder.createConvert(loc, dummyTypeWithActualRank, addr);
  return preparedDummy;
}

/// When dummy is not ALLOCATABLE, POINTER and is not passed in register,
/// prepare the actual argument according to the interface, taking care
/// of any optional aspect.
static PreparedDummyArgument prepareUserCallActualArgument(
    mlir::Location loc, fir::FirOpBuilder &builder,
    const Fortran::lower::PreparedActualArgument &preparedActual,
    mlir::Type dummyType,
    const Fortran::lower::CallerInterface::PassedEntity &arg,
    CallContext &callContext) {
  if (!preparedActual.handleDynamicOptional())
    return preparePresentUserCallActualArgument(loc, builder, preparedActual,
                                                dummyType, arg, callContext);

  // Conditional dummy argument preparation. The actual may be absent
  // at runtime, causing any addressing, copy, and packaging to have
  // undefined behavior.
  // To simplify the handling of this case, the "normal" dummy preparation
  // helper is used, except its generated code is wrapped inside a
  // fir.if(present).
  mlir::Value isPresent = preparedActual.getIsPresent();
  mlir::OpBuilder::InsertPoint insertPt = builder.saveInsertionPoint();

  // Code generated in a preparation block that will become the
  // "then" block in "if (present) then {} else {}". The reason
  // for this unusual if/then/else generation is that the number
  // and types of the if results will depend on how the argument
  // is prepared, and forecasting that here would be brittle.
  auto badIfOp = fir::IfOp::create(builder, loc, dummyType, isPresent,
                                   /*withElseRegion=*/false);
  mlir::Block *preparationBlock = &badIfOp.getThenRegion().front();
  builder.setInsertionPointToStart(preparationBlock);
  PreparedDummyArgument unconditionalDummy =
      preparePresentUserCallActualArgument(loc, builder, preparedActual,
                                           dummyType, arg, callContext);
  builder.restoreInsertionPoint(insertPt);

  // TODO: when forwarding an optional to an optional of the same kind
  // (i.e, unconditionalDummy.dummy was not created in preparationBlock),
  // the if/then/else generation could be skipped to improve the generated
  // code.

  // Now that the result types of the ifOp can be deduced, generate
  // the "real" ifOp (operation result types cannot be changed, so
  // badIfOp cannot be modified and used here).
  llvm::SmallVector<mlir::Type> ifOpResultTypes;
  ConditionallyPreparedDummy conditionalDummy(unconditionalDummy);
  auto ifOp = fir::IfOp::create(builder, loc,
                                conditionalDummy.getIfResulTypes(), isPresent,
                                /*withElseRegion=*/true);
  // Move "preparationBlock" into the "then" of the new
  // fir.if operation and create fir.result propagating
  // unconditionalDummy.
  preparationBlock->moveBefore(&ifOp.getThenRegion().back());
  ifOp.getThenRegion().back().erase();
  builder.setInsertionPointToEnd(&ifOp.getThenRegion().front());
  conditionalDummy.genThenResult(loc, builder);

  // Generate "else" branch with returning absent values.
  builder.setInsertionPointToStart(&ifOp.getElseRegion().front());
  conditionalDummy.genElseResult(loc, builder);

  // Build dummy from IfOpResults.
  builder.setInsertionPointAfter(ifOp);
  PreparedDummyArgument result =
      conditionalDummy.getPreparedDummy(ifOp, unconditionalDummy);
  badIfOp->erase();
  return result;
}

/// Prepare actual argument for a procedure pointer dummy.
static PreparedDummyArgument prepareProcedurePointerActualArgument(
    mlir::Location loc, fir::FirOpBuilder &builder,
    const Fortran::lower::PreparedActualArgument &preparedActual,
    mlir::Type dummyType,
    const Fortran::lower::CallerInterface::PassedEntity &arg,
    CallContext &callContext) {

  // NULL() actual to procedure pointer dummy
  if (Fortran::evaluate::UnwrapExpr<Fortran::evaluate::NullPointer>(
          *arg.entity) &&
      fir::isBoxProcAddressType(dummyType)) {
    auto boxTy{Fortran::lower::getUntypedBoxProcType(builder.getContext())};
    auto tempBoxProc{builder.createTemporary(loc, boxTy)};
    hlfir::Entity nullBoxProc(
        fir::factory::createNullBoxProc(builder, loc, boxTy));
    fir::StoreOp::create(builder, loc, nullBoxProc, tempBoxProc);
    return PreparedDummyArgument{tempBoxProc, /*cleanups=*/{}};
  }
  hlfir::Entity actual = preparedActual.getActual(loc, builder);
  if (actual.isProcedurePointer())
    return PreparedDummyArgument{actual, /*cleanups=*/{}};
  assert(actual.isProcedure());
  // Procedure actual to procedure pointer dummy.
  auto tempBoxProc{builder.createTemporary(loc, actual.getType())};
  fir::StoreOp::create(builder, loc, actual, tempBoxProc);
  return PreparedDummyArgument{tempBoxProc, /*cleanups=*/{}};
}

/// Prepare arguments of calls to user procedures with actual arguments that
/// have been pre-lowered but not yet prepared according to the interface.
void prepareUserCallArguments(
    Fortran::lower::PreparedActualArguments &loweredActuals,
    Fortran::lower::CallerInterface &caller, mlir::FunctionType callSiteType,
    CallContext &callContext, llvm::SmallVector<CallCleanUp> &callCleanUps) {
  using PassBy = Fortran::lower::CallerInterface::PassEntityBy;
  mlir::Location loc = callContext.loc;
  bool mustRemapActualToDummyDescriptors = false;
  fir::FirOpBuilder &builder = callContext.getBuilder();
  for (auto [preparedActual, arg] :
       llvm::zip(loweredActuals, caller.getPassedArguments())) {
    mlir::Type argTy = callSiteType.getInput(arg.firArgument);
    if (!preparedActual) {
      // Optional dummy argument for which there is no actual argument.
      caller.placeInput(arg, builder.genAbsentOp(loc, argTy));
      continue;
    }

    switch (arg.passBy) {
    case PassBy::Value: {
      // True pass-by-value semantics.
      assert(!preparedActual->handleDynamicOptional() && "cannot be optional");
      hlfir::Entity actual = preparedActual->getActual(loc, builder);
      hlfir::Entity value = hlfir::loadTrivialScalar(loc, builder, actual);

      mlir::Type eleTy = value.getFortranElementType();
      if (fir::isa_builtin_cptr_type(eleTy)) {
        // Pass-by-value argument of type(C_PTR/C_FUNPTR).
        // Load the __address component and pass it by value.
        if (value.isValue()) {
          auto associate = hlfir::genAssociateExpr(loc, builder, value, eleTy,
                                                   "adapt.cptrbyval");
          value = hlfir::Entity{genRecordCPtrValueArg(
              builder, loc, associate.getFirBase(), eleTy)};
          hlfir::EndAssociateOp::create(builder, loc, associate);
        } else {
          value =
              hlfir::Entity{genRecordCPtrValueArg(builder, loc, value, eleTy)};
        }
      } else if (fir::isa_derived(value.getFortranElementType()) ||
                 value.isCharacter()) {
        // BIND(C), VALUE derived type or character. The value must really
        // be loaded here.
        auto [exv, cleanup] = hlfir::convertToValue(loc, builder, value);
        mlir::Value loadedValue = fir::getBase(exv);
        // Character actual arguments may have unknown length or a length longer
        // than one. Cast the memory ref to the dummy type so that the load is
        // valid and only loads what is needed.
        if (mlir::Type baseTy = fir::dyn_cast_ptrEleTy(loadedValue.getType()))
          if (fir::isa_char(baseTy))
            loadedValue = builder.createConvert(
                loc, fir::ReferenceType::get(argTy), loadedValue);
        if (fir::isa_ref_type(loadedValue.getType()))
          loadedValue = fir::LoadOp::create(builder, loc, loadedValue);
        caller.placeInput(arg, loadedValue);
        if (cleanup)
          (*cleanup)();
        break;
      }
      // For %VAL arguments, we should pass the value directly without
      // conversion to reference types. If argTy is different from value type,
      // it might be due to signature mismatch with internal procedures.
      if (argTy == value.getType())
        caller.placeInput(arg, value);
      else if (fir::isa_ref_type(argTy) &&
               fir::dyn_cast_ptrEleTy(argTy) == value.getType()) {
        auto loadOp = mlir::cast<fir::LoadOp>(value.getDefiningOp());
        mlir::Value originalStorage = loadOp.getMemref();
        caller.placeInput(arg, originalStorage);
      } else
        caller.placeInput(arg, builder.createConvert(loc, argTy, value));

    } break;
    case PassBy::BaseAddressValueAttribute:
    case PassBy::CharBoxValueAttribute:
    case PassBy::Box:
    case PassBy::BaseAddress:
    case PassBy::BoxChar: {
      PreparedDummyArgument preparedDummy = prepareUserCallActualArgument(
          loc, builder, *preparedActual, argTy, arg, callContext);
      callCleanUps.append(preparedDummy.cleanups.rbegin(),
                          preparedDummy.cleanups.rend());
      caller.placeInput(arg, preparedDummy.dummy);
      if (arg.passBy == PassBy::Box)
        mustRemapActualToDummyDescriptors |=
            arg.isSequenceAssociatedDescriptor();
    } break;
    case PassBy::BoxProcRef: {
      PreparedDummyArgument preparedDummy =
          prepareProcedurePointerActualArgument(loc, builder, *preparedActual,
                                                argTy, arg, callContext);
      callCleanUps.append(preparedDummy.cleanups.rbegin(),
                          preparedDummy.cleanups.rend());
      caller.placeInput(arg, preparedDummy.dummy);
    } break;
    case PassBy::AddressAndLength:
      // PassBy::AddressAndLength is only used for character results. Results
      // are not handled here.
      fir::emitFatalError(
          loc, "unexpected PassBy::AddressAndLength for actual arguments");
      break;
    case PassBy::CharProcTuple: {
      hlfir::Entity actual = preparedActual->getActual(loc, builder);
      if (actual.isProcedurePointer())
        actual = hlfir::derefPointersAndAllocatables(loc, builder, actual);
      if (!fir::isCharacterProcedureTuple(actual.getType()))
        actual = fixProcedureDummyMismatch(loc, builder, actual, argTy);
      caller.placeInput(arg, actual);
    } break;
    case PassBy::MutableBox: {
      const Fortran::lower::SomeExpr *expr = arg.entity->UnwrapExpr();
      // C709 and C710.
      assert(expr && "cannot pass TYPE(*) to POINTER or ALLOCATABLE");
      hlfir::Entity actual = preparedActual->getActual(loc, builder);
      if (Fortran::evaluate::UnwrapExpr<Fortran::evaluate::NullPointer>(
              *expr)) {
        // If expr is NULL(), the mutableBox created must be a deallocated
        // pointer with the dummy argument characteristics (see table 16.5
        // in Fortran 2018 standard).
        // No length parameters are set for the created box because any non
        // deferred type parameters of the dummy will be evaluated on the
        // callee side, and it is illegal to use NULL without a MOLD if any
        // dummy length parameters are assumed.
        mlir::Type boxTy = fir::dyn_cast_ptrEleTy(argTy);
        assert(boxTy && mlir::isa<fir::BaseBoxType>(boxTy) &&
               "must be a fir.box type");
        mlir::Value boxStorage =
            fir::factory::genNullBoxStorage(builder, loc, boxTy);
        caller.placeInput(arg, boxStorage);
        continue;
      }
      if (fir::isPointerType(argTy) &&
          !Fortran::evaluate::IsObjectPointer(*expr)) {
        // Passing a non POINTER actual argument to a POINTER dummy argument.
        // Create a pointer of the dummy argument type and assign the actual
        // argument to it.
        auto dataTy = llvm::cast<fir::BaseBoxType>(fir::unwrapRefType(argTy));
        fir::ExtendedValue actualExv = Fortran::lower::convertToAddress(
            loc, callContext.converter, actual, callContext.stmtCtx,
            hlfir::getFortranElementType(dataTy));
        // If the dummy is an assumed-rank pointer, allocate a pointer
        // descriptor with the actual argument rank (if it is not assumed-rank
        // itself).
        if (dataTy.isAssumedRank()) {
          dataTy =
              dataTy.getBoxTypeWithNewShape(fir::getBase(actualExv).getType());
        }
        mlir::Value irBox = builder.createTemporary(loc, dataTy);
        fir::MutableBoxValue ptrBox(irBox,
                                    /*nonDeferredParams=*/mlir::ValueRange{},
                                    /*mutableProperties=*/{});
        fir::factory::associateMutableBox(builder, loc, ptrBox, actualExv,
                                          /*lbounds=*/{});
        caller.placeInput(arg, irBox);
        continue;
      }
      // Passing a POINTER to a POINTER, or an ALLOCATABLE to an ALLOCATABLE.
      assert(actual.isMutableBox() && "actual must be a mutable box");
      if (fir::isAllocatableType(argTy) && arg.isIntentOut() &&
          callContext.isBindcCall()) {
        // INTENT(OUT) allocatables are deallocated on the callee side,
        // but BIND(C) procedures may be implemented in C, so deallocation is
        // also done on the caller side (if the procedure is implemented in
        // Fortran, the deallocation attempt in the callee will be a no-op).
        auto [exv, cleanup] =
            hlfir::translateToExtendedValue(loc, builder, actual);
        const auto *mutableBox = exv.getBoxOf<fir::MutableBoxValue>();
        assert(mutableBox && !cleanup && "expect allocatable");
        Fortran::lower::genDeallocateIfAllocated(callContext.converter,
                                                 *mutableBox, loc);
      }
      caller.placeInput(arg, actual);
    } break;
    }
  }

  // Handle cases where caller must allocate the result or a fir.box for it.
  if (mustRemapActualToDummyDescriptors)
    remapActualToDummyDescriptors(loc, callContext.converter,
                                  callContext.symMap, loweredActuals, caller,
                                  callContext.isBindcCall());
}

/// Lower calls to user procedures with actual arguments that have been
/// pre-lowered but not yet prepared according to the interface.
/// This can be called for elemental procedures, but only with scalar
/// arguments: if there are array arguments, it must be provided with
/// the array argument elements value and will return the corresponding
/// scalar result value.
static std::optional<hlfir::EntityWithAttributes>
genUserCall(Fortran::lower::PreparedActualArguments &loweredActuals,
            Fortran::lower::CallerInterface &caller,
            mlir::FunctionType callSiteType, CallContext &callContext) {
  mlir::Location loc = callContext.loc;
  llvm::SmallVector<CallCleanUp> callCleanUps;
  fir::FirOpBuilder &builder = callContext.getBuilder();

  prepareUserCallArguments(loweredActuals, caller, callSiteType, callContext,
                           callCleanUps);

  // Prepare lowered arguments according to the interface
  // and map the lowered values to the dummy
  // arguments.
  auto [loweredResult, resultIsFinalized] = Fortran::lower::genCallOpAndResult(
      loc, callContext.converter, callContext.symMap, callContext.stmtCtx,
      caller, callSiteType, callContext.resultType,
      callContext.isElementalProcWithArrayArgs());

  // Clean-up associations and copy-in.
  // The association clean-ups are postponed to the end of the statement
  // lowering. The copy-in clean-ups may be delayed as well,
  // but they are done immediately after the call currently.
  llvm::SmallVector<CallCleanUp> associateCleanups;
  for (auto cleanUp : callCleanUps) {
    auto postponed =
        cleanUp.genCleanUp(loc, builder, /*postponeAssociates=*/true);
    if (postponed)
      associateCleanups.push_back(*postponed);
  }

  fir::FirOpBuilder *bldr = &builder;
  callContext.stmtCtx.attachCleanup([=]() {
    for (auto cleanUp : associateCleanups)
      (void)cleanUp.genCleanUp(loc, *bldr, /*postponeAssociates=*/false);
  });
  if (auto *entity = std::get_if<hlfir::EntityWithAttributes>(&loweredResult))
    return *entity;

  auto &result = std::get<fir::ExtendedValue>(loweredResult);

  // For procedure pointer function result, just return the call.
  if (callContext.resultType &&
      mlir::isa<fir::BoxProcType>(*callContext.resultType))
    return hlfir::EntityWithAttributes(fir::getBase(result));

  if (!fir::getBase(result))
    return std::nullopt; // subroutine call.

  if (fir::isPointerType(fir::getBase(result).getType()))
    return extendedValueToHlfirEntity(loc, builder, result, tempResultName);

  if (!resultIsFinalized) {
    hlfir::Entity resultEntity =
        extendedValueToHlfirEntity(loc, builder, result, tempResultName);
    resultEntity = loadTrivialScalar(loc, builder, resultEntity);
    if (resultEntity.isVariable()) {
      // If the result has no finalization, it can be moved into an expression.
      // In such case, the expression should not be freed after its use since
      // the result is stack allocated or deallocation (for allocatable results)
      // was already inserted in genCallOpAndResult.
      auto asExpr =
          hlfir::AsExprOp::create(builder, loc, resultEntity,
                                  /*mustFree=*/builder.createBool(loc, false));
      return hlfir::EntityWithAttributes{asExpr.getResult()};
    }
    return hlfir::EntityWithAttributes{resultEntity};
  }
  // If the result has finalization, it cannot be moved because use of its
  // value have been created in the statement context and may be emitted
  // after the hlfir.expr destroy, so the result is kept as a variable in
  // HLFIR. This may lead to copies when passing the result to an argument
  // with VALUE, and this do not convey the fact that the result will not
  // change, but is correct, and using hlfir.expr without the move would
  // trigger a copy that may be avoided.

  // Load allocatable results before emitting the hlfir.declare and drop its
  // lower bounds: this is not a variable From the Fortran point of view, so
  // the lower bounds are ones when inquired on the caller side.
  const auto *allocatable = result.getBoxOf<fir::MutableBoxValue>();
  fir::ExtendedValue loadedResult =
      allocatable
          ? fir::factory::genMutableBoxRead(builder, loc, *allocatable,
                                            /*mayBePolymorphic=*/true,
                                            /*preserveLowerBounds=*/false)
          : result;
  return extendedValueToHlfirEntity(loc, builder, loadedResult, tempResultName);
}

/// Create an optional dummy argument value from an entity that may be
/// absent. \p actualGetter callback returns hlfir::Entity denoting
/// the lowered actual argument. \p actualGetter can only return numerical
/// or logical scalar entity.
/// If the entity is considered absent according to 15.5.2.12 point 1., the
/// returned value is zero (or false), otherwise it is the value of the entity.
/// \p eleType specifies the entity's Fortran element type.
template <typename T>
static ExvAndCleanup genOptionalValue(fir::FirOpBuilder &builder,
                                      mlir::Location loc, mlir::Type eleType,
                                      T actualGetter, mlir::Value isPresent) {
  return {builder
              .genIfOp(loc, {eleType}, isPresent,
                       /*withElseRegion=*/true)
              .genThen([&]() {
                hlfir::Entity entity = actualGetter(loc, builder);
                assert(eleType == entity.getFortranElementType() &&
                       "result type mismatch in genOptionalValue");
                assert(entity.isScalar() && fir::isa_trivial(eleType) &&
                       "must be a numerical or logical scalar");
                mlir::Value val =
                    hlfir::loadTrivialScalar(loc, builder, entity);
                fir::ResultOp::create(builder, loc, val);
              })
              .genElse([&]() {
                mlir::Value zero =
                    fir::factory::createZeroValue(builder, loc, eleType);
                fir::ResultOp::create(builder, loc, zero);
              })
              .getResults()[0],
          std::nullopt};
}

/// Create an optional dummy argument address from \p entity that may be
/// absent. If \p entity is considered absent according to 15.5.2.12 point 1.,
/// the returned value is a null pointer, otherwise it is the address of \p
/// entity.
static ExvAndCleanup genOptionalAddr(fir::FirOpBuilder &builder,
                                     mlir::Location loc, hlfir::Entity entity,
                                     mlir::Value isPresent) {
  auto [exv, cleanup] = hlfir::translateToExtendedValue(loc, builder, entity);
  // If it is an exv pointer/allocatable, then it cannot be absent
  // because it is passed to a non-pointer/non-allocatable.
  if (const auto *box = exv.getBoxOf<fir::MutableBoxValue>())
    return {fir::factory::genMutableBoxRead(builder, loc, *box), cleanup};
  // If this is not a POINTER or ALLOCATABLE, then it is already an OPTIONAL
  // address and can be passed directly.
  return {exv, cleanup};
}

/// Create an optional dummy argument address from \p entity that may be
/// absent. If \p entity is considered absent according to 15.5.2.12 point 1.,
/// the returned value is an absent fir.box, otherwise it is a fir.box
/// describing \p entity.
static ExvAndCleanup genOptionalBox(fir::FirOpBuilder &builder,
                                    mlir::Location loc, hlfir::Entity entity,
                                    mlir::Value isPresent) {
  auto [exv, cleanup] = hlfir::translateToExtendedValue(loc, builder, entity);

  // Non allocatable/pointer optional box -> simply forward
  if (exv.getBoxOf<fir::BoxValue>())
    return {exv, cleanup};

  fir::ExtendedValue newExv = exv;
  // Optional allocatable/pointer -> Cannot be absent, but need to translate
  // unallocated/diassociated into absent fir.box.
  if (const auto *box = exv.getBoxOf<fir::MutableBoxValue>())
    newExv = fir::factory::genMutableBoxRead(builder, loc, *box);

  // createBox will not do create any invalid memory dereferences if exv is
  // absent. The created fir.box will not be usable, but the SelectOp below
  // ensures it won't be.
  mlir::Value box = builder.createBox(loc, newExv);
  mlir::Type boxType = box.getType();
  auto absent = fir::AbsentOp::create(builder, loc, boxType);
  auto boxOrAbsent = mlir::arith::SelectOp::create(builder, loc, boxType,
                                                   isPresent, box, absent);
  return {fir::BoxValue(boxOrAbsent), cleanup};
}

/// Lower calls to intrinsic procedures with custom optional handling where the
/// actual arguments have been pre-lowered
static std::optional<hlfir::EntityWithAttributes> genCustomIntrinsicRefCore(
    Fortran::lower::PreparedActualArguments &loweredActuals,
    const Fortran::evaluate::SpecificIntrinsic *intrinsic,
    CallContext &callContext) {
  auto &builder = callContext.getBuilder();
  const auto &loc = callContext.loc;
  assert(intrinsic &&
         Fortran::lower::intrinsicRequiresCustomOptionalHandling(
             callContext.procRef, *intrinsic, callContext.converter));

  // helper to get a particular prepared argument
  auto getArgument = [&](std::size_t i, bool loadArg) -> fir::ExtendedValue {
    if (!loweredActuals[i])
      return fir::getAbsentIntrinsicArgument();
    hlfir::Entity actual = loweredActuals[i]->getActual(loc, builder);
    if (loadArg && fir::conformsWithPassByRef(actual.getType())) {
      return hlfir::loadTrivialScalar(loc, builder, actual);
    }
    return Fortran::lower::translateToExtendedValue(loc, builder, actual,
                                                    callContext.stmtCtx);
  };
  // helper to get the isPresent flag for a particular prepared argument
  auto isPresent = [&](std::size_t i) -> std::optional<mlir::Value> {
    if (!loweredActuals[i])
      return {builder.createBool(loc, false)};
    if (loweredActuals[i]->handleDynamicOptional())
      return {loweredActuals[i]->getIsPresent()};
    return std::nullopt;
  };

  assert(callContext.resultType &&
         "the elemental intrinsics with custom handling are all functions");
  // if callContext.resultType is an array then this was originally an elemental
  // call. What we are lowering here is inside the kernel of the hlfir.elemental
  // so we should return the scalar type. If the return type is already a scalar
  // then it should be unchanged here.
  mlir::Type resTy = hlfir::getFortranElementType(*callContext.resultType);
  fir::ExtendedValue result = Fortran::lower::lowerCustomIntrinsic(
      builder, loc, callContext.getProcedureName(), resTy, isPresent,
      getArgument, loweredActuals.size(), callContext.stmtCtx);

  return {hlfir::EntityWithAttributes{extendedValueToHlfirEntity(
      loc, builder, result, ".tmp.custom_intrinsic_result")}};
}

/// Lower calls to intrinsic procedures with actual arguments that have been
/// pre-lowered but have not yet been prepared according to the interface.
static std::optional<hlfir::EntityWithAttributes>
genIntrinsicRefCore(Fortran::lower::PreparedActualArguments &loweredActuals,
                    const Fortran::evaluate::SpecificIntrinsic *intrinsic,
                    const fir::IntrinsicHandlerEntry &intrinsicEntry,
                    CallContext &callContext) {
  auto &converter = callContext.converter;
  if (intrinsic && Fortran::lower::intrinsicRequiresCustomOptionalHandling(
                       callContext.procRef, *intrinsic, converter))
    return genCustomIntrinsicRefCore(loweredActuals, intrinsic, callContext);
  llvm::SmallVector<fir::ExtendedValue> operands;
  llvm::SmallVector<hlfir::CleanupFunction> cleanupFns;
  auto addToCleanups = [&cleanupFns](std::optional<hlfir::CleanupFunction> fn) {
    if (fn)
      cleanupFns.emplace_back(std::move(*fn));
  };
  auto &stmtCtx = callContext.stmtCtx;
  fir::FirOpBuilder &builder = callContext.getBuilder();
  mlir::Location loc = callContext.loc;
  const fir::IntrinsicArgumentLoweringRules *argLowering =
      intrinsicEntry.getArgumentLoweringRules();
  for (auto arg : llvm::enumerate(loweredActuals)) {
    if (!arg.value()) {
      operands.emplace_back(fir::getAbsentIntrinsicArgument());
      continue;
    }
    if (!argLowering) {
      // No argument lowering instruction, lower by value.
      assert(!arg.value()->handleDynamicOptional() &&
             "should use genOptionalValue");
      hlfir::Entity actual = arg.value()->getActual(loc, builder);
      operands.emplace_back(
          Fortran::lower::convertToValue(loc, converter, actual, stmtCtx));
      continue;
    }
    // Helper to get the type of the Fortran expression in case it is a
    // computed value that must be placed in memory (logicals are computed as
    // i1, but must be placed in memory as fir.logical).
    auto getActualFortranElementType = [&]() -> mlir::Type {
      if (const Fortran::lower::SomeExpr *expr =
              callContext.procRef.UnwrapArgExpr(arg.index())) {

        mlir::Type type = converter.genType(*expr);
        return hlfir::getFortranElementType(type);
      }
      // TYPE(*): is already in memory anyway. Can return none
      // here.
      return builder.getNoneType();
    };
    // Ad-hoc argument lowering handling.
    fir::ArgLoweringRule argRules =
        fir::lowerIntrinsicArgumentAs(*argLowering, arg.index());
    if (arg.value()->handleDynamicOptional()) {
      mlir::Value isPresent = arg.value()->getIsPresent();
      switch (argRules.lowerAs) {
      case fir::LowerIntrinsicArgAs::Value: {
        // In case of elemental call, getActual() may produce
        // a designator denoting the array element to be passed
        // to the subprogram. If the actual array is dynamically
        // optional the designator must be generated under
        // isPresent check, because the box bounds reads will be
        // generated in the codegen. These reads are illegal,
        // if the dynamically optional argument is absent.
        auto getActualCb = [&](mlir::Location loc,
                               fir::FirOpBuilder &builder) -> hlfir::Entity {
          return arg.value()->getActual(loc, builder);
        };
        auto [exv, cleanup] =
            genOptionalValue(builder, loc, getActualFortranElementType(),
                             getActualCb, isPresent);
        addToCleanups(std::move(cleanup));
        operands.emplace_back(exv);
        continue;
      }
      case fir::LowerIntrinsicArgAs::Addr: {
        hlfir::Entity actual = arg.value()->getActual(loc, builder);
        auto [exv, cleanup] = genOptionalAddr(builder, loc, actual, isPresent);
        addToCleanups(std::move(cleanup));
        operands.emplace_back(exv);
        continue;
      }
      case fir::LowerIntrinsicArgAs::Box: {
        hlfir::Entity actual = arg.value()->getActual(loc, builder);
        auto [exv, cleanup] = genOptionalBox(builder, loc, actual, isPresent);
        addToCleanups(std::move(cleanup));
        operands.emplace_back(exv);
        continue;
      }
      case fir::LowerIntrinsicArgAs::Inquired: {
        hlfir::Entity actual = arg.value()->getActual(loc, builder);
        auto [exv, cleanup] =
            hlfir::translateToExtendedValue(loc, builder, actual);
        addToCleanups(std::move(cleanup));
        operands.emplace_back(exv);
        continue;
      }
      }
      llvm_unreachable("bad switch");
    }

    hlfir::Entity actual = arg.value()->getActual(loc, builder);
    switch (argRules.lowerAs) {
    case fir::LowerIntrinsicArgAs::Value:
      operands.emplace_back(
          Fortran::lower::convertToValue(loc, converter, actual, stmtCtx));
      continue;
    case fir::LowerIntrinsicArgAs::Addr:
      operands.emplace_back(Fortran::lower::convertToAddress(
          loc, converter, actual, stmtCtx, getActualFortranElementType()));
      continue;
    case fir::LowerIntrinsicArgAs::Box:
      operands.emplace_back(Fortran::lower::convertToBox(
          loc, converter, actual, stmtCtx, getActualFortranElementType()));
      continue;
    case fir::LowerIntrinsicArgAs::Inquired:
      if (const Fortran::lower::SomeExpr *expr =
              callContext.procRef.UnwrapArgExpr(arg.index())) {
        if (Fortran::evaluate::UnwrapExpr<Fortran::evaluate::NullPointer>(
                *expr)) {
          // NULL() pointer without a MOLD must be passed as a deallocated
          // pointer (see table 16.5 in Fortran 2018 standard).
          // !fir.box<!fir.ptr<none>> should always be valid in this context.
          mlir::Type noneTy = mlir::NoneType::get(builder.getContext());
          mlir::Type nullPtrTy = fir::PointerType::get(noneTy);
          mlir::Type boxTy = fir::BoxType::get(nullPtrTy);
          mlir::Value boxStorage =
              fir::factory::genNullBoxStorage(builder, loc, boxTy);
          hlfir::EntityWithAttributes nullBoxEntity =
              extendedValueToHlfirEntity(loc, builder, boxStorage,
                                         ".tmp.null_box");
          operands.emplace_back(Fortran::lower::translateToExtendedValue(
              loc, builder, nullBoxEntity, stmtCtx));
          continue;
        }
      }
      // Place hlfir.expr in memory, and unbox fir.boxchar. Other entities
      // are translated to fir::ExtendedValue without transformation (notably,
      // pointers/allocatable are not dereferenced).
      // TODO: once lowering to FIR retires, UBOUND and LBOUND can be simplified
      // since the fir.box lowered here are now guaranteed to contain the local
      // lower bounds thanks to the hlfir.declare (the extra rebox can be
      // removed).
      operands.emplace_back(Fortran::lower::translateToExtendedValue(
          loc, builder, actual, stmtCtx));
      continue;
    }
    llvm_unreachable("bad switch");
  }
  // genIntrinsicCall needs the scalar type, even if this is a transformational
  // procedure returning an array.
  std::optional<mlir::Type> scalarResultType;
  if (callContext.resultType)
    scalarResultType = hlfir::getFortranElementType(*callContext.resultType);
  const std::string intrinsicName = callContext.getProcedureName();
  // Let the intrinsic library lower the intrinsic procedure call.
  auto [resultExv, mustBeFreed] = genIntrinsicCall(
      builder, loc, intrinsicEntry, scalarResultType, operands, &converter);
  for (const hlfir::CleanupFunction &fn : cleanupFns)
    fn();
  if (!fir::getBase(resultExv))
    return std::nullopt;
  hlfir::EntityWithAttributes resultEntity = extendedValueToHlfirEntity(
      loc, builder, resultExv, ".tmp.intrinsic_result");
  // Move result into memory into an hlfir.expr since they are immutable from
  // that point, and the result storage is some temp. "Null" is special: it
  // returns a null pointer variable that should not be transformed into a value
  // (what matters is the memory address).
  if (resultEntity.isVariable() && intrinsicName != "null") {
    assert(!fir::isa_trivial(fir::unwrapRefType(resultEntity.getType())) &&
           "expect intrinsic scalar results to not be in memory");
    hlfir::AsExprOp asExpr;
    // Character/Derived MERGE lowering returns one of its argument address
    // (this is the only intrinsic implemented in that way so far). The
    // ownership of this address cannot be taken here since it may not be a
    // temp.
    if (intrinsicName == "merge")
      asExpr = hlfir::AsExprOp::create(builder, loc, resultEntity);
    else
      asExpr = hlfir::AsExprOp::create(builder, loc, resultEntity,
                                       builder.createBool(loc, mustBeFreed));
    resultEntity = hlfir::EntityWithAttributes{asExpr.getResult()};
  }
  return resultEntity;
}

/// Lower calls to intrinsic procedures with actual arguments that have been
/// pre-lowered but have not yet been prepared according to the interface.
static std::optional<hlfir::EntityWithAttributes> genHLFIRIntrinsicRefCore(
    Fortran::lower::PreparedActualArguments &loweredActuals,
    const Fortran::evaluate::SpecificIntrinsic *intrinsic,
    const fir::IntrinsicHandlerEntry &intrinsicEntry,
    CallContext &callContext) {
  // Try lowering transformational intrinsic ops to HLFIR ops if enabled
  // (transformational always have a result type)
  if (useHlfirIntrinsicOps && callContext.resultType) {
    fir::FirOpBuilder &builder = callContext.getBuilder();
    mlir::Location loc = callContext.loc;
    const std::string intrinsicName = callContext.getProcedureName();
    const fir::IntrinsicArgumentLoweringRules *argLowering =
        intrinsicEntry.getArgumentLoweringRules();
    mlir::Type resultType =
        callContext.isElementalProcWithArrayArgs()
            ? hlfir::getFortranElementType(*callContext.resultType)
            : *callContext.resultType;

    std::optional<hlfir::EntityWithAttributes> res =
        Fortran::lower::lowerHlfirIntrinsic(builder, loc, intrinsicName,
                                            loweredActuals, argLowering,
                                            resultType);
    if (res)
      return res;
  }

  // fallback to calling the intrinsic via fir.call
  return genIntrinsicRefCore(loweredActuals, intrinsic, intrinsicEntry,
                             callContext);
}

namespace {
template <typename ElementalCallBuilderImpl>
class ElementalCallBuilder {
public:
  std::optional<hlfir::EntityWithAttributes>
  genElementalCall(Fortran::lower::PreparedActualArguments &loweredActuals,
                   bool isImpure, CallContext &callContext) {
    mlir::Location loc = callContext.loc;
    fir::FirOpBuilder &builder = callContext.getBuilder();
    unsigned numArgs = loweredActuals.size();
    // Step 1: dereference pointers/allocatables and compute elemental shape.
    mlir::Value shape;
    Fortran::lower::PreparedActualArgument *optionalWithShape;
    // 10.1.4 p5. Impure elemental procedures must be called in element order.
    bool mustBeOrdered = isImpure;
    for (unsigned i = 0; i < numArgs; ++i) {
      auto &preparedActual = loweredActuals[i];
      if (preparedActual) {
        // Elemental procedure dummy arguments cannot be pointer/allocatables
        // (C15100), so it is safe to dereference any pointer or allocatable
        // actual argument now instead of doing this inside the elemental
        // region.
        preparedActual->derefPointersAndAllocatables(loc, builder);
        // Better to load scalars outside of the loop when possible.
        if (!preparedActual->handleDynamicOptional() &&
            impl().canLoadActualArgumentBeforeLoop(i))
          preparedActual->loadTrivialScalar(loc, builder);
        // TODO: merge shape instead of using the first one.
        if (!shape && preparedActual->isArray()) {
          if (preparedActual->handleDynamicOptional())
            optionalWithShape = &*preparedActual;
          else
            shape = preparedActual->genShape(loc, builder);
        }
        // 15.8.3 p1. Elemental procedure with intent(out)/intent(inout)
        // arguments must be called in element order.
        if (impl().argMayBeModifiedByCall(i))
          mustBeOrdered = true;
      }
    }
    if (!shape && optionalWithShape) {
      // If all array operands appear in optional positions, then none of them
      // is allowed to be absent as per 15.5.2.12 point 3. (6). Just pick the
      // first operand.
      shape = optionalWithShape->genShape(loc, builder);
      // TODO: There is an opportunity to add a runtime check here that
      // this array is present as required. Also, the optionality of all actual
      // could be checked and reset given the Fortran requirement.
      optionalWithShape->resetOptionalAspect();
    }
    assert(shape &&
           "elemental array calls must have at least one array arguments");

    // Evaluate the actual argument array expressions before the elemental
    // call of an impure subprogram or a subprogram with intent(out) or
    // intent(inout) arguments. Note that the scalar arguments are handled
    // above.
    if (mustBeOrdered) {
      for (auto &preparedActual : loweredActuals) {
        if (preparedActual) {
          if (hlfir::AssociateOp associate =
                  preparedActual->associateIfArrayExpr(loc, builder)) {
            fir::FirOpBuilder *bldr = &builder;
            callContext.stmtCtx.attachCleanup([=]() {
              hlfir::EndAssociateOp::create(*bldr, loc, associate);
            });
          }
        }
      }
    }

    // Push a new local scope so that any temps made inside the elemental
    // iterations are cleaned up inside the iterations.
    if (!callContext.resultType) {
      // Subroutine case. Generate call inside loop nest.
      hlfir::LoopNest loopNest =
          hlfir::genLoopNest(loc, builder, shape, !mustBeOrdered);
      mlir::ValueRange oneBasedIndices = loopNest.oneBasedIndices;
      auto insPt = builder.saveInsertionPoint();
      builder.setInsertionPointToStart(loopNest.body);
      callContext.stmtCtx.pushScope();
      for (auto &preparedActual : loweredActuals)
        if (preparedActual)
          preparedActual->setElementalIndices(oneBasedIndices);
      impl().genElementalKernel(loweredActuals, callContext);
      callContext.stmtCtx.finalizeAndPop();
      builder.restoreInsertionPoint(insPt);
      return std::nullopt;
    }
    // Function case: generate call inside hlfir.elemental
    mlir::Type elementType =
        hlfir::getFortranElementType(*callContext.resultType);
    // Get result length parameters.
    llvm::SmallVector<mlir::Value> typeParams;
    if (mlir::isa<fir::CharacterType>(elementType) ||
        fir::isRecordWithTypeParameters(elementType)) {
      auto charType = mlir::dyn_cast<fir::CharacterType>(elementType);
      if (charType && charType.hasConstantLen())
        typeParams.push_back(builder.createIntegerConstant(
            loc, builder.getIndexType(), charType.getLen()));
      else if (charType)
        typeParams.push_back(impl().computeDynamicCharacterResultLength(
            loweredActuals, callContext));
      else
        TODO(
            loc,
            "compute elemental PDT function result length parameters in HLFIR");
    }
    auto genKernel = [&](mlir::Location l, fir::FirOpBuilder &b,
                         mlir::ValueRange oneBasedIndices) -> hlfir::Entity {
      callContext.stmtCtx.pushScope();
      for (auto &preparedActual : loweredActuals)
        if (preparedActual)
          preparedActual->setElementalIndices(oneBasedIndices);
      auto res = *impl().genElementalKernel(loweredActuals, callContext);
      callContext.stmtCtx.finalizeAndPop();
      // Note that an hlfir.destroy is not emitted for the result since it
      // is still used by the hlfir.yield_element that also marks its last
      // use.
      return res;
    };
    mlir::Value polymorphicMold;
    if (fir::isPolymorphicType(*callContext.resultType))
      polymorphicMold =
          impl().getPolymorphicResultMold(loweredActuals, callContext);
    mlir::Value elemental =
        hlfir::genElementalOp(loc, builder, elementType, shape, typeParams,
                              genKernel, !mustBeOrdered, polymorphicMold);
    // If the function result requires finalization, then it has to be done
    // for the array result of the elemental call. We have to communicate
    // this via the DestroyOp's attribute.
    bool mustFinalizeExpr = impl().resultMayRequireFinalization(callContext);
    fir::FirOpBuilder *bldr = &builder;
    callContext.stmtCtx.attachCleanup([=]() {
      hlfir::DestroyOp::create(*bldr, loc, elemental, mustFinalizeExpr);
    });
    return hlfir::EntityWithAttributes{elemental};
  }

private:
  ElementalCallBuilderImpl &impl() {
    return *static_cast<ElementalCallBuilderImpl *>(this);
  }
};

/// Helper for computing elemental function result specification
/// expressions that depends on dummy symbols. See
/// computeDynamicCharacterResultLength below.
static mlir::Value genMockDummyForElementalResultSpecifications(
    fir::FirOpBuilder &builder, mlir::Location loc, mlir::Type dummyType,
    Fortran::lower::PreparedActualArgument &preparedActual) {
  // One is used as the mock address instead of NULL so that PRESENT inquires
  // work (this is the only valid thing that specification can do with the
  // address thanks to Fortran 2023 C15121).
  mlir::Value one =
      builder.createIntegerConstant(loc, builder.getIntPtrType(), 1);
  if (auto boxCharType = llvm::dyn_cast<fir::BoxCharType>(dummyType)) {
    mlir::Value addr = builder.createConvert(
        loc, fir::ReferenceType::get(boxCharType.getEleTy()), one);
    mlir::Value len = preparedActual.genCharLength(loc, builder);
    return fir::EmboxCharOp::create(builder, loc, boxCharType, addr, len);
  }
  if (auto box = llvm::dyn_cast<fir::BaseBoxType>(dummyType)) {
    mlir::Value addr =
        builder.createConvert(loc, box.getBaseAddressType(), one);
    llvm::SmallVector<mlir::Value> lenParams;
    preparedActual.genLengthParameters(loc, builder, lenParams);
    mlir::Value mold;
    if (fir::isPolymorphicType(box))
      mold = preparedActual.getPolymorphicMold(loc);
    return fir::EmboxOp::create(builder, loc, box, addr,
                                /*shape=*/mlir::Value{},
                                /*slice=*/mlir::Value{}, lenParams, mold);
  }
  // Values of arguments should not be used in elemental procedure specification
  // expressions as per C15121, so it makes no sense to have a specification
  // expression requiring a symbol that is passed by value (there is no good
  // value to create here).
  assert(fir::isa_ref_type(dummyType) &&
         (fir::isa_trivial(fir::unwrapRefType(dummyType)) ||
          fir::isa_char(fir::unwrapRefType(dummyType))) &&
         "Only expect symbols inquired in elemental procedure result "
         "specifications to be passed in memory");
  return builder.createConvert(loc, dummyType, one);
}

class ElementalUserCallBuilder
    : public ElementalCallBuilder<ElementalUserCallBuilder> {
public:
  ElementalUserCallBuilder(Fortran::lower::CallerInterface &caller,
                           mlir::FunctionType callSiteType)
      : caller{caller}, callSiteType{callSiteType} {}
  std::optional<hlfir::Entity>
  genElementalKernel(Fortran::lower::PreparedActualArguments &loweredActuals,
                     CallContext &callContext) {
    return genUserCall(loweredActuals, caller, callSiteType, callContext);
  }

  bool argMayBeModifiedByCall(unsigned argIdx) const {
    assert(argIdx < caller.getPassedArguments().size() && "bad argument index");
    return caller.getPassedArguments()[argIdx].mayBeModifiedByCall();
  }

  bool canLoadActualArgumentBeforeLoop(unsigned argIdx) const {
    using PassBy = Fortran::lower::CallerInterface::PassEntityBy;
    const auto &passedArgs{caller.getPassedArguments()};
    assert(argIdx < passedArgs.size() && "bad argument index");
    // If the actual argument does not need to be passed via an address,
    // or will be passed in the address of a temporary copy, it can be loaded
    // before the elemental loop nest.
    const auto &arg{passedArgs[argIdx]};
    return arg.passBy == PassBy::Value ||
           arg.passBy == PassBy::BaseAddressValueAttribute;
  }

  mlir::Value computeDynamicCharacterResultLength(
      Fortran::lower::PreparedActualArguments &loweredActuals,
      CallContext &callContext) {

    fir::FirOpBuilder &builder = callContext.getBuilder();
    mlir::Location loc = callContext.loc;
    auto &converter = callContext.converter;

    // Gather the dummy argument symbols required directly or indirectly to
    // evaluate the result symbol specification expressions.
    llvm::SmallPtrSet<const Fortran::semantics::Symbol *, 4>
        requiredDummySymbols;
    const Fortran::semantics::Symbol &result = caller.getResultSymbol();
    for (Fortran::lower::pft::Variable var :
         Fortran::lower::pft::getDependentVariableList(result))
      if (var.hasSymbol()) {
        const Fortran::semantics::Symbol &sym = var.getSymbol();
        if (Fortran::semantics::IsDummy(sym) && sym.owner() == result.owner())
          requiredDummySymbols.insert(&sym);
      }

    // Prepare mock FIR arguments for each dummy arguments required in the
    // result specifications. These mock arguments will have the same properties
    // (dynamic type and type parameters) as the actual arguments, except for
    // the address. Such mock argument are needed because this evaluation is
    // happening before the loop for the elemental call (the array result
    // storage must be allocated before the loops if any is needed, so the
    // result properties must be known before the loops). So it is not possible
    // to just pick an element (like the first one) and use that because the
    // normal argument preparation have effects (vector subscripted actual
    // argument will require reading the vector subscript and VALUE arguments
    // preparation involve copies of the data. This could cause segfaults in
    // case of zero size arrays and is in general pointless extra computation
    // since the data cannot be used in the specification expression as per
    // C15121).
    if (!requiredDummySymbols.empty()) {
      const Fortran::semantics::SubprogramDetails *iface =
          caller.getInterfaceDetails();
      assert(iface && "interface must be explicit when result specification "
                      "depends upon dummy symbols");
      for (auto [maybePreparedActual, arg, sym] : llvm::zip(
               loweredActuals, caller.getPassedArguments(), iface->dummyArgs()))
        if (requiredDummySymbols.contains(sym)) {
          mlir::Type dummyType = callSiteType.getInput(arg.firArgument);

          if (!maybePreparedActual.has_value()) {
            mlir::Value mockArgValue =
                fir::AbsentOp::create(builder, loc, dummyType);
            caller.placeInput(arg, mockArgValue);
            continue;
          }

          Fortran::lower::PreparedActualArgument &preparedActual =
              maybePreparedActual.value();

          if (preparedActual.handleDynamicOptional()) {
            mlir::Value isPresent = preparedActual.getIsPresent();
            mlir::Value mockArgValue =
                builder
                    .genIfOp(loc, {dummyType}, isPresent,
                             /*withElseRegion=*/true)
                    .genThen([&]() {
                      mlir::Value mockArgValue =
                          genMockDummyForElementalResultSpecifications(
                              builder, loc, dummyType, preparedActual);
                      fir::ResultOp::create(builder, loc, mockArgValue);
                    })
                    .genElse([&]() {
                      mlir::Value absent =
                          fir::AbsentOp::create(builder, loc, dummyType);
                      fir::ResultOp::create(builder, loc, absent);
                    })
                    .getResults()[0];
            caller.placeInput(arg, mockArgValue);
          } else {
            mlir::Value mockArgValue =
                genMockDummyForElementalResultSpecifications(
                    builder, loc, dummyType, preparedActual);
            caller.placeInput(arg, mockArgValue);
          }
        }
    }

    // Map symbols required by the result specification expressions to SSA
    // values. This will both finish mapping the mock value created above if
    // any, and deal with any module/common block variables accessed in the
    // specification expressions.
    // Map prepared argument to dummy symbol to be able to lower spec expr.
    callContext.symMap.pushScope();
    Fortran::lower::mapCallInterfaceSymbolsForResult(converter, caller,
                                                     callContext.symMap);

    // Evaluate the result length expression.
    mlir::Type idxTy = builder.getIndexType();
    auto lowerSpecExpr = [&](const auto &expr) -> mlir::Value {
      mlir::Value convertExpr = builder.createConvert(
          loc, idxTy,
          fir::getBase(converter.genExprValue(expr, callContext.stmtCtx)));
      return fir::factory::genMaxWithZero(builder, loc, convertExpr);
    };

    llvm::SmallVector<mlir::Value> lengths;
    caller.walkResultLengths(
        [&](const Fortran::lower::SomeExpr &e, bool isAssumedSizeExtent) {
          assert(!isAssumedSizeExtent && "result cannot be assumed-size");
          lengths.emplace_back(lowerSpecExpr(e));
        });
    callContext.symMap.popScope();
    assert(lengths.size() == 1 && "expect 1 length parameter for the result");
    return lengths[0];
  }

  mlir::Value getPolymorphicResultMold(
      Fortran::lower::PreparedActualArguments &loweredActuals,
      CallContext &callContext) {
    fir::emitFatalError(callContext.loc,
                        "elemental function call with polymorphic result");
    return {};
  }

  bool resultMayRequireFinalization(CallContext &callContext) const {
    std::optional<Fortran::evaluate::DynamicType> retTy =
        caller.getCallDescription().proc().GetType();
    if (!retTy)
      return false;

    if (retTy->IsPolymorphic() || retTy->IsUnlimitedPolymorphic())
      fir::emitFatalError(
          callContext.loc,
          "elemental function call with [unlimited-]polymorphic result");

    if (retTy->category() == Fortran::common::TypeCategory::Derived) {
      const Fortran::semantics::DerivedTypeSpec &typeSpec =
          retTy->GetDerivedTypeSpec();
      return Fortran::semantics::IsFinalizable(typeSpec);
    }

    return false;
  }

private:
  Fortran::lower::CallerInterface &caller;
  mlir::FunctionType callSiteType;
};

class ElementalIntrinsicCallBuilder
    : public ElementalCallBuilder<ElementalIntrinsicCallBuilder> {
public:
  ElementalIntrinsicCallBuilder(
      const Fortran::evaluate::SpecificIntrinsic *intrinsic,
      const fir::IntrinsicHandlerEntry &intrinsicEntry, bool isFunction)
      : intrinsic{intrinsic}, intrinsicEntry{intrinsicEntry},
        isFunction{isFunction} {}
  std::optional<hlfir::Entity>
  genElementalKernel(Fortran::lower::PreparedActualArguments &loweredActuals,
                     CallContext &callContext) {
    return genHLFIRIntrinsicRefCore(loweredActuals, intrinsic, intrinsicEntry,
                                    callContext);
  }
  // Elemental intrinsic functions cannot modify their arguments.
  bool argMayBeModifiedByCall(int) const { return !isFunction; }
  bool canLoadActualArgumentBeforeLoop(int) const {
    // Elemental intrinsic functions never need the actual addresses
    // of their arguments.
    return isFunction;
  }

  mlir::Value computeDynamicCharacterResultLength(
      Fortran::lower::PreparedActualArguments &loweredActuals,
      CallContext &callContext) {
    if (intrinsic)
      if (intrinsic->name == "adjustr" || intrinsic->name == "adjustl" ||
          intrinsic->name == "merge")
        return loweredActuals[0].value().genCharLength(
            callContext.loc, callContext.getBuilder());
    // Character MIN/MAX is the min/max of the arguments length that are
    // present.
    TODO(callContext.loc,
         "compute elemental character min/max function result length in HLFIR");
  }

  mlir::Value getPolymorphicResultMold(
      Fortran::lower::PreparedActualArguments &loweredActuals,
      CallContext &callContext) {
    if (!intrinsic)
      return {};

    if (intrinsic->name == "merge") {
      // MERGE seems to be the only elemental function that can produce
      // polymorphic result. The MERGE's result is polymorphic iff
      // both TSOURCE and FSOURCE are polymorphic, and they also must have
      // the same declared and dynamic types. So any of them can be used
      // for the mold.
      assert(!loweredActuals.empty());
      return loweredActuals.front()->getPolymorphicMold(callContext.loc);
    }

    return {};
  }

  bool resultMayRequireFinalization(
      [[maybe_unused]] CallContext &callContext) const {
    // FIXME: need access to the CallerInterface's return type
    // to check if the result may need finalization (e.g. the result
    // of MERGE).
    return false;
  }

private:
  const Fortran::evaluate::SpecificIntrinsic *intrinsic;
  fir::IntrinsicHandlerEntry intrinsicEntry;
  const bool isFunction;
};
} // namespace

static std::optional<mlir::Value>
genIsPresentIfArgMaybeAbsent(mlir::Location loc, hlfir::Entity actual,
                             const Fortran::lower::SomeExpr &expr,
                             CallContext &callContext,
                             bool passAsAllocatableOrPointer) {
  if (!Fortran::evaluate::MayBePassedAsAbsentOptional(expr))
    return std::nullopt;
  fir::FirOpBuilder &builder = callContext.getBuilder();
  if (!passAsAllocatableOrPointer &&
      Fortran::evaluate::IsAllocatableOrPointerObject(expr)) {
    // Passing Allocatable/Pointer to non-pointer/non-allocatable OPTIONAL.
    // Fortran 2018 15.5.2.12 point 1: If unallocated/disassociated, it is
    // as if the argument was absent. The main care here is to not do a
    // copy-in/copy-out because the temp address, even though pointing to a
    // null size storage, would not be a nullptr and therefore the argument
    // would not be considered absent on the callee side. Note: if the
    // allocatable/pointer is also optional, it cannot be absent as per
    // 15.5.2.12 point 7. and 8. We rely on this to un-conditionally read
    // the allocatable/pointer descriptor here.
    mlir::Value addr = genVariableRawAddress(loc, builder, actual);
    return builder.genIsNotNullAddr(loc, addr);
  }
  // TODO: what if passing allocatable target to optional intent(in) pointer?
  // May fall into the category above if the allocatable is not optional.

  // Passing an optional to an optional.
  return fir::IsPresentOp::create(builder, loc, builder.getI1Type(), actual)
      .getResult();
}

// Lower a reference to an elemental intrinsic procedure with array arguments
// and custom optional handling
static std::optional<hlfir::EntityWithAttributes>
genCustomElementalIntrinsicRef(
    const Fortran::evaluate::SpecificIntrinsic *intrinsic,
    CallContext &callContext) {
  assert(callContext.isElementalProcWithArrayArgs() &&
         "Use genCustomIntrinsicRef for scalar calls");
  mlir::Location loc = callContext.loc;
  auto &converter = callContext.converter;
  Fortran::lower::PreparedActualArguments operands;
  assert(intrinsic && Fortran::lower::intrinsicRequiresCustomOptionalHandling(
                          callContext.procRef, *intrinsic, converter));

  // callback for optional arguments
  auto prepareOptionalArg = [&](const Fortran::lower::SomeExpr &expr) {
    hlfir::EntityWithAttributes actual = Fortran::lower::convertExprToHLFIR(
        loc, converter, expr, callContext.symMap, callContext.stmtCtx);
    std::optional<mlir::Value> isPresent =
        genIsPresentIfArgMaybeAbsent(loc, actual, expr, callContext,
                                     /*passAsAllocatableOrPointer=*/false);
    operands.emplace_back(
        Fortran::lower::PreparedActualArgument{actual, isPresent});
  };

  // callback for non-optional arguments
  auto prepareOtherArg = [&](const Fortran::lower::SomeExpr &expr,
                             fir::LowerIntrinsicArgAs lowerAs) {
    hlfir::EntityWithAttributes actual = Fortran::lower::convertExprToHLFIR(
        loc, converter, expr, callContext.symMap, callContext.stmtCtx);
    operands.emplace_back(Fortran::lower::PreparedActualArgument{
        actual, /*isPresent=*/std::nullopt});
  };

  Fortran::lower::prepareCustomIntrinsicArgument(
      callContext.procRef, *intrinsic, callContext.resultType,
      prepareOptionalArg, prepareOtherArg, converter);

  std::optional<fir::IntrinsicHandlerEntry> intrinsicEntry =
      fir::lookupIntrinsicHandler(callContext.getBuilder(),
                                  callContext.getProcedureName(),
                                  callContext.resultType);
  assert(intrinsicEntry.has_value() &&
         "intrinsic with custom handling for OPTIONAL arguments must have "
         "lowering entries");
  // All of the custom intrinsic elementals with custom handling are pure
  // functions
  return ElementalIntrinsicCallBuilder{intrinsic, *intrinsicEntry,
                                       /*isFunction=*/true}
      .genElementalCall(operands, /*isImpure=*/false, callContext);
}

// Lower a reference to an intrinsic procedure with custom optional handling
static std::optional<hlfir::EntityWithAttributes>
genCustomIntrinsicRef(const Fortran::evaluate::SpecificIntrinsic *intrinsic,
                      CallContext &callContext) {
  assert(!callContext.isElementalProcWithArrayArgs() &&
         "Needs to be run through ElementalIntrinsicCallBuilder first");
  mlir::Location loc = callContext.loc;
  fir::FirOpBuilder &builder = callContext.getBuilder();
  auto &converter = callContext.converter;
  auto &stmtCtx = callContext.stmtCtx;
  assert(intrinsic && Fortran::lower::intrinsicRequiresCustomOptionalHandling(
                          callContext.procRef, *intrinsic, converter));
  Fortran::lower::PreparedActualArguments loweredActuals;

  // callback for optional arguments
  auto prepareOptionalArg = [&](const Fortran::lower::SomeExpr &expr) {
    hlfir::EntityWithAttributes actual = Fortran::lower::convertExprToHLFIR(
        loc, converter, expr, callContext.symMap, callContext.stmtCtx);
    mlir::Value isPresent =
        genIsPresentIfArgMaybeAbsent(loc, actual, expr, callContext,
                                     /*passAsAllocatableOrPointer*/ false)
            .value();
    loweredActuals.emplace_back(
        Fortran::lower::PreparedActualArgument{actual, {isPresent}});
  };

  // callback for non-optional arguments
  auto prepareOtherArg = [&](const Fortran::lower::SomeExpr &expr,
                             fir::LowerIntrinsicArgAs lowerAs) {
    auto getActualFortranElementType = [&]() -> mlir::Type {
      return hlfir::getFortranElementType(converter.genType(expr));
    };
    hlfir::EntityWithAttributes actual = Fortran::lower::convertExprToHLFIR(
        loc, converter, expr, callContext.symMap, callContext.stmtCtx);
    std::optional<fir::ExtendedValue> exv;
    switch (lowerAs) {
    case fir::LowerIntrinsicArgAs::Value:
      exv = Fortran::lower::convertToValue(loc, converter, actual, stmtCtx);
      break;
    case fir::LowerIntrinsicArgAs::Addr:
      exv = Fortran::lower::convertToAddress(loc, converter, actual, stmtCtx,
                                             getActualFortranElementType());
      break;
    case fir::LowerIntrinsicArgAs::Box:
      exv = Fortran::lower::convertToBox(loc, converter, actual, stmtCtx,
                                         getActualFortranElementType());
      break;
    case fir::LowerIntrinsicArgAs::Inquired:
      exv = Fortran::lower::translateToExtendedValue(loc, builder, actual,
                                                     stmtCtx);
      break;
    }
    if (!exv)
      llvm_unreachable("bad switch");
    actual = extendedValueToHlfirEntity(loc, builder, exv.value(),
                                        "tmp.custom_intrinsic_arg");
    loweredActuals.emplace_back(Fortran::lower::PreparedActualArgument{
        actual, /*isPresent=*/std::nullopt});
  };

  Fortran::lower::prepareCustomIntrinsicArgument(
      callContext.procRef, *intrinsic, callContext.resultType,
      prepareOptionalArg, prepareOtherArg, converter);

  return genCustomIntrinsicRefCore(loweredActuals, intrinsic, callContext);
}

/// Lower an intrinsic procedure reference.
/// \p intrinsic is null if this is an intrinsic module procedure that must be
/// lowered as if it were an intrinsic module procedure (like C_LOC which is a
/// procedure from intrinsic module iso_c_binding). Otherwise, \p intrinsic
/// must not be null.

static std::optional<hlfir::EntityWithAttributes>
genIntrinsicRef(const Fortran::evaluate::SpecificIntrinsic *intrinsic,
                const fir::IntrinsicHandlerEntry &intrinsicEntry,
                CallContext &callContext) {
  mlir::Location loc = callContext.loc;
  Fortran::lower::PreparedActualArguments loweredActuals;
  const fir::IntrinsicArgumentLoweringRules *argLowering =
      intrinsicEntry.getArgumentLoweringRules();
  for (const auto &arg : llvm::enumerate(callContext.procRef.arguments())) {

    if (!arg.value()) {
      // Absent optional.
      loweredActuals.push_back(std::nullopt);
      continue;
    }
    auto *expr =
        Fortran::evaluate::UnwrapExpr<Fortran::lower::SomeExpr>(arg.value());
    if (!expr) {
      // TYPE(*) dummy. They are only allowed as argument of a few intrinsics
      // that do not take optional arguments: see Fortran 2018 standard C710.
      const Fortran::evaluate::Symbol *assumedTypeSym =
          arg.value()->GetAssumedTypeDummy();
      if (!assumedTypeSym)
        fir::emitFatalError(loc,
                            "expected assumed-type symbol as actual argument");
      std::optional<fir::FortranVariableOpInterface> var =
          callContext.symMap.lookupVariableDefinition(*assumedTypeSym);
      if (!var)
        fir::emitFatalError(loc, "assumed-type symbol was not lowered");
      assert(
          (!argLowering ||
           !fir::lowerIntrinsicArgumentAs(*argLowering, arg.index())
                .handleDynamicOptional) &&
          "TYPE(*) are not expected to appear as optional intrinsic arguments");
      loweredActuals.push_back(Fortran::lower::PreparedActualArgument{
          hlfir::Entity{*var}, /*isPresent=*/std::nullopt});
      continue;
    }
    // arguments of bitwise comparison functions may not have nsw flag
    // even if -fno-wrapv is enabled
    mlir::arith::IntegerOverflowFlags iofBackup{};
    auto isBitwiseComparison = [](const std::string intrinsicName) -> bool {
      if (intrinsicName == "bge" || intrinsicName == "bgt" ||
          intrinsicName == "ble" || intrinsicName == "blt")
        return true;
      return false;
    };
    if (isBitwiseComparison(callContext.getProcedureName())) {
      iofBackup = callContext.getBuilder().getIntegerOverflowFlags();
      callContext.getBuilder().setIntegerOverflowFlags(
          mlir::arith::IntegerOverflowFlags::none);
    }
    auto loweredActual = Fortran::lower::convertExprToHLFIR(
        loc, callContext.converter, *expr, callContext.symMap,
        callContext.stmtCtx);
    if (isBitwiseComparison(callContext.getProcedureName()))
      callContext.getBuilder().setIntegerOverflowFlags(iofBackup);

    std::optional<mlir::Value> isPresent;
    if (argLowering) {
      fir::ArgLoweringRule argRules =
          fir::lowerIntrinsicArgumentAs(*argLowering, arg.index());
      if (argRules.handleDynamicOptional)
        isPresent =
            genIsPresentIfArgMaybeAbsent(loc, loweredActual, *expr, callContext,
                                         /*passAsAllocatableOrPointer=*/false);
    }
    loweredActuals.push_back(
        Fortran::lower::PreparedActualArgument{loweredActual, isPresent});
  }

  if (callContext.isElementalProcWithArrayArgs()) {
    // All intrinsic elemental functions are pure.
    const bool isFunction = callContext.resultType.has_value();
    return ElementalIntrinsicCallBuilder{intrinsic, intrinsicEntry, isFunction}
        .genElementalCall(loweredActuals, /*isImpure=*/!isFunction,
                          callContext);
  }
  std::optional<hlfir::EntityWithAttributes> result = genHLFIRIntrinsicRefCore(
      loweredActuals, intrinsic, intrinsicEntry, callContext);
  if (result && mlir::isa<hlfir::ExprType>(result->getType())) {
    fir::FirOpBuilder *bldr = &callContext.getBuilder();
    callContext.stmtCtx.attachCleanup(
        [=]() { hlfir::DestroyOp::create(*bldr, loc, *result); });
  }
  return result;
}

static std::optional<hlfir::EntityWithAttributes>
genIntrinsicRef(const Fortran::evaluate::SpecificIntrinsic *intrinsic,
                CallContext &callContext) {
  mlir::Location loc = callContext.loc;
  auto &converter = callContext.converter;
  if (intrinsic && Fortran::lower::intrinsicRequiresCustomOptionalHandling(
                       callContext.procRef, *intrinsic, converter)) {
    if (callContext.isElementalProcWithArrayArgs())
      return genCustomElementalIntrinsicRef(intrinsic, callContext);
    return genCustomIntrinsicRef(intrinsic, callContext);
  }
  std::optional<fir::IntrinsicHandlerEntry> intrinsicEntry =
      fir::lookupIntrinsicHandler(callContext.getBuilder(),
                                  callContext.getProcedureName(),
                                  callContext.resultType);
  if (!intrinsicEntry)
    fir::crashOnMissingIntrinsic(loc, callContext.getProcedureName());
  return genIntrinsicRef(intrinsic, *intrinsicEntry, callContext);
}

/// Main entry point to lower procedure references, regardless of what they are.
static std::optional<hlfir::EntityWithAttributes>
genProcedureRef(CallContext &callContext) {
  mlir::Location loc = callContext.loc;
  fir::FirOpBuilder &builder = callContext.getBuilder();
  if (auto *intrinsic = callContext.procRef.proc().GetSpecificIntrinsic())
    return genIntrinsicRef(intrinsic, callContext);
  // Intercept non BIND(C) module procedure reference that have lowering
  // handlers defined for there name. Otherwise, lower them as user
  // procedure calls and expect the implementation to be part of
  // runtime libraries with the proper name mangling.
  if (Fortran::lower::isIntrinsicModuleProcRef(callContext.procRef) &&
      !callContext.isBindcCall())
    if (std::optional<fir::IntrinsicHandlerEntry> intrinsicEntry =
            fir::lookupIntrinsicHandler(builder, callContext.getProcedureName(),
                                        callContext.resultType))
      return genIntrinsicRef(nullptr, *intrinsicEntry, callContext);

  if (callContext.isStatementFunctionCall())
    return genStmtFunctionRef(loc, callContext.converter, callContext.symMap,
                              callContext.stmtCtx, callContext.procRef);

  Fortran::lower::CallerInterface caller(callContext.procRef,
                                         callContext.converter);
  mlir::FunctionType callSiteType = caller.genFunctionType();
  const bool isElemental = callContext.isElementalProcWithArrayArgs();
  Fortran::lower::PreparedActualArguments loweredActuals;
  // Lower the actual arguments
  for (const Fortran::lower::CallInterface<
           Fortran::lower::CallerInterface>::PassedEntity &arg :
       caller.getPassedArguments())
    if (const auto *actual = arg.entity) {
      const auto *expr = actual->UnwrapExpr();
      if (!expr) {
        // TYPE(*) actual argument.
        const Fortran::evaluate::Symbol *assumedTypeSym =
            actual->GetAssumedTypeDummy();
        if (!assumedTypeSym)
          fir::emitFatalError(
              loc, "expected assumed-type symbol as actual argument");
        std::optional<fir::FortranVariableOpInterface> var =
            callContext.symMap.lookupVariableDefinition(*assumedTypeSym);
        if (!var)
          fir::emitFatalError(loc, "assumed-type symbol was not lowered");
        hlfir::Entity actual{*var};
        std::optional<mlir::Value> isPresent;
        if (arg.isOptional()) {
          // Passing an optional TYPE(*) to an optional TYPE(*). Note that
          // TYPE(*) cannot be ALLOCATABLE/POINTER (C709) so there is no
          // need to cover the case of passing an ALLOCATABLE/POINTER to an
          // OPTIONAL.
          isPresent = fir::IsPresentOp::create(builder, loc,
                                               builder.getI1Type(), actual)
                          .getResult();
        }
        loweredActuals.push_back(Fortran::lower::PreparedActualArgument{
            hlfir::Entity{*var}, isPresent});
        continue;
      }

      if (Fortran::evaluate::UnwrapExpr<Fortran::evaluate::NullPointer>(
              *expr)) {
        if ((arg.passBy !=
             Fortran::lower::CallerInterface::PassEntityBy::MutableBox) &&
            (arg.passBy !=
             Fortran::lower::CallerInterface::PassEntityBy::BoxProcRef)) {
          assert(
              arg.isOptional() &&
              "NULL must be passed only to pointer, allocatable, or OPTIONAL");
          // Trying to lower NULL() outside of any context would lead to
          // trouble. NULL() here is equivalent to not providing the
          // actual argument.
          loweredActuals.emplace_back(std::nullopt);
          continue;
        }
      }

      if (isElemental && !arg.hasValueAttribute() &&
          Fortran::evaluate::IsVariable(*expr) &&
          Fortran::evaluate::HasVectorSubscript(*expr)) {
        // Vector subscripted arguments are copied in calls, except in elemental
        // calls without VALUE attribute where Fortran 2018 15.5.2.4 point 21
        // does not apply and the address of each element must be passed.
        hlfir::ElementalAddrOp elementalAddr =
            Fortran::lower::convertVectorSubscriptedExprToElementalAddr(
                loc, callContext.converter, *expr, callContext.symMap,
                callContext.stmtCtx);
        loweredActuals.emplace_back(
            Fortran::lower::PreparedActualArgument{elementalAddr});
        continue;
      }

      auto loweredActual = Fortran::lower::convertExprToHLFIR(
          loc, callContext.converter, *expr, callContext.symMap,
          callContext.stmtCtx);
      std::optional<mlir::Value> isPresent;
      if (arg.isOptional())
        isPresent = genIsPresentIfArgMaybeAbsent(
            loc, loweredActual, *expr, callContext,
            arg.passBy ==
                Fortran::lower::CallerInterface::PassEntityBy::MutableBox);

      loweredActuals.emplace_back(
          Fortran::lower::PreparedActualArgument{loweredActual, isPresent});
    } else {
      // Optional dummy argument for which there is no actual argument.
      loweredActuals.emplace_back(std::nullopt);
    }
  if (isElemental) {
    bool isImpure = false;
    if (const Fortran::semantics::Symbol *procSym =
            callContext.procRef.proc().GetSymbol())
      isImpure = !Fortran::semantics::IsPureProcedure(*procSym);
    return ElementalUserCallBuilder{caller, callSiteType}.genElementalCall(
        loweredActuals, isImpure, callContext);
  }
  return genUserCall(loweredActuals, caller, callSiteType, callContext);
}

hlfir::Entity Fortran::lower::PreparedActualArgument::getActual(
    mlir::Location loc, fir::FirOpBuilder &builder) const {
  if (auto *actualEntity = std::get_if<hlfir::Entity>(&actual)) {
    if (oneBasedElementalIndices)
      return hlfir::getElementAt(loc, builder, *actualEntity,
                                 *oneBasedElementalIndices);
    return *actualEntity;
  }
  assert(oneBasedElementalIndices && "expect elemental context");
  hlfir::ElementalAddrOp elementalAddr =
      std::get<hlfir::ElementalAddrOp>(actual);
  mlir::IRMapping mapper;
  auto alwaysFalse = [](hlfir::ElementalOp) -> bool { return false; };
  mlir::Value addr = hlfir::inlineElementalOp(
      loc, builder, elementalAddr, *oneBasedElementalIndices, mapper,
      /*mustRecursivelyInline=*/alwaysFalse);
  assert(elementalAddr.getCleanup().empty() && "no clean-up expected");
  elementalAddr.erase();
  return hlfir::Entity{addr};
}

bool Fortran::lower::isIntrinsicModuleProcRef(
    const Fortran::evaluate::ProcedureRef &procRef) {
  const Fortran::semantics::Symbol *symbol = procRef.proc().GetSymbol();
  if (!symbol)
    return false;
  const Fortran::semantics::Symbol *module =
      symbol->GetUltimate().owner().GetSymbol();
  return module && module->attrs().test(Fortran::semantics::Attr::INTRINSIC);
}

static bool isInWhereMaskedExpression(fir::FirOpBuilder &builder) {
  // The MASK of the outer WHERE is not masked itself.
  mlir::Operation *op = builder.getRegion().getParentOp();
  return op && op->getParentOfType<hlfir::WhereOp>();
}

std::optional<hlfir::EntityWithAttributes> Fortran::lower::convertCallToHLFIR(
    mlir::Location loc, Fortran::lower::AbstractConverter &converter,
    const evaluate::ProcedureRef &procRef, std::optional<mlir::Type> resultType,
    Fortran::lower::SymMap &symMap, Fortran::lower::StatementContext &stmtCtx) {
  auto &builder = converter.getFirOpBuilder();
  if (resultType && !procRef.IsElemental() &&
      isInWhereMaskedExpression(builder) &&
      !builder.getRegion().getParentOfType<hlfir::ExactlyOnceOp>()) {
    // Non elemental calls inside a where-assignment-stmt must be executed
    // exactly once without mask control. Lower them in a special region so that
    // this can be enforced whenscheduling forall/where expression evaluations.
    Fortran::lower::StatementContext localStmtCtx;
    mlir::Type bogusType = builder.getIndexType();
    auto exactlyOnce = hlfir::ExactlyOnceOp::create(builder, loc, bogusType);
    mlir::Block *block = builder.createBlock(&exactlyOnce.getBody());
    builder.setInsertionPointToStart(block);
    CallContext callContext(procRef, resultType, loc, converter, symMap,
                            localStmtCtx);
    std::optional<hlfir::EntityWithAttributes> res =
        genProcedureRef(callContext);
    assert(res.has_value() && "must be a function");
    auto yield = hlfir::YieldOp::create(builder, loc, *res);
    Fortran::lower::genCleanUpInRegionIfAny(loc, builder, yield.getCleanup(),
                                            localStmtCtx);
    builder.setInsertionPointAfter(exactlyOnce);
    exactlyOnce->getResult(0).setType(res->getType());
    if (hlfir::isFortranValue(exactlyOnce.getResult()))
      return hlfir::EntityWithAttributes{exactlyOnce.getResult()};
    // Create hlfir.declare for the result to satisfy
    // hlfir::EntityWithAttributes requirements.
    auto [exv, cleanup] = hlfir::translateToExtendedValue(
        loc, builder, hlfir::Entity{exactlyOnce});
    assert(!cleanup && "resut is a variable");
    return hlfir::genDeclare(loc, builder, exv, ".func.pointer.result",
                             fir::FortranVariableFlagsAttr{});
  }
  CallContext callContext(procRef, resultType, loc, converter, symMap, stmtCtx);
  return genProcedureRef(callContext);
}

void Fortran::lower::convertUserDefinedAssignmentToHLFIR(
    mlir::Location loc, Fortran::lower::AbstractConverter &converter,
    const evaluate::ProcedureRef &procRef, hlfir::Entity lhs, hlfir::Entity rhs,
    Fortran::lower::SymMap &symMap) {
  Fortran::lower::StatementContext definedAssignmentContext;
  // For defined assignment, don't use regular copy-in/copy-out mechanism:
  // defined assignment generates hlfir.region_assign construct, and this
  // construct automatically handles any copy-in.
  CallContext callContext(procRef, /*resultType=*/std::nullopt, loc, converter,
                          symMap, definedAssignmentContext, /*doCopyIn=*/false);
  Fortran::lower::CallerInterface caller(procRef, converter);
  mlir::FunctionType callSiteType = caller.genFunctionType();
  PreparedActualArgument preparedLhs{lhs, /*isPresent=*/std::nullopt};
  PreparedActualArgument preparedRhs{rhs, /*isPresent=*/std::nullopt};
  PreparedActualArguments loweredActuals{preparedLhs, preparedRhs};
  genUserCall(loweredActuals, caller, callSiteType, callContext);
  return;
}<|MERGE_RESOLUTION|>--- conflicted
+++ resolved
@@ -515,12 +515,6 @@
     // arguments of any type and vice versa.
     mlir::Value cast;
     auto *context = builder.getContext();
-<<<<<<< HEAD
-    if (mlir::isa<fir::BoxProcType>(snd) &&
-        mlir::isa<mlir::FunctionType>(fst.getType())) {
-      auto funcTy = mlir::FunctionType::get(context, {}, {});
-      auto boxProcTy = builder.getBoxProcType(funcTy);
-=======
 
     // Special handling for %VAL arguments: internal procedures expect
     // reference parameters. When %VAL is used, the argument should be
@@ -534,7 +528,6 @@
                mlir::isa<mlir::FunctionType>(fst.getType())) {
       mlir::FunctionType funcTy = mlir::FunctionType::get(context, {}, {});
       fir::BoxProcType boxProcTy = builder.getBoxProcType(funcTy);
->>>>>>> 35227056
       if (mlir::Value host = argumentHostAssocs(converter, fst)) {
         cast = fir::EmboxProcOp::create(builder, loc, boxProcTy,
                                         llvm::ArrayRef<mlir::Value>{fst, host});
