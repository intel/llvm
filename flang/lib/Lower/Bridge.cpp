--- conflicted
+++ resolved
@@ -4256,13 +4256,10 @@
 
   void eraseDeadCodeAndBlocks(mlir::RewriterBase &rewriter,
                               llvm::MutableArrayRef<mlir::Region> regions) {
-<<<<<<< HEAD
-=======
     // WARNING: Do not add passes that can do folding or code motion here
     // because they might cross omp.target region boundaries, which can result
     // in incorrect code. Optimization passes like these must be added after
     // OMP early outlining has been done.
->>>>>>> 6241a64e
     (void)mlir::eraseUnreachableBlocks(rewriter, regions);
     (void)mlir::runRegionDCE(rewriter, regions);
   }
