//===-- Bridge.cpp -- bridge to lower to MLIR -----------------------------===//
//
// Part of the LLVM Project, under the Apache License v2.0 with LLVM Exceptions.
// See https://llvm.org/LICENSE.txt for license information.
// SPDX-License-Identifier: Apache-2.0 WITH LLVM-exception
//
//===----------------------------------------------------------------------===//
//
// Coding style: https://mlir.llvm.org/getting_started/DeveloperGuide/
//
//===----------------------------------------------------------------------===//

#include "flang/Lower/Bridge.h"

#include "flang/Lower/Allocatable.h"
#include "flang/Lower/CallInterface.h"
#include "flang/Lower/Coarray.h"
#include "flang/Lower/ConvertCall.h"
#include "flang/Lower/ConvertExpr.h"
#include "flang/Lower/ConvertExprToHLFIR.h"
#include "flang/Lower/ConvertType.h"
#include "flang/Lower/ConvertVariable.h"
#include "flang/Lower/Cuda.h"
#include "flang/Lower/DirectivesCommon.h"
#include "flang/Lower/HostAssociations.h"
#include "flang/Lower/IO.h"
#include "flang/Lower/IterationSpace.h"
#include "flang/Lower/Mangler.h"
#include "flang/Lower/OpenACC.h"
#include "flang/Lower/OpenMP.h"
#include "flang/Lower/PFTBuilder.h"
#include "flang/Lower/Runtime.h"
#include "flang/Lower/StatementContext.h"
#include "flang/Lower/Support/Utils.h"
#include "flang/Optimizer/Builder/BoxValue.h"
#include "flang/Optimizer/Builder/CUFCommon.h"
#include "flang/Optimizer/Builder/Character.h"
#include "flang/Optimizer/Builder/FIRBuilder.h"
#include "flang/Optimizer/Builder/Runtime/Assign.h"
#include "flang/Optimizer/Builder/Runtime/Character.h"
#include "flang/Optimizer/Builder/Runtime/Derived.h"
#include "flang/Optimizer/Builder/Runtime/EnvironmentDefaults.h"
#include "flang/Optimizer/Builder/Runtime/Exceptions.h"
#include "flang/Optimizer/Builder/Runtime/Main.h"
#include "flang/Optimizer/Builder/Runtime/Ragged.h"
#include "flang/Optimizer/Builder/Runtime/Stop.h"
#include "flang/Optimizer/Builder/Todo.h"
#include "flang/Optimizer/Dialect/CUF/Attributes/CUFAttr.h"
#include "flang/Optimizer/Dialect/CUF/CUFOps.h"
#include "flang/Optimizer/Dialect/FIRAttr.h"
#include "flang/Optimizer/Dialect/FIRDialect.h"
#include "flang/Optimizer/Dialect/FIROps.h"
#include "flang/Optimizer/Dialect/Support/FIRContext.h"
#include "flang/Optimizer/HLFIR/HLFIROps.h"
#include "flang/Optimizer/Support/DataLayout.h"
#include "flang/Optimizer/Support/FatalError.h"
#include "flang/Optimizer/Support/InternalNames.h"
#include "flang/Optimizer/Transforms/Passes.h"
#include "flang/Parser/parse-tree.h"
#include "flang/Runtime/iostat-consts.h"
#include "flang/Semantics/runtime-type-info.h"
#include "flang/Semantics/symbol.h"
#include "flang/Semantics/tools.h"
#include "flang/Support/Version.h"
#include "mlir/Dialect/ControlFlow/IR/ControlFlowOps.h"
#include "mlir/IR/BuiltinAttributes.h"
#include "mlir/IR/Matchers.h"
#include "mlir/IR/PatternMatch.h"
#include "mlir/Parser/Parser.h"
#include "mlir/Transforms/RegionUtils.h"
#include "llvm/ADT/SmallVector.h"
#include "llvm/ADT/StringSet.h"
#include "llvm/Support/CommandLine.h"
#include "llvm/Support/Debug.h"
#include "llvm/Support/ErrorHandling.h"
#include "llvm/Support/FileSystem.h"
#include "llvm/Support/Path.h"
#include "llvm/Target/TargetMachine.h"
#include <optional>

#define DEBUG_TYPE "flang-lower-bridge"

static llvm::cl::opt<bool> dumpBeforeFir(
    "fdebug-dump-pre-fir", llvm::cl::init(false),
    llvm::cl::desc("dump the Pre-FIR tree prior to FIR generation"));

static llvm::cl::opt<bool> forceLoopToExecuteOnce(
    "always-execute-loop-body", llvm::cl::init(false),
    llvm::cl::desc("force the body of a loop to execute at least once"));

namespace {
/// Information for generating a structured or unstructured increment loop.
struct IncrementLoopInfo {
  template <typename T>
  explicit IncrementLoopInfo(Fortran::semantics::Symbol &sym, const T &lower,
                             const T &upper, const std::optional<T> &step,
                             bool isUnordered = false)
      : loopVariableSym{&sym}, lowerExpr{Fortran::semantics::GetExpr(lower)},
        upperExpr{Fortran::semantics::GetExpr(upper)},
        stepExpr{Fortran::semantics::GetExpr(step)}, isUnordered{isUnordered} {}

  IncrementLoopInfo(IncrementLoopInfo &&) = default;
  IncrementLoopInfo &operator=(IncrementLoopInfo &&x) = default;

  bool isStructured() const { return !headerBlock; }

  mlir::Type getLoopVariableType() const {
    assert(loopVariable && "must be set");
    return fir::unwrapRefType(loopVariable.getType());
  }

  bool hasLocalitySpecs() const {
    return !localSymList.empty() || !localInitSymList.empty() ||
           !reduceSymList.empty() || !sharedSymList.empty();
  }

  // Data members common to both structured and unstructured loops.
  const Fortran::semantics::Symbol *loopVariableSym;
  const Fortran::lower::SomeExpr *lowerExpr;
  const Fortran::lower::SomeExpr *upperExpr;
  const Fortran::lower::SomeExpr *stepExpr;
  const Fortran::lower::SomeExpr *maskExpr = nullptr;
  bool isUnordered; // do concurrent, forall
  llvm::SmallVector<const Fortran::semantics::Symbol *> localSymList;
  llvm::SmallVector<const Fortran::semantics::Symbol *> localInitSymList;
  llvm::SmallVector<
      std::pair<fir::ReduceOperationEnum, const Fortran::semantics::Symbol *>>
      reduceSymList;
  llvm::SmallVector<const Fortran::semantics::Symbol *> sharedSymList;
  mlir::Value loopVariable = nullptr;

  // Data members for structured loops.
  fir::DoLoopOp doLoop = nullptr;

  // Data members for unstructured loops.
  bool hasRealControl = false;
  mlir::Value tripVariable = nullptr;
  mlir::Value stepVariable = nullptr;
  mlir::Block *headerBlock = nullptr; // loop entry and test block
  mlir::Block *maskBlock = nullptr;   // concurrent loop mask block
  mlir::Block *bodyBlock = nullptr;   // first loop body block
  mlir::Block *exitBlock = nullptr;   // loop exit target block
};

/// Information to support stack management, object deallocation, and
/// object finalization at early and normal construct exits.
struct ConstructContext {
  explicit ConstructContext(Fortran::lower::pft::Evaluation &eval,
                            Fortran::lower::StatementContext &stmtCtx)
      : eval{eval}, stmtCtx{stmtCtx} {}

  Fortran::lower::pft::Evaluation &eval;     // construct eval
  Fortran::lower::StatementContext &stmtCtx; // construct exit code
  std::optional<hlfir::Entity> selector;     // construct selector, if any.
  bool pushedScope = false; // was a scoped pushed for this construct?
};

/// Helper to gather the lower bounds of array components with non deferred
/// shape when they are not all ones. Return an empty array attribute otherwise.
static mlir::DenseI64ArrayAttr
gatherComponentNonDefaultLowerBounds(mlir::Location loc,
                                     mlir::MLIRContext *mlirContext,
                                     const Fortran::semantics::Symbol &sym) {
  if (Fortran::semantics::IsAllocatableOrObjectPointer(&sym))
    return {};
  mlir::DenseI64ArrayAttr lbs_attr;
  if (const auto *objDetails =
          sym.detailsIf<Fortran::semantics::ObjectEntityDetails>()) {
    llvm::SmallVector<std::int64_t> lbs;
    bool hasNonDefaultLbs = false;
    for (const Fortran::semantics::ShapeSpec &bounds : objDetails->shape())
      if (auto lb = bounds.lbound().GetExplicit()) {
        if (auto constant = Fortran::evaluate::ToInt64(*lb)) {
          hasNonDefaultLbs |= (*constant != 1);
          lbs.push_back(*constant);
        } else {
          TODO(loc, "generate fir.dt_component for length parametrized derived "
                    "types");
        }
      }
    if (hasNonDefaultLbs) {
      assert(static_cast<int>(lbs.size()) == sym.Rank() &&
             "expected component bounds to be constant or deferred");
      lbs_attr = mlir::DenseI64ArrayAttr::get(mlirContext, lbs);
    }
  }
  return lbs_attr;
}

// Helper class to generate name of fir.global containing component explicit
// default value for objects, and initial procedure target for procedure pointer
// components.
static mlir::FlatSymbolRefAttr gatherComponentInit(
    mlir::Location loc, Fortran::lower::AbstractConverter &converter,
    const Fortran::semantics::Symbol &sym, fir::RecordType derivedType) {
  mlir::MLIRContext *mlirContext = &converter.getMLIRContext();
  // Return procedure target mangled name for procedure pointer components.
  if (const auto *procPtr =
          sym.detailsIf<Fortran::semantics::ProcEntityDetails>()) {
    if (std::optional<const Fortran::semantics::Symbol *> maybeInitSym =
            procPtr->init()) {
      // So far, do not make distinction between p => NULL() and p without init,
      // f18 always initialize pointers to NULL anyway.
      if (!*maybeInitSym)
        return {};
      return mlir::FlatSymbolRefAttr::get(mlirContext,
                                          converter.mangleName(**maybeInitSym));
    }
  }

  const auto *objDetails =
      sym.detailsIf<Fortran::semantics::ObjectEntityDetails>();
  if (!objDetails || !objDetails->init().has_value())
    return {};
  // Object component initial value. Semantic package component object default
  // value into compiler generated symbols that are lowered as read-only
  // fir.global. Get the name of this global.
  std::string name = fir::NameUniquer::getComponentInitName(
      derivedType.getName(), toStringRef(sym.name()));
  return mlir::FlatSymbolRefAttr::get(mlirContext, name);
}

/// Helper class to generate the runtime type info global data and the
/// fir.type_info operations that contain the dipatch tables (if any).
/// The type info global data is required to describe the derived type to the
/// runtime so that it can operate over it.
/// It must be ensured these operations will be generated for every derived type
/// lowered in the current translated unit. However, these operations
/// cannot be generated before FuncOp have been created for functions since the
/// initializers may take their address (e.g for type bound procedures). This
/// class allows registering all the required type info while it is not
/// possible to create GlobalOp/TypeInfoOp, and to generate this data afte
/// function lowering.
class TypeInfoConverter {
  /// Store the location and symbols of derived type info to be generated.
  /// The location of the derived type instantiation is also stored because
  /// runtime type descriptor symbols are compiler generated and cannot be
  /// mapped to user code on their own.
  struct TypeInfo {
    Fortran::semantics::SymbolRef symbol;
    const Fortran::semantics::DerivedTypeSpec &typeSpec;
    fir::RecordType type;
    mlir::Location loc;
  };

public:
  void registerTypeInfo(Fortran::lower::AbstractConverter &converter,
                        mlir::Location loc,
                        Fortran::semantics::SymbolRef typeInfoSym,
                        const Fortran::semantics::DerivedTypeSpec &typeSpec,
                        fir::RecordType type) {
    if (seen.contains(typeInfoSym))
      return;
    seen.insert(typeInfoSym);
    currentTypeInfoStack->emplace_back(
        TypeInfo{typeInfoSym, typeSpec, type, loc});
    return;
  }

  void createTypeInfo(Fortran::lower::AbstractConverter &converter) {
    while (!registeredTypeInfoA.empty()) {
      currentTypeInfoStack = &registeredTypeInfoB;
      for (const TypeInfo &info : registeredTypeInfoA)
        createTypeInfoOpAndGlobal(converter, info);
      registeredTypeInfoA.clear();
      currentTypeInfoStack = &registeredTypeInfoA;
      for (const TypeInfo &info : registeredTypeInfoB)
        createTypeInfoOpAndGlobal(converter, info);
      registeredTypeInfoB.clear();
    }
  }

private:
  void createTypeInfoOpAndGlobal(Fortran::lower::AbstractConverter &converter,
                                 const TypeInfo &info) {
    Fortran::lower::createRuntimeTypeInfoGlobal(converter, info.symbol.get());
    createTypeInfoOp(converter, info);
  }

  void createTypeInfoOp(Fortran::lower::AbstractConverter &converter,
                        const TypeInfo &info) {
    fir::RecordType parentType{};
    if (const Fortran::semantics::DerivedTypeSpec *parent =
            Fortran::evaluate::GetParentTypeSpec(info.typeSpec))
      parentType = mlir::cast<fir::RecordType>(converter.genType(*parent));

    fir::FirOpBuilder &builder = converter.getFirOpBuilder();
    fir::TypeInfoOp dt;
    mlir::OpBuilder::InsertPoint insertPointIfCreated;
    std::tie(dt, insertPointIfCreated) =
        builder.createTypeInfoOp(info.loc, info.type, parentType);
    if (!insertPointIfCreated.isSet())
      return; // fir.type_info was already built in a previous call.

    // Set init, destroy, and nofinal attributes.
    if (!info.typeSpec.HasDefaultInitialization(/*ignoreAllocatable=*/false,
                                                /*ignorePointer=*/false))
      dt->setAttr(dt.getNoInitAttrName(), builder.getUnitAttr());
    if (!info.typeSpec.HasDestruction())
      dt->setAttr(dt.getNoDestroyAttrName(), builder.getUnitAttr());
    if (!Fortran::semantics::MayRequireFinalization(info.typeSpec))
      dt->setAttr(dt.getNoFinalAttrName(), builder.getUnitAttr());

    const Fortran::semantics::Scope &derivedScope =
        DEREF(info.typeSpec.GetScope());

    // Fill binding table region if the derived type has bindings.
    Fortran::semantics::SymbolVector bindings =
        Fortran::semantics::CollectBindings(derivedScope);
    if (!bindings.empty()) {
      builder.createBlock(&dt.getDispatchTable());
      for (const Fortran::semantics::SymbolRef &binding : bindings) {
        const auto &details =
            binding.get().get<Fortran::semantics::ProcBindingDetails>();
        std::string tbpName = binding.get().name().ToString();
        if (details.numPrivatesNotOverridden() > 0)
          tbpName += "."s + std::to_string(details.numPrivatesNotOverridden());
        std::string bindingName = converter.mangleName(details.symbol());
        builder.create<fir::DTEntryOp>(
            info.loc, mlir::StringAttr::get(builder.getContext(), tbpName),
            mlir::SymbolRefAttr::get(builder.getContext(), bindingName));
      }
      builder.create<fir::FirEndOp>(info.loc);
    }
    // Gather info about components that is not reflected in fir.type and may be
    // needed later: component initial values and array component non default
    // lower bounds.
    mlir::Block *componentInfo = nullptr;
    for (const auto &componentName :
         info.typeSpec.typeSymbol()
             .get<Fortran::semantics::DerivedTypeDetails>()
             .componentNames()) {
      auto scopeIter = derivedScope.find(componentName);
      assert(scopeIter != derivedScope.cend() &&
             "failed to find derived type component symbol");
      const Fortran::semantics::Symbol &component = scopeIter->second.get();
      mlir::FlatSymbolRefAttr init_val =
          gatherComponentInit(info.loc, converter, component, info.type);
      mlir::DenseI64ArrayAttr lbs = gatherComponentNonDefaultLowerBounds(
          info.loc, builder.getContext(), component);
      if (init_val || lbs) {
        if (!componentInfo)
          componentInfo = builder.createBlock(&dt.getComponentInfo());
        auto compName = mlir::StringAttr::get(builder.getContext(),
                                              toStringRef(component.name()));
        builder.create<fir::DTComponentOp>(info.loc, compName, lbs, init_val);
      }
    }
    if (componentInfo)
      builder.create<fir::FirEndOp>(info.loc);
    builder.restoreInsertionPoint(insertPointIfCreated);
  }

  /// Store the front-end data that will be required to generate the type info
  /// for the derived types that have been converted to fir.type<>. There are
  /// two stacks since the type info may visit new types, so the new types must
  /// be added to a new stack.
  llvm::SmallVector<TypeInfo> registeredTypeInfoA;
  llvm::SmallVector<TypeInfo> registeredTypeInfoB;
  llvm::SmallVector<TypeInfo> *currentTypeInfoStack = &registeredTypeInfoA;
  /// Track symbols symbols processed during and after the registration
  /// to avoid infinite loops between type conversions and global variable
  /// creation.
  llvm::SmallSetVector<Fortran::semantics::SymbolRef, 32> seen;
};

using IncrementLoopNestInfo = llvm::SmallVector<IncrementLoopInfo, 8>;
} // namespace

//===----------------------------------------------------------------------===//
// FirConverter
//===----------------------------------------------------------------------===//

namespace {

/// Traverse the pre-FIR tree (PFT) to generate the FIR dialect of MLIR.
class FirConverter : public Fortran::lower::AbstractConverter {
public:
  explicit FirConverter(Fortran::lower::LoweringBridge &bridge)
      : Fortran::lower::AbstractConverter(bridge.getLoweringOptions()),
        bridge{bridge}, foldingContext{bridge.createFoldingContext()},
        mlirSymbolTable{bridge.getModule()} {}
  virtual ~FirConverter() = default;

  /// Convert the PFT to FIR.
  void run(Fortran::lower::pft::Program &pft) {
    // Preliminary translation pass.

    // Lower common blocks, taking into account initialization and the largest
    // size of all instances of each common block. This is done before lowering
    // since the global definition may differ from any one local definition.
    lowerCommonBlocks(pft.getCommonBlocks());

    // - Declare all functions that have definitions so that definition
    //   signatures prevail over call site signatures.
    // - Define module variables and OpenMP/OpenACC declarative constructs so
    //   they are available before lowering any function that may use them.
    bool hasMainProgram = false;
    const Fortran::semantics::Symbol *globalOmpRequiresSymbol = nullptr;
    for (Fortran::lower::pft::Program::Units &u : pft.getUnits()) {
      Fortran::common::visit(
          Fortran::common::visitors{
              [&](Fortran::lower::pft::FunctionLikeUnit &f) {
                if (f.isMainProgram())
                  hasMainProgram = true;
                declareFunction(f);
                if (!globalOmpRequiresSymbol)
                  globalOmpRequiresSymbol = f.getScope().symbol();
              },
              [&](Fortran::lower::pft::ModuleLikeUnit &m) {
                lowerModuleDeclScope(m);
                for (Fortran::lower::pft::ContainedUnit &unit :
                     m.containedUnitList)
                  if (auto *f =
                          std::get_if<Fortran::lower::pft::FunctionLikeUnit>(
                              &unit))
                    declareFunction(*f);
              },
              [&](Fortran::lower::pft::BlockDataUnit &b) {
                if (!globalOmpRequiresSymbol)
                  globalOmpRequiresSymbol = b.symTab.symbol();
              },
              [&](Fortran::lower::pft::CompilerDirectiveUnit &d) {},
              [&](Fortran::lower::pft::OpenACCDirectiveUnit &d) {},
          },
          u);
    }

    // Create definitions of intrinsic module constants.
    createGlobalOutsideOfFunctionLowering(
        [&]() { createIntrinsicModuleDefinitions(pft); });

    // Primary translation pass.
    for (Fortran::lower::pft::Program::Units &u : pft.getUnits()) {
      Fortran::common::visit(
          Fortran::common::visitors{
              [&](Fortran::lower::pft::FunctionLikeUnit &f) { lowerFunc(f); },
              [&](Fortran::lower::pft::ModuleLikeUnit &m) { lowerMod(m); },
              [&](Fortran::lower::pft::BlockDataUnit &b) {},
              [&](Fortran::lower::pft::CompilerDirectiveUnit &d) {},
              [&](Fortran::lower::pft::OpenACCDirectiveUnit &d) {
                builder = new fir::FirOpBuilder(
                    bridge.getModule(), bridge.getKindMap(), &mlirSymbolTable);
                Fortran::lower::genOpenACCRoutineConstruct(
                    *this, bridge.getSemanticsContext(), bridge.getModule(),
                    d.routine, accRoutineInfos);
                builder = nullptr;
              },
          },
          u);
    }

    // Once all the code has been translated, create global runtime type info
    // data structures for the derived types that have been processed, as well
    // as fir.type_info operations for the dispatch tables.
    createGlobalOutsideOfFunctionLowering(
        [&]() { typeInfoConverter.createTypeInfo(*this); });

    // Generate the `main` entry point if necessary
    if (hasMainProgram)
      createGlobalOutsideOfFunctionLowering([&]() {
        fir::runtime::genMain(*builder, toLocation(),
                              bridge.getEnvironmentDefaults(),
                              getFoldingContext().languageFeatures().IsEnabled(
                                  Fortran::common::LanguageFeature::CUDA));
      });

    finalizeOpenACCLowering();
    finalizeOpenMPLowering(globalOmpRequiresSymbol);
  }

  /// Declare a function.
  void declareFunction(Fortran::lower::pft::FunctionLikeUnit &funit) {
    setCurrentPosition(funit.getStartingSourceLoc());
    for (int entryIndex = 0, last = funit.entryPointList.size();
         entryIndex < last; ++entryIndex) {
      funit.setActiveEntry(entryIndex);
      // Calling CalleeInterface ctor will build a declaration
      // mlir::func::FuncOp with no other side effects.
      // TODO: when doing some compiler profiling on real apps, it may be worth
      // to check it's better to save the CalleeInterface instead of recomputing
      // it later when lowering the body. CalleeInterface ctor should be linear
      // with the number of arguments, so it is not awful to do it that way for
      // now, but the linear coefficient might be non negligible. Until
      // measured, stick to the solution that impacts the code less.
      Fortran::lower::CalleeInterface{funit, *this};
    }
    funit.setActiveEntry(0);

    // Compute the set of host associated entities from the nested functions.
    llvm::SetVector<const Fortran::semantics::Symbol *> escapeHost;
    for (Fortran::lower::pft::ContainedUnit &unit : funit.containedUnitList)
      if (auto *f = std::get_if<Fortran::lower::pft::FunctionLikeUnit>(&unit))
        collectHostAssociatedVariables(*f, escapeHost);
    funit.setHostAssociatedSymbols(escapeHost);

    // Declare internal procedures
    for (Fortran::lower::pft::ContainedUnit &unit : funit.containedUnitList)
      if (auto *f = std::get_if<Fortran::lower::pft::FunctionLikeUnit>(&unit))
        declareFunction(*f);
  }

  /// Get the scope that is defining or using \p sym. The returned scope is not
  /// the ultimate scope, since this helper does not traverse use association.
  /// This allows capturing module variables that are referenced in an internal
  /// procedure but whose use statement is inside the host program.
  const Fortran::semantics::Scope &
  getSymbolHostScope(const Fortran::semantics::Symbol &sym) {
    const Fortran::semantics::Symbol *hostSymbol = &sym;
    while (const auto *details =
               hostSymbol->detailsIf<Fortran::semantics::HostAssocDetails>())
      hostSymbol = &details->symbol();
    return hostSymbol->owner();
  }

  /// Collects the canonical list of all host associated symbols. These bindings
  /// must be aggregated into a tuple which can then be added to each of the
  /// internal procedure declarations and passed at each call site.
  void collectHostAssociatedVariables(
      Fortran::lower::pft::FunctionLikeUnit &funit,
      llvm::SetVector<const Fortran::semantics::Symbol *> &escapees) {
    const Fortran::semantics::Scope *internalScope =
        funit.getSubprogramSymbol().scope();
    assert(internalScope && "internal procedures symbol must create a scope");
    auto addToListIfEscapee = [&](const Fortran::semantics::Symbol &sym) {
      const Fortran::semantics::Symbol &ultimate = sym.GetUltimate();
      const auto *namelistDetails =
          ultimate.detailsIf<Fortran::semantics::NamelistDetails>();
      if (ultimate.has<Fortran::semantics::ObjectEntityDetails>() ||
          Fortran::semantics::IsProcedurePointer(ultimate) ||
          Fortran::semantics::IsDummy(sym) || namelistDetails) {
        const Fortran::semantics::Scope &symbolScope = getSymbolHostScope(sym);
        if (symbolScope.kind() ==
                Fortran::semantics::Scope::Kind::MainProgram ||
            symbolScope.kind() == Fortran::semantics::Scope::Kind::Subprogram)
          if (symbolScope != *internalScope &&
              symbolScope.Contains(*internalScope)) {
            if (namelistDetails) {
              // So far, namelist symbols are processed on the fly in IO and
              // the related namelist data structure is not added to the symbol
              // map, so it cannot be passed to the internal procedures.
              // Instead, all the symbols of the host namelist used in the
              // internal procedure must be considered as host associated so
              // that IO lowering can find them when needed.
              for (const auto &namelistObject : namelistDetails->objects())
                escapees.insert(&*namelistObject);
            } else {
              escapees.insert(&ultimate);
            }
          }
      }
    };
    Fortran::lower::pft::visitAllSymbols(funit, addToListIfEscapee);
  }

  //===--------------------------------------------------------------------===//
  // AbstractConverter overrides
  //===--------------------------------------------------------------------===//

  mlir::Value getSymbolAddress(Fortran::lower::SymbolRef sym) override final {
    return lookupSymbol(sym).getAddr();
  }

  fir::ExtendedValue symBoxToExtendedValue(
      const Fortran::lower::SymbolBox &symBox) override final {
    return symBox.match(
        [](const Fortran::lower::SymbolBox::Intrinsic &box)
            -> fir::ExtendedValue { return box.getAddr(); },
        [](const Fortran::lower::SymbolBox::None &) -> fir::ExtendedValue {
          llvm::report_fatal_error("symbol not mapped");
        },
        [&](const fir::FortranVariableOpInterface &x) -> fir::ExtendedValue {
          return hlfir::translateToExtendedValue(getCurrentLocation(),
                                                 getFirOpBuilder(), x);
        },
        [](const auto &box) -> fir::ExtendedValue { return box; });
  }

  fir::ExtendedValue
  getSymbolExtendedValue(const Fortran::semantics::Symbol &sym,
                         Fortran::lower::SymMap *symMap) override final {
    Fortran::lower::SymbolBox sb = lookupSymbol(sym, symMap);
    if (!sb) {
      LLVM_DEBUG(llvm::dbgs() << "unknown symbol: " << sym << "\nmap: "
                              << (symMap ? *symMap : localSymbols) << '\n');
      fir::emitFatalError(getCurrentLocation(),
                          "symbol is not mapped to any IR value");
    }
    return symBoxToExtendedValue(sb);
  }

  mlir::Value impliedDoBinding(llvm::StringRef name) override final {
    mlir::Value val = localSymbols.lookupImpliedDo(name);
    if (!val)
      fir::emitFatalError(toLocation(), "ac-do-variable has no binding");
    return val;
  }

  void copySymbolBinding(Fortran::lower::SymbolRef src,
                         Fortran::lower::SymbolRef target) override final {
    localSymbols.copySymbolBinding(src, target);
  }

  /// Add the symbol binding to the inner-most level of the symbol map and
  /// return true if it is not already present. Otherwise, return false.
  bool bindIfNewSymbol(Fortran::lower::SymbolRef sym,
                       const fir::ExtendedValue &exval) {
    if (shallowLookupSymbol(sym))
      return false;
    bindSymbol(sym, exval);
    return true;
  }

  void bindSymbol(Fortran::lower::SymbolRef sym,
                  const fir::ExtendedValue &exval) override final {
    addSymbol(sym, exval, /*forced=*/true);
  }

  void
  overrideExprValues(const Fortran::lower::ExprToValueMap *map) override final {
    exprValueOverrides = map;
  }

  const Fortran::lower::ExprToValueMap *getExprOverrides() override final {
    return exprValueOverrides;
  }

  bool lookupLabelSet(Fortran::lower::SymbolRef sym,
                      Fortran::lower::pft::LabelSet &labelSet) override final {
    Fortran::lower::pft::FunctionLikeUnit &owningProc =
        *getEval().getOwningProcedure();
    auto iter = owningProc.assignSymbolLabelMap.find(sym);
    if (iter == owningProc.assignSymbolLabelMap.end())
      return false;
    labelSet = iter->second;
    return true;
  }

  Fortran::lower::pft::Evaluation *
  lookupLabel(Fortran::lower::pft::Label label) override final {
    Fortran::lower::pft::FunctionLikeUnit &owningProc =
        *getEval().getOwningProcedure();
    return owningProc.labelEvaluationMap.lookup(label);
  }

  fir::ExtendedValue
  genExprAddr(const Fortran::lower::SomeExpr &expr,
              Fortran::lower::StatementContext &context,
              mlir::Location *locPtr = nullptr) override final {
    mlir::Location loc = locPtr ? *locPtr : toLocation();
    if (lowerToHighLevelFIR())
      return Fortran::lower::convertExprToAddress(loc, *this, expr,
                                                  localSymbols, context);
    return Fortran::lower::createSomeExtendedAddress(loc, *this, expr,
                                                     localSymbols, context);
  }

  fir::ExtendedValue
  genExprValue(const Fortran::lower::SomeExpr &expr,
               Fortran::lower::StatementContext &context,
               mlir::Location *locPtr = nullptr) override final {
    mlir::Location loc = locPtr ? *locPtr : toLocation();
    if (lowerToHighLevelFIR())
      return Fortran::lower::convertExprToValue(loc, *this, expr, localSymbols,
                                                context);
    return Fortran::lower::createSomeExtendedExpression(loc, *this, expr,
                                                        localSymbols, context);
  }

  fir::ExtendedValue
  genExprBox(mlir::Location loc, const Fortran::lower::SomeExpr &expr,
             Fortran::lower::StatementContext &stmtCtx) override final {
    if (lowerToHighLevelFIR())
      return Fortran::lower::convertExprToBox(loc, *this, expr, localSymbols,
                                              stmtCtx);
    return Fortran::lower::createBoxValue(loc, *this, expr, localSymbols,
                                          stmtCtx);
  }

  Fortran::evaluate::FoldingContext &getFoldingContext() override final {
    return foldingContext;
  }

  mlir::Type genType(const Fortran::lower::SomeExpr &expr) override final {
    return Fortran::lower::translateSomeExprToFIRType(*this, expr);
  }
  mlir::Type genType(const Fortran::lower::pft::Variable &var) override final {
    return Fortran::lower::translateVariableToFIRType(*this, var);
  }
  mlir::Type genType(Fortran::lower::SymbolRef sym) override final {
    return Fortran::lower::translateSymbolToFIRType(*this, sym);
  }
  mlir::Type
  genType(Fortran::common::TypeCategory tc, int kind,
          llvm::ArrayRef<std::int64_t> lenParameters) override final {
    return Fortran::lower::getFIRType(&getMLIRContext(), tc, kind,
                                      lenParameters);
  }
  mlir::Type
  genType(const Fortran::semantics::DerivedTypeSpec &tySpec) override final {
    return Fortran::lower::translateDerivedTypeToFIRType(*this, tySpec);
  }
  mlir::Type genType(Fortran::common::TypeCategory tc) override final {
    return Fortran::lower::getFIRType(
        &getMLIRContext(), tc, bridge.getDefaultKinds().GetDefaultKind(tc),
        std::nullopt);
  }

  Fortran::lower::TypeConstructionStack &
  getTypeConstructionStack() override final {
    return typeConstructionStack;
  }

  bool
  isPresentShallowLookup(const Fortran::semantics::Symbol &sym) override final {
    return bool(shallowLookupSymbol(sym));
  }

  bool createHostAssociateVarClone(const Fortran::semantics::Symbol &sym,
                                   bool skipDefaultInit) override final {
    mlir::Location loc = genLocation(sym.name());
    mlir::Type symType = genType(sym);
    const auto *details = sym.detailsIf<Fortran::semantics::HostAssocDetails>();
    assert(details && "No host-association found");
    const Fortran::semantics::Symbol &hsym = details->symbol();
    mlir::Type hSymType = genType(hsym.GetUltimate());
    Fortran::lower::SymbolBox hsb =
        lookupSymbol(hsym, /*symMap=*/nullptr, /*forceHlfirBase=*/true);

    auto allocate = [&](llvm::ArrayRef<mlir::Value> shape,
                        llvm::ArrayRef<mlir::Value> typeParams) -> mlir::Value {
      mlir::Value allocVal = builder->allocateLocal(
          loc,
          Fortran::semantics::IsAllocatableOrObjectPointer(&hsym.GetUltimate())
              ? hSymType
              : symType,
          mangleName(sym), toStringRef(sym.GetUltimate().name()),
          /*pinned=*/true, shape, typeParams,
          sym.GetUltimate().attrs().test(Fortran::semantics::Attr::TARGET));
      return allocVal;
    };

    fir::ExtendedValue hexv = symBoxToExtendedValue(hsb);
    fir::ExtendedValue exv = hexv.match(
        [&](const fir::BoxValue &box) -> fir::ExtendedValue {
          const Fortran::semantics::DeclTypeSpec *type = sym.GetType();
          if (type && type->IsPolymorphic())
            TODO(loc, "create polymorphic host associated copy");
          // Create a contiguous temp with the same shape and length as
          // the original variable described by a fir.box.
          llvm::SmallVector<mlir::Value> extents =
              fir::factory::getExtents(loc, *builder, hexv);
          if (box.isDerivedWithLenParameters())
            TODO(loc, "get length parameters from derived type BoxValue");
          if (box.isCharacter()) {
            mlir::Value len = fir::factory::readCharLen(*builder, loc, box);
            mlir::Value temp = allocate(extents, {len});
            return fir::CharArrayBoxValue{temp, len, extents};
          }
          return fir::ArrayBoxValue{allocate(extents, {}), extents};
        },
        [&](const fir::MutableBoxValue &box) -> fir::ExtendedValue {
          // Allocate storage for a pointer/allocatble descriptor.
          // No shape/lengths to be passed to the alloca.
          return fir::MutableBoxValue(allocate({}, {}), {}, {});
        },
        [&](const auto &) -> fir::ExtendedValue {
          mlir::Value temp =
              allocate(fir::factory::getExtents(loc, *builder, hexv),
                       fir::factory::getTypeParams(loc, *builder, hexv));
          return fir::substBase(hexv, temp);
        });

    // Initialise cloned allocatable
    hexv.match(
        [&](const fir::MutableBoxValue &box) -> void {
          const auto new_box = exv.getBoxOf<fir::MutableBoxValue>();
          if (Fortran::semantics::IsPointer(sym.GetUltimate())) {
            // Establish the pointer descriptors. The rank and type code/size
            // at least must be set properly for later inquiry of the pointer
            // to work, and new pointers are always given disassociated status
            // by flang for safety, even if this is not required by the
            // language.
            auto empty = fir::factory::createUnallocatedBox(
                *builder, loc, new_box->getBoxTy(), box.nonDeferredLenParams(),
                {});
            builder->create<fir::StoreOp>(loc, empty, new_box->getAddr());
            return;
          }
          // Copy allocation status of Allocatables, creating new storage if
          // needed.

          // allocate if allocated
          mlir::Value isAllocated =
              fir::factory::genIsAllocatedOrAssociatedTest(*builder, loc, box);
          auto if_builder = builder->genIfThenElse(loc, isAllocated);
          if_builder.genThen([&]() {
            std::string name = mangleName(sym) + ".alloc";
            fir::ExtendedValue read = fir::factory::genMutableBoxRead(
                *builder, loc, box, /*mayBePolymorphic=*/false);
            if (auto read_arr_box = read.getBoxOf<fir::ArrayBoxValue>()) {
              fir::factory::genInlinedAllocation(
                  *builder, loc, *new_box, read_arr_box->getLBounds(),
                  read_arr_box->getExtents(),
                  /*lenParams=*/std::nullopt, name,
                  /*mustBeHeap=*/true);
            } else if (auto read_char_arr_box =
                           read.getBoxOf<fir::CharArrayBoxValue>()) {
              fir::factory::genInlinedAllocation(
                  *builder, loc, *new_box, read_char_arr_box->getLBounds(),
                  read_char_arr_box->getExtents(), read_char_arr_box->getLen(),
                  name,
                  /*mustBeHeap=*/true);
            } else if (auto read_char_box =
                           read.getBoxOf<fir::CharBoxValue>()) {
              fir::factory::genInlinedAllocation(*builder, loc, *new_box,
                                                 /*lbounds=*/std::nullopt,
                                                 /*extents=*/std::nullopt,
                                                 read_char_box->getLen(), name,
                                                 /*mustBeHeap=*/true);
            } else {
              fir::factory::genInlinedAllocation(
                  *builder, loc, *new_box, box.getMutableProperties().lbounds,
                  box.getMutableProperties().extents,
                  box.nonDeferredLenParams(), name,
                  /*mustBeHeap=*/true);
            }
          });
          if_builder.genElse([&]() {
            // nullify box
            auto empty = fir::factory::createUnallocatedBox(
                *builder, loc, new_box->getBoxTy(),
                new_box->nonDeferredLenParams(), {});
            builder->create<fir::StoreOp>(loc, empty, new_box->getAddr());
          });
          if_builder.end();
        },
        [&](const auto &) -> void {
          // Always initialize allocatable component descriptor, even when the
          // value is later copied from the host (e.g. firstprivate) because the
          // assignment from the host to the copy will fail if the component
          // descriptors are not initialized.
          if (skipDefaultInit && !hlfir::mayHaveAllocatableComponent(hSymType))
            return;
          // Initialize local/private derived types with default
          // initialization (Fortran 2023 section 11.1.7.5 and OpenMP 5.2
          // section 5.3). Pointer and allocatable components, when allowed,
          // also need to be established so that flang runtime can later work
          // with them.
          if (const Fortran::semantics::DeclTypeSpec *declTypeSpec =
                  sym.GetType())
            if (const Fortran::semantics::DerivedTypeSpec *derivedTypeSpec =
                    declTypeSpec->AsDerived())
              if (derivedTypeSpec->HasDefaultInitialization(
                      /*ignoreAllocatable=*/false, /*ignorePointer=*/false)) {
                mlir::Value box = builder->createBox(loc, exv);
                fir::runtime::genDerivedTypeInitialize(*builder, loc, box);
              }
        });

    return bindIfNewSymbol(sym, exv);
  }

  void createHostAssociateVarCloneDealloc(
      const Fortran::semantics::Symbol &sym) override final {
    mlir::Location loc = genLocation(sym.name());
    Fortran::lower::SymbolBox hsb =
        lookupSymbol(sym, /*symMap=*/nullptr, /*forceHlfirBase=*/true);

    fir::ExtendedValue hexv = symBoxToExtendedValue(hsb);
    hexv.match(
        [&](const fir::MutableBoxValue &new_box) -> void {
          // Do not process pointers
          if (Fortran::semantics::IsPointer(sym.GetUltimate())) {
            return;
          }
          // deallocate allocated in createHostAssociateVarClone value
          Fortran::lower::genDeallocateIfAllocated(*this, new_box, loc);
        },
        [&](const auto &) -> void {
          // Do nothing
        });
  }

  void copyVar(mlir::Location loc, mlir::Value dst, mlir::Value src,
               fir::FortranVariableFlagsEnum attrs) override final {
    bool isAllocatable =
        bitEnumContainsAny(attrs, fir::FortranVariableFlagsEnum::allocatable);
    bool isPointer =
        bitEnumContainsAny(attrs, fir::FortranVariableFlagsEnum::pointer);

    copyVarHLFIR(loc, Fortran::lower::SymbolBox::Intrinsic{dst},
                 Fortran::lower::SymbolBox::Intrinsic{src}, isAllocatable,
                 isPointer, Fortran::semantics::Symbol::Flags());
  }

  void
  copyHostAssociateVar(const Fortran::semantics::Symbol &sym,
                       mlir::OpBuilder::InsertPoint *copyAssignIP = nullptr,
                       bool hostIsSource = true) override final {
    // 1) Fetch the original copy of the variable.
    assert(sym.has<Fortran::semantics::HostAssocDetails>() &&
           "No host-association found");
    const Fortran::semantics::Symbol &hsym = sym.GetUltimate();
    Fortran::lower::SymbolBox hsb = lookupOneLevelUpSymbol(hsym);
    assert(hsb && "Host symbol box not found");

    // 2) Fetch the copied one that will mask the original.
    Fortran::lower::SymbolBox sb = shallowLookupSymbol(sym);
    assert(sb && "Host-associated symbol box not found");
    assert(hsb.getAddr() != sb.getAddr() &&
           "Host and associated symbol boxes are the same");

    // 3) Perform the assignment.
    mlir::OpBuilder::InsertionGuard guard(*builder);
    if (copyAssignIP && copyAssignIP->isSet())
      builder->restoreInsertionPoint(*copyAssignIP);
    else
      builder->setInsertionPointAfter(sb.getAddr().getDefiningOp());

    Fortran::lower::SymbolBox *lhs_sb, *rhs_sb;
    if (!hostIsSource) {
      lhs_sb = &hsb;
      rhs_sb = &sb;
    } else {
      lhs_sb = &sb;
      rhs_sb = &hsb;
    }

    copyVar(sym, *lhs_sb, *rhs_sb, sym.flags());
  }

  void genEval(Fortran::lower::pft::Evaluation &eval,
               bool unstructuredContext) override final {
    genFIR(eval, unstructuredContext);
  }

  //===--------------------------------------------------------------------===//
  // Utility methods
  //===--------------------------------------------------------------------===//

  void collectSymbolSet(
      Fortran::lower::pft::Evaluation &eval,
      llvm::SetVector<const Fortran::semantics::Symbol *> &symbolSet,
      Fortran::semantics::Symbol::Flag flag, bool collectSymbols,
      bool checkHostAssociatedSymbols) override final {
    auto addToList = [&](const Fortran::semantics::Symbol &sym) {
      std::function<void(const Fortran::semantics::Symbol &, bool)>
          insertSymbols = [&](const Fortran::semantics::Symbol &oriSymbol,
                              bool collectSymbol) {
            if (collectSymbol && oriSymbol.test(flag)) {
              symbolSet.insert(&oriSymbol);
            } else if (const auto *commonDetails =
                           oriSymbol.detailsIf<
                               Fortran::semantics::CommonBlockDetails>()) {
              for (const auto &mem : commonDetails->objects())
                if (collectSymbol && mem->test(flag))
                  symbolSet.insert(&(*mem).GetUltimate());
            } else if (checkHostAssociatedSymbols) {
              if (const auto *details{
                      oriSymbol
                          .detailsIf<Fortran::semantics::HostAssocDetails>()})
                insertSymbols(details->symbol(), true);
            }
          };
      insertSymbols(sym, collectSymbols);
    };
    Fortran::lower::pft::visitAllSymbols(eval, addToList);
  }

  mlir::Location getCurrentLocation() override final { return toLocation(); }

  /// Generate a dummy location.
  mlir::Location genUnknownLocation() override final {
    // Note: builder may not be instantiated yet
    return mlir::UnknownLoc::get(&getMLIRContext());
  }

  static mlir::Location genLocation(Fortran::parser::SourcePosition pos,
                                    mlir::MLIRContext &ctx) {
    llvm::SmallString<256> path(*pos.path);
    llvm::sys::fs::make_absolute(path);
    llvm::sys::path::remove_dots(path);
    return mlir::FileLineColLoc::get(&ctx, path.str(), pos.line, pos.column);
  }

  /// Generate a `Location` from the `CharBlock`.
  mlir::Location
  genLocation(const Fortran::parser::CharBlock &block) override final {
    mlir::Location mainLocation = genUnknownLocation();
    if (const Fortran::parser::AllCookedSources *cooked =
            bridge.getCookedSource()) {
      if (std::optional<Fortran::parser::ProvenanceRange> provenance =
              cooked->GetProvenanceRange(block)) {
        if (std::optional<Fortran::parser::SourcePosition> filePos =
                cooked->allSources().GetSourcePosition(provenance->start()))
          mainLocation = genLocation(*filePos, getMLIRContext());

        llvm::SmallVector<mlir::Location> locs;
        locs.push_back(mainLocation);

        llvm::SmallVector<fir::LocationKindAttr> locAttrs;
        locAttrs.push_back(fir::LocationKindAttr::get(&getMLIRContext(),
                                                      fir::LocationKind::Base));

        // Gather include location information if any.
        Fortran::parser::ProvenanceRange *prov = &*provenance;
        while (prov) {
          if (std::optional<Fortran::parser::ProvenanceRange> include =
                  cooked->allSources().GetInclusionInfo(*prov)) {
            if (std::optional<Fortran::parser::SourcePosition> incPos =
                    cooked->allSources().GetSourcePosition(include->start())) {
              locs.push_back(genLocation(*incPos, getMLIRContext()));
              locAttrs.push_back(fir::LocationKindAttr::get(
                  &getMLIRContext(), fir::LocationKind::Inclusion));
            }
            prov = &*include;
          } else {
            prov = nullptr;
          }
        }
        if (locs.size() > 1) {
          assert(locs.size() == locAttrs.size() &&
                 "expect as many attributes as locations");
          return mlir::FusedLocWith<fir::LocationKindArrayAttr>::get(
              &getMLIRContext(), locs,
              fir::LocationKindArrayAttr::get(&getMLIRContext(), locAttrs));
        }
      }
    }
    return mainLocation;
  }

  const Fortran::semantics::Scope &getCurrentScope() override final {
    return bridge.getSemanticsContext().FindScope(currentPosition);
  }

  fir::FirOpBuilder &getFirOpBuilder() override final { return *builder; }

  mlir::ModuleOp getModuleOp() override final { return bridge.getModule(); }

  mlir::MLIRContext &getMLIRContext() override final {
    return bridge.getMLIRContext();
  }
  std::string
  mangleName(const Fortran::semantics::Symbol &symbol) override final {
    return Fortran::lower::mangle::mangleName(
        symbol, scopeBlockIdMap, /*keepExternalInScope=*/false,
        getLoweringOptions().getUnderscoring());
  }
  std::string mangleName(
      const Fortran::semantics::DerivedTypeSpec &derivedType) override final {
    return Fortran::lower::mangle::mangleName(derivedType, scopeBlockIdMap);
  }
  std::string mangleName(std::string &name) override final {
    return Fortran::lower::mangle::mangleName(name, getCurrentScope(),
                                              scopeBlockIdMap);
  }
  std::string
  mangleName(std::string &name,
             const Fortran::semantics::Scope &myScope) override final {
    return Fortran::lower::mangle::mangleName(name, myScope, scopeBlockIdMap);
  }
  std::string getRecordTypeFieldName(
      const Fortran::semantics::Symbol &component) override final {
    return Fortran::lower::mangle::getRecordTypeFieldName(component,
                                                          scopeBlockIdMap);
  }
  const fir::KindMapping &getKindMap() override final {
    return bridge.getKindMap();
  }

  /// Return the current function context, which may be a nested BLOCK context
  /// or a full subprogram context.
  Fortran::lower::StatementContext &getFctCtx() override final {
    if (!activeConstructStack.empty() &&
        activeConstructStack.back().eval.isA<Fortran::parser::BlockConstruct>())
      return activeConstructStack.back().stmtCtx;
    return bridge.fctCtx();
  }

  mlir::Value hostAssocTupleValue() override final { return hostAssocTuple; }

  /// Record a binding for the ssa-value of the tuple for this function.
  void bindHostAssocTuple(mlir::Value val) override final {
    assert(!hostAssocTuple && val);
    hostAssocTuple = val;
  }

  mlir::Value dummyArgsScopeValue() const override final {
    return dummyArgsScope;
  }

  bool isRegisteredDummySymbol(
      Fortran::semantics::SymbolRef symRef) const override final {
    auto *sym = &*symRef;
    return registeredDummySymbols.contains(sym);
  }

  const Fortran::lower::pft::FunctionLikeUnit *
  getCurrentFunctionUnit() const override final {
    return currentFunctionUnit;
  }

  void registerTypeInfo(mlir::Location loc,
                        Fortran::lower::SymbolRef typeInfoSym,
                        const Fortran::semantics::DerivedTypeSpec &typeSpec,
                        fir::RecordType type) override final {
    typeInfoConverter.registerTypeInfo(*this, loc, typeInfoSym, typeSpec, type);
  }

  llvm::StringRef
  getUniqueLitName(mlir::Location loc,
                   std::unique_ptr<Fortran::lower::SomeExpr> expr,
                   mlir::Type eleTy) override final {
    std::string namePrefix =
        getConstantExprManglePrefix(loc, *expr.get(), eleTy);
    auto [it, inserted] = literalNamesMap.try_emplace(
        expr.get(), namePrefix + std::to_string(uniqueLitId));
    const auto &name = it->second;
    if (inserted) {
      // Keep ownership of the expr key.
      literalExprsStorage.push_back(std::move(expr));

      // If we've just added a new name, we have to make sure
      // there is no global object with the same name in the module.
      fir::GlobalOp global = builder->getNamedGlobal(name);
      if (global)
        fir::emitFatalError(loc, llvm::Twine("global object with name '") +
                                     llvm::Twine(name) +
                                     llvm::Twine("' already exists"));
      ++uniqueLitId;
      return name;
    }

    // The name already exists. Verify that the prefix is the same.
    if (!llvm::StringRef(name).starts_with(namePrefix))
      fir::emitFatalError(loc, llvm::Twine("conflicting prefixes: '") +
                                   llvm::Twine(name) +
                                   llvm::Twine("' does not start with '") +
                                   llvm::Twine(namePrefix) + llvm::Twine("'"));

    return name;
  }

private:
  FirConverter() = delete;
  FirConverter(const FirConverter &) = delete;
  FirConverter &operator=(const FirConverter &) = delete;

  //===--------------------------------------------------------------------===//
  // Helper member functions
  //===--------------------------------------------------------------------===//

  mlir::Value createFIRExpr(mlir::Location loc,
                            const Fortran::lower::SomeExpr *expr,
                            Fortran::lower::StatementContext &stmtCtx) {
    return fir::getBase(genExprValue(*expr, stmtCtx, &loc));
  }

  /// Find the symbol in the local map or return null.
  Fortran::lower::SymbolBox
  lookupSymbol(const Fortran::semantics::Symbol &sym,
               Fortran::lower::SymMap *symMap = nullptr,
               bool forceHlfirBase = false) {
    symMap = symMap ? symMap : &localSymbols;
    if (lowerToHighLevelFIR()) {
      if (std::optional<fir::FortranVariableOpInterface> var =
              symMap->lookupVariableDefinition(sym)) {
        auto exv = hlfir::translateToExtendedValue(toLocation(), *builder, *var,
                                                   forceHlfirBase);
        return exv.match(
            [](mlir::Value x) -> Fortran::lower::SymbolBox {
              return Fortran::lower::SymbolBox::Intrinsic{x};
            },
            [](auto x) -> Fortran::lower::SymbolBox { return x; });
      }

      // Entry character result represented as an argument pair
      // needs to be represented in the symbol table even before
      // we can create DeclareOp for it. The temporary mapping
      // is EmboxCharOp that conveys the address and length information.
      // After mapSymbolAttributes is done, the mapping is replaced
      // with the new DeclareOp, and the following table lookups
      // do not reach here.
      if (sym.IsFuncResult())
        if (const Fortran::semantics::DeclTypeSpec *declTy = sym.GetType())
          if (declTy->category() ==
              Fortran::semantics::DeclTypeSpec::Category::Character)
            return symMap->lookupSymbol(sym);

      // Procedure dummies are not mapped with an hlfir.declare because
      // they are not "variable" (cannot be assigned to), and it would
      // make hlfir.declare more complex than it needs to to allow this.
      // Do a regular lookup.
      if (Fortran::semantics::IsProcedure(sym))
        return symMap->lookupSymbol(sym);

      // Commonblock names are not variables, but in some lowerings (like
      // OpenMP) it is useful to maintain the address of the commonblock in an
      // MLIR value and query it. hlfir.declare need not be created for these.
      if (sym.detailsIf<Fortran::semantics::CommonBlockDetails>())
        return symMap->lookupSymbol(sym);

      // For symbols to be privatized in OMP, the symbol is mapped to an
      // instance of `SymbolBox::Intrinsic` (i.e. a direct mapping to an MLIR
      // SSA value). This MLIR SSA value is the block argument to the
      // `omp.private`'s `alloc` block. If this is the case, we return this
      // `SymbolBox::Intrinsic` value.
      if (Fortran::lower::SymbolBox v = symMap->lookupSymbol(sym))
        return v;

      return {};
    }
    if (Fortran::lower::SymbolBox v = symMap->lookupSymbol(sym))
      return v;
    return {};
  }

  /// Find the symbol in the inner-most level of the local map or return null.
  Fortran::lower::SymbolBox
  shallowLookupSymbol(const Fortran::semantics::Symbol &sym) {
    if (Fortran::lower::SymbolBox v = localSymbols.shallowLookupSymbol(sym))
      return v;
    return {};
  }

  /// Find the symbol in one level up of symbol map such as for host-association
  /// in OpenMP code or return null.
  Fortran::lower::SymbolBox
  lookupOneLevelUpSymbol(const Fortran::semantics::Symbol &sym) override {
    if (Fortran::lower::SymbolBox v = localSymbols.lookupOneLevelUpSymbol(sym))
      return v;
    return {};
  }

  mlir::SymbolTable *getMLIRSymbolTable() override { return &mlirSymbolTable; }

  /// Add the symbol to the local map and return `true`. If the symbol is
  /// already in the map and \p forced is `false`, the map is not updated.
  /// Instead the value `false` is returned.
  bool addSymbol(const Fortran::semantics::SymbolRef sym,
                 fir::ExtendedValue val, bool forced = false) {
    if (!forced && lookupSymbol(sym))
      return false;
    if (lowerToHighLevelFIR()) {
      Fortran::lower::genDeclareSymbol(*this, localSymbols, sym, val,
                                       fir::FortranVariableFlagsEnum::None,
                                       forced);
    } else {
      localSymbols.addSymbol(sym, val, forced);
    }
    return true;
  }

  void copyVar(const Fortran::semantics::Symbol &sym,
               const Fortran::lower::SymbolBox &lhs_sb,
               const Fortran::lower::SymbolBox &rhs_sb,
               Fortran::semantics::Symbol::Flags flags) {
    mlir::Location loc = genLocation(sym.name());
    if (lowerToHighLevelFIR())
      copyVarHLFIR(loc, lhs_sb, rhs_sb, flags);
    else
      copyVarFIR(loc, sym, lhs_sb, rhs_sb);
  }

  void copyVarHLFIR(mlir::Location loc, Fortran::lower::SymbolBox dst,
                    Fortran::lower::SymbolBox src,
                    Fortran::semantics::Symbol::Flags flags) {
    assert(lowerToHighLevelFIR());

    bool isBoxAllocatable = dst.match(
        [](const fir::MutableBoxValue &box) { return box.isAllocatable(); },
        [](const fir::FortranVariableOpInterface &box) {
          return fir::FortranVariableOpInterface(box).isAllocatable();
        },
        [](const auto &box) { return false; });

    bool isBoxPointer = dst.match(
        [](const fir::MutableBoxValue &box) { return box.isPointer(); },
        [](const fir::FortranVariableOpInterface &box) {
          return fir::FortranVariableOpInterface(box).isPointer();
        },
        [](const fir::AbstractBox &box) {
          return fir::isBoxProcAddressType(box.getAddr().getType());
        },
        [](const auto &box) { return false; });

    copyVarHLFIR(loc, dst, src, isBoxAllocatable, isBoxPointer, flags);
  }

  void copyVarHLFIR(mlir::Location loc, Fortran::lower::SymbolBox dst,
                    Fortran::lower::SymbolBox src, bool isAllocatable,
                    bool isPointer, Fortran::semantics::Symbol::Flags flags) {
    assert(lowerToHighLevelFIR());
    hlfir::Entity lhs{dst.getAddr()};
    hlfir::Entity rhs{src.getAddr()};

    auto copyData = [&](hlfir::Entity l, hlfir::Entity r) {
      // Dereference RHS and load it if trivial scalar.
      r = hlfir::loadTrivialScalar(loc, *builder, r);
      builder->create<hlfir::AssignOp>(loc, r, l, isAllocatable);
    };

    if (isPointer) {
      // Set LHS target to the target of RHS (do not copy the RHS
      // target data into the LHS target storage).
      auto loadVal = builder->create<fir::LoadOp>(loc, rhs);
      builder->create<fir::StoreOp>(loc, loadVal, lhs);
    } else if (isAllocatable &&
               flags.test(Fortran::semantics::Symbol::Flag::OmpCopyIn)) {
      // For copyin allocatable variables, RHS must be copied to lhs
      // only when rhs is allocated.
      hlfir::Entity temp =
          hlfir::derefPointersAndAllocatables(loc, *builder, rhs);
      mlir::Value addr = hlfir::genVariableRawAddress(loc, *builder, temp);
      mlir::Value isAllocated = builder->genIsNotNullAddr(loc, addr);
      builder->genIfThenElse(loc, isAllocated)
          .genThen([&]() { copyData(lhs, rhs); })
          .genElse([&]() {
            fir::ExtendedValue hexv = symBoxToExtendedValue(dst);
            hexv.match(
                [&](const fir::MutableBoxValue &new_box) -> void {
                  // if the allocation status of original list item is
                  // unallocated, unallocate the copy if it is allocated, else
                  // do nothing.
                  Fortran::lower::genDeallocateIfAllocated(*this, new_box, loc);
                },
                [&](const auto &) -> void {});
          })
          .end();
    } else if (isAllocatable &&
               flags.test(Fortran::semantics::Symbol::Flag::OmpFirstPrivate)) {
      // For firstprivate allocatable variables, RHS must be copied
      // only when LHS is allocated.
      hlfir::Entity temp =
          hlfir::derefPointersAndAllocatables(loc, *builder, lhs);
      mlir::Value addr = hlfir::genVariableRawAddress(loc, *builder, temp);
      mlir::Value isAllocated = builder->genIsNotNullAddr(loc, addr);
      builder->genIfThen(loc, isAllocated)
          .genThen([&]() { copyData(lhs, rhs); })
          .end();
    } else {
      copyData(lhs, rhs);
    }
  }

  void copyVarFIR(mlir::Location loc, const Fortran::semantics::Symbol &sym,
                  const Fortran::lower::SymbolBox &lhs_sb,
                  const Fortran::lower::SymbolBox &rhs_sb) {
    assert(!lowerToHighLevelFIR());
    fir::ExtendedValue lhs = symBoxToExtendedValue(lhs_sb);
    fir::ExtendedValue rhs = symBoxToExtendedValue(rhs_sb);
    mlir::Type symType = genType(sym);
    if (auto seqTy = mlir::dyn_cast<fir::SequenceType>(symType)) {
      Fortran::lower::StatementContext stmtCtx;
      Fortran::lower::createSomeArrayAssignment(*this, lhs, rhs, localSymbols,
                                                stmtCtx);
      stmtCtx.finalizeAndReset();
    } else if (lhs.getBoxOf<fir::CharBoxValue>()) {
      fir::factory::CharacterExprHelper{*builder, loc}.createAssign(lhs, rhs);
    } else {
      auto loadVal = builder->create<fir::LoadOp>(loc, fir::getBase(rhs));
      builder->create<fir::StoreOp>(loc, loadVal, fir::getBase(lhs));
    }
  }

  /// Map a block argument to a result or dummy symbol. This is not the
  /// definitive mapping. The specification expression have not been lowered
  /// yet. The final mapping will be done using this pre-mapping in
  /// Fortran::lower::mapSymbolAttributes.
  bool mapBlockArgToDummyOrResult(const Fortran::semantics::SymbolRef sym,
                                  mlir::Value val, bool isResult) {
    localSymbols.addSymbol(sym, val);
    if (!isResult)
      registerDummySymbol(sym);

    return true;
  }

  /// Generate the address of loop variable \p sym.
  /// If \p sym is not mapped yet, allocate local storage for it.
  mlir::Value genLoopVariableAddress(mlir::Location loc,
                                     const Fortran::semantics::Symbol &sym,
                                     bool isUnordered) {
    if (isUnordered || sym.has<Fortran::semantics::HostAssocDetails>() ||
        sym.has<Fortran::semantics::UseDetails>()) {
      if (!shallowLookupSymbol(sym) &&
          !sym.test(Fortran::semantics::Symbol::Flag::OmpShared)) {
        // Do concurrent loop variables are not mapped yet since they are local
        // to the Do concurrent scope (same for OpenMP loops).
        mlir::OpBuilder::InsertPoint insPt = builder->saveInsertionPoint();
        builder->setInsertionPointToStart(builder->getAllocaBlock());
        mlir::Type tempTy = genType(sym);
        mlir::Value temp =
            builder->createTemporaryAlloc(loc, tempTy, toStringRef(sym.name()));
        bindIfNewSymbol(sym, temp);
        builder->restoreInsertionPoint(insPt);
      }
    }
    auto entry = lookupSymbol(sym);
    (void)entry;
    assert(entry && "loop control variable must already be in map");
    Fortran::lower::StatementContext stmtCtx;
    return fir::getBase(
        genExprAddr(Fortran::evaluate::AsGenericExpr(sym).value(), stmtCtx));
  }

  static bool isNumericScalarCategory(Fortran::common::TypeCategory cat) {
    return cat == Fortran::common::TypeCategory::Integer ||
           cat == Fortran::common::TypeCategory::Real ||
           cat == Fortran::common::TypeCategory::Complex ||
           cat == Fortran::common::TypeCategory::Logical;
  }
  static bool isLogicalCategory(Fortran::common::TypeCategory cat) {
    return cat == Fortran::common::TypeCategory::Logical;
  }
  static bool isCharacterCategory(Fortran::common::TypeCategory cat) {
    return cat == Fortran::common::TypeCategory::Character;
  }
  static bool isDerivedCategory(Fortran::common::TypeCategory cat) {
    return cat == Fortran::common::TypeCategory::Derived;
  }

  /// Insert a new block before \p block. Leave the insertion point unchanged.
  mlir::Block *insertBlock(mlir::Block *block) {
    mlir::OpBuilder::InsertPoint insertPt = builder->saveInsertionPoint();
    mlir::Block *newBlock = builder->createBlock(block);
    builder->restoreInsertionPoint(insertPt);
    return newBlock;
  }

  Fortran::lower::pft::Evaluation &evalOfLabel(Fortran::parser::Label label) {
    const Fortran::lower::pft::LabelEvalMap &labelEvaluationMap =
        getEval().getOwningProcedure()->labelEvaluationMap;
    const auto iter = labelEvaluationMap.find(label);
    assert(iter != labelEvaluationMap.end() && "label missing from map");
    return *iter->second;
  }

  void genBranch(mlir::Block *targetBlock) {
    assert(targetBlock && "missing unconditional target block");
    builder->create<mlir::cf::BranchOp>(toLocation(), targetBlock);
  }

  void genConditionalBranch(mlir::Value cond, mlir::Block *trueTarget,
                            mlir::Block *falseTarget) {
    assert(trueTarget && "missing conditional branch true block");
    assert(falseTarget && "missing conditional branch false block");
    mlir::Location loc = toLocation();
    mlir::Value bcc = builder->createConvert(loc, builder->getI1Type(), cond);
    builder->create<mlir::cf::CondBranchOp>(loc, bcc, trueTarget, std::nullopt,
                                            falseTarget, std::nullopt);
  }
  void genConditionalBranch(mlir::Value cond,
                            Fortran::lower::pft::Evaluation *trueTarget,
                            Fortran::lower::pft::Evaluation *falseTarget) {
    genConditionalBranch(cond, trueTarget->block, falseTarget->block);
  }
  void genConditionalBranch(const Fortran::parser::ScalarLogicalExpr &expr,
                            mlir::Block *trueTarget, mlir::Block *falseTarget) {
    Fortran::lower::StatementContext stmtCtx;
    mlir::Value cond =
        createFIRExpr(toLocation(), Fortran::semantics::GetExpr(expr), stmtCtx);
    stmtCtx.finalizeAndReset();
    genConditionalBranch(cond, trueTarget, falseTarget);
  }
  void genConditionalBranch(const Fortran::parser::ScalarLogicalExpr &expr,
                            Fortran::lower::pft::Evaluation *trueTarget,
                            Fortran::lower::pft::Evaluation *falseTarget) {
    Fortran::lower::StatementContext stmtCtx;
    mlir::Value cond =
        createFIRExpr(toLocation(), Fortran::semantics::GetExpr(expr), stmtCtx);
    stmtCtx.finalizeAndReset();
    genConditionalBranch(cond, trueTarget->block, falseTarget->block);
  }

  /// Return the nearest active ancestor construct of \p eval, or nullptr.
  Fortran::lower::pft::Evaluation *
  getActiveAncestor(const Fortran::lower::pft::Evaluation &eval) {
    Fortran::lower::pft::Evaluation *ancestor = eval.parentConstruct;
    for (; ancestor; ancestor = ancestor->parentConstruct)
      if (ancestor->activeConstruct)
        break;
    return ancestor;
  }

  /// Return the predicate: "a branch to \p targetEval has exit code".
  bool hasExitCode(const Fortran::lower::pft::Evaluation &targetEval) {
    Fortran::lower::pft::Evaluation *activeAncestor =
        getActiveAncestor(targetEval);
    for (auto it = activeConstructStack.rbegin(),
              rend = activeConstructStack.rend();
         it != rend; ++it) {
      if (&it->eval == activeAncestor)
        break;
      if (it->stmtCtx.hasCode())
        return true;
    }
    return false;
  }

  /// Generate a branch to \p targetEval after generating on-exit code for
  /// any enclosing construct scopes that are exited by taking the branch.
  void
  genConstructExitBranch(const Fortran::lower::pft::Evaluation &targetEval) {
    Fortran::lower::pft::Evaluation *activeAncestor =
        getActiveAncestor(targetEval);
    for (auto it = activeConstructStack.rbegin(),
              rend = activeConstructStack.rend();
         it != rend; ++it) {
      if (&it->eval == activeAncestor)
        break;
      it->stmtCtx.finalizeAndKeep();
    }
    genBranch(targetEval.block);
  }

  /// A construct contains nested evaluations. Some of these evaluations
  /// may start a new basic block, others will add code to an existing
  /// block.
  /// Collect the list of nested evaluations that are last in their block,
  /// organize them into two sets:
  /// 1. Exiting evaluations: they may need a branch exiting from their
  ///    parent construct,
  /// 2. Fall-through evaluations: they will continue to the following
  ///    evaluation. They may still need a branch, but they do not exit
  ///    the construct. They appear in cases where the following evaluation
  ///    is a target of some branch.
  void collectFinalEvaluations(
      Fortran::lower::pft::Evaluation &construct,
      llvm::SmallVector<Fortran::lower::pft::Evaluation *> &exits,
      llvm::SmallVector<Fortran::lower::pft::Evaluation *> &fallThroughs) {
    Fortran::lower::pft::EvaluationList &nested =
        construct.getNestedEvaluations();
    if (nested.empty())
      return;

    Fortran::lower::pft::Evaluation *exit = construct.constructExit;
    Fortran::lower::pft::Evaluation *previous = &nested.front();

    for (auto it = ++nested.begin(), end = nested.end(); it != end;
         previous = &*it++) {
      if (it->block == nullptr)
        continue;
      // "*it" starts a new block, check what to do with "previous"
      if (it->isIntermediateConstructStmt() && previous != exit)
        exits.push_back(previous);
      else if (previous->lexicalSuccessor && previous->lexicalSuccessor->block)
        fallThroughs.push_back(previous);
    }
    if (previous != exit)
      exits.push_back(previous);
  }

  /// Generate a SelectOp or branch sequence that compares \p selector against
  /// values in \p valueList and targets corresponding labels in \p labelList.
  /// If no value matches the selector, branch to \p defaultEval.
  ///
  /// Three cases require special processing.
  ///
  /// An empty \p valueList indicates an ArithmeticIfStmt context that requires
  /// two comparisons against 0 or 0.0. The selector may have either INTEGER
  /// or REAL type.
  ///
  /// A nonpositive \p valuelist value indicates an IO statement context
  /// (0 for ERR, -1 for END, -2 for EOR). An ERR branch must be taken for
  /// any positive (IOSTAT) value. A missing (zero) label requires a branch
  /// to \p defaultEval for that value.
  ///
  /// A non-null \p errorBlock indicates an AssignedGotoStmt context that
  /// must always branch to an explicit target. There is no valid defaultEval
  /// in this case. Generate a branch to \p errorBlock for an AssignedGotoStmt
  /// that violates this program requirement.
  ///
  /// If this is not an ArithmeticIfStmt and no targets have exit code,
  /// generate a SelectOp. Otherwise, for each target, if it has exit code,
  /// branch to a new block, insert exit code, and then branch to the target.
  /// Otherwise, branch directly to the target.
  void genMultiwayBranch(mlir::Value selector,
                         llvm::SmallVector<int64_t> valueList,
                         llvm::SmallVector<Fortran::parser::Label> labelList,
                         const Fortran::lower::pft::Evaluation &defaultEval,
                         mlir::Block *errorBlock = nullptr) {
    bool inArithmeticIfContext = valueList.empty();
    assert(((inArithmeticIfContext && labelList.size() == 2) ||
            (valueList.size() && labelList.size() == valueList.size())) &&
           "mismatched multiway branch targets");
    mlir::Block *defaultBlock = errorBlock ? errorBlock : defaultEval.block;
    bool defaultHasExitCode = !errorBlock && hasExitCode(defaultEval);
    bool hasAnyExitCode = defaultHasExitCode;
    if (!hasAnyExitCode)
      for (auto label : labelList)
        if (label && hasExitCode(evalOfLabel(label))) {
          hasAnyExitCode = true;
          break;
        }
    mlir::Location loc = toLocation();
    size_t branchCount = labelList.size();
    if (!inArithmeticIfContext && !hasAnyExitCode &&
        !getEval().forceAsUnstructured()) { // from -no-structured-fir option
      // Generate a SelectOp.
      llvm::SmallVector<mlir::Block *> blockList;
      for (auto label : labelList) {
        mlir::Block *block =
            label ? evalOfLabel(label).block : defaultEval.block;
        assert(block && "missing multiway branch block");
        blockList.push_back(block);
      }
      blockList.push_back(defaultBlock);
      if (valueList[branchCount - 1] == 0) // Swap IO ERR and default blocks.
        std::swap(blockList[branchCount - 1], blockList[branchCount]);
      builder->create<fir::SelectOp>(loc, selector, valueList, blockList);
      return;
    }
    mlir::Type selectorType = selector.getType();
    bool realSelector = mlir::isa<mlir::FloatType>(selectorType);
    assert((inArithmeticIfContext || !realSelector) && "invalid selector type");
    mlir::Value zero;
    if (inArithmeticIfContext)
      zero =
          realSelector
              ? builder->create<mlir::arith::ConstantOp>(
                    loc, selectorType, builder->getFloatAttr(selectorType, 0.0))
              : builder->createIntegerConstant(loc, selectorType, 0);
    for (auto label : llvm::enumerate(labelList)) {
      mlir::Value cond;
      if (realSelector) // inArithmeticIfContext
        cond = builder->create<mlir::arith::CmpFOp>(
            loc,
            label.index() == 0 ? mlir::arith::CmpFPredicate::OLT
                               : mlir::arith::CmpFPredicate::OGT,
            selector, zero);
      else if (inArithmeticIfContext) // INTEGER selector
        cond = builder->create<mlir::arith::CmpIOp>(
            loc,
            label.index() == 0 ? mlir::arith::CmpIPredicate::slt
                               : mlir::arith::CmpIPredicate::sgt,
            selector, zero);
      else // A value of 0 is an IO ERR branch: invert comparison.
        cond = builder->create<mlir::arith::CmpIOp>(
            loc,
            valueList[label.index()] == 0 ? mlir::arith::CmpIPredicate::ne
                                          : mlir::arith::CmpIPredicate::eq,
            selector,
            builder->createIntegerConstant(loc, selectorType,
                                           valueList[label.index()]));
      // Branch to a new block with exit code and then to the target, or branch
      // directly to the target. defaultBlock is the "else" target.
      bool lastBranch = label.index() == branchCount - 1;
      mlir::Block *nextBlock =
          lastBranch && !defaultHasExitCode
              ? defaultBlock
              : builder->getBlock()->splitBlock(builder->getInsertionPoint());
      const Fortran::lower::pft::Evaluation &targetEval =
          label.value() ? evalOfLabel(label.value()) : defaultEval;
      if (hasExitCode(targetEval)) {
        mlir::Block *jumpBlock =
            builder->getBlock()->splitBlock(builder->getInsertionPoint());
        genConditionalBranch(cond, jumpBlock, nextBlock);
        startBlock(jumpBlock);
        genConstructExitBranch(targetEval);
      } else {
        genConditionalBranch(cond, targetEval.block, nextBlock);
      }
      if (!lastBranch) {
        startBlock(nextBlock);
      } else if (defaultHasExitCode) {
        startBlock(nextBlock);
        genConstructExitBranch(defaultEval);
      }
    }
  }

  void pushActiveConstruct(Fortran::lower::pft::Evaluation &eval,
                           Fortran::lower::StatementContext &stmtCtx) {
    activeConstructStack.push_back(ConstructContext{eval, stmtCtx});
    eval.activeConstruct = true;
  }
  void popActiveConstruct() {
    assert(!activeConstructStack.empty() && "invalid active construct stack");
    activeConstructStack.back().eval.activeConstruct = false;
    if (activeConstructStack.back().pushedScope)
      localSymbols.popScope();
    activeConstructStack.pop_back();
  }

  //===--------------------------------------------------------------------===//
  // Termination of symbolically referenced execution units
  //===--------------------------------------------------------------------===//

  /// Exit of a routine
  ///
  /// Generate the cleanup block before the routine exits
  void genExitRoutine(bool earlyReturn, mlir::ValueRange retval = {}) {
    if (blockIsUnterminated()) {
      bridge.openAccCtx().finalizeAndKeep();
      bridge.fctCtx().finalizeAndKeep();
      builder->create<mlir::func::ReturnOp>(toLocation(), retval);
    }
    if (!earlyReturn) {
      bridge.openAccCtx().pop();
      bridge.fctCtx().pop();
    }
  }

  /// END of procedure-like constructs
  ///
  /// Generate the cleanup block before the procedure exits
  void genReturnSymbol(const Fortran::semantics::Symbol &functionSymbol) {
    const Fortran::semantics::Symbol &resultSym =
        functionSymbol.get<Fortran::semantics::SubprogramDetails>().result();
    Fortran::lower::SymbolBox resultSymBox = lookupSymbol(resultSym);
    mlir::Location loc = toLocation();
    if (!resultSymBox) {
      mlir::emitError(loc, "internal error when processing function return");
      return;
    }
    mlir::Value resultVal = resultSymBox.match(
        [&](const fir::CharBoxValue &x) -> mlir::Value {
          if (Fortran::semantics::IsBindCProcedure(functionSymbol))
            return builder->create<fir::LoadOp>(loc, x.getBuffer());
          return fir::factory::CharacterExprHelper{*builder, loc}
              .createEmboxChar(x.getBuffer(), x.getLen());
        },
        [&](const fir::MutableBoxValue &x) -> mlir::Value {
          mlir::Value resultRef = resultSymBox.getAddr();
          mlir::Value load = builder->create<fir::LoadOp>(loc, resultRef);
          unsigned rank = x.rank();
          if (x.isAllocatable() && rank > 0) {
            // ALLOCATABLE array result must have default lower bounds.
            // At the call site the result box of a function reference
            // might be considered having default lower bounds, but
            // the runtime box should probably comply with this assumption
            // as well. If the result box has proper lbounds in runtime,
            // this may improve the debugging experience of Fortran apps.
            // We may consider removing this, if the overhead of setting
            // default lower bounds is too big.
            mlir::Value one =
                builder->createIntegerConstant(loc, builder->getIndexType(), 1);
            llvm::SmallVector<mlir::Value> lbounds{rank, one};
            auto shiftTy = fir::ShiftType::get(builder->getContext(), rank);
            mlir::Value shiftOp =
                builder->create<fir::ShiftOp>(loc, shiftTy, lbounds);
            load = builder->create<fir::ReboxOp>(
                loc, load.getType(), load, shiftOp, /*slice=*/mlir::Value{});
          }
          return load;
        },
        [&](const auto &) -> mlir::Value {
          mlir::Value resultRef = resultSymBox.getAddr();
          mlir::Type resultType = genType(resultSym);
          mlir::Type resultRefType = builder->getRefType(resultType);
          // A function with multiple entry points returning different types
          // tags all result variables with one of the largest types to allow
          // them to share the same storage. Convert this to the actual type.
          if (resultRef.getType() != resultRefType)
            resultRef = builder->createConvert(loc, resultRefType, resultRef);
          return builder->create<fir::LoadOp>(loc, resultRef);
        });
    genExitRoutine(false, resultVal);
  }

  /// Get the return value of a call to \p symbol, which is a subroutine entry
  /// point that has alternative return specifiers.
  const mlir::Value
  getAltReturnResult(const Fortran::semantics::Symbol &symbol) {
    assert(Fortran::semantics::HasAlternateReturns(symbol) &&
           "subroutine does not have alternate returns");
    return getSymbolAddress(symbol);
  }

  void genFIRProcedureExit(Fortran::lower::pft::FunctionLikeUnit &funit,
                           const Fortran::semantics::Symbol &symbol) {
    if (mlir::Block *finalBlock = funit.finalBlock) {
      // The current block must end with a terminator.
      if (blockIsUnterminated())
        builder->create<mlir::cf::BranchOp>(toLocation(), finalBlock);
      // Set insertion point to final block.
      builder->setInsertionPoint(finalBlock, finalBlock->end());
    }
    if (Fortran::semantics::IsFunction(symbol)) {
      genReturnSymbol(symbol);
    } else if (Fortran::semantics::HasAlternateReturns(symbol)) {
      mlir::Value retval = builder->create<fir::LoadOp>(
          toLocation(), getAltReturnResult(symbol));
      genExitRoutine(false, retval);
    } else {
      genExitRoutine(false);
    }
  }

  //
  // Statements that have control-flow semantics
  //

  /// Generate an If[Then]Stmt condition or its negation.
  template <typename A>
  mlir::Value genIfCondition(const A *stmt, bool negate = false) {
    mlir::Location loc = toLocation();
    Fortran::lower::StatementContext stmtCtx;
    mlir::Value condExpr = createFIRExpr(
        loc,
        Fortran::semantics::GetExpr(
            std::get<Fortran::parser::ScalarLogicalExpr>(stmt->t)),
        stmtCtx);
    stmtCtx.finalizeAndReset();
    mlir::Value cond =
        builder->createConvert(loc, builder->getI1Type(), condExpr);
    if (negate)
      cond = builder->create<mlir::arith::XOrIOp>(
          loc, cond, builder->createIntegerConstant(loc, cond.getType(), 1));
    return cond;
  }

  mlir::func::FuncOp getFunc(llvm::StringRef name, mlir::FunctionType ty) {
    if (mlir::func::FuncOp func = builder->getNamedFunction(name)) {
      assert(func.getFunctionType() == ty);
      return func;
    }
    return builder->createFunction(toLocation(), name, ty);
  }

  /// Lowering of CALL statement
  void genFIR(const Fortran::parser::CallStmt &stmt) {
    Fortran::lower::StatementContext stmtCtx;
    Fortran::lower::pft::Evaluation &eval = getEval();
    setCurrentPosition(stmt.source);
    assert(stmt.typedCall && "Call was not analyzed");
    mlir::Value res{};
    if (lowerToHighLevelFIR()) {
      std::optional<mlir::Type> resultType;
      if (stmt.typedCall->hasAlternateReturns())
        resultType = builder->getIndexType();
      auto hlfirRes = Fortran::lower::convertCallToHLFIR(
          toLocation(), *this, *stmt.typedCall, resultType, localSymbols,
          stmtCtx);
      if (hlfirRes)
        res = *hlfirRes;
    } else {
      // Call statement lowering shares code with function call lowering.
      res = Fortran::lower::createSubroutineCall(
          *this, *stmt.typedCall, explicitIterSpace, implicitIterSpace,
          localSymbols, stmtCtx, /*isUserDefAssignment=*/false);
    }
    stmtCtx.finalizeAndReset();
    if (!res)
      return; // "Normal" subroutine call.
    // Call with alternate return specifiers.
    // The call returns an index that selects an alternate return branch target.
    llvm::SmallVector<int64_t> indexList;
    llvm::SmallVector<Fortran::parser::Label> labelList;
    int64_t index = 0;
    for (const Fortran::parser::ActualArgSpec &arg :
         std::get<std::list<Fortran::parser::ActualArgSpec>>(stmt.call.t)) {
      const auto &actual = std::get<Fortran::parser::ActualArg>(arg.t);
      if (const auto *altReturn =
              std::get_if<Fortran::parser::AltReturnSpec>(&actual.u)) {
        indexList.push_back(++index);
        labelList.push_back(altReturn->v);
      }
    }
    genMultiwayBranch(res, indexList, labelList, eval.nonNopSuccessor());
  }

  void genFIR(const Fortran::parser::ComputedGotoStmt &stmt) {
    Fortran::lower::StatementContext stmtCtx;
    Fortran::lower::pft::Evaluation &eval = getEval();
    mlir::Value selectExpr =
        createFIRExpr(toLocation(),
                      Fortran::semantics::GetExpr(
                          std::get<Fortran::parser::ScalarIntExpr>(stmt.t)),
                      stmtCtx);
    stmtCtx.finalizeAndReset();
    llvm::SmallVector<int64_t> indexList;
    llvm::SmallVector<Fortran::parser::Label> labelList;
    int64_t index = 0;
    for (Fortran::parser::Label label :
         std::get<std::list<Fortran::parser::Label>>(stmt.t)) {
      indexList.push_back(++index);
      labelList.push_back(label);
    }
    genMultiwayBranch(selectExpr, indexList, labelList, eval.nonNopSuccessor());
  }

  void genFIR(const Fortran::parser::ArithmeticIfStmt &stmt) {
    Fortran::lower::StatementContext stmtCtx;
    mlir::Value expr = createFIRExpr(
        toLocation(),
        Fortran::semantics::GetExpr(std::get<Fortran::parser::Expr>(stmt.t)),
        stmtCtx);
    stmtCtx.finalizeAndReset();
    // Raise an exception if REAL expr is a NaN.
    if (mlir::isa<mlir::FloatType>(expr.getType()))
      expr = builder->create<mlir::arith::AddFOp>(toLocation(), expr, expr);
    // An empty valueList indicates to genMultiwayBranch that the branch is
    // an ArithmeticIfStmt that has two branches on value 0 or 0.0.
    llvm::SmallVector<int64_t> valueList;
    llvm::SmallVector<Fortran::parser::Label> labelList;
    labelList.push_back(std::get<1>(stmt.t));
    labelList.push_back(std::get<3>(stmt.t));
    const Fortran::lower::pft::LabelEvalMap &labelEvaluationMap =
        getEval().getOwningProcedure()->labelEvaluationMap;
    const auto iter = labelEvaluationMap.find(std::get<2>(stmt.t));
    assert(iter != labelEvaluationMap.end() && "label missing from map");
    genMultiwayBranch(expr, valueList, labelList, *iter->second);
  }

  void genFIR(const Fortran::parser::AssignedGotoStmt &stmt) {
    // See Fortran 90 Clause 8.2.4.
    // Relax the requirement that the GOTO variable must have a value in the
    // label list when a list is present, and allow a branch to any non-format
    // target that has an ASSIGN statement for the variable.
    mlir::Location loc = toLocation();
    Fortran::lower::pft::Evaluation &eval = getEval();
    Fortran::lower::pft::FunctionLikeUnit &owningProc =
        *eval.getOwningProcedure();
    const Fortran::lower::pft::SymbolLabelMap &symbolLabelMap =
        owningProc.assignSymbolLabelMap;
    const Fortran::lower::pft::LabelEvalMap &labelEvalMap =
        owningProc.labelEvaluationMap;
    const Fortran::semantics::Symbol &symbol =
        *std::get<Fortran::parser::Name>(stmt.t).symbol;
    auto labelSetIter = symbolLabelMap.find(symbol);
    llvm::SmallVector<int64_t> valueList;
    llvm::SmallVector<Fortran::parser::Label> labelList;
    if (labelSetIter != symbolLabelMap.end()) {
      for (auto &label : labelSetIter->second) {
        const auto evalIter = labelEvalMap.find(label);
        assert(evalIter != labelEvalMap.end() && "assigned goto label missing");
        if (evalIter->second->block) { // non-format statement
          valueList.push_back(label);  // label as an integer
          labelList.push_back(label);
        }
      }
    }
    if (!labelList.empty()) {
      auto selectExpr =
          builder->create<fir::LoadOp>(loc, getSymbolAddress(symbol));
      // Add a default error target in case the goto is nonconforming.
      mlir::Block *errorBlock =
          builder->getBlock()->splitBlock(builder->getInsertionPoint());
      genMultiwayBranch(selectExpr, valueList, labelList,
                        eval.nonNopSuccessor(), errorBlock);
      startBlock(errorBlock);
    }
    fir::runtime::genReportFatalUserError(
        *builder, loc,
        "Assigned GOTO variable '" + symbol.name().ToString() +
            "' does not have a valid target label value");
    builder->create<fir::UnreachableOp>(loc);
  }

  fir::ReduceOperationEnum
  getReduceOperationEnum(const Fortran::parser::ReductionOperator &rOpr) {
    switch (rOpr.v) {
    case Fortran::parser::ReductionOperator::Operator::Plus:
      return fir::ReduceOperationEnum::Add;
    case Fortran::parser::ReductionOperator::Operator::Multiply:
      return fir::ReduceOperationEnum::Multiply;
    case Fortran::parser::ReductionOperator::Operator::And:
      return fir::ReduceOperationEnum::AND;
    case Fortran::parser::ReductionOperator::Operator::Or:
      return fir::ReduceOperationEnum::OR;
    case Fortran::parser::ReductionOperator::Operator::Eqv:
      return fir::ReduceOperationEnum::EQV;
    case Fortran::parser::ReductionOperator::Operator::Neqv:
      return fir::ReduceOperationEnum::NEQV;
    case Fortran::parser::ReductionOperator::Operator::Max:
      return fir::ReduceOperationEnum::MAX;
    case Fortran::parser::ReductionOperator::Operator::Min:
      return fir::ReduceOperationEnum::MIN;
    case Fortran::parser::ReductionOperator::Operator::Iand:
      return fir::ReduceOperationEnum::IAND;
    case Fortran::parser::ReductionOperator::Operator::Ior:
      return fir::ReduceOperationEnum::IOR;
    case Fortran::parser::ReductionOperator::Operator::Ieor:
      return fir::ReduceOperationEnum::EIOR;
    }
    llvm_unreachable("illegal reduction operator");
  }

  /// Collect DO CONCURRENT or FORALL loop control information.
  IncrementLoopNestInfo getConcurrentControl(
      const Fortran::parser::ConcurrentHeader &header,
      const std::list<Fortran::parser::LocalitySpec> &localityList = {}) {
    IncrementLoopNestInfo incrementLoopNestInfo;
    for (const Fortran::parser::ConcurrentControl &control :
         std::get<std::list<Fortran::parser::ConcurrentControl>>(header.t))
      incrementLoopNestInfo.emplace_back(
          *std::get<0>(control.t).symbol, std::get<1>(control.t),
          std::get<2>(control.t), std::get<3>(control.t), /*isUnordered=*/true);
    IncrementLoopInfo &info = incrementLoopNestInfo.back();
    info.maskExpr = Fortran::semantics::GetExpr(
        std::get<std::optional<Fortran::parser::ScalarLogicalExpr>>(header.t));
    for (const Fortran::parser::LocalitySpec &x : localityList) {
      if (const auto *localList =
              std::get_if<Fortran::parser::LocalitySpec::Local>(&x.u))
        for (const Fortran::parser::Name &x : localList->v)
          info.localSymList.push_back(x.symbol);
      if (const auto *localInitList =
              std::get_if<Fortran::parser::LocalitySpec::LocalInit>(&x.u))
        for (const Fortran::parser::Name &x : localInitList->v)
          info.localInitSymList.push_back(x.symbol);
      for (IncrementLoopInfo &info : incrementLoopNestInfo) {
        if (const auto *reduceList =
                std::get_if<Fortran::parser::LocalitySpec::Reduce>(&x.u)) {
          fir::ReduceOperationEnum reduce_operation = getReduceOperationEnum(
              std::get<Fortran::parser::ReductionOperator>(reduceList->t));
          for (const Fortran::parser::Name &x :
               std::get<std::list<Fortran::parser::Name>>(reduceList->t)) {
            info.reduceSymList.push_back(
                std::make_pair(reduce_operation, x.symbol));
          }
        }
      }
      if (const auto *sharedList =
              std::get_if<Fortran::parser::LocalitySpec::Shared>(&x.u))
        for (const Fortran::parser::Name &x : sharedList->v)
          info.sharedSymList.push_back(x.symbol);
    }
    return incrementLoopNestInfo;
  }

  /// Create DO CONCURRENT construct symbol bindings and generate LOCAL_INIT
  /// assignments.
  void handleLocalitySpecs(const IncrementLoopInfo &info) {
    Fortran::semantics::SemanticsContext &semanticsContext =
        bridge.getSemanticsContext();
    for (const Fortran::semantics::Symbol *sym : info.localSymList)
      createHostAssociateVarClone(*sym, /*skipDefaultInit=*/false);
    for (const Fortran::semantics::Symbol *sym : info.localInitSymList) {
      createHostAssociateVarClone(*sym, /*skipDefaultInit=*/true);
      const auto *hostDetails =
          sym->detailsIf<Fortran::semantics::HostAssocDetails>();
      assert(hostDetails && "missing locality spec host symbol");
      const Fortran::semantics::Symbol *hostSym = &hostDetails->symbol();
      Fortran::evaluate::ExpressionAnalyzer ea{semanticsContext};
      Fortran::evaluate::Assignment assign{
          ea.Designate(Fortran::evaluate::DataRef{*sym}).value(),
          ea.Designate(Fortran::evaluate::DataRef{*hostSym}).value()};
      if (Fortran::semantics::IsPointer(*sym))
        assign.u = Fortran::evaluate::Assignment::BoundsSpec{};
      genAssignment(assign);
    }
    for (const Fortran::semantics::Symbol *sym : info.sharedSymList) {
      const auto *hostDetails =
          sym->detailsIf<Fortran::semantics::HostAssocDetails>();
      copySymbolBinding(hostDetails->symbol(), *sym);
    }
    // Note that allocatable, types with ultimate components, and type
    // requiring finalization are forbidden in LOCAL/LOCAL_INIT (F2023 C1130),
    // so no clean-up needs to be generated for these entities.
  }

  /// Generate FIR for a DO construct. There are six variants:
  ///  - unstructured infinite and while loops
  ///  - structured and unstructured increment loops
  ///  - structured and unstructured concurrent loops
  void genFIR(const Fortran::parser::DoConstruct &doConstruct) {
    setCurrentPositionAt(doConstruct);
    // Collect loop nest information.
    // Generate begin loop code directly for infinite and while loops.
    Fortran::lower::pft::Evaluation &eval = getEval();
    bool unstructuredContext = eval.lowerAsUnstructured();
    Fortran::lower::pft::Evaluation &doStmtEval =
        eval.getFirstNestedEvaluation();
    auto *doStmt = doStmtEval.getIf<Fortran::parser::NonLabelDoStmt>();
    const auto &loopControl =
        std::get<std::optional<Fortran::parser::LoopControl>>(doStmt->t);
    mlir::Block *preheaderBlock = doStmtEval.block;
    mlir::Block *beginBlock =
        preheaderBlock ? preheaderBlock : builder->getBlock();
    auto createNextBeginBlock = [&]() {
      // Step beginBlock through unstructured preheader, header, and mask
      // blocks, created in outermost to innermost order.
      return beginBlock = beginBlock->splitBlock(beginBlock->end());
    };
    mlir::Block *headerBlock =
        unstructuredContext ? createNextBeginBlock() : nullptr;
    mlir::Block *bodyBlock = doStmtEval.lexicalSuccessor->block;
    mlir::Block *exitBlock = doStmtEval.parentConstruct->constructExit->block;
    IncrementLoopNestInfo incrementLoopNestInfo;
    const Fortran::parser::ScalarLogicalExpr *whileCondition = nullptr;
    bool infiniteLoop = !loopControl.has_value();
    if (infiniteLoop) {
      assert(unstructuredContext && "infinite loop must be unstructured");
      startBlock(headerBlock);
    } else if ((whileCondition =
                    std::get_if<Fortran::parser::ScalarLogicalExpr>(
                        &loopControl->u))) {
      assert(unstructuredContext && "while loop must be unstructured");
      maybeStartBlock(preheaderBlock); // no block or empty block
      startBlock(headerBlock);
      genConditionalBranch(*whileCondition, bodyBlock, exitBlock);
    } else if (const auto *bounds =
                   std::get_if<Fortran::parser::LoopControl::Bounds>(
                       &loopControl->u)) {
      // Non-concurrent increment loop.
      IncrementLoopInfo &info = incrementLoopNestInfo.emplace_back(
          *bounds->name.thing.symbol, bounds->lower, bounds->upper,
          bounds->step);
      if (unstructuredContext) {
        maybeStartBlock(preheaderBlock);
        info.hasRealControl = info.loopVariableSym->GetType()->IsNumeric(
            Fortran::common::TypeCategory::Real);
        info.headerBlock = headerBlock;
        info.bodyBlock = bodyBlock;
        info.exitBlock = exitBlock;
      }
    } else {
      const auto *concurrent =
          std::get_if<Fortran::parser::LoopControl::Concurrent>(
              &loopControl->u);
      assert(concurrent && "invalid DO loop variant");
      incrementLoopNestInfo = getConcurrentControl(
          std::get<Fortran::parser::ConcurrentHeader>(concurrent->t),
          std::get<std::list<Fortran::parser::LocalitySpec>>(concurrent->t));
      if (unstructuredContext) {
        maybeStartBlock(preheaderBlock);
        for (IncrementLoopInfo &info : incrementLoopNestInfo) {
          // The original loop body provides the body and latch blocks of the
          // innermost dimension. The (first) body block of a non-innermost
          // dimension is the preheader block of the immediately enclosed
          // dimension. The latch block of a non-innermost dimension is the
          // exit block of the immediately enclosed dimension.
          auto createNextExitBlock = [&]() {
            // Create unstructured loop exit blocks, outermost to innermost.
            return exitBlock = insertBlock(exitBlock);
          };
          bool isInnermost = &info == &incrementLoopNestInfo.back();
          bool isOutermost = &info == &incrementLoopNestInfo.front();
          info.headerBlock = isOutermost ? headerBlock : createNextBeginBlock();
          info.bodyBlock = isInnermost ? bodyBlock : createNextBeginBlock();
          info.exitBlock = isOutermost ? exitBlock : createNextExitBlock();
          if (info.maskExpr)
            info.maskBlock = createNextBeginBlock();
        }
      }
    }

    // Increment loop begin code. (Infinite/while code was already generated.)
    if (!infiniteLoop && !whileCondition)
      genFIRIncrementLoopBegin(incrementLoopNestInfo, doStmtEval.dirs);

    // Loop body code.
    auto iter = eval.getNestedEvaluations().begin();
    for (auto end = --eval.getNestedEvaluations().end(); iter != end; ++iter)
      genFIR(*iter, unstructuredContext);

    // An EndDoStmt in unstructured code may start a new block.
    Fortran::lower::pft::Evaluation &endDoEval = *iter;
    assert(endDoEval.getIf<Fortran::parser::EndDoStmt>() && "no enddo stmt");
    if (unstructuredContext)
      maybeStartBlock(endDoEval.block);

    // Loop end code.
    if (infiniteLoop || whileCondition)
      genBranch(headerBlock);
    else
      genFIRIncrementLoopEnd(incrementLoopNestInfo);

    // This call may generate a branch in some contexts.
    genFIR(endDoEval, unstructuredContext);
  }

  /// Generate FIR to evaluate loop control values (lower, upper and step).
  mlir::Value genControlValue(const Fortran::lower::SomeExpr *expr,
                              const IncrementLoopInfo &info,
                              bool *isConst = nullptr) {
    mlir::Location loc = toLocation();
    mlir::Type controlType = info.isStructured() ? builder->getIndexType()
                                                 : info.getLoopVariableType();
    Fortran::lower::StatementContext stmtCtx;
    if (expr) {
      if (isConst)
        *isConst = Fortran::evaluate::IsConstantExpr(*expr);
      return builder->createConvert(loc, controlType,
                                    createFIRExpr(loc, expr, stmtCtx));
    }

    if (isConst)
      *isConst = true;
    if (info.hasRealControl)
      return builder->createRealConstant(loc, controlType, 1u);
    return builder->createIntegerConstant(loc, controlType, 1); // step
  }

  // For unroll directives without a value, force full unrolling.
  // For unroll directives with a value, if the value is greater than 1,
  // force unrolling with the given factor. Otherwise, disable unrolling.
  mlir::LLVM::LoopUnrollAttr
  genLoopUnrollAttr(std::optional<std::uint64_t> directiveArg) {
    mlir::BoolAttr falseAttr =
        mlir::BoolAttr::get(builder->getContext(), false);
    mlir::BoolAttr trueAttr = mlir::BoolAttr::get(builder->getContext(), true);
    mlir::IntegerAttr countAttr;
    mlir::BoolAttr fullUnrollAttr;
    bool shouldUnroll = true;
    if (directiveArg.has_value()) {
      auto unrollingFactor = directiveArg.value();
      if (unrollingFactor == 0 || unrollingFactor == 1) {
        shouldUnroll = false;
      } else {
        countAttr =
            builder->getIntegerAttr(builder->getI64Type(), unrollingFactor);
      }
    } else {
      fullUnrollAttr = trueAttr;
    }

    mlir::BoolAttr disableAttr = shouldUnroll ? falseAttr : trueAttr;
    return mlir::LLVM::LoopUnrollAttr::get(
        builder->getContext(), /*disable=*/disableAttr, /*count=*/countAttr, {},
        /*full=*/fullUnrollAttr, {}, {}, {});
  }

  // Enabling unroll and jamming directive without a value.
  // For directives with a value, if the value is greater than 1,
  // force unrolling with the given factor. Otherwise, disable unrolling and
  // jamming.
  mlir::LLVM::LoopUnrollAndJamAttr
  genLoopUnrollAndJamAttr(std::optional<std::uint64_t> count) {
    mlir::BoolAttr falseAttr =
        mlir::BoolAttr::get(builder->getContext(), false);
    mlir::BoolAttr trueAttr = mlir::BoolAttr::get(builder->getContext(), true);
    mlir::IntegerAttr countAttr;
    bool shouldUnroll = true;
    if (count.has_value()) {
      auto unrollingFactor = count.value();
      if (unrollingFactor == 0 || unrollingFactor == 1) {
        shouldUnroll = false;
      } else {
        countAttr =
            builder->getIntegerAttr(builder->getI64Type(), unrollingFactor);
      }
    }

    mlir::BoolAttr disableAttr = shouldUnroll ? falseAttr : trueAttr;
    return mlir::LLVM::LoopUnrollAndJamAttr::get(
        builder->getContext(), /*disable=*/disableAttr, /*count*/ countAttr, {},
        {}, {}, {}, {});
  }

  void addLoopAnnotationAttr(
      IncrementLoopInfo &info,
      llvm::SmallVectorImpl<const Fortran::parser::CompilerDirective *> &dirs) {
    mlir::LLVM::LoopVectorizeAttr va;
    mlir::LLVM::LoopUnrollAttr ua;
    mlir::LLVM::LoopUnrollAndJamAttr uja;
    bool has_attrs = false;
    for (const auto *dir : dirs) {
      Fortran::common::visit(
          Fortran::common::visitors{
              [&](const Fortran::parser::CompilerDirective::VectorAlways &) {
                mlir::BoolAttr falseAttr =
                    mlir::BoolAttr::get(builder->getContext(), false);
                va = mlir::LLVM::LoopVectorizeAttr::get(builder->getContext(),
                                                        /*disable=*/falseAttr,
                                                        {}, {}, {}, {}, {}, {});
                has_attrs = true;
              },
              [&](const Fortran::parser::CompilerDirective::Unroll &u) {
                ua = genLoopUnrollAttr(u.v);
                has_attrs = true;
              },
              [&](const Fortran::parser::CompilerDirective::UnrollAndJam &u) {
                uja = genLoopUnrollAndJamAttr(u.v);
<<<<<<< HEAD
=======
                has_attrs = true;
              },
              [&](const Fortran::parser::CompilerDirective::NoVector &u) {
                mlir::BoolAttr trueAttr =
                    mlir::BoolAttr::get(builder->getContext(), true);
                va = mlir::LLVM::LoopVectorizeAttr::get(builder->getContext(),
                                                        /*disable=*/trueAttr,
                                                        {}, {}, {}, {}, {}, {});
>>>>>>> d465594a
                has_attrs = true;
              },
              [&](const Fortran::parser::CompilerDirective::NoUnroll &u) {
                ua = genLoopUnrollAttr(/*unrollingFactor=*/0);
                has_attrs = true;
              },
              [&](const Fortran::parser::CompilerDirective::NoUnrollAndJam &u) {
                uja = genLoopUnrollAndJamAttr(/*unrollingFactor=*/0);
                has_attrs = true;
              },

              [&](const auto &) {}},
          dir->u);
    }
    mlir::LLVM::LoopAnnotationAttr la = mlir::LLVM::LoopAnnotationAttr::get(
        builder->getContext(), {}, /*vectorize=*/va, {}, /*unroll*/ ua,
        /*unroll_and_jam*/ uja, {}, {}, {}, {}, {}, {}, {}, {}, {}, {});
    if (has_attrs)
      info.doLoop.setLoopAnnotationAttr(la);
  }

  /// Generate FIR to begin a structured or unstructured increment loop nest.
  void genFIRIncrementLoopBegin(
      IncrementLoopNestInfo &incrementLoopNestInfo,
      llvm::SmallVectorImpl<const Fortran::parser::CompilerDirective *> &dirs) {
    assert(!incrementLoopNestInfo.empty() && "empty loop nest");
    mlir::Location loc = toLocation();
    mlir::Operation *boundsAndStepIP = nullptr;
    mlir::arith::IntegerOverflowFlags iofBackup{};

    for (IncrementLoopInfo &info : incrementLoopNestInfo) {
      mlir::Value lowerValue;
      mlir::Value upperValue;
      mlir::Value stepValue;

      {
        mlir::OpBuilder::InsertionGuard guard(*builder);

        // Set the IP before the first loop in the nest so that all nest bounds
        // and step values are created outside the nest.
        if (boundsAndStepIP)
          builder->setInsertionPointAfter(boundsAndStepIP);

        info.loopVariable = genLoopVariableAddress(loc, *info.loopVariableSym,
                                                   info.isUnordered);
        if (!getLoweringOptions().getIntegerWrapAround()) {
          iofBackup = builder->getIntegerOverflowFlags();
          builder->setIntegerOverflowFlags(
              mlir::arith::IntegerOverflowFlags::nsw);
        }
        lowerValue = genControlValue(info.lowerExpr, info);
        upperValue = genControlValue(info.upperExpr, info);
        bool isConst = true;
        stepValue = genControlValue(info.stepExpr, info,
                                    info.isStructured() ? nullptr : &isConst);
        if (!getLoweringOptions().getIntegerWrapAround())
          builder->setIntegerOverflowFlags(iofBackup);
        boundsAndStepIP = stepValue.getDefiningOp();

        // Use a temp variable for unstructured loops with non-const step.
        if (!isConst) {
          info.stepVariable =
              builder->createTemporary(loc, stepValue.getType());
          boundsAndStepIP =
              builder->create<fir::StoreOp>(loc, stepValue, info.stepVariable);
        }
      }

      // Structured loop - generate fir.do_loop.
      if (info.isStructured()) {
        mlir::Type loopVarType = info.getLoopVariableType();
        mlir::Value loopValue;
        if (info.isUnordered) {
          llvm::SmallVector<mlir::Value> reduceOperands;
          llvm::SmallVector<mlir::Attribute> reduceAttrs;
          // Create DO CONCURRENT reduce operands and attributes
          for (const auto &reduceSym : info.reduceSymList) {
            const fir::ReduceOperationEnum reduce_operation = reduceSym.first;
            const Fortran::semantics::Symbol *sym = reduceSym.second;
            fir::ExtendedValue exv = getSymbolExtendedValue(*sym, nullptr);
            reduceOperands.push_back(fir::getBase(exv));
            auto reduce_attr =
                fir::ReduceAttr::get(builder->getContext(), reduce_operation);
            reduceAttrs.push_back(reduce_attr);
          }
          // The loop variable value is explicitly updated.
          info.doLoop = builder->create<fir::DoLoopOp>(
              loc, lowerValue, upperValue, stepValue, /*unordered=*/true,
              /*finalCountValue=*/false, /*iterArgs=*/std::nullopt,
              llvm::ArrayRef<mlir::Value>(reduceOperands), reduceAttrs);
          builder->setInsertionPointToStart(info.doLoop.getBody());
          loopValue = builder->createConvert(loc, loopVarType,
                                             info.doLoop.getInductionVar());
        } else {
          // The loop variable is a doLoop op argument.
          info.doLoop = builder->create<fir::DoLoopOp>(
              loc, lowerValue, upperValue, stepValue, /*unordered=*/false,
              /*finalCountValue=*/true,
              builder->createConvert(loc, loopVarType, lowerValue));
          builder->setInsertionPointToStart(info.doLoop.getBody());
          loopValue = info.doLoop.getRegionIterArgs()[0];
        }
        // Update the loop variable value in case it has non-index references.
        builder->create<fir::StoreOp>(loc, loopValue, info.loopVariable);
        if (info.maskExpr) {
          Fortran::lower::StatementContext stmtCtx;
          mlir::Value maskCond = createFIRExpr(loc, info.maskExpr, stmtCtx);
          stmtCtx.finalizeAndReset();
          mlir::Value maskCondCast =
              builder->createConvert(loc, builder->getI1Type(), maskCond);
          auto ifOp = builder->create<fir::IfOp>(loc, maskCondCast,
                                                 /*withElseRegion=*/false);
          builder->setInsertionPointToStart(&ifOp.getThenRegion().front());
        }
        if (info.hasLocalitySpecs())
          handleLocalitySpecs(info);

        addLoopAnnotationAttr(info, dirs);
        continue;
      }

      // Unstructured loop preheader - initialize tripVariable and loopVariable.
      mlir::Value tripCount;
      if (info.hasRealControl) {
        auto diff1 =
            builder->create<mlir::arith::SubFOp>(loc, upperValue, lowerValue);
        auto diff2 =
            builder->create<mlir::arith::AddFOp>(loc, diff1, stepValue);
        tripCount = builder->create<mlir::arith::DivFOp>(loc, diff2, stepValue);
        tripCount =
            builder->createConvert(loc, builder->getIndexType(), tripCount);
      } else {
        auto diff1 =
            builder->create<mlir::arith::SubIOp>(loc, upperValue, lowerValue);
        auto diff2 =
            builder->create<mlir::arith::AddIOp>(loc, diff1, stepValue);
        tripCount =
            builder->create<mlir::arith::DivSIOp>(loc, diff2, stepValue);
      }
      if (forceLoopToExecuteOnce) { // minimum tripCount is 1
        mlir::Value one =
            builder->createIntegerConstant(loc, tripCount.getType(), 1);
        auto cond = builder->create<mlir::arith::CmpIOp>(
            loc, mlir::arith::CmpIPredicate::slt, tripCount, one);
        tripCount =
            builder->create<mlir::arith::SelectOp>(loc, cond, one, tripCount);
      }
      info.tripVariable = builder->createTemporary(loc, tripCount.getType());
      builder->create<fir::StoreOp>(loc, tripCount, info.tripVariable);
      builder->create<fir::StoreOp>(loc, lowerValue, info.loopVariable);

      // Unstructured loop header - generate loop condition and mask.
      // Note - Currently there is no way to tag a loop as a concurrent loop.
      startBlock(info.headerBlock);
      tripCount = builder->create<fir::LoadOp>(loc, info.tripVariable);
      mlir::Value zero =
          builder->createIntegerConstant(loc, tripCount.getType(), 0);
      auto cond = builder->create<mlir::arith::CmpIOp>(
          loc, mlir::arith::CmpIPredicate::sgt, tripCount, zero);
      if (info.maskExpr) {
        genConditionalBranch(cond, info.maskBlock, info.exitBlock);
        startBlock(info.maskBlock);
        mlir::Block *latchBlock = getEval().getLastNestedEvaluation().block;
        assert(latchBlock && "missing masked concurrent loop latch block");
        Fortran::lower::StatementContext stmtCtx;
        mlir::Value maskCond = createFIRExpr(loc, info.maskExpr, stmtCtx);
        stmtCtx.finalizeAndReset();
        genConditionalBranch(maskCond, info.bodyBlock, latchBlock);
      } else {
        genConditionalBranch(cond, info.bodyBlock, info.exitBlock);
        if (&info != &incrementLoopNestInfo.back()) // not innermost
          startBlock(info.bodyBlock); // preheader block of enclosed dimension
      }
      if (info.hasLocalitySpecs()) {
        mlir::OpBuilder::InsertPoint insertPt = builder->saveInsertionPoint();
        builder->setInsertionPointToStart(info.bodyBlock);
        handleLocalitySpecs(info);
        builder->restoreInsertionPoint(insertPt);
      }
    }
  }

  /// Generate FIR to end a structured or unstructured increment loop nest.
  void genFIRIncrementLoopEnd(IncrementLoopNestInfo &incrementLoopNestInfo) {
    assert(!incrementLoopNestInfo.empty() && "empty loop nest");
    mlir::Location loc = toLocation();
    mlir::arith::IntegerOverflowFlags flags{};
    if (!getLoweringOptions().getIntegerWrapAround())
      flags = bitEnumSet(flags, mlir::arith::IntegerOverflowFlags::nsw);
    auto iofAttr = mlir::arith::IntegerOverflowFlagsAttr::get(
        builder->getContext(), flags);
    for (auto it = incrementLoopNestInfo.rbegin(),
              rend = incrementLoopNestInfo.rend();
         it != rend; ++it) {
      IncrementLoopInfo &info = *it;
      if (info.isStructured()) {
        // End fir.do_loop.
        if (info.isUnordered) {
          builder->setInsertionPointAfter(info.doLoop);
          continue;
        }
        // Decrement tripVariable.
        builder->setInsertionPointToEnd(info.doLoop.getBody());
        llvm::SmallVector<mlir::Value, 2> results;
        results.push_back(builder->create<mlir::arith::AddIOp>(
            loc, info.doLoop.getInductionVar(), info.doLoop.getStep(),
            iofAttr));
        // Step loopVariable to help optimizations such as vectorization.
        // Induction variable elimination will clean up as necessary.
        mlir::Value step = builder->createConvert(
            loc, info.getLoopVariableType(), info.doLoop.getStep());
        mlir::Value loopVar =
            builder->create<fir::LoadOp>(loc, info.loopVariable);
        results.push_back(
            builder->create<mlir::arith::AddIOp>(loc, loopVar, step, iofAttr));
        builder->create<fir::ResultOp>(loc, results);
        builder->setInsertionPointAfter(info.doLoop);
        // The loop control variable may be used after the loop.
        builder->create<fir::StoreOp>(loc, info.doLoop.getResult(1),
                                      info.loopVariable);
        continue;
      }

      // Unstructured loop - decrement tripVariable and step loopVariable.
      mlir::Value tripCount =
          builder->create<fir::LoadOp>(loc, info.tripVariable);
      mlir::Value one =
          builder->createIntegerConstant(loc, tripCount.getType(), 1);
      tripCount = builder->create<mlir::arith::SubIOp>(loc, tripCount, one);
      builder->create<fir::StoreOp>(loc, tripCount, info.tripVariable);
      mlir::Value value = builder->create<fir::LoadOp>(loc, info.loopVariable);
      mlir::Value step;
      if (info.stepVariable)
        step = builder->create<fir::LoadOp>(loc, info.stepVariable);
      else
        step = genControlValue(info.stepExpr, info);
      if (info.hasRealControl)
        value = builder->create<mlir::arith::AddFOp>(loc, value, step);
      else
        value = builder->create<mlir::arith::AddIOp>(loc, value, step, iofAttr);
      builder->create<fir::StoreOp>(loc, value, info.loopVariable);

      genBranch(info.headerBlock);
      if (&info != &incrementLoopNestInfo.front()) // not outermost
        startBlock(info.exitBlock); // latch block of enclosing dimension
    }
  }

  /// Generate structured or unstructured FIR for an IF construct.
  /// The initial statement may be either an IfStmt or an IfThenStmt.
  void genFIR(const Fortran::parser::IfConstruct &) {
    Fortran::lower::pft::Evaluation &eval = getEval();

    // Structured fir.if nest.
    if (eval.lowerAsStructured()) {
      fir::IfOp topIfOp, currentIfOp;
      for (Fortran::lower::pft::Evaluation &e : eval.getNestedEvaluations()) {
        auto genIfOp = [&](mlir::Value cond) {
          Fortran::lower::pft::Evaluation &succ = *e.controlSuccessor;
          bool hasElse = succ.isA<Fortran::parser::ElseIfStmt>() ||
                         succ.isA<Fortran::parser::ElseStmt>();
          auto ifOp = builder->create<fir::IfOp>(toLocation(), cond,
                                                 /*withElseRegion=*/hasElse);
          builder->setInsertionPointToStart(&ifOp.getThenRegion().front());
          return ifOp;
        };
        setCurrentPosition(e.position);
        if (auto *s = e.getIf<Fortran::parser::IfThenStmt>()) {
          topIfOp = currentIfOp = genIfOp(genIfCondition(s, e.negateCondition));
        } else if (auto *s = e.getIf<Fortran::parser::IfStmt>()) {
          topIfOp = currentIfOp = genIfOp(genIfCondition(s, e.negateCondition));
        } else if (auto *s = e.getIf<Fortran::parser::ElseIfStmt>()) {
          builder->setInsertionPointToStart(
              &currentIfOp.getElseRegion().front());
          currentIfOp = genIfOp(genIfCondition(s));
        } else if (e.isA<Fortran::parser::ElseStmt>()) {
          builder->setInsertionPointToStart(
              &currentIfOp.getElseRegion().front());
        } else if (e.isA<Fortran::parser::EndIfStmt>()) {
          builder->setInsertionPointAfter(topIfOp);
          genFIR(e, /*unstructuredContext=*/false); // may generate branch
        } else {
          genFIR(e, /*unstructuredContext=*/false);
        }
      }
      return;
    }

    // Unstructured branch sequence.
    llvm::SmallVector<Fortran::lower::pft::Evaluation *> exits, fallThroughs;
    collectFinalEvaluations(eval, exits, fallThroughs);

    for (Fortran::lower::pft::Evaluation &e : eval.getNestedEvaluations()) {
      auto genIfBranch = [&](mlir::Value cond) {
        if (e.lexicalSuccessor == e.controlSuccessor) // empty block -> exit
          genConditionalBranch(cond, e.parentConstruct->constructExit,
                               e.controlSuccessor);
        else // non-empty block
          genConditionalBranch(cond, e.lexicalSuccessor, e.controlSuccessor);
      };
      setCurrentPosition(e.position);
      if (auto *s = e.getIf<Fortran::parser::IfThenStmt>()) {
        maybeStartBlock(e.block);
        genIfBranch(genIfCondition(s, e.negateCondition));
      } else if (auto *s = e.getIf<Fortran::parser::IfStmt>()) {
        maybeStartBlock(e.block);
        genIfBranch(genIfCondition(s, e.negateCondition));
      } else if (auto *s = e.getIf<Fortran::parser::ElseIfStmt>()) {
        startBlock(e.block);
        genIfBranch(genIfCondition(s));
      } else {
        genFIR(e);
        if (blockIsUnterminated()) {
          if (llvm::is_contained(exits, &e))
            genConstructExitBranch(*eval.constructExit);
          else if (llvm::is_contained(fallThroughs, &e))
            genBranch(e.lexicalSuccessor->block);
        }
      }
    }
  }

  void genCaseOrRankConstruct() {
    Fortran::lower::pft::Evaluation &eval = getEval();
    Fortran::lower::StatementContext stmtCtx;
    pushActiveConstruct(eval, stmtCtx);

    llvm::SmallVector<Fortran::lower::pft::Evaluation *> exits, fallThroughs;
    collectFinalEvaluations(eval, exits, fallThroughs);

    for (Fortran::lower::pft::Evaluation &e : eval.getNestedEvaluations()) {
      if (e.getIf<Fortran::parser::EndSelectStmt>())
        maybeStartBlock(e.block);
      else
        genFIR(e);
      if (blockIsUnterminated()) {
        if (llvm::is_contained(exits, &e))
          genConstructExitBranch(*eval.constructExit);
        else if (llvm::is_contained(fallThroughs, &e))
          genBranch(e.lexicalSuccessor->block);
      }
    }
    popActiveConstruct();
  }
  void genFIR(const Fortran::parser::CaseConstruct &) {
    genCaseOrRankConstruct();
  }

  template <typename A>
  void genNestedStatement(const Fortran::parser::Statement<A> &stmt) {
    setCurrentPosition(stmt.source);
    genFIR(stmt.statement);
  }

  /// Force the binding of an explicit symbol. This is used to bind and re-bind
  /// a concurrent control symbol to its value.
  void forceControlVariableBinding(const Fortran::semantics::Symbol *sym,
                                   mlir::Value inducVar) {
    mlir::Location loc = toLocation();
    assert(sym && "There must be a symbol to bind");
    mlir::Type toTy = genType(*sym);
    // FIXME: this should be a "per iteration" temporary.
    mlir::Value tmp =
        builder->createTemporary(loc, toTy, toStringRef(sym->name()),
                                 llvm::ArrayRef<mlir::NamedAttribute>{
                                     fir::getAdaptToByRefAttr(*builder)});
    mlir::Value cast = builder->createConvert(loc, toTy, inducVar);
    builder->create<fir::StoreOp>(loc, cast, tmp);
    addSymbol(*sym, tmp, /*force=*/true);
  }

  /// Process a concurrent header for a FORALL. (Concurrent headers for DO
  /// CONCURRENT loops are lowered elsewhere.)
  void genFIR(const Fortran::parser::ConcurrentHeader &header) {
    llvm::SmallVector<mlir::Value> lows;
    llvm::SmallVector<mlir::Value> highs;
    llvm::SmallVector<mlir::Value> steps;
    if (explicitIterSpace.isOutermostForall()) {
      // For the outermost forall, we evaluate the bounds expressions once.
      // Contrastingly, if this forall is nested, the bounds expressions are
      // assumed to be pure, possibly dependent on outer concurrent control
      // variables, possibly variant with respect to arguments, and will be
      // re-evaluated.
      mlir::Location loc = toLocation();
      mlir::Type idxTy = builder->getIndexType();
      Fortran::lower::StatementContext &stmtCtx =
          explicitIterSpace.stmtContext();
      auto lowerExpr = [&](auto &e) {
        return fir::getBase(genExprValue(e, stmtCtx));
      };
      for (const Fortran::parser::ConcurrentControl &ctrl :
           std::get<std::list<Fortran::parser::ConcurrentControl>>(header.t)) {
        const Fortran::lower::SomeExpr *lo =
            Fortran::semantics::GetExpr(std::get<1>(ctrl.t));
        const Fortran::lower::SomeExpr *hi =
            Fortran::semantics::GetExpr(std::get<2>(ctrl.t));
        auto &optStep =
            std::get<std::optional<Fortran::parser::ScalarIntExpr>>(ctrl.t);
        lows.push_back(builder->createConvert(loc, idxTy, lowerExpr(*lo)));
        highs.push_back(builder->createConvert(loc, idxTy, lowerExpr(*hi)));
        steps.push_back(
            optStep.has_value()
                ? builder->createConvert(
                      loc, idxTy,
                      lowerExpr(*Fortran::semantics::GetExpr(*optStep)))
                : builder->createIntegerConstant(loc, idxTy, 1));
      }
    }
    auto lambda = [&, lows, highs, steps]() {
      // Create our iteration space from the header spec.
      mlir::Location loc = toLocation();
      mlir::Type idxTy = builder->getIndexType();
      llvm::SmallVector<fir::DoLoopOp> loops;
      Fortran::lower::StatementContext &stmtCtx =
          explicitIterSpace.stmtContext();
      auto lowerExpr = [&](auto &e) {
        return fir::getBase(genExprValue(e, stmtCtx));
      };
      const bool outermost = !lows.empty();
      std::size_t headerIndex = 0;
      for (const Fortran::parser::ConcurrentControl &ctrl :
           std::get<std::list<Fortran::parser::ConcurrentControl>>(header.t)) {
        const Fortran::semantics::Symbol *ctrlVar =
            std::get<Fortran::parser::Name>(ctrl.t).symbol;
        mlir::Value lb;
        mlir::Value ub;
        mlir::Value by;
        if (outermost) {
          assert(headerIndex < lows.size());
          if (headerIndex == 0)
            explicitIterSpace.resetInnerArgs();
          lb = lows[headerIndex];
          ub = highs[headerIndex];
          by = steps[headerIndex++];
        } else {
          const Fortran::lower::SomeExpr *lo =
              Fortran::semantics::GetExpr(std::get<1>(ctrl.t));
          const Fortran::lower::SomeExpr *hi =
              Fortran::semantics::GetExpr(std::get<2>(ctrl.t));
          auto &optStep =
              std::get<std::optional<Fortran::parser::ScalarIntExpr>>(ctrl.t);
          lb = builder->createConvert(loc, idxTy, lowerExpr(*lo));
          ub = builder->createConvert(loc, idxTy, lowerExpr(*hi));
          by = optStep.has_value()
                   ? builder->createConvert(
                         loc, idxTy,
                         lowerExpr(*Fortran::semantics::GetExpr(*optStep)))
                   : builder->createIntegerConstant(loc, idxTy, 1);
        }
        auto lp = builder->create<fir::DoLoopOp>(
            loc, lb, ub, by, /*unordered=*/true,
            /*finalCount=*/false, explicitIterSpace.getInnerArgs());
        if ((!loops.empty() || !outermost) && !lp.getRegionIterArgs().empty())
          builder->create<fir::ResultOp>(loc, lp.getResults());
        explicitIterSpace.setInnerArgs(lp.getRegionIterArgs());
        builder->setInsertionPointToStart(lp.getBody());
        forceControlVariableBinding(ctrlVar, lp.getInductionVar());
        loops.push_back(lp);
      }
      if (outermost)
        explicitIterSpace.setOuterLoop(loops[0]);
      explicitIterSpace.appendLoops(loops);
      if (const auto &mask =
              std::get<std::optional<Fortran::parser::ScalarLogicalExpr>>(
                  header.t);
          mask.has_value()) {
        mlir::Type i1Ty = builder->getI1Type();
        fir::ExtendedValue maskExv =
            genExprValue(*Fortran::semantics::GetExpr(mask.value()), stmtCtx);
        mlir::Value cond =
            builder->createConvert(loc, i1Ty, fir::getBase(maskExv));
        auto ifOp = builder->create<fir::IfOp>(
            loc, explicitIterSpace.innerArgTypes(), cond,
            /*withElseRegion=*/true);
        builder->create<fir::ResultOp>(loc, ifOp.getResults());
        builder->setInsertionPointToStart(&ifOp.getElseRegion().front());
        builder->create<fir::ResultOp>(loc, explicitIterSpace.getInnerArgs());
        builder->setInsertionPointToStart(&ifOp.getThenRegion().front());
      }
    };
    // Push the lambda to gen the loop nest context.
    explicitIterSpace.pushLoopNest(lambda);
  }

  void genFIR(const Fortran::parser::ForallAssignmentStmt &stmt) {
    Fortran::common::visit([&](const auto &x) { genFIR(x); }, stmt.u);
  }

  void genFIR(const Fortran::parser::EndForallStmt &) {
    if (!lowerToHighLevelFIR())
      cleanupExplicitSpace();
  }

  template <typename A>
  void prepareExplicitSpace(const A &forall) {
    if (!explicitIterSpace.isActive())
      analyzeExplicitSpace(forall);
    localSymbols.pushScope();
    explicitIterSpace.enter();
  }

  /// Cleanup all the FORALL context information when we exit.
  void cleanupExplicitSpace() {
    explicitIterSpace.leave();
    localSymbols.popScope();
  }

  /// Generate FIR for a FORALL statement.
  void genFIR(const Fortran::parser::ForallStmt &stmt) {
    const auto &concurrentHeader =
        std::get<
            Fortran::common::Indirection<Fortran::parser::ConcurrentHeader>>(
            stmt.t)
            .value();
    if (lowerToHighLevelFIR()) {
      mlir::OpBuilder::InsertionGuard guard(*builder);
      Fortran::lower::SymMapScope scope(localSymbols);
      genForallNest(concurrentHeader);
      genFIR(std::get<Fortran::parser::UnlabeledStatement<
                 Fortran::parser::ForallAssignmentStmt>>(stmt.t)
                 .statement);
      return;
    }
    prepareExplicitSpace(stmt);
    genFIR(concurrentHeader);
    genFIR(std::get<Fortran::parser::UnlabeledStatement<
               Fortran::parser::ForallAssignmentStmt>>(stmt.t)
               .statement);
    cleanupExplicitSpace();
  }

  /// Generate FIR for a FORALL construct.
  void genFIR(const Fortran::parser::ForallConstruct &forall) {
    mlir::OpBuilder::InsertPoint insertPt = builder->saveInsertionPoint();
    if (lowerToHighLevelFIR())
      localSymbols.pushScope();
    else
      prepareExplicitSpace(forall);
    genNestedStatement(
        std::get<
            Fortran::parser::Statement<Fortran::parser::ForallConstructStmt>>(
            forall.t));
    for (const Fortran::parser::ForallBodyConstruct &s :
         std::get<std::list<Fortran::parser::ForallBodyConstruct>>(forall.t)) {
      Fortran::common::visit(
          Fortran::common::visitors{
              [&](const Fortran::parser::WhereConstruct &b) { genFIR(b); },
              [&](const Fortran::common::Indirection<
                  Fortran::parser::ForallConstruct> &b) { genFIR(b.value()); },
              [&](const auto &b) { genNestedStatement(b); }},
          s.u);
    }
    genNestedStatement(
        std::get<Fortran::parser::Statement<Fortran::parser::EndForallStmt>>(
            forall.t));
    if (lowerToHighLevelFIR()) {
      localSymbols.popScope();
      builder->restoreInsertionPoint(insertPt);
    }
  }

  /// Lower the concurrent header specification.
  void genFIR(const Fortran::parser::ForallConstructStmt &stmt) {
    const auto &concurrentHeader =
        std::get<
            Fortran::common::Indirection<Fortran::parser::ConcurrentHeader>>(
            stmt.t)
            .value();
    if (lowerToHighLevelFIR())
      genForallNest(concurrentHeader);
    else
      genFIR(concurrentHeader);
  }

  /// Generate hlfir.forall and hlfir.forall_mask nest given a Forall
  /// concurrent header
  void genForallNest(const Fortran::parser::ConcurrentHeader &header) {
    mlir::Location loc = getCurrentLocation();
    const bool isOutterForall = !isInsideHlfirForallOrWhere();
    hlfir::ForallOp outerForall;
    auto evaluateControl = [&](const auto &parserExpr, mlir::Region &region,
                               bool isMask = false) {
      if (region.empty())
        builder->createBlock(&region);
      Fortran::lower::StatementContext localStmtCtx;
      const Fortran::semantics::SomeExpr *anlalyzedExpr =
          Fortran::semantics::GetExpr(parserExpr);
      assert(anlalyzedExpr && "expression semantics failed");
      // Generate the controls of outer forall outside of the hlfir.forall
      // region. They do not depend on any previous forall indices (C1123) and
      // no assignment has been made yet that could modify their value. This
      // will simplify hlfir.forall analysis because the SSA integer value
      // yielded will obviously not depend on any variable modified by the
      // forall when produced outside of it.
      // This is not done for the mask because it may (and in usual code, does)
      // depend on the forall indices that have just been defined as
      // hlfir.forall block arguments.
      mlir::OpBuilder::InsertPoint innerInsertionPoint;
      if (outerForall && !isMask) {
        innerInsertionPoint = builder->saveInsertionPoint();
        builder->setInsertionPoint(outerForall);
      }
      mlir::Value exprVal =
          fir::getBase(genExprValue(*anlalyzedExpr, localStmtCtx, &loc));
      localStmtCtx.finalizeAndPop();
      if (isMask)
        exprVal = builder->createConvert(loc, builder->getI1Type(), exprVal);
      if (innerInsertionPoint.isSet())
        builder->restoreInsertionPoint(innerInsertionPoint);
      builder->create<hlfir::YieldOp>(loc, exprVal);
    };
    for (const Fortran::parser::ConcurrentControl &control :
         std::get<std::list<Fortran::parser::ConcurrentControl>>(header.t)) {
      auto forallOp = builder->create<hlfir::ForallOp>(loc);
      if (isOutterForall && !outerForall)
        outerForall = forallOp;
      evaluateControl(std::get<1>(control.t), forallOp.getLbRegion());
      evaluateControl(std::get<2>(control.t), forallOp.getUbRegion());
      if (const auto &optionalStep =
              std::get<std::optional<Fortran::parser::ScalarIntExpr>>(
                  control.t))
        evaluateControl(*optionalStep, forallOp.getStepRegion());
      // Create block argument and map it to a symbol via an hlfir.forall_index
      // op (symbols must be mapped to in memory values).
      const Fortran::semantics::Symbol *controlVar =
          std::get<Fortran::parser::Name>(control.t).symbol;
      assert(controlVar && "symbol analysis failed");
      mlir::Type controlVarType = genType(*controlVar);
      mlir::Block *forallBody = builder->createBlock(&forallOp.getBody(), {},
                                                     {controlVarType}, {loc});
      auto forallIndex = builder->create<hlfir::ForallIndexOp>(
          loc, fir::ReferenceType::get(controlVarType),
          forallBody->getArguments()[0],
          builder->getStringAttr(controlVar->name().ToString()));
      localSymbols.addVariableDefinition(*controlVar, forallIndex,
                                         /*force=*/true);
      auto end = builder->create<fir::FirEndOp>(loc);
      builder->setInsertionPoint(end);
    }

    if (const auto &maskExpr =
            std::get<std::optional<Fortran::parser::ScalarLogicalExpr>>(
                header.t)) {
      // Create hlfir.forall_mask and set insertion point in its body.
      auto forallMaskOp = builder->create<hlfir::ForallMaskOp>(loc);
      evaluateControl(*maskExpr, forallMaskOp.getMaskRegion(), /*isMask=*/true);
      builder->createBlock(&forallMaskOp.getBody());
      auto end = builder->create<fir::FirEndOp>(loc);
      builder->setInsertionPoint(end);
    }
  }

  void attachDirectiveToLoop(const Fortran::parser::CompilerDirective &dir,
                             Fortran::lower::pft::Evaluation *e) {
    while (e->isDirective())
      e = e->lexicalSuccessor;

    if (e->isA<Fortran::parser::NonLabelDoStmt>())
      e->dirs.push_back(&dir);
  }

  void genFIR(const Fortran::parser::CompilerDirective &dir) {
    Fortran::lower::pft::Evaluation &eval = getEval();

    Fortran::common::visit(
        Fortran::common::visitors{
            [&](const Fortran::parser::CompilerDirective::VectorAlways &) {
              attachDirectiveToLoop(dir, &eval);
            },
            [&](const Fortran::parser::CompilerDirective::Unroll &) {
              attachDirectiveToLoop(dir, &eval);
            },
            [&](const Fortran::parser::CompilerDirective::UnrollAndJam &) {
              attachDirectiveToLoop(dir, &eval);
            },
<<<<<<< HEAD
=======
            [&](const Fortran::parser::CompilerDirective::NoVector &) {
              attachDirectiveToLoop(dir, &eval);
            },
            [&](const Fortran::parser::CompilerDirective::NoUnroll &) {
              attachDirectiveToLoop(dir, &eval);
            },
            [&](const Fortran::parser::CompilerDirective::NoUnrollAndJam &) {
              attachDirectiveToLoop(dir, &eval);
            },
>>>>>>> d465594a
            [&](const auto &) {}},
        dir.u);
  }

  void genFIR(const Fortran::parser::OpenACCConstruct &acc) {
    mlir::OpBuilder::InsertPoint insertPt = builder->saveInsertionPoint();
    localSymbols.pushScope();
    mlir::Value exitCond = genOpenACCConstruct(
        *this, bridge.getSemanticsContext(), getEval(), acc);

    const Fortran::parser::OpenACCLoopConstruct *accLoop =
        std::get_if<Fortran::parser::OpenACCLoopConstruct>(&acc.u);
    const Fortran::parser::OpenACCCombinedConstruct *accCombined =
        std::get_if<Fortran::parser::OpenACCCombinedConstruct>(&acc.u);

    Fortran::lower::pft::Evaluation *curEval = &getEval();

    if (accLoop || accCombined) {
      int64_t collapseValue;
      if (accLoop) {
        const Fortran::parser::AccBeginLoopDirective &beginLoopDir =
            std::get<Fortran::parser::AccBeginLoopDirective>(accLoop->t);
        const Fortran::parser::AccClauseList &clauseList =
            std::get<Fortran::parser::AccClauseList>(beginLoopDir.t);
        collapseValue = Fortran::lower::getCollapseValue(clauseList);
      } else if (accCombined) {
        const Fortran::parser::AccBeginCombinedDirective &beginCombinedDir =
            std::get<Fortran::parser::AccBeginCombinedDirective>(
                accCombined->t);
        const Fortran::parser::AccClauseList &clauseList =
            std::get<Fortran::parser::AccClauseList>(beginCombinedDir.t);
        collapseValue = Fortran::lower::getCollapseValue(clauseList);
      }

      if (curEval->lowerAsStructured()) {
        curEval = &curEval->getFirstNestedEvaluation();
        for (int64_t i = 1; i < collapseValue; i++)
          curEval = &*std::next(curEval->getNestedEvaluations().begin());
      }
    }

    for (Fortran::lower::pft::Evaluation &e : curEval->getNestedEvaluations())
      genFIR(e);
    localSymbols.popScope();
    builder->restoreInsertionPoint(insertPt);

    if (accLoop && exitCond) {
      Fortran::lower::pft::FunctionLikeUnit *funit =
          getEval().getOwningProcedure();
      assert(funit && "not inside main program, function or subroutine");
      mlir::Block *continueBlock =
          builder->getBlock()->splitBlock(builder->getBlock()->end());
      builder->create<mlir::cf::CondBranchOp>(toLocation(), exitCond,
                                              funit->finalBlock, continueBlock);
      builder->setInsertionPointToEnd(continueBlock);
    }
  }

  void genFIR(const Fortran::parser::OpenACCDeclarativeConstruct &accDecl) {
    genOpenACCDeclarativeConstruct(*this, bridge.getSemanticsContext(),
                                   bridge.openAccCtx(), accDecl,
                                   accRoutineInfos);
    for (Fortran::lower::pft::Evaluation &e : getEval().getNestedEvaluations())
      genFIR(e);
  }

  void genFIR(const Fortran::parser::OpenACCRoutineConstruct &acc) {
    // Handled by genFIR(const Fortran::parser::OpenACCDeclarativeConstruct &)
  }

  void genFIR(const Fortran::parser::CUFKernelDoConstruct &kernel) {
    Fortran::lower::SymMapScope scope(localSymbols);
    const Fortran::parser::CUFKernelDoConstruct::Directive &dir =
        std::get<Fortran::parser::CUFKernelDoConstruct::Directive>(kernel.t);

    mlir::Location loc = genLocation(dir.source);

    Fortran::lower::StatementContext stmtCtx;

    unsigned nestedLoops = 1;

    const auto &nLoops =
        std::get<std::optional<Fortran::parser::ScalarIntConstantExpr>>(dir.t);
    if (nLoops)
      nestedLoops = *Fortran::semantics::GetIntValue(*nLoops);

    mlir::IntegerAttr n;
    if (nestedLoops > 1)
      n = builder->getIntegerAttr(builder->getI64Type(), nestedLoops);

    const auto &launchConfig = std::get<std::optional<
        Fortran::parser::CUFKernelDoConstruct::LaunchConfiguration>>(dir.t);

    const std::list<Fortran::parser::CUFReduction> &cufreds =
        std::get<2>(dir.t);

    llvm::SmallVector<mlir::Value> reduceOperands;
    llvm::SmallVector<mlir::Attribute> reduceAttrs;

    for (const Fortran::parser::CUFReduction &cufred : cufreds) {
      fir::ReduceOperationEnum redOpEnum = getReduceOperationEnum(
          std::get<Fortran::parser::ReductionOperator>(cufred.t));
      const std::list<Fortran::parser::Scalar<Fortran::parser::Variable>>
          &scalarvars = std::get<1>(cufred.t);
      for (const Fortran::parser::Scalar<Fortran::parser::Variable> &scalarvar :
           scalarvars) {
        auto reduce_attr =
            fir::ReduceAttr::get(builder->getContext(), redOpEnum);
        reduceAttrs.push_back(reduce_attr);
        const Fortran::parser::Variable &var = scalarvar.thing;
        if (const auto *iDesignator = std::get_if<
                Fortran::common::Indirection<Fortran::parser::Designator>>(
                &var.u)) {
          const Fortran::parser::Designator &designator = iDesignator->value();
          if (const auto *name =
                  Fortran::semantics::getDesignatorNameIfDataRef(designator)) {
            auto val = getSymbolAddress(*name->symbol);
            reduceOperands.push_back(val);
          }
        }
      }
    }

    auto isOnlyStars =
        [&](const std::list<Fortran::parser::CUFKernelDoConstruct::StarOrExpr>
                &list) -> bool {
      for (const Fortran::parser::CUFKernelDoConstruct::StarOrExpr &expr :
           list) {
        if (expr.v)
          return false;
      }
      return true;
    };

    mlir::Value zero =
        builder->createIntegerConstant(loc, builder->getI32Type(), 0);

    llvm::SmallVector<mlir::Value> gridValues;
    llvm::SmallVector<mlir::Value> blockValues;
    mlir::Value streamValue;

    if (launchConfig) {
      const std::list<Fortran::parser::CUFKernelDoConstruct::StarOrExpr> &grid =
          std::get<0>(launchConfig->t);
      const std::list<Fortran::parser::CUFKernelDoConstruct::StarOrExpr>
          &block = std::get<1>(launchConfig->t);
      const std::optional<Fortran::parser::ScalarIntExpr> &stream =
          std::get<2>(launchConfig->t);
      if (!isOnlyStars(grid)) {
        for (const Fortran::parser::CUFKernelDoConstruct::StarOrExpr &expr :
             grid) {
          if (expr.v) {
            gridValues.push_back(fir::getBase(
                genExprValue(*Fortran::semantics::GetExpr(*expr.v), stmtCtx)));
          } else {
            gridValues.push_back(zero);
          }
        }
      }
      if (!isOnlyStars(block)) {
        for (const Fortran::parser::CUFKernelDoConstruct::StarOrExpr &expr :
             block) {
          if (expr.v) {
            blockValues.push_back(fir::getBase(
                genExprValue(*Fortran::semantics::GetExpr(*expr.v), stmtCtx)));
          } else {
            blockValues.push_back(zero);
          }
        }
      }

      if (stream)
        streamValue = builder->createConvert(
            loc, builder->getI32Type(),
            fir::getBase(
                genExprValue(*Fortran::semantics::GetExpr(*stream), stmtCtx)));
    }

    const auto &outerDoConstruct =
        std::get<std::optional<Fortran::parser::DoConstruct>>(kernel.t);

    llvm::SmallVector<mlir::Location> locs;
    locs.push_back(loc);
    llvm::SmallVector<mlir::Value> lbs, ubs, steps;

    mlir::Type idxTy = builder->getIndexType();

    llvm::SmallVector<mlir::Type> ivTypes;
    llvm::SmallVector<mlir::Location> ivLocs;
    llvm::SmallVector<mlir::Value> ivValues;
    Fortran::lower::pft::Evaluation *loopEval =
        &getEval().getFirstNestedEvaluation();
    if (outerDoConstruct->IsDoConcurrent()) {
      // Handle DO CONCURRENT
      locs.push_back(
          genLocation(Fortran::parser::FindSourceLocation(outerDoConstruct)));
      const Fortran::parser::LoopControl *loopControl =
          &*outerDoConstruct->GetLoopControl();
      const auto &concurrent =
          std::get<Fortran::parser::LoopControl::Concurrent>(loopControl->u);

      if (!std::get<std::list<Fortran::parser::LocalitySpec>>(concurrent.t)
               .empty())
        TODO(loc, "DO CONCURRENT with locality spec");

      const auto &concurrentHeader =
          std::get<Fortran::parser::ConcurrentHeader>(concurrent.t);
      const auto &controls =
          std::get<std::list<Fortran::parser::ConcurrentControl>>(
              concurrentHeader.t);

      for (const auto &control : controls) {
        mlir::Value lb = fir::getBase(genExprValue(
            *Fortran::semantics::GetExpr(std::get<1>(control.t)), stmtCtx));
        mlir::Value ub = fir::getBase(genExprValue(
            *Fortran::semantics::GetExpr(std::get<2>(control.t)), stmtCtx));
        mlir::Value step;

        if (const auto &expr =
                std::get<std::optional<Fortran::parser::ScalarIntExpr>>(
                    control.t))
          step = fir::getBase(
              genExprValue(*Fortran::semantics::GetExpr(*expr), stmtCtx));
        else
          step = builder->create<mlir::arith::ConstantIndexOp>(
              loc, 1); // Use index type directly

        // Ensure lb, ub, and step are of index type using fir.convert
        lb = builder->create<fir::ConvertOp>(loc, idxTy, lb);
        ub = builder->create<fir::ConvertOp>(loc, idxTy, ub);
        step = builder->create<fir::ConvertOp>(loc, idxTy, step);

        lbs.push_back(lb);
        ubs.push_back(ub);
        steps.push_back(step);

        const auto &name = std::get<Fortran::parser::Name>(control.t);

        // Handle induction variable
        mlir::Value ivValue = getSymbolAddress(*name.symbol);

        if (!ivValue) {
          // DO CONCURRENT induction variables are not mapped yet since they are
          // local to the DO CONCURRENT scope.
          mlir::OpBuilder::InsertPoint insPt = builder->saveInsertionPoint();
          builder->setInsertionPointToStart(builder->getAllocaBlock());
          ivValue = builder->createTemporaryAlloc(
              loc, idxTy, toStringRef(name.symbol->name()));
          builder->restoreInsertionPoint(insPt);
        }

<<<<<<< HEAD
        // Create the hlfir.declare operation using the symbol's name
        auto declareOp = builder->create<hlfir::DeclareOp>(
            loc, ivValue, toStringRef(name.symbol->name()));
        ivValue = declareOp.getResult(0);

        // Bind the symbol to the declared variable
        bindSymbol(*name.symbol, ivValue);
=======
        // Bind the symbol to the declared variable
        bindSymbol(*name.symbol, ivValue);
        Fortran::lower::SymbolBox hsb = localSymbols.lookupSymbol(*name.symbol);
        fir::ExtendedValue extIvValue = symBoxToExtendedValue(hsb);
        ivValue = fir::getBase(extIvValue);
>>>>>>> d465594a
        ivValues.push_back(ivValue);
        ivTypes.push_back(idxTy);
        ivLocs.push_back(loc);
      }
    } else {
      for (unsigned i = 0; i < nestedLoops; ++i) {
        const Fortran::parser::LoopControl *loopControl;
        mlir::Location crtLoc = loc;
        if (i == 0) {
          loopControl = &*outerDoConstruct->GetLoopControl();
          crtLoc = genLocation(
              Fortran::parser::FindSourceLocation(outerDoConstruct));
        } else {
          auto *doCons = loopEval->getIf<Fortran::parser::DoConstruct>();
          assert(doCons && "expect do construct");
          loopControl = &*doCons->GetLoopControl();
          crtLoc = genLocation(Fortran::parser::FindSourceLocation(*doCons));
        }

        locs.push_back(crtLoc);

        const Fortran::parser::LoopControl::Bounds *bounds =
            std::get_if<Fortran::parser::LoopControl::Bounds>(&loopControl->u);
        assert(bounds && "Expected bounds on the loop construct");
<<<<<<< HEAD

        Fortran::semantics::Symbol &ivSym =
            bounds->name.thing.symbol->GetUltimate();
        ivValues.push_back(getSymbolAddress(ivSym));

=======

        Fortran::semantics::Symbol &ivSym =
            bounds->name.thing.symbol->GetUltimate();
        ivValues.push_back(getSymbolAddress(ivSym));

>>>>>>> d465594a
        lbs.push_back(builder->createConvert(
            crtLoc, idxTy,
            fir::getBase(genExprValue(
                *Fortran::semantics::GetExpr(bounds->lower), stmtCtx))));
        ubs.push_back(builder->createConvert(
            crtLoc, idxTy,
            fir::getBase(genExprValue(
                *Fortran::semantics::GetExpr(bounds->upper), stmtCtx))));
        if (bounds->step)
          steps.push_back(builder->createConvert(
              crtLoc, idxTy,
              fir::getBase(genExprValue(
                  *Fortran::semantics::GetExpr(bounds->step), stmtCtx))));
        else // If `step` is not present, assume it is `1`.
          steps.push_back(builder->createIntegerConstant(loc, idxTy, 1));

        ivTypes.push_back(idxTy);
        ivLocs.push_back(crtLoc);
        if (i < nestedLoops - 1)
          loopEval = &*std::next(loopEval->getNestedEvaluations().begin());
      }
    }

    auto op = builder->create<cuf::KernelOp>(
        loc, gridValues, blockValues, streamValue, lbs, ubs, steps, n,
        mlir::ValueRange(reduceOperands), builder->getArrayAttr(reduceAttrs));
    builder->createBlock(&op.getRegion(), op.getRegion().end(), ivTypes,
                         ivLocs);
    mlir::Block &b = op.getRegion().back();
    builder->setInsertionPointToStart(&b);

    Fortran::lower::pft::Evaluation *crtEval = &getEval();
    if (crtEval->lowerAsUnstructured())
      Fortran::lower::createEmptyRegionBlocks<fir::FirEndOp>(
          *builder, crtEval->getNestedEvaluations());
    builder->setInsertionPointToStart(&b);

    for (auto [arg, value] : llvm::zip(
             op.getLoopRegions().front()->front().getArguments(), ivValues)) {
      mlir::Value convArg =
          builder->createConvert(loc, fir::unwrapRefType(value.getType()), arg);
      builder->create<fir::StoreOp>(loc, convArg, value);
    }

    if (crtEval->lowerAsStructured()) {
      crtEval = &crtEval->getFirstNestedEvaluation();
      for (int64_t i = 1; i < nestedLoops; i++)
        crtEval = &*std::next(crtEval->getNestedEvaluations().begin());
    }

    // Generate loop body
    for (Fortran::lower::pft::Evaluation &e : crtEval->getNestedEvaluations())
      genFIR(e);

    builder->create<fir::FirEndOp>(loc);
    builder->setInsertionPointAfter(op);
  }

  void genFIR(const Fortran::parser::OpenMPConstruct &omp) {
    mlir::OpBuilder::InsertPoint insertPt = builder->saveInsertionPoint();
    genOpenMPConstruct(*this, localSymbols, bridge.getSemanticsContext(),
                       getEval(), omp);
    builder->restoreInsertionPoint(insertPt);

    // Register if a target region was found
    ompDeviceCodeFound =
        ompDeviceCodeFound || Fortran::lower::isOpenMPTargetConstruct(omp);
  }

  void genFIR(const Fortran::parser::OpenMPDeclarativeConstruct &ompDecl) {
    mlir::OpBuilder::InsertPoint insertPt = builder->saveInsertionPoint();
    // Register if a declare target construct intended for a target device was
    // found
    ompDeviceCodeFound =
        ompDeviceCodeFound ||
        Fortran::lower::isOpenMPDeviceDeclareTarget(
            *this, bridge.getSemanticsContext(), getEval(), ompDecl);
    Fortran::lower::gatherOpenMPDeferredDeclareTargets(
        *this, bridge.getSemanticsContext(), getEval(), ompDecl,
        ompDeferredDeclareTarget);
    genOpenMPDeclarativeConstruct(
        *this, localSymbols, bridge.getSemanticsContext(), getEval(), ompDecl);
    builder->restoreInsertionPoint(insertPt);
  }

  /// Generate FIR for a SELECT CASE statement.
  /// The selector may have CHARACTER, INTEGER, UNSIGNED, or LOGICAL type.
  void genFIR(const Fortran::parser::SelectCaseStmt &stmt) {
    Fortran::lower::pft::Evaluation &eval = getEval();
    Fortran::lower::pft::Evaluation *parentConstruct = eval.parentConstruct;
    assert(!activeConstructStack.empty() &&
           &activeConstructStack.back().eval == parentConstruct &&
           "select case construct is not active");
    Fortran::lower::StatementContext &stmtCtx =
        activeConstructStack.back().stmtCtx;
    const Fortran::lower::SomeExpr *expr = Fortran::semantics::GetExpr(
        std::get<Fortran::parser::Scalar<Fortran::parser::Expr>>(stmt.t));
    bool isCharSelector = isCharacterCategory(expr->GetType()->category());
    bool isLogicalSelector = isLogicalCategory(expr->GetType()->category());
    mlir::MLIRContext *context = builder->getContext();
    mlir::Location loc = toLocation();
    auto charValue = [&](const Fortran::lower::SomeExpr *expr) {
      fir::ExtendedValue exv = genExprAddr(*expr, stmtCtx, &loc);
      return exv.match(
          [&](const fir::CharBoxValue &cbv) {
            return fir::factory::CharacterExprHelper{*builder, loc}
                .createEmboxChar(cbv.getAddr(), cbv.getLen());
          },
          [&](auto) {
            fir::emitFatalError(loc, "not a character");
            return mlir::Value{};
          });
    };
    mlir::Value selector;
    if (isCharSelector) {
      selector = charValue(expr);
    } else {
      selector = createFIRExpr(loc, expr, stmtCtx);
      if (isLogicalSelector)
        selector = builder->createConvert(loc, builder->getI1Type(), selector);
    }
    mlir::Type selectType = selector.getType();
    if (selectType.isUnsignedInteger())
      selectType = mlir::IntegerType::get(
          builder->getContext(), selectType.getIntOrFloatBitWidth(),
          mlir::IntegerType::SignednessSemantics::Signless);
    llvm::SmallVector<mlir::Attribute> attrList;
    llvm::SmallVector<mlir::Value> valueList;
    llvm::SmallVector<mlir::Block *> blockList;
    mlir::Block *defaultBlock = parentConstruct->constructExit->block;
    using CaseValue = Fortran::parser::Scalar<Fortran::parser::ConstantExpr>;
    auto addValue = [&](const CaseValue &caseValue) {
      const Fortran::lower::SomeExpr *expr =
          Fortran::semantics::GetExpr(caseValue.thing);
      if (isCharSelector)
        valueList.push_back(charValue(expr));
      else if (isLogicalSelector)
        valueList.push_back(builder->createConvert(
            loc, selectType, createFIRExpr(toLocation(), expr, stmtCtx)));
      else {
        valueList.push_back(builder->createIntegerConstant(
            loc, selectType, *Fortran::evaluate::ToInt64(*expr)));
      }
    };
    for (Fortran::lower::pft::Evaluation *e = eval.controlSuccessor; e;
         e = e->controlSuccessor) {
      const auto &caseStmt = e->getIf<Fortran::parser::CaseStmt>();
      assert(e->block && "missing CaseStmt block");
      const auto &caseSelector =
          std::get<Fortran::parser::CaseSelector>(caseStmt->t);
      const auto *caseValueRangeList =
          std::get_if<std::list<Fortran::parser::CaseValueRange>>(
              &caseSelector.u);
      if (!caseValueRangeList) {
        defaultBlock = e->block;
        continue;
      }
      for (const Fortran::parser::CaseValueRange &caseValueRange :
           *caseValueRangeList) {
        blockList.push_back(e->block);
        if (const auto *caseValue = std::get_if<CaseValue>(&caseValueRange.u)) {
          attrList.push_back(fir::PointIntervalAttr::get(context));
          addValue(*caseValue);
          continue;
        }
        const auto &caseRange =
            std::get<Fortran::parser::CaseValueRange::Range>(caseValueRange.u);
        if (caseRange.lower && caseRange.upper) {
          attrList.push_back(fir::ClosedIntervalAttr::get(context));
          addValue(*caseRange.lower);
          addValue(*caseRange.upper);
        } else if (caseRange.lower) {
          attrList.push_back(fir::LowerBoundAttr::get(context));
          addValue(*caseRange.lower);
        } else {
          attrList.push_back(fir::UpperBoundAttr::get(context));
          addValue(*caseRange.upper);
        }
      }
    }
    // Skip a logical default block that can never be referenced.
    if (isLogicalSelector && attrList.size() == 2)
      defaultBlock = parentConstruct->constructExit->block;
    attrList.push_back(mlir::UnitAttr::get(context));
    blockList.push_back(defaultBlock);

    // Generate a fir::SelectCaseOp. Explicit branch code is better for the
    // LOGICAL type. The CHARACTER type does not have downstream SelectOp
    // support. The -no-structured-fir option can be used to force generation
    // of INTEGER type branch code.
    if (!isLogicalSelector && !isCharSelector &&
        !getEval().forceAsUnstructured()) {
      // The selector is in an ssa register. Any temps that may have been
      // generated while evaluating it can be cleaned up now.
      stmtCtx.finalizeAndReset();
      builder->create<fir::SelectCaseOp>(loc, selector, attrList, valueList,
                                         blockList);
      return;
    }

    // Generate a sequence of case value comparisons and branches.
    auto caseValue = valueList.begin();
    auto caseBlock = blockList.begin();
    for (mlir::Attribute attr : attrList) {
      if (mlir::isa<mlir::UnitAttr>(attr)) {
        genBranch(*caseBlock++);
        break;
      }
      auto genCond = [&](mlir::Value rhs,
                         mlir::arith::CmpIPredicate pred) -> mlir::Value {
        if (!isCharSelector)
          return builder->create<mlir::arith::CmpIOp>(loc, pred, selector, rhs);
        fir::factory::CharacterExprHelper charHelper{*builder, loc};
        std::pair<mlir::Value, mlir::Value> lhsVal =
            charHelper.createUnboxChar(selector);
        std::pair<mlir::Value, mlir::Value> rhsVal =
            charHelper.createUnboxChar(rhs);
        return fir::runtime::genCharCompare(*builder, loc, pred, lhsVal.first,
                                            lhsVal.second, rhsVal.first,
                                            rhsVal.second);
      };
      mlir::Block *newBlock = insertBlock(*caseBlock);
      if (mlir::isa<fir::ClosedIntervalAttr>(attr)) {
        mlir::Block *newBlock2 = insertBlock(*caseBlock);
        mlir::Value cond =
            genCond(*caseValue++, mlir::arith::CmpIPredicate::sge);
        genConditionalBranch(cond, newBlock, newBlock2);
        builder->setInsertionPointToEnd(newBlock);
        mlir::Value cond2 =
            genCond(*caseValue++, mlir::arith::CmpIPredicate::sle);
        genConditionalBranch(cond2, *caseBlock++, newBlock2);
        builder->setInsertionPointToEnd(newBlock2);
        continue;
      }
      mlir::arith::CmpIPredicate pred;
      if (mlir::isa<fir::PointIntervalAttr>(attr)) {
        pred = mlir::arith::CmpIPredicate::eq;
      } else if (mlir::isa<fir::LowerBoundAttr>(attr)) {
        pred = mlir::arith::CmpIPredicate::sge;
      } else {
        assert(mlir::isa<fir::UpperBoundAttr>(attr) && "unexpected predicate");
        pred = mlir::arith::CmpIPredicate::sle;
      }
      mlir::Value cond = genCond(*caseValue++, pred);
      genConditionalBranch(cond, *caseBlock++, newBlock);
      builder->setInsertionPointToEnd(newBlock);
    }
    assert(caseValue == valueList.end() && caseBlock == blockList.end() &&
           "select case list mismatch");
  }

  fir::ExtendedValue
  genAssociateSelector(const Fortran::lower::SomeExpr &selector,
                       Fortran::lower::StatementContext &stmtCtx) {
    if (lowerToHighLevelFIR())
      return genExprAddr(selector, stmtCtx);
    return Fortran::lower::isArraySectionWithoutVectorSubscript(selector)
               ? Fortran::lower::createSomeArrayBox(*this, selector,
                                                    localSymbols, stmtCtx)
               : genExprAddr(selector, stmtCtx);
  }

  void genFIR(const Fortran::parser::AssociateConstruct &) {
    Fortran::lower::pft::Evaluation &eval = getEval();
    Fortran::lower::StatementContext stmtCtx;
    pushActiveConstruct(eval, stmtCtx);
    for (Fortran::lower::pft::Evaluation &e : eval.getNestedEvaluations()) {
      setCurrentPosition(e.position);
      if (auto *stmt = e.getIf<Fortran::parser::AssociateStmt>()) {
        if (eval.lowerAsUnstructured())
          maybeStartBlock(e.block);
        localSymbols.pushScope();
        for (const Fortran::parser::Association &assoc :
             std::get<std::list<Fortran::parser::Association>>(stmt->t)) {
          Fortran::semantics::Symbol &sym =
              *std::get<Fortran::parser::Name>(assoc.t).symbol;
          const Fortran::lower::SomeExpr &selector =
              *sym.get<Fortran::semantics::AssocEntityDetails>().expr();
          addSymbol(sym, genAssociateSelector(selector, stmtCtx));
        }
      } else if (e.getIf<Fortran::parser::EndAssociateStmt>()) {
        if (eval.lowerAsUnstructured())
          maybeStartBlock(e.block);
        localSymbols.popScope();
      } else {
        genFIR(e);
      }
    }
    popActiveConstruct();
  }

  void genFIR(const Fortran::parser::BlockConstruct &blockConstruct) {
    Fortran::lower::pft::Evaluation &eval = getEval();
    Fortran::lower::StatementContext stmtCtx;
    pushActiveConstruct(eval, stmtCtx);
    for (Fortran::lower::pft::Evaluation &e : eval.getNestedEvaluations()) {
      setCurrentPosition(e.position);
      if (e.getIf<Fortran::parser::BlockStmt>()) {
        if (eval.lowerAsUnstructured())
          maybeStartBlock(e.block);
        const Fortran::parser::CharBlock &endPosition =
            eval.getLastNestedEvaluation().position;
        localSymbols.pushScope();
        mlir::Value stackPtr = builder->genStackSave(toLocation());
        mlir::Location endLoc = genLocation(endPosition);
        stmtCtx.attachCleanup(
            [=]() { builder->genStackRestore(endLoc, stackPtr); });
        Fortran::semantics::Scope &scope =
            bridge.getSemanticsContext().FindScope(endPosition);
        scopeBlockIdMap.try_emplace(&scope, ++blockId);
        Fortran::lower::AggregateStoreMap storeMap;
        for (const Fortran::lower::pft::Variable &var :
             Fortran::lower::pft::getScopeVariableList(scope)) {
          // Do no instantiate again variables from the block host
          // that appears in specification of block variables.
          if (!var.hasSymbol() || !lookupSymbol(var.getSymbol()))
            instantiateVar(var, storeMap);
        }
      } else if (e.getIf<Fortran::parser::EndBlockStmt>()) {
        if (eval.lowerAsUnstructured())
          maybeStartBlock(e.block);
        localSymbols.popScope();
      } else {
        genFIR(e);
      }
    }
    popActiveConstruct();
  }

  void genFIR(const Fortran::parser::ChangeTeamConstruct &construct) {
    TODO(toLocation(), "coarray: ChangeTeamConstruct");
  }
  void genFIR(const Fortran::parser::ChangeTeamStmt &stmt) {
    TODO(toLocation(), "coarray: ChangeTeamStmt");
  }
  void genFIR(const Fortran::parser::EndChangeTeamStmt &stmt) {
    TODO(toLocation(), "coarray: EndChangeTeamStmt");
  }

  void genFIR(const Fortran::parser::CriticalConstruct &criticalConstruct) {
    setCurrentPositionAt(criticalConstruct);
    TODO(toLocation(), "coarray: CriticalConstruct");
  }
  void genFIR(const Fortran::parser::CriticalStmt &) {
    TODO(toLocation(), "coarray: CriticalStmt");
  }
  void genFIR(const Fortran::parser::EndCriticalStmt &) {
    TODO(toLocation(), "coarray: EndCriticalStmt");
  }

  void genFIR(const Fortran::parser::SelectRankConstruct &selectRankConstruct) {
    setCurrentPositionAt(selectRankConstruct);
    genCaseOrRankConstruct();
  }

  void genFIR(const Fortran::parser::SelectRankStmt &selectRankStmt) {
    // Generate a fir.select_case with the selector rank. The RANK(*) case,
    // if any, is handles with a conditional branch before the fir.select_case.
    mlir::Type rankType = builder->getIntegerType(8);
    mlir::MLIRContext *context = builder->getContext();
    mlir::Location loc = toLocation();
    // Build block list for fir.select_case, and identify RANK(*) block, if any.
    // Default block must be placed last in the fir.select_case block list.
    mlir::Block *rankStarBlock = nullptr;
    Fortran::lower::pft::Evaluation &eval = getEval();
    mlir::Block *defaultBlock = eval.parentConstruct->constructExit->block;
    llvm::SmallVector<mlir::Attribute> attrList;
    llvm::SmallVector<mlir::Value> valueList;
    llvm::SmallVector<mlir::Block *> blockList;
    for (Fortran::lower::pft::Evaluation *e = eval.controlSuccessor; e;
         e = e->controlSuccessor) {
      if (const auto *rankCaseStmt =
              e->getIf<Fortran::parser::SelectRankCaseStmt>()) {
        const auto &rank = std::get<Fortran::parser::SelectRankCaseStmt::Rank>(
            rankCaseStmt->t);
        assert(e->block && "missing SelectRankCaseStmt block");
        Fortran::common::visit(
            Fortran::common::visitors{
                [&](const Fortran::parser::ScalarIntConstantExpr &rankExpr) {
                  blockList.emplace_back(e->block);
                  attrList.emplace_back(fir::PointIntervalAttr::get(context));
                  std::optional<std::int64_t> rankCst =
                      Fortran::evaluate::ToInt64(
                          Fortran::semantics::GetExpr(rankExpr));
                  assert(rankCst.has_value() &&
                         "rank expr must be constant integer");
                  valueList.emplace_back(
                      builder->createIntegerConstant(loc, rankType, *rankCst));
                },
                [&](const Fortran::parser::Star &) {
                  rankStarBlock = e->block;
                },
                [&](const Fortran::parser::Default &) {
                  defaultBlock = e->block;
                }},
            rank.u);
      }
    }
    attrList.push_back(mlir::UnitAttr::get(context));
    blockList.push_back(defaultBlock);

    // Lower selector.
    assert(!activeConstructStack.empty() && "must be inside construct");
    assert(!activeConstructStack.back().selector &&
           "selector should not yet be set");
    Fortran::lower::StatementContext &stmtCtx =
        activeConstructStack.back().stmtCtx;
    const Fortran::lower::SomeExpr *selectorExpr = Fortran::common::visit(
        [](const auto &x) { return Fortran::semantics::GetExpr(x); },
        std::get<Fortran::parser::Selector>(selectRankStmt.t).u);
    assert(selectorExpr && "failed to retrieve selector expr");
    hlfir::Entity selector = Fortran::lower::convertExprToHLFIR(
        loc, *this, *selectorExpr, localSymbols, stmtCtx);
    activeConstructStack.back().selector = selector;

    // Deal with assumed-size first. They must fall into RANK(*) if present, or
    // the default case (F'2023 11.1.10.2.). The selector cannot be an
    // assumed-size if it is allocatable or pointer, so the check is skipped.
    if (!Fortran::evaluate::IsAllocatableOrPointerObject(*selectorExpr)) {
      mlir::Value isAssumedSize = builder->create<fir::IsAssumedSizeOp>(
          loc, builder->getI1Type(), selector);
      // Create new block to hold the fir.select_case for the non assumed-size
      // cases.
      mlir::Block *selectCaseBlock = insertBlock(blockList[0]);
      mlir::Block *assumedSizeBlock =
          rankStarBlock ? rankStarBlock : defaultBlock;
      builder->create<mlir::cf::CondBranchOp>(loc, isAssumedSize,
                                              assumedSizeBlock, std::nullopt,
                                              selectCaseBlock, std::nullopt);
      startBlock(selectCaseBlock);
    }
    // Create fir.select_case for the other rank cases.
    mlir::Value rank = builder->create<fir::BoxRankOp>(loc, rankType, selector);
    stmtCtx.finalizeAndReset();
    builder->create<fir::SelectCaseOp>(loc, rank, attrList, valueList,
                                       blockList);
  }

  // Get associating entity symbol inside case statement scope.
  static const Fortran::semantics::Symbol &
  getAssociatingEntitySymbol(const Fortran::semantics::Scope &scope) {
    const Fortran::semantics::Symbol *assocSym = nullptr;
    for (const auto &sym : scope.GetSymbols()) {
      if (sym->has<Fortran::semantics::AssocEntityDetails>()) {
        assert(!assocSym &&
               "expect only one associating entity symbol in this scope");
        assocSym = &*sym;
      }
    }
    assert(assocSym && "should contain associating entity symbol");
    return *assocSym;
  }

  void genFIR(const Fortran::parser::SelectRankCaseStmt &stmt) {
    assert(!activeConstructStack.empty() &&
           "must be inside select rank construct");
    // Pop previous associating entity mapping, if any, and push scope for new
    // mapping.
    if (activeConstructStack.back().pushedScope)
      localSymbols.popScope();
    localSymbols.pushScope();
    activeConstructStack.back().pushedScope = true;
    const Fortran::semantics::Symbol &assocEntitySymbol =
        getAssociatingEntitySymbol(
            bridge.getSemanticsContext().FindScope(getEval().position));
    const auto &details =
        assocEntitySymbol.get<Fortran::semantics::AssocEntityDetails>();
    assert(!activeConstructStack.empty() &&
           activeConstructStack.back().selector.has_value() &&
           "selector must have been created");
    // Get lowered value for the selector.
    hlfir::Entity selector = *activeConstructStack.back().selector;
    assert(selector.isVariable() && "assumed-rank selector are variables");
    // Cook selector mlir::Value according to rank case and map it to
    // associating entity symbol.
    Fortran::lower::StatementContext stmtCtx;
    mlir::Location loc = toLocation();
    if (details.IsAssumedRank()) {
      fir::ExtendedValue selectorExv = Fortran::lower::translateToExtendedValue(
          loc, *builder, selector, stmtCtx);
      addSymbol(assocEntitySymbol, selectorExv);
    } else if (details.IsAssumedSize()) {
      // Create rank-1 assumed-size from descriptor. Assumed-size are contiguous
      // so a new entity can be built from scratch using the base address, type
      // parameters and dynamic type. The selector cannot be a
      // POINTER/ALLOCATBLE as per F'2023 C1160.
      fir::ExtendedValue newExv;
      llvm::SmallVector assumeSizeExtents{
          builder->createMinusOneInteger(loc, builder->getIndexType())};
      mlir::Value baseAddr =
          hlfir::genVariableRawAddress(loc, *builder, selector);
      mlir::Type eleType =
          fir::unwrapSequenceType(fir::unwrapRefType(baseAddr.getType()));
      mlir::Type rank1Type =
          fir::ReferenceType::get(builder->getVarLenSeqTy(eleType, 1));
      baseAddr = builder->createConvert(loc, rank1Type, baseAddr);
      if (selector.isCharacter()) {
        mlir::Value len = hlfir::genCharLength(loc, *builder, selector);
        newExv = fir::CharArrayBoxValue{baseAddr, len, assumeSizeExtents};
      } else if (selector.isDerivedWithLengthParameters()) {
        TODO(loc, "RANK(*) with parameterized derived type selector");
      } else if (selector.isPolymorphic()) {
        TODO(loc, "RANK(*) with polymorphic selector");
      } else {
        // Simple intrinsic or derived type.
        newExv = fir::ArrayBoxValue{baseAddr, assumeSizeExtents};
      }
      addSymbol(assocEntitySymbol, newExv);
    } else {
      int rank = details.rank().value();
      auto boxTy =
          mlir::cast<fir::BaseBoxType>(fir::unwrapRefType(selector.getType()));
      mlir::Type newBoxType = boxTy.getBoxTypeWithNewShape(rank);
      if (fir::isa_ref_type(selector.getType()))
        newBoxType = fir::ReferenceType::get(newBoxType);
      // Give rank info to value via cast, and get rid of the box if not needed
      // (simple scalars, contiguous arrays... This is done by
      // translateVariableToExtendedValue).
      hlfir::Entity rankedBox{
          builder->createConvert(loc, newBoxType, selector)};
      bool isSimplyContiguous = Fortran::evaluate::IsSimplyContiguous(
          assocEntitySymbol, getFoldingContext());
      fir::ExtendedValue newExv = Fortran::lower::translateToExtendedValue(
          loc, *builder, rankedBox, stmtCtx, isSimplyContiguous);

      // Non deferred length parameters of character allocatable/pointer
      // MutableBoxValue should be properly set before binding it to a symbol in
      // order to get correct assignment semantics.
      if (const fir::MutableBoxValue *mutableBox =
              newExv.getBoxOf<fir::MutableBoxValue>()) {
        if (selector.isCharacter()) {
          auto dynamicType =
              Fortran::evaluate::DynamicType::From(assocEntitySymbol);
          if (!dynamicType.value().HasDeferredTypeParameter()) {
            llvm::SmallVector<mlir::Value> lengthParams;
            hlfir::genLengthParameters(loc, *builder, selector, lengthParams);
            newExv = fir::MutableBoxValue{rankedBox, lengthParams,
                                          mutableBox->getMutableProperties()};
          }
        }
      }
      addSymbol(assocEntitySymbol, newExv);
    }
    // Statements inside rank case are lowered by SelectRankConstruct visit.
  }

  void genFIR(const Fortran::parser::SelectTypeConstruct &selectTypeConstruct) {
    mlir::MLIRContext *context = builder->getContext();
    Fortran::lower::StatementContext stmtCtx;
    fir::ExtendedValue selector;
    llvm::SmallVector<mlir::Attribute> attrList;
    llvm::SmallVector<mlir::Block *> blockList;
    unsigned typeGuardIdx = 0;
    std::size_t defaultAttrPos = std::numeric_limits<size_t>::max();
    bool hasLocalScope = false;
    llvm::SmallVector<const Fortran::semantics::Scope *> typeCaseScopes;

    const auto &typeCaseList =
        std::get<std::list<Fortran::parser::SelectTypeConstruct::TypeCase>>(
            selectTypeConstruct.t);
    for (const auto &typeCase : typeCaseList) {
      const auto &stmt =
          std::get<Fortran::parser::Statement<Fortran::parser::TypeGuardStmt>>(
              typeCase.t);
      const Fortran::semantics::Scope &scope =
          bridge.getSemanticsContext().FindScope(stmt.source);
      typeCaseScopes.push_back(&scope);
    }

    pushActiveConstruct(getEval(), stmtCtx);
    llvm::SmallVector<Fortran::lower::pft::Evaluation *> exits, fallThroughs;
    collectFinalEvaluations(getEval(), exits, fallThroughs);
    Fortran::lower::pft::Evaluation &constructExit = *getEval().constructExit;

    for (Fortran::lower::pft::Evaluation &eval :
         getEval().getNestedEvaluations()) {
      setCurrentPosition(eval.position);
      mlir::Location loc = toLocation();
      if (auto *selectTypeStmt =
              eval.getIf<Fortran::parser::SelectTypeStmt>()) {
        // A genFIR(SelectTypeStmt) call would have unwanted side effects.
        maybeStartBlock(eval.block);
        // Retrieve the selector
        const auto &s = std::get<Fortran::parser::Selector>(selectTypeStmt->t);
        if (const auto *v = std::get_if<Fortran::parser::Variable>(&s.u))
          selector = genExprBox(loc, *Fortran::semantics::GetExpr(*v), stmtCtx);
        else if (const auto *e = std::get_if<Fortran::parser::Expr>(&s.u))
          selector = genExprBox(loc, *Fortran::semantics::GetExpr(*e), stmtCtx);

        // Going through the controlSuccessor first to create the
        // fir.select_type operation.
        mlir::Block *defaultBlock = eval.parentConstruct->constructExit->block;
        for (Fortran::lower::pft::Evaluation *e = eval.controlSuccessor; e;
             e = e->controlSuccessor) {
          const auto &typeGuardStmt =
              e->getIf<Fortran::parser::TypeGuardStmt>();
          const auto &guard =
              std::get<Fortran::parser::TypeGuardStmt::Guard>(typeGuardStmt->t);
          assert(e->block && "missing TypeGuardStmt block");
          // CLASS DEFAULT
          if (std::holds_alternative<Fortran::parser::Default>(guard.u)) {
            defaultBlock = e->block;
            // Keep track of the actual position of the CLASS DEFAULT type guard
            // in the SELECT TYPE construct.
            defaultAttrPos = attrList.size();
            continue;
          }

          blockList.push_back(e->block);
          if (const auto *typeSpec =
                  std::get_if<Fortran::parser::TypeSpec>(&guard.u)) {
            // TYPE IS
            mlir::Type ty;
            if (std::holds_alternative<Fortran::parser::IntrinsicTypeSpec>(
                    typeSpec->u)) {
              const Fortran::semantics::IntrinsicTypeSpec *intrinsic =
                  typeSpec->declTypeSpec->AsIntrinsic();
              int kind =
                  Fortran::evaluate::ToInt64(intrinsic->kind()).value_or(kind);
              llvm::SmallVector<Fortran::lower::LenParameterTy> params;
              ty = genType(intrinsic->category(), kind, params);
            } else {
              const Fortran::semantics::DerivedTypeSpec *derived =
                  typeSpec->declTypeSpec->AsDerived();
              ty = genType(*derived);
            }
            attrList.push_back(fir::ExactTypeAttr::get(ty));
          } else if (const auto *derived =
                         std::get_if<Fortran::parser::DerivedTypeSpec>(
                             &guard.u)) {
            // CLASS IS
            assert(derived->derivedTypeSpec && "derived type spec is null");
            mlir::Type ty = genType(*(derived->derivedTypeSpec));
            attrList.push_back(fir::SubclassAttr::get(ty));
          }
        }
        attrList.push_back(mlir::UnitAttr::get(context));
        blockList.push_back(defaultBlock);
        builder->create<fir::SelectTypeOp>(loc, fir::getBase(selector),
                                           attrList, blockList);

        // If the actual position of CLASS DEFAULT type guard is not the last
        // one, it needs to be put back at its correct position for the rest of
        // the processing. TypeGuardStmt are processed in the same order they
        // appear in the Fortran code.
        if (defaultAttrPos < attrList.size() - 1) {
          auto attrIt = attrList.begin();
          attrIt = attrIt + defaultAttrPos;
          auto blockIt = blockList.begin();
          blockIt = blockIt + defaultAttrPos;
          attrList.insert(attrIt, mlir::UnitAttr::get(context));
          blockList.insert(blockIt, defaultBlock);
          attrList.pop_back();
          blockList.pop_back();
        }
      } else if (auto *typeGuardStmt =
                     eval.getIf<Fortran::parser::TypeGuardStmt>()) {
        // Map the type guard local symbol for the selector to a more precise
        // typed entity in the TypeGuardStmt when necessary.
        genFIR(eval);
        const auto &guard =
            std::get<Fortran::parser::TypeGuardStmt::Guard>(typeGuardStmt->t);
        if (hasLocalScope)
          localSymbols.popScope();
        localSymbols.pushScope();
        hasLocalScope = true;
        assert(attrList.size() >= typeGuardIdx &&
               "TypeGuard attribute missing");
        mlir::Attribute typeGuardAttr = attrList[typeGuardIdx];
        mlir::Block *typeGuardBlock = blockList[typeGuardIdx];
        mlir::OpBuilder::InsertPoint crtInsPt = builder->saveInsertionPoint();
        builder->setInsertionPointToStart(typeGuardBlock);

        auto addAssocEntitySymbol = [&](fir::ExtendedValue exv) {
          for (auto &symbol : typeCaseScopes[typeGuardIdx]->GetSymbols()) {
            if (symbol->GetUltimate()
                    .detailsIf<Fortran::semantics::AssocEntityDetails>()) {
              addSymbol(symbol, exv);
              break;
            }
          }
        };

        mlir::Type baseTy = fir::getBase(selector).getType();
        bool isPointer = fir::isPointerType(baseTy);
        bool isAllocatable = fir::isAllocatableType(baseTy);
        bool isArray =
            mlir::isa<fir::SequenceType>(fir::dyn_cast_ptrOrBoxEleTy(baseTy));
        const fir::BoxValue *selectorBox = selector.getBoxOf<fir::BoxValue>();
        if (std::holds_alternative<Fortran::parser::Default>(guard.u)) {
          // CLASS DEFAULT
          addAssocEntitySymbol(selector);
        } else if (const auto *typeSpec =
                       std::get_if<Fortran::parser::TypeSpec>(&guard.u)) {
          // TYPE IS
          fir::ExactTypeAttr attr =
              mlir::dyn_cast<fir::ExactTypeAttr>(typeGuardAttr);
          mlir::Value exactValue;
          mlir::Type addrTy = attr.getType();
          if (isArray) {
            auto seqTy = mlir::dyn_cast<fir::SequenceType>(
                fir::dyn_cast_ptrOrBoxEleTy(baseTy));
            addrTy = fir::SequenceType::get(seqTy.getShape(), attr.getType());
          }
          if (isPointer)
            addrTy = fir::PointerType::get(addrTy);
          if (isAllocatable)
            addrTy = fir::HeapType::get(addrTy);
          if (std::holds_alternative<Fortran::parser::IntrinsicTypeSpec>(
                  typeSpec->u)) {
            mlir::Type refTy = fir::ReferenceType::get(addrTy);
            if (isPointer || isAllocatable)
              refTy = addrTy;
            exactValue = builder->create<fir::BoxAddrOp>(
                loc, refTy, fir::getBase(selector));
            const Fortran::semantics::IntrinsicTypeSpec *intrinsic =
                typeSpec->declTypeSpec->AsIntrinsic();
            if (isArray) {
              mlir::Value exact = builder->create<fir::ConvertOp>(
                  loc, fir::BoxType::get(addrTy), fir::getBase(selector));
              addAssocEntitySymbol(selectorBox->clone(exact));
            } else if (intrinsic->category() ==
                       Fortran::common::TypeCategory::Character) {
              auto charTy = mlir::dyn_cast<fir::CharacterType>(attr.getType());
              mlir::Value charLen =
                  fir::factory::CharacterExprHelper(*builder, loc)
                      .readLengthFromBox(fir::getBase(selector), charTy);
              addAssocEntitySymbol(fir::CharBoxValue(exactValue, charLen));
            } else {
              addAssocEntitySymbol(exactValue);
            }
          } else if (std::holds_alternative<Fortran::parser::DerivedTypeSpec>(
                         typeSpec->u)) {
            exactValue = builder->create<fir::ConvertOp>(
                loc, fir::BoxType::get(addrTy), fir::getBase(selector));
            addAssocEntitySymbol(selectorBox->clone(exactValue));
          }
        } else if (std::holds_alternative<Fortran::parser::DerivedTypeSpec>(
                       guard.u)) {
          // CLASS IS
          fir::SubclassAttr attr =
              mlir::dyn_cast<fir::SubclassAttr>(typeGuardAttr);
          mlir::Type addrTy = attr.getType();
          if (isArray) {
            auto seqTy = mlir::dyn_cast<fir::SequenceType>(
                fir::dyn_cast_ptrOrBoxEleTy(baseTy));
            addrTy = fir::SequenceType::get(seqTy.getShape(), attr.getType());
          }
          if (isPointer)
            addrTy = fir::PointerType::get(addrTy);
          if (isAllocatable)
            addrTy = fir::HeapType::get(addrTy);
          mlir::Type classTy = fir::ClassType::get(addrTy);
          if (classTy == baseTy) {
            addAssocEntitySymbol(selector);
          } else {
            mlir::Value derived = builder->create<fir::ConvertOp>(
                loc, classTy, fir::getBase(selector));
            addAssocEntitySymbol(selectorBox->clone(derived));
          }
        }
        builder->restoreInsertionPoint(crtInsPt);
        ++typeGuardIdx;
      } else if (eval.getIf<Fortran::parser::EndSelectStmt>()) {
        maybeStartBlock(eval.block);
        if (hasLocalScope)
          localSymbols.popScope();
      } else {
        genFIR(eval);
      }
      if (blockIsUnterminated()) {
        if (llvm::is_contained(exits, &eval))
          genConstructExitBranch(constructExit);
        else if (llvm::is_contained(fallThroughs, &eval))
          genBranch(eval.lexicalSuccessor->block);
      }
    }
    popActiveConstruct();
  }

  //===--------------------------------------------------------------------===//
  // IO statements (see io.h)
  //===--------------------------------------------------------------------===//

  void genFIR(const Fortran::parser::BackspaceStmt &stmt) {
    mlir::Value iostat = genBackspaceStatement(*this, stmt);
    genIoConditionBranches(getEval(), stmt.v, iostat);
  }
  void genFIR(const Fortran::parser::CloseStmt &stmt) {
    mlir::Value iostat = genCloseStatement(*this, stmt);
    genIoConditionBranches(getEval(), stmt.v, iostat);
  }
  void genFIR(const Fortran::parser::EndfileStmt &stmt) {
    mlir::Value iostat = genEndfileStatement(*this, stmt);
    genIoConditionBranches(getEval(), stmt.v, iostat);
  }
  void genFIR(const Fortran::parser::FlushStmt &stmt) {
    mlir::Value iostat = genFlushStatement(*this, stmt);
    genIoConditionBranches(getEval(), stmt.v, iostat);
  }
  void genFIR(const Fortran::parser::InquireStmt &stmt) {
    mlir::Value iostat = genInquireStatement(*this, stmt);
    if (const auto *specs =
            std::get_if<std::list<Fortran::parser::InquireSpec>>(&stmt.u))
      genIoConditionBranches(getEval(), *specs, iostat);
  }
  void genFIR(const Fortran::parser::OpenStmt &stmt) {
    mlir::Value iostat = genOpenStatement(*this, stmt);
    genIoConditionBranches(getEval(), stmt.v, iostat);
  }
  void genFIR(const Fortran::parser::PrintStmt &stmt) {
    genPrintStatement(*this, stmt);
  }
  void genFIR(const Fortran::parser::ReadStmt &stmt) {
    mlir::Value iostat = genReadStatement(*this, stmt);
    genIoConditionBranches(getEval(), stmt.controls, iostat);
  }
  void genFIR(const Fortran::parser::RewindStmt &stmt) {
    mlir::Value iostat = genRewindStatement(*this, stmt);
    genIoConditionBranches(getEval(), stmt.v, iostat);
  }
  void genFIR(const Fortran::parser::WaitStmt &stmt) {
    mlir::Value iostat = genWaitStatement(*this, stmt);
    genIoConditionBranches(getEval(), stmt.v, iostat);
  }
  void genFIR(const Fortran::parser::WriteStmt &stmt) {
    mlir::Value iostat = genWriteStatement(*this, stmt);
    genIoConditionBranches(getEval(), stmt.controls, iostat);
  }

  template <typename A>
  void genIoConditionBranches(Fortran::lower::pft::Evaluation &eval,
                              const A &specList, mlir::Value iostat) {
    if (!iostat)
      return;

    Fortran::parser::Label endLabel{};
    Fortran::parser::Label eorLabel{};
    Fortran::parser::Label errLabel{};
    bool hasIostat{};
    for (const auto &spec : specList) {
      Fortran::common::visit(
          Fortran::common::visitors{
              [&](const Fortran::parser::EndLabel &label) {
                endLabel = label.v;
              },
              [&](const Fortran::parser::EorLabel &label) {
                eorLabel = label.v;
              },
              [&](const Fortran::parser::ErrLabel &label) {
                errLabel = label.v;
              },
              [&](const Fortran::parser::StatVariable &) { hasIostat = true; },
              [](const auto &) {}},
          spec.u);
    }
    if (!endLabel && !eorLabel && !errLabel)
      return;

    // An ERR specifier branch is taken on any positive error value rather than
    // some single specific value. If ERR and IOSTAT specifiers are given and
    // END and EOR specifiers are allowed, the latter two specifiers must have
    // explicit branch targets to allow the ERR branch to be implemented as a
    // default/else target. A label=0 target for an absent END or EOR specifier
    // indicates that these specifiers have a fallthrough target. END and EOR
    // specifiers may appear on READ and WAIT statements.
    bool allSpecifiersRequired = errLabel && hasIostat &&
                                 (eval.isA<Fortran::parser::ReadStmt>() ||
                                  eval.isA<Fortran::parser::WaitStmt>());
    mlir::Value selector =
        builder->createConvert(toLocation(), builder->getIndexType(), iostat);
    llvm::SmallVector<int64_t> valueList;
    llvm::SmallVector<Fortran::parser::Label> labelList;
    if (eorLabel || allSpecifiersRequired) {
      valueList.push_back(Fortran::runtime::io::IostatEor);
      labelList.push_back(eorLabel ? eorLabel : 0);
    }
    if (endLabel || allSpecifiersRequired) {
      valueList.push_back(Fortran::runtime::io::IostatEnd);
      labelList.push_back(endLabel ? endLabel : 0);
    }
    if (errLabel) {
      // Must be last. Value 0 is interpreted as any positive value, or
      // equivalently as any value other than 0, IostatEor, or IostatEnd.
      valueList.push_back(0);
      labelList.push_back(errLabel);
    }
    genMultiwayBranch(selector, valueList, labelList, eval.nonNopSuccessor());
  }

  //===--------------------------------------------------------------------===//
  // Memory allocation and deallocation
  //===--------------------------------------------------------------------===//

  void genFIR(const Fortran::parser::AllocateStmt &stmt) {
    Fortran::lower::genAllocateStmt(*this, stmt, toLocation());
  }

  void genFIR(const Fortran::parser::DeallocateStmt &stmt) {
    Fortran::lower::genDeallocateStmt(*this, stmt, toLocation());
  }

  /// Nullify pointer object list
  ///
  /// For each pointer object, reset the pointer to a disassociated status.
  /// We do this by setting each pointer to null.
  void genFIR(const Fortran::parser::NullifyStmt &stmt) {
    mlir::Location loc = toLocation();
    for (auto &pointerObject : stmt.v) {
      const Fortran::lower::SomeExpr *expr =
          Fortran::semantics::GetExpr(pointerObject);
      assert(expr);
      if (Fortran::evaluate::IsProcedurePointer(*expr)) {
        Fortran::lower::StatementContext stmtCtx;
        hlfir::Entity pptr = Fortran::lower::convertExprToHLFIR(
            loc, *this, *expr, localSymbols, stmtCtx);
        auto boxTy{
            Fortran::lower::getUntypedBoxProcType(builder->getContext())};
        hlfir::Entity nullBoxProc(
            fir::factory::createNullBoxProc(*builder, loc, boxTy));
        builder->createStoreWithConvert(loc, nullBoxProc, pptr);
      } else {
        fir::MutableBoxValue box = genExprMutableBox(loc, *expr);
        fir::factory::disassociateMutableBox(*builder, loc, box);
        cuf::genPointerSync(box.getAddr(), *builder);
      }
    }
  }

  //===--------------------------------------------------------------------===//

  void genFIR(const Fortran::parser::NotifyWaitStmt &stmt) {
    genNotifyWaitStatement(*this, stmt);
  }

  void genFIR(const Fortran::parser::EventPostStmt &stmt) {
    genEventPostStatement(*this, stmt);
  }

  void genFIR(const Fortran::parser::EventWaitStmt &stmt) {
    genEventWaitStatement(*this, stmt);
  }

  void genFIR(const Fortran::parser::FormTeamStmt &stmt) {
    genFormTeamStatement(*this, getEval(), stmt);
  }

  void genFIR(const Fortran::parser::LockStmt &stmt) {
    genLockStatement(*this, stmt);
  }

  fir::ExtendedValue
  genInitializerExprValue(const Fortran::lower::SomeExpr &expr,
                          Fortran::lower::StatementContext &stmtCtx) {
    return Fortran::lower::createSomeInitializerExpression(
        toLocation(), *this, expr, localSymbols, stmtCtx);
  }

  /// Return true if the current context is a conditionalized and implied
  /// iteration space.
  bool implicitIterationSpace() { return !implicitIterSpace.empty(); }

  /// Return true if context is currently an explicit iteration space. A scalar
  /// assignment expression may be contextually within a user-defined iteration
  /// space, transforming it into an array expression.
  bool explicitIterationSpace() { return explicitIterSpace.isActive(); }

  /// Generate an array assignment.
  /// This is an assignment expression with rank > 0. The assignment may or may
  /// not be in a WHERE and/or FORALL context.
  /// In a FORALL context, the assignment may be a pointer assignment and the \p
  /// lbounds and \p ubounds parameters should only be used in such a pointer
  /// assignment case. (If both are None then the array assignment cannot be a
  /// pointer assignment.)
  void genArrayAssignment(
      const Fortran::evaluate::Assignment &assign,
      Fortran::lower::StatementContext &localStmtCtx,
      std::optional<llvm::SmallVector<mlir::Value>> lbounds = std::nullopt,
      std::optional<llvm::SmallVector<mlir::Value>> ubounds = std::nullopt) {

    Fortran::lower::StatementContext &stmtCtx =
        explicitIterationSpace()
            ? explicitIterSpace.stmtContext()
            : (implicitIterationSpace() ? implicitIterSpace.stmtContext()
                                        : localStmtCtx);
    if (Fortran::lower::isWholeAllocatable(assign.lhs)) {
      // Assignment to allocatables may require the lhs to be
      // deallocated/reallocated. See Fortran 2018 10.2.1.3 p3
      Fortran::lower::createAllocatableArrayAssignment(
          *this, assign.lhs, assign.rhs, explicitIterSpace, implicitIterSpace,
          localSymbols, stmtCtx);
      return;
    }

    if (lbounds) {
      // Array of POINTER entities, with elemental assignment.
      if (!Fortran::lower::isWholePointer(assign.lhs))
        fir::emitFatalError(toLocation(), "pointer assignment to non-pointer");

      Fortran::lower::createArrayOfPointerAssignment(
          *this, assign.lhs, assign.rhs, explicitIterSpace, implicitIterSpace,
          *lbounds, ubounds, localSymbols, stmtCtx);
      return;
    }

    if (!implicitIterationSpace() && !explicitIterationSpace()) {
      // No masks and the iteration space is implied by the array, so create a
      // simple array assignment.
      Fortran::lower::createSomeArrayAssignment(*this, assign.lhs, assign.rhs,
                                                localSymbols, stmtCtx);
      return;
    }

    // If there is an explicit iteration space, generate an array assignment
    // with a user-specified iteration space and possibly with masks. These
    // assignments may *appear* to be scalar expressions, but the scalar
    // expression is evaluated at all points in the user-defined space much like
    // an ordinary array assignment. More specifically, the semantics inside the
    // FORALL much more closely resembles that of WHERE than a scalar
    // assignment.
    // Otherwise, generate a masked array assignment. The iteration space is
    // implied by the lhs array expression.
    Fortran::lower::createAnyMaskedArrayAssignment(
        *this, assign.lhs, assign.rhs, explicitIterSpace, implicitIterSpace,
        localSymbols, stmtCtx);
  }

#if !defined(NDEBUG)
  static bool isFuncResultDesignator(const Fortran::lower::SomeExpr &expr) {
    const Fortran::semantics::Symbol *sym =
        Fortran::evaluate::GetFirstSymbol(expr);
    return sym && sym->IsFuncResult();
  }
#endif

  inline fir::MutableBoxValue
  genExprMutableBox(mlir::Location loc,
                    const Fortran::lower::SomeExpr &expr) override final {
    if (lowerToHighLevelFIR())
      return Fortran::lower::convertExprToMutableBox(loc, *this, expr,
                                                     localSymbols);
    return Fortran::lower::createMutableBox(loc, *this, expr, localSymbols);
  }

  // Create the [newRank] array with the lower bounds to be passed to the
  // runtime as a descriptor.
  mlir::Value createLboundArray(llvm::ArrayRef<mlir::Value> lbounds,
                                mlir::Location loc) {
    mlir::Type indexTy = builder->getIndexType();
    mlir::Type boundArrayTy = fir::SequenceType::get(
        {static_cast<int64_t>(lbounds.size())}, builder->getI64Type());
    mlir::Value boundArray = builder->create<fir::AllocaOp>(loc, boundArrayTy);
    mlir::Value array = builder->create<fir::UndefOp>(loc, boundArrayTy);
    for (unsigned i = 0; i < lbounds.size(); ++i) {
      array = builder->create<fir::InsertValueOp>(
          loc, boundArrayTy, array, lbounds[i],
          builder->getArrayAttr({builder->getIntegerAttr(
              builder->getIndexType(), static_cast<int>(i))}));
    }
    builder->create<fir::StoreOp>(loc, array, boundArray);
    mlir::Type boxTy = fir::BoxType::get(boundArrayTy);
    mlir::Value ext =
        builder->createIntegerConstant(loc, indexTy, lbounds.size());
    llvm::SmallVector<mlir::Value> shapes = {ext};
    mlir::Value shapeOp = builder->genShape(loc, shapes);
    return builder->create<fir::EmboxOp>(loc, boxTy, boundArray, shapeOp);
  }

  // Generate pointer assignment with possibly empty bounds-spec. R1035: a
  // bounds-spec is a lower bound value.
  void genPointerAssignment(
      mlir::Location loc, const Fortran::evaluate::Assignment &assign,
      const Fortran::evaluate::Assignment::BoundsSpec &lbExprs) {
    Fortran::lower::StatementContext stmtCtx;

    if (!lowerToHighLevelFIR() &&
        Fortran::evaluate::IsProcedureDesignator(assign.rhs))
      TODO(loc, "procedure pointer assignment");
    if (Fortran::evaluate::IsProcedurePointer(assign.lhs)) {
      hlfir::Entity lhs = Fortran::lower::convertExprToHLFIR(
          loc, *this, assign.lhs, localSymbols, stmtCtx);
      if (Fortran::evaluate::UnwrapExpr<Fortran::evaluate::NullPointer>(
              assign.rhs)) {
        // rhs is null(). rhs being null(pptr) is handled in genNull.
        auto boxTy{
            Fortran::lower::getUntypedBoxProcType(builder->getContext())};
        hlfir::Entity rhs(
            fir::factory::createNullBoxProc(*builder, loc, boxTy));
        builder->createStoreWithConvert(loc, rhs, lhs);
        return;
      }
      hlfir::Entity rhs(getBase(Fortran::lower::convertExprToAddress(
          loc, *this, assign.rhs, localSymbols, stmtCtx)));
      builder->createStoreWithConvert(loc, rhs, lhs);
      return;
    }

    std::optional<Fortran::evaluate::DynamicType> lhsType =
        assign.lhs.GetType();
    // Delegate pointer association to unlimited polymorphic pointer
    // to the runtime. element size, type code, attribute and of
    // course base_addr might need to be updated.
    if (lhsType && lhsType->IsPolymorphic()) {
      if (!lowerToHighLevelFIR() && explicitIterationSpace())
        TODO(loc, "polymorphic pointer assignment in FORALL");
      llvm::SmallVector<mlir::Value> lbounds;
      for (const Fortran::evaluate::ExtentExpr &lbExpr : lbExprs)
        lbounds.push_back(
            fir::getBase(genExprValue(toEvExpr(lbExpr), stmtCtx)));
      fir::MutableBoxValue lhsMutableBox = genExprMutableBox(loc, assign.lhs);
      if (Fortran::evaluate::UnwrapExpr<Fortran::evaluate::NullPointer>(
              assign.rhs)) {
        fir::factory::disassociateMutableBox(*builder, loc, lhsMutableBox);
        return;
      }
      mlir::Value lhs = lhsMutableBox.getAddr();
      mlir::Value rhs = fir::getBase(genExprBox(loc, assign.rhs, stmtCtx));
      if (!lbounds.empty()) {
        mlir::Value boundsDesc = createLboundArray(lbounds, loc);
        Fortran::lower::genPointerAssociateLowerBounds(*builder, loc, lhs, rhs,
                                                       boundsDesc);
        return;
      }
      Fortran::lower::genPointerAssociate(*builder, loc, lhs, rhs);
      return;
    }

    llvm::SmallVector<mlir::Value> lbounds;
    for (const Fortran::evaluate::ExtentExpr &lbExpr : lbExprs)
      lbounds.push_back(fir::getBase(genExprValue(toEvExpr(lbExpr), stmtCtx)));
    if (!lowerToHighLevelFIR() && explicitIterationSpace()) {
      // Pointer assignment in FORALL context. Copy the rhs box value
      // into the lhs box variable.
      genArrayAssignment(assign, stmtCtx, lbounds);
      return;
    }
    fir::MutableBoxValue lhs = genExprMutableBox(loc, assign.lhs);
    Fortran::lower::associateMutableBox(*this, loc, lhs, assign.rhs, lbounds,
                                        stmtCtx);
  }

  void genForallPointerAssignment(mlir::Location loc,
                                  const Fortran::evaluate::Assignment &assign) {
    // Lower pointer assignment inside forall with hlfir.region_assign with
    // descriptor address/value and later implemented with a store.
    // The RHS is fully prepared in lowering, so that all that is left
    // in hlfir.region_assign code generation is the store.
    auto regionAssignOp = builder->create<hlfir::RegionAssignOp>(loc);

    // Lower LHS in its own region.
    builder->createBlock(&regionAssignOp.getLhsRegion());
    Fortran::lower::StatementContext lhsContext;
    hlfir::Entity lhs = Fortran::lower::convertExprToHLFIR(
        loc, *this, assign.lhs, localSymbols, lhsContext);
    auto lhsYieldOp = builder->create<hlfir::YieldOp>(loc, lhs);
    Fortran::lower::genCleanUpInRegionIfAny(
        loc, *builder, lhsYieldOp.getCleanup(), lhsContext);

    // Lower RHS in its own region.
    builder->createBlock(&regionAssignOp.getRhsRegion());
    Fortran::lower::StatementContext rhsContext;
    mlir::Value rhs =
        genForallPointerAssignmentRhs(loc, lhs, assign, rhsContext);
    auto rhsYieldOp = builder->create<hlfir::YieldOp>(loc, rhs);
    Fortran::lower::genCleanUpInRegionIfAny(
        loc, *builder, rhsYieldOp.getCleanup(), rhsContext);

    builder->setInsertionPointAfter(regionAssignOp);
  }

  mlir::Value lowerToIndexValue(mlir::Location loc,
                                const Fortran::evaluate::ExtentExpr &expr,
                                Fortran::lower::StatementContext &stmtCtx) {
    mlir::Value val = fir::getBase(genExprValue(toEvExpr(expr), stmtCtx));
    return builder->createConvert(loc, builder->getIndexType(), val);
  }

  mlir::Value
  genForallPointerAssignmentRhs(mlir::Location loc, mlir::Value lhs,
                                const Fortran::evaluate::Assignment &assign,
                                Fortran::lower::StatementContext &rhsContext) {
    if (Fortran::evaluate::IsProcedureDesignator(assign.lhs)) {
      if (Fortran::evaluate::UnwrapExpr<Fortran::evaluate::NullPointer>(
              assign.rhs))
        return fir::factory::createNullBoxProc(
            *builder, loc, fir::unwrapRefType(lhs.getType()));
      return fir::getBase(Fortran::lower::convertExprToAddress(
          loc, *this, assign.rhs, localSymbols, rhsContext));
    }
    // Data target.
    auto lhsBoxType =
        llvm::cast<fir::BaseBoxType>(fir::unwrapRefType(lhs.getType()));
    // For NULL, create disassociated descriptor whose dynamic type is
    // the static type of the LHS.
    if (Fortran::evaluate::UnwrapExpr<Fortran::evaluate::NullPointer>(
            assign.rhs))
      return fir::factory::createUnallocatedBox(*builder, loc, lhsBoxType,
                                                std::nullopt);
    hlfir::Entity rhs = Fortran::lower::convertExprToHLFIR(
        loc, *this, assign.rhs, localSymbols, rhsContext);
    // Create pointer descriptor value from the RHS.
    if (rhs.isMutableBox())
      rhs = hlfir::Entity{builder->create<fir::LoadOp>(loc, rhs)};
    mlir::Value rhsBox = hlfir::genVariableBox(
        loc, *builder, rhs, lhsBoxType.getBoxTypeWithNewShape(rhs.getRank()));
    // Apply lower bounds or reshaping if any.
    if (const auto *lbExprs =
            std::get_if<Fortran::evaluate::Assignment::BoundsSpec>(&assign.u);
        lbExprs && !lbExprs->empty()) {
      // Override target lower bounds with the LHS bounds spec.
      llvm::SmallVector<mlir::Value> lbounds;
      for (const Fortran::evaluate::ExtentExpr &lbExpr : *lbExprs)
        lbounds.push_back(lowerToIndexValue(loc, lbExpr, rhsContext));
      mlir::Value shift = builder->genShift(loc, lbounds);
      rhsBox = builder->create<fir::ReboxOp>(loc, lhsBoxType, rhsBox, shift,
                                             /*slice=*/mlir::Value{});
    } else if (const auto *boundExprs =
                   std::get_if<Fortran::evaluate::Assignment::BoundsRemapping>(
                       &assign.u);
               boundExprs && !boundExprs->empty()) {
      // Reshape the target according to the LHS bounds remapping.
      llvm::SmallVector<mlir::Value> lbounds;
      llvm::SmallVector<mlir::Value> extents;
      mlir::Type indexTy = builder->getIndexType();
      mlir::Value zero = builder->createIntegerConstant(loc, indexTy, 0);
      mlir::Value one = builder->createIntegerConstant(loc, indexTy, 1);
      for (const auto &[lbExpr, ubExpr] : *boundExprs) {
        lbounds.push_back(lowerToIndexValue(loc, lbExpr, rhsContext));
        mlir::Value ub = lowerToIndexValue(loc, ubExpr, rhsContext);
        extents.push_back(fir::factory::computeExtent(
            *builder, loc, lbounds.back(), ub, zero, one));
      }
      mlir::Value shape = builder->genShape(loc, lbounds, extents);
      rhsBox = builder->create<fir::ReboxOp>(loc, lhsBoxType, rhsBox, shape,
                                             /*slice=*/mlir::Value{});
    }
    return rhsBox;
  }

  // Create the 2 x newRank array with the bounds to be passed to the runtime as
  // a descriptor.
  mlir::Value createBoundArray(llvm::ArrayRef<mlir::Value> lbounds,
                               llvm::ArrayRef<mlir::Value> ubounds,
                               mlir::Location loc) {
    assert(lbounds.size() && ubounds.size());
    mlir::Type indexTy = builder->getIndexType();
    mlir::Type boundArrayTy = fir::SequenceType::get(
        {2, static_cast<int64_t>(lbounds.size())}, builder->getI64Type());
    mlir::Value boundArray = builder->create<fir::AllocaOp>(loc, boundArrayTy);
    mlir::Value array = builder->create<fir::UndefOp>(loc, boundArrayTy);
    for (unsigned i = 0; i < lbounds.size(); ++i) {
      array = builder->create<fir::InsertValueOp>(
          loc, boundArrayTy, array, lbounds[i],
          builder->getArrayAttr(
              {builder->getIntegerAttr(builder->getIndexType(), 0),
               builder->getIntegerAttr(builder->getIndexType(),
                                       static_cast<int>(i))}));
      array = builder->create<fir::InsertValueOp>(
          loc, boundArrayTy, array, ubounds[i],
          builder->getArrayAttr(
              {builder->getIntegerAttr(builder->getIndexType(), 1),
               builder->getIntegerAttr(builder->getIndexType(),
                                       static_cast<int>(i))}));
    }
    builder->create<fir::StoreOp>(loc, array, boundArray);
    mlir::Type boxTy = fir::BoxType::get(boundArrayTy);
    mlir::Value ext =
        builder->createIntegerConstant(loc, indexTy, lbounds.size());
    mlir::Value c2 = builder->createIntegerConstant(loc, indexTy, 2);
    llvm::SmallVector<mlir::Value> shapes = {c2, ext};
    mlir::Value shapeOp = builder->genShape(loc, shapes);
    return builder->create<fir::EmboxOp>(loc, boxTy, boundArray, shapeOp);
  }

  // Pointer assignment with bounds-remapping. R1036: a bounds-remapping is a
  // pair, lower bound and upper bound.
  void genPointerAssignment(
      mlir::Location loc, const Fortran::evaluate::Assignment &assign,
      const Fortran::evaluate::Assignment::BoundsRemapping &boundExprs) {
    Fortran::lower::StatementContext stmtCtx;
    llvm::SmallVector<mlir::Value> lbounds;
    llvm::SmallVector<mlir::Value> ubounds;
    for (const std::pair<Fortran::evaluate::ExtentExpr,
                         Fortran::evaluate::ExtentExpr> &pair : boundExprs) {
      const Fortran::evaluate::ExtentExpr &lbExpr = pair.first;
      const Fortran::evaluate::ExtentExpr &ubExpr = pair.second;
      lbounds.push_back(fir::getBase(genExprValue(toEvExpr(lbExpr), stmtCtx)));
      ubounds.push_back(fir::getBase(genExprValue(toEvExpr(ubExpr), stmtCtx)));
    }

    std::optional<Fortran::evaluate::DynamicType> lhsType =
        assign.lhs.GetType();
    std::optional<Fortran::evaluate::DynamicType> rhsType =
        assign.rhs.GetType();
    // Polymorphic lhs/rhs need more care. See F2018 10.2.2.3.
    if ((lhsType && lhsType->IsPolymorphic()) ||
        (rhsType && rhsType->IsPolymorphic())) {
      if (!lowerToHighLevelFIR() && explicitIterationSpace())
        TODO(loc, "polymorphic pointer assignment in FORALL");

      fir::MutableBoxValue lhsMutableBox = genExprMutableBox(loc, assign.lhs);
      if (Fortran::evaluate::UnwrapExpr<Fortran::evaluate::NullPointer>(
              assign.rhs)) {
        fir::factory::disassociateMutableBox(*builder, loc, lhsMutableBox);
        return;
      }
      mlir::Value lhs = lhsMutableBox.getAddr();
      mlir::Value rhs = fir::getBase(genExprBox(loc, assign.rhs, stmtCtx));
      mlir::Value boundsDesc = createBoundArray(lbounds, ubounds, loc);
      Fortran::lower::genPointerAssociateRemapping(*builder, loc, lhs, rhs,
                                                   boundsDesc);
      return;
    }
    if (!lowerToHighLevelFIR() && explicitIterationSpace()) {
      // Pointer assignment in FORALL context. Copy the rhs box value
      // into the lhs box variable.
      genArrayAssignment(assign, stmtCtx, lbounds, ubounds);
      return;
    }
    fir::MutableBoxValue lhs = genExprMutableBox(loc, assign.lhs);
    if (Fortran::evaluate::UnwrapExpr<Fortran::evaluate::NullPointer>(
            assign.rhs)) {
      fir::factory::disassociateMutableBox(*builder, loc, lhs);
      return;
    }
    if (lowerToHighLevelFIR()) {
      fir::ExtendedValue rhs = genExprAddr(assign.rhs, stmtCtx);
      fir::factory::associateMutableBoxWithRemap(*builder, loc, lhs, rhs,
                                                 lbounds, ubounds);
      return;
    }
    // Legacy lowering below.
    // Do not generate a temp in case rhs is an array section.
    fir::ExtendedValue rhs =
        Fortran::lower::isArraySectionWithoutVectorSubscript(assign.rhs)
            ? Fortran::lower::createSomeArrayBox(*this, assign.rhs,
                                                 localSymbols, stmtCtx)
            : genExprAddr(assign.rhs, stmtCtx);
    fir::factory::associateMutableBoxWithRemap(*builder, loc, lhs, rhs, lbounds,
                                               ubounds);
    if (explicitIterationSpace()) {
      mlir::ValueRange inners = explicitIterSpace.getInnerArgs();
      if (!inners.empty())
        builder->create<fir::ResultOp>(loc, inners);
    }
  }

  /// Given converted LHS and RHS of the assignment, materialize any
  /// implicit conversion of the RHS to the LHS type. The front-end
  /// usually already makes those explicit, except for non-standard
  /// LOGICAL <-> INTEGER, or if the LHS is a whole allocatable
  /// (making the conversion explicit in the front-end would prevent
  /// propagation of the LHS lower bound in the reallocation).
  /// If array temporaries or values are created, the cleanups are
  /// added in the statement context.
  hlfir::Entity genImplicitConvert(const Fortran::evaluate::Assignment &assign,
                                   hlfir::Entity rhs, bool preserveLowerBounds,
                                   Fortran::lower::StatementContext &stmtCtx) {
    mlir::Location loc = toLocation();
    auto &builder = getFirOpBuilder();
    mlir::Type toType = genType(assign.lhs);
    auto valueAndPair = hlfir::genTypeAndKindConvert(loc, builder, rhs, toType,
                                                     preserveLowerBounds);
    if (valueAndPair.second)
      stmtCtx.attachCleanup(*valueAndPair.second);
    return hlfir::Entity{valueAndPair.first};
  }

  bool firstDummyIsPointerOrAllocatable(
      const Fortran::evaluate::ProcedureRef &userDefinedAssignment) {
    using DummyAttr = Fortran::evaluate::characteristics::DummyDataObject::Attr;
    if (auto procedure =
            Fortran::evaluate::characteristics::Procedure::Characterize(
                userDefinedAssignment.proc(), getFoldingContext(),
                /*emitError=*/false))
      if (!procedure->dummyArguments.empty())
        if (const auto *dataArg = std::get_if<
                Fortran::evaluate::characteristics::DummyDataObject>(
                &procedure->dummyArguments[0].u))
          return dataArg->attrs.test(DummyAttr::Pointer) ||
                 dataArg->attrs.test(DummyAttr::Allocatable);
    return false;
  }

  void genCUDADataTransfer(fir::FirOpBuilder &builder, mlir::Location loc,
                           const Fortran::evaluate::Assignment &assign,
                           hlfir::Entity &lhs, hlfir::Entity &rhs) {
    bool lhsIsDevice = Fortran::evaluate::HasCUDADeviceAttrs(assign.lhs);
    bool rhsIsDevice = Fortran::evaluate::HasCUDADeviceAttrs(assign.rhs);

    auto getRefFromValue = [](mlir::Value val) -> mlir::Value {
      if (auto loadOp =
              mlir::dyn_cast_or_null<fir::LoadOp>(val.getDefiningOp()))
        return loadOp.getMemref();
      if (!mlir::isa<fir::BaseBoxType>(val.getType()))
        return val;
      if (auto declOp =
              mlir::dyn_cast_or_null<hlfir::DeclareOp>(val.getDefiningOp())) {
        if (!declOp.getShape())
          return val;
        if (mlir::isa<fir::ReferenceType>(declOp.getMemref().getType()))
          return declOp.getResults()[1];
      }
      return val;
    };

    auto getShapeFromDecl = [](mlir::Value val) -> mlir::Value {
      if (!mlir::isa<fir::BaseBoxType>(val.getType()))
        return {};
      if (auto declOp =
              mlir::dyn_cast_or_null<hlfir::DeclareOp>(val.getDefiningOp()))
        return declOp.getShape();
      return {};
    };

    mlir::Value rhsVal = getRefFromValue(rhs.getBase());
    mlir::Value lhsVal = getRefFromValue(lhs.getBase());
    // Get shape from the rhs if available otherwise get it from lhs.
    mlir::Value shape = getShapeFromDecl(rhs.getBase());
    if (!shape)
      shape = getShapeFromDecl(lhs.getBase());

    // device = host
    if (lhsIsDevice && !rhsIsDevice) {
      auto transferKindAttr = cuf::DataTransferKindAttr::get(
          builder.getContext(), cuf::DataTransferKind::HostDevice);
      if (!rhs.isVariable()) {
        mlir::Value base = rhs;
        if (auto convertOp =
                mlir::dyn_cast<fir::ConvertOp>(rhs.getDefiningOp()))
          base = convertOp.getValue();
        // Special case if the rhs is a constant.
        if (matchPattern(base.getDefiningOp(), mlir::m_Constant())) {
          builder.create<cuf::DataTransferOp>(loc, base, lhsVal, shape,
                                              transferKindAttr);
        } else {
          auto associate = hlfir::genAssociateExpr(
              loc, builder, rhs, rhs.getType(), ".cuf_host_tmp");
          builder.create<cuf::DataTransferOp>(loc, associate.getBase(), lhsVal,
                                              shape, transferKindAttr);
          builder.create<hlfir::EndAssociateOp>(loc, associate);
        }
      } else {
        builder.create<cuf::DataTransferOp>(loc, rhsVal, lhsVal, shape,
                                            transferKindAttr);
      }
      return;
    }

    // host = device
    if (!lhsIsDevice && rhsIsDevice) {
      auto transferKindAttr = cuf::DataTransferKindAttr::get(
          builder.getContext(), cuf::DataTransferKind::DeviceHost);
      builder.create<cuf::DataTransferOp>(loc, rhsVal, lhsVal, shape,
                                          transferKindAttr);
      return;
    }

    // device = device
    if (lhsIsDevice && rhsIsDevice) {
      assert(rhs.isVariable() && "CUDA Fortran assignment rhs is not legal");
      auto transferKindAttr = cuf::DataTransferKindAttr::get(
          builder.getContext(), cuf::DataTransferKind::DeviceDevice);
      builder.create<cuf::DataTransferOp>(loc, rhsVal, lhsVal, shape,
                                          transferKindAttr);
      return;
    }
    llvm_unreachable("Unhandled CUDA data transfer");
  }

  llvm::SmallVector<mlir::Value>
  genCUDAImplicitDataTransfer(fir::FirOpBuilder &builder, mlir::Location loc,
                              const Fortran::evaluate::Assignment &assign) {
    llvm::SmallVector<mlir::Value> temps;
    localSymbols.pushScope();
    auto transferKindAttr = cuf::DataTransferKindAttr::get(
        builder.getContext(), cuf::DataTransferKind::DeviceHost);
    [[maybe_unused]] unsigned nbDeviceResidentObject = 0;
    for (const Fortran::semantics::Symbol &sym :
         Fortran::evaluate::CollectSymbols(assign.rhs)) {
      if (const auto *details =
              sym.GetUltimate()
                  .detailsIf<Fortran::semantics::ObjectEntityDetails>()) {
        if (details->cudaDataAttr() &&
            *details->cudaDataAttr() != Fortran::common::CUDADataAttr::Pinned) {
          if (sym.owner().IsDerivedType() && IsAllocatable(sym.GetUltimate()))
            TODO(loc, "Device resident allocatable derived-type component");
          // TODO: This should probably being checked in semantic and give a
          // proper error.
          assert(
              nbDeviceResidentObject <= 1 &&
              "Only one reference to the device resident object is supported");
          auto addr = getSymbolAddress(sym);
          hlfir::Entity entity{addr};
          auto [temp, cleanup] =
              hlfir::createTempFromMold(loc, builder, entity);
          auto needCleanup = fir::getIntIfConstant(cleanup);
          if (needCleanup && *needCleanup) {
            if (auto declareOp =
                    mlir::dyn_cast<hlfir::DeclareOp>(temp.getDefiningOp()))
              temps.push_back(declareOp.getMemref());
            else
              temps.push_back(temp);
          }
          addSymbol(sym,
                    hlfir::translateToExtendedValue(loc, builder, temp).first,
                    /*forced=*/true);
          builder.create<cuf::DataTransferOp>(
              loc, addr, temp, /*shape=*/mlir::Value{}, transferKindAttr);
          ++nbDeviceResidentObject;
        }
      }
    }
    return temps;
  }

  void genDataAssignment(
      const Fortran::evaluate::Assignment &assign,
      const Fortran::evaluate::ProcedureRef *userDefinedAssignment) {
    mlir::Location loc = getCurrentLocation();
    fir::FirOpBuilder &builder = getFirOpBuilder();

    bool isInDeviceContext = cuf::isCUDADeviceContext(builder.getRegion());

    bool isCUDATransfer =
        IsCUDADataTransfer(assign.lhs, assign.rhs) && !isInDeviceContext;
    bool hasCUDAImplicitTransfer =
        isCUDATransfer &&
        Fortran::evaluate::HasCUDAImplicitTransfer(assign.rhs);
    llvm::SmallVector<mlir::Value> implicitTemps;

    if (hasCUDAImplicitTransfer && !isInDeviceContext)
      implicitTemps = genCUDAImplicitDataTransfer(builder, loc, assign);

    // Gather some information about the assignment that will impact how it is
    // lowered.
    const bool isWholeAllocatableAssignment =
        !userDefinedAssignment && !isInsideHlfirWhere() &&
        Fortran::lower::isWholeAllocatable(assign.lhs) &&
        bridge.getLoweringOptions().getReallocateLHS();
    const bool isUserDefAssignToPointerOrAllocatable =
        userDefinedAssignment &&
        firstDummyIsPointerOrAllocatable(*userDefinedAssignment);
    std::optional<Fortran::evaluate::DynamicType> lhsType =
        assign.lhs.GetType();
    const bool keepLhsLengthInAllocatableAssignment =
        isWholeAllocatableAssignment && lhsType.has_value() &&
        lhsType->category() == Fortran::common::TypeCategory::Character &&
        !lhsType->HasDeferredTypeParameter();
    const bool lhsHasVectorSubscripts =
        Fortran::evaluate::HasVectorSubscript(assign.lhs);

    // Helper to generate the code evaluating the right-hand side.
    auto evaluateRhs = [&](Fortran::lower::StatementContext &stmtCtx) {
      hlfir::Entity rhs = Fortran::lower::convertExprToHLFIR(
          loc, *this, assign.rhs, localSymbols, stmtCtx);
      // Load trivial scalar RHS to allow the loads to be hoisted outside of
      // loops early if possible. This also dereferences pointer and
      // allocatable RHS: the target is being assigned from.
      rhs = hlfir::loadTrivialScalar(loc, builder, rhs);
      // In intrinsic assignments, the LHS type may not match the RHS type, in
      // which case an implicit conversion of the LHS must be done. The
      // front-end usually makes it explicit, unless it cannot (whole
      // allocatable LHS or Logical<->Integer assignment extension). Recognize
      // any type mismatches here and insert explicit scalar convert or
      // ElementalOp for array assignment. Preserve the RHS lower bounds on the
      // converted entity in case of assignment to whole allocatables so to
      // propagate the lower bounds to the LHS in case of reallocation.
      if (!userDefinedAssignment)
        rhs = genImplicitConvert(assign, rhs, isWholeAllocatableAssignment,
                                 stmtCtx);
      return rhs;
    };

    // Helper to generate the code evaluating the left-hand side.
    auto evaluateLhs = [&](Fortran::lower::StatementContext &stmtCtx) {
      hlfir::Entity lhs = Fortran::lower::convertExprToHLFIR(
          loc, *this, assign.lhs, localSymbols, stmtCtx);
      // Dereference pointer LHS: the target is being assigned to.
      // Same for allocatables outside of whole allocatable assignments.
      if (!isWholeAllocatableAssignment &&
          !isUserDefAssignToPointerOrAllocatable)
        lhs = hlfir::derefPointersAndAllocatables(loc, builder, lhs);
      return lhs;
    };

    if (!isInsideHlfirForallOrWhere() && !lhsHasVectorSubscripts &&
        !userDefinedAssignment) {
      Fortran::lower::StatementContext localStmtCtx;
      hlfir::Entity rhs = evaluateRhs(localStmtCtx);
      hlfir::Entity lhs = evaluateLhs(localStmtCtx);
      if (isCUDATransfer && !hasCUDAImplicitTransfer)
        genCUDADataTransfer(builder, loc, assign, lhs, rhs);
      else
        builder.create<hlfir::AssignOp>(loc, rhs, lhs,
                                        isWholeAllocatableAssignment,
                                        keepLhsLengthInAllocatableAssignment);
      if (hasCUDAImplicitTransfer && !isInDeviceContext) {
        localSymbols.popScope();
        for (mlir::Value temp : implicitTemps)
          builder.create<fir::FreeMemOp>(loc, temp);
      }
      return;
    }
    // Assignments inside Forall, Where, or assignments to a vector subscripted
    // left-hand side requires using an hlfir.region_assign in HLFIR. The
    // right-hand side and left-hand side must be evaluated inside the
    // hlfir.region_assign regions.
    auto regionAssignOp = builder.create<hlfir::RegionAssignOp>(loc);

    // Lower RHS in its own region.
    builder.createBlock(&regionAssignOp.getRhsRegion());
    Fortran::lower::StatementContext rhsContext;
    hlfir::Entity rhs = evaluateRhs(rhsContext);
    auto rhsYieldOp = builder.create<hlfir::YieldOp>(loc, rhs);
    Fortran::lower::genCleanUpInRegionIfAny(
        loc, builder, rhsYieldOp.getCleanup(), rhsContext);
    // Lower LHS in its own region.
    builder.createBlock(&regionAssignOp.getLhsRegion());
    Fortran::lower::StatementContext lhsContext;
    mlir::Value lhsYield = nullptr;
    if (!lhsHasVectorSubscripts) {
      hlfir::Entity lhs = evaluateLhs(lhsContext);
      auto lhsYieldOp = builder.create<hlfir::YieldOp>(loc, lhs);
      Fortran::lower::genCleanUpInRegionIfAny(
          loc, builder, lhsYieldOp.getCleanup(), lhsContext);
      lhsYield = lhs;
    } else {
      hlfir::ElementalAddrOp elementalAddr =
          Fortran::lower::convertVectorSubscriptedExprToElementalAddr(
              loc, *this, assign.lhs, localSymbols, lhsContext);
      Fortran::lower::genCleanUpInRegionIfAny(
          loc, builder, elementalAddr.getCleanup(), lhsContext);
      lhsYield = elementalAddr.getYieldOp().getEntity();
    }
    assert(lhsYield && "must have been set");

    // Add "realloc" flag to hlfir.region_assign.
    if (isWholeAllocatableAssignment)
      TODO(loc, "assignment to a whole allocatable inside FORALL");

    // Generate the hlfir.region_assign userDefinedAssignment region.
    if (userDefinedAssignment) {
      mlir::Type rhsType = rhs.getType();
      mlir::Type lhsType = lhsYield.getType();
      if (userDefinedAssignment->IsElemental()) {
        rhsType = hlfir::getEntityElementType(rhs);
        lhsType = hlfir::getEntityElementType(hlfir::Entity{lhsYield});
      }
      builder.createBlock(&regionAssignOp.getUserDefinedAssignment(),
                          mlir::Region::iterator{}, {rhsType, lhsType},
                          {loc, loc});
      auto end = builder.create<fir::FirEndOp>(loc);
      builder.setInsertionPoint(end);
      hlfir::Entity lhsBlockArg{regionAssignOp.getUserAssignmentLhs()};
      hlfir::Entity rhsBlockArg{regionAssignOp.getUserAssignmentRhs()};
      Fortran::lower::convertUserDefinedAssignmentToHLFIR(
          loc, *this, *userDefinedAssignment, lhsBlockArg, rhsBlockArg,
          localSymbols);
    }
    builder.setInsertionPointAfter(regionAssignOp);
  }

  /// Shared for both assignments and pointer assignments.
  void genAssignment(const Fortran::evaluate::Assignment &assign) {
    mlir::Location loc = toLocation();
    if (lowerToHighLevelFIR()) {
      Fortran::common::visit(
          Fortran::common::visitors{
              [&](const Fortran::evaluate::Assignment::Intrinsic &) {
                genDataAssignment(assign, /*userDefinedAssignment=*/nullptr);
              },
              [&](const Fortran::evaluate::ProcedureRef &procRef) {
                genDataAssignment(assign, /*userDefinedAssignment=*/&procRef);
              },
              [&](const Fortran::evaluate::Assignment::BoundsSpec &lbExprs) {
                if (isInsideHlfirForallOrWhere())
                  genForallPointerAssignment(loc, assign);
                else
                  genPointerAssignment(loc, assign, lbExprs);
              },
              [&](const Fortran::evaluate::Assignment::BoundsRemapping
                      &boundExprs) {
                if (isInsideHlfirForallOrWhere())
                  genForallPointerAssignment(loc, assign);
                else
                  genPointerAssignment(loc, assign, boundExprs);
              },
          },
          assign.u);
      return;
    }
    if (explicitIterationSpace()) {
      Fortran::lower::createArrayLoads(*this, explicitIterSpace, localSymbols);
      explicitIterSpace.genLoopNest();
    }
    Fortran::lower::StatementContext stmtCtx;
    Fortran::common::visit(
        Fortran::common::visitors{
            // [1] Plain old assignment.
            [&](const Fortran::evaluate::Assignment::Intrinsic &) {
              const Fortran::semantics::Symbol *sym =
                  Fortran::evaluate::GetLastSymbol(assign.lhs);

              if (!sym)
                TODO(loc, "assignment to pointer result of function reference");

              std::optional<Fortran::evaluate::DynamicType> lhsType =
                  assign.lhs.GetType();
              assert(lhsType && "lhs cannot be typeless");
              std::optional<Fortran::evaluate::DynamicType> rhsType =
                  assign.rhs.GetType();

              // Assignment to/from polymorphic entities are done with the
              // runtime.
              if (lhsType->IsPolymorphic() ||
                  lhsType->IsUnlimitedPolymorphic() ||
                  (rhsType && (rhsType->IsPolymorphic() ||
                               rhsType->IsUnlimitedPolymorphic()))) {
                mlir::Value lhs;
                if (Fortran::lower::isWholeAllocatable(assign.lhs))
                  lhs = genExprMutableBox(loc, assign.lhs).getAddr();
                else
                  lhs = fir::getBase(genExprBox(loc, assign.lhs, stmtCtx));
                mlir::Value rhs =
                    fir::getBase(genExprBox(loc, assign.rhs, stmtCtx));
                if ((lhsType->IsPolymorphic() ||
                     lhsType->IsUnlimitedPolymorphic()) &&
                    Fortran::lower::isWholeAllocatable(assign.lhs))
                  fir::runtime::genAssignPolymorphic(*builder, loc, lhs, rhs);
                else
                  fir::runtime::genAssign(*builder, loc, lhs, rhs);
                return;
              }

              // Note: No ad-hoc handling for pointers is required here. The
              // target will be assigned as per 2018 10.2.1.3 p2. genExprAddr
              // on a pointer returns the target address and not the address of
              // the pointer variable.

              if (assign.lhs.Rank() > 0 || explicitIterationSpace()) {
                if (isDerivedCategory(lhsType->category()) &&
                    Fortran::semantics::IsFinalizable(
                        lhsType->GetDerivedTypeSpec()))
                  TODO(loc, "derived-type finalization with array assignment");
                // Array assignment
                // See Fortran 2018 10.2.1.3 p5, p6, and p7
                genArrayAssignment(assign, stmtCtx);
                return;
              }

              // Scalar assignment
              const bool isNumericScalar =
                  isNumericScalarCategory(lhsType->category());
              const bool isVector =
                  isDerivedCategory(lhsType->category()) &&
                  lhsType->GetDerivedTypeSpec().IsVectorType();
              fir::ExtendedValue rhs = (isNumericScalar || isVector)
                                           ? genExprValue(assign.rhs, stmtCtx)
                                           : genExprAddr(assign.rhs, stmtCtx);
              const bool lhsIsWholeAllocatable =
                  Fortran::lower::isWholeAllocatable(assign.lhs);
              std::optional<fir::factory::MutableBoxReallocation> lhsRealloc;
              std::optional<fir::MutableBoxValue> lhsMutableBox;

              // Set flag to know if the LHS needs finalization. Polymorphic,
              // unlimited polymorphic assignment will be done with genAssign.
              // Assign runtime function performs the finalization.
              bool needFinalization = !lhsType->IsPolymorphic() &&
                                      !lhsType->IsUnlimitedPolymorphic() &&
                                      (isDerivedCategory(lhsType->category()) &&
                                       Fortran::semantics::IsFinalizable(
                                           lhsType->GetDerivedTypeSpec()));

              auto lhs = [&]() -> fir::ExtendedValue {
                if (lhsIsWholeAllocatable) {
                  lhsMutableBox = genExprMutableBox(loc, assign.lhs);
                  // Finalize if needed.
                  if (needFinalization) {
                    mlir::Value isAllocated =
                        fir::factory::genIsAllocatedOrAssociatedTest(
                            *builder, loc, *lhsMutableBox);
                    builder->genIfThen(loc, isAllocated)
                        .genThen([&]() {
                          fir::runtime::genDerivedTypeDestroy(
                              *builder, loc, fir::getBase(*lhsMutableBox));
                        })
                        .end();
                    needFinalization = false;
                  }

                  llvm::SmallVector<mlir::Value> lengthParams;
                  if (const fir::CharBoxValue *charBox = rhs.getCharBox())
                    lengthParams.push_back(charBox->getLen());
                  else if (fir::isDerivedWithLenParameters(rhs))
                    TODO(loc, "assignment to derived type allocatable with "
                              "LEN parameters");
                  lhsRealloc = fir::factory::genReallocIfNeeded(
                      *builder, loc, *lhsMutableBox,
                      /*shape=*/std::nullopt, lengthParams);
                  return lhsRealloc->newValue;
                }
                return genExprAddr(assign.lhs, stmtCtx);
              }();

              if (isNumericScalar || isVector) {
                // Fortran 2018 10.2.1.3 p8 and p9
                // Conversions should have been inserted by semantic analysis,
                // but they can be incorrect between the rhs and lhs. Correct
                // that here.
                mlir::Value addr = fir::getBase(lhs);
                mlir::Value val = fir::getBase(rhs);
                // A function with multiple entry points returning different
                // types tags all result variables with one of the largest
                // types to allow them to share the same storage. Assignment
                // to a result variable of one of the other types requires
                // conversion to the actual type.
                mlir::Type toTy = genType(assign.lhs);

                // If Cray pointee, need to handle the address
                // Array is handled in genCoordinateOp.
                if (sym->test(Fortran::semantics::Symbol::Flag::CrayPointee) &&
                    sym->Rank() == 0) {
                  // get the corresponding Cray pointer

                  const Fortran::semantics::Symbol &ptrSym =
                      Fortran::semantics::GetCrayPointer(*sym);
                  fir::ExtendedValue ptr =
                      getSymbolExtendedValue(ptrSym, nullptr);
                  mlir::Value ptrVal = fir::getBase(ptr);
                  mlir::Type ptrTy = genType(ptrSym);

                  fir::ExtendedValue pte =
                      getSymbolExtendedValue(*sym, nullptr);
                  mlir::Value pteVal = fir::getBase(pte);
                  mlir::Value cnvrt = Fortran::lower::addCrayPointerInst(
                      loc, *builder, ptrVal, ptrTy, pteVal.getType());
                  addr = builder->create<fir::LoadOp>(loc, cnvrt);
                }
                mlir::Value cast =
                    isVector ? val
                             : builder->convertWithSemantics(loc, toTy, val);
                if (fir::dyn_cast_ptrEleTy(addr.getType()) != toTy) {
                  assert(isFuncResultDesignator(assign.lhs) && "type mismatch");
                  addr = builder->createConvert(
                      toLocation(), builder->getRefType(toTy), addr);
                }
                builder->create<fir::StoreOp>(loc, cast, addr);
              } else if (isCharacterCategory(lhsType->category())) {
                // Fortran 2018 10.2.1.3 p10 and p11
                fir::factory::CharacterExprHelper{*builder, loc}.createAssign(
                    lhs, rhs);
              } else if (isDerivedCategory(lhsType->category())) {
                // Handle parent component.
                if (Fortran::lower::isParentComponent(assign.lhs)) {
                  if (!mlir::isa<fir::BaseBoxType>(fir::getBase(lhs).getType()))
                    lhs = fir::getBase(builder->createBox(loc, lhs));
                  lhs = Fortran::lower::updateBoxForParentComponent(*this, lhs,
                                                                    assign.lhs);
                }

                // Fortran 2018 10.2.1.3 p13 and p14
                // Recursively gen an assignment on each element pair.
                fir::factory::genRecordAssignment(*builder, loc, lhs, rhs,
                                                  needFinalization);
              } else {
                llvm_unreachable("unknown category");
              }
              if (lhsIsWholeAllocatable) {
                assert(lhsRealloc.has_value());
                fir::factory::finalizeRealloc(*builder, loc, *lhsMutableBox,
                                              /*lbounds=*/std::nullopt,
                                              /*takeLboundsIfRealloc=*/false,
                                              *lhsRealloc);
              }
            },

            // [2] User defined assignment. If the context is a scalar
            // expression then call the procedure.
            [&](const Fortran::evaluate::ProcedureRef &procRef) {
              Fortran::lower::StatementContext &ctx =
                  explicitIterationSpace() ? explicitIterSpace.stmtContext()
                                           : stmtCtx;
              Fortran::lower::createSubroutineCall(
                  *this, procRef, explicitIterSpace, implicitIterSpace,
                  localSymbols, ctx, /*isUserDefAssignment=*/true);
            },

            [&](const Fortran::evaluate::Assignment::BoundsSpec &lbExprs) {
              return genPointerAssignment(loc, assign, lbExprs);
            },
            [&](const Fortran::evaluate::Assignment::BoundsRemapping
                    &boundExprs) {
              return genPointerAssignment(loc, assign, boundExprs);
            },
        },
        assign.u);
    if (explicitIterationSpace())
      Fortran::lower::createArrayMergeStores(*this, explicitIterSpace);
  }

  // Is the insertion point of the builder directly or indirectly set
  // inside any operation of type "Op"?
  template <typename... Op>
  bool isInsideOp() const {
    mlir::Block *block = builder->getInsertionBlock();
    mlir::Operation *op = block ? block->getParentOp() : nullptr;
    while (op) {
      if (mlir::isa<Op...>(op))
        return true;
      op = op->getParentOp();
    }
    return false;
  }
  bool isInsideHlfirForallOrWhere() const {
    return isInsideOp<hlfir::ForallOp, hlfir::WhereOp>();
  }
  bool isInsideHlfirWhere() const { return isInsideOp<hlfir::WhereOp>(); }

  void genFIR(const Fortran::parser::WhereConstruct &c) {
    mlir::Location loc = getCurrentLocation();
    hlfir::WhereOp whereOp;

    if (!lowerToHighLevelFIR()) {
      implicitIterSpace.growStack();
    } else {
      whereOp = builder->create<hlfir::WhereOp>(loc);
      builder->createBlock(&whereOp.getMaskRegion());
    }

    // Lower the where mask. For HLFIR, this is done in the hlfir.where mask
    // region.
    genNestedStatement(
        std::get<
            Fortran::parser::Statement<Fortran::parser::WhereConstructStmt>>(
            c.t));

    // Lower WHERE body. For HLFIR, this is done in the hlfir.where body
    // region.
    if (whereOp)
      builder->createBlock(&whereOp.getBody());

    for (const auto &body :
         std::get<std::list<Fortran::parser::WhereBodyConstruct>>(c.t))
      genFIR(body);
    for (const auto &e :
         std::get<std::list<Fortran::parser::WhereConstruct::MaskedElsewhere>>(
             c.t))
      genFIR(e);
    if (const auto &e =
            std::get<std::optional<Fortran::parser::WhereConstruct::Elsewhere>>(
                c.t);
        e.has_value())
      genFIR(*e);
    genNestedStatement(
        std::get<Fortran::parser::Statement<Fortran::parser::EndWhereStmt>>(
            c.t));

    if (whereOp) {
      // For HLFIR, create fir.end terminator in the last hlfir.elsewhere, or
      // in the hlfir.where if it had no elsewhere.
      builder->create<fir::FirEndOp>(loc);
      builder->setInsertionPointAfter(whereOp);
    }
  }
  void genFIR(const Fortran::parser::WhereBodyConstruct &body) {
    Fortran::common::visit(
        Fortran::common::visitors{
            [&](const Fortran::parser::Statement<
                Fortran::parser::AssignmentStmt> &stmt) {
              genNestedStatement(stmt);
            },
            [&](const Fortran::parser::Statement<Fortran::parser::WhereStmt>
                    &stmt) { genNestedStatement(stmt); },
            [&](const Fortran::common::Indirection<
                Fortran::parser::WhereConstruct> &c) { genFIR(c.value()); },
        },
        body.u);
  }

  /// Lower a Where or Elsewhere mask into an hlfir mask region.
  void lowerWhereMaskToHlfir(mlir::Location loc,
                             const Fortran::semantics::SomeExpr *maskExpr) {
    assert(maskExpr && "mask semantic analysis failed");
    Fortran::lower::StatementContext maskContext;
    hlfir::Entity mask = Fortran::lower::convertExprToHLFIR(
        loc, *this, *maskExpr, localSymbols, maskContext);
    mask = hlfir::loadTrivialScalar(loc, *builder, mask);
    auto yieldOp = builder->create<hlfir::YieldOp>(loc, mask);
    Fortran::lower::genCleanUpInRegionIfAny(loc, *builder, yieldOp.getCleanup(),
                                            maskContext);
  }
  void genFIR(const Fortran::parser::WhereConstructStmt &stmt) {
    const Fortran::semantics::SomeExpr *maskExpr = Fortran::semantics::GetExpr(
        std::get<Fortran::parser::LogicalExpr>(stmt.t));
    if (lowerToHighLevelFIR())
      lowerWhereMaskToHlfir(getCurrentLocation(), maskExpr);
    else
      implicitIterSpace.append(maskExpr);
  }
  void genFIR(const Fortran::parser::WhereConstruct::MaskedElsewhere &ew) {
    mlir::Location loc = getCurrentLocation();
    hlfir::ElseWhereOp elsewhereOp;
    if (lowerToHighLevelFIR()) {
      elsewhereOp = builder->create<hlfir::ElseWhereOp>(loc);
      // Lower mask in the mask region.
      builder->createBlock(&elsewhereOp.getMaskRegion());
    }
    genNestedStatement(
        std::get<
            Fortran::parser::Statement<Fortran::parser::MaskedElsewhereStmt>>(
            ew.t));

    // For HLFIR, lower the body in the hlfir.elsewhere body region.
    if (elsewhereOp)
      builder->createBlock(&elsewhereOp.getBody());

    for (const auto &body :
         std::get<std::list<Fortran::parser::WhereBodyConstruct>>(ew.t))
      genFIR(body);
  }
  void genFIR(const Fortran::parser::MaskedElsewhereStmt &stmt) {
    const auto *maskExpr = Fortran::semantics::GetExpr(
        std::get<Fortran::parser::LogicalExpr>(stmt.t));
    if (lowerToHighLevelFIR())
      lowerWhereMaskToHlfir(getCurrentLocation(), maskExpr);
    else
      implicitIterSpace.append(maskExpr);
  }
  void genFIR(const Fortran::parser::WhereConstruct::Elsewhere &ew) {
    if (lowerToHighLevelFIR()) {
      auto elsewhereOp =
          builder->create<hlfir::ElseWhereOp>(getCurrentLocation());
      builder->createBlock(&elsewhereOp.getBody());
    }
    genNestedStatement(
        std::get<Fortran::parser::Statement<Fortran::parser::ElsewhereStmt>>(
            ew.t));
    for (const auto &body :
         std::get<std::list<Fortran::parser::WhereBodyConstruct>>(ew.t))
      genFIR(body);
  }
  void genFIR(const Fortran::parser::ElsewhereStmt &stmt) {
    if (!lowerToHighLevelFIR())
      implicitIterSpace.append(nullptr);
  }
  void genFIR(const Fortran::parser::EndWhereStmt &) {
    if (!lowerToHighLevelFIR())
      implicitIterSpace.shrinkStack();
  }

  void genFIR(const Fortran::parser::WhereStmt &stmt) {
    Fortran::lower::StatementContext stmtCtx;
    const auto &assign = std::get<Fortran::parser::AssignmentStmt>(stmt.t);
    const auto *mask = Fortran::semantics::GetExpr(
        std::get<Fortran::parser::LogicalExpr>(stmt.t));
    if (lowerToHighLevelFIR()) {
      mlir::Location loc = getCurrentLocation();
      auto whereOp = builder->create<hlfir::WhereOp>(loc);
      builder->createBlock(&whereOp.getMaskRegion());
      lowerWhereMaskToHlfir(loc, mask);
      builder->createBlock(&whereOp.getBody());
      genAssignment(*assign.typedAssignment->v);
      builder->create<fir::FirEndOp>(loc);
      builder->setInsertionPointAfter(whereOp);
      return;
    }
    implicitIterSpace.growStack();
    implicitIterSpace.append(mask);
    genAssignment(*assign.typedAssignment->v);
    implicitIterSpace.shrinkStack();
  }

  void genFIR(const Fortran::parser::PointerAssignmentStmt &stmt) {
    genAssignment(*stmt.typedAssignment->v);
  }

  void genFIR(const Fortran::parser::AssignmentStmt &stmt) {
    genAssignment(*stmt.typedAssignment->v);
  }

  void genFIR(const Fortran::parser::SyncAllStmt &stmt) {
    genSyncAllStatement(*this, stmt);
  }

  void genFIR(const Fortran::parser::SyncImagesStmt &stmt) {
    genSyncImagesStatement(*this, stmt);
  }

  void genFIR(const Fortran::parser::SyncMemoryStmt &stmt) {
    genSyncMemoryStatement(*this, stmt);
  }

  void genFIR(const Fortran::parser::SyncTeamStmt &stmt) {
    genSyncTeamStatement(*this, stmt);
  }

  void genFIR(const Fortran::parser::UnlockStmt &stmt) {
    genUnlockStatement(*this, stmt);
  }

  void genFIR(const Fortran::parser::AssignStmt &stmt) {
    const Fortran::semantics::Symbol &symbol =
        *std::get<Fortran::parser::Name>(stmt.t).symbol;
    mlir::Location loc = toLocation();
    mlir::Value labelValue = builder->createIntegerConstant(
        loc, genType(symbol), std::get<Fortran::parser::Label>(stmt.t));
    builder->create<fir::StoreOp>(loc, labelValue, getSymbolAddress(symbol));
  }

  void genFIR(const Fortran::parser::FormatStmt &) {
    // do nothing.

    // FORMAT statements have no semantics. They may be lowered if used by a
    // data transfer statement.
  }

  void genFIR(const Fortran::parser::PauseStmt &stmt) {
    genPauseStatement(*this, stmt);
  }

  // call FAIL IMAGE in runtime
  void genFIR(const Fortran::parser::FailImageStmt &stmt) {
    genFailImageStatement(*this);
  }

  // call STOP, ERROR STOP in runtime
  void genFIR(const Fortran::parser::StopStmt &stmt) {
    genStopStatement(*this, stmt);
  }

  void genFIR(const Fortran::parser::ReturnStmt &stmt) {
    Fortran::lower::pft::FunctionLikeUnit *funit =
        getEval().getOwningProcedure();
    assert(funit && "not inside main program, function or subroutine");
    for (auto it = activeConstructStack.rbegin(),
              rend = activeConstructStack.rend();
         it != rend; ++it) {
      it->stmtCtx.finalizeAndKeep();
    }
    if (funit->isMainProgram()) {
      genExitRoutine(true);
      return;
    }
    mlir::Location loc = toLocation();
    if (stmt.v) {
      // Alternate return statement - If this is a subroutine where some
      // alternate entries have alternate returns, but the active entry point
      // does not, ignore the alternate return value. Otherwise, assign it
      // to the compiler-generated result variable.
      const Fortran::semantics::Symbol &symbol = funit->getSubprogramSymbol();
      if (Fortran::semantics::HasAlternateReturns(symbol)) {
        Fortran::lower::StatementContext stmtCtx;
        const Fortran::lower::SomeExpr *expr =
            Fortran::semantics::GetExpr(*stmt.v);
        assert(expr && "missing alternate return expression");
        mlir::Value altReturnIndex = builder->createConvert(
            loc, builder->getIndexType(), createFIRExpr(loc, expr, stmtCtx));
        builder->create<fir::StoreOp>(loc, altReturnIndex,
                                      getAltReturnResult(symbol));
      }
    }
    // Branch to the last block of the SUBROUTINE, which has the actual return.
    if (!funit->finalBlock) {
      mlir::OpBuilder::InsertPoint insPt = builder->saveInsertionPoint();
      Fortran::lower::setInsertionPointAfterOpenACCLoopIfInside(*builder);
      funit->finalBlock = builder->createBlock(&builder->getRegion());
      builder->restoreInsertionPoint(insPt);
    }

    if (Fortran::lower::isInOpenACCLoop(*builder))
      Fortran::lower::genEarlyReturnInOpenACCLoop(*builder, loc);
    else
      builder->create<mlir::cf::BranchOp>(loc, funit->finalBlock);
  }

  void genFIR(const Fortran::parser::CycleStmt &) {
    genConstructExitBranch(*getEval().controlSuccessor);
  }
  void genFIR(const Fortran::parser::ExitStmt &) {
    genConstructExitBranch(*getEval().controlSuccessor);
  }
  void genFIR(const Fortran::parser::GotoStmt &) {
    genConstructExitBranch(*getEval().controlSuccessor);
  }

  // Nop statements - No code, or code is generated at the construct level.
  // But note that the genFIR call immediately below that wraps one of these
  // calls does block management, possibly starting a new block, and possibly
  // generating a branch to end a block. So these calls may still be required
  // for that functionality.
  void genFIR(const Fortran::parser::AssociateStmt &) {}       // nop
  void genFIR(const Fortran::parser::BlockStmt &) {}           // nop
  void genFIR(const Fortran::parser::CaseStmt &) {}            // nop
  void genFIR(const Fortran::parser::ContinueStmt &) {}        // nop
  void genFIR(const Fortran::parser::ElseIfStmt &) {}          // nop
  void genFIR(const Fortran::parser::ElseStmt &) {}            // nop
  void genFIR(const Fortran::parser::EndAssociateStmt &) {}    // nop
  void genFIR(const Fortran::parser::EndBlockStmt &) {}        // nop
  void genFIR(const Fortran::parser::EndDoStmt &) {}           // nop
  void genFIR(const Fortran::parser::EndFunctionStmt &) {}     // nop
  void genFIR(const Fortran::parser::EndIfStmt &) {}           // nop
  void genFIR(const Fortran::parser::EndMpSubprogramStmt &) {} // nop
  void genFIR(const Fortran::parser::EndProgramStmt &) {}      // nop
  void genFIR(const Fortran::parser::EndSelectStmt &) {}       // nop
  void genFIR(const Fortran::parser::EndSubroutineStmt &) {}   // nop
  void genFIR(const Fortran::parser::EntryStmt &) {}           // nop
  void genFIR(const Fortran::parser::IfStmt &) {}              // nop
  void genFIR(const Fortran::parser::IfThenStmt &) {}          // nop
  void genFIR(const Fortran::parser::NonLabelDoStmt &) {}      // nop
  void genFIR(const Fortran::parser::OmpEndLoopDirective &) {} // nop
  void genFIR(const Fortran::parser::SelectTypeStmt &) {}      // nop
  void genFIR(const Fortran::parser::TypeGuardStmt &) {}       // nop

  /// Generate FIR for Evaluation \p eval.
  void genFIR(Fortran::lower::pft::Evaluation &eval,
              bool unstructuredContext = true) {
    // Start a new unstructured block when applicable. When transitioning
    // from unstructured to structured code, unstructuredContext is true,
    // which accounts for the possibility that the structured code could be
    // a target that starts a new block.
    if (unstructuredContext)
      maybeStartBlock(eval.isConstruct() && eval.lowerAsStructured()
                          ? eval.getFirstNestedEvaluation().block
                          : eval.block);

    // Generate evaluation specific code. Even nop calls should usually reach
    // here in case they start a new block or require generation of a generic
    // end-of-block branch. An alternative is to add special case code
    // elsewhere, such as in the genFIR code for a parent construct.
    setCurrentEval(eval);
    setCurrentPosition(eval.position);
    eval.visit([&](const auto &stmt) { genFIR(stmt); });
  }

  /// Map mlir function block arguments to the corresponding Fortran dummy
  /// variables. When the result is passed as a hidden argument, the Fortran
  /// result is also mapped. The symbol map is used to hold this mapping.
  void mapDummiesAndResults(Fortran::lower::pft::FunctionLikeUnit &funit,
                            const Fortran::lower::CalleeInterface &callee) {
    assert(builder && "require a builder object at this point");
    using PassBy = Fortran::lower::CalleeInterface::PassEntityBy;
    auto mapPassedEntity = [&](const auto arg, bool isResult = false) {
      if (arg.passBy == PassBy::AddressAndLength) {
        if (callee.characterize().IsBindC())
          return;
        // TODO: now that fir call has some attributes regarding character
        // return, PassBy::AddressAndLength should be retired.
        mlir::Location loc = toLocation();
        fir::factory::CharacterExprHelper charHelp{*builder, loc};
        mlir::Value box =
            charHelp.createEmboxChar(arg.firArgument, arg.firLength);
        mapBlockArgToDummyOrResult(arg.entity->get(), box, isResult);
      } else {
        if (arg.entity.has_value()) {
          mapBlockArgToDummyOrResult(arg.entity->get(), arg.firArgument,
                                     isResult);
        } else {
          assert(funit.parentHasTupleHostAssoc() && "expect tuple argument");
        }
      }
    };
    for (const Fortran::lower::CalleeInterface::PassedEntity &arg :
         callee.getPassedArguments())
      mapPassedEntity(arg);
    if (lowerToHighLevelFIR() && !callee.getPassedArguments().empty()) {
      mlir::Value scopeOp = builder->create<fir::DummyScopeOp>(toLocation());
      setDummyArgsScope(scopeOp);
    }
    if (std::optional<Fortran::lower::CalleeInterface::PassedEntity>
            passedResult = callee.getPassedResult()) {
      mapPassedEntity(*passedResult, /*isResult=*/true);
      // FIXME: need to make sure things are OK here. addSymbol may not be OK
      if (funit.primaryResult &&
          passedResult->entity->get() != *funit.primaryResult)
        mapBlockArgToDummyOrResult(
            *funit.primaryResult, getSymbolAddress(passedResult->entity->get()),
            /*isResult=*/true);
    }
  }

  /// Instantiate variable \p var and add it to the symbol map.
  /// See ConvertVariable.cpp.
  void instantiateVar(const Fortran::lower::pft::Variable &var,
                      Fortran::lower::AggregateStoreMap &storeMap) {
    Fortran::lower::instantiateVariable(*this, var, localSymbols, storeMap);
    if (var.hasSymbol())
      genOpenMPSymbolProperties(*this, var);
  }

  /// Where applicable, save the exception state and halting, rounding, and
  /// underflow modes at function entry, and restore them at function exits.
  void manageFPEnvironment(Fortran::lower::pft::FunctionLikeUnit &funit) {
    mlir::Location loc = toLocation();
    mlir::Location endLoc =
        toLocation(Fortran::lower::pft::stmtSourceLoc(funit.endStmt));
    if (funit.hasIeeeAccess) {
      // Subject to F18 Clause 17.1p3, 17.3p3 states: If a flag is signaling
      // on entry to a procedure [...], the processor will set it to quiet
      // on entry and restore it to signaling on return. If a flag signals
      // during execution of a procedure, the processor shall not set it to
      // quiet on return.
      mlir::func::FuncOp testExcept = fir::factory::getFetestexcept(*builder);
      mlir::func::FuncOp clearExcept = fir::factory::getFeclearexcept(*builder);
      mlir::func::FuncOp raiseExcept = fir::factory::getFeraiseexcept(*builder);
      mlir::Value ones = builder->createIntegerConstant(
          loc, testExcept.getFunctionType().getInput(0), -1);
      mlir::Value exceptSet =
          builder->create<fir::CallOp>(loc, testExcept, ones).getResult(0);
      builder->create<fir::CallOp>(loc, clearExcept, exceptSet);
      bridge.fctCtx().attachCleanup([=]() {
        builder->create<fir::CallOp>(endLoc, raiseExcept, exceptSet);
      });
    }
    if (funit.mayModifyHaltingMode) {
      // F18 Clause 17.6p1: In a procedure [...], the processor shall not
      // change the halting mode on entry, and on return shall ensure that
      // the halting mode is the same as it was on entry.
      mlir::func::FuncOp getExcept = fir::factory::getFegetexcept(*builder);
      mlir::func::FuncOp disableExcept =
          fir::factory::getFedisableexcept(*builder);
      mlir::func::FuncOp enableExcept =
          fir::factory::getFeenableexcept(*builder);
      mlir::Value exceptSet =
          builder->create<fir::CallOp>(loc, getExcept).getResult(0);
      mlir::Value ones = builder->createIntegerConstant(
          loc, disableExcept.getFunctionType().getInput(0), -1);
      bridge.fctCtx().attachCleanup([=]() {
        builder->create<fir::CallOp>(endLoc, disableExcept, ones);
        builder->create<fir::CallOp>(endLoc, enableExcept, exceptSet);
      });
    }
    if (funit.mayModifyRoundingMode) {
      // F18 Clause 17.4p5: In a procedure [...], the processor shall not
      // change the rounding modes on entry, and on return shall ensure that
      // the rounding modes are the same as they were on entry.
      mlir::func::FuncOp getRounding =
          fir::factory::getLlvmGetRounding(*builder);
      mlir::func::FuncOp setRounding =
          fir::factory::getLlvmSetRounding(*builder);
      mlir::Value roundingMode =
          builder->create<fir::CallOp>(loc, getRounding).getResult(0);
      bridge.fctCtx().attachCleanup([=]() {
        builder->create<fir::CallOp>(endLoc, setRounding, roundingMode);
      });
    }
    if ((funit.mayModifyUnderflowMode) &&
        (bridge.getTargetCharacteristics().hasSubnormalFlushingControl(
            /*any=*/true))) {
      // F18 Clause 17.5p2: In a procedure [...], the processor shall not
      // change the underflow mode on entry, and on return shall ensure that
      // the underflow mode is the same as it was on entry.
      mlir::Value underflowMode =
          fir::runtime::genGetUnderflowMode(*builder, loc);
      bridge.fctCtx().attachCleanup([=]() {
        fir::runtime::genSetUnderflowMode(*builder, loc, {underflowMode});
      });
    }
  }

  /// Start translation of a function.
  void startNewFunction(Fortran::lower::pft::FunctionLikeUnit &funit) {
    assert(!builder && "expected nullptr");
    bridge.fctCtx().pushScope();
    bridge.openAccCtx().pushScope();
    const Fortran::semantics::Scope &scope = funit.getScope();
    LLVM_DEBUG(llvm::dbgs() << "\n[bridge - startNewFunction]";
               if (auto *sym = scope.symbol()) llvm::dbgs() << " " << *sym;
               llvm::dbgs() << "\n");
    Fortran::lower::CalleeInterface callee(funit, *this);
    mlir::func::FuncOp func = callee.addEntryBlockAndMapArguments();
    builder =
        new fir::FirOpBuilder(func, bridge.getKindMap(), &mlirSymbolTable);
    assert(builder && "FirOpBuilder did not instantiate");
    builder->setFastMathFlags(bridge.getLoweringOptions().getMathOptions());
    builder->setInsertionPointToStart(&func.front());
    if (funit.parent.isA<Fortran::lower::pft::FunctionLikeUnit>()) {
      // Give internal linkage to internal functions. There are no name clash
      // risks, but giving global linkage to internal procedure will break the
      // static link register in shared libraries because of the system calls.
      // Also, it should be possible to eliminate the procedure code if all the
      // uses have been inlined.
      fir::factory::setInternalLinkage(func);
    } else {
      func.setVisibility(mlir::SymbolTable::Visibility::Public);
    }
    assert(blockId == 0 && "invalid blockId");
    assert(activeConstructStack.empty() && "invalid construct stack state");

    // Manage floating point exception, halting mode, and rounding mode
    // settings at function entry and exit.
    if (!funit.isMainProgram())
      manageFPEnvironment(funit);

    mapDummiesAndResults(funit, callee);

    // Map host associated symbols from parent procedure if any.
    if (funit.parentHasHostAssoc())
      funit.parentHostAssoc().internalProcedureBindings(*this, localSymbols);

    // Non-primary results of a function with multiple entry points.
    // These result values share storage with the primary result.
    llvm::SmallVector<Fortran::lower::pft::Variable> deferredFuncResultList;

    // Backup actual argument for entry character results with different
    // lengths. It needs to be added to the non-primary results symbol before
    // mapSymbolAttributes is called.
    Fortran::lower::SymbolBox resultArg;
    if (std::optional<Fortran::lower::CalleeInterface::PassedEntity>
            passedResult = callee.getPassedResult())
      resultArg = lookupSymbol(passedResult->entity->get());

    Fortran::lower::AggregateStoreMap storeMap;

    // Map all containing submodule and module equivalences and variables, in
    // case they are referenced. It might be better to limit this to variables
    // that are actually referenced, although that is more complicated when
    // there are equivalenced variables.
    auto &scopeVariableListMap =
        Fortran::lower::pft::getScopeVariableListMap(funit);
    for (auto *scp = &scope.parent(); !scp->IsGlobal(); scp = &scp->parent())
      if (scp->kind() == Fortran::semantics::Scope::Kind::Module)
        for (const auto &var : Fortran::lower::pft::getScopeVariableList(
                 *scp, scopeVariableListMap))
          if (!var.isRuntimeTypeInfoData())
            instantiateVar(var, storeMap);

    // Map function equivalences and variables.
    mlir::Value primaryFuncResultStorage;
    for (const Fortran::lower::pft::Variable &var :
         Fortran::lower::pft::getScopeVariableList(scope)) {
      // Always instantiate aggregate storage blocks.
      if (var.isAggregateStore()) {
        instantiateVar(var, storeMap);
        continue;
      }
      const Fortran::semantics::Symbol &sym = var.getSymbol();
      if (funit.parentHasHostAssoc()) {
        // Never instantiate host associated variables, as they are already
        // instantiated from an argument tuple. Instead, just bind the symbol
        // to the host variable, which must be in the map.
        const Fortran::semantics::Symbol &ultimate = sym.GetUltimate();
        if (funit.parentHostAssoc().isAssociated(ultimate)) {
          copySymbolBinding(ultimate, sym);
          continue;
        }
      }
      if (!sym.IsFuncResult() || !funit.primaryResult) {
        instantiateVar(var, storeMap);
      } else if (&sym == funit.primaryResult) {
        instantiateVar(var, storeMap);
        primaryFuncResultStorage = getSymbolAddress(sym);
      } else {
        deferredFuncResultList.push_back(var);
      }
    }

    // TODO: should use same mechanism as equivalence?
    // One blocking point is character entry returns that need special handling
    // since they are not locally allocated but come as argument. CHARACTER(*)
    // is not something that fits well with equivalence lowering.
    for (const Fortran::lower::pft::Variable &altResult :
         deferredFuncResultList) {
      Fortran::lower::StatementContext stmtCtx;
      if (std::optional<Fortran::lower::CalleeInterface::PassedEntity>
              passedResult = callee.getPassedResult()) {
        mapBlockArgToDummyOrResult(altResult.getSymbol(), resultArg.getAddr(),
                                   /*isResult=*/true);
        Fortran::lower::mapSymbolAttributes(*this, altResult, localSymbols,
                                            stmtCtx);
      } else {
        // catch cases where the allocation for the function result storage type
        // doesn't match the type of this symbol
        mlir::Value preAlloc = primaryFuncResultStorage;
        mlir::Type resTy = primaryFuncResultStorage.getType();
        mlir::Type symTy = genType(altResult);
        mlir::Type wrappedSymTy = fir::ReferenceType::get(symTy);
        if (resTy != wrappedSymTy) {
          // check size of the pointed to type so we can't overflow by writing
          // double precision to a single precision allocation, etc
          LLVM_ATTRIBUTE_UNUSED auto getBitWidth = [this](mlir::Type ty) {
            // 15.6.2.6.3: differering result types should be integer, real,
            // complex or logical
            if (auto cmplx = mlir::dyn_cast_or_null<mlir::ComplexType>(ty))
              return 2 * cmplx.getElementType().getIntOrFloatBitWidth();
            if (auto logical = mlir::dyn_cast_or_null<fir::LogicalType>(ty)) {
              fir::KindTy kind = logical.getFKind();
              return builder->getKindMap().getLogicalBitsize(kind);
            }
            return ty.getIntOrFloatBitWidth();
          };
          assert(getBitWidth(fir::unwrapRefType(resTy)) >= getBitWidth(symTy));

          // convert the storage to the symbol type so that the hlfir.declare
          // gets the correct type for this symbol
          preAlloc = builder->create<fir::ConvertOp>(getCurrentLocation(),
                                                     wrappedSymTy, preAlloc);
        }

        Fortran::lower::mapSymbolAttributes(*this, altResult, localSymbols,
                                            stmtCtx, preAlloc);
      }
    }

    // If this is a host procedure with host associations, then create the tuple
    // of pointers for passing to the internal procedures.
    if (!funit.getHostAssoc().empty())
      funit.getHostAssoc().hostProcedureBindings(*this, localSymbols);

    // Unregister all dummy symbols, so that their cloning (e.g. for OpenMP
    // privatization) does not create the cloned hlfir.declare operations
    // with dummy_scope operands.
    resetRegisteredDummySymbols();

    // Create most function blocks in advance.
    createEmptyBlocks(funit.evaluationList);

    // Reinstate entry block as the current insertion point.
    builder->setInsertionPointToEnd(&func.front());

    if (callee.hasAlternateReturns()) {
      // Create a local temp to hold the alternate return index.
      // Give it an integer index type and the subroutine name (for dumps).
      // Attach it to the subroutine symbol in the localSymbols map.
      // Initialize it to zero, the "fallthrough" alternate return value.
      const Fortran::semantics::Symbol &symbol = funit.getSubprogramSymbol();
      mlir::Location loc = toLocation();
      mlir::Type idxTy = builder->getIndexType();
      mlir::Value altResult =
          builder->createTemporary(loc, idxTy, toStringRef(symbol.name()));
      addSymbol(symbol, altResult);
      mlir::Value zero = builder->createIntegerConstant(loc, idxTy, 0);
      builder->create<fir::StoreOp>(loc, zero, altResult);
    }

    if (Fortran::lower::pft::Evaluation *alternateEntryEval =
            funit.getEntryEval())
      genBranch(alternateEntryEval->lexicalSuccessor->block);
  }

  /// Create global blocks for the current function. This eliminates the
  /// distinction between forward and backward targets when generating
  /// branches. A block is "global" if it can be the target of a GOTO or
  /// other source code branch. A block that can only be targeted by a
  /// compiler generated branch is "local". For example, a DO loop preheader
  /// block containing loop initialization code is global. A loop header
  /// block, which is the target of the loop back edge, is local. Blocks
  /// belong to a region. Any block within a nested region must be replaced
  /// with a block belonging to that region. Branches may not cross region
  /// boundaries.
  void createEmptyBlocks(
      std::list<Fortran::lower::pft::Evaluation> &evaluationList) {
    mlir::Region *region = &builder->getRegion();
    for (Fortran::lower::pft::Evaluation &eval : evaluationList) {
      if (eval.isNewBlock)
        eval.block = builder->createBlock(region);
      if (eval.isConstruct() || eval.isDirective()) {
        if (eval.lowerAsUnstructured()) {
          createEmptyBlocks(eval.getNestedEvaluations());
        } else if (eval.hasNestedEvaluations()) {
          // A structured construct that is a target starts a new block.
          Fortran::lower::pft::Evaluation &constructStmt =
              eval.getFirstNestedEvaluation();
          if (constructStmt.isNewBlock)
            constructStmt.block = builder->createBlock(region);
        }
      }
    }
  }

  /// Return the predicate: "current block does not have a terminator branch".
  bool blockIsUnterminated() {
    mlir::Block *currentBlock = builder->getBlock();
    return currentBlock->empty() ||
           !currentBlock->back().hasTrait<mlir::OpTrait::IsTerminator>();
  }

  /// Unconditionally switch code insertion to a new block.
  void startBlock(mlir::Block *newBlock) {
    assert(newBlock && "missing block");
    // Default termination for the current block is a fallthrough branch to
    // the new block.
    if (blockIsUnterminated())
      genBranch(newBlock);
    // Some blocks may be re/started more than once, and might not be empty.
    // If the new block already has (only) a terminator, set the insertion
    // point to the start of the block. Otherwise set it to the end.
    builder->setInsertionPointToStart(newBlock);
    if (blockIsUnterminated())
      builder->setInsertionPointToEnd(newBlock);
  }

  /// Conditionally switch code insertion to a new block.
  void maybeStartBlock(mlir::Block *newBlock) {
    if (newBlock)
      startBlock(newBlock);
  }

  void eraseDeadCodeAndBlocks(mlir::RewriterBase &rewriter,
                              llvm::MutableArrayRef<mlir::Region> regions) {
    // WARNING: Do not add passes that can do folding or code motion here
    // because they might cross omp.target region boundaries, which can result
    // in incorrect code. Optimization passes like these must be added after
    // OMP early outlining has been done.
    (void)mlir::eraseUnreachableBlocks(rewriter, regions);
    (void)mlir::runRegionDCE(rewriter, regions);
  }

  /// Finish translation of a function.
  void endNewFunction(Fortran::lower::pft::FunctionLikeUnit &funit) {
    setCurrentPosition(Fortran::lower::pft::stmtSourceLoc(funit.endStmt));
    if (funit.isMainProgram()) {
      genExitRoutine(false);
    } else {
      genFIRProcedureExit(funit, funit.getSubprogramSymbol());
    }
    funit.finalBlock = nullptr;
    LLVM_DEBUG(llvm::dbgs() << "\n[bridge - endNewFunction";
               if (auto *sym = funit.scope->symbol()) llvm::dbgs()
               << " " << sym->name();
               llvm::dbgs() << "] generated IR:\n\n"
                            << *builder->getFunction() << '\n');
    // Eliminate dead code as a prerequisite to calling other IR passes.
    // FIXME: This simplification should happen in a normal pass, not here.
    mlir::IRRewriter rewriter(*builder);
    (void)eraseDeadCodeAndBlocks(rewriter, {builder->getRegion()});
    delete builder;
    builder = nullptr;
    hostAssocTuple = mlir::Value{};
    localSymbols.clear();
    blockId = 0;
    dummyArgsScope = mlir::Value{};
    resetRegisteredDummySymbols();
  }

  /// Helper to generate GlobalOps when the builder is not positioned in any
  /// region block. This is required because the FirOpBuilder assumes it is
  /// always positioned inside a region block when creating globals, the easiest
  /// way comply is to create a dummy function and to throw it afterwards.
  void createGlobalOutsideOfFunctionLowering(
      const std::function<void()> &createGlobals) {
    // FIXME: get rid of the bogus function context and instantiate the
    // globals directly into the module.
    mlir::MLIRContext *context = &getMLIRContext();
    mlir::SymbolTable *symbolTable = getMLIRSymbolTable();
    mlir::func::FuncOp func = fir::FirOpBuilder::createFunction(
        mlir::UnknownLoc::get(context), getModuleOp(),
        fir::NameUniquer::doGenerated("Sham"),
        mlir::FunctionType::get(context, std::nullopt, std::nullopt),
        symbolTable);
    func.addEntryBlock();
    builder = new fir::FirOpBuilder(func, bridge.getKindMap(), symbolTable);
    assert(builder && "FirOpBuilder did not instantiate");
    builder->setFastMathFlags(bridge.getLoweringOptions().getMathOptions());
    createGlobals();
    if (mlir::Region *region = func.getCallableRegion())
      region->dropAllReferences();
    func.erase();
    delete builder;
    builder = nullptr;
    localSymbols.clear();
    resetRegisteredDummySymbols();
  }

  /// Instantiate the data from a BLOCK DATA unit.
  void lowerBlockData(Fortran::lower::pft::BlockDataUnit &bdunit) {
    createGlobalOutsideOfFunctionLowering([&]() {
      Fortran::lower::AggregateStoreMap fakeMap;
      for (const auto &[_, sym] : bdunit.symTab) {
        if (sym->has<Fortran::semantics::ObjectEntityDetails>()) {
          Fortran::lower::pft::Variable var(*sym, true);
          instantiateVar(var, fakeMap);
        }
      }
    });
  }

  /// Create fir::Global for all the common blocks that appear in the program.
  void
  lowerCommonBlocks(const Fortran::semantics::CommonBlockList &commonBlocks) {
    createGlobalOutsideOfFunctionLowering(
        [&]() { Fortran::lower::defineCommonBlocks(*this, commonBlocks); });
  }

  /// Create intrinsic module array constant definitions.
  void createIntrinsicModuleDefinitions(Fortran::lower::pft::Program &pft) {
    // The intrinsic module scope, if present, is the first scope.
    const Fortran::semantics::Scope *intrinsicModuleScope = nullptr;
    for (Fortran::lower::pft::Program::Units &u : pft.getUnits()) {
      Fortran::common::visit(
          Fortran::common::visitors{
              [&](Fortran::lower::pft::FunctionLikeUnit &f) {
                intrinsicModuleScope = &f.getScope().parent();
              },
              [&](Fortran::lower::pft::ModuleLikeUnit &m) {
                intrinsicModuleScope = &m.getScope().parent();
              },
              [&](Fortran::lower::pft::BlockDataUnit &b) {},
              [&](Fortran::lower::pft::CompilerDirectiveUnit &d) {},
              [&](Fortran::lower::pft::OpenACCDirectiveUnit &d) {},
          },
          u);
      if (intrinsicModuleScope) {
        while (!intrinsicModuleScope->IsGlobal())
          intrinsicModuleScope = &intrinsicModuleScope->parent();
        intrinsicModuleScope = &intrinsicModuleScope->children().front();
        break;
      }
    }
    if (!intrinsicModuleScope || !intrinsicModuleScope->IsIntrinsicModules())
      return;
    for (const auto &scope : intrinsicModuleScope->children()) {
      llvm::StringRef modName = toStringRef(scope.symbol()->name());
      if (modName != "__fortran_ieee_exceptions")
        continue;
      for (auto &var : Fortran::lower::pft::getScopeVariableList(scope)) {
        const Fortran::semantics::Symbol &sym = var.getSymbol();
        if (sym.test(Fortran::semantics::Symbol::Flag::CompilerCreated))
          continue;
        const auto *object =
            sym.detailsIf<Fortran::semantics::ObjectEntityDetails>();
        if (object && object->IsArray() && object->init())
          Fortran::lower::createIntrinsicModuleGlobal(*this, var);
      }
    }
  }

  /// Lower a procedure (nest).
  void lowerFunc(Fortran::lower::pft::FunctionLikeUnit &funit) {
    setCurrentPosition(funit.getStartingSourceLoc());
    setCurrentFunctionUnit(&funit);
    for (int entryIndex = 0, last = funit.entryPointList.size();
         entryIndex < last; ++entryIndex) {
      funit.setActiveEntry(entryIndex);
      startNewFunction(funit); // the entry point for lowering this procedure
      for (Fortran::lower::pft::Evaluation &eval : funit.evaluationList)
        genFIR(eval);
      endNewFunction(funit);
    }
    funit.setActiveEntry(0);
    setCurrentFunctionUnit(nullptr);
    for (Fortran::lower::pft::ContainedUnit &unit : funit.containedUnitList)
      if (auto *f = std::get_if<Fortran::lower::pft::FunctionLikeUnit>(&unit))
        lowerFunc(*f); // internal procedure
  }

  /// Lower module variable definitions to fir::globalOp and OpenMP/OpenACC
  /// declarative construct.
  void lowerModuleDeclScope(Fortran::lower::pft::ModuleLikeUnit &mod) {
    setCurrentPosition(mod.getStartingSourceLoc());
    createGlobalOutsideOfFunctionLowering([&]() {
      auto &scopeVariableListMap =
          Fortran::lower::pft::getScopeVariableListMap(mod);
      for (const auto &var : Fortran::lower::pft::getScopeVariableList(
               mod.getScope(), scopeVariableListMap)) {

        // Only define the variables owned by this module.
        const Fortran::semantics::Scope *owningScope = var.getOwningScope();
        if (owningScope && mod.getScope() != *owningScope)
          continue;

        // Very special case: The value of numeric_storage_size depends on
        // compilation options and therefore its value is not yet known when
        // building the builtins runtime. Instead, the parameter is folding a
        // __numeric_storage_size() expression which is loaded into the user
        // program. For the iso_fortran_env object file, omit the symbol as it
        // is never used.
        if (var.hasSymbol()) {
          const Fortran::semantics::Symbol &sym = var.getSymbol();
          const Fortran::semantics::Scope &owner = sym.owner();
          if (sym.name() == "numeric_storage_size" && owner.IsModule() &&
              DEREF(owner.symbol()).name() == "iso_fortran_env")
            continue;
        }

        Fortran::lower::defineModuleVariable(*this, var);
      }
      for (auto &eval : mod.evaluationList)
        genFIR(eval);
    });
  }

  /// Lower functions contained in a module.
  void lowerMod(Fortran::lower::pft::ModuleLikeUnit &mod) {
    for (Fortran::lower::pft::ContainedUnit &unit : mod.containedUnitList)
      if (auto *f = std::get_if<Fortran::lower::pft::FunctionLikeUnit>(&unit))
        lowerFunc(*f);
  }

  void setCurrentPosition(const Fortran::parser::CharBlock &position) {
    if (position != Fortran::parser::CharBlock{})
      currentPosition = position;
  }

  /// Set current position at the location of \p parseTreeNode. Note that the
  /// position is updated automatically when visiting statements, but not when
  /// entering higher level nodes like constructs or procedures. This helper is
  /// intended to cover the latter cases.
  template <typename A>
  void setCurrentPositionAt(const A &parseTreeNode) {
    setCurrentPosition(Fortran::parser::FindSourceLocation(parseTreeNode));
  }

  //===--------------------------------------------------------------------===//
  // Utility methods
  //===--------------------------------------------------------------------===//

  /// Convert a parser CharBlock to a Location
  mlir::Location toLocation(const Fortran::parser::CharBlock &cb) {
    return genLocation(cb);
  }

  mlir::Location toLocation() { return toLocation(currentPosition); }
  void setCurrentEval(Fortran::lower::pft::Evaluation &eval) {
    evalPtr = &eval;
  }
  Fortran::lower::pft::Evaluation &getEval() {
    assert(evalPtr);
    return *evalPtr;
  }

  std::optional<Fortran::evaluate::Shape>
  getShape(const Fortran::lower::SomeExpr &expr) {
    return Fortran::evaluate::GetShape(foldingContext, expr);
  }

  //===--------------------------------------------------------------------===//
  // Analysis on a nested explicit iteration space.
  //===--------------------------------------------------------------------===//

  void analyzeExplicitSpace(const Fortran::parser::ConcurrentHeader &header) {
    explicitIterSpace.pushLevel();
    for (const Fortran::parser::ConcurrentControl &ctrl :
         std::get<std::list<Fortran::parser::ConcurrentControl>>(header.t)) {
      const Fortran::semantics::Symbol *ctrlVar =
          std::get<Fortran::parser::Name>(ctrl.t).symbol;
      explicitIterSpace.addSymbol(ctrlVar);
    }
    if (const auto &mask =
            std::get<std::optional<Fortran::parser::ScalarLogicalExpr>>(
                header.t);
        mask.has_value())
      analyzeExplicitSpace(*Fortran::semantics::GetExpr(*mask));
  }
  template <bool LHS = false, typename A>
  void analyzeExplicitSpace(const Fortran::evaluate::Expr<A> &e) {
    explicitIterSpace.exprBase(&e, LHS);
  }
  void analyzeExplicitSpace(const Fortran::evaluate::Assignment *assign) {
    auto analyzeAssign = [&](const Fortran::lower::SomeExpr &lhs,
                             const Fortran::lower::SomeExpr &rhs) {
      analyzeExplicitSpace</*LHS=*/true>(lhs);
      analyzeExplicitSpace(rhs);
    };
    Fortran::common::visit(
        Fortran::common::visitors{
            [&](const Fortran::evaluate::ProcedureRef &procRef) {
              // Ensure the procRef expressions are the one being visited.
              assert(procRef.arguments().size() == 2);
              const Fortran::lower::SomeExpr *lhs =
                  procRef.arguments()[0].value().UnwrapExpr();
              const Fortran::lower::SomeExpr *rhs =
                  procRef.arguments()[1].value().UnwrapExpr();
              assert(lhs && rhs &&
                     "user defined assignment arguments must be expressions");
              analyzeAssign(*lhs, *rhs);
            },
            [&](const auto &) { analyzeAssign(assign->lhs, assign->rhs); }},
        assign->u);
    explicitIterSpace.endAssign();
  }
  void analyzeExplicitSpace(const Fortran::parser::ForallAssignmentStmt &stmt) {
    Fortran::common::visit([&](const auto &s) { analyzeExplicitSpace(s); },
                           stmt.u);
  }
  void analyzeExplicitSpace(const Fortran::parser::AssignmentStmt &s) {
    analyzeExplicitSpace(s.typedAssignment->v.operator->());
  }
  void analyzeExplicitSpace(const Fortran::parser::PointerAssignmentStmt &s) {
    analyzeExplicitSpace(s.typedAssignment->v.operator->());
  }
  void analyzeExplicitSpace(const Fortran::parser::WhereConstruct &c) {
    analyzeExplicitSpace(
        std::get<
            Fortran::parser::Statement<Fortran::parser::WhereConstructStmt>>(
            c.t)
            .statement);
    for (const Fortran::parser::WhereBodyConstruct &body :
         std::get<std::list<Fortran::parser::WhereBodyConstruct>>(c.t))
      analyzeExplicitSpace(body);
    for (const Fortran::parser::WhereConstruct::MaskedElsewhere &e :
         std::get<std::list<Fortran::parser::WhereConstruct::MaskedElsewhere>>(
             c.t))
      analyzeExplicitSpace(e);
    if (const auto &e =
            std::get<std::optional<Fortran::parser::WhereConstruct::Elsewhere>>(
                c.t);
        e.has_value())
      analyzeExplicitSpace(e.operator->());
  }
  void analyzeExplicitSpace(const Fortran::parser::WhereConstructStmt &ws) {
    const Fortran::lower::SomeExpr *exp = Fortran::semantics::GetExpr(
        std::get<Fortran::parser::LogicalExpr>(ws.t));
    addMaskVariable(exp);
    analyzeExplicitSpace(*exp);
  }
  void analyzeExplicitSpace(
      const Fortran::parser::WhereConstruct::MaskedElsewhere &ew) {
    analyzeExplicitSpace(
        std::get<
            Fortran::parser::Statement<Fortran::parser::MaskedElsewhereStmt>>(
            ew.t)
            .statement);
    for (const Fortran::parser::WhereBodyConstruct &e :
         std::get<std::list<Fortran::parser::WhereBodyConstruct>>(ew.t))
      analyzeExplicitSpace(e);
  }
  void analyzeExplicitSpace(const Fortran::parser::WhereBodyConstruct &body) {
    Fortran::common::visit(
        Fortran::common::visitors{
            [&](const Fortran::common::Indirection<
                Fortran::parser::WhereConstruct> &wc) {
              analyzeExplicitSpace(wc.value());
            },
            [&](const auto &s) { analyzeExplicitSpace(s.statement); }},
        body.u);
  }
  void analyzeExplicitSpace(const Fortran::parser::MaskedElsewhereStmt &stmt) {
    const Fortran::lower::SomeExpr *exp = Fortran::semantics::GetExpr(
        std::get<Fortran::parser::LogicalExpr>(stmt.t));
    addMaskVariable(exp);
    analyzeExplicitSpace(*exp);
  }
  void
  analyzeExplicitSpace(const Fortran::parser::WhereConstruct::Elsewhere *ew) {
    for (const Fortran::parser::WhereBodyConstruct &e :
         std::get<std::list<Fortran::parser::WhereBodyConstruct>>(ew->t))
      analyzeExplicitSpace(e);
  }
  void analyzeExplicitSpace(const Fortran::parser::WhereStmt &stmt) {
    const Fortran::lower::SomeExpr *exp = Fortran::semantics::GetExpr(
        std::get<Fortran::parser::LogicalExpr>(stmt.t));
    addMaskVariable(exp);
    analyzeExplicitSpace(*exp);
    const std::optional<Fortran::evaluate::Assignment> &assign =
        std::get<Fortran::parser::AssignmentStmt>(stmt.t).typedAssignment->v;
    assert(assign.has_value() && "WHERE has no statement");
    analyzeExplicitSpace(assign.operator->());
  }
  void analyzeExplicitSpace(const Fortran::parser::ForallStmt &forall) {
    analyzeExplicitSpace(
        std::get<
            Fortran::common::Indirection<Fortran::parser::ConcurrentHeader>>(
            forall.t)
            .value());
    analyzeExplicitSpace(std::get<Fortran::parser::UnlabeledStatement<
                             Fortran::parser::ForallAssignmentStmt>>(forall.t)
                             .statement);
    analyzeExplicitSpacePop();
  }
  void
  analyzeExplicitSpace(const Fortran::parser::ForallConstructStmt &forall) {
    analyzeExplicitSpace(
        std::get<
            Fortran::common::Indirection<Fortran::parser::ConcurrentHeader>>(
            forall.t)
            .value());
  }
  void analyzeExplicitSpace(const Fortran::parser::ForallConstruct &forall) {
    analyzeExplicitSpace(
        std::get<
            Fortran::parser::Statement<Fortran::parser::ForallConstructStmt>>(
            forall.t)
            .statement);
    for (const Fortran::parser::ForallBodyConstruct &s :
         std::get<std::list<Fortran::parser::ForallBodyConstruct>>(forall.t)) {
      Fortran::common::visit(
          Fortran::common::visitors{
              [&](const Fortran::common::Indirection<
                  Fortran::parser::ForallConstruct> &b) {
                analyzeExplicitSpace(b.value());
              },
              [&](const Fortran::parser::WhereConstruct &w) {
                analyzeExplicitSpace(w);
              },
              [&](const auto &b) { analyzeExplicitSpace(b.statement); }},
          s.u);
    }
    analyzeExplicitSpacePop();
  }

  void analyzeExplicitSpacePop() { explicitIterSpace.popLevel(); }

  void addMaskVariable(Fortran::lower::FrontEndExpr exp) {
    // Note: use i8 to store bool values. This avoids round-down behavior found
    // with sequences of i1. That is, an array of i1 will be truncated in size
    // and be too small. For example, a buffer of type fir.array<7xi1> will have
    // 0 size.
    mlir::Type i64Ty = builder->getIntegerType(64);
    mlir::TupleType ty = fir::factory::getRaggedArrayHeaderType(*builder);
    mlir::Type buffTy = ty.getType(1);
    mlir::Type shTy = ty.getType(2);
    mlir::Location loc = toLocation();
    mlir::Value hdr = builder->createTemporary(loc, ty);
    // FIXME: Is there a way to create a `zeroinitializer` in LLVM-IR dialect?
    // For now, explicitly set lazy ragged header to all zeros.
    // auto nilTup = builder->createNullConstant(loc, ty);
    // builder->create<fir::StoreOp>(loc, nilTup, hdr);
    mlir::Type i32Ty = builder->getIntegerType(32);
    mlir::Value zero = builder->createIntegerConstant(loc, i32Ty, 0);
    mlir::Value zero64 = builder->createIntegerConstant(loc, i64Ty, 0);
    mlir::Value flags = builder->create<fir::CoordinateOp>(
        loc, builder->getRefType(i64Ty), hdr, zero);
    builder->create<fir::StoreOp>(loc, zero64, flags);
    mlir::Value one = builder->createIntegerConstant(loc, i32Ty, 1);
    mlir::Value nullPtr1 = builder->createNullConstant(loc, buffTy);
    mlir::Value var = builder->create<fir::CoordinateOp>(
        loc, builder->getRefType(buffTy), hdr, one);
    builder->create<fir::StoreOp>(loc, nullPtr1, var);
    mlir::Value two = builder->createIntegerConstant(loc, i32Ty, 2);
    mlir::Value nullPtr2 = builder->createNullConstant(loc, shTy);
    mlir::Value shape = builder->create<fir::CoordinateOp>(
        loc, builder->getRefType(shTy), hdr, two);
    builder->create<fir::StoreOp>(loc, nullPtr2, shape);
    implicitIterSpace.addMaskVariable(exp, var, shape, hdr);
    explicitIterSpace.outermostContext().attachCleanup(
        [builder = this->builder, hdr, loc]() {
          fir::runtime::genRaggedArrayDeallocate(loc, *builder, hdr);
        });
  }

  void createRuntimeTypeInfoGlobals() {}

  bool lowerToHighLevelFIR() const {
    return bridge.getLoweringOptions().getLowerToHighLevelFIR();
  }

  // Returns the mangling prefix for the given constant expression.
  std::string getConstantExprManglePrefix(mlir::Location loc,
                                          const Fortran::lower::SomeExpr &expr,
                                          mlir::Type eleTy) {
    return Fortran::common::visit(
        [&](const auto &x) -> std::string {
          using T = std::decay_t<decltype(x)>;
          if constexpr (Fortran::common::HasMember<
                            T, Fortran::lower::CategoryExpression>) {
            if constexpr (T::Result::category ==
                          Fortran::common::TypeCategory::Derived) {
              if (const auto *constant =
                      std::get_if<Fortran::evaluate::Constant<
                          Fortran::evaluate::SomeDerived>>(&x.u))
                return Fortran::lower::mangle::mangleArrayLiteral(eleTy,
                                                                  *constant);
              fir::emitFatalError(loc,
                                  "non a constant derived type expression");
            } else {
              return Fortran::common::visit(
                  [&](const auto &someKind) -> std::string {
                    using T = std::decay_t<decltype(someKind)>;
                    using TK = Fortran::evaluate::Type<T::Result::category,
                                                       T::Result::kind>;
                    if (const auto *constant =
                            std::get_if<Fortran::evaluate::Constant<TK>>(
                                &someKind.u)) {
                      return Fortran::lower::mangle::mangleArrayLiteral(
                          nullptr, *constant);
                    }
                    fir::emitFatalError(
                        loc, "not a Fortran::evaluate::Constant<T> expression");
                    return {};
                  },
                  x.u);
            }
          } else {
            fir::emitFatalError(loc, "unexpected expression");
          }
        },
        expr.u);
  }

  /// Performing OpenACC lowering action that were deferred to the end of
  /// lowering.
  void finalizeOpenACCLowering() {
    Fortran::lower::finalizeOpenACCRoutineAttachment(getModuleOp(),
                                                     accRoutineInfos);
  }

  /// Performing OpenMP lowering actions that were deferred to the end of
  /// lowering.
  void finalizeOpenMPLowering(
      const Fortran::semantics::Symbol *globalOmpRequiresSymbol) {
    if (!ompDeferredDeclareTarget.empty()) {
      bool deferredDeviceFuncFound =
          Fortran::lower::markOpenMPDeferredDeclareTargetFunctions(
              getModuleOp().getOperation(), ompDeferredDeclareTarget, *this);
      ompDeviceCodeFound = ompDeviceCodeFound || deferredDeviceFuncFound;
    }

    // Set the module attribute related to OpenMP requires directives
    if (ompDeviceCodeFound)
      Fortran::lower::genOpenMPRequires(getModuleOp().getOperation(),
                                        globalOmpRequiresSymbol);
  }

  /// Record fir.dummy_scope operation for this function.
  /// It will be used to set dummy_scope operand of the hlfir.declare
  /// operations.
  void setDummyArgsScope(mlir::Value val) {
    assert(!dummyArgsScope && val);
    dummyArgsScope = val;
  }

  /// Record the given symbol as a dummy argument of this function.
  void registerDummySymbol(Fortran::semantics::SymbolRef symRef) {
    auto *sym = &*symRef;
    registeredDummySymbols.insert(sym);
  }

  /// Reset all registered dummy symbols.
  void resetRegisteredDummySymbols() { registeredDummySymbols.clear(); }

  void setCurrentFunctionUnit(Fortran::lower::pft::FunctionLikeUnit *unit) {
    currentFunctionUnit = unit;
  }

  //===--------------------------------------------------------------------===//

  Fortran::lower::LoweringBridge &bridge;
  Fortran::evaluate::FoldingContext foldingContext;
  fir::FirOpBuilder *builder = nullptr;
  Fortran::lower::pft::Evaluation *evalPtr = nullptr;
  Fortran::lower::pft::FunctionLikeUnit *currentFunctionUnit = nullptr;
  Fortran::lower::SymMap localSymbols;
  Fortran::parser::CharBlock currentPosition;
  TypeInfoConverter typeInfoConverter;

  // Stack to manage object deallocation and finalization at construct exits.
  llvm::SmallVector<ConstructContext> activeConstructStack;

  /// BLOCK name mangling component map
  int blockId = 0;
  Fortran::lower::mangle::ScopeBlockIdMap scopeBlockIdMap;

  /// FORALL statement/construct context
  Fortran::lower::ExplicitIterSpace explicitIterSpace;

  /// WHERE statement/construct mask expression stack
  Fortran::lower::ImplicitIterSpace implicitIterSpace;

  /// Tuple of host associated variables
  mlir::Value hostAssocTuple;

  /// Value of fir.dummy_scope operation for this function.
  mlir::Value dummyArgsScope;

  /// A set of dummy argument symbols for this function.
  /// The set is only preserved during the instatiation
  /// of variables for this function.
  llvm::SmallPtrSet<const Fortran::semantics::Symbol *, 16>
      registeredDummySymbols;

  /// A map of unique names for constant expressions.
  /// The names are used for representing the constant expressions
  /// with global constant initialized objects.
  /// The names are usually prefixed by a mangling string based
  /// on the element type of the constant expression, but the element
  /// type is not used as a key into the map (so the assumption is that
  /// the equivalent constant expressions are prefixed using the same
  /// element type).
  llvm::DenseMap<const Fortran::lower::SomeExpr *, std::string> literalNamesMap;

  /// Storage for Constant expressions used as keys for literalNamesMap.
  llvm::SmallVector<std::unique_ptr<Fortran::lower::SomeExpr>>
      literalExprsStorage;

  /// A counter for uniquing names in `literalNamesMap`.
  std::uint64_t uniqueLitId = 0;

  /// Deferred OpenACC routine attachment.
  Fortran::lower::AccRoutineInfoMappingList accRoutineInfos;

  /// Whether an OpenMP target region or declare target function/subroutine
  /// intended for device offloading has been detected
  bool ompDeviceCodeFound = false;

  /// Keeps track of symbols defined as declare target that could not be
  /// processed at the time of lowering the declare target construct, such
  /// as certain cases where interfaces are declared but not defined within
  /// a module.
  llvm::SmallVector<Fortran::lower::OMPDeferredDeclareTargetInfo>
      ompDeferredDeclareTarget;

  const Fortran::lower::ExprToValueMap *exprValueOverrides{nullptr};

  /// Stack of derived type under construction to avoid infinite loops when
  /// dealing with recursive derived types. This is held in the bridge because
  /// the state needs to be maintained between data and function type lowering
  /// utilities to deal with procedure pointer components whose arguments have
  /// the type of the containing derived type.
  Fortran::lower::TypeConstructionStack typeConstructionStack;
  /// MLIR symbol table of the fir.global/func.func operations. Note that it is
  /// not guaranteed to contain all operations of the ModuleOp with Symbol
  /// attribute since mlirSymbolTable must pro-actively be maintained when
  /// new Symbol operations are created.
  mlir::SymbolTable mlirSymbolTable;
};

} // namespace

Fortran::evaluate::FoldingContext
Fortran::lower::LoweringBridge::createFoldingContext() {
  return {getDefaultKinds(), getIntrinsicTable(), getTargetCharacteristics(),
          getLanguageFeatures(), tempNames};
}

void Fortran::lower::LoweringBridge::lower(
    const Fortran::parser::Program &prg,
    const Fortran::semantics::SemanticsContext &semanticsContext) {
  std::unique_ptr<Fortran::lower::pft::Program> pft =
      Fortran::lower::createPFT(prg, semanticsContext);
  if (dumpBeforeFir)
    Fortran::lower::dumpPFT(llvm::errs(), *pft);
  FirConverter converter{*this};
  converter.run(*pft);
}

void Fortran::lower::LoweringBridge::parseSourceFile(llvm::SourceMgr &srcMgr) {
  module = mlir::parseSourceFile<mlir::ModuleOp>(srcMgr, &context);
}

Fortran::lower::LoweringBridge::LoweringBridge(
    mlir::MLIRContext &context,
    Fortran::semantics::SemanticsContext &semanticsContext,
    const Fortran::common::IntrinsicTypeDefaultKinds &defaultKinds,
    const Fortran::evaluate::IntrinsicProcTable &intrinsics,
    const Fortran::evaluate::TargetCharacteristics &targetCharacteristics,
    const Fortran::parser::AllCookedSources &cooked, llvm::StringRef triple,
    fir::KindMapping &kindMap,
    const Fortran::lower::LoweringOptions &loweringOptions,
    const std::vector<Fortran::lower::EnvironmentDefault> &envDefaults,
    const Fortran::common::LanguageFeatureControl &languageFeatures,
    const llvm::TargetMachine &targetMachine,
    const Fortran::frontend::TargetOptions &targetOpts,
    const Fortran::frontend::CodeGenOptions &cgOpts)
    : semanticsContext{semanticsContext}, defaultKinds{defaultKinds},
      intrinsics{intrinsics}, targetCharacteristics{targetCharacteristics},
      cooked{&cooked}, context{context}, kindMap{kindMap},
      loweringOptions{loweringOptions}, envDefaults{envDefaults},
      languageFeatures{languageFeatures} {
  // Register the diagnostic handler.
  context.getDiagEngine().registerHandler([](mlir::Diagnostic &diag) {
    llvm::raw_ostream &os = llvm::errs();
    switch (diag.getSeverity()) {
    case mlir::DiagnosticSeverity::Error:
      os << "error: ";
      break;
    case mlir::DiagnosticSeverity::Remark:
      os << "info: ";
      break;
    case mlir::DiagnosticSeverity::Warning:
      os << "warning: ";
      break;
    default:
      break;
    }
    if (!mlir::isa<mlir::UnknownLoc>(diag.getLocation()))
      os << diag.getLocation() << ": ";
    os << diag << '\n';
    os.flush();
    return mlir::success();
  });

  auto getPathLocation = [&semanticsContext, &context]() -> mlir::Location {
    std::optional<std::string> path;
    const auto &allSources{semanticsContext.allCookedSources().allSources()};
    if (auto initial{allSources.GetFirstFileProvenance()};
        initial && !initial->empty()) {
      if (const auto *sourceFile{allSources.GetSourceFile(initial->start())}) {
        path = sourceFile->path();
      }
    }

    if (path.has_value()) {
      llvm::SmallString<256> curPath(*path);
      llvm::sys::fs::make_absolute(curPath);
      llvm::sys::path::remove_dots(curPath);
      return mlir::FileLineColLoc::get(&context, curPath.str(), /*line=*/0,
                                       /*col=*/0);
    } else {
      return mlir::UnknownLoc::get(&context);
    }
  };

  // Create the module and attach the attributes.
  module = mlir::OwningOpRef<mlir::ModuleOp>(
      mlir::ModuleOp::create(getPathLocation()));
  assert(*module && "module was not created");
  fir::setTargetTriple(*module, triple);
  fir::setKindMapping(*module, kindMap);
  fir::setTargetCPU(*module, targetMachine.getTargetCPU());
  fir::setTuneCPU(*module, targetOpts.cpuToTuneFor);
  fir::setTargetFeatures(*module, targetMachine.getTargetFeatureString());
  fir::support::setMLIRDataLayout(*module, targetMachine.createDataLayout());
  fir::setIdent(*module, Fortran::common::getFlangFullVersion());
  if (cgOpts.RecordCommandLine)
    fir::setCommandline(*module, *cgOpts.RecordCommandLine);
}

void Fortran::lower::genCleanUpInRegionIfAny(
    mlir::Location loc, fir::FirOpBuilder &builder, mlir::Region &region,
    Fortran::lower::StatementContext &context) {
  if (!context.hasCode())
    return;
  mlir::OpBuilder::InsertPoint insertPt = builder.saveInsertionPoint();
  if (region.empty())
    builder.createBlock(&region);
  else
    builder.setInsertionPointToEnd(&region.front());
  context.finalizeAndPop();
  hlfir::YieldOp::ensureTerminator(region, builder, loc);
  builder.restoreInsertionPoint(insertPt);
}<|MERGE_RESOLUTION|>--- conflicted
+++ resolved
@@ -2266,8 +2266,6 @@
               },
               [&](const Fortran::parser::CompilerDirective::UnrollAndJam &u) {
                 uja = genLoopUnrollAndJamAttr(u.v);
-<<<<<<< HEAD
-=======
                 has_attrs = true;
               },
               [&](const Fortran::parser::CompilerDirective::NoVector &u) {
@@ -2276,7 +2274,6 @@
                 va = mlir::LLVM::LoopVectorizeAttr::get(builder->getContext(),
                                                         /*disable=*/trueAttr,
                                                         {}, {}, {}, {}, {}, {});
->>>>>>> d465594a
                 has_attrs = true;
               },
               [&](const Fortran::parser::CompilerDirective::NoUnroll &u) {
@@ -2952,8 +2949,6 @@
             [&](const Fortran::parser::CompilerDirective::UnrollAndJam &) {
               attachDirectiveToLoop(dir, &eval);
             },
-<<<<<<< HEAD
-=======
             [&](const Fortran::parser::CompilerDirective::NoVector &) {
               attachDirectiveToLoop(dir, &eval);
             },
@@ -2963,7 +2958,6 @@
             [&](const Fortran::parser::CompilerDirective::NoUnrollAndJam &) {
               attachDirectiveToLoop(dir, &eval);
             },
->>>>>>> d465594a
             [&](const auto &) {}},
         dir.u);
   }
@@ -3215,21 +3209,11 @@
           builder->restoreInsertionPoint(insPt);
         }
 
-<<<<<<< HEAD
-        // Create the hlfir.declare operation using the symbol's name
-        auto declareOp = builder->create<hlfir::DeclareOp>(
-            loc, ivValue, toStringRef(name.symbol->name()));
-        ivValue = declareOp.getResult(0);
-
-        // Bind the symbol to the declared variable
-        bindSymbol(*name.symbol, ivValue);
-=======
         // Bind the symbol to the declared variable
         bindSymbol(*name.symbol, ivValue);
         Fortran::lower::SymbolBox hsb = localSymbols.lookupSymbol(*name.symbol);
         fir::ExtendedValue extIvValue = symBoxToExtendedValue(hsb);
         ivValue = fir::getBase(extIvValue);
->>>>>>> d465594a
         ivValues.push_back(ivValue);
         ivTypes.push_back(idxTy);
         ivLocs.push_back(loc);
@@ -3254,19 +3238,11 @@
         const Fortran::parser::LoopControl::Bounds *bounds =
             std::get_if<Fortran::parser::LoopControl::Bounds>(&loopControl->u);
         assert(bounds && "Expected bounds on the loop construct");
-<<<<<<< HEAD
 
         Fortran::semantics::Symbol &ivSym =
             bounds->name.thing.symbol->GetUltimate();
         ivValues.push_back(getSymbolAddress(ivSym));
 
-=======
-
-        Fortran::semantics::Symbol &ivSym =
-            bounds->name.thing.symbol->GetUltimate();
-        ivValues.push_back(getSymbolAddress(ivSym));
-
->>>>>>> d465594a
         lbs.push_back(builder->createConvert(
             crtLoc, idxTy,
             fir::getBase(genExprValue(
