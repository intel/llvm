--- conflicted
+++ resolved
@@ -453,17 +453,7 @@
 
   void copySymbolBinding(Fortran::lower::SymbolRef src,
                          Fortran::lower::SymbolRef target) override final {
-<<<<<<< HEAD
-    if (lowerToHighLevelFIR()) {
-      auto srcDef = localSymbols.lookupVariableDefinition(src);
-      assert(srcDef && "source binding does not exists");
-      localSymbols.addVariableDefinition(target, *srcDef);
-    } else {
-      localSymbols.addSymbol(target, lookupSymbol(src).toExtendedValue());
-    }
-=======
     localSymbols.copySymbolBinding(src, target);
->>>>>>> cd74f4a4
   }
 
   /// Add the symbol binding to the inner-most level of the symbol map and
@@ -803,13 +793,9 @@
 
   /// Find the symbol in the local map or return null.
   Fortran::lower::SymbolBox
-<<<<<<< HEAD
-  lookupSymbol(const Fortran::semantics::Symbol &sym) {
-=======
   lookupSymbol(const Fortran::semantics::Symbol &sym,
                Fortran::lower::SymMap *symMap = nullptr) {
     symMap = symMap ? symMap : &localSymbols;
->>>>>>> cd74f4a4
     if (lowerToHighLevelFIR()) {
       if (std::optional<fir::FortranVariableOpInterface> var =
               symMap->lookupVariableDefinition(sym)) {
@@ -2643,8 +2629,6 @@
     return Fortran::lower::createMutableBox(loc, *this, expr, localSymbols);
   }
 
-<<<<<<< HEAD
-=======
   // Create the [newRank] array with the lower bounds to be passed to the
   // runtime as a descriptor.
   mlir::Value createLboundArray(llvm::ArrayRef<mlir::Value> lbounds,
@@ -2669,7 +2653,6 @@
     return builder->create<fir::EmboxOp>(loc, boxTy, boundArray, shapeOp);
   }
 
->>>>>>> cd74f4a4
   // Generate pointer assignment with possibly empty bounds-spec. R1035: a
   // bounds-spec is a lower bound value.
   void genPointerAssignment(
@@ -2687,10 +2670,6 @@
     if (lhsType && lhsType->IsPolymorphic()) {
       if (!lowerToHighLevelFIR() && explicitIterationSpace())
         TODO(loc, "polymorphic pointer assignment in FORALL");
-<<<<<<< HEAD
-      mlir::Value lhs = genExprMutableBox(loc, assign.lhs).getAddr();
-      mlir::Value rhs = fir::getBase(genExprBox(loc, assign.rhs, stmtCtx));
-=======
       llvm::SmallVector<mlir::Value> lbounds;
       for (const Fortran::evaluate::ExtentExpr &lbExpr : lbExprs)
         lbounds.push_back(
@@ -2703,7 +2682,6 @@
                                                        boundsDesc);
         return;
       }
->>>>>>> cd74f4a4
       Fortran::lower::genPointerAssociate(*builder, loc, lhs, rhs);
       return;
     }
@@ -2721,8 +2699,6 @@
     Fortran::lower::associateMutableBox(*this, loc, lhs, assign.rhs, lbounds,
                                         stmtCtx);
   }
-<<<<<<< HEAD
-=======
 
   // Create the 2 x newRank array with the bounds to be passed to the runtime as
   // a descriptor.
@@ -2759,7 +2735,6 @@
     return builder->create<fir::EmboxOp>(loc, boxTy, boundArray, shapeOp);
   }
 
->>>>>>> cd74f4a4
   // Pointer assignment with bounds-remapping. R1036: a bounds-remapping is a
   // pair, lower bound and upper bound.
   void genPointerAssignment(
@@ -2788,43 +2763,7 @@
 
       mlir::Value lhs = genExprMutableBox(loc, assign.lhs).getAddr();
       mlir::Value rhs = fir::getBase(genExprBox(loc, assign.rhs, stmtCtx));
-<<<<<<< HEAD
-
-      // Create the newRank x 2 array with the bounds to be passed to
-      // the runtime as a descriptor.
-      assert(lbounds.size() && ubounds.size());
-      mlir::Type indexTy = builder->getIndexType();
-      mlir::Type boundArrayTy = fir::SequenceType::get(
-          {static_cast<int64_t>(lbounds.size()), 2}, builder->getI64Type());
-      mlir::Value boundArray =
-          builder->create<fir::AllocaOp>(loc, boundArrayTy);
-      mlir::Value array = builder->create<fir::UndefOp>(loc, boundArrayTy);
-      for (unsigned i = 0; i < lbounds.size(); ++i) {
-        array = builder->create<fir::InsertValueOp>(
-            loc, boundArrayTy, array, lbounds[i],
-            builder->getArrayAttr(
-                {builder->getIntegerAttr(builder->getIndexType(),
-                                         static_cast<int>(i)),
-                 builder->getIntegerAttr(builder->getIndexType(), 0)}));
-        array = builder->create<fir::InsertValueOp>(
-            loc, boundArrayTy, array, ubounds[i],
-            builder->getArrayAttr(
-                {builder->getIntegerAttr(builder->getIndexType(),
-                                         static_cast<int>(i)),
-                 builder->getIntegerAttr(builder->getIndexType(), 1)}));
-      }
-      builder->create<fir::StoreOp>(loc, array, boundArray);
-      mlir::Type boxTy = fir::BoxType::get(boundArrayTy);
-      mlir::Value ext =
-          builder->createIntegerConstant(loc, indexTy, lbounds.size());
-      mlir::Value c2 = builder->createIntegerConstant(loc, indexTy, 2);
-      llvm::SmallVector<mlir::Value> shapes = {ext, c2};
-      mlir::Value shapeOp = builder->genShape(loc, shapes);
-      mlir::Value boundsDesc =
-          builder->create<fir::EmboxOp>(loc, boxTy, boundArray, shapeOp);
-=======
       mlir::Value boundsDesc = createBoundArray(lbounds, ubounds, loc);
->>>>>>> cd74f4a4
       Fortran::lower::genPointerAssociateRemapping(*builder, loc, lhs, rhs,
                                                    boundsDesc);
       return;
@@ -2955,31 +2894,6 @@
               std::optional<fir::factory::MutableBoxReallocation> lhsRealloc;
               std::optional<fir::MutableBoxValue> lhsMutableBox;
 
-<<<<<<< HEAD
-              // Finalize LHS on intrinsic assignment.
-              if (lhsType->IsPolymorphic() ||
-                  lhsType->IsUnlimitedPolymorphic() ||
-                  (isDerivedCategory(lhsType->category()) &&
-                   Fortran::semantics::IsFinalizable(
-                       lhsType->GetDerivedTypeSpec()))) {
-                if (lhsIsWholeAllocatable) {
-                  lhsMutableBox = genExprMutableBox(loc, assign.lhs);
-                  mlir::Value isAllocated =
-                      fir::factory::genIsAllocatedOrAssociatedTest(
-                          *builder, loc, *lhsMutableBox);
-                  builder->genIfThen(loc, isAllocated)
-                      .genThen([&]() {
-                        fir::runtime::genDerivedTypeDestroy(
-                            *builder, loc, fir::getBase(*lhsMutableBox));
-                      })
-                      .end();
-                } else {
-                  fir::ExtendedValue exv = genExprBox(loc, assign.lhs, stmtCtx);
-                  fir::runtime::genDerivedTypeDestroy(*builder, loc,
-                                                      fir::getBase(exv));
-                }
-              }
-=======
               // Set flag to know if the LHS needs finalization. Polymorphic,
               // unlimited polymorphic assignment will be done with genAssign.
               // Assign runtime function performs the finalization.
@@ -2988,7 +2902,6 @@
                                       (isDerivedCategory(lhsType->category()) &&
                                        Fortran::semantics::IsFinalizable(
                                            lhsType->GetDerivedTypeSpec()));
->>>>>>> cd74f4a4
 
               auto lhs = [&]() -> fir::ExtendedValue {
                 if (lhsIsWholeAllocatable) {
