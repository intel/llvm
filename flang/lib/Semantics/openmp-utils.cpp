--- conflicted
+++ resolved
@@ -13,10 +13,7 @@
 #include "flang/Semantics/openmp-utils.h"
 
 #include "flang/Common/Fortran-consts.h"
-<<<<<<< HEAD
-=======
 #include "flang/Common/idioms.h"
->>>>>>> 54c4ef26
 #include "flang/Common/indirection.h"
 #include "flang/Common/reference.h"
 #include "flang/Common/visit.h"
@@ -64,8 +61,6 @@
   }
   return *iter;
 }
-<<<<<<< HEAD
-=======
 
 const Scope &GetProgramUnit(const Scope &scope) {
   const Scope *unit{nullptr};
@@ -86,7 +81,6 @@
   assert(unit && "Scope not in a program unit");
   return *unit;
 }
->>>>>>> 54c4ef26
 
 SourcedActionStmt GetActionStmt(const parser::ExecutionPartConstruct *x) {
   if (x == nullptr) {
@@ -513,8 +507,4 @@
     return false;
   }
 }
-<<<<<<< HEAD
-
-=======
->>>>>>> 54c4ef26
 } // namespace Fortran::semantics::omp