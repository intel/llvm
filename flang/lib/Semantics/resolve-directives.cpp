--- conflicted
+++ resolved
@@ -61,8 +61,6 @@
         parser::OmpDefaultmapClause::ImplicitBehavior>
         defaultMap;
 
-<<<<<<< HEAD
-=======
     std::optional<Symbol::Flag> FindSymbolWithDSA(const Symbol &symbol) {
       if (auto it{objectWithDSA.find(&symbol)}; it != objectWithDSA.end()) {
         return it->second;
@@ -70,7 +68,6 @@
       return std::nullopt;
     }
 
->>>>>>> 35227056
     bool withinConstruct{false};
     std::int64_t associatedLoopLevel{0};
   };
@@ -568,12 +565,9 @@
   bool Pre(const parser::OpenMPDeclarativeAllocate &);
   void Post(const parser::OpenMPDeclarativeAllocate &) { PopContext(); }
 
-<<<<<<< HEAD
-=======
   bool Pre(const parser::OpenMPAssumeConstruct &);
   void Post(const parser::OpenMPAssumeConstruct &) { PopContext(); }
 
->>>>>>> 35227056
   bool Pre(const parser::OpenMPAtomicConstruct &);
   void Post(const parser::OpenMPAtomicConstruct &) { PopContext(); }
 
@@ -845,12 +839,8 @@
                   if (name->symbol) {
                     name->symbol->set(
                         ompFlag.value_or(Symbol::Flag::OmpMapStorage));
-<<<<<<< HEAD
-                    AddToContextObjectWithDSA(*name->symbol, *ompFlag);
-=======
                     AddToContextObjectWithDSA(*name->symbol,
                         ompFlag.value_or(Symbol::Flag::OmpMapStorage));
->>>>>>> 35227056
                     if (semantics::IsAssumedSizeArray(*name->symbol)) {
                       context_.Say(designator.source,
                           "Assumed-size whole arrays may not appear on the %s "
@@ -1639,11 +1629,7 @@
 // and adjust the symbol for each Name if necessary
 void AccAttributeVisitor::Post(const parser::Name &name) {
   auto *symbol{name.symbol};
-<<<<<<< HEAD
-  if (symbol && !dirContext_.empty() && GetContext().withinConstruct) {
-=======
   if (symbol && WithinConstruct()) {
->>>>>>> 35227056
     symbol = &symbol->GetUltimate();
     if (!symbol->owner().IsDerivedType() && !symbol->has<ProcEntityDetails>() &&
         !symbol->has<SubprogramDetails>() && !IsObjectWithVisibleDSA(*symbol)) {
@@ -1796,11 +1782,7 @@
 
 #endif
 
-<<<<<<< HEAD
-bool OmpAttributeVisitor::Pre(const parser::OpenMPBlockConstruct &x) {
-=======
 bool OmpAttributeVisitor::Pre(const parser::OmpBlockConstruct &x) {
->>>>>>> 35227056
   const parser::OmpDirectiveSpecification &dirSpec{x.BeginDir()};
   llvm::omp::Directive dirId{dirSpec.DirId()};
   switch (dirId) {
@@ -1824,10 +1806,7 @@
   case llvm::omp::Directive::OMPD_target_teams:
   case llvm::omp::Directive::OMPD_target_teams_workdistribute:
   case llvm::omp::Directive::OMPD_target_parallel:
-<<<<<<< HEAD
-=======
   case llvm::omp::Directive::OMPD_teams_workdistribute:
->>>>>>> 35227056
     PushContext(dirSpec.source, dirId);
     break;
   default:
@@ -1843,11 +1822,7 @@
   return true;
 }
 
-<<<<<<< HEAD
-void OmpAttributeVisitor::Post(const parser::OpenMPBlockConstruct &x) {
-=======
 void OmpAttributeVisitor::Post(const parser::OmpBlockConstruct &x) {
->>>>>>> 35227056
   const parser::OmpDirectiveSpecification &dirSpec{x.BeginDir()};
   llvm::omp::Directive dirId{dirSpec.DirId()};
   switch (dirId) {
@@ -2382,14 +2357,11 @@
   return false;
 }
 
-<<<<<<< HEAD
-=======
 bool OmpAttributeVisitor::Pre(const parser::OpenMPAssumeConstruct &x) {
   PushContext(x.source, llvm::omp::Directive::OMPD_assume);
   return true;
 }
 
->>>>>>> 35227056
 bool OmpAttributeVisitor::Pre(const parser::OpenMPAtomicConstruct &x) {
   PushContext(x.source, llvm::omp::Directive::OMPD_atomic);
   return true;
@@ -2631,11 +2603,7 @@
     // investigate the flags we can intermix with.
     if (!(dsa & (dataSharingAttributeFlags | dataMappingAttributeFlags))
             .none() ||
-<<<<<<< HEAD
-        !checkSym.flags().none() || semantics::IsAssumedShape(checkSym) ||
-=======
         !checkSym.flags().none() || IsAssumedShape(checkSym) ||
->>>>>>> 35227056
         semantics::IsAllocatableOrPointer(checkSym)) {
       return false;
     }
@@ -2656,16 +2624,6 @@
     return false;
   };
 
-<<<<<<< HEAD
-  if (checkSymbol(symbol)) {
-    const auto *hostAssoc{symbol.detailsIf<HostAssocDetails>()};
-    if (hostAssoc) {
-      return checkSymbol(hostAssoc->symbol());
-    }
-    return true;
-  }
-  return false;
-=======
   return common::visit(
       common::visitors{
           [&](const UseDetails &x) -> bool { return checkSymbol(x.symbol()); },
@@ -2675,7 +2633,6 @@
           [&](const auto &) -> bool { return checkSymbol(symbol); },
       },
       symbol.details());
->>>>>>> 35227056
 }
 
 void OmpAttributeVisitor::CreateImplicitSymbols(const Symbol *symbol) {
