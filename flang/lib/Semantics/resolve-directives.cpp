//===----------------------------------------------------------------------===//
//
// Part of the LLVM Project, under the Apache License v2.0 with LLVM Exceptions.
// See https://llvm.org/LICENSE.txt for license information.
// SPDX-License-Identifier: Apache-2.0 WITH LLVM-exception
//
//===----------------------------------------------------------------------===//

#include "resolve-directives.h"

#include "check-acc-structure.h"
#include "check-omp-structure.h"
#include "resolve-names-utils.h"
#include "flang/Common/idioms.h"
#include "flang/Evaluate/fold.h"
#include "flang/Evaluate/tools.h"
#include "flang/Evaluate/type.h"
#include "flang/Parser/parse-tree-visitor.h"
#include "flang/Parser/parse-tree.h"
#include "flang/Parser/tools.h"
#include "flang/Semantics/expression.h"
#include "flang/Semantics/symbol.h"
#include "flang/Semantics/tools.h"
#include <list>
#include <map>
#include <sstream>

template <typename T>
static Fortran::semantics::Scope *GetScope(
    Fortran::semantics::SemanticsContext &context, const T &x) {
  std::optional<Fortran::parser::CharBlock> source{GetLastSource(x)};
  return source ? &context.FindScope(*source) : nullptr;
}

namespace Fortran::semantics {

template <typename T> class DirectiveAttributeVisitor {
public:
  explicit DirectiveAttributeVisitor(SemanticsContext &context)
      : context_{context} {}

  template <typename A> bool Pre(const A &) { return true; }
  template <typename A> void Post(const A &) {}

protected:
  struct DirContext {
    DirContext(const parser::CharBlock &source, T d, Scope &s)
        : directiveSource{source}, directive{d}, scope{s} {}
    parser::CharBlock directiveSource;
    T directive;
    Scope &scope;
    Symbol::Flag defaultDSA{Symbol::Flag::AccShared}; // TODOACC
    std::map<const Symbol *, Symbol::Flag> objectWithDSA;
    bool withinConstruct{false};
    std::int64_t associatedLoopLevel{0};
  };

  DirContext &GetContext() {
    CHECK(!dirContext_.empty());
    return dirContext_.back();
  }
  std::optional<DirContext> GetContextIf() {
    return dirContext_.empty()
        ? std::nullopt
        : std::make_optional<DirContext>(dirContext_.back());
  }
  void PushContext(const parser::CharBlock &source, T dir, Scope &scope) {
    dirContext_.emplace_back(source, dir, scope);
  }
  void PushContext(const parser::CharBlock &source, T dir) {
    dirContext_.emplace_back(source, dir, context_.FindScope(source));
  }
  void PopContext() { dirContext_.pop_back(); }
  void SetContextDirectiveSource(parser::CharBlock &dir) {
    GetContext().directiveSource = dir;
  }
  Scope &currScope() { return GetContext().scope; }
  void SetContextDefaultDSA(Symbol::Flag flag) {
    GetContext().defaultDSA = flag;
  }
  void AddToContextObjectWithDSA(
      const Symbol &symbol, Symbol::Flag flag, DirContext &context) {
    context.objectWithDSA.emplace(&symbol, flag);
  }
  void AddToContextObjectWithDSA(const Symbol &symbol, Symbol::Flag flag) {
    AddToContextObjectWithDSA(symbol, flag, GetContext());
  }
  bool IsObjectWithDSA(const Symbol &symbol) {
    auto it{GetContext().objectWithDSA.find(&symbol)};
    return it != GetContext().objectWithDSA.end();
  }
  void SetContextAssociatedLoopLevel(std::int64_t level) {
    GetContext().associatedLoopLevel = level;
  }
  Symbol &MakeAssocSymbol(
      const SourceName &name, const Symbol &prev, Scope &scope) {
    const auto pair{scope.try_emplace(name, Attrs{}, HostAssocDetails{prev})};
    return *pair.first->second;
  }
  Symbol &MakeAssocSymbol(const SourceName &name, const Symbol &prev) {
    return MakeAssocSymbol(name, prev, currScope());
  }
  void AddDataSharingAttributeObject(SymbolRef object) {
    dataSharingAttributeObjects_.insert(object);
  }
  void ClearDataSharingAttributeObjects() {
    dataSharingAttributeObjects_.clear();
  }
  bool HasDataSharingAttributeObject(const Symbol &);
  const parser::Name *GetLoopIndex(const parser::DoConstruct &);
  const parser::DoConstruct *GetDoConstructIf(
      const parser::ExecutionPartConstruct &);
  Symbol *DeclareNewPrivateAccessEntity(const Symbol &, Symbol::Flag, Scope &);
  Symbol *DeclarePrivateAccessEntity(
      const parser::Name &, Symbol::Flag, Scope &);
  Symbol *DeclarePrivateAccessEntity(Symbol &, Symbol::Flag, Scope &);
  Symbol *DeclareOrMarkOtherAccessEntity(const parser::Name &, Symbol::Flag);

  UnorderedSymbolSet dataSharingAttributeObjects_; // on one directive
  SemanticsContext &context_;
  std::vector<DirContext> dirContext_; // used as a stack
};

class AccAttributeVisitor : DirectiveAttributeVisitor<llvm::acc::Directive> {
public:
  explicit AccAttributeVisitor(SemanticsContext &context, Scope *topScope)
      : DirectiveAttributeVisitor(context), topScope_(topScope) {}

  template <typename A> void Walk(const A &x) { parser::Walk(x, *this); }
  template <typename A> bool Pre(const A &) { return true; }
  template <typename A> void Post(const A &) {}

  bool Pre(const parser::OpenACCBlockConstruct &);
  void Post(const parser::OpenACCBlockConstruct &) { PopContext(); }
  bool Pre(const parser::OpenACCCombinedConstruct &);
  void Post(const parser::OpenACCCombinedConstruct &) { PopContext(); }

  bool Pre(const parser::OpenACCDeclarativeConstruct &);
  void Post(const parser::OpenACCDeclarativeConstruct &) { PopContext(); }

  void Post(const parser::AccDeclarativeDirective &) {
    GetContext().withinConstruct = true;
  }

  bool Pre(const parser::OpenACCRoutineConstruct &);
  bool Pre(const parser::AccBindClause &);
  void Post(const parser::OpenACCStandaloneDeclarativeConstruct &);

  void Post(const parser::AccBeginBlockDirective &) {
    GetContext().withinConstruct = true;
  }

  bool Pre(const parser::OpenACCLoopConstruct &);
  void Post(const parser::OpenACCLoopConstruct &) { PopContext(); }
  void Post(const parser::AccLoopDirective &) {
    GetContext().withinConstruct = true;
  }

  bool Pre(const parser::OpenACCStandaloneConstruct &);
  void Post(const parser::OpenACCStandaloneConstruct &) { PopContext(); }
  void Post(const parser::AccStandaloneDirective &) {
    GetContext().withinConstruct = true;
  }

  bool Pre(const parser::OpenACCCacheConstruct &);
  void Post(const parser::OpenACCCacheConstruct &) { PopContext(); }

  void Post(const parser::AccDefaultClause &);

  bool Pre(const parser::AccClause::Attach &);
  bool Pre(const parser::AccClause::Detach &);

  bool Pre(const parser::AccClause::Copy &x) {
    ResolveAccObjectList(x.v, Symbol::Flag::AccCopy);
    return false;
  }

  bool Pre(const parser::AccClause::Create &x) {
    const auto &objectList{std::get<parser::AccObjectList>(x.v.t)};
    ResolveAccObjectList(objectList, Symbol::Flag::AccCreate);
    return false;
  }

  bool Pre(const parser::AccClause::Copyin &x) {
    const auto &objectList{std::get<parser::AccObjectList>(x.v.t)};
    const auto &modifier{
        std::get<std::optional<parser::AccDataModifier>>(x.v.t)};
    if (modifier &&
        (*modifier).v == parser::AccDataModifier::Modifier::ReadOnly) {
      ResolveAccObjectList(objectList, Symbol::Flag::AccCopyInReadOnly);
    } else {
      ResolveAccObjectList(objectList, Symbol::Flag::AccCopyIn);
    }
    return false;
  }

  bool Pre(const parser::AccClause::Copyout &x) {
    const auto &objectList{std::get<parser::AccObjectList>(x.v.t)};
    ResolveAccObjectList(objectList, Symbol::Flag::AccCopyOut);
    return false;
  }

  bool Pre(const parser::AccClause::Present &x) {
    ResolveAccObjectList(x.v, Symbol::Flag::AccPresent);
    return false;
  }
  bool Pre(const parser::AccClause::Private &x) {
    ResolveAccObjectList(x.v, Symbol::Flag::AccPrivate);
    return false;
  }
  bool Pre(const parser::AccClause::Firstprivate &x) {
    ResolveAccObjectList(x.v, Symbol::Flag::AccFirstPrivate);
    return false;
  }

  bool Pre(const parser::AccClause::Device &x) {
    ResolveAccObjectList(x.v, Symbol::Flag::AccDevice);
    return false;
  }

  bool Pre(const parser::AccClause::DeviceResident &x) {
    ResolveAccObjectList(x.v, Symbol::Flag::AccDeviceResident);
    return false;
  }

  bool Pre(const parser::AccClause::Deviceptr &x) {
    ResolveAccObjectList(x.v, Symbol::Flag::AccDevicePtr);
    return false;
  }

  bool Pre(const parser::AccClause::Link &x) {
    ResolveAccObjectList(x.v, Symbol::Flag::AccLink);
    return false;
  }

  bool Pre(const parser::AccClause::Host &x) {
    ResolveAccObjectList(x.v, Symbol::Flag::AccHost);
    return false;
  }

  bool Pre(const parser::AccClause::Self &x) {
    const std::optional<parser::AccSelfClause> &accSelfClause = x.v;
    if (accSelfClause &&
        std::holds_alternative<parser::AccObjectList>((*accSelfClause).u)) {
      const auto &accObjectList =
          std::get<parser::AccObjectList>((*accSelfClause).u);
      ResolveAccObjectList(accObjectList, Symbol::Flag::AccSelf);
    }
    return false;
  }

  void Post(const parser::Name &);

private:
  std::int64_t GetAssociatedLoopLevelFromClauses(const parser::AccClauseList &);

  Symbol::Flags dataSharingAttributeFlags{Symbol::Flag::AccShared,
      Symbol::Flag::AccPrivate, Symbol::Flag::AccFirstPrivate,
      Symbol::Flag::AccReduction};

  Symbol::Flags dataMappingAttributeFlags{Symbol::Flag::AccCreate,
      Symbol::Flag::AccCopyIn, Symbol::Flag::AccCopyOut,
      Symbol::Flag::AccDelete, Symbol::Flag::AccPresent};

  Symbol::Flags accDataMvtFlags{
      Symbol::Flag::AccDevice, Symbol::Flag::AccHost, Symbol::Flag::AccSelf};

  Symbol::Flags accFlagsRequireMark{Symbol::Flag::AccCreate,
      Symbol::Flag::AccCopyIn, Symbol::Flag::AccCopyInReadOnly,
      Symbol::Flag::AccCopy, Symbol::Flag::AccCopyOut,
      Symbol::Flag::AccDevicePtr, Symbol::Flag::AccDeviceResident,
      Symbol::Flag::AccLink, Symbol::Flag::AccPresent};

  void CheckAssociatedLoop(const parser::DoConstruct &);
  void ResolveAccObjectList(const parser::AccObjectList &, Symbol::Flag);
  void ResolveAccObject(const parser::AccObject &, Symbol::Flag);
  Symbol *ResolveAcc(const parser::Name &, Symbol::Flag, Scope &);
  Symbol *ResolveAcc(Symbol &, Symbol::Flag, Scope &);
  Symbol *ResolveName(const parser::Name &, bool parentScope = false);
  Symbol *ResolveFctName(const parser::Name &);
  Symbol *ResolveAccCommonBlockName(const parser::Name *);
  Symbol *DeclareOrMarkOtherAccessEntity(const parser::Name &, Symbol::Flag);
  Symbol *DeclareOrMarkOtherAccessEntity(Symbol &, Symbol::Flag);
  void CheckMultipleAppearances(
      const parser::Name &, const Symbol &, Symbol::Flag);
  void AllowOnlyArrayAndSubArray(const parser::AccObjectList &objectList);
  void DoNotAllowAssumedSizedArray(const parser::AccObjectList &objectList);
  void AllowOnlyVariable(const parser::AccObject &object);
  void EnsureAllocatableOrPointer(
      const llvm::acc::Clause clause, const parser::AccObjectList &objectList);
  void AddRoutineInfoToSymbol(
      Symbol &, const parser::OpenACCRoutineConstruct &);
  Scope *topScope_;
};

// Data-sharing and Data-mapping attributes for data-refs in OpenMP construct
class OmpAttributeVisitor : DirectiveAttributeVisitor<llvm::omp::Directive> {
public:
  explicit OmpAttributeVisitor(SemanticsContext &context)
      : DirectiveAttributeVisitor(context) {}

  template <typename A> void Walk(const A &x) { parser::Walk(x, *this); }
  template <typename A> bool Pre(const A &) { return true; }
  template <typename A> void Post(const A &) {}

  template <typename A> bool Pre(const parser::Statement<A> &statement) {
    currentStatementSource_ = statement.source;
    // Keep track of the labels in all the labelled statements
    if (statement.label) {
      auto label{statement.label.value()};
      // Get the context to check if the labelled statement is in an
      // enclosing OpenMP construct
      std::optional<DirContext> thisContext{GetContextIf()};
      targetLabels_.emplace(
          label, std::make_pair(currentStatementSource_, thisContext));
      // Check if a statement that causes a jump to the 'label'
      // has already been encountered
      auto range{sourceLabels_.equal_range(label)};
      for (auto it{range.first}; it != range.second; ++it) {
        // Check if both the statement with 'label' and the statement that
        // causes a jump to the 'label' are in the same scope
        CheckLabelContext(it->second.first, currentStatementSource_,
            it->second.second, thisContext);
      }
    }
    return true;
  }

  bool Pre(const parser::InternalSubprogram &) {
    // Clear the labels being tracked in the previous scope
    ClearLabels();
    return true;
  }

  bool Pre(const parser::ModuleSubprogram &) {
    // Clear the labels being tracked in the previous scope
    ClearLabels();
    return true;
  }

  bool Pre(const parser::StmtFunctionStmt &x) {
    const auto &parsedExpr{std::get<parser::Scalar<parser::Expr>>(x.t)};
    if (const auto *expr{GetExpr(context_, parsedExpr)}) {
      for (const Symbol &symbol : evaluate::CollectSymbols(*expr)) {
        if (!IsStmtFunctionDummy(symbol)) {
          stmtFunctionExprSymbols_.insert(symbol.GetUltimate());
        }
      }
    }
    return true;
  }

  bool Pre(const parser::OpenMPBlockConstruct &);
  void Post(const parser::OpenMPBlockConstruct &);

  void Post(const parser::OmpBeginBlockDirective &) {
    GetContext().withinConstruct = true;
  }

  bool Pre(const parser::OpenMPSimpleStandaloneConstruct &);
  void Post(const parser::OpenMPSimpleStandaloneConstruct &) { PopContext(); }

  bool Pre(const parser::OpenMPLoopConstruct &);
  void Post(const parser::OpenMPLoopConstruct &) { PopContext(); }
  void Post(const parser::OmpBeginLoopDirective &) {
    GetContext().withinConstruct = true;
  }
  bool Pre(const parser::DoConstruct &);

  bool Pre(const parser::OpenMPSectionsConstruct &);
  void Post(const parser::OpenMPSectionsConstruct &) { PopContext(); }

  bool Pre(const parser::OpenMPCriticalConstruct &critical);
  void Post(const parser::OpenMPCriticalConstruct &) { PopContext(); }

  bool Pre(const parser::OpenMPDeclareSimdConstruct &x) {
    PushContext(x.source, llvm::omp::Directive::OMPD_declare_simd);
    const auto &name{std::get<std::optional<parser::Name>>(x.t)};
    if (name) {
      ResolveOmpName(*name, Symbol::Flag::OmpDeclareSimd);
    }
    return true;
  }
  void Post(const parser::OpenMPDeclareSimdConstruct &) { PopContext(); }

  bool Pre(const parser::OpenMPRequiresConstruct &x) {
    using Flags = WithOmpDeclarative::RequiresFlags;
    using Requires = WithOmpDeclarative::RequiresFlag;
    PushContext(x.source, llvm::omp::Directive::OMPD_requires);

    // Gather information from the clauses.
    Flags flags;
    std::optional<common::OmpAtomicDefaultMemOrderType> memOrder;
    for (const auto &clause : std::get<parser::OmpClauseList>(x.t).v) {
      flags |= common::visit(
          common::visitors{
              [&memOrder](
                  const parser::OmpClause::AtomicDefaultMemOrder &atomic) {
                memOrder = atomic.v.v;
                return Flags{};
              },
              [](const parser::OmpClause::ReverseOffload &) {
                return Flags{Requires::ReverseOffload};
              },
              [](const parser::OmpClause::UnifiedAddress &) {
                return Flags{Requires::UnifiedAddress};
              },
              [](const parser::OmpClause::UnifiedSharedMemory &) {
                return Flags{Requires::UnifiedSharedMemory};
              },
              [](const parser::OmpClause::DynamicAllocators &) {
                return Flags{Requires::DynamicAllocators};
              },
              [](const auto &) { return Flags{}; }},
          clause.u);
    }
    // Merge clauses into parents' symbols details.
    AddOmpRequiresToScope(currScope(), flags, memOrder);
    return true;
  }
  void Post(const parser::OpenMPRequiresConstruct &) { PopContext(); }

  bool Pre(const parser::OpenMPDeclareTargetConstruct &);
  void Post(const parser::OpenMPDeclareTargetConstruct &) { PopContext(); }

  bool Pre(const parser::OpenMPThreadprivate &);
  void Post(const parser::OpenMPThreadprivate &) { PopContext(); }

  bool Pre(const parser::OpenMPDeclarativeAllocate &);
  void Post(const parser::OpenMPDeclarativeAllocate &) { PopContext(); }

  bool Pre(const parser::OpenMPExecutableAllocate &);
  void Post(const parser::OpenMPExecutableAllocate &);

  bool Pre(const parser::OpenMPAllocatorsConstruct &);
  void Post(const parser::OpenMPAllocatorsConstruct &);

  // 2.15.3 Data-Sharing Attribute Clauses
  void Post(const parser::OmpDefaultClause &);
  bool Pre(const parser::OmpClause::Shared &x) {
    ResolveOmpObjectList(x.v, Symbol::Flag::OmpShared);
    return false;
  }
  bool Pre(const parser::OmpClause::Private &x) {
    ResolveOmpObjectList(x.v, Symbol::Flag::OmpPrivate);
    return false;
  }
  bool Pre(const parser::OmpAllocateClause &x) {
    const auto &objectList{std::get<parser::OmpObjectList>(x.t)};
    ResolveOmpObjectList(objectList, Symbol::Flag::OmpAllocate);
    return false;
  }
  bool Pre(const parser::OmpClause::Firstprivate &x) {
    ResolveOmpObjectList(x.v, Symbol::Flag::OmpFirstPrivate);
    return false;
  }
  bool Pre(const parser::OmpClause::Lastprivate &x) {
    ResolveOmpObjectList(x.v, Symbol::Flag::OmpLastPrivate);
    return false;
  }
  bool Pre(const parser::OmpClause::Copyin &x) {
    ResolveOmpObjectList(x.v, Symbol::Flag::OmpCopyIn);
    return false;
  }
  bool Pre(const parser::OmpClause::Copyprivate &x) {
    ResolveOmpObjectList(x.v, Symbol::Flag::OmpCopyPrivate);
    return false;
  }
  bool Pre(const parser::OmpLinearClause &x) {
    common::visit(common::visitors{
                      [&](const parser::OmpLinearClause::WithoutModifier
                              &linearWithoutModifier) {
                        ResolveOmpNameList(linearWithoutModifier.names,
                            Symbol::Flag::OmpLinear);
                      },
                      [&](const parser::OmpLinearClause::WithModifier
                              &linearWithModifier) {
                        ResolveOmpNameList(
                            linearWithModifier.names, Symbol::Flag::OmpLinear);
                      },
                  },
        x.u);
    return false;
  }

  bool Pre(const parser::OmpClause::Reduction &x) {
    const parser::OmpReductionOperator &opr{
        std::get<parser::OmpReductionOperator>(x.v.t)};
    auto createDummyProcSymbol = [&](const parser::Name *name) {
      // If name resolution failed, create a dummy symbol
      const auto namePair{
          currScope().try_emplace(name->source, Attrs{}, ProcEntityDetails{})};
      auto &newSymbol{*namePair.first->second};
      if (context_.intrinsics().IsIntrinsic(name->ToString())) {
        newSymbol.attrs().set(Attr::INTRINSIC);
      }
      name->symbol = &newSymbol;
    };
    if (const auto *procD{parser::Unwrap<parser::ProcedureDesignator>(opr.u)}) {
      if (const auto *name{parser::Unwrap<parser::Name>(procD->u)}) {
        if (!name->symbol) {
          if (!ResolveName(name)) {
            createDummyProcSymbol(name);
          }
        }
      }
      if (const auto *procRef{
              parser::Unwrap<parser::ProcComponentRef>(procD->u)}) {
        if (!procRef->v.thing.component.symbol) {
          if (!ResolveName(&procRef->v.thing.component)) {
            createDummyProcSymbol(&procRef->v.thing.component);
          }
        }
      }
    }
    const auto &objList{std::get<parser::OmpObjectList>(x.v.t)};
    ResolveOmpObjectList(objList, Symbol::Flag::OmpReduction);
    return false;
  }

  bool Pre(const parser::OmpAlignedClause &x) {
    const auto &alignedNameList{std::get<parser::OmpObjectList>(x.t)};
    ResolveOmpObjectList(alignedNameList, Symbol::Flag::OmpAligned);
    return false;
  }

  bool Pre(const parser::OmpClause::Nontemporal &x) {
    const auto &nontemporalNameList{x.v};
    ResolveOmpNameList(nontemporalNameList, Symbol::Flag::OmpNontemporal);
    return false;
  }

  bool Pre(const parser::OmpDependClause &x) {
    if (const auto *dependSink{
            std::get_if<parser::OmpDependClause::Sink>(&x.u)}) {
      const auto &dependSinkVec{dependSink->v};
      for (const auto &dependSinkElement : dependSinkVec) {
        const auto &name{std::get<parser::Name>(dependSinkElement.t)};
        ResolveName(&name);
      }
    }
    return false;
  }

  bool Pre(const parser::OmpClause::UseDevicePtr &x) {
    ResolveOmpObjectList(x.v, Symbol::Flag::OmpUseDevicePtr);
    return false;
  }

  bool Pre(const parser::OmpClause::UseDeviceAddr &x) {
    ResolveOmpObjectList(x.v, Symbol::Flag::OmpUseDeviceAddr);
    return false;
  }

  bool Pre(const parser::OmpClause::IsDevicePtr &x) {
    ResolveOmpObjectList(x.v, Symbol::Flag::OmpIsDevicePtr);
    return false;
  }

  bool Pre(const parser::OmpClause::HasDeviceAddr &x) {
    ResolveOmpObjectList(x.v, Symbol::Flag::OmpHasDeviceAddr);
    return false;
  }

  void Post(const parser::Name &);

  // Keep track of labels in the statements that causes jumps to target labels
  void Post(const parser::GotoStmt &gotoStmt) { CheckSourceLabel(gotoStmt.v); }
  void Post(const parser::ComputedGotoStmt &computedGotoStmt) {
    for (auto &label : std::get<std::list<parser::Label>>(computedGotoStmt.t)) {
      CheckSourceLabel(label);
    }
  }
  void Post(const parser::ArithmeticIfStmt &arithmeticIfStmt) {
    CheckSourceLabel(std::get<1>(arithmeticIfStmt.t));
    CheckSourceLabel(std::get<2>(arithmeticIfStmt.t));
    CheckSourceLabel(std::get<3>(arithmeticIfStmt.t));
  }
  void Post(const parser::AssignedGotoStmt &assignedGotoStmt) {
    for (auto &label : std::get<std::list<parser::Label>>(assignedGotoStmt.t)) {
      CheckSourceLabel(label);
    }
  }
  void Post(const parser::AltReturnSpec &altReturnSpec) {
    CheckSourceLabel(altReturnSpec.v);
  }
  void Post(const parser::ErrLabel &errLabel) { CheckSourceLabel(errLabel.v); }
  void Post(const parser::EndLabel &endLabel) { CheckSourceLabel(endLabel.v); }
  void Post(const parser::EorLabel &eorLabel) { CheckSourceLabel(eorLabel.v); }

  void Post(const parser::OmpMapClause &x) {
    Symbol::Flag ompFlag = Symbol::Flag::OmpMapToFrom;
    if (const auto &maptype{std::get<std::optional<parser::OmpMapType>>(x.t)}) {
      using Type = parser::OmpMapType::Type;
      const Type &type{std::get<Type>(maptype->t)};
      switch (type) {
      case Type::To:
        ompFlag = Symbol::Flag::OmpMapTo;
        break;
      case Type::From:
        ompFlag = Symbol::Flag::OmpMapFrom;
        break;
      case Type::Tofrom:
        ompFlag = Symbol::Flag::OmpMapToFrom;
        break;
      case Type::Alloc:
        ompFlag = Symbol::Flag::OmpMapAlloc;
        break;
      case Type::Release:
        ompFlag = Symbol::Flag::OmpMapRelease;
        break;
      case Type::Delete:
        ompFlag = Symbol::Flag::OmpMapDelete;
        break;
      }
    }
    const auto &ompObjList{std::get<parser::OmpObjectList>(x.t)};
    for (const auto &ompObj : ompObjList.v) {
      common::visit(
          common::visitors{
              [&](const parser::Designator &designator) {
                if (const auto *name{
                        semantics::getDesignatorNameIfDataRef(designator)}) {
                  if (name->symbol) {
                    name->symbol->set(ompFlag);
                    AddToContextObjectWithDSA(*name->symbol, ompFlag);
                  }
                  if (name->symbol &&
                      semantics::IsAssumedSizeArray(*name->symbol)) {
                    context_.Say(designator.source,
                        "Assumed-size whole arrays may not appear on the %s "
                        "clause"_err_en_US,
                        "MAP");
                  }
                }
              },
              [&](const auto &name) {},
          },
          ompObj.u);

      ResolveOmpObject(ompObj, ompFlag);
    }
  }

  const parser::OmpClause *associatedClause{nullptr};
  void SetAssociatedClause(const parser::OmpClause &c) {
    associatedClause = &c;
  }
  const parser::OmpClause *GetAssociatedClause() { return associatedClause; }

private:
  std::int64_t GetAssociatedLoopLevelFromClauses(const parser::OmpClauseList &);

  Symbol::Flags dataSharingAttributeFlags{Symbol::Flag::OmpShared,
      Symbol::Flag::OmpPrivate, Symbol::Flag::OmpFirstPrivate,
      Symbol::Flag::OmpLastPrivate, Symbol::Flag::OmpReduction,
      Symbol::Flag::OmpLinear};

  Symbol::Flags privateDataSharingAttributeFlags{Symbol::Flag::OmpPrivate,
      Symbol::Flag::OmpFirstPrivate, Symbol::Flag::OmpLastPrivate};

  Symbol::Flags ompFlagsRequireNewSymbol{Symbol::Flag::OmpPrivate,
      Symbol::Flag::OmpLinear, Symbol::Flag::OmpFirstPrivate,
      Symbol::Flag::OmpLastPrivate, Symbol::Flag::OmpReduction,
      Symbol::Flag::OmpCriticalLock, Symbol::Flag::OmpCopyIn,
      Symbol::Flag::OmpUseDevicePtr, Symbol::Flag::OmpUseDeviceAddr,
      Symbol::Flag::OmpIsDevicePtr, Symbol::Flag::OmpHasDeviceAddr};

  Symbol::Flags ompFlagsRequireMark{
      Symbol::Flag::OmpThreadprivate, Symbol::Flag::OmpDeclareTarget};

  Symbol::Flags dataCopyingAttributeFlags{
      Symbol::Flag::OmpCopyIn, Symbol::Flag::OmpCopyPrivate};

  std::vector<const parser::Name *> allocateNames_; // on one directive
  UnorderedSymbolSet privateDataSharingAttributeObjects_; // on one directive
  UnorderedSymbolSet stmtFunctionExprSymbols_;
  std::multimap<const parser::Label,
      std::pair<parser::CharBlock, std::optional<DirContext>>>
      sourceLabels_;
  std::map<const parser::Label,
      std::pair<parser::CharBlock, std::optional<DirContext>>>
      targetLabels_;
  parser::CharBlock currentStatementSource_;

  void AddAllocateName(const parser::Name *&object) {
    allocateNames_.push_back(object);
  }
  void ClearAllocateNames() { allocateNames_.clear(); }

  void AddPrivateDataSharingAttributeObjects(SymbolRef object) {
    privateDataSharingAttributeObjects_.insert(object);
  }
  void ClearPrivateDataSharingAttributeObjects() {
    privateDataSharingAttributeObjects_.clear();
  }

  // Predetermined DSA rules
  void PrivatizeAssociatedLoopIndexAndCheckLoopLevel(
      const parser::OpenMPLoopConstruct &);
  void ResolveSeqLoopIndexInParallelOrTaskConstruct(const parser::Name &);

  bool IsNestedInDirective(llvm::omp::Directive directive);
  void ResolveOmpObjectList(const parser::OmpObjectList &, Symbol::Flag);
  void ResolveOmpObject(const parser::OmpObject &, Symbol::Flag);
  Symbol *ResolveOmp(const parser::Name &, Symbol::Flag, Scope &);
  Symbol *ResolveOmp(Symbol &, Symbol::Flag, Scope &);
  Symbol *ResolveOmpCommonBlockName(const parser::Name *);
  void ResolveOmpNameList(const std::list<parser::Name> &, Symbol::Flag);
  void ResolveOmpName(const parser::Name &, Symbol::Flag);
  Symbol *ResolveName(const parser::Name *);
  Symbol *ResolveOmpObjectScope(const parser::Name *);
  Symbol *DeclareOrMarkOtherAccessEntity(const parser::Name &, Symbol::Flag);
  Symbol *DeclareOrMarkOtherAccessEntity(Symbol &, Symbol::Flag);
  void CheckMultipleAppearances(
      const parser::Name &, const Symbol &, Symbol::Flag);

  void CheckDataCopyingClause(
      const parser::Name &, const Symbol &, Symbol::Flag);
  void CheckAssocLoopLevel(std::int64_t level, const parser::OmpClause *clause);
  void CheckObjectInNamelistOrAssociate(
      const parser::Name &, const Symbol &, Symbol::Flag);
  void CheckSourceLabel(const parser::Label &);
  void CheckLabelContext(const parser::CharBlock, const parser::CharBlock,
      std::optional<DirContext>, std::optional<DirContext>);
  void ClearLabels() {
    sourceLabels_.clear();
    targetLabels_.clear();
  };
  void CheckAllNamesInAllocateStmt(const parser::CharBlock &source,
      const parser::OmpObjectList &ompObjectList,
      const parser::AllocateStmt &allocate);
  void CheckNameInAllocateStmt(const parser::CharBlock &source,
      const parser::Name &ompObject, const parser::AllocateStmt &allocate);

  std::int64_t ordCollapseLevel{0};

  void AddOmpRequiresToScope(Scope &, WithOmpDeclarative::RequiresFlags,
      std::optional<common::OmpAtomicDefaultMemOrderType>);
  void IssueNonConformanceWarning(
      llvm::omp::Directive D, parser::CharBlock source);

  void CreateImplicitSymbols(
      const Symbol *symbol, std::optional<Symbol::Flag> setFlag = std::nullopt);
};

template <typename T>
bool DirectiveAttributeVisitor<T>::HasDataSharingAttributeObject(
    const Symbol &object) {
  auto it{dataSharingAttributeObjects_.find(object)};
  return it != dataSharingAttributeObjects_.end();
}

template <typename T>
const parser::Name *DirectiveAttributeVisitor<T>::GetLoopIndex(
    const parser::DoConstruct &x) {
  using Bounds = parser::LoopControl::Bounds;
  if (x.GetLoopControl()) {
    if (const Bounds * b{std::get_if<Bounds>(&x.GetLoopControl()->u)}) {
      return &b->name.thing;
    } else {
      return nullptr;
    }
  } else {
    context_
        .Say(std::get<parser::Statement<parser::NonLabelDoStmt>>(x.t).source,
            "Loop control is not present in the DO LOOP"_err_en_US)
        .Attach(GetContext().directiveSource,
            "associated with the enclosing LOOP construct"_en_US);
    return nullptr;
  }
}

template <typename T>
const parser::DoConstruct *DirectiveAttributeVisitor<T>::GetDoConstructIf(
    const parser::ExecutionPartConstruct &x) {
  return parser::Unwrap<parser::DoConstruct>(x);
}

template <typename T>
Symbol *DirectiveAttributeVisitor<T>::DeclareNewPrivateAccessEntity(
    const Symbol &object, Symbol::Flag flag, Scope &scope) {
  assert(object.owner() != currScope());
  auto &symbol{MakeAssocSymbol(object.name(), object, scope)};
  symbol.set(flag);
  if (flag == Symbol::Flag::OmpCopyIn) {
    // The symbol in copyin clause must be threadprivate entity.
    symbol.set(Symbol::Flag::OmpThreadprivate);
  }
  return &symbol;
}

template <typename T>
Symbol *DirectiveAttributeVisitor<T>::DeclarePrivateAccessEntity(
    const parser::Name &name, Symbol::Flag flag, Scope &scope) {
  if (!name.symbol) {
    return nullptr; // not resolved by Name Resolution step, do nothing
  }
  name.symbol = DeclarePrivateAccessEntity(*name.symbol, flag, scope);
  return name.symbol;
}

template <typename T>
Symbol *DirectiveAttributeVisitor<T>::DeclarePrivateAccessEntity(
    Symbol &object, Symbol::Flag flag, Scope &scope) {
  if (object.owner() != currScope()) {
    return DeclareNewPrivateAccessEntity(object, flag, scope);
  } else {
    object.set(flag);
    return &object;
  }
}

bool AccAttributeVisitor::Pre(const parser::OpenACCBlockConstruct &x) {
  const auto &beginBlockDir{std::get<parser::AccBeginBlockDirective>(x.t)};
  const auto &blockDir{std::get<parser::AccBlockDirective>(beginBlockDir.t)};
  switch (blockDir.v) {
  case llvm::acc::Directive::ACCD_data:
  case llvm::acc::Directive::ACCD_host_data:
  case llvm::acc::Directive::ACCD_kernels:
  case llvm::acc::Directive::ACCD_parallel:
  case llvm::acc::Directive::ACCD_serial:
    PushContext(blockDir.source, blockDir.v);
    break;
  default:
    break;
  }
  ClearDataSharingAttributeObjects();
  return true;
}

bool AccAttributeVisitor::Pre(const parser::OpenACCDeclarativeConstruct &x) {
  if (const auto *declConstruct{
          std::get_if<parser::OpenACCStandaloneDeclarativeConstruct>(&x.u)}) {
    const auto &declDir{
        std::get<parser::AccDeclarativeDirective>(declConstruct->t)};
    PushContext(declDir.source, llvm::acc::Directive::ACCD_declare);
  }
  ClearDataSharingAttributeObjects();
  return true;
}

static const parser::AccObjectList &GetAccObjectList(
    const parser::AccClause &clause) {
  if (const auto *copyClause =
          std::get_if<Fortran::parser::AccClause::Copy>(&clause.u)) {
    return copyClause->v;
  } else if (const auto *createClause =
                 std::get_if<Fortran::parser::AccClause::Create>(&clause.u)) {
    const Fortran::parser::AccObjectListWithModifier &listWithModifier =
        createClause->v;
    const Fortran::parser::AccObjectList &accObjectList =
        std::get<Fortran::parser::AccObjectList>(listWithModifier.t);
    return accObjectList;
  } else if (const auto *copyinClause =
                 std::get_if<Fortran::parser::AccClause::Copyin>(&clause.u)) {
    const Fortran::parser::AccObjectListWithModifier &listWithModifier =
        copyinClause->v;
    const Fortran::parser::AccObjectList &accObjectList =
        std::get<Fortran::parser::AccObjectList>(listWithModifier.t);
    return accObjectList;
  } else if (const auto *copyoutClause =
                 std::get_if<Fortran::parser::AccClause::Copyout>(&clause.u)) {
    const Fortran::parser::AccObjectListWithModifier &listWithModifier =
        copyoutClause->v;
    const Fortran::parser::AccObjectList &accObjectList =
        std::get<Fortran::parser::AccObjectList>(listWithModifier.t);
    return accObjectList;
  } else if (const auto *presentClause =
                 std::get_if<Fortran::parser::AccClause::Present>(&clause.u)) {
    return presentClause->v;
  } else if (const auto *deviceptrClause =
                 std::get_if<Fortran::parser::AccClause::Deviceptr>(
                     &clause.u)) {
    return deviceptrClause->v;
  } else if (const auto *deviceResidentClause =
                 std::get_if<Fortran::parser::AccClause::DeviceResident>(
                     &clause.u)) {
    return deviceResidentClause->v;
  } else if (const auto *linkClause =
                 std::get_if<Fortran::parser::AccClause::Link>(&clause.u)) {
    return linkClause->v;
  } else {
    llvm_unreachable("Clause without object list!");
  }
}

void AccAttributeVisitor::Post(
    const parser::OpenACCStandaloneDeclarativeConstruct &x) {
  const auto &clauseList = std::get<parser::AccClauseList>(x.t);
  for (const auto &clause : clauseList.v) {
    // Restriction - line 2414
    DoNotAllowAssumedSizedArray(GetAccObjectList(clause));
  }
}

bool AccAttributeVisitor::Pre(const parser::OpenACCLoopConstruct &x) {
  const auto &beginDir{std::get<parser::AccBeginLoopDirective>(x.t)};
  const auto &loopDir{std::get<parser::AccLoopDirective>(beginDir.t)};
  const auto &clauseList{std::get<parser::AccClauseList>(beginDir.t)};
  if (loopDir.v == llvm::acc::Directive::ACCD_loop) {
    PushContext(loopDir.source, loopDir.v);
  }
  ClearDataSharingAttributeObjects();
  SetContextAssociatedLoopLevel(GetAssociatedLoopLevelFromClauses(clauseList));
  const auto &outer{std::get<std::optional<parser::DoConstruct>>(x.t)};
  CheckAssociatedLoop(*outer);
  return true;
}

bool AccAttributeVisitor::Pre(const parser::OpenACCStandaloneConstruct &x) {
  const auto &standaloneDir{std::get<parser::AccStandaloneDirective>(x.t)};
  switch (standaloneDir.v) {
  case llvm::acc::Directive::ACCD_enter_data:
  case llvm::acc::Directive::ACCD_exit_data:
  case llvm::acc::Directive::ACCD_init:
  case llvm::acc::Directive::ACCD_set:
  case llvm::acc::Directive::ACCD_shutdown:
  case llvm::acc::Directive::ACCD_update:
    PushContext(standaloneDir.source, standaloneDir.v);
    break;
  default:
    break;
  }
  ClearDataSharingAttributeObjects();
  return true;
}

Symbol *AccAttributeVisitor::ResolveName(
    const parser::Name &name, bool parentScope) {
  Symbol *prev{currScope().FindSymbol(name.source)};
  // Check in parent scope if asked for.
  if (!prev && parentScope) {
    prev = currScope().parent().FindSymbol(name.source);
  }
  if (prev != name.symbol) {
    name.symbol = prev;
  }
  return prev;
}

Symbol *AccAttributeVisitor::ResolveFctName(const parser::Name &name) {
  Symbol *prev{currScope().FindSymbol(name.source)};
  if (!prev || (prev && prev->IsFuncResult())) {
    prev = currScope().parent().FindSymbol(name.source);
    if (!prev) {
      prev = &context_.globalScope().MakeSymbol(
          name.source, Attrs{}, ProcEntityDetails{});
    }
  }
  if (prev != name.symbol) {
    name.symbol = prev;
  }
  return prev;
}

template <typename T>
common::IfNoLvalue<T, T> FoldExpr(
    evaluate::FoldingContext &foldingContext, T &&expr) {
  return evaluate::Fold(foldingContext, std::move(expr));
}

template <typename T>
MaybeExpr EvaluateExpr(
    Fortran::semantics::SemanticsContext &semanticsContext, const T &expr) {
  return FoldExpr(
      semanticsContext.foldingContext(), AnalyzeExpr(semanticsContext, expr));
}

void AccAttributeVisitor::AddRoutineInfoToSymbol(
    Symbol &symbol, const parser::OpenACCRoutineConstruct &x) {
  if (symbol.has<SubprogramDetails>()) {
    Fortran::semantics::OpenACCRoutineInfo info;
    const auto &clauses = std::get<Fortran::parser::AccClauseList>(x.t);
    for (const Fortran::parser::AccClause &clause : clauses.v) {
      if (std::get_if<Fortran::parser::AccClause::Seq>(&clause.u)) {
        if (info.deviceTypeInfos().empty()) {
          info.set_isSeq();
        } else {
          info.deviceTypeInfos().back().set_isSeq();
        }
      } else if (const auto *gangClause =
                     std::get_if<Fortran::parser::AccClause::Gang>(&clause.u)) {
        if (info.deviceTypeInfos().empty()) {
          info.set_isGang();
        } else {
          info.deviceTypeInfos().back().set_isGang();
        }
        if (gangClause->v) {
          const Fortran::parser::AccGangArgList &x = *gangClause->v;
          for (const Fortran::parser::AccGangArg &gangArg : x.v) {
            if (const auto *dim =
                    std::get_if<Fortran::parser::AccGangArg::Dim>(&gangArg.u)) {
              if (const auto v{EvaluateInt64(context_, dim->v)}) {
                if (info.deviceTypeInfos().empty()) {
                  info.set_gangDim(*v);
                } else {
                  info.deviceTypeInfos().back().set_gangDim(*v);
                }
              }
            }
          }
        }
      } else if (std::get_if<Fortran::parser::AccClause::Vector>(&clause.u)) {
        if (info.deviceTypeInfos().empty()) {
          info.set_isVector();
        } else {
          info.deviceTypeInfos().back().set_isVector();
        }
      } else if (std::get_if<Fortran::parser::AccClause::Worker>(&clause.u)) {
        if (info.deviceTypeInfos().empty()) {
          info.set_isWorker();
        } else {
          info.deviceTypeInfos().back().set_isWorker();
        }
      } else if (std::get_if<Fortran::parser::AccClause::Nohost>(&clause.u)) {
        info.set_isNohost();
      } else if (const auto *bindClause =
                     std::get_if<Fortran::parser::AccClause::Bind>(&clause.u)) {
        if (const auto *name =
                std::get_if<Fortran::parser::Name>(&bindClause->v.u)) {
          if (Symbol *sym = ResolveFctName(*name)) {
            if (info.deviceTypeInfos().empty()) {
              info.set_bindName(sym->name().ToString());
            } else {
              info.deviceTypeInfos().back().set_bindName(
                  sym->name().ToString());
            }
          } else {
            context_.Say((*name).source,
                "No function or subroutine declared for '%s'"_err_en_US,
                (*name).source);
          }
        } else if (const auto charExpr =
                       std::get_if<Fortran::parser::ScalarDefaultCharExpr>(
                           &bindClause->v.u)) {
          auto *charConst =
              Fortran::parser::Unwrap<Fortran::parser::CharLiteralConstant>(
                  *charExpr);
          std::string str{std::get<std::string>(charConst->t)};
          std::stringstream bindName;
          bindName << "\"" << str << "\"";
          if (info.deviceTypeInfos().empty()) {
            info.set_bindName(bindName.str());
          } else {
            info.deviceTypeInfos().back().set_bindName(bindName.str());
          }
        }
      } else if (const auto *dType =
                     std::get_if<Fortran::parser::AccClause::DeviceType>(
                         &clause.u)) {
        const parser::AccDeviceTypeExprList &deviceTypeExprList = dType->v;
        OpenACCRoutineDeviceTypeInfo dtypeInfo;
        dtypeInfo.set_dType(deviceTypeExprList.v.front().v);
        info.add_deviceTypeInfo(dtypeInfo);
      }
    }
    symbol.get<SubprogramDetails>().add_openACCRoutineInfo(info);
  }
}

bool AccAttributeVisitor::Pre(const parser::OpenACCRoutineConstruct &x) {
  const auto &verbatim{std::get<parser::Verbatim>(x.t)};
  if (topScope_) {
    PushContext(
        verbatim.source, llvm::acc::Directive::ACCD_routine, *topScope_);
  } else {
    PushContext(verbatim.source, llvm::acc::Directive::ACCD_routine);
  }
  const auto &optName{std::get<std::optional<parser::Name>>(x.t)};
  if (optName) {
    if (Symbol *sym = ResolveFctName(*optName)) {
      Symbol &ultimate{sym->GetUltimate()};
      AddRoutineInfoToSymbol(ultimate, x);
    } else {
      context_.Say((*optName).source,
          "No function or subroutine declared for '%s'"_err_en_US,
          (*optName).source);
    }
  } else {
    if (currScope().symbol()) {
      AddRoutineInfoToSymbol(*currScope().symbol(), x);
    }
  }
  return true;
}

bool AccAttributeVisitor::Pre(const parser::AccBindClause &x) {
  if (const auto *name{std::get_if<parser::Name>(&x.u)}) {
    if (!ResolveFctName(*name)) {
      context_.Say(name->source,
          "No function or subroutine declared for '%s'"_err_en_US,
          name->source);
    }
  }
  return true;
}

bool AccAttributeVisitor::Pre(const parser::OpenACCCombinedConstruct &x) {
  const auto &beginBlockDir{std::get<parser::AccBeginCombinedDirective>(x.t)};
  const auto &combinedDir{
      std::get<parser::AccCombinedDirective>(beginBlockDir.t)};
  switch (combinedDir.v) {
  case llvm::acc::Directive::ACCD_kernels_loop:
  case llvm::acc::Directive::ACCD_parallel_loop:
  case llvm::acc::Directive::ACCD_serial_loop:
    PushContext(combinedDir.source, combinedDir.v);
    break;
  default:
    break;
  }
  const auto &clauseList{std::get<parser::AccClauseList>(beginBlockDir.t)};
  SetContextAssociatedLoopLevel(GetAssociatedLoopLevelFromClauses(clauseList));
  const auto &outer{std::get<std::optional<parser::DoConstruct>>(x.t)};
  CheckAssociatedLoop(*outer);
  ClearDataSharingAttributeObjects();
  return true;
}

static bool IsLastNameArray(const parser::Designator &designator) {
  const auto &name{GetLastName(designator)};
  const evaluate::DataRef dataRef{*(name.symbol)};
  return common::visit(
      common::visitors{
          [](const evaluate::SymbolRef &ref) {
            return ref->Rank() > 0 ||
                ref->GetType()->category() == DeclTypeSpec::Numeric;
          },
          [](const evaluate::ArrayRef &aref) {
            return aref.base().IsSymbol() ||
                aref.base().GetComponent().base().Rank() == 0;
          },
          [](const auto &) { return false; },
      },
      dataRef.u);
}

void AccAttributeVisitor::AllowOnlyArrayAndSubArray(
    const parser::AccObjectList &objectList) {
  for (const auto &accObject : objectList.v) {
    common::visit(
        common::visitors{
            [&](const parser::Designator &designator) {
              if (!IsLastNameArray(designator)) {
                context_.Say(designator.source,
                    "Only array element or subarray are allowed in %s directive"_err_en_US,
                    parser::ToUpperCaseLetters(
                        llvm::acc::getOpenACCDirectiveName(
                            GetContext().directive)
                            .str()));
              }
            },
            [&](const auto &name) {
              context_.Say(name.source,
                  "Only array element or subarray are allowed in %s directive"_err_en_US,
                  parser::ToUpperCaseLetters(
                      llvm::acc::getOpenACCDirectiveName(GetContext().directive)
                          .str()));
            },
        },
        accObject.u);
  }
}

void AccAttributeVisitor::DoNotAllowAssumedSizedArray(
    const parser::AccObjectList &objectList) {
  for (const auto &accObject : objectList.v) {
    common::visit(
        common::visitors{
            [&](const parser::Designator &designator) {
              const auto &name{GetLastName(designator)};
              if (name.symbol && semantics::IsAssumedSizeArray(*name.symbol)) {
                context_.Say(designator.source,
                    "Assumed-size dummy arrays may not appear on the %s "
                    "directive"_err_en_US,
                    parser::ToUpperCaseLetters(
                        llvm::acc::getOpenACCDirectiveName(
                            GetContext().directive)
                            .str()));
              }
            },
            [&](const auto &name) {

            },
        },
        accObject.u);
  }
}

void AccAttributeVisitor::AllowOnlyVariable(const parser::AccObject &object) {
  common::visit(
      common::visitors{
          [&](const parser::Designator &designator) {
            const auto &name{GetLastName(designator)};
            if (name.symbol && !semantics::IsVariableName(*name.symbol) &&
                !semantics::IsNamedConstant(*name.symbol)) {
              context_.Say(designator.source,
                  "Only variables are allowed in data clauses on the %s "
                  "directive"_err_en_US,
                  parser::ToUpperCaseLetters(
                      llvm::acc::getOpenACCDirectiveName(GetContext().directive)
                          .str()));
            }
          },
          [&](const auto &name) {},
      },
      object.u);
}

bool AccAttributeVisitor::Pre(const parser::OpenACCCacheConstruct &x) {
  const auto &verbatim{std::get<parser::Verbatim>(x.t)};
  PushContext(verbatim.source, llvm::acc::Directive::ACCD_cache);
  ClearDataSharingAttributeObjects();

  const auto &objectListWithModifier =
      std::get<parser::AccObjectListWithModifier>(x.t);
  const auto &objectList =
      std::get<Fortran::parser::AccObjectList>(objectListWithModifier.t);

  // 2.10 Cache directive restriction: A var in a cache directive must be a
  // single array element or a simple subarray.
  AllowOnlyArrayAndSubArray(objectList);

  return true;
}

std::int64_t AccAttributeVisitor::GetAssociatedLoopLevelFromClauses(
    const parser::AccClauseList &x) {
  std::int64_t collapseLevel{0};
  for (const auto &clause : x.v) {
    if (const auto *collapseClause{
            std::get_if<parser::AccClause::Collapse>(&clause.u)}) {
      const parser::AccCollapseArg &arg = collapseClause->v;
      const auto &collapseValue{std::get<parser::ScalarIntConstantExpr>(arg.t)};
      if (const auto v{EvaluateInt64(context_, collapseValue)}) {
        collapseLevel = *v;
      }
    }
  }

  if (collapseLevel) {
    return collapseLevel;
  }
  return 1; // default is outermost loop
}

void AccAttributeVisitor::CheckAssociatedLoop(
    const parser::DoConstruct &outerDoConstruct) {
  std::int64_t level{GetContext().associatedLoopLevel};
  if (level <= 0) { // collapse value was negative or 0
    return;
  }

  const auto getNextDoConstruct =
      [this](const parser::Block &block,
          std::int64_t &level) -> const parser::DoConstruct * {
    for (const auto &entry : block) {
      if (const auto *doConstruct = GetDoConstructIf(entry)) {
        return doConstruct;
      } else if (parser::Unwrap<parser::CompilerDirective>(entry)) {
        // It is allowed to have a compiler directive associated with the loop.
        continue;
      } else if (const auto &accLoop{
                     parser::Unwrap<parser::OpenACCLoopConstruct>(entry)}) {
        if (level == 0)
          break;
        const auto &beginDir{
            std::get<parser::AccBeginLoopDirective>(accLoop->t)};
        context_.Say(beginDir.source,
            "LOOP directive not expected in COLLAPSE loop nest"_err_en_US);
        level = 0;
      } else {
        break;
      }
    }
    return nullptr;
  };

  auto checkExprHasSymbols = [&](llvm::SmallVector<Symbol *> &ivs,
                                 semantics::UnorderedSymbolSet &symbols) {
    for (auto iv : ivs) {
      if (symbols.count(*iv) != 0) {
        context_.Say(GetContext().directiveSource,
            "Trip count must be computable and invariant"_err_en_US);
      }
    }
  };

  Symbol::Flag flag = Symbol::Flag::AccPrivate;
  llvm::SmallVector<Symbol *> ivs;
  using Bounds = parser::LoopControl::Bounds;
  for (const parser::DoConstruct *loop{&outerDoConstruct}; loop && level > 0;) {
    // Go through all nested loops to ensure index variable exists.
    if (const parser::Name * ivName{GetLoopIndex(*loop)}) {
      if (auto *symbol{ResolveAcc(*ivName, flag, currScope())}) {
        if (auto &control{loop->GetLoopControl()}) {
          if (const Bounds * b{std::get_if<Bounds>(&control->u)}) {
            if (auto lowerExpr{semantics::AnalyzeExpr(context_, b->lower)}) {
              semantics::UnorderedSymbolSet lowerSyms =
                  evaluate::CollectSymbols(*lowerExpr);
              checkExprHasSymbols(ivs, lowerSyms);
            }
            if (auto upperExpr{semantics::AnalyzeExpr(context_, b->upper)}) {
              semantics::UnorderedSymbolSet upperSyms =
                  evaluate::CollectSymbols(*upperExpr);
              checkExprHasSymbols(ivs, upperSyms);
            }
          }
        }
        ivs.push_back(symbol);
      }
    }

    const auto &block{std::get<parser::Block>(loop->t)};
    --level;
    loop = getNextDoConstruct(block, level);
  }
  CHECK(level == 0);
}

void AccAttributeVisitor::EnsureAllocatableOrPointer(
    const llvm::acc::Clause clause, const parser::AccObjectList &objectList) {
  for (const auto &accObject : objectList.v) {
    common::visit(
        common::visitors{
            [&](const parser::Designator &designator) {
              const auto &lastName{GetLastName(designator)};
              if (!IsAllocatableOrObjectPointer(lastName.symbol)) {
                context_.Say(designator.source,
                    "Argument `%s` on the %s clause must be a variable or "
                    "array with the POINTER or ALLOCATABLE attribute"_err_en_US,
                    lastName.symbol->name(),
                    parser::ToUpperCaseLetters(
                        llvm::acc::getOpenACCClauseName(clause).str()));
              }
            },
            [&](const auto &name) {
              context_.Say(name.source,
                  "Argument on the %s clause must be a variable or "
                  "array with the POINTER or ALLOCATABLE attribute"_err_en_US,
                  parser::ToUpperCaseLetters(
                      llvm::acc::getOpenACCClauseName(clause).str()));
            },
        },
        accObject.u);
  }
}

bool AccAttributeVisitor::Pre(const parser::AccClause::Attach &x) {
  // Restriction - line 1708-1709
  EnsureAllocatableOrPointer(llvm::acc::Clause::ACCC_attach, x.v);
  return true;
}

bool AccAttributeVisitor::Pre(const parser::AccClause::Detach &x) {
  // Restriction - line 1715-1717
  EnsureAllocatableOrPointer(llvm::acc::Clause::ACCC_detach, x.v);
  return true;
}

void AccAttributeVisitor::Post(const parser::AccDefaultClause &x) {
  if (!dirContext_.empty()) {
    switch (x.v) {
    case llvm::acc::DefaultValue::ACC_Default_present:
      SetContextDefaultDSA(Symbol::Flag::AccPresent);
      break;
    case llvm::acc::DefaultValue::ACC_Default_none:
      SetContextDefaultDSA(Symbol::Flag::AccNone);
      break;
    }
  }
}

// For OpenACC constructs, check all the data-refs within the constructs
// and adjust the symbol for each Name if necessary
void AccAttributeVisitor::Post(const parser::Name &name) {
  auto *symbol{name.symbol};
  if (symbol && !dirContext_.empty() && GetContext().withinConstruct) {
    if (!symbol->owner().IsDerivedType() && !symbol->has<ProcEntityDetails>() &&
        !symbol->has<SubprogramDetails>() && !IsObjectWithDSA(*symbol)) {
      if (Symbol * found{currScope().FindSymbol(name.source)}) {
        if (symbol != found) {
          name.symbol = found; // adjust the symbol within region
        } else if (GetContext().defaultDSA == Symbol::Flag::AccNone) {
          // 2.5.14.
          context_.Say(name.source,
              "The DEFAULT(NONE) clause requires that '%s' must be listed in "
              "a data-mapping clause"_err_en_US,
              symbol->name());
        }
      }
    }
  } // within OpenACC construct
}

Symbol *AccAttributeVisitor::ResolveAccCommonBlockName(
    const parser::Name *name) {
  if (auto *prev{name
              ? GetContext().scope.parent().FindCommonBlock(name->source)
              : nullptr}) {
    name->symbol = prev;
    return prev;
  }
  // Check if the Common Block is declared in the current scope
  if (auto *commonBlockSymbol{
          name ? GetContext().scope.FindCommonBlock(name->source) : nullptr}) {
    name->symbol = commonBlockSymbol;
    return commonBlockSymbol;
  }
  return nullptr;
}

void AccAttributeVisitor::ResolveAccObjectList(
    const parser::AccObjectList &accObjectList, Symbol::Flag accFlag) {
  for (const auto &accObject : accObjectList.v) {
    AllowOnlyVariable(accObject);
    ResolveAccObject(accObject, accFlag);
  }
}

void AccAttributeVisitor::ResolveAccObject(
    const parser::AccObject &accObject, Symbol::Flag accFlag) {
  common::visit(
      common::visitors{
          [&](const parser::Designator &designator) {
            if (const auto *name{
                    semantics::getDesignatorNameIfDataRef(designator)}) {
              if (auto *symbol{ResolveAcc(*name, accFlag, currScope())}) {
                AddToContextObjectWithDSA(*symbol, accFlag);
                if (dataSharingAttributeFlags.test(accFlag)) {
                  CheckMultipleAppearances(*name, *symbol, accFlag);
                }
              }
            } else {
              // Array sections to be changed to substrings as needed
              if (AnalyzeExpr(context_, designator)) {
                if (std::holds_alternative<parser::Substring>(designator.u)) {
                  context_.Say(designator.source,
                      "Substrings are not allowed on OpenACC "
                      "directives or clauses"_err_en_US);
                }
              }
              // other checks, more TBD
            }
          },
          [&](const parser::Name &name) { // common block
            if (auto *symbol{ResolveAccCommonBlockName(&name)}) {
              CheckMultipleAppearances(
                  name, *symbol, Symbol::Flag::AccCommonBlock);
              for (auto &object : symbol->get<CommonBlockDetails>().objects()) {
                if (auto *resolvedObject{
                        ResolveAcc(*object, accFlag, currScope())}) {
                  AddToContextObjectWithDSA(*resolvedObject, accFlag);
                }
              }
            } else {
              context_.Say(name.source,
                  "COMMON block must be declared in the same scoping unit "
                  "in which the OpenACC directive or clause appears"_err_en_US);
            }
          },
      },
      accObject.u);
}

Symbol *AccAttributeVisitor::ResolveAcc(
    const parser::Name &name, Symbol::Flag accFlag, Scope &scope) {
  return DeclareOrMarkOtherAccessEntity(name, accFlag);
}

Symbol *AccAttributeVisitor::ResolveAcc(
    Symbol &symbol, Symbol::Flag accFlag, Scope &scope) {
  return DeclareOrMarkOtherAccessEntity(symbol, accFlag);
}

Symbol *AccAttributeVisitor::DeclareOrMarkOtherAccessEntity(
    const parser::Name &name, Symbol::Flag accFlag) {
  Symbol *prev{currScope().FindSymbol(name.source)};
  if (!name.symbol || !prev) {
    return nullptr;
  } else if (prev != name.symbol) {
    name.symbol = prev;
  }
  return DeclareOrMarkOtherAccessEntity(*prev, accFlag);
}

Symbol *AccAttributeVisitor::DeclareOrMarkOtherAccessEntity(
    Symbol &object, Symbol::Flag accFlag) {
  if (accFlagsRequireMark.test(accFlag)) {
    if (GetContext().directive == llvm::acc::ACCD_declare) {
      object.set(Symbol::Flag::AccDeclare);
      object.set(accFlag);
    }
  }
  return &object;
}

static bool WithMultipleAppearancesAccException(
    const Symbol &symbol, Symbol::Flag flag) {
  return false; // Place holder
}

void AccAttributeVisitor::CheckMultipleAppearances(
    const parser::Name &name, const Symbol &symbol, Symbol::Flag accFlag) {
  const auto *target{&symbol};
  if (HasDataSharingAttributeObject(*target) &&
      !WithMultipleAppearancesAccException(symbol, accFlag)) {
    context_.Say(name.source,
        "'%s' appears in more than one data-sharing clause "
        "on the same OpenACC directive"_err_en_US,
        name.ToString());
  } else {
    AddDataSharingAttributeObject(*target);
  }
}

bool OmpAttributeVisitor::Pre(const parser::OpenMPBlockConstruct &x) {
  const auto &beginBlockDir{std::get<parser::OmpBeginBlockDirective>(x.t)};
  const auto &beginDir{std::get<parser::OmpBlockDirective>(beginBlockDir.t)};
  switch (beginDir.v) {
  case llvm::omp::Directive::OMPD_masked:
  case llvm::omp::Directive::OMPD_parallel_masked:
  case llvm::omp::Directive::OMPD_master:
  case llvm::omp::Directive::OMPD_ordered:
  case llvm::omp::Directive::OMPD_parallel:
  case llvm::omp::Directive::OMPD_single:
  case llvm::omp::Directive::OMPD_target:
  case llvm::omp::Directive::OMPD_target_data:
  case llvm::omp::Directive::OMPD_task:
  case llvm::omp::Directive::OMPD_taskgroup:
  case llvm::omp::Directive::OMPD_teams:
  case llvm::omp::Directive::OMPD_workshare:
  case llvm::omp::Directive::OMPD_parallel_workshare:
  case llvm::omp::Directive::OMPD_target_teams:
  case llvm::omp::Directive::OMPD_target_parallel:
    PushContext(beginDir.source, beginDir.v);
    break;
  default:
    // TODO others
    break;
  }
  if (beginDir.v == llvm::omp::Directive::OMPD_master)
    IssueNonConformanceWarning(beginDir.v, beginDir.source);
  ClearDataSharingAttributeObjects();
  ClearPrivateDataSharingAttributeObjects();
  ClearAllocateNames();
  return true;
}

void OmpAttributeVisitor::Post(const parser::OpenMPBlockConstruct &x) {
  const auto &beginBlockDir{std::get<parser::OmpBeginBlockDirective>(x.t)};
  const auto &beginDir{std::get<parser::OmpBlockDirective>(beginBlockDir.t)};
  switch (beginDir.v) {
  case llvm::omp::Directive::OMPD_masked:
  case llvm::omp::Directive::OMPD_parallel_masked:
  case llvm::omp::Directive::OMPD_parallel:
  case llvm::omp::Directive::OMPD_single:
  case llvm::omp::Directive::OMPD_target:
  case llvm::omp::Directive::OMPD_task:
  case llvm::omp::Directive::OMPD_teams:
  case llvm::omp::Directive::OMPD_parallel_workshare:
  case llvm::omp::Directive::OMPD_target_teams:
  case llvm::omp::Directive::OMPD_target_parallel: {
    bool hasPrivate;
    for (const auto *allocName : allocateNames_) {
      hasPrivate = false;
      for (auto privateObj : privateDataSharingAttributeObjects_) {
        const Symbol &symbolPrivate{*privateObj};
        if (allocName->source == symbolPrivate.name()) {
          hasPrivate = true;
          break;
        }
      }
      if (!hasPrivate) {
        context_.Say(allocName->source,
            "The ALLOCATE clause requires that '%s' must be listed in a "
            "private "
            "data-sharing attribute clause on the same directive"_err_en_US,
            allocName->ToString());
      }
    }
    break;
  }
  default:
    break;
  }
  PopContext();
}

bool OmpAttributeVisitor::Pre(
    const parser::OpenMPSimpleStandaloneConstruct &x) {
  const auto &standaloneDir{
      std::get<parser::OmpSimpleStandaloneDirective>(x.t)};
  switch (standaloneDir.v) {
  case llvm::omp::Directive::OMPD_barrier:
  case llvm::omp::Directive::OMPD_ordered:
  case llvm::omp::Directive::OMPD_target_enter_data:
  case llvm::omp::Directive::OMPD_target_exit_data:
  case llvm::omp::Directive::OMPD_target_update:
  case llvm::omp::Directive::OMPD_taskwait:
  case llvm::omp::Directive::OMPD_taskyield:
    PushContext(standaloneDir.source, standaloneDir.v);
    break;
  default:
    break;
  }
  ClearDataSharingAttributeObjects();
  return true;
}

bool OmpAttributeVisitor::Pre(const parser::OpenMPLoopConstruct &x) {
  const auto &beginLoopDir{std::get<parser::OmpBeginLoopDirective>(x.t)};
  const auto &beginDir{std::get<parser::OmpLoopDirective>(beginLoopDir.t)};
  const auto &clauseList{std::get<parser::OmpClauseList>(beginLoopDir.t)};
  switch (beginDir.v) {
  case llvm::omp::Directive::OMPD_distribute:
  case llvm::omp::Directive::OMPD_distribute_parallel_do:
  case llvm::omp::Directive::OMPD_distribute_parallel_do_simd:
  case llvm::omp::Directive::OMPD_distribute_simd:
  case llvm::omp::Directive::OMPD_do:
  case llvm::omp::Directive::OMPD_do_simd:
  case llvm::omp::Directive::OMPD_loop:
  case llvm::omp::Directive::OMPD_masked_taskloop_simd:
  case llvm::omp::Directive::OMPD_masked_taskloop:
  case llvm::omp::Directive::OMPD_parallel_do:
  case llvm::omp::Directive::OMPD_parallel_do_simd:
  case llvm::omp::Directive::OMPD_parallel_masked_taskloop_simd:
  case llvm::omp::Directive::OMPD_parallel_masked_taskloop:
  case llvm::omp::Directive::OMPD_simd:
  case llvm::omp::Directive::OMPD_target_loop:
  case llvm::omp::Directive::OMPD_target_parallel_do:
  case llvm::omp::Directive::OMPD_target_parallel_do_simd:
  case llvm::omp::Directive::OMPD_target_parallel_loop:
  case llvm::omp::Directive::OMPD_target_teams_distribute:
  case llvm::omp::Directive::OMPD_target_teams_distribute_parallel_do:
  case llvm::omp::Directive::OMPD_target_teams_distribute_parallel_do_simd:
  case llvm::omp::Directive::OMPD_target_teams_distribute_simd:
  case llvm::omp::Directive::OMPD_target_teams_loop:
  case llvm::omp::Directive::OMPD_target_simd:
  case llvm::omp::Directive::OMPD_taskloop:
  case llvm::omp::Directive::OMPD_taskloop_simd:
  case llvm::omp::Directive::OMPD_teams_distribute:
  case llvm::omp::Directive::OMPD_teams_distribute_parallel_do:
  case llvm::omp::Directive::OMPD_teams_distribute_parallel_do_simd:
  case llvm::omp::Directive::OMPD_teams_distribute_simd:
  case llvm::omp::Directive::OMPD_tile:
  case llvm::omp::Directive::OMPD_unroll:
    PushContext(beginDir.source, beginDir.v);
    break;
  default:
    break;
  }
  if (beginDir.v == llvm::omp::Directive::OMPD_target_loop)
    IssueNonConformanceWarning(beginDir.v, beginDir.source);
  ClearDataSharingAttributeObjects();
  SetContextAssociatedLoopLevel(GetAssociatedLoopLevelFromClauses(clauseList));

  if (beginDir.v == llvm::omp::Directive::OMPD_do) {
    if (const auto &doConstruct{
            std::get<std::optional<parser::DoConstruct>>(x.t)}) {
      if (doConstruct.value().IsDoWhile()) {
        return true;
      }
    }
  }
  PrivatizeAssociatedLoopIndexAndCheckLoopLevel(x);
  ordCollapseLevel = GetAssociatedLoopLevelFromClauses(clauseList) + 1;
  return true;
}

void OmpAttributeVisitor::ResolveSeqLoopIndexInParallelOrTaskConstruct(
    const parser::Name &iv) {
  // Find the parallel or task generating construct enclosing the
  // sequential loop.
  auto targetIt{dirContext_.rbegin()};
  for (;; ++targetIt) {
    if (targetIt == dirContext_.rend()) {
      return;
    }
    if (llvm::omp::allParallelSet.test(targetIt->directive) ||
        llvm::omp::taskGeneratingSet.test(targetIt->directive)) {
      break;
    }
  }
  // If this symbol already has a data-sharing attribute then there is nothing
  // to do here.
  if (const Symbol * symbol{iv.symbol}) {
    for (auto symMap : targetIt->objectWithDSA) {
      if (symMap.first->name() == symbol->name()) {
        return;
      }
    }
  }
  // If this symbol is already Private or Firstprivate in the enclosing
  // OpenMP parallel or task then there is nothing to do here.
  if (auto *symbol{targetIt->scope.FindSymbol(iv.source)}) {
    if (symbol->owner() == targetIt->scope) {
      if (symbol->test(Symbol::Flag::OmpPrivate) ||
          symbol->test(Symbol::Flag::OmpFirstPrivate)) {
        return;
      }
    }
  }
  // Otherwise find the symbol and make it Private for the entire enclosing
  // parallel or task
  if (auto *symbol{ResolveOmp(iv, Symbol::Flag::OmpPrivate, targetIt->scope)}) {
    targetIt++;
    symbol->set(Symbol::Flag::OmpPreDetermined);
    iv.symbol = symbol; // adjust the symbol within region
    for (auto it{dirContext_.rbegin()}; it != targetIt; ++it) {
      AddToContextObjectWithDSA(*symbol, Symbol::Flag::OmpPrivate, *it);
    }
  }
}

// [OMP-4.5]2.15.1.1 Data-sharing Attribute Rules - Predetermined
//   - A loop iteration variable for a sequential loop in a parallel
//     or task generating construct is private in the innermost such
//     construct that encloses the loop
// Loop iteration variables are not well defined for DO WHILE loop.
// Use of DO CONCURRENT inside OpenMP construct is unspecified behavior
// till OpenMP-5.0 standard.
// In above both cases we skip the privatization of iteration variables.
// [OpenMP 5.1] DO CONCURRENT indices are private
bool OmpAttributeVisitor::Pre(const parser::DoConstruct &x) {
  if (!dirContext_.empty() && GetContext().withinConstruct) {
    llvm::SmallVector<const parser::Name *> ivs;
    if (x.IsDoNormal()) {
      const parser::Name *iv{GetLoopIndex(x)};
      if (iv && iv->symbol)
        ivs.push_back(iv);
    } else if (x.IsDoConcurrent()) {
      const Fortran::parser::LoopControl *loopControl = &*x.GetLoopControl();
      const Fortran::parser::LoopControl::Concurrent &concurrent =
          std::get<Fortran::parser::LoopControl::Concurrent>(loopControl->u);
      const Fortran::parser::ConcurrentHeader &concurrentHeader =
          std::get<Fortran::parser::ConcurrentHeader>(concurrent.t);
      const std::list<Fortran::parser::ConcurrentControl> &controls =
          std::get<std::list<Fortran::parser::ConcurrentControl>>(
              concurrentHeader.t);
      for (const auto &control : controls) {
        const parser::Name *iv{&std::get<0>(control.t)};
        if (iv && iv->symbol)
          ivs.push_back(iv);
      }
    }
    ordCollapseLevel--;
    for (auto iv : ivs) {
      if (!iv->symbol->test(Symbol::Flag::OmpPreDetermined)) {
        ResolveSeqLoopIndexInParallelOrTaskConstruct(*iv);
      } else {
        // TODO: conflict checks with explicitly determined DSA
      }
      if (ordCollapseLevel) {
        if (const auto *details{iv->symbol->detailsIf<HostAssocDetails>()}) {
          const Symbol *tpSymbol = &details->symbol();
          // TODO: DoConcurrent won't capture the following check because a new
          // symbol is declared in ResolveIndexName(), which will not have the
          // OmpThreadprivate flag.
          if (tpSymbol->test(Symbol::Flag::OmpThreadprivate)) {
            context_.Say(iv->source,
                "Loop iteration variable %s is not allowed in THREADPRIVATE."_err_en_US,
                iv->ToString());
          }
        }
      }
    }
  }
  return true;
}

std::int64_t OmpAttributeVisitor::GetAssociatedLoopLevelFromClauses(
    const parser::OmpClauseList &x) {
  std::int64_t orderedLevel{0};
  std::int64_t collapseLevel{0};

  const parser::OmpClause *ordClause{nullptr};
  const parser::OmpClause *collClause{nullptr};

  for (const auto &clause : x.v) {
    if (const auto *orderedClause{
            std::get_if<parser::OmpClause::Ordered>(&clause.u)}) {
      if (const auto v{EvaluateInt64(context_, orderedClause->v)}) {
        orderedLevel = *v;
      }
      ordClause = &clause;
    }
    if (const auto *collapseClause{
            std::get_if<parser::OmpClause::Collapse>(&clause.u)}) {
      if (const auto v{EvaluateInt64(context_, collapseClause->v)}) {
        collapseLevel = *v;
      }
      collClause = &clause;
    }
  }

  if (orderedLevel && (!collapseLevel || orderedLevel >= collapseLevel)) {
    SetAssociatedClause(*ordClause);
    return orderedLevel;
  } else if (!orderedLevel && collapseLevel) {
    SetAssociatedClause(*collClause);
    return collapseLevel;
  } // orderedLevel < collapseLevel is an error handled in structural checks
  return 1; // default is outermost loop
}

// 2.15.1.1 Data-sharing Attribute Rules - Predetermined
//   - The loop iteration variable(s) in the associated do-loop(s) of a do,
//     parallel do, taskloop, or distribute construct is (are) private.
//   - The loop iteration variable in the associated do-loop of a simd construct
//     with just one associated do-loop is linear with a linear-step that is the
//     increment of the associated do-loop.
//   - The loop iteration variables in the associated do-loops of a simd
//     construct with multiple associated do-loops are lastprivate.
void OmpAttributeVisitor::PrivatizeAssociatedLoopIndexAndCheckLoopLevel(
    const parser::OpenMPLoopConstruct &x) {
  std::int64_t level{GetContext().associatedLoopLevel};
  if (level <= 0) {
    return;
  }
  Symbol::Flag ivDSA;
  if (!llvm::omp::allSimdSet.test(GetContext().directive)) {
    ivDSA = Symbol::Flag::OmpPrivate;
  } else if (level == 1) {
    ivDSA = Symbol::Flag::OmpLinear;
  } else {
    ivDSA = Symbol::Flag::OmpLastPrivate;
  }

  const auto &outer{std::get<std::optional<parser::DoConstruct>>(x.t)};
  for (const parser::DoConstruct *loop{&*outer}; loop && level > 0; --level) {
    // go through all the nested do-loops and resolve index variables
    const parser::Name *iv{GetLoopIndex(*loop)};
    if (iv) {
      if (auto *symbol{ResolveOmp(*iv, ivDSA, currScope())}) {
        symbol->set(Symbol::Flag::OmpPreDetermined);
        iv->symbol = symbol; // adjust the symbol within region
        AddToContextObjectWithDSA(*symbol, ivDSA);
      }

      const auto &block{std::get<parser::Block>(loop->t)};
      const auto it{block.begin()};
      loop = it != block.end() ? GetDoConstructIf(*it) : nullptr;
    }
  }
  CheckAssocLoopLevel(level, GetAssociatedClause());
}
void OmpAttributeVisitor::CheckAssocLoopLevel(
    std::int64_t level, const parser::OmpClause *clause) {
  if (clause && level != 0) {
    context_.Say(clause->source,
        "The value of the parameter in the COLLAPSE or ORDERED clause must"
        " not be larger than the number of nested loops"
        " following the construct."_err_en_US);
  }
}

bool OmpAttributeVisitor::Pre(const parser::OpenMPSectionsConstruct &x) {
  const auto &beginSectionsDir{
      std::get<parser::OmpBeginSectionsDirective>(x.t)};
  const auto &beginDir{
      std::get<parser::OmpSectionsDirective>(beginSectionsDir.t)};
  switch (beginDir.v) {
  case llvm::omp::Directive::OMPD_parallel_sections:
  case llvm::omp::Directive::OMPD_sections:
    PushContext(beginDir.source, beginDir.v);
    GetContext().withinConstruct = true;
    break;
  default:
    break;
  }
  ClearDataSharingAttributeObjects();
  return true;
}

bool OmpAttributeVisitor::Pre(const parser::OpenMPCriticalConstruct &x) {
  const auto &beginCriticalDir{std::get<parser::OmpCriticalDirective>(x.t)};
  const auto &endCriticalDir{std::get<parser::OmpEndCriticalDirective>(x.t)};
  PushContext(beginCriticalDir.source, llvm::omp::Directive::OMPD_critical);
  GetContext().withinConstruct = true;
  if (const auto &criticalName{
          std::get<std::optional<parser::Name>>(beginCriticalDir.t)}) {
    ResolveOmpName(*criticalName, Symbol::Flag::OmpCriticalLock);
  }
  if (const auto &endCriticalName{
          std::get<std::optional<parser::Name>>(endCriticalDir.t)}) {
    ResolveOmpName(*endCriticalName, Symbol::Flag::OmpCriticalLock);
  }
  return true;
}

bool OmpAttributeVisitor::Pre(const parser::OpenMPDeclareTargetConstruct &x) {
  PushContext(x.source, llvm::omp::Directive::OMPD_declare_target);
  const auto &spec{std::get<parser::OmpDeclareTargetSpecifier>(x.t)};
  if (const auto *objectList{parser::Unwrap<parser::OmpObjectList>(spec.u)}) {
    ResolveOmpObjectList(*objectList, Symbol::Flag::OmpDeclareTarget);
  } else if (const auto *clauseList{
                 parser::Unwrap<parser::OmpClauseList>(spec.u)}) {
    for (const auto &clause : clauseList->v) {
      if (const auto *toClause{std::get_if<parser::OmpClause::To>(&clause.u)}) {
        ResolveOmpObjectList(toClause->v, Symbol::Flag::OmpDeclareTarget);
      } else if (const auto *linkClause{
                     std::get_if<parser::OmpClause::Link>(&clause.u)}) {
        ResolveOmpObjectList(linkClause->v, Symbol::Flag::OmpDeclareTarget);
      } else if (const auto *enterClause{
                     std::get_if<parser::OmpClause::Enter>(&clause.u)}) {
        ResolveOmpObjectList(enterClause->v, Symbol::Flag::OmpDeclareTarget);
      }
    }
  }
  return true;
}

bool OmpAttributeVisitor::Pre(const parser::OpenMPThreadprivate &x) {
  PushContext(x.source, llvm::omp::Directive::OMPD_threadprivate);
  const auto &list{std::get<parser::OmpObjectList>(x.t)};
  ResolveOmpObjectList(list, Symbol::Flag::OmpThreadprivate);
  return true;
}

bool OmpAttributeVisitor::Pre(const parser::OpenMPDeclarativeAllocate &x) {
  PushContext(x.source, llvm::omp::Directive::OMPD_allocate);
  const auto &list{std::get<parser::OmpObjectList>(x.t)};
  ResolveOmpObjectList(list, Symbol::Flag::OmpDeclarativeAllocateDirective);
  return false;
}

bool OmpAttributeVisitor::Pre(const parser::OpenMPExecutableAllocate &x) {
  PushContext(x.source, llvm::omp::Directive::OMPD_allocate);
  const auto &list{std::get<std::optional<parser::OmpObjectList>>(x.t)};
  if (list) {
    ResolveOmpObjectList(*list, Symbol::Flag::OmpExecutableAllocateDirective);
  }
  return true;
}

bool OmpAttributeVisitor::Pre(const parser::OpenMPAllocatorsConstruct &x) {
  PushContext(x.source, llvm::omp::Directive::OMPD_allocators);
  const auto &clauseList{std::get<parser::OmpClauseList>(x.t)};
  for (const auto &clause : clauseList.v) {
    if (const auto *allocClause{
            std::get_if<parser::OmpClause::Allocate>(&clause.u)}) {
      ResolveOmpObjectList(std::get<parser::OmpObjectList>(allocClause->v.t),
          Symbol::Flag::OmpExecutableAllocateDirective);
    }
  }
  return true;
}

void OmpAttributeVisitor::Post(const parser::OmpDefaultClause &x) {
  if (!dirContext_.empty()) {
    switch (x.v) {
    case parser::OmpDefaultClause::Type::Private:
      SetContextDefaultDSA(Symbol::Flag::OmpPrivate);
      break;
    case parser::OmpDefaultClause::Type::Firstprivate:
      SetContextDefaultDSA(Symbol::Flag::OmpFirstPrivate);
      break;
    case parser::OmpDefaultClause::Type::Shared:
      SetContextDefaultDSA(Symbol::Flag::OmpShared);
      break;
    case parser::OmpDefaultClause::Type::None:
      SetContextDefaultDSA(Symbol::Flag::OmpNone);
      break;
    }
  }
}

bool OmpAttributeVisitor::IsNestedInDirective(llvm::omp::Directive directive) {
  if (dirContext_.size() >= 1) {
    for (std::size_t i = dirContext_.size() - 1; i > 0; --i) {
      if (dirContext_[i - 1].directive == directive) {
        return true;
      }
    }
  }
  return false;
}

void OmpAttributeVisitor::Post(const parser::OpenMPExecutableAllocate &x) {
  bool hasAllocator = false;
  // TODO: Investigate whether searching the clause list can be done with
  // parser::Unwrap instead of the following loop
  const auto &clauseList{std::get<parser::OmpClauseList>(x.t)};
  for (const auto &clause : clauseList.v) {
    if (std::get_if<parser::OmpClause::Allocator>(&clause.u)) {
      hasAllocator = true;
    }
  }

  if (IsNestedInDirective(llvm::omp::Directive::OMPD_target) && !hasAllocator) {
    // TODO: expand this check to exclude the case when a requires
    //       directive with the dynamic_allocators clause is present
    //       in the same compilation unit (OMP5.0 2.11.3).
    context_.Say(x.source,
        "ALLOCATE directives that appear in a TARGET region "
        "must specify an allocator clause"_err_en_US);
  }

  const auto &allocateStmt =
      std::get<parser::Statement<parser::AllocateStmt>>(x.t).statement;
  if (const auto &list{std::get<std::optional<parser::OmpObjectList>>(x.t)}) {
    CheckAllNamesInAllocateStmt(
        std::get<parser::Verbatim>(x.t).source, *list, allocateStmt);
  }
  if (const auto &subDirs{
          std::get<std::optional<std::list<parser::OpenMPDeclarativeAllocate>>>(
              x.t)}) {
    for (const auto &dalloc : *subDirs) {
      CheckAllNamesInAllocateStmt(std::get<parser::Verbatim>(dalloc.t).source,
          std::get<parser::OmpObjectList>(dalloc.t), allocateStmt);
    }
  }
  PopContext();
}

void OmpAttributeVisitor::Post(const parser::OpenMPAllocatorsConstruct &x) {
  const auto &dir{std::get<parser::Verbatim>(x.t)};
  const auto &clauseList{std::get<parser::OmpClauseList>(x.t)};
  for (const auto &clause : clauseList.v) {
    if (const auto *alloc{
            std::get_if<parser::OmpClause::Allocate>(&clause.u)}) {
      CheckAllNamesInAllocateStmt(dir.source,
          std::get<parser::OmpObjectList>(alloc->v.t),
          std::get<parser::Statement<parser::AllocateStmt>>(x.t).statement);

      const auto &allocMod{
          std::get<std::optional<parser::OmpAllocateClause::AllocateModifier>>(
              alloc->v.t)};
      // TODO: As with allocate directive, exclude the case when a requires
      //       directive with the dynamic_allocators clause is present in
      //       the same compilation unit (OMP5.0 2.11.3).
      if (IsNestedInDirective(llvm::omp::Directive::OMPD_target) &&
          (!allocMod.has_value() ||
              std::holds_alternative<
                  parser::OmpAllocateClause::AllocateModifier::Align>(
                  allocMod->u))) {
        context_.Say(x.source,
            "ALLOCATORS directives that appear in a TARGET region "
            "must specify an allocator"_err_en_US);
      }
    }
  }
  PopContext();
}

static bool IsPrivatizable(const Symbol *sym) {
  auto *misc{sym->detailsIf<MiscDetails>()};
  return !IsProcedure(*sym) && !IsNamedConstant(*sym) &&
      !sym->owner().IsDerivedType() &&
      sym->owner().kind() != Scope::Kind::ImpliedDos &&
      !sym->detailsIf<semantics::AssocEntityDetails>() &&
      !sym->detailsIf<semantics::NamelistDetails>() &&
      (!misc ||
          (misc->kind() != MiscDetails::Kind::ComplexPartRe &&
              misc->kind() != MiscDetails::Kind::ComplexPartIm &&
              misc->kind() != MiscDetails::Kind::KindParamInquiry &&
              misc->kind() != MiscDetails::Kind::LenParamInquiry &&
              misc->kind() != MiscDetails::Kind::ConstructName));
}

void OmpAttributeVisitor::CreateImplicitSymbols(
    const Symbol *symbol, std::optional<Symbol::Flag> setFlag) {
  if (!IsPrivatizable(symbol)) {
    return;
  }

  // Implicitly determined DSAs
  // OMP 5.2 5.1.1 - Variables Referenced in a Construct
  Symbol *lastDeclSymbol = nullptr;
  std::optional<Symbol::Flag> prevDSA;
  for (int dirDepth{0}; dirDepth < (int)dirContext_.size(); ++dirDepth) {
    DirContext &dirContext = dirContext_[dirDepth];
    std::optional<Symbol::Flag> dsa;

    for (auto symMap : dirContext.objectWithDSA) {
      // if the `symbol` already has a data-sharing attribute
      if (symMap.first->name() == symbol->name()) {
        dsa = symMap.second;
        break;
      }
    }

    // When handling each implicit rule for a given symbol, one of the
    // following 3 actions may be taken:
    // 1. Declare a new private symbol.
    // 2. Create a new association symbol with no flags, that will represent
    //    a shared symbol in the current scope. Note that symbols without
    //    any private flags are considered as shared.
    // 3. Use the last declared private symbol, by inserting a new symbol
    //    in the scope being processed, associated with it.
    //    If no private symbol was declared previously, then no association
    //    is needed and the symbol from the enclosing scope will be
    //    inherited by the current one.
    //
    // Because of how symbols are collected in lowering, not inserting a new
    // symbol in the last case could lead to the conclusion that a symbol
    // from an enclosing construct was declared in the current construct,
    // which would result in wrong privatization code being generated.
    // Consider the following example:
    //
    // !$omp parallel default(private)              ! p1
    //   !$omp parallel default(private) shared(x)  ! p2
    //     x = 10
    //   !$omp end parallel
    // !$omp end parallel
    //
    // If a new x symbol was not inserted in the inner parallel construct
    // (p2), it would use the x symbol definition from the enclosing scope.
    // Then, when p2's default symbols were collected in lowering, the x
    // symbol from the outer parallel construct (p1) would be collected, as
    // it would have the private flag set.
    // This would make x appear to be defined in p2, causing it to be
    // privatized in p2 and its privatization in p1 to be skipped.
    auto makePrivateSymbol = [&](Symbol::Flag flag) {
      const Symbol *hostSymbol =
          lastDeclSymbol ? lastDeclSymbol : &symbol->GetUltimate();
      lastDeclSymbol = DeclareNewPrivateAccessEntity(
          *hostSymbol, flag, context_.FindScope(dirContext.directiveSource));
      if (setFlag) {
        lastDeclSymbol->set(*setFlag);
      }
      return lastDeclSymbol;
    };
<<<<<<< HEAD
    auto makeSharedSymbol = [&]() {
      const Symbol *hostSymbol =
          lastDeclSymbol ? lastDeclSymbol : &symbol->GetUltimate();
      MakeAssocSymbol(symbol->name(), *hostSymbol,
          context_.FindScope(dirContext.directiveSource));
=======
    auto makeSharedSymbol = [&](std::optional<Symbol::Flag> flag = {}) {
      const Symbol *hostSymbol =
          lastDeclSymbol ? lastDeclSymbol : &symbol->GetUltimate();
      Symbol &assocSymbol = MakeAssocSymbol(symbol->name(), *hostSymbol,
          context_.FindScope(dirContext.directiveSource));
      if (flag) {
        assocSymbol.set(*flag);
      }
>>>>>>> 4b409fa5
    };
    auto useLastDeclSymbol = [&]() {
      if (lastDeclSymbol) {
        makeSharedSymbol();
      }
    };

    bool taskGenDir = llvm::omp::taskGeneratingSet.test(dirContext.directive);
    bool targetDir = llvm::omp::allTargetSet.test(dirContext.directive);
    bool parallelDir = llvm::omp::allParallelSet.test(dirContext.directive);
    bool teamsDir = llvm::omp::allTeamsSet.test(dirContext.directive);

    if (dsa.has_value()) {
      if (dsa.value() == Symbol::Flag::OmpShared &&
<<<<<<< HEAD
          (parallelDir || taskGenDir || teamsDir))
        makeSharedSymbol();
=======
          (parallelDir || taskGenDir || teamsDir)) {
        makeSharedSymbol(Symbol::Flag::OmpShared);
      }
>>>>>>> 4b409fa5
      // Private symbols will have been declared already.
      prevDSA = dsa;
      continue;
    }

    if (dirContext.defaultDSA == Symbol::Flag::OmpPrivate ||
        dirContext.defaultDSA == Symbol::Flag::OmpFirstPrivate ||
        dirContext.defaultDSA == Symbol::Flag::OmpShared) {
      // 1) default
      // Allowed only with parallel, teams and task generating constructs.
<<<<<<< HEAD
      assert(parallelDir || taskGenDir || teamsDir);
      if (dirContext.defaultDSA != Symbol::Flag::OmpShared)
        makePrivateSymbol(dirContext.defaultDSA);
      else
        makeSharedSymbol();
=======
      if (!parallelDir && !taskGenDir && !teamsDir) {
        return;
      }
      if (dirContext.defaultDSA != Symbol::Flag::OmpShared) {
        makePrivateSymbol(dirContext.defaultDSA);
      } else {
        makeSharedSymbol();
      }
>>>>>>> 4b409fa5
      dsa = dirContext.defaultDSA;
    } else if (parallelDir) {
      // 2) parallel -> shared
      makeSharedSymbol();
      dsa = Symbol::Flag::OmpShared;
    } else if (!taskGenDir && !targetDir) {
      // 3) enclosing context
      useLastDeclSymbol();
      dsa = prevDSA;
    } else if (targetDir) {
      // TODO 4) not mapped target variable -> firstprivate
      dsa = prevDSA;
    } else if (taskGenDir) {
      // TODO 5) dummy arg in orphaned taskgen construct -> firstprivate
      if (prevDSA == Symbol::Flag::OmpShared) {
        // 6) shared in enclosing context -> shared
        makeSharedSymbol();
        dsa = Symbol::Flag::OmpShared;
      } else {
        // 7) firstprivate
        dsa = Symbol::Flag::OmpFirstPrivate;
        makePrivateSymbol(*dsa)->set(Symbol::Flag::OmpImplicit);
      }
    }
    prevDSA = dsa;
  }
}

// For OpenMP constructs, check all the data-refs within the constructs
// and adjust the symbol for each Name if necessary
void OmpAttributeVisitor::Post(const parser::Name &name) {
  auto *symbol{name.symbol};

  if (symbol && !dirContext_.empty() && GetContext().withinConstruct) {
    if (IsPrivatizable(symbol) && !IsObjectWithDSA(*symbol)) {
      // TODO: create a separate function to go through the rules for
      //       predetermined, explicitly determined, and implicitly
      //       determined data-sharing attributes (2.15.1.1).
      if (Symbol * found{currScope().FindSymbol(name.source)}) {
        if (symbol != found) {
          name.symbol = found; // adjust the symbol within region
        } else if (GetContext().defaultDSA == Symbol::Flag::OmpNone &&
            !symbol->test(Symbol::Flag::OmpThreadprivate) &&
            // Exclude indices of sequential loops that are privatised in
            // the scope of the parallel region, and not in this scope.
            // TODO: check whether this should be caught in IsObjectWithDSA
            !symbol->test(Symbol::Flag::OmpPrivate)) {
          context_.Say(name.source,
              "The DEFAULT(NONE) clause requires that '%s' must be listed in "
              "a data-sharing attribute clause"_err_en_US,
              symbol->name());
        }
      }
    }

    if (Symbol * found{currScope().FindSymbol(name.source)}) {
      if (found->test(semantics::Symbol::Flag::OmpThreadprivate))
        return;
    }

    if (auto *stmtFunction{symbol->detailsIf<semantics::SubprogramDetails>()};
        stmtFunction && stmtFunction->stmtFunction()) {
      // Each non-dummy argument from a statement function must be handled too,
      // as if it was explicitly referenced.
      semantics::UnorderedSymbolSet symbols{
          CollectSymbols(stmtFunction->stmtFunction().value())};
      for (const auto &sym : symbols) {
        if (!IsStmtFunctionDummy(sym) && !IsObjectWithDSA(*sym)) {
          CreateImplicitSymbols(&*sym, Symbol::Flag::OmpFromStmtFunction);
        }
      }
    } else {
      CreateImplicitSymbols(symbol);
    }
  } // within OpenMP construct
}

Symbol *OmpAttributeVisitor::ResolveName(const parser::Name *name) {
  if (auto *resolvedSymbol{
          name ? GetContext().scope.FindSymbol(name->source) : nullptr}) {
    name->symbol = resolvedSymbol;
    return resolvedSymbol;
  } else {
    return nullptr;
  }
}

void OmpAttributeVisitor::ResolveOmpName(
    const parser::Name &name, Symbol::Flag ompFlag) {
  if (ResolveName(&name)) {
    if (auto *resolvedSymbol{ResolveOmp(name, ompFlag, currScope())}) {
      if (dataSharingAttributeFlags.test(ompFlag)) {
        AddToContextObjectWithDSA(*resolvedSymbol, ompFlag);
      }
    }
  } else if (ompFlag == Symbol::Flag::OmpCriticalLock) {
    const auto pair{
        GetContext().scope.try_emplace(name.source, Attrs{}, UnknownDetails{})};
    CHECK(pair.second);
    name.symbol = &pair.first->second.get();
  }
}

void OmpAttributeVisitor::ResolveOmpNameList(
    const std::list<parser::Name> &nameList, Symbol::Flag ompFlag) {
  for (const auto &name : nameList) {
    ResolveOmpName(name, ompFlag);
  }
}

Symbol *OmpAttributeVisitor::ResolveOmpCommonBlockName(
    const parser::Name *name) {
  if (!name) {
    return nullptr;
  }
  if (auto *cb{GetProgramUnitOrBlockConstructContaining(GetContext().scope)
                   .FindCommonBlock(name->source)}) {
    name->symbol = cb;
    return cb;
  }
  return nullptr;
}

// Use this function over ResolveOmpName when an omp object's scope needs
// resolving, it's symbol flag isn't important and a simple check for resolution
// failure is desired. Using ResolveOmpName means needing to work with the
// context to check for failure, whereas here a pointer comparison is all that's
// needed.
Symbol *OmpAttributeVisitor::ResolveOmpObjectScope(const parser::Name *name) {

  // TODO: Investigate whether the following block can be replaced by, or
  // included in, the ResolveOmpName function
  if (auto *prev{name ? GetContext().scope.parent().FindSymbol(name->source)
                      : nullptr}) {
    name->symbol = prev;
    return nullptr;
  }

  // TODO: Investigate whether the following block can be replaced by, or
  // included in, the ResolveOmpName function
  if (auto *ompSymbol{
          name ? GetContext().scope.FindSymbol(name->source) : nullptr}) {
    name->symbol = ompSymbol;
    return ompSymbol;
  }
  return nullptr;
}

void OmpAttributeVisitor::ResolveOmpObjectList(
    const parser::OmpObjectList &ompObjectList, Symbol::Flag ompFlag) {
  for (const auto &ompObject : ompObjectList.v) {
    ResolveOmpObject(ompObject, ompFlag);
  }
}

void OmpAttributeVisitor::ResolveOmpObject(
    const parser::OmpObject &ompObject, Symbol::Flag ompFlag) {
  common::visit(
      common::visitors{
          [&](const parser::Designator &designator) {
            if (const auto *name{
                    semantics::getDesignatorNameIfDataRef(designator)}) {
              if (auto *symbol{ResolveOmp(*name, ompFlag, currScope())}) {
                auto checkExclusivelists =
                    [&](const Symbol *symbol1, Symbol::Flag firstOmpFlag,
                        Symbol *symbol2, Symbol::Flag secondOmpFlag) {
                      if ((symbol1->test(firstOmpFlag) &&
                              symbol2->test(secondOmpFlag)) ||
                          (symbol1->test(secondOmpFlag) &&
                              symbol2->test(firstOmpFlag))) {
                        context_.Say(designator.source,
                            "Variable '%s' may not "
                            "appear on both %s and %s "
                            "clauses on a %s construct"_err_en_US,
                            symbol2->name(),
                            const_cast<Symbol *>(symbol1)->OmpFlagToClauseName(
                                firstOmpFlag),
                            symbol2->OmpFlagToClauseName(secondOmpFlag),
                            parser::ToUpperCaseLetters(
                                llvm::omp::getOpenMPDirectiveName(
                                    GetContext().directive)
                                    .str()));
                      }
                    };
                if (dataCopyingAttributeFlags.test(ompFlag)) {
                  CheckDataCopyingClause(*name, *symbol, ompFlag);
                } else {
                  AddToContextObjectWithDSA(*symbol, ompFlag);
                  if (dataSharingAttributeFlags.test(ompFlag)) {
                    CheckMultipleAppearances(*name, *symbol, ompFlag);
                  }
                  if (privateDataSharingAttributeFlags.test(ompFlag)) {
                    CheckObjectInNamelistOrAssociate(*name, *symbol, ompFlag);
                  }

                  if (ompFlag == Symbol::Flag::OmpAllocate) {
                    AddAllocateName(name);
                  }
                }
                if (ompFlag == Symbol::Flag::OmpDeclarativeAllocateDirective &&
                    IsAllocatable(*symbol) &&
                    !IsNestedInDirective(llvm::omp::Directive::OMPD_allocate)) {
                  context_.Say(designator.source,
                      "List items specified in the ALLOCATE directive must not "
                      "have the ALLOCATABLE attribute unless the directive is "
                      "associated with an ALLOCATE statement"_err_en_US);
                }
                if ((ompFlag == Symbol::Flag::OmpDeclarativeAllocateDirective ||
                        ompFlag ==
                            Symbol::Flag::OmpExecutableAllocateDirective) &&
                    ResolveOmpObjectScope(name) == nullptr) {
                  context_.Say(designator.source, // 2.15.3
                      "List items must be declared in the same scoping unit "
                      "in which the %s directive appears"_err_en_US,
                      parser::ToUpperCaseLetters(
                          llvm::omp::getOpenMPDirectiveName(
                              GetContext().directive)
                              .str()));
                }
                if (GetContext().directive ==
                    llvm::omp::Directive::OMPD_target_data) {
                  checkExclusivelists(symbol, Symbol::Flag::OmpUseDevicePtr,
                      symbol, Symbol::Flag::OmpUseDeviceAddr);
                }
                if (llvm::omp::allDistributeSet.test(GetContext().directive)) {
                  checkExclusivelists(symbol, Symbol::Flag::OmpFirstPrivate,
                      symbol, Symbol::Flag::OmpLastPrivate);
                }
                if (llvm::omp::allTargetSet.test(GetContext().directive)) {
                  checkExclusivelists(symbol, Symbol::Flag::OmpIsDevicePtr,
                      symbol, Symbol::Flag::OmpHasDeviceAddr);
                  const auto *hostAssocSym{symbol};
                  if (!(symbol->test(Symbol::Flag::OmpIsDevicePtr) ||
                          symbol->test(Symbol::Flag::OmpHasDeviceAddr))) {
                    if (const auto *details{
                            symbol->detailsIf<HostAssocDetails>()}) {
                      hostAssocSym = &details->symbol();
                    }
                  }
                  Symbol::Flag dataMappingAttributeFlags[] = {
                      Symbol::Flag::OmpMapTo, Symbol::Flag::OmpMapFrom,
                      Symbol::Flag::OmpMapToFrom, Symbol::Flag::OmpMapAlloc,
                      Symbol::Flag::OmpMapRelease, Symbol::Flag::OmpMapDelete,
                      Symbol::Flag::OmpIsDevicePtr,
                      Symbol::Flag::OmpHasDeviceAddr};

                  Symbol::Flag dataSharingAttributeFlags[] = {
                      Symbol::Flag::OmpPrivate, Symbol::Flag::OmpFirstPrivate,
                      Symbol::Flag::OmpLastPrivate, Symbol::Flag::OmpShared,
                      Symbol::Flag::OmpLinear};

                  for (Symbol::Flag ompFlag1 : dataMappingAttributeFlags) {
                    for (Symbol::Flag ompFlag2 : dataSharingAttributeFlags) {
                      checkExclusivelists(
                          hostAssocSym, ompFlag1, symbol, ompFlag2);
                    }
                  }
                }
              }
            } else {
              // Array sections to be changed to substrings as needed
              if (AnalyzeExpr(context_, designator)) {
                if (std::holds_alternative<parser::Substring>(designator.u)) {
                  context_.Say(designator.source,
                      "Substrings are not allowed on OpenMP "
                      "directives or clauses"_err_en_US);
                }
              }
              // other checks, more TBD
            }
          },
          [&](const parser::Name &name) { // common block
            if (auto *symbol{ResolveOmpCommonBlockName(&name)}) {
              if (!dataCopyingAttributeFlags.test(ompFlag)) {
                CheckMultipleAppearances(
                    name, *symbol, Symbol::Flag::OmpCommonBlock);
              }
              // 2.15.3 When a named common block appears in a list, it has the
              // same meaning as if every explicit member of the common block
              // appeared in the list
              auto &details{symbol->get<CommonBlockDetails>()};
              unsigned index{0};
              for (auto &object : details.objects()) {
                if (auto *resolvedObject{
                        ResolveOmp(*object, ompFlag, currScope())}) {
                  if (dataCopyingAttributeFlags.test(ompFlag)) {
                    CheckDataCopyingClause(name, *resolvedObject, ompFlag);
                  } else {
                    AddToContextObjectWithDSA(*resolvedObject, ompFlag);
                  }
                  details.replace_object(*resolvedObject, index);
                }
                index++;
              }
            } else {
              context_.Say(name.source, // 2.15.3
                  "COMMON block must be declared in the same scoping unit "
                  "in which the OpenMP directive or clause appears"_err_en_US);
            }
          },
      },
      ompObject.u);
}

Symbol *OmpAttributeVisitor::ResolveOmp(
    const parser::Name &name, Symbol::Flag ompFlag, Scope &scope) {
  if (ompFlagsRequireNewSymbol.test(ompFlag)) {
    return DeclarePrivateAccessEntity(name, ompFlag, scope);
  } else {
    return DeclareOrMarkOtherAccessEntity(name, ompFlag);
  }
}

Symbol *OmpAttributeVisitor::ResolveOmp(
    Symbol &symbol, Symbol::Flag ompFlag, Scope &scope) {
  if (ompFlagsRequireNewSymbol.test(ompFlag)) {
    return DeclarePrivateAccessEntity(symbol, ompFlag, scope);
  } else {
    return DeclareOrMarkOtherAccessEntity(symbol, ompFlag);
  }
}

Symbol *OmpAttributeVisitor::DeclareOrMarkOtherAccessEntity(
    const parser::Name &name, Symbol::Flag ompFlag) {
  Symbol *prev{currScope().FindSymbol(name.source)};
  if (!name.symbol || !prev) {
    return nullptr;
  } else if (prev != name.symbol) {
    name.symbol = prev;
  }
  return DeclareOrMarkOtherAccessEntity(*prev, ompFlag);
}

Symbol *OmpAttributeVisitor::DeclareOrMarkOtherAccessEntity(
    Symbol &object, Symbol::Flag ompFlag) {
  if (ompFlagsRequireMark.test(ompFlag)) {
    object.set(ompFlag);
  }
  return &object;
}

static bool WithMultipleAppearancesOmpException(
    const Symbol &symbol, Symbol::Flag flag) {
  return (flag == Symbol::Flag::OmpFirstPrivate &&
             symbol.test(Symbol::Flag::OmpLastPrivate)) ||
      (flag == Symbol::Flag::OmpLastPrivate &&
          symbol.test(Symbol::Flag::OmpFirstPrivate));
}

void OmpAttributeVisitor::CheckMultipleAppearances(
    const parser::Name &name, const Symbol &symbol, Symbol::Flag ompFlag) {
  const auto *target{&symbol};
  if (ompFlagsRequireNewSymbol.test(ompFlag)) {
    if (const auto *details{symbol.detailsIf<HostAssocDetails>()}) {
      target = &details->symbol();
    }
  }
  if (HasDataSharingAttributeObject(target->GetUltimate()) &&
      !WithMultipleAppearancesOmpException(symbol, ompFlag)) {
    context_.Say(name.source,
        "'%s' appears in more than one data-sharing clause "
        "on the same OpenMP directive"_err_en_US,
        name.ToString());
  } else {
    AddDataSharingAttributeObject(target->GetUltimate());
    if (privateDataSharingAttributeFlags.test(ompFlag)) {
      AddPrivateDataSharingAttributeObjects(*target);
    }
  }
}

void ResolveAccParts(SemanticsContext &context, const parser::ProgramUnit &node,
    Scope *topScope) {
  if (context.IsEnabled(common::LanguageFeature::OpenACC)) {
    AccAttributeVisitor{context, topScope}.Walk(node);
  }
}

void ResolveOmpParts(
    SemanticsContext &context, const parser::ProgramUnit &node) {
  if (context.IsEnabled(common::LanguageFeature::OpenMP)) {
    OmpAttributeVisitor{context}.Walk(node);
    if (!context.AnyFatalError()) {
      // The data-sharing attribute of the loop iteration variable for a
      // sequential loop (2.15.1.1) can only be determined when visiting
      // the corresponding DoConstruct, a second walk is to adjust the
      // symbols for all the data-refs of that loop iteration variable
      // prior to the DoConstruct.
      OmpAttributeVisitor{context}.Walk(node);
    }
  }
}

void ResolveOmpTopLevelParts(
    SemanticsContext &context, const parser::Program &program) {
  if (!context.IsEnabled(common::LanguageFeature::OpenMP)) {
    return;
  }

  // Gather REQUIRES clauses from all non-module top-level program unit symbols,
  // combine them together ensuring compatibility and apply them to all these
  // program units. Modules are skipped because their REQUIRES clauses should be
  // propagated via USE statements instead.
  WithOmpDeclarative::RequiresFlags combinedFlags;
  std::optional<common::OmpAtomicDefaultMemOrderType> combinedMemOrder;

  // Function to go through non-module top level program units and extract
  // REQUIRES information to be processed by a function-like argument.
  auto processProgramUnits{[&](auto processFn) {
    for (const parser::ProgramUnit &unit : program.v) {
      if (!std::holds_alternative<common::Indirection<parser::Module>>(
              unit.u) &&
          !std::holds_alternative<common::Indirection<parser::Submodule>>(
              unit.u) &&
          !std::holds_alternative<
              common::Indirection<parser::CompilerDirective>>(unit.u)) {
        Symbol *symbol{common::visit(
            [&context](auto &x) {
              Scope *scope = GetScope(context, x.value());
              return scope ? scope->symbol() : nullptr;
            },
            unit.u)};
        // FIXME There is no symbol defined for MainProgram units in certain
        // circumstances, so REQUIRES information has no place to be stored in
        // these cases.
        if (!symbol) {
          continue;
        }
        common::visit(
            [&](auto &details) {
              if constexpr (std::is_convertible_v<decltype(&details),
                                WithOmpDeclarative *>) {
                processFn(*symbol, details);
              }
            },
            symbol->details());
      }
    }
  }};

  // Combine global REQUIRES information from all program units except modules
  // and submodules.
  processProgramUnits([&](Symbol &symbol, WithOmpDeclarative &details) {
    if (const WithOmpDeclarative::RequiresFlags *
        flags{details.ompRequires()}) {
      combinedFlags |= *flags;
    }
    if (const common::OmpAtomicDefaultMemOrderType *
        memOrder{details.ompAtomicDefaultMemOrder()}) {
      if (combinedMemOrder && *combinedMemOrder != *memOrder) {
        context.Say(symbol.scope()->sourceRange(),
            "Conflicting '%s' REQUIRES clauses found in compilation "
            "unit"_err_en_US,
            parser::ToUpperCaseLetters(llvm::omp::getOpenMPClauseName(
                llvm::omp::Clause::OMPC_atomic_default_mem_order)
                                           .str()));
      }
      combinedMemOrder = *memOrder;
    }
  });

  // Update all program units except modules and submodules with the combined
  // global REQUIRES information.
  processProgramUnits([&](Symbol &, WithOmpDeclarative &details) {
    if (combinedFlags.any()) {
      details.set_ompRequires(combinedFlags);
    }
    if (combinedMemOrder) {
      details.set_ompAtomicDefaultMemOrder(*combinedMemOrder);
    }
  });
}

static bool IsSymbolInCommonBlock(const Symbol &symbol) {
  // TODO Improve the performance of this predicate function.
  //      Going through all symbols sequentially, in all common blocks, can be
  //      slow when there are many symbols. A possible optimization is to add
  //      an OmpInCommonBlock flag to Symbol, to make it possible to quickly
  //      test if a given symbol is in a common block.
  for (const auto &cb : symbol.owner().commonBlocks()) {
    if (IsCommonBlockContaining(cb.second.get(), symbol)) {
      return true;
    }
  }
  return false;
}

static bool IsSymbolThreadprivate(const Symbol &symbol) {
  if (const auto *details{symbol.detailsIf<HostAssocDetails>()}) {
    return details->symbol().test(Symbol::Flag::OmpThreadprivate);
  }
  return symbol.test(Symbol::Flag::OmpThreadprivate);
}

static bool IsSymbolPrivate(const Symbol &symbol) {
  if (symbol.test(Symbol::Flag::OmpPrivate) ||
      symbol.test(Symbol::Flag::OmpFirstPrivate)) {
    return true;
  }
  // A symbol that has not gone through constructs that may privatize the
  // original symbol may be predetermined as private.
  // (OMP 5.2 5.1.1 - Variables Referenced in a Construct)
  if (symbol == symbol.GetUltimate()) {
    switch (symbol.owner().kind()) {
    case Scope::Kind::MainProgram:
    case Scope::Kind::Subprogram:
    case Scope::Kind::BlockConstruct:
      return !symbol.attrs().test(Attr::SAVE) &&
          !symbol.attrs().test(Attr::PARAMETER) && !IsAssumedShape(symbol) &&
          !IsSymbolInCommonBlock(symbol);
    default:
      return false;
    }
  }
  return false;
}

void OmpAttributeVisitor::CheckDataCopyingClause(
    const parser::Name &name, const Symbol &symbol, Symbol::Flag ompFlag) {
  if (ompFlag == Symbol::Flag::OmpCopyIn) {
    // List of items/objects that can appear in a 'copyin' clause must be
    // 'threadprivate'
    if (!IsSymbolThreadprivate(symbol)) {
      context_.Say(name.source,
          "Non-THREADPRIVATE object '%s' in COPYIN clause"_err_en_US,
          symbol.name());
    }
  } else if (ompFlag == Symbol::Flag::OmpCopyPrivate &&
      GetContext().directive == llvm::omp::Directive::OMPD_single) {
    // A list item that appears in a 'copyprivate' clause may not appear on a
    // 'private' or 'firstprivate' clause on a single construct
    if (IsObjectWithDSA(symbol) &&
        (symbol.test(Symbol::Flag::OmpPrivate) ||
            symbol.test(Symbol::Flag::OmpFirstPrivate))) {
      context_.Say(name.source,
          "COPYPRIVATE variable '%s' may not appear on a PRIVATE or "
          "FIRSTPRIVATE clause on a SINGLE construct"_err_en_US,
          symbol.name());
    } else if (!IsSymbolThreadprivate(symbol) && !IsSymbolPrivate(symbol)) {
      // List of items/objects that can appear in a 'copyprivate' clause must be
      // either 'private' or 'threadprivate' in enclosing context.
      context_.Say(name.source,
          "COPYPRIVATE variable '%s' is not PRIVATE or THREADPRIVATE in "
          "outer context"_err_en_US,
          symbol.name());
    }
  }
}

void OmpAttributeVisitor::CheckObjectInNamelistOrAssociate(
    const parser::Name &name, const Symbol &symbol, Symbol::Flag ompFlag) {
  const auto &ultimateSymbol{symbol.GetUltimate()};
  llvm::StringRef clauseName{"PRIVATE"};
  if (ompFlag == Symbol::Flag::OmpFirstPrivate) {
    clauseName = "FIRSTPRIVATE";
  } else if (ompFlag == Symbol::Flag::OmpLastPrivate) {
    clauseName = "LASTPRIVATE";
  }

  if (ultimateSymbol.test(Symbol::Flag::InNamelist)) {
    context_.Say(name.source,
        "Variable '%s' in NAMELIST cannot be in a %s clause"_err_en_US,
        name.ToString(), clauseName.str());
  }

  if (ultimateSymbol.has<AssocEntityDetails>()) {
    context_.Say(name.source,
        "Variable '%s' in ASSOCIATE cannot be in a %s clause"_err_en_US,
        name.ToString(), clauseName.str());
  }
}

void OmpAttributeVisitor::CheckSourceLabel(const parser::Label &label) {
  // Get the context to check if the statement causing a jump to the 'label' is
  // in an enclosing OpenMP construct
  std::optional<DirContext> thisContext{GetContextIf()};
  sourceLabels_.emplace(
      label, std::make_pair(currentStatementSource_, thisContext));
  // Check if the statement with 'label' to which a jump is being introduced
  // has already been encountered
  auto it{targetLabels_.find(label)};
  if (it != targetLabels_.end()) {
    // Check if both the statement with 'label' and the statement that causes a
    // jump to the 'label' are in the same scope
    CheckLabelContext(currentStatementSource_, it->second.first, thisContext,
        it->second.second);
  }
}

// Check for invalid branch into or out of OpenMP structured blocks
void OmpAttributeVisitor::CheckLabelContext(const parser::CharBlock source,
    const parser::CharBlock target, std::optional<DirContext> sourceContext,
    std::optional<DirContext> targetContext) {
  if (targetContext &&
      (!sourceContext ||
          (sourceContext->scope != targetContext->scope &&
              !DoesScopeContain(
                  &targetContext->scope, sourceContext->scope)))) {
    context_
        .Say(source, "invalid branch into an OpenMP structured block"_err_en_US)
        .Attach(target, "In the enclosing %s directive branched into"_en_US,
            parser::ToUpperCaseLetters(
                llvm::omp::getOpenMPDirectiveName(targetContext->directive)
                    .str()));
  }
  if (sourceContext &&
      (!targetContext ||
          (sourceContext->scope != targetContext->scope &&
              !DoesScopeContain(
                  &sourceContext->scope, targetContext->scope)))) {
    context_
        .Say(source,
            "invalid branch leaving an OpenMP structured block"_err_en_US)
        .Attach(target, "Outside the enclosing %s directive"_en_US,
            parser::ToUpperCaseLetters(
                llvm::omp::getOpenMPDirectiveName(sourceContext->directive)
                    .str()));
  }
}

// Goes through the names in an OmpObjectList and checks if each name appears
// in the given allocate statement
void OmpAttributeVisitor::CheckAllNamesInAllocateStmt(
    const parser::CharBlock &source, const parser::OmpObjectList &ompObjectList,
    const parser::AllocateStmt &allocate) {
  for (const auto &obj : ompObjectList.v) {
    if (const auto *d{std::get_if<parser::Designator>(&obj.u)}) {
      if (const auto *ref{std::get_if<parser::DataRef>(&d->u)}) {
        if (const auto *n{std::get_if<parser::Name>(&ref->u)}) {
          CheckNameInAllocateStmt(source, *n, allocate);
        }
      }
    }
  }
}

void OmpAttributeVisitor::CheckNameInAllocateStmt(
    const parser::CharBlock &source, const parser::Name &name,
    const parser::AllocateStmt &allocate) {
  for (const auto &allocation :
      std::get<std::list<parser::Allocation>>(allocate.t)) {
    const auto &allocObj = std::get<parser::AllocateObject>(allocation.t);
    if (const auto *n{std::get_if<parser::Name>(&allocObj.u)}) {
      if (n->source == name.source) {
        return;
      }
    }
  }
  context_.Say(source,
      "Object '%s' in %s directive not "
      "found in corresponding ALLOCATE statement"_err_en_US,
      name.ToString(),
      parser::ToUpperCaseLetters(
          llvm::omp::getOpenMPDirectiveName(GetContext().directive).str()));
}

void OmpAttributeVisitor::AddOmpRequiresToScope(Scope &scope,
    WithOmpDeclarative::RequiresFlags flags,
    std::optional<common::OmpAtomicDefaultMemOrderType> memOrder) {
  Scope *scopeIter = &scope;
  do {
    if (Symbol * symbol{scopeIter->symbol()}) {
      common::visit(
          [&](auto &details) {
            // Store clauses information into the symbol for the parent and
            // enclosing modules, programs, functions and subroutines.
            if constexpr (std::is_convertible_v<decltype(&details),
                              WithOmpDeclarative *>) {
              if (flags.any()) {
                if (const WithOmpDeclarative::RequiresFlags *
                    otherFlags{details.ompRequires()}) {
                  flags |= *otherFlags;
                }
                details.set_ompRequires(flags);
              }
              if (memOrder) {
                if (details.has_ompAtomicDefaultMemOrder() &&
                    *details.ompAtomicDefaultMemOrder() != *memOrder) {
                  context_.Say(scopeIter->sourceRange(),
                      "Conflicting '%s' REQUIRES clauses found in compilation "
                      "unit"_err_en_US,
                      parser::ToUpperCaseLetters(llvm::omp::getOpenMPClauseName(
                          llvm::omp::Clause::OMPC_atomic_default_mem_order)
                                                     .str()));
                }
                details.set_ompAtomicDefaultMemOrder(*memOrder);
              }
            }
          },
          symbol->details());
    }
    scopeIter = &scopeIter->parent();
  } while (!scopeIter->IsGlobal());
}

void OmpAttributeVisitor::IssueNonConformanceWarning(
    llvm::omp::Directive D, parser::CharBlock source) {
  std::string warnStr = "";
  std::string dirName = llvm::omp::getOpenMPDirectiveName(D).str();
  switch (D) {
  case llvm::omp::OMPD_master:
    warnStr = "OpenMP directive '" + dirName +
        "' has been deprecated, please use 'masked' instead.";
    break;
  case llvm::omp::OMPD_target_loop:
  default:
    warnStr = "OpenMP directive '" + dirName + "' has been deprecated.";
  }
  if (context_.ShouldWarn(common::UsageWarning::OpenMPUsage)) {
    context_.Say(source, "%s"_warn_en_US, warnStr);
  }
}
} // namespace Fortran::semantics<|MERGE_RESOLUTION|>--- conflicted
+++ resolved
@@ -2122,13 +2122,6 @@
       }
       return lastDeclSymbol;
     };
-<<<<<<< HEAD
-    auto makeSharedSymbol = [&]() {
-      const Symbol *hostSymbol =
-          lastDeclSymbol ? lastDeclSymbol : &symbol->GetUltimate();
-      MakeAssocSymbol(symbol->name(), *hostSymbol,
-          context_.FindScope(dirContext.directiveSource));
-=======
     auto makeSharedSymbol = [&](std::optional<Symbol::Flag> flag = {}) {
       const Symbol *hostSymbol =
           lastDeclSymbol ? lastDeclSymbol : &symbol->GetUltimate();
@@ -2137,7 +2130,6 @@
       if (flag) {
         assocSymbol.set(*flag);
       }
->>>>>>> 4b409fa5
     };
     auto useLastDeclSymbol = [&]() {
       if (lastDeclSymbol) {
@@ -2152,14 +2144,9 @@
 
     if (dsa.has_value()) {
       if (dsa.value() == Symbol::Flag::OmpShared &&
-<<<<<<< HEAD
-          (parallelDir || taskGenDir || teamsDir))
-        makeSharedSymbol();
-=======
           (parallelDir || taskGenDir || teamsDir)) {
         makeSharedSymbol(Symbol::Flag::OmpShared);
       }
->>>>>>> 4b409fa5
       // Private symbols will have been declared already.
       prevDSA = dsa;
       continue;
@@ -2170,13 +2157,6 @@
         dirContext.defaultDSA == Symbol::Flag::OmpShared) {
       // 1) default
       // Allowed only with parallel, teams and task generating constructs.
-<<<<<<< HEAD
-      assert(parallelDir || taskGenDir || teamsDir);
-      if (dirContext.defaultDSA != Symbol::Flag::OmpShared)
-        makePrivateSymbol(dirContext.defaultDSA);
-      else
-        makeSharedSymbol();
-=======
       if (!parallelDir && !taskGenDir && !teamsDir) {
         return;
       }
@@ -2185,7 +2165,6 @@
       } else {
         makeSharedSymbol();
       }
->>>>>>> 4b409fa5
       dsa = dirContext.defaultDSA;
     } else if (parallelDir) {
       // 2) parallel -> shared
