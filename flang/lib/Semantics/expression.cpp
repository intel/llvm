--- conflicted
+++ resolved
@@ -2501,10 +2501,6 @@
 
 // Compute the matching distance as described in section 3.2.3 of the CUDA
 // Fortran references.
-<<<<<<< HEAD
-static int GetMatchingDistance(const characteristics::DummyArgument &dummy,
-    const std::optional<ActualArgument> &actual) {
-=======
 static int GetMatchingDistance(const common::LanguageFeatureControl &features,
     const characteristics::DummyArgument &dummy,
     const std::optional<ActualArgument> &actual) {
@@ -2512,7 +2508,6 @@
   bool isCudaUnified{features.IsEnabled(common::LanguageFeature::CudaUnified)};
   CHECK(!(isCudaUnified && isCudaManaged) && "expect only one enabled.");
 
->>>>>>> 6e4c5224
   std::optional<common::CUDADataAttr> actualDataAttr, dummyDataAttr;
   if (actual) {
     if (auto *expr{actual->UnwrapExpr()}) {
@@ -2539,12 +2534,9 @@
 
   if (!dummyDataAttr) {
     if (!actualDataAttr) {
-<<<<<<< HEAD
-=======
       if (isCudaUnified || isCudaManaged) {
         return 3;
       }
->>>>>>> 6e4c5224
       return 0;
     } else if (*actualDataAttr == common::CUDADataAttr::Device) {
       return cudaInfMatchingValue;
@@ -2554,12 +2546,9 @@
     }
   } else if (*dummyDataAttr == common::CUDADataAttr::Device) {
     if (!actualDataAttr) {
-<<<<<<< HEAD
-=======
       if (isCudaUnified || isCudaManaged) {
         return 2;
       }
->>>>>>> 6e4c5224
       return cudaInfMatchingValue;
     } else if (*actualDataAttr == common::CUDADataAttr::Device) {
       return 0;
@@ -2568,14 +2557,10 @@
       return 2;
     }
   } else if (*dummyDataAttr == common::CUDADataAttr::Managed) {
-<<<<<<< HEAD
-    if (!actualDataAttr || *actualDataAttr == common::CUDADataAttr::Device) {
-=======
     if (!actualDataAttr) {
       return isCudaUnified ? 1 : isCudaManaged ? 0 : cudaInfMatchingValue;
     }
     if (*actualDataAttr == common::CUDADataAttr::Device) {
->>>>>>> 6e4c5224
       return cudaInfMatchingValue;
     } else if (*actualDataAttr == common::CUDADataAttr::Managed) {
       return 0;
@@ -2583,14 +2568,10 @@
       return 1;
     }
   } else if (*dummyDataAttr == common::CUDADataAttr::Unified) {
-<<<<<<< HEAD
-    if (!actualDataAttr || *actualDataAttr == common::CUDADataAttr::Device) {
-=======
     if (!actualDataAttr) {
       return isCudaUnified ? 0 : isCudaManaged ? 1 : cudaInfMatchingValue;
     }
     if (*actualDataAttr == common::CUDADataAttr::Device) {
->>>>>>> 6e4c5224
       return cudaInfMatchingValue;
     } else if (*actualDataAttr == common::CUDADataAttr::Managed) {
       return 1;
@@ -2602,10 +2583,7 @@
 }
 
 static int ComputeCudaMatchingDistance(
-<<<<<<< HEAD
-=======
     const common::LanguageFeatureControl &features,
->>>>>>> 6e4c5224
     const characteristics::Procedure &procedure,
     const ActualArguments &actuals) {
   const auto &dummies{procedure.dummyArguments};
@@ -2614,11 +2592,7 @@
   for (std::size_t i{0}; i < dummies.size(); ++i) {
     const characteristics::DummyArgument &dummy{dummies[i]};
     const std::optional<ActualArgument> &actual{actuals[i]};
-<<<<<<< HEAD
-    int d{GetMatchingDistance(dummy, actual)};
-=======
     int d{GetMatchingDistance(features, dummy, actual)};
->>>>>>> 6e4c5224
     if (d == cudaInfMatchingValue)
       return d;
     distance += d;
@@ -2710,13 +2684,9 @@
             CheckCompatibleArguments(*procedure, localActuals)) {
           if ((procedure->IsElemental() && elemental) ||
               (!procedure->IsElemental() && nonElemental)) {
-<<<<<<< HEAD
-            int d{ComputeCudaMatchingDistance(*procedure, localActuals)};
-=======
             int d{ComputeCudaMatchingDistance(
                 context_.languageFeatures(), *procedure, localActuals)};
             llvm::errs() << "matching distance: " << d << "\n";
->>>>>>> 6e4c5224
             if (d != crtMatchingDistance) {
               if (d > crtMatchingDistance) {
                 continue;
@@ -2738,13 +2708,8 @@
           } else {
             elemental = &specific;
           }
-<<<<<<< HEAD
-          crtMatchingDistance =
-              ComputeCudaMatchingDistance(*procedure, localActuals);
-=======
           crtMatchingDistance = ComputeCudaMatchingDistance(
               context_.languageFeatures(), *procedure, localActuals);
->>>>>>> 6e4c5224
         }
       }
     }
