--- conflicted
+++ resolved
@@ -312,13 +312,9 @@
 void ExpressionAnalyzer::CheckConstantSubscripts(ArrayRef &ref) {
   // Fold subscript expressions and check for an empty triplet.
   Shape lb{GetLBOUNDs(foldingContext_, ref.base())};
-<<<<<<< HEAD
-  Shape ub{GetUBOUNDs(foldingContext_, ref.base())};
-=======
   CHECK(lb.size() >= ref.subscript().size());
   Shape ub{GetUBOUNDs(foldingContext_, ref.base())};
   CHECK(ub.size() >= ref.subscript().size());
->>>>>>> cd74f4a4
   bool anyPossiblyEmptyDim{false};
   int dim{0};
   for (Subscript &ss : ref.subscript()) {
@@ -3416,11 +3412,7 @@
     if (expr.typedExpr) {
       return expr.typedExpr->v;
     }
-<<<<<<< HEAD
-    if (!wasIterativelyAnalyzing) {
-=======
     if (!wasIterativelyAnalyzing && !context_.anyDefinedIntrinsicOperator()) {
->>>>>>> cd74f4a4
       iterativelyAnalyzingSubexpressions_ = true;
       result = IterativelyAnalyzeSubexpressions(expr);
     }
