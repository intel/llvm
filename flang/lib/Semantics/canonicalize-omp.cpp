//===-- lib/Semantics/canonicalize-omp.cpp --------------------------------===//
//
// Part of the LLVM Project, under the Apache License v2.0 with LLVM Exceptions.
// See https://llvm.org/LICENSE.txt for license information.
// SPDX-License-Identifier: Apache-2.0 WITH LLVM-exception
//
//===----------------------------------------------------------------------===//

#include "canonicalize-omp.h"
#include "flang/Parser/parse-tree-visitor.h"
#include "flang/Parser/parse-tree.h"

// After Loop Canonicalization, rewrite OpenMP parse tree to make OpenMP
// Constructs more structured which provide explicit scopes for later
// structural checks and semantic analysis.
//   1. move structured DoConstruct and OmpEndLoopDirective into
//      OpenMPLoopConstruct. Compilation will not proceed in case of errors
//      after this pass.
//   2. Associate declarative OMP allocation directives with their
//      respective executable allocation directive
//   3. TBD
namespace Fortran::semantics {

using namespace parser::literals;

class CanonicalizationOfOmp {
public:
  template <typename T> bool Pre(T &) { return true; }
  template <typename T> void Post(T &) {}
  CanonicalizationOfOmp(parser::Messages &messages) : messages_{messages} {}

  void Post(parser::Block &block) {
    for (auto it{block.begin()}; it != block.end(); ++it) {
      if (auto *ompCons{GetConstructIf<parser::OpenMPConstruct>(*it)}) {
        // OpenMPLoopConstruct
        if (auto *ompLoop{
                std::get_if<parser::OpenMPLoopConstruct>(&ompCons->u)}) {
          RewriteOpenMPLoopConstruct(*ompLoop, block, it);
        }
      } else if (auto *endDir{
                     GetConstructIf<parser::OmpEndLoopDirective>(*it)}) {
        // Unmatched OmpEndLoopDirective
        auto &dir{std::get<parser::OmpLoopDirective>(endDir->t)};
        messages_.Say(dir.source,
            "The %s directive must follow the DO loop associated with the "
            "loop construct"_err_en_US,
            parser::ToUpperCaseLetters(dir.source.ToString()));
      }
    } // Block list
  }

  void Post(parser::ExecutionPart &body) { RewriteOmpAllocations(body); }

  // Pre-visit all constructs that have both a specification part and
  // an execution part, and store the connection between the two.
  bool Pre(parser::BlockConstruct &x) {
    auto *spec = &std::get<parser::BlockSpecificationPart>(x.t).v;
    auto *block = &std::get<parser::Block>(x.t);
    blockForSpec_.insert(std::make_pair(spec, block));
    return true;
  }
  bool Pre(parser::MainProgram &x) {
    auto *spec = &std::get<parser::SpecificationPart>(x.t);
    auto *block = &std::get<parser::ExecutionPart>(x.t).v;
    blockForSpec_.insert(std::make_pair(spec, block));
    return true;
  }
  bool Pre(parser::FunctionSubprogram &x) {
    auto *spec = &std::get<parser::SpecificationPart>(x.t);
    auto *block = &std::get<parser::ExecutionPart>(x.t).v;
    blockForSpec_.insert(std::make_pair(spec, block));
    return true;
  }
  bool Pre(parser::SubroutineSubprogram &x) {
    auto *spec = &std::get<parser::SpecificationPart>(x.t);
    auto *block = &std::get<parser::ExecutionPart>(x.t).v;
    blockForSpec_.insert(std::make_pair(spec, block));
    return true;
  }
  bool Pre(parser::SeparateModuleSubprogram &x) {
    auto *spec = &std::get<parser::SpecificationPart>(x.t);
    auto *block = &std::get<parser::ExecutionPart>(x.t).v;
    blockForSpec_.insert(std::make_pair(spec, block));
    return true;
  }

  void Post(parser::SpecificationPart &spec) {
    CanonicalizeUtilityConstructs(spec);
  }

private:
  template <typename T> T *GetConstructIf(parser::ExecutionPartConstruct &x) {
    if (auto *y{std::get_if<parser::ExecutableConstruct>(&x.u)}) {
      if (auto *z{std::get_if<common::Indirection<T>>(&y->u)}) {
        return &z->value();
      }
    }
    return nullptr;
  }

  template <typename T> T *GetOmpIf(parser::ExecutionPartConstruct &x) {
    if (auto *construct{GetConstructIf<parser::OpenMPConstruct>(x)}) {
      if (auto *omp{std::get_if<T>(&construct->u)}) {
        return omp;
      }
    }
    return nullptr;
  }

  void RewriteOpenMPLoopConstruct(parser::OpenMPLoopConstruct &x,
      parser::Block &block, parser::Block::iterator it) {
    // Check the sequence of DoConstruct and OmpEndLoopDirective
    // in the same iteration
    //
    // Original:
    //   ExecutableConstruct -> OpenMPConstruct -> OpenMPLoopConstruct
    //     OmpBeginLoopDirective
    //   ExecutableConstruct -> DoConstruct
    //   ExecutableConstruct -> OmpEndLoopDirective (if available)
    //
    // After rewriting:
    //   ExecutableConstruct -> OpenMPConstruct -> OpenMPLoopConstruct
    //     OmpBeginLoopDirective
    //     DoConstruct
    //     OmpEndLoopDirective (if available)
    parser::Block::iterator nextIt;
    auto &beginDir{std::get<parser::OmpBeginLoopDirective>(x.t)};
    auto &dir{std::get<parser::OmpLoopDirective>(beginDir.t)};
    auto missingDoConstruct = [](auto &dir, auto &messages) {
      messages.Say(dir.source,
          "A DO loop must follow the %s directive"_err_en_US,
          parser::ToUpperCaseLetters(dir.source.ToString()));
    };
    auto tileUnrollError = [](auto &dir, auto &messages) {
      messages.Say(dir.source,
          "If a loop construct has been fully unrolled, it cannot then be tiled"_err_en_US,
          parser::ToUpperCaseLetters(dir.source.ToString()));
    };

    nextIt = it;
    while (++nextIt != block.end()) {
      // Ignore compiler directives.
      if (GetConstructIf<parser::CompilerDirective>(*nextIt))
        continue;

      if (auto *doCons{GetConstructIf<parser::DoConstruct>(*nextIt)}) {
        if (doCons->GetLoopControl()) {
          // move DoConstruct
          std::get<std::optional<std::variant<parser::DoConstruct,
              common::Indirection<parser::OpenMPLoopConstruct>>>>(x.t) =
              std::move(*doCons);
          nextIt = block.erase(nextIt);
          // try to match OmpEndLoopDirective
<<<<<<< HEAD
          if (auto *endDir{
                  GetConstructIf<parser::OmpEndLoopDirective>(*nextIt)}) {
            std::get<std::optional<parser::OmpEndLoopDirective>>(x.t) =
                std::move(*endDir);
            nextIt = block.erase(nextIt);
=======
          if (nextIt != block.end()) {
            if (auto *endDir{
                    GetConstructIf<parser::OmpEndLoopDirective>(*nextIt)}) {
              std::get<std::optional<parser::OmpEndLoopDirective>>(x.t) =
                  std::move(*endDir);
              nextIt = block.erase(nextIt);
            }
>>>>>>> 10a576f7
          }
        } else {
          messages_.Say(dir.source,
              "DO loop after the %s directive must have loop control"_err_en_US,
              parser::ToUpperCaseLetters(dir.source.ToString()));
        }
      } else if (auto *ompLoopCons{
                     GetOmpIf<parser::OpenMPLoopConstruct>(*nextIt)}) {
        // We should allow UNROLL and TILE constructs to be inserted between an
        // OpenMP Loop Construct and the DO loop itself
        auto &nestedBeginDirective =
            std::get<parser::OmpBeginLoopDirective>(ompLoopCons->t);
        auto &nestedBeginLoopDirective =
            std::get<parser::OmpLoopDirective>(nestedBeginDirective.t);
        if ((nestedBeginLoopDirective.v == llvm::omp::Directive::OMPD_unroll ||
                nestedBeginLoopDirective.v ==
                    llvm::omp::Directive::OMPD_tile) &&
            !(nestedBeginLoopDirective.v == llvm::omp::Directive::OMPD_unroll &&
                dir.v == llvm::omp::Directive::OMPD_tile)) {
          // iterate through the remaining block items to find the end directive
          // for the unroll/tile directive.
          parser::Block::iterator endIt;
          endIt = nextIt;
          while (endIt != block.end()) {
            if (auto *endDir{
                    GetConstructIf<parser::OmpEndLoopDirective>(*endIt)}) {
              auto &endLoopDirective =
                  std::get<parser::OmpLoopDirective>(endDir->t);
              if (endLoopDirective.v == dir.v) {
                std::get<std::optional<parser::OmpEndLoopDirective>>(x.t) =
                    std::move(*endDir);
                endIt = block.erase(endIt);
                continue;
              }
            }
            ++endIt;
          }
          RewriteOpenMPLoopConstruct(*ompLoopCons, block, nextIt);
          auto &ompLoop = std::get<std::optional<parser::NestedConstruct>>(x.t);
          ompLoop =
              std::optional<parser::NestedConstruct>{parser::NestedConstruct{
                  common::Indirection{std::move(*ompLoopCons)}}};
          nextIt = block.erase(nextIt);
        } else if (nestedBeginLoopDirective.v ==
                llvm::omp::Directive::OMPD_unroll &&
            dir.v == llvm::omp::Directive::OMPD_tile) {
          // if a loop has been unrolled, the user can not then tile that loop
          // as it has been unrolled
          parser::OmpClauseList &unrollClauseList{
              std::get<parser::OmpClauseList>(nestedBeginDirective.t)};
          if (unrollClauseList.v.empty()) {
            // if the clause list is empty for an unroll construct, we assume
            // the loop is being fully unrolled
            tileUnrollError(dir, messages_);
          } else {
            // parse the clauses for the unroll directive to find the full
            // clause
            for (auto clause{unrollClauseList.v.begin()};
                clause != unrollClauseList.v.end(); ++clause) {
              if (clause->Id() == llvm::omp::OMPC_full) {
                tileUnrollError(dir, messages_);
              }
            }
          }
        } else {
          messages_.Say(nestedBeginLoopDirective.source,
              "Only Loop Transformation Constructs or Loop Nests can be nested within Loop Constructs"_err_en_US,
              parser::ToUpperCaseLetters(
                  nestedBeginLoopDirective.source.ToString()));
        }
      } else {
        missingDoConstruct(dir, messages_);
      }
      // If we get here, we either found a loop, or issued an error message.
      return;
    }
    if (nextIt == block.end()) {
      missingDoConstruct(dir, messages_);
    }
  }

  void RewriteOmpAllocations(parser::ExecutionPart &body) {
    // Rewrite leading declarative allocations so they are nested
    // within their respective executable allocate directive
    //
    // Original:
    //   ExecutionPartConstruct -> OpenMPDeclarativeAllocate
    //   ExecutionPartConstruct -> OpenMPDeclarativeAllocate
    //   ExecutionPartConstruct -> OpenMPExecutableAllocate
    //
    // After rewriting:
    //   ExecutionPartConstruct -> OpenMPExecutableAllocate
    //     ExecutionPartConstruct -> OpenMPDeclarativeAllocate
    //     ExecutionPartConstruct -> OpenMPDeclarativeAllocate
    for (auto it = body.v.rbegin(); it != body.v.rend();) {
      if (auto *exec = GetOmpIf<parser::OpenMPExecutableAllocate>(*(it++))) {
        parser::OpenMPDeclarativeAllocate *decl;
        std::list<parser::OpenMPDeclarativeAllocate> subAllocates;
        while (it != body.v.rend() &&
            (decl = GetOmpIf<parser::OpenMPDeclarativeAllocate>(*it))) {
          subAllocates.push_front(std::move(*decl));
          it = decltype(it)(body.v.erase(std::next(it).base()));
        }
        if (!subAllocates.empty()) {
          std::get<std::optional<std::list<parser::OpenMPDeclarativeAllocate>>>(
              exec->t) = {std::move(subAllocates)};
        }
      }
    }
  }

  // Canonicalization of utility constructs.
  //
  // This addresses the issue of utility constructs that appear at the
  // boundary between the specification and the execution parts, e.g.
  //   subroutine foo
  //     integer :: x     ! Specification
  //     !$omp nothing
  //     x = 1            ! Execution
  //     ...
  //   end
  //
  // Utility constructs (error and nothing) can appear in both the
  // specification part and the execution part, except "error at(execution)",
  // which cannot be present in the specification part (whereas any utility
  // construct can be in the execution part).
  // When a utility construct is at the boundary, it should preferably be
  // parsed as an element of the execution part, but since the specification
  // part is parsed first, the utility construct ends up belonging to the
  // specification part.
  //
  // To allow the likes of the following code to compile, move all utility
  // construct that are at the end of the specification part to the beginning
  // of the execution part.
  //
  // subroutine foo
  //   !$omp error at(execution)  ! Initially parsed as declarative construct.
  //                              ! Move it to the execution part.
  // end

  void CanonicalizeUtilityConstructs(parser::SpecificationPart &spec) {
    auto found = blockForSpec_.find(&spec);
    if (found == blockForSpec_.end()) {
      // There is no corresponding execution part, so there is nothing to do.
      return;
    }
    parser::Block &block = *found->second;

    // There are two places where an OpenMP declarative construct can
    // show up in the tuple in specification part:
    // (1) in std::list<OpenMPDeclarativeConstruct>, or
    // (2) in std::list<DeclarationConstruct>.
    // The case (1) is only possible is the list (2) is empty.

    auto &omps =
        std::get<std::list<parser::OpenMPDeclarativeConstruct>>(spec.t);
    auto &decls = std::get<std::list<parser::DeclarationConstruct>>(spec.t);

    if (!decls.empty()) {
      MoveUtilityConstructsFromDecls(decls, block);
    } else {
      MoveUtilityConstructsFromOmps(omps, block);
    }
  }

  void MoveUtilityConstructsFromDecls(
      std::list<parser::DeclarationConstruct> &decls, parser::Block &block) {
    // Find the trailing range of DeclarationConstructs that are OpenMP
    // utility construct, that are to be moved to the execution part.
    std::list<parser::DeclarationConstruct>::reverse_iterator rlast = [&]() {
      for (auto rit = decls.rbegin(), rend = decls.rend(); rit != rend; ++rit) {
        parser::DeclarationConstruct &dc = *rit;
        if (!std::holds_alternative<parser::SpecificationConstruct>(dc.u)) {
          return rit;
        }
        auto &sc = std::get<parser::SpecificationConstruct>(dc.u);
        using OpenMPDeclarativeConstruct =
            common::Indirection<parser::OpenMPDeclarativeConstruct>;
        if (!std::holds_alternative<OpenMPDeclarativeConstruct>(sc.u)) {
          return rit;
        }
        // Got OpenMPDeclarativeConstruct. If it's not a utility construct
        // then stop.
        auto &odc = std::get<OpenMPDeclarativeConstruct>(sc.u).value();
        if (!std::holds_alternative<parser::OpenMPUtilityConstruct>(odc.u)) {
          return rit;
        }
      }
      return decls.rend();
    }();

    std::transform(decls.rbegin(), rlast, std::front_inserter(block),
        [](parser::DeclarationConstruct &dc) {
          auto &sc = std::get<parser::SpecificationConstruct>(dc.u);
          using OpenMPDeclarativeConstruct =
              common::Indirection<parser::OpenMPDeclarativeConstruct>;
          auto &oc = std::get<OpenMPDeclarativeConstruct>(sc.u).value();
          auto &ut = std::get<parser::OpenMPUtilityConstruct>(oc.u);

          return parser::ExecutionPartConstruct(parser::ExecutableConstruct(
              common::Indirection(parser::OpenMPConstruct(std::move(ut)))));
        });

    decls.erase(rlast.base(), decls.end());
  }

  void MoveUtilityConstructsFromOmps(
      std::list<parser::OpenMPDeclarativeConstruct> &omps,
      parser::Block &block) {
    using OpenMPDeclarativeConstruct = parser::OpenMPDeclarativeConstruct;
    // Find the trailing range of OpenMPDeclarativeConstruct that are OpenMP
    // utility construct, that are to be moved to the execution part.
    std::list<OpenMPDeclarativeConstruct>::reverse_iterator rlast = [&]() {
      for (auto rit = omps.rbegin(), rend = omps.rend(); rit != rend; ++rit) {
        OpenMPDeclarativeConstruct &dc = *rit;
        if (!std::holds_alternative<parser::OpenMPUtilityConstruct>(dc.u)) {
          return rit;
        }
      }
      return omps.rend();
    }();

    std::transform(omps.rbegin(), rlast, std::front_inserter(block),
        [](parser::OpenMPDeclarativeConstruct &dc) {
          auto &ut = std::get<parser::OpenMPUtilityConstruct>(dc.u);
          return parser::ExecutionPartConstruct(parser::ExecutableConstruct(
              common::Indirection(parser::OpenMPConstruct(std::move(ut)))));
        });

    omps.erase(rlast.base(), omps.end());
  }

  // Mapping from the specification parts to the blocks that follow in the
  // same construct. This is for converting utility constructs to executable
  // constructs.
  std::map<parser::SpecificationPart *, parser::Block *> blockForSpec_;
  parser::Messages &messages_;
};

bool CanonicalizeOmp(parser::Messages &messages, parser::Program &program) {
  CanonicalizationOfOmp omp{messages};
  Walk(program, omp);
  return !messages.AnyFatalError();
}
} // namespace Fortran::semantics<|MERGE_RESOLUTION|>--- conflicted
+++ resolved
@@ -151,13 +151,6 @@
               std::move(*doCons);
           nextIt = block.erase(nextIt);
           // try to match OmpEndLoopDirective
-<<<<<<< HEAD
-          if (auto *endDir{
-                  GetConstructIf<parser::OmpEndLoopDirective>(*nextIt)}) {
-            std::get<std::optional<parser::OmpEndLoopDirective>>(x.t) =
-                std::move(*endDir);
-            nextIt = block.erase(nextIt);
-=======
           if (nextIt != block.end()) {
             if (auto *endDir{
                     GetConstructIf<parser::OmpEndLoopDirective>(*nextIt)}) {
@@ -165,7 +158,6 @@
                   std::move(*endDir);
               nextIt = block.erase(nextIt);
             }
->>>>>>> 10a576f7
           }
         } else {
           messages_.Say(dir.source,
