//===-- lib/Semantics/check-call.cpp --------------------------------------===//
//
// Part of the LLVM Project, under the Apache License v2.0 with LLVM Exceptions.
// See https://llvm.org/LICENSE.txt for license information.
// SPDX-License-Identifier: Apache-2.0 WITH LLVM-exception
//
//===----------------------------------------------------------------------===//

#include "check-call.h"
#include "definable.h"
#include "pointer-assignment.h"
#include "flang/Evaluate/characteristics.h"
#include "flang/Evaluate/check-expression.h"
#include "flang/Evaluate/fold-designator.h"
#include "flang/Evaluate/shape.h"
#include "flang/Evaluate/tools.h"
#include "flang/Parser/characters.h"
#include "flang/Parser/message.h"
#include "flang/Semantics/scope.h"
#include "flang/Semantics/tools.h"
#include <map>
#include <string>

using namespace Fortran::parser::literals;
namespace characteristics = Fortran::evaluate::characteristics;

namespace Fortran::semantics {

static void CheckImplicitInterfaceArg(evaluate::ActualArgument &arg,
    parser::ContextualMessages &messages, SemanticsContext &context) {
  auto restorer{
      messages.SetLocation(arg.sourceLocation().value_or(messages.at()))};
  if (auto kw{arg.keyword()}) {
    messages.Say(*kw,
        "Keyword '%s=' may not appear in a reference to a procedure with an implicit interface"_err_en_US,
        *kw);
  }
  auto type{arg.GetType()};
  if (type) {
    if (type->IsAssumedType()) {
      messages.Say(
          "Assumed type actual argument requires an explicit interface"_err_en_US);
    } else if (type->IsUnlimitedPolymorphic()) {
      messages.Say(
          "Unlimited polymorphic actual argument requires an explicit interface"_err_en_US);
    } else if (const DerivedTypeSpec * derived{GetDerivedTypeSpec(type)}) {
      if (!derived->parameters().empty()) {
        messages.Say(
            "Parameterized derived type actual argument requires an explicit interface"_err_en_US);
      }
    }
  }
  if (arg.isPercentVal() &&
      (!type || !type->IsLengthlessIntrinsicType() || arg.Rank() != 0)) {
    messages.Say(
        "%VAL argument must be a scalar numeric or logical expression"_err_en_US);
  }
  if (const auto *expr{arg.UnwrapExpr()}) {
    if (const Symbol * base{GetFirstSymbol(*expr)};
        base && IsFunctionResult(*base)) {
      context.NoteDefinedSymbol(*base);
    }
    if (IsBOZLiteral(*expr)) {
      messages.Say("BOZ argument requires an explicit interface"_err_en_US);
    } else if (evaluate::IsNullPointerOrAllocatable(expr)) {
      messages.Say(
          "Null pointer argument requires an explicit interface"_err_en_US);
    } else if (auto named{evaluate::ExtractNamedEntity(*expr)}) {
      const Symbol &symbol{named->GetLastSymbol()};
      if (evaluate::IsAssumedRank(symbol)) {
        messages.Say(
            "Assumed rank argument requires an explicit interface"_err_en_US);
      }
      if (symbol.attrs().test(Attr::ASYNCHRONOUS)) {
        messages.Say(
            "ASYNCHRONOUS argument requires an explicit interface"_err_en_US);
      }
      if (symbol.attrs().test(Attr::VOLATILE)) {
        messages.Say(
            "VOLATILE argument requires an explicit interface"_err_en_US);
      }
    } else if (auto argChars{characteristics::DummyArgument::FromActual(
                   "actual argument", *expr, context.foldingContext(),
                   /*forImplicitInterface=*/true)}) {
      const auto *argProcDesignator{
          std::get_if<evaluate::ProcedureDesignator>(&expr->u)};
      if (const auto *argProcSymbol{
              argProcDesignator ? argProcDesignator->GetSymbol() : nullptr}) {
        if (!argChars->IsTypelessIntrinsicDummy() && argProcDesignator &&
            argProcDesignator->IsElemental()) { // C1533
          evaluate::SayWithDeclaration(messages, *argProcSymbol,
              "Non-intrinsic ELEMENTAL procedure '%s' may not be passed as an actual argument"_err_en_US,
              argProcSymbol->name());
        } else if (const auto *subp{argProcSymbol->GetUltimate()
                                        .detailsIf<SubprogramDetails>()}) {
          if (subp->stmtFunction()) {
            evaluate::SayWithDeclaration(messages, *argProcSymbol,
                "Statement function '%s' may not be passed as an actual argument"_err_en_US,
                argProcSymbol->name());
          }
        }
      }
    }
  }
}

// F'2023 15.5.2.12p1: "Sequence association only applies when the dummy
// argument is an explicit-shape or assumed-size array."
static bool CanAssociateWithStorageSequence(
    const characteristics::DummyDataObject &dummy) {
  return !dummy.type.attrs().test(
             characteristics::TypeAndShape::Attr::AssumedRank) &&
      !dummy.type.attrs().test(
          characteristics::TypeAndShape::Attr::AssumedShape) &&
      !dummy.attrs.test(characteristics::DummyDataObject::Attr::Allocatable) &&
      !dummy.attrs.test(characteristics::DummyDataObject::Attr::Pointer) &&
      dummy.type.corank() == 0;
}

// When a CHARACTER actual argument is known to be short,
// we extend it on the right with spaces and a warning if
// possible.  When it is long, and not required to be equal,
// the usage conforms to the standard and no warning is needed.
static void CheckCharacterActual(evaluate::Expr<evaluate::SomeType> &actual,
    const characteristics::DummyDataObject &dummy,
    characteristics::TypeAndShape &actualType, SemanticsContext &context,
    parser::ContextualMessages &messages, bool extentErrors,
    const std::string &dummyName) {
  if (dummy.type.type().category() == TypeCategory::Character &&
      actualType.type().category() == TypeCategory::Character &&
      dummy.type.type().kind() == actualType.type().kind() &&
      !dummy.attrs.test(
          characteristics::DummyDataObject::Attr::DeducedFromActual)) {
    bool actualIsAssumedRank{evaluate::IsAssumedRank(actual)};
    if (actualIsAssumedRank &&
        !dummy.type.attrs().test(
            characteristics::TypeAndShape::Attr::AssumedRank)) {
      if (!context.languageFeatures().IsEnabled(
              common::LanguageFeature::AssumedRankPassedToNonAssumedRank)) {
        messages.Say(
            "Assumed-rank character array may not be associated with a dummy argument that is not assumed-rank"_err_en_US);
      } else {
        context.Warn(common::LanguageFeature::AssumedRankPassedToNonAssumedRank,
            messages.at(),
            "Assumed-rank character array should not be associated with a dummy argument that is not assumed-rank"_port_en_US);
      }
    }
    if (dummy.type.LEN() && actualType.LEN()) {
      evaluate::FoldingContext &foldingContext{context.foldingContext()};
      auto dummyLength{
          ToInt64(Fold(foldingContext, common::Clone(*dummy.type.LEN())))};
      auto actualLength{
          ToInt64(Fold(foldingContext, common::Clone(*actualType.LEN())))};
      if (dummyLength && actualLength) {
        bool canAssociate{CanAssociateWithStorageSequence(dummy)};
        if (dummy.type.Rank() > 0 && canAssociate) {
          // Character storage sequence association (F'2023 15.5.2.12p4)
          if (auto dummySize{evaluate::ToInt64(evaluate::Fold(
                  foldingContext, evaluate::GetSize(dummy.type.shape())))}) {
            auto dummyChars{*dummySize * *dummyLength};
            if (actualType.Rank() == 0 && !actualIsAssumedRank) {
              evaluate::DesignatorFolder folder{
                  context.foldingContext(), /*getLastComponent=*/true};
              if (auto actualOffset{folder.FoldDesignator(actual)}) {
                std::int64_t actualChars{*actualLength};
                if (IsAllocatableOrPointer(actualOffset->symbol())) {
                  // don't use actualOffset->symbol().size()!
                } else if (static_cast<std::size_t>(actualOffset->offset()) >=
                        actualOffset->symbol().size() ||
                    !evaluate::IsContiguous(
                        actualOffset->symbol(), foldingContext)) {
                  // If substring, take rest of substring
                  if (*actualLength > 0) {
                    actualChars -=
                        (actualOffset->offset() / actualType.type().kind()) %
                        *actualLength;
                  }
                } else {
                  actualChars = (static_cast<std::int64_t>(
                                     actualOffset->symbol().size()) -
                                    actualOffset->offset()) /
                      actualType.type().kind();
                }
                if (actualChars < dummyChars) {
                  if (extentErrors) {
                    messages.Say(
                        "Actual argument has fewer characters remaining in storage sequence (%jd) than %s (%jd)"_err_en_US,
                        static_cast<std::intmax_t>(actualChars), dummyName,
                        static_cast<std::intmax_t>(dummyChars));
                  } else if (context.ShouldWarn(
                                 common::UsageWarning::ShortCharacterActual)) {
                    messages.Say(common::UsageWarning::ShortCharacterActual,
                        "Actual argument has fewer characters remaining in storage sequence (%jd) than %s (%jd)"_warn_en_US,
                        static_cast<std::intmax_t>(actualChars), dummyName,
                        static_cast<std::intmax_t>(dummyChars));
                  }
                }
              }
            } else { // actual.type.Rank() > 0
              if (auto actualSize{evaluate::ToInt64(evaluate::Fold(
                      foldingContext, evaluate::GetSize(actualType.shape())))};
                  actualSize &&
                  *actualSize * *actualLength < *dummySize * *dummyLength) {
                if (extentErrors) {
                  messages.Say(
                      "Actual argument array has fewer characters (%jd) than %s array (%jd)"_err_en_US,
                      static_cast<std::intmax_t>(*actualSize * *actualLength),
                      dummyName,
                      static_cast<std::intmax_t>(*dummySize * *dummyLength));
                } else if (context.ShouldWarn(
                               common::UsageWarning::ShortCharacterActual)) {
                  messages.Say(common::UsageWarning::ShortCharacterActual,
                      "Actual argument array has fewer characters (%jd) than %s array (%jd)"_warn_en_US,
                      static_cast<std::intmax_t>(*actualSize * *actualLength),
                      dummyName,
                      static_cast<std::intmax_t>(*dummySize * *dummyLength));
                }
              }
            }
          }
        } else if (*actualLength != *dummyLength) {
          // Not using storage sequence association, and the lengths don't
          // match.
          if (!canAssociate) {
            // F'2023 15.5.2.5 paragraph 4
            messages.Say(
                "Actual argument variable length '%jd' does not match the expected length '%jd'"_err_en_US,
                *actualLength, *dummyLength);
          } else if (*actualLength < *dummyLength) {
            CHECK(dummy.type.Rank() == 0);
            bool isVariable{evaluate::IsVariable(actual)};
            if (context.ShouldWarn(
                    common::UsageWarning::ShortCharacterActual)) {
              if (isVariable) {
                messages.Say(common::UsageWarning::ShortCharacterActual,
                    "Actual argument variable length '%jd' is less than expected length '%jd'"_warn_en_US,
                    *actualLength, *dummyLength);
              } else {
                messages.Say(common::UsageWarning::ShortCharacterActual,
                    "Actual argument expression length '%jd' is less than expected length '%jd'"_warn_en_US,
                    *actualLength, *dummyLength);
              }
            }
            if (!isVariable) {
              auto converted{
                  ConvertToType(dummy.type.type(), std::move(actual))};
              CHECK(converted);
              actual = std::move(*converted);
              actualType.set_LEN(SubscriptIntExpr{*dummyLength});
            }
          }
        }
      }
    }
  }
}

// Automatic conversion of different-kind INTEGER scalar actual
// argument expressions (not variables) to INTEGER scalar dummies.
// We return nonstandard INTEGER(8) results from intrinsic functions
// like SIZE() by default in order to facilitate the use of large
// arrays.  Emit a warning when downconverting.
static void ConvertIntegerActual(evaluate::Expr<evaluate::SomeType> &actual,
    const characteristics::TypeAndShape &dummyType,
    characteristics::TypeAndShape &actualType,
    parser::ContextualMessages &messages, SemanticsContext &semanticsContext) {
  if (dummyType.type().category() == TypeCategory::Integer &&
      actualType.type().category() == TypeCategory::Integer &&
      dummyType.type().kind() != actualType.type().kind() &&
      dummyType.Rank() == 0 && actualType.Rank() == 0 &&
      !evaluate::IsVariable(actual)) {
    auto converted{
        evaluate::ConvertToType(dummyType.type(), std::move(actual))};
    CHECK(converted);
    actual = std::move(*converted);
    if (dummyType.type().kind() < actualType.type().kind()) {
      if (!semanticsContext.IsEnabled(
              common::LanguageFeature::ActualIntegerConvertedToSmallerKind)) {
        messages.Say(
            "Actual argument scalar expression of type INTEGER(%d) cannot be implicitly converted to smaller dummy argument type INTEGER(%d)"_err_en_US,
            actualType.type().kind(), dummyType.type().kind());
      } else if (semanticsContext.ShouldWarn(common::LanguageFeature::
                         ActualIntegerConvertedToSmallerKind)) {
        messages.Say(
            common::LanguageFeature::ActualIntegerConvertedToSmallerKind,
            "Actual argument scalar expression of type INTEGER(%d) was converted to smaller dummy argument type INTEGER(%d)"_port_en_US,
            actualType.type().kind(), dummyType.type().kind());
      }
    }
    actualType = dummyType;
  }
}

// Automatic conversion of different-kind LOGICAL scalar actual argument
// expressions (not variables) to LOGICAL scalar dummies when the dummy is of
// default logical kind. This allows expressions in dummy arguments to work when
// the default logical kind is not the one used in LogicalResult. This will
// always be safe even when downconverting so no warning is needed.
static void ConvertLogicalActual(evaluate::Expr<evaluate::SomeType> &actual,
    const characteristics::TypeAndShape &dummyType,
    characteristics::TypeAndShape &actualType) {
  if (dummyType.type().category() == TypeCategory::Logical &&
      actualType.type().category() == TypeCategory::Logical &&
      dummyType.type().kind() != actualType.type().kind() &&
      !evaluate::IsVariable(actual)) {
    auto converted{
        evaluate::ConvertToType(dummyType.type(), std::move(actual))};
    CHECK(converted);
    actual = std::move(*converted);
    actualType = dummyType;
  }
}

static bool DefersSameTypeParameters(
    const DerivedTypeSpec *actual, const DerivedTypeSpec *dummy) {
  if (actual && dummy) {
    for (const auto &pair : actual->parameters()) {
      const ParamValue &actualValue{pair.second};
      const ParamValue *dummyValue{dummy->FindParameter(pair.first)};
      if (!dummyValue ||
          (actualValue.isDeferred() != dummyValue->isDeferred())) {
        return false;
      }
    }
  }
  return true;
}

static void CheckExplicitDataArg(const characteristics::DummyDataObject &dummy,
    const std::string &dummyName, evaluate::Expr<evaluate::SomeType> &actual,
    characteristics::TypeAndShape &actualType, bool isElemental,
    SemanticsContext &context, evaluate::FoldingContext &foldingContext,
    const Scope *scope, const evaluate::SpecificIntrinsic *intrinsic,
    bool allowActualArgumentConversions, bool extentErrors,
    const characteristics::Procedure &procedure,
    const evaluate::ActualArgument &arg) {

  // Basic type & rank checking
  parser::ContextualMessages &messages{foldingContext.messages()};
  CheckCharacterActual(
      actual, dummy, actualType, context, messages, extentErrors, dummyName);
  bool dummyIsAllocatable{
      dummy.attrs.test(characteristics::DummyDataObject::Attr::Allocatable)};
  bool dummyIsPointer{
      dummy.attrs.test(characteristics::DummyDataObject::Attr::Pointer)};
  bool dummyIsAllocatableOrPointer{dummyIsAllocatable || dummyIsPointer};
  allowActualArgumentConversions &= !dummyIsAllocatableOrPointer;
  bool typesCompatibleWithIgnoreTKR{
      (dummy.ignoreTKR.test(common::IgnoreTKR::Type) &&
          (dummy.type.type().category() == TypeCategory::Derived ||
              actualType.type().category() == TypeCategory::Derived ||
              dummy.type.type().category() != actualType.type().category())) ||
      (dummy.ignoreTKR.test(common::IgnoreTKR::Kind) &&
          dummy.type.type().category() == actualType.type().category())};
  allowActualArgumentConversions &= !typesCompatibleWithIgnoreTKR;
  if (allowActualArgumentConversions) {
    ConvertIntegerActual(actual, dummy.type, actualType, messages, context);
    ConvertLogicalActual(actual, dummy.type, actualType);
  }
  bool typesCompatible{typesCompatibleWithIgnoreTKR ||
      dummy.type.type().IsTkCompatibleWith(actualType.type())};
  int dummyRank{dummy.type.Rank()};
  if (typesCompatible) {
    if (const auto *constantChar{
            evaluate::UnwrapConstantValue<evaluate::Ascii>(actual)};
        constantChar && constantChar->wasHollerith() &&
        dummy.type.type().IsUnlimitedPolymorphic() &&
        context.ShouldWarn(common::LanguageFeature::HollerithPolymorphic)) {
      messages.Say(common::LanguageFeature::HollerithPolymorphic,
          "passing Hollerith to unlimited polymorphic as if it were CHARACTER"_port_en_US);
    }
  } else if (dummyRank == 0 && allowActualArgumentConversions) {
    // Extension: pass Hollerith literal to scalar as if it had been BOZ
    if (auto converted{evaluate::HollerithToBOZ(
            foldingContext, actual, dummy.type.type())}) {
      if (context.ShouldWarn(
              common::LanguageFeature::HollerithOrCharacterAsBOZ)) {
        messages.Say(common::LanguageFeature::HollerithOrCharacterAsBOZ,
            "passing Hollerith or character literal as if it were BOZ"_port_en_US);
      }
      actual = *converted;
      actualType.type() = dummy.type.type();
      typesCompatible = true;
    }
  }
  bool dummyIsAssumedRank{dummy.type.attrs().test(
      characteristics::TypeAndShape::Attr::AssumedRank)};
  bool actualIsAssumedSize{actualType.attrs().test(
      characteristics::TypeAndShape::Attr::AssumedSize)};
  bool actualIsAssumedRank{evaluate::IsAssumedRank(actual)};
  bool actualIsPointer{evaluate::IsObjectPointer(actual)};
  bool actualIsAllocatable{evaluate::IsAllocatableDesignator(actual)};
  bool actualMayBeAssumedSize{actualIsAssumedSize ||
      (actualIsAssumedRank && !actualIsPointer && !actualIsAllocatable)};
  bool actualIsPolymorphic{actualType.type().IsPolymorphic()};
  const auto *actualDerived{evaluate::GetDerivedTypeSpec(actualType.type())};
  if (typesCompatible) {
    if (isElemental) {
    } else if (dummyIsAssumedRank) {
      if (actualMayBeAssumedSize && dummy.intent == common::Intent::Out) {
        // An INTENT(OUT) dummy might be a no-op at run time
        bool dummyHasSignificantIntentOut{actualIsPolymorphic ||
            (actualDerived &&
                (actualDerived->HasDefaultInitialization(
                     /*ignoreAllocatable=*/false, /*ignorePointer=*/true) ||
                    actualDerived->HasDestruction()))};
        const char *actualDesc{
            actualIsAssumedSize ? "Assumed-size" : "Assumed-rank"};
        if (dummyHasSignificantIntentOut) {
          messages.Say(
              "%s actual argument may not be associated with INTENT(OUT) assumed-rank dummy argument requiring finalization, destruction, or initialization"_err_en_US,
              actualDesc);
        } else {
          context.Warn(common::UsageWarning::Portability, messages.at(),
              "%s actual argument should not be associated with INTENT(OUT) assumed-rank dummy argument"_port_en_US,
              actualDesc);
        }
      }
    } else if (dummy.ignoreTKR.test(common::IgnoreTKR::Rank)) {
    } else if (dummyRank > 0 && !dummyIsAllocatableOrPointer &&
        !dummy.type.attrs().test(
            characteristics::TypeAndShape::Attr::AssumedShape) &&
        !dummy.type.attrs().test(
            characteristics::TypeAndShape::Attr::DeferredShape) &&
        (actualType.Rank() > 0 || IsArrayElement(actual))) {
      // Sequence association (15.5.2.11) applies -- rank need not match
      // if the actual argument is an array or array element designator,
      // and the dummy is an array, but not assumed-shape or an INTENT(IN)
      // pointer that's standing in for an assumed-shape dummy.
    } else if (dummy.type.shape() && actualType.shape()) {
      // Let CheckConformance accept actual scalars; storage association
      // cases are checked here below.
      CheckConformance(messages, *dummy.type.shape(), *actualType.shape(),
          dummyIsAllocatableOrPointer
              ? evaluate::CheckConformanceFlags::None
              : evaluate::CheckConformanceFlags::RightScalarExpandable,
          "dummy argument", "actual argument");
    }
  } else {
    const auto &len{actualType.LEN()};
    messages.Say(
        "Actual argument type '%s' is not compatible with dummy argument type '%s'"_err_en_US,
        actualType.type().AsFortran(len ? len->AsFortran() : ""),
        dummy.type.type().AsFortran());
  }

  auto actualCoarrayRef{ExtractCoarrayRef(actual)};
  bool dummyIsAssumedSize{dummy.type.attrs().test(
      characteristics::TypeAndShape::Attr::AssumedSize)};
  bool dummyIsAsynchronous{
      dummy.attrs.test(characteristics::DummyDataObject::Attr::Asynchronous)};
  bool dummyIsVolatile{
      dummy.attrs.test(characteristics::DummyDataObject::Attr::Volatile)};
  bool dummyIsValue{
      dummy.attrs.test(characteristics::DummyDataObject::Attr::Value)};
  bool dummyIsPolymorphic{dummy.type.type().IsPolymorphic()};
  if (actualIsPolymorphic && dummyIsPolymorphic &&
      actualCoarrayRef) { // 15.5.2.4(2)
    messages.Say(
        "Coindexed polymorphic object may not be associated with a polymorphic %s"_err_en_US,
        dummyName);
  }
  if (actualIsPolymorphic && !dummyIsPolymorphic &&
      actualIsAssumedSize) { // 15.5.2.4(2)
    messages.Say(
        "Assumed-size polymorphic array may not be associated with a monomorphic %s"_err_en_US,
        dummyName);
  }

  // Derived type actual argument checks
  const Symbol *actualFirstSymbol{evaluate::GetFirstSymbol(actual)};
  bool actualIsAsynchronous{
      actualFirstSymbol && actualFirstSymbol->attrs().test(Attr::ASYNCHRONOUS)};
  bool actualIsVolatile{
      actualFirstSymbol && actualFirstSymbol->attrs().test(Attr::VOLATILE)};
  if (actualDerived && !actualDerived->IsVectorType()) {
    if (dummy.type.type().IsAssumedType()) {
      if (!actualDerived->parameters().empty()) { // 15.5.2.4(2)
        messages.Say(
            "Actual argument associated with TYPE(*) %s may not have a parameterized derived type"_err_en_US,
            dummyName);
      }
      if (const Symbol *
          tbp{FindImmediateComponent(*actualDerived, [](const Symbol &symbol) {
            return symbol.has<ProcBindingDetails>();
          })}) { // 15.5.2.4(2)
        evaluate::SayWithDeclaration(messages, *tbp,
            "Actual argument associated with TYPE(*) %s may not have type-bound procedure '%s'"_err_en_US,
            dummyName, tbp->name());
      }
      auto finals{FinalsForDerivedTypeInstantiation(*actualDerived)};
      if (!finals.empty()) { // 15.5.2.4(2)
        SourceName name{finals.front()->name()};
        if (auto *msg{messages.Say(
                "Actual argument associated with TYPE(*) %s may not have derived type '%s' with FINAL subroutine '%s'"_err_en_US,
                dummyName, actualDerived->typeSymbol().name(), name)}) {
          msg->Attach(name, "FINAL subroutine '%s' in derived type '%s'"_en_US,
              name, actualDerived->typeSymbol().name());
        }
      }
    }
    if (actualCoarrayRef) {
      if (dummy.intent != common::Intent::In && !dummyIsValue) {
        if (auto bad{FindAllocatableUltimateComponent(
                *actualDerived)}) { // 15.5.2.4(6)
          evaluate::SayWithDeclaration(messages, *bad,
              "Coindexed actual argument with ALLOCATABLE ultimate component '%s' must be associated with a %s with VALUE or INTENT(IN) attributes"_err_en_US,
              bad.BuildResultDesignatorName(), dummyName);
        }
      }
      const Symbol &coarray{actualCoarrayRef->GetLastSymbol()};
      if (const DeclTypeSpec * type{coarray.GetType()}) { // C1537
        if (const DerivedTypeSpec * derived{type->AsDerived()}) {
          if (auto bad{semantics::FindPointerUltimateComponent(*derived)}) {
            evaluate::SayWithDeclaration(messages, coarray,
                "Coindexed object '%s' with POINTER ultimate component '%s' cannot be associated with %s"_err_en_US,
                coarray.name(), bad.BuildResultDesignatorName(), dummyName);
          }
        }
      }
    }
    if (actualIsVolatile != dummyIsVolatile) { // 15.5.2.4(22)
      if (auto bad{semantics::FindCoarrayUltimateComponent(*actualDerived)}) {
        evaluate::SayWithDeclaration(messages, *bad,
            "VOLATILE attribute must match for %s when actual argument has a coarray ultimate component '%s'"_err_en_US,
            dummyName, bad.BuildResultDesignatorName());
      }
    }
  }

  // Rank and shape checks
  const auto *actualLastSymbol{evaluate::GetLastSymbol(actual)};
  if (actualLastSymbol) {
    actualLastSymbol = &ResolveAssociations(*actualLastSymbol);
  }
  int actualRank{actualType.Rank()};
  if (dummy.type.attrs().test(
          characteristics::TypeAndShape::Attr::AssumedShape)) {
    // 15.5.2.4(16)
    if (actualIsAssumedRank) {
      messages.Say(
          "Assumed-rank actual argument may not be associated with assumed-shape %s"_err_en_US,
          dummyName);
    } else if (actualRank == 0) {
      messages.Say(
          "Scalar actual argument may not be associated with assumed-shape %s"_err_en_US,
          dummyName);
    } else if (actualIsAssumedSize && actualLastSymbol) {
      evaluate::SayWithDeclaration(messages, *actualLastSymbol,
          "Assumed-size array may not be associated with assumed-shape %s"_err_en_US,
          dummyName);
    }
  } else if (dummyRank > 0) {
    bool basicError{false};
    if (actualRank == 0 && !actualIsAssumedRank &&
        !dummyIsAllocatableOrPointer) {
      // Actual is scalar, dummy is an array.  F'2023 15.5.2.5p14
      if (actualCoarrayRef) {
        basicError = true;
        messages.Say(
            "Coindexed scalar actual argument must be associated with a scalar %s"_err_en_US,
            dummyName);
      }
      bool actualIsArrayElement{IsArrayElement(actual)};
      bool actualIsCKindCharacter{
          actualType.type().category() == TypeCategory::Character &&
          actualType.type().kind() == 1};
      if (!actualIsCKindCharacter) {
        if (!actualIsArrayElement &&
            !(dummy.type.type().IsAssumedType() && dummyIsAssumedSize) &&
            !dummyIsAssumedRank &&
            !dummy.ignoreTKR.test(common::IgnoreTKR::Rank)) {
          basicError = true;
          messages.Say(
              "Whole scalar actual argument may not be associated with a %s array"_err_en_US,
              dummyName);
        }
        if (actualIsPolymorphic) {
          basicError = true;
          messages.Say(
              "Polymorphic scalar may not be associated with a %s array"_err_en_US,
              dummyName);
        }
        if (actualIsArrayElement && actualLastSymbol &&
            !evaluate::IsContiguous(*actualLastSymbol, foldingContext) &&
            !dummy.ignoreTKR.test(common::IgnoreTKR::Contiguous)) {
          if (IsPointer(*actualLastSymbol)) {
            basicError = true;
            messages.Say(
                "Element of pointer array may not be associated with a %s array"_err_en_US,
                dummyName);
          } else if (IsAssumedShape(*actualLastSymbol) &&
              !dummy.ignoreTKR.test(common::IgnoreTKR::Contiguous)) {
            basicError = true;
            messages.Say(
                "Element of assumed-shape array may not be associated with a %s array"_err_en_US,
                dummyName);
          }
        }
      }
    }
    // Storage sequence association (F'2023 15.5.2.12p3) checks.
    // Character storage sequence association is checked in
    // CheckCharacterActual().
    if (!basicError &&
        actualType.type().category() != TypeCategory::Character &&
        CanAssociateWithStorageSequence(dummy) &&
        !dummy.attrs.test(
            characteristics::DummyDataObject::Attr::DeducedFromActual)) {
      if (auto dummySize{evaluate::ToInt64(evaluate::Fold(
              foldingContext, evaluate::GetSize(dummy.type.shape())))}) {
        if (actualIsAssumedRank) {
          if (!context.languageFeatures().IsEnabled(
                  common::LanguageFeature::AssumedRankPassedToNonAssumedRank)) {
            messages.Say(
                "Assumed-rank array may not be associated with a dummy argument that is not assumed-rank"_err_en_US);
          } else {
            context.Warn(
                common::LanguageFeature::AssumedRankPassedToNonAssumedRank,
                messages.at(),
                "Assumed-rank array should not be associated with a dummy argument that is not assumed-rank"_port_en_US);
          }
        } else if (actualRank == 0) {
          if (evaluate::IsArrayElement(actual)) {
            // Actual argument is a scalar array element
            evaluate::DesignatorFolder folder{
                context.foldingContext(), /*getLastComponent=*/true};
            if (auto actualOffset{folder.FoldDesignator(actual)}) {
              std::optional<std::int64_t> actualElements;
              if (IsAllocatableOrPointer(actualOffset->symbol())) {
                // don't use actualOffset->symbol().size()!
              } else if (static_cast<std::size_t>(actualOffset->offset()) >=
                      actualOffset->symbol().size() ||
                  !evaluate::IsContiguous(
                      actualOffset->symbol(), foldingContext)) {
                actualElements = 1;
              } else if (auto actualSymType{evaluate::DynamicType::From(
                             actualOffset->symbol())}) {
                if (auto actualSymTypeBytes{
                        evaluate::ToInt64(evaluate::Fold(foldingContext,
                            actualSymType->MeasureSizeInBytes(
                                foldingContext, false)))};
                    actualSymTypeBytes && *actualSymTypeBytes > 0) {
                  actualElements = (static_cast<std::int64_t>(
                                        actualOffset->symbol().size()) -
                                       actualOffset->offset()) /
                      *actualSymTypeBytes;
                }
              }
              if (actualElements && *actualElements < *dummySize) {
                if (extentErrors) {
                  messages.Say(
                      "Actual argument has fewer elements remaining in storage sequence (%jd) than %s array (%jd)"_err_en_US,
                      static_cast<std::intmax_t>(*actualElements), dummyName,
                      static_cast<std::intmax_t>(*dummySize));
                } else if (context.ShouldWarn(
                               common::UsageWarning::ShortArrayActual)) {
                  messages.Say(common::UsageWarning::ShortArrayActual,
                      "Actual argument has fewer elements remaining in storage sequence (%jd) than %s array (%jd)"_warn_en_US,
                      static_cast<std::intmax_t>(*actualElements), dummyName,
                      static_cast<std::intmax_t>(*dummySize));
                }
              }
            }
          }
        } else {
          if (auto actualSize{evaluate::ToInt64(evaluate::Fold(
                  foldingContext, evaluate::GetSize(actualType.shape())))};
              actualSize && *actualSize < *dummySize) {
            if (extentErrors) {
              messages.Say(
                  "Actual argument array has fewer elements (%jd) than %s array (%jd)"_err_en_US,
                  static_cast<std::intmax_t>(*actualSize), dummyName,
                  static_cast<std::intmax_t>(*dummySize));
            } else if (context.ShouldWarn(
                           common::UsageWarning::ShortArrayActual)) {
              messages.Say(common::UsageWarning::ShortArrayActual,
                  "Actual argument array has fewer elements (%jd) than %s array (%jd)"_warn_en_US,
                  static_cast<std::intmax_t>(*actualSize), dummyName,
                  static_cast<std::intmax_t>(*dummySize));
            }
          }
        }
      }
    }
  }
  const ObjectEntityDetails *actualLastObject{actualLastSymbol
          ? actualLastSymbol->detailsIf<ObjectEntityDetails>()
          : nullptr};
  if (actualLastObject && actualLastObject->IsCoarray() &&
      dummy.attrs.test(characteristics::DummyDataObject::Attr::Allocatable) &&
      dummy.intent == common::Intent::Out &&
      !(intrinsic &&
          evaluate::AcceptsIntentOutAllocatableCoarray(
              intrinsic->name))) { // C846
    messages.Say(
        "ALLOCATABLE coarray '%s' may not be associated with INTENT(OUT) %s"_err_en_US,
        actualLastSymbol->name(), dummyName);
  }

  // Definability checking
  // Problems with polymorphism are caught in the callee's definition.
  if (scope) {
    std::optional<parser::MessageFixedText> undefinableMessage;
    DefinabilityFlags flags{DefinabilityFlag::PolymorphicOkInPure};
    if (dummy.intent == common::Intent::InOut) {
      flags.set(DefinabilityFlag::AllowEventLockOrNotifyType);
      undefinableMessage =
          "Actual argument associated with INTENT(IN OUT) %s is not definable"_err_en_US;
    } else if (dummy.intent == common::Intent::Out) {
      undefinableMessage =
          "Actual argument associated with INTENT(OUT) %s is not definable"_err_en_US;
    } else if (context.ShouldWarn(common::LanguageFeature::
                       UndefinableAsynchronousOrVolatileActual)) {
      if (dummy.attrs.test(
              characteristics::DummyDataObject::Attr::Asynchronous)) {
        undefinableMessage =
            "Actual argument associated with ASYNCHRONOUS %s is not definable"_warn_en_US;
      } else if (dummy.attrs.test(
                     characteristics::DummyDataObject::Attr::Volatile)) {
        undefinableMessage =
            "Actual argument associated with VOLATILE %s is not definable"_warn_en_US;
      }
    }
    if (undefinableMessage) {
      if (isElemental) { // 15.5.2.4(21)
        flags.set(DefinabilityFlag::VectorSubscriptIsOk);
      }
      if (actualIsPointer && dummyIsPointer) { // 19.6.8
        flags.set(DefinabilityFlag::PointerDefinition);
      }
      if (auto whyNot{WhyNotDefinable(messages.at(), *scope, flags, actual)}) {
        if (whyNot->IsFatal()) {
          if (auto *msg{messages.Say(*undefinableMessage, dummyName)}) {
            if (!msg->IsFatal()) {
              msg->set_languageFeature(common::LanguageFeature::
                      UndefinableAsynchronousOrVolatileActual);
            }
            msg->Attach(
                std::move(whyNot->set_severity(parser::Severity::Because)));
          }
        } else {
          messages.Say(std::move(*whyNot));
        }
      }
    } else if (dummy.intent != common::Intent::In ||
        (dummyIsPointer && !actualIsPointer)) {
      if (auto named{evaluate::ExtractNamedEntity(actual)}) {
        if (const Symbol & base{named->GetFirstSymbol()};
            IsFunctionResult(base)) {
          context.NoteDefinedSymbol(base);
        }
      }
    }
  }

  // Cases when temporaries might be needed but must not be permitted.
  bool actualIsContiguous{IsSimplyContiguous(actual, foldingContext)};
  bool dummyIsAssumedShape{dummy.type.attrs().test(
      characteristics::TypeAndShape::Attr::AssumedShape)};
  bool dummyIsContiguous{
      dummy.attrs.test(characteristics::DummyDataObject::Attr::Contiguous)};
  if ((actualIsAsynchronous || actualIsVolatile) &&
      (dummyIsAsynchronous || dummyIsVolatile) && !dummyIsValue) {
    if (actualCoarrayRef) { // C1538
      messages.Say(
          "Coindexed ASYNCHRONOUS or VOLATILE actual argument may not be associated with %s with ASYNCHRONOUS or VOLATILE attributes unless VALUE"_err_en_US,
          dummyName);
    }
    if ((actualRank > 0 || actualIsAssumedRank) && !actualIsContiguous) {
      if (dummyIsContiguous ||
          !(dummyIsAssumedShape || dummyIsAssumedRank ||
              (actualIsPointer && dummyIsPointer))) { // C1539 & C1540
        messages.Say(
            "ASYNCHRONOUS or VOLATILE actual argument that is not simply contiguous may not be associated with a contiguous ASYNCHRONOUS or VOLATILE %s"_err_en_US,
            dummyName);
      }
    }
  }

  // 15.5.2.6 -- dummy is ALLOCATABLE
  bool dummyIsOptional{
      dummy.attrs.test(characteristics::DummyDataObject::Attr::Optional)};
  if (dummyIsAllocatable) {
    if (actualIsAllocatable) {
      if (actualCoarrayRef && dummy.intent != common::Intent::In) {
        messages.Say(
            "ALLOCATABLE %s must have INTENT(IN) to be associated with a coindexed actual argument"_err_en_US,
            dummyName);
      }
<<<<<<< HEAD
      if (!actualIsCoindexed && actualLastSymbol && dummy.type.corank() == 0 &&
=======
      if (!actualCoarrayRef && actualLastSymbol && dummy.type.corank() == 0 &&
>>>>>>> d465594a
          actualLastSymbol->Corank() > 0) {
        messages.Say(
            "ALLOCATABLE %s is not a coarray but actual argument has corank %d"_err_en_US,
            dummyName, actualLastSymbol->Corank());
      }
    } else if (evaluate::IsBareNullPointer(&actual)) {
      if (dummyIsOptional) {
      } else if (dummy.intent == common::Intent::Default &&
          context.ShouldWarn(
              common::UsageWarning::NullActualForDefaultIntentAllocatable)) {
<<<<<<< HEAD
        messages.Say(
            "A null pointer should not be associated with allocatable %s without INTENT(IN)"_warn_en_US,
            dummyName);
      } else if (dummy.intent == common::Intent::In &&
          context.ShouldWarn(
              common::LanguageFeature::NullActualForAllocatable)) {
        messages.Say(common::LanguageFeature::NullActualForAllocatable,
            "Allocatable %s is associated with a null pointer"_port_en_US,
            dummyName);
      }
      // INTENT(OUT) and INTENT(IN OUT) cases are caught elsewhere as being
      // undefinable actual arguments.
    } else if (evaluate::IsNullAllocatable(&actual)) {
      if (dummyIsOptional) {
      } else if (dummy.intent == common::Intent::Default &&
          context.ShouldWarn(
              common::UsageWarning::NullActualForDefaultIntentAllocatable)) {
        messages.Say(
=======
        messages.Say(
            "A null pointer should not be associated with allocatable %s without INTENT(IN)"_warn_en_US,
            dummyName);
      } else if (dummy.intent == common::Intent::In &&
          context.ShouldWarn(
              common::LanguageFeature::NullActualForAllocatable)) {
        messages.Say(common::LanguageFeature::NullActualForAllocatable,
            "Allocatable %s is associated with a null pointer"_port_en_US,
            dummyName);
      }
      // INTENT(OUT) and INTENT(IN OUT) cases are caught elsewhere as being
      // undefinable actual arguments.
    } else if (evaluate::IsNullAllocatable(&actual)) {
      if (dummyIsOptional) {
      } else if (dummy.intent == common::Intent::Default &&
          context.ShouldWarn(
              common::UsageWarning::NullActualForDefaultIntentAllocatable)) {
        messages.Say(
>>>>>>> d465594a
            "A null allocatable should not be associated with allocatable %s without INTENT(IN)"_warn_en_US,
            dummyName);
      }
      // INTENT(OUT) and INTENT(IN OUT) cases are caught elsewhere
    } else {
      messages.Say(
          "ALLOCATABLE %s must be associated with an ALLOCATABLE actual argument"_err_en_US,
          dummyName);
    }
  }

  // 15.5.2.7 -- dummy is POINTER
  if (dummyIsPointer) {
    if (actualIsPointer || dummy.intent == common::Intent::In) {
      if (scope) {
        semantics::CheckPointerAssignment(context, messages.at(), dummyName,
            dummy, actual, *scope,
            /*isAssumedRank=*/dummyIsAssumedRank);
      }
    } else if (!actualIsPointer) {
      messages.Say(
          "Actual argument associated with POINTER %s must also be POINTER unless INTENT(IN)"_err_en_US,
          dummyName);
    }
  }

  // 15.5.2.5 -- actual & dummy are both POINTER or both ALLOCATABLE
  // For INTENT(IN), and for a polymorphic actual being associated with a
  // monomorphic dummy, we relax two checks that are in Fortran to
  // prevent the callee from changing the type or to avoid having
  // to use a descriptor.
  if (!typesCompatible) {
    // Don't pile on the errors emitted above
  } else if ((actualIsPointer && dummyIsPointer) ||
      (actualIsAllocatable && dummyIsAllocatable)) {
    bool actualIsUnlimited{actualType.type().IsUnlimitedPolymorphic()};
    bool dummyIsUnlimited{dummy.type.type().IsUnlimitedPolymorphic()};
    bool checkTypeCompatibility{true};
    if (actualIsUnlimited != dummyIsUnlimited) {
      checkTypeCompatibility = false;
      if (dummyIsUnlimited && dummy.intent == common::Intent::In &&
          context.IsEnabled(common::LanguageFeature::RelaxedIntentInChecking)) {
        if (context.ShouldWarn(
                common::LanguageFeature::RelaxedIntentInChecking)) {
          messages.Say(common::LanguageFeature::RelaxedIntentInChecking,
              "If a POINTER or ALLOCATABLE dummy or actual argument is unlimited polymorphic, both should be so"_port_en_US);
        }
      } else {
        messages.Say(
            "If a POINTER or ALLOCATABLE dummy or actual argument is unlimited polymorphic, both must be so"_err_en_US);
      }
    } else if (dummyIsPolymorphic != actualIsPolymorphic) {
      if (dummyIsPolymorphic && dummy.intent == common::Intent::In &&
          context.IsEnabled(common::LanguageFeature::RelaxedIntentInChecking)) {
        if (context.ShouldWarn(
                common::LanguageFeature::RelaxedIntentInChecking)) {
          messages.Say(common::LanguageFeature::RelaxedIntentInChecking,
              "If a POINTER or ALLOCATABLE dummy or actual argument is polymorphic, both should be so"_port_en_US);
        }
      } else if (actualIsPolymorphic &&
          context.IsEnabled(common::LanguageFeature::
                  PolymorphicActualAllocatableOrPointerToMonomorphicDummy)) {
        if (context.ShouldWarn(common::LanguageFeature::
                    PolymorphicActualAllocatableOrPointerToMonomorphicDummy)) {
          messages.Say(
              common::LanguageFeature::
                  PolymorphicActualAllocatableOrPointerToMonomorphicDummy,
              "If a POINTER or ALLOCATABLE actual argument is polymorphic, the corresponding dummy argument should also be so"_port_en_US);
        }
      } else {
        checkTypeCompatibility = false;
        messages.Say(
            "If a POINTER or ALLOCATABLE dummy or actual argument is polymorphic, both must be so"_err_en_US);
      }
    }
    if (checkTypeCompatibility && !actualIsUnlimited) {
      if (!actualType.type().IsTkCompatibleWith(dummy.type.type())) {
        if (dummy.intent == common::Intent::In &&
            context.IsEnabled(
                common::LanguageFeature::RelaxedIntentInChecking)) {
          if (context.ShouldWarn(
                  common::LanguageFeature::RelaxedIntentInChecking)) {
            messages.Say(common::LanguageFeature::RelaxedIntentInChecking,
                "POINTER or ALLOCATABLE dummy and actual arguments should have the same declared type and kind"_port_en_US);
          }
        } else {
          messages.Say(
              "POINTER or ALLOCATABLE dummy and actual arguments must have the same declared type and kind"_err_en_US);
        }
      }
      // 15.5.2.5(4)
      const auto *dummyDerived{evaluate::GetDerivedTypeSpec(dummy.type.type())};
      if (!DefersSameTypeParameters(actualDerived, dummyDerived) ||
          dummy.type.type().HasDeferredTypeParameter() !=
              actualType.type().HasDeferredTypeParameter()) {
        messages.Say(
            "Dummy and actual arguments must defer the same type parameters when POINTER or ALLOCATABLE"_err_en_US);
      }
    }
  }

  // 15.5.2.8 -- coarray dummy arguments
  if (dummy.type.corank() > 0) {
    if (actualType.corank() == 0) {
      messages.Say(
          "Actual argument associated with coarray %s must be a coarray"_err_en_US,
          dummyName);
    } else if (actualType.corank() != dummy.type.corank() &&
        dummyIsAllocatableOrPointer) {
      messages.Say(
          "ALLOCATABLE or POINTER %s has corank %d but actual argument has corank %d"_err_en_US,
          dummyName, dummy.type.corank(), actualType.corank());
    }
    if (dummyIsVolatile) {
      if (!actualIsVolatile) {
        messages.Say(
            "non-VOLATILE coarray may not be associated with VOLATILE coarray %s"_err_en_US,
            dummyName);
      }
    } else {
      if (actualIsVolatile) {
        messages.Say(
            "VOLATILE coarray may not be associated with non-VOLATILE coarray %s"_err_en_US,
            dummyName);
      }
    }
    if (actualRank == dummyRank && !actualIsContiguous) {
      if (dummyIsContiguous) {
        messages.Say(
            "Actual argument associated with a CONTIGUOUS coarray %s must be simply contiguous"_err_en_US,
            dummyName);
      } else if (!dummyIsAssumedShape && !dummyIsAssumedRank) {
        messages.Say(
            "Actual argument associated with coarray %s (not assumed shape or rank) must be simply contiguous"_err_en_US,
            dummyName);
      }
    }
  }

  // NULL(MOLD=) checking for non-intrinsic procedures
  if (!intrinsic && !dummyIsAllocatableOrPointer && !dummyIsOptional &&
      evaluate::IsNullPointer(&actual)) {
    messages.Say(
        "Actual argument associated with %s may not be null pointer %s"_err_en_US,
        dummyName, actual.AsFortran());
  }

  // Warn about dubious actual argument association with a TARGET dummy
  // argument
  if (dummy.attrs.test(characteristics::DummyDataObject::Attr::Target) &&
      context.ShouldWarn(common::UsageWarning::NonTargetPassedToTarget)) {
    bool actualIsVariable{evaluate::IsVariable(actual)};
    bool actualIsTemp{
        !actualIsVariable || HasVectorSubscript(actual) || actualCoarrayRef};
    if (actualIsTemp) {
      messages.Say(common::UsageWarning::NonTargetPassedToTarget,
          "Any pointer associated with TARGET %s during this call will not be associated with the value of '%s' afterwards"_warn_en_US,
          dummyName, actual.AsFortran());
    } else {
      auto actualSymbolVector{GetSymbolVector(actual)};
      if (!evaluate::GetLastTarget(actualSymbolVector)) {
        messages.Say(common::UsageWarning::NonTargetPassedToTarget,
            "Any pointer associated with TARGET %s during this call must not be used afterwards, as '%s' is not a target"_warn_en_US,
            dummyName, actual.AsFortran());
      }
    }
  }

  // CUDA specific checks
  // TODO: These are disabled in OpenACC constructs, which may not be
  // correct when the target is not a GPU.
  if (!intrinsic &&
      !dummy.attrs.test(characteristics::DummyDataObject::Attr::Value) &&
      !FindOpenACCConstructContaining(scope)) {
    std::optional<common::CUDADataAttr> actualDataAttr, dummyDataAttr;
    if (const auto *actualObject{actualLastSymbol
                ? actualLastSymbol->detailsIf<ObjectEntityDetails>()
                : nullptr}) {
      actualDataAttr = actualObject->cudaDataAttr();
    }
    dummyDataAttr = dummy.cudaDataAttr;
    // Treat MANAGED like DEVICE for nonallocatable nonpointer arguments to
    // device subprograms
    if (procedure.cudaSubprogramAttrs.value_or(
            common::CUDASubprogramAttrs::Host) !=
            common::CUDASubprogramAttrs::Host &&
        !dummy.attrs.test(
            characteristics::DummyDataObject::Attr::Allocatable) &&
        !dummy.attrs.test(characteristics::DummyDataObject::Attr::Pointer)) {
      if (!dummyDataAttr || *dummyDataAttr == common::CUDADataAttr::Managed) {
        dummyDataAttr = common::CUDADataAttr::Device;
      }
      if ((!actualDataAttr && FindCUDADeviceContext(scope)) ||
          (actualDataAttr &&
              *actualDataAttr == common::CUDADataAttr::Managed)) {
        actualDataAttr = common::CUDADataAttr::Device;
      }
    }
    std::optional<std::string> warning;
    if (!common::AreCompatibleCUDADataAttrs(dummyDataAttr, actualDataAttr,
            dummy.ignoreTKR, &warning,
            /*allowUnifiedMatchingRule=*/true, &context.languageFeatures())) {
      auto toStr{[](std::optional<common::CUDADataAttr> x) {
        return x ? "ATTRIBUTES("s +
                parser::ToUpperCaseLetters(common::EnumToString(*x)) + ")"s
                 : "no CUDA data attribute"s;
      }};
      messages.Say(
          "%s has %s but its associated actual argument has %s"_err_en_US,
          dummyName, toStr(dummyDataAttr), toStr(actualDataAttr));
    }
    if (warning && context.ShouldWarn(common::UsageWarning::CUDAUsage)) {
      messages.Say(common::UsageWarning::CUDAUsage, "%s"_warn_en_US,
          std::move(*warning));
    }
  }

  // Warning for breaking F'2023 change with character allocatables
  if (intrinsic && dummy.intent != common::Intent::In) {
    WarnOnDeferredLengthCharacterScalar(
        context, &actual, messages.at(), dummyName.c_str());
  }

  // %VAL() and %REF() checking for explicit interface
  if ((arg.isPercentRef() || arg.isPercentVal()) &&
      dummy.IsPassedByDescriptor(procedure.IsBindC())) {
    messages.Say(
        "%%VAL or %%REF are not allowed for %s that must be passed by means of a descriptor"_err_en_US,
        dummyName);
  }
  if (arg.isPercentVal() &&
      (!actualType.type().IsLengthlessIntrinsicType() ||
          actualType.Rank() != 0)) {
    messages.Say(
        "%VAL argument must be a scalar numeric or logical expression"_err_en_US);
  }
}

static void CheckProcedureArg(evaluate::ActualArgument &arg,
    const characteristics::Procedure &proc,
    const characteristics::DummyProcedure &dummy, const std::string &dummyName,
    SemanticsContext &context, bool ignoreImplicitVsExplicit) {
  evaluate::FoldingContext &foldingContext{context.foldingContext()};
  parser::ContextualMessages &messages{foldingContext.messages()};
  parser::CharBlock location{arg.sourceLocation().value_or(messages.at())};
  auto restorer{messages.SetLocation(location)};
  const characteristics::Procedure &interface { dummy.procedure.value() };
  if (const auto *expr{arg.UnwrapExpr()}) {
    bool dummyIsPointer{
        dummy.attrs.test(characteristics::DummyProcedure::Attr::Pointer)};
    const auto *argProcDesignator{
        std::get_if<evaluate::ProcedureDesignator>(&expr->u)};
    const auto *argProcSymbol{
        argProcDesignator ? argProcDesignator->GetSymbol() : nullptr};
    if (argProcSymbol) {
      if (const auto *subp{
              argProcSymbol->GetUltimate().detailsIf<SubprogramDetails>()}) {
        if (subp->stmtFunction()) {
          evaluate::SayWithDeclaration(messages, *argProcSymbol,
              "Statement function '%s' may not be passed as an actual argument"_err_en_US,
              argProcSymbol->name());
          return;
        }
      } else if (argProcSymbol->has<ProcBindingDetails>()) {
        if (!context.IsEnabled(common::LanguageFeature::BindingAsProcedure)) {
          evaluate::SayWithDeclaration(messages, *argProcSymbol,
              "Procedure binding '%s' passed as an actual argument"_err_en_US,
              argProcSymbol->name());
        } else if (context.ShouldWarn(
                       common::LanguageFeature::BindingAsProcedure)) {
          evaluate::SayWithDeclaration(messages, *argProcSymbol,
              common::LanguageFeature::BindingAsProcedure,
              "Procedure binding '%s' passed as an actual argument"_port_en_US,
              argProcSymbol->name());
        }
      }
    }
    if (auto argChars{characteristics::DummyArgument::FromActual(
            "actual argument", *expr, foldingContext,
            /*forImplicitInterface=*/true)}) {
      if (!argChars->IsTypelessIntrinsicDummy()) {
        if (auto *argProc{
                std::get_if<characteristics::DummyProcedure>(&argChars->u)}) {
          characteristics::Procedure &argInterface{argProc->procedure.value()};
          argInterface.attrs.reset(
              characteristics::Procedure::Attr::NullPointer);
          argInterface.attrs.reset(
              characteristics::Procedure::Attr::NullAllocatable);
          if (!argProcSymbol || argProcSymbol->attrs().test(Attr::INTRINSIC)) {
            // It's ok to pass ELEMENTAL unrestricted intrinsic functions.
            argInterface.attrs.reset(
                characteristics::Procedure::Attr::Elemental);
          } else if (argInterface.attrs.test(
                         characteristics::Procedure::Attr::Elemental)) {
            if (argProcSymbol) { // C1533
              evaluate::SayWithDeclaration(messages, *argProcSymbol,
                  "Non-intrinsic ELEMENTAL procedure '%s' may not be passed as an actual argument"_err_en_US,
                  argProcSymbol->name());
              return; // avoid piling on with checks below
            } else {
              argInterface.attrs.reset(
                  characteristics::Procedure::Attr::NullPointer);
              argInterface.attrs.reset(
                  characteristics::Procedure::Attr::NullAllocatable);
            }
          }
          if (interface.HasExplicitInterface()) {
            std::string whyNot;
            std::optional<std::string> warning;
            if (!interface.IsCompatibleWith(argInterface,
                    ignoreImplicitVsExplicit, &whyNot,
                    /*specificIntrinsic=*/nullptr, &warning)) {
              // 15.5.2.9(1): Explicit interfaces must match
              if (argInterface.HasExplicitInterface()) {
                messages.Say(
                    "Actual procedure argument has interface incompatible with %s: %s"_err_en_US,
                    dummyName, whyNot);
                return;
              } else if (proc.IsPure()) {
                messages.Say(
                    "Actual procedure argument for %s of a PURE procedure must have an explicit interface"_err_en_US,
                    dummyName);
              } else if (context.ShouldWarn(
                             common::UsageWarning::ImplicitInterfaceActual)) {
                messages.Say(common::UsageWarning::ImplicitInterfaceActual,
                    "Actual procedure argument has an implicit interface which is not known to be compatible with %s which has an explicit interface"_warn_en_US,
                    dummyName);
              }
            } else if (warning &&
                context.ShouldWarn(common::UsageWarning::ProcDummyArgShapes)) {
              messages.Say(common::UsageWarning::ProcDummyArgShapes,
                  "Actual procedure argument has possible interface incompatibility with %s: %s"_warn_en_US,
                  dummyName, std::move(*warning));
            }
          } else { // 15.5.2.9(2,3)
            if (interface.IsSubroutine() && argInterface.IsFunction()) {
              messages.Say(
                  "Actual argument associated with procedure %s is a function but must be a subroutine"_err_en_US,
                  dummyName);
            } else if (interface.IsFunction()) {
              if (argInterface.IsFunction()) {
                std::string whyNot;
                if (!interface.functionResult->IsCompatibleWith(
                        *argInterface.functionResult, &whyNot)) {
                  messages.Say(
                      "Actual argument function associated with procedure %s is not compatible: %s"_err_en_US,
                      dummyName, whyNot);
                }
              } else if (argInterface.IsSubroutine()) {
                messages.Say(
                    "Actual argument associated with procedure %s is a subroutine but must be a function"_err_en_US,
                    dummyName);
              }
            }
          }
        } else {
          messages.Say(
              "Actual argument associated with procedure %s is not a procedure"_err_en_US,
              dummyName);
        }
      } else if (IsNullPointer(expr)) {
        if (!dummyIsPointer &&
            !dummy.attrs.test(
                characteristics::DummyProcedure::Attr::Optional)) {
          messages.Say(
              "Actual argument associated with procedure %s is a null pointer"_err_en_US,
              dummyName);
        }
      } else {
        messages.Say(
            "Actual argument associated with procedure %s is typeless"_err_en_US,
            dummyName);
      }
    }
    if (dummyIsPointer) {
      if (dummy.intent == common::Intent::In) {
        // need not be definable, can be a target
      } else if (!IsProcedurePointer(*expr)) {
        messages.Say(
            "Actual argument associated with procedure pointer %s is not a procedure pointer"_err_en_US,
            dummyName);
      } else if (dummy.intent == common::Intent::Default) {
        // ok, needs to be definable only if defined at run time
      } else {
        DefinabilityFlags flags{DefinabilityFlag::PointerDefinition};
        if (dummy.intent != common::Intent::Out) {
          flags.set(DefinabilityFlag::DoNotNoteDefinition);
        }
        if (auto whyNot{WhyNotDefinable(
                location, context.FindScope(location), flags, *expr)}) {
          if (auto *msg{messages.Say(
                  "Actual argument associated with INTENT(%s) procedure pointer %s is not definable"_err_en_US,
                  dummy.intent == common::Intent::Out ? "OUT" : "IN OUT",
                  dummyName)}) {
            msg->Attach(
                std::move(whyNot->set_severity(parser::Severity::Because)));
          }
        }
      }
    }
  } else {
    messages.Say(
        "Assumed-type argument may not be forwarded as procedure %s"_err_en_US,
        dummyName);
  }
}

// Allow BOZ literal actual arguments when they can be converted to a known
// dummy argument type
static void ConvertBOZLiteralArg(
    evaluate::ActualArgument &arg, const evaluate::DynamicType &type) {
  if (auto *expr{arg.UnwrapExpr()}) {
    if (IsBOZLiteral(*expr)) {
      if (auto converted{evaluate::ConvertToType(type, SomeExpr{*expr})}) {
        arg = std::move(*converted);
      }
    }
  }
}

static void CheckExplicitInterfaceArg(evaluate::ActualArgument &arg,
    const characteristics::DummyArgument &dummy,
    const characteristics::Procedure &proc, SemanticsContext &context,
    const Scope *scope, const evaluate::SpecificIntrinsic *intrinsic,
    bool allowActualArgumentConversions, bool extentErrors,
    bool ignoreImplicitVsExplicit) {
  evaluate::FoldingContext &foldingContext{context.foldingContext()};
  auto &messages{foldingContext.messages()};
  std::string dummyName{"dummy argument"};
  if (!dummy.name.empty()) {
    dummyName += " '"s + parser::ToLowerCaseLetters(dummy.name) + "='";
  }
  auto restorer{
      messages.SetLocation(arg.sourceLocation().value_or(messages.at()))};
  auto CheckActualArgForLabel = [&](evaluate::ActualArgument &arg) {
    if (arg.isAlternateReturn()) {
      messages.Say(
          "Alternate return label '%d' cannot be associated with %s"_err_en_US,
          arg.GetLabel(), dummyName);
      return false;
    } else {
      return true;
    }
  };
  common::visit(
      common::visitors{
          [&](const characteristics::DummyDataObject &object) {
            if (CheckActualArgForLabel(arg)) {
              ConvertBOZLiteralArg(arg, object.type.type());
              if (auto *expr{arg.UnwrapExpr()}) {
                if (auto type{characteristics::TypeAndShape::Characterize(
                        *expr, foldingContext)}) {
                  arg.set_dummyIntent(object.intent);
                  bool isElemental{
                      object.type.Rank() == 0 && proc.IsElemental()};
                  CheckExplicitDataArg(object, dummyName, *expr, *type,
                      isElemental, context, foldingContext, scope, intrinsic,
                      allowActualArgumentConversions, extentErrors, proc, arg);
                } else if (object.type.type().IsTypelessIntrinsicArgument() &&
                    IsBOZLiteral(*expr)) {
                  // ok
                } else if (object.type.type().IsTypelessIntrinsicArgument() &&
                    evaluate::IsNullObjectPointer(expr)) {
                  // ok, ASSOCIATED(NULL(without MOLD=))
                } else if (object.type.attrs().test(characteristics::
                                   TypeAndShape::Attr::AssumedRank) &&
                    evaluate::IsNullObjectPointer(expr) &&
                    (object.attrs.test(
                         characteristics::DummyDataObject::Attr::Allocatable) ||
                        object.attrs.test(
                            characteristics::DummyDataObject::Attr::Pointer) ||
                        !object.attrs.test(characteristics::DummyDataObject::
                                Attr::Optional))) {
                  messages.Say(
                      "NULL() without MOLD= must not be associated with an assumed-rank dummy argument that is ALLOCATABLE, POINTER, or non-OPTIONAL"_err_en_US);
                } else if ((object.attrs.test(characteristics::DummyDataObject::
                                    Attr::Pointer) ||
                               object.attrs.test(characteristics::
                                       DummyDataObject::Attr::Optional)) &&
                    evaluate::IsNullObjectPointer(expr)) {
                  // FOO(NULL(without MOLD=))
                  if (object.type.type().IsAssumedLengthCharacter()) {
                    messages.Say(
                        "Actual argument associated with %s is a NULL() pointer without a MOLD= to provide a character length"_err_en_US,
                        dummyName);
                  } else if (const DerivedTypeSpec *
                      derived{GetDerivedTypeSpec(object.type.type())}) {
                    for (const auto &[pName, pValue] : derived->parameters()) {
                      if (pValue.isAssumed()) {
                        messages.Say(
                            "Actual argument associated with %s is a NULL() pointer without a MOLD= to provide a value for the assumed type parameter '%s'"_err_en_US,
                            dummyName, pName.ToString());
                        break;
                      }
                    }
                  }
                } else if (object.attrs.test(characteristics::DummyDataObject::
                                   Attr::Allocatable) &&
                    (evaluate::IsNullAllocatable(expr) ||
                        evaluate::IsBareNullPointer(expr))) {
                  if (object.intent == common::Intent::Out ||
                      object.intent == common::Intent::InOut) {
                    messages.Say(
                        "NULL() actual argument '%s' may not be associated with allocatable dummy argument %s that is INTENT(OUT) or INTENT(IN OUT)"_err_en_US,
<<<<<<< HEAD
                        expr->AsFortran(), dummyName);
                  } else if (object.intent == common::Intent::Default &&
                      context.ShouldWarn(common::UsageWarning::
                              NullActualForDefaultIntentAllocatable)) {
                    messages.Say(common::UsageWarning::
                                     NullActualForDefaultIntentAllocatable,
                        "NULL() actual argument '%s' should not be associated with allocatable dummy argument %s without INTENT(IN)"_warn_en_US,
                        expr->AsFortran(), dummyName);
=======
                        expr->AsFortran(), dummyName);
                  } else if (object.intent == common::Intent::Default &&
                      context.ShouldWarn(common::UsageWarning::
                              NullActualForDefaultIntentAllocatable)) {
                    messages.Say(common::UsageWarning::
                                     NullActualForDefaultIntentAllocatable,
                        "NULL() actual argument '%s' should not be associated with allocatable dummy argument %s without INTENT(IN)"_warn_en_US,
                        expr->AsFortran(), dummyName);
>>>>>>> d465594a
                  } else if (context.ShouldWarn(common::LanguageFeature::
                                     NullActualForAllocatable)) {
                    messages.Say(
                        common::LanguageFeature::NullActualForAllocatable,
                        "Allocatable %s is associated with %s"_port_en_US,
                        dummyName, expr->AsFortran());
                  }
                } else {
                  messages.Say(
                      "Actual argument '%s' associated with %s is not a variable or typed expression"_err_en_US,
                      expr->AsFortran(), dummyName);
                }
              } else {
                const Symbol &assumed{DEREF(arg.GetAssumedTypeDummy())};
                if (!object.type.type().IsAssumedType()) {
                  messages.Say(
                      "Assumed-type '%s' may be associated only with an assumed-type %s"_err_en_US,
                      assumed.name(), dummyName);
                } else if (object.type.attrs().test(characteristics::
                                   TypeAndShape::Attr::AssumedRank) &&
                    !IsAssumedShape(assumed) &&
                    !evaluate::IsAssumedRank(assumed)) {
                  messages.Say( // C711
                      "Assumed-type '%s' must be either assumed shape or assumed rank to be associated with assumed rank %s"_err_en_US,
                      assumed.name(), dummyName);
                }
              }
            }
          },
          [&](const characteristics::DummyProcedure &dummy) {
            if (CheckActualArgForLabel(arg)) {
              CheckProcedureArg(arg, proc, dummy, dummyName, context,
                  ignoreImplicitVsExplicit);
            }
          },
          [&](const characteristics::AlternateReturn &) {
            // All semantic checking is done elsewhere
          },
      },
      dummy.u);
}

static void RearrangeArguments(const characteristics::Procedure &proc,
    evaluate::ActualArguments &actuals, parser::ContextualMessages &messages) {
  CHECK(proc.HasExplicitInterface());
  if (actuals.size() < proc.dummyArguments.size()) {
    actuals.resize(proc.dummyArguments.size());
  } else if (actuals.size() > proc.dummyArguments.size()) {
    messages.Say(
        "Too many actual arguments (%zd) passed to procedure that expects only %zd"_err_en_US,
        actuals.size(), proc.dummyArguments.size());
  }
  std::map<std::string, evaluate::ActualArgument> kwArgs;
  bool anyKeyword{false};
  int which{1};
  for (auto &x : actuals) {
    if (!x) {
    } else if (x->keyword()) {
      auto emplaced{
          kwArgs.try_emplace(x->keyword()->ToString(), std::move(*x))};
      if (!emplaced.second) {
        messages.Say(*x->keyword(),
            "Argument keyword '%s=' appears on more than one effective argument in this procedure reference"_err_en_US,
            *x->keyword());
      }
      x.reset();
      anyKeyword = true;
    } else if (anyKeyword) {
      messages.Say(x ? x->sourceLocation() : std::nullopt,
          "Actual argument #%d without a keyword may not follow any actual argument with a keyword"_err_en_US,
          which);
    }
    ++which;
  }
  if (!kwArgs.empty()) {
    int index{0};
    for (const auto &dummy : proc.dummyArguments) {
      if (!dummy.name.empty()) {
        auto iter{kwArgs.find(dummy.name)};
        if (iter != kwArgs.end()) {
          evaluate::ActualArgument &x{iter->second};
          if (actuals[index]) {
            messages.Say(*x.keyword(),
                "Keyword argument '%s=' has already been specified positionally (#%d) in this procedure reference"_err_en_US,
                *x.keyword(), index + 1);
          } else {
            actuals[index] = std::move(x);
          }
          kwArgs.erase(iter);
        }
      }
      ++index;
    }
    for (auto &bad : kwArgs) {
      evaluate::ActualArgument &x{bad.second};
      messages.Say(*x.keyword(),
          "Argument keyword '%s=' is not recognized for this procedure reference"_err_en_US,
          *x.keyword());
    }
  }
}

// 15.8.1(3) -- In a reference to an elemental procedure, if any argument is an
// array, each actual argument that corresponds to an INTENT(OUT) or
// INTENT(INOUT) dummy argument shall be an array. The actual argument to an
// ELEMENTAL procedure must conform.
static bool CheckElementalConformance(parser::ContextualMessages &messages,
    const characteristics::Procedure &proc, evaluate::ActualArguments &actuals,
    evaluate::FoldingContext &context) {
  std::optional<evaluate::Shape> shape;
  std::string shapeName;
  int index{0};
  bool hasArrayArg{false};
  for (const auto &arg : actuals) {
    if (arg && !arg->isAlternateReturn() && arg->Rank() > 0) {
      hasArrayArg = true;
      break;
    }
  }
  for (const auto &arg : actuals) {
    const auto &dummy{proc.dummyArguments.at(index++)};
    if (arg) {
      if (const auto *expr{arg->UnwrapExpr()}) {
        if (const auto *wholeSymbol{evaluate::UnwrapWholeSymbolDataRef(arg)}) {
          wholeSymbol = &ResolveAssociations(*wholeSymbol);
          if (IsAssumedSizeArray(*wholeSymbol)) {
            evaluate::SayWithDeclaration(messages, *wholeSymbol,
                "Whole assumed-size array '%s' may not be used as an argument to an elemental procedure"_err_en_US,
                wholeSymbol->name());
          }
        }
        if (auto argShape{evaluate::GetShape(context, *expr)}) {
          if (GetRank(*argShape) > 0) {
            std::string argName{"actual argument ("s + expr->AsFortran() +
                ") corresponding to dummy argument #" + std::to_string(index) +
                " ('" + dummy.name + "')"};
            if (shape) {
              auto tristate{evaluate::CheckConformance(messages, *shape,
                  *argShape, evaluate::CheckConformanceFlags::None,
                  shapeName.c_str(), argName.c_str())};
              if (tristate && !*tristate) {
                return false;
              }
            } else {
              shape = std::move(argShape);
              shapeName = argName;
            }
          } else if ((dummy.GetIntent() == common::Intent::Out ||
                         dummy.GetIntent() == common::Intent::InOut) &&
              hasArrayArg) {
            messages.Say(
                "In an elemental procedure reference with at least one array argument, actual argument %s that corresponds to an INTENT(OUT) or INTENT(INOUT) dummy argument must be an array"_err_en_US,
                expr->AsFortran());
          }
        }
      }
    }
  }
  return true;
}

// ASSOCIATED (16.9.16)
static void CheckAssociated(evaluate::ActualArguments &arguments,
    SemanticsContext &semanticsContext, const Scope *scope) {
  evaluate::FoldingContext &foldingContext{semanticsContext.foldingContext()};
  parser::ContextualMessages &messages{foldingContext.messages()};
  bool ok{true};
  if (arguments.size() < 2) {
    return;
  }
  if (const auto &pointerArg{arguments[0]}) {
    if (const auto *pointerExpr{pointerArg->UnwrapExpr()}) {
      if (!IsPointer(*pointerExpr)) {
        messages.Say(pointerArg->sourceLocation(),
            "POINTER= argument of ASSOCIATED() must be a pointer"_err_en_US);
        return;
      }
      if (const auto &targetArg{arguments[1]}) {
        // The standard requires that the TARGET= argument, when present,
        // be type compatible with the POINTER= for a data pointer.  In
        // the case of procedure pointers, the standard requires that it
        // be a valid RHS for a pointer assignment that has the POINTER=
        // argument as its LHS.  Some popular compilers misinterpret this
        // requirement more strongly than necessary, and actually validate
        // the POINTER= argument as if it were serving as the LHS of a pointer
        // assignment.  This, perhaps unintentionally, excludes function
        // results, including NULL(), from being used there, as well as
        // INTENT(IN) dummy pointers.  Detect these conditions and emit
        // portability warnings.
        if (semanticsContext.ShouldWarn(common::UsageWarning::Portability)) {
          if (!evaluate::ExtractDataRef(*pointerExpr) &&
              !evaluate::IsProcedurePointer(*pointerExpr)) {
            messages.Say(common::UsageWarning::Portability,
                pointerArg->sourceLocation(),
                "POINTER= argument of ASSOCIATED() is required by some other compilers to be a pointer"_port_en_US);
          } else if (scope && !evaluate::UnwrapProcedureRef(*pointerExpr)) {
            if (auto whyNot{WhyNotDefinable(
                    pointerArg->sourceLocation().value_or(messages.at()),
                    *scope,
                    DefinabilityFlags{DefinabilityFlag::PointerDefinition,
                        DefinabilityFlag::DoNotNoteDefinition},
                    *pointerExpr)}) {
              if (whyNot->IsFatal()) {
                if (auto *msg{messages.Say(common::UsageWarning::Portability,
                        pointerArg->sourceLocation(),
                        "POINTER= argument of ASSOCIATED() is required by some other compilers to be a valid left-hand side of a pointer assignment statement"_port_en_US)}) {
                  msg->Attach(std::move(
                      whyNot->set_severity(parser::Severity::Because)));
                }
              } else {
                messages.Say(std::move(*whyNot));
              }
            }
          }
        }
        if (const auto *targetExpr{targetArg->UnwrapExpr()}) {
          if (IsProcedurePointer(*pointerExpr) &&
              !IsBareNullPointer(pointerExpr)) { // POINTER= is a procedure
            if (auto pointerProc{characteristics::Procedure::Characterize(
                    *pointerExpr, foldingContext)}) {
              if (IsBareNullPointer(targetExpr)) {
              } else if (IsProcedurePointerTarget(*targetExpr)) {
                if (auto targetProc{characteristics::Procedure::Characterize(
                        *targetExpr, foldingContext)}) {
                  bool isCall{!!UnwrapProcedureRef(*targetExpr)};
                  std::string whyNot;
                  std::optional<std::string> warning;
                  const auto *targetProcDesignator{
                      evaluate::UnwrapExpr<evaluate::ProcedureDesignator>(
                          *targetExpr)};
                  const evaluate::SpecificIntrinsic *specificIntrinsic{
                      targetProcDesignator
                          ? targetProcDesignator->GetSpecificIntrinsic()
                          : nullptr};
                  std::optional<parser::MessageFixedText> msg{
                      CheckProcCompatibility(isCall, pointerProc, &*targetProc,
                          specificIntrinsic, whyNot, warning,
                          /*ignoreImplicitVsExplicit=*/false)};
                  std::optional<common::UsageWarning> whichWarning;
                  if (!msg && warning &&
                      semanticsContext.ShouldWarn(
                          common::UsageWarning::ProcDummyArgShapes)) {
                    whichWarning = common::UsageWarning::ProcDummyArgShapes;
                    msg =
                        "Procedures '%s' and '%s' may not be completely compatible: %s"_warn_en_US;
                    whyNot = std::move(*warning);
                  } else if (msg && !msg->IsFatal() &&
                      semanticsContext.ShouldWarn(
                          common::UsageWarning::ProcPointerCompatibility)) {
                    whichWarning =
                        common::UsageWarning::ProcPointerCompatibility;
                  }
                  if (msg && (msg->IsFatal() || whichWarning)) {
                    if (auto *said{messages.Say(std::move(*msg),
                            "pointer '" + pointerExpr->AsFortran() + "'",
                            targetExpr->AsFortran(), whyNot)};
                        said && whichWarning) {
                      said->set_usageWarning(*whichWarning);
                    }
                  }
                }
              } else if (!IsNullProcedurePointer(targetExpr)) {
                messages.Say(
                    "POINTER= argument '%s' is a procedure pointer but the TARGET= argument '%s' is not a procedure or procedure pointer"_err_en_US,
                    pointerExpr->AsFortran(), targetExpr->AsFortran());
              }
            }
          } else if (IsVariable(*targetExpr) || IsNullPointer(targetExpr)) {
            // Object pointer and target
            if (ExtractDataRef(*targetExpr)) {
              if (SymbolVector symbols{GetSymbolVector(*targetExpr)};
                  !evaluate::GetLastTarget(symbols)) {
                parser::Message *msg{messages.Say(targetArg->sourceLocation(),
                    "TARGET= argument '%s' must have either the POINTER or the TARGET attribute"_err_en_US,
                    targetExpr->AsFortran())};
                for (SymbolRef ref : symbols) {
                  msg = evaluate::AttachDeclaration(msg, *ref);
                }
              } else if (HasVectorSubscript(*targetExpr) ||
                  ExtractCoarrayRef(*targetExpr)) {
                messages.Say(targetArg->sourceLocation(),
                    "TARGET= argument '%s' may not have a vector subscript or coindexing"_err_en_US,
                    targetExpr->AsFortran());
              }
            }
            if (const auto pointerType{pointerArg->GetType()}) {
              if (const auto targetType{targetArg->GetType()}) {
                ok = pointerType->IsTkCompatibleWith(*targetType) ||
                    targetType->IsTkCompatibleWith(*pointerType);
              }
            }
          } else {
            messages.Say(
                "POINTER= argument '%s' is an object pointer but the TARGET= argument '%s' is not a variable"_err_en_US,
                pointerExpr->AsFortran(), targetExpr->AsFortran());
          }
          if (!IsAssumedRank(*pointerExpr)) {
            if (IsAssumedRank(*targetExpr)) {
              messages.Say(
                  "TARGET= argument '%s' may not be assumed-rank when POINTER= argument is not"_err_en_US,
                  pointerExpr->AsFortran());
            } else if (pointerExpr->Rank() != targetExpr->Rank()) {
              messages.Say(
                  "POINTER= argument and TARGET= argument have incompatible ranks %d and %d"_err_en_US,
                  pointerExpr->Rank(), targetExpr->Rank());
            }
          }
        }
      }
    }
  } else {
    // No arguments to ASSOCIATED()
    ok = false;
  }
  if (!ok) {
    messages.Say(
        "Arguments of ASSOCIATED() must be a pointer and an optional valid target"_err_en_US);
  }
}

// CO_REDUCE (F'2023 16.9.49)
static void CheckCoReduce(
    evaluate::ActualArguments &arguments, evaluate::FoldingContext &context) {
  parser::ContextualMessages &messages{context.messages()};
  evaluate::CheckForCoindexedObject(
      context.messages(), arguments[0], "co_reduce", "a");
  evaluate::CheckForCoindexedObject(
      context.messages(), arguments[2], "co_reduce", "stat");
  evaluate::CheckForCoindexedObject(
      context.messages(), arguments[3], "co_reduce", "errmsg");

  std::optional<evaluate::DynamicType> aType;
  if (const auto &a{arguments[0]}) {
    aType = a->GetType();
  }
  std::optional<characteristics::Procedure> procChars;
  if (const auto &operation{arguments[1]}) {
    if (const auto *expr{operation->UnwrapExpr()}) {
      if (const auto *designator{
              std::get_if<evaluate::ProcedureDesignator>(&expr->u)}) {
        procChars = characteristics::Procedure::Characterize(
            *designator, context, /*emitError=*/true);
      } else if (const auto *ref{
                     std::get_if<evaluate::ProcedureRef>(&expr->u)}) {
        procChars = characteristics::Procedure::Characterize(*ref, context);
      }
    }
  }

  static constexpr characteristics::DummyDataObject::Attrs notAllowedArgAttrs{
      characteristics::DummyDataObject::Attr::Optional,
      characteristics::DummyDataObject::Attr::Allocatable,
      characteristics::DummyDataObject::Attr::Pointer,
  };
  static constexpr characteristics::FunctionResult::Attrs
      notAllowedFuncResAttrs{
          characteristics::FunctionResult::Attr::Allocatable,
          characteristics::FunctionResult::Attr::Pointer,
      };
<<<<<<< HEAD
  const auto *result{
      procChars ? procChars->functionResult->GetTypeAndShape() : nullptr};
=======
  const characteristics::TypeAndShape *result{
      procChars && procChars->functionResult
          ? procChars->functionResult->GetTypeAndShape()
          : nullptr};
>>>>>>> d465594a
  if (!procChars || !procChars->IsPure() ||
      procChars->dummyArguments.size() != 2 || !procChars->functionResult) {
    messages.Say(
        "OPERATION= argument of CO_REDUCE() must be a pure function of two data arguments"_err_en_US);
  } else if (procChars->attrs.test(characteristics::Procedure::Attr::BindC)) {
    messages.Say(
        "A BIND(C) OPERATION= argument of CO_REDUCE() is not supported"_err_en_US);
  } else if (!result || result->Rank() != 0) {
    messages.Say(
        "OPERATION= argument of CO_REDUCE() must be a scalar function"_err_en_US);
  } else if (result->type().IsPolymorphic() ||
      (aType && !aType->IsTkLenCompatibleWith(result->type()))) {
    messages.Say(
        "OPERATION= argument of CO_REDUCE() must have the same type as A="_err_en_US);
  } else if (((procChars->functionResult->attrs & notAllowedFuncResAttrs) !=
                 characteristics::FunctionResult::Attrs{}) ||
      procChars->functionResult->GetTypeAndShape()->type().IsPolymorphic()) {
    messages.Say(
        "Result of OPERATION= procedure of CO_REDUCE() must be scalar and neither allocatable, pointer, nor polymorphic"_err_en_US);
  } else {
    const characteristics::DummyDataObject *data[2]{};
    for (int j{0}; j < 2; ++j) {
      const auto &dummy{procChars->dummyArguments.at(j)};
      data[j] = std::get_if<characteristics::DummyDataObject>(&dummy.u);
    }
    if (!data[0] || !data[1]) {
      messages.Say(
          "OPERATION= argument of CO_REDUCE() may not have dummy procedure arguments"_err_en_US);
    } else {
      for (int j{0}; j < 2; ++j) {
        if (((data[j]->attrs & notAllowedArgAttrs) !=
                characteristics::DummyDataObject::Attrs{}) ||
            data[j]->type.Rank() != 0 || data[j]->type.type().IsPolymorphic() ||
            (aType && !data[j]->type.type().IsTkCompatibleWith(*aType))) {
          messages.Say(
              "Arguments of OPERATION= procedure of CO_REDUCE() must be both scalar of the same type as A=, and neither allocatable, pointer, polymorphic, nor optional"_err_en_US);
          break;
        }
      }
      static constexpr characteristics::DummyDataObject::Attrs attrs{
          characteristics::DummyDataObject::Attr::Asynchronous,
          characteristics::DummyDataObject::Attr::Target,
          characteristics::DummyDataObject::Attr::Value,
      };
      if ((data[0]->attrs & attrs) != (data[1]->attrs & attrs)) {
        messages.Say(
            "If either argument of the OPERATION= procedure of CO_REDUCE() has the ASYNCHRONOUS, TARGET, or VALUE attribute, both must have that attribute"_err_en_US);
      }
    }
  }
}

// EVENT_QUERY (F'2023 16.9.82)
static void CheckEvent_Query(evaluate::ActualArguments &arguments,
    evaluate::FoldingContext &foldingContext) {
  if (arguments.size() > 0 && arguments[0] &&
      ExtractCoarrayRef(*arguments[0]).has_value()) {
    foldingContext.messages().Say(arguments[0]->sourceLocation(),
        "EVENT= argument to EVENT_QUERY must not be coindexed"_err_en_US);
  }
  if (arguments.size() > 1 && arguments[1]) {
    if (auto dyType{arguments[1]->GetType()}) {
      int defaultInt{
          foldingContext.defaults().GetDefaultKind(TypeCategory::Integer)};
      if (dyType->category() == TypeCategory::Integer &&
          dyType->kind() < defaultInt) {
        foldingContext.messages().Say(arguments[1]->sourceLocation(),
            "COUNT= argument to EVENT_QUERY must be an integer with kind >= %d"_err_en_US,
            defaultInt);
      }
    }
  }
  if (arguments.size() > 2 && arguments[2]) {
    if (auto dyType{arguments[2]->GetType()}) {
      if (dyType->category() == TypeCategory::Integer && dyType->kind() < 2) {
        foldingContext.messages().Say(arguments[2]->sourceLocation(),
            "STAT= argument to EVENT_QUERY must be an integer with kind >= 2 when present"_err_en_US);
      }
    }
  }
}

// IMAGE_INDEX (F'2023 16.9.107)
static void CheckImage_Index(evaluate::ActualArguments &arguments,
    parser::ContextualMessages &messages) {
  if (arguments[1] && arguments[0]) {
    if (const auto subArrShape{
            evaluate::GetShape(arguments[1]->UnwrapExpr())}) {
      if (const auto *coarrayArgSymbol{UnwrapWholeSymbolOrComponentDataRef(
              arguments[0]->UnwrapExpr())}) {
        auto coarrayArgCorank{coarrayArgSymbol->Corank()};
        if (auto subArrSize{evaluate::ToInt64(*subArrShape->front())}) {
          if (subArrSize != coarrayArgCorank) {
            messages.Say(arguments[1]->sourceLocation(),
                "The size of 'SUB=' (%jd) for intrinsic 'image_index' must be equal to the corank of 'COARRAY=' (%d)"_err_en_US,
                static_cast<std::int64_t>(*subArrSize), coarrayArgCorank);
          }
        }
      }
    }
  }
}

// Ensure that any optional argument that might be absent at run time
// does not require data conversion.
static void CheckMaxMin(const characteristics::Procedure &proc,
    evaluate::ActualArguments &arguments,
    parser::ContextualMessages &messages) {
  if (proc.functionResult) {
    if (const auto *typeAndShape{proc.functionResult->GetTypeAndShape()}) {
      for (std::size_t j{2}; j < arguments.size(); ++j) {
        if (arguments[j]) {
          if (const auto *expr{arguments[j]->UnwrapExpr()};
              expr && evaluate::MayBePassedAsAbsentOptional(*expr)) {
            if (auto thisType{expr->GetType()}) {
              if (thisType->category() == TypeCategory::Character &&
                  typeAndShape->type().category() == TypeCategory::Character &&
                  thisType->kind() == typeAndShape->type().kind()) {
                // don't care about lengths
              } else if (*thisType != typeAndShape->type()) {
                messages.Say(arguments[j]->sourceLocation(),
                    "An actual argument to MAX/MIN requiring data conversion may not be OPTIONAL, POINTER, or ALLOCATABLE"_err_en_US);
              }
            }
          }
        }
      }
    }
  }
}

static void CheckFree(evaluate::ActualArguments &arguments,
    parser::ContextualMessages &messages) {
  if (arguments.size() != 1) {
    messages.Say("FREE expects a single argument"_err_en_US);
  }
  auto arg = arguments[0];
  if (const Symbol * symbol{evaluate::UnwrapWholeSymbolDataRef(arg)};
      !symbol || !symbol->test(Symbol::Flag::CrayPointer)) {
    messages.Say("FREE should only be used with Cray pointers"_warn_en_US);
  }
}

// MOVE_ALLOC (F'2023 16.9.147)
static void CheckMove_Alloc(evaluate::ActualArguments &arguments,
    parser::ContextualMessages &messages) {
  if (arguments.size() >= 1) {
    evaluate::CheckForCoindexedObject(
        messages, arguments[0], "move_alloc", "from");
  }
  if (arguments.size() >= 2) {
    evaluate::CheckForCoindexedObject(
        messages, arguments[1], "move_alloc", "to");
    int fromCR{GetCorank(arguments[0])};
    int toCR{GetCorank(arguments[1])};
    if (fromCR != toCR) {
      messages.Say(*arguments[0]->sourceLocation(),
          "FROM= argument to MOVE_ALLOC has corank %d, but TO= argument has corank %d"_err_en_US,
          fromCR, toCR);
    }
  }
  if (arguments.size() >= 3) {
    evaluate::CheckForCoindexedObject(
        messages, arguments[2], "move_alloc", "stat");
  }
  if (arguments.size() >= 4) {
    evaluate::CheckForCoindexedObject(
        messages, arguments[3], "move_alloc", "errmsg");
  }
  if (arguments.size() >= 2 && arguments[0] && arguments[1]) {
    for (int j{0}; j < 2; ++j) {
      if (const Symbol *
              whole{UnwrapWholeSymbolOrComponentDataRef(arguments[j])};
          !whole || !IsAllocatable(whole->GetUltimate())) {
        messages.Say(*arguments[j]->sourceLocation(),
            "Argument #%d to MOVE_ALLOC must be allocatable"_err_en_US, j + 1);
      }
    }
    auto type0{arguments[0]->GetType()};
    auto type1{arguments[1]->GetType()};
    if (type0 && type1 && type0->IsPolymorphic() && !type1->IsPolymorphic()) {
      messages.Say(arguments[1]->sourceLocation(),
          "When MOVE_ALLOC(FROM=) is polymorphic, TO= must also be polymorphic"_err_en_US);
    }
  }
}

// PRESENT (F'2023 16.9.163)
static void CheckPresent(evaluate::ActualArguments &arguments,
    parser::ContextualMessages &messages) {
  if (arguments.size() == 1) {
    if (const auto &arg{arguments[0]}; arg) {
      const Symbol *symbol{nullptr};
      if (const auto *expr{arg->UnwrapExpr()}) {
        if (const auto *proc{
                std::get_if<evaluate::ProcedureDesignator>(&expr->u)}) {
          symbol = proc->GetSymbol();
        } else {
          symbol = evaluate::UnwrapWholeSymbolDataRef(*expr);
        }
      } else {
        symbol = arg->GetAssumedTypeDummy();
      }
      if (!symbol ||
          !symbol->GetUltimate().attrs().test(semantics::Attr::OPTIONAL)) {
        messages.Say(arg ? arg->sourceLocation() : messages.at(),
            "Argument of PRESENT() must be the name of a whole OPTIONAL dummy argument"_err_en_US);
      }
    }
  }
}

// REDUCE (F'2023 16.9.173)
static void CheckReduce(
    evaluate::ActualArguments &arguments, evaluate::FoldingContext &context) {
  std::optional<evaluate::DynamicType> arrayType;
  parser::ContextualMessages &messages{context.messages()};
  if (const auto &array{arguments[0]}) {
    arrayType = array->GetType();
    if (!arguments[/*identity=*/4]) {
      if (const auto *expr{array->UnwrapExpr()}) {
        if (auto shape{
                evaluate::GetShape(context, *expr, /*invariantOnly=*/false)}) {
          if (const auto &dim{arguments[2]}; dim && array->Rank() > 1) {
            // Partial reduction
            auto dimVal{evaluate::ToInt64(dim->UnwrapExpr())};
            std::int64_t j{0};
            int zeroDims{0};
            bool isSelectedDimEmpty{false};
            for (const auto &extent : *shape) {
              ++j;
              if (evaluate::ToInt64(extent) == 0) {
                ++zeroDims;
                isSelectedDimEmpty |= dimVal && j == *dimVal;
              }
            }
            if (isSelectedDimEmpty && zeroDims == 1) {
              messages.Say(
                  "IDENTITY= must be present when DIM=%d and the array has zero extent on that dimension"_err_en_US,
                  static_cast<int>(dimVal.value()));
            }
          } else { // no DIM= or DIM=1 on a vector: total reduction
            for (const auto &extent : *shape) {
              if (evaluate::ToInt64(extent) == 0) {
                messages.Say(
                    "IDENTITY= must be present when the array is empty and the result is scalar"_err_en_US);
                break;
              }
            }
          }
        }
      }
    }
  }
  std::optional<characteristics::Procedure> procChars;
  if (const auto &operation{arguments[1]}) {
    if (const auto *expr{operation->UnwrapExpr()}) {
      if (const auto *designator{
              std::get_if<evaluate::ProcedureDesignator>(&expr->u)}) {
        procChars = characteristics::Procedure::Characterize(
            *designator, context, /*emitError=*/true);
      } else if (const auto *ref{
                     std::get_if<evaluate::ProcedureRef>(&expr->u)}) {
        procChars = characteristics::Procedure::Characterize(*ref, context);
      }
    }
  }
  const auto *result{
      procChars ? procChars->functionResult->GetTypeAndShape() : nullptr};
  if (!procChars || !procChars->IsPure() ||
      procChars->dummyArguments.size() != 2 || !procChars->functionResult) {
    messages.Say(
        "OPERATION= argument of REDUCE() must be a pure function of two data arguments"_err_en_US);
  } else if (procChars->attrs.test(characteristics::Procedure::Attr::BindC)) {
    messages.Say(
        "A BIND(C) OPERATION= argument of REDUCE() is not supported"_err_en_US);
  } else if (!result || result->Rank() != 0) {
    messages.Say(
        "OPERATION= argument of REDUCE() must be a scalar function"_err_en_US);
  } else if (result->type().IsPolymorphic() ||
      (arrayType && !arrayType->IsTkLenCompatibleWith(result->type()))) {
    messages.Say(
        "OPERATION= argument of REDUCE() must have the same type as ARRAY="_err_en_US);
  } else {
    const characteristics::DummyDataObject *data[2]{};
    for (int j{0}; j < 2; ++j) {
      const auto &dummy{procChars->dummyArguments.at(j)};
      data[j] = std::get_if<characteristics::DummyDataObject>(&dummy.u);
    }
    if (!data[0] || !data[1]) {
      messages.Say(
          "OPERATION= argument of REDUCE() may not have dummy procedure arguments"_err_en_US);
    } else {
      for (int j{0}; j < 2; ++j) {
        if (data[j]->attrs.test(
                characteristics::DummyDataObject::Attr::Optional) ||
            data[j]->attrs.test(
                characteristics::DummyDataObject::Attr::Allocatable) ||
            data[j]->attrs.test(
                characteristics::DummyDataObject::Attr::Pointer) ||
            data[j]->type.Rank() != 0 || data[j]->type.type().IsPolymorphic() ||
            (arrayType &&
                !data[j]->type.type().IsTkCompatibleWith(*arrayType))) {
          messages.Say(
              "Arguments of OPERATION= procedure of REDUCE() must be both scalar of the same type as ARRAY=, and neither allocatable, pointer, polymorphic, nor optional"_err_en_US);
        }
      }
      static constexpr characteristics::DummyDataObject::Attr attrs[]{
          characteristics::DummyDataObject::Attr::Asynchronous,
          characteristics::DummyDataObject::Attr::Target,
          characteristics::DummyDataObject::Attr::Value,
      };
      for (std::size_t j{0}; j < sizeof attrs / sizeof *attrs; ++j) {
        if (data[0]->attrs.test(attrs[j]) != data[1]->attrs.test(attrs[j])) {
          messages.Say(
              "If either argument of the OPERATION= procedure of REDUCE() has the ASYNCHRONOUS, TARGET, or VALUE attribute, both must have that attribute"_err_en_US);
          break;
        }
      }
    }
  }
  // When the MASK= is present and has no .TRUE. element, and there is
  // no IDENTITY=, it's an error.
  if (const auto &mask{arguments[3]}; mask && !arguments[/*identity*/ 4]) {
    if (const auto *expr{mask->UnwrapExpr()}) {
      if (const auto *logical{
              std::get_if<evaluate::Expr<evaluate::SomeLogical>>(&expr->u)}) {
        if (common::visit(
                [](const auto &kindExpr) {
                  using KindExprType = std::decay_t<decltype(kindExpr)>;
                  using KindLogical = typename KindExprType::Result;
                  if (const auto *c{evaluate::UnwrapConstantValue<KindLogical>(
                          kindExpr)}) {
                    for (const auto &element : c->values()) {
                      if (element.IsTrue()) {
                        return false;
                      }
                    }
                    return true;
                  }
                  return false;
                },
                logical->u)) {
          messages.Say(
              "MASK= has no .TRUE. element, so IDENTITY= must be present"_err_en_US);
        }
      }
    }
  }
}

// TRANSFER (16.9.193)
static void CheckTransferOperandType(SemanticsContext &context,
    const evaluate::DynamicType &type, const char *which) {
  if (type.IsPolymorphic() &&
      context.ShouldWarn(common::UsageWarning::PolymorphicTransferArg)) {
    context.foldingContext().messages().Say(
        common::UsageWarning::PolymorphicTransferArg,
        "%s of TRANSFER is polymorphic"_warn_en_US, which);
  } else if (!type.IsUnlimitedPolymorphic() &&
      type.category() == TypeCategory::Derived &&
      context.ShouldWarn(common::UsageWarning::PointerComponentTransferArg)) {
    DirectComponentIterator directs{type.GetDerivedTypeSpec()};
    if (auto bad{std::find_if(directs.begin(), directs.end(), IsDescriptor)};
        bad != directs.end()) {
      evaluate::SayWithDeclaration(context.foldingContext().messages(), *bad,
          common::UsageWarning::PointerComponentTransferArg,
          "%s of TRANSFER contains allocatable or pointer component %s"_warn_en_US,
          which, bad.BuildResultDesignatorName());
    }
  }
}

static void CheckTransfer(evaluate::ActualArguments &arguments,
    SemanticsContext &context, const Scope *scope) {
  evaluate::FoldingContext &foldingContext{context.foldingContext()};
  parser::ContextualMessages &messages{foldingContext.messages()};
  if (arguments.size() >= 2) {
    if (auto source{characteristics::TypeAndShape::Characterize(
            arguments[0], foldingContext)}) {
      CheckTransferOperandType(context, source->type(), "Source");
      if (auto mold{characteristics::TypeAndShape::Characterize(
              arguments[1], foldingContext)}) {
        CheckTransferOperandType(context, mold->type(), "Mold");
        if (mold->Rank() > 0 &&
            evaluate::ToInt64(
                evaluate::Fold(foldingContext,
                    mold->MeasureElementSizeInBytes(foldingContext, false)))
                    .value_or(1) == 0) {
          if (auto sourceSize{evaluate::ToInt64(evaluate::Fold(foldingContext,
                  source->MeasureSizeInBytes(foldingContext)))}) {
            if (*sourceSize > 0) {
              messages.Say(
                  "Element size of MOLD= array may not be zero when SOURCE= is not empty"_err_en_US);
            }
          } else if (context.ShouldWarn(common::UsageWarning::VoidMold)) {
            messages.Say(common::UsageWarning::VoidMold,
                "Element size of MOLD= array may not be zero unless SOURCE= is empty"_warn_en_US);
          }
        }
      }
    }
    if (arguments.size() > 2) { // SIZE=
      if (const Symbol *
          whole{UnwrapWholeSymbolOrComponentDataRef(arguments[2])}) {
        if (IsOptional(*whole)) {
          messages.Say(
              "SIZE= argument may not be the optional dummy argument '%s'"_err_en_US,
              whole->name());
        } else if (context.ShouldWarn(
                       common::UsageWarning::TransferSizePresence) &&
            IsAllocatableOrObjectPointer(whole)) {
          messages.Say(common::UsageWarning::TransferSizePresence,
              "SIZE= argument that is allocatable or pointer must be present at execution; parenthesize to silence this warning"_warn_en_US);
        }
      }
    }
  }
}

static void CheckSpecificIntrinsic(const characteristics::Procedure &proc,
    evaluate::ActualArguments &arguments, SemanticsContext &context,
    const Scope *scope, const evaluate::SpecificIntrinsic &intrinsic) {
  if (intrinsic.name == "associated") {
    CheckAssociated(arguments, context, scope);
  } else if (intrinsic.name == "co_reduce") {
    CheckCoReduce(arguments, context.foldingContext());
  } else if (intrinsic.name == "event_query") {
    CheckEvent_Query(arguments, context.foldingContext());
  } else if (intrinsic.name == "image_index") {
    CheckImage_Index(arguments, context.foldingContext().messages());
  } else if (intrinsic.name == "max" || intrinsic.name == "min") {
    CheckMaxMin(proc, arguments, context.foldingContext().messages());
  } else if (intrinsic.name == "move_alloc") {
    CheckMove_Alloc(arguments, context.foldingContext().messages());
  } else if (intrinsic.name == "present") {
    CheckPresent(arguments, context.foldingContext().messages());
  } else if (intrinsic.name == "reduce") {
    CheckReduce(arguments, context.foldingContext());
  } else if (intrinsic.name == "transfer") {
    CheckTransfer(arguments, context, scope);
  } else if (intrinsic.name == "free") {
    CheckFree(arguments, context.foldingContext().messages());
  }
}

static parser::Messages CheckExplicitInterface(
    const characteristics::Procedure &proc, evaluate::ActualArguments &actuals,
    SemanticsContext &context, const Scope *scope,
    const evaluate::SpecificIntrinsic *intrinsic,
    bool allowActualArgumentConversions, bool extentErrors,
    bool ignoreImplicitVsExplicit) {
  evaluate::FoldingContext &foldingContext{context.foldingContext()};
  parser::ContextualMessages &messages{foldingContext.messages()};
  parser::Messages buffer;
  auto restorer{messages.SetMessages(buffer)};
  RearrangeArguments(proc, actuals, messages);
  if (!buffer.empty()) {
    return buffer;
  }
  int index{0};
  for (auto &actual : actuals) {
    const auto &dummy{proc.dummyArguments.at(index++)};
    if (actual) {
      CheckExplicitInterfaceArg(*actual, dummy, proc, context, scope, intrinsic,
          allowActualArgumentConversions, extentErrors,
          ignoreImplicitVsExplicit);
    } else if (!dummy.IsOptional()) {
      if (dummy.name.empty()) {
        messages.Say(
            "Dummy argument #%d is not OPTIONAL and is not associated with "
            "an actual argument in this procedure reference"_err_en_US,
            index);
      } else {
        messages.Say("Dummy argument '%s=' (#%d) is not OPTIONAL and is not "
                     "associated with an actual argument in this procedure "
                     "reference"_err_en_US,
            dummy.name, index);
      }
    }
  }
  if (proc.IsElemental() && !buffer.AnyFatalError()) {
    CheckElementalConformance(messages, proc, actuals, foldingContext);
  }
  if (intrinsic) {
    CheckSpecificIntrinsic(proc, actuals, context, scope, *intrinsic);
  }
  return buffer;
}

bool CheckInterfaceForGeneric(const characteristics::Procedure &proc,
    evaluate::ActualArguments &actuals, SemanticsContext &context,
    bool allowActualArgumentConversions) {
  return proc.HasExplicitInterface() &&
      !CheckExplicitInterface(proc, actuals, context, nullptr, nullptr,
          allowActualArgumentConversions, /*extentErrors=*/false,
          /*ignoreImplicitVsExplicit=*/false)
           .AnyFatalError();
}

bool CheckArgumentIsConstantExprInRange(
    const evaluate::ActualArguments &actuals, int index, int lowerBound,
    int upperBound, parser::ContextualMessages &messages) {
  CHECK(index >= 0 && static_cast<unsigned>(index) < actuals.size());

  const std::optional<evaluate::ActualArgument> &argOptional{actuals[index]};
  if (!argOptional) {
    DIE("Actual argument should have value");
    return false;
  }

  const evaluate::ActualArgument &arg{argOptional.value()};
  const evaluate::Expr<evaluate::SomeType> *argExpr{arg.UnwrapExpr()};
  CHECK(argExpr != nullptr);

  if (!IsConstantExpr(*argExpr)) {
    messages.Say("Actual argument #%d must be a constant expression"_err_en_US,
        index + 1);
    return false;
  }

  // This does not imply that the kind of the argument is 8. The kind
  // for the intrinsic's argument should have been check prior. This is just
  // a conversion so that we can read the constant value.
  auto scalarValue{evaluate::ToInt64(argExpr)};
  CHECK(scalarValue.has_value());

  if (*scalarValue < lowerBound || *scalarValue > upperBound) {
    messages.Say(
        "Argument #%d must be a constant expression in range %d to %d"_err_en_US,
        index + 1, lowerBound, upperBound);
    return false;
  }
  return true;
}

bool CheckPPCIntrinsic(const Symbol &generic, const Symbol &specific,
    const evaluate::ActualArguments &actuals,
    evaluate::FoldingContext &context) {
  parser::ContextualMessages &messages{context.messages()};

  if (specific.name() == "__ppc_mtfsf") {
    return CheckArgumentIsConstantExprInRange(actuals, 0, 0, 7, messages);
  }
  if (specific.name() == "__ppc_mtfsfi") {
    return CheckArgumentIsConstantExprInRange(actuals, 0, 0, 7, messages) &&
        CheckArgumentIsConstantExprInRange(actuals, 1, 0, 15, messages);
  }
  if (specific.name().ToString().compare(0, 14, "__ppc_vec_sld_") == 0) {
    return CheckArgumentIsConstantExprInRange(actuals, 2, 0, 15, messages);
  }
  if (specific.name().ToString().compare(0, 15, "__ppc_vec_sldw_") == 0) {
    return CheckArgumentIsConstantExprInRange(actuals, 2, 0, 3, messages);
  }
  if (specific.name().ToString().compare(0, 14, "__ppc_vec_ctf_") == 0) {
    return CheckArgumentIsConstantExprInRange(actuals, 1, 0, 31, messages);
  }
  if (specific.name().ToString().compare(0, 16, "__ppc_vec_permi_") == 0) {
    return CheckArgumentIsConstantExprInRange(actuals, 2, 0, 3, messages);
  }
  if (specific.name().ToString().compare(0, 21, "__ppc_vec_splat_s32__") == 0) {
    return CheckArgumentIsConstantExprInRange(actuals, 0, -16, 15, messages);
  }
  if (specific.name().ToString().compare(0, 16, "__ppc_vec_splat_") == 0) {
    // The value of arg2 in vec_splat must be a constant expression that is
    // greater than or equal to 0, and less than the number of elements in arg1.
    auto *expr{actuals[0].value().UnwrapExpr()};
    auto type{characteristics::TypeAndShape::Characterize(*expr, context)};
    assert(type && "unknown type");
    const auto *derived{evaluate::GetDerivedTypeSpec(type.value().type())};
    if (derived && derived->IsVectorType()) {
      for (const auto &pair : derived->parameters()) {
        if (pair.first == "element_kind") {
          auto vecElemKind{Fortran::evaluate::ToInt64(pair.second.GetExplicit())
                               .value_or(0)};
          auto numElem{vecElemKind == 0 ? 0 : (16 / vecElemKind)};
          return CheckArgumentIsConstantExprInRange(
              actuals, 1, 0, numElem - 1, messages);
        }
      }
    } else
      assert(false && "vector type is expected");
  }
  return false;
}

bool CheckWindowsIntrinsic(
    const Symbol &intrinsic, evaluate::FoldingContext &foldingContext) {
  parser::ContextualMessages &messages{foldingContext.messages()};
  // TODO: there are other intrinsics that are unsupported on Windows that
  // should be added here.
  if (intrinsic.name() == "getuid") {
    messages.Say(
        "User IDs do not exist on Windows. This function will always return 1"_warn_en_US);
  }
  if (intrinsic.name() == "getgid") {
    messages.Say(
        "Group IDs do not exist on Windows. This function will always return 1"_warn_en_US);
  }
  return true;
}

bool CheckArguments(const characteristics::Procedure &proc,
    evaluate::ActualArguments &actuals, SemanticsContext &context,
    const Scope &scope, bool treatingExternalAsImplicit,
    bool ignoreImplicitVsExplicit,
    const evaluate::SpecificIntrinsic *intrinsic) {
  bool explicitInterface{proc.HasExplicitInterface()};
  evaluate::FoldingContext foldingContext{context.foldingContext()};
  parser::ContextualMessages &messages{foldingContext.messages()};
  bool allowArgumentConversions{true};
  if (!explicitInterface || treatingExternalAsImplicit) {
    parser::Messages buffer;
    {
      auto restorer{messages.SetMessages(buffer)};
      for (auto &actual : actuals) {
        if (actual) {
          CheckImplicitInterfaceArg(*actual, messages, context);
        }
      }
    }
    if (!buffer.empty()) {
      if (auto *msgs{messages.messages()}) {
        msgs->Annex(std::move(buffer));
      }
      return false; // don't pile on
    }
    allowArgumentConversions = false;
  }
  if (explicitInterface) {
    auto buffer{CheckExplicitInterface(proc, actuals, context, &scope,
        intrinsic, allowArgumentConversions,
        /*extentErrors=*/true, ignoreImplicitVsExplicit)};
    if (!buffer.empty()) {
      if (treatingExternalAsImplicit) {
        if (context.ShouldWarn(
                common::UsageWarning::KnownBadImplicitInterface)) {
          if (auto *msg{messages.Say(
                  common::UsageWarning::KnownBadImplicitInterface,
                  "If the procedure's interface were explicit, this reference would be in error"_warn_en_US)}) {
            buffer.AttachTo(*msg, parser::Severity::Because);
          }
        } else {
          buffer.clear();
        }
      }
      if (auto *msgs{messages.messages()}) {
        msgs->Annex(std::move(buffer));
      }
      return false;
    }
  }
  return true;
}
} // namespace Fortran::semantics<|MERGE_RESOLUTION|>--- conflicted
+++ resolved
@@ -788,11 +788,7 @@
             "ALLOCATABLE %s must have INTENT(IN) to be associated with a coindexed actual argument"_err_en_US,
             dummyName);
       }
-<<<<<<< HEAD
-      if (!actualIsCoindexed && actualLastSymbol && dummy.type.corank() == 0 &&
-=======
       if (!actualCoarrayRef && actualLastSymbol && dummy.type.corank() == 0 &&
->>>>>>> d465594a
           actualLastSymbol->Corank() > 0) {
         messages.Say(
             "ALLOCATABLE %s is not a coarray but actual argument has corank %d"_err_en_US,
@@ -803,7 +799,6 @@
       } else if (dummy.intent == common::Intent::Default &&
           context.ShouldWarn(
               common::UsageWarning::NullActualForDefaultIntentAllocatable)) {
-<<<<<<< HEAD
         messages.Say(
             "A null pointer should not be associated with allocatable %s without INTENT(IN)"_warn_en_US,
             dummyName);
@@ -822,26 +817,6 @@
           context.ShouldWarn(
               common::UsageWarning::NullActualForDefaultIntentAllocatable)) {
         messages.Say(
-=======
-        messages.Say(
-            "A null pointer should not be associated with allocatable %s without INTENT(IN)"_warn_en_US,
-            dummyName);
-      } else if (dummy.intent == common::Intent::In &&
-          context.ShouldWarn(
-              common::LanguageFeature::NullActualForAllocatable)) {
-        messages.Say(common::LanguageFeature::NullActualForAllocatable,
-            "Allocatable %s is associated with a null pointer"_port_en_US,
-            dummyName);
-      }
-      // INTENT(OUT) and INTENT(IN OUT) cases are caught elsewhere as being
-      // undefinable actual arguments.
-    } else if (evaluate::IsNullAllocatable(&actual)) {
-      if (dummyIsOptional) {
-      } else if (dummy.intent == common::Intent::Default &&
-          context.ShouldWarn(
-              common::UsageWarning::NullActualForDefaultIntentAllocatable)) {
-        messages.Say(
->>>>>>> d465594a
             "A null allocatable should not be associated with allocatable %s without INTENT(IN)"_warn_en_US,
             dummyName);
       }
@@ -1346,7 +1321,6 @@
                       object.intent == common::Intent::InOut) {
                     messages.Say(
                         "NULL() actual argument '%s' may not be associated with allocatable dummy argument %s that is INTENT(OUT) or INTENT(IN OUT)"_err_en_US,
-<<<<<<< HEAD
                         expr->AsFortran(), dummyName);
                   } else if (object.intent == common::Intent::Default &&
                       context.ShouldWarn(common::UsageWarning::
@@ -1355,16 +1329,6 @@
                                      NullActualForDefaultIntentAllocatable,
                         "NULL() actual argument '%s' should not be associated with allocatable dummy argument %s without INTENT(IN)"_warn_en_US,
                         expr->AsFortran(), dummyName);
-=======
-                        expr->AsFortran(), dummyName);
-                  } else if (object.intent == common::Intent::Default &&
-                      context.ShouldWarn(common::UsageWarning::
-                              NullActualForDefaultIntentAllocatable)) {
-                    messages.Say(common::UsageWarning::
-                                     NullActualForDefaultIntentAllocatable,
-                        "NULL() actual argument '%s' should not be associated with allocatable dummy argument %s without INTENT(IN)"_warn_en_US,
-                        expr->AsFortran(), dummyName);
->>>>>>> d465594a
                   } else if (context.ShouldWarn(common::LanguageFeature::
                                      NullActualForAllocatable)) {
                     messages.Say(
@@ -1724,15 +1688,10 @@
           characteristics::FunctionResult::Attr::Allocatable,
           characteristics::FunctionResult::Attr::Pointer,
       };
-<<<<<<< HEAD
-  const auto *result{
-      procChars ? procChars->functionResult->GetTypeAndShape() : nullptr};
-=======
   const characteristics::TypeAndShape *result{
       procChars && procChars->functionResult
           ? procChars->functionResult->GetTypeAndShape()
           : nullptr};
->>>>>>> d465594a
   if (!procChars || !procChars->IsPure() ||
       procChars->dummyArguments.size() != 2 || !procChars->functionResult) {
     messages.Say(
