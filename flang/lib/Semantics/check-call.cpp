//===-- lib/Semantics/check-call.cpp --------------------------------------===//
//
// Part of the LLVM Project, under the Apache License v2.0 with LLVM Exceptions.
// See https://llvm.org/LICENSE.txt for license information.
// SPDX-License-Identifier: Apache-2.0 WITH LLVM-exception
//
//===----------------------------------------------------------------------===//

#include "check-call.h"
#include "definable.h"
#include "pointer-assignment.h"
#include "flang/Evaluate/characteristics.h"
#include "flang/Evaluate/check-expression.h"
#include "flang/Evaluate/shape.h"
#include "flang/Evaluate/tools.h"
#include "flang/Parser/characters.h"
#include "flang/Parser/message.h"
#include "flang/Semantics/scope.h"
#include "flang/Semantics/tools.h"
#include <map>
#include <string>

using namespace Fortran::parser::literals;
namespace characteristics = Fortran::evaluate::characteristics;

namespace Fortran::semantics {

static void CheckImplicitInterfaceArg(evaluate::ActualArgument &arg,
    parser::ContextualMessages &messages, evaluate::FoldingContext &context) {
  auto restorer{
      messages.SetLocation(arg.sourceLocation().value_or(messages.at()))};
  if (auto kw{arg.keyword()}) {
    messages.Say(*kw,
        "Keyword '%s=' may not appear in a reference to a procedure with an implicit interface"_err_en_US,
        *kw);
  }
  if (auto type{arg.GetType()}) {
    if (type->IsAssumedType()) {
      messages.Say(
          "Assumed type argument requires an explicit interface"_err_en_US);
    } else if (type->IsPolymorphic()) {
      messages.Say(
          "Polymorphic argument requires an explicit interface"_err_en_US);
    } else if (const DerivedTypeSpec * derived{GetDerivedTypeSpec(type)}) {
      if (!derived->parameters().empty()) {
        messages.Say(
            "Parameterized derived type argument requires an explicit interface"_err_en_US);
      }
    }
  }
  if (const auto *expr{arg.UnwrapExpr()}) {
    if (IsBOZLiteral(*expr)) {
      messages.Say("BOZ argument requires an explicit interface"_err_en_US);
    } else if (evaluate::IsNullPointer(*expr)) {
      messages.Say(
          "Null pointer argument requires an explicit interface"_err_en_US);
    } else if (auto named{evaluate::ExtractNamedEntity(*expr)}) {
      const Symbol &symbol{named->GetLastSymbol()};
      if (symbol.Corank() > 0) {
        messages.Say(
            "Coarray argument requires an explicit interface"_err_en_US);
      }
      if (const auto *details{symbol.detailsIf<ObjectEntityDetails>()}) {
        if (details->IsAssumedRank()) {
          messages.Say(
              "Assumed rank argument requires an explicit interface"_err_en_US);
        }
      }
      if (symbol.attrs().test(Attr::ASYNCHRONOUS)) {
        messages.Say(
            "ASYNCHRONOUS argument requires an explicit interface"_err_en_US);
      }
      if (symbol.attrs().test(Attr::VOLATILE)) {
        messages.Say(
            "VOLATILE argument requires an explicit interface"_err_en_US);
      }
    } else if (auto argChars{characteristics::DummyArgument::FromActual(
                   "actual argument", *expr, context)}) {
      const auto *argProcDesignator{
          std::get_if<evaluate::ProcedureDesignator>(&expr->u)};
      if (const auto *argProcSymbol{
              argProcDesignator ? argProcDesignator->GetSymbol() : nullptr}) {
        if (!argChars->IsTypelessIntrinsicDummy() && argProcDesignator &&
            argProcDesignator->IsElemental()) { // C1533
          evaluate::SayWithDeclaration(messages, *argProcSymbol,
              "Non-intrinsic ELEMENTAL procedure '%s' may not be passed as an actual argument"_err_en_US,
              argProcSymbol->name());
        } else if (const auto *subp{argProcSymbol->GetUltimate()
                                        .detailsIf<SubprogramDetails>()}) {
          if (subp->stmtFunction()) {
            evaluate::SayWithDeclaration(messages, *argProcSymbol,
                "Statement function '%s' may not be passed as an actual argument"_err_en_US,
                argProcSymbol->name());
          }
        }
      }
    }
  }
}

// When a CHARACTER actual argument is known to be short,
// we extend it on the right with spaces and a warning if
// possible.  When it is long, and not required to be equal,
// the usage conforms to the standard and no warning is needed.
static void CheckCharacterActual(evaluate::Expr<evaluate::SomeType> &actual,
    const characteristics::DummyDataObject &dummy,
    characteristics::TypeAndShape &actualType,
    evaluate::FoldingContext &context, parser::ContextualMessages &messages) {
  if (dummy.type.type().category() == TypeCategory::Character &&
      actualType.type().category() == TypeCategory::Character &&
      dummy.type.type().kind() == actualType.type().kind()) {
    if (dummy.type.LEN() && actualType.LEN()) {
      auto dummyLength{
          ToInt64(Fold(context, common::Clone(*dummy.type.LEN())))};
      auto actualLength{
          ToInt64(Fold(context, common::Clone(*actualType.LEN())))};
      if (dummyLength && actualLength && *actualLength != *dummyLength) {
        if (dummy.attrs.test(
                characteristics::DummyDataObject::Attr::Allocatable) ||
            dummy.attrs.test(characteristics::DummyDataObject::Attr::Pointer) ||
            dummy.type.attrs().test(
                characteristics::TypeAndShape::Attr::AssumedRank) ||
            dummy.type.attrs().test(
                characteristics::TypeAndShape::Attr::AssumedShape)) {
          // See 15.5.2.4 paragraph 4., 15.5.2.5.
          messages.Say(
              "Actual argument variable length '%jd' does not match the expected length '%jd'"_err_en_US,
              *actualLength, *dummyLength);
        } else if (*actualLength < *dummyLength) {
          if (evaluate::IsVariable(actual)) {
            messages.Say(
                "Actual argument variable length '%jd' is less than expected length '%jd'"_warn_en_US,
                *actualLength, *dummyLength);
          } else {
            messages.Say(
                "Actual argument expression length '%jd' is less than expected length '%jd'"_warn_en_US,
                *actualLength, *dummyLength);
            auto converted{ConvertToType(dummy.type.type(), std::move(actual))};
            CHECK(converted);
            actual = std::move(*converted);
            actualType.set_LEN(SubscriptIntExpr{*dummyLength});
          }
        }
      }
    }
  }
}

// Automatic conversion of different-kind INTEGER scalar actual
// argument expressions (not variables) to INTEGER scalar dummies.
// We return nonstandard INTEGER(8) results from intrinsic functions
// like SIZE() by default in order to facilitate the use of large
// arrays.  Emit a warning when downconverting.
static void ConvertIntegerActual(evaluate::Expr<evaluate::SomeType> &actual,
    const characteristics::TypeAndShape &dummyType,
    characteristics::TypeAndShape &actualType,
    parser::ContextualMessages &messages) {
  if (dummyType.type().category() == TypeCategory::Integer &&
      actualType.type().category() == TypeCategory::Integer &&
      dummyType.type().kind() != actualType.type().kind() &&
      GetRank(dummyType.shape()) == 0 && GetRank(actualType.shape()) == 0 &&
      !evaluate::IsVariable(actual)) {
    auto converted{
        evaluate::ConvertToType(dummyType.type(), std::move(actual))};
    CHECK(converted);
    actual = std::move(*converted);
    if (dummyType.type().kind() < actualType.type().kind()) {
      messages.Say(
          "Actual argument scalar expression of type INTEGER(%d) was converted to smaller dummy argument type INTEGER(%d)"_port_en_US,
          actualType.type().kind(), dummyType.type().kind());
    }
    actualType = dummyType;
  }
}

static bool DefersSameTypeParameters(
    const DerivedTypeSpec &actual, const DerivedTypeSpec &dummy) {
  for (const auto &pair : actual.parameters()) {
    const ParamValue &actualValue{pair.second};
    const ParamValue *dummyValue{dummy.FindParameter(pair.first)};
    if (!dummyValue || (actualValue.isDeferred() != dummyValue->isDeferred())) {
      return false;
    }
  }
  return true;
}

static void CheckExplicitDataArg(const characteristics::DummyDataObject &dummy,
    const std::string &dummyName, evaluate::Expr<evaluate::SomeType> &actual,
    characteristics::TypeAndShape &actualType, bool isElemental,
    evaluate::FoldingContext &context, const Scope *scope,
    const evaluate::SpecificIntrinsic *intrinsic,
    bool allowActualArgumentConversions) {

  // Basic type & rank checking
  parser::ContextualMessages &messages{context.messages()};
  CheckCharacterActual(actual, dummy, actualType, context, messages);
  bool dummyIsAllocatable{
      dummy.attrs.test(characteristics::DummyDataObject::Attr::Allocatable)};
  bool dummyIsPointer{
      dummy.attrs.test(characteristics::DummyDataObject::Attr::Pointer)};
  bool dummyIsAllocatableOrPointer{dummyIsAllocatable || dummyIsPointer};
  allowActualArgumentConversions &= !dummyIsAllocatableOrPointer;
  if (allowActualArgumentConversions) {
    ConvertIntegerActual(actual, dummy.type, actualType, messages);
  }
  bool typesCompatible{dummy.type.type().IsTkCompatibleWith(actualType.type())};
  if (!typesCompatible && dummy.type.Rank() == 0 &&
      allowActualArgumentConversions) {
    // Extension: pass Hollerith literal to scalar as if it had been BOZ
    if (auto converted{
            evaluate::HollerithToBOZ(context, actual, dummy.type.type())}) {
      messages.Say(
          "passing Hollerith or character literal as if it were BOZ"_port_en_US);
      actual = *converted;
      actualType.type() = dummy.type.type();
      typesCompatible = true;
    }
  }
  if (typesCompatible) {
    if (isElemental) {
    } else if (dummy.type.attrs().test(
                   characteristics::TypeAndShape::Attr::AssumedRank)) {
    } else if (dummy.type.Rank() > 0 && !dummyIsAllocatableOrPointer &&
        !dummy.type.attrs().test(
            characteristics::TypeAndShape::Attr::AssumedShape) &&
        !dummy.type.attrs().test(
            characteristics::TypeAndShape::Attr::DeferredShape) &&
        (actualType.Rank() > 0 || IsArrayElement(actual))) {
      // Sequence association (15.5.2.11) applies -- rank need not match
      // if the actual argument is an array or array element designator,
      // and the dummy is an array, but not assumed-shape or an INTENT(IN)
      // pointer that's standing in for an assumed-shape dummy.
    } else {
      // Let CheckConformance accept actual scalars; storage association
      // cases are checked here below.
      CheckConformance(messages, dummy.type.shape(), actualType.shape(),
          dummyIsAllocatableOrPointer
              ? evaluate::CheckConformanceFlags::None
              : evaluate::CheckConformanceFlags::RightScalarExpandable,
          "dummy argument", "actual argument");
    }
  } else {
    const auto &len{actualType.LEN()};
    messages.Say(
        "Actual argument type '%s' is not compatible with dummy argument type '%s'"_err_en_US,
        actualType.type().AsFortran(len ? len->AsFortran() : ""),
        dummy.type.type().AsFortran());
  }

  bool actualIsPolymorphic{actualType.type().IsPolymorphic()};
  bool dummyIsPolymorphic{dummy.type.type().IsPolymorphic()};
  bool actualIsCoindexed{ExtractCoarrayRef(actual).has_value()};
  bool actualIsAssumedSize{actualType.attrs().test(
      characteristics::TypeAndShape::Attr::AssumedSize)};
  bool dummyIsAssumedSize{dummy.type.attrs().test(
      characteristics::TypeAndShape::Attr::AssumedSize)};
  bool dummyIsAsynchronous{
      dummy.attrs.test(characteristics::DummyDataObject::Attr::Asynchronous)};
  bool dummyIsVolatile{
      dummy.attrs.test(characteristics::DummyDataObject::Attr::Volatile)};
  bool dummyIsValue{
      dummy.attrs.test(characteristics::DummyDataObject::Attr::Value)};

  if (actualIsPolymorphic && dummyIsPolymorphic &&
      actualIsCoindexed) { // 15.5.2.4(2)
    messages.Say(
        "Coindexed polymorphic object may not be associated with a polymorphic %s"_err_en_US,
        dummyName);
  }
  if (actualIsPolymorphic && !dummyIsPolymorphic &&
      actualIsAssumedSize) { // 15.5.2.4(2)
    messages.Say(
        "Assumed-size polymorphic array may not be associated with a monomorphic %s"_err_en_US,
        dummyName);
  }

  // Derived type actual argument checks
  const Symbol *actualFirstSymbol{evaluate::GetFirstSymbol(actual)};
  bool actualIsAsynchronous{
      actualFirstSymbol && actualFirstSymbol->attrs().test(Attr::ASYNCHRONOUS)};
  bool actualIsVolatile{
      actualFirstSymbol && actualFirstSymbol->attrs().test(Attr::VOLATILE)};
  if (const auto *derived{evaluate::GetDerivedTypeSpec(actualType.type())}) {
    if (dummy.type.type().IsAssumedType()) {
      if (!derived->parameters().empty()) { // 15.5.2.4(2)
        messages.Say(
            "Actual argument associated with TYPE(*) %s may not have a parameterized derived type"_err_en_US,
            dummyName);
      }
      if (const Symbol *
          tbp{FindImmediateComponent(*derived, [](const Symbol &symbol) {
            return symbol.has<ProcBindingDetails>();
          })}) { // 15.5.2.4(2)
        evaluate::SayWithDeclaration(messages, *tbp,
            "Actual argument associated with TYPE(*) %s may not have type-bound procedure '%s'"_err_en_US,
            dummyName, tbp->name());
      }
      const auto &finals{
          derived->typeSymbol().get<DerivedTypeDetails>().finals()};
      if (!finals.empty()) { // 15.5.2.4(2)
        if (auto *msg{messages.Say(
                "Actual argument associated with TYPE(*) %s may not have derived type '%s' with FINAL subroutine '%s'"_err_en_US,
                dummyName, derived->typeSymbol().name(),
                finals.begin()->first)}) {
          msg->Attach(finals.begin()->first,
              "FINAL subroutine '%s' in derived type '%s'"_en_US,
              finals.begin()->first, derived->typeSymbol().name());
        }
      }
    }
    if (actualIsCoindexed) {
      if (dummy.intent != common::Intent::In && !dummyIsValue) {
        if (auto bad{
                FindAllocatableUltimateComponent(*derived)}) { // 15.5.2.4(6)
          evaluate::SayWithDeclaration(messages, *bad,
              "Coindexed actual argument with ALLOCATABLE ultimate component '%s' must be associated with a %s with VALUE or INTENT(IN) attributes"_err_en_US,
              bad.BuildResultDesignatorName(), dummyName);
        }
      }
      if (auto coarrayRef{evaluate::ExtractCoarrayRef(actual)}) { // C1537
        const Symbol &coarray{coarrayRef->GetLastSymbol()};
        if (const DeclTypeSpec * type{coarray.GetType()}) {
          if (const DerivedTypeSpec * derived{type->AsDerived()}) {
            if (auto bad{semantics::FindPointerUltimateComponent(*derived)}) {
              evaluate::SayWithDeclaration(messages, coarray,
                  "Coindexed object '%s' with POINTER ultimate component '%s' cannot be associated with %s"_err_en_US,
                  coarray.name(), bad.BuildResultDesignatorName(), dummyName);
            }
          }
        }
      }
    }
    if (actualIsVolatile != dummyIsVolatile) { // 15.5.2.4(22)
      if (auto bad{semantics::FindCoarrayUltimateComponent(*derived)}) {
        evaluate::SayWithDeclaration(messages, *bad,
            "VOLATILE attribute must match for %s when actual argument has a coarray ultimate component '%s'"_err_en_US,
            dummyName, bad.BuildResultDesignatorName());
      }
    }
  }

  // Rank and shape checks
  const auto *actualLastSymbol{evaluate::GetLastSymbol(actual)};
  if (actualLastSymbol) {
    actualLastSymbol = &ResolveAssociations(*actualLastSymbol);
  }
  const ObjectEntityDetails *actualLastObject{actualLastSymbol
          ? actualLastSymbol->detailsIf<ObjectEntityDetails>()
          : nullptr};
  int actualRank{evaluate::GetRank(actualType.shape())};
  bool actualIsPointer{evaluate::IsObjectPointer(actual, context)};
  bool dummyIsAssumedRank{dummy.type.attrs().test(
      characteristics::TypeAndShape::Attr::AssumedRank)};
  if (dummy.type.attrs().test(
          characteristics::TypeAndShape::Attr::AssumedShape)) {
    // 15.5.2.4(16)
    if (actualRank == 0) {
      messages.Say(
          "Scalar actual argument may not be associated with assumed-shape %s"_err_en_US,
          dummyName);
    }
    if (actualIsAssumedSize && actualLastSymbol) {
      evaluate::SayWithDeclaration(messages, *actualLastSymbol,
          "Assumed-size array may not be associated with assumed-shape %s"_err_en_US,
          dummyName);
    }
  } else if (actualRank == 0 && dummy.type.Rank() > 0 &&
      !dummyIsAllocatableOrPointer) {
    // Actual is scalar, dummy is an array.  15.5.2.4(14), 15.5.2.11
    if (actualIsCoindexed) {
      messages.Say(
          "Coindexed scalar actual argument must be associated with a scalar %s"_err_en_US,
          dummyName);
    }
    bool actualIsArrayElement{IsArrayElement(actual)};
    bool actualIsCKindCharacter{
        actualType.type().category() == TypeCategory::Character &&
        actualType.type().kind() == 1};
    if (!actualIsCKindCharacter) {
      if (!actualIsArrayElement &&
          !(dummy.type.type().IsAssumedType() && dummyIsAssumedSize) &&
          !dummyIsAssumedRank) {
        messages.Say(
            "Whole scalar actual argument may not be associated with a %s array"_err_en_US,
            dummyName);
      }
      if (actualIsPolymorphic) {
        messages.Say(
            "Polymorphic scalar may not be associated with a %s array"_err_en_US,
            dummyName);
      }
      if (actualIsArrayElement && actualLastSymbol &&
          IsPointer(*actualLastSymbol)) {
        messages.Say(
            "Element of pointer array may not be associated with a %s array"_err_en_US,
            dummyName);
      }
      if (actualLastSymbol && IsAssumedShape(*actualLastSymbol)) {
        messages.Say(
            "Element of assumed-shape array may not be associated with a %s array"_err_en_US,
            dummyName);
      }
    }
  }
  if (actualLastObject && actualLastObject->IsCoarray() &&
      IsAllocatable(*actualLastSymbol) && dummy.intent == common::Intent::Out &&
      !(intrinsic &&
          evaluate::AcceptsIntentOutAllocatableCoarray(
              intrinsic->name))) { // C846
    messages.Say(
        "ALLOCATABLE coarray '%s' may not be associated with INTENT(OUT) %s"_err_en_US,
        actualLastSymbol->name(), dummyName);
  }

  // Definability
  const char *reason{nullptr};
  if (dummy.intent == common::Intent::Out) {
    reason = "INTENT(OUT)";
  } else if (dummy.intent == common::Intent::InOut) {
    reason = "INTENT(IN OUT)";
  }
  if (reason && scope) {
    // Problems with polymorphism are caught in the callee's definition.
    DefinabilityFlags flags{DefinabilityFlag::PolymorphicOkInPure};
    if (isElemental || dummyIsValue) { // 15.5.2.4(21)
      flags.set(DefinabilityFlag::VectorSubscriptIsOk);
    }
    if (actualIsPointer && dummyIsPointer) { // 19.6.8
      flags.set(DefinabilityFlag::PointerDefinition);
    }
    if (auto whyNot{WhyNotDefinable(messages.at(), *scope, flags, actual)}) {
      if (auto *msg{messages.Say(
              "Actual argument associated with %s %s is not definable"_err_en_US,
              reason, dummyName)}) {
        msg->Attach(std::move(*whyNot));
      }
    }
  }

  // technically legal but worth emitting a warning
  // llvm-project issue #58973: constant actual argument passed in where dummy
  // argument is marked volatile
  if (dummyIsVolatile && !IsVariable(actual)) {
    messages.Say(
        "actual argument associated with VOLATILE %s is not a variable"_warn_en_US,
        dummyName);
  }

  // Cases when temporaries might be needed but must not be permitted.
  bool actualIsContiguous{IsSimplyContiguous(actual, context)};
  bool dummyIsAssumedShape{dummy.type.attrs().test(
      characteristics::TypeAndShape::Attr::AssumedShape)};
  bool dummyIsContiguous{
      dummy.attrs.test(characteristics::DummyDataObject::Attr::Contiguous)};
  if ((actualIsAsynchronous || actualIsVolatile) &&
      (dummyIsAsynchronous || dummyIsVolatile) && !dummyIsValue) {
    if (actualIsCoindexed) { // C1538
      messages.Say(
          "Coindexed ASYNCHRONOUS or VOLATILE actual argument may not be associated with %s with ASYNCHRONOUS or VOLATILE attributes unless VALUE"_err_en_US,
          dummyName);
    }
    if (actualRank > 0 && !actualIsContiguous) {
      if (dummyIsContiguous ||
          !(dummyIsAssumedShape || dummyIsAssumedRank ||
              (actualIsPointer && dummyIsPointer))) { // C1539 & C1540
        messages.Say(
            "ASYNCHRONOUS or VOLATILE actual argument that is not simply contiguous may not be associated with a contiguous %s"_err_en_US,
            dummyName);
      }
    }
  }

  // 15.5.2.6 -- dummy is ALLOCATABLE
  bool actualIsAllocatable{evaluate::IsAllocatableDesignator(actual)};
  if (dummyIsAllocatable) {
    if (!actualIsAllocatable) {
      messages.Say(
          "ALLOCATABLE %s must be associated with an ALLOCATABLE actual argument"_err_en_US,
          dummyName);
    }
    if (actualIsAllocatable && actualIsCoindexed &&
        dummy.intent != common::Intent::In) {
      messages.Say(
          "ALLOCATABLE %s must have INTENT(IN) to be associated with a coindexed actual argument"_err_en_US,
          dummyName);
    }
    if (!actualIsCoindexed && actualLastSymbol &&
        actualLastSymbol->Corank() != dummy.type.corank()) {
      messages.Say(
          "ALLOCATABLE %s has corank %d but actual argument has corank %d"_err_en_US,
          dummyName, dummy.type.corank(), actualLastSymbol->Corank());
    }
  }

  // 15.5.2.7 -- dummy is POINTER
  if (dummyIsPointer) {
    if (dummyIsContiguous && !actualIsContiguous) {
      messages.Say(
          "Actual argument associated with CONTIGUOUS POINTER %s must be simply contiguous"_err_en_US,
          dummyName);
    }
    if (!actualIsPointer) {
      if (dummy.intent == common::Intent::In) {
        if (scope) {
          semantics::CheckPointerAssignment(
              context, messages.at(), dummyName, dummy, actual, *scope);
        }
      } else {
        messages.Say(
            "Actual argument associated with POINTER %s must also be POINTER unless INTENT(IN)"_err_en_US,
            dummyName);
      }
    }
  }

  // 15.5.2.5 -- actual & dummy are both POINTER or both ALLOCATABLE
  if ((actualIsPointer && dummyIsPointer) ||
      (actualIsAllocatable && dummyIsAllocatable)) {
    bool actualIsUnlimited{actualType.type().IsUnlimitedPolymorphic()};
    bool dummyIsUnlimited{dummy.type.type().IsUnlimitedPolymorphic()};
    if (actualIsUnlimited != dummyIsUnlimited) {
      if (typesCompatible) {
        messages.Say(
            "If a POINTER or ALLOCATABLE dummy or actual argument is unlimited polymorphic, both must be so"_err_en_US);
      }
    } else if (dummyIsPolymorphic != actualIsPolymorphic) {
      if (dummy.intent == common::Intent::In && typesCompatible) {
        // extension: allow with warning, rule is only relevant for definables
        messages.Say(
            "If a POINTER or ALLOCATABLE dummy or actual argument is polymorphic, both should be so"_port_en_US);
      } else {
        messages.Say(
            "If a POINTER or ALLOCATABLE dummy or actual argument is polymorphic, both must be so"_err_en_US);
      }
    } else if (!actualIsUnlimited && typesCompatible) {
      if (!actualType.type().IsTkCompatibleWith(dummy.type.type())) {
        if (dummy.intent == common::Intent::In) {
          // extension: allow with warning, rule is only relevant for definables
          messages.Say(
              "POINTER or ALLOCATABLE dummy and actual arguments should have the same declared type and kind"_port_en_US);
        } else {
          messages.Say(
              "POINTER or ALLOCATABLE dummy and actual arguments must have the same declared type and kind"_err_en_US);
        }
      }
      // 15.5.2.5(4)
      const auto *derived{evaluate::GetDerivedTypeSpec(actualType.type())};
      if ((derived &&
              !DefersSameTypeParameters(*derived,
                  *evaluate::GetDerivedTypeSpec(dummy.type.type()))) ||
          dummy.type.type().HasDeferredTypeParameter() !=
              actualType.type().HasDeferredTypeParameter()) {
        messages.Say(
            "Dummy and actual arguments must defer the same type parameters when POINTER or ALLOCATABLE"_err_en_US);
      }
    }
  }

  // 15.5.2.8 -- coarray dummy arguments
  if (dummy.type.corank() > 0) {
    if (actualType.corank() == 0) {
      messages.Say(
          "Actual argument associated with coarray %s must be a coarray"_err_en_US,
          dummyName);
    }
    if (dummyIsVolatile) {
      if (!actualIsVolatile) {
        messages.Say(
            "non-VOLATILE coarray may not be associated with VOLATILE coarray %s"_err_en_US,
            dummyName);
      }
    } else {
      if (actualIsVolatile) {
        messages.Say(
            "VOLATILE coarray may not be associated with non-VOLATILE coarray %s"_err_en_US,
            dummyName);
      }
    }
    if (actualRank == dummy.type.Rank() && !actualIsContiguous) {
      if (dummyIsContiguous) {
        messages.Say(
            "Actual argument associated with a CONTIGUOUS coarray %s must be simply contiguous"_err_en_US,
            dummyName);
      } else if (!dummyIsAssumedShape && !dummyIsAssumedRank) {
        messages.Say(
            "Actual argument associated with coarray %s (not assumed shape or rank) must be simply contiguous"_err_en_US,
            dummyName);
      }
    }
  }

  // NULL(MOLD=) checking for non-intrinsic procedures
  bool dummyIsOptional{
      dummy.attrs.test(characteristics::DummyDataObject::Attr::Optional)};
  bool actualIsNull{evaluate::IsNullPointer(actual)};
  if (!intrinsic && !dummyIsPointer && !dummyIsOptional && actualIsNull) {
    messages.Say(
        "Actual argument associated with %s may not be null pointer %s"_err_en_US,
        dummyName, actual.AsFortran());
  }
}

static void CheckProcedureArg(evaluate::ActualArgument &arg,
    const characteristics::Procedure &proc,
    const characteristics::DummyProcedure &dummy, const std::string &dummyName,
    evaluate::FoldingContext &context) {
  parser::ContextualMessages &messages{context.messages()};
  auto restorer{
      messages.SetLocation(arg.sourceLocation().value_or(messages.at()))};
  const characteristics::Procedure &interface { dummy.procedure.value() };
  if (const auto *expr{arg.UnwrapExpr()}) {
    bool dummyIsPointer{
        dummy.attrs.test(characteristics::DummyProcedure::Attr::Pointer)};
    const auto *argProcDesignator{
        std::get_if<evaluate::ProcedureDesignator>(&expr->u)};
    const auto *argProcSymbol{
        argProcDesignator ? argProcDesignator->GetSymbol() : nullptr};
    if (argProcSymbol) {
      if (const auto *subp{
              argProcSymbol->GetUltimate().detailsIf<SubprogramDetails>()}) {
        if (subp->stmtFunction()) {
          evaluate::SayWithDeclaration(messages, *argProcSymbol,
              "Statement function '%s' may not be passed as an actual argument"_err_en_US,
              argProcSymbol->name());
          return;
        }
      } else if (argProcSymbol->has<ProcBindingDetails>()) {
        evaluate::SayWithDeclaration(messages, *argProcSymbol,
            "Procedure binding '%s' passed as an actual argument"_port_en_US,
            argProcSymbol->name());
      }
    }
    if (auto argChars{characteristics::DummyArgument::FromActual(
            "actual argument", *expr, context)}) {
      if (!argChars->IsTypelessIntrinsicDummy()) {
        if (auto *argProc{
                std::get_if<characteristics::DummyProcedure>(&argChars->u)}) {
          characteristics::Procedure &argInterface{argProc->procedure.value()};
          argInterface.attrs.reset(
              characteristics::Procedure::Attr::NullPointer);
          if (!argProcSymbol || argProcSymbol->attrs().test(Attr::INTRINSIC)) {
            // It's ok to pass ELEMENTAL unrestricted intrinsic functions.
            argInterface.attrs.reset(
                characteristics::Procedure::Attr::Elemental);
          } else if (argInterface.attrs.test(
                         characteristics::Procedure::Attr::Elemental)) {
            if (argProcSymbol) { // C1533
              evaluate::SayWithDeclaration(messages, *argProcSymbol,
                  "Non-intrinsic ELEMENTAL procedure '%s' may not be passed as an actual argument"_err_en_US,
                  argProcSymbol->name());
              return; // avoid piling on with checks below
            } else {
              argInterface.attrs.reset(
                  characteristics::Procedure::Attr::NullPointer);
            }
          }
          if (interface.HasExplicitInterface()) {
            std::string whyNot;
            if (!interface.IsCompatibleWith(argInterface, &whyNot)) {
              // 15.5.2.9(1): Explicit interfaces must match
              if (argInterface.HasExplicitInterface()) {
                messages.Say(
                    "Actual procedure argument has interface incompatible with %s: %s"_err_en_US,
                    dummyName, whyNot);
                return;
              } else if (proc.IsPure()) {
                messages.Say(
                    "Actual procedure argument for %s of a PURE procedure must have an explicit interface"_err_en_US,
                    dummyName);
              } else {
                messages.Say(
                    "Actual procedure argument has an implicit interface "
                    "which is not known to be compatible with %s which has an "
                    "explicit interface"_warn_en_US,
                    dummyName);
              }
            }
          } else { // 15.5.2.9(2,3)
            if (interface.IsSubroutine() && argInterface.IsFunction()) {
              messages.Say(
                  "Actual argument associated with procedure %s is a function but must be a subroutine"_err_en_US,
                  dummyName);
            } else if (interface.IsFunction()) {
              if (argInterface.IsFunction()) {
                if (!interface.functionResult->IsCompatibleWith(
                        *argInterface.functionResult)) {
                  messages.Say(
                      "Actual argument function associated with procedure %s has incompatible result type"_err_en_US,
                      dummyName);
                }
              } else if (argInterface.IsSubroutine()) {
                messages.Say(
                    "Actual argument associated with procedure %s is a subroutine but must be a function"_err_en_US,
                    dummyName);
              }
            }
          }
        } else {
          messages.Say(
              "Actual argument associated with procedure %s is not a procedure"_err_en_US,
              dummyName);
        }
      } else if (IsNullPointer(*expr)) {
        if (!dummyIsPointer &&
            !dummy.attrs.test(
                characteristics::DummyProcedure::Attr::Optional)) {
          messages.Say(
              "Actual argument associated with procedure %s is a null pointer"_err_en_US,
              dummyName);
        }
      } else {
        messages.Say(
            "Actual argument associated with procedure %s is typeless"_err_en_US,
            dummyName);
      }
    }
    if (dummyIsPointer && dummy.intent != common::Intent::In) {
      const Symbol *last{GetLastSymbol(*expr)};
      if (last && IsProcedurePointer(*last)) {
        if (dummy.intent != common::Intent::Default &&
            IsIntentIn(last->GetUltimate())) { // 19.6.8
          messages.Say(
              "Actual argument associated with procedure pointer %s may not be INTENT(IN)"_err_en_US,
              dummyName);
        }
      } else if (!(dummy.intent == common::Intent::Default &&
                     IsNullProcedurePointer(*expr))) {
        // 15.5.2.9(5) -- dummy procedure POINTER
        // Interface compatibility has already been checked above
        messages.Say(
            "Actual argument associated with procedure pointer %s must be a POINTER unless INTENT(IN)"_err_en_US,
            dummyName);
      }
    }
  } else {
    messages.Say(
        "Assumed-type argument may not be forwarded as procedure %s"_err_en_US,
        dummyName);
  }
}

// Allow BOZ literal actual arguments when they can be converted to a known
// dummy argument type
static void ConvertBOZLiteralArg(
    evaluate::ActualArgument &arg, const evaluate::DynamicType &type) {
  if (auto *expr{arg.UnwrapExpr()}) {
    if (IsBOZLiteral(*expr)) {
      if (auto converted{evaluate::ConvertToType(type, SomeExpr{*expr})}) {
        arg = std::move(*converted);
      }
    }
  }
}

static void CheckExplicitInterfaceArg(evaluate::ActualArgument &arg,
    const characteristics::DummyArgument &dummy,
    const characteristics::Procedure &proc, evaluate::FoldingContext &context,
    const Scope *scope, const evaluate::SpecificIntrinsic *intrinsic,
    bool allowActualArgumentConversions) {
  auto &messages{context.messages()};
  std::string dummyName{"dummy argument"};
  if (!dummy.name.empty()) {
    dummyName += " '"s + parser::ToLowerCaseLetters(dummy.name) + "='";
  }
  auto restorer{
      messages.SetLocation(arg.sourceLocation().value_or(messages.at()))};
  auto checkActualArgForLabel = [&](evaluate::ActualArgument &arg) {
    if (arg.isAlternateReturn()) {
      messages.Say(
          "Alternate return label '%d' cannot be associated with %s"_err_en_US,
          arg.GetLabel(), dummyName);
      return true;
    } else {
      return false;
    }
  };
  common::visit(
      common::visitors{
          [&](const characteristics::DummyDataObject &object) {
            if (!checkActualArgForLabel(arg)) {
              ConvertBOZLiteralArg(arg, object.type.type());
              if (auto *expr{arg.UnwrapExpr()}) {
                if (auto type{characteristics::TypeAndShape::Characterize(
                        *expr, context)}) {
                  arg.set_dummyIntent(object.intent);
                  bool isElemental{
                      object.type.Rank() == 0 && proc.IsElemental()};
                  CheckExplicitDataArg(object, dummyName, *expr, *type,
                      isElemental, context, scope, intrinsic,
                      allowActualArgumentConversions);
                } else if (object.type.type().IsTypelessIntrinsicArgument() &&
                    IsBOZLiteral(*expr)) {
                  // ok
                } else if (object.type.type().IsTypelessIntrinsicArgument() &&
                    evaluate::IsNullObjectPointer(*expr)) {
                  // ok, ASSOCIATED(NULL())
                } else if ((object.attrs.test(characteristics::DummyDataObject::
                                    Attr::Pointer) ||
                               object.attrs.test(characteristics::
                                       DummyDataObject::Attr::Optional)) &&
                    evaluate::IsNullObjectPointer(*expr)) {
                  // ok, FOO(NULL())
                } else if (object.attrs.test(characteristics::DummyDataObject::
                                   Attr::Allocatable) &&
                    evaluate::IsNullPointer(*expr)) {
                  // Unsupported extension that more or less naturally falls
                  // out of other Fortran implementations that pass separate
                  // base address and descriptor address physical arguments
                  messages.Say(
                      "Null actual argument '%s' may not be associated with allocatable %s"_err_en_US,
                      expr->AsFortran(), dummyName);
                } else {
                  messages.Say(
                      "Actual argument '%s' associated with %s is not a variable or typed expression"_err_en_US,
                      expr->AsFortran(), dummyName);
                }
              } else {
                const Symbol &assumed{DEREF(arg.GetAssumedTypeDummy())};
                if (!object.type.type().IsAssumedType()) {
                  messages.Say(
                      "Assumed-type '%s' may be associated only with an assumed-type %s"_err_en_US,
                      assumed.name(), dummyName);
                } else if (object.type.attrs().test(evaluate::characteristics::
                                   TypeAndShape::Attr::AssumedRank) &&
                    !IsAssumedShape(assumed) &&
                    !evaluate::IsAssumedRank(assumed)) {
                  messages.Say( // C711
                      "Assumed-type '%s' must be either assumed shape or assumed rank to be associated with assumed rank %s"_err_en_US,
                      assumed.name(), dummyName);
                }
              }
            }
          },
          [&](const characteristics::DummyProcedure &dummy) {
            if (!checkActualArgForLabel(arg)) {
              CheckProcedureArg(arg, proc, dummy, dummyName, context);
            }
          },
          [&](const characteristics::AlternateReturn &) {
            // All semantic checking is done elsewhere
          },
      },
      dummy.u);
}

static void RearrangeArguments(const characteristics::Procedure &proc,
    evaluate::ActualArguments &actuals, parser::ContextualMessages &messages) {
  CHECK(proc.HasExplicitInterface());
  if (actuals.size() < proc.dummyArguments.size()) {
    actuals.resize(proc.dummyArguments.size());
  } else if (actuals.size() > proc.dummyArguments.size()) {
    messages.Say(
        "Too many actual arguments (%zd) passed to procedure that expects only %zd"_err_en_US,
        actuals.size(), proc.dummyArguments.size());
  }
  std::map<std::string, evaluate::ActualArgument> kwArgs;
  for (auto &x : actuals) {
    if (x && x->keyword()) {
      auto emplaced{
          kwArgs.try_emplace(x->keyword()->ToString(), std::move(*x))};
      if (!emplaced.second) {
        messages.Say(*x->keyword(),
            "Argument keyword '%s=' appears on more than one effective argument in this procedure reference"_err_en_US,
            *x->keyword());
      }
      x.reset();
    }
  }
  if (!kwArgs.empty()) {
    int index{0};
    for (const auto &dummy : proc.dummyArguments) {
      if (!dummy.name.empty()) {
        auto iter{kwArgs.find(dummy.name)};
        if (iter != kwArgs.end()) {
          evaluate::ActualArgument &x{iter->second};
          if (actuals[index]) {
            messages.Say(*x.keyword(),
                "Keyword argument '%s=' has already been specified positionally (#%d) in this procedure reference"_err_en_US,
                *x.keyword(), index + 1);
          } else {
            actuals[index] = std::move(x);
          }
          kwArgs.erase(iter);
        }
      }
      ++index;
    }
    for (auto &bad : kwArgs) {
      evaluate::ActualArgument &x{bad.second};
      messages.Say(*x.keyword(),
          "Argument keyword '%s=' is not recognized for this procedure reference"_err_en_US,
          *x.keyword());
    }
  }
}

// 15.8.1(3) -- In a reference to an elemental procedure, if any argument is an
// array, each actual argument that corresponds to an INTENT(OUT) or
// INTENT(INOUT) dummy argument shall be an array. The actual argument to an
// ELEMENTAL procedure must conform.
static bool CheckElementalConformance(parser::ContextualMessages &messages,
    const characteristics::Procedure &proc, evaluate::ActualArguments &actuals,
    evaluate::FoldingContext &context) {
  std::optional<evaluate::Shape> shape;
  std::string shapeName;
  int index{0};
  bool hasArrayArg{false};
  for (const auto &arg : actuals) {
    if (arg && !arg->isAlternateReturn() && arg->Rank() > 0) {
      hasArrayArg = true;
      break;
    }
  }
  for (const auto &arg : actuals) {
    const auto &dummy{proc.dummyArguments.at(index++)};
    if (arg) {
      if (const auto *expr{arg->UnwrapExpr()}) {
        if (auto argShape{evaluate::GetShape(context, *expr)}) {
          if (GetRank(*argShape) > 0) {
            std::string argName{"actual argument ("s + expr->AsFortran() +
                ") corresponding to dummy argument #" + std::to_string(index) +
                " ('" + dummy.name + "')"};
            if (shape) {
              auto tristate{evaluate::CheckConformance(messages, *shape,
                  *argShape, evaluate::CheckConformanceFlags::None,
                  shapeName.c_str(), argName.c_str())};
              if (tristate && !*tristate) {
                return false;
              }
            } else {
              shape = std::move(argShape);
              shapeName = argName;
            }
          } else if ((dummy.GetIntent() == common::Intent::Out ||
                         dummy.GetIntent() == common::Intent::InOut) &&
              hasArrayArg) {
            messages.Say(
                "In an elemental procedure reference with at least one array argument, actual argument %s that corresponds to an INTENT(OUT) or INTENT(INOUT) dummy argument must be an array"_err_en_US,
                expr->AsFortran());
          }
        }
      }
    }
  }
  return true;
}

// ASSOCIATED (16.9.16)
static void CheckAssociated(evaluate::ActualArguments &arguments,
    evaluate::FoldingContext &context, const Scope *scope) {
  bool ok{true};
  if (arguments.size() < 2) {
    return;
  }
  if (const auto &pointerArg{arguments[0]}) {
    if (const auto *pointerExpr{pointerArg->UnwrapExpr()}) {
      const Symbol *pointerSymbol{GetLastSymbol(*pointerExpr)};
      if (pointerSymbol && !IsPointer(*pointerSymbol)) {
        evaluate::AttachDeclaration(
            context.messages().Say(pointerArg->sourceLocation(),
                "POINTER= argument of ASSOCIATED() must be a POINTER"_err_en_US),
            *pointerSymbol);
        return;
      }
      if (const auto &targetArg{arguments[1]}) {
        // The standard requires that the POINTER= argument be a valid LHS for
        // a pointer assignment when the TARGET= argument is present.  This,
        // perhaps unintentionally, excludes function results, including NULL(),
        // from being used there, as well as INTENT(IN) dummy pointers.
        // Allow this usage as a benign extension with a portability warning.
        if (!evaluate::ExtractDataRef(*pointerExpr) &&
            !evaluate::IsProcedurePointer(*pointerExpr)) {
          context.messages().Say(pointerArg->sourceLocation(),
              "POINTER= argument of ASSOCIATED() should be a pointer"_port_en_US);
        } else if (scope) {
          if (auto whyNot{WhyNotDefinable(pointerArg->sourceLocation().value_or(
                                              context.messages().at()),
                  *scope,
                  DefinabilityFlags{DefinabilityFlag::PointerDefinition},
                  *pointerExpr)}) {
            if (auto *msg{context.messages().Say(pointerArg->sourceLocation(),
                    "POINTER= argument of ASSOCIATED() would not be a valid left-hand side of a pointer assignment statement"_port_en_US)}) {
              msg->Attach(std::move(*whyNot));
            }
          }
        }
        const auto *targetExpr{targetArg->UnwrapExpr()};
        if (targetExpr && pointerSymbol) {
          std::optional<characteristics::Procedure> pointerProc, targetProc;
          const auto *targetProcDesignator{
              evaluate::UnwrapExpr<evaluate::ProcedureDesignator>(*targetExpr)};
          const Symbol *targetSymbol{GetLastSymbol(*targetExpr)};
          bool isCall{false};
          std::string targetName;
          if (const auto *targetProcRef{// target is a function call
                  std::get_if<evaluate::ProcedureRef>(&targetExpr->u)}) {
            if (auto targetRefedChars{characteristics::Procedure::Characterize(
                    *targetProcRef, context)}) {
              targetProc = *targetRefedChars;
              targetName = targetProcRef->proc().GetName() + "()";
              isCall = true;
            }
          } else if (targetProcDesignator) {
            targetProc = characteristics::Procedure::Characterize(
                *targetProcDesignator, context);
            targetName = targetProcDesignator->GetName();
          } else if (targetSymbol) {
            if (IsProcedure(*targetSymbol)) {
              // proc that's not a call
              targetProc = characteristics::Procedure::Characterize(
                  *targetSymbol, context);
            }
            targetName = targetSymbol->name().ToString();
          }
          if (pointerSymbol && IsProcedure(*pointerSymbol)) {
            pointerProc = characteristics::Procedure::Characterize(
                *pointerSymbol, context);
          }
          if (pointerProc) {
            if (targetProc) {
              // procedure pointer and procedure target
              std::string whyNot;
              const evaluate::SpecificIntrinsic *specificIntrinsic{nullptr};
              if (targetProcDesignator) {
                specificIntrinsic =
                    targetProcDesignator->GetSpecificIntrinsic();
              }
              if (std::optional<parser::MessageFixedText> msg{
                      CheckProcCompatibility(isCall, pointerProc, &*targetProc,
                          specificIntrinsic, whyNot)}) {
                msg->set_severity(parser::Severity::Warning);
                evaluate::AttachDeclaration(
                    context.messages().Say(std::move(*msg),
                        "pointer '" + pointerSymbol->name().ToString() + "'",
                        targetName, whyNot),
                    *pointerSymbol);
              }
            } else if (!IsNullProcedurePointer(*targetExpr)) {
              // procedure pointer and object target
              evaluate::AttachDeclaration(
                  context.messages().Say(
                      "POINTER= argument '%s' is a procedure pointer but the TARGET= argument '%s' is not a procedure or procedure pointer"_err_en_US,
                      pointerSymbol->name(), targetName),
                  *pointerSymbol);
            }
          } else if (targetProc) {
            // object pointer and procedure target
            evaluate::AttachDeclaration(
                context.messages().Say(
                    "POINTER= argument '%s' is an object pointer but the TARGET= argument '%s' is a procedure designator"_err_en_US,
                    pointerSymbol->name(), targetName),
                *pointerSymbol);
          } else if (targetSymbol) {
            // object pointer and target
            SymbolVector symbols{GetSymbolVector(*targetExpr)};
            CHECK(!symbols.empty());
            if (!evaluate::GetLastTarget(symbols)) {
              parser::Message *msg{context.messages().Say(
                  targetArg->sourceLocation(),
                  "TARGET= argument '%s' must have either the POINTER or the TARGET attribute"_err_en_US,
                  targetExpr->AsFortran())};
              for (SymbolRef ref : symbols) {
                msg = evaluate::AttachDeclaration(msg, *ref);
              }
            } else if (HasVectorSubscript(*targetExpr) ||
                ExtractCoarrayRef(*targetExpr)) {
              context.messages().Say(targetArg->sourceLocation(),
                  "TARGET= argument '%s' may not have a vector subscript or coindexing"_err_en_US,
                  targetExpr->AsFortran());
            }
            if (const auto pointerType{pointerArg->GetType()}) {
              if (const auto targetType{targetArg->GetType()}) {
                ok = pointerType->IsTkCompatibleWith(*targetType);
              }
            }
          }
        }
      }
    }
  } else {
    // No arguments to ASSOCIATED()
    ok = false;
  }
  if (!ok) {
    context.messages().Say(
        "Arguments of ASSOCIATED() must be a POINTER and an optional valid target"_err_en_US);
  }
}

<<<<<<< HEAD
=======
// TRANSFER (16.9.193)
static void CheckTransferOperandType(parser::ContextualMessages &messages,
    const evaluate::DynamicType &type, const char *which) {
  if (type.IsPolymorphic()) {
    messages.Say("%s of TRANSFER is polymorphic"_warn_en_US, which);
  } else if (!type.IsUnlimitedPolymorphic() &&
      type.category() == TypeCategory::Derived) {
    DirectComponentIterator directs{type.GetDerivedTypeSpec()};
    if (auto bad{std::find_if(directs.begin(), directs.end(), IsDescriptor)};
        bad != directs.end()) {
      evaluate::SayWithDeclaration(messages, *bad,
          "%s of TRANSFER contains allocatable or pointer component %s"_warn_en_US,
          which, bad.BuildResultDesignatorName());
    }
  }
}

static void CheckTransfer(evaluate::ActualArguments &arguments,
    evaluate::FoldingContext &context, const Scope *scope) {
  if (arguments.size() >= 2) {
    if (auto source{characteristics::TypeAndShape::Characterize(
            arguments[0], context)}) {
      CheckTransferOperandType(context.messages(), source->type(), "Source");
      if (auto mold{characteristics::TypeAndShape::Characterize(
              arguments[1], context)}) {
        CheckTransferOperandType(context.messages(), mold->type(), "Mold");
        if (mold->Rank() > 0 &&
            evaluate::ToInt64(
                evaluate::Fold(
                    context, mold->MeasureElementSizeInBytes(context, false)))
                    .value_or(1) == 0) {
          if (auto sourceSize{evaluate::ToInt64(evaluate::Fold(
                  context, source->MeasureSizeInBytes(context)))}) {
            if (*sourceSize > 0) {
              context.messages().Say(
                  "Element size of MOLD= array may not be zero when SOURCE= is not empty"_err_en_US);
            }
          } else {
            context.messages().Say(
                "Element size of MOLD= array may not be zero unless SOURCE= is empty"_warn_en_US);
          }
        }
      }
    }
    if (arguments.size() > 2) { // SIZE=
      if (const Symbol *
          whole{UnwrapWholeSymbolOrComponentDataRef(arguments[2])}) {
        if (IsOptional(*whole)) {
          context.messages().Say(
              "SIZE= argument may not be the optional dummy argument '%s'"_err_en_US,
              whole->name());
        } else if (IsAllocatableOrPointer(*whole)) {
          context.messages().Say(
              "SIZE= argument that is allocatable or pointer must be present at execution; parenthesize to silence this warning"_warn_en_US);
        }
      }
    }
  }
}

>>>>>>> cd74f4a4
static void CheckSpecificIntrinsic(evaluate::ActualArguments &arguments,
    evaluate::FoldingContext &context, const Scope *scope,
    const evaluate::SpecificIntrinsic &intrinsic) {
  if (intrinsic.name == "associated") {
    CheckAssociated(arguments, context, scope);
<<<<<<< HEAD
=======
  } else if (intrinsic.name == "transfer") {
    CheckTransfer(arguments, context, scope);
>>>>>>> cd74f4a4
  }
}

static parser::Messages CheckExplicitInterface(
    const characteristics::Procedure &proc, evaluate::ActualArguments &actuals,
    const evaluate::FoldingContext &context, const Scope *scope,
    const evaluate::SpecificIntrinsic *intrinsic,
    bool allowActualArgumentConversions) {
  parser::Messages buffer;
  parser::ContextualMessages messages{context.messages().at(), &buffer};
  RearrangeArguments(proc, actuals, messages);
  evaluate::FoldingContext localContext{context, messages};
  if (!buffer.empty()) {
    return buffer;
  }
  int index{0};
  for (auto &actual : actuals) {
    const auto &dummy{proc.dummyArguments.at(index++)};
    if (actual) {
      CheckExplicitInterfaceArg(*actual, dummy, proc, localContext, scope,
          intrinsic, allowActualArgumentConversions);
    } else if (!dummy.IsOptional()) {
      if (dummy.name.empty()) {
        messages.Say(
            "Dummy argument #%d is not OPTIONAL and is not associated with "
            "an actual argument in this procedure reference"_err_en_US,
            index);
      } else {
        messages.Say("Dummy argument '%s=' (#%d) is not OPTIONAL and is not "
                     "associated with an actual argument in this procedure "
                     "reference"_err_en_US,
            dummy.name, index);
      }
    }
  }
  if (proc.IsElemental() && !buffer.AnyFatalError()) {
    CheckElementalConformance(messages, proc, actuals, localContext);
  }
  if (intrinsic) {
    CheckSpecificIntrinsic(actuals, localContext, scope, *intrinsic);
  }
  return buffer;
}

bool CheckInterfaceForGeneric(const characteristics::Procedure &proc,
    evaluate::ActualArguments &actuals, const evaluate::FoldingContext &context,
    bool allowActualArgumentConversions) {
  return proc.HasExplicitInterface() &&
      !CheckExplicitInterface(proc, actuals, context, nullptr, nullptr,
          allowActualArgumentConversions)
           .AnyFatalError();
}

bool CheckArguments(const characteristics::Procedure &proc,
    evaluate::ActualArguments &actuals, evaluate::FoldingContext &context,
    const Scope &scope, bool treatingExternalAsImplicit,
    const evaluate::SpecificIntrinsic *intrinsic) {
  bool explicitInterface{proc.HasExplicitInterface()};
  parser::ContextualMessages &messages{context.messages()};
  if (!explicitInterface || treatingExternalAsImplicit) {
    parser::Messages buffer;
    {
      auto restorer{messages.SetMessages(buffer)};
      for (auto &actual : actuals) {
        if (actual) {
          CheckImplicitInterfaceArg(*actual, messages, context);
        }
      }
    }
    if (!buffer.empty()) {
      if (auto *msgs{messages.messages()}) {
        msgs->Annex(std::move(buffer));
      }
      return false; // don't pile on
    }
  }
  if (explicitInterface) {
    auto buffer{CheckExplicitInterface(
        proc, actuals, context, &scope, intrinsic, true)};
    if (!buffer.empty()) {
      if (treatingExternalAsImplicit) {
        if (auto *msg{messages.Say(
                "If the procedure's interface were explicit, this reference would be in error"_warn_en_US)}) {
          buffer.AttachTo(*msg, parser::Severity::Because);
        }
      }
      if (auto *msgs{messages.messages()}) {
        msgs->Annex(std::move(buffer));
      }
      return false;
    }
  }
  return true;
}
} // namespace Fortran::semantics<|MERGE_RESOLUTION|>--- conflicted
+++ resolved
@@ -1088,8 +1088,6 @@
   }
 }
 
-<<<<<<< HEAD
-=======
 // TRANSFER (16.9.193)
 static void CheckTransferOperandType(parser::ContextualMessages &messages,
     const evaluate::DynamicType &type, const char *which) {
@@ -1150,17 +1148,13 @@
   }
 }
 
->>>>>>> cd74f4a4
 static void CheckSpecificIntrinsic(evaluate::ActualArguments &arguments,
     evaluate::FoldingContext &context, const Scope *scope,
     const evaluate::SpecificIntrinsic &intrinsic) {
   if (intrinsic.name == "associated") {
     CheckAssociated(arguments, context, scope);
-<<<<<<< HEAD
-=======
   } else if (intrinsic.name == "transfer") {
     CheckTransfer(arguments, context, scope);
->>>>>>> cd74f4a4
   }
 }
 
