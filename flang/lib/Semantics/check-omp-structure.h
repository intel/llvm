--- conflicted
+++ resolved
@@ -88,13 +88,8 @@
   void Leave(const parser::OpenMPAssumeConstruct &);
   void Enter(const parser::OpenMPDeclarativeAssumes &);
   void Leave(const parser::OpenMPDeclarativeAssumes &);
-<<<<<<< HEAD
-  void Enter(const parser::OpenMPBlockConstruct &);
-  void Leave(const parser::OpenMPBlockConstruct &);
-=======
   void Enter(const parser::OmpBlockConstruct &);
   void Leave(const parser::OmpBlockConstruct &);
->>>>>>> 35227056
   void Leave(const parser::OmpBeginDirective &);
   void Enter(const parser::OmpEndDirective &);
   void Leave(const parser::OmpEndDirective &);
