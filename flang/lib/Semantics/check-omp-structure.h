--- conflicted
+++ resolved
@@ -163,7 +163,6 @@
   // specific clause related
   void CheckAllowedMapTypes(const parser::OmpMapClause::Type &,
       const std::list<parser::OmpMapClause::Type> &);
-  template <typename T> const T *FindDuplicateEntry(const std::list<T> &);
   llvm::StringRef getClauseName(llvm::omp::Clause clause) override;
   llvm::StringRef getDirectiveName(llvm::omp::Directive directive) override;
 
@@ -200,11 +199,7 @@
   void CheckWorkshareBlockStmts(const parser::Block &, parser::CharBlock);
 
   void CheckIteratorRange(const parser::OmpIteratorSpecifier &x);
-<<<<<<< HEAD
-  void CheckIteratorModifier(const parser::OmpIteratorModifier &x);
-=======
   void CheckIteratorModifier(const parser::OmpIterator &x);
->>>>>>> a8d96e15
   void CheckLoopItrVariableIsInt(const parser::OpenMPLoopConstruct &x);
   void CheckDoWhile(const parser::OpenMPLoopConstruct &x);
   void CheckAssociatedLoopConstraints(const parser::OpenMPLoopConstruct &x);
@@ -220,12 +215,8 @@
   void CheckSIMDNest(const parser::OpenMPConstruct &x);
   void CheckTargetNest(const parser::OpenMPConstruct &x);
   void CheckTargetUpdate();
-<<<<<<< HEAD
-  void CheckTaskDependenceType(const parser::OmpTaskDependenceType::Type &x);
-=======
   void CheckDependenceType(const parser::OmpDependenceType::Value &x);
   void CheckTaskDependenceType(const parser::OmpTaskDependenceType::Value &x);
->>>>>>> a8d96e15
   void CheckCancellationNest(
       const parser::CharBlock &source, const parser::OmpCancelType::Type &type);
   std::int64_t GetOrdCollapseLevel(const parser::OpenMPLoopConstruct &x);
@@ -283,11 +274,7 @@
   std::vector<LoopConstruct> loopStack_;
 };
 
-<<<<<<< HEAD
-template <typename T>
-=======
 template <typename T, typename Less>
->>>>>>> a8d96e15
 const T *OmpStructureChecker::FindDuplicateEntry(const std::list<T> &list) {
   // Add elements of the list to a set. If the insertion fails, return
   // the address of the failing element.
@@ -295,14 +282,7 @@
   // The objects of type T may not be copyable, so add their addresses
   // to the set. The set will need to compare the actual objects, so
   // the custom comparator is provided.
-<<<<<<< HEAD
-  struct less {
-    bool operator()(const T *a, const T *b) const { return *a < *b; }
-  };
-  std::set<const T *, less> uniq;
-=======
   std::set<const T *, Less> uniq;
->>>>>>> a8d96e15
 
   for (const T &item : list) {
     if (!uniq.insert(&item).second) {
