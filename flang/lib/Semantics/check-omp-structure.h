//===-- lib/Semantics/check-omp-structure.h ---------------------*- C++ -*-===//
//
// Part of the LLVM Project, under the Apache License v2.0 with LLVM Exceptions.
// See https://llvm.org/LICENSE.txt for license information.
// SPDX-License-Identifier: Apache-2.0 WITH LLVM-exception
//
//===----------------------------------------------------------------------===//

// OpenMP structure validity check list
//    1. invalid clauses on directive
//    2. invalid repeated clauses on directive
//    3. TODO: invalid nesting of regions

#ifndef FORTRAN_SEMANTICS_CHECK_OMP_STRUCTURE_H_
#define FORTRAN_SEMANTICS_CHECK_OMP_STRUCTURE_H_

#include "check-directive-structure.h"
#include "flang/Common/enum-set.h"
#include "flang/Parser/parse-tree.h"
#include "flang/Semantics/openmp-directive-sets.h"
#include "flang/Semantics/semantics.h"
#include "llvm/Frontend/OpenMP/OMPConstants.h"

using OmpClauseSet =
    Fortran::common::EnumSet<llvm::omp::Clause, llvm::omp::Clause_enumSize>;

#define GEN_FLANG_DIRECTIVE_CLAUSE_SETS
#include "llvm/Frontend/OpenMP/OMP.inc"

namespace llvm {
namespace omp {
static OmpClauseSet privateSet{
    Clause::OMPC_private, Clause::OMPC_firstprivate, Clause::OMPC_lastprivate};
static OmpClauseSet privateReductionSet{
    OmpClauseSet{Clause::OMPC_reduction} | privateSet};
// omp.td cannot differentiate allowed/not allowed clause list for few
// directives for fortran. nowait is not allowed on begin directive clause list
// for below list of directives. Directives with conflicting list of clauses are
// included in below list.
static const OmpDirectiveSet noWaitClauseNotAllowedSet{
    Directive::OMPD_do,
    Directive::OMPD_do_simd,
    Directive::OMPD_sections,
    Directive::OMPD_single,
    Directive::OMPD_workshare,
};
} // namespace omp
} // namespace llvm

namespace Fortran::semantics {

// Mapping from 'Symbol' to 'Source' to keep track of the variables
// used in multiple clauses
using SymbolSourceMap = std::multimap<const Symbol *, parser::CharBlock>;
// Multimap to check the triple <current_dir, enclosing_dir, enclosing_clause>
using DirectivesClauseTriple = std::multimap<llvm::omp::Directive,
    std::pair<llvm::omp::Directive, const OmpClauseSet>>;

class OmpStructureChecker
    : public DirectiveStructureChecker<llvm::omp::Directive, llvm::omp::Clause,
          parser::OmpClause, llvm::omp::Clause_enumSize> {
public:
  using Base = DirectiveStructureChecker<llvm::omp::Directive,
      llvm::omp::Clause, parser::OmpClause, llvm::omp::Clause_enumSize>;

  OmpStructureChecker(SemanticsContext &context)
      : DirectiveStructureChecker(context,
#define GEN_FLANG_DIRECTIVE_CLAUSE_MAP
#include "llvm/Frontend/OpenMP/OMP.inc"
        ) {
  }
  using llvmOmpClause = const llvm::omp::Clause;

  void Enter(const parser::OpenMPConstruct &);
  void Leave(const parser::OpenMPConstruct &);
  void Enter(const parser::OpenMPInteropConstruct &);
  void Leave(const parser::OpenMPInteropConstruct &);
  void Enter(const parser::OpenMPDeclarativeConstruct &);
  void Leave(const parser::OpenMPDeclarativeConstruct &);

  void Enter(const parser::OpenMPLoopConstruct &);
  void Leave(const parser::OpenMPLoopConstruct &);
  void Enter(const parser::OmpEndLoopDirective &);
  void Leave(const parser::OmpEndLoopDirective &);

  void Enter(const parser::OpenMPAssumeConstruct &);
  void Leave(const parser::OpenMPAssumeConstruct &);
  void Enter(const parser::OpenMPDeclarativeAssumes &);
  void Leave(const parser::OpenMPDeclarativeAssumes &);
  void Enter(const parser::OpenMPBlockConstruct &);
  void Leave(const parser::OpenMPBlockConstruct &);
  void Leave(const parser::OmpBeginBlockDirective &);
  void Enter(const parser::OmpEndBlockDirective &);
  void Leave(const parser::OmpEndBlockDirective &);

  void Enter(const parser::OpenMPSectionsConstruct &);
  void Leave(const parser::OpenMPSectionsConstruct &);
  void Enter(const parser::OmpEndSectionsDirective &);
  void Leave(const parser::OmpEndSectionsDirective &);

  void Enter(const parser::OpenMPDeclareSimdConstruct &);
  void Leave(const parser::OpenMPDeclareSimdConstruct &);
  void Enter(const parser::OpenMPDeclarativeAllocate &);
  void Leave(const parser::OpenMPDeclarativeAllocate &);
  void Enter(const parser::OpenMPDeclareMapperConstruct &);
  void Leave(const parser::OpenMPDeclareMapperConstruct &);
  void Enter(const parser::OpenMPDeclareReductionConstruct &);
  void Leave(const parser::OpenMPDeclareReductionConstruct &);
  void Enter(const parser::OpenMPDeclareTargetConstruct &);
  void Leave(const parser::OpenMPDeclareTargetConstruct &);
  void Enter(const parser::OpenMPDepobjConstruct &);
  void Leave(const parser::OpenMPDepobjConstruct &);
  void Enter(const parser::OmpDeclareTargetWithList &);
  void Enter(const parser::OmpDeclareTargetWithClause &);
  void Leave(const parser::OmpDeclareTargetWithClause &);
  void Enter(const parser::OpenMPDispatchConstruct &);
  void Leave(const parser::OpenMPDispatchConstruct &);
  void Enter(const parser::OmpErrorDirective &);
  void Leave(const parser::OmpErrorDirective &);
  void Enter(const parser::OpenMPExecutableAllocate &);
  void Leave(const parser::OpenMPExecutableAllocate &);
  void Enter(const parser::OpenMPAllocatorsConstruct &);
  void Leave(const parser::OpenMPAllocatorsConstruct &);
  void Enter(const parser::OpenMPRequiresConstruct &);
  void Leave(const parser::OpenMPRequiresConstruct &);
  void Enter(const parser::OpenMPThreadprivate &);
  void Leave(const parser::OpenMPThreadprivate &);

  void Enter(const parser::OpenMPSimpleStandaloneConstruct &);
  void Leave(const parser::OpenMPSimpleStandaloneConstruct &);
  void Enter(const parser::OpenMPFlushConstruct &);
  void Leave(const parser::OpenMPFlushConstruct &);
  void Enter(const parser::OpenMPCancelConstruct &);
  void Leave(const parser::OpenMPCancelConstruct &);
  void Enter(const parser::OpenMPCancellationPointConstruct &);
  void Leave(const parser::OpenMPCancellationPointConstruct &);
  void Enter(const parser::OpenMPCriticalConstruct &);
  void Leave(const parser::OpenMPCriticalConstruct &);
  void Enter(const parser::OpenMPAtomicConstruct &);
  void Leave(const parser::OpenMPAtomicConstruct &);

  void Leave(const parser::OmpClauseList &);
  void Enter(const parser::OmpClause &);

  void Enter(const parser::OmpAtomicRead &);
  void Leave(const parser::OmpAtomicRead &);
  void Enter(const parser::OmpAtomicWrite &);
  void Leave(const parser::OmpAtomicWrite &);
  void Enter(const parser::OmpAtomicUpdate &);
  void Leave(const parser::OmpAtomicUpdate &);
  void Enter(const parser::OmpAtomicCapture &);
  void Leave(const parser::OmpAtomic &);

  void Enter(const parser::DoConstruct &);
  void Leave(const parser::DoConstruct &);

  void Enter(const parser::OmpDirectiveSpecification &);
  void Leave(const parser::OmpDirectiveSpecification &);

  void Enter(const parser::OmpMetadirectiveDirective &);
  void Leave(const parser::OmpMetadirectiveDirective &);

  void Enter(const parser::OmpContextSelector &);
  void Leave(const parser::OmpContextSelector &);

#define GEN_FLANG_CLAUSE_CHECK_ENTER
#include "llvm/Frontend/OpenMP/OMP.inc"

  void Leave(const parser::OmpClause::Fail &);
  void Enter(const parser::OmpFailClause &);
  void Leave(const parser::OmpFailClause &);

private:
  bool CheckAllowedClause(llvmOmpClause clause);
  bool IsVariableListItem(const Symbol &sym);
  bool IsExtendedListItem(const Symbol &sym);
  bool IsCommonBlock(const Symbol &sym);
  std::optional<bool> IsContiguous(const parser::OmpObject &object);
  void CheckMultipleOccurrence(semantics::UnorderedSymbolSet &listVars,
      const std::list<parser::Name> &nameList, const parser::CharBlock &item,
      const std::string &clauseName);
  void CheckMultListItems();
  void CheckStructureComponent(
      const parser::OmpObjectList &objects, llvm::omp::Clause clauseId);
  bool HasInvalidWorksharingNesting(
      const parser::CharBlock &, const OmpDirectiveSet &);
  bool IsCloselyNestedRegion(const OmpDirectiveSet &set);
  void HasInvalidTeamsNesting(
      const llvm::omp::Directive &dir, const parser::CharBlock &source);
  void HasInvalidDistributeNesting(const parser::OpenMPLoopConstruct &x);
  void HasInvalidLoopBinding(const parser::OpenMPLoopConstruct &x);
  // specific clause related
  void CheckAllowedMapTypes(const parser::OmpMapType::Value &,
      const std::list<parser::OmpMapType::Value> &);

  std::optional<evaluate::DynamicType> GetDynamicType(
      const common::Indirection<parser::Expr> &);
  const std::list<parser::OmpTraitProperty> &GetTraitPropertyList(
      const parser::OmpTraitSelector &);
  std::optional<llvm::omp::Clause> GetClauseFromProperty(
      const parser::OmpTraitProperty &);

  void CheckTraitSelectorList(const std::list<parser::OmpTraitSelector> &);
  void CheckTraitSetSelector(const parser::OmpTraitSetSelector &);
  void CheckTraitScore(const parser::OmpTraitScore &);
  bool VerifyTraitPropertyLists(
      const parser::OmpTraitSetSelector &, const parser::OmpTraitSelector &);
  void CheckTraitSelector(
      const parser::OmpTraitSetSelector &, const parser::OmpTraitSelector &);
  void CheckTraitADMO(
      const parser::OmpTraitSetSelector &, const parser::OmpTraitSelector &);
  void CheckTraitCondition(
      const parser::OmpTraitSetSelector &, const parser::OmpTraitSelector &);
  void CheckTraitDeviceNum(
      const parser::OmpTraitSetSelector &, const parser::OmpTraitSelector &);
  void CheckTraitRequires(
      const parser::OmpTraitSetSelector &, const parser::OmpTraitSelector &);
  void CheckTraitSimd(
      const parser::OmpTraitSetSelector &, const parser::OmpTraitSelector &);

  llvm::StringRef getClauseName(llvm::omp::Clause clause) override;
  llvm::StringRef getDirectiveName(llvm::omp::Directive directive) override;

  template < //
      typename LessTy, typename RangeTy,
      typename IterTy = decltype(std::declval<RangeTy>().begin())>
  std::optional<IterTy> FindDuplicate(RangeTy &&);

  const Symbol *GetObjectSymbol(const parser::OmpObject &object);
  const Symbol *GetArgumentSymbol(const parser::OmpArgument &argument);
  std::optional<parser::CharBlock> GetObjectSource(
      const parser::OmpObject &object);
  void CheckDependList(const parser::DataRef &);
  void CheckDependArraySection(
      const common::Indirection<parser::ArrayElement> &, const parser::Name &);
  void CheckDoacross(const parser::OmpDoacross &doa);
  bool IsDataRefTypeParamInquiry(const parser::DataRef *dataRef);
  void CheckIsVarPartOfAnotherVar(const parser::CharBlock &source,
      const parser::OmpObjectList &objList, llvm::StringRef clause = "");
  void CheckThreadprivateOrDeclareTargetVar(
      const parser::OmpObjectList &objList);
  void CheckSymbolNames(
      const parser::CharBlock &source, const parser::OmpObjectList &objList);
  void CheckIntentInPointer(SymbolSourceMap &, const llvm::omp::Clause);
  void CheckProcedurePointer(SymbolSourceMap &, const llvm::omp::Clause);
  void CheckCrayPointee(const parser::OmpObjectList &objectList,
      llvm::StringRef clause, bool suggestToUseCrayPointer = true);
  void GetSymbolsInObjectList(const parser::OmpObjectList &, SymbolSourceMap &);
  void CheckDefinableObjects(SymbolSourceMap &, const llvm::omp::Clause);
  void CheckCopyingPolymorphicAllocatable(
      SymbolSourceMap &, const llvm::omp::Clause);
  void CheckPrivateSymbolsInOuterCxt(
      SymbolSourceMap &, DirectivesClauseTriple &, const llvm::omp::Clause);
  const parser::Name GetLoopIndex(const parser::DoConstruct *x);
  void SetLoopInfo(const parser::OpenMPLoopConstruct &x);
  void CheckIsLoopIvPartOfClause(
      llvmOmpClause clause, const parser::OmpObjectList &ompObjectList);
  bool CheckTargetBlockOnlyTeams(const parser::Block &);
  void CheckWorkshareBlockStmts(const parser::Block &, parser::CharBlock);

  void CheckIteratorRange(const parser::OmpIteratorSpecifier &x);
  void CheckIteratorModifier(const parser::OmpIterator &x);
  void CheckLoopItrVariableIsInt(const parser::OpenMPLoopConstruct &x);
  void CheckDoWhile(const parser::OpenMPLoopConstruct &x);
  void CheckAssociatedLoopConstraints(const parser::OpenMPLoopConstruct &x);
  template <typename T, typename D> bool IsOperatorValid(const T &, const D &);
  void CheckAtomicMemoryOrderClause(
      const parser::OmpAtomicClauseList *, const parser::OmpAtomicClauseList *);
  void CheckAtomicUpdateStmt(const parser::AssignmentStmt &);
  void CheckAtomicCaptureStmt(const parser::AssignmentStmt &);
  void CheckAtomicWriteStmt(const parser::AssignmentStmt &);
  void CheckAtomicCaptureConstruct(const parser::OmpAtomicCapture &);
  void CheckAtomicCompareConstruct(const parser::OmpAtomicCompare &);
  void CheckAtomicConstructStructure(const parser::OpenMPAtomicConstruct &);
  void CheckDistLinear(const parser::OpenMPLoopConstruct &x);
  void CheckSIMDNest(const parser::OpenMPConstruct &x);
  void CheckTargetNest(const parser::OpenMPConstruct &x);
  void CheckTargetUpdate();
  void CheckDependenceType(const parser::OmpDependenceType::Value &x);
  void CheckTaskDependenceType(const parser::OmpTaskDependenceType::Value &x);
  std::optional<llvm::omp::Directive> GetCancelType(
      llvm::omp::Directive cancelDir, const parser::CharBlock &cancelSource,
<<<<<<< HEAD
      const parser::OmpClauseList &clauses);
=======
      const std::optional<parser::OmpClauseList> &maybeClauses);
>>>>>>> d465594a
  void CheckCancellationNest(
      const parser::CharBlock &source, llvm::omp::Directive type);
  std::int64_t GetOrdCollapseLevel(const parser::OpenMPLoopConstruct &x);
  void CheckReductionObjects(
      const parser::OmpObjectList &objects, llvm::omp::Clause clauseId);
  bool CheckReductionOperator(const parser::OmpReductionIdentifier &ident,
      parser::CharBlock source, llvm::omp::Clause clauseId);
  void CheckReductionObjectTypes(const parser::OmpObjectList &objects,
      const parser::OmpReductionIdentifier &ident);
  void CheckReductionModifier(const parser::OmpReductionModifier &);
  void CheckLastprivateModifier(const parser::OmpLastprivateModifier &);
  void CheckMasterNesting(const parser::OpenMPBlockConstruct &x);
  void ChecksOnOrderedAsBlock();
  void CheckBarrierNesting(const parser::OpenMPSimpleStandaloneConstruct &x);
  void CheckScan(const parser::OpenMPSimpleStandaloneConstruct &x);
  void ChecksOnOrderedAsStandalone();
  void CheckOrderedDependClause(std::optional<std::int64_t> orderedValue);
  void CheckReductionArraySection(
      const parser::OmpObjectList &ompObjectList, llvm::omp::Clause clauseId);
  void CheckArraySection(const parser::ArrayElement &arrayElement,
      const parser::Name &name, const llvm::omp::Clause clause);
  void CheckSharedBindingInOuterContext(
      const parser::OmpObjectList &ompObjectList);
  void CheckIfContiguous(const parser::OmpObject &object);
  const parser::Name *GetObjectName(const parser::OmpObject &object);
  const parser::OmpObjectList *GetOmpObjectList(const parser::OmpClause &);
  void CheckPredefinedAllocatorRestriction(const parser::CharBlock &source,
      const parser::OmpObjectList &ompObjectList);
  void CheckPredefinedAllocatorRestriction(
      const parser::CharBlock &source, const parser::Name &name);
  bool isPredefinedAllocator{false};

  void CheckAllowedRequiresClause(llvmOmpClause clause);
  bool deviceConstructFound_{false};

  void CheckAlignValue(const parser::OmpClause &);

  void EnterDirectiveNest(const int index) { directiveNest_[index]++; }
  void ExitDirectiveNest(const int index) { directiveNest_[index]--; }
  int GetDirectiveNest(const int index) { return directiveNest_[index]; }
  template <typename D> void CheckHintClause(D *, D *);
  inline void ErrIfAllocatableVariable(const parser::Variable &);
  inline void ErrIfLHSAndRHSSymbolsMatch(
      const parser::Variable &, const parser::Expr &);
  inline void ErrIfNonScalarAssignmentStmt(
      const parser::Variable &, const parser::Expr &);
  enum directiveNestType : int {
    SIMDNest,
    TargetBlockOnlyTeams,
    TargetNest,
    DeclarativeNest,
    ContextSelectorNest,
    MetadirectiveNest,
    LastType = MetadirectiveNest,
  };
  int directiveNest_[LastType + 1] = {0};

  SymbolSourceMap deferredNonVariables_;

  using LoopConstruct = std::variant<const parser::DoConstruct *,
      const parser::OpenMPLoopConstruct *>;
  std::vector<LoopConstruct> loopStack_;
  bool isFailClause{false};
};

/// Find a duplicate entry in the range, and return an iterator to it.
/// If there are no duplicate entries, return nullopt.
template <typename LessTy, typename RangeTy, typename IterTy>
std::optional<IterTy> OmpStructureChecker::FindDuplicate(RangeTy &&range) {
  // Deal with iterators, since the actual elements may be rvalues (i.e.
  // have no addresses), for example with custom-constructed ranges that
  // are not simple c.begin()..c.end().
  std::set<IterTy, LessTy> uniq;
  for (auto it{range.begin()}, end{range.end()}; it != end; ++it) {
    if (!uniq.insert(it).second) {
      return it;
    }
  }
  return std::nullopt;
}

} // namespace Fortran::semantics
#endif // FORTRAN_SEMANTICS_CHECK_OMP_STRUCTURE_H_<|MERGE_RESOLUTION|>--- conflicted
+++ resolved
@@ -280,11 +280,7 @@
   void CheckTaskDependenceType(const parser::OmpTaskDependenceType::Value &x);
   std::optional<llvm::omp::Directive> GetCancelType(
       llvm::omp::Directive cancelDir, const parser::CharBlock &cancelSource,
-<<<<<<< HEAD
-      const parser::OmpClauseList &clauses);
-=======
       const std::optional<parser::OmpClauseList> &maybeClauses);
->>>>>>> d465594a
   void CheckCancellationNest(
       const parser::CharBlock &source, llvm::omp::Directive type);
   std::int64_t GetOrdCollapseLevel(const parser::OpenMPLoopConstruct &x);
