//===-- lib/Semantics/check-omp-structure.h ---------------------*- C++ -*-===//
//
// Part of the LLVM Project, under the Apache License v2.0 with LLVM Exceptions.
// See https://llvm.org/LICENSE.txt for license information.
// SPDX-License-Identifier: Apache-2.0 WITH LLVM-exception
//
//===----------------------------------------------------------------------===//

// OpenMP structure validity check list
//    1. invalid clauses on directive
//    2. invalid repeated clauses on directive
//    3. TODO: invalid nesting of regions

#ifndef FORTRAN_SEMANTICS_CHECK_OMP_STRUCTURE_H_
#define FORTRAN_SEMANTICS_CHECK_OMP_STRUCTURE_H_

#include "check-directive-structure.h"
#include "flang/Common/enum-set.h"
#include "flang/Parser/parse-tree.h"
#include "flang/Semantics/openmp-directive-sets.h"
#include "flang/Semantics/semantics.h"
#include "llvm/Frontend/OpenMP/OMPConstants.h"

using OmpClauseSet =
    Fortran::common::EnumSet<llvm::omp::Clause, llvm::omp::Clause_enumSize>;

#define GEN_FLANG_DIRECTIVE_CLAUSE_SETS
#include "llvm/Frontend/OpenMP/OMP.inc"

namespace llvm {
namespace omp {
static OmpClauseSet privateSet{
    Clause::OMPC_private, Clause::OMPC_firstprivate, Clause::OMPC_lastprivate};
static OmpClauseSet privateReductionSet{
    OmpClauseSet{Clause::OMPC_reduction} | privateSet};
// omp.td cannot differentiate allowed/not allowed clause list for few
// directives for fortran. nowait is not allowed on begin directive clause list
// for below list of directives. Directives with conflicting list of clauses are
// included in below list.
static const OmpDirectiveSet noWaitClauseNotAllowedSet{
    Directive::OMPD_do,
    Directive::OMPD_do_simd,
    Directive::OMPD_sections,
    Directive::OMPD_single,
    Directive::OMPD_workshare,
};
} // namespace omp
} // namespace llvm

namespace Fortran::semantics {

// Mapping from 'Symbol' to 'Source' to keep track of the variables
// used in multiple clauses
using SymbolSourceMap = std::multimap<const Symbol *, parser::CharBlock>;
// Multimap to check the triple <current_dir, enclosing_dir, enclosing_clause>
using DirectivesClauseTriple = std::multimap<llvm::omp::Directive,
    std::pair<llvm::omp::Directive, const OmpClauseSet>>;

class OmpStructureChecker
    : public DirectiveStructureChecker<llvm::omp::Directive, llvm::omp::Clause,
          parser::OmpClause, llvm::omp::Clause_enumSize> {
public:
  using Base = DirectiveStructureChecker<llvm::omp::Directive,
      llvm::omp::Clause, parser::OmpClause, llvm::omp::Clause_enumSize>;

  OmpStructureChecker(SemanticsContext &context)
      : DirectiveStructureChecker(context,
#define GEN_FLANG_DIRECTIVE_CLAUSE_MAP
#include "llvm/Frontend/OpenMP/OMP.inc"
        ) {
  }
  using llvmOmpClause = const llvm::omp::Clause;

  void Enter(const parser::OpenMPConstruct &);
  void Leave(const parser::OpenMPConstruct &);
  void Enter(const parser::OpenMPLoopConstruct &);
  void Leave(const parser::OpenMPLoopConstruct &);
  void Enter(const parser::OmpEndLoopDirective &);
  void Leave(const parser::OmpEndLoopDirective &);

  void Enter(const parser::OpenMPBlockConstruct &);
  void Leave(const parser::OpenMPBlockConstruct &);
  void Leave(const parser::OmpBeginBlockDirective &);
  void Enter(const parser::OmpEndBlockDirective &);
  void Leave(const parser::OmpEndBlockDirective &);

  void Enter(const parser::OpenMPSectionsConstruct &);
  void Leave(const parser::OpenMPSectionsConstruct &);
  void Enter(const parser::OmpEndSectionsDirective &);
  void Leave(const parser::OmpEndSectionsDirective &);

  void Enter(const parser::OpenMPDeclareSimdConstruct &);
  void Leave(const parser::OpenMPDeclareSimdConstruct &);
  void Enter(const parser::OpenMPDeclarativeAllocate &);
  void Leave(const parser::OpenMPDeclarativeAllocate &);
  void Enter(const parser::OpenMPDeclareMapperConstruct &);
  void Leave(const parser::OpenMPDeclareMapperConstruct &);
  void Enter(const parser::OpenMPDeclareTargetConstruct &);
  void Leave(const parser::OpenMPDeclareTargetConstruct &);
  void Enter(const parser::OpenMPDepobjConstruct &);
  void Leave(const parser::OpenMPDepobjConstruct &);
  void Enter(const parser::OmpDeclareTargetWithList &);
  void Enter(const parser::OmpDeclareTargetWithClause &);
  void Leave(const parser::OmpDeclareTargetWithClause &);
  void Enter(const parser::OpenMPExecutableAllocate &);
  void Leave(const parser::OpenMPExecutableAllocate &);
  void Enter(const parser::OpenMPAllocatorsConstruct &);
  void Leave(const parser::OpenMPAllocatorsConstruct &);
  void Enter(const parser::OpenMPRequiresConstruct &);
  void Leave(const parser::OpenMPRequiresConstruct &);
  void Enter(const parser::OpenMPThreadprivate &);
  void Leave(const parser::OpenMPThreadprivate &);

  void Enter(const parser::OpenMPSimpleStandaloneConstruct &);
  void Leave(const parser::OpenMPSimpleStandaloneConstruct &);
  void Enter(const parser::OpenMPFlushConstruct &);
  void Leave(const parser::OpenMPFlushConstruct &);
  void Enter(const parser::OpenMPCancelConstruct &);
  void Leave(const parser::OpenMPCancelConstruct &);
  void Enter(const parser::OpenMPCancellationPointConstruct &);
  void Leave(const parser::OpenMPCancellationPointConstruct &);
  void Enter(const parser::OpenMPCriticalConstruct &);
  void Leave(const parser::OpenMPCriticalConstruct &);
  void Enter(const parser::OpenMPAtomicConstruct &);
  void Leave(const parser::OpenMPAtomicConstruct &);

  void Leave(const parser::OmpClauseList &);
  void Enter(const parser::OmpClause &);

  void Enter(const parser::OmpAtomicRead &);
  void Leave(const parser::OmpAtomicRead &);
  void Enter(const parser::OmpAtomicWrite &);
  void Leave(const parser::OmpAtomicWrite &);
  void Enter(const parser::OmpAtomicUpdate &);
  void Leave(const parser::OmpAtomicUpdate &);
  void Enter(const parser::OmpAtomicCapture &);
  void Leave(const parser::OmpAtomic &);

  void Enter(const parser::DoConstruct &);
  void Leave(const parser::DoConstruct &);

#define GEN_FLANG_CLAUSE_CHECK_ENTER
#include "llvm/Frontend/OpenMP/OMP.inc"

private:
  bool CheckAllowedClause(llvmOmpClause clause);
  bool IsVariableListItem(const Symbol &sym);
  bool IsExtendedListItem(const Symbol &sym);
  bool IsCommonBlock(const Symbol &sym);
  std::optional<bool> IsContiguous(const parser::OmpObject &object);
  void CheckMultipleOccurrence(semantics::UnorderedSymbolSet &listVars,
      const std::list<parser::Name> &nameList, const parser::CharBlock &item,
      const std::string &clauseName);
  void CheckMultListItems();
  void CheckStructureComponent(
      const parser::OmpObjectList &objects, llvm::omp::Clause clauseId);
  bool HasInvalidWorksharingNesting(
      const parser::CharBlock &, const OmpDirectiveSet &);
  bool IsCloselyNestedRegion(const OmpDirectiveSet &set);
  void HasInvalidTeamsNesting(
      const llvm::omp::Directive &dir, const parser::CharBlock &source);
  void HasInvalidDistributeNesting(const parser::OpenMPLoopConstruct &x);
  void HasInvalidLoopBinding(const parser::OpenMPLoopConstruct &x);
  // specific clause related
  void CheckAllowedMapTypes(const parser::OmpMapType::Value &,
      const std::list<parser::OmpMapType::Value> &);
  llvm::StringRef getClauseName(llvm::omp::Clause clause) override;
  llvm::StringRef getDirectiveName(llvm::omp::Directive directive) override;

  template < //
      typename LessTy, typename RangeTy,
      typename IterTy = decltype(std::declval<RangeTy>().begin())>
  std::optional<IterTy> FindDuplicate(RangeTy &&);

<<<<<<< HEAD
=======
  const Symbol *GetObjectSymbol(const parser::OmpObject &object);
  std::optional<parser::CharBlock> GetObjectSource(
      const parser::OmpObject &object);
>>>>>>> 93e44d24
  void CheckDependList(const parser::DataRef &);
  void CheckDependArraySection(
      const common::Indirection<parser::ArrayElement> &, const parser::Name &);
  void CheckDoacross(const parser::OmpDoacross &doa);
  bool IsDataRefTypeParamInquiry(const parser::DataRef *dataRef);
  void CheckIsVarPartOfAnotherVar(const parser::CharBlock &source,
      const parser::OmpObjectList &objList, llvm::StringRef clause = "");
  void CheckThreadprivateOrDeclareTargetVar(
      const parser::OmpObjectList &objList);
  void CheckSymbolNames(
      const parser::CharBlock &source, const parser::OmpObjectList &objList);
  void CheckIntentInPointer(SymbolSourceMap &, const llvm::omp::Clause);
  void CheckProcedurePointer(SymbolSourceMap &, const llvm::omp::Clause);
  void GetSymbolsInObjectList(const parser::OmpObjectList &, SymbolSourceMap &);
  void CheckDefinableObjects(SymbolSourceMap &, const llvm::omp::Clause);
  void CheckCopyingPolymorphicAllocatable(
      SymbolSourceMap &, const llvm::omp::Clause);
  void CheckPrivateSymbolsInOuterCxt(
      SymbolSourceMap &, DirectivesClauseTriple &, const llvm::omp::Clause);
  const parser::Name GetLoopIndex(const parser::DoConstruct *x);
  void SetLoopInfo(const parser::OpenMPLoopConstruct &x);
  void CheckIsLoopIvPartOfClause(
      llvmOmpClause clause, const parser::OmpObjectList &ompObjectList);
  bool CheckTargetBlockOnlyTeams(const parser::Block &);
  void CheckWorkshareBlockStmts(const parser::Block &, parser::CharBlock);

  void CheckIteratorRange(const parser::OmpIteratorSpecifier &x);
  void CheckIteratorModifier(const parser::OmpIterator &x);
  void CheckLoopItrVariableIsInt(const parser::OpenMPLoopConstruct &x);
  void CheckDoWhile(const parser::OpenMPLoopConstruct &x);
  void CheckAssociatedLoopConstraints(const parser::OpenMPLoopConstruct &x);
  template <typename T, typename D> bool IsOperatorValid(const T &, const D &);
  void CheckAtomicMemoryOrderClause(
      const parser::OmpAtomicClauseList *, const parser::OmpAtomicClauseList *);
  void CheckAtomicUpdateStmt(const parser::AssignmentStmt &);
  void CheckAtomicCaptureStmt(const parser::AssignmentStmt &);
  void CheckAtomicWriteStmt(const parser::AssignmentStmt &);
  void CheckAtomicCaptureConstruct(const parser::OmpAtomicCapture &);
  void CheckAtomicCompareConstruct(const parser::OmpAtomicCompare &);
  void CheckAtomicConstructStructure(const parser::OpenMPAtomicConstruct &);
  void CheckDistLinear(const parser::OpenMPLoopConstruct &x);
  void CheckSIMDNest(const parser::OpenMPConstruct &x);
  void CheckTargetNest(const parser::OpenMPConstruct &x);
  void CheckTargetUpdate();
  void CheckDependenceType(const parser::OmpDependenceType::Value &x);
  void CheckTaskDependenceType(const parser::OmpTaskDependenceType::Value &x);
  void CheckCancellationNest(
      const parser::CharBlock &source, const parser::OmpCancelType::Type &type);
  std::int64_t GetOrdCollapseLevel(const parser::OpenMPLoopConstruct &x);
  void CheckReductionObjects(
      const parser::OmpObjectList &objects, llvm::omp::Clause clauseId);
  bool CheckReductionOperators(const parser::OmpClause::Reduction &);
  bool CheckIntrinsicOperator(
      const parser::DefinedOperator::IntrinsicOperator &);
  void CheckReductionTypeList(const parser::OmpClause::Reduction &);
  void CheckReductionModifier(const parser::OmpReductionModifier &);
  void CheckMasterNesting(const parser::OpenMPBlockConstruct &x);
  void ChecksOnOrderedAsBlock();
  void CheckBarrierNesting(const parser::OpenMPSimpleStandaloneConstruct &x);
  void CheckScan(const parser::OpenMPSimpleStandaloneConstruct &x);
  void ChecksOnOrderedAsStandalone();
  void CheckOrderedDependClause(std::optional<std::int64_t> orderedValue);
  void CheckReductionArraySection(const parser::OmpObjectList &ompObjectList);
  void CheckArraySection(const parser::ArrayElement &arrayElement,
      const parser::Name &name, const llvm::omp::Clause clause);
  void CheckSharedBindingInOuterContext(
      const parser::OmpObjectList &ompObjectList);
  void CheckIfContiguous(const parser::OmpObject &object);
  const parser::Name *GetObjectName(const parser::OmpObject &object);
  const parser::OmpObjectList *GetOmpObjectList(const parser::OmpClause &);
  void CheckPredefinedAllocatorRestriction(const parser::CharBlock &source,
      const parser::OmpObjectList &ompObjectList);
  void CheckPredefinedAllocatorRestriction(
      const parser::CharBlock &source, const parser::Name &name);
  bool isPredefinedAllocator{false};

  void CheckAllowedRequiresClause(llvmOmpClause clause);
  bool deviceConstructFound_{false};

  void EnterDirectiveNest(const int index) { directiveNest_[index]++; }
  void ExitDirectiveNest(const int index) { directiveNest_[index]--; }
  int GetDirectiveNest(const int index) { return directiveNest_[index]; }
  template <typename D> void CheckHintClause(D *, D *);
  inline void ErrIfAllocatableVariable(const parser::Variable &);
  inline void ErrIfLHSAndRHSSymbolsMatch(
      const parser::Variable &, const parser::Expr &);
  inline void ErrIfNonScalarAssignmentStmt(
      const parser::Variable &, const parser::Expr &);
  enum directiveNestType {
    SIMDNest,
    TargetBlockOnlyTeams,
    TargetNest,
    LastType
  };
  int directiveNest_[LastType + 1] = {0};

  SymbolSourceMap deferredNonVariables_;

  using LoopConstruct = std::variant<const parser::DoConstruct *,
      const parser::OpenMPLoopConstruct *>;
  std::vector<LoopConstruct> loopStack_;
};

/// Find a duplicate entry in the range, and return an iterator to it.
/// If there are no duplicate entries, return nullopt.
template <typename LessTy, typename RangeTy, typename IterTy>
std::optional<IterTy> OmpStructureChecker::FindDuplicate(RangeTy &&range) {
  // Deal with iterators, since the actual elements may be rvalues (i.e.
  // have no addresses), for example with custom-constructed ranges that
  // are not simple c.begin()..c.end().
  std::set<IterTy, LessTy> uniq;
  for (auto it{range.begin()}, end{range.end()}; it != end; ++it) {
    if (!uniq.insert(it).second) {
      return it;
    }
  }
  return std::nullopt;
}

} // namespace Fortran::semantics
#endif // FORTRAN_SEMANTICS_CHECK_OMP_STRUCTURE_H_<|MERGE_RESOLUTION|>--- conflicted
+++ resolved
@@ -172,12 +172,9 @@
       typename IterTy = decltype(std::declval<RangeTy>().begin())>
   std::optional<IterTy> FindDuplicate(RangeTy &&);
 
-<<<<<<< HEAD
-=======
   const Symbol *GetObjectSymbol(const parser::OmpObject &object);
   std::optional<parser::CharBlock> GetObjectSource(
       const parser::OmpObject &object);
->>>>>>> 93e44d24
   void CheckDependList(const parser::DataRef &);
   void CheckDependArraySection(
       const common::Indirection<parser::ArrayElement> &, const parser::Name &);
