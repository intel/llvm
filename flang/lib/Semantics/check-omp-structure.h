--- conflicted
+++ resolved
@@ -188,10 +188,7 @@
       const parser::CharBlock &, const OmpDirectiveSet &);
   bool IsCloselyNestedRegion(const OmpDirectiveSet &set);
   bool IsNestedInDirective(llvm::omp::Directive directive);
-<<<<<<< HEAD
-=======
   bool InTargetRegion();
->>>>>>> 54c4ef26
   void HasInvalidTeamsNesting(
       const llvm::omp::Directive &dir, const parser::CharBlock &source);
   void HasInvalidDistributeNesting(const parser::OpenMPLoopConstruct &x);
