//===-- lib/Semantics/check-do-forall.cpp ---------------------------------===//
//
// Part of the LLVM Project, under the Apache License v2.0 with LLVM Exceptions.
// See https://llvm.org/LICENSE.txt for license information.
// SPDX-License-Identifier: Apache-2.0 WITH LLVM-exception
//
//===----------------------------------------------------------------------===//

#include "check-do-forall.h"
#include "definable.h"
#include "flang/Common/template.h"
#include "flang/Evaluate/call.h"
#include "flang/Evaluate/expression.h"
#include "flang/Evaluate/tools.h"
#include "flang/Evaluate/traverse.h"
#include "flang/Parser/message.h"
#include "flang/Parser/parse-tree-visitor.h"
#include "flang/Parser/tools.h"
#include "flang/Semantics/attr.h"
#include "flang/Semantics/scope.h"
#include "flang/Semantics/semantics.h"
#include "flang/Semantics/symbol.h"
#include "flang/Semantics/tools.h"
#include "flang/Semantics/type.h"

namespace Fortran::evaluate {
using ActualArgumentRef = common::Reference<const ActualArgument>;

inline bool operator<(ActualArgumentRef x, ActualArgumentRef y) {
  return &*x < &*y;
}
} // namespace Fortran::evaluate

namespace Fortran::semantics {

using namespace parser::literals;

using Bounds = parser::LoopControl::Bounds;
using IndexVarKind = SemanticsContext::IndexVarKind;

static const parser::ConcurrentHeader &GetConcurrentHeader(
    const parser::LoopControl &loopControl) {
  const auto &concurrent{
      std::get<parser::LoopControl::Concurrent>(loopControl.u)};
  return std::get<parser::ConcurrentHeader>(concurrent.t);
}
static const parser::ConcurrentHeader &GetConcurrentHeader(
    const parser::ForallConstruct &construct) {
  const auto &stmt{
      std::get<parser::Statement<parser::ForallConstructStmt>>(construct.t)};
  return std::get<common::Indirection<parser::ConcurrentHeader>>(
      stmt.statement.t)
      .value();
}
static const parser::ConcurrentHeader &GetConcurrentHeader(
    const parser::ForallStmt &stmt) {
  return std::get<common::Indirection<parser::ConcurrentHeader>>(stmt.t)
      .value();
}
template <typename T>
static const std::list<parser::ConcurrentControl> &GetControls(const T &x) {
  return std::get<std::list<parser::ConcurrentControl>>(
      GetConcurrentHeader(x).t);
}

static const Bounds &GetBounds(const parser::DoConstruct &doConstruct) {
  auto &loopControl{doConstruct.GetLoopControl().value()};
  return std::get<Bounds>(loopControl.u);
}

static const parser::Name &GetDoVariable(
    const parser::DoConstruct &doConstruct) {
  const Bounds &bounds{GetBounds(doConstruct)};
  return bounds.name.thing;
}

static parser::MessageFixedText GetEnclosingDoMsg() {
  return "Enclosing DO CONCURRENT statement"_en_US;
}

static void SayWithDo(SemanticsContext &context, parser::CharBlock stmtLocation,
    parser::MessageFixedText &&message, parser::CharBlock doLocation) {
  context.Say(stmtLocation, message).Attach(doLocation, GetEnclosingDoMsg());
}

// 11.1.7.5 - enforce semantics constraints on a DO CONCURRENT loop body
class DoConcurrentBodyEnforce {
public:
  DoConcurrentBodyEnforce(
      SemanticsContext &context, parser::CharBlock doConcurrentSourcePosition)
      : context_{context},
        doConcurrentSourcePosition_{doConcurrentSourcePosition} {}
  std::set<parser::Label> labels() { return labels_; }
  template <typename T> bool Pre(const T &x) {
    if (const auto *expr{GetExpr(context_, x)}) {
      if (auto bad{FindImpureCall(context_.foldingContext(), *expr)}) {
        context_.Say(currentStatementSourcePosition_,
            "Impure procedure '%s' may not be referenced in DO CONCURRENT"_err_en_US,
            *bad);
      }
    }
    return true;
  }
  template <typename T> bool Pre(const parser::Statement<T> &statement) {
    currentStatementSourcePosition_ = statement.source;
    if (statement.label.has_value()) {
      labels_.insert(*statement.label);
    }
    return true;
  }
  template <typename T> bool Pre(const parser::UnlabeledStatement<T> &stmt) {
    currentStatementSourcePosition_ = stmt.source;
    return true;
  }
  bool Pre(const parser::CallStmt &x) {
    if (x.typedCall.get()) {
      if (auto bad{FindImpureCall(context_.foldingContext(), *x.typedCall)}) {
        context_.Say(currentStatementSourcePosition_,
            "Impure procedure '%s' may not be referenced in DO CONCURRENT"_err_en_US,
            *bad);
      }
    }
    return true;
  }
  bool Pre(const parser::ConcurrentHeader &) {
    // handled in CheckConcurrentHeader
    return false;
  }
  template <typename T> void Post(const T &) {}

  // C1140 -- Can't deallocate a polymorphic entity in a DO CONCURRENT.
  // Deallocation can be caused by exiting a block that declares an allocatable
  // entity, assignment to an allocatable variable, or an actual DEALLOCATE
  // statement
  //
  // Note also that the deallocation of a derived type entity might cause the
  // invocation of an IMPURE final subroutine. (C1139)
  //

  // Predicate for deallocations caused by block exit and direct deallocation
  static bool DeallocateAll(const Symbol &) { return true; }

  // Predicate for deallocations caused by intrinsic assignment
  static bool DeallocateNonCoarray(const Symbol &component) {
    return !evaluate::IsCoarray(component);
  }

  static bool WillDeallocatePolymorphic(const Symbol &entity,
      const std::function<bool(const Symbol &)> &WillDeallocate) {
    return WillDeallocate(entity) && IsPolymorphicAllocatable(entity);
  }

  // Is it possible that we will we deallocate a polymorphic entity or one
  // of its components?
  static bool MightDeallocatePolymorphic(const Symbol &original,
      const std::function<bool(const Symbol &)> &WillDeallocate) {
    const Symbol &symbol{
        ResolveAssociations(original, /*stopAtTypeGuard=*/true)};
    // Check the entity itself, no coarray exception here
    if (IsPolymorphicAllocatable(symbol)) {
      return true;
    }
    // Check the components
    if (const auto *details{symbol.detailsIf<ObjectEntityDetails>()}) {
      if (const DeclTypeSpec * entityType{details->type()}) {
        if (const DerivedTypeSpec * derivedType{entityType->AsDerived()}) {
          UltimateComponentIterator ultimates{*derivedType};
          for (const auto &ultimate : ultimates) {
            if (WillDeallocatePolymorphic(ultimate, WillDeallocate)) {
              return true;
            }
          }
        }
      }
    }
    return false;
  }

  void SayDeallocateWithImpureFinal(
      const Symbol &entity, const char *reason, const Symbol &impure) {
    context_.SayWithDecl(entity, currentStatementSourcePosition_,
        "Deallocation of an entity with an IMPURE FINAL procedure '%s' caused by %s not allowed in DO CONCURRENT"_err_en_US,
        impure.name(), reason);
  }

  void SayDeallocateOfPolymorphic(
      parser::CharBlock location, const Symbol &entity, const char *reason) {
    context_.SayWithDecl(entity, location,
        "Deallocation of a polymorphic entity caused by %s not allowed in DO CONCURRENT"_err_en_US,
        reason);
  }

  // Deallocation caused by block exit
  // Allocatable entities and all of their allocatable subcomponents will be
  // deallocated.  This test is different from the other two because it does
  // not deallocate in cases where the entity itself is not allocatable but
  // has allocatable polymorphic components
  void Post(const parser::BlockConstruct &blockConstruct) {
    const auto &endBlockStmt{
        std::get<parser::Statement<parser::EndBlockStmt>>(blockConstruct.t)};
    const Scope &blockScope{context_.FindScope(endBlockStmt.source)};
    const Scope &doScope{context_.FindScope(doConcurrentSourcePosition_)};
    if (DoesScopeContain(&doScope, blockScope)) {
      const char *reason{"block exit"};
      for (auto &pair : blockScope) {
        const Symbol &entity{*pair.second};
        if (IsAllocatable(entity) && !IsSaved(entity) &&
            MightDeallocatePolymorphic(entity, DeallocateAll)) {
          SayDeallocateOfPolymorphic(endBlockStmt.source, entity, reason);
        }
        if (const Symbol * impure{HasImpureFinal(entity)}) {
          SayDeallocateWithImpureFinal(entity, reason, *impure);
        }
      }
    }
  }

  // Deallocation caused by assignment
  // Note that this case does not cause deallocation of coarray components
  void Post(const parser::AssignmentStmt &stmt) {
    const auto &variable{std::get<parser::Variable>(stmt.t)};
    if (const Symbol * entity{GetLastName(variable).symbol}) {
      const char *reason{"assignment"};
      if (MightDeallocatePolymorphic(*entity, DeallocateNonCoarray)) {
        SayDeallocateOfPolymorphic(variable.GetSource(), *entity, reason);
      }
      if (const auto *assignment{GetAssignment(stmt)}) {
        const auto &lhs{assignment->lhs};
        if (const Symbol * impure{HasImpureFinal(*entity, lhs.Rank())}) {
          SayDeallocateWithImpureFinal(*entity, reason, *impure);
        }
      }
    }
    if (const auto *assignment{GetAssignment(stmt)}) {
      if (const auto *call{
              std::get_if<evaluate::ProcedureRef>(&assignment->u)}) {
        if (auto bad{FindImpureCall(context_.foldingContext(), *call)}) {
          context_.Say(currentStatementSourcePosition_,
              "The defined assignment subroutine '%s' is not pure"_err_en_US,
              *bad);
        }
      }
    }
  }

  // Deallocation from a DEALLOCATE statement
  // This case is different because DEALLOCATE statements deallocate both
  // ALLOCATABLE and POINTER entities
  void Post(const parser::DeallocateStmt &stmt) {
    const auto &allocateObjectList{
        std::get<std::list<parser::AllocateObject>>(stmt.t)};
    for (const auto &allocateObject : allocateObjectList) {
      const parser::Name &name{GetLastName(allocateObject)};
      const char *reason{"a DEALLOCATE statement"};
      if (name.symbol) {
        const Symbol &entity{*name.symbol};
        const DeclTypeSpec *entityType{entity.GetType()};
        if ((entityType && entityType->IsPolymorphic()) || // POINTER case
            MightDeallocatePolymorphic(entity, DeallocateAll)) {
          SayDeallocateOfPolymorphic(
              currentStatementSourcePosition_, entity, reason);
        }
        if (const Symbol * impure{HasImpureFinal(entity)}) {
          SayDeallocateWithImpureFinal(entity, reason, *impure);
        }
      }
    }
  }

  // C1137 -- No image control statements in a DO CONCURRENT
  void Post(const parser::ExecutableConstruct &construct) {
    if (IsImageControlStmt(construct)) {
      const parser::CharBlock statementLocation{
          GetImageControlStmtLocation(construct)};
      auto &msg{context_.Say(statementLocation,
          "An image control statement is not allowed in DO CONCURRENT"_err_en_US)};
      if (auto coarrayMsg{GetImageControlStmtCoarrayMsg(construct)}) {
        msg.Attach(statementLocation, *coarrayMsg);
      }
      msg.Attach(doConcurrentSourcePosition_, GetEnclosingDoMsg());
    }
  }

  // C1136 -- No RETURN statements in a DO CONCURRENT
  void Post(const parser::ReturnStmt &) {
    context_
        .Say(currentStatementSourcePosition_,
            "RETURN is not allowed in DO CONCURRENT"_err_en_US)
        .Attach(doConcurrentSourcePosition_, GetEnclosingDoMsg());
  }

  // C1145, C1146: cannot call ieee_[gs]et_flag, ieee_[gs]et_halting_mode,
  // ieee_[gs]et_status, ieee_set_rounding_mode, or ieee_set_underflow_mode
  void Post(const parser::ProcedureDesignator &procedureDesignator) {
    if (auto *name{std::get_if<parser::Name>(&procedureDesignator.u)}) {
      if (name->symbol) {
        const Symbol &ultimate{name->symbol->GetUltimate()};
        const Scope &scope{ultimate.owner()};
        if (const Symbol * module{scope.IsModule() ? scope.symbol() : nullptr};
            module &&
            (module->name() == "__fortran_ieee_arithmetic" ||
                module->name() == "__fortran_ieee_exceptions")) {
          std::string s{ultimate.name().ToString()};
          static constexpr const char *badName[]{"ieee_get_flag",
              "ieee_set_flag", "ieee_get_halting_mode", "ieee_set_halting_mode",
              "ieee_get_status", "ieee_set_status", "ieee_set_rounding_mode",
              "ieee_set_underflow_mode", nullptr};
          for (std::size_t j{0}; badName[j]; ++j) {
            if (s.find(badName[j]) != s.npos) {
              context_
                  .Say(name->source,
                      "'%s' may not be called in DO CONCURRENT"_err_en_US,
                      badName[j])
                  .Attach(doConcurrentSourcePosition_, GetEnclosingDoMsg());
              break;
            }
          }
        }
      }
    }
  }

  // 11.1.7.5, paragraph 5, no ADVANCE specifier in a DO CONCURRENT
  void Post(const parser::IoControlSpec &ioControlSpec) {
    if (auto *charExpr{
            std::get_if<parser::IoControlSpec::CharExpr>(&ioControlSpec.u)}) {
      if (std::get<parser::IoControlSpec::CharExpr::Kind>(charExpr->t) ==
          parser::IoControlSpec::CharExpr::Kind::Advance) {
        SayWithDo(context_, currentStatementSourcePosition_,
            "ADVANCE specifier is not allowed in DO"
            " CONCURRENT"_err_en_US,
            doConcurrentSourcePosition_);
      }
    }
  }

private:
  std::set<parser::Label> labels_;
  parser::CharBlock currentStatementSourcePosition_;
  SemanticsContext &context_;
  parser::CharBlock doConcurrentSourcePosition_;
}; // class DoConcurrentBodyEnforce

// Class for enforcing C1130 -- in a DO CONCURRENT with DEFAULT(NONE),
// variables from enclosing scopes must have their locality specified
class DoConcurrentVariableEnforce {
public:
  DoConcurrentVariableEnforce(
      SemanticsContext &context, parser::CharBlock doConcurrentSourcePosition)
      : context_{context},
        doConcurrentSourcePosition_{doConcurrentSourcePosition},
        blockScope_{context.FindScope(doConcurrentSourcePosition_)} {}

  template <typename T> bool Pre(const T &) { return true; }
  template <typename T> void Post(const T &) {}

  // Check to see if the name is a variable from an enclosing scope
  void Post(const parser::Name &name) {
    if (const Symbol * symbol{name.symbol}) {
      if (IsVariableName(*symbol)) {
        const Scope &variableScope{symbol->owner()};
        if (DoesScopeContain(&variableScope, blockScope_)) {
          context_.SayWithDecl(*symbol, name.source,
              "Variable '%s' from an enclosing scope referenced in DO "
              "CONCURRENT with DEFAULT(NONE) must appear in a "
              "locality-spec"_err_en_US,
              symbol->name());
        }
      }
    }
  }

private:
  SemanticsContext &context_;
  parser::CharBlock doConcurrentSourcePosition_;
  const Scope &blockScope_;
}; // class DoConcurrentVariableEnforce

// Find a DO or FORALL and enforce semantics checks on its body
class DoContext {
public:
  DoContext(SemanticsContext &context, IndexVarKind kind,
      const std::list<IndexVarKind> nesting)
      : context_{context}, kind_{kind} {
    if (!nesting.empty()) {
      concurrentNesting_ = nesting.back();
    }
  }

  // Mark this DO construct as a point of definition for the DO variables
  // or index-names it contains.  If they're already defined, emit an error
  // message.  We need to remember both the variable and the source location of
  // the variable in the DO construct so that we can remove it when we leave
  // the DO construct and use its location in error messages.
  void DefineDoVariables(const parser::DoConstruct &doConstruct) {
    if (doConstruct.IsDoNormal()) {
      context_.ActivateIndexVar(GetDoVariable(doConstruct), IndexVarKind::DO);
    } else if (doConstruct.IsDoConcurrent()) {
      if (const auto &loopControl{doConstruct.GetLoopControl()}) {
        ActivateIndexVars(GetControls(*loopControl));
      }
    }
  }

  // Called at the end of a DO construct to deactivate the DO construct
  void ResetDoVariables(const parser::DoConstruct &doConstruct) {
    if (doConstruct.IsDoNormal()) {
      context_.DeactivateIndexVar(GetDoVariable(doConstruct));
    } else if (doConstruct.IsDoConcurrent()) {
      if (const auto &loopControl{doConstruct.GetLoopControl()}) {
        DeactivateIndexVars(GetControls(*loopControl));
      }
    }
  }

  void ActivateIndexVars(const std::list<parser::ConcurrentControl> &controls) {
    for (const auto &control : controls) {
      context_.ActivateIndexVar(std::get<parser::Name>(control.t), kind_);
    }
  }
  void DeactivateIndexVars(
      const std::list<parser::ConcurrentControl> &controls) {
    for (const auto &control : controls) {
      context_.DeactivateIndexVar(std::get<parser::Name>(control.t));
    }
  }

  void Check(const parser::DoConstruct &doConstruct) {
    if (doConstruct.IsDoConcurrent()) {
      CheckDoConcurrent(doConstruct);
    } else if (doConstruct.IsDoNormal()) {
      CheckDoNormal(doConstruct);
    } else {
      // TODO: handle the other cases
    }
  }

  void Check(const parser::ForallStmt &stmt) {
    CheckConcurrentHeader(GetConcurrentHeader(stmt));
  }
  void Check(const parser::ForallConstruct &construct) {
    CheckConcurrentHeader(GetConcurrentHeader(construct));
  }

  void Check(const parser::ForallAssignmentStmt &stmt) {
    if (const evaluate::Assignment *
        assignment{common::visit(
            common::visitors{[&](const auto &x) { return GetAssignment(x); }},
            stmt.u)}) {
      CheckForallIndexesUsed(*assignment);
      CheckForImpureCall(assignment->lhs, kind_);
      CheckForImpureCall(assignment->rhs, kind_);

      if (IsVariable(assignment->lhs)) {
        if (const Symbol * symbol{GetLastSymbol(assignment->lhs)}) {
          if (auto impureFinal{
                  HasImpureFinal(*symbol, assignment->lhs.Rank())}) {
            context_.SayWithDecl(*symbol, parser::FindSourceLocation(stmt),
                "Impure procedure '%s' is referenced by finalization in a %s"_err_en_US,
                impureFinal->name(), LoopKindName());
          }
        }
      }

      if (const auto *proc{
              std::get_if<evaluate::ProcedureRef>(&assignment->u)}) {
        CheckForImpureCall(*proc, kind_);
      }
      common::visit(
          common::visitors{
              [](const evaluate::Assignment::Intrinsic &) {},
              [&](const evaluate::ProcedureRef &proc) {
                CheckForImpureCall(proc, kind_);
              },
              [&](const evaluate::Assignment::BoundsSpec &bounds) {
                for (const auto &bound : bounds) {
                  CheckForImpureCall(SomeExpr{bound}, kind_);
                }
              },
              [&](const evaluate::Assignment::BoundsRemapping &bounds) {
                for (const auto &bound : bounds) {
                  CheckForImpureCall(SomeExpr{bound.first}, kind_);
                  CheckForImpureCall(SomeExpr{bound.second}, kind_);
                }
              },
          },
          assignment->u);
    }
  }

private:
  void SayBadDoControl(parser::CharBlock sourceLocation) {
    context_.Say(sourceLocation, "DO controls should be INTEGER"_err_en_US);
  }

  void CheckDoControl(const parser::CharBlock &sourceLocation, bool isReal) {
    if (isReal) {
      context_.Warn(common::LanguageFeature::RealDoControls, sourceLocation,
          "DO controls should be INTEGER"_port_en_US);
    } else {
      SayBadDoControl(sourceLocation);
    }
  }

  void CheckDoVariable(const parser::ScalarName &scalarName) {
    const parser::CharBlock &sourceLocation{scalarName.thing.source};
    if (const Symbol * symbol{scalarName.thing.symbol}) {
      if (!IsVariableName(*symbol)) {
        context_.Say(
            sourceLocation, "DO control must be an INTEGER variable"_err_en_US);
      } else if (auto why{WhyNotDefinable(sourceLocation,
                     context_.FindScope(sourceLocation), DefinabilityFlags{},
                     *symbol)}) {
        context_
            .Say(sourceLocation,
                "'%s' may not be used as a DO variable"_err_en_US,
                symbol->name())
            .Attach(std::move(why->set_severity(parser::Severity::Because)));
      } else {
        const DeclTypeSpec *symType{symbol->GetType()};
        if (!symType) {
          SayBadDoControl(sourceLocation);
        } else {
          if (!symType->IsNumeric(TypeCategory::Integer)) {
            CheckDoControl(
                sourceLocation, symType->IsNumeric(TypeCategory::Real));
          }
        }
      } // No messages for INTEGER
    }
  }

  // Semantic checks for the limit and step expressions
  void CheckDoExpression(const parser::ScalarExpr &scalarExpression) {
    if (const SomeExpr * expr{GetExpr(context_, scalarExpression)}) {
      if (!ExprHasTypeCategory(*expr, TypeCategory::Integer)) {
        // No warnings or errors for type INTEGER
        parser::CharBlock loc{
            parser::UnwrapRef<parser::Expr>(scalarExpression).source};
        CheckDoControl(loc, ExprHasTypeCategory(*expr, TypeCategory::Real));
      }
    }
  }

  void CheckDoNormal(const parser::DoConstruct &doConstruct) {
    // C1120 -- types of DO variables must be INTEGER, extended by allowing
    // REAL and DOUBLE PRECISION
    const Bounds &bounds{GetBounds(doConstruct)};
    CheckDoVariable(bounds.name);
    CheckDoExpression(bounds.lower);
    CheckDoExpression(bounds.upper);
    if (bounds.step) {
      CheckDoExpression(*bounds.step);
      if (IsZero(*bounds.step)) {
        context_.Warn(common::UsageWarning::ZeroDoStep,
            parser::UnwrapRef<parser::Expr>(bounds.step).source,
            "DO step expression should not be zero"_warn_en_US);
      }
    }
  }

  void CheckDoConcurrent(const parser::DoConstruct &doConstruct) {
    auto &doStmt{
        std::get<parser::Statement<parser::NonLabelDoStmt>>(doConstruct.t)};
    currentStatementSourcePosition_ = doStmt.source;

    const parser::Block &block{std::get<parser::Block>(doConstruct.t)};
    DoConcurrentBodyEnforce doConcurrentBodyEnforce{context_, doStmt.source};
    parser::Walk(block, doConcurrentBodyEnforce);

    LabelEnforce doConcurrentLabelEnforce{context_,
        doConcurrentBodyEnforce.labels(), currentStatementSourcePosition_,
        "DO CONCURRENT"};
    parser::Walk(block, doConcurrentLabelEnforce);

    const auto &loopControl{doConstruct.GetLoopControl()};
    CheckConcurrentLoopControl(*loopControl);
    CheckLocalitySpecs(*loopControl, block);
  }

  // Return a set of symbols whose names are in a Local locality-spec.  Look
  // the names up in the scope that encloses the DO construct to avoid getting
  // the local versions of them.  Then follow the host-, use-, and
  // construct-associations to get the root symbols
  UnorderedSymbolSet GatherLocals(
      const std::list<parser::LocalitySpec> &localitySpecs) const {
    UnorderedSymbolSet symbols;
    const Scope &parentScope{
        context_.FindScope(currentStatementSourcePosition_).parent()};
    // Loop through the LocalitySpec::Local locality-specs
    for (const auto &ls : localitySpecs) {
      if (const auto *names{std::get_if<parser::LocalitySpec::Local>(&ls.u)}) {
        // Loop through the names in the Local locality-spec getting their
        // symbols
        for (const parser::Name &name : names->v) {
          if (const Symbol * symbol{parentScope.FindSymbol(name.source)}) {
            symbols.insert(ResolveAssociations(*symbol));
          }
        }
      }
    }
    return symbols;
  }

  UnorderedSymbolSet GatherSymbolsFromExpression(
      const parser::Expr &expression) const {
    UnorderedSymbolSet result;
    if (const auto *expr{GetExpr(context_, expression)}) {
      for (const Symbol &symbol : evaluate::CollectSymbols(*expr)) {
        result.insert(ResolveAssociations(symbol));
      }
    }
    return result;
  }

  // C1121 - procedures in mask must be pure
  void CheckMaskIsPure(const parser::ScalarLogicalExpr &mask) const {
    UnorderedSymbolSet references{
        GatherSymbolsFromExpression(parser::UnwrapRef<parser::Expr>(mask))};
    for (const Symbol &ref : OrderBySourcePosition(references)) {
      if (IsProcedure(ref) && !IsPureProcedure(ref)) {
        context_.SayWithDecl(ref, parser::Unwrap<parser::Expr>(mask)->source,
            "%s mask expression may not reference impure procedure '%s'"_err_en_US,
            LoopKindName(), ref.name());
        return;
      }
    }
  }

  void CheckNoCollisions(const UnorderedSymbolSet &refs,
      const UnorderedSymbolSet &uses, parser::MessageFixedText &&errorMessage,
      const parser::CharBlock &refPosition) const {
    for (const Symbol &ref : OrderBySourcePosition(refs)) {
      if (uses.find(ref) != uses.end()) {
        context_.SayWithDecl(ref, refPosition, std::move(errorMessage),
            LoopKindName(), ref.name());
        return;
      }
    }
  }

  void HasNoReferences(const UnorderedSymbolSet &indexNames,
      const parser::ScalarIntExpr &scalarIntExpr) const {
    const auto &expr{parser::UnwrapRef<parser::Expr>(scalarIntExpr)};
    CheckNoCollisions(GatherSymbolsFromExpression(expr), indexNames,
        "%s limit expression may not reference index variable '%s'"_err_en_US,
        expr.source);
  }

  // C1129, names in local locality-specs can't be in mask expressions
  void CheckMaskDoesNotReferenceLocal(const parser::ScalarLogicalExpr &mask,
      const UnorderedSymbolSet &localVars) const {
    const auto &expr{parser::UnwrapRef<parser::Expr>(mask)};
    CheckNoCollisions(GatherSymbolsFromExpression(expr), localVars,
        "%s mask expression references variable '%s'"
        " in LOCAL locality-spec"_err_en_US,
        expr.source);
  }

  // C1129, names in local locality-specs can't be in limit or step
  // expressions
  void CheckExprDoesNotReferenceLocal(
      const parser::ScalarIntExpr &scalarIntExpr,
      const UnorderedSymbolSet &localVars) const {
    const auto &expr{parser::UnwrapRef<parser::Expr>(scalarIntExpr)};
    CheckNoCollisions(GatherSymbolsFromExpression(expr), localVars,
        "%s expression references variable '%s'"
        " in LOCAL locality-spec"_err_en_US,
        expr.source);
  }

  // C1130, DEFAULT(NONE) locality requires names to be in locality-specs to
  // be used in the body of the DO loop
  void CheckDefaultNoneImpliesExplicitLocality(
      const std::list<parser::LocalitySpec> &localitySpecs,
      const parser::Block &block) const {
    bool hasDefaultNone{false};
    for (auto &ls : localitySpecs) {
      if (std::holds_alternative<parser::LocalitySpec::DefaultNone>(ls.u)) {
        if (hasDefaultNone) {
          // F'2023 C1129, you can only have one DEFAULT(NONE)
          context_.Warn(common::LanguageFeature::BenignRedundancy,
              currentStatementSourcePosition_,
              "Only one DEFAULT(NONE) may appear"_port_en_US);
          break;
        }
        hasDefaultNone = true;
      }
    }
    if (hasDefaultNone) {
      DoConcurrentVariableEnforce doConcurrentVariableEnforce{
          context_, currentStatementSourcePosition_};
      parser::Walk(block, doConcurrentVariableEnforce);
    }
  }

  void CheckReduce(const parser::LocalitySpec::Reduce &reduce) const {
    const parser::ReductionOperator &reductionOperator{
        std::get<parser::ReductionOperator>(reduce.t)};
    // F'2023 C1132, reduction variables should have suitable intrinsic type
    for (const parser::Name &x : std::get<std::list<parser::Name>>(reduce.t)) {
      bool supportedIdentifier{false};
      if (x.symbol && x.symbol->GetType()) {
        const auto *type{x.symbol->GetType()};
        auto typeMismatch{[&](const char *suitable_types) {
          context_.Say(currentStatementSourcePosition_,
              "Reduction variable '%s' ('%s') does not have a suitable type ('%s')."_err_en_US,
              x.symbol->name(), type->AsFortran(), suitable_types);
        }};
        supportedIdentifier = true;
        switch (reductionOperator.v) {
        case parser::ReductionOperator::Operator::Plus:
        case parser::ReductionOperator::Operator::Multiply:
          if (!(type->IsNumeric(TypeCategory::Complex) ||
                  type->IsNumeric(TypeCategory::Integer) ||
                  type->IsNumeric(TypeCategory::Real))) {
            typeMismatch("COMPLEX', 'INTEGER', or 'REAL");
          }
          break;
        case parser::ReductionOperator::Operator::And:
        case parser::ReductionOperator::Operator::Or:
        case parser::ReductionOperator::Operator::Eqv:
        case parser::ReductionOperator::Operator::Neqv:
          if (type->category() != DeclTypeSpec::Category::Logical) {
            typeMismatch("LOGICAL");
          }
          break;
        case parser::ReductionOperator::Operator::Max:
        case parser::ReductionOperator::Operator::Min:
          if (!(type->IsNumeric(TypeCategory::Integer) ||
                  type->IsNumeric(TypeCategory::Real))) {
            typeMismatch("INTEGER', or 'REAL");
          }
          break;
        case parser::ReductionOperator::Operator::Iand:
        case parser::ReductionOperator::Operator::Ior:
        case parser::ReductionOperator::Operator::Ieor:
          if (!type->IsNumeric(TypeCategory::Integer)) {
            typeMismatch("INTEGER");
          }
          break;
        }
      }
      if (!supportedIdentifier) {
        context_.Say(currentStatementSourcePosition_,
            "Invalid identifier in REDUCE clause."_err_en_US);
      }
    }
  }

  // C1123, concurrent limit or step expressions can't reference index-names
  void CheckConcurrentHeader(const parser::ConcurrentHeader &header) const {
    if (const auto &mask{
            std::get<std::optional<parser::ScalarLogicalExpr>>(header.t)}) {
      CheckMaskIsPure(*mask);
    }
    const auto &controls{
        std::get<std::list<parser::ConcurrentControl>>(header.t)};
    UnorderedSymbolSet indexNames;
    for (const parser::ConcurrentControl &control : controls) {
      const auto &indexName{std::get<parser::Name>(control.t)};
      if (indexName.symbol) {
        indexNames.insert(*indexName.symbol);
      }
      CheckForImpureCall(std::get<1>(control.t), concurrentNesting_);
      CheckForImpureCall(std::get<2>(control.t), concurrentNesting_);
      if (const auto &stride{std::get<3>(control.t)}) {
        CheckForImpureCall(*stride, concurrentNesting_);
      }
    }
    if (!indexNames.empty()) {
      for (const parser::ConcurrentControl &control : controls) {
        HasNoReferences(indexNames, std::get<1>(control.t));
        HasNoReferences(indexNames, std::get<2>(control.t));
        if (const auto &intExpr{
                std::get<std::optional<parser::ScalarIntExpr>>(control.t)}) {
          const auto &expr{parser::UnwrapRef<parser::Expr>(intExpr)};
          CheckNoCollisions(GatherSymbolsFromExpression(expr), indexNames,
              "%s step expression may not reference index variable '%s'"_err_en_US,
              expr.source);
          if (IsZero(expr)) {
            context_.Say(expr.source,
                "%s step expression may not be zero"_err_en_US, LoopKindName());
          }
        }
      }
    }
  }

  void CheckLocalitySpecs(
      const parser::LoopControl &control, const parser::Block &block) const {
    const auto &concurrent{
        std::get<parser::LoopControl::Concurrent>(control.u)};
    const auto &header{std::get<parser::ConcurrentHeader>(concurrent.t)};
    const auto &localitySpecs{
        std::get<std::list<parser::LocalitySpec>>(concurrent.t)};
    if (!localitySpecs.empty()) {
      const UnorderedSymbolSet &localVars{GatherLocals(localitySpecs)};
      for (const auto &c : GetControls(control)) {
        CheckExprDoesNotReferenceLocal(std::get<1>(c.t), localVars);
        CheckExprDoesNotReferenceLocal(std::get<2>(c.t), localVars);
        if (const auto &expr{
                std::get<std::optional<parser::ScalarIntExpr>>(c.t)}) {
          CheckExprDoesNotReferenceLocal(*expr, localVars);
        }
      }
      if (const auto &mask{
              std::get<std::optional<parser::ScalarLogicalExpr>>(header.t)}) {
        CheckMaskDoesNotReferenceLocal(*mask, localVars);
      }
      for (auto &ls : localitySpecs) {
        if (const auto *reduce{
                std::get_if<parser::LocalitySpec::Reduce>(&ls.u)}) {
          CheckReduce(*reduce);
        }
      }
      CheckDefaultNoneImpliesExplicitLocality(localitySpecs, block);
    }
  }

  // check constraints [C1121 .. C1130]
  void CheckConcurrentLoopControl(const parser::LoopControl &control) const {
    const auto &concurrent{
        std::get<parser::LoopControl::Concurrent>(control.u)};
    CheckConcurrentHeader(std::get<parser::ConcurrentHeader>(concurrent.t));
  }

  template <typename T>
  void CheckForImpureCall(
      const T &x, std::optional<IndexVarKind> nesting) const {
    if (auto bad{FindImpureCall(context_.foldingContext(), x)}) {
      if (nesting) {
        context_.Say(
            "Impure procedure '%s' may not be referenced in a %s"_err_en_US,
            *bad, LoopKindName(*nesting));
      } else {
        context_.Say(
            "Impure procedure '%s' should not be referenced in a %s header"_warn_en_US,
            *bad, LoopKindName(kind_));
      }
    }
  }
  void CheckForImpureCall(const parser::ScalarIntExpr &x,
      std::optional<IndexVarKind> nesting) const {
    const auto &parsedExpr{parser::UnwrapRef<parser::Expr>(x)};
    auto oldLocation{context_.location()};
    context_.set_location(parsedExpr.source);
    if (const auto &typedExpr{parsedExpr.typedExpr}) {
      if (const auto &expr{typedExpr->v}) {
        CheckForImpureCall(*expr, nesting);
      }
    }
    context_.set_location(oldLocation);
  }

  // Each index should be used on the LHS of each assignment in a FORALL
  void CheckForallIndexesUsed(const evaluate::Assignment &assignment) {
    SymbolVector indexVars{context_.GetIndexVars(IndexVarKind::FORALL)};
    if (!indexVars.empty()) {
      UnorderedSymbolSet symbols{evaluate::CollectSymbols(assignment.lhs)};
      common::visit(
          common::visitors{
              [&](const evaluate::Assignment::BoundsSpec &spec) {
                for (const auto &bound : spec) {
// TODO: this is working around missing std::set::merge in some versions of
// clang that we are building with
#ifdef __clang__
                  auto boundSymbols{evaluate::CollectSymbols(bound)};
                  symbols.insert(boundSymbols.begin(), boundSymbols.end());
#else
                  symbols.merge(evaluate::CollectSymbols(bound));
#endif
                }
              },
              [&](const evaluate::Assignment::BoundsRemapping &remapping) {
                for (const auto &bounds : remapping) {
#ifdef __clang__
                  auto lbSymbols{evaluate::CollectSymbols(bounds.first)};
                  symbols.insert(lbSymbols.begin(), lbSymbols.end());
                  auto ubSymbols{evaluate::CollectSymbols(bounds.second)};
                  symbols.insert(ubSymbols.begin(), ubSymbols.end());
#else
                  symbols.merge(evaluate::CollectSymbols(bounds.first));
                  symbols.merge(evaluate::CollectSymbols(bounds.second));
#endif
                }
              },
              [](const auto &) {},
          },
          assignment.u);
      for (const Symbol &index : indexVars) {
        if (symbols.count(index) == 0) {
          context_.Warn(common::UsageWarning::UnusedForallIndex,
              "FORALL index variable '%s' not used on left-hand side of assignment"_warn_en_US,
              index.name());
        }
      }
    }
  }

  // For messages where the DO loop must be DO CONCURRENT, make that explicit.
  const char *LoopKindName(IndexVarKind kind) const {
    return kind == IndexVarKind::DO ? "DO CONCURRENT" : "FORALL";
  }
  const char *LoopKindName() const { return LoopKindName(kind_); }

  SemanticsContext &context_;
  const IndexVarKind kind_;
  parser::CharBlock currentStatementSourcePosition_;
  std::optional<IndexVarKind> concurrentNesting_;
}; // class DoContext

void DoForallChecker::Enter(const parser::DoConstruct &doConstruct) {
  DoContext doContext{context_, IndexVarKind::DO, nestedWithinConcurrent_};
  if (doConstruct.IsDoConcurrent()) {
    nestedWithinConcurrent_.push_back(IndexVarKind::DO);
  }
  doContext.DefineDoVariables(doConstruct);
  doContext.Check(doConstruct);
}

void DoForallChecker::Leave(const parser::DoConstruct &doConstruct) {
  DoContext doContext{context_, IndexVarKind::DO, nestedWithinConcurrent_};
  doContext.ResetDoVariables(doConstruct);
  if (doConstruct.IsDoConcurrent()) {
    nestedWithinConcurrent_.pop_back();
  }
}

void DoForallChecker::Enter(const parser::ForallConstruct &construct) {
  DoContext doContext{context_, IndexVarKind::FORALL, nestedWithinConcurrent_};
  doContext.ActivateIndexVars(GetControls(construct));
  nestedWithinConcurrent_.push_back(IndexVarKind::FORALL);
  doContext.Check(construct);
}
void DoForallChecker::Leave(const parser::ForallConstruct &construct) {
  DoContext doContext{context_, IndexVarKind::FORALL, nestedWithinConcurrent_};
  doContext.DeactivateIndexVars(GetControls(construct));
  nestedWithinConcurrent_.pop_back();
}

void DoForallChecker::Enter(const parser::ForallStmt &stmt) {
  DoContext doContext{context_, IndexVarKind::FORALL, nestedWithinConcurrent_};
  nestedWithinConcurrent_.push_back(IndexVarKind::FORALL);
  doContext.Check(stmt);
  doContext.ActivateIndexVars(GetControls(stmt));
}
void DoForallChecker::Leave(const parser::ForallStmt &stmt) {
  DoContext doContext{context_, IndexVarKind::FORALL, nestedWithinConcurrent_};
  doContext.DeactivateIndexVars(GetControls(stmt));
  nestedWithinConcurrent_.pop_back();
}
void DoForallChecker::Leave(const parser::ForallAssignmentStmt &stmt) {
  DoContext doContext{context_, IndexVarKind::FORALL, nestedWithinConcurrent_};
  doContext.Check(stmt);
}

template <typename A>
static parser::CharBlock GetConstructPosition(const A &a) {
  return std::get<0>(a.t).source;
}

static parser::CharBlock GetNodePosition(const ConstructNode &construct) {
  return common::visit(
      [&](const auto &x) { return GetConstructPosition(*x); }, construct);
}

void DoForallChecker::SayBadLeave(StmtType stmtType,
    const char *enclosingStmtName, const ConstructNode &construct) const {
  context_
      .Say("%s must not leave a %s statement"_err_en_US, EnumToString(stmtType),
          enclosingStmtName)
      .Attach(GetNodePosition(construct), "The construct that was left"_en_US);
}

static const parser::DoConstruct *MaybeGetDoConstruct(
    const ConstructNode &construct) {
  if (const auto *doNode{
          std::get_if<const parser::DoConstruct *>(&construct)}) {
    return *doNode;
  } else {
    return nullptr;
  }
}

static bool ConstructIsDoConcurrent(const ConstructNode &construct) {
  const parser::DoConstruct *doConstruct{MaybeGetDoConstruct(construct)};
  return doConstruct && doConstruct->IsDoConcurrent();
}

// Check that CYCLE and EXIT statements do not cause flow of control to
// leave DO CONCURRENT, CRITICAL, or CHANGE TEAM constructs.
void DoForallChecker::CheckForBadLeave(
    StmtType stmtType, const ConstructNode &construct) const {
  common::visit(common::visitors{
                    [&](const parser::DoConstruct *doConstructPtr) {
                      if (doConstructPtr->IsDoConcurrent()) {
                        // C1135 and C1167 -- CYCLE and EXIT statements can't
                        // leave a DO CONCURRENT
                        SayBadLeave(stmtType, "DO CONCURRENT", construct);
                      }
                    },
                    [&](const parser::CriticalConstruct *) {
                      // C1135 and C1168 -- similarly, for CRITICAL
                      SayBadLeave(stmtType, "CRITICAL", construct);
                    },
                    [&](const parser::ChangeTeamConstruct *) {
                      // C1135 and C1168 -- similarly, for CHANGE TEAM
                      SayBadLeave(stmtType, "CHANGE TEAM", construct);
                    },
                    [](const auto *) {},
                },
      construct);
}

static bool StmtMatchesConstruct(const parser::Name *stmtName,
    StmtType stmtType, const std::optional<parser::Name> &constructName,
    const ConstructNode &construct) {
  bool inDoConstruct{MaybeGetDoConstruct(construct) != nullptr};
  if (!stmtName) {
    return inDoConstruct; // Unlabeled statements match all DO constructs
  } else if (constructName && constructName->source == stmtName->source) {
    return stmtType == StmtType::EXIT || inDoConstruct;
  } else {
    return false;
  }
}

// C1167 Can't EXIT from a DO CONCURRENT
void DoForallChecker::CheckDoConcurrentExit(
    StmtType stmtType, const ConstructNode &construct) const {
  if (stmtType == StmtType::EXIT && ConstructIsDoConcurrent(construct)) {
    SayBadLeave(StmtType::EXIT, "DO CONCURRENT", construct);
  }
}

// Check nesting violations for a CYCLE or EXIT statement.  Loop up the
// nesting levels looking for a construct that matches the CYCLE or EXIT
// statment.  At every construct, check for a violation.  If we find a match
// without finding a violation, the check is complete.
void DoForallChecker::CheckNesting(
    StmtType stmtType, const parser::Name *stmtName) const {
  const ConstructStack &stack{context_.constructStack()};
  for (auto iter{stack.cend()}; iter-- != stack.cbegin();) {
    const ConstructNode &construct{*iter};
    const std::optional<parser::Name> &constructName{
        MaybeGetNodeName(construct)};
    if (StmtMatchesConstruct(stmtName, stmtType, constructName, construct)) {
      CheckDoConcurrentExit(stmtType, construct);
      return; // We got a match, so we're finished checking
    }
    CheckForBadLeave(stmtType, construct);
  }

  // We haven't found a match in the enclosing constructs
  if (stmtType == StmtType::EXIT) {
    context_.Say("No matching construct for EXIT statement"_err_en_US);
  } else {
    context_.Say("No matching DO construct for CYCLE statement"_err_en_US);
  }
}

// C1135 -- Nesting for CYCLE statements
void DoForallChecker::Enter(const parser::CycleStmt &cycleStmt) {
  CheckNesting(StmtType::CYCLE, common::GetPtrFromOptional(cycleStmt.v));
}

// C1167 and C1168 -- Nesting for EXIT statements
void DoForallChecker::Enter(const parser::ExitStmt &exitStmt) {
  CheckNesting(StmtType::EXIT, common::GetPtrFromOptional(exitStmt.v));
}

void DoForallChecker::Leave(const parser::AssignmentStmt &stmt) {
  const auto &variable{std::get<parser::Variable>(stmt.t)};
  context_.CheckIndexVarRedefine(variable);
}

static void CheckIfArgIsDoVar(const evaluate::ActualArgument &arg,
    const parser::CharBlock location, SemanticsContext &context) {
  common::Intent intent{arg.dummyIntent()};
  if (intent == common::Intent::Out || intent == common::Intent::InOut) {
    if (const SomeExpr * argExpr{arg.UnwrapExpr()}) {
      if (const Symbol * var{evaluate::UnwrapWholeSymbolDataRef(*argExpr)}) {
        if (intent == common::Intent::Out) {
          context.CheckIndexVarRedefine(location, *var);
        } else {
          context.WarnIndexVarRedefine(location, *var); // INTENT(INOUT)
        }
      }
    }
  }
}

// Check to see if a DO variable is being passed as an actual argument to a
// dummy argument whose intent is OUT or INOUT.  To do this, we need to find
// the expressions for actual arguments which contain DO variables.  We get the
// intents of the dummy arguments from the ProcedureRef in the "typedCall"
// field of the CallStmt which was filled in during expression checking.  At
// the same time, we need to iterate over the parser::Expr versions of the
// actual arguments to get their source locations of the arguments for the
// messages.
void DoForallChecker::Leave(const parser::CallStmt &callStmt) {
  if (const auto &typedCall{callStmt.typedCall}) {
    const auto &parsedArgs{
        std::get<std::list<parser::ActualArgSpec>>(callStmt.call.t)};
    auto parsedArgIter{parsedArgs.begin()};
    const evaluate::ActualArguments &checkedArgs{typedCall->arguments()};
    for (const auto &checkedOptionalArg : checkedArgs) {
      if (parsedArgIter == parsedArgs.end()) {
        break; // No more parsed arguments, we're done.
      }
      const auto &parsedArg{std::get<parser::ActualArg>(parsedArgIter->t)};
      ++parsedArgIter;
      if (checkedOptionalArg) {
        const evaluate::ActualArgument &checkedArg{*checkedOptionalArg};
        if (const auto *parsedExpr{
                std::get_if<common::Indirection<parser::Expr>>(&parsedArg.u)}) {
          CheckIfArgIsDoVar(checkedArg, parsedExpr->value().source, context_);
        }
      }
    }
  }
}

void DoForallChecker::Leave(const parser::ConnectSpec &connectSpec) {
  const auto *newunit{
      std::get_if<parser::ConnectSpec::Newunit>(&connectSpec.u)};
  if (newunit) {
    context_.CheckIndexVarRedefine(
        parser::UnwrapRef<parser::Variable>(newunit));
  }
}

using ActualArgumentSet = std::set<evaluate::ActualArgumentRef>;

struct CollectActualArgumentsHelper
    : public evaluate::SetTraverse<CollectActualArgumentsHelper,
          ActualArgumentSet> {
  using Base = SetTraverse<CollectActualArgumentsHelper, ActualArgumentSet>;
  CollectActualArgumentsHelper() : Base{*this} {}
  using Base::operator();
  ActualArgumentSet operator()(const evaluate::ActualArgument &arg) const {
    return Combine(ActualArgumentSet{arg},
        CollectActualArgumentsHelper{}(arg.UnwrapExpr()));
  }
};

template <typename A> ActualArgumentSet CollectActualArguments(const A &x) {
  return CollectActualArgumentsHelper{}(x);
}

template ActualArgumentSet CollectActualArguments(const SomeExpr &);

void DoForallChecker::Enter(const parser::Expr &parsedExpr) { ++exprDepth_; }

void DoForallChecker::Leave(const parser::Expr &parsedExpr) {
  CHECK(exprDepth_ > 0);
  if (--exprDepth_ == 0) { // Only check top level expressions
    if (const SomeExpr * expr{GetExpr(context_, parsedExpr)}) {
      ActualArgumentSet argSet{CollectActualArguments(*expr)};
      for (const evaluate::ActualArgumentRef &argRef : argSet) {
        CheckIfArgIsDoVar(*argRef, parsedExpr.source, context_);
      }
    }
  }
}

void DoForallChecker::Leave(const parser::InquireSpec &inquireSpec) {
  const auto *intVar{std::get_if<parser::InquireSpec::IntVar>(&inquireSpec.u)};
  if (intVar) {
    const auto &scalar{std::get<parser::ScalarIntVariable>(intVar->t)};
    context_.CheckIndexVarRedefine(parser::UnwrapRef<parser::Variable>(scalar));
  }
}

void DoForallChecker::Leave(const parser::IoControlSpec &ioControlSpec) {
  const auto *size{std::get_if<parser::IoControlSpec::Size>(&ioControlSpec.u)};
  if (size) {
    context_.CheckIndexVarRedefine(parser::UnwrapRef<parser::Variable>(size));
  }
}

static void CheckIoImpliedDoIndex(
    SemanticsContext &context, const parser::Name &name) {
  if (name.symbol) {
    context.CheckIndexVarRedefine(name.source, *name.symbol);
    if (auto why{WhyNotDefinable(name.source, name.symbol->owner(),
            DefinabilityFlags{}, *name.symbol)}) {
      context.Say(std::move(*why));
    }
  }
}

void DoForallChecker::Leave(const parser::OutputImpliedDo &outputImpliedDo) {
  CheckIoImpliedDoIndex(context_,
<<<<<<< HEAD
      std::get<parser::IoImpliedDoControl>(outputImpliedDo.t).name.thing.thing);
=======
      parser::UnwrapRef<parser::Name>(
          std::get<parser::IoImpliedDoControl>(outputImpliedDo.t).name));
>>>>>>> 54c4ef26
}

void DoForallChecker::Leave(const parser::InputImpliedDo &inputImpliedDo) {
  CheckIoImpliedDoIndex(context_,
<<<<<<< HEAD
      std::get<parser::IoImpliedDoControl>(inputImpliedDo.t).name.thing.thing);
=======
      parser::UnwrapRef<parser::Name>(
          std::get<parser::IoImpliedDoControl>(inputImpliedDo.t).name));
>>>>>>> 54c4ef26
}

void DoForallChecker::Leave(const parser::StatVariable &statVariable) {
  context_.CheckIndexVarRedefine(
      parser::UnwrapRef<parser::Variable>(statVariable));
}

} // namespace Fortran::semantics<|MERGE_RESOLUTION|>--- conflicted
+++ resolved
@@ -1193,22 +1193,14 @@
 
 void DoForallChecker::Leave(const parser::OutputImpliedDo &outputImpliedDo) {
   CheckIoImpliedDoIndex(context_,
-<<<<<<< HEAD
-      std::get<parser::IoImpliedDoControl>(outputImpliedDo.t).name.thing.thing);
-=======
       parser::UnwrapRef<parser::Name>(
           std::get<parser::IoImpliedDoControl>(outputImpliedDo.t).name));
->>>>>>> 54c4ef26
 }
 
 void DoForallChecker::Leave(const parser::InputImpliedDo &inputImpliedDo) {
   CheckIoImpliedDoIndex(context_,
-<<<<<<< HEAD
-      std::get<parser::IoImpliedDoControl>(inputImpliedDo.t).name.thing.thing);
-=======
       parser::UnwrapRef<parser::Name>(
           std::get<parser::IoImpliedDoControl>(inputImpliedDo.t).name));
->>>>>>> 54c4ef26
 }
 
 void DoForallChecker::Leave(const parser::StatVariable &statVariable) {
