//===-- lib/Semantics/canonicalize-directives.cpp -------------------------===//
//
// Part of the LLVM Project, under the Apache License v2.0 with LLVM Exceptions.
// See https://llvm.org/LICENSE.txt for license information.
// SPDX-License-Identifier: Apache-2.0 WITH LLVM-exception
//
//===----------------------------------------------------------------------===//

#include "canonicalize-directives.h"
#include "flang/Parser/parse-tree-visitor.h"
#include "flang/Semantics/tools.h"

namespace Fortran::semantics {

using namespace parser::literals;

// Check that directives are associated with the correct constructs.
// Directives that need to be associated with other constructs in the execution
// part are moved to the execution part so they can be checked there.
class CanonicalizationOfDirectives {
public:
  CanonicalizationOfDirectives(parser::Messages &messages)
      : messages_{messages} {}

  template <typename T> bool Pre(T &) { return true; }
  template <typename T> void Post(T &) {}

  // Move directives that must appear in the Execution part out of the
  // Specification part.
  void Post(parser::SpecificationPart &spec);
  bool Pre(parser::ExecutionPart &x);

  // Ensure that directives associated with constructs appear accompanying the
  // construct.
  void Post(parser::Block &block);

private:
  // Ensure that loop directives appear immediately before a loop.
  void CheckLoopDirective(parser::CompilerDirective &dir, parser::Block &block,
      std::list<parser::ExecutionPartConstruct>::iterator it);

  parser::Messages &messages_;

  // Directives to be moved to the Execution part from the Specification part.
  std::list<common::Indirection<parser::CompilerDirective>>
      directivesToConvert_;
};

bool CanonicalizeDirectives(
    parser::Messages &messages, parser::Program &program) {
  CanonicalizationOfDirectives dirs{messages};
  Walk(program, dirs);
  return !messages.AnyFatalError();
}

static bool IsExecutionDirective(const parser::CompilerDirective &dir) {
  return std::holds_alternative<parser::CompilerDirective::VectorAlways>(
             dir.u) ||
      std::holds_alternative<parser::CompilerDirective::Unroll>(dir.u) ||
<<<<<<< HEAD
      std::holds_alternative<parser::CompilerDirective::UnrollAndJam>(dir.u);
=======
      std::holds_alternative<parser::CompilerDirective::UnrollAndJam>(dir.u) ||
      std::holds_alternative<parser::CompilerDirective::NoVector>(dir.u) ||
      std::holds_alternative<parser::CompilerDirective::NoUnroll>(dir.u) ||
      std::holds_alternative<parser::CompilerDirective::NoUnrollAndJam>(dir.u);
>>>>>>> d465594a
}

void CanonicalizationOfDirectives::Post(parser::SpecificationPart &spec) {
  auto &list{
      std::get<std::list<common::Indirection<parser::CompilerDirective>>>(
          spec.t)};
  for (auto it{list.begin()}; it != list.end();) {
    if (IsExecutionDirective(it->value())) {
      directivesToConvert_.emplace_back(std::move(*it));
      it = list.erase(it);
    } else {
      ++it;
    }
  }
}

bool CanonicalizationOfDirectives::Pre(parser::ExecutionPart &x) {
  auto origFirst{x.v.begin()};
  for (auto &dir : directivesToConvert_) {
    x.v.insert(origFirst,
        parser::ExecutionPartConstruct{
            parser::ExecutableConstruct{std::move(dir)}});
  }

  directivesToConvert_.clear();
  return true;
}

void CanonicalizationOfDirectives::CheckLoopDirective(
    parser::CompilerDirective &dir, parser::Block &block,
    std::list<parser::ExecutionPartConstruct>::iterator it) {

  // Skip over this and other compiler directives
  while (it != block.end() && parser::Unwrap<parser::CompilerDirective>(*it)) {
    ++it;
  }

  if (it == block.end() ||
      (!parser::Unwrap<parser::DoConstruct>(*it) &&
          !parser::Unwrap<parser::OpenACCLoopConstruct>(*it) &&
          !parser::Unwrap<parser::OpenACCCombinedConstruct>(*it))) {
    std::string s{parser::ToUpperCaseLetters(dir.source.ToString())};
    s.pop_back(); // Remove trailing newline from source string
    messages_.Say(
        dir.source, "A DO loop must follow the %s directive"_warn_en_US, s);
  }
}

void CanonicalizationOfDirectives::Post(parser::Block &block) {
  for (auto it{block.begin()}; it != block.end(); ++it) {
    if (auto *dir{parser::Unwrap<parser::CompilerDirective>(*it)}) {
      std::visit(
          common::visitors{[&](parser::CompilerDirective::VectorAlways &) {
                             CheckLoopDirective(*dir, block, it);
                           },
              [&](parser::CompilerDirective::Unroll &) {
                CheckLoopDirective(*dir, block, it);
              },
              [&](parser::CompilerDirective::UnrollAndJam &) {
                CheckLoopDirective(*dir, block, it);
              },
<<<<<<< HEAD
=======
              [&](parser::CompilerDirective::NoVector &) {
                CheckLoopDirective(*dir, block, it);
              },
              [&](parser::CompilerDirective::NoUnroll &) {
                CheckLoopDirective(*dir, block, it);
              },
              [&](parser::CompilerDirective::NoUnrollAndJam &) {
                CheckLoopDirective(*dir, block, it);
              },
>>>>>>> d465594a
              [&](auto &) {}},
          dir->u);
    }
  }
}

} // namespace Fortran::semantics<|MERGE_RESOLUTION|>--- conflicted
+++ resolved
@@ -57,14 +57,10 @@
   return std::holds_alternative<parser::CompilerDirective::VectorAlways>(
              dir.u) ||
       std::holds_alternative<parser::CompilerDirective::Unroll>(dir.u) ||
-<<<<<<< HEAD
-      std::holds_alternative<parser::CompilerDirective::UnrollAndJam>(dir.u);
-=======
       std::holds_alternative<parser::CompilerDirective::UnrollAndJam>(dir.u) ||
       std::holds_alternative<parser::CompilerDirective::NoVector>(dir.u) ||
       std::holds_alternative<parser::CompilerDirective::NoUnroll>(dir.u) ||
       std::holds_alternative<parser::CompilerDirective::NoUnrollAndJam>(dir.u);
->>>>>>> d465594a
 }
 
 void CanonicalizationOfDirectives::Post(parser::SpecificationPart &spec) {
@@ -126,8 +122,6 @@
               [&](parser::CompilerDirective::UnrollAndJam &) {
                 CheckLoopDirective(*dir, block, it);
               },
-<<<<<<< HEAD
-=======
               [&](parser::CompilerDirective::NoVector &) {
                 CheckLoopDirective(*dir, block, it);
               },
@@ -137,7 +131,6 @@
               [&](parser::CompilerDirective::NoUnrollAndJam &) {
                 CheckLoopDirective(*dir, block, it);
               },
->>>>>>> d465594a
               [&](auto &) {}},
           dir->u);
     }
