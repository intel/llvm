//===-- lib/Semantics/semantics.cpp ---------------------------------------===//
//
// Part of the LLVM Project, under the Apache License v2.0 with LLVM Exceptions.
// See https://llvm.org/LICENSE.txt for license information.
// SPDX-License-Identifier: Apache-2.0 WITH LLVM-exception
//
//===----------------------------------------------------------------------===//

#include "flang/Semantics/semantics.h"
#include "assignment.h"
#include "canonicalize-acc.h"
#include "canonicalize-do.h"
#include "canonicalize-omp.h"
#include "check-acc-structure.h"
#include "check-allocate.h"
#include "check-arithmeticif.h"
#include "check-case.h"
#include "check-coarray.h"
#include "check-cuda.h"
#include "check-data.h"
#include "check-deallocate.h"
#include "check-declarations.h"
#include "check-do-forall.h"
#include "check-if-stmt.h"
#include "check-io.h"
#include "check-namelist.h"
#include "check-nullify.h"
#include "check-omp-structure.h"
#include "check-purity.h"
#include "check-return.h"
#include "check-select-rank.h"
#include "check-select-type.h"
#include "check-stop.h"
#include "compute-offsets.h"
#include "mod-file.h"
#include "resolve-labels.h"
#include "resolve-names.h"
#include "rewrite-parse-tree.h"
#include "flang/Common/default-kinds.h"
#include "flang/Parser/parse-tree-visitor.h"
#include "flang/Parser/tools.h"
#include "flang/Semantics/expression.h"
#include "flang/Semantics/scope.h"
#include "flang/Semantics/symbol.h"
#include "llvm/Support/raw_ostream.h"
#include "llvm/TargetParser/Host.h"
#include "llvm/TargetParser/Triple.h"

namespace Fortran::semantics {

using NameToSymbolMap = std::multimap<parser::CharBlock, SymbolRef>;
static void DoDumpSymbols(llvm::raw_ostream &, const Scope &, int indent = 0);
static void PutIndent(llvm::raw_ostream &, int indent);

static void GetSymbolNames(const Scope &scope, NameToSymbolMap &symbols) {
  // Finds all symbol names in the scope without collecting duplicates.
  for (const auto &pair : scope) {
    symbols.emplace(pair.second->name(), *pair.second);
  }
  for (const auto &pair : scope.commonBlocks()) {
    symbols.emplace(pair.second->name(), *pair.second);
  }
  for (const auto &child : scope.children()) {
    GetSymbolNames(child, symbols);
  }
}

// A parse tree visitor that calls Enter/Leave functions from each checker
// class C supplied as template parameters. Enter is called before the node's
// children are visited, Leave is called after. No two checkers may have the
// same Enter or Leave function. Each checker must be constructible from
// SemanticsContext and have BaseChecker as a virtual base class.
template <typename... C>
class SemanticsVisitor : public virtual BaseChecker, public virtual C... {
public:
  using BaseChecker::Enter;
  using BaseChecker::Leave;
  using C::Enter...;
  using C::Leave...;
  SemanticsVisitor(SemanticsContext &context)
      : C{context}..., context_{context} {}

  template <typename N> bool Pre(const N &node) {
    if constexpr (common::HasMember<const N *, ConstructNode>) {
      context_.PushConstruct(node);
    }
    Enter(node);
    return true;
  }
  template <typename N> void Post(const N &node) {
    Leave(node);
    if constexpr (common::HasMember<const N *, ConstructNode>) {
      context_.PopConstruct();
    }
  }

  template <typename T> bool Pre(const parser::Statement<T> &node) {
    context_.set_location(node.source);
    Enter(node);
    return true;
  }
  template <typename T> bool Pre(const parser::UnlabeledStatement<T> &node) {
    context_.set_location(node.source);
    Enter(node);
    return true;
  }
  template <typename T> void Post(const parser::Statement<T> &node) {
    Leave(node);
    context_.set_location(std::nullopt);
  }
  template <typename T> void Post(const parser::UnlabeledStatement<T> &node) {
    Leave(node);
    context_.set_location(std::nullopt);
  }

  bool Walk(const parser::Program &program) {
    parser::Walk(program, *this);
    return !context_.AnyFatalError();
  }

private:
  SemanticsContext &context_;
};

class MiscChecker : public virtual BaseChecker {
public:
  explicit MiscChecker(SemanticsContext &context) : context_{context} {}
  void Leave(const parser::EntryStmt &) {
    if (!context_.constructStack().empty()) { // C1571
      context_.Say("ENTRY may not appear in an executable construct"_err_en_US);
    }
  }
  void Leave(const parser::AssignStmt &stmt) {
    CheckAssignGotoName(std::get<parser::Name>(stmt.t));
  }
  void Leave(const parser::AssignedGotoStmt &stmt) {
    CheckAssignGotoName(std::get<parser::Name>(stmt.t));
  }

private:
  void CheckAssignGotoName(const parser::Name &name) {
    if (context_.HasError(name.symbol)) {
      return;
    }
    const Symbol &symbol{DEREF(name.symbol)};
    auto type{evaluate::DynamicType::From(symbol)};
    if (!IsVariableName(symbol) || symbol.Rank() != 0 || !type ||
        type->category() != TypeCategory::Integer ||
        type->kind() !=
            context_.defaultKinds().GetDefaultKind(TypeCategory::Integer)) {
      context_
          .Say(name.source,
              "'%s' must be a default integer scalar variable"_err_en_US,
              name.source)
          .Attach(symbol.name(), "Declaration of '%s'"_en_US, symbol.name());
    }
  }

  SemanticsContext &context_;
};

using StatementSemanticsPass1 = ExprChecker;
using StatementSemanticsPass2 = SemanticsVisitor<AllocateChecker,
    ArithmeticIfStmtChecker, AssignmentChecker, CaseChecker, CoarrayChecker,
    DataChecker, DeallocateChecker, DoForallChecker, IfStmtChecker, IoChecker,
    MiscChecker, NamelistChecker, NullifyChecker, PurityChecker,
    ReturnStmtChecker, SelectRankConstructChecker, SelectTypeChecker,
    StopChecker>;
using StatementSemanticsPass3 =
    SemanticsVisitor<AccStructureChecker, OmpStructureChecker, CUDAChecker>;

static bool PerformStatementSemantics(
    SemanticsContext &context, parser::Program &program) {
  ResolveNames(context, program, context.globalScope());
  RewriteParseTree(context, program);
  ComputeOffsets(context, context.globalScope());
  CheckDeclarations(context);
  StatementSemanticsPass1{context}.Walk(program);
  StatementSemanticsPass2 pass2{context};
  pass2.Walk(program);
  if (context.languageFeatures().IsEnabled(common::LanguageFeature::OpenACC) ||
      context.languageFeatures().IsEnabled(common::LanguageFeature::OpenMP) ||
      context.languageFeatures().IsEnabled(common::LanguageFeature::CUDA)) {
    StatementSemanticsPass3{context}.Walk(program);
  }
  if (!context.AnyFatalError()) {
    pass2.CompileDataInitializationsIntoInitializers();
  }
  return !context.AnyFatalError();
}

/// This class keeps track of the common block appearances with the biggest size
/// and with an initial value (if any) in a program. This allows reporting
/// conflicting initialization and warning about appearances of a same
/// named common block with different sizes. The biggest common block size and
/// initialization (if any) can later be provided so that lowering can generate
/// the correct symbol size and initial values, even when named common blocks
/// appears with different sizes and are initialized outside of block data.
class CommonBlockMap {
private:
  struct CommonBlockInfo {
    // Common block symbol for the appearance with the biggest size.
    SymbolRef biggestSize;
    // Common block symbol for the appearance with the initialized members (if
    // any).
    std::optional<SymbolRef> initialization;
  };

public:
  void MapCommonBlockAndCheckConflicts(
      SemanticsContext &context, const Symbol &common) {
    const Symbol *isInitialized{CommonBlockIsInitialized(common)};
    auto [it, firstAppearance] = commonBlocks_.insert({common.name(),
        isInitialized ? CommonBlockInfo{common, common}
                      : CommonBlockInfo{common, std::nullopt}});
    if (!firstAppearance) {
      CommonBlockInfo &info{it->second};
      if (isInitialized) {
        if (info.initialization.has_value() &&
            &**info.initialization != &common) {
          // Use the location of the initialization in the error message because
          // common block symbols may have no location if they are blank
          // commons.
          const Symbol &previousInit{
              DEREF(CommonBlockIsInitialized(**info.initialization))};
          context
              .Say(isInitialized->name(),
                  "Multiple initialization of COMMON block /%s/"_err_en_US,
                  common.name())
              .Attach(previousInit.name(),
                  "Previous initialization of COMMON block /%s/"_en_US,
                  common.name());
        } else {
          info.initialization = common;
        }
      }
      if (common.size() != info.biggestSize->size() && !common.name().empty()) {
        context
            .Say(common.name(),
                "A named COMMON block should have the same size everywhere it appears (%zd bytes here)"_port_en_US,
                common.size())
            .Attach(info.biggestSize->name(),
                "Previously defined with a size of %zd bytes"_en_US,
                info.biggestSize->size());
      }
      if (common.size() > info.biggestSize->size()) {
        info.biggestSize = common;
      }
    }
  }

  CommonBlockList GetCommonBlocks() const {
    CommonBlockList result;
    for (const auto &[_, blockInfo] : commonBlocks_) {
      result.emplace_back(
          std::make_pair(blockInfo.initialization ? *blockInfo.initialization
                                                  : blockInfo.biggestSize,
              blockInfo.biggestSize->size()));
    }
    return result;
  }

private:
  /// Return the symbol of an initialized member if a COMMON block
  /// is initalized. Otherwise, return nullptr.
  static Symbol *CommonBlockIsInitialized(const Symbol &common) {
    const auto &commonDetails =
        common.get<Fortran::semantics::CommonBlockDetails>();

    for (const auto &member : commonDetails.objects()) {
      if (IsInitialized(*member)) {
        return &*member;
      }
    }

    // Common block may be initialized via initialized variables that are in an
    // equivalence with the common block members.
    for (const Fortran::semantics::EquivalenceSet &set :
        common.owner().equivalenceSets()) {
      for (const Fortran::semantics::EquivalenceObject &obj : set) {
        if (!obj.symbol.test(
                Fortran::semantics::Symbol::Flag::CompilerCreated)) {
          if (FindCommonBlockContaining(obj.symbol) == &common &&
              IsInitialized(obj.symbol)) {
            return &obj.symbol;
          }
        }
      }
    }
    return nullptr;
  }
  std::map<SourceName, CommonBlockInfo> commonBlocks_;
};

SemanticsContext::SemanticsContext(
    const common::IntrinsicTypeDefaultKinds &defaultKinds,
    const common::LanguageFeatureControl &languageFeatures,
    parser::AllCookedSources &allCookedSources)
    : defaultKinds_{defaultKinds}, languageFeatures_{languageFeatures},
      allCookedSources_{allCookedSources},
      intrinsics_{evaluate::IntrinsicProcTable::Configure(defaultKinds_)},
      globalScope_{*this}, intrinsicModulesScope_{globalScope_.MakeScope(
                               Scope::Kind::IntrinsicModules, nullptr)},
      foldingContext_{parser::ContextualMessages{&messages_}, defaultKinds_,
          intrinsics_, targetCharacteristics_} {}

SemanticsContext::~SemanticsContext() {}

int SemanticsContext::GetDefaultKind(TypeCategory category) const {
  return defaultKinds_.GetDefaultKind(category);
}

const DeclTypeSpec &SemanticsContext::MakeNumericType(
    TypeCategory category, int kind) {
  if (kind == 0) {
    kind = GetDefaultKind(category);
  }
  return globalScope_.MakeNumericType(category, KindExpr{kind});
}
const DeclTypeSpec &SemanticsContext::MakeLogicalType(int kind) {
  if (kind == 0) {
    kind = GetDefaultKind(TypeCategory::Logical);
  }
  return globalScope_.MakeLogicalType(KindExpr{kind});
}

bool SemanticsContext::AnyFatalError() const {
  return !messages_.empty() &&
      (warningsAreErrors_ || messages_.AnyFatalError());
}
bool SemanticsContext::HasError(const Symbol &symbol) {
  return errorSymbols_.count(symbol) > 0;
}
bool SemanticsContext::HasError(const Symbol *symbol) {
  return !symbol || HasError(*symbol);
}
bool SemanticsContext::HasError(const parser::Name &name) {
  return HasError(name.symbol);
}
void SemanticsContext::SetError(const Symbol &symbol, bool value) {
  if (value) {
    CheckError(symbol);
    errorSymbols_.emplace(symbol);
  }
}
void SemanticsContext::CheckError(const Symbol &symbol) {
  if (!AnyFatalError()) {
    std::string buf;
    llvm::raw_string_ostream ss{buf};
    ss << symbol;
    common::die(
        "No error was reported but setting error on: %s", ss.str().c_str());
  }
}

const Scope &SemanticsContext::FindScope(parser::CharBlock source) const {
  return const_cast<SemanticsContext *>(this)->FindScope(source);
}

Scope &SemanticsContext::FindScope(parser::CharBlock source) {
  if (auto *scope{globalScope_.FindScope(source)}) {
    return *scope;
  } else {
    common::die(
        "SemanticsContext::FindScope(): invalid source location for '%s'",
        source.ToString().c_str());
  }
}

bool SemanticsContext::IsInModuleFile(parser::CharBlock source) const {
  for (const Scope *scope{&FindScope(source)}; !scope->IsGlobal();
       scope = &scope->parent()) {
    if (scope->IsModuleFile()) {
      return true;
    }
  }
  return false;
}

void SemanticsContext::PopConstruct() {
  CHECK(!constructStack_.empty());
  constructStack_.pop_back();
}

void SemanticsContext::CheckIndexVarRedefine(const parser::CharBlock &location,
    const Symbol &variable, parser::MessageFixedText &&message) {
  const Symbol &symbol{ResolveAssociations(variable)};
  auto it{activeIndexVars_.find(symbol)};
  if (it != activeIndexVars_.end()) {
    std::string kind{EnumToString(it->second.kind)};
    Say(location, std::move(message), kind, symbol.name())
        .Attach(it->second.location, "Enclosing %s construct"_en_US, kind);
  }
}

void SemanticsContext::WarnIndexVarRedefine(
    const parser::CharBlock &location, const Symbol &variable) {
  CheckIndexVarRedefine(location, variable,
      "Possible redefinition of %s variable '%s'"_warn_en_US);
}

void SemanticsContext::CheckIndexVarRedefine(
    const parser::CharBlock &location, const Symbol &variable) {
  CheckIndexVarRedefine(
      location, variable, "Cannot redefine %s variable '%s'"_err_en_US);
}

void SemanticsContext::CheckIndexVarRedefine(const parser::Variable &variable) {
  if (const Symbol * entity{GetLastName(variable).symbol}) {
    CheckIndexVarRedefine(variable.GetSource(), *entity);
  }
}

void SemanticsContext::CheckIndexVarRedefine(const parser::Name &name) {
  if (const Symbol * entity{name.symbol}) {
    CheckIndexVarRedefine(name.source, *entity);
  }
}

void SemanticsContext::ActivateIndexVar(
    const parser::Name &name, IndexVarKind kind) {
  CheckIndexVarRedefine(name);
  if (const Symbol * indexVar{name.symbol}) {
    activeIndexVars_.emplace(
        ResolveAssociations(*indexVar), IndexVarInfo{name.source, kind});
  }
}

void SemanticsContext::DeactivateIndexVar(const parser::Name &name) {
  if (Symbol * indexVar{name.symbol}) {
    auto it{activeIndexVars_.find(ResolveAssociations(*indexVar))};
    if (it != activeIndexVars_.end() && it->second.location == name.source) {
      activeIndexVars_.erase(it);
    }
  }
}

SymbolVector SemanticsContext::GetIndexVars(IndexVarKind kind) {
  SymbolVector result;
  for (const auto &[symbol, info] : activeIndexVars_) {
    if (info.kind == kind) {
      result.push_back(symbol);
    }
  }
  return result;
}

SourceName SemanticsContext::SaveTempName(std::string &&name) {
  return {*tempNames_.emplace(std::move(name)).first};
}

SourceName SemanticsContext::GetTempName(const Scope &scope) {
  for (const auto &str : tempNames_) {
    if (IsTempName(str)) {
      SourceName name{str};
      if (scope.find(name) == scope.end()) {
        return name;
      }
    }
  }
  return SaveTempName(".F18."s + std::to_string(tempNames_.size()));
}

bool SemanticsContext::IsTempName(const std::string &name) {
  return name.size() > 5 && name.substr(0, 5) == ".F18.";
}

Scope *SemanticsContext::GetBuiltinModule(const char *name) {
  return ModFileReader{*this}.Read(SourceName{name, std::strlen(name)},
      true /*intrinsic*/, nullptr, true /*silence errors*/);
}

void SemanticsContext::UseFortranBuiltinsModule() {
  if (builtinsScope_ == nullptr) {
    builtinsScope_ = GetBuiltinModule("__fortran_builtins");
    if (builtinsScope_) {
      intrinsics_.SupplyBuiltins(*builtinsScope_);
    }
  }
}

void SemanticsContext::UsePPCBuiltinTypesModule() {
  if (ppcBuiltinTypesScope_ == nullptr) {
    ppcBuiltinTypesScope_ = GetBuiltinModule("__ppc_types");
  }
}

const Scope &SemanticsContext::GetCUDABuiltinsScope() {
  if (!cudaBuiltinsScope_) {
    cudaBuiltinsScope_ = GetBuiltinModule("__cuda_builtins");
    CHECK(cudaBuiltinsScope_.value() != nullptr);
  }
  return **cudaBuiltinsScope_;
}

void SemanticsContext::UsePPCBuiltinsModule() {
  if (ppcBuiltinsScope_ == nullptr) {
    ppcBuiltinsScope_ = GetBuiltinModule("__ppc_intrinsics");
  }
}

parser::Program &SemanticsContext::SaveParseTree(parser::Program &&tree) {
  return modFileParseTrees_.emplace_back(std::move(tree));
}

bool Semantics::Perform() {
  // Implicitly USE the __Fortran_builtins module so that special types
  // (e.g., __builtin_team_type) are available to semantics, esp. for
  // intrinsic checking.
  if (!program_.v.empty()) {
    const auto *frontModule{std::get_if<common::Indirection<parser::Module>>(
        &program_.v.front().u)};
    if (frontModule &&
        (std::get<parser::Statement<parser::ModuleStmt>>(frontModule->value().t)
                    .statement.v.source == "__fortran_builtins" ||
            std::get<parser::Statement<parser::ModuleStmt>>(
                frontModule->value().t)
                    .statement.v.source == "__ppc_types")) {
      // Don't try to read the builtins module when we're actually building it.
    } else if (frontModule &&
        std::get<parser::Statement<parser::ModuleStmt>>(frontModule->value().t)
<<<<<<< HEAD
                .statement.v.source == "__fortran_ppc_intrinsics") {
=======
                .statement.v.source == "__ppc_intrinsics") {
>>>>>>> bac3a63c
      // The derived type definition for the vectors is needed.
      context_.UsePPCBuiltinTypesModule();
    } else {
      context_.UseFortranBuiltinsModule();
      llvm::Triple targetTriple{llvm::Triple(
          llvm::Triple::normalize(llvm::sys::getDefaultTargetTriple()))};
      // Only use __ppc_intrinsics module when targetting PowerPC arch
      if (context_.targetCharacteristics().isPPC()) {
        context_.UsePPCBuiltinTypesModule();
        context_.UsePPCBuiltinsModule();
      }
    }
  }
  return ValidateLabels(context_, program_) &&
      parser::CanonicalizeDo(program_) && // force line break
      CanonicalizeAcc(context_.messages(), program_) &&
      CanonicalizeOmp(context_.messages(), program_) &&
      CanonicalizeCUDA(program_) &&
      PerformStatementSemantics(context_, program_) &&
      ModFileWriter{context_}.WriteAll();
}

void Semantics::EmitMessages(llvm::raw_ostream &os) const {
  context_.messages().Emit(os, context_.allCookedSources());
}

void Semantics::DumpSymbols(llvm::raw_ostream &os) {
  DoDumpSymbols(os, context_.globalScope());
}

void Semantics::DumpSymbolsSources(llvm::raw_ostream &os) const {
  NameToSymbolMap symbols;
  GetSymbolNames(context_.globalScope(), symbols);
  const parser::AllCookedSources &allCooked{context_.allCookedSources()};
  for (const auto &pair : symbols) {
    const Symbol &symbol{pair.second};
    if (auto sourceInfo{allCooked.GetSourcePositionRange(symbol.name())}) {
      os << symbol.name().ToString() << ": " << sourceInfo->first.path << ", "
         << sourceInfo->first.line << ", " << sourceInfo->first.column << "-"
         << sourceInfo->second.column << "\n";
    } else if (symbol.has<semantics::UseDetails>()) {
      os << symbol.name().ToString() << ": "
         << symbol.GetUltimate().owner().symbol()->name().ToString() << "\n";
    }
  }
}

void DoDumpSymbols(llvm::raw_ostream &os, const Scope &scope, int indent) {
  PutIndent(os, indent);
  os << Scope::EnumToString(scope.kind()) << " scope:";
  if (const auto *symbol{scope.symbol()}) {
    os << ' ' << symbol->name();
  }
  if (scope.alignment().has_value()) {
    os << " size=" << scope.size() << " alignment=" << *scope.alignment();
  }
  if (scope.derivedTypeSpec()) {
    os << " instantiation of " << *scope.derivedTypeSpec();
  }
  os << " sourceRange=" << scope.sourceRange().size() << " bytes\n";
  ++indent;
  for (const auto &pair : scope) {
    const auto &symbol{*pair.second};
    PutIndent(os, indent);
    os << symbol << '\n';
    if (const auto *details{symbol.detailsIf<GenericDetails>()}) {
      if (const auto &type{details->derivedType()}) {
        PutIndent(os, indent);
        os << *type << '\n';
      }
    }
  }
  if (!scope.equivalenceSets().empty()) {
    PutIndent(os, indent);
    os << "Equivalence Sets:";
    for (const auto &set : scope.equivalenceSets()) {
      os << ' ';
      char sep = '(';
      for (const auto &object : set) {
        os << sep << object.AsFortran();
        sep = ',';
      }
      os << ')';
    }
    os << '\n';
  }
  if (!scope.crayPointers().empty()) {
    PutIndent(os, indent);
    os << "Cray Pointers:";
    for (const auto &[pointee, pointer] : scope.crayPointers()) {
      os << " (" << pointer->name() << ',' << pointee << ')';
    }
  }
  for (const auto &pair : scope.commonBlocks()) {
    const auto &symbol{*pair.second};
    PutIndent(os, indent);
    os << symbol << '\n';
  }
  for (const auto &child : scope.children()) {
    DoDumpSymbols(os, child, indent);
  }
  --indent;
}

static void PutIndent(llvm::raw_ostream &os, int indent) {
  for (int i = 0; i < indent; ++i) {
    os << "  ";
  }
}

void SemanticsContext::MapCommonBlockAndCheckConflicts(const Symbol &common) {
  if (!commonBlockMap_) {
    commonBlockMap_ = std::make_unique<CommonBlockMap>();
  }
  commonBlockMap_->MapCommonBlockAndCheckConflicts(*this, common);
}

CommonBlockList SemanticsContext::GetCommonBlocks() const {
  if (commonBlockMap_) {
    return commonBlockMap_->GetCommonBlocks();
  }
  return {};
}

} // namespace Fortran::semantics<|MERGE_RESOLUTION|>--- conflicted
+++ resolved
@@ -519,11 +519,7 @@
       // Don't try to read the builtins module when we're actually building it.
     } else if (frontModule &&
         std::get<parser::Statement<parser::ModuleStmt>>(frontModule->value().t)
-<<<<<<< HEAD
-                .statement.v.source == "__fortran_ppc_intrinsics") {
-=======
                 .statement.v.source == "__ppc_intrinsics") {
->>>>>>> bac3a63c
       // The derived type definition for the vectors is needed.
       context_.UsePPCBuiltinTypesModule();
     } else {
