//===-- lib/Semantics/check-acc-structure.cpp -----------------------------===//
//
// Part of the LLVM Project, under the Apache License v2.0 with LLVM Exceptions.
// See https://llvm.org/LICENSE.txt for license information.
// SPDX-License-Identifier: Apache-2.0 WITH LLVM-exception
//
//===----------------------------------------------------------------------===//
#include "check-acc-structure.h"
#include "flang/Parser/parse-tree.h"
#include "flang/Semantics/tools.h"

#define CHECK_SIMPLE_CLAUSE(X, Y) \
  void AccStructureChecker::Enter(const parser::AccClause::X &) { \
    CheckAllowed(llvm::acc::Clause::Y); \
  }

#define CHECK_REQ_SCALAR_INT_CONSTANT_CLAUSE(X, Y) \
  void AccStructureChecker::Enter(const parser::AccClause::X &c) { \
    CheckAllowed(llvm::acc::Clause::Y); \
    RequiresConstantPositiveParameter(llvm::acc::Clause::Y, c.v); \
  }

namespace Fortran::semantics {

static constexpr inline AccClauseSet
    computeConstructOnlyAllowedAfterDeviceTypeClauses{
        llvm::acc::Clause::ACCC_async, llvm::acc::Clause::ACCC_wait,
        llvm::acc::Clause::ACCC_num_gangs, llvm::acc::Clause::ACCC_num_workers,
        llvm::acc::Clause::ACCC_vector_length};

static constexpr inline AccClauseSet loopOnlyAllowedAfterDeviceTypeClauses{
    llvm::acc::Clause::ACCC_auto, llvm::acc::Clause::ACCC_collapse,
    llvm::acc::Clause::ACCC_independent, llvm::acc::Clause::ACCC_gang,
    llvm::acc::Clause::ACCC_seq, llvm::acc::Clause::ACCC_tile,
    llvm::acc::Clause::ACCC_vector, llvm::acc::Clause::ACCC_worker};

static constexpr inline AccClauseSet updateOnlyAllowedAfterDeviceTypeClauses{
    llvm::acc::Clause::ACCC_async, llvm::acc::Clause::ACCC_wait};

static constexpr inline AccClauseSet routineOnlyAllowedAfterDeviceTypeClauses{
    llvm::acc::Clause::ACCC_bind, llvm::acc::Clause::ACCC_gang,
    llvm::acc::Clause::ACCC_vector, llvm::acc::Clause::ACCC_worker};

bool AccStructureChecker::CheckAllowedModifier(llvm::acc::Clause clause) {
  if (GetContext().directive == llvm::acc::ACCD_enter_data ||
      GetContext().directive == llvm::acc::ACCD_exit_data) {
    context_.Say(GetContext().clauseSource,
        "Modifier is not allowed for the %s clause "
        "on the %s directive"_err_en_US,
        parser::ToUpperCaseLetters(getClauseName(clause).str()),
        ContextDirectiveAsFortran());
    return true;
  }
  return false;
}

bool AccStructureChecker::IsComputeConstruct(
    llvm::acc::Directive directive) const {
  return directive == llvm::acc::ACCD_parallel ||
      directive == llvm::acc::ACCD_parallel_loop ||
      directive == llvm::acc::ACCD_serial ||
      directive == llvm::acc::ACCD_serial_loop ||
      directive == llvm::acc::ACCD_kernels ||
      directive == llvm::acc::ACCD_kernels_loop;
}

bool AccStructureChecker::IsInsideComputeConstruct() const {
  if (dirContext_.size() <= 1) {
    return false;
  }

  // Check all nested context skipping the first one.
  for (std::size_t i = dirContext_.size() - 1; i > 0; --i) {
    if (IsComputeConstruct(dirContext_[i - 1].directive)) {
      return true;
    }
  }
  return false;
}

void AccStructureChecker::CheckNotInComputeConstruct() {
  if (IsInsideComputeConstruct()) {
    context_.Say(GetContext().directiveSource,
        "Directive %s may not be called within a compute region"_err_en_US,
        ContextDirectiveAsFortran());
  }
}

void AccStructureChecker::Enter(const parser::AccClause &x) {
  SetContextClause(x);
}

void AccStructureChecker::Leave(const parser::AccClauseList &) {}

void AccStructureChecker::Enter(const parser::OpenACCBlockConstruct &x) {
  const auto &beginBlockDir{std::get<parser::AccBeginBlockDirective>(x.t)};
  const auto &endBlockDir{std::get<parser::AccEndBlockDirective>(x.t)};
  const auto &beginAccBlockDir{
      std::get<parser::AccBlockDirective>(beginBlockDir.t)};

  CheckMatching(beginAccBlockDir, endBlockDir.v);
  PushContextAndClauseSets(beginAccBlockDir.source, beginAccBlockDir.v);
}

void AccStructureChecker::Leave(const parser::OpenACCBlockConstruct &x) {
  const auto &beginBlockDir{std::get<parser::AccBeginBlockDirective>(x.t)};
  const auto &blockDir{std::get<parser::AccBlockDirective>(beginBlockDir.t)};
  const parser::Block &block{std::get<parser::Block>(x.t)};
  switch (blockDir.v) {
  case llvm::acc::Directive::ACCD_kernels:
  case llvm::acc::Directive::ACCD_parallel:
  case llvm::acc::Directive::ACCD_serial:
    // Restriction - line 1004-1005
    CheckOnlyAllowedAfter(llvm::acc::Clause::ACCC_device_type,
        computeConstructOnlyAllowedAfterDeviceTypeClauses);
    // Restriction - line 1001
    CheckNoBranching(block, GetContext().directive, blockDir.source);
    break;
  case llvm::acc::Directive::ACCD_data:
    // Restriction - line 1249-1250
    CheckRequireAtLeastOneOf();
    break;
  case llvm::acc::Directive::ACCD_host_data:
    // Restriction - line 1746
    CheckRequireAtLeastOneOf();
    break;
  default:
    break;
  }
  dirContext_.pop_back();
}

void AccStructureChecker::Enter(
    const parser::OpenACCStandaloneDeclarativeConstruct &x) {
  const auto &declarativeDir{std::get<parser::AccDeclarativeDirective>(x.t)};
  PushContextAndClauseSets(declarativeDir.source, declarativeDir.v);
}

void AccStructureChecker::Leave(
    const parser::OpenACCStandaloneDeclarativeConstruct &x) {
  // Restriction - line 2409
  CheckAtLeastOneClause();

  // Restriction - line 2417-2418 - In a Fortran module declaration section,
  // only create, copyin, device_resident, and link clauses are allowed.
  const auto &declarativeDir{std::get<parser::AccDeclarativeDirective>(x.t)};
  const auto &scope{context_.FindScope(declarativeDir.source)};
  const Scope &containingScope{GetProgramUnitContaining(scope)};
  if (containingScope.kind() == Scope::Kind::Module) {
    for (auto cl : GetContext().actualClauses) {
      if (cl != llvm::acc::Clause::ACCC_create &&
          cl != llvm::acc::Clause::ACCC_copyin &&
          cl != llvm::acc::Clause::ACCC_device_resident &&
          cl != llvm::acc::Clause::ACCC_link) {
        context_.Say(GetContext().directiveSource,
            "%s clause is not allowed on the %s directive in module "
            "declaration "
            "section"_err_en_US,
            parser::ToUpperCaseLetters(
                llvm::acc::getOpenACCClauseName(cl).str()),
            ContextDirectiveAsFortran());
      }
    }
  }
  dirContext_.pop_back();
}

void AccStructureChecker::Enter(const parser::OpenACCCombinedConstruct &x) {
  const auto &beginCombinedDir{
      std::get<parser::AccBeginCombinedDirective>(x.t)};
  const auto &combinedDir{
      std::get<parser::AccCombinedDirective>(beginCombinedDir.t)};

  // check matching, End directive is optional
  if (const auto &endCombinedDir{
          std::get<std::optional<parser::AccEndCombinedDirective>>(x.t)}) {
    CheckMatching<parser::AccCombinedDirective>(combinedDir, endCombinedDir->v);
  }

  PushContextAndClauseSets(combinedDir.source, combinedDir.v);
}

void AccStructureChecker::Leave(const parser::OpenACCCombinedConstruct &x) {
  const auto &beginBlockDir{std::get<parser::AccBeginCombinedDirective>(x.t)};
  const auto &combinedDir{
      std::get<parser::AccCombinedDirective>(beginBlockDir.t)};
  switch (combinedDir.v) {
  case llvm::acc::Directive::ACCD_kernels_loop:
  case llvm::acc::Directive::ACCD_parallel_loop:
  case llvm::acc::Directive::ACCD_serial_loop:
    // Restriction - line 1004-1005
    CheckOnlyAllowedAfter(llvm::acc::Clause::ACCC_device_type,
        computeConstructOnlyAllowedAfterDeviceTypeClauses);
    break;
  default:
    break;
  }
  dirContext_.pop_back();
}

void AccStructureChecker::Enter(const parser::OpenACCLoopConstruct &x) {
  const auto &beginDir{std::get<parser::AccBeginLoopDirective>(x.t)};
  const auto &loopDir{std::get<parser::AccLoopDirective>(beginDir.t)};
  PushContextAndClauseSets(loopDir.source, loopDir.v);
}

void AccStructureChecker::Leave(const parser::OpenACCLoopConstruct &x) {
  const auto &beginDir{std::get<parser::AccBeginLoopDirective>(x.t)};
  const auto &loopDir{std::get<parser::AccLoopDirective>(beginDir.t)};
  if (loopDir.v == llvm::acc::Directive::ACCD_loop) {
    // Restriction - line 1818-1819
    CheckOnlyAllowedAfter(llvm::acc::Clause::ACCC_device_type,
        loopOnlyAllowedAfterDeviceTypeClauses);
    // Restriction - line 1834
    CheckNotAllowedIfClause(llvm::acc::Clause::ACCC_seq,
        {llvm::acc::Clause::ACCC_gang, llvm::acc::Clause::ACCC_vector,
            llvm::acc::Clause::ACCC_worker});
  }
  dirContext_.pop_back();
}

void AccStructureChecker::Enter(const parser::OpenACCStandaloneConstruct &x) {
  const auto &standaloneDir{std::get<parser::AccStandaloneDirective>(x.t)};
  PushContextAndClauseSets(standaloneDir.source, standaloneDir.v);
}

void AccStructureChecker::Leave(const parser::OpenACCStandaloneConstruct &x) {
  const auto &standaloneDir{std::get<parser::AccStandaloneDirective>(x.t)};
  switch (standaloneDir.v) {
  case llvm::acc::Directive::ACCD_enter_data:
  case llvm::acc::Directive::ACCD_exit_data:
    // Restriction - line 1310-1311 (ENTER DATA)
    // Restriction - line 1312-1313 (EXIT DATA)
    CheckRequireAtLeastOneOf();
    break;
  case llvm::acc::Directive::ACCD_set:
    // Restriction - line 2610
    CheckRequireAtLeastOneOf();
    // Restriction - line 2602
    CheckNotInComputeConstruct();
    break;
  case llvm::acc::Directive::ACCD_update:
    // Restriction - line 2636
    CheckRequireAtLeastOneOf();
    // Restriction - line 2669
    CheckOnlyAllowedAfter(llvm::acc::Clause::ACCC_device_type,
        updateOnlyAllowedAfterDeviceTypeClauses);
    break;
  case llvm::acc::Directive::ACCD_init:
  case llvm::acc::Directive::ACCD_shutdown:
    // Restriction - line 2525 (INIT)
    // Restriction - line 2561 (SHUTDOWN)
    CheckNotInComputeConstruct();
    break;
  default:
    break;
  }
  dirContext_.pop_back();
}

void AccStructureChecker::Enter(const parser::OpenACCRoutineConstruct &x) {
  PushContextAndClauseSets(x.source, llvm::acc::Directive::ACCD_routine);
  const auto &optName{std::get<std::optional<parser::Name>>(x.t)};
  if (!optName) {
    const auto &verbatim{std::get<parser::Verbatim>(x.t)};
    const auto &scope{context_.FindScope(verbatim.source)};
    const Scope &containingScope{GetProgramUnitContaining(scope)};
    if (containingScope.kind() == Scope::Kind::Module) {
      context_.Say(GetContext().directiveSource,
          "ROUTINE directive without name must appear within the specification "
          "part of a subroutine or function definition, or within an interface "
          "body for a subroutine or function in an interface block"_err_en_US);
    }
  }
}
void AccStructureChecker::Leave(const parser::OpenACCRoutineConstruct &) {
  // Restriction - line 2790
  CheckRequireAtLeastOneOf();
  // Restriction - line 2788-2789
  CheckOnlyAllowedAfter(llvm::acc::Clause::ACCC_device_type,
      routineOnlyAllowedAfterDeviceTypeClauses);
  dirContext_.pop_back();
}

void AccStructureChecker::Enter(const parser::OpenACCWaitConstruct &x) {
  const auto &verbatim{std::get<parser::Verbatim>(x.t)};
  PushContextAndClauseSets(verbatim.source, llvm::acc::Directive::ACCD_wait);
}
void AccStructureChecker::Leave(const parser::OpenACCWaitConstruct &x) {
  dirContext_.pop_back();
}

void AccStructureChecker::Enter(const parser::OpenACCAtomicConstruct &x) {
  PushContextAndClauseSets(x.source, llvm::acc::Directive::ACCD_atomic);
}
void AccStructureChecker::Leave(const parser::OpenACCAtomicConstruct &x) {
  dirContext_.pop_back();
}

void AccStructureChecker::Enter(const parser::OpenACCCacheConstruct &x) {
  const auto &verbatim = std::get<parser::Verbatim>(x.t);
  PushContextAndClauseSets(verbatim.source, llvm::acc::Directive::ACCD_cache);
  SetContextDirectiveSource(verbatim.source);
}
void AccStructureChecker::Leave(const parser::OpenACCCacheConstruct &x) {
  dirContext_.pop_back();
}

// Clause checkers
CHECK_SIMPLE_CLAUSE(Auto, ACCC_auto)
CHECK_SIMPLE_CLAUSE(Async, ACCC_async)
CHECK_SIMPLE_CLAUSE(Attach, ACCC_attach)
CHECK_SIMPLE_CLAUSE(Bind, ACCC_bind)
CHECK_SIMPLE_CLAUSE(Capture, ACCC_capture)
CHECK_SIMPLE_CLAUSE(Copy, ACCC_copy)
CHECK_SIMPLE_CLAUSE(Default, ACCC_default)
CHECK_SIMPLE_CLAUSE(DefaultAsync, ACCC_default_async)
CHECK_SIMPLE_CLAUSE(Delete, ACCC_delete)
CHECK_SIMPLE_CLAUSE(Detach, ACCC_detach)
CHECK_SIMPLE_CLAUSE(Device, ACCC_device)
CHECK_SIMPLE_CLAUSE(DeviceNum, ACCC_device_num)
CHECK_SIMPLE_CLAUSE(Deviceptr, ACCC_deviceptr)
CHECK_SIMPLE_CLAUSE(DeviceResident, ACCC_device_resident)
CHECK_SIMPLE_CLAUSE(DeviceType, ACCC_device_type)
CHECK_SIMPLE_CLAUSE(Finalize, ACCC_finalize)
CHECK_SIMPLE_CLAUSE(Firstprivate, ACCC_firstprivate)
CHECK_SIMPLE_CLAUSE(Host, ACCC_host)
CHECK_SIMPLE_CLAUSE(If, ACCC_if)
CHECK_SIMPLE_CLAUSE(IfPresent, ACCC_if_present)
CHECK_SIMPLE_CLAUSE(Independent, ACCC_independent)
CHECK_SIMPLE_CLAUSE(Link, ACCC_link)
CHECK_SIMPLE_CLAUSE(NoCreate, ACCC_no_create)
CHECK_SIMPLE_CLAUSE(Nohost, ACCC_nohost)
CHECK_SIMPLE_CLAUSE(NumWorkers, ACCC_num_workers)
CHECK_SIMPLE_CLAUSE(Present, ACCC_present)
CHECK_SIMPLE_CLAUSE(Private, ACCC_private)
CHECK_SIMPLE_CLAUSE(Read, ACCC_read)
CHECK_SIMPLE_CLAUSE(Reduction, ACCC_reduction)
CHECK_SIMPLE_CLAUSE(Seq, ACCC_seq)
CHECK_SIMPLE_CLAUSE(Tile, ACCC_tile)
CHECK_SIMPLE_CLAUSE(UseDevice, ACCC_use_device)
CHECK_SIMPLE_CLAUSE(Vector, ACCC_vector)
CHECK_SIMPLE_CLAUSE(VectorLength, ACCC_vector_length)
CHECK_SIMPLE_CLAUSE(Wait, ACCC_wait)
CHECK_SIMPLE_CLAUSE(Worker, ACCC_worker)
CHECK_SIMPLE_CLAUSE(Write, ACCC_write)
CHECK_SIMPLE_CLAUSE(Unknown, ACCC_unknown)

void AccStructureChecker::Enter(const parser::AccClause::Create &c) {
  CheckAllowed(llvm::acc::Clause::ACCC_create);
  const auto &modifierClause{c.v};
  if (const auto &modifier{
          std::get<std::optional<parser::AccDataModifier>>(modifierClause.t)}) {
    if (modifier->v != parser::AccDataModifier::Modifier::Zero) {
      context_.Say(GetContext().clauseSource,
          "Only the ZERO modifier is allowed for the %s clause "
          "on the %s directive"_err_en_US,
          parser::ToUpperCaseLetters(
              llvm::acc::getOpenACCClauseName(llvm::acc::Clause::ACCC_create)
                  .str()),
          ContextDirectiveAsFortran());
    }
  }
}

void AccStructureChecker::Enter(const parser::AccClause::Copyin &c) {
  CheckAllowed(llvm::acc::Clause::ACCC_copyin);
  const auto &modifierClause{c.v};
  if (const auto &modifier{
          std::get<std::optional<parser::AccDataModifier>>(modifierClause.t)}) {
    if (CheckAllowedModifier(llvm::acc::Clause::ACCC_copyin)) {
      return;
    }
    if (modifier->v != parser::AccDataModifier::Modifier::ReadOnly) {
      context_.Say(GetContext().clauseSource,
          "Only the READONLY modifier is allowed for the %s clause "
          "on the %s directive"_err_en_US,
          parser::ToUpperCaseLetters(
              llvm::acc::getOpenACCClauseName(llvm::acc::Clause::ACCC_copyin)
                  .str()),
          ContextDirectiveAsFortran());
    }
  }
}

void AccStructureChecker::Enter(const parser::AccClause::Copyout &c) {
  CheckAllowed(llvm::acc::Clause::ACCC_copyout);
  const auto &modifierClause{c.v};
  if (const auto &modifier{
          std::get<std::optional<parser::AccDataModifier>>(modifierClause.t)}) {
    if (CheckAllowedModifier(llvm::acc::Clause::ACCC_copyout)) {
      return;
    }
    if (modifier->v != parser::AccDataModifier::Modifier::Zero) {
      context_.Say(GetContext().clauseSource,
          "Only the ZERO modifier is allowed for the %s clause "
          "on the %s directive"_err_en_US,
          parser::ToUpperCaseLetters(
              llvm::acc::getOpenACCClauseName(llvm::acc::Clause::ACCC_copyout)
                  .str()),
          ContextDirectiveAsFortran());
    }
  }
}

void AccStructureChecker::Enter(const parser::AccClause::Gang &g) {
  CheckAllowed(llvm::acc::Clause::ACCC_gang);

  if (g.v) {
    bool hasNum = false;
    bool hasDim = false;
    const Fortran::parser::AccGangArgList &x = *g.v;
    for (const Fortran::parser::AccGangArg &gangArg : x.v) {
      if (std::get_if<Fortran::parser::AccGangArg::Num>(&gangArg.u))
        hasNum = true;
      else if (std::get_if<Fortran::parser::AccGangArg::Dim>(&gangArg.u))
        hasDim = true;
    }

    if (hasDim && hasNum)
      context_.Say(GetContext().clauseSource,
          "The num argument is not allowed when dim is specified"_err_en_US);
  }
}

<<<<<<< HEAD
=======
void AccStructureChecker::Enter(const parser::AccClause::NumGangs &n) {
  CheckAllowed(llvm::acc::Clause::ACCC_num_gangs);

  if (n.v.size() > 3)
    context_.Say(GetContext().clauseSource,
        "NUM_GANGS clause accepts a maximum of 3 arguments"_err_en_US);
}

>>>>>>> bac3a63c
void AccStructureChecker::Enter(const parser::AccClause::Self &x) {
  CheckAllowed(llvm::acc::Clause::ACCC_self);
  const std::optional<parser::AccSelfClause> &accSelfClause = x.v;
  if (GetContext().directive == llvm::acc::Directive::ACCD_update &&
      ((accSelfClause &&
           std::holds_alternative<std::optional<parser::ScalarLogicalExpr>>(
               (*accSelfClause).u)) ||
          !accSelfClause)) {
    context_.Say(GetContext().clauseSource,
        "SELF clause on the %s directive must have a var-list"_err_en_US,
        ContextDirectiveAsFortran());
  } else if (GetContext().directive != llvm::acc::Directive::ACCD_update &&
      accSelfClause &&
      std::holds_alternative<parser::AccObjectList>((*accSelfClause).u)) {
    const auto &accObjectList =
        std::get<parser::AccObjectList>((*accSelfClause).u);
    if (accObjectList.v.size() != 1) {
      context_.Say(GetContext().clauseSource,
          "SELF clause on the %s directive only accepts optional scalar logical"
          " expression"_err_en_US,
          ContextDirectiveAsFortran());
    }
  }
}

void AccStructureChecker::Enter(const parser::AccClause::Collapse &x) {
  CheckAllowed(llvm::acc::Clause::ACCC_collapse);
  const parser::AccCollapseArg &accCollapseArg = x.v;
  const auto &collapseValue{
      std::get<parser::ScalarIntConstantExpr>(accCollapseArg.t)};
  RequiresConstantPositiveParameter(
      llvm::acc::Clause::ACCC_collapse, collapseValue);
}

llvm::StringRef AccStructureChecker::getClauseName(llvm::acc::Clause clause) {
  return llvm::acc::getOpenACCClauseName(clause);
}

llvm::StringRef AccStructureChecker::getDirectiveName(
    llvm::acc::Directive directive) {
  return llvm::acc::getOpenACCDirectiveName(directive);
}

} // namespace Fortran::semantics<|MERGE_RESOLUTION|>--- conflicted
+++ resolved
@@ -423,8 +423,6 @@
   }
 }
 
-<<<<<<< HEAD
-=======
 void AccStructureChecker::Enter(const parser::AccClause::NumGangs &n) {
   CheckAllowed(llvm::acc::Clause::ACCC_num_gangs);
 
@@ -433,7 +431,6 @@
         "NUM_GANGS clause accepts a maximum of 3 arguments"_err_en_US);
 }
 
->>>>>>> bac3a63c
 void AccStructureChecker::Enter(const parser::AccClause::Self &x) {
   CheckAllowed(llvm::acc::Clause::ACCC_self);
   const std::optional<parser::AccSelfClause> &accSelfClause = x.v;
