--- conflicted
+++ resolved
@@ -414,16 +414,6 @@
 
   // Linear clause
   for (auto [_, clause] : FindClauses(llvm::omp::Clause::OMPC_linear)) {
-<<<<<<< HEAD
-    const auto &linearClause{std::get<parser::OmpClause::Linear>(clause->u)};
-    std::list<parser::Name> nameList;
-    common::visit(
-        [&](const auto &u) {
-          std::copy(
-              u.names.begin(), u.names.end(), std::back_inserter(nameList));
-        },
-        linearClause.v.u);
-=======
     auto &linearClause{std::get<parser::OmpClause::Linear>(clause->u)};
     std::list<parser::Name> nameList;
     SymbolSourceMap symbols;
@@ -432,7 +422,6 @@
     llvm::transform(symbols, std::back_inserter(nameList), [&](auto &&pair) {
       return parser::Name{pair.second, const_cast<Symbol *>(pair.first)};
     });
->>>>>>> 49fd7d4f
     CheckMultipleOccurrence(listVars, nameList, clause->source, "LINEAR");
   }
 }
@@ -3140,69 +3129,6 @@
   }
 }
 
-/// Check restrictions on objects that are common to all reduction clauses.
-void OmpStructureChecker::CheckReductionObjects(
-    const parser::OmpObjectList &objects, llvm::omp::Clause clauseId) {
-  unsigned version{context_.langOptions().OpenMPVersion};
-  SymbolSourceMap symbols;
-  GetSymbolsInObjectList(objects, symbols);
-
-  // Array sections must be a contiguous storage, have non-zero length.
-  for (const parser::OmpObject &object : objects.v) {
-    CheckIfContiguous(object);
-  }
-  CheckReductionArraySection(objects);
-  // An object must be definable.
-  CheckDefinableObjects(symbols, clauseId);
-  // Procedure pointers are not allowed.
-  CheckProcedurePointer(symbols, clauseId);
-  // Pointers must not have INTENT(IN).
-  CheckIntentInPointer(symbols, clauseId);
-
-  // Disallow common blocks.
-  // Iterate on objects because `GetSymbolsInObjectList` expands common block
-  // names into the lists of their members.
-  for (const parser::OmpObject &object : objects.v) {
-    auto *symbol{GetObjectSymbol(object)};
-    assert(symbol && "Expecting a symbol for object");
-    if (IsCommonBlock(*symbol)) {
-      auto source{GetObjectSource(object)};
-      context_.Say(source ? *source : GetContext().clauseSource,
-          "Common block names are not allowed in %s clause"_err_en_US,
-          parser::ToUpperCaseLetters(getClauseName(clauseId).str()));
-    }
-  }
-
-  if (version >= 50) {
-    // Object cannot be a part of another object (except array elements)
-    CheckStructureComponent(objects, clauseId);
-    // If object is an array section or element, the base expression must be
-    // a language identifier.
-    for (const parser::OmpObject &object : objects.v) {
-      if (auto *elem{GetArrayElementFromObj(object)}) {
-        const parser::DataRef &base = elem->base;
-        if (!std::holds_alternative<parser::Name>(base.u)) {
-          auto source{GetObjectSource(object)};
-          context_.Say(source ? *source : GetContext().clauseSource,
-              "The base expression of an array element or section in %s clause must be an identifier"_err_en_US,
-              parser::ToUpperCaseLetters(getClauseName(clauseId).str()));
-        }
-      }
-    }
-    // Type parameter inquiries are not allowed.
-    for (const parser::OmpObject &object : objects.v) {
-      if (auto *dataRef{GetDataRefFromObj(object)}) {
-        if (IsDataRefTypeParamInquiry(dataRef)) {
-          auto source{GetObjectSource(object)};
-          context_.Say(source ? *source : GetContext().clauseSource,
-              "Type parameter inquiry is not permitted in %s clause"_err_en_US,
-              parser::ToUpperCaseLetters(getClauseName(clauseId).str()));
-        }
-      }
-    }
-  }
-}
-
 static bool IsReductionAllowedForType(
     const parser::OmpReductionIdentifier &ident, const DeclTypeSpec &type) {
   auto isLogical{[](const DeclTypeSpec &type) -> bool {
@@ -3271,17 +3197,6 @@
       common::visitors{checkOperator, checkDesignator}, ident.u);
 }
 
-<<<<<<< HEAD
-void OmpStructureChecker::CheckReductionTypeList(
-    const parser::OmpClause::Reduction &x) {
-  const auto &ompObjectList{std::get<parser::OmpObjectList>(x.v.t)};
-  SymbolSourceMap symbols;
-  GetSymbolsInObjectList(ompObjectList, symbols);
-
-  for (auto &[symbol, source] : symbols) {
-    if (auto *type{symbol->GetType()}) {
-      if (!IsReductionAllowedForType(x, *type)) {
-=======
 void OmpStructureChecker::CheckReductionObjectTypes(
     const parser::OmpObjectList &objects,
     const parser::OmpReductionIdentifier &ident) {
@@ -3291,7 +3206,6 @@
   for (auto &[symbol, source] : symbols) {
     if (auto *type{symbol->GetType()}) {
       if (!IsReductionAllowedForType(ident, *type)) {
->>>>>>> 49fd7d4f
         context_.Say(source,
             "The type of '%s' is incompatible with the reduction operator."_err_en_US,
             symbol->name());
@@ -3359,12 +3273,7 @@
     if (const auto *dataRef{parser::Unwrap<parser::DataRef>(ompObject)}) {
       if (const auto *arrayElement{
               parser::Unwrap<parser::ArrayElement>(ompObject)}) {
-<<<<<<< HEAD
-        CheckArraySection(*arrayElement, GetLastName(*dataRef),
-            llvm::omp::Clause::OMPC_reduction);
-=======
         CheckArraySection(*arrayElement, GetLastName(*dataRef), clauseId);
->>>>>>> 49fd7d4f
       }
     }
   }
@@ -3749,18 +3658,6 @@
   parser::CharBlock clauseSource{GetContext().clauseSource};
   const parser::OmpLinearModifier *linearMod{nullptr};
 
-<<<<<<< HEAD
-  parser::CharBlock source{GetContext().clauseSource};
-  // 2.7 Loop Construct Restriction
-  if ((llvm::omp::allDoSet | llvm::omp::allSimdSet)
-          .test(GetContext().directive)) {
-    if (std::holds_alternative<parser::OmpLinearClause::WithModifier>(x.v.u)) {
-      context_.Say(source,
-          "A modifier may not be specified in a LINEAR clause "
-          "on the %s directive"_err_en_US,
-          ContextDirectiveAsFortran());
-      return;
-=======
   SymbolSourceMap symbols;
   auto &objects{std::get<parser::OmpObjectList>(x.v.t)};
   GetSymbolsInObjectList(objects, symbols);
@@ -3813,7 +3710,6 @@
             "The 'modifier(<list>)' syntax is deprecated in %s, use '<list> : modifier' instead"_warn_en_US,
             ThisVersion(version));
       }
->>>>>>> 49fd7d4f
     }
   }
 
@@ -3823,8 +3719,6 @@
     const auto &orderedClause{std::get<parser::OmpClause::Ordered>(clause->u)};
     if (orderedClause.v) {
       return;
-<<<<<<< HEAD
-=======
     }
   }
 
@@ -3848,77 +3742,8 @@
       context_.Say(source,
           "'%s' is a common block name and must not appear in an LINEAR clause"_err_en_US,
           symbol->name());
->>>>>>> 49fd7d4f
-    }
-  }
-
-  auto checkForValidLinearClause_01 = [&](const parser::Name &name,
-                                          bool is_ref) {
-    std::string listItemName{name.ToString()};
-    if (!is_ref && !name.symbol->GetType()->IsNumeric(TypeCategory::Integer)) {
-      context_.Say(source,
-          "The list item `%s` specified with other than linear-modifier `REF` must be of type INTEGER"_err_en_US,
-          listItemName);
-    }
-    if (GetContext().directive == llvm::omp::Directive::OMPD_declare_simd &&
-        !IsDummy(*name.symbol)) {
-      context_.Say(source,
-          "The list item `%s` must be a dummy argument"_err_en_US,
-          listItemName);
-    }
-    if (IsPointer(*name.symbol) ||
-        name.symbol->test(Symbol::Flag::CrayPointer)) {
-      context_.Say(source,
-          "The list item `%s` in a LINEAR clause must not be Cray Pointer or a variable with POINTER attribute"_err_en_US,
-          listItemName);
-    }
-    if (FindCommonBlockContaining(*name.symbol)) {
-      context_.Say(source,
-          "'%s' is a common block name and must not appear in an LINEAR clause"_err_en_US,
-          listItemName);
-    }
-  };
-
-  auto checkForValidLinearClause_02 = [&](const parser::Name &name,
-                                          const parser::OmpLinearModifier::Value
-                                              &modifierValue) {
-    std::string listItemName{name.ToString()};
-    checkForValidLinearClause_01(
-        name, (modifierValue == parser::OmpLinearModifier::Value::Ref));
-    if (modifierValue != parser::OmpLinearModifier::Value::Val &&
-        IsDummy(*name.symbol) && IsValue(*name.symbol)) {
-      context_.Say(source,
-          "The list item `%s` specified with the linear-modifier `REF` or `UVAL` must be a dummy argument without `VALUE` attribute"_err_en_US,
-          listItemName);
-    }
-    if (modifierValue == parser::OmpLinearModifier::Value::Ref &&
-        !(IsAllocatable(*name.symbol) || IsAssumedShape(*name.symbol) ||
-            IsPolymorphic(*name.symbol))) {
-      context_.Say(source,
-          "The list item `%s` specified with the linear-modifier `REF` must be polymorphic variable, assumed-shape array, or a variable with the `ALLOCATABLE` attribute"_err_en_US,
-          listItemName);
-    }
-  };
-
-  // OpenMP 5.2: Linear clause Restrictions
-  common::visit(
-      common::visitors{
-          [&](const parser::OmpLinearClause::WithoutModifier &withoutModifier) {
-            for (const auto &name : withoutModifier.names) {
-              if (name.symbol) {
-                checkForValidLinearClause_01(name, false);
-              }
-            }
-          },
-          [&](const parser::OmpLinearClause::WithModifier &withModifier) {
-            for (const auto &name : withModifier.names) {
-              if (name.symbol) {
-                checkForValidLinearClause_02(name, withModifier.modifier.v);
-              }
-            }
-          },
-      },
-      x.v.u);
+    }
+  }
 }
 
 void OmpStructureChecker::CheckAllowedMapTypes(
