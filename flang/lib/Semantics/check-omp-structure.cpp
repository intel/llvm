//===-- lib/Semantics/check-omp-structure.cpp -----------------------------===//
//
// Part of the LLVM Project, under the Apache License v2.0 with LLVM Exceptions.
// See https://llvm.org/LICENSE.txt for license information.
// SPDX-License-Identifier: Apache-2.0 WITH LLVM-exception
//
//===----------------------------------------------------------------------===//

#include "check-omp-structure.h"
#include "definable.h"
#include "flang/Evaluate/check-expression.h"
#include "flang/Parser/parse-tree.h"
#include "flang/Semantics/expression.h"
<<<<<<< HEAD
=======
#include "flang/Semantics/openmp-modifiers.h"
>>>>>>> a8d96e15
#include "flang/Semantics/tools.h"
#include <variant>

namespace Fortran::semantics {

// Use when clause falls under 'struct OmpClause' in 'parse-tree.h'.
#define CHECK_SIMPLE_CLAUSE(X, Y) \
  void OmpStructureChecker::Enter(const parser::OmpClause::X &) { \
    CheckAllowedClause(llvm::omp::Clause::Y); \
  }

#define CHECK_REQ_CONSTANT_SCALAR_INT_CLAUSE(X, Y) \
  void OmpStructureChecker::Enter(const parser::OmpClause::X &c) { \
    CheckAllowedClause(llvm::omp::Clause::Y); \
    RequiresConstantPositiveParameter(llvm::omp::Clause::Y, c.v); \
  }

#define CHECK_REQ_SCALAR_INT_CLAUSE(X, Y) \
  void OmpStructureChecker::Enter(const parser::OmpClause::X &c) { \
    CheckAllowedClause(llvm::omp::Clause::Y); \
    RequiresPositiveParameter(llvm::omp::Clause::Y, c.v); \
  }

// Use when clause don't falls under 'struct OmpClause' in 'parse-tree.h'.
#define CHECK_SIMPLE_PARSER_CLAUSE(X, Y) \
  void OmpStructureChecker::Enter(const parser::X &) { \
    CheckAllowedClause(llvm::omp::Y); \
  }

std::string ThisVersion(unsigned version) {
  std::string tv{
      std::to_string(version / 10) + "." + std::to_string(version % 10)};
  return "OpenMP v" + tv;
}

std::string TryVersion(unsigned version) {
  return "try -fopenmp-version=" + std::to_string(version);
}

// 'OmpWorkshareBlockChecker' is used to check the validity of the assignment
// statements and the expressions enclosed in an OpenMP Workshare construct
class OmpWorkshareBlockChecker {
public:
  OmpWorkshareBlockChecker(SemanticsContext &context, parser::CharBlock source)
      : context_{context}, source_{source} {}

  template <typename T> bool Pre(const T &) { return true; }
  template <typename T> void Post(const T &) {}

  bool Pre(const parser::AssignmentStmt &assignment) {
    const auto &var{std::get<parser::Variable>(assignment.t)};
    const auto &expr{std::get<parser::Expr>(assignment.t)};
    const auto *lhs{GetExpr(context_, var)};
    const auto *rhs{GetExpr(context_, expr)};
    if (lhs && rhs) {
      Tristate isDefined{semantics::IsDefinedAssignment(
          lhs->GetType(), lhs->Rank(), rhs->GetType(), rhs->Rank())};
      if (isDefined == Tristate::Yes) {
        context_.Say(expr.source,
            "Defined assignment statement is not "
            "allowed in a WORKSHARE construct"_err_en_US);
      }
    }
    return true;
  }

  bool Pre(const parser::Expr &expr) {
    if (const auto *e{GetExpr(context_, expr)}) {
      for (const Symbol &symbol : evaluate::CollectSymbols(*e)) {
        const Symbol &root{GetAssociationRoot(symbol)};
        if (IsFunction(root)) {
          std::string attrs{""};
          if (!IsElementalProcedure(root)) {
            attrs = " non-ELEMENTAL";
          }
          if (root.attrs().test(Attr::IMPURE)) {
            if (attrs != "") {
              attrs = "," + attrs;
            }
            attrs = " IMPURE" + attrs;
          }
          if (attrs != "") {
            context_.Say(expr.source,
                "User defined%s function '%s' is not allowed in a "
                "WORKSHARE construct"_err_en_US,
                attrs, root.name());
          }
        }
      }
    }
    return false;
  }

private:
  SemanticsContext &context_;
  parser::CharBlock source_;
};

class AssociatedLoopChecker {
public:
  AssociatedLoopChecker(SemanticsContext &context, std::int64_t level)
      : context_{context}, level_{level} {}

  template <typename T> bool Pre(const T &) { return true; }
  template <typename T> void Post(const T &) {}

  bool Pre(const parser::DoConstruct &dc) {
    level_--;
    const auto &doStmt{
        std::get<parser::Statement<parser::NonLabelDoStmt>>(dc.t)};
    const auto &constructName{
        std::get<std::optional<parser::Name>>(doStmt.statement.t)};
    if (constructName) {
      constructNamesAndLevels_.emplace(
          constructName.value().ToString(), level_);
    }
    if (level_ >= 0) {
      if (dc.IsDoWhile()) {
        context_.Say(doStmt.source,
            "The associated loop of a loop-associated directive cannot be a DO WHILE."_err_en_US);
      }
      if (!dc.GetLoopControl()) {
        context_.Say(doStmt.source,
            "The associated loop of a loop-associated directive cannot be a DO without control."_err_en_US);
      }
    }
    return true;
  }

  void Post(const parser::DoConstruct &dc) { level_++; }

  bool Pre(const parser::CycleStmt &cyclestmt) {
    std::map<std::string, std::int64_t>::iterator it;
    bool err{false};
    if (cyclestmt.v) {
      it = constructNamesAndLevels_.find(cyclestmt.v->source.ToString());
      err = (it != constructNamesAndLevels_.end() && it->second > 0);
    } else { // If there is no label then use the level of the last enclosing DO
      err = level_ > 0;
    }
    if (err) {
      context_.Say(*source_,
          "CYCLE statement to non-innermost associated loop of an OpenMP DO "
          "construct"_err_en_US);
    }
    return true;
  }

  bool Pre(const parser::ExitStmt &exitStmt) {
    std::map<std::string, std::int64_t>::iterator it;
    bool err{false};
    if (exitStmt.v) {
      it = constructNamesAndLevels_.find(exitStmt.v->source.ToString());
      err = (it != constructNamesAndLevels_.end() && it->second >= 0);
    } else { // If there is no label then use the level of the last enclosing DO
      err = level_ >= 0;
    }
    if (err) {
      context_.Say(*source_,
          "EXIT statement terminates associated loop of an OpenMP DO "
          "construct"_err_en_US);
    }
    return true;
  }

  bool Pre(const parser::Statement<parser::ActionStmt> &actionstmt) {
    source_ = &actionstmt.source;
    return true;
  }

private:
  SemanticsContext &context_;
  const parser::CharBlock *source_;
  std::int64_t level_;
  std::map<std::string, std::int64_t> constructNamesAndLevels_;
};

bool OmpStructureChecker::CheckAllowedClause(llvmOmpClause clause) {
  unsigned version{context_.langOptions().OpenMPVersion};
  DirectiveContext &dirCtx = GetContext();
  llvm::omp::Directive dir{dirCtx.directive};

  if (!llvm::omp::isAllowedClauseForDirective(dir, clause, version)) {
    unsigned allowedInVersion{[&] {
      for (unsigned v : llvm::omp::getOpenMPVersions()) {
        if (v <= version) {
          continue;
        }
        if (llvm::omp::isAllowedClauseForDirective(dir, clause, v)) {
          return v;
        }
      }
      return 0u;
    }()};

    // Only report it if there is a later version that allows it.
    // If it's not allowed at all, it will be reported by CheckAllowed.
    if (allowedInVersion != 0) {
      auto clauseName{parser::ToUpperCaseLetters(getClauseName(clause).str())};
      auto dirName{parser::ToUpperCaseLetters(getDirectiveName(dir).str())};

      context_.Say(dirCtx.clauseSource,
          "%s clause is not allowed on directive %s in %s, %s"_err_en_US,
          clauseName, dirName, ThisVersion(version),
          TryVersion(allowedInVersion));
    }
  }
  return CheckAllowed(clause);
}

bool OmpStructureChecker::IsVariableListItem(const Symbol &sym) {
  return evaluate::IsVariable(sym) || sym.attrs().test(Attr::POINTER);
}

bool OmpStructureChecker::IsExtendedListItem(const Symbol &sym) {
  return IsVariableListItem(sym) || sym.IsSubprogram();
}

bool OmpStructureChecker::IsCloselyNestedRegion(const OmpDirectiveSet &set) {
  // Definition of close nesting:
  //
  // `A region nested inside another region with no parallel region nested
  // between them`
  //
  // Examples:
  //   non-parallel construct 1
  //    non-parallel construct 2
  //      parallel construct
  //        construct 3
  // In the above example, construct 3 is NOT closely nested inside construct 1
  // or 2
  //
  //   non-parallel construct 1
  //    non-parallel construct 2
  //        construct 3
  // In the above example, construct 3 is closely nested inside BOTH construct 1
  // and 2
  //
  // Algorithm:
  // Starting from the parent context, Check in a bottom-up fashion, each level
  // of the context stack. If we have a match for one of the (supplied)
  // violating directives, `close nesting` is satisfied. If no match is there in
  // the entire stack, `close nesting` is not satisfied. If at any level, a
  // `parallel` region is found, `close nesting` is not satisfied.

  if (CurrentDirectiveIsNested()) {
    int index = dirContext_.size() - 2;
    while (index != -1) {
      if (set.test(dirContext_[index].directive)) {
        return true;
      } else if (llvm::omp::allParallelSet.test(dirContext_[index].directive)) {
        return false;
      }
      index--;
    }
  }
  return false;
}

namespace {
struct ContiguousHelper {
  ContiguousHelper(SemanticsContext &context)
      : fctx_(context.foldingContext()) {}

  template <typename Contained>
  std::optional<bool> Visit(const common::Indirection<Contained> &x) {
    return Visit(x.value());
  }
  template <typename Contained>
  std::optional<bool> Visit(const common::Reference<Contained> &x) {
    return Visit(x.get());
  }
  template <typename T> std::optional<bool> Visit(const evaluate::Expr<T> &x) {
    return common::visit([&](auto &&s) { return Visit(s); }, x.u);
  }
  template <typename T>
  std::optional<bool> Visit(const evaluate::Designator<T> &x) {
    return common::visit(
        [this](auto &&s) { return evaluate::IsContiguous(s, fctx_); }, x.u);
  }
  template <typename T> std::optional<bool> Visit(const T &) {
    // Everything else.
    return std::nullopt;
  }

private:
  evaluate::FoldingContext &fctx_;
};
} // namespace

std::optional<bool> OmpStructureChecker::IsContiguous(
    const parser::OmpObject &object) {
  return common::visit(common::visitors{
                           [&](const parser::Name &x) {
                             // Any member of a common block must be contiguous.
                             return std::optional<bool>{true};
                           },
                           [&](const parser::Designator &x) {
                             evaluate::ExpressionAnalyzer ea{context_};
                             if (MaybeExpr maybeExpr{ea.Analyze(x)}) {
                               return ContiguousHelper{context_}.Visit(
                                   *maybeExpr);
                             }
                             return std::optional<bool>{};
                           },
                       },
      object.u);
}

void OmpStructureChecker::CheckMultipleOccurrence(
    semantics::UnorderedSymbolSet &listVars,
    const std::list<parser::Name> &nameList, const parser::CharBlock &item,
    const std::string &clauseName) {
  for (auto const &var : nameList) {
    if (llvm::is_contained(listVars, *(var.symbol))) {
      context_.Say(item,
          "List item '%s' present at multiple %s clauses"_err_en_US,
          var.ToString(), clauseName);
    }
    listVars.insert(*(var.symbol));
  }
}

void OmpStructureChecker::CheckMultListItems() {
  semantics::UnorderedSymbolSet listVars;

  // Aligned clause
  for (auto [_, clause] : FindClauses(llvm::omp::Clause::OMPC_aligned)) {
    const auto &alignedClause{std::get<parser::OmpClause::Aligned>(clause->u)};
    const auto &alignedList{std::get<0>(alignedClause.v.t)};
    std::list<parser::Name> alignedNameList;
    for (const auto &ompObject : alignedList.v) {
      if (const auto *name{parser::Unwrap<parser::Name>(ompObject)}) {
        if (name->symbol) {
          if (FindCommonBlockContaining(*(name->symbol))) {
            context_.Say(clause->source,
                "'%s' is a common block name and can not appear in an "
                "ALIGNED clause"_err_en_US,
                name->ToString());
          } else if (!(IsBuiltinCPtr(*(name->symbol)) ||
                         IsAllocatableOrObjectPointer(
                             &name->symbol->GetUltimate()))) {
            context_.Say(clause->source,
                "'%s' in ALIGNED clause must be of type C_PTR, POINTER or "
                "ALLOCATABLE"_err_en_US,
                name->ToString());
          } else {
            alignedNameList.push_back(*name);
          }
        } else {
          // The symbol is null, return early
          return;
        }
      }
    }
    CheckMultipleOccurrence(
        listVars, alignedNameList, clause->source, "ALIGNED");
  }

  // Nontemporal clause
  for (auto [_, clause] : FindClauses(llvm::omp::Clause::OMPC_nontemporal)) {
    const auto &nontempClause{
        std::get<parser::OmpClause::Nontemporal>(clause->u)};
    const auto &nontempNameList{nontempClause.v};
    CheckMultipleOccurrence(
        listVars, nontempNameList, clause->source, "NONTEMPORAL");
  }
}

bool OmpStructureChecker::HasInvalidWorksharingNesting(
    const parser::CharBlock &source, const OmpDirectiveSet &set) {
  // set contains all the invalid closely nested directives
  // for the given directive (`source` here)
  if (IsCloselyNestedRegion(set)) {
    context_.Say(source,
        "A worksharing region may not be closely nested inside a "
        "worksharing, explicit task, taskloop, critical, ordered, atomic, or "
        "master region"_err_en_US);
    return true;
  }
  return false;
}

void OmpStructureChecker::HasInvalidDistributeNesting(
    const parser::OpenMPLoopConstruct &x) {
  bool violation{false};
  const auto &beginLoopDir{std::get<parser::OmpBeginLoopDirective>(x.t)};
  const auto &beginDir{std::get<parser::OmpLoopDirective>(beginLoopDir.t)};
  if (llvm::omp::topDistributeSet.test(beginDir.v)) {
    // `distribute` region has to be nested
    if (!CurrentDirectiveIsNested()) {
      violation = true;
    } else {
      // `distribute` region has to be strictly nested inside `teams`
      if (!OmpDirectiveSet{llvm::omp::OMPD_teams, llvm::omp::OMPD_target_teams}
              .test(GetContextParent().directive)) {
        violation = true;
      }
    }
  }
  if (violation) {
    context_.Say(beginDir.source,
        "`DISTRIBUTE` region has to be strictly nested inside `TEAMS` "
        "region."_err_en_US);
  }
}
void OmpStructureChecker::HasInvalidLoopBinding(
    const parser::OpenMPLoopConstruct &x) {
  const auto &beginLoopDir{std::get<parser::OmpBeginLoopDirective>(x.t)};
  const auto &beginDir{std::get<parser::OmpLoopDirective>(beginLoopDir.t)};

  auto teamsBindingChecker = [&](parser::MessageFixedText msg) {
    const auto &clauseList{std::get<parser::OmpClauseList>(beginLoopDir.t)};
    for (const auto &clause : clauseList.v) {
      if (const auto *bindClause{
              std::get_if<parser::OmpClause::Bind>(&clause.u)}) {
        if (bindClause->v.v != parser::OmpBindClause::Type::Teams) {
          context_.Say(beginDir.source, msg);
        }
      }
    }
  };

  if (llvm::omp::Directive::OMPD_loop == beginDir.v &&
      CurrentDirectiveIsNested() &&
      OmpDirectiveSet{llvm::omp::OMPD_teams, llvm::omp::OMPD_target_teams}.test(
          GetContextParent().directive)) {
    teamsBindingChecker(
        "`BIND(TEAMS)` must be specified since the `LOOP` region is "
        "strictly nested inside a `TEAMS` region."_err_en_US);
  }

  if (OmpDirectiveSet{
          llvm::omp::OMPD_teams_loop, llvm::omp::OMPD_target_teams_loop}
          .test(beginDir.v)) {
    teamsBindingChecker(
        "`BIND(TEAMS)` must be specified since the `LOOP` directive is "
        "combined with a `TEAMS` construct."_err_en_US);
  }
}

void OmpStructureChecker::HasInvalidTeamsNesting(
    const llvm::omp::Directive &dir, const parser::CharBlock &source) {
  if (!llvm::omp::nestedTeamsAllowedSet.test(dir)) {
    context_.Say(source,
        "Only `DISTRIBUTE`, `PARALLEL`, or `LOOP` regions are allowed to be "
        "strictly nested inside `TEAMS` region."_err_en_US);
  }
}

void OmpStructureChecker::CheckPredefinedAllocatorRestriction(
    const parser::CharBlock &source, const parser::Name &name) {
  if (const auto *symbol{name.symbol}) {
    const auto *commonBlock{FindCommonBlockContaining(*symbol)};
    const auto &scope{context_.FindScope(symbol->name())};
    const Scope &containingScope{GetProgramUnitContaining(scope)};
    if (!isPredefinedAllocator &&
        (IsSaved(*symbol) || commonBlock ||
            containingScope.kind() == Scope::Kind::Module)) {
      context_.Say(source,
          "If list items within the %s directive have the "
          "SAVE attribute, are a common block name, or are "
          "declared in the scope of a module, then only "
          "predefined memory allocator parameters can be used "
          "in the allocator clause"_err_en_US,
          ContextDirectiveAsFortran());
    }
  }
}

void OmpStructureChecker::CheckPredefinedAllocatorRestriction(
    const parser::CharBlock &source,
    const parser::OmpObjectList &ompObjectList) {
  for (const auto &ompObject : ompObjectList.v) {
    common::visit(
        common::visitors{
            [&](const parser::Designator &designator) {
              if (const auto *dataRef{
                      std::get_if<parser::DataRef>(&designator.u)}) {
                if (const auto *name{std::get_if<parser::Name>(&dataRef->u)}) {
                  CheckPredefinedAllocatorRestriction(source, *name);
                }
              }
            },
            [&](const parser::Name &name) {
              CheckPredefinedAllocatorRestriction(source, name);
            },
        },
        ompObject.u);
  }
}

template <class D>
void OmpStructureChecker::CheckHintClause(
    D *leftOmpClauseList, D *rightOmpClauseList) {
  auto checkForValidHintClause = [&](const D *clauseList) {
    for (const auto &clause : clauseList->v) {
      const Fortran::parser::OmpClause *ompClause = nullptr;
      if constexpr (std::is_same_v<D,
                        const Fortran::parser::OmpAtomicClauseList>) {
        ompClause = std::get_if<Fortran::parser::OmpClause>(&clause.u);
        if (!ompClause)
          continue;
      } else if constexpr (std::is_same_v<D,
                               const Fortran::parser::OmpClauseList>) {
        ompClause = &clause;
      }
      if (const Fortran::parser::OmpClause::Hint *hintClause{
              std::get_if<Fortran::parser::OmpClause::Hint>(&ompClause->u)}) {
        std::optional<std::int64_t> hintValue = GetIntValue(hintClause->v);
        if (hintValue && *hintValue >= 0) {
          /*`omp_sync_hint_nonspeculative` and `omp_lock_hint_speculative`*/
          if ((*hintValue & 0xC) == 0xC
              /*`omp_sync_hint_uncontended` and omp_sync_hint_contended*/
              || (*hintValue & 0x3) == 0x3)
            context_.Say(clause.source,
                "Hint clause value "
                "is not a valid OpenMP synchronization value"_err_en_US);
        } else {
          context_.Say(clause.source,
              "Hint clause must have non-negative constant "
              "integer expression"_err_en_US);
        }
      }
    }
  };

  if (leftOmpClauseList) {
    checkForValidHintClause(leftOmpClauseList);
  }
  if (rightOmpClauseList) {
    checkForValidHintClause(rightOmpClauseList);
  }
}

void OmpStructureChecker::Enter(const parser::OpenMPConstruct &x) {
  // Simd Construct with Ordered Construct Nesting check
  // We cannot use CurrentDirectiveIsNested() here because
  // PushContextAndClauseSets() has not been called yet, it is
  // called individually for each construct.  Therefore a
  // dirContext_ size `1` means the current construct is nested
  if (dirContext_.size() >= 1) {
    if (GetDirectiveNest(SIMDNest) > 0) {
      CheckSIMDNest(x);
    }
    if (GetDirectiveNest(TargetNest) > 0) {
      CheckTargetNest(x);
    }
  }
}

void OmpStructureChecker::Leave(const parser::OpenMPConstruct &) {
  for (const auto &[sym, source] : deferredNonVariables_) {
    context_.SayWithDecl(
        *sym, source, "'%s' must be a variable"_err_en_US, sym->name());
  }
  deferredNonVariables_.clear();
}

void OmpStructureChecker::Enter(const parser::OpenMPLoopConstruct &x) {
  loopStack_.push_back(&x);
  const auto &beginLoopDir{std::get<parser::OmpBeginLoopDirective>(x.t)};
  const auto &beginDir{std::get<parser::OmpLoopDirective>(beginLoopDir.t)};

  // check matching, End directive is optional
  if (const auto &endLoopDir{
          std::get<std::optional<parser::OmpEndLoopDirective>>(x.t)}) {
    const auto &endDir{
        std::get<parser::OmpLoopDirective>(endLoopDir.value().t)};

    CheckMatching<parser::OmpLoopDirective>(beginDir, endDir);
  }

  PushContextAndClauseSets(beginDir.source, beginDir.v);
  if (llvm::omp::allSimdSet.test(GetContext().directive)) {
    EnterDirectiveNest(SIMDNest);
  }

  // Combined target loop constructs are target device constructs. Keep track of
  // whether any such construct has been visited to later check that REQUIRES
  // directives for target-related options don't appear after them.
  if (llvm::omp::allTargetSet.test(beginDir.v)) {
    deviceConstructFound_ = true;
  }

  if (beginDir.v == llvm::omp::Directive::OMPD_do) {
    // 2.7.1 do-clause -> private-clause |
    //                    firstprivate-clause |
    //                    lastprivate-clause |
    //                    linear-clause |
    //                    reduction-clause |
    //                    schedule-clause |
    //                    collapse-clause |
    //                    ordered-clause

    // nesting check
    HasInvalidWorksharingNesting(
        beginDir.source, llvm::omp::nestedWorkshareErrSet);
  }
  SetLoopInfo(x);

  if (const auto &doConstruct{
          std::get<std::optional<parser::DoConstruct>>(x.t)}) {
    const auto &doBlock{std::get<parser::Block>(doConstruct->t)};
    CheckNoBranching(doBlock, beginDir.v, beginDir.source);
  }
  CheckLoopItrVariableIsInt(x);
  CheckAssociatedLoopConstraints(x);
  HasInvalidDistributeNesting(x);
  HasInvalidLoopBinding(x);
  if (CurrentDirectiveIsNested() &&
      llvm::omp::topTeamsSet.test(GetContextParent().directive)) {
    HasInvalidTeamsNesting(beginDir.v, beginDir.source);
  }
  if ((beginDir.v == llvm::omp::Directive::OMPD_distribute_parallel_do_simd) ||
      (beginDir.v == llvm::omp::Directive::OMPD_distribute_simd)) {
    CheckDistLinear(x);
  }
}
const parser::Name OmpStructureChecker::GetLoopIndex(
    const parser::DoConstruct *x) {
  using Bounds = parser::LoopControl::Bounds;
  return std::get<Bounds>(x->GetLoopControl()->u).name.thing;
}
void OmpStructureChecker::SetLoopInfo(const parser::OpenMPLoopConstruct &x) {
  if (const auto &loopConstruct{
          std::get<std::optional<parser::DoConstruct>>(x.t)}) {
    const parser::DoConstruct *loop{&*loopConstruct};
    if (loop && loop->IsDoNormal()) {
      const parser::Name &itrVal{GetLoopIndex(loop)};
      SetLoopIv(itrVal.symbol);
    }
  }
}

void OmpStructureChecker::CheckIteratorRange(
    const parser::OmpIteratorSpecifier &x) {
  // Check:
  // 1. Whether begin/end are present.
  // 2. Whether the step value is non-zero.
  // 3. If the step has a known sign, whether the lower/upper bounds form
  // a proper interval.
  const auto &[begin, end, step]{std::get<parser::SubscriptTriplet>(x.t).t};
  if (!begin || !end) {
    context_.Say(x.source,
        "The begin and end expressions in iterator range-specification are "
        "mandatory"_err_en_US);
  }
  // [5.2:67:19] In a range-specification, if the step is not specified its
  // value is implicitly defined to be 1.
  if (auto stepv{step ? GetIntValue(*step) : std::optional<int64_t>{1}}) {
    if (*stepv == 0) {
      context_.Say(
          x.source, "The step value in the iterator range is 0"_warn_en_US);
    } else if (begin && end) {
      std::optional<int64_t> beginv{GetIntValue(*begin)};
      std::optional<int64_t> endv{GetIntValue(*end)};
      if (beginv && endv) {
        if (*stepv > 0 && *beginv > *endv) {
          context_.Say(x.source,
              "The begin value is greater than the end value in iterator "
              "range-specification with a positive step"_warn_en_US);
        } else if (*stepv < 0 && *beginv < *endv) {
          context_.Say(x.source,
              "The begin value is less than the end value in iterator "
              "range-specification with a negative step"_warn_en_US);
        }
      }
    }
  }
}

<<<<<<< HEAD
void OmpStructureChecker::CheckIteratorModifier(
    const parser::OmpIteratorModifier &x) {
=======
void OmpStructureChecker::CheckIteratorModifier(const parser::OmpIterator &x) {
>>>>>>> a8d96e15
  // Check if all iterator variables have integer type.
  for (auto &&iterSpec : x.v) {
    bool isInteger{true};
    auto &typeDecl{std::get<parser::TypeDeclarationStmt>(iterSpec.t)};
    auto &typeSpec{std::get<parser::DeclarationTypeSpec>(typeDecl.t)};
    if (!std::holds_alternative<parser::IntrinsicTypeSpec>(typeSpec.u)) {
      isInteger = false;
    } else {
      auto &intrinType{std::get<parser::IntrinsicTypeSpec>(typeSpec.u)};
      if (!std::holds_alternative<parser::IntegerTypeSpec>(intrinType.u)) {
        isInteger = false;
      }
    }
    if (!isInteger) {
      context_.Say(iterSpec.source,
          "The iterator variable must be of integer type"_err_en_US);
    }
    CheckIteratorRange(iterSpec);
  }
}

void OmpStructureChecker::CheckLoopItrVariableIsInt(
    const parser::OpenMPLoopConstruct &x) {
  if (const auto &loopConstruct{
          std::get<std::optional<parser::DoConstruct>>(x.t)}) {

    for (const parser::DoConstruct *loop{&*loopConstruct}; loop;) {
      if (loop->IsDoNormal()) {
        const parser::Name &itrVal{GetLoopIndex(loop)};
        if (itrVal.symbol) {
          const auto *type{itrVal.symbol->GetType()};
          if (!type->IsNumeric(TypeCategory::Integer)) {
            context_.Say(itrVal.source,
                "The DO loop iteration"
                " variable must be of the type integer."_err_en_US,
                itrVal.ToString());
          }
        }
      }
      // Get the next DoConstruct if block is not empty.
      const auto &block{std::get<parser::Block>(loop->t)};
      const auto it{block.begin()};
      loop = it != block.end() ? parser::Unwrap<parser::DoConstruct>(*it)
                               : nullptr;
    }
  }
}

void OmpStructureChecker::CheckSIMDNest(const parser::OpenMPConstruct &c) {
  // Check the following:
  //  The only OpenMP constructs that can be encountered during execution of
  // a simd region are the `atomic` construct, the `loop` construct, the `simd`
  // construct and the `ordered` construct with the `simd` clause.
  // TODO:  Expand the check to include `LOOP` construct as well when it is
  // supported.

  // Check if the parent context has the SIMD clause
  // Please note that we use GetContext() instead of GetContextParent()
  // because PushContextAndClauseSets() has not been called on the
  // current context yet.
  // TODO: Check for declare simd regions.
  bool eligibleSIMD{false};
  common::visit(
      Fortran::common::visitors{
          // Allow `!$OMP ORDERED SIMD`
          [&](const parser::OpenMPBlockConstruct &c) {
            const auto &beginBlockDir{
                std::get<parser::OmpBeginBlockDirective>(c.t)};
            const auto &beginDir{
                std::get<parser::OmpBlockDirective>(beginBlockDir.t)};
            if (beginDir.v == llvm::omp::Directive::OMPD_ordered) {
              const auto &clauses{
                  std::get<parser::OmpClauseList>(beginBlockDir.t)};
              for (const auto &clause : clauses.v) {
                if (std::get_if<parser::OmpClause::Simd>(&clause.u)) {
                  eligibleSIMD = true;
                  break;
                }
              }
            }
          },
          [&](const parser::OpenMPStandaloneConstruct &c) {
            if (const auto &simpleConstruct =
                    std::get_if<parser::OpenMPSimpleStandaloneConstruct>(
                        &c.u)) {
              const auto &dir{std::get<parser::OmpSimpleStandaloneDirective>(
                  simpleConstruct->t)};
              if (dir.v == llvm::omp::Directive::OMPD_ordered) {
                const auto &clauses{
                    std::get<parser::OmpClauseList>(simpleConstruct->t)};
                for (const auto &clause : clauses.v) {
                  if (std::get_if<parser::OmpClause::Simd>(&clause.u)) {
                    eligibleSIMD = true;
                    break;
                  }
                }
              } else if (dir.v == llvm::omp::Directive::OMPD_scan) {
                eligibleSIMD = true;
              }
            }
          },
          // Allowing SIMD construct
          [&](const parser::OpenMPLoopConstruct &c) {
            const auto &beginLoopDir{
                std::get<parser::OmpBeginLoopDirective>(c.t)};
            const auto &beginDir{
                std::get<parser::OmpLoopDirective>(beginLoopDir.t)};
            if ((beginDir.v == llvm::omp::Directive::OMPD_simd) ||
                (beginDir.v == llvm::omp::Directive::OMPD_do_simd)) {
              eligibleSIMD = true;
            }
          },
          [&](const parser::OpenMPAtomicConstruct &c) {
            // Allow `!$OMP ATOMIC`
            eligibleSIMD = true;
          },
          [&](const auto &c) {},
      },
      c.u);
  if (!eligibleSIMD) {
    context_.Say(parser::FindSourceLocation(c),
        "The only OpenMP constructs that can be encountered during execution "
        "of a 'SIMD' region are the `ATOMIC` construct, the `LOOP` construct, "
        "the `SIMD` construct, the `SCAN` construct and the `ORDERED` "
        "construct with the `SIMD` clause."_err_en_US);
  }
}

void OmpStructureChecker::CheckTargetNest(const parser::OpenMPConstruct &c) {
  // 2.12.5 Target Construct Restriction
  bool eligibleTarget{true};
  llvm::omp::Directive ineligibleTargetDir;
  common::visit(
      common::visitors{
          [&](const parser::OpenMPBlockConstruct &c) {
            const auto &beginBlockDir{
                std::get<parser::OmpBeginBlockDirective>(c.t)};
            const auto &beginDir{
                std::get<parser::OmpBlockDirective>(beginBlockDir.t)};
            if (beginDir.v == llvm::omp::Directive::OMPD_target_data) {
              eligibleTarget = false;
              ineligibleTargetDir = beginDir.v;
            }
          },
          [&](const parser::OpenMPStandaloneConstruct &c) {
            common::visit(
                common::visitors{
                    [&](const parser::OpenMPSimpleStandaloneConstruct &c) {
                      const auto &dir{
                          std::get<parser::OmpSimpleStandaloneDirective>(c.t)};
                      if (dir.v == llvm::omp::Directive::OMPD_target_update ||
                          dir.v ==
                              llvm::omp::Directive::OMPD_target_enter_data ||
                          dir.v ==
                              llvm::omp::Directive::OMPD_target_exit_data) {
                        eligibleTarget = false;
                        ineligibleTargetDir = dir.v;
                      }
                    },
                    [&](const auto &c) {},
                },
                c.u);
          },
          [&](const parser::OpenMPLoopConstruct &c) {
            const auto &beginLoopDir{
                std::get<parser::OmpBeginLoopDirective>(c.t)};
            const auto &beginDir{
                std::get<parser::OmpLoopDirective>(beginLoopDir.t)};
            if (llvm::omp::allTargetSet.test(beginDir.v)) {
              eligibleTarget = false;
              ineligibleTargetDir = beginDir.v;
            }
          },
          [&](const auto &c) {},
      },
      c.u);
  if (!eligibleTarget) {
    context_.Warn(common::UsageWarning::OpenMPUsage,
        parser::FindSourceLocation(c),
        "If %s directive is nested inside TARGET region, the behaviour is unspecified"_port_en_US,
        parser::ToUpperCaseLetters(
            getDirectiveName(ineligibleTargetDir).str()));
  }
}

std::int64_t OmpStructureChecker::GetOrdCollapseLevel(
    const parser::OpenMPLoopConstruct &x) {
  const auto &beginLoopDir{std::get<parser::OmpBeginLoopDirective>(x.t)};
  const auto &clauseList{std::get<parser::OmpClauseList>(beginLoopDir.t)};
  std::int64_t orderedCollapseLevel{1};
  std::int64_t orderedLevel{1};
  std::int64_t collapseLevel{1};

  for (const auto &clause : clauseList.v) {
    if (const auto *collapseClause{
            std::get_if<parser::OmpClause::Collapse>(&clause.u)}) {
      if (const auto v{GetIntValue(collapseClause->v)}) {
        collapseLevel = *v;
      }
    }
    if (const auto *orderedClause{
            std::get_if<parser::OmpClause::Ordered>(&clause.u)}) {
      if (const auto v{GetIntValue(orderedClause->v)}) {
        orderedLevel = *v;
      }
    }
  }
  if (orderedLevel >= collapseLevel) {
    orderedCollapseLevel = orderedLevel;
  } else {
    orderedCollapseLevel = collapseLevel;
  }
  return orderedCollapseLevel;
}

void OmpStructureChecker::CheckAssociatedLoopConstraints(
    const parser::OpenMPLoopConstruct &x) {
  std::int64_t ordCollapseLevel{GetOrdCollapseLevel(x)};
  AssociatedLoopChecker checker{context_, ordCollapseLevel};
  parser::Walk(x, checker);
}

void OmpStructureChecker::CheckDistLinear(
    const parser::OpenMPLoopConstruct &x) {

  const auto &beginLoopDir{std::get<parser::OmpBeginLoopDirective>(x.t)};
  const auto &clauses{std::get<parser::OmpClauseList>(beginLoopDir.t)};

  semantics::UnorderedSymbolSet indexVars;

  // Collect symbols of all the variables from linear clauses
  for (const auto &clause : clauses.v) {
    if (const auto *linearClause{
            std::get_if<parser::OmpClause::Linear>(&clause.u)}) {

      std::list<parser::Name> values;
      // Get the variant type
      if (std::holds_alternative<parser::OmpLinearClause::WithModifier>(
              linearClause->v.u)) {
        const auto &withM{
            std::get<parser::OmpLinearClause::WithModifier>(linearClause->v.u)};
        values = withM.names;
      } else {
        const auto &withOutM{std::get<parser::OmpLinearClause::WithoutModifier>(
            linearClause->v.u)};
        values = withOutM.names;
      }
      for (auto const &v : values) {
        indexVars.insert(*(v.symbol));
      }
    }
  }

  if (!indexVars.empty()) {
    // Get collapse level, if given, to find which loops are "associated."
    std::int64_t collapseVal{GetOrdCollapseLevel(x)};
    // Include the top loop if no collapse is specified
    if (collapseVal == 0) {
      collapseVal = 1;
    }

    // Match the loop index variables with the collected symbols from linear
    // clauses.
    if (const auto &loopConstruct{
            std::get<std::optional<parser::DoConstruct>>(x.t)}) {
      for (const parser::DoConstruct *loop{&*loopConstruct}; loop;) {
        if (loop->IsDoNormal()) {
          const parser::Name &itrVal{GetLoopIndex(loop)};
          if (itrVal.symbol) {
            // Remove the symbol from the collcted set
            indexVars.erase(*(itrVal.symbol));
          }
          collapseVal--;
          if (collapseVal == 0) {
            break;
          }
        }
        // Get the next DoConstruct if block is not empty.
        const auto &block{std::get<parser::Block>(loop->t)};
        const auto it{block.begin()};
        loop = it != block.end() ? parser::Unwrap<parser::DoConstruct>(*it)
                                 : nullptr;
      }
    }

    // Show error for the remaining variables
    for (auto var : indexVars) {
      const Symbol &root{GetAssociationRoot(var)};
      context_.Say(parser::FindSourceLocation(x),
          "Variable '%s' not allowed in `LINEAR` clause, only loop iterator "
          "can be specified in `LINEAR` clause of a construct combined with "
          "`DISTRIBUTE`"_err_en_US,
          root.name());
    }
  }
}

void OmpStructureChecker::Leave(const parser::OpenMPLoopConstruct &x) {
  const auto &beginLoopDir{std::get<parser::OmpBeginLoopDirective>(x.t)};
  const auto &clauseList{std::get<parser::OmpClauseList>(beginLoopDir.t)};

  // A few semantic checks for InScan reduction are performed below as SCAN
  // constructs inside LOOP may add the relevant information. Scan reduction is
  // supported only in loop constructs, so same checks are not applicable to
  // other directives.
  using ReductionModifier = parser::OmpReductionModifier;
  for (const auto &clause : clauseList.v) {
    if (const auto *reductionClause{
            std::get_if<parser::OmpClause::Reduction>(&clause.u)}) {
      auto &modifiers{OmpGetModifiers(reductionClause->v)};
      auto *maybeModifier{OmpGetUniqueModifier<ReductionModifier>(modifiers)};
      if (maybeModifier &&
          maybeModifier->v == ReductionModifier::Value::Inscan) {
        const auto &objectList{
            std::get<parser::OmpObjectList>(reductionClause->v.t)};
        auto checkReductionSymbolInScan = [&](const parser::Name *name) {
          if (auto &symbol = name->symbol) {
            if (!symbol->test(Symbol::Flag::OmpInclusiveScan) &&
                !symbol->test(Symbol::Flag::OmpExclusiveScan)) {
              context_.Say(name->source,
                  "List item %s must appear in EXCLUSIVE or "
                  "INCLUSIVE clause of an "
                  "enclosed SCAN directive"_err_en_US,
                  name->ToString());
            }
          }
        };
        for (const auto &ompObj : objectList.v) {
          common::visit(
              common::visitors{
                  [&](const parser::Designator &designator) {
                    if (const auto *name{semantics::getDesignatorNameIfDataRef(
                            designator)}) {
                      checkReductionSymbolInScan(name);
                    }
                  },
                  [&](const auto &name) { checkReductionSymbolInScan(&name); },
              },
              ompObj.u);
        }
      }
    }
  }
  if (llvm::omp::allSimdSet.test(GetContext().directive)) {
    ExitDirectiveNest(SIMDNest);
  }
  dirContext_.pop_back();

  assert(!loopStack_.empty() && "Expecting non-empty loop stack");
#ifndef NDEBUG
  const LoopConstruct &top{loopStack_.back()};
  auto *loopc{std::get_if<const parser::OpenMPLoopConstruct *>(&top)};
  assert(loopc != nullptr && *loopc == &x && "Mismatched loop constructs");
#endif
  loopStack_.pop_back();
}

void OmpStructureChecker::Enter(const parser::OmpEndLoopDirective &x) {
  const auto &dir{std::get<parser::OmpLoopDirective>(x.t)};
  ResetPartialContext(dir.source);
  switch (dir.v) {
  // 2.7.1 end-do -> END DO [nowait-clause]
  // 2.8.3 end-do-simd -> END DO SIMD [nowait-clause]
  case llvm::omp::Directive::OMPD_do:
    PushContextAndClauseSets(dir.source, llvm::omp::Directive::OMPD_end_do);
    break;
  case llvm::omp::Directive::OMPD_do_simd:
    PushContextAndClauseSets(
        dir.source, llvm::omp::Directive::OMPD_end_do_simd);
    break;
  default:
    // no clauses are allowed
    break;
  }
}

void OmpStructureChecker::Leave(const parser::OmpEndLoopDirective &x) {
  if ((GetContext().directive == llvm::omp::Directive::OMPD_end_do) ||
      (GetContext().directive == llvm::omp::Directive::OMPD_end_do_simd)) {
    dirContext_.pop_back();
  }
}

void OmpStructureChecker::Enter(const parser::OpenMPBlockConstruct &x) {
  const auto &beginBlockDir{std::get<parser::OmpBeginBlockDirective>(x.t)};
  const auto &endBlockDir{std::get<parser::OmpEndBlockDirective>(x.t)};
  const auto &beginDir{std::get<parser::OmpBlockDirective>(beginBlockDir.t)};
  const auto &endDir{std::get<parser::OmpBlockDirective>(endBlockDir.t)};
  const parser::Block &block{std::get<parser::Block>(x.t)};

  CheckMatching<parser::OmpBlockDirective>(beginDir, endDir);

  PushContextAndClauseSets(beginDir.source, beginDir.v);
  if (llvm::omp::allTargetSet.test(GetContext().directive)) {
    EnterDirectiveNest(TargetNest);
  }

  if (CurrentDirectiveIsNested()) {
    if (llvm::omp::topTeamsSet.test(GetContextParent().directive)) {
      HasInvalidTeamsNesting(beginDir.v, beginDir.source);
    }
    if (GetContext().directive == llvm::omp::Directive::OMPD_master) {
      CheckMasterNesting(x);
    }
    // A teams region can only be strictly nested within the implicit parallel
    // region or a target region.
    if (GetContext().directive == llvm::omp::Directive::OMPD_teams &&
        GetContextParent().directive != llvm::omp::Directive::OMPD_target) {
      context_.Say(parser::FindSourceLocation(x),
          "%s region can only be strictly nested within the implicit parallel "
          "region or TARGET region"_err_en_US,
          ContextDirectiveAsFortran());
    }
    // If a teams construct is nested within a target construct, that target
    // construct must contain no statements, declarations or directives outside
    // of the teams construct.
    if (GetContext().directive == llvm::omp::Directive::OMPD_teams &&
        GetContextParent().directive == llvm::omp::Directive::OMPD_target &&
        !GetDirectiveNest(TargetBlockOnlyTeams)) {
      context_.Say(GetContextParent().directiveSource,
          "TARGET construct with nested TEAMS region contains statements or "
          "directives outside of the TEAMS construct"_err_en_US);
    }
  }

  CheckNoBranching(block, beginDir.v, beginDir.source);

  // Target block constructs are target device constructs. Keep track of
  // whether any such construct has been visited to later check that REQUIRES
  // directives for target-related options don't appear after them.
  if (llvm::omp::allTargetSet.test(beginDir.v)) {
    deviceConstructFound_ = true;
  }

  switch (beginDir.v) {
  case llvm::omp::Directive::OMPD_target:
    if (CheckTargetBlockOnlyTeams(block)) {
      EnterDirectiveNest(TargetBlockOnlyTeams);
    }
    break;
  case llvm::omp::OMPD_workshare:
  case llvm::omp::OMPD_parallel_workshare:
    CheckWorkshareBlockStmts(block, beginDir.source);
    HasInvalidWorksharingNesting(
        beginDir.source, llvm::omp::nestedWorkshareErrSet);
    break;
  case llvm::omp::Directive::OMPD_scope:
  case llvm::omp::Directive::OMPD_single:
    // TODO: This check needs to be extended while implementing nesting of
    // regions checks.
    HasInvalidWorksharingNesting(
        beginDir.source, llvm::omp::nestedWorkshareErrSet);
    break;
  default:
    break;
  }
}

void OmpStructureChecker::CheckMasterNesting(
    const parser::OpenMPBlockConstruct &x) {
  // A MASTER region may not be `closely nested` inside a worksharing, loop,
  // task, taskloop, or atomic region.
  // TODO:  Expand the check to include `LOOP` construct as well when it is
  // supported.
  if (IsCloselyNestedRegion(llvm::omp::nestedMasterErrSet)) {
    context_.Say(parser::FindSourceLocation(x),
        "`MASTER` region may not be closely nested inside of `WORKSHARING`, "
        "`LOOP`, `TASK`, `TASKLOOP`,"
        " or `ATOMIC` region."_err_en_US);
  }
}

void OmpStructureChecker::Leave(const parser::OpenMPBlockConstruct &) {
  if (GetDirectiveNest(TargetBlockOnlyTeams)) {
    ExitDirectiveNest(TargetBlockOnlyTeams);
  }
  if (llvm::omp::allTargetSet.test(GetContext().directive)) {
    ExitDirectiveNest(TargetNest);
  }
  dirContext_.pop_back();
}

void OmpStructureChecker::ChecksOnOrderedAsBlock() {
  if (FindClause(llvm::omp::Clause::OMPC_depend)) {
    context_.Say(GetContext().clauseSource,
        "DEPEND clauses are not allowed when ORDERED construct is a block construct with an ORDERED region"_err_en_US);
    return;
  }

  bool isNestedInDo{false};
  bool isNestedInDoSIMD{false};
  bool isNestedInSIMD{false};
  bool noOrderedClause{false};
  bool isOrderedClauseWithPara{false};
  bool isCloselyNestedRegion{true};
  if (CurrentDirectiveIsNested()) {
    for (int i = (int)dirContext_.size() - 2; i >= 0; i--) {
      if (llvm::omp::nestedOrderedErrSet.test(dirContext_[i].directive)) {
        context_.Say(GetContext().directiveSource,
            "`ORDERED` region may not be closely nested inside of `CRITICAL`, "
            "`ORDERED`, explicit `TASK` or `TASKLOOP` region."_err_en_US);
        break;
      } else if (llvm::omp::allDoSet.test(dirContext_[i].directive)) {
        isNestedInDo = true;
        isNestedInDoSIMD =
            llvm::omp::allDoSimdSet.test(dirContext_[i].directive);
        if (const auto *clause{
                FindClause(dirContext_[i], llvm::omp::Clause::OMPC_ordered)}) {
          const auto &orderedClause{
              std::get<parser::OmpClause::Ordered>(clause->u)};
          const auto orderedValue{GetIntValue(orderedClause.v)};
          isOrderedClauseWithPara = orderedValue > 0;
        } else {
          noOrderedClause = true;
        }
        break;
      } else if (llvm::omp::allSimdSet.test(dirContext_[i].directive)) {
        isNestedInSIMD = true;
        break;
      } else if (llvm::omp::nestedOrderedParallelErrSet.test(
                     dirContext_[i].directive)) {
        isCloselyNestedRegion = false;
        break;
      }
    }
  }

  if (!isCloselyNestedRegion) {
    context_.Say(GetContext().directiveSource,
        "An ORDERED directive without the DEPEND clause must be closely nested "
        "in a SIMD, worksharing-loop, or worksharing-loop SIMD "
        "region"_err_en_US);
  } else {
    if (CurrentDirectiveIsNested() &&
        FindClause(llvm::omp::Clause::OMPC_simd) &&
        (!isNestedInDoSIMD && !isNestedInSIMD)) {
      context_.Say(GetContext().directiveSource,
          "An ORDERED directive with SIMD clause must be closely nested in a "
          "SIMD or worksharing-loop SIMD region"_err_en_US);
    }
    if (isNestedInDo && (noOrderedClause || isOrderedClauseWithPara)) {
      context_.Say(GetContext().directiveSource,
          "An ORDERED directive without the DEPEND clause must be closely "
          "nested in a worksharing-loop (or worksharing-loop SIMD) region with "
          "ORDERED clause without the parameter"_err_en_US);
    }
  }
}

void OmpStructureChecker::Leave(const parser::OmpBeginBlockDirective &) {
  switch (GetContext().directive) {
  case llvm::omp::Directive::OMPD_ordered:
    // [5.1] 2.19.9 Ordered Construct Restriction
    ChecksOnOrderedAsBlock();
    break;
  default:
    break;
  }
}

void OmpStructureChecker::Enter(const parser::OpenMPSectionsConstruct &x) {
  const auto &beginSectionsDir{
      std::get<parser::OmpBeginSectionsDirective>(x.t)};
  const auto &endSectionsDir{std::get<parser::OmpEndSectionsDirective>(x.t)};
  const auto &beginDir{
      std::get<parser::OmpSectionsDirective>(beginSectionsDir.t)};
  const auto &endDir{std::get<parser::OmpSectionsDirective>(endSectionsDir.t)};
  CheckMatching<parser::OmpSectionsDirective>(beginDir, endDir);

  PushContextAndClauseSets(beginDir.source, beginDir.v);
  const auto &sectionBlocks{std::get<parser::OmpSectionBlocks>(x.t)};
  for (const parser::OpenMPConstruct &block : sectionBlocks.v) {
    CheckNoBranching(std::get<parser::OpenMPSectionConstruct>(block.u).v,
        beginDir.v, beginDir.source);
  }
  HasInvalidWorksharingNesting(
      beginDir.source, llvm::omp::nestedWorkshareErrSet);
}

void OmpStructureChecker::Leave(const parser::OpenMPSectionsConstruct &) {
  dirContext_.pop_back();
}

void OmpStructureChecker::Enter(const parser::OmpEndSectionsDirective &x) {
  const auto &dir{std::get<parser::OmpSectionsDirective>(x.t)};
  ResetPartialContext(dir.source);
  switch (dir.v) {
    // 2.7.2 end-sections -> END SECTIONS [nowait-clause]
  case llvm::omp::Directive::OMPD_sections:
    PushContextAndClauseSets(
        dir.source, llvm::omp::Directive::OMPD_end_sections);
    break;
  default:
    // no clauses are allowed
    break;
  }
}

// TODO: Verify the popping of dirContext requirement after nowait
// implementation, as there is an implicit barrier at the end of the worksharing
// constructs unless a nowait clause is specified. Only OMPD_end_sections is
// popped becuase it is pushed while entering the EndSectionsDirective.
void OmpStructureChecker::Leave(const parser::OmpEndSectionsDirective &x) {
  if (GetContext().directive == llvm::omp::Directive::OMPD_end_sections) {
    dirContext_.pop_back();
  }
}

void OmpStructureChecker::CheckThreadprivateOrDeclareTargetVar(
    const parser::OmpObjectList &objList) {
  for (const auto &ompObject : objList.v) {
    common::visit(
        common::visitors{
            [&](const parser::Designator &) {
              if (const auto *name{parser::Unwrap<parser::Name>(ompObject)}) {
                // The symbol is null, return early, CheckSymbolNames
                // should have already reported the missing symbol as a
                // diagnostic error
                if (!name->symbol) {
                  return;
                }

                if (name->symbol->GetUltimate().IsSubprogram()) {
                  if (GetContext().directive ==
                      llvm::omp::Directive::OMPD_threadprivate)
                    context_.Say(name->source,
                        "The procedure name cannot be in a %s "
                        "directive"_err_en_US,
                        ContextDirectiveAsFortran());
                  // TODO: Check for procedure name in declare target directive.
                } else if (name->symbol->attrs().test(Attr::PARAMETER)) {
                  if (GetContext().directive ==
                      llvm::omp::Directive::OMPD_threadprivate)
                    context_.Say(name->source,
                        "The entity with PARAMETER attribute cannot be in a %s "
                        "directive"_err_en_US,
                        ContextDirectiveAsFortran());
                  else if (GetContext().directive ==
                      llvm::omp::Directive::OMPD_declare_target)
                    context_.Warn(common::UsageWarning::OpenMPUsage,
                        name->source,
                        "The entity with PARAMETER attribute is used in a %s directive"_warn_en_US,
                        ContextDirectiveAsFortran());
                } else if (FindCommonBlockContaining(*name->symbol)) {
                  context_.Say(name->source,
                      "A variable in a %s directive cannot be an element of a "
                      "common block"_err_en_US,
                      ContextDirectiveAsFortran());
                } else if (FindEquivalenceSet(*name->symbol)) {
                  context_.Say(name->source,
                      "A variable in a %s directive cannot appear in an "
                      "EQUIVALENCE statement"_err_en_US,
                      ContextDirectiveAsFortran());
                } else if (name->symbol->test(Symbol::Flag::OmpThreadprivate) &&
                    GetContext().directive ==
                        llvm::omp::Directive::OMPD_declare_target) {
                  context_.Say(name->source,
                      "A THREADPRIVATE variable cannot appear in a %s "
                      "directive"_err_en_US,
                      ContextDirectiveAsFortran());
                } else {
                  const semantics::Scope &useScope{
                      context_.FindScope(GetContext().directiveSource)};
                  const semantics::Scope &curScope =
                      name->symbol->GetUltimate().owner();
                  if (!curScope.IsTopLevel()) {
                    const semantics::Scope &declScope =
                        GetProgramUnitOrBlockConstructContaining(curScope);
                    const semantics::Symbol *sym{
                        declScope.parent().FindSymbol(name->symbol->name())};
                    if (sym &&
                        (sym->has<MainProgramDetails>() ||
                            sym->has<ModuleDetails>())) {
                      context_.Say(name->source,
                          "The module name or main program name cannot be in a "
                          "%s "
                          "directive"_err_en_US,
                          ContextDirectiveAsFortran());
                    } else if (!IsSaved(*name->symbol) &&
                        declScope.kind() != Scope::Kind::MainProgram &&
                        declScope.kind() != Scope::Kind::Module) {
                      context_.Say(name->source,
                          "A variable that appears in a %s directive must be "
                          "declared in the scope of a module or have the SAVE "
                          "attribute, either explicitly or "
                          "implicitly"_err_en_US,
                          ContextDirectiveAsFortran());
                    } else if (useScope != declScope) {
                      context_.Say(name->source,
                          "The %s directive and the common block or variable "
                          "in it must appear in the same declaration section "
                          "of a scoping unit"_err_en_US,
                          ContextDirectiveAsFortran());
                    }
                  }
                }
              }
            },
            [&](const parser::Name &) {}, // common block
        },
        ompObject.u);
  }
}

void OmpStructureChecker::Enter(const parser::OpenMPThreadprivate &c) {
  const auto &dir{std::get<parser::Verbatim>(c.t)};
  PushContextAndClauseSets(
      dir.source, llvm::omp::Directive::OMPD_threadprivate);
}

void OmpStructureChecker::Leave(const parser::OpenMPThreadprivate &c) {
  const auto &dir{std::get<parser::Verbatim>(c.t)};
  const auto &objectList{std::get<parser::OmpObjectList>(c.t)};
  CheckSymbolNames(dir.source, objectList);
  CheckIsVarPartOfAnotherVar(dir.source, objectList);
  CheckThreadprivateOrDeclareTargetVar(objectList);
  dirContext_.pop_back();
}

void OmpStructureChecker::Enter(const parser::OpenMPDeclareSimdConstruct &x) {
  const auto &dir{std::get<parser::Verbatim>(x.t)};
  PushContextAndClauseSets(dir.source, llvm::omp::Directive::OMPD_declare_simd);
}

void OmpStructureChecker::Leave(const parser::OpenMPDeclareSimdConstruct &) {
  dirContext_.pop_back();
}

void OmpStructureChecker::Enter(const parser::OpenMPDepobjConstruct &x) {
  const auto &dir{std::get<parser::Verbatim>(x.t)};
  PushContextAndClauseSets(dir.source, llvm::omp::Directive::OMPD_depobj);

  // [5.2:73:27-28]
  // If the destroy clause appears on a depobj construct, destroy-var must
  // refer to the same depend object as the depobj argument of the construct.
  auto &clause{std::get<parser::OmpClause>(x.t)};
  if (clause.Id() == llvm::omp::Clause::OMPC_destroy) {
    auto getSymbol{[&](const parser::OmpObject &obj) {
      return common::visit(
          [&](auto &&s) { return GetLastName(s).symbol; }, obj.u);
    }};

    auto &wrapper{std::get<parser::OmpClause::Destroy>(clause.u)};
    if (const std::optional<parser::OmpDestroyClause> &destroy{wrapper.v}) {
      const Symbol *constrSym{getSymbol(std::get<parser::OmpObject>(x.t))};
      const Symbol *clauseSym{getSymbol(destroy->v)};
      assert(constrSym && "Unresolved depobj construct symbol");
      assert(clauseSym && "Unresolved destroy symbol on depobj construct");
      if (constrSym != clauseSym) {
        context_.Say(x.source,
            "The DESTROY clause must refer to the same object as the "
            "DEPOBJ construct"_err_en_US);
      }
    }
  }
}

void OmpStructureChecker::Leave(const parser::OpenMPDepobjConstruct &x) {
  dirContext_.pop_back();
}

void OmpStructureChecker::Enter(const parser::OpenMPRequiresConstruct &x) {
  const auto &dir{std::get<parser::Verbatim>(x.t)};
  PushContextAndClauseSets(dir.source, llvm::omp::Directive::OMPD_requires);
}

void OmpStructureChecker::Leave(const parser::OpenMPRequiresConstruct &) {
  dirContext_.pop_back();
}

void OmpStructureChecker::Enter(const parser::OpenMPDeclarativeAllocate &x) {
  isPredefinedAllocator = true;
  const auto &dir{std::get<parser::Verbatim>(x.t)};
  const auto &objectList{std::get<parser::OmpObjectList>(x.t)};
  PushContextAndClauseSets(dir.source, llvm::omp::Directive::OMPD_allocate);
  CheckIsVarPartOfAnotherVar(dir.source, objectList);
}

void OmpStructureChecker::Leave(const parser::OpenMPDeclarativeAllocate &x) {
  const auto &dir{std::get<parser::Verbatim>(x.t)};
  const auto &objectList{std::get<parser::OmpObjectList>(x.t)};
  CheckPredefinedAllocatorRestriction(dir.source, objectList);
  dirContext_.pop_back();
}

void OmpStructureChecker::Enter(const parser::OmpClause::Allocator &x) {
  CheckAllowedClause(llvm::omp::Clause::OMPC_allocator);
  // Note: Predefined allocators are stored in ScalarExpr as numbers
  //   whereas custom allocators are stored as strings, so if the ScalarExpr
  //   actually has an int value, then it must be a predefined allocator
  isPredefinedAllocator = GetIntValue(x.v).has_value();
  RequiresPositiveParameter(llvm::omp::Clause::OMPC_allocator, x.v);
}

void OmpStructureChecker::Enter(const parser::OmpClause::Allocate &x) {
  CheckAllowedClause(llvm::omp::Clause::OMPC_allocate);
  if (const auto &modifier{
          std::get<std::optional<parser::OmpAllocateClause::AllocateModifier>>(
              x.v.t)}) {
    common::visit(
        common::visitors{
            [&](const parser::OmpAllocateClause::AllocateModifier::Allocator
                    &y) {
              RequiresPositiveParameter(llvm::omp::Clause::OMPC_allocate, y.v);
              isPredefinedAllocator = GetIntValue(y.v).has_value();
            },
            [&](const parser::OmpAllocateClause::AllocateModifier::
                    ComplexModifier &y) {
              const auto &alloc = std::get<
                  parser::OmpAllocateClause::AllocateModifier::Allocator>(y.t);
              const auto &align =
                  std::get<parser::OmpAllocateClause::AllocateModifier::Align>(
                      y.t);
              RequiresPositiveParameter(
                  llvm::omp::Clause::OMPC_allocate, alloc.v);
              RequiresPositiveParameter(
                  llvm::omp::Clause::OMPC_allocate, align.v);
              isPredefinedAllocator = GetIntValue(alloc.v).has_value();
            },
            [&](const parser::OmpAllocateClause::AllocateModifier::Align &y) {
              RequiresPositiveParameter(llvm::omp::Clause::OMPC_allocate, y.v);
            },
        },
        modifier->u);
  }
}

void OmpStructureChecker::Enter(const parser::OmpDeclareTargetWithClause &x) {
  SetClauseSets(llvm::omp::Directive::OMPD_declare_target);
}

void OmpStructureChecker::Leave(const parser::OmpDeclareTargetWithClause &x) {
  if (x.v.v.size() > 0) {
    const parser::OmpClause *enterClause =
        FindClause(llvm::omp::Clause::OMPC_enter);
    const parser::OmpClause *toClause = FindClause(llvm::omp::Clause::OMPC_to);
    const parser::OmpClause *linkClause =
        FindClause(llvm::omp::Clause::OMPC_link);
    if (!enterClause && !toClause && !linkClause) {
      context_.Say(x.source,
          "If the DECLARE TARGET directive has a clause, it must contain at least one ENTER clause or LINK clause"_err_en_US);
    }
    unsigned version{context_.langOptions().OpenMPVersion};
    if (toClause && version >= 52) {
      context_.Warn(common::UsageWarning::OpenMPUsage, toClause->source,
          "The usage of TO clause on DECLARE TARGET directive has been deprecated. Use ENTER clause instead."_warn_en_US);
    }
  }
}

void OmpStructureChecker::Enter(const parser::OpenMPDeclareMapperConstruct &x) {
  const auto &dir{std::get<parser::Verbatim>(x.t)};
  PushContextAndClauseSets(
      dir.source, llvm::omp::Directive::OMPD_declare_mapper);
  const auto &spec{std::get<parser::OmpDeclareMapperSpecifier>(x.t)};
  const auto &type = std::get<parser::TypeSpec>(spec.t);
  if (!std::get_if<parser::DerivedTypeSpec>(&type.u)) {
    context_.Say(dir.source, "Type is not a derived type"_err_en_US);
  }
}

void OmpStructureChecker::Leave(const parser::OpenMPDeclareMapperConstruct &) {
  dirContext_.pop_back();
}

void OmpStructureChecker::Enter(const parser::OpenMPDeclareTargetConstruct &x) {
  const auto &dir{std::get<parser::Verbatim>(x.t)};
  PushContext(dir.source, llvm::omp::Directive::OMPD_declare_target);
}

void OmpStructureChecker::Enter(const parser::OmpDeclareTargetWithList &x) {
  SymbolSourceMap symbols;
  GetSymbolsInObjectList(x.v, symbols);
  for (auto &[symbol, source] : symbols) {
    const GenericDetails *genericDetails = symbol->detailsIf<GenericDetails>();
    if (genericDetails) {
      context_.Say(source,
          "The procedure '%s' in DECLARE TARGET construct cannot be a generic name."_err_en_US,
          symbol->name());
      genericDetails->specific();
    }
    if (IsProcedurePointer(*symbol)) {
      context_.Say(source,
          "The procedure '%s' in DECLARE TARGET construct cannot be a procedure pointer."_err_en_US,
          symbol->name());
    }
    const SubprogramDetails *entryDetails =
        symbol->detailsIf<SubprogramDetails>();
    if (entryDetails && entryDetails->entryScope()) {
      context_.Say(source,
          "The procedure '%s' in DECLARE TARGET construct cannot be an entry name."_err_en_US,
          symbol->name());
    }
    if (IsStmtFunction(*symbol)) {
      context_.Say(source,
          "The procedure '%s' in DECLARE TARGET construct cannot be a statement function."_err_en_US,
          symbol->name());
    }
  }
}

void OmpStructureChecker::CheckSymbolNames(
    const parser::CharBlock &source, const parser::OmpObjectList &objList) {
  for (const auto &ompObject : objList.v) {
    common::visit(
        common::visitors{
            [&](const parser::Designator &designator) {
              if (const auto *name{parser::Unwrap<parser::Name>(ompObject)}) {
                if (!name->symbol) {
                  context_.Say(source,
                      "The given %s directive clause has an invalid argument"_err_en_US,
                      ContextDirectiveAsFortran());
                }
              }
            },
            [&](const parser::Name &name) {
              if (!name.symbol) {
                context_.Say(source,
                    "The given %s directive clause has an invalid argument"_err_en_US,
                    ContextDirectiveAsFortran());
              }
            },
        },
        ompObject.u);
  }
}

void OmpStructureChecker::Leave(const parser::OpenMPDeclareTargetConstruct &x) {
  const auto &dir{std::get<parser::Verbatim>(x.t)};
  const auto &spec{std::get<parser::OmpDeclareTargetSpecifier>(x.t)};
  // Handle both forms of DECLARE TARGET.
  // - Extended list: It behaves as if there was an ENTER/TO clause with the
  //   list of objects as argument. It accepts no explicit clauses.
  // - With clauses.
  if (const auto *objectList{parser::Unwrap<parser::OmpObjectList>(spec.u)}) {
    deviceConstructFound_ = true;
    CheckSymbolNames(dir.source, *objectList);
    CheckIsVarPartOfAnotherVar(dir.source, *objectList);
    CheckThreadprivateOrDeclareTargetVar(*objectList);
  } else if (const auto *clauseList{
                 parser::Unwrap<parser::OmpClauseList>(spec.u)}) {
    bool toClauseFound{false}, deviceTypeClauseFound{false},
        enterClauseFound{false};
    for (const auto &clause : clauseList->v) {
      common::visit(
          common::visitors{
              [&](const parser::OmpClause::To &toClause) {
                toClauseFound = true;
                auto &objList{std::get<parser::OmpObjectList>(toClause.v.t)};
                CheckSymbolNames(dir.source, objList);
                CheckIsVarPartOfAnotherVar(dir.source, objList);
                CheckThreadprivateOrDeclareTargetVar(objList);
              },
              [&](const parser::OmpClause::Link &linkClause) {
                CheckSymbolNames(dir.source, linkClause.v);
                CheckIsVarPartOfAnotherVar(dir.source, linkClause.v);
                CheckThreadprivateOrDeclareTargetVar(linkClause.v);
              },
              [&](const parser::OmpClause::Enter &enterClause) {
                enterClauseFound = true;
                CheckSymbolNames(dir.source, enterClause.v);
                CheckIsVarPartOfAnotherVar(dir.source, enterClause.v);
                CheckThreadprivateOrDeclareTargetVar(enterClause.v);
              },
              [&](const parser::OmpClause::DeviceType &deviceTypeClause) {
                deviceTypeClauseFound = true;
                if (deviceTypeClause.v.v !=
                    parser::OmpDeviceTypeClause::Type::Host) {
                  // Function / subroutine explicitly marked as runnable by the
                  // target device.
                  deviceConstructFound_ = true;
                }
              },
              [&](const auto &) {},
          },
          clause.u);

      if ((toClauseFound || enterClauseFound) && !deviceTypeClauseFound) {
        deviceConstructFound_ = true;
      }
    }
  }
  dirContext_.pop_back();
}

void OmpStructureChecker::Enter(const parser::OpenMPExecutableAllocate &x) {
  isPredefinedAllocator = true;
  const auto &dir{std::get<parser::Verbatim>(x.t)};
  const auto &objectList{std::get<std::optional<parser::OmpObjectList>>(x.t)};
  PushContextAndClauseSets(dir.source, llvm::omp::Directive::OMPD_allocate);
  if (objectList) {
    CheckIsVarPartOfAnotherVar(dir.source, *objectList);
  }
}

void OmpStructureChecker::Leave(const parser::OpenMPExecutableAllocate &x) {
  const auto &dir{std::get<parser::Verbatim>(x.t)};
  const auto &objectList{std::get<std::optional<parser::OmpObjectList>>(x.t)};
  if (objectList)
    CheckPredefinedAllocatorRestriction(dir.source, *objectList);
  dirContext_.pop_back();
}

void OmpStructureChecker::Enter(const parser::OpenMPAllocatorsConstruct &x) {
  isPredefinedAllocator = true;
  const auto &dir{std::get<parser::Verbatim>(x.t)};
  PushContextAndClauseSets(dir.source, llvm::omp::Directive::OMPD_allocators);
  const auto &clauseList{std::get<parser::OmpClauseList>(x.t)};
  for (const auto &clause : clauseList.v) {
    if (const auto *allocClause{
            parser::Unwrap<parser::OmpClause::Allocate>(clause)}) {
      CheckIsVarPartOfAnotherVar(
          dir.source, std::get<parser::OmpObjectList>(allocClause->v.t));
    }
  }
}

void OmpStructureChecker::Leave(const parser::OpenMPAllocatorsConstruct &x) {
  const auto &dir{std::get<parser::Verbatim>(x.t)};
  const auto &clauseList{std::get<parser::OmpClauseList>(x.t)};
  for (const auto &clause : clauseList.v) {
    if (const auto *allocClause{
            std::get_if<parser::OmpClause::Allocate>(&clause.u)}) {
      CheckPredefinedAllocatorRestriction(
          dir.source, std::get<parser::OmpObjectList>(allocClause->v.t));
    }
  }
  dirContext_.pop_back();
}

void OmpStructureChecker::CheckScan(
    const parser::OpenMPSimpleStandaloneConstruct &x) {
  if (std::get<parser::OmpClauseList>(x.t).v.size() != 1) {
    context_.Say(x.source,
        "Exactly one of EXCLUSIVE or INCLUSIVE clause is expected"_err_en_US);
  }
  if (!CurrentDirectiveIsNested() ||
      !llvm::omp::scanParentAllowedSet.test(GetContextParent().directive)) {
    context_.Say(x.source,
        "Orphaned SCAN directives are prohibited; perhaps you forgot "
        "to enclose the directive in to a WORKSHARING LOOP, a WORKSHARING "
        "LOOP SIMD or a SIMD directive."_err_en_US);
  }
}

void OmpStructureChecker::CheckBarrierNesting(
    const parser::OpenMPSimpleStandaloneConstruct &x) {
  // A barrier region may not be `closely nested` inside a worksharing, loop,
  // task, taskloop, critical, ordered, atomic, or master region.
  // TODO:  Expand the check to include `LOOP` construct as well when it is
  // supported.
  if (IsCloselyNestedRegion(llvm::omp::nestedBarrierErrSet)) {
    context_.Say(parser::FindSourceLocation(x),
        "`BARRIER` region may not be closely nested inside of `WORKSHARING`, "
        "`LOOP`, `TASK`, `TASKLOOP`,"
        "`CRITICAL`, `ORDERED`, `ATOMIC` or `MASTER` region."_err_en_US);
  }
}

void OmpStructureChecker::ChecksOnOrderedAsStandalone() {
  if (FindClause(llvm::omp::Clause::OMPC_threads) ||
      FindClause(llvm::omp::Clause::OMPC_simd)) {
    context_.Say(GetContext().clauseSource,
        "THREADS and SIMD clauses are not allowed when ORDERED construct is a standalone construct with no ORDERED region"_err_en_US);
  }

  int dependSinkCount{0}, dependSourceCount{0};
  bool exclusiveShown{false}, duplicateSourceShown{false};

  auto visitDoacross{[&](const parser::OmpDoacross &doa,
                         const parser::CharBlock &src) {
    common::visit(
        common::visitors{
            [&](const parser::OmpDoacross::Source &) { dependSourceCount++; },
            [&](const parser::OmpDoacross::Sink &) { dependSinkCount++; }},
        doa.u);
    if (!exclusiveShown && dependSinkCount > 0 && dependSourceCount > 0) {
      exclusiveShown = true;
      context_.Say(src,
          "The SINK and SOURCE dependence types are mutually exclusive"_err_en_US);
    }
    if (!duplicateSourceShown && dependSourceCount > 1) {
      duplicateSourceShown = true;
      context_.Say(src,
          "At most one SOURCE dependence type can appear on the ORDERED directive"_err_en_US);
    }
  }};

  // Visit the DEPEND and DOACROSS clauses.
  for (auto [_, clause] : FindClauses(llvm::omp::Clause::OMPC_depend)) {
    const auto &dependClause{std::get<parser::OmpClause::Depend>(clause->u)};
    if (auto *doAcross{std::get_if<parser::OmpDoacross>(&dependClause.v.u)}) {
      visitDoacross(*doAcross, clause->source);
    } else {
      context_.Say(clause->source,
          "Only SINK or SOURCE dependence types are allowed when ORDERED construct is a standalone construct with no ORDERED region"_err_en_US);
    }
  }
  for (auto [_, clause] : FindClauses(llvm::omp::Clause::OMPC_doacross)) {
    auto &doaClause{std::get<parser::OmpClause::Doacross>(clause->u)};
    visitDoacross(doaClause.v.v, clause->source);
  }

  bool isNestedInDoOrderedWithPara{false};
  if (CurrentDirectiveIsNested() &&
      llvm::omp::nestedOrderedDoAllowedSet.test(GetContextParent().directive)) {
    if (const auto *clause{
            FindClause(GetContextParent(), llvm::omp::Clause::OMPC_ordered)}) {
      const auto &orderedClause{
          std::get<parser::OmpClause::Ordered>(clause->u)};
      const auto orderedValue{GetIntValue(orderedClause.v)};
      if (orderedValue > 0) {
        isNestedInDoOrderedWithPara = true;
        CheckOrderedDependClause(orderedValue);
      }
    }
  }

  if (FindClause(llvm::omp::Clause::OMPC_depend) &&
      !isNestedInDoOrderedWithPara) {
    context_.Say(GetContext().clauseSource,
        "An ORDERED construct with the DEPEND clause must be closely nested "
        "in a worksharing-loop (or parallel worksharing-loop) construct with "
        "ORDERED clause with a parameter"_err_en_US);
  }
}

void OmpStructureChecker::CheckOrderedDependClause(
    std::optional<int64_t> orderedValue) {
  auto visitDoacross{[&](const parser::OmpDoacross &doa,
                         const parser::CharBlock &src) {
    if (auto *sinkVector{std::get_if<parser::OmpDoacross::Sink>(&doa.u)}) {
      int64_t numVar = sinkVector->v.v.size();
      if (orderedValue != numVar) {
        context_.Say(src,
            "The number of variables in the SINK iteration vector does not match the parameter specified in ORDERED clause"_err_en_US);
      }
    }
  }};
  for (auto [_, clause] : FindClauses(llvm::omp::Clause::OMPC_depend)) {
    auto &dependClause{std::get<parser::OmpClause::Depend>(clause->u)};
    if (auto *doAcross{std::get_if<parser::OmpDoacross>(&dependClause.v.u)}) {
      visitDoacross(*doAcross, clause->source);
    }
  }
  for (auto [_, clause] : FindClauses(llvm::omp::Clause::OMPC_doacross)) {
    auto &doaClause{std::get<parser::OmpClause::Doacross>(clause->u)};
    visitDoacross(doaClause.v.v, clause->source);
  }
}

void OmpStructureChecker::CheckTargetUpdate() {
  const parser::OmpClause *toWrapper{FindClause(llvm::omp::Clause::OMPC_to)};
  const parser::OmpClause *fromWrapper{
      FindClause(llvm::omp::Clause::OMPC_from)};
  if (!toWrapper && !fromWrapper) {
    context_.Say(GetContext().directiveSource,
        "At least one motion-clause (TO/FROM) must be specified on "
        "TARGET UPDATE construct."_err_en_US);
  }
  if (toWrapper && fromWrapper) {
    SymbolSourceMap toSymbols, fromSymbols;
    auto &fromClause{std::get<parser::OmpClause::From>(fromWrapper->u).v};
    auto &toClause{std::get<parser::OmpClause::To>(toWrapper->u).v};
    GetSymbolsInObjectList(
        std::get<parser::OmpObjectList>(fromClause.t), fromSymbols);
    GetSymbolsInObjectList(
        std::get<parser::OmpObjectList>(toClause.t), toSymbols);

    for (auto &[symbol, source] : toSymbols) {
      auto fromSymbol{fromSymbols.find(symbol)};
      if (fromSymbol != fromSymbols.end()) {
        context_.Say(source,
            "A list item ('%s') can only appear in a TO or FROM clause, but not in both."_err_en_US,
            symbol->name());
        context_.Say(source, "'%s' appears in the TO clause."_because_en_US,
            symbol->name());
        context_.Say(fromSymbol->second,
            "'%s' appears in the FROM clause."_because_en_US,
            fromSymbol->first->name());
      }
    }
  }
}

void OmpStructureChecker::CheckTaskDependenceType(
<<<<<<< HEAD
    const parser::OmpTaskDependenceType::Type &x) {
  // Common checks for task-dependence-type (DEPEND and UPDATE clauses).
  unsigned version{context_.langOptions().OpenMPVersion};
  unsigned since{0}, deprecatedIn{~0u};

  switch (x) {
  case parser::OmpTaskDependenceType::Type::In:
  case parser::OmpTaskDependenceType::Type::Out:
  case parser::OmpTaskDependenceType::Type::Inout:
    break;
  case parser::OmpTaskDependenceType::Type::Source:
  case parser::OmpTaskDependenceType::Type::Sink:
    deprecatedIn = 52;
    break;
  case parser::OmpTaskDependenceType::Type::Mutexinoutset:
  case parser::OmpTaskDependenceType::Type::Depobj:
    since = 50;
    break;
  case parser::OmpTaskDependenceType::Type::Inoutset:
=======
    const parser::OmpTaskDependenceType::Value &x) {
  // Common checks for task-dependence-type (DEPEND and UPDATE clauses).
  unsigned version{context_.langOptions().OpenMPVersion};
  unsigned since{0};

  switch (x) {
  case parser::OmpTaskDependenceType::Value::In:
  case parser::OmpTaskDependenceType::Value::Out:
  case parser::OmpTaskDependenceType::Value::Inout:
    break;
  case parser::OmpTaskDependenceType::Value::Mutexinoutset:
  case parser::OmpTaskDependenceType::Value::Depobj:
    since = 50;
    break;
  case parser::OmpTaskDependenceType::Value::Inoutset:
>>>>>>> a8d96e15
    since = 52;
    break;
  }

<<<<<<< HEAD
  if (version >= deprecatedIn) {
    context_.Say(GetContext().clauseSource,
        "%s task-dependence-type is deprecated in %s"_warn_en_US,
        parser::ToUpperCaseLetters(
            parser::OmpTaskDependenceType::EnumToString(x)),
        ThisVersion(deprecatedIn));
  } else if (version < since) {
    context_.Say(GetContext().clauseSource,
        "%s task-dependence-type is not supported in %s, %s"_warn_en_US,
=======
  if (version < since) {
    context_.Say(GetContext().clauseSource,
        "%s task dependence type is not supported in %s, %s"_warn_en_US,
>>>>>>> a8d96e15
        parser::ToUpperCaseLetters(
            parser::OmpTaskDependenceType::EnumToString(x)),
        ThisVersion(version), TryVersion(since));
  }
}

<<<<<<< HEAD
=======
void OmpStructureChecker::CheckDependenceType(
    const parser::OmpDependenceType::Value &x) {
  // Common checks for dependence-type (DEPEND and UPDATE clauses).
  unsigned version{context_.langOptions().OpenMPVersion};
  unsigned deprecatedIn{~0u};

  switch (x) {
  case parser::OmpDependenceType::Value::Source:
  case parser::OmpDependenceType::Value::Sink:
    deprecatedIn = 52;
    break;
  }

  if (version >= deprecatedIn) {
    context_.Say(GetContext().clauseSource,
        "%s dependence type is deprecated in %s"_warn_en_US,
        parser::ToUpperCaseLetters(parser::OmpDependenceType::EnumToString(x)),
        ThisVersion(deprecatedIn));
  }
}

>>>>>>> a8d96e15
void OmpStructureChecker::Enter(
    const parser::OpenMPSimpleStandaloneConstruct &x) {
  const auto &dir{std::get<parser::OmpSimpleStandaloneDirective>(x.t)};
  PushContextAndClauseSets(dir.source, dir.v);
  switch (dir.v) {
  case llvm::omp::Directive::OMPD_barrier:
    CheckBarrierNesting(x);
    break;
  case llvm::omp::Directive::OMPD_scan:
    CheckScan(x);
    break;
  default:
    break;
  }
}

void OmpStructureChecker::Leave(
    const parser::OpenMPSimpleStandaloneConstruct &x) {
  switch (GetContext().directive) {
  case llvm::omp::Directive::OMPD_ordered:
    // [5.1] 2.19.9 Ordered Construct Restriction
    ChecksOnOrderedAsStandalone();
    break;
  case llvm::omp::Directive::OMPD_target_update:
    CheckTargetUpdate();
    break;
  default:
    break;
  }
  dirContext_.pop_back();
}

void OmpStructureChecker::Enter(const parser::OpenMPFlushConstruct &x) {
  const auto &dir{std::get<parser::Verbatim>(x.t)};
  PushContextAndClauseSets(dir.source, llvm::omp::Directive::OMPD_flush);
}

void OmpStructureChecker::Leave(const parser::OpenMPFlushConstruct &x) {
  if (FindClause(llvm::omp::Clause::OMPC_acquire) ||
      FindClause(llvm::omp::Clause::OMPC_release) ||
      FindClause(llvm::omp::Clause::OMPC_acq_rel)) {
    if (const auto &flushList{
            std::get<std::optional<parser::OmpObjectList>>(x.t)}) {
      context_.Say(parser::FindSourceLocation(flushList),
          "If memory-order-clause is RELEASE, ACQUIRE, or ACQ_REL, list items "
          "must not be specified on the FLUSH directive"_err_en_US);
    }
  }
  dirContext_.pop_back();
}

void OmpStructureChecker::Enter(const parser::OpenMPCancelConstruct &x) {
  const auto &dir{std::get<parser::Verbatim>(x.t)};
  const auto &type{std::get<parser::OmpCancelType>(x.t)};
  PushContextAndClauseSets(dir.source, llvm::omp::Directive::OMPD_cancel);
  CheckCancellationNest(dir.source, type.v);
}

void OmpStructureChecker::Leave(const parser::OpenMPCancelConstruct &) {
  dirContext_.pop_back();
}

void OmpStructureChecker::Enter(const parser::OpenMPCriticalConstruct &x) {
  const auto &dir{std::get<parser::OmpCriticalDirective>(x.t)};
  const auto &endDir{std::get<parser::OmpEndCriticalDirective>(x.t)};
  PushContextAndClauseSets(dir.source, llvm::omp::Directive::OMPD_critical);
  const auto &block{std::get<parser::Block>(x.t)};
  CheckNoBranching(block, llvm::omp::Directive::OMPD_critical, dir.source);
  const auto &dirName{std::get<std::optional<parser::Name>>(dir.t)};
  const auto &endDirName{std::get<std::optional<parser::Name>>(endDir.t)};
  const auto &ompClause{std::get<parser::OmpClauseList>(dir.t)};
  if (dirName && endDirName &&
      dirName->ToString().compare(endDirName->ToString())) {
    context_
        .Say(endDirName->source,
            parser::MessageFormattedText{
                "CRITICAL directive names do not match"_err_en_US})
        .Attach(dirName->source, "should be "_en_US);
  } else if (dirName && !endDirName) {
    context_
        .Say(dirName->source,
            parser::MessageFormattedText{
                "CRITICAL directive names do not match"_err_en_US})
        .Attach(dirName->source, "should be NULL"_en_US);
  } else if (!dirName && endDirName) {
    context_
        .Say(endDirName->source,
            parser::MessageFormattedText{
                "CRITICAL directive names do not match"_err_en_US})
        .Attach(endDirName->source, "should be NULL"_en_US);
  }
  if (!dirName && !ompClause.source.empty() &&
      ompClause.source.NULTerminatedToString() != "hint(omp_sync_hint_none)") {
    context_.Say(dir.source,
        parser::MessageFormattedText{
            "Hint clause other than omp_sync_hint_none cannot be specified for "
            "an unnamed CRITICAL directive"_err_en_US});
  }
  CheckHintClause<const parser::OmpClauseList>(&ompClause, nullptr);
}

void OmpStructureChecker::Leave(const parser::OpenMPCriticalConstruct &) {
  dirContext_.pop_back();
}

void OmpStructureChecker::Enter(
    const parser::OpenMPCancellationPointConstruct &x) {
  const auto &dir{std::get<parser::Verbatim>(x.t)};
  const auto &type{std::get<parser::OmpCancelType>(x.t)};
  PushContextAndClauseSets(
      dir.source, llvm::omp::Directive::OMPD_cancellation_point);
  CheckCancellationNest(dir.source, type.v);
}

void OmpStructureChecker::Leave(
    const parser::OpenMPCancellationPointConstruct &) {
  dirContext_.pop_back();
}

void OmpStructureChecker::CheckCancellationNest(
    const parser::CharBlock &source, const parser::OmpCancelType::Type &type) {
  if (CurrentDirectiveIsNested()) {
    // If construct-type-clause is taskgroup, the cancellation construct must be
    // closely nested inside a task or a taskloop construct and the cancellation
    // region must be closely nested inside a taskgroup region. If
    // construct-type-clause is sections, the cancellation construct must be
    // closely nested inside a sections or section construct. Otherwise, the
    // cancellation construct must be closely nested inside an OpenMP construct
    // that matches the type specified in construct-type-clause of the
    // cancellation construct.
    bool eligibleCancellation{false};
    switch (type) {
    case parser::OmpCancelType::Type::Taskgroup:
      if (llvm::omp::nestedCancelTaskgroupAllowedSet.test(
              GetContextParent().directive)) {
        eligibleCancellation = true;
        if (dirContext_.size() >= 3) {
          // Check if the cancellation region is closely nested inside a
          // taskgroup region when there are more than two levels of directives
          // in the directive context stack.
          if (GetContextParent().directive == llvm::omp::Directive::OMPD_task ||
              FindClauseParent(llvm::omp::Clause::OMPC_nogroup)) {
            for (int i = dirContext_.size() - 3; i >= 0; i--) {
              if (dirContext_[i].directive ==
                  llvm::omp::Directive::OMPD_taskgroup) {
                break;
              }
              if (llvm::omp::nestedCancelParallelAllowedSet.test(
                      dirContext_[i].directive)) {
                eligibleCancellation = false;
                break;
              }
            }
          }
        }
      }
      if (!eligibleCancellation) {
        context_.Say(source,
            "With %s clause, %s construct must be closely nested inside TASK "
            "or TASKLOOP construct and %s region must be closely nested inside "
            "TASKGROUP region"_err_en_US,
            parser::ToUpperCaseLetters(
                parser::OmpCancelType::EnumToString(type)),
            ContextDirectiveAsFortran(), ContextDirectiveAsFortran());
      }
      return;
    case parser::OmpCancelType::Type::Sections:
      if (llvm::omp::nestedCancelSectionsAllowedSet.test(
              GetContextParent().directive)) {
        eligibleCancellation = true;
      }
      break;
    case Fortran::parser::OmpCancelType::Type::Do:
      if (llvm::omp::nestedCancelDoAllowedSet.test(
              GetContextParent().directive)) {
        eligibleCancellation = true;
      }
      break;
    case parser::OmpCancelType::Type::Parallel:
      if (llvm::omp::nestedCancelParallelAllowedSet.test(
              GetContextParent().directive)) {
        eligibleCancellation = true;
      }
      break;
    }
    if (!eligibleCancellation) {
      context_.Say(source,
          "With %s clause, %s construct cannot be closely nested inside %s "
          "construct"_err_en_US,
          parser::ToUpperCaseLetters(parser::OmpCancelType::EnumToString(type)),
          ContextDirectiveAsFortran(),
          parser::ToUpperCaseLetters(
              getDirectiveName(GetContextParent().directive).str()));
    }
  } else {
    // The cancellation directive cannot be orphaned.
    switch (type) {
    case parser::OmpCancelType::Type::Taskgroup:
      context_.Say(source,
          "%s %s directive is not closely nested inside "
          "TASK or TASKLOOP"_err_en_US,
          ContextDirectiveAsFortran(),
          parser::ToUpperCaseLetters(
              parser::OmpCancelType::EnumToString(type)));
      break;
    case parser::OmpCancelType::Type::Sections:
      context_.Say(source,
          "%s %s directive is not closely nested inside "
          "SECTION or SECTIONS"_err_en_US,
          ContextDirectiveAsFortran(),
          parser::ToUpperCaseLetters(
              parser::OmpCancelType::EnumToString(type)));
      break;
    case Fortran::parser::OmpCancelType::Type::Do:
      context_.Say(source,
          "%s %s directive is not closely nested inside "
          "the construct that matches the DO clause type"_err_en_US,
          ContextDirectiveAsFortran(),
          parser::ToUpperCaseLetters(
              parser::OmpCancelType::EnumToString(type)));
      break;
    case parser::OmpCancelType::Type::Parallel:
      context_.Say(source,
          "%s %s directive is not closely nested inside "
          "the construct that matches the PARALLEL clause type"_err_en_US,
          ContextDirectiveAsFortran(),
          parser::ToUpperCaseLetters(
              parser::OmpCancelType::EnumToString(type)));
      break;
    }
  }
}

void OmpStructureChecker::Enter(const parser::OmpEndBlockDirective &x) {
  const auto &dir{std::get<parser::OmpBlockDirective>(x.t)};
  ResetPartialContext(dir.source);
  switch (dir.v) {
  case llvm::omp::Directive::OMPD_scope:
    PushContextAndClauseSets(dir.source, llvm::omp::Directive::OMPD_end_scope);
    break;
  // 2.7.3 end-single-clause -> copyprivate-clause |
  //                            nowait-clause
  case llvm::omp::Directive::OMPD_single:
    PushContextAndClauseSets(dir.source, llvm::omp::Directive::OMPD_end_single);
    break;
  // 2.7.4 end-workshare -> END WORKSHARE [nowait-clause]
  case llvm::omp::Directive::OMPD_workshare:
    PushContextAndClauseSets(
        dir.source, llvm::omp::Directive::OMPD_end_workshare);
    break;
  default:
    // no clauses are allowed
    break;
  }
}

// TODO: Verify the popping of dirContext requirement after nowait
// implementation, as there is an implicit barrier at the end of the worksharing
// constructs unless a nowait clause is specified. Only OMPD_end_single and
// end_workshareare popped as they are pushed while entering the
// EndBlockDirective.
void OmpStructureChecker::Leave(const parser::OmpEndBlockDirective &x) {
  if ((GetContext().directive == llvm::omp::Directive::OMPD_end_scope) ||
      (GetContext().directive == llvm::omp::Directive::OMPD_end_single) ||
      (GetContext().directive == llvm::omp::Directive::OMPD_end_workshare)) {
    dirContext_.pop_back();
  }
}

inline void OmpStructureChecker::ErrIfAllocatableVariable(
    const parser::Variable &var) {
  // Err out if the given symbol has
  // ALLOCATABLE attribute
  if (const auto *e{GetExpr(context_, var)})
    for (const Symbol &symbol : evaluate::CollectSymbols(*e))
      if (IsAllocatable(symbol)) {
        const auto &designator =
            std::get<common::Indirection<parser::Designator>>(var.u);
        const auto *dataRef =
            std::get_if<Fortran::parser::DataRef>(&designator.value().u);
        const Fortran::parser::Name *name =
            dataRef ? std::get_if<Fortran::parser::Name>(&dataRef->u) : nullptr;
        if (name)
          context_.Say(name->source,
              "%s must not have ALLOCATABLE "
              "attribute"_err_en_US,
              name->ToString());
      }
}

inline void OmpStructureChecker::ErrIfLHSAndRHSSymbolsMatch(
    const parser::Variable &var, const parser::Expr &expr) {
  // Err out if the symbol on the LHS is also used on the RHS of the assignment
  // statement
  const auto *e{GetExpr(context_, expr)};
  const auto *v{GetExpr(context_, var)};
  if (e && v) {
    auto vSyms{evaluate::GetSymbolVector(*v)};
    const Symbol &varSymbol = vSyms.front();
    for (const Symbol &symbol : evaluate::GetSymbolVector(*e)) {
      if (varSymbol == symbol) {
        const Fortran::common::Indirection<Fortran::parser::Designator>
            *designator = std::get_if<
                Fortran::common::Indirection<Fortran::parser::Designator>>(
                &expr.u);
        if (designator) {
          auto *z{var.typedExpr.get()};
          auto *c{expr.typedExpr.get()};
          if (z->v == c->v) {
            context_.Say(expr.source,
                "RHS expression on atomic assignment statement cannot access '%s'"_err_en_US,
                var.GetSource());
          }
        } else {
          context_.Say(expr.source,
              "RHS expression on atomic assignment statement cannot access '%s'"_err_en_US,
              var.GetSource());
        }
      }
    }
  }
}

inline void OmpStructureChecker::ErrIfNonScalarAssignmentStmt(
    const parser::Variable &var, const parser::Expr &expr) {
  // Err out if either the variable on the LHS or the expression on the RHS of
  // the assignment statement are non-scalar (i.e. have rank > 0 or is of
  // CHARACTER type)
  const auto *e{GetExpr(context_, expr)};
  const auto *v{GetExpr(context_, var)};
  if (e && v) {
    if (e->Rank() != 0 ||
        (e->GetType().has_value() &&
            e->GetType().value().category() == common::TypeCategory::Character))
      context_.Say(expr.source,
          "Expected scalar expression "
          "on the RHS of atomic assignment "
          "statement"_err_en_US);
    if (v->Rank() != 0 ||
        (v->GetType().has_value() &&
            v->GetType()->category() == common::TypeCategory::Character))
      context_.Say(var.GetSource(),
          "Expected scalar variable "
          "on the LHS of atomic assignment "
          "statement"_err_en_US);
  }
}

template <typename T, typename D>
bool OmpStructureChecker::IsOperatorValid(const T &node, const D &variable) {
  using AllowedBinaryOperators =
      std::variant<parser::Expr::Add, parser::Expr::Multiply,
          parser::Expr::Subtract, parser::Expr::Divide, parser::Expr::AND,
          parser::Expr::OR, parser::Expr::EQV, parser::Expr::NEQV>;
  using BinaryOperators = std::variant<parser::Expr::Add,
      parser::Expr::Multiply, parser::Expr::Subtract, parser::Expr::Divide,
      parser::Expr::AND, parser::Expr::OR, parser::Expr::EQV,
      parser::Expr::NEQV, parser::Expr::Power, parser::Expr::Concat,
      parser::Expr::LT, parser::Expr::LE, parser::Expr::EQ, parser::Expr::NE,
      parser::Expr::GE, parser::Expr::GT>;

  if constexpr (common::HasMember<T, BinaryOperators>) {
    const auto &variableName{variable.GetSource().ToString()};
    const auto &exprLeft{std::get<0>(node.t)};
    const auto &exprRight{std::get<1>(node.t)};
    if ((exprLeft.value().source.ToString() != variableName) &&
        (exprRight.value().source.ToString() != variableName)) {
      context_.Say(variable.GetSource(),
          "Atomic update statement should be of form "
          "`%s = %s operator expr` OR `%s = expr operator %s`"_err_en_US,
          variableName, variableName, variableName, variableName);
    }
    return common::HasMember<T, AllowedBinaryOperators>;
  }
  return false;
}

void OmpStructureChecker::CheckAtomicCaptureStmt(
    const parser::AssignmentStmt &assignmentStmt) {
  const auto &var{std::get<parser::Variable>(assignmentStmt.t)};
  const auto &expr{std::get<parser::Expr>(assignmentStmt.t)};
  common::visit(
      common::visitors{
          [&](const common::Indirection<parser::Designator> &designator) {
            const auto *dataRef =
                std::get_if<Fortran::parser::DataRef>(&designator.value().u);
            const auto *name = dataRef
                ? std::get_if<Fortran::parser::Name>(&dataRef->u)
                : nullptr;
            if (name && IsAllocatable(*name->symbol))
              context_.Say(name->source,
                  "%s must not have ALLOCATABLE "
                  "attribute"_err_en_US,
                  name->ToString());
          },
          [&](const auto &) {
            // Anything other than a `parser::Designator` is not allowed
            context_.Say(expr.source,
                "Expected scalar variable "
                "of intrinsic type on RHS of atomic "
                "assignment statement"_err_en_US);
          }},
      expr.u);
  ErrIfLHSAndRHSSymbolsMatch(var, expr);
  ErrIfNonScalarAssignmentStmt(var, expr);
}

void OmpStructureChecker::CheckAtomicWriteStmt(
    const parser::AssignmentStmt &assignmentStmt) {
  const auto &var{std::get<parser::Variable>(assignmentStmt.t)};
  const auto &expr{std::get<parser::Expr>(assignmentStmt.t)};
  ErrIfAllocatableVariable(var);
  ErrIfLHSAndRHSSymbolsMatch(var, expr);
  ErrIfNonScalarAssignmentStmt(var, expr);
}

void OmpStructureChecker::CheckAtomicUpdateStmt(
    const parser::AssignmentStmt &assignment) {
  const auto &expr{std::get<parser::Expr>(assignment.t)};
  const auto &var{std::get<parser::Variable>(assignment.t)};
  bool isIntrinsicProcedure{false};
  bool isValidOperator{false};
  common::visit(
      common::visitors{
          [&](const common::Indirection<parser::FunctionReference> &x) {
            isIntrinsicProcedure = true;
            const auto &procedureDesignator{
                std::get<parser::ProcedureDesignator>(x.value().v.t)};
            const parser::Name *name{
                std::get_if<parser::Name>(&procedureDesignator.u)};
            if (name &&
                !(name->source == "max" || name->source == "min" ||
                    name->source == "iand" || name->source == "ior" ||
                    name->source == "ieor")) {
              context_.Say(expr.source,
                  "Invalid intrinsic procedure name in "
                  "OpenMP ATOMIC (UPDATE) statement"_err_en_US);
            }
          },
          [&](const auto &x) {
            if (!IsOperatorValid(x, var)) {
              context_.Say(expr.source,
                  "Invalid or missing operator in atomic update "
                  "statement"_err_en_US);
            } else
              isValidOperator = true;
          },
      },
      expr.u);
  if (const auto *e{GetExpr(context_, expr)}) {
    const auto *v{GetExpr(context_, var)};
    if (e->Rank() != 0 ||
        (e->GetType().has_value() &&
            e->GetType().value().category() == common::TypeCategory::Character))
      context_.Say(expr.source,
          "Expected scalar expression "
          "on the RHS of atomic update assignment "
          "statement"_err_en_US);
    if (v->Rank() != 0 ||
        (v->GetType().has_value() &&
            v->GetType()->category() == common::TypeCategory::Character))
      context_.Say(var.GetSource(),
          "Expected scalar variable "
          "on the LHS of atomic update assignment "
          "statement"_err_en_US);
    auto vSyms{evaluate::GetSymbolVector(*v)};
    const Symbol &varSymbol = vSyms.front();
    int numOfSymbolMatches{0};
    SymbolVector exprSymbols{evaluate::GetSymbolVector(*e)};
    for (const Symbol &symbol : exprSymbols) {
      if (varSymbol == symbol) {
        numOfSymbolMatches++;
      }
    }
    if (isIntrinsicProcedure) {
      std::string varName = var.GetSource().ToString();
      if (numOfSymbolMatches != 1)
        context_.Say(expr.source,
            "Intrinsic procedure"
            " arguments in atomic update statement"
            " must have exactly one occurence of '%s'"_err_en_US,
            varName);
      else if (varSymbol != exprSymbols.front() &&
          varSymbol != exprSymbols.back())
        context_.Say(expr.source,
            "Atomic update statement "
            "should be of the form `%s = intrinsic_procedure(%s, expr_list)` "
            "OR `%s = intrinsic_procedure(expr_list, %s)`"_err_en_US,
            varName, varName, varName, varName);
    } else if (isValidOperator) {
      if (numOfSymbolMatches != 1)
        context_.Say(expr.source,
            "Exactly one occurence of '%s' "
            "expected on the RHS of atomic update assignment statement"_err_en_US,
            var.GetSource().ToString());
    }
  }

  ErrIfAllocatableVariable(var);
}

// TODO: Allow cond-update-stmt once compare clause is supported.
void OmpStructureChecker::CheckAtomicCaptureConstruct(
    const parser::OmpAtomicCapture &atomicCaptureConstruct) {
  const Fortran::parser::AssignmentStmt &stmt1 =
      std::get<Fortran::parser::OmpAtomicCapture::Stmt1>(
          atomicCaptureConstruct.t)
          .v.statement;
  const auto &stmt1Var{std::get<Fortran::parser::Variable>(stmt1.t)};
  const auto &stmt1Expr{std::get<Fortran::parser::Expr>(stmt1.t)};

  const Fortran::parser::AssignmentStmt &stmt2 =
      std::get<Fortran::parser::OmpAtomicCapture::Stmt2>(
          atomicCaptureConstruct.t)
          .v.statement;
  const auto &stmt2Var{std::get<Fortran::parser::Variable>(stmt2.t)};
  const auto &stmt2Expr{std::get<Fortran::parser::Expr>(stmt2.t)};

  if (Fortran::semantics::checkForSingleVariableOnRHS(stmt1)) {
    CheckAtomicCaptureStmt(stmt1);
    if (Fortran::semantics::checkForSymbolMatch(stmt2)) {
      // ATOMIC CAPTURE construct is of the form [capture-stmt, update-stmt]
      CheckAtomicUpdateStmt(stmt2);
    } else {
      // ATOMIC CAPTURE construct is of the form [capture-stmt, write-stmt]
      CheckAtomicWriteStmt(stmt2);
    }
    auto *v{stmt2Var.typedExpr.get()};
    auto *e{stmt1Expr.typedExpr.get()};
    if (v && e && !(v->v == e->v)) {
      context_.Say(stmt1Expr.source,
          "Captured variable/array element/derived-type component %s expected to be assigned in the second statement of ATOMIC CAPTURE construct"_err_en_US,
          stmt1Expr.source);
    }
  } else if (Fortran::semantics::checkForSymbolMatch(stmt1) &&
      Fortran::semantics::checkForSingleVariableOnRHS(stmt2)) {
    // ATOMIC CAPTURE construct is of the form [update-stmt, capture-stmt]
    CheckAtomicUpdateStmt(stmt1);
    CheckAtomicCaptureStmt(stmt2);
    // Variable updated in stmt1 should be captured in stmt2
    auto *v{stmt1Var.typedExpr.get()};
    auto *e{stmt2Expr.typedExpr.get()};
    if (v && e && !(v->v == e->v)) {
      context_.Say(stmt1Var.GetSource(),
          "Updated variable/array element/derived-type component %s expected to be captured in the second statement of ATOMIC CAPTURE construct"_err_en_US,
          stmt1Var.GetSource());
    }
  } else {
    context_.Say(stmt1Expr.source,
        "Invalid ATOMIC CAPTURE construct statements. Expected one of [update-stmt, capture-stmt], [capture-stmt, update-stmt], or [capture-stmt, write-stmt]"_err_en_US);
  }
}

void OmpStructureChecker::CheckAtomicMemoryOrderClause(
    const parser::OmpAtomicClauseList *leftHandClauseList,
    const parser::OmpAtomicClauseList *rightHandClauseList) {
  int numMemoryOrderClause = 0;
  auto checkForValidMemoryOrderClause =
      [&](const parser::OmpAtomicClauseList *clauseList) {
        for (const auto &clause : clauseList->v) {
          if (std::get_if<Fortran::parser::OmpMemoryOrderClause>(&clause.u)) {
            numMemoryOrderClause++;
            if (numMemoryOrderClause > 1) {
              context_.Say(clause.source,
                  "More than one memory order clause not allowed on "
                  "OpenMP Atomic construct"_err_en_US);
              return;
            }
          }
        }
      };
  if (leftHandClauseList) {
    checkForValidMemoryOrderClause(leftHandClauseList);
  }
  if (rightHandClauseList) {
    checkForValidMemoryOrderClause(rightHandClauseList);
  }
}

void OmpStructureChecker::Enter(const parser::OpenMPAtomicConstruct &x) {
  common::visit(
      common::visitors{
          [&](const parser::OmpAtomic &atomicConstruct) {
            const auto &dir{std::get<parser::Verbatim>(atomicConstruct.t)};
            PushContextAndClauseSets(
                dir.source, llvm::omp::Directive::OMPD_atomic);
            CheckAtomicUpdateStmt(
                std::get<parser::Statement<parser::AssignmentStmt>>(
                    atomicConstruct.t)
                    .statement);
            CheckAtomicMemoryOrderClause(
                &std::get<parser::OmpAtomicClauseList>(atomicConstruct.t),
                nullptr);
            CheckHintClause<const parser::OmpAtomicClauseList>(
                &std::get<parser::OmpAtomicClauseList>(atomicConstruct.t),
                nullptr);
          },
          [&](const parser::OmpAtomicUpdate &atomicUpdate) {
            const auto &dir{std::get<parser::Verbatim>(atomicUpdate.t)};
            PushContextAndClauseSets(
                dir.source, llvm::omp::Directive::OMPD_atomic);
            CheckAtomicUpdateStmt(
                std::get<parser::Statement<parser::AssignmentStmt>>(
                    atomicUpdate.t)
                    .statement);
            CheckAtomicMemoryOrderClause(
                &std::get<0>(atomicUpdate.t), &std::get<2>(atomicUpdate.t));
            CheckHintClause<const parser::OmpAtomicClauseList>(
                &std::get<0>(atomicUpdate.t), &std::get<2>(atomicUpdate.t));
          },
          [&](const parser::OmpAtomicRead &atomicRead) {
            const auto &dir{std::get<parser::Verbatim>(atomicRead.t)};
            PushContextAndClauseSets(
                dir.source, llvm::omp::Directive::OMPD_atomic);
            CheckAtomicMemoryOrderClause(
                &std::get<0>(atomicRead.t), &std::get<2>(atomicRead.t));
            CheckHintClause<const parser::OmpAtomicClauseList>(
                &std::get<0>(atomicRead.t), &std::get<2>(atomicRead.t));
            CheckAtomicCaptureStmt(
                std::get<parser::Statement<parser::AssignmentStmt>>(
                    atomicRead.t)
                    .statement);
          },
          [&](const parser::OmpAtomicWrite &atomicWrite) {
            const auto &dir{std::get<parser::Verbatim>(atomicWrite.t)};
            PushContextAndClauseSets(
                dir.source, llvm::omp::Directive::OMPD_atomic);
            CheckAtomicMemoryOrderClause(
                &std::get<0>(atomicWrite.t), &std::get<2>(atomicWrite.t));
            CheckHintClause<const parser::OmpAtomicClauseList>(
                &std::get<0>(atomicWrite.t), &std::get<2>(atomicWrite.t));
            CheckAtomicWriteStmt(
                std::get<parser::Statement<parser::AssignmentStmt>>(
                    atomicWrite.t)
                    .statement);
          },
          [&](const parser::OmpAtomicCapture &atomicCapture) {
            const auto &dir{std::get<parser::Verbatim>(atomicCapture.t)};
            PushContextAndClauseSets(
                dir.source, llvm::omp::Directive::OMPD_atomic);
            CheckAtomicMemoryOrderClause(
                &std::get<0>(atomicCapture.t), &std::get<2>(atomicCapture.t));
            CheckHintClause<const parser::OmpAtomicClauseList>(
                &std::get<0>(atomicCapture.t), &std::get<2>(atomicCapture.t));
            CheckAtomicCaptureConstruct(atomicCapture);
          },
      },
      x.u);
}

void OmpStructureChecker::Leave(const parser::OpenMPAtomicConstruct &) {
  dirContext_.pop_back();
}

// Clauses
// Mainly categorized as
// 1. Checks on 'OmpClauseList' from 'parse-tree.h'.
// 2. Checks on clauses which fall under 'struct OmpClause' from parse-tree.h.
// 3. Checks on clauses which are not in 'struct OmpClause' from parse-tree.h.

void OmpStructureChecker::Leave(const parser::OmpClauseList &) {
  // 2.7.1 Loop Construct Restriction
  if (llvm::omp::allDoSet.test(GetContext().directive)) {
    if (auto *clause{FindClause(llvm::omp::Clause::OMPC_schedule)}) {
      // only one schedule clause is allowed
      const auto &schedClause{std::get<parser::OmpClause::Schedule>(clause->u)};
      auto &modifiers{OmpGetModifiers(schedClause.v)};
      auto *ordering{
          OmpGetUniqueModifier<parser::OmpOrderingModifier>(modifiers)};
      if (ordering &&
          ordering->v == parser::OmpOrderingModifier::Value::Nonmonotonic) {
        if (FindClause(llvm::omp::Clause::OMPC_ordered)) {
          context_.Say(clause->source,
              "The NONMONOTONIC modifier cannot be specified "
              "if an ORDERED clause is specified"_err_en_US);
        }
      }
    }

    if (auto *clause{FindClause(llvm::omp::Clause::OMPC_ordered)}) {
      // only one ordered clause is allowed
      const auto &orderedClause{
          std::get<parser::OmpClause::Ordered>(clause->u)};

      if (orderedClause.v) {
        CheckNotAllowedIfClause(
            llvm::omp::Clause::OMPC_ordered, {llvm::omp::Clause::OMPC_linear});

        if (auto *clause2{FindClause(llvm::omp::Clause::OMPC_collapse)}) {
          const auto &collapseClause{
              std::get<parser::OmpClause::Collapse>(clause2->u)};
          // ordered and collapse both have parameters
          if (const auto orderedValue{GetIntValue(orderedClause.v)}) {
            if (const auto collapseValue{GetIntValue(collapseClause.v)}) {
              if (*orderedValue > 0 && *orderedValue < *collapseValue) {
                context_.Say(clause->source,
                    "The parameter of the ORDERED clause must be "
                    "greater than or equal to "
                    "the parameter of the COLLAPSE clause"_err_en_US);
              }
            }
          }
        }
      }

      // TODO: ordered region binding check (requires nesting implementation)
    }
  } // doSet

  // 2.8.1 Simd Construct Restriction
  if (llvm::omp::allSimdSet.test(GetContext().directive)) {
    if (auto *clause{FindClause(llvm::omp::Clause::OMPC_simdlen)}) {
      if (auto *clause2{FindClause(llvm::omp::Clause::OMPC_safelen)}) {
        const auto &simdlenClause{
            std::get<parser::OmpClause::Simdlen>(clause->u)};
        const auto &safelenClause{
            std::get<parser::OmpClause::Safelen>(clause2->u)};
        // simdlen and safelen both have parameters
        if (const auto simdlenValue{GetIntValue(simdlenClause.v)}) {
          if (const auto safelenValue{GetIntValue(safelenClause.v)}) {
            if (*safelenValue > 0 && *simdlenValue > *safelenValue) {
              context_.Say(clause->source,
                  "The parameter of the SIMDLEN clause must be less than or "
                  "equal to the parameter of the SAFELEN clause"_err_en_US);
            }
          }
        }
      }
    }

    // 2.11.5 Simd construct restriction (OpenMP 5.1)
    if (auto *sl_clause{FindClause(llvm::omp::Clause::OMPC_safelen)}) {
      if (auto *o_clause{FindClause(llvm::omp::Clause::OMPC_order)}) {
        const auto &orderClause{
            std::get<parser::OmpClause::Order>(o_clause->u)};
        if (std::get<parser::OmpOrderClause::Ordering>(orderClause.v.t) ==
            parser::OmpOrderClause::Ordering::Concurrent) {
          context_.Say(sl_clause->source,
              "The `SAFELEN` clause cannot appear in the `SIMD` directive "
              "with `ORDER(CONCURRENT)` clause"_err_en_US);
        }
      }
    }

    // Sema checks related to presence of multiple list items within the same
    // clause
    CheckMultListItems();
  } // SIMD

  // 2.7.3 Single Construct Restriction
  if (GetContext().directive == llvm::omp::Directive::OMPD_end_single) {
    CheckNotAllowedIfClause(
        llvm::omp::Clause::OMPC_copyprivate, {llvm::omp::Clause::OMPC_nowait});
  }

  auto testThreadprivateVarErr = [&](Symbol sym, parser::Name name,
                                     llvmOmpClause clauseTy) {
    if (sym.test(Symbol::Flag::OmpThreadprivate))
      context_.Say(name.source,
          "A THREADPRIVATE variable cannot be in %s clause"_err_en_US,
          parser::ToUpperCaseLetters(getClauseName(clauseTy).str()));
  };

  // [5.1] 2.21.2 Threadprivate Directive Restriction
  OmpClauseSet threadprivateAllowedSet{llvm::omp::Clause::OMPC_copyin,
      llvm::omp::Clause::OMPC_copyprivate, llvm::omp::Clause::OMPC_schedule,
      llvm::omp::Clause::OMPC_num_threads, llvm::omp::Clause::OMPC_thread_limit,
      llvm::omp::Clause::OMPC_if};
  for (auto it : GetContext().clauseInfo) {
    llvmOmpClause type = it.first;
    const auto *clause = it.second;
    if (!threadprivateAllowedSet.test(type)) {
      if (const auto *objList{GetOmpObjectList(*clause)}) {
        for (const auto &ompObject : objList->v) {
          common::visit(
              common::visitors{
                  [&](const parser::Designator &) {
                    if (const auto *name{
                            parser::Unwrap<parser::Name>(ompObject)}) {
                      if (name->symbol) {
                        testThreadprivateVarErr(
                            name->symbol->GetUltimate(), *name, type);
                      }
                    }
                  },
                  [&](const parser::Name &name) {
                    if (name.symbol) {
                      for (const auto &mem :
                          name.symbol->get<CommonBlockDetails>().objects()) {
                        testThreadprivateVarErr(mem->GetUltimate(), name, type);
                        break;
                      }
                    }
                  },
              },
              ompObject.u);
        }
      }
    }
  }

  CheckRequireAtLeastOneOf();
}

void OmpStructureChecker::Enter(const parser::OmpClause &x) {
  SetContextClause(x);

  // The visitors for these clauses do their own checks.
  switch (x.Id()) {
  case llvm::omp::Clause::OMPC_copyprivate:
  case llvm::omp::Clause::OMPC_enter:
  case llvm::omp::Clause::OMPC_lastprivate:
  case llvm::omp::Clause::OMPC_reduction:
  case llvm::omp::Clause::OMPC_to:
    return;
  default:
    break;
  }

  if (const parser::OmpObjectList *objList{GetOmpObjectList(x)}) {
    SymbolSourceMap symbols;
    GetSymbolsInObjectList(*objList, symbols);
    for (const auto &[sym, source] : symbols) {
      if (!IsVariableListItem(*sym)) {
        deferredNonVariables_.insert({sym, source});
      }
    }
  }
}

// Following clauses do not have a separate node in parse-tree.h.
CHECK_SIMPLE_CLAUSE(Absent, OMPC_absent)
CHECK_SIMPLE_CLAUSE(AcqRel, OMPC_acq_rel)
CHECK_SIMPLE_CLAUSE(Acquire, OMPC_acquire)
CHECK_SIMPLE_CLAUSE(Affinity, OMPC_affinity)
CHECK_SIMPLE_CLAUSE(Capture, OMPC_capture)
CHECK_SIMPLE_CLAUSE(Contains, OMPC_contains)
CHECK_SIMPLE_CLAUSE(Default, OMPC_default)
CHECK_SIMPLE_CLAUSE(Depobj, OMPC_depobj)
CHECK_SIMPLE_CLAUSE(Detach, OMPC_detach)
CHECK_SIMPLE_CLAUSE(DeviceType, OMPC_device_type)
CHECK_SIMPLE_CLAUSE(DistSchedule, OMPC_dist_schedule)
CHECK_SIMPLE_CLAUSE(Exclusive, OMPC_exclusive)
CHECK_SIMPLE_CLAUSE(Final, OMPC_final)
CHECK_SIMPLE_CLAUSE(Flush, OMPC_flush)
CHECK_SIMPLE_CLAUSE(Full, OMPC_full)
CHECK_SIMPLE_CLAUSE(Grainsize, OMPC_grainsize)
CHECK_SIMPLE_CLAUSE(Hint, OMPC_hint)
CHECK_SIMPLE_CLAUSE(Holds, OMPC_holds)
CHECK_SIMPLE_CLAUSE(Inclusive, OMPC_inclusive)
CHECK_SIMPLE_CLAUSE(InReduction, OMPC_in_reduction)
CHECK_SIMPLE_CLAUSE(Match, OMPC_match)
CHECK_SIMPLE_CLAUSE(Nontemporal, OMPC_nontemporal)
CHECK_SIMPLE_CLAUSE(NumTasks, OMPC_num_tasks)
CHECK_SIMPLE_CLAUSE(Order, OMPC_order)
CHECK_SIMPLE_CLAUSE(Read, OMPC_read)
CHECK_SIMPLE_CLAUSE(Threadprivate, OMPC_threadprivate)
CHECK_SIMPLE_CLAUSE(Threads, OMPC_threads)
CHECK_SIMPLE_CLAUSE(Inbranch, OMPC_inbranch)
CHECK_SIMPLE_CLAUSE(Link, OMPC_link)
CHECK_SIMPLE_CLAUSE(Indirect, OMPC_indirect)
CHECK_SIMPLE_CLAUSE(Mergeable, OMPC_mergeable)
CHECK_SIMPLE_CLAUSE(NoOpenmp, OMPC_no_openmp)
CHECK_SIMPLE_CLAUSE(NoOpenmpRoutines, OMPC_no_openmp_routines)
CHECK_SIMPLE_CLAUSE(NoParallelism, OMPC_no_parallelism)
CHECK_SIMPLE_CLAUSE(Nogroup, OMPC_nogroup)
CHECK_SIMPLE_CLAUSE(Notinbranch, OMPC_notinbranch)
CHECK_SIMPLE_CLAUSE(Partial, OMPC_partial)
CHECK_SIMPLE_CLAUSE(ProcBind, OMPC_proc_bind)
CHECK_SIMPLE_CLAUSE(Release, OMPC_release)
CHECK_SIMPLE_CLAUSE(Relaxed, OMPC_relaxed)
CHECK_SIMPLE_CLAUSE(SeqCst, OMPC_seq_cst)
CHECK_SIMPLE_CLAUSE(Simd, OMPC_simd)
CHECK_SIMPLE_CLAUSE(Sizes, OMPC_sizes)
CHECK_SIMPLE_CLAUSE(Permutation, OMPC_permutation)
CHECK_SIMPLE_CLAUSE(TaskReduction, OMPC_task_reduction)
CHECK_SIMPLE_CLAUSE(Uniform, OMPC_uniform)
CHECK_SIMPLE_CLAUSE(Unknown, OMPC_unknown)
CHECK_SIMPLE_CLAUSE(Untied, OMPC_untied)
CHECK_SIMPLE_CLAUSE(UsesAllocators, OMPC_uses_allocators)
CHECK_SIMPLE_CLAUSE(Write, OMPC_write)
CHECK_SIMPLE_CLAUSE(Init, OMPC_init)
CHECK_SIMPLE_CLAUSE(Use, OMPC_use)
CHECK_SIMPLE_CLAUSE(Novariants, OMPC_novariants)
CHECK_SIMPLE_CLAUSE(Nocontext, OMPC_nocontext)
CHECK_SIMPLE_CLAUSE(At, OMPC_at)
CHECK_SIMPLE_CLAUSE(Severity, OMPC_severity)
CHECK_SIMPLE_CLAUSE(Message, OMPC_message)
CHECK_SIMPLE_CLAUSE(Filter, OMPC_filter)
CHECK_SIMPLE_CLAUSE(When, OMPC_when)
CHECK_SIMPLE_CLAUSE(AdjustArgs, OMPC_adjust_args)
CHECK_SIMPLE_CLAUSE(AppendArgs, OMPC_append_args)
CHECK_SIMPLE_CLAUSE(MemoryOrder, OMPC_memory_order)
CHECK_SIMPLE_CLAUSE(Bind, OMPC_bind)
CHECK_SIMPLE_CLAUSE(Align, OMPC_align)
CHECK_SIMPLE_CLAUSE(Compare, OMPC_compare)
CHECK_SIMPLE_CLAUSE(CancellationConstructType, OMPC_cancellation_construct_type)
CHECK_SIMPLE_CLAUSE(OmpxAttribute, OMPC_ompx_attribute)
CHECK_SIMPLE_CLAUSE(OmpxBare, OMPC_ompx_bare)
CHECK_SIMPLE_CLAUSE(Fail, OMPC_fail)
CHECK_SIMPLE_CLAUSE(Weak, OMPC_weak)

CHECK_REQ_SCALAR_INT_CLAUSE(NumTeams, OMPC_num_teams)
CHECK_REQ_SCALAR_INT_CLAUSE(NumThreads, OMPC_num_threads)
CHECK_REQ_SCALAR_INT_CLAUSE(OmpxDynCgroupMem, OMPC_ompx_dyn_cgroup_mem)
CHECK_REQ_SCALAR_INT_CLAUSE(Priority, OMPC_priority)
CHECK_REQ_SCALAR_INT_CLAUSE(ThreadLimit, OMPC_thread_limit)

CHECK_REQ_CONSTANT_SCALAR_INT_CLAUSE(Collapse, OMPC_collapse)
CHECK_REQ_CONSTANT_SCALAR_INT_CLAUSE(Safelen, OMPC_safelen)
CHECK_REQ_CONSTANT_SCALAR_INT_CLAUSE(Simdlen, OMPC_simdlen)

// Restrictions specific to each clause are implemented apart from the
// generalized restrictions.

void OmpStructureChecker::Enter(const parser::OmpClause::Destroy &x) {
  CheckAllowedClause(llvm::omp::Clause::OMPC_destroy);

  llvm::omp::Directive dir{GetContext().directive};
  unsigned version{context_.langOptions().OpenMPVersion};
  if (dir == llvm::omp::Directive::OMPD_depobj) {
    unsigned argSince{52}, noargDeprecatedIn{52};
    if (x.v) {
      if (version < argSince) {
        context_.Say(GetContext().clauseSource,
            "The object parameter in DESTROY clause on DEPOPJ construct is not allowed in %s, %s"_warn_en_US,
            ThisVersion(version), TryVersion(argSince));
      }
    } else {
      if (version >= noargDeprecatedIn) {
        context_.Say(GetContext().clauseSource,
            "The DESTROY clause without argument on DEPOBJ construct is deprecated in %s"_warn_en_US,
            ThisVersion(noargDeprecatedIn));
      }
    }
  }
}

void OmpStructureChecker::Enter(const parser::OmpClause::Reduction &x) {
  CheckAllowedClause(llvm::omp::Clause::OMPC_reduction);
  if (OmpVerifyModifiers(x.v, GetContext().clauseSource, context_)) {
    if (CheckReductionOperators(x)) {
      CheckReductionTypeList(x);
    }
    auto &modifiers{OmpGetModifiers(x.v)};
    using ReductionModifier = parser::OmpReductionModifier;
    if (auto *maybeModifier{
            OmpGetUniqueModifier<ReductionModifier>(modifiers)}) {
      CheckReductionModifier(*maybeModifier);
    }
  }
}

bool OmpStructureChecker::CheckReductionOperators(
    const parser::OmpClause::Reduction &x) {
  bool ok = false;
  auto &modifiers{OmpGetModifiers(x.v)};
  if (const auto *ident{
          OmpGetUniqueModifier<parser::OmpReductionIdentifier>(modifiers)}) {

    auto visitOperator{[&](const parser::DefinedOperator &dOpr) {
      if (const auto *intrinsicOp{
              std::get_if<parser::DefinedOperator::IntrinsicOperator>(
                  &dOpr.u)}) {
        ok = CheckIntrinsicOperator(*intrinsicOp);
      } else {
        context_.Say(GetContext().clauseSource,
            "Invalid reduction operator in REDUCTION clause."_err_en_US,
            ContextDirectiveAsFortran());
      }
    }};

    auto visitDesignator{[&](const parser::ProcedureDesignator &procD) {
      const parser::Name *name{std::get_if<parser::Name>(&procD.u)};
      if (name && name->symbol) {
        const SourceName &realName{name->symbol->GetUltimate().name()};
        if (realName == "max" || realName == "min" || realName == "iand" ||
            realName == "ior" || realName == "ieor") {
          ok = true;
        }
      }
      if (!ok) {
        context_.Say(GetContext().clauseSource,
            "Invalid reduction identifier in REDUCTION "
            "clause."_err_en_US,
            ContextDirectiveAsFortran());
      }
    }};
    common::visit(common::visitors{visitOperator, visitDesignator}, ident->u);
  }

  return ok;
}

bool OmpStructureChecker::CheckIntrinsicOperator(
    const parser::DefinedOperator::IntrinsicOperator &op) {

  switch (op) {
  case parser::DefinedOperator::IntrinsicOperator::Add:
  case parser::DefinedOperator::IntrinsicOperator::Multiply:
  case parser::DefinedOperator::IntrinsicOperator::AND:
  case parser::DefinedOperator::IntrinsicOperator::OR:
  case parser::DefinedOperator::IntrinsicOperator::EQV:
  case parser::DefinedOperator::IntrinsicOperator::NEQV:
    return true;
  case parser::DefinedOperator::IntrinsicOperator::Subtract:
    context_.Say(GetContext().clauseSource,
        "The minus reduction operator is deprecated since OpenMP 5.2 and is "
        "not supported in the REDUCTION clause."_err_en_US,
        ContextDirectiveAsFortran());
    break;
  default:
    context_.Say(GetContext().clauseSource,
        "Invalid reduction operator in REDUCTION clause."_err_en_US,
        ContextDirectiveAsFortran());
  }
  return false;
}

static bool IsReductionAllowedForType(
    const parser::OmpClause::Reduction &x, const DeclTypeSpec &type) {
  auto &modifiers{OmpGetModifiers(x.v)};
  const auto *definedOp{
      OmpGetUniqueModifier<parser::OmpReductionIdentifier>(modifiers)};
  if (!definedOp) {
    return false;
  }
  // TODO: user defined reduction operators. Just allow everything for now.
  bool ok{true};

  auto IsLogical{[](const DeclTypeSpec &type) -> bool {
    return type.category() == DeclTypeSpec::Logical;
  }};
  auto IsCharacter{[](const DeclTypeSpec &type) -> bool {
    return type.category() == DeclTypeSpec::Character;
  }};

  common::visit(
      common::visitors{
          [&](const parser::DefinedOperator &dOpr) {
            if (const auto *intrinsicOp{
                    std::get_if<parser::DefinedOperator::IntrinsicOperator>(
                        &dOpr.u)}) {
              // OMP5.2: The type [...] of a list item that appears in a
              // reduction clause must be valid for the combiner expression
              // See F2023: Table 10.2
              // .LT., .LE., .GT., .GE. are handled as procedure designators
              // below.
              switch (*intrinsicOp) {
              case parser::DefinedOperator::IntrinsicOperator::Multiply:
                [[fallthrough]];
              case parser::DefinedOperator::IntrinsicOperator::Add:
                [[fallthrough]];
              case parser::DefinedOperator::IntrinsicOperator::Subtract:
                ok = type.IsNumeric(TypeCategory::Integer) ||
                    type.IsNumeric(TypeCategory::Real) ||
                    type.IsNumeric(TypeCategory::Complex);
                break;

              case parser::DefinedOperator::IntrinsicOperator::AND:
                [[fallthrough]];
              case parser::DefinedOperator::IntrinsicOperator::OR:
                [[fallthrough]];
              case parser::DefinedOperator::IntrinsicOperator::EQV:
                [[fallthrough]];
              case parser::DefinedOperator::IntrinsicOperator::NEQV:
                ok = IsLogical(type);
                break;

              // Reduction identifier is not in OMP5.2 Table 5.2
              default:
                DIE("This should have been caught in CheckIntrinsicOperator");
                ok = false;
                break;
              }
            }
          },
          [&](const parser::ProcedureDesignator &procD) {
            const parser::Name *name{std::get_if<parser::Name>(&procD.u)};
            if (name && name->symbol) {
              const SourceName &realName{name->symbol->GetUltimate().name()};
              // OMP5.2: The type [...] of a list item that appears in a
              // reduction clause must be valid for the combiner expression
              if (realName == "iand" || realName == "ior" ||
                  realName == "ieor") {
                // IAND: arguments must be integers: F2023 16.9.100
                // IEOR: arguments must be integers: F2023 16.9.106
                // IOR: arguments must be integers: F2023 16.9.111
                ok = type.IsNumeric(TypeCategory::Integer);
              } else if (realName == "max" || realName == "min") {
                // MAX: arguments must be integer, real, or character:
                // F2023 16.9.135
                // MIN: arguments must be integer, real, or character:
                // F2023 16.9.141
                ok = type.IsNumeric(TypeCategory::Integer) ||
                    type.IsNumeric(TypeCategory::Real) || IsCharacter(type);
              }
            }
          },
      },
      definedOp->u);

  return ok;
}

void OmpStructureChecker::CheckReductionTypeList(
    const parser::OmpClause::Reduction &x) {
  const auto &ompObjectList{std::get<parser::OmpObjectList>(x.v.t)};
  CheckIntentInPointerAndDefinable(
      ompObjectList, llvm::omp::Clause::OMPC_reduction);
  CheckReductionArraySection(ompObjectList);
  // If this is a worksharing construct then ensure the reduction variable
  // is not private in the parallel region that it binds to.
  if (llvm::omp::nestedReduceWorkshareAllowedSet.test(GetContext().directive)) {
    CheckSharedBindingInOuterContext(ompObjectList);
  }

  SymbolSourceMap symbols;
  GetSymbolsInObjectList(ompObjectList, symbols);
  for (auto &[symbol, source] : symbols) {
    if (IsProcedurePointer(*symbol)) {
      context_.Say(source,
          "A procedure pointer '%s' must not appear in a REDUCTION clause."_err_en_US,
          symbol->name());
    } else if (!IsReductionAllowedForType(x, DEREF(symbol->GetType()))) {
      context_.Say(source,
          "The type of '%s' is incompatible with the reduction operator."_err_en_US,
          symbol->name());
    }
  }
}

void OmpStructureChecker::CheckReductionModifier(
    const parser::OmpReductionModifier &modifier) {
  using ReductionModifier = parser::OmpReductionModifier;
  if (modifier.v == ReductionModifier::Value::Default) {
    // The default one is always ok.
    return;
  }
  const DirectiveContext &dirCtx{GetContext()};
  if (dirCtx.directive == llvm::omp::Directive::OMPD_loop) {
    // [5.2:257:33-34]
    // If a reduction-modifier is specified in a reduction clause that
    // appears on the directive, then the reduction modifier must be
    // default.
    context_.Say(GetContext().clauseSource,
        "REDUCTION modifier on LOOP directive must be DEFAULT"_err_en_US);
  }
  if (modifier.v == ReductionModifier::Value::Task) {
    // "Task" is only allowed on worksharing or "parallel" directive.
    static llvm::omp::Directive worksharing[]{
        llvm::omp::Directive::OMPD_do, llvm::omp::Directive::OMPD_scope,
        llvm::omp::Directive::OMPD_sections,
        // There are more worksharing directives, but they do not apply:
        // "for" is C++ only,
        // "single" and "workshare" don't allow reduction clause,
        // "loop" has different restrictions (checked above).
    };
    if (dirCtx.directive != llvm::omp::Directive::OMPD_parallel &&
        !llvm::is_contained(worksharing, dirCtx.directive)) {
      context_.Say(GetContext().clauseSource,
          "Modifier 'TASK' on REDUCTION clause is only allowed with "
          "PARALLEL or worksharing directive"_err_en_US);
    }
  } else if (modifier.v == ReductionModifier::Value::Inscan) {
    // "Inscan" is only allowed on worksharing-loop, worksharing-loop simd,
    // or "simd" directive.
    // The worksharing-loop directives are OMPD_do and OMPD_for. Only the
    // former is allowed in Fortran.
    if (!llvm::omp::scanParentAllowedSet.test(dirCtx.directive)) {
      context_.Say(GetContext().clauseSource,
          "Modifier 'INSCAN' on REDUCTION clause is only allowed with "
          "WORKSHARING LOOP, WORKSHARING LOOP SIMD, "
          "or SIMD directive"_err_en_US);
    }
  } else {
    // Catch-all for potential future modifiers to make sure that this
    // function is up-to-date.
    context_.Say(GetContext().clauseSource,
        "Unexpected modifier on REDUCTION clause"_err_en_US);
  }
}

void OmpStructureChecker::CheckIntentInPointerAndDefinable(
    const parser::OmpObjectList &objectList, const llvm::omp::Clause clause) {
  for (const auto &ompObject : objectList.v) {
    if (const auto *name{parser::Unwrap<parser::Name>(ompObject)}) {
      if (const auto *symbol{name->symbol}) {
        if (IsPointer(symbol->GetUltimate()) &&
            IsIntentIn(symbol->GetUltimate())) {
          context_.Say(GetContext().clauseSource,
              "Pointer '%s' with the INTENT(IN) attribute may not appear "
              "in a %s clause"_err_en_US,
              symbol->name(),
              parser::ToUpperCaseLetters(getClauseName(clause).str()));
        } else if (auto msg{WhyNotDefinable(name->source,
                       context_.FindScope(name->source), DefinabilityFlags{},
                       *symbol)}) {
          context_
              .Say(GetContext().clauseSource,
                  "Variable '%s' on the %s clause is not definable"_err_en_US,
                  symbol->name(),
                  parser::ToUpperCaseLetters(getClauseName(clause).str()))
              .Attach(std::move(msg->set_severity(parser::Severity::Because)));
        }
      }
    }
  }
}

void OmpStructureChecker::CheckReductionArraySection(
    const parser::OmpObjectList &ompObjectList) {
  for (const auto &ompObject : ompObjectList.v) {
    if (const auto *dataRef{parser::Unwrap<parser::DataRef>(ompObject)}) {
      if (const auto *arrayElement{
              parser::Unwrap<parser::ArrayElement>(ompObject)}) {
        if (arrayElement) {
          CheckArraySection(*arrayElement, GetLastName(*dataRef),
              llvm::omp::Clause::OMPC_reduction);
        }
      }
    }
  }
}

void OmpStructureChecker::CheckSharedBindingInOuterContext(
    const parser::OmpObjectList &redObjectList) {
  //  TODO: Verify the assumption here that the immediately enclosing region is
  //  the parallel region to which the worksharing construct having reduction
  //  binds to.
  if (auto *enclosingContext{GetEnclosingDirContext()}) {
    for (auto it : enclosingContext->clauseInfo) {
      llvmOmpClause type = it.first;
      const auto *clause = it.second;
      if (llvm::omp::privateReductionSet.test(type)) {
        if (const auto *objList{GetOmpObjectList(*clause)}) {
          for (const auto &ompObject : objList->v) {
            if (const auto *name{parser::Unwrap<parser::Name>(ompObject)}) {
              if (const auto *symbol{name->symbol}) {
                for (const auto &redOmpObject : redObjectList.v) {
                  if (const auto *rname{
                          parser::Unwrap<parser::Name>(redOmpObject)}) {
                    if (const auto *rsymbol{rname->symbol}) {
                      if (rsymbol->name() == symbol->name()) {
                        context_.Say(GetContext().clauseSource,
                            "%s variable '%s' is %s in outer context must"
                            " be shared in the parallel regions to which any"
                            " of the worksharing regions arising from the "
                            "worksharing construct bind."_err_en_US,
                            parser::ToUpperCaseLetters(
                                getClauseName(llvm::omp::Clause::OMPC_reduction)
                                    .str()),
                            symbol->name(),
                            parser::ToUpperCaseLetters(
                                getClauseName(type).str()));
                      }
                    }
                  }
                }
              }
            }
          }
        }
      }
    }
  }
}

void OmpStructureChecker::Enter(const parser::OmpClause::Ordered &x) {
  CheckAllowedClause(llvm::omp::Clause::OMPC_ordered);
  // the parameter of ordered clause is optional
  if (const auto &expr{x.v}) {
    RequiresConstantPositiveParameter(llvm::omp::Clause::OMPC_ordered, *expr);
    // 2.8.3 Loop SIMD Construct Restriction
    if (llvm::omp::allDoSimdSet.test(GetContext().directive)) {
      context_.Say(GetContext().clauseSource,
          "No ORDERED clause with a parameter can be specified "
          "on the %s directive"_err_en_US,
          ContextDirectiveAsFortran());
    }
  }
}

void OmpStructureChecker::Enter(const parser::OmpClause::Shared &x) {
  CheckAllowedClause(llvm::omp::Clause::OMPC_shared);
  CheckIsVarPartOfAnotherVar(GetContext().clauseSource, x.v, "SHARED");
}
void OmpStructureChecker::Enter(const parser::OmpClause::Private &x) {
  CheckAllowedClause(llvm::omp::Clause::OMPC_private);
  CheckIsVarPartOfAnotherVar(GetContext().clauseSource, x.v, "PRIVATE");
  CheckIntentInPointer(x.v, llvm::omp::Clause::OMPC_private);
}

void OmpStructureChecker::Enter(const parser::OmpClause::Nowait &x) {
  CheckAllowedClause(llvm::omp::Clause::OMPC_nowait);
  if (llvm::omp::noWaitClauseNotAllowedSet.test(GetContext().directive)) {
    context_.Say(GetContext().clauseSource,
        "%s clause is not allowed on the OMP %s directive,"
        " use it on OMP END %s directive "_err_en_US,
        parser::ToUpperCaseLetters(
            getClauseName(llvm::omp::Clause::OMPC_nowait).str()),
        parser::ToUpperCaseLetters(GetContext().directiveSource.ToString()),
        parser::ToUpperCaseLetters(GetContext().directiveSource.ToString()));
  }
}

bool OmpStructureChecker::IsDataRefTypeParamInquiry(
    const parser::DataRef *dataRef) {
  bool dataRefIsTypeParamInquiry{false};
  if (const auto *structComp{
          parser::Unwrap<parser::StructureComponent>(dataRef)}) {
    if (const auto *compSymbol{structComp->component.symbol}) {
      if (const auto *compSymbolMiscDetails{
              std::get_if<MiscDetails>(&compSymbol->details())}) {
        const auto detailsKind = compSymbolMiscDetails->kind();
        dataRefIsTypeParamInquiry =
            (detailsKind == MiscDetails::Kind::KindParamInquiry ||
                detailsKind == MiscDetails::Kind::LenParamInquiry);
      } else if (compSymbol->has<TypeParamDetails>()) {
        dataRefIsTypeParamInquiry = true;
      }
    }
  }
  return dataRefIsTypeParamInquiry;
}

void OmpStructureChecker::CheckIsVarPartOfAnotherVar(
    const parser::CharBlock &source, const parser::OmpObjectList &objList,
    llvm::StringRef clause) {
  for (const auto &ompObject : objList.v) {
    common::visit(
        common::visitors{
            [&](const parser::Designator &designator) {
              if (const auto *dataRef{
                      std::get_if<parser::DataRef>(&designator.u)}) {
                if (IsDataRefTypeParamInquiry(dataRef)) {
                  context_.Say(source,
                      "A type parameter inquiry cannot appear on the %s "
                      "directive"_err_en_US,
                      ContextDirectiveAsFortran());
                } else if (parser::Unwrap<parser::StructureComponent>(
                               ompObject) ||
                    parser::Unwrap<parser::ArrayElement>(ompObject)) {
                  if (llvm::omp::nonPartialVarSet.test(
                          GetContext().directive)) {
                    context_.Say(source,
                        "A variable that is part of another variable (as an "
                        "array or structure element) cannot appear on the %s "
                        "directive"_err_en_US,
                        ContextDirectiveAsFortran());
                  } else {
                    context_.Say(source,
                        "A variable that is part of another variable (as an "
                        "array or structure element) cannot appear in a "
                        "%s clause"_err_en_US,
                        clause.data());
                  }
                }
              }
            },
            [&](const parser::Name &name) {},
        },
        ompObject.u);
  }
}

void OmpStructureChecker::Enter(const parser::OmpClause::Firstprivate &x) {
  CheckAllowedClause(llvm::omp::Clause::OMPC_firstprivate);

  CheckIsVarPartOfAnotherVar(GetContext().clauseSource, x.v, "FIRSTPRIVATE");
  CheckIsLoopIvPartOfClause(llvmOmpClause::OMPC_firstprivate, x.v);

  SymbolSourceMap currSymbols;
  GetSymbolsInObjectList(x.v, currSymbols);
  CheckCopyingPolymorphicAllocatable(
      currSymbols, llvm::omp::Clause::OMPC_firstprivate);

  DirectivesClauseTriple dirClauseTriple;
  // Check firstprivate variables in worksharing constructs
  dirClauseTriple.emplace(llvm::omp::Directive::OMPD_do,
      std::make_pair(
          llvm::omp::Directive::OMPD_parallel, llvm::omp::privateReductionSet));
  dirClauseTriple.emplace(llvm::omp::Directive::OMPD_sections,
      std::make_pair(
          llvm::omp::Directive::OMPD_parallel, llvm::omp::privateReductionSet));
  dirClauseTriple.emplace(llvm::omp::Directive::OMPD_single,
      std::make_pair(
          llvm::omp::Directive::OMPD_parallel, llvm::omp::privateReductionSet));
  // Check firstprivate variables in distribute construct
  dirClauseTriple.emplace(llvm::omp::Directive::OMPD_distribute,
      std::make_pair(
          llvm::omp::Directive::OMPD_teams, llvm::omp::privateReductionSet));
  dirClauseTriple.emplace(llvm::omp::Directive::OMPD_distribute,
      std::make_pair(llvm::omp::Directive::OMPD_target_teams,
          llvm::omp::privateReductionSet));
  // Check firstprivate variables in task and taskloop constructs
  dirClauseTriple.emplace(llvm::omp::Directive::OMPD_task,
      std::make_pair(llvm::omp::Directive::OMPD_parallel,
          OmpClauseSet{llvm::omp::Clause::OMPC_reduction}));
  dirClauseTriple.emplace(llvm::omp::Directive::OMPD_taskloop,
      std::make_pair(llvm::omp::Directive::OMPD_parallel,
          OmpClauseSet{llvm::omp::Clause::OMPC_reduction}));

  CheckPrivateSymbolsInOuterCxt(
      currSymbols, dirClauseTriple, llvm::omp::Clause::OMPC_firstprivate);
}

void OmpStructureChecker::CheckIsLoopIvPartOfClause(
    llvmOmpClause clause, const parser::OmpObjectList &ompObjectList) {
  for (const auto &ompObject : ompObjectList.v) {
    if (const parser::Name *name{parser::Unwrap<parser::Name>(ompObject)}) {
      if (name->symbol == GetContext().loopIV) {
        context_.Say(name->source,
            "DO iteration variable %s is not allowed in %s clause."_err_en_US,
            name->ToString(),
            parser::ToUpperCaseLetters(getClauseName(clause).str()));
      }
    }
  }
}
// Following clauses have a separate node in parse-tree.h.
// Atomic-clause
CHECK_SIMPLE_PARSER_CLAUSE(OmpAtomicRead, OMPC_read)
CHECK_SIMPLE_PARSER_CLAUSE(OmpAtomicWrite, OMPC_write)
CHECK_SIMPLE_PARSER_CLAUSE(OmpAtomicUpdate, OMPC_update)
CHECK_SIMPLE_PARSER_CLAUSE(OmpAtomicCapture, OMPC_capture)

void OmpStructureChecker::Leave(const parser::OmpAtomicRead &) {
  CheckNotAllowedIfClause(llvm::omp::Clause::OMPC_read,
      {llvm::omp::Clause::OMPC_release, llvm::omp::Clause::OMPC_acq_rel});
}

void OmpStructureChecker::Leave(const parser::OmpAtomicWrite &) {
  CheckNotAllowedIfClause(llvm::omp::Clause::OMPC_write,
      {llvm::omp::Clause::OMPC_acquire, llvm::omp::Clause::OMPC_acq_rel});
}

void OmpStructureChecker::Leave(const parser::OmpAtomicUpdate &) {
  CheckNotAllowedIfClause(llvm::omp::Clause::OMPC_update,
      {llvm::omp::Clause::OMPC_acquire, llvm::omp::Clause::OMPC_acq_rel});
}

// OmpAtomic node represents atomic directive without atomic-clause.
// atomic-clause - READ,WRITE,UPDATE,CAPTURE.
void OmpStructureChecker::Leave(const parser::OmpAtomic &) {
  if (const auto *clause{FindClause(llvm::omp::Clause::OMPC_acquire)}) {
    context_.Say(clause->source,
        "Clause ACQUIRE is not allowed on the ATOMIC directive"_err_en_US);
  }
  if (const auto *clause{FindClause(llvm::omp::Clause::OMPC_acq_rel)}) {
    context_.Say(clause->source,
        "Clause ACQ_REL is not allowed on the ATOMIC directive"_err_en_US);
  }
}

// Restrictions specific to each clause are implemented apart from the
// generalized restrictions.
void OmpStructureChecker::Enter(const parser::OmpClause::Aligned &x) {
  CheckAllowedClause(llvm::omp::Clause::OMPC_aligned);

  if (const auto &expr{
          std::get<std::optional<parser::ScalarIntConstantExpr>>(x.v.t)}) {
    RequiresConstantPositiveParameter(llvm::omp::Clause::OMPC_aligned, *expr);
  }
  // 2.8.1 TODO: list-item attribute check
}

void OmpStructureChecker::Enter(const parser::OmpClause::Defaultmap &x) {
  CheckAllowedClause(llvm::omp::Clause::OMPC_defaultmap);
  unsigned version{context_.langOptions().OpenMPVersion};
  using ImplicitBehavior = parser::OmpDefaultmapClause::ImplicitBehavior;
  auto behavior{std::get<ImplicitBehavior>(x.v.t)};
  if (version <= 45) {
    if (behavior != ImplicitBehavior::Tofrom) {
      context_.Say(GetContext().clauseSource,
          "%s is not allowed in %s, %s"_warn_en_US,
          parser::ToUpperCaseLetters(
              parser::OmpDefaultmapClause::EnumToString(behavior)),
          ThisVersion(version), TryVersion(50));
    }
  }
  if (!OmpVerifyModifiers(x.v, GetContext().clauseSource, context_)) {
    // If modifier verification fails, return early.
    return;
  }
  auto &modifiers{OmpGetModifiers(x.v)};
  auto *maybeCategory{
      OmpGetUniqueModifier<parser::OmpVariableCategory>(modifiers)};
  if (maybeCategory) {
    using VariableCategory = parser::OmpVariableCategory;
    VariableCategory::Value category{maybeCategory->v};
    unsigned tryVersion{0};
    if (version <= 45 && category != VariableCategory::Value::Scalar) {
      tryVersion = 50;
    }
    if (version < 52 && category == VariableCategory::Value::All) {
      tryVersion = 52;
    }
    if (tryVersion) {
      context_.Say(GetContext().clauseSource,
          "%s is not allowed in %s, %s"_warn_en_US,
          parser::ToUpperCaseLetters(VariableCategory::EnumToString(category)),
          ThisVersion(version), TryVersion(tryVersion));
    }
  }
}

void OmpStructureChecker::Enter(const parser::OmpClause::If &x) {
  CheckAllowedClause(llvm::omp::Clause::OMPC_if);
  using dirNameModifier = parser::OmpIfClause::DirectiveNameModifier;
  // TODO Check that, when multiple 'if' clauses are applied to a combined
  // construct, at most one of them applies to each directive.
  static std::unordered_map<dirNameModifier, OmpDirectiveSet>
      dirNameModifierMap{{dirNameModifier::Parallel, llvm::omp::allParallelSet},
          {dirNameModifier::Simd, llvm::omp::allSimdSet},
          {dirNameModifier::Target, llvm::omp::allTargetSet},
          {dirNameModifier::TargetData,
              {llvm::omp::Directive::OMPD_target_data}},
          {dirNameModifier::TargetEnterData,
              {llvm::omp::Directive::OMPD_target_enter_data}},
          {dirNameModifier::TargetExitData,
              {llvm::omp::Directive::OMPD_target_exit_data}},
          {dirNameModifier::TargetUpdate,
              {llvm::omp::Directive::OMPD_target_update}},
          {dirNameModifier::Task, {llvm::omp::Directive::OMPD_task}},
          {dirNameModifier::Taskloop, llvm::omp::allTaskloopSet},
          {dirNameModifier::Teams, llvm::omp::allTeamsSet}};
  if (const auto &directiveName{
          std::get<std::optional<dirNameModifier>>(x.v.t)}) {
    auto search{dirNameModifierMap.find(*directiveName)};
    if (search == dirNameModifierMap.end() ||
        !search->second.test(GetContext().directive)) {
      context_
          .Say(GetContext().clauseSource,
              "Unmatched directive name modifier %s on the IF clause"_err_en_US,
              parser::ToUpperCaseLetters(
                  parser::OmpIfClause::EnumToString(*directiveName)))
          .Attach(
              GetContext().directiveSource, "Cannot apply to directive"_en_US);
    }
  }
}

void OmpStructureChecker::Enter(const parser::OmpClause::Linear &x) {
  CheckAllowedClause(llvm::omp::Clause::OMPC_linear);

  // 2.7 Loop Construct Restriction
  if ((llvm::omp::allDoSet | llvm::omp::allSimdSet)
          .test(GetContext().directive)) {
    if (std::holds_alternative<parser::OmpLinearClause::WithModifier>(x.v.u)) {
      context_.Say(GetContext().clauseSource,
          "A modifier may not be specified in a LINEAR clause "
          "on the %s directive"_err_en_US,
          ContextDirectiveAsFortran());
    }
  }
}

void OmpStructureChecker::CheckAllowedMapTypes(
    const parser::OmpMapClause::Type &type,
    const std::list<parser::OmpMapClause::Type> &allowedMapTypeList) {
  if (!llvm::is_contained(allowedMapTypeList, type)) {
    std::string commaSeparatedMapTypes;
    llvm::interleave(
        allowedMapTypeList.begin(), allowedMapTypeList.end(),
        [&](const parser::OmpMapClause::Type &mapType) {
          commaSeparatedMapTypes.append(parser::ToUpperCaseLetters(
              parser::OmpMapClause::EnumToString(mapType)));
        },
        [&] { commaSeparatedMapTypes.append(", "); });
    context_.Say(GetContext().clauseSource,
        "Only the %s map types are permitted "
        "for MAP clauses on the %s directive"_err_en_US,
        commaSeparatedMapTypes, ContextDirectiveAsFortran());
  }
}

void OmpStructureChecker::Enter(const parser::OmpClause::Map &x) {
  CheckAllowedClause(llvm::omp::Clause::OMPC_map);
  using TypeMod = parser::OmpMapClause::TypeModifier;
  using Type = parser::OmpMapClause::Type;
<<<<<<< HEAD
  using IterMod = parser::OmpIteratorModifier;
=======
  using IterMod = parser::OmpIterator;
>>>>>>> a8d96e15

  unsigned version{context_.langOptions().OpenMPVersion};
  if (auto commas{std::get<bool>(x.v.t)}; !commas && version >= 52) {
    context_.Say(GetContext().clauseSource,
        "The specification of modifiers without comma separators for the "
        "'MAP' clause has been deprecated in OpenMP 5.2"_port_en_US);
  }
  if (auto &mapTypeMod{std::get<std::optional<std::list<TypeMod>>>(x.v.t)}) {
    if (auto *dup{FindDuplicateEntry(*mapTypeMod)}) {
      context_.Say(GetContext().clauseSource,
          "Duplicate map-type-modifier entry '%s' will be ignored"_warn_en_US,
          parser::ToUpperCaseLetters(parser::OmpMapClause::EnumToString(*dup)));
    }
  }
  // The size of any of the optional lists is never 0, instead of the list
  // being empty, it will be a nullopt.
  if (auto &iterMod{std::get<std::optional<std::list<IterMod>>>(x.v.t)}) {
    if (iterMod->size() != 1) {
      context_.Say(GetContext().clauseSource,
          "Only one iterator-modifier is allowed"_err_en_US);
    }
    CheckIteratorModifier(iterMod->front());
  }
  if (auto &mapType{std::get<std::optional<std::list<Type>>>(x.v.t)}) {
    if (mapType->size() != 1) {
      context_.Say(GetContext().clauseSource,
          "Multiple map types are not allowed"_err_en_US);
      return;
    }
    parser::OmpMapClause::Type type{mapType->front()};

    switch (GetContext().directive) {
    case llvm::omp::Directive::OMPD_target:
    case llvm::omp::Directive::OMPD_target_teams:
    case llvm::omp::Directive::OMPD_target_teams_distribute:
    case llvm::omp::Directive::OMPD_target_teams_distribute_simd:
    case llvm::omp::Directive::OMPD_target_teams_distribute_parallel_do:
    case llvm::omp::Directive::OMPD_target_teams_distribute_parallel_do_simd:
    case llvm::omp::Directive::OMPD_target_data:
      CheckAllowedMapTypes(
          type, {Type::To, Type::From, Type::Tofrom, Type::Alloc});
      break;
    case llvm::omp::Directive::OMPD_target_enter_data:
      CheckAllowedMapTypes(type, {Type::To, Type::Alloc});
      break;
    case llvm::omp::Directive::OMPD_target_exit_data:
      CheckAllowedMapTypes(type, {Type::From, Type::Release, Type::Delete});
      break;
    default:
      break;
    }
  }
}

void OmpStructureChecker::Enter(const parser::OmpClause::Schedule &x) {
  CheckAllowedClause(llvm::omp::Clause::OMPC_schedule);
  const parser::OmpScheduleClause &scheduleClause = x.v;
  if (!OmpVerifyModifiers(
          scheduleClause, GetContext().clauseSource, context_)) {
    return;
  }

  // 2.7 Loop Construct Restriction
  if (llvm::omp::allDoSet.test(GetContext().directive)) {
    auto &modifiers{OmpGetModifiers(scheduleClause)};
    auto kind{std::get<parser::OmpScheduleClause::Kind>(scheduleClause.t)};
    auto &chunk{
        std::get<std::optional<parser::ScalarIntExpr>>(scheduleClause.t)};
    if (chunk) {
      if (kind == parser::OmpScheduleClause::Kind::Runtime ||
          kind == parser::OmpScheduleClause::Kind::Auto) {
        context_.Say(GetContext().clauseSource,
            "When SCHEDULE clause has %s specified, "
            "it must not have chunk size specified"_err_en_US,
            parser::ToUpperCaseLetters(
                parser::OmpScheduleClause::EnumToString(kind)));
      }
      if (const auto &chunkExpr{std::get<std::optional<parser::ScalarIntExpr>>(
              scheduleClause.t)}) {
        RequiresPositiveParameter(
            llvm::omp::Clause::OMPC_schedule, *chunkExpr, "chunk size");
      }
    }

    auto *ordering{
        OmpGetUniqueModifier<parser::OmpOrderingModifier>(modifiers)};
    if (ordering &&
        ordering->v == parser::OmpOrderingModifier::Value::Nonmonotonic) {
      if (kind != parser::OmpScheduleClause::Kind::Dynamic &&
          kind != parser::OmpScheduleClause::Kind::Guided) {
        context_.Say(GetContext().clauseSource,
            "The NONMONOTONIC modifier can only be specified with "
            "SCHEDULE(DYNAMIC) or SCHEDULE(GUIDED)"_err_en_US);
      }
    }
  }
}

void OmpStructureChecker::Enter(const parser::OmpClause::Device &x) {
  CheckAllowedClause(llvm::omp::Clause::OMPC_device);
  const parser::OmpDeviceClause &deviceClause = x.v;
  const auto &device{std::get<1>(deviceClause.t)};
  RequiresPositiveParameter(
      llvm::omp::Clause::OMPC_device, device, "device expression");
  std::optional<parser::OmpDeviceClause::DeviceModifier> modifier =
      std::get<0>(deviceClause.t);
  if (modifier &&
      *modifier == parser::OmpDeviceClause::DeviceModifier::Ancestor) {
    if (GetContext().directive != llvm::omp::OMPD_target) {
      context_.Say(GetContext().clauseSource,
          "The ANCESTOR device-modifier must not appear on the DEVICE clause on"
          " any directive other than the TARGET construct. Found on %s construct."_err_en_US,
          parser::ToUpperCaseLetters(getDirectiveName(GetContext().directive)));
    }
  }
}

void OmpStructureChecker::Enter(const parser::OmpClause::Depend &x) {
  CheckAllowedClause(llvm::omp::Clause::OMPC_depend);
<<<<<<< HEAD
  llvm::omp::Directive directive{GetContext().directive};
  unsigned version{context_.langOptions().OpenMPVersion};

  using DepType = parser::OmpTaskDependenceType::Type;
  DepType depType = x.v.GetDepType();

  CheckTaskDependenceType(depType);

  if (directive == llvm::omp::OMPD_depobj) {
=======
  llvm::omp::Directive dir{GetContext().directive};
  unsigned version{context_.langOptions().OpenMPVersion};

  auto *doaDep{std::get_if<parser::OmpDoacross>(&x.v.u)};
  auto *taskDep{std::get_if<parser::OmpDependClause::TaskDep>(&x.v.u)};
  assert(((doaDep == nullptr) != (taskDep == nullptr)) &&
      "Unexpected alternative in update clause");

  if (doaDep) {
    CheckDoacross(*doaDep);
    CheckDependenceType(doaDep->GetDepType());
  } else {
    CheckTaskDependenceType(taskDep->GetTaskDepType());
  }

  if (dir == llvm::omp::OMPD_depobj) {
>>>>>>> a8d96e15
    // [5.0:255:11], [5.1:288:3]
    // A depend clause on a depobj construct must not have source, sink [or
    // depobj](5.0) as dependence-type.
    if (version >= 50) {
<<<<<<< HEAD
      bool invalidDep{depType == DepType::Source || depType == DepType::Sink};
      if (version == 50) {
        invalidDep = invalidDep || depType == DepType::Depobj;
      }
      if (invalidDep) {
        context_.Say(GetContext().clauseSource,
            "A DEPEND clause on a DEPOBJ construct must not have SOURCE%s "
            "as dependence-type"_err_en_US,
            version == 50 ? ", SINK or DEPOBJ" : " or SINK");
      }
    }
  } else if (directive != llvm::omp::OMPD_ordered) {
    if (depType == DepType::Source || depType == DepType::Sink) {
      context_.Say(GetContext().clauseSource,
          "DEPEND(SOURCE) or DEPEND(SINK : vec) can be used only with the "
          "ordered directive. Used here in the %s construct."_err_en_US,
          parser::ToUpperCaseLetters(getDirectiveName(directive)));
    }
  }
  if (const auto *inOut{std::get_if<parser::OmpDependClause::InOut>(&x.v.u)}) {
    auto &objList{std::get<parser::OmpObjectList>(inOut->t)};
    if (directive == llvm::omp::OMPD_depobj) {
=======
      bool invalidDep{false};
      if (taskDep) {
        if (version == 50) {
          invalidDep = taskDep->GetTaskDepType() ==
              parser::OmpTaskDependenceType::Value::Depobj;
        }
      } else {
        invalidDep = true;
      }
      if (invalidDep) {
        context_.Say(GetContext().clauseSource,
            "A DEPEND clause on a DEPOBJ construct must not have %s as dependence type"_err_en_US,
            version == 50 ? "SINK, SOURCE or DEPOBJ" : "SINK or SOURCE");
      }
    }
  } else if (dir != llvm::omp::OMPD_ordered) {
    if (doaDep) {
      context_.Say(GetContext().clauseSource,
          "The SINK and SOURCE dependence types can only be used with the ORDERED directive, used here in the %s construct"_err_en_US,
          parser::ToUpperCaseLetters(getDirectiveName(dir)));
    }
  }
  if (taskDep) {
    auto &objList{std::get<parser::OmpObjectList>(taskDep->t)};
    if (dir == llvm::omp::OMPD_depobj) {
>>>>>>> a8d96e15
      // [5.0:255:13], [5.1:288:6], [5.2:322:26]
      // A depend clause on a depobj construct must only specify one locator.
      if (objList.v.size() != 1) {
        context_.Say(GetContext().clauseSource,
            "A DEPEND clause on a DEPOBJ construct must only specify "
            "one locator"_err_en_US);
      }
    }
    for (const auto &object : objList.v) {
      if (const auto *name{std::get_if<parser::Name>(&object.u)}) {
        context_.Say(GetContext().clauseSource,
            "Common block name ('%s') cannot appear in a DEPEND "
            "clause"_err_en_US,
            name->ToString());
      } else if (auto *designator{std::get_if<parser::Designator>(&object.u)}) {
        if (auto *dataRef{std::get_if<parser::DataRef>(&designator->u)}) {
          CheckDependList(*dataRef);
          if (const auto *arr{
                  std::get_if<common::Indirection<parser::ArrayElement>>(
                      &dataRef->u)}) {
            CheckArraySection(arr->value(), GetLastName(*dataRef),
                llvm::omp::Clause::OMPC_depend);
          }
        }
      }
    }
<<<<<<< HEAD
    if (std::get<std::optional<parser::OmpIteratorModifier>>(inOut->t)) {
=======
    if (std::get<std::optional<parser::OmpIterator>>(taskDep->t)) {
>>>>>>> a8d96e15
      unsigned allowedInVersion{50};
      if (version < allowedInVersion) {
        context_.Say(GetContext().clauseSource,
            "Iterator modifiers are not supported in %s, %s"_warn_en_US,
            ThisVersion(version), TryVersion(allowedInVersion));
      } else {
<<<<<<< HEAD
        if (directive == llvm::omp::OMPD_depobj) {
=======
        if (dir == llvm::omp::OMPD_depobj) {
>>>>>>> a8d96e15
          context_.Say(GetContext().clauseSource,
              "An iterator-modifier may specify multiple locators, "
              "a DEPEND clause on a DEPOBJ construct must only specify "
              "one locator"_warn_en_US);
<<<<<<< HEAD
=======
        }
      }
    }
  }
}

void OmpStructureChecker::Enter(const parser::OmpClause::Doacross &x) {
  CheckAllowedClause(llvm::omp::Clause::OMPC_doacross);
  CheckDoacross(x.v.v);
}

void OmpStructureChecker::CheckDoacross(const parser::OmpDoacross &doa) {
  if (std::holds_alternative<parser::OmpDoacross::Source>(doa.u)) {
    // Nothing to check here.
    return;
  }

  // Process SINK dependence type. SINK may only appear in an ORDER construct,
  // which references a prior ORDERED(n) clause on a DO or SIMD construct
  // that marks the top of the loop nest.

  auto &sink{std::get<parser::OmpDoacross::Sink>(doa.u)};
  const std::list<parser::OmpIteration> &vec{sink.v.v};

  // Check if the variables in the iteration vector are unique.
  struct Less {
    bool operator()(
        const parser::OmpIteration *a, const parser::OmpIteration *b) const {
      auto namea{std::get<parser::Name>(a->t)};
      auto nameb{std::get<parser::Name>(b->t)};
      assert(namea.symbol && nameb.symbol && "Unresolved symbols");
      // The non-determinism of the "<" doesn't matter, we only care about
      // equality, i.e.  a == b  <=>  !(a < b) && !(b < a)
      return reinterpret_cast<uintptr_t>(namea.symbol) <
          reinterpret_cast<uintptr_t>(nameb.symbol);
    }
  };
  if (auto *duplicate{FindDuplicateEntry<parser::OmpIteration, Less>(vec)}) {
    auto name{std::get<parser::Name>(duplicate->t)};
    context_.Say(name.source,
        "Duplicate variable '%s' in the iteration vector"_err_en_US,
        name.ToString());
  }

  // Check if the variables in the iteration vector are induction variables.
  // Ignore any mismatch between the size of the iteration vector and the
  // number of DO constructs on the stack. This is checked elsewhere.

  auto GetLoopDirective{[](const parser::OpenMPLoopConstruct &x) {
    auto &begin{std::get<parser::OmpBeginLoopDirective>(x.t)};
    return std::get<parser::OmpLoopDirective>(begin.t).v;
  }};
  auto GetLoopClauses{[](const parser::OpenMPLoopConstruct &x)
                          -> const std::list<parser::OmpClause> & {
    auto &begin{std::get<parser::OmpBeginLoopDirective>(x.t)};
    return std::get<parser::OmpClauseList>(begin.t).v;
  }};

  std::set<const Symbol *> inductionVars;
  for (const LoopConstruct &loop : llvm::reverse(loopStack_)) {
    if (auto *doc{std::get_if<const parser::DoConstruct *>(&loop)}) {
      // Do-construct, collect the induction variable.
      if (auto &control{(*doc)->GetLoopControl()}) {
        if (auto *b{std::get_if<parser::LoopControl::Bounds>(&control->u)}) {
          inductionVars.insert(b->name.thing.symbol);
>>>>>>> a8d96e15
        }
      }
    } else {
      // Omp-loop-construct, check if it's do/simd with an ORDERED clause.
      auto *loopc{std::get_if<const parser::OpenMPLoopConstruct *>(&loop)};
      assert(loopc && "Expecting OpenMPLoopConstruct");
      llvm::omp::Directive loopDir{GetLoopDirective(**loopc)};
      if (loopDir == llvm::omp::OMPD_do || loopDir == llvm::omp::OMPD_simd) {
        auto IsOrdered{[](const parser::OmpClause &c) {
          return c.Id() == llvm::omp::OMPC_ordered;
        }};
        // If it has ORDERED clause, stop the traversal.
        if (llvm::any_of(GetLoopClauses(**loopc), IsOrdered)) {
          break;
        }
      }
    }
  }
  for (const parser::OmpIteration &iter : vec) {
    auto &name{std::get<parser::Name>(iter.t)};
    if (!inductionVars.count(name.symbol)) {
      context_.Say(name.source,
          "The iteration vector element '%s' is not an induction variable within the ORDERED loop nest"_err_en_US,
          name.ToString());
    }
  }
}

void OmpStructureChecker::CheckCopyingPolymorphicAllocatable(
    SymbolSourceMap &symbols, const llvm::omp::Clause clause) {
  if (context_.ShouldWarn(common::UsageWarning::Portability)) {
    for (auto it{symbols.begin()}; it != symbols.end(); ++it) {
      const auto *symbol{it->first};
      const auto source{it->second};
      if (IsPolymorphicAllocatable(*symbol)) {
        context_.Warn(common::UsageWarning::Portability, source,
            "If a polymorphic variable with allocatable attribute '%s' is in %s clause, the behavior is unspecified"_port_en_US,
            symbol->name(),
            parser::ToUpperCaseLetters(getClauseName(clause).str()));
      }
    }
  }
}

void OmpStructureChecker::Enter(const parser::OmpClause::Copyprivate &x) {
  CheckAllowedClause(llvm::omp::Clause::OMPC_copyprivate);
  CheckIntentInPointer(x.v, llvm::omp::Clause::OMPC_copyprivate);
  SymbolSourceMap currSymbols;
  GetSymbolsInObjectList(x.v, currSymbols);
  CheckCopyingPolymorphicAllocatable(
      currSymbols, llvm::omp::Clause::OMPC_copyprivate);
  if (GetContext().directive == llvm::omp::Directive::OMPD_single) {
    context_.Say(GetContext().clauseSource,
        "%s clause is not allowed on the OMP %s directive,"
        " use it on OMP END %s directive "_err_en_US,
        parser::ToUpperCaseLetters(
            getClauseName(llvm::omp::Clause::OMPC_copyprivate).str()),
        parser::ToUpperCaseLetters(GetContext().directiveSource.ToString()),
        parser::ToUpperCaseLetters(GetContext().directiveSource.ToString()));
  }
}

void OmpStructureChecker::Enter(const parser::OmpClause::Lastprivate &x) {
  CheckAllowedClause(llvm::omp::Clause::OMPC_lastprivate);

  const auto &objectList{std::get<parser::OmpObjectList>(x.v.t)};
  CheckIsVarPartOfAnotherVar(
      GetContext().clauseSource, objectList, "LASTPRIVATE");

  DirectivesClauseTriple dirClauseTriple;
  SymbolSourceMap currSymbols;
  GetSymbolsInObjectList(objectList, currSymbols);
  CheckDefinableObjects(currSymbols, llvm::omp::Clause::OMPC_lastprivate);
  CheckCopyingPolymorphicAllocatable(
      currSymbols, llvm::omp::Clause::OMPC_lastprivate);

  // Check lastprivate variables in worksharing constructs
  dirClauseTriple.emplace(llvm::omp::Directive::OMPD_do,
      std::make_pair(
          llvm::omp::Directive::OMPD_parallel, llvm::omp::privateReductionSet));
  dirClauseTriple.emplace(llvm::omp::Directive::OMPD_sections,
      std::make_pair(
          llvm::omp::Directive::OMPD_parallel, llvm::omp::privateReductionSet));

  CheckPrivateSymbolsInOuterCxt(
      currSymbols, dirClauseTriple, llvm::omp::Clause::OMPC_lastprivate);

  using LastprivateModifier = parser::OmpLastprivateClause::LastprivateModifier;
  const auto &maybeMod{std::get<std::optional<LastprivateModifier>>(x.v.t)};
  if (maybeMod) {
    unsigned version{context_.langOptions().OpenMPVersion};
    unsigned allowedInVersion = 50;
    if (version < allowedInVersion) {
      std::string thisVersion{
          std::to_string(version / 10) + "." + std::to_string(version % 10)};
      context_.Say(GetContext().clauseSource,
          "LASTPRIVATE clause with CONDITIONAL modifier is not "
          "allowed in %s, %s"_err_en_US,
          ThisVersion(version), TryVersion(allowedInVersion));
    }
  }
}

void OmpStructureChecker::Enter(const parser::OmpClause::Copyin &x) {
  CheckAllowedClause(llvm::omp::Clause::OMPC_copyin);

  SymbolSourceMap currSymbols;
  GetSymbolsInObjectList(x.v, currSymbols);
  CheckCopyingPolymorphicAllocatable(
      currSymbols, llvm::omp::Clause::OMPC_copyin);
}

void OmpStructureChecker::CheckStructureElement(
    const parser::OmpObjectList &ompObjectList,
    const llvm::omp::Clause clause) {
  for (const auto &ompObject : ompObjectList.v) {
    common::visit(
        common::visitors{
            [&](const parser::Designator &designator) {
              if (std::get_if<parser::DataRef>(&designator.u)) {
                if (parser::Unwrap<parser::StructureComponent>(ompObject)) {
                  context_.Say(GetContext().clauseSource,
                      "A variable that is part of another variable "
                      "(structure element) cannot appear on the %s "
                      "%s clause"_err_en_US,
                      ContextDirectiveAsFortran(),
                      parser::ToUpperCaseLetters(getClauseName(clause).str()));
                }
              }
            },
            [&](const parser::Name &name) {},
        },
        ompObject.u);
  }
  return;
}

void OmpStructureChecker::Enter(const parser::OmpClause::Update &x) {
  CheckAllowedClause(llvm::omp::Clause::OMPC_update);
<<<<<<< HEAD
  llvm::omp::Directive directive{GetContext().directive};
  unsigned version{context_.langOptions().OpenMPVersion};

  CheckTaskDependenceType(x.v.v.v);
=======
  llvm::omp::Directive dir{GetContext().directive};
  unsigned version{context_.langOptions().OpenMPVersion};

  auto *depType{std::get_if<parser::OmpDependenceType>(&x.v.u)};
  auto *taskType{std::get_if<parser::OmpTaskDependenceType>(&x.v.u)};
  assert(((depType == nullptr) != (taskType == nullptr)) &&
      "Unexpected alternative in update clause");

  if (depType) {
    CheckDependenceType(depType->v);
  } else if (taskType) {
    CheckTaskDependenceType(taskType->v);
  }
>>>>>>> a8d96e15

  // [5.1:288:4-5]
  // An update clause on a depobj construct must not have source, sink or depobj
  // as dependence-type.
  // [5.2:322:3]
  // task-dependence-type must not be depobj.
<<<<<<< HEAD
  if (directive == llvm::omp::OMPD_depobj) {
    if (version >= 51) {
      // Update -> OmpUpdateClause -> OmpTaskDependenceType -> Type
      switch (x.v.v.v) {
      case parser::OmpTaskDependenceType::Type::Source:
      case parser::OmpTaskDependenceType::Type::Sink:
      case parser::OmpTaskDependenceType::Type::Depobj:
        context_.Say(GetContext().clauseSource,
            "An UPDATE clause on a DEPOBJ construct must not have SOURCE, "
            "SINK or DEPOBJ as dependence-type"_err_en_US);
        break;
      default:
        break;
=======
  if (dir == llvm::omp::OMPD_depobj) {
    if (version >= 51) {
      bool invalidDep{false};
      if (taskType) {
        invalidDep =
            taskType->v == parser::OmpTaskDependenceType::Value::Depobj;
      } else {
        invalidDep = true;
      }
      if (invalidDep) {
        context_.Say(GetContext().clauseSource,
            "An UPDATE clause on a DEPOBJ construct must not have SINK, SOURCE or DEPOBJ as dependence type"_err_en_US);
>>>>>>> a8d96e15
      }
    }
  }
}

void OmpStructureChecker::Enter(const parser::OmpClause::UseDevicePtr &x) {
  CheckStructureElement(x.v, llvm::omp::Clause::OMPC_use_device_ptr);
  CheckAllowedClause(llvm::omp::Clause::OMPC_use_device_ptr);
  SymbolSourceMap currSymbols;
  GetSymbolsInObjectList(x.v, currSymbols);
  semantics::UnorderedSymbolSet listVars;
  for (auto [_, clause] : FindClauses(llvm::omp::Clause::OMPC_use_device_ptr)) {
    const auto &useDevicePtrClause{
        std::get<parser::OmpClause::UseDevicePtr>(clause->u)};
    const auto &useDevicePtrList{useDevicePtrClause.v};
    std::list<parser::Name> useDevicePtrNameList;
    for (const auto &ompObject : useDevicePtrList.v) {
      if (const auto *name{parser::Unwrap<parser::Name>(ompObject)}) {
        if (name->symbol) {
          if (!(IsBuiltinCPtr(*(name->symbol)))) {
            context_.Warn(common::UsageWarning::OpenMPUsage, clause->source,
                "Use of non-C_PTR type '%s' in USE_DEVICE_PTR is deprecated, use USE_DEVICE_ADDR instead"_warn_en_US,
                name->ToString());
          } else {
            useDevicePtrNameList.push_back(*name);
          }
        }
      }
    }
    CheckMultipleOccurrence(
        listVars, useDevicePtrNameList, clause->source, "USE_DEVICE_PTR");
  }
}

void OmpStructureChecker::Enter(const parser::OmpClause::UseDeviceAddr &x) {
  CheckStructureElement(x.v, llvm::omp::Clause::OMPC_use_device_addr);
  CheckAllowedClause(llvm::omp::Clause::OMPC_use_device_addr);
  SymbolSourceMap currSymbols;
  GetSymbolsInObjectList(x.v, currSymbols);
  semantics::UnorderedSymbolSet listVars;
  for (auto [_, clause] :
      FindClauses(llvm::omp::Clause::OMPC_use_device_addr)) {
    const auto &useDeviceAddrClause{
        std::get<parser::OmpClause::UseDeviceAddr>(clause->u)};
    const auto &useDeviceAddrList{useDeviceAddrClause.v};
    std::list<parser::Name> useDeviceAddrNameList;
    for (const auto &ompObject : useDeviceAddrList.v) {
      if (const auto *name{parser::Unwrap<parser::Name>(ompObject)}) {
        if (name->symbol) {
          useDeviceAddrNameList.push_back(*name);
        }
      }
    }
    CheckMultipleOccurrence(
        listVars, useDeviceAddrNameList, clause->source, "USE_DEVICE_ADDR");
  }
}

void OmpStructureChecker::Enter(const parser::OmpClause::IsDevicePtr &x) {
  CheckAllowedClause(llvm::omp::Clause::OMPC_is_device_ptr);
  SymbolSourceMap currSymbols;
  GetSymbolsInObjectList(x.v, currSymbols);
  semantics::UnorderedSymbolSet listVars;
  for (auto [_, clause] : FindClauses(llvm::omp::Clause::OMPC_is_device_ptr)) {
    const auto &isDevicePtrClause{
        std::get<parser::OmpClause::IsDevicePtr>(clause->u)};
    const auto &isDevicePtrList{isDevicePtrClause.v};
    SymbolSourceMap currSymbols;
    GetSymbolsInObjectList(isDevicePtrList, currSymbols);
    for (auto &[symbol, source] : currSymbols) {
      if (!(IsBuiltinCPtr(*symbol))) {
        context_.Say(clause->source,
            "Variable '%s' in IS_DEVICE_PTR clause must be of type C_PTR"_err_en_US,
            source.ToString());
      } else if (!(IsDummy(*symbol))) {
        context_.Warn(common::UsageWarning::OpenMPUsage, clause->source,
            "Variable '%s' in IS_DEVICE_PTR clause must be a dummy argument. "
            "This semantic check is deprecated from OpenMP 5.2 and later."_warn_en_US,
            source.ToString());
      } else if (IsAllocatableOrPointer(*symbol) || IsValue(*symbol)) {
        context_.Warn(common::UsageWarning::OpenMPUsage, clause->source,
            "Variable '%s' in IS_DEVICE_PTR clause must be a dummy argument "
            "that does not have the ALLOCATABLE, POINTER or VALUE attribute. "
            "This semantic check is deprecated from OpenMP 5.2 and later."_warn_en_US,
            source.ToString());
      }
    }
  }
}

void OmpStructureChecker::Enter(const parser::OmpClause::HasDeviceAddr &x) {
  CheckAllowedClause(llvm::omp::Clause::OMPC_has_device_addr);
  SymbolSourceMap currSymbols;
  GetSymbolsInObjectList(x.v, currSymbols);
  semantics::UnorderedSymbolSet listVars;
  for (auto [_, clause] :
      FindClauses(llvm::omp::Clause::OMPC_has_device_addr)) {
    const auto &hasDeviceAddrClause{
        std::get<parser::OmpClause::HasDeviceAddr>(clause->u)};
    const auto &hasDeviceAddrList{hasDeviceAddrClause.v};
    std::list<parser::Name> hasDeviceAddrNameList;
    for (const auto &ompObject : hasDeviceAddrList.v) {
      if (const auto *name{parser::Unwrap<parser::Name>(ompObject)}) {
        if (name->symbol) {
          hasDeviceAddrNameList.push_back(*name);
        }
      }
    }
  }
}

void OmpStructureChecker::Enter(const parser::OmpClause::Enter &x) {
  CheckAllowedClause(llvm::omp::Clause::OMPC_enter);
  const parser::OmpObjectList &objList{x.v};
  SymbolSourceMap symbols;
  GetSymbolsInObjectList(objList, symbols);
  for (const auto &[sym, source] : symbols) {
    if (!IsExtendedListItem(*sym)) {
      context_.SayWithDecl(*sym, source,
          "'%s' must be a variable or a procedure"_err_en_US, sym->name());
    }
  }
}

void OmpStructureChecker::Enter(const parser::OmpClause::From &x) {
  CheckAllowedClause(llvm::omp::Clause::OMPC_from);
  unsigned version{context_.langOptions().OpenMPVersion};
  using ExpMod = parser::OmpFromClause::Expectation;
<<<<<<< HEAD
  using IterMod = parser::OmpIteratorModifier;
=======
  using IterMod = parser::OmpIterator;
>>>>>>> a8d96e15

  if (auto &expMod{std::get<std::optional<std::list<ExpMod>>>(x.v.t)}) {
    unsigned allowedInVersion{51};
    if (version < allowedInVersion) {
      context_.Say(GetContext().clauseSource,
          "The PRESENT modifier is not supported in %s, %s"_warn_en_US,
          ThisVersion(version), TryVersion(allowedInVersion));
    }
    if (expMod->size() != 1) {
      context_.Say(GetContext().clauseSource,
          "Only one PRESENT modifier is allowed"_err_en_US);
    }
  }

  if (auto &iterMod{std::get<std::optional<std::list<IterMod>>>(x.v.t)}) {
    unsigned allowedInVersion{51};
    if (version < allowedInVersion) {
      context_.Say(GetContext().clauseSource,
          "Iterator modifiers are not supported in %s, %s"_warn_en_US,
          ThisVersion(version), TryVersion(allowedInVersion));
    }
    if (iterMod->size() != 1) {
      context_.Say(GetContext().clauseSource,
          "Only one iterator-modifier is allowed"_err_en_US);
    }
    CheckIteratorModifier(iterMod->front());
  }

  const auto &objList{std::get<parser::OmpObjectList>(x.v.t)};
  SymbolSourceMap symbols;
  GetSymbolsInObjectList(objList, symbols);
  for (const auto &[sym, source] : symbols) {
    if (!IsVariableListItem(*sym)) {
      context_.SayWithDecl(
          *sym, source, "'%s' must be a variable"_err_en_US, sym->name());
    }
  }

  // Ref: [4.5:109:19]
  // If a list item is an array section it must specify contiguous storage.
  if (version <= 45) {
    for (const parser::OmpObject &object : objList.v) {
      CheckIfContiguous(object);
    }
  }
}

void OmpStructureChecker::Enter(const parser::OmpClause::To &x) {
  CheckAllowedClause(llvm::omp::Clause::OMPC_to);
  unsigned version{context_.langOptions().OpenMPVersion};

  // The "to" clause is only allowed on "declare target" (pre-5.1), and
  // "target update". In the former case it can take an extended list item,
  // in the latter a variable (a locator).

  // The "declare target" construct (and the "to" clause on it) are already
  // handled (in the declare-target checkers), so just look at "to" in "target
  // update".
  if (GetContext().directive == llvm::omp::OMPD_declare_target) {
    return;
  }
  assert(GetContext().directive == llvm::omp::OMPD_target_update);
  using ExpMod = parser::OmpFromClause::Expectation;
<<<<<<< HEAD
  using IterMod = parser::OmpIteratorModifier;
=======
  using IterMod = parser::OmpIterator;
>>>>>>> a8d96e15

  if (auto &expMod{std::get<std::optional<std::list<ExpMod>>>(x.v.t)}) {
    unsigned allowedInVersion{51};
    if (version < allowedInVersion) {
      context_.Say(GetContext().clauseSource,
          "The PRESENT modifier is not supported in %s, %s"_warn_en_US,
          ThisVersion(version), TryVersion(allowedInVersion));
    }
    if (expMod->size() != 1) {
      context_.Say(GetContext().clauseSource,
          "Only one PRESENT modifier is allowed"_err_en_US);
    }
  }

  if (auto &iterMod{std::get<std::optional<std::list<IterMod>>>(x.v.t)}) {
    unsigned allowedInVersion{51};
    if (version < allowedInVersion) {
      context_.Say(GetContext().clauseSource,
          "Iterator modifiers are not supported in %s, %s"_warn_en_US,
          ThisVersion(version), TryVersion(allowedInVersion));
    }
    if (iterMod->size() != 1) {
      context_.Say(GetContext().clauseSource,
          "Only one iterator-modifier is allowed"_err_en_US);
    }
    CheckIteratorModifier(iterMod->front());
  }

  const auto &objList{std::get<parser::OmpObjectList>(x.v.t)};
  SymbolSourceMap symbols;
  GetSymbolsInObjectList(objList, symbols);
  for (const auto &[sym, source] : symbols) {
    if (!IsVariableListItem(*sym)) {
      context_.SayWithDecl(
          *sym, source, "'%s' must be a variable"_err_en_US, sym->name());
    }
  }

  // Ref: [4.5:109:19]
  // If a list item is an array section it must specify contiguous storage.
  if (version <= 45) {
    for (const parser::OmpObject &object : objList.v) {
      CheckIfContiguous(object);
    }
  }
}

llvm::StringRef OmpStructureChecker::getClauseName(llvm::omp::Clause clause) {
  return llvm::omp::getOpenMPClauseName(clause);
}

llvm::StringRef OmpStructureChecker::getDirectiveName(
    llvm::omp::Directive directive) {
  return llvm::omp::getOpenMPDirectiveName(directive);
}

void OmpStructureChecker::CheckDependList(const parser::DataRef &d) {
  common::visit(
      common::visitors{
          [&](const common::Indirection<parser::ArrayElement> &elem) {
            // Check if the base element is valid on Depend Clause
            CheckDependList(elem.value().base);
          },
          [&](const common::Indirection<parser::StructureComponent> &) {
            context_.Say(GetContext().clauseSource,
                "A variable that is part of another variable "
                "(such as an element of a structure) but is not an array "
                "element or an array section cannot appear in a DEPEND "
                "clause"_err_en_US);
          },
          [&](const common::Indirection<parser::CoindexedNamedObject> &) {
            context_.Say(GetContext().clauseSource,
                "Coarrays are not supported in DEPEND clause"_err_en_US);
          },
          [&](const parser::Name &) {},
      },
      d.u);
}

// Called from both Reduction and Depend clause.
void OmpStructureChecker::CheckArraySection(
    const parser::ArrayElement &arrayElement, const parser::Name &name,
    const llvm::omp::Clause clause) {
  if (!arrayElement.subscripts.empty()) {
    for (const auto &subscript : arrayElement.subscripts) {
      if (const auto *triplet{
              std::get_if<parser::SubscriptTriplet>(&subscript.u)}) {
        if (std::get<0>(triplet->t) && std::get<1>(triplet->t)) {
          const auto &lower{std::get<0>(triplet->t)};
          const auto &upper{std::get<1>(triplet->t)};
          if (lower && upper) {
            const auto lval{GetIntValue(lower)};
            const auto uval{GetIntValue(upper)};
            if (lval && uval && *uval < *lval) {
              context_.Say(GetContext().clauseSource,
                  "'%s' in %s clause"
                  " is a zero size array section"_err_en_US,
                  name.ToString(),
                  parser::ToUpperCaseLetters(getClauseName(clause).str()));
              break;
            } else if (std::get<2>(triplet->t)) {
              const auto &strideExpr{std::get<2>(triplet->t)};
              if (strideExpr) {
                if (clause == llvm::omp::Clause::OMPC_depend) {
                  context_.Say(GetContext().clauseSource,
                      "Stride should not be specified for array section in "
                      "DEPEND "
                      "clause"_err_en_US);
                }
                const auto stride{GetIntValue(strideExpr)};
                if ((stride && stride != 1)) {
                  context_.Say(GetContext().clauseSource,
                      "A list item that appears in a REDUCTION clause"
                      " should have a contiguous storage array "
                      "section."_err_en_US,
                      ContextDirectiveAsFortran());
                  break;
                }
              }
            }
          }
        }
      }
    }
  }
}

void OmpStructureChecker::CheckIntentInPointer(
    const parser::OmpObjectList &objectList, const llvm::omp::Clause clause) {
  SymbolSourceMap symbols;
  GetSymbolsInObjectList(objectList, symbols);
  for (auto it{symbols.begin()}; it != symbols.end(); ++it) {
    const auto *symbol{it->first};
    const auto source{it->second};
    if (IsPointer(*symbol) && IsIntentIn(*symbol)) {
      context_.Say(source,
          "Pointer '%s' with the INTENT(IN) attribute may not appear "
          "in a %s clause"_err_en_US,
          symbol->name(),
          parser::ToUpperCaseLetters(getClauseName(clause).str()));
    }
  }
}

void OmpStructureChecker::GetSymbolsInObjectList(
    const parser::OmpObjectList &objectList, SymbolSourceMap &symbols) {
  for (const auto &ompObject : objectList.v) {
    if (const auto *name{parser::Unwrap<parser::Name>(ompObject)}) {
      if (const auto *symbol{name->symbol}) {
        if (const auto *commonBlockDetails{
                symbol->detailsIf<CommonBlockDetails>()}) {
          for (const auto &object : commonBlockDetails->objects()) {
            symbols.emplace(&object->GetUltimate(), name->source);
          }
        } else {
          symbols.emplace(&symbol->GetUltimate(), name->source);
        }
      }
    }
  }
}

void OmpStructureChecker::CheckDefinableObjects(
    SymbolSourceMap &symbols, const llvm::omp::Clause clause) {
  for (auto it{symbols.begin()}; it != symbols.end(); ++it) {
    const auto *symbol{it->first};
    const auto source{it->second};
    if (auto msg{WhyNotDefinable(source, context_.FindScope(source),
            DefinabilityFlags{}, *symbol)}) {
      context_
          .Say(source,
              "Variable '%s' on the %s clause is not definable"_err_en_US,
              symbol->name(),
              parser::ToUpperCaseLetters(getClauseName(clause).str()))
          .Attach(std::move(msg->set_severity(parser::Severity::Because)));
    }
  }
}

void OmpStructureChecker::CheckPrivateSymbolsInOuterCxt(
    SymbolSourceMap &currSymbols, DirectivesClauseTriple &dirClauseTriple,
    const llvm::omp::Clause currClause) {
  SymbolSourceMap enclosingSymbols;
  auto range{dirClauseTriple.equal_range(GetContext().directive)};
  for (auto dirIter{range.first}; dirIter != range.second; ++dirIter) {
    auto enclosingDir{dirIter->second.first};
    auto enclosingClauseSet{dirIter->second.second};
    if (auto *enclosingContext{GetEnclosingContextWithDir(enclosingDir)}) {
      for (auto it{enclosingContext->clauseInfo.begin()};
          it != enclosingContext->clauseInfo.end(); ++it) {
        if (enclosingClauseSet.test(it->first)) {
          if (const auto *ompObjectList{GetOmpObjectList(*it->second)}) {
            GetSymbolsInObjectList(*ompObjectList, enclosingSymbols);
          }
        }
      }

      // Check if the symbols in current context are private in outer context
      for (auto iter{currSymbols.begin()}; iter != currSymbols.end(); ++iter) {
        const auto *symbol{iter->first};
        const auto source{iter->second};
        if (enclosingSymbols.find(symbol) != enclosingSymbols.end()) {
          context_.Say(source,
              "%s variable '%s' is PRIVATE in outer context"_err_en_US,
              parser::ToUpperCaseLetters(getClauseName(currClause).str()),
              symbol->name());
        }
      }
    }
  }
}

bool OmpStructureChecker::CheckTargetBlockOnlyTeams(
    const parser::Block &block) {
  bool nestedTeams{false};

  if (!block.empty()) {
    auto it{block.begin()};
    if (const auto *ompConstruct{
            parser::Unwrap<parser::OpenMPConstruct>(*it)}) {
      if (const auto *ompBlockConstruct{
              std::get_if<parser::OpenMPBlockConstruct>(&ompConstruct->u)}) {
        const auto &beginBlockDir{
            std::get<parser::OmpBeginBlockDirective>(ompBlockConstruct->t)};
        const auto &beginDir{
            std::get<parser::OmpBlockDirective>(beginBlockDir.t)};
        if (beginDir.v == llvm::omp::Directive::OMPD_teams) {
          nestedTeams = true;
        }
      }
    }

    if (nestedTeams && ++it == block.end()) {
      return true;
    }
  }

  return false;
}

void OmpStructureChecker::CheckWorkshareBlockStmts(
    const parser::Block &block, parser::CharBlock source) {
  OmpWorkshareBlockChecker ompWorkshareBlockChecker{context_, source};

  for (auto it{block.begin()}; it != block.end(); ++it) {
    if (parser::Unwrap<parser::AssignmentStmt>(*it) ||
        parser::Unwrap<parser::ForallStmt>(*it) ||
        parser::Unwrap<parser::ForallConstruct>(*it) ||
        parser::Unwrap<parser::WhereStmt>(*it) ||
        parser::Unwrap<parser::WhereConstruct>(*it)) {
      parser::Walk(*it, ompWorkshareBlockChecker);
    } else if (const auto *ompConstruct{
                   parser::Unwrap<parser::OpenMPConstruct>(*it)}) {
      if (const auto *ompAtomicConstruct{
              std::get_if<parser::OpenMPAtomicConstruct>(&ompConstruct->u)}) {
        // Check if assignment statements in the enclosing OpenMP Atomic
        // construct are allowed in the Workshare construct
        parser::Walk(*ompAtomicConstruct, ompWorkshareBlockChecker);
      } else if (const auto *ompCriticalConstruct{
                     std::get_if<parser::OpenMPCriticalConstruct>(
                         &ompConstruct->u)}) {
        // All the restrictions on the Workshare construct apply to the
        // statements in the enclosing critical constructs
        const auto &criticalBlock{
            std::get<parser::Block>(ompCriticalConstruct->t)};
        CheckWorkshareBlockStmts(criticalBlock, source);
      } else {
        // Check if OpenMP constructs enclosed in the Workshare construct are
        // 'Parallel' constructs
        auto currentDir{llvm::omp::Directive::OMPD_unknown};
        if (const auto *ompBlockConstruct{
                std::get_if<parser::OpenMPBlockConstruct>(&ompConstruct->u)}) {
          const auto &beginBlockDir{
              std::get<parser::OmpBeginBlockDirective>(ompBlockConstruct->t)};
          const auto &beginDir{
              std::get<parser::OmpBlockDirective>(beginBlockDir.t)};
          currentDir = beginDir.v;
        } else if (const auto *ompLoopConstruct{
                       std::get_if<parser::OpenMPLoopConstruct>(
                           &ompConstruct->u)}) {
          const auto &beginLoopDir{
              std::get<parser::OmpBeginLoopDirective>(ompLoopConstruct->t)};
          const auto &beginDir{
              std::get<parser::OmpLoopDirective>(beginLoopDir.t)};
          currentDir = beginDir.v;
        } else if (const auto *ompSectionsConstruct{
                       std::get_if<parser::OpenMPSectionsConstruct>(
                           &ompConstruct->u)}) {
          const auto &beginSectionsDir{
              std::get<parser::OmpBeginSectionsDirective>(
                  ompSectionsConstruct->t)};
          const auto &beginDir{
              std::get<parser::OmpSectionsDirective>(beginSectionsDir.t)};
          currentDir = beginDir.v;
        }

        if (!llvm::omp::topParallelSet.test(currentDir)) {
          context_.Say(source,
              "OpenMP constructs enclosed in WORKSHARE construct may consist "
              "of ATOMIC, CRITICAL or PARALLEL constructs only"_err_en_US);
        }
      }
    } else {
      context_.Say(source,
          "The structured block in a WORKSHARE construct may consist of only "
          "SCALAR or ARRAY assignments, FORALL or WHERE statements, "
          "FORALL, WHERE, ATOMIC, CRITICAL or PARALLEL constructs"_err_en_US);
    }
  }
}

void OmpStructureChecker::CheckIfContiguous(const parser::OmpObject &object) {
  if (auto contig{IsContiguous(object)}; contig && !*contig) {
    const parser::Name *name{GetObjectName(object)};
    assert(name && "Expecting name component");
    context_.Say(name->source,
        "Reference to %s must be a contiguous object"_err_en_US,
        name->ToString());
  }
}

namespace {
struct NameHelper {
  template <typename T>
  static const parser::Name *Visit(const common::Indirection<T> &x) {
    return Visit(x.value());
  }
  static const parser::Name *Visit(const parser::Substring &x) {
    return Visit(std::get<parser::DataRef>(x.t));
  }
  static const parser::Name *Visit(const parser::ArrayElement &x) {
    return Visit(x.base);
  }
  static const parser::Name *Visit(const parser::Designator &x) {
    return common::visit([](auto &&s) { return Visit(s); }, x.u);
  }
  static const parser::Name *Visit(const parser::DataRef &x) {
    return common::visit([](auto &&s) { return Visit(s); }, x.u);
  }
  static const parser::Name *Visit(const parser::OmpObject &x) {
    return common::visit([](auto &&s) { return Visit(s); }, x.u);
  }
  template <typename T> static const parser::Name *Visit(T &&) {
    return nullptr;
  }
  static const parser::Name *Visit(const parser::Name &x) { return &x; }
};
} // namespace

const parser::Name *OmpStructureChecker::GetObjectName(
    const parser::OmpObject &object) {
  return NameHelper::Visit(object);
}

const parser::OmpObjectList *OmpStructureChecker::GetOmpObjectList(
    const parser::OmpClause &clause) {

  // Clauses with OmpObjectList as its data member
  using MemberObjectListClauses = std::tuple<parser::OmpClause::Copyprivate,
      parser::OmpClause::Copyin, parser::OmpClause::Enter,
      parser::OmpClause::Firstprivate, parser::OmpClause::Link,
      parser::OmpClause::Private, parser::OmpClause::Shared,
      parser::OmpClause::UseDevicePtr, parser::OmpClause::UseDeviceAddr>;

  // Clauses with OmpObjectList in the tuple
  using TupleObjectListClauses = std::tuple<parser::OmpClause::Aligned,
      parser::OmpClause::Allocate, parser::OmpClause::From,
      parser::OmpClause::Lastprivate, parser::OmpClause::Map,
      parser::OmpClause::Reduction, parser::OmpClause::To>;

  // TODO:: Generate the tuples using TableGen.
  // Handle other constructs with OmpObjectList such as OpenMPThreadprivate.
  return common::visit(
      common::visitors{
          [&](const auto &x) -> const parser::OmpObjectList * {
            using Ty = std::decay_t<decltype(x)>;
            if constexpr (common::HasMember<Ty, MemberObjectListClauses>) {
              return &x.v;
            } else if constexpr (common::HasMember<Ty,
                                     TupleObjectListClauses>) {
              return &(std::get<parser::OmpObjectList>(x.v.t));
            } else {
              return nullptr;
            }
          },
      },
      clause.u);
}

void OmpStructureChecker::Enter(
    const parser::OmpClause::AtomicDefaultMemOrder &x) {
  CheckAllowedRequiresClause(llvm::omp::Clause::OMPC_atomic_default_mem_order);
}

void OmpStructureChecker::Enter(const parser::OmpClause::DynamicAllocators &x) {
  CheckAllowedRequiresClause(llvm::omp::Clause::OMPC_dynamic_allocators);
}

void OmpStructureChecker::Enter(const parser::OmpClause::ReverseOffload &x) {
  CheckAllowedRequiresClause(llvm::omp::Clause::OMPC_reverse_offload);
}

void OmpStructureChecker::Enter(const parser::OmpClause::UnifiedAddress &x) {
  CheckAllowedRequiresClause(llvm::omp::Clause::OMPC_unified_address);
}

void OmpStructureChecker::Enter(
    const parser::OmpClause::UnifiedSharedMemory &x) {
  CheckAllowedRequiresClause(llvm::omp::Clause::OMPC_unified_shared_memory);
}

void OmpStructureChecker::Enter(const parser::DoConstruct &x) {
  Base::Enter(x);
  loopStack_.push_back(&x);
}

void OmpStructureChecker::Leave(const parser::DoConstruct &x) {
  assert(!loopStack_.empty() && "Expecting non-empty loop stack");
#ifndef NDEBUG
  const LoopConstruct &top = loopStack_.back();
  auto *doc{std::get_if<const parser::DoConstruct *>(&top)};
  assert(doc != nullptr && *doc == &x && "Mismatched loop constructs");
#endif
  loopStack_.pop_back();
  Base::Leave(x);
}

void OmpStructureChecker::CheckAllowedRequiresClause(llvmOmpClause clause) {
  CheckAllowedClause(clause);

  if (clause != llvm::omp::Clause::OMPC_atomic_default_mem_order) {
    // Check that it does not appear after a device construct
    if (deviceConstructFound_) {
      context_.Say(GetContext().clauseSource,
          "REQUIRES directive with '%s' clause found lexically after device "
          "construct"_err_en_US,
          parser::ToUpperCaseLetters(getClauseName(clause).str()));
    }
  }
}

} // namespace Fortran::semantics<|MERGE_RESOLUTION|>--- conflicted
+++ resolved
@@ -11,10 +11,7 @@
 #include "flang/Evaluate/check-expression.h"
 #include "flang/Parser/parse-tree.h"
 #include "flang/Semantics/expression.h"
-<<<<<<< HEAD
-=======
 #include "flang/Semantics/openmp-modifiers.h"
->>>>>>> a8d96e15
 #include "flang/Semantics/tools.h"
 #include <variant>
 
@@ -687,12 +684,7 @@
   }
 }
 
-<<<<<<< HEAD
-void OmpStructureChecker::CheckIteratorModifier(
-    const parser::OmpIteratorModifier &x) {
-=======
 void OmpStructureChecker::CheckIteratorModifier(const parser::OmpIterator &x) {
->>>>>>> a8d96e15
   // Check if all iterator variables have integer type.
   for (auto &&iterSpec : x.v) {
     bool isInteger{true};
@@ -1879,27 +1871,6 @@
 }
 
 void OmpStructureChecker::CheckTaskDependenceType(
-<<<<<<< HEAD
-    const parser::OmpTaskDependenceType::Type &x) {
-  // Common checks for task-dependence-type (DEPEND and UPDATE clauses).
-  unsigned version{context_.langOptions().OpenMPVersion};
-  unsigned since{0}, deprecatedIn{~0u};
-
-  switch (x) {
-  case parser::OmpTaskDependenceType::Type::In:
-  case parser::OmpTaskDependenceType::Type::Out:
-  case parser::OmpTaskDependenceType::Type::Inout:
-    break;
-  case parser::OmpTaskDependenceType::Type::Source:
-  case parser::OmpTaskDependenceType::Type::Sink:
-    deprecatedIn = 52;
-    break;
-  case parser::OmpTaskDependenceType::Type::Mutexinoutset:
-  case parser::OmpTaskDependenceType::Type::Depobj:
-    since = 50;
-    break;
-  case parser::OmpTaskDependenceType::Type::Inoutset:
-=======
     const parser::OmpTaskDependenceType::Value &x) {
   // Common checks for task-dependence-type (DEPEND and UPDATE clauses).
   unsigned version{context_.langOptions().OpenMPVersion};
@@ -1915,34 +1886,19 @@
     since = 50;
     break;
   case parser::OmpTaskDependenceType::Value::Inoutset:
->>>>>>> a8d96e15
     since = 52;
     break;
   }
 
-<<<<<<< HEAD
-  if (version >= deprecatedIn) {
-    context_.Say(GetContext().clauseSource,
-        "%s task-dependence-type is deprecated in %s"_warn_en_US,
-        parser::ToUpperCaseLetters(
-            parser::OmpTaskDependenceType::EnumToString(x)),
-        ThisVersion(deprecatedIn));
-  } else if (version < since) {
-    context_.Say(GetContext().clauseSource,
-        "%s task-dependence-type is not supported in %s, %s"_warn_en_US,
-=======
   if (version < since) {
     context_.Say(GetContext().clauseSource,
         "%s task dependence type is not supported in %s, %s"_warn_en_US,
->>>>>>> a8d96e15
         parser::ToUpperCaseLetters(
             parser::OmpTaskDependenceType::EnumToString(x)),
         ThisVersion(version), TryVersion(since));
   }
 }
 
-<<<<<<< HEAD
-=======
 void OmpStructureChecker::CheckDependenceType(
     const parser::OmpDependenceType::Value &x) {
   // Common checks for dependence-type (DEPEND and UPDATE clauses).
@@ -1964,7 +1920,6 @@
   }
 }
 
->>>>>>> a8d96e15
 void OmpStructureChecker::Enter(
     const parser::OpenMPSimpleStandaloneConstruct &x) {
   const auto &dir{std::get<parser::OmpSimpleStandaloneDirective>(x.t)};
@@ -3546,11 +3501,7 @@
   CheckAllowedClause(llvm::omp::Clause::OMPC_map);
   using TypeMod = parser::OmpMapClause::TypeModifier;
   using Type = parser::OmpMapClause::Type;
-<<<<<<< HEAD
-  using IterMod = parser::OmpIteratorModifier;
-=======
   using IterMod = parser::OmpIterator;
->>>>>>> a8d96e15
 
   unsigned version{context_.langOptions().OpenMPVersion};
   if (auto commas{std::get<bool>(x.v.t)}; !commas && version >= 52) {
@@ -3670,17 +3621,6 @@
 
 void OmpStructureChecker::Enter(const parser::OmpClause::Depend &x) {
   CheckAllowedClause(llvm::omp::Clause::OMPC_depend);
-<<<<<<< HEAD
-  llvm::omp::Directive directive{GetContext().directive};
-  unsigned version{context_.langOptions().OpenMPVersion};
-
-  using DepType = parser::OmpTaskDependenceType::Type;
-  DepType depType = x.v.GetDepType();
-
-  CheckTaskDependenceType(depType);
-
-  if (directive == llvm::omp::OMPD_depobj) {
-=======
   llvm::omp::Directive dir{GetContext().directive};
   unsigned version{context_.langOptions().OpenMPVersion};
 
@@ -3697,35 +3637,10 @@
   }
 
   if (dir == llvm::omp::OMPD_depobj) {
->>>>>>> a8d96e15
     // [5.0:255:11], [5.1:288:3]
     // A depend clause on a depobj construct must not have source, sink [or
     // depobj](5.0) as dependence-type.
     if (version >= 50) {
-<<<<<<< HEAD
-      bool invalidDep{depType == DepType::Source || depType == DepType::Sink};
-      if (version == 50) {
-        invalidDep = invalidDep || depType == DepType::Depobj;
-      }
-      if (invalidDep) {
-        context_.Say(GetContext().clauseSource,
-            "A DEPEND clause on a DEPOBJ construct must not have SOURCE%s "
-            "as dependence-type"_err_en_US,
-            version == 50 ? ", SINK or DEPOBJ" : " or SINK");
-      }
-    }
-  } else if (directive != llvm::omp::OMPD_ordered) {
-    if (depType == DepType::Source || depType == DepType::Sink) {
-      context_.Say(GetContext().clauseSource,
-          "DEPEND(SOURCE) or DEPEND(SINK : vec) can be used only with the "
-          "ordered directive. Used here in the %s construct."_err_en_US,
-          parser::ToUpperCaseLetters(getDirectiveName(directive)));
-    }
-  }
-  if (const auto *inOut{std::get_if<parser::OmpDependClause::InOut>(&x.v.u)}) {
-    auto &objList{std::get<parser::OmpObjectList>(inOut->t)};
-    if (directive == llvm::omp::OMPD_depobj) {
-=======
       bool invalidDep{false};
       if (taskDep) {
         if (version == 50) {
@@ -3751,7 +3666,6 @@
   if (taskDep) {
     auto &objList{std::get<parser::OmpObjectList>(taskDep->t)};
     if (dir == llvm::omp::OMPD_depobj) {
->>>>>>> a8d96e15
       // [5.0:255:13], [5.1:288:6], [5.2:322:26]
       // A depend clause on a depobj construct must only specify one locator.
       if (objList.v.size() != 1) {
@@ -3778,28 +3692,18 @@
         }
       }
     }
-<<<<<<< HEAD
-    if (std::get<std::optional<parser::OmpIteratorModifier>>(inOut->t)) {
-=======
     if (std::get<std::optional<parser::OmpIterator>>(taskDep->t)) {
->>>>>>> a8d96e15
       unsigned allowedInVersion{50};
       if (version < allowedInVersion) {
         context_.Say(GetContext().clauseSource,
             "Iterator modifiers are not supported in %s, %s"_warn_en_US,
             ThisVersion(version), TryVersion(allowedInVersion));
       } else {
-<<<<<<< HEAD
-        if (directive == llvm::omp::OMPD_depobj) {
-=======
         if (dir == llvm::omp::OMPD_depobj) {
->>>>>>> a8d96e15
           context_.Say(GetContext().clauseSource,
               "An iterator-modifier may specify multiple locators, "
               "a DEPEND clause on a DEPOBJ construct must only specify "
               "one locator"_warn_en_US);
-<<<<<<< HEAD
-=======
         }
       }
     }
@@ -3865,7 +3769,6 @@
       if (auto &control{(*doc)->GetLoopControl()}) {
         if (auto *b{std::get_if<parser::LoopControl::Bounds>(&control->u)}) {
           inductionVars.insert(b->name.thing.symbol);
->>>>>>> a8d96e15
         }
       }
     } else {
@@ -4005,12 +3908,6 @@
 
 void OmpStructureChecker::Enter(const parser::OmpClause::Update &x) {
   CheckAllowedClause(llvm::omp::Clause::OMPC_update);
-<<<<<<< HEAD
-  llvm::omp::Directive directive{GetContext().directive};
-  unsigned version{context_.langOptions().OpenMPVersion};
-
-  CheckTaskDependenceType(x.v.v.v);
-=======
   llvm::omp::Directive dir{GetContext().directive};
   unsigned version{context_.langOptions().OpenMPVersion};
 
@@ -4024,28 +3921,12 @@
   } else if (taskType) {
     CheckTaskDependenceType(taskType->v);
   }
->>>>>>> a8d96e15
 
   // [5.1:288:4-5]
   // An update clause on a depobj construct must not have source, sink or depobj
   // as dependence-type.
   // [5.2:322:3]
   // task-dependence-type must not be depobj.
-<<<<<<< HEAD
-  if (directive == llvm::omp::OMPD_depobj) {
-    if (version >= 51) {
-      // Update -> OmpUpdateClause -> OmpTaskDependenceType -> Type
-      switch (x.v.v.v) {
-      case parser::OmpTaskDependenceType::Type::Source:
-      case parser::OmpTaskDependenceType::Type::Sink:
-      case parser::OmpTaskDependenceType::Type::Depobj:
-        context_.Say(GetContext().clauseSource,
-            "An UPDATE clause on a DEPOBJ construct must not have SOURCE, "
-            "SINK or DEPOBJ as dependence-type"_err_en_US);
-        break;
-      default:
-        break;
-=======
   if (dir == llvm::omp::OMPD_depobj) {
     if (version >= 51) {
       bool invalidDep{false};
@@ -4058,7 +3939,6 @@
       if (invalidDep) {
         context_.Say(GetContext().clauseSource,
             "An UPDATE clause on a DEPOBJ construct must not have SINK, SOURCE or DEPOBJ as dependence type"_err_en_US);
->>>>>>> a8d96e15
       }
     }
   }
@@ -4187,11 +4067,7 @@
   CheckAllowedClause(llvm::omp::Clause::OMPC_from);
   unsigned version{context_.langOptions().OpenMPVersion};
   using ExpMod = parser::OmpFromClause::Expectation;
-<<<<<<< HEAD
-  using IterMod = parser::OmpIteratorModifier;
-=======
   using IterMod = parser::OmpIterator;
->>>>>>> a8d96e15
 
   if (auto &expMod{std::get<std::optional<std::list<ExpMod>>>(x.v.t)}) {
     unsigned allowedInVersion{51};
@@ -4255,11 +4131,7 @@
   }
   assert(GetContext().directive == llvm::omp::OMPD_target_update);
   using ExpMod = parser::OmpFromClause::Expectation;
-<<<<<<< HEAD
-  using IterMod = parser::OmpIteratorModifier;
-=======
   using IterMod = parser::OmpIterator;
->>>>>>> a8d96e15
 
   if (auto &expMod{std::get<std::optional<std::list<ExpMod>>>(x.v.t)}) {
     unsigned allowedInVersion{51};
