//===-- lib/Semantics/check-declarations.cpp ------------------------------===//
//
// Part of the LLVM Project, under the Apache License v2.0 with LLVM Exceptions.
// See https://llvm.org/LICENSE.txt for license information.
// SPDX-License-Identifier: Apache-2.0 WITH LLVM-exception
//
//===----------------------------------------------------------------------===//

// Static declaration checking

#include "check-declarations.h"
#include "definable.h"
#include "pointer-assignment.h"
#include "flang/Evaluate/check-expression.h"
#include "flang/Evaluate/fold.h"
#include "flang/Evaluate/tools.h"
#include "flang/Parser/characters.h"
#include "flang/Semantics/scope.h"
#include "flang/Semantics/semantics.h"
#include "flang/Semantics/symbol.h"
#include "flang/Semantics/tools.h"
#include "flang/Semantics/type.h"
#include <algorithm>
#include <map>
#include <string>

namespace Fortran::semantics {

namespace characteristics = evaluate::characteristics;
using characteristics::DummyArgument;
using characteristics::DummyDataObject;
using characteristics::DummyProcedure;
using characteristics::FunctionResult;
using characteristics::Procedure;

class DistinguishabilityHelper;

class CheckHelper {
public:
  explicit CheckHelper(SemanticsContext &c) : context_{c} {}

  SemanticsContext &context() { return context_; }
  void Check() { Check(context_.globalScope()); }
  void Check(const ParamValue &, bool canBeAssumed);
  void Check(const Bound &bound) {
    CheckSpecExpr(bound.GetExplicit(), /*forElementalFunctionResult=*/false);
  }
  void Check(const ShapeSpec &spec) {
    Check(spec.lbound());
    Check(spec.ubound());
  }
  void Check(const ArraySpec &);
  void Check(const DeclTypeSpec &, bool canHaveAssumedTypeParameters);
  void Check(const Symbol &);
  void CheckCommonBlock(const Symbol &);
  void Check(const Scope &);
  const Procedure *Characterize(const Symbol &);

private:
  template <typename A>
  void CheckSpecExpr(const A &x, bool forElementalFunctionResult) {
    evaluate::CheckSpecificationExpr(
        x, DEREF(scope_), foldingContext_, forElementalFunctionResult);
  }
  void CheckValue(const Symbol &, const DerivedTypeSpec *);
  void CheckVolatile(const Symbol &, const DerivedTypeSpec *);
  void CheckContiguous(const Symbol &);
  void CheckPointer(const Symbol &);
  void CheckPassArg(
      const Symbol &proc, const Symbol *interface, const WithPassArg &);
  void CheckProcBinding(const Symbol &, const ProcBindingDetails &);
  void CheckObjectEntity(const Symbol &, const ObjectEntityDetails &);
  void CheckPointerInitialization(const Symbol &);
  void CheckArraySpec(const Symbol &, const ArraySpec &);
  void CheckProcEntity(const Symbol &, const ProcEntityDetails &);
  void CheckSubprogram(const Symbol &, const SubprogramDetails &);
  void CheckExternal(const Symbol &);
  void CheckAssumedTypeEntity(const Symbol &, const ObjectEntityDetails &);
  void CheckDerivedType(const Symbol &, const DerivedTypeDetails &);
  bool CheckFinal(
      const Symbol &subroutine, SourceName, const Symbol &derivedType);
  bool CheckDistinguishableFinals(const Symbol &f1, SourceName f1name,
      const Symbol &f2, SourceName f2name, const Symbol &derivedType);
  void CheckGeneric(const Symbol &, const GenericDetails &);
  void CheckHostAssoc(const Symbol &, const HostAssocDetails &);
  bool CheckDefinedOperator(
      SourceName, GenericKind, const Symbol &, const Procedure &);
  std::optional<parser::MessageFixedText> CheckNumberOfArgs(
      const GenericKind &, std::size_t);
  bool CheckDefinedOperatorArg(
      const SourceName &, const Symbol &, const Procedure &, std::size_t);
  bool CheckDefinedAssignment(const Symbol &, const Procedure &);
  bool CheckDefinedAssignmentArg(const Symbol &, const DummyArgument &, int);
  void CollectSpecifics(
      DistinguishabilityHelper &, const Symbol &, const GenericDetails &);
  void CheckSpecifics(const Symbol &, const GenericDetails &);
  void CheckEquivalenceSet(const EquivalenceSet &);
  void CheckEquivalenceObject(const EquivalenceObject &);
  void CheckBlockData(const Scope &);
  void CheckGenericOps(const Scope &);
  bool CheckConflicting(const Symbol &, Attr, Attr);
  void WarnMissingFinal(const Symbol &);
  void CheckSymbolType(const Symbol &); // C702
  bool InPure() const {
    return innermostSymbol_ && IsPureProcedure(*innermostSymbol_);
  }
  bool InElemental() const {
    return innermostSymbol_ && IsElementalProcedure(*innermostSymbol_);
  }
  bool InFunction() const {
    return innermostSymbol_ && IsFunction(*innermostSymbol_);
  }
  bool InInterface() const {
    const SubprogramDetails *subp{innermostSymbol_
            ? innermostSymbol_->detailsIf<SubprogramDetails>()
            : nullptr};
    return subp && subp->isInterface();
  }
  template <typename... A>
  parser::Message *SayWithDeclaration(const Symbol &symbol, A &&...x) {
    parser::Message *msg{messages_.Say(std::forward<A>(x)...)};
    if (msg && messages_.at().begin() != symbol.name().begin()) {
      evaluate::AttachDeclaration(*msg, symbol);
    }
    return msg;
  }
  bool InModuleFile() const {
    return FindModuleFileContaining(context_.FindScope(messages_.at())) !=
        nullptr;
  }
  template <typename FeatureOrUsageWarning, typename... A>
  parser::Message *Warn(FeatureOrUsageWarning warning, A &&...x) {
    return messages_.Warn(InModuleFile(), context_.languageFeatures(), warning,
        std::forward<A>(x)...);
  }
  template <typename FeatureOrUsageWarning, typename... A>
  parser::Message *Warn(
      FeatureOrUsageWarning warning, parser::CharBlock source, A &&...x) {
    return messages_.Warn(FindModuleFileContaining(context_.FindScope(source)),
        context_.languageFeatures(), warning, source, std::forward<A>(x)...);
  }
  bool IsResultOkToDiffer(const FunctionResult &);
  void CheckGlobalName(const Symbol &);
  void CheckProcedureAssemblyName(const Symbol &symbol);
  void CheckExplicitSave(const Symbol &);
  parser::Messages WhyNotInteroperableDerivedType(const Symbol &);
  parser::Messages WhyNotInteroperableObject(const Symbol &,
      bool allowNonInteroperableType = false, bool forCommonBlock = false);
  parser::Messages WhyNotInteroperableFunctionResult(const Symbol &);
  parser::Messages WhyNotInteroperableProcedure(const Symbol &, bool isError);
  void CheckBindC(const Symbol &);
  // Check functions for defined I/O procedures
  void CheckDefinedIoProc(
      const Symbol &, const GenericDetails &, common::DefinedIo);
  bool CheckDioDummyIsData(const Symbol &, const Symbol *, std::size_t);
  void CheckDioDummyIsDerived(
      const Symbol &, const Symbol &, common::DefinedIo ioKind, const Symbol &);
  void CheckDioDummyIsDefaultInteger(const Symbol &, const Symbol &);
  void CheckDioDummyIsScalar(const Symbol &, const Symbol &);
  void CheckDioDummyAttrs(const Symbol &, const Symbol &, Attr);
  void CheckDioDtvArg(const Symbol &proc, const Symbol &subp, const Symbol *arg,
      common::DefinedIo, const Symbol &generic);
  void CheckGenericVsIntrinsic(const Symbol &, const GenericDetails &);
  void CheckDefaultIntegerArg(const Symbol &, const Symbol *, Attr);
  void CheckDioAssumedLenCharacterArg(
      const Symbol &, const Symbol *, std::size_t, Attr);
  void CheckDioVlistArg(const Symbol &, const Symbol *, std::size_t);
  void CheckDioArgCount(const Symbol &, common::DefinedIo ioKind, std::size_t);
  struct TypeWithDefinedIo {
    const DerivedTypeSpec &type;
    common::DefinedIo ioKind;
    const Symbol &proc;
    const Symbol &generic;
  };
  void CheckAlreadySeenDefinedIo(const DerivedTypeSpec &, common::DefinedIo,
      const Symbol &, const Symbol &generic);
  void CheckModuleProcedureDef(const Symbol &);

  SemanticsContext &context_;
  evaluate::FoldingContext &foldingContext_{context_.foldingContext()};
  parser::ContextualMessages &messages_{foldingContext_.messages()};
  const Scope *scope_{nullptr};
  bool scopeIsUninstantiatedPDT_{false};
  // This symbol is the one attached to the innermost enclosing scope
  // that has a symbol.
  const Symbol *innermostSymbol_{nullptr};
  // Cache of calls to Procedure::Characterize(Symbol)
  std::map<SymbolRef, std::optional<Procedure>, SymbolAddressCompare>
      characterizeCache_;
  // Collection of module procedure symbols with non-BIND(C)
  // global names, qualified by their module.
  std::map<std::pair<SourceName, const Symbol *>, SymbolRef> moduleProcs_;
  // Collection of symbols with global names, BIND(C) or otherwise
  std::map<std::string, SymbolRef> globalNames_;
  // Collection of external procedures without global definitions
  std::map<std::string, SymbolRef> externalNames_;
  // Collection of target dependent assembly names of external and BIND(C)
  // procedures.
  std::map<std::string, SymbolRef> procedureAssemblyNames_;
  // Derived types that have been examined by WhyNotInteroperable_XXX
  UnorderedSymbolSet examinedByWhyNotInteroperable_;
};

class DistinguishabilityHelper {
public:
  DistinguishabilityHelper(SemanticsContext &context) : context_{context} {}
  void Add(const Symbol &, GenericKind, const Symbol &, const Procedure &);
  void Check(const Scope &);

private:
  void SayNotDistinguishable(const Scope &, const SourceName &, GenericKind,
      const Symbol &, const Symbol &, bool isHardConflict);
  void AttachDeclaration(parser::Message &, const Scope &, const Symbol &);

  SemanticsContext &context_;
  struct ProcedureInfo {
    GenericKind kind;
    const Procedure &procedure;
  };
  std::map<SourceName, std::map<const Symbol *, ProcedureInfo>>
      nameToSpecifics_;
};

void CheckHelper::Check(const ParamValue &value, bool canBeAssumed) {
  if (value.isAssumed()) {
    if (!canBeAssumed) { // C795, C721, C726
      messages_.Say(
          "An assumed (*) type parameter may be used only for a (non-statement function) dummy argument, associate name, character named constant, or external function result"_err_en_US);
    }
  } else {
    CheckSpecExpr(value.GetExplicit(), /*forElementalFunctionResult=*/false);
  }
}

void CheckHelper::Check(const ArraySpec &shape) {
  for (const auto &spec : shape) {
    Check(spec);
  }
}

void CheckHelper::Check(
    const DeclTypeSpec &type, bool canHaveAssumedTypeParameters) {
  if (type.category() == DeclTypeSpec::Character) {
    Check(type.characterTypeSpec().length(), canHaveAssumedTypeParameters);
  } else if (const DerivedTypeSpec *derived{type.AsDerived()}) {
    for (auto &parm : derived->parameters()) {
      Check(parm.second, canHaveAssumedTypeParameters);
    }
  }
}

static bool IsBlockData(const Scope &scope) {
  return scope.kind() == Scope::Kind::BlockData;
}

static bool IsBlockData(const Symbol &symbol) {
  return symbol.scope() && IsBlockData(*symbol.scope());
}

void CheckHelper::Check(const Symbol &symbol) {
  if (symbol.has<UseErrorDetails>()) {
    return;
  }
  if (symbol.name().size() > common::maxNameLen &&
      &symbol == &symbol.GetUltimate()) {
    Warn(common::LanguageFeature::LongNames, symbol.name(),
        "%s has length %d, which is greater than the maximum name length %d"_port_en_US,
        symbol.name(), symbol.name().size(), common::maxNameLen);
  }
  if (context_.HasError(symbol)) {
    return;
  }
  auto restorer{messages_.SetLocation(symbol.name())};
  context_.set_location(symbol.name());
  const DeclTypeSpec *type{symbol.GetType()};
  const DerivedTypeSpec *derived{type ? type->AsDerived() : nullptr};
  bool isDone{false};
  common::visit(
      common::visitors{
          [&](const UseDetails &x) { isDone = true; },
          [&](const HostAssocDetails &x) {
            CheckHostAssoc(symbol, x);
            isDone = true;
          },
          [&](const ProcBindingDetails &x) {
            CheckProcBinding(symbol, x);
            isDone = true;
          },
          [&](const ObjectEntityDetails &x) { CheckObjectEntity(symbol, x); },
          [&](const ProcEntityDetails &x) { CheckProcEntity(symbol, x); },
          [&](const SubprogramDetails &x) { CheckSubprogram(symbol, x); },
          [&](const DerivedTypeDetails &x) { CheckDerivedType(symbol, x); },
          [&](const GenericDetails &x) { CheckGeneric(symbol, x); },
          [](const auto &) {},
      },
      symbol.details());
  if (symbol.attrs().test(Attr::VOLATILE)) {
    CheckVolatile(symbol, derived);
  }
  if (symbol.attrs().test(Attr::BIND_C)) {
    CheckBindC(symbol);
  }
  if (symbol.attrs().test(Attr::SAVE) &&
      !symbol.implicitAttrs().test(Attr::SAVE)) {
    CheckExplicitSave(symbol);
  }
  if (symbol.attrs().test(Attr::CONTIGUOUS)) {
    CheckContiguous(symbol);
  }
  CheckGlobalName(symbol);
  CheckProcedureAssemblyName(symbol);
  if (symbol.attrs().test(Attr::ASYNCHRONOUS) &&
      !evaluate::IsVariable(symbol)) {
    messages_.Say(
        "An entity may not have the ASYNCHRONOUS attribute unless it is a variable"_err_en_US);
  }
  if (symbol.attrs().HasAny({Attr::INTENT_IN, Attr::INTENT_INOUT,
          Attr::INTENT_OUT, Attr::OPTIONAL, Attr::VALUE}) &&
      !IsDummy(symbol)) {
    if (context_.IsEnabled(
            common::LanguageFeature::IgnoreIrrelevantAttributes)) {
      Warn(common::LanguageFeature::IgnoreIrrelevantAttributes,
          "Only a dummy argument should have an INTENT, VALUE, or OPTIONAL attribute"_warn_en_US);
    } else {
      messages_.Say(
          "Only a dummy argument may have an INTENT, VALUE, or OPTIONAL attribute"_err_en_US);
    }
  } else if (symbol.attrs().test(Attr::VALUE)) {
    CheckValue(symbol, derived);
  }

  if (isDone) {
    return; // following checks do not apply
  }

  if (symbol.attrs().test(Attr::PROTECTED)) {
    if (symbol.owner().kind() != Scope::Kind::Module) { // C854
      messages_.Say(
          "A PROTECTED entity must be in the specification part of a module"_err_en_US);
    }
    if (!evaluate::IsVariable(symbol) && !IsProcedurePointer(symbol)) { // C855
      messages_.Say(
          "A PROTECTED entity must be a variable or pointer"_err_en_US);
    }
    if (FindCommonBlockContaining(symbol)) { // C856
      messages_.Say(
          "A PROTECTED entity may not be in a common block"_err_en_US);
    }
  }
  if (IsPointer(symbol)) {
    CheckPointer(symbol);
  }
  if (InPure()) {
    if (InInterface()) {
      // Declarations in interface definitions "have no effect" if they
      // are not pertinent to the characteristics of the procedure.
      // Restrictions on entities in pure procedure interfaces don't need
      // enforcement.
    } else if (symbol.has<AssocEntityDetails>() ||
        FindCommonBlockContaining(symbol)) {
      // can look like they have SAVE but are fine in PURE
    } else if (IsSaved(symbol)) {
      if (IsInitialized(symbol)) {
        messages_.Say(
            "A pure subprogram may not initialize a variable"_err_en_US);
      } else {
        messages_.Say(
            "A pure subprogram may not have a variable with the SAVE attribute"_err_en_US);
      }
    }
    if (symbol.attrs().test(Attr::VOLATILE) &&
        (IsDummy(symbol) || !InInterface())) {
      messages_.Say(
          "A pure subprogram may not have a variable with the VOLATILE attribute"_err_en_US);
    }
    if (innermostSymbol_ && innermostSymbol_->name() == "__builtin_c_funloc") {
      // The intrinsic procedure C_FUNLOC() gets a pass on this check.
    } else if (IsProcedure(symbol) && !IsPureProcedure(symbol) &&
        IsDummy(symbol)) {
      messages_.Say(
          "A dummy procedure of a pure subprogram must be pure"_err_en_US);
    }
  }
  const auto *object{symbol.detailsIf<ObjectEntityDetails>()};
  if (type) { // Section 7.2, paragraph 7; C795
    bool isChar{type->category() == DeclTypeSpec::Character};
    bool canHaveAssumedParameter{(isChar && IsNamedConstant(symbol)) ||
        (IsAssumedLengthCharacter(symbol) && // C722
            (IsExternal(symbol) ||
                ClassifyProcedure(symbol) ==
                    ProcedureDefinitionClass::Dummy)) ||
        symbol.test(Symbol::Flag::ParentComp)};
    if (!IsStmtFunctionDummy(symbol)) { // C726
      if (object) {
        canHaveAssumedParameter |= object->isDummy() ||
            (isChar && object->isFuncResult()) ||
            IsStmtFunctionResult(symbol); // Avoids multiple messages
      } else {
        canHaveAssumedParameter |= symbol.has<AssocEntityDetails>();
      }
    }
    if (IsProcedurePointer(symbol) && symbol.HasExplicitInterface()) {
      // Don't check function result types here
    } else {
      Check(*type, canHaveAssumedParameter);
    }
    if (InFunction() && IsFunctionResult(symbol)) {
      if (InPure()) {
        if (type->IsPolymorphic() && IsAllocatable(symbol)) { // C1585
          messages_.Say(
              "Result of pure function may not be both polymorphic and ALLOCATABLE"_err_en_US);
        }
        if (derived) {
          // These cases would be caught be the general validation of local
          // variables in a pure context, but these messages are more specific.
          if (HasImpureFinal(symbol)) { // C1584
            messages_.Say(
                "Result of pure function may not have an impure FINAL subroutine"_err_en_US);
          }
          if (auto bad{
                  FindPolymorphicAllocatablePotentialComponent(*derived)}) {
            SayWithDeclaration(*bad,
                "Result of pure function may not have polymorphic ALLOCATABLE potential component '%s'"_err_en_US,
                bad.BuildResultDesignatorName());
          }
        }
      }
      if (InElemental() && isChar) { // F'2023 C15121
        CheckSpecExpr(type->characterTypeSpec().length().GetExplicit(),
            /*forElementalFunctionResult=*/true);
        // TODO: check PDT LEN parameters
      }
    }
  }
  if (IsAssumedLengthCharacter(symbol) && IsFunction(symbol)) { // C723
    if (symbol.attrs().test(Attr::RECURSIVE)) {
      messages_.Say(
          "An assumed-length CHARACTER(*) function cannot be RECURSIVE"_err_en_US);
    }
    if (symbol.Rank() > 0) {
      messages_.Say(
          "An assumed-length CHARACTER(*) function cannot return an array"_err_en_US);
    }
    if (!IsStmtFunction(symbol)) {
      if (IsElementalProcedure(symbol)) {
        messages_.Say(
            "An assumed-length CHARACTER(*) function cannot be ELEMENTAL"_err_en_US);
      } else if (IsPureProcedure(symbol)) {
        messages_.Say(
            "An assumed-length CHARACTER(*) function cannot be PURE"_err_en_US);
      }
    }
    if (const Symbol *result{FindFunctionResult(symbol)}) {
      if (IsPointer(*result)) {
        messages_.Say(
            "An assumed-length CHARACTER(*) function cannot return a POINTER"_err_en_US);
      }
    }
    if (IsProcedurePointer(symbol) && IsDummy(symbol)) {
      Warn(common::UsageWarning::Portability,
          "A dummy procedure pointer should not have assumed-length CHARACTER(*) result type"_port_en_US);
      // The non-dummy case is a hard error that's caught elsewhere.
    }
  }
  if (IsDummy(symbol)) {
    if (IsNamedConstant(symbol)) {
      messages_.Say(
          "A dummy argument may not also be a named constant"_err_en_US);
    }
  } else if (IsFunctionResult(symbol)) {
    if (IsNamedConstant(symbol)) {
      messages_.Say(
          "A function result may not also be a named constant"_err_en_US);
    }
    if (!IsProcedurePointer(symbol) && IsProcedure(symbol)) {
      messages_.Say(
          "A function result may not be a procedure unless it is a procedure pointer"_err_en_US);
    }
  }
  if (IsAutomatic(symbol)) {
    if (const Symbol * common{FindCommonBlockContaining(symbol)}) {
      messages_.Say(
          "Automatic data object '%s' may not appear in COMMON block /%s/"_err_en_US,
          symbol.name(), common->name());
    } else if (symbol.owner().IsModule()) {
      messages_.Say(
          "Automatic data object '%s' may not appear in a module"_err_en_US,
          symbol.name());
    } else if (IsBlockData(symbol.owner())) {
      messages_.Say(
          "Automatic data object '%s' may not appear in a BLOCK DATA subprogram"_err_en_US,
          symbol.name());
    } else if (symbol.owner().kind() == Scope::Kind::MainProgram) {
      if (context_.IsEnabled(common::LanguageFeature::AutomaticInMainProgram)) {
        Warn(common::LanguageFeature::AutomaticInMainProgram,
            "Automatic data object '%s' should not appear in the specification part of a main program"_port_en_US,
            symbol.name());
      } else {
        messages_.Say(
            "Automatic data object '%s' may not appear in the specification part of a main program"_err_en_US,
            symbol.name());
      }
    }
  }
  if (IsProcedure(symbol)) {
    if (IsAllocatable(symbol)) {
      messages_.Say(
          "Procedure '%s' may not be ALLOCATABLE"_err_en_US, symbol.name());
    }
    if (!symbol.HasExplicitInterface() && symbol.Rank() > 0) {
      messages_.Say(
          "Procedure '%s' may not be an array without an explicit interface"_err_en_US,
          symbol.name());
    }
  }
}

void CheckHelper::CheckCommonBlock(const Symbol &symbol) {
  CheckGlobalName(symbol);
  const auto &common{symbol.get<CommonBlockDetails>()};
  SourceName location{symbol.name()};
  if (location.empty()) {
    location = common.sourceLocation();
  }
  bool isBindCCommon{symbol.attrs().test(Attr::BIND_C)};
  if (isBindCCommon) {
    CheckBindC(symbol);
  }
  for (auto ref : symbol.get<CommonBlockDetails>().objects()) {
    auto restorer{
        messages_.SetLocation(location.empty() ? ref->name() : location)};
    if (isBindCCommon && ref->has<ObjectEntityDetails>()) {
      if (auto msgs{WhyNotInteroperableObject(*ref,
              /*allowInteroperableType=*/false, /*forCommonBlock=*/true)};
          !msgs.empty()) {
        parser::Message &reason{msgs.messages().front()};
        parser::Message *msg{nullptr};
        if (reason.IsFatal()) {
          msg = messages_.Say(
              "'%s' may not be a member of BIND(C) COMMON block /%s/"_err_en_US,
              ref->name(), symbol.name());
        } else {
          msg = messages_.Say(
              "'%s' should not be a member of BIND(C) COMMON block /%s/"_warn_en_US,
              ref->name(), symbol.name());
<<<<<<< HEAD
        }
        if (msg) {
          msg = &msg->Attach(
              std::move(reason.set_severity(parser::Severity::Because)));
        }
=======
        }
        if (msg) {
          msg = &msg->Attach(
              std::move(reason.set_severity(parser::Severity::Because)));
        }
>>>>>>> 811fe024
        evaluate::AttachDeclaration(msg, *ref);
      }
    }
    if (ref->test(Symbol::Flag::CrayPointee)) {
      evaluate::AttachDeclaration(
          messages_.Say(
              "Cray pointee '%s' may not be a member of COMMON block /%s/"_err_en_US,
              ref->name(), symbol.name()),
          *ref);
    }
    if (IsAllocatable(*ref)) {
      evaluate::AttachDeclaration(
          messages_.Say(
              "ALLOCATABLE object '%s' may not appear in COMMON block /%s/"_err_en_US,
              ref->name(), symbol.name()),
          *ref);
    }
    if (ref->attrs().test(Attr::BIND_C)) {
      evaluate::AttachDeclaration(
          messages_.Say(
              "BIND(C) object '%s' may not appear in COMMON block /%s/"_err_en_US,
              ref->name(), symbol.name()),
          *ref);
    }
    if (IsNamedConstant(*ref)) {
      evaluate::AttachDeclaration(
          messages_.Say(
              "Named constant '%s' may not appear in COMMON block /%s/"_err_en_US,
              ref->name(), symbol.name()),
          *ref);
    }
    if (IsDummy(*ref)) {
      evaluate::AttachDeclaration(
          messages_.Say(
              "Dummy argument '%s' may not appear in COMMON block /%s/"_err_en_US,
              ref->name(), symbol.name()),
          *ref);
    }
    if (ref->IsFuncResult()) {
      evaluate::AttachDeclaration(
          messages_.Say(
              "Function result '%s' may not appear in COMMON block /%s/"_err_en_US,
              ref->name(), symbol.name()),
          *ref);
    }
    if (const auto *type{ref->GetType()}) {
      if (type->category() == DeclTypeSpec::ClassStar) {
        evaluate::AttachDeclaration(
            messages_.Say(
                "Unlimited polymorphic pointer '%s' may not appear in COMMON block /%s/"_err_en_US,
                ref->name(), symbol.name()),
            *ref);
      } else if (const auto *derived{type->AsDerived()}) {
        if (!IsSequenceOrBindCType(derived)) {
          evaluate::AttachDeclaration(
              evaluate::AttachDeclaration(
                  messages_.Say(
                      "Object '%s' whose derived type '%s' is neither SEQUENCE nor BIND(C) may not appear in COMMON block /%s/"_err_en_US,
                      ref->name(), derived->name(), symbol.name()),
                  derived->typeSymbol()),
              *ref);
        } else if (auto componentPath{
                       derived->ComponentWithDefaultInitialization()}) {
          evaluate::AttachDeclaration(
              evaluate::AttachDeclaration(
                  messages_.Say(
                      "COMMON block /%s/ may not have the member '%s' whose derived type '%s' has a component '%s' that is ALLOCATABLE or has default initialization"_err_en_US,
                      symbol.name(), ref->name(), derived->name(),
                      *componentPath),
                  derived->typeSymbol()),
              *ref);
        }
      }
    }
  }
}

// C859, C860
void CheckHelper::CheckExplicitSave(const Symbol &symbol) {
  const Symbol &ultimate{symbol.GetUltimate()};
  if (ultimate.test(Symbol::Flag::InDataStmt)) {
    // checked elsewhere
  } else if (symbol.has<UseDetails>()) {
    messages_.Say(
        "The USE-associated name '%s' may not have an explicit SAVE attribute"_err_en_US,
        symbol.name());
  } else if (IsDummy(ultimate)) {
    messages_.Say(
        "The dummy argument '%s' may not have an explicit SAVE attribute"_err_en_US,
        symbol.name());
  } else if (IsFunctionResult(ultimate)) {
    messages_.Say(
        "The function result variable '%s' may not have an explicit SAVE attribute"_err_en_US,
        symbol.name());
  } else if (const Symbol * common{FindCommonBlockContaining(ultimate)}) {
    messages_.Say(
        "The entity '%s' in COMMON block /%s/ may not have an explicit SAVE attribute"_err_en_US,
        symbol.name(), common->name());
  } else if (IsAutomatic(ultimate)) {
    messages_.Say(
        "The automatic object '%s' may not have an explicit SAVE attribute"_err_en_US,
        symbol.name());
  } else if (!evaluate::IsVariable(ultimate) && !IsProcedurePointer(ultimate)) {
    messages_.Say(
        "The entity '%s' with an explicit SAVE attribute must be a variable, procedure pointer, or COMMON block"_err_en_US,
        symbol.name());
  }
}

void CheckHelper::CheckValue(
    const Symbol &symbol, const DerivedTypeSpec *derived) { // C863 - C865
  if (IsProcedure(symbol)) {
    messages_.Say(
        "VALUE attribute may apply only to a dummy data object"_err_en_US);
    return; // don't pile on
  }
  if (IsAssumedSizeArray(symbol)) {
    messages_.Say(
        "VALUE attribute may not apply to an assumed-size array"_err_en_US);
  }
  if (evaluate::IsCoarray(symbol)) {
    messages_.Say("VALUE attribute may not apply to a coarray"_err_en_US);
  }
  if (IsAllocatable(symbol)) {
    messages_.Say("VALUE attribute may not apply to an ALLOCATABLE"_err_en_US);
  } else if (IsPointer(symbol)) {
    messages_.Say("VALUE attribute may not apply to a POINTER"_err_en_US);
  }
  if (IsIntentInOut(symbol)) {
    messages_.Say(
        "VALUE attribute may not apply to an INTENT(IN OUT) argument"_err_en_US);
  } else if (IsIntentOut(symbol)) {
    messages_.Say(
        "VALUE attribute may not apply to an INTENT(OUT) argument"_err_en_US);
  }
  if (symbol.attrs().test(Attr::VOLATILE)) {
    messages_.Say("VALUE attribute may not apply to a VOLATILE"_err_en_US);
  }
  if (innermostSymbol_ && IsBindCProcedure(*innermostSymbol_)) {
    if (IsOptional(symbol)) {
      messages_.Say(
          "VALUE attribute may not apply to an OPTIONAL in a BIND(C) procedure"_err_en_US);
    }
    if (symbol.Rank() > 0) {
      messages_.Say(
          "VALUE attribute may not apply to an array in a BIND(C) procedure"_err_en_US);
    }
  }
  if (derived) {
    if (FindCoarrayUltimateComponent(*derived)) {
      messages_.Say(
          "VALUE attribute may not apply to a type with a coarray ultimate component"_err_en_US);
    }
  }
  if (IsAssumedRank(symbol)) {
    messages_.Say(
        "VALUE attribute may not apply to an assumed-rank array"_err_en_US);
  }
  if (IsAssumedLengthCharacter(symbol)) {
    // F'2008 feature not widely implemented
    Warn(common::UsageWarning::Portability,
        "VALUE attribute on assumed-length CHARACTER may not be portable"_port_en_US);
  }
}

void CheckHelper::CheckAssumedTypeEntity( // C709
    const Symbol &symbol, const ObjectEntityDetails &details) {
  if (const DeclTypeSpec *type{symbol.GetType()};
      type && type->category() == DeclTypeSpec::TypeStar) {
    if (!IsDummy(symbol)) {
      messages_.Say(
          "Assumed-type entity '%s' must be a dummy argument"_err_en_US,
          symbol.name());
    } else {
      if (symbol.attrs().test(Attr::ALLOCATABLE)) {
        messages_.Say("Assumed-type argument '%s' cannot have the ALLOCATABLE"
                      " attribute"_err_en_US,
            symbol.name());
      }
      if (symbol.attrs().test(Attr::POINTER)) {
        messages_.Say("Assumed-type argument '%s' cannot have the POINTER"
                      " attribute"_err_en_US,
            symbol.name());
      }
      if (symbol.attrs().test(Attr::VALUE)) {
        messages_.Say("Assumed-type argument '%s' cannot have the VALUE"
                      " attribute"_err_en_US,
            symbol.name());
      }
      if (symbol.attrs().test(Attr::INTENT_OUT)) {
        messages_.Say(
            "Assumed-type argument '%s' cannot be INTENT(OUT)"_err_en_US,
            symbol.name());
      }
      if (evaluate::IsCoarray(symbol)) {
        messages_.Say(
            "Assumed-type argument '%s' cannot be a coarray"_err_en_US,
            symbol.name());
      }
      if (details.IsArray() && details.shape().IsExplicitShape()) {
        messages_.Say("Assumed-type array argument '%s' must be assumed shape,"
                      " assumed size, or assumed rank"_err_en_US,
            symbol.name());
      }
    }
  }
}

void CheckHelper::CheckObjectEntity(
    const Symbol &symbol, const ObjectEntityDetails &details) {
  CheckSymbolType(symbol);
  CheckArraySpec(symbol, details.shape());
  CheckConflicting(symbol, Attr::ALLOCATABLE, Attr::PARAMETER);
  CheckConflicting(symbol, Attr::ASYNCHRONOUS, Attr::PARAMETER);
  CheckConflicting(symbol, Attr::SAVE, Attr::PARAMETER);
  CheckConflicting(symbol, Attr::TARGET, Attr::PARAMETER);
  CheckConflicting(symbol, Attr::VOLATILE, Attr::PARAMETER);
  Check(details.shape());
  Check(details.coshape());
  if (details.shape().Rank() > common::maxRank) {
    messages_.Say(
        "'%s' has rank %d, which is greater than the maximum supported rank %d"_err_en_US,
        symbol.name(), details.shape().Rank(), common::maxRank);
  } else if (details.shape().Rank() + details.coshape().Rank() >
      common::maxRank) {
    messages_.Say(
        "'%s' has rank %d and corank %d, whose sum is greater than the maximum supported rank %d"_err_en_US,
        symbol.name(), details.shape().Rank(), details.coshape().Rank(),
        common::maxRank);
  }
  CheckAssumedTypeEntity(symbol, details);
  WarnMissingFinal(symbol);
  const DeclTypeSpec *type{details.type()};
  const DerivedTypeSpec *derived{type ? type->AsDerived() : nullptr};
  bool isComponent{symbol.owner().IsDerivedType()};
  const Symbol *commonBlock{FindCommonBlockContaining(symbol)};
  bool isLocalVariable{!commonBlock && !isComponent && !details.isDummy() &&
      symbol.owner().kind() != Scope::Kind::OtherConstruct};
  if (int corank{evaluate::GetCorank(symbol)}; corank > 0) { // it's a coarray
    bool isDeferredCoshape{details.coshape().CanBeDeferredShape()};
    if (IsAllocatable(symbol)) {
      if (!isDeferredCoshape) { // C827
        messages_.Say("'%s' is an ALLOCATABLE coarray and must have a deferred"
                      " coshape"_err_en_US,
            symbol.name());
      }
    } else if (isComponent) { // C746
      std::string deferredMsg{
          isDeferredCoshape ? "" : " and have a deferred coshape"};
      messages_.Say("Component '%s' is a coarray and must have the ALLOCATABLE"
                    " attribute%s"_err_en_US,
          symbol.name(), deferredMsg);
    } else {
      if (!details.coshape().CanBeAssumedSize()) { // C828
        messages_.Say(
            "'%s' is a non-ALLOCATABLE coarray and must have an explicit coshape"_err_en_US,
            symbol.name());
      }
    }
    if (IsBadCoarrayType(derived)) { // C747 & C824
      messages_.Say(
          "Coarray '%s' may not have type TEAM_TYPE, C_PTR, or C_FUNPTR"_err_en_US,
          symbol.name());
    }
    if (IsAssumedRank(symbol)) {
      messages_.Say("Coarray '%s' may not be an assumed-rank array"_err_en_US,
          symbol.name());
    }
    if (IsNamedConstant(symbol)) {
      messages_.Say(
          "Coarray '%s' may not be a named constant"_err_en_US, symbol.name());
    }
    if (IsFunctionResult(symbol)) {
      messages_.Say("Function result may not be a coarray"_err_en_US);
    } else if (commonBlock) {
      messages_.Say("Coarray '%s' may not be in COMMON block '/%s/'"_err_en_US,
          symbol.name(), commonBlock->name());
    } else if (isLocalVariable && !IsAllocatableOrPointer(symbol) &&
        !IsSaved(symbol)) {
      messages_.Say(
          "Local coarray must have the SAVE or ALLOCATABLE attribute"_err_en_US);
    }
    for (int j{0}; j < corank; ++j) {
      if (auto lcbv{evaluate::ToInt64(evaluate::Fold(
              context().foldingContext(), evaluate::GetLCOBOUND(symbol, j)))}) {
        if (auto ucbv{
                evaluate::ToInt64(evaluate::Fold(context().foldingContext(),
                    evaluate::GetUCOBOUND(symbol, j)))}) {
          if (ucbv < lcbv) {
            messages_.Say(
                "Cobounds %jd:%jd of codimension %d produce an empty coarray"_err_en_US,
                std::intmax_t{*lcbv}, std::intmax_t{*ucbv}, j + 1);
          }
        }
      }
    }
  } else { // not a coarray
    if (!isComponent && !IsPointer(symbol) && derived) {
      if (IsEventTypeOrLockType(derived)) {
        messages_.Say(
            "Variable '%s' with EVENT_TYPE or LOCK_TYPE must be a coarray"_err_en_US,
            symbol.name());
      } else if (auto component{FindEventOrLockPotentialComponent(
                     *derived, /*ignoreCoarrays=*/true)}) {
        messages_.Say(
            "Variable '%s' with EVENT_TYPE or LOCK_TYPE potential component '%s' must be a coarray"_err_en_US,
            symbol.name(), component.BuildResultDesignatorName());
      } else if (IsNotifyType(derived)) { // C1612
        messages_.Say(
            "Variable '%s' with NOTIFY_TYPE must be a coarray"_err_en_US,
            symbol.name());
      } else if (auto component{FindNotifyPotentialComponent( // C1611
                     *derived, /*ignoreCoarrays=*/true)}) {
        messages_.Say(
            "Variable '%s' with NOTIFY_TYPE potential component '%s' must be a coarray"_err_en_US,
            symbol.name(), component.BuildResultDesignatorName());
      }
    }
  }
  if (details.isDummy()) {
    if (IsIntentOut(symbol)) {
      // Some of these errors would also be caught by the general check
      // for definability of automatically deallocated local variables,
      // but these messages are more specific.
      if (FindUltimateComponent(symbol, [](const Symbol &x) {
            return evaluate::IsCoarray(x) && IsAllocatable(x);
          })) { // C846
        messages_.Say(
            "An INTENT(OUT) dummy argument may not be, or contain, an ALLOCATABLE coarray"_err_en_US);
      }
      if (IsOrContainsEventOrLockComponent(symbol)) { // C847
        messages_.Say(
            "An INTENT(OUT) dummy argument may not be, or contain, EVENT_TYPE or LOCK_TYPE"_err_en_US);
      }
      if (IsOrContainsNotifyComponent(symbol)) { // C1613
        messages_.Say(
            "An INTENT(OUT) dummy argument may not be, or contain, NOTIFY_TYPE"_err_en_US);
      }
      if (IsAssumedSizeArray(symbol)) { // C834
        if (type && type->IsPolymorphic()) {
          messages_.Say(
              "An INTENT(OUT) assumed-size dummy argument array may not be polymorphic"_err_en_US);
        }
        if (derived) {
          if (derived->HasDefaultInitialization()) {
            messages_.Say(
                "An INTENT(OUT) assumed-size dummy argument array may not have a derived type with any default component initialization"_err_en_US);
          }
          if (IsFinalizable(*derived)) {
            messages_.Say(
                "An INTENT(OUT) assumed-size dummy argument array may not be finalizable"_err_en_US);
          }
        }
      }
    }
    if (InPure() && !IsStmtFunction(DEREF(innermostSymbol_)) &&
        !IsPointer(symbol) && !IsIntentIn(symbol) &&
        !symbol.attrs().test(Attr::VALUE)) {
      const char *what{InFunction() ? "function" : "subroutine"};
      bool ok{true};
      if (IsIntentOut(symbol)) {
        if (type && type->IsPolymorphic()) { // C1588
          messages_.Say(
              "An INTENT(OUT) dummy argument of a pure %s may not be polymorphic"_err_en_US,
              what);
          ok = false;
        } else if (derived) {
          if (FindUltimateComponent(*derived, [](const Symbol &x) {
                const DeclTypeSpec *type{x.GetType()};
                return type && type->IsPolymorphic();
              })) { // C1588
            messages_.Say(
                "An INTENT(OUT) dummy argument of a pure %s may not have a polymorphic ultimate component"_err_en_US,
                what);
            ok = false;
          }
          if (HasImpureFinal(symbol)) { // C1587
            messages_.Say(
                "An INTENT(OUT) dummy argument of a pure %s may not have an impure FINAL subroutine"_err_en_US,
                what);
            ok = false;
          }
        }
      } else if (!IsIntentInOut(symbol)) { // C1586
        messages_.Say(
            "non-POINTER dummy argument of pure %s must have INTENT() or VALUE attribute"_err_en_US,
            what);
        ok = false;
      }
      if (ok && InFunction() && !InModuleFile() && !InElemental()) {
        if (context_.IsEnabled(common::LanguageFeature::RelaxedPureDummy)) {
          Warn(common::LanguageFeature::RelaxedPureDummy,
              "non-POINTER dummy argument of pure function should be INTENT(IN) or VALUE"_warn_en_US);
        } else {
          messages_.Say(
              "non-POINTER dummy argument of pure function must be INTENT(IN) or VALUE"_err_en_US);
        }
      }
    }
    if (auto ignoreTKR{GetIgnoreTKR(symbol)}; !ignoreTKR.empty()) {
      const Symbol *ownerSymbol{symbol.owner().symbol()};
      bool inModuleProc{ownerSymbol && IsModuleProcedure(*ownerSymbol)};
      bool inExplicitExternalInterface{
          InInterface() && !IsSeparateModuleProcedureInterface(ownerSymbol)};
      if (!InInterface() && !inModuleProc) {
        messages_.Say(
            "!DIR$ IGNORE_TKR may apply only in an interface or a module procedure"_err_en_US);
      }
      if (ownerSymbol && ownerSymbol->attrs().test(Attr::ELEMENTAL) &&
          details.ignoreTKR().test(common::IgnoreTKR::Rank)) {
        messages_.Say(
            "!DIR$ IGNORE_TKR(R) may not apply in an ELEMENTAL procedure"_err_en_US);
      }
      if (IsPassedViaDescriptor(symbol)) {
        if (IsAllocatableOrObjectPointer(&symbol) &&
            !ignoreTKR.test(common::IgnoreTKR::Pointer)) {
          if (inExplicitExternalInterface) {
            Warn(common::UsageWarning::IgnoreTKRUsage,
                "!DIR$ IGNORE_TKR should not apply to an allocatable or pointer"_warn_en_US);
          } else {
            messages_.Say(
                "!DIR$ IGNORE_TKR may not apply to an allocatable or pointer"_err_en_US);
          }
        } else if (ignoreTKR.test(common::IgnoreTKR::Rank)) {
          if (ignoreTKR.count() == 1 && IsAssumedRank(symbol)) {
            Warn(common::UsageWarning::IgnoreTKRUsage,
                "!DIR$ IGNORE_TKR(R) is not meaningful for an assumed-rank array"_warn_en_US);
          } else if (inExplicitExternalInterface) {
            Warn(common::UsageWarning::IgnoreTKRUsage,
                "!DIR$ IGNORE_TKR(R) should not apply to a dummy argument passed via descriptor"_warn_en_US);
          } else {
            messages_.Say(
                "!DIR$ IGNORE_TKR(R) may not apply to a dummy argument passed via descriptor"_err_en_US);
          }
        }
      }
    }
  } else if (!details.ignoreTKR().empty()) {
    messages_.Say(
        "!DIR$ IGNORE_TKR directive may apply only to a dummy data argument"_err_en_US);
  }
  if (InElemental()) {
    if (details.isDummy()) { // C15100
      if (details.shape().Rank() > 0) {
        messages_.Say(
            "A dummy argument of an ELEMENTAL procedure must be scalar"_err_en_US);
      }
      if (IsAllocatable(symbol)) {
        messages_.Say(
            "A dummy argument of an ELEMENTAL procedure may not be ALLOCATABLE"_err_en_US);
      }
      if (evaluate::IsCoarray(symbol)) {
        messages_.Say(
            "A dummy argument of an ELEMENTAL procedure may not be a coarray"_err_en_US);
      }
      if (IsPointer(symbol)) {
        messages_.Say(
            "A dummy argument of an ELEMENTAL procedure may not be a POINTER"_err_en_US);
      }
      if (!symbol.attrs().HasAny(Attrs{Attr::VALUE, Attr::INTENT_IN,
              Attr::INTENT_INOUT, Attr::INTENT_OUT})) { // F'2023 C15120
        messages_.Say(
            "A dummy argument of an ELEMENTAL procedure must have an INTENT() or VALUE attribute"_err_en_US);
      }
    } else if (IsFunctionResult(symbol)) { // C15101
      if (details.shape().Rank() > 0) {
        messages_.Say(
            "The result of an ELEMENTAL function must be scalar"_err_en_US);
      }
      if (IsAllocatable(symbol)) {
        messages_.Say(
            "The result of an ELEMENTAL function may not be ALLOCATABLE"_err_en_US);
      }
      if (IsPointer(symbol)) {
        messages_.Say(
            "The result of an ELEMENTAL function may not be a POINTER"_err_en_US);
      }
    }
  }
  if (HasDeclarationInitializer(symbol)) { // C808; ignore DATA initialization
    CheckPointerInitialization(symbol);
    if (IsAutomatic(symbol)) {
      messages_.Say(
          "An automatic variable or component must not be initialized"_err_en_US);
    } else if (IsDummy(symbol)) {
      messages_.Say("A dummy argument must not be initialized"_err_en_US);
    } else if (IsFunctionResult(symbol)) {
      messages_.Say("A function result must not be initialized"_err_en_US);
    } else if (IsInBlankCommon(symbol)) {
      Warn(common::LanguageFeature::InitBlankCommon,
          "A variable in blank COMMON should not be initialized"_port_en_US);
    }
  }
  if (symbol.owner().kind() == Scope::Kind::BlockData) {
    if (IsAllocatable(symbol)) {
      messages_.Say(
          "An ALLOCATABLE variable may not appear in a BLOCK DATA subprogram"_err_en_US);
    } else if (IsInitialized(symbol) && !FindCommonBlockContaining(symbol)) {
      messages_.Say(
          "An initialized variable in BLOCK DATA must be in a COMMON block"_err_en_US);
    }
  }
  if (derived && InPure() && !InInterface() &&
      IsAutomaticallyDestroyed(symbol) &&
      !IsIntentOut(symbol) /*has better messages*/ &&
      !IsFunctionResult(symbol) /*ditto*/) {
    // Check automatically deallocated local variables for possible
    // problems with finalization in PURE.
    if (auto whyNot{WhyNotDefinable(symbol.name(), symbol.owner(),
            {DefinabilityFlag::PotentialDeallocation}, symbol)}) {
      if (auto *msg{messages_.Say(
              "'%s' may not be a local variable in a pure subprogram"_err_en_US,
              symbol.name())}) {
        msg->Attach(std::move(whyNot->set_severity(parser::Severity::Because)));
      }
    }
  }
  if (symbol.attrs().test(Attr::EXTERNAL)) {
    SayWithDeclaration(symbol,
        "'%s' is a data object and may not be EXTERNAL"_err_en_US,
        symbol.name());
  }
  if (symbol.test(Symbol::Flag::CrayPointee)) {
    // NB, IsSaved was too smart here.
    if (details.init()) {
      messages_.Say(
          "Cray pointee '%s' may not be initialized"_err_en_US, symbol.name());
    }
    if (symbol.attrs().test(Attr::SAVE)) {
      messages_.Say(
          "Cray pointee '%s' may not have the SAVE attribute"_err_en_US,
          symbol.name());
    }
  }
  if (derived) {
    bool isUnsavedLocal{
        isLocalVariable && !IsAllocatable(symbol) && !IsSaved(symbol)};
    if (IsFunctionResult(symbol) || IsPointer(symbol) ||
        evaluate::IsCoarray(symbol) || isUnsavedLocal) {
      if (auto badPotential{FindCoarrayPotentialComponent(*derived)}) {
        if (IsFunctionResult(symbol)) { // F'2023 C825
          SayWithDeclaration(*badPotential,
              "Function result '%s' may not have a coarray potential component '%s'"_err_en_US,
              symbol.name(), badPotential.BuildResultDesignatorName());
        } else if (IsPointer(symbol)) { // F'2023 C825
          SayWithDeclaration(*badPotential,
              "Pointer '%s' may not have a coarray potential component '%s'"_err_en_US,
              symbol.name(), badPotential.BuildResultDesignatorName());
        } else if (evaluate::IsCoarray(symbol)) { // F'2023 C825
          SayWithDeclaration(*badPotential,
              "Coarray '%s' may not have a coarray potential component '%s'"_err_en_US,
              symbol.name(), badPotential.BuildResultDesignatorName());
        } else if (isUnsavedLocal) { // F'2023 C826
          SayWithDeclaration(*badPotential,
              "Local variable '%s' without the SAVE or ALLOCATABLE attribute may not have a coarray potential subobject component '%s'"_err_en_US,
              symbol.name(), badPotential.BuildResultDesignatorName());
        } else {
          DIE("caught unexpected bad coarray potential component");
        }
      }
    } else if (isComponent && (IsAllocatable(symbol) || symbol.Rank() > 0)) {
      if (auto badUltimate{FindCoarrayUltimateComponent(*derived)}) {
        // TODO: still an error in F'2023?
        SayWithDeclaration(*badUltimate,
            "Allocatable or array component '%s' may not have a coarray ultimate component '%s'"_err_en_US,
            symbol.name(), badUltimate.BuildResultDesignatorName());
      }
    }
  }

  // Check CUDA attributes and special circumstances of being in device
  // subprograms
  const Scope &progUnit{GetProgramUnitContaining(symbol)};
  const auto *subpDetails{!isComponent && progUnit.symbol()
          ? progUnit.symbol()->detailsIf<SubprogramDetails>()
          : nullptr};
  bool inDeviceSubprogram{IsCUDADeviceContext(&symbol.owner())};
  if (inDeviceSubprogram) {
    if (IsSaved(symbol)) {
      Warn(common::UsageWarning::CUDAUsage,
          "'%s' should not have the SAVE attribute or initialization in a device subprogram"_warn_en_US,
          symbol.name());
    }
    if (IsPointer(symbol)) {
      Warn(common::UsageWarning::CUDAUsage,
          "Pointer '%s' may not be associated in a device subprogram"_warn_en_US,
          symbol.name());
    }
    if (details.isDummy() &&
        details.cudaDataAttr().value_or(common::CUDADataAttr::Device) !=
            common::CUDADataAttr::Device &&
        details.cudaDataAttr().value_or(common::CUDADataAttr::Device) !=
            common::CUDADataAttr::Managed &&
        details.cudaDataAttr().value_or(common::CUDADataAttr::Device) !=
            common::CUDADataAttr::Shared) {
      Warn(common::UsageWarning::CUDAUsage,
          "Dummy argument '%s' may not have ATTRIBUTES(%s) in a device subprogram"_warn_en_US,
          symbol.name(),
          parser::ToUpperCaseLetters(
              common::EnumToString(*details.cudaDataAttr())));
    }
  }
  if (details.cudaDataAttr()) {
    if (auto dyType{evaluate::DynamicType::From(symbol)}) {
      if (dyType->category() != TypeCategory::Derived) {
        if (!IsCUDAIntrinsicType(*dyType)) {
          messages_.Say(
              "'%s' has intrinsic type '%s' that is not available on the device"_err_en_US,
              symbol.name(), dyType->AsFortran());
        }
      }
    }
    auto attr{*details.cudaDataAttr()};
    switch (attr) {
    case common::CUDADataAttr::Constant:
      if (subpDetails && !inDeviceSubprogram) {
        messages_.Say(
            "Object '%s' with ATTRIBUTES(CONSTANT) may not be declared in a host subprogram"_err_en_US,
            symbol.name());
      } else if (IsAllocatableOrPointer(symbol) ||
          symbol.attrs().test(Attr::TARGET)) {
        messages_.Say(
            "Object '%s' with ATTRIBUTES(CONSTANT) may not be allocatable, pointer, or target"_err_en_US,
            symbol.name());
      } else if (auto shape{evaluate::GetShape(foldingContext_, symbol)};
                 !shape ||
                 !evaluate::AsConstantExtents(foldingContext_, *shape)) {
        messages_.Say(
            "Object '%s' with ATTRIBUTES(CONSTANT) must have constant array bounds"_err_en_US,
            symbol.name());
      }
      break;
    case common::CUDADataAttr::Device:
      if (isComponent && !IsAllocatable(symbol) && !IsPointer(symbol)) {
        messages_.Say(
            "Component '%s' with ATTRIBUTES(DEVICE) must also be allocatable or pointer"_err_en_US,
            symbol.name());
      }
      break;
    case common::CUDADataAttr::Managed:
      if (!IsAutomatic(symbol) && !IsAllocatable(symbol) &&
          !details.isDummy() && !evaluate::IsExplicitShape(symbol)) {
        messages_.Say(
            "Object '%s' with ATTRIBUTES(MANAGED) must also be allocatable, automatic, explicit shape, or a dummy argument"_err_en_US,
            symbol.name());
      }
      break;
    case common::CUDADataAttr::Pinned:
      if (inDeviceSubprogram) {
        Warn(common::UsageWarning::CUDAUsage,
            "Object '%s' with ATTRIBUTES(PINNED) may not be declared in a device subprogram"_warn_en_US,
            symbol.name());
      } else if (IsPointer(symbol)) {
        Warn(common::UsageWarning::CUDAUsage,
            "Object '%s' with ATTRIBUTES(PINNED) may not be a pointer"_warn_en_US,
            symbol.name());
      } else if (!IsAllocatable(symbol)) {
        Warn(common::UsageWarning::CUDAUsage,
            "Object '%s' with ATTRIBUTES(PINNED) should also be allocatable"_warn_en_US,
            symbol.name());
      }
      break;
    case common::CUDADataAttr::Shared:
      if (IsAllocatableOrPointer(symbol) || symbol.attrs().test(Attr::TARGET)) {
        messages_.Say(
            "Object '%s' with ATTRIBUTES(SHARED) may not be allocatable, pointer, or target"_err_en_US,
            symbol.name());
      } else if (!inDeviceSubprogram) {
        messages_.Say(
            "Object '%s' with ATTRIBUTES(SHARED) must be declared in a device subprogram"_err_en_US,
            symbol.name());
      }
      break;
    case common::CUDADataAttr::Unified:
      if (((!subpDetails &&
               symbol.owner().kind() != Scope::Kind::MainProgram) ||
              inDeviceSubprogram) &&
          !isComponent) {
        messages_.Say(
            "Object '%s' with ATTRIBUTES(UNIFIED) must be declared in a host subprogram"_err_en_US,
            symbol.name());
      }
      break;
    case common::CUDADataAttr::Texture:
      messages_.Say(
          "ATTRIBUTES(TEXTURE) is obsolete and no longer supported"_err_en_US);
      break;
    }
    if (attr != common::CUDADataAttr::Pinned) {
      if (details.commonBlock()) {
        messages_.Say(
            "Object '%s' with ATTRIBUTES(%s) may not be in COMMON"_err_en_US,
            symbol.name(),
            parser::ToUpperCaseLetters(common::EnumToString(attr)));
      } else if (FindEquivalenceSet(symbol)) {
        messages_.Say(
            "Object '%s' with ATTRIBUTES(%s) may not be in an equivalence group"_err_en_US,
            symbol.name(),
            parser::ToUpperCaseLetters(common::EnumToString(attr)));
      }
    }
    if (subpDetails /* not a module variable */ && IsSaved(symbol) &&
        !inDeviceSubprogram && !IsAllocatable(symbol) &&
        attr == common::CUDADataAttr::Device) {
      messages_.Say(
          "Saved object '%s' in host code may not have ATTRIBUTES(DEVICE) unless allocatable"_err_en_US,
          symbol.name(),
          parser::ToUpperCaseLetters(common::EnumToString(attr)));
    }
    if (isComponent) {
      if (attr == common::CUDADataAttr::Device) {
        const DeclTypeSpec *type{symbol.GetType()};
        if (const DerivedTypeSpec *
            derived{type ? type->AsDerived() : nullptr}) {
          DirectComponentIterator directs{*derived};
          if (auto iter{std::find_if(directs.begin(), directs.end(),
                  [](const Symbol &) { return false; })}) {
            messages_.Say(
                "Derived type component '%s' may not have ATTRIBUTES(DEVICE) as it has a direct device component '%s'"_err_en_US,
                symbol.name(), iter.BuildResultDesignatorName());
          }
        }
      } else if (attr == common::CUDADataAttr::Constant ||
          attr == common::CUDADataAttr::Shared) {
        messages_.Say(
            "Derived type component '%s' may not have ATTRIBUTES(%s)"_err_en_US,
            symbol.name(),
            parser::ToUpperCaseLetters(common::EnumToString(attr)));
      }
    } else if (!subpDetails && symbol.owner().kind() != Scope::Kind::Module &&
        symbol.owner().kind() != Scope::Kind::MainProgram &&
        symbol.owner().kind() != Scope::Kind::BlockConstruct &&
        symbol.owner().kind() != Scope::Kind::OpenACCConstruct) {
      messages_.Say(
          "ATTRIBUTES(%s) may apply only to module, host subprogram, block, or device subprogram data"_err_en_US,
          parser::ToUpperCaseLetters(common::EnumToString(attr)));
    }
  }

  if (derived && derived->IsVectorType()) {
    CHECK(type);
    std::string typeName{type->AsFortran()};
    if (IsAssumedShape(symbol)) {
      SayWithDeclaration(symbol,
          "Assumed-shape entity of %s type is not supported"_err_en_US,
          typeName);
    } else if (IsDeferredShape(symbol)) {
      SayWithDeclaration(symbol,
          "Deferred-shape entity of %s type is not supported"_err_en_US,
          typeName);
    } else if (IsAssumedRank(symbol)) {
      SayWithDeclaration(symbol,
          "Assumed rank entity of %s type is not supported"_err_en_US,
          typeName);
    }
  }
}

void CheckHelper::CheckPointerInitialization(const Symbol &symbol) {
  if (IsPointer(symbol) && !context_.HasError(symbol) &&
      !scopeIsUninstantiatedPDT_) {
    if (const auto *object{symbol.detailsIf<ObjectEntityDetails>()}) {
      if (object->init()) { // C764, C765; C808
        if (auto designator{evaluate::AsGenericExpr(symbol)}) {
          auto restorer{messages_.SetLocation(symbol.name())};
          context_.set_location(symbol.name());
          CheckInitialDataPointerTarget(
              context_, *designator, *object->init(), DEREF(scope_));
        }
      }
    } else if (const auto *proc{symbol.detailsIf<ProcEntityDetails>()}) {
      if (proc->init() && *proc->init()) {
        // C1519 - must be nonelemental external or module procedure,
        // or an unrestricted specific intrinsic function.
        const Symbol &local{DEREF(*proc->init())};
        const Symbol &ultimate{local.GetUltimate()};
        bool checkTarget{true};
        if (ultimate.attrs().test(Attr::INTRINSIC)) {
          if (auto intrinsic{context_.intrinsics().IsSpecificIntrinsicFunction(
                  ultimate.name().ToString())};
              !intrinsic || intrinsic->isRestrictedSpecific) { // C1030
            context_.Say(
                "Intrinsic procedure '%s' is not an unrestricted specific "
                "intrinsic permitted for use as the initializer for procedure "
                "pointer '%s'"_err_en_US,
                ultimate.name(), symbol.name());
            checkTarget = false;
          }
        } else if (!(ultimate.attrs().test(Attr::EXTERNAL) ||
                       ultimate.owner().kind() == Scope::Kind::Module ||
                       ultimate.owner().IsTopLevel()) ||
            IsDummy(ultimate) || IsPointer(ultimate)) {
          context_.Say(
              "Procedure pointer '%s' initializer '%s' is neither an external nor a module procedure"_err_en_US,
              symbol.name(), ultimate.name());
          checkTarget = false;
        } else if (IsElementalProcedure(ultimate)) {
          context_.Say("Procedure pointer '%s' cannot be initialized with the "
                       "elemental procedure '%s'"_err_en_US,
              symbol.name(), ultimate.name());
          checkTarget = false;
        }
        if (checkTarget) {
          SomeExpr lhs{evaluate::ProcedureDesignator{symbol}};
          SomeExpr rhs{evaluate::ProcedureDesignator{**proc->init()}};
          CheckPointerAssignment(context_, lhs, rhs,
              GetProgramUnitOrBlockConstructContaining(symbol),
              /*isBoundsRemapping=*/false, /*isAssumedRank=*/false);
        }
      }
    }
  }
}

// The six different kinds of array-specs:
//   array-spec     -> explicit-shape-list | deferred-shape-list
//                     | assumed-shape-list | implied-shape-list
//                     | assumed-size | assumed-rank
//   explicit-shape -> [ lb : ] ub
//   deferred-shape -> :
//   assumed-shape  -> [ lb ] :
//   implied-shape  -> [ lb : ] *
//   assumed-size   -> [ explicit-shape-list , ] [ lb : ] *
//   assumed-rank   -> ..
// Note:
// - deferred-shape is also an assumed-shape
// - A single "*" or "lb:*" might be assumed-size or implied-shape-list
void CheckHelper::CheckArraySpec(
    const Symbol &symbol, const ArraySpec &arraySpec) {
  if (arraySpec.Rank() == 0) {
    return;
  }
  bool isExplicit{arraySpec.IsExplicitShape()};
  bool canBeDeferred{arraySpec.CanBeDeferredShape()};
  bool canBeImplied{arraySpec.CanBeImpliedShape()};
  bool canBeAssumedShape{arraySpec.CanBeAssumedShape()};
  bool canBeAssumedSize{arraySpec.CanBeAssumedSize()};
  bool isAssumedRank{arraySpec.IsAssumedRank()};
  bool isCUDAShared{
      GetCUDADataAttr(&symbol).value_or(common::CUDADataAttr::Device) ==
      common::CUDADataAttr::Shared};
  bool isCrayPointee{symbol.test(Symbol::Flag::CrayPointee)};
  std::optional<parser::MessageFixedText> msg;
  if (isCrayPointee && !isExplicit && !canBeAssumedSize) {
    msg =
        "Cray pointee '%s' must have explicit shape or assumed size"_err_en_US;
  } else if (IsAllocatableOrPointer(symbol) && !canBeDeferred &&
      !isAssumedRank) {
    if (symbol.owner().IsDerivedType()) { // C745
      if (IsAllocatable(symbol)) {
        msg = "Allocatable array component '%s' must have"
              " deferred shape"_err_en_US;
      } else {
        msg = "Array pointer component '%s' must have deferred shape"_err_en_US;
      }
    } else {
      if (IsAllocatable(symbol)) { // C832
        msg = "Allocatable array '%s' must have deferred shape or"
              " assumed rank"_err_en_US;
      } else {
        msg = "Array pointer '%s' must have deferred shape or"
              " assumed rank"_err_en_US;
      }
    }
  } else if (IsDummy(symbol)) {
    if (canBeImplied && !canBeAssumedSize) { // C836
      msg = "Dummy array argument '%s' may not have implied shape"_err_en_US;
    }
  } else if (canBeAssumedShape && !canBeDeferred) {
    msg = "Assumed-shape array '%s' must be a dummy argument"_err_en_US;
  } else if (isAssumedRank) { // C837
    msg = "Assumed-rank array '%s' must be a dummy argument"_err_en_US;
  } else if (canBeAssumedSize && !canBeImplied && !isCUDAShared &&
      !isCrayPointee) { // C833
    msg = "Assumed-size array '%s' must be a dummy argument"_err_en_US;
  } else if (canBeImplied) {
    if (!IsNamedConstant(symbol) && !isCUDAShared &&
        !isCrayPointee) { // C835, C836
      msg = "Implied-shape array '%s' must be a named constant or a "
            "dummy argument"_err_en_US;
    }
  } else if (IsNamedConstant(symbol)) {
    if (!isExplicit && !canBeImplied) {
      msg = "Named constant '%s' array must have constant or"
            " implied shape"_err_en_US;
    }
  } else if (!isExplicit &&
      !(IsAllocatableOrPointer(symbol) || isCrayPointee)) {
    if (symbol.owner().IsDerivedType()) { // C749
      msg = "Component array '%s' without ALLOCATABLE or POINTER attribute must"
            " have explicit shape"_err_en_US;
    } else { // C816
      msg = "Array '%s' without ALLOCATABLE or POINTER attribute must have"
            " explicit shape"_err_en_US;
    }
  }
  if (msg) {
    context_.Say(std::move(*msg), symbol.name());
  }
}

void CheckHelper::CheckProcEntity(
    const Symbol &symbol, const ProcEntityDetails &details) {
  CheckSymbolType(symbol);
  const Symbol *interface{details.procInterface()};
  if (details.isDummy()) {
    if (!symbol.attrs().test(Attr::POINTER) && // C843
        symbol.attrs().HasAny(
            {Attr::INTENT_IN, Attr::INTENT_OUT, Attr::INTENT_INOUT})) {
      messages_.Say("A dummy procedure without the POINTER attribute"
                    " may not have an INTENT attribute"_err_en_US);
    }
    if (InElemental()) { // C15100
      messages_.Say(
          "An ELEMENTAL subprogram may not have a dummy procedure"_err_en_US);
    }
    if (interface && IsElementalProcedure(*interface)) {
      // There's no explicit constraint or "shall" that we can find in the
      // standard for this check, but it seems to be implied in multiple
      // sites, and ELEMENTAL non-intrinsic actual arguments *are*
      // explicitly forbidden.  But we allow "PROCEDURE(SIN)::dummy"
      // because it is explicitly legal to *pass* the specific intrinsic
      // function SIN as an actual argument.
      if (interface->attrs().test(Attr::INTRINSIC)) {
        Warn(common::UsageWarning::Portability,
            "A dummy procedure should not have an ELEMENTAL intrinsic as its interface"_port_en_US);
      } else {
        messages_.Say("A dummy procedure may not be ELEMENTAL"_err_en_US);
      }
    }
  } else if (IsPointer(symbol)) {
    CheckPointerInitialization(symbol);
    if (interface) {
      if (interface->attrs().test(Attr::INTRINSIC)) {
        auto intrinsic{context_.intrinsics().IsSpecificIntrinsicFunction(
            interface->name().ToString())};
        if (!intrinsic || intrinsic->isRestrictedSpecific) { // C1515
          messages_.Say(
              "Intrinsic procedure '%s' is not an unrestricted specific "
              "intrinsic permitted for use as the definition of the interface "
              "to procedure pointer '%s'"_err_en_US,
              interface->name(), symbol.name());
        } else if (IsElementalProcedure(*interface)) {
          Warn(common::UsageWarning::Portability,
              "Procedure pointer '%s' should not have an ELEMENTAL intrinsic as its interface"_port_en_US,
              symbol.name()); // C1517
        }
      } else if (IsElementalProcedure(*interface)) {
        messages_.Say("Procedure pointer '%s' may not be ELEMENTAL"_err_en_US,
            symbol.name()); // C1517
      }
    }
    if (symbol.owner().IsDerivedType()) {
      CheckPassArg(symbol, interface, details);
    }
  } else if (symbol.owner().IsDerivedType()) {
    const auto &name{symbol.name()};
    messages_.Say(name,
        "Procedure component '%s' must have POINTER attribute"_err_en_US, name);
  }
  CheckExternal(symbol);
}

// When a module subprogram has the MODULE prefix the following must match
// with the corresponding separate module procedure interface body:
// - C1549: characteristics and dummy argument names
// - C1550: binding label
// - C1551: NON_RECURSIVE prefix
class SubprogramMatchHelper {
public:
  explicit SubprogramMatchHelper(CheckHelper &checkHelper)
      : checkHelper{checkHelper} {}

  void Check(const Symbol &, const Symbol &);

private:
  SemanticsContext &context() { return checkHelper.context(); }
  void CheckDummyArg(const Symbol &, const Symbol &, const DummyArgument &,
      const DummyArgument &);
  void CheckDummyDataObject(const Symbol &, const Symbol &,
      const DummyDataObject &, const DummyDataObject &);
  void CheckDummyProcedure(const Symbol &, const Symbol &,
      const DummyProcedure &, const DummyProcedure &);
  bool CheckSameIntent(
      const Symbol &, const Symbol &, common::Intent, common::Intent);
  template <typename... A>
  void Say(
      const Symbol &, const Symbol &, parser::MessageFixedText &&, A &&...);
  template <typename ATTRS>
  bool CheckSameAttrs(const Symbol &, const Symbol &, ATTRS, ATTRS);
  bool ShapesAreCompatible(const DummyDataObject &, const DummyDataObject &);
  evaluate::Shape FoldShape(const evaluate::Shape &);
  std::optional<evaluate::Shape> FoldShape(
      const std::optional<evaluate::Shape> &shape) {
    if (shape) {
      return FoldShape(*shape);
    }
    return std::nullopt;
  }
  std::string AsFortran(DummyDataObject::Attr attr) {
    return parser::ToUpperCaseLetters(DummyDataObject::EnumToString(attr));
  }
  std::string AsFortran(DummyProcedure::Attr attr) {
    return parser::ToUpperCaseLetters(DummyProcedure::EnumToString(attr));
  }

  CheckHelper &checkHelper;
};

// 15.6.2.6 para 3 - can the result of an ENTRY differ from its function?
bool CheckHelper::IsResultOkToDiffer(const FunctionResult &result) {
  if (result.attrs.test(FunctionResult::Attr::Allocatable) ||
      result.attrs.test(FunctionResult::Attr::Pointer)) {
    return false;
  }
  const auto *typeAndShape{result.GetTypeAndShape()};
  if (!typeAndShape || typeAndShape->Rank() != 0) {
    return false;
  }
  auto category{typeAndShape->type().category()};
  if (category == TypeCategory::Character ||
      category == TypeCategory::Derived) {
    return false;
  }
  int kind{typeAndShape->type().kind()};
  return kind == context_.GetDefaultKind(category) ||
      (category == TypeCategory::Real &&
          kind == context_.doublePrecisionKind());
}

void CheckHelper::CheckSubprogram(
    const Symbol &symbol, const SubprogramDetails &details) {
  // Evaluate a procedure definition's characteristics to flush out
  // any errors that analysis might expose, in case this subprogram hasn't
  // had any calls in this compilation unit that would have validated them.
  if (!context_.HasError(symbol) && !details.isDummy() &&
      !details.isInterface() && !details.stmtFunction()) {
    if (!Procedure::Characterize(symbol, foldingContext_)) {
      context_.SetError(symbol);
    }
  }
  if (const Symbol *iface{FindSeparateModuleSubprogramInterface(&symbol)}) {
    SubprogramMatchHelper{*this}.Check(symbol, *iface);
  }
  if (const Scope *entryScope{details.entryScope()}) {
    // ENTRY F'2023 15.6.2.6
    std::optional<parser::MessageFixedText> error;
    const Symbol *subprogram{entryScope->symbol()};
    const SubprogramDetails *subprogramDetails{nullptr};
    if (subprogram) {
      subprogramDetails = subprogram->detailsIf<SubprogramDetails>();
    }
    if (!(entryScope->parent().IsGlobal() || entryScope->parent().IsModule() ||
            entryScope->parent().IsSubmodule())) {
      error = "ENTRY may not appear in an internal subprogram"_err_en_US;
    } else if (subprogramDetails && details.isFunction() &&
        subprogramDetails->isFunction() &&
        !context_.HasError(details.result()) &&
        !context_.HasError(subprogramDetails->result())) {
      auto result{FunctionResult::Characterize(
          details.result(), context_.foldingContext())};
      auto subpResult{FunctionResult::Characterize(
          subprogramDetails->result(), context_.foldingContext())};
      if (result && subpResult && *result != *subpResult &&
          (!IsResultOkToDiffer(*result) || !IsResultOkToDiffer(*subpResult))) {
        error =
            "Result of ENTRY is not compatible with result of containing function"_err_en_US;
      }
    }
    if (error) {
      if (auto *msg{messages_.Say(symbol.name(), *error)}) {
        if (subprogram) {
          msg->Attach(subprogram->name(), "Containing subprogram"_en_US);
        }
      }
    }
  }
  if (details.isFunction() &&
      details.result().name() != symbol.name()) { // F'2023 C1569 & C1583
    if (auto iter{symbol.owner().find(details.result().name())};
        iter != symbol.owner().end()) {
      const Symbol &resNameSym{*iter->second};
      if (const auto *resNameSubp{resNameSym.detailsIf<SubprogramDetails>()}) {
        if (const Scope * resNameEntryScope{resNameSubp->entryScope()}) {
          const Scope *myScope{
              details.entryScope() ? details.entryScope() : symbol.scope()};
          if (resNameEntryScope == myScope) {
            if (auto *msg{messages_.Say(symbol.name(),
                    "Explicit RESULT('%s') of function '%s' cannot have the same name as a distinct ENTRY into the same scope"_err_en_US,
                    details.result().name(), symbol.name())}) {
              msg->Attach(
                  resNameSym.name(), "ENTRY with conflicting name"_en_US);
            }
          }
        }
      }
    }
  }
  if (const MaybeExpr & stmtFunction{details.stmtFunction()}) {
    if (auto msg{evaluate::CheckStatementFunction(
            symbol, *stmtFunction, context_.foldingContext())}) {
      SayWithDeclaration(symbol, std::move(*msg));
    } else if (IsPointer(symbol)) {
      SayWithDeclaration(symbol,
          "A statement function must not have the POINTER attribute"_err_en_US);
    } else if (details.result().flags().test(Symbol::Flag::Implicit)) {
      // 15.6.4 p2 weird requirement
      if (const Symbol *
          host{symbol.owner().parent().FindSymbol(symbol.name())}) {
        evaluate::AttachDeclaration(
            Warn(common::LanguageFeature::StatementFunctionExtensions,
                symbol.name(),
                "An implicitly typed statement function should not appear when the same symbol is available in its host scope"_port_en_US),
            *host);
      }
    }
    if (GetProgramUnitOrBlockConstructContaining(symbol).kind() ==
        Scope::Kind::BlockConstruct) { // C1107
      messages_.Say(symbol.name(),
          "A statement function definition may not appear in a BLOCK construct"_err_en_US);
    }
  }
  if (IsElementalProcedure(symbol)) {
    // See comment on the similar check in CheckProcEntity()
    if (details.isDummy()) {
      messages_.Say("A dummy procedure may not be ELEMENTAL"_err_en_US);
    } else {
      for (const Symbol *dummy : details.dummyArgs()) {
        if (!dummy) { // C15100
          messages_.Say(
              "An ELEMENTAL subroutine may not have an alternate return dummy argument"_err_en_US);
        }
      }
    }
  }
  if (details.isInterface()) {
    if (!details.isDummy() && details.isFunction() &&
        IsAssumedLengthCharacter(details.result())) { // C721
      messages_.Say(details.result().name(),
          "A function interface may not declare an assumed-length CHARACTER(*) result"_err_en_US);
    }
    if (symbol.attrs().test(Attr::ABSTRACT) &&
        (symbol.name() == "integer" || symbol.name() == "unsigned" ||
            symbol.name() == "real" || symbol.name() == "complex" ||
            symbol.name() == "character" ||
            symbol.name() == "logical")) { // F'2023 C1503
      messages_.Say(
          "An ABSTRACT interface may not have the same name as an intrinsic type"_err_en_US);
    }
  }
  CheckExternal(symbol);
  CheckModuleProcedureDef(symbol);
  auto cudaAttrs{details.cudaSubprogramAttrs()};
  if (cudaAttrs &&
      (*cudaAttrs == common::CUDASubprogramAttrs::Global ||
          *cudaAttrs == common::CUDASubprogramAttrs::Grid_Global) &&
      details.isFunction()) {
    messages_.Say(symbol.name(),
        "A function may not have ATTRIBUTES(GLOBAL) or ATTRIBUTES(GRID_GLOBAL)"_err_en_US);
  }
  if (cudaAttrs &&
      (*cudaAttrs == common::CUDASubprogramAttrs::Global ||
          *cudaAttrs == common::CUDASubprogramAttrs::Grid_Global) &&
      symbol.attrs().HasAny({Attr::RECURSIVE, Attr::PURE, Attr::ELEMENTAL})) {
    messages_.Say(symbol.name(),
        "A kernel subprogram may not be RECURSIVE, PURE, or ELEMENTAL"_err_en_US);
  }
  if (cudaAttrs && *cudaAttrs != common::CUDASubprogramAttrs::Host) {
    // CUDA device subprogram checks
    if (ClassifyProcedure(symbol) == ProcedureDefinitionClass::Internal) {
      messages_.Say(symbol.name(),
          "A device subprogram may not be an internal subprogram"_err_en_US);
    }
  }
  if ((!details.cudaLaunchBounds().empty() ||
          !details.cudaClusterDims().empty()) &&
      !(cudaAttrs &&
          (*cudaAttrs == common::CUDASubprogramAttrs::Global ||
              *cudaAttrs == common::CUDASubprogramAttrs::Grid_Global))) {
    messages_.Say(symbol.name(),
        "A subroutine may not have LAUNCH_BOUNDS() or CLUSTER_DIMS() unless it has ATTRIBUTES(GLOBAL) or ATTRIBUTES(GRID_GLOBAL)"_err_en_US);
  }
  if (!IsStmtFunction(symbol)) {
    if (const Scope * outerDevice{FindCUDADeviceContext(&symbol.owner())};
        outerDevice && outerDevice->symbol()) {
      if (auto *msg{messages_.Say(symbol.name(),
              "'%s' may not be an internal procedure of CUDA device subprogram '%s'"_err_en_US,
              symbol.name(), outerDevice->symbol()->name())}) {
        msg->Attach(outerDevice->symbol()->name(),
            "Containing CUDA device subprogram"_en_US);
      }
    }
  }
}

void CheckHelper::CheckExternal(const Symbol &symbol) {
  if (IsExternal(symbol)) {
    std::string interfaceName{symbol.name().ToString()};
    if (const auto *bind{symbol.GetBindName()}) {
      interfaceName = *bind;
    }
    if (const Symbol * global{FindGlobal(symbol)};
        global && global != &symbol) {
      std::string definitionName{global->name().ToString()};
      if (const auto *bind{global->GetBindName()}) {
        definitionName = *bind;
      }
      if (interfaceName == definitionName) {
        parser::Message *msg{nullptr};
        if (!IsProcedure(*global)) {
          if ((symbol.flags().test(Symbol::Flag::Function) ||
                  symbol.flags().test(Symbol::Flag::Subroutine))) {
            msg = Warn(common::UsageWarning::ExternalNameConflict,
                "The global entity '%s' corresponding to the local procedure '%s' is not a callable subprogram"_warn_en_US,
                global->name(), symbol.name());
          }
        } else if (auto chars{Characterize(symbol)}) {
          if (auto globalChars{Characterize(*global)}) {
            if (chars->HasExplicitInterface()) {
              std::string whyNot;
              if (!chars->IsCompatibleWith(*globalChars,
                      /*ignoreImplicitVsExplicit=*/false, &whyNot)) {
                msg = Warn(common::UsageWarning::ExternalInterfaceMismatch,
                    "The global subprogram '%s' is not compatible with its local procedure declaration (%s)"_warn_en_US,
                    global->name(), whyNot);
              }
            } else if (!globalChars->CanBeCalledViaImplicitInterface()) {
              // TODO: This should be a hard error if the procedure has
              // actually been called (as opposed to just being used as a
              // procedure pointer target or passed as an actual argument).
              msg = Warn(common::UsageWarning::ExternalInterfaceMismatch,
                  "The global subprogram '%s' should not be referenced via the implicit interface '%s'"_warn_en_US,
                  global->name(), symbol.name());
            }
          }
        }
        if (msg) {
          if (msg->IsFatal()) {
            context_.SetError(symbol);
          }
          evaluate::AttachDeclaration(msg, *global);
          evaluate::AttachDeclaration(msg, symbol);
        }
      }
    } else if (auto iter{externalNames_.find(interfaceName)};
               iter != externalNames_.end()) {
      const Symbol &previous{*iter->second};
      if (auto chars{Characterize(symbol)}) {
        if (auto previousChars{Characterize(previous)}) {
          std::string whyNot;
          if (!chars->IsCompatibleWith(*previousChars,
                  /*ignoreImplicitVsExplicit=*/true, &whyNot)) {
            if (auto *msg{Warn(common::UsageWarning::ExternalInterfaceMismatch,
                    "The external interface '%s' is not compatible with an earlier definition (%s)"_warn_en_US,
                    symbol.name(), whyNot)}) {
              evaluate::AttachDeclaration(msg, previous);
              evaluate::AttachDeclaration(msg, symbol);
            }
          }
        }
      }
    } else {
      externalNames_.emplace(interfaceName, symbol);
    }
  }
}

void CheckHelper::CheckDerivedType(
    const Symbol &derivedType, const DerivedTypeDetails &details) {
  if (details.isForwardReferenced() && !context_.HasError(derivedType)) {
    messages_.Say("The derived type '%s' has not been defined"_err_en_US,
        derivedType.name());
  }
  const Scope *scope{derivedType.scope()};
  if (!scope) {
    CHECK(details.isForwardReferenced());
    return;
  }
  CHECK(scope->symbol() == &derivedType);
  CHECK(scope->IsDerivedType());
  if (derivedType.attrs().test(Attr::ABSTRACT) && // C734
      (derivedType.attrs().test(Attr::BIND_C) || details.sequence())) {
    messages_.Say("An ABSTRACT derived type must be extensible"_err_en_US);
  }
  if (const DeclTypeSpec *parent{FindParentTypeSpec(derivedType)}) {
    const DerivedTypeSpec *parentDerived{parent->AsDerived()};
    if (!IsExtensibleType(parentDerived)) { // C705
      messages_.Say("The parent type is not extensible"_err_en_US);
    }
    if (!derivedType.attrs().test(Attr::ABSTRACT) && parentDerived &&
        parentDerived->typeSymbol().attrs().test(Attr::ABSTRACT)) {
      ScopeComponentIterator components{*parentDerived};
      for (const Symbol &component : components) {
        if (component.attrs().test(Attr::DEFERRED)) {
          if (scope->FindComponent(component.name()) == &component) {
            SayWithDeclaration(component,
                "Non-ABSTRACT extension of ABSTRACT derived type '%s' lacks a binding for DEFERRED procedure '%s'"_err_en_US,
                parentDerived->typeSymbol().name(), component.name());
          }
        }
      }
    }
    DerivedTypeSpec derived{derivedType.name(), derivedType};
    derived.set_scope(*scope);
    if (FindCoarrayUltimateComponent(derived) && // C736
        !(parentDerived && FindCoarrayUltimateComponent(*parentDerived))) {
      messages_.Say(
          "Type '%s' has a coarray ultimate component so the type at the base "
          "of its type extension chain ('%s') must be a type that has a "
          "coarray ultimate component"_err_en_US,
          derivedType.name(), scope->GetDerivedTypeBase().GetSymbol()->name());
    }
    if (FindEventOrLockPotentialComponent(derived) && // C737
        !(FindEventOrLockPotentialComponent(*parentDerived) ||
            IsEventTypeOrLockType(parentDerived))) {
      messages_.Say(
          "Type '%s' has an EVENT_TYPE or LOCK_TYPE component, so the type "
          "at the base of its type extension chain ('%s') must either have an "
          "EVENT_TYPE or LOCK_TYPE component, or be EVENT_TYPE or "
          "LOCK_TYPE"_err_en_US,
          derivedType.name(), scope->GetDerivedTypeBase().GetSymbol()->name());
    }
  }
  if (HasIntrinsicTypeName(derivedType)) { // C729
    messages_.Say("A derived type name cannot be the name of an intrinsic"
                  " type"_err_en_US);
  }
  std::map<SourceName, SymbolRef> previous;
  for (const auto &pair : details.finals()) {
    SourceName source{pair.first};
    const Symbol &ref{*pair.second};
    if (CheckFinal(ref, source, derivedType) &&
        std::all_of(previous.begin(), previous.end(),
            [&](std::pair<SourceName, SymbolRef> prev) {
              return CheckDistinguishableFinals(
                  ref, source, *prev.second, prev.first, derivedType);
            })) {
      previous.emplace(source, ref);
    }
  }
}

// C786
bool CheckHelper::CheckFinal(
    const Symbol &subroutine, SourceName finalName, const Symbol &derivedType) {
  if (!IsModuleProcedure(subroutine)) {
    SayWithDeclaration(subroutine, finalName,
        "FINAL subroutine '%s' of derived type '%s' must be a module procedure"_err_en_US,
        subroutine.name(), derivedType.name());
    return false;
  }
  const Procedure *proc{Characterize(subroutine)};
  if (!proc) {
    return false; // error recovery
  }
  if (!proc->IsSubroutine()) {
    SayWithDeclaration(subroutine, finalName,
        "FINAL subroutine '%s' of derived type '%s' must be a subroutine"_err_en_US,
        subroutine.name(), derivedType.name());
    return false;
  }
  if (proc->dummyArguments.size() != 1) {
    SayWithDeclaration(subroutine, finalName,
        "FINAL subroutine '%s' of derived type '%s' must have a single dummy argument"_err_en_US,
        subroutine.name(), derivedType.name());
    return false;
  }
  const auto &arg{proc->dummyArguments[0]};
  const Symbol *errSym{&subroutine};
  if (const auto *details{subroutine.detailsIf<SubprogramDetails>()}) {
    if (!details->dummyArgs().empty()) {
      if (const Symbol *argSym{details->dummyArgs()[0]}) {
        errSym = argSym;
      }
    }
  }
  const auto *ddo{std::get_if<DummyDataObject>(&arg.u)};
  if (!ddo) {
    SayWithDeclaration(subroutine, finalName,
        "FINAL subroutine '%s' of derived type '%s' must have a single dummy argument that is a data object"_err_en_US,
        subroutine.name(), derivedType.name());
    return false;
  }
  bool ok{true};
  if (arg.IsOptional()) {
    SayWithDeclaration(*errSym, finalName,
        "FINAL subroutine '%s' of derived type '%s' must not have an OPTIONAL dummy argument"_err_en_US,
        subroutine.name(), derivedType.name());
    ok = false;
  }
  if (ddo->attrs.test(DummyDataObject::Attr::Allocatable)) {
    SayWithDeclaration(*errSym, finalName,
        "FINAL subroutine '%s' of derived type '%s' must not have an ALLOCATABLE dummy argument"_err_en_US,
        subroutine.name(), derivedType.name());
    ok = false;
  }
  if (ddo->attrs.test(DummyDataObject::Attr::Pointer)) {
    SayWithDeclaration(*errSym, finalName,
        "FINAL subroutine '%s' of derived type '%s' must not have a POINTER dummy argument"_err_en_US,
        subroutine.name(), derivedType.name());
    ok = false;
  }
  if (ddo->intent == common::Intent::Out) {
    SayWithDeclaration(*errSym, finalName,
        "FINAL subroutine '%s' of derived type '%s' must not have a dummy argument with INTENT(OUT)"_err_en_US,
        subroutine.name(), derivedType.name());
    ok = false;
  }
  if (ddo->attrs.test(DummyDataObject::Attr::Value)) {
    SayWithDeclaration(*errSym, finalName,
        "FINAL subroutine '%s' of derived type '%s' must not have a dummy argument with the VALUE attribute"_err_en_US,
        subroutine.name(), derivedType.name());
    ok = false;
  }
  if (ddo->type.corank() > 0) {
    SayWithDeclaration(*errSym, finalName,
        "FINAL subroutine '%s' of derived type '%s' must not have a coarray dummy argument"_err_en_US,
        subroutine.name(), derivedType.name());
    ok = false;
  }
  if (ddo->type.type().IsPolymorphic()) {
    SayWithDeclaration(*errSym, finalName,
        "FINAL subroutine '%s' of derived type '%s' must not have a polymorphic dummy argument"_err_en_US,
        subroutine.name(), derivedType.name());
    ok = false;
  } else if (ddo->type.type().category() != TypeCategory::Derived ||
      &ddo->type.type().GetDerivedTypeSpec().typeSymbol() != &derivedType) {
    SayWithDeclaration(*errSym, finalName,
        "FINAL subroutine '%s' of derived type '%s' must have a TYPE(%s) dummy argument"_err_en_US,
        subroutine.name(), derivedType.name(), derivedType.name());
    ok = false;
  } else { // check that all LEN type parameters are assumed
    for (auto ref : OrderParameterDeclarations(derivedType)) {
      if (IsLenTypeParameter(*ref)) {
        const auto *value{
            ddo->type.type().GetDerivedTypeSpec().FindParameter(ref->name())};
        if (!value || !value->isAssumed()) {
          SayWithDeclaration(*errSym, finalName,
              "FINAL subroutine '%s' of derived type '%s' must have a dummy argument with an assumed LEN type parameter '%s=*'"_err_en_US,
              subroutine.name(), derivedType.name(), ref->name());
          ok = false;
        }
      }
    }
  }
  return ok;
}

bool CheckHelper::CheckDistinguishableFinals(const Symbol &f1,
    SourceName f1Name, const Symbol &f2, SourceName f2Name,
    const Symbol &derivedType) {
  const Procedure *p1{Characterize(f1)};
  const Procedure *p2{Characterize(f2)};
  if (p1 && p2) {
    if (characteristics::Distinguishable(context_.languageFeatures(), *p1, *p2)
            .value_or(false)) {
      return true;
    }
    if (auto *msg{messages_.Say(f1Name,
            "FINAL subroutines '%s' and '%s' of derived type '%s' cannot be distinguished by rank or KIND type parameter value"_err_en_US,
            f1Name, f2Name, derivedType.name())}) {
      msg->Attach(f2Name, "FINAL declaration of '%s'"_en_US, f2.name())
          .Attach(f1.name(), "Definition of '%s'"_en_US, f1Name)
          .Attach(f2.name(), "Definition of '%s'"_en_US, f2Name);
    }
  }
  return false;
}

void CheckHelper::CheckHostAssoc(
    const Symbol &symbol, const HostAssocDetails &details) {
  const Symbol &hostSymbol{details.symbol()};
  if (hostSymbol.test(Symbol::Flag::ImplicitOrError)) {
    if (details.implicitOrSpecExprError) {
      messages_.Say("Implicitly typed local entity '%s' not allowed in"
                    " specification expression"_err_en_US,
          symbol.name());
    } else if (details.implicitOrExplicitTypeError) {
      messages_.Say(
          "No explicit type declared for '%s'"_err_en_US, symbol.name());
    }
  }
}

void CheckHelper::CheckGeneric(
    const Symbol &symbol, const GenericDetails &details) {
  CheckSpecifics(symbol, details);
  common::visit(common::visitors{
                    [&](const common::DefinedIo &io) {
                      CheckDefinedIoProc(symbol, details, io);
                    },
                    [&](const GenericKind::OtherKind &other) {
                      if (other == GenericKind::OtherKind::Name) {
                        CheckGenericVsIntrinsic(symbol, details);
                      }
                    },
                    [](const auto &) {},
                },
      details.kind().u);
  // Ensure that shadowed symbols are checked
  if (details.specific()) {
    Check(*details.specific());
  }
  if (details.derivedType()) {
    Check(*details.derivedType());
  }
}

// Check that the specifics of this generic are distinguishable from each other
void CheckHelper::CollectSpecifics(DistinguishabilityHelper &helper,
    const Symbol &generic, const GenericDetails &details) {
  GenericKind kind{details.kind()};
  for (const Symbol &specific : details.specificProcs()) {
    if (specific.attrs().test(Attr::ABSTRACT)) {
      if (auto *msg{messages_.Say(generic.name(),
              "Generic interface '%s' must not use abstract interface '%s' as a specific procedure"_err_en_US,
              generic.name(), specific.name())}) {
        msg->Attach(
            specific.name(), "Definition of '%s'"_en_US, specific.name());
      }
      continue;
    }
    if (specific.attrs().test(Attr::INTRINSIC)) {
      // GNU Fortran allows INTRINSIC procedures in generics.
      auto intrinsic{context_.intrinsics().IsSpecificIntrinsicFunction(
          specific.name().ToString())};
      if (intrinsic && !intrinsic->isRestrictedSpecific) {
        if (auto *msg{Warn(common::LanguageFeature::IntrinsicAsSpecific,
                specific.name(),
                "Specific procedure '%s' of generic interface '%s' should not be INTRINSIC"_port_en_US,
                specific.name(), generic.name())}) {
          msg->Attach(
              generic.name(), "Definition of '%s'"_en_US, generic.name());
        }
      } else {
        if (auto *msg{Warn(common::LanguageFeature::IntrinsicAsSpecific,
                specific.name(),
                "Procedure '%s' of generic interface '%s' is INTRINSIC but not an unrestricted specific intrinsic function"_port_en_US,
                specific.name(), generic.name())}) {
          msg->Attach(
              generic.name(), "Definition of '%s'"_en_US, generic.name());
        }
        continue;
      }
    }
    if (IsStmtFunction(specific)) {
      if (auto *msg{messages_.Say(specific.name(),
              "Specific procedure '%s' of generic interface '%s' may not be a statement function"_err_en_US,
              specific.name(), generic.name())}) {
        msg->Attach(generic.name(), "Definition of '%s'"_en_US, generic.name());
      }
      continue;
    }
    if (const Procedure *procedure{Characterize(specific)}) {
      if (procedure->HasExplicitInterface()) {
        helper.Add(generic, kind, specific, *procedure);
      } else {
        if (auto *msg{messages_.Say(specific.name(),
                "Specific procedure '%s' of generic interface '%s' must have an explicit interface"_err_en_US,
                specific.name(), generic.name())}) {
          msg->Attach(
              generic.name(), "Definition of '%s'"_en_US, generic.name());
        }
      }
    }
  }
  if (const Scope * parent{generic.owner().GetDerivedTypeParent()}) {
    if (const Symbol * inherited{parent->FindComponent(generic.name())}) {
      if (IsAccessible(*inherited, generic.owner().parent())) {
        if (const auto *details{inherited->detailsIf<GenericDetails>()}) {
          // Include specifics of inherited generic of the same name, too
          CollectSpecifics(helper, *inherited, *details);
        }
      }
    }
  }
}

void CheckHelper::CheckSpecifics(
    const Symbol &generic, const GenericDetails &details) {
  DistinguishabilityHelper helper{context_};
  CollectSpecifics(helper, generic, details);
  helper.Check(generic.owner());
}

static bool CUDAHostDeviceDiffer(
    const Procedure &proc, const DummyDataObject &arg) {
  auto procCUDA{
      proc.cudaSubprogramAttrs.value_or(common::CUDASubprogramAttrs::Host)};
  bool procIsHostOnly{procCUDA == common::CUDASubprogramAttrs::Host};
  bool procIsDeviceOnly{
      !procIsHostOnly && procCUDA != common::CUDASubprogramAttrs::HostDevice};
  const auto &argCUDA{arg.cudaDataAttr};
  bool argIsHostOnly{!argCUDA || *argCUDA == common::CUDADataAttr::Pinned};
  bool argIsDeviceOnly{(!argCUDA && procIsDeviceOnly) ||
      (argCUDA &&
          (*argCUDA != common::CUDADataAttr::Managed &&
              *argCUDA != common::CUDADataAttr::Pinned &&
              *argCUDA != common::CUDADataAttr::Unified))};
  return (procIsHostOnly && argIsDeviceOnly) ||
      (procIsDeviceOnly && argIsHostOnly);
}

static bool ConflictsWithIntrinsicAssignment(const Procedure &proc) {
  const auto &lhsData{std::get<DummyDataObject>(proc.dummyArguments[0].u)};
  const auto &lhsTnS{lhsData.type};
  const auto &rhsData{std::get<DummyDataObject>(proc.dummyArguments[1].u)};
  const auto &rhsTnS{rhsData.type};
  return !CUDAHostDeviceDiffer(proc, lhsData) &&
      !CUDAHostDeviceDiffer(proc, rhsData) &&
      Tristate::No ==
      IsDefinedAssignment(
          lhsTnS.type(), lhsTnS.Rank(), rhsTnS.type(), rhsTnS.Rank());
}

static bool ConflictsWithIntrinsicOperator(
    const GenericKind &kind, const Procedure &proc, SemanticsContext &context) {
  if (!kind.IsIntrinsicOperator()) {
    return false;
  }
  const auto &arg0Data{std::get<DummyDataObject>(proc.dummyArguments[0].u)};
  if (CUDAHostDeviceDiffer(proc, arg0Data)) {
    return false;
  }
  const auto &arg0TnS{arg0Data.type};
  auto type0{arg0TnS.type()};
  if (proc.dummyArguments.size() == 1) { // unary
    return common::visit(
        common::visitors{
            [&](common::NumericOperator) { return IsIntrinsicNumeric(type0); },
            [&](common::LogicalOperator) { return IsIntrinsicLogical(type0); },
            [](const auto &) -> bool { DIE("bad generic kind"); },
        },
        kind.u);
  } else { // binary
    int rank0{arg0TnS.Rank()};
    const auto &arg1Data{std::get<DummyDataObject>(proc.dummyArguments[1].u)};
    if (CUDAHostDeviceDiffer(proc, arg1Data)) {
      return false;
    }
    const auto &arg1TnS{arg1Data.type};
    auto type1{arg1TnS.type()};
    int rank1{arg1TnS.Rank()};
    return common::visit(
        common::visitors{
            [&](common::NumericOperator) {
              return IsIntrinsicNumeric(type0, rank0, type1, rank1);
            },
            [&](common::LogicalOperator) {
              return IsIntrinsicLogical(type0, rank0, type1, rank1);
            },
            [&](common::RelationalOperator opr) {
              return IsIntrinsicRelational(opr, type0, rank0, type1, rank1);
            },
            [&](GenericKind::OtherKind x) {
              CHECK(x == GenericKind::OtherKind::Concat);
              return IsIntrinsicConcat(type0, rank0, type1, rank1);
            },
            [](const auto &) -> bool { DIE("bad generic kind"); },
        },
        kind.u);
  }
}

// Check if this procedure can be used for defined operators (see 15.4.3.4.2).
bool CheckHelper::CheckDefinedOperator(SourceName opName, GenericKind kind,
    const Symbol &specific, const Procedure &proc) {
  if (context_.HasError(specific)) {
    return false;
  }
  std::optional<parser::MessageFixedText> msg;
  auto checkDefinedOperatorArgs{
      [&](SourceName opName, const Symbol &specific, const Procedure &proc) {
        bool arg0Defined{CheckDefinedOperatorArg(opName, specific, proc, 0)};
        bool arg1Defined{CheckDefinedOperatorArg(opName, specific, proc, 1)};
        return arg0Defined && arg1Defined;
      }};
  if (specific.attrs().test(Attr::NOPASS)) { // C774
    msg = "%s procedure '%s' may not have NOPASS attribute"_err_en_US;
  } else if (!proc.functionResult.has_value()) {
    msg = "%s procedure '%s' must be a function"_err_en_US;
  } else if (proc.functionResult->IsAssumedLengthCharacter()) {
    const auto *subpDetails{specific.detailsIf<SubprogramDetails>()};
    if (subpDetails && !subpDetails->isDummy() && subpDetails->isInterface()) {
      // Error is caught by more general test for interfaces with
      // assumed-length character function results
      return true;
    }
    msg = "%s function '%s' may not have assumed-length CHARACTER(*)"
          " result"_err_en_US;
  } else if (auto m{CheckNumberOfArgs(kind, proc.dummyArguments.size())}) {
    if (m->IsFatal()) {
      msg = *m;
    } else {
      evaluate::AttachDeclaration(
          Warn(common::UsageWarning::DefinedOperatorArgs, specific.name(),
              std::move(*m), MakeOpName(opName), specific.name()),
          specific);
      return true;
    }
  } else if (!checkDefinedOperatorArgs(opName, specific, proc)) {
    return false; // error was reported
  } else if (ConflictsWithIntrinsicOperator(kind, proc, context_)) {
    msg = "%s function '%s' conflicts with intrinsic operator"_err_en_US;
  }
  if (msg) {
    SayWithDeclaration(
        specific, std::move(*msg), MakeOpName(opName), specific.name());
    context_.SetError(specific);
    return false;
  }
  return true;
}

// If the number of arguments is wrong for this intrinsic operator, return
// false and return the error message in msg.
std::optional<parser::MessageFixedText> CheckHelper::CheckNumberOfArgs(
    const GenericKind &kind, std::size_t nargs) {
  if (!kind.IsIntrinsicOperator()) {
    if (nargs < 1 || nargs > 2) {
      if (context_.ShouldWarn(common::UsageWarning::DefinedOperatorArgs)) {
        return "%s function '%s' should have 1 or 2 dummy arguments"_warn_en_US;
      }
    }
    return std::nullopt;
  }
  std::size_t min{2}, max{2}; // allowed number of args; default is binary
  common::visit(common::visitors{
                    [&](const common::NumericOperator &x) {
                      if (x == common::NumericOperator::Add ||
                          x == common::NumericOperator::Subtract) {
                        min = 1; // + and - are unary or binary
                      }
                    },
                    [&](const common::LogicalOperator &x) {
                      if (x == common::LogicalOperator::Not) {
                        min = 1; // .NOT. is unary
                        max = 1;
                      }
                    },
                    [](const common::RelationalOperator &) {
                      // all are binary
                    },
                    [](const GenericKind::OtherKind &x) {
                      CHECK(x == GenericKind::OtherKind::Concat);
                    },
                    [](const auto &) { DIE("expected intrinsic operator"); },
                },
      kind.u);
  if (nargs >= min && nargs <= max) {
    return std::nullopt;
  } else if (max == 1) {
    return "%s function '%s' must have one dummy argument"_err_en_US;
  } else if (min == 2) {
    return "%s function '%s' must have two dummy arguments"_err_en_US;
  } else {
    return "%s function '%s' must have one or two dummy arguments"_err_en_US;
  }
}

bool CheckHelper::CheckDefinedOperatorArg(const SourceName &opName,
    const Symbol &symbol, const Procedure &proc, std::size_t pos) {
  if (pos >= proc.dummyArguments.size()) {
    return true;
  }
  auto &arg{proc.dummyArguments.at(pos)};
  std::optional<parser::MessageFixedText> msg;
  if (arg.IsOptional()) {
    msg =
        "In %s function '%s', dummy argument '%s' may not be OPTIONAL"_err_en_US;
  } else if (const auto *dataObject{std::get_if<DummyDataObject>(&arg.u)};
             dataObject == nullptr) {
    msg =
        "In %s function '%s', dummy argument '%s' must be a data object"_err_en_US;
  } else if (dataObject->intent == common::Intent::Out) {
    msg =
        "In %s function '%s', dummy argument '%s' may not be INTENT(OUT)"_err_en_US;
  } else if (dataObject->intent != common::Intent::In &&
      !dataObject->attrs.test(DummyDataObject::Attr::Value)) {
    evaluate::AttachDeclaration(
        Warn(common::UsageWarning::DefinedOperatorArgs,
            "In %s function '%s', dummy argument '%s' should have INTENT(IN) or VALUE attribute"_warn_en_US,
            parser::ToUpperCaseLetters(opName.ToString()), symbol.name(),
            arg.name),
        symbol);
    return true;
  }
  if (msg) {
    SayWithDeclaration(symbol, std::move(*msg),
        parser::ToUpperCaseLetters(opName.ToString()), symbol.name(), arg.name);
    return false;
  }
  return true;
}

// Check if this procedure can be used for defined assignment (see 15.4.3.4.3).
bool CheckHelper::CheckDefinedAssignment(
    const Symbol &specific, const Procedure &proc) {
  if (context_.HasError(specific)) {
    return false;
  }
  std::optional<parser::MessageFixedText> msg;
  if (specific.attrs().test(Attr::NOPASS)) { // C774
    msg = "Defined assignment procedure '%s' may not have"
          " NOPASS attribute"_err_en_US;
  } else if (!proc.IsSubroutine()) {
    msg = "Defined assignment procedure '%s' must be a subroutine"_err_en_US;
  } else if (proc.dummyArguments.size() != 2) {
    msg = "Defined assignment subroutine '%s' must have"
          " two dummy arguments"_err_en_US;
  } else {
    // Check both arguments even if the first has an error.
    bool ok0{CheckDefinedAssignmentArg(specific, proc.dummyArguments[0], 0)};
    bool ok1{CheckDefinedAssignmentArg(specific, proc.dummyArguments[1], 1)};
    if (!(ok0 && ok1)) {
      return false; // error was reported
    } else if (ConflictsWithIntrinsicAssignment(proc)) {
      msg =
          "Defined assignment subroutine '%s' conflicts with intrinsic assignment"_err_en_US;
    } else {
      return true; // OK
    }
  }
  SayWithDeclaration(specific, std::move(msg.value()), specific.name());
  context_.SetError(specific);
  return false;
}

bool CheckHelper::CheckDefinedAssignmentArg(
    const Symbol &symbol, const DummyArgument &arg, int pos) {
  std::optional<parser::MessageFixedText> msg;
  if (arg.IsOptional()) {
    msg = "In defined assignment subroutine '%s', dummy argument '%s'"
          " may not be OPTIONAL"_err_en_US;
  } else if (const auto *dataObject{std::get_if<DummyDataObject>(&arg.u)}) {
    if (pos == 0) {
      if (dataObject->intent == common::Intent::In) {
        msg = "In defined assignment subroutine '%s', first dummy argument '%s'"
              " may not have INTENT(IN)"_err_en_US;
      } else if (dataObject->intent != common::Intent::Out &&
          dataObject->intent != common::Intent::InOut) {
        msg =
            "In defined assignment subroutine '%s', first dummy argument '%s' should have INTENT(OUT) or INTENT(INOUT)"_warn_en_US;
      }
    } else if (pos == 1) {
      if (dataObject->intent == common::Intent::Out) {
        msg = "In defined assignment subroutine '%s', second dummy"
              " argument '%s' may not have INTENT(OUT)"_err_en_US;
      } else if (dataObject->intent != common::Intent::In &&
          !dataObject->attrs.test(DummyDataObject::Attr::Value)) {
        msg =
            "In defined assignment subroutine '%s', second dummy argument '%s' should have INTENT(IN) or VALUE attribute"_warn_en_US;
      } else if (dataObject->attrs.test(DummyDataObject::Attr::Pointer)) {
        msg =
            "In defined assignment subroutine '%s', second dummy argument '%s' must not be a pointer"_err_en_US;
      } else if (dataObject->attrs.test(DummyDataObject::Attr::Allocatable)) {
        msg =
            "In defined assignment subroutine '%s', second dummy argument '%s' must not be an allocatable"_err_en_US;
      }
    } else {
      DIE("pos must be 0 or 1");
    }
  } else {
    msg = "In defined assignment subroutine '%s', dummy argument '%s'"
          " must be a data object"_err_en_US;
  }
  if (msg) {
    if (msg->IsFatal()) {
      SayWithDeclaration(symbol, std::move(*msg), symbol.name(), arg.name);
      context_.SetError(symbol);
      return false;
    } else {
      evaluate::AttachDeclaration(
          Warn(common::UsageWarning::DefinedOperatorArgs, std::move(*msg),
              symbol.name(), arg.name),
          symbol);
    }
  }
  return true;
}

// Report a conflicting attribute error if symbol has both of these attributes
bool CheckHelper::CheckConflicting(const Symbol &symbol, Attr a1, Attr a2) {
  if (symbol.attrs().test(a1) && symbol.attrs().test(a2)) {
    messages_.Say("'%s' may not have both the %s and %s attributes"_err_en_US,
        symbol.name(), AttrToString(a1), AttrToString(a2));
    return true;
  } else {
    return false;
  }
}

void CheckHelper::WarnMissingFinal(const Symbol &symbol) {
  const auto *object{symbol.detailsIf<ObjectEntityDetails>()};
  if (!object || object->IsAssumedRank() ||
      (!IsAutomaticallyDestroyed(symbol) &&
          symbol.owner().kind() != Scope::Kind::DerivedType)) {
    return;
  }
  const DeclTypeSpec *type{object->type()};
  const DerivedTypeSpec *derived{type ? type->AsDerived() : nullptr};
  const Symbol *derivedSym{derived ? &derived->typeSymbol() : nullptr};
  int rank{object->shape().Rank()};
  const Symbol *initialDerivedSym{derivedSym};
  while (const auto *derivedDetails{
      derivedSym ? derivedSym->detailsIf<DerivedTypeDetails>() : nullptr}) {
    if (!derivedDetails->finals().empty() &&
        !derivedDetails->GetFinalForRank(rank)) {
      if (auto *msg{derivedSym == initialDerivedSym
                  ? Warn(common::UsageWarning::Final, symbol.name(),
                        "'%s' of derived type '%s' does not have a FINAL subroutine for its rank (%d)"_warn_en_US,
                        symbol.name(), derivedSym->name(), rank)
                  : Warn(common::UsageWarning::Final, symbol.name(),
                        "'%s' of derived type '%s' extended from '%s' does not have a FINAL subroutine for its rank (%d)"_warn_en_US,
                        symbol.name(), initialDerivedSym->name(),
                        derivedSym->name(), rank)}) {
        msg->Attach(derivedSym->name(),
            "Declaration of derived type '%s'"_en_US, derivedSym->name());
      }
      return;
    }
    derived = derivedSym->GetParentTypeSpec();
    derivedSym = derived ? &derived->typeSymbol() : nullptr;
  }
}

const Procedure *CheckHelper::Characterize(const Symbol &symbol) {
  auto it{characterizeCache_.find(symbol)};
  if (it == characterizeCache_.end()) {
    auto pair{characterizeCache_.emplace(SymbolRef{symbol},
        Procedure::Characterize(symbol, context_.foldingContext()))};
    it = pair.first;
  }
  return common::GetPtrFromOptional(it->second);
}

void CheckHelper::CheckVolatile(const Symbol &symbol,
    const DerivedTypeSpec *derived) { // C866 - C868
  if (IsIntentIn(symbol)) {
    messages_.Say(
        "VOLATILE attribute may not apply to an INTENT(IN) argument"_err_en_US);
  }
  if (IsProcedure(symbol)) {
    messages_.Say("VOLATILE attribute may apply only to a variable"_err_en_US);
  }
  if (symbol.has<UseDetails>() || symbol.has<HostAssocDetails>()) {
    const Symbol &ultimate{symbol.GetUltimate()};
    if (evaluate::IsCoarray(ultimate)) {
      messages_.Say(
          "VOLATILE attribute may not apply to a coarray accessed by USE or host association"_err_en_US);
    }
    if (derived) {
      if (FindCoarrayUltimateComponent(*derived)) {
        messages_.Say(
            "VOLATILE attribute may not apply to a type with a coarray ultimate component accessed by USE or host association"_err_en_US);
      }
    }
  }
}

void CheckHelper::CheckContiguous(const Symbol &symbol) {
  if (evaluate::IsVariable(symbol) &&
      ((IsPointer(symbol) && symbol.Rank() > 0) || IsAssumedShape(symbol) ||
          IsAssumedRank(symbol))) {
  } else {
    parser::MessageFixedText msg{symbol.owner().IsDerivedType()
            ? "CONTIGUOUS component '%s' should be an array with the POINTER attribute"_port_en_US
            : "CONTIGUOUS entity '%s' should be an array pointer, assumed-shape, or assumed-rank"_port_en_US};
    if (!context_.IsEnabled(common::LanguageFeature::RedundantContiguous)) {
      msg.set_severity(parser::Severity::Error);
      messages_.Say(std::move(msg), symbol.name());
    } else {
      Warn(common::LanguageFeature::RedundantContiguous, std::move(msg),
          symbol.name());
    }
  }
}

void CheckHelper::CheckPointer(const Symbol &symbol) { // C852
  CheckConflicting(symbol, Attr::POINTER, Attr::TARGET);
  CheckConflicting(symbol, Attr::POINTER, Attr::ALLOCATABLE); // C751
  CheckConflicting(symbol, Attr::POINTER, Attr::INTRINSIC);
  // Prohibit constant pointers.  The standard does not explicitly prohibit
  // them, but the PARAMETER attribute requires a entity-decl to have an
  // initialization that is a constant-expr, and the only form of
  // initialization that allows a constant-expr is the one that's not a "=>"
  // pointer initialization.  See C811, C807, and section 8.5.13.
  CheckConflicting(symbol, Attr::POINTER, Attr::PARAMETER);
  if (symbol.Corank() > 0) {
    messages_.Say(
        "'%s' may not have the POINTER attribute because it is a coarray"_err_en_US,
        symbol.name());
  }
}

// C760 constraints on the passed-object dummy argument
// C757 constraints on procedure pointer components
void CheckHelper::CheckPassArg(
    const Symbol &proc, const Symbol *interface0, const WithPassArg &details) {
  if (proc.attrs().test(Attr::NOPASS)) {
    return;
  }
  const auto &name{proc.name()};
  const Symbol *interface {
    interface0 ? FindInterface(*interface0) : nullptr
  };
  if (!interface) {
    messages_.Say(name,
        "Procedure component '%s' must have NOPASS attribute or explicit interface"_err_en_US,
        name);
    return;
  }
  const auto *subprogram{interface->detailsIf<SubprogramDetails>()};
  if (!subprogram) {
    messages_.Say(name,
        "Procedure component '%s' has invalid interface '%s'"_err_en_US, name,
        interface->name());
    return;
  }
  std::optional<SourceName> passName{details.passName()};
  const auto &dummyArgs{subprogram->dummyArgs()};
  if (!passName) {
    if (dummyArgs.empty()) {
      messages_.Say(name,
          proc.has<ProcEntityDetails>()
              ? "Procedure component '%s' with no dummy arguments"
                " must have NOPASS attribute"_err_en_US
              : "Procedure binding '%s' with no dummy arguments"
                " must have NOPASS attribute"_err_en_US,
          name);
      context_.SetError(*interface);
      return;
    }
    Symbol *argSym{dummyArgs[0]};
    if (!argSym) {
      messages_.Say(interface->name(),
          "Cannot use an alternate return as the passed-object dummy "
          "argument"_err_en_US);
      return;
    }
    passName = dummyArgs[0]->name();
  }
  std::optional<int> passArgIndex{};
  for (std::size_t i{0}; i < dummyArgs.size(); ++i) {
    if (dummyArgs[i] && dummyArgs[i]->name() == *passName) {
      passArgIndex = i;
      break;
    }
  }
  if (!passArgIndex) { // C758
    messages_.Say(*passName,
        "'%s' is not a dummy argument of procedure interface '%s'"_err_en_US,
        *passName, interface->name());
    return;
  }
  const Symbol &passArg{*dummyArgs[*passArgIndex]};
  std::optional<parser::MessageFixedText> msg;
  if (!passArg.has<ObjectEntityDetails>()) {
    msg = "Passed-object dummy argument '%s' of procedure '%s'"
          " must be a data object"_err_en_US;
  } else if (passArg.attrs().test(Attr::POINTER)) {
    msg = "Passed-object dummy argument '%s' of procedure '%s'"
          " may not have the POINTER attribute"_err_en_US;
  } else if (passArg.attrs().test(Attr::ALLOCATABLE)) {
    msg = "Passed-object dummy argument '%s' of procedure '%s'"
          " may not have the ALLOCATABLE attribute"_err_en_US;
  } else if (passArg.attrs().test(Attr::VALUE)) {
    msg = "Passed-object dummy argument '%s' of procedure '%s'"
          " may not have the VALUE attribute"_err_en_US;
  } else if (passArg.Rank() > 0) {
    msg = "Passed-object dummy argument '%s' of procedure '%s'"
          " must be scalar"_err_en_US;
  }
  if (msg) {
    messages_.Say(name, std::move(*msg), passName.value(), name);
    return;
  }
  const DeclTypeSpec *type{passArg.GetType()};
  if (!type) {
    return; // an error already occurred
  }
  const Symbol &typeSymbol{*proc.owner().GetSymbol()};
  const DerivedTypeSpec *derived{type->AsDerived()};
  if (!derived || derived->typeSymbol() != typeSymbol) {
    messages_.Say(name,
        "Passed-object dummy argument '%s' of procedure '%s'"
        " must be of type '%s' but is '%s'"_err_en_US,
        passName.value(), name, typeSymbol.name(), type->AsFortran());
    return;
  }
  if (IsExtensibleType(derived) != type->IsPolymorphic()) {
    messages_.Say(name,
        type->IsPolymorphic()
            ? "Passed-object dummy argument '%s' of procedure '%s'"
              " may not be polymorphic because '%s' is not extensible"_err_en_US
            : "Passed-object dummy argument '%s' of procedure '%s'"
              " must be polymorphic because '%s' is extensible"_err_en_US,
        passName.value(), name, typeSymbol.name());
    return;
  }
  for (const auto &[paramName, paramValue] : derived->parameters()) {
    if (paramValue.isLen() && !paramValue.isAssumed()) {
      messages_.Say(name,
          "Passed-object dummy argument '%s' of procedure '%s'"
          " has non-assumed length parameter '%s'"_err_en_US,
          passName.value(), name, paramName);
    }
  }
}

void CheckHelper::CheckProcBinding(
    const Symbol &symbol, const ProcBindingDetails &binding) {
  const Scope &dtScope{symbol.owner()};
  CHECK(dtScope.kind() == Scope::Kind::DerivedType);
  bool isInaccessibleDeferred{false};
  const Symbol *overridden{
      FindOverriddenBinding(symbol, isInaccessibleDeferred)};
  if (symbol.attrs().test(Attr::DEFERRED)) {
    if (const Symbol *dtSymbol{dtScope.symbol()}) {
      if (!dtSymbol->attrs().test(Attr::ABSTRACT)) { // C733
        SayWithDeclaration(*dtSymbol,
            "Procedure bound to non-ABSTRACT derived type '%s' may not be DEFERRED"_err_en_US,
            dtSymbol->name());
      }
    }
    if (symbol.attrs().test(Attr::NON_OVERRIDABLE)) {
      messages_.Say(
          "Type-bound procedure '%s' may not be both DEFERRED and NON_OVERRIDABLE"_err_en_US,
          symbol.name());
    }
    if (overridden && !overridden->attrs().test(Attr::DEFERRED)) {
      SayWithDeclaration(*overridden,
          "Override of non-DEFERRED '%s' must not be DEFERRED"_err_en_US,
          symbol.name());
    }
  }
  if (binding.symbol().attrs().test(Attr::INTRINSIC) &&
      !context_.intrinsics().IsSpecificIntrinsicFunction(
          binding.symbol().name().ToString())) {
    messages_.Say(
        "Intrinsic procedure '%s' is not a specific intrinsic permitted for use in the definition of binding '%s'"_err_en_US,
        binding.symbol().name(), symbol.name());
  }
  if (overridden) {
    if (isInaccessibleDeferred) {
      evaluate::AttachDeclaration(
          Warn(common::LanguageFeature::InaccessibleDeferredOverride,
              symbol.name(),
              "Override of PRIVATE DEFERRED '%s' should appear in its module"_warn_en_US,
              symbol.name()),
          *overridden);
    }
    if (overridden->attrs().test(Attr::NON_OVERRIDABLE)) {
      SayWithDeclaration(*overridden,
          "Override of NON_OVERRIDABLE '%s' is not permitted"_err_en_US,
          symbol.name());
    }
    if (const auto *overriddenBinding{
            overridden->detailsIf<ProcBindingDetails>()}) {
      if (!IsPureProcedure(symbol) && IsPureProcedure(*overridden)) {
        SayWithDeclaration(*overridden,
            "An overridden pure type-bound procedure binding must also be pure"_err_en_US);
        return;
      }
      if (!IsElementalProcedure(binding.symbol()) &&
          IsElementalProcedure(*overridden)) {
        SayWithDeclaration(*overridden,
            "A type-bound procedure and its override must both, or neither, be ELEMENTAL"_err_en_US);
        return;
      }
      bool isNopass{symbol.attrs().test(Attr::NOPASS)};
      if (isNopass != overridden->attrs().test(Attr::NOPASS)) {
        SayWithDeclaration(*overridden,
            isNopass
                ? "A NOPASS type-bound procedure may not override a passed-argument procedure"_err_en_US
                : "A passed-argument type-bound procedure may not override a NOPASS procedure"_err_en_US);
      } else {
        const auto *bindingChars{Characterize(symbol)};
        const auto *overriddenChars{Characterize(*overridden)};
        if (bindingChars && overriddenChars) {
          if (isNopass) {
            if (!bindingChars->CanOverride(*overriddenChars, std::nullopt)) {
              SayWithDeclaration(*overridden,
                  "A NOPASS type-bound procedure and its override must have identical interfaces"_err_en_US);
            }
          } else if (!context_.HasError(binding.symbol())) {
            auto passIndex{bindingChars->FindPassIndex(binding.passName())};
            auto overriddenPassIndex{
                overriddenChars->FindPassIndex(overriddenBinding->passName())};
            if (passIndex && overriddenPassIndex) {
              if (*passIndex != *overriddenPassIndex) {
                SayWithDeclaration(*overridden,
                    "A type-bound procedure and its override must use the same PASS argument"_err_en_US);
              } else if (!bindingChars->CanOverride(
                             *overriddenChars, passIndex)) {
                SayWithDeclaration(*overridden,
                    "A type-bound procedure and its override must have compatible interfaces"_err_en_US);
              }
            }
          }
        }
      }
      if (symbol.attrs().test(Attr::PRIVATE)) {
        if (FindModuleContaining(dtScope) ==
            FindModuleContaining(overridden->owner())) {
          // types declared in same madule
          if (!overridden->attrs().test(Attr::PRIVATE)) {
            SayWithDeclaration(*overridden,
                "A PRIVATE procedure may not override a PUBLIC procedure"_err_en_US);
          }
        } else { // types declared in distinct madules
          if (!CheckAccessibleSymbol(dtScope.parent(), *overridden)) {
            SayWithDeclaration(*overridden,
                "A PRIVATE procedure may not override an accessible procedure"_err_en_US);
          }
        }
      }
    } else {
      SayWithDeclaration(*overridden,
          "A type-bound procedure binding may not have the same name as a parent component"_err_en_US);
    }
  }
  CheckPassArg(symbol, &binding.symbol(), binding);
}

void CheckHelper::Check(const Scope &scope) {
  scope_ = &scope;
  common::Restorer<const Symbol *> restorer{innermostSymbol_, innermostSymbol_};
  if (const Symbol *symbol{scope.symbol()}) {
    innermostSymbol_ = symbol;
  }
  if (scope.IsParameterizedDerivedTypeInstantiation()) {
    auto restorer{common::ScopedSet(scopeIsUninstantiatedPDT_, false)};
    auto restorer2{context_.foldingContext().messages().SetContext(
        scope.instantiationContext().get())};
    for (const auto &pair : scope) {
      CheckPointerInitialization(*pair.second);
    }
  } else {
    auto restorer{common::ScopedSet(
        scopeIsUninstantiatedPDT_, scope.IsParameterizedDerivedType())};
    for (const auto &set : scope.equivalenceSets()) {
      CheckEquivalenceSet(set);
    }
    for (const auto &pair : scope) {
      Check(*pair.second);
    }
    if (scope.IsSubmodule() && scope.symbol()) {
      // Submodule names are not in their parent's scopes
      Check(*scope.symbol());
    }
    for (const auto &pair : scope.commonBlocks()) {
      CheckCommonBlock(*pair.second);
    }
    int mainProgCnt{0};
    for (const Scope &child : scope.children()) {
      Check(child);
      // A program shall consist of exactly one main program (5.2.2).
      if (child.kind() == Scope::Kind::MainProgram) {
        ++mainProgCnt;
        if (mainProgCnt > 1) {
          messages_.Say(child.sourceRange(),
              "A source file cannot contain more than one main program"_err_en_US);
        }
      }
    }
    if (scope.kind() == Scope::Kind::BlockData) {
      CheckBlockData(scope);
    }
    if (auto name{scope.GetName()}) {
      auto iter{scope.find(*name)};
      if (iter != scope.end()) {
        const char *kind{nullptr};
        switch (scope.kind()) {
        case Scope::Kind::Module:
          kind = scope.symbol()->get<ModuleDetails>().isSubmodule()
              ? "submodule"
              : "module";
          break;
        case Scope::Kind::MainProgram:
          kind = "main program";
          break;
        case Scope::Kind::BlockData:
          kind = "BLOCK DATA subprogram";
          break;
        default:;
        }
        if (kind) {
          Warn(common::LanguageFeature::BenignNameClash, iter->second->name(),
              "Name '%s' declared in a %s should not have the same name as the %s"_port_en_US,
              *name, kind, kind);
        }
      }
    }
    CheckGenericOps(scope);
  }
}

void CheckHelper::CheckEquivalenceSet(const EquivalenceSet &set) {
  auto iter{
      std::find_if(set.begin(), set.end(), [](const EquivalenceObject &object) {
        return FindCommonBlockContaining(object.symbol) != nullptr;
      })};
  if (iter != set.end()) {
    const Symbol &commonBlock{DEREF(FindCommonBlockContaining(iter->symbol))};
    for (auto &object : set) {
      if (&object != &*iter) {
        if (auto *details{object.symbol.detailsIf<ObjectEntityDetails>()}) {
          if (details->commonBlock()) {
            if (details->commonBlock() != &commonBlock) { // 8.10.3 paragraph 1
              if (auto *msg{messages_.Say(object.symbol.name(),
                      "Two objects in the same EQUIVALENCE set may not be members of distinct COMMON blocks"_err_en_US)}) {
                msg->Attach(iter->symbol.name(),
                       "Other object in EQUIVALENCE set"_en_US)
                    .Attach(details->commonBlock()->name(),
                        "COMMON block containing '%s'"_en_US,
                        object.symbol.name())
                    .Attach(commonBlock.name(),
                        "COMMON block containing '%s'"_en_US,
                        iter->symbol.name());
              }
            }
          } else {
            // Mark all symbols in the equivalence set with the same COMMON
            // block to prevent spurious error messages about initialization
            // in BLOCK DATA outside COMMON
            details->set_commonBlock(commonBlock);
          }
        }
      }
    }
  }
  for (const EquivalenceObject &object : set) {
    CheckEquivalenceObject(object);
  }
}

static bool InCommonWithBind(const Symbol &symbol) {
  if (const auto *details{symbol.detailsIf<ObjectEntityDetails>()}) {
    const Symbol *commonBlock{details->commonBlock()};
    return commonBlock && commonBlock->attrs().test(Attr::BIND_C);
  } else {
    return false;
  }
}

void CheckHelper::CheckEquivalenceObject(const EquivalenceObject &object) {
  parser::MessageFixedText msg;
  const Symbol &symbol{object.symbol};
  if (symbol.owner().IsDerivedType()) {
    msg =
        "Derived type component '%s' is not allowed in an equivalence set"_err_en_US;
  } else if (IsDummy(symbol)) {
    msg = "Dummy argument '%s' is not allowed in an equivalence set"_err_en_US;
  } else if (symbol.IsFuncResult()) {
    msg = "Function result '%s' is not allow in an equivalence set"_err_en_US;
  } else if (IsPointer(symbol)) {
    msg = "Pointer '%s' is not allowed in an equivalence set"_err_en_US;
  } else if (IsAllocatable(symbol)) {
    msg =
        "Allocatable variable '%s' is not allowed in an equivalence set"_err_en_US;
  } else if (symbol.Corank() > 0) {
    msg = "Coarray '%s' is not allowed in an equivalence set"_err_en_US;
  } else if (symbol.has<UseDetails>()) {
    msg =
        "Use-associated variable '%s' is not allowed in an equivalence set"_err_en_US;
  } else if (symbol.attrs().test(Attr::BIND_C)) {
    msg =
        "Variable '%s' with BIND attribute is not allowed in an equivalence set"_err_en_US;
  } else if (symbol.attrs().test(Attr::TARGET)) {
    msg =
        "Variable '%s' with TARGET attribute is not allowed in an equivalence set"_err_en_US;
  } else if (IsNamedConstant(symbol)) {
    msg = "Named constant '%s' is not allowed in an equivalence set"_err_en_US;
  } else if (InCommonWithBind(symbol)) {
    msg =
        "Variable '%s' in common block with BIND attribute is not allowed in an equivalence set"_err_en_US;
  } else if (!symbol.has<ObjectEntityDetails>()) {
    msg = "'%s' in equivalence set is not a data object"_err_en_US;
  } else if (const auto *type{symbol.GetType()}) {
    const auto *derived{type->AsDerived()};
    if (derived && !derived->IsVectorType()) {
      if (const auto *comp{
              FindUltimateComponent(*derived, IsAllocatableOrPointer)}) {
        msg = IsPointer(*comp)
            ? "Derived type object '%s' with pointer ultimate component is not allowed in an equivalence set"_err_en_US
            : "Derived type object '%s' with allocatable ultimate component is not allowed in an equivalence set"_err_en_US;
      } else if (!derived->typeSymbol().get<DerivedTypeDetails>().sequence()) {
        msg =
            "Nonsequence derived type object '%s' is not allowed in an equivalence set"_err_en_US;
      }
    } else if (IsAutomatic(symbol)) {
      msg =
          "Automatic object '%s' is not allowed in an equivalence set"_err_en_US;
    } else if (symbol.test(Symbol::Flag::CrayPointee)) {
      messages_.Say(object.symbol.name(),
          "Cray pointee '%s' may not be a member of an EQUIVALENCE group"_err_en_US,
          object.symbol.name());
    }
  }
  if (!msg.text().empty()) {
    context_.Say(object.source, std::move(msg), symbol.name());
  }
}

void CheckHelper::CheckBlockData(const Scope &scope) {
  // BLOCK DATA subprograms should contain only named common blocks.
  // C1415 presents a list of statements that shouldn't appear in
  // BLOCK DATA, but so long as the subprogram contains no executable
  // code and allocates no storage outside named COMMON, we're happy
  // (e.g., an ENUM is strictly not allowed).
  for (const auto &pair : scope) {
    const Symbol &symbol{*pair.second};
    if (!(symbol.has<CommonBlockDetails>() || symbol.has<UseDetails>() ||
            symbol.has<UseErrorDetails>() || symbol.has<DerivedTypeDetails>() ||
            symbol.has<SubprogramDetails>() ||
            symbol.has<ObjectEntityDetails>() ||
            (symbol.has<ProcEntityDetails>() &&
                !symbol.attrs().test(Attr::POINTER)))) {
      messages_.Say(symbol.name(),
          "'%s' may not appear in a BLOCK DATA subprogram"_err_en_US,
          symbol.name());
    }
  }
}

// Check distinguishability of generic assignment and operators.
// For these, generics and generic bindings must be considered together.
void CheckHelper::CheckGenericOps(const Scope &scope) {
  DistinguishabilityHelper helper{context_};
  auto addSpecifics{[&](const Symbol &generic) {
    if (!IsAccessible(generic, scope)) {
      return;
    }
    const auto *details{generic.GetUltimate().detailsIf<GenericDetails>()};
    if (!details) {
      // Not a generic; ensure characteristics are defined if a function.
      auto restorer{messages_.SetLocation(generic.name())};
      if (IsFunction(generic) && !context_.HasError(generic)) {
        if (const Symbol *result{FindFunctionResult(generic)};
            result && !context_.HasError(*result)) {
          Characterize(generic);
        }
      }
      return;
    }
    GenericKind kind{details->kind()};
    if (!kind.IsAssignment() && !kind.IsOperator()) {
      return;
    }
    const SymbolVector &specifics{details->specificProcs()};
    const std::vector<SourceName> &bindingNames{details->bindingNames()};
    for (std::size_t i{0}; i < specifics.size(); ++i) {
      const Symbol &specific{*specifics[i]};
      auto restorer{messages_.SetLocation(bindingNames[i])};
      if (const Procedure *proc{Characterize(specific)}) {
        if (kind.IsAssignment()) {
          if (!CheckDefinedAssignment(specific, *proc)) {
            continue;
          }
        } else {
          if (!CheckDefinedOperator(generic.name(), kind, specific, *proc)) {
            continue;
          }
        }
        helper.Add(generic, kind, specific, *proc);
      }
    }
  }};
  for (const auto &pair : scope) {
    const Symbol &symbol{*pair.second};
    addSpecifics(symbol);
    const Symbol &ultimate{symbol.GetUltimate()};
    if (ultimate.has<DerivedTypeDetails>()) {
      if (const Scope *typeScope{ultimate.scope()}) {
        for (const auto &pair2 : *typeScope) {
          addSpecifics(*pair2.second);
        }
      }
    }
  }
  helper.Check(scope);
}

static bool IsSubprogramDefinition(const Symbol &symbol) {
  const auto *subp{symbol.detailsIf<SubprogramDetails>()};
  return subp && !subp->isInterface() && symbol.scope() &&
      symbol.scope()->kind() == Scope::Kind::Subprogram;
}

static bool IsExternalProcedureDefinition(const Symbol &symbol) {
  return IsBlockData(symbol) ||
      ((IsSubprogramDefinition(symbol) || IsAlternateEntry(&symbol)) &&
          (IsExternal(symbol) || symbol.GetBindName()));
}

static std::optional<std::string> DefinesGlobalName(const Symbol &symbol) {
  if (const auto *module{symbol.detailsIf<ModuleDetails>()}) {
    if (!module->isSubmodule() && !symbol.owner().IsIntrinsicModules()) {
      return symbol.name().ToString();
    }
  } else if (IsBlockData(symbol)) {
    return symbol.name().ToString();
  } else {
    const std::string *bindC{symbol.GetBindName()};
    if (symbol.has<CommonBlockDetails>() ||
        IsExternalProcedureDefinition(symbol) ||
        (symbol.owner().IsGlobal() && IsExternal(symbol))) {
      return bindC ? *bindC : symbol.name().ToString();
    } else if (bindC &&
        (symbol.has<ObjectEntityDetails>() || IsModuleProcedure(symbol))) {
      return *bindC;
    }
  }
  return std::nullopt;
}

// 19.2 p2
void CheckHelper::CheckGlobalName(const Symbol &symbol) {
  if (auto global{DefinesGlobalName(symbol)}) {
    auto pair{globalNames_.emplace(std::move(*global), symbol)};
    if (!pair.second) {
      const Symbol &other{*pair.first->second};
      if (context_.HasError(symbol) || context_.HasError(other)) {
        // don't pile on
      } else if (symbol.has<CommonBlockDetails>() &&
          other.has<CommonBlockDetails>() && symbol.name() == other.name()) {
        // Two common blocks can have the same global name so long as
        // they're not in the same scope.
      } else if ((IsProcedure(symbol) || IsBlockData(symbol)) &&
          (IsProcedure(other) || IsBlockData(other)) &&
          (!IsExternalProcedureDefinition(symbol) ||
              !IsExternalProcedureDefinition(other))) {
        // both are procedures/BLOCK DATA, not both definitions
      } else if (AreSameModuleSymbol(symbol, other)) {
        // Both symbols are the same thing.
      } else if (symbol.has<ModuleDetails>()) {
        Warn(common::LanguageFeature::BenignNameClash, symbol.name(),
            "Module '%s' conflicts with a global name"_port_en_US,
            pair.first->first);
      } else if (other.has<ModuleDetails>()) {
        Warn(common::LanguageFeature::BenignNameClash, symbol.name(),
            "Global name '%s' conflicts with a module"_port_en_US,
            pair.first->first);
      } else if (auto *msg{messages_.Say(symbol.name(),
                     "Two entities have the same global name '%s'"_err_en_US,
                     pair.first->first)}) {
        msg->Attach(other.name(), "Conflicting declaration"_en_US);
        context_.SetError(symbol);
        context_.SetError(other);
      }
    }
  }
}

void CheckHelper::CheckProcedureAssemblyName(const Symbol &symbol) {
  if (!IsProcedure(symbol) || symbol != symbol.GetUltimate())
    return;
  const std::string *bindName{symbol.GetBindName()};
  const bool hasExplicitBindingLabel{
      symbol.GetIsExplicitBindName() && bindName};
  if (hasExplicitBindingLabel || IsExternal(symbol)) {
    const std::string assemblyName{hasExplicitBindingLabel
            ? *bindName
            : common::GetExternalAssemblyName(
                  symbol.name().ToString(), context_.underscoring())};
    auto pair{procedureAssemblyNames_.emplace(std::move(assemblyName), symbol)};
    if (!pair.second) {
      const Symbol &other{*pair.first->second};
      const bool otherHasExplicitBindingLabel{
          other.GetIsExplicitBindName() && other.GetBindName()};
      if (otherHasExplicitBindingLabel != hasExplicitBindingLabel) {
        // The BIND(C,NAME="...") binding label is the same as the name that
        // will be used in LLVM IR for an external procedure declared without
        // BIND(C) in the same file. While this is not forbidden by the
        // standard, this name collision would lead to a crash when producing
        // the IR.
        if (auto *msg{messages_.Say(symbol.name(),
                "%s procedure assembly name conflicts with %s procedure assembly name"_err_en_US,
                hasExplicitBindingLabel ? "BIND(C)" : "Non BIND(C)",
                hasExplicitBindingLabel ? "non BIND(C)" : "BIND(C)")}) {
          msg->Attach(other.name(), "Conflicting declaration"_en_US);
        }
        context_.SetError(symbol);
        context_.SetError(other);
      }
      // Otherwise, the global names also match and the conflict is analyzed
      // by CheckGlobalName.
    }
  }
}

parser::Messages CheckHelper::WhyNotInteroperableDerivedType(
    const Symbol &symbol) {
  parser::Messages msgs;
  if (examinedByWhyNotInteroperable_.find(symbol) !=
      examinedByWhyNotInteroperable_.end()) {
    return msgs;
  }
  examinedByWhyNotInteroperable_.insert(symbol);
  if (const auto *derived{symbol.detailsIf<DerivedTypeDetails>()}) {
    if (derived->sequence()) { // C1801
      msgs.Say(symbol.name(),
          "An interoperable derived type cannot have the SEQUENCE attribute"_err_en_US);
    } else if (!derived->paramNameOrder().empty()) { // C1802
      msgs.Say(symbol.name(),
          "An interoperable derived type cannot have a type parameter"_err_en_US);
    } else if (const auto *parent{
                   symbol.scope()->GetDerivedTypeParent()}) { // C1803
      if (symbol.attrs().test(Attr::BIND_C)) {
        msgs.Say(symbol.name(),
            "A derived type with the BIND attribute cannot be an extended derived type"_err_en_US);
      } else {
        bool interoperableParent{true};
        if (parent->symbol()) {
          auto bad{WhyNotInteroperableDerivedType(*parent->symbol())};
          if (bad.AnyFatalError()) {
            auto &msg{msgs.Say(symbol.name(),
                "The parent of an interoperable type is not interoperable"_err_en_US)};
            bad.AttachTo(msg, parser::Severity::None);
            interoperableParent = false;
          }
        }
        if (interoperableParent) {
          msgs.Say(symbol.name(),
              "An interoperable type should not be an extended derived type"_warn_en_US);
        }
      }
    }
    const Symbol *parentComponent{symbol.scope()
            ? derived->GetParentComponent(*symbol.scope())
            : nullptr};
    for (const auto &pair : *symbol.scope()) {
      const Symbol &component{*pair.second};
      if (&component == parentComponent) {
        continue; // was checked above
      }
      if (IsProcedure(component)) { // C1804
        msgs.Say(component.name(),
            "An interoperable derived type cannot have a type bound procedure"_err_en_US);
      } else if (IsAllocatableOrPointer(component)) { // C1806
        msgs.Say(component.name(),
            "An interoperable derived type cannot have a pointer or allocatable component"_err_en_US);
      } else if (const auto *type{component.GetType()}) {
        if (const auto *derived{type->AsDerived()}) {
          auto bad{WhyNotInteroperableDerivedType(derived->typeSymbol())};
          if (bad.AnyFatalError()) {
            auto &msg{msgs.Say(component.name(),
                "Component '%s' of an interoperable derived type must have an interoperable type but does not"_err_en_US,
                component.name())};
            bad.AttachTo(msg, parser::Severity::None);
          } else if (!derived->typeSymbol().GetUltimate().attrs().test(
                         Attr::BIND_C)) {
            auto &msg{
                msgs.Say(component.name(),
                        "Derived type of component '%s' of an interoperable derived type should have the BIND attribute"_warn_en_US,
                        component.name())
                    .Attach(derived->typeSymbol().name(),
                        "Non-BIND(C) component type"_en_US)};
            bad.AttachTo(msg, parser::Severity::None);
          } else {
            msgs.Annex(std::move(bad));
          }
        } else if (auto dyType{evaluate::DynamicType::From(*type)}; dyType &&
                   !evaluate::IsInteroperableIntrinsicType(
                       *dyType, &context_.languageFeatures())
                        .value_or(false)) {
          if (type->category() == DeclTypeSpec::Logical) {
            context().Warn(msgs, common::UsageWarning::LogicalVsCBool,
                component.name(),
                "A LOGICAL component of an interoperable type should have the interoperable KIND=C_BOOL"_port_en_US);
          } else if (type->category() == DeclTypeSpec::Character && dyType &&
              dyType->kind() == 1) {
            context().Warn(msgs, common::UsageWarning::BindCCharLength,
                component.name(),
                "A CHARACTER component of an interoperable type should have length 1"_port_en_US);
          } else {
            msgs.Say(component.name(),
                "Each component of an interoperable derived type must have an interoperable type"_err_en_US);
          }
        }
      }
      if (auto extents{
              evaluate::GetConstantExtents(foldingContext_, &component)};
          extents && evaluate::GetSize(*extents) == 0) {
        msgs.Say(component.name(),
            "An array component of an interoperable type must have at least one element"_err_en_US);
      }
    }
    if (derived->componentNames().empty()) { // F'2023 C1805
      context().Warn(msgs, common::LanguageFeature::EmptyBindCDerivedType,
          symbol.name(),
          "A derived type with the BIND attribute should not be empty"_warn_en_US);
    }
  }
  if (msgs.AnyFatalError()) {
    examinedByWhyNotInteroperable_.erase(symbol);
  }
  return msgs;
}

parser::Messages CheckHelper::WhyNotInteroperableObject(
    const Symbol &symbol, bool allowNonInteroperableType, bool forCommonBlock) {
  parser::Messages msgs;
  if (!forCommonBlock) {
    if (examinedByWhyNotInteroperable_.find(symbol) !=
        examinedByWhyNotInteroperable_.end()) {
      return msgs;
    }
    examinedByWhyNotInteroperable_.insert(symbol);
  }
  bool isExplicitBindC{symbol.attrs().test(Attr::BIND_C)};
  CHECK(symbol.has<ObjectEntityDetails>());
  if (isExplicitBindC && !symbol.owner().IsModule()) {
    msgs.Say(symbol.name(),
        "A variable with BIND(C) attribute may only appear in the specification part of a module"_err_en_US);
  }
  auto shape{evaluate::GetShape(foldingContext_, symbol)};
  if (shape) {
    if (evaluate::GetRank(*shape) == 0) { // 18.3.4
      if (IsAllocatableOrPointer(symbol) && !IsDummy(symbol)) {
        msgs.Say(symbol.name(),
            "A scalar interoperable variable may not be ALLOCATABLE or POINTER"_err_en_US);
      }
    } else if (auto extents{
                   evaluate::AsConstantExtents(foldingContext_, *shape)}) {
      if (evaluate::GetSize(*extents) == 0) {
        msgs.Say(symbol.name(),
            "Interoperable array must have at least one element"_err_en_US);
      }
    } else if (!evaluate::IsExplicitShape(symbol) &&
        !IsAssumedSizeArray(symbol) &&
        !(IsDummy(symbol) && !symbol.attrs().test(Attr::VALUE))) {
      msgs.Say(symbol.name(),
          "BIND(C) array must have explicit shape or be assumed-size unless a dummy argument without the VALUE attribute"_err_en_US);
    }
  }
  if (const auto *type{symbol.GetType()}) {
    const auto *derived{type->AsDerived()};
    if (derived && !derived->typeSymbol().attrs().test(Attr::BIND_C)) {
      if (allowNonInteroperableType) { // portability warning only
        evaluate::AttachDeclaration(
            Warn(common::UsageWarning::Portability, symbol.name(),
                "The derived type of this interoperable object should be BIND(C)"_port_en_US),
            derived->typeSymbol());
      } else if (!context_.IsEnabled(
                     common::LanguageFeature::NonBindCInteroperability)) {
        msgs.Say(symbol.name(),
                "The derived type of an interoperable object must be BIND(C)"_err_en_US)
            .Attach(derived->typeSymbol().name(), "Non-BIND(C) type"_en_US);
      } else if (auto bad{
                     WhyNotInteroperableDerivedType(derived->typeSymbol())};
                 bad.AnyFatalError()) {
        bad.AttachTo(
            msgs.Say(symbol.name(),
                    "The derived type of an interoperable object must be interoperable, but is not"_err_en_US)
                .Attach(derived->typeSymbol().name(),
                    "Non-interoperable type"_en_US),
            parser::Severity::None);
      } else {
        msgs.Say(symbol.name(),
                "The derived type of an interoperable object should be BIND(C)"_warn_en_US)
            .Attach(derived->typeSymbol().name(), "Non-BIND(C) type"_en_US);
      }
    }
    if (type->IsAssumedType()) { // ok
    } else if (IsAssumedLengthCharacter(symbol) &&
        !IsAllocatableOrPointer(symbol)) {
    } else if (IsAllocatableOrPointer(symbol) &&
        type->category() == DeclTypeSpec::Character &&
        type->characterTypeSpec().length().isDeferred()) {
      // ok; F'2023 18.3.7 p2(6)
    } else if (derived) { // type has been checked
    } else if (auto dyType{evaluate::DynamicType::From(*type)}; dyType &&
        evaluate::IsInteroperableIntrinsicType(
            *dyType, InModuleFile() ? nullptr : &context_.languageFeatures())
            .value_or(false)) {
      // F'2023 18.3.7 p2(4,5)
      // N.B. Language features are not passed to IsInteroperableIntrinsicType
      // when processing a module file, since the module file might have been
      // compiled with CUDA while the client is not.
    } else if (type->category() == DeclTypeSpec::Logical) {
      if (context_.ShouldWarn(common::UsageWarning::LogicalVsCBool)) {
        if (IsDummy(symbol)) {
          Warn(common::UsageWarning::LogicalVsCBool, symbol.name(),
              "A BIND(C) LOGICAL dummy argument should have the interoperable KIND=C_BOOL"_port_en_US);
        } else {
          Warn(common::UsageWarning::LogicalVsCBool, symbol.name(),
              "A BIND(C) LOGICAL object should have the interoperable KIND=C_BOOL"_port_en_US);
        }
      }
    } else if (symbol.attrs().test(Attr::VALUE)) {
      msgs.Say(symbol.name(),
          "A BIND(C) VALUE dummy argument must have an interoperable type"_err_en_US);
    } else {
      msgs.Say(symbol.name(),
          "A BIND(C) object must have an interoperable type"_err_en_US);
    }
  }
  if (IsOptional(symbol) && !symbol.attrs().test(Attr::VALUE)) {
    msgs.Say(symbol.name(),
        "An interoperable procedure with an OPTIONAL dummy argument might not be portable"_port_en_US);
  }
  if (IsDescriptor(symbol) && IsPointer(symbol) &&
      symbol.attrs().test(Attr::CONTIGUOUS)) {
    msgs.Say(symbol.name(),
        "An interoperable pointer must not be CONTIGUOUS"_err_en_US);
  }
  if (!forCommonBlock && msgs.AnyFatalError()) {
    examinedByWhyNotInteroperable_.erase(symbol);
  }
  return msgs;
}

parser::Messages CheckHelper::WhyNotInteroperableFunctionResult(
    const Symbol &symbol) {
  parser::Messages msgs;
  if (IsPointer(symbol) || IsAllocatable(symbol)) {
    msgs.Say(symbol.name(),
        "Interoperable function result may not have ALLOCATABLE or POINTER attribute"_err_en_US);
  }
  if (const DeclTypeSpec * type{symbol.GetType()};
      type && type->category() == DeclTypeSpec::Character) {
    bool isConstOne{false}; // 18.3.1(1)
    if (const auto &len{type->characterTypeSpec().length().GetExplicit()}) {
      if (auto constLen{evaluate::ToInt64(*len)}) {
        isConstOne = constLen == 1;
      }
    }
    if (!isConstOne) {
      msgs.Say(symbol.name(),
          "Interoperable character function result must have length one"_err_en_US);
    }
  }
  if (symbol.Rank() > 0) {
    msgs.Say(symbol.name(),
        "Interoperable function result must be scalar"_err_en_US);
  }
  return msgs;
}

parser::Messages CheckHelper::WhyNotInteroperableProcedure(
    const Symbol &symbol, bool isError) {
  parser::Messages msgs;
  if (examinedByWhyNotInteroperable_.find(symbol) !=
      examinedByWhyNotInteroperable_.end()) {
    return msgs;
  }
  isError |= symbol.attrs().test(Attr::BIND_C);
  examinedByWhyNotInteroperable_.insert(symbol);
  if (const auto *proc{symbol.detailsIf<ProcEntityDetails>()}) {
    if (isError) {
      if (!proc->procInterface() ||
          !proc->procInterface()->attrs().test(Attr::BIND_C)) {
        msgs.Say(symbol.name(),
            "An interface name with the BIND attribute must appear if the BIND attribute appears in a procedure declaration"_err_en_US);
      }
    } else if (!proc->procInterface()) {
      msgs.Say(symbol.name(),
          "An interoperable procedure should have an interface"_port_en_US);
    } else if (!proc->procInterface()->attrs().test(Attr::BIND_C)) {
      auto bad{WhyNotInteroperableProcedure(
          *proc->procInterface(), /*isError=*/false)};
      if (bad.AnyFatalError()) {
        bad.AttachTo(msgs.Say(symbol.name(),
            "An interoperable procedure must have an interoperable interface"_err_en_US));
      } else {
        msgs.Say(symbol.name(),
            "An interoperable procedure should have an interface with the BIND attribute"_warn_en_US);
      }
    }
  } else if (const auto *subp{symbol.detailsIf<SubprogramDetails>()}) {
    for (const Symbol *dummy : subp->dummyArgs()) {
      if (dummy) {
        parser::Messages dummyMsgs;
        if (dummy->has<ProcEntityDetails>() ||
            dummy->has<SubprogramDetails>()) {
          dummyMsgs = WhyNotInteroperableProcedure(*dummy, /*isError=*/false);
          if (dummyMsgs.empty() && !dummy->attrs().test(Attr::BIND_C)) {
            dummyMsgs.Say(dummy->name(),
                "A dummy procedure of an interoperable procedure should be BIND(C)"_warn_en_US);
          }
        } else if (dummy->has<ObjectEntityDetails>()) {
          // Emit only optional portability warnings for non-interoperable
          // types when the dummy argument is not VALUE and will be implemented
          // on the C side by either a cdesc_t * or a void *.  F'2023 18.3.7 (5)
          bool allowNonInteroperableType{!dummy->attrs().test(Attr::VALUE) &&
              (IsDescriptor(*dummy) || IsAssumedType(*dummy))};
          dummyMsgs = WhyNotInteroperableObject(
              *dummy, allowNonInteroperableType, /*forCommonBlock=*/false);
        } else {
          CheckBindC(*dummy);
        }
        msgs.Annex(std::move(dummyMsgs));
      } else {
        msgs.Say(symbol.name(),
            "A subprogram interface with the BIND attribute may not have an alternate return argument"_err_en_US);
      }
    }
    if (subp->isFunction()) {
      if (subp->result().has<ObjectEntityDetails>()) {
        msgs.Annex(WhyNotInteroperableFunctionResult(subp->result()));
      } else {
        msgs.Say(subp->result().name(),
            "The result of an interoperable function must be a data object"_err_en_US);
      }
    }
  }
  if (msgs.AnyFatalError()) {
    examinedByWhyNotInteroperable_.erase(symbol);
  }
  return msgs;
}

void CheckHelper::CheckBindC(const Symbol &symbol) {
  bool isExplicitBindC{symbol.attrs().test(Attr::BIND_C)};
  if (isExplicitBindC) {
    CheckConflicting(symbol, Attr::BIND_C, Attr::ELEMENTAL);
    CheckConflicting(symbol, Attr::BIND_C, Attr::INTRINSIC);
    CheckConflicting(symbol, Attr::BIND_C, Attr::PARAMETER);
  } else {
    // symbol must be interoperable (e.g., dummy argument of interoperable
    // procedure interface) but is not itself BIND(C).
  }
  parser::Messages whyNot;
  if (const std::string * bindName{symbol.GetBindName()};
      bindName) { // has a binding name
    if (!bindName->empty()) {
      bool ok{bindName->front() == '_' || parser::IsLetter(bindName->front())};
      for (char ch : *bindName) {
        ok &= ch == '_' || parser::IsLetter(ch) || parser::IsDecimalDigit(ch);
      }
      if (!ok) {
        messages_.Say(symbol.name(),
            "Symbol has a BIND(C) name that is not a valid C language identifier"_err_en_US);
        context_.SetError(symbol);
      }
    }
  }
  if (symbol.GetIsExplicitBindName()) { // BIND(C,NAME=...); C1552, C1529
    auto defClass{ClassifyProcedure(symbol)};
    if (IsProcedurePointer(symbol)) {
      messages_.Say(symbol.name(),
          "A procedure pointer may not have a BIND attribute with a name"_err_en_US);
      context_.SetError(symbol);
    } else if (defClass == ProcedureDefinitionClass::None ||
        IsExternal(symbol)) {
    } else if (symbol.attrs().test(Attr::ABSTRACT)) {
      messages_.Say(symbol.name(),
          "An ABSTRACT interface may not have a BIND attribute with a name"_err_en_US);
      context_.SetError(symbol);
    } else if (defClass == ProcedureDefinitionClass::Internal ||
        defClass == ProcedureDefinitionClass::Dummy) {
      messages_.Say(symbol.name(),
          "An internal or dummy procedure may not have a BIND(C,NAME=) binding label"_err_en_US);
      context_.SetError(symbol);
    }
  }
  if (symbol.has<ObjectEntityDetails>()) {
    whyNot = WhyNotInteroperableObject(symbol);
  } else if (symbol.has<ProcEntityDetails>() ||
      symbol.has<SubprogramDetails>()) {
    whyNot = WhyNotInteroperableProcedure(symbol, /*isError=*/isExplicitBindC);
  } else if (symbol.has<DerivedTypeDetails>()) {
    whyNot = WhyNotInteroperableDerivedType(symbol);
  }
  if (!whyNot.empty()) {
    bool anyFatal{whyNot.AnyFatalError()};
    if (anyFatal ||
        (!InModuleFile() &&
            context_.ShouldWarn(
                common::LanguageFeature::NonBindCInteroperability))) {
      context_.messages().Annex(std::move(whyNot));
    }
    if (anyFatal) {
      context_.SetError(symbol);
    }
  }
}

bool CheckHelper::CheckDioDummyIsData(
    const Symbol &subp, const Symbol *arg, std::size_t position) {
  if (arg && arg->detailsIf<ObjectEntityDetails>()) {
    if (IsAssumedRank(*arg)) {
      messages_.Say(arg->name(),
          "Dummy argument '%s' may not be assumed-rank"_err_en_US, arg->name());
      return false;
    } else {
      return true;
    }
  } else {
    if (arg) {
      messages_.Say(arg->name(),
          "Dummy argument '%s' must be a data object"_err_en_US, arg->name());
    } else {
      messages_.Say(subp.name(),
          "Dummy argument %d of '%s' must be a data object"_err_en_US, position,
          subp.name());
    }
    return false;
  }
}

void CheckHelper::CheckAlreadySeenDefinedIo(const DerivedTypeSpec &derivedType,
    common::DefinedIo ioKind, const Symbol &proc, const Symbol &generic) {
  // Check for conflict between non-type-bound defined I/O and type-bound
  // generics. It's okay to have two or more distinct defined I/O procedures for
  // the same type if they're coming from distinct non-type-bound interfaces.
  // (The non-type-bound interfaces would have been merged into a single generic
  //  -- with errors where indistinguishable --  when both were visible from the
  // same scope.)
  if (generic.owner().IsDerivedType()) {
    return;
  }
  if (const Scope * dtScope{derivedType.scope()}) {
    if (auto iter{dtScope->find(generic.name())}; iter != dtScope->end() &&
        IsAccessible(*iter->second, generic.owner())) {
      for (auto specRef : iter->second->get<GenericDetails>().specificProcs()) {
        const Symbol *specific{&specRef->get<ProcBindingDetails>().symbol()};
        if (specific == &proc) {
          continue; // unambiguous, accept
        }
        if (const auto *peDetails{specific->detailsIf<ProcEntityDetails>()}) {
          specific = peDetails->procInterface();
          if (!specific) {
            continue;
          }
        }
        if (const auto *specDT{GetDtvArgDerivedType(*specific)};
            specDT && evaluate::AreSameDerivedType(derivedType, *specDT)) {
          SayWithDeclaration(*specRef, proc.name(),
              "Derived type '%s' has conflicting type-bound input/output procedure '%s'"_err_en_US,
              derivedType.name(), GenericKind::AsFortran(ioKind));
          return;
        }
      }
    }
  }
}

void CheckHelper::CheckDioDummyIsDerived(const Symbol &proc, const Symbol &arg,
    common::DefinedIo ioKind, const Symbol &generic) {
  if (const DeclTypeSpec *type{arg.GetType()}) {
    if (const DerivedTypeSpec *derivedType{type->AsDerived()}) {
      CheckAlreadySeenDefinedIo(*derivedType, ioKind, proc, generic);
      bool isPolymorphic{type->IsPolymorphic()};
      if (isPolymorphic != IsExtensibleType(derivedType)) {
        messages_.Say(arg.name(),
            "Dummy argument '%s' of a defined input/output procedure must be %s when the derived type is %s"_err_en_US,
            arg.name(), isPolymorphic ? "TYPE()" : "CLASS()",
            isPolymorphic ? "not extensible" : "extensible");
      }
    } else {
      messages_.Say(arg.name(),
          "Dummy argument '%s' of a defined input/output procedure must have a derived type"_err_en_US,
          arg.name());
    }
  }
}

void CheckHelper::CheckDioDummyIsDefaultInteger(
    const Symbol &subp, const Symbol &arg) {
  if (const DeclTypeSpec *type{arg.GetType()};
      type && type->IsNumeric(TypeCategory::Integer)) {
    if (const auto kind{evaluate::ToInt64(type->numericTypeSpec().kind())};
        kind && *kind == context_.GetDefaultKind(TypeCategory::Integer)) {
      return;
    }
  }
  messages_.Say(arg.name(),
      "Dummy argument '%s' of a defined input/output procedure must be an INTEGER of default KIND"_err_en_US,
      arg.name());
}

void CheckHelper::CheckDioDummyIsScalar(const Symbol &subp, const Symbol &arg) {
  if (arg.Rank() > 0) {
    messages_.Say(arg.name(),
        "Dummy argument '%s' of a defined input/output procedure must be a scalar"_err_en_US,
        arg.name());
  }
}

void CheckHelper::CheckDioDtvArg(const Symbol &proc, const Symbol &subp,
    const Symbol *arg, common::DefinedIo ioKind, const Symbol &generic) {
  // Dtv argument looks like: dtv-type-spec, INTENT(INOUT) :: dtv
  if (CheckDioDummyIsData(subp, arg, 0)) {
    CheckDioDummyIsDerived(proc, *arg, ioKind, generic);
    CheckDioDummyAttrs(subp, *arg,
        ioKind == common::DefinedIo::ReadFormatted ||
                ioKind == common::DefinedIo::ReadUnformatted
            ? Attr::INTENT_INOUT
            : Attr::INTENT_IN);
    CheckDioDummyIsScalar(subp, *arg);
  }
}

// If an explicit INTRINSIC name is a function, so must all the specifics be,
// and similarly for subroutines
void CheckHelper::CheckGenericVsIntrinsic(
    const Symbol &symbol, const GenericDetails &generic) {
  if (symbol.attrs().test(Attr::INTRINSIC)) {
    const evaluate::IntrinsicProcTable &table{
        context_.foldingContext().intrinsics()};
    bool isSubroutine{table.IsIntrinsicSubroutine(symbol.name().ToString())};
    if (isSubroutine || table.IsIntrinsicFunction(symbol.name().ToString())) {
      for (const SymbolRef &ref : generic.specificProcs()) {
        const Symbol &ultimate{ref->GetUltimate()};
        bool specificFunc{ultimate.test(Symbol::Flag::Function)};
        bool specificSubr{ultimate.test(Symbol::Flag::Subroutine)};
        if (!specificFunc && !specificSubr) {
          if (const auto *proc{ultimate.detailsIf<SubprogramDetails>()}) {
            if (proc->isFunction()) {
              specificFunc = true;
            } else {
              specificSubr = true;
            }
          }
        }
        if ((specificFunc || specificSubr) &&
            isSubroutine != specificSubr) { // C848
          messages_.Say(symbol.name(),
              "Generic interface '%s' with explicit intrinsic %s of the same name may not have specific procedure '%s' that is a %s"_err_en_US,
              symbol.name(), isSubroutine ? "subroutine" : "function",
              ref->name(), isSubroutine ? "function" : "subroutine");
        }
      }
    }
  }
}

void CheckHelper::CheckDefaultIntegerArg(
    const Symbol &subp, const Symbol *arg, Attr intent) {
  // Argument looks like: INTEGER, INTENT(intent) :: arg
  if (CheckDioDummyIsData(subp, arg, 1)) {
    CheckDioDummyIsDefaultInteger(subp, *arg);
    CheckDioDummyIsScalar(subp, *arg);
    CheckDioDummyAttrs(subp, *arg, intent);
  }
}

void CheckHelper::CheckDioAssumedLenCharacterArg(const Symbol &subp,
    const Symbol *arg, std::size_t argPosition, Attr intent) {
  // Argument looks like: CHARACTER (LEN=*), INTENT(intent) :: (iotype OR iomsg)
  if (CheckDioDummyIsData(subp, arg, argPosition)) {
    CheckDioDummyAttrs(subp, *arg, intent);
    const DeclTypeSpec *type{arg ? arg->GetType() : nullptr};
    const IntrinsicTypeSpec *intrinsic{type ? type->AsIntrinsic() : nullptr};
    const auto kind{
        intrinsic ? evaluate::ToInt64(intrinsic->kind()) : std::nullopt};
    if (!IsAssumedLengthCharacter(*arg) ||
        (!kind ||
            *kind !=
                context_.defaultKinds().GetDefaultKind(
                    TypeCategory::Character))) {
      messages_.Say(arg->name(),
          "Dummy argument '%s' of a defined input/output procedure must be assumed-length CHARACTER of default kind"_err_en_US,
          arg->name());
    }
    CheckDioDummyIsScalar(subp, *arg);
  }
}

void CheckHelper::CheckDioVlistArg(
    const Symbol &subp, const Symbol *arg, std::size_t argPosition) {
  // Vlist argument looks like: INTEGER, INTENT(IN) :: v_list(:)
  if (CheckDioDummyIsData(subp, arg, argPosition)) {
    CheckDioDummyIsDefaultInteger(subp, *arg);
    CheckDioDummyAttrs(subp, *arg, Attr::INTENT_IN);
    const auto *objectDetails{arg->detailsIf<ObjectEntityDetails>()};
    if (!objectDetails || !objectDetails->shape().CanBeAssumedShape() ||
        objectDetails->shape().Rank() != 1) {
      messages_.Say(arg->name(),
          "Dummy argument '%s' of a defined input/output procedure must be assumed shape vector"_err_en_US,
          arg->name());
    }
  }
}

void CheckHelper::CheckDioArgCount(
    const Symbol &subp, common::DefinedIo ioKind, std::size_t argCount) {
  const std::size_t requiredArgCount{
      (std::size_t)(ioKind == common::DefinedIo::ReadFormatted ||
                  ioKind == common::DefinedIo::WriteFormatted
              ? 6
              : 4)};
  if (argCount != requiredArgCount) {
    SayWithDeclaration(subp,
        "Defined input/output procedure '%s' must have %d dummy arguments rather than %d"_err_en_US,
        subp.name(), requiredArgCount, argCount);
    context_.SetError(subp);
  }
}

void CheckHelper::CheckDioDummyAttrs(
    const Symbol &subp, const Symbol &arg, Attr goodIntent) {
  // Defined I/O procedures can't have attributes other than INTENT
  Attrs attrs{arg.attrs()};
  if (!attrs.test(goodIntent)) {
    messages_.Say(arg.name(),
        "Dummy argument '%s' of a defined input/output procedure must have intent '%s'"_err_en_US,
        arg.name(), AttrToString(goodIntent));
  }
  attrs = attrs - Attr::INTENT_IN - Attr::INTENT_OUT - Attr::INTENT_INOUT;
  if (!attrs.empty()) {
    messages_.Say(arg.name(),
        "Dummy argument '%s' of a defined input/output procedure may not have any attributes"_err_en_US,
        arg.name());
  }
}

// Enforce semantics for defined input/output procedures (12.6.4.8.2) and C777
void CheckHelper::CheckDefinedIoProc(const Symbol &symbol,
    const GenericDetails &details, common::DefinedIo ioKind) {
  for (auto ref : details.specificProcs()) {
    const Symbol &ultimate{ref->GetUltimate()};
    const auto *binding{ultimate.detailsIf<ProcBindingDetails>()};
    if (ultimate.attrs().test(Attr::NOPASS)) { // C774
      messages_.Say(
          "Defined input/output procedure '%s' may not have NOPASS attribute"_err_en_US,
          ultimate.name());
      context_.SetError(ultimate);
    }
    const Symbol *specificProc{binding ? &binding->symbol() : &ultimate};
    const Symbol *specificSubp{specificProc};
    if (const auto *peDetails{specificSubp->detailsIf<ProcEntityDetails>()}) {
      specificSubp = peDetails->procInterface();
      if (!specificSubp) {
        continue;
      }
    }
    if (const auto *subpDetails{specificSubp->detailsIf<SubprogramDetails>()}) {
      const std::vector<Symbol *> &dummyArgs{subpDetails->dummyArgs()};
      CheckDioArgCount(*specificSubp, ioKind, dummyArgs.size());
      int argCount{0};
      for (auto *arg : dummyArgs) {
        if (arg && arg->Corank() > 0) {
          evaluate::AttachDeclaration(
              messages_.Say(arg->name(),
                  "Dummy argument '%s' of defined input/output procedure '%s' may not be a coarray"_err_en_US,
                  arg->name(), ultimate.name()),
              *arg);
        }
        switch (argCount++) {
        case 0:
          // dtv-type-spec, INTENT(INOUT) :: dtv
          CheckDioDtvArg(*specificProc, *specificSubp, arg, ioKind, symbol);
          break;
        case 1:
          // INTEGER, INTENT(IN) :: unit
          CheckDefaultIntegerArg(*specificSubp, arg, Attr::INTENT_IN);
          break;
        case 2:
          if (ioKind == common::DefinedIo::ReadFormatted ||
              ioKind == common::DefinedIo::WriteFormatted) {
            // CHARACTER (LEN=*), INTENT(IN) :: iotype
            CheckDioAssumedLenCharacterArg(
                *specificSubp, arg, argCount, Attr::INTENT_IN);
          } else {
            // INTEGER, INTENT(OUT) :: iostat
            CheckDefaultIntegerArg(*specificSubp, arg, Attr::INTENT_OUT);
          }
          break;
        case 3:
          if (ioKind == common::DefinedIo::ReadFormatted ||
              ioKind == common::DefinedIo::WriteFormatted) {
            // INTEGER, INTENT(IN) :: v_list(:)
            CheckDioVlistArg(*specificSubp, arg, argCount);
          } else {
            // CHARACTER (LEN=*), INTENT(INOUT) :: iomsg
            CheckDioAssumedLenCharacterArg(
                *specificSubp, arg, argCount, Attr::INTENT_INOUT);
          }
          break;
        case 4:
          // INTEGER, INTENT(OUT) :: iostat
          CheckDefaultIntegerArg(*specificSubp, arg, Attr::INTENT_OUT);
          break;
        case 5:
          // CHARACTER (LEN=*), INTENT(INOUT) :: iomsg
          CheckDioAssumedLenCharacterArg(
              *specificSubp, arg, argCount, Attr::INTENT_INOUT);
          break;
        default:;
        }
      }
    }
  }
}

void CheckHelper::CheckSymbolType(const Symbol &symbol) {
  const Symbol *result{FindFunctionResult(symbol)};
  const Symbol &relevant{result ? *result : symbol};
  if (IsAllocatable(relevant)) { // always ok
  } else if (IsProcedurePointer(symbol) && result && IsPointer(*result)) {
    // procedure pointer returning allocatable or pointer: ok
  } else if (IsPointer(relevant) && !IsProcedure(relevant)) {
    // object pointers are always ok
  } else if (auto dyType{evaluate::DynamicType::From(relevant)}) {
    if (dyType->IsPolymorphic() && !dyType->IsAssumedType() &&
        !(IsDummy(symbol) && !IsProcedure(relevant))) { // C708
      messages_.Say(
          "CLASS entity '%s' must be a dummy argument, allocatable, or object pointer"_err_en_US,
          symbol.name());
    }
    if (dyType->HasDeferredTypeParameter()) { // C702
      messages_.Say(
          "'%s' has a type %s with a deferred type parameter but is neither an allocatable nor an object pointer"_err_en_US,
          symbol.name(), dyType->AsFortran());
    }
    if (!symbol.has<ObjectEntityDetails>()) {
      if (const DerivedTypeSpec *
          derived{evaluate::GetDerivedTypeSpec(*dyType)}) {
        if (IsEventTypeOrLockType(derived)) {
          messages_.Say(
              "Entity '%s' with EVENT_TYPE or LOCK_TYPE must be an object"_err_en_US,
              symbol.name());
        } else if (auto iter{FindEventOrLockPotentialComponent(*derived)}) {
          messages_.Say(
              "Entity '%s' with EVENT_TYPE or LOCK_TYPE potential subobject component '%s' must be an object"_err_en_US,
              symbol.name(), iter.BuildResultDesignatorName());
        }
      }
    }
  }
}

void CheckHelper::CheckModuleProcedureDef(const Symbol &symbol) {
  auto procClass{ClassifyProcedure(symbol)};
  if (const auto *subprogram{symbol.detailsIf<SubprogramDetails>()};
      subprogram &&
      (procClass == ProcedureDefinitionClass::Module &&
          symbol.attrs().test(Attr::MODULE)) &&
      !subprogram->bindName() && !subprogram->isInterface()) {
    const Symbol &interface {
      subprogram->moduleInterface() ? *subprogram->moduleInterface() : symbol
    };
    if (const Symbol *
            module{interface.owner().kind() == Scope::Kind::Module
                    ? interface.owner().symbol()
                    : nullptr};
        module && module->has<ModuleDetails>()) {
      std::pair<SourceName, const Symbol *> key{symbol.name(), module};
      auto iter{moduleProcs_.find(key)};
      if (iter == moduleProcs_.end()) {
        moduleProcs_.emplace(std::move(key), symbol);
      } else if (
          auto *msg{messages_.Say(symbol.name(),
              "Module procedure '%s' in '%s' has multiple definitions"_err_en_US,
              symbol.name(), GetModuleOrSubmoduleName(*module))}) {
        msg->Attach(iter->second->name(), "Previous definition of '%s'"_en_US,
            symbol.name());
      }
    }
  }
}

void SubprogramMatchHelper::Check(
    const Symbol &symbol1, const Symbol &symbol2) {
  const auto details1{symbol1.get<SubprogramDetails>()};
  const auto details2{symbol2.get<SubprogramDetails>()};
  if (details1.isFunction() != details2.isFunction()) {
    Say(symbol1, symbol2,
        details1.isFunction()
            ? "Module function '%s' was declared as a subroutine in the"
              " corresponding interface body"_err_en_US
            : "Module subroutine '%s' was declared as a function in the"
              " corresponding interface body"_err_en_US);
    return;
  }
  const auto &args1{details1.dummyArgs()};
  const auto &args2{details2.dummyArgs()};
  int nargs1{static_cast<int>(args1.size())};
  int nargs2{static_cast<int>(args2.size())};
  if (nargs1 != nargs2) {
    Say(symbol1, symbol2,
        "Module subprogram '%s' has %d args but the corresponding interface"
        " body has %d"_err_en_US,
        nargs1, nargs2);
    return;
  }
  bool nonRecursive1{symbol1.attrs().test(Attr::NON_RECURSIVE)};
  if (nonRecursive1 != symbol2.attrs().test(Attr::NON_RECURSIVE)) { // C1551
    Say(symbol1, symbol2,
        nonRecursive1
            ? "Module subprogram '%s' has NON_RECURSIVE prefix but"
              " the corresponding interface body does not"_err_en_US
            : "Module subprogram '%s' does not have NON_RECURSIVE prefix but "
              "the corresponding interface body does"_err_en_US);
  }
  const std::string *bindName1{details1.bindName()};
  const std::string *bindName2{details2.bindName()};
  if (!bindName1 && !bindName2) {
    // OK - neither has a binding label
  } else if (!bindName1) {
    Say(symbol1, symbol2,
        "Module subprogram '%s' does not have a binding label but the"
        " corresponding interface body does"_err_en_US);
  } else if (!bindName2) {
    Say(symbol1, symbol2,
        "Module subprogram '%s' has a binding label but the"
        " corresponding interface body does not"_err_en_US);
  } else if (*bindName1 != *bindName2) {
    Say(symbol1, symbol2,
        "Module subprogram '%s' has binding label '%s' but the corresponding"
        " interface body has '%s'"_err_en_US,
        *details1.bindName(), *details2.bindName());
  }
  const Procedure *proc1{checkHelper.Characterize(symbol1)};
  const Procedure *proc2{checkHelper.Characterize(symbol2)};
  if (!proc1 || !proc2) {
    return;
  }
  if (proc1->attrs.test(Procedure::Attr::Pure) !=
      proc2->attrs.test(Procedure::Attr::Pure)) {
    Say(symbol1, symbol2,
        "Module subprogram '%s' and its corresponding interface body are not both PURE"_err_en_US);
  }
  if (proc1->attrs.test(Procedure::Attr::Elemental) !=
      proc2->attrs.test(Procedure::Attr::Elemental)) {
    Say(symbol1, symbol2,
        "Module subprogram '%s' and its corresponding interface body are not both ELEMENTAL"_err_en_US);
  }
  if (proc1->attrs.test(Procedure::Attr::BindC) !=
      proc2->attrs.test(Procedure::Attr::BindC)) {
    Say(symbol1, symbol2,
        "Module subprogram '%s' and its corresponding interface body are not both BIND(C)"_err_en_US);
  }
  if (proc1->functionResult && proc2->functionResult) {
    std::string whyNot;
    if (!proc1->functionResult->IsCompatibleWith(
            *proc2->functionResult, &whyNot)) {
      Say(symbol1, symbol2,
          "Result of function '%s' is not compatible with the result of the corresponding interface body: %s"_err_en_US,
          whyNot);
    }
  }
  for (int i{0}; i < nargs1; ++i) {
    const Symbol *arg1{args1[i]};
    const Symbol *arg2{args2[i]};
    if (arg1 && !arg2) {
      Say(symbol1, symbol2,
          "Dummy argument %2$d of '%1$s' is not an alternate return indicator"
          " but the corresponding argument in the interface body is"_err_en_US,
          i + 1);
    } else if (!arg1 && arg2) {
      Say(symbol1, symbol2,
          "Dummy argument %2$d of '%1$s' is an alternate return indicator but"
          " the corresponding argument in the interface body is not"_err_en_US,
          i + 1);
    } else if (arg1 && arg2) {
      SourceName name1{arg1->name()};
      SourceName name2{arg2->name()};
      if (name1 != name2) {
        Say(*arg1, *arg2,
            "Dummy argument name '%s' does not match corresponding name '%s'"
            " in interface body"_err_en_US,
            name2);
      } else {
        CheckDummyArg(
            *arg1, *arg2, proc1->dummyArguments[i], proc2->dummyArguments[i]);
      }
    }
  }
}

void SubprogramMatchHelper::CheckDummyArg(const Symbol &symbol1,
    const Symbol &symbol2, const DummyArgument &arg1,
    const DummyArgument &arg2) {
  common::visit(
      common::visitors{
          [&](const DummyDataObject &obj1, const DummyDataObject &obj2) {
            CheckDummyDataObject(symbol1, symbol2, obj1, obj2);
          },
          [&](const DummyProcedure &proc1, const DummyProcedure &proc2) {
            CheckDummyProcedure(symbol1, symbol2, proc1, proc2);
          },
          [&](const DummyDataObject &, const auto &) {
            Say(symbol1, symbol2,
                "Dummy argument '%s' is a data object; the corresponding"
                " argument in the interface body is not"_err_en_US);
          },
          [&](const DummyProcedure &, const auto &) {
            Say(symbol1, symbol2,
                "Dummy argument '%s' is a procedure; the corresponding"
                " argument in the interface body is not"_err_en_US);
          },
          [&](const auto &, const auto &) {
            llvm_unreachable("Dummy arguments are not data objects or"
                             "procedures");
          },
      },
      arg1.u, arg2.u);
}

void SubprogramMatchHelper::CheckDummyDataObject(const Symbol &symbol1,
    const Symbol &symbol2, const DummyDataObject &obj1,
    const DummyDataObject &obj2) {
  if (!CheckSameIntent(symbol1, symbol2, obj1.intent, obj2.intent)) {
  } else if (!CheckSameAttrs(symbol1, symbol2, obj1.attrs, obj2.attrs)) {
  } else if (!obj1.type.type().IsEquivalentTo(obj2.type.type())) {
    Say(symbol1, symbol2,
        "Dummy argument '%s' has type %s; the corresponding argument in the interface body has distinct type %s"_err_en_US,
        obj1.type.type().AsFortran(), obj2.type.type().AsFortran());
  } else if (!ShapesAreCompatible(obj1, obj2)) {
    Say(symbol1, symbol2,
        "The shape of dummy argument '%s' does not match the shape of the"
        " corresponding argument in the interface body"_err_en_US);
  }
  // TODO: coshape
}

void SubprogramMatchHelper::CheckDummyProcedure(const Symbol &symbol1,
    const Symbol &symbol2, const DummyProcedure &proc1,
    const DummyProcedure &proc2) {
  std::string whyNot;
  if (!CheckSameIntent(symbol1, symbol2, proc1.intent, proc2.intent)) {
  } else if (!CheckSameAttrs(symbol1, symbol2, proc1.attrs, proc2.attrs)) {
  } else if (!proc2.IsCompatibleWith(proc1, &whyNot)) {
    Say(symbol1, symbol2,
        "Dummy procedure '%s' is not compatible with the corresponding argument in the interface body: %s"_err_en_US,
        whyNot);
  } else if (proc1 != proc2) {
    evaluate::AttachDeclaration(
        symbol1.owner().context().Warn(
            common::UsageWarning::MismatchingDummyProcedure,
            "Dummy procedure '%s' does not exactly match the corresponding argument in the interface body"_warn_en_US,
            symbol1.name()),
        symbol2);
  }
}

bool SubprogramMatchHelper::CheckSameIntent(const Symbol &symbol1,
    const Symbol &symbol2, common::Intent intent1, common::Intent intent2) {
  if (intent1 == intent2) {
    return true;
  } else {
    Say(symbol1, symbol2,
        "The intent of dummy argument '%s' does not match the intent"
        " of the corresponding argument in the interface body"_err_en_US);
    return false;
  }
}

// Report an error referring to first symbol with declaration of second symbol
template <typename... A>
void SubprogramMatchHelper::Say(const Symbol &symbol1, const Symbol &symbol2,
    parser::MessageFixedText &&text, A &&...args) {
  auto &message{context().Say(symbol1.name(), std::move(text), symbol1.name(),
      std::forward<A>(args)...)};
  evaluate::AttachDeclaration(message, symbol2);
}

template <typename ATTRS>
bool SubprogramMatchHelper::CheckSameAttrs(
    const Symbol &symbol1, const Symbol &symbol2, ATTRS attrs1, ATTRS attrs2) {
  if (attrs1 == attrs2) {
    return true;
  }
  attrs1.IterateOverMembers([&](auto attr) {
    if (!attrs2.test(attr)) {
      Say(symbol1, symbol2,
          "Dummy argument '%s' has the %s attribute; the corresponding"
          " argument in the interface body does not"_err_en_US,
          AsFortran(attr));
    }
  });
  attrs2.IterateOverMembers([&](auto attr) {
    if (!attrs1.test(attr)) {
      Say(symbol1, symbol2,
          "Dummy argument '%s' does not have the %s attribute; the"
          " corresponding argument in the interface body does"_err_en_US,
          AsFortran(attr));
    }
  });
  return false;
}

bool SubprogramMatchHelper::ShapesAreCompatible(
    const DummyDataObject &obj1, const DummyDataObject &obj2) {
  return characteristics::ShapesAreCompatible(
      FoldShape(obj1.type.shape()), FoldShape(obj2.type.shape()));
}

evaluate::Shape SubprogramMatchHelper::FoldShape(const evaluate::Shape &shape) {
  evaluate::Shape result;
  for (const auto &extent : shape) {
    result.emplace_back(
        evaluate::Fold(context().foldingContext(), common::Clone(extent)));
  }
  return result;
}

void DistinguishabilityHelper::Add(const Symbol &generic, GenericKind kind,
    const Symbol &specific, const Procedure &procedure) {
  const Symbol &ultimate{specific.GetUltimate()};
  if (!context_.HasError(ultimate)) {
    nameToSpecifics_[generic.name()].emplace(
        &ultimate, ProcedureInfo{kind, procedure});
  }
}

void DistinguishabilityHelper::Check(const Scope &scope) {
  if (FindModuleFileContaining(scope)) {
    // Distinguishability was checked when the module was created;
    // don't let optional warnings then become errors now.
    return;
  }
  for (const auto &[name, info] : nameToSpecifics_) {
    for (auto iter1{info.begin()}; iter1 != info.end(); ++iter1) {
      const auto &[ultimate, procInfo]{*iter1};
      const auto &[kind, proc]{procInfo};
      for (auto iter2{iter1}; ++iter2 != info.end();) {
        const auto &[ultimate2, procInfo2]{*iter2};
        if (&*ultimate == &*ultimate2) {
          continue; // ok, actually the same procedure/binding
        } else if (const auto *binding1{
                       ultimate->detailsIf<ProcBindingDetails>()}) {
          if (const auto *binding2{
                  ultimate2->detailsIf<ProcBindingDetails>()}) {
            if (&binding1->symbol().GetUltimate() ==
                &binding2->symbol().GetUltimate()) {
              continue; // ok, (NOPASS) bindings resolve identically
            } else if (ultimate->name() == ultimate2->name()) {
              continue; // override, possibly of DEFERRED
            }
          }
        } else if (ultimate->has<ProcBindingDetails>() &&
            ultimate2->has<ProcBindingDetails>() &&
            ultimate->name() == ultimate2->name()) {
          continue; // override, possibly of DEFERRED
        }
        auto distinguishable{kind.IsName()
                ? evaluate::characteristics::Distinguishable
                : evaluate::characteristics::DistinguishableOpOrAssign};
        std::optional<bool> distinct{distinguishable(
            context_.languageFeatures(), proc, procInfo2.procedure)};
        if (!distinct.value_or(false)) {
          SayNotDistinguishable(GetTopLevelUnitContaining(scope), name, kind,
              *ultimate, *ultimate2, distinct.has_value());
        }
      }
    }
  }
}

void DistinguishabilityHelper::SayNotDistinguishable(const Scope &scope,
    const SourceName &name, GenericKind kind, const Symbol &proc1,
    const Symbol &proc2, bool isHardConflict) {
  bool isUseAssociated{!scope.sourceRange().Contains(name)};
  // The rules for distinguishing specific procedures (F'2023 15.4.3.4.5)
  // are inadequate for some real-world cases like pFUnit.
  // When there are optional dummy arguments or unlimited polymorphic
  // dummy data object arguments, the best that we can do is emit an optional
  // portability warning.  Also, named generics created by USE association
  // merging shouldn't receive hard errors for ambiguity.
  // (Non-named generics might be defined I/O procedures or defined
  // assignments that need to be used by the runtime.)
  bool isWarning{!isHardConflict || (isUseAssociated && kind.IsName())};
  if (isWarning &&
      (!context_.ShouldWarn(
           common::LanguageFeature::IndistinguishableSpecifics) ||
          FindModuleFileContaining(scope))) {
    return;
  }
  std::string name1{proc1.name().ToString()};
  std::string name2{proc2.name().ToString()};
  if (kind.IsOperator() || kind.IsAssignment()) {
    // proc1 and proc2 may come from different scopes so qualify their names
    if (proc1.owner().IsDerivedType()) {
      name1 = proc1.owner().GetName()->ToString() + '%' + name1;
    }
    if (proc2.owner().IsDerivedType()) {
      name2 = proc2.owner().GetName()->ToString() + '%' + name2;
    }
  }
  parser::Message *msg;
  if (!isUseAssociated) {
    CHECK(isWarning == !isHardConflict);
    msg = &context_.Say(name,
        isHardConflict
            ? "Generic '%s' may not have specific procedures '%s' and '%s' as their interfaces are not distinguishable"_err_en_US
            : "Generic '%s' should not have specific procedures '%s' and '%s' as their interfaces are not distinguishable by the rules in the standard"_port_en_US,
        MakeOpName(name), name1, name2);
  } else {
    msg = &context_.Say(*GetTopLevelUnitContaining(proc1).GetName(),
        isHardConflict
            ? (isWarning
                      ? "USE-associated generic '%s' should not have specific procedures '%s' and '%s' as their interfaces are not distinguishable"_warn_en_US
                      : "USE-associated generic '%s' may not have specific procedures '%s' and '%s' as their interfaces are not distinguishable"_err_en_US)
            : "USE-associated generic '%s' should not have specific procedures '%s' and '%s' as their interfaces are not distinguishable by the rules in the standard"_port_en_US,
        MakeOpName(name), name1, name2);
  }
  AttachDeclaration(*msg, scope, proc1);
  AttachDeclaration(*msg, scope, proc2);
}

// `evaluate::AttachDeclaration` doesn't handle the generic case where `proc`
// comes from a different module but is not necessarily use-associated.
void DistinguishabilityHelper::AttachDeclaration(
    parser::Message &msg, const Scope &scope, const Symbol &proc) {
  if (proc.owner().IsTopLevel()) {
    evaluate::AttachDeclaration(msg, proc);
  } else {
    const Scope &unit{GetTopLevelUnitContaining(proc)};
    if (unit == scope) {
      evaluate::AttachDeclaration(msg, proc);
    } else {
      msg.Attach(unit.GetName().value(),
          "'%s' is USE-associated from module '%s'"_en_US, proc.name(),
          unit.GetName().value());
    }
  }
}

void CheckDeclarations(SemanticsContext &context) {
  CheckHelper{context}.Check();
}
} // namespace Fortran::semantics<|MERGE_RESOLUTION|>--- conflicted
+++ resolved
@@ -543,19 +543,11 @@
           msg = messages_.Say(
               "'%s' should not be a member of BIND(C) COMMON block /%s/"_warn_en_US,
               ref->name(), symbol.name());
-<<<<<<< HEAD
         }
         if (msg) {
           msg = &msg->Attach(
               std::move(reason.set_severity(parser::Severity::Because)));
         }
-=======
-        }
-        if (msg) {
-          msg = &msg->Attach(
-              std::move(reason.set_severity(parser::Severity::Because)));
-        }
->>>>>>> 811fe024
         evaluate::AttachDeclaration(msg, *ref);
       }
     }
