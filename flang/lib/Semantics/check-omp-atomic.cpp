--- conflicted
+++ resolved
@@ -61,22 +61,11 @@
 struct IsIntegral<evaluate::Type<C, K>> {
   static constexpr bool value{//
       C == common::TypeCategory::Integer ||
-<<<<<<< HEAD
-      C == common::TypeCategory::Unsigned ||
-      C == common::TypeCategory::Logical};
-=======
       C == common::TypeCategory::Unsigned};
->>>>>>> 35227056
 };
 
 template <typename T> constexpr bool is_integral_v{IsIntegral<T>::value};
 
-<<<<<<< HEAD
-template <typename T, typename Op0, typename Op1>
-using ReassocOpBase = evaluate::match::AnyOfPattern< //
-    evaluate::match::Add<T, Op0, Op1>, //
-    evaluate::match::Mul<T, Op0, Op1>>;
-=======
 template <typename...> struct IsFloatingPoint {
   static constexpr bool value{false};
 };
@@ -112,7 +101,6 @@
     evaluate::match::LogicalOp<common::LogicalOperator::Or, T, Op0, Op1>,
     evaluate::match::LogicalOp<common::LogicalOperator::Eqv, T, Op0, Op1>,
     evaluate::match::LogicalOp<common::LogicalOperator::Neqv, T, Op0, Op1>>;
->>>>>>> 35227056
 
 template <typename T, typename Op0, typename Op1>
 struct ReassocOp : public ReassocOpBase<T, Op0, Op1> {
@@ -130,23 +118,14 @@
   using Id = evaluate::rewrite::Identity;
   struct NonIntegralTag {};
 
-<<<<<<< HEAD
-  ReassocRewriter(const SomeExpr &atom) : atom_(atom) {}
-=======
   ReassocRewriter(const SomeExpr &atom, const SemanticsContext &context)
       : atom_(atom), context_(context) {}
->>>>>>> 35227056
 
   // Try to find cases where the input expression is of the form
   // (1) (a . b) . c, or
   // (2) a . (b . c),
-<<<<<<< HEAD
-  // where . denotes an associative operation (currently + or *), and a, b, c
-  // are some subexpresions.
-=======
   // where . denotes an associative operation, and a, b, c are some
   // subexpresions.
->>>>>>> 35227056
   // If one of the operands in the nested operation is the atomic variable
   // (with some possible type conversions applied to it), bring it to the
   // top-level operation, and move the top-level operand into the nested
@@ -154,10 +133,6 @@
   // For example, assuming x is the atomic variable:
   //   (a + x) + b  ->  (a + b) + x,  i.e. (conceptually) swap x and b.
   template <typename T, typename U,
-<<<<<<< HEAD
-      typename = std::enable_if_t<is_integral_v<T>>>
-  evaluate::Expr<T> operator()(evaluate::Expr<T> &&x, const U &u) {
-=======
       typename = std::enable_if_t<is_numeric_v<T> || is_logical_v<T>>>
   evaluate::Expr<T> operator()(evaluate::Expr<T> &&x, const U &u) {
     if constexpr (is_floating_point_v<T>) {
@@ -165,7 +140,6 @@
         return Id::operator()(std::move(x), u);
       }
     }
->>>>>>> 35227056
     // As per the above comment, there are 3 subexpressions involved in this
     // transformation. A match::Expr<T> will match evaluate::Expr<U> when T is
     // same as U, plus it will store a pointer (ref) to the matched expression.
@@ -173,13 +147,8 @@
     // some order) from the example above.
     evaluate::match::Expr<T> sub[3];
     auto inner{reassocOp<T>(sub[0], sub[1])};
-<<<<<<< HEAD
-    auto outer1{reassocOp<T>(inner, sub[2])}; // inner + something
-    auto outer2{reassocOp<T>(sub[2], inner)}; // something + inner
-=======
     auto outer1{reassocOp<T>(inner, sub[2])}; // inner . something
     auto outer2{reassocOp<T>(sub[2], inner)}; // something . inner
->>>>>>> 35227056
 #if !defined(__clang__) && !defined(_MSC_VER) && \
     (__GNUC__ < 8 || (__GNUC__ == 8 && __GNUC_MINOR__ < 5))
     // If GCC version < 8.5, use this definition. For the other definition
@@ -188,12 +157,8 @@
     // inside of the visitor function in common::visit.
     // Since this works with clang, MSVC and at least GCC 8.5, I'm assuming
     // that this is some kind of a GCC issue.
-<<<<<<< HEAD
-    using MatchTypes = std::tuple<evaluate::Add<T>, evaluate::Multiply<T>>;
-=======
     using MatchTypes = std::tuple<evaluate::Add<T>, evaluate::Multiply<T>,
         evaluate::LogicalOperation<T::kind>>;
->>>>>>> 35227056
 #else
     using MatchTypes = typename decltype(outer1)::MatchTypes;
 #endif
@@ -217,29 +182,9 @@
       }
       return common::visit(
           [&](auto &&s) {
-<<<<<<< HEAD
-            using Expr = evaluate::Expr<T>;
-            using TypeS = llvm::remove_cvref_t<decltype(s)>;
-            // This visitor has to be semantically correct for all possible
-            // types of s even though at runtime s will only be one of the
-            // matched types.
-            // Limit the construction to the operation types that we tried
-            // to match (otherwise TypeS(op1, op2) would fail for non-binary
-            // operations).
-            if constexpr (common::HasMember<TypeS, MatchTypes>) {
-              Expr atom{*sub[atomIdx].ref};
-              Expr op1{*sub[(atomIdx + 1) % 3].ref};
-              Expr op2{*sub[(atomIdx + 2) % 3].ref};
-              return Expr(
-                  TypeS(atom, Expr(TypeS(std::move(op1), std::move(op2)))));
-            } else {
-              return Expr(TypeS(s));
-            }
-=======
             // Build the new expression from the matched components.
             return Reconstruct<T, MatchTypes>(s, *sub[atomIdx].ref,
                 *sub[(atomIdx + 1) % 3].ref, *sub[(atomIdx + 2) % 3].ref);
->>>>>>> 35227056
           },
           evaluate::match::deparen(x).u);
     }
@@ -247,19 +192,13 @@
   }
 
   template <typename T, typename U,
-<<<<<<< HEAD
-      typename = std::enable_if_t<!is_integral_v<T>>>
-=======
       typename = std::enable_if_t<!is_numeric_v<T> && !is_logical_v<T>>>
->>>>>>> 35227056
   evaluate::Expr<T> operator()(
       evaluate::Expr<T> &&x, const U &u, NonIntegralTag = {}) {
     return Id::operator()(std::move(x), u);
   }
 
 private:
-<<<<<<< HEAD
-=======
   template <typename T, typename MatchTypes, typename S>
   evaluate::Expr<T> Reconstruct(const S &op, evaluate::Expr<T> atom,
       evaluate::Expr<T> op1, evaluate::Expr<T> op2) {
@@ -290,16 +229,12 @@
     }
   }
 
->>>>>>> 35227056
   template <typename T> bool IsAtom(const evaluate::Expr<T> &x) const {
     return IsSameOrConvertOf(evaluate::AsGenericExpr(AsRvalue(x)), atom_);
   }
 
   const SomeExpr &atom_;
-<<<<<<< HEAD
-=======
   const SemanticsContext &context_;
->>>>>>> 35227056
 };
 
 struct AnalyzedCondStmt {
@@ -928,11 +863,7 @@
     CheckStorageOverlap(atom, GetNonAtomArguments(atom, update.rhs), source);
     return std::nullopt;
   } else if (tryReassoc) {
-<<<<<<< HEAD
-    ReassocRewriter ra(atom);
-=======
     ReassocRewriter ra(atom, context_);
->>>>>>> 35227056
     SomeExpr raRhs{evaluate::rewrite::Mutator(ra)(update.rhs)};
 
     std::tie(hasErrors, tryReassoc) = CheckAtomicUpdateAssignmentRhs(
