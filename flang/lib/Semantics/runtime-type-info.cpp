//===-- lib/Semantics/runtime-type-info.cpp ---------------------*- C++ -*-===//
//
// Part of the LLVM Project, under the Apache License v2.0 with LLVM Exceptions.
// See https://llvm.org/LICENSE.txt for license information.
// SPDX-License-Identifier: Apache-2.0 WITH LLVM-exception
//
//===----------------------------------------------------------------------===//

#include "flang/Semantics/runtime-type-info.h"
#include "mod-file.h"
#include "flang/Evaluate/fold-designator.h"
#include "flang/Evaluate/fold.h"
#include "flang/Evaluate/tools.h"
#include "flang/Evaluate/type.h"
#include "flang/Semantics/scope.h"
#include "flang/Semantics/tools.h"
#include <functional>
#include <list>
#include <map>
#include <string>

namespace Fortran::semantics {

static int FindLenParameterIndex(
    const SymbolVector &parameters, const Symbol &symbol) {
  int lenIndex{0};
  for (SymbolRef ref : parameters) {
    if (&*ref == &symbol) {
      return lenIndex;
    }
    if (ref->get<TypeParamDetails>().attr() == common::TypeParamAttr::Len) {
      ++lenIndex;
    }
  }
  DIE("Length type parameter not found in parameter order");
  return -1;
}

class RuntimeTableBuilder {
public:
  RuntimeTableBuilder(SemanticsContext &, RuntimeDerivedTypeTables &);
  void DescribeTypes(Scope &scope, bool inSchemata);

private:
  const Symbol *DescribeType(Scope &);
  const Symbol &GetSchemaSymbol(const char *) const;
  const DeclTypeSpec &GetSchema(const char *) const;
  SomeExpr GetEnumValue(const char *) const;
  Symbol &CreateObject(const std::string &, const DeclTypeSpec &, Scope &);
  // The names of created symbols are saved in and owned by the
  // RuntimeDerivedTypeTables instance returned by
  // BuildRuntimeDerivedTypeTables() so that references to those names remain
  // valid for lowering.
  SourceName SaveObjectName(const std::string &);
  SomeExpr SaveNameAsPointerTarget(Scope &, const std::string &);
  const SymbolVector *GetTypeParameters(const Symbol &);
  evaluate::StructureConstructor DescribeComponent(const Symbol &,
      const ObjectEntityDetails &, Scope &, Scope &,
      const std::string &distinctName, const SymbolVector *parameters);
  evaluate::StructureConstructor DescribeComponent(
      const Symbol &, const ProcEntityDetails &, Scope &);
  bool InitializeDataPointer(evaluate::StructureConstructorValues &,
      const Symbol &symbol, const ObjectEntityDetails &object, Scope &scope,
      Scope &dtScope, const std::string &distinctName);
  evaluate::StructureConstructor PackageIntValue(
      const SomeExpr &genre, std::int64_t = 0) const;
  SomeExpr PackageIntValueExpr(const SomeExpr &genre, std::int64_t = 0) const;
  std::vector<evaluate::StructureConstructor> DescribeBindings(
      const Scope &dtScope, Scope &);
<<<<<<< HEAD
  void DescribeGeneric(const GenericDetails &,
      std::map<int, evaluate::StructureConstructor> &, const DerivedTypeSpec *);
  void DescribeSpecialProc(std::map<int, evaluate::StructureConstructor> &,
      const Symbol &specificOrBinding, bool isAssignment, bool isFinal,
      std::optional<GenericKind::DefinedIo>, const DerivedTypeSpec *);
=======
  std::map<int, evaluate::StructureConstructor> DescribeSpecialGenerics(
      const Scope &dtScope, const Scope &thisScope,
      const DerivedTypeSpec *) const;
  void DescribeSpecialGeneric(const GenericDetails &,
      std::map<int, evaluate::StructureConstructor> &, const Scope &,
      const DerivedTypeSpec *) const;
  void DescribeSpecialProc(std::map<int, evaluate::StructureConstructor> &,
      const Symbol &specificOrBinding, bool isAssignment, bool isFinal,
      std::optional<GenericKind::DefinedIo>, const Scope *,
      const DerivedTypeSpec *) const;
>>>>>>> cd74f4a4
  void IncorporateDefinedIoGenericInterfaces(
      std::map<int, evaluate::StructureConstructor> &, GenericKind::DefinedIo,
      const Scope *, const DerivedTypeSpec *);

  // Instantiated for ParamValue and Bound
  template <typename A>
  evaluate::StructureConstructor GetValue(
      const A &x, const SymbolVector *parameters) {
    if (x.isExplicit()) {
      return GetValue(x.GetExplicit(), parameters);
    } else {
      return PackageIntValue(deferredEnum_);
    }
  }

  // Specialization for optional<Expr<SomeInteger and SubscriptInteger>>
  template <typename T>
  evaluate::StructureConstructor GetValue(
      const std::optional<evaluate::Expr<T>> &expr,
      const SymbolVector *parameters) {
    if (auto constValue{evaluate::ToInt64(expr)}) {
      return PackageIntValue(explicitEnum_, *constValue);
    }
    if (expr) {
      if (parameters) {
        if (const Symbol * lenParam{evaluate::ExtractBareLenParameter(*expr)}) {
          return PackageIntValue(
              lenParameterEnum_, FindLenParameterIndex(*parameters, *lenParam));
        }
      }
      // TODO: Replace a specification expression requiring actual operations
      // with a reference to a new anonymous LEN type parameter whose default
      // value captures the expression.  This replacement must take place when
      // the type is declared so that the new LEN type parameters appear in
      // all instantiations and structure constructors.
      context_.Say(location_,
          "derived type specification expression '%s' that is neither constant nor a length type parameter"_todo_en_US,
          expr->AsFortran());
    }
    return PackageIntValue(deferredEnum_);
  }

  SemanticsContext &context_;
  RuntimeDerivedTypeTables &tables_;
  std::map<const Symbol *, SymbolVector> orderedTypeParameters_;

  const DeclTypeSpec &derivedTypeSchema_; // TYPE(DerivedType)
  const DeclTypeSpec &componentSchema_; // TYPE(Component)
  const DeclTypeSpec &procPtrSchema_; // TYPE(ProcPtrComponent)
  const DeclTypeSpec &valueSchema_; // TYPE(Value)
  const DeclTypeSpec &bindingSchema_; // TYPE(Binding)
  const DeclTypeSpec &specialSchema_; // TYPE(SpecialBinding)
  SomeExpr deferredEnum_; // Value::Genre::Deferred
  SomeExpr explicitEnum_; // Value::Genre::Explicit
  SomeExpr lenParameterEnum_; // Value::Genre::LenParameter
  SomeExpr scalarAssignmentEnum_; // SpecialBinding::Which::ScalarAssignment
  SomeExpr
      elementalAssignmentEnum_; // SpecialBinding::Which::ElementalAssignment
  SomeExpr readFormattedEnum_; // SpecialBinding::Which::ReadFormatted
  SomeExpr readUnformattedEnum_; // SpecialBinding::Which::ReadUnformatted
  SomeExpr writeFormattedEnum_; // SpecialBinding::Which::WriteFormatted
  SomeExpr writeUnformattedEnum_; // SpecialBinding::Which::WriteUnformatted
  SomeExpr elementalFinalEnum_; // SpecialBinding::Which::ElementalFinal
  SomeExpr assumedRankFinalEnum_; // SpecialBinding::Which::AssumedRankFinal
  SomeExpr scalarFinalEnum_; // SpecialBinding::Which::ScalarFinal
  parser::CharBlock location_;
  std::set<const Scope *> ignoreScopes_;
};

RuntimeTableBuilder::RuntimeTableBuilder(
    SemanticsContext &c, RuntimeDerivedTypeTables &t)
    : context_{c}, tables_{t}, derivedTypeSchema_{GetSchema("derivedtype")},
      componentSchema_{GetSchema("component")}, procPtrSchema_{GetSchema(
                                                    "procptrcomponent")},
      valueSchema_{GetSchema("value")}, bindingSchema_{GetSchema("binding")},
      specialSchema_{GetSchema("specialbinding")}, deferredEnum_{GetEnumValue(
                                                       "deferred")},
      explicitEnum_{GetEnumValue("explicit")}, lenParameterEnum_{GetEnumValue(
                                                   "lenparameter")},
      scalarAssignmentEnum_{GetEnumValue("scalarassignment")},
      elementalAssignmentEnum_{GetEnumValue("elementalassignment")},
      readFormattedEnum_{GetEnumValue("readformatted")},
      readUnformattedEnum_{GetEnumValue("readunformatted")},
      writeFormattedEnum_{GetEnumValue("writeformatted")},
      writeUnformattedEnum_{GetEnumValue("writeunformatted")},
      elementalFinalEnum_{GetEnumValue("elementalfinal")},
      assumedRankFinalEnum_{GetEnumValue("assumedrankfinal")},
      scalarFinalEnum_{GetEnumValue("scalarfinal")} {
  ignoreScopes_.insert(tables_.schemata);
}

void RuntimeTableBuilder::DescribeTypes(Scope &scope, bool inSchemata) {
  inSchemata |= ignoreScopes_.find(&scope) != ignoreScopes_.end();
  if (scope.IsDerivedType()) {
    if (!inSchemata) { // don't loop trying to describe a schema
      DescribeType(scope);
    }
  } else {
    scope.InstantiateDerivedTypes();
  }
  for (Scope &child : scope.children()) {
    DescribeTypes(child, inSchemata);
  }
}

// Returns derived type instantiation's parameters in declaration order
const SymbolVector *RuntimeTableBuilder::GetTypeParameters(
    const Symbol &symbol) {
  auto iter{orderedTypeParameters_.find(&symbol)};
  if (iter != orderedTypeParameters_.end()) {
    return &iter->second;
  } else {
    return &orderedTypeParameters_
                .emplace(&symbol, OrderParameterDeclarations(symbol))
                .first->second;
  }
}

static Scope &GetContainingNonDerivedScope(Scope &scope) {
  Scope *p{&scope};
  while (p->IsDerivedType()) {
    p = &p->parent();
  }
  return *p;
}

static const Symbol &GetSchemaField(
    const DerivedTypeSpec &derived, const std::string &name) {
  const Scope &scope{
      DEREF(derived.scope() ? derived.scope() : derived.typeSymbol().scope())};
  auto iter{scope.find(SourceName(name))};
  CHECK(iter != scope.end());
  return *iter->second;
}

static const Symbol &GetSchemaField(
    const DeclTypeSpec &derived, const std::string &name) {
  return GetSchemaField(DEREF(derived.AsDerived()), name);
}

static evaluate::StructureConstructorValues &AddValue(
    evaluate::StructureConstructorValues &values, const DeclTypeSpec &spec,
    const std::string &name, SomeExpr &&x) {
  values.emplace(GetSchemaField(spec, name), std::move(x));
  return values;
}

static evaluate::StructureConstructorValues &AddValue(
    evaluate::StructureConstructorValues &values, const DeclTypeSpec &spec,
    const std::string &name, const SomeExpr &x) {
  values.emplace(GetSchemaField(spec, name), x);
  return values;
}

static SomeExpr IntToExpr(std::int64_t n) {
  return evaluate::AsGenericExpr(evaluate::ExtentExpr{n});
}

static evaluate::StructureConstructor Structure(
    const DeclTypeSpec &spec, evaluate::StructureConstructorValues &&values) {
  return {DEREF(spec.AsDerived()), std::move(values)};
}

static SomeExpr StructureExpr(evaluate::StructureConstructor &&x) {
  return SomeExpr{evaluate::Expr<evaluate::SomeDerived>{std::move(x)}};
}

static int GetIntegerKind(const Symbol &symbol) {
  auto dyType{evaluate::DynamicType::From(symbol)};
  CHECK(dyType && dyType->category() == TypeCategory::Integer);
  return dyType->kind();
}

static void SetReadOnlyCompilerCreatedFlags(Symbol &symbol) {
  symbol.set(Symbol::Flag::CompilerCreated);
  // Runtime type info symbols may have types that are incompatible with the
  // PARAMETER attribute (the main issue is that they may be TARGET, and normal
  // Fortran parameters cannot be TARGETs).
  if (symbol.has<semantics::ObjectEntityDetails>() ||
      symbol.has<semantics::ProcEntityDetails>()) {
    symbol.set(Symbol::Flag::ReadOnly);
  }
}

// Save a rank-1 array constant of some numeric type as an
// initialized data object in a scope.
template <typename T>
static SomeExpr SaveNumericPointerTarget(
    Scope &scope, SourceName name, std::vector<typename T::Scalar> &&x) {
  if (x.empty()) {
    return SomeExpr{evaluate::NullPointer{}};
  } else {
    ObjectEntityDetails object;
    if (const auto *spec{scope.FindType(
            DeclTypeSpec{NumericTypeSpec{T::category, KindExpr{T::kind}}})}) {
      object.set_type(*spec);
    } else {
      object.set_type(scope.MakeNumericType(T::category, KindExpr{T::kind}));
    }
    auto elements{static_cast<evaluate::ConstantSubscript>(x.size())};
    ArraySpec arraySpec;
    arraySpec.push_back(ShapeSpec::MakeExplicit(Bound{0}, Bound{elements - 1}));
    object.set_shape(arraySpec);
    object.set_init(evaluate::AsGenericExpr(evaluate::Constant<T>{
        std::move(x), evaluate::ConstantSubscripts{elements}}));
    Symbol &symbol{*scope
                        .try_emplace(name, Attrs{Attr::TARGET, Attr::SAVE},
                            std::move(object))
                        .first->second};
    SetReadOnlyCompilerCreatedFlags(symbol);
    return evaluate::AsGenericExpr(
        evaluate::Expr<T>{evaluate::Designator<T>{symbol}});
  }
}

// Save an arbitrarily shaped array constant of some derived type
// as an initialized data object in a scope.
static SomeExpr SaveDerivedPointerTarget(Scope &scope, SourceName name,
    std::vector<evaluate::StructureConstructor> &&x,
    evaluate::ConstantSubscripts &&shape) {
  if (x.empty()) {
    return SomeExpr{evaluate::NullPointer{}};
  } else {
    const auto &derivedType{x.front().GetType().GetDerivedTypeSpec()};
    ObjectEntityDetails object;
    DeclTypeSpec typeSpec{DeclTypeSpec::TypeDerived, derivedType};
    if (const DeclTypeSpec * spec{scope.FindType(typeSpec)}) {
      object.set_type(*spec);
    } else {
      object.set_type(scope.MakeDerivedType(
          DeclTypeSpec::TypeDerived, common::Clone(derivedType)));
    }
    if (!shape.empty()) {
      ArraySpec arraySpec;
      for (auto n : shape) {
        arraySpec.push_back(ShapeSpec::MakeExplicit(Bound{0}, Bound{n - 1}));
      }
      object.set_shape(arraySpec);
    }
    object.set_init(
        evaluate::AsGenericExpr(evaluate::Constant<evaluate::SomeDerived>{
            derivedType, std::move(x), std::move(shape)}));
    Symbol &symbol{*scope
                        .try_emplace(name, Attrs{Attr::TARGET, Attr::SAVE},
                            std::move(object))
                        .first->second};
    SetReadOnlyCompilerCreatedFlags(symbol);
    return evaluate::AsGenericExpr(
        evaluate::Designator<evaluate::SomeDerived>{symbol});
  }
}

static SomeExpr SaveObjectInit(
    Scope &scope, SourceName name, const ObjectEntityDetails &object) {
  Symbol &symbol{*scope
                      .try_emplace(name, Attrs{Attr::TARGET, Attr::SAVE},
                          ObjectEntityDetails{object})
                      .first->second};
  CHECK(symbol.get<ObjectEntityDetails>().init().has_value());
  SetReadOnlyCompilerCreatedFlags(symbol);
  return evaluate::AsGenericExpr(
      evaluate::Designator<evaluate::SomeDerived>{symbol});
}

template <int KIND> static SomeExpr IntExpr(std::int64_t n) {
  return evaluate::AsGenericExpr(
      evaluate::Constant<evaluate::Type<TypeCategory::Integer, KIND>>{n});
}

static std::optional<std::string> GetSuffixIfTypeKindParameters(
    const DerivedTypeSpec &derivedTypeSpec, const SymbolVector *parameters) {
  if (parameters) {
    std::optional<std::string> suffix;
    for (SymbolRef ref : *parameters) {
      const auto &tpd{ref->get<TypeParamDetails>()};
      if (tpd.attr() == common::TypeParamAttr::Kind) {
        if (const auto *pv{derivedTypeSpec.FindParameter(ref->name())}) {
          if (pv->GetExplicit()) {
            if (auto instantiatedValue{evaluate::ToInt64(*pv->GetExplicit())}) {
              if (suffix.has_value()) {
                *suffix += "."s + std::to_string(*instantiatedValue);
              } else {
                suffix = "."s + std::to_string(*instantiatedValue);
              }
            }
          }
        }
      }
    }
    return suffix;
  }
  return std::nullopt;
}

const Symbol *RuntimeTableBuilder::DescribeType(Scope &dtScope) {
  if (const Symbol * info{dtScope.runtimeDerivedTypeDescription()}) {
    return info;
  }
  const DerivedTypeSpec *derivedTypeSpec{dtScope.derivedTypeSpec()};
  if (!derivedTypeSpec && !dtScope.IsDerivedTypeWithKindParameter() &&
      dtScope.symbol()) {
    // This derived type was declared (obviously, there's a Scope) but never
    // used in this compilation (no instantiated DerivedTypeSpec points here).
    // Create a DerivedTypeSpec now for it so that ComponentIterator
    // will work. This covers the case of a derived type that's declared in
    // a module but used only by clients and submodules, enabling the
    // run-time "no initialization needed here" flag to work.
    DerivedTypeSpec derived{dtScope.symbol()->name(), *dtScope.symbol()};
    if (const SymbolVector *
        lenParameters{GetTypeParameters(*dtScope.symbol())}) {
      // Create dummy deferred values for the length parameters so that the
      // DerivedTypeSpec is complete and can be used in helpers.
      for (SymbolRef lenParam : *lenParameters) {
        (void)lenParam;
        derived.AddRawParamValue(
            nullptr, ParamValue::Deferred(common::TypeParamAttr::Len));
      }
      derived.CookParameters(context_.foldingContext());
    }
    DeclTypeSpec &decl{
        dtScope.MakeDerivedType(DeclTypeSpec::TypeDerived, std::move(derived))};
    derivedTypeSpec = &decl.derivedTypeSpec();
  }
  const Symbol *dtSymbol{
      derivedTypeSpec ? &derivedTypeSpec->typeSymbol() : dtScope.symbol()};
  if (!dtSymbol) {
    return nullptr;
  }
  auto locationRestorer{common::ScopedSet(location_, dtSymbol->name())};
  // Check for an existing description that can be imported from a USE'd module
  std::string typeName{dtSymbol->name().ToString()};
  if (typeName.empty() ||
      (typeName.front() == '.' && !context_.IsTempName(typeName))) {
    return nullptr;
  }
  const SymbolVector *parameters{GetTypeParameters(*dtSymbol)};
  std::string distinctName{typeName};
  if (&dtScope != dtSymbol->scope() && derivedTypeSpec) {
    // Only create new type descriptions for different kind parameter values.
    // Type with different length parameters/same kind parameters can all
    // share the same type description available in the current scope.
    if (auto suffix{
            GetSuffixIfTypeKindParameters(*derivedTypeSpec, parameters)}) {
      distinctName += *suffix;
    }
  }
  std::string dtDescName{".dt."s + distinctName};
  Scope *dtSymbolScope{const_cast<Scope *>(dtSymbol->scope())};
  Scope &scope{
      GetContainingNonDerivedScope(dtSymbolScope ? *dtSymbolScope : dtScope)};
  if (const auto it{scope.find(SourceName{dtDescName})}; it != scope.end()) {
    dtScope.set_runtimeDerivedTypeDescription(*it->second);
    return &*it->second;
  }

  // Create a new description object before populating it so that mutual
  // references will work as pointer targets.
  Symbol &dtObject{CreateObject(dtDescName, derivedTypeSchema_, scope)};
  dtScope.set_runtimeDerivedTypeDescription(dtObject);
  evaluate::StructureConstructorValues dtValues;
  AddValue(dtValues, derivedTypeSchema_, "name"s,
      SaveNameAsPointerTarget(scope, typeName));
  bool isPDTdefinitionWithKindParameters{
      !derivedTypeSpec && dtScope.IsDerivedTypeWithKindParameter()};
  if (!isPDTdefinitionWithKindParameters) {
    auto sizeInBytes{static_cast<common::ConstantSubscript>(dtScope.size())};
    if (auto alignment{dtScope.alignment().value_or(0)}) {
      sizeInBytes += alignment - 1;
      sizeInBytes /= alignment;
      sizeInBytes *= alignment;
    }
    AddValue(
        dtValues, derivedTypeSchema_, "sizeinbytes"s, IntToExpr(sizeInBytes));
  }
  bool isPDTinstantiation{derivedTypeSpec && &dtScope != dtSymbol->scope()};
  if (isPDTinstantiation) {
    // is PDT instantiation
    const Symbol *uninstDescObject{
        DescribeType(DEREF(const_cast<Scope *>(dtSymbol->scope())))};
    AddValue(dtValues, derivedTypeSchema_, "uninstantiated"s,
        evaluate::AsGenericExpr(evaluate::Expr<evaluate::SomeDerived>{
            evaluate::Designator<evaluate::SomeDerived>{
                DEREF(uninstDescObject)}}));
  } else {
    AddValue(dtValues, derivedTypeSchema_, "uninstantiated"s,
        SomeExpr{evaluate::NullPointer{}});
  }
  using Int8 = evaluate::Type<TypeCategory::Integer, 8>;
  using Int1 = evaluate::Type<TypeCategory::Integer, 1>;
  std::vector<Int8::Scalar> kinds;
  std::vector<Int1::Scalar> lenKinds;
  if (parameters) {
    // Package the derived type's parameters in declaration order for
    // each category of parameter.  KIND= type parameters are described
    // by their instantiated (or default) values, while LEN= type
    // parameters are described by their INTEGER kinds.
    for (SymbolRef ref : *parameters) {
      const auto &tpd{ref->get<TypeParamDetails>()};
      if (tpd.attr() == common::TypeParamAttr::Kind) {
        auto value{evaluate::ToInt64(tpd.init()).value_or(0)};
        if (derivedTypeSpec) {
          if (const auto *pv{derivedTypeSpec->FindParameter(ref->name())}) {
            if (pv->GetExplicit()) {
              if (auto instantiatedValue{
                      evaluate::ToInt64(*pv->GetExplicit())}) {
                value = *instantiatedValue;
              }
            }
          }
        }
        kinds.emplace_back(value);
      } else { // LEN= parameter
        lenKinds.emplace_back(GetIntegerKind(*ref));
      }
    }
  }
  AddValue(dtValues, derivedTypeSchema_, "kindparameter"s,
      SaveNumericPointerTarget<Int8>(
          scope, SaveObjectName(".kp."s + distinctName), std::move(kinds)));
  AddValue(dtValues, derivedTypeSchema_, "lenparameterkind"s,
      SaveNumericPointerTarget<Int1>(
          scope, SaveObjectName(".lpk."s + distinctName), std::move(lenKinds)));
  // Traverse the components of the derived type
  if (!isPDTdefinitionWithKindParameters) {
    std::vector<const Symbol *> dataComponentSymbols;
    std::vector<evaluate::StructureConstructor> procPtrComponents;
    for (const auto &pair : dtScope) {
      const Symbol &symbol{*pair.second};
      auto locationRestorer{common::ScopedSet(location_, symbol.name())};
      common::visit(
          common::visitors{
              [&](const TypeParamDetails &) {
                // already handled above in declaration order
              },
              [&](const ObjectEntityDetails &) {
                dataComponentSymbols.push_back(&symbol);
              },
              [&](const ProcEntityDetails &proc) {
                if (IsProcedurePointer(symbol)) {
                  procPtrComponents.emplace_back(
                      DescribeComponent(symbol, proc, scope));
                }
              },
              [&](const ProcBindingDetails &) { // handled in a later pass
              },
<<<<<<< HEAD
              [&](const GenericDetails &generic) {
                DescribeGeneric(generic, specials, derivedTypeSpec);
=======
              [&](const GenericDetails &) { // ditto
>>>>>>> cd74f4a4
              },
              [&](const auto &) {
                common::die(
                    "unexpected details on symbol '%s' in derived type scope",
                    symbol.name().ToString().c_str());
              },
          },
          symbol.details());
    }
    // Sort the data component symbols by offset before emitting them
    std::sort(dataComponentSymbols.begin(), dataComponentSymbols.end(),
        [](const Symbol *x, const Symbol *y) {
          return x->offset() < y->offset();
        });
    std::vector<evaluate::StructureConstructor> dataComponents;
    for (const Symbol *symbol : dataComponentSymbols) {
      auto locationRestorer{common::ScopedSet(location_, symbol->name())};
      dataComponents.emplace_back(
          DescribeComponent(*symbol, symbol->get<ObjectEntityDetails>(), scope,
              dtScope, distinctName, parameters));
    }
    AddValue(dtValues, derivedTypeSchema_, "component"s,
        SaveDerivedPointerTarget(scope, SaveObjectName(".c."s + distinctName),
            std::move(dataComponents),
            evaluate::ConstantSubscripts{
                static_cast<evaluate::ConstantSubscript>(
                    dataComponents.size())}));
    AddValue(dtValues, derivedTypeSchema_, "procptr"s,
        SaveDerivedPointerTarget(scope, SaveObjectName(".p."s + distinctName),
            std::move(procPtrComponents),
            evaluate::ConstantSubscripts{
                static_cast<evaluate::ConstantSubscript>(
                    procPtrComponents.size())}));
    // Compile the "vtable" of type-bound procedure bindings
    std::uint32_t specialBitSet{0};
    bool isAbstractType{dtSymbol->attrs().test(Attr::ABSTRACT)};
    if (!isAbstractType) {
      std::vector<evaluate::StructureConstructor> bindings{
          DescribeBindings(dtScope, scope)};
      AddValue(dtValues, derivedTypeSchema_, "binding"s,
          SaveDerivedPointerTarget(scope, SaveObjectName(".v."s + distinctName),
              std::move(bindings),
              evaluate::ConstantSubscripts{
                  static_cast<evaluate::ConstantSubscript>(bindings.size())}));
      // Describe "special" bindings to defined assignments, FINAL subroutines,
      // and user-defined derived type I/O subroutines.  Defined assignments
      // and I/O subroutines override any parent bindings; FINAL subroutines
      // do not (the runtime will call all of them).
      std::map<int, evaluate::StructureConstructor> specials{
          DescribeSpecialGenerics(dtScope, dtScope, derivedTypeSpec)};
      const DerivedTypeDetails &dtDetails{dtSymbol->get<DerivedTypeDetails>()};
      for (const auto &pair : dtDetails.finals()) {
        DescribeSpecialProc(specials, *pair.second, false /*!isAssignment*/,
<<<<<<< HEAD
            true, std::nullopt, derivedTypeSpec);
=======
            true, std::nullopt, nullptr, derivedTypeSpec);
>>>>>>> cd74f4a4
      }
      if (derivedTypeSpec) {
        IncorporateDefinedIoGenericInterfaces(specials,
            GenericKind::DefinedIo::ReadFormatted, &scope, derivedTypeSpec);
        IncorporateDefinedIoGenericInterfaces(specials,
            GenericKind::DefinedIo::ReadUnformatted, &scope, derivedTypeSpec);
        IncorporateDefinedIoGenericInterfaces(specials,
            GenericKind::DefinedIo::WriteFormatted, &scope, derivedTypeSpec);
        IncorporateDefinedIoGenericInterfaces(specials,
            GenericKind::DefinedIo::WriteUnformatted, &scope, derivedTypeSpec);
      }
      // Pack the special procedure bindings in ascending order of their "which"
      // code values, and compile a little-endian bit-set of those codes for
      // use in O(1) look-up at run time.
      std::vector<evaluate::StructureConstructor> sortedSpecials;
      for (auto &pair : specials) {
        auto bit{std::uint32_t{1} << pair.first};
        CHECK(!(specialBitSet & bit));
        specialBitSet |= bit;
        sortedSpecials.emplace_back(std::move(pair.second));
      }
      AddValue(dtValues, derivedTypeSchema_, "special"s,
          SaveDerivedPointerTarget(scope, SaveObjectName(".s."s + distinctName),
              std::move(sortedSpecials),
              evaluate::ConstantSubscripts{
                  static_cast<evaluate::ConstantSubscript>(specials.size())}));
    }
    AddValue(dtValues, derivedTypeSchema_, "specialbitset"s,
        IntExpr<4>(specialBitSet));
    // Note the presence/absence of a parent component
    AddValue(dtValues, derivedTypeSchema_, "hasparent"s,
        IntExpr<1>(dtScope.GetDerivedTypeParent() != nullptr));
    // To avoid wasting run time attempting to initialize derived type
    // instances without any initialized components, analyze the type
    // and set a flag if there's nothing to do for it at run time.
    AddValue(dtValues, derivedTypeSchema_, "noinitializationneeded"s,
        IntExpr<1>(isAbstractType ||
            (derivedTypeSpec && !derivedTypeSpec->HasDefaultInitialization())));
    // Similarly, a flag to short-circuit destruction when not needed.
    AddValue(dtValues, derivedTypeSchema_, "nodestructionneeded"s,
        IntExpr<1>(isAbstractType ||
            (derivedTypeSpec && !derivedTypeSpec->HasDestruction())));
    // Similarly, a flag to short-circuit finalization when not needed.
    AddValue(dtValues, derivedTypeSchema_, "nofinalizationneeded"s,
        IntExpr<1>(isAbstractType ||
            (derivedTypeSpec && !IsFinalizable(*derivedTypeSpec))));
  }
  dtObject.get<ObjectEntityDetails>().set_init(MaybeExpr{
      StructureExpr(Structure(derivedTypeSchema_, std::move(dtValues)))});
  return &dtObject;
}

static const Symbol &GetSymbol(const Scope &schemata, SourceName name) {
  auto iter{schemata.find(name)};
  CHECK(iter != schemata.end());
  const Symbol &symbol{*iter->second};
  return symbol;
}

const Symbol &RuntimeTableBuilder::GetSchemaSymbol(const char *name) const {
  return GetSymbol(
      DEREF(tables_.schemata), SourceName{name, std::strlen(name)});
}

const DeclTypeSpec &RuntimeTableBuilder::GetSchema(
    const char *schemaName) const {
  Scope &schemata{DEREF(tables_.schemata)};
  SourceName name{schemaName, std::strlen(schemaName)};
  const Symbol &symbol{GetSymbol(schemata, name)};
  CHECK(symbol.has<DerivedTypeDetails>());
  CHECK(symbol.scope());
  CHECK(symbol.scope()->IsDerivedType());
  const DeclTypeSpec *spec{nullptr};
  if (symbol.scope()->derivedTypeSpec()) {
    DeclTypeSpec typeSpec{
        DeclTypeSpec::TypeDerived, *symbol.scope()->derivedTypeSpec()};
    spec = schemata.FindType(typeSpec);
  }
  if (!spec) {
    DeclTypeSpec typeSpec{
        DeclTypeSpec::TypeDerived, DerivedTypeSpec{name, symbol}};
    spec = schemata.FindType(typeSpec);
  }
  if (!spec) {
    spec = &schemata.MakeDerivedType(
        DeclTypeSpec::TypeDerived, DerivedTypeSpec{name, symbol});
  }
  CHECK(spec->AsDerived());
  return *spec;
}

SomeExpr RuntimeTableBuilder::GetEnumValue(const char *name) const {
  const Symbol &symbol{GetSchemaSymbol(name)};
  auto value{evaluate::ToInt64(symbol.get<ObjectEntityDetails>().init())};
  CHECK(value.has_value());
  return IntExpr<1>(*value);
}

Symbol &RuntimeTableBuilder::CreateObject(
    const std::string &name, const DeclTypeSpec &type, Scope &scope) {
  ObjectEntityDetails object;
  object.set_type(type);
  auto pair{scope.try_emplace(SaveObjectName(name),
      Attrs{Attr::TARGET, Attr::SAVE}, std::move(object))};
  CHECK(pair.second);
  Symbol &result{*pair.first->second};
  SetReadOnlyCompilerCreatedFlags(result);
  return result;
}

SourceName RuntimeTableBuilder::SaveObjectName(const std::string &name) {
  return *tables_.names.insert(name).first;
}

SomeExpr RuntimeTableBuilder::SaveNameAsPointerTarget(
    Scope &scope, const std::string &name) {
  CHECK(!name.empty());
  CHECK(name.front() != '.' || context_.IsTempName(name));
  ObjectEntityDetails object;
  auto len{static_cast<common::ConstantSubscript>(name.size())};
  if (const auto *spec{scope.FindType(DeclTypeSpec{CharacterTypeSpec{
          ParamValue{len, common::TypeParamAttr::Len}, KindExpr{1}}})}) {
    object.set_type(*spec);
  } else {
    object.set_type(scope.MakeCharacterType(
        ParamValue{len, common::TypeParamAttr::Len}, KindExpr{1}));
  }
  using evaluate::Ascii;
  using AsciiExpr = evaluate::Expr<Ascii>;
  object.set_init(evaluate::AsGenericExpr(AsciiExpr{name}));
  Symbol &symbol{*scope
                      .try_emplace(SaveObjectName(".n."s + name),
                          Attrs{Attr::TARGET, Attr::SAVE}, std::move(object))
                      .first->second};
  SetReadOnlyCompilerCreatedFlags(symbol);
  return evaluate::AsGenericExpr(
      AsciiExpr{evaluate::Designator<Ascii>{symbol}});
}

evaluate::StructureConstructor RuntimeTableBuilder::DescribeComponent(
    const Symbol &symbol, const ObjectEntityDetails &object, Scope &scope,
    Scope &dtScope, const std::string &distinctName,
    const SymbolVector *parameters) {
  evaluate::StructureConstructorValues values;
  auto &foldingContext{context_.foldingContext()};
  auto typeAndShape{evaluate::characteristics::TypeAndShape::Characterize(
      symbol, foldingContext)};
  CHECK(typeAndShape.has_value());
  auto dyType{typeAndShape->type()};
  const auto &shape{typeAndShape->shape()};
  AddValue(values, componentSchema_, "name"s,
      SaveNameAsPointerTarget(scope, symbol.name().ToString()));
  AddValue(values, componentSchema_, "category"s,
      IntExpr<1>(static_cast<int>(dyType.category())));
  if (dyType.IsUnlimitedPolymorphic() ||
      dyType.category() == TypeCategory::Derived) {
    AddValue(values, componentSchema_, "kind"s, IntExpr<1>(0));
  } else {
    AddValue(values, componentSchema_, "kind"s, IntExpr<1>(dyType.kind()));
  }
  AddValue(values, componentSchema_, "offset"s, IntExpr<8>(symbol.offset()));
  // CHARACTER length
  auto len{typeAndShape->LEN()};
  if (const semantics::DerivedTypeSpec *
      pdtInstance{dtScope.derivedTypeSpec()}) {
    auto restorer{foldingContext.WithPDTInstance(*pdtInstance)};
    len = Fold(foldingContext, std::move(len));
  }
  if (dyType.category() == TypeCategory::Character && len) {
    // Ignore IDIM(x) (represented as MAX(0, x))
    if (const auto *clamped{evaluate::UnwrapExpr<
            evaluate::Extremum<evaluate::SubscriptInteger>>(*len)}) {
      if (clamped->ordering == evaluate::Ordering::Greater &&
          clamped->left() == evaluate::Expr<evaluate::SubscriptInteger>{0}) {
        len = common::Clone(clamped->right());
      }
    }
    AddValue(values, componentSchema_, "characterlen"s,
        evaluate::AsGenericExpr(GetValue(len, parameters)));
  } else {
    AddValue(values, componentSchema_, "characterlen"s,
        PackageIntValueExpr(deferredEnum_));
  }
  // Describe component's derived type
  std::vector<evaluate::StructureConstructor> lenParams;
  if (dyType.category() == TypeCategory::Derived &&
      !dyType.IsUnlimitedPolymorphic()) {
    const DerivedTypeSpec &spec{dyType.GetDerivedTypeSpec()};
    Scope *derivedScope{const_cast<Scope *>(
        spec.scope() ? spec.scope() : spec.typeSymbol().scope())};
    const Symbol *derivedDescription{DescribeType(DEREF(derivedScope))};
    AddValue(values, componentSchema_, "derived"s,
        evaluate::AsGenericExpr(evaluate::Expr<evaluate::SomeDerived>{
            evaluate::Designator<evaluate::SomeDerived>{
                DEREF(derivedDescription)}}));
    // Package values of LEN parameters, if any
    if (const SymbolVector * specParams{GetTypeParameters(spec.typeSymbol())}) {
      for (SymbolRef ref : *specParams) {
        const auto &tpd{ref->get<TypeParamDetails>()};
        if (tpd.attr() == common::TypeParamAttr::Len) {
          if (const ParamValue * paramValue{spec.FindParameter(ref->name())}) {
            lenParams.emplace_back(GetValue(*paramValue, parameters));
          } else {
            lenParams.emplace_back(GetValue(tpd.init(), parameters));
          }
        }
      }
    }
  } else {
    // Subtle: a category of Derived with a null derived type pointer
    // signifies CLASS(*)
    AddValue(values, componentSchema_, "derived"s,
        SomeExpr{evaluate::NullPointer{}});
  }
  // LEN type parameter values for the component's type
  if (!lenParams.empty()) {
    AddValue(values, componentSchema_, "lenvalue"s,
        SaveDerivedPointerTarget(scope,
            SaveObjectName(
                ".lv."s + distinctName + "."s + symbol.name().ToString()),
            std::move(lenParams),
            evaluate::ConstantSubscripts{
                static_cast<evaluate::ConstantSubscript>(lenParams.size())}));
  } else {
    AddValue(values, componentSchema_, "lenvalue"s,
        SomeExpr{evaluate::NullPointer{}});
  }
  // Shape information
  int rank{evaluate::GetRank(shape)};
  AddValue(values, componentSchema_, "rank"s, IntExpr<1>(rank));
  if (rank > 0 && !IsAllocatable(symbol) && !IsPointer(symbol)) {
    std::vector<evaluate::StructureConstructor> bounds;
    evaluate::NamedEntity entity{symbol};
    for (int j{0}; j < rank; ++j) {
      bounds.emplace_back(
          GetValue(std::make_optional(
                       evaluate::GetRawLowerBound(foldingContext, entity, j)),
              parameters));
      bounds.emplace_back(GetValue(
          evaluate::GetRawUpperBound(foldingContext, entity, j), parameters));
    }
    AddValue(values, componentSchema_, "bounds"s,
        SaveDerivedPointerTarget(scope,
            SaveObjectName(
                ".b."s + distinctName + "."s + symbol.name().ToString()),
            std::move(bounds), evaluate::ConstantSubscripts{2, rank}));
  } else {
    AddValue(
        values, componentSchema_, "bounds"s, SomeExpr{evaluate::NullPointer{}});
  }
  // Default component initialization
  bool hasDataInit{false};
  if (IsAllocatable(symbol)) {
    AddValue(values, componentSchema_, "genre"s, GetEnumValue("allocatable"));
  } else if (IsPointer(symbol)) {
    AddValue(values, componentSchema_, "genre"s, GetEnumValue("pointer"));
    hasDataInit = InitializeDataPointer(
        values, symbol, object, scope, dtScope, distinctName);
  } else if (IsAutomatic(symbol)) {
    AddValue(values, componentSchema_, "genre"s, GetEnumValue("automatic"));
  } else {
    AddValue(values, componentSchema_, "genre"s, GetEnumValue("data"));
    hasDataInit = object.init().has_value();
    if (hasDataInit) {
      AddValue(values, componentSchema_, "initialization"s,
          SaveObjectInit(scope,
              SaveObjectName(
                  ".di."s + distinctName + "."s + symbol.name().ToString()),
              object));
    }
  }
  if (!hasDataInit) {
    AddValue(values, componentSchema_, "initialization"s,
        SomeExpr{evaluate::NullPointer{}});
  }
  return {DEREF(componentSchema_.AsDerived()), std::move(values)};
}

evaluate::StructureConstructor RuntimeTableBuilder::DescribeComponent(
    const Symbol &symbol, const ProcEntityDetails &proc, Scope &scope) {
  evaluate::StructureConstructorValues values;
  AddValue(values, procPtrSchema_, "name"s,
      SaveNameAsPointerTarget(scope, symbol.name().ToString()));
  AddValue(values, procPtrSchema_, "offset"s, IntExpr<8>(symbol.offset()));
  if (auto init{proc.init()}; init && *init) {
    AddValue(values, procPtrSchema_, "initialization"s,
        SomeExpr{evaluate::ProcedureDesignator{**init}});
  } else {
    AddValue(values, procPtrSchema_, "initialization"s,
        SomeExpr{evaluate::NullPointer{}});
  }
  return {DEREF(procPtrSchema_.AsDerived()), std::move(values)};
}

// Create a static pointer object with the same initialization
// from whence the runtime can memcpy() the data pointer
// component initialization.
// Creates and interconnects the symbols, scopes, and types for
//   TYPE :: ptrDt
//     type, POINTER :: name
//   END TYPE
//   TYPE(ptrDt), TARGET, SAVE :: ptrInit = ptrDt(designator)
// and then initializes the original component by setting
//   initialization = ptrInit
// which takes the address of ptrInit because the type is C_PTR.
// This technique of wrapping the data pointer component into
// a derived type instance disables any reason for lowering to
// attempt to dereference the RHS of an initializer, thereby
// allowing the runtime to actually perform the initialization
// by means of a simple memcpy() of the wrapped descriptor in
// ptrInit to the data pointer component being initialized.
bool RuntimeTableBuilder::InitializeDataPointer(
    evaluate::StructureConstructorValues &values, const Symbol &symbol,
    const ObjectEntityDetails &object, Scope &scope, Scope &dtScope,
    const std::string &distinctName) {
  if (object.init().has_value()) {
    SourceName ptrDtName{SaveObjectName(
        ".dp."s + distinctName + "."s + symbol.name().ToString())};
    Symbol &ptrDtSym{
        *scope.try_emplace(ptrDtName, Attrs{}, UnknownDetails{}).first->second};
    SetReadOnlyCompilerCreatedFlags(ptrDtSym);
    Scope &ptrDtScope{scope.MakeScope(Scope::Kind::DerivedType, &ptrDtSym)};
    ignoreScopes_.insert(&ptrDtScope);
    ObjectEntityDetails ptrDtObj;
    ptrDtObj.set_type(DEREF(object.type()));
    ptrDtObj.set_shape(object.shape());
    Symbol &ptrDtComp{*ptrDtScope
                           .try_emplace(symbol.name(), Attrs{Attr::POINTER},
                               std::move(ptrDtObj))
                           .first->second};
    DerivedTypeDetails ptrDtDetails;
    ptrDtDetails.add_component(ptrDtComp);
    ptrDtSym.set_details(std::move(ptrDtDetails));
    ptrDtSym.set_scope(&ptrDtScope);
    DeclTypeSpec &ptrDtDeclType{
        scope.MakeDerivedType(DeclTypeSpec::Category::TypeDerived,
            DerivedTypeSpec{ptrDtName, ptrDtSym})};
    DerivedTypeSpec &ptrDtDerived{DEREF(ptrDtDeclType.AsDerived())};
    ptrDtDerived.set_scope(ptrDtScope);
    ptrDtDerived.CookParameters(context_.foldingContext());
    ptrDtDerived.Instantiate(scope);
    ObjectEntityDetails ptrInitObj;
    ptrInitObj.set_type(ptrDtDeclType);
    evaluate::StructureConstructorValues ptrInitValues;
    AddValue(
        ptrInitValues, ptrDtDeclType, symbol.name().ToString(), *object.init());
    ptrInitObj.set_init(evaluate::AsGenericExpr(
        Structure(ptrDtDeclType, std::move(ptrInitValues))));
    AddValue(values, componentSchema_, "initialization"s,
        SaveObjectInit(scope,
            SaveObjectName(
                ".di."s + distinctName + "."s + symbol.name().ToString()),
            ptrInitObj));
    return true;
  } else {
    return false;
  }
}

evaluate::StructureConstructor RuntimeTableBuilder::PackageIntValue(
    const SomeExpr &genre, std::int64_t n) const {
  evaluate::StructureConstructorValues xs;
  AddValue(xs, valueSchema_, "genre"s, genre);
  AddValue(xs, valueSchema_, "value"s, IntToExpr(n));
  return Structure(valueSchema_, std::move(xs));
}

SomeExpr RuntimeTableBuilder::PackageIntValueExpr(
    const SomeExpr &genre, std::int64_t n) const {
  return StructureExpr(PackageIntValue(genre, n));
}

SymbolVector CollectBindings(const Scope &dtScope) {
  SymbolVector result;
  std::map<SourceName, const Symbol *> localBindings;
  // Collect local bindings
  for (auto pair : dtScope) {
    const Symbol &symbol{*pair.second};
    if (symbol.has<ProcBindingDetails>()) {
      localBindings.emplace(symbol.name(), &symbol);
    }
  }
  if (const Scope * parentScope{dtScope.GetDerivedTypeParent()}) {
    result = CollectBindings(*parentScope);
    // Apply overrides from the local bindings of the extended type
    for (auto iter{result.begin()}; iter != result.end(); ++iter) {
      const Symbol &symbol{**iter};
      auto overridden{localBindings.find(symbol.name())};
      if (overridden != localBindings.end()) {
        *iter = *overridden->second;
        localBindings.erase(overridden);
      }
    }
  }
  // Add remaining (non-overriding) local bindings in name order to the result
  for (auto pair : localBindings) {
    result.push_back(*pair.second);
  }
  return result;
}

std::vector<evaluate::StructureConstructor>
RuntimeTableBuilder::DescribeBindings(const Scope &dtScope, Scope &scope) {
  std::vector<evaluate::StructureConstructor> result;
  for (const SymbolRef &ref : CollectBindings(dtScope)) {
    evaluate::StructureConstructorValues values;
    AddValue(values, bindingSchema_, "proc"s,
        SomeExpr{evaluate::ProcedureDesignator{
            ref.get().get<ProcBindingDetails>().symbol()}});
    AddValue(values, bindingSchema_, "name"s,
        SaveNameAsPointerTarget(scope, ref.get().name().ToString()));
    result.emplace_back(DEREF(bindingSchema_.AsDerived()), std::move(values));
  }
  return result;
}

<<<<<<< HEAD
void RuntimeTableBuilder::DescribeGeneric(const GenericDetails &generic,
    std::map<int, evaluate::StructureConstructor> &specials,
    const DerivedTypeSpec *derivedTypeSpec) {
=======
std::map<int, evaluate::StructureConstructor>
RuntimeTableBuilder::DescribeSpecialGenerics(const Scope &dtScope,
    const Scope &thisScope, const DerivedTypeSpec *derivedTypeSpec) const {
  std::map<int, evaluate::StructureConstructor> specials;
  if (const Scope * parentScope{dtScope.GetDerivedTypeParent()}) {
    specials =
        DescribeSpecialGenerics(*parentScope, thisScope, derivedTypeSpec);
  }
  for (auto pair : dtScope) {
    const Symbol &symbol{*pair.second};
    if (const auto *generic{symbol.detailsIf<GenericDetails>()}) {
      DescribeSpecialGeneric(*generic, specials, thisScope, derivedTypeSpec);
    }
  }
  return specials;
}

void RuntimeTableBuilder::DescribeSpecialGeneric(const GenericDetails &generic,
    std::map<int, evaluate::StructureConstructor> &specials,
    const Scope &dtScope, const DerivedTypeSpec *derivedTypeSpec) const {
>>>>>>> cd74f4a4
  common::visit(common::visitors{
                    [&](const GenericKind::OtherKind &k) {
                      if (k == GenericKind::OtherKind::Assignment) {
                        for (auto ref : generic.specificProcs()) {
                          DescribeSpecialProc(specials, *ref, true,
<<<<<<< HEAD
                              false /*!final*/, std::nullopt, derivedTypeSpec);
=======
                              false /*!final*/, std::nullopt, &dtScope,
                              derivedTypeSpec);
>>>>>>> cd74f4a4
                        }
                      }
                    },
                    [&](const GenericKind::DefinedIo &io) {
                      switch (io) {
                      case GenericKind::DefinedIo::ReadFormatted:
                      case GenericKind::DefinedIo::ReadUnformatted:
                      case GenericKind::DefinedIo::WriteFormatted:
                      case GenericKind::DefinedIo::WriteUnformatted:
                        for (auto ref : generic.specificProcs()) {
                          DescribeSpecialProc(specials, *ref, false,
<<<<<<< HEAD
                              false /*!final*/, io, derivedTypeSpec);
=======
                              false /*!final*/, io, &dtScope, derivedTypeSpec);
>>>>>>> cd74f4a4
                        }
                        break;
                      }
                    },
                    [](const auto &) {},
                },
      generic.kind().u);
}

void RuntimeTableBuilder::DescribeSpecialProc(
    std::map<int, evaluate::StructureConstructor> &specials,
    const Symbol &specificOrBinding, bool isAssignment, bool isFinal,
<<<<<<< HEAD
    std::optional<GenericKind::DefinedIo> io,
    const DerivedTypeSpec *derivedTypeSpec) {
=======
    std::optional<GenericKind::DefinedIo> io, const Scope *dtScope,
    const DerivedTypeSpec *derivedTypeSpec) const {
>>>>>>> cd74f4a4
  const auto *binding{specificOrBinding.detailsIf<ProcBindingDetails>()};
  if (binding && dtScope) { // use most recent override
    binding = &DEREF(dtScope->FindComponent(specificOrBinding.name()))
                   .get<ProcBindingDetails>();
  }
  const Symbol &specific{*(binding ? &binding->symbol() : &specificOrBinding)};
  if (auto proc{evaluate::characteristics::Procedure::Characterize(
          specific, context_.foldingContext())}) {
    std::uint8_t isArgDescriptorSet{0};
    int argThatMightBeDescriptor{0};
    MaybeExpr which;
    if (isAssignment) {
      // Only type-bound asst's with the same type on both dummy arguments
      // are germane to the runtime, which needs only these to implement
      // component assignment as part of intrinsic assignment.
      // Non-type-bound generic INTERFACEs and assignments from distinct
      // types must not be used for component intrinsic assignment.
      CHECK(proc->dummyArguments.size() == 2);
      const auto t1{
          DEREF(std::get_if<evaluate::characteristics::DummyDataObject>(
                    &proc->dummyArguments[0].u))
              .type.type()};
      const auto t2{
          DEREF(std::get_if<evaluate::characteristics::DummyDataObject>(
                    &proc->dummyArguments[1].u))
              .type.type()};
      if (!binding || t1.category() != TypeCategory::Derived ||
          t2.category() != TypeCategory::Derived ||
          t1.IsUnlimitedPolymorphic() || t2.IsUnlimitedPolymorphic() ||
          t1.GetDerivedTypeSpec() != t2.GetDerivedTypeSpec()) {
        return;
      }
      which = proc->IsElemental() ? elementalAssignmentEnum_
                                  : scalarAssignmentEnum_;
      if (binding && binding->passName() &&
          *binding->passName() == proc->dummyArguments[1].name) {
        argThatMightBeDescriptor = 1;
        isArgDescriptorSet |= 2;
      } else {
        argThatMightBeDescriptor = 2; // the non-passed-object argument
        isArgDescriptorSet |= 1;
      }
    } else if (isFinal) {
      CHECK(binding == nullptr); // FINALs are not bindings
      CHECK(proc->dummyArguments.size() == 1);
      if (proc->IsElemental()) {
        which = elementalFinalEnum_;
      } else {
        const auto &typeAndShape{
            std::get<evaluate::characteristics::DummyDataObject>(
                proc->dummyArguments.at(0).u)
                .type};
        if (typeAndShape.attrs().test(
                evaluate::characteristics::TypeAndShape::Attr::AssumedRank)) {
          which = assumedRankFinalEnum_;
          isArgDescriptorSet |= 1;
        } else {
          which = scalarFinalEnum_;
          if (int rank{evaluate::GetRank(typeAndShape.shape())}; rank > 0) {
            argThatMightBeDescriptor = 1;
            which = IntExpr<1>(ToInt64(which).value() + rank);
          }
        }
      }
    } else { // user defined derived type I/O
      CHECK(proc->dummyArguments.size() >= 4);
      if (derivedTypeSpec &&
          !std::get<evaluate::characteristics::DummyDataObject>(
              proc->dummyArguments[0].u)
               .type.type()
               .IsTkCompatibleWith(evaluate::DynamicType{*derivedTypeSpec})) {
        // Defined I/O specific procedure is not for this derived type.
        return;
      }
      if (binding) {
        isArgDescriptorSet |= 1;
      }
      switch (io.value()) {
      case GenericKind::DefinedIo::ReadFormatted:
        which = readFormattedEnum_;
        break;
      case GenericKind::DefinedIo::ReadUnformatted:
        which = readUnformattedEnum_;
        break;
      case GenericKind::DefinedIo::WriteFormatted:
        which = writeFormattedEnum_;
        break;
      case GenericKind::DefinedIo::WriteUnformatted:
        which = writeUnformattedEnum_;
        break;
      }
    }
    if (argThatMightBeDescriptor != 0 &&
        !proc->dummyArguments.at(argThatMightBeDescriptor - 1)
             .CanBePassedViaImplicitInterface()) {
      isArgDescriptorSet |= 1 << (argThatMightBeDescriptor - 1);
    }
    evaluate::StructureConstructorValues values;
    auto index{evaluate::ToInt64(which)};
    CHECK(index.has_value());
    AddValue(
        values, specialSchema_, "which"s, SomeExpr{std::move(which.value())});
    AddValue(values, specialSchema_, "isargdescriptorset"s,
        IntExpr<1>(isArgDescriptorSet));
    AddValue(values, specialSchema_, "proc"s,
        SomeExpr{evaluate::ProcedureDesignator{specific}});
    // index might already be present in the case of an override
    specials.emplace(*index,
        evaluate::StructureConstructor{
            DEREF(specialSchema_.AsDerived()), std::move(values)});
  }
}

void RuntimeTableBuilder::IncorporateDefinedIoGenericInterfaces(
    std::map<int, evaluate::StructureConstructor> &specials,
    GenericKind::DefinedIo definedIo, const Scope *scope,
    const DerivedTypeSpec *derivedTypeSpec) {
  SourceName name{GenericKind::AsFortran(definedIo)};
  for (; !scope->IsGlobal(); scope = &scope->parent()) {
    if (auto asst{scope->find(name)}; asst != scope->end()) {
      const Symbol &generic{asst->second->GetUltimate()};
      const auto &genericDetails{generic.get<GenericDetails>()};
      CHECK(std::holds_alternative<GenericKind::DefinedIo>(
          genericDetails.kind().u));
      CHECK(std::get<GenericKind::DefinedIo>(genericDetails.kind().u) ==
          definedIo);
      for (auto ref : genericDetails.specificProcs()) {
        DescribeSpecialProc(
<<<<<<< HEAD
            specials, *ref, false, false, definedIo, derivedTypeSpec);
=======
            specials, *ref, false, false, definedIo, nullptr, derivedTypeSpec);
>>>>>>> cd74f4a4
      }
    }
  }
}

RuntimeDerivedTypeTables BuildRuntimeDerivedTypeTables(
    SemanticsContext &context) {
  RuntimeDerivedTypeTables result;
  result.schemata = context.GetBuiltinModule(typeInfoBuiltinModule);
  if (result.schemata) {
    RuntimeTableBuilder builder{context, result};
    builder.DescribeTypes(context.globalScope(), false);
  }
  return result;
}

} // namespace Fortran::semantics<|MERGE_RESOLUTION|>--- conflicted
+++ resolved
@@ -67,13 +67,6 @@
   SomeExpr PackageIntValueExpr(const SomeExpr &genre, std::int64_t = 0) const;
   std::vector<evaluate::StructureConstructor> DescribeBindings(
       const Scope &dtScope, Scope &);
-<<<<<<< HEAD
-  void DescribeGeneric(const GenericDetails &,
-      std::map<int, evaluate::StructureConstructor> &, const DerivedTypeSpec *);
-  void DescribeSpecialProc(std::map<int, evaluate::StructureConstructor> &,
-      const Symbol &specificOrBinding, bool isAssignment, bool isFinal,
-      std::optional<GenericKind::DefinedIo>, const DerivedTypeSpec *);
-=======
   std::map<int, evaluate::StructureConstructor> DescribeSpecialGenerics(
       const Scope &dtScope, const Scope &thisScope,
       const DerivedTypeSpec *) const;
@@ -84,7 +77,6 @@
       const Symbol &specificOrBinding, bool isAssignment, bool isFinal,
       std::optional<GenericKind::DefinedIo>, const Scope *,
       const DerivedTypeSpec *) const;
->>>>>>> cd74f4a4
   void IncorporateDefinedIoGenericInterfaces(
       std::map<int, evaluate::StructureConstructor> &, GenericKind::DefinedIo,
       const Scope *, const DerivedTypeSpec *);
@@ -530,12 +522,7 @@
               },
               [&](const ProcBindingDetails &) { // handled in a later pass
               },
-<<<<<<< HEAD
-              [&](const GenericDetails &generic) {
-                DescribeGeneric(generic, specials, derivedTypeSpec);
-=======
               [&](const GenericDetails &) { // ditto
->>>>>>> cd74f4a4
               },
               [&](const auto &) {
                 common::die(
@@ -589,11 +576,7 @@
       const DerivedTypeDetails &dtDetails{dtSymbol->get<DerivedTypeDetails>()};
       for (const auto &pair : dtDetails.finals()) {
         DescribeSpecialProc(specials, *pair.second, false /*!isAssignment*/,
-<<<<<<< HEAD
-            true, std::nullopt, derivedTypeSpec);
-=======
             true, std::nullopt, nullptr, derivedTypeSpec);
->>>>>>> cd74f4a4
       }
       if (derivedTypeSpec) {
         IncorporateDefinedIoGenericInterfaces(specials,
@@ -1010,11 +993,6 @@
   return result;
 }
 
-<<<<<<< HEAD
-void RuntimeTableBuilder::DescribeGeneric(const GenericDetails &generic,
-    std::map<int, evaluate::StructureConstructor> &specials,
-    const DerivedTypeSpec *derivedTypeSpec) {
-=======
 std::map<int, evaluate::StructureConstructor>
 RuntimeTableBuilder::DescribeSpecialGenerics(const Scope &dtScope,
     const Scope &thisScope, const DerivedTypeSpec *derivedTypeSpec) const {
@@ -1035,18 +1013,13 @@
 void RuntimeTableBuilder::DescribeSpecialGeneric(const GenericDetails &generic,
     std::map<int, evaluate::StructureConstructor> &specials,
     const Scope &dtScope, const DerivedTypeSpec *derivedTypeSpec) const {
->>>>>>> cd74f4a4
   common::visit(common::visitors{
                     [&](const GenericKind::OtherKind &k) {
                       if (k == GenericKind::OtherKind::Assignment) {
                         for (auto ref : generic.specificProcs()) {
                           DescribeSpecialProc(specials, *ref, true,
-<<<<<<< HEAD
-                              false /*!final*/, std::nullopt, derivedTypeSpec);
-=======
                               false /*!final*/, std::nullopt, &dtScope,
                               derivedTypeSpec);
->>>>>>> cd74f4a4
                         }
                       }
                     },
@@ -1058,11 +1031,7 @@
                       case GenericKind::DefinedIo::WriteUnformatted:
                         for (auto ref : generic.specificProcs()) {
                           DescribeSpecialProc(specials, *ref, false,
-<<<<<<< HEAD
-                              false /*!final*/, io, derivedTypeSpec);
-=======
                               false /*!final*/, io, &dtScope, derivedTypeSpec);
->>>>>>> cd74f4a4
                         }
                         break;
                       }
@@ -1075,13 +1044,8 @@
 void RuntimeTableBuilder::DescribeSpecialProc(
     std::map<int, evaluate::StructureConstructor> &specials,
     const Symbol &specificOrBinding, bool isAssignment, bool isFinal,
-<<<<<<< HEAD
-    std::optional<GenericKind::DefinedIo> io,
-    const DerivedTypeSpec *derivedTypeSpec) {
-=======
     std::optional<GenericKind::DefinedIo> io, const Scope *dtScope,
     const DerivedTypeSpec *derivedTypeSpec) const {
->>>>>>> cd74f4a4
   const auto *binding{specificOrBinding.detailsIf<ProcBindingDetails>()};
   if (binding && dtScope) { // use most recent override
     binding = &DEREF(dtScope->FindComponent(specificOrBinding.name()))
@@ -1210,11 +1174,7 @@
           definedIo);
       for (auto ref : genericDetails.specificProcs()) {
         DescribeSpecialProc(
-<<<<<<< HEAD
-            specials, *ref, false, false, definedIo, derivedTypeSpec);
-=======
             specials, *ref, false, false, definedIo, nullptr, derivedTypeSpec);
->>>>>>> cd74f4a4
       }
     }
   }
