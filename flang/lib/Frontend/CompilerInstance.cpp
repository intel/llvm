--- conflicted
+++ resolved
@@ -145,11 +145,8 @@
   invoc.setDefaultPredefinitions();
   // Update the fortran options based on user-based input.
   invoc.setFortranOpts();
-<<<<<<< HEAD
-=======
   // Set the encoding to read all input files in based on user input.
   allSources_->set_encoding(invoc.fortranOpts().encoding);
->>>>>>> 2e412c55
   // Create the semantics context and set semantic options.
   invoc.setSemanticsOpts(*this->allCookedSources_);
 
