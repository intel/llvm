--- conflicted
+++ resolved
@@ -1019,16 +1019,6 @@
 
   // Create the pass manager.
   llvm::ModulePassManager mpm;
-<<<<<<< HEAD
-  if (opts.PrepareForFatLTO) {
-    // The module summary should be emitted by default for regular LTO
-    // except for ld64 targets.
-    bool emitSummary = opts.PrepareForThinLTO || opts.PrepareForFullLTO ||
-                       triple.getVendor() != llvm::Triple::Apple;
-    mpm = pb.buildFatLTODefaultPipeline(level, opts.PrepareForThinLTO,
-                                        emitSummary);
-  } else if (opts.PrepareForFullLTO)
-=======
   // The module summary should be emitted by default for regular LTO
   // except for ld64 targets.
   bool emitSummary =
@@ -1037,7 +1027,6 @@
     mpm = pb.buildFatLTODefaultPipeline(level, opts.PrepareForThinLTO,
                                         emitSummary);
   else if (opts.PrepareForFullLTO)
->>>>>>> 54c4ef26
     mpm = pb.buildLTOPreLinkDefaultPipeline(level);
   else if (opts.PrepareForThinLTO)
     mpm = pb.buildThinLTOPreLinkDefaultPipeline(level);
