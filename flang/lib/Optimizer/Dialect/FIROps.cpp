--- conflicted
+++ resolved
@@ -432,12 +432,7 @@
 
 bool fir::ConvertOp::isIntegerCompatible(mlir::Type ty) {
   return ty.isa<mlir::IntegerType>() || ty.isa<mlir::IndexType>() ||
-<<<<<<< HEAD
-         ty.isa<fir::IntegerType>() || ty.isa<fir::LogicalType>() ||
-         ty.isa<fir::CharacterType>();
-=======
          ty.isa<fir::IntegerType>() || ty.isa<fir::LogicalType>();
->>>>>>> 2e412c55
 }
 
 bool fir::ConvertOp::isFloatCompatible(mlir::Type ty) {
@@ -1033,11 +1028,7 @@
 void fir::DoLoopOp::build(mlir::OpBuilder &builder,
                           mlir::OperationState &result, mlir::Value lb,
                           mlir::Value ub, mlir::Value step, bool unordered,
-<<<<<<< HEAD
-                          mlir::ValueRange iterArgs,
-=======
                           bool finalCountValue, mlir::ValueRange iterArgs,
->>>>>>> 2e412c55
                           llvm::ArrayRef<mlir::NamedAttribute> attributes) {
   result.addOperands({lb, ub, step});
   result.addOperands(iterArgs);
@@ -1049,11 +1040,7 @@
     result.addTypes(v.getType());
   mlir::Region *bodyRegion = result.addRegion();
   bodyRegion->push_back(new Block{});
-<<<<<<< HEAD
-  if (iterArgs.empty())
-=======
   if (iterArgs.empty() && !finalCountValue)
->>>>>>> 2e412c55
     DoLoopOp::ensureTerminator(*bodyRegion, builder, result.location);
   bodyRegion->front().addArgument(builder.getIndexType());
   bodyRegion->front().addArguments(iterArgs.getTypes());
@@ -1131,11 +1118,7 @@
   if (parser.parseRegion(*body, regionArgs, argTypes))
     return failure();
 
-<<<<<<< HEAD
-  fir::DoLoopOp::ensureTerminator(*body, builder, result.location);
-=======
   DoLoopOp::ensureTerminator(*body, builder, result.location);
->>>>>>> 2e412c55
 
   return mlir::success();
 }
@@ -1151,13 +1134,6 @@
 
 // Lifted from loop.loop
 static mlir::LogicalResult verify(fir::DoLoopOp op) {
-<<<<<<< HEAD
-  if (auto cst = dyn_cast_or_null<ConstantIndexOp>(op.step().getDefiningOp()))
-    if (cst.getValue() <= 0)
-      return op.emitOpError("constant step operand must be positive");
-
-=======
->>>>>>> 2e412c55
   // Check that the body defines as single block argument for the induction
   // variable.
   auto *body = op.getBody();
@@ -1219,12 +1195,8 @@
     printBlockTerminators = true;
   }
   p.printOptionalAttrDictWithKeyword(op->getAttrs(),
-<<<<<<< HEAD
-                                     {fir::DoLoopOp::unorderedAttrName()});
-=======
                                      {fir::DoLoopOp::unorderedAttrName(),
                                       fir::DoLoopOp::finalValueAttrName()});
->>>>>>> 2e412c55
   p.printRegion(op.region(), /*printEntryBlockArgs=*/false,
                 printBlockTerminators);
 }
@@ -1394,7 +1366,7 @@
 template <typename A, typename... AdditionalArgs>
 static A getSubOperands(unsigned pos, A allArgs,
                         mlir::DenseIntElementsAttr ranges,
-                        AdditionalArgs &&...additionalArgs) {
+                        AdditionalArgs &&... additionalArgs) {
   unsigned start = 0;
   for (unsigned i = 0; i < pos; ++i)
     start += (*(ranges.begin() + i)).getZExtValue();
@@ -1815,10 +1787,7 @@
 //===----------------------------------------------------------------------===//
 // IfOp
 //===----------------------------------------------------------------------===//
-<<<<<<< HEAD
-=======
-
->>>>>>> 2e412c55
+
 void fir::IfOp::build(mlir::OpBuilder &builder, OperationState &result,
                       mlir::Value cond, bool withElseRegion) {
   build(builder, result, llvm::None, cond, withElseRegion);
@@ -1833,21 +1802,13 @@
   mlir::Region *thenRegion = result.addRegion();
   thenRegion->push_back(new mlir::Block());
   if (resultTypes.empty())
-<<<<<<< HEAD
-    fir::IfOp::ensureTerminator(*thenRegion, builder, result.location);
-=======
     IfOp::ensureTerminator(*thenRegion, builder, result.location);
->>>>>>> 2e412c55
 
   mlir::Region *elseRegion = result.addRegion();
   if (withElseRegion) {
     elseRegion->push_back(new mlir::Block());
     if (resultTypes.empty())
-<<<<<<< HEAD
-      fir::IfOp::ensureTerminator(*elseRegion, builder, result.location);
-=======
       IfOp::ensureTerminator(*elseRegion, builder, result.location);
->>>>>>> 2e412c55
   }
 }
 
@@ -1867,24 +1828,14 @@
   if (parser.parseOptionalArrowTypeList(result.types))
     return mlir::failure();
 
-<<<<<<< HEAD
-  fir::IfOp::ensureTerminator(*thenRegion, parser.getBuilder(),
-                              result.location);
-=======
   if (parser.parseRegion(*thenRegion, {}, {}))
     return mlir::failure();
   IfOp::ensureTerminator(*thenRegion, parser.getBuilder(), result.location);
->>>>>>> 2e412c55
 
   if (mlir::succeeded(parser.parseOptionalKeyword("else"))) {
     if (parser.parseRegion(*elseRegion, {}, {}))
       return mlir::failure();
-<<<<<<< HEAD
-    fir::IfOp::ensureTerminator(*elseRegion, parser.getBuilder(),
-                                result.location);
-=======
     IfOp::ensureTerminator(*elseRegion, parser.getBuilder(), result.location);
->>>>>>> 2e412c55
   }
 
   // Parse the optional attribute list.
@@ -1894,11 +1845,7 @@
 }
 
 static LogicalResult verify(fir::IfOp op) {
-<<<<<<< HEAD
-  if (op.getNumResults() != 0 && op.otherRegion().empty())
-=======
   if (op.getNumResults() != 0 && op.elseRegion().empty())
->>>>>>> 2e412c55
     return op.emitOpError("must have an else block if defining values");
 
   return mlir::success();
