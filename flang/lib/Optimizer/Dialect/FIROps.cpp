--- conflicted
+++ resolved
@@ -424,11 +424,7 @@
 // Pull in fir.embox and fir.rebox into fir.array_coor when possible.
 struct SimplifyArrayCoorOp : public mlir::OpRewritePattern<fir::ArrayCoorOp> {
   using mlir::OpRewritePattern<fir::ArrayCoorOp>::OpRewritePattern;
-<<<<<<< HEAD
-  mlir::LogicalResult
-=======
   llvm::LogicalResult
->>>>>>> 4fe5a3cc
   matchAndRewrite(fir::ArrayCoorOp op,
                   mlir::PatternRewriter &rewriter) const override {
     mlir::Value memref = op.getMemref();
