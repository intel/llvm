//===-- FIRAttr.cpp -------------------------------------------------------===//
//
// Part of the LLVM Project, under the Apache License v2.0 with LLVM Exceptions.
// See https://llvm.org/LICENSE.txt for license information.
// SPDX-License-Identifier: Apache-2.0 WITH LLVM-exception
//
//===----------------------------------------------------------------------===//
//
// Coding style: https://mlir.llvm.org/getting_started/DeveloperGuide/
//
//===----------------------------------------------------------------------===//

#include "flang/Optimizer/Dialect/FIRAttr.h"
#include "flang/Optimizer/Dialect/FIRDialect.h"
#include "flang/Optimizer/Support/KindMapping.h"
#include "mlir/IR/AttributeSupport.h"
#include "mlir/IR/DialectImplementation.h"
#include "mlir/IR/BuiltinTypes.h"
#include "llvm/ADT/SmallString.h"

using namespace fir;

namespace fir::detail {

struct RealAttributeStorage : public mlir::AttributeStorage {
  using KeyTy = std::pair<int, llvm::APFloat>;

  RealAttributeStorage(int kind, const llvm::APFloat &value)
      : kind(kind), value(value) {}
  RealAttributeStorage(const KeyTy &key)
      : RealAttributeStorage(key.first, key.second) {}

  static unsigned hashKey(const KeyTy &key) { return llvm::hash_value(key); }

  bool operator==(const KeyTy &key) const {
    return key.first == kind &&
           key.second.compare(value) == llvm::APFloatBase::cmpEqual;
  }

  static RealAttributeStorage *
  construct(mlir::AttributeStorageAllocator &allocator, const KeyTy &key) {
    return new (allocator.allocate<RealAttributeStorage>())
        RealAttributeStorage(key);
  }

  KindTy getFKind() const { return kind; }
  llvm::APFloat getValue() const { return value; }

private:
  int kind;
  llvm::APFloat value;
};

/// An attribute representing a reference to a type.
struct TypeAttributeStorage : public mlir::AttributeStorage {
  using KeyTy = mlir::Type;

  TypeAttributeStorage(mlir::Type value) : value(value) {
    assert(value && "must not be of Type null");
  }

  /// Key equality function.
  bool operator==(const KeyTy &key) const { return key == value; }

  /// Construct a new storage instance.
  static TypeAttributeStorage *
  construct(mlir::AttributeStorageAllocator &allocator, KeyTy key) {
    return new (allocator.allocate<TypeAttributeStorage>())
        TypeAttributeStorage(key);
  }

  mlir::Type getType() const { return value; }

private:
  mlir::Type value;
};
<<<<<<< HEAD

/// An attribute representing a raw pointer.
struct OpaqueAttributeStorage : public mlir::AttributeStorage {
  using KeyTy = void *;

  OpaqueAttributeStorage(void *value) : value(value) {}

  /// Key equality function.
  bool operator==(const KeyTy &key) const { return key == value; }

  /// Construct a new storage instance.
  static OpaqueAttributeStorage *
  construct(mlir::AttributeStorageAllocator &allocator, KeyTy key) {
    return new (allocator.allocate<OpaqueAttributeStorage>())
        OpaqueAttributeStorage(key);
  }

  void *getPointer() const { return value; }

private:
  void *value;
};
} // namespace fir::detail

=======
} // namespace fir::detail

>>>>>>> 2e412c55
//===----------------------------------------------------------------------===//
// Attributes for SELECT TYPE
//===----------------------------------------------------------------------===//

ExactTypeAttr fir::ExactTypeAttr::get(mlir::Type value) {
  return Base::get(value.getContext(), value);
}

mlir::Type fir::ExactTypeAttr::getType() const { return getImpl()->getType(); }

SubclassAttr fir::SubclassAttr::get(mlir::Type value) {
  return Base::get(value.getContext(), value);
}

mlir::Type fir::SubclassAttr::getType() const { return getImpl()->getType(); }

//===----------------------------------------------------------------------===//
// Attributes for SELECT CASE
//===----------------------------------------------------------------------===//

using AttributeUniquer = mlir::detail::AttributeUniquer;

ClosedIntervalAttr fir::ClosedIntervalAttr::get(mlir::MLIRContext *ctxt) {
  return AttributeUniquer::get<ClosedIntervalAttr>(ctxt);
}

UpperBoundAttr fir::UpperBoundAttr::get(mlir::MLIRContext *ctxt) {
  return AttributeUniquer::get<UpperBoundAttr>(ctxt);
}

LowerBoundAttr fir::LowerBoundAttr::get(mlir::MLIRContext *ctxt) {
  return AttributeUniquer::get<LowerBoundAttr>(ctxt);
}

PointIntervalAttr fir::PointIntervalAttr::get(mlir::MLIRContext *ctxt) {
  return AttributeUniquer::get<PointIntervalAttr>(ctxt);
}

//===----------------------------------------------------------------------===//
// RealAttr
//===----------------------------------------------------------------------===//

RealAttr fir::RealAttr::get(mlir::MLIRContext *ctxt,
                            const RealAttr::ValueType &key) {
  return Base::get(ctxt, key);
}

KindTy fir::RealAttr::getFKind() const { return getImpl()->getFKind(); }
<<<<<<< HEAD

llvm::APFloat fir::RealAttr::getValue() const { return getImpl()->getValue(); }

//===----------------------------------------------------------------------===//
// OpaqueAttr
//===----------------------------------------------------------------------===//

OpaqueAttr fir::OpaqueAttr::get(mlir::MLIRContext *ctxt, void *key) {
  return Base::get(ctxt, key);
}

void *fir::OpaqueAttr::getPointer() const { return getImpl()->getPointer(); }
=======

llvm::APFloat fir::RealAttr::getValue() const { return getImpl()->getValue(); }
>>>>>>> 2e412c55

//===----------------------------------------------------------------------===//
// FIR attribute parsing
//===----------------------------------------------------------------------===//

static mlir::Attribute parseFirRealAttr(FIROpsDialect *dialect,
                                        mlir::DialectAsmParser &parser,
                                        mlir::Type type) {
  int kind = 0;
  if (parser.parseLess() || parser.parseInteger(kind) || parser.parseComma()) {
    parser.emitError(parser.getNameLoc(), "expected '<' kind ','");
    return {};
  }
  KindMapping kindMap(dialect->getContext());
  llvm::APFloat value(0.);
  if (parser.parseOptionalKeyword("i")) {
    // `i` not present, so literal float must be present
    double dontCare;
    if (parser.parseFloat(dontCare) || parser.parseGreater()) {
      parser.emitError(parser.getNameLoc(), "expected real constant '>'");
      return {};
    }
    auto fltStr = parser.getFullSymbolSpec()
                      .drop_until([](char c) { return c == ','; })
                      .drop_front()
                      .drop_while([](char c) { return c == ' ' || c == '\t'; })
                      .take_until([](char c) {
                        return c == '>' || c == ' ' || c == '\t';
                      });
    value = llvm::APFloat(kindMap.getFloatSemantics(kind), fltStr);
  } else {
    // `i` is present, so literal bitstring (hex) must be present
    llvm::StringRef hex;
    if (parser.parseKeyword(&hex) || parser.parseGreater()) {
      parser.emitError(parser.getNameLoc(), "expected real constant '>'");
      return {};
    }
    auto bits = llvm::APInt(kind * 8, hex.drop_front(), 16);
    value = llvm::APFloat(kindMap.getFloatSemantics(kind), bits);
  }
  return RealAttr::get(dialect->getContext(), {kind, value});
}

mlir::Attribute fir::parseFirAttribute(FIROpsDialect *dialect,
                                       mlir::DialectAsmParser &parser,
                                       mlir::Type type) {
  auto loc = parser.getNameLoc();
  llvm::StringRef attrName;
  if (parser.parseKeyword(&attrName)) {
    parser.emitError(loc, "expected an attribute name");
    return {};
  }

  if (attrName == ExactTypeAttr::getAttrName()) {
    mlir::Type type;
    if (parser.parseLess() || parser.parseType(type) || parser.parseGreater()) {
      parser.emitError(loc, "expected a type");
      return {};
    }
    return ExactTypeAttr::get(type);
  }
  if (attrName == SubclassAttr::getAttrName()) {
    mlir::Type type;
    if (parser.parseLess() || parser.parseType(type) || parser.parseGreater()) {
      parser.emitError(loc, "expected a subtype");
      return {};
    }
    return SubclassAttr::get(type);
  }
  if (attrName == OpaqueAttr::getAttrName()) {
    if (parser.parseLess() || parser.parseGreater()) {
      parser.emitError(loc, "expected <>");
      return {};
    }
    // NB: opaque pointers are always parsed in as nullptrs. The tool must
    // rebuild the context.
    return OpaqueAttr::get(dialect->getContext(), nullptr);
  }
  if (attrName == PointIntervalAttr::getAttrName())
    return PointIntervalAttr::get(dialect->getContext());
  if (attrName == LowerBoundAttr::getAttrName())
    return LowerBoundAttr::get(dialect->getContext());
  if (attrName == UpperBoundAttr::getAttrName())
    return UpperBoundAttr::get(dialect->getContext());
  if (attrName == ClosedIntervalAttr::getAttrName())
    return ClosedIntervalAttr::get(dialect->getContext());
  if (attrName == RealAttr::getAttrName())
    return parseFirRealAttr(dialect, parser, type);

  parser.emitError(loc, "unknown FIR attribute: ") << attrName;
  return {};
}

//===----------------------------------------------------------------------===//
// FIR attribute pretty printer
//===----------------------------------------------------------------------===//

void fir::printFirAttribute(FIROpsDialect *dialect, mlir::Attribute attr,
                            mlir::DialectAsmPrinter &p) {
  auto &os = p.getStream();
  if (auto exact = attr.dyn_cast<fir::ExactTypeAttr>()) {
    os << fir::ExactTypeAttr::getAttrName() << '<';
    p.printType(exact.getType());
    os << '>';
  } else if (auto sub = attr.dyn_cast<fir::SubclassAttr>()) {
    os << fir::SubclassAttr::getAttrName() << '<';
    p.printType(sub.getType());
    os << '>';
  } else if (attr.dyn_cast_or_null<fir::PointIntervalAttr>()) {
    os << fir::PointIntervalAttr::getAttrName();
  } else if (attr.dyn_cast_or_null<fir::ClosedIntervalAttr>()) {
    os << fir::ClosedIntervalAttr::getAttrName();
  } else if (attr.dyn_cast_or_null<fir::LowerBoundAttr>()) {
    os << fir::LowerBoundAttr::getAttrName();
  } else if (attr.dyn_cast_or_null<fir::UpperBoundAttr>()) {
    os << fir::UpperBoundAttr::getAttrName();
  } else if (auto a = attr.dyn_cast_or_null<fir::RealAttr>()) {
    os << fir::RealAttr::getAttrName() << '<' << a.getFKind() << ", i x";
    llvm::SmallString<40> ss;
    a.getValue().bitcastToAPInt().toStringUnsigned(ss, 16);
    os << ss << '>';
  } else if (attr.isa<fir::OpaqueAttr>()) {
    os << fir::OpaqueAttr::getAttrName() << "<>";
  } else {
    // don't know how to print the attribute, so use a default
    os << "<(unknown attribute)>";
  }
}<|MERGE_RESOLUTION|>--- conflicted
+++ resolved
@@ -74,35 +74,8 @@
 private:
   mlir::Type value;
 };
-<<<<<<< HEAD
-
-/// An attribute representing a raw pointer.
-struct OpaqueAttributeStorage : public mlir::AttributeStorage {
-  using KeyTy = void *;
-
-  OpaqueAttributeStorage(void *value) : value(value) {}
-
-  /// Key equality function.
-  bool operator==(const KeyTy &key) const { return key == value; }
-
-  /// Construct a new storage instance.
-  static OpaqueAttributeStorage *
-  construct(mlir::AttributeStorageAllocator &allocator, KeyTy key) {
-    return new (allocator.allocate<OpaqueAttributeStorage>())
-        OpaqueAttributeStorage(key);
-  }
-
-  void *getPointer() const { return value; }
-
-private:
-  void *value;
-};
 } // namespace fir::detail
 
-=======
-} // namespace fir::detail
-
->>>>>>> 2e412c55
 //===----------------------------------------------------------------------===//
 // Attributes for SELECT TYPE
 //===----------------------------------------------------------------------===//
@@ -151,23 +124,8 @@
 }
 
 KindTy fir::RealAttr::getFKind() const { return getImpl()->getFKind(); }
-<<<<<<< HEAD
 
 llvm::APFloat fir::RealAttr::getValue() const { return getImpl()->getValue(); }
-
-//===----------------------------------------------------------------------===//
-// OpaqueAttr
-//===----------------------------------------------------------------------===//
-
-OpaqueAttr fir::OpaqueAttr::get(mlir::MLIRContext *ctxt, void *key) {
-  return Base::get(ctxt, key);
-}
-
-void *fir::OpaqueAttr::getPointer() const { return getImpl()->getPointer(); }
-=======
-
-llvm::APFloat fir::RealAttr::getValue() const { return getImpl()->getValue(); }
->>>>>>> 2e412c55
 
 //===----------------------------------------------------------------------===//
 // FIR attribute parsing
@@ -236,15 +194,6 @@
       return {};
     }
     return SubclassAttr::get(type);
-  }
-  if (attrName == OpaqueAttr::getAttrName()) {
-    if (parser.parseLess() || parser.parseGreater()) {
-      parser.emitError(loc, "expected <>");
-      return {};
-    }
-    // NB: opaque pointers are always parsed in as nullptrs. The tool must
-    // rebuild the context.
-    return OpaqueAttr::get(dialect->getContext(), nullptr);
   }
   if (attrName == PointIntervalAttr::getAttrName())
     return PointIntervalAttr::get(dialect->getContext());
@@ -289,8 +238,6 @@
     llvm::SmallString<40> ss;
     a.getValue().bitcastToAPInt().toStringUnsigned(ss, 16);
     os << ss << '>';
-  } else if (attr.isa<fir::OpaqueAttr>()) {
-    os << fir::OpaqueAttr::getAttrName() << "<>";
   } else {
     // don't know how to print the attribute, so use a default
     os << "<(unknown attribute)>";
