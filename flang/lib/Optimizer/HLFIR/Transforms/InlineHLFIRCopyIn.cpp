//===- InlineHLFIRCopyIn.cpp - Inline hlfir.copy_in ops -------------------===//
//
// Part of the LLVM Project, under the Apache License v2.0 with LLVM Exceptions.
// See https://llvm.org/LICENSE.txt for license information.
// SPDX-License-Identifier: Apache-2.0 WITH LLVM-exception
//
//===----------------------------------------------------------------------===//
// Transform hlfir.copy_in array operations into loop nests performing element
// per element assignments. For simplicity, the inlining is done for trivial
// data types when the copy_in does not require a corresponding copy_out and
// when the input array is not behind a pointer. This may change in the future.
//===----------------------------------------------------------------------===//

#include "flang/Optimizer/Builder/FIRBuilder.h"
#include "flang/Optimizer/Builder/HLFIRTools.h"
#include "flang/Optimizer/Dialect/FIRType.h"
#include "flang/Optimizer/HLFIR/HLFIROps.h"
#include "flang/Optimizer/OpenMP/Passes.h"
#include "mlir/IR/PatternMatch.h"
#include "mlir/Support/LLVM.h"
#include "mlir/Transforms/GreedyPatternRewriteDriver.h"

namespace hlfir {
#define GEN_PASS_DEF_INLINEHLFIRCOPYIN
#include "flang/Optimizer/HLFIR/Passes.h.inc"
} // namespace hlfir

#define DEBUG_TYPE "inline-hlfir-copy-in"

static llvm::cl::opt<bool> noInlineHLFIRCopyIn(
    "no-inline-hlfir-copy-in",
    llvm::cl::desc("Do not inline hlfir.copy_in operations"),
    llvm::cl::init(false));

namespace {
class InlineCopyInConversion : public mlir::OpRewritePattern<hlfir::CopyInOp> {
public:
  using mlir::OpRewritePattern<hlfir::CopyInOp>::OpRewritePattern;

  llvm::LogicalResult
  matchAndRewrite(hlfir::CopyInOp copyIn,
                  mlir::PatternRewriter &rewriter) const override;
};

llvm::LogicalResult
InlineCopyInConversion::matchAndRewrite(hlfir::CopyInOp copyIn,
                                        mlir::PatternRewriter &rewriter) const {
  fir::FirOpBuilder builder(rewriter, copyIn.getOperation());
  mlir::Location loc = copyIn.getLoc();
  hlfir::Entity inputVariable{copyIn.getVar()};
  mlir::Type resultAddrType = copyIn.getCopiedIn().getType();
  if (!fir::isa_trivial(inputVariable.getFortranElementType()))
    return rewriter.notifyMatchFailure(copyIn,
                                       "CopyInOp's data type is not trivial");

  // There should be exactly one user of WasCopied - the corresponding
  // CopyOutOp.
  if (!copyIn.getWasCopied().hasOneUse())
    return rewriter.notifyMatchFailure(
        copyIn, "CopyInOp's WasCopied has no single user");
  // The copy out should always be present, either to actually copy or just
  // deallocate memory.
  auto copyOut = mlir::dyn_cast<hlfir::CopyOutOp>(
      copyIn.getWasCopied().user_begin().getCurrent().getUser());

  if (!copyOut)
    return rewriter.notifyMatchFailure(copyIn,
                                       "CopyInOp has no direct CopyOut");

  if (mlir::cast<fir::BaseBoxType>(resultAddrType).isAssumedRank())
    return rewriter.notifyMatchFailure(copyIn,
                                       "The result array is assumed-rank");

  // Only inline the copy_in when copy_out does not need to be done, i.e. in
  // case of intent(in).
  if (copyOut.getVar())
    return rewriter.notifyMatchFailure(copyIn, "CopyIn needs a copy-out");

  inputVariable =
      hlfir::derefPointersAndAllocatables(loc, builder, inputVariable);
  mlir::Type sequenceType =
      hlfir::getFortranElementOrSequenceType(inputVariable.getType());
  fir::BoxType resultBoxType = fir::BoxType::get(sequenceType);
  mlir::Value isContiguous =
      fir::IsContiguousBoxOp::create(builder, loc, inputVariable);
  mlir::Operation::result_range results =
      builder
          .genIfOp(loc, {resultBoxType, builder.getI1Type()}, isContiguous,
                   /*withElseRegion=*/true)
          .genThen([&]() {
            mlir::Value result = inputVariable;
            if (fir::isPointerType(inputVariable.getType())) {
              result = fir::ReboxOp::create(builder, loc, resultBoxType,
                                            inputVariable, mlir::Value{},
                                            mlir::Value{});
            }
            fir::ResultOp::create(
                builder, loc,
                mlir::ValueRange{result, builder.createBool(loc, false)});
          })
          .genElse([&] {
            mlir::Value shape = hlfir::genShape(loc, builder, inputVariable);
            llvm::SmallVector<mlir::Value> extents =
                hlfir::getIndexExtents(loc, builder, shape);
            llvm::StringRef tmpName{".tmp.copy_in"};
            llvm::SmallVector<mlir::Value> lenParams;
            mlir::Value alloc = builder.createHeapTemporary(
                loc, sequenceType, tmpName, extents, lenParams);

            auto declareOp = hlfir::DeclareOp::create(builder, loc, alloc,
                                                      tmpName, shape, lenParams,
<<<<<<< HEAD
                                                      /*dummy_scope=*/nullptr);
=======
                                                      /*dummy_scope=*/nullptr,
                                                      /*storage=*/nullptr,
                                                      /*storage_offset=*/0);
>>>>>>> 35227056
            hlfir::Entity temp{declareOp.getBase()};
            hlfir::LoopNest loopNest =
                hlfir::genLoopNest(loc, builder, extents, /*isUnordered=*/true,
                                   flangomp::shouldUseWorkshareLowering(copyIn),
                                   /*couldVectorize=*/false);
            builder.setInsertionPointToStart(loopNest.body);
            hlfir::Entity elem = hlfir::getElementAt(
                loc, builder, inputVariable, loopNest.oneBasedIndices);
            elem = hlfir::loadTrivialScalar(loc, builder, elem);
            hlfir::Entity tempElem = hlfir::getElementAt(
                loc, builder, temp, loopNest.oneBasedIndices);
            hlfir::AssignOp::create(builder, loc, elem, tempElem);
            builder.setInsertionPointAfter(loopNest.outerOp);

            mlir::Value result;
            // Make sure the result is always a boxed array by boxing it
            // ourselves if need be.
            if (mlir::isa<fir::BaseBoxType>(temp.getType())) {
              result = temp;
            } else {
              fir::ReferenceType refTy =
                  fir::ReferenceType::get(temp.getElementOrSequenceType());
              mlir::Value refVal = builder.createConvert(loc, refTy, temp);
              result = fir::EmboxOp::create(builder, loc, resultBoxType, refVal,
                                            shape);
            }

            fir::ResultOp::create(
                builder, loc,
                mlir::ValueRange{result, builder.createBool(loc, true)});
          })
          .getResults();

  mlir::OpResult resultBox = results[0];
  mlir::OpResult needsCleanup = results[1];

  // Prepare the corresponding copyOut to free the temporary if it is required
  auto alloca = fir::AllocaOp::create(builder, loc, resultBox.getType());
  auto store = fir::StoreOp::create(builder, loc, resultBox, alloca);
  rewriter.startOpModification(copyOut);
  copyOut->setOperand(0, store.getMemref());
  copyOut->setOperand(1, needsCleanup);
  rewriter.finalizeOpModification(copyOut);

  rewriter.replaceOp(copyIn, {resultBox, builder.genNot(loc, isContiguous)});
  return mlir::success();
}

class InlineHLFIRCopyInPass
    : public hlfir::impl::InlineHLFIRCopyInBase<InlineHLFIRCopyInPass> {
public:
  void runOnOperation() override {
    mlir::MLIRContext *context = &getContext();

    mlir::GreedyRewriteConfig config;
    // Prevent the pattern driver from merging blocks.
    config.setRegionSimplificationLevel(
        mlir::GreedySimplifyRegionLevel::Disabled);

    mlir::RewritePatternSet patterns(context);
    if (!noInlineHLFIRCopyIn) {
      patterns.insert<InlineCopyInConversion>(context);
    }

    if (mlir::failed(mlir::applyPatternsGreedily(
            getOperation(), std::move(patterns), config))) {
      mlir::emitError(getOperation()->getLoc(),
                      "failure in hlfir.copy_in inlining");
      signalPassFailure();
    }
  }
};
} // namespace<|MERGE_RESOLUTION|>--- conflicted
+++ resolved
@@ -109,13 +109,9 @@
 
             auto declareOp = hlfir::DeclareOp::create(builder, loc, alloc,
                                                       tmpName, shape, lenParams,
-<<<<<<< HEAD
-                                                      /*dummy_scope=*/nullptr);
-=======
                                                       /*dummy_scope=*/nullptr,
                                                       /*storage=*/nullptr,
                                                       /*storage_offset=*/0);
->>>>>>> 35227056
             hlfir::Entity temp{declareOp.getBase()};
             hlfir::LoopNest loopNest =
                 hlfir::genLoopNest(loc, builder, extents, /*isUnordered=*/true,
