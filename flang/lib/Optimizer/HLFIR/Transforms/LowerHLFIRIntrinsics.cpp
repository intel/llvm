--- conflicted
+++ resolved
@@ -665,12 +665,8 @@
         TransposeOpConversion, CountOpConversion, DotProductOpConversion,
         MaxvalOpConversion, MinvalOpConversion, MinlocOpConversion,
         MaxlocOpConversion, ArrayShiftOpConversion<hlfir::CShiftOp>,
-<<<<<<< HEAD
-        ArrayShiftOpConversion<hlfir::EOShiftOp>, ReshapeOpConversion>(context);
-=======
         ArrayShiftOpConversion<hlfir::EOShiftOp>, ReshapeOpConversion,
         CmpCharOpConversion, CharTrimOpConversion, IndexOpConversion>(context);
->>>>>>> 35227056
 
     // While conceptually this pass is performing dialect conversion, we use
     // pattern rewrites here instead of dialect conversion because this pass
