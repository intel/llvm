--- conflicted
+++ resolved
@@ -43,10 +43,6 @@
 #include "llvm/ADT/BitmaskEnum.h"
 #include "llvm/ADT/SmallPtrSet.h"
 #include "llvm/ADT/StringSet.h"
-<<<<<<< HEAD
-#include "llvm/Frontend/OpenMP/OMPConstants.h"
-=======
->>>>>>> 54c4ef26
 #include "llvm/Support/raw_ostream.h"
 #include <algorithm>
 #include <cstddef>
@@ -81,13 +77,10 @@
   ///      |                  |
   std::map<mlir::Operation *, mlir::Value> localBoxAllocas;
 
-<<<<<<< HEAD
-=======
   // List of deferrable descriptors to process at the end of
   // the pass.
   llvm::SmallVector<mlir::Operation *> deferrableDesc;
 
->>>>>>> 54c4ef26
   /// Return true if the given path exists in a list of paths.
   static bool
   containsPath(const llvm::SmallVectorImpl<llvm::SmallVector<int64_t>> &paths,
@@ -135,8 +128,6 @@
     }
   }
 
-<<<<<<< HEAD
-=======
   /// Return true if the module has an OpenMP requires clause that includes
   /// unified_shared_memory.
   static bool moduleRequiresUSM(mlir::ModuleOp module) {
@@ -148,7 +139,6 @@
     return false;
   }
 
->>>>>>> 54c4ef26
   /// Create the member map for coordRef and append it (and its index
   /// path) to the provided new* vectors, if it is not already present.
   void appendMemberMapIfNew(
@@ -208,8 +198,6 @@
     newMemberIndexPaths.emplace_back(indexPath.begin(), indexPath.end());
   }
 
-<<<<<<< HEAD
-=======
   // Check if the declaration operation we have refers to a dummy
   // function argument.
   bool isDummyArgument(mlir::Value mappedValue) {
@@ -244,7 +232,6 @@
     return false;
   }
 
->>>>>>> 54c4ef26
   /// getMemberUserList gathers all users of a particular MapInfoOp that are
   /// other MapInfoOp's and places them into the mapMemberUsers list, which
   /// records the map that the current argument MapInfoOp "op" is part of
@@ -623,11 +610,7 @@
     mlir::ArrayAttr newMembersAttr;
     mlir::SmallVector<mlir::Value> newMembers;
     llvm::SmallVector<llvm::SmallVector<int64_t>> memberIndices;
-<<<<<<< HEAD
-    bool isHasDeviceAddrFlag = isHasDeviceAddr(op, target);
-=======
     bool isHasDeviceAddrFlag = isHasDeviceAddr(op, *target);
->>>>>>> 54c4ef26
 
     if (!mapMemberUsers.empty() || !op.getMembers().empty())
       getMemberIndicesAsVectors(
@@ -692,16 +675,9 @@
     // one place in the code may differ from that address in another place.
     // The contents of the descriptor (the base address in particular) will
     // remain unchanged though.
-<<<<<<< HEAD
-    uint64_t mapType = op.getMapType();
-    if (isHasDeviceAddrFlag) {
-      mapType |= llvm::to_underlying(
-          llvm::omp::OpenMPOffloadMappingFlags::OMP_MAP_ALWAYS);
-=======
     mlir::omp::ClauseMapFlags mapType = op.getMapType();
     if (isHasDeviceAddrFlag) {
       mapType |= mlir::omp::ClauseMapFlags::always;
->>>>>>> 54c4ef26
     }
 
     mlir::omp::MapInfoOp newDescParentMapOp = mlir::omp::MapInfoOp::create(
