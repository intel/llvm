--- conflicted
+++ resolved
@@ -182,7 +182,6 @@
         loc, baseAddrAddr.getType(), descriptor,
         mlir::TypeAttr::get(underlyingVarType),
         builder.getIntegerAttr(builder.getIntegerType(64, false), mapType),
-        /*mapperId*/ mlir::FlatSymbolRefAttr(),
         builder.getAttr<mlir::omp::VariableCaptureKindAttr>(
             mlir::omp::VariableCaptureKind::ByRef),
         baseAddrAddr, /*members=*/mlir::SmallVector<mlir::Value>{},
@@ -312,13 +311,8 @@
       assert(mapMemberUsers.size() == 1 &&
              "OMPMapInfoFinalization currently only supports single users of a "
              "MapInfoOp");
-<<<<<<< HEAD
-      auto baseAddr = genBaseAddrMap(descriptor, op.getBounds(),
-                                     op.getMapType().value_or(0), builder);
-=======
       auto baseAddr =
           genBaseAddrMap(descriptor, op.getBounds(), op.getMapType(), builder);
->>>>>>> d465594a
       ParentAndPlacement mapUser = mapMemberUsers[0];
       adjustMemberIndices(memberIndices, mapUser.index);
       llvm::SmallVector<mlir::Value> newMemberOps;
@@ -331,13 +325,8 @@
       mapUser.parent.setMembersIndexAttr(
           builder.create2DI64ArrayAttr(memberIndices));
     } else if (!IsHasDeviceAddr) {
-<<<<<<< HEAD
-      auto baseAddr = genBaseAddrMap(descriptor, op.getBounds(),
-                                     op.getMapType().value_or(0), builder);
-=======
       auto baseAddr =
           genBaseAddrMap(descriptor, op.getBounds(), op.getMapType(), builder);
->>>>>>> d465594a
       newMembers.push_back(baseAddr);
       if (!op.getMembers().empty()) {
         for (auto &indices : memberIndices)
@@ -357,15 +346,9 @@
     // one place in the code may differ from that address in another place.
     // The contents of the descriptor (the base address in particular) will
     // remain unchanged though.
-<<<<<<< HEAD
-    uint64_t MapType = op.getMapType().value_or(0);
-    if (IsHasDeviceAddr) {
-      MapType |= llvm::to_underlying(
-=======
     uint64_t mapType = op.getMapType();
     if (IsHasDeviceAddr) {
       mapType |= llvm::to_underlying(
->>>>>>> d465594a
           llvm::omp::OpenMPOffloadMappingFlags::OMP_MAP_ALWAYS);
     }
 
@@ -373,20 +356,11 @@
         builder.create<mlir::omp::MapInfoOp>(
             op->getLoc(), op.getResult().getType(), descriptor,
             mlir::TypeAttr::get(fir::unwrapRefType(descriptor.getType())),
-<<<<<<< HEAD
-            /*varPtrPtr=*/mlir::Value{}, newMembers, newMembersAttr,
-            /*bounds=*/mlir::SmallVector<mlir::Value>{},
-            builder.getIntegerAttr(builder.getIntegerType(64, false),
-                                   getDescriptorMapType(MapType, target)),
-            /*mapperId*/ mlir::FlatSymbolRefAttr(), op.getMapCaptureTypeAttr(),
-            op.getNameAttr(),
-=======
             builder.getIntegerAttr(builder.getIntegerType(64, false),
                                    getDescriptorMapType(mapType, target)),
             op.getMapCaptureTypeAttr(), /*varPtrPtr=*/mlir::Value{}, newMembers,
             newMembersAttr, /*bounds=*/mlir::SmallVector<mlir::Value>{},
             /*mapperId*/ mlir::FlatSymbolRefAttr(), op.getNameAttr(),
->>>>>>> d465594a
             /*partial_map=*/builder.getBoolAttr(false));
     op.replaceAllUsesWith(newDescParentMapOp.getResult());
     op->erase();
@@ -681,15 +655,7 @@
                   fieldCoord.getResult(),
                   mlir::TypeAttr::get(
                       fir::unwrapRefType(fieldCoord.getResult().getType())),
-<<<<<<< HEAD
-                  /*varPtrPtr=*/mlir::Value{},
-                  /*members=*/mlir::ValueRange{},
-                  /*members_index=*/mlir::ArrayAttr{},
-                  /*bounds=*/bounds, op.getMapTypeAttr(),
-                  /*mapperId*/ mlir::FlatSymbolRefAttr(),
-=======
                   op.getMapTypeAttr(),
->>>>>>> d465594a
                   builder.getAttr<mlir::omp::VariableCaptureKindAttr>(
                       mlir::omp::VariableCaptureKind::ByRef),
                   /*varPtrPtr=*/mlir::Value{}, /*members=*/mlir::ValueRange{},
