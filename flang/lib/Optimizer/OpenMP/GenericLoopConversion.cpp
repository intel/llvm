--- conflicted
+++ resolved
@@ -341,8 +341,6 @@
       clauseOps.reductionByref.assign(reductionByref->begin(),
                                       reductionByref->end());
   }
-<<<<<<< HEAD
-=======
 };
 
 /// According to the spec (v5.2, p340, 36):
@@ -452,7 +450,6 @@
 
     return mlir::success();
   }
->>>>>>> 5eee2751
 };
 
 class GenericLoopConversionPass
