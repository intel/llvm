--- conflicted
+++ resolved
@@ -28,8 +28,5 @@
   MLIRIR
   MLIRPass
   MLIRTransformUtils
-<<<<<<< HEAD
-=======
   ${dialect_libs}
->>>>>>> 49fd7d4f
 )