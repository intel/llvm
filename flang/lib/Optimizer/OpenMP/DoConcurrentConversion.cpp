//===- DoConcurrentConversion.cpp -- map `DO CONCURRENT` to OpenMP loops --===//
//
// Part of the LLVM Project, under the Apache License v2.0 with LLVM Exceptions.
// See https://llvm.org/LICENSE.txt for license information.
// SPDX-License-Identifier: Apache-2.0 WITH LLVM-exception
//
//===----------------------------------------------------------------------===//

#include "flang/Optimizer/Builder/DirectivesCommon.h"
#include "flang/Optimizer/Builder/FIRBuilder.h"
#include "flang/Optimizer/Builder/HLFIRTools.h"
#include "flang/Optimizer/Builder/Todo.h"
#include "flang/Optimizer/Dialect/FIROps.h"
#include "flang/Optimizer/HLFIR/HLFIROps.h"
#include "flang/Optimizer/OpenMP/Passes.h"
#include "flang/Optimizer/OpenMP/Utils.h"
#include "flang/Support/OpenMP-utils.h"
#include "flang/Utils/OpenMP.h"
#include "mlir/Analysis/SliceAnalysis.h"
#include "mlir/Dialect/OpenMP/OpenMPDialect.h"
#include "mlir/IR/IRMapping.h"
#include "mlir/Transforms/DialectConversion.h"
#include "mlir/Transforms/RegionUtils.h"
#include "llvm/ADT/SmallPtrSet.h"
#include "llvm/Frontend/OpenMP/OMPConstants.h"

namespace flangomp {
#define GEN_PASS_DEF_DOCONCURRENTCONVERSIONPASS
#include "flang/Optimizer/OpenMP/Passes.h.inc"
} // namespace flangomp

#define DEBUG_TYPE "do-concurrent-conversion"
#define DBGS() (llvm::dbgs() << "[" DEBUG_TYPE << "]: ")

namespace {
namespace looputils {
/// Stores info needed about the induction/iteration variable for each `do
/// concurrent` in a loop nest.
struct InductionVariableInfo {
  InductionVariableInfo(fir::DoConcurrentLoopOp loop,
                        mlir::Value inductionVar) {
    populateInfo(loop, inductionVar);
  }
  /// The operation allocating memory for iteration variable.
  mlir::Operation *iterVarMemDef;
  /// the operation(s) updating the iteration variable with the current
  /// iteration number.
  llvm::SmallVector<mlir::Operation *, 2> indVarUpdateOps;

private:
  /// For the \p doLoop parameter, find the following:
  ///
  /// 1. The operation that declares its iteration variable or allocates memory
  /// for it. For example, give the following loop:
  /// ```
  ///   ...
  ///   %i:2 = hlfir.declare %0 {uniq_name = "_QFEi"} : ...
  ///   ...
  ///   fir.do_concurrent.loop (%ind_var) = (%lb) to (%ub) step (%s) {
  ///     %ind_var_conv = fir.convert %ind_var : (index) -> i32
  ///     fir.store %ind_var_conv to %i#1 : !fir.ref<i32>
  ///     ...
  ///   }
  /// ```
  ///
  /// This function sets the `iterVarMemDef` member to the `hlfir.declare` op
  /// for `%i`.
  ///
  /// 2. The operation(s) that update the loop's iteration variable from its
  /// induction variable. For the above example, the `indVarUpdateOps` is
  /// populated with the first 2 ops in the loop's body.
  ///
  /// Note: The current implementation is dependent on how flang emits loop
  /// bodies; which is sufficient for the current simple test/use cases. If this
  /// proves to be insufficient, this should be made more generic.
  void populateInfo(fir::DoConcurrentLoopOp loop, mlir::Value inductionVar) {
    mlir::Value result = nullptr;

    // Checks if a StoreOp is updating the memref of the loop's iteration
    // variable.
    auto isStoringIV = [&](fir::StoreOp storeOp) {
      // Direct store into the IV memref.
      if (storeOp.getValue() == inductionVar) {
        indVarUpdateOps.push_back(storeOp);
        return true;
      }

      // Indirect store into the IV memref.
      if (auto convertOp = mlir::dyn_cast<fir::ConvertOp>(
              storeOp.getValue().getDefiningOp())) {
        if (convertOp.getOperand() == inductionVar) {
          indVarUpdateOps.push_back(convertOp);
          indVarUpdateOps.push_back(storeOp);
          return true;
        }
      }

      return false;
    };

    for (mlir::Operation &op : loop) {
      if (auto storeOp = mlir::dyn_cast<fir::StoreOp>(op))
        if (isStoringIV(storeOp)) {
          result = storeOp.getMemref();
          break;
        }
    }

    assert(result != nullptr && result.getDefiningOp() != nullptr);
    iterVarMemDef = result.getDefiningOp();
  }
};

using InductionVariableInfos = llvm::SmallVector<InductionVariableInfo>;

/// Collect the list of values used inside the loop but defined outside of it.
void collectLoopLiveIns(fir::DoConcurrentLoopOp loop,
                        llvm::SmallVectorImpl<mlir::Value> &liveIns) {
  llvm::SmallDenseSet<mlir::Value> seenValues;
  llvm::SmallPtrSet<mlir::Operation *, 8> seenOps;

  for (auto [lb, ub, st] : llvm::zip_equal(
           loop.getLowerBound(), loop.getUpperBound(), loop.getStep())) {
    liveIns.push_back(lb);
    liveIns.push_back(ub);
    liveIns.push_back(st);
  }

  mlir::visitUsedValuesDefinedAbove(
      loop.getRegion(), [&](mlir::OpOperand *operand) {
        if (!seenValues.insert(operand->get()).second)
          return;

        mlir::Operation *definingOp = operand->get().getDefiningOp();
        // We want to collect ops corresponding to live-ins only once.
        if (definingOp && !seenOps.insert(definingOp).second)
          return;

        liveIns.push_back(operand->get());
      });
}

/// Collects values that are local to a loop: "loop-local values". A loop-local
/// value is one that is used exclusively inside the loop but allocated outside
/// of it. This usually corresponds to temporary values that are used inside the
/// loop body for initialzing other variables for example.
///
/// See `flang/test/Transforms/DoConcurrent/locally_destroyed_temp.f90` for an
/// example of why we need this.
///
/// \param [in] doLoop - the loop within which the function searches for values
/// used exclusively inside.
///
/// \param [out] locals - the list of loop-local values detected for \p doLoop.
void collectLoopLocalValues(fir::DoConcurrentLoopOp loop,
                            llvm::SetVector<mlir::Value> &locals) {
  loop.walk([&](mlir::Operation *op) {
    for (mlir::Value operand : op->getOperands()) {
      if (locals.contains(operand))
        continue;

      bool isLocal = true;

      if (!mlir::isa_and_present<fir::AllocaOp>(operand.getDefiningOp()))
        continue;

      // Values defined inside the loop are not interesting since they do not
      // need to be localized.
      if (loop->isAncestor(operand.getDefiningOp()))
        continue;

      for (auto *user : operand.getUsers()) {
        if (!loop->isAncestor(user)) {
          isLocal = false;
          break;
        }
      }

      if (isLocal)
        locals.insert(operand);
    }
  });
}

/// For a "loop-local" value \p local within a loop's scope, localizes that
/// value within the scope of the parallel region the loop maps to. Towards that
/// end, this function moves the allocation of \p local within \p allocRegion.
///
/// \param local - the value used exclusively within a loop's scope (see
/// collectLoopLocalValues).
///
/// \param allocRegion - the parallel region where \p local's allocation will be
/// privatized.
///
/// \param rewriter - builder used for updating \p allocRegion.
static void localizeLoopLocalValue(mlir::Value local, mlir::Region &allocRegion,
                                   mlir::ConversionPatternRewriter &rewriter) {
  rewriter.moveOpBefore(local.getDefiningOp(), &allocRegion.front().front());
}
} // namespace looputils

class DoConcurrentConversion
    : public mlir::OpConversionPattern<fir::DoConcurrentOp> {
private:
  struct TargetDeclareShapeCreationInfo {
    // Note: We use `std::vector` (rather than `llvm::SmallVector` as usual) to
    // interface more easily `ShapeShiftOp::getOrigins()` which returns
    // `std::vector`.
    std::vector<mlir::Value> startIndices;
    std::vector<mlir::Value> extents;

    TargetDeclareShapeCreationInfo(mlir::Value liveIn) {
      mlir::Value shape = nullptr;
      mlir::Operation *liveInDefiningOp = liveIn.getDefiningOp();
      auto declareOp =
          mlir::dyn_cast_if_present<hlfir::DeclareOp>(liveInDefiningOp);

      if (declareOp != nullptr)
        shape = declareOp.getShape();

      if (!shape)
        return;

      auto shapeOp =
          mlir::dyn_cast_if_present<fir::ShapeOp>(shape.getDefiningOp());
      auto shapeShiftOp =
          mlir::dyn_cast_if_present<fir::ShapeShiftOp>(shape.getDefiningOp());

      if (!shapeOp && !shapeShiftOp)
        TODO(liveIn.getLoc(),
             "Shapes not defined by `fir.shape` or `fir.shape_shift` op's are"
             "not supported yet.");

      if (shapeShiftOp != nullptr)
        startIndices = shapeShiftOp.getOrigins();

      extents = shapeOp != nullptr
                    ? std::vector<mlir::Value>(shapeOp.getExtents().begin(),
                                               shapeOp.getExtents().end())
                    : shapeShiftOp.getExtents();
    }

    bool isShapedValue() const { return !extents.empty(); }
    bool isShapeShiftedValue() const { return !startIndices.empty(); }
  };

  using LiveInShapeInfoMap =
      llvm::DenseMap<mlir::Value, TargetDeclareShapeCreationInfo>;

public:
  using mlir::OpConversionPattern<fir::DoConcurrentOp>::OpConversionPattern;

  DoConcurrentConversion(
      mlir::MLIRContext *context, bool mapToDevice,
      llvm::DenseSet<fir::DoConcurrentOp> &concurrentLoopsToSkip,
      mlir::SymbolTable &moduleSymbolTable)
      : OpConversionPattern(context), mapToDevice(mapToDevice),
        concurrentLoopsToSkip(concurrentLoopsToSkip),
        moduleSymbolTable(moduleSymbolTable) {}

  mlir::LogicalResult
  matchAndRewrite(fir::DoConcurrentOp doLoop, OpAdaptor adaptor,
                  mlir::ConversionPatternRewriter &rewriter) const override {
    looputils::InductionVariableInfos ivInfos;
    auto loop = mlir::cast<fir::DoConcurrentLoopOp>(
        doLoop.getRegion().back().getTerminator());

    auto indVars = loop.getLoopInductionVars();
    assert(indVars.has_value());

    for (mlir::Value indVar : *indVars)
      ivInfos.emplace_back(loop, indVar);

    llvm::SmallVector<mlir::Value> loopNestLiveIns;
    looputils::collectLoopLiveIns(loop, loopNestLiveIns);
    assert(!loopNestLiveIns.empty());

    llvm::SetVector<mlir::Value> locals;
    looputils::collectLoopLocalValues(loop, locals);

    // We do not want to map "loop-local" values to the device through
    // `omp.map.info` ops. Therefore, we remove them from the list of live-ins.
    loopNestLiveIns.erase(llvm::remove_if(loopNestLiveIns,
                                          [&](mlir::Value liveIn) {
                                            return locals.contains(liveIn);
                                          }),
                          loopNestLiveIns.end());

    mlir::omp::TargetOp targetOp;
    mlir::omp::LoopNestOperands loopNestClauseOps;

    mlir::IRMapping mapper;

    if (mapToDevice) {
      mlir::ModuleOp module = doLoop->getParentOfType<mlir::ModuleOp>();
      bool isTargetDevice =
          llvm::cast<mlir::omp::OffloadModuleInterface>(*module)
              .getIsTargetDevice();

      mlir::omp::TargetOperands targetClauseOps;
      genLoopNestClauseOps(doLoop.getLoc(), rewriter, loop, mapper,
                           loopNestClauseOps,
                           isTargetDevice ? nullptr : &targetClauseOps);

      LiveInShapeInfoMap liveInShapeInfoMap;
      fir::FirOpBuilder builder(
          rewriter,
          fir::getKindMapping(doLoop->getParentOfType<mlir::ModuleOp>()));

      for (mlir::Value liveIn : loopNestLiveIns) {
        targetClauseOps.mapVars.push_back(
            genMapInfoOpForLiveIn(builder, liveIn));
        liveInShapeInfoMap.insert(
            {liveIn, TargetDeclareShapeCreationInfo(liveIn)});
      }

      targetOp =
          genTargetOp(doLoop.getLoc(), rewriter, mapper, loopNestLiveIns,
                      targetClauseOps, loopNestClauseOps, liveInShapeInfoMap);
      genTeamsOp(doLoop.getLoc(), rewriter);
    }

    mlir::omp::ParallelOp parallelOp =
        genParallelOp(doLoop.getLoc(), rewriter, ivInfos, mapper);

    // Only set as composite when part of `distribute parallel do`.
    parallelOp.setComposite(mapToDevice);

    if (!mapToDevice)
      genLoopNestClauseOps(doLoop.getLoc(), rewriter, loop, mapper,
                           loopNestClauseOps);

    for (mlir::Value local : locals)
      looputils::localizeLoopLocalValue(local, parallelOp.getRegion(),
                                        rewriter);

    if (mapToDevice)
      genDistributeOp(doLoop.getLoc(), rewriter).setComposite(/*val=*/true);

    mlir::omp::LoopNestOp ompLoopNest =
        genWsLoopOp(rewriter, loop, mapper, loopNestClauseOps,
                    /*isComposite=*/mapToDevice);

    rewriter.setInsertionPoint(doLoop);
    fir::FirOpBuilder builder(
        rewriter,
        fir::getKindMapping(doLoop->getParentOfType<mlir::ModuleOp>()));

    // Collect iteration variable(s) allocations so that we can move them
    // outside the `fir.do_concurrent` wrapper (before erasing it).
    llvm::SmallVector<mlir::Operation *> opsToMove;
    for (mlir::Operation &op : llvm::drop_end(doLoop))
      opsToMove.push_back(&op);

    mlir::Block *allocBlock = builder.getAllocaBlock();

    for (mlir::Operation *op : llvm::reverse(opsToMove)) {
      rewriter.moveOpBefore(op, allocBlock, allocBlock->begin());
    }

    // Mark `unordered` loops that are not perfectly nested to be skipped from
    // the legality check of the `ConversionTarget` since we are not interested
    // in mapping them to OpenMP.
    ompLoopNest->walk([&](fir::DoConcurrentOp doLoop) {
      concurrentLoopsToSkip.insert(doLoop);
    });

    rewriter.eraseOp(doLoop);

    return mlir::success();
  }

private:
  mlir::omp::ParallelOp
  genParallelOp(mlir::Location loc, mlir::ConversionPatternRewriter &rewriter,
                looputils::InductionVariableInfos &ivInfos,
                mlir::IRMapping &mapper) const {
    auto parallelOp = mlir::omp::ParallelOp::create(rewriter, loc);
    rewriter.createBlock(&parallelOp.getRegion());
    rewriter.setInsertionPoint(mlir::omp::TerminatorOp::create(rewriter, loc));

    genLoopNestIndVarAllocs(rewriter, ivInfos, mapper);
    return parallelOp;
  }

  void genLoopNestIndVarAllocs(mlir::ConversionPatternRewriter &rewriter,
                               looputils::InductionVariableInfos &ivInfos,
                               mlir::IRMapping &mapper) const {

    for (auto &indVarInfo : ivInfos)
      genInductionVariableAlloc(rewriter, indVarInfo.iterVarMemDef, mapper);
  }

  mlir::Operation *
  genInductionVariableAlloc(mlir::ConversionPatternRewriter &rewriter,
                            mlir::Operation *indVarMemDef,
                            mlir::IRMapping &mapper) const {
    assert(
        indVarMemDef != nullptr &&
        "Induction variable memdef is expected to have a defining operation.");

    llvm::SmallSetVector<mlir::Operation *, 2> indVarDeclareAndAlloc;
    for (auto operand : indVarMemDef->getOperands())
      indVarDeclareAndAlloc.insert(operand.getDefiningOp());
    indVarDeclareAndAlloc.insert(indVarMemDef);

    mlir::Operation *result;
    for (mlir::Operation *opToClone : indVarDeclareAndAlloc)
      result = rewriter.clone(*opToClone, mapper);

    return result;
  }

  void genLoopNestClauseOps(
      mlir::Location loc, mlir::ConversionPatternRewriter &rewriter,
      fir::DoConcurrentLoopOp loop, mlir::IRMapping &mapper,
      mlir::omp::LoopNestOperands &loopNestClauseOps,
      mlir::omp::TargetOperands *targetClauseOps = nullptr) const {
    assert(loopNestClauseOps.loopLowerBounds.empty() &&
           "Loop nest bounds were already emitted!");

    auto populateBounds = [](mlir::Value var,
                             llvm::SmallVectorImpl<mlir::Value> &bounds) {
      bounds.push_back(var.getDefiningOp()->getResult(0));
    };

    auto hostEvalCapture = [&](mlir::Value var,
                               llvm::SmallVectorImpl<mlir::Value> &bounds) {
      populateBounds(var, bounds);

      // Ensure that loop-nest bounds are evaluated in the host and forwarded to
      // the nested omp constructs when we map to the device.
      if (targetClauseOps)
        targetClauseOps->hostEvalVars.push_back(var);
    };

    for (auto [lb, ub, st] : llvm::zip_equal(
             loop.getLowerBound(), loop.getUpperBound(), loop.getStep())) {
      hostEvalCapture(lb, loopNestClauseOps.loopLowerBounds);
      hostEvalCapture(ub, loopNestClauseOps.loopUpperBounds);
      hostEvalCapture(st, loopNestClauseOps.loopSteps);
    }

    loopNestClauseOps.loopInclusive = rewriter.getUnitAttr();
  }

  mlir::omp::LoopNestOp
  genWsLoopOp(mlir::ConversionPatternRewriter &rewriter,
              fir::DoConcurrentLoopOp loop, mlir::IRMapping &mapper,
              const mlir::omp::LoopNestOperands &clauseOps,
              bool isComposite) const {
    mlir::omp::WsloopOperands wsloopClauseOps;

    auto cloneFIRRegionToOMP = [&rewriter](mlir::Region &firRegion,
                                           mlir::Region &ompRegion) {
      if (!firRegion.empty()) {
        rewriter.cloneRegionBefore(firRegion, ompRegion, ompRegion.begin());
        auto firYield =
            mlir::cast<fir::YieldOp>(ompRegion.back().getTerminator());
        rewriter.setInsertionPoint(firYield);
        mlir::omp::YieldOp::create(rewriter, firYield.getLoc(),
                                   firYield.getOperands());
        rewriter.eraseOp(firYield);
      }
    };

    // For `local` (and `local_init`) opernads, emit corresponding `private`
    // clauses and attach these clauses to the workshare loop.
    if (!loop.getLocalVars().empty())
      for (auto [op, sym, arg] : llvm::zip_equal(
               loop.getLocalVars(),
               loop.getLocalSymsAttr().getAsRange<mlir::SymbolRefAttr>(),
               loop.getRegionLocalArgs())) {
        auto localizer = moduleSymbolTable.lookup<fir::LocalitySpecifierOp>(
            sym.getLeafReference());
        if (localizer.getLocalitySpecifierType() ==
            fir::LocalitySpecifierType::LocalInit)
          TODO(localizer.getLoc(),
               "local_init conversion is not supported yet");

        mlir::OpBuilder::InsertionGuard guard(rewriter);
        rewriter.setInsertionPointAfter(localizer);

        auto privatizer = mlir::omp::PrivateClauseOp::create(
            rewriter, localizer.getLoc(), sym.getLeafReference().str() + ".omp",
            localizer.getTypeAttr().getValue(),
            mlir::omp::DataSharingClauseType::Private);

        cloneFIRRegionToOMP(localizer.getInitRegion(),
                            privatizer.getInitRegion());
        cloneFIRRegionToOMP(localizer.getDeallocRegion(),
                            privatizer.getDeallocRegion());

        moduleSymbolTable.insert(privatizer);

        wsloopClauseOps.privateVars.push_back(op);
        wsloopClauseOps.privateSyms.push_back(
            mlir::SymbolRefAttr::get(privatizer));
      }

    if (!loop.getReduceVars().empty()) {
      for (auto [op, byRef, sym, arg] : llvm::zip_equal(
               loop.getReduceVars(), loop.getReduceByrefAttr().asArrayRef(),
               loop.getReduceSymsAttr().getAsRange<mlir::SymbolRefAttr>(),
               loop.getRegionReduceArgs())) {
        auto firReducer = moduleSymbolTable.lookup<fir::DeclareReductionOp>(
            sym.getLeafReference());

        mlir::OpBuilder::InsertionGuard guard(rewriter);
        rewriter.setInsertionPointAfter(firReducer);
<<<<<<< HEAD

        auto ompReducer = mlir::omp::DeclareReductionOp::create(
            rewriter, firReducer.getLoc(),
            sym.getLeafReference().str() + ".omp",
            firReducer.getTypeAttr().getValue());

        cloneFIRRegionToOMP(firReducer.getAllocRegion(),
                            ompReducer.getAllocRegion());
        cloneFIRRegionToOMP(firReducer.getInitializerRegion(),
                            ompReducer.getInitializerRegion());
        cloneFIRRegionToOMP(firReducer.getReductionRegion(),
                            ompReducer.getReductionRegion());
        cloneFIRRegionToOMP(firReducer.getAtomicReductionRegion(),
                            ompReducer.getAtomicReductionRegion());
        cloneFIRRegionToOMP(firReducer.getCleanupRegion(),
                            ompReducer.getCleanupRegion());
=======
        std::string ompReducerName = sym.getLeafReference().str() + ".omp";

        auto ompReducer =
            moduleSymbolTable.lookup<mlir::omp::DeclareReductionOp>(
                rewriter.getStringAttr(ompReducerName));

        if (!ompReducer) {
          ompReducer = mlir::omp::DeclareReductionOp::create(
              rewriter, firReducer.getLoc(), ompReducerName,
              firReducer.getTypeAttr().getValue());

          cloneFIRRegionToOMP(firReducer.getAllocRegion(),
                              ompReducer.getAllocRegion());
          cloneFIRRegionToOMP(firReducer.getInitializerRegion(),
                              ompReducer.getInitializerRegion());
          cloneFIRRegionToOMP(firReducer.getReductionRegion(),
                              ompReducer.getReductionRegion());
          cloneFIRRegionToOMP(firReducer.getAtomicReductionRegion(),
                              ompReducer.getAtomicReductionRegion());
          cloneFIRRegionToOMP(firReducer.getCleanupRegion(),
                              ompReducer.getCleanupRegion());
          moduleSymbolTable.insert(ompReducer);
        }
>>>>>>> 35227056

        wsloopClauseOps.reductionVars.push_back(op);
        wsloopClauseOps.reductionByref.push_back(byRef);
        wsloopClauseOps.reductionSyms.push_back(
            mlir::SymbolRefAttr::get(ompReducer));
      }
    }

    auto wsloopOp =
        mlir::omp::WsloopOp::create(rewriter, loop.getLoc(), wsloopClauseOps);
    wsloopOp.setComposite(isComposite);

    Fortran::common::openmp::EntryBlockArgs wsloopArgs;
    wsloopArgs.priv.vars = wsloopClauseOps.privateVars;
    wsloopArgs.reduction.vars = wsloopClauseOps.reductionVars;
    Fortran::common::openmp::genEntryBlock(rewriter, wsloopArgs,
                                           wsloopOp.getRegion());

    auto loopNestOp =
        mlir::omp::LoopNestOp::create(rewriter, loop.getLoc(), clauseOps);

    // Clone the loop's body inside the loop nest construct using the
    // mapped values.
    rewriter.cloneRegionBefore(loop.getRegion(), loopNestOp.getRegion(),
                               loopNestOp.getRegion().begin(), mapper);

    rewriter.setInsertionPointToEnd(&loopNestOp.getRegion().back());
    mlir::omp::YieldOp::create(rewriter, loop->getLoc());

    // `local` region arguments are transferred/cloned from the `do concurrent`
    // loop to the loopnest op when the region is cloned above. Instead, these
    // region arguments should be on the workshare loop's region.
    for (auto [wsloopArg, loopNestArg] :
         llvm::zip_equal(wsloopOp.getRegion().getArguments(),
                         loopNestOp.getRegion().getArguments().drop_front(
                             clauseOps.loopLowerBounds.size())))
      rewriter.replaceAllUsesWith(loopNestArg, wsloopArg);

    for (unsigned i = 0;
         i < loop.getLocalVars().size() + loop.getReduceVars().size(); ++i)
      loopNestOp.getRegion().eraseArgument(clauseOps.loopLowerBounds.size());

    return loopNestOp;
  }

  void genBoundsOps(fir::FirOpBuilder &builder, mlir::Value liveIn,
                    mlir::Value rawAddr,
                    llvm::SmallVectorImpl<mlir::Value> &boundsOps) const {
    fir::ExtendedValue extVal =
        hlfir::translateToExtendedValue(rawAddr.getLoc(), builder,
                                        hlfir::Entity{liveIn},
                                        /*contiguousHint=*/
                                        true)
            .first;
    fir::factory::AddrAndBoundsInfo info = fir::factory::getDataOperandBaseAddr(
        builder, rawAddr, /*isOptional=*/false, rawAddr.getLoc());
    boundsOps = fir::factory::genImplicitBoundsOps<mlir::omp::MapBoundsOp,
                                                   mlir::omp::MapBoundsType>(
        builder, info, extVal,
        /*dataExvIsAssumedSize=*/false, rawAddr.getLoc());
  }

  mlir::omp::MapInfoOp genMapInfoOpForLiveIn(fir::FirOpBuilder &builder,
                                             mlir::Value liveIn) const {
    mlir::Value rawAddr = liveIn;
    llvm::StringRef name;

    mlir::Operation *liveInDefiningOp = liveIn.getDefiningOp();
    auto declareOp =
        mlir::dyn_cast_if_present<hlfir::DeclareOp>(liveInDefiningOp);

    if (declareOp != nullptr) {
      // Use the raw address to avoid unboxing `fir.box` values whenever
      // possible. Put differently, if we have access to the direct value memory
      // reference/address, we use it.
      rawAddr = declareOp.getOriginalBase();
      name = declareOp.getUniqName();
    }

    if (!llvm::isa<mlir::omp::PointerLikeType>(rawAddr.getType())) {
      mlir::OpBuilder::InsertionGuard guard(builder);
      builder.setInsertionPointAfter(liveInDefiningOp);
      auto copyVal = builder.createTemporary(liveIn.getLoc(), liveIn.getType());
      builder.createStoreWithConvert(copyVal.getLoc(), liveIn, copyVal);
      rawAddr = copyVal;
    }

    mlir::Type liveInType = liveIn.getType();
    mlir::Type eleType = liveInType;
    if (auto refType = mlir::dyn_cast<fir::ReferenceType>(liveInType))
      eleType = refType.getElementType();

    llvm::omp::OpenMPOffloadMappingFlags mapFlag =
        llvm::omp::OpenMPOffloadMappingFlags::OMP_MAP_IMPLICIT;
    mlir::omp::VariableCaptureKind captureKind =
        mlir::omp::VariableCaptureKind::ByRef;

    if (fir::isa_trivial(eleType) || fir::isa_char(eleType)) {
      captureKind = mlir::omp::VariableCaptureKind::ByCopy;
    } else if (!fir::isa_builtin_cptr_type(eleType)) {
      mapFlag |= llvm::omp::OpenMPOffloadMappingFlags::OMP_MAP_TO;
      mapFlag |= llvm::omp::OpenMPOffloadMappingFlags::OMP_MAP_FROM;
    }

    llvm::SmallVector<mlir::Value> boundsOps;
    genBoundsOps(builder, liveIn, rawAddr, boundsOps);

    return Fortran::utils::openmp::createMapInfoOp(
        builder, liveIn.getLoc(), rawAddr,
        /*varPtrPtr=*/{}, name.str(), boundsOps,
        /*members=*/{},
        /*membersIndex=*/mlir::ArrayAttr{},
        static_cast<
            std::underlying_type_t<llvm::omp::OpenMPOffloadMappingFlags>>(
            mapFlag),
        captureKind, rawAddr.getType());
  }

  mlir::omp::TargetOp
  genTargetOp(mlir::Location loc, mlir::ConversionPatternRewriter &rewriter,
              mlir::IRMapping &mapper, llvm::ArrayRef<mlir::Value> mappedVars,
              mlir::omp::TargetOperands &clauseOps,
              mlir::omp::LoopNestOperands &loopNestClauseOps,
              const LiveInShapeInfoMap &liveInShapeInfoMap) const {
    auto targetOp = rewriter.create<mlir::omp::TargetOp>(loc, clauseOps);
    auto argIface = llvm::cast<mlir::omp::BlockArgOpenMPOpInterface>(*targetOp);

    mlir::Region &region = targetOp.getRegion();

    llvm::SmallVector<mlir::Type> regionArgTypes;
    llvm::SmallVector<mlir::Location> regionArgLocs;

    for (auto var : llvm::concat<const mlir::Value>(clauseOps.hostEvalVars,
                                                    clauseOps.mapVars)) {
      regionArgTypes.push_back(var.getType());
      regionArgLocs.push_back(var.getLoc());
    }

    rewriter.createBlock(&region, {}, regionArgTypes, regionArgLocs);
    fir::FirOpBuilder builder(
        rewriter,
        fir::getKindMapping(targetOp->getParentOfType<mlir::ModuleOp>()));

    // Within the loop, it is possible that we discover other values that need
    // to be mapped to the target region (the shape info values for arrays, for
    // example). Therefore, the map block args might be extended and resized.
    // Hence, we invoke `argIface.getMapBlockArgs()` every iteration to make
    // sure we access the proper vector of data.
    int idx = 0;
    for (auto [mapInfoOp, mappedVar] :
         llvm::zip_equal(clauseOps.mapVars, mappedVars)) {
      auto miOp = mlir::cast<mlir::omp::MapInfoOp>(mapInfoOp.getDefiningOp());
      hlfir::DeclareOp liveInDeclare =
          genLiveInDeclare(builder, targetOp, argIface.getMapBlockArgs()[idx],
                           miOp, liveInShapeInfoMap.at(mappedVar));
      ++idx;

      // If `mappedVar.getDefiningOp()` is a `fir::BoxAddrOp`, we probably
      // need to "unpack" the box by getting the defining op of it's value.
      // However, we did not hit this case in reality yet so leaving it as a
      // todo for now.
      if (mlir::isa<fir::BoxAddrOp>(mappedVar.getDefiningOp()))
        TODO(mappedVar.getLoc(),
             "Mapped variabled defined by `BoxAddrOp` are not supported yet");

      auto mapHostValueToDevice = [&](mlir::Value hostValue,
                                      mlir::Value deviceValue) {
        if (!llvm::isa<mlir::omp::PointerLikeType>(hostValue.getType()))
          mapper.map(hostValue,
                     builder.loadIfRef(hostValue.getLoc(), deviceValue));
        else
          mapper.map(hostValue, deviceValue);
      };

      mapHostValueToDevice(mappedVar, liveInDeclare.getOriginalBase());

      if (auto origDeclareOp = mlir::dyn_cast_if_present<hlfir::DeclareOp>(
              mappedVar.getDefiningOp()))
        mapHostValueToDevice(origDeclareOp.getBase(), liveInDeclare.getBase());
    }

    for (auto [arg, hostEval] : llvm::zip_equal(argIface.getHostEvalBlockArgs(),
                                                clauseOps.hostEvalVars))
      mapper.map(hostEval, arg);

    for (unsigned i = 0; i < loopNestClauseOps.loopLowerBounds.size(); ++i) {
      loopNestClauseOps.loopLowerBounds[i] =
          mapper.lookup(loopNestClauseOps.loopLowerBounds[i]);
      loopNestClauseOps.loopUpperBounds[i] =
          mapper.lookup(loopNestClauseOps.loopUpperBounds[i]);
      loopNestClauseOps.loopSteps[i] =
          mapper.lookup(loopNestClauseOps.loopSteps[i]);
    }

    // Check if cloning the bounds introduced any dependency on the outer
    // region. If so, then either clone them as well if they are
    // MemoryEffectFree, or else copy them to a new temporary and add them to
    // the map and block_argument lists and replace their uses with the new
    // temporary.
    Fortran::utils::openmp::cloneOrMapRegionOutsiders(builder, targetOp);
    rewriter.setInsertionPoint(
        rewriter.create<mlir::omp::TerminatorOp>(targetOp.getLoc()));

    return targetOp;
  }

  hlfir::DeclareOp genLiveInDeclare(
      fir::FirOpBuilder &builder, mlir::omp::TargetOp targetOp,
      mlir::Value liveInArg, mlir::omp::MapInfoOp liveInMapInfoOp,
      const TargetDeclareShapeCreationInfo &targetShapeCreationInfo) const {
    mlir::Type liveInType = liveInArg.getType();
    std::string liveInName = liveInMapInfoOp.getName().has_value()
                                 ? liveInMapInfoOp.getName().value().str()
                                 : std::string("");
    if (fir::isa_ref_type(liveInType))
      liveInType = fir::unwrapRefType(liveInType);

    mlir::Value shape = [&]() -> mlir::Value {
      if (!targetShapeCreationInfo.isShapedValue())
        return {};

      llvm::SmallVector<mlir::Value> extentOperands;
      llvm::SmallVector<mlir::Value> startIndexOperands;

      if (targetShapeCreationInfo.isShapeShiftedValue()) {
        llvm::SmallVector<mlir::Value> shapeShiftOperands;

        size_t shapeIdx = 0;
        for (auto [startIndex, extent] :
             llvm::zip_equal(targetShapeCreationInfo.startIndices,
                             targetShapeCreationInfo.extents)) {
          shapeShiftOperands.push_back(
              Fortran::utils::openmp::mapTemporaryValue(
                  builder, targetOp, startIndex,
                  liveInName + ".start_idx.dim" + std::to_string(shapeIdx)));
          shapeShiftOperands.push_back(
              Fortran::utils::openmp::mapTemporaryValue(
                  builder, targetOp, extent,
                  liveInName + ".extent.dim" + std::to_string(shapeIdx)));
          ++shapeIdx;
        }

        auto shapeShiftType = fir::ShapeShiftType::get(
            builder.getContext(), shapeShiftOperands.size() / 2);
        return builder.create<fir::ShapeShiftOp>(
            liveInArg.getLoc(), shapeShiftType, shapeShiftOperands);
      }

      llvm::SmallVector<mlir::Value> shapeOperands;
      size_t shapeIdx = 0;
      for (auto extent : targetShapeCreationInfo.extents) {
        shapeOperands.push_back(Fortran::utils::openmp::mapTemporaryValue(
            builder, targetOp, extent,
            liveInName + ".extent.dim" + std::to_string(shapeIdx)));
        ++shapeIdx;
      }

      return builder.create<fir::ShapeOp>(liveInArg.getLoc(), shapeOperands);
    }();

    return builder.create<hlfir::DeclareOp>(liveInArg.getLoc(), liveInArg,
                                            liveInName, shape);
  }

  mlir::omp::TeamsOp
  genTeamsOp(mlir::Location loc,
             mlir::ConversionPatternRewriter &rewriter) const {
    auto teamsOp = rewriter.create<mlir::omp::TeamsOp>(
        loc, /*clauses=*/mlir::omp::TeamsOperands{});

    rewriter.createBlock(&teamsOp.getRegion());
    rewriter.setInsertionPoint(rewriter.create<mlir::omp::TerminatorOp>(loc));

    return teamsOp;
  }

  mlir::omp::DistributeOp
  genDistributeOp(mlir::Location loc,
                  mlir::ConversionPatternRewriter &rewriter) const {
    auto distOp = rewriter.create<mlir::omp::DistributeOp>(
        loc, /*clauses=*/mlir::omp::DistributeOperands{});

    rewriter.createBlock(&distOp.getRegion());
    return distOp;
  }

  bool mapToDevice;
  llvm::DenseSet<fir::DoConcurrentOp> &concurrentLoopsToSkip;
  mlir::SymbolTable &moduleSymbolTable;
};

/// A listener that forwards notifyOperationErased to the given callback.
struct CallbackListener : public mlir::RewriterBase::Listener {
  CallbackListener(std::function<void(mlir::Operation *op)> onOperationErased)
      : onOperationErased(onOperationErased) {}

  void notifyOperationErased(mlir::Operation *op) override {
    onOperationErased(op);
  }

  std::function<void(mlir::Operation *op)> onOperationErased;
};

class DoConcurrentConversionPass
    : public flangomp::impl::DoConcurrentConversionPassBase<
          DoConcurrentConversionPass> {
public:
  DoConcurrentConversionPass() = default;

  DoConcurrentConversionPass(
      const flangomp::DoConcurrentConversionPassOptions &options)
      : DoConcurrentConversionPassBase(options) {}

  void runOnOperation() override {
    mlir::ModuleOp module = getOperation();
    mlir::MLIRContext *context = &getContext();
    mlir::SymbolTable moduleSymbolTable(module);

    if (mapTo != flangomp::DoConcurrentMappingKind::DCMK_Host &&
        mapTo != flangomp::DoConcurrentMappingKind::DCMK_Device) {
      mlir::emitWarning(mlir::UnknownLoc::get(context),
                        "DoConcurrentConversionPass: invalid `map-to` value. "
                        "Valid values are: `host` or `device`");
      return;
    }

    llvm::DenseSet<fir::DoConcurrentOp> concurrentLoopsToSkip;
    CallbackListener callbackListener([&](mlir::Operation *op) {
      if (auto loop = mlir::dyn_cast<fir::DoConcurrentOp>(op))
        concurrentLoopsToSkip.erase(loop);
    });
    mlir::RewritePatternSet patterns(context);
    patterns.insert<DoConcurrentConversion>(
        context, mapTo == flangomp::DoConcurrentMappingKind::DCMK_Device,
        concurrentLoopsToSkip, moduleSymbolTable);
    mlir::ConversionTarget target(*context);
    target.addDynamicallyLegalOp<fir::DoConcurrentOp>(
        [&](fir::DoConcurrentOp op) {
          return concurrentLoopsToSkip.contains(op);
        });
    target.markUnknownOpDynamicallyLegal(
        [](mlir::Operation *) { return true; });

    mlir::ConversionConfig config;
    config.allowPatternRollback = false;
    config.listener = &callbackListener;
    if (mlir::failed(mlir::applyFullConversion(module, target,
                                               std::move(patterns), config))) {
      signalPassFailure();
    }
  }
};
} // namespace

std::unique_ptr<mlir::Pass>
flangomp::createDoConcurrentConversionPass(bool mapToDevice) {
  DoConcurrentConversionPassOptions options;
  options.mapTo = mapToDevice ? flangomp::DoConcurrentMappingKind::DCMK_Device
                              : flangomp::DoConcurrentMappingKind::DCMK_Host;

  return std::make_unique<DoConcurrentConversionPass>(options);
}<|MERGE_RESOLUTION|>--- conflicted
+++ resolved
@@ -508,24 +508,6 @@
 
         mlir::OpBuilder::InsertionGuard guard(rewriter);
         rewriter.setInsertionPointAfter(firReducer);
-<<<<<<< HEAD
-
-        auto ompReducer = mlir::omp::DeclareReductionOp::create(
-            rewriter, firReducer.getLoc(),
-            sym.getLeafReference().str() + ".omp",
-            firReducer.getTypeAttr().getValue());
-
-        cloneFIRRegionToOMP(firReducer.getAllocRegion(),
-                            ompReducer.getAllocRegion());
-        cloneFIRRegionToOMP(firReducer.getInitializerRegion(),
-                            ompReducer.getInitializerRegion());
-        cloneFIRRegionToOMP(firReducer.getReductionRegion(),
-                            ompReducer.getReductionRegion());
-        cloneFIRRegionToOMP(firReducer.getAtomicReductionRegion(),
-                            ompReducer.getAtomicReductionRegion());
-        cloneFIRRegionToOMP(firReducer.getCleanupRegion(),
-                            ompReducer.getCleanupRegion());
-=======
         std::string ompReducerName = sym.getLeafReference().str() + ".omp";
 
         auto ompReducer =
@@ -549,7 +531,6 @@
                               ompReducer.getCleanupRegion());
           moduleSymbolTable.insert(ompReducer);
         }
->>>>>>> 35227056
 
         wsloopClauseOps.reductionVars.push_back(op);
         wsloopClauseOps.reductionByref.push_back(byRef);
