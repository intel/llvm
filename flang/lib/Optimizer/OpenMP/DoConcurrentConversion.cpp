//===- DoConcurrentConversion.cpp -- map `DO CONCURRENT` to OpenMP loops --===//
//
// Part of the LLVM Project, under the Apache License v2.0 with LLVM Exceptions.
// See https://llvm.org/LICENSE.txt for license information.
// SPDX-License-Identifier: Apache-2.0 WITH LLVM-exception
//
//===----------------------------------------------------------------------===//

#include "flang/Optimizer/Builder/FIRBuilder.h"
#include "flang/Optimizer/Builder/Todo.h"
#include "flang/Optimizer/Dialect/FIROps.h"
#include "flang/Optimizer/OpenMP/Passes.h"
#include "flang/Optimizer/OpenMP/Utils.h"
#include "flang/Support/OpenMP-utils.h"
#include "mlir/Analysis/SliceAnalysis.h"
#include "mlir/Dialect/OpenMP/OpenMPDialect.h"
#include "mlir/IR/IRMapping.h"
#include "mlir/Transforms/DialectConversion.h"
#include "mlir/Transforms/RegionUtils.h"

namespace flangomp {
#define GEN_PASS_DEF_DOCONCURRENTCONVERSIONPASS
#include "flang/Optimizer/OpenMP/Passes.h.inc"
} // namespace flangomp

#define DEBUG_TYPE "do-concurrent-conversion"
#define DBGS() (llvm::dbgs() << "[" DEBUG_TYPE << "]: ")

namespace {
namespace looputils {
/// Stores info needed about the induction/iteration variable for each `do
/// concurrent` in a loop nest.
struct InductionVariableInfo {
  InductionVariableInfo(fir::DoConcurrentLoopOp loop,
                        mlir::Value inductionVar) {
    populateInfo(loop, inductionVar);
  }
  /// The operation allocating memory for iteration variable.
  mlir::Operation *iterVarMemDef;
  /// the operation(s) updating the iteration variable with the current
  /// iteration number.
  llvm::SmallVector<mlir::Operation *, 2> indVarUpdateOps;

private:
  /// For the \p doLoop parameter, find the following:
  ///
  /// 1. The operation that declares its iteration variable or allocates memory
  /// for it. For example, give the following loop:
  /// ```
  ///   ...
  ///   %i:2 = hlfir.declare %0 {uniq_name = "_QFEi"} : ...
  ///   ...
  ///   fir.do_concurrent.loop (%ind_var) = (%lb) to (%ub) step (%s) {
  ///     %ind_var_conv = fir.convert %ind_var : (index) -> i32
  ///     fir.store %ind_var_conv to %i#1 : !fir.ref<i32>
  ///     ...
  ///   }
  /// ```
  ///
  /// This function sets the `iterVarMemDef` member to the `hlfir.declare` op
  /// for `%i`.
  ///
  /// 2. The operation(s) that update the loop's iteration variable from its
  /// induction variable. For the above example, the `indVarUpdateOps` is
  /// populated with the first 2 ops in the loop's body.
  ///
  /// Note: The current implementation is dependent on how flang emits loop
  /// bodies; which is sufficient for the current simple test/use cases. If this
  /// proves to be insufficient, this should be made more generic.
  void populateInfo(fir::DoConcurrentLoopOp loop, mlir::Value inductionVar) {
    mlir::Value result = nullptr;

    // Checks if a StoreOp is updating the memref of the loop's iteration
    // variable.
    auto isStoringIV = [&](fir::StoreOp storeOp) {
      // Direct store into the IV memref.
      if (storeOp.getValue() == inductionVar) {
        indVarUpdateOps.push_back(storeOp);
        return true;
      }

      // Indirect store into the IV memref.
      if (auto convertOp = mlir::dyn_cast<fir::ConvertOp>(
              storeOp.getValue().getDefiningOp())) {
        if (convertOp.getOperand() == inductionVar) {
          indVarUpdateOps.push_back(convertOp);
          indVarUpdateOps.push_back(storeOp);
          return true;
        }
      }

      return false;
    };

    for (mlir::Operation &op : loop) {
      if (auto storeOp = mlir::dyn_cast<fir::StoreOp>(op))
        if (isStoringIV(storeOp)) {
          result = storeOp.getMemref();
          break;
        }
    }

    assert(result != nullptr && result.getDefiningOp() != nullptr);
    iterVarMemDef = result.getDefiningOp();
  }
};

using InductionVariableInfos = llvm::SmallVector<InductionVariableInfo>;

/// Collects values that are local to a loop: "loop-local values". A loop-local
/// value is one that is used exclusively inside the loop but allocated outside
/// of it. This usually corresponds to temporary values that are used inside the
/// loop body for initialzing other variables for example.
///
/// See `flang/test/Transforms/DoConcurrent/locally_destroyed_temp.f90` for an
/// example of why we need this.
///
/// \param [in] doLoop - the loop within which the function searches for values
/// used exclusively inside.
///
/// \param [out] locals - the list of loop-local values detected for \p doLoop.
void collectLoopLocalValues(fir::DoConcurrentLoopOp loop,
                            llvm::SetVector<mlir::Value> &locals) {
  loop.walk([&](mlir::Operation *op) {
    for (mlir::Value operand : op->getOperands()) {
      if (locals.contains(operand))
        continue;

      bool isLocal = true;

      if (!mlir::isa_and_present<fir::AllocaOp>(operand.getDefiningOp()))
        continue;

      // Values defined inside the loop are not interesting since they do not
      // need to be localized.
      if (loop->isAncestor(operand.getDefiningOp()))
        continue;

      for (auto *user : operand.getUsers()) {
        if (!loop->isAncestor(user)) {
          isLocal = false;
          break;
        }
      }

      if (isLocal)
        locals.insert(operand);
    }
  });
}

/// For a "loop-local" value \p local within a loop's scope, localizes that
/// value within the scope of the parallel region the loop maps to. Towards that
/// end, this function moves the allocation of \p local within \p allocRegion.
///
/// \param local - the value used exclusively within a loop's scope (see
/// collectLoopLocalValues).
///
/// \param allocRegion - the parallel region where \p local's allocation will be
/// privatized.
///
/// \param rewriter - builder used for updating \p allocRegion.
static void localizeLoopLocalValue(mlir::Value local, mlir::Region &allocRegion,
                                   mlir::ConversionPatternRewriter &rewriter) {
  rewriter.moveOpBefore(local.getDefiningOp(), &allocRegion.front().front());
}
} // namespace looputils

class DoConcurrentConversion
    : public mlir::OpConversionPattern<fir::DoConcurrentOp> {
public:
  using mlir::OpConversionPattern<fir::DoConcurrentOp>::OpConversionPattern;

  DoConcurrentConversion(
      mlir::MLIRContext *context, bool mapToDevice,
      llvm::DenseSet<fir::DoConcurrentOp> &concurrentLoopsToSkip)
      : OpConversionPattern(context), mapToDevice(mapToDevice),
        concurrentLoopsToSkip(concurrentLoopsToSkip) {}

  mlir::LogicalResult
  matchAndRewrite(fir::DoConcurrentOp doLoop, OpAdaptor adaptor,
                  mlir::ConversionPatternRewriter &rewriter) const override {
    if (mapToDevice)
      return doLoop.emitError(
          "not yet implemented: Mapping `do concurrent` loops to device");

    looputils::InductionVariableInfos ivInfos;
    auto loop = mlir::cast<fir::DoConcurrentLoopOp>(
        doLoop.getRegion().back().getTerminator());

    auto indVars = loop.getLoopInductionVars();
    assert(indVars.has_value());

    for (mlir::Value indVar : *indVars)
      ivInfos.emplace_back(loop, indVar);

    llvm::SetVector<mlir::Value> locals;
    looputils::collectLoopLocalValues(loop, locals);

    mlir::IRMapping mapper;
    mlir::omp::ParallelOp parallelOp =
        genParallelOp(doLoop.getLoc(), rewriter, ivInfos, mapper);
    mlir::omp::LoopNestOperands loopNestClauseOps;
    genLoopNestClauseOps(doLoop.getLoc(), rewriter, loop, mapper,
                         loopNestClauseOps);

    for (mlir::Value local : locals)
      looputils::localizeLoopLocalValue(local, parallelOp.getRegion(),
                                        rewriter);

    mlir::omp::LoopNestOp ompLoopNest =
        genWsLoopOp(rewriter, loop, mapper, loopNestClauseOps,
                    /*isComposite=*/mapToDevice);

    rewriter.setInsertionPoint(doLoop);
    fir::FirOpBuilder builder(
        rewriter,
        fir::getKindMapping(doLoop->getParentOfType<mlir::ModuleOp>()));

    // Collect iteration variable(s) allocations so that we can move them
    // outside the `fir.do_concurrent` wrapper (before erasing it).
    llvm::SmallVector<mlir::Operation *> opsToMove;
    for (mlir::Operation &op : llvm::drop_end(doLoop))
      opsToMove.push_back(&op);

    mlir::Block *allocBlock = builder.getAllocaBlock();

    for (mlir::Operation *op : llvm::reverse(opsToMove)) {
      rewriter.moveOpBefore(op, allocBlock, allocBlock->begin());
    }

    // Mark `unordered` loops that are not perfectly nested to be skipped from
    // the legality check of the `ConversionTarget` since we are not interested
    // in mapping them to OpenMP.
    ompLoopNest->walk([&](fir::DoConcurrentOp doLoop) {
      concurrentLoopsToSkip.insert(doLoop);
    });

    rewriter.eraseOp(doLoop);

    return mlir::success();
  }

private:
  mlir::omp::ParallelOp
  genParallelOp(mlir::Location loc, mlir::ConversionPatternRewriter &rewriter,
                looputils::InductionVariableInfos &ivInfos,
                mlir::IRMapping &mapper) const {
    auto parallelOp = rewriter.create<mlir::omp::ParallelOp>(loc);
    rewriter.createBlock(&parallelOp.getRegion());
    rewriter.setInsertionPoint(rewriter.create<mlir::omp::TerminatorOp>(loc));

    genLoopNestIndVarAllocs(rewriter, ivInfos, mapper);
    return parallelOp;
  }

  void genLoopNestIndVarAllocs(mlir::ConversionPatternRewriter &rewriter,
                               looputils::InductionVariableInfos &ivInfos,
                               mlir::IRMapping &mapper) const {

    for (auto &indVarInfo : ivInfos)
      genInductionVariableAlloc(rewriter, indVarInfo.iterVarMemDef, mapper);
  }

  mlir::Operation *
  genInductionVariableAlloc(mlir::ConversionPatternRewriter &rewriter,
                            mlir::Operation *indVarMemDef,
                            mlir::IRMapping &mapper) const {
    assert(
        indVarMemDef != nullptr &&
        "Induction variable memdef is expected to have a defining operation.");

    llvm::SmallSetVector<mlir::Operation *, 2> indVarDeclareAndAlloc;
    for (auto operand : indVarMemDef->getOperands())
      indVarDeclareAndAlloc.insert(operand.getDefiningOp());
    indVarDeclareAndAlloc.insert(indVarMemDef);

    mlir::Operation *result;
    for (mlir::Operation *opToClone : indVarDeclareAndAlloc)
      result = rewriter.clone(*opToClone, mapper);

    return result;
  }

  void
  genLoopNestClauseOps(mlir::Location loc,
                       mlir::ConversionPatternRewriter &rewriter,
                       fir::DoConcurrentLoopOp loop, mlir::IRMapping &mapper,
                       mlir::omp::LoopNestOperands &loopNestClauseOps) const {
    assert(loopNestClauseOps.loopLowerBounds.empty() &&
           "Loop nest bounds were already emitted!");

    auto populateBounds = [](mlir::Value var,
                             llvm::SmallVectorImpl<mlir::Value> &bounds) {
      bounds.push_back(var.getDefiningOp()->getResult(0));
    };

    for (auto [lb, ub, st] : llvm::zip_equal(
             loop.getLowerBound(), loop.getUpperBound(), loop.getStep())) {
      populateBounds(lb, loopNestClauseOps.loopLowerBounds);
      populateBounds(ub, loopNestClauseOps.loopUpperBounds);
      populateBounds(st, loopNestClauseOps.loopSteps);
    }

    loopNestClauseOps.loopInclusive = rewriter.getUnitAttr();
  }

  mlir::omp::LoopNestOp
  genWsLoopOp(mlir::ConversionPatternRewriter &rewriter,
              fir::DoConcurrentLoopOp loop, mlir::IRMapping &mapper,
              const mlir::omp::LoopNestOperands &clauseOps,
              bool isComposite) const {
    mlir::omp::WsloopOperands wsloopClauseOps;

<<<<<<< HEAD
    // For `local` (and `local_init`) opernads, emit corresponding `private`
    // clauses and attach these clauses to the workshare loop.
    if (!loop.getLocalOperands().empty())
      for (auto [op, sym, arg] : llvm::zip_equal(
               loop.getLocalOperands(),
               loop.getLocalSymsAttr().getAsRange<mlir::SymbolRefAttr>(),
               loop.getRegionLocalArgs())) {
        auto localizer = mlir::SymbolTable::lookupNearestSymbolFrom<
            fir::LocalitySpecifierOp>(loop, sym);
        if (localizer.getLocalitySpecifierType() ==
            fir::LocalitySpecifierType::LocalInit)
          TODO(localizer.getLoc(),
               "local_init conversion is not supported yet");

        auto oldIP = rewriter.saveInsertionPoint();
        rewriter.setInsertionPointAfter(localizer);
        auto privatizer = rewriter.create<mlir::omp::PrivateClauseOp>(
            localizer.getLoc(), sym.getLeafReference().str() + ".omp",
            localizer.getTypeAttr().getValue(),
            mlir::omp::DataSharingClauseType::Private);

        if (!localizer.getInitRegion().empty()) {
          rewriter.cloneRegionBefore(localizer.getInitRegion(),
                                     privatizer.getInitRegion(),
                                     privatizer.getInitRegion().begin());
          auto firYield = mlir::cast<fir::YieldOp>(
              privatizer.getInitRegion().back().getTerminator());
          rewriter.setInsertionPoint(firYield);
          rewriter.create<mlir::omp::YieldOp>(firYield.getLoc(),
                                              firYield.getOperands());
          rewriter.eraseOp(firYield);
        }

        if (!localizer.getDeallocRegion().empty()) {
          rewriter.cloneRegionBefore(localizer.getDeallocRegion(),
                                     privatizer.getDeallocRegion(),
                                     privatizer.getDeallocRegion().begin());
          auto firYield = mlir::cast<fir::YieldOp>(
              privatizer.getDeallocRegion().back().getTerminator());
          rewriter.setInsertionPoint(firYield);
          rewriter.create<mlir::omp::YieldOp>(firYield.getLoc(),
                                              firYield.getOperands());
          rewriter.eraseOp(firYield);
        }

        rewriter.restoreInsertionPoint(oldIP);

=======
    auto cloneFIRRegionToOMP = [&rewriter](mlir::Region &firRegion,
                                           mlir::Region &ompRegion) {
      if (!firRegion.empty()) {
        rewriter.cloneRegionBefore(firRegion, ompRegion, ompRegion.begin());
        auto firYield =
            mlir::cast<fir::YieldOp>(ompRegion.back().getTerminator());
        rewriter.setInsertionPoint(firYield);
        rewriter.create<mlir::omp::YieldOp>(firYield.getLoc(),
                                            firYield.getOperands());
        rewriter.eraseOp(firYield);
      }
    };

    // For `local` (and `local_init`) opernads, emit corresponding `private`
    // clauses and attach these clauses to the workshare loop.
    if (!loop.getLocalVars().empty())
      for (auto [op, sym, arg] : llvm::zip_equal(
               loop.getLocalVars(),
               loop.getLocalSymsAttr().getAsRange<mlir::SymbolRefAttr>(),
               loop.getRegionLocalArgs())) {
        auto localizer = mlir::SymbolTable::lookupNearestSymbolFrom<
            fir::LocalitySpecifierOp>(loop, sym);
        if (localizer.getLocalitySpecifierType() ==
            fir::LocalitySpecifierType::LocalInit)
          TODO(localizer.getLoc(),
               "local_init conversion is not supported yet");

        mlir::OpBuilder::InsertionGuard guard(rewriter);
        rewriter.setInsertionPointAfter(localizer);

        auto privatizer = rewriter.create<mlir::omp::PrivateClauseOp>(
            localizer.getLoc(), sym.getLeafReference().str() + ".omp",
            localizer.getTypeAttr().getValue(),
            mlir::omp::DataSharingClauseType::Private);

        cloneFIRRegionToOMP(localizer.getInitRegion(),
                            privatizer.getInitRegion());
        cloneFIRRegionToOMP(localizer.getDeallocRegion(),
                            privatizer.getDeallocRegion());

>>>>>>> 10a576f7
        wsloopClauseOps.privateVars.push_back(op);
        wsloopClauseOps.privateSyms.push_back(
            mlir::SymbolRefAttr::get(privatizer));
      }

<<<<<<< HEAD
=======
    if (!loop.getReduceVars().empty()) {
      for (auto [op, byRef, sym, arg] : llvm::zip_equal(
               loop.getReduceVars(), loop.getReduceByrefAttr().asArrayRef(),
               loop.getReduceSymsAttr().getAsRange<mlir::SymbolRefAttr>(),
               loop.getRegionReduceArgs())) {
        auto firReducer =
            mlir::SymbolTable::lookupNearestSymbolFrom<fir::DeclareReductionOp>(
                loop, sym);

        mlir::OpBuilder::InsertionGuard guard(rewriter);
        rewriter.setInsertionPointAfter(firReducer);

        auto ompReducer = rewriter.create<mlir::omp::DeclareReductionOp>(
            firReducer.getLoc(), sym.getLeafReference().str() + ".omp",
            firReducer.getTypeAttr().getValue());

        cloneFIRRegionToOMP(firReducer.getAllocRegion(),
                            ompReducer.getAllocRegion());
        cloneFIRRegionToOMP(firReducer.getInitializerRegion(),
                            ompReducer.getInitializerRegion());
        cloneFIRRegionToOMP(firReducer.getReductionRegion(),
                            ompReducer.getReductionRegion());
        cloneFIRRegionToOMP(firReducer.getAtomicReductionRegion(),
                            ompReducer.getAtomicReductionRegion());
        cloneFIRRegionToOMP(firReducer.getCleanupRegion(),
                            ompReducer.getCleanupRegion());

        wsloopClauseOps.reductionVars.push_back(op);
        wsloopClauseOps.reductionByref.push_back(byRef);
        wsloopClauseOps.reductionSyms.push_back(
            mlir::SymbolRefAttr::get(ompReducer));
      }
    }

>>>>>>> 10a576f7
    auto wsloopOp =
        rewriter.create<mlir::omp::WsloopOp>(loop.getLoc(), wsloopClauseOps);
    wsloopOp.setComposite(isComposite);

    Fortran::common::openmp::EntryBlockArgs wsloopArgs;
    wsloopArgs.priv.vars = wsloopClauseOps.privateVars;
<<<<<<< HEAD
=======
    wsloopArgs.reduction.vars = wsloopClauseOps.reductionVars;
>>>>>>> 10a576f7
    Fortran::common::openmp::genEntryBlock(rewriter, wsloopArgs,
                                           wsloopOp.getRegion());

    auto loopNestOp =
        rewriter.create<mlir::omp::LoopNestOp>(loop.getLoc(), clauseOps);

    // Clone the loop's body inside the loop nest construct using the
    // mapped values.
    rewriter.cloneRegionBefore(loop.getRegion(), loopNestOp.getRegion(),
                               loopNestOp.getRegion().begin(), mapper);

    rewriter.setInsertionPointToEnd(&loopNestOp.getRegion().back());
    rewriter.create<mlir::omp::YieldOp>(loop->getLoc());

    // `local` region arguments are transferred/cloned from the `do concurrent`
    // loop to the loopnest op when the region is cloned above. Instead, these
    // region arguments should be on the workshare loop's region.
    for (auto [wsloopArg, loopNestArg] :
         llvm::zip_equal(wsloopOp.getRegion().getArguments(),
                         loopNestOp.getRegion().getArguments().drop_front(
                             clauseOps.loopLowerBounds.size())))
      rewriter.replaceAllUsesWith(loopNestArg, wsloopArg);

<<<<<<< HEAD
    for (unsigned i = 0; i < loop.getLocalVars().size(); ++i)
=======
    for (unsigned i = 0;
         i < loop.getLocalVars().size() + loop.getReduceVars().size(); ++i)
>>>>>>> 10a576f7
      loopNestOp.getRegion().eraseArgument(clauseOps.loopLowerBounds.size());

    return loopNestOp;
  }

  bool mapToDevice;
  llvm::DenseSet<fir::DoConcurrentOp> &concurrentLoopsToSkip;
};

class DoConcurrentConversionPass
    : public flangomp::impl::DoConcurrentConversionPassBase<
          DoConcurrentConversionPass> {
public:
  DoConcurrentConversionPass() = default;

  DoConcurrentConversionPass(
      const flangomp::DoConcurrentConversionPassOptions &options)
      : DoConcurrentConversionPassBase(options) {}

  void runOnOperation() override {
    mlir::func::FuncOp func = getOperation();

    if (func.isDeclaration())
      return;

    mlir::MLIRContext *context = &getContext();

    if (mapTo != flangomp::DoConcurrentMappingKind::DCMK_Host &&
        mapTo != flangomp::DoConcurrentMappingKind::DCMK_Device) {
      mlir::emitWarning(mlir::UnknownLoc::get(context),
                        "DoConcurrentConversionPass: invalid `map-to` value. "
                        "Valid values are: `host` or `device`");
      return;
    }

    llvm::DenseSet<fir::DoConcurrentOp> concurrentLoopsToSkip;
    mlir::RewritePatternSet patterns(context);
    patterns.insert<DoConcurrentConversion>(
        context, mapTo == flangomp::DoConcurrentMappingKind::DCMK_Device,
        concurrentLoopsToSkip);
    mlir::ConversionTarget target(*context);
    target.addDynamicallyLegalOp<fir::DoConcurrentOp>(
        [&](fir::DoConcurrentOp op) {
          return concurrentLoopsToSkip.contains(op);
        });
    target.markUnknownOpDynamicallyLegal(
        [](mlir::Operation *) { return true; });

    if (mlir::failed(mlir::applyFullConversion(getOperation(), target,
                                               std::move(patterns)))) {
      signalPassFailure();
    }
  }
};
} // namespace

std::unique_ptr<mlir::Pass>
flangomp::createDoConcurrentConversionPass(bool mapToDevice) {
  DoConcurrentConversionPassOptions options;
  options.mapTo = mapToDevice ? flangomp::DoConcurrentMappingKind::DCMK_Device
                              : flangomp::DoConcurrentMappingKind::DCMK_Host;

  return std::make_unique<DoConcurrentConversionPass>(options);
}<|MERGE_RESOLUTION|>--- conflicted
+++ resolved
@@ -312,55 +312,6 @@
               bool isComposite) const {
     mlir::omp::WsloopOperands wsloopClauseOps;
 
-<<<<<<< HEAD
-    // For `local` (and `local_init`) opernads, emit corresponding `private`
-    // clauses and attach these clauses to the workshare loop.
-    if (!loop.getLocalOperands().empty())
-      for (auto [op, sym, arg] : llvm::zip_equal(
-               loop.getLocalOperands(),
-               loop.getLocalSymsAttr().getAsRange<mlir::SymbolRefAttr>(),
-               loop.getRegionLocalArgs())) {
-        auto localizer = mlir::SymbolTable::lookupNearestSymbolFrom<
-            fir::LocalitySpecifierOp>(loop, sym);
-        if (localizer.getLocalitySpecifierType() ==
-            fir::LocalitySpecifierType::LocalInit)
-          TODO(localizer.getLoc(),
-               "local_init conversion is not supported yet");
-
-        auto oldIP = rewriter.saveInsertionPoint();
-        rewriter.setInsertionPointAfter(localizer);
-        auto privatizer = rewriter.create<mlir::omp::PrivateClauseOp>(
-            localizer.getLoc(), sym.getLeafReference().str() + ".omp",
-            localizer.getTypeAttr().getValue(),
-            mlir::omp::DataSharingClauseType::Private);
-
-        if (!localizer.getInitRegion().empty()) {
-          rewriter.cloneRegionBefore(localizer.getInitRegion(),
-                                     privatizer.getInitRegion(),
-                                     privatizer.getInitRegion().begin());
-          auto firYield = mlir::cast<fir::YieldOp>(
-              privatizer.getInitRegion().back().getTerminator());
-          rewriter.setInsertionPoint(firYield);
-          rewriter.create<mlir::omp::YieldOp>(firYield.getLoc(),
-                                              firYield.getOperands());
-          rewriter.eraseOp(firYield);
-        }
-
-        if (!localizer.getDeallocRegion().empty()) {
-          rewriter.cloneRegionBefore(localizer.getDeallocRegion(),
-                                     privatizer.getDeallocRegion(),
-                                     privatizer.getDeallocRegion().begin());
-          auto firYield = mlir::cast<fir::YieldOp>(
-              privatizer.getDeallocRegion().back().getTerminator());
-          rewriter.setInsertionPoint(firYield);
-          rewriter.create<mlir::omp::YieldOp>(firYield.getLoc(),
-                                              firYield.getOperands());
-          rewriter.eraseOp(firYield);
-        }
-
-        rewriter.restoreInsertionPoint(oldIP);
-
-=======
     auto cloneFIRRegionToOMP = [&rewriter](mlir::Region &firRegion,
                                            mlir::Region &ompRegion) {
       if (!firRegion.empty()) {
@@ -401,14 +352,11 @@
         cloneFIRRegionToOMP(localizer.getDeallocRegion(),
                             privatizer.getDeallocRegion());
 
->>>>>>> 10a576f7
         wsloopClauseOps.privateVars.push_back(op);
         wsloopClauseOps.privateSyms.push_back(
             mlir::SymbolRefAttr::get(privatizer));
       }
 
-<<<<<<< HEAD
-=======
     if (!loop.getReduceVars().empty()) {
       for (auto [op, byRef, sym, arg] : llvm::zip_equal(
                loop.getReduceVars(), loop.getReduceByrefAttr().asArrayRef(),
@@ -443,17 +391,13 @@
       }
     }
 
->>>>>>> 10a576f7
     auto wsloopOp =
         rewriter.create<mlir::omp::WsloopOp>(loop.getLoc(), wsloopClauseOps);
     wsloopOp.setComposite(isComposite);
 
     Fortran::common::openmp::EntryBlockArgs wsloopArgs;
     wsloopArgs.priv.vars = wsloopClauseOps.privateVars;
-<<<<<<< HEAD
-=======
     wsloopArgs.reduction.vars = wsloopClauseOps.reductionVars;
->>>>>>> 10a576f7
     Fortran::common::openmp::genEntryBlock(rewriter, wsloopArgs,
                                            wsloopOp.getRegion());
 
@@ -477,12 +421,8 @@
                              clauseOps.loopLowerBounds.size())))
       rewriter.replaceAllUsesWith(loopNestArg, wsloopArg);
 
-<<<<<<< HEAD
-    for (unsigned i = 0; i < loop.getLocalVars().size(); ++i)
-=======
     for (unsigned i = 0;
          i < loop.getLocalVars().size() + loop.getReduceVars().size(); ++i)
->>>>>>> 10a576f7
       loopNestOp.getRegion().eraseArgument(clauseOps.loopLowerBounds.size());
 
     return loopNestOp;
