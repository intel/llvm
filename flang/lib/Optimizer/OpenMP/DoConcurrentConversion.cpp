--- conflicted
+++ resolved
@@ -742,26 +742,13 @@
     genReductions(rewriter, mapper, loop, teamsOps);
 
     mlir::Location loc = loop.getLoc();
-<<<<<<< HEAD
-    auto teamsOp = rewriter.create<mlir::omp::TeamsOp>(loc, teamsOps);
-=======
     auto teamsOp = mlir::omp::TeamsOp::create(rewriter, loc, teamsOps);
->>>>>>> 54c4ef26
     Fortran::common::openmp::EntryBlockArgs teamsArgs;
     teamsArgs.reduction.vars = teamsOps.reductionVars;
     Fortran::common::openmp::genEntryBlock(rewriter, teamsArgs,
                                            teamsOp.getRegion());
 
-<<<<<<< HEAD
-    rewriter.setInsertionPoint(rewriter.create<mlir::omp::TerminatorOp>(loc));
-=======
     rewriter.setInsertionPoint(mlir::omp::TerminatorOp::create(rewriter, loc));
-
-    for (auto [loopVar, teamsArg] : llvm::zip_equal(
-             loop.getReduceVars(), teamsOp.getRegion().getArguments())) {
-      mapper.map(loopVar, teamsArg);
-    }
->>>>>>> 54c4ef26
 
     for (auto [loopVar, teamsArg] : llvm::zip_equal(
              loop.getReduceVars(), teamsOp.getRegion().getArguments())) {
