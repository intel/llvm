--- conflicted
+++ resolved
@@ -46,8 +46,6 @@
   llvm::SmallVector<mlir::Value> args{fir::runtime::createArguments(
       builder, loc, fTy, desc, sourceFile, sourceLine)};
   builder.create<fir::CallOp>(loc, func, args);
-<<<<<<< HEAD
-=======
 }
 
 void fir::runtime::cuda::genSetAllocatorIndex(fir::FirOpBuilder &builder,
@@ -63,5 +61,4 @@
   llvm::SmallVector<mlir::Value> args{fir::runtime::createArguments(
       builder, loc, fTy, desc, index, sourceFile, sourceLine)};
   builder.create<fir::CallOp>(loc, func, args);
->>>>>>> 10a576f7
 }