--- conflicted
+++ resolved
@@ -279,15 +279,9 @@
                          box.nonDeferredLenParams().end());
       },
       [](const auto &) {});
-<<<<<<< HEAD
-  auto declareOp =
-      hlfir::DeclareOp::create(builder, loc, base, name, shapeOrShift,
-                               lenParams, dummyScope, flags, dataAttr);
-=======
   auto declareOp = hlfir::DeclareOp::create(
       builder, loc, base, name, shapeOrShift, lenParams, dummyScope, storage,
       storageOffset, flags, dataAttr);
->>>>>>> 35227056
   return mlir::cast<fir::FortranVariableOpInterface>(declareOp.getOperation());
 }
 
@@ -1379,12 +1373,8 @@
          fir::FortranVariableFlagsAttr attrs) -> mlir::Value {
     auto declareOp =
         hlfir::DeclareOp::create(builder, loc, memref, name, shape, typeParams,
-<<<<<<< HEAD
-                                 /*dummy_scope=*/nullptr, attrs);
-=======
                                  /*dummy_scope=*/nullptr, /*storage=*/nullptr,
                                  /*storage_offset=*/0, attrs);
->>>>>>> 35227056
     return declareOp.getBase();
   };
 
@@ -1421,12 +1411,8 @@
   }
   auto declareOp =
       hlfir::DeclareOp::create(builder, loc, alloc, tmpName, shape, lenParams,
-<<<<<<< HEAD
-                               /*dummy_scope=*/nullptr, declAttrs);
-=======
                                /*dummy_scope=*/nullptr, /*storage=*/nullptr,
                                /*storage_offset=*/0, declAttrs);
->>>>>>> 35227056
   return hlfir::Entity{declareOp.getBase()};
 }
 
@@ -1443,12 +1429,7 @@
 
   return hlfir::EntityWithAttributes{hlfir::DeclareOp::create(
       builder, loc, res.getAddr(), ".temp.kindconvert", /*shape=*/nullptr,
-<<<<<<< HEAD
-      /*typeparams=*/mlir::ValueRange{res.getLen()},
-      /*dummy_scope=*/nullptr, fir::FortranVariableFlagsAttr{})};
-=======
       /*typeparams=*/mlir::ValueRange{res.getLen()})};
->>>>>>> 35227056
 }
 
 std::pair<hlfir::Entity, std::optional<hlfir::CleanupFunction>>
@@ -1520,12 +1501,7 @@
         fir::ShapeShiftOp::create(builder, loc, shapeShiftType, lbAndExtents);
     auto declareOp = hlfir::DeclareOp::create(
         builder, loc, associate.getFirBase(), *associate.getUniqName(),
-<<<<<<< HEAD
-        shapeShift, associate.getTypeparams(), /*dummy_scope=*/nullptr,
-        /*flags=*/fir::FortranVariableFlagsAttr{});
-=======
         shapeShift, associate.getTypeparams());
->>>>>>> 35227056
     hlfir::Entity castWithLbounds =
         mlir::cast<fir::FortranVariableOpInterface>(declareOp.getOperation());
     fir::FirOpBuilder *bldr = &builder;
@@ -1563,14 +1539,8 @@
                                                    extents, typeParams);
   mlir::Value innerMemory = evalInMem.getMemory();
   temp = builder.createConvert(loc, innerMemory.getType(), temp);
-<<<<<<< HEAD
-  auto declareOp = hlfir::DeclareOp::create(
-      builder, loc, temp, tmpName, shape, typeParams,
-      /*dummy_scope=*/nullptr, fir::FortranVariableFlagsAttr{});
-=======
   auto declareOp =
       hlfir::DeclareOp::create(builder, loc, temp, tmpName, shape, typeParams);
->>>>>>> 35227056
   computeEvaluateOpIn(loc, builder, evalInMem, declareOp.getOriginalBase());
   return {hlfir::Entity{declareOp.getBase()}, /*heapAllocated=*/heapAllocated};
 }
