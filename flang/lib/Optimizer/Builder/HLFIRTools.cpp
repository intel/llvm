--- conflicted
+++ resolved
@@ -1392,8 +1392,6 @@
   return false;
 }
 
-<<<<<<< HEAD
-=======
 static void combineAndStoreElement(
     mlir::Location loc, fir::FirOpBuilder &builder, hlfir::Entity lhs,
     hlfir::Entity rhs, bool temporaryLHS,
@@ -1454,7 +1452,6 @@
   combineAndStoreElement(loc, builder, lhs, rhs, temporaryLHS, combiner);
 }
 
->>>>>>> 811fe024
 std::pair<hlfir::Entity, bool>
 hlfir::createTempFromMold(mlir::Location loc, fir::FirOpBuilder &builder,
                           hlfir::Entity mold) {
