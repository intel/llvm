//===-- FIRBuilder.cpp ----------------------------------------------------===//
//
// Part of the LLVM Project, under the Apache License v2.0 with LLVM Exceptions.
// See https://llvm.org/LICENSE.txt for license information.
// SPDX-License-Identifier: Apache-2.0 WITH LLVM-exception
//
//===----------------------------------------------------------------------===//

#include "flang/Optimizer/Builder/FIRBuilder.h"
#include "flang/Optimizer/Builder/BoxValue.h"
#include "flang/Optimizer/Builder/Character.h"
#include "flang/Optimizer/Builder/Complex.h"
#include "flang/Optimizer/Builder/MutableBox.h"
#include "flang/Optimizer/Builder/Runtime/Allocatable.h"
#include "flang/Optimizer/Builder/Runtime/Assign.h"
#include "flang/Optimizer/Builder/Runtime/Derived.h"
#include "flang/Optimizer/Builder/Todo.h"
#include "flang/Optimizer/Dialect/CUF/CUFOps.h"
#include "flang/Optimizer/Dialect/FIRAttr.h"
#include "flang/Optimizer/Dialect/FIRDialect.h"
#include "flang/Optimizer/Dialect/FIROpsSupport.h"
#include "flang/Optimizer/Dialect/FIRType.h"
#include "flang/Optimizer/Support/DataLayout.h"
#include "flang/Optimizer/Support/FatalError.h"
#include "flang/Optimizer/Support/InternalNames.h"
#include "flang/Optimizer/Support/Utils.h"
#include "mlir/Dialect/LLVMIR/LLVMDialect.h"
#include "mlir/Dialect/OpenACC/OpenACC.h"
#include "mlir/Dialect/OpenMP/OpenMPDialect.h"
#include "llvm/ADT/ArrayRef.h"
#include "llvm/ADT/StringExtras.h"
#include "llvm/Support/CommandLine.h"
#include "llvm/Support/ErrorHandling.h"
#include "llvm/Support/MD5.h"
#include <optional>

static llvm::cl::opt<std::size_t>
    nameLengthHashSize("length-to-hash-string-literal",
                       llvm::cl::desc("string literals that exceed this length"
                                      " will use a hash value as their symbol "
                                      "name"),
                       llvm::cl::init(32));

mlir::func::FuncOp
fir::FirOpBuilder::createFunction(mlir::Location loc, mlir::ModuleOp module,
                                  llvm::StringRef name, mlir::FunctionType ty,
                                  mlir::SymbolTable *symbolTable) {
  return fir::createFuncOp(loc, module, name, ty, /*attrs*/ {}, symbolTable);
}

mlir::func::FuncOp
fir::FirOpBuilder::createRuntimeFunction(mlir::Location loc,
                                         llvm::StringRef name,
                                         mlir::FunctionType ty, bool isIO) {
  mlir::func::FuncOp func = createFunction(loc, name, ty);
  func->setAttr(fir::FIROpsDialect::getFirRuntimeAttrName(), getUnitAttr());
  if (isIO)
    func->setAttr("fir.io", getUnitAttr());
  return func;
}

mlir::func::FuncOp
fir::FirOpBuilder::getNamedFunction(mlir::ModuleOp modOp,
                                    const mlir::SymbolTable *symbolTable,
                                    llvm::StringRef name) {
  if (symbolTable)
    if (auto func = symbolTable->lookup<mlir::func::FuncOp>(name)) {
#ifdef EXPENSIVE_CHECKS
      assert(func == modOp.lookupSymbol<mlir::func::FuncOp>(name) &&
             "symbolTable and module out of sync");
#endif
      return func;
    }
  return modOp.lookupSymbol<mlir::func::FuncOp>(name);
}

mlir::func::FuncOp
fir::FirOpBuilder::getNamedFunction(mlir::ModuleOp modOp,
                                    const mlir::SymbolTable *symbolTable,
                                    mlir::SymbolRefAttr symbol) {
  if (symbolTable)
    if (auto func = symbolTable->lookup<mlir::func::FuncOp>(
            symbol.getLeafReference())) {
#ifdef EXPENSIVE_CHECKS
      assert(func == modOp.lookupSymbol<mlir::func::FuncOp>(symbol) &&
             "symbolTable and module out of sync");
#endif
      return func;
    }
  return modOp.lookupSymbol<mlir::func::FuncOp>(symbol);
}

fir::GlobalOp
fir::FirOpBuilder::getNamedGlobal(mlir::ModuleOp modOp,
                                  const mlir::SymbolTable *symbolTable,
                                  llvm::StringRef name) {
  if (symbolTable)
    if (auto global = symbolTable->lookup<fir::GlobalOp>(name)) {
#ifdef EXPENSIVE_CHECKS
      assert(global == modOp.lookupSymbol<fir::GlobalOp>(name) &&
             "symbolTable and module out of sync");
#endif
      return global;
    }
  return modOp.lookupSymbol<fir::GlobalOp>(name);
}

mlir::Type fir::FirOpBuilder::getRefType(mlir::Type eleTy, bool isVolatile) {
  assert(!mlir::isa<fir::ReferenceType>(eleTy) && "cannot be a reference type");
  return fir::ReferenceType::get(eleTy, isVolatile);
}

mlir::Type fir::FirOpBuilder::getVarLenSeqTy(mlir::Type eleTy, unsigned rank) {
  fir::SequenceType::Shape shape(rank, fir::SequenceType::getUnknownExtent());
  return fir::SequenceType::get(shape, eleTy);
}

mlir::Type fir::FirOpBuilder::getRealType(int kind) {
  switch (kindMap.getRealTypeID(kind)) {
  case llvm::Type::TypeID::HalfTyID:
    return mlir::Float16Type::get(getContext());
  case llvm::Type::TypeID::BFloatTyID:
    return mlir::BFloat16Type::get(getContext());
  case llvm::Type::TypeID::FloatTyID:
    return mlir::Float32Type::get(getContext());
  case llvm::Type::TypeID::DoubleTyID:
    return mlir::Float64Type::get(getContext());
  case llvm::Type::TypeID::X86_FP80TyID:
    return mlir::Float80Type::get(getContext());
  case llvm::Type::TypeID::FP128TyID:
    return mlir::Float128Type::get(getContext());
  default:
    fir::emitFatalError(mlir::UnknownLoc::get(getContext()),
                        "unsupported type !fir.real<kind>");
  }
}

mlir::Value fir::FirOpBuilder::createNullConstant(mlir::Location loc,
                                                  mlir::Type ptrType) {
  auto ty = ptrType ? ptrType : getRefType(getNoneType());
  return create<fir::ZeroOp>(loc, ty);
}

mlir::Value fir::FirOpBuilder::createIntegerConstant(mlir::Location loc,
                                                     mlir::Type ty,
                                                     std::int64_t cst) {
  assert((cst >= 0 || mlir::isa<mlir::IndexType>(ty) ||
          mlir::cast<mlir::IntegerType>(ty).getWidth() <= 64) &&
         "must use APint");
  return create<mlir::arith::ConstantOp>(loc, ty, getIntegerAttr(ty, cst));
}

mlir::Value fir::FirOpBuilder::createAllOnesInteger(mlir::Location loc,
                                                    mlir::Type ty) {
  if (mlir::isa<mlir::IndexType>(ty))
    return createIntegerConstant(loc, ty, -1);
  llvm::APInt allOnes =
      llvm::APInt::getAllOnes(mlir::cast<mlir::IntegerType>(ty).getWidth());
  return create<mlir::arith::ConstantOp>(loc, ty, getIntegerAttr(ty, allOnes));
}

mlir::Value
fir::FirOpBuilder::createRealConstant(mlir::Location loc, mlir::Type fltTy,
                                      llvm::APFloat::integerPart val) {
  auto apf = [&]() -> llvm::APFloat {
    if (fltTy.isF16())
      return llvm::APFloat(llvm::APFloat::IEEEhalf(), val);
    if (fltTy.isBF16())
      return llvm::APFloat(llvm::APFloat::BFloat(), val);
    if (fltTy.isF32())
      return llvm::APFloat(llvm::APFloat::IEEEsingle(), val);
    if (fltTy.isF64())
      return llvm::APFloat(llvm::APFloat::IEEEdouble(), val);
    if (fltTy.isF80())
      return llvm::APFloat(llvm::APFloat::x87DoubleExtended(), val);
    if (fltTy.isF128())
      return llvm::APFloat(llvm::APFloat::IEEEquad(), val);
    llvm_unreachable("unhandled MLIR floating-point type");
  };
  return createRealConstant(loc, fltTy, apf());
}

mlir::Value fir::FirOpBuilder::createRealConstant(mlir::Location loc,
                                                  mlir::Type fltTy,
                                                  const llvm::APFloat &value) {
  if (mlir::isa<mlir::FloatType>(fltTy)) {
    auto attr = getFloatAttr(fltTy, value);
    return create<mlir::arith::ConstantOp>(loc, fltTy, attr);
  }
  llvm_unreachable("should use builtin floating-point type");
}

llvm::SmallVector<mlir::Value>
fir::factory::elideExtentsAlreadyInType(mlir::Type type,
                                        mlir::ValueRange shape) {
  auto arrTy = mlir::dyn_cast<fir::SequenceType>(type);
  if (shape.empty() || !arrTy)
    return {};
  // elide the constant dimensions before construction
  assert(shape.size() == arrTy.getDimension());
  llvm::SmallVector<mlir::Value> dynamicShape;
  auto typeShape = arrTy.getShape();
  for (unsigned i = 0, end = arrTy.getDimension(); i < end; ++i)
    if (typeShape[i] == fir::SequenceType::getUnknownExtent())
      dynamicShape.push_back(shape[i]);
  return dynamicShape;
}

llvm::SmallVector<mlir::Value>
fir::factory::elideLengthsAlreadyInType(mlir::Type type,
                                        mlir::ValueRange lenParams) {
  if (lenParams.empty())
    return {};
  if (auto arrTy = mlir::dyn_cast<fir::SequenceType>(type))
    type = arrTy.getEleTy();
  if (fir::hasDynamicSize(type))
    return lenParams;
  return {};
}

/// Allocate a local variable.
/// A local variable ought to have a name in the source code.
mlir::Value fir::FirOpBuilder::allocateLocal(
    mlir::Location loc, mlir::Type ty, llvm::StringRef uniqName,
    llvm::StringRef name, bool pinned, llvm::ArrayRef<mlir::Value> shape,
    llvm::ArrayRef<mlir::Value> lenParams, bool asTarget) {
  // Convert the shape extents to `index`, as needed.
  llvm::SmallVector<mlir::Value> indices;
  llvm::SmallVector<mlir::Value> elidedShape =
      fir::factory::elideExtentsAlreadyInType(ty, shape);
  llvm::SmallVector<mlir::Value> elidedLenParams =
      fir::factory::elideLengthsAlreadyInType(ty, lenParams);
  auto idxTy = getIndexType();
  for (mlir::Value sh : elidedShape)
    indices.push_back(createConvert(loc, idxTy, sh));
  // Add a target attribute, if needed.
  llvm::SmallVector<mlir::NamedAttribute> attrs;
  if (asTarget)
    attrs.emplace_back(
        mlir::StringAttr::get(getContext(), fir::getTargetAttrName()),
        getUnitAttr());
  // Create the local variable.
  if (name.empty()) {
    if (uniqName.empty())
      return create<fir::AllocaOp>(loc, ty, pinned, elidedLenParams, indices,
                                   attrs);
    return create<fir::AllocaOp>(loc, ty, uniqName, pinned, elidedLenParams,
                                 indices, attrs);
  }
  return create<fir::AllocaOp>(loc, ty, uniqName, name, pinned, elidedLenParams,
                               indices, attrs);
}

mlir::Value fir::FirOpBuilder::allocateLocal(
    mlir::Location loc, mlir::Type ty, llvm::StringRef uniqName,
    llvm::StringRef name, llvm::ArrayRef<mlir::Value> shape,
    llvm::ArrayRef<mlir::Value> lenParams, bool asTarget) {
  return allocateLocal(loc, ty, uniqName, name, /*pinned=*/false, shape,
                       lenParams, asTarget);
}

/// Get the block for adding Allocas.
mlir::Block *fir::FirOpBuilder::getAllocaBlock() {
  if (auto accComputeRegionIface =
          getRegion().getParentOfType<mlir::acc::ComputeRegionOpInterface>()) {
    return accComputeRegionIface.getAllocaBlock();
  }

  if (auto ompOutlineableIface =
          getRegion()
              .getParentOfType<mlir::omp::OutlineableOpenMPOpInterface>()) {
    return ompOutlineableIface.getAllocaBlock();
  }

  if (auto recipeIface =
          getRegion().getParentOfType<mlir::accomp::RecipeInterface>()) {
    return recipeIface.getAllocaBlock(getRegion());
  }

  if (auto cufKernelOp = getRegion().getParentOfType<cuf::KernelOp>())
    return &cufKernelOp.getRegion().front();

  if (auto doConcurentOp = getRegion().getParentOfType<fir::DoConcurrentOp>())
    return doConcurentOp.getBody();

  if (auto firLocalOp = getRegion().getParentOfType<fir::LocalitySpecifierOp>())
    return &getRegion().front();

<<<<<<< HEAD
=======
  if (auto firLocalOp = getRegion().getParentOfType<fir::DeclareReductionOp>())
    return &getRegion().front();

>>>>>>> 10a576f7
  return getEntryBlock();
}

static mlir::ArrayAttr makeI64ArrayAttr(llvm::ArrayRef<int64_t> values,
                                        mlir::MLIRContext *context) {
  llvm::SmallVector<mlir::Attribute, 4> attrs;
  attrs.reserve(values.size());
  for (auto &v : values)
    attrs.push_back(mlir::IntegerAttr::get(mlir::IntegerType::get(context, 64),
                                           mlir::APInt(64, v)));
  return mlir::ArrayAttr::get(context, attrs);
}

mlir::ArrayAttr fir::FirOpBuilder::create2DI64ArrayAttr(
    llvm::SmallVectorImpl<llvm::SmallVector<int64_t>> &intData) {
  llvm::SmallVector<mlir::Attribute> arrayAttr;
  arrayAttr.reserve(intData.size());
  mlir::MLIRContext *context = getContext();
  for (auto &v : intData)
    arrayAttr.push_back(makeI64ArrayAttr(v, context));
  return mlir::ArrayAttr::get(context, arrayAttr);
}

mlir::Value fir::FirOpBuilder::createTemporaryAlloc(
    mlir::Location loc, mlir::Type type, llvm::StringRef name,
    mlir::ValueRange lenParams, mlir::ValueRange shape,
    llvm::ArrayRef<mlir::NamedAttribute> attrs,
    std::optional<Fortran::common::CUDADataAttr> cudaAttr) {
  assert(!mlir::isa<fir::ReferenceType>(type) && "cannot be a reference");
  // If the alloca is inside an OpenMP Op which will be outlined then pin
  // the alloca here.
  const bool pinned =
      getRegion().getParentOfType<mlir::omp::OutlineableOpenMPOpInterface>();
  if (cudaAttr) {
    cuf::DataAttributeAttr attr = cuf::getDataAttribute(getContext(), cudaAttr);
    return create<cuf::AllocOp>(loc, type, /*unique_name=*/llvm::StringRef{},
                                name, attr, lenParams, shape, attrs);
  } else {
    return create<fir::AllocaOp>(loc, type, /*unique_name=*/llvm::StringRef{},
                                 name, pinned, lenParams, shape, attrs);
  }
}

/// Create a temporary variable on the stack. Anonymous temporaries have no
/// `name` value. Temporaries do not require a uniqued name.
mlir::Value fir::FirOpBuilder::createTemporary(
    mlir::Location loc, mlir::Type type, llvm::StringRef name,
    mlir::ValueRange shape, mlir::ValueRange lenParams,
    llvm::ArrayRef<mlir::NamedAttribute> attrs,
    std::optional<Fortran::common::CUDADataAttr> cudaAttr) {
  llvm::SmallVector<mlir::Value> dynamicShape =
      fir::factory::elideExtentsAlreadyInType(type, shape);
  llvm::SmallVector<mlir::Value> dynamicLength =
      fir::factory::elideLengthsAlreadyInType(type, lenParams);
  InsertPoint insPt;
  const bool hoistAlloc = dynamicShape.empty() && dynamicLength.empty();
  if (hoistAlloc) {
    insPt = saveInsertionPoint();
    setInsertionPointToStart(getAllocaBlock());
  }

  mlir::Value ae = createTemporaryAlloc(loc, type, name, dynamicLength,
                                        dynamicShape, attrs, cudaAttr);

  if (hoistAlloc)
    restoreInsertionPoint(insPt);
  return ae;
}

mlir::Value fir::FirOpBuilder::createHeapTemporary(
    mlir::Location loc, mlir::Type type, llvm::StringRef name,
    mlir::ValueRange shape, mlir::ValueRange lenParams,
    llvm::ArrayRef<mlir::NamedAttribute> attrs) {
  llvm::SmallVector<mlir::Value> dynamicShape =
      fir::factory::elideExtentsAlreadyInType(type, shape);
  llvm::SmallVector<mlir::Value> dynamicLength =
      fir::factory::elideLengthsAlreadyInType(type, lenParams);

  assert(!mlir::isa<fir::ReferenceType>(type) && "cannot be a reference");
  return create<fir::AllocMemOp>(loc, type, /*unique_name=*/llvm::StringRef{},
                                 name, dynamicLength, dynamicShape, attrs);
}

std::pair<mlir::Value, bool> fir::FirOpBuilder::createAndDeclareTemp(
    mlir::Location loc, mlir::Type baseType, mlir::Value shape,
    llvm::ArrayRef<mlir::Value> extents, llvm::ArrayRef<mlir::Value> typeParams,
    const std::function<decltype(FirOpBuilder::genTempDeclareOp)> &genDeclare,
    mlir::Value polymorphicMold, bool useStack, llvm::StringRef tmpName) {
  if (polymorphicMold) {
    // Create *allocated* polymorphic temporary using the dynamic type
    // of the mold and the provided shape/extents.
    auto boxType = fir::ClassType::get(fir::HeapType::get(baseType));
    mlir::Value boxAddress = fir::factory::getAndEstablishBoxStorage(
        *this, loc, boxType, shape, typeParams, polymorphicMold);
    fir::runtime::genAllocatableAllocate(*this, loc, boxAddress);
    mlir::Value box = create<fir::LoadOp>(loc, boxAddress);
    mlir::Value base =
        genDeclare(*this, loc, box, tmpName, /*shape=*/mlir::Value{},
                   typeParams, fir::FortranVariableFlagsAttr{});
    return {base, /*isHeapAllocation=*/true};
  }
  mlir::Value allocmem;
  if (useStack)
    allocmem = createTemporary(loc, baseType, tmpName, extents, typeParams);
  else
    allocmem = createHeapTemporary(loc, baseType, tmpName, extents, typeParams);
  mlir::Value base = genDeclare(*this, loc, allocmem, tmpName, shape,
                                typeParams, fir::FortranVariableFlagsAttr{});
  return {base, !useStack};
}

mlir::Value fir::FirOpBuilder::genTempDeclareOp(
    fir::FirOpBuilder &builder, mlir::Location loc, mlir::Value memref,
    llvm::StringRef name, mlir::Value shape,
    llvm::ArrayRef<mlir::Value> typeParams,
    fir::FortranVariableFlagsAttr fortranAttrs) {
  auto nameAttr = mlir::StringAttr::get(builder.getContext(), name);
  return builder.create<fir::DeclareOp>(loc, memref.getType(), memref, shape,
                                        typeParams,
                                        /*dummy_scope=*/nullptr, nameAttr,
                                        fortranAttrs, cuf::DataAttributeAttr{});
}

mlir::Value fir::FirOpBuilder::genStackSave(mlir::Location loc) {
  mlir::Type voidPtr = mlir::LLVM::LLVMPointerType::get(
      getContext(), fir::factory::getAllocaAddressSpace(&getDataLayout()));
  return create<mlir::LLVM::StackSaveOp>(loc, voidPtr);
}

void fir::FirOpBuilder::genStackRestore(mlir::Location loc,
                                        mlir::Value stackPointer) {
  create<mlir::LLVM::StackRestoreOp>(loc, stackPointer);
}

/// Create a global variable in the (read-only) data section. A global variable
/// must have a unique name to identify and reference it.
fir::GlobalOp fir::FirOpBuilder::createGlobal(
    mlir::Location loc, mlir::Type type, llvm::StringRef name,
    mlir::StringAttr linkage, mlir::Attribute value, bool isConst,
    bool isTarget, cuf::DataAttributeAttr dataAttr) {
  if (auto global = getNamedGlobal(name))
    return global;
  auto module = getModule();
  auto insertPt = saveInsertionPoint();
  setInsertionPoint(module.getBody(), module.getBody()->end());
  llvm::SmallVector<mlir::NamedAttribute> attrs;
  if (dataAttr) {
    auto globalOpName = mlir::OperationName(fir::GlobalOp::getOperationName(),
                                            module.getContext());
    attrs.push_back(mlir::NamedAttribute(
        fir::GlobalOp::getDataAttrAttrName(globalOpName), dataAttr));
  }
  auto glob = create<fir::GlobalOp>(loc, name, isConst, isTarget, type, value,
                                    linkage, attrs);
  restoreInsertionPoint(insertPt);
  if (symbolTable)
    symbolTable->insert(glob);
  return glob;
}

fir::GlobalOp fir::FirOpBuilder::createGlobal(
    mlir::Location loc, mlir::Type type, llvm::StringRef name, bool isConst,
    bool isTarget, std::function<void(FirOpBuilder &)> bodyBuilder,
    mlir::StringAttr linkage, cuf::DataAttributeAttr dataAttr) {
  if (auto global = getNamedGlobal(name))
    return global;
  auto module = getModule();
  auto insertPt = saveInsertionPoint();
  setInsertionPoint(module.getBody(), module.getBody()->end());
  auto glob = create<fir::GlobalOp>(loc, name, isConst, isTarget, type,
                                    mlir::Attribute{}, linkage);
  auto &region = glob.getRegion();
  region.push_back(new mlir::Block);
  auto &block = glob.getRegion().back();
  setInsertionPointToStart(&block);
  bodyBuilder(*this);
  restoreInsertionPoint(insertPt);
  if (symbolTable)
    symbolTable->insert(glob);
  return glob;
}

std::pair<fir::TypeInfoOp, mlir::OpBuilder::InsertPoint>
fir::FirOpBuilder::createTypeInfoOp(mlir::Location loc,
                                    fir::RecordType recordType,
                                    fir::RecordType parentType) {
  mlir::ModuleOp module = getModule();
  if (fir::TypeInfoOp typeInfo =
          fir::lookupTypeInfoOp(recordType.getName(), module, symbolTable))
    return {typeInfo, InsertPoint{}};
  InsertPoint insertPoint = saveInsertionPoint();
  setInsertionPoint(module.getBody(), module.getBody()->end());
  auto typeInfo = create<fir::TypeInfoOp>(loc, recordType, parentType);
  if (symbolTable)
    symbolTable->insert(typeInfo);
  return {typeInfo, insertPoint};
}

mlir::Value fir::FirOpBuilder::convertWithSemantics(
    mlir::Location loc, mlir::Type toTy, mlir::Value val,
    bool allowCharacterConversion, bool allowRebox) {
  assert(toTy && "store location must be typed");
  auto fromTy = val.getType();
  if (fromTy == toTy)
    return val;
  fir::factory::Complex helper{*this, loc};
  if ((fir::isa_real(fromTy) || fir::isa_integer(fromTy)) &&
      fir::isa_complex(toTy)) {
    // imaginary part is zero
    auto eleTy = helper.getComplexPartType(toTy);
    auto cast = createConvert(loc, eleTy, val);
    auto imag = createRealZeroConstant(loc, eleTy);
    return helper.createComplex(toTy, cast, imag);
  }
  if (fir::isa_complex(fromTy) &&
      (fir::isa_integer(toTy) || fir::isa_real(toTy))) {
    // drop the imaginary part
    auto rp = helper.extractComplexPart(val, /*isImagPart=*/false);
    return createConvert(loc, toTy, rp);
  }
  if (allowCharacterConversion) {
    if (mlir::isa<fir::BoxCharType>(fromTy)) {
      // Extract the address of the character string and pass it
      fir::factory::CharacterExprHelper charHelper{*this, loc};
      std::pair<mlir::Value, mlir::Value> unboxchar =
          charHelper.createUnboxChar(val);
      return createConvert(loc, toTy, unboxchar.first);
    }
    if (auto boxType = mlir::dyn_cast<fir::BoxCharType>(toTy)) {
      // Extract the address of the actual argument and create a boxed
      // character value with an undefined length
      // TODO: We should really calculate the total size of the actual
      // argument in characters and use it as the length of the string
      auto refType = getRefType(boxType.getEleTy());
      mlir::Value charBase = createConvert(loc, refType, val);
      // Do not use fir.undef since llvm optimizer is too harsh when it
      // sees such values (may just delete code).
      mlir::Value unknownLen = createIntegerConstant(loc, getIndexType(), 0);
      fir::factory::CharacterExprHelper charHelper{*this, loc};
      return charHelper.createEmboxChar(charBase, unknownLen);
    }
  }
  if (fir::isa_ref_type(toTy) && fir::isa_box_type(fromTy)) {
    // Call is expecting a raw data pointer, not a box. Get the data pointer out
    // of the box and pass that.
    assert((fir::unwrapRefType(toTy) ==
                fir::unwrapRefType(fir::unwrapPassByRefType(fromTy)) &&
            "element types expected to match"));
    return create<fir::BoxAddrOp>(loc, toTy, val);
  }
  if (fir::isa_ref_type(fromTy) && mlir::isa<fir::BoxProcType>(toTy)) {
    // Call is expecting a boxed procedure, not a reference to other data type.
    // Convert the reference to a procedure and embox it.
    mlir::Type procTy = mlir::cast<fir::BoxProcType>(toTy).getEleTy();
    mlir::Value proc = createConvert(loc, procTy, val);
    return create<fir::EmboxProcOp>(loc, toTy, proc);
  }

  // Legacy: remove when removing non HLFIR lowering path.
  if (allowRebox)
    if (((fir::isPolymorphicType(fromTy) &&
          (fir::isAllocatableType(fromTy) || fir::isPointerType(fromTy)) &&
          fir::isPolymorphicType(toTy)) ||
         (fir::isPolymorphicType(fromTy) && mlir::isa<fir::BoxType>(toTy))) &&
        !(fir::isUnlimitedPolymorphicType(fromTy) && fir::isAssumedType(toTy)))
      return create<fir::ReboxOp>(loc, toTy, val, mlir::Value{},
                                  /*slice=*/mlir::Value{});

  return createConvert(loc, toTy, val);
}

mlir::Value fir::FirOpBuilder::createVolatileCast(mlir::Location loc,
                                                  bool isVolatile,
                                                  mlir::Value val) {
  mlir::Type volatileAdjustedType =
      fir::updateTypeWithVolatility(val.getType(), isVolatile);
  if (volatileAdjustedType == val.getType())
    return val;
  return create<fir::VolatileCastOp>(loc, volatileAdjustedType, val);
}

mlir::Value fir::FirOpBuilder::createConvertWithVolatileCast(mlir::Location loc,
                                                             mlir::Type toTy,
                                                             mlir::Value val) {
  val = createVolatileCast(loc, fir::isa_volatile_type(toTy), val);
  return createConvert(loc, toTy, val);
}

mlir::Value fir::factory::createConvert(mlir::OpBuilder &builder,
                                        mlir::Location loc, mlir::Type toTy,
                                        mlir::Value val) {
  if (val.getType() != toTy) {
    assert((!fir::isa_derived(toTy) ||
            mlir::cast<fir::RecordType>(val.getType()).getTypeList() ==
                mlir::cast<fir::RecordType>(toTy).getTypeList()) &&
           "incompatible record types");
    return builder.create<fir::ConvertOp>(loc, toTy, val);
  }
  return val;
}

mlir::Value fir::FirOpBuilder::createConvert(mlir::Location loc,
                                             mlir::Type toTy, mlir::Value val) {
  return fir::factory::createConvert(*this, loc, toTy, val);
}

void fir::FirOpBuilder::createStoreWithConvert(mlir::Location loc,
                                               mlir::Value val,
                                               mlir::Value addr) {
  mlir::Type unwrapedRefType = fir::unwrapRefType(addr.getType());
  val = createVolatileCast(loc, fir::isa_volatile_type(unwrapedRefType), val);
  mlir::Value cast = createConvert(loc, unwrapedRefType, val);
  create<fir::StoreOp>(loc, cast, addr);
}

mlir::Value fir::FirOpBuilder::loadIfRef(mlir::Location loc, mlir::Value val) {
  if (fir::isa_ref_type(val.getType()))
    return create<fir::LoadOp>(loc, val);
  return val;
}

fir::StringLitOp fir::FirOpBuilder::createStringLitOp(mlir::Location loc,
                                                      llvm::StringRef data) {
  auto type = fir::CharacterType::get(getContext(), 1, data.size());
  auto strAttr = mlir::StringAttr::get(getContext(), data);
  auto valTag = mlir::StringAttr::get(getContext(), fir::StringLitOp::value());
  mlir::NamedAttribute dataAttr(valTag, strAttr);
  auto sizeTag = mlir::StringAttr::get(getContext(), fir::StringLitOp::size());
  mlir::NamedAttribute sizeAttr(sizeTag, getI64IntegerAttr(data.size()));
  llvm::SmallVector<mlir::NamedAttribute> attrs{dataAttr, sizeAttr};
  return create<fir::StringLitOp>(loc, llvm::ArrayRef<mlir::Type>{type},
                                  std::nullopt, attrs);
}

mlir::Value fir::FirOpBuilder::genShape(mlir::Location loc,
                                        llvm::ArrayRef<mlir::Value> exts) {
  return create<fir::ShapeOp>(loc, exts);
}

mlir::Value fir::FirOpBuilder::genShape(mlir::Location loc,
                                        llvm::ArrayRef<mlir::Value> shift,
                                        llvm::ArrayRef<mlir::Value> exts) {
  auto shapeType = fir::ShapeShiftType::get(getContext(), exts.size());
  llvm::SmallVector<mlir::Value> shapeArgs;
  auto idxTy = getIndexType();
  for (auto [lbnd, ext] : llvm::zip(shift, exts)) {
    auto lb = createConvert(loc, idxTy, lbnd);
    shapeArgs.push_back(lb);
    shapeArgs.push_back(ext);
  }
  return create<fir::ShapeShiftOp>(loc, shapeType, shapeArgs);
}

mlir::Value fir::FirOpBuilder::genShape(mlir::Location loc,
                                        const fir::AbstractArrayBox &arr) {
  if (arr.lboundsAllOne())
    return genShape(loc, arr.getExtents());
  return genShape(loc, arr.getLBounds(), arr.getExtents());
}

mlir::Value fir::FirOpBuilder::genShift(mlir::Location loc,
                                        llvm::ArrayRef<mlir::Value> shift) {
  auto shiftType = fir::ShiftType::get(getContext(), shift.size());
  return create<fir::ShiftOp>(loc, shiftType, shift);
}

mlir::Value fir::FirOpBuilder::createShape(mlir::Location loc,
                                           const fir::ExtendedValue &exv) {
  return exv.match(
      [&](const fir::ArrayBoxValue &box) { return genShape(loc, box); },
      [&](const fir::CharArrayBoxValue &box) { return genShape(loc, box); },
      [&](const fir::BoxValue &box) -> mlir::Value {
        if (!box.getLBounds().empty()) {
          auto shiftType =
              fir::ShiftType::get(getContext(), box.getLBounds().size());
          return create<fir::ShiftOp>(loc, shiftType, box.getLBounds());
        }
        return {};
      },
      [&](const fir::MutableBoxValue &) -> mlir::Value {
        // MutableBoxValue must be read into another category to work with them
        // outside of allocation/assignment contexts.
        fir::emitFatalError(loc, "createShape on MutableBoxValue");
      },
      [&](auto) -> mlir::Value { fir::emitFatalError(loc, "not an array"); });
}

mlir::Value fir::FirOpBuilder::createSlice(mlir::Location loc,
                                           const fir::ExtendedValue &exv,
                                           mlir::ValueRange triples,
                                           mlir::ValueRange path) {
  if (triples.empty()) {
    // If there is no slicing by triple notation, then take the whole array.
    auto fullShape = [&](const llvm::ArrayRef<mlir::Value> lbounds,
                         llvm::ArrayRef<mlir::Value> extents) -> mlir::Value {
      llvm::SmallVector<mlir::Value> trips;
      auto idxTy = getIndexType();
      auto one = createIntegerConstant(loc, idxTy, 1);
      if (lbounds.empty()) {
        for (auto v : extents) {
          trips.push_back(one);
          trips.push_back(v);
          trips.push_back(one);
        }
        return create<fir::SliceOp>(loc, trips, path);
      }
      for (auto [lbnd, extent] : llvm::zip(lbounds, extents)) {
        auto lb = createConvert(loc, idxTy, lbnd);
        auto ext = createConvert(loc, idxTy, extent);
        auto shift = create<mlir::arith::SubIOp>(loc, lb, one);
        auto ub = create<mlir::arith::AddIOp>(loc, ext, shift);
        trips.push_back(lb);
        trips.push_back(ub);
        trips.push_back(one);
      }
      return create<fir::SliceOp>(loc, trips, path);
    };
    return exv.match(
        [&](const fir::ArrayBoxValue &box) {
          return fullShape(box.getLBounds(), box.getExtents());
        },
        [&](const fir::CharArrayBoxValue &box) {
          return fullShape(box.getLBounds(), box.getExtents());
        },
        [&](const fir::BoxValue &box) {
          auto extents = fir::factory::readExtents(*this, loc, box);
          return fullShape(box.getLBounds(), extents);
        },
        [&](const fir::MutableBoxValue &) -> mlir::Value {
          // MutableBoxValue must be read into another category to work with
          // them outside of allocation/assignment contexts.
          fir::emitFatalError(loc, "createSlice on MutableBoxValue");
        },
        [&](auto) -> mlir::Value { fir::emitFatalError(loc, "not an array"); });
  }
  return create<fir::SliceOp>(loc, triples, path);
}

mlir::Value fir::FirOpBuilder::createBox(mlir::Location loc,
                                         const fir::ExtendedValue &exv,
                                         bool isPolymorphic,
                                         bool isAssumedType) {
  mlir::Value itemAddr = fir::getBase(exv);
  if (mlir::isa<fir::BaseBoxType>(itemAddr.getType()))
    return itemAddr;
  auto elementType = fir::dyn_cast_ptrEleTy(itemAddr.getType());
  if (!elementType) {
    mlir::emitError(loc, "internal: expected a memory reference type ")
        << itemAddr.getType();
    llvm_unreachable("not a memory reference type");
  }
  const bool isVolatile = fir::isa_volatile_type(itemAddr.getType());
  mlir::Type boxTy;
  mlir::Value tdesc;
  // Avoid to wrap a box/class with box/class.
  if (mlir::isa<fir::BaseBoxType>(elementType)) {
    boxTy = elementType;
  } else {
    boxTy = fir::BoxType::get(elementType, isVolatile);
    if (isPolymorphic) {
      elementType = fir::updateTypeForUnlimitedPolymorphic(elementType);
      if (isAssumedType)
        boxTy = fir::BoxType::get(elementType, isVolatile);
      else
        boxTy = fir::ClassType::get(elementType, isVolatile);
    }
  }

  return exv.match(
      [&](const fir::ArrayBoxValue &box) -> mlir::Value {
        mlir::Value empty;
        mlir::ValueRange emptyRange;
        mlir::Value s = createShape(loc, exv);
        return create<fir::EmboxOp>(loc, boxTy, itemAddr, s, /*slice=*/empty,
                                    /*typeparams=*/emptyRange,
                                    isPolymorphic ? box.getSourceBox() : tdesc);
      },
      [&](const fir::CharArrayBoxValue &box) -> mlir::Value {
        mlir::Value s = createShape(loc, exv);
        if (fir::factory::CharacterExprHelper::hasConstantLengthInType(exv))
          return create<fir::EmboxOp>(loc, boxTy, itemAddr, s);

        mlir::Value emptySlice;
        llvm::SmallVector<mlir::Value> lenParams{box.getLen()};
        return create<fir::EmboxOp>(loc, boxTy, itemAddr, s, emptySlice,
                                    lenParams);
      },
      [&](const fir::CharBoxValue &box) -> mlir::Value {
        if (fir::factory::CharacterExprHelper::hasConstantLengthInType(exv))
          return create<fir::EmboxOp>(loc, boxTy, itemAddr);
        mlir::Value emptyShape, emptySlice;
        llvm::SmallVector<mlir::Value> lenParams{box.getLen()};
        return create<fir::EmboxOp>(loc, boxTy, itemAddr, emptyShape,
                                    emptySlice, lenParams);
      },
      [&](const fir::MutableBoxValue &x) -> mlir::Value {
        return create<fir::LoadOp>(
            loc, fir::factory::getMutableIRBox(*this, loc, x));
      },
      [&](const fir::PolymorphicValue &p) -> mlir::Value {
        mlir::Value empty;
        mlir::ValueRange emptyRange;
        return create<fir::EmboxOp>(loc, boxTy, itemAddr, empty, empty,
                                    emptyRange,
                                    isPolymorphic ? p.getSourceBox() : tdesc);
      },
      [&](const auto &) -> mlir::Value {
        mlir::Value empty;
        mlir::ValueRange emptyRange;
        return create<fir::EmboxOp>(loc, boxTy, itemAddr, empty, empty,
                                    emptyRange, tdesc);
      });
}

mlir::Value fir::FirOpBuilder::createBox(mlir::Location loc, mlir::Type boxType,
                                         mlir::Value addr, mlir::Value shape,
                                         mlir::Value slice,
                                         llvm::ArrayRef<mlir::Value> lengths,
                                         mlir::Value tdesc) {
  mlir::Type valueOrSequenceType = fir::unwrapPassByRefType(boxType);
  return create<fir::EmboxOp>(
      loc, boxType, addr, shape, slice,
      fir::factory::elideLengthsAlreadyInType(valueOrSequenceType, lengths),
      tdesc);
}

void fir::FirOpBuilder::dumpFunc() { getFunction().dump(); }

static mlir::Value
genNullPointerComparison(fir::FirOpBuilder &builder, mlir::Location loc,
                         mlir::Value addr,
                         mlir::arith::CmpIPredicate condition) {
  auto intPtrTy = builder.getIntPtrType();
  auto ptrToInt = builder.createConvert(loc, intPtrTy, addr);
  auto c0 = builder.createIntegerConstant(loc, intPtrTy, 0);
  return builder.create<mlir::arith::CmpIOp>(loc, condition, ptrToInt, c0);
}

mlir::Value fir::FirOpBuilder::genIsNotNullAddr(mlir::Location loc,
                                                mlir::Value addr) {
  return genNullPointerComparison(*this, loc, addr,
                                  mlir::arith::CmpIPredicate::ne);
}

mlir::Value fir::FirOpBuilder::genIsNullAddr(mlir::Location loc,
                                             mlir::Value addr) {
  return genNullPointerComparison(*this, loc, addr,
                                  mlir::arith::CmpIPredicate::eq);
}

mlir::Value fir::FirOpBuilder::genExtentFromTriplet(mlir::Location loc,
                                                    mlir::Value lb,
                                                    mlir::Value ub,
                                                    mlir::Value step,
                                                    mlir::Type type) {
  auto zero = createIntegerConstant(loc, type, 0);
  lb = createConvert(loc, type, lb);
  ub = createConvert(loc, type, ub);
  step = createConvert(loc, type, step);
  auto diff = create<mlir::arith::SubIOp>(loc, ub, lb);
  auto add = create<mlir::arith::AddIOp>(loc, diff, step);
  auto div = create<mlir::arith::DivSIOp>(loc, add, step);
  auto cmp = create<mlir::arith::CmpIOp>(loc, mlir::arith::CmpIPredicate::sgt,
                                         div, zero);
  return create<mlir::arith::SelectOp>(loc, cmp, div, zero);
}

mlir::Value fir::FirOpBuilder::genAbsentOp(mlir::Location loc,
                                           mlir::Type argTy) {
  if (!fir::isCharacterProcedureTuple(argTy))
    return create<fir::AbsentOp>(loc, argTy);

  auto boxProc =
      create<fir::AbsentOp>(loc, mlir::cast<mlir::TupleType>(argTy).getType(0));
  mlir::Value charLen = create<fir::UndefOp>(loc, getCharacterLengthType());
  return fir::factory::createCharacterProcedureTuple(*this, loc, argTy, boxProc,
                                                     charLen);
}

void fir::FirOpBuilder::setCommonAttributes(mlir::Operation *op) const {
  auto fmi = mlir::dyn_cast<mlir::arith::ArithFastMathInterface>(*op);
  if (fmi) {
    // TODO: use fmi.setFastMathFlagsAttr() after D137114 is merged.
    //       For now set the attribute by the name.
    llvm::StringRef arithFMFAttrName = fmi.getFastMathAttrName();
    if (fastMathFlags != mlir::arith::FastMathFlags::none)
      op->setAttr(arithFMFAttrName, mlir::arith::FastMathFlagsAttr::get(
                                        op->getContext(), fastMathFlags));
  }
  auto iofi =
      mlir::dyn_cast<mlir::arith::ArithIntegerOverflowFlagsInterface>(*op);
  if (iofi) {
    llvm::StringRef arithIOFAttrName = iofi.getIntegerOverflowAttrName();
    if (integerOverflowFlags != mlir::arith::IntegerOverflowFlags::none)
      op->setAttr(arithIOFAttrName,
                  mlir::arith::IntegerOverflowFlagsAttr::get(
                      op->getContext(), integerOverflowFlags));
  }
}

void fir::FirOpBuilder::setFastMathFlags(
    Fortran::common::MathOptionsBase options) {
  mlir::arith::FastMathFlags arithFMF{};
  if (options.getFPContractEnabled()) {
    arithFMF = arithFMF | mlir::arith::FastMathFlags::contract;
  }
  if (options.getNoHonorInfs()) {
    arithFMF = arithFMF | mlir::arith::FastMathFlags::ninf;
  }
  if (options.getNoHonorNaNs()) {
    arithFMF = arithFMF | mlir::arith::FastMathFlags::nnan;
  }
  if (options.getApproxFunc()) {
    arithFMF = arithFMF | mlir::arith::FastMathFlags::afn;
  }
  if (options.getNoSignedZeros()) {
    arithFMF = arithFMF | mlir::arith::FastMathFlags::nsz;
  }
  if (options.getAssociativeMath()) {
    arithFMF = arithFMF | mlir::arith::FastMathFlags::reassoc;
  }
  if (options.getReciprocalMath()) {
    arithFMF = arithFMF | mlir::arith::FastMathFlags::arcp;
  }
  setFastMathFlags(arithFMF);
}

// Construction of an mlir::DataLayout is expensive so only do it on demand and
// memoise it in the builder instance
mlir::DataLayout &fir::FirOpBuilder::getDataLayout() {
  if (dataLayout)
    return *dataLayout;
  dataLayout = std::make_unique<mlir::DataLayout>(getModule());
  return *dataLayout;
}

//===--------------------------------------------------------------------===//
// ExtendedValue inquiry helper implementation
//===--------------------------------------------------------------------===//

mlir::Value fir::factory::readCharLen(fir::FirOpBuilder &builder,
                                      mlir::Location loc,
                                      const fir::ExtendedValue &box) {
  return box.match(
      [&](const fir::CharBoxValue &x) -> mlir::Value { return x.getLen(); },
      [&](const fir::CharArrayBoxValue &x) -> mlir::Value {
        return x.getLen();
      },
      [&](const fir::BoxValue &x) -> mlir::Value {
        assert(x.isCharacter());
        if (!x.getExplicitParameters().empty())
          return x.getExplicitParameters()[0];
        return fir::factory::CharacterExprHelper{builder, loc}
            .readLengthFromBox(x.getAddr());
      },
      [&](const fir::MutableBoxValue &x) -> mlir::Value {
        return readCharLen(builder, loc,
                           fir::factory::genMutableBoxRead(builder, loc, x));
      },
      [&](const auto &) -> mlir::Value {
        fir::emitFatalError(
            loc, "Character length inquiry on a non-character entity");
      });
}

mlir::Value fir::factory::readExtent(fir::FirOpBuilder &builder,
                                     mlir::Location loc,
                                     const fir::ExtendedValue &box,
                                     unsigned dim) {
  assert(box.rank() > dim);
  return box.match(
      [&](const fir::ArrayBoxValue &x) -> mlir::Value {
        return x.getExtents()[dim];
      },
      [&](const fir::CharArrayBoxValue &x) -> mlir::Value {
        return x.getExtents()[dim];
      },
      [&](const fir::BoxValue &x) -> mlir::Value {
        if (!x.getExplicitExtents().empty())
          return x.getExplicitExtents()[dim];
        auto idxTy = builder.getIndexType();
        auto dimVal = builder.createIntegerConstant(loc, idxTy, dim);
        return builder
            .create<fir::BoxDimsOp>(loc, idxTy, idxTy, idxTy, x.getAddr(),
                                    dimVal)
            .getResult(1);
      },
      [&](const fir::MutableBoxValue &x) -> mlir::Value {
        return readExtent(builder, loc,
                          fir::factory::genMutableBoxRead(builder, loc, x),
                          dim);
      },
      [&](const auto &) -> mlir::Value {
        fir::emitFatalError(loc, "extent inquiry on scalar");
      });
}

mlir::Value fir::factory::readLowerBound(fir::FirOpBuilder &builder,
                                         mlir::Location loc,
                                         const fir::ExtendedValue &box,
                                         unsigned dim,
                                         mlir::Value defaultValue) {
  assert(box.rank() > dim);
  auto lb = box.match(
      [&](const fir::ArrayBoxValue &x) -> mlir::Value {
        return x.getLBounds().empty() ? mlir::Value{} : x.getLBounds()[dim];
      },
      [&](const fir::CharArrayBoxValue &x) -> mlir::Value {
        return x.getLBounds().empty() ? mlir::Value{} : x.getLBounds()[dim];
      },
      [&](const fir::BoxValue &x) -> mlir::Value {
        return x.getLBounds().empty() ? mlir::Value{} : x.getLBounds()[dim];
      },
      [&](const fir::MutableBoxValue &x) -> mlir::Value {
        return readLowerBound(builder, loc,
                              fir::factory::genMutableBoxRead(builder, loc, x),
                              dim, defaultValue);
      },
      [&](const auto &) -> mlir::Value {
        fir::emitFatalError(loc, "lower bound inquiry on scalar");
      });
  if (lb)
    return lb;
  return defaultValue;
}

llvm::SmallVector<mlir::Value>
fir::factory::readExtents(fir::FirOpBuilder &builder, mlir::Location loc,
                          const fir::BoxValue &box) {
  llvm::SmallVector<mlir::Value> result;
  auto explicitExtents = box.getExplicitExtents();
  if (!explicitExtents.empty()) {
    result.append(explicitExtents.begin(), explicitExtents.end());
    return result;
  }
  auto rank = box.rank();
  auto idxTy = builder.getIndexType();
  for (decltype(rank) dim = 0; dim < rank; ++dim) {
    auto dimVal = builder.createIntegerConstant(loc, idxTy, dim);
    auto dimInfo = builder.create<fir::BoxDimsOp>(loc, idxTy, idxTy, idxTy,
                                                  box.getAddr(), dimVal);
    result.emplace_back(dimInfo.getResult(1));
  }
  return result;
}

llvm::SmallVector<mlir::Value>
fir::factory::getExtents(mlir::Location loc, fir::FirOpBuilder &builder,
                         const fir::ExtendedValue &box) {
  return box.match(
      [&](const fir::ArrayBoxValue &x) -> llvm::SmallVector<mlir::Value> {
        return {x.getExtents().begin(), x.getExtents().end()};
      },
      [&](const fir::CharArrayBoxValue &x) -> llvm::SmallVector<mlir::Value> {
        return {x.getExtents().begin(), x.getExtents().end()};
      },
      [&](const fir::BoxValue &x) -> llvm::SmallVector<mlir::Value> {
        return fir::factory::readExtents(builder, loc, x);
      },
      [&](const fir::MutableBoxValue &x) -> llvm::SmallVector<mlir::Value> {
        auto load = fir::factory::genMutableBoxRead(builder, loc, x);
        return fir::factory::getExtents(loc, builder, load);
      },
      [&](const auto &) -> llvm::SmallVector<mlir::Value> { return {}; });
}

fir::ExtendedValue fir::factory::readBoxValue(fir::FirOpBuilder &builder,
                                              mlir::Location loc,
                                              const fir::BoxValue &box) {
  assert(!box.hasAssumedRank() &&
         "cannot read unlimited polymorphic or assumed rank fir.box");
  auto addr =
      builder.create<fir::BoxAddrOp>(loc, box.getMemTy(), box.getAddr());
  if (box.isCharacter()) {
    auto len = fir::factory::readCharLen(builder, loc, box);
    if (box.rank() == 0)
      return fir::CharBoxValue(addr, len);
    return fir::CharArrayBoxValue(addr, len,
                                  fir::factory::readExtents(builder, loc, box),
                                  box.getLBounds());
  }
  if (box.isDerivedWithLenParameters())
    TODO(loc, "read fir.box with length parameters");
  mlir::Value sourceBox;
  if (box.isPolymorphic())
    sourceBox = box.getAddr();
  if (box.isPolymorphic() && box.rank() == 0)
    return fir::PolymorphicValue(addr, sourceBox);
  if (box.rank() == 0)
    return addr;
  return fir::ArrayBoxValue(addr, fir::factory::readExtents(builder, loc, box),
                            box.getLBounds(), sourceBox);
}

llvm::SmallVector<mlir::Value>
fir::factory::getNonDefaultLowerBounds(fir::FirOpBuilder &builder,
                                       mlir::Location loc,
                                       const fir::ExtendedValue &exv) {
  return exv.match(
      [&](const fir::ArrayBoxValue &array) -> llvm::SmallVector<mlir::Value> {
        return {array.getLBounds().begin(), array.getLBounds().end()};
      },
      [&](const fir::CharArrayBoxValue &array)
          -> llvm::SmallVector<mlir::Value> {
        return {array.getLBounds().begin(), array.getLBounds().end()};
      },
      [&](const fir::BoxValue &box) -> llvm::SmallVector<mlir::Value> {
        return {box.getLBounds().begin(), box.getLBounds().end()};
      },
      [&](const fir::MutableBoxValue &box) -> llvm::SmallVector<mlir::Value> {
        auto load = fir::factory::genMutableBoxRead(builder, loc, box);
        return fir::factory::getNonDefaultLowerBounds(builder, loc, load);
      },
      [&](const auto &) -> llvm::SmallVector<mlir::Value> { return {}; });
}

llvm::SmallVector<mlir::Value>
fir::factory::getNonDeferredLenParams(const fir::ExtendedValue &exv) {
  return exv.match(
      [&](const fir::CharArrayBoxValue &character)
          -> llvm::SmallVector<mlir::Value> { return {character.getLen()}; },
      [&](const fir::CharBoxValue &character)
          -> llvm::SmallVector<mlir::Value> { return {character.getLen()}; },
      [&](const fir::MutableBoxValue &box) -> llvm::SmallVector<mlir::Value> {
        return {box.nonDeferredLenParams().begin(),
                box.nonDeferredLenParams().end()};
      },
      [&](const fir::BoxValue &box) -> llvm::SmallVector<mlir::Value> {
        return {box.getExplicitParameters().begin(),
                box.getExplicitParameters().end()};
      },
      [&](const auto &) -> llvm::SmallVector<mlir::Value> { return {}; });
}

// If valTy is a box type, then we need to extract the type parameters from
// the box value.
static llvm::SmallVector<mlir::Value> getFromBox(mlir::Location loc,
                                                 fir::FirOpBuilder &builder,
                                                 mlir::Type valTy,
                                                 mlir::Value boxVal) {
  if (auto boxTy = mlir::dyn_cast<fir::BaseBoxType>(valTy)) {
    auto eleTy = fir::unwrapAllRefAndSeqType(boxTy.getEleTy());
    if (auto recTy = mlir::dyn_cast<fir::RecordType>(eleTy)) {
      if (recTy.getNumLenParams() > 0) {
        // Walk each type parameter in the record and get the value.
        TODO(loc, "generate code to get LEN type parameters");
      }
    } else if (auto charTy = mlir::dyn_cast<fir::CharacterType>(eleTy)) {
      if (charTy.hasDynamicLen()) {
        auto idxTy = builder.getIndexType();
        auto eleSz = builder.create<fir::BoxEleSizeOp>(loc, idxTy, boxVal);
        auto kindBytes =
            builder.getKindMap().getCharacterBitsize(charTy.getFKind()) / 8;
        mlir::Value charSz =
            builder.createIntegerConstant(loc, idxTy, kindBytes);
        mlir::Value len =
            builder.create<mlir::arith::DivSIOp>(loc, eleSz, charSz);
        return {len};
      }
    }
  }
  return {};
}

// fir::getTypeParams() will get the type parameters from the extended value.
// When the extended value is a BoxValue or MutableBoxValue, it may be necessary
// to generate code, so this factory function handles those cases.
// TODO: fix the inverted type tests, etc.
llvm::SmallVector<mlir::Value>
fir::factory::getTypeParams(mlir::Location loc, fir::FirOpBuilder &builder,
                            const fir::ExtendedValue &exv) {
  auto handleBoxed = [&](const auto &box) -> llvm::SmallVector<mlir::Value> {
    if (box.isCharacter())
      return {fir::factory::readCharLen(builder, loc, exv)};
    if (box.isDerivedWithLenParameters()) {
      // This should generate code to read the type parameters from the box.
      // This requires some consideration however as MutableBoxValues need to be
      // in a sane state to be provide the correct values.
      TODO(loc, "derived type with type parameters");
    }
    return {};
  };
  // Intentionally reuse the original code path to get type parameters for the
  // cases that were supported rather than introduce a new path.
  return exv.match(
      [&](const fir::BoxValue &box) { return handleBoxed(box); },
      [&](const fir::MutableBoxValue &box) { return handleBoxed(box); },
      [&](const auto &) { return fir::getTypeParams(exv); });
}

llvm::SmallVector<mlir::Value>
fir::factory::getTypeParams(mlir::Location loc, fir::FirOpBuilder &builder,
                            fir::ArrayLoadOp load) {
  mlir::Type memTy = load.getMemref().getType();
  if (auto boxTy = mlir::dyn_cast<fir::BaseBoxType>(memTy))
    return getFromBox(loc, builder, boxTy, load.getMemref());
  return load.getTypeparams();
}

std::string fir::factory::uniqueCGIdent(llvm::StringRef prefix,
                                        llvm::StringRef name) {
  // For "long" identifiers use a hash value
  if (name.size() > nameLengthHashSize) {
    llvm::MD5 hash;
    hash.update(name);
    llvm::MD5::MD5Result result;
    hash.final(result);
    llvm::SmallString<32> str;
    llvm::MD5::stringifyResult(result, str);
    std::string hashName = prefix.str();
    hashName.append("X").append(str.c_str());
    return fir::NameUniquer::doGenerated(hashName);
  }
  // "Short" identifiers use a reversible hex string
  std::string nm = prefix.str();
  return fir::NameUniquer::doGenerated(
      nm.append("X").append(llvm::toHex(name)));
}

mlir::Value fir::factory::locationToFilename(fir::FirOpBuilder &builder,
                                             mlir::Location loc) {
  if (auto flc = mlir::dyn_cast<mlir::FileLineColLoc>(loc)) {
    // must be encoded as asciiz, C string
    auto fn = flc.getFilename().str() + '\0';
    return fir::getBase(createStringLiteral(builder, loc, fn));
  }
  return builder.createNullConstant(loc);
}

mlir::Value fir::factory::locationToLineNo(fir::FirOpBuilder &builder,
                                           mlir::Location loc,
                                           mlir::Type type) {
  if (auto flc = mlir::dyn_cast<mlir::FileLineColLoc>(loc))
    return builder.createIntegerConstant(loc, type, flc.getLine());
  return builder.createIntegerConstant(loc, type, 0);
}

fir::ExtendedValue fir::factory::createStringLiteral(fir::FirOpBuilder &builder,
                                                     mlir::Location loc,
                                                     llvm::StringRef str) {
  std::string globalName = fir::factory::uniqueCGIdent("cl", str);
  auto type = fir::CharacterType::get(builder.getContext(), 1, str.size());
  auto global = builder.getNamedGlobal(globalName);
  if (!global)
    global = builder.createGlobalConstant(
        loc, type, globalName,
        [&](fir::FirOpBuilder &builder) {
          auto stringLitOp = builder.createStringLitOp(loc, str);
          builder.create<fir::HasValueOp>(loc, stringLitOp);
        },
        builder.createLinkOnceLinkage());
  auto addr = builder.create<fir::AddrOfOp>(loc, global.resultType(),
                                            global.getSymbol());
  auto len = builder.createIntegerConstant(
      loc, builder.getCharacterLengthType(), str.size());
  return fir::CharBoxValue{addr, len};
}

llvm::SmallVector<mlir::Value>
fir::factory::createExtents(fir::FirOpBuilder &builder, mlir::Location loc,
                            fir::SequenceType seqTy) {
  llvm::SmallVector<mlir::Value> extents;
  auto idxTy = builder.getIndexType();
  for (auto ext : seqTy.getShape())
    extents.emplace_back(
        ext == fir::SequenceType::getUnknownExtent()
            ? builder.create<fir::UndefOp>(loc, idxTy).getResult()
            : builder.createIntegerConstant(loc, idxTy, ext));
  return extents;
}

// FIXME: This needs some work. To correctly determine the extended value of a
// component, one needs the base object, its type, and its type parameters. (An
// alternative would be to provide an already computed address of the final
// component rather than the base object's address, the point being the result
// will require the address of the final component to create the extended
// value.) One further needs the full path of components being applied. One
// needs to apply type-based expressions to type parameters along this said
// path. (See applyPathToType for a type-only derivation.) Finally, one needs to
// compose the extended value of the terminal component, including all of its
// parameters: array lower bounds expressions, extents, type parameters, etc.
// Any of these properties may be deferred until runtime in Fortran. This
// operation may therefore generate a sizeable block of IR, including calls to
// type-based helper functions, so caching the result of this operation in the
// client would be advised as well.
fir::ExtendedValue fir::factory::componentToExtendedValue(
    fir::FirOpBuilder &builder, mlir::Location loc, mlir::Value component) {
  auto fieldTy = component.getType();
  if (auto ty = fir::dyn_cast_ptrEleTy(fieldTy))
    fieldTy = ty;
  if (mlir::isa<fir::BaseBoxType>(fieldTy)) {
    llvm::SmallVector<mlir::Value> nonDeferredTypeParams;
    auto eleTy = fir::unwrapSequenceType(fir::dyn_cast_ptrOrBoxEleTy(fieldTy));
    if (auto charTy = mlir::dyn_cast<fir::CharacterType>(eleTy)) {
      auto lenTy = builder.getCharacterLengthType();
      if (charTy.hasConstantLen())
        nonDeferredTypeParams.emplace_back(
            builder.createIntegerConstant(loc, lenTy, charTy.getLen()));
      // TODO: Starting, F2003, the dynamic character length might be dependent
      // on a PDT length parameter. There is no way to make a difference with
      // deferred length here yet.
    }
    if (auto recTy = mlir::dyn_cast<fir::RecordType>(eleTy))
      if (recTy.getNumLenParams() > 0)
        TODO(loc, "allocatable and pointer components non deferred length "
                  "parameters");

    return fir::MutableBoxValue(component, nonDeferredTypeParams,
                                /*mutableProperties=*/{});
  }
  llvm::SmallVector<mlir::Value> extents;
  if (auto seqTy = mlir::dyn_cast<fir::SequenceType>(fieldTy)) {
    fieldTy = seqTy.getEleTy();
    auto idxTy = builder.getIndexType();
    for (auto extent : seqTy.getShape()) {
      if (extent == fir::SequenceType::getUnknownExtent())
        TODO(loc, "array component shape depending on length parameters");
      extents.emplace_back(builder.createIntegerConstant(loc, idxTy, extent));
    }
  }
  if (auto charTy = mlir::dyn_cast<fir::CharacterType>(fieldTy)) {
    auto cstLen = charTy.getLen();
    if (cstLen == fir::CharacterType::unknownLen())
      TODO(loc, "get character component length from length type parameters");
    auto len = builder.createIntegerConstant(
        loc, builder.getCharacterLengthType(), cstLen);
    if (!extents.empty())
      return fir::CharArrayBoxValue{component, len, extents};
    return fir::CharBoxValue{component, len};
  }
  if (auto recordTy = mlir::dyn_cast<fir::RecordType>(fieldTy))
    if (recordTy.getNumLenParams() != 0)
      TODO(loc,
           "lower component ref that is a derived type with length parameter");
  if (!extents.empty())
    return fir::ArrayBoxValue{component, extents};
  return component;
}

fir::ExtendedValue fir::factory::arrayElementToExtendedValue(
    fir::FirOpBuilder &builder, mlir::Location loc,
    const fir::ExtendedValue &array, mlir::Value element) {
  return array.match(
      [&](const fir::CharBoxValue &cb) -> fir::ExtendedValue {
        return cb.clone(element);
      },
      [&](const fir::CharArrayBoxValue &bv) -> fir::ExtendedValue {
        return bv.cloneElement(element);
      },
      [&](const fir::BoxValue &box) -> fir::ExtendedValue {
        if (box.isCharacter()) {
          auto len = fir::factory::readCharLen(builder, loc, box);
          return fir::CharBoxValue{element, len};
        }
        if (box.isDerivedWithLenParameters())
          TODO(loc, "get length parameters from derived type BoxValue");
        if (box.isPolymorphic()) {
          return fir::PolymorphicValue(element, fir::getBase(box));
        }
        return element;
      },
      [&](const fir::ArrayBoxValue &box) -> fir::ExtendedValue {
        if (box.getSourceBox())
          return fir::PolymorphicValue(element, box.getSourceBox());
        return element;
      },
      [&](const auto &) -> fir::ExtendedValue { return element; });
}

fir::ExtendedValue fir::factory::arraySectionElementToExtendedValue(
    fir::FirOpBuilder &builder, mlir::Location loc,
    const fir::ExtendedValue &array, mlir::Value element, mlir::Value slice) {
  if (!slice)
    return arrayElementToExtendedValue(builder, loc, array, element);
  auto sliceOp = mlir::dyn_cast_or_null<fir::SliceOp>(slice.getDefiningOp());
  assert(sliceOp && "slice must be a sliceOp");
  if (sliceOp.getFields().empty())
    return arrayElementToExtendedValue(builder, loc, array, element);
  // For F95, using componentToExtendedValue will work, but when PDTs are
  // lowered. It will be required to go down the slice to propagate the length
  // parameters.
  return fir::factory::componentToExtendedValue(builder, loc, element);
}

void fir::factory::genScalarAssignment(fir::FirOpBuilder &builder,
                                       mlir::Location loc,
                                       const fir::ExtendedValue &lhs,
                                       const fir::ExtendedValue &rhs,
                                       bool needFinalization,
                                       bool isTemporaryLHS) {
  assert(lhs.rank() == 0 && rhs.rank() == 0 && "must be scalars");
  auto type = fir::unwrapSequenceType(
      fir::unwrapPassByRefType(fir::getBase(lhs).getType()));
  if (mlir::isa<fir::CharacterType>(type)) {
    const fir::CharBoxValue *toChar = lhs.getCharBox();
    const fir::CharBoxValue *fromChar = rhs.getCharBox();
    assert(toChar && fromChar);
    fir::factory::CharacterExprHelper helper{builder, loc};
    helper.createAssign(fir::ExtendedValue{*toChar},
                        fir::ExtendedValue{*fromChar});
  } else if (mlir::isa<fir::RecordType>(type)) {
    fir::factory::genRecordAssignment(builder, loc, lhs, rhs, needFinalization,
                                      isTemporaryLHS);
  } else {
    assert(!fir::hasDynamicSize(type));
    auto rhsVal = fir::getBase(rhs);
    if (fir::isa_ref_type(rhsVal.getType()))
      rhsVal = builder.create<fir::LoadOp>(loc, rhsVal);
    mlir::Value lhsAddr = fir::getBase(lhs);
    rhsVal = builder.createConvert(loc, fir::unwrapRefType(lhsAddr.getType()),
                                   rhsVal);
    builder.create<fir::StoreOp>(loc, rhsVal, lhsAddr);
  }
}

static void genComponentByComponentAssignment(fir::FirOpBuilder &builder,
                                              mlir::Location loc,
                                              const fir::ExtendedValue &lhs,
                                              const fir::ExtendedValue &rhs,
                                              bool isTemporaryLHS) {
  auto lbaseType = fir::unwrapPassByRefType(fir::getBase(lhs).getType());
  auto lhsType = mlir::dyn_cast<fir::RecordType>(lbaseType);
  assert(lhsType && "lhs must be a scalar record type");
  auto rbaseType = fir::unwrapPassByRefType(fir::getBase(rhs).getType());
  auto rhsType = mlir::dyn_cast<fir::RecordType>(rbaseType);
  assert(rhsType && "rhs must be a scalar record type");
  auto fieldIndexType = fir::FieldType::get(lhsType.getContext());
  for (auto [lhsPair, rhsPair] :
       llvm::zip(lhsType.getTypeList(), rhsType.getTypeList())) {
    auto &[lFieldName, lFieldTy] = lhsPair;
    auto &[rFieldName, rFieldTy] = rhsPair;
    assert(!fir::hasDynamicSize(lFieldTy) && !fir::hasDynamicSize(rFieldTy));
    mlir::Value rField = builder.create<fir::FieldIndexOp>(
        loc, fieldIndexType, rFieldName, rhsType, fir::getTypeParams(rhs));
    auto rFieldRefType = builder.getRefType(rFieldTy);
    mlir::Value fromCoor = builder.create<fir::CoordinateOp>(
        loc, rFieldRefType, fir::getBase(rhs), rField);
    mlir::Value field = builder.create<fir::FieldIndexOp>(
        loc, fieldIndexType, lFieldName, lhsType, fir::getTypeParams(lhs));
    auto fieldRefType = builder.getRefType(lFieldTy);
    mlir::Value toCoor = builder.create<fir::CoordinateOp>(
        loc, fieldRefType, fir::getBase(lhs), field);
    std::optional<fir::DoLoopOp> outerLoop;
    if (auto sequenceType = mlir::dyn_cast<fir::SequenceType>(lFieldTy)) {
      // Create loops to assign array components elements by elements.
      // Note that, since these are components, they either do not overlap,
      // or are the same and exactly overlap. They also have compile time
      // constant shapes.
      mlir::Type idxTy = builder.getIndexType();
      llvm::SmallVector<mlir::Value> indices;
      mlir::Value zero = builder.createIntegerConstant(loc, idxTy, 0);
      mlir::Value one = builder.createIntegerConstant(loc, idxTy, 1);
      for (auto extent : llvm::reverse(sequenceType.getShape())) {
        // TODO: add zero size test !
        mlir::Value ub = builder.createIntegerConstant(loc, idxTy, extent - 1);
        auto loop = builder.create<fir::DoLoopOp>(loc, zero, ub, one);
        if (!outerLoop)
          outerLoop = loop;
        indices.push_back(loop.getInductionVar());
        builder.setInsertionPointToStart(loop.getBody());
      }
      // Set indices in column-major order.
      std::reverse(indices.begin(), indices.end());
      auto elementRefType = builder.getRefType(sequenceType.getEleTy());
      toCoor = builder.create<fir::CoordinateOp>(loc, elementRefType, toCoor,
                                                 indices);
      fromCoor = builder.create<fir::CoordinateOp>(loc, elementRefType,
                                                   fromCoor, indices);
    }
    if (auto fieldEleTy = fir::unwrapSequenceType(lFieldTy);
        mlir::isa<fir::BaseBoxType>(fieldEleTy)) {
      assert(mlir::isa<fir::PointerType>(
                 mlir::cast<fir::BaseBoxType>(fieldEleTy).getEleTy()) &&
             "allocatable members require deep copy");
      auto fromPointerValue = builder.create<fir::LoadOp>(loc, fromCoor);
      auto castTo = builder.createConvert(loc, fieldEleTy, fromPointerValue);
      builder.create<fir::StoreOp>(loc, castTo, toCoor);
    } else {
      auto from =
          fir::factory::componentToExtendedValue(builder, loc, fromCoor);
      auto to = fir::factory::componentToExtendedValue(builder, loc, toCoor);
      // If LHS finalization is needed it is expected to be done
      // for the parent record, so that component-by-component
      // assignments may avoid finalization calls.
      fir::factory::genScalarAssignment(builder, loc, to, from,
                                        /*needFinalization=*/false,
                                        isTemporaryLHS);
    }
    if (outerLoop)
      builder.setInsertionPointAfter(*outerLoop);
  }
}

/// Can the assignment of this record type be implement with a simple memory
/// copy (it requires no deep copy or user defined assignment of components )?
static bool recordTypeCanBeMemCopied(fir::RecordType recordType) {
  // c_devptr type is a special case. It has a nested c_ptr field but we know it
  // can be copied directly.
  if (fir::isa_builtin_c_devptr_type(recordType))
    return true;
  if (fir::hasDynamicSize(recordType))
    return false;
  for (auto [_, fieldType] : recordType.getTypeList()) {
    // Derived type component may have user assignment (so far, we cannot tell
    // in FIR, so assume it is always the case, TODO: get the actual info).
    if (mlir::isa<fir::RecordType>(fir::unwrapSequenceType(fieldType)) &&
        !fir::isa_builtin_c_devptr_type(fir::unwrapSequenceType(fieldType)))
      return false;
    // Allocatable components need deep copy.
    if (auto boxType = mlir::dyn_cast<fir::BaseBoxType>(fieldType))
      if (mlir::isa<fir::HeapType>(boxType.getEleTy()))
        return false;
  }
  // Constant size components without user defined assignment and pointers can
  // be memcopied.
  return true;
}

static bool mayHaveFinalizer(fir::RecordType recordType,
                             fir::FirOpBuilder &builder) {
  if (auto typeInfo = builder.getModule().lookupSymbol<fir::TypeInfoOp>(
          recordType.getName()))
    return !typeInfo.getNoFinal();
  // No info, be pessimistic.
  return true;
}

void fir::factory::genRecordAssignment(fir::FirOpBuilder &builder,
                                       mlir::Location loc,
                                       const fir::ExtendedValue &lhs,
                                       const fir::ExtendedValue &rhs,
                                       bool needFinalization,
                                       bool isTemporaryLHS) {
  assert(lhs.rank() == 0 && rhs.rank() == 0 && "assume scalar assignment");
  auto baseTy = fir::dyn_cast_ptrOrBoxEleTy(fir::getBase(lhs).getType());
  assert(baseTy && "must be a memory type");
  // Box operands may be polymorphic, it is not entirely clear from 10.2.1.3
  // if the assignment is performed on the dynamic of declared type. Use the
  // runtime assuming it is performed on the dynamic type.
  bool hasBoxOperands =
      mlir::isa<fir::BaseBoxType>(fir::getBase(lhs).getType()) ||
      mlir::isa<fir::BaseBoxType>(fir::getBase(rhs).getType());
  auto recTy = mlir::dyn_cast<fir::RecordType>(baseTy);
  assert(recTy && "must be a record type");
  if ((needFinalization && mayHaveFinalizer(recTy, builder)) ||
      hasBoxOperands || !recordTypeCanBeMemCopied(recTy)) {
    auto to = fir::getBase(builder.createBox(loc, lhs));
    auto from = fir::getBase(builder.createBox(loc, rhs));
    // The runtime entry point may modify the LHS descriptor if it is
    // an allocatable. Allocatable assignment is handle elsewhere in lowering,
    // so just create a fir.ref<fir.box<>> from the fir.box to comply with the
    // runtime interface, but assume the fir.box is unchanged.
    // TODO: does this holds true with polymorphic entities ?
    auto toMutableBox = builder.createTemporary(loc, to.getType());
    builder.create<fir::StoreOp>(loc, to, toMutableBox);
    if (isTemporaryLHS)
      fir::runtime::genAssignTemporary(builder, loc, toMutableBox, from);
    else
      fir::runtime::genAssign(builder, loc, toMutableBox, from);
    return;
  }

  // Otherwise, the derived type has compile time constant size and for which
  // the component by component assignment can be replaced by a memory copy.
  // Since we do not know the size of the derived type in lowering, do a
  // component by component assignment. Note that a single fir.load/fir.store
  // could be used on "small" record types, but as the type size grows, this
  // leads to issues in LLVM (long compile times, long IR files, and even
  // asserts at some point). Since there is no good size boundary, just always
  // use component by component assignment here.
  genComponentByComponentAssignment(builder, loc, lhs, rhs, isTemporaryLHS);
}

mlir::TupleType
fir::factory::getRaggedArrayHeaderType(fir::FirOpBuilder &builder) {
  mlir::IntegerType i64Ty = builder.getIntegerType(64);
  auto arrTy = fir::SequenceType::get(builder.getIntegerType(8), 1);
  auto buffTy = fir::HeapType::get(arrTy);
  auto extTy = fir::SequenceType::get(i64Ty, 1);
  auto shTy = fir::HeapType::get(extTy);
  return mlir::TupleType::get(builder.getContext(), {i64Ty, buffTy, shTy});
}

mlir::Value fir::factory::genLenOfCharacter(
    fir::FirOpBuilder &builder, mlir::Location loc, fir::ArrayLoadOp arrLoad,
    llvm::ArrayRef<mlir::Value> path, llvm::ArrayRef<mlir::Value> substring) {
  llvm::SmallVector<mlir::Value> typeParams(arrLoad.getTypeparams());
  return genLenOfCharacter(builder, loc,
                           mlir::cast<fir::SequenceType>(arrLoad.getType()),
                           arrLoad.getMemref(), typeParams, path, substring);
}

mlir::Value fir::factory::genLenOfCharacter(
    fir::FirOpBuilder &builder, mlir::Location loc, fir::SequenceType seqTy,
    mlir::Value memref, llvm::ArrayRef<mlir::Value> typeParams,
    llvm::ArrayRef<mlir::Value> path, llvm::ArrayRef<mlir::Value> substring) {
  auto idxTy = builder.getIndexType();
  auto zero = builder.createIntegerConstant(loc, idxTy, 0);
  auto saturatedDiff = [&](mlir::Value lower, mlir::Value upper) {
    auto diff = builder.create<mlir::arith::SubIOp>(loc, upper, lower);
    auto one = builder.createIntegerConstant(loc, idxTy, 1);
    auto size = builder.create<mlir::arith::AddIOp>(loc, diff, one);
    auto cmp = builder.create<mlir::arith::CmpIOp>(
        loc, mlir::arith::CmpIPredicate::sgt, size, zero);
    return builder.create<mlir::arith::SelectOp>(loc, cmp, size, zero);
  };
  if (substring.size() == 2) {
    auto upper = builder.createConvert(loc, idxTy, substring.back());
    auto lower = builder.createConvert(loc, idxTy, substring.front());
    return saturatedDiff(lower, upper);
  }
  auto lower = zero;
  if (substring.size() == 1)
    lower = builder.createConvert(loc, idxTy, substring.front());
  auto eleTy = fir::applyPathToType(seqTy, path);
  if (!fir::hasDynamicSize(eleTy)) {
    if (auto charTy = mlir::dyn_cast<fir::CharacterType>(eleTy)) {
      // Use LEN from the type.
      return builder.createIntegerConstant(loc, idxTy, charTy.getLen());
    }
    // Do we need to support !fir.array<!fir.char<k,n>>?
    fir::emitFatalError(loc,
                        "application of path did not result in a !fir.char");
  }
  if (fir::isa_box_type(memref.getType())) {
    if (mlir::isa<fir::BoxCharType>(memref.getType()))
      return builder.create<fir::BoxCharLenOp>(loc, idxTy, memref);
    if (mlir::isa<fir::BoxType>(memref.getType()))
      return CharacterExprHelper(builder, loc).readLengthFromBox(memref);
    fir::emitFatalError(loc, "memref has wrong type");
  }
  if (typeParams.empty()) {
    fir::emitFatalError(loc, "array_load must have typeparams");
  }
  if (fir::isa_char(seqTy.getEleTy())) {
    assert(typeParams.size() == 1 && "too many typeparams");
    return typeParams.front();
  }
  TODO(loc, "LEN of character must be computed at runtime");
}

mlir::Value fir::factory::createZeroValue(fir::FirOpBuilder &builder,
                                          mlir::Location loc, mlir::Type type) {
  mlir::Type i1 = builder.getIntegerType(1);
  if (mlir::isa<fir::LogicalType>(type) || type == i1)
    return builder.createConvert(loc, type, builder.createBool(loc, false));
  if (fir::isa_integer(type))
    return builder.createIntegerConstant(loc, type, 0);
  if (fir::isa_real(type))
    return builder.createRealZeroConstant(loc, type);
  if (fir::isa_complex(type)) {
    fir::factory::Complex complexHelper(builder, loc);
    mlir::Type partType = complexHelper.getComplexPartType(type);
    mlir::Value zeroPart = builder.createRealZeroConstant(loc, partType);
    return complexHelper.createComplex(type, zeroPart, zeroPart);
  }
  fir::emitFatalError(loc, "internal: trying to generate zero value of non "
                           "numeric or logical type");
}

std::optional<std::int64_t>
fir::factory::getExtentFromTriplet(mlir::Value lb, mlir::Value ub,
                                   mlir::Value stride) {
  std::function<std::optional<std::int64_t>(mlir::Value)> getConstantValue =
      [&](mlir::Value value) -> std::optional<std::int64_t> {
    if (auto valInt = fir::getIntIfConstant(value))
      return *valInt;
    auto *definingOp = value.getDefiningOp();
    if (mlir::isa_and_nonnull<fir::ConvertOp>(definingOp)) {
      auto valOp = mlir::dyn_cast<fir::ConvertOp>(definingOp);
      return getConstantValue(valOp.getValue());
    }
    return {};
  };
  if (auto lbInt = getConstantValue(lb)) {
    if (auto ubInt = getConstantValue(ub)) {
      if (auto strideInt = getConstantValue(stride)) {
        if (*strideInt != 0) {
          std::int64_t extent = 1 + (*ubInt - *lbInt) / *strideInt;
          if (extent > 0)
            return extent;
        }
      }
    }
  }
  return {};
}

mlir::Value fir::factory::genMaxWithZero(fir::FirOpBuilder &builder,
                                         mlir::Location loc, mlir::Value value,
                                         mlir::Value zero) {
  if (mlir::Operation *definingOp = value.getDefiningOp())
    if (auto cst = mlir::dyn_cast<mlir::arith::ConstantOp>(definingOp))
      if (auto intAttr = mlir::dyn_cast<mlir::IntegerAttr>(cst.getValue()))
        return intAttr.getInt() > 0 ? value : zero;
  mlir::Value valueIsGreater = builder.create<mlir::arith::CmpIOp>(
      loc, mlir::arith::CmpIPredicate::sgt, value, zero);
  return builder.create<mlir::arith::SelectOp>(loc, valueIsGreater, value,
                                               zero);
}

mlir::Value fir::factory::genMaxWithZero(fir::FirOpBuilder &builder,
                                         mlir::Location loc,
                                         mlir::Value value) {
  mlir::Value zero = builder.createIntegerConstant(loc, value.getType(), 0);
  return genMaxWithZero(builder, loc, value, zero);
}

mlir::Value fir::factory::computeExtent(fir::FirOpBuilder &builder,
                                        mlir::Location loc, mlir::Value lb,
                                        mlir::Value ub, mlir::Value zero,
                                        mlir::Value one) {
  mlir::Type type = lb.getType();
  // Let the folder deal with the common `ub - <const> + 1` case.
  auto diff = builder.create<mlir::arith::SubIOp>(loc, type, ub, lb);
  auto rawExtent = builder.create<mlir::arith::AddIOp>(loc, type, diff, one);
  return fir::factory::genMaxWithZero(builder, loc, rawExtent, zero);
}
mlir::Value fir::factory::computeExtent(fir::FirOpBuilder &builder,
                                        mlir::Location loc, mlir::Value lb,
                                        mlir::Value ub) {
  mlir::Type type = lb.getType();
  mlir::Value one = builder.createIntegerConstant(loc, type, 1);
  mlir::Value zero = builder.createIntegerConstant(loc, type, 0);
  return computeExtent(builder, loc, lb, ub, zero, one);
}

static std::pair<mlir::Value, mlir::Type>
genCPtrOrCFunptrFieldIndex(fir::FirOpBuilder &builder, mlir::Location loc,
                           mlir::Type cptrTy) {
  auto recTy = mlir::cast<fir::RecordType>(cptrTy);
  assert(recTy.getTypeList().size() == 1);
  auto addrFieldName = recTy.getTypeList()[0].first;
  mlir::Type addrFieldTy = recTy.getTypeList()[0].second;
  auto fieldIndexType = fir::FieldType::get(cptrTy.getContext());
  mlir::Value addrFieldIndex = builder.create<fir::FieldIndexOp>(
      loc, fieldIndexType, addrFieldName, recTy,
      /*typeParams=*/mlir::ValueRange{});
  return {addrFieldIndex, addrFieldTy};
}

mlir::Value fir::factory::genCPtrOrCFunptrAddr(fir::FirOpBuilder &builder,
                                               mlir::Location loc,
                                               mlir::Value cPtr,
                                               mlir::Type ty) {
  auto [addrFieldIndex, addrFieldTy] =
      genCPtrOrCFunptrFieldIndex(builder, loc, ty);
  return builder.create<fir::CoordinateOp>(loc, builder.getRefType(addrFieldTy),
                                           cPtr, addrFieldIndex);
}

mlir::Value fir::factory::genCDevPtrAddr(fir::FirOpBuilder &builder,
                                         mlir::Location loc,
                                         mlir::Value cDevPtr, mlir::Type ty) {
  auto recTy = mlir::cast<fir::RecordType>(ty);
  assert(recTy.getTypeList().size() == 1);
  auto cptrFieldName = recTy.getTypeList()[0].first;
  mlir::Type cptrFieldTy = recTy.getTypeList()[0].second;
  auto fieldIndexType = fir::FieldType::get(ty.getContext());
  mlir::Value cptrFieldIndex = builder.create<fir::FieldIndexOp>(
      loc, fieldIndexType, cptrFieldName, recTy,
      /*typeParams=*/mlir::ValueRange{});
  auto cptrCoord = builder.create<fir::CoordinateOp>(
      loc, builder.getRefType(cptrFieldTy), cDevPtr, cptrFieldIndex);
  auto [addrFieldIndex, addrFieldTy] =
      genCPtrOrCFunptrFieldIndex(builder, loc, cptrFieldTy);
  return builder.create<fir::CoordinateOp>(loc, builder.getRefType(addrFieldTy),
                                           cptrCoord, addrFieldIndex);
}

mlir::Value fir::factory::genCPtrOrCFunptrValue(fir::FirOpBuilder &builder,
                                                mlir::Location loc,
                                                mlir::Value cPtr) {
  mlir::Type cPtrTy = fir::unwrapRefType(cPtr.getType());
  if (fir::isa_builtin_cdevptr_type(cPtrTy)) {
    // Unwrap c_ptr from c_devptr.
    auto [addrFieldIndex, addrFieldTy] =
        genCPtrOrCFunptrFieldIndex(builder, loc, cPtrTy);
    mlir::Value cPtrCoor;
    if (fir::isa_ref_type(cPtr.getType())) {
      cPtrCoor = builder.create<fir::CoordinateOp>(
          loc, builder.getRefType(addrFieldTy), cPtr, addrFieldIndex);
    } else {
      auto arrayAttr = builder.getArrayAttr(
          {builder.getIntegerAttr(builder.getIndexType(), 0)});
      cPtrCoor = builder.create<fir::ExtractValueOp>(loc, addrFieldTy, cPtr,
                                                     arrayAttr);
    }
    return genCPtrOrCFunptrValue(builder, loc, cPtrCoor);
  }

  if (fir::isa_ref_type(cPtr.getType())) {
    mlir::Value cPtrAddr =
        fir::factory::genCPtrOrCFunptrAddr(builder, loc, cPtr, cPtrTy);
    return builder.create<fir::LoadOp>(loc, cPtrAddr);
  }
  auto [addrFieldIndex, addrFieldTy] =
      genCPtrOrCFunptrFieldIndex(builder, loc, cPtrTy);
  auto arrayAttr =
      builder.getArrayAttr({builder.getIntegerAttr(builder.getIndexType(), 0)});
  return builder.create<fir::ExtractValueOp>(loc, addrFieldTy, cPtr, arrayAttr);
}

fir::BoxValue fir::factory::createBoxValue(fir::FirOpBuilder &builder,
                                           mlir::Location loc,
                                           const fir::ExtendedValue &exv) {
  if (auto *boxValue = exv.getBoxOf<fir::BoxValue>())
    return *boxValue;
  mlir::Value box = builder.createBox(loc, exv);
  llvm::SmallVector<mlir::Value> lbounds;
  llvm::SmallVector<mlir::Value> explicitTypeParams;
  exv.match(
      [&](const fir::ArrayBoxValue &box) {
        lbounds.append(box.getLBounds().begin(), box.getLBounds().end());
      },
      [&](const fir::CharArrayBoxValue &box) {
        lbounds.append(box.getLBounds().begin(), box.getLBounds().end());
        explicitTypeParams.emplace_back(box.getLen());
      },
      [&](const fir::CharBoxValue &box) {
        explicitTypeParams.emplace_back(box.getLen());
      },
      [&](const fir::MutableBoxValue &x) {
        if (x.rank() > 0) {
          // The resulting box lbounds must be coming from the mutable box.
          fir::ExtendedValue boxVal =
              fir::factory::genMutableBoxRead(builder, loc, x);
          // Make sure we do not recurse infinitely.
          if (boxVal.getBoxOf<fir::MutableBoxValue>())
            fir::emitFatalError(loc, "mutable box read cannot be mutable box");
          fir::BoxValue box =
              fir::factory::createBoxValue(builder, loc, boxVal);
          lbounds.append(box.getLBounds().begin(), box.getLBounds().end());
        }
        explicitTypeParams.append(x.nonDeferredLenParams().begin(),
                                  x.nonDeferredLenParams().end());
      },
      [](const auto &) {});
  return fir::BoxValue(box, lbounds, explicitTypeParams);
}

mlir::Value fir::factory::createNullBoxProc(fir::FirOpBuilder &builder,
                                            mlir::Location loc,
                                            mlir::Type boxType) {
  auto boxTy{mlir::dyn_cast<fir::BoxProcType>(boxType)};
  if (!boxTy)
    fir::emitFatalError(loc, "Procedure pointer must be of BoxProcType");
  auto boxEleTy{fir::unwrapRefType(boxTy.getEleTy())};
  mlir::Value initVal{builder.create<fir::ZeroOp>(loc, boxEleTy)};
  return builder.create<fir::EmboxProcOp>(loc, boxTy, initVal);
}

void fir::factory::setInternalLinkage(mlir::func::FuncOp func) {
  auto internalLinkage = mlir::LLVM::linkage::Linkage::Internal;
  auto linkage =
      mlir::LLVM::LinkageAttr::get(func->getContext(), internalLinkage);
  func->setAttr("llvm.linkage", linkage);
}

uint64_t
fir::factory::getAllocaAddressSpace(const mlir::DataLayout *dataLayout) {
  if (dataLayout)
    if (mlir::Attribute addrSpace = dataLayout->getAllocaMemorySpace())
      return mlir::cast<mlir::IntegerAttr>(addrSpace).getUInt();
  return 0;
}

llvm::SmallVector<mlir::Value>
fir::factory::deduceOptimalExtents(mlir::ValueRange extents1,
                                   mlir::ValueRange extents2) {
  llvm::SmallVector<mlir::Value> extents;
  extents.reserve(extents1.size());
  for (auto [extent1, extent2] : llvm::zip(extents1, extents2)) {
    if (!fir::getIntIfConstant(extent1) && fir::getIntIfConstant(extent2))
      extents.push_back(extent2);
    else
      extents.push_back(extent1);
  }
  return extents;
}

uint64_t fir::factory::getGlobalAddressSpace(mlir::DataLayout *dataLayout) {
  if (dataLayout)
    if (mlir::Attribute addrSpace = dataLayout->getGlobalMemorySpace())
      return mlir::cast<mlir::IntegerAttr>(addrSpace).getUInt();
  return 0;
}

uint64_t fir::factory::getProgramAddressSpace(mlir::DataLayout *dataLayout) {
  if (dataLayout)
    if (mlir::Attribute addrSpace = dataLayout->getProgramMemorySpace())
      return mlir::cast<mlir::IntegerAttr>(addrSpace).getUInt();
  return 0;
}

llvm::SmallVector<mlir::Value> fir::factory::updateRuntimeExtentsForEmptyArrays(
    fir::FirOpBuilder &builder, mlir::Location loc, mlir::ValueRange extents) {
  if (extents.size() <= 1)
    return extents;

  mlir::Type i1Type = builder.getI1Type();
  mlir::Value isEmpty = createZeroValue(builder, loc, i1Type);

  llvm::SmallVector<mlir::Value, Fortran::common::maxRank> zeroes;
  for (mlir::Value extent : extents) {
    mlir::Type type = extent.getType();
    mlir::Value zero = createZeroValue(builder, loc, type);
    zeroes.push_back(zero);
    mlir::Value isZero = builder.create<mlir::arith::CmpIOp>(
        loc, mlir::arith::CmpIPredicate::eq, extent, zero);
    isEmpty = builder.create<mlir::arith::OrIOp>(loc, isEmpty, isZero);
  }

  llvm::SmallVector<mlir::Value> newExtents;
  for (auto [zero, extent] : llvm::zip_equal(zeroes, extents)) {
    newExtents.push_back(
        builder.create<mlir::arith::SelectOp>(loc, isEmpty, zero, extent));
  }
  return newExtents;
}

void fir::factory::genDimInfoFromBox(
    fir::FirOpBuilder &builder, mlir::Location loc, mlir::Value box,
    llvm::SmallVectorImpl<mlir::Value> *lbounds,
    llvm::SmallVectorImpl<mlir::Value> *extents,
    llvm::SmallVectorImpl<mlir::Value> *strides) {
  auto boxType = mlir::dyn_cast<fir::BaseBoxType>(box.getType());
  assert(boxType && "must be a box");
  if (!lbounds && !extents && !strides)
    return;

  unsigned rank = fir::getBoxRank(boxType);
  assert(rank != 0 && "must be an array of known rank");
  mlir::Type idxTy = builder.getIndexType();
  for (unsigned i = 0; i < rank; ++i) {
    mlir::Value dim = builder.createIntegerConstant(loc, idxTy, i);
    auto dimInfo =
        builder.create<fir::BoxDimsOp>(loc, idxTy, idxTy, idxTy, box, dim);
    if (lbounds)
      lbounds->push_back(dimInfo.getLowerBound());
    if (extents)
      extents->push_back(dimInfo.getExtent());
    if (strides)
      strides->push_back(dimInfo.getByteStride());
  }
}

mlir::Value fir::factory::genLifetimeStart(mlir::OpBuilder &builder,
                                           mlir::Location loc,
                                           fir::AllocaOp alloc, int64_t size,
                                           const mlir::DataLayout *dl) {
  mlir::Type ptrTy = mlir::LLVM::LLVMPointerType::get(
      alloc.getContext(), getAllocaAddressSpace(dl));
  mlir::Value cast =
      builder.create<fir::ConvertOp>(loc, ptrTy, alloc.getResult());
  builder.create<mlir::LLVM::LifetimeStartOp>(loc, size, cast);
  return cast;
}

void fir::factory::genLifetimeEnd(mlir::OpBuilder &builder, mlir::Location loc,
                                  mlir::Value cast, int64_t size) {
  builder.create<mlir::LLVM::LifetimeEndOp>(loc, size, cast);
}<|MERGE_RESOLUTION|>--- conflicted
+++ resolved
@@ -286,12 +286,9 @@
   if (auto firLocalOp = getRegion().getParentOfType<fir::LocalitySpecifierOp>())
     return &getRegion().front();
 
-<<<<<<< HEAD
-=======
   if (auto firLocalOp = getRegion().getParentOfType<fir::DeclareReductionOp>())
     return &getRegion().front();
 
->>>>>>> 10a576f7
   return getEntryBlock();
 }
 
