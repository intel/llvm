--- conflicted
+++ resolved
@@ -776,15 +776,9 @@
 ///       Intrinsic-Procedures.html for a reference.
 static constexpr MathOperation mathOperations[] = {
     {"abs", "fabsf", genFuncType<Ty::Real<4>, Ty::Real<4>>,
-<<<<<<< HEAD
      genMathOp<mlir::math::AbsFOp>},
     {"abs", "fabs", genFuncType<Ty::Real<8>, Ty::Real<8>>,
      genMathOp<mlir::math::AbsFOp>},
-=======
-     genMathOp<mlir::math::AbsFOp>},
-    {"abs", "fabs", genFuncType<Ty::Real<8>, Ty::Real<8>>,
-     genMathOp<mlir::math::AbsFOp>},
->>>>>>> bac3a63c
     {"abs", "llvm.fabs.f128", genFuncType<Ty::Real<16>, Ty::Real<16>>,
      genMathOp<mlir::math::AbsFOp>},
     {"abs", "cabsf", genFuncType<Ty::Real<4>, Ty::Complex<4>>,
@@ -3976,27 +3970,6 @@
       builder.createIntegerConstant(loc, args[0].getType(), value));
 }
 
-<<<<<<< HEAD
-mlir::Value IntrinsicLibrary::genIsFPClass(mlir::Type resultType,
-                                           llvm::ArrayRef<mlir::Value> args,
-                                           int fpclass) {
-  assert(args.size() == 1);
-  mlir::MLIRContext *context = builder.getContext();
-  mlir::IntegerType i1ty = mlir::IntegerType::get(context, 1);
-
-  mlir::Value isfpclass =
-      builder.create<mlir::LLVM::IsFPClass>(loc, i1ty, args[0], fpclass);
-  return builder.createConvert(loc, resultType, isfpclass);
-}
-
-mlir::Value IntrinsicLibrary::genIsNan(mlir::Type resultType,
-                                       llvm::ArrayRef<mlir::Value> args) {
-  // Check is signaling or quiet nan
-  return genIsFPClass(resultType, args, 0b11);
-}
-
-=======
->>>>>>> bac3a63c
 // ISHFT
 mlir::Value IntrinsicLibrary::genIshft(mlir::Type resultType,
                                        llvm::ArrayRef<mlir::Value> args) {
