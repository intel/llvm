//===-- FIROpenACCTypeInterfaces.cpp --------------------------------------===//
//
// Part of the LLVM Project, under the Apache License v2.0 with LLVM Exceptions.
// See https://llvm.org/LICENSE.txt for license information.
// SPDX-License-Identifier: Apache-2.0 WITH LLVM-exception
//
//===----------------------------------------------------------------------===//
//
// Implementation of external dialect interfaces for FIR.
//
//===----------------------------------------------------------------------===//

#include "flang/Optimizer/OpenACC/Support/FIROpenACCTypeInterfaces.h"
#include "flang/Optimizer/Builder/BoxValue.h"
#include "flang/Optimizer/Builder/DirectivesCommon.h"
#include "flang/Optimizer/Builder/FIRBuilder.h"
#include "flang/Optimizer/Builder/HLFIRTools.h"
#include "flang/Optimizer/Dialect/FIRCG/CGOps.h"
#include "flang/Optimizer/Dialect/FIROps.h"
#include "flang/Optimizer/Dialect/FIROpsSupport.h"
#include "flang/Optimizer/Dialect/FIRType.h"
#include "flang/Optimizer/Dialect/Support/FIRContext.h"
#include "flang/Optimizer/Dialect/Support/KindMapping.h"
#include "mlir/Dialect/Arith/IR/Arith.h"
#include "mlir/Dialect/OpenACC/OpenACC.h"
#include "mlir/IR/BuiltinOps.h"
#include "mlir/Support/LLVM.h"
#include "llvm/ADT/SmallVector.h"
#include "llvm/ADT/TypeSwitch.h"

namespace fir::acc {

template <typename Ty>
mlir::TypedValue<mlir::acc::PointerLikeType>
OpenACCMappableModel<Ty>::getVarPtr(mlir::Type type, mlir::Value var) const {
  if (auto ptr =
          mlir::dyn_cast<mlir::TypedValue<mlir::acc::PointerLikeType>>(var))
    return ptr;

  if (auto load = mlir::dyn_cast_if_present<fir::LoadOp>(var.getDefiningOp())) {
    // All FIR reference types implement the PointerLikeType interface.
    return mlir::cast<mlir::TypedValue<mlir::acc::PointerLikeType>>(
        load.getMemref());
  }

  return {};
}

template mlir::TypedValue<mlir::acc::PointerLikeType>
OpenACCMappableModel<fir::BaseBoxType>::getVarPtr(mlir::Type type,
                                                  mlir::Value var) const;

template mlir::TypedValue<mlir::acc::PointerLikeType>
OpenACCMappableModel<fir::ReferenceType>::getVarPtr(mlir::Type type,
                                                    mlir::Value var) const;

template mlir::TypedValue<mlir::acc::PointerLikeType>
OpenACCMappableModel<fir::HeapType>::getVarPtr(mlir::Type type,
                                               mlir::Value var) const;

template mlir::TypedValue<mlir::acc::PointerLikeType>
OpenACCMappableModel<fir::PointerType>::getVarPtr(mlir::Type type,
                                                  mlir::Value var) const;

template <typename Ty>
std::optional<llvm::TypeSize> OpenACCMappableModel<Ty>::getSizeInBytes(
    mlir::Type type, mlir::Value var, mlir::ValueRange accBounds,
    const mlir::DataLayout &dataLayout) const {
  // TODO: Bounds operation affect the size - add support to take them
  // into account.
  if (!accBounds.empty())
    return {};

  // Class-type is either a polymorphic or unlimited polymorphic. In the latter
  // case, the size is not computable. But in the former it should be - however,
  // fir::getTypeSizeAndAlignment does not support polymorphic types.
  if (mlir::isa<fir::ClassType>(type)) {
    return {};
  }

  // When requesting the size of a box entity or a reference, the intent
  // is to get the size of the data that it is referring to.
  mlir::Type eleTy = fir::dyn_cast_ptrOrBoxEleTy(type);
  assert(eleTy && "expect to be able to unwrap the element type");

  // If the type enclosed is a mappable type, then have it provide the size.
  if (auto mappableTy = mlir::dyn_cast<mlir::acc::MappableType>(eleTy))
    return mappableTy.getSizeInBytes(var, accBounds, dataLayout);

  // Dynamic extents or unknown ranks generally do not have compile-time
  // computable dimensions.
  auto seqType = mlir::dyn_cast<fir::SequenceType>(eleTy);
  if (seqType && (seqType.hasDynamicExtents() || seqType.hasUnknownShape()))
    return {};

  // Attempt to find an operation that a lookup for KindMapping can be done
  // from.
  mlir::Operation *kindMapSrcOp = var.getDefiningOp();
  if (!kindMapSrcOp) {
    kindMapSrcOp = var.getParentRegion()->getParentOp();
    if (!kindMapSrcOp)
      return {};
  }
  auto kindMap = fir::getKindMapping(kindMapSrcOp);

  auto sizeAndAlignment =
      fir::getTypeSizeAndAlignment(var.getLoc(), eleTy, dataLayout, kindMap);
  if (!sizeAndAlignment.has_value())
    return {};

  return {llvm::TypeSize::getFixed(sizeAndAlignment->first)};
}

template std::optional<llvm::TypeSize>
OpenACCMappableModel<fir::BaseBoxType>::getSizeInBytes(
    mlir::Type type, mlir::Value var, mlir::ValueRange accBounds,
    const mlir::DataLayout &dataLayout) const;

template std::optional<llvm::TypeSize>
OpenACCMappableModel<fir::ReferenceType>::getSizeInBytes(
    mlir::Type type, mlir::Value var, mlir::ValueRange accBounds,
    const mlir::DataLayout &dataLayout) const;

template std::optional<llvm::TypeSize>
OpenACCMappableModel<fir::HeapType>::getSizeInBytes(
    mlir::Type type, mlir::Value var, mlir::ValueRange accBounds,
    const mlir::DataLayout &dataLayout) const;

template std::optional<llvm::TypeSize>
OpenACCMappableModel<fir::PointerType>::getSizeInBytes(
    mlir::Type type, mlir::Value var, mlir::ValueRange accBounds,
    const mlir::DataLayout &dataLayout) const;

template <typename Ty>
std::optional<int64_t> OpenACCMappableModel<Ty>::getOffsetInBytes(
    mlir::Type type, mlir::Value var, mlir::ValueRange accBounds,
    const mlir::DataLayout &dataLayout) const {
  // TODO: Bounds operation affect the offset - add support to take them
  // into account.
  if (!accBounds.empty())
    return {};

  // Class-type does not behave like a normal box because it does not hold an
  // element type. Thus special handle it here.
  if (mlir::isa<fir::ClassType>(type)) {
    // The pointer to the class-type is always at the start address.
    return {0};
  }

  mlir::Type eleTy = fir::dyn_cast_ptrOrBoxEleTy(type);
  assert(eleTy && "expect to be able to unwrap the element type");

  // If the type enclosed is a mappable type, then have it provide the offset.
  if (auto mappableTy = mlir::dyn_cast<mlir::acc::MappableType>(eleTy))
    return mappableTy.getOffsetInBytes(var, accBounds, dataLayout);

  // Dynamic extents (aka descriptor-based arrays) - may have a offset.
  // For example, a negative stride may mean a negative offset to compute the
  // start of array.
  auto seqType = mlir::dyn_cast<fir::SequenceType>(eleTy);
  if (seqType && (seqType.hasDynamicExtents() || seqType.hasUnknownShape()))
    return {};

  // If the size is computable and since there are no bounds or dynamic extents,
  // then the offset relative to pointer must be zero.
  if (getSizeInBytes(type, var, accBounds, dataLayout).has_value()) {
    return {0};
  }

  // The offset is not evident because it is relative to the pointer being held.
  // And we don't have any further details about this type.
  return {};
}

template std::optional<int64_t>
OpenACCMappableModel<fir::BaseBoxType>::getOffsetInBytes(
    mlir::Type type, mlir::Value var, mlir::ValueRange accBounds,
    const mlir::DataLayout &dataLayout) const;

template std::optional<int64_t>
OpenACCMappableModel<fir::ReferenceType>::getOffsetInBytes(
    mlir::Type type, mlir::Value var, mlir::ValueRange accBounds,
    const mlir::DataLayout &dataLayout) const;

template std::optional<int64_t>
OpenACCMappableModel<fir::HeapType>::getOffsetInBytes(
    mlir::Type type, mlir::Value var, mlir::ValueRange accBounds,
    const mlir::DataLayout &dataLayout) const;

template std::optional<int64_t>
OpenACCMappableModel<fir::PointerType>::getOffsetInBytes(
    mlir::Type type, mlir::Value var, mlir::ValueRange accBounds,
    const mlir::DataLayout &dataLayout) const;

static llvm::SmallVector<mlir::Value>
generateSeqTyAccBounds(fir::SequenceType seqType, mlir::Value var,
                       mlir::OpBuilder &builder) {
  assert((mlir::isa<mlir::acc::PointerLikeType>(var.getType()) ||
          mlir::isa<mlir::acc::MappableType>(var.getType())) &&
         "must be pointer-like or mappable");
  fir::FirOpBuilder firBuilder(builder, var.getDefiningOp());
  mlir::Location loc = var.getLoc();

  if (seqType.hasDynamicExtents() || seqType.hasUnknownShape()) {
    if (auto boxAddr =
            mlir::dyn_cast_if_present<fir::BoxAddrOp>(var.getDefiningOp())) {
      mlir::Value box = boxAddr.getVal();
      auto res =
          hlfir::translateToExtendedValue(loc, firBuilder, hlfir::Entity(box));
      fir::ExtendedValue exv = res.first;
      mlir::Value boxRef = box;
      if (auto boxPtr = mlir::cast<mlir::acc::MappableType>(box.getType())
                            .getVarPtr(box)) {
        boxRef = boxPtr;
      }
      // TODO: Handle Fortran optional.
      const mlir::Value isPresent;
      fir::factory::AddrAndBoundsInfo info(box, boxRef, isPresent,
                                           box.getType());
      return fir::factory::genBoundsOpsFromBox<mlir::acc::DataBoundsOp,
                                               mlir::acc::DataBoundsType>(
          firBuilder, loc, exv, info);
    }

    if (mlir::isa<hlfir::DeclareOp, fir::DeclareOp>(var.getDefiningOp())) {
      mlir::Value zero =
          firBuilder.createIntegerConstant(loc, builder.getIndexType(), 0);
      mlir::Value one =
          firBuilder.createIntegerConstant(loc, builder.getIndexType(), 1);

      mlir::Value shape;
      if (auto declareOp =
              mlir::dyn_cast_if_present<fir::DeclareOp>(var.getDefiningOp()))
        shape = declareOp.getShape();
      else if (auto declareOp = mlir::dyn_cast_if_present<hlfir::DeclareOp>(
                   var.getDefiningOp()))
        shape = declareOp.getShape();

      const bool strideIncludeLowerExtent = true;

      llvm::SmallVector<mlir::Value> accBounds;
      if (auto shapeOp =
              mlir::dyn_cast_if_present<fir::ShapeOp>(shape.getDefiningOp())) {
        mlir::Value cummulativeExtent = one;
        for (auto extent : shapeOp.getExtents()) {
          mlir::Value upperbound =
              mlir::arith::SubIOp::create(builder, loc, extent, one);
          mlir::Value stride = one;
          if (strideIncludeLowerExtent) {
            stride = cummulativeExtent;
            cummulativeExtent = mlir::arith::MulIOp::create(
                builder, loc, cummulativeExtent, extent);
          }
          auto accBound = mlir::acc::DataBoundsOp::create(
              builder, loc,
              mlir::acc::DataBoundsType::get(builder.getContext()),
              /*lowerbound=*/zero, /*upperbound=*/upperbound,
              /*extent=*/extent, /*stride=*/stride, /*strideInBytes=*/false,
              /*startIdx=*/one);
          accBounds.push_back(accBound);
        }
      } else if (auto shapeShiftOp =
                     mlir::dyn_cast_if_present<fir::ShapeShiftOp>(
                         shape.getDefiningOp())) {
        mlir::Value lowerbound;
        mlir::Value cummulativeExtent = one;
        for (auto [idx, val] : llvm::enumerate(shapeShiftOp.getPairs())) {
          if (idx % 2 == 0) {
            lowerbound = val;
          } else {
            mlir::Value extent = val;
            mlir::Value upperbound =
                mlir::arith::SubIOp::create(builder, loc, extent, one);
<<<<<<< HEAD
            upperbound = mlir::arith::AddIOp::create(builder, loc, lowerbound,
                                                     upperbound);
=======
>>>>>>> 35227056
            mlir::Value stride = one;
            if (strideIncludeLowerExtent) {
              stride = cummulativeExtent;
              cummulativeExtent = mlir::arith::MulIOp::create(
                  builder, loc, cummulativeExtent, extent);
            }
            auto accBound = mlir::acc::DataBoundsOp::create(
                builder, loc,
                mlir::acc::DataBoundsType::get(builder.getContext()),
                /*lowerbound=*/zero, /*upperbound=*/upperbound,
                /*extent=*/extent, /*stride=*/stride, /*strideInBytes=*/false,
                /*startIdx=*/lowerbound);
            accBounds.push_back(accBound);
          }
        }
      }

      if (!accBounds.empty())
        return accBounds;
    }

    assert(false && "array with unknown dimension expected to have descriptor");
    return {};
  }

  // TODO: Detect assumed-size case.
  const bool isAssumedSize = false;
  auto valToCheck = var;
  if (auto boxAddr =
          mlir::dyn_cast_if_present<fir::BoxAddrOp>(var.getDefiningOp())) {
    valToCheck = boxAddr.getVal();
  }
  auto res = hlfir::translateToExtendedValue(loc, firBuilder,
                                             hlfir::Entity(valToCheck));
  fir::ExtendedValue exv = res.first;
  return fir::factory::genBaseBoundsOps<mlir::acc::DataBoundsOp,
                                        mlir::acc::DataBoundsType>(
      firBuilder, loc, exv,
      /*isAssumedSize=*/isAssumedSize);
}

template <typename Ty>
llvm::SmallVector<mlir::Value>
OpenACCMappableModel<Ty>::generateAccBounds(mlir::Type type, mlir::Value var,
                                            mlir::OpBuilder &builder) const {
  // acc bounds only make sense for arrays - thus look for sequence type.
  mlir::Type eleTy = fir::dyn_cast_ptrOrBoxEleTy(type);
  if (auto seqTy = mlir::dyn_cast_if_present<fir::SequenceType>(eleTy)) {
    return generateSeqTyAccBounds(seqTy, var, builder);
  }

  return {};
}

template llvm::SmallVector<mlir::Value>
OpenACCMappableModel<fir::BaseBoxType>::generateAccBounds(
    mlir::Type type, mlir::Value var, mlir::OpBuilder &builder) const;

template llvm::SmallVector<mlir::Value>
OpenACCMappableModel<fir::ReferenceType>::generateAccBounds(
    mlir::Type type, mlir::Value var, mlir::OpBuilder &builder) const;

template llvm::SmallVector<mlir::Value>
OpenACCMappableModel<fir::HeapType>::generateAccBounds(
    mlir::Type type, mlir::Value var, mlir::OpBuilder &builder) const;

template llvm::SmallVector<mlir::Value>
OpenACCMappableModel<fir::PointerType>::generateAccBounds(
    mlir::Type type, mlir::Value var, mlir::OpBuilder &builder) const;

static mlir::Value
getBaseRef(mlir::TypedValue<mlir::acc::PointerLikeType> varPtr) {
  // If there is no defining op - the unwrapped reference is the base one.
  mlir::Operation *op = varPtr.getDefiningOp();
  if (!op)
    return varPtr;

  // Look to find if this value originates from an interior pointer
  // calculation op.
  mlir::Value baseRef =
      llvm::TypeSwitch<mlir::Operation *, mlir::Value>(op)
          .Case<hlfir::DesignateOp>([&](auto op) {
            // Get the base object.
            return op.getMemref();
          })
          .Case<fir::ArrayCoorOp, fir::cg::XArrayCoorOp>([&](auto op) {
            // Get the base array on which the coordinate is being applied.
            return op.getMemref();
          })
          .Case<fir::CoordinateOp>([&](auto op) {
            // For coordinate operation which is applied on derived type
            // object, get the base object.
            return op.getRef();
          })
          .Default([&](mlir::Operation *) { return varPtr; });

  return baseRef;
}

static bool isScalarLike(mlir::Type type) {
  return fir::isa_trivial(type) || fir::isa_ref_type(type);
}

static bool isArrayLike(mlir::Type type) {
  return mlir::isa<fir::SequenceType>(type);
}

static bool isCompositeLike(mlir::Type type) {
  // class(*) is not a composite type since it does not have a determined type.
  if (fir::isUnlimitedPolymorphicType(type))
    return false;

  return mlir::isa<fir::RecordType, fir::ClassType, mlir::TupleType>(type);
}

static mlir::acc::VariableTypeCategory
categorizeElemType(mlir::Type enclosingTy, mlir::Type eleTy, mlir::Value var) {
  // If the type enclosed is a mappable type, then have it provide the type
  // category.
  if (auto mappableTy = mlir::dyn_cast<mlir::acc::MappableType>(eleTy))
    return mappableTy.getTypeCategory(var);

  // For all arrays, despite whether they are allocatable, pointer, assumed,
  // etc, we'd like to categorize them as "array".
  if (isArrayLike(eleTy))
    return mlir::acc::VariableTypeCategory::array;

  if (isCompositeLike(eleTy))
    return mlir::acc::VariableTypeCategory::composite;
  if (mlir::isa<fir::BoxType>(enclosingTy)) {
    // Even if we have a scalar type - simply because it is wrapped in a box
    // we want to categorize it as "nonscalar". Anything else would've been
    // non-scalar anyway.
    return mlir::acc::VariableTypeCategory::nonscalar;
  }
  if (isScalarLike(eleTy))
    return mlir::acc::VariableTypeCategory::scalar;
  if (mlir::isa<fir::CharacterType, mlir::FunctionType>(eleTy))
    return mlir::acc::VariableTypeCategory::nonscalar;
  // Assumed-type (type(*))does not have a determined type that can be
  // categorized.
  if (mlir::isa<mlir::NoneType>(eleTy))
    return mlir::acc::VariableTypeCategory::uncategorized;
  // "pointers" - in the sense of raw address point-of-view, are considered
  // scalars.
  if (mlir::isa<fir::LLVMPointerType>(eleTy))
    return mlir::acc::VariableTypeCategory::scalar;

  // Without further checking, this type cannot be categorized.
  return mlir::acc::VariableTypeCategory::uncategorized;
}

template <typename Ty>
mlir::acc::VariableTypeCategory
OpenACCMappableModel<Ty>::getTypeCategory(mlir::Type type,
                                          mlir::Value var) const {
  // FIR uses operations to compute interior pointers.
  // So for example, an array element or composite field access to a float
  // value would both be represented as !fir.ref<f32>. We do not want to treat
  // such a reference as a scalar. Thus unwrap interior pointer calculations.
  mlir::Type eleTy = fir::dyn_cast_ptrOrBoxEleTy(type);
  if (eleTy && isScalarLike(eleTy)) {
    if (auto ptrLikeVar = mlir::dyn_cast_if_present<
            mlir::TypedValue<mlir::acc::PointerLikeType>>(var)) {
      auto baseRef = getBaseRef(ptrLikeVar);
      if (baseRef != var) {
        type = baseRef.getType();
        if (auto mappableTy = mlir::dyn_cast<mlir::acc::MappableType>(type))
          return mappableTy.getTypeCategory(baseRef);
      }
    }
  }

  // Class-type does not behave like a normal box because it does not hold an
  // element type. Thus special handle it here.
  if (mlir::isa<fir::ClassType>(type)) {
    // class(*) is not a composite type since it does not have a determined
    // type.
    if (fir::isUnlimitedPolymorphicType(type))
      return mlir::acc::VariableTypeCategory::uncategorized;
    return mlir::acc::VariableTypeCategory::composite;
  }

  assert(eleTy && "expect to be able to unwrap the element type");
  return categorizeElemType(type, eleTy, var);
}

template mlir::acc::VariableTypeCategory
OpenACCMappableModel<fir::BaseBoxType>::getTypeCategory(mlir::Type type,
                                                        mlir::Value var) const;

template mlir::acc::VariableTypeCategory
OpenACCMappableModel<fir::ReferenceType>::getTypeCategory(
    mlir::Type type, mlir::Value var) const;

template mlir::acc::VariableTypeCategory
OpenACCMappableModel<fir::HeapType>::getTypeCategory(mlir::Type type,
                                                     mlir::Value var) const;

template mlir::acc::VariableTypeCategory
OpenACCMappableModel<fir::PointerType>::getTypeCategory(mlir::Type type,
                                                        mlir::Value var) const;

static mlir::acc::VariableTypeCategory
categorizePointee(mlir::Type pointer,
                  mlir::TypedValue<mlir::acc::PointerLikeType> varPtr,
                  mlir::Type varType) {
  // FIR uses operations to compute interior pointers.
  // So for example, an array element or composite field access to a float
  // value would both be represented as !fir.ref<f32>. We do not want to treat
  // such a reference as a scalar. Thus unwrap interior pointer calculations.
  auto baseRef = getBaseRef(varPtr);

  if (auto mappableTy =
          mlir::dyn_cast<mlir::acc::MappableType>(baseRef.getType()))
    return mappableTy.getTypeCategory(baseRef);

  // It must be a pointer-like type since it is not a MappableType.
  auto ptrLikeTy = mlir::cast<mlir::acc::PointerLikeType>(baseRef.getType());
  mlir::Type eleTy = ptrLikeTy.getElementType();
  return categorizeElemType(pointer, eleTy, varPtr);
}

template <>
mlir::acc::VariableTypeCategory
OpenACCPointerLikeModel<fir::ReferenceType>::getPointeeTypeCategory(
    mlir::Type pointer, mlir::TypedValue<mlir::acc::PointerLikeType> varPtr,
    mlir::Type varType) const {
  return categorizePointee(pointer, varPtr, varType);
}

template <>
mlir::acc::VariableTypeCategory
OpenACCPointerLikeModel<fir::PointerType>::getPointeeTypeCategory(
    mlir::Type pointer, mlir::TypedValue<mlir::acc::PointerLikeType> varPtr,
    mlir::Type varType) const {
  return categorizePointee(pointer, varPtr, varType);
}

template <>
mlir::acc::VariableTypeCategory
OpenACCPointerLikeModel<fir::HeapType>::getPointeeTypeCategory(
    mlir::Type pointer, mlir::TypedValue<mlir::acc::PointerLikeType> varPtr,
    mlir::Type varType) const {
  return categorizePointee(pointer, varPtr, varType);
}

template <>
mlir::acc::VariableTypeCategory
OpenACCPointerLikeModel<fir::LLVMPointerType>::getPointeeTypeCategory(
    mlir::Type pointer, mlir::TypedValue<mlir::acc::PointerLikeType> varPtr,
    mlir::Type varType) const {
  return categorizePointee(pointer, varPtr, varType);
}

static fir::ShapeOp genShapeOp(mlir::OpBuilder &builder,
                               fir::SequenceType seqTy, mlir::Location loc) {
  llvm::SmallVector<mlir::Value> extents;
  mlir::Type idxTy = builder.getIndexType();
  for (auto extent : seqTy.getShape())
    extents.push_back(mlir::arith::ConstantOp::create(
        builder, loc, idxTy, builder.getIntegerAttr(idxTy, extent)));
  return fir::ShapeOp::create(builder, loc, extents);
}

template <typename Ty>
mlir::Value OpenACCMappableModel<Ty>::generatePrivateInit(
    mlir::Type type, mlir::OpBuilder &builder, mlir::Location loc,
    mlir::TypedValue<mlir::acc::MappableType> var, llvm::StringRef varName,
    mlir::ValueRange extents, mlir::Value initVal) const {
  mlir::Value retVal;
  mlir::Type unwrappedTy = fir::unwrapRefType(type);
  mlir::ModuleOp mod = builder.getInsertionBlock()
                           ->getParent()
                           ->getParentOfType<mlir::ModuleOp>();
  fir::FirOpBuilder firBuilder(builder, mod);

  auto getDeclareOpForType = [&](mlir::Type ty) -> hlfir::DeclareOp {
    auto alloca = fir::AllocaOp::create(firBuilder, loc, ty);
<<<<<<< HEAD
    return hlfir::DeclareOp::create(
        firBuilder, loc, alloca, varName, /*shape=*/nullptr,
        llvm::ArrayRef<mlir::Value>{},
        /*dummy_scope=*/nullptr, fir::FortranVariableFlagsAttr{});
=======
    return hlfir::DeclareOp::create(firBuilder, loc, alloca, varName);
>>>>>>> 35227056
  };

  if (fir::isa_trivial(unwrappedTy)) {
    auto declareOp = getDeclareOpForType(unwrappedTy);
    if (initVal) {
      auto convert = firBuilder.createConvert(loc, unwrappedTy, initVal);
      fir::StoreOp::create(firBuilder, loc, convert, declareOp.getBase());
    }
    retVal = declareOp.getBase();
  } else if (auto seqTy =
                 mlir::dyn_cast_or_null<fir::SequenceType>(unwrappedTy)) {
    if (fir::isa_trivial(seqTy.getEleTy())) {
      mlir::Value shape;
      if (seqTy.hasDynamicExtents()) {
        shape = fir::ShapeOp::create(firBuilder, loc, llvm::to_vector(extents));
      } else {
        shape = genShapeOp(firBuilder, seqTy, loc);
      }
      auto alloca = fir::AllocaOp::create(
          firBuilder, loc, seqTy, /*typeparams=*/mlir::ValueRange{}, extents);
<<<<<<< HEAD
      auto declareOp = hlfir::DeclareOp::create(
          firBuilder, loc, alloca, varName, shape,
          llvm::ArrayRef<mlir::Value>{},
          /*dummy_scope=*/nullptr, fir::FortranVariableFlagsAttr{});
=======
      auto declareOp =
          hlfir::DeclareOp::create(firBuilder, loc, alloca, varName, shape);
>>>>>>> 35227056

      if (initVal) {
        mlir::Type idxTy = firBuilder.getIndexType();
        mlir::Type refTy = fir::ReferenceType::get(seqTy.getEleTy());
        llvm::SmallVector<fir::DoLoopOp> loops;
        llvm::SmallVector<mlir::Value> ivs;

        if (seqTy.hasDynamicExtents()) {
          hlfir::AssignOp::create(firBuilder, loc, initVal,
                                  declareOp.getBase());
        } else {
          // Generate loop nest from slowest to fastest running dimension
          for (auto ext : llvm::reverse(seqTy.getShape())) {
            auto lb = firBuilder.createIntegerConstant(loc, idxTy, 0);
            auto ub = firBuilder.createIntegerConstant(loc, idxTy, ext - 1);
            auto step = firBuilder.createIntegerConstant(loc, idxTy, 1);
            auto loop = fir::DoLoopOp::create(firBuilder, loc, lb, ub, step,
                                              /*unordered=*/false);
            firBuilder.setInsertionPointToStart(loop.getBody());
            loops.push_back(loop);
            ivs.push_back(loop.getInductionVar());
          }
          auto coord = fir::CoordinateOp::create(firBuilder, loc, refTy,
                                                 declareOp.getBase(), ivs);
          fir::StoreOp::create(firBuilder, loc, initVal, coord);
          firBuilder.setInsertionPointAfter(loops[0]);
        }
      }
      retVal = declareOp.getBase();
    }
  } else if (auto boxTy =
                 mlir::dyn_cast_or_null<fir::BaseBoxType>(unwrappedTy)) {
    mlir::Type innerTy = fir::unwrapRefType(boxTy.getEleTy());
    if (fir::isa_trivial(innerTy)) {
      retVal = getDeclareOpForType(unwrappedTy).getBase();
      mlir::Value allocatedScalar =
          fir::AllocMemOp::create(builder, loc, innerTy);
      mlir::Value firClass =
          fir::EmboxOp::create(builder, loc, boxTy, allocatedScalar);
      fir::StoreOp::create(builder, loc, firClass, retVal);
    } else if (mlir::isa<fir::SequenceType>(innerTy)) {
      hlfir::Entity source = hlfir::Entity{var};
      auto [temp, cleanup] = hlfir::createTempFromMold(loc, firBuilder, source);
      if (fir::isa_ref_type(type)) {
        // When the temp is created - it is not a reference - thus we can
        // end up with a type inconsistency. Therefore ensure storage is created
        // for it.
        retVal = getDeclareOpForType(unwrappedTy).getBase();
        mlir::Value storeDst = retVal;
        if (fir::unwrapRefType(retVal.getType()) != temp.getType()) {
          // `createTempFromMold` makes the unfortunate choice to lose the
          // `fir.heap` and `fir.ptr` types when wrapping with a box. Namely,
          // when wrapping a `fir.heap<fir.array>`, it will create instead a
          // `fir.box<fir.array>`. Cast here to deal with this inconsistency.
          storeDst = firBuilder.createConvert(
              loc, firBuilder.getRefType(temp.getType()), retVal);
        }
        fir::StoreOp::create(builder, loc, temp, storeDst);
      } else {
        retVal = temp;
      }
    } else {
      TODO(loc, "Unsupported boxed type for OpenACC private-like recipe");
    }
    if (initVal) {
      hlfir::AssignOp::create(builder, loc, initVal, retVal);
    }
  }
  return retVal;
}

template mlir::Value
OpenACCMappableModel<fir::BaseBoxType>::generatePrivateInit(
    mlir::Type type, mlir::OpBuilder &builder, mlir::Location loc,
    mlir::TypedValue<mlir::acc::MappableType> var, llvm::StringRef varName,
    mlir::ValueRange extents, mlir::Value initVal) const;

template mlir::Value
OpenACCMappableModel<fir::ReferenceType>::generatePrivateInit(
    mlir::Type type, mlir::OpBuilder &builder, mlir::Location loc,
    mlir::TypedValue<mlir::acc::MappableType> var, llvm::StringRef varName,
    mlir::ValueRange extents, mlir::Value initVal) const;

template mlir::Value OpenACCMappableModel<fir::HeapType>::generatePrivateInit(
    mlir::Type type, mlir::OpBuilder &builder, mlir::Location loc,
    mlir::TypedValue<mlir::acc::MappableType> var, llvm::StringRef varName,
    mlir::ValueRange extents, mlir::Value initVal) const;

template mlir::Value
OpenACCMappableModel<fir::PointerType>::generatePrivateInit(
    mlir::Type type, mlir::OpBuilder &builder, mlir::Location loc,
    mlir::TypedValue<mlir::acc::MappableType> var, llvm::StringRef varName,
    mlir::ValueRange extents, mlir::Value initVal) const;

} // namespace fir::acc<|MERGE_RESOLUTION|>--- conflicted
+++ resolved
@@ -271,11 +271,6 @@
             mlir::Value extent = val;
             mlir::Value upperbound =
                 mlir::arith::SubIOp::create(builder, loc, extent, one);
-<<<<<<< HEAD
-            upperbound = mlir::arith::AddIOp::create(builder, loc, lowerbound,
-                                                     upperbound);
-=======
->>>>>>> 35227056
             mlir::Value stride = one;
             if (strideIncludeLowerExtent) {
               stride = cummulativeExtent;
@@ -555,14 +550,7 @@
 
   auto getDeclareOpForType = [&](mlir::Type ty) -> hlfir::DeclareOp {
     auto alloca = fir::AllocaOp::create(firBuilder, loc, ty);
-<<<<<<< HEAD
-    return hlfir::DeclareOp::create(
-        firBuilder, loc, alloca, varName, /*shape=*/nullptr,
-        llvm::ArrayRef<mlir::Value>{},
-        /*dummy_scope=*/nullptr, fir::FortranVariableFlagsAttr{});
-=======
     return hlfir::DeclareOp::create(firBuilder, loc, alloca, varName);
->>>>>>> 35227056
   };
 
   if (fir::isa_trivial(unwrappedTy)) {
@@ -583,15 +571,8 @@
       }
       auto alloca = fir::AllocaOp::create(
           firBuilder, loc, seqTy, /*typeparams=*/mlir::ValueRange{}, extents);
-<<<<<<< HEAD
-      auto declareOp = hlfir::DeclareOp::create(
-          firBuilder, loc, alloca, varName, shape,
-          llvm::ArrayRef<mlir::Value>{},
-          /*dummy_scope=*/nullptr, fir::FortranVariableFlagsAttr{});
-=======
       auto declareOp =
           hlfir::DeclareOp::create(firBuilder, loc, alloca, varName, shape);
->>>>>>> 35227056
 
       if (initVal) {
         mlir::Type idxTy = firBuilder.getIndexType();
