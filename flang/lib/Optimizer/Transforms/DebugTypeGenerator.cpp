//===-- DebugTypeGenerator.cpp -- type conversion ---------------*- C++ -*-===//
//
// Part of the LLVM Project, under the Apache License v2.0 with LLVM Exceptions.
// See https://llvm.org/LICENSE.txt for license information.
// SPDX-License-Identifier: Apache-2.0 WITH LLVM-exception
//
//===----------------------------------------------------------------------===//
//
// Coding style: https://mlir.llvm.org/getting_started/DeveloperGuide/
//
//===----------------------------------------------------------------------===//

#define DEBUG_TYPE "flang-debug-type-generator"

#include "DebugTypeGenerator.h"
#include "flang/Optimizer/CodeGen/DescriptorModel.h"
#include "flang/Optimizer/Support/InternalNames.h"
#include "flang/Optimizer/Support/Utils.h"
#include "mlir/Pass/Pass.h"
#include "llvm/ADT/ScopeExit.h"
#include "llvm/BinaryFormat/Dwarf.h"
#include "llvm/Support/Debug.h"

namespace fir {

/// Calculate offset of any field in the descriptor.
template <int DescriptorField>
std::uint64_t getComponentOffset(const mlir::DataLayout &dl,
                                 mlir::MLIRContext *context,
                                 mlir::Type llvmFieldType) {
  static_assert(DescriptorField > 0 && DescriptorField < 10);
  mlir::Type previousFieldType =
      getDescFieldTypeModel<DescriptorField - 1>()(context);
  std::uint64_t previousOffset =
      getComponentOffset<DescriptorField - 1>(dl, context, previousFieldType);
  std::uint64_t offset = previousOffset + dl.getTypeSize(previousFieldType);
  std::uint64_t fieldAlignment = dl.getTypeABIAlignment(llvmFieldType);
  return llvm::alignTo(offset, fieldAlignment);
}
template <>
std::uint64_t getComponentOffset<0>(const mlir::DataLayout &dl,
                                    mlir::MLIRContext *context,
                                    mlir::Type llvmFieldType) {
  return 0;
}

DebugTypeGenerator::DebugTypeGenerator(mlir::ModuleOp m,
                                       mlir::SymbolTable *symbolTable_,
                                       const mlir::DataLayout &dl)
    : module(m), symbolTable(symbolTable_), dataLayout{&dl},
      kindMapping(getKindMapping(m)), llvmTypeConverter(m, false, false, dl) {
  LLVM_DEBUG(llvm::dbgs() << "DITypeAttr generator\n");

  mlir::MLIRContext *context = module.getContext();

  // The debug information requires the offset of certain fields in the
  // descriptors like lower_bound and extent for each dimension.
  mlir::Type llvmDimsType = getDescFieldTypeModel<kDimsPosInBox>()(context);
  mlir::Type llvmPtrType = getDescFieldTypeModel<kAddrPosInBox>()(context);
  mlir::Type llvmLenType = getDescFieldTypeModel<kElemLenPosInBox>()(context);
  mlir::Type llvmRankType = getDescFieldTypeModel<kRankPosInBox>()(context);

  dimsOffset =
      getComponentOffset<kDimsPosInBox>(*dataLayout, context, llvmDimsType);
  dimsSize = dataLayout->getTypeSize(llvmDimsType);
  ptrSize = dataLayout->getTypeSize(llvmPtrType);
  rankSize = dataLayout->getTypeSize(llvmRankType);
  lenOffset =
      getComponentOffset<kElemLenPosInBox>(*dataLayout, context, llvmLenType);
  rankOffset =
      getComponentOffset<kRankPosInBox>(*dataLayout, context, llvmRankType);
}

static mlir::LLVM::DITypeAttr genBasicType(mlir::MLIRContext *context,
                                           mlir::StringAttr name,
                                           unsigned bitSize,
                                           unsigned decoding) {
  return mlir::LLVM::DIBasicTypeAttr::get(
      context, llvm::dwarf::DW_TAG_base_type, name, bitSize, decoding);
}

static mlir::LLVM::DITypeAttr genPlaceholderType(mlir::MLIRContext *context) {
  return genBasicType(context, mlir::StringAttr::get(context, "integer"),
                      /*bitSize=*/32, llvm::dwarf::DW_ATE_signed);
}

// Helper function to create DILocalVariableAttr and DbgValueOp when information
// about the size or dimension of a variable etc lives in an mlir::Value.
mlir::LLVM::DILocalVariableAttr DebugTypeGenerator::generateArtificialVariable(
    mlir::MLIRContext *context, mlir::Value val,
    mlir::LLVM::DIFileAttr fileAttr, mlir::LLVM::DIScopeAttr scope,
    fir::cg::XDeclareOp declOp) {
  // There can be multiple artificial variable for a single declOp. To help
  // distinguish them, we pad the name with a counter. The counter is the
  // position of 'val' in the operands of declOp.
  auto varID = std::distance(
      declOp.getOperands().begin(),
      std::find(declOp.getOperands().begin(), declOp.getOperands().end(), val));
  mlir::OpBuilder builder(context);
  auto name = mlir::StringAttr::get(context, "." + declOp.getUniqName().str() +
                                                 std::to_string(varID));
  builder.setInsertionPoint(declOp);
  mlir::Type type = val.getType();
  if (!mlir::isa<mlir::IntegerType>(type) || !type.isSignlessInteger()) {
    type = builder.getIntegerType(64);
    val = builder.create<fir::ConvertOp>(declOp.getLoc(), type, val);
  }
  mlir::LLVM::DITypeAttr Ty = convertType(type, fileAttr, scope, declOp);
  auto lvAttr = mlir::LLVM::DILocalVariableAttr::get(
      context, scope, name, fileAttr, /*line=*/0, /*argNo=*/0,
      /*alignInBits=*/0, Ty, mlir::LLVM::DIFlags::Artificial);
  builder.create<mlir::LLVM::DbgValueOp>(declOp.getLoc(), val, lvAttr, nullptr);
  return lvAttr;
}

mlir::LLVM::DITypeAttr DebugTypeGenerator::convertBoxedSequenceType(
    fir::SequenceType seqTy, mlir::LLVM::DIFileAttr fileAttr,
    mlir::LLVM::DIScopeAttr scope, fir::cg::XDeclareOp declOp,
    bool genAllocated, bool genAssociated) {

  mlir::MLIRContext *context = module.getContext();
  llvm::SmallVector<mlir::LLVM::DINodeAttr> elements;
  llvm::SmallVector<mlir::LLVM::DIExpressionElemAttr> ops;
  auto addOp = [&](unsigned opc, llvm::ArrayRef<uint64_t> vals) {
    ops.push_back(mlir::LLVM::DIExpressionElemAttr::get(context, opc, vals));
  };

  addOp(llvm::dwarf::DW_OP_push_object_address, {});
  addOp(llvm::dwarf::DW_OP_deref, {});

  // dataLocation = *base_addr
  mlir::LLVM::DIExpressionAttr dataLocation =
      mlir::LLVM::DIExpressionAttr::get(context, ops);
  ops.clear();

  mlir::LLVM::DITypeAttr elemTy =
      convertType(seqTy.getEleTy(), fileAttr, scope, declOp);

  // Assumed-rank arrays
  if (seqTy.hasUnknownShape()) {
    addOp(llvm::dwarf::DW_OP_push_object_address, {});
    addOp(llvm::dwarf::DW_OP_plus_uconst, {rankOffset});
    addOp(llvm::dwarf::DW_OP_deref_size, {rankSize});
    mlir::LLVM::DIExpressionAttr rank =
        mlir::LLVM::DIExpressionAttr::get(context, ops);
    ops.clear();

    auto genSubrangeOp = [&](unsigned field) -> mlir::LLVM::DIExpressionAttr {
      // The dwarf expression for generic subrange assumes that dimension for
      // which it is being generated is already pushed on the stack. Here is the
      // formula we will use to calculate count for example.
      // *(base_addr + offset_count_0 + (dimsSize x dimension_number)).
      // where offset_count_0 is offset of the count field for the 0th dimension
      addOp(llvm::dwarf::DW_OP_push_object_address, {});
      addOp(llvm::dwarf::DW_OP_over, {});
      addOp(llvm::dwarf::DW_OP_constu, {dimsSize});
      addOp(llvm::dwarf::DW_OP_mul, {});
      addOp(llvm::dwarf::DW_OP_plus_uconst,
            {dimsOffset + ((dimsSize / 3) * field)});
      addOp(llvm::dwarf::DW_OP_plus, {});
      addOp(llvm::dwarf::DW_OP_deref, {});
      mlir::LLVM::DIExpressionAttr attr =
          mlir::LLVM::DIExpressionAttr::get(context, ops);
      ops.clear();
      return attr;
    };

    mlir::LLVM::DIExpressionAttr lowerAttr = genSubrangeOp(kDimLowerBoundPos);
    mlir::LLVM::DIExpressionAttr countAttr = genSubrangeOp(kDimExtentPos);
    mlir::LLVM::DIExpressionAttr strideAttr = genSubrangeOp(kDimStridePos);

    auto subrangeTy = mlir::LLVM::DIGenericSubrangeAttr::get(
        context, countAttr, lowerAttr, /*upperBound=*/nullptr, strideAttr);
    elements.push_back(subrangeTy);

    return mlir::LLVM::DICompositeTypeAttr::get(
        context, llvm::dwarf::DW_TAG_array_type, /*name=*/nullptr,
        /*file=*/nullptr, /*line=*/0, /*scope=*/nullptr, elemTy,
        mlir::LLVM::DIFlags::Zero, /*sizeInBits=*/0, /*alignInBits=*/0,
        elements, dataLocation, rank, /*allocated=*/nullptr,
        /*associated=*/nullptr);
  }

  addOp(llvm::dwarf::DW_OP_push_object_address, {});
  addOp(llvm::dwarf::DW_OP_deref, {});
  addOp(llvm::dwarf::DW_OP_lit0, {});
  addOp(llvm::dwarf::DW_OP_ne, {});

  // allocated = associated = (*base_addr != 0)
  mlir::LLVM::DIExpressionAttr valid =
      mlir::LLVM::DIExpressionAttr::get(context, ops);
  mlir::LLVM::DIExpressionAttr allocated = genAllocated ? valid : nullptr;
  mlir::LLVM::DIExpressionAttr associated = genAssociated ? valid : nullptr;
  ops.clear();

  unsigned offset = dimsOffset;
  unsigned index = 0;
  mlir::IntegerType intTy = mlir::IntegerType::get(context, 64);
  const unsigned indexSize = dimsSize / 3;
  for ([[maybe_unused]] auto _ : seqTy.getShape()) {
    // For each dimension, find the offset of count, lower bound and stride in
    // the descriptor and generate the dwarf expression to extract it.
    mlir::Attribute lowerAttr = nullptr;
    // If declaration has a lower bound, use it.
    if (declOp && declOp.getShift().size() > index) {
      if (std::optional<std::int64_t> optint =
              getIntIfConstant(declOp.getShift()[index]))
        lowerAttr = mlir::IntegerAttr::get(intTy, llvm::APInt(64, *optint));
      else
        lowerAttr = generateArtificialVariable(
            context, declOp.getShift()[index], fileAttr, scope, declOp);
    }
    // FIXME: If `indexSize` happens to be bigger than address size on the
    // system then we may have to change 'DW_OP_deref' here.
    addOp(llvm::dwarf::DW_OP_push_object_address, {});
    addOp(llvm::dwarf::DW_OP_plus_uconst,
          {offset + (indexSize * kDimExtentPos)});
    addOp(llvm::dwarf::DW_OP_deref, {});
    // count[i] = *(base_addr + offset + (indexSize * kDimExtentPos))
    // where 'offset' is dimsOffset + (i * dimsSize)
    mlir::LLVM::DIExpressionAttr countAttr =
        mlir::LLVM::DIExpressionAttr::get(context, ops);
    ops.clear();

    // If a lower bound was not found in the declOp, then we will get them from
    // descriptor only for pointer and allocatable case. DWARF assumes lower
    // bound of 1 when this attribute is missing.
    if (!lowerAttr && (genAllocated || genAssociated)) {
      addOp(llvm::dwarf::DW_OP_push_object_address, {});
      addOp(llvm::dwarf::DW_OP_plus_uconst,
            {offset + (indexSize * kDimLowerBoundPos)});
      addOp(llvm::dwarf::DW_OP_deref, {});
      // lower_bound[i] = *(base_addr + offset + (indexSize *
      // kDimLowerBoundPos))
      lowerAttr = mlir::LLVM::DIExpressionAttr::get(context, ops);
      ops.clear();
    }

    addOp(llvm::dwarf::DW_OP_push_object_address, {});
    addOp(llvm::dwarf::DW_OP_plus_uconst,
          {offset + (indexSize * kDimStridePos)});
    addOp(llvm::dwarf::DW_OP_deref, {});
    // stride[i] = *(base_addr + offset + (indexSize * kDimStridePos))
    mlir::LLVM::DIExpressionAttr strideAttr =
        mlir::LLVM::DIExpressionAttr::get(context, ops);
    ops.clear();

    offset += dimsSize;
    mlir::LLVM::DISubrangeAttr subrangeTy = mlir::LLVM::DISubrangeAttr::get(
        context, countAttr, lowerAttr, /*upperBound=*/nullptr, strideAttr);
    elements.push_back(subrangeTy);
    ++index;
  }
  return mlir::LLVM::DICompositeTypeAttr::get(
      context, llvm::dwarf::DW_TAG_array_type, /*name=*/nullptr,
      /*file=*/nullptr, /*line=*/0, /*scope=*/nullptr, elemTy,
      mlir::LLVM::DIFlags::Zero, /*sizeInBits=*/0, /*alignInBits=*/0, elements,
      dataLocation, /*rank=*/nullptr, allocated, associated);
}

// If the type is a pointer or array type then gets its underlying type.
static mlir::LLVM::DITypeAttr getUnderlyingType(mlir::LLVM::DITypeAttr Ty) {
  if (auto ptrTy =
          mlir::dyn_cast_if_present<mlir::LLVM::DIDerivedTypeAttr>(Ty)) {
    if (ptrTy.getTag() == llvm::dwarf::DW_TAG_pointer_type)
      Ty = getUnderlyingType(ptrTy.getBaseType());
  }
  if (auto comTy =
          mlir::dyn_cast_if_present<mlir::LLVM::DICompositeTypeAttr>(Ty)) {
    if (comTy.getTag() == llvm::dwarf::DW_TAG_array_type)
      Ty = getUnderlyingType(comTy.getBaseType());
  }
  return Ty;
}

// Currently, the handling of recursive debug type in mlir has some limitations.
// Those limitations were discussed at the end of the thread for following PR.
// https://github.com/llvm/llvm-project/pull/106571
//
// Problem could be explained with the following example code:
//  type t2
//   type(t1), pointer :: p1
// end type
// type t1
//   type(t2), pointer :: p2
// end type
// In the description below, type_self means a temporary type that is generated
// as a place holder while the members of that type are being processed.
//
// If we process t1 first then we will have the following structure after it has
// been processed.
// t1 -> t2 -> t1_self
// This is because when we started processing t2, we did not have the complete
// t1 but its place holder t1_self.
// Now if some entity requires t2, we will already have that in cache and will
// return it. But this t2 refers to t1_self and not to t1. In mlir handling,
// only those types are allowed to have _self reference which are wrapped by
// entity whose reference it is. So t1 -> t2 -> t1_self is ok because the
// t1_self reference can be resolved by the outer t1. But standalone t2 is not
// because there will be no way to resolve it. Until this is fixed in mlir, we
// avoid caching such types. Please see DebugTranslation::translateRecursive for
// details on how mlir handles recursive types.
static bool canCacheThisType(mlir::LLVM::DICompositeTypeAttr comTy) {
  for (auto el : comTy.getElements()) {
    if (auto mem =
            mlir::dyn_cast_if_present<mlir::LLVM::DIDerivedTypeAttr>(el)) {
      mlir::LLVM::DITypeAttr memTy = getUnderlyingType(mem.getBaseType());
      if (auto baseTy =
              mlir::dyn_cast_if_present<mlir::LLVM::DICompositeTypeAttr>(
                  memTy)) {
        // We will not cache a type if one of its member meets the following
        // conditions:
        // 1. It is a structure type
        // 2. It is a place holder type (getIsRecSelf() is true)
        // 3. It is not a self reference. It is ok to have t1_self in t1.
        if (baseTy.getTag() == llvm::dwarf::DW_TAG_structure_type &&
            baseTy.getIsRecSelf() && (comTy.getRecId() != baseTy.getRecId()))
          return false;
      }
    }
  }
  return true;
}

std::pair<std::uint64_t, unsigned short>
DebugTypeGenerator::getFieldSizeAndAlign(mlir::Type fieldTy) {
  mlir::Type llvmTy;
  if (auto boxTy = mlir::dyn_cast_or_null<fir::BaseBoxType>(fieldTy))
    llvmTy = llvmTypeConverter.convertBoxTypeAsStruct(boxTy, getBoxRank(boxTy));
  else
    llvmTy = llvmTypeConverter.convertType(fieldTy);

  uint64_t byteSize = dataLayout->getTypeSize(llvmTy);
  unsigned short byteAlign = dataLayout->getTypeABIAlignment(llvmTy);
  return std::pair{byteSize, byteAlign};
}

mlir::LLVM::DITypeAttr DebugTypeGenerator::convertRecordType(
    fir::RecordType Ty, mlir::LLVM::DIFileAttr fileAttr,
    mlir::LLVM::DIScopeAttr scope, fir::cg::XDeclareOp declOp) {
  // Check if this type has already been converted.
  auto iter = typeCache.find(Ty);
  if (iter != typeCache.end())
    return iter->second;

  llvm::SmallVector<mlir::LLVM::DINodeAttr> elements;
  mlir::MLIRContext *context = module.getContext();
  auto recId = mlir::DistinctAttr::create(mlir::UnitAttr::get(context));
  // Generate a place holder TypeAttr which will be used if a member
  // references the parent type.
  auto comAttr = mlir::LLVM::DICompositeTypeAttr::get(
      context, recId, /*isRecSelf=*/true, llvm::dwarf::DW_TAG_structure_type,
      mlir::StringAttr::get(context, ""), fileAttr, /*line=*/0, scope,
      /*baseType=*/nullptr, mlir::LLVM::DIFlags::Zero, /*sizeInBits=*/0,
      /*alignInBits=*/0, elements, /*dataLocation=*/nullptr, /*rank=*/nullptr,
      /*allocated=*/nullptr, /*associated=*/nullptr);
  typeCache[Ty] = comAttr;

  auto result = fir::NameUniquer::deconstruct(Ty.getName());
  if (result.first != fir::NameUniquer::NameKind::DERIVED_TYPE)
    return genPlaceholderType(context);

  fir::TypeInfoOp tiOp = symbolTable->lookup<fir::TypeInfoOp>(Ty.getName());
  unsigned line = (tiOp) ? getLineFromLoc(tiOp.getLoc()) : 1;

  mlir::OpBuilder builder(context);
  mlir::IntegerType intTy = mlir::IntegerType::get(context, 64);
  std::uint64_t offset = 0;
  for (auto [fieldName, fieldTy] : Ty.getTypeList()) {
    auto [byteSize, byteAlign] = getFieldSizeAndAlign(fieldTy);
    std::optional<llvm::ArrayRef<int64_t>> lowerBounds =
        fir::getComponentLowerBoundsIfNonDefault(Ty, fieldName, module,
                                                 symbolTable);
    auto seqTy = mlir::dyn_cast_or_null<fir::SequenceType>(fieldTy);

    // For members of the derived types, the information about the shift in
    // lower bounds is not part of the declOp but has to be extracted from the
    // TypeInfoOp (using getComponentLowerBoundsIfNonDefault).
    mlir::LLVM::DITypeAttr elemTy;
    if (lowerBounds && seqTy &&
        lowerBounds->size() == seqTy.getShape().size()) {
      llvm::SmallVector<mlir::LLVM::DINodeAttr> elements;
      for (auto [bound, dim] :
           llvm::zip_equal(*lowerBounds, seqTy.getShape())) {
        auto countAttr = mlir::IntegerAttr::get(intTy, llvm::APInt(64, dim));
        auto lowerAttr = mlir::IntegerAttr::get(intTy, llvm::APInt(64, bound));
        auto subrangeTy = mlir::LLVM::DISubrangeAttr::get(
            context, countAttr, lowerAttr, /*upperBound=*/nullptr,
            /*stride=*/nullptr);
        elements.push_back(subrangeTy);
      }
      elemTy = mlir::LLVM::DICompositeTypeAttr::get(
          context, llvm::dwarf::DW_TAG_array_type, /*name=*/nullptr,
          /*file=*/nullptr, /*line=*/0, /*scope=*/nullptr,
          convertType(seqTy.getEleTy(), fileAttr, scope, declOp),
          mlir::LLVM::DIFlags::Zero, /*sizeInBits=*/0, /*alignInBits=*/0,
          elements, /*dataLocation=*/nullptr, /*rank=*/nullptr,
          /*allocated=*/nullptr, /*associated=*/nullptr);
    } else
      elemTy = convertType(fieldTy, fileAttr, scope, /*declOp=*/nullptr);
    offset = llvm::alignTo(offset, byteAlign);
    mlir::LLVM::DIDerivedTypeAttr tyAttr = mlir::LLVM::DIDerivedTypeAttr::get(
        context, llvm::dwarf::DW_TAG_member,
        mlir::StringAttr::get(context, fieldName), elemTy, byteSize * 8,
        byteAlign * 8, offset * 8, /*optional<address space>=*/std::nullopt,
        /*extra data=*/nullptr);
    elements.push_back(tyAttr);
    offset += llvm::alignTo(byteSize, byteAlign);
  }

  auto finalAttr = mlir::LLVM::DICompositeTypeAttr::get(
      context, recId, /*isRecSelf=*/false, llvm::dwarf::DW_TAG_structure_type,
      mlir::StringAttr::get(context, result.second.name), fileAttr, line, scope,
      /*baseType=*/nullptr, mlir::LLVM::DIFlags::Zero, offset * 8,
      /*alignInBits=*/0, elements, /*dataLocation=*/nullptr, /*rank=*/nullptr,
      /*allocated=*/nullptr, /*associated=*/nullptr);
  if (canCacheThisType(finalAttr)) {
    typeCache[Ty] = finalAttr;
  } else {
    auto iter = typeCache.find(Ty);
    if (iter != typeCache.end())
      typeCache.erase(iter);
  }
  return finalAttr;
}

mlir::LLVM::DITypeAttr DebugTypeGenerator::convertTupleType(
    mlir::TupleType Ty, mlir::LLVM::DIFileAttr fileAttr,
    mlir::LLVM::DIScopeAttr scope, fir::cg::XDeclareOp declOp) {
  // Check if this type has already been converted.
  auto iter = typeCache.find(Ty);
  if (iter != typeCache.end())
    return iter->second;

  llvm::SmallVector<mlir::LLVM::DINodeAttr> elements;
  mlir::MLIRContext *context = module.getContext();

  std::uint64_t offset = 0;
  for (auto fieldTy : Ty.getTypes()) {
    auto [byteSize, byteAlign] = getFieldSizeAndAlign(fieldTy);
    mlir::LLVM::DITypeAttr elemTy =
        convertType(fieldTy, fileAttr, scope, /*declOp=*/nullptr);
    offset = llvm::alignTo(offset, byteAlign);
    mlir::LLVM::DIDerivedTypeAttr tyAttr = mlir::LLVM::DIDerivedTypeAttr::get(
        context, llvm::dwarf::DW_TAG_member, mlir::StringAttr::get(context, ""),
        elemTy, byteSize * 8, byteAlign * 8, offset * 8,
        /*optional<address space>=*/std::nullopt,
        /*extra data=*/nullptr);
    elements.push_back(tyAttr);
    offset += llvm::alignTo(byteSize, byteAlign);
  }

  auto typeAttr = mlir::LLVM::DICompositeTypeAttr::get(
      context, llvm::dwarf::DW_TAG_structure_type,
      mlir::StringAttr::get(context, ""), fileAttr, /*line=*/0, scope,
      /*baseType=*/nullptr, mlir::LLVM::DIFlags::Zero, offset * 8,
      /*alignInBits=*/0, elements, /*dataLocation=*/nullptr, /*rank=*/nullptr,
      /*allocated=*/nullptr, /*associated=*/nullptr);
  typeCache[Ty] = typeAttr;
  return typeAttr;
}

mlir::LLVM::DITypeAttr DebugTypeGenerator::convertSequenceType(
    fir::SequenceType seqTy, mlir::LLVM::DIFileAttr fileAttr,
    mlir::LLVM::DIScopeAttr scope, fir::cg::XDeclareOp declOp) {
  mlir::MLIRContext *context = module.getContext();

  llvm::SmallVector<mlir::LLVM::DINodeAttr> elements;
  mlir::LLVM::DITypeAttr elemTy =
      convertType(seqTy.getEleTy(), fileAttr, scope, declOp);

  unsigned index = 0;
  auto intTy = mlir::IntegerType::get(context, 64);
  for (fir::SequenceType::Extent dim : seqTy.getShape()) {
    mlir::Attribute lowerAttr = nullptr;
    mlir::Attribute countAttr = nullptr;
    // If declOp is present, we use the shift in it to get the lower bound of
    // the array. If it is constant, that is used. If it is not constant, we
    // create a variable that represents its location and use that as lower
    // bound. As an optimization, we don't create a lower bound when shift is a
    // constant 1 as that is the default.
    if (declOp && declOp.getShift().size() > index) {
      if (std::optional<std::int64_t> optint =
              getIntIfConstant(declOp.getShift()[index])) {
        if (*optint != 1)
          lowerAttr = mlir::IntegerAttr::get(intTy, llvm::APInt(64, *optint));
      } else
        lowerAttr = generateArtificialVariable(
            context, declOp.getShift()[index], fileAttr, scope, declOp);
    }

    if (dim == seqTy.getUnknownExtent()) {
      // This path is taken for both assumed size array or when the size of the
      // array is variable. In the case of variable size, we create a variable
      // to use as countAttr. Note that fir has a constant size of -1 for
      // assumed size array. So !optint check makes sure we don't generate
      // variable in that case.
      if (declOp && declOp.getShape().size() > index) {
        std::optional<std::int64_t> optint =
            getIntIfConstant(declOp.getShape()[index]);
        if (!optint)
          countAttr = generateArtificialVariable(
              context, declOp.getShape()[index], fileAttr, scope, declOp);
      }
    } else
      countAttr = mlir::IntegerAttr::get(intTy, llvm::APInt(64, dim));

    auto subrangeTy = mlir::LLVM::DISubrangeAttr::get(
        context, countAttr, lowerAttr, /*upperBound=*/nullptr,
        /*stride=*/nullptr);
    elements.push_back(subrangeTy);
    ++index;
  }
  // Apart from arrays, the `DICompositeTypeAttr` is used for other things like
  // structure types. Many of its fields which are not applicable to arrays
  // have been set to some valid default values.

  return mlir::LLVM::DICompositeTypeAttr::get(
      context, llvm::dwarf::DW_TAG_array_type, /*name=*/nullptr,
      /*file=*/nullptr, /*line=*/0, /*scope=*/nullptr, elemTy,
      mlir::LLVM::DIFlags::Zero, /*sizeInBits=*/0, /*alignInBits=*/0, elements,
      /*dataLocation=*/nullptr, /*rank=*/nullptr, /*allocated=*/nullptr,
      /*associated=*/nullptr);
}

mlir::LLVM::DITypeAttr DebugTypeGenerator::convertVectorType(
    fir::VectorType vecTy, mlir::LLVM::DIFileAttr fileAttr,
    mlir::LLVM::DIScopeAttr scope, fir::cg::XDeclareOp declOp) {
  mlir::MLIRContext *context = module.getContext();

  llvm::SmallVector<mlir::LLVM::DINodeAttr> elements;
  mlir::LLVM::DITypeAttr elemTy =
      convertType(vecTy.getEleTy(), fileAttr, scope, declOp);
  auto intTy = mlir::IntegerType::get(context, 64);
  auto countAttr =
      mlir::IntegerAttr::get(intTy, llvm::APInt(64, vecTy.getLen()));
  auto subrangeTy = mlir::LLVM::DISubrangeAttr::get(
      context, countAttr, /*lowerBound=*/nullptr, /*upperBound=*/nullptr,
      /*stride=*/nullptr);
  elements.push_back(subrangeTy);
  mlir::Type llvmTy = llvmTypeConverter.convertType(vecTy.getEleTy());
  uint64_t sizeInBits = dataLayout->getTypeSize(llvmTy) * vecTy.getLen() * 8;
  std::string name("vector");
  // The element type of the vector must be integer or real so it will be a
  // DIBasicTypeAttr.
  if (auto ty = mlir::dyn_cast_if_present<mlir::LLVM::DIBasicTypeAttr>(elemTy))
    name += " " + ty.getName().str();

  name += " (" + std::to_string(vecTy.getLen()) + ")";
  return mlir::LLVM::DICompositeTypeAttr::get(
      context, llvm::dwarf::DW_TAG_array_type,
      mlir::StringAttr::get(context, name),
      /*file=*/nullptr, /*line=*/0, /*scope=*/nullptr, elemTy,
      mlir::LLVM::DIFlags::Vector, sizeInBits, /*alignInBits=*/0, elements,
      /*dataLocation=*/nullptr, /*rank=*/nullptr, /*allocated=*/nullptr,
      /*associated=*/nullptr);
}

mlir::LLVM::DITypeAttr DebugTypeGenerator::convertCharacterType(
    fir::CharacterType charTy, mlir::LLVM::DIFileAttr fileAttr,
    mlir::LLVM::DIScopeAttr scope, fir::cg::XDeclareOp declOp,
    bool hasDescriptor) {
  mlir::MLIRContext *context = module.getContext();

  // DWARF 5 says the following about the character encoding in 5.1.1.2.
  // "DW_ATE_ASCII and DW_ATE_UCS specify encodings for the Fortran 2003
  // string kinds ASCII (ISO/IEC 646:1991) and ISO_10646 (UCS-4 in ISO/IEC
  // 10646:2000)."
  unsigned encoding = llvm::dwarf::DW_ATE_ASCII;
  if (charTy.getFKind() != 1)
    encoding = llvm::dwarf::DW_ATE_UCS;

  uint64_t sizeInBits = 0;
  mlir::LLVM::DIExpressionAttr lenExpr = nullptr;
  mlir::LLVM::DIExpressionAttr locExpr = nullptr;
  mlir::LLVM::DIVariableAttr varAttr = nullptr;

  if (hasDescriptor) {
    llvm::SmallVector<mlir::LLVM::DIExpressionElemAttr> ops;
    auto addOp = [&](unsigned opc, llvm::ArrayRef<uint64_t> vals) {
      ops.push_back(mlir::LLVM::DIExpressionElemAttr::get(context, opc, vals));
    };
    addOp(llvm::dwarf::DW_OP_push_object_address, {});
    addOp(llvm::dwarf::DW_OP_plus_uconst, {lenOffset});
    lenExpr = mlir::LLVM::DIExpressionAttr::get(context, ops);
    ops.clear();

    addOp(llvm::dwarf::DW_OP_push_object_address, {});
    addOp(llvm::dwarf::DW_OP_deref, {});
    locExpr = mlir::LLVM::DIExpressionAttr::get(context, ops);
  } else if (charTy.hasConstantLen()) {
    sizeInBits =
        charTy.getLen() * kindMapping.getCharacterBitsize(charTy.getFKind());
  } else {
    // In assumed length string, the len of the character is not part of the
    // type but can be found at the runtime. Here we create an artificial
    // variable that will contain that length. This variable is used as
    // 'stringLength' in DIStringTypeAttr.
    if (declOp && !declOp.getTypeparams().empty()) {
      mlir::LLVM::DILocalVariableAttr lvAttr = generateArtificialVariable(
          context, declOp.getTypeparams()[0], fileAttr, scope, declOp);
      varAttr = mlir::cast<mlir::LLVM::DIVariableAttr>(lvAttr);
    }
  }

  // FIXME: Currently the DIStringType in llvm does not have the option to set
  // type of the underlying character. This restricts out ability to represent
  // string with non-default characters. Please see issue #95440 for more
  // details.
  return mlir::LLVM::DIStringTypeAttr::get(
      context, llvm::dwarf::DW_TAG_string_type,
      mlir::StringAttr::get(context, ""), sizeInBits, /*alignInBits=*/0,
      /*stringLength=*/varAttr, lenExpr, locExpr, encoding);
}

mlir::LLVM::DITypeAttr DebugTypeGenerator::convertPointerLikeType(
    mlir::Type elTy, mlir::LLVM::DIFileAttr fileAttr,
    mlir::LLVM::DIScopeAttr scope, fir::cg::XDeclareOp declOp,
    bool genAllocated, bool genAssociated) {
  mlir::MLIRContext *context = module.getContext();

  // Arrays and character need different treatment because DWARF have special
  // constructs for them to get the location from the descriptor. Rest of
  // types are handled like pointer to underlying type.
  if (auto seqTy = mlir::dyn_cast_or_null<fir::SequenceType>(elTy))
    return convertBoxedSequenceType(seqTy, fileAttr, scope, declOp,
                                    genAllocated, genAssociated);
  if (auto charTy = mlir::dyn_cast_or_null<fir::CharacterType>(elTy))
    return convertCharacterType(charTy, fileAttr, scope, declOp,
                                /*hasDescriptor=*/true);

  // If elTy is null or none then generate a void*
  mlir::LLVM::DITypeAttr elTyAttr;
  if (!elTy || mlir::isa<mlir::NoneType>(elTy))
    elTyAttr = mlir::LLVM::DINullTypeAttr::get(context);
  else
    elTyAttr = convertType(elTy, fileAttr, scope, declOp);

  return mlir::LLVM::DIDerivedTypeAttr::get(
      context, llvm::dwarf::DW_TAG_pointer_type,
      mlir::StringAttr::get(context, ""), elTyAttr, ptrSize,
      /*alignInBits=*/0, /*offset=*/0,
      /*optional<address space>=*/std::nullopt, /*extra data=*/nullptr);
}

mlir::LLVM::DITypeAttr
DebugTypeGenerator::convertType(mlir::Type Ty, mlir::LLVM::DIFileAttr fileAttr,
                                mlir::LLVM::DIScopeAttr scope,
                                fir::cg::XDeclareOp declOp) {
  mlir::MLIRContext *context = module.getContext();
  if (Ty.isInteger()) {
    return genBasicType(context, mlir::StringAttr::get(context, "integer"),
                        Ty.getIntOrFloatBitWidth(), llvm::dwarf::DW_ATE_signed);
  } else if (mlir::isa<mlir::FloatType>(Ty)) {
    return genBasicType(context, mlir::StringAttr::get(context, "real"),
                        Ty.getIntOrFloatBitWidth(), llvm::dwarf::DW_ATE_float);
  } else if (auto logTy = mlir::dyn_cast_or_null<fir::LogicalType>(Ty)) {
    return genBasicType(context,
                        mlir::StringAttr::get(context, logTy.getMnemonic()),
                        kindMapping.getLogicalBitsize(logTy.getFKind()),
                        llvm::dwarf::DW_ATE_boolean);
  } else if (auto cplxTy = mlir::dyn_cast_or_null<mlir::ComplexType>(Ty)) {
    auto floatTy = mlir::cast<mlir::FloatType>(cplxTy.getElementType());
    unsigned bitWidth = floatTy.getWidth();
    return genBasicType(context, mlir::StringAttr::get(context, "complex"),
                        bitWidth * 2, llvm::dwarf::DW_ATE_complex_float);
  } else if (auto seqTy = mlir::dyn_cast_or_null<fir::SequenceType>(Ty)) {
    return convertSequenceType(seqTy, fileAttr, scope, declOp);
  } else if (auto charTy = mlir::dyn_cast_or_null<fir::CharacterType>(Ty)) {
    return convertCharacterType(charTy, fileAttr, scope, declOp,
                                /*hasDescriptor=*/false);
  } else if (auto recTy = mlir::dyn_cast_or_null<fir::RecordType>(Ty)) {
    return convertRecordType(recTy, fileAttr, scope, declOp);
  } else if (auto tupleTy = mlir::dyn_cast_if_present<mlir::TupleType>(Ty)) {
    return convertTupleType(tupleTy, fileAttr, scope, declOp);
  } else if (auto refTy = mlir::dyn_cast_if_present<fir::ReferenceType>(Ty)) {
    auto elTy = refTy.getEleTy();
    return convertPointerLikeType(elTy, fileAttr, scope, declOp,
                                  /*genAllocated=*/false,
                                  /*genAssociated=*/false);
  } else if (auto vecTy = mlir::dyn_cast_or_null<fir::VectorType>(Ty)) {
    return convertVectorType(vecTy, fileAttr, scope, declOp);
  } else if (mlir::isa<mlir::IndexType>(Ty)) {
    return genBasicType(context, mlir::StringAttr::get(context, "integer"),
                        llvmTypeConverter.getIndexTypeBitwidth(),
                        llvm::dwarf::DW_ATE_signed);
<<<<<<< HEAD
  } else if (auto boxTy = mlir::dyn_cast_or_null<fir::BoxType>(Ty)) {
    auto elTy = boxTy.getElementType();
=======
  } else if (auto boxTy = mlir::dyn_cast_or_null<fir::BaseBoxType>(Ty)) {
    auto elTy = boxTy.getEleTy();
>>>>>>> a8d96e15
    if (auto seqTy = mlir::dyn_cast_or_null<fir::SequenceType>(elTy))
      return convertBoxedSequenceType(seqTy, fileAttr, scope, declOp, false,
                                      false);
    if (auto heapTy = mlir::dyn_cast_or_null<fir::HeapType>(elTy))
      return convertPointerLikeType(heapTy.getElementType(), fileAttr, scope,
                                    declOp, /*genAllocated=*/true,
                                    /*genAssociated=*/false);
    if (auto ptrTy = mlir::dyn_cast_or_null<fir::PointerType>(elTy))
      return convertPointerLikeType(ptrTy.getElementType(), fileAttr, scope,
                                    declOp, /*genAllocated=*/false,
                                    /*genAssociated=*/true);
    return convertPointerLikeType(elTy, fileAttr, scope, declOp,
                                  /*genAllocated=*/false,
                                  /*genAssociated=*/false);
  } else {
    // FIXME: These types are currently unhandled. We are generating a
    // placeholder type to allow us to test supported bits.
    return genPlaceholderType(context);
  }
}

} // namespace fir<|MERGE_RESOLUTION|>--- conflicted
+++ resolved
@@ -684,13 +684,8 @@
     return genBasicType(context, mlir::StringAttr::get(context, "integer"),
                         llvmTypeConverter.getIndexTypeBitwidth(),
                         llvm::dwarf::DW_ATE_signed);
-<<<<<<< HEAD
-  } else if (auto boxTy = mlir::dyn_cast_or_null<fir::BoxType>(Ty)) {
-    auto elTy = boxTy.getElementType();
-=======
   } else if (auto boxTy = mlir::dyn_cast_or_null<fir::BaseBoxType>(Ty)) {
     auto elTy = boxTy.getEleTy();
->>>>>>> a8d96e15
     if (auto seqTy = mlir::dyn_cast_or_null<fir::SequenceType>(elTy))
       return convertBoxedSequenceType(seqTy, fileAttr, scope, declOp, false,
                                       false);
