//===-- CUFOpConversion.cpp -----------------------------------------------===//
//
// Part of the LLVM Project, under the Apache License v2.0 with LLVM Exceptions.
// See https://llvm.org/LICENSE.txt for license information.
// SPDX-License-Identifier: Apache-2.0 WITH LLVM-exception
//
//===----------------------------------------------------------------------===//

#include "flang/Common/Fortran.h"
#include "flang/Optimizer/Dialect/CUF/CUFOps.h"
#include "flang/Optimizer/Dialect/FIRDialect.h"
#include "flang/Optimizer/Dialect/FIROps.h"
#include "flang/Optimizer/HLFIR/HLFIROps.h"
#include "flang/Optimizer/Support/InternalNames.h"
#include "flang/Optimizer/Transforms/CUFCommon.h"
#include "flang/Runtime/CUDA/common.h"
#include "flang/Runtime/allocatable.h"
#include "mlir/Dialect/LLVMIR/NVVMDialect.h"
#include "mlir/IR/SymbolTable.h"
#include "mlir/Pass/Pass.h"
#include "mlir/Transforms/DialectConversion.h"
#include "llvm/ADT/DenseSet.h"

namespace fir {
#define GEN_PASS_DEF_CUFDEVICEGLOBAL
#include "flang/Optimizer/Transforms/Passes.h.inc"
} // namespace fir

namespace {

static void processAddrOfOp(fir::AddrOfOp addrOfOp,
                            mlir::SymbolTable &symbolTable,
<<<<<<< HEAD
                            llvm::DenseSet<fir::GlobalOp> &candidates) {
=======
                            llvm::DenseSet<fir::GlobalOp> &candidates,
                            bool recurseInGlobal) {
>>>>>>> 49fd7d4f
  if (auto globalOp = symbolTable.lookup<fir::GlobalOp>(
          addrOfOp.getSymbol().getRootReference().getValue())) {
    // TO DO: limit candidates to non-scalars. Scalars appear to have been
    // folded in already.
    if (globalOp.getConstant()) {
<<<<<<< HEAD
      candidates.insert(globalOp);
    }
=======
      if (recurseInGlobal)
        globalOp.walk([&](fir::AddrOfOp op) {
          processAddrOfOp(op, symbolTable, candidates, recurseInGlobal);
        });
      candidates.insert(globalOp);
    }
  }
}

static void processEmboxOp(fir::EmboxOp emboxOp, mlir::SymbolTable &symbolTable,
                           llvm::DenseSet<fir::GlobalOp> &candidates) {
  if (auto recTy = mlir::dyn_cast<fir::RecordType>(
          fir::unwrapRefType(emboxOp.getMemref().getType()))) {
    if (auto globalOp = symbolTable.lookup<fir::GlobalOp>(
            fir::NameUniquer::getTypeDescriptorName(recTy.getName()))) {
      if (!candidates.contains(globalOp)) {
        globalOp.walk([&](fir::AddrOfOp op) {
          processAddrOfOp(op, symbolTable, candidates,
                          /*recurseInGlobal=*/true);
        });
        candidates.insert(globalOp);
      }
    }
>>>>>>> 49fd7d4f
  }
}

static void
prepareImplicitDeviceGlobals(mlir::func::FuncOp funcOp,
                             mlir::SymbolTable &symbolTable,
                             llvm::DenseSet<fir::GlobalOp> &candidates) {
<<<<<<< HEAD

  auto cudaProcAttr{
      funcOp->getAttrOfType<cuf::ProcAttributeAttr>(cuf::getProcAttrName())};
  if (cudaProcAttr && cudaProcAttr.getValue() != cuf::ProcAttribute::Host) {
    funcOp.walk([&](fir::AddrOfOp addrOfOp) {
      processAddrOfOp(addrOfOp, symbolTable, candidates);
    });
=======
  auto cudaProcAttr{
      funcOp->getAttrOfType<cuf::ProcAttributeAttr>(cuf::getProcAttrName())};
  if (cudaProcAttr && cudaProcAttr.getValue() != cuf::ProcAttribute::Host) {
    funcOp.walk([&](fir::AddrOfOp op) {
      processAddrOfOp(op, symbolTable, candidates, /*recurseInGlobal=*/false);
    });
    funcOp.walk(
        [&](fir::EmboxOp op) { processEmboxOp(op, symbolTable, candidates); });
>>>>>>> 49fd7d4f
  }
}

class CUFDeviceGlobal : public fir::impl::CUFDeviceGlobalBase<CUFDeviceGlobal> {
public:
  void runOnOperation() override {
    mlir::Operation *op = getOperation();
    mlir::ModuleOp mod = mlir::dyn_cast<mlir::ModuleOp>(op);
    if (!mod)
      return signalPassFailure();

    llvm::DenseSet<fir::GlobalOp> candidates;
    mlir::SymbolTable symTable(mod);
    mod.walk([&](mlir::func::FuncOp funcOp) {
      prepareImplicitDeviceGlobals(funcOp, symTable, candidates);
      return mlir::WalkResult::advance();
    });
    mod.walk([&](cuf::KernelOp kernelOp) {
      kernelOp.walk([&](fir::AddrOfOp addrOfOp) {
<<<<<<< HEAD
        processAddrOfOp(addrOfOp, symTable, candidates);
=======
        processAddrOfOp(addrOfOp, symTable, candidates,
                        /*recurseInGlobal=*/false);
>>>>>>> 49fd7d4f
      });
    });

    // Copying the device global variable into the gpu module
    mlir::SymbolTable parentSymTable(mod);
    auto gpuMod = cuf::getOrCreateGPUModule(mod, parentSymTable);
    if (!gpuMod)
      return signalPassFailure();
    mlir::SymbolTable gpuSymTable(gpuMod);
    for (auto globalOp : mod.getOps<fir::GlobalOp>()) {
      if (cuf::isRegisteredDeviceGlobal(globalOp))
        candidates.insert(globalOp);
    }
    for (auto globalOp : candidates) {
      auto globalName{globalOp.getSymbol().getValue()};
      if (gpuSymTable.lookup<fir::GlobalOp>(globalName)) {
        break;
      }
      gpuSymTable.insert(globalOp->clone());
    }
  }
};
} // namespace<|MERGE_RESOLUTION|>--- conflicted
+++ resolved
@@ -30,21 +30,13 @@
 
 static void processAddrOfOp(fir::AddrOfOp addrOfOp,
                             mlir::SymbolTable &symbolTable,
-<<<<<<< HEAD
-                            llvm::DenseSet<fir::GlobalOp> &candidates) {
-=======
                             llvm::DenseSet<fir::GlobalOp> &candidates,
                             bool recurseInGlobal) {
->>>>>>> 49fd7d4f
   if (auto globalOp = symbolTable.lookup<fir::GlobalOp>(
           addrOfOp.getSymbol().getRootReference().getValue())) {
     // TO DO: limit candidates to non-scalars. Scalars appear to have been
     // folded in already.
     if (globalOp.getConstant()) {
-<<<<<<< HEAD
-      candidates.insert(globalOp);
-    }
-=======
       if (recurseInGlobal)
         globalOp.walk([&](fir::AddrOfOp op) {
           processAddrOfOp(op, symbolTable, candidates, recurseInGlobal);
@@ -68,7 +60,6 @@
         candidates.insert(globalOp);
       }
     }
->>>>>>> 49fd7d4f
   }
 }
 
@@ -76,15 +67,6 @@
 prepareImplicitDeviceGlobals(mlir::func::FuncOp funcOp,
                              mlir::SymbolTable &symbolTable,
                              llvm::DenseSet<fir::GlobalOp> &candidates) {
-<<<<<<< HEAD
-
-  auto cudaProcAttr{
-      funcOp->getAttrOfType<cuf::ProcAttributeAttr>(cuf::getProcAttrName())};
-  if (cudaProcAttr && cudaProcAttr.getValue() != cuf::ProcAttribute::Host) {
-    funcOp.walk([&](fir::AddrOfOp addrOfOp) {
-      processAddrOfOp(addrOfOp, symbolTable, candidates);
-    });
-=======
   auto cudaProcAttr{
       funcOp->getAttrOfType<cuf::ProcAttributeAttr>(cuf::getProcAttrName())};
   if (cudaProcAttr && cudaProcAttr.getValue() != cuf::ProcAttribute::Host) {
@@ -93,7 +75,6 @@
     });
     funcOp.walk(
         [&](fir::EmboxOp op) { processEmboxOp(op, symbolTable, candidates); });
->>>>>>> 49fd7d4f
   }
 }
 
@@ -113,12 +94,8 @@
     });
     mod.walk([&](cuf::KernelOp kernelOp) {
       kernelOp.walk([&](fir::AddrOfOp addrOfOp) {
-<<<<<<< HEAD
-        processAddrOfOp(addrOfOp, symTable, candidates);
-=======
         processAddrOfOp(addrOfOp, symTable, candidates,
                         /*recurseInGlobal=*/false);
->>>>>>> 49fd7d4f
       });
     });
 
