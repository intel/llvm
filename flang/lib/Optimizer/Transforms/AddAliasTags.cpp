//===- AddAliasTags.cpp ---------------------------------------------------===//
//
// Part of the LLVM Project, under the Apache License v2.0 with LLVM Exceptions.
// See https://llvm.org/LICENSE.txt for license information.
// SPDX-License-Identifier: Apache-2.0 WITH LLVM-exception
//
//===----------------------------------------------------------------------===//

//===----------------------------------------------------------------------===//
/// \file
/// Adds TBAA alias tags to fir loads and stores, based on information from
/// fir::AliasAnalysis. More are added later in CodeGen - see fir::TBAABuilder
//===----------------------------------------------------------------------===//

#include "flang/Optimizer/Analysis/AliasAnalysis.h"
#include "flang/Optimizer/Analysis/TBAAForest.h"
#include "flang/Optimizer/Builder/FIRBuilder.h"
#include "flang/Optimizer/Dialect/FIRDialect.h"
#include "flang/Optimizer/Dialect/FirAliasTagOpInterface.h"
#include "flang/Optimizer/Support/DataLayout.h"
#include "flang/Optimizer/Support/Utils.h"
#include "flang/Optimizer/Transforms/Passes.h"
#include "mlir/Dialect/DLTI/DLTI.h"
#include "mlir/IR/Dominance.h"
#include "mlir/Pass/Pass.h"
#include "llvm/ADT/DenseMap.h"
#include "llvm/ADT/SmallSet.h"
#include "llvm/ADT/StringRef.h"
#include "llvm/ADT/Twine.h"
#include "llvm/Support/CommandLine.h"
#include "llvm/Support/Debug.h"
#include "llvm/Support/raw_ostream.h"
#include <optional>

namespace fir {
#define GEN_PASS_DEF_ADDALIASTAGS
#include "flang/Optimizer/Transforms/Passes.h.inc"
} // namespace fir

#define DEBUG_TYPE "fir-add-alias-tags"

static llvm::cl::opt<bool>
    enableDummyArgs("dummy-arg-tbaa", llvm::cl::init(true), llvm::cl::Hidden,
                    llvm::cl::desc("Add TBAA tags to dummy arguments"));
static llvm::cl::opt<bool>
    enableGlobals("globals-tbaa", llvm::cl::init(true), llvm::cl::Hidden,
                  llvm::cl::desc("Add TBAA tags to global variables"));
static llvm::cl::opt<bool>
    enableDirect("direct-tbaa", llvm::cl::init(true), llvm::cl::Hidden,
                 llvm::cl::desc("Add TBAA tags to direct variables"));
static llvm::cl::opt<bool>
    enableLocalAllocs("local-alloc-tbaa", llvm::cl::init(true),
                      llvm::cl::Hidden,
                      llvm::cl::desc("Add TBAA tags to local allocations."));

// Engineering option to triage TBAA tags attachment for accesses
// of allocatable entities.
static llvm::cl::opt<unsigned> localAllocsThreshold(
    "local-alloc-tbaa-threshold", llvm::cl::init(0), llvm::cl::ReallyHidden,
    llvm::cl::desc("If present, stops generating TBAA tags for accesses of "
                   "local allocations after N accesses in a module"));

namespace {

// Return the size and alignment (in bytes) for the given type.
// TODO: this must be combined with DebugTypeGenerator::getFieldSizeAndAlign().
// We'd better move fir::LLVMTypeConverter out of the FIRCodeGen component.
static std::pair<std::uint64_t, unsigned short>
getTypeSizeAndAlignment(mlir::Type type,
                        fir::LLVMTypeConverter &llvmTypeConverter) {
  mlir::Type llvmTy;
  if (auto boxTy = mlir::dyn_cast_if_present<fir::BaseBoxType>(type))
    llvmTy = llvmTypeConverter.convertBoxTypeAsStruct(boxTy, getBoxRank(boxTy));
  else
    llvmTy = llvmTypeConverter.convertType(type);

  const mlir::DataLayout &dataLayout = llvmTypeConverter.getDataLayout();
  uint64_t byteSize = dataLayout.getTypeSize(llvmTy);
  unsigned short byteAlign = dataLayout.getTypeABIAlignment(llvmTy);
  return std::pair{byteSize, byteAlign};
}

// IntervalTy class describes a range of bytes addressed by a variable
// within some storage. Zero-sized intervals are not allowed.
class IntervalTy {
public:
  IntervalTy() = delete;
  IntervalTy(std::uint64_t start, std::size_t size)
      : start(start), end(start + (size - 1)) {
    assert(size != 0 && "empty intervals should not be created");
  }
  constexpr bool operator<(const IntervalTy &rhs) const {
    if (start < rhs.start)
      return true;
    if (rhs.start < start)
      return false;
    return end < rhs.end;
  }
  bool overlaps(const IntervalTy &other) const {
    return end >= other.start && other.end >= start;
  }
  bool contains(const IntervalTy &other) const {
    return start <= other.start && end >= other.end;
  }
  void merge(const IntervalTy &other) {
    start = std::min(start, other.start);
    end = std::max(end, other.end);
    assert(start <= end);
  }
  void print(llvm::raw_ostream &os) const {
    os << "[" << start << "," << end << "]";
  }
  std::uint64_t getStart() const { return start; }
  std::uint64_t getEnd() const { return end; }

private:
  std::uint64_t start;
  std::uint64_t end;
};

// IntervalSetTy is an ordered set of IntervalTy entities.
class IntervalSetTy : public std::set<IntervalTy> {
public:
  // Find an interval from the set that contain the given interval.
  // The complexity is O(log(N)), where N is the size of the set.
  std::optional<IntervalTy> getContainingInterval(const IntervalTy &interval) {
    if (empty())
      return std::nullopt;

    auto it = lower_bound(interval);
    // The iterator points to the first interval that is not less than
    // the given interval. The given interval may belong to the one
    // pointed out by the iterator or to the previous one.
    //
    // In the following cases there might be no interval that is not less
    // than the given interval, e.g.:
    // Case 1:
    //   interval: [5,5]
    //   set: {[4,6]}
    // Case 2:
    //   interval: [5,5]
    //   set: {[4,5]}
    // We have to look starting from the last interval in the set.
    if (it == end())
      --it;

    // The loop must finish in two iterator max.
    do {
      if (it->contains(interval))
        return *it;
      // If the current interval from the set is less than the given
      // interval and there is no overlap, we should not look further.
      if ((!it->overlaps(interval) && *it < interval) || it == begin())
        break;

      --it;
    } while (true);

    return std::nullopt;
  }
};

// Stream operators for IntervalTy and IntervalSetTy.
inline llvm::raw_ostream &operator<<(llvm::raw_ostream &os,
                                     const IntervalTy &interval) {
  interval.print(os);
  return os;
}

[[maybe_unused]] inline llvm::raw_ostream &
operator<<(llvm::raw_ostream &os, const IntervalSetTy &set) {
  if (set.empty()) {
    os << " <empty>";
    return os;
  }
  for (const auto &interval : set)
    os << ' ' << interval;
  return os;
}

/// Shared state per-module
class PassState {
public:
<<<<<<< HEAD
  PassState(mlir::DominanceInfo &domInfo,
            std::optional<unsigned> localAllocsThreshold)
      : domInfo(domInfo), localAllocsThreshold(localAllocsThreshold) {}
=======
  PassState(mlir::ModuleOp module, const mlir::DataLayout &dl,
            mlir::DominanceInfo &domInfo,
            std::optional<unsigned> localAllocsThreshold)
      : domInfo(domInfo), localAllocsThreshold(localAllocsThreshold),
        symTab(module.getOperation()),
        llvmTypeConverter(module, /*applyTBAA=*/false,
                          /*forceUnifiedTBAATree=*/false, dl) {}
>>>>>>> 35227056
  /// memoised call to fir::AliasAnalysis::getSource
  inline const fir::AliasAnalysis::Source &getSource(mlir::Value value) {
    if (!analysisCache.contains(value))
      analysisCache.insert(
          {value, analysis.getSource(value, /*getInstantiationPoint=*/true)});
    return analysisCache[value];
  }

  /// get the per-function TBAATree for this function
  inline fir::TBAATree &getMutableFuncTreeWithScope(mlir::func::FuncOp func,
                                                    fir::DummyScopeOp scope) {
    auto &scopeMap = scopeNames.at(func);
    return forrest.getMutableFuncTreeWithScope(func, scopeMap.lookup(scope));
  }
  inline const fir::TBAATree &getFuncTreeWithScope(mlir::func::FuncOp func,
                                                   fir::DummyScopeOp scope) {
    return getMutableFuncTreeWithScope(func, scope);
  }

  void processFunctionScopes(mlir::func::FuncOp func);
  // For the given fir.declare returns the dominating fir.dummy_scope
  // operation.
  fir::DummyScopeOp getDeclarationScope(fir::DeclareOp declareOp) const;
  // For the given fir.declare returns the outermost fir.dummy_scope
  // in the current function.
  fir::DummyScopeOp getOutermostScope(fir::DeclareOp declareOp) const;
  // Returns true, if the given type of a memref of a FirAliasTagOpInterface
  // operation is a descriptor or contains a descriptor
  // (e.g. !fir.ref<!fir.type<Derived{f:!fir.box<!fir.heap<f32>>}>>).
  bool typeReferencesDescriptor(mlir::Type type);

  // Returns true if we can attach a TBAA tag to an access of an allocatable
  // entities. It checks if localAllocsThreshold allows the next tag
  // attachment.
  bool attachLocalAllocTag();

<<<<<<< HEAD
=======
  // Return fir.global for the given name.
  fir::GlobalOp getGlobalDefiningOp(mlir::StringAttr name) const {
    return symTab.lookup<fir::GlobalOp>(name);
  }

  // Process fir::FortranVariableStorageOpInterface operations within
  // the given op, and fill in declToStorageMap with the information
  // about their physical storages and layouts.
  void collectPhysicalStorageAliasSets(mlir::Operation *op);

  // Return the byte size of the given declaration.
  std::size_t getDeclarationSize(fir::FortranVariableStorageOpInterface decl) {
    mlir::Type memType = fir::unwrapRefType(decl.getBase().getType());
    auto [size, alignment] =
        getTypeSizeAndAlignment(memType, llvmTypeConverter);
    return llvm::alignTo(size, alignment);
  }

  // A StorageDesc specifies an operation that defines a physical storage
  // and the <offset, size> pair within that physical storage where
  // a variable resides.
  struct StorageDesc {
    StorageDesc() = delete;
    StorageDesc(mlir::Operation *storageDef, std::uint64_t start,
                std::size_t size)
        : storageDef(storageDef), interval(start, size) {}

    // Return a string representing the byte range of the variable within
    // its storage, e.g. bytes_0_to_0 for a 1-byte variable starting
    // at offset 0.
    std::string getByteRangeStr() const {
      return ("bytes_" + llvm::Twine(interval.getStart()) + "_to_" +
              llvm::Twine(interval.getEnd()))
          .str();
    }

    mlir::Operation *storageDef;
    IntervalTy interval;
  };

  // Fills in declToStorageMap on the first invocation.
  // Returns a storage descriptor for the given op (if registered
  // in declToStorageMap).
  const StorageDesc *computeStorageDesc(mlir::Operation *op) {
    if (!op)
      return nullptr;

    // TODO: it should be safe to run collectPhysicalStorageAliasSets()
    // on the parent func.func instead of the module, since the TBAA
    // tags use different roots per function. This may provide better
    // results for storages that have members with descriptors
    // in one function but not the others.
    if (!declToStorageMapComputed)
      collectPhysicalStorageAliasSets(op->getParentOfType<mlir::ModuleOp>());
    return getStorageDesc(op);
  }

private:
  const StorageDesc *getStorageDesc(mlir::Operation *op) const {
    auto it = declToStorageMap.find(op);
    return it == declToStorageMap.end() ? nullptr : &it->second;
  }

  StorageDesc &getMutableStorageDesc(mlir::Operation *op) {
    auto it = declToStorageMap.find(op);
    assert(it != declToStorageMap.end());
    return it->second;
  }

>>>>>>> 35227056
private:
  mlir::DominanceInfo &domInfo;
  std::optional<unsigned> localAllocsThreshold;
  // Symbol table cache for the module.
  mlir::SymbolTable symTab;
  // Type converter to compute the size of declarations.
  fir::LLVMTypeConverter llvmTypeConverter;
  fir::AliasAnalysis analysis;
  llvm::DenseMap<mlir::Value, fir::AliasAnalysis::Source> analysisCache;
  fir::TBAAForrest forrest;
  // Unique names for fir.dummy_scope operations within
  // the given function.
  llvm::DenseMap<mlir::func::FuncOp,
                 llvm::DenseMap<fir::DummyScopeOp, std::string>>
      scopeNames;
  // A map providing a vector of fir.dummy_scope operations
  // for the given function. The vectors are sorted according
  // to the dominance information.
  llvm::DenseMap<mlir::func::FuncOp, llvm::SmallVector<fir::DummyScopeOp, 16>>
      sortedScopeOperations;

  // Local pass cache for derived types that contain descriptor
  // member(s), to avoid the cost of isRecordWithDescriptorMember().
  llvm::DenseSet<mlir::Type> typesContainingDescriptors;

<<<<<<< HEAD
  std::optional<unsigned> localAllocsThreshold;
=======
  // A map between fir::FortranVariableStorageOpInterface operations
  // and their storage descriptors.
  llvm::DenseMap<mlir::Operation *, StorageDesc> declToStorageMap;
  // declToStorageMapComputed is set to true after declToStorageMap
  // is initialized by collectPhysicalStorageAliasSets().
  bool declToStorageMapComputed = false;
>>>>>>> 35227056
};

// Process fir.dummy_scope operations in the given func:
// sort them according to the dominance information, and
// associate a unique (within the current function) scope name
// with each of them.
void PassState::processFunctionScopes(mlir::func::FuncOp func) {
  if (scopeNames.contains(func))
    return;

  auto &scopeMap = scopeNames[func];
  auto &scopeOps = sortedScopeOperations[func];
  func.walk([&](fir::DummyScopeOp op) { scopeOps.push_back(op); });
  llvm::stable_sort(scopeOps, [&](const fir::DummyScopeOp &op1,
                                  const fir::DummyScopeOp &op2) {
    return domInfo.properlyDominates(&*op1, &*op2);
  });
  unsigned scopeId = 0;
  for (auto scope : scopeOps) {
    if (scopeId != 0) {
      std::string name = (llvm::Twine("Scope ") + llvm::Twine(scopeId)).str();
      LLVM_DEBUG(llvm::dbgs() << "Creating scope '" << name << "':\n"
                              << scope << "\n");
      scopeMap.insert({scope, std::move(name)});
    }
    ++scopeId;
  }
}

fir::DummyScopeOp
PassState::getDeclarationScope(fir::DeclareOp declareOp) const {
  auto func = declareOp->getParentOfType<mlir::func::FuncOp>();
  assert(func && "fir.declare does not have parent func.func");
  auto &scopeOps = sortedScopeOperations.at(func);
  for (auto II = scopeOps.rbegin(), IE = scopeOps.rend(); II != IE; ++II) {
    if (domInfo.dominates(&**II, &*declareOp))
      return *II;
  }
  return nullptr;
}

fir::DummyScopeOp PassState::getOutermostScope(fir::DeclareOp declareOp) const {
  auto func = declareOp->getParentOfType<mlir::func::FuncOp>();
  assert(func && "fir.declare does not have parent func.func");
  auto &scopeOps = sortedScopeOperations.at(func);
  if (!scopeOps.empty())
    return scopeOps[0];
  return nullptr;
}

bool PassState::typeReferencesDescriptor(mlir::Type type) {
  type = fir::unwrapAllRefAndSeqType(type);
  if (mlir::isa<fir::BaseBoxType>(type))
    return true;

  if (mlir::isa<fir::RecordType>(type)) {
    if (typesContainingDescriptors.contains(type))
      return true;
    if (fir::isRecordWithDescriptorMember(type)) {
      typesContainingDescriptors.insert(type);
      return true;
    }
  }
  return false;
}

bool PassState::attachLocalAllocTag() {
  if (!localAllocsThreshold)
    return true;
  if (*localAllocsThreshold == 0) {
    LLVM_DEBUG(llvm::dbgs().indent(2)
               << "WARN: not assigning TBAA tag for an allocated entity access "
                  "due to the threshold\n");
    return false;
  }
  --*localAllocsThreshold;
  return true;
}

<<<<<<< HEAD
=======
static mlir::Value getStorageDefinition(mlir::Value storageRef) {
  while (auto convert =
             mlir::dyn_cast_or_null<fir::ConvertOp>(storageRef.getDefiningOp()))
    storageRef = convert.getValue();
  return storageRef;
}

void PassState::collectPhysicalStorageAliasSets(mlir::Operation *op) {
  // A map between fir::FortranVariableStorageOpInterface operations
  // and the intervals describing their layout within their physical
  // storages.
  llvm::DenseMap<mlir::Operation *, IntervalSetTy> memberIntervals;
  // A map between operations defining physical storages (e.g. fir.global)
  // and sets of fir::FortranVariableStorageOpInterface operations
  // declaring their member variables.
  llvm::DenseMap<mlir::Operation *, llvm::SmallVector<mlir::Operation *, 10>>
      storageDecls;

  bool seenUnknownStorage = false;
  bool seenDeclWithDescriptor = false;
  op->walk([&](fir::FortranVariableStorageOpInterface decl) {
    mlir::Value storageRef = decl.getStorage();
    if (!storageRef)
      return mlir::WalkResult::advance();

    // If we have seen a declaration of a variable containing
    // a descriptor, and we have not been able to identify
    // a storage of any variable, then any variable may
    // potentially overlap with the variable containing
    // a descriptor. In this case, it is hard to make any
    // assumptions about any variable with physical
    // storage. Exit early.
    if (seenUnknownStorage && seenDeclWithDescriptor)
      return mlir::WalkResult::interrupt();

    if (typeReferencesDescriptor(decl.getBase().getType()))
      seenDeclWithDescriptor = true;

    mlir::Operation *storageDef =
        getStorageDefinition(storageRef).getDefiningOp();
    // All physical storages that are defined by non-global
    // objects (e.g. via fir.alloca) indicate an EQUIVALENCE.
    // Inside an EQUIVALENCE each variable overlaps
    // with at least one another variable. So all EQUIVALENCE
    // variables belong to the same alias set, and there is
    // no reason to investigate them further.
    // Note that, in general, the storage may be defined by a block
    // argument.
    auto addrOfOp = mlir::dyn_cast_or_null<fir::AddrOfOp>(storageDef);
    if (!storageDef ||
        (!addrOfOp && !mlir::dyn_cast<fir::AllocaOp>(storageDef))) {
      seenUnknownStorage = true;
      return mlir::WalkResult::advance();
    }
    if (!addrOfOp)
      return mlir::WalkResult::advance();
    fir::GlobalOp globalDef =
        getGlobalDefiningOp(addrOfOp.getSymbol().getRootReference());
    std::uint64_t storageOffset = decl.getStorageOffset();
    std::size_t declSize = getDeclarationSize(decl);
    LLVM_DEBUG(llvm::dbgs()
               << "Found variable with storage:\n"
               << "Declaration: " << decl << "\n"
               << "Storage: " << (globalDef ? globalDef : nullptr) << "\n"
               << "Offset: " << storageOffset << "\n"
               << "Size: " << declSize << "\n");
    if (!globalDef) {
      seenUnknownStorage = true;
      return mlir::WalkResult::advance();
    }
    // Zero-sized variables do not need any TBAA tags, because
    // they cannot be accessed.
    if (declSize == 0)
      return mlir::WalkResult::advance();

    declToStorageMap.try_emplace(decl.getOperation(), globalDef.getOperation(),
                                 storageOffset, declSize);
    storageDecls.try_emplace(globalDef.getOperation())
        .first->second.push_back(decl.getOperation());

    auto &set =
        memberIntervals.try_emplace(globalDef.getOperation()).first->second;
    set.insert(IntervalTy(storageOffset, declSize));
    return mlir::WalkResult::advance();
  });

  // Mark the map as computed before any early exits below.
  declToStorageMapComputed = true;

  if (seenUnknownStorage && seenDeclWithDescriptor) {
    declToStorageMap.clear();
    return;
  }

  // Process each physical storage.
  for (auto &map : memberIntervals) {
    mlir::Operation *storageDef = map.first;
    const IntervalSetTy &originalSet = map.second;
    LLVM_DEBUG(
        llvm::dbgs() << "Merging " << originalSet.size()
                     << " member intervals for: ";
        storageDef->print(llvm::dbgs(), mlir::OpPrintingFlags{}.skipRegions());
        llvm::dbgs() << "\nIntervals: " << originalSet << "\n");
    // Ordered set of merged overlapping intervals.
    // Since the intervals in originalSet are sorted, the merged
    // intervals are always added at the end of the mergedIntervals set.
    IntervalSetTy mergedIntervals;
    if (originalSet.size() > 1) {
      auto intervalIt = originalSet.begin();
      IntervalTy mergedInterval = *intervalIt;
      while (++intervalIt != originalSet.end()) {
        if (mergedInterval.overlaps(*intervalIt)) {
          mergedInterval.merge(*intervalIt);
        } else {
          mergedIntervals.insert(mergedIntervals.end(), mergedInterval);
          mergedInterval = *intervalIt;
        }
      }
      mergedIntervals.insert(mergedIntervals.end(), mergedInterval);
    } else {
      // 0 or 1 total interval requires no merging.
      mergedIntervals = originalSet;
    }
    LLVM_DEBUG(llvm::dbgs() << "Merged intervals:" << mergedIntervals << "\n");

    bool wasMerged = originalSet.size() != mergedIntervals.size();

    // Go through all the declarations within the storage, and assign
    // them to their final intervals (if some merging happened),
    // and collect information about "poisoned" intervals (see below).
    // invalidIntervals set will contain the "poisoned" intervals.
    IntervalSetTy invalidIntervals;
    for (auto *decl : storageDecls.at(storageDef)) {
      StorageDesc &declStorageDesc = getMutableStorageDesc(decl);

      if (wasMerged) {
        // Some intervals were merged, so we have to modify the intervals
        // for some declarations.

        auto containingInterval =
            mergedIntervals.getContainingInterval(declStorageDesc.interval);
        assert(containingInterval && "did not find the containing interval");
        LLVM_DEBUG(llvm::dbgs() << "Placing: " << *decl << " into interval "
                                << *containingInterval);
        declStorageDesc.interval = *containingInterval;
      }
      if (typeReferencesDescriptor(
              mlir::cast<fir::FortranVariableStorageOpInterface>(decl)
                  .getBase()
                  .getType())) {
        // If a variable contains a descriptor within it.
        // We cannot attach any data tag to it, because it will
        // conflict with the late TBBA tags attachment for
        // the descriptor data. This also applies to all
        // variables overlapping with this one, thus we should
        // remove any storage descriptors for their declarations.
        LLVM_DEBUG(llvm::dbgs() << " (poisoned)");
        invalidIntervals.insert(declStorageDesc.interval);
      }
      LLVM_DEBUG(llvm::dbgs() << "\n");
    }

    if (invalidIntervals.empty())
      continue;

    // Now that all the declarations are assigned to their intervals,
    // go through the "poisoned" intervals and remove all declarations
    // belonging to them from declToStorageMap, so that they do not
    // have any tags attached.
    LLVM_DEBUG(llvm::dbgs()
               << "Invalid intervals:" << invalidIntervals << "\n");
    if (invalidIntervals.size() == mergedIntervals.size()) {
      // All variables are "poisoned". Save the O(log(N)) lookups
      // in invalidIntervals set, and poison them all.
      for (auto *decl : storageDecls.at(storageDef)) {
        LLVM_DEBUG(llvm::dbgs()
                   << "Removing storage descriptor for: " << *decl << "\n");
        declToStorageMap.erase(decl);
      }
      continue;
    }

    // Some variables are "poisoned".
    for (auto *decl : storageDecls.at(storageDef)) {
      const StorageDesc *declStorageDesc = getStorageDesc(decl);
      assert(declStorageDesc && "declaration must have a storage descriptor");
      if (auto containingInterval = invalidIntervals.getContainingInterval(
              declStorageDesc->interval)) {
        LLVM_DEBUG(llvm::dbgs()
                   << "Removing storage descriptor for: " << *decl << "\n");
        declToStorageMap.erase(decl);
      }
    }
  }
}

>>>>>>> 35227056
class AddAliasTagsPass : public fir::impl::AddAliasTagsBase<AddAliasTagsPass> {
public:
  void runOnOperation() override;

private:
  /// The real workhorse of the pass. This is a runOnOperation() which
  /// operates on fir::FirAliasTagOpInterface, using some extra state
  void runOnAliasInterface(fir::FirAliasTagOpInterface op, PassState &state);
};

} // namespace

static fir::DeclareOp getDeclareOp(mlir::Value arg) {
  if (auto declare =
          mlir::dyn_cast_or_null<fir::DeclareOp>(arg.getDefiningOp()))
    return declare;
  for (mlir::Operation *use : arg.getUsers())
    if (fir::DeclareOp declare = mlir::dyn_cast<fir::DeclareOp>(use))
      return declare;
  return nullptr;
}

/// Get the name of a function argument using the "fir.bindc_name" attribute,
/// or ""
static std::string getFuncArgName(mlir::Value arg) {
  // first try getting the name from the fir.declare
  if (fir::DeclareOp declare = getDeclareOp(arg))
    return declare.getUniqName().str();

  // get from attribute on function argument
  // always succeeds because arg is a function argument
  mlir::BlockArgument blockArg = mlir::cast<mlir::BlockArgument>(arg);
  assert(blockArg.getOwner() && blockArg.getOwner()->isEntryBlock() &&
         "arg is a function argument");
  mlir::FunctionOpInterface func = mlir::dyn_cast<mlir::FunctionOpInterface>(
      blockArg.getOwner()->getParentOp());
  assert(func && "This is not a function argument");
  mlir::StringAttr attr = func.getArgAttrOfType<mlir::StringAttr>(
      blockArg.getArgNumber(), "fir.bindc_name");
  if (!attr)
    return "";
  return attr.str();
}

void AddAliasTagsPass::runOnAliasInterface(fir::FirAliasTagOpInterface op,
                                           PassState &state) {
  mlir::func::FuncOp func = op->getParentOfType<mlir::func::FuncOp>();
  if (!func)
    return;

  llvm::SmallVector<mlir::Value> accessedOperands = op.getAccessedOperands();
  assert(accessedOperands.size() == 1 &&
         "load and store only access one address");
  mlir::Value memref = accessedOperands.front();

  // Skip boxes and derived types that contain descriptors.
  // The box accesses get an "any descriptor access" tag in TBAABuilder
  // (CodeGen). The derived types accesses get "any access" tag
  // (because they access both the data and the descriptor(s)).
  // Note that it would be incorrect to attach any "data" access
  // tag to the derived type accesses here, because the tags
  // attached to the descriptor accesses in CodeGen will make
  // them non-conflicting with any descriptor accesses.
  if (state.typeReferencesDescriptor(memref.getType()))
    return;

  LLVM_DEBUG(llvm::dbgs() << "Analysing " << op << "\n");

  const fir::AliasAnalysis::Source &source = state.getSource(memref);

  // Process the scopes, if not processed yet.
  state.processFunctionScopes(func);

  fir::DummyScopeOp scopeOp;
  if (auto declOp = source.origin.instantiationPoint) {
    // If the source is a dummy argument within some fir.dummy_scope,
    // then find the corresponding innermost scope to be used for finding
    // the right TBAA tree.
    auto declareOp = mlir::dyn_cast<fir::DeclareOp>(declOp);
    assert(declareOp && "Instantiation point must be fir.declare");
    if (auto dummyScope = declareOp.getDummyScope())
      scopeOp = mlir::cast<fir::DummyScopeOp>(dummyScope.getDefiningOp());
    if (!scopeOp)
      scopeOp = state.getDeclarationScope(declareOp);
  }

  mlir::LLVM::TBAATagAttr tag;
  // TBAA for dummy arguments
  if (enableDummyArgs &&
      source.kind == fir::AliasAnalysis::SourceKind::Argument) {
    LLVM_DEBUG(llvm::dbgs().indent(2)
               << "Found reference to dummy argument at " << *op << "\n");
    std::string name = getFuncArgName(llvm::cast<mlir::Value>(source.origin.u));
    // If it is a TARGET or POINTER, then we do not care about the name,
    // because the tag points to the root of the subtree currently.
    if (source.isTargetOrPointer()) {
      tag = state.getFuncTreeWithScope(func, scopeOp).targetDataTree.getTag();
    } else if (!name.empty()) {
      tag = state.getFuncTreeWithScope(func, scopeOp)
                .dummyArgDataTree.getTag(name);
    } else {
      LLVM_DEBUG(llvm::dbgs().indent(2)
                 << "WARN: couldn't find a name for dummy argument " << *op
                 << "\n");
      tag = state.getFuncTreeWithScope(func, scopeOp).dummyArgDataTree.getTag();
    }

    // TBAA for global variables without descriptors
  } else if (enableGlobals &&
             source.kind == fir::AliasAnalysis::SourceKind::Global &&
             !source.isBoxData()) {
    mlir::SymbolRefAttr glbl = llvm::cast<mlir::SymbolRefAttr>(source.origin.u);
    mlir::StringAttr globalName = glbl.getRootReference();
    LLVM_DEBUG(llvm::dbgs().indent(2)
               << "Found reference to global " << globalName.str() << " at "
               << *op << "\n");
    if (source.isPointer()) {
      tag = state.getFuncTreeWithScope(func, scopeOp).targetDataTree.getTag();
    } else {
      // In general, place the tags under the "global data" root.
      fir::TBAATree::SubtreeState *subTree =
          &state.getMutableFuncTreeWithScope(func, scopeOp).globalDataTree;

      mlir::Operation *instantiationPoint = source.origin.instantiationPoint;
      auto storageIface =
          mlir::dyn_cast_or_null<fir::FortranVariableStorageOpInterface>(
              instantiationPoint);
      const PassState::StorageDesc *storageDesc =
          state.computeStorageDesc(instantiationPoint);

      if (storageDesc) {
        // This is a variable that is part of a known physical storage
        // that may contain multiple and maybe overlapping variables.
        // We have may assign it with a tag that relates
        // to the byte range within the physical storage.
        assert(instantiationPoint && "cannot be null");
        assert(storageDesc->storageDef && "cannot be null");
        assert(storageDesc->storageDef ==
                   state.getGlobalDefiningOp(globalName) &&
               "alias analysis reached a different storage");
        std::string aliasSetName = storageDesc->getByteRangeStr();
        subTree = &subTree->getOrCreateNamedSubtree(globalName);
        tag = subTree->getTag(aliasSetName);
        LLVM_DEBUG(llvm::dbgs()
                   << "Variable instantiated by " << *instantiationPoint
                   << " tagged with '" << aliasSetName << "' under '"
                   << globalName << "' root\n");
      } else if (storageIface && storageIface.getStorage()) {
        // This is a variable that is:
        //   * aliasing a descriptor, or
        //   * part of an unknown physical storage, or
        //   * zero-sized.
        // If it aliases a descriptor or the storage is unknown
        // (i.e. it *may* alias a descriptor), then we cannot assign any tag to
        // it, because we cannot use any tag from the "any data accesses" tree.
        // If it is a zero-sized variable, we do not care about
        // attaching a tag, because the access is invalid.
        LLVM_DEBUG(llvm::dbgs() << "WARNING: poisoned or unknown storage or "
                                   "zero-sized variable access\n");
      } else {
        // This is a variable defined by the global symbol,
        // and it is the only variable that belong to that global storage.
        // Tag it using the global's name.
        tag = subTree->getTag(globalName);
        LLVM_DEBUG(llvm::dbgs()
                   << "Tagged under '" << globalName << "' root\n");
      }
    }

    // TBAA for global variables with descriptors
  } else if (enableDirect &&
             source.kind == fir::AliasAnalysis::SourceKind::Global &&
             source.isBoxData()) {
    if (auto glbl = llvm::dyn_cast<mlir::SymbolRefAttr>(source.origin.u)) {
      const char *name = glbl.getRootReference().data();
      LLVM_DEBUG(llvm::dbgs().indent(2) << "Found reference to direct " << name
                                        << " at " << *op << "\n");
      if (source.isPointer())
        tag = state.getFuncTreeWithScope(func, scopeOp).targetDataTree.getTag();
      else
        tag = state.getFuncTreeWithScope(func, scopeOp)
                  .directDataTree.getTag(name);
    } else {
      LLVM_DEBUG(llvm::dbgs().indent(2) << "Can't get name for direct "
                                        << source << " at " << *op << "\n");
    }

    // TBAA for local allocations
  } else if (enableLocalAllocs &&
             source.kind == fir::AliasAnalysis::SourceKind::Allocate) {
    std::optional<llvm::StringRef> name;
    mlir::Operation *sourceOp =
        llvm::cast<mlir::Value>(source.origin.u).getDefiningOp();
    bool unknownAllocOp = false;
    if (auto alloc = mlir::dyn_cast_or_null<fir::AllocaOp>(sourceOp))
      name = alloc.getUniqName();
    else if (auto alloc = mlir::dyn_cast_or_null<fir::AllocMemOp>(sourceOp))
      name = alloc.getUniqName();
    else
      unknownAllocOp = true;

    if (auto declOp = source.origin.instantiationPoint) {
      // Use the outermost scope for local allocations,
      // because using the innermost scope may result
      // in incorrect TBAA, when calls are inlined in MLIR.
      auto declareOp = mlir::dyn_cast<fir::DeclareOp>(declOp);
      assert(declareOp && "Instantiation point must be fir.declare");
      scopeOp = state.getOutermostScope(declareOp);
    }

    if (unknownAllocOp) {
      LLVM_DEBUG(llvm::dbgs().indent(2)
                 << "WARN: unknown defining op for SourceKind::Allocate " << *op
                 << "\n");
    } else if (source.isPointer() && state.attachLocalAllocTag()) {
      LLVM_DEBUG(llvm::dbgs().indent(2)
                 << "Found reference to allocation at " << *op << "\n");
      tag = state.getFuncTreeWithScope(func, scopeOp).targetDataTree.getTag();
    } else if (name && state.attachLocalAllocTag()) {
      LLVM_DEBUG(llvm::dbgs().indent(2) << "Found reference to allocation "
                                        << name << " at " << *op << "\n");
      tag = state.getFuncTreeWithScope(func, scopeOp)
                .allocatedDataTree.getTag(*name);
    } else if (state.attachLocalAllocTag()) {
      LLVM_DEBUG(llvm::dbgs().indent(2)
                 << "WARN: couldn't find a name for allocation " << *op
                 << "\n");
      tag =
          state.getFuncTreeWithScope(func, scopeOp).allocatedDataTree.getTag();
    }
  } else {
    if (source.kind != fir::AliasAnalysis::SourceKind::Argument &&
        source.kind != fir::AliasAnalysis::SourceKind::Allocate &&
        source.kind != fir::AliasAnalysis::SourceKind::Global)
      LLVM_DEBUG(llvm::dbgs().indent(2)
                 << "WARN: unsupported value: " << source << "\n");
  }

  if (tag)
    op.setTBAATags(mlir::ArrayAttr::get(&getContext(), tag));
}

void AddAliasTagsPass::runOnOperation() {
  LLVM_DEBUG(llvm::dbgs() << "=== Begin " DEBUG_TYPE " ===\n");

  // MLIR forbids storing state in a pass because different instances might be
  // used in different threads.
  // Instead this pass stores state per mlir::ModuleOp (which is what MLIR
  // thinks the pass operates on), then the real work of the pass is done in
  // runOnAliasInterface
  auto &domInfo = getAnalysis<mlir::DominanceInfo>();
<<<<<<< HEAD
  PassState state(domInfo, localAllocsThreshold.getPosition()
                               ? std::optional<unsigned>(localAllocsThreshold)
                               : std::nullopt);

  mlir::ModuleOp mod = getOperation();
  mod.walk(
=======
  mlir::ModuleOp module = getOperation();
  mlir::DataLayout dl = *fir::support::getOrSetMLIRDataLayout(
      module, /*allowDefaultLayout=*/false);
  PassState state(module, dl, domInfo,
                  localAllocsThreshold.getPosition()
                      ? std::optional<unsigned>(localAllocsThreshold)
                      : std::nullopt);

  module.walk(
>>>>>>> 35227056
      [&](fir::FirAliasTagOpInterface op) { runOnAliasInterface(op, state); });

  LLVM_DEBUG(llvm::dbgs() << "=== End " DEBUG_TYPE " ===\n");
}<|MERGE_RESOLUTION|>--- conflicted
+++ resolved
@@ -181,11 +181,6 @@
 /// Shared state per-module
 class PassState {
 public:
-<<<<<<< HEAD
-  PassState(mlir::DominanceInfo &domInfo,
-            std::optional<unsigned> localAllocsThreshold)
-      : domInfo(domInfo), localAllocsThreshold(localAllocsThreshold) {}
-=======
   PassState(mlir::ModuleOp module, const mlir::DataLayout &dl,
             mlir::DominanceInfo &domInfo,
             std::optional<unsigned> localAllocsThreshold)
@@ -193,7 +188,6 @@
         symTab(module.getOperation()),
         llvmTypeConverter(module, /*applyTBAA=*/false,
                           /*forceUnifiedTBAATree=*/false, dl) {}
->>>>>>> 35227056
   /// memoised call to fir::AliasAnalysis::getSource
   inline const fir::AliasAnalysis::Source &getSource(mlir::Value value) {
     if (!analysisCache.contains(value))
@@ -230,8 +224,6 @@
   // attachment.
   bool attachLocalAllocTag();
 
-<<<<<<< HEAD
-=======
   // Return fir.global for the given name.
   fir::GlobalOp getGlobalDefiningOp(mlir::StringAttr name) const {
     return symTab.lookup<fir::GlobalOp>(name);
@@ -301,7 +293,6 @@
     return it->second;
   }
 
->>>>>>> 35227056
 private:
   mlir::DominanceInfo &domInfo;
   std::optional<unsigned> localAllocsThreshold;
@@ -327,16 +318,12 @@
   // member(s), to avoid the cost of isRecordWithDescriptorMember().
   llvm::DenseSet<mlir::Type> typesContainingDescriptors;
 
-<<<<<<< HEAD
-  std::optional<unsigned> localAllocsThreshold;
-=======
   // A map between fir::FortranVariableStorageOpInterface operations
   // and their storage descriptors.
   llvm::DenseMap<mlir::Operation *, StorageDesc> declToStorageMap;
   // declToStorageMapComputed is set to true after declToStorageMap
   // is initialized by collectPhysicalStorageAliasSets().
   bool declToStorageMapComputed = false;
->>>>>>> 35227056
 };
 
 // Process fir.dummy_scope operations in the given func:
@@ -416,8 +403,6 @@
   return true;
 }
 
-<<<<<<< HEAD
-=======
 static mlir::Value getStorageDefinition(mlir::Value storageRef) {
   while (auto convert =
              mlir::dyn_cast_or_null<fir::ConvertOp>(storageRef.getDefiningOp()))
@@ -614,7 +599,6 @@
   }
 }
 
->>>>>>> 35227056
 class AddAliasTagsPass : public fir::impl::AddAliasTagsBase<AddAliasTagsPass> {
 public:
   void runOnOperation() override;
@@ -866,14 +850,6 @@
   // thinks the pass operates on), then the real work of the pass is done in
   // runOnAliasInterface
   auto &domInfo = getAnalysis<mlir::DominanceInfo>();
-<<<<<<< HEAD
-  PassState state(domInfo, localAllocsThreshold.getPosition()
-                               ? std::optional<unsigned>(localAllocsThreshold)
-                               : std::nullopt);
-
-  mlir::ModuleOp mod = getOperation();
-  mod.walk(
-=======
   mlir::ModuleOp module = getOperation();
   mlir::DataLayout dl = *fir::support::getOrSetMLIRDataLayout(
       module, /*allowDefaultLayout=*/false);
@@ -883,7 +859,6 @@
                       : std::nullopt);
 
   module.walk(
->>>>>>> 35227056
       [&](fir::FirAliasTagOpInterface op) { runOnAliasInterface(op, state); });
 
   LLVM_DEBUG(llvm::dbgs() << "=== End " DEBUG_TYPE " ===\n");
