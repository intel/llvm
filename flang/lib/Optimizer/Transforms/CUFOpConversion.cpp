//===-- CUFDeviceGlobal.cpp -----------------------------------------------===//
//
// Part of the LLVM Project, under the Apache License v2.0 with LLVM Exceptions.
// See https://llvm.org/LICENSE.txt for license information.
// SPDX-License-Identifier: Apache-2.0 WITH LLVM-exception
//
//===----------------------------------------------------------------------===//

#include "flang/Optimizer/Transforms/CUFOpConversion.h"
#include "flang/Common/Fortran.h"
#include "flang/Optimizer/Builder/Runtime/RTBuilder.h"
#include "flang/Optimizer/CodeGen/TypeConverter.h"
#include "flang/Optimizer/Dialect/CUF/CUFOps.h"
#include "flang/Optimizer/Dialect/FIRDialect.h"
#include "flang/Optimizer/Dialect/FIROps.h"
#include "flang/Optimizer/HLFIR/HLFIROps.h"
#include "flang/Optimizer/Support/DataLayout.h"
#include "flang/Optimizer/Transforms/CUFCommon.h"
#include "flang/Runtime/CUDA/allocatable.h"
#include "flang/Runtime/CUDA/common.h"
#include "flang/Runtime/CUDA/descriptor.h"
#include "flang/Runtime/CUDA/memory.h"
#include "flang/Runtime/allocatable.h"
#include "mlir/Conversion/LLVMCommon/Pattern.h"
#include "mlir/Dialect/GPU/IR/GPUDialect.h"
#include "mlir/IR/Matchers.h"
#include "mlir/Pass/Pass.h"
#include "mlir/Transforms/DialectConversion.h"
#include "mlir/Transforms/GreedyPatternRewriteDriver.h"

namespace fir {
#define GEN_PASS_DEF_CUFOPCONVERSION
#include "flang/Optimizer/Transforms/Passes.h.inc"
} // namespace fir

using namespace fir;
using namespace mlir;
using namespace Fortran::runtime;
using namespace Fortran::runtime::cuda;

namespace {

static inline unsigned getMemType(cuf::DataAttribute attr) {
  if (attr == cuf::DataAttribute::Device)
    return kMemTypeDevice;
  if (attr == cuf::DataAttribute::Managed)
    return kMemTypeManaged;
  if (attr == cuf::DataAttribute::Unified)
    return kMemTypeUnified;
  if (attr == cuf::DataAttribute::Pinned)
    return kMemTypePinned;
  llvm::report_fatal_error("unsupported memory type");
}

template <typename OpTy>
static bool isPinned(OpTy op) {
  if (op.getDataAttr() && *op.getDataAttr() == cuf::DataAttribute::Pinned)
    return true;
  return false;
}

template <typename OpTy>
static bool hasDoubleDescriptors(OpTy op) {
  if (auto declareOp =
          mlir::dyn_cast_or_null<fir::DeclareOp>(op.getBox().getDefiningOp())) {
    if (mlir::isa_and_nonnull<fir::AddrOfOp>(
            declareOp.getMemref().getDefiningOp())) {
      if (isPinned(declareOp))
        return false;
      return true;
    }
  } else if (auto declareOp = mlir::dyn_cast_or_null<hlfir::DeclareOp>(
                 op.getBox().getDefiningOp())) {
    if (mlir::isa_and_nonnull<fir::AddrOfOp>(
            declareOp.getMemref().getDefiningOp())) {
      if (isPinned(declareOp))
        return false;
      return true;
    }
  }
  return false;
}

static mlir::Value createConvertOp(mlir::PatternRewriter &rewriter,
                                   mlir::Location loc, mlir::Type toTy,
                                   mlir::Value val) {
  if (val.getType() != toTy)
    return rewriter.create<fir::ConvertOp>(loc, toTy, val);
  return val;
}

<<<<<<< HEAD
mlir::Value getDeviceAddress(mlir::PatternRewriter &rewriter,
                             mlir::OpOperand &operand,
                             const mlir::SymbolTable &symtab) {
  mlir::Value v = operand.get();
  auto declareOp = v.getDefiningOp<fir::DeclareOp>();
  if (!declareOp)
    return v;

  auto addrOfOp = declareOp.getMemref().getDefiningOp<fir::AddrOfOp>();
  if (!addrOfOp)
    return v;

  auto globalOp = symtab.lookup<fir::GlobalOp>(
      addrOfOp.getSymbol().getRootReference().getValue());

  if (!globalOp)
    return v;

  bool isDevGlobal{false};
  auto attr = globalOp.getDataAttrAttr();
  if (attr) {
    switch (attr.getValue()) {
    case cuf::DataAttribute::Device:
    case cuf::DataAttribute::Managed:
    case cuf::DataAttribute::Constant:
      isDevGlobal = true;
      break;
    default:
      break;
    }
  }
  if (!isDevGlobal)
    return v;
  mlir::OpBuilder::InsertionGuard guard(rewriter);
  rewriter.setInsertionPoint(operand.getOwner());
  auto loc = declareOp.getLoc();
  auto mod = declareOp->getParentOfType<mlir::ModuleOp>();
  fir::FirOpBuilder builder(rewriter, mod);

  mlir::func::FuncOp callee =
      fir::runtime::getRuntimeFunc<mkRTKey(CUFGetDeviceAddress)>(loc, builder);
  auto fTy = callee.getFunctionType();
  auto toTy = fTy.getInput(0);
  mlir::Value inputArg =
      createConvertOp(rewriter, loc, toTy, declareOp.getResult());
  mlir::Value sourceFile = fir::factory::locationToFilename(builder, loc);
  mlir::Value sourceLine =
      fir::factory::locationToLineNo(builder, loc, fTy.getInput(2));
  llvm::SmallVector<mlir::Value> args{fir::runtime::createArguments(
      builder, loc, fTy, inputArg, sourceFile, sourceLine)};
  auto call = rewriter.create<fir::CallOp>(loc, callee, args);
  mlir::Value cast = createConvertOp(
      rewriter, loc, declareOp.getMemref().getType(), call->getResult(0));
  return cast;
}

=======
>>>>>>> 93e44d24
template <typename OpTy>
static mlir::LogicalResult convertOpToCall(OpTy op,
                                           mlir::PatternRewriter &rewriter,
                                           mlir::func::FuncOp func) {
  auto mod = op->template getParentOfType<mlir::ModuleOp>();
  fir::FirOpBuilder builder(rewriter, mod);
  mlir::Location loc = op.getLoc();
  auto fTy = func.getFunctionType();

  mlir::Value sourceFile = fir::factory::locationToFilename(builder, loc);
  mlir::Value sourceLine;
  if constexpr (std::is_same_v<OpTy, cuf::AllocateOp>)
    sourceLine = fir::factory::locationToLineNo(
        builder, loc, op.getSource() ? fTy.getInput(6) : fTy.getInput(5));
  else
    sourceLine = fir::factory::locationToLineNo(builder, loc, fTy.getInput(4));

  mlir::Value hasStat = op.getHasStat() ? builder.createBool(loc, true)
                                        : builder.createBool(loc, false);

  mlir::Value errmsg;
  if (op.getErrmsg()) {
    errmsg = op.getErrmsg();
  } else {
    mlir::Type boxNoneTy = fir::BoxType::get(builder.getNoneType());
    errmsg = builder.create<fir::AbsentOp>(loc, boxNoneTy).getResult();
  }
  llvm::SmallVector<mlir::Value> args;
  if constexpr (std::is_same_v<OpTy, cuf::AllocateOp>) {
    if (op.getSource()) {
      mlir::Value stream =
          op.getStream()
              ? op.getStream()
              : builder.createIntegerConstant(loc, fTy.getInput(2), -1);
      args = fir::runtime::createArguments(builder, loc, fTy, op.getBox(),
                                           op.getSource(), stream, hasStat,
                                           errmsg, sourceFile, sourceLine);
    } else {
      mlir::Value stream =
          op.getStream()
              ? op.getStream()
              : builder.createIntegerConstant(loc, fTy.getInput(1), -1);
      args = fir::runtime::createArguments(builder, loc, fTy, op.getBox(),
                                           stream, hasStat, errmsg, sourceFile,
                                           sourceLine);
    }
  } else {
    args =
        fir::runtime::createArguments(builder, loc, fTy, op.getBox(), hasStat,
                                      errmsg, sourceFile, sourceLine);
  }
  auto callOp = builder.create<fir::CallOp>(loc, func, args);
  rewriter.replaceOp(op, callOp);
  return mlir::success();
}

struct CUFAllocateOpConversion
    : public mlir::OpRewritePattern<cuf::AllocateOp> {
  using OpRewritePattern::OpRewritePattern;

  mlir::LogicalResult
  matchAndRewrite(cuf::AllocateOp op,
                  mlir::PatternRewriter &rewriter) const override {
    // TODO: Pinned is a reference to a logical value that can be set to true
    // when pinned allocation succeed. This will require a new entry point.
    if (op.getPinned())
      return mlir::failure();

    auto mod = op->getParentOfType<mlir::ModuleOp>();
    fir::FirOpBuilder builder(rewriter, mod);
    mlir::Location loc = op.getLoc();

    if (hasDoubleDescriptors(op)) {
      // Allocation for module variable are done with custom runtime entry point
      // so the descriptors can be synchronized.
      mlir::func::FuncOp func;
      if (op.getSource())
        func = fir::runtime::getRuntimeFunc<mkRTKey(
            CUFAllocatableAllocateSourceSync)>(loc, builder);
      else
        func =
            fir::runtime::getRuntimeFunc<mkRTKey(CUFAllocatableAllocateSync)>(
                loc, builder);
      return convertOpToCall<cuf::AllocateOp>(op, rewriter, func);
    }

    mlir::func::FuncOp func;
    if (op.getSource())
      func =
          fir::runtime::getRuntimeFunc<mkRTKey(CUFAllocatableAllocateSource)>(
              loc, builder);
    else
      func = fir::runtime::getRuntimeFunc<mkRTKey(CUFAllocatableAllocate)>(
          loc, builder);

    return convertOpToCall<cuf::AllocateOp>(op, rewriter, func);
  }
};

struct CUFDeallocateOpConversion
    : public mlir::OpRewritePattern<cuf::DeallocateOp> {
  using OpRewritePattern::OpRewritePattern;

  mlir::LogicalResult
  matchAndRewrite(cuf::DeallocateOp op,
                  mlir::PatternRewriter &rewriter) const override {

    auto mod = op->getParentOfType<mlir::ModuleOp>();
    fir::FirOpBuilder builder(rewriter, mod);
    mlir::Location loc = op.getLoc();

    if (hasDoubleDescriptors(op)) {
      // Deallocation for module variable are done with custom runtime entry
      // point so the descriptors can be synchronized.
      mlir::func::FuncOp func =
          fir::runtime::getRuntimeFunc<mkRTKey(CUFAllocatableDeallocate)>(
              loc, builder);
      return convertOpToCall<cuf::DeallocateOp>(op, rewriter, func);
    }

    // Deallocation for local descriptor falls back on the standard runtime
    // AllocatableDeallocate as the dedicated deallocator is set in the
    // descriptor before the call.
    mlir::func::FuncOp func =
        fir::runtime::getRuntimeFunc<mkRTKey(AllocatableDeallocate)>(loc,
                                                                     builder);
    return convertOpToCall<cuf::DeallocateOp>(op, rewriter, func);
  }
};

static bool inDeviceContext(mlir::Operation *op) {
  if (op->getParentOfType<cuf::KernelOp>())
    return true;
  if (auto funcOp = op->getParentOfType<mlir::gpu::GPUFuncOp>())
    return true;
  if (auto funcOp = op->getParentOfType<mlir::func::FuncOp>()) {
    if (auto cudaProcAttr =
            funcOp.getOperation()->getAttrOfType<cuf::ProcAttributeAttr>(
                cuf::getProcAttrName())) {
      return cudaProcAttr.getValue() != cuf::ProcAttribute::Host &&
             cudaProcAttr.getValue() != cuf::ProcAttribute::HostDevice;
    }
  }
  return false;
}

static int computeWidth(mlir::Location loc, mlir::Type type,
                        fir::KindMapping &kindMap) {
  auto eleTy = fir::unwrapSequenceType(type);
  if (auto t{mlir::dyn_cast<mlir::IntegerType>(eleTy)})
    return t.getWidth() / 8;
  if (auto t{mlir::dyn_cast<mlir::FloatType>(eleTy)})
    return t.getWidth() / 8;
  if (eleTy.isInteger(1))
    return 1;
  if (auto t{mlir::dyn_cast<fir::LogicalType>(eleTy)})
    return kindMap.getLogicalBitsize(t.getFKind()) / 8;
  if (auto t{mlir::dyn_cast<mlir::ComplexType>(eleTy)}) {
    int elemSize =
        mlir::cast<mlir::FloatType>(t.getElementType()).getWidth() / 8;
    return 2 * elemSize;
  }
  if (auto t{mlir::dyn_cast_or_null<fir::CharacterType>(eleTy)})
    return kindMap.getCharacterBitsize(t.getFKind()) / 8;
  mlir::emitError(loc, "unsupported type");
  return 0;
}

struct CUFAllocOpConversion : public mlir::OpRewritePattern<cuf::AllocOp> {
  using OpRewritePattern::OpRewritePattern;

  CUFAllocOpConversion(mlir::MLIRContext *context, mlir::DataLayout *dl,
                       const fir::LLVMTypeConverter *typeConverter)
      : OpRewritePattern(context), dl{dl}, typeConverter{typeConverter} {}

  mlir::LogicalResult
  matchAndRewrite(cuf::AllocOp op,
                  mlir::PatternRewriter &rewriter) const override {

    if (inDeviceContext(op.getOperation())) {
      // In device context just replace the cuf.alloc operation with a fir.alloc
      // the cuf.free will be removed.
      rewriter.replaceOpWithNewOp<fir::AllocaOp>(
          op, op.getInType(), op.getUniqName() ? *op.getUniqName() : "",
          op.getBindcName() ? *op.getBindcName() : "", op.getTypeparams(),
          op.getShape());
      return mlir::success();
    }

    auto mod = op->getParentOfType<mlir::ModuleOp>();
    fir::FirOpBuilder builder(rewriter, mod);
    mlir::Location loc = op.getLoc();
    mlir::Value sourceFile = fir::factory::locationToFilename(builder, loc);

    if (!mlir::dyn_cast_or_null<fir::BaseBoxType>(op.getInType())) {
      // Convert scalar and known size array allocations.
      mlir::Value bytes;
      fir::KindMapping kindMap{fir::getKindMapping(mod)};
      if (fir::isa_trivial(op.getInType())) {
        int width = computeWidth(loc, op.getInType(), kindMap);
        bytes =
            builder.createIntegerConstant(loc, builder.getIndexType(), width);
      } else if (auto seqTy = mlir::dyn_cast_or_null<fir::SequenceType>(
                     op.getInType())) {
        std::size_t size = 0;
        if (fir::isa_derived(seqTy.getEleTy())) {
          mlir::Type structTy = typeConverter->convertType(seqTy.getEleTy());
          size = dl->getTypeSizeInBits(structTy) / 8;
        } else {
          size = computeWidth(loc, seqTy.getEleTy(), kindMap);
        }
        mlir::Value width =
            builder.createIntegerConstant(loc, builder.getIndexType(), size);
        mlir::Value nbElem;
        if (fir::sequenceWithNonConstantShape(seqTy)) {
          assert(!op.getShape().empty() && "expect shape with dynamic arrays");
          nbElem = builder.loadIfRef(loc, op.getShape()[0]);
          for (unsigned i = 1; i < op.getShape().size(); ++i) {
            nbElem = rewriter.create<mlir::arith::MulIOp>(
                loc, nbElem, builder.loadIfRef(loc, op.getShape()[i]));
          }
        } else {
          nbElem = builder.createIntegerConstant(loc, builder.getIndexType(),
                                                 seqTy.getConstantArraySize());
        }
        bytes = rewriter.create<mlir::arith::MulIOp>(loc, nbElem, width);
      } else if (fir::isa_derived(op.getInType())) {
        mlir::Type structTy = typeConverter->convertType(op.getInType());
        std::size_t structSize = dl->getTypeSizeInBits(structTy) / 8;
        bytes = builder.createIntegerConstant(loc, builder.getIndexType(),
                                              structSize);
      } else {
        mlir::emitError(loc, "unsupported type in cuf.alloc\n");
      }
      mlir::func::FuncOp func =
          fir::runtime::getRuntimeFunc<mkRTKey(CUFMemAlloc)>(loc, builder);
      auto fTy = func.getFunctionType();
      mlir::Value sourceLine =
          fir::factory::locationToLineNo(builder, loc, fTy.getInput(3));
      mlir::Value memTy = builder.createIntegerConstant(
          loc, builder.getI32Type(), getMemType(op.getDataAttr()));
      llvm::SmallVector<mlir::Value> args{fir::runtime::createArguments(
          builder, loc, fTy, bytes, memTy, sourceFile, sourceLine)};
      auto callOp = builder.create<fir::CallOp>(loc, func, args);
      auto convOp = builder.createConvert(loc, op.getResult().getType(),
                                          callOp.getResult(0));
      rewriter.replaceOp(op, convOp);
      return mlir::success();
    }

    // Convert descriptor allocations to function call.
    auto boxTy = mlir::dyn_cast_or_null<fir::BaseBoxType>(op.getInType());
    mlir::func::FuncOp func =
        fir::runtime::getRuntimeFunc<mkRTKey(CUFAllocDesciptor)>(loc, builder);
    auto fTy = func.getFunctionType();
    mlir::Value sourceLine =
        fir::factory::locationToLineNo(builder, loc, fTy.getInput(2));

    mlir::Type structTy = typeConverter->convertBoxTypeAsStruct(boxTy);
    std::size_t boxSize = dl->getTypeSizeInBits(structTy) / 8;
    mlir::Value sizeInBytes =
        builder.createIntegerConstant(loc, builder.getIndexType(), boxSize);

    llvm::SmallVector<mlir::Value> args{fir::runtime::createArguments(
        builder, loc, fTy, sizeInBytes, sourceFile, sourceLine)};
    auto callOp = builder.create<fir::CallOp>(loc, func, args);
    auto convOp = builder.createConvert(loc, op.getResult().getType(),
                                        callOp.getResult(0));
    rewriter.replaceOp(op, convOp);
    return mlir::success();
  }

private:
  mlir::DataLayout *dl;
  const fir::LLVMTypeConverter *typeConverter;
};

struct DeclareOpConversion : public mlir::OpRewritePattern<fir::DeclareOp> {
  using OpRewritePattern::OpRewritePattern;

  DeclareOpConversion(mlir::MLIRContext *context,
                      const mlir::SymbolTable &symtab)
      : OpRewritePattern(context), symTab{symtab} {}

  mlir::LogicalResult
  matchAndRewrite(fir::DeclareOp op,
                  mlir::PatternRewriter &rewriter) const override {
    if (auto addrOfOp = op.getMemref().getDefiningOp<fir::AddrOfOp>()) {
      if (auto global = symTab.lookup<fir::GlobalOp>(
              addrOfOp.getSymbol().getRootReference().getValue())) {
        if (cuf::isRegisteredDeviceGlobal(global)) {
          rewriter.setInsertionPointAfter(addrOfOp);
          auto mod = op->getParentOfType<mlir::ModuleOp>();
          fir::FirOpBuilder builder(rewriter, mod);
          mlir::Location loc = op.getLoc();
          mlir::func::FuncOp callee =
              fir::runtime::getRuntimeFunc<mkRTKey(CUFGetDeviceAddress)>(
                  loc, builder);
          auto fTy = callee.getFunctionType();
          mlir::Type toTy = fTy.getInput(0);
          mlir::Value inputArg =
              createConvertOp(rewriter, loc, toTy, addrOfOp.getResult());
          mlir::Value sourceFile =
              fir::factory::locationToFilename(builder, loc);
          mlir::Value sourceLine =
              fir::factory::locationToLineNo(builder, loc, fTy.getInput(2));
          llvm::SmallVector<mlir::Value> args{fir::runtime::createArguments(
              builder, loc, fTy, inputArg, sourceFile, sourceLine)};
          auto call = rewriter.create<fir::CallOp>(loc, callee, args);
          mlir::Value cast = createConvertOp(
              rewriter, loc, op.getMemref().getType(), call->getResult(0));
          rewriter.startOpModification(op);
          op.getMemrefMutable().assign(cast);
          rewriter.finalizeOpModification(op);
          return success();
        }
      }
    }
    return failure();
  }

private:
  const mlir::SymbolTable &symTab;
};

struct CUFFreeOpConversion : public mlir::OpRewritePattern<cuf::FreeOp> {
  using OpRewritePattern::OpRewritePattern;

  mlir::LogicalResult
  matchAndRewrite(cuf::FreeOp op,
                  mlir::PatternRewriter &rewriter) const override {
    if (inDeviceContext(op.getOperation())) {
      rewriter.eraseOp(op);
      return mlir::success();
    }

    if (!mlir::isa<fir::ReferenceType>(op.getDevptr().getType()))
      return failure();

    auto mod = op->getParentOfType<mlir::ModuleOp>();
    fir::FirOpBuilder builder(rewriter, mod);
    mlir::Location loc = op.getLoc();
    mlir::Value sourceFile = fir::factory::locationToFilename(builder, loc);

    auto refTy = mlir::dyn_cast<fir::ReferenceType>(op.getDevptr().getType());
    if (!mlir::isa<fir::BaseBoxType>(refTy.getEleTy())) {
      mlir::func::FuncOp func =
          fir::runtime::getRuntimeFunc<mkRTKey(CUFMemFree)>(loc, builder);
      auto fTy = func.getFunctionType();
      mlir::Value sourceLine =
          fir::factory::locationToLineNo(builder, loc, fTy.getInput(3));
      mlir::Value memTy = builder.createIntegerConstant(
          loc, builder.getI32Type(), getMemType(op.getDataAttr()));
      llvm::SmallVector<mlir::Value> args{fir::runtime::createArguments(
          builder, loc, fTy, op.getDevptr(), memTy, sourceFile, sourceLine)};
      builder.create<fir::CallOp>(loc, func, args);
      rewriter.eraseOp(op);
      return mlir::success();
    }

    // Convert cuf.free on descriptors.
    mlir::func::FuncOp func =
        fir::runtime::getRuntimeFunc<mkRTKey(CUFFreeDesciptor)>(loc, builder);
    auto fTy = func.getFunctionType();
    mlir::Value sourceLine =
        fir::factory::locationToLineNo(builder, loc, fTy.getInput(2));
    llvm::SmallVector<mlir::Value> args{fir::runtime::createArguments(
        builder, loc, fTy, op.getDevptr(), sourceFile, sourceLine)};
    builder.create<fir::CallOp>(loc, func, args);
    rewriter.eraseOp(op);
    return mlir::success();
  }
};

static bool isDstGlobal(cuf::DataTransferOp op) {
  if (auto declareOp = op.getDst().getDefiningOp<fir::DeclareOp>())
    if (declareOp.getMemref().getDefiningOp<fir::AddrOfOp>())
      return true;
  if (auto declareOp = op.getDst().getDefiningOp<hlfir::DeclareOp>())
    if (declareOp.getMemref().getDefiningOp<fir::AddrOfOp>())
      return true;
  return false;
}

static mlir::Value getShapeFromDecl(mlir::Value src) {
  if (auto declareOp = src.getDefiningOp<fir::DeclareOp>())
    return declareOp.getShape();
  if (auto declareOp = src.getDefiningOp<hlfir::DeclareOp>())
    return declareOp.getShape();
  return mlir::Value{};
}

static mlir::Value emboxSrc(mlir::PatternRewriter &rewriter,
                            cuf::DataTransferOp op,
                            const mlir::SymbolTable &symtab) {
  auto mod = op->getParentOfType<mlir::ModuleOp>();
  mlir::Location loc = op.getLoc();
  fir::FirOpBuilder builder(rewriter, mod);
  mlir::Value addr;
  mlir::Type srcTy = fir::unwrapRefType(op.getSrc().getType());
  if (fir::isa_trivial(srcTy) &&
      mlir::matchPattern(op.getSrc().getDefiningOp(), mlir::m_Constant())) {
    mlir::Value src = op.getSrc();
    if (srcTy.isInteger(1)) {
      // i1 is not a supported type in the descriptor and it is actually coming
      // from a LOGICAL constant. Store it as a fir.logical.
      srcTy = fir::LogicalType::get(rewriter.getContext(), 4);
      src = createConvertOp(rewriter, loc, srcTy, src);
    }
    // Put constant in memory if it is not.
    mlir::Value alloc = builder.createTemporary(loc, srcTy);
    builder.create<fir::StoreOp>(loc, src, alloc);
    addr = alloc;
  } else {
<<<<<<< HEAD
    addr = getDeviceAddress(rewriter, op.getSrcMutable(), symtab);
=======
    addr = op.getSrc();
>>>>>>> 93e44d24
  }
  llvm::SmallVector<mlir::Value> lenParams;
  mlir::Type boxTy = fir::BoxType::get(srcTy);
  mlir::Value box =
      builder.createBox(loc, boxTy, addr, getShapeFromDecl(op.getSrc()),
                        /*slice=*/nullptr, lenParams,
                        /*tdesc=*/nullptr);
  mlir::Value src = builder.createTemporary(loc, box.getType());
  builder.create<fir::StoreOp>(loc, box, src);
  return src;
}

static mlir::Value emboxDst(mlir::PatternRewriter &rewriter,
                            cuf::DataTransferOp op,
                            const mlir::SymbolTable &symtab) {
  auto mod = op->getParentOfType<mlir::ModuleOp>();
  mlir::Location loc = op.getLoc();
  fir::FirOpBuilder builder(rewriter, mod);
  mlir::Type dstTy = fir::unwrapRefType(op.getDst().getType());
<<<<<<< HEAD
  mlir::Value dstAddr = getDeviceAddress(rewriter, op.getDstMutable(), symtab);
=======
  mlir::Value dstAddr = op.getDst();
>>>>>>> 93e44d24
  mlir::Type dstBoxTy = fir::BoxType::get(dstTy);
  llvm::SmallVector<mlir::Value> lenParams;
  mlir::Value dstBox =
      builder.createBox(loc, dstBoxTy, dstAddr, getShapeFromDecl(op.getDst()),
                        /*slice=*/nullptr, lenParams,
                        /*tdesc=*/nullptr);
  mlir::Value dst = builder.createTemporary(loc, dstBox.getType());
  builder.create<fir::StoreOp>(loc, dstBox, dst);
  return dst;
}

struct CUFDataTransferOpConversion
    : public mlir::OpRewritePattern<cuf::DataTransferOp> {
  using OpRewritePattern::OpRewritePattern;

  CUFDataTransferOpConversion(mlir::MLIRContext *context,
                              const mlir::SymbolTable &symtab,
                              mlir::DataLayout *dl,
                              const fir::LLVMTypeConverter *typeConverter)
      : OpRewritePattern(context), symtab{symtab}, dl{dl},
        typeConverter{typeConverter} {}

  mlir::LogicalResult
  matchAndRewrite(cuf::DataTransferOp op,
                  mlir::PatternRewriter &rewriter) const override {

    mlir::Type srcTy = fir::unwrapRefType(op.getSrc().getType());
    mlir::Type dstTy = fir::unwrapRefType(op.getDst().getType());

    mlir::Location loc = op.getLoc();
    unsigned mode = 0;
    if (op.getTransferKind() == cuf::DataTransferKind::HostDevice) {
      mode = kHostToDevice;
    } else if (op.getTransferKind() == cuf::DataTransferKind::DeviceHost) {
      mode = kDeviceToHost;
    } else if (op.getTransferKind() == cuf::DataTransferKind::DeviceDevice) {
      mode = kDeviceToDevice;
    } else {
      mlir::emitError(loc, "unsupported transfer kind\n");
    }

    auto mod = op->getParentOfType<mlir::ModuleOp>();
    fir::FirOpBuilder builder(rewriter, mod);
    fir::KindMapping kindMap{fir::getKindMapping(mod)};
    mlir::Value modeValue =
        builder.createIntegerConstant(loc, builder.getI32Type(), mode);

    // Convert data transfer without any descriptor.
    if (!mlir::isa<fir::BaseBoxType>(srcTy) &&
        !mlir::isa<fir::BaseBoxType>(dstTy)) {

      if (fir::isa_trivial(srcTy) && !fir::isa_trivial(dstTy)) {
        // Initialization of an array from a scalar value should be implemented
        // via a kernel launch. Use the flan runtime via the Assign function
        // until we have more infrastructure.
        mlir::Value src = emboxSrc(rewriter, op, symtab);
        mlir::Value dst = emboxDst(rewriter, op, symtab);
        mlir::func::FuncOp func =
            fir::runtime::getRuntimeFunc<mkRTKey(CUFDataTransferCstDesc)>(
                loc, builder);
        auto fTy = func.getFunctionType();
        mlir::Value sourceFile = fir::factory::locationToFilename(builder, loc);
        mlir::Value sourceLine =
            fir::factory::locationToLineNo(builder, loc, fTy.getInput(4));
        llvm::SmallVector<mlir::Value> args{fir::runtime::createArguments(
            builder, loc, fTy, dst, src, modeValue, sourceFile, sourceLine)};
        builder.create<fir::CallOp>(loc, func, args);
        rewriter.eraseOp(op);
        return mlir::success();
      }

      mlir::Type i64Ty = builder.getI64Type();
      mlir::Value nbElement;
      if (op.getShape()) {
        llvm::SmallVector<mlir::Value> extents;
        if (auto shapeOp =
                mlir::dyn_cast<fir::ShapeOp>(op.getShape().getDefiningOp())) {
          extents = shapeOp.getExtents();
        } else if (auto shapeShiftOp = mlir::dyn_cast<fir::ShapeShiftOp>(
                       op.getShape().getDefiningOp())) {
          for (auto i : llvm::enumerate(shapeShiftOp.getPairs()))
            if (i.index() & 1)
              extents.push_back(i.value());
        }

        nbElement = rewriter.create<fir::ConvertOp>(loc, i64Ty, extents[0]);
        for (unsigned i = 1; i < extents.size(); ++i) {
          auto operand =
              rewriter.create<fir::ConvertOp>(loc, i64Ty, extents[i]);
          nbElement =
              rewriter.create<mlir::arith::MulIOp>(loc, nbElement, operand);
        }
      } else {
        if (auto seqTy = mlir::dyn_cast_or_null<fir::SequenceType>(dstTy))
          nbElement = builder.createIntegerConstant(
              loc, i64Ty, seqTy.getConstantArraySize());
      }
      unsigned width = 0;
      if (fir::isa_derived(fir::unwrapSequenceType(dstTy))) {
        mlir::Type structTy =
            typeConverter->convertType(fir::unwrapSequenceType(dstTy));
        width = dl->getTypeSizeInBits(structTy) / 8;
      } else {
        width = computeWidth(loc, dstTy, kindMap);
      }
      mlir::Value widthValue = rewriter.create<mlir::arith::ConstantOp>(
          loc, i64Ty, rewriter.getIntegerAttr(i64Ty, width));
      mlir::Value bytes =
          nbElement
              ? rewriter.create<mlir::arith::MulIOp>(loc, nbElement, widthValue)
              : widthValue;

      mlir::func::FuncOp func =
          fir::runtime::getRuntimeFunc<mkRTKey(CUFDataTransferPtrPtr)>(loc,
                                                                       builder);
      auto fTy = func.getFunctionType();
      mlir::Value sourceFile = fir::factory::locationToFilename(builder, loc);
      mlir::Value sourceLine =
          fir::factory::locationToLineNo(builder, loc, fTy.getInput(5));

<<<<<<< HEAD
      mlir::Value dst = getDeviceAddress(rewriter, op.getDstMutable(), symtab);
      mlir::Value src = getDeviceAddress(rewriter, op.getSrcMutable(), symtab);
=======
      mlir::Value dst = op.getDst();
      mlir::Value src = op.getSrc();
>>>>>>> 93e44d24
      // Materialize the src if constant.
      if (matchPattern(src.getDefiningOp(), mlir::m_Constant())) {
        mlir::Value temp = builder.createTemporary(loc, srcTy);
        builder.create<fir::StoreOp>(loc, src, temp);
        src = temp;
      }
      llvm::SmallVector<mlir::Value> args{
          fir::runtime::createArguments(builder, loc, fTy, dst, src, bytes,
                                        modeValue, sourceFile, sourceLine)};
      builder.create<fir::CallOp>(loc, func, args);
      rewriter.eraseOp(op);
      return mlir::success();
    }

    auto materializeBoxIfNeeded = [&](mlir::Value val) -> mlir::Value {
      if (mlir::isa<fir::EmboxOp, fir::ReboxOp>(val.getDefiningOp())) {
        // Materialize the box to memory to be able to call the runtime.
        mlir::Value box = builder.createTemporary(loc, val.getType());
        builder.create<fir::StoreOp>(loc, val, box);
        return box;
      }
      return val;
    };

    // Conversion of data transfer involving at least one descriptor.
    if (mlir::isa<fir::BaseBoxType>(dstTy)) {
      // Transfer to a descriptor.
      mlir::func::FuncOp func =
          isDstGlobal(op)
              ? fir::runtime::getRuntimeFunc<mkRTKey(
                    CUFDataTransferGlobalDescDesc)>(loc, builder)
              : fir::runtime::getRuntimeFunc<mkRTKey(CUFDataTransferDescDesc)>(
                    loc, builder);
      mlir::Value dst = op.getDst();
      mlir::Value src = op.getSrc();
      if (!mlir::isa<fir::BaseBoxType>(srcTy)) {
        src = emboxSrc(rewriter, op, symtab);
        if (fir::isa_trivial(srcTy))
          func = fir::runtime::getRuntimeFunc<mkRTKey(CUFDataTransferCstDesc)>(
              loc, builder);
      }

      src = materializeBoxIfNeeded(src);
      dst = materializeBoxIfNeeded(dst);

      auto fTy = func.getFunctionType();
      mlir::Value sourceFile = fir::factory::locationToFilename(builder, loc);
      mlir::Value sourceLine =
          fir::factory::locationToLineNo(builder, loc, fTy.getInput(4));
      llvm::SmallVector<mlir::Value> args{fir::runtime::createArguments(
          builder, loc, fTy, dst, src, modeValue, sourceFile, sourceLine)};
      builder.create<fir::CallOp>(loc, func, args);
      rewriter.eraseOp(op);
    } else {
      // Transfer from a descriptor.
      mlir::Value dst = emboxDst(rewriter, op, symtab);
      mlir::Value src = materializeBoxIfNeeded(op.getSrc());

      mlir::func::FuncOp func = fir::runtime::getRuntimeFunc<mkRTKey(
          CUFDataTransferDescDescNoRealloc)>(loc, builder);

      auto fTy = func.getFunctionType();
      mlir::Value sourceFile = fir::factory::locationToFilename(builder, loc);
      mlir::Value sourceLine =
          fir::factory::locationToLineNo(builder, loc, fTy.getInput(4));
      llvm::SmallVector<mlir::Value> args{fir::runtime::createArguments(
          builder, loc, fTy, dst, src, modeValue, sourceFile, sourceLine)};
      builder.create<fir::CallOp>(loc, func, args);
      rewriter.eraseOp(op);
    }
    return mlir::success();
  }

private:
  const mlir::SymbolTable &symtab;
  mlir::DataLayout *dl;
  const fir::LLVMTypeConverter *typeConverter;
};

struct CUFLaunchOpConversion
    : public mlir::OpRewritePattern<cuf::KernelLaunchOp> {
public:
  using OpRewritePattern::OpRewritePattern;

  CUFLaunchOpConversion(mlir::MLIRContext *context,
                        const mlir::SymbolTable &symTab)
      : OpRewritePattern(context), symTab{symTab} {}

  mlir::LogicalResult
  matchAndRewrite(cuf::KernelLaunchOp op,
                  mlir::PatternRewriter &rewriter) const override {
    mlir::Location loc = op.getLoc();
    auto idxTy = mlir::IndexType::get(op.getContext());
    auto zero = rewriter.create<mlir::arith::ConstantOp>(
        loc, rewriter.getIntegerType(32), rewriter.getI32IntegerAttr(0));
    auto gridSizeX =
        rewriter.create<mlir::arith::IndexCastOp>(loc, idxTy, op.getGridX());
    auto gridSizeY =
        rewriter.create<mlir::arith::IndexCastOp>(loc, idxTy, op.getGridY());
    auto gridSizeZ =
        rewriter.create<mlir::arith::IndexCastOp>(loc, idxTy, op.getGridZ());
    auto blockSizeX =
        rewriter.create<mlir::arith::IndexCastOp>(loc, idxTy, op.getBlockX());
    auto blockSizeY =
        rewriter.create<mlir::arith::IndexCastOp>(loc, idxTy, op.getBlockY());
    auto blockSizeZ =
        rewriter.create<mlir::arith::IndexCastOp>(loc, idxTy, op.getBlockZ());
    auto kernelName = mlir::SymbolRefAttr::get(
        rewriter.getStringAttr(cudaDeviceModuleName),
        {mlir::SymbolRefAttr::get(
            rewriter.getContext(),
            op.getCallee().getLeafReference().getValue())});
    mlir::Value clusterDimX, clusterDimY, clusterDimZ;
    if (auto funcOp = symTab.lookup<mlir::func::FuncOp>(
            op.getCallee().getLeafReference())) {
      if (auto clusterDimsAttr = funcOp->getAttrOfType<cuf::ClusterDimsAttr>(
              cuf::getClusterDimsAttrName())) {
        clusterDimX = rewriter.create<mlir::arith::ConstantIndexOp>(
            loc, clusterDimsAttr.getX().getInt());
        clusterDimY = rewriter.create<mlir::arith::ConstantIndexOp>(
            loc, clusterDimsAttr.getY().getInt());
        clusterDimZ = rewriter.create<mlir::arith::ConstantIndexOp>(
            loc, clusterDimsAttr.getZ().getInt());
      }
    }
    auto gpuLaunchOp = rewriter.create<mlir::gpu::LaunchFuncOp>(
        loc, kernelName, mlir::gpu::KernelDim3{gridSizeX, gridSizeY, gridSizeZ},
        mlir::gpu::KernelDim3{blockSizeX, blockSizeY, blockSizeZ}, zero,
        op.getArgs());
    if (clusterDimX && clusterDimY && clusterDimZ) {
      gpuLaunchOp.getClusterSizeXMutable().assign(clusterDimX);
      gpuLaunchOp.getClusterSizeYMutable().assign(clusterDimY);
      gpuLaunchOp.getClusterSizeZMutable().assign(clusterDimZ);
    }
    rewriter.replaceOp(op, gpuLaunchOp);
    return mlir::success();
  }

private:
  const mlir::SymbolTable &symTab;
};

class CUFOpConversion : public fir::impl::CUFOpConversionBase<CUFOpConversion> {
public:
  void runOnOperation() override {
    auto *ctx = &getContext();
    mlir::RewritePatternSet patterns(ctx);
    mlir::ConversionTarget target(*ctx);

    mlir::Operation *op = getOperation();
    mlir::ModuleOp module = mlir::dyn_cast<mlir::ModuleOp>(op);
    if (!module)
      return signalPassFailure();
    mlir::SymbolTable symtab(module);

    std::optional<mlir::DataLayout> dl =
        fir::support::getOrSetDataLayout(module, /*allowDefaultLayout=*/false);
    fir::LLVMTypeConverter typeConverter(module, /*applyTBAA=*/false,
                                         /*forceUnifiedTBAATree=*/false, *dl);
    target.addLegalDialect<fir::FIROpsDialect, mlir::arith::ArithDialect,
                           mlir::gpu::GPUDialect>();
    cuf::populateCUFToFIRConversionPatterns(typeConverter, *dl, symtab,
                                            patterns);
    if (mlir::failed(mlir::applyPartialConversion(getOperation(), target,
                                                  std::move(patterns)))) {
      mlir::emitError(mlir::UnknownLoc::get(ctx),
                      "error in CUF op conversion\n");
      signalPassFailure();
    }

    target.addDynamicallyLegalOp<fir::DeclareOp>([&](fir::DeclareOp op) {
      if (inDeviceContext(op))
        return true;
      if (auto addrOfOp = op.getMemref().getDefiningOp<fir::AddrOfOp>()) {
        if (auto global = symtab.lookup<fir::GlobalOp>(
                addrOfOp.getSymbol().getRootReference().getValue())) {
          if (mlir::isa<fir::BaseBoxType>(fir::unwrapRefType(global.getType())))
            return true;
          if (cuf::isRegisteredDeviceGlobal(global))
            return false;
        }
      }
      return true;
    });

    patterns.clear();
    cuf::populateFIRCUFConversionPatterns(symtab, patterns);
    if (mlir::failed(mlir::applyPartialConversion(getOperation(), target,
                                                  std::move(patterns)))) {
      mlir::emitError(mlir::UnknownLoc::get(ctx),
                      "error in CUF op conversion\n");
      signalPassFailure();
    }
  }
};
} // namespace

void cuf::populateCUFToFIRConversionPatterns(
    const fir::LLVMTypeConverter &converter, mlir::DataLayout &dl,
    const mlir::SymbolTable &symtab, mlir::RewritePatternSet &patterns) {
  patterns.insert<CUFAllocOpConversion>(patterns.getContext(), &dl, &converter);
  patterns.insert<CUFAllocateOpConversion, CUFDeallocateOpConversion,
                  CUFFreeOpConversion>(patterns.getContext());
  patterns.insert<CUFDataTransferOpConversion>(patterns.getContext(), symtab,
                                               &dl, &converter);
  patterns.insert<CUFLaunchOpConversion>(patterns.getContext(), symtab);
<<<<<<< HEAD
=======
}

void cuf::populateFIRCUFConversionPatterns(const mlir::SymbolTable &symtab,
                                           mlir::RewritePatternSet &patterns) {
  patterns.insert<DeclareOpConversion>(patterns.getContext(), symtab);
>>>>>>> 93e44d24
}<|MERGE_RESOLUTION|>--- conflicted
+++ resolved
@@ -89,65 +89,6 @@
   return val;
 }
 
-<<<<<<< HEAD
-mlir::Value getDeviceAddress(mlir::PatternRewriter &rewriter,
-                             mlir::OpOperand &operand,
-                             const mlir::SymbolTable &symtab) {
-  mlir::Value v = operand.get();
-  auto declareOp = v.getDefiningOp<fir::DeclareOp>();
-  if (!declareOp)
-    return v;
-
-  auto addrOfOp = declareOp.getMemref().getDefiningOp<fir::AddrOfOp>();
-  if (!addrOfOp)
-    return v;
-
-  auto globalOp = symtab.lookup<fir::GlobalOp>(
-      addrOfOp.getSymbol().getRootReference().getValue());
-
-  if (!globalOp)
-    return v;
-
-  bool isDevGlobal{false};
-  auto attr = globalOp.getDataAttrAttr();
-  if (attr) {
-    switch (attr.getValue()) {
-    case cuf::DataAttribute::Device:
-    case cuf::DataAttribute::Managed:
-    case cuf::DataAttribute::Constant:
-      isDevGlobal = true;
-      break;
-    default:
-      break;
-    }
-  }
-  if (!isDevGlobal)
-    return v;
-  mlir::OpBuilder::InsertionGuard guard(rewriter);
-  rewriter.setInsertionPoint(operand.getOwner());
-  auto loc = declareOp.getLoc();
-  auto mod = declareOp->getParentOfType<mlir::ModuleOp>();
-  fir::FirOpBuilder builder(rewriter, mod);
-
-  mlir::func::FuncOp callee =
-      fir::runtime::getRuntimeFunc<mkRTKey(CUFGetDeviceAddress)>(loc, builder);
-  auto fTy = callee.getFunctionType();
-  auto toTy = fTy.getInput(0);
-  mlir::Value inputArg =
-      createConvertOp(rewriter, loc, toTy, declareOp.getResult());
-  mlir::Value sourceFile = fir::factory::locationToFilename(builder, loc);
-  mlir::Value sourceLine =
-      fir::factory::locationToLineNo(builder, loc, fTy.getInput(2));
-  llvm::SmallVector<mlir::Value> args{fir::runtime::createArguments(
-      builder, loc, fTy, inputArg, sourceFile, sourceLine)};
-  auto call = rewriter.create<fir::CallOp>(loc, callee, args);
-  mlir::Value cast = createConvertOp(
-      rewriter, loc, declareOp.getMemref().getType(), call->getResult(0));
-  return cast;
-}
-
-=======
->>>>>>> 93e44d24
 template <typename OpTy>
 static mlir::LogicalResult convertOpToCall(OpTy op,
                                            mlir::PatternRewriter &rewriter,
@@ -562,11 +503,7 @@
     builder.create<fir::StoreOp>(loc, src, alloc);
     addr = alloc;
   } else {
-<<<<<<< HEAD
-    addr = getDeviceAddress(rewriter, op.getSrcMutable(), symtab);
-=======
     addr = op.getSrc();
->>>>>>> 93e44d24
   }
   llvm::SmallVector<mlir::Value> lenParams;
   mlir::Type boxTy = fir::BoxType::get(srcTy);
@@ -586,11 +523,7 @@
   mlir::Location loc = op.getLoc();
   fir::FirOpBuilder builder(rewriter, mod);
   mlir::Type dstTy = fir::unwrapRefType(op.getDst().getType());
-<<<<<<< HEAD
-  mlir::Value dstAddr = getDeviceAddress(rewriter, op.getDstMutable(), symtab);
-=======
   mlir::Value dstAddr = op.getDst();
->>>>>>> 93e44d24
   mlir::Type dstBoxTy = fir::BoxType::get(dstTy);
   llvm::SmallVector<mlir::Value> lenParams;
   mlir::Value dstBox =
@@ -711,13 +644,8 @@
       mlir::Value sourceLine =
           fir::factory::locationToLineNo(builder, loc, fTy.getInput(5));
 
-<<<<<<< HEAD
-      mlir::Value dst = getDeviceAddress(rewriter, op.getDstMutable(), symtab);
-      mlir::Value src = getDeviceAddress(rewriter, op.getSrcMutable(), symtab);
-=======
       mlir::Value dst = op.getDst();
       mlir::Value src = op.getSrc();
->>>>>>> 93e44d24
       // Materialize the src if constant.
       if (matchPattern(src.getDefiningOp(), mlir::m_Constant())) {
         mlir::Value temp = builder.createTemporary(loc, srcTy);
@@ -924,12 +852,9 @@
   patterns.insert<CUFDataTransferOpConversion>(patterns.getContext(), symtab,
                                                &dl, &converter);
   patterns.insert<CUFLaunchOpConversion>(patterns.getContext(), symtab);
-<<<<<<< HEAD
-=======
 }
 
 void cuf::populateFIRCUFConversionPatterns(const mlir::SymbolTable &symtab,
                                            mlir::RewritePatternSet &patterns) {
   patterns.insert<DeclareOpConversion>(patterns.getContext(), symtab);
->>>>>>> 93e44d24
 }