add_flang_library(FIRTransforms
  AbstractResult.cpp
  AddAliasTags.cpp
  AffinePromotion.cpp
  AffineDemotion.cpp
  AnnotateConstant.cpp
  AssumedRankOpConversion.cpp
  CharacterConversion.cpp
  CompilerGeneratedNames.cpp
  ConstantArgumentGlobalisation.cpp
  ControlFlowConverter.cpp
  CUFAddConstructor.cpp
  CUFDeviceGlobal.cpp
  CUFOpConversion.cpp
  CUFGPUToLLVMConversion.cpp
  CUFComputeSharedMemoryOffsetsAndSize.cpp
  ArrayValueCopy.cpp
  ExternalNameConversion.cpp
  FIRToSCF.cpp
  MemoryUtils.cpp
  MemoryAllocation.cpp
  StackArrays.cpp
  MemRefDataFlowOpt.cpp
  SimplifyRegionLite.cpp
  AlgebraicSimplification.cpp
  SimplifyIntrinsics.cpp
  AddDebugInfo.cpp
  PolymorphicOpConversion.cpp
  LoopVersioning.cpp
  StackReclaim.cpp
  VScaleAttr.cpp
  FunctionAttr.cpp
  DebugTypeGenerator.cpp
  SetRuntimeCallAttributes.cpp
  GenRuntimeCallsForTest.cpp
  SimplifyFIROperations.cpp
  OptimizeArrayRepacking.cpp
  ConvertComplexPow.cpp
<<<<<<< HEAD
=======
  MIFOpConversion.cpp
>>>>>>> 54c4ef26

  DEPENDS
  CUFAttrs
  CUFDialect
  FIRDialect
  FIROptTransformsPassIncGen
  HLFIROpsIncGen
  MIFDialect

  LINK_LIBS
  CUFAttrs
  CUFDialect
  FIRAnalysis
  FIRBuilder
  FIRCodeGen
  FIRCodeGenDialect
  FIRDialect
  FIRDialectSupport
  FIRSupport
  FortranSupport
  HLFIRDialect
  MIFDialect

  MLIR_LIBS
  MLIRAffineUtils
  MLIRFuncDialect
  MLIRGPUDialect
  MLIRLLVMDialect
  MLIRLLVMCommonConversion
  MLIRMathTransforms
  MLIROpenACCDialect
  MLIROpenACCToLLVMIRTranslation
  MLIROpenMPDialect
)<|MERGE_RESOLUTION|>--- conflicted
+++ resolved
@@ -36,10 +36,7 @@
   SimplifyFIROperations.cpp
   OptimizeArrayRepacking.cpp
   ConvertComplexPow.cpp
-<<<<<<< HEAD
-=======
   MIFOpConversion.cpp
->>>>>>> 54c4ef26
 
   DEPENDS
   CUFAttrs
