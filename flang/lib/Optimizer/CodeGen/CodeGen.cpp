//===-- CodeGen.cpp -- bridge to lower to LLVM ----------------------------===//
//
// Part of the LLVM Project, under the Apache License v2.0 with LLVM Exceptions.
// See https://llvm.org/LICENSE.txt for license information.
// SPDX-License-Identifier: Apache-2.0 WITH LLVM-exception
//
//===----------------------------------------------------------------------===//
//
// Coding style: https://mlir.llvm.org/getting_started/DeveloperGuide/
//
//===----------------------------------------------------------------------===//

#include "flang/Optimizer/CodeGen/CodeGen.h"

#include "flang/Optimizer/CodeGen/CodeGenOpenMP.h"
#include "flang/Optimizer/CodeGen/FIROpPatterns.h"
#include "flang/Optimizer/CodeGen/LLVMInsertChainFolder.h"
#include "flang/Optimizer/CodeGen/TypeConverter.h"
#include "flang/Optimizer/Dialect/FIRAttr.h"
#include "flang/Optimizer/Dialect/FIRCG/CGOps.h"
#include "flang/Optimizer/Dialect/FIRDialect.h"
#include "flang/Optimizer/Dialect/FIROps.h"
#include "flang/Optimizer/Dialect/FIRType.h"
#include "flang/Optimizer/Support/DataLayout.h"
#include "flang/Optimizer/Support/InternalNames.h"
#include "flang/Optimizer/Support/TypeCode.h"
#include "flang/Optimizer/Support/Utils.h"
#include "flang/Runtime/CUDA/descriptor.h"
#include "flang/Runtime/CUDA/memory.h"
#include "flang/Runtime/allocator-registry-consts.h"
#include "flang/Runtime/descriptor-consts.h"
#include "flang/Semantics/runtime-type-info.h"
#include "mlir/Conversion/ArithCommon/AttrToLLVMConverter.h"
#include "mlir/Conversion/ArithToLLVM/ArithToLLVM.h"
#include "mlir/Conversion/ComplexToLLVM/ComplexToLLVM.h"
#include "mlir/Conversion/ComplexToROCDLLibraryCalls/ComplexToROCDLLibraryCalls.h"
#include "mlir/Conversion/ComplexToStandard/ComplexToStandard.h"
#include "mlir/Conversion/ControlFlowToLLVM/ControlFlowToLLVM.h"
#include "mlir/Conversion/FuncToLLVM/ConvertFuncToLLVM.h"
#include "mlir/Conversion/IndexToLLVM/IndexToLLVM.h"
#include "mlir/Conversion/LLVMCommon/Pattern.h"
#include "mlir/Conversion/MathToFuncs/MathToFuncs.h"
#include "mlir/Conversion/MathToLLVM/MathToLLVM.h"
#include "mlir/Conversion/MathToLibm/MathToLibm.h"
#include "mlir/Conversion/MathToROCDL/MathToROCDL.h"
#include "mlir/Conversion/OpenMPToLLVM/ConvertOpenMPToLLVM.h"
#include "mlir/Conversion/VectorToLLVM/ConvertVectorToLLVM.h"
#include "mlir/Dialect/Arith/IR/Arith.h"
#include "mlir/Dialect/DLTI/DLTI.h"
#include "mlir/Dialect/GPU/IR/GPUDialect.h"
#include "mlir/Dialect/LLVMIR/LLVMAttrs.h"
#include "mlir/Dialect/LLVMIR/LLVMDialect.h"
#include "mlir/Dialect/LLVMIR/NVVMDialect.h"
#include "mlir/Dialect/LLVMIR/Transforms/AddComdats.h"
#include "mlir/Dialect/OpenACC/OpenACC.h"
#include "mlir/Dialect/OpenMP/OpenMPDialect.h"
#include "mlir/IR/BuiltinTypes.h"
#include "mlir/IR/Matchers.h"
#include "mlir/Pass/Pass.h"
#include "mlir/Pass/PassManager.h"
#include "mlir/Target/LLVMIR/Import.h"
#include "mlir/Target/LLVMIR/ModuleTranslation.h"
#include "llvm/ADT/ArrayRef.h"
#include "llvm/ADT/TypeSwitch.h"

namespace fir {
#define GEN_PASS_DEF_FIRTOLLVMLOWERING
#include "flang/Optimizer/CodeGen/CGPasses.h.inc"
} // namespace fir

#define DEBUG_TYPE "flang-codegen"

// TODO: This should really be recovered from the specified target.
static constexpr unsigned defaultAlign = 8;

/// `fir.box` attribute values as defined for CFI_attribute_t in
/// flang/ISO_Fortran_binding.h.
static constexpr unsigned kAttrPointer = CFI_attribute_pointer;
static constexpr unsigned kAttrAllocatable = CFI_attribute_allocatable;

static inline mlir::Type getLlvmPtrType(mlir::MLIRContext *context,
                                        unsigned addressSpace = 0) {
  return mlir::LLVM::LLVMPointerType::get(context, addressSpace);
}

static inline mlir::Type getI8Type(mlir::MLIRContext *context) {
  return mlir::IntegerType::get(context, 8);
}

<<<<<<< HEAD
static mlir::LLVM::ConstantOp
genConstantIndex(mlir::Location loc, mlir::Type ity,
                 mlir::ConversionPatternRewriter &rewriter,
                 std::int64_t offset) {
  auto cattr = rewriter.getI64IntegerAttr(offset);
  return mlir::LLVM::ConstantOp::create(rewriter, loc, ity, cattr);
}

=======
>>>>>>> 35227056
static mlir::Block *createBlock(mlir::ConversionPatternRewriter &rewriter,
                                mlir::Block *insertBefore) {
  assert(insertBefore && "expected valid insertion block");
  return rewriter.createBlock(insertBefore->getParent(),
                              mlir::Region::iterator(insertBefore));
}

/// Extract constant from a value that must be the result of one of the
/// ConstantOp operations.
static int64_t getConstantIntValue(mlir::Value val) {
  if (auto constVal = fir::getIntIfConstant(val))
    return *constVal;
  fir::emitFatalError(val.getLoc(), "must be a constant");
}

static unsigned getTypeDescFieldId(mlir::Type ty) {
  auto isArray = mlir::isa<fir::SequenceType>(fir::dyn_cast_ptrOrBoxEleTy(ty));
  return isArray ? kOptTypePtrPosInBox : kDimsPosInBox;
}
static unsigned getLenParamFieldId(mlir::Type ty) {
  return getTypeDescFieldId(ty) + 1;
}

static llvm::SmallVector<mlir::NamedAttribute>
addLLVMOpBundleAttrs(mlir::ConversionPatternRewriter &rewriter,
                     llvm::ArrayRef<mlir::NamedAttribute> attrs,
                     int32_t numCallOperands) {
  llvm::SmallVector<mlir::NamedAttribute> newAttrs;
  newAttrs.reserve(attrs.size() + 2);

  for (mlir::NamedAttribute attr : attrs) {
    if (attr.getName() != "operandSegmentSizes")
      newAttrs.push_back(attr);
  }

  newAttrs.push_back(rewriter.getNamedAttr(
      "operandSegmentSizes",
      rewriter.getDenseI32ArrayAttr({numCallOperands, 0})));
  newAttrs.push_back(rewriter.getNamedAttr("op_bundle_sizes",
                                           rewriter.getDenseI32ArrayAttr({})));
  return newAttrs;
}

namespace {

mlir::Value replaceWithAddrOfOrASCast(mlir::ConversionPatternRewriter &rewriter,
                                      mlir::Location loc,
                                      std::uint64_t globalAS,
                                      std::uint64_t programAS,
                                      llvm::StringRef symName, mlir::Type type,
                                      mlir::Operation *replaceOp = nullptr) {
  if (mlir::isa<mlir::LLVM::LLVMPointerType>(type)) {
    if (globalAS != programAS) {
      auto llvmAddrOp = mlir::LLVM::AddressOfOp::create(
          rewriter, loc, getLlvmPtrType(rewriter.getContext(), globalAS),
          symName);
      if (replaceOp)
        return rewriter.replaceOpWithNewOp<mlir::LLVM::AddrSpaceCastOp>(
            replaceOp, ::getLlvmPtrType(rewriter.getContext(), programAS),
            llvmAddrOp);
      return mlir::LLVM::AddrSpaceCastOp::create(
          rewriter, loc, getLlvmPtrType(rewriter.getContext(), programAS),
          llvmAddrOp);
    }

    if (replaceOp)
      return rewriter.replaceOpWithNewOp<mlir::LLVM::AddressOfOp>(
          replaceOp, getLlvmPtrType(rewriter.getContext(), globalAS), symName);
    return mlir::LLVM::AddressOfOp::create(
        rewriter, loc, getLlvmPtrType(rewriter.getContext(), globalAS),
        symName);
  }

  if (replaceOp)
    return rewriter.replaceOpWithNewOp<mlir::LLVM::AddressOfOp>(replaceOp, type,
                                                                symName);
  return mlir::LLVM::AddressOfOp::create(rewriter, loc, type, symName);
}

/// Lower `fir.address_of` operation to `llvm.address_of` operation.
struct AddrOfOpConversion : public fir::FIROpConversion<fir::AddrOfOp> {
  using FIROpConversion::FIROpConversion;

  llvm::LogicalResult
  matchAndRewrite(fir::AddrOfOp addr, OpAdaptor adaptor,
                  mlir::ConversionPatternRewriter &rewriter) const override {
    auto global = addr->getParentOfType<mlir::ModuleOp>()
                      .lookupSymbol<mlir::LLVM::GlobalOp>(addr.getSymbol());
    replaceWithAddrOfOrASCast(
        rewriter, addr->getLoc(),
        global ? global.getAddrSpace() : getGlobalAddressSpace(rewriter),
        getProgramAddressSpace(rewriter),
        global ? global.getSymName()
               : addr.getSymbol().getRootReference().getValue(),
        convertType(addr.getType()), addr);
    return mlir::success();
  }
};
} // namespace

/// Lookup the function to compute the memory size of this parametric derived
/// type. The size of the object may depend on the LEN type parameters of the
/// derived type.
static mlir::LLVM::LLVMFuncOp
getDependentTypeMemSizeFn(fir::RecordType recTy, fir::AllocaOp op,
                          mlir::ConversionPatternRewriter &rewriter) {
  auto module = op->getParentOfType<mlir::ModuleOp>();
  std::string name = recTy.getName().str() + "P.mem.size";
  if (auto memSizeFunc = module.lookupSymbol<mlir::LLVM::LLVMFuncOp>(name))
    return memSizeFunc;
  TODO(op.getLoc(), "did not find allocation function");
}

namespace {
struct DeclareOpConversion : public fir::FIROpConversion<fir::cg::XDeclareOp> {
public:
  using FIROpConversion::FIROpConversion;
  llvm::LogicalResult
  matchAndRewrite(fir::cg::XDeclareOp declareOp, OpAdaptor adaptor,
                  mlir::ConversionPatternRewriter &rewriter) const override {
    auto memRef = adaptor.getOperands()[0];
    if (auto fusedLoc = mlir::dyn_cast<mlir::FusedLoc>(declareOp.getLoc())) {
      if (auto varAttr =
              mlir::dyn_cast_or_null<mlir::LLVM::DILocalVariableAttr>(
                  fusedLoc.getMetadata())) {
        mlir::LLVM::DbgDeclareOp::create(rewriter, memRef.getLoc(), memRef,
                                         varAttr, nullptr);
      }
    }
    rewriter.replaceOp(declareOp, memRef);
    return mlir::success();
  }
};
} // namespace

namespace {
/// convert to LLVM IR dialect `alloca`
struct AllocaOpConversion : public fir::FIROpConversion<fir::AllocaOp> {
  using FIROpConversion::FIROpConversion;

  llvm::LogicalResult
  matchAndRewrite(fir::AllocaOp alloc, OpAdaptor adaptor,
                  mlir::ConversionPatternRewriter &rewriter) const override {
    mlir::ValueRange operands = adaptor.getOperands();
    auto loc = alloc.getLoc();
    mlir::Type ity = lowerTy().indexType();
    unsigned i = 0;
    mlir::Value size = fir::genConstantIndex(loc, ity, rewriter, 1).getResult();
    mlir::Type firObjType = fir::unwrapRefType(alloc.getType());
    mlir::Type llvmObjectType = convertObjectType(firObjType);
    if (alloc.hasLenParams()) {
      unsigned end = alloc.numLenParams();
      llvm::SmallVector<mlir::Value> lenParams;
      for (; i < end; ++i)
        lenParams.push_back(operands[i]);
      mlir::Type scalarType = fir::unwrapSequenceType(alloc.getInType());
      if (auto chrTy = mlir::dyn_cast<fir::CharacterType>(scalarType)) {
        fir::CharacterType rawCharTy = fir::CharacterType::getUnknownLen(
            chrTy.getContext(), chrTy.getFKind());
        llvmObjectType = convertType(rawCharTy);
        assert(end == 1);
        size = integerCast(loc, rewriter, ity, lenParams[0], /*fold=*/true);
      } else if (auto recTy = mlir::dyn_cast<fir::RecordType>(scalarType)) {
        mlir::LLVM::LLVMFuncOp memSizeFn =
            getDependentTypeMemSizeFn(recTy, alloc, rewriter);
        if (!memSizeFn)
          emitError(loc, "did not find allocation function");
        mlir::NamedAttribute attr = rewriter.getNamedAttr(
            "callee", mlir::SymbolRefAttr::get(memSizeFn));
        auto call = mlir::LLVM::CallOp::create(
            rewriter, loc, ity, lenParams,
            addLLVMOpBundleAttrs(rewriter, {attr}, lenParams.size()));
        size = call.getResult();
        llvmObjectType = ::getI8Type(alloc.getContext());
      } else {
        return emitError(loc, "unexpected type ")
               << scalarType << " with type parameters";
      }
    }
    if (auto scaleSize = fir::genAllocationScaleSize(
            alloc.getLoc(), alloc.getInType(), ity, rewriter))
      size =
          rewriter.createOrFold<mlir::LLVM::MulOp>(loc, ity, size, scaleSize);
    if (alloc.hasShapeOperands()) {
      unsigned end = operands.size();
      for (; i < end; ++i)
        size = rewriter.createOrFold<mlir::LLVM::MulOp>(
            loc, ity, size,
            integerCast(loc, rewriter, ity, operands[i], /*fold=*/true));
    }

    unsigned allocaAs = getAllocaAddressSpace(rewriter);
    unsigned programAs = getProgramAddressSpace(rewriter);

    if (mlir::isa<mlir::LLVM::ConstantOp>(size.getDefiningOp())) {
      // Set the Block in which the llvm alloca should be inserted.
      mlir::Operation *parentOp = rewriter.getInsertionBlock()->getParentOp();
      mlir::Region *parentRegion = rewriter.getInsertionBlock()->getParent();
      mlir::Block *insertBlock =
          getBlockForAllocaInsert(parentOp, parentRegion);

      // The old size might have had multiple users, some at a broader scope
      // than we can safely outline the alloca to. As it is only an
      // llvm.constant operation, it is faster to clone it than to calculate the
      // dominance to see if it really should be moved.
      mlir::Operation *clonedSize = rewriter.clone(*size.getDefiningOp());
      size = clonedSize->getResult(0);
      clonedSize->moveBefore(&insertBlock->front());
      rewriter.setInsertionPointAfter(size.getDefiningOp());
    }

    // NOTE: we used to pass alloc->getAttrs() in the builder for non opaque
    // pointers! Only propagate pinned and bindc_name to help debugging, but
    // this should have no functional purpose (and passing the operand segment
    // attribute like before is certainly bad).
    auto llvmAlloc = mlir::LLVM::AllocaOp::create(
        rewriter, loc, ::getLlvmPtrType(alloc.getContext(), allocaAs),
        llvmObjectType, size);
    if (alloc.getPinned())
      llvmAlloc->setDiscardableAttr(alloc.getPinnedAttrName(),
                                    alloc.getPinnedAttr());
    if (alloc.getBindcName())
      llvmAlloc->setDiscardableAttr(alloc.getBindcNameAttrName(),
                                    alloc.getBindcNameAttr());
    if (allocaAs == programAs) {
      rewriter.replaceOp(alloc, llvmAlloc);
    } else {
      // if our allocation address space, is not the same as the program address
      // space, then we must emit a cast to the program address space before
      // use. An example case would be on AMDGPU, where the allocation address
      // space is the numeric value 5 (private), and the program address space
      // is 0 (generic).
      rewriter.replaceOpWithNewOp<mlir::LLVM::AddrSpaceCastOp>(
          alloc, ::getLlvmPtrType(alloc.getContext(), programAs), llvmAlloc);
    }

    return mlir::success();
  }
};
} // namespace

namespace {

static bool isInGlobalOp(mlir::ConversionPatternRewriter &rewriter) {
  auto *thisBlock = rewriter.getInsertionBlock();
  return thisBlock && mlir::isa<mlir::LLVM::GlobalOp>(thisBlock->getParentOp());
}

// Inside a fir.global, the input box was produced as an llvm.struct<>
// because objects cannot be handled in memory inside a fir.global body that
// must be constant foldable. However, the type translation are not
// contextual, so the fir.box<T> type of the operation that produced the
// fir.box was translated to an llvm.ptr<llvm.struct<>> and the MLIR pass
// manager inserted a builtin.unrealized_conversion_cast that was inserted
// and needs to be removed here.
// This should be called by any pattern operating on operations that are
// accepting fir.box inputs and are used in fir.global.
static mlir::Value
fixBoxInputInsideGlobalOp(mlir::ConversionPatternRewriter &rewriter,
                          mlir::Value box) {
  if (isInGlobalOp(rewriter))
    if (auto unrealizedCast =
            box.getDefiningOp<mlir::UnrealizedConversionCastOp>())
      return unrealizedCast.getInputs()[0];
  return box;
}

/// Lower `fir.box_addr` to the sequence of operations to extract the first
/// element of the box.
struct BoxAddrOpConversion : public fir::FIROpConversion<fir::BoxAddrOp> {
  using FIROpConversion::FIROpConversion;

  llvm::LogicalResult
  matchAndRewrite(fir::BoxAddrOp boxaddr, OpAdaptor adaptor,
                  mlir::ConversionPatternRewriter &rewriter) const override {
    mlir::Value a = adaptor.getOperands()[0];
    auto loc = boxaddr.getLoc();
    if (auto argty =
            mlir::dyn_cast<fir::BaseBoxType>(boxaddr.getVal().getType())) {
      a = fixBoxInputInsideGlobalOp(rewriter, a);
      TypePair boxTyPair = getBoxTypePair(argty);
      rewriter.replaceOp(boxaddr,
                         getBaseAddrFromBox(loc, boxTyPair, a, rewriter));
    } else {
      rewriter.replaceOpWithNewOp<mlir::LLVM::ExtractValueOp>(boxaddr, a, 0);
    }
    return mlir::success();
  }
};

/// Convert `!fir.boxchar_len` to  `!llvm.extractvalue` for the 2nd part of the
/// boxchar.
struct BoxCharLenOpConversion : public fir::FIROpConversion<fir::BoxCharLenOp> {
  using FIROpConversion::FIROpConversion;

  llvm::LogicalResult
  matchAndRewrite(fir::BoxCharLenOp boxCharLen, OpAdaptor adaptor,
                  mlir::ConversionPatternRewriter &rewriter) const override {
    mlir::Value boxChar = adaptor.getOperands()[0];
    mlir::Location loc = boxChar.getLoc();
    mlir::Type returnValTy = boxCharLen.getResult().getType();

    constexpr int boxcharLenIdx = 1;
    auto len = mlir::LLVM::ExtractValueOp::create(rewriter, loc, boxChar,
                                                  boxcharLenIdx);
    mlir::Value lenAfterCast = integerCast(loc, rewriter, returnValTy, len);
    rewriter.replaceOp(boxCharLen, lenAfterCast);

    return mlir::success();
  }
};

/// Lower `fir.box_dims` to a sequence of operations to extract the requested
/// dimension information from the boxed value.
/// Result in a triple set of GEPs and loads.
struct BoxDimsOpConversion : public fir::FIROpConversion<fir::BoxDimsOp> {
  using FIROpConversion::FIROpConversion;

  llvm::LogicalResult
  matchAndRewrite(fir::BoxDimsOp boxdims, OpAdaptor adaptor,
                  mlir::ConversionPatternRewriter &rewriter) const override {
    llvm::SmallVector<mlir::Type, 3> resultTypes = {
        convertType(boxdims.getResult(0).getType()),
        convertType(boxdims.getResult(1).getType()),
        convertType(boxdims.getResult(2).getType()),
    };
    TypePair boxTyPair = getBoxTypePair(boxdims.getVal().getType());
    auto results = getDimsFromBox(boxdims.getLoc(), resultTypes, boxTyPair,
                                  adaptor.getOperands()[0],
                                  adaptor.getOperands()[1], rewriter);
    rewriter.replaceOp(boxdims, results);
    return mlir::success();
  }
};

/// Lower `fir.box_elesize` to a sequence of operations ro extract the size of
/// an element in the boxed value.
struct BoxEleSizeOpConversion : public fir::FIROpConversion<fir::BoxEleSizeOp> {
  using FIROpConversion::FIROpConversion;

  llvm::LogicalResult
  matchAndRewrite(fir::BoxEleSizeOp boxelesz, OpAdaptor adaptor,
                  mlir::ConversionPatternRewriter &rewriter) const override {
    mlir::Value box = adaptor.getOperands()[0];
    auto loc = boxelesz.getLoc();
    auto ty = convertType(boxelesz.getType());
    TypePair boxTyPair = getBoxTypePair(boxelesz.getVal().getType());
    auto elemSize = getElementSizeFromBox(loc, ty, boxTyPair, box, rewriter);
    rewriter.replaceOp(boxelesz, elemSize);
    return mlir::success();
  }
};

/// Lower `fir.box_isalloc` to a sequence of operations to determine if the
/// boxed value was from an ALLOCATABLE entity.
struct BoxIsAllocOpConversion : public fir::FIROpConversion<fir::BoxIsAllocOp> {
  using FIROpConversion::FIROpConversion;

  llvm::LogicalResult
  matchAndRewrite(fir::BoxIsAllocOp boxisalloc, OpAdaptor adaptor,
                  mlir::ConversionPatternRewriter &rewriter) const override {
    mlir::Value box = adaptor.getOperands()[0];
    auto loc = boxisalloc.getLoc();
    TypePair boxTyPair = getBoxTypePair(boxisalloc.getVal().getType());
    mlir::Value check =
        genBoxAttributeCheck(loc, boxTyPair, box, rewriter, kAttrAllocatable);
    rewriter.replaceOp(boxisalloc, check);
    return mlir::success();
  }
};

/// Lower `fir.box_isarray` to a sequence of operations to determine if the
/// boxed is an array.
struct BoxIsArrayOpConversion : public fir::FIROpConversion<fir::BoxIsArrayOp> {
  using FIROpConversion::FIROpConversion;

  llvm::LogicalResult
  matchAndRewrite(fir::BoxIsArrayOp boxisarray, OpAdaptor adaptor,
                  mlir::ConversionPatternRewriter &rewriter) const override {
    mlir::Value a = adaptor.getOperands()[0];
    auto loc = boxisarray.getLoc();
    TypePair boxTyPair = getBoxTypePair(boxisarray.getVal().getType());
    mlir::Value rank = getRankFromBox(loc, boxTyPair, a, rewriter);
    mlir::Value c0 = fir::genConstantIndex(loc, rank.getType(), rewriter, 0);
    rewriter.replaceOpWithNewOp<mlir::LLVM::ICmpOp>(
        boxisarray, mlir::LLVM::ICmpPredicate::ne, rank, c0);
    return mlir::success();
  }
};

/// Lower `fir.box_isptr` to a sequence of operations to determined if the
/// boxed value was from a POINTER entity.
struct BoxIsPtrOpConversion : public fir::FIROpConversion<fir::BoxIsPtrOp> {
  using FIROpConversion::FIROpConversion;

  llvm::LogicalResult
  matchAndRewrite(fir::BoxIsPtrOp boxisptr, OpAdaptor adaptor,
                  mlir::ConversionPatternRewriter &rewriter) const override {
    mlir::Value box = adaptor.getOperands()[0];
    auto loc = boxisptr.getLoc();
    TypePair boxTyPair = getBoxTypePair(boxisptr.getVal().getType());
    mlir::Value check =
        genBoxAttributeCheck(loc, boxTyPair, box, rewriter, kAttrPointer);
    rewriter.replaceOp(boxisptr, check);
    return mlir::success();
  }
};

/// Lower `fir.box_rank` to the sequence of operation to extract the rank from
/// the box.
struct BoxRankOpConversion : public fir::FIROpConversion<fir::BoxRankOp> {
  using FIROpConversion::FIROpConversion;

  llvm::LogicalResult
  matchAndRewrite(fir::BoxRankOp boxrank, OpAdaptor adaptor,
                  mlir::ConversionPatternRewriter &rewriter) const override {
    mlir::Value a = adaptor.getOperands()[0];
    auto loc = boxrank.getLoc();
    mlir::Type ty = convertType(boxrank.getType());
    TypePair boxTyPair =
        getBoxTypePair(fir::unwrapRefType(boxrank.getBox().getType()));
    mlir::Value rank = getRankFromBox(loc, boxTyPair, a, rewriter);
    mlir::Value result = integerCast(loc, rewriter, ty, rank);
    rewriter.replaceOp(boxrank, result);
    return mlir::success();
  }
};

/// Lower `fir.boxproc_host` operation. Extracts the host pointer from the
/// boxproc.
/// TODO: Part of supporting Fortran 2003 procedure pointers.
struct BoxProcHostOpConversion
    : public fir::FIROpConversion<fir::BoxProcHostOp> {
  using FIROpConversion::FIROpConversion;

  llvm::LogicalResult
  matchAndRewrite(fir::BoxProcHostOp boxprochost, OpAdaptor adaptor,
                  mlir::ConversionPatternRewriter &rewriter) const override {
    TODO(boxprochost.getLoc(), "fir.boxproc_host codegen");
    return mlir::failure();
  }
};

/// Lower `fir.box_tdesc` to the sequence of operations to extract the type
/// descriptor from the box.
struct BoxTypeDescOpConversion
    : public fir::FIROpConversion<fir::BoxTypeDescOp> {
  using FIROpConversion::FIROpConversion;

  llvm::LogicalResult
  matchAndRewrite(fir::BoxTypeDescOp boxtypedesc, OpAdaptor adaptor,
                  mlir::ConversionPatternRewriter &rewriter) const override {
    mlir::Value box = adaptor.getOperands()[0];
    TypePair boxTyPair = getBoxTypePair(boxtypedesc.getBox().getType());
    auto typeDescAddr =
        loadTypeDescAddress(boxtypedesc.getLoc(), boxTyPair, box, rewriter);
    rewriter.replaceOp(boxtypedesc, typeDescAddr);
    return mlir::success();
  }
};

/// Lower `fir.box_typecode` to a sequence of operations to extract the type
/// code in the boxed value.
struct BoxTypeCodeOpConversion
    : public fir::FIROpConversion<fir::BoxTypeCodeOp> {
  using FIROpConversion::FIROpConversion;

  llvm::LogicalResult
  matchAndRewrite(fir::BoxTypeCodeOp op, OpAdaptor adaptor,
                  mlir::ConversionPatternRewriter &rewriter) const override {
    mlir::Value box = adaptor.getOperands()[0];
    auto loc = box.getLoc();
    auto ty = convertType(op.getType());
    TypePair boxTyPair = getBoxTypePair(op.getBox().getType());
    auto typeCode =
        getValueFromBox(loc, boxTyPair, box, ty, rewriter, kTypePosInBox);
    rewriter.replaceOp(op, typeCode);
    return mlir::success();
  }
};

/// Lower `fir.string_lit` to LLVM IR dialect operation.
struct StringLitOpConversion : public fir::FIROpConversion<fir::StringLitOp> {
  using FIROpConversion::FIROpConversion;

  llvm::LogicalResult
  matchAndRewrite(fir::StringLitOp constop, OpAdaptor adaptor,
                  mlir::ConversionPatternRewriter &rewriter) const override {
    auto ty = convertType(constop.getType());
    auto attr = constop.getValue();
    if (mlir::isa<mlir::StringAttr>(attr)) {
      rewriter.replaceOpWithNewOp<mlir::LLVM::ConstantOp>(constop, ty, attr);
      return mlir::success();
    }

    auto charTy = mlir::cast<fir::CharacterType>(constop.getType());
    unsigned bits = lowerTy().characterBitsize(charTy);
    mlir::Type intTy = rewriter.getIntegerType(bits);
    mlir::Location loc = constop.getLoc();
    mlir::Value cst = mlir::LLVM::UndefOp::create(rewriter, loc, ty);
    if (auto arr = mlir::dyn_cast<mlir::DenseElementsAttr>(attr)) {
      cst = mlir::LLVM::ConstantOp::create(rewriter, loc, ty, arr);
    } else if (auto arr = mlir::dyn_cast<mlir::ArrayAttr>(attr)) {
      for (auto a : llvm::enumerate(arr.getValue())) {
        // convert each character to a precise bitsize
        auto elemAttr = mlir::IntegerAttr::get(
            intTy,
            mlir::cast<mlir::IntegerAttr>(a.value()).getValue().zextOrTrunc(
                bits));
        auto elemCst =
            mlir::LLVM::ConstantOp::create(rewriter, loc, intTy, elemAttr);
        cst = mlir::LLVM::InsertValueOp::create(rewriter, loc, cst, elemCst,
                                                a.index());
      }
    } else {
      return mlir::failure();
    }
    rewriter.replaceOp(constop, cst);
    return mlir::success();
  }
};

/// `fir.call` -> `llvm.call`
struct CallOpConversion : public fir::FIROpConversion<fir::CallOp> {
  using FIROpConversion::FIROpConversion;

  llvm::LogicalResult
  matchAndRewrite(fir::CallOp call, OpAdaptor adaptor,
                  mlir::ConversionPatternRewriter &rewriter) const override {
    llvm::SmallVector<mlir::Type> resultTys;
    mlir::Attribute memAttr =
        call->getAttr(fir::FIROpsDialect::getFirCallMemoryAttrName());
    if (memAttr)
      call->removeAttr(fir::FIROpsDialect::getFirCallMemoryAttrName());

    for (auto r : call.getResults())
      resultTys.push_back(convertType(r.getType()));
    // Convert arith::FastMathFlagsAttr to LLVM::FastMathFlagsAttr.
    mlir::arith::AttrConvertFastMathToLLVM<fir::CallOp, mlir::LLVM::CallOp>
        attrConvert(call);
    auto llvmCall = rewriter.replaceOpWithNewOp<mlir::LLVM::CallOp>(
        call, resultTys, adaptor.getOperands(),
        addLLVMOpBundleAttrs(rewriter, attrConvert.getAttrs(),
                             adaptor.getOperands().size()));
    if (mlir::ArrayAttr argAttrsArray = call.getArgAttrsAttr()) {
      // sret and byval type needs to be converted.
      auto convertTypeAttr = [&](const mlir::NamedAttribute &attr) {
        return mlir::TypeAttr::get(convertType(
            llvm::cast<mlir::TypeAttr>(attr.getValue()).getValue()));
      };
      llvm::SmallVector<mlir::Attribute> newArgAttrsArray;
      for (auto argAttrs : argAttrsArray) {
        llvm::SmallVector<mlir::NamedAttribute> convertedAttrs;
        for (const mlir::NamedAttribute &attr :
             llvm::cast<mlir::DictionaryAttr>(argAttrs)) {
          if (attr.getName().getValue() ==
              mlir::LLVM::LLVMDialect::getByValAttrName()) {
            convertedAttrs.push_back(rewriter.getNamedAttr(
                mlir::LLVM::LLVMDialect::getByValAttrName(),
                convertTypeAttr(attr)));
          } else if (attr.getName().getValue() ==
                     mlir::LLVM::LLVMDialect::getStructRetAttrName()) {
            convertedAttrs.push_back(rewriter.getNamedAttr(
                mlir::LLVM::LLVMDialect::getStructRetAttrName(),
                convertTypeAttr(attr)));
          } else {
            convertedAttrs.push_back(attr);
          }
        }
        newArgAttrsArray.emplace_back(
            mlir::DictionaryAttr::get(rewriter.getContext(), convertedAttrs));
      }
      llvmCall.setArgAttrsAttr(rewriter.getArrayAttr(newArgAttrsArray));
    }
    if (mlir::ArrayAttr resAttrs = call.getResAttrsAttr())
      llvmCall.setResAttrsAttr(resAttrs);

    if (memAttr)
      llvmCall.setMemoryEffectsAttr(
          mlir::cast<mlir::LLVM::MemoryEffectsAttr>(memAttr));
    return mlir::success();
  }
};
} // namespace

static mlir::Type getComplexEleTy(mlir::Type complex) {
  return mlir::cast<mlir::ComplexType>(complex).getElementType();
}

namespace {
/// Compare complex values
///
/// Per 10.1, the only comparisons available are .EQ. (oeq) and .NE. (une).
///
/// For completeness, all other comparison are done on the real component only.
struct CmpcOpConversion : public fir::FIROpConversion<fir::CmpcOp> {
  using FIROpConversion::FIROpConversion;

  llvm::LogicalResult
  matchAndRewrite(fir::CmpcOp cmp, OpAdaptor adaptor,
                  mlir::ConversionPatternRewriter &rewriter) const override {
    mlir::ValueRange operands = adaptor.getOperands();
    mlir::Type resTy = convertType(cmp.getType());
    mlir::Location loc = cmp.getLoc();
    mlir::LLVM::FastmathFlags fmf =
        mlir::arith::convertArithFastMathFlagsToLLVM(cmp.getFastmath());
    mlir::LLVM::FCmpPredicate pred =
        static_cast<mlir::LLVM::FCmpPredicate>(cmp.getPredicate());
    auto rcp = mlir::LLVM::FCmpOp::create(
        rewriter, loc, resTy, pred,
        mlir::LLVM::ExtractValueOp::create(rewriter, loc, operands[0], 0),
        mlir::LLVM::ExtractValueOp::create(rewriter, loc, operands[1], 0), fmf);
    auto icp = mlir::LLVM::FCmpOp::create(
        rewriter, loc, resTy, pred,
        mlir::LLVM::ExtractValueOp::create(rewriter, loc, operands[0], 1),
        mlir::LLVM::ExtractValueOp::create(rewriter, loc, operands[1], 1), fmf);
    llvm::SmallVector<mlir::Value, 2> cp = {rcp, icp};
    switch (cmp.getPredicate()) {
    case mlir::arith::CmpFPredicate::OEQ: // .EQ.
      rewriter.replaceOpWithNewOp<mlir::LLVM::AndOp>(cmp, resTy, cp);
      break;
    case mlir::arith::CmpFPredicate::UNE: // .NE.
      rewriter.replaceOpWithNewOp<mlir::LLVM::OrOp>(cmp, resTy, cp);
      break;
    default:
      rewriter.replaceOp(cmp, rcp.getResult());
      break;
    }
    return mlir::success();
  }
};

/// fir.volatile_cast is only useful at the fir level. Once we lower to LLVM,
/// volatility is described by setting volatile attributes on the LLVM ops.
struct VolatileCastOpConversion
    : public fir::FIROpConversion<fir::VolatileCastOp> {
  using FIROpConversion::FIROpConversion;

  llvm::LogicalResult
  matchAndRewrite(fir::VolatileCastOp volatileCast, OpAdaptor adaptor,
                  mlir::ConversionPatternRewriter &rewriter) const override {
    rewriter.replaceOp(volatileCast, adaptor.getOperands()[0]);
    return mlir::success();
  }
};

/// convert value of from-type to value of to-type
struct ConvertOpConversion : public fir::FIROpConversion<fir::ConvertOp> {
  using FIROpConversion::FIROpConversion;

  static bool isFloatingPointTy(mlir::Type ty) {
    return mlir::isa<mlir::FloatType>(ty);
  }

  llvm::LogicalResult
  matchAndRewrite(fir::ConvertOp convert, OpAdaptor adaptor,
                  mlir::ConversionPatternRewriter &rewriter) const override {
    auto fromFirTy = convert.getValue().getType();
    auto toFirTy = convert.getRes().getType();
    auto fromTy = convertType(fromFirTy);
    auto toTy = convertType(toFirTy);
    mlir::Value op0 = adaptor.getOperands()[0];

    if (fromFirTy == toFirTy) {
      rewriter.replaceOp(convert, op0);
      return mlir::success();
    }

    auto loc = convert.getLoc();
    auto i1Type = mlir::IntegerType::get(convert.getContext(), 1);

    if (mlir::isa<fir::RecordType>(toFirTy)) {
      // Convert to compatible BIND(C) record type.
      // Double check that the record types are compatible (it should have
      // already been checked by the verifier).
      assert(mlir::cast<fir::RecordType>(fromFirTy).getTypeList() ==
                 mlir::cast<fir::RecordType>(toFirTy).getTypeList() &&
             "incompatible record types");

      auto toStTy = mlir::cast<mlir::LLVM::LLVMStructType>(toTy);
      mlir::Value val = mlir::LLVM::UndefOp::create(rewriter, loc, toStTy);
      auto indexTypeMap = toStTy.getSubelementIndexMap();
      assert(indexTypeMap.has_value() && "invalid record type");

      for (auto [attr, type] : indexTypeMap.value()) {
        int64_t index = mlir::cast<mlir::IntegerAttr>(attr).getInt();
        auto extVal =
            mlir::LLVM::ExtractValueOp::create(rewriter, loc, op0, index);
        val = mlir::LLVM::InsertValueOp::create(rewriter, loc, val, extVal,
                                                index);
      }

      rewriter.replaceOp(convert, val);
      return mlir::success();
    }

    if (mlir::isa<fir::LogicalType>(fromFirTy) ||
        mlir::isa<fir::LogicalType>(toFirTy)) {
      // By specification fir::LogicalType value may be any number,
      // where non-zero value represents .true. and zero value represents
      // .false.
      //
      // integer<->logical conversion requires value normalization.
      // Conversion from wide logical to narrow logical must set the result
      // to non-zero iff the input is non-zero - the easiest way to implement
      // it is to compare the input agains zero and set the result to
      // the canonical 0/1.
      // Conversion from narrow logical to wide logical may be implemented
      // as a zero or sign extension of the input, but it may use value
      // normalization as well.
      if (!mlir::isa<mlir::IntegerType>(fromTy) ||
          !mlir::isa<mlir::IntegerType>(toTy))
        return mlir::emitError(loc)
               << "unsupported types for logical conversion: " << fromTy
               << " -> " << toTy;

      // Do folding for constant inputs.
      if (auto constVal = fir::getIntIfConstant(op0)) {
        mlir::Value normVal =
            fir::genConstantIndex(loc, toTy, rewriter, *constVal ? 1 : 0);
        rewriter.replaceOp(convert, normVal);
        return mlir::success();
      }

      // If the input is i1, then we can just zero extend it, and
      // the result will be normalized.
      if (fromTy == i1Type) {
        rewriter.replaceOpWithNewOp<mlir::LLVM::ZExtOp>(convert, toTy, op0);
        return mlir::success();
      }

      // Compare the input with zero.
<<<<<<< HEAD
      mlir::Value zero = genConstantIndex(loc, fromTy, rewriter, 0);
=======
      mlir::Value zero = fir::genConstantIndex(loc, fromTy, rewriter, 0);
>>>>>>> 35227056
      auto isTrue = mlir::LLVM::ICmpOp::create(
          rewriter, loc, mlir::LLVM::ICmpPredicate::ne, op0, zero);

      // Zero extend the i1 isTrue result to the required type (unless it is i1
      // itself).
      if (toTy != i1Type)
        rewriter.replaceOpWithNewOp<mlir::LLVM::ZExtOp>(convert, toTy, isTrue);
      else
        rewriter.replaceOp(convert, isTrue.getResult());

      return mlir::success();
    }

    if (fromTy == toTy) {
      rewriter.replaceOp(convert, op0);
      return mlir::success();
    }
    auto convertFpToFp = [&](mlir::Value val, unsigned fromBits,
                             unsigned toBits, mlir::Type toTy) -> mlir::Value {
      if (fromBits == toBits) {
        // TODO: Converting between two floating-point representations with the
        // same bitwidth is not allowed for now.
        mlir::emitError(loc,
                        "cannot implicitly convert between two floating-point "
                        "representations of the same bitwidth");
        return {};
      }
      if (fromBits > toBits)
        return mlir::LLVM::FPTruncOp::create(rewriter, loc, toTy, val);
      return mlir::LLVM::FPExtOp::create(rewriter, loc, toTy, val);
    };
    // Complex to complex conversion.
    if (fir::isa_complex(fromFirTy) && fir::isa_complex(toFirTy)) {
      // Special case: handle the conversion of a complex such that both the
      // real and imaginary parts are converted together.
      auto ty = convertType(getComplexEleTy(convert.getValue().getType()));
      auto rp = mlir::LLVM::ExtractValueOp::create(rewriter, loc, op0, 0);
      auto ip = mlir::LLVM::ExtractValueOp::create(rewriter, loc, op0, 1);
      auto nt = convertType(getComplexEleTy(convert.getRes().getType()));
      auto fromBits = mlir::LLVM::getPrimitiveTypeSizeInBits(ty);
      auto toBits = mlir::LLVM::getPrimitiveTypeSizeInBits(nt);
      auto rc = convertFpToFp(rp, fromBits, toBits, nt);
      auto ic = convertFpToFp(ip, fromBits, toBits, nt);
      auto un = mlir::LLVM::UndefOp::create(rewriter, loc, toTy);
      llvm::SmallVector<int64_t> pos{0};
      auto i1 = mlir::LLVM::InsertValueOp::create(rewriter, loc, un, rc, pos);
      rewriter.replaceOpWithNewOp<mlir::LLVM::InsertValueOp>(convert, i1, ic,
                                                             1);
      return mlir::success();
    }

    // Floating point to floating point conversion.
    if (isFloatingPointTy(fromTy)) {
      if (isFloatingPointTy(toTy)) {
        auto fromBits = mlir::LLVM::getPrimitiveTypeSizeInBits(fromTy);
        auto toBits = mlir::LLVM::getPrimitiveTypeSizeInBits(toTy);
        auto v = convertFpToFp(op0, fromBits, toBits, toTy);
        rewriter.replaceOp(convert, v);
        return mlir::success();
      }
      if (mlir::isa<mlir::IntegerType>(toTy)) {
        // NOTE: We are checking the fir type here because toTy is an LLVM type
        // which is signless, and we need to use the intrinsic that matches the
        // sign of the output in fir.
        if (toFirTy.isUnsignedInteger()) {
          auto intrinsicName =
              mlir::StringAttr::get(convert.getContext(), "llvm.fptoui.sat");
          rewriter.replaceOpWithNewOp<mlir::LLVM::CallIntrinsicOp>(
              convert, toTy, intrinsicName, op0);
        } else {
          auto intrinsicName =
              mlir::StringAttr::get(convert.getContext(), "llvm.fptosi.sat");
          rewriter.replaceOpWithNewOp<mlir::LLVM::CallIntrinsicOp>(
              convert, toTy, intrinsicName, op0);
        }
        return mlir::success();
      }
    } else if (mlir::isa<mlir::IntegerType>(fromTy)) {
      // Integer to integer conversion.
      if (mlir::isa<mlir::IntegerType>(toTy)) {
        auto fromBits = mlir::LLVM::getPrimitiveTypeSizeInBits(fromTy);
        auto toBits = mlir::LLVM::getPrimitiveTypeSizeInBits(toTy);
        assert(fromBits != toBits);
        if (fromBits > toBits) {
          rewriter.replaceOpWithNewOp<mlir::LLVM::TruncOp>(convert, toTy, op0);
          return mlir::success();
        }
        if (fromFirTy == i1Type || fromFirTy.isUnsignedInteger()) {
          rewriter.replaceOpWithNewOp<mlir::LLVM::ZExtOp>(convert, toTy, op0);
          return mlir::success();
        }
        rewriter.replaceOpWithNewOp<mlir::LLVM::SExtOp>(convert, toTy, op0);
        return mlir::success();
      }
      // Integer to floating point conversion.
      if (isFloatingPointTy(toTy)) {
        if (fromTy.isUnsignedInteger())
          rewriter.replaceOpWithNewOp<mlir::LLVM::UIToFPOp>(convert, toTy, op0);
        else
          rewriter.replaceOpWithNewOp<mlir::LLVM::SIToFPOp>(convert, toTy, op0);
        return mlir::success();
      }
      // Integer to pointer conversion.
      if (mlir::isa<mlir::LLVM::LLVMPointerType>(toTy)) {
        rewriter.replaceOpWithNewOp<mlir::LLVM::IntToPtrOp>(convert, toTy, op0);
        return mlir::success();
      }
    } else if (mlir::isa<mlir::LLVM::LLVMPointerType>(fromTy)) {
      // Pointer to integer conversion.
      if (mlir::isa<mlir::IntegerType>(toTy)) {
        rewriter.replaceOpWithNewOp<mlir::LLVM::PtrToIntOp>(convert, toTy, op0);
        return mlir::success();
      }
      // Pointer to pointer conversion.
      if (mlir::isa<mlir::LLVM::LLVMPointerType>(toTy)) {
        rewriter.replaceOpWithNewOp<mlir::LLVM::BitcastOp>(convert, toTy, op0);
        return mlir::success();
      }
    }
    return emitError(loc) << "cannot convert " << fromTy << " to " << toTy;
  }
};

/// `fir.type_info` operation has no specific CodeGen. The operation is
/// only used to carry information during FIR to FIR passes. It may be used
/// in the future to generate the runtime type info data structures instead
/// of generating them in lowering.
struct TypeInfoOpConversion : public fir::FIROpConversion<fir::TypeInfoOp> {
  using FIROpConversion::FIROpConversion;

  llvm::LogicalResult
  matchAndRewrite(fir::TypeInfoOp op, OpAdaptor,
                  mlir::ConversionPatternRewriter &rewriter) const override {
    rewriter.eraseOp(op);
    return mlir::success();
  }
};

/// `fir.dt_entry` operation has no specific CodeGen. The operation is only used
/// to carry information during FIR to FIR passes.
struct DTEntryOpConversion : public fir::FIROpConversion<fir::DTEntryOp> {
  using FIROpConversion::FIROpConversion;

  llvm::LogicalResult
  matchAndRewrite(fir::DTEntryOp op, OpAdaptor,
                  mlir::ConversionPatternRewriter &rewriter) const override {
    rewriter.eraseOp(op);
    return mlir::success();
  }
};

/// Lower `fir.global_len` operation.
struct GlobalLenOpConversion : public fir::FIROpConversion<fir::GlobalLenOp> {
  using FIROpConversion::FIROpConversion;

  llvm::LogicalResult
  matchAndRewrite(fir::GlobalLenOp globalLen, OpAdaptor adaptor,
                  mlir::ConversionPatternRewriter &rewriter) const override {
    TODO(globalLen.getLoc(), "fir.global_len codegen");
    return mlir::failure();
  }
};

/// Lower fir.len_param_index
struct LenParamIndexOpConversion
    : public fir::FIROpConversion<fir::LenParamIndexOp> {
  using FIROpConversion::FIROpConversion;

  // FIXME: this should be specialized by the runtime target
  llvm::LogicalResult
  matchAndRewrite(fir::LenParamIndexOp lenp, OpAdaptor,
                  mlir::ConversionPatternRewriter &rewriter) const override {
    TODO(lenp.getLoc(), "fir.len_param_index codegen");
  }
};

/// Convert `!fir.emboxchar<!fir.char<KIND, ?>, #n>` into a sequence of
/// instructions that generate `!llvm.struct<(ptr<ik>, i64)>`. The 1st element
/// in this struct is a pointer. Its type is determined from `KIND`. The 2nd
/// element is the length of the character buffer (`#n`).
struct EmboxCharOpConversion : public fir::FIROpConversion<fir::EmboxCharOp> {
  using FIROpConversion::FIROpConversion;

  llvm::LogicalResult
  matchAndRewrite(fir::EmboxCharOp emboxChar, OpAdaptor adaptor,
                  mlir::ConversionPatternRewriter &rewriter) const override {
    mlir::ValueRange operands = adaptor.getOperands();

    mlir::Value charBuffer = operands[0];
    mlir::Value charBufferLen = operands[1];

    mlir::Location loc = emboxChar.getLoc();
    mlir::Type llvmStructTy = convertType(emboxChar.getType());
    auto llvmStruct = mlir::LLVM::UndefOp::create(rewriter, loc, llvmStructTy);

    mlir::Type lenTy =
        mlir::cast<mlir::LLVM::LLVMStructType>(llvmStructTy).getBody()[1];
    mlir::Value lenAfterCast = integerCast(loc, rewriter, lenTy, charBufferLen);

    mlir::Type addrTy =
        mlir::cast<mlir::LLVM::LLVMStructType>(llvmStructTy).getBody()[0];
    if (addrTy != charBuffer.getType())
      charBuffer =
          mlir::LLVM::BitcastOp::create(rewriter, loc, addrTy, charBuffer);

    llvm::SmallVector<int64_t> pos{0};
    auto insertBufferOp = mlir::LLVM::InsertValueOp::create(
        rewriter, loc, llvmStruct, charBuffer, pos);
    rewriter.replaceOpWithNewOp<mlir::LLVM::InsertValueOp>(
        emboxChar, insertBufferOp, lenAfterCast, 1);

    return mlir::success();
  }
};
} // namespace

template <typename ModuleOp>
static mlir::SymbolRefAttr
getMallocInModule(ModuleOp mod, fir::AllocMemOp op,
                  mlir::ConversionPatternRewriter &rewriter,
                  mlir::Type indexType) {
  static constexpr char mallocName[] = "malloc";
  if (auto mallocFunc =
          mod.template lookupSymbol<mlir::LLVM::LLVMFuncOp>(mallocName))
    return mlir::SymbolRefAttr::get(mallocFunc);
  if (auto userMalloc =
          mod.template lookupSymbol<mlir::func::FuncOp>(mallocName))
    return mlir::SymbolRefAttr::get(userMalloc);

  mlir::OpBuilder moduleBuilder(mod.getBodyRegion());
  auto mallocDecl = mlir::LLVM::LLVMFuncOp::create(
      moduleBuilder, op.getLoc(), mallocName,
      mlir::LLVM::LLVMFunctionType::get(getLlvmPtrType(op.getContext()),
                                        indexType,
                                        /*isVarArg=*/false));
  return mlir::SymbolRefAttr::get(mallocDecl);
}

/// Return the LLVMFuncOp corresponding to the standard malloc call.
static mlir::SymbolRefAttr getMalloc(fir::AllocMemOp op,
                                     mlir::ConversionPatternRewriter &rewriter,
                                     mlir::Type indexType) {
  if (auto mod = op->getParentOfType<mlir::gpu::GPUModuleOp>())
    return getMallocInModule(mod, op, rewriter, indexType);
  auto mod = op->getParentOfType<mlir::ModuleOp>();
  return getMallocInModule(mod, op, rewriter, indexType);
}

/// Return value of the stride in bytes between adjacent elements
/// of LLVM type \p llTy. The result is returned as a value of
/// \p idxTy integer type.
static mlir::Value
genTypeStrideInBytes(mlir::Location loc, mlir::Type idxTy,
                     mlir::ConversionPatternRewriter &rewriter, mlir::Type llTy,
                     const mlir::DataLayout &dataLayout) {
  // Create a pointer type and use computeElementDistance().
  return fir::computeElementDistance(loc, llTy, idxTy, rewriter, dataLayout);
}

namespace {
/// Lower a `fir.allocmem` instruction into `llvm.call @malloc`
struct AllocMemOpConversion : public fir::FIROpConversion<fir::AllocMemOp> {
  using FIROpConversion::FIROpConversion;

  llvm::LogicalResult
  matchAndRewrite(fir::AllocMemOp heap, OpAdaptor adaptor,
                  mlir::ConversionPatternRewriter &rewriter) const override {
    mlir::Type heapTy = heap.getType();
    mlir::Location loc = heap.getLoc();
    auto ity = lowerTy().indexType();
    mlir::Type dataTy = fir::unwrapRefType(heapTy);
    mlir::Type llvmObjectTy = convertObjectType(dataTy);
    if (fir::isRecordWithTypeParameters(fir::unwrapSequenceType(dataTy)))
      TODO(loc, "fir.allocmem codegen of derived type with length parameters");
    mlir::Value size = genTypeSizeInBytes(loc, ity, rewriter, llvmObjectTy);
<<<<<<< HEAD
    if (auto scaleSize = genAllocationScaleSize(heap, ity, rewriter))
      size = mlir::LLVM::MulOp::create(rewriter, loc, ity, size, scaleSize);
=======
    if (auto scaleSize =
            fir::genAllocationScaleSize(loc, heap.getInType(), ity, rewriter))
      size = rewriter.create<mlir::LLVM::MulOp>(loc, ity, size, scaleSize);
>>>>>>> 35227056
    for (mlir::Value opnd : adaptor.getOperands())
      size = mlir::LLVM::MulOp::create(rewriter, loc, ity, size,
                                       integerCast(loc, rewriter, ity, opnd));

    // As the return value of malloc(0) is implementation defined, allocate one
    // byte to ensure the allocation status being true. This behavior aligns to
    // what the runtime has.
<<<<<<< HEAD
    mlir::Value zero = genConstantIndex(loc, ity, rewriter, 0);
    mlir::Value one = genConstantIndex(loc, ity, rewriter, 1);
=======
    mlir::Value zero = fir::genConstantIndex(loc, ity, rewriter, 0);
    mlir::Value one = fir::genConstantIndex(loc, ity, rewriter, 1);
>>>>>>> 35227056
    mlir::Value cmp = mlir::LLVM::ICmpOp::create(
        rewriter, loc, mlir::LLVM::ICmpPredicate::sgt, size, zero);
    size = mlir::LLVM::SelectOp::create(rewriter, loc, cmp, size, one);

    auto mallocTyWidth = lowerTy().getIndexTypeBitwidth();
    auto mallocTy =
        mlir::IntegerType::get(rewriter.getContext(), mallocTyWidth);
    if (mallocTyWidth != ity.getIntOrFloatBitWidth())
      size = integerCast(loc, rewriter, mallocTy, size);
    heap->setAttr("callee", getMalloc(heap, rewriter, mallocTy));
    rewriter.replaceOpWithNewOp<mlir::LLVM::CallOp>(
        heap, ::getLlvmPtrType(heap.getContext()), size,
        addLLVMOpBundleAttrs(rewriter, heap->getAttrs(), 1));
    return mlir::success();
  }

  /// Compute the allocation size in bytes of the element type of
  /// \p llTy pointer type. The result is returned as a value of \p idxTy
  /// integer type.
  mlir::Value genTypeSizeInBytes(mlir::Location loc, mlir::Type idxTy,
                                 mlir::ConversionPatternRewriter &rewriter,
                                 mlir::Type llTy) const {
    return fir::computeElementDistance(loc, llTy, idxTy, rewriter,
                                       getDataLayout());
  }
};
} // namespace

/// Return the LLVMFuncOp corresponding to the standard free call.
template <typename ModuleOp>
static mlir::SymbolRefAttr
getFreeInModule(ModuleOp mod, fir::FreeMemOp op,
                mlir::ConversionPatternRewriter &rewriter) {
  static constexpr char freeName[] = "free";
  // Check if free already defined in the module.
  if (auto freeFunc =
          mod.template lookupSymbol<mlir::LLVM::LLVMFuncOp>(freeName))
    return mlir::SymbolRefAttr::get(freeFunc);
  if (auto freeDefinedByUser =
          mod.template lookupSymbol<mlir::func::FuncOp>(freeName))
    return mlir::SymbolRefAttr::get(freeDefinedByUser);
  // Create llvm declaration for free.
  mlir::OpBuilder moduleBuilder(mod.getBodyRegion());
  auto voidType = mlir::LLVM::LLVMVoidType::get(op.getContext());
  auto freeDecl = mlir::LLVM::LLVMFuncOp::create(
      moduleBuilder, rewriter.getUnknownLoc(), freeName,
      mlir::LLVM::LLVMFunctionType::get(voidType,
                                        getLlvmPtrType(op.getContext()),
                                        /*isVarArg=*/false));
  return mlir::SymbolRefAttr::get(freeDecl);
}

static mlir::SymbolRefAttr getFree(fir::FreeMemOp op,
                                   mlir::ConversionPatternRewriter &rewriter) {
  if (auto mod = op->getParentOfType<mlir::gpu::GPUModuleOp>())
    return getFreeInModule(mod, op, rewriter);
  auto mod = op->getParentOfType<mlir::ModuleOp>();
  return getFreeInModule(mod, op, rewriter);
}

static unsigned getDimension(mlir::LLVM::LLVMArrayType ty) {
  unsigned result = 1;
  for (auto eleTy =
           mlir::dyn_cast<mlir::LLVM::LLVMArrayType>(ty.getElementType());
       eleTy; eleTy = mlir::dyn_cast<mlir::LLVM::LLVMArrayType>(
                  eleTy.getElementType()))
    ++result;
  return result;
}

namespace {
/// Lower a `fir.freemem` instruction into `llvm.call @free`
struct FreeMemOpConversion : public fir::FIROpConversion<fir::FreeMemOp> {
  using FIROpConversion::FIROpConversion;

  llvm::LogicalResult
  matchAndRewrite(fir::FreeMemOp freemem, OpAdaptor adaptor,
                  mlir::ConversionPatternRewriter &rewriter) const override {
    mlir::Location loc = freemem.getLoc();
    freemem->setAttr("callee", getFree(freemem, rewriter));
    mlir::LLVM::CallOp::create(
        rewriter, loc, mlir::TypeRange{},
        mlir::ValueRange{adaptor.getHeapref()},
        addLLVMOpBundleAttrs(rewriter, freemem->getAttrs(), 1));
    rewriter.eraseOp(freemem);
    return mlir::success();
  }
};
} // namespace

// Convert subcomponent array indices from column-major to row-major ordering.
static llvm::SmallVector<mlir::Value>
convertSubcomponentIndices(mlir::Location loc, mlir::Type eleTy,
                           mlir::ValueRange indices,
                           mlir::Type *retTy = nullptr) {
  llvm::SmallVector<mlir::Value> result;
  llvm::SmallVector<mlir::Value> arrayIndices;

  auto appendArrayIndices = [&] {
    if (arrayIndices.empty())
      return;
    std::reverse(arrayIndices.begin(), arrayIndices.end());
    result.append(arrayIndices.begin(), arrayIndices.end());
    arrayIndices.clear();
  };

  for (mlir::Value index : indices) {
    // Component indices can be field index to select a component, or array
    // index, to select an element in an array component.
    if (auto structTy = mlir::dyn_cast<mlir::LLVM::LLVMStructType>(eleTy)) {
      std::int64_t cstIndex = getConstantIntValue(index);
      assert(cstIndex < (int64_t)structTy.getBody().size() &&
             "out-of-bounds struct field index");
      eleTy = structTy.getBody()[cstIndex];
      appendArrayIndices();
      result.push_back(index);
    } else if (auto arrayTy =
                   mlir::dyn_cast<mlir::LLVM::LLVMArrayType>(eleTy)) {
      eleTy = arrayTy.getElementType();
      arrayIndices.push_back(index);
    } else
      fir::emitFatalError(loc, "Unexpected subcomponent type");
  }
  appendArrayIndices();
  if (retTy)
    *retTy = eleTy;
  return result;
}

static mlir::Value genSourceFile(mlir::Location loc, mlir::ModuleOp mod,
                                 mlir::ConversionPatternRewriter &rewriter) {
  auto ptrTy = mlir::LLVM::LLVMPointerType::get(rewriter.getContext());
  if (auto flc = mlir::dyn_cast<mlir::FileLineColLoc>(loc)) {
    auto fn = flc.getFilename().str() + '\0';
    std::string globalName = fir::factory::uniqueCGIdent("cl", fn);

    if (auto g = mod.lookupSymbol<fir::GlobalOp>(globalName)) {
      return mlir::LLVM::AddressOfOp::create(rewriter, loc, ptrTy, g.getName());
    } else if (auto g = mod.lookupSymbol<mlir::LLVM::GlobalOp>(globalName)) {
      return mlir::LLVM::AddressOfOp::create(rewriter, loc, ptrTy, g.getName());
    }

    auto crtInsPt = rewriter.saveInsertionPoint();
    rewriter.setInsertionPoint(mod.getBody(), mod.getBody()->end());
    auto arrayTy = mlir::LLVM::LLVMArrayType::get(
        mlir::IntegerType::get(rewriter.getContext(), 8), fn.size());
    mlir::LLVM::GlobalOp globalOp = mlir::LLVM::GlobalOp::create(
        rewriter, loc, arrayTy, /*constant=*/true,
        mlir::LLVM::Linkage::Linkonce, globalName, mlir::Attribute());

    mlir::Region &region = globalOp.getInitializerRegion();
    mlir::Block *block = rewriter.createBlock(&region);
    rewriter.setInsertionPoint(block, block->begin());
    mlir::Value constValue = mlir::LLVM::ConstantOp::create(
        rewriter, loc, arrayTy, rewriter.getStringAttr(fn));
    mlir::LLVM::ReturnOp::create(rewriter, loc, constValue);
    rewriter.restoreInsertionPoint(crtInsPt);
    return mlir::LLVM::AddressOfOp::create(rewriter, loc, ptrTy,
                                           globalOp.getName());
  }
  return mlir::LLVM::ZeroOp::create(rewriter, loc, ptrTy);
}

static mlir::Value genSourceLine(mlir::Location loc,
                                 mlir::ConversionPatternRewriter &rewriter) {
  if (auto flc = mlir::dyn_cast<mlir::FileLineColLoc>(loc))
    return mlir::LLVM::ConstantOp::create(rewriter, loc, rewriter.getI32Type(),
                                          flc.getLine());
  return mlir::LLVM::ConstantOp::create(rewriter, loc, rewriter.getI32Type(),
                                        0);
}

static mlir::Value
genCUFAllocDescriptor(mlir::Location loc,
                      mlir::ConversionPatternRewriter &rewriter,
                      mlir::ModuleOp mod, fir::BaseBoxType boxTy,
                      const fir::LLVMTypeConverter &typeConverter) {
  std::optional<mlir::DataLayout> dl =
      fir::support::getOrSetMLIRDataLayout(mod, /*allowDefaultLayout=*/true);
  if (!dl)
    mlir::emitError(mod.getLoc(),
                    "module operation must carry a data layout attribute "
                    "to generate llvm IR from FIR");

  mlir::Value sourceFile = genSourceFile(loc, mod, rewriter);
  mlir::Value sourceLine = genSourceLine(loc, rewriter);

  mlir::MLIRContext *ctx = mod.getContext();

  mlir::LLVM::LLVMPointerType llvmPointerType =
      mlir::LLVM::LLVMPointerType::get(ctx);
  mlir::Type llvmInt32Type = mlir::IntegerType::get(ctx, 32);
  mlir::Type llvmIntPtrType =
      mlir::IntegerType::get(ctx, typeConverter.getPointerBitwidth(0));
  auto fctTy = mlir::LLVM::LLVMFunctionType::get(
      llvmPointerType, {llvmIntPtrType, llvmPointerType, llvmInt32Type});

  auto llvmFunc = mod.lookupSymbol<mlir::LLVM::LLVMFuncOp>(
      RTNAME_STRING(CUFAllocDescriptor));
  auto funcFunc =
      mod.lookupSymbol<mlir::func::FuncOp>(RTNAME_STRING(CUFAllocDescriptor));
  if (!llvmFunc && !funcFunc) {
    auto builder = mlir::OpBuilder::atBlockEnd(mod.getBody());
    mlir::LLVM::LLVMFuncOp::create(builder, loc,
                                   RTNAME_STRING(CUFAllocDescriptor), fctTy);
  }

  mlir::Type structTy = typeConverter.convertBoxTypeAsStruct(boxTy);
  std::size_t boxSize = dl->getTypeSizeInBits(structTy) / 8;
  mlir::Value sizeInBytes =
      fir::genConstantIndex(loc, llvmIntPtrType, rewriter, boxSize);
  llvm::SmallVector args = {sizeInBytes, sourceFile, sourceLine};
  return mlir::LLVM::CallOp::create(rewriter, loc, fctTy,
                                    RTNAME_STRING(CUFAllocDescriptor), args)
      .getResult();
}

/// Get the address of the type descriptor global variable that was created by
/// lowering for derived type \p recType.
template <typename ModOpTy>
static mlir::Value
getTypeDescriptor(ModOpTy mod, mlir::ConversionPatternRewriter &rewriter,
                  mlir::Location loc, fir::RecordType recType,
                  const fir::FIRToLLVMPassOptions &options) {
  std::string name =
      options.typeDescriptorsRenamedForAssembly
          ? fir::NameUniquer::getTypeDescriptorAssemblyName(recType.getName())
          : fir::NameUniquer::getTypeDescriptorName(recType.getName());
  mlir::Type llvmPtrTy = ::getLlvmPtrType(mod.getContext());
  mlir::DataLayout dataLayout(mod);
  if (auto global = mod.template lookupSymbol<fir::GlobalOp>(name))
    return replaceWithAddrOfOrASCast(
        rewriter, loc, fir::factory::getGlobalAddressSpace(&dataLayout),
        fir::factory::getProgramAddressSpace(&dataLayout), global.getSymName(),
        llvmPtrTy);
  // The global may have already been translated to LLVM.
  if (auto global = mod.template lookupSymbol<mlir::LLVM::GlobalOp>(name))
    return replaceWithAddrOfOrASCast(
        rewriter, loc, global.getAddrSpace(),
        fir::factory::getProgramAddressSpace(&dataLayout), global.getSymName(),
        llvmPtrTy);
  // Type info derived types do not have type descriptors since they are the
  // types defining type descriptors.
  if (options.ignoreMissingTypeDescriptors ||
      fir::NameUniquer::belongsToModule(
          name, Fortran::semantics::typeInfoBuiltinModule))
    return mlir::LLVM::ZeroOp::create(rewriter, loc, llvmPtrTy);

  if (!options.skipExternalRttiDefinition)
    fir::emitFatalError(loc,
                        "runtime derived type info descriptor was not "
                        "generated and skipExternalRttiDefinition and "
                        "ignoreMissingTypeDescriptors options are not set");

  // Rtti for a derived type defined in another compilation unit and for which
  // rtti was not defined in lowering because of the skipExternalRttiDefinition
  // option. Generate the object declaration now.
  auto insertPt = rewriter.saveInsertionPoint();
  rewriter.setInsertionPoint(mod.getBody(), mod.getBody()->end());
  mlir::LLVM::GlobalOp global = mlir::LLVM::GlobalOp::create(
      rewriter, loc, llvmPtrTy, /*constant=*/true,
      mlir::LLVM::Linkage::External, name, mlir::Attribute());
  rewriter.restoreInsertionPoint(insertPt);
  return mlir::LLVM::AddressOfOp::create(rewriter, loc, llvmPtrTy,
                                         global.getSymName());
}

/// Common base class for embox to descriptor conversion.
template <typename OP>
struct EmboxCommonConversion : public fir::FIROpConversion<OP> {
  using fir::FIROpConversion<OP>::FIROpConversion;
  using TypePair = typename fir::FIROpConversion<OP>::TypePair;

  static int getCFIAttr(fir::BaseBoxType boxTy) {
    auto eleTy = boxTy.getEleTy();
    if (mlir::isa<fir::PointerType>(eleTy))
      return CFI_attribute_pointer;
    if (mlir::isa<fir::HeapType>(eleTy))
      return CFI_attribute_allocatable;
    return CFI_attribute_other;
  }

  mlir::Value getCharacterByteSize(mlir::Location loc,
                                   mlir::ConversionPatternRewriter &rewriter,
                                   fir::CharacterType charTy,
                                   mlir::ValueRange lenParams) const {
    auto i64Ty = mlir::IntegerType::get(rewriter.getContext(), 64);
    mlir::Value size = genTypeStrideInBytes(
        loc, i64Ty, rewriter, this->convertType(charTy), this->getDataLayout());
    if (charTy.hasConstantLen())
      return size; // Length accounted for in the genTypeStrideInBytes GEP.
    // Otherwise,  multiply the single character size by the length.
    assert(!lenParams.empty());
    auto len64 = fir::FIROpConversion<OP>::integerCast(loc, rewriter, i64Ty,
                                                       lenParams.back());
    return mlir::LLVM::MulOp::create(rewriter, loc, i64Ty, size, len64);
  }

  // Get the element size and CFI type code of the boxed value.
  std::tuple<mlir::Value, mlir::Value> getSizeAndTypeCode(
      mlir::Location loc, mlir::ConversionPatternRewriter &rewriter,
      mlir::Type boxEleTy, mlir::ValueRange lenParams = {}) const {
    const mlir::DataLayout &dataLayout = this->getDataLayout();
    auto i64Ty = mlir::IntegerType::get(rewriter.getContext(), 64);
    if (auto eleTy = fir::dyn_cast_ptrEleTy(boxEleTy))
      boxEleTy = eleTy;
    if (auto seqTy = mlir::dyn_cast<fir::SequenceType>(boxEleTy))
      return getSizeAndTypeCode(loc, rewriter, seqTy.getEleTy(), lenParams);
    if (mlir::isa<mlir::NoneType>(
            boxEleTy)) // unlimited polymorphic or assumed type
      return {mlir::LLVM::ConstantOp::create(rewriter, loc, i64Ty, 0),
              this->genConstantOffset(loc, rewriter, CFI_type_other)};
    mlir::Value typeCodeVal = this->genConstantOffset(
        loc, rewriter,
        fir::getTypeCode(boxEleTy, this->lowerTy().getKindMap()));
    if (fir::isa_integer(boxEleTy) ||
        mlir::dyn_cast<fir::LogicalType>(boxEleTy) || fir::isa_real(boxEleTy) ||
        fir::isa_complex(boxEleTy))
      return {genTypeStrideInBytes(loc, i64Ty, rewriter,
                                   this->convertType(boxEleTy), dataLayout),
              typeCodeVal};
    if (auto charTy = mlir::dyn_cast<fir::CharacterType>(boxEleTy))
      return {getCharacterByteSize(loc, rewriter, charTy, lenParams),
              typeCodeVal};
    if (fir::isa_ref_type(boxEleTy)) {
      auto ptrTy = ::getLlvmPtrType(rewriter.getContext());
      return {genTypeStrideInBytes(loc, i64Ty, rewriter, ptrTy, dataLayout),
              typeCodeVal};
    }
    if (mlir::isa<fir::RecordType>(boxEleTy))
      return {genTypeStrideInBytes(loc, i64Ty, rewriter,
                                   this->convertType(boxEleTy), dataLayout),
              typeCodeVal};
    fir::emitFatalError(loc, "unhandled type in fir.box code generation");
  }

  /// Basic pattern to write a field in the descriptor
  mlir::Value insertField(mlir::ConversionPatternRewriter &rewriter,
                          mlir::Location loc, mlir::Value dest,
                          llvm::ArrayRef<std::int64_t> fldIndexes,
                          mlir::Value value, bool bitcast = false) const {
    auto boxTy = dest.getType();
    auto fldTy = this->getBoxEleTy(boxTy, fldIndexes);
    if (!bitcast)
      value = this->integerCast(loc, rewriter, fldTy, value);
    // bitcast are no-ops with LLVM opaque pointers.
    return mlir::LLVM::InsertValueOp::create(rewriter, loc, dest, value,
                                             fldIndexes);
  }

  inline mlir::Value
  insertBaseAddress(mlir::ConversionPatternRewriter &rewriter,
                    mlir::Location loc, mlir::Value dest,
                    mlir::Value base) const {
    return insertField(rewriter, loc, dest, {kAddrPosInBox}, base,
                       /*bitCast=*/true);
  }

  inline mlir::Value insertLowerBound(mlir::ConversionPatternRewriter &rewriter,
                                      mlir::Location loc, mlir::Value dest,
                                      unsigned dim, mlir::Value lb) const {
    return insertField(rewriter, loc, dest,
                       {kDimsPosInBox, dim, kDimLowerBoundPos}, lb);
  }

  inline mlir::Value insertExtent(mlir::ConversionPatternRewriter &rewriter,
                                  mlir::Location loc, mlir::Value dest,
                                  unsigned dim, mlir::Value extent) const {
    return insertField(rewriter, loc, dest, {kDimsPosInBox, dim, kDimExtentPos},
                       extent);
  }

  inline mlir::Value insertStride(mlir::ConversionPatternRewriter &rewriter,
                                  mlir::Location loc, mlir::Value dest,
                                  unsigned dim, mlir::Value stride) const {
    return insertField(rewriter, loc, dest, {kDimsPosInBox, dim, kDimStridePos},
                       stride);
  }

  template <typename ModOpTy>
  mlir::Value populateDescriptor(mlir::Location loc, ModOpTy mod,
                                 fir::BaseBoxType boxTy, mlir::Type inputType,
                                 mlir::ConversionPatternRewriter &rewriter,
                                 unsigned rank, mlir::Value eleSize,
                                 mlir::Value cfiTy, mlir::Value typeDesc,
                                 int allocatorIdx = kDefaultAllocator,
                                 mlir::Value extraField = {}) const {
    auto llvmBoxTy = this->lowerTy().convertBoxTypeAsStruct(boxTy, rank);
    bool isUnlimitedPolymorphic = fir::isUnlimitedPolymorphicType(boxTy);
    bool useInputType = fir::isPolymorphicType(boxTy) || isUnlimitedPolymorphic;
    mlir::Value descriptor =
        mlir::LLVM::UndefOp::create(rewriter, loc, llvmBoxTy);
    descriptor =
        insertField(rewriter, loc, descriptor, {kElemLenPosInBox}, eleSize);
    descriptor = insertField(rewriter, loc, descriptor, {kVersionPosInBox},
                             this->genI32Constant(loc, rewriter, CFI_VERSION));
    descriptor = insertField(rewriter, loc, descriptor, {kRankPosInBox},
                             this->genI32Constant(loc, rewriter, rank));
    descriptor = insertField(rewriter, loc, descriptor, {kTypePosInBox}, cfiTy);
    descriptor =
        insertField(rewriter, loc, descriptor, {kAttributePosInBox},
                    this->genI32Constant(loc, rewriter, getCFIAttr(boxTy)));

    const bool hasAddendum = fir::boxHasAddendum(boxTy);

    if (extraField) {
      // Make sure to set the addendum presence flag according to the
      // destination box.
      if (hasAddendum) {
        auto maskAttr = mlir::IntegerAttr::get(
            rewriter.getIntegerType(8, /*isSigned=*/false),
            llvm::APInt(8, (uint64_t)_CFI_ADDENDUM_FLAG, /*isSigned=*/false));
        mlir::LLVM::ConstantOp mask = mlir::LLVM::ConstantOp::create(
            rewriter, loc, rewriter.getI8Type(), maskAttr);
        extraField = mlir::LLVM::OrOp::create(rewriter, loc, extraField, mask);
      } else {
        auto maskAttr = mlir::IntegerAttr::get(
            rewriter.getIntegerType(8, /*isSigned=*/false),
            llvm::APInt(8, (uint64_t)~_CFI_ADDENDUM_FLAG, /*isSigned=*/true));
        mlir::LLVM::ConstantOp mask = mlir::LLVM::ConstantOp::create(
            rewriter, loc, rewriter.getI8Type(), maskAttr);
        extraField = mlir::LLVM::AndOp::create(rewriter, loc, extraField, mask);
      }
      // Extra field value is provided so just use it.
      descriptor =
          insertField(rewriter, loc, descriptor, {kExtraPosInBox}, extraField);
    } else {
      // Compute the value of the extra field based on allocator_idx and
      // addendum present.
      unsigned extra = allocatorIdx << _CFI_ALLOCATOR_IDX_SHIFT;
      if (hasAddendum)
        extra |= _CFI_ADDENDUM_FLAG;
      descriptor = insertField(rewriter, loc, descriptor, {kExtraPosInBox},
                               this->genI32Constant(loc, rewriter, extra));
    }

    if (hasAddendum) {
      unsigned typeDescFieldId = getTypeDescFieldId(boxTy);
      if (!typeDesc) {
        if (useInputType) {
          mlir::Type innerType = fir::unwrapInnerType(inputType);
          if (innerType && mlir::isa<fir::RecordType>(innerType)) {
            auto recTy = mlir::dyn_cast<fir::RecordType>(innerType);
            typeDesc =
                getTypeDescriptor(mod, rewriter, loc, recTy, this->options);
          } else {
            // Unlimited polymorphic type descriptor with no record type. Set
            // type descriptor address to a clean state.
            typeDesc = mlir::LLVM::ZeroOp::create(
                rewriter, loc, ::getLlvmPtrType(mod.getContext()));
          }
        } else {
          typeDesc = getTypeDescriptor(
              mod, rewriter, loc, fir::unwrapIfDerived(boxTy), this->options);
        }
      }
      if (typeDesc)
        descriptor =
            insertField(rewriter, loc, descriptor, {typeDescFieldId}, typeDesc,
                        /*bitCast=*/true);
      // Always initialize the length parameter field to zero to avoid issues
      // with uninitialized values in Fortran code trying to compare physical
      // representation of derived types with pointer/allocatable components.
      // This has been seen in hashing algorithms using TRANSFER.
      mlir::Value zero =
          fir::genConstantIndex(loc, rewriter.getI64Type(), rewriter, 0);
      descriptor = insertField(rewriter, loc, descriptor,
                               {getLenParamFieldId(boxTy), 0}, zero);
    }
    return descriptor;
  }

  // Template used for fir::EmboxOp and fir::cg::XEmboxOp
  template <typename BOX>
  std::tuple<fir::BaseBoxType, mlir::Value, mlir::Value>
  consDescriptorPrefix(BOX box, mlir::Type inputType,
                       mlir::ConversionPatternRewriter &rewriter, unsigned rank,
                       [[maybe_unused]] mlir::ValueRange substrParams,
                       mlir::ValueRange lenParams, mlir::Value sourceBox = {},
                       mlir::Type sourceBoxType = {}) const {
    auto loc = box.getLoc();
    auto boxTy = mlir::dyn_cast<fir::BaseBoxType>(box.getType());
    bool useInputType = fir::isPolymorphicType(boxTy) &&
                        !fir::isUnlimitedPolymorphicType(inputType);
    llvm::SmallVector<mlir::Value> typeparams = lenParams;
    if constexpr (!std::is_same_v<BOX, fir::EmboxOp>) {
      if (!box.getSubstr().empty() && fir::hasDynamicSize(boxTy.getEleTy()))
        typeparams.push_back(substrParams[1]);
    }

    int allocatorIdx = 0;
    if constexpr (std::is_same_v<BOX, fir::EmboxOp> ||
                  std::is_same_v<BOX, fir::cg::XEmboxOp>) {
      if (box.getAllocatorIdx())
        allocatorIdx = *box.getAllocatorIdx();
    }

    // Write each of the fields with the appropriate values.
    // When emboxing an element to a polymorphic descriptor, use the
    // input type since the destination descriptor type has not the exact
    // information.
    auto [eleSize, cfiTy] = getSizeAndTypeCode(
        loc, rewriter, useInputType ? inputType : boxTy.getEleTy(), typeparams);

    mlir::Value typeDesc;
    mlir::Value extraField;
    // When emboxing to a polymorphic box, get the type descriptor, type code
    // and element size from the source box if any.
    if (fir::isPolymorphicType(boxTy) && sourceBox) {
      TypePair sourceBoxTyPair = this->getBoxTypePair(sourceBoxType);
      typeDesc =
          this->loadTypeDescAddress(loc, sourceBoxTyPair, sourceBox, rewriter);
      mlir::Type idxTy = this->lowerTy().indexType();
      eleSize = this->getElementSizeFromBox(loc, idxTy, sourceBoxTyPair,
                                            sourceBox, rewriter);
      cfiTy = this->getValueFromBox(loc, sourceBoxTyPair, sourceBox,
                                    cfiTy.getType(), rewriter, kTypePosInBox);
      extraField =
          this->getExtraFromBox(loc, sourceBoxTyPair, sourceBox, rewriter);
    }

    mlir::Value descriptor;
    if (auto gpuMod = box->template getParentOfType<mlir::gpu::GPUModuleOp>())
      descriptor = populateDescriptor(loc, gpuMod, boxTy, inputType, rewriter,
                                      rank, eleSize, cfiTy, typeDesc,
                                      allocatorIdx, extraField);
    else if (auto mod = box->template getParentOfType<mlir::ModuleOp>())
      descriptor = populateDescriptor(loc, mod, boxTy, inputType, rewriter,
                                      rank, eleSize, cfiTy, typeDesc,
                                      allocatorIdx, extraField);

    return {boxTy, descriptor, eleSize};
  }

  std::tuple<fir::BaseBoxType, mlir::Value, mlir::Value>
  consDescriptorPrefix(fir::cg::XReboxOp box, mlir::Value loweredBox,
                       mlir::ConversionPatternRewriter &rewriter, unsigned rank,
                       mlir::ValueRange substrParams,
                       mlir::ValueRange lenParams,
                       mlir::Value typeDesc = {}) const {
    auto loc = box.getLoc();
    auto boxTy = mlir::dyn_cast<fir::BaseBoxType>(box.getType());
    auto inputBoxTy = mlir::dyn_cast<fir::BaseBoxType>(box.getBox().getType());
    auto inputBoxTyPair = this->getBoxTypePair(inputBoxTy);
    llvm::SmallVector<mlir::Value> typeparams = lenParams;
    if (!box.getSubstr().empty() && fir::hasDynamicSize(boxTy.getEleTy()))
      typeparams.push_back(substrParams[1]);

    auto [eleSize, cfiTy] =
        getSizeAndTypeCode(loc, rewriter, boxTy.getEleTy(), typeparams);

    // Reboxing to a polymorphic entity. eleSize and type code need to
    // be retrieved from the initial box and propagated to the new box.
    // If the initial box has an addendum, the type desc must be propagated as
    // well.
    if (fir::isPolymorphicType(boxTy)) {
      mlir::Type idxTy = this->lowerTy().indexType();
      eleSize = this->getElementSizeFromBox(loc, idxTy, inputBoxTyPair,
                                            loweredBox, rewriter);
      cfiTy = this->getValueFromBox(loc, inputBoxTyPair, loweredBox,
                                    cfiTy.getType(), rewriter, kTypePosInBox);
      // TODO: For initial box that are unlimited polymorphic entities, this
      // code must be made conditional because unlimited polymorphic entities
      // with intrinsic type spec does not have addendum.
      if (fir::boxHasAddendum(inputBoxTy))
        typeDesc = this->loadTypeDescAddress(loc, inputBoxTyPair, loweredBox,
                                             rewriter);
    }

    mlir::Value extraField =
        this->getExtraFromBox(loc, inputBoxTyPair, loweredBox, rewriter);

    mlir::Value descriptor;
    if (auto gpuMod = box->template getParentOfType<mlir::gpu::GPUModuleOp>())
      descriptor =
          populateDescriptor(loc, gpuMod, boxTy, box.getBox().getType(),
                             rewriter, rank, eleSize, cfiTy, typeDesc,
                             /*allocatorIdx=*/kDefaultAllocator, extraField);
    else if (auto mod = box->template getParentOfType<mlir::ModuleOp>())
      descriptor =
          populateDescriptor(loc, mod, boxTy, box.getBox().getType(), rewriter,
                             rank, eleSize, cfiTy, typeDesc,
                             /*allocatorIdx=*/kDefaultAllocator, extraField);

    return {boxTy, descriptor, eleSize};
  }

  // Compute the base address of a fir.box given the indices from the slice.
  // The indices from the "outer" dimensions (every dimension after the first
  // one (included) that is not a compile time constant) must have been
  // multiplied with the related extents and added together into \p outerOffset.
  mlir::Value
  genBoxOffsetGep(mlir::ConversionPatternRewriter &rewriter, mlir::Location loc,
                  mlir::Value base, mlir::Type llvmBaseObjectType,
                  mlir::Value outerOffset, mlir::ValueRange cstInteriorIndices,
                  mlir::ValueRange componentIndices,
                  std::optional<mlir::Value> substringOffset) const {
    llvm::SmallVector<mlir::LLVM::GEPArg> gepArgs{outerOffset};
    mlir::Type resultTy = llvmBaseObjectType;
    // Fortran is column major, llvm GEP is row major: reverse the indices here.
    for (mlir::Value interiorIndex : llvm::reverse(cstInteriorIndices)) {
      auto arrayTy = mlir::dyn_cast<mlir::LLVM::LLVMArrayType>(resultTy);
      if (!arrayTy)
        fir::emitFatalError(
            loc,
            "corrupted GEP generated being generated in fir.embox/fir.rebox");
      resultTy = arrayTy.getElementType();
      gepArgs.push_back(interiorIndex);
    }
    llvm::SmallVector<mlir::Value> gepIndices =
        convertSubcomponentIndices(loc, resultTy, componentIndices, &resultTy);
    gepArgs.append(gepIndices.begin(), gepIndices.end());
    if (substringOffset) {
      if (auto arrayTy = mlir::dyn_cast<mlir::LLVM::LLVMArrayType>(resultTy)) {
        gepArgs.push_back(*substringOffset);
        resultTy = arrayTy.getElementType();
      } else {
        // If the CHARACTER length is dynamic, the whole base type should have
        // degenerated to an llvm.ptr<i[width]>, and there should not be any
        // cstInteriorIndices/componentIndices. The substring offset can be
        // added to the outterOffset since it applies on the same LLVM type.
        if (gepArgs.size() != 1)
          fir::emitFatalError(loc,
                              "corrupted substring GEP in fir.embox/fir.rebox");
        mlir::Type outterOffsetTy =
            llvm::cast<mlir::Value>(gepArgs[0]).getType();
        mlir::Value cast =
            this->integerCast(loc, rewriter, outterOffsetTy, *substringOffset);

        gepArgs[0] = mlir::LLVM::AddOp::create(
            rewriter, loc, outterOffsetTy, llvm::cast<mlir::Value>(gepArgs[0]),
            cast);
      }
    }
    mlir::Type llvmPtrTy = ::getLlvmPtrType(resultTy.getContext());
    return mlir::LLVM::GEPOp::create(rewriter, loc, llvmPtrTy,
                                     llvmBaseObjectType, base, gepArgs);
  }

  template <typename BOX>
  void
  getSubcomponentIndices(BOX xbox, mlir::Value memref,
                         mlir::ValueRange operands,
                         mlir::SmallVectorImpl<mlir::Value> &indices) const {
    // For each field in the path add the offset to base via the args list.
    // In the most general case, some offsets must be computed since
    // they are not be known until runtime.
    if (fir::hasDynamicSize(fir::unwrapSequenceType(
            fir::unwrapPassByRefType(memref.getType()))))
      TODO(xbox.getLoc(),
           "fir.embox codegen dynamic size component in derived type");
    indices.append(operands.begin() + xbox.getSubcomponentOperandIndex(),
                   operands.begin() + xbox.getSubcomponentOperandIndex() +
                       xbox.getSubcomponent().size());
  }

  /// If the embox is not in a globalOp body, allocate storage for the box;
  /// store the value inside and return the generated alloca. Return the input
  /// value otherwise.
  mlir::Value
  placeInMemoryIfNotGlobalInit(mlir::ConversionPatternRewriter &rewriter,
                               mlir::Location loc, mlir::Type boxTy,
                               mlir::Value boxValue,
                               bool needDeviceAllocation = false) const {
    if (isInGlobalOp(rewriter))
      return boxValue;
    mlir::Type llvmBoxTy = boxValue.getType();
    mlir::Value storage;
    if (needDeviceAllocation) {
      auto mod = boxValue.getDefiningOp()->getParentOfType<mlir::ModuleOp>();
      auto baseBoxTy = mlir::dyn_cast<fir::BaseBoxType>(boxTy);
      storage =
          genCUFAllocDescriptor(loc, rewriter, mod, baseBoxTy, this->lowerTy());
    } else {
      storage = this->genAllocaAndAddrCastWithType(loc, llvmBoxTy, defaultAlign,
                                                   rewriter);
    }
    auto storeOp =
        mlir::LLVM::StoreOp::create(rewriter, loc, boxValue, storage);
    this->attachTBAATag(storeOp, boxTy, boxTy, nullptr);
    return storage;
  }

  /// Compute the extent of a triplet slice (lb:ub:step).
  mlir::Value computeTripletExtent(mlir::ConversionPatternRewriter &rewriter,
                                   mlir::Location loc, mlir::Value lb,
                                   mlir::Value ub, mlir::Value step,
                                   mlir::Value zero, mlir::Type type) const {
    lb = this->integerCast(loc, rewriter, type, lb);
    ub = this->integerCast(loc, rewriter, type, ub);
    step = this->integerCast(loc, rewriter, type, step);
    zero = this->integerCast(loc, rewriter, type, zero);
    mlir::Value extent = mlir::LLVM::SubOp::create(rewriter, loc, type, ub, lb);
    extent = mlir::LLVM::AddOp::create(rewriter, loc, type, extent, step);
    extent = mlir::LLVM::SDivOp::create(rewriter, loc, type, extent, step);
    // If the resulting extent is negative (`ub-lb` and `step` have different
    // signs), zero must be returned instead.
    auto cmp = mlir::LLVM::ICmpOp::create(
        rewriter, loc, mlir::LLVM::ICmpPredicate::sgt, extent, zero);
    return mlir::LLVM::SelectOp::create(rewriter, loc, cmp, extent, zero);
  }
};

/// Create a generic box on a memory reference. This conversions lowers the
/// abstract box to the appropriate, initialized descriptor.
struct EmboxOpConversion : public EmboxCommonConversion<fir::EmboxOp> {
  using EmboxCommonConversion::EmboxCommonConversion;

  llvm::LogicalResult
  matchAndRewrite(fir::EmboxOp embox, OpAdaptor adaptor,
                  mlir::ConversionPatternRewriter &rewriter) const override {
    mlir::ValueRange operands = adaptor.getOperands();
    mlir::Value sourceBox;
    mlir::Type sourceBoxType;
    if (embox.getSourceBox()) {
      sourceBox = operands[embox.getSourceBoxOperandIndex()];
      sourceBoxType = embox.getSourceBox().getType();
    }
    assert(!embox.getShape() && "There should be no dims on this embox op");
    auto [boxTy, dest, eleSize] = consDescriptorPrefix(
        embox, fir::unwrapRefType(embox.getMemref().getType()), rewriter,
        /*rank=*/0, /*substrParams=*/mlir::ValueRange{},
        adaptor.getTypeparams(), sourceBox, sourceBoxType);
    dest = insertBaseAddress(rewriter, embox.getLoc(), dest, operands[0]);
    if (fir::isDerivedTypeWithLenParams(boxTy)) {
      TODO(embox.getLoc(),
           "fir.embox codegen of derived with length parameters");
      return mlir::failure();
    }
    auto result =
        placeInMemoryIfNotGlobalInit(rewriter, embox.getLoc(), boxTy, dest);
    rewriter.replaceOp(embox, result);
    return mlir::success();
  }
};

static bool isDeviceAllocation(mlir::Value val, mlir::Value adaptorVal) {
  if (auto loadOp = mlir::dyn_cast_or_null<fir::LoadOp>(val.getDefiningOp()))
    return isDeviceAllocation(loadOp.getMemref(), {});
  if (auto boxAddrOp =
          mlir::dyn_cast_or_null<fir::BoxAddrOp>(val.getDefiningOp()))
    return isDeviceAllocation(boxAddrOp.getVal(), {});
  if (auto convertOp =
          mlir::dyn_cast_or_null<fir::ConvertOp>(val.getDefiningOp()))
    return isDeviceAllocation(convertOp.getValue(), {});
  if (!val.getDefiningOp() && adaptorVal) {
    if (auto blockArg = llvm::cast<mlir::BlockArgument>(adaptorVal)) {
      if (blockArg.getOwner() && blockArg.getOwner()->getParentOp() &&
          blockArg.getOwner()->isEntryBlock()) {
        if (auto func = mlir::dyn_cast_or_null<mlir::FunctionOpInterface>(
                *blockArg.getOwner()->getParentOp())) {
          auto argAttrs = func.getArgAttrs(blockArg.getArgNumber());
          for (auto attr : argAttrs) {
            if (attr.getName().getValue().ends_with(cuf::getDataAttrName())) {
              auto dataAttr =
                  mlir::dyn_cast<cuf::DataAttributeAttr>(attr.getValue());
              if (dataAttr.getValue() != cuf::DataAttribute::Pinned &&
                  dataAttr.getValue() != cuf::DataAttribute::Unified)
                return true;
            }
          }
        }
      }
    }
  }
  if (auto callOp = mlir::dyn_cast_or_null<fir::CallOp>(val.getDefiningOp()))
    if (callOp.getCallee() &&
        (callOp.getCallee().value().getRootReference().getValue().starts_with(
             RTNAME_STRING(CUFMemAlloc)) ||
         callOp.getCallee().value().getRootReference().getValue().starts_with(
             RTNAME_STRING(CUFAllocDescriptor)) ||
         callOp.getCallee().value().getRootReference().getValue() ==
             "__tgt_acc_get_deviceptr"))
      return true;
  return false;
}

/// Create a generic box on a memory reference.
struct XEmboxOpConversion : public EmboxCommonConversion<fir::cg::XEmboxOp> {
  using EmboxCommonConversion::EmboxCommonConversion;

  llvm::LogicalResult
  matchAndRewrite(fir::cg::XEmboxOp xbox, OpAdaptor adaptor,
                  mlir::ConversionPatternRewriter &rewriter) const override {
    mlir::ValueRange operands = adaptor.getOperands();
    mlir::Value sourceBox;
    mlir::Type sourceBoxType;
    if (xbox.getSourceBox()) {
      sourceBox = operands[xbox.getSourceBoxOperandIndex()];
      sourceBoxType = xbox.getSourceBox().getType();
    }
    auto [boxTy, dest, resultEleSize] = consDescriptorPrefix(
        xbox, fir::unwrapRefType(xbox.getMemref().getType()), rewriter,
        xbox.getOutRank(), adaptor.getSubstr(), adaptor.getLenParams(),
        sourceBox, sourceBoxType);
    // Generate the triples in the dims field of the descriptor
    auto i64Ty = mlir::IntegerType::get(xbox.getContext(), 64);
    assert(!xbox.getShape().empty() && "must have a shape");
    unsigned shapeOffset = xbox.getShapeOperandIndex();
    bool hasShift = !xbox.getShift().empty();
    unsigned shiftOffset = xbox.getShiftOperandIndex();
    bool hasSlice = !xbox.getSlice().empty();
    unsigned sliceOffset = xbox.getSliceOperandIndex();
    mlir::Location loc = xbox.getLoc();
    mlir::Value zero = fir::genConstantIndex(loc, i64Ty, rewriter, 0);
    mlir::Value one = fir::genConstantIndex(loc, i64Ty, rewriter, 1);
    mlir::Value prevPtrOff = one;
    mlir::Type eleTy = boxTy.getEleTy();
    const unsigned rank = xbox.getRank();
    llvm::SmallVector<mlir::Value> cstInteriorIndices;
    unsigned constRows = 0;
    mlir::Value ptrOffset = zero;
    mlir::Type memEleTy = fir::dyn_cast_ptrEleTy(xbox.getMemref().getType());
    assert(mlir::isa<fir::SequenceType>(memEleTy));
    auto seqTy = mlir::cast<fir::SequenceType>(memEleTy);
    mlir::Type seqEleTy = seqTy.getEleTy();
    // Adjust the element scaling factor if the element is a dependent type.
    if (fir::hasDynamicSize(seqEleTy)) {
      if (auto charTy = mlir::dyn_cast<fir::CharacterType>(seqEleTy)) {
        // The GEP pointer type decays to llvm.ptr<i[width]>.
        // The scaling factor is the runtime value of the length.
        assert(!adaptor.getLenParams().empty());
        prevPtrOff = FIROpConversion::integerCast(
            loc, rewriter, i64Ty, adaptor.getLenParams().back());
      } else if (mlir::isa<fir::RecordType>(seqEleTy)) {
        // prevPtrOff = ;
        TODO(loc, "generate call to calculate size of PDT");
      } else {
        fir::emitFatalError(loc, "unexpected dynamic type");
      }
    } else {
      constRows = seqTy.getConstantRows();
    }

    const auto hasSubcomp = !xbox.getSubcomponent().empty();
    const bool hasSubstr = !xbox.getSubstr().empty();
    // Initial element stride that will be use to compute the step in
    // each dimension. Initially, this is the size of the input element.
    // Note that when there are no components/substring, the resultEleSize
    // that was previously computed matches the input element size.
    mlir::Value prevDimByteStride = resultEleSize;
    if (hasSubcomp) {
      // We have a subcomponent. The step value needs to be the number of
      // bytes per element (which is a derived type).
      prevDimByteStride = genTypeStrideInBytes(
          loc, i64Ty, rewriter, convertType(seqEleTy), getDataLayout());
    } else if (hasSubstr) {
      // We have a substring. The step value needs to be the number of bytes
      // per CHARACTER element.
      auto charTy = mlir::cast<fir::CharacterType>(seqEleTy);
      if (fir::hasDynamicSize(charTy)) {
        prevDimByteStride =
            getCharacterByteSize(loc, rewriter, charTy, adaptor.getLenParams());
      } else {
        prevDimByteStride = fir::genConstantIndex(
            loc, i64Ty, rewriter,
            charTy.getLen() * lowerTy().characterBitsize(charTy) / 8);
      }
    }

    // Process the array subspace arguments (shape, shift, etc.), if any,
    // translating everything to values in the descriptor wherever the entity
    // has a dynamic array dimension.
    for (unsigned di = 0, descIdx = 0; di < rank; ++di) {
      mlir::Value extent =
          integerCast(loc, rewriter, i64Ty, operands[shapeOffset]);
      mlir::Value outerExtent = extent;
      bool skipNext = false;
      if (hasSlice) {
        mlir::Value off =
            integerCast(loc, rewriter, i64Ty, operands[sliceOffset]);
        mlir::Value adj = one;
        if (hasShift)
          adj = integerCast(loc, rewriter, i64Ty, operands[shiftOffset]);
        auto ao = mlir::LLVM::SubOp::create(rewriter, loc, i64Ty, off, adj);
        if (constRows > 0) {
          cstInteriorIndices.push_back(ao);
        } else {
          auto dimOff =
              mlir::LLVM::MulOp::create(rewriter, loc, i64Ty, ao, prevPtrOff);
          ptrOffset = mlir::LLVM::AddOp::create(rewriter, loc, i64Ty, dimOff,
                                                ptrOffset);
        }
        if (mlir::isa_and_nonnull<fir::UndefOp>(
                xbox.getSlice()[3 * di + 1].getDefiningOp())) {
          // This dimension contains a scalar expression in the array slice op.
          // The dimension is loop invariant, will be dropped, and will not
          // appear in the descriptor.
          skipNext = true;
        }
      }
      if (!skipNext) {
        // store extent
        if (hasSlice)
          extent = computeTripletExtent(rewriter, loc, operands[sliceOffset],
                                        operands[sliceOffset + 1],
                                        operands[sliceOffset + 2], zero, i64Ty);
        // Lower bound is normalized to 0 for BIND(C) interoperability.
        mlir::Value lb = zero;
        const bool isaPointerOrAllocatable =
            mlir::isa<fir::PointerType, fir::HeapType>(eleTy);
        // Lower bound is defaults to 1 for POINTER, ALLOCATABLE, and
        // denormalized descriptors.
        if (isaPointerOrAllocatable || !normalizedLowerBound(xbox))
          lb = one;
        // If there is a shifted origin, and no fir.slice, and this is not
        // a normalized descriptor then use the value from the shift op as
        // the lower bound.
        if (hasShift && !(hasSlice || hasSubcomp || hasSubstr) &&
            (isaPointerOrAllocatable || !normalizedLowerBound(xbox))) {
          lb = integerCast(loc, rewriter, i64Ty, operands[shiftOffset]);
          auto extentIsEmpty = mlir::LLVM::ICmpOp::create(
              rewriter, loc, mlir::LLVM::ICmpPredicate::eq, extent, zero);
          lb = mlir::LLVM::SelectOp::create(rewriter, loc, extentIsEmpty, one,
                                            lb);
        }
        dest = insertLowerBound(rewriter, loc, dest, descIdx, lb);

        dest = insertExtent(rewriter, loc, dest, descIdx, extent);

        // store step (scaled by shaped extent)
        mlir::Value step = prevDimByteStride;
        if (hasSlice) {
          mlir::Value sliceStep =
              integerCast(loc, rewriter, i64Ty, operands[sliceOffset + 2]);
          step =
              mlir::LLVM::MulOp::create(rewriter, loc, i64Ty, step, sliceStep);
        }
        dest = insertStride(rewriter, loc, dest, descIdx, step);
        ++descIdx;
      }

      // compute the stride and offset for the next natural dimension
      prevDimByteStride = mlir::LLVM::MulOp::create(
          rewriter, loc, i64Ty, prevDimByteStride, outerExtent);
      if (constRows == 0)
        prevPtrOff = mlir::LLVM::MulOp::create(rewriter, loc, i64Ty, prevPtrOff,
                                               outerExtent);
      else
        --constRows;

      // increment iterators
      ++shapeOffset;
      if (hasShift)
        ++shiftOffset;
      if (hasSlice)
        sliceOffset += 3;
    }
    mlir::Value base = adaptor.getMemref();
    if (hasSlice || hasSubcomp || hasSubstr) {
      // Shift the base address.
      llvm::SmallVector<mlir::Value> fieldIndices;
      std::optional<mlir::Value> substringOffset;
      if (hasSubcomp)
        getSubcomponentIndices(xbox, xbox.getMemref(), operands, fieldIndices);
      if (hasSubstr)
        substringOffset = operands[xbox.getSubstrOperandIndex()];
      mlir::Type llvmBaseType =
          convertType(fir::unwrapRefType(xbox.getMemref().getType()));
      base = genBoxOffsetGep(rewriter, loc, base, llvmBaseType, ptrOffset,
                             cstInteriorIndices, fieldIndices, substringOffset);
    }
    dest = insertBaseAddress(rewriter, loc, dest, base);
    if (fir::isDerivedTypeWithLenParams(boxTy))
      TODO(loc, "fir.embox codegen of derived with length parameters");
    mlir::Value result = placeInMemoryIfNotGlobalInit(
        rewriter, loc, boxTy, dest,
        isDeviceAllocation(xbox.getMemref(), adaptor.getMemref()));
    rewriter.replaceOp(xbox, result);
    return mlir::success();
  }

  /// Return true if `xbox` has a normalized lower bounds attribute. A box value
  /// that is neither a POINTER nor an ALLOCATABLE should be normalized to a
  /// zero origin lower bound for interoperability with BIND(C).
  inline static bool normalizedLowerBound(fir::cg::XEmboxOp xbox) {
    return xbox->hasAttr(fir::getNormalizedLowerBoundAttrName());
  }
};

/// Create a new box given a box reference.
struct XReboxOpConversion : public EmboxCommonConversion<fir::cg::XReboxOp> {
  using EmboxCommonConversion::EmboxCommonConversion;

  llvm::LogicalResult
  matchAndRewrite(fir::cg::XReboxOp rebox, OpAdaptor adaptor,
                  mlir::ConversionPatternRewriter &rewriter) const override {
    mlir::Location loc = rebox.getLoc();
    mlir::Type idxTy = lowerTy().indexType();
    mlir::Value loweredBox =
        fixBoxInputInsideGlobalOp(rewriter, adaptor.getBox());
    mlir::ValueRange operands = adaptor.getOperands();

    TypePair inputBoxTyPair = getBoxTypePair(rebox.getBox().getType());

    // Create new descriptor and fill its non-shape related data.
    llvm::SmallVector<mlir::Value, 2> lenParams;
    mlir::Type inputEleTy = getInputEleTy(rebox);
    if (auto charTy = mlir::dyn_cast<fir::CharacterType>(inputEleTy)) {
      if (charTy.hasConstantLen()) {
        mlir::Value len =
            fir::genConstantIndex(loc, idxTy, rewriter, charTy.getLen());
        lenParams.emplace_back(len);
      } else {
        mlir::Value len = getElementSizeFromBox(loc, idxTy, inputBoxTyPair,
                                                loweredBox, rewriter);
        if (charTy.getFKind() != 1) {
          assert(!isInGlobalOp(rewriter) &&
                 "character target in global op must have constant length");
          mlir::Value width =
<<<<<<< HEAD
              genConstantIndex(loc, idxTy, rewriter, charTy.getFKind());
=======
              fir::genConstantIndex(loc, idxTy, rewriter, charTy.getFKind());
>>>>>>> 35227056
          len = mlir::LLVM::SDivOp::create(rewriter, loc, idxTy, len, width);
        }
        lenParams.emplace_back(len);
      }
    } else if (auto recTy = mlir::dyn_cast<fir::RecordType>(inputEleTy)) {
      if (recTy.getNumLenParams() != 0)
        TODO(loc, "reboxing descriptor of derived type with length parameters");
    }

    // Rebox on polymorphic entities needs to carry over the dynamic type.
    mlir::Value typeDescAddr;
    if (mlir::isa<fir::ClassType>(inputBoxTyPair.fir) &&
        mlir::isa<fir::ClassType>(rebox.getType()))
      typeDescAddr =
          loadTypeDescAddress(loc, inputBoxTyPair, loweredBox, rewriter);

    auto [boxTy, dest, eleSize] =
        consDescriptorPrefix(rebox, loweredBox, rewriter, rebox.getOutRank(),
                             adaptor.getSubstr(), lenParams, typeDescAddr);

    // Read input extents, strides, and base address
    llvm::SmallVector<mlir::Value> inputExtents;
    llvm::SmallVector<mlir::Value> inputStrides;
    const unsigned inputRank = rebox.getRank();
    for (unsigned dim = 0; dim < inputRank; ++dim) {
      llvm::SmallVector<mlir::Value, 3> dimInfo =
          getDimsFromBox(loc, {idxTy, idxTy, idxTy}, inputBoxTyPair, loweredBox,
                         dim, rewriter);
      inputExtents.emplace_back(dimInfo[1]);
      inputStrides.emplace_back(dimInfo[2]);
    }

    mlir::Value baseAddr =
        getBaseAddrFromBox(loc, inputBoxTyPair, loweredBox, rewriter);

    if (!rebox.getSlice().empty() || !rebox.getSubcomponent().empty())
      return sliceBox(rebox, adaptor, boxTy, dest, baseAddr, inputExtents,
                      inputStrides, operands, rewriter);
    return reshapeBox(rebox, adaptor, boxTy, dest, baseAddr, inputExtents,
                      inputStrides, operands, rewriter);
  }

private:
  /// Write resulting shape and base address in descriptor, and replace rebox
  /// op.
  llvm::LogicalResult
  finalizeRebox(fir::cg::XReboxOp rebox, OpAdaptor adaptor,
                mlir::Type destBoxTy, mlir::Value dest, mlir::Value base,
                mlir::ValueRange lbounds, mlir::ValueRange extents,
                mlir::ValueRange strides,
                mlir::ConversionPatternRewriter &rewriter) const {
    mlir::Location loc = rebox.getLoc();
    mlir::Value zero =
        fir::genConstantIndex(loc, lowerTy().indexType(), rewriter, 0);
    mlir::Value one =
        fir::genConstantIndex(loc, lowerTy().indexType(), rewriter, 1);
    for (auto iter : llvm::enumerate(llvm::zip(extents, strides))) {
      mlir::Value extent = std::get<0>(iter.value());
      unsigned dim = iter.index();
      mlir::Value lb = one;
      if (!lbounds.empty()) {
        lb = integerCast(loc, rewriter, lowerTy().indexType(), lbounds[dim]);
        auto extentIsEmpty = mlir::LLVM::ICmpOp::create(
            rewriter, loc, mlir::LLVM::ICmpPredicate::eq, extent, zero);
        lb =
            mlir::LLVM::SelectOp::create(rewriter, loc, extentIsEmpty, one, lb);
      };
      dest = insertLowerBound(rewriter, loc, dest, dim, lb);
      dest = insertExtent(rewriter, loc, dest, dim, extent);
      dest = insertStride(rewriter, loc, dest, dim, std::get<1>(iter.value()));
    }
    dest = insertBaseAddress(rewriter, loc, dest, base);
    mlir::Value result = placeInMemoryIfNotGlobalInit(
        rewriter, rebox.getLoc(), destBoxTy, dest,
        isDeviceAllocation(rebox.getBox(), adaptor.getBox()));
    rewriter.replaceOp(rebox, result);
    return mlir::success();
  }

  // Apply slice given the base address, extents and strides of the input box.
  llvm::LogicalResult
  sliceBox(fir::cg::XReboxOp rebox, OpAdaptor adaptor, mlir::Type destBoxTy,
           mlir::Value dest, mlir::Value base, mlir::ValueRange inputExtents,
           mlir::ValueRange inputStrides, mlir::ValueRange operands,
           mlir::ConversionPatternRewriter &rewriter) const {
    mlir::Location loc = rebox.getLoc();
    mlir::Type byteTy = ::getI8Type(rebox.getContext());
    mlir::Type idxTy = lowerTy().indexType();
    mlir::Value zero = fir::genConstantIndex(loc, idxTy, rewriter, 0);
    // Apply subcomponent and substring shift on base address.
    if (!rebox.getSubcomponent().empty() || !rebox.getSubstr().empty()) {
      // Cast to inputEleTy* so that a GEP can be used.
      mlir::Type inputEleTy = getInputEleTy(rebox);
      mlir::Type llvmBaseObjectType = convertType(inputEleTy);
      llvm::SmallVector<mlir::Value> fieldIndices;
      std::optional<mlir::Value> substringOffset;
      if (!rebox.getSubcomponent().empty())
        getSubcomponentIndices(rebox, rebox.getBox(), operands, fieldIndices);
      if (!rebox.getSubstr().empty())
        substringOffset = operands[rebox.getSubstrOperandIndex()];
      base = genBoxOffsetGep(rewriter, loc, base, llvmBaseObjectType, zero,
                             /*cstInteriorIndices=*/{}, fieldIndices,
                             substringOffset);
    }

    if (rebox.getSlice().empty())
      // The array section is of the form array[%component][substring], keep
      // the input array extents and strides.
      return finalizeRebox(rebox, adaptor, destBoxTy, dest, base,
                           /*lbounds*/ {}, inputExtents, inputStrides,
                           rewriter);

    // The slice is of the form array(i:j:k)[%component]. Compute new extents
    // and strides.
    llvm::SmallVector<mlir::Value> slicedExtents;
    llvm::SmallVector<mlir::Value> slicedStrides;
    mlir::Value one = fir::genConstantIndex(loc, idxTy, rewriter, 1);
    const bool sliceHasOrigins = !rebox.getShift().empty();
    unsigned sliceOps = rebox.getSliceOperandIndex();
    unsigned shiftOps = rebox.getShiftOperandIndex();
    auto strideOps = inputStrides.begin();
    const unsigned inputRank = inputStrides.size();
    for (unsigned i = 0; i < inputRank;
         ++i, ++strideOps, ++shiftOps, sliceOps += 3) {
      mlir::Value sliceLb =
          integerCast(loc, rewriter, idxTy, operands[sliceOps]);
      mlir::Value inputStride = *strideOps; // already idxTy
      // Apply origin shift: base += (lb-shift)*input_stride
      mlir::Value sliceOrigin =
          sliceHasOrigins
              ? integerCast(loc, rewriter, idxTy, operands[shiftOps])
              : one;
      mlir::Value diff =
          mlir::LLVM::SubOp::create(rewriter, loc, idxTy, sliceLb, sliceOrigin);
      mlir::Value offset =
          mlir::LLVM::MulOp::create(rewriter, loc, idxTy, diff, inputStride);
      // Strides from the fir.box are in bytes.
      base = genGEP(loc, byteTy, rewriter, base, offset);
      // Apply upper bound and step if this is a triplet. Otherwise, the
      // dimension is dropped and no extents/strides are computed.
      mlir::Value upper = operands[sliceOps + 1];
      const bool isTripletSlice =
          !mlir::isa_and_nonnull<mlir::LLVM::UndefOp>(upper.getDefiningOp());
      if (isTripletSlice) {
        mlir::Value step =
            integerCast(loc, rewriter, idxTy, operands[sliceOps + 2]);
        // extent = ub-lb+step/step
        mlir::Value sliceUb = integerCast(loc, rewriter, idxTy, upper);
        mlir::Value extent = computeTripletExtent(rewriter, loc, sliceLb,
                                                  sliceUb, step, zero, idxTy);
        slicedExtents.emplace_back(extent);
        // stride = step*input_stride
        mlir::Value stride =
            mlir::LLVM::MulOp::create(rewriter, loc, idxTy, step, inputStride);
        slicedStrides.emplace_back(stride);
      }
    }
    return finalizeRebox(rebox, adaptor, destBoxTy, dest, base,
                         /*lbounds*/ {}, slicedExtents, slicedStrides,
                         rewriter);
  }

  /// Apply a new shape to the data described by a box given the base address,
  /// extents and strides of the box.
  llvm::LogicalResult
  reshapeBox(fir::cg::XReboxOp rebox, OpAdaptor adaptor, mlir::Type destBoxTy,
             mlir::Value dest, mlir::Value base, mlir::ValueRange inputExtents,
             mlir::ValueRange inputStrides, mlir::ValueRange operands,
             mlir::ConversionPatternRewriter &rewriter) const {
    mlir::ValueRange reboxShifts{
        operands.begin() + rebox.getShiftOperandIndex(),
        operands.begin() + rebox.getShiftOperandIndex() +
            rebox.getShift().size()};
    if (rebox.getShape().empty()) {
      // Only setting new lower bounds.
      return finalizeRebox(rebox, adaptor, destBoxTy, dest, base, reboxShifts,
                           inputExtents, inputStrides, rewriter);
    }

    mlir::Location loc = rebox.getLoc();

    llvm::SmallVector<mlir::Value> newStrides;
    llvm::SmallVector<mlir::Value> newExtents;
    mlir::Type idxTy = lowerTy().indexType();
    // First stride from input box is kept. The rest is assumed contiguous
    // (it is not possible to reshape otherwise). If the input is scalar,
    // which may be OK if all new extents are ones, the stride does not
    // matter, use one.
    mlir::Value stride = inputStrides.empty()
                             ? fir::genConstantIndex(loc, idxTy, rewriter, 1)
                             : inputStrides[0];
    for (unsigned i = 0; i < rebox.getShape().size(); ++i) {
      mlir::Value rawExtent = operands[rebox.getShapeOperandIndex() + i];
      mlir::Value extent = integerCast(loc, rewriter, idxTy, rawExtent);
      newExtents.emplace_back(extent);
      newStrides.emplace_back(stride);
      // nextStride = extent * stride;
      stride = mlir::LLVM::MulOp::create(rewriter, loc, idxTy, extent, stride);
    }
    return finalizeRebox(rebox, adaptor, destBoxTy, dest, base, reboxShifts,
                         newExtents, newStrides, rewriter);
  }

  /// Return scalar element type of the input box.
  static mlir::Type getInputEleTy(fir::cg::XReboxOp rebox) {
    auto ty = fir::dyn_cast_ptrOrBoxEleTy(rebox.getBox().getType());
    if (auto seqTy = mlir::dyn_cast<fir::SequenceType>(ty))
      return seqTy.getEleTy();
    return ty;
  }
};

/// Lower `fir.emboxproc` operation. Creates a procedure box.
/// TODO: Part of supporting Fortran 2003 procedure pointers.
struct EmboxProcOpConversion : public fir::FIROpConversion<fir::EmboxProcOp> {
  using FIROpConversion::FIROpConversion;

  llvm::LogicalResult
  matchAndRewrite(fir::EmboxProcOp emboxproc, OpAdaptor adaptor,
                  mlir::ConversionPatternRewriter &rewriter) const override {
    TODO(emboxproc.getLoc(), "fir.emboxproc codegen");
    return mlir::failure();
  }
};

// Code shared between insert_value and extract_value Ops.
struct ValueOpCommon {
  // Translate the arguments pertaining to any multidimensional array to
  // row-major order for LLVM-IR.
  static void toRowMajor(llvm::SmallVectorImpl<int64_t> &indices,
                         mlir::Type ty) {
    assert(ty && "type is null");
    const auto end = indices.size();
    for (std::remove_const_t<decltype(end)> i = 0; i < end; ++i) {
      if (auto seq = mlir::dyn_cast<mlir::LLVM::LLVMArrayType>(ty)) {
        const auto dim = getDimension(seq);
        if (dim > 1) {
          auto ub = std::min(i + dim, end);
          std::reverse(indices.begin() + i, indices.begin() + ub);
          i += dim - 1;
        }
        ty = getArrayElementType(seq);
      } else if (auto st = mlir::dyn_cast<mlir::LLVM::LLVMStructType>(ty)) {
        ty = st.getBody()[indices[i]];
      } else {
        llvm_unreachable("index into invalid type");
      }
    }
  }

  static llvm::SmallVector<int64_t>
  collectIndices(mlir::ConversionPatternRewriter &rewriter,
                 mlir::ArrayAttr arrAttr) {
    llvm::SmallVector<int64_t> indices;
    for (auto i = arrAttr.begin(), e = arrAttr.end(); i != e; ++i) {
      if (auto intAttr = mlir::dyn_cast<mlir::IntegerAttr>(*i)) {
        indices.push_back(intAttr.getInt());
      } else {
        auto fieldName = mlir::cast<mlir::StringAttr>(*i).getValue();
        ++i;
        auto ty = mlir::cast<mlir::TypeAttr>(*i).getValue();
        auto index = mlir::cast<fir::RecordType>(ty).getFieldIndex(fieldName);
        indices.push_back(index);
      }
    }
    return indices;
  }

private:
  static mlir::Type getArrayElementType(mlir::LLVM::LLVMArrayType ty) {
    auto eleTy = ty.getElementType();
    while (auto arrTy = mlir::dyn_cast<mlir::LLVM::LLVMArrayType>(eleTy))
      eleTy = arrTy.getElementType();
    return eleTy;
  }
};

namespace {
/// Extract a subobject value from an ssa-value of aggregate type
struct ExtractValueOpConversion
    : public fir::FIROpAndTypeConversion<fir::ExtractValueOp>,
      public ValueOpCommon {
  using FIROpAndTypeConversion::FIROpAndTypeConversion;

  llvm::LogicalResult
  doRewrite(fir::ExtractValueOp extractVal, mlir::Type ty, OpAdaptor adaptor,
            mlir::ConversionPatternRewriter &rewriter) const override {
    mlir::ValueRange operands = adaptor.getOperands();
    auto indices = collectIndices(rewriter, extractVal.getCoor());
    toRowMajor(indices, operands[0].getType());
    rewriter.replaceOpWithNewOp<mlir::LLVM::ExtractValueOp>(
        extractVal, operands[0], indices);
    return mlir::success();
  }
};

/// InsertValue is the generalized instruction for the composition of new
/// aggregate type values.
struct InsertValueOpConversion
    : public mlir::OpConversionPattern<fir::InsertValueOp>,
      public ValueOpCommon {
  using OpConversionPattern::OpConversionPattern;

  llvm::LogicalResult
  matchAndRewrite(fir::InsertValueOp insertVal, OpAdaptor adaptor,
                  mlir::ConversionPatternRewriter &rewriter) const override {
    mlir::ValueRange operands = adaptor.getOperands();
    auto indices = collectIndices(rewriter, insertVal.getCoor());
    toRowMajor(indices, operands[0].getType());
    rewriter.replaceOpWithNewOp<mlir::LLVM::InsertValueOp>(
        insertVal, operands[0], operands[1], indices);
    return mlir::success();
  }
};

/// InsertOnRange inserts a value into a sequence over a range of offsets.
struct InsertOnRangeOpConversion
    : public fir::FIROpAndTypeConversion<fir::InsertOnRangeOp> {
  using FIROpAndTypeConversion::FIROpAndTypeConversion;

  // Increments an array of subscripts in a row major fasion.
  void incrementSubscripts(llvm::ArrayRef<int64_t> dims,
                           llvm::SmallVectorImpl<int64_t> &subscripts) const {
    for (size_t i = dims.size(); i > 0; --i) {
      if (++subscripts[i - 1] < dims[i - 1]) {
        return;
      }
      subscripts[i - 1] = 0;
    }
  }

  llvm::LogicalResult
  doRewrite(fir::InsertOnRangeOp range, mlir::Type ty, OpAdaptor adaptor,
            mlir::ConversionPatternRewriter &rewriter) const override {

    auto arrayType = adaptor.getSeq().getType();

    // Iteratively extract the array dimensions from the type.
    llvm::SmallVector<std::int64_t> dims;
    mlir::Type type = arrayType;
    while (auto t = mlir::dyn_cast<mlir::LLVM::LLVMArrayType>(type)) {
      dims.push_back(t.getNumElements());
      type = t.getElementType();
    }

    // Avoid generating long insert chain that are very slow to fold back
    // (which is required in globals when later generating LLVM IR). Attempt to
    // fold the inserted element value to an attribute and build an ArrayAttr
    // for the resulting array.
    if (range.isFullRange()) {
      llvm::FailureOr<mlir::Attribute> cst =
          fir::tryFoldingLLVMInsertChain(adaptor.getVal(), rewriter);
      if (llvm::succeeded(cst)) {
        mlir::Attribute dimVal = *cst;
        for (auto dim : llvm::reverse(dims)) {
          // Use std::vector in case the number of elements is big.
          std::vector<mlir::Attribute> elements(dim, dimVal);
          dimVal = mlir::ArrayAttr::get(range.getContext(), elements);
        }
        // Replace insert chain with constant.
        rewriter.replaceOpWithNewOp<mlir::LLVM::ConstantOp>(range, arrayType,
                                                            dimVal);
        return mlir::success();
      }
    }

    // The inserted value cannot be folded to an attribute, turn the
    // insert_range into an llvm.insertvalue chain.
    llvm::SmallVector<std::int64_t> lBounds;
    llvm::SmallVector<std::int64_t> uBounds;

    // Unzip the upper and lower bound and convert to a row major format.
    mlir::DenseIntElementsAttr coor = range.getCoor();
    auto reversedCoor = llvm::reverse(coor.getValues<int64_t>());
    for (auto i = reversedCoor.begin(), e = reversedCoor.end(); i != e; ++i) {
      uBounds.push_back(*i++);
      lBounds.push_back(*i);
    }

    auto &subscripts = lBounds;
    auto loc = range.getLoc();
    mlir::Value lastOp = adaptor.getSeq();
    mlir::Value insertVal = adaptor.getVal();

    while (subscripts != uBounds) {
      lastOp = mlir::LLVM::InsertValueOp::create(rewriter, loc, lastOp,
                                                 insertVal, subscripts);

      incrementSubscripts(dims, subscripts);
    }

    rewriter.replaceOpWithNewOp<mlir::LLVM::InsertValueOp>(
        range, lastOp, insertVal, subscripts);

    return mlir::success();
  }
};
} // namespace

namespace {
/// XArrayCoor is the address arithmetic on a dynamically shaped, sliced,
/// shifted etc. array.
/// (See the static restriction on coordinate_of.) array_coor determines the
/// coordinate (location) of a specific element.
struct XArrayCoorOpConversion
    : public fir::FIROpAndTypeConversion<fir::cg::XArrayCoorOp> {
  using FIROpAndTypeConversion::FIROpAndTypeConversion;

  llvm::LogicalResult
  doRewrite(fir::cg::XArrayCoorOp coor, mlir::Type llvmPtrTy, OpAdaptor adaptor,
            mlir::ConversionPatternRewriter &rewriter) const override {
    auto loc = coor.getLoc();
    mlir::ValueRange operands = adaptor.getOperands();
    unsigned rank = coor.getRank();
    assert(coor.getIndices().size() == rank);
    assert(coor.getShape().empty() || coor.getShape().size() == rank);
    assert(coor.getShift().empty() || coor.getShift().size() == rank);
    assert(coor.getSlice().empty() || coor.getSlice().size() == 3 * rank);
    mlir::Type idxTy = lowerTy().indexType();
    unsigned indexOffset = coor.getIndicesOperandIndex();
    unsigned shapeOffset = coor.getShapeOperandIndex();
    unsigned shiftOffset = coor.getShiftOperandIndex();
    unsigned sliceOffset = coor.getSliceOperandIndex();
    auto sliceOps = coor.getSlice().begin();
    mlir::Value one = fir::genConstantIndex(loc, idxTy, rewriter, 1);
    mlir::Value prevExt = one;
    mlir::Value offset = fir::genConstantIndex(loc, idxTy, rewriter, 0);
    const bool isShifted = !coor.getShift().empty();
    const bool isSliced = !coor.getSlice().empty();
    const bool baseIsBoxed =
        mlir::isa<fir::BaseBoxType>(coor.getMemref().getType());
    TypePair baseBoxTyPair =
        baseIsBoxed ? getBoxTypePair(coor.getMemref().getType()) : TypePair{};
    mlir::LLVM::IntegerOverflowFlags nsw =
        mlir::LLVM::IntegerOverflowFlags::nsw;

    // For each dimension of the array, generate the offset calculation.
    for (unsigned i = 0; i < rank; ++i, ++indexOffset, ++shapeOffset,
                  ++shiftOffset, sliceOffset += 3, sliceOps += 3) {
      mlir::Value index =
          integerCast(loc, rewriter, idxTy, operands[indexOffset]);
      mlir::Value lb =
          isShifted ? integerCast(loc, rewriter, idxTy, operands[shiftOffset])
                    : one;
      mlir::Value step = one;
      bool normalSlice = isSliced;
      // Compute zero based index in dimension i of the element, applying
      // potential triplets and lower bounds.
      if (isSliced) {
        mlir::Value originalUb = *(sliceOps + 1);
        normalSlice =
            !mlir::isa_and_nonnull<fir::UndefOp>(originalUb.getDefiningOp());
        if (normalSlice)
          step = integerCast(loc, rewriter, idxTy, operands[sliceOffset + 2]);
      }
      auto idx =
          mlir::LLVM::SubOp::create(rewriter, loc, idxTy, index, lb, nsw);
      mlir::Value diff =
          mlir::LLVM::MulOp::create(rewriter, loc, idxTy, idx, step, nsw);
      if (normalSlice) {
        mlir::Value sliceLb =
            integerCast(loc, rewriter, idxTy, operands[sliceOffset]);
        auto adj =
            mlir::LLVM::SubOp::create(rewriter, loc, idxTy, sliceLb, lb, nsw);
        diff = mlir::LLVM::AddOp::create(rewriter, loc, idxTy, diff, adj, nsw);
      }
      // Update the offset given the stride and the zero based index `diff`
      // that was just computed.
      if (baseIsBoxed) {
        // Use stride in bytes from the descriptor.
        mlir::Value stride =
            getStrideFromBox(loc, baseBoxTyPair, operands[0], i, rewriter);
        auto sc =
            mlir::LLVM::MulOp::create(rewriter, loc, idxTy, diff, stride, nsw);
        offset =
            mlir::LLVM::AddOp::create(rewriter, loc, idxTy, sc, offset, nsw);
      } else {
        // Use stride computed at last iteration.
        auto sc =
            mlir::LLVM::MulOp::create(rewriter, loc, idxTy, diff, prevExt, nsw);
        offset =
            mlir::LLVM::AddOp::create(rewriter, loc, idxTy, sc, offset, nsw);
        // Compute next stride assuming contiguity of the base array
        // (in element number).
        auto nextExt = integerCast(loc, rewriter, idxTy, operands[shapeOffset]);
        prevExt = mlir::LLVM::MulOp::create(rewriter, loc, idxTy, prevExt,
                                            nextExt, nsw);
      }
    }

    // Add computed offset to the base address.
    if (baseIsBoxed) {
      // Working with byte offsets. The base address is read from the fir.box.
      // and used in i8* GEP to do the pointer arithmetic.
      mlir::Type byteTy = ::getI8Type(coor.getContext());
      mlir::Value base =
          getBaseAddrFromBox(loc, baseBoxTyPair, operands[0], rewriter);
      llvm::SmallVector<mlir::LLVM::GEPArg> args{offset};
      auto addr = mlir::LLVM::GEPOp::create(rewriter, loc, llvmPtrTy, byteTy,
                                            base, args);
      if (coor.getSubcomponent().empty()) {
        rewriter.replaceOp(coor, addr);
        return mlir::success();
      }
      // Cast the element address from void* to the derived type so that the
      // derived type members can be addresses via a GEP using the index of
      // components.
      mlir::Type elementType =
          getLlvmObjectTypeFromBoxType(coor.getMemref().getType());
      while (auto arrayTy =
                 mlir::dyn_cast<mlir::LLVM::LLVMArrayType>(elementType))
        elementType = arrayTy.getElementType();
      args.clear();
      args.push_back(0);
      if (!coor.getLenParams().empty()) {
        // If type parameters are present, then we don't want to use a GEPOp
        // as below, as the LLVM struct type cannot be statically defined.
        TODO(loc, "derived type with type parameters");
      }
      llvm::SmallVector<mlir::Value> indices = convertSubcomponentIndices(
          loc, elementType,
          operands.slice(coor.getSubcomponentOperandIndex(),
                         coor.getSubcomponent().size()));
      args.append(indices.begin(), indices.end());
      rewriter.replaceOpWithNewOp<mlir::LLVM::GEPOp>(coor, llvmPtrTy,
                                                     elementType, addr, args);
      return mlir::success();
    }

    // The array was not boxed, so it must be contiguous. offset is therefore an
    // element offset and the base type is kept in the GEP unless the element
    // type size is itself dynamic.
    mlir::Type objectTy = fir::unwrapRefType(coor.getMemref().getType());
    mlir::Type eleType = fir::unwrapSequenceType(objectTy);
    mlir::Type gepObjectType = convertType(eleType);
    llvm::SmallVector<mlir::LLVM::GEPArg> args;
    if (coor.getSubcomponent().empty()) {
      // No subcomponent.
      if (!coor.getLenParams().empty()) {
        // Type parameters. Adjust element size explicitly.
        auto eleTy = fir::dyn_cast_ptrEleTy(coor.getType());
        assert(eleTy && "result must be a reference-like type");
        if (fir::characterWithDynamicLen(eleTy)) {
          assert(coor.getLenParams().size() == 1);
          auto length = integerCast(loc, rewriter, idxTy,
                                    operands[coor.getLenParamsOperandIndex()]);
          offset = mlir::LLVM::MulOp::create(rewriter, loc, idxTy, offset,
                                             length, nsw);
        } else {
          TODO(loc, "compute size of derived type with type parameters");
        }
      }
      args.push_back(offset);
    } else {
      // There are subcomponents.
      args.push_back(offset);
      llvm::SmallVector<mlir::Value> indices = convertSubcomponentIndices(
          loc, gepObjectType,
          operands.slice(coor.getSubcomponentOperandIndex(),
                         coor.getSubcomponent().size()));
      args.append(indices.begin(), indices.end());
    }
    rewriter.replaceOpWithNewOp<mlir::LLVM::GEPOp>(
        coor, llvmPtrTy, gepObjectType, adaptor.getMemref(), args);
    return mlir::success();
  }
};
} // namespace

/// Convert to (memory) reference to a reference to a subobject.
/// The coordinate_of op is a Swiss army knife operation that can be used on
/// (memory) references to records, arrays, complex, etc. as well as boxes.
/// With unboxed arrays, there is the restriction that the array have a static
/// shape in all but the last column.
struct CoordinateOpConversion
    : public fir::FIROpAndTypeConversion<fir::CoordinateOp> {
  using FIROpAndTypeConversion::FIROpAndTypeConversion;

  llvm::LogicalResult
  doRewrite(fir::CoordinateOp coor, mlir::Type ty, OpAdaptor adaptor,
            mlir::ConversionPatternRewriter &rewriter) const override {
    mlir::ValueRange operands = adaptor.getOperands();

    mlir::Location loc = coor.getLoc();
    mlir::Value base = operands[0];
    mlir::Type baseObjectTy = coor.getBaseType();
    mlir::Type objectTy = fir::dyn_cast_ptrOrBoxEleTy(baseObjectTy);
    assert(objectTy && "fir.coordinate_of expects a reference type");
    mlir::Type llvmObjectTy = convertType(objectTy);

    // Complex type - basically, extract the real or imaginary part
    // FIXME: double check why this is done before the fir.box case below.
    if (fir::isa_complex(objectTy)) {
      mlir::Value gep =
          genGEP(loc, llvmObjectTy, rewriter, base, 0, operands[1]);
      rewriter.replaceOp(coor, gep);
      return mlir::success();
    }

    // Boxed type - get the base pointer from the box
    if (mlir::dyn_cast<fir::BaseBoxType>(baseObjectTy))
      return doRewriteBox(coor, operands, loc, rewriter);

    // Reference, pointer or a heap type
    if (mlir::isa<fir::ReferenceType, fir::PointerType, fir::HeapType>(
            baseObjectTy))
      return doRewriteRefOrPtr(coor, llvmObjectTy, operands, loc, rewriter);

    return rewriter.notifyMatchFailure(
        coor, "fir.coordinate_of base operand has unsupported type");
  }

  static unsigned getFieldNumber(fir::RecordType ty, mlir::Value op) {
    return fir::hasDynamicSize(ty)
               ? op.getDefiningOp()
                     ->getAttrOfType<mlir::IntegerAttr>("field")
                     .getInt()
               : getConstantIntValue(op);
  }

  static bool hasSubDimensions(mlir::Type type) {
    return mlir::isa<fir::SequenceType, fir::RecordType, mlir::TupleType>(type);
  }

  // Helper structure to analyze the CoordinateOp path and decide if and how
  // the GEP should be generated for it.
  struct ShapeAnalysis {
    bool hasKnownShape;
    bool columnIsDeferred;
  };

  /// Walk the abstract memory layout and determine if the path traverses any
  /// array types with unknown shape. Return true iff all the array types have a
  /// constant shape along the path.
  /// TODO: move the verification logic into the verifier.
  static std::optional<ShapeAnalysis>
  arraysHaveKnownShape(mlir::Type type, fir::CoordinateOp coor) {
    fir::CoordinateIndicesAdaptor indices = coor.getIndices();
    auto begin = indices.begin();
    bool hasKnownShape = true;
    bool columnIsDeferred = false;
    for (auto it = begin, end = indices.end(); it != end;) {
      if (auto arrTy = mlir::dyn_cast<fir::SequenceType>(type)) {
        bool addressingStart = (it == begin);
        unsigned arrayDim = arrTy.getDimension();
        for (auto dimExtent : llvm::enumerate(arrTy.getShape())) {
          if (dimExtent.value() == fir::SequenceType::getUnknownExtent()) {
            hasKnownShape = false;
            if (addressingStart && dimExtent.index() + 1 == arrayDim) {
              // If this point was reached, the raws of the first array have
              // constant extents.
              columnIsDeferred = true;
            } else {
              // One of the array dimension that is not the column of the first
              // array has dynamic extent. It will not possible to do
              // code generation for the CoordinateOp if the base is not a
              // fir.box containing the value of that extent.
              return ShapeAnalysis{false, false};
            }
          }
          // There may be less operands than the array size if the
          // fir.coordinate_of result is not an element but a sub-array.
          if (it != end)
            ++it;
        }
        type = arrTy.getEleTy();
        continue;
      }
      if (auto strTy = mlir::dyn_cast<fir::RecordType>(type)) {
        auto intAttr = llvm::dyn_cast<mlir::IntegerAttr>(*it);
        if (!intAttr) {
          mlir::emitError(coor.getLoc(),
                          "expected field name in fir.coordinate_of");
          return std::nullopt;
        }
        type = strTy.getType(intAttr.getInt());
      } else if (auto strTy = mlir::dyn_cast<mlir::TupleType>(type)) {
        auto value = llvm::dyn_cast<mlir::Value>(*it);
        if (!value) {
          mlir::emitError(
              coor.getLoc(),
              "expected constant value to address tuple in fir.coordinate_of");
          return std::nullopt;
        }
        type = strTy.getType(getConstantIntValue(value));
      } else if (auto charType = mlir::dyn_cast<fir::CharacterType>(type)) {
        // Addressing character in string. Fortran strings degenerate to arrays
        // in LLVM, so they are handled like arrays of characters here.
        if (charType.getLen() == fir::CharacterType::unknownLen())
          return ShapeAnalysis{false, true};
        type = fir::CharacterType::getSingleton(charType.getContext(),
                                                charType.getFKind());
      }
      ++it;
    }
    return ShapeAnalysis{hasKnownShape, columnIsDeferred};
  }

private:
  llvm::LogicalResult
  doRewriteBox(fir::CoordinateOp coor, mlir::ValueRange operands,
               mlir::Location loc,
               mlir::ConversionPatternRewriter &rewriter) const {
    mlir::Type boxObjTy = coor.getBaseType();
    assert(mlir::dyn_cast<fir::BaseBoxType>(boxObjTy) &&
           "This is not a `fir.box`");
    TypePair boxTyPair = getBoxTypePair(boxObjTy);

    mlir::Value boxBaseAddr = operands[0];

    // 1. SPECIAL CASE (uses `fir.len_param_index`):
    //   %box = ... : !fir.box<!fir.type<derived{len1:i32}>>
    //   %lenp = fir.len_param_index len1, !fir.type<derived{len1:i32}>
    //   %addr = coordinate_of %box, %lenp
    if (coor.getNumOperands() == 2) {
      mlir::Operation *coordinateDef =
          (*coor.getCoor().begin()).getDefiningOp();
      if (mlir::isa_and_nonnull<fir::LenParamIndexOp>(coordinateDef))
        TODO(loc,
             "fir.coordinate_of - fir.len_param_index is not supported yet");
    }

    // 2. GENERAL CASE:
    // 2.1. (`fir.array`)
    //   %box = ... : !fix.box<!fir.array<?xU>>
    //   %idx = ... : index
    //   %resultAddr = coordinate_of %box, %idx : !fir.ref<U>
    // 2.2 (`fir.derived`)
    //   %box = ... : !fix.box<!fir.type<derived_type{field_1:i32}>>
    //   %idx = ... : i32
    //   %resultAddr = coordinate_of %box, %idx : !fir.ref<i32>
    // 2.3 (`fir.derived` inside `fir.array`)
    //   %box = ... : !fir.box<!fir.array<10 x !fir.type<derived_1{field_1:f32,
    //   field_2:f32}>>> %idx1 = ... : index %idx2 = ... : i32 %resultAddr =
    //   coordinate_of %box, %idx1, %idx2 : !fir.ref<f32>
    // 2.4. TODO: Either document or disable any other case that the following
    //  implementation might convert.
    mlir::Value resultAddr =
        getBaseAddrFromBox(loc, boxTyPair, boxBaseAddr, rewriter);
    // Component Type
    auto cpnTy = fir::dyn_cast_ptrOrBoxEleTy(boxObjTy);
    mlir::Type llvmPtrTy = ::getLlvmPtrType(coor.getContext());
    mlir::Type byteTy = ::getI8Type(coor.getContext());
    mlir::LLVM::IntegerOverflowFlags nsw =
        mlir::LLVM::IntegerOverflowFlags::nsw;

    int nextIndexValue = 1;
    fir::CoordinateIndicesAdaptor indices = coor.getIndices();
    for (auto it = indices.begin(), end = indices.end(); it != end;) {
      if (auto arrTy = mlir::dyn_cast<fir::SequenceType>(cpnTy)) {
        if (it != indices.begin())
          TODO(loc, "fir.array nested inside other array and/or derived type");
        // Applies byte strides from the box. Ignore lower bound from box
        // since fir.coordinate_of indexes are zero based. Lowering takes care
        // of lower bound aspects. This both accounts for dynamically sized
        // types and non contiguous arrays.
        auto idxTy = lowerTy().indexType();
        mlir::Value off = fir::genConstantIndex(loc, idxTy, rewriter, 0);
        unsigned arrayDim = arrTy.getDimension();
        for (unsigned dim = 0; dim < arrayDim && it != end; ++dim, ++it) {
          mlir::Value stride =
              getStrideFromBox(loc, boxTyPair, operands[0], dim, rewriter);
          auto sc = mlir::LLVM::MulOp::create(rewriter, loc, idxTy,
                                              operands[nextIndexValue + dim],
                                              stride, nsw);
          off = mlir::LLVM::AddOp::create(rewriter, loc, idxTy, sc, off, nsw);
        }
        nextIndexValue += arrayDim;
        resultAddr = mlir::LLVM::GEPOp::create(
            rewriter, loc, llvmPtrTy, byteTy, resultAddr,
            llvm::ArrayRef<mlir::LLVM::GEPArg>{off});
        cpnTy = arrTy.getEleTy();
      } else if (auto recTy = mlir::dyn_cast<fir::RecordType>(cpnTy)) {
        auto intAttr = llvm::dyn_cast<mlir::IntegerAttr>(*it);
        if (!intAttr)
          return mlir::emitError(loc,
                                 "expected field name in fir.coordinate_of");
        int fieldIndex = intAttr.getInt();
        ++it;
        cpnTy = recTy.getType(fieldIndex);
        auto llvmRecTy = lowerTy().convertType(recTy);
        resultAddr = mlir::LLVM::GEPOp::create(
            rewriter, loc, llvmPtrTy, llvmRecTy, resultAddr,
            llvm::ArrayRef<mlir::LLVM::GEPArg>{0, fieldIndex});
      } else {
        fir::emitFatalError(loc, "unexpected type in coordinate_of");
      }
    }

    rewriter.replaceOp(coor, resultAddr);
    return mlir::success();
  }

  llvm::LogicalResult
  doRewriteRefOrPtr(fir::CoordinateOp coor, mlir::Type llvmObjectTy,
                    mlir::ValueRange operands, mlir::Location loc,
                    mlir::ConversionPatternRewriter &rewriter) const {
    mlir::Type baseObjectTy = coor.getBaseType();

    // Component Type
    mlir::Type cpnTy = fir::dyn_cast_ptrOrBoxEleTy(baseObjectTy);

    const std::optional<ShapeAnalysis> shapeAnalysis =
        arraysHaveKnownShape(cpnTy, coor);
    if (!shapeAnalysis)
      return mlir::failure();

    if (fir::hasDynamicSize(fir::unwrapSequenceType(cpnTy)))
      return mlir::emitError(
          loc, "fir.coordinate_of with a dynamic element size is unsupported");

    if (shapeAnalysis->hasKnownShape || shapeAnalysis->columnIsDeferred) {
      llvm::SmallVector<mlir::LLVM::GEPArg> offs;
      if (shapeAnalysis->hasKnownShape) {
        offs.push_back(0);
      }
      // Else, only the column is `?` and we can simply place the column value
      // in the 0-th GEP position.

      std::optional<int> dims;
      llvm::SmallVector<mlir::Value> arrIdx;
      int nextIndexValue = 1;
      for (auto index : coor.getIndices()) {
        if (auto intAttr = llvm::dyn_cast<mlir::IntegerAttr>(index)) {
          // Addressing derived type component.
          auto recordType = llvm::dyn_cast<fir::RecordType>(cpnTy);
          if (!recordType)
            return mlir::emitError(
                loc,
                "fir.coordinate base type is not consistent with operands");
          int fieldId = intAttr.getInt();
          cpnTy = recordType.getType(fieldId);
          offs.push_back(fieldId);
          continue;
        }
        // Value index (addressing array, tuple, or complex part).
        mlir::Value indexValue = operands[nextIndexValue++];
        if (auto tupTy = mlir::dyn_cast<mlir::TupleType>(cpnTy)) {
          cpnTy = tupTy.getType(getConstantIntValue(indexValue));
          offs.push_back(indexValue);
        } else {
          if (!dims) {
            if (auto arrayType = llvm::dyn_cast<fir::SequenceType>(cpnTy)) {
              // Starting addressing array or array component.
              dims = arrayType.getDimension();
              cpnTy = arrayType.getElementType();
            }
          }
          if (dims) {
            arrIdx.push_back(indexValue);
            if (--(*dims) == 0) {
              // Append array range in reverse (FIR arrays are column-major).
              offs.append(arrIdx.rbegin(), arrIdx.rend());
              arrIdx.clear();
              dims.reset();
            }
          } else {
            offs.push_back(indexValue);
          }
        }
      }
      // It is possible the fir.coordinate_of result is a sub-array, in which
      // case there may be some "unfinished" array indices to reverse and push.
      if (!arrIdx.empty())
        offs.append(arrIdx.rbegin(), arrIdx.rend());

      mlir::Value base = operands[0];
      mlir::Value retval = genGEP(loc, llvmObjectTy, rewriter, base, offs);
      rewriter.replaceOp(coor, retval);
      return mlir::success();
    }

    return mlir::emitError(
        loc, "fir.coordinate_of base operand has unsupported type");
  }
};

/// Convert `fir.field_index`. The conversion depends on whether the size of
/// the record is static or dynamic.
struct FieldIndexOpConversion : public fir::FIROpConversion<fir::FieldIndexOp> {
  using FIROpConversion::FIROpConversion;

  // NB: most field references should be resolved by this point
  llvm::LogicalResult
  matchAndRewrite(fir::FieldIndexOp field, OpAdaptor adaptor,
                  mlir::ConversionPatternRewriter &rewriter) const override {
    auto recTy = mlir::cast<fir::RecordType>(field.getOnType());
    unsigned index = recTy.getFieldIndex(field.getFieldId());

    if (!fir::hasDynamicSize(recTy)) {
      // Derived type has compile-time constant layout. Return index of the
      // component type in the parent type (to be used in GEP).
      rewriter.replaceOp(field, mlir::ValueRange{genConstantOffset(
                                    field.getLoc(), rewriter, index)});
      return mlir::success();
    }

    // Derived type has compile-time constant layout. Call the compiler
    // generated function to determine the byte offset of the field at runtime.
    // This returns a non-constant.
    mlir::FlatSymbolRefAttr symAttr = mlir::SymbolRefAttr::get(
        field.getContext(), getOffsetMethodName(recTy, field.getFieldId()));
    mlir::NamedAttribute callAttr = rewriter.getNamedAttr("callee", symAttr);
    mlir::NamedAttribute fieldAttr = rewriter.getNamedAttr(
        "field", mlir::IntegerAttr::get(lowerTy().indexType(), index));
    rewriter.replaceOpWithNewOp<mlir::LLVM::CallOp>(
        field, lowerTy().offsetType(), adaptor.getOperands(),
        addLLVMOpBundleAttrs(rewriter, {callAttr, fieldAttr},
                             adaptor.getOperands().size()));
    return mlir::success();
  }

  // Re-Construct the name of the compiler generated method that calculates the
  // offset
  inline static std::string getOffsetMethodName(fir::RecordType recTy,
                                                llvm::StringRef field) {
    return recTy.getName().str() + "P." + field.str() + ".offset";
  }
};

/// Convert `fir.end`
struct FirEndOpConversion : public fir::FIROpConversion<fir::FirEndOp> {
  using FIROpConversion::FIROpConversion;

  llvm::LogicalResult
  matchAndRewrite(fir::FirEndOp firEnd, OpAdaptor,
                  mlir::ConversionPatternRewriter &rewriter) const override {
    TODO(firEnd.getLoc(), "fir.end codegen");
    return mlir::failure();
  }
};

/// Lower `fir.type_desc` to a global addr.
struct TypeDescOpConversion : public fir::FIROpConversion<fir::TypeDescOp> {
  using FIROpConversion::FIROpConversion;

  llvm::LogicalResult
  matchAndRewrite(fir::TypeDescOp typeDescOp, OpAdaptor adaptor,
                  mlir::ConversionPatternRewriter &rewriter) const override {
    mlir::Type inTy = typeDescOp.getInType();
    assert(mlir::isa<fir::RecordType>(inTy) && "expecting fir.type");
    auto recordType = mlir::dyn_cast<fir::RecordType>(inTy);
    auto module = typeDescOp.getOperation()->getParentOfType<mlir::ModuleOp>();
    mlir::Value typeDesc = getTypeDescriptor(
        module, rewriter, typeDescOp.getLoc(), recordType, this->options);
    rewriter.replaceOp(typeDescOp, typeDesc);
    return mlir::success();
  }
};

/// Lower `fir.has_value` operation to `llvm.return` operation.
struct HasValueOpConversion
    : public mlir::OpConversionPattern<fir::HasValueOp> {
  using OpConversionPattern::OpConversionPattern;

  llvm::LogicalResult
  matchAndRewrite(fir::HasValueOp op, OpAdaptor adaptor,
                  mlir::ConversionPatternRewriter &rewriter) const override {
    rewriter.replaceOpWithNewOp<mlir::LLVM::ReturnOp>(op,
                                                      adaptor.getOperands());
    return mlir::success();
  }
};

#ifndef NDEBUG
// Check if attr's type is compatible with ty.
//
// This is done by comparing attr's element type, converted to LLVM type,
// with ty's element type.
//
// Only integer and floating point (including complex) attributes are
// supported. Also, attr is expected to have a TensorType and ty is expected
// to be of LLVMArrayType. If any of the previous conditions is false, then
// the specified attr and ty are not supported by this function and are
// assumed to be compatible.
static inline bool attributeTypeIsCompatible(mlir::MLIRContext *ctx,
                                             mlir::Attribute attr,
                                             mlir::Type ty) {
  // Get attr's LLVM element type.
  if (!attr)
    return true;
  auto intOrFpEleAttr = mlir::dyn_cast<mlir::DenseIntOrFPElementsAttr>(attr);
  if (!intOrFpEleAttr)
    return true;
  auto tensorTy = mlir::dyn_cast<mlir::TensorType>(intOrFpEleAttr.getType());
  if (!tensorTy)
    return true;
  mlir::Type attrEleTy =
      mlir::LLVMTypeConverter(ctx).convertType(tensorTy.getElementType());

  // Get ty's element type.
  auto arrTy = mlir::dyn_cast<mlir::LLVM::LLVMArrayType>(ty);
  if (!arrTy)
    return true;
  mlir::Type eleTy = arrTy.getElementType();
  while ((arrTy = mlir::dyn_cast<mlir::LLVM::LLVMArrayType>(eleTy)))
    eleTy = arrTy.getElementType();

  return attrEleTy == eleTy;
}
#endif

/// Lower `fir.global` operation to `llvm.global` operation.
/// `fir.insert_on_range` operations are replaced with constant dense attribute
/// if they are applied on the full range.
struct GlobalOpConversion : public fir::FIROpConversion<fir::GlobalOp> {
  using FIROpConversion::FIROpConversion;

  llvm::LogicalResult
  matchAndRewrite(fir::GlobalOp global, OpAdaptor adaptor,
                  mlir::ConversionPatternRewriter &rewriter) const override {

    llvm::SmallVector<mlir::Attribute> dbgExprs;

    if (auto fusedLoc = mlir::dyn_cast<mlir::FusedLoc>(global.getLoc())) {
      if (auto gvExprAttr = mlir::dyn_cast_if_present<mlir::ArrayAttr>(
              fusedLoc.getMetadata())) {
        for (auto attr : gvExprAttr.getAsRange<mlir::Attribute>())
          if (auto dbgAttr =
                  mlir::dyn_cast<mlir::LLVM::DIGlobalVariableExpressionAttr>(
                      attr))
            dbgExprs.push_back(dbgAttr);
      }
    }

    auto tyAttr = convertType(global.getType());
    if (auto boxType = mlir::dyn_cast<fir::BaseBoxType>(global.getType()))
      tyAttr = this->lowerTy().convertBoxTypeAsStruct(boxType);
    auto loc = global.getLoc();
    mlir::Attribute initAttr = global.getInitVal().value_or(mlir::Attribute());
    assert(attributeTypeIsCompatible(global.getContext(), initAttr, tyAttr));
    auto linkage = convertLinkage(global.getLinkName());
    auto isConst = global.getConstant().has_value();
    mlir::SymbolRefAttr comdat;
    llvm::ArrayRef<mlir::NamedAttribute> attrs;
    auto g = mlir::LLVM::GlobalOp::create(
        rewriter, loc, tyAttr, isConst, linkage, global.getSymName(), initAttr,
        0, getGlobalAddressSpace(rewriter), false, false, comdat, attrs,
        dbgExprs);

    if (global.getAlignment() && *global.getAlignment() > 0)
      g.setAlignment(*global.getAlignment());

    auto module = global->getParentOfType<mlir::ModuleOp>();
    auto gpuMod = global->getParentOfType<mlir::gpu::GPUModuleOp>();
    // Add comdat if necessary
    if (fir::getTargetTriple(module).supportsCOMDAT() &&
        (linkage == mlir::LLVM::Linkage::Linkonce ||
         linkage == mlir::LLVM::Linkage::LinkonceODR) &&
        !gpuMod) {
      addComdat(g, rewriter, module);
    }

    // Apply all non-Fir::GlobalOp attributes to the LLVM::GlobalOp, preserving
    // them; whilst taking care not to apply attributes that are lowered in
    // other ways.
    llvm::SmallDenseSet<llvm::StringRef> elidedAttrsSet(
        global.getAttributeNames().begin(), global.getAttributeNames().end());
    for (auto &attr : global->getAttrs())
      if (!elidedAttrsSet.contains(attr.getName().strref()))
        g->setAttr(attr.getName(), attr.getValue());

    auto &gr = g.getInitializerRegion();
    rewriter.inlineRegionBefore(global.getRegion(), gr, gr.end());
    if (!gr.empty()) {
      // Replace insert_on_range with a constant dense attribute if the
      // initialization is on the full range.
      auto insertOnRangeOps = gr.front().getOps<fir::InsertOnRangeOp>();
      for (auto insertOp : insertOnRangeOps) {
        if (insertOp.isFullRange()) {
          auto seqTyAttr = convertType(insertOp.getType());
          auto *op = insertOp.getVal().getDefiningOp();
          auto constant = mlir::dyn_cast<mlir::arith::ConstantOp>(op);
          if (!constant) {
            auto convertOp = mlir::dyn_cast<fir::ConvertOp>(op);
            if (!convertOp)
              continue;
            constant = mlir::cast<mlir::arith::ConstantOp>(
                convertOp.getValue().getDefiningOp());
          }
          mlir::Type vecType = mlir::VectorType::get(
              insertOp.getType().getShape(), constant.getType());
          auto denseAttr = mlir::DenseElementsAttr::get(
              mlir::cast<mlir::ShapedType>(vecType), constant.getValue());
          rewriter.setInsertionPointAfter(insertOp);
          rewriter.replaceOpWithNewOp<mlir::arith::ConstantOp>(
              insertOp, seqTyAttr, denseAttr);
        }
      }
    }

    if (global.getDataAttr() &&
        *global.getDataAttr() == cuf::DataAttribute::Shared)
      g.setAddrSpace(mlir::NVVM::NVVMMemorySpace::kSharedMemorySpace);

    rewriter.eraseOp(global);
    return mlir::success();
  }

  // TODO: String comparisons should be avoided. Replace linkName with an
  // enumeration.
  mlir::LLVM::Linkage
  convertLinkage(std::optional<llvm::StringRef> optLinkage) const {
    if (optLinkage) {
      auto name = *optLinkage;
      if (name == "internal")
        return mlir::LLVM::Linkage::Internal;
      if (name == "linkonce")
        return mlir::LLVM::Linkage::Linkonce;
      if (name == "linkonce_odr")
        return mlir::LLVM::Linkage::LinkonceODR;
      if (name == "common")
        return mlir::LLVM::Linkage::Common;
      if (name == "weak")
        return mlir::LLVM::Linkage::Weak;
    }
    return mlir::LLVM::Linkage::External;
  }

private:
  static void addComdat(mlir::LLVM::GlobalOp &global,
                        mlir::ConversionPatternRewriter &rewriter,
                        mlir::ModuleOp module) {
    const char *comdatName = "__llvm_comdat";
    mlir::LLVM::ComdatOp comdatOp =
        module.lookupSymbol<mlir::LLVM::ComdatOp>(comdatName);
    if (!comdatOp) {
      comdatOp =
          mlir::LLVM::ComdatOp::create(rewriter, module.getLoc(), comdatName);
    }
    if (auto select = comdatOp.lookupSymbol<mlir::LLVM::ComdatSelectorOp>(
            global.getSymName()))
      return;
    mlir::OpBuilder::InsertionGuard guard(rewriter);
    rewriter.setInsertionPointToEnd(&comdatOp.getBody().back());
    auto selectorOp = mlir::LLVM::ComdatSelectorOp::create(
        rewriter, comdatOp.getLoc(), global.getSymName(),
        mlir::LLVM::comdat::Comdat::Any);
    global.setComdatAttr(mlir::SymbolRefAttr::get(
        rewriter.getContext(), comdatName,
        mlir::FlatSymbolRefAttr::get(selectorOp.getSymNameAttr())));
  }
};

/// `fir.load` --> `llvm.load`
struct LoadOpConversion : public fir::FIROpConversion<fir::LoadOp> {
  using FIROpConversion::FIROpConversion;

  llvm::LogicalResult
  matchAndRewrite(fir::LoadOp load, OpAdaptor adaptor,
                  mlir::ConversionPatternRewriter &rewriter) const override {

    mlir::Type llvmLoadTy = convertObjectType(load.getType());
    const bool isVolatile = fir::isa_volatile_type(load.getMemref().getType());
    if (auto boxTy = mlir::dyn_cast<fir::BaseBoxType>(load.getType())) {
      // fir.box is a special case because it is considered an ssa value in
      // fir, but it is lowered as a pointer to a descriptor. So
      // fir.ref<fir.box> and fir.box end up being the same llvm types and
      // loading a fir.ref<fir.box> is implemented as taking a snapshot of the
      // descriptor value into a new descriptor temp.
      auto inputBoxStorage = adaptor.getOperands()[0];
      mlir::Value newBoxStorage;
      mlir::Location loc = load.getLoc();
      if (auto callOp = mlir::dyn_cast_or_null<mlir::LLVM::CallOp>(
              inputBoxStorage.getDefiningOp())) {
        if (callOp.getCallee() &&
            ((*callOp.getCallee())
                 .starts_with(RTNAME_STRING(CUFAllocDescriptor)) ||
             (*callOp.getCallee()).starts_with("__tgt_acc_get_deviceptr"))) {
          // CUDA Fortran local descriptor are allocated in managed memory. So
          // new storage must be allocated the same way.
          auto mod = load->getParentOfType<mlir::ModuleOp>();
          newBoxStorage =
              genCUFAllocDescriptor(loc, rewriter, mod, boxTy, lowerTy());
        }
      }
      if (!newBoxStorage)
        newBoxStorage = genAllocaAndAddrCastWithType(loc, llvmLoadTy,
                                                     defaultAlign, rewriter);

      TypePair boxTypePair{boxTy, llvmLoadTy};
      mlir::Value boxSize =
          computeBoxSize(loc, boxTypePair, inputBoxStorage, rewriter);
      auto memcpy = mlir::LLVM::MemcpyOp::create(
          rewriter, loc, newBoxStorage, inputBoxStorage, boxSize, isVolatile);

      if (std::optional<mlir::ArrayAttr> optionalTag = load.getTbaa())
        memcpy.setTBAATags(*optionalTag);
      else
        attachTBAATag(memcpy, boxTy, boxTy, nullptr);
      rewriter.replaceOp(load, newBoxStorage);
    } else {
      mlir::LLVM::LoadOp loadOp =
          mlir::LLVM::LoadOp::create(rewriter, load.getLoc(), llvmLoadTy,
                                     adaptor.getOperands(), load->getAttrs());
      loadOp.setVolatile_(isVolatile);
      if (std::optional<mlir::ArrayAttr> optionalTag = load.getTbaa())
        loadOp.setTBAATags(*optionalTag);
      else
        attachTBAATag(loadOp, load.getType(), load.getType(), nullptr);
      rewriter.replaceOp(load, loadOp.getResult());
    }
    return mlir::success();
  }
};

template <typename OpTy>
struct DoConcurrentSpecifierOpConversion : public fir::FIROpConversion<OpTy> {
  using fir::FIROpConversion<OpTy>::FIROpConversion;
  llvm::LogicalResult
  matchAndRewrite(OpTy specifier, typename OpTy::Adaptor adaptor,
                  mlir::ConversionPatternRewriter &rewriter) const override {
#ifdef EXPENSIVE_CHECKS
    auto uses = mlir::SymbolTable::getSymbolUses(
        specifier, specifier->getParentOfType<mlir::ModuleOp>());

    // `fir.local|fir.declare_reduction` ops are not supposed to have any uses
    // at this point (i.e. during lowering to LLVM). In case of serialization,
    // the `fir.do_concurrent` users are expected to have been lowered to
    // `fir.do_loop` nests. In case of parallelization, the `fir.do_concurrent`
    // users are expected to have been lowered to the target parallel model
    // (e.g. OpenMP).
    assert(uses && uses->empty());
#endif

    rewriter.eraseOp(specifier);
    return mlir::success();
  }
};

/// Lower `fir.no_reassoc` to LLVM IR dialect.
/// TODO: how do we want to enforce this in LLVM-IR? Can we manipulate the fast
/// math flags?
struct NoReassocOpConversion : public fir::FIROpConversion<fir::NoReassocOp> {
  using FIROpConversion::FIROpConversion;

  llvm::LogicalResult
  matchAndRewrite(fir::NoReassocOp noreassoc, OpAdaptor adaptor,
                  mlir::ConversionPatternRewriter &rewriter) const override {
    rewriter.replaceOp(noreassoc, adaptor.getOperands()[0]);
    return mlir::success();
  }
};

static void genCondBrOp(mlir::Location loc, mlir::Value cmp, mlir::Block *dest,
                        std::optional<mlir::ValueRange> destOps,
                        mlir::ConversionPatternRewriter &rewriter,
                        mlir::Block *newBlock) {
  if (destOps)
    mlir::LLVM::CondBrOp::create(rewriter, loc, cmp, dest, *destOps, newBlock,
                                 mlir::ValueRange());
  else
    mlir::LLVM::CondBrOp::create(rewriter, loc, cmp, dest, newBlock);
}

template <typename A, typename B>
static void genBrOp(A caseOp, mlir::Block *dest, std::optional<B> destOps,
                    mlir::ConversionPatternRewriter &rewriter) {
  if (destOps)
    rewriter.replaceOpWithNewOp<mlir::LLVM::BrOp>(caseOp, *destOps, dest);
  else
    rewriter.replaceOpWithNewOp<mlir::LLVM::BrOp>(caseOp, B{}, dest);
}

static void genCaseLadderStep(mlir::Location loc, mlir::Value cmp,
                              mlir::Block *dest,
                              std::optional<mlir::ValueRange> destOps,
                              mlir::ConversionPatternRewriter &rewriter) {
  auto *thisBlock = rewriter.getInsertionBlock();
  auto *newBlock = createBlock(rewriter, dest);
  rewriter.setInsertionPointToEnd(thisBlock);
  genCondBrOp(loc, cmp, dest, destOps, rewriter, newBlock);
  rewriter.setInsertionPointToEnd(newBlock);
}

/// Conversion of `fir.select_case`
///
/// The `fir.select_case` operation is converted to a if-then-else ladder.
/// Depending on the case condition type, one or several comparison and
/// conditional branching can be generated.
///
/// A point value case such as `case(4)`, a lower bound case such as
/// `case(5:)` or an upper bound case such as `case(:3)` are converted to a
/// simple comparison between the selector value and the constant value in the
/// case. The block associated with the case condition is then executed if
/// the comparison succeed otherwise it branch to the next block with the
/// comparison for the next case conditon.
///
/// A closed interval case condition such as `case(7:10)` is converted with a
/// first comparison and conditional branching for the lower bound. If
/// successful, it branch to a second block with the comparison for the
/// upper bound in the same case condition.
///
/// TODO: lowering of CHARACTER type cases is not handled yet.
struct SelectCaseOpConversion : public fir::FIROpConversion<fir::SelectCaseOp> {
  using FIROpConversion::FIROpConversion;

  llvm::LogicalResult
  matchAndRewrite(fir::SelectCaseOp caseOp, OpAdaptor adaptor,
                  mlir::ConversionPatternRewriter &rewriter) const override {
    unsigned conds = caseOp.getNumConditions();
    llvm::ArrayRef<mlir::Attribute> cases = caseOp.getCases().getValue();
    // Type can be CHARACTER, INTEGER, or LOGICAL (C1145)
    auto ty = caseOp.getSelector().getType();
    if (mlir::isa<fir::CharacterType>(ty)) {
      TODO(caseOp.getLoc(), "fir.select_case codegen with character type");
      return mlir::failure();
    }
    mlir::Value selector = caseOp.getSelector(adaptor.getOperands());
    auto loc = caseOp.getLoc();
    for (unsigned t = 0; t != conds; ++t) {
      mlir::Block *dest = caseOp.getSuccessor(t);
      std::optional<mlir::ValueRange> destOps =
          caseOp.getSuccessorOperands(adaptor.getOperands(), t);
      std::optional<mlir::ValueRange> cmpOps =
          *caseOp.getCompareOperands(adaptor.getOperands(), t);
      mlir::Attribute attr = cases[t];
      assert(mlir::isa<mlir::UnitAttr>(attr) || cmpOps.has_value());
      if (mlir::isa<fir::PointIntervalAttr>(attr)) {
        auto cmp = mlir::LLVM::ICmpOp::create(rewriter, loc,
                                              mlir::LLVM::ICmpPredicate::eq,
                                              selector, cmpOps->front());
        genCaseLadderStep(loc, cmp, dest, destOps, rewriter);
        continue;
      }
      if (mlir::isa<fir::LowerBoundAttr>(attr)) {
        auto cmp = mlir::LLVM::ICmpOp::create(rewriter, loc,
                                              mlir::LLVM::ICmpPredicate::sle,
                                              cmpOps->front(), selector);
        genCaseLadderStep(loc, cmp, dest, destOps, rewriter);
        continue;
      }
      if (mlir::isa<fir::UpperBoundAttr>(attr)) {
        auto cmp = mlir::LLVM::ICmpOp::create(rewriter, loc,
                                              mlir::LLVM::ICmpPredicate::sle,
                                              selector, cmpOps->front());
        genCaseLadderStep(loc, cmp, dest, destOps, rewriter);
        continue;
      }
      if (mlir::isa<fir::ClosedIntervalAttr>(attr)) {
        mlir::Value caseArg0 = *cmpOps->begin();
        auto cmp0 = mlir::LLVM::ICmpOp::create(
            rewriter, loc, mlir::LLVM::ICmpPredicate::sle, caseArg0, selector);
        auto *thisBlock = rewriter.getInsertionBlock();
        auto *newBlock1 = createBlock(rewriter, dest);
        auto *newBlock2 = createBlock(rewriter, dest);
        rewriter.setInsertionPointToEnd(thisBlock);
        mlir::LLVM::CondBrOp::create(rewriter, loc, cmp0, newBlock1, newBlock2);
        rewriter.setInsertionPointToEnd(newBlock1);
        mlir::Value caseArg1 = *(cmpOps->begin() + 1);
        auto cmp1 = mlir::LLVM::ICmpOp::create(
            rewriter, loc, mlir::LLVM::ICmpPredicate::sle, selector, caseArg1);
        genCondBrOp(loc, cmp1, dest, destOps, rewriter, newBlock2);
        rewriter.setInsertionPointToEnd(newBlock2);
        continue;
      }
      assert(mlir::isa<mlir::UnitAttr>(attr));
      assert((t + 1 == conds) && "unit must be last");
      genBrOp(caseOp, dest, destOps, rewriter);
    }
    return mlir::success();
  }
};

/// Base class for SelectOpConversion and SelectRankOpConversion.
template <typename OP>
struct SelectOpConversionBase : public fir::FIROpConversion<OP> {
  using fir::FIROpConversion<OP>::FIROpConversion;

private:
  /// Helper function for converting select ops. This function converts the
  /// signature of the given block. If the new block signature is different from
  /// `expectedTypes`, returns "failure".
  llvm::FailureOr<mlir::Block *>
  getConvertedBlock(mlir::ConversionPatternRewriter &rewriter,
                    mlir::Operation *branchOp, mlir::Block *block,
                    mlir::TypeRange expectedTypes) const {
    const mlir::TypeConverter *converter = this->getTypeConverter();
    assert(converter && "expected non-null type converter");
    assert(!block->isEntryBlock() && "entry blocks have no predecessors");

    // There is nothing to do if the types already match.
    if (block->getArgumentTypes() == expectedTypes)
      return block;

    // Compute the new block argument types and convert the block.
    std::optional<mlir::TypeConverter::SignatureConversion> conversion =
        converter->convertBlockSignature(block);
    if (!conversion)
      return rewriter.notifyMatchFailure(branchOp,
                                         "could not compute block signature");
    if (expectedTypes != conversion->getConvertedTypes())
      return rewriter.notifyMatchFailure(branchOp,
                                         "mismatch between adaptor operand "
                                         "types and computed block signature");
    return rewriter.applySignatureConversion(block, *conversion, converter);
  }

protected:
  llvm::LogicalResult
  selectMatchAndRewrite(OP select, typename OP::Adaptor adaptor,
                        mlir::ConversionPatternRewriter &rewriter) const {
    unsigned conds = select.getNumConditions();
    auto cases = select.getCases().getValue();
    mlir::Value selector = adaptor.getSelector();
    auto loc = select.getLoc();
    assert(conds > 0 && "select must have cases");

    llvm::SmallVector<mlir::Block *> destinations;
    llvm::SmallVector<mlir::ValueRange> destinationsOperands;
    mlir::Block *defaultDestination;
    mlir::ValueRange defaultOperands;
    // LLVM::SwitchOp selector type and the case values types
    // must have the same bit width, so cast the selector to i64,
    // and use i64 for the case values. It is hard to imagine
    // a computed GO TO with the number of labels in the label-list
    // bigger than INT_MAX, but let's use i64 to be on the safe side.
    // Moreover, fir.select operation is more relaxed than
    // a Fortran computed GO TO, so it may specify such a case value
    // even if there is just a single label/case.
    llvm::SmallVector<int64_t> caseValues;

    for (unsigned t = 0; t != conds; ++t) {
      mlir::Block *dest = select.getSuccessor(t);
      auto destOps = select.getSuccessorOperands(adaptor.getOperands(), t);
      const mlir::Attribute &attr = cases[t];
      if (auto intAttr = mlir::dyn_cast<mlir::IntegerAttr>(attr)) {
        destinationsOperands.push_back(destOps ? *destOps : mlir::ValueRange{});
        auto convertedBlock =
            getConvertedBlock(rewriter, select, dest,
                              mlir::TypeRange(destinationsOperands.back()));
        if (mlir::failed(convertedBlock))
          return mlir::failure();
        destinations.push_back(*convertedBlock);
        caseValues.push_back(intAttr.getInt());
        continue;
      }
      assert(mlir::dyn_cast_or_null<mlir::UnitAttr>(attr));
      assert((t + 1 == conds) && "unit must be last");
      defaultOperands = destOps ? *destOps : mlir::ValueRange{};
      auto convertedBlock = getConvertedBlock(rewriter, select, dest,
                                              mlir::TypeRange(defaultOperands));
      if (mlir::failed(convertedBlock))
        return mlir::failure();
      defaultDestination = *convertedBlock;
    }

    selector =
        this->integerCast(loc, rewriter, rewriter.getI64Type(), selector);

    rewriter.replaceOpWithNewOp<mlir::LLVM::SwitchOp>(
        select, selector,
        /*defaultDestination=*/defaultDestination,
        /*defaultOperands=*/defaultOperands,
        /*caseValues=*/rewriter.getI64VectorAttr(caseValues),
        /*caseDestinations=*/destinations,
        /*caseOperands=*/destinationsOperands,
        /*branchWeights=*/llvm::ArrayRef<std::int32_t>());
    return mlir::success();
  }
};
/// conversion of fir::SelectOp to an if-then-else ladder
struct SelectOpConversion : public SelectOpConversionBase<fir::SelectOp> {
  using SelectOpConversionBase::SelectOpConversionBase;

  llvm::LogicalResult
  matchAndRewrite(fir::SelectOp op, OpAdaptor adaptor,
                  mlir::ConversionPatternRewriter &rewriter) const override {
    return this->selectMatchAndRewrite(op, adaptor, rewriter);
  }
};

/// conversion of fir::SelectRankOp to an if-then-else ladder
struct SelectRankOpConversion
    : public SelectOpConversionBase<fir::SelectRankOp> {
  using SelectOpConversionBase::SelectOpConversionBase;

  llvm::LogicalResult
  matchAndRewrite(fir::SelectRankOp op, OpAdaptor adaptor,
                  mlir::ConversionPatternRewriter &rewriter) const override {
    return this->selectMatchAndRewrite(op, adaptor, rewriter);
  }
};

/// Lower `fir.select_type` to LLVM IR dialect.
struct SelectTypeOpConversion : public fir::FIROpConversion<fir::SelectTypeOp> {
  using FIROpConversion::FIROpConversion;

  llvm::LogicalResult
  matchAndRewrite(fir::SelectTypeOp select, OpAdaptor adaptor,
                  mlir::ConversionPatternRewriter &rewriter) const override {
    mlir::emitError(select.getLoc(),
                    "fir.select_type should have already been converted");
    return mlir::failure();
  }
};

/// `fir.store` --> `llvm.store`
struct StoreOpConversion : public fir::FIROpConversion<fir::StoreOp> {
  using FIROpConversion::FIROpConversion;

  llvm::LogicalResult
  matchAndRewrite(fir::StoreOp store, OpAdaptor adaptor,
                  mlir::ConversionPatternRewriter &rewriter) const override {
    mlir::Location loc = store.getLoc();
    mlir::Type storeTy = store.getValue().getType();
    mlir::Value llvmValue = adaptor.getValue();
    mlir::Value llvmMemref = adaptor.getMemref();
    mlir::LLVM::AliasAnalysisOpInterface newOp;
    const bool isVolatile =
        fir::isa_volatile_type(store.getMemref().getType()) ||
        fir::isa_volatile_type(store.getValue().getType());
    if (auto boxTy = mlir::dyn_cast<fir::BaseBoxType>(storeTy)) {
      mlir::Type llvmBoxTy = lowerTy().convertBoxTypeAsStruct(boxTy);
      // Always use memcpy because LLVM is not as effective at optimizing
      // aggregate loads/stores as it is optimizing memcpy.
      TypePair boxTypePair{boxTy, llvmBoxTy};
      mlir::Value boxSize =
          computeBoxSize(loc, boxTypePair, llvmValue, rewriter);
      newOp = mlir::LLVM::MemcpyOp::create(rewriter, loc, llvmMemref, llvmValue,
                                           boxSize, isVolatile);
    } else {
      mlir::LLVM::StoreOp storeOp =
          mlir::LLVM::StoreOp::create(rewriter, loc, llvmValue, llvmMemref);

      if (isVolatile)
        storeOp.setVolatile_(true);

      if (store.getNontemporal())
        storeOp.setNontemporal(true);

      newOp = storeOp;
    }
    if (std::optional<mlir::ArrayAttr> optionalTag = store.getTbaa())
      newOp.setTBAATags(*optionalTag);
    else
      attachTBAATag(newOp, storeTy, storeTy, nullptr);
    rewriter.eraseOp(store);
    return mlir::success();
  }
};

/// `fir.copy` --> `llvm.memcpy` or `llvm.memmove`
struct CopyOpConversion : public fir::FIROpConversion<fir::CopyOp> {
  using FIROpConversion::FIROpConversion;

  llvm::LogicalResult
  matchAndRewrite(fir::CopyOp copy, OpAdaptor adaptor,
                  mlir::ConversionPatternRewriter &rewriter) const override {
    mlir::Location loc = copy.getLoc();
    const bool isVolatile =
        fir::isa_volatile_type(copy.getSource().getType()) ||
        fir::isa_volatile_type(copy.getDestination().getType());
    mlir::Value llvmSource = adaptor.getSource();
    mlir::Value llvmDestination = adaptor.getDestination();
    mlir::Type i64Ty = mlir::IntegerType::get(rewriter.getContext(), 64);
    mlir::Type copyTy = fir::unwrapRefType(copy.getSource().getType());
    mlir::Value copySize = genTypeStrideInBytes(
        loc, i64Ty, rewriter, convertType(copyTy), getDataLayout());

    mlir::LLVM::AliasAnalysisOpInterface newOp;
    if (copy.getNoOverlap())
      newOp = mlir::LLVM::MemcpyOp::create(rewriter, loc, llvmDestination,
                                           llvmSource, copySize, isVolatile);
    else
      newOp = mlir::LLVM::MemmoveOp::create(rewriter, loc, llvmDestination,
                                            llvmSource, copySize, isVolatile);

    // TODO: propagate TBAA once FirAliasTagOpInterface added to CopyOp.
    attachTBAATag(newOp, copyTy, copyTy, nullptr);
    rewriter.eraseOp(copy);
    return mlir::success();
  }
};

namespace {

/// Convert `fir.unboxchar` into two `llvm.extractvalue` instructions. One for
/// the character buffer and one for the buffer length.
struct UnboxCharOpConversion : public fir::FIROpConversion<fir::UnboxCharOp> {
  using FIROpConversion::FIROpConversion;

  llvm::LogicalResult
  matchAndRewrite(fir::UnboxCharOp unboxchar, OpAdaptor adaptor,
                  mlir::ConversionPatternRewriter &rewriter) const override {
    mlir::Type lenTy = convertType(unboxchar.getType(1));
    mlir::Value tuple = adaptor.getOperands()[0];

    mlir::Location loc = unboxchar.getLoc();
    mlir::Value ptrToBuffer =
        mlir::LLVM::ExtractValueOp::create(rewriter, loc, tuple, 0);

    auto len = mlir::LLVM::ExtractValueOp::create(rewriter, loc, tuple, 1);
    mlir::Value lenAfterCast = integerCast(loc, rewriter, lenTy, len);

    rewriter.replaceOp(unboxchar,
                       llvm::ArrayRef<mlir::Value>{ptrToBuffer, lenAfterCast});
    return mlir::success();
  }
};

/// Lower `fir.unboxproc` operation. Unbox a procedure box value, yielding its
/// components.
/// TODO: Part of supporting Fortran 2003 procedure pointers.
struct UnboxProcOpConversion : public fir::FIROpConversion<fir::UnboxProcOp> {
  using FIROpConversion::FIROpConversion;

  llvm::LogicalResult
  matchAndRewrite(fir::UnboxProcOp unboxproc, OpAdaptor adaptor,
                  mlir::ConversionPatternRewriter &rewriter) const override {
    TODO(unboxproc.getLoc(), "fir.unboxproc codegen");
    return mlir::failure();
  }
};

/// convert to LLVM IR dialect `undef`
struct UndefOpConversion : public fir::FIROpConversion<fir::UndefOp> {
  using FIROpConversion::FIROpConversion;

  llvm::LogicalResult
  matchAndRewrite(fir::UndefOp undef, OpAdaptor,
                  mlir::ConversionPatternRewriter &rewriter) const override {
    if (mlir::isa<fir::DummyScopeType>(undef.getType())) {
      // Dummy scoping is used for Fortran analyses like AA. Once it gets to
      // pre-codegen rewrite it is erased and a fir.undef is created to
      // feed to the fir declare operation. Thus, during codegen, we can
      // simply erase is as it is no longer used.
      rewriter.eraseOp(undef);
      return mlir::success();
    }
    rewriter.replaceOpWithNewOp<mlir::LLVM::UndefOp>(
        undef, convertType(undef.getType()));
    return mlir::success();
  }
};

struct ZeroOpConversion : public fir::FIROpConversion<fir::ZeroOp> {
  using FIROpConversion::FIROpConversion;

  llvm::LogicalResult
  matchAndRewrite(fir::ZeroOp zero, OpAdaptor,
                  mlir::ConversionPatternRewriter &rewriter) const override {
    mlir::Type ty = convertType(zero.getType());
    rewriter.replaceOpWithNewOp<mlir::LLVM::ZeroOp>(zero, ty);
    return mlir::success();
  }
};

/// `fir.unreachable` --> `llvm.unreachable`
struct UnreachableOpConversion
    : public fir::FIROpConversion<fir::UnreachableOp> {
  using FIROpConversion::FIROpConversion;

  llvm::LogicalResult
  matchAndRewrite(fir::UnreachableOp unreach, OpAdaptor adaptor,
                  mlir::ConversionPatternRewriter &rewriter) const override {
    rewriter.replaceOpWithNewOp<mlir::LLVM::UnreachableOp>(unreach);
    return mlir::success();
  }
};

/// `fir.is_present` -->
/// ```
///  %0 = llvm.mlir.constant(0 : i64)
///  %1 = llvm.ptrtoint %0
///  %2 = llvm.icmp "ne" %1, %0 : i64
/// ```
struct IsPresentOpConversion : public fir::FIROpConversion<fir::IsPresentOp> {
  using FIROpConversion::FIROpConversion;

  llvm::LogicalResult
  matchAndRewrite(fir::IsPresentOp isPresent, OpAdaptor adaptor,
                  mlir::ConversionPatternRewriter &rewriter) const override {
    mlir::Type idxTy = lowerTy().indexType();
    mlir::Location loc = isPresent.getLoc();
    auto ptr = adaptor.getOperands()[0];

    if (mlir::isa<fir::BoxCharType>(isPresent.getVal().getType())) {
      [[maybe_unused]] auto structTy =
          mlir::cast<mlir::LLVM::LLVMStructType>(ptr.getType());
      assert(!structTy.isOpaque() && !structTy.getBody().empty());

      ptr = mlir::LLVM::ExtractValueOp::create(rewriter, loc, ptr, 0);
    }
    mlir::LLVM::ConstantOp c0 =
<<<<<<< HEAD
        genConstantIndex(isPresent.getLoc(), idxTy, rewriter, 0);
=======
        fir::genConstantIndex(isPresent.getLoc(), idxTy, rewriter, 0);
>>>>>>> 35227056
    auto addr = mlir::LLVM::PtrToIntOp::create(rewriter, loc, idxTy, ptr);
    rewriter.replaceOpWithNewOp<mlir::LLVM::ICmpOp>(
        isPresent, mlir::LLVM::ICmpPredicate::ne, addr, c0);

    return mlir::success();
  }
};

/// Create value signaling an absent optional argument in a call, e.g.
/// `fir.absent !fir.ref<i64>` -->  `llvm.mlir.zero : !llvm.ptr<i64>`
struct AbsentOpConversion : public fir::FIROpConversion<fir::AbsentOp> {
  using FIROpConversion::FIROpConversion;

  llvm::LogicalResult
  matchAndRewrite(fir::AbsentOp absent, OpAdaptor,
                  mlir::ConversionPatternRewriter &rewriter) const override {
    mlir::Type ty = convertType(absent.getType());
    rewriter.replaceOpWithNewOp<mlir::LLVM::ZeroOp>(absent, ty);
    return mlir::success();
  }
};

//
// Primitive operations on Complex types
//

template <typename OPTY>
static inline mlir::LLVM::FastmathFlagsAttr getLLVMFMFAttr(OPTY op) {
  return mlir::LLVM::FastmathFlagsAttr::get(
      op.getContext(),
      mlir::arith::convertArithFastMathFlagsToLLVM(op.getFastmath()));
}

/// Generate inline code for complex addition/subtraction
template <typename LLVMOP, typename OPTY>
static mlir::LLVM::InsertValueOp
complexSum(OPTY sumop, mlir::ValueRange opnds,
           mlir::ConversionPatternRewriter &rewriter,
           const fir::LLVMTypeConverter &lowering) {
  mlir::LLVM::FastmathFlagsAttr fmf = getLLVMFMFAttr(sumop);
  mlir::Value a = opnds[0];
  mlir::Value b = opnds[1];
  auto loc = sumop.getLoc();
  mlir::Type eleTy = lowering.convertType(getComplexEleTy(sumop.getType()));
  mlir::Type ty = lowering.convertType(sumop.getType());
  auto x0 = mlir::LLVM::ExtractValueOp::create(rewriter, loc, a, 0);
  auto y0 = mlir::LLVM::ExtractValueOp::create(rewriter, loc, a, 1);
  auto x1 = mlir::LLVM::ExtractValueOp::create(rewriter, loc, b, 0);
  auto y1 = mlir::LLVM::ExtractValueOp::create(rewriter, loc, b, 1);
  auto rx = LLVMOP::create(rewriter, loc, eleTy, x0, x1, fmf);
  auto ry = LLVMOP::create(rewriter, loc, eleTy, y0, y1, fmf);
  auto r0 = mlir::LLVM::UndefOp::create(rewriter, loc, ty);
  llvm::SmallVector<int64_t> pos{0};
  auto r1 = mlir::LLVM::InsertValueOp::create(rewriter, loc, r0, rx, pos);
  return mlir::LLVM::InsertValueOp::create(rewriter, loc, r1, ry, 1);
}
} // namespace

namespace {
struct AddcOpConversion : public fir::FIROpConversion<fir::AddcOp> {
  using FIROpConversion::FIROpConversion;

  llvm::LogicalResult
  matchAndRewrite(fir::AddcOp addc, OpAdaptor adaptor,
                  mlir::ConversionPatternRewriter &rewriter) const override {
    // given: (x + iy) + (x' + iy')
    // result: (x + x') + i(y + y')
    auto r = complexSum<mlir::LLVM::FAddOp>(addc, adaptor.getOperands(),
                                            rewriter, lowerTy());
    rewriter.replaceOp(addc, r.getResult());
    return mlir::success();
  }
};

struct SubcOpConversion : public fir::FIROpConversion<fir::SubcOp> {
  using FIROpConversion::FIROpConversion;

  llvm::LogicalResult
  matchAndRewrite(fir::SubcOp subc, OpAdaptor adaptor,
                  mlir::ConversionPatternRewriter &rewriter) const override {
    // given: (x + iy) - (x' + iy')
    // result: (x - x') + i(y - y')
    auto r = complexSum<mlir::LLVM::FSubOp>(subc, adaptor.getOperands(),
                                            rewriter, lowerTy());
    rewriter.replaceOp(subc, r.getResult());
    return mlir::success();
  }
};

/// Inlined complex multiply
struct MulcOpConversion : public fir::FIROpConversion<fir::MulcOp> {
  using FIROpConversion::FIROpConversion;

  llvm::LogicalResult
  matchAndRewrite(fir::MulcOp mulc, OpAdaptor adaptor,
                  mlir::ConversionPatternRewriter &rewriter) const override {
    // TODO: Can we use a call to __muldc3 ?
    // given: (x + iy) * (x' + iy')
    // result: (xx'-yy')+i(xy'+yx')
    mlir::LLVM::FastmathFlagsAttr fmf = getLLVMFMFAttr(mulc);
    mlir::Value a = adaptor.getOperands()[0];
    mlir::Value b = adaptor.getOperands()[1];
    auto loc = mulc.getLoc();
    mlir::Type eleTy = convertType(getComplexEleTy(mulc.getType()));
    mlir::Type ty = convertType(mulc.getType());
    auto x0 = mlir::LLVM::ExtractValueOp::create(rewriter, loc, a, 0);
    auto y0 = mlir::LLVM::ExtractValueOp::create(rewriter, loc, a, 1);
    auto x1 = mlir::LLVM::ExtractValueOp::create(rewriter, loc, b, 0);
    auto y1 = mlir::LLVM::ExtractValueOp::create(rewriter, loc, b, 1);
    auto xx = mlir::LLVM::FMulOp::create(rewriter, loc, eleTy, x0, x1, fmf);
    auto yx = mlir::LLVM::FMulOp::create(rewriter, loc, eleTy, y0, x1, fmf);
    auto xy = mlir::LLVM::FMulOp::create(rewriter, loc, eleTy, x0, y1, fmf);
    auto ri = mlir::LLVM::FAddOp::create(rewriter, loc, eleTy, xy, yx, fmf);
    auto yy = mlir::LLVM::FMulOp::create(rewriter, loc, eleTy, y0, y1, fmf);
    auto rr = mlir::LLVM::FSubOp::create(rewriter, loc, eleTy, xx, yy, fmf);
    auto ra = mlir::LLVM::UndefOp::create(rewriter, loc, ty);
    llvm::SmallVector<int64_t> pos{0};
    auto r1 = mlir::LLVM::InsertValueOp::create(rewriter, loc, ra, rr, pos);
    auto r0 = mlir::LLVM::InsertValueOp::create(rewriter, loc, r1, ri, 1);
    rewriter.replaceOp(mulc, r0.getResult());
    return mlir::success();
  }
};

/// Inlined complex division
struct DivcOpConversion : public fir::FIROpConversion<fir::DivcOp> {
  using FIROpConversion::FIROpConversion;

  llvm::LogicalResult
  matchAndRewrite(fir::DivcOp divc, OpAdaptor adaptor,
                  mlir::ConversionPatternRewriter &rewriter) const override {
    // TODO: Can we use a call to __divdc3 instead?
    // Just generate inline code for now.
    // given: (x + iy) / (x' + iy')
    // result: ((xx'+yy')/d) + i((yx'-xy')/d) where d = x'x' + y'y'
    mlir::LLVM::FastmathFlagsAttr fmf = getLLVMFMFAttr(divc);
    mlir::Value a = adaptor.getOperands()[0];
    mlir::Value b = adaptor.getOperands()[1];
    auto loc = divc.getLoc();
    mlir::Type eleTy = convertType(getComplexEleTy(divc.getType()));
    mlir::Type ty = convertType(divc.getType());
    auto x0 = mlir::LLVM::ExtractValueOp::create(rewriter, loc, a, 0);
    auto y0 = mlir::LLVM::ExtractValueOp::create(rewriter, loc, a, 1);
    auto x1 = mlir::LLVM::ExtractValueOp::create(rewriter, loc, b, 0);
    auto y1 = mlir::LLVM::ExtractValueOp::create(rewriter, loc, b, 1);
    auto xx = mlir::LLVM::FMulOp::create(rewriter, loc, eleTy, x0, x1, fmf);
    auto x1x1 = mlir::LLVM::FMulOp::create(rewriter, loc, eleTy, x1, x1, fmf);
    auto yx = mlir::LLVM::FMulOp::create(rewriter, loc, eleTy, y0, x1, fmf);
    auto xy = mlir::LLVM::FMulOp::create(rewriter, loc, eleTy, x0, y1, fmf);
    auto yy = mlir::LLVM::FMulOp::create(rewriter, loc, eleTy, y0, y1, fmf);
    auto y1y1 = mlir::LLVM::FMulOp::create(rewriter, loc, eleTy, y1, y1, fmf);
    auto d = mlir::LLVM::FAddOp::create(rewriter, loc, eleTy, x1x1, y1y1, fmf);
    auto rrn = mlir::LLVM::FAddOp::create(rewriter, loc, eleTy, xx, yy, fmf);
    auto rin = mlir::LLVM::FSubOp::create(rewriter, loc, eleTy, yx, xy, fmf);
    auto rr = mlir::LLVM::FDivOp::create(rewriter, loc, eleTy, rrn, d, fmf);
    auto ri = mlir::LLVM::FDivOp::create(rewriter, loc, eleTy, rin, d, fmf);
    auto ra = mlir::LLVM::UndefOp::create(rewriter, loc, ty);
    llvm::SmallVector<int64_t> pos{0};
    auto r1 = mlir::LLVM::InsertValueOp::create(rewriter, loc, ra, rr, pos);
    auto r0 = mlir::LLVM::InsertValueOp::create(rewriter, loc, r1, ri, 1);
    rewriter.replaceOp(divc, r0.getResult());
    return mlir::success();
  }
};

/// Inlined complex negation
struct NegcOpConversion : public fir::FIROpConversion<fir::NegcOp> {
  using FIROpConversion::FIROpConversion;

  llvm::LogicalResult
  matchAndRewrite(fir::NegcOp neg, OpAdaptor adaptor,
                  mlir::ConversionPatternRewriter &rewriter) const override {
    // given: -(x + iy)
    // result: -x - iy
    auto eleTy = convertType(getComplexEleTy(neg.getType()));
    auto loc = neg.getLoc();
    mlir::Value o0 = adaptor.getOperands()[0];
    auto rp = mlir::LLVM::ExtractValueOp::create(rewriter, loc, o0, 0);
    auto ip = mlir::LLVM::ExtractValueOp::create(rewriter, loc, o0, 1);
    auto nrp = mlir::LLVM::FNegOp::create(rewriter, loc, eleTy, rp);
    auto nip = mlir::LLVM::FNegOp::create(rewriter, loc, eleTy, ip);
    llvm::SmallVector<int64_t> pos{0};
    auto r = mlir::LLVM::InsertValueOp::create(rewriter, loc, o0, nrp, pos);
    rewriter.replaceOpWithNewOp<mlir::LLVM::InsertValueOp>(neg, r, nip, 1);
    return mlir::success();
  }
};

struct BoxOffsetOpConversion : public fir::FIROpConversion<fir::BoxOffsetOp> {
  using FIROpConversion::FIROpConversion;

  llvm::LogicalResult
  matchAndRewrite(fir::BoxOffsetOp boxOffset, OpAdaptor adaptor,
                  mlir::ConversionPatternRewriter &rewriter) const override {

    mlir::Type pty = ::getLlvmPtrType(boxOffset.getContext());
    mlir::Type boxRefType = fir::unwrapRefType(boxOffset.getBoxRef().getType());

    assert((mlir::isa<fir::BaseBoxType>(boxRefType) ||
            mlir::isa<fir::BoxCharType>(boxRefType)) &&
           "boxRef should be a reference to either fir.box or fir.boxchar");

    mlir::Type llvmBoxTy;
    int fieldId;
    if (auto boxType = mlir::dyn_cast_or_null<fir::BaseBoxType>(boxRefType)) {
      llvmBoxTy = lowerTy().convertBoxTypeAsStruct(
          mlir::cast<fir::BaseBoxType>(boxType));
      fieldId = boxOffset.getField() == fir::BoxFieldAttr::derived_type
                    ? getTypeDescFieldId(boxType)
                    : kAddrPosInBox;
    } else {
      auto boxCharType = mlir::cast<fir::BoxCharType>(boxRefType);
      llvmBoxTy = lowerTy().convertType(boxCharType);
      fieldId = kAddrPosInBox;
    }
    rewriter.replaceOpWithNewOp<mlir::LLVM::GEPOp>(
        boxOffset, pty, llvmBoxTy, adaptor.getBoxRef(),
        llvm::ArrayRef<mlir::LLVM::GEPArg>{0, fieldId});
    return mlir::success();
  }
};

/// Conversion pattern for operation that must be dead. The information in these
/// operations is used by other operation. At this point they should not have
/// anymore uses.
/// These operations are normally dead after the pre-codegen pass.
template <typename FromOp>
struct MustBeDeadConversion : public fir::FIROpConversion<FromOp> {
  explicit MustBeDeadConversion(const fir::LLVMTypeConverter &lowering,
                                const fir::FIRToLLVMPassOptions &options)
      : fir::FIROpConversion<FromOp>(lowering, options) {}
  using OpAdaptor = typename FromOp::Adaptor;

  llvm::LogicalResult
  matchAndRewrite(FromOp op, OpAdaptor adaptor,
                  mlir::ConversionPatternRewriter &rewriter) const final {
    if (!op->getUses().empty())
      return rewriter.notifyMatchFailure(op, "op must be dead");
    rewriter.eraseOp(op);
    return mlir::success();
  }
};

struct ShapeOpConversion : public MustBeDeadConversion<fir::ShapeOp> {
  using MustBeDeadConversion::MustBeDeadConversion;
};

struct ShapeShiftOpConversion : public MustBeDeadConversion<fir::ShapeShiftOp> {
  using MustBeDeadConversion::MustBeDeadConversion;
};

struct ShiftOpConversion : public MustBeDeadConversion<fir::ShiftOp> {
  using MustBeDeadConversion::MustBeDeadConversion;
};

struct SliceOpConversion : public MustBeDeadConversion<fir::SliceOp> {
  using MustBeDeadConversion::MustBeDeadConversion;
};

} // namespace

namespace {
class RenameMSVCLibmCallees
    : public mlir::OpRewritePattern<mlir::LLVM::CallOp> {
public:
  using OpRewritePattern::OpRewritePattern;

  llvm::LogicalResult
  matchAndRewrite(mlir::LLVM::CallOp op,
                  mlir::PatternRewriter &rewriter) const override {
    rewriter.startOpModification(op);
    auto callee = op.getCallee();
    if (callee)
      if (*callee == "hypotf")
        op.setCalleeAttr(mlir::SymbolRefAttr::get(op.getContext(), "_hypotf"));

    rewriter.finalizeOpModification(op);
    return mlir::success();
  }
};

class RenameMSVCLibmFuncs
    : public mlir::OpRewritePattern<mlir::LLVM::LLVMFuncOp> {
public:
  using OpRewritePattern::OpRewritePattern;

  llvm::LogicalResult
  matchAndRewrite(mlir::LLVM::LLVMFuncOp op,
                  mlir::PatternRewriter &rewriter) const override {
    rewriter.startOpModification(op);
    if (op.getSymName() == "hypotf")
      op.setSymNameAttr(rewriter.getStringAttr("_hypotf"));
    rewriter.finalizeOpModification(op);
    return mlir::success();
  }
};
} // namespace

namespace {
/// Convert FIR dialect to LLVM dialect
///
/// This pass lowers all FIR dialect operations to LLVM IR dialect. An
/// MLIR pass is used to lower residual Std dialect to LLVM IR dialect.
class FIRToLLVMLowering
    : public fir::impl::FIRToLLVMLoweringBase<FIRToLLVMLowering> {
public:
  FIRToLLVMLowering() = default;
  FIRToLLVMLowering(fir::FIRToLLVMPassOptions options) : options{options} {}
  mlir::ModuleOp getModule() { return getOperation(); }

  void runOnOperation() override final {
    auto mod = getModule();
    if (!forcedTargetTriple.empty())
      fir::setTargetTriple(mod, forcedTargetTriple);

    if (!forcedDataLayout.empty()) {
      llvm::DataLayout dl(forcedDataLayout);
      fir::support::setMLIRDataLayout(mod, dl);
    }

    if (!forcedTargetCPU.empty())
      fir::setTargetCPU(mod, forcedTargetCPU);

    if (!forcedTuneCPU.empty())
      fir::setTuneCPU(mod, forcedTuneCPU);

    if (!forcedTargetFeatures.empty())
      fir::setTargetFeatures(mod, forcedTargetFeatures);

    if (typeDescriptorsRenamedForAssembly)
      options.typeDescriptorsRenamedForAssembly =
          typeDescriptorsRenamedForAssembly;

    // Run dynamic pass pipeline for converting Math dialect
    // operations into other dialects (llvm, func, etc.).
    // Some conversions of Math operations cannot be done
    // by just using conversion patterns. This is true for
    // conversions that affect the ModuleOp, e.g. create new
    // function operations in it. We have to run such conversions
    // as passes here.
    mlir::OpPassManager mathConversionPM("builtin.module");

    bool isAMDGCN = fir::getTargetTriple(mod).isAMDGCN();
    // If compiling for AMD target some math operations must be lowered to AMD
    // GPU library calls, the rest can be converted to LLVM intrinsics, which
    // is handled in the mathToLLVM conversion. The lowering to libm calls is
    // not needed since all math operations are handled this way.
    if (isAMDGCN) {
      mathConversionPM.addPass(mlir::createConvertMathToROCDL());
      mathConversionPM.addPass(mlir::createConvertComplexToROCDLLibraryCalls());
    }

    // Convert math::FPowI operations to inline implementation
    // only if the exponent's width is greater than 32, otherwise,
    // it will be lowered to LLVM intrinsic operation by a later conversion.
    mlir::ConvertMathToFuncsOptions mathToFuncsOptions{};
    mathToFuncsOptions.minWidthOfFPowIExponent = 33;
    mathConversionPM.addPass(
        mlir::createConvertMathToFuncs(mathToFuncsOptions));

    mlir::ConvertComplexToStandardPassOptions complexToStandardOptions{};
    if (options.ComplexRange ==
        Fortran::frontend::CodeGenOptions::ComplexRangeKind::CX_Basic) {
      complexToStandardOptions.complexRange =
          mlir::complex::ComplexRangeFlags::basic;
    } else if (options.ComplexRange == Fortran::frontend::CodeGenOptions::
                                           ComplexRangeKind::CX_Improved) {
      complexToStandardOptions.complexRange =
          mlir::complex::ComplexRangeFlags::improved;
    }
    mathConversionPM.addPass(
        mlir::createConvertComplexToStandardPass(complexToStandardOptions));

    // Convert Math dialect operations into LLVM dialect operations.
    // There is no way to prefer MathToLLVM patterns over MathToLibm
    // patterns (applied below), so we have to run MathToLLVM conversion here.
    mathConversionPM.addNestedPass<mlir::func::FuncOp>(
        mlir::createConvertMathToLLVMPass());
    if (mlir::failed(runPipeline(mathConversionPM, mod)))
      return signalPassFailure();

    std::optional<mlir::DataLayout> dl =
        fir::support::getOrSetMLIRDataLayout(mod, /*allowDefaultLayout=*/true);
    if (!dl) {
      mlir::emitError(mod.getLoc(),
                      "module operation must carry a data layout attribute "
                      "to generate llvm IR from FIR");
      signalPassFailure();
      return;
    }

    auto *context = getModule().getContext();
    fir::LLVMTypeConverter typeConverter{getModule(),
                                         options.applyTBAA || applyTBAA,
                                         options.forceUnifiedTBAATree, *dl};
    mlir::RewritePatternSet pattern(context);
    fir::populateFIRToLLVMConversionPatterns(typeConverter, pattern, options);
    mlir::populateFuncToLLVMConversionPatterns(typeConverter, pattern);
    mlir::populateOpenMPToLLVMConversionPatterns(typeConverter, pattern);
    mlir::arith::populateArithToLLVMConversionPatterns(typeConverter, pattern);
    mlir::cf::populateControlFlowToLLVMConversionPatterns(typeConverter,
                                                          pattern);
    mlir::cf::populateAssertToLLVMConversionPattern(typeConverter, pattern);
    // Math operations that have not been converted yet must be converted
    // to Libm.
    if (!isAMDGCN)
      mlir::populateMathToLibmConversionPatterns(pattern);
    mlir::populateComplexToLLVMConversionPatterns(typeConverter, pattern);
    mlir::index::populateIndexToLLVMConversionPatterns(typeConverter, pattern);
    mlir::populateVectorToLLVMConversionPatterns(typeConverter, pattern);

    // Flang specific overloads for OpenMP operations, to allow for special
    // handling of things like Box types.
    fir::populateOpenMPFIRToLLVMConversionPatterns(typeConverter, pattern);

    mlir::ConversionTarget target{*context};
    target.addLegalDialect<mlir::LLVM::LLVMDialect>();
    // The OpenMP dialect is legal for Operations without regions, for those
    // which contains regions it is legal if the region contains only the
    // LLVM dialect. Add OpenMP dialect as a legal dialect for conversion and
    // legalize conversion of OpenMP operations without regions.
    mlir::configureOpenMPToLLVMConversionLegality(target, typeConverter);
    target.addLegalDialect<mlir::omp::OpenMPDialect>();
    target.addLegalDialect<mlir::acc::OpenACCDialect>();
    target.addLegalDialect<mlir::gpu::GPUDialect>();

    // required NOPs for applying a full conversion
    target.addLegalOp<mlir::ModuleOp>();

    // If we're on Windows, we might need to rename some libm calls.
    bool isMSVC = fir::getTargetTriple(mod).isOSMSVCRT();
    if (isMSVC) {
      pattern.insert<RenameMSVCLibmCallees, RenameMSVCLibmFuncs>(context);

      target.addDynamicallyLegalOp<mlir::LLVM::CallOp>(
          [](mlir::LLVM::CallOp op) {
            auto callee = op.getCallee();
            if (!callee)
              return true;
            return *callee != "hypotf";
          });
      target.addDynamicallyLegalOp<mlir::LLVM::LLVMFuncOp>(
          [](mlir::LLVM::LLVMFuncOp op) {
            return op.getSymName() != "hypotf";
          });
    }

    // apply the patterns
    if (mlir::failed(mlir::applyFullConversion(getModule(), target,
                                               std::move(pattern)))) {
      signalPassFailure();
    }

    // Run pass to add comdats to functions that have weak linkage on relevant
    // platforms
    if (fir::getTargetTriple(mod).supportsCOMDAT()) {
      mlir::OpPassManager comdatPM("builtin.module");
      comdatPM.addPass(mlir::LLVM::createLLVMAddComdats());
      if (mlir::failed(runPipeline(comdatPM, mod)))
        return signalPassFailure();
    }
  }

private:
  fir::FIRToLLVMPassOptions options;
};

/// Lower from LLVM IR dialect to proper LLVM-IR and dump the module
struct LLVMIRLoweringPass
    : public mlir::PassWrapper<LLVMIRLoweringPass,
                               mlir::OperationPass<mlir::ModuleOp>> {
  MLIR_DEFINE_EXPLICIT_INTERNAL_INLINE_TYPE_ID(LLVMIRLoweringPass)

  LLVMIRLoweringPass(llvm::raw_ostream &output, fir::LLVMIRLoweringPrinter p)
      : output{output}, printer{p} {}

  mlir::ModuleOp getModule() { return getOperation(); }

  void runOnOperation() override final {
    auto *ctx = getModule().getContext();
    auto optName = getModule().getName();
    llvm::LLVMContext llvmCtx;
    if (auto llvmModule = mlir::translateModuleToLLVMIR(
            getModule(), llvmCtx, optName ? *optName : "FIRModule")) {
      printer(*llvmModule, output);
      return;
    }

    mlir::emitError(mlir::UnknownLoc::get(ctx), "could not emit LLVM-IR\n");
    signalPassFailure();
  }

private:
  llvm::raw_ostream &output;
  fir::LLVMIRLoweringPrinter printer;
};

} // namespace

std::unique_ptr<mlir::Pass> fir::createFIRToLLVMPass() {
  return std::make_unique<FIRToLLVMLowering>();
}

std::unique_ptr<mlir::Pass>
fir::createFIRToLLVMPass(fir::FIRToLLVMPassOptions options) {
  return std::make_unique<FIRToLLVMLowering>(options);
}

std::unique_ptr<mlir::Pass>
fir::createLLVMDialectToLLVMPass(llvm::raw_ostream &output,
                                 fir::LLVMIRLoweringPrinter printer) {
  return std::make_unique<LLVMIRLoweringPass>(output, printer);
}

void fir::populateFIRToLLVMConversionPatterns(
    const fir::LLVMTypeConverter &converter, mlir::RewritePatternSet &patterns,
    fir::FIRToLLVMPassOptions &options) {
  patterns.insert<
      AbsentOpConversion, AddcOpConversion, AddrOfOpConversion,
      AllocaOpConversion, AllocMemOpConversion, BoxAddrOpConversion,
      BoxCharLenOpConversion, BoxDimsOpConversion, BoxEleSizeOpConversion,
      BoxIsAllocOpConversion, BoxIsArrayOpConversion, BoxIsPtrOpConversion,
      BoxOffsetOpConversion, BoxProcHostOpConversion, BoxRankOpConversion,
      BoxTypeCodeOpConversion, BoxTypeDescOpConversion, CallOpConversion,
      CmpcOpConversion, VolatileCastOpConversion, ConvertOpConversion,
      CoordinateOpConversion, CopyOpConversion, DTEntryOpConversion,
      DeclareOpConversion,
      DoConcurrentSpecifierOpConversion<fir::LocalitySpecifierOp>,
      DoConcurrentSpecifierOpConversion<fir::DeclareReductionOp>,
      DivcOpConversion, EmboxOpConversion, EmboxCharOpConversion,
      EmboxProcOpConversion, ExtractValueOpConversion, FieldIndexOpConversion,
      FirEndOpConversion, FreeMemOpConversion, GlobalLenOpConversion,
      GlobalOpConversion, InsertOnRangeOpConversion, IsPresentOpConversion,
      LenParamIndexOpConversion, LoadOpConversion, MulcOpConversion,
      NegcOpConversion, NoReassocOpConversion, SelectCaseOpConversion,
      SelectOpConversion, SelectRankOpConversion, SelectTypeOpConversion,
      ShapeOpConversion, ShapeShiftOpConversion, ShiftOpConversion,
      SliceOpConversion, StoreOpConversion, StringLitOpConversion,
      SubcOpConversion, TypeDescOpConversion, TypeInfoOpConversion,
      UnboxCharOpConversion, UnboxProcOpConversion, UndefOpConversion,
      UnreachableOpConversion, XArrayCoorOpConversion, XEmboxOpConversion,
      XReboxOpConversion, ZeroOpConversion>(converter, options);

  // Patterns that are populated without a type converter do not trigger
  // target materializations for the operands of the root op.
  patterns.insert<HasValueOpConversion, InsertValueOpConversion>(
      patterns.getContext());
}<|MERGE_RESOLUTION|>--- conflicted
+++ resolved
@@ -87,17 +87,6 @@
   return mlir::IntegerType::get(context, 8);
 }
 
-<<<<<<< HEAD
-static mlir::LLVM::ConstantOp
-genConstantIndex(mlir::Location loc, mlir::Type ity,
-                 mlir::ConversionPatternRewriter &rewriter,
-                 std::int64_t offset) {
-  auto cattr = rewriter.getI64IntegerAttr(offset);
-  return mlir::LLVM::ConstantOp::create(rewriter, loc, ity, cattr);
-}
-
-=======
->>>>>>> 35227056
 static mlir::Block *createBlock(mlir::ConversionPatternRewriter &rewriter,
                                 mlir::Block *insertBefore) {
   assert(insertBefore && "expected valid insertion block");
@@ -830,11 +819,7 @@
       }
 
       // Compare the input with zero.
-<<<<<<< HEAD
-      mlir::Value zero = genConstantIndex(loc, fromTy, rewriter, 0);
-=======
       mlir::Value zero = fir::genConstantIndex(loc, fromTy, rewriter, 0);
->>>>>>> 35227056
       auto isTrue = mlir::LLVM::ICmpOp::create(
           rewriter, loc, mlir::LLVM::ICmpPredicate::ne, op0, zero);
 
@@ -1110,14 +1095,9 @@
     if (fir::isRecordWithTypeParameters(fir::unwrapSequenceType(dataTy)))
       TODO(loc, "fir.allocmem codegen of derived type with length parameters");
     mlir::Value size = genTypeSizeInBytes(loc, ity, rewriter, llvmObjectTy);
-<<<<<<< HEAD
-    if (auto scaleSize = genAllocationScaleSize(heap, ity, rewriter))
-      size = mlir::LLVM::MulOp::create(rewriter, loc, ity, size, scaleSize);
-=======
     if (auto scaleSize =
             fir::genAllocationScaleSize(loc, heap.getInType(), ity, rewriter))
       size = rewriter.create<mlir::LLVM::MulOp>(loc, ity, size, scaleSize);
->>>>>>> 35227056
     for (mlir::Value opnd : adaptor.getOperands())
       size = mlir::LLVM::MulOp::create(rewriter, loc, ity, size,
                                        integerCast(loc, rewriter, ity, opnd));
@@ -1125,13 +1105,8 @@
     // As the return value of malloc(0) is implementation defined, allocate one
     // byte to ensure the allocation status being true. This behavior aligns to
     // what the runtime has.
-<<<<<<< HEAD
-    mlir::Value zero = genConstantIndex(loc, ity, rewriter, 0);
-    mlir::Value one = genConstantIndex(loc, ity, rewriter, 1);
-=======
     mlir::Value zero = fir::genConstantIndex(loc, ity, rewriter, 0);
     mlir::Value one = fir::genConstantIndex(loc, ity, rewriter, 1);
->>>>>>> 35227056
     mlir::Value cmp = mlir::LLVM::ICmpOp::create(
         rewriter, loc, mlir::LLVM::ICmpPredicate::sgt, size, zero);
     size = mlir::LLVM::SelectOp::create(rewriter, loc, cmp, size, one);
@@ -2142,11 +2117,7 @@
           assert(!isInGlobalOp(rewriter) &&
                  "character target in global op must have constant length");
           mlir::Value width =
-<<<<<<< HEAD
-              genConstantIndex(loc, idxTy, rewriter, charTy.getFKind());
-=======
               fir::genConstantIndex(loc, idxTy, rewriter, charTy.getFKind());
->>>>>>> 35227056
           len = mlir::LLVM::SDivOp::create(rewriter, loc, idxTy, len, width);
         }
         lenParams.emplace_back(len);
@@ -3832,11 +3803,7 @@
       ptr = mlir::LLVM::ExtractValueOp::create(rewriter, loc, ptr, 0);
     }
     mlir::LLVM::ConstantOp c0 =
-<<<<<<< HEAD
-        genConstantIndex(isPresent.getLoc(), idxTy, rewriter, 0);
-=======
         fir::genConstantIndex(isPresent.getLoc(), idxTy, rewriter, 0);
->>>>>>> 35227056
     auto addr = mlir::LLVM::PtrToIntOp::create(rewriter, loc, idxTy, ptr);
     rewriter.replaceOpWithNewOp<mlir::LLVM::ICmpOp>(
         isPresent, mlir::LLVM::ICmpPredicate::ne, addr, c0);
