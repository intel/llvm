--- conflicted
+++ resolved
@@ -15,11 +15,8 @@
 
 #include "DescriptorModel.h"
 #include "flang/Lower/Todo.h" // remove when TODO's are done
-<<<<<<< HEAD
-=======
 #include "flang/Optimizer/Support/FIRContext.h"
 #include "flang/Optimizer/Support/KindMapping.h"
->>>>>>> 254ab743
 #include "llvm/ADT/StringMap.h"
 #include "llvm/Support/Debug.h"
 
@@ -40,8 +37,6 @@
       return mlir::IntegerType::get(
           &getContext(), kindMapping.getLogicalBitsize(boolTy.getFKind()));
     });
-    addConversion(
-        [&](fir::RecordType derived) { return convertRecordType(derived); });
     addConversion(
         [&](fir::RecordType derived) { return convertRecordType(derived); });
     addConversion(
@@ -71,8 +66,6 @@
     if (mlir::succeeded(st.setBody(members, /*isPacked=*/false)))
       return st;
     return mlir::Type();
-<<<<<<< HEAD
-=======
   }
 
   // Is an extended descriptor needed given the element type of a fir.box type ?
@@ -145,7 +138,6 @@
     return mlir::LLVM::LLVMPointerType::get(
         mlir::LLVM::LLVMStructType::getLiteral(&getContext(), dataDescFields,
                                                /*isPacked=*/false));
->>>>>>> 254ab743
   }
 
   template <typename A>
