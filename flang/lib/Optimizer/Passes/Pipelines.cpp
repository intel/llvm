//===-- Pipelines.cpp -- FIR pass pipelines ---------------------*- C++ -*-===//
//
// Part of the LLVM Project, under the Apache License v2.0 with LLVM Exceptions.
// See https://llvm.org/LICENSE.txt for license information.
// SPDX-License-Identifier: Apache-2.0 WITH LLVM-exception
//
//===----------------------------------------------------------------------===//

/// This file defines some utilties to setup FIR pass pipelines. These are
/// common to flang and the test tools.

#include "flang/Optimizer/Passes/Pipelines.h"

namespace fir {

template <typename F>
void addNestedPassToAllTopLevelOperations(mlir::PassManager &pm, F ctor) {
  addNestedPassToOps<F, mlir::func::FuncOp, mlir::omp::DeclareReductionOp,
                     mlir::omp::PrivateClauseOp, fir::GlobalOp>(pm, ctor);
}

template <typename F>
void addPassToGPUModuleOperations(mlir::PassManager &pm, F ctor) {
  mlir::OpPassManager &nestPM = pm.nest<mlir::gpu::GPUModuleOp>();
  nestPM.addNestedPass<mlir::func::FuncOp>(ctor());
  nestPM.addNestedPass<mlir::gpu::GPUFuncOp>(ctor());
}

template <typename F>
void addNestedPassToAllTopLevelOperationsConditionally(
    mlir::PassManager &pm, llvm::cl::opt<bool> &disabled, F ctor) {
  if (!disabled)
    addNestedPassToAllTopLevelOperations<F>(pm, ctor);
}

void addCanonicalizerPassWithoutRegionSimplification(mlir::OpPassManager &pm) {
  mlir::GreedyRewriteConfig config;
  config.enableRegionSimplification = mlir::GreedySimplifyRegionLevel::Disabled;
  pm.addPass(mlir::createCanonicalizerPass(config));
}

void addCfgConversionPass(mlir::PassManager &pm,
                          const MLIRToLLVMPassPipelineConfig &config) {
  fir::CFGConversionOptions options;
  if (!config.NSWOnLoopVarInc)
    options.setNSW = false;
  addNestedPassToAllTopLevelOperationsConditionally(
      pm, disableCfgConversion, [&]() { return createCFGConversion(options); });
}

void addAVC(mlir::PassManager &pm, const llvm::OptimizationLevel &optLevel) {
  ArrayValueCopyOptions options;
  options.optimizeConflicts = optLevel.isOptimizingForSpeed();
  addNestedPassConditionally<mlir::func::FuncOp>(
      pm, disableFirAvc, [&]() { return createArrayValueCopyPass(options); });
}

void addMemoryAllocationOpt(mlir::PassManager &pm) {
  addNestedPassConditionally<mlir::func::FuncOp>(pm, disableFirMao, [&]() {
    return fir::createMemoryAllocationOpt(
        {dynamicArrayStackToHeapAllocation, arrayStackAllocationThreshold});
  });
}

void addCodeGenRewritePass(mlir::PassManager &pm, bool preserveDeclare) {
  fir::CodeGenRewriteOptions options;
  options.preserveDeclare = preserveDeclare;
  addPassConditionally(pm, disableCodeGenRewrite,
                       [&]() { return fir::createCodeGenRewrite(options); });
}

void addTargetRewritePass(mlir::PassManager &pm) {
  addPassConditionally(pm, disableTargetRewrite,
                       []() { return fir::createTargetRewritePass(); });
}

mlir::LLVM::DIEmissionKind
getEmissionKind(llvm::codegenoptions::DebugInfoKind kind) {
  switch (kind) {
  case llvm::codegenoptions::DebugInfoKind::FullDebugInfo:
    return mlir::LLVM::DIEmissionKind::Full;
  case llvm::codegenoptions::DebugInfoKind::DebugLineTablesOnly:
    return mlir::LLVM::DIEmissionKind::LineTablesOnly;
  default:
    return mlir::LLVM::DIEmissionKind::None;
  }
}

void addDebugInfoPass(mlir::PassManager &pm,
                      llvm::codegenoptions::DebugInfoKind debugLevel,
                      llvm::OptimizationLevel optLevel,
                      llvm::StringRef inputFilename) {
  fir::AddDebugInfoOptions options;
  options.debugLevel = getEmissionKind(debugLevel);
  options.isOptimized = optLevel != llvm::OptimizationLevel::O0;
  options.inputFilename = inputFilename;
  addPassConditionally(pm, disableDebugInfo,
                       [&]() { return fir::createAddDebugInfoPass(options); });
}

void addFIRToLLVMPass(mlir::PassManager &pm,
                      const MLIRToLLVMPassPipelineConfig &config) {
  fir::FIRToLLVMPassOptions options;
  options.ignoreMissingTypeDescriptors = ignoreMissingTypeDescriptors;
  options.applyTBAA = config.AliasAnalysis;
  options.forceUnifiedTBAATree = useOldAliasTags;
  options.typeDescriptorsRenamedForAssembly =
      !disableCompilerGeneratedNamesConversion;
  addPassConditionally(pm, disableFirToLlvmIr,
                       [&]() { return fir::createFIRToLLVMPass(options); });
  // The dialect conversion framework may leave dead unrealized_conversion_cast
  // ops behind, so run reconcile-unrealized-casts to clean them up.
  addPassConditionally(pm, disableFirToLlvmIr, [&]() {
    return mlir::createReconcileUnrealizedCastsPass();
  });
}

void addLLVMDialectToLLVMPass(mlir::PassManager &pm,
                              llvm::raw_ostream &output) {
  addPassConditionally(pm, disableLlvmIrToLlvm, [&]() {
    return fir::createLLVMDialectToLLVMPass(output);
  });
}

void addBoxedProcedurePass(mlir::PassManager &pm) {
  addPassConditionally(pm, disableBoxedProcedureRewrite,
                       [&]() { return fir::createBoxedProcedurePass(); });
}

void addExternalNameConversionPass(mlir::PassManager &pm,
                                   bool appendUnderscore) {
  addPassConditionally(pm, disableExternalNameConversion, [&]() {
    return fir::createExternalNameConversion({appendUnderscore});
  });
}

void addCompilerGeneratedNamesConversionPass(mlir::PassManager &pm) {
  addPassConditionally(pm, disableCompilerGeneratedNamesConversion, [&]() {
    return fir::createCompilerGeneratedNamesConversion();
  });
}

// Use inliner extension point callback to register the default inliner pass.
void registerDefaultInlinerPass(MLIRToLLVMPassPipelineConfig &config) {
  config.registerFIRInlinerCallback(
      [](mlir::PassManager &pm, llvm::OptimizationLevel level) {
        llvm::StringMap<mlir::OpPassManager> pipelines;
        // The default inliner pass adds the canonicalizer pass with the default
        // configuration.
        pm.addPass(mlir::createInlinerPass(
            pipelines, addCanonicalizerPassWithoutRegionSimplification));
      });
}

/// Create a pass pipeline for running default optimization passes for
/// incremental conversion of FIR.
///
/// \param pm - MLIR pass manager that will hold the pipeline definition
void createDefaultFIROptimizerPassPipeline(mlir::PassManager &pm,
                                           MLIRToLLVMPassPipelineConfig &pc) {
  // Early Optimizer EP Callback
  pc.invokeFIROptEarlyEPCallbacks(pm, pc.OptLevel);

  // simplify the IR
  mlir::GreedyRewriteConfig config;
  config.enableRegionSimplification = mlir::GreedySimplifyRegionLevel::Disabled;
  pm.addPass(mlir::createCSEPass());
  fir::addAVC(pm, pc.OptLevel);
  addNestedPassToAllTopLevelOperations<PassConstructor>(
      pm, fir::createCharacterConversion);
  pm.addPass(mlir::createCanonicalizerPass(config));
  pm.addPass(fir::createSimplifyRegionLite());
  if (pc.OptLevel.isOptimizingForSpeed()) {
    // These passes may increase code size.
    pm.addPass(fir::createSimplifyIntrinsics());
    pm.addPass(fir::createAlgebraicSimplificationPass(config));
    if (enableConstantArgumentGlobalisation)
      pm.addPass(fir::createConstantArgumentGlobalisationOpt());
  }

  if (pc.LoopVersioning)
    pm.addPass(fir::createLoopVersioning());

  pm.addPass(mlir::createCSEPass());

  if (pc.StackArrays)
    pm.addPass(fir::createStackArrays());
  else
    fir::addMemoryAllocationOpt(pm);

  // FIR Inliner Callback
  pc.invokeFIRInlinerCallback(pm, pc.OptLevel);

  pm.addPass(fir::createSimplifyRegionLite());
  pm.addPass(mlir::createCSEPass());

  // Polymorphic types
  pm.addPass(fir::createPolymorphicOpConversion());
  pm.addPass(fir::createAssumedRankOpConversion());

<<<<<<< HEAD
=======
  pm.addPass(fir::createLowerRepackArraysPass());
>>>>>>> d465594a
  // Expand FIR operations that may use SCF dialect for their
  // implementation. This is a mandatory pass.
  pm.addPass(fir::createSimplifyFIROperations(
      {/*preferInlineImplementation=*/pc.OptLevel.isOptimizingForSpeed()}));

  if (pc.AliasAnalysis && !disableFirAliasTags && !useOldAliasTags)
    pm.addPass(fir::createAddAliasTags());

  addNestedPassToAllTopLevelOperations<PassConstructor>(
      pm, fir::createStackReclaim);
  // convert control flow to CFG form
  fir::addCfgConversionPass(pm, pc);
  pm.addPass(mlir::createSCFToControlFlowPass());

  pm.addPass(mlir::createCanonicalizerPass(config));
  pm.addPass(fir::createSimplifyRegionLite());
  pm.addPass(mlir::createCSEPass());

  if (pc.OptLevel.isOptimizingForSpeed())
    pm.addPass(fir::createSetRuntimeCallAttributes());

  // Last Optimizer EP Callback
  pc.invokeFIROptLastEPCallbacks(pm, pc.OptLevel);
}

/// Create a pass pipeline for lowering from HLFIR to FIR
///
/// \param pm - MLIR pass manager that will hold the pipeline definition
/// \param optLevel - optimization level used for creating FIR optimization
///   passes pipeline
void createHLFIRToFIRPassPipeline(mlir::PassManager &pm, bool enableOpenMP,
                                  llvm::OptimizationLevel optLevel) {
  if (optLevel.isOptimizingForSpeed()) {
    addCanonicalizerPassWithoutRegionSimplification(pm);
    addNestedPassToAllTopLevelOperations<PassConstructor>(
        pm, hlfir::createSimplifyHLFIRIntrinsics);
  }
  addNestedPassToAllTopLevelOperations<PassConstructor>(
      pm, hlfir::createInlineElementals);
  if (optLevel.isOptimizingForSpeed()) {
    addCanonicalizerPassWithoutRegionSimplification(pm);
    pm.addPass(mlir::createCSEPass());
    // Run SimplifyHLFIRIntrinsics pass late after CSE,
    // and allow introducing operations with new side effects.
    addNestedPassToAllTopLevelOperations<PassConstructor>(pm, []() {
      return hlfir::createSimplifyHLFIRIntrinsics(
          {/*allowNewSideEffects=*/true});
    });
    addNestedPassToAllTopLevelOperations<PassConstructor>(
        pm, hlfir::createOptimizedBufferization);
    addNestedPassToAllTopLevelOperations<PassConstructor>(
        pm, hlfir::createInlineHLFIRAssign);
  }
  pm.addPass(hlfir::createLowerHLFIROrderedAssignments());
  pm.addPass(hlfir::createLowerHLFIRIntrinsics());

  hlfir::BufferizeHLFIROptions bufferizeOptions;
  // For opt-for-speed, avoid running any of the loops resulting
  // from hlfir.elemental lowering, if the result is an empty array.
  // This helps to avoid long running loops for elementals with
  // shapes like (0, HUGE).
  if (optLevel.isOptimizingForSpeed())
    bufferizeOptions.optimizeEmptyElementals = true;
  pm.addPass(hlfir::createBufferizeHLFIR(bufferizeOptions));
  // Run hlfir.assign inlining again after BufferizeHLFIR,
  // because the latter may introduce new hlfir.assign operations,
  // e.g. for copying an array into a temporary due to
  // hlfir.associate.
  // TODO: we can remove the previous InlineHLFIRAssign, when
  // FIR AliasAnalysis is good enough to say that a temporary
  // array does not alias with any user object.
  if (optLevel.isOptimizingForSpeed())
    addNestedPassToAllTopLevelOperations<PassConstructor>(
        pm, hlfir::createInlineHLFIRAssign);
  pm.addPass(hlfir::createConvertHLFIRtoFIR());
  if (enableOpenMP)
    pm.addPass(flangomp::createLowerWorkshare());
}

/// Create a pass pipeline for handling certain OpenMP transformations needed
/// prior to FIR lowering.
///
/// WARNING: These passes must be run immediately after the lowering to ensure
/// that the FIR is correct with respect to OpenMP operations/attributes.
///
/// \param pm - MLIR pass manager that will hold the pipeline definition.
/// \param isTargetDevice - Whether code is being generated for a target device
/// rather than the host device.
void createOpenMPFIRPassPipeline(mlir::PassManager &pm,
                                 OpenMPFIRPassPipelineOpts opts) {
  using DoConcurrentMappingKind =
      Fortran::frontend::CodeGenOptions::DoConcurrentMappingKind;

  if (opts.doConcurrentMappingKind != DoConcurrentMappingKind::DCMK_None)
    pm.addPass(flangomp::createDoConcurrentConversionPass(
        opts.doConcurrentMappingKind == DoConcurrentMappingKind::DCMK_Device));

  pm.addPass(flangomp::createMapInfoFinalizationPass());
  pm.addPass(flangomp::createMapsForPrivatizedSymbolsPass());
  pm.addPass(flangomp::createMarkDeclareTargetPass());
  pm.addPass(flangomp::createGenericLoopConversionPass());
  if (opts.isTargetDevice)
    pm.addPass(flangomp::createFunctionFilteringPass());
}

void createDebugPasses(mlir::PassManager &pm,
                       llvm::codegenoptions::DebugInfoKind debugLevel,
                       llvm::OptimizationLevel OptLevel,
                       llvm::StringRef inputFilename) {
  if (debugLevel != llvm::codegenoptions::NoDebugInfo)
    addDebugInfoPass(pm, debugLevel, OptLevel, inputFilename);
}

void createDefaultFIRCodeGenPassPipeline(mlir::PassManager &pm,
                                         MLIRToLLVMPassPipelineConfig config,
                                         llvm::StringRef inputFilename) {
  fir::addBoxedProcedurePass(pm);
  addNestedPassToAllTopLevelOperations<PassConstructor>(
      pm, fir::createAbstractResultOpt);
  addPassToGPUModuleOperations<PassConstructor>(pm,
                                                fir::createAbstractResultOpt);
  fir::addCodeGenRewritePass(
      pm, (config.DebugInfo != llvm::codegenoptions::NoDebugInfo));
  fir::addExternalNameConversionPass(pm, config.Underscoring);
  fir::createDebugPasses(pm, config.DebugInfo, config.OptLevel, inputFilename);
  fir::addTargetRewritePass(pm);
  fir::addCompilerGeneratedNamesConversionPass(pm);

  if (config.VScaleMin != 0)
    pm.addPass(fir::createVScaleAttr({{config.VScaleMin, config.VScaleMax}}));

  // Add function attributes
  mlir::LLVM::framePointerKind::FramePointerKind framePointerKind;

  if (config.FramePointerKind == llvm::FramePointerKind::NonLeaf)
    framePointerKind = mlir::LLVM::framePointerKind::FramePointerKind::NonLeaf;
  else if (config.FramePointerKind == llvm::FramePointerKind::All)
    framePointerKind = mlir::LLVM::framePointerKind::FramePointerKind::All;
  else
    framePointerKind = mlir::LLVM::framePointerKind::FramePointerKind::None;

  pm.addPass(fir::createFunctionAttr(
      {framePointerKind, config.NoInfsFPMath, config.NoNaNsFPMath,
       config.ApproxFuncFPMath, config.NoSignedZerosFPMath, config.UnsafeFPMath,
       ""}));

  fir::addFIRToLLVMPass(pm, config);
}

/// Create a pass pipeline for lowering from MLIR to LLVM IR
///
/// \param pm - MLIR pass manager that will hold the pipeline definition
/// \param optLevel - optimization level used for creating FIR optimization
///   passes pipeline
void createMLIRToLLVMPassPipeline(mlir::PassManager &pm,
                                  MLIRToLLVMPassPipelineConfig &config,
                                  llvm::StringRef inputFilename) {
  fir::createHLFIRToFIRPassPipeline(pm, config.EnableOpenMP, config.OptLevel);

  // Add default optimizer pass pipeline.
  fir::createDefaultFIROptimizerPassPipeline(pm, config);

  // Add codegen pass pipeline.
  fir::createDefaultFIRCodeGenPassPipeline(pm, config, inputFilename);
}

} // namespace fir<|MERGE_RESOLUTION|>--- conflicted
+++ resolved
@@ -198,10 +198,7 @@
   pm.addPass(fir::createPolymorphicOpConversion());
   pm.addPass(fir::createAssumedRankOpConversion());
 
-<<<<<<< HEAD
-=======
   pm.addPass(fir::createLowerRepackArraysPass());
->>>>>>> d465594a
   // Expand FIR operations that may use SCF dialect for their
   // implementation. This is a mandatory pass.
   pm.addPass(fir::createSimplifyFIROperations(
