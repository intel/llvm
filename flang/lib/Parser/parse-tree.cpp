//===-- lib/Parser/parse-tree.cpp -----------------------------------------===//
//
// Part of the LLVM Project, under the Apache License v2.0 with LLVM Exceptions.
// See https://llvm.org/LICENSE.txt for license information.
// SPDX-License-Identifier: Apache-2.0 WITH LLVM-exception
//
//===----------------------------------------------------------------------===//

#include "flang/Parser/parse-tree.h"
#include "flang/Common/idioms.h"
#include "flang/Common/indirection.h"
#include "flang/Parser/tools.h"
#include "flang/Parser/user-state.h"
#include "llvm/Support/raw_ostream.h"
#include <algorithm>

namespace Fortran::parser {

// R867
ImportStmt::ImportStmt(common::ImportKind &&k, std::list<Name> &&n)
    : kind{k}, names(std::move(n)) {
  CHECK(kind == common::ImportKind::Default ||
      kind == common::ImportKind::Only || names.empty());
}

// R873
CommonStmt::CommonStmt(std::optional<Name> &&name,
    std::list<CommonBlockObject> &&objects, std::list<Block> &&others) {
  blocks.emplace_front(std::move(name), std::move(objects));
  blocks.splice(blocks.end(), std::move(others));
}

// R901 designator
bool Designator::EndsInBareName() const {
  return common::visit(
      common::visitors{
          [](const DataRef &dr) {
            return std::holds_alternative<Name>(dr.u) ||
                std::holds_alternative<common::Indirection<StructureComponent>>(
                    dr.u);
          },
          [](const Substring &) { return false; },
      },
      u);
}

// R911 data-ref -> part-ref [% part-ref]...
DataRef::DataRef(std::list<PartRef> &&prl) : u{std::move(prl.front().name)} {
  for (bool first{true}; !prl.empty(); first = false, prl.pop_front()) {
    PartRef &pr{prl.front()};
    if (!first) {
      u = common::Indirection<StructureComponent>::Make(
          std::move(*this), std::move(pr.name));
    }
    if (!pr.subscripts.empty()) {
      u = common::Indirection<ArrayElement>::Make(
          std::move(*this), std::move(pr.subscripts));
    }
    if (pr.imageSelector) {
      u = common::Indirection<CoindexedNamedObject>::Make(
          std::move(*this), std::move(*pr.imageSelector));
    }
  }
}

// R1001 - R1022 expression
Expr::Expr(Designator &&x)
    : u{common::Indirection<Designator>::Make(std::move(x))} {}
Expr::Expr(FunctionReference &&x)
    : u{common::Indirection<FunctionReference>::Make(std::move(x))} {}

const std::optional<LoopControl> &DoConstruct::GetLoopControl() const {
  const NonLabelDoStmt &doStmt{
      std::get<Statement<NonLabelDoStmt>>(t).statement};
  const std::optional<LoopControl> &control{
      std::get<std::optional<LoopControl>>(doStmt.t)};
  return control;
}

bool DoConstruct::IsDoNormal() const {
  const std::optional<LoopControl> &control{GetLoopControl()};
  return control && std::holds_alternative<LoopControl::Bounds>(control->u);
}

bool DoConstruct::IsDoWhile() const {
  const std::optional<LoopControl> &control{GetLoopControl()};
  return control && std::holds_alternative<ScalarLogicalExpr>(control->u);
}

bool DoConstruct::IsDoConcurrent() const {
  const std::optional<LoopControl> &control{GetLoopControl()};
  return control && std::holds_alternative<LoopControl::Concurrent>(control->u);
}

static Designator MakeArrayElementRef(
    const Name &name, std::list<Expr> &&subscripts) {
  ArrayElement arrayElement{DataRef{Name{name}}, std::list<SectionSubscript>{}};
  for (Expr &expr : subscripts) {
    arrayElement.subscripts.push_back(
        SectionSubscript{Integer{common::Indirection{std::move(expr)}}});
  }
  return Designator{DataRef{common::Indirection{std::move(arrayElement)}}};
}

static Designator MakeArrayElementRef(
    StructureComponent &&sc, std::list<Expr> &&subscripts) {
  ArrayElement arrayElement{DataRef{common::Indirection{std::move(sc)}},
      std::list<SectionSubscript>{}};
  for (Expr &expr : subscripts) {
    arrayElement.subscripts.push_back(
        SectionSubscript{Integer{common::Indirection{std::move(expr)}}});
  }
  return Designator{DataRef{common::Indirection{std::move(arrayElement)}}};
}

// Set source in any type of node that has it.
template <typename T> T WithSource(CharBlock source, T &&x) {
  x.source = source;
  return std::move(x);
}

static Expr ActualArgToExpr(ActualArgSpec &arg) {
  return common::visit(
      common::visitors{
          [&](common::Indirection<Expr> &y) { return std::move(y.value()); },
          [&](common::Indirection<Variable> &y) {
            return common::visit(
                common::visitors{
                    [&](common::Indirection<Designator> &z) {
                      return WithSource(
                          z.value().source, Expr{std::move(z.value())});
                    },
                    [&](common::Indirection<FunctionReference> &z) {
                      return WithSource(
                          z.value().source, Expr{std::move(z.value())});
                    },
                },
                y.value().u);
          },
          [&](auto &) -> Expr { common::die("unexpected type"); },
      },
      std::get<ActualArg>(arg.t).u);
}

Designator FunctionReference::ConvertToArrayElementRef() {
  std::list<Expr> args;
  for (auto &arg : std::get<std::list<ActualArgSpec>>(v.t)) {
    args.emplace_back(ActualArgToExpr(arg));
  }
  return common::visit(
      common::visitors{
          [&](const Name &name) {
            return WithSource(
                source, MakeArrayElementRef(name, std::move(args)));
          },
          [&](ProcComponentRef &pcr) {
            return WithSource(source,
                MakeArrayElementRef(std::move(pcr.v.thing), std::move(args)));
          },
      },
      std::get<ProcedureDesignator>(v.t).u);
}

StructureConstructor FunctionReference::ConvertToStructureConstructor(
    const semantics::DerivedTypeSpec &derived) {
  Name name{std::get<parser::Name>(std::get<ProcedureDesignator>(v.t).u)};
  std::list<ComponentSpec> components;
  for (auto &arg : std::get<std::list<ActualArgSpec>>(v.t)) {
    std::optional<Keyword> keyword;
    if (auto &kw{std::get<std::optional<Keyword>>(arg.t)}) {
      keyword.emplace(Keyword{Name{kw->v}});
    }
    components.emplace_back(
        std::move(keyword), ComponentDataSource{ActualArgToExpr(arg)});
  }
  DerivedTypeSpec spec{std::move(name), std::list<TypeParamSpec>{}};
  spec.derivedTypeSpec = &derived;
  return StructureConstructor{std::move(spec), std::move(components)};
}

StructureConstructor ArrayElement::ConvertToStructureConstructor(
    const semantics::DerivedTypeSpec &derived) {
  Name name{std::get<parser::Name>(base.u)};
  std::list<ComponentSpec> components;
  for (auto &subscript : subscripts) {
    components.emplace_back(std::optional<Keyword>{},
        ComponentDataSource{std::move(*Unwrap<Expr>(subscript))});
  }
  DerivedTypeSpec spec{std::move(name), std::list<TypeParamSpec>{}};
  spec.derivedTypeSpec = &derived;
  return StructureConstructor{std::move(spec), std::move(components)};
}

Substring ArrayElement::ConvertToSubstring() {
  auto iter{subscripts.begin()};
  CHECK(iter != subscripts.end());
  auto &triplet{std::get<SubscriptTriplet>(iter->u)};
  CHECK(!std::get<2>(triplet.t));
  CHECK(++iter == subscripts.end());
  return Substring{std::move(base),
      SubstringRange{std::get<0>(std::move(triplet.t)),
          std::get<1>(std::move(triplet.t))}};
}

// R1544 stmt-function-stmt
// Convert this stmt-function-stmt to an assignment to the result of a
// pointer-valued function call -- which itself will be converted to a
// much more likely array element assignment statement if it needs
// to be.
Statement<ActionStmt> StmtFunctionStmt::ConvertToAssignment() {
  auto &funcName{std::get<Name>(t)};
  auto &funcArgs{std::get<std::list<Name>>(t)};
  auto &funcExpr{std::get<Scalar<Expr>>(t).thing};
  CharBlock source{funcName.source};
  // Extend source to include closing parenthesis
  if (funcArgs.empty()) {
    CHECK(*source.end() == '(');
    source = CharBlock{source.begin(), source.end() + 1};
  }
  std::list<ActualArgSpec> actuals;
  for (const Name &arg : funcArgs) {
    actuals.emplace_back(std::optional<Keyword>{},
        ActualArg{Expr{WithSource(
            arg.source, Designator{DataRef{Name{arg.source, arg.symbol}}})}});
    source.ExtendToCover(arg.source);
  }
  CHECK(*source.end() == ')');
  source = CharBlock{source.begin(), source.end() + 1};
  FunctionReference funcRef{
      Call{ProcedureDesignator{Name{funcName.source, funcName.symbol}},
          std::move(actuals)}};
  funcRef.source = source;
  auto variable{Variable{common::Indirection{std::move(funcRef)}}};
  return Statement{std::nullopt,
      ActionStmt{common::Indirection{
          AssignmentStmt{std::move(variable), std::move(funcExpr)}}}};
}

CharBlock Variable::GetSource() const {
  return common::visit(
      common::visitors{
          [&](const common::Indirection<Designator> &des) {
            return des.value().source;
          },
          [&](const common::Indirection<parser::FunctionReference> &call) {
            return call.value().source;
          },
      },
      u);
}

llvm::raw_ostream &operator<<(llvm::raw_ostream &os, const Name &x) {
  return os << x.ToString();
}

OmpDirectiveName::OmpDirectiveName(const Verbatim &name) {
  std::string_view nameView{name.source.begin(), name.source.size()};
  std::string nameLower{ToLowerCaseLetters(nameView)};
  // The function getOpenMPDirectiveKind will return OMPD_unknown in two cases:
  // (1) if the given string doesn't match any actual directive, or
  // (2) if the given string was "unknown".
  // The Verbatim(<token>) parser will succeed as long as the given token
  // matches the source.
  // Since using "construct<OmpDirectiveName>(verbatim(...))" will succeed
  // if the verbatim parser succeeds, in order to get OMPD_unknown the
  // token given to Verbatim must be invalid. Because it's an internal issue
  // asserting is ok.
  v = llvm::omp::getOpenMPDirectiveKind(nameLower);
  assert(v != llvm::omp::Directive::OMPD_unknown && "Invalid directive name");
  source = name.source;
}

OmpDependenceType::Value OmpDoacross::GetDepType() const {
  return common::visit( //
      common::visitors{
          [](const OmpDoacross::Sink &) {
            return OmpDependenceType::Value::Sink;
          },
          [](const OmpDoacross::Source &) {
            return OmpDependenceType::Value::Source;
          },
      },
      u);
}

OmpTaskDependenceType::Value OmpDependClause::TaskDep::GetTaskDepType() const {
  using Modifier = OmpDependClause::TaskDep::Modifier;
  auto &modifiers{std::get<std::optional<std::list<Modifier>>>(t)};
  if (modifiers) {
    for (auto &m : *modifiers) {
      if (auto *dep{std::get_if<OmpTaskDependenceType>(&m.u)}) {
        return dep->v;
      }
    }
    llvm_unreachable("expecting OmpTaskDependenceType in TaskDep");
  } else {
    llvm_unreachable("expecting modifiers on OmpDependClause::TaskDep");
  }
}

std::string OmpTraitSelectorName::ToString() const {
  return common::visit( //
      common::visitors{
          [&](Value v) { //
            return std::string(EnumToString(v));
          },
          [&](llvm::omp::Directive d) {
            return llvm::omp::getOpenMPDirectiveName(d).str();
          },
          [&](const std::string &s) { //
            return s;
          },
      },
      u);
}

std::string OmpTraitSetSelectorName::ToString() const {
  return std::string(EnumToString(v));
}

} // namespace Fortran::parser

template <typename C> static llvm::omp::Clause getClauseIdForClass(C &&) {
  using namespace Fortran;
  using A = llvm::remove_cvref_t<C>; // A is referenced in OMP.inc
  // The code included below contains a sequence of checks like the following
  // for each OpenMP clause
  //   if constexpr (std::is_same_v<A, parser::OmpClause::AcqRel>)
  //     return llvm::omp::Clause::OMPC_acq_rel;
  //   [...]
#define GEN_FLANG_CLAUSE_PARSER_KIND_MAP
#include "llvm/Frontend/OpenMP/OMP.inc"
}

namespace Fortran::parser {
llvm::omp::Clause OmpClause::Id() const {
  return std::visit([](auto &&s) { return getClauseIdForClass(s); }, u);
}

<<<<<<< HEAD
=======
const OmpArgumentList &OmpDirectiveSpecification::Arguments() const {
  static OmpArgumentList empty{decltype(OmpArgumentList::v){}};
  if (auto &arguments = std::get<std::optional<OmpArgumentList>>(t)) {
    return *arguments;
  }
  return empty;
}

>>>>>>> 5eee2751
const OmpClauseList &OmpDirectiveSpecification::Clauses() const {
  static OmpClauseList empty{decltype(OmpClauseList::v){}};
  if (auto &clauses = std::get<std::optional<OmpClauseList>>(t)) {
    return *clauses;
  }
  return empty;
}
} // namespace Fortran::parser<|MERGE_RESOLUTION|>--- conflicted
+++ resolved
@@ -337,8 +337,6 @@
   return std::visit([](auto &&s) { return getClauseIdForClass(s); }, u);
 }
 
-<<<<<<< HEAD
-=======
 const OmpArgumentList &OmpDirectiveSpecification::Arguments() const {
   static OmpArgumentList empty{decltype(OmpArgumentList::v){}};
   if (auto &arguments = std::get<std::optional<OmpArgumentList>>(t)) {
@@ -347,7 +345,6 @@
   return empty;
 }
 
->>>>>>> 5eee2751
 const OmpClauseList &OmpDirectiveSpecification::Clauses() const {
   static OmpClauseList empty{decltype(OmpClauseList::v){}};
   if (auto &clauses = std::get<std::optional<OmpClauseList>>(t)) {
