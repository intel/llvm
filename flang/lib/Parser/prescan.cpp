--- conflicted
+++ resolved
@@ -1494,29 +1494,14 @@
     }
     *sp++ = ToLowerCaseLetter(*p);
   }
-<<<<<<< HEAD
-=======
   if (sp == sentinel) {
     return std::nullopt;
   }
   *sp = '\0';
->>>>>>> d465594a
   // A fixed form OpenMP conditional compilation sentinel must satisfy the
   // following criteria, for initial lines:
   // - Columns 3 through 5 must have only white space or numbers.
   // - Column 6 must be space or zero.
-<<<<<<< HEAD
-  if (column == 3 && sentinel[0] == '$') {
-    const char *q{p};
-    for (int col{3}; col < 6; ++col, ++q) {
-      if (!IsSpaceOrTab(q) && !IsDecimalDigit(*q)) {
-        return std::nullopt;
-      }
-    }
-    if (*q != ' ' && *q != '0') {
-      return std::nullopt;
-    }
-=======
   bool isOpenMPConditional{sp == &sentinel[1] && sentinel[0] == '$'};
   bool hadDigit{false};
   if (isOpenMPConditional) {
@@ -1527,7 +1512,6 @@
         return std::nullopt;
       }
     }
->>>>>>> d465594a
   }
   if (column == 6) {
     if (*p == '0') {
