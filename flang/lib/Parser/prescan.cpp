--- conflicted
+++ resolved
@@ -234,11 +234,7 @@
             directiveSentinel_ = newLineClass.sentinel;
             disableSourceContinuation_ = false;
           } else {
-<<<<<<< HEAD
-            disableSourceContinuation_ =
-=======
             disableSourceContinuation_ = !replaced->empty() &&
->>>>>>> 93e44d24
                 newLineClass.kind != LineClassification::Kind::Source;
           }
         }
