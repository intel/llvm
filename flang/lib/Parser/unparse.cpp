//===-- lib/Parser/unparse.cpp --------------------------------------------===//
//
// Part of the LLVM Project, under the Apache License v2.0 with LLVM Exceptions.
// See https://llvm.org/LICENSE.txt for license information.
// SPDX-License-Identifier: Apache-2.0 WITH LLVM-exception
//
//===----------------------------------------------------------------------===//

// Generates Fortran from the content of a parse tree, using the
// traversal templates in parse-tree-visitor.h.

#include "flang/Parser/unparse.h"
#include "flang/Common/Fortran.h"
#include "flang/Common/idioms.h"
#include "flang/Common/indirection.h"
#include "flang/Parser/characters.h"
#include "flang/Parser/parse-tree-visitor.h"
#include "flang/Parser/parse-tree.h"
#include "flang/Parser/tools.h"
#include "llvm/Support/raw_ostream.h"
#include <algorithm>
#include <cinttypes>
#include <cstddef>
#include <set>

namespace Fortran::parser {

class UnparseVisitor {
public:
  UnparseVisitor(llvm::raw_ostream &out, int indentationAmount,
      Encoding encoding, bool capitalize, bool backslashEscapes,
      preStatementType *preStatement, AnalyzedObjectsAsFortran *asFortran)
      : out_{out}, indentationAmount_{indentationAmount}, encoding_{encoding},
        capitalizeKeywords_{capitalize}, backslashEscapes_{backslashEscapes},
        preStatement_{preStatement}, asFortran_{asFortran} {}

  // In nearly all cases, this code avoids defining Boolean-valued Pre()
  // callbacks for the parse tree walking framework in favor of two void
  // functions, Before() and Unparse(), which imply true and false return
  // values for Pre() respectively.
  template <typename T> void Before(const T &) {}
  template <typename T> double Unparse(const T &); // not void, never used

  template <typename T> bool Pre(const T &x) {
    if constexpr (std::is_void_v<decltype(Unparse(x))>) {
      // There is a local definition of Unparse() for this type.  It
      // overrides the parse tree walker's default Walk() over the descendents.
      Before(x);
      Unparse(x);
      Post(x);
      return false; // Walk() does not visit descendents
    } else if constexpr (HasTypedExpr<T>::value) {
      // Format the expression representation from semantics
      if (asFortran_ && x.typedExpr) {
        asFortran_->expr(out_, *x.typedExpr);
        return false;
      } else {
        return true;
      }
    } else {
      Before(x);
      return true; // there's no Unparse() defined here, Walk() the descendents
    }
  }
  template <typename T> void Post(const T &) {}

  // Emit simple types as-is.
  void Unparse(const std::string &x) { Put(x); }
  void Unparse(int x) { Put(std::to_string(x)); }
  void Unparse(unsigned int x) { Put(std::to_string(x)); }
  void Unparse(long x) { Put(std::to_string(x)); }
  void Unparse(unsigned long x) { Put(std::to_string(x)); }
  void Unparse(long long x) { Put(std::to_string(x)); }
  void Unparse(unsigned long long x) { Put(std::to_string(x)); }
  void Unparse(char x) { Put(x); }

  // Statement labels and ends of lines
  template <typename T> void Before(const Statement<T> &x) {
    if (preStatement_) {
      (*preStatement_)(x.source, out_, indent_);
    }
    Walk(x.label, " ");
  }
  template <typename T> void Post(const Statement<T> &) { Put('\n'); }

  // The special-case formatting functions for these productions are
  // ordered to correspond roughly to their order of appearance in
  // the Fortran 2018 standard (and parse-tree.h).

  void Unparse(const Program &x) { // R501
    Walk("", x.v, "\n"); // put blank lines between ProgramUnits
  }

  void Unparse(const Name &x) { // R603
    Put(x.ToString());
  }
  void Unparse(const DefinedOperator::IntrinsicOperator &x) { // R608
    switch (x) {
    case DefinedOperator::IntrinsicOperator::Power:
      Put("**");
      break;
    case DefinedOperator::IntrinsicOperator::Multiply:
      Put('*');
      break;
    case DefinedOperator::IntrinsicOperator::Divide:
      Put('/');
      break;
    case DefinedOperator::IntrinsicOperator::Add:
      Put('+');
      break;
    case DefinedOperator::IntrinsicOperator::Subtract:
      Put('-');
      break;
    case DefinedOperator::IntrinsicOperator::Concat:
      Put("//");
      break;
    case DefinedOperator::IntrinsicOperator::LT:
      Put('<');
      break;
    case DefinedOperator::IntrinsicOperator::LE:
      Put("<=");
      break;
    case DefinedOperator::IntrinsicOperator::EQ:
      Put("==");
      break;
    case DefinedOperator::IntrinsicOperator::NE:
      Put("/=");
      break;
    case DefinedOperator::IntrinsicOperator::GE:
      Put(">=");
      break;
    case DefinedOperator::IntrinsicOperator::GT:
      Put('>');
      break;
    default:
      Put('.'), Word(DefinedOperator::EnumToString(x)), Put('.');
    }
  }
  void Post(const Star &) { Put('*'); } // R701 &c.
  void Post(const TypeParamValue::Deferred &) { Put(':'); } // R701
  void Unparse(const DeclarationTypeSpec::Type &x) { // R703
    Word("TYPE("), Walk(x.derived), Put(')');
  }
  void Unparse(const DeclarationTypeSpec::Class &x) {
    Word("CLASS("), Walk(x.derived), Put(')');
  }
  void Post(const DeclarationTypeSpec::ClassStar &) { Word("CLASS(*)"); }
  void Post(const DeclarationTypeSpec::TypeStar &) { Word("TYPE(*)"); }
  void Unparse(const DeclarationTypeSpec::Record &x) {
    Word("RECORD/"), Walk(x.v), Put('/');
  }
  void Before(const IntrinsicTypeSpec::Real &) { // R704
    Word("REAL");
  }
  void Before(const IntrinsicTypeSpec::Complex &) { Word("COMPLEX"); }
  void Post(const IntrinsicTypeSpec::DoublePrecision &) {
    Word("DOUBLE PRECISION");
  }
  void Before(const IntrinsicTypeSpec::Character &) { Word("CHARACTER"); }
  void Before(const IntrinsicTypeSpec::Logical &) { Word("LOGICAL"); }
  void Post(const IntrinsicTypeSpec::DoubleComplex &) {
    Word("DOUBLE COMPLEX");
  }
  void Before(const UnsignedTypeSpec &) { Word("UNSIGNED"); }
  void Before(const IntrinsicVectorTypeSpec &) { Word("VECTOR("); }
  void Post(const IntrinsicVectorTypeSpec &) { Put(')'); }
  void Post(const VectorTypeSpec::PairVectorTypeSpec &) {
    Word("__VECTOR_PAIR");
  }
  void Post(const VectorTypeSpec::QuadVectorTypeSpec &) {
    Word("__VECTOR_QUAD");
  }
  void Before(const IntegerTypeSpec &) { // R705
    Word("INTEGER");
  }
  void Unparse(const KindSelector &x) { // R706
    common::visit(
        common::visitors{
            [&](const ScalarIntConstantExpr &y) {
              Put('('), Word("KIND="), Walk(y), Put(')');
            },
            [&](const KindSelector::StarSize &y) { Put('*'), Walk(y.v); },
        },
        x.u);
  }
  void Unparse(const SignedIntLiteralConstant &x) { // R707
    Put(std::get<CharBlock>(x.t).ToString());
    Walk("_", std::get<std::optional<KindParam>>(x.t));
  }
  void Unparse(const IntLiteralConstant &x) { // R708
    Put(std::get<CharBlock>(x.t).ToString());
    Walk("_", std::get<std::optional<KindParam>>(x.t));
  }
  void Unparse(const Sign &x) { // R712
    Put(x == Sign::Negative ? '-' : '+');
  }
  void Unparse(const RealLiteralConstant &x) { // R714, R715
    Put(x.real.source.ToString()), Walk("_", x.kind);
  }
  void Unparse(const ComplexLiteralConstant &x) { // R718 - R720
    Put('('), Walk(x.t, ","), Put(')');
  }
  void Unparse(const CharSelector::LengthAndKind &x) { // R721
    Put('('), Word("KIND="), Walk(x.kind);
    Walk(", LEN=", x.length), Put(')');
  }
  void Unparse(const LengthSelector &x) { // R722
    common::visit(common::visitors{
                      [&](const TypeParamValue &y) {
                        Put('('), Word("LEN="), Walk(y), Put(')');
                      },
                      [&](const CharLength &y) { Put('*'), Walk(y); },
                  },
        x.u);
  }
  void Unparse(const CharLength &x) { // R723
    common::visit(
        common::visitors{
            [&](const TypeParamValue &y) { Put('('), Walk(y), Put(')'); },
            [&](const std::int64_t &y) { Walk(y); },
        },
        x.u);
  }
  void Unparse(const CharLiteralConstant &x) { // R724
    const auto &str{std::get<std::string>(x.t)};
    if (const auto &k{std::get<std::optional<KindParam>>(x.t)}) {
      Walk(*k), Put('_');
    }
    PutNormalized(str);
  }
  void Unparse(const HollerithLiteralConstant &x) {
    auto ucs{DecodeString<std::u32string, Encoding::UTF_8>(x.v, false)};
    Unparse(ucs.size());
    Put('H');
    for (char32_t ch : ucs) {
      EncodedCharacter encoded{EncodeCharacter(encoding_, ch)};
      for (int j{0}; j < encoded.bytes; ++j) {
        Put(encoded.buffer[j]);
      }
    }
  }
  void Unparse(const LogicalLiteralConstant &x) { // R725
    Put(std::get<bool>(x.t) ? ".TRUE." : ".FALSE.");
    Walk("_", std::get<std::optional<KindParam>>(x.t));
  }
  void Unparse(const DerivedTypeStmt &x) { // R727
    Word("TYPE"), Walk(", ", std::get<std::list<TypeAttrSpec>>(x.t), ", ");
    Put(" :: "), Walk(std::get<Name>(x.t));
    Walk("(", std::get<std::list<Name>>(x.t), ", ", ")");
    Indent();
  }
  void Unparse(const Abstract &) { // R728, &c.
    Word("ABSTRACT");
  }
  void Post(const TypeAttrSpec::BindC &) { Word("BIND(C)"); }
  void Unparse(const TypeAttrSpec::Extends &x) {
    Word("EXTENDS("), Walk(x.v), Put(')');
  }
  void Unparse(const EndTypeStmt &x) { // R730
    Outdent(), Word("END TYPE"), Walk(" ", x.v);
  }
  void Unparse(const SequenceStmt &) { // R731
    Word("SEQUENCE");
  }
  void Unparse(const TypeParamDefStmt &x) { // R732
    Walk(std::get<IntegerTypeSpec>(x.t));
    Put(", "), Walk(std::get<common::TypeParamAttr>(x.t));
    Put(" :: "), Walk(std::get<std::list<TypeParamDecl>>(x.t), ", ");
  }
  void Unparse(const TypeParamDecl &x) { // R733
    Walk(std::get<Name>(x.t));
    Walk("=", std::get<std::optional<ScalarIntConstantExpr>>(x.t));
  }
  void Unparse(const DataComponentDefStmt &x) { // R737
    const auto &dts{std::get<DeclarationTypeSpec>(x.t)};
    const auto &attrs{std::get<std::list<ComponentAttrSpec>>(x.t)};
    const auto &decls{std::get<std::list<ComponentOrFill>>(x.t)};
    Walk(dts), Walk(", ", attrs, ", ");
    if (!attrs.empty() ||
        (!std::holds_alternative<DeclarationTypeSpec::Record>(dts.u) &&
            std::none_of(
                decls.begin(), decls.end(), [](const ComponentOrFill &c) {
                  return common::visit(
                      common::visitors{
                          [](const ComponentDecl &d) {
                            const auto &init{
                                std::get<std::optional<Initialization>>(d.t)};
                            return init &&
                                std::holds_alternative<std::list<
                                    common::Indirection<DataStmtValue>>>(
                                    init->u);
                          },
                          [](const FillDecl &) { return false; },
                      },
                      c.u);
                }))) {
      Put(" ::");
    }
    Put(' '), Walk(decls, ", ");
  }
  void Unparse(const Allocatable &) { // R738
    Word("ALLOCATABLE");
  }
  void Unparse(const Pointer &) { Word("POINTER"); }
  void Unparse(const Contiguous &) { Word("CONTIGUOUS"); }
  void Before(const ComponentAttrSpec &x) {
    common::visit(common::visitors{
                      [&](const CoarraySpec &) { Word("CODIMENSION["); },
                      [&](const ComponentArraySpec &) { Word("DIMENSION("); },
                      [](const auto &) {},
                  },
        x.u);
  }
  void Post(const ComponentAttrSpec &x) {
    common::visit(common::visitors{
                      [&](const CoarraySpec &) { Put(']'); },
                      [&](const ComponentArraySpec &) { Put(')'); },
                      [](const auto &) {},
                  },
        x.u);
  }
  void Unparse(const ComponentDecl &x) { // R739
    Walk(std::get<ObjectName>(x.t));
    Walk("(", std::get<std::optional<ComponentArraySpec>>(x.t), ")");
    Walk("[", std::get<std::optional<CoarraySpec>>(x.t), "]");
    Walk("*", std::get<std::optional<CharLength>>(x.t));
    Walk(std::get<std::optional<Initialization>>(x.t));
  }
  void Unparse(const FillDecl &x) { // DEC extension
    Put("%FILL");
    Walk("(", std::get<std::optional<ComponentArraySpec>>(x.t), ")");
    Walk("*", std::get<std::optional<CharLength>>(x.t));
  }
  void Unparse(const ComponentArraySpec &x) { // R740
    common::visit(
        common::visitors{
            [&](const std::list<ExplicitShapeSpec> &y) { Walk(y, ","); },
            [&](const DeferredShapeSpecList &y) { Walk(y); },
        },
        x.u);
  }
  void Unparse(const ProcComponentDefStmt &x) { // R741
    Word("PROCEDURE(");
    Walk(std::get<std::optional<ProcInterface>>(x.t)), Put(')');
    Walk(", ", std::get<std::list<ProcComponentAttrSpec>>(x.t), ", ");
    Put(" :: "), Walk(std::get<std::list<ProcDecl>>(x.t), ", ");
  }
  void Unparse(const NoPass &) { // R742
    Word("NOPASS");
  }
  void Unparse(const Pass &x) { Word("PASS"), Walk("(", x.v, ")"); }
  void Unparse(const Initialization &x) { // R743 & R805
    common::visit(
        common::visitors{
            [&](const ConstantExpr &y) { Put(" = "), Walk(y); },
            [&](const NullInit &y) { Put(" => "), Walk(y); },
            [&](const InitialDataTarget &y) { Put(" => "), Walk(y); },
            [&](const std::list<common::Indirection<DataStmtValue>> &y) {
              Walk("/", y, ", ", "/");
            },
        },
        x.u);
  }
  void Unparse(const PrivateStmt &) { // R745
    Word("PRIVATE");
  }
  void Unparse(const TypeBoundProcedureStmt::WithoutInterface &x) { // R749
    Word("PROCEDURE"), Walk(", ", x.attributes, ", ");
    Put(" :: "), Walk(x.declarations, ", ");
  }
  void Unparse(const TypeBoundProcedureStmt::WithInterface &x) {
    Word("PROCEDURE("), Walk(x.interfaceName), Put("), ");
    Walk(x.attributes);
    Put(" :: "), Walk(x.bindingNames, ", ");
  }
  void Unparse(const TypeBoundProcDecl &x) { // R750
    Walk(std::get<Name>(x.t));
    Walk(" => ", std::get<std::optional<Name>>(x.t));
  }
  void Unparse(const TypeBoundGenericStmt &x) { // R751
    Word("GENERIC"), Walk(", ", std::get<std::optional<AccessSpec>>(x.t));
    Put(" :: "), Walk(std::get<common::Indirection<GenericSpec>>(x.t));
    Put(" => "), Walk(std::get<std::list<Name>>(x.t), ", ");
  }
  void Post(const BindAttr::Deferred &) { Word("DEFERRED"); } // R752
  void Post(const BindAttr::Non_Overridable &) { Word("NON_OVERRIDABLE"); }
  void Unparse(const FinalProcedureStmt &x) { // R753
    Word("FINAL :: "), Walk(x.v, ", ");
  }
  void Unparse(const DerivedTypeSpec &x) { // R754
    Walk(std::get<Name>(x.t));
    Walk("(", std::get<std::list<TypeParamSpec>>(x.t), ",", ")");
  }
  void Unparse(const TypeParamSpec &x) { // R755
    Walk(std::get<std::optional<Keyword>>(x.t), "=");
    Walk(std::get<TypeParamValue>(x.t));
  }
  void Unparse(const StructureConstructor &x) { // R756
    Walk(std::get<DerivedTypeSpec>(x.t));
    Put('('), Walk(std::get<std::list<ComponentSpec>>(x.t), ", "), Put(')');
  }
  void Unparse(const ComponentSpec &x) { // R757
    Walk(std::get<std::optional<Keyword>>(x.t), "=");
    Walk(std::get<ComponentDataSource>(x.t));
  }
  void Unparse(const EnumDefStmt &) { // R760
    Word("ENUM, BIND(C)"), Indent();
  }
  void Unparse(const EnumeratorDefStmt &x) { // R761
    Word("ENUMERATOR :: "), Walk(x.v, ", ");
  }
  void Unparse(const Enumerator &x) { // R762
    Walk(std::get<NamedConstant>(x.t));
    Walk(" = ", std::get<std::optional<ScalarIntConstantExpr>>(x.t));
  }
  void Post(const EndEnumStmt &) { // R763
    Outdent(), Word("END ENUM");
  }
  void Unparse(const BOZLiteralConstant &x) { // R764 - R767
    Put(x.v);
  }
  void Unparse(const AcValue::Triplet &x) { // R773
    Walk(std::get<0>(x.t)), Put(':'), Walk(std::get<1>(x.t));
    Walk(":", std::get<std::optional<ScalarIntExpr>>(x.t));
  }
  void Unparse(const ArrayConstructor &x) { // R769
    Put('['), Walk(x.v), Put(']');
  }
  void Unparse(const AcSpec &x) { // R770
    Walk(x.type, "::"), Walk(x.values, ", ");
  }
  template <typename A, typename B> void Unparse(const LoopBounds<A, B> &x) {
    Walk(x.name), Put('='), Walk(x.lower), Put(','), Walk(x.upper);
    Walk(",", x.step);
  }
  void Unparse(const AcImpliedDo &x) { // R774
    Put('('), Walk(std::get<std::list<AcValue>>(x.t), ", ");
    Put(", "), Walk(std::get<AcImpliedDoControl>(x.t)), Put(')');
  }
  void Unparse(const AcImpliedDoControl &x) { // R775
    Walk(std::get<std::optional<IntegerTypeSpec>>(x.t), "::");
    Walk(std::get<AcImpliedDoControl::Bounds>(x.t));
  }

  void Unparse(const TypeDeclarationStmt &x) { // R801
    const auto &dts{std::get<DeclarationTypeSpec>(x.t)};
    const auto &attrs{std::get<std::list<AttrSpec>>(x.t)};
    const auto &decls{std::get<std::list<EntityDecl>>(x.t)};
    Walk(dts), Walk(", ", attrs, ", ");

    static const auto isInitializerOldStyle{[](const Initialization &i) {
      return std::holds_alternative<
          std::list<common::Indirection<DataStmtValue>>>(i.u);
    }};
    static const auto hasAssignmentInitializer{[](const EntityDecl &d) {
      // Does a declaration have a new-style =x initializer?
      const auto &init{std::get<std::optional<Initialization>>(d.t)};
      return init && !isInitializerOldStyle(*init);
    }};
    static const auto hasSlashDelimitedInitializer{[](const EntityDecl &d) {
      // Does a declaration have an old-style /x/ initializer?
      const auto &init{std::get<std::optional<Initialization>>(d.t)};
      return init && isInitializerOldStyle(*init);
    }};
    const auto useDoubledColons{[&]() {
      bool isRecord{std::holds_alternative<DeclarationTypeSpec::Record>(dts.u)};
      if (!attrs.empty()) {
        // Attributes after the type require :: before the entities.
        CHECK(!isRecord);
        return true;
      }
      if (std::any_of(decls.begin(), decls.end(), hasAssignmentInitializer)) {
        // Always use :: with new style standard initializers (=x),
        // since the standard requires them to appear (even in free form,
        // where mandatory spaces already disambiguate INTEGER J=666).
        CHECK(!isRecord);
        return true;
      }
      if (isRecord) {
        // Never put :: in a legacy extension RECORD// statement.
        return false;
      }
      // The :: is optional for this declaration.  Avoid usage that can
      // crash the pgf90 compiler.
      if (std::any_of(
              decls.begin(), decls.end(), hasSlashDelimitedInitializer)) {
        // Don't use :: when a declaration uses legacy DATA-statement-like
        // /x/ initialization.
        return false;
      }
      // Don't use :: with intrinsic types.  Otherwise, use it.
      return !std::holds_alternative<IntrinsicTypeSpec>(dts.u);
    }};

    if (useDoubledColons()) {
      Put(" ::");
    }
    Put(' '), Walk(std::get<std::list<EntityDecl>>(x.t), ", ");
  }
  void Before(const AttrSpec &x) { // R802
    common::visit(common::visitors{
                      [&](const CoarraySpec &) { Word("CODIMENSION["); },
                      [&](const ArraySpec &) { Word("DIMENSION("); },
                      [](const auto &) {},
                  },
        x.u);
  }
  void Post(const AttrSpec &x) {
    common::visit(common::visitors{
                      [&](const CoarraySpec &) { Put(']'); },
                      [&](const ArraySpec &) { Put(')'); },
                      [](const auto &) {},
                  },
        x.u);
  }
  void Unparse(const EntityDecl &x) { // R803
    Walk(std::get<ObjectName>(x.t));
    Walk("(", std::get<std::optional<ArraySpec>>(x.t), ")");
    Walk("[", std::get<std::optional<CoarraySpec>>(x.t), "]");
    Walk("*", std::get<std::optional<CharLength>>(x.t));
    Walk(std::get<std::optional<Initialization>>(x.t));
  }
  void Unparse(const NullInit &) { // R806
    Word("NULL()");
  }
  void Unparse(const LanguageBindingSpec &x) { // R808 & R1528
    Word("BIND(C");
    Walk(
        ", NAME=", std::get<std::optional<ScalarDefaultCharConstantExpr>>(x.t));
    if (std::get<bool>(x.t)) {
      Word(", CDEFINED");
    }
    Put(')');
  }
  void Unparse(const CoarraySpec &x) { // R809
    common::visit(common::visitors{
                      [&](const DeferredCoshapeSpecList &y) { Walk(y); },
                      [&](const ExplicitCoshapeSpec &y) { Walk(y); },
                  },
        x.u);
  }
  void Unparse(const DeferredCoshapeSpecList &x) { // R810
    for (auto j{x.v}; j > 0; --j) {
      Put(':');
      if (j > 1) {
        Put(',');
      }
    }
  }
  void Unparse(const ExplicitCoshapeSpec &x) { // R811
    Walk(std::get<std::list<ExplicitShapeSpec>>(x.t), ",", ",");
    Walk(std::get<std::optional<SpecificationExpr>>(x.t), ":"), Put('*');
  }
  void Unparse(const ExplicitShapeSpec &x) { // R812 - R813 & R816 - R818
    Walk(std::get<std::optional<SpecificationExpr>>(x.t), ":");
    Walk(std::get<SpecificationExpr>(x.t));
  }
  void Unparse(const ArraySpec &x) { // R815
    common::visit(
        common::visitors{
            [&](const std::list<ExplicitShapeSpec> &y) { Walk(y, ","); },
            [&](const std::list<AssumedShapeSpec> &y) { Walk(y, ","); },
            [&](const DeferredShapeSpecList &y) { Walk(y); },
            [&](const AssumedSizeSpec &y) { Walk(y); },
            [&](const ImpliedShapeSpec &y) { Walk(y); },
            [&](const AssumedRankSpec &y) { Walk(y); },
        },
        x.u);
  }
  void Post(const AssumedShapeSpec &) { Put(':'); } // R819
  void Unparse(const DeferredShapeSpecList &x) { // R820
    for (auto j{x.v}; j > 0; --j) {
      Put(':');
      if (j > 1) {
        Put(',');
      }
    }
  }
  void Unparse(const AssumedImpliedSpec &x) { // R821
    Walk(x.v, ":");
    Put('*');
  }
  void Unparse(const AssumedSizeSpec &x) { // R822
    Walk(std::get<std::list<ExplicitShapeSpec>>(x.t), ",", ",");
    Walk(std::get<AssumedImpliedSpec>(x.t));
  }
  void Unparse(const ImpliedShapeSpec &x) { // R823
    Walk(x.v, ",");
  }
  void Post(const AssumedRankSpec &) { Put(".."); } // R825
  void Post(const Asynchronous &) { Word("ASYNCHRONOUS"); }
  void Post(const External &) { Word("EXTERNAL"); }
  void Post(const Intrinsic &) { Word("INTRINSIC"); }
  void Post(const Optional &) { Word("OPTIONAL"); }
  void Post(const Parameter &) { Word("PARAMETER"); }
  void Post(const Protected &) { Word("PROTECTED"); }
  void Post(const Save &) { Word("SAVE"); }
  void Post(const Target &) { Word("TARGET"); }
  void Post(const Value &) { Word("VALUE"); }
  void Post(const Volatile &) { Word("VOLATILE"); }
  void Unparse(const IntentSpec &x) { // R826
    Word("INTENT("), Walk(x.v), Put(")");
  }
  void Unparse(const AccessStmt &x) { // R827
    Walk(std::get<AccessSpec>(x.t));
    Walk(" :: ", std::get<std::list<AccessId>>(x.t), ", ");
  }
  void Unparse(const AllocatableStmt &x) { // R829
    Word("ALLOCATABLE :: "), Walk(x.v, ", ");
  }
  void Unparse(const ObjectDecl &x) { // R830 & R860
    Walk(std::get<ObjectName>(x.t));
    Walk("(", std::get<std::optional<ArraySpec>>(x.t), ")");
    Walk("[", std::get<std::optional<CoarraySpec>>(x.t), "]");
  }
  void Unparse(const AsynchronousStmt &x) { // R831
    Word("ASYNCHRONOUS :: "), Walk(x.v, ", ");
  }
  void Unparse(const BindStmt &x) { // R832
    Walk(x.t, " :: ");
  }
  void Unparse(const BindEntity &x) { // R833
    bool isCommon{std::get<BindEntity::Kind>(x.t) == BindEntity::Kind::Common};
    const char *slash{isCommon ? "/" : ""};
    Put(slash), Walk(std::get<Name>(x.t)), Put(slash);
  }
  void Unparse(const CodimensionStmt &x) { // R834
    Word("CODIMENSION :: "), Walk(x.v, ", ");
  }
  void Unparse(const CodimensionDecl &x) { // R835
    Walk(std::get<Name>(x.t));
    Put('['), Walk(std::get<CoarraySpec>(x.t)), Put(']');
  }
  void Unparse(const ContiguousStmt &x) { // R836
    Word("CONTIGUOUS :: "), Walk(x.v, ", ");
  }
  void Unparse(const DataStmt &x) { // R837
    Word("DATA "), Walk(x.v, ", ");
  }
  void Unparse(const DataStmtSet &x) { // R838
    Walk(std::get<std::list<DataStmtObject>>(x.t), ", ");
    Put('/'), Walk(std::get<std::list<DataStmtValue>>(x.t), ", "), Put('/');
  }
  void Unparse(const DataImpliedDo &x) { // R840, R842
    Put('('), Walk(std::get<std::list<DataIDoObject>>(x.t), ", "), Put(',');
    Walk(std::get<std::optional<IntegerTypeSpec>>(x.t), "::");
    Walk(std::get<DataImpliedDo::Bounds>(x.t)), Put(')');
  }
  void Unparse(const DataStmtValue &x) { // R843
    Walk(std::get<std::optional<DataStmtRepeat>>(x.t), "*");
    Walk(std::get<DataStmtConstant>(x.t));
  }
  void Unparse(const DimensionStmt &x) { // R848
    Word("DIMENSION :: "), Walk(x.v, ", ");
  }
  void Unparse(const DimensionStmt::Declaration &x) {
    Walk(std::get<Name>(x.t));
    Put('('), Walk(std::get<ArraySpec>(x.t)), Put(')');
  }
  void Unparse(const IntentStmt &x) { // R849
    Walk(x.t, " :: ");
  }
  void Unparse(const OptionalStmt &x) { // R850
    Word("OPTIONAL :: "), Walk(x.v, ", ");
  }
  void Unparse(const ParameterStmt &x) { // R851
    Word("PARAMETER("), Walk(x.v, ", "), Put(')');
  }
  void Unparse(const NamedConstantDef &x) { // R852
    Walk(x.t, "=");
  }
  void Unparse(const PointerStmt &x) { // R853
    Word("POINTER :: "), Walk(x.v, ", ");
  }
  void Unparse(const PointerDecl &x) { // R854
    Walk(std::get<Name>(x.t));
    Walk("(", std::get<std::optional<DeferredShapeSpecList>>(x.t), ")");
  }
  void Unparse(const ProtectedStmt &x) { // R855
    Word("PROTECTED :: "), Walk(x.v, ", ");
  }
  void Unparse(const SaveStmt &x) { // R856
    Word("SAVE"), Walk(" :: ", x.v, ", ");
  }
  void Unparse(const SavedEntity &x) { // R857, R858
    bool isCommon{
        std::get<SavedEntity::Kind>(x.t) == SavedEntity::Kind::Common};
    const char *slash{isCommon ? "/" : ""};
    Put(slash), Walk(std::get<Name>(x.t)), Put(slash);
  }
  void Unparse(const TargetStmt &x) { // R859
    Word("TARGET :: "), Walk(x.v, ", ");
  }
  void Unparse(const ValueStmt &x) { // R861
    Word("VALUE :: "), Walk(x.v, ", ");
  }
  void Unparse(const VolatileStmt &x) { // R862
    Word("VOLATILE :: "), Walk(x.v, ", ");
  }
  void Unparse(const ImplicitStmt &x) { // R863
    Word("IMPLICIT ");
    common::visit(
        common::visitors{
            [&](const std::list<ImplicitSpec> &y) { Walk(y, ", "); },
            [&](const std::list<ImplicitStmt::ImplicitNoneNameSpec> &y) {
              Word("NONE"), Walk(" (", y, ", ", ")");
            },
        },
        x.u);
  }
  void Unparse(const ImplicitSpec &x) { // R864
    Walk(std::get<DeclarationTypeSpec>(x.t));
    Put('('), Walk(std::get<std::list<LetterSpec>>(x.t), ", "), Put(')');
  }
  void Unparse(const LetterSpec &x) { // R865
    Put(*std::get<const char *>(x.t));
    auto second{std::get<std::optional<const char *>>(x.t)};
    if (second) {
      Put('-'), Put(**second);
    }
  }
  void Unparse(const ImportStmt &x) { // R867
    Word("IMPORT");
    switch (x.kind) {
    case common::ImportKind::Default:
      Walk(" :: ", x.names, ", ");
      break;
    case common::ImportKind::Only:
      Put(", "), Word("ONLY: ");
      Walk(x.names, ", ");
      break;
    case common::ImportKind::None:
      Word(", NONE");
      break;
    case common::ImportKind::All:
      Word(", ALL");
      break;
    }
  }
  void Unparse(const NamelistStmt &x) { // R868
    Word("NAMELIST"), Walk(x.v, ", ");
  }
  void Unparse(const NamelistStmt::Group &x) {
    Put('/'), Walk(std::get<Name>(x.t)), Put('/');
    Walk(std::get<std::list<Name>>(x.t), ", ");
  }
  void Unparse(const EquivalenceStmt &x) { // R870, R871
    Word("EQUIVALENCE");
    const char *separator{" "};
    for (const std::list<EquivalenceObject> &y : x.v) {
      Put(separator), Put('('), Walk(y), Put(')');
      separator = ", ";
    }
  }
  void Unparse(const CommonStmt &x) { // R873
    Word("COMMON ");
    Walk(x.blocks);
  }
  void Unparse(const CommonBlockObject &x) { // R874
    Walk(std::get<Name>(x.t));
    Walk("(", std::get<std::optional<ArraySpec>>(x.t), ")");
  }
  void Unparse(const CommonStmt::Block &x) {
    Word("/"), Walk(std::get<std::optional<Name>>(x.t)), Word("/");
    Walk(std::get<std::list<CommonBlockObject>>(x.t));
  }

  void Unparse(const Substring &x) { // R908, R909
    Walk(std::get<DataRef>(x.t));
    Put('('), Walk(std::get<SubstringRange>(x.t)), Put(')');
  }
  void Unparse(const CharLiteralConstantSubstring &x) {
    Walk(std::get<CharLiteralConstant>(x.t));
    Put('('), Walk(std::get<SubstringRange>(x.t)), Put(')');
  }
  void Unparse(const SubstringInquiry &x) {
    Walk(x.v);
    Put(x.source.end()[-1] == 'n' ? "%LEN" : "%KIND");
  }
  void Unparse(const SubstringRange &x) { // R910
    Walk(x.t, ":");
  }
  void Unparse(const PartRef &x) { // R912
    Walk(x.name);
    Walk("(", x.subscripts, ",", ")");
    Walk(x.imageSelector);
  }
  void Unparse(const StructureComponent &x) { // R913
    Walk(x.base);
    if (structureComponents_.find(x.component.source) !=
        structureComponents_.end()) {
      Put('.');
    } else {
      Put('%');
    }
    Walk(x.component);
  }
  void Unparse(const ArrayElement &x) { // R917
    Walk(x.base);
    Put('('), Walk(x.subscripts, ","), Put(')');
  }
  void Unparse(const SubscriptTriplet &x) { // R921
    Walk(std::get<0>(x.t)), Put(':'), Walk(std::get<1>(x.t));
    Walk(":", std::get<2>(x.t));
  }
  void Unparse(const ImageSelector &x) { // R924
    Put('['), Walk(std::get<std::list<Cosubscript>>(x.t), ",");
    Walk(",", std::get<std::list<ImageSelectorSpec>>(x.t), ","), Put(']');
  }
  void Before(const ImageSelectorSpec::Stat &) { // R926
    Word("STAT=");
  }
  void Before(const ImageSelectorSpec::Team_Number &) { Word("TEAM_NUMBER="); }
  void Before(const ImageSelectorSpec &x) {
    if (std::holds_alternative<TeamValue>(x.u)) {
      Word("TEAM=");
    }
  }
  void Unparse(const AllocateStmt &x) { // R927
    Word("ALLOCATE(");
    Walk(std::get<std::optional<TypeSpec>>(x.t), "::");
    Walk(std::get<std::list<Allocation>>(x.t), ", ");
    Walk(", ", std::get<std::list<AllocOpt>>(x.t), ", "), Put(')');
  }
  void Before(const AllocOpt &x) { // R928, R931
    common::visit(common::visitors{
                      [&](const AllocOpt::Mold &) { Word("MOLD="); },
                      [&](const AllocOpt::Source &) { Word("SOURCE="); },
                      [&](const AllocOpt::Stream &) { Word("STREAM="); },
                      [&](const AllocOpt::Pinned &) { Word("PINNED="); },
                      [](const StatOrErrmsg &) {},
                  },
        x.u);
  }
  void Unparse(const Allocation &x) { // R932
    Walk(std::get<AllocateObject>(x.t));
    Walk("(", std::get<std::list<AllocateShapeSpec>>(x.t), ",", ")");
    Walk("[", std::get<std::optional<AllocateCoarraySpec>>(x.t), "]");
  }
  void Unparse(const AllocateShapeSpec &x) { // R934 & R938
    Walk(std::get<std::optional<BoundExpr>>(x.t), ":");
    Walk(std::get<BoundExpr>(x.t));
  }
  void Unparse(const AllocateCoarraySpec &x) { // R937
    Walk(std::get<std::list<AllocateCoshapeSpec>>(x.t), ",", ",");
    Walk(std::get<std::optional<BoundExpr>>(x.t), ":"), Put('*');
  }
  void Unparse(const NullifyStmt &x) { // R939
    Word("NULLIFY("), Walk(x.v, ", "), Put(')');
  }
  void Unparse(const DeallocateStmt &x) { // R941
    Word("DEALLOCATE(");
    Walk(std::get<std::list<AllocateObject>>(x.t), ", ");
    Walk(", ", std::get<std::list<StatOrErrmsg>>(x.t), ", "), Put(')');
  }
  void Before(const StatOrErrmsg &x) { // R942 & R1165
    common::visit(common::visitors{
                      [&](const StatVariable &) { Word("STAT="); },
                      [&](const MsgVariable &) { Word("ERRMSG="); },
                  },
        x.u);
  }

  // R1001 - R1022
  void Unparse(const Expr::Parentheses &x) { Put('('), Walk(x.v), Put(')'); }
  void Before(const Expr::UnaryPlus &) { Put("+"); }
  void Before(const Expr::Negate &) { Put("-"); }
  void Before(const Expr::NOT &) { Word(".NOT."); }
  void Unparse(const Expr::PercentLoc &x) {
    Word("%LOC("), Walk(x.v), Put(')');
  }
  void Unparse(const Expr::Power &x) { Walk(x.t, "**"); }
  void Unparse(const Expr::Multiply &x) { Walk(x.t, "*"); }
  void Unparse(const Expr::Divide &x) { Walk(x.t, "/"); }
  void Unparse(const Expr::Add &x) { Walk(x.t, "+"); }
  void Unparse(const Expr::Subtract &x) { Walk(x.t, "-"); }
  void Unparse(const Expr::Concat &x) { Walk(x.t, "//"); }
  void Unparse(const Expr::LT &x) { Walk(x.t, "<"); }
  void Unparse(const Expr::LE &x) { Walk(x.t, "<="); }
  void Unparse(const Expr::EQ &x) { Walk(x.t, "=="); }
  void Unparse(const Expr::NE &x) { Walk(x.t, "/="); }
  void Unparse(const Expr::GE &x) { Walk(x.t, ">="); }
  void Unparse(const Expr::GT &x) { Walk(x.t, ">"); }
  void Unparse(const Expr::AND &x) { Walk(x.t, ".AND."); }
  void Unparse(const Expr::OR &x) { Walk(x.t, ".OR."); }
  void Unparse(const Expr::EQV &x) { Walk(x.t, ".EQV."); }
  void Unparse(const Expr::NEQV &x) { Walk(x.t, ".NEQV."); }
  void Unparse(const Expr::ComplexConstructor &x) {
    Put('('), Walk(x.t, ","), Put(')');
  }
  void Unparse(const Expr::DefinedBinary &x) {
    Walk(std::get<1>(x.t)); // left
    Walk(std::get<DefinedOpName>(x.t));
    Walk(std::get<2>(x.t)); // right
  }
  void Unparse(const DefinedOpName &x) { // R1003, R1023, R1414, & R1415
    Walk(x.v);
  }
  void Unparse(const AssignmentStmt &x) { // R1032
    if (asFortran_ && x.typedAssignment.get()) {
      Put(' ');
      asFortran_->assignment(out_, *x.typedAssignment);
      Put('\n');
    } else {
      Walk(x.t, " = ");
    }
  }
  void Unparse(const PointerAssignmentStmt &x) { // R1033, R1034, R1038
    if (asFortran_ && x.typedAssignment.get()) {
      Put(' ');
      asFortran_->assignment(out_, *x.typedAssignment);
      Put('\n');
    } else {
      Walk(std::get<DataRef>(x.t));
      common::visit(
          common::visitors{
              [&](const std::list<BoundsRemapping> &y) {
                Put('('), Walk(y), Put(')');
              },
              [&](const std::list<BoundsSpec> &y) { Walk("(", y, ", ", ")"); },
          },
          std::get<PointerAssignmentStmt::Bounds>(x.t).u);
      Put(" => "), Walk(std::get<Expr>(x.t));
    }
  }
  void Post(const BoundsSpec &) { // R1035
    Put(':');
  }
  void Unparse(const BoundsRemapping &x) { // R1036
    Walk(x.t, ":");
  }
  void Unparse(const WhereStmt &x) { // R1041, R1045, R1046
    Word("WHERE ("), Walk(x.t, ") ");
  }
  void Unparse(const WhereConstructStmt &x) { // R1043
    Walk(std::get<std::optional<Name>>(x.t), ": ");
    Word("WHERE ("), Walk(std::get<LogicalExpr>(x.t)), Put(')');
    Indent();
  }
  void Unparse(const MaskedElsewhereStmt &x) { // R1047
    Outdent();
    Word("ELSEWHERE ("), Walk(std::get<LogicalExpr>(x.t)), Put(')');
    Walk(" ", std::get<std::optional<Name>>(x.t));
    Indent();
  }
  void Unparse(const ElsewhereStmt &x) { // R1048
    Outdent(), Word("ELSEWHERE"), Walk(" ", x.v), Indent();
  }
  void Unparse(const EndWhereStmt &x) { // R1049
    Outdent(), Word("END WHERE"), Walk(" ", x.v);
  }
  void Unparse(const ForallConstructStmt &x) { // R1051
    Walk(std::get<std::optional<Name>>(x.t), ": ");
    Word("FORALL"), Walk(std::get<common::Indirection<ConcurrentHeader>>(x.t));
    Indent();
  }
  void Unparse(const EndForallStmt &x) { // R1054
    Outdent(), Word("END FORALL"), Walk(" ", x.v);
  }
  void Before(const ForallStmt &) { // R1055
    Word("FORALL");
  }

  void Unparse(const AssociateStmt &x) { // R1103
    Walk(std::get<std::optional<Name>>(x.t), ": ");
    Word("ASSOCIATE (");
    Walk(std::get<std::list<Association>>(x.t), ", "), Put(')'), Indent();
  }
  void Unparse(const Association &x) { // R1104
    Walk(x.t, " => ");
  }
  void Unparse(const EndAssociateStmt &x) { // R1106
    Outdent(), Word("END ASSOCIATE"), Walk(" ", x.v);
  }
  void Unparse(const BlockStmt &x) { // R1108
    Walk(x.v, ": "), Word("BLOCK"), Indent();
  }
  void Unparse(const EndBlockStmt &x) { // R1110
    Outdent(), Word("END BLOCK"), Walk(" ", x.v);
  }
  void Unparse(const ChangeTeamStmt &x) { // R1112
    Walk(std::get<std::optional<Name>>(x.t), ": ");
    Word("CHANGE TEAM ("), Walk(std::get<TeamValue>(x.t));
    Walk(", ", std::get<std::list<CoarrayAssociation>>(x.t), ", ");
    Walk(", ", std::get<std::list<StatOrErrmsg>>(x.t), ", "), Put(')');
    Indent();
  }
  void Unparse(const CoarrayAssociation &x) { // R1113
    Walk(x.t, " => ");
  }
  void Unparse(const EndChangeTeamStmt &x) { // R1114
    Outdent(), Word("END TEAM (");
    Walk(std::get<std::list<StatOrErrmsg>>(x.t), ", ");
    Put(')'), Walk(" ", std::get<std::optional<Name>>(x.t));
  }
  void Unparse(const CriticalStmt &x) { // R1117
    Walk(std::get<std::optional<Name>>(x.t), ": ");
    Word("CRITICAL ("), Walk(std::get<std::list<StatOrErrmsg>>(x.t), ", ");
    Put(')'), Indent();
  }
  void Unparse(const EndCriticalStmt &x) { // R1118
    Outdent(), Word("END CRITICAL"), Walk(" ", x.v);
  }
  void Unparse(const DoConstruct &x) { // R1119, R1120
    Walk(std::get<Statement<NonLabelDoStmt>>(x.t));
    Indent(), Walk(std::get<Block>(x.t), ""), Outdent();
    Walk(std::get<Statement<EndDoStmt>>(x.t));
  }
  void Unparse(const LabelDoStmt &x) { // R1121
    Word("DO "), Walk(std::get<Label>(x.t));
    Walk(" ", std::get<std::optional<LoopControl>>(x.t));
  }
  void Unparse(const NonLabelDoStmt &x) { // R1122
    Walk(std::get<std::optional<Name>>(x.t), ": ");
    Word("DO ");
    Walk(std::get<std::optional<Label>>(x.t), " ");
    Walk(std::get<std::optional<LoopControl>>(x.t));
  }
  void Unparse(const LoopControl &x) { // R1123
    common::visit(common::visitors{
                      [&](const ScalarLogicalExpr &y) {
                        Word("WHILE ("), Walk(y), Put(')');
                      },
                      [&](const auto &y) { Walk(y); },
                  },
        x.u);
  }
  void Unparse(const ConcurrentHeader &x) { // R1125
    Put('('), Walk(std::get<std::optional<IntegerTypeSpec>>(x.t), "::");
    Walk(std::get<std::list<ConcurrentControl>>(x.t), ", ");
    Walk(", ", std::get<std::optional<ScalarLogicalExpr>>(x.t)), Put(')');
  }
  void Unparse(const ConcurrentControl &x) { // R1126 - R1128
    Walk(std::get<Name>(x.t)), Put('='), Walk(std::get<1>(x.t));
    Put(':'), Walk(std::get<2>(x.t));
    Walk(":", std::get<std::optional<ScalarIntExpr>>(x.t));
  }
  void Before(const LoopControl::Concurrent &) { // R1129
    Word("CONCURRENT");
  }
  void Unparse(const LocalitySpec::Local &x) {
    Word("LOCAL("), Walk(x.v, ", "), Put(')');
  }
  void Unparse(const LocalitySpec::LocalInit &x) {
    Word("LOCAL_INIT("), Walk(x.v, ", "), Put(')');
  }
  void Unparse(const LocalitySpec::Reduce &x) {
    Word("REDUCE("), Walk(std::get<parser::ReductionOperator>(x.t));
    Walk(":", std::get<std::list<parser::Name>>(x.t), ",", ")");
  }
  void Unparse(const LocalitySpec::Shared &x) {
    Word("SHARED("), Walk(x.v, ", "), Put(')');
  }
  void Post(const LocalitySpec::DefaultNone &) { Word("DEFAULT(NONE)"); }
  void Unparse(const EndDoStmt &x) { // R1132
    Word("END DO"), Walk(" ", x.v);
  }
  void Unparse(const CycleStmt &x) { // R1133
    Word("CYCLE"), Walk(" ", x.v);
  }
  void Unparse(const IfThenStmt &x) { // R1135
    Walk(std::get<std::optional<Name>>(x.t), ": ");
    Word("IF ("), Walk(std::get<ScalarLogicalExpr>(x.t));
    Put(") "), Word("THEN"), Indent();
  }
  void Unparse(const ElseIfStmt &x) { // R1136
    Outdent(), Word("ELSE IF (");
    Walk(std::get<ScalarLogicalExpr>(x.t)), Put(") "), Word("THEN");
    Walk(" ", std::get<std::optional<Name>>(x.t)), Indent();
  }
  void Unparse(const ElseStmt &x) { // R1137
    Outdent(), Word("ELSE"), Walk(" ", x.v), Indent();
  }
  void Unparse(const EndIfStmt &x) { // R1138
    Outdent(), Word("END IF"), Walk(" ", x.v);
  }
  void Unparse(const IfStmt &x) { // R1139
    Word("IF ("), Walk(x.t, ") ");
  }
  void Unparse(const SelectCaseStmt &x) { // R1141, R1144
    Walk(std::get<std::optional<Name>>(x.t), ": ");
    Word("SELECT CASE (");
    Walk(std::get<Scalar<Expr>>(x.t)), Put(')'), Indent();
  }
  void Unparse(const CaseStmt &x) { // R1142
    Outdent(), Word("CASE "), Walk(std::get<CaseSelector>(x.t));
    Walk(" ", std::get<std::optional<Name>>(x.t)), Indent();
  }
  void Unparse(const EndSelectStmt &x) { // R1143 & R1151 & R1155
    Outdent(), Word("END SELECT"), Walk(" ", x.v);
  }
  void Unparse(const CaseSelector &x) { // R1145
    common::visit(common::visitors{
                      [&](const std::list<CaseValueRange> &y) {
                        Put('('), Walk(y), Put(')');
                      },
                      [&](const Default &) { Word("DEFAULT"); },
                  },
        x.u);
  }
  void Unparse(const CaseValueRange::Range &x) { // R1146
    Walk(x.lower), Put(':'), Walk(x.upper);
  }
  void Unparse(const SelectRankStmt &x) { // R1149
    Walk(std::get<0>(x.t), ": ");
    Word("SELECT RANK ("), Walk(std::get<1>(x.t), " => ");
    Walk(std::get<Selector>(x.t)), Put(')'), Indent();
  }
  void Unparse(const SelectRankCaseStmt &x) { // R1150
    Outdent(), Word("RANK ");
    common::visit(common::visitors{
                      [&](const ScalarIntConstantExpr &y) {
                        Put('('), Walk(y), Put(')');
                      },
                      [&](const Star &) { Put("(*)"); },
                      [&](const Default &) { Word("DEFAULT"); },
                  },
        std::get<SelectRankCaseStmt::Rank>(x.t).u);
    Walk(" ", std::get<std::optional<Name>>(x.t)), Indent();
  }
  void Unparse(const SelectTypeStmt &x) { // R1153
    Walk(std::get<0>(x.t), ": ");
    Word("SELECT TYPE ("), Walk(std::get<1>(x.t), " => ");
    Walk(std::get<Selector>(x.t)), Put(')'), Indent();
  }
  void Unparse(const TypeGuardStmt &x) { // R1154
    Outdent(), Walk(std::get<TypeGuardStmt::Guard>(x.t));
    Walk(" ", std::get<std::optional<Name>>(x.t)), Indent();
  }
  void Unparse(const TypeGuardStmt::Guard &x) {
    common::visit(
        common::visitors{
            [&](const TypeSpec &y) { Word("TYPE IS ("), Walk(y), Put(')'); },
            [&](const DerivedTypeSpec &y) {
              Word("CLASS IS ("), Walk(y), Put(')');
            },
            [&](const Default &) { Word("CLASS DEFAULT"); },
        },
        x.u);
  }
  void Unparse(const ExitStmt &x) { // R1156
    Word("EXIT"), Walk(" ", x.v);
  }
  void Before(const GotoStmt &) { // R1157
    Word("GO TO ");
  }
  void Unparse(const ComputedGotoStmt &x) { // R1158
    Word("GO TO ("), Walk(x.t, "), ");
  }
  void Unparse(const ContinueStmt &) { // R1159
    Word("CONTINUE");
  }
  void Unparse(const StopStmt &x) { // R1160, R1161
    if (std::get<StopStmt::Kind>(x.t) == StopStmt::Kind::ErrorStop) {
      Word("ERROR ");
    }
    Word("STOP"), Walk(" ", std::get<std::optional<StopCode>>(x.t));
    Walk(", QUIET=", std::get<std::optional<ScalarLogicalExpr>>(x.t));
  }
  void Unparse(const FailImageStmt &) { // R1163
    Word("FAIL IMAGE");
  }
  void Unparse(const NotifyWaitStmt &x) { // F2023: R1166
    Word("NOTIFY WAIT ("), Walk(std::get<Scalar<Variable>>(x.t));
    Walk(", ", std::get<std::list<EventWaitSpec>>(x.t), ", ");
    Put(')');
  }
  void Unparse(const SyncAllStmt &x) { // R1164
    Word("SYNC ALL ("), Walk(x.v, ", "), Put(')');
  }
  void Unparse(const SyncImagesStmt &x) { // R1166
    Word("SYNC IMAGES (");
    Walk(std::get<SyncImagesStmt::ImageSet>(x.t));
    Walk(", ", std::get<std::list<StatOrErrmsg>>(x.t), ", "), Put(')');
  }
  void Unparse(const SyncMemoryStmt &x) { // R1168
    Word("SYNC MEMORY ("), Walk(x.v, ", "), Put(')');
  }
  void Unparse(const SyncTeamStmt &x) { // R1169
    Word("SYNC TEAM ("), Walk(std::get<TeamValue>(x.t));
    Walk(", ", std::get<std::list<StatOrErrmsg>>(x.t), ", "), Put(')');
  }
  void Unparse(const EventPostStmt &x) { // R1170
    Word("EVENT POST ("), Walk(std::get<EventVariable>(x.t));
    Walk(", ", std::get<std::list<StatOrErrmsg>>(x.t), ", "), Put(')');
  }
  void Before(const EventWaitSpec &x) { // R1173, R1174
    common::visit(common::visitors{
                      [&](const ScalarIntExpr &) { Word("UNTIL_COUNT="); },
                      [](const StatOrErrmsg &) {},
                  },
        x.u);
  }
  void Unparse(const EventWaitStmt &x) { // R1170
    Word("EVENT WAIT ("), Walk(std::get<EventVariable>(x.t));
    Walk(", ", std::get<std::list<EventWaitSpec>>(x.t), ", ");
    Put(')');
  }
  void Unparse(const FormTeamStmt &x) { // R1175, R1177
    Word("FORM TEAM ("), Walk(std::get<ScalarIntExpr>(x.t));
    Put(','), Walk(std::get<TeamVariable>(x.t));
    Walk(", ", std::get<std::list<FormTeamStmt::FormTeamSpec>>(x.t), ", ");
    Put(')');
  }
  void Before(const FormTeamStmt::FormTeamSpec &x) { // R1176, R1178
    common::visit(common::visitors{
                      [&](const ScalarIntExpr &) { Word("NEW_INDEX="); },
                      [](const StatOrErrmsg &) {},
                  },
        x.u);
  }
  void Unparse(const LockStmt &x) { // R1179
    Word("LOCK ("), Walk(std::get<LockVariable>(x.t));
    Walk(", ", std::get<std::list<LockStmt::LockStat>>(x.t), ", ");
    Put(')');
  }
  void Before(const LockStmt::LockStat &x) { // R1180
    common::visit(
        common::visitors{
            [&](const ScalarLogicalVariable &) { Word("ACQUIRED_LOCK="); },
            [](const StatOrErrmsg &) {},
        },
        x.u);
  }
  void Unparse(const UnlockStmt &x) { // R1181
    Word("UNLOCK ("), Walk(std::get<LockVariable>(x.t));
    Walk(", ", std::get<std::list<StatOrErrmsg>>(x.t), ", ");
    Put(')');
  }

  void Unparse(const OpenStmt &x) { // R1204
    Word("OPEN ("), Walk(x.v, ", "), Put(')');
  }
  bool Pre(const ConnectSpec &x) { // R1205
    return common::visit(common::visitors{
                             [&](const FileUnitNumber &) {
                               Word("UNIT=");
                               return true;
                             },
                             [&](const FileNameExpr &) {
                               Word("FILE=");
                               return true;
                             },
                             [&](const ConnectSpec::CharExpr &y) {
                               Walk(y.t, "=");
                               return false;
                             },
                             [&](const MsgVariable &) {
                               Word("IOMSG=");
                               return true;
                             },
                             [&](const StatVariable &) {
                               Word("IOSTAT=");
                               return true;
                             },
                             [&](const ConnectSpec::Recl &) {
                               Word("RECL=");
                               return true;
                             },
                             [&](const ConnectSpec::Newunit &) {
                               Word("NEWUNIT=");
                               return true;
                             },
                             [&](const ErrLabel &) {
                               Word("ERR=");
                               return true;
                             },
                             [&](const StatusExpr &) {
                               Word("STATUS=");
                               return true;
                             },
                         },
        x.u);
  }
  void Unparse(const CloseStmt &x) { // R1208
    Word("CLOSE ("), Walk(x.v, ", "), Put(')');
  }
  void Before(const CloseStmt::CloseSpec &x) { // R1209
    common::visit(common::visitors{
                      [&](const FileUnitNumber &) { Word("UNIT="); },
                      [&](const StatVariable &) { Word("IOSTAT="); },
                      [&](const MsgVariable &) { Word("IOMSG="); },
                      [&](const ErrLabel &) { Word("ERR="); },
                      [&](const StatusExpr &) { Word("STATUS="); },
                  },
        x.u);
  }
  void Unparse(const ReadStmt &x) { // R1210
    Word("READ ");
    if (x.iounit) {
      Put('('), Walk(x.iounit);
      if (x.format) {
        Put(", "), Walk(x.format);
      }
      Walk(", ", x.controls, ", ");
      Put(')');
    } else if (x.format) {
      Walk(x.format);
      if (!x.items.empty()) {
        Put(", ");
      }
    } else {
      Put('('), Walk(x.controls, ", "), Put(')');
    }
    Walk(" ", x.items, ", ");
  }
  void Unparse(const WriteStmt &x) { // R1211
    Word("WRITE (");
    if (x.iounit) {
      Walk(x.iounit);
      if (x.format) {
        Put(", "), Walk(x.format);
      }
      Walk(", ", x.controls, ", ");
    } else {
      Walk(x.controls, ", ");
    }
    Put(')'), Walk(" ", x.items, ", ");
  }
  void Unparse(const PrintStmt &x) { // R1212
    Word("PRINT "), Walk(std::get<Format>(x.t));
    Walk(", ", std::get<std::list<OutputItem>>(x.t), ", ");
  }
  bool Pre(const IoControlSpec &x) { // R1213
    return common::visit(common::visitors{
                             [&](const IoUnit &) {
                               Word("UNIT=");
                               return true;
                             },
                             [&](const Format &) {
                               Word("FMT=");
                               return true;
                             },
                             [&](const Name &) {
                               Word("NML=");
                               return true;
                             },
                             [&](const IoControlSpec::CharExpr &y) {
                               Walk(y.t, "=");
                               return false;
                             },
                             [&](const IoControlSpec::Asynchronous &) {
                               Word("ASYNCHRONOUS=");
                               return true;
                             },
                             [&](const EndLabel &) {
                               Word("END=");
                               return true;
                             },
                             [&](const EorLabel &) {
                               Word("EOR=");
                               return true;
                             },
                             [&](const ErrLabel &) {
                               Word("ERR=");
                               return true;
                             },
                             [&](const IdVariable &) {
                               Word("ID=");
                               return true;
                             },
                             [&](const MsgVariable &) {
                               Word("IOMSG=");
                               return true;
                             },
                             [&](const StatVariable &) {
                               Word("IOSTAT=");
                               return true;
                             },
                             [&](const IoControlSpec::Pos &) {
                               Word("POS=");
                               return true;
                             },
                             [&](const IoControlSpec::Rec &) {
                               Word("REC=");
                               return true;
                             },
                             [&](const IoControlSpec::Size &) {
                               Word("SIZE=");
                               return true;
                             },
                         },
        x.u);
  }
  void Unparse(const InputImpliedDo &x) { // R1218
    Put('('), Walk(std::get<std::list<InputItem>>(x.t), ", "), Put(", ");
    Walk(std::get<IoImpliedDoControl>(x.t)), Put(')');
  }
  void Unparse(const OutputImpliedDo &x) { // R1219
    Put('('), Walk(std::get<std::list<OutputItem>>(x.t), ", "), Put(", ");
    Walk(std::get<IoImpliedDoControl>(x.t)), Put(')');
  }
  void Unparse(const WaitStmt &x) { // R1222
    Word("WAIT ("), Walk(x.v, ", "), Put(')');
  }
  void Before(const WaitSpec &x) { // R1223
    common::visit(common::visitors{
                      [&](const FileUnitNumber &) { Word("UNIT="); },
                      [&](const EndLabel &) { Word("END="); },
                      [&](const EorLabel &) { Word("EOR="); },
                      [&](const ErrLabel &) { Word("ERR="); },
                      [&](const IdExpr &) { Word("ID="); },
                      [&](const MsgVariable &) { Word("IOMSG="); },
                      [&](const StatVariable &) { Word("IOSTAT="); },
                  },
        x.u);
  }
  void Unparse(const BackspaceStmt &x) { // R1224
    Word("BACKSPACE ("), Walk(x.v, ", "), Put(')');
  }
  void Unparse(const EndfileStmt &x) { // R1225
    Word("ENDFILE ("), Walk(x.v, ", "), Put(')');
  }
  void Unparse(const RewindStmt &x) { // R1226
    Word("REWIND ("), Walk(x.v, ", "), Put(')');
  }
  void Before(const PositionOrFlushSpec &x) { // R1227 & R1229
    common::visit(common::visitors{
                      [&](const FileUnitNumber &) { Word("UNIT="); },
                      [&](const MsgVariable &) { Word("IOMSG="); },
                      [&](const StatVariable &) { Word("IOSTAT="); },
                      [&](const ErrLabel &) { Word("ERR="); },
                  },
        x.u);
  }
  void Unparse(const FlushStmt &x) { // R1228
    Word("FLUSH ("), Walk(x.v, ", "), Put(')');
  }
  void Unparse(const InquireStmt &x) { // R1230
    Word("INQUIRE (");
    common::visit(
        common::visitors{
            [&](const InquireStmt::Iolength &y) {
              Word("IOLENGTH="), Walk(y.t, ") ");
            },
            [&](const std::list<InquireSpec> &y) { Walk(y, ", "), Put(')'); },
        },
        x.u);
  }
  bool Pre(const InquireSpec &x) { // R1231
    return common::visit(common::visitors{
                             [&](const FileUnitNumber &) {
                               Word("UNIT=");
                               return true;
                             },
                             [&](const FileNameExpr &) {
                               Word("FILE=");
                               return true;
                             },
                             [&](const InquireSpec::CharVar &y) {
                               Walk(y.t, "=");
                               return false;
                             },
                             [&](const InquireSpec::IntVar &y) {
                               Walk(y.t, "=");
                               return false;
                             },
                             [&](const InquireSpec::LogVar &y) {
                               Walk(y.t, "=");
                               return false;
                             },
                             [&](const IdExpr &) {
                               Word("ID=");
                               return true;
                             },
                             [&](const ErrLabel &) {
                               Word("ERR=");
                               return true;
                             },
                         },
        x.u);
  }

  void Before(const FormatStmt &) { // R1301
    Word("FORMAT");
  }
  void Unparse(const format::FormatSpecification &x) { // R1302, R1303, R1305
    Put('('), Walk("", x.items, ",", x.unlimitedItems.empty() ? "" : ",");
    Walk("*(", x.unlimitedItems, ",", ")"), Put(')');
  }
  void Unparse(const format::FormatItem &x) { // R1304, R1306, R1321
    if (x.repeatCount) {
      Walk(*x.repeatCount);
    }
    common::visit(common::visitors{
                      [&](const std::string &y) { PutNormalized(y); },
                      [&](const std::list<format::FormatItem> &y) {
                        Walk("(", y, ",", ")");
                      },
                      [&](const auto &y) { Walk(y); },
                  },
        x.u);
  }
  void Unparse(
      const format::IntrinsicTypeDataEditDesc &x) { // R1307(1/2) - R1311
    switch (x.kind) {
#define FMT(x) \
  case format::IntrinsicTypeDataEditDesc::Kind::x: \
    Put(#x); \
    break
      FMT(I);
      FMT(B);
      FMT(O);
      FMT(Z);
      FMT(F);
      FMT(E);
      FMT(EN);
      FMT(ES);
      FMT(EX);
      FMT(G);
      FMT(L);
      FMT(A);
      FMT(D);
#undef FMT
    }
    Walk(x.width), Walk(".", x.digits), Walk("E", x.exponentWidth);
  }
  void Unparse(const format::DerivedTypeDataEditDesc &x) { // R1307(2/2), R1312
    Word("DT");
    if (!x.type.empty()) {
      Put('"'), Put(x.type), Put('"');
    }
    Walk("(", x.parameters, ",", ")");
  }
  void Unparse(const format::ControlEditDesc &x) { // R1313, R1315-R1320
    switch (x.kind) {
    case format::ControlEditDesc::Kind::T:
      Word("T");
      Walk(x.count);
      break;
    case format::ControlEditDesc::Kind::TL:
      Word("TL");
      Walk(x.count);
      break;
    case format::ControlEditDesc::Kind::TR:
      Word("TR");
      Walk(x.count);
      break;
    case format::ControlEditDesc::Kind::X:
      if (x.count != 1) {
        Walk(x.count);
      }
      Word("X");
      break;
    case format::ControlEditDesc::Kind::Slash:
      if (x.count != 1) {
        Walk(x.count);
      }
      Put('/');
      break;
    case format::ControlEditDesc::Kind::Colon:
      Put(':');
      break;
    case format::ControlEditDesc::Kind::P:
      Walk(x.count);
      Word("P");
      break;
#define FMT(x) \
  case format::ControlEditDesc::Kind::x: \
    Put(#x); \
    break
      FMT(SS);
      FMT(SP);
      FMT(S);
      FMT(BN);
      FMT(BZ);
      FMT(RU);
      FMT(RD);
      FMT(RZ);
      FMT(RN);
      FMT(RC);
      FMT(RP);
      FMT(DC);
      FMT(DP);
#undef FMT
    case format::ControlEditDesc::Kind::Dollar:
      Put('$');
      break;
    case format::ControlEditDesc::Kind::Backslash:
      Put('\\');
      break;
    }
  }

  void Before(const MainProgram &x) { // R1401
    if (!std::get<std::optional<Statement<ProgramStmt>>>(x.t)) {
      Indent();
    }
  }
  void Before(const ProgramStmt &) { // R1402
    Word("PROGRAM "), Indent();
  }
  void Unparse(const EndProgramStmt &x) { // R1403
    EndSubprogram("PROGRAM", x.v);
  }
  void Before(const ModuleStmt &) { // R1405
    Word("MODULE "), Indent();
  }
  void Unparse(const EndModuleStmt &x) { // R1406
    EndSubprogram("MODULE", x.v);
  }
  void Unparse(const UseStmt &x) { // R1409
    Word("USE"), Walk(", ", x.nature), Put(" :: "), Walk(x.moduleName);
    common::visit(
        common::visitors{
            [&](const std::list<Rename> &y) { Walk(", ", y, ", "); },
            [&](const std::list<Only> &y) { Walk(", ONLY: ", y, ", "); },
        },
        x.u);
  }
  void Unparse(const Rename &x) { // R1411
    common::visit(common::visitors{
                      [&](const Rename::Names &y) { Walk(y.t, " => "); },
                      [&](const Rename::Operators &y) {
                        Word("OPERATOR("), Walk(y.t, ") => OPERATOR("),
                            Put(")");
                      },
                  },
        x.u);
  }
  void Unparse(const SubmoduleStmt &x) { // R1417
    Word("SUBMODULE ("), WalkTupleElements(x.t, ")"), Indent();
  }
  void Unparse(const ParentIdentifier &x) { // R1418
    Walk(std::get<Name>(x.t)), Walk(":", std::get<std::optional<Name>>(x.t));
  }
  void Unparse(const EndSubmoduleStmt &x) { // R1419
    EndSubprogram("SUBMODULE", x.v);
  }
  void Unparse(const BlockDataStmt &x) { // R1421
    Word("BLOCK DATA"), Walk(" ", x.v), Indent();
  }
  void Unparse(const EndBlockDataStmt &x) { // R1422
    EndSubprogram("BLOCK DATA", x.v);
  }

  void Unparse(const InterfaceStmt &x) { // R1503
    common::visit(common::visitors{
                      [&](const std::optional<GenericSpec> &y) {
                        Word("INTERFACE"), Walk(" ", y);
                      },
                      [&](const Abstract &) { Word("ABSTRACT INTERFACE"); },
                  },
        x.u);
    Indent();
  }
  void Unparse(const EndInterfaceStmt &x) { // R1504
    Outdent(), Word("END INTERFACE"), Walk(" ", x.v);
  }
  void Unparse(const ProcedureStmt &x) { // R1506
    if (std::get<ProcedureStmt::Kind>(x.t) ==
        ProcedureStmt::Kind::ModuleProcedure) {
      Word("MODULE ");
    }
    Word("PROCEDURE :: ");
    Walk(std::get<std::list<Name>>(x.t), ", ");
  }
  void Before(const GenericSpec &x) { // R1508, R1509
    common::visit(
        common::visitors{
            [&](const DefinedOperator &) { Word("OPERATOR("); },
            [&](const GenericSpec::Assignment &) { Word("ASSIGNMENT(=)"); },
            [&](const GenericSpec::ReadFormatted &) {
              Word("READ(FORMATTED)");
            },
            [&](const GenericSpec::ReadUnformatted &) {
              Word("READ(UNFORMATTED)");
            },
            [&](const GenericSpec::WriteFormatted &) {
              Word("WRITE(FORMATTED)");
            },
            [&](const GenericSpec::WriteUnformatted &) {
              Word("WRITE(UNFORMATTED)");
            },
            [](const auto &) {},
        },
        x.u);
  }
  void Post(const GenericSpec &x) {
    common::visit(common::visitors{
                      [&](const DefinedOperator &) { Put(')'); },
                      [](const auto &) {},
                  },
        x.u);
  }
  void Unparse(const GenericStmt &x) { // R1510
    Word("GENERIC"), Walk(", ", std::get<std::optional<AccessSpec>>(x.t));
    Put(" :: "), Walk(std::get<GenericSpec>(x.t)), Put(" => ");
    Walk(std::get<std::list<Name>>(x.t), ", ");
  }
  void Unparse(const ExternalStmt &x) { // R1511
    Word("EXTERNAL :: "), Walk(x.v, ", ");
  }
  void Unparse(const ProcedureDeclarationStmt &x) { // R1512
    Word("PROCEDURE("), Walk(std::get<std::optional<ProcInterface>>(x.t));
    Put(')'), Walk(", ", std::get<std::list<ProcAttrSpec>>(x.t), ", ");
    Put(" :: "), Walk(std::get<std::list<ProcDecl>>(x.t), ", ");
  }
  void Unparse(const ProcDecl &x) { // R1515
    Walk(std::get<Name>(x.t));
    Walk(" => ", std::get<std::optional<ProcPointerInit>>(x.t));
  }
  void Unparse(const IntrinsicStmt &x) { // R1519
    Word("INTRINSIC :: "), Walk(x.v, ", ");
  }
  void Unparse(const CallStmt::StarOrExpr &x) {
    if (x.v) {
      Walk(*x.v);
    } else {
      Word("*");
    }
  }
  void Unparse(const CallStmt::Chevrons &x) { // CUDA
    Walk(std::get<0>(x.t)); // grid
    Word(","), Walk(std::get<1>(x.t)); // block
    Walk(",", std::get<2>(x.t)); // bytes
    Walk(",", std::get<3>(x.t)); // stream
  }
  void Unparse(const FunctionReference &x) { // R1520
    Walk(std::get<ProcedureDesignator>(x.v.t));
    Put('('), Walk(std::get<std::list<ActualArgSpec>>(x.v.t), ", "), Put(')');
  }
  void Unparse(const CallStmt &x) { // R1521
    if (asFortran_ && x.typedCall.get()) {
      Put(' ');
      asFortran_->call(out_, *x.typedCall);
      Put('\n');
    } else {
      const auto &pd{std::get<ProcedureDesignator>(x.call.t)};
      Word("CALL "), Walk(pd);
      Walk("<<<", x.chevrons, ">>>");
      const auto &args{std::get<std::list<ActualArgSpec>>(x.call.t)};
      if (args.empty()) {
        if (std::holds_alternative<ProcComponentRef>(pd.u)) {
          Put("()"); // pgf90 crashes on CALL to tbp without parentheses
        }
      } else {
        Walk("(", args, ", ", ")");
      }
    }
  }
  void Unparse(const ActualArgSpec &x) { // R1523
    Walk(std::get<std::optional<Keyword>>(x.t), "=");
    Walk(std::get<ActualArg>(x.t));
  }
  void Unparse(const ActualArg::PercentRef &x) { // R1524
    Word("%REF("), Walk(x.v), Put(')');
  }
  void Unparse(const ActualArg::PercentVal &x) {
    Word("%VAL("), Walk(x.v), Put(')');
  }
  void Before(const AltReturnSpec &) { // R1525
    Put('*');
  }
  void Post(const PrefixSpec::Elemental) { Word("ELEMENTAL"); } // R1527
  void Post(const PrefixSpec::Impure) { Word("IMPURE"); }
  void Post(const PrefixSpec::Module) { Word("MODULE"); }
  void Post(const PrefixSpec::Non_Recursive) { Word("NON_RECURSIVE"); }
  void Post(const PrefixSpec::Pure) { Word("PURE"); }
  void Post(const PrefixSpec::Recursive) { Word("RECURSIVE"); }
  void Unparse(const PrefixSpec::Attributes &x) {
    Word("ATTRIBUTES("), Walk(x.v), Word(")");
  }
  void Unparse(const PrefixSpec::Launch_Bounds &x) {
    Word("LAUNCH_BOUNDS("), Walk(x.v), Word(")");
  }
  void Unparse(const PrefixSpec::Cluster_Dims &x) {
    Word("CLUSTER_DIMS("), Walk(x.v), Word(")");
  }
  void Unparse(const FunctionStmt &x) { // R1530
    Walk("", std::get<std::list<PrefixSpec>>(x.t), " ", " ");
    Word("FUNCTION "), Walk(std::get<Name>(x.t)), Put("(");
    Walk(std::get<std::list<Name>>(x.t), ", "), Put(')');
    Walk(" ", std::get<std::optional<Suffix>>(x.t)), Indent();
  }
  void Unparse(const Suffix &x) { // R1532
    if (x.resultName) {
      Word("RESULT("), Walk(x.resultName), Put(')');
      Walk(" ", x.binding);
    } else {
      Walk(x.binding);
    }
  }
  void Unparse(const EndFunctionStmt &x) { // R1533
    EndSubprogram("FUNCTION", x.v);
  }
  void Unparse(const SubroutineStmt &x) { // R1535
    Walk("", std::get<std::list<PrefixSpec>>(x.t), " ", " ");
    Word("SUBROUTINE "), Walk(std::get<Name>(x.t));
    const auto &args{std::get<std::list<DummyArg>>(x.t)};
    const auto &bind{std::get<std::optional<LanguageBindingSpec>>(x.t)};
    if (args.empty()) {
      Walk(" () ", bind);
    } else {
      Walk(" (", args, ", ", ")");
      Walk(" ", bind);
    }
    Indent();
  }
  void Unparse(const EndSubroutineStmt &x) { // R1537
    EndSubprogram("SUBROUTINE", x.v);
  }
  void Before(const MpSubprogramStmt &) { // R1539
    Word("MODULE PROCEDURE "), Indent();
  }
  void Unparse(const EndMpSubprogramStmt &x) { // R1540
    EndSubprogram("PROCEDURE", x.v);
  }
  void Unparse(const EntryStmt &x) { // R1541
    Word("ENTRY "), Walk(std::get<Name>(x.t)), Put("(");
    Walk(std::get<std::list<DummyArg>>(x.t), ", "), Put(")");
    Walk(" ", std::get<std::optional<Suffix>>(x.t));
  }
  void Unparse(const ReturnStmt &x) { // R1542
    Word("RETURN"), Walk(" ", x.v);
  }
  void Unparse(const ContainsStmt &) { // R1543
    Outdent();
    Word("CONTAINS");
    Indent();
  }
  void Unparse(const StmtFunctionStmt &x) { // R1544
    Walk(std::get<Name>(x.t)), Put('(');
    Walk(std::get<std::list<Name>>(x.t), ", "), Put(") = ");
    Walk(std::get<Scalar<Expr>>(x.t));
  }

  // Directives, extensions, and deprecated constructs
  void Unparse(const CompilerDirective &x) {
    common::visit(
        common::visitors{
            [&](const std::list<CompilerDirective::IgnoreTKR> &tkr) {
              Word("!DIR$ IGNORE_TKR"); // emitted even if tkr list is empty
              Walk(" ", tkr, ", ");
            },
            [&](const CompilerDirective::LoopCount &lcount) {
              Walk("!DIR$ LOOP COUNT (", lcount.v, ", ", ")");
            },
            [&](const std::list<CompilerDirective::AssumeAligned>
                    &assumeAligned) {
              Word("!DIR$ ASSUME_ALIGNED ");
              Walk(" ", assumeAligned, ", ");
            },
            [&](const CompilerDirective::VectorAlways &valways) {
              Word("!DIR$ VECTOR ALWAYS");
            },
            [&](const std::list<CompilerDirective::NameValue> &names) {
              Walk("!DIR$ ", names, " ");
            },
            [&](const CompilerDirective::Unrecognized &) {
              Word("!DIR$ ");
              Word(x.source.ToString());
            },
        },
        x.u);
    Put('\n');
  }
  void Unparse(const CompilerDirective::IgnoreTKR &x) {
    if (const auto &maybeList{
            std::get<std::optional<std::list<const char *>>>(x.t)}) {
      Put("(");
      for (const char *tkr : *maybeList) {
        Put(*tkr);
      }
      Put(") ");
    }
    Walk(std::get<Name>(x.t));
  }
  void Unparse(const CompilerDirective::NameValue &x) {
    Walk(std::get<Name>(x.t));
    Walk("=", std::get<std::optional<std::uint64_t>>(x.t));
  }
  void Unparse(const CompilerDirective::AssumeAligned &x) {
    Walk(std::get<common::Indirection<Designator>>(x.t));
    Put(":");
    Walk(std::get<uint64_t>(x.t));
  }

  // OpenACC Directives & Clauses
  void Unparse(const AccAtomicCapture &x) {
    BeginOpenACC();
    Word("!$ACC CAPTURE");
    Put("\n");
    EndOpenACC();
    Walk(std::get<AccAtomicCapture::Stmt1>(x.t));
    Put("\n");
    Walk(std::get<AccAtomicCapture::Stmt2>(x.t));
    BeginOpenACC();
    Word("!$ACC END ATOMIC\n");
    EndOpenACC();
  }
  void Unparse(const AccAtomicRead &x) {
    BeginOpenACC();
    Word("!$ACC ATOMIC READ");
    Put("\n");
    EndOpenACC();
    Walk(std::get<Statement<AssignmentStmt>>(x.t));
    BeginOpenACC();
    Walk(std::get<std::optional<AccEndAtomic>>(x.t), "!$ACC END ATOMIC\n");
    EndOpenACC();
  }
  void Unparse(const AccAtomicWrite &x) {
    BeginOpenACC();
    Word("!$ACC ATOMIC WRITE");
    Put("\n");
    EndOpenACC();
    Walk(std::get<Statement<AssignmentStmt>>(x.t));
    BeginOpenACC();
    Walk(std::get<std::optional<AccEndAtomic>>(x.t), "!$ACC END ATOMIC\n");
    EndOpenACC();
  }
  void Unparse(const AccAtomicUpdate &x) {
    BeginOpenACC();
    Word("!$ACC ATOMIC UPDATE");
    Put("\n");
    EndOpenACC();
    Walk(std::get<Statement<AssignmentStmt>>(x.t));
    BeginOpenACC();
    Walk(std::get<std::optional<AccEndAtomic>>(x.t), "!$ACC END ATOMIC\n");
    EndOpenACC();
  }
  void Unparse(const llvm::acc::Directive &x) {
    Word(llvm::acc::getOpenACCDirectiveName(x).str());
  }
#define GEN_FLANG_CLAUSE_UNPARSE
#include "llvm/Frontend/OpenACC/ACC.inc"
  void Unparse(const AccObjectListWithModifier &x) {
    Walk(std::get<std::optional<AccDataModifier>>(x.t), ":");
    Walk(std::get<AccObjectList>(x.t));
  }
  void Unparse(const AccBindClause &x) {
    common::visit(common::visitors{
                      [&](const Name &y) { Walk(y); },
                      [&](const ScalarDefaultCharExpr &y) { Walk(y); },
                  },
        x.u);
  }
  void Unparse(const AccDefaultClause &x) {
    switch (x.v) {
    case llvm::acc::DefaultValue::ACC_Default_none:
      Put("NONE");
      break;
    case llvm::acc::DefaultValue::ACC_Default_present:
      Put("PRESENT");
      break;
    }
  }
  void Unparse(const AccClauseList &x) { Walk(" ", x.v, " "); }
  void Unparse(const AccGangArgList &x) { Walk(x.v, ","); }
  void Before(const AccSizeExpr &x) {
    if (!x.v)
      Put("*");
  }
  void Before(const AccGangArg &x) {
    common::visit(common::visitors{
                      [&](const AccGangArg::Num &) { Word("NUM:"); },
                      [&](const AccGangArg::Dim &) { Word("DIM:"); },
                      [&](const AccGangArg::Static &) { Word("STATIC:"); },
                      [](const StatOrErrmsg &) {},
                  },
        x.u);
  }
  void Unparse(const AccCollapseArg &x) {
    const auto &force{std::get<bool>(x.t)};
    const auto &collapseValue{std::get<parser::ScalarIntConstantExpr>(x.t)};
    if (force) {
      Put("FORCE:");
    }
    Walk(collapseValue);
  }
  void Unparse(const OpenACCBlockConstruct &x) {
    BeginOpenACC();
    Word("!$ACC ");
    Walk(std::get<AccBeginBlockDirective>(x.t));
    Put("\n");
    EndOpenACC();
    Walk(std::get<Block>(x.t), "");
    BeginOpenACC();
    Word("!$ACC END ");
    Walk(std::get<AccEndBlockDirective>(x.t));
    Put("\n");
    EndOpenACC();
  }
  void Unparse(const OpenACCLoopConstruct &x) {
    BeginOpenACC();
    Word("!$ACC ");
    Walk(std::get<AccBeginLoopDirective>(x.t));
    Put("\n");
    EndOpenACC();
    Walk(std::get<std::optional<DoConstruct>>(x.t));
  }
  void Unparse(const AccBeginLoopDirective &x) {
    Walk(std::get<AccLoopDirective>(x.t));
    Walk(std::get<AccClauseList>(x.t));
  }
  void Unparse(const OpenACCStandaloneConstruct &x) {
    BeginOpenACC();
    Word("!$ACC ");
    Walk(std::get<AccStandaloneDirective>(x.t));
    Walk(std::get<AccClauseList>(x.t));
    Put("\n");
    EndOpenACC();
  }
  void Unparse(const OpenACCStandaloneDeclarativeConstruct &x) {
    BeginOpenACC();
    Word("!$ACC ");
    Walk(std::get<AccDeclarativeDirective>(x.t));
    Walk(std::get<AccClauseList>(x.t));
    Put("\n");
    EndOpenACC();
  }
  void Unparse(const OpenACCCombinedConstruct &x) {
    BeginOpenACC();
    Word("!$ACC ");
    Walk(std::get<AccBeginCombinedDirective>(x.t));
    Put("\n");
    EndOpenACC();
    Walk(std::get<std::optional<DoConstruct>>(x.t));
    BeginOpenACC();
    Walk("!$ACC END ", std::get<std::optional<AccEndCombinedDirective>>(x.t),
        "\n");
    EndOpenACC();
  }
  void Unparse(const OpenACCRoutineConstruct &x) {
    BeginOpenACC();
    Word("!$ACC ROUTINE");
    Walk("(", std::get<std::optional<Name>>(x.t), ")");
    Walk(std::get<AccClauseList>(x.t));
    Put("\n");
    EndOpenACC();
  }
  void Unparse(const AccObject &x) {
    common::visit(common::visitors{
                      [&](const Designator &y) { Walk(y); },
                      [&](const Name &y) { Put("/"), Walk(y), Put("/"); },
                  },
        x.u);
  }
  void Unparse(const AccObjectList &x) { Walk(x.v, ","); }
  void Unparse(const AccObjectListWithReduction &x) {
    Walk(std::get<ReductionOperator>(x.t));
    Put(":");
    Walk(std::get<AccObjectList>(x.t));
  }
  void Unparse(const OpenACCCacheConstruct &x) {
    BeginOpenACC();
    Word("!$ACC ");
    Word("CACHE(");
    Walk(std::get<AccObjectListWithModifier>(x.t));
    Put(")");
    Put("\n");
    EndOpenACC();
  }
  void Unparse(const AccWaitArgument &x) {
    Walk("DEVNUM:", std::get<std::optional<ScalarIntExpr>>(x.t), ":");
    Walk(std::get<std::list<ScalarIntExpr>>(x.t), ",");
  }
  void Unparse(const OpenACCWaitConstruct &x) {
    BeginOpenACC();
    Word("!$ACC ");
    Word("WAIT(");
    Walk(std::get<std::optional<AccWaitArgument>>(x.t));
    Walk(std::get<AccClauseList>(x.t));
    Put(")");
    Put("\n");
    EndOpenACC();
  }

  // OpenMP Clauses & Directives
  void Unparse(const OmpObject &x) {
    common::visit(common::visitors{
                      [&](const Designator &y) { Walk(y); },
                      [&](const Name &y) { Put("/"), Walk(y), Put("/"); },
                  },
        x.u);
  }
  void Unparse(const OmpDirectiveNameModifier &x) {
    Word(llvm::omp::getOpenMPDirectiveName(x.v));
  }
  void Unparse(const OmpIteratorSpecifier &x) {
    Walk(std::get<TypeDeclarationStmt>(x.t));
    Put(" = ");
    Walk(std::get<SubscriptTriplet>(x.t));
  }
  void Unparse(const OmpIterator &x) {
    Word("ITERATOR(");
    Walk(x.v);
    Put(")");
  }
  void Unparse(const OmpMapper &x) {
    Word("MAPPER(");
    Walk(x.v);
    Put(")");
  }
  void Unparse(const OmpLastprivateClause &x) {
    using Modifier = OmpLastprivateClause::Modifier;
    Walk(std::get<std::optional<std::list<Modifier>>>(x.t), ": ");
    Walk(std::get<OmpObjectList>(x.t));
  }
  void Unparse(const OmpMapClause &x) {
    using Modifier = OmpMapClause::Modifier;
    Walk(std::get<std::optional<std::list<Modifier>>>(x.t), ": ");
    Walk(std::get<OmpObjectList>(x.t));
  }
  void Unparse(const OmpScheduleClause &x) {
    using Modifier = OmpScheduleClause::Modifier;
    Walk(std::get<std::optional<std::list<Modifier>>>(x.t), ":");
    Walk(std::get<OmpScheduleClause::Kind>(x.t));
    Walk(",", std::get<std::optional<ScalarIntExpr>>(x.t));
  }
  void Unparse(const OmpDeviceClause &x) {
    using Modifier = OmpDeviceClause::Modifier;
    Walk(std::get<std::optional<std::list<Modifier>>>(x.t), ": ");
    Walk(std::get<ScalarIntExpr>(x.t));
  }
  void Unparse(const OmpAffinityClause &x) {
    using Modifier = OmpAffinityClause::Modifier;
    Walk(std::get<std::optional<std::list<Modifier>>>(x.t), ": ");
    Walk(std::get<OmpObjectList>(x.t));
  }
  void Unparse(const OmpAlignedClause &x) {
    using Modifier = OmpAlignedClause::Modifier;
    Walk(std::get<OmpObjectList>(x.t));
    Walk(": ", std::get<std::optional<std::list<Modifier>>>(x.t));
  }
  void Unparse(const OmpFromClause &x) {
    using Modifier = OmpFromClause::Modifier;
    Walk(std::get<std::optional<std::list<Modifier>>>(x.t), ": ");
    Walk(std::get<OmpObjectList>(x.t));
  }
  void Unparse(const OmpIfClause &x) {
    using Modifier = OmpIfClause::Modifier;
    Walk(std::get<std::optional<std::list<Modifier>>>(x.t), ": ");
    Walk(std::get<ScalarLogicalExpr>(x.t));
  }
  void Unparse(const OmpStepSimpleModifier &x) { Walk(x.v); }
  void Unparse(const OmpStepComplexModifier &x) {
    Word("STEP(");
    Walk(x.v);
    Put(")");
  }
  void Unparse(const OmpLinearClause &x) {
    using Modifier = OmpLinearClause::Modifier;
    auto &modifiers{std::get<std::optional<std::list<Modifier>>>(x.t)};
    if (std::get<bool>(x.t)) { // PostModified
      Walk(std::get<OmpObjectList>(x.t));
      Walk(": ", modifiers);
    } else {
      // Unparse using pre-5.2 syntax.
      bool HasStepModifier{false}, HasLinearModifier{false};

      if (modifiers) {
        bool NeedComma{false};
        for (const Modifier &m : *modifiers) {
          // Print all linear modifiers in case we need to unparse an
          // incorrect tree.
          if (auto *lmod{std::get_if<parser::OmpLinearModifier>(&m.u)}) {
            if (NeedComma) {
              Put(",");
            }
            Walk(*lmod);
            HasLinearModifier = true;
            NeedComma = true;
          } else {
            // If not linear-modifier, then it has to be step modifier.
            HasStepModifier = true;
          }
        }
      }

      if (HasLinearModifier) {
        Put("(");
      }
      Walk(std::get<OmpObjectList>(x.t));
      if (HasLinearModifier) {
        Put(")");
      }

      if (HasStepModifier) {
        Put(": ");
        bool NeedComma{false};
        for (const Modifier &m : *modifiers) {
          if (!std::holds_alternative<parser::OmpLinearModifier>(m.u)) {
            if (NeedComma) {
              Put(",");
            }
            common::visit([&](auto &&s) { Walk(s); }, m.u);
            NeedComma = true;
          }
        }
      }
    }
  }
  void Unparse(const OmpReductionClause &x) {
    using Modifier = OmpReductionClause::Modifier;
    Walk(std::get<std::optional<std::list<Modifier>>>(x.t), ": ");
    Walk(std::get<OmpObjectList>(x.t));
  }
  void Unparse(const OmpDetachClause &x) { Walk(x.v); }
  void Unparse(const OmpInReductionClause &x) {
    using Modifier = OmpInReductionClause::Modifier;
    Walk(std::get<std::optional<std::list<Modifier>>>(x.t), ": ");
    Walk(std::get<OmpObjectList>(x.t));
  }
<<<<<<< HEAD
  void Unparse(const OmpAllocateClause &x) {
    using Modifier = OmpAllocateClause::Modifier;
    Walk(std::get<std::optional<std::list<Modifier>>>(x.t), ": ");
    Walk(std::get<OmpObjectList>(x.t));
  }
=======
  void Unparse(const OmpTaskReductionClause &x) {
    using Modifier = OmpTaskReductionClause::Modifier;
    Walk(std::get<std::optional<std::list<Modifier>>>(x.t), ": ");
    Walk(std::get<OmpObjectList>(x.t));
  }
  void Unparse(const OmpAllocateClause &x) {
    using Modifier = OmpAllocateClause::Modifier;
    Walk(std::get<std::optional<std::list<Modifier>>>(x.t), ": ");
    Walk(std::get<OmpObjectList>(x.t));
  }
>>>>>>> 49fd7d4f
  void Unparse(const OmpAlignModifier &x) {
    Word("ALIGN(");
    Walk(x.v);
    Put(")");
  }
  void Unparse(const OmpAllocatorSimpleModifier &x) { Walk(x.v); }
  void Unparse(const OmpAllocatorComplexModifier &x) {
    Word("ALLOCATOR(");
    Walk(x.v);
    Put(")");
  }
  void Unparse(const OmpOrderClause &x) {
    using Modifier = OmpOrderClause::Modifier;
    Walk(std::get<std::optional<std::list<Modifier>>>(x.t), ":");
    Walk(std::get<OmpOrderClause::Ordering>(x.t));
  }
  void Unparse(const OmpGrainsizeClause &x) {
    using Modifier = OmpGrainsizeClause::Modifier;
    Walk(std::get<std::optional<std::list<Modifier>>>(x.t), ": ");
    Walk(std::get<ScalarIntExpr>(x.t));
  }
  void Unparse(const OmpNumTasksClause &x) {
    using Modifier = OmpNumTasksClause::Modifier;
    Walk(std::get<std::optional<std::list<Modifier>>>(x.t), ": ");
    Walk(std::get<ScalarIntExpr>(x.t));
  }
  void Unparse(const OmpDoacross::Sink &x) {
    Word("SINK: ");
    Walk(x.v.v);
  }
  void Unparse(const OmpDoacross::Source &) { Word("SOURCE"); }
  void Unparse(const OmpDependClause::TaskDep &x) {
    using Modifier = OmpDependClause::TaskDep::Modifier;
    Walk(std::get<std::optional<std::list<Modifier>>>(x.t), ": ");
    Walk(std::get<OmpObjectList>(x.t));
  }
  void Unparse(const OmpDefaultmapClause &x) {
    using Modifier = OmpDefaultmapClause::Modifier;
    Walk(std::get<OmpDefaultmapClause::ImplicitBehavior>(x.t));
    Walk(":", std::get<std::optional<std::list<Modifier>>>(x.t));
  }
  void Unparse(const OmpToClause &x) {
    using Modifier = OmpToClause::Modifier;
    Walk(std::get<std::optional<std::list<Modifier>>>(x.t), ": ");
    Walk(std::get<OmpObjectList>(x.t));
  }
#define GEN_FLANG_CLAUSE_UNPARSE
#include "llvm/Frontend/OpenMP/OMP.inc"
  void Unparse(const OmpLoopDirective &x) {
    switch (x.v) {
    case llvm::omp::Directive::OMPD_distribute:
      Word("DISTRIBUTE ");
      break;
    case llvm::omp::Directive::OMPD_distribute_parallel_do:
      Word("DISTRIBUTE PARALLEL DO ");
      break;
    case llvm::omp::Directive::OMPD_distribute_parallel_do_simd:
      Word("DISTRIBUTE PARALLEL DO SIMD ");
      break;
    case llvm::omp::Directive::OMPD_distribute_simd:
      Word("DISTRIBUTE SIMD ");
      break;
    case llvm::omp::Directive::OMPD_do:
      Word("DO ");
      break;
    case llvm::omp::Directive::OMPD_do_simd:
      Word("DO SIMD ");
      break;
    case llvm::omp::Directive::OMPD_loop:
      Word("LOOP ");
      break;
    case llvm::omp::Directive::OMPD_masked_taskloop_simd:
      Word("MASKED TASKLOOP SIMD");
      break;
    case llvm::omp::Directive::OMPD_masked_taskloop:
      Word("MASKED TASKLOOP");
      break;
    case llvm::omp::Directive::OMPD_master_taskloop_simd:
      Word("MASTER TASKLOOP SIMD");
      break;
    case llvm::omp::Directive::OMPD_master_taskloop:
      Word("MASTER TASKLOOP");
      break;
    case llvm::omp::Directive::OMPD_parallel_do:
      Word("PARALLEL DO ");
      break;
    case llvm::omp::Directive::OMPD_parallel_do_simd:
      Word("PARALLEL DO SIMD ");
      break;
    case llvm::omp::Directive::OMPD_parallel_masked_taskloop_simd:
      Word("PARALLEL MASKED TASKLOOP SIMD");
      break;
    case llvm::omp::Directive::OMPD_parallel_masked_taskloop:
      Word("PARALLEL MASKED TASKLOOP");
      break;
    case llvm::omp::Directive::OMPD_parallel_master_taskloop_simd:
      Word("PARALLEL MASTER TASKLOOP SIMD");
      break;
    case llvm::omp::Directive::OMPD_parallel_master_taskloop:
      Word("PARALLEL MASTER TASKLOOP");
      break;
    case llvm::omp::Directive::OMPD_simd:
      Word("SIMD ");
      break;
    case llvm::omp::Directive::OMPD_target_loop:
      Word("TARGET LOOP ");
      break;
    case llvm::omp::Directive::OMPD_target_parallel_do:
      Word("TARGET PARALLEL DO ");
      break;
    case llvm::omp::Directive::OMPD_target_parallel_do_simd:
      Word("TARGET PARALLEL DO SIMD ");
      break;
    case llvm::omp::Directive::OMPD_target_parallel_loop:
      Word("TARGET PARALLEL LOOP ");
      break;
    case llvm::omp::Directive::OMPD_target_teams_distribute:
      Word("TARGET TEAMS DISTRIBUTE ");
      break;
    case llvm::omp::Directive::OMPD_target_teams_distribute_parallel_do:
      Word("TARGET TEAMS DISTRIBUTE PARALLEL DO ");
      break;
    case llvm::omp::Directive::OMPD_target_teams_distribute_parallel_do_simd:
      Word("TARGET TEAMS DISTRIBUTE PARALLEL DO SIMD ");
      break;
    case llvm::omp::Directive::OMPD_target_teams_distribute_simd:
      Word("TARGET TEAMS DISTRIBUTE SIMD ");
      break;
    case llvm::omp::Directive::OMPD_target_teams_loop:
      Word("TARGET TEAMS LOOP ");
      break;
    case llvm::omp::Directive::OMPD_target_simd:
      Word("TARGET SIMD ");
      break;
    case llvm::omp::Directive::OMPD_taskloop:
      Word("TASKLOOP ");
      break;
    case llvm::omp::Directive::OMPD_taskloop_simd:
      Word("TASKLOOP SIMD ");
      break;
    case llvm::omp::Directive::OMPD_teams_distribute:
      Word("TEAMS DISTRIBUTE ");
      break;
    case llvm::omp::Directive::OMPD_teams_distribute_parallel_do:
      Word("TEAMS DISTRIBUTE PARALLEL DO ");
      break;
    case llvm::omp::Directive::OMPD_teams_distribute_parallel_do_simd:
      Word("TEAMS DISTRIBUTE PARALLEL DO SIMD ");
      break;
    case llvm::omp::Directive::OMPD_teams_distribute_simd:
      Word("TEAMS DISTRIBUTE SIMD ");
      break;
    case llvm::omp::Directive::OMPD_tile:
      Word("TILE ");
      break;
    case llvm::omp::Directive::OMPD_unroll:
      Word("UNROLL ");
      break;
    default:
      break;
    }
  }
  void Unparse(const OmpObjectList &x) { Walk(x.v, ","); }
  void Unparse(const OmpSimpleStandaloneDirective &x) {
    switch (x.v) {
    case llvm::omp::Directive::OMPD_barrier:
      Word("BARRIER ");
      break;
    case llvm::omp::Directive::OMPD_scan:
      Word("SCAN ");
      break;
    case llvm::omp::Directive::OMPD_taskwait:
      Word("TASKWAIT ");
      break;
    case llvm::omp::Directive::OMPD_taskyield:
      Word("TASKYIELD ");
      break;
    case llvm::omp::Directive::OMPD_target_enter_data:
      Word("TARGET ENTER DATA ");
      break;
    case llvm::omp::Directive::OMPD_target_exit_data:
      Word("TARGET EXIT DATA ");
      break;
    case llvm::omp::Directive::OMPD_target_update:
      Word("TARGET UPDATE ");
      break;
    case llvm::omp::Directive::OMPD_ordered:
      Word("ORDERED ");
      break;
    default:
      // Nothing to be done
      break;
    }
  }
  void Unparse(const OmpBlockDirective &x) {
    switch (x.v) {
    case llvm::omp::Directive::OMPD_masked:
      Word("MASKED");
      break;
    case llvm::omp::Directive::OMPD_master:
      Word("MASTER");
      break;
    case llvm::omp::Directive::OMPD_ordered:
      Word("ORDERED ");
      break;
    case llvm::omp::Directive::OMPD_parallel_masked:
      Word("PARALLEL MASKED");
      break;
    case llvm::omp::Directive::OMPD_parallel_master:
      Word("PARALLEL MASTER");
      break;
    case llvm::omp::Directive::OMPD_parallel_workshare:
      Word("PARALLEL WORKSHARE ");
      break;
    case llvm::omp::Directive::OMPD_parallel:
      Word("PARALLEL ");
      break;
    case llvm::omp::Directive::OMPD_scope:
      Word("SCOPE ");
      break;
    case llvm::omp::Directive::OMPD_single:
      Word("SINGLE ");
      break;
    case llvm::omp::Directive::OMPD_target_data:
      Word("TARGET DATA ");
      break;
    case llvm::omp::Directive::OMPD_target_parallel:
      Word("TARGET PARALLEL ");
      break;
    case llvm::omp::Directive::OMPD_target_teams:
      Word("TARGET TEAMS ");
      break;
    case llvm::omp::Directive::OMPD_target:
      Word("TARGET ");
      break;
    case llvm::omp::Directive::OMPD_taskgroup:
      Word("TASKGROUP ");
      break;
    case llvm::omp::Directive::OMPD_task:
      Word("TASK ");
      break;
    case llvm::omp::Directive::OMPD_teams:
      Word("TEAMS ");
      break;
    case llvm::omp::Directive::OMPD_workshare:
      Word("WORKSHARE ");
      break;
    default:
      // Nothing to be done
      break;
    }
  }

  void Unparse(const OmpAtomicDefaultMemOrderClause &x) {
    Word(ToUpperCaseLetters(common::EnumToString(x.v)));
  }

  void Unparse(const OmpAtomicClauseList &x) { Walk(" ", x.v, " "); }

  void Unparse(const OmpAtomic &x) {
    BeginOpenMP();
    Word("!$OMP ATOMIC");
    Walk(std::get<OmpAtomicClauseList>(x.t));
    Put("\n");
    EndOpenMP();
    Walk(std::get<Statement<AssignmentStmt>>(x.t));
    BeginOpenMP();
    Walk(std::get<std::optional<OmpEndAtomic>>(x.t), "!$OMP END ATOMIC\n");
    EndOpenMP();
  }
  void Unparse(const OmpAtomicCapture &x) {
    BeginOpenMP();
    Word("!$OMP ATOMIC");
    Walk(std::get<0>(x.t));
    Word(" CAPTURE");
    Walk(std::get<2>(x.t));
    Put("\n");
    EndOpenMP();
    Walk(std::get<OmpAtomicCapture::Stmt1>(x.t));
    Put("\n");
    Walk(std::get<OmpAtomicCapture::Stmt2>(x.t));
    BeginOpenMP();
    Word("!$OMP END ATOMIC\n");
    EndOpenMP();
  }
  void Unparse(const OmpAtomicCompare &x) {
    BeginOpenMP();
    Word("!$OMP ATOMIC");
    Walk(std::get<0>(x.t));
    Word(" COMPARE");
    Walk(std::get<2>(x.t));
    Put("\n");
    EndOpenMP();
    Walk(std::get<OmpAtomicCompareIfStmt>(x.t));
  }
  void Unparse(const OmpAtomicRead &x) {
    BeginOpenMP();
    Word("!$OMP ATOMIC");
    Walk(std::get<0>(x.t));
    Word(" READ");
    Walk(std::get<2>(x.t));
    Put("\n");
    EndOpenMP();
    Walk(std::get<Statement<AssignmentStmt>>(x.t));
    BeginOpenMP();
    Walk(std::get<std::optional<OmpEndAtomic>>(x.t), "!$OMP END ATOMIC\n");
    EndOpenMP();
  }
  void Unparse(const OmpAtomicUpdate &x) {
    BeginOpenMP();
    Word("!$OMP ATOMIC");
    Walk(std::get<0>(x.t));
    Word(" UPDATE");
    Walk(std::get<2>(x.t));
    Put("\n");
    EndOpenMP();
    Walk(std::get<Statement<AssignmentStmt>>(x.t));
    BeginOpenMP();
    Walk(std::get<std::optional<OmpEndAtomic>>(x.t), "!$OMP END ATOMIC\n");
    EndOpenMP();
  }
  void Unparse(const OmpAtomicWrite &x) {
    BeginOpenMP();
    Word("!$OMP ATOMIC");
    Walk(std::get<0>(x.t));
    Word(" WRITE");
    Walk(std::get<2>(x.t));
    Put("\n");
    EndOpenMP();
    Walk(std::get<Statement<AssignmentStmt>>(x.t));
    BeginOpenMP();
    Walk(std::get<std::optional<OmpEndAtomic>>(x.t), "!$OMP END ATOMIC\n");
    EndOpenMP();
  }
  void Unparse(const OpenMPExecutableAllocate &x) {
    const auto &fields =
        std::get<std::optional<std::list<parser::OpenMPDeclarativeAllocate>>>(
            x.t);
    if (fields) {
      for (const auto &decl : *fields) {
        Walk(decl);
      }
    }
    BeginOpenMP();
    Word("!$OMP ALLOCATE");
    Walk(" (", std::get<std::optional<OmpObjectList>>(x.t), ")");
    Walk(std::get<OmpClauseList>(x.t));
    Put("\n");
    EndOpenMP();
    Walk(std::get<Statement<AllocateStmt>>(x.t));
  }
  void Unparse(const OpenMPDeclarativeAllocate &x) {
    BeginOpenMP();
    Word("!$OMP ALLOCATE");
    Put(" (");
    Walk(std::get<OmpObjectList>(x.t));
    Put(")");
    Walk(std::get<OmpClauseList>(x.t));
    Put("\n");
    EndOpenMP();
  }
  void Unparse(const OmpEndAllocators &x) {
    BeginOpenMP();
    Word("!$OMP END ALLOCATE");
    Put("\n");
    EndOpenMP();
  }
  void Unparse(const OpenMPAllocatorsConstruct &x) {
    BeginOpenMP();
    Word("!$OMP ALLOCATE");
    Walk(std::get<OmpClauseList>(x.t));
    Put("\n");
    EndOpenMP();
    Walk(std::get<Statement<AllocateStmt>>(x.t));
    if (const auto &end = std::get<std::optional<OmpEndAllocators>>(x.t)) {
      Walk(*end);
    }
  }
  void Unparse(const OmpCriticalDirective &x) {
    BeginOpenMP();
    Word("!$OMP CRITICAL");
    Walk(" (", std::get<std::optional<Name>>(x.t), ")");
    Walk(std::get<OmpClauseList>(x.t));
    Put("\n");
    EndOpenMP();
  }
  void Unparse(const OmpEndCriticalDirective &x) {
    BeginOpenMP();
    Word("!$OMP END CRITICAL");
    Walk(" (", std::get<std::optional<Name>>(x.t), ")");
    Put("\n");
    EndOpenMP();
  }
  void Unparse(const OpenMPCriticalConstruct &x) {
    Walk(std::get<OmpCriticalDirective>(x.t));
    Walk(std::get<Block>(x.t), "");
    Walk(std::get<OmpEndCriticalDirective>(x.t));
  }
  void Unparse(const OmpDeclareTargetWithList &x) {
    Put("("), Walk(x.v), Put(")");
  }
  void Unparse(const OmpReductionInitializerClause &x) {
    Word(" INITIALIZER(OMP_PRIV = ");
    Walk(x.v);
    Put(")");
  }
  void Unparse(const OmpReductionCombiner::FunctionCombiner &x) {
    const auto &pd = std::get<ProcedureDesignator>(x.v.t);
    const auto &args = std::get<std::list<ActualArgSpec>>(x.v.t);
    Walk(pd);
    if (args.empty()) {
      if (std::holds_alternative<ProcComponentRef>(pd.u)) {
        Put("()");
      }
    } else {
      Walk("(", args, ", ", ")");
    }
  }
  void Unparse(const OpenMPDeclareReductionConstruct &x) {
    Put("(");
    Walk(std::get<OmpReductionIdentifier>(x.t)), Put(" : ");
    Walk(std::get<std::list<DeclarationTypeSpec>>(x.t), ","), Put(" : ");
    Walk(std::get<OmpReductionCombiner>(x.t));
    Put(")");
    Walk(std::get<std::optional<OmpReductionInitializerClause>>(x.t));
  }
  bool Pre(const OpenMPDeclarativeConstruct &x) {
    BeginOpenMP();
    Word("!$OMP ");
    return common::visit(
        common::visitors{
            [&](const OpenMPDeclarativeAllocate &z) {
              Word("ALLOCATE (");
              Walk(std::get<OmpObjectList>(z.t));
              Put(")");
              Walk(std::get<OmpClauseList>(z.t));
              Put("\n");
              EndOpenMP();
              return false;
            },
            [&](const OpenMPDeclareMapperConstruct &z) {
              Word("DECLARE MAPPER (");
              const auto &spec{std::get<OmpDeclareMapperSpecifier>(z.t)};
              if (auto mapname{std::get<std::optional<Name>>(spec.t)}) {
                Walk(mapname);
                Put(":");
              }
              Walk(std::get<TypeSpec>(spec.t));
              Put("::");
              Walk(std::get<Name>(spec.t));
              Put(")");

              Walk(std::get<OmpClauseList>(z.t));
              Put("\n");
              return false;
            },
            [&](const OpenMPDeclareReductionConstruct &) {
              Word("DECLARE REDUCTION ");
              return true;
            },
            [&](const OpenMPDeclareSimdConstruct &y) {
              Word("DECLARE SIMD ");
              Walk("(", std::get<std::optional<Name>>(y.t), ")");
              Walk(std::get<OmpClauseList>(y.t));
              Put("\n");
              EndOpenMP();
              return false;
            },
            [&](const OpenMPDeclareTargetConstruct &) {
              Word("DECLARE TARGET ");
              return true;
            },
            [&](const OpenMPRequiresConstruct &y) {
              Word("REQUIRES ");
              Walk(std::get<OmpClauseList>(y.t));
              Put("\n");
              EndOpenMP();
              return false;
            },
            [&](const OpenMPThreadprivate &) {
              Word("THREADPRIVATE (");
              return true;
            },
        },
        x.u);
  }
  void Post(const OpenMPDeclarativeConstruct &) {
    Put("\n");
    EndOpenMP();
  }
  void Post(const OpenMPThreadprivate &) {
    Put(")\n");
    EndOpenMP();
  }
  bool Pre(const OmpMessageClause &x) {
    Walk(x.v);
    return false;
  }
  void Unparse(const OpenMPErrorConstruct &x) {
    Word("!$OMP ERROR ");
    Walk(x.t);
    Put("\n");
  }
  void Unparse(const OmpSectionsDirective &x) {
    switch (x.v) {
    case llvm::omp::Directive::OMPD_sections:
      Word("SECTIONS ");
      break;
    case llvm::omp::Directive::OMPD_parallel_sections:
      Word("PARALLEL SECTIONS ");
      break;
    default:
      break;
    }
  }
  void Unparse(const OmpSectionBlocks &x) {
    for (const auto &y : x.v) {
      BeginOpenMP();
      Word("!$OMP SECTION");
      Put("\n");
      EndOpenMP();
      // y.u is an OpenMPSectionConstruct
      // (y.u).v is Block
      Walk(std::get<OpenMPSectionConstruct>(y.u).v, "");
    }
  }
  void Unparse(const OpenMPSectionsConstruct &x) {
    BeginOpenMP();
    Word("!$OMP ");
    Walk(std::get<OmpBeginSectionsDirective>(x.t));
    Put("\n");
    EndOpenMP();
    Walk(std::get<OmpSectionBlocks>(x.t));
    BeginOpenMP();
    Word("!$OMP END ");
    Walk(std::get<OmpEndSectionsDirective>(x.t));
    Put("\n");
    EndOpenMP();
  }
  void Unparse(const OpenMPCancellationPointConstruct &x) {
    BeginOpenMP();
    Word("!$OMP CANCELLATION POINT ");
    Walk(std::get<OmpCancelType>(x.t));
    Put("\n");
    EndOpenMP();
  }
  void Unparse(const OpenMPCancelConstruct &x) {
    BeginOpenMP();
    Word("!$OMP CANCEL ");
    Walk(std::get<OmpCancelType>(x.t));
    Walk(std::get<std::optional<OpenMPCancelConstruct::If>>(x.t));
    Put("\n");
    EndOpenMP();
  }
  void Unparse(const OmpFailClause &x) {
    Word("FAIL(");
    Walk(x.v);
    Put(")");
  }
  void Unparse(const OmpMemoryOrderClause &x) { Walk(x.v); }
  void Unparse(const OmpAtomicClause &x) {
    common::visit(common::visitors{
                      [&](const OmpMemoryOrderClause &y) { Walk(y); },
                      [&](const OmpFailClause &y) { Walk(y); },
                      [&](const OmpClause &z) { Walk(z); },
                  },
        x.u);
  }
  void Unparse(const OpenMPDepobjConstruct &x) {
    BeginOpenMP();
    Word("!$OMP DEPOBJ");
    Put("(");
    Walk(std::get<OmpObject>(x.t));
    Put(") ");
    Walk(std::get<OmpClause>(x.t));
    Put("\n");
    EndOpenMP();
  }
  void Unparse(const OpenMPFlushConstruct &x) {
    BeginOpenMP();
    Word("!$OMP FLUSH ");
    Walk(std::get<std::optional<std::list<OmpMemoryOrderClause>>>(x.t));
    Walk(" (", std::get<std::optional<OmpObjectList>>(x.t), ")");
    Put("\n");
    EndOpenMP();
  }
  void Unparse(const OmpEndLoopDirective &x) {
    BeginOpenMP();
    Word("!$OMP END ");
    Walk(std::get<OmpLoopDirective>(x.t));
    Walk(std::get<OmpClauseList>(x.t));
    Put("\n");
    EndOpenMP();
  }
  void Unparse(const OmpClauseList &x) { Walk(" ", x.v, " "); }
  void Unparse(const OpenMPSimpleStandaloneConstruct &x) {
    BeginOpenMP();
    Word("!$OMP ");
    Walk(std::get<OmpSimpleStandaloneDirective>(x.t));
    Walk(std::get<OmpClauseList>(x.t));
    Put("\n");
    EndOpenMP();
  }
  void Unparse(const OpenMPBlockConstruct &x) {
    BeginOpenMP();
    Word("!$OMP ");
    Walk(std::get<OmpBeginBlockDirective>(x.t));
    Put("\n");
    EndOpenMP();
    Walk(std::get<Block>(x.t), "");
    BeginOpenMP();
    Word("!$OMP END ");
    Walk(std::get<OmpEndBlockDirective>(x.t));
    Put("\n");
    EndOpenMP();
  }
  void Unparse(const OpenMPLoopConstruct &x) {
    BeginOpenMP();
    Word("!$OMP ");
    Walk(std::get<OmpBeginLoopDirective>(x.t));
    Put("\n");
    EndOpenMP();
    Walk(std::get<std::optional<DoConstruct>>(x.t));
    Walk(std::get<std::optional<OmpEndLoopDirective>>(x.t));
  }
  void Unparse(const BasedPointer &x) {
    Put('('), Walk(std::get<0>(x.t)), Put(","), Walk(std::get<1>(x.t));
    Walk("(", std::get<std::optional<ArraySpec>>(x.t), ")"), Put(')');
  }
  void Unparse(const BasedPointerStmt &x) { Walk("POINTER ", x.v, ","); }
  void Unparse(const CUDAAttributesStmt &x) {
    Word("ATTRIBUTES("), Walk(std::get<common::CUDADataAttr>(x.t));
    Word(") "), Walk(std::get<std::list<Name>>(x.t), ", ");
  }
  void Post(const StructureField &x) {
    if (const auto *def{std::get_if<Statement<DataComponentDefStmt>>(&x.u)}) {
      for (const auto &item :
          std::get<std::list<ComponentOrFill>>(def->statement.t)) {
        if (const auto *comp{std::get_if<ComponentDecl>(&item.u)}) {
          structureComponents_.insert(std::get<Name>(comp->t).source);
        }
      }
    }
  }
  void Unparse(const StructureStmt &x) {
    Word("STRUCTURE ");
    // The name, if present, includes the /slashes/
    Walk(std::get<std::optional<Name>>(x.t));
    Walk(" ", std::get<std::list<EntityDecl>>(x.t), ", ");
    Indent();
  }
  void Post(const Union::UnionStmt &) { Word("UNION"), Indent(); }
  void Post(const Union::EndUnionStmt &) { Outdent(), Word("END UNION"); }
  void Post(const Map::MapStmt &) { Word("MAP"), Indent(); }
  void Post(const Map::EndMapStmt &) { Outdent(), Word("END MAP"); }
  void Post(const StructureDef::EndStructureStmt &) {
    Outdent(), Word("END STRUCTURE");
  }
  void Unparse(const OldParameterStmt &x) {
    Word("PARAMETER "), Walk(x.v, ", ");
  }
  void Unparse(const ArithmeticIfStmt &x) {
    Word("IF ("), Walk(std::get<Expr>(x.t)), Put(") ");
    Walk(std::get<1>(x.t)), Put(", ");
    Walk(std::get<2>(x.t)), Put(", ");
    Walk(std::get<3>(x.t));
  }
  void Unparse(const AssignStmt &x) {
    Word("ASSIGN "), Walk(std::get<Label>(x.t));
    Word(" TO "), Walk(std::get<Name>(x.t));
  }
  void Unparse(const AssignedGotoStmt &x) {
    Word("GO TO "), Walk(std::get<Name>(x.t));
    Walk(", (", std::get<std::list<Label>>(x.t), ", ", ")");
  }
  void Unparse(const PauseStmt &x) { Word("PAUSE"), Walk(" ", x.v); }

#define WALK_NESTED_ENUM(CLASS, ENUM) \
  void Unparse(const CLASS::ENUM &x) { Word(CLASS::EnumToString(x)); }
  WALK_NESTED_ENUM(AccDataModifier, Modifier)
  WALK_NESTED_ENUM(AccessSpec, Kind) // R807
  WALK_NESTED_ENUM(common, TypeParamAttr) // R734
  WALK_NESTED_ENUM(common, CUDADataAttr) // CUDA
  WALK_NESTED_ENUM(common, CUDASubprogramAttrs) // CUDA
  WALK_NESTED_ENUM(IntentSpec, Intent) // R826
  WALK_NESTED_ENUM(ImplicitStmt, ImplicitNoneNameSpec) // R866
  WALK_NESTED_ENUM(ConnectSpec::CharExpr, Kind) // R1205
  WALK_NESTED_ENUM(IoControlSpec::CharExpr, Kind)
  WALK_NESTED_ENUM(InquireSpec::CharVar, Kind)
  WALK_NESTED_ENUM(InquireSpec::IntVar, Kind)
  WALK_NESTED_ENUM(InquireSpec::LogVar, Kind)
  WALK_NESTED_ENUM(ProcedureStmt, Kind) // R1506
  WALK_NESTED_ENUM(UseStmt, ModuleNature) // R1410
<<<<<<< HEAD
=======
  WALK_NESTED_ENUM(OmpAtClause, ActionTime) // OMP at
>>>>>>> 49fd7d4f
  WALK_NESTED_ENUM(OmpBindClause, Binding) // OMP bind
  WALK_NESTED_ENUM(OmpProcBindClause, AffinityPolicy) // OMP proc_bind
  WALK_NESTED_ENUM(OmpDefaultClause, DataSharingAttribute) // OMP default
  WALK_NESTED_ENUM(OmpDefaultmapClause, ImplicitBehavior) // OMP defaultmap
  WALK_NESTED_ENUM(OmpVariableCategory, Value) // OMP variable-category
  WALK_NESTED_ENUM(OmpLastprivateModifier, Value) // OMP lastprivate-modifier
  WALK_NESTED_ENUM(OmpChunkModifier, Value) // OMP chunk-modifier
  WALK_NESTED_ENUM(OmpLinearModifier, Value) // OMP linear-modifier
  WALK_NESTED_ENUM(OmpOrderingModifier, Value) // OMP ordering-modifier
  WALK_NESTED_ENUM(OmpTaskDependenceType, Value) // OMP task-dependence-type
  WALK_NESTED_ENUM(OmpScheduleClause, Kind) // OMP schedule-kind
<<<<<<< HEAD
=======
  WALK_NESTED_ENUM(OmpSeverityClause, Severity) // OMP severity
>>>>>>> 49fd7d4f
  WALK_NESTED_ENUM(OmpDeviceModifier, Value) // OMP device modifier
  WALK_NESTED_ENUM(
      OmpDeviceTypeClause, DeviceTypeDescription) // OMP device_type
  WALK_NESTED_ENUM(OmpReductionModifier, Value) // OMP reduction-modifier
  WALK_NESTED_ENUM(OmpExpectation, Value) // OMP motion-expectation
  WALK_NESTED_ENUM(OmpCancelType, Type) // OMP cancel-type
  WALK_NESTED_ENUM(OmpOrderClause, Ordering) // OMP ordering
  WALK_NESTED_ENUM(OmpOrderModifier, Value) // OMP order-modifier
  WALK_NESTED_ENUM(OmpPrescriptiveness, Value) // OMP prescriptiveness
  WALK_NESTED_ENUM(OmpMapType, Value) // OMP map-type
  WALK_NESTED_ENUM(OmpMapTypeModifier, Value) // OMP map-type-modifier
#undef WALK_NESTED_ENUM
  void Unparse(const ReductionOperator::Operator x) {
    switch (x) {
    case ReductionOperator::Operator::Plus:
      Word("+");
      break;
    case ReductionOperator::Operator::Multiply:
      Word("*");
      break;
    case ReductionOperator::Operator::And:
      Word(".AND.");
      break;
    case ReductionOperator::Operator::Or:
      Word(".OR.");
      break;
    case ReductionOperator::Operator::Eqv:
      Word(".EQV.");
      break;
    case ReductionOperator::Operator::Neqv:
      Word(".NEQV.");
      break;
    default:
      Word(ReductionOperator::EnumToString(x));
      break;
    }
  }

  void Unparse(const CUFKernelDoConstruct::StarOrExpr &x) {
    if (x.v) {
      Walk(*x.v);
    } else {
      Word("*");
    }
  }
  void Unparse(const CUFKernelDoConstruct::LaunchConfiguration &x) {
    Word(" <<<");
    const auto &grid{std::get<0>(x.t)};
    if (grid.empty()) {
      Word("*");
    } else if (grid.size() == 1) {
      Walk(grid.front());
    } else {
      Walk("(", grid, ",", ")");
    }
    Word(",");
    const auto &block{std::get<1>(x.t)};
    if (block.empty()) {
      Word("*");
    } else if (block.size() == 1) {
      Walk(block.front());
    } else {
      Walk("(", block, ",", ")");
    }
    if (const auto &stream{std::get<2>(x.t)}) {
      Word(",STREAM="), Walk(*stream);
    }
    Word(">>>");
  }
  void Unparse(const CUFKernelDoConstruct::Directive &x) {
    Word("!$CUF KERNEL DO");
    Walk(" (", std::get<std::optional<ScalarIntConstantExpr>>(x.t), ")");
    Walk(std::get<std::optional<CUFKernelDoConstruct::LaunchConfiguration>>(
        x.t));
    Walk(" ", std::get<std::list<CUFReduction>>(x.t), " ");
    Word("\n");
  }
  void Unparse(const CUFKernelDoConstruct &x) {
    Walk(std::get<CUFKernelDoConstruct::Directive>(x.t));
    Walk(std::get<std::optional<DoConstruct>>(x.t));
  }
  void Unparse(const CUFReduction &x) {
    Word("REDUCE(");
    Walk(std::get<CUFReduction::Operator>(x.t));
    Walk(":", std::get<std::list<Scalar<Variable>>>(x.t), ",", ")");
  }

  void Done() const { CHECK(indent_ == 0); }

private:
  void Put(char);
  void Put(const char *);
  void Put(const std::string &);
  void PutNormalized(const std::string &);
  void PutKeywordLetter(char);
  void Word(const char *);
  void Word(const std::string &);
  void Word(const std::string_view &);
  void Indent() { indent_ += indentationAmount_; }
  void Outdent() {
    CHECK(indent_ >= indentationAmount_);
    indent_ -= indentationAmount_;
  }
  void BeginOpenMP() { openmpDirective_ = true; }
  void EndOpenMP() { openmpDirective_ = false; }
  void BeginOpenACC() { openaccDirective_ = true; }
  void EndOpenACC() { openaccDirective_ = false; }

  // Call back to the traversal framework.
  template <typename T> void Walk(const T &x) {
    Fortran::parser::Walk(x, *this);
  }

  // Traverse a std::optional<> value.  Emit a prefix and/or a suffix string
  // only when it contains a value.
  template <typename A>
  void Walk(
      const char *prefix, const std::optional<A> &x, const char *suffix = "") {
    if (x) {
      Word(prefix), Walk(*x), Word(suffix);
    }
  }
  template <typename A>
  void Walk(const std::optional<A> &x, const char *suffix = "") {
    return Walk("", x, suffix);
  }

  // Traverse a std::list<>.  Separate the elements with an optional string.
  // Emit a prefix and/or a suffix string only when the list is not empty.
  template <typename A>
  void Walk(const char *prefix, const std::list<A> &list,
      const char *comma = ", ", const char *suffix = "") {
    if (!list.empty()) {
      const char *str{prefix};
      for (const auto &x : list) {
        Word(str), Walk(x);
        str = comma;
      }
      Word(suffix);
    }
  }
  template <typename A>
  void Walk(const std::list<A> &list, const char *comma = ", ",
      const char *suffix = "") {
    return Walk("", list, comma, suffix);
  }

  // Traverse a std::tuple<>, with an optional separator.
  template <std::size_t J = 0, typename T>
  void WalkTupleElements(const T &tuple, const char *separator) {
    if (J > 0 && J < std::tuple_size_v<T>) {
      Word(separator); // this usage dodges "unused parameter" warning
    }
    if constexpr (J < std::tuple_size_v<T>) {
      Walk(std::get<J>(tuple));
      WalkTupleElements<J + 1>(tuple, separator);
    }
  }
  template <typename... A>
  void Walk(const std::tuple<A...> &tuple, const char *separator = "") {
    WalkTupleElements(tuple, separator);
  }

  void EndSubprogram(const char *kind, const std::optional<Name> &name) {
    Outdent(), Word("END "), Word(kind), Walk(" ", name);
    structureComponents_.clear();
  }

  llvm::raw_ostream &out_;
  int indent_{0};
  const int indentationAmount_{1};
  int column_{1};
  const int maxColumns_{80};
  std::set<CharBlock> structureComponents_;
  Encoding encoding_{Encoding::UTF_8};
  bool capitalizeKeywords_{true};
  bool openaccDirective_{false};
  bool openmpDirective_{false};
  bool backslashEscapes_{false};
  preStatementType *preStatement_{nullptr};
  AnalyzedObjectsAsFortran *asFortran_{nullptr};
};

void UnparseVisitor::Put(char ch) {
  int sav = indent_;
  if (openmpDirective_ || openaccDirective_) {
    indent_ = 0;
  }
  if (column_ <= 1) {
    if (ch == '\n') {
      return;
    }
    for (int j{0}; j < indent_; ++j) {
      out_ << ' ';
    }
    column_ = indent_ + 2;
  } else if (ch == '\n') {
    column_ = 1;
  } else if (++column_ >= maxColumns_) {
    out_ << "&\n";
    for (int j{0}; j < indent_; ++j) {
      out_ << ' ';
    }
    if (openmpDirective_) {
      out_ << "!$OMP&";
      column_ = 8;
    } else if (openaccDirective_) {
      out_ << "!$ACC&";
      column_ = 8;
    } else {
      out_ << '&';
      column_ = indent_ + 3;
    }
  }
  out_ << ch;
  if (openmpDirective_ || openaccDirective_) {
    indent_ = sav;
  }
}

void UnparseVisitor::Put(const char *str) {
  for (; *str != '\0'; ++str) {
    Put(*str);
  }
}

void UnparseVisitor::Put(const std::string &str) {
  for (char ch : str) {
    Put(ch);
  }
}

void UnparseVisitor::PutNormalized(const std::string &str) {
  auto decoded{DecodeString<std::string, Encoding::LATIN_1>(str, true)};
  std::string encoded{EncodeString<Encoding::LATIN_1>(decoded)};
  Put(QuoteCharacterLiteral(encoded, backslashEscapes_));
}

void UnparseVisitor::PutKeywordLetter(char ch) {
  if (capitalizeKeywords_) {
    Put(ToUpperCaseLetter(ch));
  } else {
    Put(ToLowerCaseLetter(ch));
  }
}

void UnparseVisitor::Word(const char *str) {
  for (; *str != '\0'; ++str) {
    PutKeywordLetter(*str);
  }
}

void UnparseVisitor::Word(const std::string &str) { Word(str.c_str()); }

void UnparseVisitor::Word(const std::string_view &str) {
  for (std::size_t j{0}; j < str.length(); ++j) {
    PutKeywordLetter(str[j]);
  }
}

template <typename A>
void Unparse(llvm::raw_ostream &out, const A &root, Encoding encoding,
    bool capitalizeKeywords, bool backslashEscapes,
    preStatementType *preStatement, AnalyzedObjectsAsFortran *asFortran) {
  UnparseVisitor visitor{out, 1, encoding, capitalizeKeywords, backslashEscapes,
      preStatement, asFortran};
  Walk(root, visitor);
  visitor.Done();
}

template void Unparse<Program>(llvm::raw_ostream &, const Program &, Encoding,
    bool, bool, preStatementType *, AnalyzedObjectsAsFortran *);
template void Unparse<Expr>(llvm::raw_ostream &, const Expr &, Encoding, bool,
    bool, preStatementType *, AnalyzedObjectsAsFortran *);
} // namespace Fortran::parser<|MERGE_RESOLUTION|>--- conflicted
+++ resolved
@@ -2202,24 +2202,16 @@
     Walk(std::get<std::optional<std::list<Modifier>>>(x.t), ": ");
     Walk(std::get<OmpObjectList>(x.t));
   }
-<<<<<<< HEAD
+  void Unparse(const OmpTaskReductionClause &x) {
+    using Modifier = OmpTaskReductionClause::Modifier;
+    Walk(std::get<std::optional<std::list<Modifier>>>(x.t), ": ");
+    Walk(std::get<OmpObjectList>(x.t));
+  }
   void Unparse(const OmpAllocateClause &x) {
     using Modifier = OmpAllocateClause::Modifier;
     Walk(std::get<std::optional<std::list<Modifier>>>(x.t), ": ");
     Walk(std::get<OmpObjectList>(x.t));
   }
-=======
-  void Unparse(const OmpTaskReductionClause &x) {
-    using Modifier = OmpTaskReductionClause::Modifier;
-    Walk(std::get<std::optional<std::list<Modifier>>>(x.t), ": ");
-    Walk(std::get<OmpObjectList>(x.t));
-  }
-  void Unparse(const OmpAllocateClause &x) {
-    using Modifier = OmpAllocateClause::Modifier;
-    Walk(std::get<std::optional<std::list<Modifier>>>(x.t), ": ");
-    Walk(std::get<OmpObjectList>(x.t));
-  }
->>>>>>> 49fd7d4f
   void Unparse(const OmpAlignModifier &x) {
     Word("ALIGN(");
     Walk(x.v);
@@ -2913,10 +2905,7 @@
   WALK_NESTED_ENUM(InquireSpec::LogVar, Kind)
   WALK_NESTED_ENUM(ProcedureStmt, Kind) // R1506
   WALK_NESTED_ENUM(UseStmt, ModuleNature) // R1410
-<<<<<<< HEAD
-=======
   WALK_NESTED_ENUM(OmpAtClause, ActionTime) // OMP at
->>>>>>> 49fd7d4f
   WALK_NESTED_ENUM(OmpBindClause, Binding) // OMP bind
   WALK_NESTED_ENUM(OmpProcBindClause, AffinityPolicy) // OMP proc_bind
   WALK_NESTED_ENUM(OmpDefaultClause, DataSharingAttribute) // OMP default
@@ -2928,10 +2917,7 @@
   WALK_NESTED_ENUM(OmpOrderingModifier, Value) // OMP ordering-modifier
   WALK_NESTED_ENUM(OmpTaskDependenceType, Value) // OMP task-dependence-type
   WALK_NESTED_ENUM(OmpScheduleClause, Kind) // OMP schedule-kind
-<<<<<<< HEAD
-=======
   WALK_NESTED_ENUM(OmpSeverityClause, Severity) // OMP severity
->>>>>>> 49fd7d4f
   WALK_NESTED_ENUM(OmpDeviceModifier, Value) // OMP device modifier
   WALK_NESTED_ENUM(
       OmpDeviceTypeClause, DeviceTypeDescription) // OMP device_type
