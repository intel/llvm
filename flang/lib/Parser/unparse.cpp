--- conflicted
+++ resolved
@@ -2114,12 +2114,8 @@
     Walk(std::get<ScalarIntExpr>(x.t));
   }
   void Unparse(const OmpAffinityClause &x) {
-<<<<<<< HEAD
-    Walk(std::get<std::optional<OmpIterator>>(x.t), ":");
-=======
     using Modifier = OmpAffinityClause::Modifier;
     Walk(std::get<std::optional<std::list<Modifier>>>(x.t), ": ");
->>>>>>> 93e44d24
     Walk(std::get<OmpObjectList>(x.t));
   }
   void Unparse(const OmpAlignedClause &x) {
@@ -2193,13 +2189,8 @@
   }
   void Unparse(const OmpDoacross::Source &) { Word("SOURCE"); }
   void Unparse(const OmpDependClause::TaskDep &x) {
-<<<<<<< HEAD
-    Walk(std::get<OmpTaskDependenceType>(x.t));
-    Put(":");
-=======
     using Modifier = OmpDependClause::TaskDep::Modifier;
     Walk(std::get<std::optional<std::list<Modifier>>>(x.t), ": ");
->>>>>>> 93e44d24
     Walk(std::get<OmpObjectList>(x.t));
   }
   void Unparse(const OmpDefaultmapClause &x) {
@@ -2844,40 +2835,17 @@
   WALK_NESTED_ENUM(InquireSpec::LogVar, Kind)
   WALK_NESTED_ENUM(ProcedureStmt, Kind) // R1506
   WALK_NESTED_ENUM(UseStmt, ModuleNature) // R1410
-<<<<<<< HEAD
-  WALK_NESTED_ENUM(OmpBindClause, Type) // OMP bind
-  WALK_NESTED_ENUM(OmpProcBindClause, Type) // OMP PROC_BIND
-  WALK_NESTED_ENUM(OmpDefaultClause, Type) // OMP DEFAULT
-  WALK_NESTED_ENUM(OmpDefaultmapClause, ImplicitBehavior) // OMP DEFAULTMAP
-  WALK_NESTED_ENUM(OmpVariableCategory, Value) // OMP variable-category
-  WALK_NESTED_ENUM(
-      OmpLastprivateClause, LastprivateModifier) // OMP lastprivate-modifier
-=======
   WALK_NESTED_ENUM(OmpBindClause, Binding) // OMP bind
   WALK_NESTED_ENUM(OmpProcBindClause, AffinityPolicy) // OMP proc_bind
   WALK_NESTED_ENUM(OmpDefaultClause, DataSharingAttribute) // OMP default
   WALK_NESTED_ENUM(OmpDefaultmapClause, ImplicitBehavior) // OMP defaultmap
   WALK_NESTED_ENUM(OmpVariableCategory, Value) // OMP variable-category
   WALK_NESTED_ENUM(OmpLastprivateModifier, Value) // OMP lastprivate-modifier
->>>>>>> 93e44d24
   WALK_NESTED_ENUM(OmpChunkModifier, Value) // OMP chunk-modifier
   WALK_NESTED_ENUM(OmpLinearModifier, Value) // OMP linear-modifier
   WALK_NESTED_ENUM(OmpOrderingModifier, Value) // OMP ordering-modifier
   WALK_NESTED_ENUM(OmpTaskDependenceType, Value) // OMP task-dependence-type
   WALK_NESTED_ENUM(OmpScheduleClause, Kind) // OMP schedule-kind
-<<<<<<< HEAD
-  WALK_NESTED_ENUM(OmpDeviceClause, DeviceModifier) // OMP device modifier
-  WALK_NESTED_ENUM(OmpDeviceTypeClause, Type) // OMP DEVICE_TYPE
-  WALK_NESTED_ENUM(OmpReductionModifier, Value) // OMP reduction-modifier
-  WALK_NESTED_ENUM(OmpExpectation, Value) // OMP motion-expectation
-  WALK_NESTED_ENUM(OmpIfClause, DirectiveNameModifier) // OMP directive-modifier
-  WALK_NESTED_ENUM(OmpCancelType, Type) // OMP cancel-type
-  WALK_NESTED_ENUM(OmpOrderClause, Ordering) // OMP ordering
-  WALK_NESTED_ENUM(OmpOrderModifier, Value) // OMP order-modifier
-  WALK_NESTED_ENUM(
-      OmpGrainsizeClause, Prescriptiveness) // OMP grainsize-modifier
-  WALK_NESTED_ENUM(OmpNumTasksClause, Prescriptiveness) // OMP numtasks-modifier
-=======
   WALK_NESTED_ENUM(OmpDeviceModifier, Value) // OMP device modifier
   WALK_NESTED_ENUM(
       OmpDeviceTypeClause, DeviceTypeDescription) // OMP device_type
@@ -2887,7 +2855,6 @@
   WALK_NESTED_ENUM(OmpOrderClause, Ordering) // OMP ordering
   WALK_NESTED_ENUM(OmpOrderModifier, Value) // OMP order-modifier
   WALK_NESTED_ENUM(OmpPrescriptiveness, Value) // OMP prescriptiveness
->>>>>>> 93e44d24
   WALK_NESTED_ENUM(OmpMapType, Value) // OMP map-type
   WALK_NESTED_ENUM(OmpMapTypeModifier, Value) // OMP map-type-modifier
 #undef WALK_NESTED_ENUM
