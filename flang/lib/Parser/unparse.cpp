//===-- lib/Parser/unparse.cpp --------------------------------------------===//
//
// Part of the LLVM Project, under the Apache License v2.0 with LLVM Exceptions.
// See https://llvm.org/LICENSE.txt for license information.
// SPDX-License-Identifier: Apache-2.0 WITH LLVM-exception
//
//===----------------------------------------------------------------------===//

// Generates Fortran from the content of a parse tree, using the
// traversal templates in parse-tree-visitor.h.

#include "flang/Parser/unparse.h"
#include "flang/Common/idioms.h"
#include "flang/Common/indirection.h"
#include "flang/Parser/characters.h"
#include "flang/Parser/parse-tree-visitor.h"
#include "flang/Parser/parse-tree.h"
#include "flang/Parser/tools.h"
#include "flang/Support/Fortran.h"
#include "llvm/Support/raw_ostream.h"
#include <algorithm>
#include <cinttypes>
#include <cstddef>
#include <set>

namespace Fortran::parser {

class UnparseVisitor {
public:
  UnparseVisitor(llvm::raw_ostream &out, int indentationAmount,
      Encoding encoding, bool capitalize, bool backslashEscapes,
      preStatementType *preStatement, AnalyzedObjectsAsFortran *asFortran)
      : out_{out}, indentationAmount_{indentationAmount}, encoding_{encoding},
        capitalizeKeywords_{capitalize}, backslashEscapes_{backslashEscapes},
        preStatement_{preStatement}, asFortran_{asFortran} {}

  // In nearly all cases, this code avoids defining Boolean-valued Pre()
  // callbacks for the parse tree walking framework in favor of two void
  // functions, Before() and Unparse(), which imply true and false return
  // values for Pre() respectively.
  template <typename T> void Before(const T &) {}
  template <typename T> double Unparse(const T &); // not void, never used

  template <typename T> bool Pre(const T &x) {
    if constexpr (std::is_void_v<decltype(Unparse(x))>) {
      // There is a local definition of Unparse() for this type.  It
      // overrides the parse tree walker's default Walk() over the descendents.
      Before(x);
      Unparse(x);
      Post(x);
      return false; // Walk() does not visit descendents
    } else if constexpr (HasTypedExpr<T>::value) {
      // Format the expression representation from semantics
      if (asFortran_ && x.typedExpr) {
        asFortran_->expr(out_, *x.typedExpr);
        return false;
      } else {
        return true;
      }
    } else {
      Before(x);
      return true; // there's no Unparse() defined here, Walk() the descendents
    }
  }
  template <typename T> void Post(const T &) {}

  // Emit simple types as-is.
  void Unparse(const std::string &x) { Put(x); }
  void Unparse(int x) { Put(std::to_string(x)); }
  void Unparse(unsigned int x) { Put(std::to_string(x)); }
  void Unparse(long x) { Put(std::to_string(x)); }
  void Unparse(unsigned long x) { Put(std::to_string(x)); }
  void Unparse(long long x) { Put(std::to_string(x)); }
  void Unparse(unsigned long long x) { Put(std::to_string(x)); }
  void Unparse(char x) { Put(x); }

  // Statement labels and ends of lines
  template <typename T> void Before(const Statement<T> &x) {
    if (preStatement_) {
      (*preStatement_)(x.source, out_, indent_);
    }
    Walk(x.label, " ");
  }
  template <typename T> void Post(const Statement<T> &) { Put('\n'); }

  // The special-case formatting functions for these productions are
  // ordered to correspond roughly to their order of appearance in
  // the Fortran 2018 standard (and parse-tree.h).

  void Unparse(const Program &x) { // R501
    Walk("", x.v, "\n"); // put blank lines between ProgramUnits
  }

  void Unparse(const Name &x) { // R603
    Put(x.ToString());
  }
  void Unparse(const DefinedOperator::IntrinsicOperator &x) { // R608
    switch (x) {
    case DefinedOperator::IntrinsicOperator::Power:
      Put("**");
      break;
    case DefinedOperator::IntrinsicOperator::Multiply:
      Put('*');
      break;
    case DefinedOperator::IntrinsicOperator::Divide:
      Put('/');
      break;
    case DefinedOperator::IntrinsicOperator::Add:
      Put('+');
      break;
    case DefinedOperator::IntrinsicOperator::Subtract:
      Put('-');
      break;
    case DefinedOperator::IntrinsicOperator::Concat:
      Put("//");
      break;
    case DefinedOperator::IntrinsicOperator::LT:
      Put('<');
      break;
    case DefinedOperator::IntrinsicOperator::LE:
      Put("<=");
      break;
    case DefinedOperator::IntrinsicOperator::EQ:
      Put("==");
      break;
    case DefinedOperator::IntrinsicOperator::NE:
      Put("/=");
      break;
    case DefinedOperator::IntrinsicOperator::GE:
      Put(">=");
      break;
    case DefinedOperator::IntrinsicOperator::GT:
      Put('>');
      break;
    default:
      Put('.'), Word(DefinedOperator::EnumToString(x)), Put('.');
    }
  }
  void Post(const Star &) { Put('*'); } // R701 &c.
  void Post(const TypeParamValue::Deferred &) { Put(':'); } // R701
  void Unparse(const DeclarationTypeSpec::Type &x) { // R703
    Word("TYPE("), Walk(x.derived), Put(')');
  }
  void Unparse(const DeclarationTypeSpec::Class &x) {
    Word("CLASS("), Walk(x.derived), Put(')');
  }
  void Post(const DeclarationTypeSpec::ClassStar &) { Word("CLASS(*)"); }
  void Post(const DeclarationTypeSpec::TypeStar &) { Word("TYPE(*)"); }
  void Unparse(const DeclarationTypeSpec::Record &x) {
    Word("RECORD/"), Walk(x.v), Put('/');
  }
  void Before(const IntrinsicTypeSpec::Real &) { // R704
    Word("REAL");
  }
  void Before(const IntrinsicTypeSpec::Complex &) { Word("COMPLEX"); }
  void Post(const IntrinsicTypeSpec::DoublePrecision &) {
    Word("DOUBLE PRECISION");
  }
  void Before(const IntrinsicTypeSpec::Character &) { Word("CHARACTER"); }
  void Before(const IntrinsicTypeSpec::Logical &) { Word("LOGICAL"); }
  void Post(const IntrinsicTypeSpec::DoubleComplex &) {
    Word("DOUBLE COMPLEX");
  }
  void Before(const UnsignedTypeSpec &) { Word("UNSIGNED"); }
  void Before(const IntrinsicVectorTypeSpec &) { Word("VECTOR("); }
  void Post(const IntrinsicVectorTypeSpec &) { Put(')'); }
  void Post(const VectorTypeSpec::PairVectorTypeSpec &) {
    Word("__VECTOR_PAIR");
  }
  void Post(const VectorTypeSpec::QuadVectorTypeSpec &) {
    Word("__VECTOR_QUAD");
  }
  void Before(const IntegerTypeSpec &) { // R705
    Word("INTEGER");
  }
  void Unparse(const KindSelector &x) { // R706
    common::visit(
        common::visitors{
            [&](const ScalarIntConstantExpr &y) {
              Put('('), Word("KIND="), Walk(y), Put(')');
            },
            [&](const KindSelector::StarSize &y) { Put('*'), Walk(y.v); },
        },
        x.u);
  }
  void Unparse(const SignedIntLiteralConstant &x) { // R707
    Put(std::get<CharBlock>(x.t).ToString());
    Walk("_", std::get<std::optional<KindParam>>(x.t));
  }
  void Unparse(const IntLiteralConstant &x) { // R708
    Put(std::get<CharBlock>(x.t).ToString());
    Walk("_", std::get<std::optional<KindParam>>(x.t));
  }
  void Unparse(const Sign &x) { // R712
    Put(x == Sign::Negative ? '-' : '+');
  }
  void Unparse(const RealLiteralConstant &x) { // R714, R715
    Put(x.real.source.ToString()), Walk("_", x.kind);
  }
  void Unparse(const ComplexLiteralConstant &x) { // R718 - R720
    Put('('), Walk(x.t, ","), Put(')');
  }
  void Unparse(const CharSelector::LengthAndKind &x) { // R721
    Put('('), Word("KIND="), Walk(x.kind);
    Walk(", LEN=", x.length), Put(')');
  }
  void Unparse(const LengthSelector &x) { // R722
    common::visit(common::visitors{
                      [&](const TypeParamValue &y) {
                        Put('('), Word("LEN="), Walk(y), Put(')');
                      },
                      [&](const CharLength &y) { Put('*'), Walk(y); },
                  },
        x.u);
  }
  void Unparse(const CharLength &x) { // R723
    common::visit(
        common::visitors{
            [&](const TypeParamValue &y) { Put('('), Walk(y), Put(')'); },
            [&](const std::int64_t &y) { Walk(y); },
        },
        x.u);
  }
  void Unparse(const CharLiteralConstant &x) { // R724
    const auto &str{std::get<std::string>(x.t)};
    if (const auto &k{std::get<std::optional<KindParam>>(x.t)}) {
      Walk(*k), Put('_');
    }
    PutNormalized(str);
  }
  void Unparse(const HollerithLiteralConstant &x) {
    auto ucs{DecodeString<std::u32string, Encoding::UTF_8>(x.v, false)};
    Unparse(ucs.size());
    Put('H');
    for (char32_t ch : ucs) {
      EncodedCharacter encoded{EncodeCharacter(encoding_, ch)};
      for (int j{0}; j < encoded.bytes; ++j) {
        Put(encoded.buffer[j]);
      }
    }
  }
  void Unparse(const LogicalLiteralConstant &x) { // R725
    Put(std::get<bool>(x.t) ? ".TRUE." : ".FALSE.");
    Walk("_", std::get<std::optional<KindParam>>(x.t));
  }
  void Unparse(const DerivedTypeStmt &x) { // R727
    Word("TYPE"), Walk(", ", std::get<std::list<TypeAttrSpec>>(x.t), ", ");
    Put(" :: "), Walk(std::get<Name>(x.t));
    Walk("(", std::get<std::list<Name>>(x.t), ", ", ")");
    Indent();
  }
  void Unparse(const Abstract &) { // R728, &c.
    Word("ABSTRACT");
  }
  void Post(const TypeAttrSpec::BindC &) { Word("BIND(C)"); }
  void Unparse(const TypeAttrSpec::Extends &x) {
    Word("EXTENDS("), Walk(x.v), Put(')');
  }
  void Unparse(const EndTypeStmt &x) { // R730
    Outdent(), Word("END TYPE"), Walk(" ", x.v);
  }
  void Unparse(const SequenceStmt &) { // R731
    Word("SEQUENCE");
  }
  void Unparse(const TypeParamDefStmt &x) { // R732
    Walk(std::get<IntegerTypeSpec>(x.t));
    Put(", "), Walk(std::get<common::TypeParamAttr>(x.t));
    Put(" :: "), Walk(std::get<std::list<TypeParamDecl>>(x.t), ", ");
  }
  void Unparse(const TypeParamDecl &x) { // R733
    Walk(std::get<Name>(x.t));
    Walk("=", std::get<std::optional<ScalarIntConstantExpr>>(x.t));
  }
  void Unparse(const DataComponentDefStmt &x) { // R737
    const auto &dts{std::get<DeclarationTypeSpec>(x.t)};
    const auto &attrs{std::get<std::list<ComponentAttrSpec>>(x.t)};
    const auto &decls{std::get<std::list<ComponentOrFill>>(x.t)};
    Walk(dts), Walk(", ", attrs, ", ");
    if (!attrs.empty() ||
        (!std::holds_alternative<DeclarationTypeSpec::Record>(dts.u) &&
            std::none_of(
                decls.begin(), decls.end(), [](const ComponentOrFill &c) {
                  return common::visit(
                      common::visitors{
                          [](const ComponentDecl &d) {
                            const auto &init{
                                std::get<std::optional<Initialization>>(d.t)};
                            return init &&
                                std::holds_alternative<std::list<
                                    common::Indirection<DataStmtValue>>>(
                                    init->u);
                          },
                          [](const FillDecl &) { return false; },
                      },
                      c.u);
                }))) {
      Put(" ::");
    }
    Put(' '), Walk(decls, ", ");
  }
  void Unparse(const Allocatable &) { // R738
    Word("ALLOCATABLE");
  }
  void Unparse(const Pointer &) { Word("POINTER"); }
  void Unparse(const Contiguous &) { Word("CONTIGUOUS"); }
  void Before(const ComponentAttrSpec &x) {
    common::visit(common::visitors{
                      [&](const CoarraySpec &) { Word("CODIMENSION["); },
                      [&](const ComponentArraySpec &) { Word("DIMENSION("); },
                      [](const auto &) {},
                  },
        x.u);
  }
  void Post(const ComponentAttrSpec &x) {
    common::visit(common::visitors{
                      [&](const CoarraySpec &) { Put(']'); },
                      [&](const ComponentArraySpec &) { Put(')'); },
                      [](const auto &) {},
                  },
        x.u);
  }
  void Unparse(const ComponentDecl &x) { // R739
    Walk(std::get<ObjectName>(x.t));
    Walk("(", std::get<std::optional<ComponentArraySpec>>(x.t), ")");
    Walk("[", std::get<std::optional<CoarraySpec>>(x.t), "]");
    Walk("*", std::get<std::optional<CharLength>>(x.t));
    Walk(std::get<std::optional<Initialization>>(x.t));
  }
  void Unparse(const FillDecl &x) { // DEC extension
    Put("%FILL");
    Walk("(", std::get<std::optional<ComponentArraySpec>>(x.t), ")");
    Walk("*", std::get<std::optional<CharLength>>(x.t));
  }
  void Unparse(const ComponentArraySpec &x) { // R740
    common::visit(
        common::visitors{
            [&](const std::list<ExplicitShapeSpec> &y) { Walk(y, ","); },
            [&](const DeferredShapeSpecList &y) { Walk(y); },
        },
        x.u);
  }
  void Unparse(const ProcComponentDefStmt &x) { // R741
    Word("PROCEDURE(");
    Walk(std::get<std::optional<ProcInterface>>(x.t)), Put(')');
    Walk(", ", std::get<std::list<ProcComponentAttrSpec>>(x.t), ", ");
    Put(" :: "), Walk(std::get<std::list<ProcDecl>>(x.t), ", ");
  }
  void Unparse(const NoPass &) { // R742
    Word("NOPASS");
  }
  void Unparse(const Pass &x) { Word("PASS"), Walk("(", x.v, ")"); }
  void Unparse(const Initialization &x) { // R743 & R805
    common::visit(
        common::visitors{
            [&](const ConstantExpr &y) { Put(" = "), Walk(y); },
            [&](const NullInit &y) { Put(" => "), Walk(y); },
            [&](const InitialDataTarget &y) { Put(" => "), Walk(y); },
            [&](const std::list<common::Indirection<DataStmtValue>> &y) {
              Walk("/", y, ", ", "/");
            },
        },
        x.u);
  }
  void Unparse(const PrivateStmt &) { // R745
    Word("PRIVATE");
  }
  void Unparse(const TypeBoundProcedureStmt::WithoutInterface &x) { // R749
    Word("PROCEDURE"), Walk(", ", x.attributes, ", ");
    Put(" :: "), Walk(x.declarations, ", ");
  }
  void Unparse(const TypeBoundProcedureStmt::WithInterface &x) {
    Word("PROCEDURE("), Walk(x.interfaceName), Put("), ");
    Walk(x.attributes);
    Put(" :: "), Walk(x.bindingNames, ", ");
  }
  void Unparse(const TypeBoundProcDecl &x) { // R750
    Walk(std::get<Name>(x.t));
    Walk(" => ", std::get<std::optional<Name>>(x.t));
  }
  void Unparse(const TypeBoundGenericStmt &x) { // R751
    Word("GENERIC"), Walk(", ", std::get<std::optional<AccessSpec>>(x.t));
    Put(" :: "), Walk(std::get<common::Indirection<GenericSpec>>(x.t));
    Put(" => "), Walk(std::get<std::list<Name>>(x.t), ", ");
  }
  void Post(const BindAttr::Deferred &) { Word("DEFERRED"); } // R752
  void Post(const BindAttr::Non_Overridable &) { Word("NON_OVERRIDABLE"); }
  void Unparse(const FinalProcedureStmt &x) { // R753
    Word("FINAL :: "), Walk(x.v, ", ");
  }
  void Unparse(const DerivedTypeSpec &x) { // R754
    Walk(std::get<Name>(x.t));
    Walk("(", std::get<std::list<TypeParamSpec>>(x.t), ",", ")");
  }
  void Unparse(const TypeParamSpec &x) { // R755
    Walk(std::get<std::optional<Keyword>>(x.t), "=");
    Walk(std::get<TypeParamValue>(x.t));
  }
  void Unparse(const StructureConstructor &x) { // R756
    Walk(std::get<DerivedTypeSpec>(x.t));
    Put('('), Walk(std::get<std::list<ComponentSpec>>(x.t), ", "), Put(')');
  }
  void Unparse(const ComponentSpec &x) { // R757
    Walk(std::get<std::optional<Keyword>>(x.t), "=");
    Walk(std::get<ComponentDataSource>(x.t));
  }
  void Unparse(const EnumDefStmt &) { // R760
    Word("ENUM, BIND(C)"), Indent();
  }
  void Unparse(const EnumeratorDefStmt &x) { // R761
    Word("ENUMERATOR :: "), Walk(x.v, ", ");
  }
  void Unparse(const Enumerator &x) { // R762
    Walk(std::get<NamedConstant>(x.t));
    Walk(" = ", std::get<std::optional<ScalarIntConstantExpr>>(x.t));
  }
  void Post(const EndEnumStmt &) { // R763
    Outdent(), Word("END ENUM");
  }
  void Unparse(const BOZLiteralConstant &x) { // R764 - R767
    Put(x.v);
  }
  void Unparse(const AcValue::Triplet &x) { // R773
    Walk(std::get<0>(x.t)), Put(':'), Walk(std::get<1>(x.t));
    Walk(":", std::get<std::optional<ScalarIntExpr>>(x.t));
  }
  void Unparse(const ArrayConstructor &x) { // R769
    Put('['), Walk(x.v), Put(']');
  }
  void Unparse(const AcSpec &x) { // R770
    Walk(x.type, "::"), Walk(x.values, ", ");
  }
  template <typename A, typename B> void Unparse(const LoopBounds<A, B> &x) {
    Walk(x.name), Put('='), Walk(x.lower), Put(','), Walk(x.upper);
    Walk(",", x.step);
  }
  void Unparse(const AcImpliedDo &x) { // R774
    Put('('), Walk(std::get<std::list<AcValue>>(x.t), ", ");
    Put(", "), Walk(std::get<AcImpliedDoControl>(x.t)), Put(')');
  }
  void Unparse(const AcImpliedDoControl &x) { // R775
    Walk(std::get<std::optional<IntegerTypeSpec>>(x.t), "::");
    Walk(std::get<AcImpliedDoControl::Bounds>(x.t));
  }

  void Unparse(const TypeDeclarationStmt &x) { // R801
    const auto &dts{std::get<DeclarationTypeSpec>(x.t)};
    const auto &attrs{std::get<std::list<AttrSpec>>(x.t)};
    const auto &decls{std::get<std::list<EntityDecl>>(x.t)};
    Walk(dts), Walk(", ", attrs, ", ");

    static const auto isInitializerOldStyle{[](const Initialization &i) {
      return std::holds_alternative<
          std::list<common::Indirection<DataStmtValue>>>(i.u);
    }};
    static const auto hasAssignmentInitializer{[](const EntityDecl &d) {
      // Does a declaration have a new-style =x initializer?
      const auto &init{std::get<std::optional<Initialization>>(d.t)};
      return init && !isInitializerOldStyle(*init);
    }};
    static const auto hasSlashDelimitedInitializer{[](const EntityDecl &d) {
      // Does a declaration have an old-style /x/ initializer?
      const auto &init{std::get<std::optional<Initialization>>(d.t)};
      return init && isInitializerOldStyle(*init);
    }};
    const auto useDoubledColons{[&]() {
      bool isRecord{std::holds_alternative<DeclarationTypeSpec::Record>(dts.u)};
      if (!attrs.empty()) {
        // Attributes after the type require :: before the entities.
        CHECK(!isRecord);
        return true;
      }
      if (std::any_of(decls.begin(), decls.end(), hasAssignmentInitializer)) {
        // Always use :: with new style standard initializers (=x),
        // since the standard requires them to appear (even in free form,
        // where mandatory spaces already disambiguate INTEGER J=666).
        CHECK(!isRecord);
        return true;
      }
      if (isRecord) {
        // Never put :: in a legacy extension RECORD// statement.
        return false;
      }
      // The :: is optional for this declaration.  Avoid usage that can
      // crash the pgf90 compiler.
      if (std::any_of(
              decls.begin(), decls.end(), hasSlashDelimitedInitializer)) {
        // Don't use :: when a declaration uses legacy DATA-statement-like
        // /x/ initialization.
        return false;
      }
      // Don't use :: with intrinsic types.  Otherwise, use it.
      return !std::holds_alternative<IntrinsicTypeSpec>(dts.u);
    }};

    if (useDoubledColons()) {
      Put(" ::");
    }
    Put(' '), Walk(std::get<std::list<EntityDecl>>(x.t), ", ");
  }
  void Before(const AttrSpec &x) { // R802
    common::visit(common::visitors{
                      [&](const CoarraySpec &) { Word("CODIMENSION["); },
                      [&](const ArraySpec &) { Word("DIMENSION("); },
                      [](const auto &) {},
                  },
        x.u);
  }
  void Post(const AttrSpec &x) {
    common::visit(common::visitors{
                      [&](const CoarraySpec &) { Put(']'); },
                      [&](const ArraySpec &) { Put(')'); },
                      [](const auto &) {},
                  },
        x.u);
  }
  void Unparse(const EntityDecl &x) { // R803
    Walk(std::get<ObjectName>(x.t));
    Walk("(", std::get<std::optional<ArraySpec>>(x.t), ")");
    Walk("[", std::get<std::optional<CoarraySpec>>(x.t), "]");
    Walk("*", std::get<std::optional<CharLength>>(x.t));
    Walk(std::get<std::optional<Initialization>>(x.t));
  }
  void Unparse(const NullInit &) { // R806
    Word("NULL()");
  }
  void Unparse(const LanguageBindingSpec &x) { // R808 & R1528
    Word("BIND(C");
    Walk(
        ", NAME=", std::get<std::optional<ScalarDefaultCharConstantExpr>>(x.t));
    if (std::get<bool>(x.t)) {
      Word(", CDEFINED");
    }
    Put(')');
  }
  void Unparse(const CoarraySpec &x) { // R809
    common::visit(common::visitors{
                      [&](const DeferredCoshapeSpecList &y) { Walk(y); },
                      [&](const ExplicitCoshapeSpec &y) { Walk(y); },
                  },
        x.u);
  }
  void Unparse(const DeferredCoshapeSpecList &x) { // R810
    for (auto j{x.v}; j > 0; --j) {
      Put(':');
      if (j > 1) {
        Put(',');
      }
    }
  }
  void Unparse(const ExplicitCoshapeSpec &x) { // R811
    Walk(std::get<std::list<ExplicitShapeSpec>>(x.t), ",", ",");
    Walk(std::get<std::optional<SpecificationExpr>>(x.t), ":"), Put('*');
  }
  void Unparse(const ExplicitShapeSpec &x) { // R812 - R813 & R816 - R818
    Walk(std::get<std::optional<SpecificationExpr>>(x.t), ":");
    Walk(std::get<SpecificationExpr>(x.t));
  }
  void Unparse(const ArraySpec &x) { // R815
    common::visit(
        common::visitors{
            [&](const std::list<ExplicitShapeSpec> &y) { Walk(y, ","); },
            [&](const std::list<AssumedShapeSpec> &y) { Walk(y, ","); },
            [&](const DeferredShapeSpecList &y) { Walk(y); },
            [&](const AssumedSizeSpec &y) { Walk(y); },
            [&](const ImpliedShapeSpec &y) { Walk(y); },
            [&](const AssumedRankSpec &y) { Walk(y); },
        },
        x.u);
  }
  void Post(const AssumedShapeSpec &) { Put(':'); } // R819
  void Unparse(const DeferredShapeSpecList &x) { // R820
    for (auto j{x.v}; j > 0; --j) {
      Put(':');
      if (j > 1) {
        Put(',');
      }
    }
  }
  void Unparse(const AssumedImpliedSpec &x) { // R821
    Walk(x.v, ":");
    Put('*');
  }
  void Unparse(const AssumedSizeSpec &x) { // R822
    Walk(std::get<std::list<ExplicitShapeSpec>>(x.t), ",", ",");
    Walk(std::get<AssumedImpliedSpec>(x.t));
  }
  void Unparse(const ImpliedShapeSpec &x) { // R823
    Walk(x.v, ",");
  }
  void Post(const AssumedRankSpec &) { Put(".."); } // R825
  void Post(const Asynchronous &) { Word("ASYNCHRONOUS"); }
  void Post(const External &) { Word("EXTERNAL"); }
  void Post(const Intrinsic &) { Word("INTRINSIC"); }
  void Post(const Optional &) { Word("OPTIONAL"); }
  void Post(const Parameter &) { Word("PARAMETER"); }
  void Post(const Protected &) { Word("PROTECTED"); }
  void Post(const Save &) { Word("SAVE"); }
  void Post(const Target &) { Word("TARGET"); }
  void Post(const Value &) { Word("VALUE"); }
  void Post(const Volatile &) { Word("VOLATILE"); }
  void Unparse(const IntentSpec &x) { // R826
    Word("INTENT("), Walk(x.v), Put(")");
  }
  void Unparse(const AccessStmt &x) { // R827
    Walk(std::get<AccessSpec>(x.t));
    Walk(" :: ", std::get<std::list<AccessId>>(x.t), ", ");
  }
  void Unparse(const AllocatableStmt &x) { // R829
    Word("ALLOCATABLE :: "), Walk(x.v, ", ");
  }
  void Unparse(const ObjectDecl &x) { // R830 & R860
    Walk(std::get<ObjectName>(x.t));
    Walk("(", std::get<std::optional<ArraySpec>>(x.t), ")");
    Walk("[", std::get<std::optional<CoarraySpec>>(x.t), "]");
  }
  void Unparse(const AsynchronousStmt &x) { // R831
    Word("ASYNCHRONOUS :: "), Walk(x.v, ", ");
  }
  void Unparse(const BindStmt &x) { // R832
    Walk(x.t, " :: ");
  }
  void Unparse(const BindEntity &x) { // R833
    bool isCommon{std::get<BindEntity::Kind>(x.t) == BindEntity::Kind::Common};
    const char *slash{isCommon ? "/" : ""};
    Put(slash), Walk(std::get<Name>(x.t)), Put(slash);
  }
  void Unparse(const CodimensionStmt &x) { // R834
    Word("CODIMENSION :: "), Walk(x.v, ", ");
  }
  void Unparse(const CodimensionDecl &x) { // R835
    Walk(std::get<Name>(x.t));
    Put('['), Walk(std::get<CoarraySpec>(x.t)), Put(']');
  }
  void Unparse(const ContiguousStmt &x) { // R836
    Word("CONTIGUOUS :: "), Walk(x.v, ", ");
  }
  void Unparse(const DataStmt &x) { // R837
    Word("DATA "), Walk(x.v, ", ");
  }
  void Unparse(const DataStmtSet &x) { // R838
    Walk(std::get<std::list<DataStmtObject>>(x.t), ", ");
    Put('/'), Walk(std::get<std::list<DataStmtValue>>(x.t), ", "), Put('/');
  }
  void Unparse(const DataImpliedDo &x) { // R840, R842
    Put('('), Walk(std::get<std::list<DataIDoObject>>(x.t), ", "), Put(',');
    Walk(std::get<std::optional<IntegerTypeSpec>>(x.t), "::");
    Walk(std::get<DataImpliedDo::Bounds>(x.t)), Put(')');
  }
  void Unparse(const DataStmtValue &x) { // R843
    Walk(std::get<std::optional<DataStmtRepeat>>(x.t), "*");
    Walk(std::get<DataStmtConstant>(x.t));
  }
  void Unparse(const DimensionStmt &x) { // R848
    Word("DIMENSION :: "), Walk(x.v, ", ");
  }
  void Unparse(const DimensionStmt::Declaration &x) {
    Walk(std::get<Name>(x.t));
    Put('('), Walk(std::get<ArraySpec>(x.t)), Put(')');
  }
  void Unparse(const IntentStmt &x) { // R849
    Walk(x.t, " :: ");
  }
  void Unparse(const OptionalStmt &x) { // R850
    Word("OPTIONAL :: "), Walk(x.v, ", ");
  }
  void Unparse(const ParameterStmt &x) { // R851
    Word("PARAMETER("), Walk(x.v, ", "), Put(')');
  }
  void Unparse(const NamedConstantDef &x) { // R852
    Walk(x.t, "=");
  }
  void Unparse(const PointerStmt &x) { // R853
    Word("POINTER :: "), Walk(x.v, ", ");
  }
  void Unparse(const PointerDecl &x) { // R854
    Walk(std::get<Name>(x.t));
    Walk("(", std::get<std::optional<DeferredShapeSpecList>>(x.t), ")");
  }
  void Unparse(const ProtectedStmt &x) { // R855
    Word("PROTECTED :: "), Walk(x.v, ", ");
  }
  void Unparse(const SaveStmt &x) { // R856
    Word("SAVE"), Walk(" :: ", x.v, ", ");
  }
  void Unparse(const SavedEntity &x) { // R857, R858
    bool isCommon{
        std::get<SavedEntity::Kind>(x.t) == SavedEntity::Kind::Common};
    const char *slash{isCommon ? "/" : ""};
    Put(slash), Walk(std::get<Name>(x.t)), Put(slash);
  }
  void Unparse(const TargetStmt &x) { // R859
    Word("TARGET :: "), Walk(x.v, ", ");
  }
  void Unparse(const ValueStmt &x) { // R861
    Word("VALUE :: "), Walk(x.v, ", ");
  }
  void Unparse(const VolatileStmt &x) { // R862
    Word("VOLATILE :: "), Walk(x.v, ", ");
  }
  void Unparse(const ImplicitStmt &x) { // R863
    Word("IMPLICIT ");
    common::visit(
        common::visitors{
            [&](const std::list<ImplicitSpec> &y) { Walk(y, ", "); },
            [&](const std::list<ImplicitStmt::ImplicitNoneNameSpec> &y) {
              Word("NONE"), Walk(" (", y, ", ", ")");
            },
        },
        x.u);
  }
  void Unparse(const ImplicitSpec &x) { // R864
    Walk(std::get<DeclarationTypeSpec>(x.t));
    Put('('), Walk(std::get<std::list<LetterSpec>>(x.t), ", "), Put(')');
  }
  void Unparse(const LetterSpec &x) { // R865
    Put(*std::get<const char *>(x.t));
    auto second{std::get<std::optional<const char *>>(x.t)};
    if (second) {
      Put('-'), Put(**second);
    }
  }
  void Unparse(const ImportStmt &x) { // R867
    Word("IMPORT");
    switch (x.kind) {
    case common::ImportKind::Default:
      Walk(" :: ", x.names, ", ");
      break;
    case common::ImportKind::Only:
      Put(", "), Word("ONLY: ");
      Walk(x.names, ", ");
      break;
    case common::ImportKind::None:
      Word(", NONE");
      break;
    case common::ImportKind::All:
      Word(", ALL");
      break;
    }
  }
  void Unparse(const NamelistStmt &x) { // R868
    Word("NAMELIST"), Walk(x.v, ", ");
  }
  void Unparse(const NamelistStmt::Group &x) {
    Put('/'), Walk(std::get<Name>(x.t)), Put('/');
    Walk(std::get<std::list<Name>>(x.t), ", ");
  }
  void Unparse(const EquivalenceStmt &x) { // R870, R871
    Word("EQUIVALENCE");
    const char *separator{" "};
    for (const std::list<EquivalenceObject> &y : x.v) {
      Put(separator), Put('('), Walk(y), Put(')');
      separator = ", ";
    }
  }
  void Unparse(const CommonStmt &x) { // R873
    Word("COMMON ");
    Walk(x.blocks);
  }
  void Unparse(const CommonBlockObject &x) { // R874
    Walk(std::get<Name>(x.t));
    Walk("(", std::get<std::optional<ArraySpec>>(x.t), ")");
  }
  void Unparse(const CommonStmt::Block &x) {
    Word("/"), Walk(std::get<std::optional<Name>>(x.t)), Word("/");
    Walk(std::get<std::list<CommonBlockObject>>(x.t));
  }

  void Unparse(const Substring &x) { // R908, R909
    Walk(std::get<DataRef>(x.t));
    Put('('), Walk(std::get<SubstringRange>(x.t)), Put(')');
  }
  void Unparse(const CharLiteralConstantSubstring &x) {
    Walk(std::get<CharLiteralConstant>(x.t));
    Put('('), Walk(std::get<SubstringRange>(x.t)), Put(')');
  }
  void Unparse(const SubstringInquiry &x) {
    Walk(x.v);
    Put(x.source.end()[-1] == 'n' ? "%LEN" : "%KIND");
  }
  void Unparse(const SubstringRange &x) { // R910
    Walk(x.t, ":");
  }
  void Unparse(const PartRef &x) { // R912
    Walk(x.name);
    Walk("(", x.subscripts, ",", ")");
    Walk(x.imageSelector);
  }
  void Unparse(const StructureComponent &x) { // R913
    Walk(x.base);
    if (structureComponents_.find(x.component.source) !=
        structureComponents_.end()) {
      Put('.');
    } else {
      Put('%');
    }
    Walk(x.component);
  }
  void Unparse(const ArrayElement &x) { // R917
    Walk(x.base);
    Put('('), Walk(x.subscripts, ","), Put(')');
  }
  void Unparse(const SubscriptTriplet &x) { // R921
    Walk(std::get<0>(x.t)), Put(':'), Walk(std::get<1>(x.t));
    Walk(":", std::get<2>(x.t));
  }
  void Unparse(const ImageSelector &x) { // R924
    Put('['), Walk(std::get<std::list<Cosubscript>>(x.t), ",");
    Walk(",", std::get<std::list<ImageSelectorSpec>>(x.t), ","), Put(']');
  }
  void Before(const ImageSelectorSpec::Stat &) { // R926
    Word("STAT=");
  }
  void Before(const ImageSelectorSpec::Team_Number &) { Word("TEAM_NUMBER="); }
  void Before(const ImageSelectorSpec &x) {
    if (std::holds_alternative<TeamValue>(x.u)) {
      Word("TEAM=");
    }
  }
  void Unparse(const AllocateStmt &x) { // R927
    Word("ALLOCATE(");
    Walk(std::get<std::optional<TypeSpec>>(x.t), "::");
    Walk(std::get<std::list<Allocation>>(x.t), ", ");
    Walk(", ", std::get<std::list<AllocOpt>>(x.t), ", "), Put(')');
  }
  void Before(const AllocOpt &x) { // R928, R931
    common::visit(common::visitors{
                      [&](const AllocOpt::Mold &) { Word("MOLD="); },
                      [&](const AllocOpt::Source &) { Word("SOURCE="); },
                      [&](const AllocOpt::Stream &) { Word("STREAM="); },
                      [&](const AllocOpt::Pinned &) { Word("PINNED="); },
                      [](const StatOrErrmsg &) {},
                  },
        x.u);
  }
  void Unparse(const Allocation &x) { // R932
    Walk(std::get<AllocateObject>(x.t));
    Walk("(", std::get<std::list<AllocateShapeSpec>>(x.t), ",", ")");
    Walk("[", std::get<std::optional<AllocateCoarraySpec>>(x.t), "]");
  }
  void Unparse(const AllocateShapeSpec &x) { // R934 & R938
    Walk(std::get<std::optional<BoundExpr>>(x.t), ":");
    Walk(std::get<BoundExpr>(x.t));
  }
  void Unparse(const AllocateCoarraySpec &x) { // R937
    Walk(std::get<std::list<AllocateCoshapeSpec>>(x.t), ",", ",");
    Walk(std::get<std::optional<BoundExpr>>(x.t), ":"), Put('*');
  }
  void Unparse(const NullifyStmt &x) { // R939
    Word("NULLIFY("), Walk(x.v, ", "), Put(')');
  }
  void Unparse(const DeallocateStmt &x) { // R941
    Word("DEALLOCATE(");
    Walk(std::get<std::list<AllocateObject>>(x.t), ", ");
    Walk(", ", std::get<std::list<StatOrErrmsg>>(x.t), ", "), Put(')');
  }
  void Before(const StatOrErrmsg &x) { // R942 & R1165
    common::visit(common::visitors{
                      [&](const StatVariable &) { Word("STAT="); },
                      [&](const MsgVariable &) { Word("ERRMSG="); },
                  },
        x.u);
  }

  // R1001 - R1022
  void Unparse(const Expr::Parentheses &x) { Put('('), Walk(x.v), Put(')'); }
  void Before(const Expr::UnaryPlus &) { Put("+"); }
  void Before(const Expr::Negate &) { Put("-"); }
  void Before(const Expr::NOT &) { Word(".NOT."); }
  void Unparse(const Expr::PercentLoc &x) {
    Word("%LOC("), Walk(x.v), Put(')');
  }
  void Unparse(const Expr::Power &x) { Walk(x.t, "**"); }
  void Unparse(const Expr::Multiply &x) { Walk(x.t, "*"); }
  void Unparse(const Expr::Divide &x) { Walk(x.t, "/"); }
  void Unparse(const Expr::Add &x) { Walk(x.t, "+"); }
  void Unparse(const Expr::Subtract &x) { Walk(x.t, "-"); }
  void Unparse(const Expr::Concat &x) { Walk(x.t, "//"); }
  void Unparse(const Expr::LT &x) { Walk(x.t, "<"); }
  void Unparse(const Expr::LE &x) { Walk(x.t, "<="); }
  void Unparse(const Expr::EQ &x) { Walk(x.t, "=="); }
  void Unparse(const Expr::NE &x) { Walk(x.t, "/="); }
  void Unparse(const Expr::GE &x) { Walk(x.t, ">="); }
  void Unparse(const Expr::GT &x) { Walk(x.t, ">"); }
  void Unparse(const Expr::AND &x) { Walk(x.t, ".AND."); }
  void Unparse(const Expr::OR &x) { Walk(x.t, ".OR."); }
  void Unparse(const Expr::EQV &x) { Walk(x.t, ".EQV."); }
  void Unparse(const Expr::NEQV &x) { Walk(x.t, ".NEQV."); }
  void Unparse(const Expr::ComplexConstructor &x) {
    Put('('), Walk(x.t, ","), Put(')');
  }
  void Unparse(const Expr::DefinedBinary &x) {
    Walk(std::get<1>(x.t)); // left
    Walk(std::get<DefinedOpName>(x.t));
    Walk(std::get<2>(x.t)); // right
  }
  void Unparse(const DefinedOpName &x) { // R1003, R1023, R1414, & R1415
    Walk(x.v);
  }
  void Unparse(const AssignmentStmt &x) { // R1032
    if (asFortran_ && x.typedAssignment.get()) {
      Put(' ');
      asFortran_->assignment(out_, *x.typedAssignment);
      Put('\n');
    } else {
      Walk(x.t, " = ");
    }
  }
  void Unparse(const PointerAssignmentStmt &x) { // R1033, R1034, R1038
    if (asFortran_ && x.typedAssignment.get()) {
      Put(' ');
      asFortran_->assignment(out_, *x.typedAssignment);
      Put('\n');
    } else {
      Walk(std::get<DataRef>(x.t));
      common::visit(
          common::visitors{
              [&](const std::list<BoundsRemapping> &y) {
                Put('('), Walk(y), Put(')');
              },
              [&](const std::list<BoundsSpec> &y) { Walk("(", y, ", ", ")"); },
          },
          std::get<PointerAssignmentStmt::Bounds>(x.t).u);
      Put(" => "), Walk(std::get<Expr>(x.t));
    }
  }
  void Post(const BoundsSpec &) { // R1035
    Put(':');
  }
  void Unparse(const BoundsRemapping &x) { // R1036
    Walk(x.t, ":");
  }
  void Unparse(const WhereStmt &x) { // R1041, R1045, R1046
    Word("WHERE ("), Walk(x.t, ") ");
  }
  void Unparse(const WhereConstructStmt &x) { // R1043
    Walk(std::get<std::optional<Name>>(x.t), ": ");
    Word("WHERE ("), Walk(std::get<LogicalExpr>(x.t)), Put(')');
    Indent();
  }
  void Unparse(const MaskedElsewhereStmt &x) { // R1047
    Outdent();
    Word("ELSEWHERE ("), Walk(std::get<LogicalExpr>(x.t)), Put(')');
    Walk(" ", std::get<std::optional<Name>>(x.t));
    Indent();
  }
  void Unparse(const ElsewhereStmt &x) { // R1048
    Outdent(), Word("ELSEWHERE"), Walk(" ", x.v), Indent();
  }
  void Unparse(const EndWhereStmt &x) { // R1049
    Outdent(), Word("END WHERE"), Walk(" ", x.v);
  }
  void Unparse(const ForallConstructStmt &x) { // R1051
    Walk(std::get<std::optional<Name>>(x.t), ": ");
    Word("FORALL"), Walk(std::get<common::Indirection<ConcurrentHeader>>(x.t));
    Indent();
  }
  void Unparse(const EndForallStmt &x) { // R1054
    Outdent(), Word("END FORALL"), Walk(" ", x.v);
  }
  void Before(const ForallStmt &) { // R1055
    Word("FORALL");
  }

  void Unparse(const AssociateStmt &x) { // R1103
    Walk(std::get<std::optional<Name>>(x.t), ": ");
    Word("ASSOCIATE (");
    Walk(std::get<std::list<Association>>(x.t), ", "), Put(')'), Indent();
  }
  void Unparse(const Association &x) { // R1104
    Walk(x.t, " => ");
  }
  void Unparse(const EndAssociateStmt &x) { // R1106
    Outdent(), Word("END ASSOCIATE"), Walk(" ", x.v);
  }
  void Unparse(const BlockStmt &x) { // R1108
    Walk(x.v, ": "), Word("BLOCK"), Indent();
  }
  void Unparse(const EndBlockStmt &x) { // R1110
    Outdent(), Word("END BLOCK"), Walk(" ", x.v);
  }
  void Unparse(const ChangeTeamStmt &x) { // R1112
    Walk(std::get<std::optional<Name>>(x.t), ": ");
    Word("CHANGE TEAM ("), Walk(std::get<TeamValue>(x.t));
    Walk(", ", std::get<std::list<CoarrayAssociation>>(x.t), ", ");
    Walk(", ", std::get<std::list<StatOrErrmsg>>(x.t), ", "), Put(')');
    Indent();
  }
  void Unparse(const CoarrayAssociation &x) { // R1113
    Walk(x.t, " => ");
  }
  void Unparse(const EndChangeTeamStmt &x) { // R1114
    Outdent(), Word("END TEAM (");
    Walk(std::get<std::list<StatOrErrmsg>>(x.t), ", ");
    Put(')'), Walk(" ", std::get<std::optional<Name>>(x.t));
  }
  void Unparse(const CriticalStmt &x) { // R1117
    Walk(std::get<std::optional<Name>>(x.t), ": ");
    Word("CRITICAL ("), Walk(std::get<std::list<StatOrErrmsg>>(x.t), ", ");
    Put(')'), Indent();
  }
  void Unparse(const EndCriticalStmt &x) { // R1118
    Outdent(), Word("END CRITICAL"), Walk(" ", x.v);
  }
  void Unparse(const DoConstruct &x) { // R1119, R1120
    Walk(std::get<Statement<NonLabelDoStmt>>(x.t));
    Indent(), Walk(std::get<Block>(x.t), ""), Outdent();
    Walk(std::get<Statement<EndDoStmt>>(x.t));
  }
  void Unparse(const LabelDoStmt &x) { // R1121
    Word("DO "), Walk(std::get<Label>(x.t));
    Walk(" ", std::get<std::optional<LoopControl>>(x.t));
  }
  void Unparse(const NonLabelDoStmt &x) { // R1122
    Walk(std::get<std::optional<Name>>(x.t), ": ");
    Word("DO ");
    Walk(std::get<std::optional<Label>>(x.t), " ");
    Walk(std::get<std::optional<LoopControl>>(x.t));
  }
  void Unparse(const LoopControl &x) { // R1123
    common::visit(common::visitors{
                      [&](const ScalarLogicalExpr &y) {
                        Word("WHILE ("), Walk(y), Put(')');
                      },
                      [&](const auto &y) { Walk(y); },
                  },
        x.u);
  }
  void Unparse(const ConcurrentHeader &x) { // R1125
    Put('('), Walk(std::get<std::optional<IntegerTypeSpec>>(x.t), "::");
    Walk(std::get<std::list<ConcurrentControl>>(x.t), ", ");
    Walk(", ", std::get<std::optional<ScalarLogicalExpr>>(x.t)), Put(')');
  }
  void Unparse(const ConcurrentControl &x) { // R1126 - R1128
    Walk(std::get<Name>(x.t)), Put('='), Walk(std::get<1>(x.t));
    Put(':'), Walk(std::get<2>(x.t));
    Walk(":", std::get<std::optional<ScalarIntExpr>>(x.t));
  }
  void Before(const LoopControl::Concurrent &) { // R1129
    Word("CONCURRENT");
  }
  void Unparse(const LocalitySpec::Local &x) {
    Word("LOCAL("), Walk(x.v, ", "), Put(')');
  }
  void Unparse(const LocalitySpec::LocalInit &x) {
    Word("LOCAL_INIT("), Walk(x.v, ", "), Put(')');
  }
  void Unparse(const LocalitySpec::Reduce &x) {
    Word("REDUCE("), Walk(std::get<parser::ReductionOperator>(x.t));
    Walk(":", std::get<std::list<parser::Name>>(x.t), ",", ")");
  }
  void Unparse(const LocalitySpec::Shared &x) {
    Word("SHARED("), Walk(x.v, ", "), Put(')');
  }
  void Post(const LocalitySpec::DefaultNone &) { Word("DEFAULT(NONE)"); }
  void Unparse(const EndDoStmt &x) { // R1132
    Word("END DO"), Walk(" ", x.v);
  }
  void Unparse(const CycleStmt &x) { // R1133
    Word("CYCLE"), Walk(" ", x.v);
  }
  void Unparse(const IfThenStmt &x) { // R1135
    Walk(std::get<std::optional<Name>>(x.t), ": ");
    Word("IF ("), Walk(std::get<ScalarLogicalExpr>(x.t));
    Put(") "), Word("THEN"), Indent();
  }
  void Unparse(const ElseIfStmt &x) { // R1136
    Outdent(), Word("ELSE IF (");
    Walk(std::get<ScalarLogicalExpr>(x.t)), Put(") "), Word("THEN");
    Walk(" ", std::get<std::optional<Name>>(x.t)), Indent();
  }
  void Unparse(const ElseStmt &x) { // R1137
    Outdent(), Word("ELSE"), Walk(" ", x.v), Indent();
  }
  void Unparse(const EndIfStmt &x) { // R1138
    Outdent(), Word("END IF"), Walk(" ", x.v);
  }
  void Unparse(const IfStmt &x) { // R1139
    Word("IF ("), Walk(x.t, ") ");
  }
  void Unparse(const SelectCaseStmt &x) { // R1141, R1144
    Walk(std::get<std::optional<Name>>(x.t), ": ");
    Word("SELECT CASE (");
    Walk(std::get<Scalar<Expr>>(x.t)), Put(')'), Indent();
  }
  void Unparse(const CaseStmt &x) { // R1142
    Outdent(), Word("CASE "), Walk(std::get<CaseSelector>(x.t));
    Walk(" ", std::get<std::optional<Name>>(x.t)), Indent();
  }
  void Unparse(const EndSelectStmt &x) { // R1143 & R1151 & R1155
    Outdent(), Word("END SELECT"), Walk(" ", x.v);
  }
  void Unparse(const CaseSelector &x) { // R1145
    common::visit(common::visitors{
                      [&](const std::list<CaseValueRange> &y) {
                        Put('('), Walk(y), Put(')');
                      },
                      [&](const Default &) { Word("DEFAULT"); },
                  },
        x.u);
  }
  void Unparse(const CaseValueRange::Range &x) { // R1146
    Walk(x.lower), Put(':'), Walk(x.upper);
  }
  void Unparse(const SelectRankStmt &x) { // R1149
    Walk(std::get<0>(x.t), ": ");
    Word("SELECT RANK ("), Walk(std::get<1>(x.t), " => ");
    Walk(std::get<Selector>(x.t)), Put(')'), Indent();
  }
  void Unparse(const SelectRankCaseStmt &x) { // R1150
    Outdent(), Word("RANK ");
    common::visit(common::visitors{
                      [&](const ScalarIntConstantExpr &y) {
                        Put('('), Walk(y), Put(')');
                      },
                      [&](const Star &) { Put("(*)"); },
                      [&](const Default &) { Word("DEFAULT"); },
                  },
        std::get<SelectRankCaseStmt::Rank>(x.t).u);
    Walk(" ", std::get<std::optional<Name>>(x.t)), Indent();
  }
  void Unparse(const SelectTypeStmt &x) { // R1153
    Walk(std::get<0>(x.t), ": ");
    Word("SELECT TYPE ("), Walk(std::get<1>(x.t), " => ");
    Walk(std::get<Selector>(x.t)), Put(')'), Indent();
  }
  void Unparse(const TypeGuardStmt &x) { // R1154
    Outdent(), Walk(std::get<TypeGuardStmt::Guard>(x.t));
    Walk(" ", std::get<std::optional<Name>>(x.t)), Indent();
  }
  void Unparse(const TypeGuardStmt::Guard &x) {
    common::visit(
        common::visitors{
            [&](const TypeSpec &y) { Word("TYPE IS ("), Walk(y), Put(')'); },
            [&](const DerivedTypeSpec &y) {
              Word("CLASS IS ("), Walk(y), Put(')');
            },
            [&](const Default &) { Word("CLASS DEFAULT"); },
        },
        x.u);
  }
  void Unparse(const ExitStmt &x) { // R1156
    Word("EXIT"), Walk(" ", x.v);
  }
  void Before(const GotoStmt &) { // R1157
    Word("GO TO ");
  }
  void Unparse(const ComputedGotoStmt &x) { // R1158
    Word("GO TO ("), Walk(x.t, "), ");
  }
  void Unparse(const ContinueStmt &) { // R1159
    Word("CONTINUE");
  }
  void Unparse(const StopStmt &x) { // R1160, R1161
    if (std::get<StopStmt::Kind>(x.t) == StopStmt::Kind::ErrorStop) {
      Word("ERROR ");
    }
    Word("STOP"), Walk(" ", std::get<std::optional<StopCode>>(x.t));
    Walk(", QUIET=", std::get<std::optional<ScalarLogicalExpr>>(x.t));
  }
  void Unparse(const FailImageStmt &) { // R1163
    Word("FAIL IMAGE");
  }
  void Unparse(const NotifyWaitStmt &x) { // F2023: R1166
    Word("NOTIFY WAIT ("), Walk(std::get<Scalar<Variable>>(x.t));
    Walk(", ", std::get<std::list<EventWaitSpec>>(x.t), ", ");
    Put(')');
  }
  void Unparse(const SyncAllStmt &x) { // R1164
    Word("SYNC ALL ("), Walk(x.v, ", "), Put(')');
  }
  void Unparse(const SyncImagesStmt &x) { // R1166
    Word("SYNC IMAGES (");
    Walk(std::get<SyncImagesStmt::ImageSet>(x.t));
    Walk(", ", std::get<std::list<StatOrErrmsg>>(x.t), ", "), Put(')');
  }
  void Unparse(const SyncMemoryStmt &x) { // R1168
    Word("SYNC MEMORY ("), Walk(x.v, ", "), Put(')');
  }
  void Unparse(const SyncTeamStmt &x) { // R1169
    Word("SYNC TEAM ("), Walk(std::get<TeamValue>(x.t));
    Walk(", ", std::get<std::list<StatOrErrmsg>>(x.t), ", "), Put(')');
  }
  void Unparse(const EventPostStmt &x) { // R1170
    Word("EVENT POST ("), Walk(std::get<EventVariable>(x.t));
    Walk(", ", std::get<std::list<StatOrErrmsg>>(x.t), ", "), Put(')');
  }
  void Before(const EventWaitSpec &x) { // R1173, R1174
    common::visit(common::visitors{
                      [&](const ScalarIntExpr &) { Word("UNTIL_COUNT="); },
                      [](const StatOrErrmsg &) {},
                  },
        x.u);
  }
  void Unparse(const EventWaitStmt &x) { // R1170
    Word("EVENT WAIT ("), Walk(std::get<EventVariable>(x.t));
    Walk(", ", std::get<std::list<EventWaitSpec>>(x.t), ", ");
    Put(')');
  }
  void Unparse(const FormTeamStmt &x) { // R1175, R1177
    Word("FORM TEAM ("), Walk(std::get<ScalarIntExpr>(x.t));
    Put(','), Walk(std::get<TeamVariable>(x.t));
    Walk(", ", std::get<std::list<FormTeamStmt::FormTeamSpec>>(x.t), ", ");
    Put(')');
  }
  void Before(const FormTeamStmt::FormTeamSpec &x) { // R1176, R1178
    common::visit(common::visitors{
                      [&](const ScalarIntExpr &) { Word("NEW_INDEX="); },
                      [](const StatOrErrmsg &) {},
                  },
        x.u);
  }
  void Unparse(const LockStmt &x) { // R1179
    Word("LOCK ("), Walk(std::get<LockVariable>(x.t));
    Walk(", ", std::get<std::list<LockStmt::LockStat>>(x.t), ", ");
    Put(')');
  }
  void Before(const LockStmt::LockStat &x) { // R1180
    common::visit(
        common::visitors{
            [&](const ScalarLogicalVariable &) { Word("ACQUIRED_LOCK="); },
            [](const StatOrErrmsg &) {},
        },
        x.u);
  }
  void Unparse(const UnlockStmt &x) { // R1181
    Word("UNLOCK ("), Walk(std::get<LockVariable>(x.t));
    Walk(", ", std::get<std::list<StatOrErrmsg>>(x.t), ", ");
    Put(')');
  }

  void Unparse(const OpenStmt &x) { // R1204
    Word("OPEN ("), Walk(x.v, ", "), Put(')');
  }
  bool Pre(const ConnectSpec &x) { // R1205
    return common::visit(common::visitors{
                             [&](const FileUnitNumber &) {
                               Word("UNIT=");
                               return true;
                             },
                             [&](const FileNameExpr &) {
                               Word("FILE=");
                               return true;
                             },
                             [&](const ConnectSpec::CharExpr &y) {
                               Walk(y.t, "=");
                               return false;
                             },
                             [&](const MsgVariable &) {
                               Word("IOMSG=");
                               return true;
                             },
                             [&](const StatVariable &) {
                               Word("IOSTAT=");
                               return true;
                             },
                             [&](const ConnectSpec::Recl &) {
                               Word("RECL=");
                               return true;
                             },
                             [&](const ConnectSpec::Newunit &) {
                               Word("NEWUNIT=");
                               return true;
                             },
                             [&](const ErrLabel &) {
                               Word("ERR=");
                               return true;
                             },
                             [&](const StatusExpr &) {
                               Word("STATUS=");
                               return true;
                             },
                         },
        x.u);
  }
  void Unparse(const CloseStmt &x) { // R1208
    Word("CLOSE ("), Walk(x.v, ", "), Put(')');
  }
  void Before(const CloseStmt::CloseSpec &x) { // R1209
    common::visit(common::visitors{
                      [&](const FileUnitNumber &) { Word("UNIT="); },
                      [&](const StatVariable &) { Word("IOSTAT="); },
                      [&](const MsgVariable &) { Word("IOMSG="); },
                      [&](const ErrLabel &) { Word("ERR="); },
                      [&](const StatusExpr &) { Word("STATUS="); },
                  },
        x.u);
  }
  void Unparse(const ReadStmt &x) { // R1210
    Word("READ ");
    if (x.iounit) {
      Put('('), Walk(x.iounit);
      if (x.format) {
        Put(", "), Walk(x.format);
      }
      Walk(", ", x.controls, ", ");
      Put(')');
    } else if (x.format) {
      Walk(x.format);
      if (!x.items.empty()) {
        Put(", ");
      }
    } else {
      Put('('), Walk(x.controls, ", "), Put(')');
    }
    Walk(" ", x.items, ", ");
  }
  void Unparse(const WriteStmt &x) { // R1211
    Word("WRITE (");
    if (x.iounit) {
      Walk(x.iounit);
      if (x.format) {
        Put(", "), Walk(x.format);
      }
      Walk(", ", x.controls, ", ");
    } else {
      Walk(x.controls, ", ");
    }
    Put(')'), Walk(" ", x.items, ", ");
  }
  void Unparse(const PrintStmt &x) { // R1212
    Word("PRINT "), Walk(std::get<Format>(x.t));
    Walk(", ", std::get<std::list<OutputItem>>(x.t), ", ");
  }
  bool Pre(const IoControlSpec &x) { // R1213
    return common::visit(common::visitors{
                             [&](const IoUnit &) {
                               Word("UNIT=");
                               return true;
                             },
                             [&](const Format &) {
                               Word("FMT=");
                               return true;
                             },
                             [&](const Name &) {
                               Word("NML=");
                               return true;
                             },
                             [&](const IoControlSpec::CharExpr &y) {
                               Walk(y.t, "=");
                               return false;
                             },
                             [&](const IoControlSpec::Asynchronous &) {
                               Word("ASYNCHRONOUS=");
                               return true;
                             },
                             [&](const EndLabel &) {
                               Word("END=");
                               return true;
                             },
                             [&](const EorLabel &) {
                               Word("EOR=");
                               return true;
                             },
                             [&](const ErrLabel &) {
                               Word("ERR=");
                               return true;
                             },
                             [&](const IdVariable &) {
                               Word("ID=");
                               return true;
                             },
                             [&](const MsgVariable &) {
                               Word("IOMSG=");
                               return true;
                             },
                             [&](const StatVariable &) {
                               Word("IOSTAT=");
                               return true;
                             },
                             [&](const IoControlSpec::Pos &) {
                               Word("POS=");
                               return true;
                             },
                             [&](const IoControlSpec::Rec &) {
                               Word("REC=");
                               return true;
                             },
                             [&](const IoControlSpec::Size &) {
                               Word("SIZE=");
                               return true;
                             },
                         },
        x.u);
  }
  void Unparse(const InputImpliedDo &x) { // R1218
    Put('('), Walk(std::get<std::list<InputItem>>(x.t), ", "), Put(", ");
    Walk(std::get<IoImpliedDoControl>(x.t)), Put(')');
  }
  void Unparse(const OutputImpliedDo &x) { // R1219
    Put('('), Walk(std::get<std::list<OutputItem>>(x.t), ", "), Put(", ");
    Walk(std::get<IoImpliedDoControl>(x.t)), Put(')');
  }
  void Unparse(const WaitStmt &x) { // R1222
    Word("WAIT ("), Walk(x.v, ", "), Put(')');
  }
  void Before(const WaitSpec &x) { // R1223
    common::visit(common::visitors{
                      [&](const FileUnitNumber &) { Word("UNIT="); },
                      [&](const EndLabel &) { Word("END="); },
                      [&](const EorLabel &) { Word("EOR="); },
                      [&](const ErrLabel &) { Word("ERR="); },
                      [&](const IdExpr &) { Word("ID="); },
                      [&](const MsgVariable &) { Word("IOMSG="); },
                      [&](const StatVariable &) { Word("IOSTAT="); },
                  },
        x.u);
  }
  void Unparse(const BackspaceStmt &x) { // R1224
    Word("BACKSPACE ("), Walk(x.v, ", "), Put(')');
  }
  void Unparse(const EndfileStmt &x) { // R1225
    Word("ENDFILE ("), Walk(x.v, ", "), Put(')');
  }
  void Unparse(const RewindStmt &x) { // R1226
    Word("REWIND ("), Walk(x.v, ", "), Put(')');
  }
  void Before(const PositionOrFlushSpec &x) { // R1227 & R1229
    common::visit(common::visitors{
                      [&](const FileUnitNumber &) { Word("UNIT="); },
                      [&](const MsgVariable &) { Word("IOMSG="); },
                      [&](const StatVariable &) { Word("IOSTAT="); },
                      [&](const ErrLabel &) { Word("ERR="); },
                  },
        x.u);
  }
  void Unparse(const FlushStmt &x) { // R1228
    Word("FLUSH ("), Walk(x.v, ", "), Put(')');
  }
  void Unparse(const InquireStmt &x) { // R1230
    Word("INQUIRE (");
    common::visit(
        common::visitors{
            [&](const InquireStmt::Iolength &y) {
              Word("IOLENGTH="), Walk(y.t, ") ");
            },
            [&](const std::list<InquireSpec> &y) { Walk(y, ", "), Put(')'); },
        },
        x.u);
  }
  bool Pre(const InquireSpec &x) { // R1231
    return common::visit(common::visitors{
                             [&](const FileUnitNumber &) {
                               Word("UNIT=");
                               return true;
                             },
                             [&](const FileNameExpr &) {
                               Word("FILE=");
                               return true;
                             },
                             [&](const InquireSpec::CharVar &y) {
                               Walk(y.t, "=");
                               return false;
                             },
                             [&](const InquireSpec::IntVar &y) {
                               Walk(y.t, "=");
                               return false;
                             },
                             [&](const InquireSpec::LogVar &y) {
                               Walk(y.t, "=");
                               return false;
                             },
                             [&](const IdExpr &) {
                               Word("ID=");
                               return true;
                             },
                             [&](const ErrLabel &) {
                               Word("ERR=");
                               return true;
                             },
                         },
        x.u);
  }

  void Before(const FormatStmt &) { // R1301
    Word("FORMAT");
  }
  void Unparse(const format::FormatSpecification &x) { // R1302, R1303, R1305
    Put('('), Walk("", x.items, ",", x.unlimitedItems.empty() ? "" : ",");
    Walk("*(", x.unlimitedItems, ",", ")"), Put(')');
  }
  void Unparse(const format::FormatItem &x) { // R1304, R1306, R1321
    if (x.repeatCount) {
      Walk(*x.repeatCount);
    }
    common::visit(common::visitors{
                      [&](const std::string &y) { PutNormalized(y); },
                      [&](const std::list<format::FormatItem> &y) {
                        Walk("(", y, ",", ")");
                      },
                      [&](const auto &y) { Walk(y); },
                  },
        x.u);
  }
  void Unparse(
      const format::IntrinsicTypeDataEditDesc &x) { // R1307(1/2) - R1311
    switch (x.kind) {
#define FMT(x) \
  case format::IntrinsicTypeDataEditDesc::Kind::x: \
    Put(#x); \
    break
      FMT(I);
      FMT(B);
      FMT(O);
      FMT(Z);
      FMT(F);
      FMT(E);
      FMT(EN);
      FMT(ES);
      FMT(EX);
      FMT(G);
      FMT(L);
      FMT(A);
      FMT(D);
#undef FMT
    }
    Walk(x.width), Walk(".", x.digits), Walk("E", x.exponentWidth);
  }
  void Unparse(const format::DerivedTypeDataEditDesc &x) { // R1307(2/2), R1312
    Word("DT");
    if (!x.type.empty()) {
      Put('"'), Put(x.type), Put('"');
    }
    Walk("(", x.parameters, ",", ")");
  }
  void Unparse(const format::ControlEditDesc &x) { // R1313, R1315-R1320
    switch (x.kind) {
    case format::ControlEditDesc::Kind::T:
      Word("T");
      Walk(x.count);
      break;
    case format::ControlEditDesc::Kind::TL:
      Word("TL");
      Walk(x.count);
      break;
    case format::ControlEditDesc::Kind::TR:
      Word("TR");
      Walk(x.count);
      break;
    case format::ControlEditDesc::Kind::X:
      if (x.count != 1) {
        Walk(x.count);
      }
      Word("X");
      break;
    case format::ControlEditDesc::Kind::Slash:
      if (x.count != 1) {
        Walk(x.count);
      }
      Put('/');
      break;
    case format::ControlEditDesc::Kind::Colon:
      Put(':');
      break;
    case format::ControlEditDesc::Kind::P:
      Walk(x.count);
      Word("P");
      break;
#define FMT(x) \
  case format::ControlEditDesc::Kind::x: \
    Put(#x); \
    break
      FMT(SS);
      FMT(SP);
      FMT(S);
      FMT(BN);
      FMT(BZ);
      FMT(RU);
      FMT(RD);
      FMT(RZ);
      FMT(RN);
      FMT(RC);
      FMT(RP);
      FMT(DC);
      FMT(DP);
#undef FMT
    case format::ControlEditDesc::Kind::Dollar:
      Put('$');
      break;
    case format::ControlEditDesc::Kind::Backslash:
      Put('\\');
      break;
    }
  }

  void Before(const MainProgram &x) { // R1401
    if (!std::get<std::optional<Statement<ProgramStmt>>>(x.t)) {
      Indent();
    }
  }
  void Before(const ProgramStmt &) { // R1402
    Word("PROGRAM "), Indent();
  }
  void Unparse(const EndProgramStmt &x) { // R1403
    EndSubprogram("PROGRAM", x.v);
  }
  void Before(const ModuleStmt &) { // R1405
    Word("MODULE "), Indent();
  }
  void Unparse(const EndModuleStmt &x) { // R1406
    EndSubprogram("MODULE", x.v);
  }
  void Unparse(const UseStmt &x) { // R1409
    Word("USE"), Walk(", ", x.nature), Put(" :: "), Walk(x.moduleName);
    common::visit(
        common::visitors{
            [&](const std::list<Rename> &y) { Walk(", ", y, ", "); },
            [&](const std::list<Only> &y) { Walk(", ONLY: ", y, ", "); },
        },
        x.u);
  }
  void Unparse(const Rename &x) { // R1411
    common::visit(common::visitors{
                      [&](const Rename::Names &y) { Walk(y.t, " => "); },
                      [&](const Rename::Operators &y) {
                        Word("OPERATOR("), Walk(y.t, ") => OPERATOR("),
                            Put(")");
                      },
                  },
        x.u);
  }
  void Unparse(const SubmoduleStmt &x) { // R1417
    Word("SUBMODULE ("), WalkTupleElements(x.t, ")"), Indent();
  }
  void Unparse(const ParentIdentifier &x) { // R1418
    Walk(std::get<Name>(x.t)), Walk(":", std::get<std::optional<Name>>(x.t));
  }
  void Unparse(const EndSubmoduleStmt &x) { // R1419
    EndSubprogram("SUBMODULE", x.v);
  }
  void Unparse(const BlockDataStmt &x) { // R1421
    Word("BLOCK DATA"), Walk(" ", x.v), Indent();
  }
  void Unparse(const EndBlockDataStmt &x) { // R1422
    EndSubprogram("BLOCK DATA", x.v);
  }

  void Unparse(const InterfaceStmt &x) { // R1503
    common::visit(common::visitors{
                      [&](const std::optional<GenericSpec> &y) {
                        Word("INTERFACE"), Walk(" ", y);
                      },
                      [&](const Abstract &) { Word("ABSTRACT INTERFACE"); },
                  },
        x.u);
    Indent();
  }
  void Unparse(const EndInterfaceStmt &x) { // R1504
    Outdent(), Word("END INTERFACE"), Walk(" ", x.v);
  }
  void Unparse(const ProcedureStmt &x) { // R1506
    if (std::get<ProcedureStmt::Kind>(x.t) ==
        ProcedureStmt::Kind::ModuleProcedure) {
      Word("MODULE ");
    }
    Word("PROCEDURE :: ");
    Walk(std::get<std::list<Name>>(x.t), ", ");
  }
  void Before(const GenericSpec &x) { // R1508, R1509
    common::visit(
        common::visitors{
            [&](const DefinedOperator &) { Word("OPERATOR("); },
            [&](const GenericSpec::Assignment &) { Word("ASSIGNMENT(=)"); },
            [&](const GenericSpec::ReadFormatted &) {
              Word("READ(FORMATTED)");
            },
            [&](const GenericSpec::ReadUnformatted &) {
              Word("READ(UNFORMATTED)");
            },
            [&](const GenericSpec::WriteFormatted &) {
              Word("WRITE(FORMATTED)");
            },
            [&](const GenericSpec::WriteUnformatted &) {
              Word("WRITE(UNFORMATTED)");
            },
            [](const auto &) {},
        },
        x.u);
  }
  void Post(const GenericSpec &x) {
    common::visit(common::visitors{
                      [&](const DefinedOperator &) { Put(')'); },
                      [](const auto &) {},
                  },
        x.u);
  }
  void Unparse(const GenericStmt &x) { // R1510
    Word("GENERIC"), Walk(", ", std::get<std::optional<AccessSpec>>(x.t));
    Put(" :: "), Walk(std::get<GenericSpec>(x.t)), Put(" => ");
    Walk(std::get<std::list<Name>>(x.t), ", ");
  }
  void Unparse(const ExternalStmt &x) { // R1511
    Word("EXTERNAL :: "), Walk(x.v, ", ");
  }
  void Unparse(const ProcedureDeclarationStmt &x) { // R1512
    Word("PROCEDURE("), Walk(std::get<std::optional<ProcInterface>>(x.t));
    Put(')'), Walk(", ", std::get<std::list<ProcAttrSpec>>(x.t), ", ");
    Put(" :: "), Walk(std::get<std::list<ProcDecl>>(x.t), ", ");
  }
  void Unparse(const ProcDecl &x) { // R1515
    Walk(std::get<Name>(x.t));
    Walk(" => ", std::get<std::optional<ProcPointerInit>>(x.t));
  }
  void Unparse(const IntrinsicStmt &x) { // R1519
    Word("INTRINSIC :: "), Walk(x.v, ", ");
  }
  void Unparse(const CallStmt::StarOrExpr &x) {
    if (x.v) {
      Walk(*x.v);
    } else {
      Word("*");
    }
  }
  void Unparse(const CallStmt::Chevrons &x) { // CUDA
    Walk(std::get<0>(x.t)); // grid
    Word(","), Walk(std::get<1>(x.t)); // block
    Walk(",", std::get<2>(x.t)); // bytes
    Walk(",", std::get<3>(x.t)); // stream
  }
  void Unparse(const FunctionReference &x) { // R1520
    Walk(std::get<ProcedureDesignator>(x.v.t));
    Put('('), Walk(std::get<std::list<ActualArgSpec>>(x.v.t), ", "), Put(')');
  }
  void Unparse(const CallStmt &x) { // R1521
    if (asFortran_ && x.typedCall.get()) {
      Put(' ');
      asFortran_->call(out_, *x.typedCall);
      Put('\n');
    } else {
      const auto &pd{std::get<ProcedureDesignator>(x.call.t)};
      Word("CALL "), Walk(pd);
      Walk("<<<", x.chevrons, ">>>");
      const auto &args{std::get<std::list<ActualArgSpec>>(x.call.t)};
      if (args.empty()) {
        if (std::holds_alternative<ProcComponentRef>(pd.u)) {
          Put("()"); // pgf90 crashes on CALL to tbp without parentheses
        }
      } else {
        Walk("(", args, ", ", ")");
      }
    }
  }
  void Unparse(const ActualArgSpec &x) { // R1523
    Walk(std::get<std::optional<Keyword>>(x.t), "=");
    Walk(std::get<ActualArg>(x.t));
  }
  void Unparse(const ActualArg::PercentRef &x) { // R1524
    Word("%REF("), Walk(x.v), Put(')');
  }
  void Unparse(const ActualArg::PercentVal &x) {
    Word("%VAL("), Walk(x.v), Put(')');
  }
  void Before(const AltReturnSpec &) { // R1525
    Put('*');
  }
  void Post(const PrefixSpec::Elemental) { Word("ELEMENTAL"); } // R1527
  void Post(const PrefixSpec::Impure) { Word("IMPURE"); }
  void Post(const PrefixSpec::Module) { Word("MODULE"); }
  void Post(const PrefixSpec::Non_Recursive) { Word("NON_RECURSIVE"); }
  void Post(const PrefixSpec::Pure) { Word("PURE"); }
  void Post(const PrefixSpec::Recursive) { Word("RECURSIVE"); }
  void Unparse(const PrefixSpec::Attributes &x) {
    Word("ATTRIBUTES("), Walk(x.v), Word(")");
  }
  void Unparse(const PrefixSpec::Launch_Bounds &x) {
    Word("LAUNCH_BOUNDS("), Walk(x.v), Word(")");
  }
  void Unparse(const PrefixSpec::Cluster_Dims &x) {
    Word("CLUSTER_DIMS("), Walk(x.v), Word(")");
  }
  void Unparse(const FunctionStmt &x) { // R1530
    Walk("", std::get<std::list<PrefixSpec>>(x.t), " ", " ");
    Word("FUNCTION "), Walk(std::get<Name>(x.t)), Put("(");
    Walk(std::get<std::list<Name>>(x.t), ", "), Put(')');
    Walk(" ", std::get<std::optional<Suffix>>(x.t)), Indent();
  }
  void Unparse(const Suffix &x) { // R1532
    if (x.resultName) {
      Word("RESULT("), Walk(x.resultName), Put(')');
      Walk(" ", x.binding);
    } else {
      Walk(x.binding);
    }
  }
  void Unparse(const EndFunctionStmt &x) { // R1533
    EndSubprogram("FUNCTION", x.v);
  }
  void Unparse(const SubroutineStmt &x) { // R1535
    Walk("", std::get<std::list<PrefixSpec>>(x.t), " ", " ");
    Word("SUBROUTINE "), Walk(std::get<Name>(x.t));
    const auto &args{std::get<std::list<DummyArg>>(x.t)};
    const auto &bind{std::get<std::optional<LanguageBindingSpec>>(x.t)};
    if (args.empty()) {
      Walk(" () ", bind);
    } else {
      Walk(" (", args, ", ", ")");
      Walk(" ", bind);
    }
    Indent();
  }
  void Unparse(const EndSubroutineStmt &x) { // R1537
    EndSubprogram("SUBROUTINE", x.v);
  }
  void Before(const MpSubprogramStmt &) { // R1539
    Word("MODULE PROCEDURE "), Indent();
  }
  void Unparse(const EndMpSubprogramStmt &x) { // R1540
    EndSubprogram("PROCEDURE", x.v);
  }
  void Unparse(const EntryStmt &x) { // R1541
    Word("ENTRY "), Walk(std::get<Name>(x.t)), Put("(");
    Walk(std::get<std::list<DummyArg>>(x.t), ", "), Put(")");
    Walk(" ", std::get<std::optional<Suffix>>(x.t));
  }
  void Unparse(const ReturnStmt &x) { // R1542
    Word("RETURN"), Walk(" ", x.v);
  }
  void Unparse(const ContainsStmt &) { // R1543
    Outdent();
    Word("CONTAINS");
    Indent();
  }
  void Unparse(const StmtFunctionStmt &x) { // R1544
    Walk(std::get<Name>(x.t)), Put('(');
    Walk(std::get<std::list<Name>>(x.t), ", "), Put(") = ");
    Walk(std::get<Scalar<Expr>>(x.t));
  }

  // Directives, extensions, and deprecated constructs
  void Unparse(const CompilerDirective &x) {
    common::visit(
        common::visitors{
            [&](const std::list<CompilerDirective::IgnoreTKR> &tkr) {
              Word("!DIR$ IGNORE_TKR"); // emitted even if tkr list is empty
              Walk(" ", tkr, ", ");
            },
            [&](const CompilerDirective::LoopCount &lcount) {
              Walk("!DIR$ LOOP COUNT (", lcount.v, ", ", ")");
            },
            [&](const std::list<CompilerDirective::AssumeAligned>
                    &assumeAligned) {
              Word("!DIR$ ASSUME_ALIGNED ");
              Walk(" ", assumeAligned, ", ");
            },
            [&](const CompilerDirective::VectorAlways &valways) {
              Word("!DIR$ VECTOR ALWAYS");
            },
            [&](const std::list<CompilerDirective::NameValue> &names) {
              Walk("!DIR$ ", names, " ");
            },
            [&](const CompilerDirective::Unroll &unroll) {
              Word("!DIR$ UNROLL");
              Walk(" ", unroll.v);
            },
            [&](const CompilerDirective::UnrollAndJam &unrollAndJam) {
              Word("!DIR$ UNROLL_AND_JAM");
              Walk(" ", unrollAndJam.v);
            },
<<<<<<< HEAD
=======
            [&](const CompilerDirective::NoVector &) {
              Word("!DIR$ NOVECTOR");
            },
            [&](const CompilerDirective::NoUnroll &) {
              Word("!DIR$ NOUNROLL");
            },
            [&](const CompilerDirective::NoUnrollAndJam &) {
              Word("!DIR$ NOUNROLL_AND_JAM");
            },
>>>>>>> d465594a
            [&](const CompilerDirective::Unrecognized &) {
              Word("!DIR$ ");
              Word(x.source.ToString());
            },
        },
        x.u);
    Put('\n');
  }
  void Unparse(const CompilerDirective::IgnoreTKR &x) {
    if (const auto &maybeList{
            std::get<std::optional<std::list<const char *>>>(x.t)}) {
      Put("(");
      for (const char *tkr : *maybeList) {
        Put(*tkr);
      }
      Put(") ");
    }
    Walk(std::get<Name>(x.t));
  }
  void Unparse(const CompilerDirective::NameValue &x) {
    Walk(std::get<Name>(x.t));
    Walk("=", std::get<std::optional<std::uint64_t>>(x.t));
  }
  void Unparse(const CompilerDirective::AssumeAligned &x) {
    Walk(std::get<common::Indirection<Designator>>(x.t));
    Put(":");
    Walk(std::get<uint64_t>(x.t));
  }

  // OpenACC Directives & Clauses
  void Unparse(const AccAtomicCapture &x) {
    BeginOpenACC();
    Word("!$ACC CAPTURE");
    Put("\n");
    EndOpenACC();
    Walk(std::get<AccAtomicCapture::Stmt1>(x.t));
    Put("\n");
    Walk(std::get<AccAtomicCapture::Stmt2>(x.t));
    BeginOpenACC();
    Word("!$ACC END ATOMIC\n");
    EndOpenACC();
  }
  void Unparse(const AccAtomicRead &x) {
    BeginOpenACC();
    Word("!$ACC ATOMIC READ");
    Put("\n");
    EndOpenACC();
    Walk(std::get<Statement<AssignmentStmt>>(x.t));
    BeginOpenACC();
    Walk(std::get<std::optional<AccEndAtomic>>(x.t), "!$ACC END ATOMIC\n");
    EndOpenACC();
  }
  void Unparse(const AccAtomicWrite &x) {
    BeginOpenACC();
    Word("!$ACC ATOMIC WRITE");
    Put("\n");
    EndOpenACC();
    Walk(std::get<Statement<AssignmentStmt>>(x.t));
    BeginOpenACC();
    Walk(std::get<std::optional<AccEndAtomic>>(x.t), "!$ACC END ATOMIC\n");
    EndOpenACC();
  }
  void Unparse(const AccAtomicUpdate &x) {
    BeginOpenACC();
    Word("!$ACC ATOMIC UPDATE");
    Put("\n");
    EndOpenACC();
    Walk(std::get<Statement<AssignmentStmt>>(x.t));
    BeginOpenACC();
    Walk(std::get<std::optional<AccEndAtomic>>(x.t), "!$ACC END ATOMIC\n");
    EndOpenACC();
  }
  void Unparse(const llvm::acc::Directive &x) {
    Word(llvm::acc::getOpenACCDirectiveName(x).str());
  }
#define GEN_FLANG_CLAUSE_UNPARSE
#include "llvm/Frontend/OpenACC/ACC.inc"
  void Unparse(const AccObjectListWithModifier &x) {
    Walk(std::get<std::optional<AccDataModifier>>(x.t), ":");
    Walk(std::get<AccObjectList>(x.t));
  }
  void Unparse(const AccBindClause &x) {
    common::visit(common::visitors{
                      [&](const Name &y) { Walk(y); },
                      [&](const ScalarDefaultCharExpr &y) { Walk(y); },
                  },
        x.u);
  }
  void Unparse(const AccDefaultClause &x) {
    switch (x.v) {
    case llvm::acc::DefaultValue::ACC_Default_none:
      Put("NONE");
      break;
    case llvm::acc::DefaultValue::ACC_Default_present:
      Put("PRESENT");
      break;
    }
  }
  void Unparse(const AccClauseList &x) { Walk(" ", x.v, " "); }
  void Unparse(const AccGangArgList &x) { Walk(x.v, ","); }
  void Before(const AccSizeExpr &x) {
    if (!x.v)
      Put("*");
  }
  void Before(const AccGangArg &x) {
    common::visit(common::visitors{
                      [&](const AccGangArg::Num &) { Word("NUM:"); },
                      [&](const AccGangArg::Dim &) { Word("DIM:"); },
                      [&](const AccGangArg::Static &) { Word("STATIC:"); },
                      [](const StatOrErrmsg &) {},
                  },
        x.u);
  }
  void Unparse(const AccCollapseArg &x) {
    const auto &force{std::get<bool>(x.t)};
    const auto &collapseValue{std::get<parser::ScalarIntConstantExpr>(x.t)};
    if (force) {
      Put("FORCE:");
    }
    Walk(collapseValue);
  }
  void Unparse(const OpenACCBlockConstruct &x) {
    BeginOpenACC();
    Word("!$ACC ");
    Walk(std::get<AccBeginBlockDirective>(x.t));
    Put("\n");
    EndOpenACC();
    Walk(std::get<Block>(x.t), "");
    BeginOpenACC();
    Word("!$ACC END ");
    Walk(std::get<AccEndBlockDirective>(x.t));
    Put("\n");
    EndOpenACC();
  }
  void Unparse(const OpenACCLoopConstruct &x) {
    BeginOpenACC();
    Word("!$ACC ");
    Walk(std::get<AccBeginLoopDirective>(x.t));
    Put("\n");
    EndOpenACC();
    Walk(std::get<std::optional<DoConstruct>>(x.t));
  }
  void Unparse(const AccBeginLoopDirective &x) {
    Walk(std::get<AccLoopDirective>(x.t));
    Walk(std::get<AccClauseList>(x.t));
  }
  void Unparse(const OpenACCStandaloneConstruct &x) {
    BeginOpenACC();
    Word("!$ACC ");
    Walk(std::get<AccStandaloneDirective>(x.t));
    Walk(std::get<AccClauseList>(x.t));
    Put("\n");
    EndOpenACC();
  }
  void Unparse(const OpenACCStandaloneDeclarativeConstruct &x) {
    BeginOpenACC();
    Word("!$ACC ");
    Walk(std::get<AccDeclarativeDirective>(x.t));
    Walk(std::get<AccClauseList>(x.t));
    Put("\n");
    EndOpenACC();
  }
  void Unparse(const OpenACCCombinedConstruct &x) {
    BeginOpenACC();
    Word("!$ACC ");
    Walk(std::get<AccBeginCombinedDirective>(x.t));
    Put("\n");
    EndOpenACC();
    Walk(std::get<std::optional<DoConstruct>>(x.t));
    BeginOpenACC();
    Walk("!$ACC END ", std::get<std::optional<AccEndCombinedDirective>>(x.t),
        "\n");
    EndOpenACC();
  }
  void Unparse(const OpenACCRoutineConstruct &x) {
    BeginOpenACC();
    Word("!$ACC ROUTINE");
    Walk("(", std::get<std::optional<Name>>(x.t), ")");
    Walk(std::get<AccClauseList>(x.t));
    Put("\n");
    EndOpenACC();
  }
  void Unparse(const AccObject &x) {
    common::visit(common::visitors{
                      [&](const Designator &y) { Walk(y); },
                      [&](const Name &y) { Put("/"), Walk(y), Put("/"); },
                  },
        x.u);
  }
  void Unparse(const AccObjectList &x) { Walk(x.v, ","); }
  void Unparse(const AccObjectListWithReduction &x) {
    Walk(std::get<ReductionOperator>(x.t));
    Put(":");
    Walk(std::get<AccObjectList>(x.t));
  }
  void Unparse(const OpenACCCacheConstruct &x) {
    BeginOpenACC();
    Word("!$ACC ");
    Word("CACHE(");
    Walk(std::get<AccObjectListWithModifier>(x.t));
    Put(")");
    Put("\n");
    EndOpenACC();
  }
  void Unparse(const AccWaitArgument &x) {
    Walk("DEVNUM:", std::get<std::optional<ScalarIntExpr>>(x.t), ":");
    Walk(std::get<std::list<ScalarIntExpr>>(x.t), ",");
  }
  void Unparse(const OpenACCWaitConstruct &x) {
    BeginOpenACC();
    Word("!$ACC ");
    Word("WAIT(");
    Walk(std::get<std::optional<AccWaitArgument>>(x.t));
    Walk(std::get<AccClauseList>(x.t));
    Put(")");
    Put("\n");
    EndOpenACC();
  }

  // OpenMP Clauses & Directives
<<<<<<< HEAD
=======
  void Unparse(const OmpArgumentList &x) { Walk(x.v, ", "); }

>>>>>>> d465594a
  void Unparse(const OmpTypeNameList &x) { //
    Walk(x.v, ",");
  }
  void Unparse(const OmpMapperSpecifier &x) {
    Walk(std::get<std::optional<Name>>(x.t), ":");
    Walk(std::get<TypeSpec>(x.t));
    Put("::");
    Walk(std::get<Name>(x.t));
  }
  void Unparse(const OmpReductionSpecifier &x) {
    Walk(std::get<OmpReductionIdentifier>(x.t));
    Put(":");
    Walk(std::get<OmpTypeNameList>(x.t));
    Walk(":", std::get<std::optional<OmpReductionCombiner>>(x.t));
  }
  void Unparse(const llvm::omp::Directive &x) {
    Word(llvm::omp::getOpenMPDirectiveName(x).str());
  }
  void Unparse(const OmpDirectiveSpecification &x) {
    auto unparseArgs{[&]() {
<<<<<<< HEAD
      using ArgList = std::list<parser::OmpArgument>;
      if (auto &args{std::get<std::optional<ArgList>>(x.t)}) {
=======
      if (auto &args{std::get<std::optional<OmpArgumentList>>(x.t)}) {
>>>>>>> d465594a
        Put("(");
        Walk(*args);
        Put(")");
      }
    }};
    auto unparseClauses{[&]() { //
      Walk(std::get<std::optional<OmpClauseList>>(x.t));
    }};

    Walk(std::get<OmpDirectiveName>(x.t));
    auto flags{std::get<OmpDirectiveSpecification::Flags>(x.t)};
    if (flags == OmpDirectiveSpecification::Flags::DeprecatedSyntax) {
      if (x.DirId() == llvm::omp::Directive::OMPD_flush) {
        // FLUSH clause arglist
        unparseClauses();
        unparseArgs();
      }
    } else {
      unparseArgs();
      unparseClauses();
    }
  }
  void Unparse(const OmpTraitScore &x) {
    Word("SCORE(");
    Walk(x.v);
    Put(")");
  }
  void Unparse(const OmpTraitPropertyExtension::Complex &x) {
    using PropList = std::list<common::Indirection<OmpTraitPropertyExtension>>;
    Walk(std::get<OmpTraitPropertyName>(x.t));
    Put("(");
    Walk(std::get<PropList>(x.t), ",");
    Put(")");
  }
  void Unparse(const OmpTraitSelector &x) {
    Walk(std::get<OmpTraitSelectorName>(x.t));
    Walk(std::get<std::optional<OmpTraitSelector::Properties>>(x.t));
  }
  void Unparse(const OmpTraitSelector::Properties &x) {
    Put("(");
    Walk(std::get<std::optional<OmpTraitScore>>(x.t), ": ");
    Walk(std::get<std::list<OmpTraitProperty>>(x.t));
    Put(")");
  }
  void Unparse(const OmpTraitSetSelector &x) {
    Walk(std::get<OmpTraitSetSelectorName>(x.t));
    Put("={");
    Walk(std::get<std::list<OmpTraitSelector>>(x.t));
    Put("}");
  }
  void Unparse(const OmpContextSelectorSpecification &x) { Walk(x.v, ", "); }

  void Unparse(const OmpObject &x) {
    common::visit(common::visitors{
                      [&](const Designator &y) { Walk(y); },
                      [&](const Name &y) { Put("/"), Walk(y), Put("/"); },
                  },
        x.u);
  }
  void Unparse(const OmpDirectiveNameModifier &x) {
    Word(llvm::omp::getOpenMPDirectiveName(x.v));
  }
  void Unparse(const OmpIteratorSpecifier &x) {
    Walk(std::get<TypeDeclarationStmt>(x.t));
    Put(" = ");
    Walk(std::get<SubscriptTriplet>(x.t));
  }
  void Unparse(const OmpIterator &x) {
    Word("ITERATOR(");
    Walk(x.v);
    Put(")");
  }
  void Unparse(const OmpMapper &x) {
    Word("MAPPER(");
    Walk(x.v);
    Put(")");
  }
  void Unparse(const OmpLastprivateClause &x) {
    using Modifier = OmpLastprivateClause::Modifier;
    Walk(std::get<std::optional<std::list<Modifier>>>(x.t), ": ");
    Walk(std::get<OmpObjectList>(x.t));
  }
  void Unparse(const OmpInteropPreference &x) { Walk(x.v, ","); }
  void Unparse(const OmpInitClause &x) {
    using Modifier = OmpInitClause::Modifier;
    auto &modifiers{std::get<std::optional<std::list<Modifier>>>(x.t)};
    bool isTypeStart{true};
    for (const Modifier &m : *modifiers) {
      if (auto *interopPreferenceMod{
              std::get_if<parser::OmpInteropPreference>(&m.u)}) {
        Put("PREFER_TYPE(");
        Walk(*interopPreferenceMod);
        Put("),");
      } else if (auto *interopTypeMod{
                     std::get_if<parser::OmpInteropType>(&m.u)}) {
        if (isTypeStart) {
          isTypeStart = false;
        } else {
          Put(",");
        }
        Walk(*interopTypeMod);
      }
    }
    Put(": ");
    Walk(std::get<OmpObject>(x.t));
  }
  void Unparse(const OmpMapClause &x) {
    using Modifier = OmpMapClause::Modifier;
    Walk(std::get<std::optional<std::list<Modifier>>>(x.t), ": ");
    Walk(std::get<OmpObjectList>(x.t));
  }
  void Unparse(const OmpScheduleClause &x) {
    using Modifier = OmpScheduleClause::Modifier;
    Walk(std::get<std::optional<std::list<Modifier>>>(x.t), ":");
    Walk(std::get<OmpScheduleClause::Kind>(x.t));
    Walk(",", std::get<std::optional<ScalarIntExpr>>(x.t));
  }
  void Unparse(const OmpDeviceClause &x) {
    using Modifier = OmpDeviceClause::Modifier;
    Walk(std::get<std::optional<std::list<Modifier>>>(x.t), ": ");
    Walk(std::get<ScalarIntExpr>(x.t));
  }
  void Unparse(const OmpAbsentClause &x) { Walk("", x.v, ","); }
  void Unparse(const OmpContainsClause &x) { Walk("", x.v, ","); }
  void Unparse(const OmpAffinityClause &x) {
    using Modifier = OmpAffinityClause::Modifier;
    Walk(std::get<std::optional<std::list<Modifier>>>(x.t), ": ");
    Walk(std::get<OmpObjectList>(x.t));
  }
  void Unparse(const OmpAlignedClause &x) {
    using Modifier = OmpAlignedClause::Modifier;
    Walk(std::get<OmpObjectList>(x.t));
    Walk(": ", std::get<std::optional<std::list<Modifier>>>(x.t));
  }
  void Unparse(const OmpFromClause &x) {
    using Modifier = OmpFromClause::Modifier;
    Walk(std::get<std::optional<std::list<Modifier>>>(x.t), ": ");
    Walk(std::get<OmpObjectList>(x.t));
  }
  void Unparse(const OmpIfClause &x) {
    using Modifier = OmpIfClause::Modifier;
    Walk(std::get<std::optional<std::list<Modifier>>>(x.t), ": ");
    Walk(std::get<ScalarLogicalExpr>(x.t));
  }
  void Unparse(const OmpStepSimpleModifier &x) { Walk(x.v); }
  void Unparse(const OmpStepComplexModifier &x) {
    Word("STEP(");
    Walk(x.v);
    Put(")");
  }
  void Unparse(const OmpLinearClause &x) {
    using Modifier = OmpLinearClause::Modifier;
    auto &modifiers{std::get<std::optional<std::list<Modifier>>>(x.t)};
    if (std::get<bool>(x.t)) { // PostModified
      Walk(std::get<OmpObjectList>(x.t));
      Walk(": ", modifiers);
    } else {
      // Unparse using pre-5.2 syntax.
      bool HasStepModifier{false}, HasLinearModifier{false};

      if (modifiers) {
        bool NeedComma{false};
        for (const Modifier &m : *modifiers) {
          // Print all linear modifiers in case we need to unparse an
          // incorrect tree.
          if (auto *lmod{std::get_if<parser::OmpLinearModifier>(&m.u)}) {
            if (NeedComma) {
              Put(",");
            }
            Walk(*lmod);
            HasLinearModifier = true;
            NeedComma = true;
          } else {
            // If not linear-modifier, then it has to be step modifier.
            HasStepModifier = true;
          }
        }
      }

      if (HasLinearModifier) {
        Put("(");
      }
      Walk(std::get<OmpObjectList>(x.t));
      if (HasLinearModifier) {
        Put(")");
      }

      if (HasStepModifier) {
        Put(": ");
        bool NeedComma{false};
        for (const Modifier &m : *modifiers) {
          if (!std::holds_alternative<parser::OmpLinearModifier>(m.u)) {
            if (NeedComma) {
              Put(",");
            }
            common::visit([&](auto &&s) { Walk(s); }, m.u);
            NeedComma = true;
          }
        }
      }
    }
  }
  void Unparse(const OmpReductionClause &x) {
    using Modifier = OmpReductionClause::Modifier;
    Walk(std::get<std::optional<std::list<Modifier>>>(x.t), ": ");
    Walk(std::get<OmpObjectList>(x.t));
  }
  void Unparse(const OmpDetachClause &x) { Walk(x.v); }
  void Unparse(const OmpInReductionClause &x) {
    using Modifier = OmpInReductionClause::Modifier;
    Walk(std::get<std::optional<std::list<Modifier>>>(x.t), ": ");
    Walk(std::get<OmpObjectList>(x.t));
  }
  void Unparse(const OmpTaskReductionClause &x) {
    using Modifier = OmpTaskReductionClause::Modifier;
    Walk(std::get<std::optional<std::list<Modifier>>>(x.t), ": ");
    Walk(std::get<OmpObjectList>(x.t));
  }
  void Unparse(const OmpAllocateClause &x) {
    using Modifier = OmpAllocateClause::Modifier;
    Walk(std::get<std::optional<std::list<Modifier>>>(x.t), ": ");
    Walk(std::get<OmpObjectList>(x.t));
  }
  void Unparse(const OmpAlignModifier &x) {
    Word("ALIGN(");
    Walk(x.v);
    Put(")");
  }
  void Unparse(const OmpAllocatorSimpleModifier &x) { Walk(x.v); }
  void Unparse(const OmpAllocatorComplexModifier &x) {
    Word("ALLOCATOR(");
    Walk(x.v);
    Put(")");
  }
  void Unparse(const OmpOrderClause &x) {
    using Modifier = OmpOrderClause::Modifier;
    Walk(std::get<std::optional<std::list<Modifier>>>(x.t), ":");
    Walk(std::get<OmpOrderClause::Ordering>(x.t));
  }
  void Unparse(const OmpGrainsizeClause &x) {
    using Modifier = OmpGrainsizeClause::Modifier;
    Walk(std::get<std::optional<std::list<Modifier>>>(x.t), ": ");
    Walk(std::get<ScalarIntExpr>(x.t));
  }
  void Unparse(const OmpNumTasksClause &x) {
    using Modifier = OmpNumTasksClause::Modifier;
    Walk(std::get<std::optional<std::list<Modifier>>>(x.t), ": ");
    Walk(std::get<ScalarIntExpr>(x.t));
  }
  void Unparse(const OmpDoacross::Sink &x) {
    Word("SINK: ");
    Walk(x.v.v);
  }
  void Unparse(const OmpDoacross::Source &) { Word("SOURCE"); }
  void Unparse(const OmpDependClause::TaskDep &x) {
    using Modifier = OmpDependClause::TaskDep::Modifier;
    Walk(std::get<std::optional<std::list<Modifier>>>(x.t), ": ");
    Walk(std::get<OmpObjectList>(x.t));
  }
  void Unparse(const OmpDefaultmapClause &x) {
    using Modifier = OmpDefaultmapClause::Modifier;
    Walk(std::get<OmpDefaultmapClause::ImplicitBehavior>(x.t));
    Walk(":", std::get<std::optional<std::list<Modifier>>>(x.t));
  }
  void Unparse(const OmpToClause &x) {
    using Modifier = OmpToClause::Modifier;
    Walk(std::get<std::optional<std::list<Modifier>>>(x.t), ": ");
    Walk(std::get<OmpObjectList>(x.t));
  }
  void Unparse(const OmpWhenClause &x) {
    using Modifier = OmpWhenClause::Modifier;
    using Directive = common::Indirection<OmpDirectiveSpecification>;
    Walk(std::get<std::optional<std::list<Modifier>>>(x.t), ": ");
    Walk(std::get<std::optional<Directive>>(x.t));
  }
#define GEN_FLANG_CLAUSE_UNPARSE
#include "llvm/Frontend/OpenMP/OMP.inc"
  void Unparse(const OmpLoopDirective &x) {
    switch (x.v) {
    case llvm::omp::Directive::OMPD_distribute:
      Word("DISTRIBUTE ");
      break;
    case llvm::omp::Directive::OMPD_distribute_parallel_do:
      Word("DISTRIBUTE PARALLEL DO ");
      break;
    case llvm::omp::Directive::OMPD_distribute_parallel_do_simd:
      Word("DISTRIBUTE PARALLEL DO SIMD ");
      break;
    case llvm::omp::Directive::OMPD_distribute_simd:
      Word("DISTRIBUTE SIMD ");
      break;
    case llvm::omp::Directive::OMPD_do:
      Word("DO ");
      break;
    case llvm::omp::Directive::OMPD_do_simd:
      Word("DO SIMD ");
      break;
    case llvm::omp::Directive::OMPD_loop:
      Word("LOOP ");
      break;
    case llvm::omp::Directive::OMPD_masked_taskloop_simd:
      Word("MASKED TASKLOOP SIMD");
      break;
    case llvm::omp::Directive::OMPD_masked_taskloop:
      Word("MASKED TASKLOOP");
      break;
    case llvm::omp::Directive::OMPD_master_taskloop_simd:
      Word("MASTER TASKLOOP SIMD");
      break;
    case llvm::omp::Directive::OMPD_master_taskloop:
      Word("MASTER TASKLOOP");
      break;
    case llvm::omp::Directive::OMPD_parallel_do:
      Word("PARALLEL DO ");
      break;
    case llvm::omp::Directive::OMPD_parallel_do_simd:
      Word("PARALLEL DO SIMD ");
      break;
    case llvm::omp::Directive::OMPD_parallel_masked_taskloop_simd:
      Word("PARALLEL MASKED TASKLOOP SIMD");
      break;
    case llvm::omp::Directive::OMPD_parallel_masked_taskloop:
      Word("PARALLEL MASKED TASKLOOP");
      break;
    case llvm::omp::Directive::OMPD_parallel_master_taskloop_simd:
      Word("PARALLEL MASTER TASKLOOP SIMD");
      break;
    case llvm::omp::Directive::OMPD_parallel_master_taskloop:
      Word("PARALLEL MASTER TASKLOOP");
      break;
    case llvm::omp::Directive::OMPD_simd:
      Word("SIMD ");
      break;
    case llvm::omp::Directive::OMPD_target_loop:
      Word("TARGET LOOP ");
      break;
    case llvm::omp::Directive::OMPD_target_parallel_do:
      Word("TARGET PARALLEL DO ");
      break;
    case llvm::omp::Directive::OMPD_target_parallel_do_simd:
      Word("TARGET PARALLEL DO SIMD ");
      break;
    case llvm::omp::Directive::OMPD_target_parallel_loop:
      Word("TARGET PARALLEL LOOP ");
      break;
    case llvm::omp::Directive::OMPD_target_teams_distribute:
      Word("TARGET TEAMS DISTRIBUTE ");
      break;
    case llvm::omp::Directive::OMPD_target_teams_distribute_parallel_do:
      Word("TARGET TEAMS DISTRIBUTE PARALLEL DO ");
      break;
    case llvm::omp::Directive::OMPD_target_teams_distribute_parallel_do_simd:
      Word("TARGET TEAMS DISTRIBUTE PARALLEL DO SIMD ");
      break;
    case llvm::omp::Directive::OMPD_target_teams_distribute_simd:
      Word("TARGET TEAMS DISTRIBUTE SIMD ");
      break;
    case llvm::omp::Directive::OMPD_target_teams_loop:
      Word("TARGET TEAMS LOOP ");
      break;
    case llvm::omp::Directive::OMPD_target_simd:
      Word("TARGET SIMD ");
      break;
    case llvm::omp::Directive::OMPD_taskloop:
      Word("TASKLOOP ");
      break;
    case llvm::omp::Directive::OMPD_taskloop_simd:
      Word("TASKLOOP SIMD ");
      break;
    case llvm::omp::Directive::OMPD_teams_distribute:
      Word("TEAMS DISTRIBUTE ");
      break;
    case llvm::omp::Directive::OMPD_teams_distribute_parallel_do:
      Word("TEAMS DISTRIBUTE PARALLEL DO ");
      break;
    case llvm::omp::Directive::OMPD_teams_distribute_parallel_do_simd:
      Word("TEAMS DISTRIBUTE PARALLEL DO SIMD ");
      break;
    case llvm::omp::Directive::OMPD_teams_distribute_simd:
      Word("TEAMS DISTRIBUTE SIMD ");
      break;
    case llvm::omp::Directive::OMPD_tile:
      Word("TILE ");
      break;
    case llvm::omp::Directive::OMPD_unroll:
      Word("UNROLL ");
      break;
    default:
      break;
    }
  }
  void Unparse(const OmpObjectList &x) { Walk(x.v, ","); }
  void Unparse(const OmpBlockDirective &x) {
    switch (x.v) {
    case llvm::omp::Directive::OMPD_masked:
      Word("MASKED");
      break;
    case llvm::omp::Directive::OMPD_master:
      Word("MASTER");
      break;
    case llvm::omp::Directive::OMPD_ordered:
      Word("ORDERED ");
      break;
    case llvm::omp::Directive::OMPD_parallel_masked:
      Word("PARALLEL MASKED");
      break;
    case llvm::omp::Directive::OMPD_parallel_master:
      Word("PARALLEL MASTER");
      break;
    case llvm::omp::Directive::OMPD_parallel_workshare:
      Word("PARALLEL WORKSHARE ");
      break;
    case llvm::omp::Directive::OMPD_parallel:
      Word("PARALLEL ");
      break;
    case llvm::omp::Directive::OMPD_scope:
      Word("SCOPE ");
      break;
    case llvm::omp::Directive::OMPD_single:
      Word("SINGLE ");
      break;
    case llvm::omp::Directive::OMPD_target_data:
      Word("TARGET DATA ");
      break;
    case llvm::omp::Directive::OMPD_target_parallel:
      Word("TARGET PARALLEL ");
      break;
    case llvm::omp::Directive::OMPD_target_teams:
      Word("TARGET TEAMS ");
      break;
    case llvm::omp::Directive::OMPD_target:
      Word("TARGET ");
      break;
    case llvm::omp::Directive::OMPD_taskgroup:
      Word("TASKGROUP ");
      break;
    case llvm::omp::Directive::OMPD_task:
      Word("TASK ");
      break;
    case llvm::omp::Directive::OMPD_teams:
      Word("TEAMS ");
      break;
    case llvm::omp::Directive::OMPD_workshare:
      Word("WORKSHARE ");
      break;
    default:
      // Nothing to be done
      break;
    }
  }

  void Unparse(const OmpAtomicDefaultMemOrderClause &x) {
    Word(ToUpperCaseLetters(common::EnumToString(x.v)));
  }

  void Unparse(const OmpAtomicClauseList &x) { Walk(" ", x.v, " "); }

  void Unparse(const OmpAtomic &x) {
    BeginOpenMP();
    Word("!$OMP ATOMIC");
    Walk(std::get<OmpAtomicClauseList>(x.t));
    Put("\n");
    EndOpenMP();
    Walk(std::get<Statement<AssignmentStmt>>(x.t));
    BeginOpenMP();
    Walk(std::get<std::optional<OmpEndAtomic>>(x.t), "!$OMP END ATOMIC\n");
    EndOpenMP();
  }
  void Unparse(const OmpAtomicCapture &x) {
    BeginOpenMP();
    Word("!$OMP ATOMIC");
    Walk(std::get<0>(x.t));
    Word(" CAPTURE");
    Walk(std::get<2>(x.t));
    Put("\n");
    EndOpenMP();
    Walk(std::get<OmpAtomicCapture::Stmt1>(x.t));
    Put("\n");
    Walk(std::get<OmpAtomicCapture::Stmt2>(x.t));
    BeginOpenMP();
    Word("!$OMP END ATOMIC\n");
    EndOpenMP();
  }
  void Unparse(const OmpAtomicCompare &x) {
    BeginOpenMP();
    Word("!$OMP ATOMIC");
    Walk(std::get<0>(x.t));
    Word(" COMPARE");
    Walk(std::get<2>(x.t));
    Put("\n");
    EndOpenMP();
    Walk(std::get<OmpAtomicCompareIfStmt>(x.t));
  }
  void Unparse(const OmpAtomicRead &x) {
    BeginOpenMP();
    Word("!$OMP ATOMIC");
    Walk(std::get<0>(x.t));
    Word(" READ");
    Walk(std::get<2>(x.t));
    Put("\n");
    EndOpenMP();
    Walk(std::get<Statement<AssignmentStmt>>(x.t));
    BeginOpenMP();
    Walk(std::get<std::optional<OmpEndAtomic>>(x.t), "!$OMP END ATOMIC\n");
    EndOpenMP();
  }
  void Unparse(const OmpAtomicUpdate &x) {
    BeginOpenMP();
    Word("!$OMP ATOMIC");
    Walk(std::get<0>(x.t));
    Word(" UPDATE");
    Walk(std::get<2>(x.t));
    Put("\n");
    EndOpenMP();
    Walk(std::get<Statement<AssignmentStmt>>(x.t));
    BeginOpenMP();
    Walk(std::get<std::optional<OmpEndAtomic>>(x.t), "!$OMP END ATOMIC\n");
    EndOpenMP();
  }
  void Unparse(const OmpAtomicWrite &x) {
    BeginOpenMP();
    Word("!$OMP ATOMIC");
    Walk(std::get<0>(x.t));
    Word(" WRITE");
    Walk(std::get<2>(x.t));
    Put("\n");
    EndOpenMP();
    Walk(std::get<Statement<AssignmentStmt>>(x.t));
    BeginOpenMP();
    Walk(std::get<std::optional<OmpEndAtomic>>(x.t), "!$OMP END ATOMIC\n");
    EndOpenMP();
  }
  void Unparse(const OpenMPExecutableAllocate &x) {
    const auto &fields =
        std::get<std::optional<std::list<parser::OpenMPDeclarativeAllocate>>>(
            x.t);
    if (fields) {
      for (const auto &decl : *fields) {
        Walk(decl);
      }
    }
    BeginOpenMP();
    Word("!$OMP ALLOCATE");
    Walk(" (", std::get<std::optional<OmpObjectList>>(x.t), ")");
    Walk(std::get<OmpClauseList>(x.t));
    Put("\n");
    EndOpenMP();
    Walk(std::get<Statement<AllocateStmt>>(x.t));
  }
  void Unparse(const OpenMPDeclarativeAllocate &x) {
    BeginOpenMP();
    Word("!$OMP ALLOCATE");
    Put(" (");
    Walk(std::get<OmpObjectList>(x.t));
    Put(")");
    Walk(std::get<OmpClauseList>(x.t));
    Put("\n");
    EndOpenMP();
  }
  void Unparse(const OmpEndAllocators &x) {
    BeginOpenMP();
    Word("!$OMP END ALLOCATE");
    Put("\n");
    EndOpenMP();
  }
  void Unparse(const OpenMPAllocatorsConstruct &x) {
    BeginOpenMP();
    Word("!$OMP ALLOCATE");
    Walk(std::get<OmpClauseList>(x.t));
    Put("\n");
    EndOpenMP();
    Walk(std::get<Statement<AllocateStmt>>(x.t));
    if (const auto &end = std::get<std::optional<OmpEndAllocators>>(x.t)) {
      Walk(*end);
    }
  }
  void Unparse(const OmpAssumeDirective &x) {
    BeginOpenMP();
    Word("!$OMP ASSUME");
    Walk(" ", std::get<OmpClauseList>(x.t).v);
    Put("\n");
    EndOpenMP();
  }
  void Unparse(const OmpEndAssumeDirective &x) {
    BeginOpenMP();
    Word("!$OMP END ASSUME\n");
    EndOpenMP();
  }
  void Unparse(const OmpCriticalDirective &x) {
    BeginOpenMP();
    Word("!$OMP CRITICAL");
    Walk(" (", std::get<std::optional<Name>>(x.t), ")");
    Walk(std::get<OmpClauseList>(x.t));
    Put("\n");
    EndOpenMP();
  }
  void Unparse(const OmpEndCriticalDirective &x) {
    BeginOpenMP();
    Word("!$OMP END CRITICAL");
    Walk(" (", std::get<std::optional<Name>>(x.t), ")");
    Put("\n");
    EndOpenMP();
  }
  void Unparse(const OpenMPCriticalConstruct &x) {
    Walk(std::get<OmpCriticalDirective>(x.t));
    Walk(std::get<Block>(x.t), "");
    Walk(std::get<OmpEndCriticalDirective>(x.t));
  }
  void Unparse(const OmpDeclareTargetWithList &x) {
    Put("("), Walk(x.v), Put(")");
  }
  void Unparse(const OmpInitializerProc &x) {
    Walk(std::get<ProcedureDesignator>(x.t));
    Put("(");
    Walk(std::get<std::list<ActualArgSpec>>(x.t));
    Put(")");
  }
  void Unparse(const OmpInitializerClause &x) {
    // Don't let the visitor go to the normal AssignmentStmt Unparse function,
    // it adds an extra newline that we don't want.
    if (const auto *assignment{std::get_if<AssignmentStmt>(&x.u)}) {
      Walk(assignment->t, "=");
    } else {
      Walk(x.u);
    }
  }
  void Unparse(const OpenMPDeclareReductionConstruct &x) {
    BeginOpenMP();
    Word("!$OMP DECLARE REDUCTION ");
    Put("(");
    Walk(std::get<common::Indirection<OmpReductionSpecifier>>(x.t));
    Put(")");
    Walk(std::get<std::optional<OmpClauseList>>(x.t));
    Put("\n");
    EndOpenMP();
  }
<<<<<<< HEAD
  void Unparse(const OpenMPDeclarativeAssumes &x) {
    BeginOpenMP();
    Word("!$OMP ASSUMES ");
    Walk(std::get<OmpClauseList>(x.t));
    Put("\n");
    EndOpenMP();
  }
=======

  void Unparse(const OpenMPInteropConstruct &x) {
    BeginOpenMP();
    Word("!$OMP INTEROP");
    using Flags = OmpDirectiveSpecification::Flags;
    if (std::get<Flags>(x.v.t) == Flags::DeprecatedSyntax) {
      Walk("(", std::get<std::optional<OmpArgumentList>>(x.v.t), ")");
      Walk(" ", std::get<std::optional<OmpClauseList>>(x.v.t));
    } else {
      Walk(" ", std::get<std::optional<OmpClauseList>>(x.v.t));
      Walk(" (", std::get<std::optional<OmpArgumentList>>(x.v.t), ")");
    }
    Put("\n");
    EndOpenMP();
  }

  void Unparse(const OpenMPDeclarativeAssumes &x) {
    BeginOpenMP();
    Word("!$OMP ASSUMES ");
    Walk(std::get<OmpClauseList>(x.t));
    Put("\n");
    EndOpenMP();
  }
>>>>>>> d465594a
  void Unparse(const OpenMPDeclareMapperConstruct &z) {
    BeginOpenMP();
    Word("!$OMP DECLARE MAPPER (");
    const auto &spec{std::get<OmpMapperSpecifier>(z.t)};
    if (auto mapname{std::get<std::optional<Name>>(spec.t)}) {
      Walk(mapname);
      Put(":");
    }
    Walk(std::get<TypeSpec>(spec.t));
    Put("::");
    Walk(std::get<Name>(spec.t));
    Put(")");

    Walk(std::get<OmpClauseList>(z.t));
    Put("\n");
    EndOpenMP();
  }
  void Unparse(const OpenMPDeclareSimdConstruct &y) {
    BeginOpenMP();
    Word("!$OMP DECLARE SIMD ");
    Walk("(", std::get<std::optional<Name>>(y.t), ")");
    Walk(std::get<OmpClauseList>(y.t));
    Put("\n");
    EndOpenMP();
  }
  void Unparse(const OpenMPDeclareTargetConstruct &x) {
    BeginOpenMP();
    Word("!$OMP DECLARE TARGET ");
    Walk(std::get<parser::OmpDeclareTargetSpecifier>(x.t));
    Put("\n");
    EndOpenMP();
  }
  void Unparse(const OpenMPRequiresConstruct &y) {
    BeginOpenMP();
    Word("!$OMP REQUIRES ");
    Walk(std::get<OmpClauseList>(y.t));
    Put("\n");
    EndOpenMP();
  }
  void Unparse(const OpenMPThreadprivate &x) {
    BeginOpenMP();
    Word("!$OMP THREADPRIVATE (");
    Walk(std::get<parser::OmpObjectList>(x.t));
    Put(")\n");
    EndOpenMP();
  }

  bool Pre(const OmpMessageClause &x) {
    Walk(x.v);
    return false;
  }
  void Unparse(const OmpDispatchDirective &x) {
    Word("!$OMP DISPATCH");
    Walk(x.t);
    Put("\n");
  }
  void Unparse(const OmpEndDispatchDirective &) {
    Word("!$OMP END DISPATCH");
    Put("\n");
  }
  void Unparse(const OmpErrorDirective &x) {
    Word("!$OMP ERROR ");
    Walk(x.t);
    Put("\n");
  }
  void Unparse(const OmpNothingDirective &x) {
    Word("!$OMP NOTHING");
    Put("\n");
  }
  void Unparse(const OmpSectionsDirective &x) {
    switch (x.v) {
    case llvm::omp::Directive::OMPD_sections:
      Word("SECTIONS ");
      break;
    case llvm::omp::Directive::OMPD_parallel_sections:
      Word("PARALLEL SECTIONS ");
      break;
    default:
      break;
    }
  }
  void Unparse(const OmpSectionBlocks &x) {
    for (const auto &y : x.v) {
      BeginOpenMP();
      Word("!$OMP SECTION");
      Put("\n");
      EndOpenMP();
      // y.u is an OpenMPSectionConstruct
      // (y.u).v is Block
      Walk(std::get<OpenMPSectionConstruct>(y.u).v, "");
    }
  }
  void Unparse(const OpenMPSectionsConstruct &x) {
    BeginOpenMP();
    Word("!$OMP ");
    Walk(std::get<OmpBeginSectionsDirective>(x.t));
    Put("\n");
    EndOpenMP();
    Walk(std::get<OmpSectionBlocks>(x.t));
    BeginOpenMP();
    Word("!$OMP END ");
    Walk(std::get<OmpEndSectionsDirective>(x.t));
    Put("\n");
    EndOpenMP();
  }
  void Unparse(const OpenMPCancellationPointConstruct &x) {
    BeginOpenMP();
<<<<<<< HEAD
    Word("!$OMP CANCELLATION POINT ");
    Walk(std::get<OmpClauseList>(x.t));
=======
    Word("!$OMP ");
    Walk(x.v);
>>>>>>> d465594a
    Put("\n");
    EndOpenMP();
  }
  void Unparse(const OpenMPCancelConstruct &x) {
    BeginOpenMP();
<<<<<<< HEAD
    Word("!$OMP CANCEL ");
    Walk(std::get<OmpClauseList>(x.t));
=======
    Word("!$OMP ");
    Walk(x.v);
>>>>>>> d465594a
    Put("\n");
    EndOpenMP();
  }
  void Unparse(const OmpFailClause &x) {
    Word("FAIL(");
    Walk(x.v);
    Put(")");
  }
  void Unparse(const OmpMemoryOrderClause &x) { Walk(x.v); }
  void Unparse(const OmpAtomicClause &x) {
    common::visit(common::visitors{
                      [&](const OmpMemoryOrderClause &y) { Walk(y); },
                      [&](const OmpFailClause &y) { Walk(y); },
                      [&](const OmpClause &z) { Walk(z); },
                  },
        x.u);
  }
  void Unparse(const OmpMetadirectiveDirective &x) {
    BeginOpenMP();
    Word("!$OMP METADIRECTIVE ");
    Walk(std::get<OmpClauseList>(x.t));
    Put("\n");
    EndOpenMP();
  }
  void Unparse(const OpenMPDepobjConstruct &x) {
    BeginOpenMP();
    Word("!$OMP ");
    Walk(x.v);
    Put("\n");
    EndOpenMP();
  }
  void Unparse(const OpenMPFlushConstruct &x) {
    BeginOpenMP();
    Word("!$OMP FLUSH");
<<<<<<< HEAD
    if (std::get</*ClausesTrailing=*/bool>(x.t)) {
      Walk("(", std::get<std::optional<OmpObjectList>>(x.t), ")");
      Walk(" ", std::get<std::optional<OmpClauseList>>(x.t));
    } else {
      Walk(" ", std::get<std::optional<OmpClauseList>>(x.t));
      Walk(" (", std::get<std::optional<OmpObjectList>>(x.t), ")");
=======
    using Flags = OmpDirectiveSpecification::Flags;
    if (std::get<Flags>(x.v.t) == Flags::DeprecatedSyntax) {
      Walk("(", std::get<std::optional<OmpArgumentList>>(x.v.t), ")");
      Walk(" ", std::get<std::optional<OmpClauseList>>(x.v.t));
    } else {
      Walk(" ", std::get<std::optional<OmpClauseList>>(x.v.t));
      Walk(" (", std::get<std::optional<OmpArgumentList>>(x.v.t), ")");
>>>>>>> d465594a
    }
    Put("\n");
    EndOpenMP();
  }
  void Unparse(const OmpEndLoopDirective &x) {
    BeginOpenMP();
    Word("!$OMP END ");
    Walk(std::get<OmpLoopDirective>(x.t));
    Walk(std::get<OmpClauseList>(x.t));
    Put("\n");
    EndOpenMP();
  }
  void Unparse(const OmpClauseList &x, const char *sep = " ") {
    Walk(" ", x.v, sep);
  }
  void Unparse(const OpenMPSimpleStandaloneConstruct &x) {
    BeginOpenMP();
    Word("!$OMP ");
    Walk(x.v);
    Put("\n");
    EndOpenMP();
  }
  void Unparse(const OpenMPBlockConstruct &x) {
    BeginOpenMP();
    Word("!$OMP ");
    Walk(std::get<OmpBeginBlockDirective>(x.t));
    Put("\n");
    EndOpenMP();
    Walk(std::get<Block>(x.t), "");
    BeginOpenMP();
    Word("!$OMP END ");
    Walk(std::get<OmpEndBlockDirective>(x.t));
    Put("\n");
    EndOpenMP();
  }
  void Unparse(const OpenMPLoopConstruct &x) {
    BeginOpenMP();
    Word("!$OMP ");
    Walk(std::get<OmpBeginLoopDirective>(x.t));
    Put("\n");
    EndOpenMP();
    Walk(std::get<std::optional<DoConstruct>>(x.t));
    Walk(std::get<std::optional<OmpEndLoopDirective>>(x.t));
  }
  void Unparse(const BasedPointer &x) {
    Put('('), Walk(std::get<0>(x.t)), Put(","), Walk(std::get<1>(x.t));
    Walk("(", std::get<std::optional<ArraySpec>>(x.t), ")"), Put(')');
  }
  void Unparse(const BasedPointerStmt &x) { Walk("POINTER ", x.v, ","); }
  void Unparse(const CUDAAttributesStmt &x) {
    Word("ATTRIBUTES("), Walk(std::get<common::CUDADataAttr>(x.t));
    Word(") "), Walk(std::get<std::list<Name>>(x.t), ", ");
  }
  void Post(const StructureField &x) {
    if (const auto *def{std::get_if<Statement<DataComponentDefStmt>>(&x.u)}) {
      for (const auto &item :
          std::get<std::list<ComponentOrFill>>(def->statement.t)) {
        if (const auto *comp{std::get_if<ComponentDecl>(&item.u)}) {
          structureComponents_.insert(std::get<Name>(comp->t).source);
        }
      }
    }
  }
  void Unparse(const StructureStmt &x) {
    Word("STRUCTURE ");
    // The name, if present, includes the /slashes/
    Walk(std::get<std::optional<Name>>(x.t));
    Walk(" ", std::get<std::list<EntityDecl>>(x.t), ", ");
    Indent();
  }
  void Post(const Union::UnionStmt &) { Word("UNION"), Indent(); }
  void Post(const Union::EndUnionStmt &) { Outdent(), Word("END UNION"); }
  void Post(const Map::MapStmt &) { Word("MAP"), Indent(); }
  void Post(const Map::EndMapStmt &) { Outdent(), Word("END MAP"); }
  void Post(const StructureDef::EndStructureStmt &) {
    Outdent(), Word("END STRUCTURE");
  }
  void Unparse(const OldParameterStmt &x) {
    Word("PARAMETER "), Walk(x.v, ", ");
  }
  void Unparse(const ArithmeticIfStmt &x) {
    Word("IF ("), Walk(std::get<Expr>(x.t)), Put(") ");
    Walk(std::get<1>(x.t)), Put(", ");
    Walk(std::get<2>(x.t)), Put(", ");
    Walk(std::get<3>(x.t));
  }
  void Unparse(const AssignStmt &x) {
    Word("ASSIGN "), Walk(std::get<Label>(x.t));
    Word(" TO "), Walk(std::get<Name>(x.t));
  }
  void Unparse(const AssignedGotoStmt &x) {
    Word("GO TO "), Walk(std::get<Name>(x.t));
    Walk(", (", std::get<std::list<Label>>(x.t), ", ", ")");
  }
  void Unparse(const PauseStmt &x) { Word("PAUSE"), Walk(" ", x.v); }

#define WALK_NESTED_ENUM(CLASS, ENUM) \
  void Unparse(const CLASS::ENUM &x) { Word(CLASS::EnumToString(x)); }
  WALK_NESTED_ENUM(AccDataModifier, Modifier)
  WALK_NESTED_ENUM(AccessSpec, Kind) // R807
  WALK_NESTED_ENUM(common, TypeParamAttr) // R734
  WALK_NESTED_ENUM(common, CUDADataAttr) // CUDA
  WALK_NESTED_ENUM(common, CUDASubprogramAttrs) // CUDA
  WALK_NESTED_ENUM(IntentSpec, Intent) // R826
  WALK_NESTED_ENUM(ImplicitStmt, ImplicitNoneNameSpec) // R866
  WALK_NESTED_ENUM(ConnectSpec::CharExpr, Kind) // R1205
  WALK_NESTED_ENUM(IoControlSpec::CharExpr, Kind)
  WALK_NESTED_ENUM(InquireSpec::CharVar, Kind)
  WALK_NESTED_ENUM(InquireSpec::IntVar, Kind)
  WALK_NESTED_ENUM(InquireSpec::LogVar, Kind)
  WALK_NESTED_ENUM(ProcedureStmt, Kind) // R1506
  WALK_NESTED_ENUM(UseStmt, ModuleNature) // R1410
  WALK_NESTED_ENUM(OmpAtClause, ActionTime) // OMP at
  WALK_NESTED_ENUM(OmpBindClause, Binding) // OMP bind
  WALK_NESTED_ENUM(OmpProcBindClause, AffinityPolicy) // OMP proc_bind
  WALK_NESTED_ENUM(OmpDefaultClause, DataSharingAttribute) // OMP default
  WALK_NESTED_ENUM(OmpDefaultmapClause, ImplicitBehavior) // OMP defaultmap
  WALK_NESTED_ENUM(OmpVariableCategory, Value) // OMP variable-category
  WALK_NESTED_ENUM(OmpLastprivateModifier, Value) // OMP lastprivate-modifier
  WALK_NESTED_ENUM(OmpChunkModifier, Value) // OMP chunk-modifier
  WALK_NESTED_ENUM(OmpLinearModifier, Value) // OMP linear-modifier
  WALK_NESTED_ENUM(OmpOrderingModifier, Value) // OMP ordering-modifier
  WALK_NESTED_ENUM(OmpTaskDependenceType, Value) // OMP task-dependence-type
  WALK_NESTED_ENUM(OmpScheduleClause, Kind) // OMP schedule-kind
  WALK_NESTED_ENUM(OmpSeverityClause, Severity) // OMP severity
  WALK_NESTED_ENUM(OmpDeviceModifier, Value) // OMP device modifier
  WALK_NESTED_ENUM(
      OmpDeviceTypeClause, DeviceTypeDescription) // OMP device_type
  WALK_NESTED_ENUM(OmpReductionModifier, Value) // OMP reduction-modifier
  WALK_NESTED_ENUM(OmpExpectation, Value) // OMP motion-expectation
<<<<<<< HEAD
=======
  WALK_NESTED_ENUM(OmpInteropType, Value) // OMP InteropType
>>>>>>> d465594a
  WALK_NESTED_ENUM(OmpOrderClause, Ordering) // OMP ordering
  WALK_NESTED_ENUM(OmpOrderModifier, Value) // OMP order-modifier
  WALK_NESTED_ENUM(OmpPrescriptiveness, Value) // OMP prescriptiveness
  WALK_NESTED_ENUM(OmpMapType, Value) // OMP map-type
  WALK_NESTED_ENUM(OmpMapTypeModifier, Value) // OMP map-type-modifier
  WALK_NESTED_ENUM(OmpTraitSelectorName, Value)
  WALK_NESTED_ENUM(OmpTraitSetSelectorName, Value)

#undef WALK_NESTED_ENUM
  void Unparse(const ReductionOperator::Operator x) {
    switch (x) {
    case ReductionOperator::Operator::Plus:
      Word("+");
      break;
    case ReductionOperator::Operator::Multiply:
      Word("*");
      break;
    case ReductionOperator::Operator::And:
      Word(".AND.");
      break;
    case ReductionOperator::Operator::Or:
      Word(".OR.");
      break;
    case ReductionOperator::Operator::Eqv:
      Word(".EQV.");
      break;
    case ReductionOperator::Operator::Neqv:
      Word(".NEQV.");
      break;
    default:
      Word(ReductionOperator::EnumToString(x));
      break;
    }
  }

  void Unparse(const CUFKernelDoConstruct::StarOrExpr &x) {
    if (x.v) {
      Walk(*x.v);
    } else {
      Word("*");
    }
  }
  void Unparse(const CUFKernelDoConstruct::LaunchConfiguration &x) {
    Word(" <<<");
    const auto &grid{std::get<0>(x.t)};
    if (grid.empty()) {
      Word("*");
    } else if (grid.size() == 1) {
      Walk(grid.front());
    } else {
      Walk("(", grid, ",", ")");
    }
    Word(",");
    const auto &block{std::get<1>(x.t)};
    if (block.empty()) {
      Word("*");
    } else if (block.size() == 1) {
      Walk(block.front());
    } else {
      Walk("(", block, ",", ")");
    }
    if (const auto &stream{std::get<2>(x.t)}) {
      Word(",STREAM="), Walk(*stream);
    }
    Word(">>>");
  }
  void Unparse(const CUFKernelDoConstruct::Directive &x) {
    Word("!$CUF KERNEL DO");
    Walk(" (", std::get<std::optional<ScalarIntConstantExpr>>(x.t), ")");
    Walk(std::get<std::optional<CUFKernelDoConstruct::LaunchConfiguration>>(
        x.t));
    Walk(" ", std::get<std::list<CUFReduction>>(x.t), " ");
    Word("\n");
  }
  void Unparse(const CUFKernelDoConstruct &x) {
    Walk(std::get<CUFKernelDoConstruct::Directive>(x.t));
    Walk(std::get<std::optional<DoConstruct>>(x.t));
  }
  void Unparse(const CUFReduction &x) {
    Word("REDUCE(");
    Walk(std::get<CUFReduction::Operator>(x.t));
    Walk(":", std::get<std::list<Scalar<Variable>>>(x.t), ",", ")");
  }

  void Done() const { CHECK(indent_ == 0); }

private:
  void Put(char);
  void Put(const char *);
  void Put(const std::string &);
  void PutNormalized(const std::string &);
  void PutKeywordLetter(char);
  void Word(const char *);
  void Word(const std::string &);
  void Word(const std::string_view &);
  void Indent() { indent_ += indentationAmount_; }
  void Outdent() {
    CHECK(indent_ >= indentationAmount_);
    indent_ -= indentationAmount_;
  }
  void BeginOpenMP() { openmpDirective_ = true; }
  void EndOpenMP() { openmpDirective_ = false; }
  void BeginOpenACC() { openaccDirective_ = true; }
  void EndOpenACC() { openaccDirective_ = false; }

  // Call back to the traversal framework.
  template <typename T> void Walk(const T &x) {
    Fortran::parser::Walk(x, *this);
  }

  // Traverse a std::optional<> value.  Emit a prefix and/or a suffix string
  // only when it contains a value.
  template <typename A>
  void Walk(
      const char *prefix, const std::optional<A> &x, const char *suffix = "") {
    if (x) {
      Word(prefix), Walk(*x), Word(suffix);
    }
  }
  template <typename A>
  void Walk(const std::optional<A> &x, const char *suffix = "") {
    return Walk("", x, suffix);
  }

  // Traverse a std::list<>.  Separate the elements with an optional string.
  // Emit a prefix and/or a suffix string only when the list is not empty.
  template <typename A>
  void Walk(const char *prefix, const std::list<A> &list,
      const char *comma = ", ", const char *suffix = "") {
    if (!list.empty()) {
      const char *str{prefix};
      for (const auto &x : list) {
        Word(str), Walk(x);
        str = comma;
      }
      Word(suffix);
    }
  }
  template <typename A>
  void Walk(const std::list<A> &list, const char *comma = ", ",
      const char *suffix = "") {
    return Walk("", list, comma, suffix);
  }

  // Traverse a std::tuple<>, with an optional separator.
  template <std::size_t J = 0, typename T>
  void WalkTupleElements(const T &tuple, const char *separator) {
    if (J > 0 && J < std::tuple_size_v<T>) {
      Word(separator); // this usage dodges "unused parameter" warning
    }
    if constexpr (J < std::tuple_size_v<T>) {
      Walk(std::get<J>(tuple));
      WalkTupleElements<J + 1>(tuple, separator);
    }
  }
  template <typename... A>
  void Walk(const std::tuple<A...> &tuple, const char *separator = "") {
    WalkTupleElements(tuple, separator);
  }

  void EndSubprogram(const char *kind, const std::optional<Name> &name) {
    Outdent(), Word("END "), Word(kind), Walk(" ", name);
    structureComponents_.clear();
  }

  llvm::raw_ostream &out_;
  int indent_{0};
  const int indentationAmount_{1};
  int column_{1};
  const int maxColumns_{80};
  std::set<CharBlock> structureComponents_;
  Encoding encoding_{Encoding::UTF_8};
  bool capitalizeKeywords_{true};
  bool openaccDirective_{false};
  bool openmpDirective_{false};
  bool backslashEscapes_{false};
  preStatementType *preStatement_{nullptr};
  AnalyzedObjectsAsFortran *asFortran_{nullptr};
};

void UnparseVisitor::Put(char ch) {
  int sav = indent_;
  if (openmpDirective_ || openaccDirective_) {
    indent_ = 0;
  }
  if (column_ <= 1) {
    if (ch == '\n') {
      return;
    }
    for (int j{0}; j < indent_; ++j) {
      out_ << ' ';
    }
    column_ = indent_ + 2;
  } else if (ch == '\n') {
    column_ = 1;
  } else if (++column_ >= maxColumns_) {
    out_ << "&\n";
    for (int j{0}; j < indent_; ++j) {
      out_ << ' ';
    }
    if (openmpDirective_) {
      out_ << "!$OMP&";
      column_ = 8;
    } else if (openaccDirective_) {
      out_ << "!$ACC&";
      column_ = 8;
    } else {
      out_ << '&';
      column_ = indent_ + 3;
    }
  }
  out_ << ch;
  if (openmpDirective_ || openaccDirective_) {
    indent_ = sav;
  }
}

void UnparseVisitor::Put(const char *str) {
  for (; *str != '\0'; ++str) {
    Put(*str);
  }
}

void UnparseVisitor::Put(const std::string &str) {
  for (char ch : str) {
    Put(ch);
  }
}

void UnparseVisitor::PutNormalized(const std::string &str) {
  auto decoded{DecodeString<std::string, Encoding::LATIN_1>(str, true)};
  std::string encoded{EncodeString<Encoding::LATIN_1>(decoded)};
  Put(QuoteCharacterLiteral(encoded, backslashEscapes_));
}

void UnparseVisitor::PutKeywordLetter(char ch) {
  if (capitalizeKeywords_) {
    Put(ToUpperCaseLetter(ch));
  } else {
    Put(ToLowerCaseLetter(ch));
  }
}

void UnparseVisitor::Word(const char *str) {
  for (; *str != '\0'; ++str) {
    PutKeywordLetter(*str);
  }
}

void UnparseVisitor::Word(const std::string &str) { Word(str.c_str()); }

void UnparseVisitor::Word(const std::string_view &str) {
  for (std::size_t j{0}; j < str.length(); ++j) {
    PutKeywordLetter(str[j]);
  }
}

template <typename A>
void Unparse(llvm::raw_ostream &out, const A &root, Encoding encoding,
    bool capitalizeKeywords, bool backslashEscapes,
    preStatementType *preStatement, AnalyzedObjectsAsFortran *asFortran) {
  UnparseVisitor visitor{out, 1, encoding, capitalizeKeywords, backslashEscapes,
      preStatement, asFortran};
  Walk(root, visitor);
  visitor.Done();
}

template void Unparse<Program>(llvm::raw_ostream &, const Program &, Encoding,
    bool, bool, preStatementType *, AnalyzedObjectsAsFortran *);
template void Unparse<Expr>(llvm::raw_ostream &, const Expr &, Encoding, bool,
    bool, preStatementType *, AnalyzedObjectsAsFortran *);
} // namespace Fortran::parser<|MERGE_RESOLUTION|>--- conflicted
+++ resolved
@@ -1855,8 +1855,6 @@
               Word("!DIR$ UNROLL_AND_JAM");
               Walk(" ", unrollAndJam.v);
             },
-<<<<<<< HEAD
-=======
             [&](const CompilerDirective::NoVector &) {
               Word("!DIR$ NOVECTOR");
             },
@@ -1866,7 +1864,6 @@
             [&](const CompilerDirective::NoUnrollAndJam &) {
               Word("!DIR$ NOUNROLL_AND_JAM");
             },
->>>>>>> d465594a
             [&](const CompilerDirective::Unrecognized &) {
               Word("!DIR$ ");
               Word(x.source.ToString());
@@ -2087,11 +2084,8 @@
   }
 
   // OpenMP Clauses & Directives
-<<<<<<< HEAD
-=======
   void Unparse(const OmpArgumentList &x) { Walk(x.v, ", "); }
 
->>>>>>> d465594a
   void Unparse(const OmpTypeNameList &x) { //
     Walk(x.v, ",");
   }
@@ -2112,12 +2106,7 @@
   }
   void Unparse(const OmpDirectiveSpecification &x) {
     auto unparseArgs{[&]() {
-<<<<<<< HEAD
-      using ArgList = std::list<parser::OmpArgument>;
-      if (auto &args{std::get<std::optional<ArgList>>(x.t)}) {
-=======
       if (auto &args{std::get<std::optional<OmpArgumentList>>(x.t)}) {
->>>>>>> d465594a
         Put("(");
         Walk(*args);
         Put(")");
@@ -2754,15 +2743,6 @@
     Put("\n");
     EndOpenMP();
   }
-<<<<<<< HEAD
-  void Unparse(const OpenMPDeclarativeAssumes &x) {
-    BeginOpenMP();
-    Word("!$OMP ASSUMES ");
-    Walk(std::get<OmpClauseList>(x.t));
-    Put("\n");
-    EndOpenMP();
-  }
-=======
 
   void Unparse(const OpenMPInteropConstruct &x) {
     BeginOpenMP();
@@ -2786,7 +2766,6 @@
     Put("\n");
     EndOpenMP();
   }
->>>>>>> d465594a
   void Unparse(const OpenMPDeclareMapperConstruct &z) {
     BeginOpenMP();
     Word("!$OMP DECLARE MAPPER (");
@@ -2894,25 +2873,15 @@
   }
   void Unparse(const OpenMPCancellationPointConstruct &x) {
     BeginOpenMP();
-<<<<<<< HEAD
-    Word("!$OMP CANCELLATION POINT ");
-    Walk(std::get<OmpClauseList>(x.t));
-=======
     Word("!$OMP ");
     Walk(x.v);
->>>>>>> d465594a
     Put("\n");
     EndOpenMP();
   }
   void Unparse(const OpenMPCancelConstruct &x) {
     BeginOpenMP();
-<<<<<<< HEAD
-    Word("!$OMP CANCEL ");
-    Walk(std::get<OmpClauseList>(x.t));
-=======
     Word("!$OMP ");
     Walk(x.v);
->>>>>>> d465594a
     Put("\n");
     EndOpenMP();
   }
@@ -2947,14 +2916,6 @@
   void Unparse(const OpenMPFlushConstruct &x) {
     BeginOpenMP();
     Word("!$OMP FLUSH");
-<<<<<<< HEAD
-    if (std::get</*ClausesTrailing=*/bool>(x.t)) {
-      Walk("(", std::get<std::optional<OmpObjectList>>(x.t), ")");
-      Walk(" ", std::get<std::optional<OmpClauseList>>(x.t));
-    } else {
-      Walk(" ", std::get<std::optional<OmpClauseList>>(x.t));
-      Walk(" (", std::get<std::optional<OmpObjectList>>(x.t), ")");
-=======
     using Flags = OmpDirectiveSpecification::Flags;
     if (std::get<Flags>(x.v.t) == Flags::DeprecatedSyntax) {
       Walk("(", std::get<std::optional<OmpArgumentList>>(x.v.t), ")");
@@ -2962,7 +2923,6 @@
     } else {
       Walk(" ", std::get<std::optional<OmpClauseList>>(x.v.t));
       Walk(" (", std::get<std::optional<OmpArgumentList>>(x.v.t), ")");
->>>>>>> d465594a
     }
     Put("\n");
     EndOpenMP();
@@ -3093,10 +3053,7 @@
       OmpDeviceTypeClause, DeviceTypeDescription) // OMP device_type
   WALK_NESTED_ENUM(OmpReductionModifier, Value) // OMP reduction-modifier
   WALK_NESTED_ENUM(OmpExpectation, Value) // OMP motion-expectation
-<<<<<<< HEAD
-=======
   WALK_NESTED_ENUM(OmpInteropType, Value) // OMP InteropType
->>>>>>> d465594a
   WALK_NESTED_ENUM(OmpOrderClause, Ordering) // OMP ordering
   WALK_NESTED_ENUM(OmpOrderModifier, Value) // OMP order-modifier
   WALK_NESTED_ENUM(OmpPrescriptiveness, Value) // OMP prescriptiveness
