//===-- lib/Parser/unparse.cpp --------------------------------------------===//
//
// Part of the LLVM Project, under the Apache License v2.0 with LLVM Exceptions.
// See https://llvm.org/LICENSE.txt for license information.
// SPDX-License-Identifier: Apache-2.0 WITH LLVM-exception
//
//===----------------------------------------------------------------------===//

// Generates Fortran from the content of a parse tree, using the
// traversal templates in parse-tree-visitor.h.

#include "flang/Parser/unparse.h"
#include "flang/Common/idioms.h"
#include "flang/Common/indirection.h"
#include "flang/Parser/characters.h"
#include "flang/Parser/parse-tree-visitor.h"
#include "flang/Parser/parse-tree.h"
#include "flang/Parser/tools.h"
#include "flang/Support/Fortran.h"
#include "flang/Support/LangOptions.h"
#include "llvm/Support/raw_ostream.h"
#include <algorithm>
#include <cinttypes>
#include <cstddef>
#include <set>

namespace Fortran::parser {

class UnparseVisitor {
public:
  UnparseVisitor(llvm::raw_ostream &out, const common::LangOptions &langOpts,
      int indentationAmount, Encoding encoding, bool capitalize,
      bool backslashEscapes, preStatementType *preStatement,
      AnalyzedObjectsAsFortran *asFortran)
      : out_{out}, langOpts_{langOpts}, indentationAmount_{indentationAmount},
        encoding_{encoding}, capitalizeKeywords_{capitalize},
        backslashEscapes_{backslashEscapes}, preStatement_{preStatement},
        asFortran_{asFortran} {}

  // In nearly all cases, this code avoids defining Boolean-valued Pre()
  // callbacks for the parse tree walking framework in favor of two void
  // functions, Before() and Unparse(), which imply true and false return
  // values for Pre() respectively.
  template <typename T> void Before(const T &) {}
  template <typename T> double Unparse(const T &); // not void, never used

  template <typename T> bool Pre(const T &x) {
    if constexpr (std::is_void_v<decltype(Unparse(x))>) {
      // There is a local definition of Unparse() for this type.  It
      // overrides the parse tree walker's default Walk() over the descendents.
      Before(x);
      Unparse(x);
      Post(x);
      return false; // Walk() does not visit descendents
    } else if constexpr (HasTypedExpr<T>::value) {
      // Format the expression representation from semantics
      if (asFortran_ && x.typedExpr) {
        asFortran_->expr(out_, *x.typedExpr);
        return false;
      } else {
        return true;
      }
    } else {
      Before(x);
      return true; // there's no Unparse() defined here, Walk() the descendents
    }
  }
  template <typename T> void Post(const T &) {}

  // Emit simple types as-is.
  void Unparse(const std::string &x) { Put(x); }
  void Unparse(int x) { Put(std::to_string(x)); }
  void Unparse(unsigned int x) { Put(std::to_string(x)); }
  void Unparse(long x) { Put(std::to_string(x)); }
  void Unparse(unsigned long x) { Put(std::to_string(x)); }
  void Unparse(long long x) { Put(std::to_string(x)); }
  void Unparse(unsigned long long x) { Put(std::to_string(x)); }
  void Unparse(char x) { Put(x); }

  // Statement labels and ends of lines
  template <typename T> void Before(const Statement<T> &x) {
    if (preStatement_) {
      (*preStatement_)(x.source, out_, indent_);
    }
    Walk(x.label, " ");
  }
  template <typename T> void Post(const Statement<T> &) { Put('\n'); }

  // The special-case formatting functions for these productions are
  // ordered to correspond roughly to their order of appearance in
  // the Fortran 2018 standard (and parse-tree.h).

  void Unparse(const Program &x) { // R501
    Walk("", x.v, "\n"); // put blank lines between ProgramUnits
  }

  void Unparse(const Name &x) { // R603
    Put(x.ToString());
  }
  void Unparse(const DefinedOperator::IntrinsicOperator &x) { // R608
    switch (x) {
    case DefinedOperator::IntrinsicOperator::Power:
      Put("**");
      break;
    case DefinedOperator::IntrinsicOperator::Multiply:
      Put('*');
      break;
    case DefinedOperator::IntrinsicOperator::Divide:
      Put('/');
      break;
    case DefinedOperator::IntrinsicOperator::Add:
      Put('+');
      break;
    case DefinedOperator::IntrinsicOperator::Subtract:
      Put('-');
      break;
    case DefinedOperator::IntrinsicOperator::Concat:
      Put("//");
      break;
    case DefinedOperator::IntrinsicOperator::LT:
      Put('<');
      break;
    case DefinedOperator::IntrinsicOperator::LE:
      Put("<=");
      break;
    case DefinedOperator::IntrinsicOperator::EQ:
      Put("==");
      break;
    case DefinedOperator::IntrinsicOperator::NE:
      Put("/=");
      break;
    case DefinedOperator::IntrinsicOperator::GE:
      Put(">=");
      break;
    case DefinedOperator::IntrinsicOperator::GT:
      Put('>');
      break;
    default:
      Put('.'), Word(DefinedOperator::EnumToString(x)), Put('.');
    }
  }
  void Post(const Star &) { Put('*'); } // R701 &c.
  void Post(const TypeParamValue::Deferred &) { Put(':'); } // R701
  void Unparse(const DeclarationTypeSpec::Type &x) { // R703
    Word("TYPE("), Walk(x.derived), Put(')');
  }
  void Unparse(const DeclarationTypeSpec::Class &x) {
    Word("CLASS("), Walk(x.derived), Put(')');
  }
  void Post(const DeclarationTypeSpec::ClassStar &) { Word("CLASS(*)"); }
  void Post(const DeclarationTypeSpec::TypeStar &) { Word("TYPE(*)"); }
  void Unparse(const DeclarationTypeSpec::Record &x) {
    Word("RECORD/"), Walk(x.v), Put('/');
  }
  void Before(const IntrinsicTypeSpec::Real &) { // R704
    Word("REAL");
  }
  void Before(const IntrinsicTypeSpec::Complex &) { Word("COMPLEX"); }
  void Post(const IntrinsicTypeSpec::DoublePrecision &) {
    Word("DOUBLE PRECISION");
  }
  void Before(const IntrinsicTypeSpec::Character &) { Word("CHARACTER"); }
  void Before(const IntrinsicTypeSpec::Logical &) { Word("LOGICAL"); }
  void Post(const IntrinsicTypeSpec::DoubleComplex &) {
    Word("DOUBLE COMPLEX");
  }
  void Before(const UnsignedTypeSpec &) { Word("UNSIGNED"); }
  void Before(const IntrinsicVectorTypeSpec &) { Word("VECTOR("); }
  void Post(const IntrinsicVectorTypeSpec &) { Put(')'); }
  void Post(const VectorTypeSpec::PairVectorTypeSpec &) {
    Word("__VECTOR_PAIR");
  }
  void Post(const VectorTypeSpec::QuadVectorTypeSpec &) {
    Word("__VECTOR_QUAD");
  }
  void Before(const IntegerTypeSpec &) { // R705
    Word("INTEGER");
  }
  void Unparse(const KindSelector &x) { // R706
    common::visit(
        common::visitors{
            [&](const ScalarIntConstantExpr &y) {
              Put('('), Word("KIND="), Walk(y), Put(')');
            },
            [&](const KindSelector::StarSize &y) { Put('*'), Walk(y.v); },
        },
        x.u);
  }
  void Unparse(const SignedIntLiteralConstant &x) { // R707
    Put(std::get<CharBlock>(x.t).ToString());
    Walk("_", std::get<std::optional<KindParam>>(x.t));
  }
  void Unparse(const IntLiteralConstant &x) { // R708
    Put(std::get<CharBlock>(x.t).ToString());
    Walk("_", std::get<std::optional<KindParam>>(x.t));
  }
  void Unparse(const Sign &x) { // R712
    Put(x == Sign::Negative ? '-' : '+');
  }
  void Unparse(const RealLiteralConstant &x) { // R714, R715
    Put(x.real.source.ToString()), Walk("_", x.kind);
  }
  void Unparse(const ComplexLiteralConstant &x) { // R718 - R720
    Put('('), Walk(x.t, ","), Put(')');
  }
  void Unparse(const CharSelector::LengthAndKind &x) { // R721
    Put('('), Word("KIND="), Walk(x.kind);
    Walk(", LEN=", x.length), Put(')');
  }
  void Unparse(const LengthSelector &x) { // R722
    common::visit(common::visitors{
                      [&](const TypeParamValue &y) {
                        Put('('), Word("LEN="), Walk(y), Put(')');
                      },
                      [&](const CharLength &y) { Put('*'), Walk(y); },
                  },
        x.u);
  }
  void Unparse(const CharLength &x) { // R723
    common::visit(
        common::visitors{
            [&](const TypeParamValue &y) { Put('('), Walk(y), Put(')'); },
            [&](const std::int64_t &y) { Walk(y); },
        },
        x.u);
  }
  void Unparse(const CharLiteralConstant &x) { // R724
    const auto &str{std::get<std::string>(x.t)};
    if (const auto &k{std::get<std::optional<KindParam>>(x.t)}) {
      Walk(*k), Put('_');
    }
    PutNormalized(str);
  }
  void Unparse(const HollerithLiteralConstant &x) {
    auto ucs{DecodeString<std::u32string, Encoding::UTF_8>(x.v, false)};
    Unparse(ucs.size());
    Put('H');
    for (char32_t ch : ucs) {
      EncodedCharacter encoded{EncodeCharacter(encoding_, ch)};
      for (int j{0}; j < encoded.bytes; ++j) {
        Put(encoded.buffer[j]);
      }
    }
  }
  void Unparse(const LogicalLiteralConstant &x) { // R725
    Put(std::get<bool>(x.t) ? ".TRUE." : ".FALSE.");
    Walk("_", std::get<std::optional<KindParam>>(x.t));
  }
  void Unparse(const DerivedTypeStmt &x) { // R727
    Word("TYPE"), Walk(", ", std::get<std::list<TypeAttrSpec>>(x.t), ", ");
    Put(" :: "), Walk(std::get<Name>(x.t));
    Walk("(", std::get<std::list<Name>>(x.t), ", ", ")");
    Indent();
  }
  void Unparse(const Abstract &) { // R728, &c.
    Word("ABSTRACT");
  }
  void Post(const TypeAttrSpec::BindC &) { Word("BIND(C)"); }
  void Unparse(const TypeAttrSpec::Extends &x) {
    Word("EXTENDS("), Walk(x.v), Put(')');
  }
  void Unparse(const EndTypeStmt &x) { // R730
    Outdent(), Word("END TYPE"), Walk(" ", x.v);
  }
  void Unparse(const SequenceStmt &) { // R731
    Word("SEQUENCE");
  }
  void Unparse(const TypeParamDefStmt &x) { // R732
    Walk(std::get<IntegerTypeSpec>(x.t));
    Put(", "), Walk(std::get<common::TypeParamAttr>(x.t));
    Put(" :: "), Walk(std::get<std::list<TypeParamDecl>>(x.t), ", ");
  }
  void Unparse(const TypeParamDecl &x) { // R733
    Walk(std::get<Name>(x.t));
    Walk("=", std::get<std::optional<ScalarIntConstantExpr>>(x.t));
  }
  void Unparse(const DataComponentDefStmt &x) { // R737
    const auto &dts{std::get<DeclarationTypeSpec>(x.t)};
    const auto &attrs{std::get<std::list<ComponentAttrSpec>>(x.t)};
    const auto &decls{std::get<std::list<ComponentOrFill>>(x.t)};
    Walk(dts), Walk(", ", attrs, ", ");
    if (!attrs.empty() ||
        (!std::holds_alternative<DeclarationTypeSpec::Record>(dts.u) &&
            std::none_of(
                decls.begin(), decls.end(), [](const ComponentOrFill &c) {
                  return common::visit(
                      common::visitors{
                          [](const ComponentDecl &d) {
                            const auto &init{
                                std::get<std::optional<Initialization>>(d.t)};
                            return init &&
                                std::holds_alternative<std::list<
                                    common::Indirection<DataStmtValue>>>(
                                    init->u);
                          },
                          [](const FillDecl &) { return false; },
                      },
                      c.u);
                }))) {
      Put(" ::");
    }
    Put(' '), Walk(decls, ", ");
  }
  void Unparse(const Allocatable &) { // R738
    Word("ALLOCATABLE");
  }
  void Unparse(const Pointer &) { Word("POINTER"); }
  void Unparse(const Contiguous &) { Word("CONTIGUOUS"); }
  void Before(const ComponentAttrSpec &x) {
    common::visit(common::visitors{
                      [&](const CoarraySpec &) { Word("CODIMENSION["); },
                      [&](const ComponentArraySpec &) { Word("DIMENSION("); },
                      [](const auto &) {},
                  },
        x.u);
  }
  void Post(const ComponentAttrSpec &x) {
    common::visit(common::visitors{
                      [&](const CoarraySpec &) { Put(']'); },
                      [&](const ComponentArraySpec &) { Put(')'); },
                      [](const auto &) {},
                  },
        x.u);
  }
  void Unparse(const ComponentDecl &x) { // R739
    Walk(std::get<ObjectName>(x.t));
    Walk("(", std::get<std::optional<ComponentArraySpec>>(x.t), ")");
    Walk("[", std::get<std::optional<CoarraySpec>>(x.t), "]");
    Walk("*", std::get<std::optional<CharLength>>(x.t));
    Walk(std::get<std::optional<Initialization>>(x.t));
  }
  void Unparse(const FillDecl &x) { // DEC extension
    Put("%FILL");
    Walk("(", std::get<std::optional<ComponentArraySpec>>(x.t), ")");
    Walk("*", std::get<std::optional<CharLength>>(x.t));
  }
  void Unparse(const ComponentArraySpec &x) { // R740
    common::visit(
        common::visitors{
            [&](const std::list<ExplicitShapeSpec> &y) { Walk(y, ","); },
            [&](const DeferredShapeSpecList &y) { Walk(y); },
        },
        x.u);
  }
  void Unparse(const ProcComponentDefStmt &x) { // R741
    Word("PROCEDURE(");
    Walk(std::get<std::optional<ProcInterface>>(x.t)), Put(')');
    Walk(", ", std::get<std::list<ProcComponentAttrSpec>>(x.t), ", ");
    Put(" :: "), Walk(std::get<std::list<ProcDecl>>(x.t), ", ");
  }
  void Unparse(const NoPass &) { // R742
    Word("NOPASS");
  }
  void Unparse(const Pass &x) { Word("PASS"), Walk("(", x.v, ")"); }
  void Unparse(const Initialization &x) { // R743 & R805
    common::visit(
        common::visitors{
            [&](const ConstantExpr &y) { Put(" = "), Walk(y); },
            [&](const NullInit &y) { Put(" => "), Walk(y); },
            [&](const InitialDataTarget &y) { Put(" => "), Walk(y); },
            [&](const std::list<common::Indirection<DataStmtValue>> &y) {
              Walk("/", y, ", ", "/");
            },
        },
        x.u);
  }
  void Unparse(const PrivateStmt &) { // R745
    Word("PRIVATE");
  }
  void Unparse(const TypeBoundProcedureStmt::WithoutInterface &x) { // R749
    Word("PROCEDURE"), Walk(", ", x.attributes, ", ");
    Put(" :: "), Walk(x.declarations, ", ");
  }
  void Unparse(const TypeBoundProcedureStmt::WithInterface &x) {
    Word("PROCEDURE("), Walk(x.interfaceName), Put("), ");
    Walk(x.attributes);
    Put(" :: "), Walk(x.bindingNames, ", ");
  }
  void Unparse(const TypeBoundProcDecl &x) { // R750
    Walk(std::get<Name>(x.t));
    Walk(" => ", std::get<std::optional<Name>>(x.t));
  }
  void Unparse(const TypeBoundGenericStmt &x) { // R751
    Word("GENERIC"), Walk(", ", std::get<std::optional<AccessSpec>>(x.t));
    Put(" :: "), Walk(std::get<common::Indirection<GenericSpec>>(x.t));
    Put(" => "), Walk(std::get<std::list<Name>>(x.t), ", ");
  }
  void Post(const BindAttr::Deferred &) { Word("DEFERRED"); } // R752
  void Post(const BindAttr::Non_Overridable &) { Word("NON_OVERRIDABLE"); }
  void Unparse(const FinalProcedureStmt &x) { // R753
    Word("FINAL :: "), Walk(x.v, ", ");
  }
  void Unparse(const DerivedTypeSpec &x) { // R754
    Walk(std::get<Name>(x.t));
    Walk("(", std::get<std::list<TypeParamSpec>>(x.t), ",", ")");
  }
  void Unparse(const TypeParamSpec &x) { // R755
    Walk(std::get<std::optional<Keyword>>(x.t), "=");
    Walk(std::get<TypeParamValue>(x.t));
  }
  void Unparse(const StructureConstructor &x) { // R756
    Walk(std::get<DerivedTypeSpec>(x.t));
    Put('('), Walk(std::get<std::list<ComponentSpec>>(x.t), ", "), Put(')');
  }
  void Unparse(const ComponentSpec &x) { // R757
    Walk(std::get<std::optional<Keyword>>(x.t), "=");
    Walk(std::get<ComponentDataSource>(x.t));
  }
  void Unparse(const EnumDefStmt &) { // R760
    Word("ENUM, BIND(C)"), Indent();
  }
  void Unparse(const EnumeratorDefStmt &x) { // R761
    Word("ENUMERATOR :: "), Walk(x.v, ", ");
  }
  void Unparse(const Enumerator &x) { // R762
    Walk(std::get<NamedConstant>(x.t));
    Walk(" = ", std::get<std::optional<ScalarIntConstantExpr>>(x.t));
  }
  void Post(const EndEnumStmt &) { // R763
    Outdent(), Word("END ENUM");
  }
  void Unparse(const BOZLiteralConstant &x) { // R764 - R767
    Put(x.v);
  }
  void Unparse(const AcValue::Triplet &x) { // R773
    Walk(std::get<0>(x.t)), Put(':'), Walk(std::get<1>(x.t));
    Walk(":", std::get<std::optional<ScalarIntExpr>>(x.t));
  }
  void Unparse(const ArrayConstructor &x) { // R769
    Put('['), Walk(x.v), Put(']');
  }
  void Unparse(const AcSpec &x) { // R770
    Walk(x.type, "::"), Walk(x.values, ", ");
  }
  template <typename A, typename B> void Unparse(const LoopBounds<A, B> &x) {
    Walk(x.name), Put('='), Walk(x.lower), Put(','), Walk(x.upper);
    Walk(",", x.step);
  }
  void Unparse(const AcImpliedDo &x) { // R774
    Put('('), Walk(std::get<std::list<AcValue>>(x.t), ", ");
    Put(", "), Walk(std::get<AcImpliedDoControl>(x.t)), Put(')');
  }
  void Unparse(const AcImpliedDoControl &x) { // R775
    Walk(std::get<std::optional<IntegerTypeSpec>>(x.t), "::");
    Walk(std::get<AcImpliedDoControl::Bounds>(x.t));
  }

  void Unparse(const TypeDeclarationStmt &x) { // R801
    const auto &dts{std::get<DeclarationTypeSpec>(x.t)};
    const auto &attrs{std::get<std::list<AttrSpec>>(x.t)};
    const auto &decls{std::get<std::list<EntityDecl>>(x.t)};
    Walk(dts), Walk(", ", attrs, ", ");

    static const auto isInitializerOldStyle{[](const Initialization &i) {
      return std::holds_alternative<
          std::list<common::Indirection<DataStmtValue>>>(i.u);
    }};
    static const auto hasAssignmentInitializer{[](const EntityDecl &d) {
      // Does a declaration have a new-style =x initializer?
      const auto &init{std::get<std::optional<Initialization>>(d.t)};
      return init && !isInitializerOldStyle(*init);
    }};
    static const auto hasSlashDelimitedInitializer{[](const EntityDecl &d) {
      // Does a declaration have an old-style /x/ initializer?
      const auto &init{std::get<std::optional<Initialization>>(d.t)};
      return init && isInitializerOldStyle(*init);
    }};
    const auto useDoubledColons{[&]() {
      bool isRecord{std::holds_alternative<DeclarationTypeSpec::Record>(dts.u)};
      if (!attrs.empty()) {
        // Attributes after the type require :: before the entities.
        CHECK(!isRecord);
        return true;
      }
      if (std::any_of(decls.begin(), decls.end(), hasAssignmentInitializer)) {
        // Always use :: with new style standard initializers (=x),
        // since the standard requires them to appear (even in free form,
        // where mandatory spaces already disambiguate INTEGER J=666).
        CHECK(!isRecord);
        return true;
      }
      if (isRecord) {
        // Never put :: in a legacy extension RECORD// statement.
        return false;
      }
      // The :: is optional for this declaration.  Avoid usage that can
      // crash the pgf90 compiler.
      if (std::any_of(
              decls.begin(), decls.end(), hasSlashDelimitedInitializer)) {
        // Don't use :: when a declaration uses legacy DATA-statement-like
        // /x/ initialization.
        return false;
      }
      // Don't use :: with intrinsic types.  Otherwise, use it.
      return !std::holds_alternative<IntrinsicTypeSpec>(dts.u);
    }};

    if (useDoubledColons()) {
      Put(" ::");
    }
    Put(' '), Walk(std::get<std::list<EntityDecl>>(x.t), ", ");
  }
  void Before(const AttrSpec &x) { // R802
    common::visit(common::visitors{
                      [&](const CoarraySpec &) { Word("CODIMENSION["); },
                      [&](const ArraySpec &) { Word("DIMENSION("); },
                      [](const auto &) {},
                  },
        x.u);
  }
  void Post(const AttrSpec &x) {
    common::visit(common::visitors{
                      [&](const CoarraySpec &) { Put(']'); },
                      [&](const ArraySpec &) { Put(')'); },
                      [](const auto &) {},
                  },
        x.u);
  }
  void Unparse(const EntityDecl &x) { // R803
    Walk(std::get<ObjectName>(x.t));
    Walk("(", std::get<std::optional<ArraySpec>>(x.t), ")");
    Walk("[", std::get<std::optional<CoarraySpec>>(x.t), "]");
    Walk("*", std::get<std::optional<CharLength>>(x.t));
    Walk(std::get<std::optional<Initialization>>(x.t));
  }
  void Unparse(const NullInit &) { // R806
    Word("NULL()");
  }
  void Unparse(const LanguageBindingSpec &x) { // R808 & R1528
    Word("BIND(C");
    Walk(
        ", NAME=", std::get<std::optional<ScalarDefaultCharConstantExpr>>(x.t));
    if (std::get<bool>(x.t)) {
      Word(", CDEFINED");
    }
    Put(')');
  }
  void Unparse(const CoarraySpec &x) { // R809
    common::visit(common::visitors{
                      [&](const DeferredCoshapeSpecList &y) { Walk(y); },
                      [&](const ExplicitCoshapeSpec &y) { Walk(y); },
                  },
        x.u);
  }
  void Unparse(const DeferredCoshapeSpecList &x) { // R810
    for (auto j{x.v}; j > 0; --j) {
      Put(':');
      if (j > 1) {
        Put(',');
      }
    }
  }
  void Unparse(const ExplicitCoshapeSpec &x) { // R811
    Walk(std::get<std::list<ExplicitShapeSpec>>(x.t), ",", ",");
    Walk(std::get<std::optional<SpecificationExpr>>(x.t), ":"), Put('*');
  }
  void Unparse(const ExplicitShapeSpec &x) { // R812 - R813 & R816 - R818
    Walk(std::get<std::optional<SpecificationExpr>>(x.t), ":");
    Walk(std::get<SpecificationExpr>(x.t));
  }
  void Unparse(const ArraySpec &x) { // R815
    common::visit(
        common::visitors{
            [&](const std::list<ExplicitShapeSpec> &y) { Walk(y, ","); },
            [&](const std::list<AssumedShapeSpec> &y) { Walk(y, ","); },
            [&](const DeferredShapeSpecList &y) { Walk(y); },
            [&](const AssumedSizeSpec &y) { Walk(y); },
            [&](const ImpliedShapeSpec &y) { Walk(y); },
            [&](const AssumedRankSpec &y) { Walk(y); },
        },
        x.u);
  }
  void Post(const AssumedShapeSpec &) { Put(':'); } // R819
  void Unparse(const DeferredShapeSpecList &x) { // R820
    for (auto j{x.v}; j > 0; --j) {
      Put(':');
      if (j > 1) {
        Put(',');
      }
    }
  }
  void Unparse(const AssumedImpliedSpec &x) { // R821
    Walk(x.v, ":");
    Put('*');
  }
  void Unparse(const AssumedSizeSpec &x) { // R822
    Walk(std::get<std::list<ExplicitShapeSpec>>(x.t), ",", ",");
    Walk(std::get<AssumedImpliedSpec>(x.t));
  }
  void Unparse(const ImpliedShapeSpec &x) { // R823
    Walk(x.v, ",");
  }
  void Post(const AssumedRankSpec &) { Put(".."); } // R825
  void Post(const Asynchronous &) { Word("ASYNCHRONOUS"); }
  void Post(const External &) { Word("EXTERNAL"); }
  void Post(const Intrinsic &) { Word("INTRINSIC"); }
  void Post(const Optional &) { Word("OPTIONAL"); }
  void Post(const Parameter &) { Word("PARAMETER"); }
  void Post(const Protected &) { Word("PROTECTED"); }
  void Post(const Save &) { Word("SAVE"); }
  void Post(const Target &) { Word("TARGET"); }
  void Post(const Value &) { Word("VALUE"); }
  void Post(const Volatile &) { Word("VOLATILE"); }
  void Unparse(const IntentSpec &x) { // R826
    Word("INTENT("), Walk(x.v), Put(")");
  }
  void Unparse(const AccessStmt &x) { // R827
    Walk(std::get<AccessSpec>(x.t));
    Walk(" :: ", std::get<std::list<AccessId>>(x.t), ", ");
  }
  void Unparse(const AllocatableStmt &x) { // R829
    Word("ALLOCATABLE :: "), Walk(x.v, ", ");
  }
  void Unparse(const ObjectDecl &x) { // R830 & R860
    Walk(std::get<ObjectName>(x.t));
    Walk("(", std::get<std::optional<ArraySpec>>(x.t), ")");
    Walk("[", std::get<std::optional<CoarraySpec>>(x.t), "]");
  }
  void Unparse(const AsynchronousStmt &x) { // R831
    Word("ASYNCHRONOUS :: "), Walk(x.v, ", ");
  }
  void Unparse(const BindStmt &x) { // R832
    Walk(x.t, " :: ");
  }
  void Unparse(const BindEntity &x) { // R833
    bool isCommon{std::get<BindEntity::Kind>(x.t) == BindEntity::Kind::Common};
    const char *slash{isCommon ? "/" : ""};
    Put(slash), Walk(std::get<Name>(x.t)), Put(slash);
  }
  void Unparse(const CodimensionStmt &x) { // R834
    Word("CODIMENSION :: "), Walk(x.v, ", ");
  }
  void Unparse(const CodimensionDecl &x) { // R835
    Walk(std::get<Name>(x.t));
    Put('['), Walk(std::get<CoarraySpec>(x.t)), Put(']');
  }
  void Unparse(const ContiguousStmt &x) { // R836
    Word("CONTIGUOUS :: "), Walk(x.v, ", ");
  }
  void Unparse(const DataStmt &x) { // R837
    Word("DATA "), Walk(x.v, ", ");
  }
  void Unparse(const DataStmtSet &x) { // R838
    Walk(std::get<std::list<DataStmtObject>>(x.t), ", ");
    Put('/'), Walk(std::get<std::list<DataStmtValue>>(x.t), ", "), Put('/');
  }
  void Unparse(const DataImpliedDo &x) { // R840, R842
    Put('('), Walk(std::get<std::list<DataIDoObject>>(x.t), ", "), Put(',');
    Walk(std::get<std::optional<IntegerTypeSpec>>(x.t), "::");
    Walk(std::get<DataImpliedDo::Bounds>(x.t)), Put(')');
  }
  void Unparse(const DataStmtValue &x) { // R843
    Walk(std::get<std::optional<DataStmtRepeat>>(x.t), "*");
    Walk(std::get<DataStmtConstant>(x.t));
  }
  void Unparse(const DimensionStmt &x) { // R848
    Word("DIMENSION :: "), Walk(x.v, ", ");
  }
  void Unparse(const DimensionStmt::Declaration &x) {
    Walk(std::get<Name>(x.t));
    Put('('), Walk(std::get<ArraySpec>(x.t)), Put(')');
  }
  void Unparse(const IntentStmt &x) { // R849
    Walk(x.t, " :: ");
  }
  void Unparse(const OptionalStmt &x) { // R850
    Word("OPTIONAL :: "), Walk(x.v, ", ");
  }
  void Unparse(const ParameterStmt &x) { // R851
    Word("PARAMETER("), Walk(x.v, ", "), Put(')');
  }
  void Unparse(const NamedConstantDef &x) { // R852
    Walk(x.t, "=");
  }
  void Unparse(const PointerStmt &x) { // R853
    Word("POINTER :: "), Walk(x.v, ", ");
  }
  void Unparse(const PointerDecl &x) { // R854
    Walk(std::get<Name>(x.t));
    Walk("(", std::get<std::optional<DeferredShapeSpecList>>(x.t), ")");
  }
  void Unparse(const ProtectedStmt &x) { // R855
    Word("PROTECTED :: "), Walk(x.v, ", ");
  }
  void Unparse(const SaveStmt &x) { // R856
    Word("SAVE"), Walk(" :: ", x.v, ", ");
  }
  void Unparse(const SavedEntity &x) { // R857, R858
    bool isCommon{
        std::get<SavedEntity::Kind>(x.t) == SavedEntity::Kind::Common};
    const char *slash{isCommon ? "/" : ""};
    Put(slash), Walk(std::get<Name>(x.t)), Put(slash);
  }
  void Unparse(const TargetStmt &x) { // R859
    Word("TARGET :: "), Walk(x.v, ", ");
  }
  void Unparse(const ValueStmt &x) { // R861
    Word("VALUE :: "), Walk(x.v, ", ");
  }
  void Unparse(const VolatileStmt &x) { // R862
    Word("VOLATILE :: "), Walk(x.v, ", ");
  }
  void Unparse(const ImplicitStmt &x) { // R863
    Word("IMPLICIT ");
    common::visit(
        common::visitors{
            [&](const std::list<ImplicitSpec> &y) { Walk(y, ", "); },
            [&](const std::list<ImplicitStmt::ImplicitNoneNameSpec> &y) {
              Word("NONE"), Walk(" (", y, ", ", ")");
            },
        },
        x.u);
  }
  void Unparse(const ImplicitSpec &x) { // R864
    Walk(std::get<DeclarationTypeSpec>(x.t));
    Put('('), Walk(std::get<std::list<LetterSpec>>(x.t), ", "), Put(')');
  }
  void Unparse(const LetterSpec &x) { // R865
    Put(*std::get<const char *>(x.t));
    auto second{std::get<std::optional<const char *>>(x.t)};
    if (second) {
      Put('-'), Put(**second);
    }
  }
  void Unparse(const ImportStmt &x) { // R867
    Word("IMPORT");
    switch (x.kind) {
    case common::ImportKind::Default:
      Walk(" :: ", x.names, ", ");
      break;
    case common::ImportKind::Only:
      Put(", "), Word("ONLY: ");
      Walk(x.names, ", ");
      break;
    case common::ImportKind::None:
      Word(", NONE");
      break;
    case common::ImportKind::All:
      Word(", ALL");
      break;
    }
  }
  void Unparse(const NamelistStmt &x) { // R868
    Word("NAMELIST"), Walk(x.v, ", ");
  }
  void Unparse(const NamelistStmt::Group &x) {
    Put('/'), Walk(std::get<Name>(x.t)), Put('/');
    Walk(std::get<std::list<Name>>(x.t), ", ");
  }
  void Unparse(const EquivalenceStmt &x) { // R870, R871
    Word("EQUIVALENCE");
    const char *separator{" "};
    for (const std::list<EquivalenceObject> &y : x.v) {
      Put(separator), Put('('), Walk(y), Put(')');
      separator = ", ";
    }
  }
  void Unparse(const CommonStmt &x) { // R873
    Word("COMMON ");
    Walk(x.blocks);
  }
  void Unparse(const CommonBlockObject &x) { // R874
    Walk(std::get<Name>(x.t));
    Walk("(", std::get<std::optional<ArraySpec>>(x.t), ")");
  }
  void Unparse(const CommonStmt::Block &x) {
    Word("/"), Walk(std::get<std::optional<Name>>(x.t)), Word("/");
    Walk(std::get<std::list<CommonBlockObject>>(x.t));
  }

  void Unparse(const Substring &x) { // R908, R909
    Walk(std::get<DataRef>(x.t));
    Put('('), Walk(std::get<SubstringRange>(x.t)), Put(')');
  }
  void Unparse(const CharLiteralConstantSubstring &x) {
    Walk(std::get<CharLiteralConstant>(x.t));
    Put('('), Walk(std::get<SubstringRange>(x.t)), Put(')');
  }
  void Unparse(const SubstringInquiry &x) {
    Walk(x.v);
    Put(x.source.back() == 'n' ? "%LEN" : "%KIND");
  }
  void Unparse(const SubstringRange &x) { // R910
    Walk(x.t, ":");
  }
  void Unparse(const PartRef &x) { // R912
    Walk(x.name);
    Walk("(", x.subscripts, ",", ")");
    Walk(x.imageSelector);
  }
  void Unparse(const StructureComponent &x) { // R913
    Walk(x.base);
    if (structureComponents_.find(x.component.source) !=
        structureComponents_.end()) {
      Put('.');
    } else {
      Put('%');
    }
    Walk(x.component);
  }
  void Unparse(const ArrayElement &x) { // R917
    Walk(x.base);
    Put('('), Walk(x.subscripts, ","), Put(')');
  }
  void Unparse(const SubscriptTriplet &x) { // R921
    Walk(std::get<0>(x.t)), Put(':'), Walk(std::get<1>(x.t));
    Walk(":", std::get<2>(x.t));
  }
  void Unparse(const ImageSelector &x) { // R924
    Put('['), Walk(std::get<std::list<Cosubscript>>(x.t), ",");
    Walk(",", std::get<std::list<ImageSelectorSpec>>(x.t), ","), Put(']');
  }
  void Before(const ImageSelectorSpec::Stat &) { // R926
    Word("STAT=");
  }
  void Before(const ImageSelectorSpec::Team_Number &) { Word("TEAM_NUMBER="); }
  void Before(const ImageSelectorSpec &x) {
    if (std::holds_alternative<TeamValue>(x.u)) {
      Word("TEAM=");
    }
  }
  void Unparse(const AllocateStmt &x) { // R927
    Word("ALLOCATE(");
    Walk(std::get<std::optional<TypeSpec>>(x.t), "::");
    Walk(std::get<std::list<Allocation>>(x.t), ", ");
    Walk(", ", std::get<std::list<AllocOpt>>(x.t), ", "), Put(')');
  }
  void Before(const AllocOpt &x) { // R928, R931
    common::visit(common::visitors{
                      [&](const AllocOpt::Mold &) { Word("MOLD="); },
                      [&](const AllocOpt::Source &) { Word("SOURCE="); },
                      [&](const AllocOpt::Stream &) { Word("STREAM="); },
                      [&](const AllocOpt::Pinned &) { Word("PINNED="); },
                      [](const StatOrErrmsg &) {},
                  },
        x.u);
  }
  void Unparse(const Allocation &x) { // R932
    Walk(std::get<AllocateObject>(x.t));
    Walk("(", std::get<std::list<AllocateShapeSpec>>(x.t), ",", ")");
    Walk("[", std::get<std::optional<AllocateCoarraySpec>>(x.t), "]");
  }
  void Unparse(const AllocateShapeSpec &x) { // R934 & R938
    Walk(std::get<std::optional<BoundExpr>>(x.t), ":");
    Walk(std::get<BoundExpr>(x.t));
  }
  void Unparse(const AllocateCoarraySpec &x) { // R937
    Walk(std::get<std::list<AllocateCoshapeSpec>>(x.t), ",", ",");
    Walk(std::get<std::optional<BoundExpr>>(x.t), ":"), Put('*');
  }
  void Unparse(const NullifyStmt &x) { // R939
    Word("NULLIFY("), Walk(x.v, ", "), Put(')');
  }
  void Unparse(const DeallocateStmt &x) { // R941
    Word("DEALLOCATE(");
    Walk(std::get<std::list<AllocateObject>>(x.t), ", ");
    Walk(", ", std::get<std::list<StatOrErrmsg>>(x.t), ", "), Put(')');
  }
  void Before(const StatOrErrmsg &x) { // R942 & R1165
    common::visit(common::visitors{
                      [&](const StatVariable &) { Word("STAT="); },
                      [&](const MsgVariable &) { Word("ERRMSG="); },
                  },
        x.u);
  }

  // R1001 - R1022
  void Unparse(const Expr::Parentheses &x) { Put('('), Walk(x.v), Put(')'); }
  void Before(const Expr::UnaryPlus &) { Put("+"); }
  void Before(const Expr::Negate &) { Put("-"); }
  void Before(const Expr::NOT &) { Word(".NOT."); }
  void Unparse(const Expr::PercentLoc &x) {
    Word("%LOC("), Walk(x.v), Put(')');
  }
  void Unparse(const Expr::Power &x) { Walk(x.t, "**"); }
  void Unparse(const Expr::Multiply &x) { Walk(x.t, "*"); }
  void Unparse(const Expr::Divide &x) { Walk(x.t, "/"); }
  void Unparse(const Expr::Add &x) { Walk(x.t, "+"); }
  void Unparse(const Expr::Subtract &x) { Walk(x.t, "-"); }
  void Unparse(const Expr::Concat &x) { Walk(x.t, "//"); }
  void Unparse(const Expr::LT &x) { Walk(x.t, "<"); }
  void Unparse(const Expr::LE &x) { Walk(x.t, "<="); }
  void Unparse(const Expr::EQ &x) { Walk(x.t, "=="); }
  void Unparse(const Expr::NE &x) { Walk(x.t, "/="); }
  void Unparse(const Expr::GE &x) { Walk(x.t, ">="); }
  void Unparse(const Expr::GT &x) { Walk(x.t, ">"); }
  void Unparse(const Expr::AND &x) { Walk(x.t, ".AND."); }
  void Unparse(const Expr::OR &x) { Walk(x.t, ".OR."); }
  void Unparse(const Expr::EQV &x) { Walk(x.t, ".EQV."); }
  void Unparse(const Expr::NEQV &x) { Walk(x.t, ".NEQV."); }
  void Unparse(const Expr::ComplexConstructor &x) {
    Put('('), Walk(x.t, ","), Put(')');
  }
  void Unparse(const Expr::DefinedBinary &x) {
    Walk(std::get<1>(x.t)); // left
    Walk(std::get<DefinedOpName>(x.t));
    Walk(std::get<2>(x.t)); // right
  }
  void Unparse(const DefinedOpName &x) { // R1003, R1023, R1414, & R1415
    Walk(x.v);
  }
  void Unparse(const AssignmentStmt &x) { // R1032
    if (asFortran_ && x.typedAssignment.get()) {
      Put(' ');
      asFortran_->assignment(out_, *x.typedAssignment);
      Put('\n');
    } else {
      Walk(x.t, " = ");
    }
  }
  void Unparse(const PointerAssignmentStmt &x) { // R1033, R1034, R1038
    if (asFortran_ && x.typedAssignment.get()) {
      Put(' ');
      asFortran_->assignment(out_, *x.typedAssignment);
      Put('\n');
    } else {
      Walk(std::get<DataRef>(x.t));
      common::visit(
          common::visitors{
              [&](const std::list<BoundsRemapping> &y) {
                Put('('), Walk(y), Put(')');
              },
              [&](const std::list<BoundsSpec> &y) { Walk("(", y, ", ", ")"); },
          },
          std::get<PointerAssignmentStmt::Bounds>(x.t).u);
      Put(" => "), Walk(std::get<Expr>(x.t));
    }
  }
  void Post(const BoundsSpec &) { // R1035
    Put(':');
  }
  void Unparse(const BoundsRemapping &x) { // R1036
    Walk(x.t, ":");
  }
  void Unparse(const WhereStmt &x) { // R1041, R1045, R1046
    Word("WHERE ("), Walk(x.t, ") ");
  }
  void Unparse(const WhereConstructStmt &x) { // R1043
    Walk(std::get<std::optional<Name>>(x.t), ": ");
    Word("WHERE ("), Walk(std::get<LogicalExpr>(x.t)), Put(')');
    Indent();
  }
  void Unparse(const MaskedElsewhereStmt &x) { // R1047
    Outdent();
    Word("ELSEWHERE ("), Walk(std::get<LogicalExpr>(x.t)), Put(')');
    Walk(" ", std::get<std::optional<Name>>(x.t));
    Indent();
  }
  void Unparse(const ElsewhereStmt &x) { // R1048
    Outdent(), Word("ELSEWHERE"), Walk(" ", x.v), Indent();
  }
  void Unparse(const EndWhereStmt &x) { // R1049
    Outdent(), Word("END WHERE"), Walk(" ", x.v);
  }
  void Unparse(const ForallConstructStmt &x) { // R1051
    Walk(std::get<std::optional<Name>>(x.t), ": ");
    Word("FORALL"), Walk(std::get<common::Indirection<ConcurrentHeader>>(x.t));
    Indent();
  }
  void Unparse(const EndForallStmt &x) { // R1054
    Outdent(), Word("END FORALL"), Walk(" ", x.v);
  }
  void Before(const ForallStmt &) { // R1055
    Word("FORALL");
  }

  void Unparse(const AssociateStmt &x) { // R1103
    Walk(std::get<std::optional<Name>>(x.t), ": ");
    Word("ASSOCIATE (");
    Walk(std::get<std::list<Association>>(x.t), ", "), Put(')'), Indent();
  }
  void Unparse(const Association &x) { // R1104
    Walk(x.t, " => ");
  }
  void Unparse(const EndAssociateStmt &x) { // R1106
    Outdent(), Word("END ASSOCIATE"), Walk(" ", x.v);
  }
  void Unparse(const BlockStmt &x) { // R1108
    Walk(x.v, ": "), Word("BLOCK"), Indent();
  }
  void Unparse(const EndBlockStmt &x) { // R1110
    Outdent(), Word("END BLOCK"), Walk(" ", x.v);
  }
  void Unparse(const ChangeTeamStmt &x) { // R1112
    Walk(std::get<std::optional<Name>>(x.t), ": ");
    Word("CHANGE TEAM ("), Walk(std::get<TeamValue>(x.t));
    Walk(", ", std::get<std::list<CoarrayAssociation>>(x.t), ", ");
    Walk(", ", std::get<std::list<StatOrErrmsg>>(x.t), ", "), Put(')');
    Indent();
  }
  void Unparse(const CoarrayAssociation &x) { // R1113
    Walk(x.t, " => ");
  }
  void Unparse(const EndChangeTeamStmt &x) { // R1114
    Outdent(), Word("END TEAM (");
    Walk(std::get<std::list<StatOrErrmsg>>(x.t), ", ");
    Put(')'), Walk(" ", std::get<std::optional<Name>>(x.t));
  }
  void Unparse(const CriticalStmt &x) { // R1117
    Walk(std::get<std::optional<Name>>(x.t), ": ");
    Word("CRITICAL ("), Walk(std::get<std::list<StatOrErrmsg>>(x.t), ", ");
    Put(')'), Indent();
  }
  void Unparse(const EndCriticalStmt &x) { // R1118
    Outdent(), Word("END CRITICAL"), Walk(" ", x.v);
  }
  void Unparse(const DoConstruct &x) { // R1119, R1120
    Walk(std::get<Statement<NonLabelDoStmt>>(x.t));
    Indent(), Walk(std::get<Block>(x.t), ""), Outdent();
    Walk(std::get<Statement<EndDoStmt>>(x.t));
  }
  void Unparse(const LabelDoStmt &x) { // R1121
    Word("DO "), Walk(std::get<Label>(x.t));
    Walk(" ", std::get<std::optional<LoopControl>>(x.t));
  }
  void Unparse(const NonLabelDoStmt &x) { // R1122
    Walk(std::get<std::optional<Name>>(x.t), ": ");
    Word("DO ");
    Walk(std::get<std::optional<Label>>(x.t), " ");
    Walk(std::get<std::optional<LoopControl>>(x.t));
  }
  void Unparse(const LoopControl &x) { // R1123
    common::visit(common::visitors{
                      [&](const ScalarLogicalExpr &y) {
                        Word("WHILE ("), Walk(y), Put(')');
                      },
                      [&](const auto &y) { Walk(y); },
                  },
        x.u);
  }
  void Unparse(const ConcurrentHeader &x) { // R1125
    Put('('), Walk(std::get<std::optional<IntegerTypeSpec>>(x.t), "::");
    Walk(std::get<std::list<ConcurrentControl>>(x.t), ", ");
    Walk(", ", std::get<std::optional<ScalarLogicalExpr>>(x.t)), Put(')');
  }
  void Unparse(const ConcurrentControl &x) { // R1126 - R1128
    Walk(std::get<Name>(x.t)), Put('='), Walk(std::get<1>(x.t));
    Put(':'), Walk(std::get<2>(x.t));
    Walk(":", std::get<std::optional<ScalarIntExpr>>(x.t));
  }
  void Before(const LoopControl::Concurrent &) { // R1129
    Word("CONCURRENT");
  }
  void Unparse(const LocalitySpec::Local &x) {
    Word("LOCAL("), Walk(x.v, ", "), Put(')');
  }
  void Unparse(const LocalitySpec::LocalInit &x) {
    Word("LOCAL_INIT("), Walk(x.v, ", "), Put(')');
  }
  void Unparse(const LocalitySpec::Reduce &x) {
    Word("REDUCE("), Walk(std::get<parser::ReductionOperator>(x.t));
    Walk(":", std::get<std::list<parser::Name>>(x.t), ",", ")");
  }
  void Unparse(const LocalitySpec::Shared &x) {
    Word("SHARED("), Walk(x.v, ", "), Put(')');
  }
  void Post(const LocalitySpec::DefaultNone &) { Word("DEFAULT(NONE)"); }
  void Unparse(const EndDoStmt &x) { // R1132
    Word("END DO"), Walk(" ", x.v);
  }
  void Unparse(const CycleStmt &x) { // R1133
    Word("CYCLE"), Walk(" ", x.v);
  }
  void Unparse(const IfThenStmt &x) { // R1135
    Walk(std::get<std::optional<Name>>(x.t), ": ");
    Word("IF ("), Walk(std::get<ScalarLogicalExpr>(x.t));
    Put(") "), Word("THEN"), Indent();
  }
  void Unparse(const ElseIfStmt &x) { // R1136
    Outdent(), Word("ELSE IF (");
    Walk(std::get<ScalarLogicalExpr>(x.t)), Put(") "), Word("THEN");
    Walk(" ", std::get<std::optional<Name>>(x.t)), Indent();
  }
  void Unparse(const ElseStmt &x) { // R1137
    Outdent(), Word("ELSE"), Walk(" ", x.v), Indent();
  }
  void Unparse(const EndIfStmt &x) { // R1138
    Outdent(), Word("END IF"), Walk(" ", x.v);
  }
  void Unparse(const IfStmt &x) { // R1139
    Word("IF ("), Walk(x.t, ") ");
  }
  void Unparse(const SelectCaseStmt &x) { // R1141, R1144
    Walk(std::get<std::optional<Name>>(x.t), ": ");
    Word("SELECT CASE (");
    Walk(std::get<Scalar<Expr>>(x.t)), Put(')'), Indent();
  }
  void Unparse(const CaseStmt &x) { // R1142
    Outdent(), Word("CASE "), Walk(std::get<CaseSelector>(x.t));
    Walk(" ", std::get<std::optional<Name>>(x.t)), Indent();
  }
  void Unparse(const EndSelectStmt &x) { // R1143 & R1151 & R1155
    Outdent(), Word("END SELECT"), Walk(" ", x.v);
  }
  void Unparse(const CaseSelector &x) { // R1145
    common::visit(common::visitors{
                      [&](const std::list<CaseValueRange> &y) {
                        Put('('), Walk(y), Put(')');
                      },
                      [&](const Default &) { Word("DEFAULT"); },
                  },
        x.u);
  }
  void Unparse(const CaseValueRange::Range &x) { // R1146
    Walk(x.lower), Put(':'), Walk(x.upper);
  }
  void Unparse(const SelectRankStmt &x) { // R1149
    Walk(std::get<0>(x.t), ": ");
    Word("SELECT RANK ("), Walk(std::get<1>(x.t), " => ");
    Walk(std::get<Selector>(x.t)), Put(')'), Indent();
  }
  void Unparse(const SelectRankCaseStmt &x) { // R1150
    Outdent(), Word("RANK ");
    common::visit(common::visitors{
                      [&](const ScalarIntConstantExpr &y) {
                        Put('('), Walk(y), Put(')');
                      },
                      [&](const Star &) { Put("(*)"); },
                      [&](const Default &) { Word("DEFAULT"); },
                  },
        std::get<SelectRankCaseStmt::Rank>(x.t).u);
    Walk(" ", std::get<std::optional<Name>>(x.t)), Indent();
  }
  void Unparse(const SelectTypeStmt &x) { // R1153
    Walk(std::get<0>(x.t), ": ");
    Word("SELECT TYPE ("), Walk(std::get<1>(x.t), " => ");
    Walk(std::get<Selector>(x.t)), Put(')'), Indent();
  }
  void Unparse(const TypeGuardStmt &x) { // R1154
    Outdent(), Walk(std::get<TypeGuardStmt::Guard>(x.t));
    Walk(" ", std::get<std::optional<Name>>(x.t)), Indent();
  }
  void Unparse(const TypeGuardStmt::Guard &x) {
    common::visit(
        common::visitors{
            [&](const TypeSpec &y) { Word("TYPE IS ("), Walk(y), Put(')'); },
            [&](const DerivedTypeSpec &y) {
              Word("CLASS IS ("), Walk(y), Put(')');
            },
            [&](const Default &) { Word("CLASS DEFAULT"); },
        },
        x.u);
  }
  void Unparse(const ExitStmt &x) { // R1156
    Word("EXIT"), Walk(" ", x.v);
  }
  void Before(const GotoStmt &) { // R1157
    Word("GO TO ");
  }
  void Unparse(const ComputedGotoStmt &x) { // R1158
    Word("GO TO ("), Walk(x.t, "), ");
  }
  void Unparse(const ContinueStmt &) { // R1159
    Word("CONTINUE");
  }
  void Unparse(const StopStmt &x) { // R1160, R1161
    if (std::get<StopStmt::Kind>(x.t) == StopStmt::Kind::ErrorStop) {
      Word("ERROR ");
    }
    Word("STOP"), Walk(" ", std::get<std::optional<StopCode>>(x.t));
    Walk(", QUIET=", std::get<std::optional<ScalarLogicalExpr>>(x.t));
  }
  void Unparse(const FailImageStmt &) { // R1163
    Word("FAIL IMAGE");
  }
  void Unparse(const NotifyWaitStmt &x) { // F2023: R1166
    Word("NOTIFY WAIT ("), Walk(std::get<Scalar<Variable>>(x.t));
    Walk(", ", std::get<std::list<EventWaitSpec>>(x.t), ", ");
    Put(')');
  }
  void Unparse(const SyncAllStmt &x) { // R1164
    Word("SYNC ALL ("), Walk(x.v, ", "), Put(')');
  }
  void Unparse(const SyncImagesStmt &x) { // R1166
    Word("SYNC IMAGES (");
    Walk(std::get<SyncImagesStmt::ImageSet>(x.t));
    Walk(", ", std::get<std::list<StatOrErrmsg>>(x.t), ", "), Put(')');
  }
  void Unparse(const SyncMemoryStmt &x) { // R1168
    Word("SYNC MEMORY ("), Walk(x.v, ", "), Put(')');
  }
  void Unparse(const SyncTeamStmt &x) { // R1169
    Word("SYNC TEAM ("), Walk(std::get<TeamValue>(x.t));
    Walk(", ", std::get<std::list<StatOrErrmsg>>(x.t), ", "), Put(')');
  }
  void Unparse(const EventPostStmt &x) { // R1170
    Word("EVENT POST ("), Walk(std::get<EventVariable>(x.t));
    Walk(", ", std::get<std::list<StatOrErrmsg>>(x.t), ", "), Put(')');
  }
  void Before(const EventWaitSpec &x) { // R1173, R1174
    common::visit(common::visitors{
                      [&](const ScalarIntExpr &) { Word("UNTIL_COUNT="); },
                      [](const StatOrErrmsg &) {},
                  },
        x.u);
  }
  void Unparse(const EventWaitStmt &x) { // R1170
    Word("EVENT WAIT ("), Walk(std::get<EventVariable>(x.t));
    Walk(", ", std::get<std::list<EventWaitSpec>>(x.t), ", ");
    Put(')');
  }
  void Unparse(const FormTeamStmt &x) { // R1175, R1177
    Word("FORM TEAM ("), Walk(std::get<ScalarIntExpr>(x.t));
    Put(','), Walk(std::get<TeamVariable>(x.t));
    Walk(", ", std::get<std::list<FormTeamStmt::FormTeamSpec>>(x.t), ", ");
    Put(')');
  }
  void Before(const FormTeamStmt::FormTeamSpec &x) { // R1176, R1178
    common::visit(common::visitors{
                      [&](const ScalarIntExpr &) { Word("NEW_INDEX="); },
                      [](const StatOrErrmsg &) {},
                  },
        x.u);
  }
  void Unparse(const LockStmt &x) { // R1179
    Word("LOCK ("), Walk(std::get<LockVariable>(x.t));
    Walk(", ", std::get<std::list<LockStmt::LockStat>>(x.t), ", ");
    Put(')');
  }
  void Before(const LockStmt::LockStat &x) { // R1180
    common::visit(
        common::visitors{
            [&](const ScalarLogicalVariable &) { Word("ACQUIRED_LOCK="); },
            [](const StatOrErrmsg &) {},
        },
        x.u);
  }
  void Unparse(const UnlockStmt &x) { // R1181
    Word("UNLOCK ("), Walk(std::get<LockVariable>(x.t));
    Walk(", ", std::get<std::list<StatOrErrmsg>>(x.t), ", ");
    Put(')');
  }

  void Unparse(const OpenStmt &x) { // R1204
    Word("OPEN ("), Walk(x.v, ", "), Put(')');
  }
  bool Pre(const ConnectSpec &x) { // R1205
    return common::visit(common::visitors{
                             [&](const FileUnitNumber &) {
                               Word("UNIT=");
                               return true;
                             },
                             [&](const FileNameExpr &) {
                               Word("FILE=");
                               return true;
                             },
                             [&](const ConnectSpec::CharExpr &y) {
                               Walk(y.t, "=");
                               return false;
                             },
                             [&](const MsgVariable &) {
                               Word("IOMSG=");
                               return true;
                             },
                             [&](const StatVariable &) {
                               Word("IOSTAT=");
                               return true;
                             },
                             [&](const ConnectSpec::Recl &) {
                               Word("RECL=");
                               return true;
                             },
                             [&](const ConnectSpec::Newunit &) {
                               Word("NEWUNIT=");
                               return true;
                             },
                             [&](const ErrLabel &) {
                               Word("ERR=");
                               return true;
                             },
                             [&](const StatusExpr &) {
                               Word("STATUS=");
                               return true;
                             },
                         },
        x.u);
  }
  void Unparse(const CloseStmt &x) { // R1208
    Word("CLOSE ("), Walk(x.v, ", "), Put(')');
  }
  void Before(const CloseStmt::CloseSpec &x) { // R1209
    common::visit(common::visitors{
                      [&](const FileUnitNumber &) { Word("UNIT="); },
                      [&](const StatVariable &) { Word("IOSTAT="); },
                      [&](const MsgVariable &) { Word("IOMSG="); },
                      [&](const ErrLabel &) { Word("ERR="); },
                      [&](const StatusExpr &) { Word("STATUS="); },
                  },
        x.u);
  }
  void Unparse(const ReadStmt &x) { // R1210
    Word("READ ");
    if (x.iounit) {
      Put('('), Walk(x.iounit);
      if (x.format) {
        Put(", "), Walk(x.format);
      }
      Walk(", ", x.controls, ", ");
      Put(')');
    } else if (x.format) {
      Walk(x.format);
      if (!x.items.empty()) {
        Put(", ");
      }
    } else {
      Put('('), Walk(x.controls, ", "), Put(')');
    }
    Walk(" ", x.items, ", ");
  }
  void Unparse(const WriteStmt &x) { // R1211
    Word("WRITE (");
    if (x.iounit) {
      Walk(x.iounit);
      if (x.format) {
        Put(", "), Walk(x.format);
      }
      Walk(", ", x.controls, ", ");
    } else {
      Walk(x.controls, ", ");
    }
    Put(')'), Walk(" ", x.items, ", ");
  }
  void Unparse(const PrintStmt &x) { // R1212
    Word("PRINT "), Walk(std::get<Format>(x.t));
    Walk(", ", std::get<std::list<OutputItem>>(x.t), ", ");
  }
  bool Pre(const IoControlSpec &x) { // R1213
    return common::visit(common::visitors{
                             [&](const IoUnit &) {
                               Word("UNIT=");
                               return true;
                             },
                             [&](const Format &) {
                               Word("FMT=");
                               return true;
                             },
                             [&](const Name &) {
                               Word("NML=");
                               return true;
                             },
                             [&](const IoControlSpec::CharExpr &y) {
                               Walk(y.t, "=");
                               return false;
                             },
                             [&](const IoControlSpec::Asynchronous &) {
                               Word("ASYNCHRONOUS=");
                               return true;
                             },
                             [&](const EndLabel &) {
                               Word("END=");
                               return true;
                             },
                             [&](const EorLabel &) {
                               Word("EOR=");
                               return true;
                             },
                             [&](const ErrLabel &) {
                               Word("ERR=");
                               return true;
                             },
                             [&](const IdVariable &) {
                               Word("ID=");
                               return true;
                             },
                             [&](const MsgVariable &) {
                               Word("IOMSG=");
                               return true;
                             },
                             [&](const StatVariable &) {
                               Word("IOSTAT=");
                               return true;
                             },
                             [&](const IoControlSpec::Pos &) {
                               Word("POS=");
                               return true;
                             },
                             [&](const IoControlSpec::Rec &) {
                               Word("REC=");
                               return true;
                             },
                             [&](const IoControlSpec::Size &) {
                               Word("SIZE=");
                               return true;
                             },
                         },
        x.u);
  }
  void Unparse(const InputImpliedDo &x) { // R1218
    Put('('), Walk(std::get<std::list<InputItem>>(x.t), ", "), Put(", ");
    Walk(std::get<IoImpliedDoControl>(x.t)), Put(')');
  }
  void Unparse(const OutputImpliedDo &x) { // R1219
    Put('('), Walk(std::get<std::list<OutputItem>>(x.t), ", "), Put(", ");
    Walk(std::get<IoImpliedDoControl>(x.t)), Put(')');
  }
  void Unparse(const WaitStmt &x) { // R1222
    Word("WAIT ("), Walk(x.v, ", "), Put(')');
  }
  void Before(const WaitSpec &x) { // R1223
    common::visit(common::visitors{
                      [&](const FileUnitNumber &) { Word("UNIT="); },
                      [&](const EndLabel &) { Word("END="); },
                      [&](const EorLabel &) { Word("EOR="); },
                      [&](const ErrLabel &) { Word("ERR="); },
                      [&](const IdExpr &) { Word("ID="); },
                      [&](const MsgVariable &) { Word("IOMSG="); },
                      [&](const StatVariable &) { Word("IOSTAT="); },
                  },
        x.u);
  }
  void Unparse(const BackspaceStmt &x) { // R1224
    Word("BACKSPACE ("), Walk(x.v, ", "), Put(')');
  }
  void Unparse(const EndfileStmt &x) { // R1225
    Word("ENDFILE ("), Walk(x.v, ", "), Put(')');
  }
  void Unparse(const RewindStmt &x) { // R1226
    Word("REWIND ("), Walk(x.v, ", "), Put(')');
  }
  void Before(const PositionOrFlushSpec &x) { // R1227 & R1229
    common::visit(common::visitors{
                      [&](const FileUnitNumber &) { Word("UNIT="); },
                      [&](const MsgVariable &) { Word("IOMSG="); },
                      [&](const StatVariable &) { Word("IOSTAT="); },
                      [&](const ErrLabel &) { Word("ERR="); },
                  },
        x.u);
  }
  void Unparse(const FlushStmt &x) { // R1228
    Word("FLUSH ("), Walk(x.v, ", "), Put(')');
  }
  void Unparse(const InquireStmt &x) { // R1230
    Word("INQUIRE (");
    common::visit(
        common::visitors{
            [&](const InquireStmt::Iolength &y) {
              Word("IOLENGTH="), Walk(y.t, ") ");
            },
            [&](const std::list<InquireSpec> &y) { Walk(y, ", "), Put(')'); },
        },
        x.u);
  }
  bool Pre(const InquireSpec &x) { // R1231
    return common::visit(common::visitors{
                             [&](const FileUnitNumber &) {
                               Word("UNIT=");
                               return true;
                             },
                             [&](const FileNameExpr &) {
                               Word("FILE=");
                               return true;
                             },
                             [&](const InquireSpec::CharVar &y) {
                               Walk(y.t, "=");
                               return false;
                             },
                             [&](const InquireSpec::IntVar &y) {
                               Walk(y.t, "=");
                               return false;
                             },
                             [&](const InquireSpec::LogVar &y) {
                               Walk(y.t, "=");
                               return false;
                             },
                             [&](const IdExpr &) {
                               Word("ID=");
                               return true;
                             },
                             [&](const ErrLabel &) {
                               Word("ERR=");
                               return true;
                             },
                         },
        x.u);
  }

  void Before(const FormatStmt &) { // R1301
    Word("FORMAT");
  }
  void Unparse(const format::FormatSpecification &x) { // R1302, R1303, R1305
    Put('('), Walk("", x.items, ",", x.unlimitedItems.empty() ? "" : ",");
    Walk("*(", x.unlimitedItems, ",", ")"), Put(')');
  }
  void Unparse(const format::FormatItem &x) { // R1304, R1306, R1321
    if (x.repeatCount) {
      Walk(*x.repeatCount);
    }
    common::visit(common::visitors{
                      [&](const std::string &y) { PutNormalized(y); },
                      [&](const std::list<format::FormatItem> &y) {
                        Walk("(", y, ",", ")");
                      },
                      [&](const auto &y) { Walk(y); },
                  },
        x.u);
  }
  void Unparse(
      const format::IntrinsicTypeDataEditDesc &x) { // R1307(1/2) - R1311
    switch (x.kind) {
#define FMT(x) \
  case format::IntrinsicTypeDataEditDesc::Kind::x: \
    Put(#x); \
    break
      FMT(I);
      FMT(B);
      FMT(O);
      FMT(Z);
      FMT(F);
      FMT(E);
      FMT(EN);
      FMT(ES);
      FMT(EX);
      FMT(G);
      FMT(L);
      FMT(A);
      FMT(D);
#undef FMT
    }
    Walk(x.width), Walk(".", x.digits), Walk("E", x.exponentWidth);
  }
  void Unparse(const format::DerivedTypeDataEditDesc &x) { // R1307(2/2), R1312
    Word("DT");
    if (!x.type.empty()) {
      Put('"'), Put(x.type), Put('"');
    }
    Walk("(", x.parameters, ",", ")");
  }
  void Unparse(const format::ControlEditDesc &x) { // R1313, R1315-R1320
    switch (x.kind) {
    case format::ControlEditDesc::Kind::T:
      Word("T");
      Walk(x.count);
      break;
    case format::ControlEditDesc::Kind::TL:
      Word("TL");
      Walk(x.count);
      break;
    case format::ControlEditDesc::Kind::TR:
      Word("TR");
      Walk(x.count);
      break;
    case format::ControlEditDesc::Kind::X:
      if (x.count != 1) {
        Walk(x.count);
      }
      Word("X");
      break;
    case format::ControlEditDesc::Kind::Slash:
      if (x.count != 1) {
        Walk(x.count);
      }
      Put('/');
      break;
    case format::ControlEditDesc::Kind::Colon:
      Put(':');
      break;
    case format::ControlEditDesc::Kind::P:
      Walk(x.count);
      Word("P");
      break;
#define FMT(x) \
  case format::ControlEditDesc::Kind::x: \
    Put(#x); \
    break
      FMT(SS);
      FMT(SP);
      FMT(S);
      FMT(BN);
      FMT(BZ);
      FMT(RU);
      FMT(RD);
      FMT(RZ);
      FMT(RN);
      FMT(RC);
      FMT(RP);
      FMT(DC);
      FMT(DP);
#undef FMT
    case format::ControlEditDesc::Kind::Dollar:
      Put('$');
      break;
    case format::ControlEditDesc::Kind::Backslash:
      Put('\\');
      break;
    }
  }

  void Before(const MainProgram &x) { // R1401
    if (!std::get<std::optional<Statement<ProgramStmt>>>(x.t)) {
      Indent();
    }
  }
  void Before(const ProgramStmt &) { // R1402
    Word("PROGRAM "), Indent();
  }
  void Unparse(const EndProgramStmt &x) { // R1403
    EndSubprogram("PROGRAM", x.v);
  }
  void Before(const ModuleStmt &) { // R1405
    Word("MODULE "), Indent();
  }
  void Unparse(const EndModuleStmt &x) { // R1406
    EndSubprogram("MODULE", x.v);
  }
  void Unparse(const UseStmt &x) { // R1409
    Word("USE"), Walk(", ", x.nature), Put(" :: "), Walk(x.moduleName);
    common::visit(
        common::visitors{
            [&](const std::list<Rename> &y) { Walk(", ", y, ", "); },
            [&](const std::list<Only> &y) { Walk(", ONLY: ", y, ", "); },
        },
        x.u);
  }
  void Unparse(const Rename &x) { // R1411
    common::visit(common::visitors{
                      [&](const Rename::Names &y) { Walk(y.t, " => "); },
                      [&](const Rename::Operators &y) {
                        Word("OPERATOR("), Walk(y.t, ") => OPERATOR("),
                            Put(")");
                      },
                  },
        x.u);
  }
  void Unparse(const SubmoduleStmt &x) { // R1417
    Word("SUBMODULE ("), WalkTupleElements(x.t, ")"), Indent();
  }
  void Unparse(const ParentIdentifier &x) { // R1418
    Walk(std::get<Name>(x.t)), Walk(":", std::get<std::optional<Name>>(x.t));
  }
  void Unparse(const EndSubmoduleStmt &x) { // R1419
    EndSubprogram("SUBMODULE", x.v);
  }
  void Unparse(const BlockDataStmt &x) { // R1421
    Word("BLOCK DATA"), Walk(" ", x.v), Indent();
  }
  void Unparse(const EndBlockDataStmt &x) { // R1422
    EndSubprogram("BLOCK DATA", x.v);
  }

  void Unparse(const InterfaceStmt &x) { // R1503
    common::visit(common::visitors{
                      [&](const std::optional<GenericSpec> &y) {
                        Word("INTERFACE"), Walk(" ", y);
                      },
                      [&](const Abstract &) { Word("ABSTRACT INTERFACE"); },
                  },
        x.u);
    Indent();
  }
  void Unparse(const EndInterfaceStmt &x) { // R1504
    Outdent(), Word("END INTERFACE"), Walk(" ", x.v);
  }
  void Unparse(const ProcedureStmt &x) { // R1506
    if (std::get<ProcedureStmt::Kind>(x.t) ==
        ProcedureStmt::Kind::ModuleProcedure) {
      Word("MODULE ");
    }
    Word("PROCEDURE :: ");
    Walk(std::get<std::list<Name>>(x.t), ", ");
  }
  void Before(const GenericSpec &x) { // R1508, R1509
    common::visit(
        common::visitors{
            [&](const DefinedOperator &) { Word("OPERATOR("); },
            [&](const GenericSpec::Assignment &) { Word("ASSIGNMENT(=)"); },
            [&](const GenericSpec::ReadFormatted &) {
              Word("READ(FORMATTED)");
            },
            [&](const GenericSpec::ReadUnformatted &) {
              Word("READ(UNFORMATTED)");
            },
            [&](const GenericSpec::WriteFormatted &) {
              Word("WRITE(FORMATTED)");
            },
            [&](const GenericSpec::WriteUnformatted &) {
              Word("WRITE(UNFORMATTED)");
            },
            [](const auto &) {},
        },
        x.u);
  }
  void Post(const GenericSpec &x) {
    common::visit(common::visitors{
                      [&](const DefinedOperator &) { Put(')'); },
                      [](const auto &) {},
                  },
        x.u);
  }
  void Unparse(const GenericStmt &x) { // R1510
    Word("GENERIC"), Walk(", ", std::get<std::optional<AccessSpec>>(x.t));
    Put(" :: "), Walk(std::get<GenericSpec>(x.t)), Put(" => ");
    Walk(std::get<std::list<Name>>(x.t), ", ");
  }
  void Unparse(const ExternalStmt &x) { // R1511
    Word("EXTERNAL :: "), Walk(x.v, ", ");
  }
  void Unparse(const ProcedureDeclarationStmt &x) { // R1512
    Word("PROCEDURE("), Walk(std::get<std::optional<ProcInterface>>(x.t));
    Put(')'), Walk(", ", std::get<std::list<ProcAttrSpec>>(x.t), ", ");
    Put(" :: "), Walk(std::get<std::list<ProcDecl>>(x.t), ", ");
  }
  void Unparse(const ProcDecl &x) { // R1515
    Walk(std::get<Name>(x.t));
    Walk(" => ", std::get<std::optional<ProcPointerInit>>(x.t));
  }
  void Unparse(const IntrinsicStmt &x) { // R1519
    Word("INTRINSIC :: "), Walk(x.v, ", ");
  }
  void Unparse(const CallStmt::StarOrExpr &x) {
    if (x.v) {
      Walk(*x.v);
    } else {
      Word("*");
    }
  }
  void Unparse(const CallStmt::Chevrons &x) { // CUDA
    Walk(std::get<0>(x.t)); // grid
    Word(","), Walk(std::get<1>(x.t)); // block
    Walk(",", std::get<2>(x.t)); // bytes
    Walk(",", std::get<3>(x.t)); // stream
  }
  void Unparse(const FunctionReference &x) { // R1520
    Walk(std::get<ProcedureDesignator>(x.v.t));
    Put('('), Walk(std::get<std::list<ActualArgSpec>>(x.v.t), ", "), Put(')');
  }
  void Unparse(const CallStmt &x) { // R1521
    if (asFortran_ && x.typedCall.get()) {
      Put(' ');
      asFortran_->call(out_, *x.typedCall);
      Put('\n');
    } else {
      const auto &pd{std::get<ProcedureDesignator>(x.call.t)};
      Word("CALL "), Walk(pd);
      Walk("<<<", x.chevrons, ">>>");
      const auto &args{std::get<std::list<ActualArgSpec>>(x.call.t)};
      if (args.empty()) {
        if (std::holds_alternative<ProcComponentRef>(pd.u)) {
          Put("()"); // pgf90 crashes on CALL to tbp without parentheses
        }
      } else {
        Walk("(", args, ", ", ")");
      }
    }
  }
  void Unparse(const ActualArgSpec &x) { // R1523
    Walk(std::get<std::optional<Keyword>>(x.t), "=");
    Walk(std::get<ActualArg>(x.t));
  }
  void Unparse(const ActualArg::PercentRef &x) { // R1524
    Word("%REF("), Walk(x.v), Put(')');
  }
  void Unparse(const ActualArg::PercentVal &x) {
    Word("%VAL("), Walk(x.v), Put(')');
  }
  void Before(const AltReturnSpec &) { // R1525
    Put('*');
  }
  void Post(const PrefixSpec::Elemental) { Word("ELEMENTAL"); } // R1527
  void Post(const PrefixSpec::Impure) { Word("IMPURE"); }
  void Post(const PrefixSpec::Module) { Word("MODULE"); }
  void Post(const PrefixSpec::Non_Recursive) { Word("NON_RECURSIVE"); }
  void Post(const PrefixSpec::Pure) { Word("PURE"); }
  void Post(const PrefixSpec::Recursive) { Word("RECURSIVE"); }
  void Unparse(const PrefixSpec::Attributes &x) {
    Word("ATTRIBUTES("), Walk(x.v), Word(")");
  }
  void Unparse(const PrefixSpec::Launch_Bounds &x) {
    Word("LAUNCH_BOUNDS("), Walk(x.v), Word(")");
  }
  void Unparse(const PrefixSpec::Cluster_Dims &x) {
    Word("CLUSTER_DIMS("), Walk(x.v), Word(")");
  }
  void Unparse(const FunctionStmt &x) { // R1530
    Walk("", std::get<std::list<PrefixSpec>>(x.t), " ", " ");
    Word("FUNCTION "), Walk(std::get<Name>(x.t)), Put("(");
    Walk(std::get<std::list<Name>>(x.t), ", "), Put(')');
    Walk(" ", std::get<std::optional<Suffix>>(x.t)), Indent();
  }
  void Unparse(const Suffix &x) { // R1532
    if (x.resultName) {
      Word("RESULT("), Walk(x.resultName), Put(')');
      Walk(" ", x.binding);
    } else {
      Walk(x.binding);
    }
  }
  void Unparse(const EndFunctionStmt &x) { // R1533
    EndSubprogram("FUNCTION", x.v);
  }
  void Unparse(const SubroutineStmt &x) { // R1535
    Walk("", std::get<std::list<PrefixSpec>>(x.t), " ", " ");
    Word("SUBROUTINE "), Walk(std::get<Name>(x.t));
    const auto &args{std::get<std::list<DummyArg>>(x.t)};
    const auto &bind{std::get<std::optional<LanguageBindingSpec>>(x.t)};
    if (args.empty()) {
      Walk(" () ", bind);
    } else {
      Walk(" (", args, ", ", ")");
      Walk(" ", bind);
    }
    Indent();
  }
  void Unparse(const EndSubroutineStmt &x) { // R1537
    EndSubprogram("SUBROUTINE", x.v);
  }
  void Before(const MpSubprogramStmt &) { // R1539
    Word("MODULE PROCEDURE "), Indent();
  }
  void Unparse(const EndMpSubprogramStmt &x) { // R1540
    EndSubprogram("PROCEDURE", x.v);
  }
  void Unparse(const EntryStmt &x) { // R1541
    Word("ENTRY "), Walk(std::get<Name>(x.t)), Put("(");
    Walk(std::get<std::list<DummyArg>>(x.t), ", "), Put(")");
    Walk(" ", std::get<std::optional<Suffix>>(x.t));
  }
  void Unparse(const ReturnStmt &x) { // R1542
    Word("RETURN"), Walk(" ", x.v);
  }
  void Unparse(const ContainsStmt &) { // R1543
    Outdent();
    Word("CONTAINS");
    Indent();
  }
  void Unparse(const StmtFunctionStmt &x) { // R1544
    Walk(std::get<Name>(x.t)), Put('(');
    Walk(std::get<std::list<Name>>(x.t), ", "), Put(") = ");
    Walk(std::get<Scalar<Expr>>(x.t));
  }

  // Directives, extensions, and deprecated constructs
  void Unparse(const CompilerDirective &x) {
    common::visit(
        common::visitors{
            [&](const std::list<CompilerDirective::IgnoreTKR> &tkr) {
              Word("!DIR$ IGNORE_TKR"); // emitted even if tkr list is empty
              Walk(" ", tkr, ", ");
            },
            [&](const CompilerDirective::LoopCount &lcount) {
              Walk("!DIR$ LOOP COUNT (", lcount.v, ", ", ")");
            },
            [&](const std::list<CompilerDirective::AssumeAligned>
                    &assumeAligned) {
              Word("!DIR$ ASSUME_ALIGNED ");
              Walk(" ", assumeAligned, ", ");
            },
            [&](const CompilerDirective::VectorAlways &valways) {
              Word("!DIR$ VECTOR ALWAYS");
            },
            [&](const std::list<CompilerDirective::NameValue> &names) {
              Walk("!DIR$ ", names, " ");
            },
            [&](const CompilerDirective::Unroll &unroll) {
              Word("!DIR$ UNROLL");
              Walk(" ", unroll.v);
            },
            [&](const CompilerDirective::UnrollAndJam &unrollAndJam) {
              Word("!DIR$ UNROLL_AND_JAM");
              Walk(" ", unrollAndJam.v);
            },
            [&](const CompilerDirective::NoVector &) {
              Word("!DIR$ NOVECTOR");
            },
            [&](const CompilerDirective::NoUnroll &) {
              Word("!DIR$ NOUNROLL");
            },
            [&](const CompilerDirective::NoUnrollAndJam &) {
              Word("!DIR$ NOUNROLL_AND_JAM");
            },
            [&](const CompilerDirective::Unrecognized &) {
              Word("!DIR$ ");
              Word(x.source.ToString());
            },
        },
        x.u);
    Put('\n');
  }
  void Unparse(const CompilerDirective::IgnoreTKR &x) {
    if (const auto &maybeList{
            std::get<std::optional<std::list<const char *>>>(x.t)}) {
      Put("(");
      for (const char *tkr : *maybeList) {
        Put(*tkr);
      }
      Put(") ");
    }
    Walk(std::get<Name>(x.t));
  }
  void Unparse(const CompilerDirective::NameValue &x) {
    Walk(std::get<Name>(x.t));
    Walk("=", std::get<std::optional<std::uint64_t>>(x.t));
  }
  void Unparse(const CompilerDirective::AssumeAligned &x) {
    Walk(std::get<common::Indirection<Designator>>(x.t));
    Put(":");
    Walk(std::get<uint64_t>(x.t));
  }

  // OpenACC Directives & Clauses
  void Unparse(const AccAtomicCapture &x) {
    BeginOpenACC();
    Word("!$ACC CAPTURE");
    Put("\n");
    EndOpenACC();
    Walk(std::get<AccAtomicCapture::Stmt1>(x.t));
    Put("\n");
    Walk(std::get<AccAtomicCapture::Stmt2>(x.t));
    BeginOpenACC();
    Word("!$ACC END ATOMIC\n");
    EndOpenACC();
  }
  void Unparse(const AccAtomicRead &x) {
    BeginOpenACC();
    Word("!$ACC ATOMIC READ");
    Put("\n");
    EndOpenACC();
    Walk(std::get<Statement<AssignmentStmt>>(x.t));
    BeginOpenACC();
    Walk(std::get<std::optional<AccEndAtomic>>(x.t), "!$ACC END ATOMIC\n");
    EndOpenACC();
  }
  void Unparse(const AccAtomicWrite &x) {
    BeginOpenACC();
    Word("!$ACC ATOMIC WRITE");
    Put("\n");
    EndOpenACC();
    Walk(std::get<Statement<AssignmentStmt>>(x.t));
    BeginOpenACC();
    Walk(std::get<std::optional<AccEndAtomic>>(x.t), "!$ACC END ATOMIC\n");
    EndOpenACC();
  }
  void Unparse(const AccAtomicUpdate &x) {
    BeginOpenACC();
    Word("!$ACC ATOMIC UPDATE");
    Put("\n");
    EndOpenACC();
    Walk(std::get<Statement<AssignmentStmt>>(x.t));
    BeginOpenACC();
    Walk(std::get<std::optional<AccEndAtomic>>(x.t), "!$ACC END ATOMIC\n");
    EndOpenACC();
  }
  void Unparse(const llvm::acc::Directive &x) {
    Word(llvm::acc::getOpenACCDirectiveName(x).str());
  }
#define GEN_FLANG_CLAUSE_UNPARSE
#include "llvm/Frontend/OpenACC/ACC.inc"
  void Unparse(const AccObjectListWithModifier &x) {
    Walk(std::get<std::optional<AccDataModifier>>(x.t), ":");
    Walk(std::get<AccObjectList>(x.t));
  }
  void Unparse(const AccBindClause &x) {
    common::visit(common::visitors{
                      [&](const Name &y) { Walk(y); },
                      [&](const ScalarDefaultCharExpr &y) { Walk(y); },
                  },
        x.u);
  }
  void Unparse(const AccDefaultClause &x) {
    switch (x.v) {
    case llvm::acc::DefaultValue::ACC_Default_none:
      Put("NONE");
      break;
    case llvm::acc::DefaultValue::ACC_Default_present:
      Put("PRESENT");
      break;
    }
  }
  void Unparse(const AccClauseList &x) { Walk(" ", x.v, " "); }
  void Unparse(const AccGangArgList &x) { Walk(x.v, ","); }
  void Before(const AccSizeExpr &x) {
    if (!x.v)
      Put("*");
  }
  void Before(const AccGangArg &x) {
    common::visit(common::visitors{
                      [&](const AccGangArg::Num &) { Word("NUM:"); },
                      [&](const AccGangArg::Dim &) { Word("DIM:"); },
                      [&](const AccGangArg::Static &) { Word("STATIC:"); },
                      [](const StatOrErrmsg &) {},
                  },
        x.u);
  }
  void Unparse(const AccCollapseArg &x) {
    const auto &force{std::get<bool>(x.t)};
    const auto &collapseValue{std::get<parser::ScalarIntConstantExpr>(x.t)};
    if (force) {
      Put("FORCE:");
    }
    Walk(collapseValue);
  }
  void Unparse(const OpenACCBlockConstruct &x) {
    BeginOpenACC();
    Word("!$ACC ");
    Walk(std::get<AccBeginBlockDirective>(x.t));
    Put("\n");
    EndOpenACC();
    Walk(std::get<Block>(x.t), "");
    BeginOpenACC();
    Word("!$ACC END ");
    Walk(std::get<AccEndBlockDirective>(x.t));
    Put("\n");
    EndOpenACC();
  }
  void Unparse(const OpenACCLoopConstruct &x) {
    BeginOpenACC();
    Word("!$ACC ");
    Walk(std::get<AccBeginLoopDirective>(x.t));
    Put("\n");
    EndOpenACC();
    Walk(std::get<std::optional<DoConstruct>>(x.t));
  }
  void Unparse(const AccBeginLoopDirective &x) {
    Walk(std::get<AccLoopDirective>(x.t));
    Walk(std::get<AccClauseList>(x.t));
  }
  void Unparse(const OpenACCStandaloneConstruct &x) {
    BeginOpenACC();
    Word("!$ACC ");
    Walk(std::get<AccStandaloneDirective>(x.t));
    Walk(std::get<AccClauseList>(x.t));
    Put("\n");
    EndOpenACC();
  }
  void Unparse(const OpenACCStandaloneDeclarativeConstruct &x) {
    BeginOpenACC();
    Word("!$ACC ");
    Walk(std::get<AccDeclarativeDirective>(x.t));
    Walk(std::get<AccClauseList>(x.t));
    Put("\n");
    EndOpenACC();
  }
  void Unparse(const OpenACCCombinedConstruct &x) {
    BeginOpenACC();
    Word("!$ACC ");
    Walk(std::get<AccBeginCombinedDirective>(x.t));
    Put("\n");
    EndOpenACC();
    Walk(std::get<std::optional<DoConstruct>>(x.t));
    BeginOpenACC();
    Walk("!$ACC END ", std::get<std::optional<AccEndCombinedDirective>>(x.t),
        "\n");
    EndOpenACC();
  }
  void Unparse(const OpenACCRoutineConstruct &x) {
    BeginOpenACC();
    Word("!$ACC ROUTINE");
    Walk("(", std::get<std::optional<Name>>(x.t), ")");
    Walk(std::get<AccClauseList>(x.t));
    Put("\n");
    EndOpenACC();
  }
  void Unparse(const AccObject &x) {
    common::visit(common::visitors{
                      [&](const Designator &y) { Walk(y); },
                      [&](const Name &y) { Put("/"), Walk(y), Put("/"); },
                  },
        x.u);
  }
  void Unparse(const AccObjectList &x) { Walk(x.v, ","); }
  void Unparse(const AccObjectListWithReduction &x) {
    Walk(std::get<ReductionOperator>(x.t));
    Put(":");
    Walk(std::get<AccObjectList>(x.t));
  }
  void Unparse(const OpenACCCacheConstruct &x) {
    BeginOpenACC();
    Word("!$ACC ");
    Word("CACHE(");
    Walk(std::get<AccObjectListWithModifier>(x.t));
    Put(")");
    Put("\n");
    EndOpenACC();
  }
  void Unparse(const AccWaitArgument &x) {
    Walk("DEVNUM:", std::get<std::optional<ScalarIntExpr>>(x.t), ":");
    Walk(std::get<std::list<ScalarIntExpr>>(x.t), ",");
  }
  void Unparse(const OpenACCWaitConstruct &x) {
    BeginOpenACC();
    Word("!$ACC ");
    Word("WAIT(");
    Walk(std::get<std::optional<AccWaitArgument>>(x.t));
    Walk(std::get<AccClauseList>(x.t));
    Put(")");
    Put("\n");
    EndOpenACC();
  }

  // OpenMP Clauses & Directives
  void Unparse(const OmpArgumentList &x) { Walk(x.v, ", "); }

  void Unparse(const OmpBaseVariantNames &x) {
    Walk(std::get<0>(x.t)); // OmpObject
    Put(":");
    Walk(std::get<1>(x.t)); // OmpObject
  }
  void Unparse(const OmpTypeNameList &x) { //
    Walk(x.v, ",");
  }
  void Unparse(const OmpMapperSpecifier &x) {
    const auto &mapperName{std::get<std::string>(x.t)};
    if (mapperName.find(llvm::omp::OmpDefaultMapperName) == std::string::npos) {
      Walk(mapperName);
      Put(":");
    }
    Walk(std::get<TypeSpec>(x.t));
    Put("::");
    Walk(std::get<Name>(x.t));
  }
  void Unparse(const OmpReductionSpecifier &x) {
    Walk(std::get<OmpReductionIdentifier>(x.t));
    Put(":");
    Walk(std::get<OmpTypeNameList>(x.t));
<<<<<<< HEAD
    Walk(": ", std::get<std::optional<OmpReductionCombiner>>(x.t));
=======
    Walk(": ", std::get<std::optional<OmpCombinerExpression>>(x.t));
>>>>>>> 54c4ef26
  }
  void Unparse(const llvm::omp::Directive &x) {
    unsigned ompVersion{langOpts_.OpenMPVersion};
    Word(llvm::omp::getOpenMPDirectiveName(x, ompVersion).str());
  }
  void Unparse(const OmpDirectiveSpecification &x) {
    auto unparseArgs{[&]() {
      if (auto &args{std::get<std::optional<OmpArgumentList>>(x.t)}) {
        Put("(");
        Walk(*args);
        Put(")");
      }
    }};
    auto unparseClauses{[&]() { //
      Walk(std::get<std::optional<OmpClauseList>>(x.t));
    }};

    Walk(std::get<OmpDirectiveName>(x.t));
    auto flags{std::get<OmpDirectiveSpecification::Flags>(x.t)};
    if (flags == OmpDirectiveSpecification::Flags::DeprecatedSyntax) {
      if (x.DirId() == llvm::omp::Directive::OMPD_flush) {
        // FLUSH clause arglist
        unparseClauses();
        unparseArgs();
      }
    } else {
      unparseArgs();
      unparseClauses();
    }
  }
  void Unparse(const OmpTraitScore &x) {
    Word("SCORE(");
    Walk(x.v);
    Put(")");
  }
  void Unparse(const OmpTraitPropertyExtension::Complex &x) {
    using PropList = std::list<common::Indirection<OmpTraitPropertyExtension>>;
    Walk(std::get<OmpTraitPropertyName>(x.t));
    Put("(");
    Walk(std::get<PropList>(x.t), ",");
    Put(")");
  }
  void Unparse(const OmpTraitSelector &x) {
    Walk(std::get<OmpTraitSelectorName>(x.t));
    Walk(std::get<std::optional<OmpTraitSelector::Properties>>(x.t));
  }
  void Unparse(const OmpTraitSelector::Properties &x) {
    Put("(");
    Walk(std::get<std::optional<OmpTraitScore>>(x.t), ": ");
    Walk(std::get<std::list<OmpTraitProperty>>(x.t));
    Put(")");
  }
  void Unparse(const OmpTraitSetSelector &x) {
    Walk(std::get<OmpTraitSetSelectorName>(x.t));
    Put("={");
    Walk(std::get<std::list<OmpTraitSelector>>(x.t));
    Put("}");
  }
  void Unparse(const OmpContextSelectorSpecification &x) { Walk(x.v, ", "); }

  void Unparse(const OmpObject &x) {
    common::visit( //
        common::visitors{
            [&](const Designator &y) { Walk(y); },
            [&](const Name &y) {
              Put("/");
              Walk(y);
              Put("/");
            },
            [&](const OmpObject::Invalid &y) {
              switch (y.v) {
              case OmpObject::Invalid::Kind::BlankCommonBlock:
                Put("//");
                break;
              }
            },
        },
        x.u);
  }
  void Unparse(const OmpDirectiveNameModifier &x) {
    unsigned ompVersion{langOpts_.OpenMPVersion};
    Word(llvm::omp::getOpenMPDirectiveName(x.v, ompVersion));
  }
  void Unparse(const OmpIteratorSpecifier &x) {
    Walk(std::get<TypeDeclarationStmt>(x.t));
    Put(" = ");
    Walk(std::get<SubscriptTriplet>(x.t));
  }
  void Unparse(const OmpIterator &x) {
    Word("ITERATOR(");
    Walk(x.v);
    Put(")");
  }
  void Unparse(const OmpMapper &x) {
    Word("MAPPER(");
    Walk(x.v);
    Put(")");
  }
  void Unparse(const OmpLastprivateClause &x) {
    using Modifier = OmpLastprivateClause::Modifier;
    Walk(std::get<std::optional<std::list<Modifier>>>(x.t), ": ");
    Walk(std::get<OmpObjectList>(x.t));
  }
  void Unparse(const OmpInteropPreference &x) { Walk(x.v, ","); }
  void Unparse(const OmpInitClause &x) {
    using Modifier = OmpInitClause::Modifier;
    auto &modifiers{std::get<std::optional<std::list<Modifier>>>(x.t)};
    bool isTypeStart{true};
    for (const Modifier &m : *modifiers) {
      if (auto *interopPreferenceMod{
              std::get_if<parser::OmpInteropPreference>(&m.u)}) {
        Put("PREFER_TYPE(");
        Walk(*interopPreferenceMod);
        Put("),");
      } else if (auto *interopTypeMod{
                     std::get_if<parser::OmpInteropType>(&m.u)}) {
        if (isTypeStart) {
          isTypeStart = false;
        } else {
          Put(",");
        }
        Walk(*interopTypeMod);
      }
    }
    Put(": ");
    Walk(std::get<OmpObject>(x.t));
  }
  void Unparse(const OmpMapClause &x) {
    using Modifier = OmpMapClause::Modifier;
    Walk(std::get<std::optional<std::list<Modifier>>>(x.t), ": ");
    Walk(std::get<OmpObjectList>(x.t));
  }
  void Unparse(const OmpScheduleClause &x) {
    using Modifier = OmpScheduleClause::Modifier;
    Walk(std::get<std::optional<std::list<Modifier>>>(x.t), ":");
    Walk(std::get<OmpScheduleClause::Kind>(x.t));
    Walk(",", std::get<std::optional<ScalarIntExpr>>(x.t));
  }
  void Unparse(const OmpDeviceClause &x) {
    using Modifier = OmpDeviceClause::Modifier;
    Walk(std::get<std::optional<std::list<Modifier>>>(x.t), ": ");
    Walk(std::get<ScalarIntExpr>(x.t));
  }
  void Unparse(const OmpAbsentClause &x) { Walk("", x.v, ","); }
  void Unparse(const OmpContainsClause &x) { Walk("", x.v, ","); }
  void Unparse(const OmpAffinityClause &x) {
    using Modifier = OmpAffinityClause::Modifier;
    Walk(std::get<std::optional<std::list<Modifier>>>(x.t), ": ");
    Walk(std::get<OmpObjectList>(x.t));
  }
  void Unparse(const OmpAlignedClause &x) {
    using Modifier = OmpAlignedClause::Modifier;
    Walk(std::get<OmpObjectList>(x.t));
    Walk(": ", std::get<std::optional<std::list<Modifier>>>(x.t));
  }
  void Unparse(const OmpDynGroupprivateClause &x) {
    using Modifier = OmpDynGroupprivateClause::Modifier;
    Walk(std::get<std::optional<std::list<Modifier>>>(x.t), ": ");
    Walk(std::get<ScalarIntExpr>(x.t));
  }
  void Unparse(const OmpEnterClause &x) {
    using Modifier = OmpEnterClause::Modifier;
    Walk(std::get<std::optional<std::list<Modifier>>>(x.t), ": ");
    Walk(std::get<OmpObjectList>(x.t));
  }
  void Unparse(const OmpFromClause &x) {
    using Modifier = OmpFromClause::Modifier;
    Walk(std::get<std::optional<std::list<Modifier>>>(x.t), ": ");
    Walk(std::get<OmpObjectList>(x.t));
  }
  void Unparse(const OmpIfClause &x) {
    using Modifier = OmpIfClause::Modifier;
    Walk(std::get<std::optional<std::list<Modifier>>>(x.t), ": ");
    Walk(std::get<ScalarLogicalExpr>(x.t));
  }
  void Unparse(const OmpStepSimpleModifier &x) { Walk(x.v); }
  void Unparse(const OmpStepComplexModifier &x) {
    Word("STEP(");
    Walk(x.v);
    Put(")");
  }
  void Unparse(const OmpLinearClause &x) {
    using Modifier = OmpLinearClause::Modifier;
    auto &modifiers{std::get<std::optional<std::list<Modifier>>>(x.t)};
    if (std::get<bool>(x.t)) { // PostModified
      Walk(std::get<OmpObjectList>(x.t));
      Walk(": ", modifiers);
    } else {
      // Unparse using pre-5.2 syntax.
      bool HasStepModifier{false}, HasLinearModifier{false};

      if (modifiers) {
        bool NeedComma{false};
        for (const Modifier &m : *modifiers) {
          // Print all linear modifiers in case we need to unparse an
          // incorrect tree.
          if (auto *lmod{std::get_if<parser::OmpLinearModifier>(&m.u)}) {
            if (NeedComma) {
              Put(",");
            }
            Walk(*lmod);
            HasLinearModifier = true;
            NeedComma = true;
          } else {
            // If not linear-modifier, then it has to be step modifier.
            HasStepModifier = true;
          }
        }
      }

      if (HasLinearModifier) {
        Put("(");
      }
      Walk(std::get<OmpObjectList>(x.t));
      if (HasLinearModifier) {
        Put(")");
      }

      if (HasStepModifier) {
        Put(": ");
        bool NeedComma{false};
        for (const Modifier &m : *modifiers) {
          if (!std::holds_alternative<parser::OmpLinearModifier>(m.u)) {
            if (NeedComma) {
              Put(",");
            }
            common::visit([&](auto &&s) { Walk(s); }, m.u);
            NeedComma = true;
          }
        }
      }
    }
  }
  void Unparse(const OmpLoopRangeClause &x) {
    Word("LOOPRANGE(");
    Walk(std::get<0>(x.t));
    Put(", ");
    Walk(std::get<1>(x.t));
    Put(")");
  }
  void Unparse(const OmpReductionClause &x) {
    using Modifier = OmpReductionClause::Modifier;
    Walk(std::get<std::optional<std::list<Modifier>>>(x.t), ": ");
    Walk(std::get<OmpObjectList>(x.t));
  }
  void Unparse(const OmpDetachClause &x) { Walk(x.v); }
  void Unparse(const OmpInReductionClause &x) {
    using Modifier = OmpInReductionClause::Modifier;
    Walk(std::get<std::optional<std::list<Modifier>>>(x.t), ": ");
    Walk(std::get<OmpObjectList>(x.t));
  }
  void Unparse(const OmpTaskReductionClause &x) {
    using Modifier = OmpTaskReductionClause::Modifier;
    Walk(std::get<std::optional<std::list<Modifier>>>(x.t), ": ");
    Walk(std::get<OmpObjectList>(x.t));
  }
  void Unparse(const OmpAllocateClause &x) {
    using Modifier = OmpAllocateClause::Modifier;
    Walk(std::get<std::optional<std::list<Modifier>>>(x.t), ": ");
    Walk(std::get<OmpObjectList>(x.t));
  }
  void Unparse(const OmpAlignModifier &x) {
    Word("ALIGN(");
    Walk(x.v);
    Put(")");
  }
  void Unparse(const OmpAllocatorSimpleModifier &x) { Walk(x.v); }
  void Unparse(const OmpAllocatorComplexModifier &x) {
    Word("ALLOCATOR(");
    Walk(x.v);
    Put(")");
  }
  void Unparse(const OmpAttachModifier &x) {
    Word("ATTACH(");
    Walk(x.v);
    Put(")");
  }
  void Unparse(const OmpOrderClause &x) {
    using Modifier = OmpOrderClause::Modifier;
    Walk(std::get<std::optional<std::list<Modifier>>>(x.t), ":");
    Walk(std::get<OmpOrderClause::Ordering>(x.t));
  }
  void Unparse(const OmpGrainsizeClause &x) {
    using Modifier = OmpGrainsizeClause::Modifier;
    Walk(std::get<std::optional<std::list<Modifier>>>(x.t), ": ");
    Walk(std::get<ScalarIntExpr>(x.t));
  }
  void Unparse(const OmpNumTasksClause &x) {
    using Modifier = OmpNumTasksClause::Modifier;
    Walk(std::get<std::optional<std::list<Modifier>>>(x.t), ": ");
    Walk(std::get<ScalarIntExpr>(x.t));
  }
  void Unparse(const OmpDoacross::Sink &x) {
    Word("SINK: ");
    Walk(x.v.v);
  }
  void Unparse(const OmpDoacross::Source &) { Word("SOURCE"); }
  void Unparse(const OmpDependClause::TaskDep &x) {
    using Modifier = OmpDependClause::TaskDep::Modifier;
    Walk(std::get<std::optional<std::list<Modifier>>>(x.t), ": ");
    Walk(std::get<OmpObjectList>(x.t));
  }
  void Unparse(const OmpDefaultmapClause &x) {
    using Modifier = OmpDefaultmapClause::Modifier;
    Walk(std::get<OmpDefaultmapClause::ImplicitBehavior>(x.t));
    Walk(":", std::get<std::optional<std::list<Modifier>>>(x.t));
  }
  void Unparse(const OmpToClause &x) {
    using Modifier = OmpToClause::Modifier;
    Walk(std::get<std::optional<std::list<Modifier>>>(x.t), ": ");
    Walk(std::get<OmpObjectList>(x.t));
  }
  void Unparse(const OmpWhenClause &x) {
    using Modifier = OmpWhenClause::Modifier;
    using Directive = common::Indirection<OmpDirectiveSpecification>;
    Walk(std::get<std::optional<std::list<Modifier>>>(x.t), ": ");
    Walk(std::get<std::optional<Directive>>(x.t));
  }
#define GEN_FLANG_CLAUSE_UNPARSE
#include "llvm/Frontend/OpenMP/OMP.inc"
  void Unparse(const OmpObjectList &x) { Walk(x.v, ","); }

  void Unparse(const common::OmpMemoryOrderType &x) {
    Word(ToUpperCaseLetters(common::EnumToString(x)));
  }

  void Unparse(const OmpBeginDirective &x) {
    BeginOpenMP();
    Word("!$OMP ");
    Walk(static_cast<const OmpDirectiveSpecification &>(x));
    Put("\n");
    EndOpenMP();
  }

  void Unparse(const OmpEndDirective &x) {
    BeginOpenMP();
    Word("!$OMP END ");
    Walk(static_cast<const OmpDirectiveSpecification &>(x));
    Put("\n");
    EndOpenMP();
  }

  void Unparse(const OmpBlockConstruct &x) {
    Walk(std::get<OmpBeginDirective>(x.t));
    Walk(std::get<Block>(x.t), "");
    if (auto &end{std::get<std::optional<OmpEndDirective>>(x.t)}) {
      Walk(*end);
    } else {
      Put("\n");
    }
  }

  void Unparse(const OpenMPAtomicConstruct &x) { //
    Unparse(static_cast<const OmpBlockConstruct &>(x));
  }

  void Unparse(const OpenMPExecutableAllocate &x) {
    const auto &fields =
        std::get<std::optional<std::list<parser::OpenMPDeclarativeAllocate>>>(
            x.t);
    if (fields) {
      for (const auto &decl : *fields) {
        Walk(decl);
      }
    }
    BeginOpenMP();
    Word("!$OMP ALLOCATE");
    Walk(" (", std::get<std::optional<OmpObjectList>>(x.t), ")");
    Walk(std::get<OmpClauseList>(x.t));
    Put("\n");
    EndOpenMP();
    Walk(std::get<Statement<AllocateStmt>>(x.t));
  }
  void Unparse(const OpenMPDeclarativeAllocate &x) {
    BeginOpenMP();
    Word("!$OMP ALLOCATE");
    Put(" (");
    Walk(std::get<OmpObjectList>(x.t));
    Put(")");
    Walk(std::get<OmpClauseList>(x.t));
    Put("\n");
    EndOpenMP();
  }
  void Unparse(const OpenMPAllocatorsConstruct &x) {
    Unparse(static_cast<const OmpBlockConstruct &>(x));
  }
  void Unparse(const OpenMPAssumeConstruct &x) {
    Unparse(static_cast<const OmpBlockConstruct &>(x));
  }
  void Unparse(const OpenMPCriticalConstruct &x) {
    Unparse(static_cast<const OmpBlockConstruct &>(x));
  }
  void Unparse(const OmpInitializerProc &x) {
    Walk(std::get<ProcedureDesignator>(x.t));
    Put("(");
    Walk(std::get<std::list<ActualArgSpec>>(x.t));
    Put(")");
  }
  void Unparse(const OmpInitializerClause &x) {
    // Don't let the visitor go to the normal AssignmentStmt Unparse function,
    // it adds an extra newline that we don't want.
    if (const auto *assignment{std::get_if<AssignmentStmt>(&x.u)}) {
      Walk(assignment->t, " = ");
    } else {
      Walk(x.u);
    }
  }
<<<<<<< HEAD
  void Unparse(const OmpReductionCombiner &x) {
=======
  void Unparse(const OmpCombinerExpression &x) {
>>>>>>> 54c4ef26
    // Don't let the visitor go to the normal AssignmentStmt Unparse function,
    // it adds an extra newline that we don't want.
    if (const auto *assignment{std::get_if<AssignmentStmt>(&x.u)}) {
      Walk(assignment->t, " = ");
    } else {
      Walk(x.u);
    }
  }
  void Unparse(const OpenMPDeclareReductionConstruct &x) {
    BeginOpenMP();
    Word("!$OMP ");
    Walk(x.v);
    Put("\n");
    EndOpenMP();
  }
  void Unparse(const OmpAppendArgsClause::OmpAppendOp &x) {
    Put("INTEROP(");
    Walk(x.v, ",");
    Put(")");
  }
  void Unparse(const OmpAppendArgsClause &x) { Walk(x.v, ","); }
  void Unparse(const OmpAdjustArgsClause &x) {
    Walk(std::get<OmpAdjustArgsClause::OmpAdjustOp>(x.t).v);
    Put(":");
    Walk(std::get<parser::OmpObjectList>(x.t));
  }
  void Unparse(const OmpDeclareVariantDirective &x) {
    BeginOpenMP();
    Word("!$OMP ");
    Walk(x.v);
    Put("\n");
    EndOpenMP();
  }
  void Unparse(const OpenMPInteropConstruct &x) {
    BeginOpenMP();
    Word("!$OMP INTEROP");
    using Flags = OmpDirectiveSpecification::Flags;
    if (std::get<Flags>(x.v.t) == Flags::DeprecatedSyntax) {
      Walk("(", std::get<std::optional<OmpArgumentList>>(x.v.t), ")");
      Walk(" ", std::get<std::optional<OmpClauseList>>(x.v.t));
    } else {
      Walk(" ", std::get<std::optional<OmpClauseList>>(x.v.t));
      Walk(" (", std::get<std::optional<OmpArgumentList>>(x.v.t), ")");
    }
    Put("\n");
    EndOpenMP();
  }

  void Unparse(const OpenMPDeclarativeAssumes &x) {
    BeginOpenMP();
    Word("!$OMP ");
    Walk(x.v);
    Put("\n");
    EndOpenMP();
  }
  void Unparse(const OpenMPDeclareMapperConstruct &x) {
    BeginOpenMP();
    Word("!$OMP ");
    Walk(x.v);
    Put("\n");
    EndOpenMP();
  }
  void Unparse(const OpenMPDeclareSimdConstruct &x) {
    BeginOpenMP();
    Word("!$OMP ");
    Walk(x.v);
    Put("\n");
    EndOpenMP();
  }
  void Unparse(const OpenMPDeclareTargetConstruct &x) {
    BeginOpenMP();
    Word("!$OMP ");
    Walk(x.v);
    Put("\n");
    EndOpenMP();
  }
  void Unparse(const OpenMPDispatchConstruct &x) { //
    Unparse(static_cast<const OmpBlockConstruct &>(x));
  }
  void Unparse(const OpenMPGroupprivate &x) {
    BeginOpenMP();
    Word("!$OMP ");
    Walk(x.v);
    Put("\n");
    EndOpenMP();
  }
  void Unparse(const OpenMPRequiresConstruct &x) {
    BeginOpenMP();
    Word("!$OMP ");
    Walk(x.v);
    Put("\n");
    EndOpenMP();
  }
  void Unparse(const OpenMPThreadprivate &x) {
    BeginOpenMP();
    Word("!$OMP ");
    Walk(x.v);
    Put("\n");
    EndOpenMP();
  }
  bool Pre(const OmpMessageClause &x) {
    Walk(x.v);
    return false;
  }
  void Unparse(const OmpErrorDirective &x) {
    BeginOpenMP();
    Word("!$OMP ");
    Walk(x.v);
    Put("\n");
    EndOpenMP();
  }
  void Unparse(const OmpNothingDirective &x) {
    BeginOpenMP();
    Word("!$OMP ");
    Walk(x.v);
    Put("\n");
    EndOpenMP();
  }
  void Unparse(const OpenMPSectionConstruct &x) {
    if (auto &&dirSpec{
            std::get<std::optional<OmpDirectiveSpecification>>(x.t)}) {
      BeginOpenMP();
      Word("!$OMP ");
      Walk(*dirSpec);
      Put("\n");
      EndOpenMP();
    }
    Walk(std::get<Block>(x.t), "");
  }
  void Unparse(const OmpBeginSectionsDirective &x) {
    Unparse(static_cast<const OmpBeginDirective &>(x));
  }
  void Unparse(const OmpEndSectionsDirective &x) {
    Unparse(static_cast<const OmpEndDirective &>(x));
  }
  void Unparse(const OpenMPSectionsConstruct &x) {
    Walk(std::get<OmpBeginSectionsDirective>(x.t));
    Walk(std::get<std::list<OpenMPConstruct>>(x.t), "");
    Walk(std::get<std::optional<OmpEndSectionsDirective>>(x.t));
  }
  // Clause unparsers are usually generated by tablegen in the form
  // CLAUSE(VALUE). Here we only want to print VALUE so a custom unparser is
  // needed.
  void Unparse(const OmpClause::CancellationConstructType &x) { Walk(x.v); }
  void Unparse(const OpenMPCancellationPointConstruct &x) {
    BeginOpenMP();
    Word("!$OMP ");
    Walk(x.v);
    Put("\n");
    EndOpenMP();
  }
  void Unparse(const OpenMPCancelConstruct &x) {
    BeginOpenMP();
    Word("!$OMP ");
    Walk(x.v);
    Put("\n");
    EndOpenMP();
  }
  void Unparse(const OmpFailClause &x) { Walk(x.v); }
  void Unparse(const OmpMetadirectiveDirective &x) {
    BeginOpenMP();
    Word("!$OMP ");
    Walk(x.v);
    Put("\n");
    EndOpenMP();
  }
  void Unparse(const OpenMPDepobjConstruct &x) {
    BeginOpenMP();
    Word("!$OMP ");
    Walk(x.v);
    Put("\n");
    EndOpenMP();
  }
  void Unparse(const OpenMPFlushConstruct &x) {
    BeginOpenMP();
    Word("!$OMP FLUSH");
    using Flags = OmpDirectiveSpecification::Flags;
    if (std::get<Flags>(x.v.t) == Flags::DeprecatedSyntax) {
      Walk("(", std::get<std::optional<OmpArgumentList>>(x.v.t), ")");
      Walk(" ", std::get<std::optional<OmpClauseList>>(x.v.t));
    } else {
      Walk(" ", std::get<std::optional<OmpClauseList>>(x.v.t));
      Walk(" (", std::get<std::optional<OmpArgumentList>>(x.v.t), ")");
    }
    Put("\n");
    EndOpenMP();
  }
  void Unparse(const OmpBeginLoopDirective &x) {
    Unparse(static_cast<const OmpBeginDirective &>(x));
  }
  void Unparse(const OmpEndLoopDirective &x) {
    Unparse(static_cast<const OmpEndDirective &>(x));
  }
  void Unparse(const OmpClauseList &x, const char *sep = " ") {
    Walk(" ", x.v, sep);
  }
  void Unparse(const OpenMPSimpleStandaloneConstruct &x) {
    BeginOpenMP();
    Word("!$OMP ");
    Walk(x.v);
    Put("\n");
    EndOpenMP();
  }
  void Unparse(const OpenMPLoopConstruct &x) {
    Walk(std::get<OmpBeginLoopDirective>(x.t));
    Walk(std::get<std::optional<std::variant<DoConstruct,
            common::Indirection<parser::OpenMPLoopConstruct>>>>(x.t));
    Walk(std::get<std::optional<OmpEndLoopDirective>>(x.t));
  }
  void Unparse(const BasedPointer &x) {
    Put('('), Walk(std::get<0>(x.t)), Put(","), Walk(std::get<1>(x.t));
    Walk("(", std::get<std::optional<ArraySpec>>(x.t), ")"), Put(')');
  }
  void Unparse(const BasedPointerStmt &x) { Walk("POINTER ", x.v, ","); }
  void Unparse(const CUDAAttributesStmt &x) {
    Word("ATTRIBUTES("), Walk(std::get<common::CUDADataAttr>(x.t));
    Word(") "), Walk(std::get<std::list<Name>>(x.t), ", ");
  }
  void Post(const StructureField &x) {
    if (const auto *def{std::get_if<Statement<DataComponentDefStmt>>(&x.u)}) {
      for (const auto &item :
          std::get<std::list<ComponentOrFill>>(def->statement.t)) {
        if (const auto *comp{std::get_if<ComponentDecl>(&item.u)}) {
          structureComponents_.insert(std::get<Name>(comp->t).source);
        }
      }
    }
  }
  void Unparse(const StructureStmt &x) {
    Word("STRUCTURE ");
    // The name, if present, includes the /slashes/
    Walk(std::get<std::optional<Name>>(x.t));
    Walk(" ", std::get<std::list<EntityDecl>>(x.t), ", ");
    Indent();
  }
  void Post(const Union::UnionStmt &) { Word("UNION"), Indent(); }
  void Post(const Union::EndUnionStmt &) { Outdent(), Word("END UNION"); }
  void Post(const Map::MapStmt &) { Word("MAP"), Indent(); }
  void Post(const Map::EndMapStmt &) { Outdent(), Word("END MAP"); }
  void Post(const StructureDef::EndStructureStmt &) {
    Outdent(), Word("END STRUCTURE");
  }
  void Unparse(const OldParameterStmt &x) {
    Word("PARAMETER "), Walk(x.v, ", ");
  }
  void Unparse(const ArithmeticIfStmt &x) {
    Word("IF ("), Walk(std::get<Expr>(x.t)), Put(") ");
    Walk(std::get<1>(x.t)), Put(", ");
    Walk(std::get<2>(x.t)), Put(", ");
    Walk(std::get<3>(x.t));
  }
  void Unparse(const AssignStmt &x) {
    Word("ASSIGN "), Walk(std::get<Label>(x.t));
    Word(" TO "), Walk(std::get<Name>(x.t));
  }
  void Unparse(const AssignedGotoStmt &x) {
    Word("GO TO "), Walk(std::get<Name>(x.t));
    Walk(", (", std::get<std::list<Label>>(x.t), ", ", ")");
  }
  void Unparse(const PauseStmt &x) { Word("PAUSE"), Walk(" ", x.v); }

#define WALK_NESTED_ENUM(CLASS, ENUM) \
  void Unparse(const CLASS::ENUM &x) { Word(CLASS::EnumToString(x)); }
  WALK_NESTED_ENUM(AccDataModifier, Modifier)
  WALK_NESTED_ENUM(AccessSpec, Kind) // R807
  WALK_NESTED_ENUM(common, TypeParamAttr) // R734
  WALK_NESTED_ENUM(common, CUDADataAttr) // CUDA
  WALK_NESTED_ENUM(common, CUDASubprogramAttrs) // CUDA
  WALK_NESTED_ENUM(IntentSpec, Intent) // R826
  WALK_NESTED_ENUM(ImplicitStmt, ImplicitNoneNameSpec) // R866
  WALK_NESTED_ENUM(ConnectSpec::CharExpr, Kind) // R1205
  WALK_NESTED_ENUM(IoControlSpec::CharExpr, Kind)
  WALK_NESTED_ENUM(InquireSpec::CharVar, Kind)
  WALK_NESTED_ENUM(InquireSpec::IntVar, Kind)
  WALK_NESTED_ENUM(InquireSpec::LogVar, Kind)
  WALK_NESTED_ENUM(ProcedureStmt, Kind) // R1506
  WALK_NESTED_ENUM(UseStmt, ModuleNature) // R1410
  WALK_NESTED_ENUM(OmpAdjustArgsClause::OmpAdjustOp, Value) // OMP adjustop
  WALK_NESTED_ENUM(OmpAtClause, ActionTime) // OMP at
  WALK_NESTED_ENUM(OmpAutomapModifier, Value) // OMP automap-modifier
  WALK_NESTED_ENUM(OmpBindClause, Binding) // OMP bind
  WALK_NESTED_ENUM(OmpProcBindClause, AffinityPolicy) // OMP proc_bind
  WALK_NESTED_ENUM(OmpDefaultClause, DataSharingAttribute) // OMP default
  WALK_NESTED_ENUM(OmpDefaultmapClause, ImplicitBehavior) // OMP defaultmap
  WALK_NESTED_ENUM(OmpVariableCategory, Value) // OMP variable-category
  WALK_NESTED_ENUM(OmpLastprivateModifier, Value) // OMP lastprivate-modifier
  WALK_NESTED_ENUM(OmpChunkModifier, Value) // OMP chunk-modifier
  WALK_NESTED_ENUM(OmpLinearModifier, Value) // OMP linear-modifier
  WALK_NESTED_ENUM(OmpOrderingModifier, Value) // OMP ordering-modifier
  WALK_NESTED_ENUM(OmpTaskDependenceType, Value) // OMP task-dependence-type
  WALK_NESTED_ENUM(OmpScheduleClause, Kind) // OMP schedule-kind
  WALK_NESTED_ENUM(OmpSeverityClause, Severity) // OMP severity
  WALK_NESTED_ENUM(OmpAccessGroup, Value)
  WALK_NESTED_ENUM(OmpDeviceModifier, Value) // OMP device modifier
  WALK_NESTED_ENUM(
      OmpDeviceTypeClause, DeviceTypeDescription) // OMP device_type
  WALK_NESTED_ENUM(OmpReductionModifier, Value) // OMP reduction-modifier
  WALK_NESTED_ENUM(OmpExpectation, Value) // OMP motion-expectation
  WALK_NESTED_ENUM(OmpInteropType, Value) // OMP InteropType
  WALK_NESTED_ENUM(OmpOrderClause, Ordering) // OMP ordering
  WALK_NESTED_ENUM(OmpOrderModifier, Value) // OMP order-modifier
  WALK_NESTED_ENUM(OmpPrescriptiveness, Value) // OMP prescriptiveness
  WALK_NESTED_ENUM(OmpMapType, Value) // OMP map-type
  WALK_NESTED_ENUM(OmpMapTypeModifier, Value) // OMP map-type-modifier
  WALK_NESTED_ENUM(OmpAlwaysModifier, Value)
  WALK_NESTED_ENUM(OmpAttachModifier, Value)
  WALK_NESTED_ENUM(OmpCloseModifier, Value)
  WALK_NESTED_ENUM(OmpDeleteModifier, Value)
  WALK_NESTED_ENUM(OmpPresentModifier, Value)
  WALK_NESTED_ENUM(OmpRefModifier, Value)
  WALK_NESTED_ENUM(OmpSelfModifier, Value)
  WALK_NESTED_ENUM(OmpTraitSelectorName, Value)
  WALK_NESTED_ENUM(OmpTraitSetSelectorName, Value)
  WALK_NESTED_ENUM(OmpxHoldModifier, Value)

#undef WALK_NESTED_ENUM
  void Unparse(const ReductionOperator::Operator x) {
    switch (x) {
    case ReductionOperator::Operator::Plus:
      Word("+");
      break;
    case ReductionOperator::Operator::Multiply:
      Word("*");
      break;
    case ReductionOperator::Operator::And:
      Word(".AND.");
      break;
    case ReductionOperator::Operator::Or:
      Word(".OR.");
      break;
    case ReductionOperator::Operator::Eqv:
      Word(".EQV.");
      break;
    case ReductionOperator::Operator::Neqv:
      Word(".NEQV.");
      break;
    default:
      Word(ReductionOperator::EnumToString(x));
      break;
    }
  }

  void Unparse(const CUFKernelDoConstruct::StarOrExpr &x) {
    if (x.v) {
      Walk(*x.v);
    } else {
      Word("*");
    }
  }
  void Unparse(const CUFKernelDoConstruct::LaunchConfiguration &x) {
    Word(" <<<");
    const auto &grid{std::get<0>(x.t)};
    if (grid.empty()) {
      Word("*");
    } else if (grid.size() == 1) {
      Walk(grid.front());
    } else {
      Walk("(", grid, ",", ")");
    }
    Word(",");
    const auto &block{std::get<1>(x.t)};
    if (block.empty()) {
      Word("*");
    } else if (block.size() == 1) {
      Walk(block.front());
    } else {
      Walk("(", block, ",", ")");
    }
    if (const auto &stream{std::get<2>(x.t)}) {
      Word(",STREAM="), Walk(*stream);
    }
    Word(">>>");
  }
  void Unparse(const CUFKernelDoConstruct::Directive &x) {
    Word("!$CUF KERNEL DO");
    Walk(" (", std::get<std::optional<ScalarIntConstantExpr>>(x.t), ")");
    Walk(std::get<std::optional<CUFKernelDoConstruct::LaunchConfiguration>>(
        x.t));
    Walk(" ", std::get<std::list<CUFReduction>>(x.t), " ");
    Word("\n");
  }
  void Unparse(const CUFKernelDoConstruct &x) {
    Walk(std::get<CUFKernelDoConstruct::Directive>(x.t));
    Walk(std::get<std::optional<DoConstruct>>(x.t));
  }
  void Unparse(const CUFReduction &x) {
    Word("REDUCE(");
    Walk(std::get<CUFReduction::Operator>(x.t));
    Walk(":", std::get<std::list<Scalar<Variable>>>(x.t), ",", ")");
  }

  void Done() const { CHECK(indent_ == 0); }

private:
  void Put(char);
  void Put(const char *);
  void Put(const std::string &);
  void PutNormalized(const std::string &);
  void PutKeywordLetter(char);
  void Word(const char *);
  void Word(const std::string &);
  void Word(const std::string_view &);
  void Indent() { indent_ += indentationAmount_; }
  void Outdent() {
    CHECK(indent_ >= indentationAmount_);
    indent_ -= indentationAmount_;
  }
  void BeginOpenMP() { openmpDirective_ = true; }
  void EndOpenMP() { openmpDirective_ = false; }
  void BeginOpenACC() { openaccDirective_ = true; }
  void EndOpenACC() { openaccDirective_ = false; }

  // Call back to the traversal framework.
  template <typename T> void Walk(const T &x) {
    Fortran::parser::Walk(x, *this);
  }

  // Traverse a std::optional<> value.  Emit a prefix and/or a suffix string
  // only when it contains a value.
  template <typename A>
  void Walk(
      const char *prefix, const std::optional<A> &x, const char *suffix = "") {
    if (x) {
      Word(prefix), Walk(*x), Word(suffix);
    }
  }
  template <typename A>
  void Walk(const std::optional<A> &x, const char *suffix = "") {
    return Walk("", x, suffix);
  }

  // Traverse a std::list<>.  Separate the elements with an optional string.
  // Emit a prefix and/or a suffix string only when the list is not empty.
  template <typename A>
  void Walk(const char *prefix, const std::list<A> &list,
      const char *comma = ", ", const char *suffix = "") {
    if (!list.empty()) {
      const char *str{prefix};
      for (const auto &x : list) {
        Word(str), Walk(x);
        str = comma;
      }
      Word(suffix);
    }
  }
  template <typename A>
  void Walk(const std::list<A> &list, const char *comma = ", ",
      const char *suffix = "") {
    return Walk("", list, comma, suffix);
  }

  // Traverse a std::tuple<>, with an optional separator.
  template <std::size_t J = 0, typename T>
  void WalkTupleElements(const T &tuple, const char *separator) {
    if (J > 0 && J < std::tuple_size_v<T>) {
      Word(separator); // this usage dodges "unused parameter" warning
    }
    if constexpr (J < std::tuple_size_v<T>) {
      Walk(std::get<J>(tuple));
      WalkTupleElements<J + 1>(tuple, separator);
    }
  }
  template <typename... A>
  void Walk(const std::tuple<A...> &tuple, const char *separator = "") {
    WalkTupleElements(tuple, separator);
  }

  void EndSubprogram(const char *kind, const std::optional<Name> &name) {
    Outdent(), Word("END "), Word(kind), Walk(" ", name);
    structureComponents_.clear();
  }

  llvm::raw_ostream &out_;
  const common::LangOptions &langOpts_;
  int indent_{0};
  const int indentationAmount_{1};
  int column_{1};
  const int maxColumns_{80};
  std::set<CharBlock> structureComponents_;
  Encoding encoding_{Encoding::UTF_8};
  bool capitalizeKeywords_{true};
  bool openaccDirective_{false};
  bool openmpDirective_{false};
  bool backslashEscapes_{false};
  preStatementType *preStatement_{nullptr};
  AnalyzedObjectsAsFortran *asFortran_{nullptr};
};

void UnparseVisitor::Put(char ch) {
  int sav = indent_;
  if (openmpDirective_ || openaccDirective_) {
    indent_ = 0;
  }
  if (column_ <= 1) {
    if (ch == '\n') {
      return;
    }
    for (int j{0}; j < indent_; ++j) {
      out_ << ' ';
    }
    column_ = indent_ + 2;
  } else if (ch == '\n') {
    column_ = 1;
  } else if (++column_ >= maxColumns_) {
    out_ << "&\n";
    for (int j{0}; j < indent_; ++j) {
      out_ << ' ';
    }
    if (openmpDirective_) {
      out_ << "!$OMP&";
      column_ = 8;
    } else if (openaccDirective_) {
      out_ << "!$ACC&";
      column_ = 8;
    } else {
      out_ << '&';
      column_ = indent_ + 3;
    }
  }
  out_ << ch;
  if (openmpDirective_ || openaccDirective_) {
    indent_ = sav;
  }
}

void UnparseVisitor::Put(const char *str) {
  for (; *str != '\0'; ++str) {
    Put(*str);
  }
}

void UnparseVisitor::Put(const std::string &str) {
  for (char ch : str) {
    Put(ch);
  }
}

void UnparseVisitor::PutNormalized(const std::string &str) {
  auto decoded{DecodeString<std::string, Encoding::LATIN_1>(str, true)};
  std::string encoded{EncodeString<Encoding::LATIN_1>(decoded)};
  Put(QuoteCharacterLiteral(encoded, backslashEscapes_));
}

void UnparseVisitor::PutKeywordLetter(char ch) {
  if (capitalizeKeywords_) {
    Put(ToUpperCaseLetter(ch));
  } else {
    Put(ToLowerCaseLetter(ch));
  }
}

void UnparseVisitor::Word(const char *str) {
  for (; *str != '\0'; ++str) {
    PutKeywordLetter(*str);
  }
}

void UnparseVisitor::Word(const std::string &str) { Word(str.c_str()); }

void UnparseVisitor::Word(const std::string_view &str) {
  for (std::size_t j{0}; j < str.length(); ++j) {
    PutKeywordLetter(str[j]);
  }
}

template <typename A>
void Unparse(llvm::raw_ostream &out, const A &root,
    const common::LangOptions &langOpts, Encoding encoding,
    bool capitalizeKeywords, bool backslashEscapes,
    preStatementType *preStatement, AnalyzedObjectsAsFortran *asFortran) {
  UnparseVisitor visitor{out, langOpts, 1, encoding, capitalizeKeywords,
      backslashEscapes, preStatement, asFortran};
  Walk(root, visitor);
  visitor.Done();
}

template void Unparse<Program>(llvm::raw_ostream &, const Program &,
    const common::LangOptions &, Encoding, bool, bool, preStatementType *,
    AnalyzedObjectsAsFortran *);
template void Unparse<Expr>(llvm::raw_ostream &, const Expr &,
    const common::LangOptions &, Encoding, bool, bool, preStatementType *,
    AnalyzedObjectsAsFortran *);

template void Unparse<parser::OpenMPDeclarativeConstruct>(llvm::raw_ostream &,
    const parser::OpenMPDeclarativeConstruct &, const common::LangOptions &,
    Encoding, bool, bool, preStatementType *, AnalyzedObjectsAsFortran *);
} // namespace Fortran::parser<|MERGE_RESOLUTION|>--- conflicted
+++ resolved
@@ -2111,11 +2111,7 @@
     Walk(std::get<OmpReductionIdentifier>(x.t));
     Put(":");
     Walk(std::get<OmpTypeNameList>(x.t));
-<<<<<<< HEAD
-    Walk(": ", std::get<std::optional<OmpReductionCombiner>>(x.t));
-=======
     Walk(": ", std::get<std::optional<OmpCombinerExpression>>(x.t));
->>>>>>> 54c4ef26
   }
   void Unparse(const llvm::omp::Directive &x) {
     unsigned ompVersion{langOpts_.OpenMPVersion};
@@ -2523,11 +2519,7 @@
       Walk(x.u);
     }
   }
-<<<<<<< HEAD
-  void Unparse(const OmpReductionCombiner &x) {
-=======
   void Unparse(const OmpCombinerExpression &x) {
->>>>>>> 54c4ef26
     // Don't let the visitor go to the normal AssignmentStmt Unparse function,
     // it adds an extra newline that we don't want.
     if (const auto *assignment{std::get_if<AssignmentStmt>(&x.u)}) {
