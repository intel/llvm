//===-- lib/Parser/unparse.cpp --------------------------------------------===//
//
// Part of the LLVM Project, under the Apache License v2.0 with LLVM Exceptions.
// See https://llvm.org/LICENSE.txt for license information.
// SPDX-License-Identifier: Apache-2.0 WITH LLVM-exception
//
//===----------------------------------------------------------------------===//

// Generates Fortran from the content of a parse tree, using the
// traversal templates in parse-tree-visitor.h.

#include "flang/Parser/unparse.h"
#include "flang/Common/Fortran.h"
#include "flang/Common/idioms.h"
#include "flang/Common/indirection.h"
#include "flang/Parser/characters.h"
#include "flang/Parser/parse-tree-visitor.h"
#include "flang/Parser/parse-tree.h"
#include "flang/Parser/tools.h"
#include "llvm/Support/raw_ostream.h"
#include <algorithm>
#include <cinttypes>
#include <cstddef>
#include <set>

namespace Fortran::parser {

class UnparseVisitor {
public:
  UnparseVisitor(llvm::raw_ostream &out, int indentationAmount,
      Encoding encoding, bool capitalize, bool backslashEscapes,
      preStatementType *preStatement, AnalyzedObjectsAsFortran *asFortran)
      : out_{out}, indentationAmount_{indentationAmount}, encoding_{encoding},
        capitalizeKeywords_{capitalize}, backslashEscapes_{backslashEscapes},
        preStatement_{preStatement}, asFortran_{asFortran} {}

  // In nearly all cases, this code avoids defining Boolean-valued Pre()
  // callbacks for the parse tree walking framework in favor of two void
  // functions, Before() and Unparse(), which imply true and false return
  // values for Pre() respectively.
  template <typename T> void Before(const T &) {}
  template <typename T> double Unparse(const T &); // not void, never used

  template <typename T> bool Pre(const T &x) {
    if constexpr (std::is_void_v<decltype(Unparse(x))>) {
      // There is a local definition of Unparse() for this type.  It
      // overrides the parse tree walker's default Walk() over the descendents.
      Before(x);
      Unparse(x);
      Post(x);
      return false; // Walk() does not visit descendents
    } else if constexpr (HasTypedExpr<T>::value) {
      // Format the expression representation from semantics
      if (asFortran_ && x.typedExpr) {
        asFortran_->expr(out_, *x.typedExpr);
        return false;
      } else {
        return true;
      }
    } else {
      Before(x);
      return true; // there's no Unparse() defined here, Walk() the descendents
    }
  }
  template <typename T> void Post(const T &) {}

  // Emit simple types as-is.
  void Unparse(const std::string &x) { Put(x); }
  void Unparse(int x) { Put(std::to_string(x)); }
  void Unparse(unsigned int x) { Put(std::to_string(x)); }
  void Unparse(long x) { Put(std::to_string(x)); }
  void Unparse(unsigned long x) { Put(std::to_string(x)); }
  void Unparse(long long x) { Put(std::to_string(x)); }
  void Unparse(unsigned long long x) { Put(std::to_string(x)); }
  void Unparse(char x) { Put(x); }

  // Statement labels and ends of lines
  template <typename T> void Before(const Statement<T> &x) {
    if (preStatement_) {
      (*preStatement_)(x.source, out_, indent_);
    }
    Walk(x.label, " ");
  }
  template <typename T> void Post(const Statement<T> &) { Put('\n'); }

  // The special-case formatting functions for these productions are
  // ordered to correspond roughly to their order of appearance in
  // the Fortran 2018 standard (and parse-tree.h).

  void Unparse(const Program &x) { // R501
    Walk("", x.v, "\n"); // put blank lines between ProgramUnits
  }

  void Unparse(const Name &x) { // R603
    Put(x.ToString());
  }
  void Unparse(const DefinedOperator::IntrinsicOperator &x) { // R608
    switch (x) {
    case DefinedOperator::IntrinsicOperator::Power:
      Put("**");
      break;
    case DefinedOperator::IntrinsicOperator::Multiply:
      Put('*');
      break;
    case DefinedOperator::IntrinsicOperator::Divide:
      Put('/');
      break;
    case DefinedOperator::IntrinsicOperator::Add:
      Put('+');
      break;
    case DefinedOperator::IntrinsicOperator::Subtract:
      Put('-');
      break;
    case DefinedOperator::IntrinsicOperator::Concat:
      Put("//");
      break;
    case DefinedOperator::IntrinsicOperator::LT:
      Put('<');
      break;
    case DefinedOperator::IntrinsicOperator::LE:
      Put("<=");
      break;
    case DefinedOperator::IntrinsicOperator::EQ:
      Put("==");
      break;
    case DefinedOperator::IntrinsicOperator::NE:
      Put("/=");
      break;
    case DefinedOperator::IntrinsicOperator::GE:
      Put(">=");
      break;
    case DefinedOperator::IntrinsicOperator::GT:
      Put('>');
      break;
    default:
      Put('.'), Word(DefinedOperator::EnumToString(x)), Put('.');
    }
  }
  void Post(const Star &) { Put('*'); } // R701 &c.
  void Post(const TypeParamValue::Deferred &) { Put(':'); } // R701
  void Unparse(const DeclarationTypeSpec::Type &x) { // R703
    Word("TYPE("), Walk(x.derived), Put(')');
  }
  void Unparse(const DeclarationTypeSpec::Class &x) {
    Word("CLASS("), Walk(x.derived), Put(')');
  }
  void Post(const DeclarationTypeSpec::ClassStar &) { Word("CLASS(*)"); }
  void Post(const DeclarationTypeSpec::TypeStar &) { Word("TYPE(*)"); }
  void Unparse(const DeclarationTypeSpec::Record &x) {
    Word("RECORD/"), Walk(x.v), Put('/');
  }
  void Before(const IntrinsicTypeSpec::Real &) { // R704
    Word("REAL");
  }
  void Before(const IntrinsicTypeSpec::Complex &) { Word("COMPLEX"); }
  void Post(const IntrinsicTypeSpec::DoublePrecision &) {
    Word("DOUBLE PRECISION");
  }
  void Before(const IntrinsicTypeSpec::Character &) { Word("CHARACTER"); }
  void Before(const IntrinsicTypeSpec::Logical &) { Word("LOGICAL"); }
  void Post(const IntrinsicTypeSpec::DoubleComplex &) {
    Word("DOUBLE COMPLEX");
  }
  void Before(const UnsignedTypeSpec &) { Word("UNSIGNED"); }
  void Before(const IntrinsicVectorTypeSpec &) { Word("VECTOR("); }
  void Post(const IntrinsicVectorTypeSpec &) { Put(')'); }
  void Post(const VectorTypeSpec::PairVectorTypeSpec &) {
    Word("__VECTOR_PAIR");
  }
  void Post(const VectorTypeSpec::QuadVectorTypeSpec &) {
    Word("__VECTOR_QUAD");
  }
  void Before(const IntegerTypeSpec &) { // R705
    Word("INTEGER");
  }
  void Unparse(const KindSelector &x) { // R706
    common::visit(
        common::visitors{
            [&](const ScalarIntConstantExpr &y) {
              Put('('), Word("KIND="), Walk(y), Put(')');
            },
            [&](const KindSelector::StarSize &y) { Put('*'), Walk(y.v); },
        },
        x.u);
  }
  void Unparse(const SignedIntLiteralConstant &x) { // R707
    Put(std::get<CharBlock>(x.t).ToString());
    Walk("_", std::get<std::optional<KindParam>>(x.t));
  }
  void Unparse(const IntLiteralConstant &x) { // R708
    Put(std::get<CharBlock>(x.t).ToString());
    Walk("_", std::get<std::optional<KindParam>>(x.t));
  }
  void Unparse(const Sign &x) { // R712
    Put(x == Sign::Negative ? '-' : '+');
  }
  void Unparse(const RealLiteralConstant &x) { // R714, R715
    Put(x.real.source.ToString()), Walk("_", x.kind);
  }
  void Unparse(const ComplexLiteralConstant &x) { // R718 - R720
    Put('('), Walk(x.t, ","), Put(')');
  }
  void Unparse(const CharSelector::LengthAndKind &x) { // R721
    Put('('), Word("KIND="), Walk(x.kind);
    Walk(", LEN=", x.length), Put(')');
  }
  void Unparse(const LengthSelector &x) { // R722
    common::visit(common::visitors{
                      [&](const TypeParamValue &y) {
                        Put('('), Word("LEN="), Walk(y), Put(')');
                      },
                      [&](const CharLength &y) { Put('*'), Walk(y); },
                  },
        x.u);
  }
  void Unparse(const CharLength &x) { // R723
    common::visit(
        common::visitors{
            [&](const TypeParamValue &y) { Put('('), Walk(y), Put(')'); },
            [&](const std::int64_t &y) { Walk(y); },
        },
        x.u);
  }
  void Unparse(const CharLiteralConstant &x) { // R724
    const auto &str{std::get<std::string>(x.t)};
    if (const auto &k{std::get<std::optional<KindParam>>(x.t)}) {
      Walk(*k), Put('_');
    }
    PutNormalized(str);
  }
  void Unparse(const HollerithLiteralConstant &x) {
    auto ucs{DecodeString<std::u32string, Encoding::UTF_8>(x.v, false)};
    Unparse(ucs.size());
    Put('H');
    for (char32_t ch : ucs) {
      EncodedCharacter encoded{EncodeCharacter(encoding_, ch)};
      for (int j{0}; j < encoded.bytes; ++j) {
        Put(encoded.buffer[j]);
      }
    }
  }
  void Unparse(const LogicalLiteralConstant &x) { // R725
    Put(std::get<bool>(x.t) ? ".TRUE." : ".FALSE.");
    Walk("_", std::get<std::optional<KindParam>>(x.t));
  }
  void Unparse(const DerivedTypeStmt &x) { // R727
    Word("TYPE"), Walk(", ", std::get<std::list<TypeAttrSpec>>(x.t), ", ");
    Put(" :: "), Walk(std::get<Name>(x.t));
    Walk("(", std::get<std::list<Name>>(x.t), ", ", ")");
    Indent();
  }
  void Unparse(const Abstract &) { // R728, &c.
    Word("ABSTRACT");
  }
  void Post(const TypeAttrSpec::BindC &) { Word("BIND(C)"); }
  void Unparse(const TypeAttrSpec::Extends &x) {
    Word("EXTENDS("), Walk(x.v), Put(')');
  }
  void Unparse(const EndTypeStmt &x) { // R730
    Outdent(), Word("END TYPE"), Walk(" ", x.v);
  }
  void Unparse(const SequenceStmt &) { // R731
    Word("SEQUENCE");
  }
  void Unparse(const TypeParamDefStmt &x) { // R732
    Walk(std::get<IntegerTypeSpec>(x.t));
    Put(", "), Walk(std::get<common::TypeParamAttr>(x.t));
    Put(" :: "), Walk(std::get<std::list<TypeParamDecl>>(x.t), ", ");
  }
  void Unparse(const TypeParamDecl &x) { // R733
    Walk(std::get<Name>(x.t));
    Walk("=", std::get<std::optional<ScalarIntConstantExpr>>(x.t));
  }
  void Unparse(const DataComponentDefStmt &x) { // R737
    const auto &dts{std::get<DeclarationTypeSpec>(x.t)};
    const auto &attrs{std::get<std::list<ComponentAttrSpec>>(x.t)};
    const auto &decls{std::get<std::list<ComponentOrFill>>(x.t)};
    Walk(dts), Walk(", ", attrs, ", ");
    if (!attrs.empty() ||
        (!std::holds_alternative<DeclarationTypeSpec::Record>(dts.u) &&
            std::none_of(
                decls.begin(), decls.end(), [](const ComponentOrFill &c) {
                  return common::visit(
                      common::visitors{
                          [](const ComponentDecl &d) {
                            const auto &init{
                                std::get<std::optional<Initialization>>(d.t)};
                            return init &&
                                std::holds_alternative<std::list<
                                    common::Indirection<DataStmtValue>>>(
                                    init->u);
                          },
                          [](const FillDecl &) { return false; },
                      },
                      c.u);
                }))) {
      Put(" ::");
    }
    Put(' '), Walk(decls, ", ");
  }
  void Unparse(const Allocatable &) { // R738
    Word("ALLOCATABLE");
  }
  void Unparse(const Pointer &) { Word("POINTER"); }
  void Unparse(const Contiguous &) { Word("CONTIGUOUS"); }
  void Before(const ComponentAttrSpec &x) {
    common::visit(common::visitors{
                      [&](const CoarraySpec &) { Word("CODIMENSION["); },
                      [&](const ComponentArraySpec &) { Word("DIMENSION("); },
                      [](const auto &) {},
                  },
        x.u);
  }
  void Post(const ComponentAttrSpec &x) {
    common::visit(common::visitors{
                      [&](const CoarraySpec &) { Put(']'); },
                      [&](const ComponentArraySpec &) { Put(')'); },
                      [](const auto &) {},
                  },
        x.u);
  }
  void Unparse(const ComponentDecl &x) { // R739
    Walk(std::get<ObjectName>(x.t));
    Walk("(", std::get<std::optional<ComponentArraySpec>>(x.t), ")");
    Walk("[", std::get<std::optional<CoarraySpec>>(x.t), "]");
    Walk("*", std::get<std::optional<CharLength>>(x.t));
    Walk(std::get<std::optional<Initialization>>(x.t));
  }
  void Unparse(const FillDecl &x) { // DEC extension
    Put("%FILL");
    Walk("(", std::get<std::optional<ComponentArraySpec>>(x.t), ")");
    Walk("*", std::get<std::optional<CharLength>>(x.t));
  }
  void Unparse(const ComponentArraySpec &x) { // R740
    common::visit(
        common::visitors{
            [&](const std::list<ExplicitShapeSpec> &y) { Walk(y, ","); },
            [&](const DeferredShapeSpecList &y) { Walk(y); },
        },
        x.u);
  }
  void Unparse(const ProcComponentDefStmt &x) { // R741
    Word("PROCEDURE(");
    Walk(std::get<std::optional<ProcInterface>>(x.t)), Put(')');
    Walk(", ", std::get<std::list<ProcComponentAttrSpec>>(x.t), ", ");
    Put(" :: "), Walk(std::get<std::list<ProcDecl>>(x.t), ", ");
  }
  void Unparse(const NoPass &) { // R742
    Word("NOPASS");
  }
  void Unparse(const Pass &x) { Word("PASS"), Walk("(", x.v, ")"); }
  void Unparse(const Initialization &x) { // R743 & R805
    common::visit(
        common::visitors{
            [&](const ConstantExpr &y) { Put(" = "), Walk(y); },
            [&](const NullInit &y) { Put(" => "), Walk(y); },
            [&](const InitialDataTarget &y) { Put(" => "), Walk(y); },
            [&](const std::list<common::Indirection<DataStmtValue>> &y) {
              Walk("/", y, ", ", "/");
            },
        },
        x.u);
  }
  void Unparse(const PrivateStmt &) { // R745
    Word("PRIVATE");
  }
  void Unparse(const TypeBoundProcedureStmt::WithoutInterface &x) { // R749
    Word("PROCEDURE"), Walk(", ", x.attributes, ", ");
    Put(" :: "), Walk(x.declarations, ", ");
  }
  void Unparse(const TypeBoundProcedureStmt::WithInterface &x) {
    Word("PROCEDURE("), Walk(x.interfaceName), Put("), ");
    Walk(x.attributes);
    Put(" :: "), Walk(x.bindingNames, ", ");
  }
  void Unparse(const TypeBoundProcDecl &x) { // R750
    Walk(std::get<Name>(x.t));
    Walk(" => ", std::get<std::optional<Name>>(x.t));
  }
  void Unparse(const TypeBoundGenericStmt &x) { // R751
    Word("GENERIC"), Walk(", ", std::get<std::optional<AccessSpec>>(x.t));
    Put(" :: "), Walk(std::get<common::Indirection<GenericSpec>>(x.t));
    Put(" => "), Walk(std::get<std::list<Name>>(x.t), ", ");
  }
  void Post(const BindAttr::Deferred &) { Word("DEFERRED"); } // R752
  void Post(const BindAttr::Non_Overridable &) { Word("NON_OVERRIDABLE"); }
  void Unparse(const FinalProcedureStmt &x) { // R753
    Word("FINAL :: "), Walk(x.v, ", ");
  }
  void Unparse(const DerivedTypeSpec &x) { // R754
    Walk(std::get<Name>(x.t));
    Walk("(", std::get<std::list<TypeParamSpec>>(x.t), ",", ")");
  }
  void Unparse(const TypeParamSpec &x) { // R755
    Walk(std::get<std::optional<Keyword>>(x.t), "=");
    Walk(std::get<TypeParamValue>(x.t));
  }
  void Unparse(const StructureConstructor &x) { // R756
    Walk(std::get<DerivedTypeSpec>(x.t));
    Put('('), Walk(std::get<std::list<ComponentSpec>>(x.t), ", "), Put(')');
  }
  void Unparse(const ComponentSpec &x) { // R757
    Walk(std::get<std::optional<Keyword>>(x.t), "=");
    Walk(std::get<ComponentDataSource>(x.t));
  }
  void Unparse(const EnumDefStmt &) { // R760
    Word("ENUM, BIND(C)"), Indent();
  }
  void Unparse(const EnumeratorDefStmt &x) { // R761
    Word("ENUMERATOR :: "), Walk(x.v, ", ");
  }
  void Unparse(const Enumerator &x) { // R762
    Walk(std::get<NamedConstant>(x.t));
    Walk(" = ", std::get<std::optional<ScalarIntConstantExpr>>(x.t));
  }
  void Post(const EndEnumStmt &) { // R763
    Outdent(), Word("END ENUM");
  }
  void Unparse(const BOZLiteralConstant &x) { // R764 - R767
    Put(x.v);
  }
  void Unparse(const AcValue::Triplet &x) { // R773
    Walk(std::get<0>(x.t)), Put(':'), Walk(std::get<1>(x.t));
    Walk(":", std::get<std::optional<ScalarIntExpr>>(x.t));
  }
  void Unparse(const ArrayConstructor &x) { // R769
    Put('['), Walk(x.v), Put(']');
  }
  void Unparse(const AcSpec &x) { // R770
    Walk(x.type, "::"), Walk(x.values, ", ");
  }
  template <typename A, typename B> void Unparse(const LoopBounds<A, B> &x) {
    Walk(x.name), Put('='), Walk(x.lower), Put(','), Walk(x.upper);
    Walk(",", x.step);
  }
  void Unparse(const AcImpliedDo &x) { // R774
    Put('('), Walk(std::get<std::list<AcValue>>(x.t), ", ");
    Put(", "), Walk(std::get<AcImpliedDoControl>(x.t)), Put(')');
  }
  void Unparse(const AcImpliedDoControl &x) { // R775
    Walk(std::get<std::optional<IntegerTypeSpec>>(x.t), "::");
    Walk(std::get<AcImpliedDoControl::Bounds>(x.t));
  }

  void Unparse(const TypeDeclarationStmt &x) { // R801
    const auto &dts{std::get<DeclarationTypeSpec>(x.t)};
    const auto &attrs{std::get<std::list<AttrSpec>>(x.t)};
    const auto &decls{std::get<std::list<EntityDecl>>(x.t)};
    Walk(dts), Walk(", ", attrs, ", ");

    static const auto isInitializerOldStyle{[](const Initialization &i) {
      return std::holds_alternative<
          std::list<common::Indirection<DataStmtValue>>>(i.u);
    }};
    static const auto hasAssignmentInitializer{[](const EntityDecl &d) {
      // Does a declaration have a new-style =x initializer?
      const auto &init{std::get<std::optional<Initialization>>(d.t)};
      return init && !isInitializerOldStyle(*init);
    }};
    static const auto hasSlashDelimitedInitializer{[](const EntityDecl &d) {
      // Does a declaration have an old-style /x/ initializer?
      const auto &init{std::get<std::optional<Initialization>>(d.t)};
      return init && isInitializerOldStyle(*init);
    }};
    const auto useDoubledColons{[&]() {
      bool isRecord{std::holds_alternative<DeclarationTypeSpec::Record>(dts.u)};
      if (!attrs.empty()) {
        // Attributes after the type require :: before the entities.
        CHECK(!isRecord);
        return true;
      }
      if (std::any_of(decls.begin(), decls.end(), hasAssignmentInitializer)) {
        // Always use :: with new style standard initializers (=x),
        // since the standard requires them to appear (even in free form,
        // where mandatory spaces already disambiguate INTEGER J=666).
        CHECK(!isRecord);
        return true;
      }
      if (isRecord) {
        // Never put :: in a legacy extension RECORD// statement.
        return false;
      }
      // The :: is optional for this declaration.  Avoid usage that can
      // crash the pgf90 compiler.
      if (std::any_of(
              decls.begin(), decls.end(), hasSlashDelimitedInitializer)) {
        // Don't use :: when a declaration uses legacy DATA-statement-like
        // /x/ initialization.
        return false;
      }
      // Don't use :: with intrinsic types.  Otherwise, use it.
      return !std::holds_alternative<IntrinsicTypeSpec>(dts.u);
    }};

    if (useDoubledColons()) {
      Put(" ::");
    }
    Put(' '), Walk(std::get<std::list<EntityDecl>>(x.t), ", ");
  }
  void Before(const AttrSpec &x) { // R802
    common::visit(common::visitors{
                      [&](const CoarraySpec &) { Word("CODIMENSION["); },
                      [&](const ArraySpec &) { Word("DIMENSION("); },
                      [](const auto &) {},
                  },
        x.u);
  }
  void Post(const AttrSpec &x) {
    common::visit(common::visitors{
                      [&](const CoarraySpec &) { Put(']'); },
                      [&](const ArraySpec &) { Put(')'); },
                      [](const auto &) {},
                  },
        x.u);
  }
  void Unparse(const EntityDecl &x) { // R803
    Walk(std::get<ObjectName>(x.t));
    Walk("(", std::get<std::optional<ArraySpec>>(x.t), ")");
    Walk("[", std::get<std::optional<CoarraySpec>>(x.t), "]");
    Walk("*", std::get<std::optional<CharLength>>(x.t));
    Walk(std::get<std::optional<Initialization>>(x.t));
  }
  void Unparse(const NullInit &) { // R806
    Word("NULL()");
  }
  void Unparse(const LanguageBindingSpec &x) { // R808 & R1528
    Word("BIND(C");
    Walk(
        ", NAME=", std::get<std::optional<ScalarDefaultCharConstantExpr>>(x.t));
    if (std::get<bool>(x.t)) {
      Word(", CDEFINED");
    }
    Put(')');
  }
  void Unparse(const CoarraySpec &x) { // R809
    common::visit(common::visitors{
                      [&](const DeferredCoshapeSpecList &y) { Walk(y); },
                      [&](const ExplicitCoshapeSpec &y) { Walk(y); },
                  },
        x.u);
  }
  void Unparse(const DeferredCoshapeSpecList &x) { // R810
    for (auto j{x.v}; j > 0; --j) {
      Put(':');
      if (j > 1) {
        Put(',');
      }
    }
  }
  void Unparse(const ExplicitCoshapeSpec &x) { // R811
    Walk(std::get<std::list<ExplicitShapeSpec>>(x.t), ",", ",");
    Walk(std::get<std::optional<SpecificationExpr>>(x.t), ":"), Put('*');
  }
  void Unparse(const ExplicitShapeSpec &x) { // R812 - R813 & R816 - R818
    Walk(std::get<std::optional<SpecificationExpr>>(x.t), ":");
    Walk(std::get<SpecificationExpr>(x.t));
  }
  void Unparse(const ArraySpec &x) { // R815
    common::visit(
        common::visitors{
            [&](const std::list<ExplicitShapeSpec> &y) { Walk(y, ","); },
            [&](const std::list<AssumedShapeSpec> &y) { Walk(y, ","); },
            [&](const DeferredShapeSpecList &y) { Walk(y); },
            [&](const AssumedSizeSpec &y) { Walk(y); },
            [&](const ImpliedShapeSpec &y) { Walk(y); },
            [&](const AssumedRankSpec &y) { Walk(y); },
        },
        x.u);
  }
  void Post(const AssumedShapeSpec &) { Put(':'); } // R819
  void Unparse(const DeferredShapeSpecList &x) { // R820
    for (auto j{x.v}; j > 0; --j) {
      Put(':');
      if (j > 1) {
        Put(',');
      }
    }
  }
  void Unparse(const AssumedImpliedSpec &x) { // R821
    Walk(x.v, ":");
    Put('*');
  }
  void Unparse(const AssumedSizeSpec &x) { // R822
    Walk(std::get<std::list<ExplicitShapeSpec>>(x.t), ",", ",");
    Walk(std::get<AssumedImpliedSpec>(x.t));
  }
  void Unparse(const ImpliedShapeSpec &x) { // R823
    Walk(x.v, ",");
  }
  void Post(const AssumedRankSpec &) { Put(".."); } // R825
  void Post(const Asynchronous &) { Word("ASYNCHRONOUS"); }
  void Post(const External &) { Word("EXTERNAL"); }
  void Post(const Intrinsic &) { Word("INTRINSIC"); }
  void Post(const Optional &) { Word("OPTIONAL"); }
  void Post(const Parameter &) { Word("PARAMETER"); }
  void Post(const Protected &) { Word("PROTECTED"); }
  void Post(const Save &) { Word("SAVE"); }
  void Post(const Target &) { Word("TARGET"); }
  void Post(const Value &) { Word("VALUE"); }
  void Post(const Volatile &) { Word("VOLATILE"); }
  void Unparse(const IntentSpec &x) { // R826
    Word("INTENT("), Walk(x.v), Put(")");
  }
  void Unparse(const AccessStmt &x) { // R827
    Walk(std::get<AccessSpec>(x.t));
    Walk(" :: ", std::get<std::list<AccessId>>(x.t), ", ");
  }
  void Unparse(const AllocatableStmt &x) { // R829
    Word("ALLOCATABLE :: "), Walk(x.v, ", ");
  }
  void Unparse(const ObjectDecl &x) { // R830 & R860
    Walk(std::get<ObjectName>(x.t));
    Walk("(", std::get<std::optional<ArraySpec>>(x.t), ")");
    Walk("[", std::get<std::optional<CoarraySpec>>(x.t), "]");
  }
  void Unparse(const AsynchronousStmt &x) { // R831
    Word("ASYNCHRONOUS :: "), Walk(x.v, ", ");
  }
  void Unparse(const BindStmt &x) { // R832
    Walk(x.t, " :: ");
  }
  void Unparse(const BindEntity &x) { // R833
    bool isCommon{std::get<BindEntity::Kind>(x.t) == BindEntity::Kind::Common};
    const char *slash{isCommon ? "/" : ""};
    Put(slash), Walk(std::get<Name>(x.t)), Put(slash);
  }
  void Unparse(const CodimensionStmt &x) { // R834
    Word("CODIMENSION :: "), Walk(x.v, ", ");
  }
  void Unparse(const CodimensionDecl &x) { // R835
    Walk(std::get<Name>(x.t));
    Put('['), Walk(std::get<CoarraySpec>(x.t)), Put(']');
  }
  void Unparse(const ContiguousStmt &x) { // R836
    Word("CONTIGUOUS :: "), Walk(x.v, ", ");
  }
  void Unparse(const DataStmt &x) { // R837
    Word("DATA "), Walk(x.v, ", ");
  }
  void Unparse(const DataStmtSet &x) { // R838
    Walk(std::get<std::list<DataStmtObject>>(x.t), ", ");
    Put('/'), Walk(std::get<std::list<DataStmtValue>>(x.t), ", "), Put('/');
  }
  void Unparse(const DataImpliedDo &x) { // R840, R842
    Put('('), Walk(std::get<std::list<DataIDoObject>>(x.t), ", "), Put(',');
    Walk(std::get<std::optional<IntegerTypeSpec>>(x.t), "::");
    Walk(std::get<DataImpliedDo::Bounds>(x.t)), Put(')');
  }
  void Unparse(const DataStmtValue &x) { // R843
    Walk(std::get<std::optional<DataStmtRepeat>>(x.t), "*");
    Walk(std::get<DataStmtConstant>(x.t));
  }
  void Unparse(const DimensionStmt &x) { // R848
    Word("DIMENSION :: "), Walk(x.v, ", ");
  }
  void Unparse(const DimensionStmt::Declaration &x) {
    Walk(std::get<Name>(x.t));
    Put('('), Walk(std::get<ArraySpec>(x.t)), Put(')');
  }
  void Unparse(const IntentStmt &x) { // R849
    Walk(x.t, " :: ");
  }
  void Unparse(const OptionalStmt &x) { // R850
    Word("OPTIONAL :: "), Walk(x.v, ", ");
  }
  void Unparse(const ParameterStmt &x) { // R851
    Word("PARAMETER("), Walk(x.v, ", "), Put(')');
  }
  void Unparse(const NamedConstantDef &x) { // R852
    Walk(x.t, "=");
  }
  void Unparse(const PointerStmt &x) { // R853
    Word("POINTER :: "), Walk(x.v, ", ");
  }
  void Unparse(const PointerDecl &x) { // R854
    Walk(std::get<Name>(x.t));
    Walk("(", std::get<std::optional<DeferredShapeSpecList>>(x.t), ")");
  }
  void Unparse(const ProtectedStmt &x) { // R855
    Word("PROTECTED :: "), Walk(x.v, ", ");
  }
  void Unparse(const SaveStmt &x) { // R856
    Word("SAVE"), Walk(" :: ", x.v, ", ");
  }
  void Unparse(const SavedEntity &x) { // R857, R858
    bool isCommon{
        std::get<SavedEntity::Kind>(x.t) == SavedEntity::Kind::Common};
    const char *slash{isCommon ? "/" : ""};
    Put(slash), Walk(std::get<Name>(x.t)), Put(slash);
  }
  void Unparse(const TargetStmt &x) { // R859
    Word("TARGET :: "), Walk(x.v, ", ");
  }
  void Unparse(const ValueStmt &x) { // R861
    Word("VALUE :: "), Walk(x.v, ", ");
  }
  void Unparse(const VolatileStmt &x) { // R862
    Word("VOLATILE :: "), Walk(x.v, ", ");
  }
  void Unparse(const ImplicitStmt &x) { // R863
    Word("IMPLICIT ");
    common::visit(
        common::visitors{
            [&](const std::list<ImplicitSpec> &y) { Walk(y, ", "); },
            [&](const std::list<ImplicitStmt::ImplicitNoneNameSpec> &y) {
              Word("NONE"), Walk(" (", y, ", ", ")");
            },
        },
        x.u);
  }
  void Unparse(const ImplicitSpec &x) { // R864
    Walk(std::get<DeclarationTypeSpec>(x.t));
    Put('('), Walk(std::get<std::list<LetterSpec>>(x.t), ", "), Put(')');
  }
  void Unparse(const LetterSpec &x) { // R865
    Put(*std::get<const char *>(x.t));
    auto second{std::get<std::optional<const char *>>(x.t)};
    if (second) {
      Put('-'), Put(**second);
    }
  }
  void Unparse(const ImportStmt &x) { // R867
    Word("IMPORT");
    switch (x.kind) {
    case common::ImportKind::Default:
      Walk(" :: ", x.names, ", ");
      break;
    case common::ImportKind::Only:
      Put(", "), Word("ONLY: ");
      Walk(x.names, ", ");
      break;
    case common::ImportKind::None:
      Word(", NONE");
      break;
    case common::ImportKind::All:
      Word(", ALL");
      break;
    }
  }
  void Unparse(const NamelistStmt &x) { // R868
    Word("NAMELIST"), Walk(x.v, ", ");
  }
  void Unparse(const NamelistStmt::Group &x) {
    Put('/'), Walk(std::get<Name>(x.t)), Put('/');
    Walk(std::get<std::list<Name>>(x.t), ", ");
  }
  void Unparse(const EquivalenceStmt &x) { // R870, R871
    Word("EQUIVALENCE");
    const char *separator{" "};
    for (const std::list<EquivalenceObject> &y : x.v) {
      Put(separator), Put('('), Walk(y), Put(')');
      separator = ", ";
    }
  }
  void Unparse(const CommonStmt &x) { // R873
    Word("COMMON ");
    Walk(x.blocks);
  }
  void Unparse(const CommonBlockObject &x) { // R874
    Walk(std::get<Name>(x.t));
    Walk("(", std::get<std::optional<ArraySpec>>(x.t), ")");
  }
  void Unparse(const CommonStmt::Block &x) {
    Word("/"), Walk(std::get<std::optional<Name>>(x.t)), Word("/");
    Walk(std::get<std::list<CommonBlockObject>>(x.t));
  }

  void Unparse(const Substring &x) { // R908, R909
    Walk(std::get<DataRef>(x.t));
    Put('('), Walk(std::get<SubstringRange>(x.t)), Put(')');
  }
  void Unparse(const CharLiteralConstantSubstring &x) {
    Walk(std::get<CharLiteralConstant>(x.t));
    Put('('), Walk(std::get<SubstringRange>(x.t)), Put(')');
  }
  void Unparse(const SubstringInquiry &x) {
    Walk(x.v);
    Put(x.source.end()[-1] == 'n' ? "%LEN" : "%KIND");
  }
  void Unparse(const SubstringRange &x) { // R910
    Walk(x.t, ":");
  }
  void Unparse(const PartRef &x) { // R912
    Walk(x.name);
    Walk("(", x.subscripts, ",", ")");
    Walk(x.imageSelector);
  }
  void Unparse(const StructureComponent &x) { // R913
    Walk(x.base);
    if (structureComponents_.find(x.component.source) !=
        structureComponents_.end()) {
      Put('.');
    } else {
      Put('%');
    }
    Walk(x.component);
  }
  void Unparse(const ArrayElement &x) { // R917
    Walk(x.base);
    Put('('), Walk(x.subscripts, ","), Put(')');
  }
  void Unparse(const SubscriptTriplet &x) { // R921
    Walk(std::get<0>(x.t)), Put(':'), Walk(std::get<1>(x.t));
    Walk(":", std::get<2>(x.t));
  }
  void Unparse(const ImageSelector &x) { // R924
    Put('['), Walk(std::get<std::list<Cosubscript>>(x.t), ",");
    Walk(",", std::get<std::list<ImageSelectorSpec>>(x.t), ","), Put(']');
  }
  void Before(const ImageSelectorSpec::Stat &) { // R926
    Word("STAT=");
  }
  void Before(const ImageSelectorSpec::Team_Number &) { Word("TEAM_NUMBER="); }
  void Before(const ImageSelectorSpec &x) {
    if (std::holds_alternative<TeamValue>(x.u)) {
      Word("TEAM=");
    }
  }
  void Unparse(const AllocateStmt &x) { // R927
    Word("ALLOCATE(");
    Walk(std::get<std::optional<TypeSpec>>(x.t), "::");
    Walk(std::get<std::list<Allocation>>(x.t), ", ");
    Walk(", ", std::get<std::list<AllocOpt>>(x.t), ", "), Put(')');
  }
  void Before(const AllocOpt &x) { // R928, R931
    common::visit(common::visitors{
                      [&](const AllocOpt::Mold &) { Word("MOLD="); },
                      [&](const AllocOpt::Source &) { Word("SOURCE="); },
                      [&](const AllocOpt::Stream &) { Word("STREAM="); },
                      [&](const AllocOpt::Pinned &) { Word("PINNED="); },
                      [](const StatOrErrmsg &) {},
                  },
        x.u);
  }
  void Unparse(const Allocation &x) { // R932
    Walk(std::get<AllocateObject>(x.t));
    Walk("(", std::get<std::list<AllocateShapeSpec>>(x.t), ",", ")");
    Walk("[", std::get<std::optional<AllocateCoarraySpec>>(x.t), "]");
  }
  void Unparse(const AllocateShapeSpec &x) { // R934 & R938
    Walk(std::get<std::optional<BoundExpr>>(x.t), ":");
    Walk(std::get<BoundExpr>(x.t));
  }
  void Unparse(const AllocateCoarraySpec &x) { // R937
    Walk(std::get<std::list<AllocateCoshapeSpec>>(x.t), ",", ",");
    Walk(std::get<std::optional<BoundExpr>>(x.t), ":"), Put('*');
  }
  void Unparse(const NullifyStmt &x) { // R939
    Word("NULLIFY("), Walk(x.v, ", "), Put(')');
  }
  void Unparse(const DeallocateStmt &x) { // R941
    Word("DEALLOCATE(");
    Walk(std::get<std::list<AllocateObject>>(x.t), ", ");
    Walk(", ", std::get<std::list<StatOrErrmsg>>(x.t), ", "), Put(')');
  }
  void Before(const StatOrErrmsg &x) { // R942 & R1165
    common::visit(common::visitors{
                      [&](const StatVariable &) { Word("STAT="); },
                      [&](const MsgVariable &) { Word("ERRMSG="); },
                  },
        x.u);
  }

  // R1001 - R1022
  void Unparse(const Expr::Parentheses &x) { Put('('), Walk(x.v), Put(')'); }
  void Before(const Expr::UnaryPlus &) { Put("+"); }
  void Before(const Expr::Negate &) { Put("-"); }
  void Before(const Expr::NOT &) { Word(".NOT."); }
  void Unparse(const Expr::PercentLoc &x) {
    Word("%LOC("), Walk(x.v), Put(')');
  }
  void Unparse(const Expr::Power &x) { Walk(x.t, "**"); }
  void Unparse(const Expr::Multiply &x) { Walk(x.t, "*"); }
  void Unparse(const Expr::Divide &x) { Walk(x.t, "/"); }
  void Unparse(const Expr::Add &x) { Walk(x.t, "+"); }
  void Unparse(const Expr::Subtract &x) { Walk(x.t, "-"); }
  void Unparse(const Expr::Concat &x) { Walk(x.t, "//"); }
  void Unparse(const Expr::LT &x) { Walk(x.t, "<"); }
  void Unparse(const Expr::LE &x) { Walk(x.t, "<="); }
  void Unparse(const Expr::EQ &x) { Walk(x.t, "=="); }
  void Unparse(const Expr::NE &x) { Walk(x.t, "/="); }
  void Unparse(const Expr::GE &x) { Walk(x.t, ">="); }
  void Unparse(const Expr::GT &x) { Walk(x.t, ">"); }
  void Unparse(const Expr::AND &x) { Walk(x.t, ".AND."); }
  void Unparse(const Expr::OR &x) { Walk(x.t, ".OR."); }
  void Unparse(const Expr::EQV &x) { Walk(x.t, ".EQV."); }
  void Unparse(const Expr::NEQV &x) { Walk(x.t, ".NEQV."); }
  void Unparse(const Expr::ComplexConstructor &x) {
    Put('('), Walk(x.t, ","), Put(')');
  }
  void Unparse(const Expr::DefinedBinary &x) {
    Walk(std::get<1>(x.t)); // left
    Walk(std::get<DefinedOpName>(x.t));
    Walk(std::get<2>(x.t)); // right
  }
  void Unparse(const DefinedOpName &x) { // R1003, R1023, R1414, & R1415
    Walk(x.v);
  }
  void Unparse(const AssignmentStmt &x) { // R1032
    if (asFortran_ && x.typedAssignment.get()) {
      Put(' ');
      asFortran_->assignment(out_, *x.typedAssignment);
      Put('\n');
    } else {
      Walk(x.t, " = ");
    }
  }
  void Unparse(const PointerAssignmentStmt &x) { // R1033, R1034, R1038
    if (asFortran_ && x.typedAssignment.get()) {
      Put(' ');
      asFortran_->assignment(out_, *x.typedAssignment);
      Put('\n');
    } else {
      Walk(std::get<DataRef>(x.t));
      common::visit(
          common::visitors{
              [&](const std::list<BoundsRemapping> &y) {
                Put('('), Walk(y), Put(')');
              },
              [&](const std::list<BoundsSpec> &y) { Walk("(", y, ", ", ")"); },
          },
          std::get<PointerAssignmentStmt::Bounds>(x.t).u);
      Put(" => "), Walk(std::get<Expr>(x.t));
    }
  }
  void Post(const BoundsSpec &) { // R1035
    Put(':');
  }
  void Unparse(const BoundsRemapping &x) { // R1036
    Walk(x.t, ":");
  }
  void Unparse(const WhereStmt &x) { // R1041, R1045, R1046
    Word("WHERE ("), Walk(x.t, ") ");
  }
  void Unparse(const WhereConstructStmt &x) { // R1043
    Walk(std::get<std::optional<Name>>(x.t), ": ");
    Word("WHERE ("), Walk(std::get<LogicalExpr>(x.t)), Put(')');
    Indent();
  }
  void Unparse(const MaskedElsewhereStmt &x) { // R1047
    Outdent();
    Word("ELSEWHERE ("), Walk(std::get<LogicalExpr>(x.t)), Put(')');
    Walk(" ", std::get<std::optional<Name>>(x.t));
    Indent();
  }
  void Unparse(const ElsewhereStmt &x) { // R1048
    Outdent(), Word("ELSEWHERE"), Walk(" ", x.v), Indent();
  }
  void Unparse(const EndWhereStmt &x) { // R1049
    Outdent(), Word("END WHERE"), Walk(" ", x.v);
  }
  void Unparse(const ForallConstructStmt &x) { // R1051
    Walk(std::get<std::optional<Name>>(x.t), ": ");
    Word("FORALL"), Walk(std::get<common::Indirection<ConcurrentHeader>>(x.t));
    Indent();
  }
  void Unparse(const EndForallStmt &x) { // R1054
    Outdent(), Word("END FORALL"), Walk(" ", x.v);
  }
  void Before(const ForallStmt &) { // R1055
    Word("FORALL");
  }

  void Unparse(const AssociateStmt &x) { // R1103
    Walk(std::get<std::optional<Name>>(x.t), ": ");
    Word("ASSOCIATE (");
    Walk(std::get<std::list<Association>>(x.t), ", "), Put(')'), Indent();
  }
  void Unparse(const Association &x) { // R1104
    Walk(x.t, " => ");
  }
  void Unparse(const EndAssociateStmt &x) { // R1106
    Outdent(), Word("END ASSOCIATE"), Walk(" ", x.v);
  }
  void Unparse(const BlockStmt &x) { // R1108
    Walk(x.v, ": "), Word("BLOCK"), Indent();
  }
  void Unparse(const EndBlockStmt &x) { // R1110
    Outdent(), Word("END BLOCK"), Walk(" ", x.v);
  }
  void Unparse(const ChangeTeamStmt &x) { // R1112
    Walk(std::get<std::optional<Name>>(x.t), ": ");
    Word("CHANGE TEAM ("), Walk(std::get<TeamValue>(x.t));
    Walk(", ", std::get<std::list<CoarrayAssociation>>(x.t), ", ");
    Walk(", ", std::get<std::list<StatOrErrmsg>>(x.t), ", "), Put(')');
    Indent();
  }
  void Unparse(const CoarrayAssociation &x) { // R1113
    Walk(x.t, " => ");
  }
  void Unparse(const EndChangeTeamStmt &x) { // R1114
    Outdent(), Word("END TEAM (");
    Walk(std::get<std::list<StatOrErrmsg>>(x.t), ", ");
    Put(')'), Walk(" ", std::get<std::optional<Name>>(x.t));
  }
  void Unparse(const CriticalStmt &x) { // R1117
    Walk(std::get<std::optional<Name>>(x.t), ": ");
    Word("CRITICAL ("), Walk(std::get<std::list<StatOrErrmsg>>(x.t), ", ");
    Put(')'), Indent();
  }
  void Unparse(const EndCriticalStmt &x) { // R1118
    Outdent(), Word("END CRITICAL"), Walk(" ", x.v);
  }
  void Unparse(const DoConstruct &x) { // R1119, R1120
    Walk(std::get<Statement<NonLabelDoStmt>>(x.t));
    Indent(), Walk(std::get<Block>(x.t), ""), Outdent();
    Walk(std::get<Statement<EndDoStmt>>(x.t));
  }
  void Unparse(const LabelDoStmt &x) { // R1121
    Word("DO "), Walk(std::get<Label>(x.t));
    Walk(" ", std::get<std::optional<LoopControl>>(x.t));
  }
  void Unparse(const NonLabelDoStmt &x) { // R1122
    Walk(std::get<std::optional<Name>>(x.t), ": ");
    Word("DO ");
    Walk(std::get<std::optional<Label>>(x.t), " ");
    Walk(std::get<std::optional<LoopControl>>(x.t));
  }
  void Unparse(const LoopControl &x) { // R1123
    common::visit(common::visitors{
                      [&](const ScalarLogicalExpr &y) {
                        Word("WHILE ("), Walk(y), Put(')');
                      },
                      [&](const auto &y) { Walk(y); },
                  },
        x.u);
  }
  void Unparse(const ConcurrentHeader &x) { // R1125
    Put('('), Walk(std::get<std::optional<IntegerTypeSpec>>(x.t), "::");
    Walk(std::get<std::list<ConcurrentControl>>(x.t), ", ");
    Walk(", ", std::get<std::optional<ScalarLogicalExpr>>(x.t)), Put(')');
  }
  void Unparse(const ConcurrentControl &x) { // R1126 - R1128
    Walk(std::get<Name>(x.t)), Put('='), Walk(std::get<1>(x.t));
    Put(':'), Walk(std::get<2>(x.t));
    Walk(":", std::get<std::optional<ScalarIntExpr>>(x.t));
  }
  void Before(const LoopControl::Concurrent &) { // R1129
    Word("CONCURRENT");
  }
  void Unparse(const LocalitySpec::Local &x) {
    Word("LOCAL("), Walk(x.v, ", "), Put(')');
  }
  void Unparse(const LocalitySpec::LocalInit &x) {
    Word("LOCAL_INIT("), Walk(x.v, ", "), Put(')');
  }
  void Unparse(const LocalitySpec::Reduce &x) {
    Word("REDUCE("), Walk(std::get<parser::ReductionOperator>(x.t));
    Walk(":", std::get<std::list<parser::Name>>(x.t), ",", ")");
  }
  void Unparse(const LocalitySpec::Shared &x) {
    Word("SHARED("), Walk(x.v, ", "), Put(')');
  }
  void Post(const LocalitySpec::DefaultNone &) { Word("DEFAULT(NONE)"); }
  void Unparse(const EndDoStmt &x) { // R1132
    Word("END DO"), Walk(" ", x.v);
  }
  void Unparse(const CycleStmt &x) { // R1133
    Word("CYCLE"), Walk(" ", x.v);
  }
  void Unparse(const IfThenStmt &x) { // R1135
    Walk(std::get<std::optional<Name>>(x.t), ": ");
    Word("IF ("), Walk(std::get<ScalarLogicalExpr>(x.t));
    Put(") "), Word("THEN"), Indent();
  }
  void Unparse(const ElseIfStmt &x) { // R1136
    Outdent(), Word("ELSE IF (");
    Walk(std::get<ScalarLogicalExpr>(x.t)), Put(") "), Word("THEN");
    Walk(" ", std::get<std::optional<Name>>(x.t)), Indent();
  }
  void Unparse(const ElseStmt &x) { // R1137
    Outdent(), Word("ELSE"), Walk(" ", x.v), Indent();
  }
  void Unparse(const EndIfStmt &x) { // R1138
    Outdent(), Word("END IF"), Walk(" ", x.v);
  }
  void Unparse(const IfStmt &x) { // R1139
    Word("IF ("), Walk(x.t, ") ");
  }
  void Unparse(const SelectCaseStmt &x) { // R1141, R1144
    Walk(std::get<std::optional<Name>>(x.t), ": ");
    Word("SELECT CASE (");
    Walk(std::get<Scalar<Expr>>(x.t)), Put(')'), Indent();
  }
  void Unparse(const CaseStmt &x) { // R1142
    Outdent(), Word("CASE "), Walk(std::get<CaseSelector>(x.t));
    Walk(" ", std::get<std::optional<Name>>(x.t)), Indent();
  }
  void Unparse(const EndSelectStmt &x) { // R1143 & R1151 & R1155
    Outdent(), Word("END SELECT"), Walk(" ", x.v);
  }
  void Unparse(const CaseSelector &x) { // R1145
    common::visit(common::visitors{
                      [&](const std::list<CaseValueRange> &y) {
                        Put('('), Walk(y), Put(')');
                      },
                      [&](const Default &) { Word("DEFAULT"); },
                  },
        x.u);
  }
  void Unparse(const CaseValueRange::Range &x) { // R1146
    Walk(x.lower), Put(':'), Walk(x.upper);
  }
  void Unparse(const SelectRankStmt &x) { // R1149
    Walk(std::get<0>(x.t), ": ");
    Word("SELECT RANK ("), Walk(std::get<1>(x.t), " => ");
    Walk(std::get<Selector>(x.t)), Put(')'), Indent();
  }
  void Unparse(const SelectRankCaseStmt &x) { // R1150
    Outdent(), Word("RANK ");
    common::visit(common::visitors{
                      [&](const ScalarIntConstantExpr &y) {
                        Put('('), Walk(y), Put(')');
                      },
                      [&](const Star &) { Put("(*)"); },
                      [&](const Default &) { Word("DEFAULT"); },
                  },
        std::get<SelectRankCaseStmt::Rank>(x.t).u);
    Walk(" ", std::get<std::optional<Name>>(x.t)), Indent();
  }
  void Unparse(const SelectTypeStmt &x) { // R1153
    Walk(std::get<0>(x.t), ": ");
    Word("SELECT TYPE ("), Walk(std::get<1>(x.t), " => ");
    Walk(std::get<Selector>(x.t)), Put(')'), Indent();
  }
  void Unparse(const TypeGuardStmt &x) { // R1154
    Outdent(), Walk(std::get<TypeGuardStmt::Guard>(x.t));
    Walk(" ", std::get<std::optional<Name>>(x.t)), Indent();
  }
  void Unparse(const TypeGuardStmt::Guard &x) {
    common::visit(
        common::visitors{
            [&](const TypeSpec &y) { Word("TYPE IS ("), Walk(y), Put(')'); },
            [&](const DerivedTypeSpec &y) {
              Word("CLASS IS ("), Walk(y), Put(')');
            },
            [&](const Default &) { Word("CLASS DEFAULT"); },
        },
        x.u);
  }
  void Unparse(const ExitStmt &x) { // R1156
    Word("EXIT"), Walk(" ", x.v);
  }
  void Before(const GotoStmt &) { // R1157
    Word("GO TO ");
  }
  void Unparse(const ComputedGotoStmt &x) { // R1158
    Word("GO TO ("), Walk(x.t, "), ");
  }
  void Unparse(const ContinueStmt &) { // R1159
    Word("CONTINUE");
  }
  void Unparse(const StopStmt &x) { // R1160, R1161
    if (std::get<StopStmt::Kind>(x.t) == StopStmt::Kind::ErrorStop) {
      Word("ERROR ");
    }
    Word("STOP"), Walk(" ", std::get<std::optional<StopCode>>(x.t));
    Walk(", QUIET=", std::get<std::optional<ScalarLogicalExpr>>(x.t));
  }
  void Unparse(const FailImageStmt &) { // R1163
    Word("FAIL IMAGE");
  }
  void Unparse(const NotifyWaitStmt &x) { // F2023: R1166
    Word("NOTIFY WAIT ("), Walk(std::get<Scalar<Variable>>(x.t));
    Walk(", ", std::get<std::list<EventWaitSpec>>(x.t), ", ");
    Put(')');
  }
  void Unparse(const SyncAllStmt &x) { // R1164
    Word("SYNC ALL ("), Walk(x.v, ", "), Put(')');
  }
  void Unparse(const SyncImagesStmt &x) { // R1166
    Word("SYNC IMAGES (");
    Walk(std::get<SyncImagesStmt::ImageSet>(x.t));
    Walk(", ", std::get<std::list<StatOrErrmsg>>(x.t), ", "), Put(')');
  }
  void Unparse(const SyncMemoryStmt &x) { // R1168
    Word("SYNC MEMORY ("), Walk(x.v, ", "), Put(')');
  }
  void Unparse(const SyncTeamStmt &x) { // R1169
    Word("SYNC TEAM ("), Walk(std::get<TeamValue>(x.t));
    Walk(", ", std::get<std::list<StatOrErrmsg>>(x.t), ", "), Put(')');
  }
  void Unparse(const EventPostStmt &x) { // R1170
    Word("EVENT POST ("), Walk(std::get<EventVariable>(x.t));
    Walk(", ", std::get<std::list<StatOrErrmsg>>(x.t), ", "), Put(')');
  }
  void Before(const EventWaitSpec &x) { // R1173, R1174
    common::visit(common::visitors{
                      [&](const ScalarIntExpr &) { Word("UNTIL_COUNT="); },
                      [](const StatOrErrmsg &) {},
                  },
        x.u);
  }
  void Unparse(const EventWaitStmt &x) { // R1170
    Word("EVENT WAIT ("), Walk(std::get<EventVariable>(x.t));
    Walk(", ", std::get<std::list<EventWaitSpec>>(x.t), ", ");
    Put(')');
  }
  void Unparse(const FormTeamStmt &x) { // R1175, R1177
    Word("FORM TEAM ("), Walk(std::get<ScalarIntExpr>(x.t));
    Put(','), Walk(std::get<TeamVariable>(x.t));
    Walk(", ", std::get<std::list<FormTeamStmt::FormTeamSpec>>(x.t), ", ");
    Put(')');
  }
  void Before(const FormTeamStmt::FormTeamSpec &x) { // R1176, R1178
    common::visit(common::visitors{
                      [&](const ScalarIntExpr &) { Word("NEW_INDEX="); },
                      [](const StatOrErrmsg &) {},
                  },
        x.u);
  }
  void Unparse(const LockStmt &x) { // R1179
    Word("LOCK ("), Walk(std::get<LockVariable>(x.t));
    Walk(", ", std::get<std::list<LockStmt::LockStat>>(x.t), ", ");
    Put(')');
  }
  void Before(const LockStmt::LockStat &x) { // R1180
    common::visit(
        common::visitors{
            [&](const ScalarLogicalVariable &) { Word("ACQUIRED_LOCK="); },
            [](const StatOrErrmsg &) {},
        },
        x.u);
  }
  void Unparse(const UnlockStmt &x) { // R1181
    Word("UNLOCK ("), Walk(std::get<LockVariable>(x.t));
    Walk(", ", std::get<std::list<StatOrErrmsg>>(x.t), ", ");
    Put(')');
  }

  void Unparse(const OpenStmt &x) { // R1204
    Word("OPEN ("), Walk(x.v, ", "), Put(')');
  }
  bool Pre(const ConnectSpec &x) { // R1205
    return common::visit(common::visitors{
                             [&](const FileUnitNumber &) {
                               Word("UNIT=");
                               return true;
                             },
                             [&](const FileNameExpr &) {
                               Word("FILE=");
                               return true;
                             },
                             [&](const ConnectSpec::CharExpr &y) {
                               Walk(y.t, "=");
                               return false;
                             },
                             [&](const MsgVariable &) {
                               Word("IOMSG=");
                               return true;
                             },
                             [&](const StatVariable &) {
                               Word("IOSTAT=");
                               return true;
                             },
                             [&](const ConnectSpec::Recl &) {
                               Word("RECL=");
                               return true;
                             },
                             [&](const ConnectSpec::Newunit &) {
                               Word("NEWUNIT=");
                               return true;
                             },
                             [&](const ErrLabel &) {
                               Word("ERR=");
                               return true;
                             },
                             [&](const StatusExpr &) {
                               Word("STATUS=");
                               return true;
                             },
                         },
        x.u);
  }
  void Unparse(const CloseStmt &x) { // R1208
    Word("CLOSE ("), Walk(x.v, ", "), Put(')');
  }
  void Before(const CloseStmt::CloseSpec &x) { // R1209
    common::visit(common::visitors{
                      [&](const FileUnitNumber &) { Word("UNIT="); },
                      [&](const StatVariable &) { Word("IOSTAT="); },
                      [&](const MsgVariable &) { Word("IOMSG="); },
                      [&](const ErrLabel &) { Word("ERR="); },
                      [&](const StatusExpr &) { Word("STATUS="); },
                  },
        x.u);
  }
  void Unparse(const ReadStmt &x) { // R1210
    Word("READ ");
    if (x.iounit) {
      Put('('), Walk(x.iounit);
      if (x.format) {
        Put(", "), Walk(x.format);
      }
      Walk(", ", x.controls, ", ");
      Put(')');
    } else if (x.format) {
      Walk(x.format);
      if (!x.items.empty()) {
        Put(", ");
      }
    } else {
      Put('('), Walk(x.controls, ", "), Put(')');
    }
    Walk(" ", x.items, ", ");
  }
  void Unparse(const WriteStmt &x) { // R1211
    Word("WRITE (");
    if (x.iounit) {
      Walk(x.iounit);
      if (x.format) {
        Put(", "), Walk(x.format);
      }
      Walk(", ", x.controls, ", ");
    } else {
      Walk(x.controls, ", ");
    }
    Put(')'), Walk(" ", x.items, ", ");
  }
  void Unparse(const PrintStmt &x) { // R1212
    Word("PRINT "), Walk(std::get<Format>(x.t));
    Walk(", ", std::get<std::list<OutputItem>>(x.t), ", ");
  }
  bool Pre(const IoControlSpec &x) { // R1213
    return common::visit(common::visitors{
                             [&](const IoUnit &) {
                               Word("UNIT=");
                               return true;
                             },
                             [&](const Format &) {
                               Word("FMT=");
                               return true;
                             },
                             [&](const Name &) {
                               Word("NML=");
                               return true;
                             },
                             [&](const IoControlSpec::CharExpr &y) {
                               Walk(y.t, "=");
                               return false;
                             },
                             [&](const IoControlSpec::Asynchronous &) {
                               Word("ASYNCHRONOUS=");
                               return true;
                             },
                             [&](const EndLabel &) {
                               Word("END=");
                               return true;
                             },
                             [&](const EorLabel &) {
                               Word("EOR=");
                               return true;
                             },
                             [&](const ErrLabel &) {
                               Word("ERR=");
                               return true;
                             },
                             [&](const IdVariable &) {
                               Word("ID=");
                               return true;
                             },
                             [&](const MsgVariable &) {
                               Word("IOMSG=");
                               return true;
                             },
                             [&](const StatVariable &) {
                               Word("IOSTAT=");
                               return true;
                             },
                             [&](const IoControlSpec::Pos &) {
                               Word("POS=");
                               return true;
                             },
                             [&](const IoControlSpec::Rec &) {
                               Word("REC=");
                               return true;
                             },
                             [&](const IoControlSpec::Size &) {
                               Word("SIZE=");
                               return true;
                             },
                         },
        x.u);
  }
  void Unparse(const InputImpliedDo &x) { // R1218
    Put('('), Walk(std::get<std::list<InputItem>>(x.t), ", "), Put(", ");
    Walk(std::get<IoImpliedDoControl>(x.t)), Put(')');
  }
  void Unparse(const OutputImpliedDo &x) { // R1219
    Put('('), Walk(std::get<std::list<OutputItem>>(x.t), ", "), Put(", ");
    Walk(std::get<IoImpliedDoControl>(x.t)), Put(')');
  }
  void Unparse(const WaitStmt &x) { // R1222
    Word("WAIT ("), Walk(x.v, ", "), Put(')');
  }
  void Before(const WaitSpec &x) { // R1223
    common::visit(common::visitors{
                      [&](const FileUnitNumber &) { Word("UNIT="); },
                      [&](const EndLabel &) { Word("END="); },
                      [&](const EorLabel &) { Word("EOR="); },
                      [&](const ErrLabel &) { Word("ERR="); },
                      [&](const IdExpr &) { Word("ID="); },
                      [&](const MsgVariable &) { Word("IOMSG="); },
                      [&](const StatVariable &) { Word("IOSTAT="); },
                  },
        x.u);
  }
  void Unparse(const BackspaceStmt &x) { // R1224
    Word("BACKSPACE ("), Walk(x.v, ", "), Put(')');
  }
  void Unparse(const EndfileStmt &x) { // R1225
    Word("ENDFILE ("), Walk(x.v, ", "), Put(')');
  }
  void Unparse(const RewindStmt &x) { // R1226
    Word("REWIND ("), Walk(x.v, ", "), Put(')');
  }
  void Before(const PositionOrFlushSpec &x) { // R1227 & R1229
    common::visit(common::visitors{
                      [&](const FileUnitNumber &) { Word("UNIT="); },
                      [&](const MsgVariable &) { Word("IOMSG="); },
                      [&](const StatVariable &) { Word("IOSTAT="); },
                      [&](const ErrLabel &) { Word("ERR="); },
                  },
        x.u);
  }
  void Unparse(const FlushStmt &x) { // R1228
    Word("FLUSH ("), Walk(x.v, ", "), Put(')');
  }
  void Unparse(const InquireStmt &x) { // R1230
    Word("INQUIRE (");
    common::visit(
        common::visitors{
            [&](const InquireStmt::Iolength &y) {
              Word("IOLENGTH="), Walk(y.t, ") ");
            },
            [&](const std::list<InquireSpec> &y) { Walk(y, ", "), Put(')'); },
        },
        x.u);
  }
  bool Pre(const InquireSpec &x) { // R1231
    return common::visit(common::visitors{
                             [&](const FileUnitNumber &) {
                               Word("UNIT=");
                               return true;
                             },
                             [&](const FileNameExpr &) {
                               Word("FILE=");
                               return true;
                             },
                             [&](const InquireSpec::CharVar &y) {
                               Walk(y.t, "=");
                               return false;
                             },
                             [&](const InquireSpec::IntVar &y) {
                               Walk(y.t, "=");
                               return false;
                             },
                             [&](const InquireSpec::LogVar &y) {
                               Walk(y.t, "=");
                               return false;
                             },
                             [&](const IdExpr &) {
                               Word("ID=");
                               return true;
                             },
                             [&](const ErrLabel &) {
                               Word("ERR=");
                               return true;
                             },
                         },
        x.u);
  }

  void Before(const FormatStmt &) { // R1301
    Word("FORMAT");
  }
  void Unparse(const format::FormatSpecification &x) { // R1302, R1303, R1305
    Put('('), Walk("", x.items, ",", x.unlimitedItems.empty() ? "" : ",");
    Walk("*(", x.unlimitedItems, ",", ")"), Put(')');
  }
  void Unparse(const format::FormatItem &x) { // R1304, R1306, R1321
    if (x.repeatCount) {
      Walk(*x.repeatCount);
    }
    common::visit(common::visitors{
                      [&](const std::string &y) { PutNormalized(y); },
                      [&](const std::list<format::FormatItem> &y) {
                        Walk("(", y, ",", ")");
                      },
                      [&](const auto &y) { Walk(y); },
                  },
        x.u);
  }
  void Unparse(
      const format::IntrinsicTypeDataEditDesc &x) { // R1307(1/2) - R1311
    switch (x.kind) {
#define FMT(x) \
  case format::IntrinsicTypeDataEditDesc::Kind::x: \
    Put(#x); \
    break
      FMT(I);
      FMT(B);
      FMT(O);
      FMT(Z);
      FMT(F);
      FMT(E);
      FMT(EN);
      FMT(ES);
      FMT(EX);
      FMT(G);
      FMT(L);
      FMT(A);
      FMT(D);
#undef FMT
    }
    Walk(x.width), Walk(".", x.digits), Walk("E", x.exponentWidth);
  }
  void Unparse(const format::DerivedTypeDataEditDesc &x) { // R1307(2/2), R1312
    Word("DT");
    if (!x.type.empty()) {
      Put('"'), Put(x.type), Put('"');
    }
    Walk("(", x.parameters, ",", ")");
  }
  void Unparse(const format::ControlEditDesc &x) { // R1313, R1315-R1320
    switch (x.kind) {
    case format::ControlEditDesc::Kind::T:
      Word("T");
      Walk(x.count);
      break;
    case format::ControlEditDesc::Kind::TL:
      Word("TL");
      Walk(x.count);
      break;
    case format::ControlEditDesc::Kind::TR:
      Word("TR");
      Walk(x.count);
      break;
    case format::ControlEditDesc::Kind::X:
      if (x.count != 1) {
        Walk(x.count);
      }
      Word("X");
      break;
    case format::ControlEditDesc::Kind::Slash:
      if (x.count != 1) {
        Walk(x.count);
      }
      Put('/');
      break;
    case format::ControlEditDesc::Kind::Colon:
      Put(':');
      break;
    case format::ControlEditDesc::Kind::P:
      Walk(x.count);
      Word("P");
      break;
#define FMT(x) \
  case format::ControlEditDesc::Kind::x: \
    Put(#x); \
    break
      FMT(SS);
      FMT(SP);
      FMT(S);
      FMT(BN);
      FMT(BZ);
      FMT(RU);
      FMT(RD);
      FMT(RZ);
      FMT(RN);
      FMT(RC);
      FMT(RP);
      FMT(DC);
      FMT(DP);
#undef FMT
    case format::ControlEditDesc::Kind::Dollar:
      Put('$');
      break;
    case format::ControlEditDesc::Kind::Backslash:
      Put('\\');
      break;
    }
  }

  void Before(const MainProgram &x) { // R1401
    if (!std::get<std::optional<Statement<ProgramStmt>>>(x.t)) {
      Indent();
    }
  }
  void Before(const ProgramStmt &) { // R1402
    Word("PROGRAM "), Indent();
  }
  void Unparse(const EndProgramStmt &x) { // R1403
    EndSubprogram("PROGRAM", x.v);
  }
  void Before(const ModuleStmt &) { // R1405
    Word("MODULE "), Indent();
  }
  void Unparse(const EndModuleStmt &x) { // R1406
    EndSubprogram("MODULE", x.v);
  }
  void Unparse(const UseStmt &x) { // R1409
    Word("USE"), Walk(", ", x.nature), Put(" :: "), Walk(x.moduleName);
    common::visit(
        common::visitors{
            [&](const std::list<Rename> &y) { Walk(", ", y, ", "); },
            [&](const std::list<Only> &y) { Walk(", ONLY: ", y, ", "); },
        },
        x.u);
  }
  void Unparse(const Rename &x) { // R1411
    common::visit(common::visitors{
                      [&](const Rename::Names &y) { Walk(y.t, " => "); },
                      [&](const Rename::Operators &y) {
                        Word("OPERATOR("), Walk(y.t, ") => OPERATOR("),
                            Put(")");
                      },
                  },
        x.u);
  }
  void Unparse(const SubmoduleStmt &x) { // R1417
    Word("SUBMODULE ("), WalkTupleElements(x.t, ")"), Indent();
  }
  void Unparse(const ParentIdentifier &x) { // R1418
    Walk(std::get<Name>(x.t)), Walk(":", std::get<std::optional<Name>>(x.t));
  }
  void Unparse(const EndSubmoduleStmt &x) { // R1419
    EndSubprogram("SUBMODULE", x.v);
  }
  void Unparse(const BlockDataStmt &x) { // R1421
    Word("BLOCK DATA"), Walk(" ", x.v), Indent();
  }
  void Unparse(const EndBlockDataStmt &x) { // R1422
    EndSubprogram("BLOCK DATA", x.v);
  }

  void Unparse(const InterfaceStmt &x) { // R1503
    common::visit(common::visitors{
                      [&](const std::optional<GenericSpec> &y) {
                        Word("INTERFACE"), Walk(" ", y);
                      },
                      [&](const Abstract &) { Word("ABSTRACT INTERFACE"); },
                  },
        x.u);
    Indent();
  }
  void Unparse(const EndInterfaceStmt &x) { // R1504
    Outdent(), Word("END INTERFACE"), Walk(" ", x.v);
  }
  void Unparse(const ProcedureStmt &x) { // R1506
    if (std::get<ProcedureStmt::Kind>(x.t) ==
        ProcedureStmt::Kind::ModuleProcedure) {
      Word("MODULE ");
    }
    Word("PROCEDURE :: ");
    Walk(std::get<std::list<Name>>(x.t), ", ");
  }
  void Before(const GenericSpec &x) { // R1508, R1509
    common::visit(
        common::visitors{
            [&](const DefinedOperator &) { Word("OPERATOR("); },
            [&](const GenericSpec::Assignment &) { Word("ASSIGNMENT(=)"); },
            [&](const GenericSpec::ReadFormatted &) {
              Word("READ(FORMATTED)");
            },
            [&](const GenericSpec::ReadUnformatted &) {
              Word("READ(UNFORMATTED)");
            },
            [&](const GenericSpec::WriteFormatted &) {
              Word("WRITE(FORMATTED)");
            },
            [&](const GenericSpec::WriteUnformatted &) {
              Word("WRITE(UNFORMATTED)");
            },
            [](const auto &) {},
        },
        x.u);
  }
  void Post(const GenericSpec &x) {
    common::visit(common::visitors{
                      [&](const DefinedOperator &) { Put(')'); },
                      [](const auto &) {},
                  },
        x.u);
  }
  void Unparse(const GenericStmt &x) { // R1510
    Word("GENERIC"), Walk(", ", std::get<std::optional<AccessSpec>>(x.t));
    Put(" :: "), Walk(std::get<GenericSpec>(x.t)), Put(" => ");
    Walk(std::get<std::list<Name>>(x.t), ", ");
  }
  void Unparse(const ExternalStmt &x) { // R1511
    Word("EXTERNAL :: "), Walk(x.v, ", ");
  }
  void Unparse(const ProcedureDeclarationStmt &x) { // R1512
    Word("PROCEDURE("), Walk(std::get<std::optional<ProcInterface>>(x.t));
    Put(')'), Walk(", ", std::get<std::list<ProcAttrSpec>>(x.t), ", ");
    Put(" :: "), Walk(std::get<std::list<ProcDecl>>(x.t), ", ");
  }
  void Unparse(const ProcDecl &x) { // R1515
    Walk(std::get<Name>(x.t));
    Walk(" => ", std::get<std::optional<ProcPointerInit>>(x.t));
  }
  void Unparse(const IntrinsicStmt &x) { // R1519
    Word("INTRINSIC :: "), Walk(x.v, ", ");
  }
  void Unparse(const CallStmt::StarOrExpr &x) {
    if (x.v) {
      Walk(*x.v);
    } else {
      Word("*");
    }
  }
  void Unparse(const CallStmt::Chevrons &x) { // CUDA
    Walk(std::get<0>(x.t)); // grid
    Word(","), Walk(std::get<1>(x.t)); // block
    Walk(",", std::get<2>(x.t)); // bytes
    Walk(",", std::get<3>(x.t)); // stream
  }
  void Unparse(const FunctionReference &x) { // R1520
    Walk(std::get<ProcedureDesignator>(x.v.t));
    Put('('), Walk(std::get<std::list<ActualArgSpec>>(x.v.t), ", "), Put(')');
  }
  void Unparse(const CallStmt &x) { // R1521
    if (asFortran_ && x.typedCall.get()) {
      Put(' ');
      asFortran_->call(out_, *x.typedCall);
      Put('\n');
    } else {
      const auto &pd{std::get<ProcedureDesignator>(x.call.t)};
      Word("CALL "), Walk(pd);
      Walk("<<<", x.chevrons, ">>>");
      const auto &args{std::get<std::list<ActualArgSpec>>(x.call.t)};
      if (args.empty()) {
        if (std::holds_alternative<ProcComponentRef>(pd.u)) {
          Put("()"); // pgf90 crashes on CALL to tbp without parentheses
        }
      } else {
        Walk("(", args, ", ", ")");
      }
    }
  }
  void Unparse(const ActualArgSpec &x) { // R1523
    Walk(std::get<std::optional<Keyword>>(x.t), "=");
    Walk(std::get<ActualArg>(x.t));
  }
  void Unparse(const ActualArg::PercentRef &x) { // R1524
    Word("%REF("), Walk(x.v), Put(')');
  }
  void Unparse(const ActualArg::PercentVal &x) {
    Word("%VAL("), Walk(x.v), Put(')');
  }
  void Before(const AltReturnSpec &) { // R1525
    Put('*');
  }
  void Post(const PrefixSpec::Elemental) { Word("ELEMENTAL"); } // R1527
  void Post(const PrefixSpec::Impure) { Word("IMPURE"); }
  void Post(const PrefixSpec::Module) { Word("MODULE"); }
  void Post(const PrefixSpec::Non_Recursive) { Word("NON_RECURSIVE"); }
  void Post(const PrefixSpec::Pure) { Word("PURE"); }
  void Post(const PrefixSpec::Recursive) { Word("RECURSIVE"); }
  void Unparse(const PrefixSpec::Attributes &x) {
    Word("ATTRIBUTES("), Walk(x.v), Word(")");
  }
  void Unparse(const PrefixSpec::Launch_Bounds &x) {
    Word("LAUNCH_BOUNDS("), Walk(x.v), Word(")");
  }
  void Unparse(const PrefixSpec::Cluster_Dims &x) {
    Word("CLUSTER_DIMS("), Walk(x.v), Word(")");
  }
  void Unparse(const FunctionStmt &x) { // R1530
    Walk("", std::get<std::list<PrefixSpec>>(x.t), " ", " ");
    Word("FUNCTION "), Walk(std::get<Name>(x.t)), Put("(");
    Walk(std::get<std::list<Name>>(x.t), ", "), Put(')');
    Walk(" ", std::get<std::optional<Suffix>>(x.t)), Indent();
  }
  void Unparse(const Suffix &x) { // R1532
    if (x.resultName) {
      Word("RESULT("), Walk(x.resultName), Put(')');
      Walk(" ", x.binding);
    } else {
      Walk(x.binding);
    }
  }
  void Unparse(const EndFunctionStmt &x) { // R1533
    EndSubprogram("FUNCTION", x.v);
  }
  void Unparse(const SubroutineStmt &x) { // R1535
    Walk("", std::get<std::list<PrefixSpec>>(x.t), " ", " ");
    Word("SUBROUTINE "), Walk(std::get<Name>(x.t));
    const auto &args{std::get<std::list<DummyArg>>(x.t)};
    const auto &bind{std::get<std::optional<LanguageBindingSpec>>(x.t)};
    if (args.empty()) {
      Walk(" () ", bind);
    } else {
      Walk(" (", args, ", ", ")");
      Walk(" ", bind);
    }
    Indent();
  }
  void Unparse(const EndSubroutineStmt &x) { // R1537
    EndSubprogram("SUBROUTINE", x.v);
  }
  void Before(const MpSubprogramStmt &) { // R1539
    Word("MODULE PROCEDURE "), Indent();
  }
  void Unparse(const EndMpSubprogramStmt &x) { // R1540
    EndSubprogram("PROCEDURE", x.v);
  }
  void Unparse(const EntryStmt &x) { // R1541
    Word("ENTRY "), Walk(std::get<Name>(x.t)), Put("(");
    Walk(std::get<std::list<DummyArg>>(x.t), ", "), Put(")");
    Walk(" ", std::get<std::optional<Suffix>>(x.t));
  }
  void Unparse(const ReturnStmt &x) { // R1542
    Word("RETURN"), Walk(" ", x.v);
  }
  void Unparse(const ContainsStmt &) { // R1543
    Outdent();
    Word("CONTAINS");
    Indent();
  }
  void Unparse(const StmtFunctionStmt &x) { // R1544
    Walk(std::get<Name>(x.t)), Put('(');
    Walk(std::get<std::list<Name>>(x.t), ", "), Put(") = ");
    Walk(std::get<Scalar<Expr>>(x.t));
  }

  // Directives, extensions, and deprecated constructs
  void Unparse(const CompilerDirective &x) {
    common::visit(
        common::visitors{
            [&](const std::list<CompilerDirective::IgnoreTKR> &tkr) {
              Word("!DIR$ IGNORE_TKR"); // emitted even if tkr list is empty
              Walk(" ", tkr, ", ");
            },
            [&](const CompilerDirective::LoopCount &lcount) {
              Walk("!DIR$ LOOP COUNT (", lcount.v, ", ", ")");
            },
            [&](const std::list<CompilerDirective::AssumeAligned>
                    &assumeAligned) {
              Word("!DIR$ ASSUME_ALIGNED ");
              Walk(" ", assumeAligned, ", ");
            },
            [&](const CompilerDirective::VectorAlways &valways) {
              Word("!DIR$ VECTOR ALWAYS");
            },
            [&](const std::list<CompilerDirective::NameValue> &names) {
              Walk("!DIR$ ", names, " ");
            },
            [&](const CompilerDirective::Unrecognized &) {
              Word("!DIR$ ");
              Word(x.source.ToString());
            },
        },
        x.u);
    Put('\n');
  }
  void Unparse(const CompilerDirective::IgnoreTKR &x) {
    if (const auto &maybeList{
            std::get<std::optional<std::list<const char *>>>(x.t)}) {
      Put("(");
      for (const char *tkr : *maybeList) {
        Put(*tkr);
      }
      Put(") ");
    }
    Walk(std::get<Name>(x.t));
  }
  void Unparse(const CompilerDirective::NameValue &x) {
    Walk(std::get<Name>(x.t));
    Walk("=", std::get<std::optional<std::uint64_t>>(x.t));
  }
  void Unparse(const CompilerDirective::AssumeAligned &x) {
    Walk(std::get<common::Indirection<Designator>>(x.t));
    Put(":");
    Walk(std::get<uint64_t>(x.t));
  }

  // OpenACC Directives & Clauses
  void Unparse(const AccAtomicCapture &x) {
    BeginOpenACC();
    Word("!$ACC CAPTURE");
    Put("\n");
    EndOpenACC();
    Walk(std::get<AccAtomicCapture::Stmt1>(x.t));
    Put("\n");
    Walk(std::get<AccAtomicCapture::Stmt2>(x.t));
    BeginOpenACC();
    Word("!$ACC END ATOMIC\n");
    EndOpenACC();
  }
  void Unparse(const AccAtomicRead &x) {
    BeginOpenACC();
    Word("!$ACC ATOMIC READ");
    Put("\n");
    EndOpenACC();
    Walk(std::get<Statement<AssignmentStmt>>(x.t));
    BeginOpenACC();
    Walk(std::get<std::optional<AccEndAtomic>>(x.t), "!$ACC END ATOMIC\n");
    EndOpenACC();
  }
  void Unparse(const AccAtomicWrite &x) {
    BeginOpenACC();
    Word("!$ACC ATOMIC WRITE");
    Put("\n");
    EndOpenACC();
    Walk(std::get<Statement<AssignmentStmt>>(x.t));
    BeginOpenACC();
    Walk(std::get<std::optional<AccEndAtomic>>(x.t), "!$ACC END ATOMIC\n");
    EndOpenACC();
  }
  void Unparse(const AccAtomicUpdate &x) {
    BeginOpenACC();
    Word("!$ACC ATOMIC UPDATE");
    Put("\n");
    EndOpenACC();
    Walk(std::get<Statement<AssignmentStmt>>(x.t));
    BeginOpenACC();
    Walk(std::get<std::optional<AccEndAtomic>>(x.t), "!$ACC END ATOMIC\n");
    EndOpenACC();
  }
  void Unparse(const llvm::acc::Directive &x) {
    Word(llvm::acc::getOpenACCDirectiveName(x).str());
  }
#define GEN_FLANG_CLAUSE_UNPARSE
#include "llvm/Frontend/OpenACC/ACC.inc"
  void Unparse(const AccObjectListWithModifier &x) {
    Walk(std::get<std::optional<AccDataModifier>>(x.t), ":");
    Walk(std::get<AccObjectList>(x.t));
  }
  void Unparse(const AccBindClause &x) {
    common::visit(common::visitors{
                      [&](const Name &y) { Walk(y); },
                      [&](const ScalarDefaultCharExpr &y) { Walk(y); },
                  },
        x.u);
  }
  void Unparse(const AccDefaultClause &x) {
    switch (x.v) {
    case llvm::acc::DefaultValue::ACC_Default_none:
      Put("NONE");
      break;
    case llvm::acc::DefaultValue::ACC_Default_present:
      Put("PRESENT");
      break;
    }
  }
  void Unparse(const AccClauseList &x) { Walk(" ", x.v, " "); }
  void Unparse(const AccGangArgList &x) { Walk(x.v, ","); }
  void Before(const AccSizeExpr &x) {
    if (!x.v)
      Put("*");
  }
  void Before(const AccGangArg &x) {
    common::visit(common::visitors{
                      [&](const AccGangArg::Num &) { Word("NUM:"); },
                      [&](const AccGangArg::Dim &) { Word("DIM:"); },
                      [&](const AccGangArg::Static &) { Word("STATIC:"); },
                      [](const StatOrErrmsg &) {},
                  },
        x.u);
  }
  void Unparse(const AccCollapseArg &x) {
    const auto &force{std::get<bool>(x.t)};
    const auto &collapseValue{std::get<parser::ScalarIntConstantExpr>(x.t)};
    if (force) {
      Put("FORCE:");
    }
    Walk(collapseValue);
  }
  void Unparse(const OpenACCBlockConstruct &x) {
    BeginOpenACC();
    Word("!$ACC ");
    Walk(std::get<AccBeginBlockDirective>(x.t));
    Put("\n");
    EndOpenACC();
    Walk(std::get<Block>(x.t), "");
    BeginOpenACC();
    Word("!$ACC END ");
    Walk(std::get<AccEndBlockDirective>(x.t));
    Put("\n");
    EndOpenACC();
  }
  void Unparse(const OpenACCLoopConstruct &x) {
    BeginOpenACC();
    Word("!$ACC ");
    Walk(std::get<AccBeginLoopDirective>(x.t));
    Put("\n");
    EndOpenACC();
    Walk(std::get<std::optional<DoConstruct>>(x.t));
  }
  void Unparse(const AccBeginLoopDirective &x) {
    Walk(std::get<AccLoopDirective>(x.t));
    Walk(std::get<AccClauseList>(x.t));
  }
  void Unparse(const OpenACCStandaloneConstruct &x) {
    BeginOpenACC();
    Word("!$ACC ");
    Walk(std::get<AccStandaloneDirective>(x.t));
    Walk(std::get<AccClauseList>(x.t));
    Put("\n");
    EndOpenACC();
  }
  void Unparse(const OpenACCStandaloneDeclarativeConstruct &x) {
    BeginOpenACC();
    Word("!$ACC ");
    Walk(std::get<AccDeclarativeDirective>(x.t));
    Walk(std::get<AccClauseList>(x.t));
    Put("\n");
    EndOpenACC();
  }
  void Unparse(const OpenACCCombinedConstruct &x) {
    BeginOpenACC();
    Word("!$ACC ");
    Walk(std::get<AccBeginCombinedDirective>(x.t));
    Put("\n");
    EndOpenACC();
    Walk(std::get<std::optional<DoConstruct>>(x.t));
    BeginOpenACC();
    Walk("!$ACC END ", std::get<std::optional<AccEndCombinedDirective>>(x.t),
        "\n");
    EndOpenACC();
  }
  void Unparse(const OpenACCRoutineConstruct &x) {
    BeginOpenACC();
    Word("!$ACC ROUTINE");
    Walk("(", std::get<std::optional<Name>>(x.t), ")");
    Walk(std::get<AccClauseList>(x.t));
    Put("\n");
    EndOpenACC();
  }
  void Unparse(const AccObject &x) {
    common::visit(common::visitors{
                      [&](const Designator &y) { Walk(y); },
                      [&](const Name &y) { Put("/"), Walk(y), Put("/"); },
                  },
        x.u);
  }
  void Unparse(const AccObjectList &x) { Walk(x.v, ","); }
  void Unparse(const AccObjectListWithReduction &x) {
    Walk(std::get<ReductionOperator>(x.t));
    Put(":");
    Walk(std::get<AccObjectList>(x.t));
  }
  void Unparse(const OpenACCCacheConstruct &x) {
    BeginOpenACC();
    Word("!$ACC ");
    Word("CACHE(");
    Walk(std::get<AccObjectListWithModifier>(x.t));
    Put(")");
    Put("\n");
    EndOpenACC();
  }
  void Unparse(const AccWaitArgument &x) {
    Walk("DEVNUM:", std::get<std::optional<ScalarIntExpr>>(x.t), ":");
    Walk(std::get<std::list<ScalarIntExpr>>(x.t), ",");
  }
  void Unparse(const OpenACCWaitConstruct &x) {
    BeginOpenACC();
    Word("!$ACC ");
    Word("WAIT(");
    Walk(std::get<std::optional<AccWaitArgument>>(x.t));
    Walk(std::get<AccClauseList>(x.t));
    Put(")");
    Put("\n");
    EndOpenACC();
  }

  // OpenMP Clauses & Directives
  void Unparse(const OmpObject &x) {
    common::visit(common::visitors{
                      [&](const Designator &y) { Walk(y); },
                      [&](const Name &y) { Put("/"), Walk(y), Put("/"); },
                  },
        x.u);
  }
  void Unparse(const OmpIteratorSpecifier &x) {
    Walk(std::get<TypeDeclarationStmt>(x.t));
    Put(" = ");
    Walk(std::get<SubscriptTriplet>(x.t));
  }
<<<<<<< HEAD
  void Unparse(const OmpIteratorModifier &x) {
=======
  void Unparse(const OmpIterator &x) {
>>>>>>> a8d96e15
    Word("ITERATOR(");
    Walk(x.v);
    Put(")");
  }
  void Unparse(const OmpLastprivateClause &x) {
    Walk(
        std::get<std::optional<OmpLastprivateClause::LastprivateModifier>>(x.t),
        ":");
    Walk(std::get<OmpObjectList>(x.t));
  }
  void Unparse(const OmpMapClause &x) {
    auto &typeMod =
        std::get<std::optional<std::list<OmpMapClause::TypeModifier>>>(x.t);
<<<<<<< HEAD
    auto &iter = std::get<std::optional<std::list<OmpIteratorModifier>>>(x.t);
    auto &type = std::get<std::optional<std::list<OmpMapClause::Type>>>(x.t);
=======
    auto &iter = std::get<std::optional<std::list<OmpIterator>>>(x.t);
    auto &type = std::get<std::optional<std::list<OmpMapClause::Type>>>(x.t);
    auto &mapper = std::get<OmpMapperIdentifier>(x.t);
>>>>>>> a8d96e15

    // For a given list of items, if the item has a value, then walk it.
    // Print commas between items that have values.
    // Return 'true' if something did get printed, otherwise 'false'.
    bool needComma{false};
<<<<<<< HEAD
    if (typeMod) {
      Walk(*typeMod);
      needComma = true;
    }
    if (iter) {
      if (needComma) {
        Put(", ");
      }
      Walk(*iter);
      needComma = true;
    }
    if (type) {
      if (needComma) {
        Put(", ");
      }
      Walk(*type);
      needComma = true;
    }
=======
    if (mapper.v) {
      Word("MAPPER(");
      Walk(*mapper.v);
      Put(")");
      needComma = true;
    }
    if (typeMod) {
      if (needComma) {
        Put(", ");
      }
      Walk(*typeMod);
      needComma = true;
    }
    if (iter) {
      if (needComma) {
        Put(", ");
      }
      Walk(*iter);
      needComma = true;
    }
    if (type) {
      if (needComma) {
        Put(", ");
      }
      Walk(*type);
      needComma = true;
    }
>>>>>>> a8d96e15
    if (needComma) {
      Put(": ");
    }
    Walk(std::get<OmpObjectList>(x.t));
  }
<<<<<<< HEAD
  void Unparse(const OmpScheduleModifier &x) {
    Walk(std::get<OmpScheduleModifier::Modifier1>(x.t));
    Walk(",", std::get<std::optional<OmpScheduleModifier::Modifier2>>(x.t));
  }
=======
>>>>>>> a8d96e15
  void Unparse(const OmpScheduleClause &x) {
    using Modifier = OmpScheduleClause::Modifier;
    Walk(std::get<std::optional<std::list<Modifier>>>(x.t), ":");
    Walk(std::get<OmpScheduleClause::Kind>(x.t));
    Walk(",", std::get<std::optional<ScalarIntExpr>>(x.t));
  }
  void Unparse(const OmpDeviceClause &x) {
    Walk(std::get<std::optional<OmpDeviceClause::DeviceModifier>>(x.t), ":");
    Walk(std::get<ScalarIntExpr>(x.t));
  }
  void Unparse(const OmpAffinityClause &x) {
<<<<<<< HEAD
    Walk(std::get<std::optional<OmpIteratorModifier>>(x.t), ":");
=======
    Walk(std::get<std::optional<OmpIterator>>(x.t), ":");
>>>>>>> a8d96e15
    Walk(std::get<OmpObjectList>(x.t));
  }
  void Unparse(const OmpAlignedClause &x) {
    Walk(std::get<OmpObjectList>(x.t));
    Put(",");
    Walk(std::get<std::optional<ScalarIntConstantExpr>>(x.t));
  }
  void Unparse(const OmpFromClause &x) {
    auto &expect{
        std::get<std::optional<std::list<OmpFromClause::Expectation>>>(x.t)};
<<<<<<< HEAD
    auto &iter{std::get<std::optional<std::list<OmpIteratorModifier>>>(x.t)};
=======
    auto &iter{std::get<std::optional<std::list<OmpIterator>>>(x.t)};
>>>>>>> a8d96e15
    bool needComma{false};
    if (expect) {
      Walk(*expect);
      needComma = true;
    }
    if (iter) {
      if (needComma) {
        Put(", ");
      }
      Walk(*iter);
      needComma = true;
    }
    if (needComma) {
      Put(": ");
    }
    Walk(std::get<OmpObjectList>(x.t));
  }
  void Unparse(const OmpIfClause &x) {
    Walk(std::get<std::optional<OmpIfClause::DirectiveNameModifier>>(x.t), ":");
    Walk(std::get<ScalarLogicalExpr>(x.t));
  }
  void Unparse(const OmpLinearClause::WithoutModifier &x) {
    Walk(x.names, ", ");
    Walk(":", x.step);
  }
  void Unparse(const OmpLinearClause::WithModifier &x) {
    Walk(x.modifier), Put("("), Walk(x.names, ","), Put(")");
    Walk(":", x.step);
  }
  void Unparse(const OmpReductionClause &x) {
    using Modifier = OmpReductionClause::Modifier;
    Walk(std::get<std::optional<std::list<Modifier>>>(x.t), ":");
    Walk(std::get<OmpObjectList>(x.t));
  }
  void Unparse(const OmpDetachClause &x) { Walk(x.v); }
  void Unparse(const OmpInReductionClause &x) {
    Walk(std::get<OmpReductionIdentifier>(x.t));
    Put(":");
    Walk(std::get<OmpObjectList>(x.t));
  }
  void Unparse(const OmpAllocateClause &x) {
    Walk(
        std::get<std::optional<OmpAllocateClause::AllocateModifier>>(x.t), ":");
    Walk(std::get<OmpObjectList>(x.t));
  }
  void Unparse(const OmpAllocateClause::AllocateModifier &x) {
    common::visit(
        common::visitors{
            [&](const OmpAllocateClause::AllocateModifier::Allocator &y) {
              Walk(y);
            },
            [&](const OmpAllocateClause::AllocateModifier::ComplexModifier &y) {
              Word("ALLOCATOR(");
              Walk(std::get<OmpAllocateClause::AllocateModifier::Allocator>(
                  y.t));
              Put(")");
              Put(",");
              Walk(std::get<OmpAllocateClause::AllocateModifier::Align>(y.t));
            },
            [&](const OmpAllocateClause::AllocateModifier::Align &y) {
              Walk(y);
            },
        },
        x.u);
  }
  void Unparse(const OmpAllocateClause::AllocateModifier::Align &x) {
    Word("ALIGN(");
    Walk(x.v);
    Put(")");
  }
  void Unparse(const OmpOrderClause &x) {
    using Modifier = OmpOrderClause::Modifier;
    Walk(std::get<std::optional<std::list<Modifier>>>(x.t), ":");
    Walk(std::get<OmpOrderClause::Ordering>(x.t));
  }
  void Unparse(const OmpGrainsizeClause &x) {
    Walk(std::get<std::optional<OmpGrainsizeClause::Prescriptiveness>>(x.t),
        ":");
    Walk(std::get<ScalarIntExpr>(x.t));
<<<<<<< HEAD
  }
  void Unparse(const OmpNumTasksClause &x) {
    Walk(
        std::get<std::optional<OmpNumTasksClause::Prescriptiveness>>(x.t), ":");
    Walk(std::get<ScalarIntExpr>(x.t));
  }
  void Unparse(const OmpDependSinkVecLength &x) {
    Walk(std::get<DefinedOperator>(x.t));
    Walk(std::get<ScalarIntConstantExpr>(x.t));
=======
>>>>>>> a8d96e15
  }
  void Unparse(const OmpNumTasksClause &x) {
    Walk(
        std::get<std::optional<OmpNumTasksClause::Prescriptiveness>>(x.t), ":");
    Walk(std::get<ScalarIntExpr>(x.t));
  }
<<<<<<< HEAD
  void Unparse(const OmpDependClause::InOut &x) {
    Walk(std::get<OmpTaskDependenceType>(x.t));
    Put(":");
    Walk(std::get<OmpObjectList>(x.t));
=======
  void Unparse(const OmpDoacross::Sink &x) {
    Word("SINK: ");
    Walk(x.v.v);
>>>>>>> a8d96e15
  }
  void Unparse(const OmpDoacross::Source &) { Word("SOURCE"); }
  void Unparse(const OmpDependClause::TaskDep &x) {
    Walk(std::get<OmpTaskDependenceType>(x.t));
    Put(":");
    Walk(std::get<OmpObjectList>(x.t));
  }
  void Unparse(const OmpDefaultmapClause &x) {
    using Modifier = OmpDefaultmapClause::Modifier;
    Walk(std::get<OmpDefaultmapClause::ImplicitBehavior>(x.t));
    Walk(":", std::get<std::optional<std::list<Modifier>>>(x.t));
  }
  void Unparse(const OmpToClause &x) {
    auto &expect{
        std::get<std::optional<std::list<OmpToClause::Expectation>>>(x.t)};
    auto &iter{std::get<std::optional<std::list<OmpIterator>>>(x.t)};
    bool needComma{false};
    if (expect) {
      Walk(*expect);
      needComma = true;
    }
    if (iter) {
      if (needComma) {
        Put(", ");
      }
      Walk(*iter);
      needComma = true;
    }
    if (needComma) {
      Put(": ");
    }
    Walk(std::get<OmpObjectList>(x.t));
  }
  void Unparse(const OmpToClause &x) {
    auto &expect{
        std::get<std::optional<std::list<OmpToClause::Expectation>>>(x.t)};
    auto &iter{std::get<std::optional<std::list<OmpIteratorModifier>>>(x.t)};
    bool needComma{false};
    if (expect) {
      Walk(*expect);
      needComma = true;
    }
    if (iter) {
      if (needComma) {
        Put(", ");
      }
      Walk(*iter);
      needComma = true;
    }
    if (needComma) {
      Put(": ");
    }
    Walk(std::get<OmpObjectList>(x.t));
  }
#define GEN_FLANG_CLAUSE_UNPARSE
#include "llvm/Frontend/OpenMP/OMP.inc"
  void Unparse(const OmpLoopDirective &x) {
    switch (x.v) {
    case llvm::omp::Directive::OMPD_distribute:
      Word("DISTRIBUTE ");
      break;
    case llvm::omp::Directive::OMPD_distribute_parallel_do:
      Word("DISTRIBUTE PARALLEL DO ");
      break;
    case llvm::omp::Directive::OMPD_distribute_parallel_do_simd:
      Word("DISTRIBUTE PARALLEL DO SIMD ");
      break;
    case llvm::omp::Directive::OMPD_distribute_simd:
      Word("DISTRIBUTE SIMD ");
      break;
    case llvm::omp::Directive::OMPD_do:
      Word("DO ");
      break;
    case llvm::omp::Directive::OMPD_do_simd:
      Word("DO SIMD ");
      break;
    case llvm::omp::Directive::OMPD_loop:
      Word("LOOP ");
      break;
    case llvm::omp::Directive::OMPD_masked_taskloop_simd:
      Word("MASKED TASKLOOP SIMD");
      break;
    case llvm::omp::Directive::OMPD_masked_taskloop:
      Word("MASKED TASKLOOP");
      break;
    case llvm::omp::Directive::OMPD_master_taskloop_simd:
      Word("MASTER TASKLOOP SIMD");
      break;
    case llvm::omp::Directive::OMPD_master_taskloop:
      Word("MASTER TASKLOOP");
      break;
    case llvm::omp::Directive::OMPD_parallel_do:
      Word("PARALLEL DO ");
      break;
    case llvm::omp::Directive::OMPD_parallel_do_simd:
      Word("PARALLEL DO SIMD ");
      break;
    case llvm::omp::Directive::OMPD_parallel_masked_taskloop_simd:
      Word("PARALLEL MASKED TASKLOOP SIMD");
      break;
    case llvm::omp::Directive::OMPD_parallel_masked_taskloop:
      Word("PARALLEL MASKED TASKLOOP");
      break;
    case llvm::omp::Directive::OMPD_parallel_master_taskloop_simd:
      Word("PARALLEL MASTER TASKLOOP SIMD");
      break;
    case llvm::omp::Directive::OMPD_parallel_master_taskloop:
      Word("PARALLEL MASTER TASKLOOP");
      break;
    case llvm::omp::Directive::OMPD_simd:
      Word("SIMD ");
      break;
    case llvm::omp::Directive::OMPD_target_loop:
      Word("TARGET LOOP ");
      break;
    case llvm::omp::Directive::OMPD_target_parallel_do:
      Word("TARGET PARALLEL DO ");
      break;
    case llvm::omp::Directive::OMPD_target_parallel_do_simd:
      Word("TARGET PARALLEL DO SIMD ");
      break;
    case llvm::omp::Directive::OMPD_target_parallel_loop:
      Word("TARGET PARALLEL LOOP ");
      break;
    case llvm::omp::Directive::OMPD_target_teams_distribute:
      Word("TARGET TEAMS DISTRIBUTE ");
      break;
    case llvm::omp::Directive::OMPD_target_teams_distribute_parallel_do:
      Word("TARGET TEAMS DISTRIBUTE PARALLEL DO ");
      break;
    case llvm::omp::Directive::OMPD_target_teams_distribute_parallel_do_simd:
      Word("TARGET TEAMS DISTRIBUTE PARALLEL DO SIMD ");
      break;
    case llvm::omp::Directive::OMPD_target_teams_distribute_simd:
      Word("TARGET TEAMS DISTRIBUTE SIMD ");
      break;
    case llvm::omp::Directive::OMPD_target_teams_loop:
      Word("TARGET TEAMS LOOP ");
      break;
    case llvm::omp::Directive::OMPD_target_simd:
      Word("TARGET SIMD ");
      break;
    case llvm::omp::Directive::OMPD_taskloop:
      Word("TASKLOOP ");
      break;
    case llvm::omp::Directive::OMPD_taskloop_simd:
      Word("TASKLOOP SIMD ");
      break;
    case llvm::omp::Directive::OMPD_teams_distribute:
      Word("TEAMS DISTRIBUTE ");
      break;
    case llvm::omp::Directive::OMPD_teams_distribute_parallel_do:
      Word("TEAMS DISTRIBUTE PARALLEL DO ");
      break;
    case llvm::omp::Directive::OMPD_teams_distribute_parallel_do_simd:
      Word("TEAMS DISTRIBUTE PARALLEL DO SIMD ");
      break;
    case llvm::omp::Directive::OMPD_teams_distribute_simd:
      Word("TEAMS DISTRIBUTE SIMD ");
      break;
    case llvm::omp::Directive::OMPD_tile:
      Word("TILE ");
      break;
    case llvm::omp::Directive::OMPD_unroll:
      Word("UNROLL ");
      break;
    default:
      break;
    }
  }
  void Unparse(const OmpObjectList &x) { Walk(x.v, ","); }
  void Unparse(const OmpSimpleStandaloneDirective &x) {
    switch (x.v) {
    case llvm::omp::Directive::OMPD_barrier:
      Word("BARRIER ");
      break;
    case llvm::omp::Directive::OMPD_scan:
      Word("SCAN ");
      break;
    case llvm::omp::Directive::OMPD_taskwait:
      Word("TASKWAIT ");
      break;
    case llvm::omp::Directive::OMPD_taskyield:
      Word("TASKYIELD ");
      break;
    case llvm::omp::Directive::OMPD_target_enter_data:
      Word("TARGET ENTER DATA ");
      break;
    case llvm::omp::Directive::OMPD_target_exit_data:
      Word("TARGET EXIT DATA ");
      break;
    case llvm::omp::Directive::OMPD_target_update:
      Word("TARGET UPDATE ");
      break;
    case llvm::omp::Directive::OMPD_ordered:
      Word("ORDERED ");
      break;
    default:
      // Nothing to be done
      break;
    }
  }
  void Unparse(const OmpBlockDirective &x) {
    switch (x.v) {
    case llvm::omp::Directive::OMPD_masked:
      Word("MASKED");
      break;
    case llvm::omp::Directive::OMPD_master:
      Word("MASTER");
      break;
    case llvm::omp::Directive::OMPD_ordered:
      Word("ORDERED ");
      break;
    case llvm::omp::Directive::OMPD_parallel_masked:
      Word("PARALLEL MASKED");
      break;
    case llvm::omp::Directive::OMPD_parallel_master:
      Word("PARALLEL MASTER");
      break;
    case llvm::omp::Directive::OMPD_parallel_workshare:
      Word("PARALLEL WORKSHARE ");
      break;
    case llvm::omp::Directive::OMPD_parallel:
      Word("PARALLEL ");
      break;
    case llvm::omp::Directive::OMPD_scope:
      Word("SCOPE ");
      break;
    case llvm::omp::Directive::OMPD_single:
      Word("SINGLE ");
      break;
    case llvm::omp::Directive::OMPD_target_data:
      Word("TARGET DATA ");
      break;
    case llvm::omp::Directive::OMPD_target_parallel:
      Word("TARGET PARALLEL ");
      break;
    case llvm::omp::Directive::OMPD_target_teams:
      Word("TARGET TEAMS ");
      break;
    case llvm::omp::Directive::OMPD_target:
      Word("TARGET ");
      break;
    case llvm::omp::Directive::OMPD_taskgroup:
      Word("TASKGROUP ");
      break;
    case llvm::omp::Directive::OMPD_task:
      Word("TASK ");
      break;
    case llvm::omp::Directive::OMPD_teams:
      Word("TEAMS ");
      break;
    case llvm::omp::Directive::OMPD_workshare:
      Word("WORKSHARE ");
      break;
    default:
      // Nothing to be done
      break;
    }
  }

  void Unparse(const OmpAtomicDefaultMemOrderClause &x) {
    Word(ToUpperCaseLetters(common::EnumToString(x.v)));
  }

  void Unparse(const OmpAtomicClauseList &x) { Walk(" ", x.v, " "); }

  void Unparse(const OmpAtomic &x) {
    BeginOpenMP();
    Word("!$OMP ATOMIC");
    Walk(std::get<OmpAtomicClauseList>(x.t));
    Put("\n");
    EndOpenMP();
    Walk(std::get<Statement<AssignmentStmt>>(x.t));
    BeginOpenMP();
    Walk(std::get<std::optional<OmpEndAtomic>>(x.t), "!$OMP END ATOMIC\n");
    EndOpenMP();
  }
  void Unparse(const OmpAtomicCapture &x) {
    BeginOpenMP();
    Word("!$OMP ATOMIC");
    Walk(std::get<0>(x.t));
    Word(" CAPTURE");
    Walk(std::get<2>(x.t));
    Put("\n");
    EndOpenMP();
    Walk(std::get<OmpAtomicCapture::Stmt1>(x.t));
    Put("\n");
    Walk(std::get<OmpAtomicCapture::Stmt2>(x.t));
    BeginOpenMP();
    Word("!$OMP END ATOMIC\n");
    EndOpenMP();
  }
  void Unparse(const OmpAtomicRead &x) {
    BeginOpenMP();
    Word("!$OMP ATOMIC");
    Walk(std::get<0>(x.t));
    Word(" READ");
    Walk(std::get<2>(x.t));
    Put("\n");
    EndOpenMP();
    Walk(std::get<Statement<AssignmentStmt>>(x.t));
    BeginOpenMP();
    Walk(std::get<std::optional<OmpEndAtomic>>(x.t), "!$OMP END ATOMIC\n");
    EndOpenMP();
  }
  void Unparse(const OmpAtomicUpdate &x) {
    BeginOpenMP();
    Word("!$OMP ATOMIC");
    Walk(std::get<0>(x.t));
    Word(" UPDATE");
    Walk(std::get<2>(x.t));
    Put("\n");
    EndOpenMP();
    Walk(std::get<Statement<AssignmentStmt>>(x.t));
    BeginOpenMP();
    Walk(std::get<std::optional<OmpEndAtomic>>(x.t), "!$OMP END ATOMIC\n");
    EndOpenMP();
  }
  void Unparse(const OmpAtomicWrite &x) {
    BeginOpenMP();
    Word("!$OMP ATOMIC");
    Walk(std::get<0>(x.t));
    Word(" WRITE");
    Walk(std::get<2>(x.t));
    Put("\n");
    EndOpenMP();
    Walk(std::get<Statement<AssignmentStmt>>(x.t));
    BeginOpenMP();
    Walk(std::get<std::optional<OmpEndAtomic>>(x.t), "!$OMP END ATOMIC\n");
    EndOpenMP();
  }
  void Unparse(const OpenMPExecutableAllocate &x) {
    const auto &fields =
        std::get<std::optional<std::list<parser::OpenMPDeclarativeAllocate>>>(
            x.t);
    if (fields) {
      for (const auto &decl : *fields) {
        Walk(decl);
      }
    }
    BeginOpenMP();
    Word("!$OMP ALLOCATE");
    Walk(" (", std::get<std::optional<OmpObjectList>>(x.t), ")");
    Walk(std::get<OmpClauseList>(x.t));
    Put("\n");
    EndOpenMP();
    Walk(std::get<Statement<AllocateStmt>>(x.t));
  }
  void Unparse(const OpenMPDeclarativeAllocate &x) {
    BeginOpenMP();
    Word("!$OMP ALLOCATE");
    Put(" (");
    Walk(std::get<OmpObjectList>(x.t));
    Put(")");
    Walk(std::get<OmpClauseList>(x.t));
    Put("\n");
    EndOpenMP();
  }
  void Unparse(const OmpEndAllocators &x) {
    BeginOpenMP();
    Word("!$OMP END ALLOCATE");
    Put("\n");
    EndOpenMP();
  }
  void Unparse(const OpenMPAllocatorsConstruct &x) {
    BeginOpenMP();
    Word("!$OMP ALLOCATE");
    Walk(std::get<OmpClauseList>(x.t));
    Put("\n");
    EndOpenMP();
    Walk(std::get<Statement<AllocateStmt>>(x.t));
    if (const auto &end = std::get<std::optional<OmpEndAllocators>>(x.t)) {
      Walk(*end);
    }
  }
  void Unparse(const OmpCriticalDirective &x) {
    BeginOpenMP();
    Word("!$OMP CRITICAL");
    Walk(" (", std::get<std::optional<Name>>(x.t), ")");
    Walk(std::get<OmpClauseList>(x.t));
    Put("\n");
    EndOpenMP();
  }
  void Unparse(const OmpEndCriticalDirective &x) {
    BeginOpenMP();
    Word("!$OMP END CRITICAL");
    Walk(" (", std::get<std::optional<Name>>(x.t), ")");
    Put("\n");
    EndOpenMP();
  }
  void Unparse(const OpenMPCriticalConstruct &x) {
    Walk(std::get<OmpCriticalDirective>(x.t));
    Walk(std::get<Block>(x.t), "");
    Walk(std::get<OmpEndCriticalDirective>(x.t));
  }
  void Unparse(const OmpDeclareTargetWithList &x) {
    Put("("), Walk(x.v), Put(")");
  }
  void Unparse(const OmpReductionInitializerClause &x) {
    Word(" INITIALIZER(OMP_PRIV = ");
    Walk(x.v);
    Put(")");
  }
  void Unparse(const OmpReductionCombiner::FunctionCombiner &x) {
    const auto &pd = std::get<ProcedureDesignator>(x.v.t);
    const auto &args = std::get<std::list<ActualArgSpec>>(x.v.t);
    Walk(pd);
    if (args.empty()) {
      if (std::holds_alternative<ProcComponentRef>(pd.u)) {
        Put("()");
      }
    } else {
      Walk("(", args, ", ", ")");
    }
  }
  void Unparse(const OpenMPDeclareReductionConstruct &x) {
    Put("(");
    Walk(std::get<OmpReductionIdentifier>(x.t)), Put(" : ");
    Walk(std::get<std::list<DeclarationTypeSpec>>(x.t), ","), Put(" : ");
    Walk(std::get<OmpReductionCombiner>(x.t));
    Put(")");
    Walk(std::get<std::optional<OmpReductionInitializerClause>>(x.t));
  }
  bool Pre(const OpenMPDeclarativeConstruct &x) {
    BeginOpenMP();
    Word("!$OMP ");
    return common::visit(
        common::visitors{
            [&](const OpenMPDeclarativeAllocate &z) {
              Word("ALLOCATE (");
              Walk(std::get<OmpObjectList>(z.t));
              Put(")");
              Walk(std::get<OmpClauseList>(z.t));
              Put("\n");
              EndOpenMP();
              return false;
            },
            [&](const OpenMPDeclareMapperConstruct &z) {
              Word("DECLARE MAPPER (");
              const auto &spec{std::get<OmpDeclareMapperSpecifier>(z.t)};
              if (auto mapname{std::get<std::optional<Name>>(spec.t)}) {
                Walk(mapname);
                Put(":");
              }
              Walk(std::get<TypeSpec>(spec.t));
              Put("::");
              Walk(std::get<Name>(spec.t));
              Put(")");

              Walk(std::get<OmpClauseList>(z.t));
              Put("\n");
              return false;
            },
            [&](const OpenMPDeclareReductionConstruct &) {
              Word("DECLARE REDUCTION ");
              return true;
            },
            [&](const OpenMPDeclareSimdConstruct &y) {
              Word("DECLARE SIMD ");
              Walk("(", std::get<std::optional<Name>>(y.t), ")");
              Walk(std::get<OmpClauseList>(y.t));
              Put("\n");
              EndOpenMP();
              return false;
            },
            [&](const OpenMPDeclareTargetConstruct &) {
              Word("DECLARE TARGET ");
              return true;
            },
            [&](const OpenMPRequiresConstruct &y) {
              Word("REQUIRES ");
              Walk(std::get<OmpClauseList>(y.t));
              Put("\n");
              EndOpenMP();
              return false;
            },
            [&](const OpenMPThreadprivate &) {
              Word("THREADPRIVATE (");
              return true;
            },
        },
        x.u);
  }
  void Post(const OpenMPDeclarativeConstruct &) {
    Put("\n");
    EndOpenMP();
  }
  void Post(const OpenMPThreadprivate &) {
    Put(")\n");
    EndOpenMP();
  }
  void Unparse(const OmpSectionsDirective &x) {
    switch (x.v) {
    case llvm::omp::Directive::OMPD_sections:
      Word("SECTIONS ");
      break;
    case llvm::omp::Directive::OMPD_parallel_sections:
      Word("PARALLEL SECTIONS ");
      break;
    default:
      break;
    }
  }
  void Unparse(const OmpSectionBlocks &x) {
    for (const auto &y : x.v) {
      BeginOpenMP();
      Word("!$OMP SECTION");
      Put("\n");
      EndOpenMP();
      // y.u is an OpenMPSectionConstruct
      // (y.u).v is Block
      Walk(std::get<OpenMPSectionConstruct>(y.u).v, "");
    }
  }
  void Unparse(const OpenMPSectionsConstruct &x) {
    BeginOpenMP();
    Word("!$OMP ");
    Walk(std::get<OmpBeginSectionsDirective>(x.t));
    Put("\n");
    EndOpenMP();
    Walk(std::get<OmpSectionBlocks>(x.t));
    BeginOpenMP();
    Word("!$OMP END ");
    Walk(std::get<OmpEndSectionsDirective>(x.t));
    Put("\n");
    EndOpenMP();
  }
  void Unparse(const OpenMPCancellationPointConstruct &x) {
    BeginOpenMP();
    Word("!$OMP CANCELLATION POINT ");
    Walk(std::get<OmpCancelType>(x.t));
    Put("\n");
    EndOpenMP();
  }
  void Unparse(const OpenMPCancelConstruct &x) {
    BeginOpenMP();
    Word("!$OMP CANCEL ");
    Walk(std::get<OmpCancelType>(x.t));
    Walk(std::get<std::optional<OpenMPCancelConstruct::If>>(x.t));
    Put("\n");
    EndOpenMP();
  }
  void Unparse(const OmpMemoryOrderClause &x) { Walk(x.v); }
  void Unparse(const OmpAtomicClause &x) {
    common::visit(common::visitors{
                      [&](const OmpMemoryOrderClause &y) { Walk(y); },
                      [&](const OmpClause &z) { Walk(z); },
                  },
        x.u);
  }
  void Unparse(const OpenMPDepobjConstruct &x) {
    BeginOpenMP();
    Word("!$OMP DEPOBJ");
    Put("(");
    Walk(std::get<OmpObject>(x.t));
    Put(") ");
    Walk(std::get<OmpClause>(x.t));
    Put("\n");
    EndOpenMP();
  }
  void Unparse(const OpenMPFlushConstruct &x) {
    BeginOpenMP();
    Word("!$OMP FLUSH ");
    Walk(std::get<std::optional<std::list<OmpMemoryOrderClause>>>(x.t));
    Walk(" (", std::get<std::optional<OmpObjectList>>(x.t), ")");
    Put("\n");
    EndOpenMP();
  }
  void Unparse(const OmpEndLoopDirective &x) {
    BeginOpenMP();
    Word("!$OMP END ");
    Walk(std::get<OmpLoopDirective>(x.t));
    Walk(std::get<OmpClauseList>(x.t));
    Put("\n");
    EndOpenMP();
  }
  void Unparse(const OmpClauseList &x) { Walk(" ", x.v, " "); }
  void Unparse(const OpenMPSimpleStandaloneConstruct &x) {
    BeginOpenMP();
    Word("!$OMP ");
    Walk(std::get<OmpSimpleStandaloneDirective>(x.t));
    Walk(std::get<OmpClauseList>(x.t));
    Put("\n");
    EndOpenMP();
  }
  void Unparse(const OpenMPBlockConstruct &x) {
    BeginOpenMP();
    Word("!$OMP ");
    Walk(std::get<OmpBeginBlockDirective>(x.t));
    Put("\n");
    EndOpenMP();
    Walk(std::get<Block>(x.t), "");
    BeginOpenMP();
    Word("!$OMP END ");
    Walk(std::get<OmpEndBlockDirective>(x.t));
    Put("\n");
    EndOpenMP();
  }
  void Unparse(const OpenMPLoopConstruct &x) {
    BeginOpenMP();
    Word("!$OMP ");
    Walk(std::get<OmpBeginLoopDirective>(x.t));
    Put("\n");
    EndOpenMP();
    Walk(std::get<std::optional<DoConstruct>>(x.t));
    Walk(std::get<std::optional<OmpEndLoopDirective>>(x.t));
  }
  void Unparse(const BasedPointer &x) {
    Put('('), Walk(std::get<0>(x.t)), Put(","), Walk(std::get<1>(x.t));
    Walk("(", std::get<std::optional<ArraySpec>>(x.t), ")"), Put(')');
  }
  void Unparse(const BasedPointerStmt &x) { Walk("POINTER ", x.v, ","); }
  void Unparse(const CUDAAttributesStmt &x) {
    Word("ATTRIBUTES("), Walk(std::get<common::CUDADataAttr>(x.t));
    Word(") "), Walk(std::get<std::list<Name>>(x.t), ", ");
  }
  void Post(const StructureField &x) {
    if (const auto *def{std::get_if<Statement<DataComponentDefStmt>>(&x.u)}) {
      for (const auto &item :
          std::get<std::list<ComponentOrFill>>(def->statement.t)) {
        if (const auto *comp{std::get_if<ComponentDecl>(&item.u)}) {
          structureComponents_.insert(std::get<Name>(comp->t).source);
        }
      }
    }
  }
  void Unparse(const StructureStmt &x) {
    Word("STRUCTURE ");
    // The name, if present, includes the /slashes/
    Walk(std::get<std::optional<Name>>(x.t));
    Walk(" ", std::get<std::list<EntityDecl>>(x.t), ", ");
    Indent();
  }
  void Post(const Union::UnionStmt &) { Word("UNION"), Indent(); }
  void Post(const Union::EndUnionStmt &) { Outdent(), Word("END UNION"); }
  void Post(const Map::MapStmt &) { Word("MAP"), Indent(); }
  void Post(const Map::EndMapStmt &) { Outdent(), Word("END MAP"); }
  void Post(const StructureDef::EndStructureStmt &) {
    Outdent(), Word("END STRUCTURE");
  }
  void Unparse(const OldParameterStmt &x) {
    Word("PARAMETER "), Walk(x.v, ", ");
  }
  void Unparse(const ArithmeticIfStmt &x) {
    Word("IF ("), Walk(std::get<Expr>(x.t)), Put(") ");
    Walk(std::get<1>(x.t)), Put(", ");
    Walk(std::get<2>(x.t)), Put(", ");
    Walk(std::get<3>(x.t));
  }
  void Unparse(const AssignStmt &x) {
    Word("ASSIGN "), Walk(std::get<Label>(x.t));
    Word(" TO "), Walk(std::get<Name>(x.t));
  }
  void Unparse(const AssignedGotoStmt &x) {
    Word("GO TO "), Walk(std::get<Name>(x.t));
    Walk(", (", std::get<std::list<Label>>(x.t), ", ", ")");
  }
  void Unparse(const PauseStmt &x) { Word("PAUSE"), Walk(" ", x.v); }

#define WALK_NESTED_ENUM(CLASS, ENUM) \
  void Unparse(const CLASS::ENUM &x) { Word(CLASS::EnumToString(x)); }
  WALK_NESTED_ENUM(AccDataModifier, Modifier)
  WALK_NESTED_ENUM(AccessSpec, Kind) // R807
  WALK_NESTED_ENUM(common, TypeParamAttr) // R734
  WALK_NESTED_ENUM(common, CUDADataAttr) // CUDA
  WALK_NESTED_ENUM(common, CUDASubprogramAttrs) // CUDA
  WALK_NESTED_ENUM(IntentSpec, Intent) // R826
  WALK_NESTED_ENUM(ImplicitStmt, ImplicitNoneNameSpec) // R866
  WALK_NESTED_ENUM(ConnectSpec::CharExpr, Kind) // R1205
  WALK_NESTED_ENUM(IoControlSpec::CharExpr, Kind)
  WALK_NESTED_ENUM(InquireSpec::CharVar, Kind)
  WALK_NESTED_ENUM(InquireSpec::IntVar, Kind)
  WALK_NESTED_ENUM(InquireSpec::LogVar, Kind)
  WALK_NESTED_ENUM(ProcedureStmt, Kind) // R1506
  WALK_NESTED_ENUM(UseStmt, ModuleNature) // R1410
  WALK_NESTED_ENUM(OmpProcBindClause, Type) // OMP PROC_BIND
  WALK_NESTED_ENUM(OmpDefaultClause, Type) // OMP DEFAULT
  WALK_NESTED_ENUM(OmpDefaultmapClause, ImplicitBehavior) // OMP DEFAULTMAP
  WALK_NESTED_ENUM(OmpVariableCategory, Value) // OMP variable-category
  WALK_NESTED_ENUM(
      OmpLastprivateClause, LastprivateModifier) // OMP lastprivate-modifier
<<<<<<< HEAD
  WALK_NESTED_ENUM(OmpScheduleModifierType, ModType) // OMP schedule-modifier
  WALK_NESTED_ENUM(OmpLinearModifier, Type) // OMP linear-modifier
  WALK_NESTED_ENUM(OmpTaskDependenceType, Type) // OMP task-dependence-type
  WALK_NESTED_ENUM(OmpScheduleClause, ScheduleType) // OMP schedule-type
  WALK_NESTED_ENUM(OmpDeviceClause, DeviceModifier) // OMP device modifier
  WALK_NESTED_ENUM(OmpDeviceTypeClause, Type) // OMP DEVICE_TYPE
  WALK_NESTED_ENUM(
      OmpReductionClause, ReductionModifier) // OMP reduction-modifier
  WALK_NESTED_ENUM(OmpFromClause, Expectation) // OMP motion-expectation
  WALK_NESTED_ENUM(OmpIfClause, DirectiveNameModifier) // OMP directive-modifier
  WALK_NESTED_ENUM(OmpCancelType, Type) // OMP cancel-type
  WALK_NESTED_ENUM(OmpOrderClause, Type) // OMP order-type
  WALK_NESTED_ENUM(OmpOrderModifier, Kind) // OMP order-modifier
=======
  WALK_NESTED_ENUM(OmpChunkModifier, Value) // OMP chunk-modifier
  WALK_NESTED_ENUM(OmpLinearModifier, Value) // OMP linear-modifier
  WALK_NESTED_ENUM(OmpOrderingModifier, Value) // OMP ordering-modifier
  WALK_NESTED_ENUM(OmpTaskDependenceType, Value) // OMP task-dependence-type
  WALK_NESTED_ENUM(OmpScheduleClause, Kind) // OMP schedule-kind
  WALK_NESTED_ENUM(OmpDeviceClause, DeviceModifier) // OMP device modifier
  WALK_NESTED_ENUM(OmpDeviceTypeClause, Type) // OMP DEVICE_TYPE
  WALK_NESTED_ENUM(OmpReductionModifier, Value) // OMP reduction-modifier
  WALK_NESTED_ENUM(OmpFromClause, Expectation) // OMP motion-expectation
  WALK_NESTED_ENUM(OmpIfClause, DirectiveNameModifier) // OMP directive-modifier
  WALK_NESTED_ENUM(OmpCancelType, Type) // OMP cancel-type
  WALK_NESTED_ENUM(OmpOrderClause, Ordering) // OMP ordering
  WALK_NESTED_ENUM(OmpOrderModifier, Value) // OMP order-modifier
>>>>>>> a8d96e15
  WALK_NESTED_ENUM(
      OmpGrainsizeClause, Prescriptiveness) // OMP grainsize-modifier
  WALK_NESTED_ENUM(OmpNumTasksClause, Prescriptiveness) // OMP numtasks-modifier
  WALK_NESTED_ENUM(OmpMapClause, Type) // OMP map-type
  WALK_NESTED_ENUM(OmpMapClause, TypeModifier) // OMP map-type-modifier
#undef WALK_NESTED_ENUM
  void Unparse(const ReductionOperator::Operator x) {
    switch (x) {
    case ReductionOperator::Operator::Plus:
      Word("+");
      break;
    case ReductionOperator::Operator::Multiply:
      Word("*");
      break;
    case ReductionOperator::Operator::And:
      Word(".AND.");
      break;
    case ReductionOperator::Operator::Or:
      Word(".OR.");
      break;
    case ReductionOperator::Operator::Eqv:
      Word(".EQV.");
      break;
    case ReductionOperator::Operator::Neqv:
      Word(".NEQV.");
      break;
    default:
      Word(ReductionOperator::EnumToString(x));
      break;
    }
  }

  void Unparse(const CUFKernelDoConstruct::StarOrExpr &x) {
    if (x.v) {
      Walk(*x.v);
    } else {
      Word("*");
    }
  }
  void Unparse(const CUFKernelDoConstruct::LaunchConfiguration &x) {
    Word(" <<<");
    const auto &grid{std::get<0>(x.t)};
    if (grid.empty()) {
      Word("*");
    } else if (grid.size() == 1) {
      Walk(grid.front());
    } else {
      Walk("(", grid, ",", ")");
    }
    Word(",");
    const auto &block{std::get<1>(x.t)};
    if (block.empty()) {
      Word("*");
    } else if (block.size() == 1) {
      Walk(block.front());
    } else {
      Walk("(", block, ",", ")");
    }
    if (const auto &stream{std::get<2>(x.t)}) {
      Word(",STREAM="), Walk(*stream);
    }
    Word(">>>");
  }
  void Unparse(const CUFKernelDoConstruct::Directive &x) {
    Word("!$CUF KERNEL DO");
    Walk(" (", std::get<std::optional<ScalarIntConstantExpr>>(x.t), ")");
    Walk(std::get<std::optional<CUFKernelDoConstruct::LaunchConfiguration>>(
        x.t));
    Walk(" ", std::get<std::list<CUFReduction>>(x.t), " ");
    Word("\n");
  }
  void Unparse(const CUFKernelDoConstruct &x) {
    Walk(std::get<CUFKernelDoConstruct::Directive>(x.t));
    Walk(std::get<std::optional<DoConstruct>>(x.t));
  }
  void Unparse(const CUFReduction &x) {
    Word("REDUCE(");
    Walk(std::get<CUFReduction::Operator>(x.t));
    Walk(":", std::get<std::list<Scalar<Variable>>>(x.t), ",", ")");
  }

  void Done() const { CHECK(indent_ == 0); }

private:
  void Put(char);
  void Put(const char *);
  void Put(const std::string &);
  void PutNormalized(const std::string &);
  void PutKeywordLetter(char);
  void Word(const char *);
  void Word(const std::string &);
  void Word(const std::string_view &);
  void Indent() { indent_ += indentationAmount_; }
  void Outdent() {
    CHECK(indent_ >= indentationAmount_);
    indent_ -= indentationAmount_;
  }
  void BeginOpenMP() { openmpDirective_ = true; }
  void EndOpenMP() { openmpDirective_ = false; }
  void BeginOpenACC() { openaccDirective_ = true; }
  void EndOpenACC() { openaccDirective_ = false; }

  // Call back to the traversal framework.
  template <typename T> void Walk(const T &x) {
    Fortran::parser::Walk(x, *this);
  }

  // Traverse a std::optional<> value.  Emit a prefix and/or a suffix string
  // only when it contains a value.
  template <typename A>
  void Walk(
      const char *prefix, const std::optional<A> &x, const char *suffix = "") {
    if (x) {
      Word(prefix), Walk(*x), Word(suffix);
    }
  }
  template <typename A>
  void Walk(const std::optional<A> &x, const char *suffix = "") {
    return Walk("", x, suffix);
  }

  // Traverse a std::list<>.  Separate the elements with an optional string.
  // Emit a prefix and/or a suffix string only when the list is not empty.
  template <typename A>
  void Walk(const char *prefix, const std::list<A> &list,
      const char *comma = ", ", const char *suffix = "") {
    if (!list.empty()) {
      const char *str{prefix};
      for (const auto &x : list) {
        Word(str), Walk(x);
        str = comma;
      }
      Word(suffix);
    }
  }
  template <typename A>
  void Walk(const std::list<A> &list, const char *comma = ", ",
      const char *suffix = "") {
    return Walk("", list, comma, suffix);
  }

  // Traverse a std::tuple<>, with an optional separator.
  template <std::size_t J = 0, typename T>
  void WalkTupleElements(const T &tuple, const char *separator) {
    if (J > 0 && J < std::tuple_size_v<T>) {
      Word(separator); // this usage dodges "unused parameter" warning
    }
    if constexpr (J < std::tuple_size_v<T>) {
      Walk(std::get<J>(tuple));
      WalkTupleElements<J + 1>(tuple, separator);
    }
  }
  template <typename... A>
  void Walk(const std::tuple<A...> &tuple, const char *separator = "") {
    WalkTupleElements(tuple, separator);
  }

  void EndSubprogram(const char *kind, const std::optional<Name> &name) {
    Outdent(), Word("END "), Word(kind), Walk(" ", name);
    structureComponents_.clear();
  }

  llvm::raw_ostream &out_;
  int indent_{0};
  const int indentationAmount_{1};
  int column_{1};
  const int maxColumns_{80};
  std::set<CharBlock> structureComponents_;
  Encoding encoding_{Encoding::UTF_8};
  bool capitalizeKeywords_{true};
  bool openaccDirective_{false};
  bool openmpDirective_{false};
  bool backslashEscapes_{false};
  preStatementType *preStatement_{nullptr};
  AnalyzedObjectsAsFortran *asFortran_{nullptr};
};

void UnparseVisitor::Put(char ch) {
  int sav = indent_;
  if (openmpDirective_ || openaccDirective_) {
    indent_ = 0;
  }
  if (column_ <= 1) {
    if (ch == '\n') {
      return;
    }
    for (int j{0}; j < indent_; ++j) {
      out_ << ' ';
    }
    column_ = indent_ + 2;
  } else if (ch == '\n') {
    column_ = 1;
  } else if (++column_ >= maxColumns_) {
    out_ << "&\n";
    for (int j{0}; j < indent_; ++j) {
      out_ << ' ';
    }
    if (openmpDirective_) {
      out_ << "!$OMP&";
      column_ = 8;
    } else if (openaccDirective_) {
      out_ << "!$ACC&";
      column_ = 8;
    } else {
      out_ << '&';
      column_ = indent_ + 3;
    }
  }
  out_ << ch;
  if (openmpDirective_ || openaccDirective_) {
    indent_ = sav;
  }
}

void UnparseVisitor::Put(const char *str) {
  for (; *str != '\0'; ++str) {
    Put(*str);
  }
}

void UnparseVisitor::Put(const std::string &str) {
  for (char ch : str) {
    Put(ch);
  }
}

void UnparseVisitor::PutNormalized(const std::string &str) {
  auto decoded{DecodeString<std::string, Encoding::LATIN_1>(str, true)};
  std::string encoded{EncodeString<Encoding::LATIN_1>(decoded)};
  Put(QuoteCharacterLiteral(encoded, backslashEscapes_));
}

void UnparseVisitor::PutKeywordLetter(char ch) {
  if (capitalizeKeywords_) {
    Put(ToUpperCaseLetter(ch));
  } else {
    Put(ToLowerCaseLetter(ch));
  }
}

void UnparseVisitor::Word(const char *str) {
  for (; *str != '\0'; ++str) {
    PutKeywordLetter(*str);
  }
}

void UnparseVisitor::Word(const std::string &str) { Word(str.c_str()); }

void UnparseVisitor::Word(const std::string_view &str) {
  for (std::size_t j{0}; j < str.length(); ++j) {
    PutKeywordLetter(str[j]);
  }
}

template <typename A>
void Unparse(llvm::raw_ostream &out, const A &root, Encoding encoding,
    bool capitalizeKeywords, bool backslashEscapes,
    preStatementType *preStatement, AnalyzedObjectsAsFortran *asFortran) {
  UnparseVisitor visitor{out, 1, encoding, capitalizeKeywords, backslashEscapes,
      preStatement, asFortran};
  Walk(root, visitor);
  visitor.Done();
}

template void Unparse<Program>(llvm::raw_ostream &, const Program &, Encoding,
    bool, bool, preStatementType *, AnalyzedObjectsAsFortran *);
template void Unparse<Expr>(llvm::raw_ostream &, const Expr &, Encoding, bool,
    bool, preStatementType *, AnalyzedObjectsAsFortran *);
} // namespace Fortran::parser<|MERGE_RESOLUTION|>--- conflicted
+++ resolved
@@ -2079,11 +2079,7 @@
     Put(" = ");
     Walk(std::get<SubscriptTriplet>(x.t));
   }
-<<<<<<< HEAD
-  void Unparse(const OmpIteratorModifier &x) {
-=======
   void Unparse(const OmpIterator &x) {
->>>>>>> a8d96e15
     Word("ITERATOR(");
     Walk(x.v);
     Put(")");
@@ -2097,21 +2093,24 @@
   void Unparse(const OmpMapClause &x) {
     auto &typeMod =
         std::get<std::optional<std::list<OmpMapClause::TypeModifier>>>(x.t);
-<<<<<<< HEAD
-    auto &iter = std::get<std::optional<std::list<OmpIteratorModifier>>>(x.t);
-    auto &type = std::get<std::optional<std::list<OmpMapClause::Type>>>(x.t);
-=======
     auto &iter = std::get<std::optional<std::list<OmpIterator>>>(x.t);
     auto &type = std::get<std::optional<std::list<OmpMapClause::Type>>>(x.t);
     auto &mapper = std::get<OmpMapperIdentifier>(x.t);
->>>>>>> a8d96e15
 
     // For a given list of items, if the item has a value, then walk it.
     // Print commas between items that have values.
     // Return 'true' if something did get printed, otherwise 'false'.
     bool needComma{false};
-<<<<<<< HEAD
+    if (mapper.v) {
+      Word("MAPPER(");
+      Walk(*mapper.v);
+      Put(")");
+      needComma = true;
+    }
     if (typeMod) {
+      if (needComma) {
+        Put(", ");
+      }
       Walk(*typeMod);
       needComma = true;
     }
@@ -2129,47 +2128,11 @@
       Walk(*type);
       needComma = true;
     }
-=======
-    if (mapper.v) {
-      Word("MAPPER(");
-      Walk(*mapper.v);
-      Put(")");
-      needComma = true;
-    }
-    if (typeMod) {
-      if (needComma) {
-        Put(", ");
-      }
-      Walk(*typeMod);
-      needComma = true;
-    }
-    if (iter) {
-      if (needComma) {
-        Put(", ");
-      }
-      Walk(*iter);
-      needComma = true;
-    }
-    if (type) {
-      if (needComma) {
-        Put(", ");
-      }
-      Walk(*type);
-      needComma = true;
-    }
->>>>>>> a8d96e15
     if (needComma) {
       Put(": ");
     }
     Walk(std::get<OmpObjectList>(x.t));
   }
-<<<<<<< HEAD
-  void Unparse(const OmpScheduleModifier &x) {
-    Walk(std::get<OmpScheduleModifier::Modifier1>(x.t));
-    Walk(",", std::get<std::optional<OmpScheduleModifier::Modifier2>>(x.t));
-  }
-=======
->>>>>>> a8d96e15
   void Unparse(const OmpScheduleClause &x) {
     using Modifier = OmpScheduleClause::Modifier;
     Walk(std::get<std::optional<std::list<Modifier>>>(x.t), ":");
@@ -2181,11 +2144,7 @@
     Walk(std::get<ScalarIntExpr>(x.t));
   }
   void Unparse(const OmpAffinityClause &x) {
-<<<<<<< HEAD
-    Walk(std::get<std::optional<OmpIteratorModifier>>(x.t), ":");
-=======
     Walk(std::get<std::optional<OmpIterator>>(x.t), ":");
->>>>>>> a8d96e15
     Walk(std::get<OmpObjectList>(x.t));
   }
   void Unparse(const OmpAlignedClause &x) {
@@ -2196,11 +2155,7 @@
   void Unparse(const OmpFromClause &x) {
     auto &expect{
         std::get<std::optional<std::list<OmpFromClause::Expectation>>>(x.t)};
-<<<<<<< HEAD
-    auto &iter{std::get<std::optional<std::list<OmpIteratorModifier>>>(x.t)};
-=======
     auto &iter{std::get<std::optional<std::list<OmpIterator>>>(x.t)};
->>>>>>> a8d96e15
     bool needComma{false};
     if (expect) {
       Walk(*expect);
@@ -2280,34 +2235,15 @@
     Walk(std::get<std::optional<OmpGrainsizeClause::Prescriptiveness>>(x.t),
         ":");
     Walk(std::get<ScalarIntExpr>(x.t));
-<<<<<<< HEAD
   }
   void Unparse(const OmpNumTasksClause &x) {
     Walk(
         std::get<std::optional<OmpNumTasksClause::Prescriptiveness>>(x.t), ":");
     Walk(std::get<ScalarIntExpr>(x.t));
   }
-  void Unparse(const OmpDependSinkVecLength &x) {
-    Walk(std::get<DefinedOperator>(x.t));
-    Walk(std::get<ScalarIntConstantExpr>(x.t));
-=======
->>>>>>> a8d96e15
-  }
-  void Unparse(const OmpNumTasksClause &x) {
-    Walk(
-        std::get<std::optional<OmpNumTasksClause::Prescriptiveness>>(x.t), ":");
-    Walk(std::get<ScalarIntExpr>(x.t));
-  }
-<<<<<<< HEAD
-  void Unparse(const OmpDependClause::InOut &x) {
-    Walk(std::get<OmpTaskDependenceType>(x.t));
-    Put(":");
-    Walk(std::get<OmpObjectList>(x.t));
-=======
   void Unparse(const OmpDoacross::Sink &x) {
     Word("SINK: ");
     Walk(x.v.v);
->>>>>>> a8d96e15
   }
   void Unparse(const OmpDoacross::Source &) { Word("SOURCE"); }
   void Unparse(const OmpDependClause::TaskDep &x) {
@@ -2324,27 +2260,6 @@
     auto &expect{
         std::get<std::optional<std::list<OmpToClause::Expectation>>>(x.t)};
     auto &iter{std::get<std::optional<std::list<OmpIterator>>>(x.t)};
-    bool needComma{false};
-    if (expect) {
-      Walk(*expect);
-      needComma = true;
-    }
-    if (iter) {
-      if (needComma) {
-        Put(", ");
-      }
-      Walk(*iter);
-      needComma = true;
-    }
-    if (needComma) {
-      Put(": ");
-    }
-    Walk(std::get<OmpObjectList>(x.t));
-  }
-  void Unparse(const OmpToClause &x) {
-    auto &expect{
-        std::get<std::optional<std::list<OmpToClause::Expectation>>>(x.t)};
-    auto &iter{std::get<std::optional<std::list<OmpIteratorModifier>>>(x.t)};
     bool needComma{false};
     if (expect) {
       Walk(*expect);
@@ -2990,21 +2905,6 @@
   WALK_NESTED_ENUM(OmpVariableCategory, Value) // OMP variable-category
   WALK_NESTED_ENUM(
       OmpLastprivateClause, LastprivateModifier) // OMP lastprivate-modifier
-<<<<<<< HEAD
-  WALK_NESTED_ENUM(OmpScheduleModifierType, ModType) // OMP schedule-modifier
-  WALK_NESTED_ENUM(OmpLinearModifier, Type) // OMP linear-modifier
-  WALK_NESTED_ENUM(OmpTaskDependenceType, Type) // OMP task-dependence-type
-  WALK_NESTED_ENUM(OmpScheduleClause, ScheduleType) // OMP schedule-type
-  WALK_NESTED_ENUM(OmpDeviceClause, DeviceModifier) // OMP device modifier
-  WALK_NESTED_ENUM(OmpDeviceTypeClause, Type) // OMP DEVICE_TYPE
-  WALK_NESTED_ENUM(
-      OmpReductionClause, ReductionModifier) // OMP reduction-modifier
-  WALK_NESTED_ENUM(OmpFromClause, Expectation) // OMP motion-expectation
-  WALK_NESTED_ENUM(OmpIfClause, DirectiveNameModifier) // OMP directive-modifier
-  WALK_NESTED_ENUM(OmpCancelType, Type) // OMP cancel-type
-  WALK_NESTED_ENUM(OmpOrderClause, Type) // OMP order-type
-  WALK_NESTED_ENUM(OmpOrderModifier, Kind) // OMP order-modifier
-=======
   WALK_NESTED_ENUM(OmpChunkModifier, Value) // OMP chunk-modifier
   WALK_NESTED_ENUM(OmpLinearModifier, Value) // OMP linear-modifier
   WALK_NESTED_ENUM(OmpOrderingModifier, Value) // OMP ordering-modifier
@@ -3018,7 +2918,6 @@
   WALK_NESTED_ENUM(OmpCancelType, Type) // OMP cancel-type
   WALK_NESTED_ENUM(OmpOrderClause, Ordering) // OMP ordering
   WALK_NESTED_ENUM(OmpOrderModifier, Value) // OMP order-modifier
->>>>>>> a8d96e15
   WALK_NESTED_ENUM(
       OmpGrainsizeClause, Prescriptiveness) // OMP grainsize-modifier
   WALK_NESTED_ENUM(OmpNumTasksClause, Prescriptiveness) // OMP numtasks-modifier
