--- conflicted
+++ resolved
@@ -2250,14 +2250,11 @@
     Walk(std::get<OmpObjectList>(x.t));
     Walk(": ", std::get<std::optional<std::list<Modifier>>>(x.t));
   }
-<<<<<<< HEAD
-=======
   void Unparse(const OmpDynGroupprivateClause &x) {
     using Modifier = OmpDynGroupprivateClause::Modifier;
     Walk(std::get<std::optional<std::list<Modifier>>>(x.t), ": ");
     Walk(std::get<ScalarIntExpr>(x.t));
   }
->>>>>>> 35227056
   void Unparse(const OmpEnterClause &x) {
     using Modifier = OmpEnterClause::Modifier;
     Walk(std::get<std::optional<std::list<Modifier>>>(x.t), ": ");
@@ -2530,7 +2527,6 @@
     BeginOpenMP();
     Word("!$OMP ");
     Walk(static_cast<const OmpDirectiveSpecification &>(x));
-<<<<<<< HEAD
     Put("\n");
     EndOpenMP();
   }
@@ -2539,23 +2535,10 @@
     BeginOpenMP();
     Word("!$OMP END ");
     Walk(static_cast<const OmpDirectiveSpecification &>(x));
-=======
->>>>>>> 35227056
     Put("\n");
     EndOpenMP();
   }
 
-<<<<<<< HEAD
-=======
-  void Unparse(const OmpEndDirective &x) {
-    BeginOpenMP();
-    Word("!$OMP END ");
-    Walk(static_cast<const OmpDirectiveSpecification &>(x));
-    Put("\n");
-    EndOpenMP();
-  }
-
->>>>>>> 35227056
   void Unparse(const OmpBlockConstruct &x) {
     Walk(std::get<OmpBeginDirective>(x.t));
     Walk(std::get<Block>(x.t), "");
@@ -2597,33 +2580,8 @@
     Put("\n");
     EndOpenMP();
   }
-<<<<<<< HEAD
-  void Unparse(const OpenMPAllocatorsConstruct &x) { //
-    Unparse(static_cast<const OmpBlockConstruct &>(x));
-  }
-  void Unparse(const OmpAssumeDirective &x) {
-    BeginOpenMP();
-    Word("!$OMP ASSUME");
-    Walk(" ", std::get<OmpClauseList>(x.t).v);
-    Put("\n");
-    EndOpenMP();
-  }
-  void Unparse(const OmpEndAssumeDirective &x) {
-    BeginOpenMP();
-    Word("!$OMP END ASSUME\n");
-    EndOpenMP();
-  }
-  void Unparse(const OmpCriticalDirective &x) {
-    BeginOpenMP();
-    Word("!$OMP CRITICAL");
-    Walk(" (", std::get<std::optional<Name>>(x.t), ")");
-    Walk(std::get<OmpClauseList>(x.t));
-    Put("\n");
-    EndOpenMP();
-=======
   void Unparse(const OpenMPAllocatorsConstruct &x) {
     Unparse(static_cast<const OmpBlockConstruct &>(x));
->>>>>>> 35227056
   }
   void Unparse(const OpenMPAssumeConstruct &x) {
     Unparse(static_cast<const OmpBlockConstruct &>(x));
@@ -2738,8 +2696,6 @@
   }
   void Unparse(const OpenMPDispatchConstruct &x) { //
     Unparse(static_cast<const OmpBlockConstruct &>(x));
-<<<<<<< HEAD
-=======
   }
   void Unparse(const OpenMPGroupprivate &x) {
     BeginOpenMP();
@@ -2747,7 +2703,6 @@
     Walk(x.v);
     Put("\n");
     EndOpenMP();
->>>>>>> 35227056
   }
   void Unparse(const OpenMPRequiresConstruct &y) {
     BeginOpenMP();
@@ -2878,12 +2833,6 @@
     Put("\n");
     EndOpenMP();
   }
-<<<<<<< HEAD
-  void Unparse(const OpenMPBlockConstruct &x) {
-    Unparse(static_cast<const OmpBlockConstruct &>(x));
-  }
-=======
->>>>>>> 35227056
   void Unparse(const OpenMPLoopConstruct &x) {
     BeginOpenMP();
     Word("!$OMP ");
