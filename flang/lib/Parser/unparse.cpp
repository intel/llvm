--- conflicted
+++ resolved
@@ -2075,11 +2075,8 @@
   }
 
   // OpenMP Clauses & Directives
-<<<<<<< HEAD
-=======
   void Unparse(const OmpArgumentList &x) { Walk(x.v, ", "); }
 
->>>>>>> 5eee2751
   void Unparse(const OmpTypeNameList &x) { //
     Walk(x.v, ",");
   }
@@ -2100,12 +2097,7 @@
   }
   void Unparse(const OmpDirectiveSpecification &x) {
     auto unparseArgs{[&]() {
-<<<<<<< HEAD
-      using ArgList = std::list<parser::OmpArgument>;
-      if (auto &args{std::get<std::optional<ArgList>>(x.t)}) {
-=======
       if (auto &args{std::get<std::optional<OmpArgumentList>>(x.t)}) {
->>>>>>> 5eee2751
         Put("(");
         Walk(*args);
         Put(")");
@@ -2742,15 +2734,6 @@
     Put("\n");
     EndOpenMP();
   }
-<<<<<<< HEAD
-  void Unparse(const OpenMPDeclarativeAssumes &x) {
-    BeginOpenMP();
-    Word("!$OMP ASSUMES ");
-    Walk(std::get<OmpClauseList>(x.t));
-    Put("\n");
-    EndOpenMP();
-  }
-=======
 
   void Unparse(const OpenMPInteropConstruct &x) {
     BeginOpenMP();
@@ -2774,7 +2757,6 @@
     Put("\n");
     EndOpenMP();
   }
->>>>>>> 5eee2751
   void Unparse(const OpenMPDeclareMapperConstruct &z) {
     BeginOpenMP();
     Word("!$OMP DECLARE MAPPER (");
@@ -2882,25 +2864,15 @@
   }
   void Unparse(const OpenMPCancellationPointConstruct &x) {
     BeginOpenMP();
-<<<<<<< HEAD
-    Word("!$OMP CANCELLATION POINT ");
-    Walk(std::get<OmpClauseList>(x.t));
-=======
     Word("!$OMP ");
     Walk(x.v);
->>>>>>> 5eee2751
     Put("\n");
     EndOpenMP();
   }
   void Unparse(const OpenMPCancelConstruct &x) {
     BeginOpenMP();
-<<<<<<< HEAD
-    Word("!$OMP CANCEL ");
-    Walk(std::get<OmpClauseList>(x.t));
-=======
     Word("!$OMP ");
     Walk(x.v);
->>>>>>> 5eee2751
     Put("\n");
     EndOpenMP();
   }
@@ -2935,14 +2907,6 @@
   void Unparse(const OpenMPFlushConstruct &x) {
     BeginOpenMP();
     Word("!$OMP FLUSH");
-<<<<<<< HEAD
-    if (std::get</*ClausesTrailing=*/bool>(x.t)) {
-      Walk("(", std::get<std::optional<OmpObjectList>>(x.t), ")");
-      Walk(" ", std::get<std::optional<OmpClauseList>>(x.t));
-    } else {
-      Walk(" ", std::get<std::optional<OmpClauseList>>(x.t));
-      Walk(" (", std::get<std::optional<OmpObjectList>>(x.t), ")");
-=======
     using Flags = OmpDirectiveSpecification::Flags;
     if (std::get<Flags>(x.v.t) == Flags::DeprecatedSyntax) {
       Walk("(", std::get<std::optional<OmpArgumentList>>(x.v.t), ")");
@@ -2950,7 +2914,6 @@
     } else {
       Walk(" ", std::get<std::optional<OmpClauseList>>(x.v.t));
       Walk(" (", std::get<std::optional<OmpArgumentList>>(x.v.t), ")");
->>>>>>> 5eee2751
     }
     Put("\n");
     EndOpenMP();
@@ -3081,10 +3044,7 @@
       OmpDeviceTypeClause, DeviceTypeDescription) // OMP device_type
   WALK_NESTED_ENUM(OmpReductionModifier, Value) // OMP reduction-modifier
   WALK_NESTED_ENUM(OmpExpectation, Value) // OMP motion-expectation
-<<<<<<< HEAD
-=======
   WALK_NESTED_ENUM(OmpInteropType, Value) // OMP InteropType
->>>>>>> 5eee2751
   WALK_NESTED_ENUM(OmpOrderClause, Ordering) // OMP ordering
   WALK_NESTED_ENUM(OmpOrderModifier, Value) // OMP order-modifier
   WALK_NESTED_ENUM(OmpPrescriptiveness, Value) // OMP prescriptiveness
