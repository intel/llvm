--- conflicted
+++ resolved
@@ -582,9 +582,6 @@
 TYPE_PARSER(construct<OmpPresentModifier>( //
     "PRESENT" >> pure(OmpPresentModifier::Value::Present)))
 
-TYPE_PARSER(construct<OmpPresentModifier>( //
-    "PRESENT" >> pure(OmpPresentModifier::Value::Present)))
-
 TYPE_PARSER(construct<OmpReductionModifier>(
     "INSCAN" >> pure(OmpReductionModifier::Value::Inscan) ||
     "TASK" >> pure(OmpReductionModifier::Value::Task) ||
@@ -790,13 +787,10 @@
         Parser<OmpDefaultClause::DataSharingAttribute>{}) ||
     construct<OmpDefaultClause>(indirect(Parser<OmpDirectiveSpecification>{}))))
 
-<<<<<<< HEAD
-=======
 TYPE_PARSER(construct<OmpDynGroupprivateClause>(
     maybe(nonemptyList(Parser<OmpDynGroupprivateClause::Modifier>{}) / ":"),
     scalarIntExpr))
 
->>>>>>> 35227056
 TYPE_PARSER(construct<OmpEnterClause>(
     maybe(nonemptyList(Parser<OmpEnterClause::Modifier>{}) / ":"),
     Parser<OmpObjectList>{}))
@@ -1296,8 +1290,6 @@
   }
 }
 
-<<<<<<< HEAD
-=======
 static bool IsStandaloneOrdered(const OmpDirectiveSpecification &dirSpec) {
   // An ORDERED construct is standalone if it has DOACROSS or DEPEND clause.
   return dirSpec.DirId() == llvm::omp::Directive::OMPD_ordered &&
@@ -1308,7 +1300,6 @@
       });
 }
 
->>>>>>> 35227056
 struct StrictlyStructuredBlockParser {
   using resultType = Block;
 
@@ -1317,15 +1308,9 @@
     if (lookAhead(skipStuffBeforeStatement >> "BLOCK"_tok).Parse(state)) {
       if (auto epc{Parser<ExecutionPartConstruct>{}.Parse(state)}) {
         if (IsFortranBlockConstruct(*epc)) {
-<<<<<<< HEAD
-          Block block;
-          block.emplace_back(std::move(*epc));
-          return std::move(block);
-=======
           Block body;
           body.emplace_back(std::move(*epc));
           return std::move(body);
->>>>>>> 35227056
         }
       }
     }
@@ -1341,30 +1326,11 @@
     if (lookAhead(skipStuffBeforeStatement >> "BLOCK"_tok).Parse(state)) {
       return std::nullopt;
     }
-<<<<<<< HEAD
-    Block body;
-    if (auto epc{attempt(Parser<ExecutionPartConstruct>{}).Parse(state)}) {
-      if (!IsFortranBlockConstruct(*epc)) {
-        body.emplace_back(std::move(*epc));
-        if (auto &&blk{attempt(block).Parse(state)}) {
-          for (auto &&s : *blk) {
-            body.emplace_back(std::move(s));
-          }
-        }
-      } else {
-        // Fail if the first construct is BLOCK.
-        return std::nullopt;
-      }
-    }
-    // Empty body is ok.
-    return std::move(body);
-=======
     if (auto &&body{block.Parse(state)}) {
       // Empty body is ok.
       return std::move(body);
     }
     return std::nullopt;
->>>>>>> 35227056
   }
 };
 
@@ -1517,12 +1483,9 @@
 
   std::optional<resultType> Parse(ParseState &state) const {
     if (auto &&begin{OmpBeginDirectiveParser(dir_).Parse(state)}) {
-<<<<<<< HEAD
-=======
       if (IsStandaloneOrdered(*begin)) {
         return std::nullopt;
       }
->>>>>>> 35227056
       if (auto &&body{attempt(StrictlyStructuredBlockParser{}).Parse(state)}) {
         // Try strictly-structured block with an optional end-directive
         auto end{maybe(OmpEndDirectiveParser{dir_}).Parse(state)};
@@ -1532,13 +1495,6 @@
                 [](auto &&s) { return OmpEndDirective(std::move(s)); })};
       } else if (auto &&body{
                      attempt(LooselyStructuredBlockParser{}).Parse(state)}) {
-<<<<<<< HEAD
-        // Try loosely-structured block with a mandatory end-directive
-        if (auto end{OmpEndDirectiveParser{dir_}.Parse(state)}) {
-          return OmpBlockConstruct{OmpBeginDirective(std::move(*begin)),
-              std::move(*body), OmpEndDirective{std::move(*end)}};
-        }
-=======
         // Try loosely-structured block with a mandatory end-directive.
         auto end{maybe(OmpEndDirectiveParser{dir_}).Parse(state)};
         // Delay the error for a missing end-directive until semantics so that
@@ -1547,7 +1503,6 @@
             std::move(*body),
             llvm::transformOptional(std::move(*end),
                 [](auto &&s) { return OmpEndDirective(std::move(s)); })};
->>>>>>> 35227056
       }
     }
     return std::nullopt;
@@ -1713,13 +1668,9 @@
 TYPE_PARSER(sourced( //
     construct<OpenMPSimpleStandaloneConstruct>(
         predicated(OmpDirectiveNameParser{}, IsSimpleStandalone) >=
-<<<<<<< HEAD
-        Parser<OmpDirectiveSpecification>{})))
-=======
         Parser<OmpDirectiveSpecification>{}) ||
     construct<OpenMPSimpleStandaloneConstruct>(
         predicated(Parser<OmpDirectiveSpecification>{}, IsStandaloneOrdered))))
->>>>>>> 35227056
 
 TYPE_PARSER(sourced( //
     construct<OpenMPFlushConstruct>(
@@ -1912,11 +1863,7 @@
 
 // Block Construct
 #define MakeBlockConstruct(dir) \
-<<<<<<< HEAD
-  construct<OpenMPBlockConstruct>(OmpBlockConstructParser{dir})
-=======
   construct<OmpBlockConstruct>(OmpBlockConstructParser{dir})
->>>>>>> 35227056
 TYPE_PARSER( //
     MakeBlockConstruct(llvm::omp::Directive::OMPD_masked) ||
     MakeBlockConstruct(llvm::omp::Directive::OMPD_master) ||
@@ -1930,13 +1877,6 @@
     MakeBlockConstruct(llvm::omp::Directive::OMPD_target_data) ||
     MakeBlockConstruct(llvm::omp::Directive::OMPD_target_parallel) ||
     MakeBlockConstruct(llvm::omp::Directive::OMPD_target_teams) ||
-<<<<<<< HEAD
-    MakeBlockConstruct(llvm::omp::Directive::OMPD_target) ||
-    MakeBlockConstruct(llvm::omp::Directive::OMPD_task) ||
-    MakeBlockConstruct(llvm::omp::Directive::OMPD_taskgroup) ||
-    MakeBlockConstruct(llvm::omp::Directive::OMPD_teams) ||
-    MakeBlockConstruct(llvm::omp::Directive::OMPD_workshare))
-=======
     MakeBlockConstruct(
         llvm::omp::Directive::OMPD_target_teams_workdistribute) ||
     MakeBlockConstruct(llvm::omp::Directive::OMPD_target) ||
@@ -1947,7 +1887,6 @@
     MakeBlockConstruct(llvm::omp::Directive::OMPD_teams_workdistribute) ||
     MakeBlockConstruct(llvm::omp::Directive::OMPD_workshare) ||
     MakeBlockConstruct(llvm::omp::Directive::OMPD_workdistribute))
->>>>>>> 35227056
 #undef MakeBlockConstruct
 
 // OMP SECTIONS Directive
@@ -1976,11 +1915,7 @@
             construct<OpenMPSectionConstruct>(maybe(sectionDir), block))),
         many(construct<OpenMPConstruct>(
             sourced(construct<OpenMPSectionConstruct>(sectionDir, block))))),
-<<<<<<< HEAD
-    Parser<OmpEndSectionsDirective>{} / endOmpLine)))
-=======
     maybe(Parser<OmpEndSectionsDirective>{} / endOmpLine))))
->>>>>>> 35227056
 
 static bool IsExecutionPart(const OmpDirectiveName &name) {
   return name.IsExecutionPart();
