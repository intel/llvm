--- conflicted
+++ resolved
@@ -27,24 +27,6 @@
 constexpr auto startOmpLine = skipStuffBeforeStatement >> "!$OMP "_sptok;
 constexpr auto endOmpLine = space >> endOfLine;
 
-<<<<<<< HEAD
-template <typename Clause, typename Separator> struct ModifierList {
-  constexpr ModifierList(Separator sep) : sep_(sep) {}
-  constexpr ModifierList(const ModifierList &) = default;
-  constexpr ModifierList(ModifierList &&) = default;
-
-  using resultType = std::list<typename Clause::Modifier>;
-
-  std::optional<resultType> Parse(ParseState &state) const {
-    auto listp{nonemptySeparated(Parser<typename Clause::Modifier>{}, sep_)};
-    if (auto result{attempt(listp).Parse(state)}) {
-      if (!attempt(":"_tok).Parse(state)) {
-        return std::nullopt;
-      }
-      return std::move(result);
-    }
-    return resultType{};
-=======
 /// Parse OpenMP directive name (this includes compound directives).
 struct OmpDirectiveNameParser {
   using resultType = llvm::omp::Directive;
@@ -78,7 +60,6 @@
     auto id{static_cast<llvm::omp::Directive>(i)};
     llvm::StringRef name{llvm::omp::getOpenMPDirectiveName(id)};
     table[i] = std::make_pair(name.str(), id);
->>>>>>> 93e44d24
   }
   // Sort the table with respect to the directive name length in a descending
   // order. This is to make sure that longer names are tried first, before
@@ -87,20 +68,6 @@
       [](auto &a, auto &b) { return a.first.size() > b.first.size(); });
 }
 
-<<<<<<< HEAD
-private:
-  const Separator sep_;
-};
-
-// Use a function to create ModifierList because functions allow "partial"
-// template argument deduction: "modifierList<Clause>(sep)" would be legal,
-// while "ModifierList<Clause>(sep)" would complain about a missing template
-// argument "Separator".
-template <typename Clause, typename Separator>
-constexpr ModifierList<Clause, Separator> modifierList(Separator sep) {
-  return ModifierList<Clause, Separator>(sep);
-}
-=======
 template <typename Clause, typename Separator> struct ModifierList {
   constexpr ModifierList(Separator sep) : sep_(sep) {}
   constexpr ModifierList(const ModifierList &) = default;
@@ -122,7 +89,6 @@
 private:
   const Separator sep_;
 };
->>>>>>> 93e44d24
 
 // Use a function to create ModifierList because functions allow "partial"
 // template argument deduction: "modifierList<Clause>(sep)" would be legal,
@@ -170,8 +136,6 @@
 
 // --- Parsers for clause modifiers -----------------------------------
 
-<<<<<<< HEAD
-=======
 TYPE_PARSER(construct<OmpAlignment>(scalarIntExpr))
 
 TYPE_PARSER(construct<OmpAlignModifier>( //
@@ -182,7 +146,6 @@
 
 TYPE_PARSER(construct<OmpAllocatorSimpleModifier>(scalarIntExpr))
 
->>>>>>> 93e44d24
 TYPE_PARSER(construct<OmpChunkModifier>( //
     "SIMD" >> pure(OmpChunkModifier::Value::Simd)))
 
@@ -190,13 +153,10 @@
     "SINK" >> pure(OmpDependenceType::Value::Sink) ||
     "SOURCE" >> pure(OmpDependenceType::Value::Source)))
 
-<<<<<<< HEAD
-=======
 TYPE_PARSER(construct<OmpDeviceModifier>(
     "ANCESTOR" >> pure(OmpDeviceModifier::Value::Ancestor) ||
     "DEVICE_NUM" >> pure(OmpDeviceModifier::Value::Device_Num)))
 
->>>>>>> 93e44d24
 TYPE_PARSER(construct<OmpExpectation>( //
     "PRESENT" >> pure(OmpExpectation::Value::Present)))
 
@@ -221,12 +181,9 @@
     "ITERATOR" >>
     parenthesized(nonemptyList(sourced(Parser<OmpIteratorSpecifier>{})))))
 
-<<<<<<< HEAD
-=======
 TYPE_PARSER(construct<OmpLastprivateModifier>(
     "CONDITIONAL" >> pure(OmpLastprivateModifier::Value::Conditional)))
 
->>>>>>> 93e44d24
 // 2.15.3.7 LINEAR (linear-list: linear-step)
 //          linear-list -> list | modifier(list)
 //          linear-modifier -> REF | VAL | UVAL
@@ -267,12 +224,9 @@
     "NONMONOTONIC" >> pure(OmpOrderingModifier::Value::Nonmonotonic) ||
     "SIMD" >> pure(OmpOrderingModifier::Value::Simd)))
 
-<<<<<<< HEAD
-=======
 TYPE_PARSER(construct<OmpPrescriptiveness>(
     "STRICT" >> pure(OmpPrescriptiveness::Value::Strict)))
 
->>>>>>> 93e44d24
 TYPE_PARSER(construct<OmpReductionModifier>(
     "INSCAN" >> pure(OmpReductionModifier::Value::Inscan) ||
     "TASK" >> pure(OmpReductionModifier::Value::Task) ||
@@ -294,8 +248,6 @@
     "SCALAR" >> pure(OmpVariableCategory::Value::Scalar)))
 
 // This could be auto-generated.
-<<<<<<< HEAD
-=======
 TYPE_PARSER(
     sourced(construct<OmpAffinityClause::Modifier>(Parser<OmpIterator>{})))
 
@@ -320,14 +272,11 @@
 TYPE_PARSER(
     sourced(construct<OmpDeviceClause::Modifier>(Parser<OmpDeviceModifier>{})))
 
->>>>>>> 93e44d24
 TYPE_PARSER(sourced(construct<OmpFromClause::Modifier>(
     sourced(construct<OmpFromClause::Modifier>(Parser<OmpExpectation>{}) ||
         construct<OmpFromClause::Modifier>(Parser<OmpMapper>{}) ||
         construct<OmpFromClause::Modifier>(Parser<OmpIterator>{})))))
 
-<<<<<<< HEAD
-=======
 TYPE_PARSER(sourced(
     construct<OmpGrainsizeClause::Modifier>(Parser<OmpPrescriptiveness>{})))
 
@@ -336,7 +285,6 @@
 TYPE_PARSER(sourced(construct<OmpLastprivateClause::Modifier>(
     Parser<OmpLastprivateModifier>{})))
 
->>>>>>> 93e44d24
 TYPE_PARSER(sourced(construct<OmpMapClause::Modifier>(
     sourced(construct<OmpMapClause::Modifier>(Parser<OmpMapTypeModifier>{}) ||
         construct<OmpMapClause::Modifier>(Parser<OmpMapper>{}) ||
@@ -346,12 +294,9 @@
 TYPE_PARSER(
     sourced(construct<OmpOrderClause::Modifier>(Parser<OmpOrderModifier>{})))
 
-<<<<<<< HEAD
-=======
 TYPE_PARSER(sourced(
     construct<OmpNumTasksClause::Modifier>(Parser<OmpPrescriptiveness>{})))
 
->>>>>>> 93e44d24
 TYPE_PARSER(sourced(construct<OmpReductionClause::Modifier>(sourced(
     construct<OmpReductionClause::Modifier>(Parser<OmpReductionModifier>{}) ||
     construct<OmpReductionClause::Modifier>(
@@ -366,12 +311,6 @@
         construct<OmpToClause::Modifier>(Parser<OmpMapper>{}) ||
         construct<OmpToClause::Modifier>(Parser<OmpIterator>{})))))
 
-<<<<<<< HEAD
-TYPE_PARSER(sourced(
-    construct<OmpDefaultmapClause::Modifier>(Parser<OmpVariableCategory>{})))
-
-=======
->>>>>>> 93e44d24
 // --- Parsers for clauses --------------------------------------------
 
 /// `MOBClause` is a clause that has a
@@ -394,12 +333,8 @@
 // [5.0] 2.10.1 affinity([aff-modifier:] locator-list)
 //              aff-modifier: interator-modifier
 TYPE_PARSER(construct<OmpAffinityClause>(
-<<<<<<< HEAD
-    maybe(Parser<OmpIterator>{} / ":"), Parser<OmpObjectList>{}))
-=======
     maybe(nonemptyList(Parser<OmpAffinityClause::Modifier>{}) / ":"),
     Parser<OmpObjectList>{}))
->>>>>>> 93e44d24
 
 // 2.15.3.1 DEFAULT (PRIVATE | FIRSTPRIVATE | SHARED | NONE)
 TYPE_PARSER(construct<OmpDefaultClause>(
@@ -411,17 +346,10 @@
 
 // 2.5 PROC_BIND (MASTER | CLOSE | PRIMARY | SPREAD)
 TYPE_PARSER(construct<OmpProcBindClause>(
-<<<<<<< HEAD
-    "CLOSE" >> pure(OmpProcBindClause::Type::Close) ||
-    "MASTER" >> pure(OmpProcBindClause::Type::Master) ||
-    "PRIMARY" >> pure(OmpProcBindClause::Type::Primary) ||
-    "SPREAD" >> pure(OmpProcBindClause::Type::Spread)))
-=======
     "CLOSE" >> pure(OmpProcBindClause::AffinityPolicy::Close) ||
     "MASTER" >> pure(OmpProcBindClause::AffinityPolicy::Master) ||
     "PRIMARY" >> pure(OmpProcBindClause::AffinityPolicy::Primary) ||
     "SPREAD" >> pure(OmpProcBindClause::AffinityPolicy::Spread)))
->>>>>>> 93e44d24
 
 TYPE_PARSER(construct<OmpMapClause>(
     applyFunction<OmpMapClause>(makeMobClause<true>,
@@ -506,12 +434,6 @@
 
 TYPE_CONTEXT_PARSER("Omp Depend clause"_en_US,
     construct<OmpDependClause>(
-<<<<<<< HEAD
-        construct<OmpDependClause>(construct<OmpDependClause::TaskDep>(
-            maybe(Parser<OmpIterator>{} / ","_tok),
-            Parser<OmpTaskDependenceType>{} / ":", Parser<OmpObjectList>{})) ||
-        construct<OmpDependClause>(Parser<OmpDoacross>{})))
-=======
         // Try to parse OmpDoacross first, because TaskDep will succeed on
         // "sink: xxx", interpreting it to not have any modifiers, and "sink"
         // being an OmpObject. Parsing of the TaskDep variant will stop right
@@ -522,7 +444,6 @@
             maybe(nonemptyList(Parser<OmpDependClause::TaskDep::Modifier>{}) /
                 ": "),
             Parser<OmpObjectList>{}))))
->>>>>>> 93e44d24
 
 TYPE_CONTEXT_PARSER("Omp Doacross clause"_en_US,
     construct<OmpDoacrossClause>(Parser<OmpDoacross>{}))
@@ -582,15 +503,9 @@
 
 // OMP 5.2 11.7.1 BIND ( PARALLEL | TEAMS | THREAD )
 TYPE_PARSER(construct<OmpBindClause>(
-<<<<<<< HEAD
-    "PARALLEL" >> pure(OmpBindClause::Type::Parallel) ||
-    "TEAMS" >> pure(OmpBindClause::Type::Teams) ||
-    "THREAD" >> pure(OmpBindClause::Type::Thread)))
-=======
     "PARALLEL" >> pure(OmpBindClause::Binding::Parallel) ||
     "TEAMS" >> pure(OmpBindClause::Binding::Teams) ||
     "THREAD" >> pure(OmpBindClause::Binding::Thread)))
->>>>>>> 93e44d24
 
 TYPE_PARSER(
     "ACQUIRE" >> construct<OmpClause>(construct<OmpClause::Acquire>()) ||
