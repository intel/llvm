//===-- lib/Parser/openmp-parsers.cpp -------------------------------------===//
//
// Part of the LLVM Project, under the Apache License v2.0 with LLVM Exceptions.
// See https://llvm.org/LICENSE.txt for license information.
// SPDX-License-Identifier: Apache-2.0 WITH LLVM-exception
//
//===----------------------------------------------------------------------===//

// Top-level grammar specification for OpenMP.
// See OpenMP-4.5-grammar.txt for documentation.

#include "basic-parsers.h"
#include "expr-parsers.h"
#include "misc-parsers.h"
#include "stmt-parser.h"
#include "token-parsers.h"
#include "type-parser-implementation.h"
#include "flang/Parser/parse-tree.h"
#include "llvm/ADT/ArrayRef.h"
#include "llvm/ADT/STLExtras.h"
#include "llvm/ADT/StringRef.h"
#include "llvm/ADT/StringSet.h"
#include "llvm/Frontend/OpenMP/OMP.h"

// OpenMP Directives and Clauses
namespace Fortran::parser {

// Helper function to print the buffer contents starting at the current point.
[[maybe_unused]] static std::string ahead(const ParseState &state) {
  return std::string(
      state.GetLocation(), std::min<size_t>(64, state.BytesRemaining()));
}

constexpr auto startOmpLine = skipStuffBeforeStatement >> "!$OMP "_sptok;
constexpr auto endOmpLine = space >> endOfLine;

// Given a parser P for a wrapper class, invoke P, and if it succeeds return
// the wrapped object.
template <typename Parser> struct UnwrapParser {
  static_assert(
      Parser::resultType::WrapperTrait::value && "Wrapper class required");
  using resultType = decltype(Parser::resultType::v);
  constexpr UnwrapParser(Parser p) : parser_(p) {}

  std::optional<resultType> Parse(ParseState &state) const {
    if (auto result{parser_.Parse(state)}) {
      return result->v;
    }
    return std::nullopt;
  }

private:
  const Parser parser_;
};

template <typename Parser> constexpr auto unwrap(const Parser &p) {
  return UnwrapParser<Parser>(p);
}

// Check (without advancing the parsing location) if the next thing in the
// input would be accepted by the "checked" parser, and if so, run the "parser"
// parser.
// The intended use is with the "checker" parser being some token, followed
// by a more complex parser that consumes the token plus more things, e.g.
// "PARALLEL"_id >= Parser<OmpDirectiveSpecification>{}.
//
// The >= has a higher precedence than ||, so it can be used just like >>
// in an alternatives parser without parentheses.
template <typename PA, typename PB>
constexpr auto operator>=(PA checker, PB parser) {
  return lookAhead(checker) >> parser;
}

// This parser succeeds if the given parser succeeds, and the result
// satisfies the given condition. Specifically, it succeeds if:
// 1. The parser given as the argument succeeds, and
// 2. The condition function (called with PA::resultType) returns true
//    for the result.
template <typename PA, typename CF> struct PredicatedParser {
  using resultType = typename PA::resultType;

  constexpr PredicatedParser(PA parser, CF condition)
      : parser_(parser), condition_(condition) {}

  std::optional<resultType> Parse(ParseState &state) const {
    if (auto result{parser_.Parse(state)}; result && condition_(*result)) {
      return result;
    }
    return std::nullopt;
  }

private:
  const PA parser_;
  const CF condition_;
};

template <typename PA, typename CF>
constexpr auto predicated(PA parser, CF condition) {
  return PredicatedParser(parser, condition);
}

/// Parse OpenMP directive name (this includes compound directives).
struct OmpDirectiveNameParser {
  using resultType = OmpDirectiveName;
  using Token = TokenStringMatch<false, false>;

  std::optional<resultType> Parse(ParseState &state) const {
    if (state.BytesRemaining() == 0) {
      return std::nullopt;
    }
    auto begin{state.GetLocation()};
    char next{static_cast<char>(std::tolower(*begin))};

    for (const NameWithId &nid : directives_starting_with(next)) {
      if (attempt(Token(nid.first.data())).Parse(state)) {
        OmpDirectiveName n;
        n.v = nid.second;
        n.source = parser::CharBlock(begin, state.GetLocation());
        return n;
      }
    }
    return std::nullopt;
  }

private:
  using NameWithId = std::pair<std::string, llvm::omp::Directive>;
  using ConstIterator = std::vector<NameWithId>::const_iterator;

  llvm::iterator_range<ConstIterator> directives_starting_with(
      char initial) const;
  void initTokens(std::vector<NameWithId>[]) const;
};

llvm::iterator_range<OmpDirectiveNameParser::ConstIterator>
OmpDirectiveNameParser::directives_starting_with(char initial) const {
  static const std::vector<NameWithId> empty{};
  if (initial < 'a' || initial > 'z') {
    return llvm::make_range(std::cbegin(empty), std::cend(empty));
  }

  static std::vector<NameWithId> table['z' - 'a' + 1];
  [[maybe_unused]] static bool init = (initTokens(table), true);

  int index = initial - 'a';
  return llvm::make_range(std::cbegin(table[index]), std::cend(table[index]));
}

void OmpDirectiveNameParser::initTokens(std::vector<NameWithId> table[]) const {
  for (size_t i{0}, e{llvm::omp::Directive_enumSize}; i != e; ++i) {
    llvm::StringSet spellings;
    auto id{static_cast<llvm::omp::Directive>(i)};
    for (unsigned version : llvm::omp::getOpenMPVersions()) {
      spellings.insert(llvm::omp::getOpenMPDirectiveName(id, version));
    }
    for (auto &[name, _] : spellings) {
      char initial{static_cast<char>(std::tolower(name.front()))};
      table[initial - 'a'].emplace_back(name.str(), id);
    }
  }
  // Sort the table with respect to the directive name length in a descending
  // order. This is to make sure that longer names are tried first, before
  // any potential prefix (e.g. "target update" before "target").
  for (int initial{'a'}; initial != 'z' + 1; ++initial) {
    llvm::stable_sort(table[initial - 'a'],
        [](auto &a, auto &b) { return a.first.size() > b.first.size(); });
  }
}

// --- Modifier helpers -----------------------------------------------

template <typename Clause, typename Separator> struct ModifierList {
  constexpr ModifierList(Separator sep) : sep_(sep) {}
  constexpr ModifierList(const ModifierList &) = default;
  constexpr ModifierList(ModifierList &&) = default;

  using resultType = std::list<typename Clause::Modifier>;

  std::optional<resultType> Parse(ParseState &state) const {
    auto listp{nonemptySeparated(Parser<typename Clause::Modifier>{}, sep_)};
    if (auto result{attempt(listp).Parse(state)}) {
      if (!attempt(":"_tok).Parse(state)) {
        return std::nullopt;
      }
      return std::move(result);
    }
    return resultType{};
  }

private:
  const Separator sep_;
};

// Use a function to create ModifierList because functions allow "partial"
// template argument deduction: "modifierList<Clause>(sep)" would be legal,
// while "ModifierList<Clause>(sep)" would complain about a missing template
// argument "Separator".
template <typename Clause, typename Separator>
constexpr ModifierList<Clause, Separator> modifierList(Separator sep) {
  return ModifierList<Clause, Separator>(sep);
}

// Parse the input as any modifier from ClauseTy, but only succeed if
// the result was the SpecificTy. It requires that SpecificTy is one
// of the alternatives in ClauseTy::Modifier.
// The reason to have this is that ClauseTy::Modifier has "source",
// while specific modifiers don't. This class allows to parse a specific
// modifier together with obtaining its location.
template <typename SpecificTy, typename ClauseTy>
struct SpecificModifierParser {
  using resultType = typename ClauseTy::Modifier;
  std::optional<resultType> Parse(ParseState &state) const {
    if (auto result{attempt(Parser<resultType>{}).Parse(state)}) {
      if (std::holds_alternative<SpecificTy>(result->u)) {
        return result;
      }
    }
    return std::nullopt;
  }
};

// --- Iterator helpers -----------------------------------------------

// [5.0:47:17-18] In an iterator-specifier, if the iterator-type is not
// specified then the type of that iterator is default integer.
// [5.0:49:14] The iterator-type must be an integer type.
static std::list<EntityDecl> makeEntityList(std::list<ObjectName> &&names) {
  std::list<EntityDecl> entities;

  for (auto iter = names.begin(), end = names.end(); iter != end; ++iter) {
    EntityDecl entityDecl(
        /*ObjectName=*/std::move(*iter), std::optional<ArraySpec>{},
        std::optional<CoarraySpec>{}, std::optional<CharLength>{},
        std::optional<Initialization>{});
    entities.push_back(std::move(entityDecl));
  }
  return entities;
}

static TypeDeclarationStmt makeIterSpecDecl(
    DeclarationTypeSpec &&spec, std::list<ObjectName> &&names) {
  return TypeDeclarationStmt(
      std::move(spec), std::list<AttrSpec>{}, makeEntityList(std::move(names)));
}

static TypeDeclarationStmt makeIterSpecDecl(std::list<ObjectName> &&names) {
  // Assume INTEGER without kind selector.
  DeclarationTypeSpec typeSpec(
      IntrinsicTypeSpec{IntegerTypeSpec{std::nullopt}});

  return TypeDeclarationStmt(std::move(typeSpec), std::list<AttrSpec>{},
      makeEntityList(std::move(names)));
}

// --- Parsers for arguments ------------------------------------------

// At the moment these are only directive arguments. This is needed for
// parsing directive-specification.

TYPE_PARSER( //
    construct<OmpLocator>(Parser<OmpObject>{}) ||
    construct<OmpLocator>(Parser<FunctionReference>{}))

TYPE_PARSER(sourced( //
    construct<OmpArgument>(Parser<OmpMapperSpecifier>{}) ||
    construct<OmpArgument>(Parser<OmpReductionSpecifier>{}) ||
    construct<OmpArgument>(Parser<OmpLocator>{})))

TYPE_PARSER(construct<OmpLocatorList>(nonemptyList(Parser<OmpLocator>{})))

TYPE_PARSER(sourced( //
    construct<OmpArgumentList>(nonemptyList(Parser<OmpArgument>{}))))

TYPE_PARSER( //
    construct<OmpTypeSpecifier>(Parser<DeclarationTypeSpec>{}) ||
    construct<OmpTypeSpecifier>(Parser<TypeSpec>{}))

TYPE_PARSER(construct<OmpReductionSpecifier>( //
    Parser<OmpReductionIdentifier>{},
    ":"_tok >> nonemptyList(Parser<OmpTypeSpecifier>{}),
    maybe(":"_tok >> Parser<OmpReductionCombiner>{})))

// --- Parsers for context traits -------------------------------------

static std::string nameToString(Name &&name) { return name.ToString(); }

TYPE_PARSER(sourced(construct<OmpTraitPropertyName>( //
    construct<OmpTraitPropertyName>(space >> charLiteralConstantWithoutKind) ||
    construct<OmpTraitPropertyName>(
        applyFunction(nameToString, Parser<Name>{})))))

TYPE_PARSER(sourced(construct<OmpTraitScore>( //
    "SCORE"_id >> parenthesized(scalarIntExpr))))

TYPE_PARSER(sourced(construct<OmpTraitPropertyExtension::Complex>(
    Parser<OmpTraitPropertyName>{},
    parenthesized(nonemptySeparated(
        indirect(Parser<OmpTraitPropertyExtension>{}), ",")))))

TYPE_PARSER(sourced(construct<OmpTraitPropertyExtension>(
    construct<OmpTraitPropertyExtension>(
        Parser<OmpTraitPropertyExtension::Complex>{}) ||
    construct<OmpTraitPropertyExtension>(Parser<OmpTraitPropertyName>{}) ||
    construct<OmpTraitPropertyExtension>(scalarExpr))))

TYPE_PARSER(construct<OmpTraitSelectorName::Value>(
    "ARCH"_id >> pure(OmpTraitSelectorName::Value::Arch) ||
    "ATOMIC_DEFAULT_MEM_ORDER"_id >>
        pure(OmpTraitSelectorName::Value::Atomic_Default_Mem_Order) ||
    "CONDITION"_id >> pure(OmpTraitSelectorName::Value::Condition) ||
    "DEVICE_NUM"_id >> pure(OmpTraitSelectorName::Value::Device_Num) ||
    "EXTENSION"_id >> pure(OmpTraitSelectorName::Value::Extension) ||
    "ISA"_id >> pure(OmpTraitSelectorName::Value::Isa) ||
    "KIND"_id >> pure(OmpTraitSelectorName::Value::Kind) ||
    "REQUIRES"_id >> pure(OmpTraitSelectorName::Value::Requires) ||
    "SIMD"_id >> pure(OmpTraitSelectorName::Value::Simd) ||
    "UID"_id >> pure(OmpTraitSelectorName::Value::Uid) ||
    "VENDOR"_id >> pure(OmpTraitSelectorName::Value::Vendor)))

TYPE_PARSER(sourced(construct<OmpTraitSelectorName>(
    // Parse predefined names first (because of SIMD).
    construct<OmpTraitSelectorName>(Parser<OmpTraitSelectorName::Value>{}) ||
    construct<OmpTraitSelectorName>(unwrap(OmpDirectiveNameParser{})) ||
    // identifier-or-string for extensions
    construct<OmpTraitSelectorName>(
        applyFunction(nameToString, Parser<Name>{})) ||
    construct<OmpTraitSelectorName>(space >> charLiteralConstantWithoutKind))))

// Parser for OmpTraitSelector::Properties
template <typename... PropParser>
static constexpr auto propertyListParser(PropParser... pp) {
  // Parse the property list "(score(expr): item1...)" in three steps:
  // 1. Parse the "("
  // 2. Parse the optional "score(expr):"
  // 3. Parse the "item1, ...)", together with the ")".
  // The reason for including the ")" in the 3rd step is to force parsing
  // the entire list in each of the alternative property parsers. Otherwise,
  // the name parser could stop after "foo" in "(foo, bar(1))", without
  // allowing the next parser to give the list a try.
  using P = OmpTraitProperty;
  return maybe("(" >> //
      construct<OmpTraitSelector::Properties>(
          maybe(Parser<OmpTraitScore>{} / ":"),
          (attempt(nonemptyList(sourced(construct<P>(pp))) / ")") || ...)));
}

// Parser for OmpTraitSelector
struct TraitSelectorParser {
  using resultType = OmpTraitSelector;

  constexpr TraitSelectorParser(Parser<OmpTraitSelectorName> p) : np(p) {}

  std::optional<resultType> Parse(ParseState &state) const {
    auto name{attempt(np).Parse(state)};
    if (!name.has_value()) {
      return std::nullopt;
    }

    // Default fallback parser for lists that cannot be parser using the
    // primary property parser.
    auto extParser{Parser<OmpTraitPropertyExtension>{}};

    if (auto *v{std::get_if<OmpTraitSelectorName::Value>(&name->u)}) {
      // (*) The comments below show the sections of the OpenMP spec that
      // describe given trait. The cases marked with a (*) are those where
      // the spec doesn't assign any list-type to these traits, but for
      // convenience they can be treated as if they were.
      switch (*v) {
      // name-list properties
      case OmpTraitSelectorName::Value::Arch: // [6.0:319:18]
      case OmpTraitSelectorName::Value::Extension: // [6.0:319:30]
      case OmpTraitSelectorName::Value::Isa: // [6.0:319:15]
      case OmpTraitSelectorName::Value::Kind: // [6.0:319:10]
      case OmpTraitSelectorName::Value::Uid: // [6.0:319:23](*)
      case OmpTraitSelectorName::Value::Vendor: { // [6.0:319:27]
        auto pp{propertyListParser(Parser<OmpTraitPropertyName>{}, extParser)};
        return OmpTraitSelector(std::move(*name), std::move(*pp.Parse(state)));
      }
      // clause-list
      case OmpTraitSelectorName::Value::Atomic_Default_Mem_Order:
        // [6.0:321:26-29](*)
      case OmpTraitSelectorName::Value::Requires: // [6.0:319:33]
      case OmpTraitSelectorName::Value::Simd: { // [6.0:318:31]
        auto pp{propertyListParser(indirect(Parser<OmpClause>{}), extParser)};
        return OmpTraitSelector(std::move(*name), std::move(*pp.Parse(state)));
      }
      // expr-list
      case OmpTraitSelectorName::Value::Condition: // [6.0:321:33](*)
      case OmpTraitSelectorName::Value::Device_Num: { // [6.0:321:23-24](*)
        auto pp{propertyListParser(scalarExpr, extParser)};
        return OmpTraitSelector(std::move(*name), std::move(*pp.Parse(state)));
      }
      } // switch
    } else {
      // The other alternatives are `llvm::omp::Directive`, and `std::string`.
      // The former doesn't take any properties[1], the latter is a name of an
      // extension[2].
      // [1] [6.0:319:1-2]
      // [2] [6.0:319:36-37]
      auto pp{propertyListParser(extParser)};
      return OmpTraitSelector(std::move(*name), std::move(*pp.Parse(state)));
    }

    llvm_unreachable("Unhandled trait name?");
  }

private:
  const Parser<OmpTraitSelectorName> np;
};

TYPE_PARSER(sourced(construct<OmpTraitSelector>(
    sourced(TraitSelectorParser(Parser<OmpTraitSelectorName>{})))))

TYPE_PARSER(construct<OmpTraitSetSelectorName::Value>(
    "CONSTRUCT"_id >> pure(OmpTraitSetSelectorName::Value::Construct) ||
    "DEVICE"_id >> pure(OmpTraitSetSelectorName::Value::Device) ||
    "IMPLEMENTATION"_id >>
        pure(OmpTraitSetSelectorName::Value::Implementation) ||
    "TARGET_DEVICE"_id >> pure(OmpTraitSetSelectorName::Value::Target_Device) ||
    "USER"_id >> pure(OmpTraitSetSelectorName::Value::User)))

TYPE_PARSER(sourced(construct<OmpTraitSetSelectorName>(
    Parser<OmpTraitSetSelectorName::Value>{})))

TYPE_PARSER(sourced(construct<OmpTraitSetSelector>( //
    Parser<OmpTraitSetSelectorName>{},
    "=" >> braced(nonemptySeparated(Parser<OmpTraitSelector>{}, ",")))))

TYPE_PARSER(sourced(construct<OmpContextSelectorSpecification>(
    nonemptySeparated(Parser<OmpTraitSetSelector>{}, ","))))

// Note: OmpContextSelector is a type alias.

// --- Parsers for clause modifiers -----------------------------------

TYPE_PARSER(construct<OmpAlignment>(scalarIntExpr))

TYPE_PARSER(construct<OmpAlignModifier>( //
    "ALIGN" >> parenthesized(scalarIntExpr)))

TYPE_PARSER(construct<OmpAllocatorComplexModifier>(
    "ALLOCATOR" >> parenthesized(scalarIntExpr)))

TYPE_PARSER(construct<OmpAllocatorSimpleModifier>(scalarIntExpr))

TYPE_PARSER(construct<OmpChunkModifier>( //
    "SIMD" >> pure(OmpChunkModifier::Value::Simd)))

TYPE_PARSER(construct<OmpDependenceType>(
    "SINK" >> pure(OmpDependenceType::Value::Sink) ||
    "SOURCE" >> pure(OmpDependenceType::Value::Source)))

TYPE_PARSER(construct<OmpDeviceModifier>(
    "ANCESTOR" >> pure(OmpDeviceModifier::Value::Ancestor) ||
    "DEVICE_NUM" >> pure(OmpDeviceModifier::Value::Device_Num)))

TYPE_PARSER(construct<OmpExpectation>( //
    "PRESENT" >> pure(OmpExpectation::Value::Present)))

TYPE_PARSER(construct<OmpInteropRuntimeIdentifier>(
    construct<OmpInteropRuntimeIdentifier>(charLiteralConstant) ||
    construct<OmpInteropRuntimeIdentifier>(scalarIntConstantExpr)))

TYPE_PARSER(construct<OmpInteropPreference>(verbatim("PREFER_TYPE"_tok) >>
    parenthesized(nonemptyList(Parser<OmpInteropRuntimeIdentifier>{}))))

TYPE_PARSER(construct<OmpInteropType>(
    "TARGETSYNC" >> pure(OmpInteropType::Value::TargetSync) ||
    "TARGET" >> pure(OmpInteropType::Value::Target)))

TYPE_PARSER(construct<OmpIteratorSpecifier>(
    // Using Parser<TypeDeclarationStmt> or Parser<EntityDecl> has the problem
    // that they will attempt to treat what follows the '=' as initialization.
    // There are several issues with that,
    // 1. integer :: i = 0:10 will be parsed as "integer :: i = 0", followed
    // by triplet ":10".
    // 2. integer :: j = i:10 will be flagged as an error because the
    // initializer 'i' must be constant (in declarations). In an iterator
    // specifier the 'j' is not an initializer and can be a variable.
    (applyFunction<TypeDeclarationStmt>(makeIterSpecDecl,
         Parser<DeclarationTypeSpec>{} / maybe("::"_tok),
         nonemptyList(Parser<ObjectName>{}) / "="_tok) ||
        applyFunction<TypeDeclarationStmt>(
            makeIterSpecDecl, nonemptyList(Parser<ObjectName>{}) / "="_tok)),
    subscriptTriplet))

// [5.0] 2.1.6 iterator -> iterator-specifier-list
TYPE_PARSER(construct<OmpIterator>( //
    "ITERATOR" >>
    parenthesized(nonemptyList(sourced(Parser<OmpIteratorSpecifier>{})))))

TYPE_PARSER(construct<OmpLastprivateModifier>(
    "CONDITIONAL" >> pure(OmpLastprivateModifier::Value::Conditional)))

// 2.15.3.7 LINEAR (linear-list: linear-step)
//          linear-list -> list | modifier(list)
//          linear-modifier -> REF | VAL | UVAL
TYPE_PARSER(construct<OmpLinearModifier>( //
    "REF" >> pure(OmpLinearModifier::Value::Ref) ||
    "VAL" >> pure(OmpLinearModifier::Value::Val) ||
    "UVAL" >> pure(OmpLinearModifier::Value::Uval)))

TYPE_PARSER(construct<OmpMapper>( //
    "MAPPER"_tok >> parenthesized(Parser<ObjectName>{})))

// map-type -> ALLOC | DELETE | FROM | RELEASE | TO | TOFROM
TYPE_PARSER(construct<OmpMapType>( //
    "ALLOC" >> pure(OmpMapType::Value::Alloc) ||
    "DELETE" >> pure(OmpMapType::Value::Delete) ||
    "FROM" >> pure(OmpMapType::Value::From) ||
    "RELEASE" >> pure(OmpMapType::Value::Release) ||
    "TO"_id >> pure(OmpMapType::Value::To) ||
    "TOFROM" >> pure(OmpMapType::Value::Tofrom)))

// map-type-modifier -> ALWAYS | CLOSE | OMPX_HOLD | PRESENT
TYPE_PARSER(construct<OmpMapTypeModifier>(
    "ALWAYS" >> pure(OmpMapTypeModifier::Value::Always) ||
    "CLOSE" >> pure(OmpMapTypeModifier::Value::Close) ||
    "OMPX_HOLD" >> pure(OmpMapTypeModifier::Value::Ompx_Hold) ||
    "PRESENT" >> pure(OmpMapTypeModifier::Value::Present)))

// 2.15.3.6 REDUCTION (reduction-identifier: variable-name-list)
TYPE_PARSER(construct<OmpReductionIdentifier>(Parser<DefinedOperator>{}) ||
    construct<OmpReductionIdentifier>(Parser<ProcedureDesignator>{}))

TYPE_PARSER(construct<OmpOrderModifier>(
    "REPRODUCIBLE" >> pure(OmpOrderModifier::Value::Reproducible) ||
    "UNCONSTRAINED" >> pure(OmpOrderModifier::Value::Unconstrained)))

TYPE_PARSER(construct<OmpOrderingModifier>(
    "MONOTONIC" >> pure(OmpOrderingModifier::Value::Monotonic) ||
    "NONMONOTONIC" >> pure(OmpOrderingModifier::Value::Nonmonotonic) ||
    "SIMD" >> pure(OmpOrderingModifier::Value::Simd)))

TYPE_PARSER(construct<OmpPrescriptiveness>(
    "STRICT" >> pure(OmpPrescriptiveness::Value::Strict)))

TYPE_PARSER(construct<OmpReductionModifier>(
    "INSCAN" >> pure(OmpReductionModifier::Value::Inscan) ||
    "TASK" >> pure(OmpReductionModifier::Value::Task) ||
    "DEFAULT" >> pure(OmpReductionModifier::Value::Default)))

TYPE_PARSER(construct<OmpStepComplexModifier>( //
    "STEP" >> parenthesized(scalarIntExpr)))

TYPE_PARSER(construct<OmpStepSimpleModifier>(scalarIntExpr))

TYPE_PARSER(construct<OmpTaskDependenceType>(
    "DEPOBJ" >> pure(OmpTaskDependenceType::Value::Depobj) ||
    "IN"_id >> pure(OmpTaskDependenceType::Value::In) ||
    "INOUT"_id >> pure(OmpTaskDependenceType::Value::Inout) ||
    "INOUTSET"_id >> pure(OmpTaskDependenceType::Value::Inoutset) ||
    "MUTEXINOUTSET" >> pure(OmpTaskDependenceType::Value::Mutexinoutset) ||
    "OUT" >> pure(OmpTaskDependenceType::Value::Out)))

TYPE_PARSER(construct<OmpVariableCategory>(
    "AGGREGATE" >> pure(OmpVariableCategory::Value::Aggregate) ||
    "ALL"_id >> pure(OmpVariableCategory::Value::All) ||
    "ALLOCATABLE" >> pure(OmpVariableCategory::Value::Allocatable) ||
    "POINTER" >> pure(OmpVariableCategory::Value::Pointer) ||
    "SCALAR" >> pure(OmpVariableCategory::Value::Scalar)))

// This could be auto-generated.
TYPE_PARSER(
    sourced(construct<OmpAffinityClause::Modifier>(Parser<OmpIterator>{})))

TYPE_PARSER(
    sourced(construct<OmpAlignedClause::Modifier>(Parser<OmpAlignment>{})))

TYPE_PARSER(sourced(construct<OmpAllocateClause::Modifier>(sourced(
    construct<OmpAllocateClause::Modifier>(Parser<OmpAlignModifier>{}) ||
    construct<OmpAllocateClause::Modifier>(
        Parser<OmpAllocatorComplexModifier>{}) ||
    construct<OmpAllocateClause::Modifier>(
        Parser<OmpAllocatorSimpleModifier>{})))))

TYPE_PARSER(sourced(
    construct<OmpDefaultmapClause::Modifier>(Parser<OmpVariableCategory>{})))

TYPE_PARSER(sourced(construct<OmpDependClause::TaskDep::Modifier>(sourced(
    construct<OmpDependClause::TaskDep::Modifier>(Parser<OmpIterator>{}) ||
    construct<OmpDependClause::TaskDep::Modifier>(
        Parser<OmpTaskDependenceType>{})))))

TYPE_PARSER(
    sourced(construct<OmpDeviceClause::Modifier>(Parser<OmpDeviceModifier>{})))

TYPE_PARSER(sourced(construct<OmpFromClause::Modifier>(
    sourced(construct<OmpFromClause::Modifier>(Parser<OmpExpectation>{}) ||
        construct<OmpFromClause::Modifier>(Parser<OmpMapper>{}) ||
        construct<OmpFromClause::Modifier>(Parser<OmpIterator>{})))))

TYPE_PARSER(sourced(
    construct<OmpGrainsizeClause::Modifier>(Parser<OmpPrescriptiveness>{})))

TYPE_PARSER(sourced(construct<OmpIfClause::Modifier>(OmpDirectiveNameParser{})))

TYPE_PARSER(sourced(
    construct<OmpInitClause::Modifier>(
        construct<OmpInitClause::Modifier>(Parser<OmpInteropPreference>{})) ||
    construct<OmpInitClause::Modifier>(Parser<OmpInteropType>{})))

TYPE_PARSER(sourced(construct<OmpInReductionClause::Modifier>(
    Parser<OmpReductionIdentifier>{})))

TYPE_PARSER(sourced(construct<OmpLastprivateClause::Modifier>(
    Parser<OmpLastprivateModifier>{})))

TYPE_PARSER(sourced(
    construct<OmpLinearClause::Modifier>(Parser<OmpLinearModifier>{}) ||
    construct<OmpLinearClause::Modifier>(Parser<OmpStepComplexModifier>{}) ||
    construct<OmpLinearClause::Modifier>(Parser<OmpStepSimpleModifier>{})))

TYPE_PARSER(sourced(construct<OmpMapClause::Modifier>(
    sourced(construct<OmpMapClause::Modifier>(Parser<OmpMapTypeModifier>{}) ||
        construct<OmpMapClause::Modifier>(Parser<OmpMapper>{}) ||
        construct<OmpMapClause::Modifier>(Parser<OmpIterator>{}) ||
        construct<OmpMapClause::Modifier>(Parser<OmpMapType>{})))))

TYPE_PARSER(
    sourced(construct<OmpOrderClause::Modifier>(Parser<OmpOrderModifier>{})))

TYPE_PARSER(sourced(
    construct<OmpNumTasksClause::Modifier>(Parser<OmpPrescriptiveness>{})))

TYPE_PARSER(sourced(construct<OmpReductionClause::Modifier>(sourced(
    construct<OmpReductionClause::Modifier>(Parser<OmpReductionModifier>{}) ||
    construct<OmpReductionClause::Modifier>(
        Parser<OmpReductionIdentifier>{})))))

TYPE_PARSER(sourced(construct<OmpScheduleClause::Modifier>(sourced(
    construct<OmpScheduleClause::Modifier>(Parser<OmpChunkModifier>{}) ||
    construct<OmpScheduleClause::Modifier>(Parser<OmpOrderingModifier>{})))))

TYPE_PARSER(sourced(construct<OmpTaskReductionClause::Modifier>(
    Parser<OmpReductionIdentifier>{})))

TYPE_PARSER(sourced(construct<OmpToClause::Modifier>(
    sourced(construct<OmpToClause::Modifier>(Parser<OmpExpectation>{}) ||
        construct<OmpToClause::Modifier>(Parser<OmpMapper>{}) ||
        construct<OmpToClause::Modifier>(Parser<OmpIterator>{})))))

TYPE_PARSER(sourced(construct<OmpWhenClause::Modifier>( //
    Parser<OmpContextSelector>{})))

TYPE_PARSER(construct<OmpAppendArgsClause::OmpAppendOp>(
    "INTEROP" >> parenthesized(nonemptyList(Parser<OmpInteropType>{}))))

TYPE_PARSER(construct<OmpAdjustArgsClause::OmpAdjustOp>(
    "NOTHING" >> pure(OmpAdjustArgsClause::OmpAdjustOp::Value::Nothing) ||
    "NEED_DEVICE_PTR" >>
        pure(OmpAdjustArgsClause::OmpAdjustOp::Value::Need_Device_Ptr)))

// --- Parsers for clauses --------------------------------------------

/// `MOBClause` is a clause that has a
///   std::tuple<Modifiers, OmpObjectList, bool>.
/// Helper function to create a typical modifiers-objects clause, where the
/// commas separating individual modifiers are optional, and the clause
/// contains a bool member to indicate whether it was fully comma-separated
/// or not.
template <bool CommaSeparated, typename MOBClause>
static inline MOBClause makeMobClause(
    std::list<typename MOBClause::Modifier> &&mods, OmpObjectList &&objs) {
  if (!mods.empty()) {
    return MOBClause{std::move(mods), std::move(objs), CommaSeparated};
  } else {
    using ListTy = std::list<typename MOBClause::Modifier>;
    return MOBClause{std::optional<ListTy>{}, std::move(objs), CommaSeparated};
  }
}

TYPE_PARSER(construct<OmpAdjustArgsClause>(
    (Parser<OmpAdjustArgsClause::OmpAdjustOp>{} / ":"),
    Parser<OmpObjectList>{}))

// [5.0] 2.10.1 affinity([aff-modifier:] locator-list)
//              aff-modifier: interator-modifier
TYPE_PARSER(construct<OmpAffinityClause>(
    maybe(nonemptyList(Parser<OmpAffinityClause::Modifier>{}) / ":"),
    Parser<OmpObjectList>{}))

// 2.4 Requires construct [OpenMP 5.0]
//        atomic-default-mem-order-clause ->
//                               acq_rel
//                               acquire
//                               relaxed
//                               release
//                               seq_cst
TYPE_PARSER(construct<OmpAtomicDefaultMemOrderClause>(
    "ACQ_REL" >> pure(common::OmpMemoryOrderType::Acq_Rel) ||
    "ACQUIRE" >> pure(common::OmpMemoryOrderType::Acquire) ||
    "RELAXED" >> pure(common::OmpMemoryOrderType::Relaxed) ||
    "RELEASE" >> pure(common::OmpMemoryOrderType::Release) ||
    "SEQ_CST" >> pure(common::OmpMemoryOrderType::Seq_Cst)))

TYPE_PARSER(construct<OmpCancellationConstructTypeClause>(
    OmpDirectiveNameParser{}, maybe(parenthesized(scalarLogicalExpr))))

TYPE_PARSER(construct<OmpAppendArgsClause>(
    nonemptyList(Parser<OmpAppendArgsClause::OmpAppendOp>{})))

// 2.15.3.1 DEFAULT (PRIVATE | FIRSTPRIVATE | SHARED | NONE)
TYPE_PARSER(construct<OmpDefaultClause::DataSharingAttribute>(
    "PRIVATE" >> pure(OmpDefaultClause::DataSharingAttribute::Private) ||
    "FIRSTPRIVATE" >>
        pure(OmpDefaultClause::DataSharingAttribute::Firstprivate) ||
    "SHARED" >> pure(OmpDefaultClause::DataSharingAttribute::Shared) ||
    "NONE" >> pure(OmpDefaultClause::DataSharingAttribute::None)))

TYPE_PARSER(construct<OmpDefaultClause>(
    construct<OmpDefaultClause>(
        Parser<OmpDefaultClause::DataSharingAttribute>{}) ||
    construct<OmpDefaultClause>(indirect(Parser<OmpDirectiveSpecification>{}))))

TYPE_PARSER(construct<OmpFailClause>(
    "ACQ_REL" >> pure(common::OmpMemoryOrderType::Acq_Rel) ||
    "ACQUIRE" >> pure(common::OmpMemoryOrderType::Acquire) ||
    "RELAXED" >> pure(common::OmpMemoryOrderType::Relaxed) ||
    "RELEASE" >> pure(common::OmpMemoryOrderType::Release) ||
    "SEQ_CST" >> pure(common::OmpMemoryOrderType::Seq_Cst)))

// 2.5 PROC_BIND (MASTER | CLOSE | PRIMARY | SPREAD)
TYPE_PARSER(construct<OmpProcBindClause>(
    "CLOSE" >> pure(OmpProcBindClause::AffinityPolicy::Close) ||
    "MASTER" >> pure(OmpProcBindClause::AffinityPolicy::Master) ||
    "PRIMARY" >> pure(OmpProcBindClause::AffinityPolicy::Primary) ||
    "SPREAD" >> pure(OmpProcBindClause::AffinityPolicy::Spread)))

TYPE_PARSER(construct<OmpMapClause>(
    applyFunction<OmpMapClause>(makeMobClause<true>,
        modifierList<OmpMapClause>(","_tok), Parser<OmpObjectList>{}) ||
    applyFunction<OmpMapClause>(makeMobClause<false>,
        modifierList<OmpMapClause>(maybe(","_tok)), Parser<OmpObjectList>{})))

// [OpenMP 5.0]
// 2.19.7.2 defaultmap(implicit-behavior[:variable-category])
//  implicit-behavior -> ALLOC | TO | FROM | TOFROM | FIRSRTPRIVATE | NONE |
//  DEFAULT | PRESENT
//  variable-category -> ALL | SCALAR | AGGREGATE | ALLOCATABLE | POINTER
TYPE_PARSER(construct<OmpDefaultmapClause>(
    construct<OmpDefaultmapClause::ImplicitBehavior>(
        "ALLOC" >> pure(OmpDefaultmapClause::ImplicitBehavior::Alloc) ||
        "TO"_id >> pure(OmpDefaultmapClause::ImplicitBehavior::To) ||
        "FROM" >> pure(OmpDefaultmapClause::ImplicitBehavior::From) ||
        "TOFROM" >> pure(OmpDefaultmapClause::ImplicitBehavior::Tofrom) ||
        "FIRSTPRIVATE" >>
            pure(OmpDefaultmapClause::ImplicitBehavior::Firstprivate) ||
        "NONE" >> pure(OmpDefaultmapClause::ImplicitBehavior::None) ||
        "DEFAULT" >> pure(OmpDefaultmapClause::ImplicitBehavior::Default) ||
        "PRESENT" >> pure(OmpDefaultmapClause::ImplicitBehavior::Present)),
    maybe(":" >> nonemptyList(Parser<OmpDefaultmapClause::Modifier>{}))))

TYPE_PARSER(construct<OmpScheduleClause::Kind>(
    "STATIC" >> pure(OmpScheduleClause::Kind::Static) ||
    "DYNAMIC" >> pure(OmpScheduleClause::Kind::Dynamic) ||
    "GUIDED" >> pure(OmpScheduleClause::Kind::Guided) ||
    "AUTO" >> pure(OmpScheduleClause::Kind::Auto) ||
    "RUNTIME" >> pure(OmpScheduleClause::Kind::Runtime)))

TYPE_PARSER(construct<OmpScheduleClause>(
    maybe(nonemptyList(Parser<OmpScheduleClause::Modifier>{}) / ":"),
    Parser<OmpScheduleClause::Kind>{}, maybe("," >> scalarIntExpr)))

// device([ device-modifier :] scalar-integer-expression)
TYPE_PARSER(construct<OmpDeviceClause>(
    maybe(nonemptyList(Parser<OmpDeviceClause::Modifier>{}) / ":"),
    scalarIntExpr))

// device_type(any | host | nohost)
TYPE_PARSER(construct<OmpDeviceTypeClause>(
    "ANY" >> pure(OmpDeviceTypeClause::DeviceTypeDescription::Any) ||
    "HOST" >> pure(OmpDeviceTypeClause::DeviceTypeDescription::Host) ||
    "NOHOST" >> pure(OmpDeviceTypeClause::DeviceTypeDescription::Nohost)))

// 2.12 IF (directive-name-modifier: scalar-logical-expr)
TYPE_PARSER(construct<OmpIfClause>(
    maybe(nonemptyList(Parser<OmpIfClause::Modifier>{}) / ":"),
    scalarLogicalExpr))

TYPE_PARSER(construct<OmpReductionClause>(
    maybe(nonemptyList(Parser<OmpReductionClause::Modifier>{}) / ":"),
    Parser<OmpObjectList>{}))

// OMP 5.0 2.19.5.6 IN_REDUCTION (reduction-identifier: variable-name-list)
TYPE_PARSER(construct<OmpInReductionClause>(
    maybe(nonemptyList(Parser<OmpInReductionClause::Modifier>{}) / ":"),
    Parser<OmpObjectList>{}))

TYPE_PARSER(construct<OmpTaskReductionClause>(
    maybe(nonemptyList(Parser<OmpTaskReductionClause::Modifier>{}) / ":"),
    Parser<OmpObjectList>{}))

// OMP 5.0 2.11.4 allocate-clause -> ALLOCATE ([allocator:] variable-name-list)
// OMP 5.2 2.13.4 allocate-clause -> ALLOCATE ([allocate-modifier
//                                   [, allocate-modifier] :]
//                                   variable-name-list)
//                allocate-modifier -> allocator | align
TYPE_PARSER(construct<OmpAllocateClause>(
    maybe(nonemptyList(Parser<OmpAllocateClause::Modifier>{}) / ":"),
    Parser<OmpObjectList>{}))

// iteration-offset -> +/- non-negative-constant-expr
TYPE_PARSER(construct<OmpIterationOffset>(
    Parser<DefinedOperator>{}, scalarIntConstantExpr))

// iteration -> iteration-variable [+/- nonnegative-scalar-integer-constant]
TYPE_PARSER(construct<OmpIteration>(name, maybe(Parser<OmpIterationOffset>{})))

TYPE_PARSER(construct<OmpIterationVector>(nonemptyList(Parser<OmpIteration>{})))

TYPE_PARSER(construct<OmpDoacross>(
    construct<OmpDoacross>(construct<OmpDoacross::Sink>(
        "SINK"_tok >> ":"_tok >> Parser<OmpIterationVector>{})) ||
    construct<OmpDoacross>(construct<OmpDoacross::Source>("SOURCE"_tok))))

TYPE_CONTEXT_PARSER("Omp Depend clause"_en_US,
    construct<OmpDependClause>(
        // Try to parse OmpDoacross first, because TaskDep will succeed on
        // "sink: xxx", interpreting it to not have any modifiers, and "sink"
        // being an OmpObject. Parsing of the TaskDep variant will stop right
        // after the "sink", leaving the ": xxx" unvisited.
        construct<OmpDependClause>(Parser<OmpDoacross>{}) ||
        // Parse TaskDep after Doacross.
        construct<OmpDependClause>(construct<OmpDependClause::TaskDep>(
            maybe(nonemptyList(Parser<OmpDependClause::TaskDep::Modifier>{}) /
                ": "),
            Parser<OmpObjectList>{}))))

TYPE_CONTEXT_PARSER("Omp Doacross clause"_en_US,
    construct<OmpDoacrossClause>(Parser<OmpDoacross>{}))

TYPE_PARSER(construct<OmpFromClause>(
    applyFunction<OmpFromClause>(makeMobClause<true>,
        modifierList<OmpFromClause>(","_tok), Parser<OmpObjectList>{}) ||
    applyFunction<OmpFromClause>(makeMobClause<false>,
        modifierList<OmpFromClause>(maybe(","_tok)), Parser<OmpObjectList>{})))

TYPE_PARSER(construct<OmpToClause>(
    applyFunction<OmpToClause>(makeMobClause<true>,
        modifierList<OmpToClause>(","_tok), Parser<OmpObjectList>{}) ||
    applyFunction<OmpToClause>(makeMobClause<false>,
        modifierList<OmpToClause>(maybe(","_tok)), Parser<OmpObjectList>{})))

OmpLinearClause makeLinearFromOldSyntax(OmpLinearClause::Modifier &&lm,
    OmpObjectList &&objs, std::optional<OmpLinearClause::Modifier> &&ssm) {
  std::list<OmpLinearClause::Modifier> mods;
  mods.emplace_back(std::move(lm));
  if (ssm) {
    mods.emplace_back(std::move(*ssm));
  }
  return OmpLinearClause{std::move(objs),
      mods.empty() ? decltype(mods){} : std::move(mods),
      /*PostModified=*/false};
}

TYPE_PARSER(
    // Parse the "modifier(x)" first, because syntacticaly it will match
    // an array element (i.e. a list item).
    // LINEAR(linear-modifier(list) [: step-simple-modifier])
    construct<OmpLinearClause>( //
        applyFunction<OmpLinearClause>(makeLinearFromOldSyntax,
            SpecificModifierParser<OmpLinearModifier, OmpLinearClause>{},
            parenthesized(Parser<OmpObjectList>{}),
            maybe(":"_tok >> SpecificModifierParser<OmpStepSimpleModifier,
                                 OmpLinearClause>{}))) ||
    // LINEAR(list [: modifiers])
    construct<OmpLinearClause>( //
        Parser<OmpObjectList>{},
        maybe(":"_tok >> nonemptyList(Parser<OmpLinearClause::Modifier>{})),
        /*PostModified=*/pure(true)))

// OpenMPv5.2 12.5.2 detach-clause -> DETACH (event-handle)
TYPE_PARSER(construct<OmpDetachClause>(Parser<OmpObject>{}))

TYPE_PARSER(construct<OmpHintClause>(scalarIntConstantExpr))

// init clause
TYPE_PARSER(construct<OmpInitClause>(
    maybe(nonemptyList(Parser<OmpInitClause::Modifier>{}) / ":"),
    Parser<OmpObject>{}))

// 2.8.1 ALIGNED (list: alignment)
TYPE_PARSER(construct<OmpAlignedClause>(Parser<OmpObjectList>{},
    maybe(":" >> nonemptyList(Parser<OmpAlignedClause::Modifier>{}))))

TYPE_PARSER( //
    construct<OmpUpdateClause>(parenthesized(Parser<OmpDependenceType>{})) ||
    construct<OmpUpdateClause>(parenthesized(Parser<OmpTaskDependenceType>{})))

TYPE_PARSER(construct<OmpOrderClause>(
    maybe(nonemptyList(Parser<OmpOrderClause::Modifier>{}) / ":"),
    "CONCURRENT" >> pure(OmpOrderClause::Ordering::Concurrent)))

TYPE_PARSER(construct<OmpMatchClause>(
    Parser<traits::OmpContextSelectorSpecification>{}))

TYPE_PARSER(construct<OmpOtherwiseClause>(
    maybe(indirect(sourced(Parser<OmpDirectiveSpecification>{})))))

TYPE_PARSER(construct<OmpWhenClause>(
    maybe(nonemptyList(Parser<OmpWhenClause::Modifier>{}) / ":"),
    maybe(indirect(sourced(Parser<OmpDirectiveSpecification>{})))))

// OMP 5.2 12.6.1 grainsize([ prescriptiveness :] scalar-integer-expression)
TYPE_PARSER(construct<OmpGrainsizeClause>(
    maybe(nonemptyList(Parser<OmpGrainsizeClause::Modifier>{}) / ":"),
    scalarIntExpr))

// OMP 5.2 12.6.2 num_tasks([ prescriptiveness :] scalar-integer-expression)
TYPE_PARSER(construct<OmpNumTasksClause>(
    maybe(nonemptyList(Parser<OmpNumTasksClause::Modifier>{}) / ":"),
    scalarIntExpr))

TYPE_PARSER(
    construct<OmpObject>(designator) || construct<OmpObject>("/" >> name / "/"))

// OMP 5.0 2.19.4.5 LASTPRIVATE ([lastprivate-modifier :] list)
TYPE_PARSER(construct<OmpLastprivateClause>(
    maybe(nonemptyList(Parser<OmpLastprivateClause::Modifier>{}) / ":"),
    Parser<OmpObjectList>{}))

// OMP 5.2 11.7.1 BIND ( PARALLEL | TEAMS | THREAD )
TYPE_PARSER(construct<OmpBindClause>(
    "PARALLEL" >> pure(OmpBindClause::Binding::Parallel) ||
    "TEAMS" >> pure(OmpBindClause::Binding::Teams) ||
    "THREAD" >> pure(OmpBindClause::Binding::Thread)))

TYPE_PARSER(construct<OmpAlignClause>(scalarIntExpr))

TYPE_PARSER(construct<OmpAtClause>(
    "EXECUTION" >> pure(OmpAtClause::ActionTime::Execution) ||
    "COMPILATION" >> pure(OmpAtClause::ActionTime::Compilation)))

TYPE_PARSER(construct<OmpSeverityClause>(
    "FATAL" >> pure(OmpSeverityClause::Severity::Fatal) ||
    "WARNING" >> pure(OmpSeverityClause::Severity::Warning)))

TYPE_PARSER(construct<OmpMessageClause>(expr))

TYPE_PARSER(construct<OmpHoldsClause>(indirect(expr)))
TYPE_PARSER(construct<OmpAbsentClause>(many(maybe(","_tok) >>
    construct<llvm::omp::Directive>(unwrap(OmpDirectiveNameParser{})))))
TYPE_PARSER(construct<OmpContainsClause>(many(maybe(","_tok) >>
    construct<llvm::omp::Directive>(unwrap(OmpDirectiveNameParser{})))))

TYPE_PARSER( //
    "ABSENT" >> construct<OmpClause>(construct<OmpClause::Absent>(
                    parenthesized(Parser<OmpAbsentClause>{}))) ||
    "ACQUIRE" >> construct<OmpClause>(construct<OmpClause::Acquire>()) ||
    "ACQ_REL" >> construct<OmpClause>(construct<OmpClause::AcqRel>()) ||
    "ADJUST_ARGS" >> construct<OmpClause>(construct<OmpClause::AdjustArgs>(
                         parenthesized(Parser<OmpAdjustArgsClause>{}))) ||
    "AFFINITY" >> construct<OmpClause>(construct<OmpClause::Affinity>(
                      parenthesized(Parser<OmpAffinityClause>{}))) ||
    "ALIGN" >> construct<OmpClause>(construct<OmpClause::Align>(
                   parenthesized(Parser<OmpAlignClause>{}))) ||
    "ALIGNED" >> construct<OmpClause>(construct<OmpClause::Aligned>(
                     parenthesized(Parser<OmpAlignedClause>{}))) ||
    "ALLOCATE" >> construct<OmpClause>(construct<OmpClause::Allocate>(
                      parenthesized(Parser<OmpAllocateClause>{}))) ||
    "APPEND_ARGS" >> construct<OmpClause>(construct<OmpClause::AppendArgs>(
                         parenthesized(Parser<OmpAppendArgsClause>{}))) ||
    "ALLOCATOR" >> construct<OmpClause>(construct<OmpClause::Allocator>(
                       parenthesized(scalarIntExpr))) ||
    "AT" >> construct<OmpClause>(construct<OmpClause::At>(
                parenthesized(Parser<OmpAtClause>{}))) ||
    "ATOMIC_DEFAULT_MEM_ORDER" >>
        construct<OmpClause>(construct<OmpClause::AtomicDefaultMemOrder>(
            parenthesized(Parser<OmpAtomicDefaultMemOrderClause>{}))) ||
    "BIND" >> construct<OmpClause>(construct<OmpClause::Bind>(
                  parenthesized(Parser<OmpBindClause>{}))) ||
    "CAPTURE" >> construct<OmpClause>(construct<OmpClause::Capture>()) ||
    "COLLAPSE" >> construct<OmpClause>(construct<OmpClause::Collapse>(
                      parenthesized(scalarIntConstantExpr))) ||
    "COMPARE" >> construct<OmpClause>(construct<OmpClause::Compare>()) ||
    "CONTAINS" >> construct<OmpClause>(construct<OmpClause::Contains>(
                      parenthesized(Parser<OmpContainsClause>{}))) ||
    "COPYIN" >> construct<OmpClause>(construct<OmpClause::Copyin>(
                    parenthesized(Parser<OmpObjectList>{}))) ||
    "COPYPRIVATE" >> construct<OmpClause>(construct<OmpClause::Copyprivate>(
                         (parenthesized(Parser<OmpObjectList>{})))) ||
    "DEFAULT"_id >> construct<OmpClause>(construct<OmpClause::Default>(
                        parenthesized(Parser<OmpDefaultClause>{}))) ||
    "DEFAULTMAP" >> construct<OmpClause>(construct<OmpClause::Defaultmap>(
                        parenthesized(Parser<OmpDefaultmapClause>{}))) ||
    "DEPEND" >> construct<OmpClause>(construct<OmpClause::Depend>(
                    parenthesized(Parser<OmpDependClause>{}))) ||
    "DESTROY" >>
        construct<OmpClause>(construct<OmpClause::Destroy>(maybe(parenthesized(
            construct<OmpDestroyClause>(Parser<OmpObject>{}))))) ||
    "DEVICE" >> construct<OmpClause>(construct<OmpClause::Device>(
                    parenthesized(Parser<OmpDeviceClause>{}))) ||
    "DEVICE_TYPE" >> construct<OmpClause>(construct<OmpClause::DeviceType>(
                         parenthesized(Parser<OmpDeviceTypeClause>{}))) ||
    "DIST_SCHEDULE" >>
        construct<OmpClause>(construct<OmpClause::DistSchedule>(
            parenthesized("STATIC" >> maybe("," >> scalarIntExpr)))) ||
    "DOACROSS" >>
        construct<OmpClause>(parenthesized(Parser<OmpDoacrossClause>{})) ||
    "DYNAMIC_ALLOCATORS" >>
        construct<OmpClause>(construct<OmpClause::DynamicAllocators>()) ||
    "ENTER" >> construct<OmpClause>(construct<OmpClause::Enter>(
                   parenthesized(Parser<OmpObjectList>{}))) ||
    "EXCLUSIVE" >> construct<OmpClause>(construct<OmpClause::Exclusive>(
                       parenthesized(Parser<OmpObjectList>{}))) ||
    "FAIL" >> construct<OmpClause>(construct<OmpClause::Fail>(
                  parenthesized(Parser<OmpFailClause>{}))) ||
    "FILTER" >> construct<OmpClause>(construct<OmpClause::Filter>(
                    parenthesized(scalarIntExpr))) ||
    "FINAL" >> construct<OmpClause>(construct<OmpClause::Final>(
                   parenthesized(scalarLogicalExpr))) ||
    "FIRSTPRIVATE" >> construct<OmpClause>(construct<OmpClause::Firstprivate>(
                          parenthesized(Parser<OmpObjectList>{}))) ||
    "FROM" >> construct<OmpClause>(construct<OmpClause::From>(
                  parenthesized(Parser<OmpFromClause>{}))) ||
    "FULL" >> construct<OmpClause>(construct<OmpClause::Full>()) ||
    "GRAINSIZE" >> construct<OmpClause>(construct<OmpClause::Grainsize>(
                       parenthesized(Parser<OmpGrainsizeClause>{}))) ||
    "HAS_DEVICE_ADDR" >>
        construct<OmpClause>(construct<OmpClause::HasDeviceAddr>(
            parenthesized(Parser<OmpObjectList>{}))) ||
    "HINT" >> construct<OmpClause>(construct<OmpClause::Hint>(
                  parenthesized(Parser<OmpHintClause>{}))) ||
    "HOLDS" >> construct<OmpClause>(construct<OmpClause::Holds>(
                   parenthesized(Parser<OmpHoldsClause>{}))) ||
    "IF" >> construct<OmpClause>(construct<OmpClause::If>(
                parenthesized(Parser<OmpIfClause>{}))) ||
    "INBRANCH" >> construct<OmpClause>(construct<OmpClause::Inbranch>()) ||
    "INDIRECT" >> construct<OmpClause>(construct<OmpClause::Indirect>(
                      maybe(parenthesized(scalarLogicalExpr)))) ||
    "INIT" >> construct<OmpClause>(construct<OmpClause::Init>(
                  parenthesized(Parser<OmpInitClause>{}))) ||
    "INCLUSIVE" >> construct<OmpClause>(construct<OmpClause::Inclusive>(
                       parenthesized(Parser<OmpObjectList>{}))) ||
    "INITIALIZER" >> construct<OmpClause>(construct<OmpClause::Initializer>(
                         parenthesized(Parser<OmpInitializerClause>{}))) ||
    "IS_DEVICE_PTR" >> construct<OmpClause>(construct<OmpClause::IsDevicePtr>(
                           parenthesized(Parser<OmpObjectList>{}))) ||
    "LASTPRIVATE" >> construct<OmpClause>(construct<OmpClause::Lastprivate>(
                         parenthesized(Parser<OmpLastprivateClause>{}))) ||
    "LINEAR" >> construct<OmpClause>(construct<OmpClause::Linear>(
                    parenthesized(Parser<OmpLinearClause>{}))) ||
    "LINK" >> construct<OmpClause>(construct<OmpClause::Link>(
                  parenthesized(Parser<OmpObjectList>{}))) ||
    "MAP" >> construct<OmpClause>(construct<OmpClause::Map>(
                 parenthesized(Parser<OmpMapClause>{}))) ||
    "MATCH" >> construct<OmpClause>(construct<OmpClause::Match>(
                   parenthesized(Parser<OmpMatchClause>{}))) ||
    "MERGEABLE" >> construct<OmpClause>(construct<OmpClause::Mergeable>()) ||
    "MESSAGE" >> construct<OmpClause>(construct<OmpClause::Message>(
                     parenthesized(Parser<OmpMessageClause>{}))) ||
    "NOCONTEXT" >> construct<OmpClause>(construct<OmpClause::Nocontext>(
                       parenthesized(scalarLogicalExpr))) ||
    "NOGROUP" >> construct<OmpClause>(construct<OmpClause::Nogroup>()) ||
    "NONTEMPORAL" >> construct<OmpClause>(construct<OmpClause::Nontemporal>(
                         parenthesized(nonemptyList(name)))) ||
    "NOTINBRANCH" >>
        construct<OmpClause>(construct<OmpClause::Notinbranch>()) ||
    "NOVARIANTS" >> construct<OmpClause>(construct<OmpClause::Novariants>(
                        parenthesized(scalarLogicalExpr))) ||
    "NOWAIT" >> construct<OmpClause>(construct<OmpClause::Nowait>()) ||
    "NO_OPENMP"_id >> construct<OmpClause>(construct<OmpClause::NoOpenmp>()) ||
    "NO_OPENMP_ROUTINES" >>
        construct<OmpClause>(construct<OmpClause::NoOpenmpRoutines>()) ||
    "NO_PARALLELISM" >>
        construct<OmpClause>(construct<OmpClause::NoParallelism>()) ||
    "NUM_TASKS" >> construct<OmpClause>(construct<OmpClause::NumTasks>(
                       parenthesized(Parser<OmpNumTasksClause>{}))) ||
    "NUM_TEAMS" >> construct<OmpClause>(construct<OmpClause::NumTeams>(
                       parenthesized(scalarIntExpr))) ||
    "NUM_THREADS" >> construct<OmpClause>(construct<OmpClause::NumThreads>(
                         parenthesized(scalarIntExpr))) ||
    "OMPX_BARE" >> construct<OmpClause>(construct<OmpClause::OmpxBare>()) ||
    "ORDER" >> construct<OmpClause>(construct<OmpClause::Order>(
                   parenthesized(Parser<OmpOrderClause>{}))) ||
    "ORDERED" >> construct<OmpClause>(construct<OmpClause::Ordered>(
                     maybe(parenthesized(scalarIntConstantExpr)))) ||
    "OTHERWISE" >> construct<OmpClause>(construct<OmpClause::Otherwise>(
                       maybe(parenthesized(Parser<OmpOtherwiseClause>{})))) ||
    "PARTIAL" >> construct<OmpClause>(construct<OmpClause::Partial>(
                     maybe(parenthesized(scalarIntConstantExpr)))) ||
    "PRIORITY" >> construct<OmpClause>(construct<OmpClause::Priority>(
                      parenthesized(scalarIntExpr))) ||
    "PRIVATE" >> construct<OmpClause>(construct<OmpClause::Private>(
                     parenthesized(Parser<OmpObjectList>{}))) ||
    "PROC_BIND" >> construct<OmpClause>(construct<OmpClause::ProcBind>(
                       parenthesized(Parser<OmpProcBindClause>{}))) ||
    "REDUCTION"_id >> construct<OmpClause>(construct<OmpClause::Reduction>(
                          parenthesized(Parser<OmpReductionClause>{}))) ||
    "IN_REDUCTION" >> construct<OmpClause>(construct<OmpClause::InReduction>(
                          parenthesized(Parser<OmpInReductionClause>{}))) ||
    "DETACH" >> construct<OmpClause>(construct<OmpClause::Detach>(
                    parenthesized(Parser<OmpDetachClause>{}))) ||
    "TASK_REDUCTION" >>
        construct<OmpClause>(construct<OmpClause::TaskReduction>(
            parenthesized(Parser<OmpTaskReductionClause>{}))) ||
    "READ" >> construct<OmpClause>(construct<OmpClause::Read>()) ||
    "RELAXED" >> construct<OmpClause>(construct<OmpClause::Relaxed>()) ||
    "RELEASE" >> construct<OmpClause>(construct<OmpClause::Release>()) ||
    "REVERSE_OFFLOAD" >>
        construct<OmpClause>(construct<OmpClause::ReverseOffload>()) ||
    "SAFELEN" >> construct<OmpClause>(construct<OmpClause::Safelen>(
                     parenthesized(scalarIntConstantExpr))) ||
    "SCHEDULE" >> construct<OmpClause>(construct<OmpClause::Schedule>(
                      parenthesized(Parser<OmpScheduleClause>{}))) ||
    "SEQ_CST" >> construct<OmpClause>(construct<OmpClause::SeqCst>()) ||
    "SEVERITY" >> construct<OmpClause>(construct<OmpClause::Severity>(
                      parenthesized(Parser<OmpSeverityClause>{}))) ||
    "SHARED" >> construct<OmpClause>(construct<OmpClause::Shared>(
                    parenthesized(Parser<OmpObjectList>{}))) ||
    "SIMD"_id >> construct<OmpClause>(construct<OmpClause::Simd>()) ||
    "SIMDLEN" >> construct<OmpClause>(construct<OmpClause::Simdlen>(
                     parenthesized(scalarIntConstantExpr))) ||
    "SIZES" >> construct<OmpClause>(construct<OmpClause::Sizes>(
                   parenthesized(nonemptyList(scalarIntExpr)))) ||
    "PERMUTATION" >> construct<OmpClause>(construct<OmpClause::Permutation>(
                         parenthesized(nonemptyList(scalarIntExpr)))) ||
    "THREADS" >> construct<OmpClause>(construct<OmpClause::Threads>()) ||
    "THREAD_LIMIT" >> construct<OmpClause>(construct<OmpClause::ThreadLimit>(
                          parenthesized(scalarIntExpr))) ||
    "TO" >> construct<OmpClause>(construct<OmpClause::To>(
                parenthesized(Parser<OmpToClause>{}))) ||
    "USE" >> construct<OmpClause>(construct<OmpClause::Use>(
                 parenthesized(Parser<OmpObject>{}))) ||
    "USE_DEVICE_PTR" >> construct<OmpClause>(construct<OmpClause::UseDevicePtr>(
                            parenthesized(Parser<OmpObjectList>{}))) ||
    "USE_DEVICE_ADDR" >>
        construct<OmpClause>(construct<OmpClause::UseDeviceAddr>(
            parenthesized(Parser<OmpObjectList>{}))) ||
    "UNIFIED_ADDRESS" >>
        construct<OmpClause>(construct<OmpClause::UnifiedAddress>()) ||
    "UNIFIED_SHARED_MEMORY" >>
        construct<OmpClause>(construct<OmpClause::UnifiedSharedMemory>()) ||
    "UNIFORM" >> construct<OmpClause>(construct<OmpClause::Uniform>(
                     parenthesized(nonemptyList(name)))) ||
    "UNTIED" >> construct<OmpClause>(construct<OmpClause::Untied>()) ||
    "UPDATE" >> construct<OmpClause>(construct<OmpClause::Update>(
                    maybe(Parser<OmpUpdateClause>{}))) ||
    "WHEN" >> construct<OmpClause>(construct<OmpClause::When>(
                  parenthesized(Parser<OmpWhenClause>{}))) ||
    "WRITE" >> construct<OmpClause>(construct<OmpClause::Write>()) ||
    // Cancellable constructs
    construct<OmpClause>(construct<OmpClause::CancellationConstructType>(
        Parser<OmpCancellationConstructTypeClause>{})))

// [Clause, [Clause], ...]
TYPE_PARSER(sourced(construct<OmpClauseList>(
    many(maybe(","_tok) >> sourced(Parser<OmpClause>{})))))

// 2.1 (variable | /common-block/ | array-sections)
TYPE_PARSER(construct<OmpObjectList>(nonemptyList(Parser<OmpObject>{})))

TYPE_PARSER(sourced(construct<OmpErrorDirective>(
    verbatim("ERROR"_tok), Parser<OmpClauseList>{})))

// --- Parsers for directives and constructs --------------------------

TYPE_PARSER(sourced(construct<OmpDirectiveName>(OmpDirectiveNameParser{})))

OmpDirectiveSpecification static makeFlushFromOldSyntax(Verbatim &&text,
    std::optional<OmpClauseList> &&clauses,
    std::optional<OmpArgumentList> &&args,
    OmpDirectiveSpecification::Flags &&flags) {
  return OmpDirectiveSpecification{OmpDirectiveName(text), std::move(args),
      std::move(clauses), std::move(flags)};
}

TYPE_PARSER(sourced(
    // Parse the old syntax: FLUSH [clauses] [(objects)]
    construct<OmpDirectiveSpecification>(
        // Force this old-syntax parser to fail for FLUSH followed by '('.
        // Otherwise it could succeed on the new syntax but have one of
        // lists absent in the parsed result.
        // E.g. for FLUSH(x) SEQ_CST it would find no clauses following
        // the directive name, parse the argument list "(x)" and stop.
        applyFunction<OmpDirectiveSpecification>(makeFlushFromOldSyntax,
            verbatim("FLUSH"_tok) / !lookAhead("("_tok),
            maybe(Parser<OmpClauseList>{}),
            maybe(parenthesized(Parser<OmpArgumentList>{})),
            pure(OmpDirectiveSpecification::Flags::DeprecatedSyntax))) ||
    // Parse the standard syntax: directive [(arguments)] [clauses]
    construct<OmpDirectiveSpecification>( //
        sourced(OmpDirectiveNameParser{}),
        maybe(parenthesized(Parser<OmpArgumentList>{})),
        maybe(Parser<OmpClauseList>{}),
        pure(OmpDirectiveSpecification::Flags::None))))

TYPE_PARSER(sourced(construct<OmpNothingDirective>("NOTHING" >> ok)))

TYPE_PARSER(sourced(construct<OpenMPUtilityConstruct>(
    sourced(construct<OpenMPUtilityConstruct>(
        sourced(Parser<OmpErrorDirective>{}))) ||
    sourced(construct<OpenMPUtilityConstruct>(
        sourced(Parser<OmpNothingDirective>{}))))))

TYPE_PARSER(sourced(construct<OmpMetadirectiveDirective>(
    verbatim("METADIRECTIVE"_tok), Parser<OmpClauseList>{})))

// Omp directives enclosing do loop
TYPE_PARSER(sourced(construct<OmpLoopDirective>(first(
    "DISTRIBUTE PARALLEL DO SIMD" >>
        pure(llvm::omp::Directive::OMPD_distribute_parallel_do_simd),
    "DISTRIBUTE PARALLEL DO" >>
        pure(llvm::omp::Directive::OMPD_distribute_parallel_do),
    "DISTRIBUTE SIMD" >> pure(llvm::omp::Directive::OMPD_distribute_simd),
    "DISTRIBUTE" >> pure(llvm::omp::Directive::OMPD_distribute),
    "DO SIMD" >> pure(llvm::omp::Directive::OMPD_do_simd),
    "DO" >> pure(llvm::omp::Directive::OMPD_do),
    "LOOP" >> pure(llvm::omp::Directive::OMPD_loop),
    "MASKED TASKLOOP SIMD" >>
        pure(llvm::omp::Directive::OMPD_masked_taskloop_simd),
    "MASKED TASKLOOP" >> pure(llvm::omp::Directive::OMPD_masked_taskloop),
    "MASTER TASKLOOP SIMD" >>
        pure(llvm::omp::Directive::OMPD_master_taskloop_simd),
    "MASTER TASKLOOP" >> pure(llvm::omp::Directive::OMPD_master_taskloop),
    "PARALLEL DO SIMD" >> pure(llvm::omp::Directive::OMPD_parallel_do_simd),
    "PARALLEL DO" >> pure(llvm::omp::Directive::OMPD_parallel_do),
    "PARALLEL MASKED TASKLOOP SIMD" >>
        pure(llvm::omp::Directive::OMPD_parallel_masked_taskloop_simd),
    "PARALLEL MASKED TASKLOOP" >>
        pure(llvm::omp::Directive::OMPD_parallel_masked_taskloop),
    "PARALLEL MASTER TASKLOOP SIMD" >>
        pure(llvm::omp::Directive::OMPD_parallel_master_taskloop_simd),
    "PARALLEL MASTER TASKLOOP" >>
        pure(llvm::omp::Directive::OMPD_parallel_master_taskloop),
    "SIMD" >> pure(llvm::omp::Directive::OMPD_simd),
    "TARGET LOOP" >> pure(llvm::omp::Directive::OMPD_target_loop),
    "TARGET PARALLEL DO SIMD" >>
        pure(llvm::omp::Directive::OMPD_target_parallel_do_simd),
    "TARGET PARALLEL DO" >> pure(llvm::omp::Directive::OMPD_target_parallel_do),
    "TARGET PARALLEL LOOP" >>
        pure(llvm::omp::Directive::OMPD_target_parallel_loop),
    "TARGET SIMD" >> pure(llvm::omp::Directive::OMPD_target_simd),
    "TARGET TEAMS DISTRIBUTE PARALLEL DO SIMD" >>
        pure(llvm::omp::Directive::
                OMPD_target_teams_distribute_parallel_do_simd),
    "TARGET TEAMS DISTRIBUTE PARALLEL DO" >>
        pure(llvm::omp::Directive::OMPD_target_teams_distribute_parallel_do),
    "TARGET TEAMS DISTRIBUTE SIMD" >>
        pure(llvm::omp::Directive::OMPD_target_teams_distribute_simd),
    "TARGET TEAMS DISTRIBUTE" >>
        pure(llvm::omp::Directive::OMPD_target_teams_distribute),
    "TARGET TEAMS LOOP" >> pure(llvm::omp::Directive::OMPD_target_teams_loop),
    "TASKLOOP SIMD" >> pure(llvm::omp::Directive::OMPD_taskloop_simd),
    "TASKLOOP" >> pure(llvm::omp::Directive::OMPD_taskloop),
    "TEAMS DISTRIBUTE PARALLEL DO SIMD" >>
        pure(llvm::omp::Directive::OMPD_teams_distribute_parallel_do_simd),
    "TEAMS DISTRIBUTE PARALLEL DO" >>
        pure(llvm::omp::Directive::OMPD_teams_distribute_parallel_do),
    "TEAMS DISTRIBUTE SIMD" >>
        pure(llvm::omp::Directive::OMPD_teams_distribute_simd),
    "TEAMS DISTRIBUTE" >> pure(llvm::omp::Directive::OMPD_teams_distribute),
    "TEAMS LOOP" >> pure(llvm::omp::Directive::OMPD_teams_loop),
    "TILE" >> pure(llvm::omp::Directive::OMPD_tile),
    "UNROLL" >> pure(llvm::omp::Directive::OMPD_unroll)))))

TYPE_PARSER(sourced(construct<OmpBeginLoopDirective>(
    sourced(Parser<OmpLoopDirective>{}), Parser<OmpClauseList>{})))

struct OmpEndDirectiveParser {
  using resultType = OmpDirectiveSpecification;

  constexpr OmpEndDirectiveParser(llvm::omp::Directive dir) : dir_(dir) {}

  std::optional<resultType> Parse(ParseState &state) const {
    if ((startOmpLine >> "END"_sptok).Parse(state)) {
      auto &&dirSpec{Parser<OmpDirectiveSpecification>{}.Parse(state)};
      if (dirSpec && dirSpec->DirId() == dir_) {
        return std::move(dirSpec);
      }
    }
    return std::nullopt;
  }

private:
  llvm::omp::Directive dir_;
};

<<<<<<< HEAD
=======
struct OmpAllocatorsConstructParser {
  using resultType = OpenMPAllocatorsConstruct;

  std::optional<resultType> Parse(ParseState &state) const {
    auto dirSpec{Parser<OmpDirectiveSpecification>{}.Parse(state)};
    if (!dirSpec || dirSpec->DirId() != llvm::omp::Directive::OMPD_allocators) {
      return std::nullopt;
    }

    // This should be an allocate-stmt. That will be checked in semantics.
    Block block;
    if (auto stmt{attempt(Parser<ExecutionPartConstruct>{}).Parse(state)}) {
      block.emplace_back(std::move(*stmt));
    }
    // Allow empty block. Check for this in semantics.

    auto end{OmpEndDirectiveParser{llvm::omp::Directive::OMPD_allocators}};
    return OpenMPAllocatorsConstruct{
        std::move(*dirSpec), std::move(block), *maybe(end).Parse(state)};
  }
};

TYPE_PARSER(sourced( //
    construct<OpenMPAllocatorsConstruct>(
        "ALLOCATORS"_tok >= OmpAllocatorsConstructParser{})))

struct OmpDispatchConstructParser {
  using resultType = OpenMPDispatchConstruct;

  std::optional<resultType> Parse(ParseState &state) const {
    auto dirSpec{Parser<OmpDirectiveSpecification>{}.Parse(state)};
    if (!dirSpec || dirSpec->DirId() != llvm::omp::Directive::OMPD_dispatch) {
      return std::nullopt;
    }

    // This should be a function call. That will be checked in semantics.
    Block block;
    if (auto stmt{attempt(Parser<ExecutionPartConstruct>{}).Parse(state)}) {
      block.emplace_back(std::move(*stmt));
    }
    // Allow empty block. Check for this in semantics.

    auto end{OmpEndDirectiveParser{llvm::omp::Directive::OMPD_dispatch}};
    return OpenMPDispatchConstruct{
        std::move(*dirSpec), std::move(block), *maybe(end).Parse(state)};
  }
};

TYPE_PARSER(sourced( //
    construct<OpenMPDispatchConstruct>(
        "DISPATCH"_tok >= OmpDispatchConstructParser{})))

>>>>>>> 10a576f7
// Parser for an arbitrary OpenMP ATOMIC construct.
//
// Depending on circumstances, an ATOMIC construct applies to one or more
// following statements. In certain cases when a single statement is
// expected, the end-directive is optional. The specifics depend on both
// the clauses used, and the form of the executable statement. To emit
// more meaningful messages in case of errors, the exact analysis of the
// structure of the construct will be delayed until semantic checks.
//
// The parser will first try the case when the end-directive is present,
// and will parse at most "BodyLimit" (and potentially zero) constructs
// while looking for the end-directive before it gives up.
// Then it will assume that no end-directive is present, and will try to
// parse a single executable construct as the body of the construct.
//
// The limit on the number of constructs is there to reduce the amount of
// unnecessary parsing when the end-directive is absent. It's higher than
// the maximum number of statements in any valid construct to accept cases
// when extra statements are present by mistake.
// A problem can occur when atomic constructs without end-directive follow
// each other closely, e.g.
//   !$omp atomic write
//     x = v
//   !$omp atomic update
//     x = x + 1
//   ...
// The speculative parsing will become "recursive", and has the potential
// to take a (practically) infinite amount of time given a sufficiently
// large number of such constructs in a row. Since atomic constructs cannot
// contain other OpenMP constructs, guarding against recursive calls to the
// atomic construct parser solves the problem.
struct OmpAtomicConstructParser {
  using resultType = OpenMPAtomicConstruct;

  static constexpr size_t BodyLimit{5};

  std::optional<resultType> Parse(ParseState &state) const {
    if (recursing_) {
      return std::nullopt;
    }
    recursing_ = true;

    auto dirSpec{Parser<OmpDirectiveSpecification>{}.Parse(state)};
    if (!dirSpec || dirSpec->DirId() != llvm::omp::Directive::OMPD_atomic) {
      recursing_ = false;
      return std::nullopt;
    }

    auto exec{Parser<ExecutionPartConstruct>{}};
    auto end{OmpEndDirectiveParser{llvm::omp::Directive::OMPD_atomic}};
    TailType tail;

    if (ParseOne(exec, end, tail, state)) {
      if (!tail.first.empty()) {
        if (auto &&rest{attempt(LimitedTailParser(BodyLimit)).Parse(state)}) {
          for (auto &&s : rest->first) {
            tail.first.emplace_back(std::move(s));
          }
          assert(!tail.second);
          tail.second = std::move(rest->second);
        }
      }
      recursing_ = false;
      return OpenMPAtomicConstruct{
          std::move(*dirSpec), std::move(tail.first), std::move(tail.second)};
    }

    recursing_ = false;
    return std::nullopt;
  }

private:
  // Begin-directive + TailType = entire construct.
  using TailType = std::pair<Block, std::optional<OmpDirectiveSpecification>>;

  // Parse either an ExecutionPartConstruct, or atomic end-directive. When
  // successful, record the result in the "tail" provided, otherwise fail.
  static std::optional<Success> ParseOne( //
      Parser<ExecutionPartConstruct> &exec, OmpEndDirectiveParser &end,
      TailType &tail, ParseState &state) {
    auto isRecovery{[](const ExecutionPartConstruct &e) {
      return std::holds_alternative<ErrorRecovery>(e.u);
    }};
    if (auto &&stmt{attempt(exec).Parse(state)}; stmt && !isRecovery(*stmt)) {
      tail.first.emplace_back(std::move(*stmt));
    } else if (auto &&dir{attempt(end).Parse(state)}) {
      tail.second = std::move(*dir);
    } else {
      return std::nullopt;
    }
    return Success{};
  }

  struct LimitedTailParser {
    using resultType = TailType;

    constexpr LimitedTailParser(size_t count) : count_(count) {}

    std::optional<resultType> Parse(ParseState &state) const {
      auto exec{Parser<ExecutionPartConstruct>{}};
      auto end{OmpEndDirectiveParser{llvm::omp::Directive::OMPD_atomic}};
      TailType tail;

      for (size_t i{0}; i != count_; ++i) {
        if (ParseOne(exec, end, tail, state)) {
          if (tail.second) {
            // Return when the end-directive was parsed.
            return std::move(tail);
          }
        } else {
          break;
        }
      }
      return std::nullopt;
    }

  private:
    const size_t count_;
  };

  // The recursion guard should become thread_local if parsing is ever
  // parallelized.
  static bool recursing_;
};

bool OmpAtomicConstructParser::recursing_{false};

TYPE_PARSER(sourced( //
    construct<OpenMPAtomicConstruct>(OmpAtomicConstructParser{})))

// 2.17.7 Atomic construct/2.17.8 Flush construct [OpenMP 5.0]
//        memory-order-clause ->
//                               acq_rel
//                               acquire
//                               relaxed
//                               release
//                               seq_cst
TYPE_PARSER(sourced(construct<OmpMemoryOrderClause>(
    sourced("ACQ_REL" >> construct<OmpClause>(construct<OmpClause::AcqRel>()) ||
        "ACQUIRE" >> construct<OmpClause>(construct<OmpClause::Acquire>()) ||
        "RELAXED" >> construct<OmpClause>(construct<OmpClause::Relaxed>()) ||
        "RELEASE" >> construct<OmpClause>(construct<OmpClause::Release>()) ||
        "SEQ_CST" >> construct<OmpClause>(construct<OmpClause::SeqCst>())))))

static bool IsSimpleStandalone(const OmpDirectiveName &name) {
  switch (name.v) {
  case llvm::omp::Directive::OMPD_barrier:
  case llvm::omp::Directive::OMPD_ordered:
  case llvm::omp::Directive::OMPD_scan:
  case llvm::omp::Directive::OMPD_target_enter_data:
  case llvm::omp::Directive::OMPD_target_exit_data:
  case llvm::omp::Directive::OMPD_target_update:
  case llvm::omp::Directive::OMPD_taskwait:
  case llvm::omp::Directive::OMPD_taskyield:
    return true;
  default:
    return false;
  }
}

TYPE_PARSER(sourced( //
    construct<OpenMPSimpleStandaloneConstruct>(
        predicated(OmpDirectiveNameParser{}, IsSimpleStandalone) >=
        Parser<OmpDirectiveSpecification>{})))

static inline constexpr auto IsDirective(llvm::omp::Directive dir) {
  return [dir](const OmpDirectiveName &name) -> bool { return dir == name.v; };
}

TYPE_PARSER(sourced( //
    construct<OpenMPFlushConstruct>(
        predicated(OmpDirectiveNameParser{},
            IsDirective(llvm::omp::Directive::OMPD_flush)) >=
        Parser<OmpDirectiveSpecification>{})))

// 2.14.2 Cancellation Point construct
TYPE_PARSER(sourced( //
    construct<OpenMPCancellationPointConstruct>(
        predicated(OmpDirectiveNameParser{},
            IsDirective(llvm::omp::Directive::OMPD_cancellation_point)) >=
        Parser<OmpDirectiveSpecification>{})))

// 2.14.1 Cancel construct
TYPE_PARSER(sourced( //
    construct<OpenMPCancelConstruct>(
        predicated(OmpDirectiveNameParser{},
            IsDirective(llvm::omp::Directive::OMPD_cancel)) >=
        Parser<OmpDirectiveSpecification>{})))

TYPE_PARSER(sourced( //
    construct<OpenMPDepobjConstruct>(
        predicated(OmpDirectiveNameParser{},
            IsDirective(llvm::omp::Directive::OMPD_depobj)) >=
        Parser<OmpDirectiveSpecification>{})))

// OMP 5.2 14.1 Interop construct
TYPE_PARSER(sourced( //
    construct<OpenMPInteropConstruct>(
        predicated(OmpDirectiveNameParser{},
            IsDirective(llvm::omp::Directive::OMPD_interop)) >=
        Parser<OmpDirectiveSpecification>{})))

// Standalone Constructs
TYPE_PARSER(
    sourced( //
        construct<OpenMPStandaloneConstruct>(
            Parser<OpenMPSimpleStandaloneConstruct>{}) ||
        construct<OpenMPStandaloneConstruct>(Parser<OpenMPFlushConstruct>{}) ||
        // Try CANCELLATION POINT before CANCEL.
        construct<OpenMPStandaloneConstruct>(
            Parser<OpenMPCancellationPointConstruct>{}) ||
        construct<OpenMPStandaloneConstruct>(Parser<OpenMPCancelConstruct>{}) ||
        construct<OpenMPStandaloneConstruct>(
            Parser<OmpMetadirectiveDirective>{}) ||
        construct<OpenMPStandaloneConstruct>(Parser<OpenMPDepobjConstruct>{}) ||
        construct<OpenMPStandaloneConstruct>(
            Parser<OpenMPInteropConstruct>{})) /
    endOfLine)

// Directives enclosing structured-block
TYPE_PARSER(
    // In this context "TARGET UPDATE" can be parsed as a TARGET directive
    // followed by an UPDATE clause. This is the only combination at the
    // moment, exclude it explicitly.
    (!("TARGET UPDATE"_sptok || "TARGET_UPDATE"_sptok)) >=
    construct<OmpBlockDirective>(first(
        "MASKED" >> pure(llvm::omp::Directive::OMPD_masked),
        "MASTER" >> pure(llvm::omp::Directive::OMPD_master),
        "ORDERED" >> pure(llvm::omp::Directive::OMPD_ordered),
        "PARALLEL MASKED" >> pure(llvm::omp::Directive::OMPD_parallel_masked),
        "PARALLEL MASTER" >> pure(llvm::omp::Directive::OMPD_parallel_master),
        "PARALLEL WORKSHARE" >>
            pure(llvm::omp::Directive::OMPD_parallel_workshare),
        "PARALLEL" >> pure(llvm::omp::Directive::OMPD_parallel),
        "SCOPE" >> pure(llvm::omp::Directive::OMPD_scope),
        "SINGLE" >> pure(llvm::omp::Directive::OMPD_single),
        "TARGET DATA" >> pure(llvm::omp::Directive::OMPD_target_data),
        "TARGET_DATA" >> pure(llvm::omp::Directive::OMPD_target_data),
        "TARGET PARALLEL" >> pure(llvm::omp::Directive::OMPD_target_parallel),
        "TARGET TEAMS" >> pure(llvm::omp::Directive::OMPD_target_teams),
        "TARGET" >> pure(llvm::omp::Directive::OMPD_target),
        "TASK"_id >> pure(llvm::omp::Directive::OMPD_task),
        "TASKGROUP" >> pure(llvm::omp::Directive::OMPD_taskgroup),
        "TEAMS" >> pure(llvm::omp::Directive::OMPD_teams),
        "WORKSHARE" >> pure(llvm::omp::Directive::OMPD_workshare))))

TYPE_PARSER(sourced(construct<OmpBeginBlockDirective>(
    sourced(Parser<OmpBlockDirective>{}), Parser<OmpClauseList>{})))

TYPE_PARSER(construct<OmpInitializerProc>(Parser<ProcedureDesignator>{},
    parenthesized(many(maybe(","_tok) >> Parser<ActualArgSpec>{}))))

TYPE_PARSER(construct<OmpInitializerClause>(
    construct<OmpInitializerClause>(assignmentStmt) ||
    construct<OmpInitializerClause>(Parser<OmpInitializerProc>{})))

// OpenMP 5.2: 7.5.4 Declare Variant directive
TYPE_PARSER(sourced(construct<OmpDeclareVariantDirective>(
    verbatim("DECLARE VARIANT"_tok) || verbatim("DECLARE_VARIANT"_tok),
    "(" >> maybe(name / ":"), name / ")", Parser<OmpClauseList>{})))

// 2.16 Declare Reduction Construct
TYPE_PARSER(sourced(construct<OpenMPDeclareReductionConstruct>(
    verbatim("DECLARE REDUCTION"_tok) || verbatim("DECLARE_REDUCTION"_tok),
    "(" >> indirect(Parser<OmpReductionSpecifier>{}) / ")",
    maybe(Parser<OmpClauseList>{}))))

// declare-target with list
TYPE_PARSER(sourced(construct<OmpDeclareTargetWithList>(
    parenthesized(Parser<OmpObjectList>{}))))

// declare-target with clause
TYPE_PARSER(
    sourced(construct<OmpDeclareTargetWithClause>(Parser<OmpClauseList>{})))

// declare-target-specifier
TYPE_PARSER(
    construct<OmpDeclareTargetSpecifier>(Parser<OmpDeclareTargetWithList>{}) ||
    construct<OmpDeclareTargetSpecifier>(Parser<OmpDeclareTargetWithClause>{}))

// 2.10.6 Declare Target Construct
TYPE_PARSER(sourced(construct<OpenMPDeclareTargetConstruct>(
    verbatim("DECLARE TARGET"_tok) || verbatim("DECLARE_TARGET"_tok),
    Parser<OmpDeclareTargetSpecifier>{})))

static OmpMapperSpecifier ConstructOmpMapperSpecifier(
    std::optional<Name> &&mapperName, TypeSpec &&typeSpec, Name &&varName) {
  // If a name is present, parse: name ":" typeSpec "::" name
  // This matches the syntax: <mapper-name> : <type-spec> :: <variable-name>
  if (mapperName.has_value() && mapperName->ToString() != "default") {
    return OmpMapperSpecifier{
        mapperName->ToString(), std::move(typeSpec), std::move(varName)};
  }
  // If the name is missing, use the DerivedTypeSpec name to construct the
  // default mapper name.
  // This matches the syntax: <type-spec> :: <variable-name>
  if (DerivedTypeSpec * derived{std::get_if<DerivedTypeSpec>(&typeSpec.u)}) {
    return OmpMapperSpecifier{
        std::get<Name>(derived->t).ToString() + llvm::omp::OmpDefaultMapperName,
        std::move(typeSpec), std::move(varName)};
  }
  return OmpMapperSpecifier{std::string(llvm::omp::OmpDefaultMapperName),
      std::move(typeSpec), std::move(varName)};
}

// mapper-specifier
TYPE_PARSER(applyFunction<OmpMapperSpecifier>(ConstructOmpMapperSpecifier,
    maybe(name / ":" / !":"_tok), typeSpec / "::", name))

// OpenMP 5.2: 5.8.8 Declare Mapper Construct
TYPE_PARSER(sourced(construct<OpenMPDeclareMapperConstruct>(
    verbatim("DECLARE MAPPER"_tok) || verbatim("DECLARE_MAPPER"_tok),
    parenthesized(Parser<OmpMapperSpecifier>{}), Parser<OmpClauseList>{})))

TYPE_PARSER(construct<OmpReductionCombiner>(Parser<AssignmentStmt>{}) ||
    construct<OmpReductionCombiner>(Parser<FunctionReference>{}))

// 2.13.2 OMP CRITICAL
TYPE_PARSER(startOmpLine >>
    sourced(construct<OmpEndCriticalDirective>(
        verbatim("END CRITICAL"_tok), maybe(parenthesized(name)))) /
        endOmpLine)
TYPE_PARSER(sourced(construct<OmpCriticalDirective>(verbatim("CRITICAL"_tok),
                maybe(parenthesized(name)), Parser<OmpClauseList>{})) /
    endOmpLine)

TYPE_PARSER(construct<OpenMPCriticalConstruct>(
    Parser<OmpCriticalDirective>{}, block, Parser<OmpEndCriticalDirective>{}))

// 2.11.3 Executable Allocate directive
TYPE_PARSER(
    sourced(construct<OpenMPExecutableAllocate>(verbatim("ALLOCATE"_tok),
        maybe(parenthesized(Parser<OmpObjectList>{})), Parser<OmpClauseList>{},
        maybe(nonemptyList(Parser<OpenMPDeclarativeAllocate>{})) / endOmpLine,
        statement(allocateStmt))))

// 2.8.2 Declare Simd construct
TYPE_PARSER(sourced(construct<OpenMPDeclareSimdConstruct>(
    verbatim("DECLARE SIMD"_tok) || verbatim("DECLARE_SIMD"_tok),
    maybe(parenthesized(name)), Parser<OmpClauseList>{})))

// 2.4 Requires construct
TYPE_PARSER(sourced(construct<OpenMPRequiresConstruct>(
    verbatim("REQUIRES"_tok), Parser<OmpClauseList>{})))

// 2.15.2 Threadprivate directive
TYPE_PARSER(sourced(construct<OpenMPThreadprivate>(
    verbatim("THREADPRIVATE"_tok), parenthesized(Parser<OmpObjectList>{}))))

// 2.11.3 Declarative Allocate directive
TYPE_PARSER(
    sourced(construct<OpenMPDeclarativeAllocate>(verbatim("ALLOCATE"_tok),
        parenthesized(Parser<OmpObjectList>{}), Parser<OmpClauseList>{})) /
    lookAhead(endOmpLine / !statement(allocateStmt)))

// Assumes Construct
TYPE_PARSER(sourced(construct<OpenMPDeclarativeAssumes>(
    verbatim("ASSUMES"_tok), Parser<OmpClauseList>{})))

// Declarative constructs
TYPE_PARSER(
    startOmpLine >> withMessage("expected OpenMP construct"_err_en_US,
                        sourced(construct<OpenMPDeclarativeConstruct>(
                                    Parser<OpenMPDeclarativeAssumes>{}) ||
                            construct<OpenMPDeclarativeConstruct>(
                                Parser<OpenMPDeclareReductionConstruct>{}) ||
                            construct<OpenMPDeclarativeConstruct>(
                                Parser<OpenMPDeclareMapperConstruct>{}) ||
                            construct<OpenMPDeclarativeConstruct>(
                                Parser<OpenMPDeclareSimdConstruct>{}) ||
                            construct<OpenMPDeclarativeConstruct>(
                                Parser<OpenMPDeclareTargetConstruct>{}) ||
                            construct<OpenMPDeclarativeConstruct>(
                                Parser<OmpDeclareVariantDirective>{}) ||
                            construct<OpenMPDeclarativeConstruct>(
                                Parser<OpenMPDeclarativeAllocate>{}) ||
                            construct<OpenMPDeclarativeConstruct>(
                                Parser<OpenMPRequiresConstruct>{}) ||
                            construct<OpenMPDeclarativeConstruct>(
                                Parser<OpenMPThreadprivate>{}) ||
                            construct<OpenMPDeclarativeConstruct>(
                                Parser<OpenMPUtilityConstruct>{}) ||
                            construct<OpenMPDeclarativeConstruct>(
                                Parser<OmpMetadirectiveDirective>{})) /
                            endOmpLine))

// Assume Construct
TYPE_PARSER(sourced(construct<OmpAssumeDirective>(
    verbatim("ASSUME"_tok), Parser<OmpClauseList>{})))

TYPE_PARSER(sourced(construct<OmpEndAssumeDirective>(
    startOmpLine >> verbatim("END ASSUME"_tok))))

TYPE_PARSER(sourced(
    construct<OpenMPAssumeConstruct>(Parser<OmpAssumeDirective>{} / endOmpLine,
        block, maybe(Parser<OmpEndAssumeDirective>{} / endOmpLine))))

// Block Construct
TYPE_PARSER(construct<OpenMPBlockConstruct>(
    Parser<OmpBeginBlockDirective>{} / endOmpLine, block,
    Parser<OmpEndBlockDirective>{} / endOmpLine))

// OMP SECTIONS Directive
TYPE_PARSER(construct<OmpSectionsDirective>(first(
    "SECTIONS" >> pure(llvm::omp::Directive::OMPD_sections),
    "PARALLEL SECTIONS" >> pure(llvm::omp::Directive::OMPD_parallel_sections))))

// OMP BEGIN and END SECTIONS Directive
TYPE_PARSER(sourced(construct<OmpBeginSectionsDirective>(
    sourced(Parser<OmpSectionsDirective>{}), Parser<OmpClauseList>{})))
TYPE_PARSER(
    startOmpLine >> sourced(construct<OmpEndSectionsDirective>(
                        sourced("END"_tok >> Parser<OmpSectionsDirective>{}),
                        Parser<OmpClauseList>{})))

// OMP SECTION-BLOCK

TYPE_PARSER(construct<OpenMPSectionConstruct>(block))

TYPE_PARSER(maybe(startOmpLine >> "SECTION"_tok / endOmpLine) >>
    construct<OmpSectionBlocks>(nonemptySeparated(
        construct<OpenMPConstruct>(sourced(Parser<OpenMPSectionConstruct>{})),
        startOmpLine >> "SECTION"_tok / endOmpLine)))

// OMP SECTIONS (OpenMP 5.0 - 2.8.1), PARALLEL SECTIONS (OpenMP 5.0 - 2.13.3)
TYPE_PARSER(construct<OpenMPSectionsConstruct>(
    Parser<OmpBeginSectionsDirective>{} / endOmpLine,
    Parser<OmpSectionBlocks>{}, Parser<OmpEndSectionsDirective>{} / endOmpLine))

TYPE_CONTEXT_PARSER("OpenMP construct"_en_US,
    startOmpLine >>
        withMessage("expected OpenMP construct"_err_en_US,
            first(construct<OpenMPConstruct>(Parser<OpenMPSectionsConstruct>{}),
                construct<OpenMPConstruct>(Parser<OpenMPLoopConstruct>{}),
                construct<OpenMPConstruct>(Parser<OpenMPBlockConstruct>{}),
                // OpenMPBlockConstruct is attempted before
                // OpenMPStandaloneConstruct to resolve !$OMP ORDERED
                construct<OpenMPConstruct>(Parser<OpenMPStandaloneConstruct>{}),
                construct<OpenMPConstruct>(Parser<OpenMPAtomicConstruct>{}),
                construct<OpenMPConstruct>(Parser<OpenMPUtilityConstruct>{}),
                construct<OpenMPConstruct>(Parser<OpenMPDispatchConstruct>{}),
                construct<OpenMPConstruct>(Parser<OpenMPExecutableAllocate>{}),
                construct<OpenMPConstruct>(Parser<OpenMPAllocatorsConstruct>{}),
                construct<OpenMPConstruct>(Parser<OpenMPDeclarativeAllocate>{}),
                construct<OpenMPConstruct>(Parser<OpenMPAssumeConstruct>{}),
                construct<OpenMPConstruct>(Parser<OpenMPCriticalConstruct>{}))))

// END OMP Block directives
TYPE_PARSER(
    startOmpLine >> sourced(construct<OmpEndBlockDirective>(
                        sourced("END"_tok >> Parser<OmpBlockDirective>{}),
                        Parser<OmpClauseList>{})))

// END OMP Loop directives
TYPE_PARSER(
    startOmpLine >> sourced(construct<OmpEndLoopDirective>(
                        sourced("END"_tok >> Parser<OmpLoopDirective>{}),
                        Parser<OmpClauseList>{})))

TYPE_PARSER(construct<OpenMPLoopConstruct>(
    Parser<OmpBeginLoopDirective>{} / endOmpLine))
} // namespace Fortran::parser<|MERGE_RESOLUTION|>--- conflicted
+++ resolved
@@ -1276,8 +1276,6 @@
   llvm::omp::Directive dir_;
 };
 
-<<<<<<< HEAD
-=======
 struct OmpAllocatorsConstructParser {
   using resultType = OpenMPAllocatorsConstruct;
 
@@ -1330,7 +1328,6 @@
     construct<OpenMPDispatchConstruct>(
         "DISPATCH"_tok >= OmpDispatchConstructParser{})))
 
->>>>>>> 10a576f7
 // Parser for an arbitrary OpenMP ATOMIC construct.
 //
 // Depending on circumstances, an ATOMIC construct applies to one or more
