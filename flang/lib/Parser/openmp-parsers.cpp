//===-- lib/Parser/openmp-parsers.cpp -------------------------------------===//
//
// Part of the LLVM Project, under the Apache License v2.0 with LLVM Exceptions.
// See https://llvm.org/LICENSE.txt for license information.
// SPDX-License-Identifier: Apache-2.0 WITH LLVM-exception
//
//===----------------------------------------------------------------------===//

// Top-level grammar specification for OpenMP.
// See OpenMP-4.5-grammar.txt for documentation.

#include "basic-parsers.h"
#include "expr-parsers.h"
#include "misc-parsers.h"
#include "stmt-parser.h"
#include "token-parsers.h"
#include "type-parser-implementation.h"
#include "flang/Parser/parse-tree.h"
#include "llvm/ADT/ArrayRef.h"
#include "llvm/ADT/STLExtras.h"
#include "llvm/ADT/StringRef.h"
#include "llvm/Frontend/OpenMP/OMP.h"

// OpenMP Directives and Clauses
namespace Fortran::parser {

constexpr auto startOmpLine = skipStuffBeforeStatement >> "!$OMP "_sptok;
constexpr auto endOmpLine = space >> endOfLine;

// Given a parser P for a wrapper class, invoke P, and if it succeeds return
// the wrapped object.
template <typename Parser> struct UnwrapParser {
  static_assert(
      Parser::resultType::WrapperTrait::value && "Wrapper class required");
  using resultType = decltype(Parser::resultType::v);
  constexpr UnwrapParser(Parser p) : parser_(p) {}

  std::optional<resultType> Parse(ParseState &state) const {
    if (auto result{parser_.Parse(state)}) {
      return result->v;
    }
    return std::nullopt;
  }

private:
  const Parser parser_;
};

template <typename Parser> constexpr auto unwrap(const Parser &p) {
  return UnwrapParser<Parser>(p);
}

// Check (without advancing the parsing location) if the next thing in the
// input would be accepted by the "checked" parser, and if so, run the "parser"
// parser.
// The intended use is with the "checker" parser being some token, followed
// by a more complex parser that consumes the token plus more things, e.g.
// "PARALLEL"_id >= Parser<OmpDirectiveSpecification>{}.
//
// The >= has a higher precedence than ||, so it can be used just like >>
// in an alternatives parser without parentheses.
template <typename PA, typename PB>
constexpr auto operator>=(PA checker, PB parser) {
  return lookAhead(checker) >> parser;
}

<<<<<<< HEAD
=======
// This parser succeeds if the given parser succeeds, and the result
// satisfies the given condition. Specifically, it succeeds if:
// 1. The parser given as the argument succeeds, and
// 2. The condition function (called with PA::resultType) returns true
//    for the result.
template <typename PA, typename CF> struct PredicatedParser {
  using resultType = typename PA::resultType;

  constexpr PredicatedParser(PA parser, CF condition)
      : parser_(parser), condition_(condition) {}

  std::optional<resultType> Parse(ParseState &state) const {
    if (auto result{parser_.Parse(state)}; result && condition_(*result)) {
      return result;
    }
    return std::nullopt;
  }

private:
  const PA parser_;
  const CF condition_;
};

template <typename PA, typename CF>
constexpr auto predicated(PA parser, CF condition) {
  return PredicatedParser(parser, condition);
}

>>>>>>> d465594a
/// Parse OpenMP directive name (this includes compound directives).
struct OmpDirectiveNameParser {
  using resultType = OmpDirectiveName;
  using Token = TokenStringMatch<false, false>;

  std::optional<resultType> Parse(ParseState &state) const {
    for (const NameWithId &nid : directives()) {
      if (attempt(Token(nid.first.data())).Parse(state)) {
        OmpDirectiveName n;
        n.v = nid.second;
        return n;
      }
    }
    return std::nullopt;
  }

private:
  using NameWithId = std::pair<std::string, llvm::omp::Directive>;

  llvm::iterator_range<const NameWithId *> directives() const;
  void initTokens(NameWithId *) const;
};

llvm::iterator_range<const OmpDirectiveNameParser::NameWithId *>
OmpDirectiveNameParser::directives() const {
  static NameWithId table[llvm::omp::Directive_enumSize];
  [[maybe_unused]] static bool init = (initTokens(table), true);
  return llvm::make_range(std::cbegin(table), std::cend(table));
}

void OmpDirectiveNameParser::initTokens(NameWithId *table) const {
  for (size_t i{0}, e{llvm::omp::Directive_enumSize}; i != e; ++i) {
    auto id{static_cast<llvm::omp::Directive>(i)};
    llvm::StringRef name{llvm::omp::getOpenMPDirectiveName(id)};
    table[i] = std::make_pair(name.str(), id);
  }
  // Sort the table with respect to the directive name length in a descending
  // order. This is to make sure that longer names are tried first, before
  // any potential prefix (e.g. "target update" before "target").
  std::sort(table, table + llvm::omp::Directive_enumSize,
      [](auto &a, auto &b) { return a.first.size() > b.first.size(); });
}

// --- Modifier helpers -----------------------------------------------

template <typename Clause, typename Separator> struct ModifierList {
  constexpr ModifierList(Separator sep) : sep_(sep) {}
  constexpr ModifierList(const ModifierList &) = default;
  constexpr ModifierList(ModifierList &&) = default;

  using resultType = std::list<typename Clause::Modifier>;

  std::optional<resultType> Parse(ParseState &state) const {
    auto listp{nonemptySeparated(Parser<typename Clause::Modifier>{}, sep_)};
    if (auto result{attempt(listp).Parse(state)}) {
      if (!attempt(":"_tok).Parse(state)) {
        return std::nullopt;
      }
      return std::move(result);
    }
    return resultType{};
  }

private:
  const Separator sep_;
};

// Use a function to create ModifierList because functions allow "partial"
// template argument deduction: "modifierList<Clause>(sep)" would be legal,
// while "ModifierList<Clause>(sep)" would complain about a missing template
// argument "Separator".
template <typename Clause, typename Separator>
constexpr ModifierList<Clause, Separator> modifierList(Separator sep) {
  return ModifierList<Clause, Separator>(sep);
}

// Parse the input as any modifier from ClauseTy, but only succeed if
// the result was the SpecificTy. It requires that SpecificTy is one
// of the alternatives in ClauseTy::Modifier.
// The reason to have this is that ClauseTy::Modifier has "source",
// while specific modifiers don't. This class allows to parse a specific
// modifier together with obtaining its location.
template <typename SpecificTy, typename ClauseTy>
struct SpecificModifierParser {
  using resultType = typename ClauseTy::Modifier;
  std::optional<resultType> Parse(ParseState &state) const {
    if (auto result{attempt(Parser<resultType>{}).Parse(state)}) {
      if (std::holds_alternative<SpecificTy>(result->u)) {
        return result;
      }
    }
    return std::nullopt;
  }
};

// --- Iterator helpers -----------------------------------------------

// [5.0:47:17-18] In an iterator-specifier, if the iterator-type is not
// specified then the type of that iterator is default integer.
// [5.0:49:14] The iterator-type must be an integer type.
static std::list<EntityDecl> makeEntityList(std::list<ObjectName> &&names) {
  std::list<EntityDecl> entities;

  for (auto iter = names.begin(), end = names.end(); iter != end; ++iter) {
    EntityDecl entityDecl(
        /*ObjectName=*/std::move(*iter), std::optional<ArraySpec>{},
        std::optional<CoarraySpec>{}, std::optional<CharLength>{},
        std::optional<Initialization>{});
    entities.push_back(std::move(entityDecl));
  }
  return entities;
}

static TypeDeclarationStmt makeIterSpecDecl(
    DeclarationTypeSpec &&spec, std::list<ObjectName> &&names) {
  return TypeDeclarationStmt(
      std::move(spec), std::list<AttrSpec>{}, makeEntityList(std::move(names)));
}

static TypeDeclarationStmt makeIterSpecDecl(std::list<ObjectName> &&names) {
  // Assume INTEGER without kind selector.
  DeclarationTypeSpec typeSpec(
      IntrinsicTypeSpec{IntegerTypeSpec{std::nullopt}});

  return TypeDeclarationStmt(std::move(typeSpec), std::list<AttrSpec>{},
      makeEntityList(std::move(names)));
}

// --- Parsers for arguments ------------------------------------------

// At the moment these are only directive arguments. This is needed for
// parsing directive-specification.

TYPE_PARSER( //
    construct<OmpLocator>(Parser<OmpObject>{}) ||
    construct<OmpLocator>(Parser<FunctionReference>{}))

TYPE_PARSER(sourced( //
    construct<OmpArgument>(Parser<OmpMapperSpecifier>{}) ||
    construct<OmpArgument>(Parser<OmpReductionSpecifier>{}) ||
    construct<OmpArgument>(Parser<OmpLocator>{})))

TYPE_PARSER(construct<OmpLocatorList>(nonemptyList(Parser<OmpLocator>{})))

<<<<<<< HEAD
=======
TYPE_PARSER(sourced( //
    construct<OmpArgumentList>(nonemptyList(Parser<OmpArgument>{}))))

>>>>>>> d465594a
TYPE_PARSER( //
    construct<OmpTypeSpecifier>(Parser<DeclarationTypeSpec>{}) ||
    construct<OmpTypeSpecifier>(Parser<TypeSpec>{}))

TYPE_PARSER(construct<OmpReductionSpecifier>( //
    Parser<OmpReductionIdentifier>{},
    ":"_tok >> nonemptyList(Parser<OmpTypeSpecifier>{}),
    maybe(":"_tok >> Parser<OmpReductionCombiner>{})))

// --- Parsers for context traits -------------------------------------

static std::string nameToString(Name &&name) { return name.ToString(); }

TYPE_PARSER(sourced(construct<OmpTraitPropertyName>( //
    construct<OmpTraitPropertyName>(space >> charLiteralConstantWithoutKind) ||
    construct<OmpTraitPropertyName>(
        applyFunction(nameToString, Parser<Name>{})))))

TYPE_PARSER(sourced(construct<OmpTraitScore>( //
    "SCORE"_id >> parenthesized(scalarIntExpr))))

TYPE_PARSER(sourced(construct<OmpTraitPropertyExtension::Complex>(
    Parser<OmpTraitPropertyName>{},
    parenthesized(nonemptySeparated(
        indirect(Parser<OmpTraitPropertyExtension>{}), ",")))))

TYPE_PARSER(sourced(construct<OmpTraitPropertyExtension>(
    construct<OmpTraitPropertyExtension>(
        Parser<OmpTraitPropertyExtension::Complex>{}) ||
    construct<OmpTraitPropertyExtension>(Parser<OmpTraitPropertyName>{}) ||
    construct<OmpTraitPropertyExtension>(scalarExpr))))

TYPE_PARSER(construct<OmpTraitSelectorName::Value>(
    "ARCH"_id >> pure(OmpTraitSelectorName::Value::Arch) ||
    "ATOMIC_DEFAULT_MEM_ORDER"_id >>
        pure(OmpTraitSelectorName::Value::Atomic_Default_Mem_Order) ||
    "CONDITION"_id >> pure(OmpTraitSelectorName::Value::Condition) ||
    "DEVICE_NUM"_id >> pure(OmpTraitSelectorName::Value::Device_Num) ||
    "EXTENSION"_id >> pure(OmpTraitSelectorName::Value::Extension) ||
    "ISA"_id >> pure(OmpTraitSelectorName::Value::Isa) ||
    "KIND"_id >> pure(OmpTraitSelectorName::Value::Kind) ||
    "REQUIRES"_id >> pure(OmpTraitSelectorName::Value::Requires) ||
    "SIMD"_id >> pure(OmpTraitSelectorName::Value::Simd) ||
    "UID"_id >> pure(OmpTraitSelectorName::Value::Uid) ||
    "VENDOR"_id >> pure(OmpTraitSelectorName::Value::Vendor)))

TYPE_PARSER(sourced(construct<OmpTraitSelectorName>(
    // Parse predefined names first (because of SIMD).
    construct<OmpTraitSelectorName>(Parser<OmpTraitSelectorName::Value>{}) ||
    construct<OmpTraitSelectorName>(unwrap(OmpDirectiveNameParser{})) ||
    // identifier-or-string for extensions
    construct<OmpTraitSelectorName>(
        applyFunction(nameToString, Parser<Name>{})) ||
    construct<OmpTraitSelectorName>(space >> charLiteralConstantWithoutKind))))

// Parser for OmpTraitSelector::Properties
template <typename... PropParser>
static constexpr auto propertyListParser(PropParser... pp) {
  // Parse the property list "(score(expr): item1...)" in three steps:
  // 1. Parse the "("
  // 2. Parse the optional "score(expr):"
  // 3. Parse the "item1, ...)", together with the ")".
  // The reason for including the ")" in the 3rd step is to force parsing
  // the entire list in each of the alternative property parsers. Otherwise,
  // the name parser could stop after "foo" in "(foo, bar(1))", without
  // allowing the next parser to give the list a try.
  using P = OmpTraitProperty;
  return maybe("(" >> //
      construct<OmpTraitSelector::Properties>(
          maybe(Parser<OmpTraitScore>{} / ":"),
          (attempt(nonemptyList(sourced(construct<P>(pp))) / ")") || ...)));
}

// Parser for OmpTraitSelector
struct TraitSelectorParser {
  using resultType = OmpTraitSelector;

  constexpr TraitSelectorParser(Parser<OmpTraitSelectorName> p) : np(p) {}

  std::optional<resultType> Parse(ParseState &state) const {
    auto name{attempt(np).Parse(state)};
    if (!name.has_value()) {
      return std::nullopt;
    }

    // Default fallback parser for lists that cannot be parser using the
    // primary property parser.
    auto extParser{Parser<OmpTraitPropertyExtension>{}};

    if (auto *v{std::get_if<OmpTraitSelectorName::Value>(&name->u)}) {
      // (*) The comments below show the sections of the OpenMP spec that
      // describe given trait. The cases marked with a (*) are those where
      // the spec doesn't assign any list-type to these traits, but for
      // convenience they can be treated as if they were.
      switch (*v) {
      // name-list properties
      case OmpTraitSelectorName::Value::Arch: // [6.0:319:18]
      case OmpTraitSelectorName::Value::Extension: // [6.0:319:30]
      case OmpTraitSelectorName::Value::Isa: // [6.0:319:15]
      case OmpTraitSelectorName::Value::Kind: // [6.0:319:10]
      case OmpTraitSelectorName::Value::Uid: // [6.0:319:23](*)
      case OmpTraitSelectorName::Value::Vendor: { // [6.0:319:27]
        auto pp{propertyListParser(Parser<OmpTraitPropertyName>{}, extParser)};
        return OmpTraitSelector(std::move(*name), std::move(*pp.Parse(state)));
      }
      // clause-list
      case OmpTraitSelectorName::Value::Atomic_Default_Mem_Order:
        // [6.0:321:26-29](*)
      case OmpTraitSelectorName::Value::Requires: // [6.0:319:33]
      case OmpTraitSelectorName::Value::Simd: { // [6.0:318:31]
        auto pp{propertyListParser(indirect(Parser<OmpClause>{}), extParser)};
        return OmpTraitSelector(std::move(*name), std::move(*pp.Parse(state)));
      }
      // expr-list
      case OmpTraitSelectorName::Value::Condition: // [6.0:321:33](*)
      case OmpTraitSelectorName::Value::Device_Num: { // [6.0:321:23-24](*)
        auto pp{propertyListParser(scalarExpr, extParser)};
        return OmpTraitSelector(std::move(*name), std::move(*pp.Parse(state)));
      }
      } // switch
    } else {
      // The other alternatives are `llvm::omp::Directive`, and `std::string`.
      // The former doesn't take any properties[1], the latter is a name of an
      // extension[2].
      // [1] [6.0:319:1-2]
      // [2] [6.0:319:36-37]
      auto pp{propertyListParser(extParser)};
      return OmpTraitSelector(std::move(*name), std::move(*pp.Parse(state)));
    }

    llvm_unreachable("Unhandled trait name?");
  }

private:
  const Parser<OmpTraitSelectorName> np;
};

TYPE_PARSER(sourced(construct<OmpTraitSelector>(
    sourced(TraitSelectorParser(Parser<OmpTraitSelectorName>{})))))

TYPE_PARSER(construct<OmpTraitSetSelectorName::Value>(
    "CONSTRUCT"_id >> pure(OmpTraitSetSelectorName::Value::Construct) ||
    "DEVICE"_id >> pure(OmpTraitSetSelectorName::Value::Device) ||
    "IMPLEMENTATION"_id >>
        pure(OmpTraitSetSelectorName::Value::Implementation) ||
    "TARGET_DEVICE"_id >> pure(OmpTraitSetSelectorName::Value::Target_Device) ||
    "USER"_id >> pure(OmpTraitSetSelectorName::Value::User)))

TYPE_PARSER(sourced(construct<OmpTraitSetSelectorName>(
    Parser<OmpTraitSetSelectorName::Value>{})))

TYPE_PARSER(sourced(construct<OmpTraitSetSelector>( //
    Parser<OmpTraitSetSelectorName>{},
    "=" >> braced(nonemptySeparated(Parser<OmpTraitSelector>{}, ",")))))

TYPE_PARSER(sourced(construct<OmpContextSelectorSpecification>(
    nonemptySeparated(Parser<OmpTraitSetSelector>{}, ","))))

// Note: OmpContextSelector is a type alias.

// --- Parsers for clause modifiers -----------------------------------

TYPE_PARSER(construct<OmpAlignment>(scalarIntExpr))

TYPE_PARSER(construct<OmpAlignModifier>( //
    "ALIGN" >> parenthesized(scalarIntExpr)))

TYPE_PARSER(construct<OmpAllocatorComplexModifier>(
    "ALLOCATOR" >> parenthesized(scalarIntExpr)))

TYPE_PARSER(construct<OmpAllocatorSimpleModifier>(scalarIntExpr))

TYPE_PARSER(construct<OmpChunkModifier>( //
    "SIMD" >> pure(OmpChunkModifier::Value::Simd)))

TYPE_PARSER(construct<OmpDependenceType>(
    "SINK" >> pure(OmpDependenceType::Value::Sink) ||
    "SOURCE" >> pure(OmpDependenceType::Value::Source)))

TYPE_PARSER(construct<OmpDeviceModifier>(
    "ANCESTOR" >> pure(OmpDeviceModifier::Value::Ancestor) ||
    "DEVICE_NUM" >> pure(OmpDeviceModifier::Value::Device_Num)))

TYPE_PARSER(construct<OmpExpectation>( //
    "PRESENT" >> pure(OmpExpectation::Value::Present)))

TYPE_PARSER(construct<OmpInteropRuntimeIdentifier>(
    construct<OmpInteropRuntimeIdentifier>(charLiteralConstant) ||
    construct<OmpInteropRuntimeIdentifier>(scalarIntConstantExpr)))

TYPE_PARSER(construct<OmpInteropPreference>(verbatim("PREFER_TYPE"_tok) >>
    parenthesized(nonemptyList(Parser<OmpInteropRuntimeIdentifier>{}))))

TYPE_PARSER(construct<OmpInteropType>(
    "TARGETSYNC" >> pure(OmpInteropType::Value::TargetSync) ||
    "TARGET" >> pure(OmpInteropType::Value::Target)))

TYPE_PARSER(construct<OmpIteratorSpecifier>(
    // Using Parser<TypeDeclarationStmt> or Parser<EntityDecl> has the problem
    // that they will attempt to treat what follows the '=' as initialization.
    // There are several issues with that,
    // 1. integer :: i = 0:10 will be parsed as "integer :: i = 0", followed
    // by triplet ":10".
    // 2. integer :: j = i:10 will be flagged as an error because the
    // initializer 'i' must be constant (in declarations). In an iterator
    // specifier the 'j' is not an initializer and can be a variable.
    (applyFunction<TypeDeclarationStmt>(makeIterSpecDecl,
         Parser<DeclarationTypeSpec>{} / maybe("::"_tok),
         nonemptyList(Parser<ObjectName>{}) / "="_tok) ||
        applyFunction<TypeDeclarationStmt>(
            makeIterSpecDecl, nonemptyList(Parser<ObjectName>{}) / "="_tok)),
    subscriptTriplet))

// [5.0] 2.1.6 iterator -> iterator-specifier-list
TYPE_PARSER(construct<OmpIterator>( //
    "ITERATOR" >>
    parenthesized(nonemptyList(sourced(Parser<OmpIteratorSpecifier>{})))))

TYPE_PARSER(construct<OmpLastprivateModifier>(
    "CONDITIONAL" >> pure(OmpLastprivateModifier::Value::Conditional)))

// 2.15.3.7 LINEAR (linear-list: linear-step)
//          linear-list -> list | modifier(list)
//          linear-modifier -> REF | VAL | UVAL
TYPE_PARSER(construct<OmpLinearModifier>( //
    "REF" >> pure(OmpLinearModifier::Value::Ref) ||
    "VAL" >> pure(OmpLinearModifier::Value::Val) ||
    "UVAL" >> pure(OmpLinearModifier::Value::Uval)))

TYPE_PARSER(construct<OmpMapper>( //
    "MAPPER"_tok >> parenthesized(Parser<ObjectName>{})))

// map-type -> ALLOC | DELETE | FROM | RELEASE | TO | TOFROM
TYPE_PARSER(construct<OmpMapType>( //
    "ALLOC" >> pure(OmpMapType::Value::Alloc) ||
    "DELETE" >> pure(OmpMapType::Value::Delete) ||
    "FROM" >> pure(OmpMapType::Value::From) ||
    "RELEASE" >> pure(OmpMapType::Value::Release) ||
    "TO"_id >> pure(OmpMapType::Value::To) ||
    "TOFROM" >> pure(OmpMapType::Value::Tofrom)))

// map-type-modifier -> ALWAYS | CLOSE | OMPX_HOLD | PRESENT
TYPE_PARSER(construct<OmpMapTypeModifier>(
    "ALWAYS" >> pure(OmpMapTypeModifier::Value::Always) ||
    "CLOSE" >> pure(OmpMapTypeModifier::Value::Close) ||
    "OMPX_HOLD" >> pure(OmpMapTypeModifier::Value::Ompx_Hold) ||
    "PRESENT" >> pure(OmpMapTypeModifier::Value::Present)))

// 2.15.3.6 REDUCTION (reduction-identifier: variable-name-list)
TYPE_PARSER(construct<OmpReductionIdentifier>(Parser<DefinedOperator>{}) ||
    construct<OmpReductionIdentifier>(Parser<ProcedureDesignator>{}))

TYPE_PARSER(construct<OmpOrderModifier>(
    "REPRODUCIBLE" >> pure(OmpOrderModifier::Value::Reproducible) ||
    "UNCONSTRAINED" >> pure(OmpOrderModifier::Value::Unconstrained)))

TYPE_PARSER(construct<OmpOrderingModifier>(
    "MONOTONIC" >> pure(OmpOrderingModifier::Value::Monotonic) ||
    "NONMONOTONIC" >> pure(OmpOrderingModifier::Value::Nonmonotonic) ||
    "SIMD" >> pure(OmpOrderingModifier::Value::Simd)))

TYPE_PARSER(construct<OmpPrescriptiveness>(
    "STRICT" >> pure(OmpPrescriptiveness::Value::Strict)))

TYPE_PARSER(construct<OmpReductionModifier>(
    "INSCAN" >> pure(OmpReductionModifier::Value::Inscan) ||
    "TASK" >> pure(OmpReductionModifier::Value::Task) ||
    "DEFAULT" >> pure(OmpReductionModifier::Value::Default)))

TYPE_PARSER(construct<OmpStepComplexModifier>( //
    "STEP" >> parenthesized(scalarIntExpr)))

TYPE_PARSER(construct<OmpStepSimpleModifier>(scalarIntExpr))

TYPE_PARSER(construct<OmpTaskDependenceType>(
    "DEPOBJ" >> pure(OmpTaskDependenceType::Value::Depobj) ||
    "IN"_id >> pure(OmpTaskDependenceType::Value::In) ||
    "INOUT"_id >> pure(OmpTaskDependenceType::Value::Inout) ||
    "INOUTSET"_id >> pure(OmpTaskDependenceType::Value::Inoutset) ||
    "MUTEXINOUTSET" >> pure(OmpTaskDependenceType::Value::Mutexinoutset) ||
    "OUT" >> pure(OmpTaskDependenceType::Value::Out)))

TYPE_PARSER(construct<OmpVariableCategory>(
    "AGGREGATE" >> pure(OmpVariableCategory::Value::Aggregate) ||
    "ALL"_id >> pure(OmpVariableCategory::Value::All) ||
    "ALLOCATABLE" >> pure(OmpVariableCategory::Value::Allocatable) ||
    "POINTER" >> pure(OmpVariableCategory::Value::Pointer) ||
    "SCALAR" >> pure(OmpVariableCategory::Value::Scalar)))

// This could be auto-generated.
TYPE_PARSER(
    sourced(construct<OmpAffinityClause::Modifier>(Parser<OmpIterator>{})))

TYPE_PARSER(
    sourced(construct<OmpAlignedClause::Modifier>(Parser<OmpAlignment>{})))

TYPE_PARSER(sourced(construct<OmpAllocateClause::Modifier>(sourced(
    construct<OmpAllocateClause::Modifier>(Parser<OmpAlignModifier>{}) ||
    construct<OmpAllocateClause::Modifier>(
        Parser<OmpAllocatorComplexModifier>{}) ||
    construct<OmpAllocateClause::Modifier>(
        Parser<OmpAllocatorSimpleModifier>{})))))

TYPE_PARSER(sourced(
    construct<OmpDefaultmapClause::Modifier>(Parser<OmpVariableCategory>{})))

TYPE_PARSER(sourced(construct<OmpDependClause::TaskDep::Modifier>(sourced(
    construct<OmpDependClause::TaskDep::Modifier>(Parser<OmpIterator>{}) ||
    construct<OmpDependClause::TaskDep::Modifier>(
        Parser<OmpTaskDependenceType>{})))))

TYPE_PARSER(
    sourced(construct<OmpDeviceClause::Modifier>(Parser<OmpDeviceModifier>{})))

TYPE_PARSER(sourced(construct<OmpFromClause::Modifier>(
    sourced(construct<OmpFromClause::Modifier>(Parser<OmpExpectation>{}) ||
        construct<OmpFromClause::Modifier>(Parser<OmpMapper>{}) ||
        construct<OmpFromClause::Modifier>(Parser<OmpIterator>{})))))

TYPE_PARSER(sourced(
    construct<OmpGrainsizeClause::Modifier>(Parser<OmpPrescriptiveness>{})))

TYPE_PARSER(sourced(construct<OmpIfClause::Modifier>(OmpDirectiveNameParser{})))

TYPE_PARSER(sourced(
    construct<OmpInitClause::Modifier>(
        construct<OmpInitClause::Modifier>(Parser<OmpInteropPreference>{})) ||
    construct<OmpInitClause::Modifier>(Parser<OmpInteropType>{})))

TYPE_PARSER(sourced(construct<OmpInReductionClause::Modifier>(
    Parser<OmpReductionIdentifier>{})))

TYPE_PARSER(sourced(construct<OmpLastprivateClause::Modifier>(
    Parser<OmpLastprivateModifier>{})))

TYPE_PARSER(sourced(
    construct<OmpLinearClause::Modifier>(Parser<OmpLinearModifier>{}) ||
    construct<OmpLinearClause::Modifier>(Parser<OmpStepComplexModifier>{}) ||
    construct<OmpLinearClause::Modifier>(Parser<OmpStepSimpleModifier>{})))

TYPE_PARSER(sourced(construct<OmpMapClause::Modifier>(
    sourced(construct<OmpMapClause::Modifier>(Parser<OmpMapTypeModifier>{}) ||
        construct<OmpMapClause::Modifier>(Parser<OmpMapper>{}) ||
        construct<OmpMapClause::Modifier>(Parser<OmpIterator>{}) ||
        construct<OmpMapClause::Modifier>(Parser<OmpMapType>{})))))

TYPE_PARSER(
    sourced(construct<OmpOrderClause::Modifier>(Parser<OmpOrderModifier>{})))

TYPE_PARSER(sourced(
    construct<OmpNumTasksClause::Modifier>(Parser<OmpPrescriptiveness>{})))

TYPE_PARSER(sourced(construct<OmpReductionClause::Modifier>(sourced(
    construct<OmpReductionClause::Modifier>(Parser<OmpReductionModifier>{}) ||
    construct<OmpReductionClause::Modifier>(
        Parser<OmpReductionIdentifier>{})))))

TYPE_PARSER(sourced(construct<OmpScheduleClause::Modifier>(sourced(
    construct<OmpScheduleClause::Modifier>(Parser<OmpChunkModifier>{}) ||
    construct<OmpScheduleClause::Modifier>(Parser<OmpOrderingModifier>{})))))

TYPE_PARSER(sourced(construct<OmpTaskReductionClause::Modifier>(
    Parser<OmpReductionIdentifier>{})))

TYPE_PARSER(sourced(construct<OmpToClause::Modifier>(
    sourced(construct<OmpToClause::Modifier>(Parser<OmpExpectation>{}) ||
        construct<OmpToClause::Modifier>(Parser<OmpMapper>{}) ||
        construct<OmpToClause::Modifier>(Parser<OmpIterator>{})))))

TYPE_PARSER(sourced(construct<OmpWhenClause::Modifier>( //
    Parser<OmpContextSelector>{})))

// --- Parsers for clauses --------------------------------------------

/// `MOBClause` is a clause that has a
///   std::tuple<Modifiers, OmpObjectList, bool>.
/// Helper function to create a typical modifiers-objects clause, where the
/// commas separating individual modifiers are optional, and the clause
/// contains a bool member to indicate whether it was fully comma-separated
/// or not.
template <bool CommaSeparated, typename MOBClause>
static inline MOBClause makeMobClause(
    std::list<typename MOBClause::Modifier> &&mods, OmpObjectList &&objs) {
  if (!mods.empty()) {
    return MOBClause{std::move(mods), std::move(objs), CommaSeparated};
  } else {
    using ListTy = std::list<typename MOBClause::Modifier>;
    return MOBClause{std::optional<ListTy>{}, std::move(objs), CommaSeparated};
  }
}

// [5.0] 2.10.1 affinity([aff-modifier:] locator-list)
//              aff-modifier: interator-modifier
TYPE_PARSER(construct<OmpAffinityClause>(
    maybe(nonemptyList(Parser<OmpAffinityClause::Modifier>{}) / ":"),
    Parser<OmpObjectList>{}))

TYPE_PARSER(construct<OmpCancellationConstructTypeClause>(
    OmpDirectiveNameParser{}, maybe(parenthesized(scalarLogicalExpr))))

// 2.15.3.1 DEFAULT (PRIVATE | FIRSTPRIVATE | SHARED | NONE)
TYPE_PARSER(construct<OmpDefaultClause::DataSharingAttribute>(
    "PRIVATE" >> pure(OmpDefaultClause::DataSharingAttribute::Private) ||
    "FIRSTPRIVATE" >>
        pure(OmpDefaultClause::DataSharingAttribute::Firstprivate) ||
    "SHARED" >> pure(OmpDefaultClause::DataSharingAttribute::Shared) ||
    "NONE" >> pure(OmpDefaultClause::DataSharingAttribute::None)))

TYPE_PARSER(construct<OmpDefaultClause>(
    construct<OmpDefaultClause>(
        Parser<OmpDefaultClause::DataSharingAttribute>{}) ||
    construct<OmpDefaultClause>(indirect(Parser<OmpDirectiveSpecification>{}))))

// 2.5 PROC_BIND (MASTER | CLOSE | PRIMARY | SPREAD)
TYPE_PARSER(construct<OmpProcBindClause>(
    "CLOSE" >> pure(OmpProcBindClause::AffinityPolicy::Close) ||
    "MASTER" >> pure(OmpProcBindClause::AffinityPolicy::Master) ||
    "PRIMARY" >> pure(OmpProcBindClause::AffinityPolicy::Primary) ||
    "SPREAD" >> pure(OmpProcBindClause::AffinityPolicy::Spread)))

TYPE_PARSER(construct<OmpMapClause>(
    applyFunction<OmpMapClause>(makeMobClause<true>,
        modifierList<OmpMapClause>(","_tok), Parser<OmpObjectList>{}) ||
    applyFunction<OmpMapClause>(makeMobClause<false>,
        modifierList<OmpMapClause>(maybe(","_tok)), Parser<OmpObjectList>{})))

// [OpenMP 5.0]
// 2.19.7.2 defaultmap(implicit-behavior[:variable-category])
//  implicit-behavior -> ALLOC | TO | FROM | TOFROM | FIRSRTPRIVATE | NONE |
//  DEFAULT
//  variable-category -> ALL | SCALAR | AGGREGATE | ALLOCATABLE | POINTER
TYPE_PARSER(construct<OmpDefaultmapClause>(
    construct<OmpDefaultmapClause::ImplicitBehavior>(
        "ALLOC" >> pure(OmpDefaultmapClause::ImplicitBehavior::Alloc) ||
        "TO"_id >> pure(OmpDefaultmapClause::ImplicitBehavior::To) ||
        "FROM" >> pure(OmpDefaultmapClause::ImplicitBehavior::From) ||
        "TOFROM" >> pure(OmpDefaultmapClause::ImplicitBehavior::Tofrom) ||
        "FIRSTPRIVATE" >>
            pure(OmpDefaultmapClause::ImplicitBehavior::Firstprivate) ||
        "NONE" >> pure(OmpDefaultmapClause::ImplicitBehavior::None) ||
        "DEFAULT" >> pure(OmpDefaultmapClause::ImplicitBehavior::Default)),
    maybe(":" >> nonemptyList(Parser<OmpDefaultmapClause::Modifier>{}))))

TYPE_PARSER(construct<OmpScheduleClause::Kind>(
    "STATIC" >> pure(OmpScheduleClause::Kind::Static) ||
    "DYNAMIC" >> pure(OmpScheduleClause::Kind::Dynamic) ||
    "GUIDED" >> pure(OmpScheduleClause::Kind::Guided) ||
    "AUTO" >> pure(OmpScheduleClause::Kind::Auto) ||
    "RUNTIME" >> pure(OmpScheduleClause::Kind::Runtime)))

TYPE_PARSER(construct<OmpScheduleClause>(
    maybe(nonemptyList(Parser<OmpScheduleClause::Modifier>{}) / ":"),
    Parser<OmpScheduleClause::Kind>{}, maybe("," >> scalarIntExpr)))

// device([ device-modifier :] scalar-integer-expression)
TYPE_PARSER(construct<OmpDeviceClause>(
    maybe(nonemptyList(Parser<OmpDeviceClause::Modifier>{}) / ":"),
    scalarIntExpr))

// device_type(any | host | nohost)
TYPE_PARSER(construct<OmpDeviceTypeClause>(
    "ANY" >> pure(OmpDeviceTypeClause::DeviceTypeDescription::Any) ||
    "HOST" >> pure(OmpDeviceTypeClause::DeviceTypeDescription::Host) ||
    "NOHOST" >> pure(OmpDeviceTypeClause::DeviceTypeDescription::Nohost)))

// 2.12 IF (directive-name-modifier: scalar-logical-expr)
TYPE_PARSER(construct<OmpIfClause>(
    maybe(nonemptyList(Parser<OmpIfClause::Modifier>{}) / ":"),
    scalarLogicalExpr))

TYPE_PARSER(construct<OmpReductionClause>(
    maybe(nonemptyList(Parser<OmpReductionClause::Modifier>{}) / ":"),
    Parser<OmpObjectList>{}))

// OMP 5.0 2.19.5.6 IN_REDUCTION (reduction-identifier: variable-name-list)
TYPE_PARSER(construct<OmpInReductionClause>(
    maybe(nonemptyList(Parser<OmpInReductionClause::Modifier>{}) / ":"),
    Parser<OmpObjectList>{}))

TYPE_PARSER(construct<OmpTaskReductionClause>(
    maybe(nonemptyList(Parser<OmpTaskReductionClause::Modifier>{}) / ":"),
    Parser<OmpObjectList>{}))

// OMP 5.0 2.11.4 allocate-clause -> ALLOCATE ([allocator:] variable-name-list)
// OMP 5.2 2.13.4 allocate-clause -> ALLOCATE ([allocate-modifier
//                                   [, allocate-modifier] :]
//                                   variable-name-list)
//                allocate-modifier -> allocator | align
TYPE_PARSER(construct<OmpAllocateClause>(
    maybe(nonemptyList(Parser<OmpAllocateClause::Modifier>{}) / ":"),
    Parser<OmpObjectList>{}))

// iteration-offset -> +/- non-negative-constant-expr
TYPE_PARSER(construct<OmpIterationOffset>(
    Parser<DefinedOperator>{}, scalarIntConstantExpr))

// iteration -> iteration-variable [+/- nonnegative-scalar-integer-constant]
TYPE_PARSER(construct<OmpIteration>(name, maybe(Parser<OmpIterationOffset>{})))

TYPE_PARSER(construct<OmpIterationVector>(nonemptyList(Parser<OmpIteration>{})))

TYPE_PARSER(construct<OmpDoacross>(
    construct<OmpDoacross>(construct<OmpDoacross::Sink>(
        "SINK"_tok >> ":"_tok >> Parser<OmpIterationVector>{})) ||
    construct<OmpDoacross>(construct<OmpDoacross::Source>("SOURCE"_tok))))

TYPE_CONTEXT_PARSER("Omp Depend clause"_en_US,
    construct<OmpDependClause>(
        // Try to parse OmpDoacross first, because TaskDep will succeed on
        // "sink: xxx", interpreting it to not have any modifiers, and "sink"
        // being an OmpObject. Parsing of the TaskDep variant will stop right
        // after the "sink", leaving the ": xxx" unvisited.
        construct<OmpDependClause>(Parser<OmpDoacross>{}) ||
        // Parse TaskDep after Doacross.
        construct<OmpDependClause>(construct<OmpDependClause::TaskDep>(
            maybe(nonemptyList(Parser<OmpDependClause::TaskDep::Modifier>{}) /
                ": "),
            Parser<OmpObjectList>{}))))

TYPE_CONTEXT_PARSER("Omp Doacross clause"_en_US,
    construct<OmpDoacrossClause>(Parser<OmpDoacross>{}))

TYPE_PARSER(construct<OmpFromClause>(
    applyFunction<OmpFromClause>(makeMobClause<true>,
        modifierList<OmpFromClause>(","_tok), Parser<OmpObjectList>{}) ||
    applyFunction<OmpFromClause>(makeMobClause<false>,
        modifierList<OmpFromClause>(maybe(","_tok)), Parser<OmpObjectList>{})))

TYPE_PARSER(construct<OmpToClause>(
    applyFunction<OmpToClause>(makeMobClause<true>,
        modifierList<OmpToClause>(","_tok), Parser<OmpObjectList>{}) ||
    applyFunction<OmpToClause>(makeMobClause<false>,
        modifierList<OmpToClause>(maybe(","_tok)), Parser<OmpObjectList>{})))

OmpLinearClause makeLinearFromOldSyntax(OmpLinearClause::Modifier &&lm,
    OmpObjectList &&objs, std::optional<OmpLinearClause::Modifier> &&ssm) {
  std::list<OmpLinearClause::Modifier> mods;
  mods.emplace_back(std::move(lm));
  if (ssm) {
    mods.emplace_back(std::move(*ssm));
  }
  return OmpLinearClause{std::move(objs),
      mods.empty() ? decltype(mods){} : std::move(mods),
      /*PostModified=*/false};
}

TYPE_PARSER(
    // Parse the "modifier(x)" first, because syntacticaly it will match
    // an array element (i.e. a list item).
    // LINEAR(linear-modifier(list) [: step-simple-modifier])
    construct<OmpLinearClause>( //
        applyFunction<OmpLinearClause>(makeLinearFromOldSyntax,
            SpecificModifierParser<OmpLinearModifier, OmpLinearClause>{},
            parenthesized(Parser<OmpObjectList>{}),
            maybe(":"_tok >> SpecificModifierParser<OmpStepSimpleModifier,
                                 OmpLinearClause>{}))) ||
    // LINEAR(list [: modifiers])
    construct<OmpLinearClause>( //
        Parser<OmpObjectList>{},
        maybe(":"_tok >> nonemptyList(Parser<OmpLinearClause::Modifier>{})),
        /*PostModified=*/pure(true)))

// OpenMPv5.2 12.5.2 detach-clause -> DETACH (event-handle)
TYPE_PARSER(construct<OmpDetachClause>(Parser<OmpObject>{}))

// init clause
TYPE_PARSER(construct<OmpInitClause>(
    maybe(nonemptyList(Parser<OmpInitClause::Modifier>{}) / ":"),
    Parser<OmpObject>{}))

// 2.8.1 ALIGNED (list: alignment)
TYPE_PARSER(construct<OmpAlignedClause>(Parser<OmpObjectList>{},
    maybe(":" >> nonemptyList(Parser<OmpAlignedClause::Modifier>{}))))

TYPE_PARSER(construct<OmpUpdateClause>(
    construct<OmpUpdateClause>(Parser<OmpDependenceType>{}) ||
    construct<OmpUpdateClause>(Parser<OmpTaskDependenceType>{})))

TYPE_PARSER(construct<OmpOrderClause>(
    maybe(nonemptyList(Parser<OmpOrderClause::Modifier>{}) / ":"),
    "CONCURRENT" >> pure(OmpOrderClause::Ordering::Concurrent)))

TYPE_PARSER(construct<OmpMatchClause>(
    Parser<traits::OmpContextSelectorSpecification>{}))

TYPE_PARSER(construct<OmpOtherwiseClause>(
    maybe(indirect(sourced(Parser<OmpDirectiveSpecification>{})))))

TYPE_PARSER(construct<OmpWhenClause>(
    maybe(nonemptyList(Parser<OmpWhenClause::Modifier>{}) / ":"),
    maybe(indirect(sourced(Parser<OmpDirectiveSpecification>{})))))

// OMP 5.2 12.6.1 grainsize([ prescriptiveness :] scalar-integer-expression)
TYPE_PARSER(construct<OmpGrainsizeClause>(
    maybe(nonemptyList(Parser<OmpGrainsizeClause::Modifier>{}) / ":"),
    scalarIntExpr))

// OMP 5.2 12.6.2 num_tasks([ prescriptiveness :] scalar-integer-expression)
TYPE_PARSER(construct<OmpNumTasksClause>(
    maybe(nonemptyList(Parser<OmpNumTasksClause::Modifier>{}) / ":"),
    scalarIntExpr))

TYPE_PARSER(
    construct<OmpObject>(designator) || construct<OmpObject>("/" >> name / "/"))

// OMP 5.0 2.19.4.5 LASTPRIVATE ([lastprivate-modifier :] list)
TYPE_PARSER(construct<OmpLastprivateClause>(
    maybe(nonemptyList(Parser<OmpLastprivateClause::Modifier>{}) / ":"),
    Parser<OmpObjectList>{}))

// OMP 5.2 11.7.1 BIND ( PARALLEL | TEAMS | THREAD )
TYPE_PARSER(construct<OmpBindClause>(
    "PARALLEL" >> pure(OmpBindClause::Binding::Parallel) ||
    "TEAMS" >> pure(OmpBindClause::Binding::Teams) ||
    "THREAD" >> pure(OmpBindClause::Binding::Thread)))

TYPE_PARSER(construct<OmpAlignClause>(scalarIntExpr))

TYPE_PARSER(construct<OmpAtClause>(
    "EXECUTION" >> pure(OmpAtClause::ActionTime::Execution) ||
    "COMPILATION" >> pure(OmpAtClause::ActionTime::Compilation)))

TYPE_PARSER(construct<OmpSeverityClause>(
    "FATAL" >> pure(OmpSeverityClause::Severity::Fatal) ||
    "WARNING" >> pure(OmpSeverityClause::Severity::Warning)))

TYPE_PARSER(construct<OmpMessageClause>(expr))

TYPE_PARSER(construct<OmpHoldsClause>(indirect(expr)))
TYPE_PARSER(construct<OmpAbsentClause>(many(maybe(","_tok) >>
    construct<llvm::omp::Directive>(unwrap(OmpDirectiveNameParser{})))))
TYPE_PARSER(construct<OmpContainsClause>(many(maybe(","_tok) >>
    construct<llvm::omp::Directive>(unwrap(OmpDirectiveNameParser{})))))

TYPE_PARSER( //
    "ABSENT" >> construct<OmpClause>(construct<OmpClause::Absent>(
                    parenthesized(Parser<OmpAbsentClause>{}))) ||
    "ACQUIRE" >> construct<OmpClause>(construct<OmpClause::Acquire>()) ||
    "ACQ_REL" >> construct<OmpClause>(construct<OmpClause::AcqRel>()) ||
    "AFFINITY" >> construct<OmpClause>(construct<OmpClause::Affinity>(
                      parenthesized(Parser<OmpAffinityClause>{}))) ||
    "ALIGN" >> construct<OmpClause>(construct<OmpClause::Align>(
                   parenthesized(Parser<OmpAlignClause>{}))) ||
    "ALIGNED" >> construct<OmpClause>(construct<OmpClause::Aligned>(
                     parenthesized(Parser<OmpAlignedClause>{}))) ||
    "ALLOCATE" >> construct<OmpClause>(construct<OmpClause::Allocate>(
                      parenthesized(Parser<OmpAllocateClause>{}))) ||
    "ALLOCATOR" >> construct<OmpClause>(construct<OmpClause::Allocator>(
                       parenthesized(scalarIntExpr))) ||
    "AT" >> construct<OmpClause>(construct<OmpClause::At>(
                parenthesized(Parser<OmpAtClause>{}))) ||
    "ATOMIC_DEFAULT_MEM_ORDER" >>
        construct<OmpClause>(construct<OmpClause::AtomicDefaultMemOrder>(
            parenthesized(Parser<OmpAtomicDefaultMemOrderClause>{}))) ||
    "BIND" >> construct<OmpClause>(construct<OmpClause::Bind>(
                  parenthesized(Parser<OmpBindClause>{}))) ||
    "COLLAPSE" >> construct<OmpClause>(construct<OmpClause::Collapse>(
                      parenthesized(scalarIntConstantExpr))) ||
    "CONTAINS" >> construct<OmpClause>(construct<OmpClause::Contains>(
                      parenthesized(Parser<OmpContainsClause>{}))) ||
    "COPYIN" >> construct<OmpClause>(construct<OmpClause::Copyin>(
                    parenthesized(Parser<OmpObjectList>{}))) ||
    "COPYPRIVATE" >> construct<OmpClause>(construct<OmpClause::Copyprivate>(
                         (parenthesized(Parser<OmpObjectList>{})))) ||
    "DEFAULT"_id >> construct<OmpClause>(construct<OmpClause::Default>(
                        parenthesized(Parser<OmpDefaultClause>{}))) ||
    "DEFAULTMAP" >> construct<OmpClause>(construct<OmpClause::Defaultmap>(
                        parenthesized(Parser<OmpDefaultmapClause>{}))) ||
    "DEPEND" >> construct<OmpClause>(construct<OmpClause::Depend>(
                    parenthesized(Parser<OmpDependClause>{}))) ||
    "DESTROY" >>
        construct<OmpClause>(construct<OmpClause::Destroy>(maybe(parenthesized(
            construct<OmpDestroyClause>(Parser<OmpObject>{}))))) ||
    "DEVICE" >> construct<OmpClause>(construct<OmpClause::Device>(
                    parenthesized(Parser<OmpDeviceClause>{}))) ||
    "DEVICE_TYPE" >> construct<OmpClause>(construct<OmpClause::DeviceType>(
                         parenthesized(Parser<OmpDeviceTypeClause>{}))) ||
    "DIST_SCHEDULE" >>
        construct<OmpClause>(construct<OmpClause::DistSchedule>(
            parenthesized("STATIC" >> maybe("," >> scalarIntExpr)))) ||
    "DOACROSS" >>
        construct<OmpClause>(parenthesized(Parser<OmpDoacrossClause>{})) ||
    "DYNAMIC_ALLOCATORS" >>
        construct<OmpClause>(construct<OmpClause::DynamicAllocators>()) ||
    "ENTER" >> construct<OmpClause>(construct<OmpClause::Enter>(
                   parenthesized(Parser<OmpObjectList>{}))) ||
    "EXCLUSIVE" >> construct<OmpClause>(construct<OmpClause::Exclusive>(
                       parenthesized(Parser<OmpObjectList>{}))) ||
    "FILTER" >> construct<OmpClause>(construct<OmpClause::Filter>(
                    parenthesized(scalarIntExpr))) ||
    "FINAL" >> construct<OmpClause>(construct<OmpClause::Final>(
                   parenthesized(scalarLogicalExpr))) ||
    "FIRSTPRIVATE" >> construct<OmpClause>(construct<OmpClause::Firstprivate>(
                          parenthesized(Parser<OmpObjectList>{}))) ||
    "FROM" >> construct<OmpClause>(construct<OmpClause::From>(
                  parenthesized(Parser<OmpFromClause>{}))) ||
    "FULL" >> construct<OmpClause>(construct<OmpClause::Full>()) ||
    "GRAINSIZE" >> construct<OmpClause>(construct<OmpClause::Grainsize>(
                       parenthesized(Parser<OmpGrainsizeClause>{}))) ||
    "HAS_DEVICE_ADDR" >>
        construct<OmpClause>(construct<OmpClause::HasDeviceAddr>(
            parenthesized(Parser<OmpObjectList>{}))) ||
    "HINT" >> construct<OmpClause>(
                  construct<OmpClause::Hint>(parenthesized(constantExpr))) ||
    "HOLDS" >> construct<OmpClause>(construct<OmpClause::Holds>(
                   parenthesized(Parser<OmpHoldsClause>{}))) ||
    "IF" >> construct<OmpClause>(construct<OmpClause::If>(
                parenthesized(Parser<OmpIfClause>{}))) ||
    "INBRANCH" >> construct<OmpClause>(construct<OmpClause::Inbranch>()) ||
    "INIT" >> construct<OmpClause>(construct<OmpClause::Init>(
                  parenthesized(Parser<OmpInitClause>{}))) ||
    "INCLUSIVE" >> construct<OmpClause>(construct<OmpClause::Inclusive>(
                       parenthesized(Parser<OmpObjectList>{}))) ||
    "INITIALIZER" >> construct<OmpClause>(construct<OmpClause::Initializer>(
                         parenthesized(Parser<OmpInitializerClause>{}))) ||
    "IS_DEVICE_PTR" >> construct<OmpClause>(construct<OmpClause::IsDevicePtr>(
                           parenthesized(Parser<OmpObjectList>{}))) ||
    "LASTPRIVATE" >> construct<OmpClause>(construct<OmpClause::Lastprivate>(
                         parenthesized(Parser<OmpLastprivateClause>{}))) ||
    "LINEAR" >> construct<OmpClause>(construct<OmpClause::Linear>(
                    parenthesized(Parser<OmpLinearClause>{}))) ||
    "LINK" >> construct<OmpClause>(construct<OmpClause::Link>(
                  parenthesized(Parser<OmpObjectList>{}))) ||
    "MAP" >> construct<OmpClause>(construct<OmpClause::Map>(
                 parenthesized(Parser<OmpMapClause>{}))) ||
    "MATCH" >> construct<OmpClause>(construct<OmpClause::Match>(
                   parenthesized(Parser<OmpMatchClause>{}))) ||
    "MERGEABLE" >> construct<OmpClause>(construct<OmpClause::Mergeable>()) ||
    "MESSAGE" >> construct<OmpClause>(construct<OmpClause::Message>(
                     parenthesized(Parser<OmpMessageClause>{}))) ||
    "NOCONTEXT" >> construct<OmpClause>(construct<OmpClause::Nocontext>(
                       parenthesized(scalarLogicalExpr))) ||
    "NOGROUP" >> construct<OmpClause>(construct<OmpClause::Nogroup>()) ||
    "NONTEMPORAL" >> construct<OmpClause>(construct<OmpClause::Nontemporal>(
                         parenthesized(nonemptyList(name)))) ||
    "NOTINBRANCH" >>
        construct<OmpClause>(construct<OmpClause::Notinbranch>()) ||
    "NOVARIANTS" >> construct<OmpClause>(construct<OmpClause::Novariants>(
                        parenthesized(scalarLogicalExpr))) ||
    "NOWAIT" >> construct<OmpClause>(construct<OmpClause::Nowait>()) ||
    "NO_OPENMP"_id >> construct<OmpClause>(construct<OmpClause::NoOpenmp>()) ||
    "NO_OPENMP_ROUTINES" >>
        construct<OmpClause>(construct<OmpClause::NoOpenmpRoutines>()) ||
    "NO_PARALLELISM" >>
        construct<OmpClause>(construct<OmpClause::NoParallelism>()) ||
    "NUM_TASKS" >> construct<OmpClause>(construct<OmpClause::NumTasks>(
                       parenthesized(Parser<OmpNumTasksClause>{}))) ||
    "NUM_TEAMS" >> construct<OmpClause>(construct<OmpClause::NumTeams>(
                       parenthesized(scalarIntExpr))) ||
    "NUM_THREADS" >> construct<OmpClause>(construct<OmpClause::NumThreads>(
                         parenthesized(scalarIntExpr))) ||
    "OMPX_BARE" >> construct<OmpClause>(construct<OmpClause::OmpxBare>()) ||
    "ORDER" >> construct<OmpClause>(construct<OmpClause::Order>(
                   parenthesized(Parser<OmpOrderClause>{}))) ||
    "ORDERED" >> construct<OmpClause>(construct<OmpClause::Ordered>(
                     maybe(parenthesized(scalarIntConstantExpr)))) ||
    "OTHERWISE" >> construct<OmpClause>(construct<OmpClause::Otherwise>(
                       maybe(parenthesized(Parser<OmpOtherwiseClause>{})))) ||
    "PARTIAL" >> construct<OmpClause>(construct<OmpClause::Partial>(
                     maybe(parenthesized(scalarIntConstantExpr)))) ||
    "PRIORITY" >> construct<OmpClause>(construct<OmpClause::Priority>(
                      parenthesized(scalarIntExpr))) ||
    "PRIVATE" >> construct<OmpClause>(construct<OmpClause::Private>(
                     parenthesized(Parser<OmpObjectList>{}))) ||
    "PROC_BIND" >> construct<OmpClause>(construct<OmpClause::ProcBind>(
                       parenthesized(Parser<OmpProcBindClause>{}))) ||
    "REDUCTION"_id >> construct<OmpClause>(construct<OmpClause::Reduction>(
                          parenthesized(Parser<OmpReductionClause>{}))) ||
    "IN_REDUCTION" >> construct<OmpClause>(construct<OmpClause::InReduction>(
                          parenthesized(Parser<OmpInReductionClause>{}))) ||
    "DETACH" >> construct<OmpClause>(construct<OmpClause::Detach>(
                    parenthesized(Parser<OmpDetachClause>{}))) ||
    "TASK_REDUCTION" >>
        construct<OmpClause>(construct<OmpClause::TaskReduction>(
            parenthesized(Parser<OmpTaskReductionClause>{}))) ||
    "RELAXED" >> construct<OmpClause>(construct<OmpClause::Relaxed>()) ||
    "RELEASE" >> construct<OmpClause>(construct<OmpClause::Release>()) ||
    "REVERSE_OFFLOAD" >>
        construct<OmpClause>(construct<OmpClause::ReverseOffload>()) ||
    "SAFELEN" >> construct<OmpClause>(construct<OmpClause::Safelen>(
                     parenthesized(scalarIntConstantExpr))) ||
    "SCHEDULE" >> construct<OmpClause>(construct<OmpClause::Schedule>(
                      parenthesized(Parser<OmpScheduleClause>{}))) ||
    "SEQ_CST" >> construct<OmpClause>(construct<OmpClause::SeqCst>()) ||
    "SEVERITY" >> construct<OmpClause>(construct<OmpClause::Severity>(
                      parenthesized(Parser<OmpSeverityClause>{}))) ||
    "SHARED" >> construct<OmpClause>(construct<OmpClause::Shared>(
                    parenthesized(Parser<OmpObjectList>{}))) ||
    "SIMD"_id >> construct<OmpClause>(construct<OmpClause::Simd>()) ||
    "SIMDLEN" >> construct<OmpClause>(construct<OmpClause::Simdlen>(
                     parenthesized(scalarIntConstantExpr))) ||
    "SIZES" >> construct<OmpClause>(construct<OmpClause::Sizes>(
                   parenthesized(nonemptyList(scalarIntExpr)))) ||
    "PERMUTATION" >> construct<OmpClause>(construct<OmpClause::Permutation>(
                         parenthesized(nonemptyList(scalarIntExpr)))) ||
    "THREADS" >> construct<OmpClause>(construct<OmpClause::Threads>()) ||
    "THREAD_LIMIT" >> construct<OmpClause>(construct<OmpClause::ThreadLimit>(
                          parenthesized(scalarIntExpr))) ||
    "TO" >> construct<OmpClause>(construct<OmpClause::To>(
                parenthesized(Parser<OmpToClause>{}))) ||
    "USE" >> construct<OmpClause>(construct<OmpClause::Use>(
                 parenthesized(Parser<OmpObject>{}))) ||
    "USE_DEVICE_PTR" >> construct<OmpClause>(construct<OmpClause::UseDevicePtr>(
                            parenthesized(Parser<OmpObjectList>{}))) ||
    "USE_DEVICE_ADDR" >>
        construct<OmpClause>(construct<OmpClause::UseDeviceAddr>(
            parenthesized(Parser<OmpObjectList>{}))) ||
    "UNIFIED_ADDRESS" >>
        construct<OmpClause>(construct<OmpClause::UnifiedAddress>()) ||
    "UNIFIED_SHARED_MEMORY" >>
        construct<OmpClause>(construct<OmpClause::UnifiedSharedMemory>()) ||
    "UNIFORM" >> construct<OmpClause>(construct<OmpClause::Uniform>(
                     parenthesized(nonemptyList(name)))) ||
    "UNTIED" >> construct<OmpClause>(construct<OmpClause::Untied>()) ||
    "UPDATE" >> construct<OmpClause>(construct<OmpClause::Update>(
                    parenthesized(Parser<OmpUpdateClause>{}))) ||
    "WHEN" >> construct<OmpClause>(construct<OmpClause::When>(
                  parenthesized(Parser<OmpWhenClause>{}))) ||
    // Cancellable constructs
    "DO"_id >=
        construct<OmpClause>(construct<OmpClause::CancellationConstructType>(
            Parser<OmpCancellationConstructTypeClause>{})) ||
    "PARALLEL"_id >=
        construct<OmpClause>(construct<OmpClause::CancellationConstructType>(
            Parser<OmpCancellationConstructTypeClause>{})) ||
    "SECTIONS"_id >=
        construct<OmpClause>(construct<OmpClause::CancellationConstructType>(
            Parser<OmpCancellationConstructTypeClause>{})) ||
    "TASKGROUP"_id >=
        construct<OmpClause>(construct<OmpClause::CancellationConstructType>(
            Parser<OmpCancellationConstructTypeClause>{})))

// [Clause, [Clause], ...]
TYPE_PARSER(sourced(construct<OmpClauseList>(
    many(maybe(","_tok) >> sourced(Parser<OmpClause>{})))))

// 2.1 (variable | /common-block/ | array-sections)
TYPE_PARSER(construct<OmpObjectList>(nonemptyList(Parser<OmpObject>{})))

TYPE_PARSER(sourced(construct<OmpErrorDirective>(
    verbatim("ERROR"_tok), Parser<OmpClauseList>{})))

// --- Parsers for directives and constructs --------------------------

<<<<<<< HEAD
OmpDirectiveSpecification static makeFlushFromOldSyntax1(Verbatim &&text,
    std::optional<OmpClauseList> &&clauses,
    std::optional<std::list<OmpArgument>> &&args,
=======
TYPE_PARSER(sourced(construct<OmpDirectiveName>(OmpDirectiveNameParser{})))

OmpDirectiveSpecification static makeFlushFromOldSyntax(Verbatim &&text,
    std::optional<OmpClauseList> &&clauses,
    std::optional<OmpArgumentList> &&args,
>>>>>>> d465594a
    OmpDirectiveSpecification::Flags &&flags) {
  return OmpDirectiveSpecification{OmpDirectiveName(text), std::move(args),
      std::move(clauses), std::move(flags)};
}

TYPE_PARSER(sourced(
    // Parse the old syntax: FLUSH [clauses] [(objects)]
    construct<OmpDirectiveSpecification>(
        // Force this old-syntax parser to fail for FLUSH followed by '('.
        // Otherwise it could succeed on the new syntax but have one of
        // lists absent in the parsed result.
        // E.g. for FLUSH(x) SEQ_CST it would find no clauses following
        // the directive name, parse the argument list "(x)" and stop.
<<<<<<< HEAD
        applyFunction<OmpDirectiveSpecification>(makeFlushFromOldSyntax1,
            verbatim("FLUSH"_tok) / !lookAhead("("_tok),
            maybe(Parser<OmpClauseList>{}),
            maybe(parenthesized(nonemptyList(Parser<OmpArgument>{}))),
=======
        applyFunction<OmpDirectiveSpecification>(makeFlushFromOldSyntax,
            verbatim("FLUSH"_tok) / !lookAhead("("_tok),
            maybe(Parser<OmpClauseList>{}),
            maybe(parenthesized(Parser<OmpArgumentList>{})),
>>>>>>> d465594a
            pure(OmpDirectiveSpecification::Flags::DeprecatedSyntax))) ||
    // Parse the standard syntax: directive [(arguments)] [clauses]
    construct<OmpDirectiveSpecification>( //
        sourced(OmpDirectiveNameParser{}),
<<<<<<< HEAD
        maybe(parenthesized(nonemptyList(Parser<OmpArgument>{}))),
=======
        maybe(parenthesized(Parser<OmpArgumentList>{})),
>>>>>>> d465594a
        maybe(Parser<OmpClauseList>{}),
        pure(OmpDirectiveSpecification::Flags::None))))

TYPE_PARSER(sourced(construct<OmpNothingDirective>("NOTHING" >> ok)))

TYPE_PARSER(sourced(construct<OpenMPUtilityConstruct>(
    sourced(construct<OpenMPUtilityConstruct>(
        sourced(Parser<OmpErrorDirective>{}))) ||
    sourced(construct<OpenMPUtilityConstruct>(
        sourced(Parser<OmpNothingDirective>{}))))))

TYPE_PARSER(sourced(construct<OmpMetadirectiveDirective>(
    "METADIRECTIVE" >> Parser<OmpClauseList>{})))

// Omp directives enclosing do loop
TYPE_PARSER(sourced(construct<OmpLoopDirective>(first(
    "DISTRIBUTE PARALLEL DO SIMD" >>
        pure(llvm::omp::Directive::OMPD_distribute_parallel_do_simd),
    "DISTRIBUTE PARALLEL DO" >>
        pure(llvm::omp::Directive::OMPD_distribute_parallel_do),
    "DISTRIBUTE SIMD" >> pure(llvm::omp::Directive::OMPD_distribute_simd),
    "DISTRIBUTE" >> pure(llvm::omp::Directive::OMPD_distribute),
    "DO SIMD" >> pure(llvm::omp::Directive::OMPD_do_simd),
    "DO" >> pure(llvm::omp::Directive::OMPD_do),
    "LOOP" >> pure(llvm::omp::Directive::OMPD_loop),
    "MASKED TASKLOOP SIMD" >>
        pure(llvm::omp::Directive::OMPD_masked_taskloop_simd),
    "MASKED TASKLOOP" >> pure(llvm::omp::Directive::OMPD_masked_taskloop),
    "MASTER TASKLOOP SIMD" >>
        pure(llvm::omp::Directive::OMPD_master_taskloop_simd),
    "MASTER TASKLOOP" >> pure(llvm::omp::Directive::OMPD_master_taskloop),
    "PARALLEL DO SIMD" >> pure(llvm::omp::Directive::OMPD_parallel_do_simd),
    "PARALLEL DO" >> pure(llvm::omp::Directive::OMPD_parallel_do),
    "PARALLEL MASKED TASKLOOP SIMD" >>
        pure(llvm::omp::Directive::OMPD_parallel_masked_taskloop_simd),
    "PARALLEL MASKED TASKLOOP" >>
        pure(llvm::omp::Directive::OMPD_parallel_masked_taskloop),
    "PARALLEL MASTER TASKLOOP SIMD" >>
        pure(llvm::omp::Directive::OMPD_parallel_master_taskloop_simd),
    "PARALLEL MASTER TASKLOOP" >>
        pure(llvm::omp::Directive::OMPD_parallel_master_taskloop),
    "SIMD" >> pure(llvm::omp::Directive::OMPD_simd),
    "TARGET LOOP" >> pure(llvm::omp::Directive::OMPD_target_loop),
    "TARGET PARALLEL DO SIMD" >>
        pure(llvm::omp::Directive::OMPD_target_parallel_do_simd),
    "TARGET PARALLEL DO" >> pure(llvm::omp::Directive::OMPD_target_parallel_do),
    "TARGET PARALLEL LOOP" >>
        pure(llvm::omp::Directive::OMPD_target_parallel_loop),
    "TARGET SIMD" >> pure(llvm::omp::Directive::OMPD_target_simd),
    "TARGET TEAMS DISTRIBUTE PARALLEL DO SIMD" >>
        pure(llvm::omp::Directive::
                OMPD_target_teams_distribute_parallel_do_simd),
    "TARGET TEAMS DISTRIBUTE PARALLEL DO" >>
        pure(llvm::omp::Directive::OMPD_target_teams_distribute_parallel_do),
    "TARGET TEAMS DISTRIBUTE SIMD" >>
        pure(llvm::omp::Directive::OMPD_target_teams_distribute_simd),
    "TARGET TEAMS DISTRIBUTE" >>
        pure(llvm::omp::Directive::OMPD_target_teams_distribute),
    "TARGET TEAMS LOOP" >> pure(llvm::omp::Directive::OMPD_target_teams_loop),
    "TASKLOOP SIMD" >> pure(llvm::omp::Directive::OMPD_taskloop_simd),
    "TASKLOOP" >> pure(llvm::omp::Directive::OMPD_taskloop),
    "TEAMS DISTRIBUTE PARALLEL DO SIMD" >>
        pure(llvm::omp::Directive::OMPD_teams_distribute_parallel_do_simd),
    "TEAMS DISTRIBUTE PARALLEL DO" >>
        pure(llvm::omp::Directive::OMPD_teams_distribute_parallel_do),
    "TEAMS DISTRIBUTE SIMD" >>
        pure(llvm::omp::Directive::OMPD_teams_distribute_simd),
    "TEAMS DISTRIBUTE" >> pure(llvm::omp::Directive::OMPD_teams_distribute),
    "TEAMS LOOP" >> pure(llvm::omp::Directive::OMPD_teams_loop),
    "TILE" >> pure(llvm::omp::Directive::OMPD_tile),
    "UNROLL" >> pure(llvm::omp::Directive::OMPD_unroll)))))

TYPE_PARSER(sourced(construct<OmpBeginLoopDirective>(
    sourced(Parser<OmpLoopDirective>{}), Parser<OmpClauseList>{})))

<<<<<<< HEAD
// 2.14.2 Cancellation Point construct
TYPE_PARSER(sourced(construct<OpenMPCancellationPointConstruct>(
    verbatim("CANCELLATION POINT"_tok), Parser<OmpClauseList>{})))

// 2.14.1 Cancel construct
TYPE_PARSER(sourced(construct<OpenMPCancelConstruct>(
    verbatim("CANCEL"_tok), Parser<OmpClauseList>{})))

=======
>>>>>>> d465594a
TYPE_PARSER(sourced(construct<OmpFailClause>(
    parenthesized(indirect(Parser<OmpMemoryOrderClause>{})))))

// 2.17.7 Atomic construct/2.17.8 Flush construct [OpenMP 5.0]
//        memory-order-clause ->
//                               seq_cst
//                               acq_rel
//                               release
//                               acquire
//                               relaxed
TYPE_PARSER(sourced(construct<OmpMemoryOrderClause>(
    sourced("SEQ_CST" >> construct<OmpClause>(construct<OmpClause::SeqCst>()) ||
        "ACQ_REL" >> construct<OmpClause>(construct<OmpClause::AcqRel>()) ||
        "RELEASE" >> construct<OmpClause>(construct<OmpClause::Release>()) ||
        "ACQUIRE" >> construct<OmpClause>(construct<OmpClause::Acquire>()) ||
        "RELAXED" >> construct<OmpClause>(construct<OmpClause::Relaxed>())))))

// 2.4 Requires construct [OpenMP 5.0]
//        atomic-default-mem-order-clause ->
//                               seq_cst
//                               acq_rel
//                               relaxed
TYPE_PARSER(construct<OmpAtomicDefaultMemOrderClause>(
    "SEQ_CST" >> pure(common::OmpAtomicDefaultMemOrderType::SeqCst) ||
    "ACQ_REL" >> pure(common::OmpAtomicDefaultMemOrderType::AcqRel) ||
    "RELAXED" >> pure(common::OmpAtomicDefaultMemOrderType::Relaxed)))

// 2.17.7 Atomic construct
//        atomic-clause -> memory-order-clause | HINT(hint-expression)
TYPE_PARSER(sourced(construct<OmpAtomicClause>(
    construct<OmpAtomicClause>(Parser<OmpMemoryOrderClause>{}) ||
    construct<OmpAtomicClause>("FAIL" >> Parser<OmpFailClause>{}) ||
    construct<OmpAtomicClause>("HINT" >>
        sourced(construct<OmpClause>(
            construct<OmpClause::Hint>(parenthesized(constantExpr))))))))

// atomic-clause-list -> [atomic-clause, [atomic-clause], ...]
TYPE_PARSER(sourced(construct<OmpAtomicClauseList>(
    many(maybe(","_tok) >> sourced(Parser<OmpAtomicClause>{})))))

static bool IsSimpleStandalone(const OmpDirectiveName &name) {
  switch (name.v) {
  case llvm::omp::Directive::OMPD_barrier:
  case llvm::omp::Directive::OMPD_ordered:
  case llvm::omp::Directive::OMPD_scan:
  case llvm::omp::Directive::OMPD_target_enter_data:
  case llvm::omp::Directive::OMPD_target_exit_data:
  case llvm::omp::Directive::OMPD_target_update:
  case llvm::omp::Directive::OMPD_taskwait:
  case llvm::omp::Directive::OMPD_taskyield:
    return true;
  default:
    return false;
  }
}

<<<<<<< HEAD
static OpenMPFlushConstruct makeFlushFromOldSyntax(Verbatim &&text,
    std::optional<OmpClauseList> &&clauses,
    std::optional<OmpObjectList> &&objects) {
  bool oldSyntax{
      clauses && !clauses->v.empty() && objects && !objects->v.empty()};
  return OpenMPFlushConstruct{std::move(text), std::move(objects),
      std::move(clauses),
      /*TrailingClauses=*/!oldSyntax};
}

TYPE_PARSER(sourced( //
    construct<OpenMPFlushConstruct>( //
        applyFunction<OpenMPFlushConstruct>(makeFlushFromOldSyntax,
            verbatim("FLUSH"_tok), maybe(Parser<OmpClauseList>{}),
            maybe(parenthesized(Parser<OmpObjectList>{})))) ||

    construct<OpenMPFlushConstruct>( //
        verbatim("FLUSH"_tok), maybe(parenthesized(Parser<OmpObjectList>{})),
        Parser<OmpClauseList>{}, pure(/*TrailingClauses=*/true))))
=======
TYPE_PARSER(sourced( //
    construct<OpenMPSimpleStandaloneConstruct>(
        predicated(OmpDirectiveNameParser{}, IsSimpleStandalone) >=
        Parser<OmpDirectiveSpecification>{})))
>>>>>>> d465594a

static inline constexpr auto IsDirective(llvm::omp::Directive dir) {
  return [dir](const OmpDirectiveName &name) -> bool { return dir == name.v; };
}

TYPE_PARSER(sourced( //
    construct<OpenMPFlushConstruct>(
        predicated(OmpDirectiveNameParser{},
            IsDirective(llvm::omp::Directive::OMPD_flush)) >=
        Parser<OmpDirectiveSpecification>{})))

// 2.14.2 Cancellation Point construct
TYPE_PARSER(sourced( //
    construct<OpenMPCancellationPointConstruct>(
        predicated(OmpDirectiveNameParser{},
            IsDirective(llvm::omp::Directive::OMPD_cancellation_point)) >=
        Parser<OmpDirectiveSpecification>{})))

// 2.14.1 Cancel construct
TYPE_PARSER(sourced( //
    construct<OpenMPCancelConstruct>(
        predicated(OmpDirectiveNameParser{},
            IsDirective(llvm::omp::Directive::OMPD_cancel)) >=
        Parser<OmpDirectiveSpecification>{})))

TYPE_PARSER(sourced( //
    construct<OpenMPDepobjConstruct>(
        predicated(OmpDirectiveNameParser{},
            IsDirective(llvm::omp::Directive::OMPD_depobj)) >=
        Parser<OmpDirectiveSpecification>{})))

// OMP 5.2 14.1 Interop construct
TYPE_PARSER(sourced( //
    construct<OpenMPInteropConstruct>(
        predicated(OmpDirectiveNameParser{},
            IsDirective(llvm::omp::Directive::OMPD_interop)) >=
        Parser<OmpDirectiveSpecification>{})))

// Standalone Constructs
TYPE_PARSER(
    sourced( //
        construct<OpenMPStandaloneConstruct>(
            Parser<OpenMPSimpleStandaloneConstruct>{}) ||
        construct<OpenMPStandaloneConstruct>(Parser<OpenMPFlushConstruct>{}) ||
        // Try CANCELLATION POINT before CANCEL.
        construct<OpenMPStandaloneConstruct>(
            Parser<OpenMPCancellationPointConstruct>{}) ||
        construct<OpenMPStandaloneConstruct>(Parser<OpenMPCancelConstruct>{}) ||
        construct<OpenMPStandaloneConstruct>(
            Parser<OmpMetadirectiveDirective>{}) ||
        construct<OpenMPStandaloneConstruct>(Parser<OpenMPDepobjConstruct>{}) ||
        construct<OpenMPStandaloneConstruct>(
            Parser<OpenMPInteropConstruct>{})) /
    endOfLine)

// Directives enclosing structured-block
TYPE_PARSER(construct<OmpBlockDirective>(first(
    "MASKED" >> pure(llvm::omp::Directive::OMPD_masked),
    "MASTER" >> pure(llvm::omp::Directive::OMPD_master),
    "ORDERED" >> pure(llvm::omp::Directive::OMPD_ordered),
    "PARALLEL MASKED" >> pure(llvm::omp::Directive::OMPD_parallel_masked),
    "PARALLEL MASTER" >> pure(llvm::omp::Directive::OMPD_parallel_master),
    "PARALLEL WORKSHARE" >> pure(llvm::omp::Directive::OMPD_parallel_workshare),
    "PARALLEL" >> pure(llvm::omp::Directive::OMPD_parallel),
    "SCOPE" >> pure(llvm::omp::Directive::OMPD_scope),
    "SINGLE" >> pure(llvm::omp::Directive::OMPD_single),
    "TARGET DATA" >> pure(llvm::omp::Directive::OMPD_target_data),
    "TARGET PARALLEL" >> pure(llvm::omp::Directive::OMPD_target_parallel),
    "TARGET TEAMS" >> pure(llvm::omp::Directive::OMPD_target_teams),
    "TARGET" >> pure(llvm::omp::Directive::OMPD_target),
    "TASK"_id >> pure(llvm::omp::Directive::OMPD_task),
    "TASKGROUP" >> pure(llvm::omp::Directive::OMPD_taskgroup),
    "TEAMS" >> pure(llvm::omp::Directive::OMPD_teams),
    "WORKSHARE" >> pure(llvm::omp::Directive::OMPD_workshare))))

TYPE_PARSER(sourced(construct<OmpBeginBlockDirective>(
    sourced(Parser<OmpBlockDirective>{}), Parser<OmpClauseList>{})))

TYPE_PARSER(construct<OmpInitializerProc>(Parser<ProcedureDesignator>{},
    parenthesized(many(maybe(","_tok) >> Parser<ActualArgSpec>{}))))

TYPE_PARSER(construct<OmpInitializerClause>(
    construct<OmpInitializerClause>(assignmentStmt) ||
    construct<OmpInitializerClause>(Parser<OmpInitializerProc>{})))

// 2.16 Declare Reduction Construct
TYPE_PARSER(sourced(construct<OpenMPDeclareReductionConstruct>(
    verbatim("DECLARE REDUCTION"_tok),
    "(" >> indirect(Parser<OmpReductionSpecifier>{}) / ")",
    maybe(Parser<OmpClauseList>{}))))

// declare-target with list
TYPE_PARSER(sourced(construct<OmpDeclareTargetWithList>(
    parenthesized(Parser<OmpObjectList>{}))))

// declare-target with clause
TYPE_PARSER(
    sourced(construct<OmpDeclareTargetWithClause>(Parser<OmpClauseList>{})))

// declare-target-specifier
TYPE_PARSER(
    construct<OmpDeclareTargetSpecifier>(Parser<OmpDeclareTargetWithList>{}) ||
    construct<OmpDeclareTargetSpecifier>(Parser<OmpDeclareTargetWithClause>{}))

// 2.10.6 Declare Target Construct
TYPE_PARSER(sourced(construct<OpenMPDeclareTargetConstruct>(
    verbatim("DECLARE TARGET"_tok), Parser<OmpDeclareTargetSpecifier>{})))

// mapper-specifier
TYPE_PARSER(construct<OmpMapperSpecifier>(
    maybe(name / ":" / !":"_tok), typeSpec / "::", name))

// OpenMP 5.2: 5.8.8 Declare Mapper Construct
TYPE_PARSER(sourced(
    construct<OpenMPDeclareMapperConstruct>(verbatim("DECLARE MAPPER"_tok),
        parenthesized(Parser<OmpMapperSpecifier>{}), Parser<OmpClauseList>{})))

TYPE_PARSER(construct<OmpReductionCombiner>(Parser<AssignmentStmt>{}) ||
    construct<OmpReductionCombiner>(Parser<FunctionReference>{}))

// 2.17.7 atomic -> ATOMIC [clause [,]] atomic-clause [[,] clause] |
//                  ATOMIC [clause]
//       clause -> memory-order-clause | HINT(hint-expression)
//       memory-order-clause -> SEQ_CST | ACQ_REL | RELEASE | ACQUIRE | RELAXED
//       atomic-clause -> READ | WRITE | UPDATE | CAPTURE

// OMP END ATOMIC
TYPE_PARSER(construct<OmpEndAtomic>(startOmpLine >> "END ATOMIC"_tok))

// OMP ATOMIC [MEMORY-ORDER-CLAUSE-LIST] READ [MEMORY-ORDER-CLAUSE-LIST]
TYPE_PARSER("ATOMIC" >>
    sourced(construct<OmpAtomicRead>(
        Parser<OmpAtomicClauseList>{} / maybe(","_tok), verbatim("READ"_tok),
        Parser<OmpAtomicClauseList>{} / endOmpLine, statement(assignmentStmt),
        maybe(Parser<OmpEndAtomic>{} / endOmpLine))))

// OMP ATOMIC [MEMORY-ORDER-CLAUSE-LIST] CAPTURE [MEMORY-ORDER-CLAUSE-LIST]
TYPE_PARSER("ATOMIC" >>
    sourced(construct<OmpAtomicCapture>(
        Parser<OmpAtomicClauseList>{} / maybe(","_tok), verbatim("CAPTURE"_tok),
        Parser<OmpAtomicClauseList>{} / endOmpLine, statement(assignmentStmt),
        statement(assignmentStmt), Parser<OmpEndAtomic>{} / endOmpLine)))

TYPE_PARSER(construct<OmpAtomicCompareIfStmt>(indirect(Parser<IfStmt>{})) ||
    construct<OmpAtomicCompareIfStmt>(indirect(Parser<IfConstruct>{})))

// OMP ATOMIC [MEMORY-ORDER-CLAUSE-LIST] COMPARE [MEMORY-ORDER-CLAUSE-LIST]
TYPE_PARSER("ATOMIC" >>
    sourced(construct<OmpAtomicCompare>(
        Parser<OmpAtomicClauseList>{} / maybe(","_tok), verbatim("COMPARE"_tok),
        Parser<OmpAtomicClauseList>{} / endOmpLine,
        Parser<OmpAtomicCompareIfStmt>{},
        maybe(Parser<OmpEndAtomic>{} / endOmpLine))))

// OMP ATOMIC [MEMORY-ORDER-CLAUSE-LIST] UPDATE [MEMORY-ORDER-CLAUSE-LIST]
TYPE_PARSER("ATOMIC" >>
    sourced(construct<OmpAtomicUpdate>(
        Parser<OmpAtomicClauseList>{} / maybe(","_tok), verbatim("UPDATE"_tok),
        Parser<OmpAtomicClauseList>{} / endOmpLine, statement(assignmentStmt),
        maybe(Parser<OmpEndAtomic>{} / endOmpLine))))

// OMP ATOMIC [atomic-clause-list]
TYPE_PARSER(sourced(construct<OmpAtomic>(verbatim("ATOMIC"_tok),
    Parser<OmpAtomicClauseList>{} / endOmpLine, statement(assignmentStmt),
    maybe(Parser<OmpEndAtomic>{} / endOmpLine))))

// OMP ATOMIC [MEMORY-ORDER-CLAUSE-LIST] WRITE [MEMORY-ORDER-CLAUSE-LIST]
TYPE_PARSER("ATOMIC" >>
    sourced(construct<OmpAtomicWrite>(
        Parser<OmpAtomicClauseList>{} / maybe(","_tok), verbatim("WRITE"_tok),
        Parser<OmpAtomicClauseList>{} / endOmpLine, statement(assignmentStmt),
        maybe(Parser<OmpEndAtomic>{} / endOmpLine))))

// Atomic Construct
TYPE_PARSER(construct<OpenMPAtomicConstruct>(Parser<OmpAtomicRead>{}) ||
    construct<OpenMPAtomicConstruct>(Parser<OmpAtomicCapture>{}) ||
    construct<OpenMPAtomicConstruct>(Parser<OmpAtomicCompare>{}) ||
    construct<OpenMPAtomicConstruct>(Parser<OmpAtomicWrite>{}) ||
    construct<OpenMPAtomicConstruct>(Parser<OmpAtomicUpdate>{}) ||
    construct<OpenMPAtomicConstruct>(Parser<OmpAtomic>{}))

// 2.13.2 OMP CRITICAL
TYPE_PARSER(startOmpLine >>
    sourced(construct<OmpEndCriticalDirective>(
        verbatim("END CRITICAL"_tok), maybe(parenthesized(name)))) /
        endOmpLine)
TYPE_PARSER(sourced(construct<OmpCriticalDirective>(verbatim("CRITICAL"_tok),
                maybe(parenthesized(name)), Parser<OmpClauseList>{})) /
    endOmpLine)

TYPE_PARSER(construct<OpenMPCriticalConstruct>(
    Parser<OmpCriticalDirective>{}, block, Parser<OmpEndCriticalDirective>{}))

TYPE_PARSER(sourced(construct<OmpDispatchDirective>(
    verbatim("DISPATCH"_tok), Parser<OmpClauseList>{})))

TYPE_PARSER(
    construct<OmpEndDispatchDirective>(startOmpLine >> "END DISPATCH"_tok))

TYPE_PARSER(sourced(construct<OpenMPDispatchConstruct>(
    Parser<OmpDispatchDirective>{} / endOmpLine, block,
    maybe(Parser<OmpEndDispatchDirective>{} / endOmpLine))))

// 2.11.3 Executable Allocate directive
TYPE_PARSER(
    sourced(construct<OpenMPExecutableAllocate>(verbatim("ALLOCATE"_tok),
        maybe(parenthesized(Parser<OmpObjectList>{})), Parser<OmpClauseList>{},
        maybe(nonemptyList(Parser<OpenMPDeclarativeAllocate>{})) / endOmpLine,
        statement(allocateStmt))))

// 6.7 Allocators construct [OpenMP 5.2]
//     allocators-construct -> ALLOCATORS [allocate-clause [,]]
//                                allocate-stmt
//                             [omp-end-allocators-construct]
TYPE_PARSER(sourced(construct<OpenMPAllocatorsConstruct>(
    verbatim("ALLOCATORS"_tok), Parser<OmpClauseList>{} / endOmpLine,
    statement(allocateStmt), maybe(Parser<OmpEndAllocators>{} / endOmpLine))))

TYPE_PARSER(construct<OmpEndAllocators>(startOmpLine >> "END ALLOCATORS"_tok))

// 2.8.2 Declare Simd construct
TYPE_PARSER(
    sourced(construct<OpenMPDeclareSimdConstruct>(verbatim("DECLARE SIMD"_tok),
        maybe(parenthesized(name)), Parser<OmpClauseList>{})))

// 2.4 Requires construct
TYPE_PARSER(sourced(construct<OpenMPRequiresConstruct>(
    verbatim("REQUIRES"_tok), Parser<OmpClauseList>{})))

// 2.15.2 Threadprivate directive
TYPE_PARSER(sourced(construct<OpenMPThreadprivate>(
    verbatim("THREADPRIVATE"_tok), parenthesized(Parser<OmpObjectList>{}))))

// 2.11.3 Declarative Allocate directive
TYPE_PARSER(
    sourced(construct<OpenMPDeclarativeAllocate>(verbatim("ALLOCATE"_tok),
        parenthesized(Parser<OmpObjectList>{}), Parser<OmpClauseList>{})) /
    lookAhead(endOmpLine / !statement(allocateStmt)))

// Assumes Construct
TYPE_PARSER(sourced(construct<OpenMPDeclarativeAssumes>(
    verbatim("ASSUMES"_tok), Parser<OmpClauseList>{})))

// Declarative constructs
TYPE_PARSER(
    startOmpLine >> withMessage("expected OpenMP construct"_err_en_US,
                        sourced(construct<OpenMPDeclarativeConstruct>(
                                    Parser<OpenMPDeclarativeAssumes>{}) ||
                            construct<OpenMPDeclarativeConstruct>(
                                Parser<OpenMPDeclareReductionConstruct>{}) ||
                            construct<OpenMPDeclarativeConstruct>(
                                Parser<OpenMPDeclareMapperConstruct>{}) ||
                            construct<OpenMPDeclarativeConstruct>(
                                Parser<OpenMPDeclareSimdConstruct>{}) ||
                            construct<OpenMPDeclarativeConstruct>(
                                Parser<OpenMPDeclareTargetConstruct>{}) ||
                            construct<OpenMPDeclarativeConstruct>(
                                Parser<OpenMPDeclarativeAllocate>{}) ||
                            construct<OpenMPDeclarativeConstruct>(
                                Parser<OpenMPRequiresConstruct>{}) ||
                            construct<OpenMPDeclarativeConstruct>(
                                Parser<OpenMPThreadprivate>{}) ||
                            construct<OpenMPDeclarativeConstruct>(
                                Parser<OpenMPUtilityConstruct>{}) ||
                            construct<OpenMPDeclarativeConstruct>(
                                Parser<OmpMetadirectiveDirective>{})) /
                            endOmpLine))

// Assume Construct
TYPE_PARSER(sourced(construct<OmpAssumeDirective>(
    verbatim("ASSUME"_tok), Parser<OmpClauseList>{})))

TYPE_PARSER(sourced(construct<OmpEndAssumeDirective>(
    verbatim(startOmpLine >> "END ASSUME"_tok))))

TYPE_PARSER(sourced(
    construct<OpenMPAssumeConstruct>(Parser<OmpAssumeDirective>{} / endOmpLine,
        block, maybe(Parser<OmpEndAssumeDirective>{} / endOmpLine))))

// Block Construct
TYPE_PARSER(construct<OpenMPBlockConstruct>(
    Parser<OmpBeginBlockDirective>{} / endOmpLine, block,
    Parser<OmpEndBlockDirective>{} / endOmpLine))

// OMP SECTIONS Directive
TYPE_PARSER(construct<OmpSectionsDirective>(first(
    "SECTIONS" >> pure(llvm::omp::Directive::OMPD_sections),
    "PARALLEL SECTIONS" >> pure(llvm::omp::Directive::OMPD_parallel_sections))))

// OMP BEGIN and END SECTIONS Directive
TYPE_PARSER(sourced(construct<OmpBeginSectionsDirective>(
    sourced(Parser<OmpSectionsDirective>{}), Parser<OmpClauseList>{})))
TYPE_PARSER(
    startOmpLine >> sourced(construct<OmpEndSectionsDirective>(
                        sourced("END"_tok >> Parser<OmpSectionsDirective>{}),
                        Parser<OmpClauseList>{})))

// OMP SECTION-BLOCK

TYPE_PARSER(construct<OpenMPSectionConstruct>(block))

TYPE_PARSER(maybe(startOmpLine >> "SECTION"_tok / endOmpLine) >>
    construct<OmpSectionBlocks>(nonemptySeparated(
        construct<OpenMPConstruct>(sourced(Parser<OpenMPSectionConstruct>{})),
        startOmpLine >> "SECTION"_tok / endOmpLine)))

// OMP SECTIONS (OpenMP 5.0 - 2.8.1), PARALLEL SECTIONS (OpenMP 5.0 - 2.13.3)
TYPE_PARSER(construct<OpenMPSectionsConstruct>(
    Parser<OmpBeginSectionsDirective>{} / endOmpLine,
    Parser<OmpSectionBlocks>{}, Parser<OmpEndSectionsDirective>{} / endOmpLine))

TYPE_CONTEXT_PARSER("OpenMP construct"_en_US,
    startOmpLine >>
        withMessage("expected OpenMP construct"_err_en_US,
            first(construct<OpenMPConstruct>(Parser<OpenMPSectionsConstruct>{}),
                construct<OpenMPConstruct>(Parser<OpenMPLoopConstruct>{}),
                construct<OpenMPConstruct>(Parser<OpenMPBlockConstruct>{}),
                // OpenMPBlockConstruct is attempted before
                // OpenMPStandaloneConstruct to resolve !$OMP ORDERED
                construct<OpenMPConstruct>(Parser<OpenMPStandaloneConstruct>{}),
                construct<OpenMPConstruct>(Parser<OpenMPAtomicConstruct>{}),
                construct<OpenMPConstruct>(Parser<OpenMPUtilityConstruct>{}),
                construct<OpenMPConstruct>(Parser<OpenMPDispatchConstruct>{}),
                construct<OpenMPConstruct>(Parser<OpenMPExecutableAllocate>{}),
                construct<OpenMPConstruct>(Parser<OpenMPAllocatorsConstruct>{}),
                construct<OpenMPConstruct>(Parser<OpenMPDeclarativeAllocate>{}),
                construct<OpenMPConstruct>(Parser<OpenMPAssumeConstruct>{}),
                construct<OpenMPConstruct>(Parser<OpenMPCriticalConstruct>{}))))

// END OMP Block directives
TYPE_PARSER(
    startOmpLine >> sourced(construct<OmpEndBlockDirective>(
                        sourced("END"_tok >> Parser<OmpBlockDirective>{}),
                        Parser<OmpClauseList>{})))

// END OMP Loop directives
TYPE_PARSER(
    startOmpLine >> sourced(construct<OmpEndLoopDirective>(
                        sourced("END"_tok >> Parser<OmpLoopDirective>{}),
                        Parser<OmpClauseList>{})))

TYPE_PARSER(construct<OpenMPLoopConstruct>(
    Parser<OmpBeginLoopDirective>{} / endOmpLine))
} // namespace Fortran::parser<|MERGE_RESOLUTION|>--- conflicted
+++ resolved
@@ -64,8 +64,6 @@
   return lookAhead(checker) >> parser;
 }
 
-<<<<<<< HEAD
-=======
 // This parser succeeds if the given parser succeeds, and the result
 // satisfies the given condition. Specifically, it succeeds if:
 // 1. The parser given as the argument succeeds, and
@@ -94,7 +92,6 @@
   return PredicatedParser(parser, condition);
 }
 
->>>>>>> d465594a
 /// Parse OpenMP directive name (this includes compound directives).
 struct OmpDirectiveNameParser {
   using resultType = OmpDirectiveName;
@@ -239,12 +236,9 @@
 
 TYPE_PARSER(construct<OmpLocatorList>(nonemptyList(Parser<OmpLocator>{})))
 
-<<<<<<< HEAD
-=======
 TYPE_PARSER(sourced( //
     construct<OmpArgumentList>(nonemptyList(Parser<OmpArgument>{}))))
 
->>>>>>> d465594a
 TYPE_PARSER( //
     construct<OmpTypeSpecifier>(Parser<DeclarationTypeSpec>{}) ||
     construct<OmpTypeSpecifier>(Parser<TypeSpec>{}))
@@ -1089,17 +1083,11 @@
 
 // --- Parsers for directives and constructs --------------------------
 
-<<<<<<< HEAD
-OmpDirectiveSpecification static makeFlushFromOldSyntax1(Verbatim &&text,
-    std::optional<OmpClauseList> &&clauses,
-    std::optional<std::list<OmpArgument>> &&args,
-=======
 TYPE_PARSER(sourced(construct<OmpDirectiveName>(OmpDirectiveNameParser{})))
 
 OmpDirectiveSpecification static makeFlushFromOldSyntax(Verbatim &&text,
     std::optional<OmpClauseList> &&clauses,
     std::optional<OmpArgumentList> &&args,
->>>>>>> d465594a
     OmpDirectiveSpecification::Flags &&flags) {
   return OmpDirectiveSpecification{OmpDirectiveName(text), std::move(args),
       std::move(clauses), std::move(flags)};
@@ -1113,26 +1101,15 @@
         // lists absent in the parsed result.
         // E.g. for FLUSH(x) SEQ_CST it would find no clauses following
         // the directive name, parse the argument list "(x)" and stop.
-<<<<<<< HEAD
-        applyFunction<OmpDirectiveSpecification>(makeFlushFromOldSyntax1,
-            verbatim("FLUSH"_tok) / !lookAhead("("_tok),
-            maybe(Parser<OmpClauseList>{}),
-            maybe(parenthesized(nonemptyList(Parser<OmpArgument>{}))),
-=======
         applyFunction<OmpDirectiveSpecification>(makeFlushFromOldSyntax,
             verbatim("FLUSH"_tok) / !lookAhead("("_tok),
             maybe(Parser<OmpClauseList>{}),
             maybe(parenthesized(Parser<OmpArgumentList>{})),
->>>>>>> d465594a
             pure(OmpDirectiveSpecification::Flags::DeprecatedSyntax))) ||
     // Parse the standard syntax: directive [(arguments)] [clauses]
     construct<OmpDirectiveSpecification>( //
         sourced(OmpDirectiveNameParser{}),
-<<<<<<< HEAD
-        maybe(parenthesized(nonemptyList(Parser<OmpArgument>{}))),
-=======
         maybe(parenthesized(Parser<OmpArgumentList>{})),
->>>>>>> d465594a
         maybe(Parser<OmpClauseList>{}),
         pure(OmpDirectiveSpecification::Flags::None))))
 
@@ -1208,17 +1185,6 @@
 TYPE_PARSER(sourced(construct<OmpBeginLoopDirective>(
     sourced(Parser<OmpLoopDirective>{}), Parser<OmpClauseList>{})))
 
-<<<<<<< HEAD
-// 2.14.2 Cancellation Point construct
-TYPE_PARSER(sourced(construct<OpenMPCancellationPointConstruct>(
-    verbatim("CANCELLATION POINT"_tok), Parser<OmpClauseList>{})))
-
-// 2.14.1 Cancel construct
-TYPE_PARSER(sourced(construct<OpenMPCancelConstruct>(
-    verbatim("CANCEL"_tok), Parser<OmpClauseList>{})))
-
-=======
->>>>>>> d465594a
 TYPE_PARSER(sourced(construct<OmpFailClause>(
     parenthesized(indirect(Parser<OmpMemoryOrderClause>{})))))
 
@@ -1275,32 +1241,10 @@
   }
 }
 
-<<<<<<< HEAD
-static OpenMPFlushConstruct makeFlushFromOldSyntax(Verbatim &&text,
-    std::optional<OmpClauseList> &&clauses,
-    std::optional<OmpObjectList> &&objects) {
-  bool oldSyntax{
-      clauses && !clauses->v.empty() && objects && !objects->v.empty()};
-  return OpenMPFlushConstruct{std::move(text), std::move(objects),
-      std::move(clauses),
-      /*TrailingClauses=*/!oldSyntax};
-}
-
-TYPE_PARSER(sourced( //
-    construct<OpenMPFlushConstruct>( //
-        applyFunction<OpenMPFlushConstruct>(makeFlushFromOldSyntax,
-            verbatim("FLUSH"_tok), maybe(Parser<OmpClauseList>{}),
-            maybe(parenthesized(Parser<OmpObjectList>{})))) ||
-
-    construct<OpenMPFlushConstruct>( //
-        verbatim("FLUSH"_tok), maybe(parenthesized(Parser<OmpObjectList>{})),
-        Parser<OmpClauseList>{}, pure(/*TrailingClauses=*/true))))
-=======
 TYPE_PARSER(sourced( //
     construct<OpenMPSimpleStandaloneConstruct>(
         predicated(OmpDirectiveNameParser{}, IsSimpleStandalone) >=
         Parser<OmpDirectiveSpecification>{})))
->>>>>>> d465594a
 
 static inline constexpr auto IsDirective(llvm::omp::Directive dir) {
   return [dir](const OmpDirectiveName &name) -> bool { return dir == name.v; };
