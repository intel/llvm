//===-- runtime/descriptor.cpp --------------------------------------------===//
//
// Part of the LLVM Project, under the Apache License v2.0 with LLVM Exceptions.
// See https://llvm.org/LICENSE.txt for license information.
// SPDX-License-Identifier: Apache-2.0 WITH LLVM-exception
//
//===----------------------------------------------------------------------===//

#include "flang/Runtime/descriptor.h"
#include "ISO_Fortran_util.h"
#include "derived.h"
#include "memory.h"
#include "stat.h"
#include "terminator.h"
#include "tools.h"
#include "type-info.h"
#include "flang/Runtime/allocator-registry.h"
#include <cassert>
#include <cstdlib>
#include <cstring>

namespace Fortran::runtime {

RT_OFFLOAD_API_GROUP_BEGIN

RT_API_ATTRS Descriptor::Descriptor(const Descriptor &that) { *this = that; }

RT_API_ATTRS Descriptor &Descriptor::operator=(const Descriptor &that) {
  std::memcpy(this, &that, that.SizeInBytes());
  return *this;
}

RT_API_ATTRS void Descriptor::Establish(TypeCode t, std::size_t elementBytes,
    void *p, int rank, const SubscriptValue *extent,
    ISO::CFI_attribute_t attribute, bool addendum) {
  Terminator terminator{__FILE__, __LINE__};
  int cfiStatus{ISO::VerifyEstablishParameters(&raw_, p, attribute, t.raw(),
      elementBytes, rank, extent, /*external=*/false)};
  if (cfiStatus != CFI_SUCCESS) {
    terminator.Crash(
        "Descriptor::Establish: CFI_establish returned %d for CFI_type_t(%d)",
        cfiStatus, t.raw());
  }
  ISO::EstablishDescriptor(
      &raw_, p, attribute, t.raw(), elementBytes, rank, extent);
  if (elementBytes == 0) {
    raw_.elem_len = 0;
    // Reset byte strides of the dimensions, since EstablishDescriptor()
    // only does that when the base address is not nullptr.
    for (int j{0}; j < rank; ++j) {
      GetDimension(j).SetByteStride(0);
    }
  }
  if (addendum) {
    SetHasAddendum();
  }
  DescriptorAddendum *a{Addendum()};
  RUNTIME_CHECK(terminator, addendum == (a != nullptr));
  if (a) {
    new (a) DescriptorAddendum{};
  }
}

namespace {
template <TypeCategory CAT, int KIND> struct TypeSizeGetter {
  constexpr RT_API_ATTRS std::size_t operator()() const {
    CppTypeFor<CAT, KIND> arr[2];
    return sizeof arr / 2;
  }
};
} // namespace

RT_API_ATTRS std::size_t Descriptor::BytesFor(TypeCategory category, int kind) {
  Terminator terminator{__FILE__, __LINE__};
  return ApplyType<TypeSizeGetter, std::size_t>(category, kind, terminator);
}

RT_API_ATTRS void Descriptor::Establish(TypeCategory c, int kind, void *p,
    int rank, const SubscriptValue *extent, ISO::CFI_attribute_t attribute,
    bool addendum) {
  Establish(TypeCode(c, kind), BytesFor(c, kind), p, rank, extent, attribute,
      addendum);
}

RT_API_ATTRS void Descriptor::Establish(int characterKind,
    std::size_t characters, void *p, int rank, const SubscriptValue *extent,
    ISO::CFI_attribute_t attribute, bool addendum) {
  Establish(TypeCode{TypeCategory::Character, characterKind},
      characterKind * characters, p, rank, extent, attribute, addendum);
}

RT_API_ATTRS void Descriptor::Establish(const typeInfo::DerivedType &dt,
    void *p, int rank, const SubscriptValue *extent,
    ISO::CFI_attribute_t attribute) {
  Establish(TypeCode{TypeCategory::Derived, 0}, dt.sizeInBytes(), p, rank,
      extent, attribute, true);
  DescriptorAddendum *a{Addendum()};
  Terminator terminator{__FILE__, __LINE__};
  RUNTIME_CHECK(terminator, a != nullptr);
  new (a) DescriptorAddendum{&dt};
}

RT_API_ATTRS OwningPtr<Descriptor> Descriptor::Create(TypeCode t,
    std::size_t elementBytes, void *p, int rank, const SubscriptValue *extent,
    ISO::CFI_attribute_t attribute, bool addendum,
    const typeInfo::DerivedType *dt) {
  Terminator terminator{__FILE__, __LINE__};
  RUNTIME_CHECK(terminator, t.IsDerived() == (dt != nullptr));
  int derivedTypeLenParameters = dt ? dt->LenParameters() : 0;
  std::size_t bytes{SizeInBytes(rank, addendum, derivedTypeLenParameters)};
  Descriptor *result{
      reinterpret_cast<Descriptor *>(AllocateMemoryOrCrash(terminator, bytes))};
  if (dt) {
    result->Establish(*dt, p, rank, extent, attribute);
  } else {
    result->Establish(t, elementBytes, p, rank, extent, attribute, addendum);
  }
  return OwningPtr<Descriptor>{result};
}

RT_API_ATTRS OwningPtr<Descriptor> Descriptor::Create(TypeCategory c, int kind,
    void *p, int rank, const SubscriptValue *extent,
    ISO::CFI_attribute_t attribute) {
  return Create(
      TypeCode(c, kind), BytesFor(c, kind), p, rank, extent, attribute);
}

RT_API_ATTRS OwningPtr<Descriptor> Descriptor::Create(int characterKind,
    SubscriptValue characters, void *p, int rank, const SubscriptValue *extent,
    ISO::CFI_attribute_t attribute) {
  return Create(TypeCode{TypeCategory::Character, characterKind},
      characterKind * characters, p, rank, extent, attribute);
}

RT_API_ATTRS OwningPtr<Descriptor> Descriptor::Create(
    const typeInfo::DerivedType &dt, void *p, int rank,
    const SubscriptValue *extent, ISO::CFI_attribute_t attribute) {
  return Create(TypeCode{TypeCategory::Derived, 0}, dt.sizeInBytes(), p, rank,
      extent, attribute, /*addendum=*/true, &dt);
}

RT_API_ATTRS std::size_t Descriptor::SizeInBytes() const {
  const DescriptorAddendum *addendum{Addendum()};
  return sizeof *this - sizeof(Dimension) + raw_.rank * sizeof(Dimension) +
      (addendum ? addendum->SizeInBytes() : 0);
}

RT_API_ATTRS std::size_t Descriptor::Elements() const {
  int n{rank()};
  std::size_t elements{1};
  for (int j{0}; j < n; ++j) {
    elements *= GetDimension(j).Extent();
  }
  return elements;
}

RT_API_ATTRS static inline int MapAllocIdx(const Descriptor &desc) {
#ifdef RT_DEVICE_COMPILATION
  // Force default allocator in device code.
  return kDefaultAllocator;
#else
  return desc.GetAllocIdx();
#endif
}

RT_API_ATTRS int Descriptor::Allocate() {
  std::size_t elementBytes{ElementBytes()};
  if (static_cast<std::int64_t>(elementBytes) < 0) {
    // F'2023 7.4.4.2 p5: "If the character length parameter value evaluates
    // to a negative value, the length of character entities declared is zero."
    elementBytes = raw_.elem_len = 0;
  }
  std::size_t byteSize{Elements() * elementBytes};
  AllocFct alloc{allocatorRegistry.GetAllocator(MapAllocIdx(*this))};
  // Zero size allocation is possible in Fortran and the resulting
  // descriptor must be allocated/associated. Since std::malloc(0)
  // result is implementation defined, always allocate at least one byte.
<<<<<<< HEAD

  AllocFct alloc{allocatorRegistry.GetAllocator(GetAllocIdx())};
=======
>>>>>>> 98391913
  void *p{alloc(byteSize ? byteSize : 1)};
  if (!p) {
    return CFI_ERROR_MEM_ALLOCATION;
  }
  // TODO: image synchronization
  raw_.base_addr = p;
  SetByteStrides();
  return 0;
}

RT_API_ATTRS void Descriptor::SetByteStrides() {
  if (int dims{rank()}) {
    std::size_t stride{ElementBytes()};
    for (int j{0}; j < dims; ++j) {
      auto &dimension{GetDimension(j)};
      dimension.SetByteStride(stride);
      stride *= dimension.Extent();
    }
  }
}

RT_API_ATTRS int Descriptor::Destroy(
    bool finalize, bool destroyPointers, Terminator *terminator) {
  if (!destroyPointers && raw_.attribute == CFI_attribute_pointer) {
    return StatOk;
  } else {
    if (auto *addendum{Addendum()}) {
      if (const auto *derived{addendum->derivedType()}) {
        if (!derived->noDestructionNeeded()) {
          runtime::Destroy(*this, finalize, *derived, terminator);
        }
      }
    }
    return Deallocate();
  }
}

RT_API_ATTRS int Descriptor::Deallocate() {
  ISO::CFI_cdesc_t &descriptor{raw()};
  if (!descriptor.base_addr) {
    return CFI_ERROR_BASE_ADDR_NULL;
  } else {
<<<<<<< HEAD
    FreeFct free{allocatorRegistry.GetDeallocator(GetAllocIdx())};
=======
    FreeFct free{allocatorRegistry.GetDeallocator(MapAllocIdx(*this))};
>>>>>>> 98391913
    free(descriptor.base_addr);
    descriptor.base_addr = nullptr;
    return CFI_SUCCESS;
  }
}

RT_API_ATTRS bool Descriptor::DecrementSubscripts(
    SubscriptValue *subscript, const int *permutation) const {
  for (int j{raw_.rank - 1}; j >= 0; --j) {
    int k{permutation ? permutation[j] : j};
    const Dimension &dim{GetDimension(k)};
    if (--subscript[k] >= dim.LowerBound()) {
      return true;
    }
    subscript[k] = dim.UpperBound();
  }
  return false;
}

RT_API_ATTRS std::size_t Descriptor::ZeroBasedElementNumber(
    const SubscriptValue *subscript, const int *permutation) const {
  std::size_t result{0};
  std::size_t coefficient{1};
  for (int j{0}; j < raw_.rank; ++j) {
    int k{permutation ? permutation[j] : j};
    const Dimension &dim{GetDimension(k)};
    result += coefficient * (subscript[k] - dim.LowerBound());
    coefficient *= dim.Extent();
  }
  return result;
}

RT_API_ATTRS bool Descriptor::EstablishPointerSection(const Descriptor &source,
    const SubscriptValue *lower, const SubscriptValue *upper,
    const SubscriptValue *stride) {
  *this = source;
  raw_.attribute = CFI_attribute_pointer;
  int newRank{raw_.rank};
  for (int j{0}; j < raw_.rank; ++j) {
    if (!stride || stride[j] == 0) {
      if (newRank > 0) {
        --newRank;
      } else {
        return false;
      }
    }
  }
  raw_.rank = newRank;
  if (const auto *sourceAddendum = source.Addendum()) {
    if (auto *addendum{Addendum()}) {
      *addendum = *sourceAddendum;
    } else {
      return false;
    }
  }
  return CFI_section(&raw_, &source.raw_, lower, upper, stride) == CFI_SUCCESS;
}

RT_API_ATTRS void Descriptor::ApplyMold(const Descriptor &mold, int rank) {
  raw_.elem_len = mold.raw_.elem_len;
  raw_.rank = rank;
  raw_.type = mold.raw_.type;
  for (int j{0}; j < rank && j < mold.raw_.rank; ++j) {
    GetDimension(j) = mold.GetDimension(j);
  }
  if (auto *addendum{Addendum()}) {
    if (auto *moldAddendum{mold.Addendum()}) {
      *addendum = *moldAddendum;
    } else {
      INTERNAL_CHECK(!addendum->derivedType());
    }
  }
}

RT_API_ATTRS void Descriptor::Check() const {
  // TODO
}

void Descriptor::Dump(FILE *f) const {
  std::fprintf(f, "Descriptor @ %p:\n", reinterpret_cast<const void *>(this));
  std::fprintf(f, "  base_addr %p\n", raw_.base_addr);
  std::fprintf(f, "  elem_len  %zd\n", static_cast<std::size_t>(raw_.elem_len));
  std::fprintf(f, "  version   %d\n", static_cast<int>(raw_.version));
  std::fprintf(f, "  rank      %d\n", static_cast<int>(raw_.rank));
  std::fprintf(f, "  type      %d\n", static_cast<int>(raw_.type));
  std::fprintf(f, "  attribute %d\n", static_cast<int>(raw_.attribute));
  std::fprintf(f, "  extra     %d\n", static_cast<int>(raw_.extra));
  std::fprintf(f, "    addendum  %d\n", static_cast<int>(HasAddendum()));
  std::fprintf(f, "    alloc_idx %d\n", static_cast<int>(GetAllocIdx()));
  for (int j{0}; j < raw_.rank; ++j) {
    std::fprintf(f, "  dim[%d] lower_bound %jd\n", j,
        static_cast<std::intmax_t>(raw_.dim[j].lower_bound));
    std::fprintf(f, "         extent      %jd\n",
        static_cast<std::intmax_t>(raw_.dim[j].extent));
    std::fprintf(f, "         sm          %jd\n",
        static_cast<std::intmax_t>(raw_.dim[j].sm));
  }
  if (const DescriptorAddendum * addendum{Addendum()}) {
    addendum->Dump(f);
  }
}

RT_API_ATTRS DescriptorAddendum &DescriptorAddendum::operator=(
    const DescriptorAddendum &that) {
  derivedType_ = that.derivedType_;
  auto lenParms{that.LenParameters()};
  for (std::size_t j{0}; j < lenParms; ++j) {
    len_[j] = that.len_[j];
  }
  return *this;
}

RT_API_ATTRS std::size_t DescriptorAddendum::SizeInBytes() const {
  return SizeInBytes(LenParameters());
}

RT_API_ATTRS std::size_t DescriptorAddendum::LenParameters() const {
  const auto *type{derivedType()};
  return type ? type->LenParameters() : 0;
}

void DescriptorAddendum::Dump(FILE *f) const {
  std::fprintf(
      f, "  derivedType @ %p\n", reinterpret_cast<const void *>(derivedType()));
  std::size_t lenParms{LenParameters()};
  for (std::size_t j{0}; j < lenParms; ++j) {
    std::fprintf(f, "  len[%zd] %jd\n", j, static_cast<std::intmax_t>(len_[j]));
  }
}

RT_OFFLOAD_API_GROUP_END

} // namespace Fortran::runtime<|MERGE_RESOLUTION|>--- conflicted
+++ resolved
@@ -175,11 +175,6 @@
   // Zero size allocation is possible in Fortran and the resulting
   // descriptor must be allocated/associated. Since std::malloc(0)
   // result is implementation defined, always allocate at least one byte.
-<<<<<<< HEAD
-
-  AllocFct alloc{allocatorRegistry.GetAllocator(GetAllocIdx())};
-=======
->>>>>>> 98391913
   void *p{alloc(byteSize ? byteSize : 1)};
   if (!p) {
     return CFI_ERROR_MEM_ALLOCATION;
@@ -222,11 +217,7 @@
   if (!descriptor.base_addr) {
     return CFI_ERROR_BASE_ADDR_NULL;
   } else {
-<<<<<<< HEAD
-    FreeFct free{allocatorRegistry.GetDeallocator(GetAllocIdx())};
-=======
     FreeFct free{allocatorRegistry.GetDeallocator(MapAllocIdx(*this))};
->>>>>>> 98391913
     free(descriptor.base_addr);
     descriptor.base_addr = nullptr;
     return CFI_SUCCESS;
