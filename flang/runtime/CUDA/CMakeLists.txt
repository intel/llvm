#===-- runtime/CUDA/CMakeLists.txt -----------------------------------------===#
#
# Part of the LLVM Project, under the Apache License v2.0 with LLVM Exceptions.
# See https://llvm.org/LICENSE.txt for license information.
# SPDX-License-Identifier: Apache-2.0 WITH LLVM-exception
#
#===------------------------------------------------------------------------===#

include_directories(${CUDAToolkit_INCLUDE_DIRS})

# libCufRuntime depends on a certain version of CUDA. To be able to have
# multiple build of this library with different CUDA version, the version is
# added to the library name.
set(CUFRT_LIBNAME CufRuntime_cuda_${CUDAToolkit_VERSION_MAJOR})

add_flang_library(${CUFRT_LIBNAME}
  allocator.cpp
  allocatable.cpp
  descriptor.cpp
  kernel.cpp
<<<<<<< HEAD
=======
  memmove-function.cpp
>>>>>>> a8d96e15
  memory.cpp
  registration.cpp
)

if (BUILD_SHARED_LIBS)
  set(CUDA_RT_TARGET CUDA::cudart)
else()
  set(CUDA_RT_TARGET CUDA::cudart_static)
endif()

target_link_libraries(${CUFRT_LIBNAME}
  PRIVATE
  FortranRuntime
  ${CUDA_RT_TARGET}
)<|MERGE_RESOLUTION|>--- conflicted
+++ resolved
@@ -18,10 +18,7 @@
   allocatable.cpp
   descriptor.cpp
   kernel.cpp
-<<<<<<< HEAD
-=======
   memmove-function.cpp
->>>>>>> a8d96e15
   memory.cpp
   registration.cpp
 )
