//===-- runtime/pointer.cpp -----------------------------------------------===//
//
// Part of the LLVM Project, under the Apache License v2.0 with LLVM Exceptions.
// See https://llvm.org/LICENSE.txt for license information.
// SPDX-License-Identifier: Apache-2.0 WITH LLVM-exception
//
//===----------------------------------------------------------------------===//

#include "flang/Runtime/pointer.h"
#include "assign-impl.h"
#include "derived.h"
#include "environment.h"
#include "stat.h"
#include "terminator.h"
#include "tools.h"
#include "type-info.h"

namespace Fortran::runtime {
extern "C" {
RT_EXT_API_GROUP_BEGIN

void RTDEF(PointerNullifyIntrinsic)(Descriptor &pointer, TypeCategory category,
    int kind, int rank, int corank) {
  INTERNAL_CHECK(corank == 0);
  pointer.Establish(TypeCode{category, kind},
      Descriptor::BytesFor(category, kind), nullptr, rank, nullptr,
      CFI_attribute_pointer);
}

void RTDEF(PointerNullifyCharacter)(Descriptor &pointer, SubscriptValue length,
    int kind, int rank, int corank) {
  INTERNAL_CHECK(corank == 0);
  pointer.Establish(
      kind, length, nullptr, rank, nullptr, CFI_attribute_pointer);
}

void RTDEF(PointerNullifyDerived)(Descriptor &pointer,
    const typeInfo::DerivedType &derivedType, int rank, int corank) {
  INTERNAL_CHECK(corank == 0);
  pointer.Establish(derivedType, nullptr, rank, nullptr, CFI_attribute_pointer);
}

void RTDEF(PointerSetBounds)(Descriptor &pointer, int zeroBasedDim,
    SubscriptValue lower, SubscriptValue upper) {
  INTERNAL_CHECK(zeroBasedDim >= 0 && zeroBasedDim < pointer.rank());
  pointer.GetDimension(zeroBasedDim).SetBounds(lower, upper);
  // The byte strides are computed when the pointer is allocated.
}

// TODO: PointerSetCoBounds

void RTDEF(PointerSetDerivedLength)(
    Descriptor &pointer, int which, SubscriptValue x) {
  DescriptorAddendum *addendum{pointer.Addendum()};
  INTERNAL_CHECK(addendum != nullptr);
  addendum->SetLenParameterValue(which, x);
}

void RTDEF(PointerApplyMold)(
    Descriptor &pointer, const Descriptor &mold, int rank) {
  pointer.ApplyMold(mold, rank);
}

void RTDEF(PointerAssociateScalar)(Descriptor &pointer, void *target) {
  pointer.set_base_addr(target);
}

void RTDEF(PointerAssociate)(Descriptor &pointer, const Descriptor &target) {
  pointer = target;
  pointer.raw().attribute = CFI_attribute_pointer;
}

void RTDEF(PointerAssociateLowerBounds)(Descriptor &pointer,
    const Descriptor &target, const Descriptor &lowerBounds) {
  pointer = target;
  pointer.raw().attribute = CFI_attribute_pointer;
  int rank{pointer.rank()};
  Terminator terminator{__FILE__, __LINE__};
  std::size_t boundElementBytes{lowerBounds.ElementBytes()};
  for (int j{0}; j < rank; ++j) {
    Dimension &dim{pointer.GetDimension(j)};
    dim.SetLowerBound(dim.Extent() == 0
            ? 1
            : GetInt64(lowerBounds.ZeroBasedIndexedElement<const char>(j),
                  boundElementBytes, terminator));
  }
}

void RTDEF(PointerAssociateRemapping)(Descriptor &pointer,
    const Descriptor &target, const Descriptor &bounds, const char *sourceFile,
    int sourceLine) {
  pointer = target;
  pointer.raw().attribute = CFI_attribute_pointer;
  Terminator terminator{sourceFile, sourceLine};
  SubscriptValue byteStride{/*captured from first dimension*/};
  std::size_t boundElementBytes{bounds.ElementBytes()};
  std::size_t boundsRank{
      static_cast<std::size_t>(bounds.GetDimension(1).Extent())};
  pointer.raw().rank = boundsRank;
  for (unsigned j{0}; j < boundsRank; ++j) {
    auto &dim{pointer.GetDimension(j)};
    dim.SetBounds(GetInt64(bounds.ZeroBasedIndexedElement<const char>(2 * j),
                      boundElementBytes, terminator),
        GetInt64(bounds.ZeroBasedIndexedElement<const char>(2 * j + 1),
            boundElementBytes, terminator));
    if (j == 0) {
      byteStride = dim.ByteStride() * dim.Extent();
    } else {
      dim.SetByteStride(byteStride);
      byteStride *= dim.Extent();
    }
  }
  if (pointer.Elements() > target.Elements()) {
    terminator.Crash("PointerAssociateRemapping: too many elements in remapped "
                     "pointer (%zd > %zd)",
        pointer.Elements(), target.Elements());
  }
  if (auto *pointerAddendum{pointer.Addendum()}) {
    if (const auto *targetAddendum{target.Addendum()}) {
      if (const auto *derived{targetAddendum->derivedType()}) {
        pointerAddendum->set_derivedType(derived);
      }
    }
  }
}

RT_API_ATTRS void *AllocateValidatedPointerPayload(std::size_t byteSize) {
  // Add space for a footer to validate during deallocation.
  constexpr std::size_t align{sizeof(std::uintptr_t)};
<<<<<<< HEAD
  byteSize = ((byteSize / align) + 1) * align;
=======
  byteSize = ((byteSize + align - 1) / align) * align;
>>>>>>> 4fe5a3cc
  std::size_t total{byteSize + sizeof(std::uintptr_t)};
  void *p{std::malloc(total)};
  if (p) {
    // Fill the footer word with the XOR of the ones' complement of
    // the base address, which is a value that would be highly unlikely
    // to appear accidentally at the right spot.
    std::uintptr_t *footer{
        reinterpret_cast<std::uintptr_t *>(static_cast<char *>(p) + byteSize)};
    *footer = ~reinterpret_cast<std::uintptr_t>(p);
  }
  return p;
}

int RTDEF(PointerAllocate)(Descriptor &pointer, bool hasStat,
    const Descriptor *errMsg, const char *sourceFile, int sourceLine) {
  Terminator terminator{sourceFile, sourceLine};
  if (!pointer.IsPointer()) {
    return ReturnError(terminator, StatInvalidDescriptor, errMsg, hasStat);
  }
  std::size_t elementBytes{pointer.ElementBytes()};
  if (static_cast<std::int64_t>(elementBytes) < 0) {
    // F'2023 7.4.4.2 p5: "If the character length parameter value evaluates
    // to a negative value, the length of character entities declared is zero."
    elementBytes = pointer.raw().elem_len = 0;
  }
  std::size_t byteSize{pointer.Elements() * elementBytes};
  void *p{AllocateValidatedPointerPayload(byteSize)};
  if (!p) {
    return ReturnError(terminator, CFI_ERROR_MEM_ALLOCATION, errMsg, hasStat);
  }
  pointer.set_base_addr(p);
  pointer.SetByteStrides();
  int stat{StatOk};
  if (const DescriptorAddendum * addendum{pointer.Addendum()}) {
    if (const auto *derived{addendum->derivedType()}) {
      if (!derived->noInitializationNeeded()) {
        stat = Initialize(pointer, *derived, terminator, hasStat, errMsg);
      }
    }
  }
  return ReturnError(terminator, stat, errMsg, hasStat);
}

int RTDEF(PointerAllocateSource)(Descriptor &pointer, const Descriptor &source,
    bool hasStat, const Descriptor *errMsg, const char *sourceFile,
    int sourceLine) {
  int stat{RTNAME(PointerAllocate)(
      pointer, hasStat, errMsg, sourceFile, sourceLine)};
  if (stat == StatOk) {
    Terminator terminator{sourceFile, sourceLine};
    DoFromSourceAssign(pointer, source, terminator);
  }
  return stat;
}

static RT_API_ATTRS std::size_t GetByteSize(
    const ISO::CFI_cdesc_t &descriptor) {
  std::size_t rank{descriptor.rank};
  const ISO::CFI_dim_t *dim{descriptor.dim};
  std::size_t byteSize{descriptor.elem_len};
  for (std::size_t j{0}; j < rank; ++j) {
    byteSize *= dim[j].extent;
  }
  return byteSize;
}

bool RT_API_ATTRS ValidatePointerPayload(const ISO::CFI_cdesc_t &desc) {
  std::size_t byteSize{GetByteSize(desc)};
  constexpr std::size_t align{sizeof(std::uintptr_t)};
<<<<<<< HEAD
  byteSize = ((byteSize / align) + 1) * align;
=======
  byteSize = ((byteSize + align - 1) / align) * align;
>>>>>>> 4fe5a3cc
  const void *p{desc.base_addr};
  const std::uintptr_t *footer{reinterpret_cast<const std::uintptr_t *>(
      static_cast<const char *>(p) + byteSize)};
  return *footer == ~reinterpret_cast<std::uintptr_t>(p);
}

int RTDEF(PointerDeallocate)(Descriptor &pointer, bool hasStat,
    const Descriptor *errMsg, const char *sourceFile, int sourceLine) {
  Terminator terminator{sourceFile, sourceLine};
  if (!pointer.IsPointer()) {
    return ReturnError(terminator, StatInvalidDescriptor, errMsg, hasStat);
  }
  if (!pointer.IsAllocated()) {
    return ReturnError(terminator, StatBaseNull, errMsg, hasStat);
  }
  if (executionEnvironment.checkPointerDeallocation &&
      !ValidatePointerPayload(pointer.raw())) {
    return ReturnError(terminator, StatBadPointerDeallocation, errMsg, hasStat);
  }
  return ReturnError(terminator,
      pointer.Destroy(/*finalize=*/true, /*destroyPointers=*/true, &terminator),
      errMsg, hasStat);
}

int RTDEF(PointerDeallocatePolymorphic)(Descriptor &pointer,
    const typeInfo::DerivedType *derivedType, bool hasStat,
    const Descriptor *errMsg, const char *sourceFile, int sourceLine) {
  int stat{RTNAME(PointerDeallocate)(
      pointer, hasStat, errMsg, sourceFile, sourceLine)};
  if (stat == StatOk) {
    if (DescriptorAddendum * addendum{pointer.Addendum()}) {
      addendum->set_derivedType(derivedType);
      pointer.raw().type = derivedType ? CFI_type_struct : CFI_type_other;
    } else {
      // Unlimited polymorphic descriptors initialized with
      // PointerNullifyIntrinsic do not have an addendum. Make sure the
      // derivedType is null in that case.
      INTERNAL_CHECK(!derivedType);
      pointer.raw().type = CFI_type_other;
    }
  }
  return stat;
}

bool RTDEF(PointerIsAssociated)(const Descriptor &pointer) {
  return pointer.raw().base_addr != nullptr;
}

bool RTDEF(PointerIsAssociatedWith)(
    const Descriptor &pointer, const Descriptor *target) {
  if (!target) {
    return pointer.raw().base_addr != nullptr;
  }
  if (!target->raw().base_addr ||
      (target->raw().type != CFI_type_struct && target->ElementBytes() == 0)) {
    return false;
  }
  int rank{pointer.rank()};
  if (pointer.raw().base_addr != target->raw().base_addr ||
      pointer.ElementBytes() != target->ElementBytes() ||
      rank != target->rank()) {
    return false;
  }
  for (int j{0}; j < rank; ++j) {
    const Dimension &pDim{pointer.GetDimension(j)};
    const Dimension &tDim{target->GetDimension(j)};
    auto pExtent{pDim.Extent()};
    if (pExtent == 0 || pExtent != tDim.Extent() ||
        (pExtent != 1 && pDim.ByteStride() != tDim.ByteStride())) {
      return false;
    }
  }
  return true;
}

// TODO: PointerCheckLengthParameter

RT_EXT_API_GROUP_END
} // extern "C"
} // namespace Fortran::runtime<|MERGE_RESOLUTION|>--- conflicted
+++ resolved
@@ -127,11 +127,7 @@
 RT_API_ATTRS void *AllocateValidatedPointerPayload(std::size_t byteSize) {
   // Add space for a footer to validate during deallocation.
   constexpr std::size_t align{sizeof(std::uintptr_t)};
-<<<<<<< HEAD
-  byteSize = ((byteSize / align) + 1) * align;
-=======
   byteSize = ((byteSize + align - 1) / align) * align;
->>>>>>> 4fe5a3cc
   std::size_t total{byteSize + sizeof(std::uintptr_t)};
   void *p{std::malloc(total)};
   if (p) {
@@ -201,11 +197,7 @@
 bool RT_API_ATTRS ValidatePointerPayload(const ISO::CFI_cdesc_t &desc) {
   std::size_t byteSize{GetByteSize(desc)};
   constexpr std::size_t align{sizeof(std::uintptr_t)};
-<<<<<<< HEAD
-  byteSize = ((byteSize / align) + 1) * align;
-=======
   byteSize = ((byteSize + align - 1) / align) * align;
->>>>>>> 4fe5a3cc
   const void *p{desc.base_addr};
   const std::uintptr_t *footer{reinterpret_cast<const std::uintptr_t *>(
       static_cast<const char *>(p) + byteSize)};
