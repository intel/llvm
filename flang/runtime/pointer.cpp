--- conflicted
+++ resolved
@@ -102,10 +102,7 @@
   Terminator terminator{sourceFile, sourceLine};
   SubscriptValue byteStride{/*captured from first dimension*/};
   std::size_t boundElementBytes{bounds.ElementBytes()};
-<<<<<<< HEAD
-=======
   pointer.raw().rank = bounds.rank();
->>>>>>> cd74f4a4
   for (int j{0}; j < bounds.rank(); ++j) {
     auto &dim{pointer.GetDimension(j)};
     dim.SetBounds(GetInt64(bounds.ZeroBasedIndexedElement<const char>(2 * j),
