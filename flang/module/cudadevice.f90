!===-- module/cudedevice.f90 -----------------------------------------------===!
!
! Part of the LLVM Project, under the Apache License v2.0 with LLVM Exceptions.
! See https://llvm.org/LICENSE.txt for license information.
! SPDX-License-Identifier: Apache-2.0 WITH LLVM-exception
!
!===------------------------------------------------------------------------===!

! CUDA Fortran procedures available in device subprogram

module cudadevice
  use __cuda_device
  use, intrinsic :: __fortran_builtins, only: dim3 => __builtin_dim3
  use, intrinsic :: __fortran_builtins, only: c_devptr => __builtin_c_devptr
  use, intrinsic :: __fortran_builtins, only: c_devloc => __builtin_c_devloc
implicit none

  ! Synchronization Functions

  interface
    attributes(device) subroutine syncthreads()
    end subroutine
  end interface

  interface
    attributes(device) integer function syncthreads_and(value)
      integer, value :: value
    end function
  end interface

  interface
    attributes(device) integer function syncthreads_count(value)
      integer, value :: value
    end function
  end interface

  interface
    attributes(device) integer function syncthreads_or(value)
      integer, value :: value
    end function
  end interface

  interface
    attributes(device) subroutine syncwarp(mask)
      integer, value :: mask
    end subroutine
  end interface

  ! Memory Fences

  interface
    attributes(device) subroutine threadfence()
    end subroutine
  end interface

  interface
    attributes(device) subroutine threadfence_block()
    end subroutine
  end interface

  interface
    attributes(device) subroutine threadfence_system()
    end subroutine
  end interface

  ! Math API

  interface __fadd_rn
   attributes(device) real function __fadd_rn(a,b) bind(c, name='__nv_fadd_rn')
  !dir$ ignore_tkr (d) a, (d) b
    real, value :: a, b
   end function
  end interface
  
  interface __fadd_rz
   attributes(device) real function __fadd_rz(a,b) bind(c, name='__nv_fadd_rz')
  !dir$ ignore_tkr (d) a, (d) b
    real, value :: a, b
   end function
  end interface

  interface
    attributes(device) function __fadd_rd(x, y) bind(c, name='__nv_fadd_rd')
      real, intent(in), value :: x, y
      real :: __fadd_rd
    end function
  end interface

  interface
    attributes(device) function __fadd_ru(x, y) bind(c, name='__nv_fadd_ru')
      real, intent(in), value :: x, y
      real :: __fadd_ru
    end function
  end interface

  interface __fmul_rn
   attributes(device) real function __fmul_rn(a,b) bind(c, name='__nv_fmul_rn')
  !dir$ ignore_tkr (d) a, (d) b
    real, value :: a, b
   end function
  end interface

  interface __fmul_rz
   attributes(device) real function __fmul_rz(a,b) bind(c, name='__nv_fmul_rz')
  !dir$ ignore_tkr (d) a, (d) b
    real, value :: a, b
   end function
  end interface

  interface __fmul_ru
   attributes(device) real function __fmul_ru(a,b) bind(c, name='__nv_fmul_ru')
  !dir$ ignore_tkr (d) a, (d) b
    real, value :: a, b
   end function
  end interface

  interface __fmul_rd
   attributes(device) real function __fmul_rd(a,b) bind(c, name='__nv_fmul_rd')
  !dir$ ignore_tkr (d) a, (d) b
    real, value :: a, b
   end function
  end interface

  interface __fmaf_rn
   attributes(device) real function __fmaf_rn(a,b,c) bind(c, name='__nv_fmaf_rn')
  !dir$ ignore_tkr (d) a, (d) b, (d) c
    real, value :: a, b, c
   end function
  end interface

  interface __fmaf_rz
   attributes(device) real function __fmaf_rz(a,b,c) bind(c, name='__nv_fmaf_rz')
  !dir$ ignore_tkr (d) a, (d) b, (d) c
    real, value :: a, b, c
   end function
  end interface
  
  interface __fmaf_ru
   attributes(device) real function __fmaf_ru(a,b,c) bind(c, name='__nv_fmaf_ru')
  !dir$ ignore_tkr (d) a, (d) b, (d) c
    real, value :: a, b, c
   end function
  end interface
  
  interface __fmaf_rd
   attributes(device) real function __fmaf_rd(a,b,c) bind(c, name='__nv_fmaf_rd')
  !dir$ ignore_tkr (d) a, (d) b, (d) c
    real, value :: a, b, c
   end function
  end interface

  interface __frcp_rn
   attributes(device) real function __frcp_rn(a) bind(c, name='__nv_frcp_rn')
  !dir$ ignore_tkr (d) a
    real, value :: a
   end function
  end interface

  interface __frcp_rz
   attributes(device) real function __frcp_rz(a) bind(c, name='__nv_frcp_rz')
  !dir$ ignore_tkr (d) a
    real, value :: a
   end function
  end interface

  interface __frcp_ru
   attributes(device) real function __frcp_ru(a) bind(c, name='__nv_frcp_ru')
  !dir$ ignore_tkr (d) a
    real, value :: a
   end function
  end interface

  interface __frcp_rd
   attributes(device) real function __frcp_rd(a) bind(c, name='__nv_frcp_rd')
  !dir$ ignore_tkr (d) a
    real, value :: a
   end function
  end interface

  interface __fsqrt_rn
   attributes(device) real function __fsqrt_rn(a) bind(c, name='__nv_fsqrt_rn')
  !dir$ ignore_tkr (d) a
    real, value :: a
   end function
  end interface

  interface __fsqrt_rz
   attributes(device) real function __fsqrt_rz(a) bind(c, name='__nv_fsqrt_rz')
  !dir$ ignore_tkr (d) a
    real, value :: a
   end function
  end interface

  interface __fsqrt_ru
   attributes(device) real function __fsqrt_ru(a) bind(c, name='__nv_fsqrt_ru')
  !dir$ ignore_tkr (d) a
    real, value :: a
   end function
  end interface

  interface __fsqrt_rd
   attributes(device) real function __fsqrt_rd(a) bind(c, name='__nv_fsqrt_rd')
  !dir$ ignore_tkr (d) a
    real, value :: a
   end function
  end interface

  interface __fdiv_rn
   attributes(device) real function __fdiv_rn(a,b) bind(c, name='__nv_fdiv_rn')
  !dir$ ignore_tkr (d) a, (d) b
    real, value :: a, b
   end function
  end interface

  interface __fdiv_rz
   attributes(device) real function __fdiv_rz(a,b) bind(c, name='__nv_fdiv_rz')
  !dir$ ignore_tkr (d) a, (d) b
    real, value :: a, b
   end function
  end interface

  interface __fdiv_ru
   attributes(device) real function __fdiv_ru(a,b) bind(c, name='__nv_fdiv_ru')
  !dir$ ignore_tkr (d) a, (d) b
    real, value :: a, b
   end function
  end interface

  interface __fdiv_rd
   attributes(device) real function __fdiv_rd(a,b) bind(c, name='__nv_fdiv_rd')
  !dir$ ignore_tkr (d) a, (d) b
    real, value :: a, b
   end function
  end interface

  interface __dadd_rn
   attributes(device) real(8) function __dadd_rn(a,b) bind(c, name='__nv_dadd_rn')
  !dir$ ignore_tkr (d) a, (d) b
    real(8), value :: a, b
   end function
  end interface

  interface __dadd_rz
   attributes(device) real(8) function __dadd_rz(a,b) bind(c, name='__nv_dadd_rz')
  !dir$ ignore_tkr (d) a, (d) b
    real(8), value :: a, b
   end function
  end interface

  interface __dadd_ru
   attributes(device) real(8) function __dadd_ru(a,b) bind(c, name='__nv_dadd_ru')
  !dir$ ignore_tkr (d) a, (d) b
    real(8), value :: a, b
   end function
  end interface

  interface __dadd_rd
   attributes(device) real(8) function __dadd_rd(a,b) bind(c, name='__nv_dadd_rd')
  !dir$ ignore_tkr (d) a, (d) b
    real(8), value :: a, b
   end function
  end interface

  interface __dmul_rn
   attributes(device) real(8) function __dmul_rn(a,b) bind(c, name='__nv_dmul_rn')
  !dir$ ignore_tkr (d) a, (d) b
    real(8), value :: a, b
   end function
  end interface

  interface __dmul_rz
   attributes(device) real(8) function __dmul_rz(a,b) bind(c, name='__nv_dmul_rz')
  !dir$ ignore_tkr (d) a, (d) b
    real(8), value :: a, b
   end function
  end interface

  interface __dmul_ru
   attributes(device) real(8) function __dmul_ru(a,b) bind(c, name='__nv_dmul_ru')
  !dir$ ignore_tkr (d) a, (d) b
    real(8), value :: a, b
   end function
  end interface

  interface __dmul_rd
   attributes(device) real(8) function __dmul_rd(a,b) bind(c, name='__nv_dmul_rd')
  !dir$ ignore_tkr (d) a, (d) b
    real(8), value :: a, b
   end function
  end interface

  interface __fma_rn
   attributes(device) real(8) function __fma_rn(a,b,c) bind(c, name='__nv_fma_rn')
  !dir$ ignore_tkr (d) a, (d) b
    real(8), value :: a, b, c
   end function
  end interface

  interface __fma_rz
   attributes(device) real(8) function __fma_rz(a,b,c) bind(c, name='__nv_fma_rz')
  !dir$ ignore_tkr (d) a, (d) b
    real(8), value :: a, b, c
   end function
  end interface

  interface __fma_ru
   attributes(device) real(8) function __fma_ru(a,b,c) bind(c, name='__nv_fma_ru')
  !dir$ ignore_tkr (d) a, (d) b
    real(8), value :: a, b, c
   end function
  end interface

  interface __fma_rd
   attributes(device) real(8) function __fma_rd(a,b,c) bind(c, name='__nv_fma_rd')
  !dir$ ignore_tkr (d) a, (d) b
    real(8), value :: a, b, c
   end function
  end interface

  interface rsqrt
    attributes(device) real(4) function rsqrtf(x) bind(c,name='__nv_rsqrtf')
      real(4), value :: x
    end function
    attributes(device) real(8) function rsqrt(x) bind(c,name='__nv_rsqrt')
      real(8), value :: x
    end function
  end interface
  
  interface signbit
    attributes(device) integer(4) function signbitf(x) bind(c,name='__nv_signbitf')
      real(4), value :: x
    end function
    attributes(device) integer(4) function signbit(x) bind(c,name='__nv_signbitd')
      real(8), value :: x
    end function
  end interface

  interface
    attributes(device) subroutine sincosf(x, y, z) bind(c,name='__nv_sincosf')
      real(4), value :: x
      real(4), device :: y
      real(4), device :: z
    end subroutine
  end interface
  interface
    attributes(device) subroutine sincos(x, y, z) bind(c,name='__nv_sincos')
      real(8), value :: x
      real(8), device :: y
      real(8), device :: z
    end subroutine
  end interface
  interface sincos
    procedure :: sincosf
    procedure :: sincos
  end interface

  interface
    attributes(device) subroutine sincospif(x, y, z) bind(c,name='__nv_sincospif')
      real(4), value :: x
      real(4), device :: y
      real(4), device :: z
    end subroutine
  end interface
  interface
    attributes(device) subroutine sincospi(x, y, z) bind(c,name='__nv_sincospi')
      real(8), value :: x
      real(8), device :: y
      real(8), device :: z
    end subroutine
  end interface
  interface sincospi
    procedure :: sincospif
    procedure :: sincospi
  end interface

  interface
    attributes(device) real(4) function cospif(x) bind(c,name='__nv_cospif')
      real(4), value :: x
    end function
  end interface
  interface
    attributes(device) real(8) function cospi(x) bind(c,name='__nv_cospi')
      real(8), value :: x
    end function
  end interface
  interface cospi
    procedure :: cospif
    procedure :: cospi
  end interface

  interface  
    attributes(device) real(4) function sinpif(x) bind(c,name='__nv_sinpif')
      real(4), value :: x
    end function
  end interface
  interface
    attributes(device) real(8) function sinpi(x) bind(c,name='__nv_sinpi')
      real(8), value :: x
    end function
  end interface
  interface sinpi
    procedure :: sinpif
    procedure :: sinpi
  end interface
  
  interface mulhi
   attributes(device) integer function __mulhi(i,j) bind(c,name='__nv_mulhi')
  !dir$ ignore_tkr (d) i, (d) j
    integer, value :: i,j
   end function
  end interface

  interface umulhi
   attributes(device) integer function __umulhi(i,j) bind(c,name='__nv_umulhi')
  !dir$ ignore_tkr (d) i, (d) j
    integer, value :: i,j
   end function
  end interface
  
  interface mul64hi
   attributes(device) integer(8) function __mul64hi(i,j) bind(c,name='__nv_mul64hi')
  !dir$ ignore_tkr (d) i, (d) j
    integer(8), value :: i,j
   end function
  end interface
  
  interface umul64hi
   attributes(device) integer(8) function __umul64hi(i,j) bind(c,name='__nv_umul64hi')
  !dir$ ignore_tkr (d) i, (d) j
    integer(8), value :: i,j
   end function
  end interface

  interface __float2half_rn
    attributes(device) real(2) function __float2half_rn(r) bind(c)
      !dir$ ignore_tkr (d) r
      real, value :: r
    end function
  end interface

  interface __half2float
    attributes(device) real function __half2float(i) bind(c)
      !dir$ ignore_tkr (d) i
      real(2), value :: i
    end function
  end interface

  interface __double2int_rn
    attributes(device) integer function __double2int_rn(r) bind(c)
      !dir$ ignore_tkr (d) r
      double precision, value :: r
    end function
  end interface

  interface __double2int_rz
    attributes(device) integer function __double2int_rz(r) bind(c)
      !dir$ ignore_tkr (d) r
      double precision, value :: r
    end function
  end interface

  interface __double2int_ru
    attributes(device) integer function __double2int_ru(r) bind(c)
      !dir$ ignore_tkr (d) r
      double precision, value :: r
    end function
  end interface

  interface __double2int_rd
    attributes(device) integer function __double2int_rd(r) bind(c)
      !dir$ ignore_tkr (d) r
      double precision, value :: r
    end function
  end interface

  interface __double2uint_rn
    attributes(device) integer function __double2uint_rn(r) bind(c)
      !dir$ ignore_tkr (d) r
      double precision, value :: r
    end function
  end interface

  interface __double2uint_rz
    attributes(device) integer function __double2uint_rz(r) bind(c)
      !dir$ ignore_tkr (d) r
      double precision, value :: r
    end function
  end interface

  interface __double2uint_ru
    attributes(device) integer function __double2uint_ru(r) bind(c)
      !dir$ ignore_tkr (d) r
      double precision, value :: r
    end function
  end interface

  interface __double2uint_rd
    attributes(device) integer function __double2uint_rd(r) bind(c)
      !dir$ ignore_tkr (d) r
      double precision, value :: r
    end function
  end interface

  interface __double2float_rn
    attributes(device) real function __double2float_rn(r) bind(c)
      !dir$ ignore_tkr (d) r
      double precision, value :: r
    end function
  end interface

  interface __double2float_rz
    attributes(device) real function __double2float_rz(r) bind(c)
      !dir$ ignore_tkr (d) r
      double precision, value :: r
    end function
  end interface

  interface __double2float_ru
    attributes(device) real function __double2float_ru(r) bind(c)
      !dir$ ignore_tkr (d) r
      double precision, value :: r
    end function
  end interface

  interface __double2float_rd
    attributes(device) real function __double2float_rd(r) bind(c)
      !dir$ ignore_tkr (d) r
      double precision, value :: r
    end function
  end interface

  interface __double2loint
    attributes(device) integer function __double2loint(r) bind(c)
      !dir$ ignore_tkr (d) r
      double precision, value :: r
    end function
  end interface

  interface __double2hiint
    attributes(device) integer function __double2hiint(r) bind(c)
      !dir$ ignore_tkr (d) r
      double precision, value :: r
    end function
  end interface

  interface __hiloint2double
    attributes(device) double precision function __hiloint2double(i, j) bind(c)
      !dir$ ignore_tkr (d) i, (d) j
      integer, value :: i, j
    end function
  end interface

  interface __int2double_rn
    attributes(device) double precision function __int2double_rn(i) bind(c)
      !dir$ ignore_tkr (d) i
      integer, value :: i
    end function
  end interface

  interface __uint2double_rn
    attributes(device) double precision function __uint2double_rn(i) bind(c)
      !dir$ ignore_tkr (d) i
      integer, value :: i
    end function
  end interface

  interface __double2ll_rn
    attributes(device) integer(8) function __double2ll_rn(r) bind(c)
      !dir$ ignore_tkr (d) r
      double precision, value :: r
    end function
  end interface

  interface __double2ll_rz
    attributes(device) integer(8) function __double2ll_rz(r) bind(c)
      !dir$ ignore_tkr (d) r
      double precision, value :: r
    end function
  end interface

  interface __double2ll_ru
    attributes(device) integer(8) function __double2ll_ru(r) bind(c)
      !dir$ ignore_tkr (d) r
      double precision, value :: r
    end function
  end interface

  interface __double2ll_rd
    attributes(device) integer(8) function __double2ll_rd(r) bind(c)
      !dir$ ignore_tkr (d) r
      double precision, value :: r
    end function
  end interface

  interface __double2ull_rn
    attributes(device) integer(8) function __double2ull_rn(r) bind(c)
      !dir$ ignore_tkr (d) r
      double precision, value :: r
    end function
  end interface

  interface __double2ull_rz
    attributes(device) integer(8) function __double2ull_rz(r) bind(c)
      !dir$ ignore_tkr (d) r
      double precision, value :: r
    end function
  end interface

  interface __double2ull_ru
    attributes(device) integer(8) function __double2ull_ru(r) bind(c)
      !dir$ ignore_tkr (d) r
      double precision, value :: r
    end function
  end interface

  interface __double2ull_rd
    attributes(device) integer(8) function __double2ull_rd(r) bind(c)
      !dir$ ignore_tkr (d) r
      double precision, value :: r
    end function
  end interface

  interface __ll2double_rn
    attributes(device) double precision function __ll2double_rn(i) bind(c)
      !dir$ ignore_tkr (d) i
      integer(8), value :: i
    end function
  end interface

  interface __ll2double_rz
    attributes(device) double precision function __ll2double_rz(i) bind(c)
      !dir$ ignore_tkr (d) i
      integer(8), value :: i
    end function
  end interface

  interface __ll2double_ru
    attributes(device) double precision function __ll2double_ru(i) bind(c)
      !dir$ ignore_tkr (d) i
      integer(8), value :: i
    end function
  end interface

  interface __ll2double_rd
    attributes(device) double precision function __ll2double_rd(i) bind(c)
      !dir$ ignore_tkr (d) i
      integer(8), value :: i
    end function
  end interface

  interface __ull2double_rn
    attributes(device) double precision function __ull2double_rn(i) bind(c)
      !dir$ ignore_tkr (d) i
      integer(8), value :: i
    end function
  end interface

  interface __ull2double_rz
    attributes(device) double precision function __ull2double_rz(i) bind(c)
      !dir$ ignore_tkr (d) i
      integer(8), value :: i
    end function
  end interface

  interface __ull2double_ru
    attributes(device) double precision function __ull2double_ru(i) bind(c)
      !dir$ ignore_tkr (d) i
      integer(8), value :: i
    end function
  end interface

  interface __ull2double_rd
    attributes(device) double precision function __ull2double_rd(i) bind(c)
      !dir$ ignore_tkr (d) i
      integer(8), value :: i
    end function
  end interface

  interface __mul24
    attributes(device) integer function __mul24(i,j) bind(c)
      !dir$ ignore_tkr (d) i, (d) j
      integer, value :: i,j
    end function
  end interface

  interface __umul24
    attributes(device) integer function __umul24(i,j) bind(c)
      !dir$ ignore_tkr (d) i, (d) j
      integer, value :: i,j
    end function
  end interface

  interface __dsqrt_ru
    attributes(device) double precision function __dsqrt_ru(x) bind(c)
      !dir$ ignore_tkr (d) x
      double precision, value :: x
    end function
  end interface

  interface __dsqrt_rd
    attributes(device) double precision function __dsqrt_rd(x) bind(c)
      !dir$ ignore_tkr (d) x
      double precision, value :: x
    end function
  end interface

  interface __ddiv_rn
    attributes(device) double precision function __ddiv_rn(x,y) bind(c)
      !dir$ ignore_tkr (d) x, (d) y
      double precision, value :: x, y
    end function
  end interface

  interface __ddiv_rz
    attributes(device) double precision function __ddiv_rz(x,y) bind(c)
      !dir$ ignore_tkr (d) x, (d) y
      double precision, value :: x, y
    end function
  end interface

  interface __ddiv_ru
    attributes(device) double precision function __ddiv_ru(x,y) bind(c)
      !dir$ ignore_tkr (d) x, (d) y
      double precision, value :: x, y
    end function
  end interface

  interface __ddiv_rd
    attributes(device) double precision function __ddiv_rd(x,y) bind(c)
      !dir$ ignore_tkr (d) x, (d) y
      double precision, value :: x, y
    end function
  end interface

  interface __clz
    attributes(device) integer function __clz(i) bind(c)
      !dir$ ignore_tkr (d) i
      integer, value :: i
    end function
    attributes(device) integer function __clzll(i) bind(c)
      !dir$ ignore_tkr (d) i
      integer(8), value :: i
    end function
  end interface

  interface __ffs
    attributes(device) integer function __ffs(i) bind(c)
      !dir$ ignore_tkr (d) i
      integer, value :: i
    end function
    attributes(device) integer function __ffsll(i) bind(c)
      !dir$ ignore_tkr (d) i
      integer(8), value :: i
    end function
  end interface

  interface __popc
    attributes(device) integer function __popc(i) bind(c)
      !dir$ ignore_tkr (d) i
      integer, value :: i
    end function
    attributes(device) integer function __popcll(i) bind(c)
      !dir$ ignore_tkr (d) i
      integer(8), value :: i
    end function
  end interface

  interface __brev
    attributes(device) integer function __brev(i) bind(c)
      !dir$ ignore_tkr (d) i
      integer, value :: i
    end function
    attributes(device) integer(8) function __brevll(i) bind(c)
      !dir$ ignore_tkr (d) i
      integer(8), value :: i
    end function
  end interface

  ! Atomic Operations

  interface atomicadd
    attributes(device) pure integer function atomicaddi(address, val)
  !dir$ ignore_tkr (d) address, (d) val
    integer, intent(inout) :: address
    integer, value :: val
    end function
    attributes(device) pure real function atomicaddf(address, val)
  !dir$ ignore_tkr (d) address, (d) val
    real, intent(inout) :: address
    real, value :: val
    end function
    attributes(device) pure real(8) function atomicaddd(address, val)
  !dir$ ignore_tkr (d) address, (d) val
    real(8), intent(inout) :: address
    real(8), value :: val
    end function
    attributes(device) pure integer(8) function atomicaddl(address, val)
  !dir$ ignore_tkr (d) address, (d) val
    integer(8), intent(inout) :: address
    integer(8), value :: val
    end function
  end interface

  interface atomicsub
    attributes(device) pure integer function atomicsubi(address, val)
  !dir$ ignore_tkr (d) address, (d) val
    integer, intent(inout) :: address
    integer, value :: val
    end function
    attributes(device) pure real function atomicsubf(address, val)
  !dir$ ignore_tkr (d) address, (d) val
    real, intent(inout) :: address
    real, value :: val
    end function
    attributes(device) pure real(8) function atomicsubd(address, val)
  !dir$ ignore_tkr (d) address, (d) val
    real(8), intent(inout) :: address
    real(8), value :: val
    end function
    attributes(device) pure integer(8) function atomicsubl(address, val)
  !dir$ ignore_tkr (d) address, (dk) val
    integer(8), intent(inout) :: address
    integer(8), value :: val
    end function
  end interface
  
  interface atomicmax
    attributes(device) pure integer function atomicmaxi(address, val)
  !dir$ ignore_tkr (d) address, (d) val
    integer, intent(inout) :: address
    integer, value :: val
    end function
    attributes(device) pure real function atomicmaxf(address, val)
  !dir$ ignore_tkr (d) address, (d) val
    real, intent(inout) :: address
    real, value :: val
    end function
    attributes(device) pure real(8) function atomicmaxd(address, val)
  !dir$ ignore_tkr (d) address, (d) val
    real(8), intent(inout) :: address
    real(8), value :: val
    end function
    attributes(device) pure integer(8) function atomicmaxl(address, val)
  !dir$ ignore_tkr (d) address, (dk) val
    integer(8), intent(inout) :: address
    integer(8), value :: val
    end function
  end interface
  
  interface atomicmin
    attributes(device) pure integer function atomicmini(address, val)
  !dir$ ignore_tkr (d) address, (d) val
    integer, intent(inout) :: address
    integer, value :: val
    end function
    attributes(device) pure real function atomicminf(address, val)
  !dir$ ignore_tkr (d) address, (d) val
    real, intent(inout) :: address
    real, value :: val
    end function
    attributes(device) pure real(8) function atomicmind(address, val)
  !dir$ ignore_tkr (d) address, (d) val
    real(8), intent(inout) :: address
    real(8), value :: val
    end function
    attributes(device) pure integer(8) function atomicminl(address, val)
  !dir$ ignore_tkr (d) address, (dk) val
    integer(8), intent(inout) :: address
    integer(8), value :: val
    end function
  end interface
  
  interface atomicand
    attributes(device) pure integer function atomicandi(address, val)
  !dir$ ignore_tkr (d) address, (d) val
    integer, intent(inout) :: address
    integer, value :: val
    end function
  end interface
  
  interface atomicor
    attributes(device) pure integer function atomicori(address, val)
  !dir$ ignore_tkr (d) address, (d) val
    integer, intent(inout) :: address
    integer, value :: val
    end function
  end interface

  interface atomicinc
    attributes(device) pure integer function atomicinci(address, val)
  !dir$ ignore_tkr (d) address, (d) val
    integer, intent(inout) :: address
    integer, value :: val
    end function
  end interface
  
  interface atomicdec
    attributes(device) pure integer function atomicdeci(address, val)
  !dir$ ignore_tkr (d) address, (d) val
    integer, intent(inout) :: address
    integer, value :: val
    end function
  end interface

  interface atomiccas
    attributes(device) pure integer function atomiccasi(address, val, val2)
  !dir$ ignore_tkr (rd) address, (d) val, (d) val2
    integer, intent(inout) :: address
    integer, value :: val, val2
    end function
    attributes(device) pure integer(8) function atomiccasul(address, val, val2)
  !dir$ ignore_tkr (rd) address, (dk) val, (dk) val2
    integer(8), intent(inout) :: address
    integer(8), value :: val, val2
    end function
    attributes(device) pure real function atomiccasf(address, val, val2)
  !dir$ ignore_tkr (rd) address, (d) val, (d) val2
    real, intent(inout) :: address
    real, value :: val, val2
    end function
    attributes(device) pure double precision function atomiccasd(address, val, val2)
  !dir$ ignore_tkr (rd) address, (d) val, (d) val2
    double precision, intent(inout) :: address
    double precision, value :: val, val2
    end function
  end interface

  interface atomicexch
    attributes(device) pure integer function atomicexchi(address, val)
  !dir$ ignore_tkr (rd) address, (d) val
    integer, intent(inout) :: address
    integer, value :: val
    end function
    attributes(device) pure integer(8) function atomicexchul(address, val)
  !dir$ ignore_tkr (rd) address, (dk) val
    integer(8), intent(inout) :: address
    integer(8), value :: val
    end function
    attributes(device) pure real function atomicexchf(address, val)
  !dir$ ignore_tkr (rd) address, (d) val
    real, intent(inout) :: address
    real, value :: val
    end function
    attributes(device) pure double precision function atomicexchd(address, val)
  !dir$ ignore_tkr (rd) address, (d) val
    double precision, intent(inout) :: address
    double precision, value :: val
    end function
  end interface

  interface atomicxor
    attributes(device) pure integer function atomicxori(address, val)
  !dir$ ignore_tkr (rd) address, (d) val
    integer, intent(inout) :: address
    integer, value :: val
    end function
  end interface

  ! Time function

  interface
    attributes(device) integer(8) function clock64()
    end function
  end interface

  ! Warp Match Functions

  interface match_all_sync
    attributes(device) integer function match_all_syncjj(mask, val, pred)
  !dir$ ignore_tkr(d) mask, (d) val, (d) pred
    integer(4), value :: mask
    integer(4), value :: val
    integer(4)        :: pred
    end function
    attributes(device) integer function match_all_syncjx(mask, val, pred)
  !dir$ ignore_tkr(d) mask, (d) val, (d) pred
    integer(4), value :: mask
    integer(8), value :: val
    integer(4)        :: pred
    end function
    attributes(device) integer function match_all_syncjf(mask, val, pred)
  !dir$ ignore_tkr(d) mask, (d) val, (d) pred
    integer(4), value :: mask
    real(4), value    :: val
    integer(4)        :: pred
    end function
    attributes(device) integer function match_all_syncjd(mask, val, pred)
  !dir$ ignore_tkr(d) mask, (d) val, (d) pred
    integer(4), value :: mask
    real(8), value    :: val
    integer(4)        :: pred
    end function
  end interface

  interface match_any_sync
    attributes(device) integer function match_any_syncjj(mask, val)
  !dir$ ignore_tkr(d) mask, (d) val
    integer(4), value :: mask
    integer(4), value :: val
    end function
    attributes(device) integer function match_any_syncjx(mask, val)
  !dir$ ignore_tkr(d) mask, (d) val
    integer(4), value :: mask
    integer(8), value :: val
    end function
    attributes(device) integer function match_any_syncjf(mask, val)
  !dir$ ignore_tkr(d) mask, (d) val
    integer(4), value :: mask
    real(4), value    :: val
    end function
    attributes(device) integer function match_any_syncjd(mask, val)
  !dir$ ignore_tkr(d) mask, (d) val
    integer(4), value :: mask
    real(8), value    :: val
    end function
  end interface

<<<<<<< HEAD
=======
  interface all_sync
    attributes(device) integer function all_sync(mask, pred)
      !dir$ ignore_tkr(d) mask, (td) pred
      integer, value :: mask, pred
    end function
  end interface

  interface any_sync
    attributes(device) integer function any_sync(mask, pred)
      !dir$ ignore_tkr(d) mask, (td) pred
      integer, value :: mask, pred
    end function
  end interface

  interface ballot_sync
    attributes(device) integer function ballot_sync(mask, pred)
      !dir$ ignore_tkr(d) mask, (td) pred
      integer, value :: mask, pred
    end function
  end interface

>>>>>>> d465594a
  ! LDCG
  interface __ldcg
    attributes(device) pure integer(4) function __ldcg_i4(x) bind(c)
      !dir$ ignore_tkr (d) x
      integer(4), intent(in) :: x
    end function
    attributes(device) pure integer(8) function __ldcg_i8(x) bind(c)
      !dir$ ignore_tkr (d) x
      integer(8), intent(in) :: x
    end function
    attributes(device) pure function __ldcg_cd(x) bind(c) result(y)
      import c_devptr
      !dir$ ignore_tkr (d) x
      type(c_devptr), intent(in) :: x
      type(c_devptr) :: y
    end function
    attributes(device) pure real(2) function __ldcg_r2(x) bind(c)
      !dir$ ignore_tkr (d) x
      real(2), intent(in) :: x
    end function
    attributes(device) pure real(4) function __ldcg_r4(x) bind(c)
      !dir$ ignore_tkr (d) x
      real(4), intent(in) :: x
    end function
    attributes(device) pure real(8) function __ldcg_r8(x) bind(c)
      !dir$ ignore_tkr (d) x
      real(8), intent(in) :: x
    end function
    attributes(device) pure complex(4) function __ldcg_c4(x) &
        bind(c,name='__ldcg_c4x')
      !dir$ ignore_tkr (d) x
      complex(4), intent(in) :: x
    end function
    attributes(device) pure complex(8) function __ldcg_c8(x) &
        bind(c,name='__ldcg_c8x')
      !dir$ ignore_tkr (d) x
      complex(8), intent(in) :: x
    end function
    attributes(device) pure function __ldcg_i4x4(x) result(y)
      !dir$ ignore_tkr (d) x
      integer(4), dimension(4), intent(in) :: x
      integer(4), dimension(4) :: y
    end function
    attributes(device) pure function __ldcg_i8x2(x) result(y)
      !dir$ ignore_tkr (d) x
      integer(8), dimension(2), intent(in) :: x
      integer(8), dimension(2) :: y
    end function
    attributes(device) pure function __ldcg_r2x2(x) result(y)
      !dir$ ignore_tkr (d) x
      real(2), dimension(2), intent(in) :: x
      real(2), dimension(2) :: y
    end function
    attributes(device) pure function __ldcg_r4x4(x) result(y)
      !dir$ ignore_tkr (d) x
      real(4), dimension(4), intent(in) :: x
      real(4), dimension(4) :: y
    end function
    attributes(device) pure function __ldcg_r8x2(x) result(y)
      !dir$ ignore_tkr (d) x
      real(8), dimension(2), intent(in) :: x
      real(8), dimension(2) :: y
    end function
  end interface

  ! LDCA
  interface __ldca
    attributes(device) pure integer(4) function __ldca_i4(x) bind(c)
      !dir$ ignore_tkr (d) x
      integer(4), intent(in) :: x
    end function
    attributes(device) pure integer(8) function __ldca_i8(x) bind(c)
      !dir$ ignore_tkr (d) x
      integer(8), intent(in) :: x
    end function
    attributes(device) pure function __ldca_cd(x) bind(c) result(y)
      !dir$ ignore_tkr (d) x
      import c_devptr
      type(c_devptr), intent(in) :: x
      type(c_devptr) :: y
    end function
    attributes(device) pure real(2) function __ldca_r2(x) bind(c)
      !dir$ ignore_tkr (d) x
      real(2), intent(in) :: x
    end function
    attributes(device) pure real(4) function __ldca_r4(x) bind(c)
      !dir$ ignore_tkr (d) x
      real(4), intent(in) :: x
      end function
    attributes(device) pure real(8) function __ldca_r8(x) bind(c)
      !dir$ ignore_tkr (d) x
      real(8), intent(in) :: x
    end function
    attributes(device) pure complex(4) function __ldca_c4(x) &
        bind(c,name='__ldca_c4x')
      !dir$ ignore_tkr (d) x
      complex(4), intent(in) :: x
    end function
    attributes(device) pure complex(8) function __ldca_c8(x) &
        bind(c,name='__ldca_c8x')
      !dir$ ignore_tkr (d) x
      complex(8), intent(in) :: x
    end function
    attributes(device) pure function __ldca_i4x4(x) result(y)
      !dir$ ignore_tkr (d) x
      integer(4), dimension(4), intent(in) :: x
      integer(4), dimension(4) :: y
    end function
    attributes(device) pure function __ldca_i8x2(x) result(y)
      !dir$ ignore_tkr (d) x
      integer(8), dimension(2), intent(in) :: x
      integer(8), dimension(2) :: y
    end function
    attributes(device) pure function __ldca_r2x2(x) result(y)
      !dir$ ignore_tkr (d) x
      real(2), dimension(2), intent(in) :: x
      real(2), dimension(2) :: y
    end function
    attributes(device) pure function __ldca_r4x4(x) result(y)
      !dir$ ignore_tkr (d) x
      real(4), dimension(4), intent(in) :: x
      real(4), dimension(4) :: y
    end function
    attributes(device) pure function __ldca_r8x2(x) result(y)
      !dir$ ignore_tkr (d) x
      real(8), dimension(2), intent(in) :: x
      real(8), dimension(2) :: y
    end function
  end interface

  ! LDCS
  interface __ldcs
    attributes(device) pure integer(4) function __ldcs_i4(x) bind(c)
      !dir$ ignore_tkr (d) x
      integer(4), intent(in) :: x
    end function
    attributes(device) pure integer(8) function __ldcs_i8(x) bind(c)
      !dir$ ignore_tkr (d) x
      integer(8), intent(in) :: x
    end function
    attributes(device) pure function __ldcs_cd(x) bind(c) result(y)
      import c_devptr
      !dir$ ignore_tkr (d) x
      type(c_devptr), intent(in) :: x
      type(c_devptr) :: y
    end function
    attributes(device) pure real(2) function __ldcs_r2(x) bind(c)
      !dir$ ignore_tkr (d) x
      real(2), intent(in) :: x
    end function
    attributes(device) pure real(4) function __ldcs_r4(x) bind(c)
      !dir$ ignore_tkr (d) x
      real(4), intent(in) :: x
    end function
    attributes(device) pure real(8) function __ldcs_r8(x) bind(c)
      !dir$ ignore_tkr (d) x
      real(8), intent(in) :: x
    end function
    attributes(device) pure complex(4) function __ldcs_c4(x) &
        bind(c,name='__ldcs_c4x')
      !dir$ ignore_tkr (d) x
      complex(4), intent(in) :: x
    end function
    attributes(device) pure complex(8) function __ldcs_c8(x) &
        bind(c,name='__ldcs_c8x')
      !dir$ ignore_tkr (d) x
      complex(8), intent(in) :: x
    end function
    attributes(device) pure function __ldcs_i4x4(x) result(y)
      !dir$ ignore_tkr (d) x
      integer(4), dimension(4), intent(in) :: x
      integer(4), dimension(4) :: y
    end function
    attributes(device) pure function __ldcs_i8x2(x) result(y)
      !dir$ ignore_tkr (d) x
      integer(8), dimension(2), intent(in) :: x
      integer(8), dimension(2) :: y
    end function
    attributes(device) pure function __ldcs_r2x2(x) result(y)
      !dir$ ignore_tkr (d) x
      real(2), dimension(2), intent(in) :: x
      real(2), dimension(2) :: y
    end function
    attributes(device) pure function __ldcs_r4x4(x) result(y)
      !dir$ ignore_tkr (d) x
      real(4), dimension(4), intent(in) :: x
      real(4), dimension(4) :: y
    end function
    attributes(device) pure function __ldcs_r8x2(x) result(y)
      !dir$ ignore_tkr (d) x
      real(8), dimension(2), intent(in) :: x
      real(8), dimension(2) :: y
    end function
  end interface

  ! LDLU
  interface __ldlu
    attributes(device) pure integer(4) function __ldlu_i4(x) bind(c)
      !dir$ ignore_tkr (d) x
      integer(4), intent(in) :: x
    end function
    attributes(device) pure integer(8) function __ldlu_i8(x) bind(c)
      !dir$ ignore_tkr (d) x
      integer(8), intent(in) :: x
    end function
    attributes(device) pure function __ldlu_cd(x) bind(c) result(y)
      import c_devptr
      !dir$ ignore_tkr (d) x
      type(c_devptr), intent(in) :: x
      type(c_devptr) :: y
    end function
    attributes(device) pure real(2) function __ldlu_r2(x) bind(c)
      !dir$ ignore_tkr (d) x
      real(2), intent(in) :: x
    end function
    attributes(device) pure real(4) function __ldlu_r4(x) bind(c)
      !dir$ ignore_tkr (d) x
      real(4), intent(in) :: x
    end function
    attributes(device) pure real(8) function __ldlu_r8(x) bind(c)
      !dir$ ignore_tkr (d) x
      real(8), intent(in) :: x
    end function
    attributes(device) pure complex(4) function __ldlu_c4(x) &
        bind(c,name='__ldlu_c4x')
      !dir$ ignore_tkr (d) x
      complex(4), intent(in) :: x
    end function
    attributes(device) pure complex(8) function __ldlu_c8(x) &
        bind(c,name='__ldlu_c8x')
      !dir$ ignore_tkr (d) x
      complex(8), intent(in) :: x
    end function
    attributes(device) pure function __ldlu_i4x4(x) result(y)
      !dir$ ignore_tkr (d) x
      integer(4), dimension(4), intent(in) :: x
      integer(4), dimension(4) :: y
    end function
    attributes(device) pure function __ldlu_i8x2(x) result(y)
      !dir$ ignore_tkr (d) x
      integer(8), dimension(2), intent(in) :: x
      integer(8), dimension(2) :: y
    end function
    attributes(device) pure function __ldlu_r2x2(x) result(y)
      !dir$ ignore_tkr (d) x
      real(2), dimension(2), intent(in) :: x
      real(2), dimension(2) :: y
    end function
    attributes(device) pure function __ldlu_r4x4(x) result(y)
      !dir$ ignore_tkr (d) x
      real(4), dimension(4), intent(in) :: x
      real(4), dimension(4) :: y
    end function
    attributes(device) pure function __ldlu_r8x2(x) result(y)
      !dir$ ignore_tkr (d) x
      real(8), dimension(2), intent(in) :: x
      real(8), dimension(2) :: y
    end function
  end interface

  ! LDCV
  interface __ldcv
    attributes(device) pure integer(4) function __ldcv_i4(x) bind(c)
      !dir$ ignore_tkr (d) x
      integer(4), intent(in) :: x
    end function
    attributes(device) pure integer(8) function __ldcv_i8(x) bind(c)
      !dir$ ignore_tkr (d) x
      integer(8), intent(in) :: x
    end function
    attributes(device) pure function __ldcv_cd(x) bind(c) result(y)
      import c_devptr
      !dir$ ignore_tkr (d) x
      type(c_devptr), intent(in) :: x
      type(c_devptr) :: y
    end function
    attributes(device) pure real(2) function __ldcv_r2(x) bind(c)
      !dir$ ignore_tkr (d) x
      real(2), intent(in) :: x
    end function
    attributes(device) pure real(4) function __ldcv_r4(x) bind(c)
      !dir$ ignore_tkr (d) x
      real(4), intent(in) :: x
    end function
    attributes(device) pure real(8) function __ldcv_r8(x) bind(c)
      !dir$ ignore_tkr (d) x
      real(8), intent(in) :: x
    end function
    attributes(device) pure complex(4) function __ldcv_c4(x) &
        bind(c,name='__ldcv_c4x')
      !dir$ ignore_tkr (d) x
      complex(4), intent(in) :: x
    end function
    attributes(device) pure complex(8) function __ldcv_c8(x) &
        bind(c,name='__ldcv_c8x')
      !dir$ ignore_tkr (d) x
      complex(8), intent(in) :: x
    end function
    attributes(device) pure function __ldcv_i4x4(x) result(y)
      !dir$ ignore_tkr (d) x
      integer(4), dimension(4), intent(in) :: x
      integer(4), dimension(4) :: y
      end function
    attributes(device) pure function __ldcv_i8x2(x) result(y)
      !dir$ ignore_tkr (d) x
      integer(8), dimension(2), intent(in) :: x
      integer(8), dimension(2) :: y
    end function
    attributes(device) pure function __ldcv_r2x2(x) result(y)
      !dir$ ignore_tkr (d) x
      real(2), dimension(2), intent(in) :: x
      real(2), dimension(2) :: y
    end function
    attributes(device) pure function __ldcv_r4x4(x) result(y)
      !dir$ ignore_tkr (d) x
      real(4), dimension(4), intent(in) :: x
      real(4), dimension(4) :: y
    end function
    attributes(device) pure function __ldcv_r8x2(x) result(y)
      !dir$ ignore_tkr (d) x
      real(8), dimension(2), intent(in) :: x
      real(8), dimension(2) :: y
    end function
  end interface

  ! STWB
  interface __stwb
    attributes(device) pure subroutine __stwb_i4(y, x) bind(c)
      !dir$ ignore_tkr (d) y, (d) x
      integer(4), value  :: x
      integer(4), device, intent(in) :: y
    end subroutine
    attributes(device) pure subroutine __stwb_i8(y, x) bind(c)
      !dir$ ignore_tkr (d) y, (d) x
      integer(8), value  :: x
      integer(8), device, intent(in) :: y
    end subroutine
    attributes(device) pure subroutine __stwb_cd(y, x) bind(c)
      import c_devptr
      !dir$ ignore_tkr (d) y, (d) x
      type(c_devptr), device, intent(in) :: y, x
    end subroutine
    attributes(device) pure subroutine __stwb_r2(y, x) bind(c)
      !dir$ ignore_tkr (d) y, (d) x
      real(2), value :: x
      real(2), device, intent(in) :: y
    end subroutine
    attributes(device) pure subroutine __stwb_r4(y, x) bind(c)
      !dir$ ignore_tkr (d) y, (d) x
      real(4), value :: x
      real(4), device, intent(in) :: y
    end subroutine
    attributes(device) pure subroutine __stwb_r8(y, x) bind(c)
      !dir$ ignore_tkr (d) y, (d) x
      real(8), value :: x
      real(8), device, intent(in) :: y
    end subroutine
    attributes(device) pure subroutine __stwb_c4(y, x) bind(c)
      !dir$ ignore_tkr (d) y, (rd) x
      complex(4), device, intent(in) :: y, x
    end subroutine
    attributes(device) pure subroutine __stwb_c8(y, x) bind(c)
      !dir$ ignore_tkr (d) y, (d) x
      complex(8), device, intent(in) :: y, x
    end subroutine
    attributes(device) pure subroutine __stwb_i4x4(y, x) bind(c)
      !dir$ ignore_tkr (d) y, (d) x
      integer(4), dimension(4), device, intent(in) :: y, x
    end subroutine
    attributes(device) pure subroutine __stwb_i8x2(y, x) bind(c)
      !dir$ ignore_tkr (d) y, (d) x
      integer(8), dimension(2), device, intent(in) :: y, x
    end subroutine
    attributes(device) pure subroutine __stwb_r2x2(y, x) bind(c)
      !dir$ ignore_tkr (d) y, (d) x
      real(2), dimension(2), device, intent(in) :: y, x
    end subroutine
    attributes(device) pure subroutine __stwb_r4x4(y, x) bind(c)
      !dir$ ignore_tkr (d) y, (d) x
      real(4), dimension(4), device, intent(in) :: y, x
    end subroutine
    attributes(device) pure subroutine __stwb_r8x2(y, x) bind(c)
      !dir$ ignore_tkr (d) y, (d) x
      real(8), dimension(2), device, intent(in) :: y, x
    end subroutine
  end interface

  ! STCG
  interface __stcg
    attributes(device) pure subroutine __stcg_i4(y, x) bind(c)
      !dir$ ignore_tkr (d) y, (d) x
      integer(4), value  :: x
      integer(4), device, intent(in) :: y
    end subroutine
    attributes(device) pure subroutine __stcg_i8(y, x) bind(c)
      !dir$ ignore_tkr (d) y, (d) x
      integer(8), value  :: x
      integer(8), device, intent(in) :: y
    end subroutine
    attributes(device) pure subroutine __stcg_cd(y, x) bind(c)
      import c_devptr
      !dir$ ignore_tkr (d) y, (d) x
      type(c_devptr), device, intent(in) :: y, x
    end subroutine
    attributes(device) pure subroutine __stcg_r2(y, x) bind(c)
      !dir$ ignore_tkr (d) y, (d) x
      real(2), value :: x
      real(2), device, intent(in) :: y
    end subroutine
    attributes(device) pure subroutine __stcg_r4(y, x) bind(c)
      !dir$ ignore_tkr (d) y, (d) x
      real(4), value :: x
      real(4), device, intent(in) :: y
    end subroutine
    attributes(device) pure subroutine __stcg_r8(y, x) bind(c)
      !dir$ ignore_tkr (d) y, (d) x
      real(8), value :: x
      real(8), device, intent(in) :: y
    end subroutine
    attributes(device) pure subroutine __stcg_c4(y, x) bind(c)
      !dir$ ignore_tkr (d) y, (rd) x
      complex(4), device, intent(in) :: y, x
    end subroutine
    attributes(device) pure subroutine __stcg_c8(y, x) bind(c)
      !dir$ ignore_tkr (d) y, (d) x
      complex(8), device, intent(in) :: y, x
    end subroutine
    attributes(device) pure subroutine __stcg_i4x4(y, x) bind(c)
      !dir$ ignore_tkr (d) y, (d) x
      integer(4), dimension(4), device, intent(in) :: y, x
    end subroutine
    attributes(device) pure subroutine __stcg_i8x2(y, x) bind(c)
      !dir$ ignore_tkr (d) y, (d) x
      integer(8), dimension(2), device, intent(in) :: y, x
    end subroutine
    attributes(device) pure subroutine __stcg_r2x2(y, x) bind(c)
      !dir$ ignore_tkr (d) y, (d) x
      real(2), dimension(2), device, intent(in) :: y, x
    end subroutine
    attributes(device) pure subroutine __stcg_r4x4(y, x) bind(c)
      !dir$ ignore_tkr (d) y, (d) x
      real(4), dimension(4), device, intent(in) :: y, x
    end subroutine
    attributes(device) pure subroutine __stcg_r8x2(y, x) bind(c)
      !dir$ ignore_tkr (d) y, (d) x
      real(8), dimension(2), device, intent(in) :: y, x
    end subroutine
  end interface

  ! STCS
  interface __stcs
    attributes(device) pure subroutine __stcs_i4(y, x) bind(c)
      !dir$ ignore_tkr (d) y, (d) x
      integer(4), value  :: x
      integer(4), device, intent(in) :: y
    end subroutine
    attributes(device) pure subroutine __stcs_i8(y, x) bind(c)
      !dir$ ignore_tkr (d) y, (d) x
      integer(8), value  :: x
      integer(8), device, intent(in) :: y
    end subroutine
    attributes(device) pure subroutine __stcs_cd(y, x) bind(c)
      import c_devptr
      !dir$ ignore_tkr (d) y, (d) x
      type(c_devptr), device, intent(in) :: y, x
    end subroutine
    attributes(device) pure subroutine __stcs_r2(y, x) bind(c)
      !dir$ ignore_tkr (d) y, (d) x
      real(2), value :: x
      real(2), device, intent(in) :: y
    end subroutine
    attributes(device) pure subroutine __stcs_r4(y, x) bind(c)
      !dir$ ignore_tkr (d) y, (d) x
      real(4), value :: x
      real(4), device, intent(in) :: y
    end subroutine
    attributes(device) pure subroutine __stcs_r8(y, x) bind(c)
      !dir$ ignore_tkr (d) y, (d) x
      real(8), value :: x
      real(8), device, intent(in) :: y
    end subroutine
    attributes(device) pure subroutine __stcs_c4(y, x) bind(c)
      !dir$ ignore_tkr (d) y, (rd) x
      complex(4), device, intent(in) :: y, x
    end subroutine
    attributes(device) pure subroutine __stcs_c8(y, x) bind(c)
      !dir$ ignore_tkr (d) y, (d) x
      complex(8), device, intent(in) :: y, x
    end subroutine
    attributes(device) pure subroutine __stcs_i4x4(y, x) bind(c)
      !dir$ ignore_tkr (d) y, (d) x
      integer(4), dimension(4), device, intent(in) :: y, x
    end subroutine
    attributes(device) pure subroutine __stcs_i8x2(y, x) bind(c)
      !dir$ ignore_tkr (d) y, (d) x
      integer(8), dimension(2), device, intent(in) :: y, x
    end subroutine
    attributes(device) pure subroutine __stcs_r2x2(y, x) bind(c)
      !dir$ ignore_tkr (d) y, (d) x
      real(2), dimension(2), device, intent(in) :: y, x
    end subroutine
    attributes(device) pure subroutine __stcs_r4x4(y, x) bind(c)
      !dir$ ignore_tkr (d) y, (d) x
      real(4), dimension(4), device, intent(in) :: y, x
    end subroutine
    attributes(device) pure subroutine __stcs_r8x2(y, x) bind(c)
      !dir$ ignore_tkr (d) y, (d) x
      real(8), dimension(2), device, intent(in) :: y, x
    end subroutine
  end interface

  ! STWT
  interface __stwt
    attributes(device) pure subroutine __stwt_i4(y, x) bind(c)
      !dir$ ignore_tkr (d) y, (d) x
      integer(4), value  :: x
      integer(4), device, intent(in) :: y
    end subroutine
    attributes(device) pure subroutine __stwt_i8(y, x) bind(c)
      !dir$ ignore_tkr (d) y, (d) x
      integer(8), value  :: x
      integer(8), device, intent(in) :: y
    end subroutine
    attributes(device) pure subroutine __stwt_cd(y, x) bind(c)
      import c_devptr
      !dir$ ignore_tkr (d) y, (d) x
      type(c_devptr), device, intent(in) :: y, x
    end subroutine
    attributes(device) pure subroutine __stwt_r2(y, x) bind(c)
      !dir$ ignore_tkr (d) y, (d) x
      real(2), value :: x
      real(2), device, intent(in) :: y
    end subroutine
    attributes(device) pure subroutine __stwt_r4(y, x) bind(c)
      !dir$ ignore_tkr (d) y, (d) x
      real(4), value :: x
      real(4), device, intent(in) :: y
    end subroutine
    attributes(device) pure subroutine __stwt_r8(y, x) bind(c)
      !dir$ ignore_tkr (d) y, (d) x
      real(8), value :: x
      real(8), device, intent(in) :: y
    end subroutine
    attributes(device) pure subroutine __stwt_c4(y, x) bind(c)
      !dir$ ignore_tkr (d) y, (rd) x
      complex(4), device, intent(in) :: y, x
    end subroutine
    attributes(device) pure subroutine __stwt_c8(y, x) bind(c)
      !dir$ ignore_tkr (d) y, (d) x
      complex(8), device, intent(in) :: y, x
    end subroutine
    attributes(device) pure subroutine __stwt_i4x4(y, x) bind(c)
      !dir$ ignore_tkr (d) y, (d) x
      integer(4), dimension(4), device, intent(in) :: y, x
    end subroutine
    attributes(device) pure subroutine __stwt_i8x2(y, x) bind(c)
      !dir$ ignore_tkr (d) y, (d) x
      integer(8), dimension(2), device, intent(in) :: y, x
    end subroutine
    attributes(device) pure subroutine __stwt_r2x2(y, x) bind(c)
      !dir$ ignore_tkr (d) y, (d) x
      real(2), dimension(2), device, intent(in) :: y, x
    end subroutine
    attributes(device) pure subroutine __stwt_r4x4(y, x) bind(c)
      !dir$ ignore_tkr (d) y, (d) x
      real(4), dimension(4), device, intent(in) :: y, x
    end subroutine
    attributes(device) pure subroutine __stwt_r8x2(y, x) bind(c)
      !dir$ ignore_tkr (d) y, (d) x
      real(8), dimension(2), device, intent(in) :: y, x
    end subroutine
  end interface

end module<|MERGE_RESOLUTION|>--- conflicted
+++ resolved
@@ -1015,8 +1015,6 @@
     end function
   end interface
 
-<<<<<<< HEAD
-=======
   interface all_sync
     attributes(device) integer function all_sync(mask, pred)
       !dir$ ignore_tkr(d) mask, (td) pred
@@ -1038,7 +1036,6 @@
     end function
   end interface
 
->>>>>>> d465594a
   ! LDCG
   interface __ldcg
     attributes(device) pure integer(4) function __ldcg_i4(x) bind(c)
