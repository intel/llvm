! RUN: bbc -emit-hlfir -fcuda %s -o - | FileCheck %s
! RUN: bbc -emit-hlfir -fcuda %s -o - | fir-opt -convert-hlfir-to-fir | FileCheck %s --check-prefix=FIR

! Test lowering of CUDA attribute on variables.

module cuda_var
  real, constant :: mod_a_rc
! CHECK: fir.global @_QMcuda_varEmod_a_rc {cuda_attr = #fir.cuda<constant>} : f32 
  real, device :: mod_b_ra
! CHECK: fir.global @_QMcuda_varEmod_b_ra {cuda_attr = #fir.cuda<device>} : f32
  real, allocatable, managed :: mod_c_rm
! CHECK: fir.global @_QMcuda_varEmod_c_rm {cuda_attr = #fir.cuda<managed>} : !fir.box<!fir.heap<f32>>
  real, allocatable, pinned :: mod_d_rp
! CHECK: fir.global @_QMcuda_varEmod_d_rp {cuda_attr = #fir.cuda<pinned>} : !fir.box<!fir.heap<f32>>

contains

subroutine local_var_attrs
  real, device :: rd
  real, allocatable, managed :: rm
  real, allocatable, pinned :: rp
  real, unified :: ru
end subroutine

! CHECK-LABEL: func.func @_QMcuda_varPlocal_var_attrs()
! CHECK: %{{.*}}:2 = hlfir.declare %{{.*}} {cuda_attr = #fir.cuda<device>, uniq_name = "_QMcuda_varFlocal_var_attrsErd"} : (!fir.ref<f32>) -> (!fir.ref<f32>, !fir.ref<f32>)
! CHECK: %{{.*}}:2 = hlfir.declare %{{.*}} {cuda_attr = #fir.cuda<managed>, fortran_attrs = #fir.var_attrs<allocatable>, uniq_name = "_QMcuda_varFlocal_var_attrsErm"} : (!fir.ref<!fir.box<!fir.heap<f32>>>) -> (!fir.ref<!fir.box<!fir.heap<f32>>>, !fir.ref<!fir.box<!fir.heap<f32>>>)
! CHECK: %{{.*}}:2 = hlfir.declare %{{.*}} {cuda_attr = #fir.cuda<pinned>, fortran_attrs = #fir.var_attrs<allocatable>, uniq_name = "_QMcuda_varFlocal_var_attrsErp"} : (!fir.ref<!fir.box<!fir.heap<f32>>>) -> (!fir.ref<!fir.box<!fir.heap<f32>>>, !fir.ref<!fir.box<!fir.heap<f32>>>)
! CHECK: %{{.*}}:2 = hlfir.declare %{{.*}} {cuda_attr = #fir.cuda<unified>, uniq_name = "_QMcuda_varFlocal_var_attrsEru"} : (!fir.ref<f32>) -> (!fir.ref<f32>, !fir.ref<f32>)


! FIR: %{{.*}} = fir.declare %{{.*}} {cuda_attr = #fir.cuda<device>, uniq_name = "_QMcuda_varFlocal_var_attrsErd"} : (!fir.ref<f32>) -> !fir.ref<f32>
! FIR: %{{.*}} = fir.declare %{{.*}} {cuda_attr = #fir.cuda<managed>, fortran_attrs = #fir.var_attrs<allocatable>, uniq_name = "_QMcuda_varFlocal_var_attrsErm"} : (!fir.ref<!fir.box<!fir.heap<f32>>>) -> !fir.ref<!fir.box<!fir.heap<f32>>>
! FIR: %{{.*}} = fir.declare %{{.*}} {cuda_attr = #fir.cuda<pinned>, fortran_attrs = #fir.var_attrs<allocatable>, uniq_name = "_QMcuda_varFlocal_var_attrsErp"} : (!fir.ref<!fir.box<!fir.heap<f32>>>) -> !fir.ref<!fir.box<!fir.heap<f32>>>
! FIR: %{{.*}} = fir.declare %{{.*}} {cuda_attr = #fir.cuda<unified>, uniq_name = "_QMcuda_varFlocal_var_attrsEru"} : (!fir.ref<f32>) -> !fir.ref<f32>

subroutine dummy_arg_device(dd)
  real, device :: dd
end subroutine
! CHECK-LABEL: func.func @_QMcuda_varPdummy_arg_device(
! CHECK-SAME: %[[ARG0:.*]]: !fir.ref<f32> {fir.bindc_name = "dd", fir.cuda_attr = #fir.cuda<device>}) {
! CHECK: %{{.*}}:2 = hlfir.declare %[[ARG0]] dummy_scope %{{[0-9]+}} {cuda_attr = #fir.cuda<device>, uniq_name = "_QMcuda_varFdummy_arg_deviceEdd"} : (!fir.ref<f32>, !fir.dscope) -> (!fir.ref<f32>, !fir.ref<f32>)

subroutine dummy_arg_managed(dm)
  real, allocatable, managed :: dm
end subroutine
! CHECK-LABEL: func.func @_QMcuda_varPdummy_arg_managed(
! CHECK-SAME: %[[ARG0:.*]]: !fir.ref<!fir.box<!fir.heap<f32>>> {fir.bindc_name = "dm", fir.cuda_attr = #fir.cuda<managed>}) {
! CHECK: %{{.*}}:2 = hlfir.declare %[[ARG0]] dummy_scope %{{[0-9]+}} {cuda_attr = #fir.cuda<managed>, fortran_attrs = #fir.var_attrs<allocatable>, uniq_name = "_QMcuda_varFdummy_arg_managedEdm"} : (!fir.ref<!fir.box<!fir.heap<f32>>>, !fir.dscope) -> (!fir.ref<!fir.box<!fir.heap<f32>>>, !fir.ref<!fir.box<!fir.heap<f32>>>)

subroutine dummy_arg_pinned(dp)
  real, allocatable, pinned :: dp
end subroutine
! CHECK-LABEL: func.func @_QMcuda_varPdummy_arg_pinned(
! CHECK-SAME: %[[ARG0:.*]]: !fir.ref<!fir.box<!fir.heap<f32>>> {fir.bindc_name = "dp", fir.cuda_attr = #fir.cuda<pinned>}) {
! CHECK: %{{.*}}:2 = hlfir.declare %[[ARG0]] dummy_scope %{{[0-9]+}} {cuda_attr = #fir.cuda<pinned>, fortran_attrs = #fir.var_attrs<allocatable>, uniq_name = "_QMcuda_varFdummy_arg_pinnedEdp"} : (!fir.ref<!fir.box<!fir.heap<f32>>>, !fir.dscope) -> (!fir.ref<!fir.box<!fir.heap<f32>>>, !fir.ref<!fir.box<!fir.heap<f32>>>)

subroutine dummy_arg_unified(du)
  real, unified :: du
end subroutine
! CHECK-LABEL: func.func @_QMcuda_varPdummy_arg_unified(
! CHECK-SAME: %[[ARG0:.*]]: !fir.ref<f32> {fir.bindc_name = "du", fir.cuda_attr = #fir.cuda<unified>})
! CHECK: %{{.*}}:2 = hlfir.declare %[[ARG0]] dummy_scope %{{[0-9]+}} {cuda_attr = #fir.cuda<unified>, uniq_name = "_QMcuda_varFdummy_arg_unifiedEdu"} : (!fir.ref<f32>, !fir.dscope) -> (!fir.ref<f32>, !fir.ref<f32>)

subroutine cuda_alloc_free(n)
  integer :: n
  real, device :: a(10)
  integer, unified :: u
  real, managed :: b(n)
end

! CHECK-LABEL: func.func @_QMcuda_varPcuda_alloc_free
! CHECK: %[[ALLOC_A:.*]] = fir.cuda_alloc !fir.array<10xf32> {bindc_name = "a", cuda_attr = #fir.cuda<device>, uniq_name = "_QMcuda_varFcuda_alloc_freeEa"} -> !fir.ref<!fir.array<10xf32>>
! CHECK: %[[SHAPE:.*]] = fir.shape %c10 : (index) -> !fir.shape<1>
! CHECK: %[[DECL_A:.*]]:2 = hlfir.declare %[[ALLOC_A]](%[[SHAPE]]) {cuda_attr = #fir.cuda<device>, uniq_name = "_QMcuda_varFcuda_alloc_freeEa"} : (!fir.ref<!fir.array<10xf32>>, !fir.shape<1>) -> (!fir.ref<!fir.array<10xf32>>, !fir.ref<!fir.array<10xf32>>)

! CHECK: %[[ALLOC_U:.*]] = fir.cuda_alloc i32 {bindc_name = "u", cuda_attr = #fir.cuda<unified>, uniq_name = "_QMcuda_varFcuda_alloc_freeEu"} -> !fir.ref<i32>
! CHECK: %[[DECL_U:.*]]:2 = hlfir.declare %[[ALLOC_U]] {cuda_attr = #fir.cuda<unified>, uniq_name = "_QMcuda_varFcuda_alloc_freeEu"} : (!fir.ref<i32>) -> (!fir.ref<i32>, !fir.ref<i32>)

! CHECK: %[[ALLOC_B:.*]] = fir.cuda_alloc !fir.array<?xf32>, %{{.*}} : index {bindc_name = "b", cuda_attr = #fir.cuda<managed>, uniq_name = "_QMcuda_varFcuda_alloc_freeEb"} -> !fir.ref<!fir.array<?xf32>>
! CHECK: %[[SHAPE:.*]] = fir.shape %{{.*}} : (index) -> !fir.shape<1>
! CHECK: %[[DECL_B:.*]]:2 = hlfir.declare %[[ALLOC_B]](%[[SHAPE]]) {cuda_attr = #fir.cuda<managed>, uniq_name = "_QMcuda_varFcuda_alloc_freeEb"} : (!fir.ref<!fir.array<?xf32>>, !fir.shape<1>) -> (!fir.box<!fir.array<?xf32>>, !fir.ref<!fir.array<?xf32>>)

! CHECK: fir.cuda_free %[[DECL_B]]#1 : !fir.ref<!fir.array<?xf32>> {cuda_attr = #fir.cuda<managed>}
! CHECK: fir.cuda_free %[[DECL_U]]#1 : !fir.ref<i32> {cuda_attr = #fir.cuda<unified>}
! CHECK: fir.cuda_free %[[DECL_A]]#1 : !fir.ref<!fir.array<10xf32>> {cuda_attr = #fir.cuda<device>}

subroutine dummy(x)
  real, target, device :: x
end subroutine

! CHECK: func.func @_QMcuda_varPdummy
! CHECK-NOT: fir.cuda_free

end module

<<<<<<< HEAD
subroutine cuda_alloc_free(n)
  integer :: n
  real, device :: a(10)
  integer, unified :: u
  real, managed :: b(n)
end

! CHECK-LABEL: func.func @_QMcuda_varPcuda_alloc_free
! CHECK: %[[ALLOC_A:.*]] = fir.cuda_alloc !fir.array<10xf32> {bindc_name = "a", cuda_attr = #fir.cuda<device>, uniq_name = "_QMcuda_varFcuda_alloc_freeEa"} -> !fir.ref<!fir.array<10xf32>>
! CHECK: %[[SHAPE:.*]] = fir.shape %c10 : (index) -> !fir.shape<1>
! CHECK: %[[DECL_A:.*]]:2 = hlfir.declare %[[ALLOC_A]](%[[SHAPE]]) {cuda_attr = #fir.cuda<device>, uniq_name = "_QMcuda_varFcuda_alloc_freeEa"} : (!fir.ref<!fir.array<10xf32>>, !fir.shape<1>) -> (!fir.ref<!fir.array<10xf32>>, !fir.ref<!fir.array<10xf32>>)

! CHECK: %[[ALLOC_U:.*]] = fir.cuda_alloc i32 {bindc_name = "u", cuda_attr = #fir.cuda<unified>, uniq_name = "_QMcuda_varFcuda_alloc_freeEu"} -> !fir.ref<i32>
! CHECK: %[[DECL_U:.*]]:2 = hlfir.declare %[[ALLOC_U]] {cuda_attr = #fir.cuda<unified>, uniq_name = "_QMcuda_varFcuda_alloc_freeEu"} : (!fir.ref<i32>) -> (!fir.ref<i32>, !fir.ref<i32>)

! CHECK: %[[ALLOC_B:.*]] = fir.cuda_alloc !fir.array<?xf32>, %{{.*}} : index {bindc_name = "b", cuda_attr = #fir.cuda<managed>, uniq_name = "_QMcuda_varFcuda_alloc_freeEb"} -> !fir.ref<!fir.array<?xf32>>
! CHECK: %[[SHAPE:.*]] = fir.shape %{{.*}} : (index) -> !fir.shape<1>
! CHECK: %[[DECL_B:.*]]:2 = hlfir.declare %[[ALLOC_B]](%[[SHAPE]]) {cuda_attr = #fir.cuda<managed>, uniq_name = "_QMcuda_varFcuda_alloc_freeEb"} : (!fir.ref<!fir.array<?xf32>>, !fir.shape<1>) -> (!fir.box<!fir.array<?xf32>>, !fir.ref<!fir.array<?xf32>>)

! CHECK: fir.cuda_free %[[DECL_B]]#1 : !fir.ref<!fir.array<?xf32>> {cuda_attr = #fir.cuda<managed>}
! CHECK: fir.cuda_free %[[DECL_U]]#1 : !fir.ref<i32> {cuda_attr = #fir.cuda<unified>}
! CHECK: fir.cuda_free %[[DECL_A]]#1 : !fir.ref<!fir.array<10xf32>> {cuda_attr = #fir.cuda<device>}

subroutine dummy(x)
  real, target, device :: x
end subroutine

! CHECK: func.func @_QMcuda_varPdummy
! CHECK-NOT: fir.cuda_free

end module

=======
>>>>>>> 6e4c5224
<|MERGE_RESOLUTION|>--- conflicted
+++ resolved
@@ -94,38 +94,3 @@
 
 end module
 
-<<<<<<< HEAD
-subroutine cuda_alloc_free(n)
-  integer :: n
-  real, device :: a(10)
-  integer, unified :: u
-  real, managed :: b(n)
-end
-
-! CHECK-LABEL: func.func @_QMcuda_varPcuda_alloc_free
-! CHECK: %[[ALLOC_A:.*]] = fir.cuda_alloc !fir.array<10xf32> {bindc_name = "a", cuda_attr = #fir.cuda<device>, uniq_name = "_QMcuda_varFcuda_alloc_freeEa"} -> !fir.ref<!fir.array<10xf32>>
-! CHECK: %[[SHAPE:.*]] = fir.shape %c10 : (index) -> !fir.shape<1>
-! CHECK: %[[DECL_A:.*]]:2 = hlfir.declare %[[ALLOC_A]](%[[SHAPE]]) {cuda_attr = #fir.cuda<device>, uniq_name = "_QMcuda_varFcuda_alloc_freeEa"} : (!fir.ref<!fir.array<10xf32>>, !fir.shape<1>) -> (!fir.ref<!fir.array<10xf32>>, !fir.ref<!fir.array<10xf32>>)
-
-! CHECK: %[[ALLOC_U:.*]] = fir.cuda_alloc i32 {bindc_name = "u", cuda_attr = #fir.cuda<unified>, uniq_name = "_QMcuda_varFcuda_alloc_freeEu"} -> !fir.ref<i32>
-! CHECK: %[[DECL_U:.*]]:2 = hlfir.declare %[[ALLOC_U]] {cuda_attr = #fir.cuda<unified>, uniq_name = "_QMcuda_varFcuda_alloc_freeEu"} : (!fir.ref<i32>) -> (!fir.ref<i32>, !fir.ref<i32>)
-
-! CHECK: %[[ALLOC_B:.*]] = fir.cuda_alloc !fir.array<?xf32>, %{{.*}} : index {bindc_name = "b", cuda_attr = #fir.cuda<managed>, uniq_name = "_QMcuda_varFcuda_alloc_freeEb"} -> !fir.ref<!fir.array<?xf32>>
-! CHECK: %[[SHAPE:.*]] = fir.shape %{{.*}} : (index) -> !fir.shape<1>
-! CHECK: %[[DECL_B:.*]]:2 = hlfir.declare %[[ALLOC_B]](%[[SHAPE]]) {cuda_attr = #fir.cuda<managed>, uniq_name = "_QMcuda_varFcuda_alloc_freeEb"} : (!fir.ref<!fir.array<?xf32>>, !fir.shape<1>) -> (!fir.box<!fir.array<?xf32>>, !fir.ref<!fir.array<?xf32>>)
-
-! CHECK: fir.cuda_free %[[DECL_B]]#1 : !fir.ref<!fir.array<?xf32>> {cuda_attr = #fir.cuda<managed>}
-! CHECK: fir.cuda_free %[[DECL_U]]#1 : !fir.ref<i32> {cuda_attr = #fir.cuda<unified>}
-! CHECK: fir.cuda_free %[[DECL_A]]#1 : !fir.ref<!fir.array<10xf32>> {cuda_attr = #fir.cuda<device>}
-
-subroutine dummy(x)
-  real, target, device :: x
-end subroutine
-
-! CHECK: func.func @_QMcuda_varPdummy
-! CHECK-NOT: fir.cuda_free
-
-end module
-
-=======
->>>>>>> 6e4c5224
