--- conflicted
+++ resolved
@@ -16,9 +16,6 @@
   integer(8) :: resl
   real(2) :: r2a(2)
   real(2) :: tmp2(2)
-
-  integer :: tid
-  tid = threadIdx%x
 
   integer :: tid
   tid = threadIdx%x
@@ -105,14 +102,7 @@
 
 ! CHECK-LABEL: func.func @_QPdevsub() attributes {cuf.proc_attr = #cuf.cuda_proc<global>}
 ! CHECK: nvvm.barrier0
-<<<<<<< HEAD
-! CHECK: fir.call @llvm.nvvm.bar.warp.sync(%c1{{.*}}) fastmath<contract> : (i32) -> ()
-! CHECK: fir.call @llvm.nvvm.membar.gl() fastmath<contract> : () -> ()
-! CHECK: fir.call @llvm.nvvm.membar.cta() fastmath<contract> : () -> ()
-! CHECK: fir.call @llvm.nvvm.membar.sys() fastmath<contract> : () -> ()
-=======
 ! CHECK: nvvm.bar.warp.sync %c1{{.*}} : i32 
->>>>>>> 811fe024
 ! CHECK: %{{.*}} = fir.call @llvm.nvvm.barrier0.and(%c1{{.*}}) fastmath<contract> : (i32) -> i32
 ! CHECK: %[[A:.*]] = fir.load %{{.*}} : !fir.ref<i32>
 ! CHECK: %[[B:.*]] = fir.load %{{.*}} : !fir.ref<i32>
@@ -439,28 +429,16 @@
 ! CHECK: %[[COUNT:.*]] = arith.constant 256 : i32
 ! CHECK: %[[LLVM_PTR:.*]] = fir.convert %[[DECL_SHARED]]#0 : (!fir.ref<i64>) -> !llvm.ptr
 ! CHECK: %[[SHARED_PTR:.*]] = llvm.addrspacecast %[[LLVM_PTR]] : !llvm.ptr to !llvm.ptr<3>
-<<<<<<< HEAD
-! CHECK: nvvm.mbarrier.init.shared %[[SHARED_PTR]], %[[COUNT]] : !llvm.ptr<3>, i32
-=======
 ! CHECK: nvvm.mbarrier.init %[[SHARED_PTR]], %[[COUNT]] : !llvm.ptr<3>, i32
->>>>>>> 811fe024
 ! CHECK: nvvm.fence.proxy {kind = #nvvm.proxy_kind<async.shared>, space = #nvvm.shared_space<cta>}
 
 ! CHECK: %[[LLVM_PTR:.*]] = fir.convert %[[DECL_SHARED]]#0 : (!fir.ref<i64>) -> !llvm.ptr
 ! CHECK: %[[SHARED_PTR:.*]] = llvm.addrspacecast %[[LLVM_PTR]] : !llvm.ptr to !llvm.ptr<3>
-<<<<<<< HEAD
-! CHECK: %{{.*}} = nvvm.mbarrier.arrive.shared %[[SHARED_PTR]] : !llvm.ptr<3> -> i64
-
-! CHECK: %[[LLVM_PTR:.*]] = fir.convert %[[DECL_SHARED]]#0 : (!fir.ref<i64>) -> !llvm.ptr
-! CHECK: %[[SHARED_PTR:.*]] = llvm.addrspacecast %[[LLVM_PTR]] : !llvm.ptr to !llvm.ptr<3>
-! CHECK: nvvm.mbarrier.arrive.expect_tx %[[SHARED_PTR]], %{{.*}} : !llvm.ptr<3>, i32
-=======
 ! CHECK: %{{.*}} = nvvm.mbarrier.arrive %[[SHARED_PTR]] : !llvm.ptr<3> -> i64
 
 ! CHECK: %[[LLVM_PTR:.*]] = fir.convert %[[DECL_SHARED]]#0 : (!fir.ref<i64>) -> !llvm.ptr
 ! CHECK: %[[SHARED_PTR:.*]] = llvm.addrspacecast %[[LLVM_PTR]] : !llvm.ptr to !llvm.ptr<3>
 ! CHECK: %{{.*}} = nvvm.inline_ptx "mbarrier.arrive.expect_tx.release.cta.shared::cta.b64 %{{.*}}, [%{{.*}}], %{{.*}};" ro(%{{.*}}, %{{.*}} : !llvm.ptr<3>, i32) -> i64
->>>>>>> 811fe024
 
 
 attributes(global) subroutine test_fence()
@@ -510,11 +488,7 @@
 
 ! CHECK-LABEL: func.func @_QPtest_bulk_s2g
 ! CHECL: nvvm.cp.async.bulk.global.shared.cta %{{.*}}, %{{.*}}, %{{.*}} : <1>, <3>
-<<<<<<< HEAD
-! CHECK: nvvm.inline_ptx "cp.async.bulk.commit_group"
-=======
 ! CHECK: nvvm.inline_ptx "cp.async.bulk.commit_group;"
->>>>>>> 811fe024
 ! CHECK: nvvm.cp.async.bulk.wait_group 0
 
 attributes(device) subroutine testAtomicCasLoop(aa, n)
@@ -539,11 +513,7 @@
 
 ! CHECK-LABEL: func.func @_QPtest_barrier_try_wait()
 ! CHECK: scf.while
-<<<<<<< HEAD
-! CHECK: %{{.*}} = nvvm.inline_ptx ".reg .pred p; mbarrier.try_wait.shared.b64 p, [%{{.*}}], %{{.*}}, %{{.*}}; selp.b32 %{{.*}}, 1, 0, p;" ro(%{{.*}}, %{{.*}}, %c1000000{{.*}} : !llvm.ptr, i64, i32) -> i32
-=======
 ! CHECK: %{{.*}} = nvvm.inline_ptx "{\0A  .reg .pred p;\0A  mbarrier.try_wait.shared.b64 p, [%{{.*}}], %{{.*}}, %{{.*}};\0A  selp.b32 %{{.*}}, 1, 0, p;\0A}" ro(%{{.*}}, %{{.*}}, %{{.*}} : !llvm.ptr, i64, i32) -> i32
->>>>>>> 811fe024
 
 attributes(global) subroutine test_barrier_try_wait_sleep()
   integer :: istat
@@ -554,11 +524,7 @@
 end subroutine
 
 ! CHECK-LABEL: func.func @_QPtest_barrier_try_wait_sleep()
-<<<<<<< HEAD
-! CHECK: %{{.*}} = nvvm.inline_ptx ".reg .pred p; mbarrier.try_wait.shared.b64 p, [%{{.*}}], %{{.*}}, %{{.*}}; selp.b32 %0, 1, 0, p;" ro(%{{.*}}, %{{.*}}, %{{.*}} : !llvm.ptr, i64, i32) -> i32
-=======
 ! CHECK: %{{.*}} = nvvm.inline_ptx "{\0A  .reg .pred p;\0A  mbarrier.try_wait.shared.b64 p, [%{{.*}}], %{{.*}}, %{{.*}};\0A  selp.b32 %{{.*}}, 1, 0, p;\0A}" ro(%{{.*}}, %{{.*}}, %{{.*}} : !llvm.ptr, i64, i32) -> i32
->>>>>>> 811fe024
 
 attributes(global) subroutine test_tma_bulk_load_c4(a, n)
   integer(8), shared :: barrier1
@@ -703,11 +669,7 @@
 
 ! CHECK-LABEL: func.func @_QPtest_tma_bulk_store_c4
 ! CHECK: nvvm.cp.async.bulk.global.shared.cta %{{.*}}, %{{.*}}, %{{.*}} : <1>, <3>
-<<<<<<< HEAD
-! CHECK: nvvm.inline_ptx "cp.async.bulk.commit_group"
-=======
 ! CHECK: nvvm.inline_ptx "cp.async.bulk.commit_group;"
->>>>>>> 811fe024
 ! CHECK: nvvm.cp.async.bulk.wait_group 0
 
 attributes(global) subroutine test_tma_bulk_store_c8(c, n)
@@ -720,11 +682,7 @@
 
 ! CHECK-LABEL: func.func @_QPtest_tma_bulk_store_c8
 ! CHECK: nvvm.cp.async.bulk.global.shared.cta %{{.*}}, %{{.*}}, %{{.*}} : <1>, <3>
-<<<<<<< HEAD
-! CHECK: nvvm.inline_ptx "cp.async.bulk.commit_group"
-=======
 ! CHECK: nvvm.inline_ptx "cp.async.bulk.commit_group;"
->>>>>>> 811fe024
 ! CHECK: nvvm.cp.async.bulk.wait_group 0
 
 attributes(global) subroutine test_tma_bulk_store_i4(c, n)
@@ -737,11 +695,7 @@
 
 ! CHECK-LABEL: func.func @_QPtest_tma_bulk_store_i4
 ! CHECK: nvvm.cp.async.bulk.global.shared.cta %{{.*}}, %{{.*}}, %{{.*}} : <1>, <3>
-<<<<<<< HEAD
-! CHECK: nvvm.inline_ptx "cp.async.bulk.commit_group"
-=======
 ! CHECK: nvvm.inline_ptx "cp.async.bulk.commit_group;"
->>>>>>> 811fe024
 ! CHECK: nvvm.cp.async.bulk.wait_group 0
 
 attributes(global) subroutine test_tma_bulk_store_i8(c, n)
@@ -754,11 +708,7 @@
 
 ! CHECK-LABEL: func.func @_QPtest_tma_bulk_store_i8
 ! CHECK: nvvm.cp.async.bulk.global.shared.cta %{{.*}}, %{{.*}}, %{{.*}} : <1>, <3>
-<<<<<<< HEAD
-! CHECK: nvvm.inline_ptx "cp.async.bulk.commit_group"
-=======
 ! CHECK: nvvm.inline_ptx "cp.async.bulk.commit_group;"
->>>>>>> 811fe024
 ! CHECK: nvvm.cp.async.bulk.wait_group 0
 
 
@@ -772,11 +722,7 @@
 
 ! CHECK-LABEL: func.func @_QPtest_tma_bulk_store_r2
 ! CHECK: nvvm.cp.async.bulk.global.shared.cta %{{.*}}, %{{.*}}, %{{.*}} : <1>, <3>
-<<<<<<< HEAD
-! CHECK: nvvm.inline_ptx "cp.async.bulk.commit_group"
-=======
 ! CHECK: nvvm.inline_ptx "cp.async.bulk.commit_group;"
->>>>>>> 811fe024
 ! CHECK: nvvm.cp.async.bulk.wait_group 0
 
 attributes(global) subroutine test_tma_bulk_store_r4(c, n)
@@ -789,11 +735,7 @@
 
 ! CHECK-LABEL: func.func @_QPtest_tma_bulk_store_r4
 ! CHECK: nvvm.cp.async.bulk.global.shared.cta %{{.*}}, %{{.*}}, %{{.*}} : <1>, <3>
-<<<<<<< HEAD
-! CHECK: nvvm.inline_ptx "cp.async.bulk.commit_group"
-=======
 ! CHECK: nvvm.inline_ptx "cp.async.bulk.commit_group;"
->>>>>>> 811fe024
 ! CHECK: nvvm.cp.async.bulk.wait_group 0
 
 attributes(global) subroutine test_tma_bulk_store_r8(c, n)
@@ -806,9 +748,5 @@
 
 ! CHECK-LABEL: func.func @_QPtest_tma_bulk_store_r8
 ! CHECK: nvvm.cp.async.bulk.global.shared.cta %{{.*}}, %{{.*}}, %{{.*}} : <1>, <3>
-<<<<<<< HEAD
-! CHECK: nvvm.inline_ptx "cp.async.bulk.commit_group"
-=======
 ! CHECK: nvvm.inline_ptx "cp.async.bulk.commit_group;"
->>>>>>> 811fe024
 ! CHECK: nvvm.cp.async.bulk.wait_group 0