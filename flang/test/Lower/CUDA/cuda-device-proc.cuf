! RUN: bbc -emit-hlfir -fcuda %s -o - | FileCheck %s

! Test CUDA Fortran procedures available in cudadevice module

attributes(global) subroutine devsub()
  implicit none
  integer :: ret
  real(4) :: af
  real(8) :: ad
  integer(4) :: ai
  integer(8) :: al
  integer(8) :: time

  call syncthreads()
  call syncwarp(1)
  call threadfence()
  call threadfence_block()
  call threadfence_system()
  ret = syncthreads_and(1)
  ret = syncthreads_count(1)
  ret = syncthreads_or(1)

  ai = atomicadd(ai, 1_4)
  al = atomicadd(al, 1_8)
  af = atomicadd(af, 1.0_4)
  ad = atomicadd(ad, 1.0_8)
  
  ai = atomicsub(ai, 1_4)
  al = atomicsub(al, 1_8)
  af = atomicsub(af, 1.0_4)
  ad = atomicsub(ad, 1.0_8)
  
  ai = atomicmax(ai, 1_4)
  al = atomicmax(al, 1_8)
  af = atomicmax(af, 1.0_4)
  ad = atomicmax(ad, 1.0_8)
  
  ai = atomicmin(ai, 1_4)
  al = atomicmin(al, 1_8)
  af = atomicmin(af, 1.0_4)
  ad = atomicmin(ad, 1.0_8)
  
  ai = atomicand(ai, 1_4)
  ai = atomicor(ai, 1_4)
  ai = atomicinc(ai, 1_4)
  ai = atomicdec(ai, 1_4)

  time = clock64()
end

! CHECK-LABEL: func.func @_QPdevsub() attributes {cuf.proc_attr = #cuf.cuda_proc<global>}
! CHECK: fir.call @llvm.nvvm.barrier0() fastmath<contract> : () -> ()
! CHECK: fir.call @llvm.nvvm.bar.warp.sync(%c1{{.*}}) fastmath<contract> : (i32) -> ()
! CHECK: fir.call @llvm.nvvm.membar.gl() fastmath<contract> : () -> ()
! CHECK: fir.call @llvm.nvvm.membar.cta() fastmath<contract> : () -> ()
! CHECK: fir.call @llvm.nvvm.membar.sys() fastmath<contract> : () -> ()
! CHECK: %{{.*}} = fir.call @llvm.nvvm.barrier0.and(%c1_i32_0) fastmath<contract> : (i32) -> i32
! CHECK: %{{.*}} = fir.call @llvm.nvvm.barrier0.popc(%c1_i32_1) fastmath<contract> : (i32) -> i32
! CHECK: %{{.*}} = fir.call @llvm.nvvm.barrier0.or(%c1_i32_2) fastmath<contract> : (i32) -> i32
! CHECK: %{{.*}} = llvm.atomicrmw add  %{{.*}}, %{{.*}} seq_cst : !llvm.ptr, i32
! CHECK: %{{.*}} = llvm.atomicrmw add  %{{.*}}, %{{.*}} seq_cst : !llvm.ptr, i64
! CHECK: %{{.*}} = llvm.atomicrmw fadd %{{.*}}, %{{.*}} seq_cst : !llvm.ptr, f32
! CHECK: %{{.*}} = llvm.atomicrmw fadd %{{.*}}, %{{.*}} seq_cst : !llvm.ptr, f64

! CHECK: %{{.*}} = llvm.atomicrmw sub  %{{.*}}, %{{.*}} seq_cst : !llvm.ptr, i32
! CHECK: %{{.*}} = llvm.atomicrmw sub  %{{.*}}, %{{.*}} seq_cst : !llvm.ptr, i64
! CHECK: %{{.*}} = llvm.atomicrmw fsub %{{.*}}, %{{.*}} seq_cst : !llvm.ptr, f32
! CHECK: %{{.*}} = llvm.atomicrmw fsub %{{.*}}, %{{.*}} seq_cst : !llvm.ptr, f64

! CHECK: %{{.*}} = llvm.atomicrmw max  %{{.*}}, %{{.*}} seq_cst : !llvm.ptr, i32
! CHECK: %{{.*}} = llvm.atomicrmw max  %{{.*}}, %{{.*}} seq_cst : !llvm.ptr, i64
! CHECK: %{{.*}} = llvm.atomicrmw fmax %{{.*}}, %{{.*}} seq_cst : !llvm.ptr, f32
! CHECK: %{{.*}} = llvm.atomicrmw fmax %{{.*}}, %{{.*}} seq_cst : !llvm.ptr, f64

! CHECK: %{{.*}} = llvm.atomicrmw min  %{{.*}}, %{{.*}} seq_cst : !llvm.ptr, i32
! CHECK: %{{.*}} = llvm.atomicrmw min  %{{.*}}, %{{.*}} seq_cst : !llvm.ptr, i64
! CHECK: %{{.*}} = llvm.atomicrmw fmin %{{.*}}, %{{.*}} seq_cst : !llvm.ptr, f32
! CHECK: %{{.*}} = llvm.atomicrmw fmin %{{.*}}, %{{.*}} seq_cst : !llvm.ptr, f64

! CHECK: %{{.*}} = llvm.atomicrmw _and  %{{.*}}, %{{.*}} seq_cst : !llvm.ptr, i32
! CHECK: %{{.*}} = llvm.atomicrmw _or  %{{.*}}, %{{.*}} seq_cst : !llvm.ptr, i32
! CHECK: %{{.*}} = llvm.atomicrmw uinc_wrap  %{{.*}}, %{{.*}} seq_cst : !llvm.ptr, i32
! CHECK: %{{.*}} = llvm.atomicrmw udec_wrap  %{{.*}}, %{{.*}} seq_cst : !llvm.ptr, i32

! CHECK: fir.call @llvm.nvvm.read.ptx.sreg.clock64()

subroutine host1()
  integer, device :: a(32)
  integer, device :: ret
  integer :: i, j

block; use cudadevice
  !$cuf kernel do(1) <<<*,32>>>
  do i = 1, 32
    a(i) = a(i) * 2.0
    call syncthreads()
    a(i) = a(i) + a(j) - 34.0

    call syncwarp(1)
    ret = syncthreads_and(1)
    ret = syncthreads_count(1)
    ret = syncthreads_or(1)
  end do
end block
end 

! CHECK-LABEL: func.func @_QPhost1()
! CHECK: cuf.kernel
! CHECK: fir.call @llvm.nvvm.barrier0() fastmath<contract> : () -> ()
! CHECK: fir.call @llvm.nvvm.bar.warp.sync(%c1{{.*}}) fastmath<contract> : (i32) -> ()
! CHECK: fir.call @llvm.nvvm.barrier0.and(%c1{{.*}}) fastmath<contract> : (i32) -> i32
! CHECK: fir.call @llvm.nvvm.barrier0.popc(%c1{{.*}}) fastmath<contract> : (i32) -> i32
! CHECK: fir.call @llvm.nvvm.barrier0.or(%c1{{.*}}) fastmath<contract> : (i32) -> i32

attributes(device) subroutine testMatch()
  integer :: a, ipred, mask, v32
  integer(8) :: v64
  real(4) :: r4
  real(8) :: r8
  a = match_all_sync(mask, v32, ipred)
  a = match_all_sync(mask, v64, ipred)
  a = match_all_sync(mask, r4, ipred)
  a = match_all_sync(mask, r8, ipred)
end subroutine

! CHECK-LABEL: func.func @_QPtestmatch()
! CHECK: fir.call @llvm.nvvm.match.all.sync.i32p
! CHECK: fir.call @llvm.nvvm.match.all.sync.i64p
! CHECK: fir.convert %{{.*}} : (f32) -> i32
! CHECK: fir.call @llvm.nvvm.match.all.sync.i32p
! CHECK: fir.convert %{{.*}} : (f64) -> i64
! CHECK: fir.call @llvm.nvvm.match.all.sync.i64p

attributes(device) subroutine testMatchAny()
  integer :: a, mask, v32
  integer(8) :: v64
  real(4) :: r4
  real(8) :: r8
  a = match_any_sync(mask, v32)
  a = match_any_sync(mask, v64)
  a = match_any_sync(mask, r4)
  a = match_any_sync(mask, r8)
end subroutine

! CHECK-LABEL: func.func @_QPtestmatchany()
! CHECK: fir.call @llvm.nvvm.match.any.sync.i32p
! CHECK: fir.call @llvm.nvvm.match.any.sync.i64p
! CHECK: fir.convert %{{.*}} : (f32) -> i32
! CHECK: fir.call @llvm.nvvm.match.any.sync.i32p
! CHECK: fir.convert %{{.*}} : (f64) -> i64
! CHECK: fir.call @llvm.nvvm.match.any.sync.i64p

attributes(device) subroutine testAtomic(aa, n)
  integer :: aa(*)
  integer, intent(in) :: n
  integer :: a, istat, j, i
  real :: r
  istat = atomicexch(a,0)
  istat = atomicexch(r, 0.0)
  istat = atomicxor(a, j)
  istat = atomiccas(a, i, 14)
  do i = 1, n
    istat = atomicxor(aa, i)
    istat = atomiccas(aa, i, 14)
    istat = atomicexch(aa, 0)
  end do
end subroutine

! CHECK-LABEL: func.func @_QPtestatomic
! CHECK: llvm.atomicrmw xchg %{{.*}}, %c0{{.*}} seq_cst : !llvm.ptr, i32
! CHECK: llvm.atomicrmw xchg %{{.*}}, %{{.*}} seq_cst : !llvm.ptr, f32
! CHECK: llvm.atomicrmw _xor %{{.*}}, %{{.*}} seq_cst : !llvm.ptr, i32
<<<<<<< HEAD
! CHECK: %[[ADDR:.*]] = builtin.unrealized_conversion_cast %{{.*}}#1 : !fir.ref<i32> to !llvm.ptr
=======
! CHECK: %[[ADDR:.*]] = builtin.unrealized_conversion_cast %{{.*}}#0 : !fir.ref<i32> to !llvm.ptr
>>>>>>> 5eee2751
! CHECK: llvm.cmpxchg %[[ADDR]], %{{.*}}, %c14{{.*}} acq_rel monotonic : !llvm.ptr, i32
! CHECK: fir.do_loop
! CHECK: llvm.atomicrmw _xor %{{.*}}, %{{.*}} seq_cst : !llvm.ptr, i32
! CHECK: %[[ADDR:.*]] = builtin.unrealized_conversion_cast %{{.*}}#1 : !fir.ref<!fir.array<?xi32>> to !llvm.ptr 
! CHECK: llvm.cmpxchg %[[ADDR]], %{{.*}}, %c14{{.*}} acq_rel monotonic : !llvm.ptr, i32
! CHECK: llvm.atomicrmw xchg %{{.*}}, %c0{{.*}} seq_cst : !llvm.ptr, i32

attributes(device) subroutine testAtomic2()
  integer(8) :: a, i, istat
  istat = atomiccas(a, i, 14)
end subroutine

! CHECK-LABEL: func.func @_QPtestatomic2()
! CHECK: %[[VAL:.*]] = fir.convert %c14{{.*}} : (i32) -> i64
<<<<<<< HEAD
! CHECK: %[[ADDR:.*]] = builtin.unrealized_conversion_cast %{{.*}}#1 : !fir.ref<i64> to !llvm.ptr
=======
! CHECK: %[[ADDR:.*]] = builtin.unrealized_conversion_cast %{{.*}}#0 : !fir.ref<i64> to !llvm.ptr
>>>>>>> 5eee2751
! CHECK: llvm.cmpxchg %{{.*}}, %{{.*}}, %[[VAL]] acq_rel monotonic : !llvm.ptr, i64

attributes(device) subroutine testAtomic3()
  real :: a, i, istat
  istat = atomiccas(a, i, 14.0)
end subroutine

! CHECK-LABEL: func.func @_QPtestatomic3()
! CHECK: %[[BCAST1:.*]] = llvm.bitcast %{{.*}} : f32 to i32
! CHECK: %[[BCAST2:.*]] = llvm.bitcast %{{.*}} : f32 to i32
<<<<<<< HEAD
! CHECK: %[[CAST:.*]] = builtin.unrealized_conversion_cast %{{.*}}#1 : !fir.ref<f32> to !llvm.ptr
=======
! CHECK: %[[CAST:.*]] = builtin.unrealized_conversion_cast %{{.*}}#0 : !fir.ref<f32> to !llvm.ptr
>>>>>>> 5eee2751
! CHECK: llvm.cmpxchg %[[CAST]], %[[BCAST1]], %[[BCAST2]] acq_rel monotonic : !llvm.ptr, i32

attributes(device) subroutine testAtomic4()
  real(8) :: a, i, istat
  istat = atomiccas(a, i, 14.0d0)
end subroutine

! CHECK-LABEL: func.func @_QPtestatomic4()
! CHECK: %[[BCAST1:.*]] = llvm.bitcast %{{.*}} : f64 to i64
! CHECK: %[[BCAST2:.*]] = llvm.bitcast %{{.*}} : f64 to i64
<<<<<<< HEAD
! CHECK: %[[CAST:.*]] = builtin.unrealized_conversion_cast %{{.*}}#1 : !fir.ref<f64> to !llvm.ptr
=======
! CHECK: %[[CAST:.*]] = builtin.unrealized_conversion_cast %{{.*}}#0 : !fir.ref<f64> to !llvm.ptr
>>>>>>> 5eee2751
! CHECK: %[[ATOMIC:.*]] = llvm.cmpxchg %[[CAST]], %[[BCAST1]], %[[BCAST2]] acq_rel monotonic : !llvm.ptr, i64
! CHECK: %[[RES:.*]] = llvm.extractvalue %[[ATOMIC]][1] : !llvm.struct<(i64, i1)> 

attributes(global) subroutine __ldXXi4(b)
  integer, device :: b(*)
  integer, device :: x(4)
  x(1:4) = __ldca(b(i:j))
  x = __ldcg(b(i:j))
  x = __ldcs(b(i:j))
  x(1:4) = __ldlu(b(i:j))
  x(1:4) = __ldcv(b(i:j))
end

! CHECK-LABEL: func.func @_QP__ldxxi4
! CHECK: fir.call @__ldca_i4x4_(%{{.*}}, %{{.*}}) fastmath<contract> : (!fir.ref<!fir.array<4xi32>>, !fir.ref<!fir.array<?xi32>>) -> ()
! CHECK: fir.call @__ldcg_i4x4_(%{{.*}}, %{{.*}}) fastmath<contract> : (!fir.ref<!fir.array<4xi32>>, !fir.ref<!fir.array<?xi32>>) -> ()
! CHECK: fir.call @__ldcs_i4x4_(%{{.*}}, %{{.*}}) fastmath<contract> : (!fir.ref<!fir.array<4xi32>>, !fir.ref<!fir.array<?xi32>>) -> ()
! CHECK: fir.call @__ldlu_i4x4_(%{{.*}}, %{{.*}}) fastmath<contract> : (!fir.ref<!fir.array<4xi32>>, !fir.ref<!fir.array<?xi32>>) -> ()
! CHECK: fir.call @__ldcv_i4x4_(%{{.*}}, %{{.*}}) fastmath<contract> : (!fir.ref<!fir.array<4xi32>>, !fir.ref<!fir.array<?xi32>>) -> ()

attributes(global) subroutine __ldXXi8(b)
  integer(8), device :: b(*)
  integer(8), device :: x(2)
  x(1:2) = __ldca(b(i:j))
  x = __ldcg(b(i:j))
  x = __ldcs(b(i:j))
  x(1:2) = __ldlu(b(i:j))
  x(1:2) = __ldcv(b(i:j))
end

! CHECK-LABEL: func.func @_QP__ldxxi8
! CHECK: fir.call @__ldca_i8x2_(%{{.*}}, %{{.*}}) fastmath<contract> : (!fir.ref<!fir.array<2xi64>>, !fir.ref<!fir.array<?xi64>>) -> ()
! CHECK: fir.call @__ldcg_i8x2_(%{{.*}}, %{{.*}}) fastmath<contract> : (!fir.ref<!fir.array<2xi64>>, !fir.ref<!fir.array<?xi64>>) -> ()
! CHECK: fir.call @__ldcs_i8x2_(%{{.*}}, %{{.*}}) fastmath<contract> : (!fir.ref<!fir.array<2xi64>>, !fir.ref<!fir.array<?xi64>>) -> ()
! CHECK: fir.call @__ldlu_i8x2_(%{{.*}}, %{{.*}}) fastmath<contract> : (!fir.ref<!fir.array<2xi64>>, !fir.ref<!fir.array<?xi64>>) -> ()
! CHECK: fir.call @__ldcv_i8x2_(%{{.*}}, %{{.*}}) fastmath<contract> : (!fir.ref<!fir.array<2xi64>>, !fir.ref<!fir.array<?xi64>>) -> ()

attributes(global) subroutine __ldXXr4(b)
  real, device :: b(*)
  real, device :: x(4)
  x(1:4) = __ldca(b(i:j))
  x = __ldcg(b(i:j))
  x = __ldcs(b(i:j))
  x(1:4) = __ldlu(b(i:j))
  x(1:4) = __ldcv(b(i:j))
end

! CHECK-LABEL: func.func @_QP__ldxxr4
! CHECK: fir.call @__ldca_r4x4_(%{{.*}}, %{{.*}}) fastmath<contract> : (!fir.ref<!fir.array<4xf32>>, !fir.ref<!fir.array<?xf32>>) -> ()
! CHECK: fir.call @__ldcg_r4x4_(%{{.*}}, %{{.*}}) fastmath<contract> : (!fir.ref<!fir.array<4xf32>>, !fir.ref<!fir.array<?xf32>>) -> ()
! CHECK: fir.call @__ldcs_r4x4_(%{{.*}}, %{{.*}}) fastmath<contract> : (!fir.ref<!fir.array<4xf32>>, !fir.ref<!fir.array<?xf32>>) -> ()
! CHECK: fir.call @__ldlu_r4x4_(%{{.*}}, %{{.*}}) fastmath<contract> : (!fir.ref<!fir.array<4xf32>>, !fir.ref<!fir.array<?xf32>>) -> ()
! CHECK: fir.call @__ldcv_r4x4_(%{{.*}}, %{{.*}}) fastmath<contract> : (!fir.ref<!fir.array<4xf32>>, !fir.ref<!fir.array<?xf32>>) -> ()

attributes(global) subroutine __ldXXr2(b)
  real(2), device :: b(*)
  real(2), device :: x(2)
  x(1:2) = __ldca(b(i:j))
  x = __ldcg(b(i:j))
  x = __ldcs(b(i:j))
  x(1:2) = __ldlu(b(i:j))
  x(1:2) = __ldcv(b(i:j))
end

! CHECK-LABEL: func.func @_QP__ldxxr2
! CHECK: fir.call @__ldca_r2x2_(%{{.*}}, %{{.*}}) fastmath<contract> : (!fir.ref<!fir.array<2xf16>>, !fir.ref<!fir.array<?xf16>>) -> ()
! CHECK: fir.call @__ldcg_r2x2_(%{{.*}}, %{{.*}}) fastmath<contract> : (!fir.ref<!fir.array<2xf16>>, !fir.ref<!fir.array<?xf16>>) -> ()
! CHECK: fir.call @__ldcs_r2x2_(%{{.*}}, %{{.*}}) fastmath<contract> : (!fir.ref<!fir.array<2xf16>>, !fir.ref<!fir.array<?xf16>>) -> ()
! CHECK: fir.call @__ldlu_r2x2_(%{{.*}}, %{{.*}}) fastmath<contract> : (!fir.ref<!fir.array<2xf16>>, !fir.ref<!fir.array<?xf16>>) -> ()
! CHECK: fir.call @__ldcv_r2x2_(%{{.*}}, %{{.*}}) fastmath<contract> : (!fir.ref<!fir.array<2xf16>>, !fir.ref<!fir.array<?xf16>>) -> ()

attributes(global) subroutine __ldXXr8(b)
  real(8), device :: b(*)
  real(8), device :: x(2)
  x(1:2) = __ldca(b(i:j))
  x = __ldcg(b(i:j))
  x = __ldcs(b(i:j))
  x(1:2) = __ldlu(b(i:j))
  x(1:2) = __ldcv(b(i:j))
end

! CHECK-LABEL: func.func @_QP__ldxxr8
! CHECK: fir.call @__ldca_r8x2_(%{{.*}}, %{{.*}}) fastmath<contract> : (!fir.ref<!fir.array<2xf64>>, !fir.ref<!fir.array<?xf64>>) -> ()
! CHECK: fir.call @__ldcg_r8x2_(%{{.*}}, %{{.*}}) fastmath<contract> : (!fir.ref<!fir.array<2xf64>>, !fir.ref<!fir.array<?xf64>>) -> ()
! CHECK: fir.call @__ldcs_r8x2_(%{{.*}}, %{{.*}}) fastmath<contract> : (!fir.ref<!fir.array<2xf64>>, !fir.ref<!fir.array<?xf64>>) -> ()
! CHECK: fir.call @__ldlu_r8x2_(%{{.*}}, %{{.*}}) fastmath<contract> : (!fir.ref<!fir.array<2xf64>>, !fir.ref<!fir.array<?xf64>>) -> ()
! CHECK: fir.call @__ldcv_r8x2_(%{{.*}}, %{{.*}}) fastmath<contract> : (!fir.ref<!fir.array<2xf64>>, !fir.ref<!fir.array<?xf64>>) -> ()


! CHECK-DAG: func.func private @__ldca_i4x4_(!fir.ref<!fir.array<4xi32>>, !fir.ref<!fir.array<4xi32>>)
! CHECK-DAG: func.func private @__ldcg_i4x4_(!fir.ref<!fir.array<4xi32>>, !fir.ref<!fir.array<4xi32>>)
! CHECK-DAG: func.func private @__ldcs_i4x4_(!fir.ref<!fir.array<4xi32>>, !fir.ref<!fir.array<4xi32>>)
! CHECK-DAG: func.func private @__ldlu_i4x4_(!fir.ref<!fir.array<4xi32>>, !fir.ref<!fir.array<4xi32>>)
! CHECK-DAG: func.func private @__ldcv_i4x4_(!fir.ref<!fir.array<4xi32>>, !fir.ref<!fir.array<4xi32>>)
! CHECK-DAG: func.func private @__ldca_i8x2_(!fir.ref<!fir.array<2xi64>>, !fir.ref<!fir.array<2xi64>>)
! CHECK-DAG: func.func private @__ldcg_i8x2_(!fir.ref<!fir.array<2xi64>>, !fir.ref<!fir.array<2xi64>>)
! CHECK-DAG: func.func private @__ldcs_i8x2_(!fir.ref<!fir.array<2xi64>>, !fir.ref<!fir.array<2xi64>>)
! CHECK-DAG: func.func private @__ldlu_i8x2_(!fir.ref<!fir.array<2xi64>>, !fir.ref<!fir.array<2xi64>>)
! CHECK-DAG: func.func private @__ldcv_i8x2_(!fir.ref<!fir.array<2xi64>>, !fir.ref<!fir.array<2xi64>>)
! CHECK-DAG: func.func private @__ldca_r4x4_(!fir.ref<!fir.array<4xf32>>, !fir.ref<!fir.array<4xf32>>)
! CHECK-DAG: func.func private @__ldcg_r4x4_(!fir.ref<!fir.array<4xf32>>, !fir.ref<!fir.array<4xf32>>)
! CHECK-DAG: func.func private @__ldcs_r4x4_(!fir.ref<!fir.array<4xf32>>, !fir.ref<!fir.array<4xf32>>)
! CHECK-DAG: func.func private @__ldlu_r4x4_(!fir.ref<!fir.array<4xf32>>, !fir.ref<!fir.array<4xf32>>)
! CHECK-DAG: func.func private @__ldcv_r4x4_(!fir.ref<!fir.array<4xf32>>, !fir.ref<!fir.array<4xf32>>)
! CHECK-DAG: func.func private @__ldca_r2x2_(!fir.ref<!fir.array<2xf16>>, !fir.ref<!fir.array<2xf16>>)
! CHECK-DAG: func.func private @__ldcg_r2x2_(!fir.ref<!fir.array<2xf16>>, !fir.ref<!fir.array<2xf16>>)
! CHECK-DAG: func.func private @__ldcs_r2x2_(!fir.ref<!fir.array<2xf16>>, !fir.ref<!fir.array<2xf16>>)
! CHECK-DAG: func.func private @__ldlu_r2x2_(!fir.ref<!fir.array<2xf16>>, !fir.ref<!fir.array<2xf16>>)
! CHECK-DAG: func.func private @__ldcv_r2x2_(!fir.ref<!fir.array<2xf16>>, !fir.ref<!fir.array<2xf16>>)
! CHECK-DAG: func.func private @__ldca_r8x2_(!fir.ref<!fir.array<2xf64>>, !fir.ref<!fir.array<2xf64>>)
! CHECK-DAG: func.func private @__ldcg_r8x2_(!fir.ref<!fir.array<2xf64>>, !fir.ref<!fir.array<2xf64>>)
! CHECK-DAG: func.func private @__ldcs_r8x2_(!fir.ref<!fir.array<2xf64>>, !fir.ref<!fir.array<2xf64>>)
! CHECK-DAG: func.func private @__ldlu_r8x2_(!fir.ref<!fir.array<2xf64>>, !fir.ref<!fir.array<2xf64>>)
! CHECK-DAG: func.func private @__ldcv_r8x2_(!fir.ref<!fir.array<2xf64>>, !fir.ref<!fir.array<2xf64>>)<|MERGE_RESOLUTION|>--- conflicted
+++ resolved
@@ -170,11 +170,7 @@
 ! CHECK: llvm.atomicrmw xchg %{{.*}}, %c0{{.*}} seq_cst : !llvm.ptr, i32
 ! CHECK: llvm.atomicrmw xchg %{{.*}}, %{{.*}} seq_cst : !llvm.ptr, f32
 ! CHECK: llvm.atomicrmw _xor %{{.*}}, %{{.*}} seq_cst : !llvm.ptr, i32
-<<<<<<< HEAD
-! CHECK: %[[ADDR:.*]] = builtin.unrealized_conversion_cast %{{.*}}#1 : !fir.ref<i32> to !llvm.ptr
-=======
 ! CHECK: %[[ADDR:.*]] = builtin.unrealized_conversion_cast %{{.*}}#0 : !fir.ref<i32> to !llvm.ptr
->>>>>>> 5eee2751
 ! CHECK: llvm.cmpxchg %[[ADDR]], %{{.*}}, %c14{{.*}} acq_rel monotonic : !llvm.ptr, i32
 ! CHECK: fir.do_loop
 ! CHECK: llvm.atomicrmw _xor %{{.*}}, %{{.*}} seq_cst : !llvm.ptr, i32
@@ -189,11 +185,7 @@
 
 ! CHECK-LABEL: func.func @_QPtestatomic2()
 ! CHECK: %[[VAL:.*]] = fir.convert %c14{{.*}} : (i32) -> i64
-<<<<<<< HEAD
-! CHECK: %[[ADDR:.*]] = builtin.unrealized_conversion_cast %{{.*}}#1 : !fir.ref<i64> to !llvm.ptr
-=======
 ! CHECK: %[[ADDR:.*]] = builtin.unrealized_conversion_cast %{{.*}}#0 : !fir.ref<i64> to !llvm.ptr
->>>>>>> 5eee2751
 ! CHECK: llvm.cmpxchg %{{.*}}, %{{.*}}, %[[VAL]] acq_rel monotonic : !llvm.ptr, i64
 
 attributes(device) subroutine testAtomic3()
@@ -204,11 +196,7 @@
 ! CHECK-LABEL: func.func @_QPtestatomic3()
 ! CHECK: %[[BCAST1:.*]] = llvm.bitcast %{{.*}} : f32 to i32
 ! CHECK: %[[BCAST2:.*]] = llvm.bitcast %{{.*}} : f32 to i32
-<<<<<<< HEAD
-! CHECK: %[[CAST:.*]] = builtin.unrealized_conversion_cast %{{.*}}#1 : !fir.ref<f32> to !llvm.ptr
-=======
 ! CHECK: %[[CAST:.*]] = builtin.unrealized_conversion_cast %{{.*}}#0 : !fir.ref<f32> to !llvm.ptr
->>>>>>> 5eee2751
 ! CHECK: llvm.cmpxchg %[[CAST]], %[[BCAST1]], %[[BCAST2]] acq_rel monotonic : !llvm.ptr, i32
 
 attributes(device) subroutine testAtomic4()
@@ -219,11 +207,7 @@
 ! CHECK-LABEL: func.func @_QPtestatomic4()
 ! CHECK: %[[BCAST1:.*]] = llvm.bitcast %{{.*}} : f64 to i64
 ! CHECK: %[[BCAST2:.*]] = llvm.bitcast %{{.*}} : f64 to i64
-<<<<<<< HEAD
-! CHECK: %[[CAST:.*]] = builtin.unrealized_conversion_cast %{{.*}}#1 : !fir.ref<f64> to !llvm.ptr
-=======
 ! CHECK: %[[CAST:.*]] = builtin.unrealized_conversion_cast %{{.*}}#0 : !fir.ref<f64> to !llvm.ptr
->>>>>>> 5eee2751
 ! CHECK: %[[ATOMIC:.*]] = llvm.cmpxchg %[[CAST]], %[[BCAST1]], %[[BCAST2]] acq_rel monotonic : !llvm.ptr, i64
 ! CHECK: %[[RES:.*]] = llvm.extractvalue %[[ATOMIC]][1] : !llvm.struct<(i64, i1)> 
 
