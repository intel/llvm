! RUN: bbc -emit-hlfir -o - %s | FileCheck %s

! CHECK-LABEL: c.func @_QQmain
program p
  use ieee_arithmetic, only: ieee_int, ieee_rint
  use ieee_arithmetic, only: ieee_value, ieee_positive_inf
  use ieee_arithmetic, only: ieee_to_zero, ieee_nearest, ieee_up, ieee_away

  ! CHECK:     %[[V_10:[0-9]+]] = fir.alloca i32 {bindc_name = "n", uniq_name = "_QFEn"}
  ! CHECK:     %[[V_11:[0-9]+]]:2 = hlfir.declare %[[V_10]] {uniq_name = "_QFEn"} : (!fir.ref<i32>) -> (!fir.ref<i32>, !fir.ref<i32>)
  ! CHECK:     %[[V_12:[0-9]+]] = fir.alloca i128 {bindc_name = "n16", uniq_name = "_QFEn16"}
  ! CHECK:     %[[V_13:[0-9]+]]:2 = hlfir.declare %[[V_12]] {uniq_name = "_QFEn16"} : (!fir.ref<i128>) -> (!fir.ref<i128>, !fir.ref<i128>)
  ! CHECK:     %[[V_14:[0-9]+]] = fir.alloca i16 {bindc_name = "n2", uniq_name = "_QFEn2"}
  ! CHECK:     %[[V_15:[0-9]+]]:2 = hlfir.declare %[[V_14]] {uniq_name = "_QFEn2"} : (!fir.ref<i16>) -> (!fir.ref<i16>, !fir.ref<i16>)
  ! CHECK:     %[[V_16:[0-9]+]] = fir.alloca i64 {bindc_name = "n8", uniq_name = "_QFEn8"}
  ! CHECK:     %[[V_17:[0-9]+]]:2 = hlfir.declare %[[V_16]] {uniq_name = "_QFEn8"} : (!fir.ref<i64>) -> (!fir.ref<i64>, !fir.ref<i64>)
  ! CHECK:     %[[V_18:[0-9]+]] = fir.alloca f32 {bindc_name = "x", uniq_name = "_QFEx"}
  ! CHECK:     %[[V_19:[0-9]+]]:2 = hlfir.declare %[[V_18]] {uniq_name = "_QFEx"} : (!fir.ref<f32>) -> (!fir.ref<f32>, !fir.ref<f32>)
  ! CHECK:     %[[V_20:[0-9]+]] = fir.alloca f16 {bindc_name = "x2", uniq_name = "_QFEx2"}
  ! CHECK:     %[[V_21:[0-9]+]]:2 = hlfir.declare %[[V_20]] {uniq_name = "_QFEx2"} : (!fir.ref<f16>) -> (!fir.ref<f16>, !fir.ref<f16>)
  ! CHECK:     %[[V_22:[0-9]+]] = fir.alloca bf16 {bindc_name = "x3", uniq_name = "_QFEx3"}
  ! CHECK:     %[[V_23:[0-9]+]]:2 = hlfir.declare %[[V_22]] {uniq_name = "_QFEx3"} : (!fir.ref<bf16>) -> (!fir.ref<bf16>, !fir.ref<bf16>)
  ! CHECK:     %[[V_24:[0-9]+]] = fir.alloca f32 {bindc_name = "x8", uniq_name = "_QFEx8"}
  ! CHECK:     %[[V_25:[0-9]+]]:2 = hlfir.declare %[[V_24]] {uniq_name = "_QFEx8"} : (!fir.ref<f32>) -> (!fir.ref<f32>, !fir.ref<f32>)
  ! CHECK:     %[[V_26:[0-9]+]] = fir.alloca f32 {bindc_name = "y", uniq_name = "_QFEy"}
  ! CHECK:     %[[V_27:[0-9]+]]:2 = hlfir.declare %[[V_26]] {uniq_name = "_QFEy"} : (!fir.ref<f32>) -> (!fir.ref<f32>, !fir.ref<f32>)
  ! CHECK:     %[[V_28:[0-9]+]] = fir.alloca f16 {bindc_name = "y2", uniq_name = "_QFEy2"}
  ! CHECK:     %[[V_29:[0-9]+]]:2 = hlfir.declare %[[V_28]] {uniq_name = "_QFEy2"} : (!fir.ref<f16>) -> (!fir.ref<f16>, !fir.ref<f16>)
  ! CHECK:     %[[V_30:[0-9]+]] = fir.alloca bf16 {bindc_name = "y3", uniq_name = "_QFEy3"}
  ! CHECK:     %[[V_31:[0-9]+]]:2 = hlfir.declare %[[V_30]] {uniq_name = "_QFEy3"} : (!fir.ref<bf16>) -> (!fir.ref<bf16>, !fir.ref<bf16>)
  ! CHECK:     %[[V_32:[0-9]+]] = fir.alloca f32 {bindc_name = "y8", uniq_name = "_QFEy8"}
  ! CHECK:     %[[V_33:[0-9]+]]:2 = hlfir.declare %[[V_32]] {uniq_name = "_QFEy8"} : (!fir.ref<f32>) -> (!fir.ref<f32>, !fir.ref<f32>)
  integer(2) n2
  integer(8) n8
  integer(16) n16
  real(2) x2, y2
  real(3) x3, y3

  ! CHECK:     hlfir.assign %cst{{[_0-9]*}} to %[[V_19]]#0 : f32, !fir.ref<f32>
  x = -200.7

  ! CHECK:     %[[V_34:[0-9]+]] = fir.address_of(@_QQro._QM__fortran_builtinsT__builtin_ieee_round_type.0) : !fir.ref<!fir.type<_QM__fortran_builtinsT__builtin_ieee_round_type{_QM__fortran_builtinsT__builtin_ieee_round_type.mode:i8}>>
  ! CHECK:     %[[V_35:[0-9]+]]:2 = hlfir.declare %[[V_34]]
  ! CHECK:     %[[V_36:[0-9]+]] = fir.load %[[V_19]]#0 : !fir.ref<f32>
  ! CHECK:     %[[V_37:[0-9]+]] = fir.call @llvm.get.rounding() fastmath<contract> : () -> i32
<<<<<<< HEAD
  ! CHECK:     %[[V_39:[0-9]+]] = fir.coordinate_of %[[V_35]]#1, _QM__fortran_builtinsT__builtin_ieee_round_type.mode : (!fir.ref<!fir.type<_QM__fortran_builtinsT__builtin_ieee_round_type{_QM__fortran_builtinsT__builtin_ieee_round_type.mode:i8}>>) -> !fir.ref<i8>
=======
  ! CHECK:     %[[V_39:[0-9]+]] = fir.coordinate_of %[[V_35]]#0, _QM__fortran_builtinsT__builtin_ieee_round_type.mode : (!fir.ref<!fir.type<_QM__fortran_builtinsT__builtin_ieee_round_type{_QM__fortran_builtinsT__builtin_ieee_round_type.mode:i8}>>) -> !fir.ref<i8>
>>>>>>> d465594a
  ! CHECK:     %[[V_40:[0-9]+]] = fir.load %[[V_39]] : !fir.ref<i8>
  ! CHECK:     %[[V_41:[0-9]+]] = arith.shli %c-1{{.*}}, %c2{{.*}} : i8
  ! CHECK:     %[[V_42:[0-9]+]] = arith.andi %[[V_40]], %[[V_41]] : i8
  ! CHECK:     %[[V_43:[0-9]+]] = arith.cmpi eq, %[[V_42]], %c0{{.*}} : i8
  ! CHECK:     %[[V_44:[0-9]+]] = arith.select %[[V_43]], %[[V_40]], %c1{{.*}} : i8
  ! CHECK:     %[[V_45:[0-9]+]] = fir.convert %[[V_44]] : (i8) -> i32
  ! CHECK:     fir.call @llvm.set.rounding(%[[V_45]]) fastmath<contract> : (i32) -> ()
  ! CHECK:     %[[V_46:[0-9]+]] = fir.call @llvm.nearbyint.f32(%[[V_36]]) fastmath<contract> : (f32) -> f32
  ! CHECK:     %[[V_47:[0-9]+]] = fir.convert %[[V_46]] : (f32) -> f32
  ! CHECK:     fir.call @llvm.set.rounding(%[[V_37]]) fastmath<contract> : (i32) -> ()
  ! CHECK:     hlfir.assign %[[V_47]] to %[[V_27]]#0 : f32, !fir.ref<f32>
  y = ieee_rint(x, ieee_nearest)

  ! CHECK:     %[[V_48:[0-9]+]] = fir.address_of(@_QQro._QM__fortran_builtinsT__builtin_ieee_round_type.0) : !fir.ref<!fir.type<_QM__fortran_builtinsT__builtin_ieee_round_type{_QM__fortran_builtinsT__builtin_ieee_round_type.mode:i8}>>
  ! CHECK:     %[[V_49:[0-9]+]]:2 = hlfir.declare %[[V_48]]
  ! CHECK:     %[[V_50:[0-9]+]] = fir.load %[[V_19]]#0 : !fir.ref<f32>
  ! CHECK:     %[[V_51:[0-9]+]] = fir.call @llvm.get.rounding() fastmath<contract> : () -> i32
<<<<<<< HEAD
  ! CHECK:     %[[V_53:[0-9]+]] = fir.coordinate_of %[[V_49]]#1, _QM__fortran_builtinsT__builtin_ieee_round_type.mode : (!fir.ref<!fir.type<_QM__fortran_builtinsT__builtin_ieee_round_type{_QM__fortran_builtinsT__builtin_ieee_round_type.mode:i8}>>) -> !fir.ref<i8>
=======
  ! CHECK:     %[[V_53:[0-9]+]] = fir.coordinate_of %[[V_49]]#0, _QM__fortran_builtinsT__builtin_ieee_round_type.mode : (!fir.ref<!fir.type<_QM__fortran_builtinsT__builtin_ieee_round_type{_QM__fortran_builtinsT__builtin_ieee_round_type.mode:i8}>>) -> !fir.ref<i8>
>>>>>>> d465594a
  ! CHECK:     %[[V_54:[0-9]+]] = fir.load %[[V_53]] : !fir.ref<i8>
  ! CHECK:     %[[V_55:[0-9]+]] = arith.shli %c-1{{.*}}, %c2{{.*}} : i8
  ! CHECK:     %[[V_56:[0-9]+]] = arith.andi %[[V_54]], %[[V_55]] : i8
  ! CHECK:     %[[V_57:[0-9]+]] = arith.cmpi eq, %[[V_56]], %c0{{.*}} : i8
  ! CHECK:     %[[V_58:[0-9]+]] = arith.select %[[V_57]], %[[V_54]], %c1{{.*}} : i8
  ! CHECK:     %[[V_59:[0-9]+]] = fir.convert %[[V_58]] : (i8) -> i32
  ! CHECK:     fir.call @llvm.set.rounding(%[[V_59]]) fastmath<contract> : (i32) -> ()
  ! CHECK:     %[[V_60:[0-9]+]] = fir.call @llvm.nearbyint.f32(%[[V_50]]) fastmath<contract> : (f32) -> f32
  ! CHECK:     %[[V_61:[0-9]+]] = fir.convert %[[V_60]] : (f32) -> f32
  ! CHECK:     fir.call @llvm.set.rounding(%[[V_51]]) fastmath<contract> : (i32) -> ()
  ! CHECK:     %[[V_62:[0-9]+]] = fir.convert %c-2147483648{{.*}} : (i32) -> f32
  ! CHECK:     %[[V_63:[0-9]+]] = arith.negf %[[V_62]] fastmath<contract> : f32
  ! CHECK:     %[[V_64:[0-9]+]] = arith.cmpf oge, %[[V_61]], %[[V_62]] fastmath<contract> : f32
  ! CHECK:     %[[V_65:[0-9]+]] = arith.cmpf olt, %[[V_61]], %[[V_63]] fastmath<contract> : f32
  ! CHECK:     %[[V_66:[0-9]+]] = arith.andi %[[V_64]], %[[V_65]] : i1
  ! CHECK:     %[[V_67:[0-9]+]] = fir.if %[[V_66]] -> (i32) {
  ! CHECK:       %[[V_163:[0-9]+]] = arith.cmpf one, %[[V_50]], %[[V_61]] fastmath<contract> : f32
  ! CHECK:       fir.if %[[V_163]] {
  ! CHECK:         %[[V_165:[0-9]+]] = fir.call @_FortranAMapException(%c32{{.*}}) fastmath<contract> : (i32) -> i32
<<<<<<< HEAD
  ! CHECK:         %[[V_166:[0-9]+]] = fir.call @feraiseexcept(%[[V_165]]) fastmath<contract> : (i32) -> i32
=======
  ! CHECK:                             fir.call {{.*}}feraiseexcept(%[[V_165]]) fastmath<contract> : (i32)
>>>>>>> d465594a
  ! CHECK:       }
  ! CHECK:       %[[V_164:[0-9]+]] = fir.convert %[[V_61]] : (f32) -> i32
  ! CHECK:       fir.result %[[V_164]] : i32
  ! CHECK:     } else {
  ! CHECK:       %[[V_163:[0-9]+]] = fir.call @_FortranAMapException(%c1{{.*}}) fastmath<contract> : (i32) -> i32
<<<<<<< HEAD
  ! CHECK:       %[[V_164:[0-9]+]] = fir.call @feraiseexcept(%[[V_163]]) fastmath<contract> : (i32) -> i32
=======
  ! CHECK:                           fir.call {{.*}}feraiseexcept(%[[V_163]]) fastmath<contract> : (i32)
>>>>>>> d465594a
  ! CHECK:       %[[V_165:[0-9]+]] = arith.select %[[V_64]], %c2147483647{{.*}}, %c-2147483648{{.*}} : i32
  ! CHECK:       fir.result %[[V_165]] : i32
  ! CHECK:     }
  ! CHECK:     hlfir.assign %[[V_67]] to %[[V_11]]#0 : i32, !fir.ref<i32>
  n = ieee_int(x, ieee_nearest)
! print*, x, ' -> ', y, ' -> ', n

  ! CHECK:     hlfir.assign %cst{{[_0-9]*}} to %[[V_21]]#0 : f16, !fir.ref<f16>
  x2 = huge(x2)

  ! CHECK:     %[[V_68:[0-9]+]] = fir.address_of(@_QQro._QM__fortran_builtinsT__builtin_ieee_round_type.1) : !fir.ref<!fir.type<_QM__fortran_builtinsT__builtin_ieee_round_type{_QM__fortran_builtinsT__builtin_ieee_round_type.mode:i8}>>
  ! CHECK:     %[[V_69:[0-9]+]]:2 = hlfir.declare %[[V_68]]
  ! CHECK:     %[[V_70:[0-9]+]] = fir.load %[[V_21]]#0 : !fir.ref<f16>
  ! CHECK:     %[[V_71:[0-9]+]] = fir.call @llvm.get.rounding() fastmath<contract> : () -> i32
<<<<<<< HEAD
  ! CHECK:     %[[V_73:[0-9]+]] = fir.coordinate_of %[[V_69]]#1, _QM__fortran_builtinsT__builtin_ieee_round_type.mode : (!fir.ref<!fir.type<_QM__fortran_builtinsT__builtin_ieee_round_type{_QM__fortran_builtinsT__builtin_ieee_round_type.mode:i8}>>) -> !fir.ref<i8>
=======
  ! CHECK:     %[[V_73:[0-9]+]] = fir.coordinate_of %[[V_69]]#0, _QM__fortran_builtinsT__builtin_ieee_round_type.mode : (!fir.ref<!fir.type<_QM__fortran_builtinsT__builtin_ieee_round_type{_QM__fortran_builtinsT__builtin_ieee_round_type.mode:i8}>>) -> !fir.ref<i8>
>>>>>>> d465594a
  ! CHECK:     %[[V_74:[0-9]+]] = fir.load %[[V_73]] : !fir.ref<i8>
  ! CHECK:     %[[V_75:[0-9]+]] = arith.shli %c-1{{.*}}, %c2{{.*}} : i8
  ! CHECK:     %[[V_76:[0-9]+]] = arith.andi %[[V_74]], %[[V_75]] : i8
  ! CHECK:     %[[V_77:[0-9]+]] = arith.cmpi eq, %[[V_76]], %c0{{.*}} : i8
  ! CHECK:     %[[V_78:[0-9]+]] = arith.select %[[V_77]], %[[V_74]], %c1{{.*}} : i8
  ! CHECK:     %[[V_79:[0-9]+]] = fir.convert %[[V_78]] : (i8) -> i32
  ! CHECK:     fir.call @llvm.set.rounding(%[[V_79]]) fastmath<contract> : (i32) -> ()
  ! CHECK:     %[[V_80:[0-9]+]] = fir.convert %[[V_70]] : (f16) -> f32
  ! CHECK:     %[[V_81:[0-9]+]] = fir.call @llvm.nearbyint.f32(%[[V_80]]) fastmath<contract> : (f32) -> f32
  ! CHECK:     %[[V_82:[0-9]+]] = fir.convert %[[V_81]] : (f32) -> f16
  ! CHECK:     fir.call @llvm.set.rounding(%[[V_71]]) fastmath<contract> : (i32) -> ()
  ! CHECK:     hlfir.assign %[[V_82]] to %[[V_29]]#0 : f16, !fir.ref<f16>
  y2 = ieee_rint(x2, ieee_up)

  ! CHECK:     %[[V_83:[0-9]+]] = fir.address_of(@_QQro._QM__fortran_builtinsT__builtin_ieee_round_type.1) : !fir.ref<!fir.type<_QM__fortran_builtinsT__builtin_ieee_round_type{_QM__fortran_builtinsT__builtin_ieee_round_type.mode:i8}>>
  ! CHECK:     %[[V_84:[0-9]+]]:2 = hlfir.declare %[[V_83]]
  ! CHECK:     %[[V_85:[0-9]+]] = fir.load %[[V_21]]#0 : !fir.ref<f16>
  ! CHECK:     %[[V_86:[0-9]+]] = fir.call @llvm.get.rounding() fastmath<contract> : () -> i32
<<<<<<< HEAD
  ! CHECK:     %[[V_88:[0-9]+]] = fir.coordinate_of %[[V_84]]#1, _QM__fortran_builtinsT__builtin_ieee_round_type.mode : (!fir.ref<!fir.type<_QM__fortran_builtinsT__builtin_ieee_round_type{_QM__fortran_builtinsT__builtin_ieee_round_type.mode:i8}>>) -> !fir.ref<i8>
=======
  ! CHECK:     %[[V_88:[0-9]+]] = fir.coordinate_of %[[V_84]]#0, _QM__fortran_builtinsT__builtin_ieee_round_type.mode : (!fir.ref<!fir.type<_QM__fortran_builtinsT__builtin_ieee_round_type{_QM__fortran_builtinsT__builtin_ieee_round_type.mode:i8}>>) -> !fir.ref<i8>
>>>>>>> d465594a
  ! CHECK:     %[[V_89:[0-9]+]] = fir.load %[[V_88]] : !fir.ref<i8>
  ! CHECK:     %[[V_90:[0-9]+]] = arith.shli %c-1{{.*}}, %c2{{.*}} : i8
  ! CHECK:     %[[V_91:[0-9]+]] = arith.andi %[[V_89]], %[[V_90]] : i8
  ! CHECK:     %[[V_92:[0-9]+]] = arith.cmpi eq, %[[V_91]], %c0{{.*}} : i8
  ! CHECK:     %[[V_93:[0-9]+]] = arith.select %[[V_92]], %[[V_89]], %c1{{.*}} : i8
  ! CHECK:     %[[V_94:[0-9]+]] = fir.convert %[[V_93]] : (i8) -> i32
  ! CHECK:     fir.call @llvm.set.rounding(%[[V_94]]) fastmath<contract> : (i32) -> ()
  ! CHECK:     %[[V_95:[0-9]+]] = fir.convert %[[V_85]] : (f16) -> f32
  ! CHECK:     %[[V_96:[0-9]+]] = fir.call @llvm.nearbyint.f32(%[[V_95]]) fastmath<contract> : (f32) -> f32
  ! CHECK:     %[[V_97:[0-9]+]] = fir.convert %[[V_96]] : (f32) -> f16
  ! CHECK:     fir.call @llvm.set.rounding(%[[V_86]]) fastmath<contract> : (i32) -> ()
  ! CHECK:     %[[V_98:[0-9]+]] = fir.convert %c-9223372036854775808{{.*}} : (i64) -> f16
  ! CHECK:     %[[V_99:[0-9]+]] = arith.negf %[[V_98]] fastmath<contract> : f16
  ! CHECK:     %[[V_100:[0-9]+]] = arith.cmpf oge, %[[V_97]], %[[V_98]] fastmath<contract> : f16
  ! CHECK:     %[[V_101:[0-9]+]] = arith.cmpf olt, %[[V_97]], %[[V_99]] fastmath<contract> : f16
  ! CHECK:     %[[V_102:[0-9]+]] = arith.andi %[[V_100]], %[[V_101]] : i1
  ! CHECK:     %[[V_103:[0-9]+]] = fir.if %[[V_102]] -> (i64) {
  ! CHECK:       %[[V_163:[0-9]+]] = arith.cmpf one, %[[V_85]], %[[V_97]] fastmath<contract> : f16
  ! CHECK:       fir.if %[[V_163]] {
  ! CHECK:         %[[V_165:[0-9]+]] = fir.call @_FortranAMapException(%c32{{.*}}) fastmath<contract> : (i32) -> i32
<<<<<<< HEAD
  ! CHECK:         %[[V_166:[0-9]+]] = fir.call @feraiseexcept(%[[V_165]]) fastmath<contract> : (i32) -> i32
=======
  ! CHECK:                             fir.call {{.*}}feraiseexcept(%[[V_165]]) fastmath<contract> : (i32)
>>>>>>> d465594a
  ! CHECK:       }
  ! CHECK:       %[[V_164:[0-9]+]] = fir.convert %[[V_97]] : (f16) -> i64
  ! CHECK:       fir.result %[[V_164]] : i64
  ! CHECK:     } else {
  ! CHECK:       %[[V_163:[0-9]+]] = fir.call @_FortranAMapException(%c1{{.*}}) fastmath<contract> : (i32) -> i32
<<<<<<< HEAD
  ! CHECK:       %[[V_164:[0-9]+]] = fir.call @feraiseexcept(%[[V_163]]) fastmath<contract> : (i32) -> i32
=======
  ! CHECK:                           fir.call {{.*}}feraiseexcept(%[[V_163]]) fastmath<contract> : (i32)
>>>>>>> d465594a
  ! CHECK:       %[[V_165:[0-9]+]] = arith.select %[[V_100]], %c9223372036854775807{{.*}}, %c-9223372036854775808{{.*}} : i64
  ! CHECK:       fir.result %[[V_165]] : i64
  ! CHECK:     }
  ! CHECK:     hlfir.assign %[[V_103]] to %[[V_17]]#0 : i64, !fir.ref<i64>
  n8 = ieee_int(x2, ieee_up, 8)

! print*, x2, ' -> ', y2, ' -> ', n8

  ! CHECK:     hlfir.assign %cst{{[_0-9]*}} to %[[V_23]]#0 : bf16, !fir.ref<bf16>
  x3 = -0.

  ! CHECK:     %[[V_104:[0-9]+]] = fir.load %[[V_23]]#0 : !fir.ref<bf16>
  ! CHECK:     %[[V_105:[0-9]+]] = fir.convert %[[V_104]] : (bf16) -> f32
  ! CHECK:     %[[V_106:[0-9]+]] = fir.call @llvm.nearbyint.f32(%[[V_105]]) fastmath<contract> : (f32) -> f32
  ! CHECK:     %[[V_107:[0-9]+]] = fir.convert %[[V_106]] : (f32) -> bf16
  ! CHECK:     %[[V_108:[0-9]+]] = arith.cmpf one, %[[V_104]], %[[V_107]] fastmath<contract> : bf16
  ! CHECK:     fir.if %[[V_108]] {
  ! CHECK:       %[[V_163:[0-9]+]] = fir.call @_FortranAMapException(%c32{{.*}}) fastmath<contract> : (i32) -> i32
<<<<<<< HEAD
  ! CHECK:       %[[V_164:[0-9]+]] = fir.call @feraiseexcept(%[[V_163]]) fastmath<contract> : (i32) -> i32
=======
  ! CHECK:                           fir.call {{.*}}feraiseexcept(%[[V_163]]) fastmath<contract> : (i32)
>>>>>>> d465594a
  ! CHECK:     }
  ! CHECK:     hlfir.assign %[[V_107]] to %[[V_31]]#0 : bf16, !fir.ref<bf16>
  y3 = ieee_rint(x3)

  ! CHECK:     %[[V_109:[0-9]+]] = fir.address_of(@_QQro._QM__fortran_builtinsT__builtin_ieee_round_type.2) : !fir.ref<!fir.type<_QM__fortran_builtinsT__builtin_ieee_round_type{_QM__fortran_builtinsT__builtin_ieee_round_type.mode:i8}>>
  ! CHECK:     %[[V_110:[0-9]+]]:2 = hlfir.declare %[[V_109]]
  ! CHECK:     %[[V_111:[0-9]+]] = fir.load %[[V_23]]#0 : !fir.ref<bf16>
  ! CHECK:     %[[V_112:[0-9]+]] = fir.call @llvm.get.rounding() fastmath<contract> : () -> i32
<<<<<<< HEAD
  ! CHECK:     %[[V_114:[0-9]+]] = fir.coordinate_of %[[V_110]]#1, _QM__fortran_builtinsT__builtin_ieee_round_type.mode : (!fir.ref<!fir.type<_QM__fortran_builtinsT__builtin_ieee_round_type{_QM__fortran_builtinsT__builtin_ieee_round_type.mode:i8}>>) -> !fir.ref<i8>
=======
  ! CHECK:     %[[V_114:[0-9]+]] = fir.coordinate_of %[[V_110]]#0, _QM__fortran_builtinsT__builtin_ieee_round_type.mode : (!fir.ref<!fir.type<_QM__fortran_builtinsT__builtin_ieee_round_type{_QM__fortran_builtinsT__builtin_ieee_round_type.mode:i8}>>) -> !fir.ref<i8>
>>>>>>> d465594a
  ! CHECK:     %[[V_115:[0-9]+]] = fir.load %[[V_114]] : !fir.ref<i8>
  ! CHECK:     %[[V_116:[0-9]+]] = arith.shli %c-1{{.*}}, %c2{{.*}} : i8
  ! CHECK:     %[[V_117:[0-9]+]] = arith.andi %[[V_115]], %[[V_116]] : i8
  ! CHECK:     %[[V_118:[0-9]+]] = arith.cmpi eq, %[[V_117]], %c0{{.*}} : i8
  ! CHECK:     %[[V_119:[0-9]+]] = arith.select %[[V_118]], %[[V_115]], %c1{{.*}} : i8
  ! CHECK:     %[[V_120:[0-9]+]] = fir.convert %[[V_119]] : (i8) -> i32
  ! CHECK:     fir.call @llvm.set.rounding(%[[V_120]]) fastmath<contract> : (i32) -> ()
  ! CHECK:     %[[V_121:[0-9]+]] = fir.convert %[[V_111]] : (bf16) -> f32
  ! CHECK:     %[[V_122:[0-9]+]] = fir.call @llvm.nearbyint.f32(%[[V_121]]) fastmath<contract> : (f32) -> f32
  ! CHECK:     %[[V_123:[0-9]+]] = fir.convert %[[V_122]] : (f32) -> bf16
  ! CHECK:     fir.call @llvm.set.rounding(%[[V_112]]) fastmath<contract> : (i32) -> ()
  ! CHECK:     %[[V_124:[0-9]+]] = fir.convert %c-170141183460469231731687303715884105728{{.*}} : (i128) -> bf16
  ! CHECK:     %[[V_125:[0-9]+]] = arith.negf %[[V_124]] fastmath<contract> : bf16
  ! CHECK:     %[[V_126:[0-9]+]] = arith.cmpf oge, %[[V_123]], %[[V_124]] fastmath<contract> : bf16
  ! CHECK:     %[[V_127:[0-9]+]] = arith.cmpf olt, %[[V_123]], %[[V_125]] fastmath<contract> : bf16
  ! CHECK:     %[[V_128:[0-9]+]] = arith.andi %[[V_126]], %[[V_127]] : i1
  ! CHECK:     %[[V_129:[0-9]+]] = fir.if %[[V_128]] -> (i128) {
  ! CHECK:       %[[V_163:[0-9]+]] = arith.cmpf one, %[[V_111]], %[[V_123]] fastmath<contract> : bf16
  ! CHECK:       fir.if %[[V_163]] {
  ! CHECK:         %[[V_165:[0-9]+]] = fir.call @_FortranAMapException(%c32{{.*}}) fastmath<contract> : (i32) -> i32
<<<<<<< HEAD
  ! CHECK:         %[[V_166:[0-9]+]] = fir.call @feraiseexcept(%[[V_165]]) fastmath<contract> : (i32) -> i32
=======
  ! CHECK:                             fir.call {{.*}}feraiseexcept(%[[V_165]]) fastmath<contract> : (i32)
>>>>>>> d465594a
  ! CHECK:       }
  ! CHECK:       %[[V_164:[0-9]+]] = fir.convert %[[V_123]] : (bf16) -> i128
  ! CHECK:       fir.result %[[V_164]] : i128
  ! CHECK:     } else {
  ! CHECK:       %[[V_163:[0-9]+]] = fir.call @_FortranAMapException(%c1{{.*}}) fastmath<contract> : (i32) -> i32
<<<<<<< HEAD
  ! CHECK:       %[[V_164:[0-9]+]] = fir.call @feraiseexcept(%[[V_163]]) fastmath<contract> : (i32) -> i32
=======
  ! CHECK:                           fir.call {{.*}}feraiseexcept(%[[V_163]]) fastmath<contract> : (i32)
>>>>>>> d465594a
  ! CHECK:       %[[V_165:[0-9]+]] = arith.select %[[V_126]], %c170141183460469231731687303715884105727{{.*}}, %c-170141183460469231731687303715884105728{{.*}} : i128
  ! CHECK:       fir.result %[[V_165]] : i128
  ! CHECK:     }
  ! CHECK:     hlfir.assign %[[V_129]] to %[[V_13]]#0 : i128, !fir.ref<i128>
  n16 = ieee_int(x3, ieee_away, 16) ! ieee_away is not supported, treated as ieee_nearest

! print*, x3, ' -> ', y3, ' -> ', n16

  ! CHECK:     %[[V_130:[0-9]+]] = fir.address_of(@_QQro._QMieee_arithmeticTieee_class_type.3) : !fir.ref<!fir.type<_QMieee_arithmeticTieee_class_type{_QMieee_arithmeticTieee_class_type.which:i8}>>
  ! CHECK:     %[[V_131:[0-9]+]]:2 = hlfir.declare %[[V_130]]
<<<<<<< HEAD
  ! CHECK:     %[[V_133:[0-9]+]] = fir.coordinate_of %[[V_131]]#1, _QMieee_arithmeticTieee_class_type.which : (!fir.ref<!fir.type<_QMieee_arithmeticTieee_class_type{_QMieee_arithmeticTieee_class_type.which:i8}>>) -> !fir.ref<i8>
=======
  ! CHECK:     %[[V_133:[0-9]+]] = fir.coordinate_of %[[V_131]]#0, _QMieee_arithmeticTieee_class_type.which : (!fir.ref<!fir.type<_QMieee_arithmeticTieee_class_type{_QMieee_arithmeticTieee_class_type.which:i8}>>) -> !fir.ref<i8>
>>>>>>> d465594a
  ! CHECK:     %[[V_134:[0-9]+]] = fir.load %[[V_133]] : !fir.ref<i8>
  ! CHECK:     %[[V_135:[0-9]+]] = fir.address_of(@_FortranAIeeeValueTable_4) : !fir.ref<!fir.array<12xi32>>
  ! CHECK:     %[[V_136:[0-9]+]] = fir.coordinate_of %[[V_135]], %[[V_134]] : (!fir.ref<!fir.array<12xi32>>, i8) -> !fir.ref<i32>
  ! CHECK:     %[[V_137:[0-9]+]] = fir.load %[[V_136]] : !fir.ref<i32>
  ! CHECK:     %[[V_138:[0-9]+]] = arith.bitcast %[[V_137]] : i32 to f32
  ! CHECK:     hlfir.assign %[[V_138]] to %[[V_25]]#0 : f32, !fir.ref<f32>
  x8 = ieee_value(x8, ieee_positive_inf)

  ! CHECK:     %[[V_139:[0-9]+]] = fir.load %[[V_25]]#0 : !fir.ref<f32>
  ! CHECK:     %[[V_140:[0-9]+]] = fir.call @llvm.nearbyint.f32(%[[V_139]]) fastmath<contract> : (f32) -> f32
  ! CHECK:     %[[V_141:[0-9]+]] = fir.convert %[[V_140]] : (f32) -> f32
  ! CHECK:     %[[V_142:[0-9]+]] = arith.cmpf one, %[[V_139]], %[[V_141]] fastmath<contract> : f32
  ! CHECK:     fir.if %[[V_142]] {
  ! CHECK:       %[[V_163:[0-9]+]] = fir.call @_FortranAMapException(%c32{{.*}}) fastmath<contract> : (i32) -> i32
<<<<<<< HEAD
  ! CHECK:       %[[V_164:[0-9]+]] = fir.call @feraiseexcept(%[[V_163]]) fastmath<contract> : (i32) -> i32
=======
  ! CHECK:                           fir.call {{.*}}feraiseexcept(%[[V_163]]) fastmath<contract> : (i32)
>>>>>>> d465594a
  ! CHECK:     }
  ! CHECK:     hlfir.assign %[[V_141]] to %[[V_33]]#0 : f32, !fir.ref<f32>
  y8 = ieee_rint(x8)

  ! CHECK:     %[[V_143:[0-9]+]] = fir.address_of(@_QQro._QM__fortran_builtinsT__builtin_ieee_round_type.4) : !fir.ref<!fir.type<_QM__fortran_builtinsT__builtin_ieee_round_type{_QM__fortran_builtinsT__builtin_ieee_round_type.mode:i8}>>
  ! CHECK:     %[[V_144:[0-9]+]]:2 = hlfir.declare %[[V_143]]
  ! CHECK:     %[[V_145:[0-9]+]] = fir.load %[[V_25]]#0 : !fir.ref<f32>
  ! CHECK:     %[[V_146:[0-9]+]] = fir.call @llvm.get.rounding() fastmath<contract> : () -> i32
<<<<<<< HEAD
  ! CHECK:     %[[V_148:[0-9]+]] = fir.coordinate_of %[[V_144]]#1, _QM__fortran_builtinsT__builtin_ieee_round_type.mode : (!fir.ref<!fir.type<_QM__fortran_builtinsT__builtin_ieee_round_type{_QM__fortran_builtinsT__builtin_ieee_round_type.mode:i8}>>) -> !fir.ref<i8>
=======
  ! CHECK:     %[[V_148:[0-9]+]] = fir.coordinate_of %[[V_144]]#0, _QM__fortran_builtinsT__builtin_ieee_round_type.mode : (!fir.ref<!fir.type<_QM__fortran_builtinsT__builtin_ieee_round_type{_QM__fortran_builtinsT__builtin_ieee_round_type.mode:i8}>>) -> !fir.ref<i8>
>>>>>>> d465594a
  ! CHECK:     %[[V_149:[0-9]+]] = fir.load %[[V_148]] : !fir.ref<i8>
  ! CHECK:     %[[V_150:[0-9]+]] = arith.shli %c-1{{.*}}, %c2{{.*}} : i8
  ! CHECK:     %[[V_151:[0-9]+]] = arith.andi %[[V_149]], %[[V_150]] : i8
  ! CHECK:     %[[V_152:[0-9]+]] = arith.cmpi eq, %[[V_151]], %c0{{.*}} : i8
  ! CHECK:     %[[V_153:[0-9]+]] = arith.select %[[V_152]], %[[V_149]], %c1{{.*}} : i8
  ! CHECK:     %[[V_154:[0-9]+]] = fir.convert %[[V_153]] : (i8) -> i32
  ! CHECK:     fir.call @llvm.set.rounding(%[[V_154]]) fastmath<contract> : (i32) -> ()
  ! CHECK:     %[[V_155:[0-9]+]] = fir.call @llvm.nearbyint.f32(%[[V_145]]) fastmath<contract> : (f32) -> f32
  ! CHECK:     %[[V_156:[0-9]+]] = fir.convert %[[V_155]] : (f32) -> f32
  ! CHECK:     fir.call @llvm.set.rounding(%[[V_146]]) fastmath<contract> : (i32) -> ()
  ! CHECK:     %[[V_157:[0-9]+]] = fir.convert %c-32768{{.*}} : (i16) -> f32
  ! CHECK:     %[[V_158:[0-9]+]] = arith.negf %[[V_157]] fastmath<contract> : f32
  ! CHECK:     %[[V_159:[0-9]+]] = arith.cmpf oge, %[[V_156]], %[[V_157]] fastmath<contract> : f32
  ! CHECK:     %[[V_160:[0-9]+]] = arith.cmpf olt, %[[V_156]], %[[V_158]] fastmath<contract> : f32
  ! CHECK:     %[[V_161:[0-9]+]] = arith.andi %[[V_159]], %[[V_160]] : i1
  ! CHECK:     %[[V_162:[0-9]+]] = fir.if %[[V_161]] -> (i16) {
  ! CHECK:       %[[V_163:[0-9]+]] = arith.cmpf one, %[[V_145]], %[[V_156]] fastmath<contract> : f32
  ! CHECK:       fir.if %[[V_163]] {
  ! CHECK:         %[[V_165:[0-9]+]] = fir.call @_FortranAMapException(%c32{{.*}}) fastmath<contract> : (i32) -> i32
<<<<<<< HEAD
  ! CHECK:         %[[V_166:[0-9]+]] = fir.call @feraiseexcept(%[[V_165]]) fastmath<contract> : (i32) -> i32
=======
  ! CHECK:                             fir.call {{.*}}feraiseexcept(%[[V_165]]) fastmath<contract> : (i32)
>>>>>>> d465594a
  ! CHECK:       }
  ! CHECK:       %[[V_164:[0-9]+]] = fir.convert %[[V_156]] : (f32) -> i16
  ! CHECK:       fir.result %[[V_164]] : i16
  ! CHECK:     } else {
  ! CHECK:       %[[V_163:[0-9]+]] = fir.call @_FortranAMapException(%c1{{.*}}) fastmath<contract> : (i32) -> i32
<<<<<<< HEAD
  ! CHECK:       %[[V_164:[0-9]+]] = fir.call @feraiseexcept(%[[V_163]]) fastmath<contract> : (i32) -> i32
=======
  ! CHECK:                           fir.call {{.*}}feraiseexcept(%[[V_163]]) fastmath<contract> : (i32)
>>>>>>> d465594a
  ! CHECK:       %[[V_165:[0-9]+]] = arith.select %[[V_159]], %c32767{{.*}}, %c-32768{{.*}} : i16
  ! CHECK:       fir.result %[[V_165]] : i16
  ! CHECK:     }
  ! CHECK:     hlfir.assign %[[V_162]] to %[[V_15]]#0 : i16, !fir.ref<i16>
  n2 = ieee_int(x8, ieee_to_zero, 2)

! print*, x8, ' -> ', y8, ' -> ', n2
end<|MERGE_RESOLUTION|>--- conflicted
+++ resolved
@@ -43,11 +43,7 @@
   ! CHECK:     %[[V_35:[0-9]+]]:2 = hlfir.declare %[[V_34]]
   ! CHECK:     %[[V_36:[0-9]+]] = fir.load %[[V_19]]#0 : !fir.ref<f32>
   ! CHECK:     %[[V_37:[0-9]+]] = fir.call @llvm.get.rounding() fastmath<contract> : () -> i32
-<<<<<<< HEAD
-  ! CHECK:     %[[V_39:[0-9]+]] = fir.coordinate_of %[[V_35]]#1, _QM__fortran_builtinsT__builtin_ieee_round_type.mode : (!fir.ref<!fir.type<_QM__fortran_builtinsT__builtin_ieee_round_type{_QM__fortran_builtinsT__builtin_ieee_round_type.mode:i8}>>) -> !fir.ref<i8>
-=======
   ! CHECK:     %[[V_39:[0-9]+]] = fir.coordinate_of %[[V_35]]#0, _QM__fortran_builtinsT__builtin_ieee_round_type.mode : (!fir.ref<!fir.type<_QM__fortran_builtinsT__builtin_ieee_round_type{_QM__fortran_builtinsT__builtin_ieee_round_type.mode:i8}>>) -> !fir.ref<i8>
->>>>>>> d465594a
   ! CHECK:     %[[V_40:[0-9]+]] = fir.load %[[V_39]] : !fir.ref<i8>
   ! CHECK:     %[[V_41:[0-9]+]] = arith.shli %c-1{{.*}}, %c2{{.*}} : i8
   ! CHECK:     %[[V_42:[0-9]+]] = arith.andi %[[V_40]], %[[V_41]] : i8
@@ -65,11 +61,7 @@
   ! CHECK:     %[[V_49:[0-9]+]]:2 = hlfir.declare %[[V_48]]
   ! CHECK:     %[[V_50:[0-9]+]] = fir.load %[[V_19]]#0 : !fir.ref<f32>
   ! CHECK:     %[[V_51:[0-9]+]] = fir.call @llvm.get.rounding() fastmath<contract> : () -> i32
-<<<<<<< HEAD
-  ! CHECK:     %[[V_53:[0-9]+]] = fir.coordinate_of %[[V_49]]#1, _QM__fortran_builtinsT__builtin_ieee_round_type.mode : (!fir.ref<!fir.type<_QM__fortran_builtinsT__builtin_ieee_round_type{_QM__fortran_builtinsT__builtin_ieee_round_type.mode:i8}>>) -> !fir.ref<i8>
-=======
   ! CHECK:     %[[V_53:[0-9]+]] = fir.coordinate_of %[[V_49]]#0, _QM__fortran_builtinsT__builtin_ieee_round_type.mode : (!fir.ref<!fir.type<_QM__fortran_builtinsT__builtin_ieee_round_type{_QM__fortran_builtinsT__builtin_ieee_round_type.mode:i8}>>) -> !fir.ref<i8>
->>>>>>> d465594a
   ! CHECK:     %[[V_54:[0-9]+]] = fir.load %[[V_53]] : !fir.ref<i8>
   ! CHECK:     %[[V_55:[0-9]+]] = arith.shli %c-1{{.*}}, %c2{{.*}} : i8
   ! CHECK:     %[[V_56:[0-9]+]] = arith.andi %[[V_54]], %[[V_55]] : i8
@@ -89,21 +81,13 @@
   ! CHECK:       %[[V_163:[0-9]+]] = arith.cmpf one, %[[V_50]], %[[V_61]] fastmath<contract> : f32
   ! CHECK:       fir.if %[[V_163]] {
   ! CHECK:         %[[V_165:[0-9]+]] = fir.call @_FortranAMapException(%c32{{.*}}) fastmath<contract> : (i32) -> i32
-<<<<<<< HEAD
-  ! CHECK:         %[[V_166:[0-9]+]] = fir.call @feraiseexcept(%[[V_165]]) fastmath<contract> : (i32) -> i32
-=======
-  ! CHECK:                             fir.call {{.*}}feraiseexcept(%[[V_165]]) fastmath<contract> : (i32)
->>>>>>> d465594a
+  ! CHECK:                             fir.call {{.*}}feraiseexcept(%[[V_165]]) fastmath<contract> : (i32)
   ! CHECK:       }
   ! CHECK:       %[[V_164:[0-9]+]] = fir.convert %[[V_61]] : (f32) -> i32
   ! CHECK:       fir.result %[[V_164]] : i32
   ! CHECK:     } else {
   ! CHECK:       %[[V_163:[0-9]+]] = fir.call @_FortranAMapException(%c1{{.*}}) fastmath<contract> : (i32) -> i32
-<<<<<<< HEAD
-  ! CHECK:       %[[V_164:[0-9]+]] = fir.call @feraiseexcept(%[[V_163]]) fastmath<contract> : (i32) -> i32
-=======
-  ! CHECK:                           fir.call {{.*}}feraiseexcept(%[[V_163]]) fastmath<contract> : (i32)
->>>>>>> d465594a
+  ! CHECK:                           fir.call {{.*}}feraiseexcept(%[[V_163]]) fastmath<contract> : (i32)
   ! CHECK:       %[[V_165:[0-9]+]] = arith.select %[[V_64]], %c2147483647{{.*}}, %c-2147483648{{.*}} : i32
   ! CHECK:       fir.result %[[V_165]] : i32
   ! CHECK:     }
@@ -118,11 +102,7 @@
   ! CHECK:     %[[V_69:[0-9]+]]:2 = hlfir.declare %[[V_68]]
   ! CHECK:     %[[V_70:[0-9]+]] = fir.load %[[V_21]]#0 : !fir.ref<f16>
   ! CHECK:     %[[V_71:[0-9]+]] = fir.call @llvm.get.rounding() fastmath<contract> : () -> i32
-<<<<<<< HEAD
-  ! CHECK:     %[[V_73:[0-9]+]] = fir.coordinate_of %[[V_69]]#1, _QM__fortran_builtinsT__builtin_ieee_round_type.mode : (!fir.ref<!fir.type<_QM__fortran_builtinsT__builtin_ieee_round_type{_QM__fortran_builtinsT__builtin_ieee_round_type.mode:i8}>>) -> !fir.ref<i8>
-=======
   ! CHECK:     %[[V_73:[0-9]+]] = fir.coordinate_of %[[V_69]]#0, _QM__fortran_builtinsT__builtin_ieee_round_type.mode : (!fir.ref<!fir.type<_QM__fortran_builtinsT__builtin_ieee_round_type{_QM__fortran_builtinsT__builtin_ieee_round_type.mode:i8}>>) -> !fir.ref<i8>
->>>>>>> d465594a
   ! CHECK:     %[[V_74:[0-9]+]] = fir.load %[[V_73]] : !fir.ref<i8>
   ! CHECK:     %[[V_75:[0-9]+]] = arith.shli %c-1{{.*}}, %c2{{.*}} : i8
   ! CHECK:     %[[V_76:[0-9]+]] = arith.andi %[[V_74]], %[[V_75]] : i8
@@ -141,11 +121,7 @@
   ! CHECK:     %[[V_84:[0-9]+]]:2 = hlfir.declare %[[V_83]]
   ! CHECK:     %[[V_85:[0-9]+]] = fir.load %[[V_21]]#0 : !fir.ref<f16>
   ! CHECK:     %[[V_86:[0-9]+]] = fir.call @llvm.get.rounding() fastmath<contract> : () -> i32
-<<<<<<< HEAD
-  ! CHECK:     %[[V_88:[0-9]+]] = fir.coordinate_of %[[V_84]]#1, _QM__fortran_builtinsT__builtin_ieee_round_type.mode : (!fir.ref<!fir.type<_QM__fortran_builtinsT__builtin_ieee_round_type{_QM__fortran_builtinsT__builtin_ieee_round_type.mode:i8}>>) -> !fir.ref<i8>
-=======
   ! CHECK:     %[[V_88:[0-9]+]] = fir.coordinate_of %[[V_84]]#0, _QM__fortran_builtinsT__builtin_ieee_round_type.mode : (!fir.ref<!fir.type<_QM__fortran_builtinsT__builtin_ieee_round_type{_QM__fortran_builtinsT__builtin_ieee_round_type.mode:i8}>>) -> !fir.ref<i8>
->>>>>>> d465594a
   ! CHECK:     %[[V_89:[0-9]+]] = fir.load %[[V_88]] : !fir.ref<i8>
   ! CHECK:     %[[V_90:[0-9]+]] = arith.shli %c-1{{.*}}, %c2{{.*}} : i8
   ! CHECK:     %[[V_91:[0-9]+]] = arith.andi %[[V_89]], %[[V_90]] : i8
@@ -166,21 +142,13 @@
   ! CHECK:       %[[V_163:[0-9]+]] = arith.cmpf one, %[[V_85]], %[[V_97]] fastmath<contract> : f16
   ! CHECK:       fir.if %[[V_163]] {
   ! CHECK:         %[[V_165:[0-9]+]] = fir.call @_FortranAMapException(%c32{{.*}}) fastmath<contract> : (i32) -> i32
-<<<<<<< HEAD
-  ! CHECK:         %[[V_166:[0-9]+]] = fir.call @feraiseexcept(%[[V_165]]) fastmath<contract> : (i32) -> i32
-=======
-  ! CHECK:                             fir.call {{.*}}feraiseexcept(%[[V_165]]) fastmath<contract> : (i32)
->>>>>>> d465594a
+  ! CHECK:                             fir.call {{.*}}feraiseexcept(%[[V_165]]) fastmath<contract> : (i32)
   ! CHECK:       }
   ! CHECK:       %[[V_164:[0-9]+]] = fir.convert %[[V_97]] : (f16) -> i64
   ! CHECK:       fir.result %[[V_164]] : i64
   ! CHECK:     } else {
   ! CHECK:       %[[V_163:[0-9]+]] = fir.call @_FortranAMapException(%c1{{.*}}) fastmath<contract> : (i32) -> i32
-<<<<<<< HEAD
-  ! CHECK:       %[[V_164:[0-9]+]] = fir.call @feraiseexcept(%[[V_163]]) fastmath<contract> : (i32) -> i32
-=======
-  ! CHECK:                           fir.call {{.*}}feraiseexcept(%[[V_163]]) fastmath<contract> : (i32)
->>>>>>> d465594a
+  ! CHECK:                           fir.call {{.*}}feraiseexcept(%[[V_163]]) fastmath<contract> : (i32)
   ! CHECK:       %[[V_165:[0-9]+]] = arith.select %[[V_100]], %c9223372036854775807{{.*}}, %c-9223372036854775808{{.*}} : i64
   ! CHECK:       fir.result %[[V_165]] : i64
   ! CHECK:     }
@@ -199,11 +167,7 @@
   ! CHECK:     %[[V_108:[0-9]+]] = arith.cmpf one, %[[V_104]], %[[V_107]] fastmath<contract> : bf16
   ! CHECK:     fir.if %[[V_108]] {
   ! CHECK:       %[[V_163:[0-9]+]] = fir.call @_FortranAMapException(%c32{{.*}}) fastmath<contract> : (i32) -> i32
-<<<<<<< HEAD
-  ! CHECK:       %[[V_164:[0-9]+]] = fir.call @feraiseexcept(%[[V_163]]) fastmath<contract> : (i32) -> i32
-=======
-  ! CHECK:                           fir.call {{.*}}feraiseexcept(%[[V_163]]) fastmath<contract> : (i32)
->>>>>>> d465594a
+  ! CHECK:                           fir.call {{.*}}feraiseexcept(%[[V_163]]) fastmath<contract> : (i32)
   ! CHECK:     }
   ! CHECK:     hlfir.assign %[[V_107]] to %[[V_31]]#0 : bf16, !fir.ref<bf16>
   y3 = ieee_rint(x3)
@@ -212,11 +176,7 @@
   ! CHECK:     %[[V_110:[0-9]+]]:2 = hlfir.declare %[[V_109]]
   ! CHECK:     %[[V_111:[0-9]+]] = fir.load %[[V_23]]#0 : !fir.ref<bf16>
   ! CHECK:     %[[V_112:[0-9]+]] = fir.call @llvm.get.rounding() fastmath<contract> : () -> i32
-<<<<<<< HEAD
-  ! CHECK:     %[[V_114:[0-9]+]] = fir.coordinate_of %[[V_110]]#1, _QM__fortran_builtinsT__builtin_ieee_round_type.mode : (!fir.ref<!fir.type<_QM__fortran_builtinsT__builtin_ieee_round_type{_QM__fortran_builtinsT__builtin_ieee_round_type.mode:i8}>>) -> !fir.ref<i8>
-=======
   ! CHECK:     %[[V_114:[0-9]+]] = fir.coordinate_of %[[V_110]]#0, _QM__fortran_builtinsT__builtin_ieee_round_type.mode : (!fir.ref<!fir.type<_QM__fortran_builtinsT__builtin_ieee_round_type{_QM__fortran_builtinsT__builtin_ieee_round_type.mode:i8}>>) -> !fir.ref<i8>
->>>>>>> d465594a
   ! CHECK:     %[[V_115:[0-9]+]] = fir.load %[[V_114]] : !fir.ref<i8>
   ! CHECK:     %[[V_116:[0-9]+]] = arith.shli %c-1{{.*}}, %c2{{.*}} : i8
   ! CHECK:     %[[V_117:[0-9]+]] = arith.andi %[[V_115]], %[[V_116]] : i8
@@ -237,21 +197,13 @@
   ! CHECK:       %[[V_163:[0-9]+]] = arith.cmpf one, %[[V_111]], %[[V_123]] fastmath<contract> : bf16
   ! CHECK:       fir.if %[[V_163]] {
   ! CHECK:         %[[V_165:[0-9]+]] = fir.call @_FortranAMapException(%c32{{.*}}) fastmath<contract> : (i32) -> i32
-<<<<<<< HEAD
-  ! CHECK:         %[[V_166:[0-9]+]] = fir.call @feraiseexcept(%[[V_165]]) fastmath<contract> : (i32) -> i32
-=======
-  ! CHECK:                             fir.call {{.*}}feraiseexcept(%[[V_165]]) fastmath<contract> : (i32)
->>>>>>> d465594a
+  ! CHECK:                             fir.call {{.*}}feraiseexcept(%[[V_165]]) fastmath<contract> : (i32)
   ! CHECK:       }
   ! CHECK:       %[[V_164:[0-9]+]] = fir.convert %[[V_123]] : (bf16) -> i128
   ! CHECK:       fir.result %[[V_164]] : i128
   ! CHECK:     } else {
   ! CHECK:       %[[V_163:[0-9]+]] = fir.call @_FortranAMapException(%c1{{.*}}) fastmath<contract> : (i32) -> i32
-<<<<<<< HEAD
-  ! CHECK:       %[[V_164:[0-9]+]] = fir.call @feraiseexcept(%[[V_163]]) fastmath<contract> : (i32) -> i32
-=======
-  ! CHECK:                           fir.call {{.*}}feraiseexcept(%[[V_163]]) fastmath<contract> : (i32)
->>>>>>> d465594a
+  ! CHECK:                           fir.call {{.*}}feraiseexcept(%[[V_163]]) fastmath<contract> : (i32)
   ! CHECK:       %[[V_165:[0-9]+]] = arith.select %[[V_126]], %c170141183460469231731687303715884105727{{.*}}, %c-170141183460469231731687303715884105728{{.*}} : i128
   ! CHECK:       fir.result %[[V_165]] : i128
   ! CHECK:     }
@@ -262,11 +214,7 @@
 
   ! CHECK:     %[[V_130:[0-9]+]] = fir.address_of(@_QQro._QMieee_arithmeticTieee_class_type.3) : !fir.ref<!fir.type<_QMieee_arithmeticTieee_class_type{_QMieee_arithmeticTieee_class_type.which:i8}>>
   ! CHECK:     %[[V_131:[0-9]+]]:2 = hlfir.declare %[[V_130]]
-<<<<<<< HEAD
-  ! CHECK:     %[[V_133:[0-9]+]] = fir.coordinate_of %[[V_131]]#1, _QMieee_arithmeticTieee_class_type.which : (!fir.ref<!fir.type<_QMieee_arithmeticTieee_class_type{_QMieee_arithmeticTieee_class_type.which:i8}>>) -> !fir.ref<i8>
-=======
   ! CHECK:     %[[V_133:[0-9]+]] = fir.coordinate_of %[[V_131]]#0, _QMieee_arithmeticTieee_class_type.which : (!fir.ref<!fir.type<_QMieee_arithmeticTieee_class_type{_QMieee_arithmeticTieee_class_type.which:i8}>>) -> !fir.ref<i8>
->>>>>>> d465594a
   ! CHECK:     %[[V_134:[0-9]+]] = fir.load %[[V_133]] : !fir.ref<i8>
   ! CHECK:     %[[V_135:[0-9]+]] = fir.address_of(@_FortranAIeeeValueTable_4) : !fir.ref<!fir.array<12xi32>>
   ! CHECK:     %[[V_136:[0-9]+]] = fir.coordinate_of %[[V_135]], %[[V_134]] : (!fir.ref<!fir.array<12xi32>>, i8) -> !fir.ref<i32>
@@ -281,11 +229,7 @@
   ! CHECK:     %[[V_142:[0-9]+]] = arith.cmpf one, %[[V_139]], %[[V_141]] fastmath<contract> : f32
   ! CHECK:     fir.if %[[V_142]] {
   ! CHECK:       %[[V_163:[0-9]+]] = fir.call @_FortranAMapException(%c32{{.*}}) fastmath<contract> : (i32) -> i32
-<<<<<<< HEAD
-  ! CHECK:       %[[V_164:[0-9]+]] = fir.call @feraiseexcept(%[[V_163]]) fastmath<contract> : (i32) -> i32
-=======
-  ! CHECK:                           fir.call {{.*}}feraiseexcept(%[[V_163]]) fastmath<contract> : (i32)
->>>>>>> d465594a
+  ! CHECK:                           fir.call {{.*}}feraiseexcept(%[[V_163]]) fastmath<contract> : (i32)
   ! CHECK:     }
   ! CHECK:     hlfir.assign %[[V_141]] to %[[V_33]]#0 : f32, !fir.ref<f32>
   y8 = ieee_rint(x8)
@@ -294,11 +238,7 @@
   ! CHECK:     %[[V_144:[0-9]+]]:2 = hlfir.declare %[[V_143]]
   ! CHECK:     %[[V_145:[0-9]+]] = fir.load %[[V_25]]#0 : !fir.ref<f32>
   ! CHECK:     %[[V_146:[0-9]+]] = fir.call @llvm.get.rounding() fastmath<contract> : () -> i32
-<<<<<<< HEAD
-  ! CHECK:     %[[V_148:[0-9]+]] = fir.coordinate_of %[[V_144]]#1, _QM__fortran_builtinsT__builtin_ieee_round_type.mode : (!fir.ref<!fir.type<_QM__fortran_builtinsT__builtin_ieee_round_type{_QM__fortran_builtinsT__builtin_ieee_round_type.mode:i8}>>) -> !fir.ref<i8>
-=======
   ! CHECK:     %[[V_148:[0-9]+]] = fir.coordinate_of %[[V_144]]#0, _QM__fortran_builtinsT__builtin_ieee_round_type.mode : (!fir.ref<!fir.type<_QM__fortran_builtinsT__builtin_ieee_round_type{_QM__fortran_builtinsT__builtin_ieee_round_type.mode:i8}>>) -> !fir.ref<i8>
->>>>>>> d465594a
   ! CHECK:     %[[V_149:[0-9]+]] = fir.load %[[V_148]] : !fir.ref<i8>
   ! CHECK:     %[[V_150:[0-9]+]] = arith.shli %c-1{{.*}}, %c2{{.*}} : i8
   ! CHECK:     %[[V_151:[0-9]+]] = arith.andi %[[V_149]], %[[V_150]] : i8
@@ -318,21 +258,13 @@
   ! CHECK:       %[[V_163:[0-9]+]] = arith.cmpf one, %[[V_145]], %[[V_156]] fastmath<contract> : f32
   ! CHECK:       fir.if %[[V_163]] {
   ! CHECK:         %[[V_165:[0-9]+]] = fir.call @_FortranAMapException(%c32{{.*}}) fastmath<contract> : (i32) -> i32
-<<<<<<< HEAD
-  ! CHECK:         %[[V_166:[0-9]+]] = fir.call @feraiseexcept(%[[V_165]]) fastmath<contract> : (i32) -> i32
-=======
-  ! CHECK:                             fir.call {{.*}}feraiseexcept(%[[V_165]]) fastmath<contract> : (i32)
->>>>>>> d465594a
+  ! CHECK:                             fir.call {{.*}}feraiseexcept(%[[V_165]]) fastmath<contract> : (i32)
   ! CHECK:       }
   ! CHECK:       %[[V_164:[0-9]+]] = fir.convert %[[V_156]] : (f32) -> i16
   ! CHECK:       fir.result %[[V_164]] : i16
   ! CHECK:     } else {
   ! CHECK:       %[[V_163:[0-9]+]] = fir.call @_FortranAMapException(%c1{{.*}}) fastmath<contract> : (i32) -> i32
-<<<<<<< HEAD
-  ! CHECK:       %[[V_164:[0-9]+]] = fir.call @feraiseexcept(%[[V_163]]) fastmath<contract> : (i32) -> i32
-=======
-  ! CHECK:                           fir.call {{.*}}feraiseexcept(%[[V_163]]) fastmath<contract> : (i32)
->>>>>>> d465594a
+  ! CHECK:                           fir.call {{.*}}feraiseexcept(%[[V_163]]) fastmath<contract> : (i32)
   ! CHECK:       %[[V_165:[0-9]+]] = arith.select %[[V_159]], %c32767{{.*}}, %c-32768{{.*}} : i16
   ! CHECK:       fir.result %[[V_165]] : i16
   ! CHECK:     }
