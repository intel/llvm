! RUN: bbc -emit-hlfir -fwrapv %s -o - | FileCheck %s

subroutine issue(c1, c2)

  character(4) :: c1(3)
  character(*) :: c2(3)
  c1 = c2
end subroutine
! CHECK-LABEL:   func.func @_QPissue(
! CHECK-SAME:                        %[[VAL_0:.*]]: !fir.boxchar<1> {fir.bindc_name = "c1"},
! CHECK-SAME:                        %[[VAL_1:.*]]: !fir.boxchar<1> {fir.bindc_name = "c2"}) {
! CHECK:           %[[VAL_2:.*]] = fir.dummy_scope : !fir.dscope
! CHECK:           %[[VAL_3:.*]]:2 = fir.unboxchar %[[VAL_0]] : (!fir.boxchar<1>) -> (!fir.ref<!fir.char<1,?>>, index)
! CHECK:           %[[VAL_4:.*]] = fir.convert %[[VAL_3]]#0 : (!fir.ref<!fir.char<1,?>>) -> !fir.ref<!fir.array<3x!fir.char<1,4>>>
! CHECK:           %[[VAL_5:.*]] = arith.constant 4 : index
! CHECK:           %[[VAL_6:.*]] = arith.constant 3 : index
! CHECK:           %[[VAL_7:.*]] = fir.shape %[[VAL_6]] : (index) -> !fir.shape<1>
! CHECK:           %[[VAL_8:.*]]:2 = hlfir.declare %[[VAL_4]](%[[VAL_7]]) typeparams %[[VAL_5]] dummy_scope %[[VAL_2]] {uniq_name = "_QFissueEc1"} : (!fir.ref<!fir.array<3x!fir.char<1,4>>>, !fir.shape<1>, index, !fir.dscope) -> (!fir.ref<!fir.array<3x!fir.char<1,4>>>, !fir.ref<!fir.array<3x!fir.char<1,4>>>)
! CHECK:           %[[VAL_9:.*]]:2 = fir.unboxchar %[[VAL_1]] : (!fir.boxchar<1>) -> (!fir.ref<!fir.char<1,?>>, index)
! CHECK:           %[[VAL_10:.*]] = fir.convert %[[VAL_9]]#0 : (!fir.ref<!fir.char<1,?>>) -> !fir.ref<!fir.array<3x!fir.char<1,?>>>
! CHECK:           %[[VAL_11:.*]] = arith.constant 3 : index
! CHECK:           %[[VAL_12:.*]] = fir.shape %[[VAL_11]] : (index) -> !fir.shape<1>
! CHECK:           %[[VAL_13:.*]]:2 = hlfir.declare %[[VAL_10]](%[[VAL_12]]) typeparams %[[VAL_9]]#1 dummy_scope %[[VAL_2]] {uniq_name = "_QFissueEc2"} : (!fir.ref<!fir.array<3x!fir.char<1,?>>>, !fir.shape<1>, index, !fir.dscope) -> (!fir.box<!fir.array<3x!fir.char<1,?>>>, !fir.ref<!fir.array<3x!fir.char<1,?>>>)
! CHECK:           hlfir.assign %[[VAL_13]]#0 to %[[VAL_8]]#0 : !fir.box<!fir.array<3x!fir.char<1,?>>>, !fir.ref<!fir.array<3x!fir.char<1,4>>>

program p
  character(4) :: c1(3)
  character(4) :: c2(3) = ["abcd", "    ", "    "]
  print *, c2
  call issue(c1, c2)
  print *, c1
  call charlit
end program p

! CHECK-LABEL:   func.func @_QQmain() attributes {fir.bindc_name = "p"} {
! CHECK:           %[[VAL_0:.*]] = arith.constant 4 : index
! CHECK:           %[[VAL_1:.*]] = arith.constant 3 : index
! CHECK:           %[[VAL_2:.*]] = fir.alloca !fir.array<3x!fir.char<1,4>> {bindc_name = "c1", uniq_name = "_QFEc1"}
! CHECK:           %[[VAL_3:.*]] = fir.shape %[[VAL_1]] : (index) -> !fir.shape<1>
! CHECK:           %[[VAL_4:.*]]:2 = hlfir.declare %[[VAL_2]](%[[VAL_3]]) typeparams %[[VAL_0]] {uniq_name = "_QFEc1"} : (!fir.ref<!fir.array<3x!fir.char<1,4>>>, !fir.shape<1>, index) -> (!fir.ref<!fir.array<3x!fir.char<1,4>>>, !fir.ref<!fir.array<3x!fir.char<1,4>>>)
! CHECK:           %[[VAL_5:.*]] = fir.address_of(@_QFEc2) : !fir.ref<!fir.array<3x!fir.char<1,4>>>
! CHECK:           %[[VAL_6:.*]] = arith.constant 4 : index
! CHECK:           %[[VAL_7:.*]] = arith.constant 3 : index
! CHECK:           %[[VAL_8:.*]] = fir.shape %[[VAL_7]] : (index) -> !fir.shape<1>
! CHECK:           %[[VAL_9:.*]]:2 = hlfir.declare %[[VAL_5]](%[[VAL_8]]) typeparams %[[VAL_6]] {uniq_name = "_QFEc2"} : (!fir.ref<!fir.array<3x!fir.char<1,4>>>, !fir.shape<1>, index) -> (!fir.ref<!fir.array<3x!fir.char<1,4>>>, !fir.ref<!fir.array<3x!fir.char<1,4>>>)
! CHECK:           %[[VAL_10:.*]] = arith.constant 6 : i32
! CHECK:           %[[VAL_14:.*]] = fir.call @_FortranAioBeginExternalListOutput(%[[VAL_10]], %{{.*}}, %{{.*}}) fastmath<contract> : (i32, !fir.ref<i8>, i32) -> !fir.ref<i8>
! CHECK:           %[[VAL_15:.*]] = fir.shape %[[VAL_7]] : (index) -> !fir.shape<1>
<<<<<<< HEAD
! CHECK:           %[[VAL_16:.*]] = fir.embox %[[VAL_9]]#1(%[[VAL_15]]) : (!fir.ref<!fir.array<3x!fir.char<1,4>>>, !fir.shape<1>) -> !fir.box<!fir.array<3x!fir.char<1,4>>>
! CHECK:           %[[VAL_17:.*]] = fir.convert %[[VAL_16]] : (!fir.box<!fir.array<3x!fir.char<1,4>>>) -> !fir.box<none>
! CHECK:           %[[VAL_18:.*]] = fir.call @_FortranAioOutputDescriptor(%[[VAL_14]], %[[VAL_17]]) fastmath<contract> : (!fir.ref<i8>, !fir.box<none>) -> i1
! CHECK:           %[[VAL_19:.*]] = fir.call @_FortranAioEndIoStatement(%[[VAL_14]]) fastmath<contract> : (!fir.ref<i8>) -> i32
! CHECK:           %[[VAL_20:.*]] = fir.convert %[[VAL_4]]#1 : (!fir.ref<!fir.array<3x!fir.char<1,4>>>) -> !fir.ref<!fir.char<1,4>>
! CHECK:           %[[VAL_21:.*]] = fir.emboxchar %[[VAL_20]], %[[VAL_0]] : (!fir.ref<!fir.char<1,4>>, index) -> !fir.boxchar<1>
! CHECK:           %[[VAL_22:.*]] = fir.convert %[[VAL_9]]#1 : (!fir.ref<!fir.array<3x!fir.char<1,4>>>) -> !fir.ref<!fir.char<1,4>>
=======
! CHECK:           %[[VAL_16:.*]] = fir.embox %[[VAL_9]]#0(%[[VAL_15]]) : (!fir.ref<!fir.array<3x!fir.char<1,4>>>, !fir.shape<1>) -> !fir.box<!fir.array<3x!fir.char<1,4>>>
! CHECK:           %[[VAL_17:.*]] = fir.convert %[[VAL_16]] : (!fir.box<!fir.array<3x!fir.char<1,4>>>) -> !fir.box<none>
! CHECK:           %[[VAL_18:.*]] = fir.call @_FortranAioOutputDescriptor(%[[VAL_14]], %[[VAL_17]]) fastmath<contract> : (!fir.ref<i8>, !fir.box<none>) -> i1
! CHECK:           %[[VAL_19:.*]] = fir.call @_FortranAioEndIoStatement(%[[VAL_14]]) fastmath<contract> : (!fir.ref<i8>) -> i32
! CHECK:           %[[VAL_20:.*]] = fir.convert %[[VAL_4]]#0 : (!fir.ref<!fir.array<3x!fir.char<1,4>>>) -> !fir.ref<!fir.char<1,4>>
! CHECK:           %[[VAL_21:.*]] = fir.emboxchar %[[VAL_20]], %[[VAL_0]] : (!fir.ref<!fir.char<1,4>>, index) -> !fir.boxchar<1>
! CHECK:           %[[VAL_22:.*]] = fir.convert %[[VAL_9]]#0 : (!fir.ref<!fir.array<3x!fir.char<1,4>>>) -> !fir.ref<!fir.char<1,4>>
>>>>>>> d465594a
! CHECK:           %[[VAL_23:.*]] = fir.emboxchar %[[VAL_22]], %[[VAL_6]] : (!fir.ref<!fir.char<1,4>>, index) -> !fir.boxchar<1>
! CHECK:           fir.call @_QPissue(%[[VAL_21]], %[[VAL_23]]) fastmath<contract> : (!fir.boxchar<1>, !fir.boxchar<1>) -> ()
! CHECK:           %[[VAL_24:.*]] = arith.constant 6 : i32
! CHECK:           %[[VAL_28:.*]] = fir.call @_FortranAioBeginExternalListOutput(%[[VAL_24]], %{{.*}}, %{{.*}}) fastmath<contract> : (i32, !fir.ref<i8>, i32) -> !fir.ref<i8>
! CHECK:           %[[VAL_29:.*]] = fir.shape %[[VAL_1]] : (index) -> !fir.shape<1>
<<<<<<< HEAD
! CHECK:           %[[VAL_30:.*]] = fir.embox %[[VAL_4]]#1(%[[VAL_29]]) : (!fir.ref<!fir.array<3x!fir.char<1,4>>>, !fir.shape<1>) -> !fir.box<!fir.array<3x!fir.char<1,4>>>
=======
! CHECK:           %[[VAL_30:.*]] = fir.embox %[[VAL_4]]#0(%[[VAL_29]]) : (!fir.ref<!fir.array<3x!fir.char<1,4>>>, !fir.shape<1>) -> !fir.box<!fir.array<3x!fir.char<1,4>>>
>>>>>>> d465594a
! CHECK:           %[[VAL_31:.*]] = fir.convert %[[VAL_30]] : (!fir.box<!fir.array<3x!fir.char<1,4>>>) -> !fir.box<none>
! CHECK:           %[[VAL_32:.*]] = fir.call @_FortranAioOutputDescriptor(%[[VAL_28]], %[[VAL_31]]) fastmath<contract> : (!fir.ref<i8>, !fir.box<none>) -> i1
! CHECK:           %[[VAL_33:.*]] = fir.call @_FortranAioEndIoStatement(%[[VAL_28]]) fastmath<contract> : (!fir.ref<i8>) -> i32
! CHECK:           fir.call @_QPcharlit() fastmath<contract> : () -> ()

subroutine charlit
  print*, ['AA ', 'MM ', 'MM ', 'ZZ ']
  print*, ['AA ', 'MM ', 'MM ', 'ZZ ']
  print*, ['AA ', 'MM ', 'MM ', 'ZZ ']
end
! CHECK-LABEL:   func.func @_QPcharlit() {
! CHECK:           %[[VAL_0:.*]] = arith.constant 6 : i32
! CHECK:           %[[VAL_4:.*]] = fir.call @_FortranAioBeginExternalListOutput(%[[VAL_0]], %{{.*}}, %{{.*}}) fastmath<contract> : (i32, !fir.ref<i8>, i32) -> !fir.ref<i8>
! CHECK:           %[[VAL_5:.*]] = fir.address_of(@_QQro.4x3xc1.0) : !fir.ref<!fir.array<4x!fir.char<1,3>>>
! CHECK:           %[[VAL_6:.*]] = arith.constant 4 : index
! CHECK:           %[[VAL_7:.*]] = arith.constant 3 : index
! CHECK:           %[[VAL_8:.*]] = fir.shape %[[VAL_6]] : (index) -> !fir.shape<1>
! CHECK:           %[[VAL_9:.*]]:2 = hlfir.declare %[[VAL_5]](%[[VAL_8]]) typeparams %[[VAL_7]] {fortran_attrs = #fir.var_attrs<parameter>, uniq_name = "_QQro.4x3xc1.0"} : (!fir.ref<!fir.array<4x!fir.char<1,3>>>, !fir.shape<1>, index) -> (!fir.ref<!fir.array<4x!fir.char<1,3>>>, !fir.ref<!fir.array<4x!fir.char<1,3>>>)
! CHECK:           %[[VAL_10:.*]] = fir.shape %[[VAL_6]] : (index) -> !fir.shape<1>
<<<<<<< HEAD
! CHECK:           %[[VAL_11:.*]] = fir.embox %[[VAL_9]]#1(%[[VAL_10]]) : (!fir.ref<!fir.array<4x!fir.char<1,3>>>, !fir.shape<1>) -> !fir.box<!fir.array<4x!fir.char<1,3>>>
=======
! CHECK:           %[[VAL_11:.*]] = fir.embox %[[VAL_9]]#0(%[[VAL_10]]) : (!fir.ref<!fir.array<4x!fir.char<1,3>>>, !fir.shape<1>) -> !fir.box<!fir.array<4x!fir.char<1,3>>>
>>>>>>> d465594a
! CHECK:           %[[VAL_12:.*]] = fir.convert %[[VAL_11]] : (!fir.box<!fir.array<4x!fir.char<1,3>>>) -> !fir.box<none>
! CHECK:           %[[VAL_13:.*]] = fir.call @_FortranAioOutputDescriptor(%[[VAL_4]], %[[VAL_12]]) fastmath<contract> : (!fir.ref<i8>, !fir.box<none>) -> i1
! CHECK:           %[[VAL_14:.*]] = fir.call @_FortranAioEndIoStatement(%[[VAL_4]]) fastmath<contract> : (!fir.ref<i8>) -> i32
! CHECK:           %[[VAL_15:.*]] = arith.constant 6 : i32
! CHECK:           %[[VAL_19:.*]] = fir.call @_FortranAioBeginExternalListOutput(%[[VAL_15]], %{{.*}}, %{{.*}}) fastmath<contract> : (i32, !fir.ref<i8>, i32) -> !fir.ref<i8>
! CHECK:           %[[VAL_20:.*]] = fir.address_of(@_QQro.4x3xc1.0) : !fir.ref<!fir.array<4x!fir.char<1,3>>>
! CHECK:           %[[VAL_21:.*]] = arith.constant 4 : index
! CHECK:           %[[VAL_22:.*]] = arith.constant 3 : index
! CHECK:           %[[VAL_23:.*]] = fir.shape %[[VAL_21]] : (index) -> !fir.shape<1>
! CHECK:           %[[VAL_24:.*]]:2 = hlfir.declare %[[VAL_20]](%[[VAL_23]]) typeparams %[[VAL_22]] {fortran_attrs = #fir.var_attrs<parameter>, uniq_name = "_QQro.4x3xc1.0"} : (!fir.ref<!fir.array<4x!fir.char<1,3>>>, !fir.shape<1>, index) -> (!fir.ref<!fir.array<4x!fir.char<1,3>>>, !fir.ref<!fir.array<4x!fir.char<1,3>>>)
! CHECK:           %[[VAL_25:.*]] = fir.shape %[[VAL_21]] : (index) -> !fir.shape<1>
<<<<<<< HEAD
! CHECK:           %[[VAL_26:.*]] = fir.embox %[[VAL_24]]#1(%[[VAL_25]]) : (!fir.ref<!fir.array<4x!fir.char<1,3>>>, !fir.shape<1>) -> !fir.box<!fir.array<4x!fir.char<1,3>>>
=======
! CHECK:           %[[VAL_26:.*]] = fir.embox %[[VAL_24]]#0(%[[VAL_25]]) : (!fir.ref<!fir.array<4x!fir.char<1,3>>>, !fir.shape<1>) -> !fir.box<!fir.array<4x!fir.char<1,3>>>
>>>>>>> d465594a
! CHECK:           %[[VAL_27:.*]] = fir.convert %[[VAL_26]] : (!fir.box<!fir.array<4x!fir.char<1,3>>>) -> !fir.box<none>
! CHECK:           %[[VAL_28:.*]] = fir.call @_FortranAioOutputDescriptor(%[[VAL_19]], %[[VAL_27]]) fastmath<contract> : (!fir.ref<i8>, !fir.box<none>) -> i1
! CHECK:           %[[VAL_29:.*]] = fir.call @_FortranAioEndIoStatement(%[[VAL_19]]) fastmath<contract> : (!fir.ref<i8>) -> i32
! CHECK:           %[[VAL_30:.*]] = arith.constant 6 : i32
! CHECK:           %[[VAL_34:.*]] = fir.call @_FortranAioBeginExternalListOutput(%[[VAL_30]], %{{.*}}, %{{.*}}) fastmath<contract> : (i32, !fir.ref<i8>, i32) -> !fir.ref<i8>
! CHECK:           %[[VAL_35:.*]] = fir.address_of(@_QQro.4x3xc1.0) : !fir.ref<!fir.array<4x!fir.char<1,3>>>
! CHECK:           %[[VAL_36:.*]] = arith.constant 4 : index
! CHECK:           %[[VAL_37:.*]] = arith.constant 3 : index
! CHECK:           %[[VAL_38:.*]] = fir.shape %[[VAL_36]] : (index) -> !fir.shape<1>
! CHECK:           %[[VAL_39:.*]]:2 = hlfir.declare %[[VAL_35]](%[[VAL_38]]) typeparams %[[VAL_37]] {fortran_attrs = #fir.var_attrs<parameter>, uniq_name = "_QQro.4x3xc1.0"} : (!fir.ref<!fir.array<4x!fir.char<1,3>>>, !fir.shape<1>, index) -> (!fir.ref<!fir.array<4x!fir.char<1,3>>>, !fir.ref<!fir.array<4x!fir.char<1,3>>>)
! CHECK:           %[[VAL_40:.*]] = fir.shape %[[VAL_36]] : (index) -> !fir.shape<1>
<<<<<<< HEAD
! CHECK:           %[[VAL_41:.*]] = fir.embox %[[VAL_39]]#1(%[[VAL_40]]) : (!fir.ref<!fir.array<4x!fir.char<1,3>>>, !fir.shape<1>) -> !fir.box<!fir.array<4x!fir.char<1,3>>>
=======
! CHECK:           %[[VAL_41:.*]] = fir.embox %[[VAL_39]]#0(%[[VAL_40]]) : (!fir.ref<!fir.array<4x!fir.char<1,3>>>, !fir.shape<1>) -> !fir.box<!fir.array<4x!fir.char<1,3>>>
>>>>>>> d465594a
! CHECK:           %[[VAL_42:.*]] = fir.convert %[[VAL_41]] : (!fir.box<!fir.array<4x!fir.char<1,3>>>) -> !fir.box<none>
! CHECK:           %[[VAL_43:.*]] = fir.call @_FortranAioOutputDescriptor(%[[VAL_34]], %[[VAL_42]]) fastmath<contract> : (!fir.ref<i8>, !fir.box<none>) -> i1
! CHECK:           %[[VAL_44:.*]] = fir.call @_FortranAioEndIoStatement(%[[VAL_34]]) fastmath<contract> : (!fir.ref<i8>) -> i32
! CHECK:           return
! CHECK:         }

! CHECK: fir.global internal @_QQro.4x3xc1.0 constant : !fir.array<4x!fir.char<1,3>>
! CHECK: AA
! CHECK: MM
! CHECK: ZZ
! CHECK-NOT: fir.global internal @_QQro.4x3xc1
! CHECK-NOT: AA
! CHECK-NOT: MM
! CHECK-NOT: ZZ<|MERGE_RESOLUTION|>--- conflicted
+++ resolved
@@ -46,15 +46,6 @@
 ! CHECK:           %[[VAL_10:.*]] = arith.constant 6 : i32
 ! CHECK:           %[[VAL_14:.*]] = fir.call @_FortranAioBeginExternalListOutput(%[[VAL_10]], %{{.*}}, %{{.*}}) fastmath<contract> : (i32, !fir.ref<i8>, i32) -> !fir.ref<i8>
 ! CHECK:           %[[VAL_15:.*]] = fir.shape %[[VAL_7]] : (index) -> !fir.shape<1>
-<<<<<<< HEAD
-! CHECK:           %[[VAL_16:.*]] = fir.embox %[[VAL_9]]#1(%[[VAL_15]]) : (!fir.ref<!fir.array<3x!fir.char<1,4>>>, !fir.shape<1>) -> !fir.box<!fir.array<3x!fir.char<1,4>>>
-! CHECK:           %[[VAL_17:.*]] = fir.convert %[[VAL_16]] : (!fir.box<!fir.array<3x!fir.char<1,4>>>) -> !fir.box<none>
-! CHECK:           %[[VAL_18:.*]] = fir.call @_FortranAioOutputDescriptor(%[[VAL_14]], %[[VAL_17]]) fastmath<contract> : (!fir.ref<i8>, !fir.box<none>) -> i1
-! CHECK:           %[[VAL_19:.*]] = fir.call @_FortranAioEndIoStatement(%[[VAL_14]]) fastmath<contract> : (!fir.ref<i8>) -> i32
-! CHECK:           %[[VAL_20:.*]] = fir.convert %[[VAL_4]]#1 : (!fir.ref<!fir.array<3x!fir.char<1,4>>>) -> !fir.ref<!fir.char<1,4>>
-! CHECK:           %[[VAL_21:.*]] = fir.emboxchar %[[VAL_20]], %[[VAL_0]] : (!fir.ref<!fir.char<1,4>>, index) -> !fir.boxchar<1>
-! CHECK:           %[[VAL_22:.*]] = fir.convert %[[VAL_9]]#1 : (!fir.ref<!fir.array<3x!fir.char<1,4>>>) -> !fir.ref<!fir.char<1,4>>
-=======
 ! CHECK:           %[[VAL_16:.*]] = fir.embox %[[VAL_9]]#0(%[[VAL_15]]) : (!fir.ref<!fir.array<3x!fir.char<1,4>>>, !fir.shape<1>) -> !fir.box<!fir.array<3x!fir.char<1,4>>>
 ! CHECK:           %[[VAL_17:.*]] = fir.convert %[[VAL_16]] : (!fir.box<!fir.array<3x!fir.char<1,4>>>) -> !fir.box<none>
 ! CHECK:           %[[VAL_18:.*]] = fir.call @_FortranAioOutputDescriptor(%[[VAL_14]], %[[VAL_17]]) fastmath<contract> : (!fir.ref<i8>, !fir.box<none>) -> i1
@@ -62,17 +53,12 @@
 ! CHECK:           %[[VAL_20:.*]] = fir.convert %[[VAL_4]]#0 : (!fir.ref<!fir.array<3x!fir.char<1,4>>>) -> !fir.ref<!fir.char<1,4>>
 ! CHECK:           %[[VAL_21:.*]] = fir.emboxchar %[[VAL_20]], %[[VAL_0]] : (!fir.ref<!fir.char<1,4>>, index) -> !fir.boxchar<1>
 ! CHECK:           %[[VAL_22:.*]] = fir.convert %[[VAL_9]]#0 : (!fir.ref<!fir.array<3x!fir.char<1,4>>>) -> !fir.ref<!fir.char<1,4>>
->>>>>>> d465594a
 ! CHECK:           %[[VAL_23:.*]] = fir.emboxchar %[[VAL_22]], %[[VAL_6]] : (!fir.ref<!fir.char<1,4>>, index) -> !fir.boxchar<1>
 ! CHECK:           fir.call @_QPissue(%[[VAL_21]], %[[VAL_23]]) fastmath<contract> : (!fir.boxchar<1>, !fir.boxchar<1>) -> ()
 ! CHECK:           %[[VAL_24:.*]] = arith.constant 6 : i32
 ! CHECK:           %[[VAL_28:.*]] = fir.call @_FortranAioBeginExternalListOutput(%[[VAL_24]], %{{.*}}, %{{.*}}) fastmath<contract> : (i32, !fir.ref<i8>, i32) -> !fir.ref<i8>
 ! CHECK:           %[[VAL_29:.*]] = fir.shape %[[VAL_1]] : (index) -> !fir.shape<1>
-<<<<<<< HEAD
-! CHECK:           %[[VAL_30:.*]] = fir.embox %[[VAL_4]]#1(%[[VAL_29]]) : (!fir.ref<!fir.array<3x!fir.char<1,4>>>, !fir.shape<1>) -> !fir.box<!fir.array<3x!fir.char<1,4>>>
-=======
 ! CHECK:           %[[VAL_30:.*]] = fir.embox %[[VAL_4]]#0(%[[VAL_29]]) : (!fir.ref<!fir.array<3x!fir.char<1,4>>>, !fir.shape<1>) -> !fir.box<!fir.array<3x!fir.char<1,4>>>
->>>>>>> d465594a
 ! CHECK:           %[[VAL_31:.*]] = fir.convert %[[VAL_30]] : (!fir.box<!fir.array<3x!fir.char<1,4>>>) -> !fir.box<none>
 ! CHECK:           %[[VAL_32:.*]] = fir.call @_FortranAioOutputDescriptor(%[[VAL_28]], %[[VAL_31]]) fastmath<contract> : (!fir.ref<i8>, !fir.box<none>) -> i1
 ! CHECK:           %[[VAL_33:.*]] = fir.call @_FortranAioEndIoStatement(%[[VAL_28]]) fastmath<contract> : (!fir.ref<i8>) -> i32
@@ -92,11 +78,7 @@
 ! CHECK:           %[[VAL_8:.*]] = fir.shape %[[VAL_6]] : (index) -> !fir.shape<1>
 ! CHECK:           %[[VAL_9:.*]]:2 = hlfir.declare %[[VAL_5]](%[[VAL_8]]) typeparams %[[VAL_7]] {fortran_attrs = #fir.var_attrs<parameter>, uniq_name = "_QQro.4x3xc1.0"} : (!fir.ref<!fir.array<4x!fir.char<1,3>>>, !fir.shape<1>, index) -> (!fir.ref<!fir.array<4x!fir.char<1,3>>>, !fir.ref<!fir.array<4x!fir.char<1,3>>>)
 ! CHECK:           %[[VAL_10:.*]] = fir.shape %[[VAL_6]] : (index) -> !fir.shape<1>
-<<<<<<< HEAD
-! CHECK:           %[[VAL_11:.*]] = fir.embox %[[VAL_9]]#1(%[[VAL_10]]) : (!fir.ref<!fir.array<4x!fir.char<1,3>>>, !fir.shape<1>) -> !fir.box<!fir.array<4x!fir.char<1,3>>>
-=======
 ! CHECK:           %[[VAL_11:.*]] = fir.embox %[[VAL_9]]#0(%[[VAL_10]]) : (!fir.ref<!fir.array<4x!fir.char<1,3>>>, !fir.shape<1>) -> !fir.box<!fir.array<4x!fir.char<1,3>>>
->>>>>>> d465594a
 ! CHECK:           %[[VAL_12:.*]] = fir.convert %[[VAL_11]] : (!fir.box<!fir.array<4x!fir.char<1,3>>>) -> !fir.box<none>
 ! CHECK:           %[[VAL_13:.*]] = fir.call @_FortranAioOutputDescriptor(%[[VAL_4]], %[[VAL_12]]) fastmath<contract> : (!fir.ref<i8>, !fir.box<none>) -> i1
 ! CHECK:           %[[VAL_14:.*]] = fir.call @_FortranAioEndIoStatement(%[[VAL_4]]) fastmath<contract> : (!fir.ref<i8>) -> i32
@@ -108,11 +90,7 @@
 ! CHECK:           %[[VAL_23:.*]] = fir.shape %[[VAL_21]] : (index) -> !fir.shape<1>
 ! CHECK:           %[[VAL_24:.*]]:2 = hlfir.declare %[[VAL_20]](%[[VAL_23]]) typeparams %[[VAL_22]] {fortran_attrs = #fir.var_attrs<parameter>, uniq_name = "_QQro.4x3xc1.0"} : (!fir.ref<!fir.array<4x!fir.char<1,3>>>, !fir.shape<1>, index) -> (!fir.ref<!fir.array<4x!fir.char<1,3>>>, !fir.ref<!fir.array<4x!fir.char<1,3>>>)
 ! CHECK:           %[[VAL_25:.*]] = fir.shape %[[VAL_21]] : (index) -> !fir.shape<1>
-<<<<<<< HEAD
-! CHECK:           %[[VAL_26:.*]] = fir.embox %[[VAL_24]]#1(%[[VAL_25]]) : (!fir.ref<!fir.array<4x!fir.char<1,3>>>, !fir.shape<1>) -> !fir.box<!fir.array<4x!fir.char<1,3>>>
-=======
 ! CHECK:           %[[VAL_26:.*]] = fir.embox %[[VAL_24]]#0(%[[VAL_25]]) : (!fir.ref<!fir.array<4x!fir.char<1,3>>>, !fir.shape<1>) -> !fir.box<!fir.array<4x!fir.char<1,3>>>
->>>>>>> d465594a
 ! CHECK:           %[[VAL_27:.*]] = fir.convert %[[VAL_26]] : (!fir.box<!fir.array<4x!fir.char<1,3>>>) -> !fir.box<none>
 ! CHECK:           %[[VAL_28:.*]] = fir.call @_FortranAioOutputDescriptor(%[[VAL_19]], %[[VAL_27]]) fastmath<contract> : (!fir.ref<i8>, !fir.box<none>) -> i1
 ! CHECK:           %[[VAL_29:.*]] = fir.call @_FortranAioEndIoStatement(%[[VAL_19]]) fastmath<contract> : (!fir.ref<i8>) -> i32
@@ -124,11 +102,7 @@
 ! CHECK:           %[[VAL_38:.*]] = fir.shape %[[VAL_36]] : (index) -> !fir.shape<1>
 ! CHECK:           %[[VAL_39:.*]]:2 = hlfir.declare %[[VAL_35]](%[[VAL_38]]) typeparams %[[VAL_37]] {fortran_attrs = #fir.var_attrs<parameter>, uniq_name = "_QQro.4x3xc1.0"} : (!fir.ref<!fir.array<4x!fir.char<1,3>>>, !fir.shape<1>, index) -> (!fir.ref<!fir.array<4x!fir.char<1,3>>>, !fir.ref<!fir.array<4x!fir.char<1,3>>>)
 ! CHECK:           %[[VAL_40:.*]] = fir.shape %[[VAL_36]] : (index) -> !fir.shape<1>
-<<<<<<< HEAD
-! CHECK:           %[[VAL_41:.*]] = fir.embox %[[VAL_39]]#1(%[[VAL_40]]) : (!fir.ref<!fir.array<4x!fir.char<1,3>>>, !fir.shape<1>) -> !fir.box<!fir.array<4x!fir.char<1,3>>>
-=======
 ! CHECK:           %[[VAL_41:.*]] = fir.embox %[[VAL_39]]#0(%[[VAL_40]]) : (!fir.ref<!fir.array<4x!fir.char<1,3>>>, !fir.shape<1>) -> !fir.box<!fir.array<4x!fir.char<1,3>>>
->>>>>>> d465594a
 ! CHECK:           %[[VAL_42:.*]] = fir.convert %[[VAL_41]] : (!fir.box<!fir.array<4x!fir.char<1,3>>>) -> !fir.box<none>
 ! CHECK:           %[[VAL_43:.*]] = fir.call @_FortranAioOutputDescriptor(%[[VAL_34]], %[[VAL_42]]) fastmath<contract> : (!fir.ref<i8>, !fir.box<none>) -> i1
 ! CHECK:           %[[VAL_44:.*]] = fir.call @_FortranAioEndIoStatement(%[[VAL_34]]) fastmath<contract> : (!fir.ref<i8>) -> i32
