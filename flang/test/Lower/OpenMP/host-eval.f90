! The "thread_limit" clause was added to the "target" construct in OpenMP 5.1.
! RUN: %flang_fc1 -emit-hlfir -fopenmp -fopenmp-version=51 %s -o - | FileCheck %s --check-prefixes=BOTH,HOST
! RUN: %flang_fc1 -emit-hlfir -fopenmp -fopenmp-version=51 -fopenmp-is-target-device %s -o - | FileCheck %s --check-prefixes=BOTH,DEVICE

! BOTH-LABEL: func.func @_QPteams
subroutine teams()
  ! BOTH: omp.target

  ! HOST-SAME: host_eval(%{{.*}} -> %[[NUM_TEAMS:.*]], %{{.*}} -> %[[THREAD_LIMIT:.*]] : i32, i32)
  
  ! DEVICE-NOT: host_eval({{.*}})
  ! DEVICE-SAME: {
  !$omp target

  ! BOTH: omp.teams

  ! HOST-SAME: num_teams( to %[[NUM_TEAMS]] : i32) thread_limit(%[[THREAD_LIMIT]] : i32)
  ! DEVICE-SAME: num_teams({{.*}}) thread_limit({{.*}})
  !$omp teams num_teams(1) thread_limit(2)
  call foo()
  !$omp end teams

  !$omp end target

  ! BOTH: omp.teams
  ! BOTH-SAME: num_teams({{.*}}) thread_limit({{.*}}) {
  !$omp teams num_teams(1) thread_limit(2)
  call foo()
  !$omp end teams
end subroutine teams

! BOTH-LABEL: func.func @_QPdistribute_parallel_do
subroutine distribute_parallel_do()
  ! BOTH: omp.target
  
  ! HOST-SAME: host_eval(%{{.*}} -> %[[LB:.*]], %{{.*}} -> %[[UB:.*]], %{{.*}} -> %[[STEP:.*]], %{{.*}} -> %[[NUM_THREADS:.*]] : i32, i32, i32, i32)
  
  ! DEVICE-NOT: host_eval({{.*}})
  ! DEVICE-SAME: {

  ! BOTH: omp.teams
  !$omp target teams

  ! BOTH: omp.parallel

  ! HOST-SAME: num_threads(%[[NUM_THREADS]] : i32)
  ! DEVICE-SAME: num_threads({{.*}})

  ! BOTH: omp.distribute
  ! BOTH-NEXT: omp.wsloop
  ! BOTH-NEXT: omp.loop_nest

  ! HOST-SAME: (%{{.*}}) : i32 = (%[[LB]]) to (%[[UB]]) inclusive step (%[[STEP]])
  !$omp distribute parallel do num_threads(1)
  do i=1,10
    call foo()
  end do
  !$omp end distribute parallel do
  !$omp end target teams

  ! BOTH: omp.target
  ! BOTH-NOT: host_eval({{.*}})
  ! BOTH-SAME: {
  ! BOTH: omp.teams
  !$omp target teams
  call foo() !< Prevents this from being SPMD.

  ! BOTH: omp.parallel
  ! BOTH-SAME: num_threads({{.*}})
  ! BOTH: omp.distribute
  ! BOTH-NEXT: omp.wsloop
  !$omp distribute parallel do num_threads(1)
  do i=1,10
    call foo()
  end do
  !$omp end distribute parallel do
  !$omp end target teams

  ! BOTH: omp.teams
  !$omp teams

  ! BOTH: omp.parallel
  ! BOTH-SAME: num_threads({{.*}})
  ! BOTH: omp.distribute
  ! BOTH-NEXT: omp.wsloop
  !$omp distribute parallel do num_threads(1)
  do i=1,10
    call foo()
  end do
  !$omp end distribute parallel do
  !$omp end teams
end subroutine distribute_parallel_do

! BOTH-LABEL: func.func @_QPdistribute_parallel_do_simd
subroutine distribute_parallel_do_simd()
  ! BOTH: omp.target
  
  ! HOST-SAME: host_eval(%{{.*}} -> %[[LB:.*]], %{{.*}} -> %[[UB:.*]], %{{.*}} -> %[[STEP:.*]], %{{.*}} -> %[[NUM_THREADS:.*]] : i32, i32, i32, i32)
  
  ! DEVICE-NOT: host_eval({{.*}})
  ! DEVICE-SAME: {

  ! BOTH: omp.teams
  !$omp target teams

  ! BOTH: omp.parallel

  ! HOST-SAME: num_threads(%[[NUM_THREADS]] : i32)
  ! DEVICE-SAME: num_threads({{.*}})

  ! BOTH: omp.distribute
  ! BOTH-NEXT: omp.wsloop
  ! BOTH-NEXT: omp.simd
  ! BOTH-NEXT: omp.loop_nest

  ! HOST-SAME: (%{{.*}}) : i32 = (%[[LB]]) to (%[[UB]]) inclusive step (%[[STEP]])
  !$omp distribute parallel do simd num_threads(1)
  do i=1,10
    call foo()
  end do
  !$omp end distribute parallel do simd
  !$omp end target teams

  ! BOTH: omp.target
  ! BOTH-NOT: host_eval({{.*}})
  ! BOTH-SAME: {
  ! BOTH: omp.teams
  !$omp target teams
  call foo() !< Prevents this from being SPMD.

  ! BOTH: omp.parallel
  ! BOTH-SAME: num_threads({{.*}})
  ! BOTH: omp.distribute
  ! BOTH-NEXT: omp.wsloop
  ! BOTH-NEXT: omp.simd
  !$omp distribute parallel do simd num_threads(1)
  do i=1,10
    call foo()
  end do
  !$omp end distribute parallel do simd
  !$omp end target teams

  ! BOTH: omp.teams
  !$omp teams

  ! BOTH: omp.parallel
  ! BOTH-SAME: num_threads({{.*}})
  ! BOTH: omp.distribute
  ! BOTH-NEXT: omp.wsloop
  ! BOTH-NEXT: omp.simd
  !$omp distribute parallel do simd num_threads(1)
  do i=1,10
    call foo()
  end do
  !$omp end distribute parallel do simd
  !$omp end teams
end subroutine distribute_parallel_do_simd

! BOTH-LABEL: func.func @_QPdistribute
subroutine distribute()
  ! BOTH: omp.target
  
  ! HOST-SAME: host_eval(%{{.*}} -> %[[LB:.*]], %{{.*}} -> %[[UB:.*]], %{{.*}} -> %[[STEP:.*]] : i32, i32, i32)
  
  ! DEVICE-NOT: host_eval({{.*}})
  ! DEVICE-SAME: {

  ! BOTH: omp.teams
  !$omp target teams

  ! BOTH: omp.distribute
  ! BOTH-NEXT: omp.loop_nest

  ! HOST-SAME: (%{{.*}}) : i32 = (%[[LB]]) to (%[[UB]]) inclusive step (%[[STEP]])
  !$omp distribute
  do i=1,10
    call foo()
  end do
  !$omp end distribute
  !$omp end target teams

  ! BOTH: omp.target
  ! BOTH-NOT: host_eval({{.*}})
  ! BOTH-SAME: {
  ! BOTH: omp.teams
  !$omp target teams
  call foo() !< Prevents this from being Generic-SPMD.

  ! BOTH: omp.distribute
  !$omp distribute
  do i=1,10
    call foo()
  end do
  !$omp end distribute
  !$omp end target teams

  ! BOTH: omp.teams
  !$omp teams

  ! BOTH: omp.distribute
  !$omp distribute
  do i=1,10
    call foo()
  end do
  !$omp end distribute
  !$omp end teams
end subroutine distribute

! BOTH-LABEL: func.func @_QPdistribute_simd
subroutine distribute_simd()
  ! BOTH: omp.target
  
  ! HOST-SAME: host_eval(%{{.*}} -> %[[LB:.*]], %{{.*}} -> %[[UB:.*]], %{{.*}} -> %[[STEP:.*]] : i32, i32, i32)
  
  ! DEVICE-NOT: host_eval({{.*}})
  ! DEVICE-SAME: {

  ! BOTH: omp.teams
  !$omp target teams

  ! BOTH: omp.distribute
  ! BOTH-NEXT: omp.simd
  ! BOTH-NEXT: omp.loop_nest

  ! HOST-SAME: (%{{.*}}) : i32 = (%[[LB]]) to (%[[UB]]) inclusive step (%[[STEP]])
  !$omp distribute simd
  do i=1,10
    call foo()
  end do
  !$omp end distribute simd
  !$omp end target teams

  ! BOTH: omp.target
  ! BOTH-NOT: host_eval({{.*}})
  ! BOTH-SAME: {
  ! BOTH: omp.teams
  !$omp target teams
  call foo() !< Prevents this from being Generic-SPMD.

  ! BOTH: omp.distribute
  ! BOTH-NEXT: omp.simd
  !$omp distribute simd
  do i=1,10
    call foo()
  end do
  !$omp end distribute simd
  !$omp end target teams

  ! BOTH: omp.teams
  !$omp teams

  ! BOTH: omp.distribute
  ! BOTH-NEXT: omp.simd
  !$omp distribute simd
  do i=1,10
    call foo()
  end do
  !$omp end distribute simd
  !$omp end teams
<<<<<<< HEAD
end subroutine distribute_simd
=======
end subroutine distribute_simd

! BOTH-LABEL: func.func @_QPloop
subroutine loop()
  ! BOTH: omp.target
  
  ! HOST-SAME: host_eval(%{{.*}} -> %[[LB:.*]], %{{.*}} -> %[[UB:.*]], %{{.*}} -> %[[STEP:.*]] : i32, i32, i32)
  
  ! DEVICE-NOT: host_eval({{.*}})
  ! DEVICE-SAME: {

  ! BOTH: omp.teams
  !$omp target teams

  ! BOTH: omp.parallel

  ! BOTH: omp.distribute
  ! BOTH-NEXT: omp.wsloop
  ! BOTH-NEXT: omp.loop_nest

  ! HOST-SAME: (%{{.*}}) : i32 = (%[[LB]]) to (%[[UB]]) inclusive step (%[[STEP]])
  !$omp loop
  do i=1,10
  end do
  !$omp end target teams
end subroutine loop
>>>>>>> d465594a
<|MERGE_RESOLUTION|>--- conflicted
+++ resolved
@@ -257,9 +257,6 @@
   end do
   !$omp end distribute simd
   !$omp end teams
-<<<<<<< HEAD
-end subroutine distribute_simd
-=======
 end subroutine distribute_simd
 
 ! BOTH-LABEL: func.func @_QPloop
@@ -285,5 +282,4 @@
   do i=1,10
   end do
   !$omp end target teams
-end subroutine loop
->>>>>>> d465594a
+end subroutine loop