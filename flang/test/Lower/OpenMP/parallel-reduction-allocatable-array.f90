! RUN: bbc -emit-hlfir -fopenmp -o - %s | FileCheck %s
! RUN: %flang_fc1 -emit-hlfir -fopenmp -o - %s | FileCheck %s

program reduce
integer :: i = 0
integer, dimension(:), allocatable :: r

allocate(r(2))

!$omp parallel do reduction(+:r)
do i=0,10
  r(1) = i
  r(2) = -i
enddo
!$omp end parallel do

print *,r

end program

! CHECK-LABEL:   omp.declare_reduction @add_reduction_byref_box_heap_Uxi32 : !fir.ref<!fir.box<!fir.heap<!fir.array<?xi32>>>> alloc {
! CHECK:           %[[VAL_10:.*]] = fir.alloca !fir.box<!fir.heap<!fir.array<?xi32>>>
! CHECK:           omp.yield(%[[VAL_10]] : !fir.ref<!fir.box<!fir.heap<!fir.array<?xi32>>>>)
! CHECK-LABEL:   } init {
! CHECK:         ^bb0(%[[VAL_0:.*]]: !fir.ref<!fir.box<!fir.heap<!fir.array<?xi32>>>>, %[[ALLOC:.*]]: !fir.ref<!fir.box<!fir.heap<!fir.array<?xi32>>>>):
! CHECK:           %[[VAL_1:.*]] = arith.constant 0 : i32
! CHECK:           %[[VAL_2:.*]] = fir.load %[[VAL_0]] : !fir.ref<!fir.box<!fir.heap<!fir.array<?xi32>>>>
! CHECK:           %[[ADDR:.*]] = fir.box_addr %[[VAL_2]] : (!fir.box<!fir.heap<!fir.array<?xi32>>>) -> !fir.heap<!fir.array<?xi32>>
! CHECK:           %[[ADDRI:.*]] = fir.convert %[[ADDR]] : (!fir.heap<!fir.array<?xi32>>) -> i64
! CHECK:           %[[C0_I64:.*]] = arith.constant 0 : i64
! CHECK:           %[[IS_NULL:.*]] = arith.cmpi eq, %[[ADDRI]], %[[C0_I64]] : i64
! CHECK:           fir.if %[[IS_NULL]] {
! CHECK:             %[[C0_INDEX:.*]] = arith.constant 0 : index
! CHECK:             %[[SHAPE:.*]] = fir.shape %[[C0_INDEX]]
! CHECK:             %[[NULL_BOX:.*]] = fir.embox %[[ADDR]](%[[SHAPE]]) : (!fir.heap<!fir.array<?xi32>>, !fir.shape<1>) -> !fir.box<!fir.heap<!fir.array<?xi32>>>
! CHECK:             fir.store %[[NULL_BOX]] to %[[ALLOC]] : !fir.ref<!fir.box<!fir.heap<!fir.array<?xi32>>>>
! CHECK:           } else {
! CHECK:             %[[VAL_3:.*]] = arith.constant 0 : index
! CHECK:             %[[VAL_4:.*]]:3 = fir.box_dims %[[VAL_2]], %[[VAL_3]] : (!fir.box<!fir.heap<!fir.array<?xi32>>>, index) -> (index, index, index)
! CHECK:             %[[VAL_5:.*]] = fir.shape %[[VAL_4]]#1 : (index) -> !fir.shape<1>
! CHECK:             %[[VAL_6:.*]] = fir.allocmem !fir.array<?xi32>, %[[VAL_4]]#1 {bindc_name = ".tmp", uniq_name = ""}
! CHECK:             %[[VAL_7:.*]] = arith.constant true
! CHECK:             %[[VAL_8:.*]]:2 = hlfir.declare %[[VAL_6]](%[[VAL_5]]) {uniq_name = ".tmp"} : (!fir.heap<!fir.array<?xi32>>, !fir.shape<1>) -> (!fir.box<!fir.array<?xi32>>, !fir.heap<!fir.array<?xi32>>)
! CHECK:             %[[C0:.*]] = arith.constant 0 : index
! CHECK:             %[[DIMS:.*]]:3 = fir.box_dims %[[VAL_2]], %[[C0]] : (!fir.box<!fir.heap<!fir.array<?xi32>>>, index) -> (index, index, index)
! CHECK:             %[[SHIFT:.*]] = fir.shape_shift %[[DIMS]]#0, %[[DIMS]]#1 : (index, index) -> !fir.shapeshift<1>
! CHECK:             %[[REBOX:.*]] = fir.rebox %[[VAL_8]]#0(%[[SHIFT]]) : (!fir.box<!fir.array<?xi32>>, !fir.shapeshift<1>) -> !fir.box<!fir.heap<!fir.array<?xi32>>>
! CHECK:             hlfir.assign %[[VAL_1]] to %[[REBOX]] : i32, !fir.box<!fir.heap<!fir.array<?xi32>>>
! CHECK:             fir.store %[[REBOX]] to %[[ALLOC]] : !fir.ref<!fir.box<!fir.heap<!fir.array<?xi32>>>>
! CHECK:           }
! CHECK:           omp.yield(%[[ALLOC]] : !fir.ref<!fir.box<!fir.heap<!fir.array<?xi32>>>>)
! CHECK:         } combiner {
! CHECK:         ^bb0(%[[VAL_0:.*]]: !fir.ref<!fir.box<!fir.heap<!fir.array<?xi32>>>>, %[[VAL_1:.*]]: !fir.ref<!fir.box<!fir.heap<!fir.array<?xi32>>>>):
! CHECK:           %[[VAL_2:.*]] = fir.load %[[VAL_0]] : !fir.ref<!fir.box<!fir.heap<!fir.array<?xi32>>>>
! CHECK:           %[[VAL_3:.*]] = fir.load %[[VAL_1]] : !fir.ref<!fir.box<!fir.heap<!fir.array<?xi32>>>>
! CHECK:           %[[VAL_4:.*]] = arith.constant 0 : index
! CHECK:           %[[VAL_5:.*]]:3 = fir.box_dims %[[VAL_2]], %[[VAL_4]] : (!fir.box<!fir.heap<!fir.array<?xi32>>>, index) -> (index, index, index)
! CHECK:           %[[C1:.*]] = arith.constant 1 : index
! CHECK:           %[[VAL_6:.*]] = fir.shape_shift %[[C1]], %[[VAL_5]]#1 : (index, index) -> !fir.shapeshift<1>
! CHECK:           %[[VAL_7:.*]] = arith.constant 1 : index
! CHECK:           fir.do_loop %[[VAL_8:.*]] = %[[VAL_7]] to %[[VAL_5]]#1 step %[[VAL_7]] unordered {
! CHECK:             %[[VAL_9:.*]] = fir.array_coor %[[VAL_2]](%[[VAL_6]]) %[[VAL_8]] : (!fir.box<!fir.heap<!fir.array<?xi32>>>, !fir.shapeshift<1>, index) -> !fir.ref<i32>
! CHECK:             %[[VAL_10:.*]] = fir.array_coor %[[VAL_3]](%[[VAL_6]]) %[[VAL_8]] : (!fir.box<!fir.heap<!fir.array<?xi32>>>, !fir.shapeshift<1>, index) -> !fir.ref<i32>
! CHECK:             %[[VAL_11:.*]] = fir.load %[[VAL_9]] : !fir.ref<i32>
! CHECK:             %[[VAL_12:.*]] = fir.load %[[VAL_10]] : !fir.ref<i32>
! CHECK:             %[[VAL_13:.*]] = arith.addi %[[VAL_11]], %[[VAL_12]] : i32
! CHECK:             fir.store %[[VAL_13]] to %[[VAL_9]] : !fir.ref<i32>
! CHECK:           }
! CHECK:           omp.yield(%[[VAL_0]] : !fir.ref<!fir.box<!fir.heap<!fir.array<?xi32>>>>)
! CHECK:         }  cleanup {
! CHECK:         ^bb0(%[[VAL_0:.*]]: !fir.ref<!fir.box<!fir.heap<!fir.array<?xi32>>>>):
! CHECK:           %[[VAL_1:.*]] = fir.load %[[VAL_0]] : !fir.ref<!fir.box<!fir.heap<!fir.array<?xi32>>>>
! CHECK:           %[[VAL_2:.*]] = fir.box_addr %[[VAL_1]] : (!fir.box<!fir.heap<!fir.array<?xi32>>>) -> !fir.heap<!fir.array<?xi32>>
! CHECK:           %[[VAL_3:.*]] = fir.convert %[[VAL_2]] : (!fir.heap<!fir.array<?xi32>>) -> i64
! CHECK:           %[[VAL_4:.*]] = arith.constant 0 : i64
! CHECK:           %[[VAL_5:.*]] = arith.cmpi ne, %[[VAL_3]], %[[VAL_4]] : i64
! CHECK:           fir.if %[[VAL_5]] {
! CHECK:             fir.freemem %[[VAL_2]] : !fir.heap<!fir.array<?xi32>>
! CHECK:           }
! CHECK:           omp.yield
! CHECK:         }

! CHECK-LABEL:   func.func @_QQmain() attributes {fir.bindc_name = "reduce"} {
! CHECK:           %[[VAL_0:.*]] = fir.address_of(@_QFEi) : !fir.ref<i32>
! CHECK:           %[[VAL_1:.*]]:2 = hlfir.declare %[[VAL_0]] {uniq_name = "_QFEi"} : (!fir.ref<i32>) -> (!fir.ref<i32>, !fir.ref<i32>)
! CHECK:           %[[VAL_2:.*]] = fir.address_of(@_QFEr) : !fir.ref<!fir.box<!fir.heap<!fir.array<?xi32>>>>
! CHECK:           %[[VAL_3:.*]]:2 = hlfir.declare %[[VAL_2]] {fortran_attrs = {{.*}}<allocatable>, uniq_name = "_QFEr"} : (!fir.ref<!fir.box<!fir.heap<!fir.array<?xi32>>>>) -> (!fir.ref<!fir.box<!fir.heap<!fir.array<?xi32>>>>, !fir.ref<!fir.box<!fir.heap<!fir.array<?xi32>>>>)
! CHECK:           %[[VAL_4:.*]] = arith.constant 2 : i32
! CHECK:           %[[VAL_5:.*]] = fir.convert %[[VAL_4]] : (i32) -> index
! CHECK:           %[[VAL_6:.*]] = arith.constant 0 : index
! CHECK:           %[[VAL_7:.*]] = arith.cmpi sgt, %[[VAL_5]], %[[VAL_6]] : index
! CHECK:           %[[VAL_8:.*]] = arith.select %[[VAL_7]], %[[VAL_5]], %[[VAL_6]] : index
! CHECK:           %[[VAL_9:.*]] = fir.allocmem !fir.array<?xi32>, %[[VAL_8]] {fir.must_be_heap = true, uniq_name = "_QFEr.alloc"}
! CHECK:           %[[VAL_10:.*]] = fir.shape %[[VAL_8]] : (index) -> !fir.shape<1>
! CHECK:           %[[VAL_11:.*]] = fir.embox %[[VAL_9]](%[[VAL_10]]) : (!fir.heap<!fir.array<?xi32>>, !fir.shape<1>) -> !fir.box<!fir.heap<!fir.array<?xi32>>>
! CHECK:           fir.store %[[VAL_11]] to %[[VAL_3]]#0 : !fir.ref<!fir.box<!fir.heap<!fir.array<?xi32>>>>
! CHECK:           omp.parallel {
! CHECK:             %[[VAL_14:.*]] = arith.constant 0 : i32
! CHECK:             %[[VAL_15:.*]] = arith.constant 10 : i32
! CHECK:             %[[VAL_16:.*]] = arith.constant 1 : i32
! CHECK:             omp.wsloop private(@{{.*}} %{{.*}}#0 -> %[[VAL_12:.*]] : !fir.ref<i32>) reduction(byref @add_reduction_byref_box_heap_Uxi32 %[[VAL_3]]#0 -> %[[VAL_17:.*]] : !fir.ref<!fir.box<!fir.heap<!fir.array<?xi32>>>>) {
! CHECK-NEXT:          omp.loop_nest (%[[VAL_18:.*]]) : i32 = (%[[VAL_14]]) to (%[[VAL_15]]) inclusive step (%[[VAL_16]]) {
! CHECK:                 %[[VAL_13:.*]]:2 = hlfir.declare %[[VAL_12]] {uniq_name = "_QFEi"} : (!fir.ref<i32>) -> (!fir.ref<i32>, !fir.ref<i32>)
! CHECK:                 %[[VAL_19:.*]]:2 = hlfir.declare %[[VAL_17]] {fortran_attrs = {{.*}}<allocatable>, uniq_name = "_QFEr"} : (!fir.ref<!fir.box<!fir.heap<!fir.array<?xi32>>>>) -> (!fir.ref<!fir.box<!fir.heap<!fir.array<?xi32>>>>, !fir.ref<!fir.box<!fir.heap<!fir.array<?xi32>>>>)
<<<<<<< HEAD
! CHECK:                 hlfir.assign %[[VAL_18]] to %[[VAL_13]]#1 : i32, !fir.ref<i32>
=======
! CHECK:                 hlfir.assign %[[VAL_18]] to %[[VAL_13]]#0 : i32, !fir.ref<i32>
>>>>>>> d465594a
! CHECK:                 %[[VAL_20:.*]] = fir.load %[[VAL_13]]#0 : !fir.ref<i32>
! CHECK:                 %[[VAL_21:.*]] = fir.load %[[VAL_19]]#0 : !fir.ref<!fir.box<!fir.heap<!fir.array<?xi32>>>>
! CHECK:                 %[[VAL_22:.*]] = arith.constant 1 : index
! CHECK:                 %[[VAL_23:.*]] = hlfir.designate %[[VAL_21]] (%[[VAL_22]])  : (!fir.box<!fir.heap<!fir.array<?xi32>>>, index) -> !fir.ref<i32>
! CHECK:                 hlfir.assign %[[VAL_20]] to %[[VAL_23]] : i32, !fir.ref<i32>
! CHECK:                 %[[VAL_24:.*]] = fir.load %[[VAL_13]]#0 : !fir.ref<i32>
! CHECK:                 %[[VAL_25:.*]] = arith.constant 0 : i32
! CHECK:                 %[[VAL_26:.*]] = arith.subi %[[VAL_25]], %[[VAL_24]] : i32
! CHECK:                 %[[VAL_27:.*]] = fir.load %[[VAL_19]]#0 : !fir.ref<!fir.box<!fir.heap<!fir.array<?xi32>>>>
! CHECK:                 %[[VAL_28:.*]] = arith.constant 2 : index
! CHECK:                 %[[VAL_29:.*]] = hlfir.designate %[[VAL_27]] (%[[VAL_28]])  : (!fir.box<!fir.heap<!fir.array<?xi32>>>, index) -> !fir.ref<i32>
! CHECK:                 hlfir.assign %[[VAL_26]] to %[[VAL_29]] : i32, !fir.ref<i32>
! CHECK:                 omp.yield
! CHECK:               }
! CHECK:             }
! CHECK:             omp.terminator
! CHECK:           }<|MERGE_RESOLUTION|>--- conflicted
+++ resolved
@@ -102,11 +102,7 @@
 ! CHECK-NEXT:          omp.loop_nest (%[[VAL_18:.*]]) : i32 = (%[[VAL_14]]) to (%[[VAL_15]]) inclusive step (%[[VAL_16]]) {
 ! CHECK:                 %[[VAL_13:.*]]:2 = hlfir.declare %[[VAL_12]] {uniq_name = "_QFEi"} : (!fir.ref<i32>) -> (!fir.ref<i32>, !fir.ref<i32>)
 ! CHECK:                 %[[VAL_19:.*]]:2 = hlfir.declare %[[VAL_17]] {fortran_attrs = {{.*}}<allocatable>, uniq_name = "_QFEr"} : (!fir.ref<!fir.box<!fir.heap<!fir.array<?xi32>>>>) -> (!fir.ref<!fir.box<!fir.heap<!fir.array<?xi32>>>>, !fir.ref<!fir.box<!fir.heap<!fir.array<?xi32>>>>)
-<<<<<<< HEAD
-! CHECK:                 hlfir.assign %[[VAL_18]] to %[[VAL_13]]#1 : i32, !fir.ref<i32>
-=======
 ! CHECK:                 hlfir.assign %[[VAL_18]] to %[[VAL_13]]#0 : i32, !fir.ref<i32>
->>>>>>> d465594a
 ! CHECK:                 %[[VAL_20:.*]] = fir.load %[[VAL_13]]#0 : !fir.ref<i32>
 ! CHECK:                 %[[VAL_21:.*]] = fir.load %[[VAL_19]]#0 : !fir.ref<!fir.box<!fir.heap<!fir.array<?xi32>>>>
 ! CHECK:                 %[[VAL_22:.*]] = arith.constant 1 : index
