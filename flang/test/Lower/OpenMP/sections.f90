--- conflicted
+++ resolved
@@ -79,11 +79,7 @@
 end program sample
 
 !CHECK: func @_QPfirstprivate(%[[ARG:.*]]: !fir.ref<f32> {fir.bindc_name = "alpha"}) {
-<<<<<<< HEAD
-!CHECK:   %[[ARG_DECL:.*]]:2 = hlfir.declare %[[ARG]] {uniq_name = "_QFfirstprivateEalpha"} : (!fir.ref<f32>) -> (!fir.ref<f32>, !fir.ref<f32>) 
-=======
 !CHECK:   %[[ARG_DECL:.*]]:2 = hlfir.declare %[[ARG]] dummy_scope %{{[0-9]+}} {uniq_name = "_QFfirstprivateEalpha"} : (!fir.ref<f32>, !fir.dscope) -> (!fir.ref<f32>, !fir.ref<f32>) 
->>>>>>> 6e4c5224
 !CHECK:   %[[PRIVATE_ALPHA:.*]] = fir.alloca f32 {bindc_name = "alpha", pinned, uniq_name = "_QFfirstprivateEalpha"}
 !CHECK:   %[[PRIVATE_ALPHA_DECL:.*]]:2 = hlfir.declare %[[PRIVATE_ALPHA]] {uniq_name = "_QFfirstprivateEalpha"} : (!fir.ref<f32>) -> (!fir.ref<f32>, !fir.ref<f32>)
 !CHECK:   %[[TEMP:.*]] = fir.load %[[ARG_DECL]]#0 : !fir.ref<f32>
