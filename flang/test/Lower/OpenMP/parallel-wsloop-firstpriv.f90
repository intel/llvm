--- conflicted
+++ resolved
@@ -18,13 +18,8 @@
   ! CHECK-NEXT: omp.loop_nest (%[[ARG1:.*]]) : i32 = (%[[LB]]) to (%[[UB]]) inclusive step (%[[STEP]]) {
   ! CHECK: %[[A_PVT_DECL:.*]]:2 = hlfir.declare %[[A_PVT_REF]] {uniq_name = "_QFomp_do_firstprivateEa"} : (!fir.ref<i32>) -> (!fir.ref<i32>, !fir.ref<i32>)
   ! CHECK: %[[I_PVT_DECL:.*]]:2 = hlfir.declare %[[I_PVT_REF]] {uniq_name = "_QFomp_do_firstprivateEi"} : (!fir.ref<i32>) -> (!fir.ref<i32>, !fir.ref<i32>)
-<<<<<<< HEAD
-  ! CHECK-NEXT: hlfir.assign %[[ARG1]] to %[[I_PVT_DECL]]#1 : i32, !fir.ref<i32>
-  ! CHECK-NEXT: fir.call @_QPfoo(%[[I_PVT_DECL]]#1, %[[A_PVT_DECL]]#1) {{.*}}: (!fir.ref<i32>, !fir.ref<i32>) -> ()
-=======
   ! CHECK-NEXT: hlfir.assign %[[ARG1]] to %[[I_PVT_DECL]]#0 : i32, !fir.ref<i32>
   ! CHECK-NEXT: fir.call @_QPfoo(%[[I_PVT_DECL]]#0, %[[A_PVT_DECL]]#0) {{.*}}: (!fir.ref<i32>, !fir.ref<i32>) -> ()
->>>>>>> 5eee2751
   ! CHECK-NEXT: omp.yield
   ! CHECK-NEXT: }
   ! CHECK-NEXT: }
@@ -53,13 +48,8 @@
   ! CHECK: %[[A_PVT_DECL:.*]]:2 = hlfir.declare %[[A_PVT_REF]] {uniq_name = "_QFomp_do_firstprivate2Ea"} : (!fir.ref<i32>) -> (!fir.ref<i32>, !fir.ref<i32>)
   ! CHECK: %[[N_PVT_DECL:.*]]:2 = hlfir.declare %[[N_PVT_REF]] {uniq_name = "_QFomp_do_firstprivate2En"} : (!fir.ref<i32>) -> (!fir.ref<i32>, !fir.ref<i32>)
   ! CHECK: %[[I_PVT_DECL:.*]]:2 = hlfir.declare %[[I_PVT_REF]] {uniq_name = "_QFomp_do_firstprivate2Ei"} : (!fir.ref<i32>) -> (!fir.ref<i32>, !fir.ref<i32>)
-<<<<<<< HEAD
-  ! CHECK: hlfir.assign %[[ARG2]] to %[[I_PVT_DECL]]#1 : i32, !fir.ref<i32>
-  ! CHECK: fir.call @_QPfoo(%[[I_PVT_DECL]]#1, %[[A_PVT_DECL]]#1) {{.*}}: (!fir.ref<i32>, !fir.ref<i32>) -> ()
-=======
   ! CHECK: hlfir.assign %[[ARG2]] to %[[I_PVT_DECL]]#0 : i32, !fir.ref<i32>
   ! CHECK: fir.call @_QPfoo(%[[I_PVT_DECL]]#0, %[[A_PVT_DECL]]#0) {{.*}}: (!fir.ref<i32>, !fir.ref<i32>) -> ()
->>>>>>> 5eee2751
   ! CHECK: omp.yield
     do i= a, n
       call foo(i, a)
