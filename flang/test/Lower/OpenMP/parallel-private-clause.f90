! This test checks lowering of OpenMP parallel Directive with
! `PRIVATE` clause present.

! REQUIRES: shell
! RUN: bbc --use-desc-for-alloc=false -fopenmp -emit-hlfir %s -o - \
! RUN: | FileCheck %s --check-prefix=FIRDialect

! FIRDialect: omp.private {type = private} @_QFsimd_loop_1Er_private_box_heap_f32 : !fir.box<!fir.heap<f32>> init {
! FIRDialect:     fir.store {{%.*}} to [[R:.*]] : !fir.ref<!fir.box<!fir.heap<f32>>>
! FIRDialect:     fir.store {{%.*}} to [[R]] : !fir.ref<!fir.box<!fir.heap<f32>>>
! FIRDialect:     omp.yield([[R]] : !fir.ref<!fir.box<!fir.heap<f32>>>)
! FIRDialect:   } dealloc {
! FIRDialect:  ^bb0([[R_DECL:%.*]]: !fir.ref<!fir.box<!fir.heap<f32>>>):
! FIRDialect:     {{%.*}} = fir.load [[R_DECL]] : !fir.ref<!fir.box<!fir.heap<f32>>>
! FIRDialect:     fir.if {{%.*}} {
! FIRDialect:     [[LD:%.*]] = fir.load [[R_DECL]] : !fir.ref<!fir.box<!fir.heap<f32>>>
! FIRDialect:     [[AD:%.*]] = fir.box_addr [[LD]] : (!fir.box<!fir.heap<f32>>) -> !fir.heap<f32>
! FIRDialect:     fir.freemem [[AD]] : !fir.heap<f32>
! FIRDialect:     omp.yield
! FIRDialect:   }

!FIRDialect: omp.private {type = private} @[[DERIVED_PRIVATIZER:_QFprivate_clause_derived_typeEt_private_rec__QFprivate_clause_derived_typeTmy_type]] : !fir.type<_QFprivate_clause_derived_typeTmy_type{t_i:i32,t_arr:!fir.array<5xi32>}>

!FIRDialect: func @_QPprivate_clause(%[[ARG1:.*]]: !fir.ref<i32> {fir.bindc_name = "arg1"}, %[[ARG2:.*]]: !fir.ref<!fir.array<10xi32>> {fir.bindc_name = "arg2"}, %[[ARG3:.*]]: !fir.boxchar<1> {fir.bindc_name = "arg3"}, %[[ARG4:.*]]: !fir.boxchar<1> {fir.bindc_name = "arg4"}) {
!FIRDialect-DAG: %[[ALPHA:.*]] = fir.alloca i32 {bindc_name = "alpha", uniq_name = "{{.*}}alpha"}
!FIRDialect-DAG: %[[ALPHA_ARRAY:.*]] = fir.alloca !fir.array<10xi32> {bindc_name = "alpha_array", uniq_name = "{{.*}}alpha_array"}
!FIRDialect-DAG: %[[BETA:.*]] = fir.alloca !fir.char<1,5> {bindc_name = "beta", uniq_name = "{{.*}}beta"}
!FIRDialect-DAG: %[[BETA_ARRAY:.*]] = fir.alloca !fir.array<10x!fir.char<1,5>> {bindc_name = "beta_array", uniq_name = "{{.*}}beta_array"}

!FIRDialect-DAG: %[[ALPHA_DECL:.*]]:2 = hlfir.declare %[[ALPHA]] {uniq_name = "{{.*}}alpha"} : (!fir.ref<i32>) -> (!fir.ref<i32>, !fir.ref<i32>)
!FIRDialect-DAG: %[[ALPHA_ARRAY_DECL:.*]]:2 = hlfir.declare %[[ALPHA_ARRAY]]({{.*}}) {uniq_name = "{{.*}}alpha_array"} : (!fir.ref<!fir.array<10xi32>>, !fir.shape<1>) -> (!fir.ref<!fir.array<10xi32>>, !fir.ref<!fir.array<10xi32>>)
!FIRDialect-DAG: %[[BETA_DECL:.*]]:2 = hlfir.declare %[[BETA]] typeparams {{.*}} {uniq_name = "{{.*}}beta"} : (!fir.ref<!fir.char<1,5>>, index) -> (!fir.ref<!fir.char<1,5>>, !fir.ref<!fir.char<1,5>>)
!FIRDialect-DAG: %[[BETA_ARRAY_DECL:.*]]:2 = hlfir.declare %[[BETA_ARRAY]]({{.*}}) typeparams {{.*}} {uniq_name = "{{.*}}beta_array"} : (!fir.ref<!fir.array<10x!fir.char<1,5>>>, !fir.shape<1>, index) -> (!fir.ref<!fir.array<10x!fir.char<1,5>>>, !fir.ref<!fir.array<10x!fir.char<1,5>>>)

!FIRDialect:     omp.parallel private(@{{.*}} %[[ALPHA_DECL]]#0 -> %[[ALPHA_PVT:.*]], @{{.*}} %{{.*}} -> %[[ALPHA_ARRAY_PVT:.*]], @{{.*}} %{{.*}}#0 -> %[[BETA_PVT:.*]], @{{.*}} %{{.*}} -> %[[BETA_ARRAY_PVT:.*]], @{{.*}} %{{.*}}#0 -> %[[ARG1_PVT:.*]], @{{.*}} %{{.*}} -> %[[ARG2_PVT:.*]], @{{.*}} %{{.*}}#0 -> %[[ARG3_PVT:.*]], @{{.*}} %{{.*}} -> %[[ARG4_PVT:.*]] : {{.*}}) {
!FIRDialect-DAG:  %[[ALPHA_PVT_DECL:.*]]:2 = hlfir.declare %[[ALPHA_PVT]] {uniq_name = "{{.*}}alpha"} : (!fir.ref<i32>) -> (!fir.ref<i32>, !fir.ref<i32>)
!FIRDialect-DAG:  %[[ALPHA_ARRAY_PVT_DECL:.*]]:2 = hlfir.declare %[[ALPHA_ARRAY_PVT]] {uniq_name = "{{.*}}alpha_array"} :
!FIRDialect-DAG:  %[[BETA_PVT_DECL:.*]]:2 = hlfir.declare %[[BETA_PVT]] typeparams {{.*}} {uniq_name = "{{.*}}beta"} : (!fir.ref<!fir.char<1,5>>, index) -> (!fir.ref<!fir.char<1,5>>, !fir.ref<!fir.char<1,5>>)
!FIRDialect-DAG:  %[[BETA_ARRAY_PVT_DECL:.*]]:2 = hlfir.declare %[[BETA_ARRAY_PVT]] {uniq_name = "{{.*}}beta_array"} :
!FIRDialect-DAG:  %[[ARG1_PVT_DECL:.*]]:2 = hlfir.declare %[[ARG1_PVT]] {uniq_name = "{{.*}}arg1"} : (!fir.ref<i32>) -> (!fir.ref<i32>, !fir.ref<i32>)
!FIRDialect-DAG:  %[[ARG2_PVT_DECL:.*]]:2 = hlfir.declare %[[ARG2_PVT]] {uniq_name = "{{.*}}arg2"} :
!FIRDialect-DAG:  %[[ARG3_PVT_DECL:.*]]:2 = hlfir.declare %[[ARG3_PVT]] typeparams {{.*}} {uniq_name = "{{.*}}arg3"} : (!fir.ref<!fir.char<1,5>>, index) -> (!fir.ref<!fir.char<1,5>>, !fir.ref<!fir.char<1,5>>)
!FIRDialect-DAG:  %[[ARG4_PVT_DECL:.*]]:2 = hlfir.declare %[[ARG4_PVT]] {uniq_name = "{{.*}}arg4"} :
!FIRDialect:     omp.terminator
!FIRDialect:  }

subroutine private_clause(arg1, arg2, arg3, arg4)

        integer :: arg1, arg2(10)
        integer :: alpha, alpha_array(10)
        character(5) :: arg3, arg4(10)
        character(5) :: beta, beta_array(10)

!$OMP PARALLEL PRIVATE(alpha, alpha_array, beta, beta_array, arg1, arg2, arg3, arg4)
        alpha = 1
        alpha_array = 4
        beta = "hi"
        beta_array = "hi"
        arg1 = 2
        arg2 = 3
        arg3 = "world"
        arg4 = "world"
!$OMP END PARALLEL

end subroutine

!FIRDialect: func @_QPprivate_clause_scalar() {
!FIRDialect-DAG:  %[[C:.*]] = fir.alloca complex<f32> {bindc_name = "c", uniq_name = "_QFprivate_clause_scalarEc"}
!FIRDialect-DAG:  %[[C_DECL:.*]]:2 = hlfir.declare %[[C]] {uniq_name = "_QFprivate_clause_scalarEc"} : (!fir.ref<complex<f32>>) -> (!fir.ref<complex<f32>>, !fir.ref<complex<f32>>)
!FIRDialect-DAG:  %[[I1:.*]] = fir.alloca i8 {bindc_name = "i1", uniq_name = "_QFprivate_clause_scalarEi1"}
!FIRDialect-DAG:  %[[I1_DECL:.*]]:2 = hlfir.declare %[[I1]] {uniq_name = "_QFprivate_clause_scalarEi1"} : (!fir.ref<i8>) -> (!fir.ref<i8>, !fir.ref<i8>)
!FIRDialect-DAG:  %[[I16:.*]] = fir.alloca i128 {bindc_name = "i16", uniq_name = "_QFprivate_clause_scalarEi16"}
!FIRDialect-DAG:  %[[I16_DECL:.*]]:2 = hlfir.declare %[[I16]] {uniq_name = "_QFprivate_clause_scalarEi16"} : (!fir.ref<i128>) -> (!fir.ref<i128>, !fir.ref<i128>)
!FIRDialect-DAG:  %[[I2:.*]] = fir.alloca i16 {bindc_name = "i2", uniq_name = "_QFprivate_clause_scalarEi2"}
!FIRDialect-DAG:  %[[I2_DECL:.*]]:2 = hlfir.declare %[[I2]] {uniq_name = "_QFprivate_clause_scalarEi2"} : (!fir.ref<i16>) -> (!fir.ref<i16>, !fir.ref<i16>)
!FIRDialect-DAG:  %[[I4:.*]] = fir.alloca i32 {bindc_name = "i4", uniq_name = "_QFprivate_clause_scalarEi4"}
!FIRDialect-DAG:  %[[I4_DECL:.*]]:2 = hlfir.declare %[[I4]] {uniq_name = "_QFprivate_clause_scalarEi4"} : (!fir.ref<i32>) -> (!fir.ref<i32>, !fir.ref<i32>)
!FIRDialect-DAG:  %[[I8:.*]] = fir.alloca i64 {bindc_name = "i8", uniq_name = "_QFprivate_clause_scalarEi8"}
!FIRDialect-DAG:  %[[I8_DECL:.*]]:2 = hlfir.declare %[[I8]] {uniq_name = "_QFprivate_clause_scalarEi8"} : (!fir.ref<i64>) -> (!fir.ref<i64>, !fir.ref<i64>)
!FIRDialect-DAG:  %[[L:.*]] = fir.alloca !fir.logical<4> {bindc_name = "l", uniq_name = "_QFprivate_clause_scalarEl"}
!FIRDialect-DAG:  %[[L_DECL:.*]]:2 = hlfir.declare %[[L]] {uniq_name = "_QFprivate_clause_scalarEl"} : (!fir.ref<!fir.logical<4>>) -> (!fir.ref<!fir.logical<4>>, !fir.ref<!fir.logical<4>>)
!FIRDialect-DAG:  %[[R:.*]] = fir.alloca f32 {bindc_name = "r", uniq_name = "_QFprivate_clause_scalarEr"}
!FIRDialect-DAG:  %[[R_DECL:.*]]:2 = hlfir.declare %[[R]] {uniq_name = "_QFprivate_clause_scalarEr"} : (!fir.ref<f32>) -> (!fir.ref<f32>, !fir.ref<f32>)

!FIRDialect-DAG: omp.parallel private(@{{.*}} %{{.*}}#0 -> %[[I1_PVT:.*]], @{{.*}} %{{.*}}#0 -> %[[I2_PVT:.*]], @{{.*}} %{{.*}}#0 -> %[[I4_PVT:.*]], @{{.*}} %{{.*}}#0 -> %[[I8_PVT:.*]], @{{.*}} %{{.*}}#0 -> %[[I16_PVT:.*]], @{{.*}} %{{.*}}#0 -> %[[C_PVT:.*]], @{{.*}} %{{.*}}#0 -> %[[L_PVT:.*]], @{{.*}} %{{.*}}#0 -> %[[R_PVT:.*]] : {{.*}}) {
!FIRDialect-DAG:    %[[I1_PVT_DECL:.*]]:2 = hlfir.declare %[[I1_PVT]] {uniq_name = "_QFprivate_clause_scalarEi1"} : (!fir.ref<i8>) -> (!fir.ref<i8>, !fir.ref<i8>)
!FIRDialect-DAG:    %[[I2_PVT_DECL:.*]]:2 = hlfir.declare %[[I2_PVT]] {uniq_name = "_QFprivate_clause_scalarEi2"} : (!fir.ref<i16>) -> (!fir.ref<i16>, !fir.ref<i16>)
!FIRDialect-DAG:    %[[I4_PVT_DECL:.*]]:2 = hlfir.declare %[[I4_PVT]] {uniq_name = "_QFprivate_clause_scalarEi4"} : (!fir.ref<i32>) -> (!fir.ref<i32>, !fir.ref<i32>)
!FIRDialect-DAG:    %[[I8_PVT_DECL:.*]]:2 = hlfir.declare %[[I8_PVT]] {uniq_name = "_QFprivate_clause_scalarEi8"} : (!fir.ref<i64>) -> (!fir.ref<i64>, !fir.ref<i64>)
!FIRDialect-DAG:    %[[I16_PVT_DECL:.*]]:2 = hlfir.declare %[[I16_PVT]] {uniq_name = "_QFprivate_clause_scalarEi16"} : (!fir.ref<i128>) -> (!fir.ref<i128>, !fir.ref<i128>)
!FIRDialect-DAG:    %[[C_PVT_DECL:.*]]:2 = hlfir.declare %[[C_PVT]] {uniq_name = "_QFprivate_clause_scalarEc"} : (!fir.ref<complex<f32>>) -> (!fir.ref<complex<f32>>, !fir.ref<complex<f32>>)
!FIRDialect-DAG:    %[[L_PVT_DECL:.*]]:2 = hlfir.declare %[[L_PVT]] {uniq_name = "_QFprivate_clause_scalarEl"} : (!fir.ref<!fir.logical<4>>) -> (!fir.ref<!fir.logical<4>>, !fir.ref<!fir.logical<4>>)
!FIRDialect-DAG:    %[[R_PVT_DECL:.*]]:2 = hlfir.declare %[[R_PVT]] {uniq_name = "_QFprivate_clause_scalarEr"} : (!fir.ref<f32>) -> (!fir.ref<f32>, !fir.ref<f32>)
!FIRDialect:        omp.terminator
!FIRDialect:      }
subroutine private_clause_scalar()

        integer(kind=1) :: i1
        integer(kind=2) :: i2
        integer(kind=4) :: i4
        integer(kind=8) :: i8
        integer(kind=16) :: i16
        complex :: c
        logical :: l
        real :: r

!$OMP PARALLEL PRIVATE(i1, i2, i4, i8, i16, c, l, r)
        print *, i1, i2, i4, i8, i16, c, l, r
!$OMP END PARALLEL

end subroutine

!FIRDialect: func @_QPprivate_clause_derived_type() {
!FIRDialect: %[[T:.*]] = fir.alloca !fir.type<_QFprivate_clause_derived_typeTmy_type{t_i:i32,t_arr:!fir.array<5xi32>}> {bindc_name = "t", uniq_name = "{{.*}}Et"}
!FIRDialect: %[[T_DECL:.*]]:2 = hlfir.declare %[[T]] {uniq_name = "{{.*}}Et"} : (!fir.ref<!fir.type<_QFprivate_clause_derived_typeTmy_type{t_i:i32,t_arr:!fir.array<5xi32>}>>) -> (!fir.ref<!fir.type<_QFprivate_clause_derived_typeTmy_type{t_i:i32,t_arr:!fir.array<5xi32>}>>, !fir.ref<!fir.type<_QFprivate_clause_derived_typeTmy_type{t_i:i32,t_arr:!fir.array<5xi32>}>>)

!FIRDialect:   omp.parallel private(@[[DERIVED_PRIVATIZER]] %{{.*}}#0 -> %[[T:.*]] : {{.*}}) {
!FIRDialect: %[[T_DECL:.*]]:2 = hlfir.declare %[[T]] {uniq_name = "{{.*}}Et"} : (!fir.ref<!fir.type<_QFprivate_clause_derived_typeTmy_type{t_i:i32,t_arr:!fir.array<5xi32>}>>) -> (!fir.ref<!fir.type<_QFprivate_clause_derived_typeTmy_type{t_i:i32,t_arr:!fir.array<5xi32>}>>, !fir.ref<!fir.type<_QFprivate_clause_derived_typeTmy_type{t_i:i32,t_arr:!fir.array<5xi32>}>>)

subroutine private_clause_derived_type()

        type my_type
          integer :: t_i
          integer :: t_arr(5)
        end type my_type
        type(my_type) :: t

!$OMP PARALLEL PRIVATE(t)
        print *, t%t_i
!$OMP END PARALLEL

end subroutine

!FIRDialect: func @_QPprivate_clause_allocatable() {
!FIRDialect-DAG:  %[[X:.*]] = fir.alloca !fir.box<!fir.heap<i32>> {bindc_name = "x", uniq_name = "{{.*}}Ex"}
!FIRDialect-DAG:  %[[X_DECL:.*]]:2 = hlfir.declare %[[X]] {fortran_attrs = #fir.var_attrs<allocatable>, uniq_name = "{{.*}}Ex"} : (!fir.ref<!fir.box<!fir.heap<i32>>>) -> (!fir.ref<!fir.box<!fir.heap<i32>>>, !fir.ref<!fir.box<!fir.heap<i32>>>)
!FIRDialect-DAG:  %[[X2:.*]] = fir.alloca !fir.box<!fir.heap<!fir.array<?xi32>>> {bindc_name = "x2", uniq_name = "{{.*}}Ex2"}
!FIRDialect-DAG:  %[[X2_DECL:.*]]:2 = hlfir.declare %[[X2]] {fortran_attrs = #fir.var_attrs<allocatable>, uniq_name = "{{.*}}Ex2"} : (!fir.ref<!fir.box<!fir.heap<!fir.array<?xi32>>>>) -> (!fir.ref<!fir.box<!fir.heap<!fir.array<?xi32>>>>, !fir.ref<!fir.box<!fir.heap<!fir.array<?xi32>>>>)
!FIRDialect-DAG:  %[[X3:.*]] = fir.address_of(@{{.*}}Ex3) : !fir.ref<!fir.box<!fir.heap<i32>>>
!FIRDialect-DAG:  %[[X3_DECL:.*]]:2 = hlfir.declare %[[X3]] {fortran_attrs = #fir.var_attrs<allocatable>, uniq_name = "{{.*}}Ex3"} : (!fir.ref<!fir.box<!fir.heap<i32>>>) -> (!fir.ref<!fir.box<!fir.heap<i32>>>, !fir.ref<!fir.box<!fir.heap<i32>>>)
!FIRDialect-DAG:  %[[X4:.*]] = fir.address_of(@{{.*}}Ex4) : !fir.ref<!fir.box<!fir.heap<!fir.array<?xi32>>>>
!FIRDialect-DAG:  %[[X4_DECL:.*]]:2 = hlfir.declare %[[X4]] {fortran_attrs = #fir.var_attrs<allocatable>, uniq_name = "{{.*}}Ex4"} : (!fir.ref<!fir.box<!fir.heap<!fir.array<?xi32>>>>) -> (!fir.ref<!fir.box<!fir.heap<!fir.array<?xi32>>>>, !fir.ref<!fir.box<!fir.heap<!fir.array<?xi32>>>>)

!FIRDialect:   omp.parallel private(@{{.*}} %{{.*}}#0 -> %[[X_PVT:.*]], @{{.*}} %{{.*}}#0 -> %[[X2_PVT:.*]], @{{.*}} %{{.*}}#0 -> %[[X3_PVT:.*]], @{{.*}} %{{.*}}#0 -> %[[X4_PVT:.*]] : {{.*}}) {
!FIRDialect-DAG:    %[[X_PVT_DECL:.*]]:2 = hlfir.declare %[[X_PVT]] {fortran_attrs = #fir.var_attrs<allocatable>, uniq_name = "{{.*}}Ex"} : (!fir.ref<!fir.box<!fir.heap<i32>>>) -> (!fir.ref<!fir.box<!fir.heap<i32>>>, !fir.ref<!fir.box<!fir.heap<i32>>>)
!FIRDialect-DAG:    %[[X2_PVT_DECL:.*]]:2 = hlfir.declare %[[X2_PVT]] {fortran_attrs = #fir.var_attrs<allocatable>, uniq_name = "{{.*}}Ex2"} : (!fir.ref<!fir.box<!fir.heap<!fir.array<?xi32>>>>) -> (!fir.ref<!fir.box<!fir.heap<!fir.array<?xi32>>>>, !fir.ref<!fir.box<!fir.heap<!fir.array<?xi32>>>>)
!FIRDialect-DAG:    %[[X3_PVT_DECL:.*]]:2 = hlfir.declare %[[X3_PVT]] {fortran_attrs = #fir.var_attrs<allocatable>, uniq_name = "{{.*}}Ex3"} : (!fir.ref<!fir.box<!fir.heap<i32>>>) -> (!fir.ref<!fir.box<!fir.heap<i32>>>, !fir.ref<!fir.box<!fir.heap<i32>>>)
!FIRDialect-DAG:    %[[X4_PVT_DECL:.*]]:2 = hlfir.declare %[[X4_PVT]] {fortran_attrs = #fir.var_attrs<allocatable>, uniq_name = "{{.*}}Ex4"} : (!fir.ref<!fir.box<!fir.heap<!fir.array<?xi32>>>>) -> (!fir.ref<!fir.box<!fir.heap<!fir.array<?xi32>>>>, !fir.ref<!fir.box<!fir.heap<!fir.array<?xi32>>>>)
!FIRDialect:        omp.terminator
!FIRDialect:      }

subroutine private_clause_allocatable()

        integer, allocatable :: x, x2(:)
        integer, allocatable, save :: x3, x4(:)

        print *, x, x2, x3, x4

!$OMP PARALLEL PRIVATE(x, x2, x3, x4)
        print *, x, x2, x3, x4
!$OMP END PARALLEL

end subroutine


!FIRDialect: func @_QPprivate_clause_real_call_allocatable() {
!FIRDialect-DAG: %[[X5:.*]] = fir.alloca !fir.box<!fir.heap<f32>> {bindc_name = "x5", uniq_name = "{{.*}}Ex5"}
!FIRDialect-DAG: {{.*}} = fir.zero_bits !fir.heap<f32>
!FIRDialect-DAG: {{.*}} = fir.embox %1 : (!fir.heap<f32>) -> !fir.box<!fir.heap<f32>>
!FIRDialect-DAG: fir.store %2 to %[[X5]] : !fir.ref<!fir.box<!fir.heap<f32>>>
!FIRDialect-DAG: %[[X5_DECL:.*]]:2 = hlfir.declare %[[X5]] {fortran_attrs = #fir.var_attrs<allocatable>, uniq_name = "_QFprivate_clause_real_call_allocatableEx5"} : (!fir.ref<!fir.box<!fir.heap<f32>>>) -> (!fir.ref<!fir.box<!fir.heap<f32>>>, !fir.ref<!fir.box<!fir.heap<f32>>>)
!FIRDialect-DAG: omp.parallel private(@{{.*}} %{{.*}}#0 -> %[[X5_PVT:.*]] : {{.*}}) {

!FIRDialect-DAG: %[[X5_PVT_DECL:.*]]:2 = hlfir.declare %[[X5_PVT]] {fortran_attrs = #fir.var_attrs<allocatable>, uniq_name = "_QFprivate_clause_real_call_allocatableEx5"} : (!fir.ref<!fir.box<!fir.heap<f32>>>) -> (!fir.ref<!fir.box<!fir.heap<f32>>>, !fir.ref<!fir.box<!fir.heap<f32>>>)
!FIRDialect-DAG: fir.call @_QFprivate_clause_real_call_allocatablePhelper_private_clause_real_call_allocatable(%[[X5_PVT_DECL]]#0) fastmath<contract> : (!fir.ref<!fir.box<!fir.heap<f32>>>) -> ()
!FIRDialect-DAG:   omp.terminator
!FIRDialect-DAG:   }
!FIRDialect-DAG:   return
!FIRDialect-DAG: }


subroutine private_clause_real_call_allocatable
        real, allocatable :: x5
        !$omp parallel private(x5)
            call helper_private_clause_real_call_allocatable(x5)
        !$omp end parallel
    contains
        subroutine helper_private_clause_real_call_allocatable(x6)
            real, allocatable :: x6
            print *, allocated(x6)
        end subroutine
end subroutine

!FIRDialect:  func.func @_QPincrement_list_items(%arg0: !fir.ref<!fir.box<!fir.ptr<!fir.type<_QFincrement_list_itemsTnode{payload:i32,next:!fir.box<!fir.ptr<!fir.type<_QFincrement_list_itemsTnode>>>}>>>> {fir.bindc_name = "head"}) {
!FIRDialect:    %[[P:.*]] = fir.alloca !fir.box<!fir.ptr<!fir.type<_QFincrement_list_itemsTnode{payload:i32,next:!fir.box<!fir.ptr<!fir.type<_QFincrement_list_itemsTnode>>>}>>> {bindc_name = "p", uniq_name = "_QFincrement_list_itemsEp"}
!FIRDialect:    %[[P_DECL:.*]]:2 = hlfir.declare %[[P]] {fortran_attrs = #fir.var_attrs<pointer>, uniq_name = "_QFincrement_list_itemsEp"} : (!fir.ref<!fir.box<!fir.ptr<!fir.type<_QFincrement_list_itemsTnode{payload:i32,next:!fir.box<!fir.ptr<!fir.type<_QFincrement_list_itemsTnode>>>}>>>>) -> (!fir.ref<!fir.box<!fir.ptr<!fir.type<_QFincrement_list_itemsTnode{payload:i32,next:!fir.box<!fir.ptr<!fir.type<_QFincrement_list_itemsTnode>>>}>>>>, !fir.ref<!fir.box<!fir.ptr<!fir.type<_QFincrement_list_itemsTnode{payload:i32,next:!fir.box<!fir.ptr<!fir.type<_QFincrement_list_itemsTnode>>>}>>>>)
!FIRDialect: omp.parallel private(@{{.*}} %{{.*}}#0 -> %[[P_PVT:.*]] : {{.*}}) {
!FIRDialect:      %[[P_PVT_DECL:.*]]:2 = hlfir.declare %[[P_PVT]] {fortran_attrs = #fir.var_attrs<pointer>, uniq_name = "_QFincrement_list_itemsEp"} : (!fir.ref<!fir.box<!fir.ptr<!fir.type<_QFincrement_list_itemsTnode{payload:i32,next:!fir.box<!fir.ptr<!fir.type<_QFincrement_list_itemsTnode>>>}>>>>) -> (!fir.ref<!fir.box<!fir.ptr<!fir.type<_QFincrement_list_itemsTnode{payload:i32,next:!fir.box<!fir.ptr<!fir.type<_QFincrement_list_itemsTnode>>>}>>>>, !fir.ref<!fir.box<!fir.ptr<!fir.type<_QFincrement_list_itemsTnode{payload:i32,next:!fir.box<!fir.ptr<!fir.type<_QFincrement_list_itemsTnode>>>}>>>>)
!FIRDialect:      omp.single   {

!FIRDialect:         omp.terminator
!FIRDialect:       omp.terminator
!FIRDialect:    return

subroutine increment_list_items (head)
  type node
     integer :: payload
     type (node), pointer :: next
  end type node

  type (node), pointer :: head
  type (node), pointer :: p
!$omp parallel private(p)
!$omp single
  p => head
  do
     p => p%next
     if ( associated (p) .eqv. .false. ) exit
  end do
!$omp end single
!$omp end parallel
end subroutine increment_list_items

!FIRDialect:  func.func @_QPparallel_pointer() {
!FIRDialect-DAG: %[[Y1:.*]] = fir.alloca !fir.box<!fir.ptr<i32>> {bindc_name = "y1", uniq_name = "_QFparallel_pointerEy1"}
!FIRDialect:     fir.store %2 to %[[Y1]] : !fir.ref<!fir.box<!fir.ptr<i32>>>
!FIRDialect-DAG: %[[Y1_DECL:.*]]:2 = hlfir.declare %[[Y1]] {fortran_attrs = #fir.var_attrs<pointer>, uniq_name = "_QFparallel_pointerEy1"} : (!fir.ref<!fir.box<!fir.ptr<i32>>>) -> (!fir.ref<!fir.box<!fir.ptr<i32>>>, !fir.ref<!fir.box<!fir.ptr<i32>>>)
!FIRDialect-DAG: %[[Y2:.*]] = fir.alloca !fir.box<!fir.ptr<!fir.array<?xi32>>> {bindc_name = "y2", uniq_name = "_QFparallel_pointerEy2"}

!FIRDialect:     fir.store %7 to %[[Y2]] : !fir.ref<!fir.box<!fir.ptr<!fir.array<?xi32>>>>
!FIRDialect-DAG: %[[Y2_DECL:.*]]:2 = hlfir.declare %[[Y2]] {fortran_attrs = #fir.var_attrs<pointer>, uniq_name = "_QFparallel_pointerEy2"} : (!fir.ref<!fir.box<!fir.ptr<!fir.array<?xi32>>>>) -> (!fir.ref<!fir.box<!fir.ptr<!fir.array<?xi32>>>>, !fir.ref<!fir.box<!fir.ptr<!fir.array<?xi32>>>>)
!FIRDialect-DAG: %[[Z1:.*]] = fir.alloca i32 {bindc_name = "z1", fir.target, uniq_name = "_QFparallel_pointerEz1"}
!FIRDialect-DAG: %[[Z1_DECL:.*]]:2 = hlfir.declare %[[Z1]] {fortran_attrs = #fir.var_attrs<target>, uniq_name = "_QFparallel_pointerEz1"} : (!fir.ref<i32>) -> (!fir.ref<i32>, !fir.ref<i32>)
!FIRDialect-DAG:  %[[Z2:.*]] = fir.alloca !fir.array<10xi32> {bindc_name = "z2", fir.target, uniq_name = "_QFparallel_pointerEz2"}
!FIRDialect-DAG:  %[[Z2_DECL:.*]]:2 = hlfir.declare %[[Z2]](%12) {fortran_attrs = #fir.var_attrs<target>, uniq_name = "_QFparallel_pointerEz2"} : (!fir.ref<!fir.array<10xi32>>, !fir.shape<1>) -> (!fir.ref<!fir.array<10xi32>>, !fir.ref<!fir.array<10xi32>>)
!FIRDialect:      omp.parallel private(@{{.*}} %{{.*}}#0 -> %[[Y1_PVT:.*]], @{{.*}} %{{.*}}#0 -> %[[Y2_PVT:.*]] : {{.*}}) {
!FIRDialect-DAG:    %[[Y1_PVT_DECL:.*]]:2 = hlfir.declare %[[Y1_PVT]] {fortran_attrs = #fir.var_attrs<pointer>, uniq_name = "_QFparallel_pointerEy1"} : (!fir.ref<!fir.box<!fir.ptr<i32>>>) -> (!fir.ref<!fir.box<!fir.ptr<i32>>>, !fir.ref<!fir.box<!fir.ptr<i32>>>)
!FIRDialect-DAG:    %[[Y2_PVT_DECL:.*]]:2 = hlfir.declare %[[Y2_PVT]] {fortran_attrs = #fir.var_attrs<pointer>, uniq_name = "_QFparallel_pointerEy2"} : (!fir.ref<!fir.box<!fir.ptr<!fir.array<?xi32>>>>) -> (!fir.ref<!fir.box<!fir.ptr<!fir.array<?xi32>>>>, !fir.ref<!fir.box<!fir.ptr<!fir.array<?xi32>>>>)
!FIRDialect-DAG:    %[[PP18:.*]] = fir.embox %[[Z1_DECL]]#0 : (!fir.ref<i32>) -> !fir.box<!fir.ptr<i32>>
!FIRDialect:       fir.store %[[PP18]] to %[[Y1_PVT_DECL]]#0 : !fir.ref<!fir.box<!fir.ptr<i32>>>
!FIRDialect-DAG:    %[[PP19:.*]] = fir.shape %c10 : (index) -> !fir.shape<1>
!FIRDialect-DAG:    %[[PP20:.*]] = fir.embox %[[Z2_DECL]]#0(%[[PP19]]) : (!fir.ref<!fir.array<10xi32>>, !fir.shape<1>) -> !fir.box<!fir.ptr<!fir.array<?xi32>>>
!FIRDialect:        fir.store %[[PP20]] to %[[Y2_PVT_DECL]]#0 : !fir.ref<!fir.box<!fir.ptr<!fir.array<?xi32>>>>
!FIRDialect:       omp.terminator
!FIRDialect:     }
!FIRDialect:   return
!FIRDialect: }

subroutine parallel_pointer()
    integer, pointer :: y1, y2(:)
    integer, target :: z1, z2(10)

!$omp parallel private(y1, y2)
  y1=>z1
  y2=>z2
!$omp end parallel
end subroutine parallel_pointer

!FIRDialect-LABEL: func @_QPsimple_loop_1()
subroutine simple_loop_1
  integer :: i
  real, allocatable :: r;
   !FIRDialect:    omp.parallel private(@{{.*}} %{{.*}}#0 -> %[[R:.*]] : {{.*}}) {
  !$OMP PARALLEL PRIVATE(r)
  ! FIRDialect:      %[[R_DECL:.*]]:2 = hlfir.declare %[[R]] {fortran_attrs = #fir.var_attrs<allocatable>, uniq_name = "_QFsimple_loop_1Er"} : (!fir.ref<!fir.box<!fir.heap<f32>>>) -> (!fir.ref<!fir.box<!fir.heap<f32>>>, !fir.ref<!fir.box<!fir.heap<f32>>>)


  ! FIRDialect:      %[[WS_LB:.*]] = arith.constant 1 : i32
  ! FIRDialect:      %[[WS_UB:.*]] = arith.constant 9 : i32
  ! FIRDialect:      %[[WS_STEP:.*]] = arith.constant 1 : i32

  ! FIRDialect:      omp.wsloop private(@{{.*}} %{{.*}}#0 -> %[[ALLOCA_IV:.*]] : !fir.ref<i32>) {
  ! FIRDialect-NEXT: omp.loop_nest (%[[I:.*]]) : i32 = (%[[WS_LB]]) to (%[[WS_UB]]) inclusive step (%[[WS_STEP]]) {
  !$OMP DO
  do i=1, 9
  ! FIRDialect:      %[[ALLOCA_IV_DECL:.*]]:2 = hlfir.declare %[[ALLOCA_IV]] {uniq_name = "_QFsimple_loop_1Ei"} : (!fir.ref<i32>) -> (!fir.ref<i32>, !fir.ref<i32>)
<<<<<<< HEAD
  ! FIRDialect:      hlfir.assign %[[I]] to %[[ALLOCA_IV_DECL]]#1 : i32, !fir.ref<i32>
=======
  ! FIRDialect:      hlfir.assign %[[I]] to %[[ALLOCA_IV_DECL]]#0 : i32, !fir.ref<i32>
>>>>>>> d465594a
  ! FIRDialect:      %[[LOAD_IV:.*]] = fir.load %[[ALLOCA_IV_DECL]]#0 : !fir.ref<i32>
  ! FIRDialect:      fir.call @_FortranAioOutputInteger32({{.*}}, %[[LOAD_IV]]) {{.*}} : (!fir.ref<i8>, i32) -> i1
    print*, i
  end do
  ! FIRDialect:      omp.yield
  !$OMP END DO
  ! FIRDialect:  omp.terminator
  !$OMP END PARALLEL
end subroutine

!FIRDialect-LABEL: func @_QPsimple_loop_2()
subroutine simple_loop_2
  integer :: i
  real, allocatable :: r;
  ! FIRDialect:  omp.parallel
  !$OMP PARALLEL

  ! FIRDialect:      %[[WS_LB:.*]] = arith.constant 1 : i32
  ! FIRDialect:      %[[WS_UB:.*]] = arith.constant 9 : i32
  ! FIRDialect:      %[[WS_STEP:.*]] = arith.constant 1 : i32

  ! FIRDialect:      omp.wsloop private(@{{.*}} %{{.*}}#0 -> %[[R:.*]], @{{.*}} %{{.*}}#0 -> %[[ALLOCA_IV:.*]] : !fir.ref<!fir.box<!fir.heap<f32>>>, !fir.ref<i32>) {
  ! FIRDialect-NEXT: omp.loop_nest (%[[I:.*]]) : i32 = (%[[WS_LB]]) to (%[[WS_UB]]) inclusive step (%[[WS_STEP]]) {
  !$OMP DO PRIVATE(r)
  do i=1, 9
  ! FIRDialect:     %[[R_DECL:.*]]:2 = hlfir.declare %[[R]] {fortran_attrs = #fir.var_attrs<allocatable>, uniq_name = "{{.*}}Er"} : (!fir.ref<!fir.box<!fir.heap<f32>>>) -> (!fir.ref<!fir.box<!fir.heap<f32>>>, !fir.ref<!fir.box<!fir.heap<f32>>>)
  ! FIRDialect:     %[[ALLOCA_IV_DECL:.*]]:2 = hlfir.declare %[[ALLOCA_IV]] {uniq_name = "{{.*}}Ei"} : (!fir.ref<i32>) -> (!fir.ref<i32>, !fir.ref<i32>)
<<<<<<< HEAD
  ! FIRDialect:     hlfir.assign %[[I]] to %[[ALLOCA_IV_DECL]]#1 : i32, !fir.ref<i32>
=======
  ! FIRDialect:     hlfir.assign %[[I]] to %[[ALLOCA_IV_DECL]]#0 : i32, !fir.ref<i32>
>>>>>>> d465594a
  ! FIRDialect:     %[[LOAD_IV:.*]] = fir.load %[[ALLOCA_IV_DECL]]#0 : !fir.ref<i32>
  ! FIRDialect:     fir.call @_FortranAioOutputInteger32({{.*}}, %[[LOAD_IV]]) {{.*}}: (!fir.ref<i8>, i32) -> i1
    print*, i
  end do
  ! FIRDialect:     omp.yield
  !$OMP END DO
  ! FIRDialect:  omp.terminator
  !$OMP END PARALLEL
end subroutine

!FIRDialect-LABEL: func @_QPsimple_loop_3()
subroutine simple_loop_3
  integer :: i
  real, allocatable :: r;
  ! FIRDialect:  omp.parallel
  ! FIRDialect:      %[[WS_LB:.*]] = arith.constant 1 : i32
  ! FIRDialect:      %[[WS_UB:.*]] = arith.constant 9 : i32
  ! FIRDialect:      %[[WS_STEP:.*]] = arith.constant 1 : i32

  ! FIRDialect:      omp.wsloop private(@{{.*}} %{{.*}}#0 -> %[[R:.*]], @{{.*}} %{{.*}}#0 -> %[[ALLOCA_IV:.*]] : !fir.ref<!fir.box<!fir.heap<f32>>>, !fir.ref<i32>) {
  ! FIRDialect-NEXT: omp.loop_nest (%[[I:.*]]) : i32 = (%[[WS_LB]]) to (%[[WS_UB]]) inclusive step (%[[WS_STEP]]) {
  !$OMP PARALLEL DO PRIVATE(r)
  do i=1, 9
  ! FIRDialect:      [[R_DECL:%.*]]:2 = hlfir.declare %[[R]] {fortran_attrs = #fir.var_attrs<allocatable>, uniq_name = "{{.*}}Er"} : (!fir.ref<!fir.box<!fir.heap<f32>>>) -> (!fir.ref<!fir.box<!fir.heap<f32>>>, !fir.ref<!fir.box<!fir.heap<f32>>>)

  ! FIRDialect:      %[[ALLOCA_IV_DECL:.*]]:2 = hlfir.declare %[[ALLOCA_IV]] {uniq_name = "{{.*}}Ei"} : (!fir.ref<i32>) -> (!fir.ref<i32>, !fir.ref<i32>)

<<<<<<< HEAD
  ! FIRDialect:      hlfir.assign %[[I]] to %[[ALLOCA_IV_DECL:.*]]#1 : i32, !fir.ref<i32>
=======
  ! FIRDialect:      hlfir.assign %[[I]] to %[[ALLOCA_IV_DECL:.*]]#0 : i32, !fir.ref<i32>
>>>>>>> d465594a
  ! FIRDialect:      %[[LOAD_IV:.*]] = fir.load %[[ALLOCA_IV_DECL]]#0 : !fir.ref<i32>
  ! FIRDialect:      fir.call @_FortranAioOutputInteger32({{.*}}, %[[LOAD_IV]]) {{.*}}: (!fir.ref<i8>, i32) -> i1
    print*, i
  end do
  ! FIRDialect:      omp.yield
  !$OMP END PARALLEL DO
  ! FIRDialect:  omp.terminator
end subroutine


!CHECK-LABEL: func @_QPsimd_loop_1()
subroutine simd_loop_1
  integer :: i
  real, allocatable :: r;

  ! FIRDialect:     %[[LB:.*]] = arith.constant 1 : i32
  ! FIRDialect:     %[[UB:.*]] = arith.constant 9 : i32
  ! FIRDialect:     %[[STEP:.*]] = arith.constant 1 : i32

  ! FIRDialect: omp.simd private({{.*}}) {
  ! FIRDialect-NEXT: omp.loop_nest (%[[I:.*]]) : i32 = (%[[LB]]) to (%[[UB]]) inclusive step (%[[STEP]]) {
  !$OMP SIMD PRIVATE(r)
  do i=1, 9
<<<<<<< HEAD
  ! FIRDialect:     hlfir.assign %[[I]] to %[[LOCAL:.*]]#1 : i32, !fir.ref<i32>
=======
  ! FIRDialect:     hlfir.assign %[[I]] to %[[LOCAL:.*]]#0 : i32, !fir.ref<i32>
>>>>>>> d465594a
  ! FIRDialect:     %[[LOAD_IV:.*]] = fir.load %[[LOCAL]]#0 : !fir.ref<i32>
  ! FIRDialect:     fir.call @_FortranAioOutputInteger32({{.*}}, %[[LOAD_IV]]) {{.*}}: (!fir.ref<i8>, i32) -> i1
    print*, i
  end do
  !$OMP END SIMD
  ! FIRDialect:     omp.yield

end subroutine<|MERGE_RESOLUTION|>--- conflicted
+++ resolved
@@ -274,11 +274,7 @@
   !$OMP DO
   do i=1, 9
   ! FIRDialect:      %[[ALLOCA_IV_DECL:.*]]:2 = hlfir.declare %[[ALLOCA_IV]] {uniq_name = "_QFsimple_loop_1Ei"} : (!fir.ref<i32>) -> (!fir.ref<i32>, !fir.ref<i32>)
-<<<<<<< HEAD
-  ! FIRDialect:      hlfir.assign %[[I]] to %[[ALLOCA_IV_DECL]]#1 : i32, !fir.ref<i32>
-=======
   ! FIRDialect:      hlfir.assign %[[I]] to %[[ALLOCA_IV_DECL]]#0 : i32, !fir.ref<i32>
->>>>>>> d465594a
   ! FIRDialect:      %[[LOAD_IV:.*]] = fir.load %[[ALLOCA_IV_DECL]]#0 : !fir.ref<i32>
   ! FIRDialect:      fir.call @_FortranAioOutputInteger32({{.*}}, %[[LOAD_IV]]) {{.*}} : (!fir.ref<i8>, i32) -> i1
     print*, i
@@ -306,11 +302,7 @@
   do i=1, 9
   ! FIRDialect:     %[[R_DECL:.*]]:2 = hlfir.declare %[[R]] {fortran_attrs = #fir.var_attrs<allocatable>, uniq_name = "{{.*}}Er"} : (!fir.ref<!fir.box<!fir.heap<f32>>>) -> (!fir.ref<!fir.box<!fir.heap<f32>>>, !fir.ref<!fir.box<!fir.heap<f32>>>)
   ! FIRDialect:     %[[ALLOCA_IV_DECL:.*]]:2 = hlfir.declare %[[ALLOCA_IV]] {uniq_name = "{{.*}}Ei"} : (!fir.ref<i32>) -> (!fir.ref<i32>, !fir.ref<i32>)
-<<<<<<< HEAD
-  ! FIRDialect:     hlfir.assign %[[I]] to %[[ALLOCA_IV_DECL]]#1 : i32, !fir.ref<i32>
-=======
   ! FIRDialect:     hlfir.assign %[[I]] to %[[ALLOCA_IV_DECL]]#0 : i32, !fir.ref<i32>
->>>>>>> d465594a
   ! FIRDialect:     %[[LOAD_IV:.*]] = fir.load %[[ALLOCA_IV_DECL]]#0 : !fir.ref<i32>
   ! FIRDialect:     fir.call @_FortranAioOutputInteger32({{.*}}, %[[LOAD_IV]]) {{.*}}: (!fir.ref<i8>, i32) -> i1
     print*, i
@@ -338,11 +330,7 @@
 
   ! FIRDialect:      %[[ALLOCA_IV_DECL:.*]]:2 = hlfir.declare %[[ALLOCA_IV]] {uniq_name = "{{.*}}Ei"} : (!fir.ref<i32>) -> (!fir.ref<i32>, !fir.ref<i32>)
 
-<<<<<<< HEAD
-  ! FIRDialect:      hlfir.assign %[[I]] to %[[ALLOCA_IV_DECL:.*]]#1 : i32, !fir.ref<i32>
-=======
   ! FIRDialect:      hlfir.assign %[[I]] to %[[ALLOCA_IV_DECL:.*]]#0 : i32, !fir.ref<i32>
->>>>>>> d465594a
   ! FIRDialect:      %[[LOAD_IV:.*]] = fir.load %[[ALLOCA_IV_DECL]]#0 : !fir.ref<i32>
   ! FIRDialect:      fir.call @_FortranAioOutputInteger32({{.*}}, %[[LOAD_IV]]) {{.*}}: (!fir.ref<i8>, i32) -> i1
     print*, i
@@ -366,11 +354,7 @@
   ! FIRDialect-NEXT: omp.loop_nest (%[[I:.*]]) : i32 = (%[[LB]]) to (%[[UB]]) inclusive step (%[[STEP]]) {
   !$OMP SIMD PRIVATE(r)
   do i=1, 9
-<<<<<<< HEAD
-  ! FIRDialect:     hlfir.assign %[[I]] to %[[LOCAL:.*]]#1 : i32, !fir.ref<i32>
-=======
   ! FIRDialect:     hlfir.assign %[[I]] to %[[LOCAL:.*]]#0 : i32, !fir.ref<i32>
->>>>>>> d465594a
   ! FIRDialect:     %[[LOAD_IV:.*]] = fir.load %[[LOCAL]]#0 : !fir.ref<i32>
   ! FIRDialect:     fir.call @_FortranAioOutputInteger32({{.*}}, %[[LOAD_IV]]) {{.*}}: (!fir.ref<i8>, i32) -> i1
     print*, i
