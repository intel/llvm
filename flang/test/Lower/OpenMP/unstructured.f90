--- conflicted
+++ resolved
@@ -72,11 +72,7 @@
 ! CHECK:     omp.wsloop private(@{{.*}} %{{.*}}#0 -> %[[ALLOCA_2:.*]] : !fir.ref<i32>) {
 ! CHECK:       omp.loop_nest (%[[ARG1:.*]]) : {{.*}} {
 ! CHECK:         %[[OMP_LOOP_K_DECL:.*]]:2 = hlfir.declare %[[ALLOCA_2]] {uniq_name = "_QFss3Ek"} : (!fir.ref<i32>) -> (!fir.ref<i32>, !fir.ref<i32>)
-<<<<<<< HEAD
-! CHECK:         hlfir.assign %[[ARG1]] to %[[OMP_LOOP_K_DECL]]#1 : i32, !fir.ref<i32>
-=======
 ! CHECK:         hlfir.assign %[[ARG1]] to %[[OMP_LOOP_K_DECL]]#0 : i32, !fir.ref<i32>
->>>>>>> d465594a
 ! CHECK:         @_FortranAioBeginExternalListOutput
 ! CHECK:         %[[LOAD_1:.*]] = fir.load %[[OMP_LOOP_K_DECL]]#0 : !fir.ref<i32>
 ! CHECK:         @_FortranAioOutputInteger32(%{{.*}}, %[[LOAD_1]])
@@ -87,11 +83,7 @@
 ! CHECK:     omp.wsloop private(@{{.*}} %{{.*}}#0 -> %[[ALLOCA_1:.*]] : !fir.ref<i32>) {
 ! CHECK:       omp.loop_nest (%[[ARG2:.*]]) : {{.*}} {
 ! CHECK:         %[[OMP_LOOP_J_DECL:.*]]:2 = hlfir.declare %[[ALLOCA_1]] {uniq_name = "_QFss3Ej"} : (!fir.ref<i32>) -> (!fir.ref<i32>, !fir.ref<i32>)
-<<<<<<< HEAD
-! CHECK:         hlfir.assign %[[ARG2]] to %[[OMP_LOOP_J_DECL]]#1 : i32, !fir.ref<i32>
-=======
 ! CHECK:         hlfir.assign %[[ARG2]] to %[[OMP_LOOP_J_DECL]]#0 : i32, !fir.ref<i32>
->>>>>>> d465594a
 ! CHECK:         br ^bb1
 ! CHECK:       ^bb2:  // 2 preds: ^bb1, ^bb5
 ! CHECK:         cond_br %{{[0-9]*}}, ^bb3, ^bb6
@@ -136,11 +128,7 @@
 ! CHECK:         omp.wsloop private(@{{.*}} %{{.*}}#0 -> %[[ALLOCA:.*]] : !fir.ref<i32>) {
 ! CHECK-NEXT:      omp.loop_nest (%[[ARG:.*]]) : {{.*}} {
 ! CHECK:             %[[OMP_LOOP_J_DECL:.*]]:2 = hlfir.declare %[[ALLOCA]] {uniq_name = "_QFss4Ej"} : (!fir.ref<i32>) -> (!fir.ref<i32>, !fir.ref<i32>)
-<<<<<<< HEAD
-! CHECK:             hlfir.assign %[[ARG]] to %[[OMP_LOOP_J_DECL]]#1 : i32, !fir.ref<i32>
-=======
 ! CHECK:             hlfir.assign %[[ARG]] to %[[OMP_LOOP_J_DECL]]#0 : i32, !fir.ref<i32>
->>>>>>> d465594a
 ! CHECK:             %[[COND:.*]] = arith.cmpi eq, %{{.*}}, %{{.*}}
 ! CHECK:             %[[COND_XOR:.*]] = arith.xori %[[COND]], %{{.*}}
 ! CHECK:             fir.if %[[COND_XOR]] {
