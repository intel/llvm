! Test LASTPRIVATE with iteration variable.
! RUN: %flang_fc1 -emit-hlfir -fopenmp -o - %s 2>&1 | FileCheck %s
! RUN: %flang_fc1 -emit-fir -fopenmp -o - %s 2>&1 | FileCheck --check-prefix=CHECK-FIR %s

!CHECK-LABEL: func @_QPlastprivate_iv_inc

!CHECK:      %[[I2_MEM:.*]] = fir.alloca i32 {bindc_name = "i", uniq_name = "_QFlastprivate_iv_incEi"}
!CHECK:      %[[I2:.*]]:2 = hlfir.declare %[[I2_MEM]] {uniq_name = "_QFlastprivate_iv_incEi"} : (!fir.ref<i32>) -> (!fir.ref<i32>, !fir.ref<i32>)

!CHECK:      %[[LB:.*]] = arith.constant 4 : i32
!CHECK:      %[[UB:.*]] = arith.constant 10 : i32
!CHECK:      %[[STEP:.*]]  = arith.constant 3 : i32
!CHECK:      omp.wsloop private(@{{.*}} %{{.*}} -> %[[I_MEM:.*]] : !fir.ref<i32>) {
!CHECK-NEXT:   omp.loop_nest (%[[IV:.*]]) : i32 = (%[[LB]]) to (%[[UB]]) inclusive step (%[[STEP]]) {
!CHECK:          %[[I:.*]]:2 = hlfir.declare %[[I_MEM]] {uniq_name = "_QFlastprivate_iv_incEi"} : (!fir.ref<i32>) -> (!fir.ref<i32>, !fir.ref<i32>)
<<<<<<< HEAD
!CHECK:          hlfir.assign %[[IV]] to %[[I]]#1 : i32, !fir.ref<i32>
=======
!CHECK:          hlfir.assign %[[IV]] to %[[I]]#0 : i32, !fir.ref<i32>
>>>>>>> d465594a
!CHECK:          %[[UB_2:.*]] = arith.constant 10 : i32
!CHECK:          %[[STEP_2:.*]]  = arith.constant 3 : i32
!CHECK:          %[[V:.*]] = arith.addi %[[IV]], %[[STEP_2]] : i32
!CHECK:          %[[C0:.*]] = arith.constant 0 : i32
!CHECK:          %[[STEP_NEG:.*]] = arith.cmpi slt, %[[STEP_2]], %[[C0]] : i32
!CHECK:          %[[V_LT:.*]] = arith.cmpi slt, %[[V]], %[[UB_2]] : i32
!CHECK:          %[[V_GT:.*]] = arith.cmpi sgt, %[[V]], %[[UB_2]] : i32
!CHECK:          %[[CMP:.*]] = arith.select %[[STEP_NEG]], %[[V_LT]], %[[V_GT]] : i1
!CHECK:          fir.if %[[CMP]] {
<<<<<<< HEAD
!CHECK:            hlfir.assign %[[V]] to %[[I]]#1 : i32, !fir.ref<i32>
=======
!CHECK:            hlfir.assign %[[V]] to %[[I]]#0 : i32, !fir.ref<i32>
>>>>>>> d465594a
!CHECK:            %[[I_VAL:.*]] = fir.load %[[I]]#0 : !fir.ref<i32>
!CHECK:            hlfir.assign %[[I_VAL]] to %[[I2]]#0 : i32, !fir.ref<i32>
!CHECK:          }
!CHECK:          omp.yield
!CHECK:        }
!CHECK:      }
subroutine lastprivate_iv_inc()
  integer :: i

  !$omp do lastprivate(i)
  do i = 4, 10, 3
  end do
  !$omp end do
end subroutine

!CHECK-LABEL: func @_QPlastprivate_iv_dec

!CHECK:      %[[I2_MEM:.*]] = fir.alloca i32 {bindc_name = "i", uniq_name = "_QFlastprivate_iv_decEi"}
!CHECK:      %[[I2:.*]]:2 = hlfir.declare %[[I2_MEM]] {uniq_name = "_QFlastprivate_iv_decEi"} : (!fir.ref<i32>) -> (!fir.ref<i32>, !fir.ref<i32>)
!CHECK:      %[[LB:.*]] = arith.constant 10 : i32
!CHECK:      %[[UB:.*]] = arith.constant 1 : i32
!CHECK:      %[[STEP:.*]]  = arith.constant -3 : i32
!CHECK:      omp.wsloop private(@{{.*}} %{{.*}} -> %[[I_MEM:.*]] : !fir.ref<i32>) {
!CHECK-NEXT:   omp.loop_nest (%[[IV:.*]]) : i32 = (%[[LB]]) to (%[[UB]]) inclusive step (%[[STEP]]) {
!CHECK:          %[[I:.*]]:2 = hlfir.declare %[[I_MEM]] {uniq_name = "_QFlastprivate_iv_decEi"} : (!fir.ref<i32>) -> (!fir.ref<i32>, !fir.ref<i32>)
<<<<<<< HEAD
!CHECK:          hlfir.assign %[[IV]] to %[[I]]#1 : i32, !fir.ref<i32>
=======
!CHECK:          hlfir.assign %[[IV]] to %[[I]]#0 : i32, !fir.ref<i32>
>>>>>>> d465594a
!CHECK:          %[[UB_2:.*]] = arith.constant 1 : i32
!CHECK:          %[[STEP_2:.*]]  = arith.constant -3 : i32
!CHECK:          %[[V:.*]] = arith.addi %[[IV]], %[[STEP_2]] : i32
!CHECK:          %[[C0:.*]] = arith.constant 0 : i32
!CHECK:          %[[STEP_NEG:.*]] = arith.cmpi slt, %[[STEP_2]], %[[C0]] : i32
!CHECK:          %[[V_LT:.*]] = arith.cmpi slt, %[[V]], %[[UB_2]] : i32
!CHECK:          %[[V_GT:.*]] = arith.cmpi sgt, %[[V]], %[[UB_2]] : i32
!CHECK:          %[[CMP:.*]] = arith.select %[[STEP_NEG]], %[[V_LT]], %[[V_GT]] : i1
!CHECK:          fir.if %[[CMP]] {
<<<<<<< HEAD
!CHECK:            hlfir.assign %[[V]] to %[[I]]#1 : i32, !fir.ref<i32>
=======
!CHECK:            hlfir.assign %[[V]] to %[[I]]#0 : i32, !fir.ref<i32>
>>>>>>> d465594a
!CHECK:            %[[I_VAL:.*]] = fir.load %[[I]]#0 : !fir.ref<i32>
!CHECK:            hlfir.assign %[[I_VAL]] to %[[I2]]#0 : i32, !fir.ref<i32>
!CHECK:          }
!CHECK:          omp.yield
!CHECK:        }
!CHECK:      }
subroutine lastprivate_iv_dec()
  integer :: i

  !$omp do lastprivate(i)
  do i = 10, 1, -3
  end do
  !$omp end do
end subroutine


!CHECK-LABEL:  @_QPlastprivate_iv_i1
subroutine lastprivate_iv_i1
  integer*1 :: i1
  i1=0
!CHECK:    omp.wsloop private({{.*}})
!CHECK:      omp.loop_nest
!CHECK:        fir.if %{{.*}} {
<<<<<<< HEAD
!CHECK:          hlfir.assign %{{.*}} to %[[IV:.*]]#1 : i32, !fir.ref<i8>
=======
!CHECK:          hlfir.assign %{{.*}} to %[[IV:.*]]#0 : i32, !fir.ref<i8>
>>>>>>> d465594a
!CHECK:          %[[IV_VAL:.*]] = fir.load %[[IV]]#0 : !fir.ref<i8>
!CHECK:          hlfir.assign %[[IV_VAL]] to %{{.*}}#0 : i8, !fir.ref<i8>
!CHECK:        }


  !$omp do lastprivate(i1)
  do i1=1,8
  enddo
!$omp end do
end subroutine

!CHECK:    omp.wsloop private(@_QFlastprivate_iv_pointerEi_private_box_ptr_i32 %{{.*}}#0 -> %[[PRIVATE_IV:.*]] : !fir.ref<!fir.box<!fir.ptr<i32>>>) {
!CHECK:      omp.loop_nest (%[[LOOP_INDEX:.*]]) : i64 
!CHECK:        %[[PRIVATE_IV_DECL:.*]]:2 = hlfir.declare %[[PRIVATE_IV]] {fortran_attrs = #fir.var_attrs<pointer>, uniq_name = "_QFlastprivate_iv_pointerEi"} : (!fir.ref<!fir.box<!fir.ptr<i32>>>) -> (!fir.ref<!fir.box<!fir.ptr<i32>>>, !fir.ref<!fir.box<!fir.ptr<i32>>>)
!CHECK:        %[[LOOP_INDEX_INCR:.*]] = arith.addi %[[LOOP_INDEX]], %{{.*}} : i64
!CHECK:        fir.if %{{.*}} {
<<<<<<< HEAD
!CHECK:          %[[PRIVATE_IV_BOX:.*]] = fir.load %[[PRIVATE_IV_DECL]]#1 : !fir.ref<!fir.box<!fir.ptr<i32>>>
=======
!CHECK:          %[[PRIVATE_IV_BOX:.*]] = fir.load %[[PRIVATE_IV_DECL]]#0 : !fir.ref<!fir.box<!fir.ptr<i32>>>
>>>>>>> d465594a
!CHECK:          %[[PRIVATE_IV_ADDR:.*]] = fir.box_addr %[[PRIVATE_IV_BOX]] : (!fir.box<!fir.ptr<i32>>) -> !fir.ptr<i32>
!CHECK:          hlfir.assign %[[LOOP_INDEX_INCR]] to %[[PRIVATE_IV_ADDR]] : i64, !fir.ptr<i32>
!CHECK:        }
!CHECK:        omp.yield
!CHECK:      }
!CHECK:    }

!CHECK-FIR:    omp.wsloop private(@_QFlastprivate_iv_pointerEi_private_box_ptr_i32 %{{.*}} -> %[[PRIVATE_IV:.*]] : !fir.ref<!fir.box<!fir.ptr<i32>>>) {
!CHECK-FIR:      omp.loop_nest (%[[LOOP_INDEX:.*]]) : i64
!CHECK-FIR:        %[[PRIVATE_IV_DECL:.*]] = fir.declare %[[PRIVATE_IV]] {fortran_attrs = #fir.var_attrs<pointer>, uniq_name = "_QFlastprivate_iv_pointerEi"} : (!fir.ref<!fir.box<!fir.ptr<i32>>>) -> !fir.ref<!fir.box<!fir.ptr<i32>>>
!CHECK-FIR:        %[[LOOP_INDEX_INCR:.*]] = arith.addi %[[LOOP_INDEX]], %{{.*}} : i64
!CHECK-FIR:        fir.if %{{.*}} {
!CHECK-FIR:          %[[PRIVATE_IV_BOX:.*]] = fir.load %[[PRIVATE_IV_DECL]] : !fir.ref<!fir.box<!fir.ptr<i32>>>
!CHECK-FIR:          %[[PRIVATE_IV_ADDR:.*]] = fir.box_addr %[[PRIVATE_IV_BOX]] : (!fir.box<!fir.ptr<i32>>) -> !fir.ptr<i32>
!CHECK-FIR:          %[[LOOP_INDEX_CVT:.*]] = fir.convert %[[LOOP_INDEX_INCR]] : (i64) -> i32
!CHECK-FIR:          fir.store %[[LOOP_INDEX_CVT]] to %[[PRIVATE_IV_ADDR]] : !fir.ptr<i32>
!CHECK-FIR:        }
!CHECK-FIR:        omp.yield
!CHECK-FIR:      }
subroutine lastprivate_iv_pointer()
  integer, pointer :: i

  !$omp do lastprivate(i)
  do i = 1, 20
  end do
  !$omp end do
end subroutine<|MERGE_RESOLUTION|>--- conflicted
+++ resolved
@@ -13,11 +13,7 @@
 !CHECK:      omp.wsloop private(@{{.*}} %{{.*}} -> %[[I_MEM:.*]] : !fir.ref<i32>) {
 !CHECK-NEXT:   omp.loop_nest (%[[IV:.*]]) : i32 = (%[[LB]]) to (%[[UB]]) inclusive step (%[[STEP]]) {
 !CHECK:          %[[I:.*]]:2 = hlfir.declare %[[I_MEM]] {uniq_name = "_QFlastprivate_iv_incEi"} : (!fir.ref<i32>) -> (!fir.ref<i32>, !fir.ref<i32>)
-<<<<<<< HEAD
-!CHECK:          hlfir.assign %[[IV]] to %[[I]]#1 : i32, !fir.ref<i32>
-=======
 !CHECK:          hlfir.assign %[[IV]] to %[[I]]#0 : i32, !fir.ref<i32>
->>>>>>> d465594a
 !CHECK:          %[[UB_2:.*]] = arith.constant 10 : i32
 !CHECK:          %[[STEP_2:.*]]  = arith.constant 3 : i32
 !CHECK:          %[[V:.*]] = arith.addi %[[IV]], %[[STEP_2]] : i32
@@ -27,11 +23,7 @@
 !CHECK:          %[[V_GT:.*]] = arith.cmpi sgt, %[[V]], %[[UB_2]] : i32
 !CHECK:          %[[CMP:.*]] = arith.select %[[STEP_NEG]], %[[V_LT]], %[[V_GT]] : i1
 !CHECK:          fir.if %[[CMP]] {
-<<<<<<< HEAD
-!CHECK:            hlfir.assign %[[V]] to %[[I]]#1 : i32, !fir.ref<i32>
-=======
 !CHECK:            hlfir.assign %[[V]] to %[[I]]#0 : i32, !fir.ref<i32>
->>>>>>> d465594a
 !CHECK:            %[[I_VAL:.*]] = fir.load %[[I]]#0 : !fir.ref<i32>
 !CHECK:            hlfir.assign %[[I_VAL]] to %[[I2]]#0 : i32, !fir.ref<i32>
 !CHECK:          }
@@ -57,11 +49,7 @@
 !CHECK:      omp.wsloop private(@{{.*}} %{{.*}} -> %[[I_MEM:.*]] : !fir.ref<i32>) {
 !CHECK-NEXT:   omp.loop_nest (%[[IV:.*]]) : i32 = (%[[LB]]) to (%[[UB]]) inclusive step (%[[STEP]]) {
 !CHECK:          %[[I:.*]]:2 = hlfir.declare %[[I_MEM]] {uniq_name = "_QFlastprivate_iv_decEi"} : (!fir.ref<i32>) -> (!fir.ref<i32>, !fir.ref<i32>)
-<<<<<<< HEAD
-!CHECK:          hlfir.assign %[[IV]] to %[[I]]#1 : i32, !fir.ref<i32>
-=======
 !CHECK:          hlfir.assign %[[IV]] to %[[I]]#0 : i32, !fir.ref<i32>
->>>>>>> d465594a
 !CHECK:          %[[UB_2:.*]] = arith.constant 1 : i32
 !CHECK:          %[[STEP_2:.*]]  = arith.constant -3 : i32
 !CHECK:          %[[V:.*]] = arith.addi %[[IV]], %[[STEP_2]] : i32
@@ -71,11 +59,7 @@
 !CHECK:          %[[V_GT:.*]] = arith.cmpi sgt, %[[V]], %[[UB_2]] : i32
 !CHECK:          %[[CMP:.*]] = arith.select %[[STEP_NEG]], %[[V_LT]], %[[V_GT]] : i1
 !CHECK:          fir.if %[[CMP]] {
-<<<<<<< HEAD
-!CHECK:            hlfir.assign %[[V]] to %[[I]]#1 : i32, !fir.ref<i32>
-=======
 !CHECK:            hlfir.assign %[[V]] to %[[I]]#0 : i32, !fir.ref<i32>
->>>>>>> d465594a
 !CHECK:            %[[I_VAL:.*]] = fir.load %[[I]]#0 : !fir.ref<i32>
 !CHECK:            hlfir.assign %[[I_VAL]] to %[[I2]]#0 : i32, !fir.ref<i32>
 !CHECK:          }
@@ -99,11 +83,7 @@
 !CHECK:    omp.wsloop private({{.*}})
 !CHECK:      omp.loop_nest
 !CHECK:        fir.if %{{.*}} {
-<<<<<<< HEAD
-!CHECK:          hlfir.assign %{{.*}} to %[[IV:.*]]#1 : i32, !fir.ref<i8>
-=======
 !CHECK:          hlfir.assign %{{.*}} to %[[IV:.*]]#0 : i32, !fir.ref<i8>
->>>>>>> d465594a
 !CHECK:          %[[IV_VAL:.*]] = fir.load %[[IV]]#0 : !fir.ref<i8>
 !CHECK:          hlfir.assign %[[IV_VAL]] to %{{.*}}#0 : i8, !fir.ref<i8>
 !CHECK:        }
@@ -120,11 +100,7 @@
 !CHECK:        %[[PRIVATE_IV_DECL:.*]]:2 = hlfir.declare %[[PRIVATE_IV]] {fortran_attrs = #fir.var_attrs<pointer>, uniq_name = "_QFlastprivate_iv_pointerEi"} : (!fir.ref<!fir.box<!fir.ptr<i32>>>) -> (!fir.ref<!fir.box<!fir.ptr<i32>>>, !fir.ref<!fir.box<!fir.ptr<i32>>>)
 !CHECK:        %[[LOOP_INDEX_INCR:.*]] = arith.addi %[[LOOP_INDEX]], %{{.*}} : i64
 !CHECK:        fir.if %{{.*}} {
-<<<<<<< HEAD
-!CHECK:          %[[PRIVATE_IV_BOX:.*]] = fir.load %[[PRIVATE_IV_DECL]]#1 : !fir.ref<!fir.box<!fir.ptr<i32>>>
-=======
 !CHECK:          %[[PRIVATE_IV_BOX:.*]] = fir.load %[[PRIVATE_IV_DECL]]#0 : !fir.ref<!fir.box<!fir.ptr<i32>>>
->>>>>>> d465594a
 !CHECK:          %[[PRIVATE_IV_ADDR:.*]] = fir.box_addr %[[PRIVATE_IV_BOX]] : (!fir.box<!fir.ptr<i32>>) -> !fir.ptr<i32>
 !CHECK:          hlfir.assign %[[LOOP_INDEX_INCR]] to %[[PRIVATE_IV_ADDR]] : i64, !fir.ptr<i32>
 !CHECK:        }
