! RUN: bbc -emit-hlfir -fopenmp -o - %s | FileCheck %s
! RUN: %flang_fc1 -emit-hlfir -fopenmp -o - %s | FileCheck %s

program reduce
integer :: i = 0
integer, allocatable :: r

allocate(r)
r = 0

!$omp parallel do reduction(+:r)
do i=0,10
  r = i
enddo
!$omp end parallel do

print *,r

end program

! CHECK-LABEL:   omp.declare_reduction @add_reduction_byref_box_heap_i32 : !fir.ref<!fir.box<!fir.heap<i32>>> alloc {
! CHECK:           %[[VAL_2:.*]] = fir.alloca !fir.box<!fir.heap<i32>>
! CHECK:           omp.yield(%[[VAL_2]] : !fir.ref<!fir.box<!fir.heap<i32>>>)
! CHECK-LABEL:   } init {
! CHECK:         ^bb0(%[[VAL_0:.*]]: !fir.ref<!fir.box<!fir.heap<i32>>>, %[[ALLOC:.*]]: !fir.ref<!fir.box<!fir.heap<i32>>>):
! CHECK:           %[[VAL_1:.*]] = arith.constant 0 : i32
! CHECK:           %[[LOAD:.*]] = fir.load %[[VAL_0]] : !fir.ref<!fir.box<!fir.heap<i32>>>
! CHECK:           %[[ADDR:.*]] = fir.box_addr %[[LOAD]] : (!fir.box<!fir.heap<i32>>) -> !fir.heap<i32>
! CHECK:           %[[ADDRI:.*]] = fir.convert %[[ADDR]] : (!fir.heap<i32>) -> i64
! CHECK:           %[[C0_I64:.*]] = arith.constant 0 : i64
! CHECK:           %[[IS_NULL:.*]] = arith.cmpi eq, %[[ADDRI]], %[[C0_I64]] : i64
! CHECK:           fir.if %[[IS_NULL]] {
! CHECK:             %[[NULL_BOX:.*]] = fir.embox %[[ADDR]] : (!fir.heap<i32>) -> !fir.box<!fir.heap<i32>>
! CHECK:             fir.store %[[NULL_BOX]] to %[[ALLOC]] : !fir.ref<!fir.box<!fir.heap<i32>>
! CHECK:           } else {
! CHECK:             %[[VAL_3:.*]] = fir.allocmem i32
! CHECK:             fir.store %[[VAL_1]] to %[[VAL_3]] : !fir.heap<i32>
! CHECK:             %[[VAL_4:.*]] = fir.embox %[[VAL_3]] : (!fir.heap<i32>) -> !fir.box<!fir.heap<i32>>
! CHECK:             fir.store %[[VAL_4]] to %[[ALLOC]] : !fir.ref<!fir.box<!fir.heap<i32>>>
! CHECK:           }
! CHECK:           omp.yield(%[[ALLOC]] : !fir.ref<!fir.box<!fir.heap<i32>>>)
! CHECK:         } combiner {
! CHECK:         ^bb0(%[[VAL_0:.*]]: !fir.ref<!fir.box<!fir.heap<i32>>>, %[[VAL_1:.*]]: !fir.ref<!fir.box<!fir.heap<i32>>>):
! CHECK:           %[[VAL_2:.*]] = fir.load %[[VAL_0]] : !fir.ref<!fir.box<!fir.heap<i32>>>
! CHECK:           %[[VAL_3:.*]] = fir.load %[[VAL_1]] : !fir.ref<!fir.box<!fir.heap<i32>>>
! CHECK:           %[[VAL_4:.*]] = fir.box_addr %[[VAL_2]] : (!fir.box<!fir.heap<i32>>) -> !fir.heap<i32>
! CHECK:           %[[VAL_5:.*]] = fir.box_addr %[[VAL_3]] : (!fir.box<!fir.heap<i32>>) -> !fir.heap<i32>
! CHECK:           %[[VAL_6:.*]] = fir.load %[[VAL_4]] : !fir.heap<i32>
! CHECK:           %[[VAL_7:.*]] = fir.load %[[VAL_5]] : !fir.heap<i32>
! CHECK:           %[[VAL_8:.*]] = arith.addi %[[VAL_6]], %[[VAL_7]] : i32
! CHECK:           fir.store %[[VAL_8]] to %[[VAL_4]] : !fir.heap<i32>
! CHECK:           omp.yield(%[[VAL_0]] : !fir.ref<!fir.box<!fir.heap<i32>>>)
! CHECK:         }  cleanup {
! CHECK:         ^bb0(%[[VAL_0:.*]]: !fir.ref<!fir.box<!fir.heap<i32>>>):
! CHECK:           %[[VAL_1:.*]] = fir.load %[[VAL_0]] : !fir.ref<!fir.box<!fir.heap<i32>>>
! CHECK:           %[[VAL_2:.*]] = fir.box_addr %[[VAL_1]] : (!fir.box<!fir.heap<i32>>) -> !fir.heap<i32>
! CHECK:           %[[VAL_3:.*]] = fir.convert %[[VAL_2]] : (!fir.heap<i32>) -> i64
! CHECK:           %[[VAL_4:.*]] = arith.constant 0 : i64
! CHECK:           %[[VAL_5:.*]] = arith.cmpi ne, %[[VAL_3]], %[[VAL_4]] : i64
! CHECK:           fir.if %[[VAL_5]] {
! CHECK:             fir.freemem %[[VAL_2]] : !fir.heap<i32>
! CHECK:           }
! CHECK:           omp.yield
! CHECK:         }

! CHECK-LABEL:   func.func @_QQmain() attributes {fir.bindc_name = "reduce"} {
! CHECK:           %[[VAL_0:.*]] = fir.address_of(@_QFEi) : !fir.ref<i32>
! CHECK:           %[[VAL_1:.*]]:2 = hlfir.declare %[[VAL_0]] {uniq_name = "_QFEi"} : (!fir.ref<i32>) -> (!fir.ref<i32>, !fir.ref<i32>)
! CHECK:           %[[VAL_2:.*]] = fir.alloca !fir.box<!fir.heap<i32>> {bindc_name = "r", uniq_name = "_QFEr"}
! CHECK:           %[[VAL_3:.*]] = fir.zero_bits !fir.heap<i32>
! CHECK:           %[[VAL_4:.*]] = fir.embox %[[VAL_3]] : (!fir.heap<i32>) -> !fir.box<!fir.heap<i32>>
! CHECK:           fir.store %[[VAL_4]] to %[[VAL_2]] : !fir.ref<!fir.box<!fir.heap<i32>>>
! CHECK:           %[[VAL_5:.*]]:2 = hlfir.declare %[[VAL_2]] {fortran_attrs = {{.*}}<allocatable>, uniq_name = "_QFEr"} : (!fir.ref<!fir.box<!fir.heap<i32>>>) -> (!fir.ref<!fir.box<!fir.heap<i32>>>, !fir.ref<!fir.box<!fir.heap<i32>>>)
! CHECK:           %[[VAL_6:.*]] = fir.allocmem i32 {fir.must_be_heap = true, uniq_name = "_QFEr.alloc"}
! CHECK:           %[[VAL_7:.*]] = fir.embox %[[VAL_6]] : (!fir.heap<i32>) -> !fir.box<!fir.heap<i32>>
! CHECK:           fir.store %[[VAL_7]] to %[[VAL_5]]#0 : !fir.ref<!fir.box<!fir.heap<i32>>>
! CHECK:           %[[VAL_8:.*]] = arith.constant 0 : i32
! CHECK:           hlfir.assign %[[VAL_8]] to %[[VAL_5]]#0 realloc : i32, !fir.ref<!fir.box<!fir.heap<i32>>>
! CHECK:           omp.parallel {
! CHECK:             %[[VAL_11:.*]] = arith.constant 0 : i32
! CHECK:             %[[VAL_12:.*]] = arith.constant 10 : i32
! CHECK:             %[[VAL_13:.*]] = arith.constant 1 : i32
! CHECK:             omp.wsloop private(@{{.*}} %{{.*}}#0 -> %[[VAL_9:.*]] : !fir.ref<i32>) reduction(byref @add_reduction_byref_box_heap_i32 %[[VAL_5]]#0 -> %[[VAL_14:.*]] : !fir.ref<!fir.box<!fir.heap<i32>>>) {
! CHECK-NEXT:          omp.loop_nest (%[[VAL_15:.*]]) : i32 = (%[[VAL_11]]) to (%[[VAL_12]]) inclusive step (%[[VAL_13]]) {
! CHECK:                 %[[VAL_10:.*]]:2 = hlfir.declare %[[VAL_9]] {uniq_name = "_QFEi"} : (!fir.ref<i32>) -> (!fir.ref<i32>, !fir.ref<i32>)
! CHECK:                 %[[VAL_16:.*]]:2 = hlfir.declare %[[VAL_14]] {fortran_attrs = {{.*}}<allocatable>, uniq_name = "_QFEr"} : (!fir.ref<!fir.box<!fir.heap<i32>>>) -> (!fir.ref<!fir.box<!fir.heap<i32>>>, !fir.ref<!fir.box<!fir.heap<i32>>>)
<<<<<<< HEAD
! CHECK:                 hlfir.assign %[[VAL_15]] to %[[VAL_10]]#1 : i32, !fir.ref<i32>
=======
! CHECK:                 hlfir.assign %[[VAL_15]] to %[[VAL_10]]#0 : i32, !fir.ref<i32>
>>>>>>> 5eee2751
! CHECK:                 %[[VAL_17:.*]] = fir.load %[[VAL_10]]#0 : !fir.ref<i32>
! CHECK:                 hlfir.assign %[[VAL_17]] to %[[VAL_16]]#0 realloc : i32, !fir.ref<!fir.box<!fir.heap<i32>>>
! CHECK:                 omp.yield
! CHECK:               }
! CHECK:             }
! CHECK:             omp.terminator
! CHECK:           }
<|MERGE_RESOLUTION|>--- conflicted
+++ resolved
@@ -84,11 +84,7 @@
 ! CHECK-NEXT:          omp.loop_nest (%[[VAL_15:.*]]) : i32 = (%[[VAL_11]]) to (%[[VAL_12]]) inclusive step (%[[VAL_13]]) {
 ! CHECK:                 %[[VAL_10:.*]]:2 = hlfir.declare %[[VAL_9]] {uniq_name = "_QFEi"} : (!fir.ref<i32>) -> (!fir.ref<i32>, !fir.ref<i32>)
 ! CHECK:                 %[[VAL_16:.*]]:2 = hlfir.declare %[[VAL_14]] {fortran_attrs = {{.*}}<allocatable>, uniq_name = "_QFEr"} : (!fir.ref<!fir.box<!fir.heap<i32>>>) -> (!fir.ref<!fir.box<!fir.heap<i32>>>, !fir.ref<!fir.box<!fir.heap<i32>>>)
-<<<<<<< HEAD
-! CHECK:                 hlfir.assign %[[VAL_15]] to %[[VAL_10]]#1 : i32, !fir.ref<i32>
-=======
 ! CHECK:                 hlfir.assign %[[VAL_15]] to %[[VAL_10]]#0 : i32, !fir.ref<i32>
->>>>>>> 5eee2751
 ! CHECK:                 %[[VAL_17:.*]] = fir.load %[[VAL_10]]#0 : !fir.ref<i32>
 ! CHECK:                 hlfir.assign %[[VAL_17]] to %[[VAL_16]]#0 realloc : i32, !fir.ref<!fir.box<!fir.heap<i32>>>
 ! CHECK:                 omp.yield
