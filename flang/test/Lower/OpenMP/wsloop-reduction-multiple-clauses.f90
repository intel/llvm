! RUN: bbc -emit-hlfir -fopenmp -o - %s | FileCheck %s
! RUN: %flang_fc1 -emit-hlfir -fopenmp -o - %s | FileCheck %s

program main
  implicit none

  integer:: i
  REAL(8) :: scalar
  REAL(8) :: array(3,3)

  scalar = 0
  array = 0

  !$omp parallel do reduction(+:scalar) reduction(+:array)
  do i=1,10
    scalar = i
    array(1, 1) = i + 1
    array(2, 2) = i + 2
    array(3, 3) = i + 3
  enddo

  print *,scalar
  print *,array

endprogram

! CHECK-LABEL:   omp.declare_reduction @add_reduction_byref_box_3x3xf64 : !fir.ref<!fir.box<!fir.array<3x3xf64>>> alloc {
! CHECK:           %[[VAL_3:.*]] = fir.alloca !fir.box<!fir.array<3x3xf64>>
! CHECK:           omp.yield(%[[VAL_3]] : !fir.ref<!fir.box<!fir.array<3x3xf64>>>)
! CHECK-LABEL:   } init {
! CHECK:         ^bb0(%[[VAL_0:.*]]: !fir.ref<!fir.box<!fir.array<3x3xf64>>>, %[[ALLOC:.*]]: !fir.ref<!fir.box<!fir.array<3x3xf64>>>):
! CHECK:           %[[VAL_1:.*]] = arith.constant 0.000000e+00 : f64
! CHECK:           %[[VAL_2:.*]] = fir.load %[[VAL_0]] : !fir.ref<!fir.box<!fir.array<3x3xf64>>>
! CHECK:           %[[VAL_4:.*]] = arith.constant 3 : index
! CHECK:           %[[VAL_5:.*]] = arith.constant 3 : index
! CHECK:           %[[VAL_6:.*]] = fir.shape %[[VAL_4]], %[[VAL_5]] : (index, index) -> !fir.shape<2>
! CHECK:           %[[VAL_7:.*]] = fir.allocmem !fir.array<3x3xf64> {bindc_name = ".tmp", uniq_name = ""}
! CHECK:           %[[VAL_8:.*]] = arith.constant true
! CHECK:           %[[VAL_9:.*]]:2 = hlfir.declare %[[VAL_7]](%[[VAL_6]]) {uniq_name = ".tmp"} : (!fir.heap<!fir.array<3x3xf64>>, !fir.shape<2>) -> (!fir.heap<!fir.array<3x3xf64>>, !fir.heap<!fir.array<3x3xf64>>)
! CHECK:           %[[VAL_10:.*]] = arith.constant 0 : index
! CHECK:           %[[VAL_11:.*]]:3 = fir.box_dims %[[VAL_2]], %[[VAL_10]] : (!fir.box<!fir.array<3x3xf64>>, index) -> (index, index, index)
! CHECK:           %[[VAL_12:.*]] = arith.constant 1 : index
! CHECK:           %[[VAL_13:.*]]:3 = fir.box_dims %[[VAL_2]], %[[VAL_12]] : (!fir.box<!fir.array<3x3xf64>>, index) -> (index, index, index)
! CHECK:           %[[VAL_14:.*]] = fir.shape_shift %[[VAL_11]]#0, %[[VAL_11]]#1, %[[VAL_13]]#0, %[[VAL_13]]#1 : (index, index, index, index) -> !fir.shapeshift<2>
! CHECK:           %[[VAL_15:.*]] = fir.embox %[[VAL_9]]#0(%[[VAL_14]]) : (!fir.heap<!fir.array<3x3xf64>>, !fir.shapeshift<2>) -> !fir.box<!fir.array<3x3xf64>>
! CHECK:           hlfir.assign %[[VAL_1]] to %[[VAL_15]] : f64, !fir.box<!fir.array<3x3xf64>>
! CHECK:           fir.store %[[VAL_15]] to %[[ALLOC]] : !fir.ref<!fir.box<!fir.array<3x3xf64>>>
! CHECK:           omp.yield(%[[ALLOC]] : !fir.ref<!fir.box<!fir.array<3x3xf64>>>)

! CHECK-LABEL:   } combiner {
! CHECK:         ^bb0(%[[VAL_0:.*]]: !fir.ref<!fir.box<!fir.array<3x3xf64>>>, %[[VAL_1:.*]]: !fir.ref<!fir.box<!fir.array<3x3xf64>>>):
! CHECK:           %[[VAL_2:.*]] = fir.load %[[VAL_0]] : !fir.ref<!fir.box<!fir.array<3x3xf64>>>
! CHECK:           %[[VAL_3:.*]] = fir.load %[[VAL_1]] : !fir.ref<!fir.box<!fir.array<3x3xf64>>>
! CHECK:           %[[C1:.*]] = arith.constant 1 : index
! CHECK:           %[[C3:.*]] = arith.constant 3 : index
! CHECK:           %[[C3_0:.*]] = arith.constant 3 : index
! CHECK:           %[[SHAPE_SHIFT:.*]] = fir.shape_shift %[[C1]], %[[C3]], %[[C1]], %[[C3_0]] : (index, index, index, index) -> !fir.shapeshift<2>
! CHECK:           %[[C1_1:.*]] = arith.constant 1 : index
! CHECK:           fir.do_loop %[[VAL_10:.*]] = %[[C1_1]] to %[[C3_0]] step %[[C1_1]] unordered {
! CHECK:             fir.do_loop %[[VAL_11:.*]] = %[[C1_1]] to %[[C3]] step %[[C1_1]] unordered {
! CHECK:               %[[VAL_12:.*]] = fir.array_coor %[[VAL_2]](%[[SHAPE_SHIFT]]) %[[VAL_11]], %[[VAL_10]] : (!fir.box<!fir.array<3x3xf64>>, !fir.shapeshift<2>, index, index) -> !fir.ref<f64>
! CHECK:               %[[VAL_13:.*]] = fir.array_coor %[[VAL_3]](%[[SHAPE_SHIFT]]) %[[VAL_11]], %[[VAL_10]] : (!fir.box<!fir.array<3x3xf64>>, !fir.shapeshift<2>, index, index) -> !fir.ref<f64>
! CHECK:               %[[VAL_14:.*]] = fir.load %[[VAL_12]] : !fir.ref<f64>
! CHECK:               %[[VAL_15:.*]] = fir.load %[[VAL_13]] : !fir.ref<f64>
! CHECK:               %[[VAL_16:.*]] = arith.addf %[[VAL_14]], %[[VAL_15]] fastmath<contract> : f64
! CHECK:               fir.store %[[VAL_16]] to %[[VAL_12]] : !fir.ref<f64>
! CHECK:             }
! CHECK:           }
! CHECK:           omp.yield(%[[VAL_0]] : !fir.ref<!fir.box<!fir.array<3x3xf64>>>)

! CHECK-LABEL:   }  cleanup {
! CHECK:         ^bb0(%[[VAL_0:.*]]: !fir.ref<!fir.box<!fir.array<3x3xf64>>>):
! CHECK:           %[[VAL_1:.*]] = fir.load %[[VAL_0]] : !fir.ref<!fir.box<!fir.array<3x3xf64>>>
! CHECK:           %[[VAL_2:.*]] = fir.box_addr %[[VAL_1]] : (!fir.box<!fir.array<3x3xf64>>) -> !fir.ref<!fir.array<3x3xf64>>
! CHECK:           %[[VAL_3:.*]] = fir.convert %[[VAL_2]] : (!fir.ref<!fir.array<3x3xf64>>) -> i64
! CHECK:           %[[VAL_4:.*]] = arith.constant 0 : i64
! CHECK:           %[[VAL_5:.*]] = arith.cmpi ne, %[[VAL_3]], %[[VAL_4]] : i64
! CHECK:           fir.if %[[VAL_5]] {
! CHECK:             %[[VAL_6:.*]] = fir.convert %[[VAL_2]] : (!fir.ref<!fir.array<3x3xf64>>) -> !fir.heap<!fir.array<3x3xf64>>
! CHECK:             fir.freemem %[[VAL_6]] : !fir.heap<!fir.array<3x3xf64>>
! CHECK:           }
! CHECK:           omp.yield
! CHECK:         }

! CHECK-LABEL:   omp.declare_reduction @add_reduction_f64 : f64 init {
! CHECK:         ^bb0(%[[VAL_0:.*]]: f64):
! CHECK:           %[[VAL_1:.*]] = arith.constant 0.000000e+00 : f64
! CHECK:           omp.yield(%[[VAL_1]] : f64)

! CHECK-LABEL:   } combiner {
! CHECK:         ^bb0(%[[VAL_0:.*]]: f64, %[[VAL_1:.*]]: f64):
! CHECK:           %[[VAL_2:.*]] = arith.addf %[[VAL_0]], %[[VAL_1]] fastmath<contract> : f64
! CHECK:           omp.yield(%[[VAL_2]] : f64)
! CHECK:         }

! CHECK-LABEL:   func.func @_QQmain() attributes {fir.bindc_name = "main"} {
! CHECK:           %[[VAL_0:.*]] = fir.address_of(@_QFEarray) : !fir.ref<!fir.array<3x3xf64>>
! CHECK:           %[[VAL_1:.*]] = arith.constant 3 : index
! CHECK:           %[[VAL_2:.*]] = arith.constant 3 : index
! CHECK:           %[[VAL_3:.*]] = fir.shape %[[VAL_1]], %[[VAL_2]] : (index, index) -> !fir.shape<2>
! CHECK:           %[[VAL_4:.*]]:2 = hlfir.declare %[[VAL_0]](%[[VAL_3]]) {uniq_name = "_QFEarray"} : (!fir.ref<!fir.array<3x3xf64>>, !fir.shape<2>) -> (!fir.ref<!fir.array<3x3xf64>>, !fir.ref<!fir.array<3x3xf64>>)
! CHECK:           %[[VAL_5:.*]] = fir.alloca i32 {bindc_name = "i", uniq_name = "_QFEi"}
! CHECK:           %[[VAL_6:.*]]:2 = hlfir.declare %[[VAL_5]] {uniq_name = "_QFEi"} : (!fir.ref<i32>) -> (!fir.ref<i32>, !fir.ref<i32>)
! CHECK:           %[[VAL_7:.*]] = fir.alloca f64 {bindc_name = "scalar", uniq_name = "_QFEscalar"}
! CHECK:           %[[VAL_8:.*]]:2 = hlfir.declare %[[VAL_7]] {uniq_name = "_QFEscalar"} : (!fir.ref<f64>) -> (!fir.ref<f64>, !fir.ref<f64>)
! CHECK:           %[[VAL_9:.*]] = arith.constant 0.000000e+00 : f64
! CHECK:           hlfir.assign %[[VAL_9]] to %[[VAL_8]]#0 : f64, !fir.ref<f64>
! CHECK:           %[[VAL_10:.*]] = arith.constant 0.000000e+00 : f64
! CHECK:           hlfir.assign %[[VAL_10]] to %[[VAL_4]]#0 : f64, !fir.ref<!fir.array<3x3xf64>>
! CHECK:           omp.parallel {
! CHECK:             %[[VAL_11:.*]] = fir.embox %[[VAL_4]]#0(%[[VAL_3]]) : (!fir.ref<!fir.array<3x3xf64>>, !fir.shape<2>) -> !fir.box<!fir.array<3x3xf64>>
! CHECK:             %[[VAL_12:.*]] = fir.alloca !fir.box<!fir.array<3x3xf64>>
! CHECK:             fir.store %[[VAL_11]] to %[[VAL_12]] : !fir.ref<!fir.box<!fir.array<3x3xf64>>>
! CHECK:             %[[VAL_15:.*]] = arith.constant 1 : i32
! CHECK:             %[[VAL_16:.*]] = arith.constant 10 : i32
! CHECK:             %[[VAL_17:.*]] = arith.constant 1 : i32
! CHECK:             omp.wsloop private(@{{.*}} %{{.*}}#0 -> %[[VAL_13:.*]] : !fir.ref<i32>) reduction(@add_reduction_f64 %[[VAL_8]]#0 -> %[[VAL_18:.*]], byref @add_reduction_byref_box_3x3xf64 %[[VAL_12]] -> %[[VAL_19:.*]] : !fir.ref<f64>, !fir.ref<!fir.box<!fir.array<3x3xf64>>>) {
! CHECK:               omp.loop_nest (%[[VAL_20:.*]]) : i32 = (%[[VAL_15]]) to (%[[VAL_16]]) inclusive step (%[[VAL_17]]) {
! CHECK:                 %[[VAL_14:.*]]:2 = hlfir.declare %[[VAL_13]] {uniq_name = "_QFEi"} : (!fir.ref<i32>) -> (!fir.ref<i32>, !fir.ref<i32>)
! CHECK:                 %[[VAL_21:.*]]:2 = hlfir.declare %[[VAL_18]] {uniq_name = "_QFEscalar"} : (!fir.ref<f64>) -> (!fir.ref<f64>, !fir.ref<f64>)
! CHECK:                 %[[VAL_22:.*]]:2 = hlfir.declare %[[VAL_19]] {uniq_name = "_QFEarray"} : (!fir.ref<!fir.box<!fir.array<3x3xf64>>>) -> (!fir.ref<!fir.box<!fir.array<3x3xf64>>>, !fir.ref<!fir.box<!fir.array<3x3xf64>>>)
<<<<<<< HEAD
! CHECK:                 hlfir.assign %[[VAL_20]] to %[[VAL_14]]#1 : i32, !fir.ref<i32>
=======
! CHECK:                 hlfir.assign %[[VAL_20]] to %[[VAL_14]]#0 : i32, !fir.ref<i32>
>>>>>>> d465594a
! CHECK:                 %[[VAL_23:.*]] = fir.load %[[VAL_14]]#0 : !fir.ref<i32>
! CHECK:                 %[[VAL_24:.*]] = fir.convert %[[VAL_23]] : (i32) -> f64
! CHECK:                 hlfir.assign %[[VAL_24]] to %[[VAL_21]]#0 : f64, !fir.ref<f64>
! CHECK:                 %[[VAL_25:.*]] = fir.load %[[VAL_14]]#0 : !fir.ref<i32>
! CHECK:                 %[[VAL_26:.*]] = arith.constant 1 : i32
! CHECK:                 %[[VAL_27:.*]] = arith.addi %[[VAL_25]], %[[VAL_26]] : i32
! CHECK:                 %[[VAL_28:.*]] = fir.convert %[[VAL_27]] : (i32) -> f64
! CHECK:                 %[[VAL_29:.*]] = fir.load %[[VAL_22]]#0 : !fir.ref<!fir.box<!fir.array<3x3xf64>>>
! CHECK:                 %[[VAL_30:.*]] = arith.constant 1 : index
! CHECK:                 %[[VAL_31:.*]] = arith.constant 1 : index
! CHECK:                 %[[VAL_32:.*]] = hlfir.designate %[[VAL_29]] (%[[VAL_30]], %[[VAL_31]])  : (!fir.box<!fir.array<3x3xf64>>, index, index) -> !fir.ref<f64>
! CHECK:                 hlfir.assign %[[VAL_28]] to %[[VAL_32]] : f64, !fir.ref<f64>
! CHECK:                 %[[VAL_33:.*]] = fir.load %[[VAL_14]]#0 : !fir.ref<i32>
! CHECK:                 %[[VAL_34:.*]] = arith.constant 2 : i32
! CHECK:                 %[[VAL_35:.*]] = arith.addi %[[VAL_33]], %[[VAL_34]] : i32
! CHECK:                 %[[VAL_36:.*]] = fir.convert %[[VAL_35]] : (i32) -> f64
! CHECK:                 %[[VAL_37:.*]] = fir.load %[[VAL_22]]#0 : !fir.ref<!fir.box<!fir.array<3x3xf64>>>
! CHECK:                 %[[VAL_38:.*]] = arith.constant 2 : index
! CHECK:                 %[[VAL_39:.*]] = arith.constant 2 : index
! CHECK:                 %[[VAL_40:.*]] = hlfir.designate %[[VAL_37]] (%[[VAL_38]], %[[VAL_39]])  : (!fir.box<!fir.array<3x3xf64>>, index, index) -> !fir.ref<f64>
! CHECK:                 hlfir.assign %[[VAL_36]] to %[[VAL_40]] : f64, !fir.ref<f64>
! CHECK:                 %[[VAL_41:.*]] = fir.load %[[VAL_14]]#0 : !fir.ref<i32>
! CHECK:                 %[[VAL_42:.*]] = arith.constant 3 : i32
! CHECK:                 %[[VAL_43:.*]] = arith.addi %[[VAL_41]], %[[VAL_42]] : i32
! CHECK:                 %[[VAL_44:.*]] = fir.convert %[[VAL_43]] : (i32) -> f64
! CHECK:                 %[[VAL_45:.*]] = fir.load %[[VAL_22]]#0 : !fir.ref<!fir.box<!fir.array<3x3xf64>>>
! CHECK:                 %[[VAL_46:.*]] = arith.constant 3 : index
! CHECK:                 %[[VAL_47:.*]] = arith.constant 3 : index
! CHECK:                 %[[VAL_48:.*]] = hlfir.designate %[[VAL_45]] (%[[VAL_46]], %[[VAL_47]])  : (!fir.box<!fir.array<3x3xf64>>, index, index) -> !fir.ref<f64>
! CHECK:                 hlfir.assign %[[VAL_44]] to %[[VAL_48]] : f64, !fir.ref<f64>
! CHECK:                 omp.yield
! CHECK:               }
! CHECK:             }
! CHECK:             omp.terminator
! CHECK:           }

! CHECK-LABEL:   fir.global internal @_QFEarray : !fir.array<3x3xf64> {
! CHECK:           %[[VAL_0:.*]] = fir.zero_bits !fir.array<3x3xf64>
! CHECK:           fir.has_value %[[VAL_0]] : !fir.array<3x3xf64>
! CHECK:         }
! CHECK:         func.func private @_FortranAioBeginExternalListOutput(i32, !fir.ref<i8>, i32) -> !fir.ref<i8> attributes {fir.io, fir.runtime}<|MERGE_RESOLUTION|>--- conflicted
+++ resolved
@@ -119,11 +119,7 @@
 ! CHECK:                 %[[VAL_14:.*]]:2 = hlfir.declare %[[VAL_13]] {uniq_name = "_QFEi"} : (!fir.ref<i32>) -> (!fir.ref<i32>, !fir.ref<i32>)
 ! CHECK:                 %[[VAL_21:.*]]:2 = hlfir.declare %[[VAL_18]] {uniq_name = "_QFEscalar"} : (!fir.ref<f64>) -> (!fir.ref<f64>, !fir.ref<f64>)
 ! CHECK:                 %[[VAL_22:.*]]:2 = hlfir.declare %[[VAL_19]] {uniq_name = "_QFEarray"} : (!fir.ref<!fir.box<!fir.array<3x3xf64>>>) -> (!fir.ref<!fir.box<!fir.array<3x3xf64>>>, !fir.ref<!fir.box<!fir.array<3x3xf64>>>)
-<<<<<<< HEAD
-! CHECK:                 hlfir.assign %[[VAL_20]] to %[[VAL_14]]#1 : i32, !fir.ref<i32>
-=======
 ! CHECK:                 hlfir.assign %[[VAL_20]] to %[[VAL_14]]#0 : i32, !fir.ref<i32>
->>>>>>> d465594a
 ! CHECK:                 %[[VAL_23:.*]] = fir.load %[[VAL_14]]#0 : !fir.ref<i32>
 ! CHECK:                 %[[VAL_24:.*]] = fir.convert %[[VAL_23]] : (i32) -> f64
 ! CHECK:                 hlfir.assign %[[VAL_24]] to %[[VAL_21]]#0 : f64, !fir.ref<f64>
