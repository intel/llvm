! This test checks lowering of OpenMP parallel directive
! with `DEFAULT` clause present.

! RUN: %flang_fc1 -emit-hlfir -fopenmp %s -o - \
! RUN: | FileCheck %s

! RUN: bbc -fopenmp -emit-hlfir %s -o - \
! RUN: | FileCheck %s


!CHECK: func @_QQmain() attributes {fir.bindc_name = "default_clause_lowering"} {
!CHECK: %[[W:.*]] = fir.alloca i32 {bindc_name = "w", uniq_name = "_QFEw"}
!CHECK: %[[W_DECL:.*]]:2 = hlfir.declare %[[W]] {uniq_name = "_QFEw"} : (!fir.ref<i32>) -> (!fir.ref<i32>, !fir.ref<i32>)
!CHECK: %[[X:.*]] = fir.alloca i32 {bindc_name = "x", uniq_name = "_QFEx"}
!CHECK: %[[X_DECL:.*]]:2 = hlfir.declare %[[X]] {uniq_name = "_QFEx"} : (!fir.ref<i32>) -> (!fir.ref<i32>, !fir.ref<i32>)
!CHECK: %[[Y:.*]] = fir.alloca i32 {bindc_name = "y", uniq_name = "_QFEy"}
!CHECK: %[[Y_DECL:.*]]:2 = hlfir.declare %[[Y]] {uniq_name = "_QFEy"} : (!fir.ref<i32>) -> (!fir.ref<i32>, !fir.ref<i32>)
!CHECK: %[[Z:.*]] = fir.alloca i32 {bindc_name = "z", uniq_name = "_QFEz"}
!CHECK: %[[Z_DECL:.*]]:2 = hlfir.declare %[[Z]] {uniq_name = "_QFEz"} : (!fir.ref<i32>) -> (!fir.ref<i32>, !fir.ref<i32>)
!CHECK: omp.parallel private({{.*firstprivate.*}} {{.*}}#0 -> %[[PRIVATE_X:.*]], {{.*}} {{.*}}#0 -> %[[PRIVATE_Y:.*]], {{.*}} {{.*}}#0 -> %[[PRIVATE_W:.*]] : {{.*}}) {
!CHECK: %[[PRIVATE_X_DECL:.*]]:2 = hlfir.declare %[[PRIVATE_X]] {uniq_name = "_QFEx"} : (!fir.ref<i32>) -> (!fir.ref<i32>, !fir.ref<i32>)
!CHECK: %[[PRIVATE_Y_DECL:.*]]:2 = hlfir.declare %[[PRIVATE_Y]] {uniq_name = "_QFEy"} : (!fir.ref<i32>) -> (!fir.ref<i32>, !fir.ref<i32>)
!CHECK: %[[PRIVATE_W_DECL:.*]]:2 = hlfir.declare %[[PRIVATE_W]] {uniq_name = "_QFEw"} : (!fir.ref<i32>) -> (!fir.ref<i32>, !fir.ref<i32>)
!CHECK: %[[CONST:.*]] = arith.constant 2 : i32
!CHECK: %[[TEMP:.*]] = fir.load %[[PRIVATE_Y_DECL]]#0 : !fir.ref<i32>
!CHECK: %[[RESULT:.*]] = arith.muli %[[CONST]], %[[TEMP]] : i32
!CHECK: hlfir.assign %[[RESULT]] to %[[PRIVATE_X_DECL]]#0 : i32, !fir.ref<i32>
!CHECK: %[[TEMP:.*]] = fir.load %[[PRIVATE_W_DECL]]#0 : !fir.ref<i32>
!CHECK: %[[CONST:.*]] = arith.constant 45 : i32
!CHECK: %[[RESULT:.*]] = arith.addi %[[TEMP]], %[[CONST]] : i32
!CHECK: hlfir.assign %[[RESULT]] to %[[Z_DECL]]#0 : i32, !fir.ref<i32>
!CHECK: omp.terminator
!CHECK: }

program default_clause_lowering
    integer :: x, y, z, w

    !$omp parallel default(private) firstprivate(x) shared(z)
        x = y * 2
        z = w + 45
    !$omp end parallel

!CHECK: omp.parallel {
!CHECK: %[[TEMP:.*]] = fir.load %[[Y_DECL]]#0 : !fir.ref<i32>
!CHECK: hlfir.assign %[[TEMP]] to %[[X_DECL]]#0 : i32, !fir.ref<i32>
!CHECK: omp.terminator
!CHECK: }

    !$omp parallel default(shared)
        x = y
    !$omp end parallel

!CHECK: omp.parallel private({{.*}} {{.*}}#0 -> %[[PRIVATE_X:.*]], {{.*}} {{.*}}#0 -> %[[PRIVATE_Y:.*]] : {{.*}}) {
!CHECK: %[[PRIVATE_X_DECL:.*]]:2 = hlfir.declare %[[PRIVATE_X]] {uniq_name = "_QFEx"} : (!fir.ref<i32>) -> (!fir.ref<i32>, !fir.ref<i32>)
!CHECK: %[[PRIVATE_Y_DECL:.*]]:2 = hlfir.declare %[[PRIVATE_Y]] {uniq_name = "_QFEy"} : (!fir.ref<i32>) -> (!fir.ref<i32>, !fir.ref<i32>)
!CHECK: %[[TEMP:.*]] = fir.load %[[PRIVATE_Y_DECL]]#0 : !fir.ref<i32>
!CHECK: hlfir.assign %[[TEMP]] to %[[PRIVATE_X_DECL]]#0 : i32, !fir.ref<i32>
!CHECK: omp.terminator
!CHECK: }

    !$omp parallel default(none) private(x, y)
        x = y
    !$omp end parallel

!CHECK: omp.parallel private({{.*firstprivate.*}} {{.*}}#0 -> %[[PRIVATE_Y:.*]], {{.*firstprivate.*}} {{.*}}#0 -> %[[PRIVATE_X:.*]] : {{.*}}) {
!CHECK: %[[PRIVATE_Y_DECL:.*]]:2 = hlfir.declare %[[PRIVATE_Y]] {uniq_name = "_QFEy"} : (!fir.ref<i32>) -> (!fir.ref<i32>, !fir.ref<i32>)
!CHECK: %[[PRIVATE_X_DECL:.*]]:2 = hlfir.declare %[[PRIVATE_X]] {uniq_name = "_QFEx"} : (!fir.ref<i32>) -> (!fir.ref<i32>, !fir.ref<i32>)
!CHECK: %[[TEMP:.*]] = fir.load %[[PRIVATE_Y_DECL]]#0 : !fir.ref<i32>
!CHECK: hlfir.assign %[[TEMP]] to %[[PRIVATE_X_DECL]]#0 : i32, !fir.ref<i32>
!CHECK: omp.terminator
!CHECK: }

    !$omp parallel default(firstprivate) firstprivate(y)
        x = y
    !$omp end parallel

!CHECK: omp.parallel private({{.*}} {{.*}}#0 -> %[[PRIVATE_X:.*]], {{.*firstprivate.*}} {{.*}}#0 -> %[[PRIVATE_Y:.*]], {{.*firstprivate.*}} {{.*}}#0 -> %[[PRIVATE_W:.*]] : {{.*}}) {
!CHECK: %[[PRIVATE_X_DECL:.*]]:2 = hlfir.declare %[[PRIVATE_X]] {uniq_name = "_QFEx"} : (!fir.ref<i32>) -> (!fir.ref<i32>, !fir.ref<i32>)
!CHECK: %[[PRIVATE_Y_DECL:.*]]:2 = hlfir.declare %[[PRIVATE_Y]] {uniq_name = "_QFEy"} : (!fir.ref<i32>) -> (!fir.ref<i32>, !fir.ref<i32>)
!CHECK: %[[PRIVATE_W_DECL:.*]]:2 = hlfir.declare %[[PRIVATE_W]] {uniq_name = "_QFEw"} : (!fir.ref<i32>) -> (!fir.ref<i32>, !fir.ref<i32>)
!CHECK: %[[CONST:.*]] = arith.constant 2 : i32
!CHECK: %[[RESULT:.*]] = fir.load %[[PRIVATE_Y_DECL]]#0 : !fir.ref<i32>
!CHECK: %[[TEMP:.*]] = arith.muli %[[CONST]], %[[RESULT]] : i32
!CHECK: hlfir.assign %[[TEMP]] to %[[PRIVATE_X_DECL]]#0 : i32, !fir.ref<i32>
!CHECK: %[[TEMP:.*]] = fir.load %[[PRIVATE_W_DECL]]#0 : !fir.ref<i32>
!CHECK: %[[CONST:.*]] = arith.constant 45 : i32
!CHECK: %[[RESULT:.*]] = arith.addi %[[TEMP]], %[[CONST]] : i32
!CHECK: hlfir.assign %[[RESULT]] to %[[Z_DECL]]#0 : i32, !fir.ref<i32>
!CHECK: omp.terminator
!CHECK: }

    !$omp parallel default(firstprivate) private(x) shared(z)
        x = y * 2
        z = w + 45
    !$omp end parallel

!CHECK: omp.parallel   {
!CHECK: omp.parallel private({{.*}} {{.*}}#0 -> %[[PRIVATE_X:.*]], {{.*}} {{.*}}#0 -> %[[PRIVATE_Y:.*]] : {{.*}}) {
!CHECK: %[[PRIVATE_X_DECL:.*]]:2 = hlfir.declare %[[PRIVATE_X]] {uniq_name = "_QFEx"} : (!fir.ref<i32>) -> (!fir.ref<i32>, !fir.ref<i32>)
!CHECK: %[[PRIVATE_Y_DECL:.*]]:2 = hlfir.declare %[[PRIVATE_Y]] {uniq_name = "_QFEy"} : (!fir.ref<i32>) -> (!fir.ref<i32>, !fir.ref<i32>)
!CHECK: %[[TEMP:.*]] = fir.load %[[PRIVATE_Y_DECL]]#0 : !fir.ref<i32>
!CHECK: hlfir.assign %[[TEMP]] to %[[PRIVATE_X_DECL]]#0 : i32, !fir.ref<i32>
!CHECK: omp.terminator
!CHECK: }
!CHECK: omp.parallel private({{.*firstprivate.*}} {{.*}}#0 -> %[[PRIVATE_W:.*]], {{.*firstprivate.*}} {{.*}}#0 -> %[[PRIVATE_X:.*]] : {{.*}}) {
!CHECK: %[[PRIVATE_W_DECL:.*]]:2 = hlfir.declare %[[PRIVATE_W]] {uniq_name = "_QFEw"} : (!fir.ref<i32>) -> (!fir.ref<i32>, !fir.ref<i32>)
!CHECK: %[[PRIVATE_X_DECL:.*]]:2 = hlfir.declare %[[PRIVATE_X]] {uniq_name = "_QFEx"} : (!fir.ref<i32>) -> (!fir.ref<i32>, !fir.ref<i32>)
!CHECK: %[[TEMP:.*]] = fir.load %[[PRIVATE_X_DECL]]#0 : !fir.ref<i32>
!CHECK: hlfir.assign %[[TEMP]] to %[[PRIVATE_W_DECL]]#0 : i32, !fir.ref<i32>
!CHECK: omp.terminator
!CHECK: }
!CHECK: omp.terminator
!CHECK: }
    !$omp parallel
        !$omp parallel default(private)
            x = y
        !$omp end parallel

        !$omp parallel default(firstprivate)
            w = x
        !$omp end parallel
    !$omp end parallel

end program default_clause_lowering

!CHECK-LABEL: func @_QPnested_default_clause_test1
!CHECK: %[[K:.*]] = fir.alloca i32 {bindc_name = "k", uniq_name = "_QFnested_default_clause_test1Ek"}
!CHECK: %[[K_DECL:.*]]:2 = hlfir.declare %[[K]] {uniq_name = "_QFnested_default_clause_test1Ek"} : (!fir.ref<i32>) -> (!fir.ref<i32>, !fir.ref<i32>)
!CHECK: %[[W:.*]] = fir.alloca i32 {bindc_name = "w", uniq_name = "_QFnested_default_clause_test1Ew"}
!CHECK: %[[W_DECL:.*]]:2 = hlfir.declare %[[W]] {uniq_name = "_QFnested_default_clause_test1Ew"} : (!fir.ref<i32>) -> (!fir.ref<i32>, !fir.ref<i32>)
!CHECK: %[[X:.*]] = fir.alloca i32 {bindc_name = "x", uniq_name = "_QFnested_default_clause_test1Ex"}
!CHECK: %[[X_DECL:.*]]:2 = hlfir.declare %[[X]] {uniq_name = "_QFnested_default_clause_test1Ex"} : (!fir.ref<i32>) -> (!fir.ref<i32>, !fir.ref<i32>)
!CHECK: %[[Y:.*]] = fir.alloca i32 {bindc_name = "y", uniq_name = "_QFnested_default_clause_test1Ey"}
!CHECK: %[[Y_DECL:.*]]:2 = hlfir.declare %[[Y]] {uniq_name = "_QFnested_default_clause_test1Ey"} : (!fir.ref<i32>) -> (!fir.ref<i32>, !fir.ref<i32>)
!CHECK: %[[Z:.*]] = fir.alloca i32 {bindc_name = "z", uniq_name = "_QFnested_default_clause_test1Ez"}
!CHECK: %[[Z_DECL:.*]]:2 = hlfir.declare %[[Z]] {uniq_name = "_QFnested_default_clause_test1Ez"} : (!fir.ref<i32>) -> (!fir.ref<i32>, !fir.ref<i32>)
!CHECK: omp.parallel private({{.*firstprivate.*}} {{.*}}#0 -> %[[PRIVATE_X:.*]], {{.*}} {{.*}}#0 -> %[[PRIVATE_Y:.*]], {{.*}} {{.*}}#0 -> %[[PRIVATE_Z:.*]], {{.*}} {{.*}}#0 -> %[[PRIVATE_K:.*]] : {{.*}}) {
!CHECK: %[[PRIVATE_X_DECL:.*]]:2 = hlfir.declare %[[PRIVATE_X]] {uniq_name = "_QFnested_default_clause_test1Ex"} : (!fir.ref<i32>) -> (!fir.ref<i32>, !fir.ref<i32>)
!CHECK: %[[PRIVATE_Y_DECL:.*]]:2 = hlfir.declare %[[PRIVATE_Y]] {uniq_name = "_QFnested_default_clause_test1Ey"} : (!fir.ref<i32>) -> (!fir.ref<i32>, !fir.ref<i32>)
!CHECK: %[[PRIVATE_Z_DECL:.*]]:2 = hlfir.declare %[[PRIVATE_Z]] {uniq_name = "_QFnested_default_clause_test1Ez"} : (!fir.ref<i32>) -> (!fir.ref<i32>, !fir.ref<i32>)
!CHECK: %[[PRIVATE_K_DECL:.*]]:2 = hlfir.declare %[[PRIVATE_K]] {uniq_name = "_QFnested_default_clause_test1Ek"} : (!fir.ref<i32>) -> (!fir.ref<i32>, !fir.ref<i32>)
!CHECK: omp.parallel private({{.*}} {{.*}}#0 -> %[[INNER_PRIVATE_Y:.*]], {{.*}} {{.*}}#0 -> %[[INNER_PRIVATE_X:.*]] : {{.*}}) {
!CHECK: %[[INNER_PRIVATE_Y_DECL:.*]]:2 = hlfir.declare %[[INNER_PRIVATE_Y]] {uniq_name = "_QFnested_default_clause_test1Ey"} : (!fir.ref<i32>) -> (!fir.ref<i32>, !fir.ref<i32>)
!CHECK: %[[INNER_PRIVATE_X_DECL:.*]]:2 = hlfir.declare %[[INNER_PRIVATE_X]] {uniq_name = "_QFnested_default_clause_test1Ex"} : (!fir.ref<i32>) -> (!fir.ref<i32>, !fir.ref<i32>)
!CHECK: %[[CONST:.*]] = arith.constant 20 : i32
!CHECK: hlfir.assign %[[CONST]] to %[[INNER_PRIVATE_Y_DECL]]#0 : i32, !fir.ref<i32>
!CHECK: %[[CONST:.*]] = arith.constant 10 : i32
!CHECK: hlfir.assign %[[CONST]] to %[[INNER_PRIVATE_X_DECL]]#0 : i32, !fir.ref<i32>
!CHECK: omp.terminator
!CHECK: }
!CHECK: omp.parallel private({{.*}} {{.*}}#0 -> %[[INNER_PRIVATE_W:.*]], {{.*firstprivate.*}} {{.*}}#0 -> %[[INNER_PRIVATE_Z:.*]], {{.*firstprivate.*}} {{.*}}#0 -> %[[INNER_PRIVATE_K:.*]] : {{.*}}) {
!CHECK: %[[INNER_PRIVATE_W_DECL:.*]]:2 = hlfir.declare %[[INNER_PRIVATE_W]] {uniq_name = "_QFnested_default_clause_test1Ew"} : (!fir.ref<i32>) -> (!fir.ref<i32>, !fir.ref<i32>)
!CHECK: %[[INNER_PRIVATE_Z_DECL:.*]]:2 = hlfir.declare %[[INNER_PRIVATE_Z]] {uniq_name = "_QFnested_default_clause_test1Ez"} : (!fir.ref<i32>) -> (!fir.ref<i32>, !fir.ref<i32>)
!CHECK: %[[INNER_PRIVATE_K_DECL:.*]]:2 = hlfir.declare %[[INNER_PRIVATE_K]] {uniq_name = "_QFnested_default_clause_test1Ek"} : (!fir.ref<i32>) -> (!fir.ref<i32>, !fir.ref<i32>)
!CHECK: %[[CONST:.*]] = arith.constant 30 : i32
!CHECK: hlfir.assign %[[CONST]] to %[[PRIVATE_Y_DECL]]#0 : i32, !fir.ref<i32>
!CHECK: %[[CONST:.*]] = arith.constant 40 : i32
!CHECK: hlfir.assign %[[CONST]] to %[[INNER_PRIVATE_W_DECL]]#0 : i32, !fir.ref<i32>
!CHECK: %[[CONST:.*]] = arith.constant 50 : i32
!CHECK: hlfir.assign %[[CONST]] to %[[INNER_PRIVATE_Z_DECL]]#0 : i32, !fir.ref<i32>
!CHECK: %[[CONST:.*]] = arith.constant 40 : i32
!CHECK: hlfir.assign %[[CONST]] to %[[INNER_PRIVATE_K_DECL]]#0 : i32, !fir.ref<i32>
!CHECK: omp.terminator
!CHECK: }
!CHECK: omp.terminator
!CHECK: }
subroutine nested_default_clause_test1
  integer :: x, y, z, w, k

  !$omp parallel  firstprivate(x) private(y) shared(w) default(private)
    !$omp parallel default(private)
     y = 20
     x = 10
    !$omp end parallel

    !$omp parallel default(firstprivate) shared(y) private(w)
      y = 30
      w = 40
      z = 50
      k = 40
    !$omp end parallel
  !$omp end parallel
end subroutine

!CHECK-LABEL: func @_QPnested_default_clause_test2
!CHECK: omp.parallel private({{.*}} {{.*}}#0 -> %[[PRIVATE_X:.*]], {{.*}} {{.*}}#0 -> %[[PRIVATE_Y:.*]], {{.*}} {{.*}}#0 -> %[[PRIVATE_W:.*]], {{.*}} {{.*}}#0 -> %[[PRIVATE_Z:.*]] : {{.*}}) {
!CHECK: %[[PRIVATE_X_DECL:.*]]:2 = hlfir.declare %[[PRIVATE_X]] {uniq_name = "_QFnested_default_clause_test2Ex"} : (!fir.ref<i32>) -> (!fir.ref<i32>, !fir.ref<i32>)
!CHECK: %[[PRIVATE_Y_DECL:.*]]:2 = hlfir.declare %[[PRIVATE_Y]] {uniq_name = "_QFnested_default_clause_test2Ey"} : (!fir.ref<i32>) -> (!fir.ref<i32>, !fir.ref<i32>)
!CHECK: %[[PRIVATE_W_DECL:.*]]:2 = hlfir.declare %[[PRIVATE_W]] {uniq_name = "_QFnested_default_clause_test2Ew"} : (!fir.ref<i32>) -> (!fir.ref<i32>, !fir.ref<i32>)
!CHECK: %[[PRIVATE_Z_DECL:.*]]:2 = hlfir.declare %[[PRIVATE_Z]] {uniq_name = "_QFnested_default_clause_test2Ez"} : (!fir.ref<i32>) -> (!fir.ref<i32>, !fir.ref<i32>)
!CHECK: omp.parallel private({{.*firstprivate.*}} {{.*}}#0 -> %[[PRIVATE_INNER_X:.*]], {{.*firstprivate.*}} {{.*}}#0 -> %[[INNER_PRIVATE_Y:.*]], {{.*firstprivate.*}} {{.*}}#0 -> %[[INNER_PRIVATE_W:.*]] : {{.*}}) {
!CHECK: %[[PRIVATE_INNER_X_DECL:.*]]:2 = hlfir.declare %[[PRIVATE_INNER_X]] {uniq_name = "_QFnested_default_clause_test2Ex"} : (!fir.ref<i32>) -> (!fir.ref<i32>, !fir.ref<i32>)
!CHECK: %[[INNER_PRIVATE_Y_DECL:.*]]:2 = hlfir.declare %[[INNER_PRIVATE_Y]] {uniq_name = "_QFnested_default_clause_test2Ey"} : (!fir.ref<i32>) -> (!fir.ref<i32>, !fir.ref<i32>)
!CHECK: %[[INNER_PRIVATE_W_DECL:.*]]:2 = hlfir.declare %[[INNER_PRIVATE_W]] {{.*}}
!CHECK: %[[TEMP:.*]] = fir.load %[[INNER_PRIVATE_Y_DECL]]#0 : !fir.ref<i32>
!CHECK: hlfir.assign %[[TEMP]] to %[[PRIVATE_INNER_X_DECL]]#0 : i32, !fir.ref<i32>
!CHECK: omp.terminator
!CHECK: }
!CHECK: omp.parallel private({{.*}} {{.*}}#0 -> %[[PRIVATE_INNER_W:.*]], {{.*}} {{.*}}#0 -> %[[PRIVATE_INNER_X:.*]] : {{.*}}) {
!CHECK: %[[PRIVATE_INNER_W_DECL:.*]]:2 = hlfir.declare %[[PRIVATE_INNER_W]] {uniq_name = "_QFnested_default_clause_test2Ew"} : (!fir.ref<i32>) -> (!fir.ref<i32>, !fir.ref<i32>)
!CHECK: %[[PRIVATE_INNER_X_DECL:.*]]:2 = hlfir.declare %[[PRIVATE_INNER_X]] {uniq_name = "_QFnested_default_clause_test2Ex"} : (!fir.ref<i32>) -> (!fir.ref<i32>, !fir.ref<i32>)
!CHECK: %[[TEMP_1:.*]] = fir.load %[[PRIVATE_INNER_X_DECL]]#0 : !fir.ref<i32>
!CHECK: %[[TEMP_2:.*]] = fir.load %[[PRIVATE_Z_DECL]]#0 : !fir.ref<i32>
!CHECK: %[[RESULT:.*]] = arith.addi %{{.*}}, %{{.*}} : i32
!CHECK: hlfir.assign %[[RESULT]] to %[[PRIVATE_INNER_W_DECL]]#0 : i32, !fir.ref<i32>
!CHECK: omp.terminator
!CHECK: }
!CHECK: }
subroutine nested_default_clause_test2
  integer :: x, y, z, w

  !$omp parallel default(private)
    !$omp parallel default(firstprivate)
      x = y
      w = w + 1
    !$omp end parallel

    !$omp parallel default(private) shared(z)
      w = x + z
    !$omp end parallel
  !$omp end parallel
end subroutine

!CHECK-LABEL: func @_QPnested_default_clause_test3
!CHECK: omp.parallel private({{.*}} {{.*}}#0 -> %[[PRIVATE_X:.*]], {{.*}} {{.*}}#0 -> %[[PRIVATE_Y:.*]], {{.*}} {{.*}}#0 -> %[[PRIVATE_W:.*]], {{.*}} {{.*}}#0 -> %[[PRIVATE_Z:.*]] : {{.*}}) {
!CHECK: %[[PRIVATE_X_DECL:.*]]:2 = hlfir.declare %[[PRIVATE_X]] {uniq_name = "_QFnested_default_clause_test3Ex"} : (!fir.ref<i32>) -> (!fir.ref<i32>, !fir.ref<i32>)
!CHECK: %[[PRIVATE_Y_DECL:.*]]:2 = hlfir.declare %[[PRIVATE_Y]] {uniq_name = "_QFnested_default_clause_test3Ey"} : (!fir.ref<i32>) -> (!fir.ref<i32>, !fir.ref<i32>)
!CHECK: %[[PRIVATE_W_DECL:.*]]:2 = hlfir.declare %[[PRIVATE_W]] {uniq_name = "_QFnested_default_clause_test3Ew"} : (!fir.ref<i32>) -> (!fir.ref<i32>, !fir.ref<i32>)
!CHECK: %[[PRIVATE_Z_DECL:.*]]:2 = hlfir.declare %[[PRIVATE_Z]] {uniq_name = "_QFnested_default_clause_test3Ez"} : (!fir.ref<i32>) -> (!fir.ref<i32>, !fir.ref<i32>)
!CHECK: omp.parallel private({{.*firstprivate.*}} {{.*}}#0 -> %[[INNER_PRIVATE_X:.*]], {{.*firstprivate.*}} {{.*}}#0 -> %[[INNER_PRIVATE_Y:.*]] : {{.*}}) {
!CHECK: %[[INNER_PRIVATE_X_DECL:.*]]:2 = hlfir.declare %[[INNER_PRIVATE_X]] {uniq_name = "_QFnested_default_clause_test3Ex"} : (!fir.ref<i32>) -> (!fir.ref<i32>, !fir.ref<i32>)
!CHECK: %[[INNER_PRIVATE_Y_DECL:.*]]:2 = hlfir.declare %[[INNER_PRIVATE_Y]] {uniq_name = "_QFnested_default_clause_test3Ey"} : (!fir.ref<i32>) -> (!fir.ref<i32>, !fir.ref<i32>)
!CHECK: %[[TEMP:.*]] = fir.load %[[INNER_PRIVATE_Y_DECL]]#0 : !fir.ref<i32>
!CHECK: hlfir.assign %[[TEMP]] to %[[INNER_PRIVATE_X_DECL]]#0 : i32, !fir.ref<i32>
!CHECK: omp.terminator
!CHECK: }
!CHECK: omp.parallel {
!CHECK: %[[TEMP_1:.*]] = fir.load %[[PRIVATE_X_DECL]]#0 : !fir.ref<i32>
!CHECK: %[[TEMP_2:.*]] = fir.load %[[PRIVATE_Z_DECL]]#0 : !fir.ref<i32>
!CHECK: %[[TEMP_3:.*]] = arith.addi %[[TEMP_1]], %[[TEMP_2]] : i32
!CHECK: hlfir.assign %[[TEMP_3]] to %[[PRIVATE_W_DECL]]#0 : i32, !fir.ref<i32>
!CHECK: omp.terminator
!CHECK: }
!CHECK: }
subroutine nested_default_clause_test3
  integer :: x, y, z, w

  !$omp parallel default(private)
    !$omp parallel default(firstprivate)
      x = y
    !$omp end parallel

    !$omp parallel default(shared)
      w = x + z
    !$omp end parallel
  !$omp end parallel
end subroutine

!CHECK-LABEL: func @_QPnested_default_clause_test4
!CHECK: %[[X:.*]] = fir.alloca i32 {bindc_name = "x", uniq_name = "_QFnested_default_clause_test4Ex"}
!CHECK: %[[X_DECL:.*]]:2 = hlfir.declare %[[X]] {uniq_name = "_QFnested_default_clause_test4Ex"} : (!fir.ref<i32>) -> (!fir.ref<i32>, !fir.ref<i32>)
!CHECK: %[[Y:.*]] = fir.alloca i32 {bindc_name = "y", uniq_name = "_QFnested_default_clause_test4Ey"}
!CHECK: %[[Y_DECL:.*]]:2 = hlfir.declare %[[Y]] {uniq_name = "_QFnested_default_clause_test4Ey"} : (!fir.ref<i32>) -> (!fir.ref<i32>, !fir.ref<i32>)
!CHECK: omp.parallel private({{.*firstprivate.*}} {{.*}}#0 -> %[[PRIVATE_X:.*]], {{.*firstprivate.*}} {{.*}}#0 -> %[[PRIVATE_Y:.*]] : {{.*}}) {
!CHECK: %[[PRIVATE_X_DECL:.*]]:2 = hlfir.declare %[[PRIVATE_X]] {uniq_name = "_QFnested_default_clause_test4Ex"} : (!fir.ref<i32>) -> (!fir.ref<i32>, !fir.ref<i32>)
!CHECK: %[[PRIVATE_Y_DECL:.*]]:2 = hlfir.declare %[[PRIVATE_Y]] {uniq_name = "_QFnested_default_clause_test4Ey"} : (!fir.ref<i32>) -> (!fir.ref<i32>, !fir.ref<i32>)
!CHECK: omp.single {
!CHECK: %[[TEMP:.*]] = fir.load %[[PRIVATE_Y_DECL]]#0 : !fir.ref<i32>
!CHECK: hlfir.assign %[[TEMP]] to %[[PRIVATE_X_DECL]]#0 : i32, !fir.ref<i32>
!CHECK: omp.terminator
!CHECK: }
!CHECK: omp.terminator
!CHECK: }
subroutine nested_default_clause_test4
  integer :: x, y

  !$omp parallel default(firstprivate)
    !$omp single
      x = y
    !$omp end single
  !$omp end parallel
end subroutine

!CHECK-LABEL: func @_QPnested_default_clause_test5
!CHECK: omp.parallel {

!CHECK: %[[CONST_LB:.*]] = arith.constant 1 : i32
!CHECK: %[[CONST_UB:.*]] = arith.constant 50 : i32
!CHECK: %[[CONST_STEP:.*]] = arith.constant 1 : i32
! CHECK: omp.wsloop private(@{{.*}} %{{.*}} -> %[[X_ALLOCA:.*]], @{{.*}} %{{.*}} -> %[[LOOP_VAR_ALLOCA:.*]] : !fir.ref<i32>, !fir.ref<i32>) {
!CHECK: omp.loop_nest (%[[ARG:.*]]) : i32 = (%[[CONST_LB]]) to (%[[CONST_UB]]) inclusive step (%[[CONST_STEP]]) {
!CHECK: %[[X_DECLARE:.*]]:2 = hlfir.declare %[[X_ALLOCA]] {{.*}}
!CHECK: %[[LOOP_VAR_DECLARE:.*]]:2 = hlfir.declare %[[LOOP_VAR_ALLOCA]] {{.*}}
<<<<<<< HEAD
!CHECK: hlfir.assign %[[ARG]] to %[[LOOP_VAR_DECLARE]]#1 : i32, !fir.ref<i32>
=======
!CHECK: hlfir.assign %[[ARG]] to %[[LOOP_VAR_DECLARE]]#0 : i32, !fir.ref<i32>
>>>>>>> d465594a
!CHECK: %[[LOADED_X:.*]] = fir.load %[[X_DECLARE]]#0 : !fir.ref<i32>
!CHECK: %[[CONST:.*]] = arith.constant 1 : i32
!CHECK: %[[RESULT:.*]] = arith.addi %[[LOADED_X]], %[[CONST]] : i32
!CHECK: hlfir.assign %[[RESULT]] to %[[X_DECLARE]]#0 : i32, !fir.ref<i32>
!CHECK: omp.yield
!CHECK: }
!CHECK: omp.terminator
!CHECK: }
subroutine nested_default_clause_test5
  integer :: i, x

  !$omp parallel do private(x)
    do i=1, 50
      x = x + 1
    end do
  !$omp end parallel do
end subroutine

!CHECK-LABEL: func @_QPnested_default_clause_test6
!CHECK: omp.parallel private({{.*}} {{.*}}#0 -> %[[X_VAR:.*]], {{.*}} {{.*}}#0 -> %[[Y_VAR:.*]], {{.*}} {{.*}}#0 -> %[[Z_VAR:.*]] : {{.*}}) {
!CHECK: %[[X_VAR_DECLARE:.*]]:2 = hlfir.declare %[[X_VAR]] {{.*}}

!CHECK: %[[Y_VAR_DECLARE:.*]]:2 = hlfir.declare %[[Y_VAR]] {{.*}}

!CHECK: %[[Z_VAR_DECLARE:.*]]:2 = hlfir.declare %[[Z_VAR]] {{.*}}

!CHECK: %[[CONST_LB:.*]] = arith.constant 1 : i32
!CHECK: %[[CONST_UB:.*]] = arith.constant 10 : i32
!CHECK: %[[CONST_STEP:.*]] = arith.constant 1 : i32
! CHECK: omp.wsloop private(@{{.*}} %{{.*}} -> %[[LOOP_VAR:.*]] : !fir.ref<i32>) {
!CHECK: omp.loop_nest (%[[ARG:.*]]) : i32 = (%[[CONST_LB]]) to (%[[CONST_UB]]) inclusive step (%[[CONST_STEP]]) {
!CHECK: %[[LOOP_VAR_DECLARE:.*]]:2 = hlfir.declare %[[LOOP_VAR]] {{.*}}
<<<<<<< HEAD
!CHECK: hlfir.assign %[[ARG]] to %[[LOOP_VAR_DECLARE]]#1 : i32, !fir.ref<i32>
=======
!CHECK: hlfir.assign %[[ARG]] to %[[LOOP_VAR_DECLARE]]#0 : i32, !fir.ref<i32>
>>>>>>> d465594a
!CHECK: %[[LOADED_X:.*]] = fir.load %[[X_VAR_DECLARE]]#0 : !fir.ref<i32>
!CHECK: %[[CONST:.*]] = arith.constant 1 : i32
!CHECK: %[[ADD:.*]] = arith.addi %[[LOADED_X]], %[[CONST]] : i32
!CHECK: hlfir.assign %[[ADD]] to %[[X_VAR_DECLARE]]#0 : i32, !fir.ref<i32>
!CHECK: omp.parallel private({{.*firstprivate.*}} {{.*}}#0 -> %[[INNER_Y_ALLOCA:.*]], {{.*firstprivate.*}} {{.*}}#0 -> %[[INNER_Z_ALLOCA:.*]] : {{.*}}) {
!CHECK: %[[INNER_Y_DECLARE:.*]]:2 = hlfir.declare %[[INNER_Y_ALLOCA]] {{.}}
!CHECK: %[[INNER_Z_DECLARE:.*]]:2 = hlfir.declare %[[INNER_Z_ALLOCA]] {{.}}
!CHECK: %[[LOADED_Y:.*]] = fir.load %[[INNER_Y_DECLARE]]#0 : !fir.ref<i32>
!CHECK: %[[LOADED_Z:.*]] = fir.load %[[INNER_Z_DECLARE]]#0 : !fir.ref<i32>
!CHECK: %[[RESULT:.*]] = arith.addi %[[LOADED_Y]], %[[LOADED_Z]] : i32
!CHECK: hlfir.assign %[[RESULT]] to %[[INNER_Y_DECLARE]]#0 : i32, !fir.ref<i32>
!CHECK: omp.terminator
!CHECK: }
!CHECK: omp.yield
!CHECK: }
!CHECK: omp.terminator
!CHECK: }
!CHECK: return
!CHECK: }
subroutine nested_default_clause_test6
  integer :: i, x, y, z

  !$omp parallel do default(private)
    do i = 1, 10
      x  = x + 1
      !$omp parallel default(firstprivate)
         y = y + z
      !$omp end parallel
    end do
  !$omp end parallel do
end subroutine

!CHECK: func.func @_QPskipped_default_clause_checks() {
!CHECK: %[[TYPE_ADDR:.*]] = fir.address_of(@_QFskipped_default_clause_checksE.n.i1) : !fir.ref<!fir.char<1,2>>
!CHECK: %[[VAL_CONST_2:.*]] = arith.constant 2 : index
!CHECK: %[[VAL_I1_DECLARE:.*]]:2 = hlfir.declare %[[TYPE_ADDR]] typeparams %[[VAL_CONST_2]] {{.*}}
!CHECK: %[[TYPE_ADDR_IT:.*]] = fir.address_of(@_QFskipped_default_clause_checksE.n.it) : !fir.ref<!fir.char<1,2>>
!CHECK: %[[VAL_CONST_2_0:.*]] = arith.constant 2 : index
!CHECK: %[[VAL_IT_DECLARE:.*]]:2 = hlfir.declare %[[TYPE_ADDR_IT]] typeparams %[[VAL_CONST_2_0]] {{.*}}
!CHECK: %[[VAL_I_ALLOCA:.*]] = fir.alloca i32 {bindc_name = "i", uniq_name = "_QFskipped_default_clause_checksEi"}
!CHECK: %[[VAL_I_DECLARE:.*]]:2 = hlfir.declare %[[VAL_I_ALLOCA]] {{.*}}
!CHECK: %[[VAL_III_ALLOCA:.*]] = fir.alloca !fir.type<_QFskipped_default_clause_checksTit{i1:i32}> {bindc_name = "iii", uniq_name = "_QFskipped_default_clause_checksEiii"}
!CHECK: %[[VAL_III_DECLARE:.*]]:2 = hlfir.declare %[[VAL_III_ALLOCA]] {{.*}}
!CHECK: %[[VAL_X_ALLOCA:.*]] = fir.alloca i32 {bindc_name = "x", uniq_name = "_QFskipped_default_clause_checksEx"}
!CHECK: %[[VAL_X_DECLARE:.*]]:2 = hlfir.declare %[[VAL_X_ALLOCA]] {{.*}}
!CHECK: %[[VAL_Y_ALLOCA:.*]] = fir.alloca i32 {bindc_name = "y", uniq_name = "_QFskipped_default_clause_checksEy"}
!CHECK: %[[VAL_Y_DECLARE:.*]]:2 = hlfir.declare %[[VAL_Y_ALLOCA]] {{.*}}
!CHECK: %[[VAL_Z_ALLOCA:.*]] = fir.alloca i32 {bindc_name = "z", uniq_name = "_QFskipped_default_clause_checksEz"}
!CHECK: %[[VAL_Z_DECLARE:.*]]:2 = hlfir.declare %[[VAL_Z_ALLOCA]] {{.*}}
subroutine skipped_default_clause_checks()
       integer :: x,y,z
       type it
         integer::i1
       end type
       type(it)::iii

!CHECK: omp.parallel {{.*}} {
!CHECK: omp.wsloop private({{.*}}) reduction(@min_i32 %[[VAL_Z_DECLARE]]#0 -> %[[PRV:.+]] : !fir.ref<i32>) {
!CHECK-NEXT: omp.loop_nest (%[[ARG:.*]]) {{.*}} {
!CHECK: omp.yield
!CHECK: }
!CHECK: }
!CHECK: omp.terminator
!CHECK: }
       !$omp parallel do default(private) REDUCTION(MIN:z)
         do i = 1, 10
           x = x + MIN(y,x)
         enddo
       !$omp end parallel do

!CHECK: omp.parallel {
!CHECK: omp.terminator
!CHECK: }
       namelist /nam/i
       !$omp parallel default(private)
          write(1,nam )
       !$omp endparallel

!CHECK: omp.parallel private({{.*}} {{.*}}#0 -> %[[PRIVATE_III:.*]] : {{.*}}) {
!CHECK: %[[PRIVATE_III_DECLARE:.*]]:2 = hlfir.declare %[[PRIVATE_III]] {{.*}}
!CHECK: %[[PRIVATE_ADDR:.*]] = fir.address_of(@_QQro._QFskipped_default_clause_checksTit.0) : !fir.ref<!fir.type<_QFskipped_default_clause_checksTit{i1:i32}>>
!CHECK: %[[PRIVATE_PARAM:.*]]:2 = hlfir.declare %[[PRIVATE_ADDR]] {{.*}}
!CHECK: hlfir.assign %[[PRIVATE_PARAM]]#0 to %[[PRIVATE_III_DECLARE]]#0 {{.*}}
!CHECK: omp.terminator
!CHECK: }
       !$omp parallel default(private)
          iii=it(11)
       !$omp end parallel
end subroutine

!CHECK: func.func @_QPthreadprivate_with_default() {
!CHECK: %[[VAR_I:.*]] = fir.alloca i32 {bindc_name = "i", uniq_name = "_QFthreadprivate_with_defaultEi"}
!CHECK: %[[VAR_I_DECLARE:.*]] = hlfir.declare %[[VAR_I]] {uniq_name = "_QFthreadprivate_with_defaultEi"} : (!fir.ref<i32>) -> (!fir.ref<i32>, !fir.ref<i32>)
!CHECK: %[[BLK_ADDR:.*]] = fir.address_of(@blk_) : !fir.ref<!fir.array<4xi8>>
!CHECK: %[[BLK_THREADPRIVATE_OUTER:.*]] = omp.threadprivate %[[BLK_ADDR]] : !fir.ref<!fir.array<4xi8>> -> !fir.ref<!fir.array<4xi8>>
!CHECK: %[[CONVERT:.*]] = fir.convert %[[BLK_THREADPRIVATE_OUTER]] : (!fir.ref<!fir.array<4xi8>>) -> !fir.ref<!fir.array<?xi8>>
!CHECK: %[[VAR_C:.*]] = arith.constant 0 : index
!CHECK: %[[BLK_REF:.*]] = fir.coordinate_of %[[CONVERT]], %[[VAR_C]] : (!fir.ref<!fir.array<?xi8>>, index) -> !fir.ref<i8>
!CHECK: %[[CONVERT:.*]] = fir.convert %[[BLK_REF]] : (!fir.ref<i8>) -> !fir.ref<i32>
!CHECK: %[[VAR_X_DECLARE:.*]] = hlfir.declare %[[CONVERT]] {uniq_name = "_QFthreadprivate_with_defaultEx"} : (!fir.ref<i32>) -> (!fir.ref<i32>, !fir.ref<i32>)
!CHECK: omp.parallel {
!CHECK:   %[[BLK_THREADPRIVATE_INNER:.*]] = omp.threadprivate %[[BLK_ADDR]] : !fir.ref<!fir.array<4xi8>> -> !fir.ref<!fir.array<4xi8>>
!CHECK:   %[[CONVERT_INNER:.*]] = fir.convert %[[BLK_THREADPRIVATE_INNER]] : (!fir.ref<!fir.array<4xi8>>) -> !fir.ref<!fir.array<?xi8>>
!CHECK:   %[[VAR_C_INNER:.*]] = arith.constant 0 : index
!CHECK:   %[[BLK_REF_INNER:.*]] = fir.coordinate_of %[[CONVERT_INNER]], %[[VAR_C_INNER]] : (!fir.ref<!fir.array<?xi8>>, index) -> !fir.ref<i8>
!CHECK:   %[[CONVERT_INNER:.*]] = fir.convert %[[BLK_REF_INNER]] : (!fir.ref<i8>) -> !fir.ref<i32>
!CHECK:   %[[VAR_X_DECLARE_INNER:.*]] = hlfir.declare %[[CONVERT_INNER]] {uniq_name = "_QFthreadprivate_with_defaultEx"} : (!fir.ref<i32>) -> (!fir.ref<i32>, !fir.ref<i32>)
subroutine threadprivate_with_default
        integer :: x
        common /blk/ x 
        !$omp threadprivate (/blk/)

        !$omp parallel do default(private)
           do i = 1, 4
              x = 4
           end do
        !$omp end parallel do
end subroutine

subroutine nested_constructs
!CHECK: %[[I:.*]] = fir.alloca i32 {bindc_name = "i", uniq_name = "_QFnested_constructsEi"}
!CHECK: %[[I_DECL:.*]]:2 = hlfir.declare %[[I]] {{.*}}
!CHECK: %[[J:.*]] = fir.alloca i32 {bindc_name = "j", uniq_name = "_QFnested_constructsEj"}
!CHECK: %[[J_DECL:.*]]:2 = hlfir.declare %[[J]] {{.*}}
!CHECK: %[[Y:.*]] = fir.alloca i32 {bindc_name = "y", uniq_name = "_QFnested_constructsEy"}
!CHECK: %[[Y_DECL:.*]]:2 = hlfir.declare %[[Y]] {{.*}}
!CHECK: %[[Z:.*]] = fir.alloca i32 {bindc_name = "z", uniq_name = "_QFnested_constructsEz"}
!CHECK: %[[Z_DECL:.*]]:2 = hlfir.declare %[[Z]] {{.*}}

    integer :: y, z
!CHECK: omp.parallel private({{.*firstprivate.*}} {{.*}}#0 -> %[[INNER_Y:.*]], {{.*}} {{.*}}#0 -> %[[INNER_Z:.*]], {{.*}} {{.*}}#0 -> %[[INNER_I:.*]], {{.*}} {{.*}}#0 -> %[[INNER_J:.*]] : {{.*}}) {

!CHECK: %[[INNER_Y_DECL:.*]]:2 = hlfir.declare %[[INNER_Y]] {{.*}}

!CHECK: %[[INNER_Z_DECL:.*]]:2 = hlfir.declare %[[INNER_Z]] {{.*}}

!CHECK: %[[INNER_I_DECL:.*]]:2 = hlfir.declare %[[INNER_I]] {{.*}}

!CHECK: %[[INNER_J_DECL:.*]]:2 = hlfir.declare %[[INNER_J]] {{.*}}
    !$omp parallel default(private) firstprivate(y)
!CHECK: {{.*}} = fir.do_loop {{.*}} {
      do i = 1, 10
!CHECK: %[[CONST_1:.*]] = arith.constant 1 : i32
!CHECK: hlfir.assign %[[CONST_1]] to %[[INNER_Y_DECL]]#0 : i32, !fir.ref<i32>
        y = 1
!CHECK: {{.*}} = fir.do_loop {{.*}} {
        do j = 1, 10
!CHECK: %[[CONST_20:.*]] = arith.constant 20 : i32
!CHECK: hlfir.assign %[[CONST_20]] to %[[INNER_Z_DECL]]#0 : i32, !fir.ref<i32>
          z = 20
!CHECK: omp.parallel private({{.*}} {{.*}}#0 -> %[[NESTED_Y:.*]] : {{.*}}) {
!CHECK: %[[NESTED_Y_DECL:.*]]:2 = hlfir.declare %[[NESTED_Y]] {{.*}}
!CHECK: %[[CONST_2:.*]] = arith.constant 2 : i32
!CHECK: hlfir.assign %[[CONST_2]] to %[[NESTED_Y_DECL]]#0 : i32, !fir.ref<i32>
          !$omp parallel default(private)
             y = 2
          !$omp end parallel
        end do
      end do
    !$omp end parallel
end subroutine<|MERGE_RESOLUTION|>--- conflicted
+++ resolved
@@ -291,11 +291,7 @@
 !CHECK: omp.loop_nest (%[[ARG:.*]]) : i32 = (%[[CONST_LB]]) to (%[[CONST_UB]]) inclusive step (%[[CONST_STEP]]) {
 !CHECK: %[[X_DECLARE:.*]]:2 = hlfir.declare %[[X_ALLOCA]] {{.*}}
 !CHECK: %[[LOOP_VAR_DECLARE:.*]]:2 = hlfir.declare %[[LOOP_VAR_ALLOCA]] {{.*}}
-<<<<<<< HEAD
-!CHECK: hlfir.assign %[[ARG]] to %[[LOOP_VAR_DECLARE]]#1 : i32, !fir.ref<i32>
-=======
 !CHECK: hlfir.assign %[[ARG]] to %[[LOOP_VAR_DECLARE]]#0 : i32, !fir.ref<i32>
->>>>>>> d465594a
 !CHECK: %[[LOADED_X:.*]] = fir.load %[[X_DECLARE]]#0 : !fir.ref<i32>
 !CHECK: %[[CONST:.*]] = arith.constant 1 : i32
 !CHECK: %[[RESULT:.*]] = arith.addi %[[LOADED_X]], %[[CONST]] : i32
@@ -328,11 +324,7 @@
 ! CHECK: omp.wsloop private(@{{.*}} %{{.*}} -> %[[LOOP_VAR:.*]] : !fir.ref<i32>) {
 !CHECK: omp.loop_nest (%[[ARG:.*]]) : i32 = (%[[CONST_LB]]) to (%[[CONST_UB]]) inclusive step (%[[CONST_STEP]]) {
 !CHECK: %[[LOOP_VAR_DECLARE:.*]]:2 = hlfir.declare %[[LOOP_VAR]] {{.*}}
-<<<<<<< HEAD
-!CHECK: hlfir.assign %[[ARG]] to %[[LOOP_VAR_DECLARE]]#1 : i32, !fir.ref<i32>
-=======
 !CHECK: hlfir.assign %[[ARG]] to %[[LOOP_VAR_DECLARE]]#0 : i32, !fir.ref<i32>
->>>>>>> d465594a
 !CHECK: %[[LOADED_X:.*]] = fir.load %[[X_VAR_DECLARE]]#0 : !fir.ref<i32>
 !CHECK: %[[CONST:.*]] = arith.constant 1 : i32
 !CHECK: %[[ADD:.*]] = arith.addi %[[LOADED_X]], %[[CONST]] : i32
