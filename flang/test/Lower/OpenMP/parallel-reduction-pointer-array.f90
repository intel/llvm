! RUN: bbc -emit-hlfir -fopenmp -o - %s | FileCheck %s
! RUN: %flang_fc1 -emit-hlfir -fopenmp -o - %s | FileCheck %s

program reduce
integer :: i = 0
integer, dimension(:), pointer :: r

allocate(r(2))

!$omp parallel do reduction(+:r)
do i=0,10
  r(1) = i
  r(2) = -i
enddo
!$omp end parallel do

print *,r
deallocate(r)

end program

! CHECK-LABEL:   omp.declare_reduction @add_reduction_byref_box_ptr_Uxi32 : !fir.ref<!fir.box<!fir.ptr<!fir.array<?xi32>>>> alloc {
! CHECK:           %[[VAL_3:.*]] = fir.alloca !fir.box<!fir.ptr<!fir.array<?xi32>>>
! CHECK:           omp.yield(%[[VAL_3]] : !fir.ref<!fir.box<!fir.ptr<!fir.array<?xi32>>>>)
! CHECK-LABEL:   } init {
! CHECK:         ^bb0(%[[VAL_0:.*]]: !fir.ref<!fir.box<!fir.ptr<!fir.array<?xi32>>>>, %[[ALLOC:.*]]: !fir.ref<!fir.box<!fir.ptr<!fir.array<?xi32>>>>):
! CHECK:           %[[VAL_1:.*]] = arith.constant 0 : i32
! CHECK:           %[[VAL_2:.*]] = fir.load %[[VAL_0]] : !fir.ref<!fir.box<!fir.ptr<!fir.array<?xi32>>>>
! CHECK:           %[[VAL_4:.*]] = fir.box_addr %[[VAL_2]] : (!fir.box<!fir.ptr<!fir.array<?xi32>>>) -> !fir.ptr<!fir.array<?xi32>>
! CHECK:           %[[VAL_5:.*]] = fir.convert %[[VAL_4]] : (!fir.ptr<!fir.array<?xi32>>) -> i64
! CHECK:           %[[VAL_6:.*]] = arith.constant 0 : i64
! CHECK:           %[[VAL_7:.*]] = arith.cmpi eq, %[[VAL_5]], %[[VAL_6]] : i64
! CHECK:           fir.if %[[VAL_7]] {
! CHECK:             %[[C0:.*]] = arith.constant 0 : index
! CHECK:             %[[SHAPE:.*]] = fir.shape %[[C0]]
! CHECK:             %[[VAL_8:.*]] = fir.embox %[[VAL_4]](%[[SHAPE]]) : (!fir.ptr<!fir.array<?xi32>>, !fir.shape<1>) -> !fir.box<!fir.ptr<!fir.array<?xi32>>>
! CHECK:             fir.store %[[VAL_8]] to %[[ALLOC]] : !fir.ref<!fir.box<!fir.ptr<!fir.array<?xi32>>>>
! CHECK:           } else {
! CHECK:             %[[VAL_9:.*]] = arith.constant 0 : index
! CHECK:             %[[VAL_10:.*]]:3 = fir.box_dims %[[VAL_2]], %[[VAL_9]] : (!fir.box<!fir.ptr<!fir.array<?xi32>>>, index) -> (index, index, index)
! CHECK:             %[[VAL_11:.*]] = fir.shape %[[VAL_10]]#1 : (index) -> !fir.shape<1>
! CHECK:             %[[VAL_12:.*]] = fir.allocmem !fir.array<?xi32>, %[[VAL_10]]#1 {bindc_name = ".tmp", uniq_name = ""}
! CHECK:             %[[VAL_13:.*]] = arith.constant true
! CHECK:             %[[VAL_14:.*]]:2 = hlfir.declare %[[VAL_12]](%[[VAL_11]]) {uniq_name = ".tmp"} : (!fir.heap<!fir.array<?xi32>>, !fir.shape<1>) -> (!fir.box<!fir.array<?xi32>>, !fir.heap<!fir.array<?xi32>>)
! CHECK:             %[[VAL_15:.*]] = arith.constant 0 : index
! CHECK:             %[[VAL_16:.*]]:3 = fir.box_dims %[[VAL_2]], %[[VAL_15]] : (!fir.box<!fir.ptr<!fir.array<?xi32>>>, index) -> (index, index, index)
! CHECK:             %[[VAL_17:.*]] = fir.shape_shift %[[VAL_16]]#0, %[[VAL_16]]#1 : (index, index) -> !fir.shapeshift<1>
! CHECK:             %[[VAL_18:.*]] = fir.rebox %[[VAL_14]]#0(%[[VAL_17]]) : (!fir.box<!fir.array<?xi32>>, !fir.shapeshift<1>) -> !fir.box<!fir.ptr<!fir.array<?xi32>>>
! CHECK:             hlfir.assign %[[VAL_1]] to %[[VAL_18]] : i32, !fir.box<!fir.ptr<!fir.array<?xi32>>>
! CHECK:             fir.store %[[VAL_18]] to %[[ALLOC]] : !fir.ref<!fir.box<!fir.ptr<!fir.array<?xi32>>>>
! CHECK:           }
! CHECK:           omp.yield(%[[ALLOC]] : !fir.ref<!fir.box<!fir.ptr<!fir.array<?xi32>>>>)
! CHECK-LABEL:   } combiner {
! CHECK:         ^bb0(%[[VAL_0:.*]]: !fir.ref<!fir.box<!fir.ptr<!fir.array<?xi32>>>>, %[[VAL_1:.*]]: !fir.ref<!fir.box<!fir.ptr<!fir.array<?xi32>>>>):
! CHECK:           %[[VAL_2:.*]] = fir.load %[[VAL_0]] : !fir.ref<!fir.box<!fir.ptr<!fir.array<?xi32>>>>
! CHECK:           %[[VAL_3:.*]] = fir.load %[[VAL_1]] : !fir.ref<!fir.box<!fir.ptr<!fir.array<?xi32>>>>
! CHECK:           %[[VAL_4:.*]] = arith.constant 0 : index
! CHECK:           %[[VAL_5:.*]]:3 = fir.box_dims %[[VAL_2]], %[[VAL_4]] : (!fir.box<!fir.ptr<!fir.array<?xi32>>>, index) -> (index, index, index)
! CHECK:           %[[C1:.*]] = arith.constant 1 : index
! CHECK:           %[[VAL_6:.*]] = fir.shape_shift %[[C1]], %[[VAL_5]]#1 : (index, index) -> !fir.shapeshift<1>
! CHECK:           %[[VAL_7:.*]] = arith.constant 1 : index
! CHECK:           fir.do_loop %[[VAL_8:.*]] = %[[VAL_7]] to %[[VAL_5]]#1 step %[[VAL_7]] unordered {
! CHECK:             %[[VAL_9:.*]] = fir.array_coor %[[VAL_2]](%[[VAL_6]]) %[[VAL_8]] : (!fir.box<!fir.ptr<!fir.array<?xi32>>>, !fir.shapeshift<1>, index) -> !fir.ref<i32>
! CHECK:             %[[VAL_10:.*]] = fir.array_coor %[[VAL_3]](%[[VAL_6]]) %[[VAL_8]] : (!fir.box<!fir.ptr<!fir.array<?xi32>>>, !fir.shapeshift<1>, index) -> !fir.ref<i32>
! CHECK:             %[[VAL_11:.*]] = fir.load %[[VAL_9]] : !fir.ref<i32>
! CHECK:             %[[VAL_12:.*]] = fir.load %[[VAL_10]] : !fir.ref<i32>
! CHECK:             %[[VAL_13:.*]] = arith.addi %[[VAL_11]], %[[VAL_12]] : i32
! CHECK:             fir.store %[[VAL_13]] to %[[VAL_9]] : !fir.ref<i32>
! CHECK:           }
! CHECK:           omp.yield(%[[VAL_0]] : !fir.ref<!fir.box<!fir.ptr<!fir.array<?xi32>>>>)
! CHECK-LABEL:   }  cleanup {
! CHECK:         ^bb0(%[[VAL_0:.*]]: !fir.ref<!fir.box<!fir.ptr<!fir.array<?xi32>>>>):
! CHECK:           %[[VAL_1:.*]] = fir.load %[[VAL_0]] : !fir.ref<!fir.box<!fir.ptr<!fir.array<?xi32>>>>
! CHECK:           %[[VAL_2:.*]] = fir.box_addr %[[VAL_1]] : (!fir.box<!fir.ptr<!fir.array<?xi32>>>) -> !fir.ptr<!fir.array<?xi32>>
! CHECK:           %[[VAL_3:.*]] = fir.convert %[[VAL_2]] : (!fir.ptr<!fir.array<?xi32>>) -> i64
! CHECK:           %[[VAL_4:.*]] = arith.constant 0 : i64
! CHECK:           %[[VAL_5:.*]] = arith.cmpi ne, %[[VAL_3]], %[[VAL_4]] : i64
! CHECK:           fir.if %[[VAL_5]] {
! CHECK:             %[[VAL_6:.*]] = fir.convert %[[VAL_2]] : (!fir.ptr<!fir.array<?xi32>>) -> !fir.heap<!fir.array<?xi32>>
! CHECK:             fir.freemem %[[VAL_6]] : !fir.heap<!fir.array<?xi32>>
! CHECK:           }
! CHECK:           omp.yield
! CHECK:         }

! CHECK-LABEL:   func.func @_QQmain() attributes {fir.bindc_name = "reduce"} {
! CHECK:           %[[VAL_0:.*]] = fir.address_of(@_QFEi) : !fir.ref<i32>
! CHECK:           %[[VAL_1:.*]]:2 = hlfir.declare %[[VAL_0]] {uniq_name = "_QFEi"} : (!fir.ref<i32>) -> (!fir.ref<i32>, !fir.ref<i32>)
! CHECK:           %[[VAL_2:.*]] = fir.address_of(@_QFEr) : !fir.ref<!fir.box<!fir.ptr<!fir.array<?xi32>>>>
! CHECK:           %[[VAL_3:.*]]:2 = hlfir.declare %[[VAL_2]] {fortran_attrs = {{.*}}<pointer>, uniq_name = "_QFEr"} : (!fir.ref<!fir.box<!fir.ptr<!fir.array<?xi32>>>>) -> (!fir.ref<!fir.box<!fir.ptr<!fir.array<?xi32>>>>, !fir.ref<!fir.box<!fir.ptr<!fir.array<?xi32>>>>)
! CHECK:           %[[VAL_4:.*]] = arith.constant false
! CHECK:           %[[VAL_5:.*]] = fir.absent !fir.box<none>
! CHECK:           %[[VAL_6:.*]] = fir.address_of(
! CHECK:           %[[VAL_7:.*]] = arith.constant 8 : i32
! CHECK:           %[[VAL_8:.*]] = fir.zero_bits !fir.ptr<!fir.array<?xi32>>
! CHECK:           %[[VAL_9:.*]] = arith.constant 0 : index
! CHECK:           %[[VAL_10:.*]] = fir.shape %[[VAL_9]] : (index) -> !fir.shape<1>
! CHECK:           %[[VAL_11:.*]] = fir.embox %[[VAL_8]](%[[VAL_10]]) : (!fir.ptr<!fir.array<?xi32>>, !fir.shape<1>) -> !fir.box<!fir.ptr<!fir.array<?xi32>>>
! CHECK:           fir.store %[[VAL_11]] to %[[VAL_3]]#0 : !fir.ref<!fir.box<!fir.ptr<!fir.array<?xi32>>>>
! CHECK:           %[[VAL_12:.*]] = arith.constant 1 : index
! CHECK:           %[[VAL_13:.*]] = arith.constant 2 : i32
! CHECK:           %[[VAL_14:.*]] = arith.constant 0 : i32
! CHECK:           %[[VAL_15:.*]] = fir.convert %[[VAL_3]]#0 : (!fir.ref<!fir.box<!fir.ptr<!fir.array<?xi32>>>>) -> !fir.ref<!fir.box<none>>
! CHECK:           %[[VAL_16:.*]] = fir.convert %[[VAL_12]] : (index) -> i64
! CHECK:           %[[VAL_17:.*]] = fir.convert %[[VAL_13]] : (i32) -> i64
! CHECK:           fir.call @_FortranAPointerSetBounds(%[[VAL_15]], %[[VAL_14]], %[[VAL_16]], %[[VAL_17]]) fastmath<contract> : (!fir.ref<!fir.box<none>>, i32, i64, i64) -> ()
! CHECK:           %[[VAL_19:.*]] = fir.convert %[[VAL_3]]#0 : (!fir.ref<!fir.box<!fir.ptr<!fir.array<?xi32>>>>) -> !fir.ref<!fir.box<none>>
! CHECK:           %[[VAL_20:.*]] = fir.convert %[[VAL_6]] : (!fir.ref<!fir.char<{{.*}}>>) -> !fir.ref<i8>
! CHECK:           %[[VAL_21:.*]] = fir.call @_FortranAPointerAllocate(%[[VAL_19]], %[[VAL_4]], %[[VAL_5]], %[[VAL_20]], %[[VAL_7]]) fastmath<contract> : (!fir.ref<!fir.box<none>>, i1, !fir.box<none>, !fir.ref<i8>, i32) -> i32
! CHECK:           omp.parallel {
! CHECK:             %[[VAL_24:.*]] = arith.constant 0 : i32
! CHECK:             %[[VAL_25:.*]] = arith.constant 10 : i32
! CHECK:             %[[VAL_26:.*]] = arith.constant 1 : i32
! CHECK:             omp.wsloop private(@{{.*}} %{{.*}}#0 -> %[[VAL_22:.*]] : !fir.ref<i32>) reduction(byref @add_reduction_byref_box_ptr_Uxi32 %[[VAL_3]]#0 -> %[[VAL_27:.*]] : !fir.ref<!fir.box<!fir.ptr<!fir.array<?xi32>>>>) {
! CHECK:               omp.loop_nest (%[[VAL_28:.*]]) : i32 = (%[[VAL_24]]) to (%[[VAL_25]]) inclusive step (%[[VAL_26]]) {
! CHECK:                 %[[VAL_23:.*]]:2 = hlfir.declare %[[VAL_22]] {uniq_name = "_QFEi"} : (!fir.ref<i32>) -> (!fir.ref<i32>, !fir.ref<i32>)
! CHECK:                 %[[VAL_29:.*]]:2 = hlfir.declare %[[VAL_27]] {fortran_attrs = {{.*}}<pointer>, uniq_name = "_QFEr"} : (!fir.ref<!fir.box<!fir.ptr<!fir.array<?xi32>>>>) -> (!fir.ref<!fir.box<!fir.ptr<!fir.array<?xi32>>>>, !fir.ref<!fir.box<!fir.ptr<!fir.array<?xi32>>>>)
<<<<<<< HEAD
! CHECK:                 hlfir.assign %[[VAL_28]] to %[[VAL_23]]#1 : i32, !fir.ref<i32>
=======
! CHECK:                 hlfir.assign %[[VAL_28]] to %[[VAL_23]]#0 : i32, !fir.ref<i32>
>>>>>>> d465594a
! CHECK:                 %[[VAL_30:.*]] = fir.load %[[VAL_23]]#0 : !fir.ref<i32>
! CHECK:                 %[[VAL_31:.*]] = fir.load %[[VAL_29]]#0 : !fir.ref<!fir.box<!fir.ptr<!fir.array<?xi32>>>>
! CHECK:                 %[[VAL_32:.*]] = arith.constant 1 : index
! CHECK:                 %[[VAL_33:.*]] = hlfir.designate %[[VAL_31]] (%[[VAL_32]])  : (!fir.box<!fir.ptr<!fir.array<?xi32>>>, index) -> !fir.ref<i32>
! CHECK:                 hlfir.assign %[[VAL_30]] to %[[VAL_33]] : i32, !fir.ref<i32>
! CHECK:                 %[[VAL_34:.*]] = fir.load %[[VAL_23]]#0 : !fir.ref<i32>
! CHECK:                 %[[VAL_35:.*]] = arith.constant 0 : i32
! CHECK:                 %[[VAL_36:.*]] = arith.subi %[[VAL_35]], %[[VAL_34]] : i32
! CHECK:                 %[[VAL_37:.*]] = fir.load %[[VAL_29]]#0 : !fir.ref<!fir.box<!fir.ptr<!fir.array<?xi32>>>>
! CHECK:                 %[[VAL_38:.*]] = arith.constant 2 : index
! CHECK:                 %[[VAL_39:.*]] = hlfir.designate %[[VAL_37]] (%[[VAL_38]])  : (!fir.box<!fir.ptr<!fir.array<?xi32>>>, index) -> !fir.ref<i32>
! CHECK:                 hlfir.assign %[[VAL_36]] to %[[VAL_39]] : i32, !fir.ref<i32>
! CHECK:                 omp.yield
! CHECK:               }
! CHECK:             }
! CHECK:             omp.terminator
! CHECK:           }<|MERGE_RESOLUTION|>--- conflicted
+++ resolved
@@ -114,11 +114,7 @@
 ! CHECK:               omp.loop_nest (%[[VAL_28:.*]]) : i32 = (%[[VAL_24]]) to (%[[VAL_25]]) inclusive step (%[[VAL_26]]) {
 ! CHECK:                 %[[VAL_23:.*]]:2 = hlfir.declare %[[VAL_22]] {uniq_name = "_QFEi"} : (!fir.ref<i32>) -> (!fir.ref<i32>, !fir.ref<i32>)
 ! CHECK:                 %[[VAL_29:.*]]:2 = hlfir.declare %[[VAL_27]] {fortran_attrs = {{.*}}<pointer>, uniq_name = "_QFEr"} : (!fir.ref<!fir.box<!fir.ptr<!fir.array<?xi32>>>>) -> (!fir.ref<!fir.box<!fir.ptr<!fir.array<?xi32>>>>, !fir.ref<!fir.box<!fir.ptr<!fir.array<?xi32>>>>)
-<<<<<<< HEAD
-! CHECK:                 hlfir.assign %[[VAL_28]] to %[[VAL_23]]#1 : i32, !fir.ref<i32>
-=======
 ! CHECK:                 hlfir.assign %[[VAL_28]] to %[[VAL_23]]#0 : i32, !fir.ref<i32>
->>>>>>> d465594a
 ! CHECK:                 %[[VAL_30:.*]] = fir.load %[[VAL_23]]#0 : !fir.ref<i32>
 ! CHECK:                 %[[VAL_31:.*]] = fir.load %[[VAL_29]]#0 : !fir.ref<!fir.box<!fir.ptr<!fir.array<?xi32>>>>
 ! CHECK:                 %[[VAL_32:.*]] = arith.constant 1 : index
