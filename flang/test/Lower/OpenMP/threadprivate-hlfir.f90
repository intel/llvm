! Simple test for lowering of OpenMP Threadprivate Directive with HLFIR.

!RUN: %flang_fc1 -flang-experimental-hlfir -emit-hlfir -fopenmp %s -o - | FileCheck %s
!RUN: bbc -hlfir -emit-hlfir -fopenmp %s -o - | FileCheck %s

!CHECK-LABEL: @_QPsub
!CHECK:    %[[ADDR:.*]] = fir.address_of(@_QFsubEa) : !fir.ref<i32>
!CHECK:    %[[DECL:.*]]:2 = hlfir.declare %[[ADDR]] {uniq_name = "_QFsubEa"} : (!fir.ref<i32>) -> (!fir.ref<i32>, !fir.ref<i32>)
!CHECK:    %[[TP:.*]] = omp.threadprivate %[[DECL]]#0 : !fir.ref<i32> -> !fir.ref<i32>
!CHECK:    %[[TP_DECL:.*]]:2 = hlfir.declare %[[TP:.*]] {uniq_name = "_QFsubEa"} : (!fir.ref<i32>) -> (!fir.ref<i32>, !fir.ref<i32>)
!CHECK:    omp.parallel   {
!CHECK:      %[[TP_PARALLEL:.*]] = omp.threadprivate %[[DECL]]#0 : !fir.ref<i32> -> !fir.ref<i32>
!CHECK:      %[[TP_PARALLEL_DECL:.*]]:2 = hlfir.declare %[[TP_PARALLEL]] {uniq_name = "_QFsubEa"} : (!fir.ref<i32>) -> (!fir.ref<i32>, !fir.ref<i32>)
!CHECK:      %[[TP_VAL:.*]] = fir.load %[[TP_PARALLEL_DECL]]#0 : !fir.ref<i32>
!CHECK:      %{{.*}} = fir.call @_FortranAioOutputInteger32(%{{.*}}, %[[TP_VAL]]) fastmath<contract> : (!fir.ref<i8>, i32) -> i1
!CHECK:      omp.terminator

subroutine sub()
  integer, save:: a
  !$omp threadprivate(a)
  !$omp parallel
    print *, a
  !$omp end parallel
end subroutine

!CHECK-LABEL: func.func @_QPsub_02()
subroutine sub_02()
  integer, save :: a
  !$omp threadprivate(a)
  !CHECK:   %[[ADDR_02:.*]] = fir.address_of(@_QFsub_02Ea) : !fir.ref<i32>
  !CHECK:   %[[DECL_02:.*]]:2 = hlfir.declare %[[ADDR_02]] {{{.*}} uniq_name = "_QFsub_02Ea"} : (!fir.ref<i32>) -> (!fir.ref<i32>, !fir.ref<i32>)
<<<<<<< HEAD
  !CHECK:   %[[TP_02:.*]] = omp.threadprivate %[[DECL_02]]#1 : !fir.ref<i32> -> !fir.ref<i32>
=======
  !CHECK:   %[[TP_02:.*]] = omp.threadprivate %[[DECL_02]]#0 : !fir.ref<i32> -> !fir.ref<i32>
>>>>>>> 5eee2751
  !CHECK:   %[[TP_DECL_02:.*]]:2 = hlfir.declare %[[TP_02]] {{{.*}} uniq_name = "_QFsub_02Ea"} : (!fir.ref<i32>) -> (!fir.ref<i32>, !fir.ref<i32>)
  call sub_03
  !CHECK:   fir.call @_QFsub_02Psub_03() fastmath<contract> : () -> ()
  !CHECK:   return

contains

  !CHECK-LABEL: func.func private @_QFsub_02Psub_03()
  subroutine sub_03()
    !CHECK:   %[[ADDR_03:.*]] = fir.address_of(@_QFsub_02Ea) : !fir.ref<i32>
    !CHECK:   %[[DECL_03:.*]]:2 = hlfir.declare %[[ADDR_03]] {uniq_name = "_QFsub_02Ea"} : (!fir.ref<i32>) -> (!fir.ref<i32>, !fir.ref<i32>)
<<<<<<< HEAD
    !CHECK:   %[[TP_03:.*]] = omp.threadprivate %[[DECL_03]]#1 : !fir.ref<i32> -> !fir.ref<i32>
    !CHECK:   %[[TP_DECL_03:.*]]:2 = hlfir.declare %[[TP_03]] {uniq_name = "_QFsub_02Ea"} : (!fir.ref<i32>) -> (!fir.ref<i32>, !fir.ref<i32>)
    !$omp parallel default(private)
      !CHECK:   omp.parallel
      !CHECK:     %[[TP_04:.*]] = omp.threadprivate %[[DECL_03]]#1 : !fir.ref<i32> -> !fir.ref<i32>
=======
    !CHECK:   %[[TP_03:.*]] = omp.threadprivate %[[DECL_03]]#0 : !fir.ref<i32> -> !fir.ref<i32>
    !CHECK:   %[[TP_DECL_03:.*]]:2 = hlfir.declare %[[TP_03]] {uniq_name = "_QFsub_02Ea"} : (!fir.ref<i32>) -> (!fir.ref<i32>, !fir.ref<i32>)
    !$omp parallel default(private)
      !CHECK:   omp.parallel
      !CHECK:     %[[TP_04:.*]] = omp.threadprivate %[[DECL_03]]#0 : !fir.ref<i32> -> !fir.ref<i32>
>>>>>>> 5eee2751
      !CHECK:     %[[TP_DECL_04:.*]]:2 = hlfir.declare %[[TP_04]] {uniq_name = "_QFsub_02Ea"} : (!fir.ref<i32>) -> (!fir.ref<i32>, !fir.ref<i32>)
      print *, a
      !CHECK:     omp.terminator
    !$omp end parallel
  end subroutine
end subroutine

module mod_01
  integer, save :: a
  !CHECK: fir.global @_QMmod_01Ea : i32
  !$omp threadprivate(a)
end module

!CHECK-LABEL: func.func @_QPsub_05()
subroutine sub_05()
  use mod_01, only: a
  !$omp parallel default(private)
    !CHECK:   omp.parallel {
    !CHECK:     %[[TP_05:.*]] = omp.threadprivate %{{.*}} : !fir.ref<i32> -> !fir.ref<i32>
    !CHECK:     %{{.*}} = hlfir.declare %[[TP_05]] {uniq_name = "_QMmod_01Ea"} : (!fir.ref<i32>) -> (!fir.ref<i32>, !fir.ref<i32>)
      print *, a
    !CHECK:     omp.terminator
  !$omp end parallel
end subroutine


!CHECK:  fir.global internal @_QFsubEa : i32

!CHECK: fir.global internal @_QFsub_02Ea : i32<|MERGE_RESOLUTION|>--- conflicted
+++ resolved
@@ -29,11 +29,7 @@
   !$omp threadprivate(a)
   !CHECK:   %[[ADDR_02:.*]] = fir.address_of(@_QFsub_02Ea) : !fir.ref<i32>
   !CHECK:   %[[DECL_02:.*]]:2 = hlfir.declare %[[ADDR_02]] {{{.*}} uniq_name = "_QFsub_02Ea"} : (!fir.ref<i32>) -> (!fir.ref<i32>, !fir.ref<i32>)
-<<<<<<< HEAD
-  !CHECK:   %[[TP_02:.*]] = omp.threadprivate %[[DECL_02]]#1 : !fir.ref<i32> -> !fir.ref<i32>
-=======
   !CHECK:   %[[TP_02:.*]] = omp.threadprivate %[[DECL_02]]#0 : !fir.ref<i32> -> !fir.ref<i32>
->>>>>>> 5eee2751
   !CHECK:   %[[TP_DECL_02:.*]]:2 = hlfir.declare %[[TP_02]] {{{.*}} uniq_name = "_QFsub_02Ea"} : (!fir.ref<i32>) -> (!fir.ref<i32>, !fir.ref<i32>)
   call sub_03
   !CHECK:   fir.call @_QFsub_02Psub_03() fastmath<contract> : () -> ()
@@ -45,19 +41,11 @@
   subroutine sub_03()
     !CHECK:   %[[ADDR_03:.*]] = fir.address_of(@_QFsub_02Ea) : !fir.ref<i32>
     !CHECK:   %[[DECL_03:.*]]:2 = hlfir.declare %[[ADDR_03]] {uniq_name = "_QFsub_02Ea"} : (!fir.ref<i32>) -> (!fir.ref<i32>, !fir.ref<i32>)
-<<<<<<< HEAD
-    !CHECK:   %[[TP_03:.*]] = omp.threadprivate %[[DECL_03]]#1 : !fir.ref<i32> -> !fir.ref<i32>
-    !CHECK:   %[[TP_DECL_03:.*]]:2 = hlfir.declare %[[TP_03]] {uniq_name = "_QFsub_02Ea"} : (!fir.ref<i32>) -> (!fir.ref<i32>, !fir.ref<i32>)
-    !$omp parallel default(private)
-      !CHECK:   omp.parallel
-      !CHECK:     %[[TP_04:.*]] = omp.threadprivate %[[DECL_03]]#1 : !fir.ref<i32> -> !fir.ref<i32>
-=======
     !CHECK:   %[[TP_03:.*]] = omp.threadprivate %[[DECL_03]]#0 : !fir.ref<i32> -> !fir.ref<i32>
     !CHECK:   %[[TP_DECL_03:.*]]:2 = hlfir.declare %[[TP_03]] {uniq_name = "_QFsub_02Ea"} : (!fir.ref<i32>) -> (!fir.ref<i32>, !fir.ref<i32>)
     !$omp parallel default(private)
       !CHECK:   omp.parallel
       !CHECK:     %[[TP_04:.*]] = omp.threadprivate %[[DECL_03]]#0 : !fir.ref<i32> -> !fir.ref<i32>
->>>>>>> 5eee2751
       !CHECK:     %[[TP_DECL_04:.*]]:2 = hlfir.declare %[[TP_04]] {uniq_name = "_QFsub_02Ea"} : (!fir.ref<i32>) -> (!fir.ref<i32>, !fir.ref<i32>)
       print *, a
       !CHECK:     omp.terminator
