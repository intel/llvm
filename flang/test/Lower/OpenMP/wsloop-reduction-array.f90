--- conflicted
+++ resolved
@@ -83,11 +83,7 @@
 ! CHECK-NEXT:          omp.loop_nest (%[[VAL_14:.*]]) : i32 = (%[[VAL_10]]) to (%[[VAL_11]]) inclusive step (%[[VAL_12]]) {
 ! CHECK:                 %[[VAL_9:.*]]:2 = hlfir.declare %[[VAL_8]] {uniq_name = "_QFEi"} : (!fir.ref<i32>) -> (!fir.ref<i32>, !fir.ref<i32>)
 ! CHECK:                 %[[VAL_15:.*]]:2 = hlfir.declare %[[VAL_13]] {uniq_name = "_QFEr"} : (!fir.ref<!fir.box<!fir.array<2xi32>>>) -> (!fir.ref<!fir.box<!fir.array<2xi32>>>, !fir.ref<!fir.box<!fir.array<2xi32>>>)
-<<<<<<< HEAD
-! CHECK:                 hlfir.assign %[[VAL_14]] to %[[VAL_9]]#1 : i32, !fir.ref<i32>
-=======
 ! CHECK:                 hlfir.assign %[[VAL_14]] to %[[VAL_9]]#0 : i32, !fir.ref<i32>
->>>>>>> 5eee2751
 ! CHECK:                 %[[VAL_16:.*]] = fir.load %[[VAL_9]]#0 : !fir.ref<i32>
 ! CHECK:                 %[[VAL_17:.*]] = fir.load %[[VAL_15]]#0 : !fir.ref<!fir.box<!fir.array<2xi32>>>
 ! CHECK:                 %[[VAL_18:.*]] = arith.constant 1 : index
