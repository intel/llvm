! This test checks lowering of OpenMP DO Directive(Worksharing) for different
! types of loop iteration variable, lower bound, upper bound, and step.

!REQUIRES: shell
!RUN: bbc -fopenmp -emit-hlfir %s -o - 2>&1 | FileCheck %s

!CHECK:  OpenMP loop iteration variable cannot have more than 64 bits size and will be narrowed into 64 bits.

program wsloop_variable
  integer(kind=1) :: i1_lb, i1_ub
  integer(kind=2) :: i2, i2_ub, i2_s
  integer(kind=4) :: i4_s
  integer(kind=8) :: i8, i8_s
  integer(kind=16) :: i16, i16_lb
  real :: x

!CHECK:      %[[TMP0:.*]] = arith.constant 1 : i32
!CHECK:      %[[TMP1:.*]] = arith.constant 100 : i32
!CHECK:      %[[TMP2:.*]] = fir.convert %[[TMP0]] : (i32) -> i64
!CHECK:      %[[TMP3:.*]] = fir.convert %{{.*}} : (i8) -> i64
!CHECK:      %[[TMP4:.*]] = fir.convert %{{.*}} : (i16) -> i64
!CHECK:      %[[TMP5:.*]] = fir.convert %{{.*}} : (i128) -> i64
!CHECK:      %[[TMP6:.*]] = fir.convert %[[TMP1]] : (i32) -> i64
!CHECK:      %[[TMP7:.*]] = fir.convert %{{.*}} : (i32) -> i64
!CHECK:      omp.wsloop private({{.*}}) {
!CHECK-NEXT:   omp.loop_nest (%[[ARG0:.*]], %[[ARG1:.*]]) : i64 = (%[[TMP2]], %[[TMP5]]) to (%[[TMP3]], %[[TMP6]]) inclusive step (%[[TMP4]], %[[TMP7]]) {
!CHECK:          %[[ARG0_I16:.*]] = fir.convert %[[ARG0]] : (i64) -> i16
<<<<<<< HEAD
!CHECK:          hlfir.assign %[[ARG0_I16]] to %[[STORE_IV0:.*]]#1 : i16, !fir.ref<i16>
!CHECK:          hlfir.assign %[[ARG1]] to %[[STORE_IV1:.*]]#1 : i64, !fir.ref<i64>
=======
!CHECK:          hlfir.assign %[[ARG0_I16]] to %[[STORE_IV0:.*]]#0 : i16, !fir.ref<i16>
!CHECK:          hlfir.assign %[[ARG1]] to %[[STORE_IV1:.*]]#0 : i64, !fir.ref<i64>
>>>>>>> d465594a
!CHECK:          %[[LOAD_IV0:.*]] = fir.load %[[STORE_IV0]]#0 : !fir.ref<i16>
!CHECK:          %[[LOAD_IV0_I64:.*]] = fir.convert %[[LOAD_IV0]] : (i16) -> i64
!CHECK:          %[[LOAD_IV1:.*]] = fir.load %[[STORE_IV1]]#0 : !fir.ref<i64>
!CHECK:          %[[TMP10:.*]] = arith.addi %[[LOAD_IV0_I64]], %[[LOAD_IV1]] : i64
!CHECK:          %[[TMP11:.*]] = fir.convert %[[TMP10]] : (i64) -> f32
!CHECK:          hlfir.assign %[[TMP11]] to %{{.*}} : f32, !fir.ref<f32>
!CHECK:          omp.yield
!CHECK:        }
!CHECK:      }

  !$omp do collapse(2)
  do i2 = 1, i1_ub, i2_s
    do i8 = i16_lb, 100, i4_s
      x = i2 + i8
    end do
  end do
  !$omp end do

!CHECK:      %[[TMP12:.*]] = arith.constant 1 : i32
!CHECK:      %[[TMP13:.*]] = fir.convert %{{.*}} : (i8) -> i32
!CHECK:      %[[TMP14:.*]] = fir.convert %{{.*}} : (i64) -> i32
!CHECK:      omp.wsloop private({{.*}}) {
!CHECK-NEXT:   omp.loop_nest (%[[ARG0:.*]]) : i32 = (%[[TMP12]]) to (%[[TMP13]]) inclusive step (%[[TMP14]]) {
!CHECK:          %[[ARG0_I16:.*]] = fir.convert %[[ARG0]] : (i32) -> i16
<<<<<<< HEAD
!CHECK:          hlfir.assign %[[ARG0_I16]] to %[[STORE3:.*]]#1 : i16, !fir.ref<i16>
=======
!CHECK:          hlfir.assign %[[ARG0_I16]] to %[[STORE3:.*]]#0 : i16, !fir.ref<i16>
>>>>>>> d465594a
!CHECK:          %[[LOAD3:.*]] = fir.load %[[STORE3]]#0 : !fir.ref<i16>
!CHECK:          %[[TMP16:.*]] = fir.convert %[[LOAD3]] : (i16) -> f32
!CHECK:          hlfir.assign %[[TMP16]] to %{{.*}} : f32, !fir.ref<f32>
!CHECK:          omp.yield
!CHECK:        }
!CHECK:      }

  !$omp do
  do i2 = 1, i1_ub, i8_s
    x = i2
  end do
  !$omp end do

!CHECK:      %[[TMP17:.*]] = fir.convert %{{.*}} : (i8) -> i64
!CHECK:      %[[TMP18:.*]] = fir.convert %{{.*}} : (i16) -> i64
!CHECK:      %[[TMP19:.*]] = fir.convert %{{.*}} : (i32) -> i64
!CHECK:      omp.wsloop private({{.*}}) {
!CHECK-NEXT:   omp.loop_nest (%[[ARG1:.*]]) : i64 = (%[[TMP17]]) to (%[[TMP18]]) inclusive step (%[[TMP19]])  {
!CHECK:          %[[ARG1_I128:.*]] = fir.convert %[[ARG1]] : (i64) -> i128
<<<<<<< HEAD
!CHECK:          hlfir.assign %[[ARG1_I128]] to %[[STORE4:.*]]#1 : i128, !fir.ref<i128>
=======
!CHECK:          hlfir.assign %[[ARG1_I128]] to %[[STORE4:.*]]#0 : i128, !fir.ref<i128>
>>>>>>> d465594a
!CHECK:          %[[LOAD4:.*]] = fir.load %[[STORE4]]#0 : !fir.ref<i128>
!CHECK:          %[[TMP21:.*]] = fir.convert %[[LOAD4]] : (i128) -> f32
!CHECK:          hlfir.assign %[[TMP21]] to %{{.*}} : f32, !fir.ref<f32>
!CHECK:          omp.yield
!CHECK:        }
!CHECK:      }

  !$omp do
  do i16 = i1_lb, i2_ub, i4_s
    x = i16
  end do
  !$omp end do

end program wsloop_variable

!CHECK-LABEL: func.func @_QPwsloop_variable_sub() {
!CHECK:           %[[VAL_4:.*]] = fir.alloca i8 {bindc_name = "i1", uniq_name = "_QFwsloop_variable_subEi1"}
!CHECK:           %[[VAL_5:.*]]:2 = hlfir.declare %[[VAL_4]] {uniq_name = "_QFwsloop_variable_subEi1"} : (!fir.ref<i8>) -> (!fir.ref<i8>, !fir.ref<i8>)

!CHECK:           %[[VAL_6:.*]] = fir.alloca i128 {bindc_name = "i16_lb", uniq_name = "_QFwsloop_variable_subEi16_lb"}
!CHECK:           %[[VAL_7:.*]]:2 = hlfir.declare %[[VAL_6]] {uniq_name = "_QFwsloop_variable_subEi16_lb"} : (!fir.ref<i128>) -> (!fir.ref<i128>, !fir.ref<i128>)

!CHECK:           %[[VAL_8:.*]] = fir.alloca i8 {bindc_name = "i1_ub", uniq_name = "_QFwsloop_variable_subEi1_ub"}
!CHECK:           %[[VAL_9:.*]]:2 = hlfir.declare %[[VAL_8]] {uniq_name = "_QFwsloop_variable_subEi1_ub"} : (!fir.ref<i8>) -> (!fir.ref<i8>, !fir.ref<i8>)

!CHECK:           %[[VAL_10:.*]] = fir.alloca i16 {bindc_name = "i2", uniq_name = "_QFwsloop_variable_subEi2"}
!CHECK:           %[[VAL_11:.*]]:2 = hlfir.declare %[[VAL_10]] {uniq_name = "_QFwsloop_variable_subEi2"} : (!fir.ref<i16>) -> (!fir.ref<i16>, !fir.ref<i16>)

!CHECK:           %[[VAL_12:.*]] = fir.alloca i16 {bindc_name = "i2_s", uniq_name = "_QFwsloop_variable_subEi2_s"}
!CHECK:           %[[VAL_13:.*]]:2 = hlfir.declare %[[VAL_12]] {uniq_name = "_QFwsloop_variable_subEi2_s"} : (!fir.ref<i16>) -> (!fir.ref<i16>, !fir.ref<i16>)

!CHECK:           %[[VAL_14:.*]] = fir.alloca i32 {bindc_name = "i4_s", uniq_name = "_QFwsloop_variable_subEi4_s"}
!CHECK:           %[[VAL_15:.*]]:2 = hlfir.declare %[[VAL_14]] {uniq_name = "_QFwsloop_variable_subEi4_s"} : (!fir.ref<i32>) -> (!fir.ref<i32>, !fir.ref<i32>)

!CHECK:           %[[VAL_16:.*]] = fir.alloca i64 {bindc_name = "i8", uniq_name = "_QFwsloop_variable_subEi8"}
!CHECK:           %[[VAL_17:.*]]:2 = hlfir.declare %[[VAL_16]] {uniq_name = "_QFwsloop_variable_subEi8"} : (!fir.ref<i64>) -> (!fir.ref<i64>, !fir.ref<i64>)

!CHECK:           %[[VAL_18:.*]] = fir.alloca i8 {bindc_name = "j1", uniq_name = "_QFwsloop_variable_subEj1"}
!CHECK:           %[[VAL_19:.*]]:2 = hlfir.declare %[[VAL_18]] {uniq_name = "_QFwsloop_variable_subEj1"} : (!fir.ref<i8>) -> (!fir.ref<i8>, !fir.ref<i8>)

!CHECK:           %[[VAL_20:.*]] = fir.alloca f32 {bindc_name = "x", uniq_name = "_QFwsloop_variable_subEx"}
!CHECK:           %[[VAL_21:.*]]:2 = hlfir.declare %[[VAL_20]] {uniq_name = "_QFwsloop_variable_subEx"} : (!fir.ref<f32>) -> (!fir.ref<f32>, !fir.ref<f32>)

subroutine wsloop_variable_sub
  integer(kind=1) :: i1, i1_ub, j1
  integer(kind=2) :: i2, i2_s
  integer(kind=4) :: i4_s
  integer(kind=8) :: i8
  integer(kind=16) :: i16_lb
  real :: x

!CHECK:           %[[VAL_22:.*]] = arith.constant 1 : i32
!CHECK:           %[[VAL_23:.*]] = fir.load %[[VAL_9]]#0 : !fir.ref<i8>
!CHECK:           %[[VAL_24:.*]] = fir.load %[[VAL_13]]#0 : !fir.ref<i16>
!CHECK:           %[[VAL_25:.*]] = fir.convert %[[VAL_23]] : (i8) -> i32
!CHECK:           %[[VAL_26:.*]] = fir.convert %[[VAL_24]] : (i16) -> i32
!CHECK:           omp.wsloop private(@{{.*}} %{{.*}}#0 -> %[[VAL_2:.*]] : !fir.ref<i16>) {
!CHECK-NEXT:        omp.loop_nest (%[[VAL_27:.*]]) : i32 = (%[[VAL_22]]) to (%[[VAL_25]]) inclusive step (%[[VAL_26]]) {
!CHECK:               %[[VAL_3:.*]]:2 = hlfir.declare %[[VAL_2]] {uniq_name = "_QFwsloop_variable_subEi2"} : (!fir.ref<i16>) -> (!fir.ref<i16>, !fir.ref<i16>)
!CHECK:               %[[VAL_28:.*]] = fir.convert %[[VAL_27]] : (i32) -> i16
<<<<<<< HEAD
!CHECK:               hlfir.assign %[[VAL_28]] to %[[VAL_3]]#1 : i16, !fir.ref<i16>
=======
!CHECK:               hlfir.assign %[[VAL_28]] to %[[VAL_3]]#0 : i16, !fir.ref<i16>
>>>>>>> d465594a
!CHECK:               %[[VAL_29:.*]] = fir.load %[[VAL_7]]#0 : !fir.ref<i128>
!CHECK:               %[[VAL_30:.*]] = fir.convert %[[VAL_29]] : (i128) -> index
!CHECK:               %[[VAL_31:.*]] = arith.constant 100 : i32
!CHECK:               %[[VAL_32:.*]] = fir.convert %[[VAL_31]] : (i32) -> index
!CHECK:               %[[VAL_33:.*]] = fir.load %[[VAL_15]]#0 : !fir.ref<i32>
!CHECK:               %[[VAL_34:.*]] = fir.convert %[[VAL_33]] : (i32) -> index
!CHECK:               %[[VAL_35:.*]] = fir.convert %[[VAL_30]] : (index) -> i64
!CHECK:               %[[VAL_36:.*]]:2 = fir.do_loop %[[VAL_37:.*]] = %[[VAL_30]] to %[[VAL_32]] step %[[VAL_34]] iter_args(%[[VAL_38:.*]] = %[[VAL_35]]) -> (index, i64) {
!CHECK:                 fir.store %[[VAL_38]] to %[[VAL_17]]#0 : !fir.ref<i64>
!CHECK:                 %[[VAL_39:.*]] = fir.load %[[VAL_3]]#0 : !fir.ref<i16>
!CHECK:                 %[[VAL_40:.*]] = fir.convert %[[VAL_39]] : (i16) -> i64
!CHECK:                 %[[VAL_41:.*]] = fir.load %[[VAL_17]]#0 : !fir.ref<i64>
!CHECK:                 %[[VAL_42:.*]] = arith.addi %[[VAL_40]], %[[VAL_41]] : i64
!CHECK:                 %[[VAL_43:.*]] = fir.convert %[[VAL_42]] : (i64) -> f32
!CHECK:                 hlfir.assign %[[VAL_43]] to %[[VAL_21]]#0 : f32, !fir.ref<f32>
!CHECK:                 %[[VAL_44:.*]] = arith.addi %[[VAL_37]], %[[VAL_34]] overflow<nsw> : index
!CHECK:                 %[[VAL_45:.*]] = fir.convert %[[VAL_34]] : (index) -> i64
!CHECK:                 %[[VAL_46:.*]] = fir.load %[[VAL_17]]#0 : !fir.ref<i64>
!CHECK:                 %[[VAL_47:.*]] = arith.addi %[[VAL_46]], %[[VAL_45]] overflow<nsw> : i64
!CHECK:                 fir.result %[[VAL_44]], %[[VAL_47]] : index, i64
!CHECK:               }
!CHECK:               fir.store %[[VAL_48:.*]]#1 to %[[VAL_17]]#0 : !fir.ref<i64>
!CHECK:               omp.yield
!CHECK:             }
!CHECK:           }

  !$omp do
  do i2 = 1, i1_ub, i2_s
    do i8 = i16_lb, 100, i4_s
      x = i2 + i8
    end do
  end do
  !$omp end do

!CHECK:           %[[VAL_49:.*]] = arith.constant 5 : i8
!CHECK:           hlfir.assign %[[VAL_49]] to %[[VAL_19]]#0 : i8, !fir.ref<i8>


!CHECK:           %[[VAL_50:.*]] = arith.constant 1 : i32
!CHECK:           %[[VAL_51:.*]] = arith.constant 10 : i32
!CHECK:           %[[VAL_52:.*]] = arith.constant 1 : i32
!CHECK:           omp.wsloop private(@{{.*}} %{{.*}}#0 -> %[[VAL_0:.*]] : !fir.ref<i8>) {
!CHECK-NEXT:        omp.loop_nest (%[[VAL_53:.*]]) : i32 = (%[[VAL_50]]) to (%[[VAL_51]]) inclusive step (%[[VAL_52]]) {
!CHECK:               %[[VAL_1:.*]]:2 = hlfir.declare %[[VAL_0]] {uniq_name = "_QFwsloop_variable_subEi1"} : (!fir.ref<i8>) -> (!fir.ref<i8>, !fir.ref<i8>)
!CHECK:               %[[VAL_54:.*]] = fir.convert %[[VAL_53]] : (i32) -> i8
<<<<<<< HEAD
!CHECK:               hlfir.assign %[[VAL_54]] to %[[VAL_1]]#1 : i8, !fir.ref<i8>
=======
!CHECK:               hlfir.assign %[[VAL_54]] to %[[VAL_1]]#0 : i8, !fir.ref<i8>
>>>>>>> d465594a
!CHECK:               %[[VAL_55:.*]] = fir.load %[[VAL_1]]#0 : !fir.ref<i8>
!CHECK:               %[[VAL_56:.*]] = fir.load %[[VAL_19]]#0 : !fir.ref<i8>
!CHECK:               %[[VAL_57:.*]] = arith.cmpi eq, %[[VAL_55]], %[[VAL_56]] : i8
!CHECK:               fir.if %[[VAL_57]] {
!CHECK:               }
!CHECK:               omp.yield
!CHECK:             }
!CHECK:           }
  j1 = 5
  !$omp do
  do i1 = 1, 10
    if (i1 .eq. j1) then
      print *, "EQ"
    end if
  end do
  !$omp end do

!CHECK:         return
!CHECK:       }

end<|MERGE_RESOLUTION|>--- conflicted
+++ resolved
@@ -25,13 +25,8 @@
 !CHECK:      omp.wsloop private({{.*}}) {
 !CHECK-NEXT:   omp.loop_nest (%[[ARG0:.*]], %[[ARG1:.*]]) : i64 = (%[[TMP2]], %[[TMP5]]) to (%[[TMP3]], %[[TMP6]]) inclusive step (%[[TMP4]], %[[TMP7]]) {
 !CHECK:          %[[ARG0_I16:.*]] = fir.convert %[[ARG0]] : (i64) -> i16
-<<<<<<< HEAD
-!CHECK:          hlfir.assign %[[ARG0_I16]] to %[[STORE_IV0:.*]]#1 : i16, !fir.ref<i16>
-!CHECK:          hlfir.assign %[[ARG1]] to %[[STORE_IV1:.*]]#1 : i64, !fir.ref<i64>
-=======
 !CHECK:          hlfir.assign %[[ARG0_I16]] to %[[STORE_IV0:.*]]#0 : i16, !fir.ref<i16>
 !CHECK:          hlfir.assign %[[ARG1]] to %[[STORE_IV1:.*]]#0 : i64, !fir.ref<i64>
->>>>>>> d465594a
 !CHECK:          %[[LOAD_IV0:.*]] = fir.load %[[STORE_IV0]]#0 : !fir.ref<i16>
 !CHECK:          %[[LOAD_IV0_I64:.*]] = fir.convert %[[LOAD_IV0]] : (i16) -> i64
 !CHECK:          %[[LOAD_IV1:.*]] = fir.load %[[STORE_IV1]]#0 : !fir.ref<i64>
@@ -56,11 +51,7 @@
 !CHECK:      omp.wsloop private({{.*}}) {
 !CHECK-NEXT:   omp.loop_nest (%[[ARG0:.*]]) : i32 = (%[[TMP12]]) to (%[[TMP13]]) inclusive step (%[[TMP14]]) {
 !CHECK:          %[[ARG0_I16:.*]] = fir.convert %[[ARG0]] : (i32) -> i16
-<<<<<<< HEAD
-!CHECK:          hlfir.assign %[[ARG0_I16]] to %[[STORE3:.*]]#1 : i16, !fir.ref<i16>
-=======
 !CHECK:          hlfir.assign %[[ARG0_I16]] to %[[STORE3:.*]]#0 : i16, !fir.ref<i16>
->>>>>>> d465594a
 !CHECK:          %[[LOAD3:.*]] = fir.load %[[STORE3]]#0 : !fir.ref<i16>
 !CHECK:          %[[TMP16:.*]] = fir.convert %[[LOAD3]] : (i16) -> f32
 !CHECK:          hlfir.assign %[[TMP16]] to %{{.*}} : f32, !fir.ref<f32>
@@ -80,11 +71,7 @@
 !CHECK:      omp.wsloop private({{.*}}) {
 !CHECK-NEXT:   omp.loop_nest (%[[ARG1:.*]]) : i64 = (%[[TMP17]]) to (%[[TMP18]]) inclusive step (%[[TMP19]])  {
 !CHECK:          %[[ARG1_I128:.*]] = fir.convert %[[ARG1]] : (i64) -> i128
-<<<<<<< HEAD
-!CHECK:          hlfir.assign %[[ARG1_I128]] to %[[STORE4:.*]]#1 : i128, !fir.ref<i128>
-=======
 !CHECK:          hlfir.assign %[[ARG1_I128]] to %[[STORE4:.*]]#0 : i128, !fir.ref<i128>
->>>>>>> d465594a
 !CHECK:          %[[LOAD4:.*]] = fir.load %[[STORE4]]#0 : !fir.ref<i128>
 !CHECK:          %[[TMP21:.*]] = fir.convert %[[LOAD4]] : (i128) -> f32
 !CHECK:          hlfir.assign %[[TMP21]] to %{{.*}} : f32, !fir.ref<f32>
@@ -145,11 +132,7 @@
 !CHECK-NEXT:        omp.loop_nest (%[[VAL_27:.*]]) : i32 = (%[[VAL_22]]) to (%[[VAL_25]]) inclusive step (%[[VAL_26]]) {
 !CHECK:               %[[VAL_3:.*]]:2 = hlfir.declare %[[VAL_2]] {uniq_name = "_QFwsloop_variable_subEi2"} : (!fir.ref<i16>) -> (!fir.ref<i16>, !fir.ref<i16>)
 !CHECK:               %[[VAL_28:.*]] = fir.convert %[[VAL_27]] : (i32) -> i16
-<<<<<<< HEAD
-!CHECK:               hlfir.assign %[[VAL_28]] to %[[VAL_3]]#1 : i16, !fir.ref<i16>
-=======
 !CHECK:               hlfir.assign %[[VAL_28]] to %[[VAL_3]]#0 : i16, !fir.ref<i16>
->>>>>>> d465594a
 !CHECK:               %[[VAL_29:.*]] = fir.load %[[VAL_7]]#0 : !fir.ref<i128>
 !CHECK:               %[[VAL_30:.*]] = fir.convert %[[VAL_29]] : (i128) -> index
 !CHECK:               %[[VAL_31:.*]] = arith.constant 100 : i32
@@ -195,11 +178,7 @@
 !CHECK-NEXT:        omp.loop_nest (%[[VAL_53:.*]]) : i32 = (%[[VAL_50]]) to (%[[VAL_51]]) inclusive step (%[[VAL_52]]) {
 !CHECK:               %[[VAL_1:.*]]:2 = hlfir.declare %[[VAL_0]] {uniq_name = "_QFwsloop_variable_subEi1"} : (!fir.ref<i8>) -> (!fir.ref<i8>, !fir.ref<i8>)
 !CHECK:               %[[VAL_54:.*]] = fir.convert %[[VAL_53]] : (i32) -> i8
-<<<<<<< HEAD
-!CHECK:               hlfir.assign %[[VAL_54]] to %[[VAL_1]]#1 : i8, !fir.ref<i8>
-=======
 !CHECK:               hlfir.assign %[[VAL_54]] to %[[VAL_1]]#0 : i8, !fir.ref<i8>
->>>>>>> d465594a
 !CHECK:               %[[VAL_55:.*]] = fir.load %[[VAL_1]]#0 : !fir.ref<i8>
 !CHECK:               %[[VAL_56:.*]] = fir.load %[[VAL_19]]#0 : !fir.ref<i8>
 !CHECK:               %[[VAL_57:.*]] = arith.cmpi eq, %[[VAL_55]], %[[VAL_56]] : i8
