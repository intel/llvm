! REQUIRES: openmp_runtime

! This test checks lowering of atomic and atomic update constructs
! RUN: bbc %openmp_flags -fopenmp-version=50 -emit-hlfir %s -o - | FileCheck %s
! RUN: %flang_fc1 -emit-hlfir %openmp_flags -fopenmp-version=50 %s -o - | FileCheck %s

program OmpAtomicUpdate
    use omp_lib
!CHECK: %[[VAL_A:.*]] = fir.alloca !fir.box<!fir.ptr<i32>> {bindc_name = "a", uniq_name = "_QFEa"}
!CHECK: %[[ZERO:.*]] = fir.zero_bits !fir.ptr<i32>
!CHECK: %[[EMBOX:.*]] = fir.embox %[[ZERO]] : (!fir.ptr<i32>) -> !fir.box<!fir.ptr<i32>>
!CHECK: fir.store %[[EMBOX]] to %[[VAL_A]] : !fir.ref<!fir.box<!fir.ptr<i32>>>
!CHECK: %[[VAL_A_DECLARE:.*]]:2 = hlfir.declare %[[VAL_A]] {{.*}}
!CHECK: %[[VAL_B:.*]] = fir.alloca !fir.box<!fir.ptr<i32>> {bindc_name = "b", uniq_name = "_QFEb"}
!CHECK: %[[ZERO:.*]] = fir.zero_bits !fir.ptr<i32>
!CHECK: %[[EMBOX:.*]] = fir.embox %[[ZERO]] : (!fir.ptr<i32>) -> !fir.box<!fir.ptr<i32>>
!CHECK: fir.store %[[EMBOX]] to %[[VAL_B]] : !fir.ref<!fir.box<!fir.ptr<i32>>>
!CHECK: %[[VAL_B_DECLARE:.*]]:2 = hlfir.declare %[[VAL_B]] {{.*}}
!CHECK: %[[VAL_C_ADDRESS:.*]] = fir.address_of(@_QFEc) : !fir.ref<i32>
!CHECK: %[[VAL_C_DECLARE:.*]]:2 = hlfir.declare %[[VAL_C_ADDRESS]] {{.*}}
!CHECK: %[[VAL_D_ADDRESS:.*]] = fir.address_of(@_QFEd) : !fir.ref<i32>
!CHECK: %[[VAL_D_DECLARE:.*]]:2 = hlfir.declare %[[VAL_D_ADDRESS]] {{.}}
!CHECK: %[[VAL_i1_ALLOCA:.*]] = fir.alloca i8 {bindc_name = "i1", uniq_name = "_QFEi1"}
!CHECK: %[[VAL_i1_DECLARE:.*]]:2 = hlfir.declare %[[VAL_i1_ALLOCA]] {{.*}}
!CHECK: %[[VAL_c5:.*]] = arith.constant 5 : index
!CHECK: %[[VAL_K_ALLOCA:.*]] = fir.alloca !fir.array<5xi32> {bindc_name = "k", uniq_name = "_QFEk"}
!CHECK: %[[VAL_K_SHAPED:.*]] = fir.shape %[[VAL_c5]] : (index) -> !fir.shape<1>
!CHECK: %[[VAL_K_DECLARE:.*]]:2 = hlfir.declare %[[VAL_K_ALLOCA]](%[[VAL_K_SHAPED]]) {{.*}}

!CHECK: %[[VAL_W_ALLOCA:.*]] = fir.alloca i32 {bindc_name = "w", uniq_name = "_QFEw"}
!CHECK: %[[VAL_W_DECLARE:.*]]:2 = hlfir.declare %[[VAL_W_ALLOCA]] {uniq_name = "_QFEw"} : (!fir.ref<i32>) -> (!fir.ref<i32>, !fir.ref<i32>)
!CHECK: %[[VAL_X_ALLOCA:.*]] = fir.alloca i32 {bindc_name = "x", uniq_name = "_QFEx"}
!CHECK: %[[VAL_X_DECLARE:.*]]:2 = hlfir.declare %[[VAL_X_ALLOCA]] {uniq_name = "_QFEx"} : (!fir.ref<i32>) -> (!fir.ref<i32>, !fir.ref<i32>)
!CHECK: %[[VAL_Y_ALLOCA:.*]] = fir.alloca i32 {bindc_name = "y", uniq_name = "_QFEy"}
!CHECK: %[[VAL_Y_DECLARE:.*]]:2 = hlfir.declare %[[VAL_Y_ALLOCA]] {uniq_name = "_QFEy"} : (!fir.ref<i32>) -> (!fir.ref<i32>, !fir.ref<i32>)
!CHECK: %[[VAL_Z_ALLOCA:.*]] = fir.alloca i32 {bindc_name = "z", uniq_name = "_QFEz"}
!CHECK: %[[VAL_Z_DECLARE:.*]]:2 = hlfir.declare %[[VAL_Z_ALLOCA]] {uniq_name = "_QFEz"} : (!fir.ref<i32>) -> (!fir.ref<i32>, !fir.ref<i32>)
    integer :: w, x, y, z
    integer, pointer :: a, b
    integer, target :: c, d
    integer(1) :: i1
    integer, dimension(5) :: k

!CHECK: %[[EMBOX:.*]] = fir.embox %[[VAL_C_DECLARE]]#0 : (!fir.ref<i32>) -> !fir.box<!fir.ptr<i32>>
!CHECK: fir.store %[[EMBOX]] to %[[VAL_A_DECLARE]]#0 : !fir.ref<!fir.box<!fir.ptr<i32>>>
!CHECK: %[[EMBOX:.*]] = fir.embox %[[VAL_D_DECLARE]]#0 : (!fir.ref<i32>) -> !fir.box<!fir.ptr<i32>>
!CHECK: fir.store %[[EMBOX]] to %[[VAL_B_DECLARE]]#0 : !fir.ref<!fir.box<!fir.ptr<i32>>>
    a=>c
    b=>d

!CHECK: %[[VAL_c3:.*]] = arith.constant 3 : index
!CHECK: %[[VAL_K_DESIGNATE:.*]] = hlfir.designate %[[VAL_K_DECLARE]]#0 (%[[VAL_c3]]) : (!fir.ref<!fir.array<5xi32>>, index) -> !fir.ref<i32>
!CHECK: %[[LOADED_Z:.*]] = fir.load %[[VAL_Z_DECLARE]]#0 : !fir.ref<i32>
!CHECK: omp.atomic.update %[[VAL_K_DESIGNATE]] : !fir.ref<i32> {
!CHECK:  ^bb0(%[[ARG:.*]]: i32):
!CHECK:     %[[TEMP:.*]] = arith.muli %[[LOADED_Z]], %[[ARG]] : i32
!CHECK:     omp.yield(%[[TEMP]] : i32)
!CHECK: }
   !$omp atomic update
        k(3) = z * k(3)

!CHECK: %[[VAL_A_LOADED:.*]] = fir.load %[[VAL_A_DECLARE]]#0 : !fir.ref<!fir.box<!fir.ptr<i32>>>
!CHECK: %[[VAL_A_BOX_ADDR:.*]] = fir.box_addr %[[VAL_A_LOADED]] : (!fir.box<!fir.ptr<i32>>) -> !fir.ptr<i32>
!CHECK: %[[VAL_B_LOADED:.*]] = fir.load %[[VAL_B_DECLARE]]#0 : !fir.ref<!fir.box<!fir.ptr<i32>>>
!CHECK: %[[VAL_B_BOX_ADDR:.*]] = fir.box_addr %[[VAL_B_LOADED]] : (!fir.box<!fir.ptr<i32>>) -> !fir.ptr<i32>
!CHECK: %[[VAL_B:.*]] = fir.load %[[VAL_B_BOX_ADDR]] : !fir.ptr<i32>
!CHECK: omp.atomic.update %[[VAL_A_BOX_ADDR]] : !fir.ptr<i32> {
!CHECK: ^bb0(%[[ARG:.*]]: i32):
!CHECK: %[[TEMP:.*]] = arith.addi %[[ARG]], %[[VAL_B]] : i32
!CHECK: omp.yield(%[[TEMP]] : i32)
!CHECK: }
   !$omp atomic update
        a = a + b 

!CHECK: %[[VAL_c1:.*]] = arith.constant 1 : i32
!CHECK: omp.atomic.update %[[VAL_Y_DECLARE]]#0 : !fir.ref<i32> {
!CHECK: ^bb0(%[[ARG:.*]]: i32):
!CHECK: %[[TEMP:.*]] = arith.addi %[[ARG]], %[[VAL_c1]] : i32
!CHECK: omp.yield(%[[TEMP]] : i32)
!CHECK: }
   !$omp atomic 
        y = y + 1

!CHECK: %[[VAL_X_LOADED:.*]] = fir.load %[[VAL_X_DECLARE]]#0 : !fir.ref<i32>
!CHECK: omp.atomic.update %[[VAL_Z_DECLARE]]#0 : !fir.ref<i32> {
!CHECK: ^bb0(%[[ARG:.*]]: i32):
!CHECK: %[[TEMP:.*]] = arith.muli %[[VAL_X_LOADED]], %[[ARG]] : i32
!CHECK: omp.yield(%[[TEMP]] : i32)
!CHECK: }
    !$omp atomic update
        z = x * z 

!CHECK: %[[VAL_c1:.*]] = arith.constant 1 : i32
!CHECK: omp.atomic.update hint(uncontended) memory_order(relaxed) %[[VAL_X_DECLARE]]#0 : !fir.ref<i32> {
!CHECK: ^bb0(%[[ARG:.*]]: i32):
!CHECK: %[[TEMP:.*]] = arith.subi %[[ARG]], %[[VAL_c1]] : i32
!CHECK: omp.yield(%[[TEMP]] : i32)
!CHECK: }
   !$omp atomic relaxed update hint(omp_sync_hint_uncontended)
        x = x - 1

!CHECK:  %[[VAL_C_LOADED:.*]] = fir.load %[[VAL_C_DECLARE]]#0 : !fir.ref<i32>
!CHECK:  %[[VAL_D_LOADED:.*]] = fir.load %[[VAL_D_DECLARE]]#0 : !fir.ref<i32>
!CHECK: omp.atomic.update memory_order(relaxed) %[[VAL_Y_DECLARE]]#0 : !fir.ref<i32> {
!CHECK: ^bb0(%[[ARG:.*]]: i32):
!CHECK:  {{.*}} = arith.cmpi sgt, %[[ARG]], {{.*}} : i32
!CHECK:  {{.*}} = arith.select {{.*}}, %[[ARG]], {{.*}} : i32
!CHECK:  {{.*}} = arith.cmpi sgt, {{.*}}
!CHECK:  %[[TEMP:.*]] = arith.select {{.*}} : i32
!CHECK:  omp.yield(%[[TEMP]] : i32)
!CHECK: }
    !$omp atomic update relaxed 
        y = max(y, c, d)

!CHECK: %[[VAL_X_LOADED:.*]] = fir.load %[[VAL_X_DECLARE]]#0 : !fir.ref<i32>
!CHECK: omp.atomic.update hint(contended) memory_order(relaxed) %[[VAL_Z_DECLARE]]#0 : !fir.ref<i32> {
!CHECK: ^bb0(%[[ARG:.*]]: i32):
!CHECK: %[[TEMP:.*]] = arith.addi %[[ARG]], %[[VAL_X_LOADED]] : i32
!CHECK: omp.yield(%[[TEMP]] : i32)
!CHECK: }
    !$omp atomic relaxed hint(omp_sync_hint_contended)
        z = z + x

!CHECK: %[[VAL_c10:.*]] = arith.constant 10 : i32
!CHECK: omp.atomic.update hint(contended) memory_order(release) %[[VAL_Z_DECLARE]]#0 : !fir.ref<i32> {
!CHECK: ^bb0(%[[ARG:.*]]: i32):
!CHECK: %[[TEMP:.*]] = arith.muli %[[VAL_c10]], %[[ARG]] : i32
!CHECK: omp.yield(%[[TEMP]] : i32)
!CHECK: }
    !$omp atomic release update hint(omp_lock_hint_contended)
        z = z * 10

!CHECK: %[[VAL_Z_LOADED:.*]] = fir.load %[[VAL_Z_DECLARE]]#0 : !fir.ref<i32>
!CHECK: omp.atomic.update hint(speculative) memory_order(release) %[[VAL_X_DECLARE]]#0 : !fir.ref<i32> {
!CHECK: ^bb0(%[[ARG:.*]]: i32):
!CHECK: %[[TEMP:.*]] = arith.divsi %[[ARG]], %[[VAL_Z_LOADED]] : i32
!CHECK: omp.yield(%[[TEMP]] : i32)
!CHECK: }
    !$omp atomic hint(omp_lock_hint_speculative) update release
        x = x / z

!CHECK: %[[VAL_c1:.*]] = arith.constant 1 : i32
!CHECK: omp.atomic.update %[[VAL_i1_DECLARE]]#0 : !fir.ref<i8> {
!CHECK: ^bb0(%[[ARG:.*]]: i8):
!CHECK: %[[CONVERT:.*]] = fir.convert %[[ARG]] : (i8) -> i32
!CHECK: %[[ADD:.*]] = arith.addi %[[CONVERT]], %[[VAL_c1]] : i32
!CHECK: %[[TEMP:.*]] = fir.convert %[[ADD]] : (i32) -> i8
!CHECK: omp.yield(%[[TEMP]] : i8)
!CHECK: }
   !$omp atomic
      i1 = i1 + 1
    !$omp end atomic

!CHECK:   %[[VAL_X_LOADED:.*]] = fir.load %[[VAL_X_DECLARE]]#0 : !fir.ref<i32>
!CHECK:   omp.atomic.update %[[VAL_Y_DECLARE]]#0 : !fir.ref<i32> {
!CHECK:   ^bb0(%[[ARG_Y:.*]]: i32):
!CHECK:     %[[Y_UPDATE_VAL:.*]] = arith.andi %[[VAL_X_LOADED]], %[[ARG_Y]] : i32
!CHECK:     omp.yield(%[[Y_UPDATE_VAL]] : i32)
!CHECK:   }
  !$omp atomic update
    y = iand(x,y)

!CHECK:   %[[VAL_X_LOADED:.*]] = fir.load %[[VAL_X_DECLARE]]#0 : !fir.ref<i32>
!CHECK:   omp.atomic.update %[[VAL_Y_DECLARE]]#0 : !fir.ref<i32> {
!CHECK:   ^bb0(%[[ARG_Y:.*]]: i32):
!CHECK:     %[[Y_UPDATE_VAL:.*]] = arith.xori %[[VAL_X_LOADED]], %[[ARG_Y]] : i32
!CHECK:     omp.yield(%[[Y_UPDATE_VAL]] : i32)
!CHECK:   }
  !$omp atomic update
    y = ieor(x,y)

!CHECK:   %[[VAL_X_LOADED:.*]] = fir.load %[[VAL_X_DECLARE]]#0 : !fir.ref<i32>
!CHECK:   %[[VAL_Y_LOADED:.*]] = fir.load %[[VAL_Y_DECLARE]]#0 : !fir.ref<i32>
!CHECK:   %[[VAL_Z_LOADED:.*]] = fir.load %[[VAL_Z_DECLARE]]#0 : !fir.ref<i32>
!CHECK:   omp.atomic.update %[[VAL_W_DECLARE]]#0 : !fir.ref<i32> {
!CHECK:   ^bb0(%[[ARG_W:.*]]: i32):
!CHECK:     %[[WX_CMP:.*]] = arith.cmpi sgt, %[[ARG_W]], %[[VAL_X_LOADED]] : i32
!CHECK:     %[[WX_MIN:.*]] = arith.select %[[WX_CMP]], %[[ARG_W]], %[[VAL_X_LOADED]] : i32
!CHECK:     %[[WXY_CMP:.*]] = arith.cmpi sgt, %[[WX_MIN]], %[[VAL_Y_LOADED]] : i32
!CHECK:     %[[WXY_MIN:.*]] = arith.select %[[WXY_CMP]], %[[WX_MIN]], %[[VAL_Y_LOADED]] : i32
!CHECK:     %[[WXYZ_CMP:.*]] = arith.cmpi sgt, %[[WXY_MIN]], %[[VAL_Z_LOADED]] : i32
!CHECK:     %[[WXYZ_MIN:.*]] = arith.select %[[WXYZ_CMP]], %[[WXY_MIN]], %[[VAL_Z_LOADED]] : i32
!CHECK:     omp.yield(%[[WXYZ_MIN]] : i32)
!CHECK:   }
  !$omp atomic update
    w = max(w,x,y,z)

!CHECK:  %[[IMP_DO:.*]] = hlfir.elemental %{{.*}} unordered : (!fir.shape<1>) -> !hlfir.expr<?xi32> {
!CHECK:  ^bb0(%{{.*}}: index):
!          [...]
!CHECK:    %[[ADD_I1:.*]] = arith.addi {{.*}} : i32
!CHECK:    hlfir.yield_element %[[ADD_I1]] : i32
!CHECK:  }
!        [...]
!CHECK:  %[[SUM:.*]] = hlfir.sum %[[IMP_DO]]
<<<<<<< HEAD
!CHECK:  omp.atomic.update %[[VAL_X_DECLARE]]#1 : !fir.ref<i32> {
=======
!CHECK:  omp.atomic.update %[[VAL_X_DECLARE]]#0 : !fir.ref<i32> {
>>>>>>> d465594a
!CHECK:  ^bb0(%[[ARG0:.*]]: i32):
!CHECK:    %[[ADD_I2:.*]] = arith.addi %[[ARG0]], %[[SUM]] : i32
!CHECK:    omp.yield(%[[ADD_I2]] : i32)
!CHECK:  }
  !$omp atomic update
    x = x + sum([ (y+2, y=1, z) ])
end program OmpAtomicUpdate<|MERGE_RESOLUTION|>--- conflicted
+++ resolved
@@ -193,11 +193,7 @@
 !CHECK:  }
 !        [...]
 !CHECK:  %[[SUM:.*]] = hlfir.sum %[[IMP_DO]]
-<<<<<<< HEAD
-!CHECK:  omp.atomic.update %[[VAL_X_DECLARE]]#1 : !fir.ref<i32> {
-=======
 !CHECK:  omp.atomic.update %[[VAL_X_DECLARE]]#0 : !fir.ref<i32> {
->>>>>>> d465594a
 !CHECK:  ^bb0(%[[ARG0:.*]]: i32):
 !CHECK:    %[[ADD_I2:.*]] = arith.addi %[[ARG0]], %[[SUM]] : i32
 !CHECK:    omp.yield(%[[ADD_I2]] : i32)
