! This test checks lowering of OpenMP DO Directive(Worksharing) with
! non-monotonic schedule modifier.

! RUN: bbc -fopenmp -emit-hlfir %s -o - | FileCheck %s

program wsloop_dynamic
  integer :: i
!CHECK-LABEL: func @_QQmain()


!$OMP PARALLEL
!CHECK:  omp.parallel {

!$OMP DO SCHEDULE(nonmonotonic:dynamic)
!CHECK:     %[[WS_LB:.*]] = arith.constant 1 : i32
!CHECK:     %[[WS_UB:.*]] = arith.constant 9 : i32
!CHECK:     %[[WS_STEP:.*]] = arith.constant 1 : i32
!CHECK:     omp.wsloop nowait schedule(dynamic, nonmonotonic) private(@{{.*}} %{{.*}}#0 -> %[[I_REF:.*]] : !fir.ref<i32>) {
!CHECK-NEXT:  omp.loop_nest (%[[I:.*]]) : i32 = (%[[WS_LB]]) to (%[[WS_UB]]) inclusive step (%[[WS_STEP]]) {
!CHECK:         %[[ALLOCA_IV:.*]]:2 = hlfir.declare %[[I_REF]] {uniq_name = "_QFEi"} : (!fir.ref<i32>) -> (!fir.ref<i32>, !fir.ref<i32>)
<<<<<<< HEAD
!CHECK:         hlfir.assign %[[I]] to %[[ALLOCA_IV]]#1 : i32, !fir.ref<i32>
=======
!CHECK:         hlfir.assign %[[I]] to %[[ALLOCA_IV]]#0 : i32, !fir.ref<i32>
>>>>>>> d465594a

  do i=1, 9
    print*, i
!CHECK:         %[[RTBEGIN:.*]] = fir.call @_FortranAioBeginExternalListOutput
!CHECK:         %[[LOAD:.*]] = fir.load %[[ALLOCA_IV]]#0 : !fir.ref<i32>
!CHECK:         fir.call @_FortranAioOutputInteger32(%[[RTBEGIN]], %[[LOAD]]) {{.*}}: (!fir.ref<i8>, i32) -> i1
!CHECK:         fir.call @_FortranAioEndIoStatement(%[[RTBEGIN]]) {{.*}}: (!fir.ref<i8>) -> i32
  end do
!CHECK:         omp.yield
!CHECK:       }
!CHECK:     }
!CHECK:     omp.terminator
!CHECK:   }

!$OMP END DO NOWAIT
!$OMP END PARALLEL
end<|MERGE_RESOLUTION|>--- conflicted
+++ resolved
@@ -18,11 +18,7 @@
 !CHECK:     omp.wsloop nowait schedule(dynamic, nonmonotonic) private(@{{.*}} %{{.*}}#0 -> %[[I_REF:.*]] : !fir.ref<i32>) {
 !CHECK-NEXT:  omp.loop_nest (%[[I:.*]]) : i32 = (%[[WS_LB]]) to (%[[WS_UB]]) inclusive step (%[[WS_STEP]]) {
 !CHECK:         %[[ALLOCA_IV:.*]]:2 = hlfir.declare %[[I_REF]] {uniq_name = "_QFEi"} : (!fir.ref<i32>) -> (!fir.ref<i32>, !fir.ref<i32>)
-<<<<<<< HEAD
-!CHECK:         hlfir.assign %[[I]] to %[[ALLOCA_IV]]#1 : i32, !fir.ref<i32>
-=======
 !CHECK:         hlfir.assign %[[I]] to %[[ALLOCA_IV]]#0 : i32, !fir.ref<i32>
->>>>>>> d465594a
 
   do i=1, 9
     print*, i
