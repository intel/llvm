--- conflicted
+++ resolved
@@ -14,11 +14,7 @@
   ! CHECK-NEXT: omp.loop_nest (%[[I:.*]]) : i32 = (%[[WS_LB]]) to (%[[WS_UB]]) inclusive step (%[[WS_STEP]]) {
   !$OMP PARALLEL DO
   do i=1, 9
-<<<<<<< HEAD
-  ! CHECK:      hlfir.assign %[[I]] to %[[IV_ADDR:.*]]#1 : i32, !fir.ref<i32>
-=======
-  ! CHECK:      hlfir.assign %[[I]] to %[[IV_ADDR:.*]]#0 : i32, !fir.ref<i32>
->>>>>>> d465594a
+  ! CHECK:      hlfir.assign %[[I]] to %[[IV_ADDR:.*]]#0 : i32, !fir.ref<i32>
   ! CHECK:      %[[LOAD_IV:.*]] = fir.load %[[IV_ADDR]]#0 : !fir.ref<i32>
   ! CHECK:      fir.call @_FortranAioOutputInteger32({{.*}}, %[[LOAD_IV]]) {{.*}}: (!fir.ref<i8>, i32) -> i1
     print*, i
@@ -47,11 +43,7 @@
   ! CHECK-NEXT: omp.loop_nest (%[[I:.*]]) : i32 = (%[[WS_LB]]) to (%[[WS_UB]]) inclusive step (%[[WS_STEP]]) {
   !$OMP PARALLEL DO IF(cond) NUM_THREADS(nt) PROC_BIND(close)
   do i=1, 9
-<<<<<<< HEAD
-  ! CHECK:      hlfir.assign %[[I]] to %[[IV_ADDR:.*]]#1 : i32, !fir.ref<i32>
-=======
-  ! CHECK:      hlfir.assign %[[I]] to %[[IV_ADDR:.*]]#0 : i32, !fir.ref<i32>
->>>>>>> d465594a
+  ! CHECK:      hlfir.assign %[[I]] to %[[IV_ADDR:.*]]#0 : i32, !fir.ref<i32>
   ! CHECK:      %[[LOAD_IV:.*]] = fir.load %[[IV_ADDR]]#0 : !fir.ref<i32>
   ! CHECK:      fir.call @_FortranAioOutputInteger32({{.*}}, %[[LOAD_IV]]) {{.*}}: (!fir.ref<i8>, i32) -> i1
     print*, i
@@ -76,11 +68,7 @@
   ! CHECK-NEXT: omp.loop_nest (%[[I:.*]]) : i32 = (%[[WS_LB]]) to (%[[WS_UB]]) inclusive step (%[[WS_STEP]]) {
   !$OMP PARALLEL DO NUM_THREADS(nt) SCHEDULE(dynamic)
   do i=1, 9
-<<<<<<< HEAD
-  ! CHECK:      hlfir.assign %[[I]] to %[[IV_ADDR:.*]]#1 : i32, !fir.ref<i32>
-=======
-  ! CHECK:      hlfir.assign %[[I]] to %[[IV_ADDR:.*]]#0 : i32, !fir.ref<i32>
->>>>>>> d465594a
+  ! CHECK:      hlfir.assign %[[I]] to %[[IV_ADDR:.*]]#0 : i32, !fir.ref<i32>
   ! CHECK:      %[[LOAD_IV:.*]] = fir.load %[[IV_ADDR]]#0 : !fir.ref<i32>
   ! CHECK:      fir.call @_FortranAioOutputInteger32({{.*}}, %[[LOAD_IV]]) {{.*}}: (!fir.ref<i8>, i32) -> i1
     print*, i
@@ -114,11 +102,7 @@
   do i=1, 9
   ! CHECK:      %[[PRIVATE_COND_DECL:.*]]:2 = hlfir.declare %[[PRIVATE_COND_REF]] {uniq_name = "_QFparallel_do_with_privatisation_clausesEcond"} : (!fir.ref<!fir.logical<4>>) -> (!fir.ref<!fir.logical<4>>, !fir.ref<!fir.logical<4>>)
   ! CHECK:      %[[PRIVATE_NT_DECL:.*]]:2 = hlfir.declare %[[PRIVATE_NT_REF]] {uniq_name = "_QFparallel_do_with_privatisation_clausesEnt"} : (!fir.ref<i32>) -> (!fir.ref<i32>, !fir.ref<i32>)
-<<<<<<< HEAD
-  ! CHECK:      hlfir.assign %[[I]] to %[[IV_ADDR:.*]]#1 : i32, !fir.ref<i32>
-=======
-  ! CHECK:      hlfir.assign %[[I]] to %[[IV_ADDR:.*]]#0 : i32, !fir.ref<i32>
->>>>>>> d465594a
+  ! CHECK:      hlfir.assign %[[I]] to %[[IV_ADDR:.*]]#0 : i32, !fir.ref<i32>
   ! CHECK:      %[[LOAD_IV:.*]] = fir.load %[[IV_ADDR]]#0 : !fir.ref<i32>
   ! CHECK:      fir.call @_FortranAioOutputInteger32({{.*}}, %[[LOAD_IV]]) {{.*}}: (!fir.ref<i8>, i32) -> i1
   ! CHECK:      %[[PRIVATE_COND_VAL:.*]] = fir.load %[[PRIVATE_COND_DECL]]#0 : !fir.ref<!fir.logical<4>>
@@ -168,13 +152,8 @@
 ! CHECK:             omp.wsloop private(@{{.*}} %{{.*}}#0 -> %[[I_PRIV:.*]] : !fir.ref<i32>) {
 ! CHECK-NEXT:          omp.loop_nest (%[[I:.*]]) : i32 = (%[[VAL_7]]) to (%[[VAL_8]]) inclusive step (%[[VAL_9]]) {
 ! CHECK:                 %[[I_PRIV_DECL:.*]]:2 = hlfir.declare %[[I_PRIV]] {uniq_name = "_QFparallel_private_doEi"} : (!fir.ref<i32>) -> (!fir.ref<i32>, !fir.ref<i32>)
-<<<<<<< HEAD
-! CHECK:                 hlfir.assign %[[I]] to %[[I_PRIV_DECL]]#1 : i32, !fir.ref<i32>
-! CHECK:                 fir.call @_QPfoo(%[[I_PRIV_DECL]]#1, %[[COND_DECL]]#1, %[[NT_PRIV_DECL]]#1) {{.*}}: (!fir.ref<i32>, !fir.ref<!fir.logical<4>>, !fir.ref<i32>) -> ()
-=======
 ! CHECK:                 hlfir.assign %[[I]] to %[[I_PRIV_DECL]]#0 : i32, !fir.ref<i32>
 ! CHECK:                 fir.call @_QPfoo(%[[I_PRIV_DECL]]#0, %[[COND_DECL]]#0, %[[NT_PRIV_DECL]]#0) {{.*}}: (!fir.ref<i32>, !fir.ref<!fir.logical<4>>, !fir.ref<i32>) -> ()
->>>>>>> d465594a
 ! CHECK:                 omp.yield
 ! CHECK:               }
 ! CHECK:             }
@@ -218,13 +197,8 @@
 ! CHECK:             omp.wsloop private(@{{.*}} %{{.*}}#0 -> %[[I_PRIV_ADDR:.*]] : !fir.ref<i32>) {
 ! CHECK-NEXT:          omp.loop_nest (%[[I:.*]]) : i32 = (%[[VAL_8]]) to (%[[VAL_9]]) inclusive step (%[[VAL_10]]) {
 ! CHECK:                 %[[I_PRIV_DECL:.*]]:2 = hlfir.declare %[[I_PRIV_ADDR]] {uniq_name = "_QFomp_parallel_multiple_firstprivate_doEi"} : (!fir.ref<i32>) -> (!fir.ref<i32>, !fir.ref<i32>)
-<<<<<<< HEAD
-! CHECK:                 hlfir.assign %[[I]] to %[[I_PRIV_DECL]]#1 : i32, !fir.ref<i32>
-! CHECK:                 fir.call @_QPbar(%[[I_PRIV_DECL]]#1, %[[A_PRIV_DECL]]#1) {{.*}}: (!fir.ref<i32>, !fir.ref<i32>) -> ()
-=======
 ! CHECK:                 hlfir.assign %[[I]] to %[[I_PRIV_DECL]]#0 : i32, !fir.ref<i32>
 ! CHECK:                 fir.call @_QPbar(%[[I_PRIV_DECL]]#0, %[[A_PRIV_DECL]]#0) {{.*}}: (!fir.ref<i32>, !fir.ref<i32>) -> ()
->>>>>>> d465594a
 ! CHECK:                 omp.yield
 ! CHECK:               }
 ! CHECK:             }
@@ -266,13 +240,8 @@
 ! CHECK:                 %[[NT_PRIV_DECL:.*]]:2 = hlfir.declare %[[NT_PRIV_ADDR]] {uniq_name = "_QFparallel_do_privateEnt"} : (!fir.ref<i32>) -> (!fir.ref<i32>, !fir.ref<i32>)
 ! CHECK:                 %[[I_PRIV_DECL:.*]]:2 = hlfir.declare %[[I_PRIV_ADDR]] {uniq_name = "_QFparallel_do_privateEi"} : (!fir.ref<i32>) -> (!fir.ref<i32>, !fir.ref<i32>)
 
-<<<<<<< HEAD
-! CHECK:                 hlfir.assign %[[I]] to %[[I_PRIV_DECL]]#1 : i32, !fir.ref<i32>
-! CHECK:                 fir.call @_QPfoo(%[[I_PRIV_DECL]]#1, %[[COND_PRIV_DECL]]#1, %[[NT_PRIV_DECL]]#1) {{.*}}: (!fir.ref<i32>, !fir.ref<!fir.logical<4>>, !fir.ref<i32>) -> ()
-=======
 ! CHECK:                 hlfir.assign %[[I]] to %[[I_PRIV_DECL]]#0 : i32, !fir.ref<i32>
 ! CHECK:                 fir.call @_QPfoo(%[[I_PRIV_DECL]]#0, %[[COND_PRIV_DECL]]#0, %[[NT_PRIV_DECL]]#0) {{.*}}: (!fir.ref<i32>, !fir.ref<!fir.logical<4>>, !fir.ref<i32>) -> ()
->>>>>>> d465594a
 ! CHECK:                 omp.yield
 ! CHECK:               }
 ! CHECK:             }
@@ -313,13 +282,8 @@
 ! CHECK:                 %[[B_PRIV_DECL:.*]]:2 = hlfir.declare %[[B_PRIV_ADDR]] {uniq_name = "_QFomp_parallel_do_multiple_firstprivateEb"} : (!fir.ref<i32>) -> (!fir.ref<i32>, !fir.ref<i32>)
 ! CHECK:                 %[[I_PRIV_DECL:.*]]:2 = hlfir.declare %[[I_PRIV_ADDR]] {uniq_name = "_QFomp_parallel_do_multiple_firstprivateEi"} : (!fir.ref<i32>) -> (!fir.ref<i32>, !fir.ref<i32>)
 
-<<<<<<< HEAD
-! CHECK:                 hlfir.assign %[[I]] to %[[I_PRIV_DECL]]#1 : i32, !fir.ref<i32>
-! CHECK:                 fir.call @_QPbar(%[[I_PRIV_DECL]]#1, %[[A_PRIV_DECL]]#1) {{.*}}: (!fir.ref<i32>, !fir.ref<i32>) -> ()
-=======
 ! CHECK:                 hlfir.assign %[[I]] to %[[I_PRIV_DECL]]#0 : i32, !fir.ref<i32>
 ! CHECK:                 fir.call @_QPbar(%[[I_PRIV_DECL]]#0, %[[A_PRIV_DECL]]#0) {{.*}}: (!fir.ref<i32>, !fir.ref<i32>) -> ()
->>>>>>> d465594a
 ! CHECK:                 omp.yield
 ! CHECK:               }
 ! CHECK:             }
