--- conflicted
+++ resolved
@@ -87,11 +87,7 @@
 ! CHECK:         omp.wsloop private(@{{.*}} %{{.*}}#0 -> %[[VAL_0:.*]] : !fir.ref<i32>) {
 ! CHECK-NEXT:      omp.loop_nest (%[[VAL_6:.*]]) : i32 = (%[[VAL_3]]) to (%[[VAL_4]]) inclusive step (%[[VAL_5]]) {
 ! CHECK:             %[[VAL_0_DECL:.*]]:2 = hlfir.declare %[[VAL_0]] {uniq_name = "_QFtest_stop_in_region4Ei"} : (!fir.ref<i32>) -> (!fir.ref<i32>, !fir.ref<i32>)
-<<<<<<< HEAD
-! CHECK:             hlfir.assign %[[VAL_6]] to %[[VAL_0_DECL]]#1 : i32, !fir.ref<i32>
-=======
 ! CHECK:             hlfir.assign %[[VAL_6]] to %[[VAL_0_DECL]]#0 : i32, !fir.ref<i32>
->>>>>>> 5eee2751
 ! CHECK:             cf.br ^bb1
 ! CHECK:           ^bb1:
 ! CHECK:             %[[VAL_7:.*]] = arith.constant 3 : i32
