! RUN: %flang_fc1 -emit-hlfir -o - -fopenmp %s | FileCheck %s
! RUN: bbc -emit-hlfir -o - -fopenmp %s | FileCheck %s

! CHECK-LABEL:   func.func @_QQmain()
! CHECK:           %[[VAL_0:.*]] = fir.alloca !fir.box<!fir.heap<i32>> {bindc_name = "a", uniq_name = "_QFEa"}
! CHECK:           %[[VAL_1:.*]] = fir.zero_bits !fir.heap<i32>
! CHECK:           %[[VAL_2:.*]] = fir.embox %[[VAL_1]] : (!fir.heap<i32>) -> !fir.box<!fir.heap<i32>>
! CHECK:           fir.store %[[VAL_2]] to %[[VAL_0]] : !fir.ref<!fir.box<!fir.heap<i32>>>
! CHECK:           %[[VAL_3:.*]]:2 = hlfir.declare %[[VAL_0]] {fortran_attrs = {{.*}}<allocatable>, uniq_name = "_QFEa"} : (!fir.ref<!fir.box<!fir.heap<i32>>>) -> (!fir.ref<!fir.box<!fir.heap<i32>>>, !fir.ref<!fir.box<!fir.heap<i32>>>)
! CHECK:           omp.parallel {
! CHECK:             omp.wsloop private(@{{.*}} %{{.*}} -> %{{.*}}, @{{.*}} %{{.*}} -> %[[VAL_17:.*]] : !fir.ref<!fir.box<!fir.heap<i32>>>, !fir.ref<i32>) {
! CHECK:               omp.loop_nest
! CHECK:                   %[[VAL_16:.*]]:2 = hlfir.declare %{{.*}} {fortran_attrs = {{.*}}<allocatable>, uniq_name = "_QFEa"} : (!fir.ref<!fir.box<!fir.heap<i32>>>) -> (!fir.ref<!fir.box<!fir.heap<i32>>>, !fir.ref<!fir.box<!fir.heap<i32>>>)
! CHECK:                   %[[VAL_18:.*]]:2 = hlfir.declare %[[VAL_17]] {uniq_name = "_QFEi"} : (!fir.ref<i32>) -> (!fir.ref<i32>, !fir.ref<i32>)

!                        [...]
!                        if this is the last iteration
! CHECK:                 fir.if %{{.*}} {
!                          store loop IV
<<<<<<< HEAD
! CHECK:                   hlfir.assign %{{.*}} to %[[VAL_18]]#1 : i32, !fir.ref<i32>
=======
! CHECK:                   hlfir.assign %{{.*}} to %[[VAL_18]]#0 : i32, !fir.ref<i32>
>>>>>>> 5eee2751
!                          assign private variable to original copy: realloc
! CHECK:                   %[[VAL_23:.*]] = fir.load %[[VAL_16]]#0 : !fir.ref<!fir.box<!fir.heap<i32>>>
! CHECK:                   %[[VAL_24:.*]] = fir.box_addr %[[VAL_23]] : (!fir.box<!fir.heap<i32>>) -> !fir.heap<i32>
! CHECK:                   %[[VAL_25:.*]] = fir.load %[[VAL_24]] : !fir.heap<i32>
! CHECK:                   hlfir.assign %[[VAL_25]] to %[[VAL_3]]#0 realloc : i32, !fir.ref<!fir.box<!fir.heap<i32>>>
! CHECK-NEXT:            }
! CHECK-NEXT:            omp.yield
! CHECK-NEXT:          }
program lastprivate_allocatable
  integer, allocatable :: a
  integer :: i
  ! a is unallocated here
  !$omp parallel do lastprivate(a)
  do i=1,1
    a = 42
  enddo
  !$omp end parallel do
  ! a should be allocated here
end program

! CHECK-LABEL:  func @_QPlastprivate_realloc()
! CHECK:          %[[A:.*]]:2 = hlfir.declare %{{.*}} {fortran_attrs = #fir.var_attrs<allocatable>, uniq_name = "_QFlastprivate_reallocEa"} :
! CHECK-SAME:       (!fir.ref<!fir.box<!fir.heap<!fir.array<?xcomplex<f32>>>>>) ->
! CHECK-SAME:       (!fir.ref<!fir.box<!fir.heap<!fir.array<?xcomplex<f32>>>>>, !fir.ref<!fir.box<!fir.heap<!fir.array<?xcomplex<f32>>>>>)
! CHECK:          omp.parallel {
! CHECK:            %[[A_PRIV:.*]]:2 = hlfir.declare %{{.*}} {fortran_attrs = #fir.var_attrs<allocatable>, uniq_name = "_QFlastprivate_reallocEa"} :
! CHECK-SAME:         (!fir.ref<!fir.box<!fir.heap<!fir.array<?xcomplex<f32>>>>>) ->
! CHECK-SAME:         (!fir.ref<!fir.box<!fir.heap<!fir.array<?xcomplex<f32>>>>>, !fir.ref<!fir.box<!fir.heap<!fir.array<?xcomplex<f32>>>>>)
! CHECK:            omp.sections {
! CHECK:              omp.section {
! CHECK:                fir.load
! CHECK:                %[[TEMP:.*]] = fir.load %[[A_PRIV:.*]]#0 : !fir.ref<!fir.box<!fir.heap<!fir.array<?xcomplex<f32>>>>>
! CHECK:                hlfir.assign %[[TEMP]] to %[[A]]#0 realloc : !fir.box<!fir.heap<!fir.array<?xcomplex<f32>>>>,
! CHECK-SAME:             !fir.ref<!fir.box<!fir.heap<!fir.array<?xcomplex<f32>>>>>
! CHECK:              }
! CHECK:            }
! CHECK:          }
subroutine lastprivate_realloc()
  complex, allocatable :: a(:)

  allocate(a(2))
  !$omp parallel
    !$omp sections lastprivate(a)
      !$omp section
        deallocate(a)
        allocate(a(3))
    !$omp end sections
  !$omp end parallel
end subroutine<|MERGE_RESOLUTION|>--- conflicted
+++ resolved
@@ -17,11 +17,7 @@
 !                        if this is the last iteration
 ! CHECK:                 fir.if %{{.*}} {
 !                          store loop IV
-<<<<<<< HEAD
-! CHECK:                   hlfir.assign %{{.*}} to %[[VAL_18]]#1 : i32, !fir.ref<i32>
-=======
 ! CHECK:                   hlfir.assign %{{.*}} to %[[VAL_18]]#0 : i32, !fir.ref<i32>
->>>>>>> 5eee2751
 !                          assign private variable to original copy: realloc
 ! CHECK:                   %[[VAL_23:.*]] = fir.load %[[VAL_16]]#0 : !fir.ref<!fir.box<!fir.heap<i32>>>
 ! CHECK:                   %[[VAL_24:.*]] = fir.box_addr %[[VAL_23]] : (!fir.box<!fir.heap<i32>>) -> !fir.heap<i32>
