--- conflicted
+++ resolved
@@ -52,11 +52,7 @@
 ! CHECK-DAG:           %[[PRIV_I_DECL:.*]]:2 = hlfir.declare %[[PRIV_I]] {uniq_name = "_QFmultiple_private_fixEi"} : (!fir.ref<i32>) -> (!fir.ref<i32>, !fir.ref<i32>)
 ! CHECK-DAG:           %[[PRIV_J_DECL:.*]]:2 = hlfir.declare %[[PRIV_J]] {uniq_name = "_QFmultiple_private_fixEj"} : (!fir.ref<i32>) -> (!fir.ref<i32>, !fir.ref<i32>)
 ! CHECK-DAG:           %[[PRIV_X_DECL:.*]]:2 = hlfir.declare %[[PRIV_X]] {uniq_name = "_QFmultiple_private_fixEx"} : (!fir.ref<i32>) -> (!fir.ref<i32>, !fir.ref<i32>)
-<<<<<<< HEAD
-! CHECK:               hlfir.assign %[[VAL_6]] to %[[PRIV_I_DECL]]#1 : i32, !fir.ref<i32>
-=======
 ! CHECK:               hlfir.assign %[[VAL_6]] to %[[PRIV_I_DECL]]#0 : i32, !fir.ref<i32>
->>>>>>> 5eee2751
 ! CHECK:               %[[VAL_7:.*]] = arith.constant 1 : i32
 ! CHECK:               %[[VAL_8:.*]] = fir.convert %[[VAL_7]] : (i32) -> index
 ! CHECK:               %[[VAL_9:.*]] = fir.load %[[GAMA_DECL]]#0 : !fir.ref<i32>
