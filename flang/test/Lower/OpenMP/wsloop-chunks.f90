--- conflicted
+++ resolved
@@ -22,11 +22,7 @@
 ! CHECK:         %[[VAL_5:.*]] = arith.constant 1 : i32
 ! CHECK:         omp.wsloop nowait schedule(static = %[[VAL_2]] : i32) private({{.*}}) {
 ! CHECK-NEXT:      omp.loop_nest (%[[ARG0:.*]]) : i32 = (%[[VAL_3]]) to (%[[VAL_4]]) inclusive step (%[[VAL_5]]) {
-<<<<<<< HEAD
-! CHECK:             hlfir.assign %[[ARG0]] to %[[STORE_IV:.*]]#1 : i32, !fir.ref<i32>
-=======
 ! CHECK:             hlfir.assign %[[ARG0]] to %[[STORE_IV:.*]]#0 : i32, !fir.ref<i32>
->>>>>>> d465594a
 ! CHECK:             %[[LOAD_IV:.*]] = fir.load %[[STORE_IV]]#0 : !fir.ref<i32>
 ! CHECK:             {{.*}} = fir.call @_FortranAioOutputInteger32({{.*}}, %[[LOAD_IV]]) {{.*}}: (!fir.ref<i8>, i32) -> i1
 ! CHECK:             omp.yield
@@ -46,11 +42,7 @@
 ! CHECK:         %[[VAL_17:.*]] = arith.constant 1 : i32
 ! CHECK:         omp.wsloop nowait schedule(static = %[[VAL_14]] : i32) private({{.*}}) {
 ! CHECK-NEXT:      omp.loop_nest (%[[ARG1:.*]]) : i32 = (%[[VAL_15]]) to (%[[VAL_16]]) inclusive step (%[[VAL_17]]) {
-<<<<<<< HEAD
-! CHECK:             hlfir.assign %[[ARG1]] to %[[STORE_IV1:.*]]#1 : i32, !fir.ref<i32>
-=======
 ! CHECK:             hlfir.assign %[[ARG1]] to %[[STORE_IV1:.*]]#0 : i32, !fir.ref<i32>
->>>>>>> d465594a
 ! CHECK:             %[[VAL_24:.*]] = arith.constant 2 : i32
 ! CHECK:             %[[LOAD_IV1:.*]] = fir.load %[[STORE_IV1]]#0 : !fir.ref<i32>
 ! CHECK:             %[[VAL_25:.*]] = arith.muli %[[VAL_24]], %[[LOAD_IV1]] : i32
@@ -76,11 +68,7 @@
 ! CHECK:         %[[VAL_32:.*]] = arith.constant 1 : i32
 ! CHECK:         omp.wsloop nowait schedule(static = %[[VAL_29]] : i32) private({{.*}}) {
 ! CHECK-NEXT:      omp.loop_nest (%[[ARG2:.*]]) : i32 = (%[[VAL_30]]) to (%[[VAL_31]]) inclusive step (%[[VAL_32]]) {
-<<<<<<< HEAD
-! CHECK:             hlfir.assign %[[ARG2]] to %[[STORE_IV2:.*]]#1 : i32, !fir.ref<i32>
-=======
 ! CHECK:             hlfir.assign %[[ARG2]] to %[[STORE_IV2:.*]]#0 : i32, !fir.ref<i32>
->>>>>>> d465594a
 ! CHECK:             %[[VAL_39:.*]] = arith.constant 3 : i32
 ! CHECK:             %[[LOAD_IV2:.*]] = fir.load %[[STORE_IV2]]#0 : !fir.ref<i32>
 ! CHECK:             %[[VAL_40:.*]] = arith.muli %[[VAL_39]], %[[LOAD_IV2]] : i32
