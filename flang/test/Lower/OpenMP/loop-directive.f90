! This test checks lowering of OpenMP loop Directive.

! REQUIRES: openmp_runtime

! RUN: %flang_fc1 -emit-hlfir %openmp_flags -fopenmp-version=50 -o - %s 2>&1 | FileCheck %s

! CHECK: omp.declare_reduction @[[RED:add_reduction_i32]] : i32
! CHECK: omp.private {type = private} @[[DUMMY_PRIV:.*test_privateEdummy_private.*]] : i32
! CHECK: omp.private {type = private} @[[I_PRIV:.*test_no_clausesEi.*]] : i32

! CHECK-LABEL: func.func @_QPtest_no_clauses
subroutine test_no_clauses()
  integer :: i, j, dummy = 1

  ! CHECK: omp.simd private(@[[I_PRIV]] %{{.*}}#0 -> %[[ARG:.*]] : !fir.ref<i32>) {
  ! CHECK-NEXT:   omp.loop_nest (%[[IV:.*]]) : i32 = (%{{.*}}) to (%{{.*}}) {{.*}} {
  ! CHECK:          %[[ARG_DECL:.*]]:2 = hlfir.declare %[[ARG]]
<<<<<<< HEAD
  ! CHECK:          hlfir.assign %[[IV]] to %[[ARG_DECL]]#1 : i32, !fir.ref<i32>
=======
  ! CHECK:          hlfir.assign %[[IV]] to %[[ARG_DECL]]#0 : i32, !fir.ref<i32>
>>>>>>> d465594a
  ! CHECK:        }
  ! CHECK: }
  !$omp loop
  do i=1,10
   dummy = dummy + 1
  end do
  !$omp end loop
end subroutine

! CHECK-LABEL: func.func @_QPtest_collapse
subroutine test_collapse()
  integer :: i, j, dummy = 1
  ! CHECK: omp.simd private(@{{.*}} %{{.*}}#0 -> %{{.*}}, @{{.*}} %{{.*}}#0 -> %{{.*}} : {{.*}}) {
  ! CHECK-NEXT:   omp.loop_nest (%{{.*}}, %{{.*}}) : i32 {{.*}} {
  ! CHECK:        }
  ! CHECK: }
  !$omp loop collapse(2)
  do i=1,10
    do j=2,20
     dummy = dummy + 1
    end do
  end do
  !$omp end loop
end subroutine

! CHECK-LABEL: func.func @_QPtest_private
subroutine test_private()
  integer :: i, dummy = 1
  ! CHECK: omp.simd private(@[[DUMMY_PRIV]] %{{.*}}#0 -> %[[DUMMY_ARG:.*]], @{{.*}} %{{.*}}#0 -> %{{.*}} : {{.*}}) {
  ! CHECK-NEXT:   omp.loop_nest (%{{.*}}) : i32 = (%{{.*}}) to (%{{.*}}) {{.*}} {
  ! CHECK:          %[[DUMMY_DECL:.*]]:2 = hlfir.declare %[[DUMMY_ARG]] {uniq_name = "_QFtest_privateEdummy"}
  ! CHECK:          %{{.*}} = fir.load %[[DUMMY_DECL]]#0
  ! CHECK:          hlfir.assign %{{.*}} to %[[DUMMY_DECL]]#0
  ! CHECK:        }
  ! CHECK: }
  !$omp loop private(dummy)
  do i=1,10
   dummy = dummy + 1
  end do
  !$omp end loop
end subroutine


! CHECK-LABEL: func.func @_QPtest_order
subroutine test_order()
  integer :: i, dummy = 1
  ! CHECK: omp.loop order(reproducible:concurrent) private(@{{.*}} %{{.*}}#0 -> %{{.*}} : {{.*}}) {
  ! CHECK: }
  !$omp loop order(concurrent)
  do i=1,10
   dummy = dummy + 1
  end do
  !$omp end loop
end subroutine

! CHECK-LABEL: func.func @_QPtest_reduction
subroutine test_reduction()
  integer :: i, dummy = 1

  ! CHECK: omp.simd private(@{{.*}} %{{.*}}#0 -> %{{.*}} : !{{.*}}) reduction
  ! CHECK-SAME:  (@[[RED]] %{{.*}}#0 -> %[[DUMMY_ARG:.*]] : !{{.*}}) {
  ! CHECK-NEXT:   omp.loop_nest (%{{.*}}) : i32 = (%{{.*}}) to (%{{.*}}) {{.*}} {
  ! CHECK:          %[[DUMMY_DECL:.*]]:2 = hlfir.declare %[[DUMMY_ARG]] {uniq_name = "_QFtest_reductionEdummy"}
  ! CHECK:          %{{.*}} = fir.load %[[DUMMY_DECL]]#0
  ! CHECK:          hlfir.assign %{{.*}} to %[[DUMMY_DECL]]#0
  ! CHECK:        }
  ! CHECK: }
  !$omp loop reduction(+:dummy)
  do i=1,10
   dummy = dummy + 1
  end do
  !$omp end loop
end subroutine

! CHECK-LABEL: func.func @_QPtest_bind
subroutine test_bind()
  integer :: i, dummy = 1
  ! CHECK: omp.simd private(@{{.*}} %{{.*}}#0 -> %{{.*}} : {{.*}}) {
  ! CHECK: }
  !$omp loop bind(thread)
  do i=1,10
   dummy = dummy + 1
  end do
  !$omp end loop
end subroutine

! CHECK-LABEL: func.func @_QPtest_nested_directives
subroutine test_nested_directives
  implicit none
  integer, parameter :: N = 100000
  integer a(N), b(N), c(N)
  integer j,i, num, flag;
  num = N

  ! CHECK: omp.teams {

  ! Verify the first `loop` directive was combined with `target teams` into 
  ! `target teams distribute parallel do`.
  ! CHECK:   omp.parallel {{.*}} {
  ! CHECK:     omp.distribute {
  ! CHECK:       omp.wsloop {
  ! CHECK:         omp.loop_nest {{.*}} {

  ! Very the second `loop` directive was rewritten to `simd`.
  ! CHECK:           omp.simd {{.*}} {
  ! CHECK:             omp.loop_nest {{.*}} {
  ! CHECK:             }
  ! CHECK:           }

  ! CHECK:         }
  ! CHECK:       } {omp.composite}
  ! CHECK:     } {omp.composite}
  ! CHECK:   } {omp.composite}
  ! CHECK: }
  !$omp target teams map(to: a,b) map(from: c)
  !$omp loop
  do j=1,1000
    !$omp loop
    do i=1,N
      c(i) = a(i) * b(i)
    end do
  end do
  !$omp end target teams
end subroutine

! CHECK-LABEL: func.func @_QPtest_standalone_bind_teams
subroutine test_standalone_bind_teams
  implicit none
  integer, parameter :: N = 100000
  integer a(N), b(N), c(N)
  integer j,i, num, flag;
  num = N

  ! CHECK:     omp.distribute
  ! CHECK-SAME:  private(@{{.*}}Ea_private_box_100000xi32 {{[^,]*}},
  ! CHECK-SAME:          @{{.*}}Ei_private_i32 {{.*}} : {{.*}}) {
  ! CHECK:       omp.loop_nest {{.*}} {
  ! CHECK:       }
  ! CHECK:     }
  !$omp loop bind(teams) private(a)
  do i=1,N
    c(i) = a(i) * b(i)
  end do
end subroutine

! CHECK-LABEL: func.func @_QPtest_standalone_bind_parallel
subroutine test_standalone_bind_parallel
  implicit none
  integer, parameter :: N = 100000
  integer a(N), b(N), c(N)
  integer j,i, num, flag;
  num = N

  ! CHECK:     omp.wsloop
  ! CHECK-SAME:  private(@{{.*}}Ea_private_box_100000xi32 {{[^,]*}},
  ! CHECK-SAME:          @{{.*}}Ei_private_i32 {{.*}} : {{.*}}) {
  ! CHECK:       omp.loop_nest {{.*}} {
  ! CHECK:       }
  ! CHECK:     }
  !$omp loop bind(parallel) private(a)
  do i=1,N
    c(i) = a(i) * b(i)
  end do
end subroutine

! CHECK-LABEL: func.func @_QPteams_loop_cannot_be_parallel_for
subroutine teams_loop_cannot_be_parallel_for
  implicit none
  integer :: iter, iter2, val(20)
  val = 0
  ! CHECK: omp.teams {

  ! Verify the outer `loop` directive was mapped to only `distribute`.
  ! CHECK-NOT: omp.parallel {{.*}}
  ! CHECK:     omp.distribute {{.*}} {
  ! CHECK-NEXT:  omp.loop_nest {{.*}} {

  ! Verify the inner `loop` directive was mapped to a worksharing loop.
  ! CHECK:         omp.wsloop {{.*}} {
  ! CHECK-NEXT:      omp.loop_nest {{.*}} {
  ! CHECK:           }
  ! CHECK:         }

  ! CHECK:       }
  ! CHECK:     }

  ! CHECK: }
  !$omp target teams loop map(tofrom:val)
  DO iter = 1, 5
    !$omp loop bind(parallel)
    DO iter2 = 1, 5
      val(iter+iter2) = iter+iter2
    END DO
  END DO
end subroutine

subroutine foo()
end subroutine

! CHECK-LABEL: func.func @_QPteams_loop_cannot_be_parallel_for_2
subroutine teams_loop_cannot_be_parallel_for_2
  implicit none
  integer :: iter, val(20)
  val = 0

  ! CHECK: omp.teams {

  ! Verify the `loop` directive was mapped to only `distribute`.
  ! CHECK-NOT: omp.parallel {{.*}}
  ! CHECK:     omp.distribute {{.*}} {
  ! CHECK-NEXT:  omp.loop_nest {{.*}} {
  ! CHECK:         fir.call @_QPfoo
  ! CHECK:       }
  ! CHECK:     }

  ! CHECK: }
  !$omp target teams loop map(tofrom:val)
  DO iter = 1, 5
    call foo()
  END DO
end subroutine

! CHECK-LABEL: func.func @_QPteams_loop_can_be_parallel_for
subroutine teams_loop_can_be_parallel_for
  use omp_lib
  implicit none
  integer :: iter, tid, val(20)
  val = 0

  !CHECK: omp.teams {
  !CHECK:   omp.parallel {{.*}} {
  !CHECK:     omp.distribute {
  !CHECK:       omp.wsloop {
  !CHECK:         omp.loop_nest {{.*}} {
  !CHECK:           fir.call @omp_get_thread_num()
  !CHECK:         }
  !CHECK:       }
  !CHECK:     }
  !CHECK:   }
  !CHECK: }
  !$omp target teams loop map(tofrom:val)
  DO iter = 1, 5
    tid = omp_get_thread_num()
  END DO
end subroutine

! CHECK-LABEL: func.func @_QPteams_loop_cannot_be_parallel_for_4
subroutine teams_loop_cannot_be_parallel_for_4
  implicit none
  integer :: iter, iter2, tid, val(20)

  ! CHECK: omp.teams {

  ! Verify the outer `loop` directive was mapped to only `distribute`.
  ! CHECK-NOT: omp.parallel {{.*}}
  ! CHECK:     omp.distribute {{.*}} {
  ! CHECK-NEXT:  omp.loop_nest {{.*}} {

  ! Verify the inner `loop` directive was mapped to a worksharing loop.
  ! CHECK:         omp.wsloop {{.*}} {
  ! CHECK:           omp.loop_nest {{.*}} {
  ! CHECK:           }
  ! CHECK:         }

  ! CHECK:       }
  ! CHECK:     }

  ! CHECK: }
  !$omp target teams loop map(tofrom:val)
  DO iter = 1, 5
    !$omp parallel
    !$omp loop
    DO iter2 = 1, 5
      val(iter+iter2) = iter+iter2
    END DO
    !$omp end parallel
  END DO
end subroutine

! CHECK-LABEL: func.func @_QPloop_parallel_bind_reduction
subroutine loop_parallel_bind_reduction
  implicit none
  integer :: x, i

  ! CHECK: omp.wsloop
  ! CHECK-SAME: private(@{{[^[:space:]]+}} %{{[^[:space:]]+}}#0 -> %[[PRIV_ARG:[^[:space:]]+]] : !fir.ref<i32>)
  ! CHECK-SAME: reduction(@add_reduction_i32 %{{.*}}#0 -> %[[RED_ARG:.*]] : !fir.ref<i32>) {
  ! CHECK-NEXT: omp.loop_nest {{.*}} {
  ! CHECK-NEXT:   hlfir.declare %[[PRIV_ARG]] {uniq_name = "_QF{{.*}}Ei"}
  ! CHECK-NEXT:   hlfir.declare %[[RED_ARG]] {uniq_name = "_QF{{.*}}Ex"}
  ! CHECK:      }
  ! CHECK: }
  !$omp loop bind(parallel) reduction(+: x)
  do i = 0, 10
    x = x + i
  end do
end subroutine

! CHECK-LABEL: func.func @_QPloop_teams_loop_reduction
subroutine loop_teams_loop_reduction
  implicit none
  integer :: x, i
<<<<<<< HEAD
  ! CHECK: omp.teams {
=======
  ! CHECK: omp.teams reduction(@add_reduction_i32 %{{.*}}#0 -> %[[TEAMS_RED_ARG:.*]] : !fir.ref<i32>) {
>>>>>>> d465594a
  ! CHECK:   omp.parallel
  ! CHECK-SAME: private(@{{[^[:space:]]+}} %{{[^[:space:]]+}}#0 -> %[[PRIV_ARG:[^[:space:]]+]] : !fir.ref<i32>) {
  ! CHECK:      omp.distribute {
  ! CHECK:        omp.wsloop
<<<<<<< HEAD
  ! CHECK-SAME:     reduction(@add_reduction_i32 %{{.*}}#0 -> %[[RED_ARG:.*]] : !fir.ref<i32>) {
=======
  ! CHECK-SAME:     reduction(@add_reduction_i32 %[[TEAMS_RED_ARG]] -> %[[RED_ARG:.*]] : !fir.ref<i32>) {
>>>>>>> d465594a
  ! CHECK-NEXT:     omp.loop_nest {{.*}} {
  ! CHECK-NEXT:       hlfir.declare %[[PRIV_ARG]] {uniq_name = "_QF{{.*}}Ei"}
  ! CHECK-NEXT:       hlfir.declare %[[RED_ARG]] {uniq_name = "_QF{{.*}}Ex"}
  ! CHECK:          }
  ! CHECK:        }
  ! CHECK:      }
  ! CHECK:    }
  ! CHECK: }
  !$omp teams loop reduction(+: x)
  do i = 0, 10
    x = x + i
  end do
<<<<<<< HEAD
=======
end subroutine


! Tests a regression when the pass encounters a multi-block `teams` region.
subroutine multi_block_teams
  implicit none
  integer :: i

  ! CHECK: omp.target {{.*}} {
  ! CHECK:   omp.teams {
  ! CHECK:   ^bb1:
  ! CHECK:     cf.br ^bb2
  ! CHECK:   ^bb2:
  ! CHECK:     omp.terminator
  ! CHECK:   }
  ! CHECK: }
  !$omp target teams
  select case (i)
  case(1)
  end select
  !$omp end target teams
end subroutine


! Verifies that reductions are hoisted to the parent `teams` directive and removed
! from the `loop` directive when `loop` is mapped to `distribute`.

! CHECK-LABEL: func.func @_QPteams_loop_cannot_be_parallel_for_with_reductions
subroutine teams_loop_cannot_be_parallel_for_with_reductions
  implicit none
  integer :: x, y, i, p

  ! CHECK: %[[ADD_RED:.*]]:2 = hlfir.declare %{{.*}} {uniq_name = "_QF{{.*}}Ex"}
  ! CHECK: %[[MUL_RED:.*]]:2 = hlfir.declare %{{.*}} {uniq_name = "_QF{{.*}}Ey"}
  ! CHECK: omp.teams reduction(
  ! CHECK-SAME:  @add_reduction_i32 %[[ADD_RED]]#0 -> %[[ADD_RED_ARG:[^[:space:]]*]], 
  ! CHECK-SAME:  @multiply_reduction_i32 %[[MUL_RED]]#0 -> %[[MUL_RED_ARG:.*]] : {{.*}}) {

  ! CHECK:       omp.distribute private(@{{.*}} %{{.*}} -> %{{.*}}, @{{.*}} %{{.*}} -> %{{.*}} : {{.*}}) {
  ! CHECK:         %[[ADD_RED_DECL:.*]]:2 = hlfir.declare %[[ADD_RED_ARG]] {uniq_name = "_QF{{.*}}Ex"}
  ! CHECK:         %[[MUL_RED_DECL:.*]]:2 = hlfir.declare %[[MUL_RED_ARG]] {uniq_name = "_QF{{.*}}Ey"}

  ! CHECK:         %[[ADD_RES:.*]] = arith.addi %{{.*}}, %{{.*}} : i32
  ! CHECK:         hlfir.assign %[[ADD_RES]] to %[[ADD_RED_DECL]]#0 : i32, !fir.ref<i32>

  ! CHECK:         %[[MUL_RES:.*]] = arith.muli %{{.*}}, %{{.*}} : i32
  ! CHECK:         hlfir.assign %[[MUL_RES]] to %[[MUL_RED_DECL]]#0 : i32, !fir.ref<i32>
  ! CHECK:         omp.yield
  ! CHECK:       }
  ! CHECK:       omp.terminator
  ! CHECK: }
  !$omp teams loop reduction(+: x) reduction(*: y) private(p)
  do i = 1, 5
    call foo()
    x = x + i
    y = y * i
    p = 42
  end do
>>>>>>> d465594a
end subroutine<|MERGE_RESOLUTION|>--- conflicted
+++ resolved
@@ -15,11 +15,7 @@
   ! CHECK: omp.simd private(@[[I_PRIV]] %{{.*}}#0 -> %[[ARG:.*]] : !fir.ref<i32>) {
   ! CHECK-NEXT:   omp.loop_nest (%[[IV:.*]]) : i32 = (%{{.*}}) to (%{{.*}}) {{.*}} {
   ! CHECK:          %[[ARG_DECL:.*]]:2 = hlfir.declare %[[ARG]]
-<<<<<<< HEAD
-  ! CHECK:          hlfir.assign %[[IV]] to %[[ARG_DECL]]#1 : i32, !fir.ref<i32>
-=======
   ! CHECK:          hlfir.assign %[[IV]] to %[[ARG_DECL]]#0 : i32, !fir.ref<i32>
->>>>>>> d465594a
   ! CHECK:        }
   ! CHECK: }
   !$omp loop
@@ -322,20 +318,12 @@
 subroutine loop_teams_loop_reduction
   implicit none
   integer :: x, i
-<<<<<<< HEAD
-  ! CHECK: omp.teams {
-=======
   ! CHECK: omp.teams reduction(@add_reduction_i32 %{{.*}}#0 -> %[[TEAMS_RED_ARG:.*]] : !fir.ref<i32>) {
->>>>>>> d465594a
   ! CHECK:   omp.parallel
   ! CHECK-SAME: private(@{{[^[:space:]]+}} %{{[^[:space:]]+}}#0 -> %[[PRIV_ARG:[^[:space:]]+]] : !fir.ref<i32>) {
   ! CHECK:      omp.distribute {
   ! CHECK:        omp.wsloop
-<<<<<<< HEAD
-  ! CHECK-SAME:     reduction(@add_reduction_i32 %{{.*}}#0 -> %[[RED_ARG:.*]] : !fir.ref<i32>) {
-=======
   ! CHECK-SAME:     reduction(@add_reduction_i32 %[[TEAMS_RED_ARG]] -> %[[RED_ARG:.*]] : !fir.ref<i32>) {
->>>>>>> d465594a
   ! CHECK-NEXT:     omp.loop_nest {{.*}} {
   ! CHECK-NEXT:       hlfir.declare %[[PRIV_ARG]] {uniq_name = "_QF{{.*}}Ei"}
   ! CHECK-NEXT:       hlfir.declare %[[RED_ARG]] {uniq_name = "_QF{{.*}}Ex"}
@@ -348,8 +336,6 @@
   do i = 0, 10
     x = x + i
   end do
-<<<<<<< HEAD
-=======
 end subroutine
 
 
@@ -408,5 +394,4 @@
     y = y * i
     p = 42
   end do
->>>>>>> d465594a
 end subroutine