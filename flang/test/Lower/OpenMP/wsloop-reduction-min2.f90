! RUN: bbc -emit-hlfir -fopenmp -o - %s | FileCheck %s
! RUN: %flang_fc1 -emit-hlfir -fopenmp -o - %s | FileCheck %s

! regression test for crash

program reduce
integer :: i = 0
integer :: r = 0

!$omp parallel do reduction(min:r)
do i=0,10
   r = i
enddo
!$omp end parallel do

print *,r

end program

! CHECK-LABEL:   omp.declare_reduction @min_i32 : i32 init {
! CHECK:         ^bb0(%[[VAL_0:.*]]: i32):
! CHECK:           %[[VAL_1:.*]] = arith.constant 2147483647 : i32
! CHECK:           omp.yield(%[[VAL_1]] : i32)

! CHECK-LABEL:   } combiner {
! CHECK:         ^bb0(%[[VAL_0:.*]]: i32, %[[VAL_1:.*]]: i32):
! CHECK:           %[[VAL_2:.*]] = arith.minsi %[[VAL_0]], %[[VAL_1]] : i32
! CHECK:           omp.yield(%[[VAL_2]] : i32)
! CHECK:         }

! CHECK-LABEL:   func.func @_QQmain() attributes {fir.bindc_name = "reduce"} {
! CHECK:           %[[VAL_0:.*]] = fir.address_of(@_QFEi) : !fir.ref<i32>
! CHECK:           %[[VAL_1:.*]]:2 = hlfir.declare %[[VAL_0]] {uniq_name = "_QFEi"} : (!fir.ref<i32>) -> (!fir.ref<i32>, !fir.ref<i32>)
! CHECK:           %[[VAL_2:.*]] = fir.address_of(@_QFEr) : !fir.ref<i32>
! CHECK:           %[[VAL_3:.*]]:2 = hlfir.declare %[[VAL_2]] {uniq_name = "_QFEr"} : (!fir.ref<i32>) -> (!fir.ref<i32>, !fir.ref<i32>)
! CHECK:           omp.parallel {
! CHECK:             %[[VAL_6:.*]] = arith.constant 0 : i32
! CHECK:             %[[VAL_7:.*]] = arith.constant 10 : i32
! CHECK:             %[[VAL_8:.*]] = arith.constant 1 : i32
! CHECK:             omp.wsloop private(@{{.*}} %{{.*}}#0 -> %[[VAL_4:.*]] : !fir.ref<i32>) reduction(@min_i32 %[[VAL_3]]#0 -> %[[VAL_9:.*]] : !fir.ref<i32>) {
! CHECK-NEXT:          omp.loop_nest (%[[VAL_10:.*]]) : i32 = (%[[VAL_6]]) to (%[[VAL_7]]) inclusive step (%[[VAL_8]]) {
! CHECK:                 %[[VAL_5:.*]]:2 = hlfir.declare %[[VAL_4]] {uniq_name = "_QFEi"} : (!fir.ref<i32>) -> (!fir.ref<i32>, !fir.ref<i32>)
! CHECK:                 %[[VAL_11:.*]]:2 = hlfir.declare %[[VAL_9]] {uniq_name = "_QFEr"} : (!fir.ref<i32>) -> (!fir.ref<i32>, !fir.ref<i32>)
<<<<<<< HEAD
! CHECK:                 hlfir.assign %[[VAL_10]] to %[[VAL_5]]#1 : i32, !fir.ref<i32>
=======
! CHECK:                 hlfir.assign %[[VAL_10]] to %[[VAL_5]]#0 : i32, !fir.ref<i32>
>>>>>>> d465594a
! CHECK:                 %[[VAL_12:.*]] = fir.load %[[VAL_5]]#0 : !fir.ref<i32>
! CHECK:                 hlfir.assign %[[VAL_12]] to %[[VAL_11]]#0 : i32, !fir.ref<i32>
! CHECK:                 omp.yield
! CHECK:               }
! CHECK:             omp.terminator
! CHECK:           }<|MERGE_RESOLUTION|>--- conflicted
+++ resolved
@@ -41,11 +41,7 @@
 ! CHECK-NEXT:          omp.loop_nest (%[[VAL_10:.*]]) : i32 = (%[[VAL_6]]) to (%[[VAL_7]]) inclusive step (%[[VAL_8]]) {
 ! CHECK:                 %[[VAL_5:.*]]:2 = hlfir.declare %[[VAL_4]] {uniq_name = "_QFEi"} : (!fir.ref<i32>) -> (!fir.ref<i32>, !fir.ref<i32>)
 ! CHECK:                 %[[VAL_11:.*]]:2 = hlfir.declare %[[VAL_9]] {uniq_name = "_QFEr"} : (!fir.ref<i32>) -> (!fir.ref<i32>, !fir.ref<i32>)
-<<<<<<< HEAD
-! CHECK:                 hlfir.assign %[[VAL_10]] to %[[VAL_5]]#1 : i32, !fir.ref<i32>
-=======
 ! CHECK:                 hlfir.assign %[[VAL_10]] to %[[VAL_5]]#0 : i32, !fir.ref<i32>
->>>>>>> d465594a
 ! CHECK:                 %[[VAL_12:.*]] = fir.load %[[VAL_5]]#0 : !fir.ref<i32>
 ! CHECK:                 hlfir.assign %[[VAL_12]] to %[[VAL_11]]#0 : i32, !fir.ref<i32>
 ! CHECK:                 omp.yield
