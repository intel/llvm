! RUN: bbc -emit-hlfir -fopenmp --force-byref-reduction %s -o - | FileCheck %s
! RUN: %flang_fc1 -emit-hlfir -fopenmp -mmlir --force-byref-reduction %s -o - | FileCheck %s

! CHECK-LABEL:   omp.declare_reduction @ior_byref_i32 : !fir.ref<i32>
! CHECK-SAME:    alloc {
! CHECK:            %[[REF:.*]] = fir.alloca i32
! CHECK:            omp.yield(%[[REF]] : !fir.ref<i32>)
! CHECK-LABEL:   } init {
! CHECK:         ^bb0(%[[VAL_0:.*]]: !fir.ref<i32>, %[[ALLOC:.*]]: !fir.ref<i32>):
! CHECK:            %[[C0_1:.*]] = arith.constant 0 : i32
! CHECK:            fir.store %[[C0_1]] to %[[ALLOC]] : !fir.ref<i32>
! CHECK:            omp.yield(%[[ALLOC]] : !fir.ref<i32>)

! CHECK-LABEL:   } combiner {
! CHECK:         ^bb0(%[[ARG0:.*]]: !fir.ref<i32>, %[[ARG1:.*]]: !fir.ref<i32>):
! CHECK:           %[[LD0:.*]] = fir.load %[[ARG0]] : !fir.ref<i32>
! CHECK:           %[[LD1:.*]] = fir.load %[[ARG1]] : !fir.ref<i32>
! CHECK:           %[[RES:.*]] = arith.ori %[[LD0]], %[[LD1]] : i32
! CHECK:           fir.store %[[RES]] to %[[ARG0]] : !fir.ref<i32>
! CHECK:           omp.yield(%[[ARG0]] : !fir.ref<i32>)
! CHECK:         }

! CHECK-LABEL:   func.func @_QPreduction_ior(
! CHECK-SAME:                                %[[VAL_0:.*]]: !fir.box<!fir.array<?xi32>> {fir.bindc_name = "y"}) {
! CHECK:           %[[VAL_1:.*]] = fir.alloca i32 {bindc_name = "i", uniq_name = "_QFreduction_iorEi"}
! CHECK:           %[[VAL_2:.*]]:2 = hlfir.declare %[[VAL_1]] {uniq_name = "_QFreduction_iorEi"} : (!fir.ref<i32>) -> (!fir.ref<i32>, !fir.ref<i32>)
! CHECK:           %[[VAL_3:.*]] = fir.alloca i32 {bindc_name = "x", uniq_name = "_QFreduction_iorEx"}
! CHECK:           %[[VAL_4:.*]]:2 = hlfir.declare %[[VAL_3]] {uniq_name = "_QFreduction_iorEx"} : (!fir.ref<i32>) -> (!fir.ref<i32>, !fir.ref<i32>)
! CHECK:           %[[VAL_5:.*]]:2 = hlfir.declare %[[VAL_0]] dummy_scope %{{[0-9]+}} {uniq_name = "_QFreduction_iorEy"} : (!fir.box<!fir.array<?xi32>>, !fir.dscope) -> (!fir.box<!fir.array<?xi32>>, !fir.box<!fir.array<?xi32>>)
! CHECK:           %[[VAL_6:.*]] = arith.constant 0 : i32
! CHECK:           hlfir.assign %[[VAL_6]] to %[[VAL_4]]#0 : i32, !fir.ref<i32>
! CHECK:           omp.parallel
! CHECK:             %[[VAL_9:.*]] = arith.constant 1 : i32
! CHECK:             %[[VAL_10:.*]] = arith.constant 100 : i32
! CHECK:             %[[VAL_11:.*]] = arith.constant 1 : i32
! CHECK:             omp.wsloop private(@{{.*}} %{{.*}}#0 -> %[[VAL_7:.*]] : !fir.ref<i32>) reduction(byref @ior_byref_i32 %[[VAL_4]]#0 -> %[[VAL_12:.*]] : !fir.ref<i32>) {
! CHECK-NEXT:          omp.loop_nest (%[[VAL_13:.*]]) : i32 = (%[[VAL_9]]) to (%[[VAL_10]]) inclusive step (%[[VAL_11]]) {
! CHECK:                 %[[VAL_8:.*]]:2 = hlfir.declare %[[VAL_7]] {uniq_name = "_QFreduction_iorEi"} : (!fir.ref<i32>) -> (!fir.ref<i32>, !fir.ref<i32>)
! CHECK:                 %[[VAL_14:.*]]:2 = hlfir.declare %[[VAL_12]] {uniq_name = "_QFreduction_iorEx"} : (!fir.ref<i32>) -> (!fir.ref<i32>, !fir.ref<i32>)
<<<<<<< HEAD
! CHECK:                 hlfir.assign %[[VAL_13]] to %[[VAL_8]]#1 : i32, !fir.ref<i32>
=======
! CHECK:                 hlfir.assign %[[VAL_13]] to %[[VAL_8]]#0 : i32, !fir.ref<i32>
>>>>>>> 5eee2751
! CHECK:                 %[[VAL_15:.*]] = fir.load %[[VAL_8]]#0 : !fir.ref<i32>
! CHECK:                 %[[VAL_16:.*]] = fir.convert %[[VAL_15]] : (i32) -> i64
! CHECK:                 %[[VAL_17:.*]] = hlfir.designate %[[VAL_5]]#0 (%[[VAL_16]])  : (!fir.box<!fir.array<?xi32>>, i64) -> !fir.ref<i32>
! CHECK:                 %[[VAL_18:.*]] = fir.load %[[VAL_14]]#0 : !fir.ref<i32>
! CHECK:                 %[[VAL_19:.*]] = fir.load %[[VAL_17]] : !fir.ref<i32>
! CHECK:                 %[[VAL_20:.*]] = arith.ori %[[VAL_18]], %[[VAL_19]] : i32
! CHECK:                 hlfir.assign %[[VAL_20]] to %[[VAL_14]]#0 : i32, !fir.ref<i32>
! CHECK:                 omp.yield
! CHECK:             omp.terminator



subroutine reduction_ior(y)
  integer :: x, y(:)
  x = 0
  !$omp parallel
  !$omp do reduction(ior:x)
  do i=1, 100
    x = ior(x, y(i))
  end do
  !$omp end do
  !$omp end parallel
  print *, x
end subroutine<|MERGE_RESOLUTION|>--- conflicted
+++ resolved
@@ -37,11 +37,7 @@
 ! CHECK-NEXT:          omp.loop_nest (%[[VAL_13:.*]]) : i32 = (%[[VAL_9]]) to (%[[VAL_10]]) inclusive step (%[[VAL_11]]) {
 ! CHECK:                 %[[VAL_8:.*]]:2 = hlfir.declare %[[VAL_7]] {uniq_name = "_QFreduction_iorEi"} : (!fir.ref<i32>) -> (!fir.ref<i32>, !fir.ref<i32>)
 ! CHECK:                 %[[VAL_14:.*]]:2 = hlfir.declare %[[VAL_12]] {uniq_name = "_QFreduction_iorEx"} : (!fir.ref<i32>) -> (!fir.ref<i32>, !fir.ref<i32>)
-<<<<<<< HEAD
-! CHECK:                 hlfir.assign %[[VAL_13]] to %[[VAL_8]]#1 : i32, !fir.ref<i32>
-=======
 ! CHECK:                 hlfir.assign %[[VAL_13]] to %[[VAL_8]]#0 : i32, !fir.ref<i32>
->>>>>>> 5eee2751
 ! CHECK:                 %[[VAL_15:.*]] = fir.load %[[VAL_8]]#0 : !fir.ref<i32>
 ! CHECK:                 %[[VAL_16:.*]] = fir.convert %[[VAL_15]] : (i32) -> i64
 ! CHECK:                 %[[VAL_17:.*]] = hlfir.designate %[[VAL_5]]#0 (%[[VAL_16]])  : (!fir.box<!fir.array<?xi32>>, i64) -> !fir.ref<i32>
