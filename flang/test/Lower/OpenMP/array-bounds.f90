--- conflicted
+++ resolved
@@ -74,11 +74,7 @@
 !HOST: %[[C4_1:.*]] = arith.subi %c4, %c1{{.*}} : index
 !HOST: %[[EXT:.*]] = arith.addi %[[C4_1]], %c1{{.*}} : index
 !HOST: %[[BOUNDS:.*]] = omp.map.bounds lower_bound(%c1{{.*}} : index) upper_bound(%c4{{.*}} : index) extent(%[[EXT]] : index) stride(%[[DIMS0]]#2 : index) start_idx(%c1{{.*}} : index) {stride_in_bytes = true}
-<<<<<<< HEAD
-!HOST: %[[MAP:.*]] = omp.map.info var_ptr(%[[ARG0_DECL]]#1 : !fir.ref<!fir.array<?xi32>>, !fir.array<?xi32>) map_clauses(tofrom) capture(ByRef) bounds(%[[BOUNDS]]) -> !fir.ref<!fir.array<?xi32>> {name = "arr_read_write(2:5)"}
-=======
 !HOST: %[[MAP:.*]] = omp.map.info var_ptr(%[[ARG0_DECL]]#1 : !fir.ref<!fir.array<?xi32>>, i32) map_clauses(tofrom) capture(ByRef) bounds(%[[BOUNDS]]) -> !fir.ref<!fir.array<?xi32>> {name = "arr_read_write(2:5)"}
->>>>>>> 4b409fa5
 !HOST: omp.target map_entries(%[[MAP]] -> %{{.*}}, {{.*}} -> {{.*}} : !fir.ref<!fir.array<?xi32>>, !fir.ref<i32>) {
     subroutine assumed_size_array(arr_read_write)
         integer, intent(inout) :: arr_read_write(*)
