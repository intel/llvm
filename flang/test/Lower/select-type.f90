--- conflicted
+++ resolved
@@ -770,8 +770,6 @@
 ! CHECK: ^bb6:
 ! CHECK: ^bb7:
 
-<<<<<<< HEAD
-=======
   subroutine select_type14(a, b)
     class(p1) :: a, b
 
@@ -806,7 +804,6 @@
 ! CHECK: %[[LOAD_RES:.*]] = fir.load %[[RES]] : !fir.ref<!fir.class<!fir.heap<!fir.type<_QMselect_type_lower_testTp5{a:i32}>>>>
 ! CHECK: fir.select_type %[[LOAD_RES]] : !fir.class<!fir.heap<!fir.type<_QMselect_type_lower_testTp5{a:i32}>>> [#fir.type_is<!fir.type<_QMselect_type_lower_testTp5{a:i32}>>, ^bb1, unit, ^bb2]
 
->>>>>>> cd74f4a4
 end module
 
 program test_select_type
