! Test lowering of MATMUL intrinsic to HLFIR
! RUN: bbc -emit-hlfir -o - %s 2>&1 | FileCheck %s

subroutine matmul1(lhs, rhs, res)
  integer :: lhs(:,:), rhs(:,:), res(:,:)
  res = MATMUL(lhs, rhs)
endsubroutine
! CHECK-LABEL: func.func @_QPmatmul1
! CHECK:           %[[LHS:.*]]: !fir.box<!fir.array<?x?xi32>> {fir.bindc_name = "lhs"}
! CHECK:           %[[RHS:.*]]: !fir.box<!fir.array<?x?xi32>> {fir.bindc_name = "rhs"}
! CHECK:           %[[RES:.*]]: !fir.box<!fir.array<?x?xi32>> {fir.bindc_name = "res"}
! CHECK-DAG:     %[[LHS_VAR:.*]]:2 = hlfir.declare %[[LHS]]
! CHECK-DAG:     %[[RHS_VAR:.*]]:2 = hlfir.declare %[[RHS]]
! CHECK-DAG:     %[[RES_VAR:.*]]:2 = hlfir.declare %[[RES]]
! CHECK-NEXT:    %[[EXPR:.*]] = hlfir.matmul %[[LHS_VAR]]#0 %[[RHS_VAR]]#0 {fastmath = #arith.fastmath<contract>} : (!fir.box<!fir.array<?x?xi32>>, !fir.box<!fir.array<?x?xi32>>) -> !hlfir.expr<?x?xi32>
! CHECK-NEXT:    hlfir.assign %[[EXPR]] to %[[RES_VAR]]#0 : !hlfir.expr<?x?xi32>, !fir.box<!fir.array<?x?xi32>>
! CHECK-NEXT:    hlfir.destroy %[[EXPR]]
! CHECK-NEXT:    return
! CHECK-NEXT:   }

! regression test for a case where the AST and FIR have different amounts of
! shape inference
subroutine matmul2(c)
  integer, parameter :: N = 4
  integer, dimension(:,:), allocatable :: a, b, c
  integer, dimension(N,N) :: x

  allocate(a(3*N, N), b(N, N), c(3*N, N))

  call fill(a)
  call fill(b)
  call fill(x)

  c = matmul(a, b - x)
endsubroutine
! CHECK-LABEL: func.func @_QPmatmul2
! CHECK:           %[[C_ARG:.*]]: !fir.ref<!fir.box<!fir.heap<!fir.array<?x?xi32>>>>
! CHECK:         %[[B_BOX_ALLOC:.*]] = fir.alloca !fir.box<!fir.heap<!fir.array<?x?xi32>>> {bindc_name = "b"
! CHECK:         %[[B_BOX_DECL:.*]]:2 = hlfir.declare %[[B_BOX_ALLOC]] {{.*}} uniq_name = "_QFmatmul2Eb"


! CHECK:         fir.call @_QPfill
! CHECK:         fir.call @_QPfill
! CHECK:         fir.call @_QPfill
! CHECK-NEXT:    %[[B_BOX:.*]] = fir.load %[[B_BOX_DECL]]#0 : !fir.ref<!fir.box<!fir.heap<!fir.array<?x?xi32>>>>
! CHECK-NEXT:    %[[C0:.*]] = arith.constant 0 : index
! CHECK-NEXT:    %[[B_DIMS_0:.*]]:3 = fir.box_dims %[[B_BOX]], %[[C0]]
! CHECK-NEXT:    %[[C1:.*]] = arith.constant 1 : index
! CHECK-NEXT:    %[[B_DIMS_1:.*]]:3 = fir.box_dims %[[B_BOX]], %[[C1]]
! CHECK-NEXT:    %[[B_SHAPE:.*]] = fir.shape %[[B_DIMS_0]]#1, %[[B_DIMS_1]]#1
<<<<<<< HEAD
! CHECK-NEXT:    %[[ELEMENTAL:.*]] = hlfir.elemental %[[B_SHAPE]] : (!fir.shape<2>) -> !hlfir.expr<?x?xi32> {
=======
! CHECK-NEXT:    %[[ELEMENTAL:.*]] = hlfir.elemental %[[B_SHAPE]] unordered : (!fir.shape<2>) -> !hlfir.expr<?x?xi32> {
>>>>>>> bac3a63c

! CHECK:         }
! CHECK-NEXT:    %[[A_BOX:.*]] = fir.load %{{.*}} : !fir.ref<!fir.box<!fir.heap<!fir.array<?x?xi32>>>>

! The shapes in these types are what is being tested:
<<<<<<< HEAD
! CHECK-NEXT:    %[[MATMUL:.*]] = hlfir.matmul %[[A_BOX]] %[[ELEMENTAL]] {{.*}} : (!fir.box<!fir.heap<!fir.array<?x?xi32>>>, !hlfir.expr<?x?xi32>) -> !hlfir.expr<?x4xi32>
=======
! CHECK-NEXT:    %[[MATMUL:.*]] = hlfir.matmul %[[A_BOX]] %[[ELEMENTAL]] {{.*}} : (!fir.box<!fir.heap<!fir.array<?x?xi32>>>, !hlfir.expr<?x?xi32>) -> !hlfir.expr<?x4xi32>

subroutine matmul3(lhs, rhs, res)
  integer, allocatable :: lhs(:,:), rhs(:,:), res(:,:)
  res = MATMUL(lhs, rhs)
endsubroutine
! CHECK-LABEL: func.func @_QPmatmul3
! CHECK:           %[[LHS:.*]]: !fir.ref<!fir.box<!fir.heap<!fir.array<?x?xi32>>>> {fir.bindc_name = "lhs"}
! CHECK:           %[[RHS:.*]]: !fir.ref<!fir.box<!fir.heap<!fir.array<?x?xi32>>>> {fir.bindc_name = "rhs"}
! CHECK:           %[[RES:.*]]: !fir.ref<!fir.box<!fir.heap<!fir.array<?x?xi32>>>> {fir.bindc_name = "res"}
! CHECK-DAG:     %[[LHS_VAR:.*]]:2 = hlfir.declare %[[LHS]]
! CHECK-DAG:     %[[RHS_VAR:.*]]:2 = hlfir.declare %[[RHS]]
! CHECK-DAG:     %[[RES_VAR:.*]]:2 = hlfir.declare %[[RES]]
! CHECK-NEXT:    %[[LHS_LD:.*]] = fir.load %[[LHS_VAR]]#0
! CHECK-NEXT:    %[[RHS_LD:.*]] = fir.load %[[RHS_VAR]]#0
! CHECK-NEXT:    %[[EXPR:.*]] = hlfir.matmul %[[LHS_LD]] %[[RHS_LD]] {fastmath = #arith.fastmath<contract>} : (!fir.box<!fir.heap<!fir.array<?x?xi32>>>, !fir.box<!fir.heap<!fir.array<?x?xi32>>>) -> !hlfir.expr<?x?xi32>
! CHECK-NEXT:    hlfir.assign %[[EXPR]] to %[[RES_VAR]]#0 realloc : !hlfir.expr<?x?xi32>, !fir.ref<!fir.box<!fir.heap<!fir.array<?x?xi32>>>>
! CHECK-NEXT:    hlfir.destroy %[[EXPR]]
! CHECK-NEXT:    return
! CHECK-NEXT:   }
>>>>>>> bac3a63c
<|MERGE_RESOLUTION|>--- conflicted
+++ resolved
@@ -48,19 +48,12 @@
 ! CHECK-NEXT:    %[[C1:.*]] = arith.constant 1 : index
 ! CHECK-NEXT:    %[[B_DIMS_1:.*]]:3 = fir.box_dims %[[B_BOX]], %[[C1]]
 ! CHECK-NEXT:    %[[B_SHAPE:.*]] = fir.shape %[[B_DIMS_0]]#1, %[[B_DIMS_1]]#1
-<<<<<<< HEAD
-! CHECK-NEXT:    %[[ELEMENTAL:.*]] = hlfir.elemental %[[B_SHAPE]] : (!fir.shape<2>) -> !hlfir.expr<?x?xi32> {
-=======
 ! CHECK-NEXT:    %[[ELEMENTAL:.*]] = hlfir.elemental %[[B_SHAPE]] unordered : (!fir.shape<2>) -> !hlfir.expr<?x?xi32> {
->>>>>>> bac3a63c
 
 ! CHECK:         }
 ! CHECK-NEXT:    %[[A_BOX:.*]] = fir.load %{{.*}} : !fir.ref<!fir.box<!fir.heap<!fir.array<?x?xi32>>>>
 
 ! The shapes in these types are what is being tested:
-<<<<<<< HEAD
-! CHECK-NEXT:    %[[MATMUL:.*]] = hlfir.matmul %[[A_BOX]] %[[ELEMENTAL]] {{.*}} : (!fir.box<!fir.heap<!fir.array<?x?xi32>>>, !hlfir.expr<?x?xi32>) -> !hlfir.expr<?x4xi32>
-=======
 ! CHECK-NEXT:    %[[MATMUL:.*]] = hlfir.matmul %[[A_BOX]] %[[ELEMENTAL]] {{.*}} : (!fir.box<!fir.heap<!fir.array<?x?xi32>>>, !hlfir.expr<?x?xi32>) -> !hlfir.expr<?x4xi32>
 
 subroutine matmul3(lhs, rhs, res)
@@ -80,5 +73,4 @@
 ! CHECK-NEXT:    hlfir.assign %[[EXPR]] to %[[RES_VAR]]#0 realloc : !hlfir.expr<?x?xi32>, !fir.ref<!fir.box<!fir.heap<!fir.array<?x?xi32>>>>
 ! CHECK-NEXT:    hlfir.destroy %[[EXPR]]
 ! CHECK-NEXT:    return
-! CHECK-NEXT:   }
->>>>>>> bac3a63c
+! CHECK-NEXT:   }