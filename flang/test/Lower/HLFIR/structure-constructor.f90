! Test lowering of StructureConstructor.
! RUN: bbc -emit-hlfir -o - -I nowhere %s 2>&1 | FileCheck %s

module types
  type t1
     character(4) :: c
  end type t1
  type t2
     integer :: i(10)
  end type t2
  type t3
     real, pointer :: r(:)
  end type t3
  type t4
     character(2), allocatable :: c(:)
  end type t4
  type t5
     type(t4), allocatable :: t5m(:)
  end type t5
  type, extends(t5) :: t6
     type(t1) :: t6m(1)
  end type t6
  type t7
     integer :: c1
     real, allocatable :: c2(:)
  end type t7
<<<<<<< HEAD
=======
  type t8
     character(11), allocatable :: c
  end type t8
>>>>>>> 6241a64e
end module types

subroutine test1(x)
  use types
  character(4) :: x
  type(t1) :: res
  res = t1(x)
end subroutine test1
! CHECK-LABEL:   func.func @_QPtest1(
! CHECK-SAME:                        %[[VAL_0:.*]]: !fir.boxchar<1> {fir.bindc_name = "x"}) {
! CHECK:           %[[VAL_1:.*]] = fir.alloca !fir.type<_QMtypesTt1{c:!fir.char<1,4>}>
! CHECK:           %[[VAL_2:.*]] = fir.alloca !fir.type<_QMtypesTt1{c:!fir.char<1,4>}> {bindc_name = "res", uniq_name = "_QFtest1Eres"}
! CHECK:           %[[VAL_3:.*]]:2 = hlfir.declare %[[VAL_2]] {uniq_name = "_QFtest1Eres"} : (!fir.ref<!fir.type<_QMtypesTt1{c:!fir.char<1,4>}>>) -> (!fir.ref<!fir.type<_QMtypesTt1{c:!fir.char<1,4>}>>, !fir.ref<!fir.type<_QMtypesTt1{c:!fir.char<1,4>}>>)
! CHECK:           %[[VAL_4:.*]]:2 = fir.unboxchar %[[VAL_0]] : (!fir.boxchar<1>) -> (!fir.ref<!fir.char<1,?>>, index)
! CHECK:           %[[VAL_5:.*]] = arith.constant 4 : index
! CHECK:           %[[VAL_6:.*]] = fir.convert %[[VAL_4]]#0 : (!fir.ref<!fir.char<1,?>>) -> !fir.ref<!fir.char<1,4>>
! CHECK:           %[[VAL_7:.*]]:2 = hlfir.declare %[[VAL_6]] typeparams %[[VAL_5]] {uniq_name = "_QFtest1Ex"} : (!fir.ref<!fir.char<1,4>>, index) -> (!fir.ref<!fir.char<1,4>>, !fir.ref<!fir.char<1,4>>)
! CHECK:           %[[VAL_8:.*]]:2 = hlfir.declare %[[VAL_1]] {uniq_name = "ctor.temp"} : (!fir.ref<!fir.type<_QMtypesTt1{c:!fir.char<1,4>}>>) -> (!fir.ref<!fir.type<_QMtypesTt1{c:!fir.char<1,4>}>>, !fir.ref<!fir.type<_QMtypesTt1{c:!fir.char<1,4>}>>)
! CHECK:           %[[VAL_9:.*]] = fir.embox %[[VAL_8]]#0 : (!fir.ref<!fir.type<_QMtypesTt1{c:!fir.char<1,4>}>>) -> !fir.box<!fir.type<_QMtypesTt1{c:!fir.char<1,4>}>>
! CHECK:           %[[VAL_10:.*]] = fir.address_of(@_QQcl.{{.*}}) : !fir.ref<!fir.char<1,{{[0-9]*}}>>
! CHECK:           %[[VAL_11:.*]] = arith.constant {{[0-9]*}} : i32
! CHECK:           %[[VAL_12:.*]] = fir.convert %[[VAL_9]] : (!fir.box<!fir.type<_QMtypesTt1{c:!fir.char<1,4>}>>) -> !fir.box<none>
! CHECK:           %[[VAL_13:.*]] = fir.convert %[[VAL_10]] : (!fir.ref<!fir.char<1,{{[0-9]*}}>>) -> !fir.ref<i8>
! CHECK:           %[[VAL_14:.*]] = fir.call @_FortranAInitialize(%[[VAL_12]], %[[VAL_13]], %[[VAL_11]]) fastmath<contract> : (!fir.box<none>, !fir.ref<i8>, i32) -> none
! CHECK:           %[[VAL_15:.*]] = arith.constant 4 : index
! CHECK:           %[[VAL_16:.*]] = hlfir.designate %[[VAL_8]]#0{"c"}   typeparams %[[VAL_15]] : (!fir.ref<!fir.type<_QMtypesTt1{c:!fir.char<1,4>}>>, index) -> !fir.ref<!fir.char<1,4>>
<<<<<<< HEAD
! CHECK:           %[[VAL_17:.*]] = arith.constant 4 : i64
! CHECK:           %[[VAL_18:.*]] = hlfir.set_length %[[VAL_7]]#0 len %[[VAL_17]] : (!fir.ref<!fir.char<1,4>>, i64) -> !hlfir.expr<!fir.char<1,4>>
! CHECK:           hlfir.assign %[[VAL_18]] to %[[VAL_16]] temporary_lhs : !hlfir.expr<!fir.char<1,4>>, !fir.ref<!fir.char<1,4>>
=======
! CHECK:           hlfir.assign %[[VAL_7]]#0 to %[[VAL_16]] temporary_lhs : !fir.ref<!fir.char<1,4>>, !fir.ref<!fir.char<1,4>>
>>>>>>> 6241a64e
! CHECK:           hlfir.assign %[[VAL_8]]#0 to %[[VAL_3]]#0 : !fir.ref<!fir.type<_QMtypesTt1{c:!fir.char<1,4>}>>, !fir.ref<!fir.type<_QMtypesTt1{c:!fir.char<1,4>}>>
! CHECK:           return
! CHECK:         }

subroutine test2(x)
  use types
  integer :: x(10)
  type(t2) res
  res = t2(x)
end subroutine test2
! CHECK-LABEL:   func.func @_QPtest2(
! CHECK-SAME:                        %[[VAL_0:.*]]: !fir.ref<!fir.array<10xi32>> {fir.bindc_name = "x"}) {
! CHECK:           %[[VAL_1:.*]] = fir.alloca !fir.type<_QMtypesTt2{i:!fir.array<10xi32>}>
! CHECK:           %[[VAL_2:.*]] = fir.alloca !fir.type<_QMtypesTt2{i:!fir.array<10xi32>}> {bindc_name = "res", uniq_name = "_QFtest2Eres"}
! CHECK:           %[[VAL_3:.*]]:2 = hlfir.declare %[[VAL_2]] {uniq_name = "_QFtest2Eres"} : (!fir.ref<!fir.type<_QMtypesTt2{i:!fir.array<10xi32>}>>) -> (!fir.ref<!fir.type<_QMtypesTt2{i:!fir.array<10xi32>}>>, !fir.ref<!fir.type<_QMtypesTt2{i:!fir.array<10xi32>}>>)
! CHECK:           %[[VAL_4:.*]] = arith.constant 10 : index
! CHECK:           %[[VAL_5:.*]] = fir.shape %[[VAL_4]] : (index) -> !fir.shape<1>
! CHECK:           %[[VAL_6:.*]]:2 = hlfir.declare %[[VAL_0]](%[[VAL_5]]) {uniq_name = "_QFtest2Ex"} : (!fir.ref<!fir.array<10xi32>>, !fir.shape<1>) -> (!fir.ref<!fir.array<10xi32>>, !fir.ref<!fir.array<10xi32>>)
! CHECK:           %[[VAL_7:.*]]:2 = hlfir.declare %[[VAL_1]] {uniq_name = "ctor.temp"} : (!fir.ref<!fir.type<_QMtypesTt2{i:!fir.array<10xi32>}>>) -> (!fir.ref<!fir.type<_QMtypesTt2{i:!fir.array<10xi32>}>>, !fir.ref<!fir.type<_QMtypesTt2{i:!fir.array<10xi32>}>>)
! CHECK:           %[[VAL_8:.*]] = fir.embox %[[VAL_7]]#0 : (!fir.ref<!fir.type<_QMtypesTt2{i:!fir.array<10xi32>}>>) -> !fir.box<!fir.type<_QMtypesTt2{i:!fir.array<10xi32>}>>
! CHECK:           %[[VAL_9:.*]] = fir.address_of(@_QQcl.{{.*}}) : !fir.ref<!fir.char<1,{{[0-9]*}}>>
! CHECK:           %[[VAL_10:.*]] = arith.constant {{[0-9]*}} : i32
! CHECK:           %[[VAL_11:.*]] = fir.convert %[[VAL_8]] : (!fir.box<!fir.type<_QMtypesTt2{i:!fir.array<10xi32>}>>) -> !fir.box<none>
! CHECK:           %[[VAL_12:.*]] = fir.convert %[[VAL_9]] : (!fir.ref<!fir.char<1,{{[0-9]*}}>>) -> !fir.ref<i8>
! CHECK:           %[[VAL_13:.*]] = fir.call @_FortranAInitialize(%[[VAL_11]], %[[VAL_12]], %[[VAL_10]]) fastmath<contract> : (!fir.box<none>, !fir.ref<i8>, i32) -> none
! CHECK:           %[[VAL_14:.*]] = arith.constant 10 : index
! CHECK:           %[[VAL_15:.*]] = fir.shape %[[VAL_14]] : (index) -> !fir.shape<1>
! CHECK:           %[[VAL_16:.*]] = hlfir.designate %[[VAL_7]]#0{"i"} <%[[VAL_15]]>   shape %[[VAL_15]] : (!fir.ref<!fir.type<_QMtypesTt2{i:!fir.array<10xi32>}>>, !fir.shape<1>, !fir.shape<1>) -> !fir.ref<!fir.array<10xi32>>
! CHECK:           hlfir.assign %[[VAL_6]]#0 to %[[VAL_16]] temporary_lhs : !fir.ref<!fir.array<10xi32>>, !fir.ref<!fir.array<10xi32>>
! CHECK:           hlfir.assign %[[VAL_7]]#0 to %[[VAL_3]]#0 : !fir.ref<!fir.type<_QMtypesTt2{i:!fir.array<10xi32>}>>, !fir.ref<!fir.type<_QMtypesTt2{i:!fir.array<10xi32>}>>
! CHECK:           return
! CHECK:         }

subroutine test3(x)
  use types
  real, pointer :: x(:)
  type(t3) res
  res = t3(x)
end subroutine test3
! CHECK-LABEL:   func.func @_QPtest3(
! CHECK-SAME:                        %[[VAL_0:.*]]: !fir.ref<!fir.box<!fir.ptr<!fir.array<?xf32>>>> {fir.bindc_name = "x"}) {
! CHECK:           %[[VAL_1:.*]] = fir.alloca !fir.type<_QMtypesTt3{r:!fir.box<!fir.ptr<!fir.array<?xf32>>>}>
! CHECK:           %[[VAL_2:.*]] = fir.alloca !fir.type<_QMtypesTt3{r:!fir.box<!fir.ptr<!fir.array<?xf32>>>}> {bindc_name = "res", uniq_name = "_QFtest3Eres"}
! CHECK:           %[[VAL_3:.*]]:2 = hlfir.declare %[[VAL_2]] {uniq_name = "_QFtest3Eres"} : (!fir.ref<!fir.type<_QMtypesTt3{r:!fir.box<!fir.ptr<!fir.array<?xf32>>>}>>) -> (!fir.ref<!fir.type<_QMtypesTt3{r:!fir.box<!fir.ptr<!fir.array<?xf32>>>}>>, !fir.ref<!fir.type<_QMtypesTt3{r:!fir.box<!fir.ptr<!fir.array<?xf32>>>}>>)
! CHECK:           %[[VAL_4:.*]] = fir.embox %[[VAL_3]]#1 : (!fir.ref<!fir.type<_QMtypesTt3{r:!fir.box<!fir.ptr<!fir.array<?xf32>>>}>>) -> !fir.box<!fir.type<_QMtypesTt3{r:!fir.box<!fir.ptr<!fir.array<?xf32>>>}>>
! CHECK:           %[[VAL_5:.*]] = fir.address_of(@_QQcl.{{.*}}) : !fir.ref<!fir.char<1,{{[0-9]*}}>>
! CHECK:           %[[VAL_6:.*]] = arith.constant {{[0-9]*}} : i32
! CHECK:           %[[VAL_7:.*]] = fir.convert %[[VAL_4]] : (!fir.box<!fir.type<_QMtypesTt3{r:!fir.box<!fir.ptr<!fir.array<?xf32>>>}>>) -> !fir.box<none>
! CHECK:           %[[VAL_8:.*]] = fir.convert %[[VAL_5]] : (!fir.ref<!fir.char<1,{{[0-9]*}}>>) -> !fir.ref<i8>
! CHECK:           %[[VAL_9:.*]] = fir.call @_FortranAInitialize(%[[VAL_7]], %[[VAL_8]], %[[VAL_6]]) fastmath<contract> : (!fir.box<none>, !fir.ref<i8>, i32) -> none
! CHECK:           %[[VAL_10:.*]]:2 = hlfir.declare %[[VAL_0]] {fortran_attrs = #fir.var_attrs<pointer>, uniq_name = "_QFtest3Ex"} : (!fir.ref<!fir.box<!fir.ptr<!fir.array<?xf32>>>>) -> (!fir.ref<!fir.box<!fir.ptr<!fir.array<?xf32>>>>, !fir.ref<!fir.box<!fir.ptr<!fir.array<?xf32>>>>)
! CHECK:           %[[VAL_11:.*]]:2 = hlfir.declare %[[VAL_1]] {uniq_name = "ctor.temp"} : (!fir.ref<!fir.type<_QMtypesTt3{r:!fir.box<!fir.ptr<!fir.array<?xf32>>>}>>) -> (!fir.ref<!fir.type<_QMtypesTt3{r:!fir.box<!fir.ptr<!fir.array<?xf32>>>}>>, !fir.ref<!fir.type<_QMtypesTt3{r:!fir.box<!fir.ptr<!fir.array<?xf32>>>}>>)
! CHECK:           %[[VAL_12:.*]] = fir.embox %[[VAL_11]]#0 : (!fir.ref<!fir.type<_QMtypesTt3{r:!fir.box<!fir.ptr<!fir.array<?xf32>>>}>>) -> !fir.box<!fir.type<_QMtypesTt3{r:!fir.box<!fir.ptr<!fir.array<?xf32>>>}>>
! CHECK:           %[[VAL_13:.*]] = fir.address_of(@_QQcl.{{.*}}) : !fir.ref<!fir.char<1,{{[0-9]*}}>>
! CHECK:           %[[VAL_14:.*]] = arith.constant {{[0-9]*}} : i32
! CHECK:           %[[VAL_15:.*]] = fir.convert %[[VAL_12]] : (!fir.box<!fir.type<_QMtypesTt3{r:!fir.box<!fir.ptr<!fir.array<?xf32>>>}>>) -> !fir.box<none>
! CHECK:           %[[VAL_16:.*]] = fir.convert %[[VAL_13]] : (!fir.ref<!fir.char<1,{{[0-9]*}}>>) -> !fir.ref<i8>
! CHECK:           %[[VAL_17:.*]] = fir.call @_FortranAInitialize(%[[VAL_15]], %[[VAL_16]], %[[VAL_14]]) fastmath<contract> : (!fir.box<none>, !fir.ref<i8>, i32) -> none
! CHECK:           %[[VAL_18:.*]] = hlfir.designate %[[VAL_11]]#0{"r"}   {fortran_attrs = #fir.var_attrs<pointer>} : (!fir.ref<!fir.type<_QMtypesTt3{r:!fir.box<!fir.ptr<!fir.array<?xf32>>>}>>) -> !fir.ref<!fir.box<!fir.ptr<!fir.array<?xf32>>>>
! CHECK:           %[[VAL_19:.*]] = fir.load %[[VAL_10]]#0 : !fir.ref<!fir.box<!fir.ptr<!fir.array<?xf32>>>>
! CHECK:           %[[VAL_20:.*]] = arith.constant 0 : index
! CHECK:           %[[VAL_21:.*]]:3 = fir.box_dims %[[VAL_19]], %[[VAL_20]] : (!fir.box<!fir.ptr<!fir.array<?xf32>>>, index) -> (index, index, index)
! CHECK:           %[[VAL_22:.*]] = fir.shift %[[VAL_21]]#0 : (index) -> !fir.shift<1>
! CHECK:           %[[VAL_23:.*]] = fir.rebox %[[VAL_19]](%[[VAL_22]]) : (!fir.box<!fir.ptr<!fir.array<?xf32>>>, !fir.shift<1>) -> !fir.box<!fir.ptr<!fir.array<?xf32>>>
! CHECK:           fir.store %[[VAL_23]] to %[[VAL_18]] : !fir.ref<!fir.box<!fir.ptr<!fir.array<?xf32>>>>
! CHECK:           hlfir.assign %[[VAL_11]]#0 to %[[VAL_3]]#0 : !fir.ref<!fir.type<_QMtypesTt3{r:!fir.box<!fir.ptr<!fir.array<?xf32>>>}>>, !fir.ref<!fir.type<_QMtypesTt3{r:!fir.box<!fir.ptr<!fir.array<?xf32>>>}>>
! CHECK:           return
! CHECK:         }

subroutine test4(x)
  use types
  character(2), allocatable :: x(:)
  type(t4) res
  res = t4(x)
end subroutine test4
! CHECK-LABEL:   func.func @_QPtest4(
! CHECK-SAME:                        %[[VAL_0:.*]]: !fir.ref<!fir.box<!fir.heap<!fir.array<?x!fir.char<1,2>>>>> {fir.bindc_name = "x"}) {
! CHECK:           %[[VAL_1:.*]] = fir.alloca !fir.type<_QMtypesTt4{c:!fir.box<!fir.heap<!fir.array<?x!fir.char<1,2>>>>}>
! CHECK:           %[[VAL_2:.*]] = fir.alloca !fir.type<_QMtypesTt4{c:!fir.box<!fir.heap<!fir.array<?x!fir.char<1,2>>>>}> {bindc_name = "res", uniq_name = "_QFtest4Eres"}
! CHECK:           %[[VAL_3:.*]]:2 = hlfir.declare %[[VAL_2]] {uniq_name = "_QFtest4Eres"} : (!fir.ref<!fir.type<_QMtypesTt4{c:!fir.box<!fir.heap<!fir.array<?x!fir.char<1,2>>>>}>>) -> (!fir.ref<!fir.type<_QMtypesTt4{c:!fir.box<!fir.heap<!fir.array<?x!fir.char<1,2>>>>}>>, !fir.ref<!fir.type<_QMtypesTt4{c:!fir.box<!fir.heap<!fir.array<?x!fir.char<1,2>>>>}>>)
! CHECK:           %[[VAL_4:.*]] = fir.embox %[[VAL_3]]#1 : (!fir.ref<!fir.type<_QMtypesTt4{c:!fir.box<!fir.heap<!fir.array<?x!fir.char<1,2>>>>}>>) -> !fir.box<!fir.type<_QMtypesTt4{c:!fir.box<!fir.heap<!fir.array<?x!fir.char<1,2>>>>}>>
! CHECK:           %[[VAL_5:.*]] = fir.address_of(@_QQcl.{{.*}}) : !fir.ref<!fir.char<1,{{[0-9]*}}>>
! CHECK:           %[[VAL_6:.*]] = arith.constant {{[0-9]*}} : i32
! CHECK:           %[[VAL_7:.*]] = fir.convert %[[VAL_4]] : (!fir.box<!fir.type<_QMtypesTt4{c:!fir.box<!fir.heap<!fir.array<?x!fir.char<1,2>>>>}>>) -> !fir.box<none>
! CHECK:           %[[VAL_8:.*]] = fir.convert %[[VAL_5]] : (!fir.ref<!fir.char<1,{{[0-9]*}}>>) -> !fir.ref<i8>
! CHECK:           %[[VAL_9:.*]] = fir.call @_FortranAInitialize(%[[VAL_7]], %[[VAL_8]], %[[VAL_6]]) fastmath<contract> : (!fir.box<none>, !fir.ref<i8>, i32) -> none
! CHECK:           %[[VAL_10:.*]] = arith.constant 2 : index
! CHECK:           %[[VAL_11:.*]]:2 = hlfir.declare %[[VAL_0]] typeparams %[[VAL_10]] {fortran_attrs = #fir.var_attrs<allocatable>, uniq_name = "_QFtest4Ex"} : (!fir.ref<!fir.box<!fir.heap<!fir.array<?x!fir.char<1,2>>>>>, index) -> (!fir.ref<!fir.box<!fir.heap<!fir.array<?x!fir.char<1,2>>>>>, !fir.ref<!fir.box<!fir.heap<!fir.array<?x!fir.char<1,2>>>>>)
! CHECK:           %[[VAL_12:.*]]:2 = hlfir.declare %[[VAL_1]] {uniq_name = "ctor.temp"} : (!fir.ref<!fir.type<_QMtypesTt4{c:!fir.box<!fir.heap<!fir.array<?x!fir.char<1,2>>>>}>>) -> (!fir.ref<!fir.type<_QMtypesTt4{c:!fir.box<!fir.heap<!fir.array<?x!fir.char<1,2>>>>}>>, !fir.ref<!fir.type<_QMtypesTt4{c:!fir.box<!fir.heap<!fir.array<?x!fir.char<1,2>>>>}>>)
! CHECK:           %[[VAL_13:.*]] = fir.embox %[[VAL_12]]#0 : (!fir.ref<!fir.type<_QMtypesTt4{c:!fir.box<!fir.heap<!fir.array<?x!fir.char<1,2>>>>}>>) -> !fir.box<!fir.type<_QMtypesTt4{c:!fir.box<!fir.heap<!fir.array<?x!fir.char<1,2>>>>}>>
! CHECK:           %[[VAL_14:.*]] = fir.address_of(@_QQcl.{{.*}}) : !fir.ref<!fir.char<1,{{[0-9]*}}>>
! CHECK:           %[[VAL_15:.*]] = arith.constant {{[0-9]*}} : i32
! CHECK:           %[[VAL_16:.*]] = fir.convert %[[VAL_13]] : (!fir.box<!fir.type<_QMtypesTt4{c:!fir.box<!fir.heap<!fir.array<?x!fir.char<1,2>>>>}>>) -> !fir.box<none>
! CHECK:           %[[VAL_17:.*]] = fir.convert %[[VAL_14]] : (!fir.ref<!fir.char<1,{{[0-9]*}}>>) -> !fir.ref<i8>
! CHECK:           %[[VAL_18:.*]] = fir.call @_FortranAInitialize(%[[VAL_16]], %[[VAL_17]], %[[VAL_15]]) fastmath<contract> : (!fir.box<none>, !fir.ref<i8>, i32) -> none
! CHECK:           %[[VAL_19:.*]] = arith.constant 2 : index
! CHECK:           %[[VAL_20:.*]] = hlfir.designate %[[VAL_12]]#0{"c"}   typeparams %[[VAL_19]] {fortran_attrs = #fir.var_attrs<allocatable>} : (!fir.ref<!fir.type<_QMtypesTt4{c:!fir.box<!fir.heap<!fir.array<?x!fir.char<1,2>>>>}>>, index) -> !fir.ref<!fir.box<!fir.heap<!fir.array<?x!fir.char<1,2>>>>>
<<<<<<< HEAD
! CHECK:           %[[VAL_21:.*]] = fir.load %[[VAL_11]]#0 : !fir.ref<!fir.box<!fir.heap<!fir.array<?x!fir.char<1,2>>>>>
! CHECK:           %[[VAL_22:.*]] = arith.constant 2 : i64
! CHECK:           %[[VAL_23:.*]] = arith.constant 0 : index
! CHECK:           %[[VAL_24:.*]]:3 = fir.box_dims %[[VAL_21]], %[[VAL_23]] : (!fir.box<!fir.heap<!fir.array<?x!fir.char<1,2>>>>, index) -> (index, index, index)
! CHECK:           %[[VAL_25:.*]] = fir.shape %[[VAL_24]]#1 : (index) -> !fir.shape<1>
! CHECK:           %[[VAL_26:.*]] = hlfir.elemental %[[VAL_25]] typeparams %[[VAL_22]] unordered : (!fir.shape<1>, i64) -> !hlfir.expr<?x!fir.char<1,?>> {
! CHECK:           ^bb0(%[[VAL_27:.*]]: index):
! CHECK:             %[[VAL_28:.*]] = arith.constant 0 : index
! CHECK:             %[[VAL_29:.*]]:3 = fir.box_dims %[[VAL_21]], %[[VAL_28]] : (!fir.box<!fir.heap<!fir.array<?x!fir.char<1,2>>>>, index) -> (index, index, index)
! CHECK:             %[[VAL_30:.*]] = arith.constant 1 : index
! CHECK:             %[[VAL_31:.*]] = arith.subi %[[VAL_29]]#0, %[[VAL_30]] : index
! CHECK:             %[[VAL_32:.*]] = arith.addi %[[VAL_27]], %[[VAL_31]] : index
! CHECK:             %[[VAL_33:.*]] = hlfir.designate %[[VAL_21]] (%[[VAL_32]])  typeparams %[[VAL_10]] : (!fir.box<!fir.heap<!fir.array<?x!fir.char<1,2>>>>, index, index) -> !fir.ref<!fir.char<1,2>>
! CHECK:             %[[VAL_34:.*]] = hlfir.set_length %[[VAL_33]] len %[[VAL_22]] : (!fir.ref<!fir.char<1,2>>, i64) -> !hlfir.expr<!fir.char<1,2>>
! CHECK:             hlfir.yield_element %[[VAL_34]] : !hlfir.expr<!fir.char<1,2>>
! CHECK:           }
! CHECK:           hlfir.assign %[[VAL_35:.*]] to %[[VAL_20]] realloc temporary_lhs : !hlfir.expr<?x!fir.char<1,?>>, !fir.ref<!fir.box<!fir.heap<!fir.array<?x!fir.char<1,2>>>>>
=======
! CHECK:           %[[VAL_21:.*]] = fir.load %[[VAL_11]]#1 : !fir.ref<!fir.box<!fir.heap<!fir.array<?x!fir.char<1,2>>>>>
! CHECK:           %[[VAL_22:.*]] = fir.box_addr %[[VAL_21]] : (!fir.box<!fir.heap<!fir.array<?x!fir.char<1,2>>>>) -> !fir.heap<!fir.array<?x!fir.char<1,2>>>
! CHECK:           %[[VAL_23:.*]] = fir.convert %[[VAL_22]] : (!fir.heap<!fir.array<?x!fir.char<1,2>>>) -> i64
! CHECK:           %[[VAL_24:.*]] = arith.constant 0 : i64
! CHECK:           %[[VAL_25:.*]] = arith.cmpi ne, %[[VAL_23]], %[[VAL_24]] : i64
! CHECK:           fir.if %[[VAL_25]] {
! CHECK:             %[[VAL_26:.*]] = fir.load %[[VAL_11]]#0 : !fir.ref<!fir.box<!fir.heap<!fir.array<?x!fir.char<1,2>>>>>
! CHECK:             hlfir.assign %[[VAL_26]] to %[[VAL_20]] realloc keep_lhs_len temporary_lhs : !fir.box<!fir.heap<!fir.array<?x!fir.char<1,2>>>>, !fir.ref<!fir.box<!fir.heap<!fir.array<?x!fir.char<1,2>>>>>
! CHECK:           }
>>>>>>> 6241a64e
! CHECK:           hlfir.assign %[[VAL_12]]#0 to %[[VAL_3]]#0 : !fir.ref<!fir.type<_QMtypesTt4{c:!fir.box<!fir.heap<!fir.array<?x!fir.char<1,2>>>>}>>, !fir.ref<!fir.type<_QMtypesTt4{c:!fir.box<!fir.heap<!fir.array<?x!fir.char<1,2>>>>}>>
! CHECK:           return
! CHECK:         }


subroutine test5(x)
  use types
  type(t4), allocatable :: x(:)
  type(t5) res
  res = t5(x)
end subroutine test5
! CHECK-LABEL:   func.func @_QPtest5(
! CHECK-SAME:                        %[[VAL_0:.*]]: !fir.ref<!fir.box<!fir.heap<!fir.array<?x!fir.type<_QMtypesTt4{c:!fir.box<!fir.heap<!fir.array<?x!fir.char<1,2>>>>}>>>>> {fir.bindc_name = "x"}) {
! CHECK:           %[[VAL_1:.*]] = fir.alloca !fir.type<_QMtypesTt5{t5m:!fir.box<!fir.heap<!fir.array<?x!fir.type<_QMtypesTt4{c:!fir.box<!fir.heap<!fir.array<?x!fir.char<1,2>>>>}>>>>}>
! CHECK:           %[[VAL_2:.*]] = fir.alloca !fir.type<_QMtypesTt5{t5m:!fir.box<!fir.heap<!fir.array<?x!fir.type<_QMtypesTt4{c:!fir.box<!fir.heap<!fir.array<?x!fir.char<1,2>>>>}>>>>}> {bindc_name = "res", uniq_name = "_QFtest5Eres"}
! CHECK:           %[[VAL_3:.*]]:2 = hlfir.declare %[[VAL_2]] {uniq_name = "_QFtest5Eres"} : (!fir.ref<!fir.type<_QMtypesTt5{t5m:!fir.box<!fir.heap<!fir.array<?x!fir.type<_QMtypesTt4{c:!fir.box<!fir.heap<!fir.array<?x!fir.char<1,2>>>>}>>>>}>>) -> (!fir.ref<!fir.type<_QMtypesTt5{t5m:!fir.box<!fir.heap<!fir.array<?x!fir.type<_QMtypesTt4{c:!fir.box<!fir.heap<!fir.array<?x!fir.char<1,2>>>>}>>>>}>>, !fir.ref<!fir.type<_QMtypesTt5{t5m:!fir.box<!fir.heap<!fir.array<?x!fir.type<_QMtypesTt4{c:!fir.box<!fir.heap<!fir.array<?x!fir.char<1,2>>>>}>>>>}>>)
! CHECK:           %[[VAL_4:.*]] = fir.embox %[[VAL_3]]#1 : (!fir.ref<!fir.type<_QMtypesTt5{t5m:!fir.box<!fir.heap<!fir.array<?x!fir.type<_QMtypesTt4{c:!fir.box<!fir.heap<!fir.array<?x!fir.char<1,2>>>>}>>>>}>>) -> !fir.box<!fir.type<_QMtypesTt5{t5m:!fir.box<!fir.heap<!fir.array<?x!fir.type<_QMtypesTt4{c:!fir.box<!fir.heap<!fir.array<?x!fir.char<1,2>>>>}>>>>}>>
! CHECK:           %[[VAL_5:.*]] = fir.address_of(@_QQcl.{{.*}}) : !fir.ref<!fir.char<1,{{[0-9]*}}>>
! CHECK:           %[[VAL_6:.*]] = arith.constant {{[0-9]*}} : i32
! CHECK:           %[[VAL_7:.*]] = fir.convert %[[VAL_4]] : (!fir.box<!fir.type<_QMtypesTt5{t5m:!fir.box<!fir.heap<!fir.array<?x!fir.type<_QMtypesTt4{c:!fir.box<!fir.heap<!fir.array<?x!fir.char<1,2>>>>}>>>>}>>) -> !fir.box<none>
! CHECK:           %[[VAL_8:.*]] = fir.convert %[[VAL_5]] : (!fir.ref<!fir.char<1,{{[0-9]*}}>>) -> !fir.ref<i8>
! CHECK:           %[[VAL_9:.*]] = fir.call @_FortranAInitialize(%[[VAL_7]], %[[VAL_8]], %[[VAL_6]]) fastmath<contract> : (!fir.box<none>, !fir.ref<i8>, i32) -> none
! CHECK:           %[[VAL_10:.*]]:2 = hlfir.declare %[[VAL_0]] {fortran_attrs = #fir.var_attrs<allocatable>, uniq_name = "_QFtest5Ex"} : (!fir.ref<!fir.box<!fir.heap<!fir.array<?x!fir.type<_QMtypesTt4{c:!fir.box<!fir.heap<!fir.array<?x!fir.char<1,2>>>>}>>>>>) -> (!fir.ref<!fir.box<!fir.heap<!fir.array<?x!fir.type<_QMtypesTt4{c:!fir.box<!fir.heap<!fir.array<?x!fir.char<1,2>>>>}>>>>>, !fir.ref<!fir.box<!fir.heap<!fir.array<?x!fir.type<_QMtypesTt4{c:!fir.box<!fir.heap<!fir.array<?x!fir.char<1,2>>>>}>>>>>)
! CHECK:           %[[VAL_11:.*]]:2 = hlfir.declare %[[VAL_1]] {uniq_name = "ctor.temp"} : (!fir.ref<!fir.type<_QMtypesTt5{t5m:!fir.box<!fir.heap<!fir.array<?x!fir.type<_QMtypesTt4{c:!fir.box<!fir.heap<!fir.array<?x!fir.char<1,2>>>>}>>>>}>>) -> (!fir.ref<!fir.type<_QMtypesTt5{t5m:!fir.box<!fir.heap<!fir.array<?x!fir.type<_QMtypesTt4{c:!fir.box<!fir.heap<!fir.array<?x!fir.char<1,2>>>>}>>>>}>>, !fir.ref<!fir.type<_QMtypesTt5{t5m:!fir.box<!fir.heap<!fir.array<?x!fir.type<_QMtypesTt4{c:!fir.box<!fir.heap<!fir.array<?x!fir.char<1,2>>>>}>>>>}>>)
! CHECK:           %[[VAL_12:.*]] = fir.embox %[[VAL_11]]#0 : (!fir.ref<!fir.type<_QMtypesTt5{t5m:!fir.box<!fir.heap<!fir.array<?x!fir.type<_QMtypesTt4{c:!fir.box<!fir.heap<!fir.array<?x!fir.char<1,2>>>>}>>>>}>>) -> !fir.box<!fir.type<_QMtypesTt5{t5m:!fir.box<!fir.heap<!fir.array<?x!fir.type<_QMtypesTt4{c:!fir.box<!fir.heap<!fir.array<?x!fir.char<1,2>>>>}>>>>}>>
! CHECK:           %[[VAL_13:.*]] = fir.address_of(@_QQcl.{{.*}}) : !fir.ref<!fir.char<1,{{[0-9]*}}>>
! CHECK:           %[[VAL_14:.*]] = arith.constant {{[0-9]*}} : i32
! CHECK:           %[[VAL_15:.*]] = fir.convert %[[VAL_12]] : (!fir.box<!fir.type<_QMtypesTt5{t5m:!fir.box<!fir.heap<!fir.array<?x!fir.type<_QMtypesTt4{c:!fir.box<!fir.heap<!fir.array<?x!fir.char<1,2>>>>}>>>>}>>) -> !fir.box<none>
! CHECK:           %[[VAL_16:.*]] = fir.convert %[[VAL_13]] : (!fir.ref<!fir.char<1,{{[0-9]*}}>>) -> !fir.ref<i8>
! CHECK:           %[[VAL_17:.*]] = fir.call @_FortranAInitialize(%[[VAL_15]], %[[VAL_16]], %[[VAL_14]]) fastmath<contract> : (!fir.box<none>, !fir.ref<i8>, i32) -> none
! CHECK:           %[[VAL_18:.*]] = hlfir.designate %[[VAL_11]]#0{"t5m"}   {fortran_attrs = #fir.var_attrs<allocatable>} : (!fir.ref<!fir.type<_QMtypesTt5{t5m:!fir.box<!fir.heap<!fir.array<?x!fir.type<_QMtypesTt4{c:!fir.box<!fir.heap<!fir.array<?x!fir.char<1,2>>>>}>>>>}>>) -> !fir.ref<!fir.box<!fir.heap<!fir.array<?x!fir.type<_QMtypesTt4{c:!fir.box<!fir.heap<!fir.array<?x!fir.char<1,2>>>>}>>>>>
! CHECK:           %[[VAL_19:.*]] = fir.load %[[VAL_10]]#1 : !fir.ref<!fir.box<!fir.heap<!fir.array<?x!fir.type<_QMtypesTt4{c:!fir.box<!fir.heap<!fir.array<?x!fir.char<1,2>>>>}>>>>>
! CHECK:           %[[VAL_20:.*]] = fir.box_addr %[[VAL_19]] : (!fir.box<!fir.heap<!fir.array<?x!fir.type<_QMtypesTt4{c:!fir.box<!fir.heap<!fir.array<?x!fir.char<1,2>>>>}>>>>) -> !fir.heap<!fir.array<?x!fir.type<_QMtypesTt4{c:!fir.box<!fir.heap<!fir.array<?x!fir.char<1,2>>>>}>>>
! CHECK:           %[[VAL_21:.*]] = fir.convert %[[VAL_20]] : (!fir.heap<!fir.array<?x!fir.type<_QMtypesTt4{c:!fir.box<!fir.heap<!fir.array<?x!fir.char<1,2>>>>}>>>) -> i64
! CHECK:           %[[VAL_22:.*]] = arith.constant 0 : i64
! CHECK:           %[[VAL_23:.*]] = arith.cmpi ne, %[[VAL_21]], %[[VAL_22]] : i64
! CHECK:           fir.if %[[VAL_23]] {
! CHECK:             %[[VAL_24:.*]] = fir.load %[[VAL_10]]#0 : !fir.ref<!fir.box<!fir.heap<!fir.array<?x!fir.type<_QMtypesTt4{c:!fir.box<!fir.heap<!fir.array<?x!fir.char<1,2>>>>}>>>>>
! CHECK:             hlfir.assign %[[VAL_24]] to %[[VAL_18]] realloc temporary_lhs : !fir.box<!fir.heap<!fir.array<?x!fir.type<_QMtypesTt4{c:!fir.box<!fir.heap<!fir.array<?x!fir.char<1,2>>>>}>>>>, !fir.ref<!fir.box<!fir.heap<!fir.array<?x!fir.type<_QMtypesTt4{c:!fir.box<!fir.heap<!fir.array<?x!fir.char<1,2>>>>}>>>>>
! CHECK:           }
! CHECK:           hlfir.assign %[[VAL_11]]#0 to %[[VAL_3]]#0 : !fir.ref<!fir.type<_QMtypesTt5{t5m:!fir.box<!fir.heap<!fir.array<?x!fir.type<_QMtypesTt4{c:!fir.box<!fir.heap<!fir.array<?x!fir.char<1,2>>>>}>>>>}>>, !fir.ref<!fir.type<_QMtypesTt5{t5m:!fir.box<!fir.heap<!fir.array<?x!fir.type<_QMtypesTt4{c:!fir.box<!fir.heap<!fir.array<?x!fir.char<1,2>>>>}>>>>}>>
! CHECK:           return
! CHECK:         }

subroutine test6(x, c)
  use types
  type(t4), allocatable :: x(:)
  character(4) :: c
  type(t6) res
  res = t6(t5(x), [t1(c)])
end subroutine test6
! CHECK-LABEL:   func.func @_QPtest6(
! CHECK-SAME:                        %[[VAL_0:.*]]: !fir.ref<!fir.box<!fir.heap<!fir.array<?x!fir.type<_QMtypesTt4{c:!fir.box<!fir.heap<!fir.array<?x!fir.char<1,2>>>>}>>>>> {fir.bindc_name = "x"},
! CHECK-SAME:                        %[[VAL_1:.*]]: !fir.boxchar<1> {fir.bindc_name = "c"}) {
! CHECK:           %[[VAL_2:.*]] = fir.alloca !fir.type<_QMtypesTt1{c:!fir.char<1,4>}>
! CHECK:           %[[VAL_3:.*]] = fir.alloca !fir.array<10xi64> {bindc_name = ".rt.arrayctor.vector"}
! CHECK:           %[[VAL_4:.*]] = fir.alloca !fir.box<!fir.heap<!fir.array<1x!fir.type<_QMtypesTt1{c:!fir.char<1,4>}>>>> {bindc_name = ".tmp.arrayctor"}
! CHECK:           %[[VAL_5:.*]] = fir.alloca !fir.type<_QMtypesTt5{t5m:!fir.box<!fir.heap<!fir.array<?x!fir.type<_QMtypesTt4{c:!fir.box<!fir.heap<!fir.array<?x!fir.char<1,2>>>>}>>>>}>
! CHECK:           %[[VAL_6:.*]] = fir.alloca !fir.type<_QMtypesTt6{t5m:!fir.box<!fir.heap<!fir.array<?x!fir.type<_QMtypesTt4{c:!fir.box<!fir.heap<!fir.array<?x!fir.char<1,2>>>>}>>>>,t6m:!fir.array<1x!fir.type<_QMtypesTt1{c:!fir.char<1,4>}>>}>
! CHECK:           %[[VAL_7:.*]]:2 = fir.unboxchar %[[VAL_1]] : (!fir.boxchar<1>) -> (!fir.ref<!fir.char<1,?>>, index)
! CHECK:           %[[VAL_8:.*]] = arith.constant 4 : index
! CHECK:           %[[VAL_9:.*]] = fir.convert %[[VAL_7]]#0 : (!fir.ref<!fir.char<1,?>>) -> !fir.ref<!fir.char<1,4>>
! CHECK:           %[[VAL_10:.*]]:2 = hlfir.declare %[[VAL_9]] typeparams %[[VAL_8]] {uniq_name = "_QFtest6Ec"} : (!fir.ref<!fir.char<1,4>>, index) -> (!fir.ref<!fir.char<1,4>>, !fir.ref<!fir.char<1,4>>)
! CHECK:           %[[VAL_11:.*]] = fir.alloca !fir.type<_QMtypesTt6{t5m:!fir.box<!fir.heap<!fir.array<?x!fir.type<_QMtypesTt4{c:!fir.box<!fir.heap<!fir.array<?x!fir.char<1,2>>>>}>>>>,t6m:!fir.array<1x!fir.type<_QMtypesTt1{c:!fir.char<1,4>}>>}> {bindc_name = "res", uniq_name = "_QFtest6Eres"}
! CHECK:           %[[VAL_12:.*]]:2 = hlfir.declare %[[VAL_11]] {uniq_name = "_QFtest6Eres"} : (!fir.ref<!fir.type<_QMtypesTt6{t5m:!fir.box<!fir.heap<!fir.array<?x!fir.type<_QMtypesTt4{c:!fir.box<!fir.heap<!fir.array<?x!fir.char<1,2>>>>}>>>>,t6m:!fir.array<1x!fir.type<_QMtypesTt1{c:!fir.char<1,4>}>>}>>) -> (!fir.ref<!fir.type<_QMtypesTt6{t5m:!fir.box<!fir.heap<!fir.array<?x!fir.type<_QMtypesTt4{c:!fir.box<!fir.heap<!fir.array<?x!fir.char<1,2>>>>}>>>>,t6m:!fir.array<1x!fir.type<_QMtypesTt1{c:!fir.char<1,4>}>>}>>, !fir.ref<!fir.type<_QMtypesTt6{t5m:!fir.box<!fir.heap<!fir.array<?x!fir.type<_QMtypesTt4{c:!fir.box<!fir.heap<!fir.array<?x!fir.char<1,2>>>>}>>>>,t6m:!fir.array<1x!fir.type<_QMtypesTt1{c:!fir.char<1,4>}>>}>>)
! CHECK:           %[[VAL_13:.*]] = fir.embox %[[VAL_12]]#1 : (!fir.ref<!fir.type<_QMtypesTt6{t5m:!fir.box<!fir.heap<!fir.array<?x!fir.type<_QMtypesTt4{c:!fir.box<!fir.heap<!fir.array<?x!fir.char<1,2>>>>}>>>>,t6m:!fir.array<1x!fir.type<_QMtypesTt1{c:!fir.char<1,4>}>>}>>) -> !fir.box<!fir.type<_QMtypesTt6{t5m:!fir.box<!fir.heap<!fir.array<?x!fir.type<_QMtypesTt4{c:!fir.box<!fir.heap<!fir.array<?x!fir.char<1,2>>>>}>>>>,t6m:!fir.array<1x!fir.type<_QMtypesTt1{c:!fir.char<1,4>}>>}>>
! CHECK:           %[[VAL_14:.*]] = fir.address_of(@_QQcl.{{.*}}) : !fir.ref<!fir.char<1,{{[0-9]*}}>>
! CHECK:           %[[VAL_15:.*]] = arith.constant {{[0-9]*}} : i32
! CHECK:           %[[VAL_16:.*]] = fir.convert %[[VAL_13]] : (!fir.box<!fir.type<_QMtypesTt6{t5m:!fir.box<!fir.heap<!fir.array<?x!fir.type<_QMtypesTt4{c:!fir.box<!fir.heap<!fir.array<?x!fir.char<1,2>>>>}>>>>,t6m:!fir.array<1x!fir.type<_QMtypesTt1{c:!fir.char<1,4>}>>}>>) -> !fir.box<none>
! CHECK:           %[[VAL_17:.*]] = fir.convert %[[VAL_14]] : (!fir.ref<!fir.char<1,{{[0-9]*}}>>) -> !fir.ref<i8>
! CHECK:           %[[VAL_18:.*]] = fir.call @_FortranAInitialize(%[[VAL_16]], %[[VAL_17]], %[[VAL_15]]) fastmath<contract> : (!fir.box<none>, !fir.ref<i8>, i32) -> none
! CHECK:           %[[VAL_19:.*]]:2 = hlfir.declare %[[VAL_0]] {fortran_attrs = #fir.var_attrs<allocatable>, uniq_name = "_QFtest6Ex"} : (!fir.ref<!fir.box<!fir.heap<!fir.array<?x!fir.type<_QMtypesTt4{c:!fir.box<!fir.heap<!fir.array<?x!fir.char<1,2>>>>}>>>>>) -> (!fir.ref<!fir.box<!fir.heap<!fir.array<?x!fir.type<_QMtypesTt4{c:!fir.box<!fir.heap<!fir.array<?x!fir.char<1,2>>>>}>>>>>, !fir.ref<!fir.box<!fir.heap<!fir.array<?x!fir.type<_QMtypesTt4{c:!fir.box<!fir.heap<!fir.array<?x!fir.char<1,2>>>>}>>>>>)
! CHECK:           %[[VAL_20:.*]]:2 = hlfir.declare %[[VAL_6]] {uniq_name = "ctor.temp"} : (!fir.ref<!fir.type<_QMtypesTt6{t5m:!fir.box<!fir.heap<!fir.array<?x!fir.type<_QMtypesTt4{c:!fir.box<!fir.heap<!fir.array<?x!fir.char<1,2>>>>}>>>>,t6m:!fir.array<1x!fir.type<_QMtypesTt1{c:!fir.char<1,4>}>>}>>) -> (!fir.ref<!fir.type<_QMtypesTt6{t5m:!fir.box<!fir.heap<!fir.array<?x!fir.type<_QMtypesTt4{c:!fir.box<!fir.heap<!fir.array<?x!fir.char<1,2>>>>}>>>>,t6m:!fir.array<1x!fir.type<_QMtypesTt1{c:!fir.char<1,4>}>>}>>, !fir.ref<!fir.type<_QMtypesTt6{t5m:!fir.box<!fir.heap<!fir.array<?x!fir.type<_QMtypesTt4{c:!fir.box<!fir.heap<!fir.array<?x!fir.char<1,2>>>>}>>>>,t6m:!fir.array<1x!fir.type<_QMtypesTt1{c:!fir.char<1,4>}>>}>>)
! CHECK:           %[[VAL_21:.*]] = fir.embox %[[VAL_20]]#0 : (!fir.ref<!fir.type<_QMtypesTt6{t5m:!fir.box<!fir.heap<!fir.array<?x!fir.type<_QMtypesTt4{c:!fir.box<!fir.heap<!fir.array<?x!fir.char<1,2>>>>}>>>>,t6m:!fir.array<1x!fir.type<_QMtypesTt1{c:!fir.char<1,4>}>>}>>) -> !fir.box<!fir.type<_QMtypesTt6{t5m:!fir.box<!fir.heap<!fir.array<?x!fir.type<_QMtypesTt4{c:!fir.box<!fir.heap<!fir.array<?x!fir.char<1,2>>>>}>>>>,t6m:!fir.array<1x!fir.type<_QMtypesTt1{c:!fir.char<1,4>}>>}>>
! CHECK:           %[[VAL_22:.*]] = fir.address_of(@_QQcl.{{.*}}) : !fir.ref<!fir.char<1,{{[0-9]*}}>>
! CHECK:           %[[VAL_23:.*]] = arith.constant {{[0-9]*}} : i32
! CHECK:           %[[VAL_24:.*]] = fir.convert %[[VAL_21]] : (!fir.box<!fir.type<_QMtypesTt6{t5m:!fir.box<!fir.heap<!fir.array<?x!fir.type<_QMtypesTt4{c:!fir.box<!fir.heap<!fir.array<?x!fir.char<1,2>>>>}>>>>,t6m:!fir.array<1x!fir.type<_QMtypesTt1{c:!fir.char<1,4>}>>}>>) -> !fir.box<none>
! CHECK:           %[[VAL_25:.*]] = fir.convert %[[VAL_22]] : (!fir.ref<!fir.char<1,{{[0-9]*}}>>) -> !fir.ref<i8>
! CHECK:           %[[VAL_26:.*]] = fir.call @_FortranAInitialize(%[[VAL_24]], %[[VAL_25]], %[[VAL_23]]) fastmath<contract> : (!fir.box<none>, !fir.ref<i8>, i32) -> none
! CHECK:           %[[VAL_27:.*]] = hlfir.parent_comp %[[VAL_20]]#0 : (!fir.ref<!fir.type<_QMtypesTt6{t5m:!fir.box<!fir.heap<!fir.array<?x!fir.type<_QMtypesTt4{c:!fir.box<!fir.heap<!fir.array<?x!fir.char<1,2>>>>}>>>>,t6m:!fir.array<1x!fir.type<_QMtypesTt1{c:!fir.char<1,4>}>>}>>) -> !fir.ref<!fir.type<_QMtypesTt5{t5m:!fir.box<!fir.heap<!fir.array<?x!fir.type<_QMtypesTt4{c:!fir.box<!fir.heap<!fir.array<?x!fir.char<1,2>>>>}>>>>}>>
! CHECK:           %[[VAL_28:.*]]:2 = hlfir.declare %[[VAL_5]] {uniq_name = "ctor.temp"} : (!fir.ref<!fir.type<_QMtypesTt5{t5m:!fir.box<!fir.heap<!fir.array<?x!fir.type<_QMtypesTt4{c:!fir.box<!fir.heap<!fir.array<?x!fir.char<1,2>>>>}>>>>}>>) -> (!fir.ref<!fir.type<_QMtypesTt5{t5m:!fir.box<!fir.heap<!fir.array<?x!fir.type<_QMtypesTt4{c:!fir.box<!fir.heap<!fir.array<?x!fir.char<1,2>>>>}>>>>}>>, !fir.ref<!fir.type<_QMtypesTt5{t5m:!fir.box<!fir.heap<!fir.array<?x!fir.type<_QMtypesTt4{c:!fir.box<!fir.heap<!fir.array<?x!fir.char<1,2>>>>}>>>>}>>)
! CHECK:           %[[VAL_29:.*]] = fir.embox %[[VAL_28]]#0 : (!fir.ref<!fir.type<_QMtypesTt5{t5m:!fir.box<!fir.heap<!fir.array<?x!fir.type<_QMtypesTt4{c:!fir.box<!fir.heap<!fir.array<?x!fir.char<1,2>>>>}>>>>}>>) -> !fir.box<!fir.type<_QMtypesTt5{t5m:!fir.box<!fir.heap<!fir.array<?x!fir.type<_QMtypesTt4{c:!fir.box<!fir.heap<!fir.array<?x!fir.char<1,2>>>>}>>>>}>>
! CHECK:           %[[VAL_30:.*]] = fir.address_of(@_QQcl.{{.*}}) : !fir.ref<!fir.char<1,{{[0-9]*}}>>
! CHECK:           %[[VAL_31:.*]] = arith.constant {{[0-9]*}} : i32
! CHECK:           %[[VAL_32:.*]] = fir.convert %[[VAL_29]] : (!fir.box<!fir.type<_QMtypesTt5{t5m:!fir.box<!fir.heap<!fir.array<?x!fir.type<_QMtypesTt4{c:!fir.box<!fir.heap<!fir.array<?x!fir.char<1,2>>>>}>>>>}>>) -> !fir.box<none>
! CHECK:           %[[VAL_33:.*]] = fir.convert %[[VAL_30]] : (!fir.ref<!fir.char<1,{{[0-9]*}}>>) -> !fir.ref<i8>
! CHECK:           %[[VAL_34:.*]] = fir.call @_FortranAInitialize(%[[VAL_32]], %[[VAL_33]], %[[VAL_31]]) fastmath<contract> : (!fir.box<none>, !fir.ref<i8>, i32) -> none
! CHECK:           %[[VAL_35:.*]] = hlfir.designate %[[VAL_28]]#0{"t5m"}   {fortran_attrs = #fir.var_attrs<allocatable>} : (!fir.ref<!fir.type<_QMtypesTt5{t5m:!fir.box<!fir.heap<!fir.array<?x!fir.type<_QMtypesTt4{c:!fir.box<!fir.heap<!fir.array<?x!fir.char<1,2>>>>}>>>>}>>) -> !fir.ref<!fir.box<!fir.heap<!fir.array<?x!fir.type<_QMtypesTt4{c:!fir.box<!fir.heap<!fir.array<?x!fir.char<1,2>>>>}>>>>>
! CHECK:           %[[VAL_36:.*]] = fir.load %[[VAL_19]]#1 : !fir.ref<!fir.box<!fir.heap<!fir.array<?x!fir.type<_QMtypesTt4{c:!fir.box<!fir.heap<!fir.array<?x!fir.char<1,2>>>>}>>>>>
! CHECK:           %[[VAL_37:.*]] = fir.box_addr %[[VAL_36]] : (!fir.box<!fir.heap<!fir.array<?x!fir.type<_QMtypesTt4{c:!fir.box<!fir.heap<!fir.array<?x!fir.char<1,2>>>>}>>>>) -> !fir.heap<!fir.array<?x!fir.type<_QMtypesTt4{c:!fir.box<!fir.heap<!fir.array<?x!fir.char<1,2>>>>}>>>
! CHECK:           %[[VAL_38:.*]] = fir.convert %[[VAL_37]] : (!fir.heap<!fir.array<?x!fir.type<_QMtypesTt4{c:!fir.box<!fir.heap<!fir.array<?x!fir.char<1,2>>>>}>>>) -> i64
! CHECK:           %[[VAL_39:.*]] = arith.constant 0 : i64
! CHECK:           %[[VAL_40:.*]] = arith.cmpi ne, %[[VAL_38]], %[[VAL_39]] : i64
! CHECK:           fir.if %[[VAL_40]] {
! CHECK:             %[[VAL_41:.*]] = fir.load %[[VAL_19]]#0 : !fir.ref<!fir.box<!fir.heap<!fir.array<?x!fir.type<_QMtypesTt4{c:!fir.box<!fir.heap<!fir.array<?x!fir.char<1,2>>>>}>>>>>
! CHECK:             hlfir.assign %[[VAL_41]] to %[[VAL_35]] realloc temporary_lhs : !fir.box<!fir.heap<!fir.array<?x!fir.type<_QMtypesTt4{c:!fir.box<!fir.heap<!fir.array<?x!fir.char<1,2>>>>}>>>>, !fir.ref<!fir.box<!fir.heap<!fir.array<?x!fir.type<_QMtypesTt4{c:!fir.box<!fir.heap<!fir.array<?x!fir.char<1,2>>>>}>>>>>
! CHECK:           }
! CHECK:           hlfir.assign %[[VAL_28]]#0 to %[[VAL_27]] temporary_lhs : !fir.ref<!fir.type<_QMtypesTt5{t5m:!fir.box<!fir.heap<!fir.array<?x!fir.type<_QMtypesTt4{c:!fir.box<!fir.heap<!fir.array<?x!fir.char<1,2>>>>}>>>>}>>, !fir.ref<!fir.type<_QMtypesTt5{t5m:!fir.box<!fir.heap<!fir.array<?x!fir.type<_QMtypesTt4{c:!fir.box<!fir.heap<!fir.array<?x!fir.char<1,2>>>>}>>>>}>>
! CHECK:           %[[VAL_42:.*]] = arith.constant 1 : index
! CHECK:           %[[VAL_43:.*]] = fir.shape %[[VAL_42]] : (index) -> !fir.shape<1>
! CHECK:           %[[VAL_44:.*]] = hlfir.designate %[[VAL_20]]#0{"t6m"} <%[[VAL_43]]>   shape %[[VAL_43]] : (!fir.ref<!fir.type<_QMtypesTt6{t5m:!fir.box<!fir.heap<!fir.array<?x!fir.type<_QMtypesTt4{c:!fir.box<!fir.heap<!fir.array<?x!fir.char<1,2>>>>}>>>>,t6m:!fir.array<1x!fir.type<_QMtypesTt1{c:!fir.char<1,4>}>>}>>, !fir.shape<1>, !fir.shape<1>) -> !fir.ref<!fir.array<1x!fir.type<_QMtypesTt1{c:!fir.char<1,4>}>>>
! CHECK:           %[[VAL_45:.*]] = arith.constant 1 : index
! CHECK:           %[[VAL_46:.*]] = fir.allocmem !fir.array<1x!fir.type<_QMtypesTt1{c:!fir.char<1,4>}>> {bindc_name = ".tmp.arrayctor", uniq_name = ""}
! CHECK:           %[[VAL_47:.*]] = fir.shape %[[VAL_45]] : (index) -> !fir.shape<1>
! CHECK:           %[[VAL_48:.*]]:2 = hlfir.declare %[[VAL_46]](%[[VAL_47]]) {uniq_name = ".tmp.arrayctor"} : (!fir.heap<!fir.array<1x!fir.type<_QMtypesTt1{c:!fir.char<1,4>}>>>, !fir.shape<1>) -> (!fir.heap<!fir.array<1x!fir.type<_QMtypesTt1{c:!fir.char<1,4>}>>>, !fir.heap<!fir.array<1x!fir.type<_QMtypesTt1{c:!fir.char<1,4>}>>>)
! CHECK:           %[[VAL_49:.*]] = fir.embox %[[VAL_48]]#1(%[[VAL_47]]) : (!fir.heap<!fir.array<1x!fir.type<_QMtypesTt1{c:!fir.char<1,4>}>>>, !fir.shape<1>) -> !fir.box<!fir.heap<!fir.array<1x!fir.type<_QMtypesTt1{c:!fir.char<1,4>}>>>>
! CHECK:           fir.store %[[VAL_49]] to %[[VAL_4]] : !fir.ref<!fir.box<!fir.heap<!fir.array<1x!fir.type<_QMtypesTt1{c:!fir.char<1,4>}>>>>>
! CHECK:           %[[VAL_50:.*]] = arith.constant false
! CHECK:           %[[VAL_51:.*]] = fir.convert %[[VAL_3]] : (!fir.ref<!fir.array<10xi64>>) -> !fir.llvm_ptr<i8>
! CHECK:           %[[VAL_52:.*]] = arith.constant 80 : i32
! CHECK:           %[[VAL_53:.*]] = fir.address_of(@_QQcl.{{.*}}) : !fir.ref<!fir.char<1,{{[0-9]*}}>>
! CHECK:           %[[VAL_54:.*]] = arith.constant {{[0-9]*}} : i32
! CHECK:           %[[VAL_55:.*]] = fir.convert %[[VAL_4]] : (!fir.ref<!fir.box<!fir.heap<!fir.array<1x!fir.type<_QMtypesTt1{c:!fir.char<1,4>}>>>>>) -> !fir.ref<!fir.box<none>>
! CHECK:           %[[VAL_56:.*]] = fir.convert %[[VAL_53]] : (!fir.ref<!fir.char<1,{{[0-9]*}}>>) -> !fir.ref<i8>
! CHECK:           %[[VAL_57:.*]] = fir.call @_FortranAInitArrayConstructorVector(%[[VAL_51]], %[[VAL_55]], %[[VAL_50]], %[[VAL_52]], %[[VAL_56]], %[[VAL_54]]) fastmath<contract> : (!fir.llvm_ptr<i8>, !fir.ref<!fir.box<none>>, i1, i32, !fir.ref<i8>, i32) -> none
! CHECK:           %[[VAL_58:.*]]:2 = hlfir.declare %[[VAL_2]] {uniq_name = "ctor.temp"} : (!fir.ref<!fir.type<_QMtypesTt1{c:!fir.char<1,4>}>>) -> (!fir.ref<!fir.type<_QMtypesTt1{c:!fir.char<1,4>}>>, !fir.ref<!fir.type<_QMtypesTt1{c:!fir.char<1,4>}>>)
! CHECK:           %[[VAL_59:.*]] = fir.embox %[[VAL_58]]#0 : (!fir.ref<!fir.type<_QMtypesTt1{c:!fir.char<1,4>}>>) -> !fir.box<!fir.type<_QMtypesTt1{c:!fir.char<1,4>}>>
! CHECK:           %[[VAL_60:.*]] = fir.address_of(@_QQcl.{{.*}}) : !fir.ref<!fir.char<1,{{[0-9]*}}>>
! CHECK:           %[[VAL_61:.*]] = arith.constant {{[0-9]*}} : i32
! CHECK:           %[[VAL_62:.*]] = fir.convert %[[VAL_59]] : (!fir.box<!fir.type<_QMtypesTt1{c:!fir.char<1,4>}>>) -> !fir.box<none>
! CHECK:           %[[VAL_63:.*]] = fir.convert %[[VAL_60]] : (!fir.ref<!fir.char<1,{{[0-9]*}}>>) -> !fir.ref<i8>
! CHECK:           %[[VAL_64:.*]] = fir.call @_FortranAInitialize(%[[VAL_62]], %[[VAL_63]], %[[VAL_61]]) fastmath<contract> : (!fir.box<none>, !fir.ref<i8>, i32) -> none
! CHECK:           %[[VAL_65:.*]] = arith.constant 4 : index
! CHECK:           %[[VAL_66:.*]] = hlfir.designate %[[VAL_58]]#0{"c"}   typeparams %[[VAL_65]] : (!fir.ref<!fir.type<_QMtypesTt1{c:!fir.char<1,4>}>>, index) -> !fir.ref<!fir.char<1,4>>
<<<<<<< HEAD
! CHECK:           %[[VAL_67:.*]] = arith.constant 4 : i64
! CHECK:           %[[VAL_68:.*]] = hlfir.set_length %[[VAL_10]]#0 len %[[VAL_67]] : (!fir.ref<!fir.char<1,4>>, i64) -> !hlfir.expr<!fir.char<1,4>>
! CHECK:           hlfir.assign %[[VAL_68]] to %[[VAL_66]] temporary_lhs : !hlfir.expr<!fir.char<1,4>>, !fir.ref<!fir.char<1,4>>
! CHECK:           %[[VAL_69:.*]] = fir.convert %[[VAL_58]]#1 : (!fir.ref<!fir.type<_QMtypesTt1{c:!fir.char<1,4>}>>) -> !fir.llvm_ptr<i8>
! CHECK:           %[[VAL_70:.*]] = fir.call @_FortranAPushArrayConstructorSimpleScalar(%[[VAL_51]], %[[VAL_69]]) fastmath<contract> : (!fir.llvm_ptr<i8>, !fir.llvm_ptr<i8>) -> none
! CHECK:           %[[VAL_71:.*]] = arith.constant true
! CHECK:           %[[VAL_72:.*]] = hlfir.as_expr %[[VAL_48]]#0 move %[[VAL_71]] : (!fir.heap<!fir.array<1x!fir.type<_QMtypesTt1{c:!fir.char<1,4>}>>>, i1) -> !hlfir.expr<1x!fir.type<_QMtypesTt1{c:!fir.char<1,4>}>>
! CHECK:           hlfir.assign %[[VAL_72]] to %[[VAL_44]] temporary_lhs : !hlfir.expr<1x!fir.type<_QMtypesTt1{c:!fir.char<1,4>}>>, !fir.ref<!fir.array<1x!fir.type<_QMtypesTt1{c:!fir.char<1,4>}>>>
! CHECK:           hlfir.assign %[[VAL_20]]#0 to %[[VAL_12]]#0 : !fir.ref<!fir.type<_QMtypesTt6{t5m:!fir.box<!fir.heap<!fir.array<?x!fir.type<_QMtypesTt4{c:!fir.box<!fir.heap<!fir.array<?x!fir.char<1,2>>>>}>>>>,t6m:!fir.array<1x!fir.type<_QMtypesTt1{c:!fir.char<1,4>}>>}>>, !fir.ref<!fir.type<_QMtypesTt6{t5m:!fir.box<!fir.heap<!fir.array<?x!fir.type<_QMtypesTt4{c:!fir.box<!fir.heap<!fir.array<?x!fir.char<1,2>>>>}>>>>,t6m:!fir.array<1x!fir.type<_QMtypesTt1{c:!fir.char<1,4>}>>}>>
! CHECK:           hlfir.destroy %[[VAL_72]] : !hlfir.expr<1x!fir.type<_QMtypesTt1{c:!fir.char<1,4>}>>
=======
! CHECK:           hlfir.assign %[[VAL_10]]#0 to %[[VAL_66]] temporary_lhs : !fir.ref<!fir.char<1,4>>, !fir.ref<!fir.char<1,4>>
! CHECK:           %[[VAL_67:.*]] = fir.convert %[[VAL_58]]#1 : (!fir.ref<!fir.type<_QMtypesTt1{c:!fir.char<1,4>}>>) -> !fir.llvm_ptr<i8>
! CHECK:           %[[VAL_68:.*]] = fir.call @_FortranAPushArrayConstructorSimpleScalar(%[[VAL_51]], %[[VAL_67]]) fastmath<contract> : (!fir.llvm_ptr<i8>, !fir.llvm_ptr<i8>) -> none
! CHECK:           %[[VAL_69:.*]] = arith.constant true
! CHECK:           %[[VAL_70:.*]] = hlfir.as_expr %[[VAL_48]]#0 move %[[VAL_69]] : (!fir.heap<!fir.array<1x!fir.type<_QMtypesTt1{c:!fir.char<1,4>}>>>, i1) -> !hlfir.expr<1x!fir.type<_QMtypesTt1{c:!fir.char<1,4>}>>
! CHECK:           hlfir.assign %[[VAL_70]] to %[[VAL_44]] temporary_lhs : !hlfir.expr<1x!fir.type<_QMtypesTt1{c:!fir.char<1,4>}>>, !fir.ref<!fir.array<1x!fir.type<_QMtypesTt1{c:!fir.char<1,4>}>>>
! CHECK:           hlfir.assign %[[VAL_20]]#0 to %[[VAL_12]]#0 : !fir.ref<!fir.type<_QMtypesTt6{t5m:!fir.box<!fir.heap<!fir.array<?x!fir.type<_QMtypesTt4{c:!fir.box<!fir.heap<!fir.array<?x!fir.char<1,2>>>>}>>>>,t6m:!fir.array<1x!fir.type<_QMtypesTt1{c:!fir.char<1,4>}>>}>>, !fir.ref<!fir.type<_QMtypesTt6{t5m:!fir.box<!fir.heap<!fir.array<?x!fir.type<_QMtypesTt4{c:!fir.box<!fir.heap<!fir.array<?x!fir.char<1,2>>>>}>>>>,t6m:!fir.array<1x!fir.type<_QMtypesTt1{c:!fir.char<1,4>}>>}>>
! CHECK:           hlfir.destroy %[[VAL_70]] : !hlfir.expr<1x!fir.type<_QMtypesTt1{c:!fir.char<1,4>}>>
>>>>>>> 6241a64e
! CHECK:           return
! CHECK:         }

! Test that NULL() expression passed as the component "value"
! for the missing component initializer in the structure constructor
! is handled properly: the component is just left unallocated with its
! defined rank and there is no hlfir.assign for this part
! of the constructor.
subroutine test7(n)
  use types
  integer, intent(in) :: n
  type(t7) :: x
  x = t7(n)
end subroutine test7
! CHECK-LABEL:   func.func @_QPtest7(
! CHECK-SAME:      %[[VAL_0:.*]]: !fir.ref<i32> {fir.bindc_name = "n"}) {
! CHECK:           %[[VAL_1:.*]] = fir.alloca !fir.type<_QMtypesTt7{c1:i32,c2:!fir.box<!fir.heap<!fir.array<?xf32>>>}>
! CHECK:           %[[VAL_2:.*]]:2 = hlfir.declare %[[VAL_0]] {fortran_attrs = #fir.var_attrs<intent_in>, uniq_name = "_QFtest7En"} : (!fir.ref<i32>) -> (!fir.ref<i32>, !fir.ref<i32>)
! CHECK:           %[[VAL_3:.*]] = fir.alloca !fir.type<_QMtypesTt7{c1:i32,c2:!fir.box<!fir.heap<!fir.array<?xf32>>>}> {bindc_name = "x", uniq_name = "_QFtest7Ex"}
! CHECK:           %[[VAL_4:.*]]:2 = hlfir.declare %[[VAL_3]] {uniq_name = "_QFtest7Ex"} : (!fir.ref<!fir.type<_QMtypesTt7{c1:i32,c2:!fir.box<!fir.heap<!fir.array<?xf32>>>}>>) -> (!fir.ref<!fir.type<_QMtypesTt7{c1:i32,c2:!fir.box<!fir.heap<!fir.array<?xf32>>>}>>, !fir.ref<!fir.type<_QMtypesTt7{c1:i32,c2:!fir.box<!fir.heap<!fir.array<?xf32>>>}>>)
! CHECK:           %[[VAL_5:.*]] = fir.embox %[[VAL_4]]#1 : (!fir.ref<!fir.type<_QMtypesTt7{c1:i32,c2:!fir.box<!fir.heap<!fir.array<?xf32>>>}>>) -> !fir.box<!fir.type<_QMtypesTt7{c1:i32,c2:!fir.box<!fir.heap<!fir.array<?xf32>>>}>>
! CHECK:           %[[VAL_6:.*]] = fir.address_of(@_QQcl.{{.*}}) : !fir.ref<!fir.char<1,{{[0-9]*}}>>
! CHECK:           %[[VAL_7:.*]] = arith.constant {{[0-9]*}} : i32
! CHECK:           %[[VAL_8:.*]] = fir.convert %[[VAL_5]] : (!fir.box<!fir.type<_QMtypesTt7{c1:i32,c2:!fir.box<!fir.heap<!fir.array<?xf32>>>}>>) -> !fir.box<none>
! CHECK:           %[[VAL_9:.*]] = fir.convert %[[VAL_6]] : (!fir.ref<!fir.char<1,{{[0-9]*}}>>) -> !fir.ref<i8>
! CHECK:           %[[VAL_10:.*]] = fir.call @_FortranAInitialize(%[[VAL_8]], %[[VAL_9]], %[[VAL_7]]) fastmath<contract> : (!fir.box<none>, !fir.ref<i8>, i32) -> none
! CHECK:           %[[VAL_11:.*]]:2 = hlfir.declare %[[VAL_1]] {uniq_name = "ctor.temp"} : (!fir.ref<!fir.type<_QMtypesTt7{c1:i32,c2:!fir.box<!fir.heap<!fir.array<?xf32>>>}>>) -> (!fir.ref<!fir.type<_QMtypesTt7{c1:i32,c2:!fir.box<!fir.heap<!fir.array<?xf32>>>}>>, !fir.ref<!fir.type<_QMtypesTt7{c1:i32,c2:!fir.box<!fir.heap<!fir.array<?xf32>>>}>>)
! CHECK:           %[[VAL_12:.*]] = fir.embox %[[VAL_11]]#0 : (!fir.ref<!fir.type<_QMtypesTt7{c1:i32,c2:!fir.box<!fir.heap<!fir.array<?xf32>>>}>>) -> !fir.box<!fir.type<_QMtypesTt7{c1:i32,c2:!fir.box<!fir.heap<!fir.array<?xf32>>>}>>
! CHECK:           %[[VAL_13:.*]] = fir.address_of(@_QQcl.{{.*}}) : !fir.ref<!fir.char<1,{{[0-9]*}}>>
! CHECK:           %[[VAL_14:.*]] = arith.constant {{[0-9]*}} : i32
! CHECK:           %[[VAL_15:.*]] = fir.convert %[[VAL_12]] : (!fir.box<!fir.type<_QMtypesTt7{c1:i32,c2:!fir.box<!fir.heap<!fir.array<?xf32>>>}>>) -> !fir.box<none>
! CHECK:           %[[VAL_16:.*]] = fir.convert %[[VAL_13]] : (!fir.ref<!fir.char<1,{{[0-9]*}}>>) -> !fir.ref<i8>
! CHECK:           %[[VAL_17:.*]] = fir.call @_FortranAInitialize(%[[VAL_15]], %[[VAL_16]], %[[VAL_14]]) fastmath<contract> : (!fir.box<none>, !fir.ref<i8>, i32) -> none
! CHECK:           %[[VAL_18:.*]] = hlfir.designate %[[VAL_11]]#0{"c1"}   : (!fir.ref<!fir.type<_QMtypesTt7{c1:i32,c2:!fir.box<!fir.heap<!fir.array<?xf32>>>}>>) -> !fir.ref<i32>
! CHECK:           %[[VAL_19:.*]] = fir.load %[[VAL_2]]#0 : !fir.ref<i32>
! CHECK:           hlfir.assign %[[VAL_19]] to %[[VAL_18]] temporary_lhs : i32, !fir.ref<i32>
! CHECK:           hlfir.assign %[[VAL_11]]#0 to %[[VAL_4]]#0 : !fir.ref<!fir.type<_QMtypesTt7{c1:i32,c2:!fir.box<!fir.heap<!fir.array<?xf32>>>}>>, !fir.ref<!fir.type<_QMtypesTt7{c1:i32,c2:!fir.box<!fir.heap<!fir.array<?xf32>>>}>>
<<<<<<< HEAD
=======
! CHECK:           return
! CHECK:         }

! Test character allocatable component initialization
! from character allocatable of different size.
subroutine test8
  use types
  character(12), allocatable :: x
  type(t8) res
  res = t8(x)
end subroutine test8
! CHECK-LABEL:   func.func @_QPtest8() {
! CHECK:           %[[VAL_0:.*]] = fir.alloca !fir.type<_QMtypesTt8{c:!fir.box<!fir.heap<!fir.char<1,11>>>}>
! CHECK:           %[[VAL_1:.*]] = fir.alloca !fir.type<_QMtypesTt8{c:!fir.box<!fir.heap<!fir.char<1,11>>>}> {bindc_name = "res", uniq_name = "_QFtest8Eres"}
! CHECK:           %[[VAL_2:.*]]:2 = hlfir.declare %[[VAL_1]] {uniq_name = "_QFtest8Eres"} : (!fir.ref<!fir.type<_QMtypesTt8{c:!fir.box<!fir.heap<!fir.char<1,11>>>}>>) -> (!fir.ref<!fir.type<_QMtypesTt8{c:!fir.box<!fir.heap<!fir.char<1,11>>>}>>, !fir.ref<!fir.type<_QMtypesTt8{c:!fir.box<!fir.heap<!fir.char<1,11>>>}>>)
! CHECK:           %[[VAL_3:.*]] = fir.embox %[[VAL_2]]#1 : (!fir.ref<!fir.type<_QMtypesTt8{c:!fir.box<!fir.heap<!fir.char<1,11>>>}>>) -> !fir.box<!fir.type<_QMtypesTt8{c:!fir.box<!fir.heap<!fir.char<1,11>>>}>>
! CHECK:           %[[VAL_4:.*]] = fir.address_of(@_QQcl.{{.*}}) : !fir.ref<!fir.char<1,{{[0-9]*}}>>
! CHECK:           %[[VAL_5:.*]] = arith.constant {{[0-9]*}} : i32
! CHECK:           %[[VAL_6:.*]] = fir.convert %[[VAL_3]] : (!fir.box<!fir.type<_QMtypesTt8{c:!fir.box<!fir.heap<!fir.char<1,11>>>}>>) -> !fir.box<none>
! CHECK:           %[[VAL_7:.*]] = fir.convert %[[VAL_4]] : (!fir.ref<!fir.char<1,{{[0-9]*}}>>) -> !fir.ref<i8>
! CHECK:           %[[VAL_8:.*]] = fir.call @_FortranAInitialize(%[[VAL_6]], %[[VAL_7]], %[[VAL_5]]) fastmath<contract> : (!fir.box<none>, !fir.ref<i8>, i32) -> none
! CHECK:           %[[VAL_9:.*]] = fir.alloca !fir.box<!fir.heap<!fir.char<1,12>>> {bindc_name = "x", uniq_name = "_QFtest8Ex"}
! CHECK:           %[[VAL_10:.*]] = arith.constant 12 : index
! CHECK:           %[[VAL_11:.*]] = fir.zero_bits !fir.heap<!fir.char<1,12>>
! CHECK:           %[[VAL_12:.*]] = fir.embox %[[VAL_11]] : (!fir.heap<!fir.char<1,12>>) -> !fir.box<!fir.heap<!fir.char<1,12>>>
! CHECK:           fir.store %[[VAL_12]] to %[[VAL_9]] : !fir.ref<!fir.box<!fir.heap<!fir.char<1,12>>>>
! CHECK:           %[[VAL_13:.*]]:2 = hlfir.declare %[[VAL_9]] typeparams %[[VAL_10]] {fortran_attrs = #fir.var_attrs<allocatable>, uniq_name = "_QFtest8Ex"} : (!fir.ref<!fir.box<!fir.heap<!fir.char<1,12>>>>, index) -> (!fir.ref<!fir.box<!fir.heap<!fir.char<1,12>>>>, !fir.ref<!fir.box<!fir.heap<!fir.char<1,12>>>>)
! CHECK:           %[[VAL_14:.*]]:2 = hlfir.declare %[[VAL_0]] {uniq_name = "ctor.temp"} : (!fir.ref<!fir.type<_QMtypesTt8{c:!fir.box<!fir.heap<!fir.char<1,11>>>}>>) -> (!fir.ref<!fir.type<_QMtypesTt8{c:!fir.box<!fir.heap<!fir.char<1,11>>>}>>, !fir.ref<!fir.type<_QMtypesTt8{c:!fir.box<!fir.heap<!fir.char<1,11>>>}>>)
! CHECK:           %[[VAL_15:.*]] = fir.embox %[[VAL_14]]#0 : (!fir.ref<!fir.type<_QMtypesTt8{c:!fir.box<!fir.heap<!fir.char<1,11>>>}>>) -> !fir.box<!fir.type<_QMtypesTt8{c:!fir.box<!fir.heap<!fir.char<1,11>>>}>>
! CHECK:           %[[VAL_16:.*]] = fir.address_of(@_QQcl.{{.*}}) : !fir.ref<!fir.char<1,{{[0-9]*}}>>
! CHECK:           %[[VAL_17:.*]] = arith.constant {{[0-9]*}} : i32
! CHECK:           %[[VAL_18:.*]] = fir.convert %[[VAL_15]] : (!fir.box<!fir.type<_QMtypesTt8{c:!fir.box<!fir.heap<!fir.char<1,11>>>}>>) -> !fir.box<none>
! CHECK:           %[[VAL_19:.*]] = fir.convert %[[VAL_16]] : (!fir.ref<!fir.char<1,{{[0-9]*}}>>) -> !fir.ref<i8>
! CHECK:           %[[VAL_20:.*]] = fir.call @_FortranAInitialize(%[[VAL_18]], %[[VAL_19]], %[[VAL_17]]) fastmath<contract> : (!fir.box<none>, !fir.ref<i8>, i32) -> none
! CHECK:           %[[VAL_21:.*]] = arith.constant 11 : index
! CHECK:           %[[VAL_22:.*]] = hlfir.designate %[[VAL_14]]#0{"c"}   typeparams %[[VAL_21]] {fortran_attrs = #fir.var_attrs<allocatable>} : (!fir.ref<!fir.type<_QMtypesTt8{c:!fir.box<!fir.heap<!fir.char<1,11>>>}>>, index) -> !fir.ref<!fir.box<!fir.heap<!fir.char<1,11>>>>
! CHECK:           %[[VAL_23:.*]] = fir.load %[[VAL_13]]#1 : !fir.ref<!fir.box<!fir.heap<!fir.char<1,12>>>>
! CHECK:           %[[VAL_24:.*]] = fir.box_addr %[[VAL_23]] : (!fir.box<!fir.heap<!fir.char<1,12>>>) -> !fir.heap<!fir.char<1,12>>
! CHECK:           %[[VAL_25:.*]] = fir.convert %[[VAL_24]] : (!fir.heap<!fir.char<1,12>>) -> i64
! CHECK:           %[[VAL_26:.*]] = arith.constant 0 : i64
! CHECK:           %[[VAL_27:.*]] = arith.cmpi ne, %[[VAL_25]], %[[VAL_26]] : i64
! CHECK:           fir.if %[[VAL_27]] {
! CHECK:             %[[VAL_28:.*]] = fir.load %[[VAL_13]]#0 : !fir.ref<!fir.box<!fir.heap<!fir.char<1,12>>>>
! CHECK:             %[[VAL_29:.*]] = fir.box_addr %[[VAL_28]] : (!fir.box<!fir.heap<!fir.char<1,12>>>) -> !fir.heap<!fir.char<1,12>>
! CHECK:             hlfir.assign %[[VAL_29]] to %[[VAL_22]] realloc keep_lhs_len temporary_lhs : !fir.heap<!fir.char<1,12>>, !fir.ref<!fir.box<!fir.heap<!fir.char<1,11>>>>
! CHECK:           }
! CHECK:           hlfir.assign %[[VAL_14]]#0 to %[[VAL_2]]#0 : !fir.ref<!fir.type<_QMtypesTt8{c:!fir.box<!fir.heap<!fir.char<1,11>>>}>>, !fir.ref<!fir.type<_QMtypesTt8{c:!fir.box<!fir.heap<!fir.char<1,11>>>}>>
! CHECK:           return
! CHECK:         }

! Test character allocatable component initialization
! from character non-allocatable of different size.
subroutine test9
  use types
  character(12) :: x
  type(t8) res
  res = t8(x)
end subroutine test9
! CHECK-LABEL:   func.func @_QPtest9() {
! CHECK:           %[[VAL_0:.*]] = fir.alloca !fir.type<_QMtypesTt8{c:!fir.box<!fir.heap<!fir.char<1,11>>>}>
! CHECK:           %[[VAL_1:.*]] = fir.alloca !fir.type<_QMtypesTt8{c:!fir.box<!fir.heap<!fir.char<1,11>>>}> {bindc_name = "res", uniq_name = "_QFtest9Eres"}
! CHECK:           %[[VAL_2:.*]]:2 = hlfir.declare %[[VAL_1]] {uniq_name = "_QFtest9Eres"} : (!fir.ref<!fir.type<_QMtypesTt8{c:!fir.box<!fir.heap<!fir.char<1,11>>>}>>) -> (!fir.ref<!fir.type<_QMtypesTt8{c:!fir.box<!fir.heap<!fir.char<1,11>>>}>>, !fir.ref<!fir.type<_QMtypesTt8{c:!fir.box<!fir.heap<!fir.char<1,11>>>}>>)
! CHECK:           %[[VAL_3:.*]] = fir.embox %[[VAL_2]]#1 : (!fir.ref<!fir.type<_QMtypesTt8{c:!fir.box<!fir.heap<!fir.char<1,11>>>}>>) -> !fir.box<!fir.type<_QMtypesTt8{c:!fir.box<!fir.heap<!fir.char<1,11>>>}>>
! CHECK:           %[[VAL_4:.*]] = fir.address_of(@_QQcl.{{.*}}) : !fir.ref<!fir.char<1,{{[0-9]*}}>>
! CHECK:           %[[VAL_5:.*]] = arith.constant {{[0-9]*}} : i32
! CHECK:           %[[VAL_6:.*]] = fir.convert %[[VAL_3]] : (!fir.box<!fir.type<_QMtypesTt8{c:!fir.box<!fir.heap<!fir.char<1,11>>>}>>) -> !fir.box<none>
! CHECK:           %[[VAL_7:.*]] = fir.convert %[[VAL_4]] : (!fir.ref<!fir.char<1,{{[0-9]*}}>>) -> !fir.ref<i8>
! CHECK:           %[[VAL_8:.*]] = fir.call @_FortranAInitialize(%[[VAL_6]], %[[VAL_7]], %[[VAL_5]]) fastmath<contract> : (!fir.box<none>, !fir.ref<i8>, i32) -> none
! CHECK:           %[[VAL_9:.*]] = arith.constant 12 : index
! CHECK:           %[[VAL_10:.*]] = fir.alloca !fir.char<1,12> {bindc_name = "x", uniq_name = "_QFtest9Ex"}
! CHECK:           %[[VAL_11:.*]]:2 = hlfir.declare %[[VAL_10]] typeparams %[[VAL_9]] {uniq_name = "_QFtest9Ex"} : (!fir.ref<!fir.char<1,12>>, index) -> (!fir.ref<!fir.char<1,12>>, !fir.ref<!fir.char<1,12>>)
! CHECK:           %[[VAL_12:.*]]:2 = hlfir.declare %[[VAL_0]] {uniq_name = "ctor.temp"} : (!fir.ref<!fir.type<_QMtypesTt8{c:!fir.box<!fir.heap<!fir.char<1,11>>>}>>) -> (!fir.ref<!fir.type<_QMtypesTt8{c:!fir.box<!fir.heap<!fir.char<1,11>>>}>>, !fir.ref<!fir.type<_QMtypesTt8{c:!fir.box<!fir.heap<!fir.char<1,11>>>}>>)
! CHECK:           %[[VAL_13:.*]] = fir.embox %[[VAL_12]]#0 : (!fir.ref<!fir.type<_QMtypesTt8{c:!fir.box<!fir.heap<!fir.char<1,11>>>}>>) -> !fir.box<!fir.type<_QMtypesTt8{c:!fir.box<!fir.heap<!fir.char<1,11>>>}>>
! CHECK:           %[[VAL_14:.*]] = fir.address_of(@_QQcl.{{.*}}) : !fir.ref<!fir.char<1,{{[0-9]*}}>>
! CHECK:           %[[VAL_15:.*]] = arith.constant {{[0-9]*}} : i32
! CHECK:           %[[VAL_16:.*]] = fir.convert %[[VAL_13]] : (!fir.box<!fir.type<_QMtypesTt8{c:!fir.box<!fir.heap<!fir.char<1,11>>>}>>) -> !fir.box<none>
! CHECK:           %[[VAL_17:.*]] = fir.convert %[[VAL_14]] : (!fir.ref<!fir.char<1,{{[0-9]*}}>>) -> !fir.ref<i8>
! CHECK:           %[[VAL_18:.*]] = fir.call @_FortranAInitialize(%[[VAL_16]], %[[VAL_17]], %[[VAL_15]]) fastmath<contract> : (!fir.box<none>, !fir.ref<i8>, i32) -> none
! CHECK:           %[[VAL_19:.*]] = arith.constant 11 : index
! CHECK:           %[[VAL_20:.*]] = hlfir.designate %[[VAL_12]]#0{"c"}   typeparams %[[VAL_19]] {fortran_attrs = #fir.var_attrs<allocatable>} : (!fir.ref<!fir.type<_QMtypesTt8{c:!fir.box<!fir.heap<!fir.char<1,11>>>}>>, index) -> !fir.ref<!fir.box<!fir.heap<!fir.char<1,11>>>>
! CHECK:           hlfir.assign %[[VAL_11]]#0 to %[[VAL_20]] realloc keep_lhs_len temporary_lhs : !fir.ref<!fir.char<1,12>>, !fir.ref<!fir.box<!fir.heap<!fir.char<1,11>>>>
! CHECK:           hlfir.assign %[[VAL_12]]#0 to %[[VAL_2]]#0 : !fir.ref<!fir.type<_QMtypesTt8{c:!fir.box<!fir.heap<!fir.char<1,11>>>}>>, !fir.ref<!fir.type<_QMtypesTt8{c:!fir.box<!fir.heap<!fir.char<1,11>>>}>>
! CHECK:           return
! CHECK:         }


! Test character non-allocatable component initialization
! from character allocatable of different size.
subroutine test10
  use types
  character(12), allocatable :: x
  type(t1) res
  res = t1(x)
end subroutine test10
! CHECK-LABEL:   func.func @_QPtest10() {
! CHECK:           %[[VAL_0:.*]] = fir.alloca !fir.type<_QMtypesTt1{c:!fir.char<1,4>}>
! CHECK:           %[[VAL_1:.*]] = fir.alloca !fir.type<_QMtypesTt1{c:!fir.char<1,4>}> {bindc_name = "res", uniq_name = "_QFtest10Eres"}
! CHECK:           %[[VAL_2:.*]]:2 = hlfir.declare %[[VAL_1]] {uniq_name = "_QFtest10Eres"} : (!fir.ref<!fir.type<_QMtypesTt1{c:!fir.char<1,4>}>>) -> (!fir.ref<!fir.type<_QMtypesTt1{c:!fir.char<1,4>}>>, !fir.ref<!fir.type<_QMtypesTt1{c:!fir.char<1,4>}>>)
! CHECK:           %[[VAL_3:.*]] = fir.alloca !fir.box<!fir.heap<!fir.char<1,12>>> {bindc_name = "x", uniq_name = "_QFtest10Ex"}
! CHECK:           %[[VAL_4:.*]] = arith.constant 12 : index
! CHECK:           %[[VAL_5:.*]] = fir.zero_bits !fir.heap<!fir.char<1,12>>
! CHECK:           %[[VAL_6:.*]] = fir.embox %[[VAL_5]] : (!fir.heap<!fir.char<1,12>>) -> !fir.box<!fir.heap<!fir.char<1,12>>>
! CHECK:           fir.store %[[VAL_6]] to %[[VAL_3]] : !fir.ref<!fir.box<!fir.heap<!fir.char<1,12>>>>
! CHECK:           %[[VAL_7:.*]]:2 = hlfir.declare %[[VAL_3]] typeparams %[[VAL_4]] {fortran_attrs = #fir.var_attrs<allocatable>, uniq_name = "_QFtest10Ex"} : (!fir.ref<!fir.box<!fir.heap<!fir.char<1,12>>>>, index) -> (!fir.ref<!fir.box<!fir.heap<!fir.char<1,12>>>>, !fir.ref<!fir.box<!fir.heap<!fir.char<1,12>>>>)
! CHECK:           %[[VAL_8:.*]]:2 = hlfir.declare %[[VAL_0]] {uniq_name = "ctor.temp"} : (!fir.ref<!fir.type<_QMtypesTt1{c:!fir.char<1,4>}>>) -> (!fir.ref<!fir.type<_QMtypesTt1{c:!fir.char<1,4>}>>, !fir.ref<!fir.type<_QMtypesTt1{c:!fir.char<1,4>}>>)
! CHECK:           %[[VAL_9:.*]] = fir.embox %[[VAL_8]]#0 : (!fir.ref<!fir.type<_QMtypesTt1{c:!fir.char<1,4>}>>) -> !fir.box<!fir.type<_QMtypesTt1{c:!fir.char<1,4>}>>
! CHECK:           %[[VAL_10:.*]] = fir.address_of(@_QQcl.{{.*}}) : !fir.ref<!fir.char<1,{{[0-9]*}}>>
! CHECK:           %[[VAL_11:.*]] = arith.constant {{[0-9]*}} : i32
! CHECK:           %[[VAL_12:.*]] = fir.convert %[[VAL_9]] : (!fir.box<!fir.type<_QMtypesTt1{c:!fir.char<1,4>}>>) -> !fir.box<none>
! CHECK:           %[[VAL_13:.*]] = fir.convert %[[VAL_10]] : (!fir.ref<!fir.char<1,{{[0-9]*}}>>) -> !fir.ref<i8>
! CHECK:           %[[VAL_14:.*]] = fir.call @_FortranAInitialize(%[[VAL_12]], %[[VAL_13]], %[[VAL_11]]) fastmath<contract> : (!fir.box<none>, !fir.ref<i8>, i32) -> none
! CHECK:           %[[VAL_15:.*]] = arith.constant 4 : index
! CHECK:           %[[VAL_16:.*]] = hlfir.designate %[[VAL_8]]#0{"c"}   typeparams %[[VAL_15]] : (!fir.ref<!fir.type<_QMtypesTt1{c:!fir.char<1,4>}>>, index) -> !fir.ref<!fir.char<1,4>>
! CHECK:           %[[VAL_17:.*]] = fir.load %[[VAL_7]]#0 : !fir.ref<!fir.box<!fir.heap<!fir.char<1,12>>>>
! CHECK:           %[[VAL_18:.*]] = fir.box_addr %[[VAL_17]] : (!fir.box<!fir.heap<!fir.char<1,12>>>) -> !fir.heap<!fir.char<1,12>>
! CHECK:           hlfir.assign %[[VAL_18]] to %[[VAL_16]] temporary_lhs : !fir.heap<!fir.char<1,12>>, !fir.ref<!fir.char<1,4>>
! CHECK:           hlfir.assign %[[VAL_8]]#0 to %[[VAL_2]]#0 : !fir.ref<!fir.type<_QMtypesTt1{c:!fir.char<1,4>}>>, !fir.ref<!fir.type<_QMtypesTt1{c:!fir.char<1,4>}>>
>>>>>>> 6241a64e
! CHECK:           return
! CHECK:         }<|MERGE_RESOLUTION|>--- conflicted
+++ resolved
@@ -24,12 +24,9 @@
      integer :: c1
      real, allocatable :: c2(:)
   end type t7
-<<<<<<< HEAD
-=======
   type t8
      character(11), allocatable :: c
   end type t8
->>>>>>> 6241a64e
 end module types
 
 subroutine test1(x)
@@ -56,13 +53,7 @@
 ! CHECK:           %[[VAL_14:.*]] = fir.call @_FortranAInitialize(%[[VAL_12]], %[[VAL_13]], %[[VAL_11]]) fastmath<contract> : (!fir.box<none>, !fir.ref<i8>, i32) -> none
 ! CHECK:           %[[VAL_15:.*]] = arith.constant 4 : index
 ! CHECK:           %[[VAL_16:.*]] = hlfir.designate %[[VAL_8]]#0{"c"}   typeparams %[[VAL_15]] : (!fir.ref<!fir.type<_QMtypesTt1{c:!fir.char<1,4>}>>, index) -> !fir.ref<!fir.char<1,4>>
-<<<<<<< HEAD
-! CHECK:           %[[VAL_17:.*]] = arith.constant 4 : i64
-! CHECK:           %[[VAL_18:.*]] = hlfir.set_length %[[VAL_7]]#0 len %[[VAL_17]] : (!fir.ref<!fir.char<1,4>>, i64) -> !hlfir.expr<!fir.char<1,4>>
-! CHECK:           hlfir.assign %[[VAL_18]] to %[[VAL_16]] temporary_lhs : !hlfir.expr<!fir.char<1,4>>, !fir.ref<!fir.char<1,4>>
-=======
 ! CHECK:           hlfir.assign %[[VAL_7]]#0 to %[[VAL_16]] temporary_lhs : !fir.ref<!fir.char<1,4>>, !fir.ref<!fir.char<1,4>>
->>>>>>> 6241a64e
 ! CHECK:           hlfir.assign %[[VAL_8]]#0 to %[[VAL_3]]#0 : !fir.ref<!fir.type<_QMtypesTt1{c:!fir.char<1,4>}>>, !fir.ref<!fir.type<_QMtypesTt1{c:!fir.char<1,4>}>>
 ! CHECK:           return
 ! CHECK:         }
@@ -160,25 +151,6 @@
 ! CHECK:           %[[VAL_18:.*]] = fir.call @_FortranAInitialize(%[[VAL_16]], %[[VAL_17]], %[[VAL_15]]) fastmath<contract> : (!fir.box<none>, !fir.ref<i8>, i32) -> none
 ! CHECK:           %[[VAL_19:.*]] = arith.constant 2 : index
 ! CHECK:           %[[VAL_20:.*]] = hlfir.designate %[[VAL_12]]#0{"c"}   typeparams %[[VAL_19]] {fortran_attrs = #fir.var_attrs<allocatable>} : (!fir.ref<!fir.type<_QMtypesTt4{c:!fir.box<!fir.heap<!fir.array<?x!fir.char<1,2>>>>}>>, index) -> !fir.ref<!fir.box<!fir.heap<!fir.array<?x!fir.char<1,2>>>>>
-<<<<<<< HEAD
-! CHECK:           %[[VAL_21:.*]] = fir.load %[[VAL_11]]#0 : !fir.ref<!fir.box<!fir.heap<!fir.array<?x!fir.char<1,2>>>>>
-! CHECK:           %[[VAL_22:.*]] = arith.constant 2 : i64
-! CHECK:           %[[VAL_23:.*]] = arith.constant 0 : index
-! CHECK:           %[[VAL_24:.*]]:3 = fir.box_dims %[[VAL_21]], %[[VAL_23]] : (!fir.box<!fir.heap<!fir.array<?x!fir.char<1,2>>>>, index) -> (index, index, index)
-! CHECK:           %[[VAL_25:.*]] = fir.shape %[[VAL_24]]#1 : (index) -> !fir.shape<1>
-! CHECK:           %[[VAL_26:.*]] = hlfir.elemental %[[VAL_25]] typeparams %[[VAL_22]] unordered : (!fir.shape<1>, i64) -> !hlfir.expr<?x!fir.char<1,?>> {
-! CHECK:           ^bb0(%[[VAL_27:.*]]: index):
-! CHECK:             %[[VAL_28:.*]] = arith.constant 0 : index
-! CHECK:             %[[VAL_29:.*]]:3 = fir.box_dims %[[VAL_21]], %[[VAL_28]] : (!fir.box<!fir.heap<!fir.array<?x!fir.char<1,2>>>>, index) -> (index, index, index)
-! CHECK:             %[[VAL_30:.*]] = arith.constant 1 : index
-! CHECK:             %[[VAL_31:.*]] = arith.subi %[[VAL_29]]#0, %[[VAL_30]] : index
-! CHECK:             %[[VAL_32:.*]] = arith.addi %[[VAL_27]], %[[VAL_31]] : index
-! CHECK:             %[[VAL_33:.*]] = hlfir.designate %[[VAL_21]] (%[[VAL_32]])  typeparams %[[VAL_10]] : (!fir.box<!fir.heap<!fir.array<?x!fir.char<1,2>>>>, index, index) -> !fir.ref<!fir.char<1,2>>
-! CHECK:             %[[VAL_34:.*]] = hlfir.set_length %[[VAL_33]] len %[[VAL_22]] : (!fir.ref<!fir.char<1,2>>, i64) -> !hlfir.expr<!fir.char<1,2>>
-! CHECK:             hlfir.yield_element %[[VAL_34]] : !hlfir.expr<!fir.char<1,2>>
-! CHECK:           }
-! CHECK:           hlfir.assign %[[VAL_35:.*]] to %[[VAL_20]] realloc temporary_lhs : !hlfir.expr<?x!fir.char<1,?>>, !fir.ref<!fir.box<!fir.heap<!fir.array<?x!fir.char<1,2>>>>>
-=======
 ! CHECK:           %[[VAL_21:.*]] = fir.load %[[VAL_11]]#1 : !fir.ref<!fir.box<!fir.heap<!fir.array<?x!fir.char<1,2>>>>>
 ! CHECK:           %[[VAL_22:.*]] = fir.box_addr %[[VAL_21]] : (!fir.box<!fir.heap<!fir.array<?x!fir.char<1,2>>>>) -> !fir.heap<!fir.array<?x!fir.char<1,2>>>
 ! CHECK:           %[[VAL_23:.*]] = fir.convert %[[VAL_22]] : (!fir.heap<!fir.array<?x!fir.char<1,2>>>) -> i64
@@ -188,7 +160,6 @@
 ! CHECK:             %[[VAL_26:.*]] = fir.load %[[VAL_11]]#0 : !fir.ref<!fir.box<!fir.heap<!fir.array<?x!fir.char<1,2>>>>>
 ! CHECK:             hlfir.assign %[[VAL_26]] to %[[VAL_20]] realloc keep_lhs_len temporary_lhs : !fir.box<!fir.heap<!fir.array<?x!fir.char<1,2>>>>, !fir.ref<!fir.box<!fir.heap<!fir.array<?x!fir.char<1,2>>>>>
 ! CHECK:           }
->>>>>>> 6241a64e
 ! CHECK:           hlfir.assign %[[VAL_12]]#0 to %[[VAL_3]]#0 : !fir.ref<!fir.type<_QMtypesTt4{c:!fir.box<!fir.heap<!fir.array<?x!fir.char<1,2>>>>}>>, !fir.ref<!fir.type<_QMtypesTt4{c:!fir.box<!fir.heap<!fir.array<?x!fir.char<1,2>>>>}>>
 ! CHECK:           return
 ! CHECK:         }
@@ -313,18 +284,6 @@
 ! CHECK:           %[[VAL_64:.*]] = fir.call @_FortranAInitialize(%[[VAL_62]], %[[VAL_63]], %[[VAL_61]]) fastmath<contract> : (!fir.box<none>, !fir.ref<i8>, i32) -> none
 ! CHECK:           %[[VAL_65:.*]] = arith.constant 4 : index
 ! CHECK:           %[[VAL_66:.*]] = hlfir.designate %[[VAL_58]]#0{"c"}   typeparams %[[VAL_65]] : (!fir.ref<!fir.type<_QMtypesTt1{c:!fir.char<1,4>}>>, index) -> !fir.ref<!fir.char<1,4>>
-<<<<<<< HEAD
-! CHECK:           %[[VAL_67:.*]] = arith.constant 4 : i64
-! CHECK:           %[[VAL_68:.*]] = hlfir.set_length %[[VAL_10]]#0 len %[[VAL_67]] : (!fir.ref<!fir.char<1,4>>, i64) -> !hlfir.expr<!fir.char<1,4>>
-! CHECK:           hlfir.assign %[[VAL_68]] to %[[VAL_66]] temporary_lhs : !hlfir.expr<!fir.char<1,4>>, !fir.ref<!fir.char<1,4>>
-! CHECK:           %[[VAL_69:.*]] = fir.convert %[[VAL_58]]#1 : (!fir.ref<!fir.type<_QMtypesTt1{c:!fir.char<1,4>}>>) -> !fir.llvm_ptr<i8>
-! CHECK:           %[[VAL_70:.*]] = fir.call @_FortranAPushArrayConstructorSimpleScalar(%[[VAL_51]], %[[VAL_69]]) fastmath<contract> : (!fir.llvm_ptr<i8>, !fir.llvm_ptr<i8>) -> none
-! CHECK:           %[[VAL_71:.*]] = arith.constant true
-! CHECK:           %[[VAL_72:.*]] = hlfir.as_expr %[[VAL_48]]#0 move %[[VAL_71]] : (!fir.heap<!fir.array<1x!fir.type<_QMtypesTt1{c:!fir.char<1,4>}>>>, i1) -> !hlfir.expr<1x!fir.type<_QMtypesTt1{c:!fir.char<1,4>}>>
-! CHECK:           hlfir.assign %[[VAL_72]] to %[[VAL_44]] temporary_lhs : !hlfir.expr<1x!fir.type<_QMtypesTt1{c:!fir.char<1,4>}>>, !fir.ref<!fir.array<1x!fir.type<_QMtypesTt1{c:!fir.char<1,4>}>>>
-! CHECK:           hlfir.assign %[[VAL_20]]#0 to %[[VAL_12]]#0 : !fir.ref<!fir.type<_QMtypesTt6{t5m:!fir.box<!fir.heap<!fir.array<?x!fir.type<_QMtypesTt4{c:!fir.box<!fir.heap<!fir.array<?x!fir.char<1,2>>>>}>>>>,t6m:!fir.array<1x!fir.type<_QMtypesTt1{c:!fir.char<1,4>}>>}>>, !fir.ref<!fir.type<_QMtypesTt6{t5m:!fir.box<!fir.heap<!fir.array<?x!fir.type<_QMtypesTt4{c:!fir.box<!fir.heap<!fir.array<?x!fir.char<1,2>>>>}>>>>,t6m:!fir.array<1x!fir.type<_QMtypesTt1{c:!fir.char<1,4>}>>}>>
-! CHECK:           hlfir.destroy %[[VAL_72]] : !hlfir.expr<1x!fir.type<_QMtypesTt1{c:!fir.char<1,4>}>>
-=======
 ! CHECK:           hlfir.assign %[[VAL_10]]#0 to %[[VAL_66]] temporary_lhs : !fir.ref<!fir.char<1,4>>, !fir.ref<!fir.char<1,4>>
 ! CHECK:           %[[VAL_67:.*]] = fir.convert %[[VAL_58]]#1 : (!fir.ref<!fir.type<_QMtypesTt1{c:!fir.char<1,4>}>>) -> !fir.llvm_ptr<i8>
 ! CHECK:           %[[VAL_68:.*]] = fir.call @_FortranAPushArrayConstructorSimpleScalar(%[[VAL_51]], %[[VAL_67]]) fastmath<contract> : (!fir.llvm_ptr<i8>, !fir.llvm_ptr<i8>) -> none
@@ -333,7 +292,6 @@
 ! CHECK:           hlfir.assign %[[VAL_70]] to %[[VAL_44]] temporary_lhs : !hlfir.expr<1x!fir.type<_QMtypesTt1{c:!fir.char<1,4>}>>, !fir.ref<!fir.array<1x!fir.type<_QMtypesTt1{c:!fir.char<1,4>}>>>
 ! CHECK:           hlfir.assign %[[VAL_20]]#0 to %[[VAL_12]]#0 : !fir.ref<!fir.type<_QMtypesTt6{t5m:!fir.box<!fir.heap<!fir.array<?x!fir.type<_QMtypesTt4{c:!fir.box<!fir.heap<!fir.array<?x!fir.char<1,2>>>>}>>>>,t6m:!fir.array<1x!fir.type<_QMtypesTt1{c:!fir.char<1,4>}>>}>>, !fir.ref<!fir.type<_QMtypesTt6{t5m:!fir.box<!fir.heap<!fir.array<?x!fir.type<_QMtypesTt4{c:!fir.box<!fir.heap<!fir.array<?x!fir.char<1,2>>>>}>>>>,t6m:!fir.array<1x!fir.type<_QMtypesTt1{c:!fir.char<1,4>}>>}>>
 ! CHECK:           hlfir.destroy %[[VAL_70]] : !hlfir.expr<1x!fir.type<_QMtypesTt1{c:!fir.char<1,4>}>>
->>>>>>> 6241a64e
 ! CHECK:           return
 ! CHECK:         }
 
@@ -371,8 +329,6 @@
 ! CHECK:           %[[VAL_19:.*]] = fir.load %[[VAL_2]]#0 : !fir.ref<i32>
 ! CHECK:           hlfir.assign %[[VAL_19]] to %[[VAL_18]] temporary_lhs : i32, !fir.ref<i32>
 ! CHECK:           hlfir.assign %[[VAL_11]]#0 to %[[VAL_4]]#0 : !fir.ref<!fir.type<_QMtypesTt7{c1:i32,c2:!fir.box<!fir.heap<!fir.array<?xf32>>>}>>, !fir.ref<!fir.type<_QMtypesTt7{c1:i32,c2:!fir.box<!fir.heap<!fir.array<?xf32>>>}>>
-<<<<<<< HEAD
-=======
 ! CHECK:           return
 ! CHECK:         }
 
@@ -490,6 +446,5 @@
 ! CHECK:           %[[VAL_18:.*]] = fir.box_addr %[[VAL_17]] : (!fir.box<!fir.heap<!fir.char<1,12>>>) -> !fir.heap<!fir.char<1,12>>
 ! CHECK:           hlfir.assign %[[VAL_18]] to %[[VAL_16]] temporary_lhs : !fir.heap<!fir.char<1,12>>, !fir.ref<!fir.char<1,4>>
 ! CHECK:           hlfir.assign %[[VAL_8]]#0 to %[[VAL_2]]#0 : !fir.ref<!fir.type<_QMtypesTt1{c:!fir.char<1,4>}>>, !fir.ref<!fir.type<_QMtypesTt1{c:!fir.char<1,4>}>>
->>>>>>> 6241a64e
 ! CHECK:           return
 ! CHECK:         }