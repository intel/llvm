! Test lowering of structure constructors
! RUN: bbc -emit-fir -hlfir=false %s -o - | FileCheck %s

module m_struct_ctor
  implicit none
  type t_simple
    real :: x
  end type
  type t_char_scalar
    real :: x
    character(3) :: c
  end type
  type t_array
    real :: x
    integer :: i(5)
  end type
  type t_char_array
    real :: x
    character(3) :: c(5)
  end type
  type t_ptr
    real :: x
    integer, pointer :: p(:,:)
  end type
  type t_nested
    real :: x
    type(t_array) :: dt
  end type
contains
  ! CHECK-LABEL: func @_QMm_struct_ctorPtest_simple(
  ! CHECK-SAME: %[[x:.*]]: !fir.ref<f32>{{.*}})
  subroutine test_simple(x)
    real :: x
    ! CHECK: %[[tmp:.*]] = fir.alloca !fir.type<_QMm_struct_ctorTt_simple{x:f32}>
    ! CHECK: %[[xcoor:.*]] = fir.coordinate_of %[[tmp]], x : (!fir.ref<!fir.type<_QMm_struct_ctorTt_simple{x:f32}>>) -> !fir.ref<f32>
    ! CHECK: %[[val:.*]] = fir.load %[[x]] : !fir.ref<f32>
    ! CHECK: fir.store %[[val]] to %[[xcoor]] : !fir.ref<f32>
    call print_simple(t_simple(x=x))
  end subroutine

  ! CHECK-LABEL: func @_QMm_struct_ctorPtest_char_scalar(
  ! CHECK-SAME: %[[x:.*]]: !fir.ref<f32>{{.*}})
  subroutine test_char_scalar(x)
    ! CHECK: %[[tmp:.*]] = fir.alloca !fir.type<_QMm_struct_ctorTt_char_scalar{x:f32,c:!fir.char<1,3>}>
    ! CHECK: %[[xcoor:.*]] = fir.coordinate_of %[[tmp]], x : (!fir.ref<!fir.type<_QMm_struct_ctorTt_char_scalar{x:f32,c:!fir.char<1,3>}>>) -> !fir.ref<f32>
    ! CHECK: %[[val:.*]] = fir.load %[[x]] : !fir.ref<f32>
    ! CHECK: fir.store %[[val]] to %[[xcoor]] : !fir.ref<f32>

    ! CHECK: %[[ccoor:.*]] = fir.coordinate_of %[[tmp]], c : (!fir.ref<!fir.type<_QMm_struct_ctorTt_char_scalar{x:f32,c:!fir.char<1,3>}>>) -> !fir.ref<!fir.char<1,3>>
    ! CHECK: %[[cst:.*]] = fir.address_of(@_QQ{{.*}}) : !fir.ref<!fir.char<1,3>>
    ! CHECK-DAG: %[[ccast:.*]] = fir.convert %[[ccoor]] : (!fir.ref<!fir.char<1,3>>) -> !llvm.ptr
    ! CHECK-DAG: %[[cstcast:.*]] = fir.convert %[[cst]] : (!fir.ref<!fir.char<1,3>>) -> !llvm.ptr
    ! CHECK: "llvm.intr.memmove"(%[[ccast]], %[[cstcast]], %{{.*}}) <{isVolatile = false}> : (!llvm.ptr, !llvm.ptr, i64) -> ()
    real :: x
    call print_char_scalar(t_char_scalar(x=x, c="abc"))
  end subroutine

  ! CHECK-LABEL: func @_QMm_struct_ctorPtest_simple_array(
  ! CHECK-SAME: %[[x:.*]]: !fir.ref<f32>{{.*}}, %[[j:.*]]: !fir.ref<!fir.array<5xi32>>{{.*}})
  subroutine test_simple_array(x, j)
    real :: x
    integer :: j(5)
    call print_simple_array(t_array(x=x, i=2*j))
    ! CHECK: %[[tmp:.*]] = fir.alloca !fir.type<_QMm_struct_ctorTt_array{x:f32,i:!fir.array<5xi32>}>
    ! CHECK: %[[xcoor:.*]] = fir.coordinate_of %[[tmp]], x : (!fir.ref<!fir.type<_QMm_struct_ctorTt_array{x:f32,i:!fir.array<5xi32>}>>) -> !fir.ref<f32>
    ! CHECK: %[[val:.*]] = fir.load %[[x]] : !fir.ref<f32>
    ! CHECK: fir.store %[[val]] to %[[xcoor]] : !fir.ref<f32>

    ! CHECK: %[[icoor:.*]] = fir.coordinate_of %[[tmp]], i : (!fir.ref<!fir.type<_QMm_struct_ctorTt_array{x:f32,i:!fir.array<5xi32>}>>) -> !fir.ref<!fir.array<5xi32>>
    ! CHECK: %[[iload:.*]] = fir.array_load %[[icoor]](%{{.*}}) : (!fir.ref<!fir.array<5xi32>>, !fir.shape<1>) -> !fir.array<5xi32>
    ! CHECK: %[[jload:.*]] = fir.array_load %[[j]](%{{.*}}) : (!fir.ref<!fir.array<5xi32>>, !fir.shape<1>) -> !fir.array<5xi32>
    ! CHECK: %[[loop:.*]] = fir.do_loop %[[idx:.*]] = %c0{{.*}} to %{{.*}} step %c1{{.*}} iter_args(%[[res:.*]] = %[[iload]]) -> (!fir.array<5xi32>) {
    ! CHECK:   %[[jval:.*]] = fir.array_fetch %[[jload]], %[[idx]] : (!fir.array<5xi32>, index) -> i32
    ! CHECK:   %[[ival:.*]] = arith.muli %c2{{.*}}, %[[jval]] : i32
    ! CHECK:   %[[iupdate:.*]] = fir.array_update %[[res]], %[[ival]], %[[idx]] : (!fir.array<5xi32>, i32, index) -> !fir.array<5xi32>
    ! CHECK:   fir.result %[[iupdate]] : !fir.array<5xi32>
    ! CHECK: fir.array_merge_store %[[iload]], %[[loop]] to %[[icoor]] : !fir.array<5xi32>, !fir.array<5xi32>, !fir.ref<!fir.array<5xi32>>

  end subroutine

! CHECK-LABEL: func @_QMm_struct_ctorPtest_char_array(
! CHECK-SAME:  %[[VAL_0:.*]]: !fir.ref<f32>{{.*}}, %[[VAL_1:.*]]: !fir.boxchar<1>{{.*}}) {
  subroutine test_char_array(x, c1)
  ! CHECK: %[[VAL_3:.*]] = fir.alloca !fir.type<_QMm_struct_ctorTt_char_array{x:f32,c:!fir.array<5x!fir.char<1,3>>}>
  ! CHECK: %[[VAL_4:.*]]:2 = fir.unboxchar %[[VAL_1]] : (!fir.boxchar<1>) -> (!fir.ref<!fir.char<1,?>>, index)
  ! CHECK: %[[VAL_5:.*]] = fir.convert %[[VAL_4]]#0 : (!fir.ref<!fir.char<1,?>>) -> !fir.ref<!fir.array<5x!fir.char<1,3>>>
  ! CHECK: %[[VAL_6:.*]] = arith.constant 5 : index
  ! CHECK: %[[VAL_8:.*]] = fir.coordinate_of %[[VAL_3]], x : (!fir.ref<!fir.type<_QMm_struct_ctorTt_char_array{x:f32,c:!fir.array<5x!fir.char<1,3>>}>>) -> !fir.ref<f32>
  ! CHECK: %[[VAL_9:.*]] = fir.load %[[VAL_0]] : !fir.ref<f32>
  ! CHECK: fir.store %[[VAL_9]] to %[[VAL_8]] : !fir.ref<f32>
  ! CHECK: %[[VAL_11:.*]] = fir.coordinate_of %[[VAL_3]], c : (!fir.ref<!fir.type<_QMm_struct_ctorTt_char_array{x:f32,c:!fir.array<5x!fir.char<1,3>>}>>) -> !fir.ref<!fir.array<5x!fir.char<1,3>>>
  ! CHECK: %[[VAL_12:.*]] = arith.constant 5 : index
  ! CHECK: %[[VAL_13:.*]] = fir.shape %[[VAL_12]] : (index) -> !fir.shape<1>
  ! CHECK: %[[VAL_14:.*]] = fir.array_load %[[VAL_11]](%[[VAL_13]]) : (!fir.ref<!fir.array<5x!fir.char<1,3>>>, !fir.shape<1>) -> !fir.array<5x!fir.char<1,3>>
  ! CHECK: %[[VAL_15:.*]] = fir.shape %[[VAL_6]] : (index) -> !fir.shape<1>
  ! CHECK: %[[VAL_16:.*]] = fir.array_load %[[VAL_5]](%[[VAL_15]]) : (!fir.ref<!fir.array<5x!fir.char<1,3>>>, !fir.shape<1>) -> !fir.array<5x!fir.char<1,3>>
  ! CHECK: %[[char_temp:.*]] = fir.alloca !fir.char<1,3> {bindc_name = ".chrtmp"}
  ! CHECK: %[[VAL_17:.*]] = arith.constant 1 : index
  ! CHECK: %[[VAL_18:.*]] = arith.constant 0 : index
  ! CHECK: %[[VAL_19:.*]] = arith.subi %[[VAL_12]], %[[VAL_17]] : index
  ! CHECK: %[[VAL_20:.*]] = fir.do_loop %[[VAL_21:.*]] = %[[VAL_18]] to %[[VAL_19]] step %[[VAL_17]] unordered iter_args(%[[VAL_22:.*]] = %[[VAL_14]]) -> (!fir.array<5x!fir.char<1,3>>) {
  ! CHECK: %[[VAL_23:.*]] = fir.array_access %[[VAL_16]], %[[VAL_21]] : (!fir.array<5x!fir.char<1,3>>, index) -> !fir.ref<!fir.char<1,3>>
  ! CHECK: %[[VAL_24:.*]] = fir.array_access %[[VAL_22]], %[[VAL_21]] : (!fir.array<5x!fir.char<1,3>>, index) -> !fir.ref<!fir.char<1,3>>
  ! CHECK: %[[VAL_25:.*]] = arith.constant 3 : index
  ! CHECK: %[[VAL_26:.*]] = arith.constant 1 : i64
  ! CHECK: %[[VAL_27:.*]] = fir.convert %[[VAL_25]] : (index) -> i64
  ! CHECK: %[[VAL_28:.*]] = arith.muli %[[VAL_26]], %[[VAL_27]] : i64
  ! CHECK: %[[VAL_30:.*]] = fir.convert %[[VAL_24]] : (!fir.ref<!fir.char<1,3>>) -> !llvm.ptr
  ! CHECK: %[[VAL_31:.*]] = fir.convert %[[char_temp]] : (!fir.ref<!fir.char<1,3>>) -> !llvm.ptr
  ! CHECK: "llvm.intr.memmove"(%[[VAL_30]], %[[VAL_31]], %[[VAL_28]]) <{isVolatile = false}> : (!llvm.ptr, !llvm.ptr, i64) -> ()
  ! CHECK: %[[VAL_32:.*]] = fir.array_amend %[[VAL_22]], %[[VAL_24]] : (!fir.array<5x!fir.char<1,3>>, !fir.ref<!fir.char<1,3>>) -> !fir.array<5x!fir.char<1,3>>
  ! CHECK: fir.result %[[VAL_32]] : !fir.array<5x!fir.char<1,3>>
  ! CHECK: }
  ! CHECK: fir.array_merge_store %[[VAL_14]], %[[VAL_33:.*]] to %[[VAL_11]] : !fir.array<5x!fir.char<1,3>>, !fir.array<5x!fir.char<1,3>>, !fir.ref<!fir.array<5x!fir.char<1,3>>>
  ! CHECK: fir.call @_QMm_struct_ctorPprint_char_array(%[[VAL_3]]) {{.*}}: (!fir.ref<!fir.type<_QMm_struct_ctorTt_char_array{x:f32,c:!fir.array<5x!fir.char<1,3>>}>>) -> ()

    real :: x
    character(3) :: c1(5)
    call print_char_array(t_char_array(x=x, c=c1))
    ! CHECK: return
    ! CHECK: }
  end subroutine

  ! CHECK-LABEL: func @_QMm_struct_ctorPtest_ptr(
  ! CHECK-SAME:    %[[VAL_0:.*]]: !fir.ref<f32>{{.*}}, %[[VAL_1:.*]]: !fir.box<!fir.array<?x?xi32>> {{{.*}}, fir.target}) {
  ! CHECK:         %[[VAL_3:.*]] = fir.alloca !fir.type<_QMm_struct_ctorTt_ptr{x:f32,p:!fir.box<!fir.ptr<!fir.array<?x?xi32>>>}>
  ! CHECK:         %[[VAL_5:.*]] = fir.coordinate_of %[[VAL_3]], x : (!fir.ref<!fir.type<_QMm_struct_ctorTt_ptr{x:f32,p:!fir.box<!fir.ptr<!fir.array<?x?xi32>>>}>>) -> !fir.ref<f32>
  ! CHECK:         %[[VAL_6:.*]] = fir.load %[[VAL_0]] : !fir.ref<f32>
  ! CHECK:         fir.store %[[VAL_6]] to %[[VAL_5]] : !fir.ref<f32>
  ! CHECK:         %[[VAL_8:.*]] = fir.coordinate_of %[[VAL_3]], p : (!fir.ref<!fir.type<_QMm_struct_ctorTt_ptr{x:f32,p:!fir.box<!fir.ptr<!fir.array<?x?xi32>>>}>>) -> !fir.ref<!fir.box<!fir.ptr<!fir.array<?x?xi32>>>>
  ! CHECK:         %[[VAL_9:.*]] = arith.constant 1 : i64
  ! CHECK:         %[[VAL_10:.*]] = fir.convert %[[VAL_9]] : (i64) -> index
  ! CHECK:         %[[VAL_11:.*]] = arith.constant 2 : i64
  ! CHECK:         %[[VAL_12:.*]] = fir.convert %[[VAL_11]] : (i64) -> index
  ! CHECK:         %[[VAL_13:.*]] = arith.constant 4 : i64
  ! CHECK:         %[[VAL_14:.*]] = fir.convert %[[VAL_13]] : (i64) -> index
  ! CHECK:         %[[VAL_15:.*]] = arith.constant 1 : i64
  ! CHECK:         %[[VAL_16:.*]] = fir.convert %[[VAL_15]] : (i64) -> index
  ! CHECK:         %[[VAL_17:.*]] = arith.constant 1 : i64
  ! CHECK:         %[[VAL_18:.*]] = fir.convert %[[VAL_17]] : (i64) -> index
  ! CHECK:         %[[VAL_19:.*]] = arith.constant 3 : i64
  ! CHECK:         %[[VAL_20:.*]] = fir.convert %[[VAL_19]] : (i64) -> index
  ! CHECK:         %[[VAL_21:.*]] = fir.slice %[[VAL_10]], %[[VAL_14]], %[[VAL_12]], %[[VAL_16]], %[[VAL_20]], %[[VAL_18]] : (index, index, index, index, index, index) -> !fir.slice<2>
  ! CHECK:         %[[VAL_22:.*]] = fir.rebox %[[VAL_1]] {{\[}}%[[VAL_21]]] : (!fir.box<!fir.array<?x?xi32>>, !fir.slice<2>) -> !fir.box<!fir.array<2x3xi32>>
  ! CHECK:         %[[VAL_23:.*]] = fir.rebox %[[VAL_22]] : (!fir.box<!fir.array<2x3xi32>>) -> !fir.box<!fir.ptr<!fir.array<?x?xi32>>>
  ! CHECK:         fir.store %[[VAL_23]] to %[[VAL_8]] : !fir.ref<!fir.box<!fir.ptr<!fir.array<?x?xi32>>>>
  ! CHECK:         fir.call @_QMm_struct_ctorPprint_ptr(%[[VAL_3]]) {{.*}}: (!fir.ref<!fir.type<_QMm_struct_ctorTt_ptr{x:f32,p:!fir.box<!fir.ptr<!fir.array<?x?xi32>>>}>>) -> ()
  ! CHECK:         return
  ! CHECK:       }

  subroutine test_ptr(x, a)
    real :: x
    integer, target :: a(:, :)
    call print_ptr(t_ptr(x=x, p=a(1:4:2, 1:3:1)))
  end subroutine

  ! CHECK-LABEL: func @_QMm_struct_ctorPtest_nested(
  ! CHECK-SAME: %[[VAL_0:.*]]: !fir.ref<f32>{{.*}}, %[[VAL_1:.*]]: !fir.ref<!fir.type<_QMm_struct_ctorTt_array{x:f32,i:!fir.array<5xi32>}>>
  subroutine test_nested(x, d)
    real :: x
    type(t_array) :: d
  ! CHECK:         %[[VAL_2:.*]] = fir.alloca !fir.type<_QMm_struct_ctorTt_nested{x:f32,dt:!fir.type<_QMm_struct_ctorTt_array{x:f32,i:!fir.array<5xi32>}>}>
  ! CHECK:         %[[VAL_4:.*]] = fir.coordinate_of %[[VAL_2]], x : (!fir.ref<!fir.type<_QMm_struct_ctorTt_nested{x:f32,dt:!fir.type<_QMm_struct_ctorTt_array{x:f32,i:!fir.array<5xi32>}>}>>) -> !fir.ref<f32>
  ! CHECK:         %[[VAL_5:.*]] = fir.load %[[VAL_0]] : !fir.ref<f32>
  ! CHECK:         fir.store %[[VAL_5]] to %[[VAL_4]] : !fir.ref<f32>
  ! CHECK:         %[[VAL_7:.*]] = fir.coordinate_of %[[VAL_2]], dt : (!fir.ref<!fir.type<_QMm_struct_ctorTt_nested{x:f32,dt:!fir.type<_QMm_struct_ctorTt_array{x:f32,i:!fir.array<5xi32>}>}>>) -> !fir.ref<!fir.type<_QMm_struct_ctorTt_array{x:f32,i:!fir.array<5xi32>}>>
  ! CHECK:         %[[VAL_9:.*]] = fir.coordinate_of %[[VAL_1]], x : (!fir.ref<!fir.type<_QMm_struct_ctorTt_array{x:f32,i:!fir.array<5xi32>}>>) -> !fir.ref<f32>
  ! CHECK:         %[[VAL_10:.*]] = fir.coordinate_of %[[VAL_7]], x : (!fir.ref<!fir.type<_QMm_struct_ctorTt_array{x:f32,i:!fir.array<5xi32>}>>) -> !fir.ref<f32>
  ! CHECK:         %[[VAL_11:.*]] = fir.load %[[VAL_9]] : !fir.ref<f32>
  ! CHECK:         fir.store %[[VAL_11]] to %[[VAL_10]] : !fir.ref<f32>
  ! CHECK:         %[[VAL_13:.*]] = fir.coordinate_of %[[VAL_1]], i : (!fir.ref<!fir.type<_QMm_struct_ctorTt_array{x:f32,i:!fir.array<5xi32>}>>) -> !fir.ref<!fir.array<5xi32>>
  ! CHECK:         %[[VAL_14:.*]] = fir.coordinate_of %[[VAL_7]], i : (!fir.ref<!fir.type<_QMm_struct_ctorTt_array{x:f32,i:!fir.array<5xi32>}>>) -> !fir.ref<!fir.array<5xi32>>
  ! CHECK:         %[[VAL_15:.*]] = arith.constant 0 : index
  ! CHECK:         %[[VAL_16:.*]] = arith.constant 1 : index
  ! CHECK:         %[[VAL_17:.*]] = arith.constant 4 : index
  ! CHECK:         fir.do_loop %[[VAL_18:.*]] = %[[VAL_15]] to %[[VAL_17]] step %[[VAL_16]] {
  ! CHECK:           %[[VAL_19:.*]] = fir.coordinate_of %[[VAL_14]], %[[VAL_18]] : (!fir.ref<!fir.array<5xi32>>, index) -> !fir.ref<i32>
  ! CHECK:           %[[VAL_20:.*]] = fir.coordinate_of %[[VAL_13]], %[[VAL_18]] : (!fir.ref<!fir.array<5xi32>>, index) -> !fir.ref<i32>
  ! CHECK:           %[[VAL_21:.*]] = fir.load %[[VAL_20]] : !fir.ref<i32>
  ! CHECK:           fir.store %[[VAL_21]] to %[[VAL_19]] : !fir.ref<i32>
  ! CHECK:         }
    call print_nested(t_nested(x=x, dt=d))
  end subroutine

  subroutine print_simple(t)
    type(t_simple) :: t
    print *, t%x
  end subroutine
  subroutine print_char_scalar(t)
    type(t_char_scalar) :: t
    print *, t%x, t%c
  end subroutine
  subroutine print_simple_array(t)
    type(t_array) :: t
    print *, t%x, t%i
  end subroutine
  subroutine print_char_array(t)
    type(t_char_array) :: t
    print *, t%x, t%c
  end subroutine
  subroutine print_ptr(t)
    type(t_ptr) :: t
    print *, t%x, t%p
  end subroutine
  subroutine print_nested(t)
    type(t_nested) :: t
    print *, t%x, t%dt%x, t%dt%i
  end subroutine

end module

  use m_struct_ctor
  integer, target :: i(4,3) = reshape([1,2,3,4,5,6,7,8,9,10,11,12], [4,3])
  call test_simple(42.)
  call test_char_scalar(42.)
  call test_simple_array(42., [1,2,3,4,5])
  call test_char_array(42., ["abc", "def", "geh", "ijk", "lmn"])
  call test_ptr(42., i)
  call test_nested(42., t_array(x=43., i=[5,6,7,8,9]))
end

! CHECK-LABEL: func.func @_QPtest_parent_component1() {
! CHECK:         %[[VAL_0:.*]] = fir.alloca !fir.type<_QFtest_parent_component1Tbase{x:i32,y:!fir.array<2xi32>}>
! CHECK:         %[[VAL_1:.*]] = fir.alloca !fir.type<_QFtest_parent_component1Tmid{x:i32,y:!fir.array<2xi32>,mask:!fir.logical<4>}>
! CHECK:         %[[VAL_15:.*]] = fir.coordinate_of %[[VAL_0]], x : (!fir.ref<!fir.type<_QFtest_parent_component1Tbase{x:i32,y:!fir.array<2xi32>}>>) -> !fir.ref<i32>
! CHECK:         %[[VAL_16:.*]] = arith.constant 1 : i32
! CHECK:         fir.store %[[VAL_16]] to %[[VAL_15]] : !fir.ref<i32>
! CHECK:         %[[VAL_18:.*]] = fir.coordinate_of %[[VAL_0]], y : (!fir.ref<!fir.type<_QFtest_parent_component1Tbase{x:i32,y:!fir.array<2xi32>}>>) -> !fir.ref<!fir.array<2xi32>>
! CHECK:         %[[VAL_19:.*]] = arith.constant 2 : index
! CHECK:         %[[VAL_20:.*]] = fir.shape %[[VAL_19]] : (index) -> !fir.shape<1>
! CHECK:         %[[VAL_21:.*]] = fir.array_load %[[VAL_18]](%[[VAL_20]]) : (!fir.ref<!fir.array<2xi32>>, !fir.shape<1>) -> !fir.array<2xi32>
! CHECK:         %[[VAL_23:.*]] = arith.constant 2 : index
! CHECK:         %[[VAL_24:.*]] = fir.shape %[[VAL_23]] : (index) -> !fir.shape<1>
! CHECK:         %[[VAL_25:.*]] = fir.array_load %[[VAL_22:.*]](%[[VAL_24]]) : (!fir.ref<!fir.array<2xi32>>, !fir.shape<1>) -> !fir.array<2xi32>
! CHECK:         %[[VAL_26:.*]] = arith.constant 1 : index
! CHECK:         %[[VAL_27:.*]] = arith.constant 0 : index
! CHECK:         %[[VAL_28:.*]] = arith.subi %[[VAL_19]], %[[VAL_26]] : index
! CHECK:         %[[VAL_29:.*]] = fir.do_loop %[[VAL_30:.*]] = %[[VAL_27]] to %[[VAL_28]] step %[[VAL_26]] unordered iter_args(%[[VAL_31:.*]] = %[[VAL_21]]) -> (!fir.array<2xi32>) {
! CHECK:           %[[VAL_32:.*]] = fir.array_fetch %[[VAL_25]], %[[VAL_30]] : (!fir.array<2xi32>, index) -> i32
! CHECK:           %[[VAL_33:.*]] = fir.array_update %[[VAL_31]], %[[VAL_32]], %[[VAL_30]] : (!fir.array<2xi32>, i32, index) -> !fir.array<2xi32>
! CHECK:           fir.result %[[VAL_33]] : !fir.array<2xi32>
! CHECK:         }
! CHECK:         fir.array_merge_store %[[VAL_21]], %[[VAL_34:.*]] to %[[VAL_18]] : !fir.array<2xi32>, !fir.array<2xi32>, !fir.ref<!fir.array<2xi32>>
! CHECK:         %[[VAL_35:.*]] = fir.convert %[[VAL_1]] : (!fir.ref<!fir.type<_QFtest_parent_component1Tmid{x:i32,y:!fir.array<2xi32>,mask:!fir.logical<4>}>>) -> !fir.ref<!fir.type<_QFtest_parent_component1Tbase{x:i32,y:!fir.array<2xi32>}>>
! CHECK:         %[[VAL_37:.*]] = fir.coordinate_of %[[VAL_0]], x : (!fir.ref<!fir.type<_QFtest_parent_component1Tbase{x:i32,y:!fir.array<2xi32>}>>) -> !fir.ref<i32>
! CHECK:         %[[VAL_39:.*]] = fir.coordinate_of %[[VAL_35]], x : (!fir.ref<!fir.type<_QFtest_parent_component1Tbase{x:i32,y:!fir.array<2xi32>}>>) -> !fir.ref<i32>
! CHECK:         %[[VAL_40:.*]] = fir.load %[[VAL_37]] : !fir.ref<i32>
! CHECK:         fir.store %[[VAL_40]] to %[[VAL_39]] : !fir.ref<i32>
! CHECK:         %[[VAL_42:.*]] = fir.coordinate_of %[[VAL_0]], y : (!fir.ref<!fir.type<_QFtest_parent_component1Tbase{x:i32,y:!fir.array<2xi32>}>>) -> !fir.ref<!fir.array<2xi32>>
! CHECK:         %[[VAL_44:.*]] = fir.coordinate_of %[[VAL_35]], y : (!fir.ref<!fir.type<_QFtest_parent_component1Tbase{x:i32,y:!fir.array<2xi32>}>>) -> !fir.ref<!fir.array<2xi32>>
! CHECK:         %[[VAL_45:.*]] = arith.constant 0 : index
! CHECK:         %[[VAL_46:.*]] = arith.constant 1 : index
! CHECK:         %[[VAL_47:.*]] = arith.constant 1 : index
! CHECK:         fir.do_loop %[[VAL_48:.*]] = %[[VAL_45]] to %[[VAL_47]] step %[[VAL_46]] {
! CHECK:           %[[VAL_49:.*]] = fir.coordinate_of %[[VAL_44]], %[[VAL_48]] : (!fir.ref<!fir.array<2xi32>>, index) -> !fir.ref<i32>
! CHECK:           %[[VAL_50:.*]] = fir.coordinate_of %[[VAL_42]], %[[VAL_48]] : (!fir.ref<!fir.array<2xi32>>, index) -> !fir.ref<i32>
! CHECK:           %[[VAL_51:.*]] = fir.load %[[VAL_50]] : !fir.ref<i32>
! CHECK:           fir.store %[[VAL_51]] to %[[VAL_49]] : !fir.ref<i32>
! CHECK:         }
! CHECK:         %[[VAL_53:.*]] = fir.coordinate_of %[[VAL_1]], mask : (!fir.ref<!fir.type<_QFtest_parent_component1Tmid{x:i32,y:!fir.array<2xi32>,mask:!fir.logical<4>}>>) -> !fir.ref<!fir.logical<4>>
! CHECK:         %[[VAL_54:.*]] = arith.constant true
! CHECK:         %[[VAL_55:.*]] = fir.convert %[[VAL_54]] : (i1) -> !fir.logical<4>
! CHECK:         fir.store %[[VAL_55]] to %[[VAL_53]] : !fir.ref<!fir.logical<4>>
! CHECK:         fir.call @_QPprint_parent_component1(%[[VAL_1]]) {{.*}}: (!fir.ref<!fir.type<_QFtest_parent_component1Tmid{x:i32,y:!fir.array<2xi32>,mask:!fir.logical<4>}>>) -> ()
! CHECK:         return
! CHECK:       }

subroutine test_parent_component1()
  type base
    integer :: x, y(2)
  end type base
  type, extends(base) :: mid
    logical :: mask
  end type mid

  call print_parent_component1(mid(base = base(1, [2, 3]), mask = .true.))
end

! CHECK-LABEL: func.func @_QPtest_parent_component2() {
! CHECK:         %[[VAL_0:.*]] = fir.alloca !fir.type<_QFtest_parent_component2Tmid{z:!fir.char<1,5>,mask:!fir.logical<4>}>
! CHECK:         %[[VAL_1:.*]] = fir.address_of(@_QFtest_parent_component2Epv) : !fir.ref<!fir.type<_QFtest_parent_component2Tbase{z:!fir.char<1,5>}>>
! CHECK:         %[[VAL_8:.*]] = fir.convert %[[VAL_0]] : (!fir.ref<!fir.type<_QFtest_parent_component2Tmid{z:!fir.char<1,5>,mask:!fir.logical<4>}>>) -> !fir.ref<!fir.type<_QFtest_parent_component2Tbase{z:!fir.char<1,5>}>>
! CHECK:         %[[VAL_10:.*]] = fir.coordinate_of %[[VAL_1]], z : (!fir.ref<!fir.type<_QFtest_parent_component2Tbase{z:!fir.char<1,5>}>>) -> !fir.ref<!fir.char<1,5>>
! CHECK:         %[[VAL_12:.*]] = fir.coordinate_of %[[VAL_8]], z : (!fir.ref<!fir.type<_QFtest_parent_component2Tbase{z:!fir.char<1,5>}>>) -> !fir.ref<!fir.char<1,5>>
! CHECK:         %[[VAL_13:.*]] = arith.constant 5 : index
! CHECK:         %[[VAL_14:.*]] = arith.constant 1 : i64
! CHECK:         %[[VAL_15:.*]] = fir.convert %[[VAL_13]] : (index) -> i64
! CHECK:         %[[VAL_16:.*]] = arith.muli %[[VAL_14]], %[[VAL_15]] : i64
<<<<<<< HEAD
! CHECK:         %[[VAL_17:.*]] = arith.constant false
! CHECK:         %[[VAL_18:.*]] = fir.convert %[[VAL_12]] : (!fir.ref<!fir.char<1,5>>) -> !fir.ref<i8>
! CHECK:         %[[VAL_19:.*]] = fir.convert %[[VAL_10]] : (!fir.ref<!fir.char<1,5>>) -> !fir.ref<i8>
! CHECK:         fir.call @llvm.memmove.p0.p0.i64(%[[VAL_18]], %[[VAL_19]], %[[VAL_16]], %[[VAL_17]]) {{.*}}: (!fir.ref<i8>, !fir.ref<i8>, i64, i1) -> ()
=======
! CHECK:         %[[VAL_18:.*]] = fir.convert %[[VAL_12]] : (!fir.ref<!fir.char<1,5>>) -> !llvm.ptr
! CHECK:         %[[VAL_19:.*]] = fir.convert %[[VAL_10]] : (!fir.ref<!fir.char<1,5>>) -> !llvm.ptr
! CHECK:         "llvm.intr.memmove"(%[[VAL_18]], %[[VAL_19]], %[[VAL_16]]) <{isVolatile = false}> : (!llvm.ptr, !llvm.ptr, i64) -> ()
>>>>>>> d465594a
! CHECK:         %[[VAL_21:.*]] = fir.coordinate_of %[[VAL_0]], mask : (!fir.ref<!fir.type<_QFtest_parent_component2Tmid{z:!fir.char<1,5>,mask:!fir.logical<4>}>>) -> !fir.ref<!fir.logical<4>>
! CHECK:         %[[VAL_22:.*]] = arith.constant true
! CHECK:         %[[VAL_23:.*]] = fir.convert %[[VAL_22]] : (i1) -> !fir.logical<4>
! CHECK:         fir.store %[[VAL_23]] to %[[VAL_21]] : !fir.ref<!fir.logical<4>>
! CHECK:         fir.call @_QPprint_parent_component2(%[[VAL_0]]) {{.*}}: (!fir.ref<!fir.type<_QFtest_parent_component2Tmid{z:!fir.char<1,5>,mask:!fir.logical<4>}>>) -> ()
! CHECK:         return
! CHECK:       }

subroutine test_parent_component2()
  type base
    character(5) :: z
  end type base
  type, extends(base) :: mid
    logical :: mask
  end type mid
  type(base) :: pv = base("aaa")

  call print_parent_component2(mid(base = pv, mask = .true.))
end

! CHECK-LABEL: func.func @_QPtest_parent_component3(
! CHECK-SAME:                                       %[[VAL_0:.*]]: !fir.ref<!fir.box<!fir.ptr<!fir.type<_QFtest_parent_component3Tbase{m:!fir.array<2x!fir.char<1,5>>}>>>> {fir.bindc_name = "pp"}) {
! CHECK:         %[[VAL_1:.*]] = fir.alloca !fir.box<!fir.type<_QFtest_parent_component3Tbase{m:!fir.array<2x!fir.char<1,5>>}>>
! CHECK:         %[[VAL_2:.*]] = fir.alloca !fir.type<_QFtest_parent_component3Tmid{m:!fir.array<2x!fir.char<1,5>>,mask:!fir.logical<4>}>
! CHECK:         %[[VAL_9:.*]] = fir.load %[[VAL_0]] : !fir.ref<!fir.box<!fir.ptr<!fir.type<_QFtest_parent_component3Tbase{m:!fir.array<2x!fir.char<1,5>>}>>>>
! CHECK:         %[[VAL_10:.*]] = fir.convert %[[VAL_2]] : (!fir.ref<!fir.type<_QFtest_parent_component3Tmid{m:!fir.array<2x!fir.char<1,5>>,mask:!fir.logical<4>}>>) -> !fir.ref<!fir.type<_QFtest_parent_component3Tbase{m:!fir.array<2x!fir.char<1,5>>}>>
! CHECK:         %[[VAL_11:.*]] = fir.embox %[[VAL_10]] : (!fir.ref<!fir.type<_QFtest_parent_component3Tbase{m:!fir.array<2x!fir.char<1,5>>}>>) -> !fir.box<!fir.type<_QFtest_parent_component3Tbase{m:!fir.array<2x!fir.char<1,5>>}>>
! CHECK:         fir.store %[[VAL_11]] to %[[VAL_1]] : !fir.ref<!fir.box<!fir.type<_QFtest_parent_component3Tbase{m:!fir.array<2x!fir.char<1,5>>}>>>
! CHECK:         %[[VAL_14:.*]] = fir.convert %[[VAL_1]] : (!fir.ref<!fir.box<!fir.type<_QFtest_parent_component3Tbase{m:!fir.array<2x!fir.char<1,5>>}>>>) -> !fir.ref<!fir.box<none>>
! CHECK:         %[[VAL_15:.*]] = fir.convert %[[VAL_9]] : (!fir.box<!fir.ptr<!fir.type<_QFtest_parent_component3Tbase{m:!fir.array<2x!fir.char<1,5>>}>>>) -> !fir.box<none>
! CHECK:         fir.call @_FortranAAssign(%[[VAL_14]], %[[VAL_15]], %{{.*}}, %{{.*}}) {{.*}}: (!fir.ref<!fir.box<none>>, !fir.box<none>, !fir.ref<i8>, i32) -> ()
! CHECK:         %[[VAL_19:.*]] = fir.coordinate_of %[[VAL_2]], mask : (!fir.ref<!fir.type<_QFtest_parent_component3Tmid{m:!fir.array<2x!fir.char<1,5>>,mask:!fir.logical<4>}>>) -> !fir.ref<!fir.logical<4>>
! CHECK:         %[[VAL_20:.*]] = arith.constant true
! CHECK:         %[[VAL_21:.*]] = fir.convert %[[VAL_20]] : (i1) -> !fir.logical<4>
! CHECK:         fir.store %[[VAL_21]] to %[[VAL_19]] : !fir.ref<!fir.logical<4>>
! CHECK:         fir.call @_QPprint_parent_component3(%[[VAL_2]]) {{.*}}: (!fir.ref<!fir.type<_QFtest_parent_component3Tmid{m:!fir.array<2x!fir.char<1,5>>,mask:!fir.logical<4>}>>) -> ()
! CHECK:         return
! CHECK:       }

subroutine test_parent_component3(pp)
  type base
    character(5) :: m(2)
  end type base
  type, extends(base) :: mid
    logical :: mask
  end type mid
  type(base), pointer :: pp

  call print_parent_component3(mid(base = pp, mask = .true.))
end<|MERGE_RESOLUTION|>--- conflicted
+++ resolved
@@ -286,16 +286,9 @@
 ! CHECK:         %[[VAL_14:.*]] = arith.constant 1 : i64
 ! CHECK:         %[[VAL_15:.*]] = fir.convert %[[VAL_13]] : (index) -> i64
 ! CHECK:         %[[VAL_16:.*]] = arith.muli %[[VAL_14]], %[[VAL_15]] : i64
-<<<<<<< HEAD
-! CHECK:         %[[VAL_17:.*]] = arith.constant false
-! CHECK:         %[[VAL_18:.*]] = fir.convert %[[VAL_12]] : (!fir.ref<!fir.char<1,5>>) -> !fir.ref<i8>
-! CHECK:         %[[VAL_19:.*]] = fir.convert %[[VAL_10]] : (!fir.ref<!fir.char<1,5>>) -> !fir.ref<i8>
-! CHECK:         fir.call @llvm.memmove.p0.p0.i64(%[[VAL_18]], %[[VAL_19]], %[[VAL_16]], %[[VAL_17]]) {{.*}}: (!fir.ref<i8>, !fir.ref<i8>, i64, i1) -> ()
-=======
 ! CHECK:         %[[VAL_18:.*]] = fir.convert %[[VAL_12]] : (!fir.ref<!fir.char<1,5>>) -> !llvm.ptr
 ! CHECK:         %[[VAL_19:.*]] = fir.convert %[[VAL_10]] : (!fir.ref<!fir.char<1,5>>) -> !llvm.ptr
 ! CHECK:         "llvm.intr.memmove"(%[[VAL_18]], %[[VAL_19]], %[[VAL_16]]) <{isVolatile = false}> : (!llvm.ptr, !llvm.ptr, i64) -> ()
->>>>>>> d465594a
 ! CHECK:         %[[VAL_21:.*]] = fir.coordinate_of %[[VAL_0]], mask : (!fir.ref<!fir.type<_QFtest_parent_component2Tmid{z:!fir.char<1,5>,mask:!fir.logical<4>}>>) -> !fir.ref<!fir.logical<4>>
 ! CHECK:         %[[VAL_22:.*]] = arith.constant true
 ! CHECK:         %[[VAL_23:.*]] = fir.convert %[[VAL_22]] : (i1) -> !fir.logical<4>
