--- conflicted
+++ resolved
@@ -211,11 +211,7 @@
 ! CHECK:      [[TILESIZE2:%.*]] = arith.constant 2 : i32
 ! CHECK:      acc.loop {{.*}} tile({[[TILESIZE1]] : i32, [[TILESIZE2]] : i32}) control(%arg0 : i32, %arg1 : i32) = (%{{.*}} : i32, i32) to (%{{.*}} : i32, i32) step (%{{.*}} : i32, i32) {
 ! CHECK:        acc.yield
-<<<<<<< HEAD
-! CHECK-NEXT: } attributes {inclusiveUpperbound = array<i1: true>, independent = [#acc.device_type<none>]}
-=======
 ! CHECK-NEXT: } attributes {inclusiveUpperbound = array<i1: true, true>, independent = [#acc.device_type<none>]}
->>>>>>> 10a576f7
 
   !$acc loop tile(tileSize)
   DO i = 1, n
@@ -235,11 +231,7 @@
 
 ! CHECK:      acc.loop {{.*}} tile({%{{.*}} : i32, %{{.*}} : i32}) control(%arg0 : i32, %arg1 : i32) = (%{{.*}} : i32, i32) to (%{{.*}} : i32, i32) step (%{{.*}} : i32, i32) {
 ! CHECK:        acc.yield
-<<<<<<< HEAD
-! CHECK-NEXT: } attributes {inclusiveUpperbound = array<i1: true>, independent = [#acc.device_type<none>]}
-=======
 ! CHECK-NEXT: } attributes {inclusiveUpperbound = array<i1: true, true>, independent = [#acc.device_type<none>]}
->>>>>>> 10a576f7
 
   !$acc loop collapse(2)
   DO i = 1, n
@@ -253,8 +245,6 @@
 ! CHECK:        fir.store %arg1 to %{{.*}} : !fir.ref<i32>
 ! CHECK:        acc.yield
 ! CHECK-NEXT: } attributes {collapse = [2], collapseDeviceType = [#acc.device_type<none>]{{.*}}}
-<<<<<<< HEAD
-=======
 
   !$acc loop collapse(2) tile(tileSize)
   DO i = 1, n
@@ -300,7 +290,6 @@
 ! CHECK:        fir.store %arg2 to %{{.*}} : !fir.ref<i32>
 ! CHECK:        acc.yield
 ! CHECK-NEXT: } attributes {collapse = [3], collapseDeviceType = [#acc.device_type<none>]{{.*}}}
->>>>>>> 10a576f7
 
   !$acc loop
   DO i = 1, n
