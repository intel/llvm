--- conflicted
+++ resolved
@@ -2,14 +2,6 @@
 
 ! RUN: bbc -fopenacc -emit-fir %s -o - | FileCheck %s
 
-<<<<<<< HEAD
-! CHECK-LABEL: acc.reduction.recipe @reduction_add_z32 : !fir.complex<4> reduction_operator <add> init {
-! CHECK: ^bb0(%{{.*}}: !fir.complex<4>):
-! CHECK:   %[[CST:.*]] = arith.constant 0.000000e+00 : f32
-! CHECK:   %[[UNDEF:.*]] = fir.undefined !fir.complex<4>
-! CHECK:   %[[UNDEF1:.*]] = fir.insert_value %[[UNDEF]], %[[CST]], [0 : index] : (!fir.complex<4>, f32) -> !fir.complex<4>
-! CHECK:   %[[UNDEF2:.*]] = fir.insert_value %[[UNDEF1]], %[[CST]], [1 : index] : (!fir.complex<4>, f32) -> !fir.complex<4>
-=======
 ! CHECK-LABEL: acc.reduction.recipe @reduction_mul_z32 : !fir.complex<4> reduction_operator <mul> init {
 ! CHECK: ^bb0(%{{.*}}: !fir.complex<4>):
 ! CHECK:   %[[REAL:.*]] = arith.constant 1.000000e+00 : f32
@@ -31,7 +23,6 @@
 ! CHECK:   %[[UNDEF:.*]] = fir.undefined !fir.complex<4>
 ! CHECK:   %[[UNDEF1:.*]] = fir.insert_value %[[UNDEF]], %[[REAL]], [0 : index] : (!fir.complex<4>, f32) -> !fir.complex<4>
 ! CHECK:   %[[UNDEF2:.*]] = fir.insert_value %[[UNDEF1]], %[[IMAG]], [1 : index] : (!fir.complex<4>, f32) -> !fir.complex<4>
->>>>>>> 6241a64e
 ! CHECK:   acc.yield %[[UNDEF2]] : !fir.complex<4>
 ! CHECK: } combiner {
 ! CHECK: ^bb0(%[[ARG0:.*]]: !fir.complex<4>, %[[ARG1:.*]]: !fir.complex<4>):
@@ -556,7 +547,6 @@
 ! CHECK-SAME:  %{{.*}}: !fir.ref<!fir.array<100xf32>> {fir.bindc_name = "a"}, %[[B:.*]]: !fir.ref<f32> {fir.bindc_name = "b"})
 ! CHECK:       %[[RED_B:.*]] = acc.reduction varPtr(%[[B]] : !fir.ref<f32>) -> !fir.ref<f32> {name = "b"} 
 ! CHECK:       acc.loop reduction(@reduction_mul_f32 -> %[[RED_B]] : !fir.ref<f32>)
-<<<<<<< HEAD
 
 subroutine acc_reduction_mul_float_array_1d(a, b)
   real :: a(100), b(100)
@@ -568,19 +558,6 @@
   end do
 end subroutine
 
-=======
-
-subroutine acc_reduction_mul_float_array_1d(a, b)
-  real :: a(100), b(100)
-  integer :: i
-
-  !$acc loop reduction(*:b)
-  do i = 1, 100
-    b(i) = b(i) * a(i)
-  end do
-end subroutine
-
->>>>>>> 6241a64e
 ! CHECK-LABEL: func.func @_QPacc_reduction_mul_float_array_1d(
 ! CHECK-SAME:  %{{.*}}: !fir.ref<!fir.array<100xf32>> {fir.bindc_name = "a"}, %[[B:.*]]: !fir.ref<!fir.array<100xf32>> {fir.bindc_name = "b"})
 ! CHECK:       %[[RED_B:.*]] = acc.reduction varPtr(%[[B]] : !fir.ref<!fir.array<100xf32>>) bounds(%2) -> !fir.ref<!fir.array<100xf32>> {name = "b"} 
@@ -789,9 +766,6 @@
 
 ! CHECK-LABEL: func.func @_QPacc_reduction_add_cmplx()
 ! CHECK: %[[RED:.*]] = acc.reduction varPtr(%{{.*}} : !fir.ref<!fir.complex<4>>) -> !fir.ref<!fir.complex<4>> {name = "c"}
-<<<<<<< HEAD
-! CHECK: acc.parallel reduction(@reduction_add_z32 -> %[[RED]] : !fir.ref<!fir.complex<4>>)
-=======
 ! CHECK: acc.parallel reduction(@reduction_add_z32 -> %[[RED]] : !fir.ref<!fir.complex<4>>)
 
 subroutine acc_reduction_mul_cmplx()
@@ -802,5 +776,4 @@
 
 ! CHECK-LABEL: func.func @_QPacc_reduction_mul_cmplx()
 ! CHECK: %[[RED:.*]] = acc.reduction varPtr(%{{.*}} : !fir.ref<!fir.complex<4>>) -> !fir.ref<!fir.complex<4>> {name = "c"}
-! CHECK: acc.parallel reduction(@reduction_mul_z32 -> %[[RED]] : !fir.ref<!fir.complex<4>>)
->>>>>>> 6241a64e
+! CHECK: acc.parallel reduction(@reduction_mul_z32 -> %[[RED]] : !fir.ref<!fir.complex<4>>)