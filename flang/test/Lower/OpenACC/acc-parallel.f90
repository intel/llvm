! This test checks lowering of OpenACC parallel directive.

! RUN: bbc -fopenacc -emit-fir %s -o - | FileCheck %s

! CHECK-LABEL: acc.firstprivate.recipe @firstprivatization_ref_10x10xf32 : !fir.ref<!fir.array<10x10xf32>> init {
<<<<<<< HEAD
! CHECK: ^bb0(%arg0: !fir.ref<!fir.array<10x10xf32>>):
! CHECK:   acc.yield %arg0 : !fir.ref<!fir.array<10x10xf32>>
=======
! CHECK: ^bb0(%{{.*}}: !fir.ref<!fir.array<10x10xf32>>):
! CHECK:   %[[ALLOCA:.*]] = fir.alloca !fir.array<10x10xf32> 
! CHECK:   acc.yield %[[ALLOCA]] : !fir.ref<!fir.array<10x10xf32>>
>>>>>>> bac3a63c
! CHECK: } copy {
! CHECK: ^bb0(%arg0: !fir.ref<!fir.array<10x10xf32>>, %arg1: !fir.ref<!fir.array<10x10xf32>>):
! CHECK:   acc.terminator
! CHECK: }

! CHECK-LABEL: acc.private.recipe @privatization_ref_10x10xf32 : !fir.ref<!fir.array<10x10xf32>> init {
! CHECK: ^bb0(%{{.*}}: !fir.ref<!fir.array<10x10xf32>>):
! CHECK: acc.yield %{{.*}} : !fir.ref<!fir.array<10x10xf32>>
! CHECK: }

! CHECK-LABEL: func.func @_QPacc_parallel()

subroutine acc_parallel
  integer :: i, j

  integer :: async = 1
  integer :: wait1 = 1
  integer :: wait2 = 2
  integer :: numGangs = 1
  integer :: numWorkers = 10
  integer :: vectorLength = 128
  logical :: ifCondition = .TRUE.
  real, dimension(10, 10) :: a, b, c
  real, pointer :: d, e
  integer :: reduction_i
  real :: reduction_r

!CHECK: %[[A:.*]] = fir.alloca !fir.array<10x10xf32> {{{.*}}uniq_name = "{{.*}}Ea"}
!CHECK: %[[B:.*]] = fir.alloca !fir.array<10x10xf32> {{{.*}}uniq_name = "{{.*}}Eb"}
!CHECK: %[[C:.*]] = fir.alloca !fir.array<10x10xf32> {{{.*}}uniq_name = "{{.*}}Ec"}
!CHECK: %[[D:.*]] = fir.alloca !fir.box<!fir.ptr<f32>> {bindc_name = "d", uniq_name = "{{.*}}Ed"}
!CHECK: %[[E:.*]] = fir.alloca !fir.box<!fir.ptr<f32>> {bindc_name = "e", uniq_name = "{{.*}}Ee"}
!CHECK: %[[IFCONDITION:.*]] = fir.address_of(@{{.*}}ifcondition) : !fir.ref<!fir.logical<4>>

  !$acc parallel
  !$acc end parallel

!CHECK:      acc.parallel {
!CHECK:        acc.yield
!CHECK-NEXT: }{{$}}

  !$acc parallel async
  !$acc end parallel

!CHECK:      acc.parallel {
!CHECK:        acc.yield
!CHECK-NEXT: } attributes {asyncAttr}

  !$acc parallel async(1)
  !$acc end parallel

!CHECK:      [[ASYNC1:%.*]] = arith.constant 1 : i32
!CHECK:      acc.parallel async([[ASYNC1]] : i32) {
!CHECK:        acc.yield
!CHECK-NEXT: }{{$}}

  !$acc parallel async(async)
  !$acc end parallel

!CHECK:      [[ASYNC2:%.*]] = fir.load %{{.*}} : !fir.ref<i32>
!CHECK:      acc.parallel async([[ASYNC2]] : i32) {
!CHECK:        acc.yield
!CHECK-NEXT: }{{$}}

  !$acc parallel wait
  !$acc end parallel

!CHECK:      acc.parallel {
!CHECK:        acc.yield
!CHECK-NEXT: } attributes {waitAttr}

  !$acc parallel wait(1)
  !$acc end parallel

!CHECK:      [[WAIT1:%.*]] = arith.constant 1 : i32
!CHECK:      acc.parallel wait([[WAIT1]] : i32) {
!CHECK:        acc.yield
!CHECK-NEXT: }{{$}}

  !$acc parallel wait(1, 2)
  !$acc end parallel

!CHECK:      [[WAIT2:%.*]] = arith.constant 1 : i32
!CHECK:      [[WAIT3:%.*]] = arith.constant 2 : i32
!CHECK:      acc.parallel wait([[WAIT2]], [[WAIT3]] : i32, i32) {
!CHECK:        acc.yield
!CHECK-NEXT: }{{$}}

  !$acc parallel wait(wait1, wait2)
  !$acc end parallel

!CHECK:      [[WAIT4:%.*]] = fir.load %{{.*}} : !fir.ref<i32>
!CHECK:      [[WAIT5:%.*]] = fir.load %{{.*}} : !fir.ref<i32>
!CHECK:      acc.parallel wait([[WAIT4]], [[WAIT5]] : i32, i32) {
!CHECK:        acc.yield
!CHECK-NEXT: }{{$}}

  !$acc parallel num_gangs(1)
  !$acc end parallel

!CHECK:      [[NUMGANGS1:%.*]] = arith.constant 1 : i32
!CHECK:      acc.parallel num_gangs([[NUMGANGS1]] : i32) {
!CHECK:        acc.yield
!CHECK-NEXT: }{{$}}

  !$acc parallel num_gangs(numGangs)
  !$acc end parallel

!CHECK:      [[NUMGANGS2:%.*]] = fir.load %{{.*}} : !fir.ref<i32>
!CHECK:      acc.parallel num_gangs([[NUMGANGS2]] : i32) {
!CHECK:        acc.yield
!CHECK-NEXT: }{{$}}

  !$acc parallel num_gangs(1, 1, 1)
  !$acc end parallel

!CHECK:      acc.parallel num_gangs(%{{.*}}, %{{.*}}, %{{.*}} : i32, i32, i32) {
!CHECK:        acc.yield
!CHECK-NEXT: }{{$}}

  !$acc parallel num_workers(10)
  !$acc end parallel

!CHECK:      [[NUMWORKERS1:%.*]] = arith.constant 10 : i32
!CHECK:      acc.parallel num_workers([[NUMWORKERS1]] : i32) {
!CHECK:        acc.yield
!CHECK-NEXT: }{{$}}

  !$acc parallel num_workers(numWorkers)
  !$acc end parallel

!CHECK:      [[NUMWORKERS2:%.*]] = fir.load %{{.*}} : !fir.ref<i32>
!CHECK:      acc.parallel num_workers([[NUMWORKERS2]] : i32) {
!CHECK:        acc.yield
!CHECK-NEXT: }{{$}}

  !$acc parallel vector_length(128)
  !$acc end parallel

!CHECK:      [[VECTORLENGTH1:%.*]] = arith.constant 128 : i32
!CHECK:      acc.parallel vector_length([[VECTORLENGTH1]] : i32) {
!CHECK:        acc.yield
!CHECK-NEXT: }{{$}}

  !$acc parallel vector_length(vectorLength)
  !$acc end parallel

!CHECK:      [[VECTORLENGTH2:%.*]] = fir.load %{{.*}} : !fir.ref<i32>
!CHECK:      acc.parallel vector_length([[VECTORLENGTH2]] : i32) {
!CHECK:        acc.yield
!CHECK-NEXT: }{{$}}

  !$acc parallel if(.TRUE.)
  !$acc end parallel

!CHECK:      [[IF1:%.*]] = arith.constant true
!CHECK:      acc.parallel if([[IF1]]) {
!CHECK:        acc.yield
!CHECK-NEXT: }{{$}}

  !$acc parallel if(ifCondition)
  !$acc end parallel

!CHECK:      [[IFCOND:%.*]] = fir.load %{{.*}} : !fir.ref<!fir.logical<4>>
!CHECK:      [[IF2:%.*]] = fir.convert [[IFCOND]] : (!fir.logical<4>) -> i1
!CHECK:      acc.parallel if([[IF2]]) {
!CHECK:        acc.yield
!CHECK-NEXT: }{{$}}

  !$acc parallel self(.TRUE.)
  !$acc end parallel

!CHECK:      [[SELF1:%.*]] = arith.constant true
!CHECK:      acc.parallel self([[SELF1]]) {
!CHECK:        acc.yield
!CHECK-NEXT: }{{$}}

  !$acc parallel self
  !$acc end parallel

!CHECK:      acc.parallel {
!CHECK:        acc.yield
!CHECK-NEXT: } attributes {selfAttr}

  !$acc parallel self(ifCondition)
  !$acc end parallel

!CHECK:      %[[SELF2:.*]] = fir.convert %[[IFCONDITION]] : (!fir.ref<!fir.logical<4>>) -> i1
!CHECK:      acc.parallel self(%[[SELF2]]) {
!CHECK:        acc.yield
!CHECK-NEXT: }{{$}}

  !$acc parallel copy(a, b, c)
  !$acc end parallel

!CHECK:      %[[COPYIN_A:.*]] = acc.copyin varPtr(%[[A]] : !fir.ref<!fir.array<10x10xf32>>) bounds(%{{.*}}, %{{.*}}) -> !fir.ref<!fir.array<10x10xf32>> {dataClause = 3 : i64, name = "a"} 
!CHECK:      %[[COPYIN_B:.*]] = acc.copyin varPtr(%[[B]] : !fir.ref<!fir.array<10x10xf32>>) bounds(%{{.*}}, %{{.*}}) -> !fir.ref<!fir.array<10x10xf32>> {dataClause = 3 : i64, name = "b"} 
!CHECK:      %[[COPYIN_C:.*]] = acc.copyin varPtr(%[[C]] : !fir.ref<!fir.array<10x10xf32>>) bounds(%{{.*}}, %{{.*}}) -> !fir.ref<!fir.array<10x10xf32>> {dataClause = 3 : i64, name = "c"} 
!CHECK:      acc.parallel dataOperands(%[[COPYIN_A]], %[[COPYIN_B]], %[[COPYIN_C]] : !fir.ref<!fir.array<10x10xf32>>, !fir.ref<!fir.array<10x10xf32>>, !fir.ref<!fir.array<10x10xf32>>) {
!CHECK:        acc.yield
!CHECK-NEXT: }{{$}}
!CHECK:      acc.copyout accPtr(%[[COPYIN_A]] : !fir.ref<!fir.array<10x10xf32>>) bounds(%{{.*}}, %{{.*}}) to varPtr(%[[A]] : !fir.ref<!fir.array<10x10xf32>>) {dataClause = 3 : i64, name = "a"}
!CHECK:      acc.copyout accPtr(%[[COPYIN_B]] : !fir.ref<!fir.array<10x10xf32>>) bounds(%{{.*}}, %{{.*}}) to varPtr(%[[B]] : !fir.ref<!fir.array<10x10xf32>>) {dataClause = 3 : i64, name = "b"}
!CHECK:      acc.copyout accPtr(%[[COPYIN_C]] : !fir.ref<!fir.array<10x10xf32>>) bounds(%{{.*}}, %{{.*}}) to varPtr(%[[C]] : !fir.ref<!fir.array<10x10xf32>>) {dataClause = 3 : i64, name = "c"}

  !$acc parallel copy(a) copy(b) copy(c)
  !$acc end parallel

!CHECK:      %[[COPYIN_A:.*]] = acc.copyin varPtr(%[[A]] : !fir.ref<!fir.array<10x10xf32>>) bounds(%{{.*}}, %{{.*}}) -> !fir.ref<!fir.array<10x10xf32>> {dataClause = 3 : i64, name = "a"} 
!CHECK:      %[[COPYIN_B:.*]] = acc.copyin varPtr(%[[B]] : !fir.ref<!fir.array<10x10xf32>>) bounds(%{{.*}}, %{{.*}}) -> !fir.ref<!fir.array<10x10xf32>> {dataClause = 3 : i64, name = "b"} 
!CHECK:      %[[COPYIN_C:.*]] = acc.copyin varPtr(%[[C]] : !fir.ref<!fir.array<10x10xf32>>) bounds(%{{.*}}, %{{.*}}) -> !fir.ref<!fir.array<10x10xf32>> {dataClause = 3 : i64, name = "c"} 
!CHECK:      acc.parallel dataOperands(%[[COPYIN_A]], %[[COPYIN_B]], %[[COPYIN_C]] : !fir.ref<!fir.array<10x10xf32>>, !fir.ref<!fir.array<10x10xf32>>, !fir.ref<!fir.array<10x10xf32>>) {
!CHECK:        acc.yield
!CHECK-NEXT: }{{$}}
!CHECK:      acc.copyout accPtr(%[[COPYIN_A]] : !fir.ref<!fir.array<10x10xf32>>) bounds(%{{.*}}, %{{.*}}) to varPtr(%[[A]] : !fir.ref<!fir.array<10x10xf32>>) {dataClause = 3 : i64, name = "a"}
!CHECK:      acc.copyout accPtr(%[[COPYIN_B]] : !fir.ref<!fir.array<10x10xf32>>) bounds(%{{.*}}, %{{.*}}) to varPtr(%[[B]] : !fir.ref<!fir.array<10x10xf32>>) {dataClause = 3 : i64, name = "b"}
!CHECK:      acc.copyout accPtr(%[[COPYIN_C]] : !fir.ref<!fir.array<10x10xf32>>) bounds(%{{.*}}, %{{.*}}) to varPtr(%[[C]] : !fir.ref<!fir.array<10x10xf32>>) {dataClause = 3 : i64, name = "c"}

  !$acc parallel copyin(a) copyin(readonly: b, c)
  !$acc end parallel

!CHECK:      %[[COPYIN_A:.*]] = acc.copyin varPtr(%[[A]] : !fir.ref<!fir.array<10x10xf32>>) bounds(%{{.*}}, %{{.*}}) -> !fir.ref<!fir.array<10x10xf32>> {name = "a"}
!CHECK:      %[[COPYIN_B:.*]] = acc.copyin varPtr(%[[B]] : !fir.ref<!fir.array<10x10xf32>>) bounds(%{{.*}}, %{{.*}}) -> !fir.ref<!fir.array<10x10xf32>> {dataClause = 2 : i64, name = "b"} 
!CHECK:      %[[COPYIN_C:.*]] = acc.copyin varPtr(%[[C]] : !fir.ref<!fir.array<10x10xf32>>) bounds(%{{.*}}, %{{.*}}) -> !fir.ref<!fir.array<10x10xf32>> {dataClause = 2 : i64, name = "c"} 
!CHECK:      acc.parallel dataOperands(%[[COPYIN_A]], %[[COPYIN_B]], %[[COPYIN_C]] : !fir.ref<!fir.array<10x10xf32>>, !fir.ref<!fir.array<10x10xf32>>, !fir.ref<!fir.array<10x10xf32>>) {
!CHECK:        acc.yield
!CHECK-NEXT: }{{$}}

  !$acc parallel copyout(a) copyout(zero: b) copyout(c)
  !$acc end parallel

!CHECK: %[[CREATE_A:.*]] = acc.create varPtr(%[[A]] : !fir.ref<!fir.array<10x10xf32>>) bounds(%{{.*}}, %{{.*}}) -> !fir.ref<!fir.array<10x10xf32>> {dataClause = 4 : i64, name = "a"}
!CHECK: %[[CREATE_B:.*]] = acc.create varPtr(%[[B]] : !fir.ref<!fir.array<10x10xf32>>) bounds(%{{.*}}, %{{.*}}) -> !fir.ref<!fir.array<10x10xf32>> {dataClause = 4 : i64, name = "b"}
!CHECK: %[[CREATE_C:.*]] = acc.create varPtr(%[[C]] : !fir.ref<!fir.array<10x10xf32>>) bounds(%{{.*}}, %{{.*}}) -> !fir.ref<!fir.array<10x10xf32>> {dataClause = 4 : i64, name = "c"}
!CHECK:      acc.parallel dataOperands(%[[CREATE_A]], %[[CREATE_B]], %[[CREATE_C]] : !fir.ref<!fir.array<10x10xf32>>, !fir.ref<!fir.array<10x10xf32>>, !fir.ref<!fir.array<10x10xf32>>) {
!CHECK:        acc.yield
!CHECK-NEXT: }{{$}}
!CHECK: acc.copyout accPtr(%[[CREATE_A]] : !fir.ref<!fir.array<10x10xf32>>) bounds(%{{.*}}, %{{.*}}) to varPtr(%[[A]] : !fir.ref<!fir.array<10x10xf32>>) {name = "a"}
!CHECK: acc.copyout accPtr(%[[CREATE_B]] : !fir.ref<!fir.array<10x10xf32>>) bounds(%{{.*}}, %{{.*}}) to varPtr(%[[B]] : !fir.ref<!fir.array<10x10xf32>>) {name = "b"}
!CHECK: acc.copyout accPtr(%[[CREATE_C]] : !fir.ref<!fir.array<10x10xf32>>) bounds(%{{.*}}, %{{.*}}) to varPtr(%[[C]] : !fir.ref<!fir.array<10x10xf32>>) {name = "c"}

  !$acc parallel create(a, b) create(zero: c)
  !$acc end parallel

!CHECK: %[[CREATE_A:.*]] = acc.create varPtr(%[[A]] : !fir.ref<!fir.array<10x10xf32>>) bounds(%{{.*}}, %{{.*}}) -> !fir.ref<!fir.array<10x10xf32>> {name = "a"}
!CHECK: %[[CREATE_B:.*]] = acc.create varPtr(%[[B]] : !fir.ref<!fir.array<10x10xf32>>) bounds(%{{.*}}, %{{.*}}) -> !fir.ref<!fir.array<10x10xf32>> {name = "b"}
!CHECK: %[[CREATE_C:.*]] = acc.create varPtr(%[[C]] : !fir.ref<!fir.array<10x10xf32>>) bounds(%{{.*}}, %{{.*}}) -> !fir.ref<!fir.array<10x10xf32>> {dataClause = 8 : i64, name = "c"}
!CHECK:      acc.parallel dataOperands(%[[CREATE_A]], %[[CREATE_B]], %[[CREATE_C]] : !fir.ref<!fir.array<10x10xf32>>, !fir.ref<!fir.array<10x10xf32>>, !fir.ref<!fir.array<10x10xf32>>) {
!CHECK:        acc.yield
!CHECK-NEXT: }{{$}}
!CHECK: acc.delete accPtr(%[[CREATE_A]] : !fir.ref<!fir.array<10x10xf32>>) bounds(%{{.*}}, %{{.*}}) {dataClause = 7 : i64, name = "a"}
!CHECK: acc.delete accPtr(%[[CREATE_B]] : !fir.ref<!fir.array<10x10xf32>>) bounds(%{{.*}}, %{{.*}}) {dataClause = 7 : i64, name = "b"}
!CHECK: acc.delete accPtr(%[[CREATE_C]] : !fir.ref<!fir.array<10x10xf32>>) bounds(%{{.*}}, %{{.*}}) {dataClause = 8 : i64, name = "c"}

  !$acc parallel create(c) copy(b) create(a)
  !$acc end parallel
!CHECK: %[[CREATE_C:.*]] = acc.create varPtr(%[[C]] : !fir.ref<!fir.array<10x10xf32>>) bounds(%{{.*}}, %{{.*}}) -> !fir.ref<!fir.array<10x10xf32>> {name = "c"}
!CHECK: %[[COPY_B:.*]] = acc.copyin varPtr(%[[B]] : !fir.ref<!fir.array<10x10xf32>>) bounds(%{{.*}}, %{{.*}}) -> !fir.ref<!fir.array<10x10xf32>> {dataClause = 3 : i64, name = "b"}
!CHECK: %[[CREATE_A:.*]] = acc.create varPtr(%[[A]] : !fir.ref<!fir.array<10x10xf32>>) bounds(%{{.*}}, %{{.*}}) -> !fir.ref<!fir.array<10x10xf32>> {name = "a"}
!CHECK: acc.parallel   dataOperands(%[[CREATE_C]], %[[COPY_B]], %[[CREATE_A]] : !fir.ref<!fir.array<10x10xf32>>, !fir.ref<!fir.array<10x10xf32>>, !fir.ref<!fir.array<10x10xf32>>) {

  !$acc parallel no_create(a, b) create(zero: c)
  !$acc end parallel

!CHECK: %[[NO_CREATE_A:.*]] = acc.nocreate varPtr(%[[A]] : !fir.ref<!fir.array<10x10xf32>>) bounds(%{{.*}}, %{{.*}}) -> !fir.ref<!fir.array<10x10xf32>> {name = "a"}
!CHECK: %[[NO_CREATE_B:.*]] = acc.nocreate varPtr(%[[B]] : !fir.ref<!fir.array<10x10xf32>>) bounds(%{{.*}}, %{{.*}}) -> !fir.ref<!fir.array<10x10xf32>> {name = "b"}
!CHECK: %[[CREATE_C:.*]] = acc.create varPtr(%[[C]] : !fir.ref<!fir.array<10x10xf32>>) bounds(%{{.*}}, %{{.*}}) -> !fir.ref<!fir.array<10x10xf32>> {dataClause = 8 : i64, name = "c"}
!CHECK:      acc.parallel dataOperands(%[[NO_CREATE_A]], %[[NO_CREATE_B]], %[[CREATE_C]] : !fir.ref<!fir.array<10x10xf32>>, !fir.ref<!fir.array<10x10xf32>>, !fir.ref<!fir.array<10x10xf32>>) {
!CHECK:        acc.yield
!CHECK-NEXT: }{{$}}
!CHECK: acc.delete accPtr(%[[CREATE_C]] : !fir.ref<!fir.array<10x10xf32>>) bounds(%{{.*}}, %{{.*}}) {dataClause = 8 : i64, name = "c"}


  !$acc parallel present(a, b, c)
  !$acc end parallel

!CHECK: %[[PRESENT_A:.*]] = acc.present varPtr(%[[A]] : !fir.ref<!fir.array<10x10xf32>>) bounds(%{{.*}}, %{{.*}}) -> !fir.ref<!fir.array<10x10xf32>> {name = "a"}
!CHECK: %[[PRESENT_B:.*]] = acc.present varPtr(%[[B]] : !fir.ref<!fir.array<10x10xf32>>) bounds(%{{.*}}, %{{.*}}) -> !fir.ref<!fir.array<10x10xf32>> {name = "b"}
!CHECK: %[[PRESENT_C:.*]] = acc.present varPtr(%[[C]] : !fir.ref<!fir.array<10x10xf32>>) bounds(%{{.*}}, %{{.*}}) -> !fir.ref<!fir.array<10x10xf32>> {name = "c"}
!CHECK:      acc.parallel dataOperands(%[[PRESENT_A]], %[[PRESENT_B]], %[[PRESENT_C]] : !fir.ref<!fir.array<10x10xf32>>, !fir.ref<!fir.array<10x10xf32>>, !fir.ref<!fir.array<10x10xf32>>) {
!CHECK:        acc.yield
!CHECK-NEXT: }{{$}}

  !$acc parallel deviceptr(a) deviceptr(c)
  !$acc end parallel

!CHECK: %[[DEVICEPTR_A:.*]] = acc.deviceptr varPtr(%[[A]] : !fir.ref<!fir.array<10x10xf32>>) bounds(%{{.*}}, %{{.*}}) -> !fir.ref<!fir.array<10x10xf32>> {name = "a"}
!CHECK: %[[DEVICEPTR_C:.*]] = acc.deviceptr varPtr(%[[C]] : !fir.ref<!fir.array<10x10xf32>>) bounds(%{{.*}}, %{{.*}}) -> !fir.ref<!fir.array<10x10xf32>> {name = "c"}
!CHECK:      acc.parallel dataOperands(%[[DEVICEPTR_A]], %[[DEVICEPTR_C]] : !fir.ref<!fir.array<10x10xf32>>, !fir.ref<!fir.array<10x10xf32>>) {
!CHECK:        acc.yield
!CHECK-NEXT: }{{$}}

  !$acc parallel attach(d, e)
  !$acc end parallel

!CHECK: %[[BOX_D:.*]] = fir.load %[[D]] : !fir.ref<!fir.box<!fir.ptr<f32>>> 
!CHECK: %[[BOX_ADDR_D:.*]] = fir.box_addr %[[BOX_D]] : (!fir.box<!fir.ptr<f32>>) -> !fir.ptr<f32> 
!CHECK: %[[ATTACH_D:.*]] = acc.attach varPtr(%[[BOX_ADDR_D]] : !fir.ptr<f32>) -> !fir.ptr<f32> {name = "d"} 
!CHECK: %[[BOX_E:.*]] = fir.load %[[E]] : !fir.ref<!fir.box<!fir.ptr<f32>>> 
!CHECK: %[[BOX_ADDR_E:.*]] = fir.box_addr %[[BOX_E]] : (!fir.box<!fir.ptr<f32>>) -> !fir.ptr<f32> 
!CHECK: %[[ATTACH_E:.*]] = acc.attach varPtr(%[[BOX_ADDR_E]] : !fir.ptr<f32>) -> !fir.ptr<f32> {name = "e"} 
!CHECK: acc.parallel dataOperands(%[[ATTACH_D]], %[[ATTACH_E]] : !fir.ptr<f32>, !fir.ptr<f32>) { 
!CHECK:        acc.yield
!CHECK-NEXT: }{{$}}
!CHECK: acc.detach accPtr(%[[ATTACH_D]] : !fir.ptr<f32>) {dataClause = 10 : i64, name = "d"}
!CHECK: acc.detach accPtr(%[[ATTACH_E]] : !fir.ptr<f32>) {dataClause = 10 : i64, name = "e"}

!$acc parallel private(a) firstprivate(b) private(c)
!$acc end parallel

<<<<<<< HEAD
! CHECK:      acc.parallel firstprivate(@firstprivatization_ref_10x10xf32 -> %[[B]] : !fir.ref<!fir.array<10x10xf32>>) private(@privatization_ref_10x10xf32 -> %[[A]] : !fir.ref<!fir.array<10x10xf32>>, @privatization_ref_10x10xf32 -> %[[C]] : !fir.ref<!fir.array<10x10xf32>>) {
! CHECK:        acc.yield
! CHECK-NEXT: }{{$}}

!$acc parallel reduction(+:reduction_r) reduction(*:reduction_i)
!$acc end parallel

! CHECK:      acc.parallel reduction(@reduction_add_f32 -> %{{.*}} : !fir.ref<f32>, @reduction_mul_i32 -> %{{.*}} : !fir.ref<i32>) {
=======
! CHECK:      %[[ACC_PRIVATE_A:.*]] = acc.private varPtr(%[[A]] : !fir.ref<!fir.array<10x10xf32>>) bounds(%{{.*}}, %{{.*}}) -> !fir.ref<!fir.array<10x10xf32>> {name = "a"}
! CHECK:      %[[ACC_FPRIVATE_B:.*]] = acc.firstprivate varPtr(%[[B]] : !fir.ref<!fir.array<10x10xf32>>) bounds(%{{.*}}, %{{.*}}) -> !fir.ref<!fir.array<10x10xf32>> {name = "b"}
! CHECK:      %[[ACC_PRIVATE_C:.*]] = acc.private varPtr(%[[C]] : !fir.ref<!fir.array<10x10xf32>>) bounds(%{{.*}}, %{{.*}}) -> !fir.ref<!fir.array<10x10xf32>> {name = "c"}
! CHECK:      acc.parallel firstprivate(@firstprivatization_ref_10x10xf32 -> %[[ACC_FPRIVATE_B]] : !fir.ref<!fir.array<10x10xf32>>) private(@privatization_ref_10x10xf32 -> %[[ACC_PRIVATE_A]] : !fir.ref<!fir.array<10x10xf32>>, @privatization_ref_10x10xf32 -> %[[ACC_PRIVATE_C]] : !fir.ref<!fir.array<10x10xf32>>) {
>>>>>>> bac3a63c
! CHECK:        acc.yield
! CHECK-NEXT: }{{$}}

!$acc parallel reduction(+:reduction_r) reduction(*:reduction_i)
!$acc end parallel

! CHECK:      acc.parallel reduction(@reduction_add_f32 -> %{{.*}} : !fir.ref<f32>, @reduction_mul_i32 -> %{{.*}} : !fir.ref<i32>) {
! CHECK:        acc.yield
! CHECK-NEXT: }{{$}}

!$acc parallel default(none)
!$acc end parallel

! CHECK: acc.parallel {
! CHECK: } attributes {defaultAttr = #acc<defaultvalue none>}

!$acc parallel default(present)
!$acc end parallel

! CHECK: acc.parallel {
! CHECK: } attributes {defaultAttr = #acc<defaultvalue present>}

end subroutine acc_parallel<|MERGE_RESOLUTION|>--- conflicted
+++ resolved
@@ -3,14 +3,9 @@
 ! RUN: bbc -fopenacc -emit-fir %s -o - | FileCheck %s
 
 ! CHECK-LABEL: acc.firstprivate.recipe @firstprivatization_ref_10x10xf32 : !fir.ref<!fir.array<10x10xf32>> init {
-<<<<<<< HEAD
-! CHECK: ^bb0(%arg0: !fir.ref<!fir.array<10x10xf32>>):
-! CHECK:   acc.yield %arg0 : !fir.ref<!fir.array<10x10xf32>>
-=======
 ! CHECK: ^bb0(%{{.*}}: !fir.ref<!fir.array<10x10xf32>>):
 ! CHECK:   %[[ALLOCA:.*]] = fir.alloca !fir.array<10x10xf32> 
 ! CHECK:   acc.yield %[[ALLOCA]] : !fir.ref<!fir.array<10x10xf32>>
->>>>>>> bac3a63c
 ! CHECK: } copy {
 ! CHECK: ^bb0(%arg0: !fir.ref<!fir.array<10x10xf32>>, %arg1: !fir.ref<!fir.array<10x10xf32>>):
 ! CHECK:   acc.terminator
@@ -321,21 +316,10 @@
 !$acc parallel private(a) firstprivate(b) private(c)
 !$acc end parallel
 
-<<<<<<< HEAD
-! CHECK:      acc.parallel firstprivate(@firstprivatization_ref_10x10xf32 -> %[[B]] : !fir.ref<!fir.array<10x10xf32>>) private(@privatization_ref_10x10xf32 -> %[[A]] : !fir.ref<!fir.array<10x10xf32>>, @privatization_ref_10x10xf32 -> %[[C]] : !fir.ref<!fir.array<10x10xf32>>) {
-! CHECK:        acc.yield
-! CHECK-NEXT: }{{$}}
-
-!$acc parallel reduction(+:reduction_r) reduction(*:reduction_i)
-!$acc end parallel
-
-! CHECK:      acc.parallel reduction(@reduction_add_f32 -> %{{.*}} : !fir.ref<f32>, @reduction_mul_i32 -> %{{.*}} : !fir.ref<i32>) {
-=======
 ! CHECK:      %[[ACC_PRIVATE_A:.*]] = acc.private varPtr(%[[A]] : !fir.ref<!fir.array<10x10xf32>>) bounds(%{{.*}}, %{{.*}}) -> !fir.ref<!fir.array<10x10xf32>> {name = "a"}
 ! CHECK:      %[[ACC_FPRIVATE_B:.*]] = acc.firstprivate varPtr(%[[B]] : !fir.ref<!fir.array<10x10xf32>>) bounds(%{{.*}}, %{{.*}}) -> !fir.ref<!fir.array<10x10xf32>> {name = "b"}
 ! CHECK:      %[[ACC_PRIVATE_C:.*]] = acc.private varPtr(%[[C]] : !fir.ref<!fir.array<10x10xf32>>) bounds(%{{.*}}, %{{.*}}) -> !fir.ref<!fir.array<10x10xf32>> {name = "c"}
 ! CHECK:      acc.parallel firstprivate(@firstprivatization_ref_10x10xf32 -> %[[ACC_FPRIVATE_B]] : !fir.ref<!fir.array<10x10xf32>>) private(@privatization_ref_10x10xf32 -> %[[ACC_PRIVATE_A]] : !fir.ref<!fir.array<10x10xf32>>, @privatization_ref_10x10xf32 -> %[[ACC_PRIVATE_C]] : !fir.ref<!fir.array<10x10xf32>>) {
->>>>>>> bac3a63c
 ! CHECK:        acc.yield
 ! CHECK-NEXT: }{{$}}
 
