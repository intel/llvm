--- conflicted
+++ resolved
@@ -3,12 +3,6 @@
 ! RUN: bbc -fopenacc -emit-fir %s -o - | FileCheck %s
 
 ! CHECK-LABEL: acc.firstprivate.recipe @firstprivatization_ref_10xf32 : !fir.ref<!fir.array<10xf32>> init {
-<<<<<<< HEAD
-! CHECK: ^bb0(%arg0: !fir.ref<!fir.array<10xf32>>):
-! CHECK:   acc.yield %arg0 : !fir.ref<!fir.array<10xf32>>
-! CHECK: } copy {
-! CHECK:  ^bb0(%arg0: !fir.ref<!fir.array<10xf32>>, %arg1: !fir.ref<!fir.array<10xf32>>):
-=======
 ! CHECK: ^bb0(%{{.*}}: !fir.ref<!fir.array<10xf32>>):
 ! CHECK:   %[[ALLOCA:.*]] = fir.alloca !fir.array<10xf32> 
 ! CHECK:   acc.yield %[[ALLOCA]] : !fir.ref<!fir.array<10xf32>>
@@ -23,7 +17,6 @@
 ! CHECK:     %[[LOAD:.*]] = fir.load %[[COORD0]] : !fir.ref<f32>
 ! CHECK:     fir.store %[[LOAD]] to %[[COORD1]] : !fir.ref<f32>
 ! CHECK:   }
->>>>>>> bac3a63c
 ! CHECK:   acc.terminator
 ! CHECK: }
 
@@ -481,16 +474,11 @@
     a(i) = b(i)
   END DO
 
-<<<<<<< HEAD
-! CHECK:      acc.parallel firstprivate(@firstprivatization_ref_10xf32 -> %[[B]] : !fir.ref<!fir.array<10xf32>>) private(@privatization_ref_10xf32 -> %[[A]] : !fir.ref<!fir.array<10xf32>>) {
-! CHECK:        acc.loop private(@privatization_ref_10xf32 -> %[[A]] : !fir.ref<!fir.array<10xf32>>) {
-=======
 ! CHECK:      %[[ACC_PRIVATE_A:.*]] = acc.private varPtr(%[[A]] : !fir.ref<!fir.array<10xf32>>) bounds(%{{.*}}) -> !fir.ref<!fir.array<10xf32>> {name = "a"}
 ! CHECK:      %[[ACC_PRIVATE_B:.*]] = acc.firstprivate varPtr(%[[B]] : !fir.ref<!fir.array<10xf32>>) bounds(%{{.*}}) -> !fir.ref<!fir.array<10xf32>> {name = "b"}
 ! CHECK:      acc.parallel firstprivate(@firstprivatization_ref_10xf32 -> %[[ACC_PRIVATE_B]] : !fir.ref<!fir.array<10xf32>>) private(@privatization_ref_10xf32 -> %[[ACC_PRIVATE_A]] : !fir.ref<!fir.array<10xf32>>) {
 ! CHECK:      %[[ACC_PRIVATE_A:.*]] = acc.private varPtr(%[[A]] : !fir.ref<!fir.array<10xf32>>) bounds(%{{.*}}) -> !fir.ref<!fir.array<10xf32>> {name = "a"}
 ! CHECK:        acc.loop private(@privatization_ref_10xf32 -> %[[ACC_PRIVATE_A]] : !fir.ref<!fir.array<10xf32>>) {
->>>>>>> bac3a63c
 ! CHECK:          fir.do_loop
 ! CHECK:          acc.yield
 ! CHECK-NEXT:   }{{$}}
