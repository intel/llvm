--- conflicted
+++ resolved
@@ -29,12 +29,6 @@
 ! CHECK:   %[[CAST:.*]] = fir.convert %[[ADDR]] : (!fir.ref<!fir.array<?x?x2xi32>>) -> !fir.heap<!fir.array<?x?x2xi32>>
 ! CHECK:   fir.freemem %[[CAST]] : !fir.heap<!fir.array<?x?x2xi32>>
 ! CHECK:   acc.terminator
-! CHECK: } destroy {
-! CHECK: ^bb0(%[[ARG0:.*]]: !fir.box<!fir.array<?x?x2xi32>>, %[[ARG1:.*]]: !fir.box<!fir.array<?x?x2xi32>>):
-! CHECK:   %[[ADDR:.*]] = fir.box_addr %[[ARG1]] : (!fir.box<!fir.array<?x?x2xi32>>) -> !fir.ref<!fir.array<?x?x2xi32>>
-! CHECK:   %[[CAST:.*]] = fir.convert %[[ADDR]] : (!fir.ref<!fir.array<?x?x2xi32>>) -> !fir.heap<!fir.array<?x?x2xi32>>
-! CHECK:   fir.freemem %[[CAST]] : !fir.heap<!fir.array<?x?x2xi32>>
-! CHECK:   acc.terminator
 ! CHECK: }
 
 ! CHECK-LABEL: acc.firstprivate.recipe @firstprivatization_section_lb4.ub9_box_Uxi32 : !fir.box<!fir.array<?xi32>> init {
@@ -42,12 +36,6 @@
 ! CHECK: } copy {
 ! CHECK: ^bb0(%[[ARG0:.*]]: !fir.box<!fir.array<?xi32>>, %[[ARG1:.*]]: !fir.box<!fir.array<?xi32>>):
 ! CHECK:   hlfir.assign {{.*}} to {{.*}} temporary_lhs : !fir.box<!fir.array<?xi32>>, !fir.box<!fir.array<?xi32>>
-! CHECK:   acc.terminator
-! CHECK: } destroy {
-! CHECK: ^bb0(%[[ARG0:.*]]: !fir.box<!fir.array<?xi32>>, %[[ARG1:.*]]: !fir.box<!fir.array<?xi32>>):
-! CHECK:   %[[ADDR:.*]] = fir.box_addr %[[ARG1]] : (!fir.box<!fir.array<?xi32>>) -> !fir.ref<!fir.array<?xi32>>
-! CHECK:   %[[CAST:.*]] = fir.convert %[[ADDR]] : (!fir.ref<!fir.array<?xi32>>) -> !fir.heap<!fir.array<?xi32>>
-! CHECK:   fir.freemem %[[CAST]] : !fir.heap<!fir.array<?xi32>>
 ! CHECK:   acc.terminator
 ! CHECK: } destroy {
 ! CHECK: ^bb0(%[[ARG0:.*]]: !fir.box<!fir.array<?xi32>>, %[[ARG1:.*]]: !fir.box<!fir.array<?xi32>>):
@@ -68,12 +56,6 @@
 ! CHECK: } copy {
 ! CHECK: ^bb0(%[[ARG0:.*]]: !fir.box<!fir.array<?xi32>>, %[[ARG1:.*]]: !fir.box<!fir.array<?xi32>>):
 ! CHECK:   hlfir.assign %[[ARG0]] to %[[ARG1]] temporary_lhs : !fir.box<!fir.array<?xi32>>, !fir.box<!fir.array<?xi32>>
-! CHECK:   acc.terminator
-! CHECK: } destroy {
-! CHECK: ^bb0(%[[ARG0:.*]]: !fir.box<!fir.array<?xi32>>, %[[ARG1:.*]]: !fir.box<!fir.array<?xi32>>):
-! CHECK:   %[[ADDR:.*]] = fir.box_addr %[[ARG1]] : (!fir.box<!fir.array<?xi32>>) -> !fir.ref<!fir.array<?xi32>>
-! CHECK:   %[[CAST:.*]] = fir.convert %[[ADDR]] : (!fir.ref<!fir.array<?xi32>>) -> !fir.heap<!fir.array<?xi32>>
-! CHECK:   fir.freemem %[[CAST]] : !fir.heap<!fir.array<?xi32>>
 ! CHECK:   acc.terminator
 ! CHECK: } destroy {
 ! CHECK: ^bb0(%[[ARG0:.*]]: !fir.box<!fir.array<?xi32>>, %[[ARG1:.*]]: !fir.box<!fir.array<?xi32>>):
@@ -182,14 +164,6 @@
 ! CHECK:   acc.yield %[[DECLARE]]#0 : !fir.ref<!fir.array<50xf32>>
 ! CHECK: } copy {
 ! CHECK: ^bb0(%[[SRC:.*]]: !fir.ref<!fir.array<50xf32>>, %[[DST:.*]]: !fir.ref<!fir.array<50xf32>>):
-<<<<<<< HEAD
-! CHECK:   %[[SHAPE:.*]] = fir.shape %{{.*}} : (index) -> !fir.shape<1>
-! CHECK:   %[[DECL_SRC:.*]]:2 = hlfir.declare %[[SRC]](%[[SHAPE]]) {uniq_name = ""} : (!fir.ref<!fir.array<50xf32>>, !fir.shape<1>) -> (!fir.ref<!fir.array<50xf32>>, !fir.ref<!fir.array<50xf32>>)
-! CHECK:   %[[DECL_DST:.*]]:2 = hlfir.declare %[[DST]](%[[SHAPE]]) {uniq_name = ""} : (!fir.ref<!fir.array<50xf32>>, !fir.shape<1>) -> (!fir.ref<!fir.array<50xf32>>, !fir.ref<!fir.array<50xf32>>)
-! CHECK:   %[[DES_SRC:.*]] = hlfir.designate %[[DECL_SRC]]#0 shape %[[SHAPE:.*]] : (!fir.ref<!fir.array<50xf32>>, !fir.shape<1>) -> !fir.ref<!fir.array<50xf32>>
-! CHECK:   %[[DES_DST:.*]] = hlfir.designate %[[DECL_DST]]#0 shape %[[SHAPE:.*]] : (!fir.ref<!fir.array<50xf32>>, !fir.shape<1>) -> !fir.ref<!fir.array<50xf32>>
-! CHECK:   hlfir.assign %[[DES_SRC]] to %[[DES_DST]] : !fir.ref<!fir.array<50xf32>>, !fir.ref<!fir.array<50xf32>>
-=======
 ! CHECK:   %[[C50:.*]] = arith.constant 50 : index
 ! CHECK:   %[[C99:.*]] = arith.constant 99 : index
 ! CHECK:   %[[C1:.*]] = arith.constant 1 : index
@@ -203,7 +177,6 @@
 ! CHECK:   %[[SEC_SRC:.*]] = hlfir.designate %[[SRC]] (%c51{{.*}}:%c100{{.*}}:%c1{{.*}}) shape %[[SH]] : (!fir.ref<!fir.array<50xf32>>, index, index, index, !fir.shape<1>) -> !fir.ref<!fir.array<50xf32>>
 ! CHECK:   %[[SEC_DST:.*]] = hlfir.designate %[[DST]] (%c51{{.*}}:%c100{{.*}}:%c1{{.*}}) shape %[[SH]] : (!fir.ref<!fir.array<50xf32>>, index, index, index, !fir.shape<1>) -> !fir.ref<!fir.array<50xf32>>
 ! CHECK:   hlfir.assign %[[SEC_SRC]] to %[[SEC_DST]] temporary_lhs : !fir.ref<!fir.array<50xf32>>, !fir.ref<!fir.array<50xf32>>
->>>>>>> 811fe024
 ! CHECK:   acc.terminator
 ! CHECK: }
 
