! This test checks lowering of OpenACC loop directive.

! RUN: bbc -fopenacc -emit-hlfir %s -o - | FileCheck %s

! CHECK-LABEL: acc.private.recipe @privatization_ptr_10xf32 : !fir.ptr<!fir.array<10xf32>> init {
! CHECK:   ^bb0(%[[ARG0:.*]]: !fir.ptr<!fir.array<10xf32>>):
! CHECK:   %[[C10:.*]] = arith.constant 10 : index
! CHECK:   %[[SHAPE:.*]] = fir.shape %[[C10]] : (index) -> !fir.shape<1>
! CHECK:   %[[ALLOCA:.*]] = fir.alloca !fir.array<10xf32>
! CHECK:   %[[DECLARE:.*]]:2 = hlfir.declare %[[ALLOCA]](%[[SHAPE]]) {uniq_name = "acc.private.init"} : (!fir.ref<!fir.array<10xf32>>, !fir.shape<1>) -> (!fir.ref<!fir.array<10xf32>>, !fir.ref<!fir.array<10xf32>>)
! CHECK:   acc.yield %[[DECLARE]]#0 : !fir.ref<!fir.array<10xf32>>
! CHECK: }

! CHECK-LABEL: acc.firstprivate.recipe @firstprivatization_box_UxUx2xi32 : !fir.box<!fir.array<?x?x2xi32>> init {
! CHECK: ^bb0(%[[ARG0:.*]]: !fir.box<!fir.array<?x?x2xi32>>):
! CHECK:   %[[DIM0:.*]]:3 = fir.box_dims %arg0, %c0{{.*}} : (!fir.box<!fir.array<?x?x2xi32>>, index) -> (index, index, index)
! CHECK:   %[[DIM1:.*]]:3 = fir.box_dims %arg0, %c1{{.*}} : (!fir.box<!fir.array<?x?x2xi32>>, index) -> (index, index, index)
! CHECK:   %[[SHAPE:.*]] = fir.shape %[[DIM0]]#1, %[[DIM1]]#1, %c2{{.*}} : (index, index, index) -> !fir.shape<3>
! CHECK:   %[[TEMP:.*]] = fir.allocmem !fir.array<?x?x2xi32>, %[[DIM0]]#1, %[[DIM1]]#1 {bindc_name = ".tmp", uniq_name = ""}
! CHECK:   %[[DECL:.*]]:2 = hlfir.declare %[[TEMP]](%[[SHAPE]]) {uniq_name = ".tmp"} : (!fir.heap<!fir.array<?x?x2xi32>>, !fir.shape<3>) -> (!fir.box<!fir.array<?x?x2xi32>>, !fir.heap<!fir.array<?x?x2xi32>>)
! CHECK:   acc.yield %[[DECL]]#0 : !fir.box<!fir.array<?x?x2xi32>>
! CHECK: } copy {
! CHECK: ^bb0(%[[ARG0:.*]]: !fir.box<!fir.array<?x?x2xi32>>, %[[ARG1:.*]]: !fir.box<!fir.array<?x?x2xi32>>):
! CHECK:   %[[SHAPE:.*]] = fir.shape %{{.*}}, %{{.*}}, %{{.*}} : (index, index, index) -> !fir.shape<3>
! CHECK:   %[[DES_SRC:.*]] = hlfir.designate %[[ARG0]] shape %[[SHAPE]] : (!fir.box<!fir.array<?x?x2xi32>>, !fir.shape<3>) -> !fir.box<!fir.array<?x?x2xi32>>
! CHECK:   %[[DES_DST:.*]] = hlfir.designate %[[ARG1]] shape %[[SHAPE]] : (!fir.box<!fir.array<?x?x2xi32>>, !fir.shape<3>) -> !fir.box<!fir.array<?x?x2xi32>>
! CHECK:   hlfir.assign %[[DES_SRC]] to %[[DES_DST]] : !fir.box<!fir.array<?x?x2xi32>>, !fir.box<!fir.array<?x?x2xi32>>
! CHECK:   acc.terminator
! CHECK: }

! CHECK-LABEL: acc.firstprivate.recipe @firstprivatization_section_lb4.ub9_box_Uxi32 : !fir.box<!fir.array<?xi32>> init {
! CHECK: ^bb0(%{{.*}}: !fir.box<!fir.array<?xi32>>):
! CHECK: } copy {
! CHECK: ^bb0(%[[ARG0:.*]]: !fir.box<!fir.array<?xi32>>, %[[ARG1:.*]]: !fir.box<!fir.array<?xi32>>):
! CHECK:   %[[LB:.*]] = arith.constant 4 : index
! CHECK:   %[[UB:.*]] = arith.constant 9 : index
! CHECK:   %[[STEP:.*]] = arith.constant 1 : index
! CHECK:   %[[C1:.*]] = arith.constant 1 : index
! CHECK:   %[[C0:.*]] = arith.constant 0 : index
! CHECK:   %[[EXT0:.*]] = arith.subi %[[UB]], %[[LB]] : index
! CHECK:   %[[EXT1:.*]] = arith.addi %[[EXT0]], %[[C1]] : index
! CHECK:   %[[EXT2:.*]] = arith.divsi %[[EXT1]], %[[STEP]] : index
! CHECK:   %[[CMP:.*]] = arith.cmpi sgt, %[[EXT2]], %[[C0]] : index
! CHECK:   %[[SELECT:.*]] = arith.select %[[CMP]], %[[EXT2]], %[[C0]] : index
! CHECK:   %[[SHAPE:.*]] = fir.shape %[[SELECT]] : (index) -> !fir.shape<1>
! CHECK:   %[[LEFT:.*]] = hlfir.designate %[[ARG0]] shape %[[SHAPE]] : (!fir.box<!fir.array<?xi32>>, !fir.shape<1>) -> !fir.box<!fir.array<?xi32>>
! CHECK:   %[[RIGHT:.*]] = hlfir.designate %[[ARG1]] shape %[[SHAPE]] : (!fir.box<!fir.array<?xi32>>, !fir.shape<1>) -> !fir.box<!fir.array<?xi32>>
! CHECK:   hlfir.assign %[[LEFT]] to %[[RIGHT]] : !fir.box<!fir.array<?xi32>>, !fir.box<!fir.array<?xi32>>
! CHECK:   acc.terminator
! CHECK: }

! CHECK-LABEL: acc.firstprivate.recipe @firstprivatization_box_Uxi32 : !fir.box<!fir.array<?xi32>> init {
! CHECK: ^bb0(%[[ARG0:.*]]: !fir.box<!fir.array<?xi32>>):
! CHECK:   %[[C0:.*]] = arith.constant 0 : index
! CHECK:   %[[BOX_DIMS:.*]]:3 = fir.box_dims %[[ARG0]], %c0 : (!fir.box<!fir.array<?xi32>>, index) -> (index, index, index)
! CHECK:   %[[SHAPE:.*]] = fir.shape %[[BOX_DIMS]]#1 : (index) -> !fir.shape<1>
! CHECK:   %[[TEMP:.*]] = fir.allocmem !fir.array<?xi32>, %[[BOX_DIMS]]#1 {bindc_name = ".tmp", uniq_name = ""}
! CHECK:   %[[DECL:.*]]:2 = hlfir.declare %[[TEMP]](%[[SHAPE]]) {uniq_name = ".tmp"} : (!fir.heap<!fir.array<?xi32>>, !fir.shape<1>) -> (!fir.box<!fir.array<?xi32>>, !fir.heap<!fir.array<?xi32>>)
! CHECK:   acc.yield %[[DECL]]#0 : !fir.box<!fir.array<?xi32>>
! CHECK: } copy {
! CHECK: ^bb0(%[[ARG0:.*]]: !fir.box<!fir.array<?xi32>>, %[[ARG1:.*]]: !fir.box<!fir.array<?xi32>>):
! CHECK:   %[[SHAPE:.*]] = fir.shape %{{.*}} : (index) -> !fir.shape<1>
! CHECK:   %[[DES_V1:.*]] = hlfir.designate %[[ARG0]] shape %[[SHAPE]] : (!fir.box<!fir.array<?xi32>>, !fir.shape<1>) -> !fir.box<!fir.array<?xi32>>
! CHECK:   %[[DES_V2:.*]] = hlfir.designate %[[ARG1]] shape %[[SHAPE]] : (!fir.box<!fir.array<?xi32>>, !fir.shape<1>) -> !fir.box<!fir.array<?xi32>>
! CHECK:   hlfir.assign %[[DES_V1]] to %[[DES_V2]] : !fir.box<!fir.array<?xi32>>, !fir.box<!fir.array<?xi32>>
! CHECK:   acc.terminator
! CHECK: }

! CHECK-LABEL: acc.private.recipe @privatization_box_UxUx2xi32 : !fir.box<!fir.array<?x?x2xi32>> init {
! CHECK: ^bb0(%[[ARG0:.*]]: !fir.box<!fir.array<?x?x2xi32>>):
! CHECK:   %[[DIM0:.*]]:3 = fir.box_dims %arg0, %c0{{.*}} : (!fir.box<!fir.array<?x?x2xi32>>, index) -> (index, index, index)
! CHECK:   %[[DIM1:.*]]:3 = fir.box_dims %arg0, %c1{{.*}} : (!fir.box<!fir.array<?x?x2xi32>>, index) -> (index, index, index)
! CHECK:   %[[SHAPE:.*]] = fir.shape %[[DIM0]]#1, %[[DIM1]]#1, %c2{{.*}} : (index, index, index) -> !fir.shape<3>
! CHECK:   %[[TEMP:.*]] = fir.allocmem !fir.array<?x?x2xi32>, %[[DIM0]]#1, %[[DIM1]]#1 {bindc_name = ".tmp", uniq_name = ""}
! CHECK:   %[[DECL:.*]]:2 = hlfir.declare %[[TEMP]](%[[SHAPE]]) {uniq_name = ".tmp"} : (!fir.heap<!fir.array<?x?x2xi32>>, !fir.shape<3>) -> (!fir.box<!fir.array<?x?x2xi32>>, !fir.heap<!fir.array<?x?x2xi32>>)
! CHECK:   acc.yield %[[DECL]]#0 : !fir.box<!fir.array<?x?x2xi32>>
! CHECK: }

! CHECK-LABEL: acc.private.recipe @privatization_ref_box_ptr_Uxi32 : !fir.ref<!fir.box<!fir.ptr<!fir.array<?xi32>>>> init {
! CHECK: ^bb0(%[[ARG0:.*]]: !fir.ref<!fir.box<!fir.ptr<!fir.array<?xi32>>>>):
! CHECK:   %[[LOADBOX:.*]] = fir.load %[[ARG0]] : !fir.ref<!fir.box<!fir.ptr<!fir.array<?xi32>>>>
! CHECK:   %[[C0:.*]] = arith.constant 0 : index
! CHECK:   %[[BOX_DIMS:.*]]:3 = fir.box_dims %[[LOADBOX]], %c0 : (!fir.box<!fir.ptr<!fir.array<?xi32>>>, index) -> (index, index, index)
! CHECK:   %[[SHAPE:.*]] = fir.shape %[[BOX_DIMS]]#1 : (index) -> !fir.shape<1>
! CHECK:   %[[TEMP:.*]] = fir.allocmem !fir.array<?xi32>, %[[BOX_DIMS]]#1 {bindc_name = ".tmp", uniq_name = ""}
! CHECK:   %[[DECLARE:.*]]:2 = hlfir.declare %[[TEMP]](%[[SHAPE]]) {uniq_name = ".tmp"} : (!fir.heap<!fir.array<?xi32>>, !fir.shape<1>) -> (!fir.box<!fir.array<?xi32>>, !fir.heap<!fir.array<?xi32>>)
! CHECK:   acc.yield %[[DECLARE]]#0 : !fir.box<!fir.array<?xi32>>
! CHECK: }

! CHECK-LABEL: acc.private.recipe @privatization_ref_box_heap_Uxi32 : !fir.ref<!fir.box<!fir.heap<!fir.array<?xi32>>>> init {
! CHECK: ^bb0(%[[ARG0:.*]]: !fir.ref<!fir.box<!fir.heap<!fir.array<?xi32>>>>):
! CHECK:   %[[LOADBOX:.*]] = fir.load %[[ARG0]] : !fir.ref<!fir.box<!fir.heap<!fir.array<?xi32>>>>
! CHECK:   %[[C0:.*]] = arith.constant 0 : index
! CHECK:   %[[BOX_DIMS:.*]]:3 = fir.box_dims %[[LOADBOX]], %[[C0]] : (!fir.box<!fir.heap<!fir.array<?xi32>>>, index) -> (index, index, index)
! CHECK:   %[[SHAPE:.*]] = fir.shape %[[BOX_DIMS]]#1 : (index) -> !fir.shape<1>
! CHECK:   %[[TEMP:.*]] = fir.allocmem !fir.array<?xi32>, %[[BOX_DIMS]]#1 {bindc_name = ".tmp", uniq_name = ""}
! CHECK:   %[[DECLARE:.*]]:2 = hlfir.declare %[[TEMP]](%[[SHAPE]]) {uniq_name = ".tmp"} : (!fir.heap<!fir.array<?xi32>>, !fir.shape<1>) -> (!fir.box<!fir.array<?xi32>>, !fir.heap<!fir.array<?xi32>>)
! CHECK:   acc.yield %[[DECLARE]]#0 : !fir.box<!fir.array<?xi32>>
! CHECK: }

! CHECK-LABEL: acc.private.recipe @privatization_box_Uxi32 : !fir.box<!fir.array<?xi32>> init {
! CHECK: ^bb0(%[[ARG0:.*]]: !fir.box<!fir.array<?xi32>>):
! CHECK:   %[[C0:.*]] = arith.constant 0 : index
! CHECK:   %[[BOX_DIMS:.*]]:3 = fir.box_dims %[[ARG0]], %[[C0]] : (!fir.box<!fir.array<?xi32>>, index) -> (index, index, index)
! CHECK:   %[[SHAPE:.*]] = fir.shape %[[BOX_DIMS]]#1 : (index) -> !fir.shape<1>
! CHECK:   %[[TEMP:.*]] = fir.allocmem !fir.array<?xi32>, %0#1 {bindc_name = ".tmp", uniq_name = ""}
! CHECK:   %[[DECLARE:.*]]:2 = hlfir.declare %[[TEMP]](%[[SHAPE]]) {uniq_name = ".tmp"} : (!fir.heap<!fir.array<?xi32>>, !fir.shape<1>) -> (!fir.box<!fir.array<?xi32>>, !fir.heap<!fir.array<?xi32>>)
! CHECK:   acc.yield %[[DECLARE:.*]]#0 : !fir.box<!fir.array<?xi32>>
! CHECK: }

! CHECK-LABEL: acc.firstprivate.recipe @firstprivatization_section_lb50.ub99_ref_50xf32 : !fir.ref<!fir.array<50xf32>> init {
! CHECK: ^bb0(%{{.*}}: !fir.ref<!fir.array<50xf32>>):
! CHECK:   %[[SHAPE:.*]] = fir.shape %{{.*}} : (index) -> !fir.shape<1>
! CHECK:   %[[ALLOCA:.*]] = fir.alloca !fir.array<50xf32>
! CHECK:   %[[DECLARE:.*]]:2 = hlfir.declare %[[ALLOCA]](%[[SHAPE]]) {uniq_name = "acc.private.init"} : (!fir.ref<!fir.array<50xf32>>, !fir.shape<1>) -> (!fir.ref<!fir.array<50xf32>>, !fir.ref<!fir.array<50xf32>>)
! CHECK:   acc.yield %[[DECLARE]]#0 : !fir.ref<!fir.array<50xf32>>
! CHECK: } copy {
! CHECK: ^bb0(%[[SRC:.*]]: !fir.ref<!fir.array<50xf32>>, %[[DST:.*]]: !fir.ref<!fir.array<50xf32>>):
! CHECK:   %[[SHAPE:.*]] = fir.shape %{{.*}} : (index) -> !fir.shape<1>
! CHECK:   %[[DECL_SRC:.*]]:2 = hlfir.declare %[[SRC]](%[[SHAPE]]) {uniq_name = ""} : (!fir.ref<!fir.array<50xf32>>, !fir.shape<1>) -> (!fir.ref<!fir.array<50xf32>>, !fir.ref<!fir.array<50xf32>>)
! CHECK:   %[[DECL_DST:.*]]:2 = hlfir.declare %[[DST]](%[[SHAPE]]) {uniq_name = ""} : (!fir.ref<!fir.array<50xf32>>, !fir.shape<1>) -> (!fir.ref<!fir.array<50xf32>>, !fir.ref<!fir.array<50xf32>>)
! CHECK:   %[[DES_SRC:.*]] = hlfir.designate %[[DECL_SRC]]#0 shape %[[SHAPE:.*]] : (!fir.ref<!fir.array<50xf32>>, !fir.shape<1>) -> !fir.ref<!fir.array<50xf32>>
! CHECK:   %[[DES_DST:.*]] = hlfir.designate %[[DECL_DST]]#0 shape %[[SHAPE:.*]] : (!fir.ref<!fir.array<50xf32>>, !fir.shape<1>) -> !fir.ref<!fir.array<50xf32>>
! CHECK:   hlfir.assign %[[DES_SRC]] to %[[DES_DST]] : !fir.ref<!fir.array<50xf32>>, !fir.ref<!fir.array<50xf32>>
! CHECK: }

! CHECK-LABEL: acc.firstprivate.recipe @firstprivatization_ref_100xf32 : !fir.ref<!fir.array<100xf32>> init {
! CHECK: ^bb0(%{{.*}}: !fir.ref<!fir.array<100xf32>>):
! CHECK:   %[[SHAPE:.*]] = fir.shape %{{.*}} : (index) -> !fir.shape<1>
! CHECK:   %[[ALLOCA:.*]] = fir.alloca !fir.array<100xf32>
! CHECK:   %[[DECLARE:.*]]:2 = hlfir.declare %[[ALLOCA]](%[[SHAPE]]) {uniq_name = "acc.private.init"} : (!fir.ref<!fir.array<100xf32>>, !fir.shape<1>) -> (!fir.ref<!fir.array<100xf32>>, !fir.ref<!fir.array<100xf32>>)
! CHECK:   acc.yield %[[DECLARE]]#0 : !fir.ref<!fir.array<100xf32>>
! CHECK: } copy {
! CHECK: ^bb0(%[[SRC:.*]]: !fir.ref<!fir.array<100xf32>>, %[[DST:.*]]: !fir.ref<!fir.array<100xf32>>):
! CHECK:   %[[SHAPE:.*]] = fir.shape %{{.*}} : (index) -> !fir.shape<1>
! CHECK:   %[[DECL_SRC:.*]]:2 = hlfir.declare %[[SRC]](%[[SHAPE]]) {uniq_name = ""} : (!fir.ref<!fir.array<100xf32>>, !fir.shape<1>) -> (!fir.ref<!fir.array<100xf32>>, !fir.ref<!fir.array<100xf32>>)
! CHECK:   %[[DECL_DST:.*]]:2 = hlfir.declare %[[DST]](%[[SHAPE]]) {uniq_name = ""} : (!fir.ref<!fir.array<100xf32>>, !fir.shape<1>) -> (!fir.ref<!fir.array<100xf32>>, !fir.ref<!fir.array<100xf32>>)
! CHECK:   %[[DES_SRC:.*]] = hlfir.designate %[[DECL_SRC]]#0 shape %[[SHAPE]] : (!fir.ref<!fir.array<100xf32>>, !fir.shape<1>) -> !fir.ref<!fir.array<100xf32>>
! CHECK:   %[[DES_DST:.*]] = hlfir.designate %[[DECL_DST]]#0 shape %[[SHAPE]] : (!fir.ref<!fir.array<100xf32>>, !fir.shape<1>) -> !fir.ref<!fir.array<100xf32>>
! CHECK:   hlfir.assign %[[DES_SRC]] to %[[DES_DST]] : !fir.ref<!fir.array<100xf32>>, !fir.ref<!fir.array<100xf32>>
! CHECK:   acc.terminator
! CHECK: }

! CHECK-LABEL: acc.firstprivate.recipe @firstprivatization_ref_i32 : !fir.ref<i32> init {
! CHECK: ^bb0(%{{.*}}: !fir.ref<i32>):
! CHECK:   %[[ALLOCA:.*]] = fir.alloca i32
! CHECK:   %[[DECLARE:.*]]:2 = hlfir.declare %[[ALLOCA]] {uniq_name = "acc.private.init"} : (!fir.ref<i32>) -> (!fir.ref<i32>, !fir.ref<i32>) 
! CHECK:   acc.yield %[[DECLARE]]#0 : !fir.ref<i32> 
! CHECK: } copy {
! CHECK: ^bb0(%[[SRC:.*]]: !fir.ref<i32>, %[[DST:.*]]: !fir.ref<i32>):
! CHECK:   %[[VALUE:.*]] = fir.load %[[SRC]] : !fir.ref<i32>
! CHECK:   fir.store %[[VALUE]] to %[[DST]] : !fir.ref<i32>
! CHECK:   acc.terminator
! CHECK: }

! CHECK-LABEL: acc.private.recipe @privatization_ref_50xf32 : !fir.ref<!fir.array<50xf32>> init {
! CHECK: ^bb0(%{{.*}}: !fir.ref<!fir.array<50xf32>>):
! CHECK:   %[[SHAPE:.*]] = fir.shape %{{.*}} : (index) -> !fir.shape<1>
! CHECK:   %[[ALLOCA:.*]] = fir.alloca !fir.array<50xf32>
! CHECK:   %[[DECLARE:.*]]:2 = hlfir.declare %[[ALLOCA]](%[[SHAPE]]) {uniq_name = "acc.private.init"} : (!fir.ref<!fir.array<50xf32>>, !fir.shape<1>) -> (!fir.ref<!fir.array<50xf32>>, !fir.ref<!fir.array<50xf32>>)
! CHECK:   acc.yield %[[DECLARE]]#0 : !fir.ref<!fir.array<50xf32>>
! CHECK: }

! CHECK-LABEL: acc.private.recipe @privatization_ref_100xf32 : !fir.ref<!fir.array<100xf32>> init {
! CHECK: ^bb0(%{{.*}}: !fir.ref<!fir.array<100xf32>>):
! CHECK:   %[[SHAPE:.*]] = fir.shape %{{.*}} : (index) -> !fir.shape<1>
! CHECK:   %[[ALLOCA:.*]] = fir.alloca !fir.array<100xf32>
! CHECK:   %[[DECLARE:.*]]:2 = hlfir.declare %[[ALLOCA]](%[[SHAPE]]) {uniq_name = "acc.private.init"} : (!fir.ref<!fir.array<100xf32>>, !fir.shape<1>) -> (!fir.ref<!fir.array<100xf32>>, !fir.ref<!fir.array<100xf32>>)
! CHECK:   acc.yield %[[DECLARE]]#0 : !fir.ref<!fir.array<100xf32>>
! CHECK: }

! CHECK-LABEL: acc.private.recipe @privatization_ref_i32 : !fir.ref<i32> init {
! CHECK: ^bb0(%{{.*}}: !fir.ref<i32>):
! CHECK:   %[[ALLOCA:.*]] = fir.alloca i32
! CHECK:   %[[DECLARE:.*]]:2 = hlfir.declare %[[ALLOCA]] {uniq_name = "acc.private.init"} : (!fir.ref<i32>) -> (!fir.ref<i32>, !fir.ref<i32>) 
! CHECK:   acc.yield %[[DECLARE]]#0 : !fir.ref<i32> 
! CHECK: }

program acc_private
  integer :: i, c
  integer, parameter :: n = 100
  real, dimension(n) :: a, b

! CHECK: %[[B:.*]] = fir.address_of(@_QFEb) : !fir.ref<!fir.array<100xf32>>
! CHECK: %[[DECLB:.*]]:2 = hlfir.declare %[[B]]
! CHECK: %[[C:.*]] = fir.alloca i32 {bindc_name = "c", uniq_name = "_QFEc"}
! CHECK: %[[DECLC:.*]]:2 = hlfir.declare %[[C]]

  !$acc loop private(c)
  DO i = 1, n
    c = i
    a(i) = b(i) + c
  END DO

! CHECK: %[[C_PRIVATE:.*]] = acc.private varPtr(%[[DECLC]]#0 : !fir.ref<i32>) -> !fir.ref<i32> {name = "c"}
! CHECK: acc.loop private({{.*}}@privatization_ref_i32 -> %[[C_PRIVATE]] : !fir.ref<i32>)
! CHECK: acc.yield

  !$acc loop private(b)
  DO i = 1, n
    c = i
    a(i) = b(i) + c
  END DO

! CHECK: %[[B_PRIVATE:.*]] = acc.private varPtr(%[[DECLB]]#0 : !fir.ref<!fir.array<100xf32>>) -> !fir.ref<!fir.array<100xf32>> {name = "b"}
! CHECK: acc.loop private({{.*}}@privatization_ref_100xf32 -> %[[B_PRIVATE]] : !fir.ref<!fir.array<100xf32>>)
! CHECK: acc.yield

  !$acc loop private(b(1:50))
  DO i = 1, n
    c = i
    a(i) = b(i) + c
  END DO

! CHECK: %[[C1:.*]] = arith.constant 1 : index
! CHECK: %[[LB:.*]] = arith.constant 0 : index
! CHECK: %[[UB:.*]] = arith.constant 49 : index
! CHECK: %[[BOUND:.*]] = acc.bounds lowerbound(%[[LB]] : index) upperbound(%[[UB]] : index) extent(%{{.*}} : index) stride(%[[C1]] : index) startIdx(%[[C1]] : index)
! CHECK: %[[B_PRIVATE:.*]] = acc.private varPtr(%[[DECLB]]#0 : !fir.ref<!fir.array<100xf32>>) bounds(%[[BOUND]]) -> !fir.ref<!fir.array<50xf32>> {name = "b(1:50)"}
! CHECK: acc.loop private({{.*}}@privatization_ref_50xf32 -> %[[B_PRIVATE]] : !fir.ref<!fir.array<50xf32>>)

  !$acc parallel loop firstprivate(c)
  DO i = 1, n
    c = i
    a(i) = b(i) + c
  END DO

! CHECK: %[[FP_C:.*]] = acc.firstprivate varPtr(%[[DECLC]]#0 : !fir.ref<i32>)   -> !fir.ref<i32> {name = "c"}
! CHECK: acc.parallel {{.*}} firstprivate(@firstprivatization_ref_i32 -> %[[FP_C]] : !fir.ref<i32>)
! CHECK: acc.yield

  !$acc parallel loop firstprivate(b)
  DO i = 1, n
    c = i
    a(i) = b(i) + c
  END DO

! CHECK: %[[FP_B:.*]] = acc.firstprivate varPtr(%[[DECLB]]#0 : !fir.ref<!fir.array<100xf32>>) -> !fir.ref<!fir.array<100xf32>> {name = "b"}
! CHECK: acc.parallel {{.*}} firstprivate(@firstprivatization_ref_100xf32 -> %[[FP_B]] : !fir.ref<!fir.array<100xf32>>)
! CHECK: acc.yield

  !$acc parallel loop firstprivate(b(51:100))
  DO i = 1, n
    c = i
    a(i) = b(i) + c
  END DO

! CHECK: %[[C1:.*]] = arith.constant 1 : index
! CHECK: %[[LB:.*]] = arith.constant 50 : index
! CHECK: %[[UB:.*]] = arith.constant 99 : index
! CHECK: %[[BOUND:.*]] = acc.bounds lowerbound(%[[LB]] : index) upperbound(%[[UB]] : index) extent(%{{.*}} : index) stride(%[[C1]] : index) startIdx(%[[C1]] : index)
! CHECK: %[[FP_B:.*]] = acc.firstprivate varPtr(%[[DECLB]]#0 : !fir.ref<!fir.array<100xf32>>) bounds(%[[BOUND]]) -> !fir.ref<!fir.array<50xf32>> {name = "b(51:100)"}
! CHECK: acc.parallel {{.*}} firstprivate(@firstprivatization_section_lb50.ub99_ref_50xf32 -> %[[FP_B]] : !fir.ref<!fir.array<50xf32>>)

end program

subroutine acc_private_assumed_shape(a, n)
  integer :: a(:), i, n

  !$acc parallel loop private(a)
  do i = 1, n
    a(i) = i
  end do
end subroutine

! CHECK-LABEL: func.func @_QPacc_private_assumed_shape(
! CHECK-SAME:    %[[ARG0:.*]]: !fir.box<!fir.array<?xi32>> {fir.bindc_name = "a"}
! CHECK: %[[DECL_A:.*]]:2 = hlfir.declare %[[ARG0]] dummy_scope %{{[0-9]+}} {uniq_name = "_QFacc_private_assumed_shapeEa"} : (!fir.box<!fir.array<?xi32>>, !fir.dscope) -> (!fir.box<!fir.array<?xi32>>, !fir.box<!fir.array<?xi32>>)
! CHECK: acc.parallel {{.*}} {
! CHECK: %[[PRIVATE:.*]] = acc.private var(%[[DECL_A]]#0 : !fir.box<!fir.array<?xi32>>) -> !fir.box<!fir.array<?xi32>> {name = "a"}
! CHECK: acc.loop {{.*}} private({{.*}}@privatization_box_Uxi32 -> %[[PRIVATE]] : !fir.box<!fir.array<?xi32>>)

subroutine acc_private_allocatable_array(a, n)
  integer, allocatable :: a(:)
  integer :: i, n

  !$acc parallel loop private(a)
  do i = 1, n
    a(i) = i
  end do

  !$acc serial private(a)
  a(i) = 1
  !$acc end serial
end subroutine

! CHECK-LABEL: func.func @_QPacc_private_allocatable_array(
! CHECK-SAME: %[[ARG0:.*]]: !fir.ref<!fir.box<!fir.heap<!fir.array<?xi32>>>> {fir.bindc_name = "a"}
! CHECK: %[[DECLA_A:.*]]:2 = hlfir.declare %[[ARG0]] dummy_scope %{{[0-9]+}} {fortran_attrs = #fir.var_attrs<allocatable>, uniq_name = "_QFacc_private_allocatable_arrayEa"} : (!fir.ref<!fir.box<!fir.heap<!fir.array<?xi32>>>>, !fir.dscope) -> (!fir.ref<!fir.box<!fir.heap<!fir.array<?xi32>>>>, !fir.ref<!fir.box<!fir.heap<!fir.array<?xi32>>>>)
! CHECK: acc.parallel {{.*}} {
! CHECK: %[[PRIVATE:.*]] = acc.private varPtr(%[[DECLA_A]]#0 : !fir.ref<!fir.box<!fir.heap<!fir.array<?xi32>>>>) -> !fir.ref<!fir.box<!fir.heap<!fir.array<?xi32>>>> {name = "a"}
! CHECK: acc.loop {{.*}} private({{.*}}@privatization_ref_box_heap_Uxi32 -> %[[PRIVATE]] : !fir.ref<!fir.box<!fir.heap<!fir.array<?xi32>>>>)
! CHECK: acc.serial private(@privatization_ref_box_heap_Uxi32 -> %{{.*}} : !fir.ref<!fir.box<!fir.heap<!fir.array<?xi32>>>>)

subroutine acc_private_pointer_array(a, n)
  integer, pointer :: a(:)
  integer :: i, n

  !$acc parallel loop private(a)
  do i = 1, n
    a(i) = i
  end do
end subroutine

! CHECK-LABEL: func.func @_QPacc_private_pointer_array(
! CHECK-SAME: %[[ARG0:.*]]: !fir.ref<!fir.box<!fir.ptr<!fir.array<?xi32>>>> {fir.bindc_name = "a"}, %arg1: !fir.ref<i32> {fir.bindc_name = "n"}) {
! CHECK: %[[DECL_A:.*]]:2 = hlfir.declare %arg0 dummy_scope %{{[0-9]+}} {fortran_attrs = #fir.var_attrs<pointer>, uniq_name = "_QFacc_private_pointer_arrayEa"} : (!fir.ref<!fir.box<!fir.ptr<!fir.array<?xi32>>>>, !fir.dscope) -> (!fir.ref<!fir.box<!fir.ptr<!fir.array<?xi32>>>>, !fir.ref<!fir.box<!fir.ptr<!fir.array<?xi32>>>>)
! CHECK: acc.parallel {{.*}} {
! CHECK: %[[PRIVATE:.*]] = acc.private varPtr(%[[DECLA_A]]#0 : !fir.ref<!fir.box<!fir.ptr<!fir.array<?xi32>>>>) -> !fir.ref<!fir.box<!fir.ptr<!fir.array<?xi32>>>> {name = "a"}
! CHECK: acc.loop {{.*}} private({{.*}}@privatization_ref_box_ptr_Uxi32 -> %[[PRIVATE]] : !fir.ref<!fir.box<!fir.ptr<!fir.array<?xi32>>>>)

subroutine acc_private_dynamic_extent(a, n)
  integer :: n, i
  integer :: a(n, n, 2)

  !$acc parallel loop private(a)
  do i = 1, n
    a(i, i, 1) = i
  end do
end subroutine

! CHECK-LABEL: func.func @_QPacc_private_dynamic_extent(
! CHECK-SAME: %[[ARG0:.*]]: !fir.ref<!fir.array<?x?x2xi32>> {fir.bindc_name = "a"}, %[[ARG1:.*]]: !fir.ref<i32> {fir.bindc_name = "n"}) {
! CHECK: %[[DECL_N:.*]]:2 = hlfir.declare %[[ARG1]] dummy_scope %{{[0-9]+}} {uniq_name = "_QFacc_private_dynamic_extentEn"} : (!fir.ref<i32>, !fir.dscope) -> (!fir.ref<i32>, !fir.ref<i32>)
! CHECK: %[[DECL_A:.*]]:2 = hlfir.declare %[[ARG0]](%{{.*}}) dummy_scope %{{[0-9]+}} {uniq_name = "_QFacc_private_dynamic_extentEa"} : (!fir.ref<!fir.array<?x?x2xi32>>, !fir.shape<3>, !fir.dscope) -> (!fir.box<!fir.array<?x?x2xi32>>, !fir.ref<!fir.array<?x?x2xi32>>)
! CHECK: acc.parallel {{.*}} {
! CHECK: %[[PRIV:.*]] = acc.private var(%[[DECL_A]]#0 : !fir.box<!fir.array<?x?x2xi32>>) -> !fir.box<!fir.array<?x?x2xi32>> {name = "a"}
! CHECK: acc.loop {{.*}} private({{.*}}@privatization_box_UxUx2xi32 -> %[[PRIV]] : !fir.box<!fir.array<?x?x2xi32>>)

subroutine acc_firstprivate_assumed_shape(a, n)
  integer :: a(:), i, n

  !$acc parallel loop firstprivate(a)
  do i = 1, n
    a(i) = i
  end do
end subroutine

subroutine acc_firstprivate_assumed_shape_with_section(a, n)
  integer :: a(:), i, n

  !$acc parallel loop firstprivate(a(5:10))
  do i = 1, n
    a(i) = i
  end do
end subroutine

subroutine acc_firstprivate_dynamic_extent(a, n)
  integer :: n, i
  integer :: a(n, n, 2)

  !$acc parallel loop firstprivate(a)
  do i = 1, n
    a(i, i, 1) = i
  end do
end subroutine

! CHECK: acc.parallel {{.*}} firstprivate(@firstprivatization_box_UxUx2xi32 -> %{{.*}} : !fir.box<!fir.array<?x?x2xi32>>)

module acc_declare_equivalent
  integer, parameter :: n = 10
  real :: v1(n)
  real :: v2(n)
  equivalence(v1(1), v2(1))
contains
  subroutine sub1()
    !$acc parallel private(v2)
    !$acc end parallel
  end subroutine
end module

! CHECK: acc.parallel private(@privatization_ptr_10xf32 -> %{{.*}} : !fir.ptr<!fir.array<10xf32>>)

subroutine acc_private_use()
  integer :: i, j

  !$acc parallel loop
  do i = 1, 10
    j = i
  end do
end

! CHECK-LABEL: func.func @_QPacc_private_use()
! CHECK: %[[I:.*]] = fir.alloca i32 {bindc_name = "i", uniq_name = "_QFacc_private_useEi"}
! CHECK: %[[DECL_I:.*]]:2 = hlfir.declare %0 {uniq_name = "_QFacc_private_useEi"} : (!fir.ref<i32>) -> (!fir.ref<i32>, !fir.ref<i32>)
! CHECK: acc.parallel
<<<<<<< HEAD
! CHECK: %[[PRIV_I:.*]] = acc.private varPtr(%[[DECL_I]]#1 : !fir.ref<i32>) -> !fir.ref<i32> {implicit = true, name = "i"}
=======
! CHECK: %[[PRIV_I:.*]] = acc.private varPtr(%[[DECL_I]]#0 : !fir.ref<i32>) -> !fir.ref<i32> {implicit = true, name = "i"}
>>>>>>> d465594a
! CHECK: %[[DECL_PRIV_I:.*]]:2 = hlfir.declare %[[PRIV_I]] {uniq_name = "_QFacc_private_useEi"} : (!fir.ref<i32>) -> (!fir.ref<i32>, !fir.ref<i32>)
! CHECK: acc.loop {{.*}} private(@privatization_ref_i32 -> %[[PRIV_I]] : !fir.ref<i32>) control(%[[IV0:.*]] : i32) = (%c1{{.*}} : i32) to (%c10{{.*}} : i32) step (%c1{{.*}} : i32)
! CHECK:   fir.store %[[IV0]] to %[[DECL_PRIV_I]]#0 : !fir.ref<i32>
! CHECK:   %{{.*}} = fir.load %[[DECL_PRIV_I]]#0 : !fir.ref<i32><|MERGE_RESOLUTION|>--- conflicted
+++ resolved
@@ -384,11 +384,7 @@
 ! CHECK: %[[I:.*]] = fir.alloca i32 {bindc_name = "i", uniq_name = "_QFacc_private_useEi"}
 ! CHECK: %[[DECL_I:.*]]:2 = hlfir.declare %0 {uniq_name = "_QFacc_private_useEi"} : (!fir.ref<i32>) -> (!fir.ref<i32>, !fir.ref<i32>)
 ! CHECK: acc.parallel
-<<<<<<< HEAD
-! CHECK: %[[PRIV_I:.*]] = acc.private varPtr(%[[DECL_I]]#1 : !fir.ref<i32>) -> !fir.ref<i32> {implicit = true, name = "i"}
-=======
 ! CHECK: %[[PRIV_I:.*]] = acc.private varPtr(%[[DECL_I]]#0 : !fir.ref<i32>) -> !fir.ref<i32> {implicit = true, name = "i"}
->>>>>>> d465594a
 ! CHECK: %[[DECL_PRIV_I:.*]]:2 = hlfir.declare %[[PRIV_I]] {uniq_name = "_QFacc_private_useEi"} : (!fir.ref<i32>) -> (!fir.ref<i32>, !fir.ref<i32>)
 ! CHECK: acc.loop {{.*}} private(@privatization_ref_i32 -> %[[PRIV_I]] : !fir.ref<i32>) control(%[[IV0:.*]] : i32) = (%c1{{.*}} : i32) to (%c10{{.*}} : i32) step (%c1{{.*}} : i32)
 ! CHECK:   fir.store %[[IV0]] to %[[DECL_PRIV_I]]#0 : !fir.ref<i32>
