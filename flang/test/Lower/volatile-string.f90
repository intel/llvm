--- conflicted
+++ resolved
@@ -22,69 +22,6 @@
 end program
 
 ! CHECK-LABEL:   func.func @_QQmain() attributes {fir.bindc_name = "P"} {
-<<<<<<< HEAD
-! CHECK:           %[[VAL_0:.*]] = arith.constant 11 : i32
-! CHECK:           %[[VAL_1:.*]] = arith.constant 0 : index
-! CHECK:           %[[VAL_2:.*]] = arith.constant true
-! CHECK:           %[[VAL_3:.*]] = arith.constant 10 : i32
-! CHECK:           %[[VAL_4:.*]] = arith.constant 3 : i32
-! CHECK:           %[[VAL_5:.*]] = arith.constant false
-! CHECK:           %[[VAL_6:.*]] = arith.constant 1 : index
-! CHECK:           %[[VAL_7:.*]] = arith.constant 3 : index
-! CHECK:           %[[VAL_8:.*]] = fir.alloca !fir.box<!fir.heap<!fir.char<1,?>>>
-! CHECK:           %[[VAL_9:.*]] = fir.alloca !fir.box<!fir.heap<!fir.char<1,3>>>
-! CHECK:           %[[VAL_10:.*]] = fir.alloca i32 {bindc_name = "i", uniq_name = "_QFEi"}
-! CHECK:           %[[VAL_11:.*]]:2 = hlfir.declare %[[VAL_10]] {uniq_name = "_QFEi"} : (!fir.ref<i32>) -> (!fir.ref<i32>, !fir.ref<i32>)
-! CHECK:           %[[VAL_12:.*]] = fir.alloca !fir.char<1,3> {bindc_name = "nonvolatile_string", uniq_name = "_QFEnonvolatile_string"}
-! CHECK:           %[[VAL_13:.*]]:2 = hlfir.declare %[[VAL_12]] typeparams %[[VAL_7]] {uniq_name = "_QFEnonvolatile_string"} : (!fir.ref<!fir.char<1,3>>, index) -> (!fir.ref<!fir.char<1,3>>, !fir.ref<!fir.char<1,3>>)
-! CHECK:           %[[VAL_14:.*]] = fir.address_of(@_QFEstring) : !fir.ref<!fir.char<1,3>>
-! CHECK:           %[[VAL_15:.*]] = fir.volatile_cast %[[VAL_14]] : (!fir.ref<!fir.char<1,3>>) -> !fir.ref<!fir.char<1,3>, volatile>
-! CHECK:           %[[VAL_16:.*]]:2 = hlfir.declare %[[VAL_15]] typeparams %[[VAL_7]] {fortran_attrs = #fir.var_attrs<volatile>, uniq_name = "_QFEstring"} : (!fir.ref<!fir.char<1,3>, volatile>, index) -> (!fir.ref<!fir.char<1,3>, volatile>, !fir.ref<!fir.char<1,3>, volatile>)
-! CHECK:           %[[VAL_17:.*]] = fir.volatile_cast %[[VAL_16]]#0 : (!fir.ref<!fir.char<1,3>, volatile>) -> !fir.ref<!fir.char<1,3>>
-! CHECK:           %[[VAL_18:.*]] = fir.emboxchar %[[VAL_17]], %[[VAL_7]] : (!fir.ref<!fir.char<1,3>>, index) -> !fir.boxchar<1>
-! CHECK:           fir.call @_QFPassign_same_length(%[[VAL_18]]) fastmath<contract> : (!fir.boxchar<1>) -> ()
-! CHECK:           fir.call @_QFPassign_different_length(%[[VAL_18]]) fastmath<contract> : (!fir.boxchar<1>) -> ()
-! CHECK:           %[[VAL_19:.*]] = fir.address_of(@_QQclX6F) : !fir.ref<!fir.char<1>>
-! CHECK:           %[[VAL_20:.*]]:2 = hlfir.declare %[[VAL_19]] typeparams %[[VAL_6]] {fortran_attrs = #fir.var_attrs<parameter>, uniq_name = "_QQclX6F"} : (!fir.ref<!fir.char<1>>, index) -> (!fir.ref<!fir.char<1>>, !fir.ref<!fir.char<1>>)
-! CHECK:           %[[VAL_21:.*]] = fir.convert %[[VAL_17]] : (!fir.ref<!fir.char<1,3>>) -> !fir.ref<i8>
-! CHECK:           %[[VAL_22:.*]] = fir.convert %[[VAL_7]] : (index) -> i64
-! CHECK:           %[[VAL_23:.*]] = fir.convert %[[VAL_20]]#0 : (!fir.ref<!fir.char<1>>) -> !fir.ref<i8>
-! CHECK:           %[[VAL_24:.*]] = fir.convert %[[VAL_6]] : (index) -> i64
-! CHECK:           %[[VAL_25:.*]] = fir.call @_FortranAIndex1(%[[VAL_21]], %[[VAL_22]], %[[VAL_23]], %[[VAL_24]], %[[VAL_5]]) fastmath<contract> : (!fir.ref<i8>, i64, !fir.ref<i8>, i64, i1) -> i64
-! CHECK:           %[[VAL_26:.*]] = fir.convert %[[VAL_25]] : (i64) -> i32
-! CHECK:           hlfir.assign %[[VAL_26]] to %[[VAL_11]]#0 : i32, !fir.ref<i32>
-! CHECK:           hlfir.assign %[[VAL_4]] to %[[VAL_11]]#0 : i32, !fir.ref<i32>
-! CHECK:           %[[VAL_27:.*]] = fir.embox %[[VAL_16]]#0 : (!fir.ref<!fir.char<1,3>, volatile>) -> !fir.box<!fir.char<1,3>, volatile>
-! CHECK:           %[[VAL_28:.*]] = fir.zero_bits !fir.heap<!fir.char<1,3>>
-! CHECK:           %[[VAL_29:.*]] = fir.embox %[[VAL_28]] : (!fir.heap<!fir.char<1,3>>) -> !fir.box<!fir.heap<!fir.char<1,3>>>
-! CHECK:           fir.store %[[VAL_29]] to %[[VAL_9]] : !fir.ref<!fir.box<!fir.heap<!fir.char<1,3>>>>
-! CHECK:           %[[VAL_30:.*]] = fir.address_of(
-! CHECK:           %[[VAL_31:.*]] = fir.convert %[[VAL_9]] : (!fir.ref<!fir.box<!fir.heap<!fir.char<1,3>>>>) -> !fir.ref<!fir.box<none>>
-! CHECK:           %[[VAL_32:.*]] = fir.volatile_cast %[[VAL_27]] : (!fir.box<!fir.char<1,3>, volatile>) -> !fir.box<!fir.char<1,3>>
-! CHECK:           %[[VAL_33:.*]] = fir.convert %[[VAL_32]] : (!fir.box<!fir.char<1,3>>) -> !fir.box<none>
-! CHECK:           %[[VAL_34:.*]] = fir.convert %[[VAL_30]] : (!fir.ref<!fir.char<1,{{.*}}>>) -> !fir.ref<i8>
-! CHECK:           fir.call @_FortranAAdjustl(%[[VAL_31]], %[[VAL_33]], %[[VAL_34]], %[[VAL_3]]) fastmath<contract> : (!fir.ref<!fir.box<none>>, !fir.box<none>, !fir.ref<i8>, i32) -> ()
-! CHECK:           %[[VAL_35:.*]] = fir.load %[[VAL_9]] : !fir.ref<!fir.box<!fir.heap<!fir.char<1,3>>>>
-! CHECK:           %[[VAL_36:.*]] = fir.box_elesize %[[VAL_35]] : (!fir.box<!fir.heap<!fir.char<1,3>>>) -> index
-! CHECK:           %[[VAL_37:.*]] = fir.box_addr %[[VAL_35]] : (!fir.box<!fir.heap<!fir.char<1,3>>>) -> !fir.heap<!fir.char<1,3>>
-! CHECK:           %[[VAL_38:.*]]:2 = hlfir.declare %[[VAL_37]] typeparams %[[VAL_36]] {uniq_name = ".tmp.intrinsic_result"} : (!fir.heap<!fir.char<1,3>>, index) -> (!fir.heap<!fir.char<1,3>>, !fir.heap<!fir.char<1,3>>)
-! CHECK:           %[[VAL_39:.*]] = hlfir.as_expr %[[VAL_38]]#0 move %[[VAL_2]] : (!fir.heap<!fir.char<1,3>>, i1) -> !hlfir.expr<!fir.char<1,3>>
-! CHECK:           hlfir.assign %[[VAL_39]] to %[[VAL_16]]#0 : !hlfir.expr<!fir.char<1,3>>, !fir.ref<!fir.char<1,3>, volatile>
-! CHECK:           hlfir.destroy %[[VAL_39]] : !hlfir.expr<!fir.char<1,3>>
-! CHECK:           %[[VAL_40:.*]] = fir.zero_bits !fir.heap<!fir.char<1,?>>
-! CHECK:           %[[VAL_41:.*]] = fir.embox %[[VAL_40]] typeparams %[[VAL_1]] : (!fir.heap<!fir.char<1,?>>, index) -> !fir.box<!fir.heap<!fir.char<1,?>>>
-! CHECK:           fir.store %[[VAL_41]] to %[[VAL_8]] : !fir.ref<!fir.box<!fir.heap<!fir.char<1,?>>>>
-! CHECK:           %[[VAL_42:.*]] = fir.convert %[[VAL_8]] : (!fir.ref<!fir.box<!fir.heap<!fir.char<1,?>>>>) -> !fir.ref<!fir.box<none>>
-! CHECK:           fir.call @_FortranATrim(%[[VAL_42]], %[[VAL_33]], %[[VAL_34]], %[[VAL_0]]) fastmath<contract> : (!fir.ref<!fir.box<none>>, !fir.box<none>, !fir.ref<i8>, i32) -> ()
-! CHECK:           %[[VAL_43:.*]] = fir.load %[[VAL_8]] : !fir.ref<!fir.box<!fir.heap<!fir.char<1,?>>>>
-! CHECK:           %[[VAL_44:.*]] = fir.box_elesize %[[VAL_43]] : (!fir.box<!fir.heap<!fir.char<1,?>>>) -> index
-! CHECK:           %[[VAL_45:.*]] = fir.box_addr %[[VAL_43]] : (!fir.box<!fir.heap<!fir.char<1,?>>>) -> !fir.heap<!fir.char<1,?>>
-! CHECK:           %[[VAL_46:.*]]:2 = hlfir.declare %[[VAL_45]] typeparams %[[VAL_44]] {uniq_name = ".tmp.intrinsic_result"} : (!fir.heap<!fir.char<1,?>>, index) -> (!fir.boxchar<1>, !fir.heap<!fir.char<1,?>>)
-! CHECK:           %[[VAL_47:.*]] = hlfir.as_expr %[[VAL_46]]#0 move %[[VAL_2]] : (!fir.boxchar<1>, i1) -> !hlfir.expr<!fir.char<1,?>>
-! CHECK:           hlfir.assign %[[VAL_47]] to %[[VAL_13]]#0 : !hlfir.expr<!fir.char<1,?>>, !fir.ref<!fir.char<1,3>>
-! CHECK:           hlfir.destroy %[[VAL_47]] : !hlfir.expr<!fir.char<1,?>>
-! CHECK:           hlfir.assign %[[VAL_16]]#0 to %[[VAL_13]]#0 : !fir.ref<!fir.char<1,3>, volatile>, !fir.ref<!fir.char<1,3>>
-=======
 ! CHECK:           %[[VAL_0:.*]] = arith.constant true
 ! CHECK:           %[[VAL_1:.*]] = arith.constant 10 : i32
 ! CHECK:           %[[VAL_2:.*]] = arith.constant 3 : i32
@@ -129,7 +66,6 @@
 ! CHECK:           hlfir.assign %[[VAL_38]] to %[[VAL_11]]#0 : !hlfir.expr<!fir.char<1,?>>, !fir.ref<!fir.char<1,3>>
 ! CHECK:           hlfir.destroy %[[VAL_38]] : !hlfir.expr<!fir.char<1,?>>
 ! CHECK:           hlfir.assign %[[VAL_14]]#0 to %[[VAL_11]]#0 : !fir.ref<!fir.char<1,3>, volatile>, !fir.ref<!fir.char<1,3>>
->>>>>>> 35227056
 ! CHECK:           return
 ! CHECK:         }
 
