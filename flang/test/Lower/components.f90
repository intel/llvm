--- conflicted
+++ resolved
@@ -196,11 +196,7 @@
 ! CHECK:             %[[VAL_17:.*]] = arith.constant false
 ! CHECK:             %[[VAL_18:.*]] = fir.convert %[[VAL_16]] : (!fir.ref<!fir.char<1,10>>) -> !fir.ref<i8>
 ! CHECK:             %[[VAL_19:.*]] = fir.convert %[[VAL_9]] : (index) -> i64
-<<<<<<< HEAD
-! CHECK:             %[[VAL_20:.*]] = fir.convert %[[VAL_13]]#1 : (!fir.ref<!fir.char<1,5>>) -> !fir.ref<i8>
-=======
 ! CHECK:             %[[VAL_20:.*]] = fir.convert %[[VAL_13]]#0 : (!fir.ref<!fir.char<1,5>>) -> !fir.ref<i8>
->>>>>>> d465594a
 ! CHECK:             %[[VAL_21:.*]] = fir.convert %[[VAL_12]] : (index) -> i64
 ! CHECK:             %[[VAL_22:.*]] = fir.call @_FortranAScan1(%[[VAL_18]], %[[VAL_19]], %[[VAL_20]], %[[VAL_21]], %[[VAL_17]]) fastmath<contract> : (!fir.ref<i8>, i64, !fir.ref<i8>, i64, i1) -> i64
 ! CHECK:             %[[VAL_23:.*]] = fir.convert %[[VAL_22]] : (i64) -> i32
