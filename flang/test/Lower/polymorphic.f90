! RUN: bbc -polymorphic-type -emit-fir %s -o - | FileCheck %s

! Tests various aspect of the lowering of polymorphic entities.

module polymorphic_test
  type p1
    integer :: a
    integer :: b
  contains
    procedure :: print
    procedure :: assign_p1_int
    procedure :: elemental_fct
    procedure :: elemental_sub
    procedure, pass(this) :: elemental_sub_pass
    procedure :: read_p1
    procedure :: write_p1
    generic :: read(formatted) => read_p1
    generic :: write(formatted) => write_p1
    generic :: assignment(=) => assign_p1_int
    procedure :: host_assoc
    procedure, pass(poly) :: lt
    generic :: operator(<) => lt
  end type

  type, extends(p1) :: p2
    real :: c = 10.5
  end type

  type r1
    real, pointer :: rp(:) => null()
  end type

  type c1
    character(2) :: tmp = 'c1'
  contains
    procedure :: get_tmp
  end type

  type p3
    class(p3), pointer :: p(:)
  end type

  type outer
    type(p1) :: inner
  end type

  type non_extensible
    sequence
    integer :: d
  end type

  contains

  elemental subroutine assign_p1_int(lhs, rhs)
    class(p1), intent(inout) :: lhs
    integer, intent(in) :: rhs
    lhs%a = rhs
    lhs%b = rhs
  End Subroutine

! CHECK-LABEL: func.func @_QMpolymorphic_testPhost_assoc(
! CHECK-SAME: %[[THIS:.*]]: !fir.class<!fir.type<_QMpolymorphic_testTp1{a:i32,b:i32}>>) {
! CHECK: %[[TUPLE:.*]] = fir.alloca tuple<!fir.class<!fir.type<_QMpolymorphic_testTp1{a:i32,b:i32}>>>
! CHECK: %[[POS_IN_TUPLE:.*]] = arith.constant 0 : i32
! CHECK: %[[COORD_OF_CLASS:.*]] = fir.coordinate_of %[[TUPLE]], %[[POS_IN_TUPLE]] : (!fir.ref<tuple<!fir.class<!fir.type<_QMpolymorphic_testTp1{a:i32,b:i32}>>>>, i32) -> !fir.ref<!fir.class<!fir.type<_QMpolymorphic_testTp1{a:i32,b:i32}>>>
! CHECK: fir.store %[[THIS]] to %[[COORD_OF_CLASS]] : !fir.ref<!fir.class<!fir.type<_QMpolymorphic_testTp1{a:i32,b:i32}>>>
! CHECK: fir.call @_QMpolymorphic_testFhost_assocPinternal(%[[TUPLE]]) {{.*}} : (!fir.ref<tuple<!fir.class<!fir.type<_QMpolymorphic_testTp1{a:i32,b:i32}>>>>) -> ()

  elemental integer function elemental_fct(this)
    class(p1), intent(in) :: this
    elemental_fct = this%a
  end function

  elemental subroutine elemental_sub(this)
    class(p1), intent(inout) :: this
    this%a = this%a * this%b
  end subroutine

  elemental subroutine elemental_sub_pass(c, this)
    integer, intent(in) :: c
    class(p1), intent(inout) :: this
    this%a = this%a * this%b + c
  end subroutine

  logical elemental function lt(i, poly)
    integer, intent(in) :: i
    class(p1), intent(in) :: poly
    lt = i < poly%a
  End Function

  ! Test correct access to polymorphic entity component.
  subroutine component_access(p)
    class(p1) :: p
    print*, p%a
  end subroutine

! CHECK-LABEL: func.func @_QMpolymorphic_testPcomponent_access(
! CHECK-SAME: %[[P:.*]]: !fir.class<!fir.type<_QMpolymorphic_testTp1{a:i32,b:i32}>> {fir.bindc_name = "p"}) {
! CHECK: %[[FIELD:.*]] = fir.field_index a, !fir.type<_QMpolymorphic_testTp1{a:i32,b:i32}>
! CHECK: %[[COORD:.*]] = fir.coordinate_of %[[P]], %[[FIELD]] : (!fir.class<!fir.type<_QMpolymorphic_testTp1{a:i32,b:i32}>>, !fir.field) -> !fir.ref<i32>
! CHECK: %[[LOAD:.*]] = fir.load %[[COORD]] : !fir.ref<i32>
! CHECK: %{{.*}} = fir.call @_FortranAioOutputInteger32(%{{.*}}, %[[LOAD]]) {{.*}}: (!fir.ref<i8>, i32) -> i1

  subroutine print(this)
    class(p1) :: this
  end subroutine

  ! Test embox of fir.type to fir.class to be passed-object.
  subroutine check()
    type(p1) :: t1
    type(p2) :: t2
    call t1%print()
    call t2%print()
  end subroutine

! CHECK-LABEL: func.func @_QMpolymorphic_testPcheck()
! CHECK: %[[DT1:.*]] = fir.alloca !fir.type<_QMpolymorphic_testTp1{a:i32,b:i32}> {bindc_name = "t1", uniq_name = "_QMpolymorphic_testFcheckEt1"}
! CHECK: %[[DT2:.*]] = fir.alloca !fir.type<_QMpolymorphic_testTp2{a:i32,b:i32,c:f32}> {bindc_name = "t2", uniq_name = "_QMpolymorphic_testFcheckEt2"}
! CHECK: %[[CLASS1:.*]] = fir.embox %[[DT1]] : (!fir.ref<!fir.type<_QMpolymorphic_testTp1{a:i32,b:i32}>>) -> !fir.class<!fir.type<_QMpolymorphic_testTp1{a:i32,b:i32}>>
! CHECK: fir.call @_QMpolymorphic_testPprint(%[[CLASS1]]) {{.*}}: (!fir.class<!fir.type<_QMpolymorphic_testTp1{a:i32,b:i32}>>) -> ()
! CHECK: %[[BOX2:.*]] = fir.embox %[[DT2]] : (!fir.ref<!fir.type<_QMpolymorphic_testTp2{a:i32,b:i32,c:f32}>>) -> !fir.class<!fir.type<_QMpolymorphic_testTp2{a:i32,b:i32,c:f32}>>
! CHECK: %[[CLASS2:.*]] = fir.convert %[[BOX2]] : (!fir.class<!fir.type<_QMpolymorphic_testTp2{a:i32,b:i32,c:f32}>>) -> !fir.class<!fir.type<_QMpolymorphic_testTp1{a:i32,b:i32}>> 
! CHECK: fir.call @_QMpolymorphic_testPprint(%[[CLASS2]]) {{.*}}: (!fir.class<!fir.type<_QMpolymorphic_testTp1{a:i32,b:i32}>>) -> ()

  subroutine test_allocate_unlimited_polymorphic_non_derived()
    class(*), pointer :: u
    allocate(integer::u)
  end subroutine

! CHECK-LABEL: test_allocate_unlimited_polymorphic_non_derived
! CHECK-NOT: _FortranAPointerNullifyDerived
! CHECK: fir.call @_FortranAPointerAllocate

  function test_fct_ret_class()
    class(p1), pointer :: test_fct_ret_class
  end function

  subroutine call_fct()
    class(p1), pointer :: p
    p => test_fct_ret_class()
  end subroutine

! CHECK-LABEL: func.func @_QMpolymorphic_testPtest_fct_ret_class() -> !fir.class<!fir.ptr<!fir.type<_QMpolymorphic_testTp1{a:i32,b:i32}>>>
! CHECK: return %{{.*}} : !fir.class<!fir.ptr<!fir.type<_QMpolymorphic_testTp1{a:i32,b:i32}>>>

! CHECK-lABEL: func.func @_QMpolymorphic_testPcall_fct()
! CHECK: %[[RESULT:.*]] = fir.alloca !fir.class<!fir.ptr<!fir.type<_QMpolymorphic_testTp1{a:i32,b:i32}>>> {bindc_name = ".result"}
! CHECK: %[[CALL_RES:.*]] = fir.call @_QMpolymorphic_testPtest_fct_ret_class() {{.*}}: () -> !fir.class<!fir.ptr<!fir.type<_QMpolymorphic_testTp1{a:i32,b:i32}>>>
! CHECK: fir.save_result %[[CALL_RES]] to %[[RESULT]] : !fir.class<!fir.ptr<!fir.type<_QMpolymorphic_testTp1{a:i32,b:i32}>>>, !fir.ref<!fir.class<!fir.ptr<!fir.type<_QMpolymorphic_testTp1{a:i32,b:i32}>>>>

  subroutine implicit_loop_with_polymorphic()
    class(p1), allocatable :: p(:)
    allocate(p(3))
    p%a = [ 1, 2, 3 ]
  end subroutine

! CHECK-LABEL: func.func @_QMpolymorphic_testPimplicit_loop_with_polymorphic() {
! CHECK: %{{.*}} = fir.array_load %{{.*}}(%{{.*}}) [%{{.*}}] : (!fir.class<!fir.heap<!fir.array<?x!fir.type<_QMpolymorphic_testTp1{a:i32,b:i32}>>>>, !fir.shift<1>, !fir.slice<1>) -> !fir.array<?xi32>
! CHECK: %{{.*}} = fir.do_loop %{{.*}} = %{{.*}} to %{{.*}} step %{{.*}} unordered iter_args(%{{.*}} = %{{.*}}) -> (!fir.array<?xi32>) {
! CHECK: %{{.*}} = fir.array_fetch %{{.*}}, %{{.*}} : (!fir.array<3xi32>, index) -> i32
! CHECK: %{{.*}} = fir.array_update %{{.*}}, %{{.*}}, %{{.*}} : (!fir.array<?xi32>, i32, index) -> !fir.array<?xi32>
! CHECK: }
! CHECK: fir.array_merge_store %{{.*}}, %{{.*}} to %{{.*}}[%{{.*}}] : !fir.array<?xi32>, !fir.array<?xi32>, !fir.class<!fir.heap<!fir.array<?x!fir.type<_QMpolymorphic_testTp1{a:i32,b:i32}>>>>, !fir.slice<1>

  subroutine polymorphic_to_nonpolymorphic(p)
    class(p1), pointer :: p(:)
    type(p1), allocatable, target :: t(:)
    t = p
  end subroutine

! CHECK-LABEL: func.func @_QMpolymorphic_testPpolymorphic_to_nonpolymorphic
! Just checking that FIR is generated without error.

! Test that lowering does not crash for function return with unlimited
! polymoprhic value.

  function up_ret()
    class(*), pointer :: up_ret(:)
  end function

! CHECK-LABEL: func.func @_QMpolymorphic_testPup_ret() -> !fir.class<!fir.ptr<!fir.array<?xnone>>> {

  subroutine call_up_ret()
    class(*), pointer :: p(:)
    p => up_ret()
  end subroutine

! CHECK-LABEL: func.func @_QMpolymorphic_testPcall_up_ret() {
! CHECK:         %{{.*}} = fir.call @_QMpolymorphic_testPup_ret() {{.*}} : () -> !fir.class<!fir.ptr<!fir.array<?xnone>>>

  subroutine associate_up_pointer(r)
    class(r1) :: r
    class(*), pointer :: p(:)
    p => r%rp
  end subroutine

! CHECK-LABEL: func.func @_QMpolymorphic_testPassociate_up_pointer(
! CHECK-SAME: %[[ARG0:.*]]: !fir.class<!fir.type<_QMpolymorphic_testTr1{rp:!fir.box<!fir.ptr<!fir.array<?xf32>>>}>> {fir.bindc_name = "r"}) {
! CHECK: %[[P:.*]] = fir.alloca !fir.class<!fir.ptr<!fir.array<?xnone>>> {bindc_name = "p", uniq_name = "_QMpolymorphic_testFassociate_up_pointerEp"}
! CHECK: %[[FIELD_RP:.*]] = fir.field_index rp, !fir.type<_QMpolymorphic_testTr1{rp:!fir.box<!fir.ptr<!fir.array<?xf32>>>}>
! CHECK: %[[COORD_RP:.*]] = fir.coordinate_of %[[ARG0]], %[[FIELD_RP]] : (!fir.class<!fir.type<_QMpolymorphic_testTr1{rp:!fir.box<!fir.ptr<!fir.array<?xf32>>>}>>, !fir.field) -> !fir.ref<!fir.box<!fir.ptr<!fir.array<?xf32>>>>
! CHECK: %[[LOAD_RP:.*]] = fir.load %[[COORD_RP]] : !fir.ref<!fir.box<!fir.ptr<!fir.array<?xf32>>>>
! CHECK: %[[REBOX_RP:.*]] = fir.rebox %[[LOAD_RP]](%{{.*}}) : (!fir.box<!fir.ptr<!fir.array<?xf32>>>, !fir.shift<1>) -> !fir.box<!fir.array<?xf32>>
! CHECK: %[[CONV_P:.*]] = fir.convert %[[P]] : (!fir.ref<!fir.class<!fir.ptr<!fir.array<?xnone>>>>) -> !fir.ref<!fir.box<none>>
! CHECK: %[[RP_BOX_NONE:.*]] = fir.convert %[[REBOX_RP]] : (!fir.box<!fir.array<?xf32>>) -> !fir.box<none>
! CHECK: %{{.*}} = fir.call @_FortranAPointerAssociate(%[[CONV_P]], %[[RP_BOX_NONE]]) {{.*}} : (!fir.ref<!fir.box<none>>, !fir.box<none>) -> none
! CHECK: return

! Test that the fir.dispatch operation is created with the correct pass object
! and the pass_arg_pos attribute is incremented correctly when character
! function result is added as argument.

  function get_tmp(this)
    class(c1) :: this
    character(2) :: get_tmp
    get_tmp = this%tmp
  end function

  subroutine call_get_tmp(c)
    class(c1) :: c
    print*, c%get_tmp()
  end subroutine

! CHECK-LABEL: func.func @_QMpolymorphic_testPcall_get_tmp(
! CHECK-SAME: %[[ARG0:.*]]: !fir.class<!fir.type<_QMpolymorphic_testTc1{tmp:!fir.char<1,2>}>> {fir.bindc_name = "c"}) {
! CHECK: %{{.*}} = fir.dispatch "get_tmp"(%[[ARG0]] : !fir.class<!fir.type<_QMpolymorphic_testTc1{tmp:!fir.char<1,2>}>>) (%{{.*}}, %{{.*}}, %[[ARG0]] : !fir.ref<!fir.char<1,2>>, index, !fir.class<!fir.type<_QMpolymorphic_testTc1{tmp:!fir.char<1,2>}>>) -> !fir.boxchar<1> {pass_arg_pos = 2 : i32}

  subroutine sub_with_type_array(a)
    type(p1) :: a(:)
  end subroutine

! CHECK-LABEL: func.func @_QMpolymorphic_testPsub_with_type_array(%{{.*}}: !fir.box<!fir.array<?x!fir.type<_QMpolymorphic_testTp1{a:i32,b:i32}>>> {fir.bindc_name = "a"})

  subroutine call_sub_with_type_array(p)
    class(p1), pointer :: p(:)
    call sub_with_type_array(p)
  end subroutine

! CHECK-LABEL: func.func @_QMpolymorphic_testPcall_sub_with_type_array(
! CHECK-SAME: %[[ARG0:.*]]: !fir.ref<!fir.class<!fir.ptr<!fir.array<?x!fir.type<_QMpolymorphic_testTp1{a:i32,b:i32}>>>>> {fir.bindc_name = "p"}) {
! CHECK: %[[CLASS:.*]] = fir.load %[[ARG0]] : !fir.ref<!fir.class<!fir.ptr<!fir.array<?x!fir.type<_QMpolymorphic_testTp1{a:i32,b:i32}>>>>>
! CHECK: %[[REBOX:.*]] = fir.rebox %[[CLASS]] : (!fir.class<!fir.ptr<!fir.array<?x!fir.type<_QMpolymorphic_testTp1{a:i32,b:i32}>>>>) -> !fir.box<!fir.array<?x!fir.type<_QMpolymorphic_testTp1{a:i32,b:i32}>>>
! CHECK: fir.call @_QMpolymorphic_testPsub_with_type_array(%[[REBOX]]) {{.*}} : (!fir.box<!fir.array<?x!fir.type<_QMpolymorphic_testTp1{a:i32,b:i32}>>>) -> ()

  subroutine derived_type_assignment_with_class()
    type(p3) :: a
    type(p3), target :: b(10)
    a = p3(b)
  end subroutine

  subroutine takes_p1(p)
    class(p1), intent(in) :: p
  end subroutine

! CHECK-LABEL: func.func @_QMpolymorphic_testPtakes_p1

  subroutine no_reassoc_poly_value(a, i)
    class(p1), intent(in) :: a(:)
    integer :: i
    call takes_p1((a(i)))
  end subroutine

! CHECK-LABEL: func.func @_QMpolymorphic_testPno_reassoc_poly_value(
! CHECK-SAME: %[[ARG0:.*]]: !fir.class<!fir.array<?x!fir.type<_QMpolymorphic_testTp1{a:i32,b:i32}>>> {fir.bindc_name = "a"}, %[[I:.*]]: !fir.ref<i32> {fir.bindc_name = "i"}) {
! CHECK:  %[[TEMP:.*]] = fir.alloca !fir.type<_QMpolymorphic_testTp1{a:i32,b:i32}>
! CHECK:  %[[LOADED_I:.*]] = fir.load %[[I]] : !fir.ref<i32>
! CHECK:  %[[I_I64:.*]] = fir.convert %[[LOADED_I]] : (i32) -> i64
! CHECK:  %[[C1:.*]] = arith.constant 1 : i64
! CHECK:  %[[IDX:.*]] = arith.subi %[[I_I64]], %[[C1]] : i64
! CHECK:  %[[COORD:.*]] = fir.coordinate_of %[[ARG0]], %[[IDX]] : (!fir.class<!fir.array<?x!fir.type<_QMpolymorphic_testTp1{a:i32,b:i32}>>>, i64) -> !fir.ref<!fir.type<_QMpolymorphic_testTp1{a:i32,b:i32}>>
! CHECK:  %[[NO_REASSOC:.*]] = fir.no_reassoc %[[COORD]] : !fir.ref<!fir.type<_QMpolymorphic_testTp1{a:i32,b:i32}>>
! CHECK:  %[[LOAD:.*]] = fir.load %[[NO_REASSOC]] : !fir.ref<!fir.type<_QMpolymorphic_testTp1{a:i32,b:i32}>>
! CHECK:  fir.store %[[LOAD]] to %[[TEMP]] : !fir.ref<!fir.type<_QMpolymorphic_testTp1{a:i32,b:i32}>>
! CHECK:  %[[EMBOX:.*]] = fir.embox %[[TEMP]] source_box %[[ARG0]] : (!fir.ref<!fir.type<_QMpolymorphic_testTp1{a:i32,b:i32}>>, !fir.class<!fir.array<?x!fir.type<_QMpolymorphic_testTp1{a:i32,b:i32}>>>) -> !fir.class<!fir.type<_QMpolymorphic_testTp1{a:i32,b:i32}>>
! CHECK:  fir.call @_QMpolymorphic_testPtakes_p1(%[[EMBOX]]) {{.*}} : (!fir.class<!fir.type<_QMpolymorphic_testTp1{a:i32,b:i32}>>) -> ()

! Test pointer assignment with non polymorphic lhs and polymorphic rhs

  subroutine pointer_assign_parent(p)
    type(p2), target :: p
    type(p1), pointer :: tp
    tp => p%p1
  end subroutine

! First test is here to have a reference with non polymorphic on both sides.
! CHECK-LABEL: func.func @_QMpolymorphic_testPpointer_assign_parent(
! CHECK-SAME: %[[ARG0:.*]]: !fir.ref<!fir.type<_QMpolymorphic_testTp2{a:i32,b:i32,c:f32}>> {fir.bindc_name = "p", fir.target}) {
! CHECK: %[[TP:.*]] = fir.alloca !fir.box<!fir.ptr<!fir.type<_QMpolymorphic_testTp1{a:i32,b:i32}>>> {bindc_name = "tp", uniq_name = "_QMpolymorphic_testFpointer_assign_parentEtp"}
! CHECK: %[[PTR:.*]] = fir.alloca !fir.ptr<!fir.type<_QMpolymorphic_testTp1{a:i32,b:i32}>> {uniq_name = "_QMpolymorphic_testFpointer_assign_parentEtp.addr"}
! CHECK: %[[ZERO:.*]] = fir.zero_bits !fir.ptr<!fir.type<_QMpolymorphic_testTp1{a:i32,b:i32}>>
! CHECK: fir.store %[[ZERO]] to %[[PTR]] : !fir.ref<!fir.ptr<!fir.type<_QMpolymorphic_testTp1{a:i32,b:i32}>>>
! CHECK: %[[CONVERT:.*]] = fir.convert %[[ARG0]] : (!fir.ref<!fir.type<_QMpolymorphic_testTp2{a:i32,b:i32,c:f32}>>) -> !fir.ptr<!fir.type<_QMpolymorphic_testTp1{a:i32,b:i32}>>
! CHECK: fir.store %[[CONVERT]] to %[[PTR]] : !fir.ref<!fir.ptr<!fir.type<_QMpolymorphic_testTp1{a:i32,b:i32}>>>

  subroutine pointer_assign_non_poly(p)
    class(p1), target :: p
    type(p1), pointer :: tp
    tp => p
  end subroutine

! CHECK-LABEL: func.func @_QMpolymorphic_testPpointer_assign_non_poly(
! CHECK-SAME: %arg0: !fir.class<!fir.type<_QMpolymorphic_testTp1{a:i32,b:i32}>> {fir.bindc_name = "p", fir.target}) {
! CHECK: %[[TP:.*]] = fir.alloca !fir.box<!fir.ptr<!fir.type<_QMpolymorphic_testTp1{a:i32,b:i32}>>> {bindc_name = "tp", uniq_name = "_QMpolymorphic_testFpointer_assign_non_polyEtp"}
! CHECK: %[[PTR:.*]] = fir.alloca !fir.ptr<!fir.type<_QMpolymorphic_testTp1{a:i32,b:i32}>> {uniq_name = "_QMpolymorphic_testFpointer_assign_non_polyEtp.addr"}
! CHECK: %[[ZERO:.*]] = fir.zero_bits !fir.ptr<!fir.type<_QMpolymorphic_testTp1{a:i32,b:i32}>>
! CHECK: fir.store %[[ZERO]] to %[[PTR]] : !fir.ref<!fir.ptr<!fir.type<_QMpolymorphic_testTp1{a:i32,b:i32}>>>
! CHECK: %[[BOX_ADDR:.*]] = fir.box_addr %[[ARG0]] : (!fir.class<!fir.type<_QMpolymorphic_testTp1{a:i32,b:i32}>>) -> !fir.ref<!fir.type<_QMpolymorphic_testTp1{a:i32,b:i32}>>
! CHECK: %[[CONVERT:.*]] = fir.convert %3 : (!fir.ref<!fir.type<_QMpolymorphic_testTp1{a:i32,b:i32}>>) -> !fir.ptr<!fir.type<_QMpolymorphic_testTp1{a:i32,b:i32}>>
! CHECK: fir.store %[[CONVERT]] to %[[PTR]] : !fir.ref<!fir.ptr<!fir.type<_QMpolymorphic_testTp1{a:i32,b:i32}>>>

  subroutine nullify_pointer_array(a)
    type(p3) :: a
    nullify(a%p)
  end subroutine

! CHECK-LABEL: func.func @_QMpolymorphic_testPnullify_pointer_array(
! CHECK-SAME: %[[ARG0:.*]]: !fir.ref<!fir.type<_QMpolymorphic_testTp3{p:!fir.class<!fir.ptr<!fir.array<?x!fir.type<_QMpolymorphic_testTp3>>>>}>> {fir.bindc_name = "a"}) {
! CHECK: %[[FIELD_P:.*]] = fir.field_index p, !fir.type<_QMpolymorphic_testTp3{p:!fir.class<!fir.ptr<!fir.array<?x!fir.type<_QMpolymorphic_testTp3>>>>}>
! CHECK: %[[COORD_P:.*]] = fir.coordinate_of %[[ARG0]], %[[FIELD_P]] : (!fir.ref<!fir.type<_QMpolymorphic_testTp3{p:!fir.class<!fir.ptr<!fir.array<?x!fir.type<_QMpolymorphic_testTp3>>>>}>>, !fir.field) -> !fir.ref<!fir.class<!fir.ptr<!fir.array<?x!fir.type<_QMpolymorphic_testTp3{p:!fir.class<!fir.ptr<!fir.array<?x!fir.type<_QMpolymorphic_testTp3>>>>}>>>>>
! CHECK: %[[TYPE_DESC_ADDR:.*]] = fir.address_of(@_QMpolymorphic_testE.dt.p3) : !fir.ref<!fir.type<{{.*}}>>
! CHECK: %[[CONV_P:.*]] = fir.convert %[[COORD_P]] : (!fir.ref<!fir.class<!fir.ptr<!fir.array<?x!fir.type<_QMpolymorphic_testTp3{p:!fir.class<!fir.ptr<!fir.array<?x!fir.type<_QMpolymorphic_testTp3>>>>}>>>>>) -> !fir.ref<!fir.box<none>>
! CHECK: %[[CONV_TDESC:.*]] = fir.convert %[[TYPE_DESC_ADDR]] : (!fir.ref<!fir.type<{{.*}}>>) -> !fir.ref<none>
! CHECK: %[[C1:.*]] = arith.constant 1 : i32
! CHECK: %[[C0:.*]] = arith.constant 0 : i32
! CHECK: %{{.*}} = fir.call @_FortranAPointerNullifyDerived(%[[CONV_P]], %[[CONV_TDESC]], %[[C1]], %[[C0]]) {{.*}} : (!fir.ref<!fir.box<none>>, !fir.ref<none>, i32, i32) -> none

  subroutine up_input(a)
    class(*), intent(in) :: a
  end subroutine

  subroutine pass_trivial_to_up()
    call up_input('hello')
    call up_input(1)
    call up_input(2.5)
    call up_input(.true.)
    call up_input((-1.0,3))
  end subroutine

! CHECK-LABEL: func.func @_QMpolymorphic_testPpass_trivial_to_up() {
! CHECK: %[[CHAR:.*]] = fir.address_of(@_QQcl.{{.*}}) : !fir.ref<!fir.char<1,5>>
! CHECK: %[[BOX_CHAR:.*]] = fir.embox %[[CHAR]] : (!fir.ref<!fir.char<1,5>>) -> !fir.class<none>
! CHECK: fir.call @_QMpolymorphic_testPup_input(%[[BOX_CHAR]]) {{.*}} : (!fir.class<none>) -> ()

! CHECK: %[[BOX_INT:.*]] = fir.embox %{{.*}} : (!fir.ref<i32>) -> !fir.class<none>
! CHECK: fir.call @_QMpolymorphic_testPup_input(%[[BOX_INT]]) {{.*}} : (!fir.class<none>) -> ()

! CHECK: %[[BOX_REAL:.*]] = fir.embox %{{.*}} : (!fir.ref<f32>) -> !fir.class<none>
! CHECK: fir.call @_QMpolymorphic_testPup_input(%[[BOX_REAL]]) {{.*}} : (!fir.class<none>) -> ()

! CHECK: %[[BOX_LOG:.*]] = fir.embox %{{.*}} : (!fir.ref<!fir.logical<4>>) -> !fir.class<none>
! CHECK: fir.call @_QMpolymorphic_testPup_input(%[[BOX_LOG]]) {{.*}} : (!fir.class<none>) -> ()

! CHECK: %[[BOX_COMPLEX:.*]] = fir.embox %{{.*}} : (!fir.ref<!fir.complex<4>>) -> !fir.class<none>
! CHECK: fir.call @_QMpolymorphic_testPup_input(%[[BOX_COMPLEX]]) {{.*}} : (!fir.class<none>) -> ()

  subroutine up_arr_input(a)
    class(*), intent(in) :: a(2)
  end subroutine

  subroutine pass_trivial_arr_to_up()
    character :: c(2)
    integer :: i(2)
    real :: r(2)
    logical :: l(2)
    complex :: cx(2)

    call up_arr_input(c)
    call up_arr_input(i)
    call up_arr_input(r)
    call up_arr_input(l)
    call up_arr_input(cx)
  end subroutine

! CHECK-LABEL: func.func @_QMpolymorphic_testPpass_trivial_arr_to_up() {
! CHECK: %[[BOX_CHAR:.*]] = fir.embox %{{.*}}(%{{.*}}) : (!fir.ref<!fir.array<2x!fir.char<1>>>, !fir.shape<1>) -> !fir.class<!fir.array<2xnone>>
! CHECK: fir.call @_QMpolymorphic_testPup_arr_input(%[[BOX_CHAR]]) {{.*}} : (!fir.class<!fir.array<2xnone>>) -> ()

! CHECK: %[[BOX_INT:.*]] = fir.embox %{{.*}}(%{{.*}}) : (!fir.ref<!fir.array<2xi32>>, !fir.shape<1>) -> !fir.class<!fir.array<2xnone>>
! CHECK: fir.call @_QMpolymorphic_testPup_arr_input(%[[BOX_INT]]) {{.*}} : (!fir.class<!fir.array<2xnone>>) -> ()

! CHECK: %[[BOX_REAL:.*]] = fir.embox %{{.*}}(%{{.*}}) : (!fir.ref<!fir.array<2xf32>>, !fir.shape<1>) -> !fir.class<!fir.array<2xnone>>
! CHECK: fir.call @_QMpolymorphic_testPup_arr_input(%[[BOX_REAL]]) {{.*}} : (!fir.class<!fir.array<2xnone>>) -> ()

! CHECK: %[[BOX_LOG:.*]] = fir.embox %{{.*}}(%{{.*}}) : (!fir.ref<!fir.array<2x!fir.logical<4>>>, !fir.shape<1>) -> !fir.class<!fir.array<2xnone>>
! CHECK: fir.call @_QMpolymorphic_testPup_arr_input(%[[BOX_LOG]]) {{.*}} : (!fir.class<!fir.array<2xnone>>) -> ()

! CHECK: %[[BOX_COMPLEX:.*]] = fir.embox %{{.*}}(%{{.*}}) : (!fir.ref<!fir.array<2x!fir.complex<4>>>, !fir.shape<1>) -> !fir.class<!fir.array<2xnone>>
! CHECK: fir.call @_QMpolymorphic_testPup_arr_input(%[[BOX_COMPLEX]]) {{.*}} : (!fir.class<!fir.array<2xnone>>) -> ()

  subroutine assign_polymorphic_allocatable()
    type(p1), target :: t(10,20)
    class(p1), allocatable :: c(:,:)
    c = t
  end subroutine

! CHECK-LABEL: func.func @_QMpolymorphic_testPassign_polymorphic_allocatable() {
! CHECK: %[[C:.*]] = fir.alloca !fir.class<!fir.heap<!fir.array<?x?x!fir.type<_QMpolymorphic_testTp1{a:i32,b:i32}>>>> {bindc_name = "c", uniq_name = "_QMpolymorphic_testFassign_polymorphic_allocatableEc"}
! CHECK: %[[ZERO:.*]] = fir.zero_bits !fir.heap<!fir.array<?x?x!fir.type<_QMpolymorphic_testTp1{a:i32,b:i32}>>>
! CHECK: %[[C0:.*]] = arith.constant 0 : index
! CHECK: %[[SHAPE_C:.*]] = fir.shape %[[C0]], %[[C0]] : (index, index) -> !fir.shape<2>
! CHECK: %[[EMBOX:.*]] = fir.embox %[[ZERO]](%[[SHAPE_C]]) : (!fir.heap<!fir.array<?x?x!fir.type<_QMpolymorphic_testTp1{a:i32,b:i32}>>>, !fir.shape<2>) -> !fir.class<!fir.heap<!fir.array<?x?x!fir.type<_QMpolymorphic_testTp1{a:i32,b:i32}>>>>
! CHECK: fir.store %[[EMBOX]] to %[[C]] : !fir.ref<!fir.class<!fir.heap<!fir.array<?x?x!fir.type<_QMpolymorphic_testTp1{a:i32,b:i32}>>>>>
! CHECK: %[[C10:.*]] = arith.constant 10 : index
! CHECK: %[[C20:.*]] = arith.constant 20 : index
! CHECK: %[[T:.*]] = fir.alloca !fir.array<10x20x!fir.type<_QMpolymorphic_testTp1{a:i32,b:i32}>> {bindc_name = "t", fir.target, uniq_name = "_QMpolymorphic_testFassign_polymorphic_allocatableEt"}
! CHECK: %[[SHAPE:.*]] = fir.shape %[[C10]], %[[C20]] : (index, index) -> !fir.shape<2>
! CHECK: %[[BOXED_T:.*]] = fir.embox %[[T]](%[[SHAPE]]) : (!fir.ref<!fir.array<10x20x!fir.type<_QMpolymorphic_testTp1{a:i32,b:i32}>>>, !fir.shape<2>) -> !fir.box<!fir.array<10x20x!fir.type<_QMpolymorphic_testTp1{a:i32,b:i32}>>>
! CHECK: %[[CONV_C:.*]] = fir.convert %[[C]] : (!fir.ref<!fir.class<!fir.heap<!fir.array<?x?x!fir.type<_QMpolymorphic_testTp1{a:i32,b:i32}>>>>>) -> !fir.ref<!fir.box<none>>
! CHECK: %[[CONV_BOXED_T:.*]] = fir.convert %[[BOXED_T]] : (!fir.box<!fir.array<10x20x!fir.type<_QMpolymorphic_testTp1{a:i32,b:i32}>>>) -> !fir.box<none>
! CHECK: %{{.*}} = fir.call @_FortranAAssign(%[[CONV_C]], %[[CONV_BOXED_T]], %{{.*}}, %{{.*}}) fastmath<contract> : (!fir.ref<!fir.box<none>>, !fir.box<none>, !fir.ref<i8>, i32) -> none
! CHECK: return

  subroutine pointer_assign_remap()
    class(p1), pointer :: a(:)
    class(p1), pointer :: p(:,:)
    class(p1), pointer :: q(:)
    allocate(a(100))
    p(1:10,1:10) => a
    q(0:99) => a
  end subroutine

! CHECK-LABEL: func.func @_QMpolymorphic_testPpointer_assign_remap() {
! CHECK: %[[A:.*]] = fir.alloca !fir.class<!fir.ptr<!fir.array<?x!fir.type<_QMpolymorphic_testTp1{a:i32,b:i32}>>>> {bindc_name = "a", uniq_name = "_QMpolymorphic_testFpointer_assign_remapEa"}
! CHECK: %[[P:.*]] = fir.alloca !fir.class<!fir.ptr<!fir.array<?x?x!fir.type<_QMpolymorphic_testTp1{a:i32,b:i32}>>>> {bindc_name = "p", uniq_name = "_QMpolymorphic_testFpointer_assign_remapEp"}
! CHECK: %[[Q:.*]] = fir.alloca !fir.class<!fir.ptr<!fir.array<?x!fir.type<_QMpolymorphic_testTp1{a:i32,b:i32}>>>> {bindc_name = "q", uniq_name = "_QMpolymorphic_testFpointer_assign_remapEq"}
! CHECK: %[[C1_0:.*]] = arith.constant 1 : i64
! CHECK: %[[C10_0:.*]] = arith.constant 10 : i64
! CHECK: %[[C1_1:.*]] = arith.constant 1 : i64
! CHECK: %[[C10_1:.*]] = arith.constant 10 : i64
! CHECK: %[[LOAD_A:.*]] = fir.load %[[A]] : !fir.ref<!fir.class<!fir.ptr<!fir.array<?x!fir.type<_QMpolymorphic_testTp1{a:i32,b:i32}>>>>>
! CHECK: %[[REBOX_A:.*]] = fir.rebox %[[LOAD_A]](%{{.*}}) : (!fir.class<!fir.ptr<!fir.array<?x!fir.type<_QMpolymorphic_testTp1{a:i32,b:i32}>>>>, !fir.shift<1>) -> !fir.class<!fir.array<?x!fir.type<_QMpolymorphic_testTp1{a:i32,b:i32}>>>
! CHECK: %[[BOUND_ARRAY:.*]] = fir.alloca !fir.array<2x2xi64>
! CHECK: %[[ARRAY:.*]] = fir.undefined !fir.array<2x2xi64>
! CHECK: %[[ARRAY0:.*]] = fir.insert_value %[[ARRAY]], %[[C1_0]], [0 : index, 0 : index] : (!fir.array<2x2xi64>, i64) -> !fir.array<2x2xi64>
<<<<<<< HEAD
! CHECK: %[[ARRAY1:.*]] = fir.insert_value %[[ARRAY0]], %[[C10_0]], [0 : index, 1 : index] : (!fir.array<2x2xi64>, i64) -> !fir.array<2x2xi64>
! CHECK: %[[ARRAY2:.*]] = fir.insert_value %[[ARRAY1]], %[[C1_1]], [1 : index, 0 : index] : (!fir.array<2x2xi64>, i64) -> !fir.array<2x2xi64>
=======
! CHECK: %[[ARRAY1:.*]] = fir.insert_value %[[ARRAY0]], %[[C10_0]], [1 : index, 0 : index] : (!fir.array<2x2xi64>, i64) -> !fir.array<2x2xi64>
! CHECK: %[[ARRAY2:.*]] = fir.insert_value %[[ARRAY1]], %[[C1_1]], [0 : index, 1 : index] : (!fir.array<2x2xi64>, i64) -> !fir.array<2x2xi64>
>>>>>>> cd74f4a4
! CHECK: %[[ARRAY3:.*]] = fir.insert_value %[[ARRAY2]], %[[C10_1]], [1 : index, 1 : index] : (!fir.array<2x2xi64>, i64) -> !fir.array<2x2xi64>
! CHECK: fir.store %[[ARRAY3]] to %[[BOUND_ARRAY]] : !fir.ref<!fir.array<2x2xi64>>
! CHECK: %[[C2_0:.*]] = arith.constant 2 : index
! CHECK: %[[C2_1:.*]] = arith.constant 2 : index
<<<<<<< HEAD
! CHECK: %[[BOUND_ARRAY_SHAPE:.*]] = fir.shape %[[C2_0]], %[[C2_1]] : (index, index) -> !fir.shape<2>
=======
! CHECK: %[[BOUND_ARRAY_SHAPE:.*]] = fir.shape %[[C2_1]], %[[C2_0]] : (index, index) -> !fir.shape<2>
>>>>>>> cd74f4a4
! CHECK: %[[BOXED_BOUND_ARRAY:.*]] = fir.embox %[[BOUND_ARRAY]](%[[BOUND_ARRAY_SHAPE]]) : (!fir.ref<!fir.array<2x2xi64>>, !fir.shape<2>) -> !fir.box<!fir.array<2x2xi64>>
! CHECK: %[[ARG0:.*]] = fir.convert %[[P]] : (!fir.ref<!fir.class<!fir.ptr<!fir.array<?x?x!fir.type<_QMpolymorphic_testTp1{a:i32,b:i32}>>>>>) -> !fir.ref<!fir.box<none>>
! CHECK: %[[ARG1:.*]] = fir.convert %[[REBOX_A]] : (!fir.class<!fir.array<?x!fir.type<_QMpolymorphic_testTp1{a:i32,b:i32}>>>) -> !fir.box<none>
! CHECK: %[[ARG2:.*]] = fir.convert %[[BOXED_BOUND_ARRAY]] : (!fir.box<!fir.array<2x2xi64>>) -> !fir.box<none>
! CHECK:  %{{.*}} = fir.call @_FortranAPointerAssociateRemapping(%[[ARG0]], %[[ARG1]], %[[ARG2]], %{{.*}}, %{{.*}}) {{.*}} : (!fir.ref<!fir.box<none>>, !fir.box<none>, !fir.box<none>, !fir.ref<i8>, i32) -> none

! CHECK: %[[C0:.*]] = arith.constant 0 : i64
! CHECK: %[[C99:.*]] = arith.constant 99 : i64
! CHECK: %[[LOAD_A:.*]] = fir.load %[[A]] : !fir.ref<!fir.class<!fir.ptr<!fir.array<?x!fir.type<_QMpolymorphic_testTp1{a:i32,b:i32}>>>>>
! CHECK: %[[REBOX_A:.*]] = fir.rebox %[[LOAD_A]](%{{.*}}) : (!fir.class<!fir.ptr<!fir.array<?x!fir.type<_QMpolymorphic_testTp1{a:i32,b:i32}>>>>, !fir.shift<1>) -> !fir.class<!fir.array<?x!fir.type<_QMpolymorphic_testTp1{a:i32,b:i32}>>>
<<<<<<< HEAD
! CHECK: %[[BOUND_ARRAY:.*]] = fir.alloca !fir.array<1x2xi64>
! CHECK: %[[ARRAY:.*]] = fir.undefined !fir.array<1x2xi64>
! CHECK: %[[ARRAY0:.*]] = fir.insert_value %[[ARRAY]], %[[C0]], [0 : index, 0 : index] : (!fir.array<1x2xi64>, i64) -> !fir.array<1x2xi64>
! CHECK: %[[ARRAY1:.*]] = fir.insert_value %[[ARRAY0]], %[[C99]], [0 : index, 1 : index] : (!fir.array<1x2xi64>, i64) -> !fir.array<1x2xi64>
! CHECK: fir.store %[[ARRAY1]] to %[[BOUND_ARRAY]] : !fir.ref<!fir.array<1x2xi64>>
! CHECK: %[[C1:.*]] = arith.constant 1 : index
! CHECK: %[[C2:.*]] = arith.constant 2 : index
! CHECK: %[[BOUND_ARRAY_SHAPE:.*]] = fir.shape %[[C1]], %[[C2]] : (index, index) -> !fir.shape<2>
! CHECK: %[[BOXED_BOUND_ARRAY:.*]] = fir.embox %[[BOUND_ARRAY]](%[[BOUND_ARRAY_SHAPE]]) : (!fir.ref<!fir.array<1x2xi64>>, !fir.shape<2>) -> !fir.box<!fir.array<1x2xi64>>
! CHECK: %[[ARG0:.*]] = fir.convert %[[Q]] : (!fir.ref<!fir.class<!fir.ptr<!fir.array<?x!fir.type<_QMpolymorphic_testTp1{a:i32,b:i32}>>>>>) -> !fir.ref<!fir.box<none>>
! CHECK: %[[ARG1:.*]] = fir.convert %[[REBOX_A]] : (!fir.class<!fir.array<?x!fir.type<_QMpolymorphic_testTp1{a:i32,b:i32}>>>) -> !fir.box<none>
! CHECK: %[[ARG2:.*]] = fir.convert %[[BOXED_BOUND_ARRAY]] : (!fir.box<!fir.array<1x2xi64>>) -> !fir.box<none>
=======
! CHECK: %[[BOUND_ARRAY:.*]] = fir.alloca !fir.array<2x1xi64>
! CHECK: %[[ARRAY:.*]] = fir.undefined !fir.array<2x1xi64>
! CHECK: %[[ARRAY0:.*]] = fir.insert_value %[[ARRAY]], %[[C0]], [0 : index, 0 : index] : (!fir.array<2x1xi64>, i64) -> !fir.array<2x1xi64>
! CHECK: %[[ARRAY1:.*]] = fir.insert_value %[[ARRAY0]], %[[C99]], [1 : index, 0 : index] : (!fir.array<2x1xi64>, i64) -> !fir.array<2x1xi64>
! CHECK: fir.store %[[ARRAY1]] to %[[BOUND_ARRAY]] : !fir.ref<!fir.array<2x1xi64>>
! CHECK: %[[C1:.*]] = arith.constant 1 : index
! CHECK: %[[C2:.*]] = arith.constant 2 : index
! CHECK: %[[BOUND_ARRAY_SHAPE:.*]] = fir.shape %[[C2]], %[[C1]] : (index, index) -> !fir.shape<2>
! CHECK: %[[BOXED_BOUND_ARRAY:.*]] = fir.embox %[[BOUND_ARRAY]](%[[BOUND_ARRAY_SHAPE]]) : (!fir.ref<!fir.array<2x1xi64>>, !fir.shape<2>) -> !fir.box<!fir.array<2x1xi64>>
! CHECK: %[[ARG0:.*]] = fir.convert %[[Q]] : (!fir.ref<!fir.class<!fir.ptr<!fir.array<?x!fir.type<_QMpolymorphic_testTp1{a:i32,b:i32}>>>>>) -> !fir.ref<!fir.box<none>>
! CHECK: %[[ARG1:.*]] = fir.convert %[[REBOX_A]] : (!fir.class<!fir.array<?x!fir.type<_QMpolymorphic_testTp1{a:i32,b:i32}>>>) -> !fir.box<none>
! CHECK: %[[ARG2:.*]] = fir.convert %[[BOXED_BOUND_ARRAY]] : (!fir.box<!fir.array<2x1xi64>>) -> !fir.box<none>
>>>>>>> cd74f4a4
! CHECK: %{{.*}} = fir.call @_FortranAPointerAssociateRemapping(%[[ARG0]], %[[ARG1]], %[[ARG2]], %{{.*}}, %{{.*}}) {{.*}} : (!fir.ref<!fir.box<none>>, !fir.box<none>, !fir.box<none>, !fir.ref<i8>, i32) -> none

  subroutine pointer_assign_lower_bounds()
    class(p1), allocatable, target :: a(:)
    class(p1), pointer :: p(:)
    allocate(a(100))
    p(-50:) => a
  end subroutine

! CHECK-LABEL: func.func @_QMpolymorphic_testPpointer_assign_lower_bounds() {
! CHECK: %[[A:.*]] = fir.alloca !fir.class<!fir.heap<!fir.array<?x!fir.type<_QMpolymorphic_testTp1{a:i32,b:i32}>>>> {bindc_name = "a", fir.target, uniq_name = "_QMpolymorphic_testFpointer_assign_lower_boundsEa"}
! CHECK: %[[P:.*]] = fir.alloca !fir.class<!fir.ptr<!fir.array<?x!fir.type<_QMpolymorphic_testTp1{a:i32,b:i32}>>>> {bindc_name = "p", uniq_name = "_QMpolymorphic_testFpointer_assign_lower_boundsEp"}
! CHECK: %[[LB:.*]] = arith.constant -50 : i64
! CHECK: %[[REBOX_A:.*]] = fir.rebox %21(%23) : (!fir.class<!fir.heap<!fir.array<?x!fir.type<_QMpolymorphic_testTp1{a:i32,b:i32}>>>>, !fir.shift<1>) -> !fir.class<!fir.array<?x!fir.type<_QMpolymorphic_testTp1{a:i32,b:i32}>>>
! CHECK: %[[LBOUND_ARRAY:.*]] = fir.alloca !fir.array<1xi64>
! CHECK: %[[ARRAY:.*]] = fir.undefined !fir.array<1xi64>
! CHECK: %[[ARRAY0:.*]] = fir.insert_value %[[ARRAY]], %[[LB]], [0 : index] : (!fir.array<1xi64>, i64) -> !fir.array<1xi64>
! CHECK: fir.store %[[ARRAY0]] to %[[LBOUND_ARRAY]] : !fir.ref<!fir.array<1xi64>>
! CHECK: %[[C1:.*]] = arith.constant 1 : index
! CHECK: %[[LBOUND_ARRAY_SHAPE:.*]] = fir.shape %[[C1]] : (index) -> !fir.shape<1>
! CHECK: %[[LBOUND_ARRAY_BOXED:.*]] = fir.embox %[[LBOUND_ARRAY]](%[[LBOUND_ARRAY_SHAPE]]) : (!fir.ref<!fir.array<1xi64>>, !fir.shape<1>) -> !fir.box<!fir.array<1xi64>>
! CHECK: %[[P_BOX_NONE:.*]] = fir.convert %[[P]] : (!fir.ref<!fir.class<!fir.ptr<!fir.array<?x!fir.type<_QMpolymorphic_testTp1{a:i32,b:i32}>>>>>) -> !fir.ref<!fir.box<none>>
! CHECK: %[[A_BOX_NONE:.*]] = fir.convert %[[REBOX_A]] : (!fir.class<!fir.array<?x!fir.type<_QMpolymorphic_testTp1{a:i32,b:i32}>>>) -> !fir.box<none>
! CHECK: %[[LBOUNDS_BOX_NONE:.*]] = fir.convert %[[LBOUND_ARRAY_BOXED]] : (!fir.box<!fir.array<1xi64>>) -> !fir.box<none>
! CHECK: %{{.*}} = fir.call @_FortranAPointerAssociateLowerBounds(%[[P_BOX_NONE]], %[[A_BOX_NONE]], %[[LBOUNDS_BOX_NONE]]) {{.*}} : (!fir.ref<!fir.box<none>>, !fir.box<none>, !fir.box<none>) -> none

  subroutine test_elemental_assign()
    type(p1) :: pa(3)
    pa = [ 1, 2, 3 ]
  end subroutine

! CHECK-LABEL: func.func @_QMpolymorphic_testPtest_elemental_assign() {
! CHECK: %[[INT:.*]] = fir.alloca i32
! CHECK: %[[C3_0:.*]] = arith.constant 3 : index
! CHECK: %[[PA:.*]] = fir.alloca !fir.array<3x!fir.type<_QMpolymorphic_testTp1{a:i32,b:i32}>> {bindc_name = "pa", uniq_name = "_QMpolymorphic_testFtest_elemental_assignEpa"}
! CHECK: %[[SHAPE:.*]] = fir.shape %[[C3_0]] : (index) -> !fir.shape<1>
! CHECK: %[[LOAD_PA:.*]] = fir.array_load %[[PA]](%[[SHAPE]]) : (!fir.ref<!fir.array<3x!fir.type<_QMpolymorphic_testTp1{a:i32,b:i32}>>>, !fir.shape<1>) -> !fir.array<3x!fir.type<_QMpolymorphic_testTp1{a:i32,b:i32}>>
! CHECK: %[[ADDR_INT:.*]] = fir.address_of(@_QQro.3xi4.{{.*}}) : !fir.ref<!fir.array<3xi32>>
! CHECK: %[[C3:.*]] = arith.constant 3 : index
! CHECK: %[[SHAPE:.*]] = fir.shape %[[C3]] : (index) -> !fir.shape<1>
! CHECK: %[[LOAD_INT_ARRAY:.*]] = fir.array_load %[[ADDR_INT]](%[[SHAPE]]) : (!fir.ref<!fir.array<3xi32>>, !fir.shape<1>) -> !fir.array<3xi32>
! CHECK: %[[C1:.*]] = arith.constant 1 : index
! CHECK: %[[C0:.*]] = arith.constant 0 : index
! CHECK: %[[UB:.*]] = arith.subi %[[C3_0]], %[[C1]] : index
! CHECK: %[[DO_RES:.*]] = fir.do_loop %[[ARG0:.*]] = %[[C0]] to %[[UB]] step %[[C1]] unordered iter_args(%[[ARG1:.*]] = %[[LOAD_PA]]) -> (!fir.array<3x!fir.type<_QMpolymorphic_testTp1{a:i32,b:i32}>>) {
! CHECK:   %[[FETCH_INT:.*]] = fir.array_fetch %[[LOAD_INT_ARRAY]], %[[ARG0]] : (!fir.array<3xi32>, index) -> i32
! CHECK:   %[[ARRAY_MOD:.*]]:2 = fir.array_modify %[[ARG1]], %[[ARG0]] : (!fir.array<3x!fir.type<_QMpolymorphic_testTp1{a:i32,b:i32}>>, index) -> (!fir.ref<!fir.type<_QMpolymorphic_testTp1{a:i32,b:i32}>>, !fir.array<3x!fir.type<_QMpolymorphic_testTp1{a:i32,b:i32}>>)
! CHECK:   %[[EMBOXED:.*]] = fir.embox %10#0 : (!fir.ref<!fir.type<_QMpolymorphic_testTp1{a:i32,b:i32}>>) -> !fir.class<!fir.type<_QMpolymorphic_testTp1{a:i32,b:i32}>>
! CHECK:   fir.store %[[FETCH_INT]] to %[[INT]] : !fir.ref<i32>
! CHECK:   fir.call @_QMpolymorphic_testPassign_p1_int(%[[EMBOXED]], %[[INT]]) fastmath<contract> : (!fir.class<!fir.type<_QMpolymorphic_testTp1{a:i32,b:i32}>>, !fir.ref<i32>) -> ()
! CHECK:   fir.result %[[ARRAY_MOD]]#1 : !fir.array<3x!fir.type<_QMpolymorphic_testTp1{a:i32,b:i32}>>
! CHECK: }
! CHECK: fir.array_merge_store %[[LOAD_PA]], %[[DO_RES]] to %[[PA]] : !fir.array<3x!fir.type<_QMpolymorphic_testTp1{a:i32,b:i32}>>, !fir.array<3x!fir.type<_QMpolymorphic_testTp1{a:i32,b:i32}>>, !fir.ref<!fir.array<3x!fir.type<_QMpolymorphic_testTp1{a:i32,b:i32}>>>
! CHECK: return

  subroutine host_assoc(this)
    class(p1) :: this
    
    call internal
  contains
    subroutine internal
      print*, this%a, this%b
    end subroutine
  end subroutine

! CHECK-LABEL: func.func @_QMpolymorphic_testFhost_assocPinternal(
! CHECK-SAME: %[[TUPLE:.*]]: !fir.ref<tuple<!fir.class<!fir.type<_QMpolymorphic_testTp1{a:i32,b:i32}>>>> {fir.host_assoc}) attributes {fir.internal_proc} {
! CHECK: %[[POS_IN_TUPLE:.*]] = arith.constant 0 : i32
! CHECK: %[[COORD_OF_CLASS:.*]] = fir.coordinate_of %[[TUPLE]], %[[POS_IN_TUPLE]] : (!fir.ref<tuple<!fir.class<!fir.type<_QMpolymorphic_testTp1{a:i32,b:i32}>>>>, i32) -> !fir.ref<!fir.class<!fir.type<_QMpolymorphic_testTp1{a:i32,b:i32}>>>
! CHECK: %[[CLASS:.*]] = fir.load %[[COORD_OF_CLASS]] : !fir.ref<!fir.class<!fir.type<_QMpolymorphic_testTp1{a:i32,b:i32}>>>
! CHECK: %[[FIELD_A:.*]] = fir.field_index a, !fir.type<_QMpolymorphic_testTp1{a:i32,b:i32}>
! CHECK: %[[COORD_A:.*]] = fir.coordinate_of %[[CLASS]], %[[FIELD_A]] : (!fir.class<!fir.type<_QMpolymorphic_testTp1{a:i32,b:i32}>>, !fir.field) -> !fir.ref<i32>
! CHECK: %[[A:.*]] = fir.load %[[COORD_A]] : !fir.ref<i32>
! CHECK: %{{.*}} = fir.call @_FortranAioOutputInteger32(%{{.*}}, %[[A]]) {{.*}} : (!fir.ref<i8>, i32) -> i1
! CHECK: %[[FIELD_B:.*]] = fir.field_index b, !fir.type<_QMpolymorphic_testTp1{a:i32,b:i32}>
! CHECK: %[[COORD_B:.*]] = fir.coordinate_of %[[CLASS]], %[[FIELD_B]] : (!fir.class<!fir.type<_QMpolymorphic_testTp1{a:i32,b:i32}>>, !fir.field) -> !fir.ref<i32>
! CHECK: %[[B:.*]] = fir.load %[[COORD_B]] : !fir.ref<i32>
! CHECK: %{{.*}} = fir.call @_FortranAioOutputInteger32(%{{.*}}, %[[B]]) {{.*}} : (!fir.ref<i8>, i32) -> i1

  subroutine test_elemental_array()
    type(p1) :: p(5)
    print *, p%elemental_fct()
  end subroutine

! CHECK-LABEL: func.func @_QMpolymorphic_testPtest_elemental_array() {
! CHECK: %[[P:.*]] = fir.alloca !fir.array<5x!fir.type<_QMpolymorphic_testTp1{a:i32,b:i32}>> {bindc_name = "p", uniq_name = "_QMpolymorphic_testFtest_elemental_arrayEp"}
! CHECK: %[[C5:.*]] = arith.constant 5 : index
! CHECK: %[[TMP:.*]] = fir.allocmem !fir.array<5xi32>
! CHECK: %[[SHAPE:.*]] = fir.shape %[[C5]] : (index) -> !fir.shape<1>
! CHECK: %[[ARRAY_LOAD_TMP:.*]] = fir.array_load %[[TMP]](%[[SHAPE]]) : (!fir.heap<!fir.array<5xi32>>, !fir.shape<1>) -> !fir.array<5xi32>
! CHECK: %[[C1:.*]] = arith.constant 1 : index
! CHECK: %[[C0:.*]] = arith.constant 0 : index
! CHECK: %[[UB:.*]] = arith.subi %[[C5]], %[[C1]] : index
! CHECK: %[[LOOP_RES:.*]] = fir.do_loop %[[IND:.*]] = %[[C0]] to %[[UB]] step %[[C1]] unordered iter_args(%[[ARG1:.*]] = %[[ARRAY_LOAD_TMP]]) -> (!fir.array<5xi32>) {
! CHECK:   %[[COORD:.*]] = fir.coordinate_of %[[P]], %[[IND]] : (!fir.ref<!fir.array<5x!fir.type<_QMpolymorphic_testTp1{a:i32,b:i32}>>>, index) -> !fir.ref<!fir.type<_QMpolymorphic_testTp1{a:i32,b:i32}>>
! CHECK:   %[[EMBOXED:.*]] = fir.embox %[[COORD]] : (!fir.ref<!fir.type<_QMpolymorphic_testTp1{a:i32,b:i32}>>) -> !fir.class<!fir.type<_QMpolymorphic_testTp1{a:i32,b:i32}>>
! CHECK:   %[[RES:.*]] = fir.call @_QMpolymorphic_testPelemental_fct(%[[EMBOXED]]) {{.*}} : (!fir.class<!fir.type<_QMpolymorphic_testTp1{a:i32,b:i32}>>) -> i32
! CHECK:   %[[ARR_UP:.*]] = fir.array_update %[[ARG1]], %[[RES]], %[[IND]] : (!fir.array<5xi32>, i32, index) -> !fir.array<5xi32>
! CHECK:   fir.result %[[ARR_UP]] : !fir.array<5xi32>
! CHECK: }
! CHECK: fir.array_merge_store %[[ARRAY_LOAD_TMP]], %[[LOOP_RES]] to %[[TMP]] : !fir.array<5xi32>, !fir.array<5xi32>, !fir.heap<!fir.array<5xi32>>
! CHECK: %[[SHAPE:.*]] = fir.shape %[[C5]] : (index) -> !fir.shape<1>
! CHECK: %[[EMBOXED_TMP:.*]] = fir.embox %[[TMP]](%[[SHAPE]]) : (!fir.heap<!fir.array<5xi32>>, !fir.shape<1>) -> !fir.box<!fir.array<5xi32>>
! CHECK: %[[BOX_NONE:.*]] = fir.convert %[[EMBOXED_TMP]] : (!fir.box<!fir.array<5xi32>>) -> !fir.box<none>
! CHECK: %{{.*}} = fir.call @_FortranAioOutputDescriptor(%{{.*}}, %[[BOX_NONE]]) {{.*}} : (!fir.ref<i8>, !fir.box<none>) -> i1
! CHECK: fir.freemem %[[TMP]] : !fir.heap<!fir.array<5xi32>>

  subroutine test_elemental_poly_array(p)
    class(p1) :: p(5)
    print *, p%elemental_fct()
  end subroutine

! CHECK-LABEL: func.func @_QMpolymorphic_testPtest_elemental_poly_array(
! CHECK-SAME: %[[P:.*]]: !fir.class<!fir.array<5x!fir.type<_QMpolymorphic_testTp1{a:i32,b:i32}>>> {fir.bindc_name = "p"}) {
! CHECK: %[[C5:.*]] = arith.constant 5 : index
! CHECK: %[[TMP:.*]] = fir.allocmem !fir.array<5xi32>
! CHECK: %[[SHAPE:.*]] = fir.shape %[[C5]] : (index) -> !fir.shape<1>
! CHECK: %[[ARRAY_LOAD_TMP:.*]] = fir.array_load %[[TMP]](%[[SHAPE]]) : (!fir.heap<!fir.array<5xi32>>, !fir.shape<1>) -> !fir.array<5xi32>
! CHECK: %[[C1:.*]] = arith.constant 1 : index
! CHECK: %[[C0:.*]] = arith.constant 0 : index
! CHECK: %[[UB:.*]] = arith.subi %[[C5]], %[[C1]] : index
! CHECK: %[[LOOP_RES:.*]] = fir.do_loop %[[IND:.*]] = %[[C0]] to %[[UB]] step %[[C1]] unordered iter_args(%[[ARG:.*]] = %[[ARRAY_LOAD_TMP]]) -> (!fir.array<5xi32>) {
! CHECK:   %[[COORD:.*]] = fir.coordinate_of %[[P]], %[[IND]] : (!fir.class<!fir.array<5x!fir.type<_QMpolymorphic_testTp1{a:i32,b:i32}>>>, index) -> !fir.ref<!fir.type<_QMpolymorphic_testTp1{a:i32,b:i32}>>
! CHECK:   %[[EMBOXED:.*]] = fir.embox %[[COORD]] source_box %[[P]] : (!fir.ref<!fir.type<_QMpolymorphic_testTp1{a:i32,b:i32}>>, !fir.class<!fir.array<5x!fir.type<_QMpolymorphic_testTp1{a:i32,b:i32}>>>) -> !fir.class<!fir.type<_QMpolymorphic_testTp1{a:i32,b:i32}>>
! CHECK:   %[[RES:.*]] = fir.dispatch "elemental_fct"(%[[EMBOXED]] : !fir.class<!fir.type<_QMpolymorphic_testTp1{a:i32,b:i32}>>) (%[[EMBOXED]] : !fir.class<!fir.type<_QMpolymorphic_testTp1{a:i32,b:i32}>>) -> i32 {pass_arg_pos = 0 : i32}
! CHECK:   %[[ARR_UP:.*]] = fir.array_update %[[ARG]], %[[RES]], %[[IND]] : (!fir.array<5xi32>, i32, index) -> !fir.array<5xi32>
! CHECK:   fir.result %[[ARR_UP]] : !fir.array<5xi32>
! CHECK: }
! CHECK: fir.array_merge_store %[[ARRAY_LOAD_TMP]], %[[LOOP_RES]] to %[[TMP]] : !fir.array<5xi32>, !fir.array<5xi32>, !fir.heap<!fir.array<5xi32>>
! CHECK: %[[SHAPE:.*]] = fir.shape %[[C5]] : (index) -> !fir.shape<1>
! CHECK: %[[EMBOXED_TMP:.*]] = fir.embox %[[TMP]](%[[SHAPE]]) : (!fir.heap<!fir.array<5xi32>>, !fir.shape<1>) -> !fir.box<!fir.array<5xi32>>
! CHECK: %[[BOX_NONE:.*]] = fir.convert %[[EMBOXED_TMP]] : (!fir.box<!fir.array<5xi32>>) -> !fir.box<none>
! CHECK: %{{.*}} = fir.call @_FortranAioOutputDescriptor(%{{.*}}, %[[BOX_NONE]]) {{.*}} : (!fir.ref<i8>, !fir.box<none>) -> i1
! CHECK: fir.freemem %[[TMP]] : !fir.heap<!fir.array<5xi32>>

  subroutine test_elemental_poly_array_2d(p)
    class(p1) :: p(5,5)
    print *, p%elemental_fct()
  end subroutine

! CHECK-LABEL: func.func @_QMpolymorphic_testPtest_elemental_poly_array_2d(
! CHECK-SAME: %[[P]]: !fir.class<!fir.array<5x5x!fir.type<_QMpolymorphic_testTp1{a:i32,b:i32}>>> {fir.bindc_name = "p"}) {
! CHECK: %[[C5:.*]] = arith.constant 5 : index
! CHECK: %[[C5_0:.*]] = arith.constant 5 : index
! CHECK: %[[TMP:.*]] = fir.allocmem !fir.array<5x5xi32>
! CHECK: %[[SHAPE:.*]] = fir.shape %[[C5]], %[[C5_0]] : (index, index) -> !fir.shape<2>
! CHECK: %[[ARRAY_LOAD_TMP:.*]] = fir.array_load %[[TMP]](%[[SHAPE]]) : (!fir.heap<!fir.array<5x5xi32>>, !fir.shape<2>) -> !fir.array<5x5xi32>
! CHECK: %[[C1:.*]] = arith.constant 1 : index
! CHECK: %[[C0:.*]] = arith.constant 0 : index
! CHECK: %[[UB0:.*]] = arith.subi %[[C5]], %[[C1]] : index
! CHECK: %[[UB1:.*]] = arith.subi %[[C5_0]], %[[C1]] : index
! CHECK: %[[LOOP_RES:.*]] = fir.do_loop %[[IND0:.*]] = %[[C0]] to %[[UB1]] step %[[C1]] unordered iter_args(%[[ARG:.*]] = %[[ARRAY_LOAD_TMP]]) -> (!fir.array<5x5xi32>) {
! CHECK:   %[[LOOP_RES0:.*]] = fir.do_loop %[[IND1:.*]] = %[[C0]] to %[[UB0]] step %[[C1]] unordered iter_args(%[[ARG0:.*]] = %[[ARG]]) -> (!fir.array<5x5xi32>) {
! CHECK:     %[[COORD:.*]] = fir.coordinate_of %[[P]], %[[IND1]], %[[IND0]] : (!fir.class<!fir.array<5x5x!fir.type<_QMpolymorphic_testTp1{a:i32,b:i32}>>>, index, index) -> !fir.ref<!fir.type<_QMpolymorphic_testTp1{a:i32,b:i32}>>
! CHECK:     %[[EMBOXED:.*]] = fir.embox %[[COORD]] source_box %[[P]] : (!fir.ref<!fir.type<_QMpolymorphic_testTp1{a:i32,b:i32}>>, !fir.class<!fir.array<5x5x!fir.type<_QMpolymorphic_testTp1{a:i32,b:i32}>>>) -> !fir.class<!fir.type<_QMpolymorphic_testTp1{a:i32,b:i32}>>
! CHECK:     %[[RES:.*]] = fir.dispatch "elemental_fct"(%[[EMBOXED]] : !fir.class<!fir.type<_QMpolymorphic_testTp1{a:i32,b:i32}>>) (%[[EMBOXED]] : !fir.class<!fir.type<_QMpolymorphic_testTp1{a:i32,b:i32}>>) -> i32 {pass_arg_pos = 0 : i32}
! CHECK:     %[[ARR_UP:.*]] = fir.array_update %[[ARG0]], %[[RES]], %[[IND1]], %[[IND0]] : (!fir.array<5x5xi32>, i32, index, index) -> !fir.array<5x5xi32>
! CHECK:     fir.result %[[ARR_UP]] : !fir.array<5x5xi32>
! CHECK:   }
! CHECK:   fir.result %[[LOOP_RES0]] : !fir.array<5x5xi32>
! CHECK: }
! CHECK: fir.array_merge_store %[[ARRAY_LOAD_TMP]], %[[LOOP_RES]] to %[[TMP]] : !fir.array<5x5xi32>, !fir.array<5x5xi32>, !fir.heap<!fir.array<5x5xi32>>
! CHECK: %[[SHAPE:.*]] = fir.shape %[[C5]], %[[C5_0]] : (index, index) -> !fir.shape<2>
! CHECK: %[[EMBOXED_TMP:.*]] = fir.embox %[[TMP]](%[[SHAPE]]) : (!fir.heap<!fir.array<5x5xi32>>, !fir.shape<2>) -> !fir.box<!fir.array<5x5xi32>>
! CHECK: %[[BOX_NONE:.*]] = fir.convert %[[EMBOXED_TMP]] : (!fir.box<!fir.array<5x5xi32>>) -> !fir.box<none>
! CHECK: %{{.*}} = fir.call @_FortranAioOutputDescriptor(%{{.*}}, %[[BOX_NONE]]) fastmath<contract> : (!fir.ref<i8>, !fir.box<none>) -> i1
! CHECK: fir.freemem %[[TMP]] : !fir.heap<!fir.array<5x5xi32>>

  subroutine test_elemental_sub_array()
    type(p1) :: t(10)
    call t%elemental_sub()
    call t%elemental_sub_pass(2)
  end subroutine

! CHECK-LABEL: func.func @_QMpolymorphic_testPtest_elemental_sub_array() {
! CHECK: %[[C10:.*]] = arith.constant 10 : index
! CHECK: %[[T:.*]] = fir.alloca !fir.array<10x!fir.type<_QMpolymorphic_testTp1{a:i32,b:i32}>> {bindc_name = "t", uniq_name = "_QMpolymorphic_testFtest_elemental_sub_arrayEt"}
! CHECK: %[[C1:.*]] = arith.constant 1 : index
! CHECK: %[[C0:.*]] = arith.constant 0 : index
! CHECK: %[[UB:.*]] = arith.subi %[[C10]], %[[C1]] : index
! CHECK: fir.do_loop %[[IND:.*]] = %[[C0]] to %[[UB]] step %[[C1]] {
! CHECK:   %[[COORD:.*]] = fir.coordinate_of %[[T]], %[[IND]] : (!fir.ref<!fir.array<10x!fir.type<_QMpolymorphic_testTp1{a:i32,b:i32}>>>, index) -> !fir.ref<!fir.type<_QMpolymorphic_testTp1{a:i32,b:i32}>>
! CHECK:   %[[EMBOXED:.*]] = fir.embox %[[COORD]] : (!fir.ref<!fir.type<_QMpolymorphic_testTp1{a:i32,b:i32}>>) -> !fir.class<!fir.type<_QMpolymorphic_testTp1{a:i32,b:i32}>>
! CHECK:   fir.call @_QMpolymorphic_testPelemental_sub(%[[EMBOXED]]) {{.*}} : (!fir.class<!fir.type<_QMpolymorphic_testTp1{a:i32,b:i32}>>) -> ()
! CHECK: }
! CHECK: %[[C1:.*]] = arith.constant 1 : index
! CHECK: %[[C0:.*]] = arith.constant 0 : index
! CHECK: %[[UB:.*]] = arith.subi %[[C10]], %[[C1]] : index
! CHECK: fir.do_loop %[[IND:.*]] = %[[C0]] to %[[UB]] step %[[C1]] {
! CHECK:   %[[COORD:.*]] = fir.coordinate_of %[[T]], %[[IND]] : (!fir.ref<!fir.array<10x!fir.type<_QMpolymorphic_testTp1{a:i32,b:i32}>>>, index) -> !fir.ref<!fir.type<_QMpolymorphic_testTp1{a:i32,b:i32}>>
! CHECK:   %[[EMBOXED:.*]] = fir.embox %[[COORD]] : (!fir.ref<!fir.type<_QMpolymorphic_testTp1{a:i32,b:i32}>>) -> !fir.class<!fir.type<_QMpolymorphic_testTp1{a:i32,b:i32}>>
! CHECK:   fir.call @_QMpolymorphic_testPelemental_sub_pass(%{{.*}}, %[[EMBOXED]]) {{.*}} : (!fir.ref<i32>, !fir.class<!fir.type<_QMpolymorphic_testTp1{a:i32,b:i32}>>) -> ()
! CHECK: }

  subroutine test_elemental_sub_poly_array(p)
    class(p1) :: p(10)
    call p%elemental_sub()
    call p%elemental_sub_pass(3)
  end subroutine

! CHECK-LABEL: func.func @_QMpolymorphic_testPtest_elemental_sub_poly_array(
! CHECK-SAME: %[[P:.*]]: !fir.class<!fir.array<10x!fir.type<_QMpolymorphic_testTp1{a:i32,b:i32}>>> {fir.bindc_name = "p"}) {
! CHECK: %[[C10:.*]] = arith.constant 10 : index
! CHECK: %[[C1:.*]] = arith.constant 1 : index
! CHECK: %[[C0:.*]] = arith.constant 0 : index
! CHECK: %[[UB:.*]] = arith.subi %[[C10]], %[[C1]] : index
! CHECK: fir.do_loop %[[IND:.*]] = %[[C0]] to %[[UB]] step %[[C1]] {
! CHECK:   %[[COORD:.*]] = fir.coordinate_of %[[P]], %[[IND]] : (!fir.class<!fir.array<10x!fir.type<_QMpolymorphic_testTp1{a:i32,b:i32}>>>, index) -> !fir.ref<!fir.type<_QMpolymorphic_testTp1{a:i32,b:i32}>>
! CHECK:   %[[EMBOXED:.*]] = fir.embox %[[COORD]] source_box %[[P]] : (!fir.ref<!fir.type<_QMpolymorphic_testTp1{a:i32,b:i32}>>, !fir.class<!fir.array<10x!fir.type<_QMpolymorphic_testTp1{a:i32,b:i32}>>>) -> !fir.class<!fir.type<_QMpolymorphic_testTp1{a:i32,b:i32}>>
! CHECK:   fir.dispatch "elemental_sub"(%[[EMBOXED]] : !fir.class<!fir.type<_QMpolymorphic_testTp1{a:i32,b:i32}>>) (%[[EMBOXED]] : !fir.class<!fir.type<_QMpolymorphic_testTp1{a:i32,b:i32}>>) {pass_arg_pos = 0 : i32}
! CHECK: }
! CHECK: %[[C1:.*]] = arith.constant 1 : index
! CHECK: %[[C0:.*]] = arith.constant 0 : index
! CHECK: %[[UB:.*]] = arith.subi %[[C10]], %[[C1]] : index
! CHECK: fir.do_loop %[[IND:.*]] = %[[C0]] to %[[UB]] step %[[C1]] {
! CHECK:   %[[COORD:.*]] = fir.coordinate_of %[[P]], %[[IND]] : (!fir.class<!fir.array<10x!fir.type<_QMpolymorphic_testTp1{a:i32,b:i32}>>>, index) -> !fir.ref<!fir.type<_QMpolymorphic_testTp1{a:i32,b:i32}>>
! CHECK:   %[[EMBOXED:.*]] = fir.embox %[[COORD]] source_box %[[P]] : (!fir.ref<!fir.type<_QMpolymorphic_testTp1{a:i32,b:i32}>>, !fir.class<!fir.array<10x!fir.type<_QMpolymorphic_testTp1{a:i32,b:i32}>>>) -> !fir.class<!fir.type<_QMpolymorphic_testTp1{a:i32,b:i32}>>
! CHECK:   fir.dispatch "elemental_sub_pass"(%[[EMBOXED]] : !fir.class<!fir.type<_QMpolymorphic_testTp1{a:i32,b:i32}>>) (%{{.*}}, %[[EMBOXED]] : !fir.ref<i32>, !fir.class<!fir.type<_QMpolymorphic_testTp1{a:i32,b:i32}>>) {pass_arg_pos = 1 : i32}
! CHECK: }

  subroutine test_elemental_sub_array_assumed(t)
    type(p1) :: t(:)
    call t%elemental_sub()
    call t%elemental_sub_pass(4)
  end subroutine

! CHECK-LABEL: func.func @_QMpolymorphic_testPtest_elemental_sub_array_assumed(
! CHECK-SAME: %[[T:.*]]: !fir.box<!fir.array<?x!fir.type<_QMpolymorphic_testTp1{a:i32,b:i32}>>> {fir.bindc_name = "t"}) {
! CHECK: %[[C0:.*]] = arith.constant 0 : index
! CHECK: %[[T_DIMS:.*]]:3 = fir.box_dims %[[T]], %[[C0]] : (!fir.box<!fir.array<?x!fir.type<_QMpolymorphic_testTp1{a:i32,b:i32}>>>, index) -> (index, index, index)
! CHECK: %[[C1:.*]] = arith.constant 1 : index
! CHECK: %[[C0:.*]] = arith.constant 0 : index
! CHECK: %[[UB:.*]] = arith.subi %[[T_DIMS]]#1, %[[C1]] : index
! CHECK: fir.do_loop %[[IND:.*]] = %[[C0]] to %[[UB]] step %[[C1]] {
! CHECK:  %[[COORD:.*]] = fir.coordinate_of %[[T]], %[[IND]] : (!fir.box<!fir.array<?x!fir.type<_QMpolymorphic_testTp1{a:i32,b:i32}>>>, index) -> !fir.ref<!fir.type<_QMpolymorphic_testTp1{a:i32,b:i32}>>
! CHECK:  %[[EMBOXED:.*]] = fir.embox %[[COORD]] : (!fir.ref<!fir.type<_QMpolymorphic_testTp1{a:i32,b:i32}>>) -> !fir.class<!fir.type<_QMpolymorphic_testTp1{a:i32,b:i32}>>
! CHECK: fir.call @_QMpolymorphic_testPelemental_sub(%[[EMBOXED]]) {{.*}} : (!fir.class<!fir.type<_QMpolymorphic_testTp1{a:i32,b:i32}>>) -> ()
! CHECK: %[[C0:.*]] = arith.constant 0 : index
! CHECK: %[[T_DIMS:.*]]:3 = fir.box_dims %[[T]], %[[C0]] : (!fir.box<!fir.array<?x!fir.type<_QMpolymorphic_testTp1{a:i32,b:i32}>>>, index) -> (index, index, index)
! CHECK: %[[C1:.*]] = arith.constant 1 : index
! CHECK: %[[C0:.*]] = arith.constant 0 : index
! CHECK: %[[UB:.*]] = arith.subi %[[T_DIMS]]#1, %[[C1]] : index
! CHECK: fir.do_loop %[[IND:.*]] = %[[C0]] to %[[UB]] step %[[C1]] {
! CHECK:  %[[COORD:.*]] = fir.coordinate_of %[[T]], %[[IND]] : (!fir.box<!fir.array<?x!fir.type<_QMpolymorphic_testTp1{a:i32,b:i32}>>>, index) -> !fir.ref<!fir.type<_QMpolymorphic_testTp1{a:i32,b:i32}>>
! CHECK:  %[[EMBOXED:.*]] = fir.embox %[[COORD]] : (!fir.ref<!fir.type<_QMpolymorphic_testTp1{a:i32,b:i32}>>) -> !fir.class<!fir.type<_QMpolymorphic_testTp1{a:i32,b:i32}>>
! CHECK:  fir.call @_QMpolymorphic_testPelemental_sub_pass(%{{.*}}, %[[EMBOXED]]) {{.*}} : (!fir.ref<i32>, !fir.class<!fir.type<_QMpolymorphic_testTp1{a:i32,b:i32}>>) -> ()
! CHECK: }

  subroutine test_elemental_sub_poly_array_assumed(p)
    class(p1) :: p(:)
    call p%elemental_sub()
    call p%elemental_sub_pass(5)
  end subroutine

! CHECK-LABEL: func.func @_QMpolymorphic_testPtest_elemental_sub_poly_array_assumed(
! CHECK-SAME: %[[P:.*]]: !fir.class<!fir.array<?x!fir.type<_QMpolymorphic_testTp1{a:i32,b:i32}>>> {fir.bindc_name = "p"}) {
! CHECK: %[[C0:.*]] = arith.constant 0 : index
! CHECK: %[[P_DIMS:.*]]:3 = fir.box_dims %[[P]], %[[C0]] : (!fir.class<!fir.array<?x!fir.type<_QMpolymorphic_testTp1{a:i32,b:i32}>>>, index) -> (index, index, index)
! CHECK: %[[C1:.*]] = arith.constant 1 : index
! CHECK: %[[C0:.*]] = arith.constant 0 : index
! CHECK: %[[UB:.*]] = arith.subi %[[P_DIMS]]#1, %[[C1]] : index
! CHECK: fir.do_loop %[[IND:.*]] = %[[C0]] to %[[UB]] step %[[C1]] {
! CHECK:   %[[COORD:.*]] = fir.coordinate_of %[[P]], %[[IND]] : (!fir.class<!fir.array<?x!fir.type<_QMpolymorphic_testTp1{a:i32,b:i32}>>>, index) -> !fir.ref<!fir.type<_QMpolymorphic_testTp1{a:i32,b:i32}>>
! CHECK:   %[[EMBOXED:.*]] = fir.embox %[[COORD]] source_box %[[P]] : (!fir.ref<!fir.type<_QMpolymorphic_testTp1{a:i32,b:i32}>>, !fir.class<!fir.array<?x!fir.type<_QMpolymorphic_testTp1{a:i32,b:i32}>>>) -> !fir.class<!fir.type<_QMpolymorphic_testTp1{a:i32,b:i32}>>
! CHECK:   fir.dispatch "elemental_sub"(%[[EMBOXED]] : !fir.class<!fir.type<_QMpolymorphic_testTp1{a:i32,b:i32}>>) (%[[EMBOXED]] : !fir.class<!fir.type<_QMpolymorphic_testTp1{a:i32,b:i32}>>) {pass_arg_pos = 0 : i32}
! CHECK: }
! CHECK: %[[C0:.*]] = arith.constant 0 : index
! CHECK: %[[P_DIMS:.*]]:3 = fir.box_dims %[[P]], %[[C0]] : (!fir.class<!fir.array<?x!fir.type<_QMpolymorphic_testTp1{a:i32,b:i32}>>>, index) -> (index, index, index)
! CHECK: %[[C1:.*]] = arith.constant 1 : index
! CHECK: %[[C0:.*]] = arith.constant 0 : index
! CHECK: %[[UB:.*]] = arith.subi %[[P_DIMS]]#1, %[[C1]] : index
! CHECK: fir.do_loop %[[IND:.*]] = %[[C0]] to %[[UB]] step %[[C1]] {
! CHECK:   %[[COORD:.*]] = fir.coordinate_of %[[P]], %[[IND]] : (!fir.class<!fir.array<?x!fir.type<_QMpolymorphic_testTp1{a:i32,b:i32}>>>, index) -> !fir.ref<!fir.type<_QMpolymorphic_testTp1{a:i32,b:i32}>>
! CHECK:   %[[EMBOXED:.*]] = fir.embox %[[COORD]] source_box %[[P]] : (!fir.ref<!fir.type<_QMpolymorphic_testTp1{a:i32,b:i32}>>, !fir.class<!fir.array<?x!fir.type<_QMpolymorphic_testTp1{a:i32,b:i32}>>>) -> !fir.class<!fir.type<_QMpolymorphic_testTp1{a:i32,b:i32}>>
! CHECK:   fir.dispatch "elemental_sub_pass"(%[[EMBOXED]] : !fir.class<!fir.type<_QMpolymorphic_testTp1{a:i32,b:i32}>>) (%{{.*}}, %[[EMBOXED]] : !fir.ref<i32>, !fir.class<!fir.type<_QMpolymorphic_testTp1{a:i32,b:i32}>>) {pass_arg_pos = 1 : i32}
! CHECK: }

  subroutine write_p1(dtv, unit, iotype, v_list, iostat, iomsg)
    class(p1), intent(in) :: dtv
    integer, intent(in) :: unit
    character(*), intent(in) :: iotype
    integer, intent(in) :: v_list(:)
    integer, intent(out) :: iostat
    character(*), intent(inout) :: iomsg
    ! dummy subroutine for testing purpose
  end subroutine

  subroutine read_p1(dtv, unit, iotype, v_list, iostat, iomsg)
    class(p1), intent(inout) :: dtv
    integer, intent(in) :: unit
    character(*), intent(in) :: iotype
    integer, intent(in) :: v_list(:)
    integer, intent(out) :: iostat
    character(*), intent(inout) :: iomsg
    ! dummy subroutine for testing purpose
  end subroutine

  subroutine test_polymorphic_io()
    type(p1), target :: t
    class(p1), pointer :: p
    open(17, form='formatted', access='stream')
    write(17, 1) t
    1 Format(1X,I10)
    p => t
    rewind(17)
    read(17, 1) p
  end subroutine

! CHECK-LABEL: func.func @_QMpolymorphic_testPtest_polymorphic_io() {
! CHECK: %[[P:.*]] = fir.alloca !fir.class<!fir.ptr<!fir.type<_QMpolymorphic_testTp1{a:i32,b:i32}>>> {bindc_name = "p", uniq_name = "_QMpolymorphic_testFtest_polymorphic_ioEp"}
! CHECK: %[[LOAD_P:.*]] = fir.load %[[P]] : !fir.ref<!fir.class<!fir.ptr<!fir.type<_QMpolymorphic_testTp1{a:i32,b:i32}>>>>
! CHECK: %[[BOX_NONE:.*]] = fir.convert %[[LOAD_P]] : (!fir.class<!fir.ptr<!fir.type<_QMpolymorphic_testTp1{a:i32,b:i32}>>>) -> !fir.box<none>
! CHECK: %{{.*}} = fir.call @_FortranAioInputDescriptor(%{{.*}}, %[[BOX_NONE]]) {{.*}} : (!fir.ref<i8>, !fir.box<none>) -> i1

  function unlimited_polymorphic_alloc_array_ret()
    class(*), allocatable :: unlimited_polymorphic_alloc_array_ret(:)
  end function

  subroutine test_unlimited_polymorphic_alloc_array_ret()
    select type (a => unlimited_polymorphic_alloc_array_ret())
      type is (real)
        print*, 'type is real' 
    end select
  end subroutine

! CHECK-LABEL: func.func @_QMpolymorphic_testPtest_unlimited_polymorphic_alloc_array_ret() {
! CHECK: %[[RES_TMP:.*]] = fir.alloca !fir.class<!fir.heap<!fir.array<?xnone>>> {bindc_name = ".result"}
! CHECK: %[[RES:.*]] = fir.call @_QMpolymorphic_testPunlimited_polymorphic_alloc_array_ret() fastmath<contract> : () -> !fir.class<!fir.heap<!fir.array<?xnone>>>
! CHECK: fir.save_result %[[RES]] to %[[RES_TMP]] : !fir.class<!fir.heap<!fir.array<?xnone>>>, !fir.ref<!fir.class<!fir.heap<!fir.array<?xnone>>>>

  subroutine test_unlimited_polymorphic_intentout(a)
    class(*), intent(out) :: a
  end subroutine

! CHECK-LABEL: func.func @_QMpolymorphic_testPtest_unlimited_polymorphic_intentout(
! CHECK-SAME: %[[ARG0:.*]]: !fir.class<none> {fir.bindc_name = "a"}) {
! CHECK: %[[BOX_NONE:.*]] = fir.convert %[[ARG0]] : (!fir.class<none>) -> !fir.box<none>
! CHECK: %{{.*}} = fir.call @_FortranADestroy(%[[BOX_NONE]]) {{.*}} : (!fir.box<none>) -> none 
! CHECK: %[[BOX_NONE:.*]] = fir.convert %[[ARG0]] : (!fir.class<none>) -> !fir.box<none>
! CHECK: %{{.*}} = fir.call @_FortranAInitialize(%[[BOX_NONE]], %{{.*}}, %{{.*}}) {{.*}} : (!fir.box<none>, !fir.ref<i8>, i32) -> none

  subroutine test_polymorphic_intentout(a)
    class(p1), intent(out) :: a
  end subroutine

! CHECK-LABEL: func.func @_QMpolymorphic_testPtest_polymorphic_intentout(
! CHECK-SAME: %[[ARG0:.*]]: !fir.class<!fir.type<_QMpolymorphic_testTp1{a:i32,b:i32}>> {fir.bindc_name = "a"}) {
! CHECK: %[[BOX_NONE:.*]] = fir.convert %[[ARG0]] : (!fir.class<!fir.type<_QMpolymorphic_testTp1{a:i32,b:i32}>>) -> !fir.box<none>
! CHECK: %{{.*}} = fir.call @_FortranADestroy(%[[BOX_NONE]]) {{.*}} : (!fir.box<none>) -> none 
! CHECK: %[[BOX_NONE:.*]] = fir.convert %[[ARG0]] : (!fir.class<!fir.type<_QMpolymorphic_testTp1{a:i32,b:i32}>>) -> !fir.box<none>
! CHECK: %{{.*}} = fir.call @_FortranAInitialize(%[[BOX_NONE]], %{{.*}}, %{{.*}}) {{.*}} : (!fir.box<none>, !fir.ref<i8>, i32) -> none

  subroutine rebox_up_to_record_type(p)
    class(*), allocatable, target :: p(:,:)
    type(non_extensible), pointer :: t(:,:)
    t => p
  end subroutine

! CHECK-LABEL: func.func @_QMpolymorphic_testPrebox_up_to_record_type(
! CHECK-SAME: %[[P:.*]]: !fir.ref<!fir.class<!fir.heap<!fir.array<?x?xnone>>>> {fir.bindc_name = "p", fir.target}) {
! CHECK: %[[T:.*]] = fir.alloca !fir.box<!fir.ptr<!fir.array<?x?x!fir.type<_QMpolymorphic_testTnon_extensible{d:i32}>>>> {bindc_name = "t", uniq_name = "_QMpolymorphic_testFrebox_up_to_record_typeEt"}
! CHECK: %[[LOAD_P:.*]] = fir.load %[[P]] : !fir.ref<!fir.class<!fir.heap<!fir.array<?x?xnone>>>>
! CHECK: %[[REBOX:.*]] = fir.rebox %[[LOAD_P]](%{{.*}}) : (!fir.class<!fir.heap<!fir.array<?x?xnone>>>, !fir.shift<2>) -> !fir.box<!fir.ptr<!fir.array<?x?x!fir.type<_QMpolymorphic_testTnon_extensible{d:i32}>>>>
! CHECK: fir.store %[[REBOX]] to %[[T]] : !fir.ref<!fir.box<!fir.ptr<!fir.array<?x?x!fir.type<_QMpolymorphic_testTnon_extensible{d:i32}>>>>>

  subroutine sub_with_poly_optional(a)
    class(*), optional :: a
  end subroutine

  subroutine test_call_with_null()
    call sub_with_poly_optional(null())
  end subroutine

! CHECK-LABEL: func.func @_QMpolymorphic_testPtest_call_with_null() {
! CHECK: %[[NULL_LLVM_PTR:.*]] = fir.alloca !fir.llvm_ptr<none>
! CHECK: %[[NULL_BOX_NONE:.*]] = fir.convert %[[NULL_LLVM_PTR]] : (!fir.ref<!fir.llvm_ptr<none>>) -> !fir.ref<!fir.box<none>>
! CHECK: %[[BOX_NONE:.*]] = fir.load %[[NULL_BOX_NONE]] : !fir.ref<!fir.box<none>>
! CHECK: %[[BOX_ADDR:.*]] = fir.box_addr %[[BOX_NONE]] : (!fir.box<none>) -> !fir.ref<none>
! CHECK: %[[BOX_ADDR_I64:.*]] = fir.convert %[[BOX_ADDR]] : (!fir.ref<none>) -> i64
! CHECK: %[[C0:.*]] = arith.constant 0 : i64
! CHECK: %[[IS_ALLOCATED_OR_ASSOCIATED:.*]] = arith.cmpi ne, %[[BOX_ADDR_I64]], %[[C0]] : i64
! CHECK: %[[ABSENT:.*]] = fir.absent !fir.class<none>
! CHECK: %[[BOX_NONE:.*]] = fir.load %[[NULL_BOX_NONE]] : !fir.ref<!fir.box<none>>
! CHECK: %[[CLASS_NONE:.*]] = fir.convert %[[BOX_NONE]] : (!fir.box<none>) -> !fir.class<none>
! CHECK: %[[ARG:.*]] = arith.select %[[IS_ALLOCATED_OR_ASSOCIATED]], %[[CLASS_NONE]], %[[ABSENT]] : !fir.class<none>
! CHECK: fir.call @_QMpolymorphic_testPsub_with_poly_optional(%[[ARG]]) {{.*}} : (!fir.class<none>) -> ()

  subroutine sub_with_poly_array_optional(a)
    class(*), optional :: a(:)
  end subroutine

  subroutine test_call_with_pointer_to_optional()
    real, pointer :: p(:)
    call sub_with_poly_array_optional(p)
  end subroutine

! CHECK-LABEL: func.func @_QMpolymorphic_testPtest_call_with_pointer_to_optional() {
! CHECK: %[[P:.*]] = fir.alloca !fir.box<!fir.ptr<!fir.array<?xf32>>> {bindc_name = "p", uniq_name = "_QMpolymorphic_testFtest_call_with_pointer_to_optionalEp"}
! CHECK: %[[IS_ALLOCATED_OR_ASSOCIATED:.*]] = arith.cmpi ne
! CHECK: %[[ABSENT:.*]] = fir.absent !fir.class<!fir.array<?xnone>>
! CHECK: %[[LOAD_P:.*]] = fir.load %[[P]] : !fir.ref<!fir.box<!fir.ptr<!fir.array<?xf32>>>>
! CHECK: %[[REBOX:.*]] = fir.rebox %[[LOAD_P]] : (!fir.box<!fir.ptr<!fir.array<?xf32>>>) -> !fir.class<!fir.array<?xnone>>
! CHECK: %[[ARG:.*]] = arith.select %[[IS_ALLOCATED_OR_ASSOCIATED]], %[[REBOX]], %[[ABSENT]] : !fir.class<!fir.array<?xnone>>
! CHECK: fir.call @_QMpolymorphic_testPsub_with_poly_array_optional(%[[ARG]]) {{.*}} : (!fir.class<!fir.array<?xnone>>) -> ()

  subroutine sub_with_real_pointer_optional(p)
    real, optional :: p(:)
    call sub_with_poly_array_optional(p)
  end subroutine

! CHECK-LABEL: func.func @_QMpolymorphic_testPsub_with_real_pointer_optional(
! CHECK-SAME: %[[P:.*]]: !fir.box<!fir.array<?xf32>> {fir.bindc_name = "p", fir.optional}) {
! CHECK: %[[IS_PRESENT:.*]] = fir.is_present %[[P]] : (!fir.box<!fir.array<?xf32>>) -> i1
! CHECK: %[[BOX:.*]] = fir.if %[[IS_PRESENT]] -> (!fir.class<!fir.array<?xnone>>) {
! CHECK:   %[[REBOX:.*]] = fir.rebox %[[P]] : (!fir.box<!fir.array<?xf32>>) -> !fir.class<!fir.array<?xnone>>
! CHECK:   fir.result %[[REBOX]] : !fir.class<!fir.array<?xnone>>
! CHECK: } else {
! CHECK:   %[[ABSENT:.*]] = fir.absent !fir.class<!fir.array<?xnone>>
! CHECK:   fir.result %[[ABSENT]] : !fir.class<!fir.array<?xnone>>
! CHECK: }
! CHECK: fir.call @_QMpolymorphic_testPsub_with_poly_array_optional(%[[BOX]]) {{.*}} : (!fir.class<!fir.array<?xnone>>) -> ()

  subroutine pass_poly_pointer_optional(p)
    class(p1), pointer, optional :: p
  end subroutine

  subroutine test_poly_pointer_null()
    call pass_poly_pointer_optional(null())
  end subroutine

! CHECK-LABEL: func.func @_QMpolymorphic_testPtest_poly_pointer_null() {
! CHECK: %[[ALLOCA:.*]] = fir.alloca !fir.class<!fir.ptr<!fir.type<_QMpolymorphic_testTp1{a:i32,b:i32}>>>
! CHECK: %[[ZERO:.*]] = fir.zero_bits !fir.ptr<!fir.type<_QMpolymorphic_testTp1{a:i32,b:i32}>>
! CHECK: %[[EMBOX:.*]] = fir.embox %[[ZERO]] : (!fir.ptr<!fir.type<_QMpolymorphic_testTp1{a:i32,b:i32}>>) -> !fir.class<!fir.ptr<!fir.type<_QMpolymorphic_testTp1{a:i32,b:i32}>>>
! CHECK: fir.store %[[EMBOX]] to %[[ALLOCA]] : !fir.ref<!fir.class<!fir.ptr<!fir.type<_QMpolymorphic_testTp1{a:i32,b:i32}>>>>
! CHECK: fir.call @_QMpolymorphic_testPpass_poly_pointer_optional(%[[ALLOCA]]) fastmath<contract> : (!fir.ref<!fir.class<!fir.ptr<!fir.type<_QMpolymorphic_testTp1{a:i32,b:i32}>>>>) -> ()

  subroutine test_poly_array_component_output(p)
    class(p1), pointer :: p(:)
    print*, p(:)%a
  end subroutine

! CHECK-LABEL: func.func @_QMpolymorphic_testPtest_poly_array_component_output(
! CHECK-SAME: %[[P]]: !fir.ref<!fir.class<!fir.ptr<!fir.array<?x!fir.type<_QMpolymorphic_testTp1{a:i32,b:i32}>>>>> {fir.bindc_name = "p"}) {
! CHECK: %[[LOAD_P:.*]] = fir.load %[[P]] : !fir.ref<!fir.class<!fir.ptr<!fir.array<?x!fir.type<_QMpolymorphic_testTp1{a:i32,b:i32}>>>>>
! CHECK: %[[FIELD_INDEX_A:.*]] = fir.field_index a, !fir.type<_QMpolymorphic_testTp1{a:i32,b:i32}>
! CHECK: %[[SLICE:.*]] = fir.slice %{{.*}}#0, %{{.*}}, %{{.*}} path %[[FIELD_INDEX_A]] : (index, index, index, !fir.field) -> !fir.slice<1>
! CHECK: %[[REBOX:.*]] = fir.rebox %[[LOAD_P]](%{{.*}}) [%[[SLICE]]] : (!fir.class<!fir.ptr<!fir.array<?x!fir.type<_QMpolymorphic_testTp1{a:i32,b:i32}>>>>, !fir.shift<1>, !fir.slice<1>) -> !fir.box<!fir.array<?xi32>>
! CHECK: %[[BOX_NONE:.*]] = fir.convert %[[REBOX]] : (!fir.box<!fir.array<?xi32>>) -> !fir.box<none>
! CHECK: %{{.*}} = fir.call @_FortranAioOutputDescriptor(%{{.*}}, %[[BOX_NONE]]) fastmath<contract> : (!fir.ref<i8>, !fir.box<none>) -> i1

<<<<<<< HEAD
=======
  subroutine opt_int(i)
    integer, optional, intent(in) :: i
    call opt_up(i)
  end subroutine

! CHECK-LABEL: func.func @_QMpolymorphic_testPopt_int(
! CHECK-SAME: %[[ARG0:.*]]: !fir.ref<i32> {fir.bindc_name = "i", fir.optional}) {
! CHECK: %[[IS_PRESENT:.*]] = fir.is_present %[[ARG0]] : (!fir.ref<i32>) -> i1
! CHECK: %[[ARG:.*]] = fir.if %[[IS_PRESENT]] -> (!fir.class<none>) {
! CHECK:   %[[EMBOXED:.*]] = fir.embox %[[ARG0]] : (!fir.ref<i32>) -> !fir.class<none>
! CHECK:   fir.result %[[EMBOXED]] : !fir.class<none>
! CHECK: } else {
! CHECK:   %[[ABSENT:.*]] = fir.absent !fir.class<none>
! CHECK:   fir.result %[[ABSENT]] : !fir.class<none>
! CHECK: }
! CHECK: fir.call @_QMpolymorphic_testPopt_up(%[[ARG]]) fastmath<contract> : (!fir.class<none>) -> ()

  subroutine opt_up(up)
    class(*), optional, intent(in) :: up
  end subroutine

>>>>>>> cd74f4a4
end module

program test
  use polymorphic_test
  type(outer), allocatable :: o
  integer :: i(5)
  logical :: l(5)
  allocate(o)

  l = i < o%inner
end program

! CHECK-LABEL: func.func @_QQmain() {
! CHECK: %[[ADDR_O:.*]] = fir.address_of(@_QFEo) : !fir.ref<!fir.box<!fir.heap<!fir.type<_QMpolymorphic_testTouter{inner:!fir.type<_QMpolymorphic_testTp1{a:i32,b:i32}>}>>>>
! CHECK: %[[BOX_NONE:.*]] = fir.convert %[[ADDR_O]] : (!fir.ref<!fir.box<!fir.heap<!fir.type<_QMpolymorphic_testTouter{inner:!fir.type<_QMpolymorphic_testTp1{a:i32,b:i32}>}>>>>) -> !fir.ref<!fir.box<none>>
! CHECK: %{{.*}} = fir.call @_FortranAAllocatableAllocate(%[[BOX_NONE]], %{{.*}}, %{{.*}}, %{{.*}}, %{{.*}}) {{.*}} : (!fir.ref<!fir.box<none>>, i1, !fir.box<none>, !fir.ref<i8>, i32) -> i32
! CHECK: %[[O:.*]] = fir.load %[[ADDR_O]] : !fir.ref<!fir.box<!fir.heap<!fir.type<_QMpolymorphic_testTouter{inner:!fir.type<_QMpolymorphic_testTp1{a:i32,b:i32}>}>>>>
! CHECK: %[[FIELD_INNER:.*]] = fir.field_index inner, !fir.type<_QMpolymorphic_testTouter{inner:!fir.type<_QMpolymorphic_testTp1{a:i32,b:i32}>}>
! CHECK: %[[COORD_INNER:.*]] = fir.coordinate_of %[[O]], %[[FIELD_INNER]] : (!fir.box<!fir.heap<!fir.type<_QMpolymorphic_testTouter{inner:!fir.type<_QMpolymorphic_testTp1{a:i32,b:i32}>}>>>, !fir.field) -> !fir.ref<!fir.type<_QMpolymorphic_testTp1{a:i32,b:i32}>>
! CHECK: %{{.*}} = fir.do_loop %{{.*}} = %{{.*}} to %{{.*}} step %{{.*}} unordered iter_args(%arg1 = %9) -> (!fir.array<5x!fir.logical<4>>) {
! CHECK:   %[[EMBOXED:.*]] = fir.embox %[[COORD_INNER]] : (!fir.ref<!fir.type<_QMpolymorphic_testTp1{a:i32,b:i32}>>) -> !fir.class<!fir.type<_QMpolymorphic_testTp1{a:i32,b:i32}>>
! CHECK:   %{{.*}} = fir.call @_QMpolymorphic_testPlt(%17, %[[EMBOXED]]) {{.*}} : (!fir.ref<i32>, !fir.class<!fir.type<_QMpolymorphic_testTp1{a:i32,b:i32}>>) -> !fir.logical<4>
! CHECK:  }<|MERGE_RESOLUTION|>--- conflicted
+++ resolved
@@ -432,22 +432,13 @@
 ! CHECK: %[[BOUND_ARRAY:.*]] = fir.alloca !fir.array<2x2xi64>
 ! CHECK: %[[ARRAY:.*]] = fir.undefined !fir.array<2x2xi64>
 ! CHECK: %[[ARRAY0:.*]] = fir.insert_value %[[ARRAY]], %[[C1_0]], [0 : index, 0 : index] : (!fir.array<2x2xi64>, i64) -> !fir.array<2x2xi64>
-<<<<<<< HEAD
-! CHECK: %[[ARRAY1:.*]] = fir.insert_value %[[ARRAY0]], %[[C10_0]], [0 : index, 1 : index] : (!fir.array<2x2xi64>, i64) -> !fir.array<2x2xi64>
-! CHECK: %[[ARRAY2:.*]] = fir.insert_value %[[ARRAY1]], %[[C1_1]], [1 : index, 0 : index] : (!fir.array<2x2xi64>, i64) -> !fir.array<2x2xi64>
-=======
 ! CHECK: %[[ARRAY1:.*]] = fir.insert_value %[[ARRAY0]], %[[C10_0]], [1 : index, 0 : index] : (!fir.array<2x2xi64>, i64) -> !fir.array<2x2xi64>
 ! CHECK: %[[ARRAY2:.*]] = fir.insert_value %[[ARRAY1]], %[[C1_1]], [0 : index, 1 : index] : (!fir.array<2x2xi64>, i64) -> !fir.array<2x2xi64>
->>>>>>> cd74f4a4
 ! CHECK: %[[ARRAY3:.*]] = fir.insert_value %[[ARRAY2]], %[[C10_1]], [1 : index, 1 : index] : (!fir.array<2x2xi64>, i64) -> !fir.array<2x2xi64>
 ! CHECK: fir.store %[[ARRAY3]] to %[[BOUND_ARRAY]] : !fir.ref<!fir.array<2x2xi64>>
 ! CHECK: %[[C2_0:.*]] = arith.constant 2 : index
 ! CHECK: %[[C2_1:.*]] = arith.constant 2 : index
-<<<<<<< HEAD
-! CHECK: %[[BOUND_ARRAY_SHAPE:.*]] = fir.shape %[[C2_0]], %[[C2_1]] : (index, index) -> !fir.shape<2>
-=======
 ! CHECK: %[[BOUND_ARRAY_SHAPE:.*]] = fir.shape %[[C2_1]], %[[C2_0]] : (index, index) -> !fir.shape<2>
->>>>>>> cd74f4a4
 ! CHECK: %[[BOXED_BOUND_ARRAY:.*]] = fir.embox %[[BOUND_ARRAY]](%[[BOUND_ARRAY_SHAPE]]) : (!fir.ref<!fir.array<2x2xi64>>, !fir.shape<2>) -> !fir.box<!fir.array<2x2xi64>>
 ! CHECK: %[[ARG0:.*]] = fir.convert %[[P]] : (!fir.ref<!fir.class<!fir.ptr<!fir.array<?x?x!fir.type<_QMpolymorphic_testTp1{a:i32,b:i32}>>>>>) -> !fir.ref<!fir.box<none>>
 ! CHECK: %[[ARG1:.*]] = fir.convert %[[REBOX_A]] : (!fir.class<!fir.array<?x!fir.type<_QMpolymorphic_testTp1{a:i32,b:i32}>>>) -> !fir.box<none>
@@ -458,20 +449,6 @@
 ! CHECK: %[[C99:.*]] = arith.constant 99 : i64
 ! CHECK: %[[LOAD_A:.*]] = fir.load %[[A]] : !fir.ref<!fir.class<!fir.ptr<!fir.array<?x!fir.type<_QMpolymorphic_testTp1{a:i32,b:i32}>>>>>
 ! CHECK: %[[REBOX_A:.*]] = fir.rebox %[[LOAD_A]](%{{.*}}) : (!fir.class<!fir.ptr<!fir.array<?x!fir.type<_QMpolymorphic_testTp1{a:i32,b:i32}>>>>, !fir.shift<1>) -> !fir.class<!fir.array<?x!fir.type<_QMpolymorphic_testTp1{a:i32,b:i32}>>>
-<<<<<<< HEAD
-! CHECK: %[[BOUND_ARRAY:.*]] = fir.alloca !fir.array<1x2xi64>
-! CHECK: %[[ARRAY:.*]] = fir.undefined !fir.array<1x2xi64>
-! CHECK: %[[ARRAY0:.*]] = fir.insert_value %[[ARRAY]], %[[C0]], [0 : index, 0 : index] : (!fir.array<1x2xi64>, i64) -> !fir.array<1x2xi64>
-! CHECK: %[[ARRAY1:.*]] = fir.insert_value %[[ARRAY0]], %[[C99]], [0 : index, 1 : index] : (!fir.array<1x2xi64>, i64) -> !fir.array<1x2xi64>
-! CHECK: fir.store %[[ARRAY1]] to %[[BOUND_ARRAY]] : !fir.ref<!fir.array<1x2xi64>>
-! CHECK: %[[C1:.*]] = arith.constant 1 : index
-! CHECK: %[[C2:.*]] = arith.constant 2 : index
-! CHECK: %[[BOUND_ARRAY_SHAPE:.*]] = fir.shape %[[C1]], %[[C2]] : (index, index) -> !fir.shape<2>
-! CHECK: %[[BOXED_BOUND_ARRAY:.*]] = fir.embox %[[BOUND_ARRAY]](%[[BOUND_ARRAY_SHAPE]]) : (!fir.ref<!fir.array<1x2xi64>>, !fir.shape<2>) -> !fir.box<!fir.array<1x2xi64>>
-! CHECK: %[[ARG0:.*]] = fir.convert %[[Q]] : (!fir.ref<!fir.class<!fir.ptr<!fir.array<?x!fir.type<_QMpolymorphic_testTp1{a:i32,b:i32}>>>>>) -> !fir.ref<!fir.box<none>>
-! CHECK: %[[ARG1:.*]] = fir.convert %[[REBOX_A]] : (!fir.class<!fir.array<?x!fir.type<_QMpolymorphic_testTp1{a:i32,b:i32}>>>) -> !fir.box<none>
-! CHECK: %[[ARG2:.*]] = fir.convert %[[BOXED_BOUND_ARRAY]] : (!fir.box<!fir.array<1x2xi64>>) -> !fir.box<none>
-=======
 ! CHECK: %[[BOUND_ARRAY:.*]] = fir.alloca !fir.array<2x1xi64>
 ! CHECK: %[[ARRAY:.*]] = fir.undefined !fir.array<2x1xi64>
 ! CHECK: %[[ARRAY0:.*]] = fir.insert_value %[[ARRAY]], %[[C0]], [0 : index, 0 : index] : (!fir.array<2x1xi64>, i64) -> !fir.array<2x1xi64>
@@ -484,7 +461,6 @@
 ! CHECK: %[[ARG0:.*]] = fir.convert %[[Q]] : (!fir.ref<!fir.class<!fir.ptr<!fir.array<?x!fir.type<_QMpolymorphic_testTp1{a:i32,b:i32}>>>>>) -> !fir.ref<!fir.box<none>>
 ! CHECK: %[[ARG1:.*]] = fir.convert %[[REBOX_A]] : (!fir.class<!fir.array<?x!fir.type<_QMpolymorphic_testTp1{a:i32,b:i32}>>>) -> !fir.box<none>
 ! CHECK: %[[ARG2:.*]] = fir.convert %[[BOXED_BOUND_ARRAY]] : (!fir.box<!fir.array<2x1xi64>>) -> !fir.box<none>
->>>>>>> cd74f4a4
 ! CHECK: %{{.*}} = fir.call @_FortranAPointerAssociateRemapping(%[[ARG0]], %[[ARG1]], %[[ARG2]], %{{.*}}, %{{.*}}) {{.*}} : (!fir.ref<!fir.box<none>>, !fir.box<none>, !fir.box<none>, !fir.ref<i8>, i32) -> none
 
   subroutine pointer_assign_lower_bounds()
@@ -936,8 +912,6 @@
 ! CHECK: %[[BOX_NONE:.*]] = fir.convert %[[REBOX]] : (!fir.box<!fir.array<?xi32>>) -> !fir.box<none>
 ! CHECK: %{{.*}} = fir.call @_FortranAioOutputDescriptor(%{{.*}}, %[[BOX_NONE]]) fastmath<contract> : (!fir.ref<i8>, !fir.box<none>) -> i1
 
-<<<<<<< HEAD
-=======
   subroutine opt_int(i)
     integer, optional, intent(in) :: i
     call opt_up(i)
@@ -959,7 +933,6 @@
     class(*), optional, intent(in) :: up
   end subroutine
 
->>>>>>> cd74f4a4
 end module
 
 program test
