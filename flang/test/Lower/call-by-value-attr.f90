--- conflicted
+++ resolved
@@ -26,22 +26,14 @@
   call subra(a)
   ! CHECK:           %[[VAL_16:.*]] = hlfir.as_expr %[[VAL_3]]#0 : (!fir.ref<!fir.array<10xi32>>) -> !hlfir.expr<10xi32>
   ! CHECK:           %[[VAL_17:.*]]:3 = hlfir.associate %[[VAL_16]](%{{.*}}) {adapt.valuebyref} : (!hlfir.expr<10xi32>, !fir.shape<1>) -> (!fir.ref<!fir.array<10xi32>>, !fir.ref<!fir.array<10xi32>>, i1)
-<<<<<<< HEAD
-  ! CHECK:           fir.call @_QPsubra(%[[VAL_17]]#1) fastmath<contract> : (!fir.ref<!fir.array<10xi32>>) -> ()
-=======
   ! CHECK:           fir.call @_QPsubra(%[[VAL_17]]#0) fastmath<contract> : (!fir.ref<!fir.array<10xi32>>) -> ()
->>>>>>> 5eee2751
 
   b = (/ 1, 2, 3, 4, 5, 6, 7, 8, 9, 10, 11, 12, 13, 14, 15 /)
   call subra(b(5:14))
   ! CHECK:           %[[VAL_27:.*]] = hlfir.designate %[[VAL_7]]#0
   ! CHECK:           %[[VAL_28:.*]] = hlfir.as_expr %[[VAL_27]] : (!fir.ref<!fir.array<10xi32>>) -> !hlfir.expr<10xi32>
   ! CHECK:           %[[VAL_29:.*]]:3 = hlfir.associate %[[VAL_28]](%{{.*}}) {adapt.valuebyref} : (!hlfir.expr<10xi32>, !fir.shape<1>) -> (!fir.ref<!fir.array<10xi32>>, !fir.ref<!fir.array<10xi32>>, i1)
-<<<<<<< HEAD
-  ! CHECK:           fir.call @_QPsubra(%[[VAL_29]]#1) fastmath<contract> : (!fir.ref<!fir.array<10xi32>>) -> ()
-=======
   ! CHECK:           fir.call @_QPsubra(%[[VAL_29]]#0) fastmath<contract> : (!fir.ref<!fir.array<10xi32>>) -> ()
->>>>>>> 5eee2751
 end program call_by_value_attr
 
 subroutine subri(val)
@@ -54,11 +46,7 @@
 ! CHECK:           %[[VAL_2:.*]] = fir.alloca i32
 ! CHECK:           fir.store %[[VAL_0]] to %[[VAL_2]] : !fir.ref<i32>
 ! CHECK:           %[[VAL_3:.*]]:2 = hlfir.declare %[[VAL_2]] dummy_scope %[[VAL_1]] {fortran_attrs = #fir.var_attrs<value>, uniq_name = "_QFsubriEval"} : (!fir.ref<i32>, !fir.dscope) -> (!fir.ref<i32>, !fir.ref<i32>)
-<<<<<<< HEAD
-! CHECK:           fir.call @_QPtest_numeric_scalar_value(%[[VAL_3]]#1) fastmath<contract> : (!fir.ref<i32>) -> ()
-=======
 ! CHECK:           fir.call @_QPtest_numeric_scalar_value(%[[VAL_3]]#0) fastmath<contract> : (!fir.ref<i32>) -> ()
->>>>>>> 5eee2751
 ! CHECK:           return
 ! CHECK:         }
 
@@ -76,11 +64,7 @@
   ! CHECK:           %[[VAL_7:.*]]:2 = hlfir.declare {{.*}}"_QQro.100xi4.2"
   ! CHECK:           %[[VAL_8:.*]] = hlfir.as_expr %[[VAL_7]]#0 : (!fir.ref<!fir.array<100xi32>>) -> !hlfir.expr<100xi32>
   ! CHECK:           %[[VAL_9:.*]]:3 = hlfir.associate %[[VAL_8]](%{{.*}}) {adapt.valuebyref} : (!hlfir.expr<100xi32>, !fir.shape<1>) -> (!fir.ref<!fir.array<100xi32>>, !fir.ref<!fir.array<100xi32>>, i1)
-<<<<<<< HEAD
-  ! CHECK:           %[[VAL_10:.*]] = fir.convert %[[VAL_9]]#1 : (!fir.ref<!fir.array<100xi32>>) -> !fir.ref<!fir.array<4xi32>>
-=======
   ! CHECK:           %[[VAL_10:.*]] = fir.convert %[[VAL_9]]#0 : (!fir.ref<!fir.array<100xi32>>) -> !fir.ref<!fir.array<4xi32>>
->>>>>>> 5eee2751
   ! CHECK:           fir.call @_QPtakes_array_value(%[[VAL_10]]) fastmath<contract> : (!fir.ref<!fir.array<4xi32>>) -> ()
 end subroutine
 
@@ -95,10 +79,6 @@
   ! CHECK:           %[[VAL_2:.*]]:2 = hlfir.declare {{.*}}"_QQcl
   ! CHECK:           %[[VAL_3:.*]] = hlfir.as_expr %[[VAL_2]]#0 : (!fir.ref<!fir.char<1,71>>) -> !hlfir.expr<!fir.char<1,71>>
   ! CHECK:           %[[VAL_4:.*]]:3 = hlfir.associate %[[VAL_3]] typeparams %{{.*}} {adapt.valuebyref} : (!hlfir.expr<!fir.char<1,71>>, index) -> (!fir.ref<!fir.char<1,71>>, !fir.ref<!fir.char<1,71>>, i1)
-<<<<<<< HEAD
-  ! CHECK:           %[[VAL_5:.*]] = fir.emboxchar %[[VAL_4]]#1, %{{.*}} : (!fir.ref<!fir.char<1,71>>, index) -> !fir.boxchar<1>
-=======
   ! CHECK:           %[[VAL_5:.*]] = fir.emboxchar %[[VAL_4]]#0, %{{.*}} : (!fir.ref<!fir.char<1,71>>, index) -> !fir.boxchar<1>
->>>>>>> 5eee2751
   ! CHECK:           fir.call @_QPtakes_char_value(%[[VAL_5]]) fastmath<contract> : (!fir.boxchar<1>) -> ()
 end subroutine