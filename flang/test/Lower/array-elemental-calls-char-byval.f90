! Test lowering of elemental calls with character argument
! with the VALUE attribute.
! RUN: bbc -emit-hlfir -o - %s | FileCheck %s


module char_elem_byval

interface
elemental integer function elem(c, j)
  character(*), value :: c
  integer, intent(in) :: j
end function
end interface

contains
subroutine foo1(i, j, c)
  integer :: i(10), j(10)
  character(*) :: c(10)
  i = elem(c, j)
end subroutine
! CHECK-LABEL:   func.func @_QMchar_elem_byvalPfoo1(
! CHECK-SAME:                                       %[[VAL_0:.*]]: !fir.ref<!fir.array<10xi32>> {fir.bindc_name = "i"},
! CHECK-SAME:                                       %[[VAL_1:.*]]: !fir.ref<!fir.array<10xi32>> {fir.bindc_name = "j"},
! CHECK-SAME:                                       %[[VAL_2:.*]]: !fir.boxchar<1> {fir.bindc_name = "c"}) {
! CHECK:           %[[VAL_3:.*]] = fir.dummy_scope : !fir.dscope
! CHECK:           %[[VAL_4:.*]]:2 = fir.unboxchar %[[VAL_2]] : (!fir.boxchar<1>) -> (!fir.ref<!fir.char<1,?>>, index)
! CHECK:           %[[VAL_5:.*]] = fir.convert %[[VAL_4]]#0 : (!fir.ref<!fir.char<1,?>>) -> !fir.ref<!fir.array<10x!fir.char<1,?>>>
! CHECK:           %[[VAL_6:.*]] = arith.constant 10 : index
! CHECK:           %[[VAL_7:.*]] = fir.shape %[[VAL_6]] : (index) -> !fir.shape<1>
! CHECK:           %[[VAL_8:.*]]:2 = hlfir.declare %[[VAL_5]](%[[VAL_7]]) typeparams %[[VAL_4]]#1 dummy_scope %[[VAL_3]] {uniq_name = "_QMchar_elem_byvalFfoo1Ec"} : (!fir.ref<!fir.array<10x!fir.char<1,?>>>, !fir.shape<1>, index, !fir.dscope) -> (!fir.box<!fir.array<10x!fir.char<1,?>>>, !fir.ref<!fir.array<10x!fir.char<1,?>>>)
! CHECK:           %[[VAL_9:.*]] = arith.constant 10 : index
! CHECK:           %[[VAL_10:.*]] = fir.shape %[[VAL_9]] : (index) -> !fir.shape<1>
! CHECK:           %[[VAL_11:.*]]:2 = hlfir.declare %[[VAL_0]](%[[VAL_10]]) dummy_scope %[[VAL_3]] {uniq_name = "_QMchar_elem_byvalFfoo1Ei"} : (!fir.ref<!fir.array<10xi32>>, !fir.shape<1>, !fir.dscope) -> (!fir.ref<!fir.array<10xi32>>, !fir.ref<!fir.array<10xi32>>)
! CHECK:           %[[VAL_12:.*]] = arith.constant 10 : index
! CHECK:           %[[VAL_13:.*]] = fir.shape %[[VAL_12]] : (index) -> !fir.shape<1>
! CHECK:           %[[VAL_14:.*]]:2 = hlfir.declare %[[VAL_1]](%[[VAL_13]]) dummy_scope %[[VAL_3]] {uniq_name = "_QMchar_elem_byvalFfoo1Ej"} : (!fir.ref<!fir.array<10xi32>>, !fir.shape<1>, !fir.dscope) -> (!fir.ref<!fir.array<10xi32>>, !fir.ref<!fir.array<10xi32>>)
! CHECK:           %[[VAL_15:.*]] = hlfir.elemental %[[VAL_7]] unordered : (!fir.shape<1>) -> !hlfir.expr<10xi32> {
! CHECK:           ^bb0(%[[VAL_16:.*]]: index):
! CHECK:             %[[VAL_17:.*]] = hlfir.designate %[[VAL_8]]#0 (%[[VAL_16]])  typeparams %[[VAL_4]]#1 : (!fir.box<!fir.array<10x!fir.char<1,?>>>, index, index) -> !fir.boxchar<1>
! CHECK:             %[[VAL_18:.*]] = hlfir.as_expr %[[VAL_17]] : (!fir.boxchar<1>) -> !hlfir.expr<!fir.char<1,?>>
! CHECK:             %[[VAL_19:.*]]:3 = hlfir.associate %[[VAL_18]] typeparams %[[VAL_4]]#1 {adapt.valuebyref} : (!hlfir.expr<!fir.char<1,?>>, index) -> (!fir.boxchar<1>, !fir.ref<!fir.char<1,?>>, i1)
! CHECK:             %[[VAL_20:.*]] = hlfir.designate %[[VAL_14]]#0 (%[[VAL_16]])  : (!fir.ref<!fir.array<10xi32>>, index) -> !fir.ref<i32>
! CHECK:             %[[VAL_21:.*]] = fir.call @_QPelem(%[[VAL_19]]#0, %[[VAL_20]]) proc_attrs<elemental, pure> fastmath<contract> : (!fir.boxchar<1>, !fir.ref<i32>) -> i32
! CHECK:             hlfir.end_associate %[[VAL_19]]#1, %[[VAL_19]]#2 : !fir.ref<!fir.char<1,?>>, i1
! CHECK:             hlfir.yield_element %[[VAL_21]] : i32
! CHECK:           }
! CHECK:           hlfir.assign %[[VAL_15]] to %[[VAL_11]]#0 : !hlfir.expr<10xi32>, !fir.ref<!fir.array<10xi32>>
! CHECK:           hlfir.destroy %[[VAL_15]] : !hlfir.expr<10xi32>
! CHECK:           return
! CHECK:         }

subroutine foo2(i, j, c)
  integer :: i(10), j(10)
  character(*) :: c
  i = elem(c, j)
end subroutine
! CHECK-LABEL:   func.func @_QMchar_elem_byvalPfoo2(
! CHECK-SAME:                                       %[[VAL_0:.*]]: !fir.ref<!fir.array<10xi32>> {fir.bindc_name = "i"},
! CHECK-SAME:                                       %[[VAL_1:.*]]: !fir.ref<!fir.array<10xi32>> {fir.bindc_name = "j"},
! CHECK-SAME:                                       %[[VAL_2:.*]]: !fir.boxchar<1> {fir.bindc_name = "c"}) {
! CHECK:           %[[VAL_3:.*]] = fir.dummy_scope : !fir.dscope
! CHECK:           %[[VAL_4:.*]]:2 = fir.unboxchar %[[VAL_2]] : (!fir.boxchar<1>) -> (!fir.ref<!fir.char<1,?>>, index)
! CHECK:           %[[VAL_5:.*]]:2 = hlfir.declare %[[VAL_4]]#0 typeparams %[[VAL_4]]#1 dummy_scope %[[VAL_3]] {uniq_name = "_QMchar_elem_byvalFfoo2Ec"} : (!fir.ref<!fir.char<1,?>>, index, !fir.dscope) -> (!fir.boxchar<1>, !fir.ref<!fir.char<1,?>>)
! CHECK:           %[[VAL_6:.*]] = arith.constant 10 : index
! CHECK:           %[[VAL_7:.*]] = fir.shape %[[VAL_6]] : (index) -> !fir.shape<1>
! CHECK:           %[[VAL_8:.*]]:2 = hlfir.declare %[[VAL_0]](%[[VAL_7]]) dummy_scope %[[VAL_3]] {uniq_name = "_QMchar_elem_byvalFfoo2Ei"} : (!fir.ref<!fir.array<10xi32>>, !fir.shape<1>, !fir.dscope) -> (!fir.ref<!fir.array<10xi32>>, !fir.ref<!fir.array<10xi32>>)
! CHECK:           %[[VAL_9:.*]] = arith.constant 10 : index
! CHECK:           %[[VAL_10:.*]] = fir.shape %[[VAL_9]] : (index) -> !fir.shape<1>
! CHECK:           %[[VAL_11:.*]]:2 = hlfir.declare %[[VAL_1]](%[[VAL_10]]) dummy_scope %[[VAL_3]] {uniq_name = "_QMchar_elem_byvalFfoo2Ej"} : (!fir.ref<!fir.array<10xi32>>, !fir.shape<1>, !fir.dscope) -> (!fir.ref<!fir.array<10xi32>>, !fir.ref<!fir.array<10xi32>>)
! CHECK:           %[[VAL_12:.*]] = hlfir.elemental %[[VAL_10]] unordered : (!fir.shape<1>) -> !hlfir.expr<10xi32> {
! CHECK:           ^bb0(%[[VAL_13:.*]]: index):
! CHECK:             %[[VAL_14:.*]] = hlfir.as_expr %[[VAL_5]]#0 : (!fir.boxchar<1>) -> !hlfir.expr<!fir.char<1,?>>
! CHECK:             %[[VAL_15:.*]]:3 = hlfir.associate %[[VAL_14]] typeparams %[[VAL_4]]#1 {adapt.valuebyref} : (!hlfir.expr<!fir.char<1,?>>, index) -> (!fir.boxchar<1>, !fir.ref<!fir.char<1,?>>, i1)
! CHECK:             %[[VAL_16:.*]] = hlfir.designate %[[VAL_11]]#0 (%[[VAL_13]])  : (!fir.ref<!fir.array<10xi32>>, index) -> !fir.ref<i32>
! CHECK:             %[[VAL_17:.*]] = fir.call @_QPelem(%[[VAL_15]]#0, %[[VAL_16]]) proc_attrs<elemental, pure> fastmath<contract> : (!fir.boxchar<1>, !fir.ref<i32>) -> i32
! CHECK:             hlfir.end_associate %[[VAL_15]]#1, %[[VAL_15]]#2 : !fir.ref<!fir.char<1,?>>, i1
! CHECK:             hlfir.yield_element %[[VAL_17]] : i32
! CHECK:           }
! CHECK:           hlfir.assign %[[VAL_12]] to %[[VAL_8]]#0 : !hlfir.expr<10xi32>, !fir.ref<!fir.array<10xi32>>
! CHECK:           hlfir.destroy %[[VAL_12]] : !hlfir.expr<10xi32>
! CHECK:           return
! CHECK:         }

subroutine foo3(i, j)
  integer :: i(10), j(10)
  i = elem(char(j), j)
end subroutine
! CHECK-LABEL:   func.func @_QMchar_elem_byvalPfoo3(
! CHECK-SAME:                                       %[[VAL_0:.*]]: !fir.ref<!fir.array<10xi32>> {fir.bindc_name = "i"},
! CHECK-SAME:                                       %[[VAL_1:.*]]: !fir.ref<!fir.array<10xi32>> {fir.bindc_name = "j"}) {
! CHECK:           %[[VAL_2:.*]] = fir.alloca !fir.char<1>
! CHECK:           %[[VAL_3:.*]] = fir.dummy_scope : !fir.dscope
! CHECK:           %[[VAL_4:.*]] = arith.constant 10 : index
! CHECK:           %[[VAL_5:.*]] = fir.shape %[[VAL_4]] : (index) -> !fir.shape<1>
! CHECK:           %[[VAL_6:.*]]:2 = hlfir.declare %[[VAL_0]](%[[VAL_5]]) dummy_scope %[[VAL_3]] {uniq_name = "_QMchar_elem_byvalFfoo3Ei"} : (!fir.ref<!fir.array<10xi32>>, !fir.shape<1>, !fir.dscope) -> (!fir.ref<!fir.array<10xi32>>, !fir.ref<!fir.array<10xi32>>)
! CHECK:           %[[VAL_7:.*]] = arith.constant 10 : index
! CHECK:           %[[VAL_8:.*]] = fir.shape %[[VAL_7]] : (index) -> !fir.shape<1>
! CHECK:           %[[VAL_9:.*]]:2 = hlfir.declare %[[VAL_1]](%[[VAL_8]]) dummy_scope %[[VAL_3]] {uniq_name = "_QMchar_elem_byvalFfoo3Ej"} : (!fir.ref<!fir.array<10xi32>>, !fir.shape<1>, !fir.dscope) -> (!fir.ref<!fir.array<10xi32>>, !fir.ref<!fir.array<10xi32>>)
! CHECK:           %[[VAL_10:.*]] = hlfir.elemental %[[VAL_8]] unordered : (!fir.shape<1>) -> !hlfir.expr<10xi64> {
! CHECK:           ^bb0(%[[VAL_11:.*]]: index):
! CHECK:             %[[VAL_12:.*]] = hlfir.designate %[[VAL_9]]#0 (%[[VAL_11]])  : (!fir.ref<!fir.array<10xi32>>, index) -> !fir.ref<i32>
! CHECK:             %[[VAL_13:.*]] = fir.load %[[VAL_12]] : !fir.ref<i32>
! CHECK:             %[[VAL_14:.*]] = fir.convert %[[VAL_13]] : (i32) -> i64
! CHECK:             hlfir.yield_element %[[VAL_14]] : i64
! CHECK:           }
! CHECK:           %[[VAL_15:.*]] = arith.constant 1 : index
! CHECK:           %[[VAL_16:.*]] = hlfir.elemental %[[VAL_8]] typeparams %[[VAL_15]] unordered : (!fir.shape<1>, index) -> !hlfir.expr<10x!fir.char<1>> {
! CHECK:           ^bb0(%[[VAL_17:.*]]: index):
! CHECK:             %[[VAL_18:.*]] = hlfir.apply %[[VAL_10]], %[[VAL_17]] : (!hlfir.expr<10xi64>, index) -> i64
! CHECK:             %[[VAL_19:.*]] = fir.convert %[[VAL_18]] : (i64) -> i8
! CHECK:             %[[VAL_20:.*]] = fir.undefined !fir.char<1>
! CHECK:             %[[VAL_21:.*]] = fir.insert_value %[[VAL_20]], %[[VAL_19]], [0 : index] : (!fir.char<1>, i8) -> !fir.char<1>
! CHECK:             fir.store %[[VAL_21]] to %[[VAL_2]] : !fir.ref<!fir.char<1>>
! CHECK:             %[[VAL_22:.*]] = arith.constant false
! CHECK:             %[[VAL_23:.*]] = hlfir.as_expr %[[VAL_2]] move %[[VAL_22]] : (!fir.ref<!fir.char<1>>, i1) -> !hlfir.expr<!fir.char<1>>
! CHECK:             hlfir.yield_element %[[VAL_23]] : !hlfir.expr<!fir.char<1>>
! CHECK:           }
! CHECK:           %[[VAL_24:.*]] = hlfir.elemental %[[VAL_8]] unordered : (!fir.shape<1>) -> !hlfir.expr<10xi32> {
! CHECK:           ^bb0(%[[VAL_25:.*]]: index):
! CHECK:             %[[VAL_26:.*]] = hlfir.apply %[[VAL_16]], %[[VAL_25]] typeparams %[[VAL_15]] : (!hlfir.expr<10x!fir.char<1>>, index, index) -> !hlfir.expr<!fir.char<1>>
! CHECK:             %[[VAL_27:.*]]:3 = hlfir.associate %[[VAL_26]] typeparams %[[VAL_15]] {adapt.valuebyref} : (!hlfir.expr<!fir.char<1>>, index) -> (!fir.ref<!fir.char<1>>, !fir.ref<!fir.char<1>>, i1)
<<<<<<< HEAD
! CHECK:             %[[VAL_28:.*]] = fir.emboxchar %[[VAL_27]]#1, %[[VAL_15]] : (!fir.ref<!fir.char<1>>, index) -> !fir.boxchar<1>
=======
! CHECK:             %[[VAL_28:.*]] = fir.emboxchar %[[VAL_27]]#0, %[[VAL_15]] : (!fir.ref<!fir.char<1>>, index) -> !fir.boxchar<1>
>>>>>>> d465594a
! CHECK:             %[[VAL_29:.*]] = hlfir.designate %[[VAL_9]]#0 (%[[VAL_25]])  : (!fir.ref<!fir.array<10xi32>>, index) -> !fir.ref<i32>
! CHECK:             %[[VAL_30:.*]] = fir.call @_QPelem(%[[VAL_28]], %[[VAL_29]]) proc_attrs<elemental, pure> fastmath<contract> : (!fir.boxchar<1>, !fir.ref<i32>) -> i32
! CHECK:             hlfir.end_associate %[[VAL_27]]#1, %[[VAL_27]]#2 : !fir.ref<!fir.char<1>>, i1
! CHECK:             hlfir.yield_element %[[VAL_30]] : i32
! CHECK:           }
! CHECK:           hlfir.assign %[[VAL_24]] to %[[VAL_6]]#0 : !hlfir.expr<10xi32>, !fir.ref<!fir.array<10xi32>>
! CHECK:           hlfir.destroy %[[VAL_24]] : !hlfir.expr<10xi32>
! CHECK:           hlfir.destroy %[[VAL_16]] : !hlfir.expr<10x!fir.char<1>>
! CHECK:           hlfir.destroy %[[VAL_10]] : !hlfir.expr<10xi64>
! CHECK:           return
! CHECK:         }

subroutine foo4(i, j)
  integer :: i(10), j(10)
  i = elem(char(j(1)), j)
end subroutine
! CHECK-LABEL:   func.func @_QMchar_elem_byvalPfoo4(
! CHECK-SAME:                                       %[[VAL_0:.*]]: !fir.ref<!fir.array<10xi32>> {fir.bindc_name = "i"},
! CHECK-SAME:                                       %[[VAL_1:.*]]: !fir.ref<!fir.array<10xi32>> {fir.bindc_name = "j"}) {
! CHECK:           %[[VAL_2:.*]] = fir.alloca !fir.char<1>
! CHECK:           %[[VAL_3:.*]] = fir.dummy_scope : !fir.dscope
! CHECK:           %[[VAL_4:.*]] = arith.constant 10 : index
! CHECK:           %[[VAL_5:.*]] = fir.shape %[[VAL_4]] : (index) -> !fir.shape<1>
! CHECK:           %[[VAL_6:.*]]:2 = hlfir.declare %[[VAL_0]](%[[VAL_5]]) dummy_scope %[[VAL_3]] {uniq_name = "_QMchar_elem_byvalFfoo4Ei"} : (!fir.ref<!fir.array<10xi32>>, !fir.shape<1>, !fir.dscope) -> (!fir.ref<!fir.array<10xi32>>, !fir.ref<!fir.array<10xi32>>)
! CHECK:           %[[VAL_7:.*]] = arith.constant 10 : index
! CHECK:           %[[VAL_8:.*]] = fir.shape %[[VAL_7]] : (index) -> !fir.shape<1>
! CHECK:           %[[VAL_9:.*]]:2 = hlfir.declare %[[VAL_1]](%[[VAL_8]]) dummy_scope %[[VAL_3]] {uniq_name = "_QMchar_elem_byvalFfoo4Ej"} : (!fir.ref<!fir.array<10xi32>>, !fir.shape<1>, !fir.dscope) -> (!fir.ref<!fir.array<10xi32>>, !fir.ref<!fir.array<10xi32>>)
! CHECK:           %[[VAL_10:.*]] = arith.constant 1 : index
! CHECK:           %[[VAL_11:.*]] = hlfir.designate %[[VAL_9]]#0 (%[[VAL_10]])  : (!fir.ref<!fir.array<10xi32>>, index) -> !fir.ref<i32>
! CHECK:           %[[VAL_12:.*]] = fir.load %[[VAL_11]] : !fir.ref<i32>
! CHECK:           %[[VAL_13:.*]] = fir.convert %[[VAL_12]] : (i32) -> i64
! CHECK:           %[[VAL_14:.*]] = fir.convert %[[VAL_13]] : (i64) -> i8
! CHECK:           %[[VAL_15:.*]] = fir.undefined !fir.char<1>
! CHECK:           %[[VAL_16:.*]] = fir.insert_value %[[VAL_15]], %[[VAL_14]], [0 : index] : (!fir.char<1>, i8) -> !fir.char<1>
! CHECK:           fir.store %[[VAL_16]] to %[[VAL_2]] : !fir.ref<!fir.char<1>>
! CHECK:           %[[VAL_17:.*]] = arith.constant false
! CHECK:           %[[VAL_18:.*]] = hlfir.as_expr %[[VAL_2]] move %[[VAL_17]] : (!fir.ref<!fir.char<1>>, i1) -> !hlfir.expr<!fir.char<1>>
! CHECK:           %[[VAL_19:.*]] = hlfir.elemental %[[VAL_8]] unordered : (!fir.shape<1>) -> !hlfir.expr<10xi32> {
! CHECK:           ^bb0(%[[VAL_20:.*]]: index):
! CHECK:             %[[VAL_21:.*]] = arith.constant 1 : index
! CHECK:             %[[VAL_22:.*]]:3 = hlfir.associate %[[VAL_18]] typeparams %[[VAL_21]] {adapt.valuebyref} : (!hlfir.expr<!fir.char<1>>, index) -> (!fir.ref<!fir.char<1>>, !fir.ref<!fir.char<1>>, i1)
<<<<<<< HEAD
! CHECK:             %[[VAL_23:.*]] = fir.emboxchar %[[VAL_22]]#1, %[[VAL_21]] : (!fir.ref<!fir.char<1>>, index) -> !fir.boxchar<1>
=======
! CHECK:             %[[VAL_23:.*]] = fir.emboxchar %[[VAL_22]]#0, %[[VAL_21]] : (!fir.ref<!fir.char<1>>, index) -> !fir.boxchar<1>
>>>>>>> d465594a
! CHECK:             %[[VAL_24:.*]] = hlfir.designate %[[VAL_9]]#0 (%[[VAL_20]])  : (!fir.ref<!fir.array<10xi32>>, index) -> !fir.ref<i32>
! CHECK:             %[[VAL_25:.*]] = fir.call @_QPelem(%[[VAL_23]], %[[VAL_24]]) proc_attrs<elemental, pure> fastmath<contract> : (!fir.boxchar<1>, !fir.ref<i32>) -> i32
! CHECK:             hlfir.end_associate %[[VAL_22]]#1, %[[VAL_22]]#2 : !fir.ref<!fir.char<1>>, i1
! CHECK:             hlfir.yield_element %[[VAL_25]] : i32
! CHECK:           }
! CHECK:           hlfir.assign %[[VAL_19]] to %[[VAL_6]]#0 : !hlfir.expr<10xi32>, !fir.ref<!fir.array<10xi32>>
! CHECK:           hlfir.destroy %[[VAL_19]] : !hlfir.expr<10xi32>
! CHECK:           hlfir.destroy %[[VAL_18]] : !hlfir.expr<!fir.char<1>>
! CHECK:           return
! CHECK:         }

! Note: the copy of the constant is important because VALUE argument can be
! modified on the caller side.

subroutine foo5(i, j)
  integer :: i(10), j(10)
  i = elem("hello", j)
end subroutine
! CHECK-LABEL:   func.func @_QMchar_elem_byvalPfoo5(
! CHECK-SAME:                                       %[[VAL_0:.*]]: !fir.ref<!fir.array<10xi32>> {fir.bindc_name = "i"},
! CHECK-SAME:                                       %[[VAL_1:.*]]: !fir.ref<!fir.array<10xi32>> {fir.bindc_name = "j"}) {
! CHECK:           %[[VAL_2:.*]] = fir.dummy_scope : !fir.dscope
! CHECK:           %[[VAL_3:.*]] = arith.constant 10 : index
! CHECK:           %[[VAL_4:.*]] = fir.shape %[[VAL_3]] : (index) -> !fir.shape<1>
! CHECK:           %[[VAL_5:.*]]:2 = hlfir.declare %[[VAL_0]](%[[VAL_4]]) dummy_scope %[[VAL_2]] {uniq_name = "_QMchar_elem_byvalFfoo5Ei"} : (!fir.ref<!fir.array<10xi32>>, !fir.shape<1>, !fir.dscope) -> (!fir.ref<!fir.array<10xi32>>, !fir.ref<!fir.array<10xi32>>)
! CHECK:           %[[VAL_6:.*]] = arith.constant 10 : index
! CHECK:           %[[VAL_7:.*]] = fir.shape %[[VAL_6]] : (index) -> !fir.shape<1>
! CHECK:           %[[VAL_8:.*]]:2 = hlfir.declare %[[VAL_1]](%[[VAL_7]]) dummy_scope %[[VAL_2]] {uniq_name = "_QMchar_elem_byvalFfoo5Ej"} : (!fir.ref<!fir.array<10xi32>>, !fir.shape<1>, !fir.dscope) -> (!fir.ref<!fir.array<10xi32>>, !fir.ref<!fir.array<10xi32>>)
! CHECK:           %[[VAL_9:.*]] = fir.address_of(@_QQclX68656C6C6F) : !fir.ref<!fir.char<1,5>>
! CHECK:           %[[VAL_10:.*]] = arith.constant 5 : index
! CHECK:           %[[VAL_11:.*]]:2 = hlfir.declare %[[VAL_9]] typeparams %[[VAL_10]] {fortran_attrs = #fir.var_attrs<parameter>, uniq_name = "_QQclX68656C6C6F"} : (!fir.ref<!fir.char<1,5>>, index) -> (!fir.ref<!fir.char<1,5>>, !fir.ref<!fir.char<1,5>>)
! CHECK:           %[[VAL_12:.*]] = hlfir.elemental %[[VAL_7]] unordered : (!fir.shape<1>) -> !hlfir.expr<10xi32> {
! CHECK:           ^bb0(%[[VAL_13:.*]]: index):
! CHECK:             %[[VAL_14:.*]] = hlfir.as_expr %[[VAL_11]]#0 : (!fir.ref<!fir.char<1,5>>) -> !hlfir.expr<!fir.char<1,5>>
! CHECK:             %[[VAL_15:.*]]:3 = hlfir.associate %[[VAL_14]] typeparams %[[VAL_10]] {adapt.valuebyref} : (!hlfir.expr<!fir.char<1,5>>, index) -> (!fir.ref<!fir.char<1,5>>, !fir.ref<!fir.char<1,5>>, i1)
<<<<<<< HEAD
! CHECK:             %[[VAL_16:.*]] = fir.emboxchar %[[VAL_15]]#1, %[[VAL_10]] : (!fir.ref<!fir.char<1,5>>, index) -> !fir.boxchar<1>
=======
! CHECK:             %[[VAL_16:.*]] = fir.emboxchar %[[VAL_15]]#0, %[[VAL_10]] : (!fir.ref<!fir.char<1,5>>, index) -> !fir.boxchar<1>
>>>>>>> d465594a
! CHECK:             %[[VAL_17:.*]] = hlfir.designate %[[VAL_8]]#0 (%[[VAL_13]])  : (!fir.ref<!fir.array<10xi32>>, index) -> !fir.ref<i32>
! CHECK:             %[[VAL_18:.*]] = fir.call @_QPelem(%[[VAL_16]], %[[VAL_17]]) proc_attrs<elemental, pure> fastmath<contract> : (!fir.boxchar<1>, !fir.ref<i32>) -> i32
! CHECK:             hlfir.end_associate %[[VAL_15]]#1, %[[VAL_15]]#2 : !fir.ref<!fir.char<1,5>>, i1
! CHECK:             hlfir.yield_element %[[VAL_18]] : i32
! CHECK:           }
! CHECK:           hlfir.assign %[[VAL_12]] to %[[VAL_5]]#0 : !hlfir.expr<10xi32>, !fir.ref<!fir.array<10xi32>>
! CHECK:           hlfir.destroy %[[VAL_12]] : !hlfir.expr<10xi32>
! CHECK:           return
! CHECK:         }

end module<|MERGE_RESOLUTION|>--- conflicted
+++ resolved
@@ -119,11 +119,7 @@
 ! CHECK:           ^bb0(%[[VAL_25:.*]]: index):
 ! CHECK:             %[[VAL_26:.*]] = hlfir.apply %[[VAL_16]], %[[VAL_25]] typeparams %[[VAL_15]] : (!hlfir.expr<10x!fir.char<1>>, index, index) -> !hlfir.expr<!fir.char<1>>
 ! CHECK:             %[[VAL_27:.*]]:3 = hlfir.associate %[[VAL_26]] typeparams %[[VAL_15]] {adapt.valuebyref} : (!hlfir.expr<!fir.char<1>>, index) -> (!fir.ref<!fir.char<1>>, !fir.ref<!fir.char<1>>, i1)
-<<<<<<< HEAD
-! CHECK:             %[[VAL_28:.*]] = fir.emboxchar %[[VAL_27]]#1, %[[VAL_15]] : (!fir.ref<!fir.char<1>>, index) -> !fir.boxchar<1>
-=======
 ! CHECK:             %[[VAL_28:.*]] = fir.emboxchar %[[VAL_27]]#0, %[[VAL_15]] : (!fir.ref<!fir.char<1>>, index) -> !fir.boxchar<1>
->>>>>>> d465594a
 ! CHECK:             %[[VAL_29:.*]] = hlfir.designate %[[VAL_9]]#0 (%[[VAL_25]])  : (!fir.ref<!fir.array<10xi32>>, index) -> !fir.ref<i32>
 ! CHECK:             %[[VAL_30:.*]] = fir.call @_QPelem(%[[VAL_28]], %[[VAL_29]]) proc_attrs<elemental, pure> fastmath<contract> : (!fir.boxchar<1>, !fir.ref<i32>) -> i32
 ! CHECK:             hlfir.end_associate %[[VAL_27]]#1, %[[VAL_27]]#2 : !fir.ref<!fir.char<1>>, i1
@@ -165,11 +161,7 @@
 ! CHECK:           ^bb0(%[[VAL_20:.*]]: index):
 ! CHECK:             %[[VAL_21:.*]] = arith.constant 1 : index
 ! CHECK:             %[[VAL_22:.*]]:3 = hlfir.associate %[[VAL_18]] typeparams %[[VAL_21]] {adapt.valuebyref} : (!hlfir.expr<!fir.char<1>>, index) -> (!fir.ref<!fir.char<1>>, !fir.ref<!fir.char<1>>, i1)
-<<<<<<< HEAD
-! CHECK:             %[[VAL_23:.*]] = fir.emboxchar %[[VAL_22]]#1, %[[VAL_21]] : (!fir.ref<!fir.char<1>>, index) -> !fir.boxchar<1>
-=======
 ! CHECK:             %[[VAL_23:.*]] = fir.emboxchar %[[VAL_22]]#0, %[[VAL_21]] : (!fir.ref<!fir.char<1>>, index) -> !fir.boxchar<1>
->>>>>>> d465594a
 ! CHECK:             %[[VAL_24:.*]] = hlfir.designate %[[VAL_9]]#0 (%[[VAL_20]])  : (!fir.ref<!fir.array<10xi32>>, index) -> !fir.ref<i32>
 ! CHECK:             %[[VAL_25:.*]] = fir.call @_QPelem(%[[VAL_23]], %[[VAL_24]]) proc_attrs<elemental, pure> fastmath<contract> : (!fir.boxchar<1>, !fir.ref<i32>) -> i32
 ! CHECK:             hlfir.end_associate %[[VAL_22]]#1, %[[VAL_22]]#2 : !fir.ref<!fir.char<1>>, i1
@@ -205,11 +197,7 @@
 ! CHECK:           ^bb0(%[[VAL_13:.*]]: index):
 ! CHECK:             %[[VAL_14:.*]] = hlfir.as_expr %[[VAL_11]]#0 : (!fir.ref<!fir.char<1,5>>) -> !hlfir.expr<!fir.char<1,5>>
 ! CHECK:             %[[VAL_15:.*]]:3 = hlfir.associate %[[VAL_14]] typeparams %[[VAL_10]] {adapt.valuebyref} : (!hlfir.expr<!fir.char<1,5>>, index) -> (!fir.ref<!fir.char<1,5>>, !fir.ref<!fir.char<1,5>>, i1)
-<<<<<<< HEAD
-! CHECK:             %[[VAL_16:.*]] = fir.emboxchar %[[VAL_15]]#1, %[[VAL_10]] : (!fir.ref<!fir.char<1,5>>, index) -> !fir.boxchar<1>
-=======
 ! CHECK:             %[[VAL_16:.*]] = fir.emboxchar %[[VAL_15]]#0, %[[VAL_10]] : (!fir.ref<!fir.char<1,5>>, index) -> !fir.boxchar<1>
->>>>>>> d465594a
 ! CHECK:             %[[VAL_17:.*]] = hlfir.designate %[[VAL_8]]#0 (%[[VAL_13]])  : (!fir.ref<!fir.array<10xi32>>, index) -> !fir.ref<i32>
 ! CHECK:             %[[VAL_18:.*]] = fir.call @_QPelem(%[[VAL_16]], %[[VAL_17]]) proc_attrs<elemental, pure> fastmath<contract> : (!fir.boxchar<1>, !fir.ref<i32>) -> i32
 ! CHECK:             hlfir.end_associate %[[VAL_15]]#1, %[[VAL_15]]#2 : !fir.ref<!fir.char<1,5>>, i1
