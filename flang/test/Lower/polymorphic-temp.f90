! Test creation of temporary from polymorphic enities
! RUN: bbc -polymorphic-type -emit-fir %s -o - | FileCheck %s

module poly_tmp
  type p1
    integer :: a
  end type

  type, extends(p1) :: p2
    integer :: b
  end type

contains
  subroutine pass_unlimited_poly_1d(x)
    class(*), intent(in) :: x(:)
  end subroutine


  subroutine test_temp_from_intrinsic_spread()
    class(*), pointer :: p
    class(*), pointer :: pa(:)
    allocate(p2::p)
    allocate(p2::pa(10))

    call pass_unlimited_poly_1d(spread(p, dim=1, ncopies=2))
    call pass_unlimited_poly_1d(spread(pa(1), dim=1, ncopies=2))
    
  end subroutine

! CHECK-LABEL: func.func @_QMpoly_tmpPtest_temp_from_intrinsic_spread() {
! CHECK: %[[TEMP_RES1:.*]] = fir.alloca !fir.class<!fir.heap<!fir.array<?xnone>>>
! CHECK: %[[TEMP_RES0:.*]] = fir.alloca !fir.class<!fir.heap<!fir.array<?xnone>>>
! CHECK: %[[P:.*]] = fir.alloca !fir.class<!fir.ptr<none>> {bindc_name = "p", uniq_name = "_QMpoly_tmpFtest_temp_from_intrinsic_spreadEp"}
! CHECK: %[[PA:.*]] = fir.alloca !fir.class<!fir.ptr<!fir.array<?xnone>>> {bindc_name = "pa", uniq_name = "_QMpoly_tmpFtest_temp_from_intrinsic_spreadEpa"}
! CHECK: fir.call @_FortranAPointerNullifyDerived
! CHECK: fir.call @_FortranAPointerAllocate
! CHECK: %[[LOAD_P:.*]] = fir.load %[[P]] : !fir.ref<!fir.class<!fir.ptr<none>>>
! CHECK: %[[C1:.*]] = arith.constant 1 : i32
! CHECK: %[[C2:.*]] = arith.constant 2 : i32
! CHECK: %[[ZERO:.*]] = fir.zero_bits !fir.heap<!fir.array<?xnone>>
! CHECK: %[[C0:.*]] = arith.constant 0 : index
! CHECK: %[[SHAPE:.*]] = fir.shape %[[C0]] : (index) -> !fir.shape<1>
! Make sure the fir.embox contains the source_box pointing to the polymoprhic entity
! CHECK: %[[BOX_RES:.*]] = fir.embox %[[ZERO]](%[[SHAPE]]) source_box %[[LOAD_P]] : (!fir.heap<!fir.array<?xnone>>, !fir.shape<1>, !fir.class<!fir.ptr<none>>) -> !fir.class<!fir.heap<!fir.array<?xnone>>>
! CHECK: fir.store %[[BOX_RES]] to %[[TEMP_RES0]] : !fir.ref<!fir.class<!fir.heap<!fir.array<?xnone>>>>
! CHECK: %[[RES_BOX_NONE:.*]] = fir.convert %[[TEMP_RES0]] : (!fir.ref<!fir.class<!fir.heap<!fir.array<?xnone>>>>) -> !fir.ref<!fir.box<none>>
! CHECK: %[[P_BOX_NONE:.*]] = fir.convert %[[LOAD_P]] : (!fir.class<!fir.ptr<none>>) -> !fir.box<none>
! CHECK: %[[C2_I64:.*]] = fir.convert %[[C2]] : (i32) -> i64
! CHECK: %{{.*}} = fir.call @_FortranASpread(%[[RES_BOX_NONE]], %[[P_BOX_NONE]], %[[C1]], %[[C2_I64]], %{{.*}}, %{{.*}}) fastmath<contract> : (!fir.ref<!fir.box<none>>, !fir.box<none>, i32, i64, !fir.ref<i8>, i32) -> none
! CHECK: %[[LOAD_RES:.*]] = fir.load %[[TEMP_RES0]] : !fir.ref<!fir.class<!fir.heap<!fir.array<?xnone>>>>
! CHECK: %[[RES_ADDR:.*]] = fir.box_addr %[[LOAD_RES]] : (!fir.class<!fir.heap<!fir.array<?xnone>>>) -> !fir.heap<!fir.array<?xnone>>
! CHECK: %[[REBOX:.*]] = fir.rebox %[[LOAD_RES]] : (!fir.class<!fir.heap<!fir.array<?xnone>>>) -> !fir.class<!fir.array<?xnone>>
! CHECK: fir.call @_QMpoly_tmpPpass_unlimited_poly_1d(%[[REBOX]]) {{.*}} : (!fir.class<!fir.array<?xnone>>) -> ()
! CHECK: fir.freemem %[[RES_ADDR]] : !fir.heap<!fir.array<?xnone>>
! CHECK: %[[LOAD_PA:.*]] = fir.load %[[PA]] : !fir.ref<!fir.class<!fir.ptr<!fir.array<?xnone>>>>
! CHECK: %[[COORD_PA_1:.*]] = fir.coordinate_of %[[LOAD_PA]], %{{.*}} : (!fir.class<!fir.ptr<!fir.array<?xnone>>>, i64) -> !fir.ref<none>
! CHECK: %[[EMBOX_PA_1:.*]] = fir.embox %[[COORD_PA_1]] source_box %[[LOAD_PA]] : (!fir.ref<none>, !fir.class<!fir.ptr<!fir.array<?xnone>>>) -> !fir.class<none>
! CHECK: %[[RES1_BOX_NONE:.*]] = fir.convert %[[TEMP_RES1]] : (!fir.ref<!fir.class<!fir.heap<!fir.array<?xnone>>>>) -> !fir.ref<!fir.box<none>>
! CHECK: %[[PA1_BOX_NONE:.*]] = fir.convert %[[EMBOX_PA_1]] : (!fir.class<none>) -> !fir.box<none>
! CHECK: %{{.*}} = fir.call @_FortranASpread(%[[RES1_BOX_NONE]], %[[PA1_BOX_NONE]], %{{.*}}, %{{.*}}, %{{.*}}, %{{.*}}) {{.*}} : (!fir.ref<!fir.box<none>>, !fir.box<none>, i32, i64, !fir.ref<i8>, i32) -> none

  subroutine test_temp_from_intrinsic_reshape(i)
    class(*), allocatable :: a(:,:)
    class(*), intent(in) :: i(20,20)
    allocate(a(10,10), source=reshape(i,[10,10]))
  end subroutine

! CHECK-LABEL: func.func @_QMpoly_tmpPtest_temp_from_intrinsic_reshape(
! CHECK-SAME: %[[I:.*]]: !fir.class<!fir.array<20x20xnone>> {fir.bindc_name = "i"}) {
! CHECK: %[[TMP_RES:.*]] = fir.alloca !fir.class<!fir.heap<!fir.array<?x?xnone>>>
! CHECK: %[[A:.*]] = fir.alloca !fir.class<!fir.heap<!fir.array<?x?xnone>>> {bindc_name = "a", uniq_name = "_QMpoly_tmpFtest_temp_from_intrinsic_reshapeEa"}
! CHECK: %[[EMBOX_WITH_SOURCE:.*]] = fir.embox %{{.*}}(%{{.*}}) source_box %[[I]] : (!fir.heap<!fir.array<?x?xnone>>, !fir.shape<2>, !fir.class<!fir.array<20x20xnone>>) -> !fir.class<!fir.heap<!fir.array<?x?xnone>>>
! CHECK: fir.store %[[EMBOX_WITH_SOURCE]] to %[[TMP_RES]] : !fir.ref<!fir.class<!fir.heap<!fir.array<?x?xnone>>>>
! CHECK: %[[RES_BOX_NONE:.*]] = fir.convert %[[TMP_RES]] : (!fir.ref<!fir.class<!fir.heap<!fir.array<?x?xnone>>>>) -> !fir.ref<!fir.box<none>>
! CHECK: %[[I_BOX_NONE:.*]] = fir.convert %[[I]] : (!fir.class<!fir.array<20x20xnone>>) -> !fir.box<none>
! CHECK: %{{.*}} = fir.call @_FortranAReshape(%[[RES_BOX_NONE]], %[[I_BOX_NONE]], %{{.*}}, %{{.*}}, %{{.*}}, %{{.*}}, %{{.*}}) {{.*}} : (!fir.ref<!fir.box<none>>, !fir.box<none>, !fir.box<none>, !fir.box<none>, !fir.box<none>, !fir.ref<i8>, i32) -> none
! CHECK: %[[LOAD_RES:.*]] = fir.load %[[TMP_RES]] : !fir.ref<!fir.class<!fir.heap<!fir.array<?x?xnone>>>>
<<<<<<< HEAD
! CHECK: %[[A_BOX_NONE:.*]] = fir.convert %[[A]] : (!fir.ref<!fir.class<!fir.heap<!fir.array<?x?xnone>>>>) -> !fir.ref<!fir.box<none>>
! CHECK: %[[RES_BOX_NONE:.*]] = fir.convert %[[LOAD_RES]] : (!fir.class<!fir.heap<!fir.array<?x?xnone>>>) -> !fir.box<none>
! CHECK: %{{.*}} = fir.call @_FortranAAllocatableApplyMold(%[[A_BOX_NONE]], %[[RES_BOX_NONE]]) {{.*}} : (!fir.ref<!fir.box<none>>, !fir.box<none>) -> none

  subroutine check_pack(r)
=======
! CHECK: %[[RANK:.*]] = arith.constant 2 : i32
! CHECK: %[[A_BOX_NONE:.*]] = fir.convert %[[A]] : (!fir.ref<!fir.class<!fir.heap<!fir.array<?x?xnone>>>>) -> !fir.ref<!fir.box<none>>
! CHECK: %[[RES_BOX_NONE:.*]] = fir.convert %[[LOAD_RES]] : (!fir.class<!fir.heap<!fir.array<?x?xnone>>>) -> !fir.box<none>
! CHECK: %{{.*}} = fir.call @_FortranAAllocatableApplyMold(%[[A_BOX_NONE]], %[[RES_BOX_NONE]], %[[RANK]]) {{.*}} : (!fir.ref<!fir.box<none>>, !fir.box<none>, i32) -> none

  subroutine check(r)
>>>>>>> cd74f4a4
    class(p1) :: r(:)
  end subroutine

  subroutine test_temp_from_intrinsic_pack(i, mask)
    class(p1), intent(in) :: i(20, 20)
    logical, intent(in) :: mask(20, 20)
<<<<<<< HEAD
    call check_pack(pack(i, mask))
=======
    call check(pack(i, mask))
>>>>>>> cd74f4a4
  end subroutine

! CHECK-LABEL: func.func @_QMpoly_tmpPtest_temp_from_intrinsic_pack(
! CHECK-SAME: %[[I:.*]]: !fir.class<!fir.array<20x20x!fir.type<_QMpoly_tmpTp1{a:i32}>>> {fir.bindc_name = "i"}, %[[MASK:.*]]: !fir.ref<!fir.array<20x20x!fir.logical<4>>> {fir.bindc_name = "mask"}) {
! CHECK: %[[TMP_RES:.*]] = fir.alloca !fir.class<!fir.heap<!fir.array<?x!fir.type<_QMpoly_tmpTp1{a:i32}>>>>
! CHECK: %[[EMBOXED_MASK:.*]] = fir.embox %[[MASK]](%{{.*}}) : (!fir.ref<!fir.array<20x20x!fir.logical<4>>>, !fir.shape<2>) -> !fir.box<!fir.array<20x20x!fir.logical<4>>>
! CHECK: %[[ZERO:.*]] = fir.zero_bits !fir.heap<!fir.array<?x!fir.type<_QMpoly_tmpTp1{a:i32}>>>
! CHECK: %[[EMBOX_RES:.*]] = fir.embox %[[ZERO]](%{{.*}}) source_box %[[I]] : (!fir.heap<!fir.array<?x!fir.type<_QMpoly_tmpTp1{a:i32}>>>, !fir.shape<1>, !fir.class<!fir.array<20x20x!fir.type<_QMpoly_tmpTp1{a:i32}>>>) -> !fir.class<!fir.heap<!fir.array<?x!fir.type<_QMpoly_tmpTp1{a:i32}>>>>
! CHECK: fir.store %[[EMBOX_RES]] to %[[TMP_RES]] : !fir.ref<!fir.class<!fir.heap<!fir.array<?x!fir.type<_QMpoly_tmpTp1{a:i32}>>>>>
! CHECK: %[[RES_BOX_NONE:.*]] = fir.convert %[[TMP_RES]] : (!fir.ref<!fir.class<!fir.heap<!fir.array<?x!fir.type<_QMpoly_tmpTp1{a:i32}>>>>>) -> !fir.ref<!fir.box<none>>
! CHECK: %[[I_BOX_NONE:.*]] = fir.convert %[[I]] : (!fir.class<!fir.array<20x20x!fir.type<_QMpoly_tmpTp1{a:i32}>>>) -> !fir.box<none>
! CHECK: %[[MASK_BOX_NONE:.*]] = fir.convert %[[EMBOXED_MASK]] : (!fir.box<!fir.array<20x20x!fir.logical<4>>>) -> !fir.box<none>
! CHECK: %{{.*}} = fir.call @_FortranAPack(%[[RES_BOX_NONE]], %[[I_BOX_NONE]], %[[MASK_BOX_NONE]], %{{.*}}, %{{.*}}, %{{.*}}) {{.*}} : (!fir.ref<!fir.box<none>>, !fir.box<none>, !fir.box<none>, !fir.box<none>, !fir.ref<i8>, i32) -> none
<<<<<<< HEAD
=======

  subroutine check_rank2(r)
    class(p1), intent(in) :: r(:,:)
  end subroutine

  subroutine test_temp_from_unpack(v, m, f)
    class(p1), intent(in) :: v(:), f(:,:)
    logical, intent(in) :: m(:,:)
    call check_rank2(unpack(v,m,f))
  end subroutine

! CHECK-LABEL: func.func @_QMpoly_tmpPtest_temp_from_unpack(
! CHECK-SAME: %[[V:.*]]: !fir.class<!fir.array<?x!fir.type<_QMpoly_tmpTp1{a:i32}>>> {fir.bindc_name = "v"}, %[[M:.*]]: !fir.box<!fir.array<?x?x!fir.logical<4>>> {fir.bindc_name = "m"}, %[[F:.*]]: !fir.class<!fir.array<?x?x!fir.type<_QMpoly_tmpTp1{a:i32}>>> {fir.bindc_name = "f"}) {
! CHECK: %[[TMP_RES:.*]] = fir.alloca !fir.class<!fir.heap<!fir.array<?x?x!fir.type<_QMpoly_tmpTp1{a:i32}>>>>
! CHECK: %[[TMP_BOX_NONE:.*]] = fir.convert %[[TMP_RES]] : (!fir.ref<!fir.class<!fir.heap<!fir.array<?x?x!fir.type<_QMpoly_tmpTp1{a:i32}>>>>>) -> !fir.ref<!fir.box<none>>
! CHECK: %[[V_BOX_NONE:.*]] = fir.convert %[[V]] : (!fir.class<!fir.array<?x!fir.type<_QMpoly_tmpTp1{a:i32}>>>) -> !fir.box<none>
! CHECK: %[[M_BOX_NONE:.*]] = fir.convert %[[M]] : (!fir.box<!fir.array<?x?x!fir.logical<4>>>) -> !fir.box<none>
! CHECK: %[[F_BOX_NONE:.*]] = fir.convert %[[F]] : (!fir.class<!fir.array<?x?x!fir.type<_QMpoly_tmpTp1{a:i32}>>>) -> !fir.box<none>
! CHECK: %{{.*}} = fir.call @_FortranAUnpack(%[[TMP_BOX_NONE]], %[[V_BOX_NONE]], %[[M_BOX_NONE]], %[[F_BOX_NONE]], %{{.*}}, %{{.*}}) {{.*}} : (!fir.ref<!fir.box<none>>, !fir.box<none>, !fir.box<none>, !fir.box<none>, !fir.ref<i8>, i32) -> none

  subroutine check_cshift(r)
    class(p1) :: r(:)
  end subroutine

  subroutine test_temp_from_intrinsic_cshift(a, shift)
    class(p1), intent(in) :: a(20)
    integer :: shift

    call check(cshift(a, shift))
  end subroutine

! CHECK-LABEL: func.func @_QMpoly_tmpPtest_temp_from_intrinsic_cshift(
! CHECK-SAME: %[[ARRAY:.*]]: !fir.class<!fir.array<20x!fir.type<_QMpoly_tmpTp1{a:i32}>>> {fir.bindc_name = "a"}, %[[SHIFT:.*]]: !fir.ref<i32> {fir.bindc_name = "shift"}) {
! CHECK: %[[TMP_RES:.*]] = fir.alloca !fir.class<!fir.heap<!fir.array<?x!fir.type<_QMpoly_tmpTp1{a:i32}>>>>
! CHECK: %[[LOAD_SHIFT:.*]] = fir.load %[[SHIFT]] : !fir.ref<i32>
! CHECK: %[[RES_BOX_NONE:.*]] = fir.convert %[[TMP_RES]] : (!fir.ref<!fir.class<!fir.heap<!fir.array<?x!fir.type<_QMpoly_tmpTp1{a:i32}>>>>>) -> !fir.ref<!fir.box<none>>
! CHECK: %[[ARRAY_NONE:.*]] = fir.convert %[[ARRAY]] : (!fir.class<!fir.array<20x!fir.type<_QMpoly_tmpTp1{a:i32}>>>) -> !fir.box<none>
! CHECK: %[[SHIFT_I64:.*]] = fir.convert %[[LOAD_SHIFT]] : (i32) -> i64
! CHECK: %{{.*}} = fir.call @_FortranACshiftVector(%[[RES_BOX_NONE]], %[[ARRAY_NONE]], %[[SHIFT_I64]], %{{.*}}, %{{.*}}) {{.*}} : (!fir.ref<!fir.box<none>>, !fir.box<none>, i64, !fir.ref<i8>, i32) -> none

  subroutine test_temp_from_intrinsic_eoshift(a, shift, b)
    class(p1), intent(in) :: a(20)
    class(p1), intent(in) :: b
    integer :: shift

    call check(eoshift(a, shift, b))
  end subroutine

! CHECK-LABEL: func.func @_QMpoly_tmpPtest_temp_from_intrinsic_eoshift(
! CHECK-SAME: %[[ARRAY:.*]]: !fir.class<!fir.array<20x!fir.type<_QMpoly_tmpTp1{a:i32}>>> {fir.bindc_name = "a"}, %[[SHIFT:.*]]: !fir.ref<i32> {fir.bindc_name = "shift"}, %[[BOUNDARY:.*]]: !fir.class<!fir.type<_QMpoly_tmpTp1{a:i32}>> {fir.bindc_name = "b"}) {
! CHECK: %[[TMP_RES:.*]] = fir.alloca !fir.class<!fir.heap<!fir.array<?x!fir.type<_QMpoly_tmpTp1{a:i32}>>>>
! CHECK: %[[LOAD_SHIFT:.*]] = fir.load %[[SHIFT]] : !fir.ref<i32>
! CHECK: %[[RES_BOX_NONE:.*]] = fir.convert %[[TMP_RES]] : (!fir.ref<!fir.class<!fir.heap<!fir.array<?x!fir.type<_QMpoly_tmpTp1{a:i32}>>>>>) -> !fir.ref<!fir.box<none>>
! CHECK: %[[ARRAY_NONE:.*]] = fir.convert %[[ARRAY]] : (!fir.class<!fir.array<20x!fir.type<_QMpoly_tmpTp1{a:i32}>>>) -> !fir.box<none>
! CHECK: %[[SHIFT_I64:.*]] = fir.convert %[[LOAD_SHIFT]] : (i32) -> i64
! CHECK: %[[BOUNDARY_NONE:.*]] = fir.convert %[[BOUNDARY]] : (!fir.class<!fir.type<_QMpoly_tmpTp1{a:i32}>>) -> !fir.box<none>
! CHECK: %{{.*}} = fir.call @_FortranAEoshiftVector(%[[RES_BOX_NONE]], %[[ARRAY_NONE]], %[[SHIFT_I64]], %[[BOUNDARY_NONE]], %{{.*}}, %{{.*}}) {{.*}} : (!fir.ref<!fir.box<none>>, !fir.box<none>, i64, !fir.box<none>, !fir.ref<i8>, i32) -> none

  subroutine test_temp_from_intrinsic_transfer(source, mold)
    class(p1), intent(in) :: source(:)
    class(p1), intent(in) :: mold(:)
    call check(transfer(source, mold))
  end subroutine

! CHECK-LABEL: func.func @_QMpoly_tmpPtest_temp_from_intrinsic_transfer(
! CHECK-SAME: %[[SOURCE:.*]]: !fir.class<!fir.array<?x!fir.type<_QMpoly_tmpTp1{a:i32}>>> {fir.bindc_name = "source"}, %[[MOLD:.*]]: !fir.class<!fir.array<?x!fir.type<_QMpoly_tmpTp1{a:i32}>>> {fir.bindc_name = "mold"}) {
! CHECK: %[[TMP_RES:.*]] = fir.alloca !fir.class<!fir.heap<!fir.array<?x!fir.type<_QMpoly_tmpTp1{a:i32}>>>>
! CHECK: %[[RES_BOX_NONE:.*]] = fir.convert %[[TMP_RES]] : (!fir.ref<!fir.class<!fir.heap<!fir.array<?x!fir.type<_QMpoly_tmpTp1{a:i32}>>>>>) -> !fir.ref<!fir.box<none>>
! CHECK: %[[SOURCE_NONE:.*]] = fir.convert %[[SOURCE]] : (!fir.class<!fir.array<?x!fir.type<_QMpoly_tmpTp1{a:i32}>>>) -> !fir.box<none>
! CHECK: %[[MOLD_NONE:.*]] = fir.convert %[[MOLD]] : (!fir.class<!fir.array<?x!fir.type<_QMpoly_tmpTp1{a:i32}>>>) -> !fir.box<none>
! CHECK: %{{.*}} = fir.call @_FortranATransfer(%[[RES_BOX_NONE]], %[[SOURCE_NONE]], %[[MOLD_NONE]], %{{.*}}, %{{.*}}) {{.*}} : (!fir.ref<!fir.box<none>>, !fir.box<none>, !fir.box<none>, !fir.ref<i8>, i32) -> none

  subroutine test_temp_from_intrinsic_transpose(matrix)
    class(p1), intent(in) :: matrix(:,:)
    call check_rank2(transpose(matrix))
  end subroutine

! CHECK-LABEL: func.func @_QMpoly_tmpPtest_temp_from_intrinsic_transpose(
! CHECK-SAME: %[[MATRIX:.*]]: !fir.class<!fir.array<?x?x!fir.type<_QMpoly_tmpTp1{a:i32}>>> {fir.bindc_name = "matrix"}) {
! CHECK: %[[TMP_RES:.*]] = fir.alloca !fir.class<!fir.heap<!fir.array<?x?x!fir.type<_QMpoly_tmpTp1{a:i32}>>>>
! CHECK: %[[RES_BOX_NONE:.*]] = fir.convert %[[TMP_RES]] : (!fir.ref<!fir.class<!fir.heap<!fir.array<?x?x!fir.type<_QMpoly_tmpTp1{a:i32}>>>>>) -> !fir.ref<!fir.box<none>>
! CHECK: %[[MATRIX_NONE:.*]] = fir.convert %[[MATRIX]] : (!fir.class<!fir.array<?x?x!fir.type<_QMpoly_tmpTp1{a:i32}>>>) -> !fir.box<none>
! CHECK: %{{.*}} = fir.call @_FortranATranspose(%[[RES_BOX_NONE]], %[[MATRIX_NONE]], %{{.*}}, %{{.*}}) {{.*}} : (!fir.ref<!fir.box<none>>, !fir.box<none>, !fir.ref<i8>, i32) -> none
>>>>>>> cd74f4a4

end module<|MERGE_RESOLUTION|>--- conflicted
+++ resolved
@@ -75,31 +75,19 @@
 ! CHECK: %[[I_BOX_NONE:.*]] = fir.convert %[[I]] : (!fir.class<!fir.array<20x20xnone>>) -> !fir.box<none>
 ! CHECK: %{{.*}} = fir.call @_FortranAReshape(%[[RES_BOX_NONE]], %[[I_BOX_NONE]], %{{.*}}, %{{.*}}, %{{.*}}, %{{.*}}, %{{.*}}) {{.*}} : (!fir.ref<!fir.box<none>>, !fir.box<none>, !fir.box<none>, !fir.box<none>, !fir.box<none>, !fir.ref<i8>, i32) -> none
 ! CHECK: %[[LOAD_RES:.*]] = fir.load %[[TMP_RES]] : !fir.ref<!fir.class<!fir.heap<!fir.array<?x?xnone>>>>
-<<<<<<< HEAD
-! CHECK: %[[A_BOX_NONE:.*]] = fir.convert %[[A]] : (!fir.ref<!fir.class<!fir.heap<!fir.array<?x?xnone>>>>) -> !fir.ref<!fir.box<none>>
-! CHECK: %[[RES_BOX_NONE:.*]] = fir.convert %[[LOAD_RES]] : (!fir.class<!fir.heap<!fir.array<?x?xnone>>>) -> !fir.box<none>
-! CHECK: %{{.*}} = fir.call @_FortranAAllocatableApplyMold(%[[A_BOX_NONE]], %[[RES_BOX_NONE]]) {{.*}} : (!fir.ref<!fir.box<none>>, !fir.box<none>) -> none
-
-  subroutine check_pack(r)
-=======
 ! CHECK: %[[RANK:.*]] = arith.constant 2 : i32
 ! CHECK: %[[A_BOX_NONE:.*]] = fir.convert %[[A]] : (!fir.ref<!fir.class<!fir.heap<!fir.array<?x?xnone>>>>) -> !fir.ref<!fir.box<none>>
 ! CHECK: %[[RES_BOX_NONE:.*]] = fir.convert %[[LOAD_RES]] : (!fir.class<!fir.heap<!fir.array<?x?xnone>>>) -> !fir.box<none>
 ! CHECK: %{{.*}} = fir.call @_FortranAAllocatableApplyMold(%[[A_BOX_NONE]], %[[RES_BOX_NONE]], %[[RANK]]) {{.*}} : (!fir.ref<!fir.box<none>>, !fir.box<none>, i32) -> none
 
   subroutine check(r)
->>>>>>> cd74f4a4
     class(p1) :: r(:)
   end subroutine
 
   subroutine test_temp_from_intrinsic_pack(i, mask)
     class(p1), intent(in) :: i(20, 20)
     logical, intent(in) :: mask(20, 20)
-<<<<<<< HEAD
-    call check_pack(pack(i, mask))
-=======
     call check(pack(i, mask))
->>>>>>> cd74f4a4
   end subroutine
 
 ! CHECK-LABEL: func.func @_QMpoly_tmpPtest_temp_from_intrinsic_pack(
@@ -113,8 +101,6 @@
 ! CHECK: %[[I_BOX_NONE:.*]] = fir.convert %[[I]] : (!fir.class<!fir.array<20x20x!fir.type<_QMpoly_tmpTp1{a:i32}>>>) -> !fir.box<none>
 ! CHECK: %[[MASK_BOX_NONE:.*]] = fir.convert %[[EMBOXED_MASK]] : (!fir.box<!fir.array<20x20x!fir.logical<4>>>) -> !fir.box<none>
 ! CHECK: %{{.*}} = fir.call @_FortranAPack(%[[RES_BOX_NONE]], %[[I_BOX_NONE]], %[[MASK_BOX_NONE]], %{{.*}}, %{{.*}}, %{{.*}}) {{.*}} : (!fir.ref<!fir.box<none>>, !fir.box<none>, !fir.box<none>, !fir.box<none>, !fir.ref<i8>, i32) -> none
-<<<<<<< HEAD
-=======
 
   subroutine check_rank2(r)
     class(p1), intent(in) :: r(:,:)
@@ -198,6 +184,5 @@
 ! CHECK: %[[RES_BOX_NONE:.*]] = fir.convert %[[TMP_RES]] : (!fir.ref<!fir.class<!fir.heap<!fir.array<?x?x!fir.type<_QMpoly_tmpTp1{a:i32}>>>>>) -> !fir.ref<!fir.box<none>>
 ! CHECK: %[[MATRIX_NONE:.*]] = fir.convert %[[MATRIX]] : (!fir.class<!fir.array<?x?x!fir.type<_QMpoly_tmpTp1{a:i32}>>>) -> !fir.box<none>
 ! CHECK: %{{.*}} = fir.call @_FortranATranspose(%[[RES_BOX_NONE]], %[[MATRIX_NONE]], %{{.*}}, %{{.*}}) {{.*}} : (!fir.ref<!fir.box<none>>, !fir.box<none>, !fir.ref<i8>, i32) -> none
->>>>>>> cd74f4a4
 
 end module