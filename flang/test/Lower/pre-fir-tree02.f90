<<<<<<< HEAD
! RUN: %f18 -fdebug-pre-fir-tree -fsyntax-only %s | FileCheck %s
=======
! RUN: %flang_fc1 -fsyntax-only -fdebug-pre-fir-tree %s | FileCheck %s
>>>>>>> 2e412c55

! Test Pre-FIR Tree captures all the intended nodes from the parse-tree
! Coarray and OpenMP related nodes are tested in other files.

! CHECK: Program test_prog
program test_prog
  ! Check specification part is not part of the tree.
  interface
    subroutine incr(i)
      integer, intent(inout) :: i
    end subroutine
  end interface
  integer :: i, j, k
  real, allocatable, target :: x(:)
  real :: y(100)
  ! CHECK-NOT: node
  ! CHECK: <<DoConstruct>>
  ! CHECK: NonLabelDoStmt
  do i=1,5
    ! CHECK: PrintStmt
    print *, "hey"
    ! CHECK: <<DoConstruct>>
    ! CHECK: NonLabelDoStmt
    do j=1,5
      ! CHECK: PrintStmt
      print *, "hello", i, j
    ! CHECK: EndDoStmt
    end do
    ! CHECK: <<End DoConstruct>>
  ! CHECK: EndDoStmt
  end do
  ! CHECK: <<End DoConstruct>>

  ! CHECK: <<AssociateConstruct>>
  ! CHECK: AssociateStmt
  associate (k => i + j)
    ! CHECK: AllocateStmt
    allocate(x(k))
  ! CHECK: EndAssociateStmt
  end associate
  ! CHECK: <<End AssociateConstruct>>

  ! CHECK: <<BlockConstruct!>>
  ! CHECK: BlockStmt
  block
    integer :: k, l
    real, pointer :: p(:)
    ! CHECK: PointerAssignmentStmt
    p => x
    ! CHECK: AssignmentStmt
    k = size(p)
    ! CHECK: AssignmentStmt
    l = 1
    ! CHECK: <<CaseConstruct!>>
    ! CHECK: SelectCaseStmt
    select case (k)
      ! CHECK: CaseStmt
      case (:0)
        ! CHECK: NullifyStmt
        nullify(p)
      ! CHECK: CaseStmt
      case (1)
        ! CHECK: <<IfConstruct>>
        ! CHECK: IfThenStmt
        if (p(1)>0.) then
          ! CHECK: PrintStmt
          print *, "+"
        ! CHECK: ElseIfStmt
        else if (p(1)==0.) then
          ! CHECK: PrintStmt
          print *, "0."
        ! CHECK: ElseStmt
        else
          ! CHECK: PrintStmt
          print *, "-"
        ! CHECK: EndIfStmt
        end if
        ! CHECK: <<End IfConstruct>>
        ! CHECK: CaseStmt
      case (2:10)
      ! CHECK: CaseStmt
      case default
        ! Note: label-do-loop are canonicalized into do constructs
        ! CHECK: <<DoConstruct!>>
        ! CHECK: NonLabelDoStmt
        do 22 while(l<=k)
          ! CHECK: IfStmt
          if (p(l)<0.) p(l)=cos(p(l))
          ! CHECK: CallStmt
22        call incr(l)
        ! CHECK: EndDoStmt
       ! CHECK: <<End DoConstruct!>>
      ! CHECK: CaseStmt
      case (100:)
    ! CHECK: EndSelectStmt
    end select
  ! CHECK: <<End CaseConstruct!>>
  ! CHECK: EndBlockStmt
  end block
  ! CHECK: <<End BlockConstruct!>>

  ! CHECK-NOT: WhereConstruct
  ! CHECK: WhereStmt
  where (x > 1.) x = x/2.

  ! CHECK: <<WhereConstruct>>
  ! CHECK: WhereConstructStmt
  where (x == 0.)
    ! CHECK: AssignmentStmt
    x = 0.01
  ! CHECK: MaskedElsewhereStmt
  elsewhere (x < 0.5)
    ! CHECK: AssignmentStmt
    x = x*2.
    ! CHECK: <<WhereConstruct>>
    where (y > 0.4)
      ! CHECK: AssignmentStmt
      y = y/2.
    end where
    ! CHECK: <<End WhereConstruct>>
  ! CHECK: ElsewhereStmt
  elsewhere
    ! CHECK: AssignmentStmt
    x = x + 1.
  ! CHECK: EndWhereStmt
  end where
  ! CHECK: <<End WhereConstruct>>

  ! CHECK-NOT: ForAllConstruct
  ! CHECK: ForallStmt
  forall (i = 1:5) x(i) = y(i)

  ! CHECK: <<ForallConstruct>>
  ! CHECK: ForallConstructStmt
  forall (i = 1:5)
    ! CHECK: AssignmentStmt
    x(i) = x(i) + y(10*i)
  ! CHECK: EndForallStmt
  end forall
  ! CHECK: <<End ForallConstruct>>

  ! CHECK: DeallocateStmt
  deallocate(x)
end

! CHECK: ModuleLike
module test
  type :: a_type
    integer :: x
  end type
  type, extends(a_type) :: b_type
    integer :: y
  end type
contains
  ! CHECK: Function foo
  function foo(x)
    real x(..)
    integer :: foo
    ! CHECK: <<SelectRankConstruct!>>
    ! CHECK: SelectRankStmt
    select rank(x)
      ! CHECK: SelectRankCaseStmt
      rank (0)
        ! CHECK: AssignmentStmt
        foo = 0
      ! CHECK: SelectRankCaseStmt
      rank (*)
        ! CHECK: AssignmentStmt
        foo = -1
      ! CHECK: SelectRankCaseStmt
      rank (1)
        ! CHECK: AssignmentStmt
        foo = 1
      ! CHECK: SelectRankCaseStmt
      rank default
        ! CHECK: AssignmentStmt
        foo = 2
    ! CHECK: EndSelectStmt
    end select
    ! CHECK: <<End SelectRankConstruct!>>
  end function

  ! CHECK: Function bar
  function bar(x)
    class(*) :: x
    ! CHECK: <<SelectTypeConstruct!>>
    ! CHECK: SelectTypeStmt
    select type(x)
      ! CHECK: TypeGuardStmt
      type is (integer)
        ! CHECK: AssignmentStmt
        bar = 0
      ! CHECK: TypeGuardStmt
      class is (a_type)
        ! CHECK: AssignmentStmt
        bar = 1
        ! CHECK: ReturnStmt
        return
      ! CHECK: TypeGuardStmt
      class default
        ! CHECK: AssignmentStmt
        bar = -1
    ! CHECK: EndSelectStmt
    end select
    ! CHECK: <<End SelectTypeConstruct!>>
  end function

  ! CHECK: Subroutine sub
  subroutine sub(a)
    real(4):: a
    ! CompilerDirective
    ! CHECK: <<CompilerDirective>>
    !DIR$ IGNORE_TKR a
  end subroutine


end module

! CHECK: Subroutine altreturn
subroutine altreturn(i, j, *, *)
  ! CHECK: <<IfConstruct!>>
  if (i>j) then
    ! CHECK: ReturnStmt
    return 1
  else
    ! CHECK: ReturnStmt
    return 2
  end if
  ! CHECK: <<End IfConstruct!>>
end subroutine


! Remaining TODO

! CHECK: Subroutine iostmts
subroutine iostmts(filename, a, b, c)
  character(*) :: filename
  integer :: length
  logical :: file_is_opened
  real, a, b ,c
  ! CHECK: InquireStmt
  inquire(file=filename, opened=file_is_opened)
  ! CHECK: <<IfConstruct>>
  if (file_is_opened) then
    ! CHECK: OpenStmt
    open(10, FILE=filename)
  end if
  ! CHECK: <<End IfConstruct>>
  ! CHECK: ReadStmt
  read(10, *) length
  ! CHECK: RewindStmt
  rewind 10
  ! CHECK: NamelistStmt
  namelist /nlist/ a, b, c
  ! CHECK: WriteStmt
  write(10, NML=nlist)
  ! CHECK: BackspaceStmt
  backspace(10)
  ! CHECK: FormatStmt
1 format (1PE12.4)
  ! CHECK: WriteStmt
  write (10, 1) a
  ! CHECK: EndfileStmt
  endfile 10
  ! CHECK: FlushStmt
  flush 10
  ! CHECK: WaitStmt
  wait(10)
  ! CHECK: CloseStmt
  close(10)
end subroutine


! CHECK: Subroutine sub2
subroutine sub2()
  integer :: i, j, k, l
  i = 0
1 j = i
  ! CHECK: ContinueStmt
2 continue
  i = i+1
3 j = j+1
! CHECK: ArithmeticIfStmt
  if (j-i) 3, 4, 5
  ! CHECK: GotoStmt
4  goto 6

! FIXME: is name resolution on assigned goto broken/todo ?
! WILLCHECK: AssignStmt
!55 assign 6 to label
! WILLCHECK: AssignedGotoStmt
!66  go to label (5, 6)

! CHECK: ComputedGotoStmt
  go to (5, 6), 1 + mod(i, 2)
5 j = j + 1
6 i = i + j/2

  ! CHECK: <<DoConstruct!>>
  do1: do k=1,10
    ! CHECK: <<DoConstruct!>>
    do2: do l=5,20
      ! CHECK: CycleStmt
      cycle do1
      ! CHECK: ExitStmt
      exit do2
    end do do2
    ! CHECK: <<End DoConstruct!>>
  end do do1
  ! CHECK: <<End DoConstruct!>>

  ! CHECK: PauseStmt
  pause 7
  ! CHECK: StopStmt
  stop
end subroutine


! CHECK: Subroutine sub3
subroutine sub3()
 print *, "normal"
  ! CHECK: EntryStmt
 entry sub4entry()
 print *, "test"
end subroutine

! CHECK: Subroutine sub4
subroutine sub4()
  integer :: i
  print*, "test"
  ! CHECK: DataStmt
  data i /1/
end subroutine<|MERGE_RESOLUTION|>--- conflicted
+++ resolved
@@ -1,8 +1,4 @@
-<<<<<<< HEAD
-! RUN: %f18 -fdebug-pre-fir-tree -fsyntax-only %s | FileCheck %s
-=======
 ! RUN: %flang_fc1 -fsyntax-only -fdebug-pre-fir-tree %s | FileCheck %s
->>>>>>> 2e412c55
 
 ! Test Pre-FIR Tree captures all the intended nodes from the parse-tree
 ! Coarray and OpenMP related nodes are tested in other files.
