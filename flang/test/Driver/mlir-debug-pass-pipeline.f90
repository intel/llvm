--- conflicted
+++ resolved
@@ -100,11 +100,7 @@
 ! ALL-NEXT: CSE
 ! ALL-NEXT:   (S) 0 num-cse'd - Number of operations CSE'd
 ! ALL-NEXT:   (S) 0 num-dce'd - Number of operations DCE'd
-<<<<<<< HEAD
-! ALL-NEXT: MIFOpConversion 
-=======
 ! ALL-NEXT: MIFOpConversion
->>>>>>> 811fe024
 ! ALL-NEXT: BoxedProcedurePass
 
 ! ALL-NEXT: Pipeline Collection : ['fir.global', 'func.func', 'gpu.module', 'omp.declare_reduction', 'omp.private']
