--- conflicted
+++ resolved
@@ -101,10 +101,7 @@
 
 ! ALL-NEXT: PolymorphicOpConversion
 ! ALL-NEXT: AssumedRankOpConversion
-<<<<<<< HEAD
-=======
 ! ALL-NEXT: LowerRepackArraysPass
->>>>>>> d465594a
 ! ALL-NEXT: SimplifyFIROperations
 ! O2-NEXT:  AddAliasTags
 
