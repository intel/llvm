! Test that the driver correctly reports diagnostics from the prescanner. The contents of the include file are irrelevant here.

! Test with -E (i.e. PrintPreprocessedAction, stops after prescanning)
! RUN: %flang -E -I %S/Inputs/ %s 2>&1 | FileCheck %s
! RUN: %flang_fc1 -E -I %S/Inputs/ %s 2>&1 | FileCheck %s

! Test with -fsyntax-only (i.e. ParseSyntaxOnlyAction, stops after semantic checks)
<<<<<<< HEAD
! RUN: %f18 -fsyntax-only -I %S/Inputs/ %s 2>&1 | FileCheck %s
! RUN: %flang-new -fsyntax-only -I %S/Inputs/ %s 2>&1 | FileCheck %s
! RUN: %flang-new -fc1 -fsyntax-only -I %S/Inputs/ %s 2>&1 | FileCheck %s
=======
! RUN: %flang -fsyntax-only -I %S/Inputs/ %s 2>&1 | FileCheck %s
! RUN: %flang_fc1 -fsyntax-only -I %S/Inputs/ %s 2>&1 | FileCheck %s
>>>>>>> 2e412c55

! CHECK: prescanner-diag.f90:12:20: #include: extra stuff ignored after file name
#include <empty.h> comment
! CHECK: prescanner-diag.f90:14:20: #include: extra stuff ignored after file name
#include "empty.h" comment
end<|MERGE_RESOLUTION|>--- conflicted
+++ resolved
@@ -5,14 +5,8 @@
 ! RUN: %flang_fc1 -E -I %S/Inputs/ %s 2>&1 | FileCheck %s
 
 ! Test with -fsyntax-only (i.e. ParseSyntaxOnlyAction, stops after semantic checks)
-<<<<<<< HEAD
-! RUN: %f18 -fsyntax-only -I %S/Inputs/ %s 2>&1 | FileCheck %s
-! RUN: %flang-new -fsyntax-only -I %S/Inputs/ %s 2>&1 | FileCheck %s
-! RUN: %flang-new -fc1 -fsyntax-only -I %S/Inputs/ %s 2>&1 | FileCheck %s
-=======
 ! RUN: %flang -fsyntax-only -I %S/Inputs/ %s 2>&1 | FileCheck %s
 ! RUN: %flang_fc1 -fsyntax-only -I %S/Inputs/ %s 2>&1 | FileCheck %s
->>>>>>> 2e412c55
 
 ! CHECK: prescanner-diag.f90:12:20: #include: extra stuff ignored after file name
 #include <empty.h> comment
