! RUN: %flang_fc1 -E %s | FileCheck %s
! CHECK:      program main
! CHECK:       interface
! CHECK:        subroutine sub(a, b)
! CHECK:!dir$ ignore_tkr a
! CHECK:!dir$ ignore_tkr b
! CHECK:          real(4):: a, b
! CHECK:        end subroutine
! CHECK:       end interface
! CHECK:      PRINT *, "Is '    '"
! CHECK:  123 PRINT *, "Is '123 '"

!@cuf subroutine atcuf;
      program main
       interface
        subroutine sub(a, b)
!dir$ ignore_tkr a
!dir$ ignore_tkr
!dir$+ b
          real(4):: a, b
        end subroutine
       end interface
!
!	comment line
!@fp  PRINT *, "This is a comment line"
!@f p PRINT *, "This is a comment line"
!$    PRINT *, "Is '    '"
!$123 PRINT *, "Is '123 '"
!$ABC PRINT *, "Is 'ABC '"
! $    PRINT *, "This is a comment line 6"
c    $This is a comment line
!0$110This is a comment line

! $ This is a comment line
! $  0This is a comment line
!    &This is a comment line
!  $  This is a comment line
! $   This is a comment line
C $   This is a comment line
c $   his is a comment line
* $   This is a comment line

! Test non-space/non-number char in columns 3-5, for initial lines.
! CHECK-NOT:  "comment"
c$x   PRINT *, "comment"
c$ +  PRINT *, "comment"
c$  * PRINT *, "comment"

! Test non-space/non-number char in columns 3-5, for continuation lines.
! CHECK:      "msg1"
! CHECK-NOT:  "comment"
c$ x  PRINT *, "comment"
c$1  &         , "comment"
c$ x &         , "comment"
c$  +&         , "comment"

c$    PRINT *, "msg1"
c$1  &         , "comment"
c$ x &         , "comment"
c$  +&         , "comment"

! Test valid chars in initial and continuation lines.
<<<<<<< HEAD
! CHECK:      "msg2"
! CHECK-SAME: "msg3"
c$ 20 PRINT *, "msg2"
c$   &         , "msg3"

! CHECK:      "msg4"
! CHECK-SAME: "msg5"
=======
! CHECK: !$ 20 PRINT *, "msg2"
! CHECK: !$ & , "msg3"
c$ 20 PRINT *, "msg2"
c$   &         , "msg3"

! CHECK: !$ PRINT *, "msg4",
! CHECK: !$ & "msg5"
>>>>>>> d465594a
c$   0PRINT *, "msg4",
c$   +         "msg5"
      end<|MERGE_RESOLUTION|>--- conflicted
+++ resolved
@@ -60,15 +60,6 @@
 c$  +&         , "comment"
 
 ! Test valid chars in initial and continuation lines.
-<<<<<<< HEAD
-! CHECK:      "msg2"
-! CHECK-SAME: "msg3"
-c$ 20 PRINT *, "msg2"
-c$   &         , "msg3"
-
-! CHECK:      "msg4"
-! CHECK-SAME: "msg5"
-=======
 ! CHECK: !$ 20 PRINT *, "msg2"
 ! CHECK: !$ & , "msg3"
 c$ 20 PRINT *, "msg2"
@@ -76,7 +67,6 @@
 
 ! CHECK: !$ PRINT *, "msg4",
 ! CHECK: !$ & "msg5"
->>>>>>> d465594a
 c$   0PRINT *, "msg4",
 c$   +         "msg5"
       end