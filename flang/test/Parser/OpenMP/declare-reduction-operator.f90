--- conflicted
+++ resolved
@@ -22,15 +22,9 @@
 !PARSE-TREE: | OmpDirectiveName -> llvm::omp::Directive = declare reduction
 !PARSE-TREE: | OmpArgumentList -> OmpArgument -> OmpReductionSpecifier
 !PARSE-TREE: | | OmpReductionIdentifier -> DefinedOperator -> IntrinsicOperator = Add
-<<<<<<< HEAD
-!PARSE-TREE: | | OmpTypeNameList -> OmpTypeSpecifier -> TypeSpec -> DerivedTypeSpec
-!PARSE-TREE: | | | Name = 'tt'
-!PARSE-TREE: | | OmpReductionCombiner -> AssignmentStmt = 'omp_out=tt(x=omp_out%x-omp_in%x,y=omp_out%y-omp_in%y)'
-=======
 !PARSE-TREE: | | OmpTypeNameList -> OmpTypeName -> TypeSpec -> DerivedTypeSpec
 !PARSE-TREE: | | | Name = 'tt'
 !PARSE-TREE: | | OmpCombinerExpression -> AssignmentStmt = 'omp_out=tt(x=omp_out%x-omp_in%x,y=omp_out%y-omp_in%y)'
->>>>>>> 54c4ef26
 !PARSE-TREE: | OmpClauseList -> OmpClause -> Initializer -> OmpInitializerClause -> AssignmentStmt = 'omp_priv=tt(x=0_4,y=0_4)'
 
   !$omp declare reduction(+ : tt :  omp_out = tt(omp_out%x - omp_in%x , omp_out%y - omp_in%y)) initializer(omp_priv = tt(0,0))
@@ -42,15 +36,9 @@
 !PARSE-TREE: | OmpDirectiveName -> llvm::omp::Directive = declare reduction
 !PARSE-TREE: | OmpArgumentList -> OmpArgument -> OmpReductionSpecifier
 !PARSE-TREE: | | OmpReductionIdentifier -> DefinedOperator -> IntrinsicOperator = Add
-<<<<<<< HEAD
-!PARSE-TREE: | | OmpTypeNameList -> OmpTypeSpecifier -> TypeSpec -> DerivedTypeSpec
-!PARSE-TREE: | | | Name = 'tt2'
-!PARSE-TREE: | | OmpReductionCombiner -> AssignmentStmt = 'omp_out=tt2(x=omp_out%x-omp_in%x,y=omp_out%y-omp_in%y)'
-=======
 !PARSE-TREE: | | OmpTypeNameList -> OmpTypeName -> TypeSpec -> DerivedTypeSpec
 !PARSE-TREE: | | | Name = 'tt2'
 !PARSE-TREE: | | OmpCombinerExpression -> AssignmentStmt = 'omp_out=tt2(x=omp_out%x-omp_in%x,y=omp_out%y-omp_in%y)'
->>>>>>> 54c4ef26
 !PARSE-TREE: | OmpClauseList -> OmpClause -> Initializer -> OmpInitializerClause -> AssignmentStmt = 'omp_priv=tt2(x=0._8,y=0._8)'
 
   !$omp declare reduction(+ :tt2 :  omp_out = tt2(omp_out%x - omp_in%x , omp_out%y - omp_in%y)) initializer(omp_priv = tt2(0,0))
