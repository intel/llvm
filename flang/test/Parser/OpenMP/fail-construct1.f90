! RUN: not %flang_fc1 -fsyntax-only -fopenmp %s 2>&1 | FileCheck %s

<<<<<<< HEAD
!$omp  parallel
! CHECK: error: expected '!$OMP '
=======
!$omp parallel
! CHECK: error: Expected OpenMP END PARALLEL directive
>>>>>>> 35227056
end<|MERGE_RESOLUTION|>--- conflicted
+++ resolved
@@ -1,10 +1,5 @@
 ! RUN: not %flang_fc1 -fsyntax-only -fopenmp %s 2>&1 | FileCheck %s
 
-<<<<<<< HEAD
-!$omp  parallel
-! CHECK: error: expected '!$OMP '
-=======
 !$omp parallel
 ! CHECK: error: Expected OpenMP END PARALLEL directive
->>>>>>> 35227056
 end