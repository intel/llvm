! RUN: %flang_fc1 -fdebug-unparse -fopenmp -fopenmp-version=51 %s | FileCheck --ignore-case %s
! RUN: %flang_fc1 -fdebug-dump-parse-tree -fopenmp -fopenmp-version=51 %s | FileCheck --check-prefix="PARSE-TREE" %s

program omp_scope
  integer i
  i = 10

!CHECK: !$OMP SCOPE  PRIVATE(i)
!CHECK: !$OMP END SCOPE

<<<<<<< HEAD
!PARSE-TREE: ExecutionPartConstruct -> ExecutableConstruct -> OpenMPConstruct -> OpenMPBlockConstruct
=======
!PARSE-TREE: ExecutionPartConstruct -> ExecutableConstruct -> OpenMPConstruct -> OmpBlockConstruct
>>>>>>> 35227056
!PARSE-TREE: OmpBeginDirective
!PARSE-TREE: OmpDirectiveName -> llvm::omp::Directive = scope
!PARSE-TREE: OmpClauseList -> OmpClause -> Private -> OmpObjectList -> OmpObject -> Designator -> DataRef -> Name = 'i'
!PARSE-TREE: Block
!PARSE-TREE: ExecutionPartConstruct -> ExecutableConstruct -> ActionStmt -> PrintStmt
!PARSE-TREE: OmpEndDirective
!PARSE-TREE: OmpDirectiveName -> llvm::omp::Directive = scope
!PARSE-TREE: OmpClauseList -> OmpClause -> Nowait

  !$omp scope private(i)
  print *, "omp scope", i
  !$omp end scope nowait
end program omp_scope<|MERGE_RESOLUTION|>--- conflicted
+++ resolved
@@ -8,11 +8,7 @@
 !CHECK: !$OMP SCOPE  PRIVATE(i)
 !CHECK: !$OMP END SCOPE
 
-<<<<<<< HEAD
-!PARSE-TREE: ExecutionPartConstruct -> ExecutableConstruct -> OpenMPConstruct -> OpenMPBlockConstruct
-=======
 !PARSE-TREE: ExecutionPartConstruct -> ExecutableConstruct -> OpenMPConstruct -> OmpBlockConstruct
->>>>>>> 35227056
 !PARSE-TREE: OmpBeginDirective
 !PARSE-TREE: OmpDirectiveName -> llvm::omp::Directive = scope
 !PARSE-TREE: OmpClauseList -> OmpClause -> Private -> OmpObjectList -> OmpObject -> Designator -> DataRef -> Name = 'i'
