--- conflicted
+++ resolved
@@ -63,11 +63,7 @@
 !PARSE-TREE: OmpBeginBlockDirective
 !PARSE-TREE: | OmpBlockDirective -> llvm::omp::Directive = task
 !PARSE-TREE: | OmpClauseList -> OmpClause -> Affinity -> OmpAffinityClause
-<<<<<<< HEAD
-!PARSE-TREE: | | OmpIterator -> OmpIteratorSpecifier
-=======
 !PARSE-TREE: | | Modifier -> OmpIterator -> OmpIteratorSpecifier
->>>>>>> 93e44d24
 !PARSE-TREE: | | | TypeDeclarationStmt
 !PARSE-TREE: | | | | DeclarationTypeSpec -> IntrinsicTypeSpec -> IntegerTypeSpec ->
 !PARSE-TREE: | | | | EntityDecl
