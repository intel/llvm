!RUN: %flang_fc1 -fdebug-unparse -fopenmp -fopenmp-version=60 %s -o - | FileCheck --check-prefix=UNPARSE %s
!RUN: %flang_fc1 -fdebug-dump-parse-tree -fopenmp -fopenmp-version=60 %s -o - | FileCheck --check-prefix=PARSE-TREE %s

! The directives to check:
!   cancellation_point
!   declare_mapper
!   declare_reduction
!   declare_simd
!   declare_target
!   declare_variant
!   target_data
!   target_enter_data
!   target_exit_data
!   target_update

subroutine f00
  implicit none
  integer :: i

  !$omp parallel
  do i = 1, 10
    !$omp cancellation_point parallel
  enddo
  !$omp end parallel
end

!UNPARSE: SUBROUTINE f00
!UNPARSE:  IMPLICIT NONE
!UNPARSE:  INTEGER i
!UNPARSE: !$OMP PARALLEL
!UNPARSE:  DO i=1_4,10_4
!UNPARSE: !$OMP CANCELLATION_POINT PARALLEL
!UNPARSE:  END DO
!UNPARSE: !$OMP END PARALLEL
!UNPARSE: END SUBROUTINE

!PARSE-TREE: ExecutionPartConstruct -> ExecutableConstruct -> OpenMPConstruct -> OpenMPStandaloneConstruct -> OpenMPCancellationPointConstruct -> OmpDirectiveSpecification
!PARSE-TREE: | OmpDirectiveName -> llvm::omp::Directive = cancellation point
!PARSE-TREE: | OmpClauseList -> OmpClause -> CancellationConstructType -> OmpCancellationConstructTypeClause
!PARSE-TREE: | | OmpDirectiveName -> llvm::omp::Directive = parallel
!PARSE-TREE: | Flags = None

subroutine f01
  type :: t
    integer :: x
  end type
  !$omp declare_mapper(t :: v) map(v%x)
end

!UNPARSE: SUBROUTINE f01
!UNPARSE:  TYPE :: t
!UNPARSE:   INTEGER :: x
!UNPARSE:  END TYPE
!UNPARSE: !$OMP DECLARE MAPPER (t::v) MAP(v%x)
!UNPARSE: END SUBROUTINE

!PARSE-TREE: DeclarationConstruct -> SpecificationConstruct -> OpenMPDeclarativeConstruct -> OpenMPDeclareMapperConstruct
!PARSE-TREE: | Verbatim
!PARSE-TREE: | OmpMapperSpecifier
!PARSE-TREE: | | string = 't.omp.default.mapper'
!PARSE-TREE: | | TypeSpec -> DerivedTypeSpec
!PARSE-TREE: | | | Name = 't'
!PARSE-TREE: | | Name = 'v'
!PARSE-TREE: | OmpClauseList -> OmpClause -> Map -> OmpMapClause
!PARSE-TREE: | | OmpObjectList -> OmpObject -> Designator -> DataRef -> StructureComponent
!PARSE-TREE: | | | DataRef -> Name = 'v'
!PARSE-TREE: | | | Name = 'x'
!PARSE-TREE: | | bool = 'true'

subroutine f02
  type :: t
    integer :: x
  end type
  !$omp declare_reduction(+ : t : omp_out%x = omp_out%x + omp_in%x)
end

!UNPARSE: SUBROUTINE f02
!UNPARSE:  TYPE :: t
!UNPARSE:   INTEGER :: x
!UNPARSE:  END TYPE
!UNPARSE: !$OMP DECLARE REDUCTION (+:t: omp_out%x=omp_out%x+omp_in%x
!UNPARSE: )
!UNPARSE: END SUBROUTINE

!PARSE-TREE: DeclarationConstruct -> SpecificationConstruct -> OpenMPDeclarativeConstruct -> OpenMPDeclareReductionConstruct
!PARSE-TREE: | Verbatim
!PARSE-TREE: | OmpReductionSpecifier
!PARSE-TREE: | | OmpReductionIdentifier -> DefinedOperator -> IntrinsicOperator = Add
!PARSE-TREE: | | OmpTypeNameList -> OmpTypeSpecifier -> TypeSpec -> DerivedTypeSpec
!PARSE-TREE: | | | Name = 't'
!PARSE-TREE: | | OmpReductionCombiner -> AssignmentStmt = 'omp_out%x=omp_out%x+omp_in%x'
!PARSE-TREE: | | | Variable = 'omp_out%x'
!PARSE-TREE: | | | | Designator -> DataRef -> StructureComponent
!PARSE-TREE: | | | | | DataRef -> Name = 'omp_out'
!PARSE-TREE: | | | | | Name = 'x'
!PARSE-TREE: | | | Expr = 'omp_out%x+omp_in%x'
!PARSE-TREE: | | | | Add
!PARSE-TREE: | | | | | Expr = 'omp_out%x'
!PARSE-TREE: | | | | | | Designator -> DataRef -> StructureComponent
!PARSE-TREE: | | | | | | | DataRef -> Name = 'omp_out'
!PARSE-TREE: | | | | | | | Name = 'x'
!PARSE-TREE: | | | | | Expr = 'omp_in%x'
!PARSE-TREE: | | | | | | Designator -> DataRef -> StructureComponent
!PARSE-TREE: | | | | | | | DataRef -> Name = 'omp_in'
!PARSE-TREE: | | | | | | | Name = 'x'
!PARSE-TREE: | OmpClauseList ->

subroutine f03
  !$omp declare_simd
end

!UNPARSE: SUBROUTINE f03
!UNPARSE: !$OMP DECLARE SIMD
!UNPARSE: END SUBROUTINE

!PARSE-TREE: OpenMPDeclarativeConstruct -> OpenMPDeclareSimdConstruct
!PARSE-TREE: | Verbatim
!PARSE-TREE: | OmpClauseList ->

subroutine f04
  !$omp declare_target
end

!UNPARSE: SUBROUTINE f04
!UNPARSE: !$OMP DECLARE TARGET
!UNPARSE: END SUBROUTINE

!PARSE-TREE: OpenMPDeclarativeConstruct -> OpenMPDeclareTargetConstruct
!PARSE-TREE: | Verbatim
!PARSE-TREE: | OmpDeclareTargetSpecifier -> OmpDeclareTargetWithClause -> OmpClauseList ->

subroutine f05
  implicit none
  interface
    subroutine g05
    end
  end interface
  !$omp declare_variant(g05) match(user={condition(.true.)})
end

!UNPARSE: SUBROUTINE f05
!UNPARSE:  IMPLICIT NONE
!UNPARSE:  INTERFACE
!UNPARSE:   SUBROUTINE g05
!UNPARSE:   END SUBROUTINE
!UNPARSE:  END INTERFACE
!UNPARSE: !$OMP DECLARE VARIANT (g05) MATCH(USER={CONDITION(.true._4)})
!UNPARSE: END SUBROUTINE

!PARSE-TREE: OpenMPDeclarativeConstruct -> OmpDeclareVariantDirective
!PARSE-TREE: | Verbatim
!PARSE-TREE: | Name = 'g05'
!PARSE-TREE: | OmpClauseList -> OmpClause -> Match -> OmpMatchClause -> OmpContextSelectorSpecification -> OmpTraitSetSelector
!PARSE-TREE: | | OmpTraitSetSelectorName -> Value = User
!PARSE-TREE: | | OmpTraitSelector
!PARSE-TREE: | | | OmpTraitSelectorName -> Value = Condition
!PARSE-TREE: | | | Properties
!PARSE-TREE: | | | | OmpTraitProperty -> Scalar -> Expr = '.true._4'
!PARSE-TREE: | | | | | LiteralConstant -> LogicalLiteralConstant
!PARSE-TREE: | | | | | | bool = 'true'

subroutine f06
  implicit none
  integer :: i
  !$omp target_data map(tofrom: i)
  i = 0
  !$omp end target data
end

!UNPARSE: SUBROUTINE f06
!UNPARSE:  IMPLICIT NONE
!UNPARSE:  INTEGER i
!UNPARSE: !$OMP TARGET_DATA MAP(TOFROM: i)
!UNPARSE:   i=0_4
!UNPARSE: !$OMP END TARGET_DATA
!UNPARSE: END SUBROUTINE

<<<<<<< HEAD
!PARSE-TREE: ExecutionPartConstruct -> ExecutableConstruct -> OpenMPConstruct -> OpenMPBlockConstruct
=======
!PARSE-TREE: ExecutionPartConstruct -> ExecutableConstruct -> OpenMPConstruct -> OmpBlockConstruct
>>>>>>> 35227056
!PARSE-TREE: | OmpBeginDirective
!PARSE-TREE: | | OmpDirectiveName -> llvm::omp::Directive = target data
!PARSE-TREE: | | OmpClauseList -> OmpClause -> Map -> OmpMapClause
!PARSE-TREE: | | | Modifier -> OmpMapType -> Value = Tofrom
!PARSE-TREE: | | | OmpObjectList -> OmpObject -> Designator -> DataRef -> Name = 'i'
!PARSE-TREE: | | | bool = 'true'
!PARSE-TREE: | Block
!PARSE-TREE: | | ExecutionPartConstruct -> ExecutableConstruct -> ActionStmt -> AssignmentStmt = 'i=0_4'
!PARSE-TREE: | | | Variable = 'i'
!PARSE-TREE: | | | | Designator -> DataRef -> Name = 'i'
!PARSE-TREE: | | | Expr = '0_4'
!PARSE-TREE: | | | | LiteralConstant -> IntLiteralConstant = '0'
!PARSE-TREE: | OmpEndDirective
!PARSE-TREE: | | OmpDirectiveName -> llvm::omp::Directive = target data
!PARSE-TREE: | | OmpClauseList ->

subroutine f07
  implicit none
  integer :: i
  !$omp target_enter_data map(to: i)
end

!UNPARSE: SUBROUTINE f07
!UNPARSE:  IMPLICIT NONE
!UNPARSE:  INTEGER i
!UNPARSE: !$OMP TARGET_ENTER_DATA MAP(TO: i)
!UNPARSE: END SUBROUTINE

!PARSE-TREE: ExecutionPartConstruct -> ExecutableConstruct -> OpenMPConstruct -> OpenMPStandaloneConstruct -> OpenMPSimpleStandaloneConstruct -> OmpDirectiveSpecification
!PARSE-TREE: | OmpDirectiveName -> llvm::omp::Directive = target enter data
!PARSE-TREE: | OmpClauseList -> OmpClause -> Map -> OmpMapClause
!PARSE-TREE: | | Modifier -> OmpMapType -> Value = To
!PARSE-TREE: | | OmpObjectList -> OmpObject -> Designator -> DataRef -> Name = 'i'
!PARSE-TREE: | | bool = 'true'
!PARSE-TREE: | Flags = None

subroutine f08
  implicit none
  integer :: i
  !$omp target_exit_data map(from: i)
end

!UNPARSE: SUBROUTINE f08
!UNPARSE:  IMPLICIT NONE
!UNPARSE:  INTEGER i
!UNPARSE: !$OMP TARGET_EXIT_DATA MAP(FROM: i)
!UNPARSE: END SUBROUTINE

!PARSE-TREE: ExecutionPartConstruct -> ExecutableConstruct -> OpenMPConstruct -> OpenMPStandaloneConstruct -> OpenMPSimpleStandaloneConstruct -> OmpDirectiveSpecification
!PARSE-TREE: | OmpDirectiveName -> llvm::omp::Directive = target exit data
!PARSE-TREE: | OmpClauseList -> OmpClause -> Map -> OmpMapClause
!PARSE-TREE: | | Modifier -> OmpMapType -> Value = From
!PARSE-TREE: | | OmpObjectList -> OmpObject -> Designator -> DataRef -> Name = 'i'
!PARSE-TREE: | | bool = 'true'
!PARSE-TREE: | Flags = None

subroutine f09
  implicit none
  integer :: i
  !$omp target_update to(i)
end

!UNPARSE: SUBROUTINE f09
!UNPARSE:  IMPLICIT NONE
!UNPARSE:  INTEGER i
!UNPARSE: !$OMP TARGET_UPDATE TO(i)
!UNPARSE: END SUBROUTINE

!PARSE-TREE: ExecutionPartConstruct -> ExecutableConstruct -> OpenMPConstruct -> OpenMPStandaloneConstruct -> OpenMPSimpleStandaloneConstruct -> OmpDirectiveSpecification
!PARSE-TREE: | OmpDirectiveName -> llvm::omp::Directive = target update
!PARSE-TREE: | OmpClauseList -> OmpClause -> To -> OmpToClause
!PARSE-TREE: | | OmpObjectList -> OmpObject -> Designator -> DataRef -> Name = 'i'
!PARSE-TREE: | | bool = 'true'
!PARSE-TREE: | Flags = None<|MERGE_RESOLUTION|>--- conflicted
+++ resolved
@@ -175,11 +175,7 @@
 !UNPARSE: !$OMP END TARGET_DATA
 !UNPARSE: END SUBROUTINE
 
-<<<<<<< HEAD
-!PARSE-TREE: ExecutionPartConstruct -> ExecutableConstruct -> OpenMPConstruct -> OpenMPBlockConstruct
-=======
 !PARSE-TREE: ExecutionPartConstruct -> ExecutableConstruct -> OpenMPConstruct -> OmpBlockConstruct
->>>>>>> 35227056
 !PARSE-TREE: | OmpBeginDirective
 !PARSE-TREE: | | OmpDirectiveName -> llvm::omp::Directive = target data
 !PARSE-TREE: | | OmpClauseList -> OmpClause -> Map -> OmpMapClause
