--- conflicted
+++ resolved
@@ -15,11 +15,7 @@
 !PARSE-TREE: | Verbatim
 !PARSE-TREE: | OmpObject -> Designator -> DataRef -> Name = 'x'
 !PARSE-TREE: | OmpClause -> Depend -> OmpDependClause -> TaskDep
-<<<<<<< HEAD
-!PARSE-TREE: | | OmpTaskDependenceType -> Value = In
-=======
 !PARSE-TREE: | | Modifier -> OmpTaskDependenceType -> Value = In
->>>>>>> 93e44d24
 !PARSE-TREE: | | OmpObjectList -> OmpObject -> Designator -> DataRef -> Name = 'y'
 
 subroutine f01
