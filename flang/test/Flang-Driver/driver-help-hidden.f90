--- conflicted
+++ resolved
@@ -30,11 +30,6 @@
 ! CHECK-NEXT: -ffixed-line-length=<value>
 ! CHECK-NEXT: Use <value> as character line width in fixed mode
 ! CHECK-NEXT: -ffree-form            Process source files in free form
-<<<<<<< HEAD
-! CHECK-NEXT: -fno-color-diagnostics Disable colors in diagnostics
-! CHECK-NEXT: -fopenacc              Enable OpenACC
-! CHECK-NEXT: -fopenmp               Parse OpenMP pragmas and generate parallel code.
-=======
 ! CHECK-NEXT: -fimplicit-none        No implicit typing allowed unless overridden by IMPLICIT statements
 ! CHECK-NEXT: -finput-charset=<value> Specify the default character set for source files
 ! CHECK-NEXT: -flogical-abbreviations Enable logical abbreviations
@@ -42,7 +37,6 @@
 ! CHECK-NEXT: -fopenacc              Enable OpenACC
 ! CHECK-NEXT: -fopenmp               Parse OpenMP pragmas and generate parallel code.
 ! CHECK-NEXT: -fxor-operator         Enable .XOR. as a synonym of .NEQV.
->>>>>>> 2e412c55
 ! CHECK-NEXT: -help     Display available options
 ! CHECK-NEXT: -I <dir>               Add directory to the end of the list of include search paths
 ! CHECK-NEXT: -module-dir <dir>      Put MODULE files in <dir>
