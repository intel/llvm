--- conflicted
+++ resolved
@@ -148,11 +148,8 @@
   subroutine s13
     !CHECK: portability: Result of REPEAT() is too large to compute at compilation time (1.1259e+15 characters)
     print *, repeat(repeat(' ', 2**20), 2**30)
-<<<<<<< HEAD
-=======
     !CHECK: error: NCOPIES= argument to REPEAT() should be nonnegative, but is -666
     print *, repeat(' ', -666)
->>>>>>> cd74f4a4
   end subroutine
   subroutine warnings
     real, parameter :: ok1 = scale(0.0, 99999) ! 0.0
