#!/usr/bin/env bash
# This script verifies expression folding.
# It compiles a source file with '-fdebug-dump-symbols' and looks for
# parameter declarations to check they have been folded as expected.
# To check folding of an expression EXPR, the fortran program passed to this script
# must contain the following:
#   logical, parameter :: test_x = <compare EXPR to expected value>
# This script will test that all parameter with a name starting with "test_"
# have been folded to .true.
# For instance, acos folding can be tested with:
#
#   real(4), parameter :: res_acos = acos(0.5_4)
#   real(4), parameter :: exp_acos = 1.047
#   logical, parameter :: test_acos = abs(res_acos - exp_acos).LE.(0.001_4)
#
# There are two kinds of failure:
#   - test_x is folded to .false.. This means the expression was folded
#     but the value is not as expected.
#   - test_x is not folded (it is neither .true. nor .false.). This means the
#     compiler could not fold the expression.

if [[ $# < 3 ]]; then
  echo "Usage: $0 <fortran-source> <temp test dir> <f18-executable>"
  exit 1
fi

src=$1
[[ ! -f $src ]] && echo "File not found: $src" && exit 1
shift

temp=$1
mkdir -p $temp
shift

<<<<<<< HEAD
CMD="$* -fdebug-dump-symbols -fsyntax-only"
=======
CMD="$* -fdebug-dump-symbols"
>>>>>>> 2e412c55

# Check if tests should assume folding is using libpgmath
if [[ $LIBPGMATH ]]; then
  CMD="$CMD -DTEST_LIBPGMATH"
  echo "Assuming libpgmath support"
else
  echo "Not assuming libpgmath support"
fi

src1=$temp/symbols.log
src2=$temp/all_parameters.log
src3=$temp/tested_parameters.log
src4=$temp/failures.log
messages=$temp/messages.log
actual_warnings=$temp/actwarnings.log
expected_warnings=$temp/expwarnings.log
warning_diffs=$temp/warnings.diff

if ! ( cd $temp; $CMD $src ) > $src1 2> $messages # compile, dumping symbols
then
  cat $messages
  echo FAIL compilation
  exit 1
fi

# Get all PARAMETER declarations
sed -e '/, PARAMETER/!d' -e 's/, PARAMETER.*init:/ /' \
   -e 's/^ *//'  $src1 > $src2

# Collect test results
sed -e '/^test_/!d' $src2 > $src3

# Check all tests results (keep tests that do not resolve to true)
sed -e '/\.true\._.$/d' $src3 > $src4


#Check warnings
sed -n 's=^[^:]*:\([0-9]*\):[0-9]*: =\1: =p' $messages > $actual_warnings

awk '
  BEGIN { FS = "!WARN: "; }
  /^ *!WARN: / { warnings[nwarnings++] = $2; next; }
  { for (i = 0; i < nwarnings; ++i) printf "%d: %s\n", NR, warnings[i]; nwarnings = 0; }
' $src > $expected_warnings

diff -U0 $actual_warnings $expected_warnings > $warning_diffs

if [ -s $src4 ] || [ -s $warning_diffs ]; then
  echo "folding test failed:"
  # Print failed tests (It will actually print all parameters
  # that have the same suffix as the failed test so that one can get more info
  # by declaring expected_x and result_x for instance)
  if [[ -s $src4 ]]; then
    sed -e 's/test_/_/' -e 's/ .*//' $src4 | grep -f - $src2
  fi
  if [[ -s $warning_diffs ]]; then
    echo "$cmd"
    < $warning_diffs \
      sed -n -e 's/^-\([0-9]\)/actual at \1/p' -e 's/^+\([0-9]\)/expect at \1/p' \
      | sort -n -k 2
  fi
  echo FAIL
  exit 1
else
  passed_results=$(wc -l < $src3)
  passed_warnings=$(wc -l < $expected_warnings)
  passed=$(($passed_warnings + $passed_results))
  echo all $passed tests passed
  echo PASS
fi<|MERGE_RESOLUTION|>--- conflicted
+++ resolved
@@ -32,11 +32,7 @@
 mkdir -p $temp
 shift
 
-<<<<<<< HEAD
-CMD="$* -fdebug-dump-symbols -fsyntax-only"
-=======
 CMD="$* -fdebug-dump-symbols"
->>>>>>> 2e412c55
 
 # Check if tests should assume folding is using libpgmath
 if [[ $LIBPGMATH ]]; then
