<<<<<<< HEAD
!RUN: %f18 -fdebug-dump-symbols -fsyntax-only %s | FileCheck %s
=======
!RUN: %flang_fc1 -fdebug-dump-symbols %s | FileCheck %s
>>>>>>> 2e412c55

! Size and alignment of derived types

! Array of derived type with 64-bit alignment
subroutine s1
  type t1
    real(8) :: a
    real(4) :: b
  end type
  !CHECK: x1 size=12 offset=0:
  !CHECK: y1 size=12 offset=16:
  type(t1) :: x1, y1
  !CHECK: z1 size=160 offset=32:
  type(t1) :: z1(10)
end

! Like t1 but t2 does not need to be aligned on 64-bit boundary
subroutine s2
  type t2
    real(4) :: a
    real(4) :: b
    real(4) :: c
  end type
  !CHECK: x2 size=12 offset=0:
  !CHECK: y2 size=12 offset=12:
  type(t2) :: x2, y2
  !CHECK: z2 size=120 offset=24:
  type(t2) :: z2(10)
end

! Parameterized derived types
subroutine s3
  type :: t(k, l)
    integer, kind :: k
    integer, len :: l
    real(k) :: a3
    integer(kind=k) :: b3
    character(kind=k, len=8) :: c3
    character(kind=k, len=l) :: d3
  end type
  !CHECK: DerivedType scope: size=48 alignment=8 instantiation of t(k=2_4,l=10_4)
  !CHECK: a3 size=2 offset=0:
  !CHECK: b3 size=2 offset=2:
  !CHECK: c3 size=16 offset=4:
  !CHECK: d3 size=24 offset=24:
  type(t(2, 10)) :: x3
  !CHECK: DerivedType scope: size=64 alignment=8 instantiation of t(k=4_4,l=20_4)
  !CHECK: a3 size=4 offset=0:
  !CHECK: b3 size=4 offset=4:
  !CHECK: c3 size=32 offset=8:
  !CHECK: d3 size=24 offset=40:
  type(t(4, 20)) :: x4
end<|MERGE_RESOLUTION|>--- conflicted
+++ resolved
@@ -1,8 +1,4 @@
-<<<<<<< HEAD
-!RUN: %f18 -fdebug-dump-symbols -fsyntax-only %s | FileCheck %s
-=======
 !RUN: %flang_fc1 -fdebug-dump-symbols %s | FileCheck %s
->>>>>>> 2e412c55
 
 ! Size and alignment of derived types
 
