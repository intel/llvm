! REQUIRES: openmp_runtime

! RUN: %python %S/../test_errors.py %s %flang_fc1 %openmp_flags -fopenmp-version=51
! OpenMP Version 5.1
! 2.11.3 allocate Directive
! If list items within the ALLOCATE directive have the SAVE attribute, are a
<<<<<<< HEAD
! common block name, or are declared in the scope of a module, then only
! predefined memory allocator parameters can be used in the allocator clause
=======
! common block name, then only predefined memory allocator parameters can be
! used in the allocator clause
>>>>>>> 811fe024

module AllocateModule
  INTEGER :: z
end module

subroutine allocate(custom_allocator)
use omp_lib
use AllocateModule
  integer, SAVE :: x
  integer :: w
  COMMON /CommonName/ y

  integer(kind=omp_allocator_handle_kind) :: custom_allocator

  !$omp allocate(x) allocator(omp_default_mem_alloc)
  !ERROR: A variable that is part of a common block may not be specified as a list item in an ALLOCATE directive, except implicitly via the named common block
  !$omp allocate(y) allocator(omp_default_mem_alloc)
  !ERROR: A list item on a declarative ALLOCATE must be declared in the same scope in which the directive appears
  !$omp allocate(z) allocator(omp_default_mem_alloc)

  !ERROR: If a list item is a named common block or has SAVE attribute, an ALLOCATOR clause must be present with a predefined allocator
  !$omp allocate(x)
  !ERROR: A variable that is part of a common block may not be specified as a list item in an ALLOCATE directive, except implicitly via the named common block
  !$omp allocate(y)
  !ERROR: A list item on a declarative ALLOCATE must be declared in the same scope in which the directive appears
  !$omp allocate(z)

  !$omp allocate(w) allocator(custom_allocator)

  !$omp allocate(x) allocator(custom_allocator)
  !ERROR: A variable that is part of a common block may not be specified as a list item in an ALLOCATE directive, except implicitly via the named common block
  !$omp allocate(y) allocator(custom_allocator)
  !ERROR: A list item on a declarative ALLOCATE must be declared in the same scope in which the directive appears
  !$omp allocate(z) allocator(custom_allocator)
end subroutine allocate<|MERGE_RESOLUTION|>--- conflicted
+++ resolved
@@ -4,13 +4,8 @@
 ! OpenMP Version 5.1
 ! 2.11.3 allocate Directive
 ! If list items within the ALLOCATE directive have the SAVE attribute, are a
-<<<<<<< HEAD
-! common block name, or are declared in the scope of a module, then only
-! predefined memory allocator parameters can be used in the allocator clause
-=======
 ! common block name, then only predefined memory allocator parameters can be
 ! used in the allocator clause
->>>>>>> 811fe024
 
 module AllocateModule
   INTEGER :: z
