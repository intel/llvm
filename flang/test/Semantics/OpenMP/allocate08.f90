! REQUIRES: openmp_runtime

! RUN: %python %S/../test_errors.py %s %flang_fc1 %openmp_flags
! OpenMP Version 5.0
! 2.11.3 allocate Directive
! If list items within the ALLOCATE directive have the SAVE attribute, are a
! common block name, or are declared in the scope of a module, then only
! predefined memory allocator parameters can be used in the allocator clause

module AllocateModule
  INTEGER :: z
end module

subroutine allocate(custom_allocator)
use omp_lib
use AllocateModule
  integer, SAVE :: x
  integer :: w
  COMMON /CommonName/ y

  integer(kind=omp_allocator_handle_kind) :: custom_allocator

  !$omp allocate(x) allocator(omp_default_mem_alloc)
  !ERROR: A variable that is part of a common block may not be specified as a list item in an ALLOCATE directive, except implicitly via the named common block
  !$omp allocate(y) allocator(omp_default_mem_alloc)
<<<<<<< HEAD
  !ERROR: List items must be declared in the same scoping unit in which the ALLOCATE directive appears
=======
  !ERROR: A list item on a declarative ALLOCATE must be declared in the same scope in which the directive appears
>>>>>>> 54c4ef26
  !$omp allocate(z) allocator(omp_default_mem_alloc)

  !ERROR: If a list item is a named common block or has SAVE attribute, an ALLOCATOR clause must be present with a predefined allocator
  !$omp allocate(x)
  !ERROR: A variable that is part of a common block may not be specified as a list item in an ALLOCATE directive, except implicitly via the named common block
  !$omp allocate(y)
<<<<<<< HEAD
  !ERROR: List items must be declared in the same scoping unit in which the ALLOCATE directive appears
=======
  !ERROR: A list item on a declarative ALLOCATE must be declared in the same scope in which the directive appears
>>>>>>> 54c4ef26
  !$omp allocate(z)

  !$omp allocate(w) allocator(custom_allocator)

  !$omp allocate(x) allocator(custom_allocator)
  !ERROR: A variable that is part of a common block may not be specified as a list item in an ALLOCATE directive, except implicitly via the named common block
  !$omp allocate(y) allocator(custom_allocator)
<<<<<<< HEAD
  !ERROR: If list items within the ALLOCATE directive have the SAVE attribute, are a common block name, or are declared in the scope of a module, then only predefined memory allocator parameters can be used in the allocator clause
  !ERROR: List items must be declared in the same scoping unit in which the ALLOCATE directive appears
=======
  !ERROR: A list item on a declarative ALLOCATE must be declared in the same scope in which the directive appears
>>>>>>> 54c4ef26
  !$omp allocate(z) allocator(custom_allocator)
end subroutine allocate<|MERGE_RESOLUTION|>--- conflicted
+++ resolved
@@ -23,22 +23,14 @@
   !$omp allocate(x) allocator(omp_default_mem_alloc)
   !ERROR: A variable that is part of a common block may not be specified as a list item in an ALLOCATE directive, except implicitly via the named common block
   !$omp allocate(y) allocator(omp_default_mem_alloc)
-<<<<<<< HEAD
-  !ERROR: List items must be declared in the same scoping unit in which the ALLOCATE directive appears
-=======
   !ERROR: A list item on a declarative ALLOCATE must be declared in the same scope in which the directive appears
->>>>>>> 54c4ef26
   !$omp allocate(z) allocator(omp_default_mem_alloc)
 
   !ERROR: If a list item is a named common block or has SAVE attribute, an ALLOCATOR clause must be present with a predefined allocator
   !$omp allocate(x)
   !ERROR: A variable that is part of a common block may not be specified as a list item in an ALLOCATE directive, except implicitly via the named common block
   !$omp allocate(y)
-<<<<<<< HEAD
-  !ERROR: List items must be declared in the same scoping unit in which the ALLOCATE directive appears
-=======
   !ERROR: A list item on a declarative ALLOCATE must be declared in the same scope in which the directive appears
->>>>>>> 54c4ef26
   !$omp allocate(z)
 
   !$omp allocate(w) allocator(custom_allocator)
@@ -46,11 +38,6 @@
   !$omp allocate(x) allocator(custom_allocator)
   !ERROR: A variable that is part of a common block may not be specified as a list item in an ALLOCATE directive, except implicitly via the named common block
   !$omp allocate(y) allocator(custom_allocator)
-<<<<<<< HEAD
-  !ERROR: If list items within the ALLOCATE directive have the SAVE attribute, are a common block name, or are declared in the scope of a module, then only predefined memory allocator parameters can be used in the allocator clause
-  !ERROR: List items must be declared in the same scoping unit in which the ALLOCATE directive appears
-=======
   !ERROR: A list item on a declarative ALLOCATE must be declared in the same scope in which the directive appears
->>>>>>> 54c4ef26
   !$omp allocate(z) allocator(custom_allocator)
 end subroutine allocate