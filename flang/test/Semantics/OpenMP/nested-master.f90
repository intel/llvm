! RUN: %python %S/../test_errors.py %s %flang_fc1 -fopenmp
! OpenMP Version 4.5
! Various checks with the nesting of MASTER construct

program omp_nest_master
  integer i, k, j
  k = 0;

  !$omp do
  do i = 1, 10
    k = k + 1
    !WARNING: OpenMP directive MASTER has been deprecated, please use MASKED instead.
    !ERROR: `MASTER` region may not be closely nested inside of `WORKSHARING`, `LOOP`, `TASK`, `TASKLOOP`, or `ATOMIC` region.
    !$omp master
    j = j -1
    !$omp end master
  end do

  !$omp sections 
  !WARNING: OpenMP directive MASTER has been deprecated, please use MASKED instead.
  !ERROR: `MASTER` region may not be closely nested inside of `WORKSHARING`, `LOOP`, `TASK`, `TASKLOOP`, or `ATOMIC` region.
    !$omp master
    do i = 1, 10
      k = k + 1
    end do
    !$omp end master
  !$omp end sections

  !$omp single 
  !WARNING: OpenMP directive MASTER has been deprecated, please use MASKED instead.
  !ERROR: `MASTER` region may not be closely nested inside of `WORKSHARING`, `LOOP`, `TASK`, `TASKLOOP`, or `ATOMIC` region.
    !$omp master
    do i = 1, 10
      k = k + 1
    end do
    !$omp end master
  !$omp end single



  !$omp task
  do i = 1, 10
    k = k + 1
    !WARNING: OpenMP directive MASTER has been deprecated, please use MASKED instead.
    !ERROR: `MASTER` region may not be closely nested inside of `WORKSHARING`, `LOOP`, `TASK`, `TASKLOOP`, or `ATOMIC` region.
    !$omp master
    j = j -1
    !$omp end master
  end do
  !$omp end task

  !$omp taskloop
  do i = 1, 10
    k = k + 1
    !WARNING: OpenMP directive MASTER has been deprecated, please use MASKED instead.
    !ERROR: `MASTER` region may not be closely nested inside of `WORKSHARING`, `LOOP`, `TASK`, `TASKLOOP`, or `ATOMIC` region.
    !$omp master
    j = j -1
    !$omp end master
  end do
  !$omp end taskloop

  !$omp target parallel do simd
  do i = 1, 10
    k = k + 1
    !WARNING: OpenMP directive MASTER has been deprecated, please use MASKED instead.
<<<<<<< HEAD
    !ERROR: The only OpenMP constructs that can be encountered during execution of a 'SIMD' region are the `ATOMIC` construct, the `LOOP` construct, the `SIMD` construct and the `ORDERED` construct with the `SIMD` clause.
=======
    !ERROR: The only OpenMP constructs that can be encountered during execution of a 'SIMD' region are the `ATOMIC` construct, the `LOOP` construct, the `SIMD` construct, the `SCAN` construct and the `ORDERED` construct with the `SIMD` clause.
>>>>>>> a8d96e15
    !ERROR: `MASTER` region may not be closely nested inside of `WORKSHARING`, `LOOP`, `TASK`, `TASKLOOP`, or `ATOMIC` region.
    !$omp master
    j = j -1
    !$omp end master
  end do
  !$omp end target parallel do simd

  !$omp critical
  do i = 1, 10
    k = k + 1
    !WARNING: OpenMP directive MASTER has been deprecated, please use MASKED instead.
    !$omp master
    j = j -1
    !$omp end master
  end do
  !$omp end critical

  !$omp ordered
  do i = 1, 10
    k = k + 1
    !WARNING: OpenMP directive MASTER has been deprecated, please use MASKED instead.
    !$omp master
    j = j -1
    !$omp end master
  end do
  !$omp end ordered

  !$omp ordered
  do i = 1, 10
    !ERROR: TEAMS region can only be strictly nested within the implicit parallel region or TARGET region
    !$omp teams
    !$omp distribute
    do k =1, 10
      print *, "hello"
      !WARNING: OpenMP directive MASTER has been deprecated, please use MASKED instead.
      !$omp master
      j = j -1
      !$omp end master
    end do
    !$omp end distribute
    !$omp end teams
  end do
  !$omp end ordered

  !$omp critical
  do i = 1, 10
    !ERROR: TEAMS region can only be strictly nested within the implicit parallel region or TARGET region
    !$omp teams
    !$omp distribute
    do k =1, 10
      print *, "hello"
      !WARNING: OpenMP directive MASTER has been deprecated, please use MASKED instead.
      !$omp master
      j = j -1
      !$omp end master
    end do
    !$omp end distribute
    !$omp end teams
  end do
  !$omp end critical

  !$omp taskloop
  do i = 1, 10
    !ERROR: TEAMS region can only be strictly nested within the implicit parallel region or TARGET region
    !$omp teams
    !$omp distribute
    do k =1, 10
      print *, "hello"
      !WARNING: OpenMP directive MASTER has been deprecated, please use MASKED instead.
      !ERROR: `MASTER` region may not be closely nested inside of `WORKSHARING`, `LOOP`, `TASK`, `TASKLOOP`, or `ATOMIC` region.
      !$omp master
      j = j -1
      !$omp end master
    end do
    !$omp end distribute
    !$omp end teams
  end do
  !$omp end taskloop

  !$omp task
  do i = 1, 10
    !ERROR: TEAMS region can only be strictly nested within the implicit parallel region or TARGET region
    !$omp teams
    !$omp distribute
    do k =1, 10
      print *, "hello"
      !WARNING: OpenMP directive MASTER has been deprecated, please use MASKED instead.
      !ERROR: `MASTER` region may not be closely nested inside of `WORKSHARING`, `LOOP`, `TASK`, `TASKLOOP`, or `ATOMIC` region.
      !$omp master
      j = j -1
      !$omp end master
    end do
    !$omp end distribute
    !$omp end teams
  end do
  !$omp end task

end program omp_nest_master<|MERGE_RESOLUTION|>--- conflicted
+++ resolved
@@ -64,11 +64,7 @@
   do i = 1, 10
     k = k + 1
     !WARNING: OpenMP directive MASTER has been deprecated, please use MASKED instead.
-<<<<<<< HEAD
-    !ERROR: The only OpenMP constructs that can be encountered during execution of a 'SIMD' region are the `ATOMIC` construct, the `LOOP` construct, the `SIMD` construct and the `ORDERED` construct with the `SIMD` clause.
-=======
     !ERROR: The only OpenMP constructs that can be encountered during execution of a 'SIMD' region are the `ATOMIC` construct, the `LOOP` construct, the `SIMD` construct, the `SCAN` construct and the `ORDERED` construct with the `SIMD` clause.
->>>>>>> a8d96e15
     !ERROR: `MASTER` region may not be closely nested inside of `WORKSHARING`, `LOOP`, `TASK`, `TASKLOOP`, or `ATOMIC` region.
     !$omp master
     j = j -1
