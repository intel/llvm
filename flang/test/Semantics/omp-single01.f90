--- conflicted
+++ resolved
@@ -1,10 +1,4 @@
-<<<<<<< HEAD
-! RUN: %S/test_errors.sh %s %t %flang -fopenmp
-! XFAIL: *
-
-=======
 ! RUN: %S/test_errors.sh %s %t %f18 -fopenmp
->>>>>>> 2e412c55
 ! OpenMP Version 4.5
 ! 2.7.3 single Construct
 ! Symbol present on multiple clauses
