<<<<<<< HEAD
! RUN: %f18 -fsyntax-only -fdebug-dump-parse-tree %s 2>&1 | FileCheck %s
=======
! RUN: %flang_fc1 -fdebug-dump-parse-tree %s 2>&1 | FileCheck %s
>>>>>>> 2e412c55
! Ensure that READ(CVAR) [, item-list] is corrected when CVAR is a
! character variable so as to be a formatted read from the default
! unit, not an unformatted read from an internal unit (which is not
! possible in Fortran).
character :: cvar
! CHECK-NOT: IoUnit -> Variable -> Designator -> DataRef -> Name = 'cvar'
! CHECK: Format -> Expr = 'cvar'
read(cvar)
end<|MERGE_RESOLUTION|>--- conflicted
+++ resolved
@@ -1,8 +1,4 @@
-<<<<<<< HEAD
-! RUN: %f18 -fsyntax-only -fdebug-dump-parse-tree %s 2>&1 | FileCheck %s
-=======
 ! RUN: %flang_fc1 -fdebug-dump-parse-tree %s 2>&1 | FileCheck %s
->>>>>>> 2e412c55
 ! Ensure that READ(CVAR) [, item-list] is corrected when CVAR is a
 ! character variable so as to be a formatted read from the default
 ! unit, not an unformatted read from an internal unit (which is not
