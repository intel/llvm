--- conflicted
+++ resolved
@@ -154,8 +154,6 @@
 // CHECK:             hlfir.assign %[[VAL_3]] to %[[VAL_12]] : i32, !fir.ref<i32>
 // CHECK:           }
 // CHECK:           return
-<<<<<<< HEAD
-=======
 // CHECK:         }
 
 func.func @_QQmain() {
@@ -216,5 +214,4 @@
 // CHECK:             %[[VAL_4:.*]] = hlfir.designate %[[VAL_2]] (%[[VAL_3]]) : (!fir.ref<!fir.array<20xf32>>, index) -> !fir.ref<f32>
 // CHECK:             hlfir.assign %[[VAL_0]] to %[[VAL_4]] : f32, !fir.ref<f32>
 // CHECK:           }
->>>>>>> 10a576f7
 // CHECK:         }