// RUN: fir-opt -split-input-file -verify-diagnostics --strict-fir-volatile-verifier %s

// expected-error@+1{{custom op 'fir.string_lit' must have character type}}
%0 = fir.string_lit "Hello, World!"(13) : !fir.int<32>

// -----

// expected-error@+1{{custom op 'fir.string_lit' found an invalid constant}}
%0 = fir.string_lit 20(13) : !fir.int<32>

// -----

// expected-error@+1{{'fir.string_lit' op values in initializer must be integers}}
%2 = fir.string_lit [158, 2.0](2) : !fir.char<2>

// -----

func.func @bad_rebox_1(%arg0: !fir.ref<!fir.array<?x?xf32>>) {
  %c10 = arith.constant 10 : index
  %0 = fir.shape %c10 : (index) -> !fir.shape<1>
  // expected-error@+1{{op operand #0 must be box or class, but got '!fir.ref<!fir.array<?x?xf32>>'}}
  %1 = fir.rebox %arg0(%0) : (!fir.ref<!fir.array<?x?xf32>>, !fir.shape<1>) -> !fir.box<!fir.array<?xf32>>
  return
}

// -----

func.func @bad_rebox_2(%arg0: !fir.box<!fir.array<?x?xf32>>) {
  %c10 = arith.constant 10 : index
  %0 = fir.shape %c10 : (index) -> !fir.shape<1>
  // expected-error@+1{{op result #0 must be box or class, but got '!fir.ref<!fir.array<?xf32>>'}}
  %1 = fir.rebox %arg0(%0) : (!fir.box<!fir.array<?x?xf32>>, !fir.shape<1>) -> !fir.ref<!fir.array<?xf32>>
  return
}

// -----

func.func @bad_rebox_3(%arg0: !fir.box<!fir.array<*:f32>>) {
  %c10 = arith.constant 10 : index
  %0 = fir.shape %c10 : (index) -> !fir.shape<1>
  // expected-error@+1{{op box operand must not have unknown rank or type}}
  %1 = fir.rebox %arg0(%0) : (!fir.box<!fir.array<*:f32>>, !fir.shape<1>) -> !fir.box<!fir.array<?xf32>>
  return
}

// -----

func.func @bad_rebox_4(%arg0: !fir.box<!fir.array<?xf32>>) {
  // expected-error@+1{{op result type must not have unknown rank or type}}
  %0 = fir.rebox %arg0 : (!fir.box<!fir.array<?xf32>>) -> !fir.box<!fir.array<*:f32>>
  return
}

// -----

func.func @bad_rebox_5(%arg0: !fir.box<!fir.array<?x?xf32>>) {
  %c1 = arith.constant 1 : index
  %c10 = arith.constant 10 : index
  %0 = fir.slice %c1, %c10, %c1 : (index, index, index) -> !fir.slice<1>
  // expected-error@+1{{op slice operand rank must match box operand rank}}
  %1 = fir.rebox %arg0 [%0] : (!fir.box<!fir.array<?x?xf32>>, !fir.slice<1>) -> !fir.box<!fir.array<?xf32>>
  return
}

// -----

func.func @bad_rebox_6(%arg0: !fir.box<!fir.array<?xf32>>) {
  %c1 = arith.constant 1 : index
  %c10 = arith.constant 10 : index
  %0 = fir.slice %c1, %c10, %c1 : (index, index, index) -> !fir.slice<1>
  %1 = fir.shift %c1, %c1 : (index, index) -> !fir.shift<2>
  // expected-error@+1{{shape operand and input box ranks must match when there is a slice}}
  %2 = fir.rebox %arg0(%1) [%0] : (!fir.box<!fir.array<?xf32>>, !fir.shift<2>, !fir.slice<1>) -> !fir.box<!fir.array<?xf32>>
  return
}

// -----

func.func @bad_rebox_7(%arg0: !fir.box<!fir.array<?xf32>>) {
  %c1 = arith.constant 1 : index
  %c10 = arith.constant 10 : index
  %0 = fir.slice %c1, %c10, %c1 : (index, index, index) -> !fir.slice<1>
  %1 = fir.shape %c10 : (index) -> !fir.shape<1>
  // expected-error@+1{{shape operand must absent or be a fir.shift when there is a slice}}
  %2 = fir.rebox %arg0(%1) [%0] : (!fir.box<!fir.array<?xf32>>, !fir.shape<1>, !fir.slice<1>) -> !fir.box<!fir.array<?xf32>>
  return
}

// -----

func.func @bad_rebox_8(%arg0: !fir.box<!fir.array<?x?xf32>>) {
  %c1 = arith.constant 1 : index
  %c10 = arith.constant 10 : index
  %undef = fir.undefined index
  %0 = fir.slice %c1, %undef, %undef, %c1, %c10, %c1 : (index, index, index, index, index, index) -> !fir.slice<2>
  // expected-error@+1{{result type rank and rank after applying slice operand must match}}
  %1 = fir.rebox %arg0 [%0] : (!fir.box<!fir.array<?x?xf32>>, !fir.slice<2>) -> !fir.box<!fir.array<?x?xf32>>
  return
}

// -----

func.func @bad_rebox_9(%arg0: !fir.box<!fir.array<?xf32>>) {
  %c10 = arith.constant 10 : index
  %0 = fir.shift %c10, %c10 : (index, index) -> !fir.shift<2>
  // expected-error@+1{{shape operand and input box ranks must match when the shape is a fir.shift}}
  %1 = fir.rebox %arg0(%0) : (!fir.box<!fir.array<?xf32>>, !fir.shift<2>) -> !fir.box<!fir.array<?x?xf32>>
  return
}

// -----

func.func @bad_rebox_10(%arg0: !fir.box<!fir.array<?xf32>>) {
  %c10 = arith.constant 10 : index
  %0 = fir.shape %c10, %c10 : (index, index) -> !fir.shape<2>
  // expected-error@+1{{result type and shape operand ranks must match}}
  %1 = fir.rebox %arg0(%0) : (!fir.box<!fir.array<?xf32>>, !fir.shape<2>) -> !fir.box<!fir.array<?xf32>>
  return
}

// -----

func.func @bad_rebox_11(%arg0: !fir.box<!fir.array<?x?xf32>>) {
  %c42 = arith.constant 42 : index
  %0 = fir.shape %c42 : (index) -> !fir.shape<1>
  // expected-error@+1{{op input and output element types must match for intrinsic types}}
  %1 = fir.rebox %arg0(%0) : (!fir.box<!fir.array<?x?xf32>>, !fir.shape<1>) -> !fir.box<!fir.array<?xf64>>
  return
}

// -----

func.func @test_rebox_char(%arg0: !fir.box<!fir.array<?x!fir.char<1,20>>>) {
  %c10 = arith.constant 10 : index
  %1 = fir.shape %c10, %c10 : (index, index) -> !fir.shape<2>
  // expected-error@+1{{op input and output element types must match for intrinsic types}}
  %2 = fir.rebox %arg0(%1) : (!fir.box<!fir.array<?x!fir.char<1,20>>>, !fir.shape<2>) -> !fir.box<!fir.array<10x10x!fir.char<1,10>>>
  return
}

// -----

func.func @array_access(%arr : !fir.ref<!fir.array<?x?xf32>>) {
  %c1 = arith.constant 1 : index
  %c100 = arith.constant 100 : index
  %c50 = arith.constant 50 : index
  %shape = fir.shape %c100, %c50 : (index, index) -> !fir.shape<2>
  // expected-error@+1 {{'fir.array_coor' op operand #0 must be any reference or box, but got 'index'}}
  %p = fir.array_coor %c100(%shape) %c1, %c1 : (index, !fir.shape<2>, index, index) -> !fir.ref<f32>
  return
}

// -----

func.func @array_access(%arr : !fir.ref<f32>) {
  %c1 = arith.constant 1 : index
  %c100 = arith.constant 100 : index
  %c50 = arith.constant 50 : index
  %shape = fir.shape %c100, %c50 : (index, index) -> !fir.shape<2>
  // expected-error@+1 {{'fir.array_coor' op must be a reference to an array}}
  %p = fir.array_coor %arr(%shape) %c1, %c1 : (!fir.ref<f32>, !fir.shape<2>, index, index) -> !fir.ref<f32>
  return
}

// -----

func.func @array_access(%arr : !fir.ref<!fir.array<?x?xf32>>) {
  %c1 = arith.constant 1 : index
  %c100 = arith.constant 100 : index
  %c50 = arith.constant 50 : index
  %shape = fir.shape %c100, %c50 : (index, index) -> !fir.shape<2>
  %c47 = arith.constant 47 : index
  %c78 = arith.constant 78 : index
  %c3 = arith.constant 3 : index
  %slice = fir.slice %c47, %c78, %c3 : (index,index,index) -> !fir.slice<1>
  // expected-error@+1 {{'fir.array_coor' op rank of dimension in slice mismatched}}
  %p = fir.array_coor %arr(%shape)[%slice] %c1, %c1 : (!fir.ref<!fir.array<?x?xf32>>, !fir.shape<2>, !fir.slice<1>, index, index) -> !fir.ref<f32>
  return
}

// -----

func.func @array_access(%arr : !fir.ref<!fir.array<?x?xf32>>) {
  %c1 = arith.constant 1 : index
  %c100 = arith.constant 100 : index
  %shape = fir.shape %c100 : (index) -> !fir.shape<1>
  // expected-error@+1 {{'fir.array_coor' op rank of dimension mismatched}}
  %p = fir.array_coor %arr(%shape) %c1, %c1 : (!fir.ref<!fir.array<?x?xf32>>, !fir.shape<1>, index, index) -> !fir.ref<f32>
  return
}

// -----

func.func @array_access(%arr : !fir.ref<!fir.array<?x?xf32>>) {
  %c1 = arith.constant 1 : index
  %c100 = arith.constant 100 : index
  %shift = fir.shift %c1 : (index) -> !fir.shift<1>
  // expected-error@+1 {{'fir.array_coor' op shift can only be provided with fir.box memref}}
  %p = fir.array_coor %arr(%shift) %c1, %c1 : (!fir.ref<!fir.array<?x?xf32>>, !fir.shift<1>, index, index) -> !fir.ref<f32>
  return
}

// -----

func.func @array_access(%arr : !fir.ref<!fir.array<?x?xf32>>) {
  %c1 = arith.constant 1 : index
  %c100 = arith.constant 100 : index
  %c50 = arith.constant 50 : index
  %shape = fir.shape %c100, %c50 : (index, index) -> !fir.shape<2>
  // expected-error@+1 {{'fir.array_coor' op number of indices do not match dim rank}}
  %p = fir.array_coor %arr(%shape) %c1 : (!fir.ref<!fir.array<?x?xf32>>, !fir.shape<2>, index) -> !fir.ref<f32>
  return
}

// -----

func.func @test_misc_ops(%arr1 : !fir.ref<!fir.array<?x?xf32>>, %m : index, %n : index, %o : index, %p : index) {
  %c2 = arith.constant 2 : index
  %s = fir.shape_shift %m, %n, %o, %p : (index, index, index, index) -> !fir.shapeshift<2>
  // expected-error@+1 {{'fir.array_load' op operand #0 must be any reference or box, but got 'index'}}
  %av1 = fir.array_load %c2(%s) : (index, !fir.shapeshift<2>) -> !fir.array<?x?xf32>
  return
}

// -----

func.func @test_misc_ops(%arr1 : !fir.ref<f32>, %m : index, %n : index, %o : index, %p : index) {
  %s = fir.shape_shift %m, %n, %o, %p : (index, index, index, index) -> !fir.shapeshift<2>
  // expected-error@+1 {{'fir.array_load' op must be a reference to an array}}
  %av1 = fir.array_load %arr1(%s) : (!fir.ref<f32>, !fir.shapeshift<2>) -> !fir.array<?x?xf32>
  return
}

// -----

func.func @test_misc_ops(%arr1 : !fir.ref<!fir.array<?x?xf32>>, %m : index, %n : index, %o : index, %p : index) {
  %s = fir.shape_shift %m, %n: (index, index) -> !fir.shapeshift<1>
  // expected-error@+1 {{'fir.array_load' op rank of dimension mismatched}}
  %av1 = fir.array_load %arr1(%s) : (!fir.ref<!fir.array<?x?xf32>>, !fir.shapeshift<1>) -> !fir.array<?x?xf32>
  return
}

// -----

func.func @test_misc_ops(%arr1 : !fir.ref<!fir.array<?x?xf32>>, %m : index, %n : index, %o : index, %p : index) {
  %c2 = arith.constant 2 : index
  %shift = fir.shift %c2 : (index) -> !fir.shift<1>
  // expected-error@+1 {{'fir.array_load' op shift can only be provided with fir.box memref}}
  %av1 = fir.array_load %arr1(%shift) : (!fir.ref<!fir.array<?x?xf32>>, !fir.shift<1>) -> !fir.array<?x?xf32>
  return
}

// -----

func.func @test_misc_ops(%arr1 : !fir.ref<!fir.array<?x?xf32>>, %m : index, %n : index, %o : index, %p : index) {
  %c47 = arith.constant 47 : index
  %c78 = arith.constant 78 : index
  %c3 = arith.constant 3 : index
  %slice = fir.slice %c47, %c78, %c3 : (index,index,index) -> !fir.slice<1>
  %s = fir.shape_shift %m, %n, %o, %p: (index, index, index, index) -> !fir.shapeshift<2>
  // expected-error@+1 {{'fir.array_load' op rank of dimension in slice mismatched}}
  %av1 = fir.array_load %arr1(%s)[%slice] : (!fir.ref<!fir.array<?x?xf32>>, !fir.shapeshift<2>, !fir.slice<1>) -> !fir.array<?x?xf32>
  return
}

// -----

func.func @test_coordinate_of(%arr : !fir.ref<!fir.array<?x?xf32>>) {
  %1 = arith.constant 10 : i32
  // expected-error@+1 {{'fir.coordinate_of' op cannot find coordinate with unknown extents}}
  %2 = fir.coordinate_of %arr, %1 : (!fir.ref<!fir.array<?x?xf32>>, i32) -> !fir.ref<f32>
  return
}

// -----

func.func @test_coordinate_of(%arr : !fir.ref<!fir.array<*:f32>>) {
  %1 = arith.constant 10 : i32
  // expected-error@+1 {{'fir.coordinate_of' op cannot find coordinate in unknown shape}}
  %2 = fir.coordinate_of %arr, %1 : (!fir.ref<!fir.array<*:f32>>, i32) -> !fir.ref<f32>
  return
}

// -----

func.func @test_coordinate_of(%arr : !fir.ref<!fir.char<10>>) {
  %1 = arith.constant 10 : i32
  // expected-error@+1 {{'fir.coordinate_of' op cannot apply to this element type}}
  %2 = fir.coordinate_of %arr, %1 : (!fir.ref<!fir.char<10>>, i32) -> !fir.ref<!fir.char<10>>
  return
}

// -----

func.func @test_coordinate_of(%arr : !fir.ref<!fir.char<10, 2>>) {
  %1 = arith.constant 10 : i32
  // expected-error@+1 {{'fir.coordinate_of' op cannot apply to character singleton}}
  %2 = fir.coordinate_of %arr, %1, %1 : (!fir.ref<!fir.char<10, 2>>, i32, i32) -> !fir.ref<!fir.char<10>>
  return
}

// -----

%0 = arith.constant 22 : i32
// expected-error@+1 {{'fir.embox' op operand #0 must be any reference, but got 'i32'}}
%1 = fir.embox %0 : (i32) -> !fir.box<i32>

// -----

func.func @fun(%0 : !fir.ref<i32>) {
  %c_100 = arith.constant 100 : index
  %1 = fir.shape %c_100 : (index) -> !fir.shape<1>
  // expected-error@+1 {{'fir.embox' op shape must not be provided for a scalar}}
  %2 = fir.embox %0(%1) : (!fir.ref<i32>, !fir.shape<1>) -> !fir.box<i32>
}

// -----

func.func @fun(%0 : !fir.ref<i32>) {
  %c_100 = arith.constant 100 : index
  %1 = fir.slice %c_100, %c_100, %c_100 : (index, index, index) -> !fir.slice<1>
  // expected-error@+1 {{'fir.embox' op operand #1 must be any legal shape type, but got '!fir.slice<1>'}}
  %2 = fir.embox %0(%1) : (!fir.ref<i32>, !fir.slice<1>) -> !fir.box<i32>
}

// -----

func.func @fun(%0 : !fir.ref<i32>) {
  %c_100 = arith.constant 100 : index
  %1 = fir.shape %c_100 : (index) -> !fir.shape<1>
  // expected-error@+1 {{'fir.embox' op operand #1 must be FIR slice, but got '!fir.shape<1>'}}
  %2 = fir.embox %0[%1] : (!fir.ref<i32>, !fir.shape<1>) -> !fir.box<i32>
}

// -----

func.func @fun(%0 : !fir.ref<i32>) {
  %c_100 = arith.constant 100 : index
  %1 = fir.slice %c_100, %c_100, %c_100 : (index, index, index) -> !fir.slice<1>
  // expected-error@+1 {{'fir.embox' op slice must not be provided for a scalar}}
  %2 = fir.embox %0[%1] : (!fir.ref<i32>, !fir.slice<1>) -> !fir.box<i32>
}

// -----

func.func @embox_tdesc(%arg0: !fir.class<!fir.array<10x!fir.type<derived{a:i32,b:i32}>>>) {
  %0 = fir.alloca i32
  %c1_i32 = arith.constant 1 : i32
  %1 = fir.convert %c1_i32 : (i32) -> index
  %c10_i32 = arith.constant 10 : i32
  %2 = fir.convert %c10_i32 : (i32) -> index
  %c1 = arith.constant 1 : index
  %3 = fir.convert %1 : (index) -> i32
  %4:2 = fir.do_loop %arg2 = %1 to %2 step %c1 iter_args(%arg3 = %3) -> (index, i32) {
    fir.store %arg3 to %0 : !fir.ref<i32>
    %9 = fir.load %0 : !fir.ref<i32>
    %10 = fir.convert %9 : (i32) -> i64
    %c1_i64 = arith.constant 1 : i64
    %11 = arith.subi %10, %c1_i64 : i64
    %12 = fir.coordinate_of %arg0, %11 : (!fir.class<!fir.array<10x!fir.type<derived{a:i32,b:i32}>>>, i64) -> !fir.ref<!fir.type<derived{a:i32,b:i32}>>
    // expected-error@+1 {{'fir.embox' op source_box must be used with fir.class result type}}
    %13 = fir.embox %12 source_box %arg0 : (!fir.ref<!fir.type<derived{a:i32,b:i32}>>, !fir.class<!fir.array<10x!fir.type<derived{a:i32,b:i32}>>>) -> !fir.box<!fir.type<derived{a:i32,b:i32}>>
    %14 = arith.addi %arg2, %c1 : index
    %15 = fir.convert %c1 : (index) -> i32
    %16 = fir.load %0 : !fir.ref<i32>
    %17 = arith.addi %16, %15 : i32
    fir.result %14, %17 : index, i32
  }
  fir.store %4#1 to %0 : !fir.ref<i32>
  return
}

// -----

%lo = arith.constant 1 : index
%c1 = arith.constant 1 : index
%up = arith.constant 10 : index
%okIn = arith.constant 1 : i1
%shIn = arith.constant 1 : i16
// expected-error@+1 {{'fir.iterate_while' op expected body first argument to be an index argument for the induction variable}}
%v:3 = fir.iterate_while (%i = %lo to %up step %c1) and (%ok = %okIn) iter_args(%sh = %shIn) -> (i16, i1, i16) {
  %shNew = fir.call @bar(%sh) : (i16) -> i16
  %okNew = fir.call @foo(%sh) : (i16) -> i1
  fir.result %shNew, %okNew, %shNew : i16, i1, i16
}

// -----

%lo = arith.constant 1 : index
%c1 = arith.constant 1 : index
%up = arith.constant 10 : index
%okIn = arith.constant 1 : i1
%shIn = arith.constant 1 : i16
// expected-error@+1 {{'fir.iterate_while' op expected body second argument to be an index argument for the induction variable}}
%v:3 = fir.iterate_while (%i = %lo to %up step %c1) and (%ok = %okIn) iter_args(%sh = %shIn) -> (index, f32, i16) {
  %shNew = fir.call @bar(%sh) : (i16) -> i16
  %dummy = fir.call @foo(%sh) : (i16) -> f32
  fir.result %i, %dummy, %shNew : index, f32, i16
}

// -----

%c1 = arith.constant 1 : index
%c10 = arith.constant 10 : index
// expected-error@+1 {{'fir.do_loop' op unordered loop has no final value}}
fir.do_loop %i = %c1 to %c10 step %c1 unordered -> index {
}

// -----

%c1 = arith.constant 1 : index
%c10 = arith.constant 10 : index
fir.do_loop %i = %c1 to %c10 step %c1 -> index {
  %f1 = arith.constant 1.0 : f32
  // expected-error@+1 {{'fir.result' op types mismatch between result op and its parent}}
  fir.result %f1 : f32
}

// -----

%c1 = arith.constant 1 : index
%c10 = arith.constant 10 : index
// expected-error@+1 {{'fir.result' op parent of result must have same arity}}
fir.do_loop %i = %c1 to %c10 step %c1 -> index {
}

// -----

func.func @ugly_char_convert() {
  %1 = fir.undefined i32
  %2 = fir.undefined !fir.ref<!fir.char<1>>
  %3 = fir.undefined !fir.ref<!fir.array<?x!fir.char<1>>>
  // expected-error@+1 {{'fir.char_convert' op buffers must have different KIND values}}
  fir.char_convert %2 for %1 to %3 : !fir.ref<!fir.char<1>>, i32, !fir.ref<!fir.array<?x!fir.char<1>>>
  return
}

// -----

func.func @ugly_char_convert() {
  %1 = fir.undefined i32
  %2 = fir.undefined !fir.ref<!fir.char<1>>
  %3 = fir.undefined !fir.ref<!fir.array<?xf32>>
  // expected-error@+1 {{'fir.char_convert' op not a reference to a character}}
  fir.char_convert %2 for %1 to %3 : !fir.ref<!fir.char<1>>, i32, !fir.ref<!fir.array<?xf32>>
  return
}

// -----

func.func @ugly_char_convert() {
  %1 = fir.undefined i32
  %2 = fir.undefined !fir.ref<!fir.char<1>>
  %3 = fir.undefined !fir.ref<!fir.array<?x!fir.char<2,?>>>
  // expected-error@+1 {{'fir.char_convert' op operand #0 must be any reference, but got 'i32'}}
  fir.char_convert %1 for %1 to %3 : i32, i32, !fir.ref<!fir.array<?x!fir.char<2,?>>>
  return
}

// -----

func.func @ugly_char_convert() {
  %1 = fir.undefined i32
  %2 = fir.undefined !fir.ref<!fir.char<1>>
  %3 = fir.undefined !fir.ref<!fir.array<?x!fir.char<2,?>>>
  // expected-error@+1 {{'fir.char_convert' op operand #1 must be any integer, but got '!fir.ref<!fir.char<1>>'}}
  fir.char_convert %2 for %2 to %3 : !fir.ref<!fir.char<1>>, !fir.ref<!fir.char<1>>, !fir.ref<!fir.array<?x!fir.char<2,?>>>
  return
}

// -----

fir.global internal @_QEmultiarray : !fir.array<32x32xi32> {
  %c0_i32 = arith.constant 1 : i32
  %0 = fir.undefined !fir.array<32x32xi32>
  // expected-error@+1 {{'fir.insert_on_range' op has uneven number of values in ranges}}
  %2 = "fir.insert_on_range"(%0, %c0_i32) { coor = dense<[0, 31, 0]> : tensor<3xindex> } : (!fir.array<32x32xi32>, i32) -> !fir.array<32x32xi32>
  fir.has_value %2 : !fir.array<32x32xi32>
}

// -----

fir.global internal @_QEmultiarray : !fir.array<32x32xi32> {
  %c0_i32 = arith.constant 1 : i32
  %0 = fir.undefined !fir.array<32x32xi32>
  // expected-error@+1 {{'fir.insert_on_range' op has uneven number of values in ranges}}
  %2 = "fir.insert_on_range"(%0, %c0_i32) { coor = dense<[0]> : tensor<1xindex> }  : (!fir.array<32x32xi32>, i32) -> !fir.array<32x32xi32>
  fir.has_value %2 : !fir.array<32x32xi32>
}

// -----

fir.global internal @_QEmultiarray : !fir.array<32x32xi32> {
  %c0_i32 = arith.constant 1 : i32
  %0 = fir.undefined !fir.array<32x32xi32>
  // expected-error@+1 {{'fir.insert_on_range' op negative range bound}}
  %2 = fir.insert_on_range %0, %c0_i32 from (-1) to (0) : (!fir.array<32x32xi32>, i32) -> !fir.array<32x32xi32>
  fir.has_value %2 : !fir.array<32x32xi32>
}

// -----

fir.global internal @_QEmultiarray : !fir.array<32x32xi32> {
  %c0_i32 = arith.constant 1 : i32
  %0 = fir.undefined !fir.array<32x32xi32>
  // expected-error@+1 {{'fir.insert_on_range' op empty range}}
  %2 = fir.insert_on_range %0, %c0_i32 from (10) to (9) : (!fir.array<32x32xi32>, i32) -> !fir.array<32x32xi32>
  fir.has_value %2 : !fir.array<32x32xi32>
}

// -----

fir.global internal @_QEmultiarray : !fir.array<?xi32> {
  %c0_i32 = arith.constant 1 : i32
  %0 = fir.undefined !fir.array<?xi32>
  // expected-error@+1 {{'fir.insert_on_range' op must have constant shape and size}}
  %2 = fir.insert_on_range %0, %c0_i32 from (0) to (10) : (!fir.array<?xi32>, i32) -> !fir.array<?xi32>
  fir.has_value %2 : !fir.array<?xi32>
}

// -----

fir.global internal @_QEmultiarray : !fir.array<*:i32> {
  %c0_i32 = arith.constant 1 : i32
  %0 = fir.undefined !fir.array<*:i32>
  // expected-error@+1 {{'fir.insert_on_range' op must have constant shape and size}}
  %2 = fir.insert_on_range %0, %c0_i32 from (0) to (10) : (!fir.array<*:i32>, i32) -> !fir.array<*:i32>
  fir.has_value %2 : !fir.array<*:i32>
}

// -----

func.func @bad_save_result(%buffer : !fir.ref<!fir.array<?xf64>>, %n :index) {
  %res = fir.call @array_func() : () -> !fir.array<?xf32>
  %shape = fir.shape %n : (index) -> !fir.shape<1>
  // expected-error@+1 {{'fir.save_result' op value type must match memory reference type}}
  fir.save_result %res to %buffer(%shape) : !fir.array<?xf32>, !fir.ref<!fir.array<?xf64>>, !fir.shape<1>
  return
}

// -----

func.func @bad_save_result(%buffer : !fir.ref<!fir.box<!fir.array<*:f32>>>) {
  %res = fir.call @array_func() : () -> !fir.box<!fir.array<*:f32>>
  // expected-error@+1 {{'fir.save_result' op cannot save !fir.box of unknown rank or type}}
  fir.save_result %res to %buffer : !fir.box<!fir.array<*:f32>>, !fir.ref<!fir.box<!fir.array<*:f32>>>
  return
}

// -----

func.func @bad_save_result(%buffer : !fir.ref<f64>) {
  %res = fir.call @array_func() : () -> f64
  // expected-error@+1 {{'fir.save_result' op operand #0 must be fir.box, fir.array or fir.type, but got 'f64'}}
  fir.save_result %res to %buffer : f64, !fir.ref<f64>
  return
}

// -----

func.func @bad_save_result(%buffer : !fir.ref<!fir.box<!fir.array<?xf32>>>, %n : index) {
  %res = fir.call @array_func() : () -> !fir.box<!fir.array<?xf32>>
  %shape = fir.shape %n : (index) -> !fir.shape<1>
  // expected-error@+1 {{'fir.save_result' op must not have shape or length operands if the value is a fir.box}}
  fir.save_result %res to %buffer(%shape) : !fir.box<!fir.array<?xf32>>, !fir.ref<!fir.box<!fir.array<?xf32>>>, !fir.shape<1>
  return
}

// -----

func.func @bad_save_result(%buffer : !fir.ref<!fir.array<?xf32>>, %n :index) {
  %res = fir.call @array_func() : () -> !fir.array<?xf32>
  %shape = fir.shape %n, %n : (index, index) -> !fir.shape<2>
  // expected-error@+1 {{'fir.save_result' op shape operand must be provided and have the value rank when the value is a fir.array}}
  fir.save_result %res to %buffer(%shape) : !fir.array<?xf32>, !fir.ref<!fir.array<?xf32>>, !fir.shape<2>
  return
}

// -----

func.func @bad_save_result(%buffer : !fir.ref<!fir.type<t{x:f32}>>, %n :index) {
  %res = fir.call @array_func() : () -> !fir.type<t{x:f32}>
  %shape = fir.shape %n : (index) -> !fir.shape<1>
  // expected-error@+1 {{'fir.save_result' op shape operand should only be provided if the value is a fir.array}}
  fir.save_result %res to %buffer(%shape) : !fir.type<t{x:f32}>, !fir.ref<!fir.type<t{x:f32}>>, !fir.shape<1>
  return
}

// -----

func.func @bad_save_result(%buffer : !fir.ref<!fir.type<t{x:f32}>>, %n :index) {
  %res = fir.call @array_func() : () -> !fir.type<t{x:f32}>
  // expected-error@+1 {{'fir.save_result' op length parameters number must match with the value type length parameters}}
  fir.save_result %res to %buffer typeparams %n : !fir.type<t{x:f32}>, !fir.ref<!fir.type<t{x:f32}>>, index
  return
}

// -----

func.func @bad_save_result(%buffer : !fir.ref<!fir.array<?xf32>>, %n :index) {
  %res = fir.call @array_func() : () -> !fir.array<?xf32>
  %shape = fir.shape %n : (index) -> !fir.shape<1>
  // expected-error@+1 {{'fir.save_result' op length parameters must not be provided for this value type}}
  fir.save_result %res to %buffer(%shape) typeparams %n : !fir.array<?xf32>, !fir.ref<!fir.array<?xf32>>, !fir.shape<1>, index
  return
}

// -----

func.func @test_misc_ops(%arr1 : !fir.ref<!fir.array<?x?xf32>>, %m : index, %n : index, %o : index, %p : index) {
  %s = fir.shape_shift %m, %n, %o, %p : (index, index, index, index) -> !fir.shapeshift<2>
  %av1 = fir.array_load %arr1(%s) : (!fir.ref<!fir.array<?x?xf32>>, !fir.shapeshift<2>) -> !fir.array<?x?xf32>
  // expected-error@+1 {{'fir.array_fetch' op number of indices != dimension of array}}
  %f = fir.array_fetch %av1, %m : (!fir.array<?x?xf32>, index) -> f32
  return
}

// -----

func.func @test_misc_ops(%arr1 : !fir.ref<!fir.array<?x?xf32>>, %m : index, %n : index, %o : index, %p : index) {
  %s = fir.shape_shift %m, %n, %o, %p : (index, index, index, index) -> !fir.shapeshift<2>
  %av1 = fir.array_load %arr1(%s) : (!fir.ref<!fir.array<?x?xf32>>, !fir.shapeshift<2>) -> !fir.array<?x?xf32>
  // expected-error@+1 {{'fir.array_fetch' op return type does not match array}}
  %f = fir.array_fetch %av1, %m, %n : (!fir.array<?x?xf32>, index, index) -> i32
  return
}

// -----

func.func @test_misc_ops(%arr1 : !fir.ref<!fir.array<?x?xf32>>, %m : index, %n : index, %o : index, %p : index) {
  %s = fir.shape_shift %m, %n, %o, %p : (index, index, index, index) -> !fir.shapeshift<2>
  %av1 = fir.array_load %arr1(%s) : (!fir.ref<!fir.array<?x?xf32>>, !fir.shapeshift<2>) -> !fir.array<?x?xf32>
  %f = fir.array_fetch %av1, %m, %n : (!fir.array<?x?xf32>, index, index) -> f32
  // expected-error@+1 {{'fir.array_update' op number of indices != dimension of array}}
  %av2 = fir.array_update %av1, %f, %m : (!fir.array<?x?xf32>, f32, index) -> !fir.array<?x?xf32>
  return
}

// -----

func.func @test_misc_ops(%arr1 : !fir.ref<!fir.array<?x?xf32>>, %m : index, %n : index, %o : index, %p : index) {
  %s = fir.shape_shift %m, %n, %o, %p : (index, index, index, index) -> !fir.shapeshift<2>
  %av1 = fir.array_load %arr1(%s) : (!fir.ref<!fir.array<?x?xf32>>, !fir.shapeshift<2>) -> !fir.array<?x?xf32>
  %c0 = arith.constant 0 : i32
  // expected-error@+1 {{'fir.array_update' op merged value does not have element type}}
  %av2 = fir.array_update %av1, %c0, %m, %n : (!fir.array<?x?xf32>, i32, index, index) -> !fir.array<?x?xf32>
  return
}

// -----

func.func @test_misc_ops(%arr1 : !fir.ref<!fir.array<?x?xf32>>, %m : index, %n : index, %o : index, %p : index, %f: !fir.ref<i32>) {
  %s = fir.shape_shift %m, %n, %o, %p : (index, index, index, index) -> !fir.shapeshift<2>
  %av1 = fir.array_load %arr1(%s) : (!fir.ref<!fir.array<?x?xf32>>, !fir.shapeshift<2>) -> !fir.array<?x?xf32>
  // expected-error@+1 {{'fir.array_update' op does not support reference type for merge}}
  %av2 = fir.array_update %av1, %f, %m, %n : (!fir.array<?x?xf32>, !fir.ref<i32>, index, index) -> !fir.array<?x?xf32>
  return
}

// -----

func.func @test_misc_ops(%arr1 : !fir.ref<!fir.array<?x?xf32>>, %m : index, %n : index, %o : index, %p : index) {
  %s = fir.shape_shift %m, %n, %o, %p : (index, index, index, index) -> !fir.shapeshift<2>
  %av1 = fir.array_load %arr1(%s) : (!fir.ref<!fir.array<?x?xf32>>, !fir.shapeshift<2>) -> !fir.array<?x?xf32>
  %f = fir.array_fetch %av1, %m, %n : (!fir.array<?x?xf32>, index, index) -> f32
  %av2 = fir.array_update %av1, %f, %m, %n : (!fir.array<?x?xf32>, f32, index, index) -> !fir.array<?x?xf32>
  // expected-error@+1 {{'fir.array_merge_store' op operand #0 must be result of a fir.array_load op}}
  fir.array_merge_store %av2, %av2 to %arr1 : !fir.array<?x?xf32>, !fir.array<?x?xf32>, !fir.ref<!fir.array<?x?xf32>>
  return
}

// -----

func.func @bad_array_modify(%arr1 : !fir.ref<!fir.array<?x?xf32>>, %m : index, %n : index, %o : index, %p : index, %f : f32) {
  %i10 = arith.constant 10 : index
  %j20 = arith.constant 20 : index
  %s = fir.shape_shift %m, %n, %o, %p : (index, index, index, index) -> !fir.shapeshift<2>
  %av1 = fir.array_load %arr1(%s) : (!fir.ref<!fir.array<?x?xf32>>, !fir.shapeshift<2>) -> !fir.array<?x?xf32>
  // expected-error@+1 {{'fir.array_modify' op number of indices must match array dimension}}
  %addr, %av2 = fir.array_modify %av1, %i10 : (!fir.array<?x?xf32>, index) -> (!fir.ref<f32>, !fir.array<?x?xf32>)
  fir.store %f to %addr : !fir.ref<f32>
  fir.array_merge_store %av1, %av2 to %arr1 : !fir.array<?x?xf32>, !fir.array<?x?xf32>, !fir.ref<!fir.array<?x?xf32>>
  return
}

// -----

func.func @slice_must_be_integral() {
  %0 = arith.constant 42 : i32
  %1 = fir.field_index field, !fir.type<t(param:i32){field:i32}> (%0 : i32)
  // expected-error@+1 {{'fir.slice' op operand #0 must be variadic of any integer, but got '!fir.field'}}
  %2 = fir.slice %1, %1, %1 : (!fir.field, !fir.field, !fir.field) -> !fir.slice<1>
  return
}

// -----

func.func @array_coor_no_slice_substr(%a : !fir.ref<!fir.array<?x?xf32>>) {
  %c1 = arith.constant 1 : index
  %c10 = arith.constant 10 : index
  %slice = fir.slice %c1, %c10, %c1 substr %c1, %c10 : (index, index, index, index, index) -> !fir.slice<1>
  // expected-error@+1 {{'fir.array_coor' op array_coor cannot take a slice with substring}}
  %p = fir.array_coor %a[%slice] %c1, %c1 : (!fir.ref<!fir.array<?x?xf32>>, !fir.slice<1>, index, index) -> !fir.ref<f32>
  return
}

// -----

func.func @array_coor_no_slice_substr(%a : !fir.ref<!fir.array<?x?xf32>>) {
  %c1 = arith.constant 1 : index
  %c10 = arith.constant 10 : index
  %slice = fir.slice %c1, %c10, %c1 substr %c1, %c10 : (index, index, index, index, index) -> !fir.slice<1>
  // expected-error@+1 {{'fir.array_load' op array_load cannot take a slice with substring}}
  %v = fir.array_load %a[%slice] : (!fir.ref<!fir.array<?x?xf32>>, !fir.slice<1>) -> !fir.array<?x?xf32>
  return
}

// -----

func.func @array_merge_store_no_slice_substr(%arr1 : !fir.ref<!fir.array<?x?xf32>>, %m : index, %n : index, %o : index, %p : index, %f : f32) {
  %i10 = arith.constant 10 : index
  %j20 = arith.constant 20 : index
  %c1 = arith.constant 1 : index
  %c10 = arith.constant 10 : index
  %s = fir.shape_shift %m, %n, %o, %p : (index, index, index, index) -> !fir.shapeshift<2>
  %slice = fir.slice %c1, %c10, %c1 substr %c1, %c10 : (index, index, index, index, index) -> !fir.slice<1>
  %av1 = fir.array_load %arr1(%s) : (!fir.ref<!fir.array<?x?xf32>>, !fir.shapeshift<2>) -> !fir.array<?x?xf32>
  %addr, %av2 = fir.array_modify %av1, %i10, %i10 : (!fir.array<?x?xf32>, index, index) -> (!fir.ref<f32>, !fir.array<?x?xf32>)
  fir.store %f to %addr : !fir.ref<f32>
  // expected-error@+1 {{'fir.array_merge_store' op array_merge_store cannot take a slice with substring}}
  fir.array_merge_store %av1, %av2 to %arr1[%slice] : !fir.array<?x?xf32>, !fir.array<?x?xf32>, !fir.ref<!fir.array<?x?xf32>>, !fir.slice<1>
  return
}

// -----

func.func @array_access(%a : !fir.ref<!fir.array<?x?xf32>>) {
  %c1 = arith.constant 1 : index
  %n = arith.constant 0 : index
  %m = arith.constant 50 : index
  %s = fir.shape %n, %m : (index, index) -> !fir.shape<2>
  %v = fir.array_load %a(%s) : (!fir.ref<!fir.array<?x?xf32>>, !fir.shape<2>) -> !fir.array<?x?xf32>
  // expected-error@+1 {{'fir.array_access' op number of indices != dimension of array}}
  %p = fir.array_access %v, %c1 : (!fir.array<?x?xf32>, index) -> !fir.ref<f32>
  return
}

// -----

func.func @array_access(%a : !fir.ref<!fir.array<?x?xf32>>) {
  %c1 = arith.constant 1 : index
  %n = arith.constant 0 : index
  %m = arith.constant 50 : index
  %s = fir.shape %n, %m : (index, index) -> !fir.shape<2>
  %v = fir.array_load %a(%s) : (!fir.ref<!fir.array<?x?xf32>>, !fir.shape<2>) -> !fir.array<?x?xf32>
  // expected-error@+1 {{'fir.array_access' op return type does not match array}}
  %p = fir.array_access %v, %c1, %c1 : (!fir.array<?x?xf32>, index, index) -> !fir.ref<f64>
  return
}

// -----

func.func @foo(%arg0: !fir.ref<!fir.array<30x!fir.type<t{c:!fir.array<20xi32>}>>>) {
  %c1 = arith.constant 1 : index
  %c0 = arith.constant 0 : index
  %c9 = arith.constant 9 : index
  %c19 = arith.constant 19 : index
  %c30 = arith.constant 30 : index
  %0 = fir.shape %c30 : (index) -> !fir.shape<1>
  %1 = fir.array_load %arg0(%0) : (!fir.ref<!fir.array<30x!fir.type<t{c:!fir.array<20xi32>}>>>, !fir.shape<1>) -> !fir.array<30x!fir.type<t{c:!fir.array<20xi32>}>>
  %2 = fir.do_loop %arg1 = %c1 to %c9 step %c1 unordered iter_args(%arg2 = %1) -> (!fir.array<30x!fir.type<t{c:!fir.array<20xi32>}>>) {
    %3 = fir.field_index c, !fir.type<t{c:!fir.array<20xi32>}>
    %4 = fir.do_loop %arg3 = %c0 to %c19 step %c1 unordered iter_args(%arg4 = %arg2) -> (!fir.array<30x!fir.type<t{c:!fir.array<20xi32>}>>) {
      // expected-error@+1 {{'fir.array_access' op return type and/or indices do not type check}}
      %5 = fir.array_access %1, %arg1, %3, %arg3 : (!fir.array<30x!fir.type<t{c:!fir.array<20xi32>}>>, index, !fir.field, index) -> !fir.ref<f32>
      %6 = fir.call @ifoo(%5) : (!fir.ref<f32>) -> i32
      %7 = fir.array_update %arg4, %6, %arg1, %3, %arg3 : (!fir.array<30x!fir.type<t{c:!fir.array<20xi32>}>>, i32, index, !fir.field, index) -> !fir.array<30x!fir.type<t{c:!fir.array<20xi32>}>>
      fir.result %7 : !fir.array<30x!fir.type<t{c:!fir.array<20xi32>}>>
    }
    fir.result %4 : !fir.array<30x!fir.type<t{c:!fir.array<20xi32>}>>
  }
  fir.array_merge_store %1, %2 to %arg0 : !fir.array<30x!fir.type<t{c:!fir.array<20xi32>}>>, !fir.array<30x!fir.type<t{c:!fir.array<20xi32>}>>, !fir.ref<!fir.array<30x!fir.type<t{c:!fir.array<20xi32>}>>>
  return
}
func.func private @ifoo(!fir.ref<f32>) -> i32

// -----

func.func private @dispatch(%arg0: !fir.class<!fir.type<derived{a:i32,b:i32}>>) -> () {
  // expected-error@+1 {{'fir.dispatch' op pass_arg_pos must be smaller than the number of operands}}
  fir.dispatch "proc1"(%arg0 : !fir.class<!fir.type<derived{a:i32,b:i32}>>) (%arg0 : !fir.class<!fir.type<derived{a:i32,b:i32}>>) {pass_arg_pos = 1 : i32}
  return
}

// -----

func.func private @dispatch(%arg0: !fir.class<!fir.type<derived{a:i32,b:i32}>>, %arg1: i32) -> () {
  // expected-error@+1 {{'fir.dispatch' op pass_arg_pos must be a polymorphic operand}}
  fir.dispatch "proc1"(%arg0 : !fir.class<!fir.type<derived{a:i32,b:i32}>>) (%arg0, %arg1 : !fir.class<!fir.type<derived{a:i32,b:i32}>>, i32) {pass_arg_pos = 1 : i32}
  return
}

// -----
func.func @test_fortran_var_attrs() {
  // expected-error@+1 {{Unknown fortran variable attribute: volatypo}}
  %0 = fir.alloca f32 {fortran_attrs = #fir.var_attrs<volatypo>}
}

// -----
func.func @bad_numeric_declare(%arg0: !fir.ref<f32>) {
  %c1 = arith.constant 1 : index
  // expected-error@+1 {{'fir.declare' op requires attribute 'uniq_name'}}
  %0 = fir.declare %arg0 typeparams %c1 {uniq_typo = "x"} : (!fir.ref<f32>, index) -> !fir.ref<f32>
  return
}

// -----
func.func @bad_numeric_declare(%arg0: !fir.ref<f32>) {
  %c1 = arith.constant 1 : index
  // expected-error@+1 {{'fir.declare' op of numeric, logical, or assumed type entity must not have length parameters}}
  %0 = fir.declare %arg0 typeparams %c1 {uniq_name = "x"} : (!fir.ref<f32>, index) -> !fir.ref<f32>
  return
}

// -----
func.func @bad_char_declare(%arg0: !fir.boxchar<1> ) {
  %0:2 = fir.unboxchar %arg0 : (!fir.boxchar<1>) -> (!fir.ref<!fir.char<1,?>>, index)
  // expected-error@+1 {{'fir.declare' op must be provided exactly one type parameter when its base is a character that is not a box}}
  %1 = fir.declare %0#0 {uniq_name = "c"} : (!fir.ref<!fir.char<1,?>>) -> !fir.ref<!fir.char<1,?>>
  return
}

// -----
func.func @bad_char_declare(%arg0: !fir.boxchar<1> ) {
  %0:2 = fir.unboxchar %arg0 : (!fir.boxchar<1>) -> (!fir.ref<!fir.char<1,?>>, index)
  // expected-error@+1 {{'fir.declare' op of character entity must have at most one length parameter}}
  %1 = fir.declare %0#0 typeparams %0#1, %0#1 {uniq_name = "c"} : (!fir.ref<!fir.char<1,?>>, index, index) -> !fir.ref<!fir.char<1,?>>
  return
}

// -----
func.func @bad_derived_declare(%arg0: !fir.ref<!fir.type<t{field:i32}>>) {
  %c1 = arith.constant 1 : index
  // expected-error@+1 {{'fir.declare' op has too many length parameters}}
  %0 = fir.declare %arg0 typeparams %c1 {uniq_name = "x"} : (!fir.ref<!fir.type<t{field:i32}>>, index) -> !fir.ref<!fir.type<t{field:i32}>>
  return
}

// -----
func.func @bad_pdt_declare(%arg0: !fir.ref<!fir.type<pdt(param:i32){field:i32}>>) {
  // expected-error@+1 {{'fir.declare' op must be provided all the derived type length parameters when the base is not a box}}
  %0 = fir.declare %arg0 {uniq_name = "x"} : (!fir.ref<!fir.type<pdt(param:i32){field:i32}>>) -> !fir.ref<!fir.type<pdt(param:i32){field:i32}>>
  return
}

// -----
func.func @bad_pdt_declare_2(%arg0: !fir.ref<!fir.type<pdt(param:i32){field:i32}>>) {
  %c1 = arith.constant 1 : index
  // expected-error@+1 {{'fir.declare' op has too many length parameters}}
  %0 = fir.declare %arg0 typeparams %c1, %c1 {uniq_name = "x"} : (!fir.ref<!fir.type<pdt(param:i32){field:i32}>>, index, index) -> !fir.ref<!fir.type<pdt(param:i32){field:i32}>>
  return
}


// -----
func.func @bad_array_declare(%arg0: !fir.ref<!fir.array<?x?xf32>>) {
  // expected-error@+1 {{'fir.declare' op of array entity with a raw address base must have a shape operand that is a shape or shapeshift}}
  %0 = fir.declare %arg0 {uniq_name = "x"} : (!fir.ref<!fir.array<?x?xf32>>) -> !fir.ref<!fir.array<?x?xf32>>
  return
}

// -----
func.func @bad_array_declare_2(%arg0: !fir.ref<!fir.array<?x?xf32>>) {
  %c1 = arith.constant 1 : index
  %c2 = arith.constant 2 : index
  %shift = fir.shift %c1, %c2 : (index, index) -> !fir.shift<2>
  // expected-error@+1 {{'fir.declare' op of array entity with a raw address base must have a shape operand that is a shape or shapeshift}}
  %0 = fir.declare %arg0(%shift) {uniq_name = "x"} : (!fir.ref<!fir.array<?x?xf32>>, !fir.shift<2>) -> !fir.ref<!fir.array<?x?xf32>>
  return
}

// -----
func.func @bad_array_declare_3(%arg0: !fir.ref<!fir.array<?x?xf32>>) {
  %c1 = arith.constant 1 : index
  %shape = fir.shape %c1 : (index) -> !fir.shape<1>
  // expected-error@+1 {{'fir.declare' op has conflicting shape and base operand ranks}}
  %0 = fir.declare %arg0(%shape) {uniq_name = "x"} : (!fir.ref<!fir.array<?x?xf32>>, !fir.shape<1>) -> !fir.ref<!fir.array<?x?xf32>>
  return
}

// -----
func.func @bad_array_declare_4(%arg0: !fir.ref<!fir.array<?x?xf32>>) {
  %c1 = arith.constant 1 : index
  %shape = fir.shape_shift %c1, %c1 : (index, index) -> !fir.shapeshift<1>
  // expected-error@+1 {{'fir.declare' op has conflicting shape and base operand ranks}}
  %0 = fir.declare %arg0(%shape) {uniq_name = "x"} : (!fir.ref<!fir.array<?x?xf32>>, !fir.shapeshift<1>) -> !fir.ref<!fir.array<?x?xf32>>
  return
}

// -----
func.func @bad_array_declare_box(%arg0: !fir.box<!fir.array<?x?xf32>>) {
  %c1 = arith.constant 1 : index
  %shape = fir.shift %c1 : (index) -> !fir.shift<1>
  // expected-error@+1 {{'fir.declare' op has conflicting shape and base operand ranks}}
  %0 = fir.declare %arg0(%shape) {uniq_name = "x"} : (!fir.box<!fir.array<?x?xf32>>, !fir.shift<1>) -> !fir.box<!fir.array<?x?xf32>>
  return
}

// -----
func.func @bad_array_declare_char_boxaddr(%arg0: !fir.ref<!fir.box<!fir.ptr<!fir.array<?x?x!fir.char<1,?>>>>>) {
  %c1 = arith.constant 1 : index
  %c2 = arith.constant 2 : index
  %shape = fir.shift %c1, %c2 : (index, index) -> !fir.shift<2>
  // expected-error@+1 {{'fir.declare' op for box address must not have a shape operand}}
  %0 = fir.declare %arg0(%shape) {uniq_name = "x"} : (!fir.ref<!fir.box<!fir.ptr<!fir.array<?x?x!fir.char<1,?>>>>>, !fir.shift<2>) -> !fir.ref<!fir.box<!fir.ptr<!fir.array<?x?x!fir.char<1,?>>>>>
  return
}

// -----
func.func @bad_array_declare_unlimited_polymorphic_boxaddr(%arg0: !fir.ref<!fir.class<!fir.ptr<!fir.array<?x?xnone>>>>) {
  %c1 = arith.constant 1 : index
  %c2 = arith.constant 2 : index
  %shape = fir.shift %c1, %c2 : (index, index) -> !fir.shift<2>
  // expected-error@+1 {{'fir.declare' op for box address must not have a shape operand}}
  %0 = fir.declare %arg0(%shape) {uniq_name = "x"} : (!fir.ref<!fir.class<!fir.ptr<!fir.array<?x?xnone>>>>, !fir.shift<2>) -> !fir.ref<!fir.class<!fir.ptr<!fir.array<?x?xnone>>>>
  return
}

// -----

func.func @invalid_selector(%arg : !fir.box<!fir.ref<i32>>) -> i32 {
  %0 = arith.constant 1 : i32
  %2 = arith.constant 3 : i32
  // expected-error@+1{{'fir.select_type' op selector must be polymorphic}}
  fir.select_type %arg : !fir.box<!fir.ref<i32>> [
    #fir.type_is<!fir.int<4>>,^bb1(%0:i32),
    #fir.type_is<!fir.int<8>>,^bb2(%2:i32),
    unit,^bb5 ]
^bb1(%a : i32) :
  return %a : i32
^bb2(%b : i32) :
  return %b : i32
^bb5 :
  %zero = arith.constant 0 : i32
  return %zero : i32
}

// -----

func.func @logical_to_fp(%arg0: !fir.logical<4>) -> f32 {
  // expected-error@+1{{'fir.convert' op invalid type conversion}}
  %0 = fir.convert %arg0 : (!fir.logical<4>) -> f32
  return %0 : f32
}

// -----

func.func @fp_to_logical(%arg0: f32) -> !fir.logical<4> {
  // expected-error@+1{{'fir.convert' op invalid type conversion}}
  %0 = fir.convert %arg0 : (f32) -> !fir.logical<4>
  return %0 : !fir.logical<4>
}

// -----

func.func @rec_to_rec(%arg0: !fir.type<t1{i:i32, f:f32}>) -> !fir.type<t2{f:f32, i:i32}> {
  // expected-error@+1{{'fir.convert' op invalid type conversion}}
  %0 = fir.convert %arg0 : (!fir.type<t1{i:i32, f:f32}>) -> !fir.type<t2{f:f32, i:i32}>
  return %0 : !fir.type<t2{f:f32, i:i32}>
}

// -----

func.func @bad_box_offset(%not_a_box : !fir.ref<i32>) {
  // expected-error@+1{{'fir.box_offset' op box_ref operand must have !fir.ref<!fir.box<T>> or !fir.ref<!fir.boxchar<k>> type}}
  %addr1 = fir.box_offset %not_a_box base_addr : (!fir.ref<i32>) -> !fir.llvm_ptr<!fir.ref<i32>>
  return
}

// -----

func.func @bad_box_offset(%boxchar : !fir.ref<!fir.boxchar<1>>) {
  // expected-error@+1{{'fir.box_offset' op cannot address derived_type field of a fir.boxchar}}
  %addr1 = fir.box_offset %boxchar derived_type : (!fir.ref<!fir.boxchar<1>>) -> !fir.llvm_ptr<!fir.ref<!fir.char<1,?>>>
  return
}

// -----

func.func @bad_box_offset(%no_addendum : !fir.ref<!fir.box<i32>>) {
  // expected-error@+1{{'fir.box_offset' op can only address derived_type field of derived type or unlimited polymorphic fir.box}}
  %addr1 = fir.box_offset %no_addendum derived_type : (!fir.ref<!fir.box<i32>>) -> !fir.llvm_ptr<!fir.tdesc<!fir.type<none>>>
  return
}

// -----

func.func @bad_rebox_assumed_rank_1(%arg0: !fir.ref<!fir.array<*:f32>> ) {
  // expected-error@+1{{'fir.rebox_assumed_rank' op input must be a box or box address}}
  %1 = fir.rebox_assumed_rank %arg0 lbs ones : (!fir.ref<!fir.array<*:f32>>) -> !fir.box<!fir.array<*:f32>>
  return
}

// -----

func.func @bad_rebox_assumed_rank_2(%arg0: !fir.box<!fir.array<*:f32>> ) {
  // expected-error@+1{{'fir.rebox_assumed_rank' op result #0 must be box or class, but got '!fir.ref<!fir.box<!fir.array<*:f32>>>'}}
  %1 = fir.rebox_assumed_rank %arg0 lbs ones : (!fir.box<!fir.array<*:f32>>) -> !fir.ref<!fir.box<!fir.array<*:f32>>>
  return
}

// -----

func.func @bad_rebox_assumed_rank_3(%arg0: !fir.box<!fir.array<*:f32>> ) {
  // expected-error@+1{{'fir.rebox_assumed_rank' op input and output element types are incompatible}}
  %1 = fir.rebox_assumed_rank %arg0 lbs ones : (!fir.box<!fir.array<*:f32>>) -> !fir.box<!fir.array<*:i32>>
  return
}

// -----

func.func @bad_is_assumed_size(%arg0: !fir.ref<!fir.array<*:none>>) {
  // expected-error@+1{{op operand #0 must be box or class, but got '!fir.ref<!fir.array<*:none>>'}}
  %1 = fir.is_assumed_size %arg0 : (!fir.ref<!fir.array<*:none>>) -> i1
  return
}

// -----

!t=!fir.type<sometype{i:i32}>
!t2=!fir.type<sometype2{j:i32}>
func.func @bad_copy_1(%arg0: !fir.ref<!t>, %arg1: !fir.ref<!t2>) {
  // expected-error@+1{{'fir.copy' op source and destination must have the same value type}}
  fir.copy %arg0 to %arg1 no_overlap : !fir.ref<!t>, !fir.ref<!t2>
  return
}

// -----

!t=!fir.type<sometype{i:i32}>
func.func @bad_copy_2(%arg0: !fir.ref<!t>, %arg1: !t) {
  // expected-error@+1{{'fir.copy' op operand #0 must be a reference type to a constant size fir.array, fir.char, or fir.type, but got '!fir.type<sometype{i:i32}>'}}
  fir.copy %arg1 to %arg0 no_overlap : !t, !fir.ref<!t>
  return
}

// -----

!t=!fir.array<?xi32>
func.func @bad_copy_3(%arg0: !fir.ref<!t>, %arg1: !fir.ref<!t>) {
  // expected-error@+1{{'fir.copy' op operand #0 must be a reference type to a constant size fir.array, fir.char, or fir.type, but got '!fir.ref<!fir.array<?xi32>>'}}
  fir.copy %arg0 to %arg1 no_overlap : !fir.ref<!t>, !fir.ref<!t>
  return
}

// -----

!t=f32
func.func @bad_copy_4(%arg0: !fir.ref<!t>, %arg1: !fir.ref<!t>) {
  // expected-error@+1{{'fir.copy' op operand #0 must be a reference type to a constant size fir.array, fir.char, or fir.type, but got '!fir.ref<f32>'}}
  fir.copy %arg0 to %arg1 no_overlap : !fir.ref<!t>, !fir.ref<!t>
  return
}

// -----

func.func @bad_pack_array1(%arg0: !fir.ref<!fir.box<!fir.array<?xi32>>>) {
  // expected-error@+1{{op operand #0 must be any boxed array, but got '!fir.ref<!fir.box<!fir.array<?xi32>>>'}}
  %0 = fir.pack_array %arg0 stack whole : (!fir.ref<!fir.box<!fir.array<?xi32>>>) -> !fir.ref<!fir.box<!fir.array<?xi32>>>
  return
}

// -----

func.func @bad_pack_array2(%arg0: !fir.box<!fir.array<?xi32>>) {
  // expected-error@+1{{op failed to verify that all of {array, result} have same type}}
  %0 = fir.pack_array %arg0 stack whole : (!fir.box<!fir.array<?xi32>>) -> !fir.box<!fir.array<?xi64>>
  return
}

// -----

func.func @bad_pack_array3(%arg0: !fir.box<!fir.array<?x!fir.char<1,?>>>, %arg1: i32) {
  // expected-error@+1{{op invalid type parameters}}
  %0 = fir.pack_array %arg0 stack whole typeparams %arg1, %arg1 : (!fir.box<!fir.array<?x!fir.char<1,?>>>, i32, i32) -> !fir.box<!fir.array<?x!fir.char<1,?>>>
  return
}

// -----

func.func @bad_pack_array4(%arg0: !fir.box<!fir.array<?xf32>>) {
  // expected-error@+1{{op attribute 'max_size' failed to satisfy constraint: 64-bit unsigned integer attribute}}
  %0 = fir.pack_array %arg0 stack whole constraints {max_size = -1 : i64} : (!fir.box<!fir.array<?xf32>>) -> !fir.box<!fir.array<?xf32>>
  return
}

// -----

func.func @bad_pack_array5(%arg0: !fir.box<!fir.array<?xf32>>) {
  // expected-error@+1{{op attribute 'max_element_size' failed to satisfy constraint: 64-bit unsigned integer attribute}}
  %0 = fir.pack_array %arg0 stack whole constraints {max_element_size = -1 : i64} : (!fir.box<!fir.array<?xf32>>) -> !fir.box<!fir.array<?xf32>>
  return
}

// -----

func.func @bad_pack_array6(%arg0: !fir.box<!fir.array<?xf32>>) {
  // expected-error@+1{{op attribute 'min_stride' failed to satisfy constraint: 64-bit unsigned integer attribute}}
  %0 = fir.pack_array %arg0 stack whole constraints {min_stride = -1 : i64} : (!fir.box<!fir.array<?xf32>>) -> !fir.box<!fir.array<?xf32>>
  return
}

// -----

func.func @bad_pack_array7(%arg0: !fir.box<!fir.array<?xf32>>) {
  // expected-error@+1{{op 'innermost' is invalid for 1D arrays, use 'whole' instead}}
  %0 = fir.pack_array %arg0 stack innermost : (!fir.box<!fir.array<?xf32>>) -> !fir.box<!fir.array<?xf32>>
  return
}

// -----

func.func @bad_unpack_array1(%arg0: !fir.ref<!fir.box<!fir.array<?xi32>>>, %arg1: !fir.ref<!fir.box<!fir.array<?xi32>>>) {
  // expected-error@+1{{op operand #0 must be any boxed array, but got '!fir.ref<!fir.box<!fir.array<?xi32>>>'}}
  fir.unpack_array %arg0 to %arg1 stack : !fir.ref<!fir.box<!fir.array<?xi32>>>
  return
}

// -----

func.func @bad_unpack_array2(%arg0: !fir.box<!fir.array<?xf32>>) {
  %0 = fir.pack_array %arg0 stack whole : (!fir.box<!fir.array<?xf32>>) -> !fir.box<!fir.array<?xf32>>
  // expected-error@+1{{op the pack operation uses different memory for the temporary (stack vs heap)}}
  fir.unpack_array %0 to %arg0 heap no_copy : !fir.box<!fir.array<?xf32>>
  return
}

// -----

func.func @bad_unpack_array3(%arg0: !fir.box<!fir.array<?xf32>>) {
  %0 = fir.pack_array %arg0 heap whole no_copy: (!fir.box<!fir.array<?xf32>>) -> !fir.box<!fir.array<?xf32>>
  // expected-error@+1{{op the pack operation uses different memory for the temporary (stack vs heap)}}
  fir.unpack_array %0 to %arg0 stack : !fir.box<!fir.array<?xf32>>
  return
}

// -----

func.func @bad_unpack_array4(%arg0: !fir.box<!fir.array<?xf32>>, %arg1: !fir.box<!fir.array<?xi32>>) {
  // expected-note@-1 {{prior use here}}
  // expected-error@+1{{use of value '%arg0' expects different type than prior uses: '!fir.box<!fir.array<?xi32>>' vs '!fir.box<!fir.array<?xf32>>'}}
  fir.unpack_array %arg0 to %arg1 stack : !fir.box<!fir.array<?xi32>>
  return
}

// -----

func.func @bad_is_contiguous_box(%arg0: !fir.ref<!fir.box<!fir.array<?xi32>>>) -> i1 {
  // expected-error@+1{{op operand #0 must be any box, but got '!fir.ref<!fir.box<!fir.array<?xi32>>>'}}
  %0 = fir.is_contiguous_box %arg0 whole : (!fir.ref<!fir.box<!fir.array<?xi32>>>) -> i1
  return %0 : i1
}

// -----

func.func @bad_box_total_elements(%arg0: !fir.ref<!fir.box<!fir.array<?xi32>>>) -> i32 {
  // expected-error@+1{{op operand #0 must be any box, but got '!fir.ref<!fir.box<!fir.array<?xi32>>>'}}
  %0 = fir.box_total_elements %arg0 : (!fir.ref<!fir.box<!fir.array<?xi32>>>) -> i32
  return %0 : i32
}

// -----

func.func @empty_dc_wrapper_body() {
  // expected-error@+1 {{'fir.do_concurrent' op expects a non-empty block}}
  fir.do_concurrent {
  }
  return
}

// -----

func.func @dc_wrong_terminator() {
  // expected-error@+1 {{'fir.do_concurrent' op must be terminated by 'fir.do_concurrent.loop'}}
  fir.do_concurrent {
    llvm.return
  }
  return
}

// -----

func.func @dc_0d() {
   // expected-error@+2 {{'fir.do_concurrent.loop' op needs at least one tuple element for lowerBound, upperBound and step}}
  fir.do_concurrent {
    fir.do_concurrent.loop () = () to () step () {
      %tmp = fir.alloca i32
    }
  }
  return
}

// -----

func.func @dc_invalid_parent(%arg0: index, %arg1: index) {
  // expected-error@+1 {{'fir.do_concurrent.loop' op expects parent op 'fir.do_concurrent'}}
  "fir.do_concurrent.loop"(%arg0, %arg1) <{operandSegmentSizes = array<i32: 1, 1, 0, 0, 0>}> ({
  ^bb0(%arg2: index):
     %tmp = "fir.alloca"() <{in_type = i32, operandSegmentSizes = array<i32: 0, 0>}> : () -> !fir.ref<i32>
  }) : (index, index) -> ()
  return
}

// -----

func.func @dc_invalid_control(%arg0: index, %arg1: index) {
  // expected-error@+2 {{'fir.do_concurrent.loop' op different number of tuple elements for lowerBound, upperBound or step}}
  fir.do_concurrent {
    "fir.do_concurrent.loop"(%arg0, %arg1) <{operandSegmentSizes = array<i32: 1, 1, 0, 0, 0>}> ({
    ^bb0(%arg2: index):
      %tmp = "fir.alloca"() <{in_type = i32, operandSegmentSizes = array<i32: 0, 0>}> : () -> !fir.ref<i32>
    }) : (index, index) -> ()
  }
  return
}

// -----

func.func @dc_invalid_ind_var(%arg0: index, %arg1: index) {
  // expected-error@+2 {{'fir.do_concurrent.loop' op expects the same number of induction variables: 2 as bound and step values: 1}}
  fir.do_concurrent {
    "fir.do_concurrent.loop"(%arg0, %arg1, %arg0) <{operandSegmentSizes = array<i32: 1, 1, 1, 0, 0>}> ({
    ^bb0(%arg3: index, %arg4: index):
      %tmp = "fir.alloca"() <{in_type = i32, operandSegmentSizes = array<i32: 0, 0>}> : () -> !fir.ref<i32>
    }) : (index, index, index) -> ()
  }
  return
}

// -----

func.func @dc_invalid_ind_var_type(%arg0: index, %arg1: index) {
  // expected-error@+2 {{'fir.do_concurrent.loop' op expects arguments for the induction variable to be of index type}}
  fir.do_concurrent {
    "fir.do_concurrent.loop"(%arg0, %arg1, %arg0) <{operandSegmentSizes = array<i32: 1, 1, 1, 0, 0>}> ({
    ^bb0(%arg3: i32):
      %tmp = "fir.alloca"() <{in_type = i32, operandSegmentSizes = array<i32: 0, 0>}> : () -> !fir.ref<i32>
    }) : (index, index, index) -> ()
  }
  return
}

// -----

func.func @dc_invalid_reduction(%arg0: index, %arg1: index) {
  %sum = fir.alloca i32
  // expected-error@+2 {{'fir.do_concurrent.loop' op mismatch in number of reduction variables and reduction attributes}}
  fir.do_concurrent {
    "fir.do_concurrent.loop"(%arg0, %arg1, %arg0, %sum) <{operandSegmentSizes = array<i32: 1, 1, 1, 0, 1>}> ({
    ^bb0(%arg3: index, %sum_arg: i32):
      %tmp = "fir.alloca"() <{in_type = i32, operandSegmentSizes = array<i32: 0, 0>}> : () -> !fir.ref<i32>
    }) : (index, index, index, !fir.ref<i32>) -> ()
  }
  return
}

// -----

func.func @dc_reduce_no_attr() {
  %3 = fir.alloca i32 {bindc_name = "s", uniq_name = "dc_reduce"}
  %4:2 = hlfir.declare %3 {uniq_name = "dc_reduce"} : (!fir.ref<i32>) -> (!fir.ref<i32>, !fir.ref<i32>)
  %c1 = arith.constant 1 : index 
  // expected-error@+2 {{expected attribute value}}
  fir.do_concurrent {
    fir.do_concurrent.loop (%arg0) = (%c1) to (%c1) step (%c1) reduce(@add_reduction_i32 %4#0 -> %arg1 : !fir.ref<i32>) {
    }
  }
  return
}

// -----

// Should fail when volatility changes from a fir.convert
func.func @bad_convert_volatile(%arg0: !fir.ref<i32>) -> !fir.ref<i32, volatile> {
  // expected-error@+1 {{op this conversion does not preserve volatility}}
  %0 = fir.convert %arg0 : (!fir.ref<i32>) -> !fir.ref<i32, volatile>
  return %0 : !fir.ref<i32, volatile>
}

// -----

// Should fail when volatility changes from a fir.convert
func.func @bad_convert_volatile2(%arg0: !fir.ref<i32, volatile>) -> !fir.ref<i32> {
  // expected-error@+1 {{op this conversion does not preserve volatility}}
  %0 = fir.convert %arg0 : (!fir.ref<i32, volatile>) -> !fir.ref<i32>
  return %0 : !fir.ref<i32>
}

// -----

// Should fail when the element type and the containing type change
func.func @bad_convert_volatile3(%arg0: !fir.ref<i32>) -> !fir.box<i64> {
  // expected-error@+1 {{'fir.volatile_cast' op types must be identical except for volatility}}
  %0 = fir.volatile_cast %arg0 : (!fir.ref<i32>) -> !fir.box<i64>
  return %0 : !fir.box<i64>
}

// -----

// Should fail when the containing type changes
func.func @bad_convert_volatile4(%arg0: !fir.ref<i32>) -> !fir.box<i32> {
  // expected-error@+1 {{'fir.volatile_cast' op types must be identical except for volatility}}
  %0 = fir.volatile_cast %arg0 : (!fir.ref<i32>) -> !fir.box<i32>
  return %0 : !fir.box<i32>
}

// -----

// Should fail when the containing type changes
func.func @bad_convert_volatile5(%arg0: !fir.ref<i32>) -> !fir.box<i32, volatile> {
  // expected-error@+1 {{'fir.volatile_cast' op types must be identical except for volatility}}
  %0 = fir.volatile_cast %arg0 : (!fir.ref<i32>) -> !fir.box<i32, volatile>
  return %0 : !fir.box<i32, volatile>
}

// -----

// Should fail when the element type changes
func.func @bad_convert_volatile6(%arg0: !fir.ref<i32>) -> !fir.ref<i64> {
  // expected-error@+1 {{'fir.volatile_cast' op types must be identical except for volatility}}
  %0 = fir.volatile_cast %arg0 : (!fir.ref<i32>) -> !fir.ref<i64>
  return %0 : !fir.ref<i64>
}

// -----

fir.local {type = local} @x.localizer : i32 init {
^bb0(%arg0: i32, %arg1: i32):
  %0 = arith.constant 0.0 : f32
  // expected-error @below {{Invalid yielded value. Expected type: 'i32', got: 'f32'}}
  fir.yield(%0 : f32)
}

// -----

// expected-error @below {{Region argument type mismatch: got 'f32' expected 'i32'.}}
fir.local {type = local} @x.localizer : i32 init {
^bb0(%arg0: i32, %arg1: f32):
  fir.yield
}

// -----

fir.local {type = local} @x.localizer : f32 init {
^bb0(%arg0: f32, %arg1: f32):
  fir.yield(%arg0: f32)
} dealloc {
^bb0(%arg0: f32):
  // expected-error @below {{Did not expect any values to be yielded.}}
  fir.yield(%arg0 : f32)
}

// -----

fir.local {type = local} @x.localizer : i32 init {
^bb0(%arg0: i32, %arg1: i32):
  // expected-error @below {{expected exit block terminator to be an `fir.yield` op.}}
  fir.unreachable
}

// -----

// expected-error @below {{`init`: expected 2 region arguments, got: 1}}
fir.local {type = local} @x.localizer : f32 init {
^bb0(%arg0: f32):
  fir.yield(%arg0 : f32)
}

// -----

// expected-error @below {{`copy`: expected 2 region arguments, got: 1}}
fir.local {type = local_init} @x.privatizer : f32 copy {
^bb0(%arg0: f32):
  fir.yield(%arg0 : f32)
}

// -----

// expected-error @below {{`dealloc`: expected 1 region arguments, got: 2}}
fir.local {type = local} @x.localizer : f32 dealloc {
^bb0(%arg0: f32, %arg1: f32):
  fir.yield
}

// -----

// expected-error @below {{`local` specifiers do not require a `copy` region.}}
fir.local {type = local} @x.localizer : f32 copy {
^bb0(%arg0: f32, %arg1 : f32):
  fir.yield(%arg0 : f32)
}

// -----

// expected-error @below {{`local_init` specifiers require at least a `copy` region.}}
fir.local {type = local_init} @x.localizer : f32 init {
^bb0(%arg0: f32, %arg1: f32):
  fir.yield(%arg0 : f32)
}

// -----

func.func @wrong_weights_number_in_if_then(%cond: i1) {
// expected-error @below {{expects number of region weights to match number of regions: 1 vs 2}}
  fir.if %cond weights([50]) {
  }
  return
}

// -----

func.func @wrong_weights_number_in_if_then_else(%cond: i1) {
// expected-error @below {{expects number of region weights to match number of regions: 3 vs 2}}
  fir.if %cond weights([50, 40, 10]) {
  } else {
  }
  return
<<<<<<< HEAD
}

// -----

func.func @negative_weight_in_if_then(%cond: i1) {
// expected-error @below {{weight #0 must be non-negative}}
  fir.if %cond weights([-1, 101]) {
  }
  return
=======
>>>>>>> 10a576f7
}<|MERGE_RESOLUTION|>--- conflicted
+++ resolved
@@ -1425,16 +1425,4 @@
   } else {
   }
   return
-<<<<<<< HEAD
-}
-
-// -----
-
-func.func @negative_weight_in_if_then(%cond: i1) {
-// expected-error @below {{weight #0 must be non-negative}}
-  fir.if %cond weights([-1, 101]) {
-  }
-  return
-=======
->>>>>>> 10a576f7
 }