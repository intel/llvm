// RUN: fir-opt --split-input-file --cuf-device-global %s | FileCheck %s

// Test that global used in device function are flagged with the correct
// attribute.

func.func @_QMdataPsetvalue() attributes {cuf.proc_attr = #cuf.cuda_proc<global>} {
  %c6_i32 = arith.constant 6 : i32
  %21 = fir.address_of(@_QQclX6995815537abaf90e86ce166af128f3a) : !fir.ref<!fir.char<1,32>>
  %22 = fir.convert %21 : (!fir.ref<!fir.char<1,32>>) -> !fir.ref<i8>
  %c14_i32 = arith.constant 14 : i32
  %23 = fir.call @_FortranAioBeginExternalListOutput(%c6_i32, %22, %c14_i32) fastmath<contract> : (i32, !fir.ref<i8>, i32) -> !fir.ref<i8>
  return
}

func.func private @_FortranAioBeginExternalListOutput(i32, !fir.ref<i8>, i32) -> !fir.ref<i8> attributes {fir.io, fir.runtime}
fir.global linkonce @_QQclX6995815537abaf90e86ce166af128f3a constant : !fir.char<1,32> {
  %0 = fir.string_lit "cuda-implicit-device-global.fir\00"(32) : !fir.char<1,32>
  fir.has_value %0 : !fir.char<1,32>
}

// CHECK-LABEL: func.func @_QMdataPsetvalue() attributes {cuf.proc_attr = #cuf.cuda_proc<global>}

// CHECK: %[[GLOBAL:.*]] = fir.address_of(@_QQcl[[SYMBOL:.*]]) : !fir.ref<!fir.char<1,32>>
// CHECK: %[[CONV:.*]] = fir.convert %[[GLOBAL]] : (!fir.ref<!fir.char<1,32>>) -> !fir.ref<i8>
// CHECK: fir.call @_FortranAioBeginExternalListOutput(%{{.*}}, %[[CONV]], %{{.*}}) fastmath<contract> : (i32, !fir.ref<i8>, i32) -> !fir.ref<i8>
// CHECK: fir.global linkonce @_QQcl[[SYMBOL]] constant : !fir.char<1,32>

// CHECK-LABEL: gpu.module @cuda_device_mod
// CHECK: fir.global linkonce @_QQclX6995815537abaf90e86ce166af128f3a

// -----

func.func @_QMdataPsetvalue() {
  %c6_i32 = arith.constant 6 : i32
  %21 = fir.address_of(@_QQclX6995815537abaf90e86ce166af128f3a) : !fir.ref<!fir.char<1,32>>
  %22 = fir.convert %21 : (!fir.ref<!fir.char<1,32>>) -> !fir.ref<i8>
  %c14_i32 = arith.constant 14 : i32
  %23 = fir.call @_FortranAioBeginExternalListOutput(%c6_i32, %22, %c14_i32) fastmath<contract> : (i32, !fir.ref<i8>, i32) -> !fir.ref<i8>
  return
}

func.func private @_FortranAioBeginExternalListOutput(i32, !fir.ref<i8>, i32) -> !fir.ref<i8> attributes {fir.io, fir.runtime}
fir.global linkonce @_QQclX6995815537abaf90e86ce166af128f3a constant : !fir.char<1,32> {
  %0 = fir.string_lit "cuda-implicit-device-global.fir\00"(32) : !fir.char<1,32>
  fir.has_value %0 : !fir.char<1,32>
}

// CHECK-LABEL: func.func @_QMdataPsetvalue()
// CHECK: %[[GLOBAL:.*]] = fir.address_of(@_QQcl[[SYMBOL:.*]]) : !fir.ref<!fir.char<1,32>>
// CHECK: %[[CONV:.*]] = fir.convert %[[GLOBAL]] : (!fir.ref<!fir.char<1,32>>) -> !fir.ref<i8>
// CHECK: fir.call @_FortranAioBeginExternalListOutput(%{{.*}}, %[[CONV]], %{{.*}}) fastmath<contract> : (i32, !fir.ref<i8>, i32) -> !fir.ref<i8>
// CHECK: fir.global linkonce @_QQcl[[SYMBOL]] constant : !fir.char<1,32>

// CHECK-LABEL: gpu.module @cuda_device_mod
// CHECK-NOT: fir.global linkonce @_QQclX6995815537abaf90e86ce166af128f3a

// -----

func.func @_QPsub1() {
  %0 = fir.alloca i32 {bindc_name = "i", uniq_name = "_QFsub1Ei"}
  %1:2 = hlfir.declare %0 {uniq_name = "_QFsub1Ei"} : (!fir.ref<i32>) -> (!fir.ref<i32>, !fir.ref<i32>)
  %c1_i32 = arith.constant 1 : i32
  %2 = fir.convert %c1_i32 : (i32) -> index
  %c100_i32 = arith.constant 100 : i32
  %3 = fir.convert %c100_i32 : (i32) -> index
  %c1 = arith.constant 1 : index
  cuf.kernel<<<*, *>>> (%arg0 : index) = (%2 : index) to (%3 : index)  step (%c1 : index) {
    %4 = fir.convert %arg0 : (index) -> i32
    fir.store %4 to %1#1 : !fir.ref<i32>
    %5 = fir.load %1#0 : !fir.ref<i32>
    %c1_i32_0 = arith.constant 1 : i32
    %6 = arith.cmpi eq, %5, %c1_i32_0 : i32
    fir.if %6 {
      %c6_i32 = arith.constant 6 : i32
      %7 = fir.address_of(@_QQclX91d13f6e74caa2f03965d7a7c6a8fdd5) : !fir.ref<!fir.char<1,10>>
      %8 = fir.convert %7 : (!fir.ref<!fir.char<1,10>>) -> !fir.ref<i8>
      %c5_i32 = arith.constant 5 : i32
      %9 = fir.call @_FortranAioBeginExternalListOutput(%c6_i32, %8, %c5_i32) fastmath<contract> : (i32, !fir.ref<i8>, i32) -> !fir.ref<i8>
      %10 = fir.address_of(@_QQclX5465737420504153534544) : !fir.ref<!fir.char<1,11>>
      %c11 = arith.constant 11 : index
      %11:2 = hlfir.declare %10 typeparams %c11 {fortran_attrs = #fir.var_attrs<parameter>, uniq_name = "_QQclX5465737420504153534544"} : (!fir.ref<!fir.char<1,11>>, index) -> (!fir.ref<!fir.char<1,11>>, !fir.ref<!fir.char<1,11>>)
      %12 = fir.convert %11#1 : (!fir.ref<!fir.char<1,11>>) -> !fir.ref<i8>
      %13 = fir.convert %c11 : (index) -> i64
      %14 = fir.call @_FortranAioOutputAscii(%9, %12, %13) fastmath<contract> : (!fir.ref<i8>, !fir.ref<i8>, i64) -> i1
      %15 = fir.call @_FortranAioEndIoStatement(%9) fastmath<contract> : (!fir.ref<i8>) -> i32
    }
    "fir.end"() : () -> ()
  }
  return
}
func.func private @_FortranAioBeginExternalListOutput(i32, !fir.ref<i8>, i32) -> !fir.ref<i8> attributes {fir.io, fir.runtime}
fir.global linkonce @_QQclX91d13f6e74caa2f03965d7a7c6a8fdd5 constant : !fir.char<1,10> {
  %0 = fir.string_lit "dummy.cuf\00"(10) : !fir.char<1,10>
  fir.has_value %0 : !fir.char<1,10>
}
func.func private @_FortranAioOutputAscii(!fir.ref<i8>, !fir.ref<i8>, i64) -> i1 attributes {fir.io, fir.runtime}
fir.global linkonce @_QQclX5465737420504153534544 constant : !fir.char<1,11> {
  %0 = fir.string_lit "Test PASSED"(11) : !fir.char<1,11>
  fir.has_value %0 : !fir.char<1,11>
}

<<<<<<< HEAD
// CHECK: fir.global linkonce @_QQclX5465737420504153534544 {data_attr = #cuf.cuda<constant>} constant : !fir.char<1,11>

// CHECK-LABEL: gpu.module @cuda_device_mod
// CHECK: fir.global linkonce @_QQclX5465737420504153534544 {data_attr = #cuf.cuda<constant>} constant
=======
// Checking that a constant fir.global that is only used in host code is not copied over to the device
// CHECK: fir.global linkonce @_QQclX5465737420504153534544 constant : !fir.char<1,11>

// CHECK-LABEL: gpu.module @cuda_device_mod
// CHECK-NOT: fir.global linkonce @_QQclX5465737420504153534544
>>>>>>> 93e44d24

// -----

func.func @_QPsub1() attributes {cuf.proc_attr = #cuf.cuda_proc<global>} {
  %6 = fir.alloca i32 {bindc_name = "i", uniq_name = "_QFsub1Ei"}
  %7:2 = hlfir.declare %6 {uniq_name = "_QFsub1Ei"} : (!fir.ref<i32>) -> (!fir.ref<i32>, !fir.ref<i32>)
  %12 = fir.load %7#0 : !fir.ref<i32>
  %c1_i32 = arith.constant 1 : i32
  %13 = arith.cmpi eq, %12, %c1_i32 : i32
  fir.if %13 {
    %c6_i32 = arith.constant 6 : i32
    %14 = fir.address_of(@_QQclX91d13f6e74caa2f03965d7a7c6a8fdd5) : !fir.ref<!fir.char<1,10>>
    %15 = fir.convert %14 : (!fir.ref<!fir.char<1,10>>) -> !fir.ref<i8>
    %c3_i32 = arith.constant 3 : i32
    %16 = fir.call @_FortranAioBeginExternalListOutput(%c6_i32, %15, %c3_i32) fastmath<contract> : (i32, !fir.ref<i8>, i32) -> !fir.ref<i8>
    %17 = fir.address_of(@_QQclX5465737420504153534544) : !fir.ref<!fir.char<1,11>>
    %c11 = arith.constant 11 : index
    %18:2 = hlfir.declare %17 typeparams %c11 {fortran_attrs = #fir.var_attrs<parameter>, uniq_name = "_QQclX5465737420504153534544"} : (!fir.ref<!fir.char<1,11>>, index) -> (!fir.ref<!fir.char<1,11>>, !fir.ref<!fir.char<1,11>>)
    %19 = fir.convert %18#1 : (!fir.ref<!fir.char<1,11>>) -> !fir.ref<i8>
    %20 = fir.convert %c11 : (index) -> i64
    %21 = fir.call @_FortranAioOutputAscii(%16, %19, %20) fastmath<contract> : (!fir.ref<i8>, !fir.ref<i8>, i64) -> i1
    %22 = fir.call @_FortranAioEndIoStatement(%16) fastmath<contract> : (!fir.ref<i8>) -> i32
  }
  return
}
func.func private @_FortranAioBeginExternalListOutput(i32, !fir.ref<i8>, i32) -> !fir.ref<i8> attributes {fir.io, fir.runtime}
fir.global linkonce @_QQclX91d13f6e74caa2f03965d7a7c6a8fdd5 constant : !fir.char<1,10> {
  %0 = fir.string_lit "dummy.cuf\00"(10) : !fir.char<1,10>
  fir.has_value %0 : !fir.char<1,10>
}
func.func private @_FortranAioOutputAscii(!fir.ref<i8>, !fir.ref<i8>, i64) -> i1 attributes {fir.io, fir.runtime}
fir.global linkonce @_QQclX5465737420504153534544 constant : !fir.char<1,11> {
  %0 = fir.string_lit "Test PASSED"(11) : !fir.char<1,11>
  fir.has_value %0 : !fir.char<1,11>
}
func.func private @_FortranAioEndIoStatement(!fir.ref<i8>) -> i32 attributes {fir.io, fir.runtime}

<<<<<<< HEAD
// CHECK: fir.global linkonce @_QQclX5465737420504153534544 {data_attr = #cuf.cuda<constant>} constant : !fir.char<1,11>

// CHECK-LABEL: gpu.module @cuda_device_mod 
// CHECK: fir.global linkonce @_QQclX5465737420504153534544 {data_attr = #cuf.cuda<constant>} constant
=======
// Checking that a constant fir.global that is used in device code is copied over to the device
// CHECK: fir.global linkonce @_QQclX5465737420504153534544 constant : !fir.char<1,11>

// CHECK-LABEL: gpu.module @cuda_device_mod 
// CHECK: fir.global linkonce @_QQclX5465737420504153534544 constant
>>>>>>> 93e44d24
<|MERGE_RESOLUTION|>--- conflicted
+++ resolved
@@ -99,18 +99,11 @@
   fir.has_value %0 : !fir.char<1,11>
 }
 
-<<<<<<< HEAD
-// CHECK: fir.global linkonce @_QQclX5465737420504153534544 {data_attr = #cuf.cuda<constant>} constant : !fir.char<1,11>
-
-// CHECK-LABEL: gpu.module @cuda_device_mod
-// CHECK: fir.global linkonce @_QQclX5465737420504153534544 {data_attr = #cuf.cuda<constant>} constant
-=======
 // Checking that a constant fir.global that is only used in host code is not copied over to the device
 // CHECK: fir.global linkonce @_QQclX5465737420504153534544 constant : !fir.char<1,11>
 
 // CHECK-LABEL: gpu.module @cuda_device_mod
 // CHECK-NOT: fir.global linkonce @_QQclX5465737420504153534544
->>>>>>> 93e44d24
 
 // -----
 
@@ -148,15 +141,8 @@
 }
 func.func private @_FortranAioEndIoStatement(!fir.ref<i8>) -> i32 attributes {fir.io, fir.runtime}
 
-<<<<<<< HEAD
-// CHECK: fir.global linkonce @_QQclX5465737420504153534544 {data_attr = #cuf.cuda<constant>} constant : !fir.char<1,11>
-
-// CHECK-LABEL: gpu.module @cuda_device_mod 
-// CHECK: fir.global linkonce @_QQclX5465737420504153534544 {data_attr = #cuf.cuda<constant>} constant
-=======
 // Checking that a constant fir.global that is used in device code is copied over to the device
 // CHECK: fir.global linkonce @_QQclX5465737420504153534544 constant : !fir.char<1,11>
 
 // CHECK-LABEL: gpu.module @cuda_device_mod 
-// CHECK: fir.global linkonce @_QQclX5465737420504153534544 constant
->>>>>>> 93e44d24
+// CHECK: fir.global linkonce @_QQclX5465737420504153534544 constant