// RUN: fir-opt --split-input-file --fir-to-llvm-ir %s | FileCheck %s

// Test simple global LLVM conversion

fir.global @g_i0 : i32 {
  %1 = arith.constant 0 : i32
  fir.has_value %1 : i32
}

// CHECK: llvm.mlir.global external @g_i0() : i32 {
// CHECK:   %[[C0:.*]] = llvm.mlir.constant(0 : i32) : i32
// CHECK:   llvm.return %[[C0]] : i32
// CHECK: }

// -----

fir.global @g_ci5 constant : i32 {
  %c = arith.constant 5 : i32
  fir.has_value %c : i32
}

// CHECK: llvm.mlir.global external constant @g_ci5() : i32 {
// CHECK:   %[[C5:.*]] = llvm.mlir.constant(5 : i32) : i32
// CHECK:   llvm.return %[[C5]] : i32
// CHECK: }

// -----

fir.global internal @i_i515 (515:i32) : i32
// CHECK: llvm.mlir.global internal @i_i515(515 : i32) : i32

// -----

fir.global common @C_i511 (0:i32) : i32
// CHECK: llvm.mlir.global common @C_i511(0 : i32) : i32

// -----

fir.global weak @w_i86 (86:i32) : i32
// CHECK: llvm.mlir.global weak @w_i86(86 : i32) : i32

// -----

fir.global linkonce @w_i86 (86:i32) : i32
// CHECK: llvm.mlir.global linkonce @w_i86(86 : i32) : i32

// -----

// Test conversion of fir.address_of with fir.global

func @f1() {
  %0 = fir.address_of(@symbol) : !fir.ref<i64>
  return
}

fir.global @symbol : i64 {
  %0 = arith.constant 1 : i64
  fir.has_value %0 : i64
}

// CHECK: %{{.*}} = llvm.mlir.addressof @[[SYMBOL:.*]] : !llvm.ptr<i64>

// CHECK: llvm.mlir.global external @[[SYMBOL]]() : i64 {
// CHECK:   %{{.*}} = llvm.mlir.constant(1 : i64) : i64
// CHECK:   llvm.return %{{.*}} : i64
// CHECK: }

// -----

// Test global with insert_on_range operation covering the full array
// in initializer region.

fir.global internal @_QEmultiarray : !fir.array<32x32xi32> {
  %c0_i32 = arith.constant 1 : i32
  %0 = fir.undefined !fir.array<32x32xi32>
  %2 = fir.insert_on_range %0, %c0_i32, [0 : index, 31 : index, 0 : index, 31 : index] : (!fir.array<32x32xi32>, i32) -> !fir.array<32x32xi32>
  fir.has_value %2 : !fir.array<32x32xi32>
}

// CHECK: llvm.mlir.global internal @_QEmultiarray() : !llvm.array<32 x array<32 x i32>> {
// CHECK:   %[[CST:.*]] = llvm.mlir.constant(dense<1> : vector<32x32xi32>) : !llvm.array<32 x array<32 x i32>>
// CHECK:   llvm.return %[[CST]] : !llvm.array<32 x array<32 x i32>>
// CHECK: }

// -----

// Test global with insert_on_range operation not covering the full array
// in initializer region.

fir.global internal @_QEmultiarray : !fir.array<32xi32> {
  %c0_i32 = arith.constant 1 : i32
  %0 = fir.undefined !fir.array<32xi32>
  %2 = fir.insert_on_range %0, %c0_i32, [5 : index, 31 : index] : (!fir.array<32xi32>, i32) -> !fir.array<32xi32>
  fir.has_value %2 : !fir.array<32xi32>
}

// CHECK:          llvm.mlir.global internal @_QEmultiarray() : !llvm.array<32 x i32> {
// CHECK:            %[[CST:.*]] = llvm.mlir.constant(1 : i32) : i32
// CHECK:            %{{.*}} = llvm.mlir.undef : !llvm.array<32 x i32>
// CHECK:            %{{.*}} = llvm.insertvalue %[[CST]], %{{.*}}[5] : !llvm.array<32 x i32>
// CHECK-COUNT-24:   %{{.*}} = llvm.insertvalue %[[CST]], %{{.*}}[{{.*}}] : !llvm.array<32 x i32>
// CHECK:            %{{.*}} = llvm.insertvalue %[[CST]], %{{.*}}[31] : !llvm.array<32 x i32>
// CHECK-NOT:        llvm.insertvalue
// CHECK:            llvm.return %{{.*}} : !llvm.array<32 x i32>
// CHECK:          }

// -----

// Test fir.zero_bits operation with LLVM ptr type

func @zero_test_ptr() {
  %z = fir.zero_bits !llvm.ptr<f32>
  return
}

// CHECK: %{{.*}} = llvm.mlir.null : !llvm.ptr<f32>
// CHECK-NOT: fir.zero_bits

// -----

// Test fir.zero_bits operation with integer type.

func @zero_test_integer() {
  %z0 = fir.zero_bits i8
  %z1 = fir.zero_bits i16
  %z2 = fir.zero_bits i32
  %z3 = fir.zero_bits i64
  return
}

// CHECK: %{{.*}} = llvm.mlir.constant(0 : i8) : i8
// CHECK: %{{.*}} = llvm.mlir.constant(0 : i16) : i16
// CHECK: %{{.*}} = llvm.mlir.constant(0 : i32) : i32
// CHECK: %{{.*}} = llvm.mlir.constant(0 : i64) : i64
// CHECK-NOT: fir.zero_bits

// -----

// Test fir.zero_bits operation with floating points types.

func @zero_test_float() {
  %z0 = fir.zero_bits f16
  %z1 = fir.zero_bits bf16
  %z2 = fir.zero_bits f32
  %z3 = fir.zero_bits f64
  %z4 = fir.zero_bits f80
  %z5 = fir.zero_bits f128
  return
}

// CHECK: %{{.*}} = llvm.mlir.constant(0.000000e+00 : f16) : f16
// CHECK: %{{.*}} = llvm.mlir.constant(0.000000e+00 : bf16) : bf16
// CHECK: %{{.*}} = llvm.mlir.constant(0.000000e+00 : f32) : f32
// CHECK: %{{.*}} = llvm.mlir.constant(0.000000e+00 : f64) : f64
// CHECK: %{{.*}} = llvm.mlir.constant(0.000000e+00 : f80) : f80
// CHECK: %{{.*}} = llvm.mlir.constant(0.000000e+00 : f128) : f128
// CHECK-NOT: fir.zero_bits

// -----

// Verify that fir.unreachable is transformed to llvm.unreachable

// CHECK:  llvm.func @test_unreachable() {
// CHECK-NEXT:    llvm.unreachable
// CHECK-NEXT:  }

func @test_unreachable() {
  fir.unreachable
}

// -----

// Test `fir.select` operation conversion pattern.
// Check that the if-then-else ladder is correctly constructed and that we
// branch to the correct block.

func @select(%arg : index, %arg2 : i32) -> i32 {
  %0 = arith.constant 1 : i32
  %1 = arith.constant 2 : i32
  %2 = arith.constant 3 : i32
  %3 = arith.constant 4 : i32
  fir.select %arg:index [ 1, ^bb1(%0:i32),
                          2, ^bb2(%2,%arg,%arg2:i32,index,i32),
                          3, ^bb3(%arg2,%2:i32,i32),
                          4, ^bb4(%1:i32),
                          unit, ^bb5 ]
  ^bb1(%a : i32) :
    return %a : i32
  ^bb2(%b : i32, %b2 : index, %b3:i32) :
    %castidx = arith.index_cast %b2 : index to i32
    %4 = arith.addi %b, %castidx : i32
    %5 = arith.addi %4, %b3 : i32
    return %5 : i32
  ^bb3(%c:i32, %c2:i32) :
    %6 = arith.addi %c, %c2 : i32
    return %6 : i32
  ^bb4(%d : i32) :
    return %d : i32
  ^bb5 :
    %zero = arith.constant 0 : i32
    return %zero : i32
}

// CHECK-LABEL: func @select(
// CHECK-SAME:               %[[SELECTVALUE:.*]]: [[IDX:.*]],
// CHECK-SAME:               %[[ARG1:.*]]: i32)
// CHECK:         %[[C0:.*]] = llvm.mlir.constant(1 : i32) : i32
// CHECK:         %[[C1:.*]] = llvm.mlir.constant(2 : i32) : i32
// CHECK:         %[[C2:.*]] = llvm.mlir.constant(3 : i32) : i32
// CHECK:         %[[SELECTOR:.*]] = llvm.trunc %[[SELECTVALUE]] : i{{.*}} to i32
// CHECK:         llvm.switch %[[SELECTOR]], ^bb5 [
// CHECK:           1: ^bb1(%[[C0]] : i32),
// CHECK:           2: ^bb2(%[[C2]], %[[SELECTVALUE]], %[[ARG1]] : i32, [[IDX]], i32),
// CHECK:           3: ^bb3(%[[ARG1]], %[[C2]] : i32, i32),
// CHECK:           4: ^bb4(%[[C1]] : i32)
// CHECK:         ]

// -----

// Test `fir.select_rank` operation conversion pattern.
// Check that the if-then-else ladder is correctly constructed and that we
// branch to the correct block.

func @select_rank(%arg : i32, %arg2 : i32) -> i32 {
  %0 = arith.constant 1 : i32
  %1 = arith.constant 2 : i32
  %2 = arith.constant 3 : i32
  %3 = arith.constant 4 : i32
  fir.select_rank %arg:i32 [ 1, ^bb1(%0:i32),
                             2, ^bb2(%2,%arg,%arg2:i32,i32,i32),
                             3, ^bb3(%arg2,%2:i32,i32),
                             4, ^bb4(%1:i32),
                             unit, ^bb5 ]
  ^bb1(%a : i32) :
    return %a : i32
  ^bb2(%b : i32, %b2 : i32, %b3:i32) :
    %4 = arith.addi %b, %b2 : i32
    %5 = arith.addi %4, %b3 : i32
    return %5 : i32
  ^bb3(%c:i32, %c2:i32) :
    %6 = arith.addi %c, %c2 : i32
    return %6 : i32
  ^bb4(%d : i32) :
    return %d : i32
  ^bb5 :
    %zero = arith.constant 0 : i32
    return %zero : i32
}

// CHECK-LABEL: func @select_rank(
// CHECK-SAME:                    %[[SELECTVALUE:.*]]: i32,
// CHECK-SAME:                    %[[ARG1:.*]]: i32)
// CHECK:         %[[C0:.*]] = llvm.mlir.constant(1 : i32) : i32
// CHECK:         %[[C1:.*]] = llvm.mlir.constant(2 : i32) : i32
// CHECK:         %[[C2:.*]] = llvm.mlir.constant(3 : i32) : i32
// CHECK:         llvm.switch %[[SELECTVALUE]], ^bb5 [
// CHECK:           1: ^bb1(%[[C0]] : i32),
// CHECK:           2: ^bb2(%[[C2]], %[[SELECTVALUE]], %[[ARG1]] : i32, i32, i32),
// CHECK:           3: ^bb3(%[[ARG1]], %[[C2]] : i32, i32),
// CHECK:           4: ^bb4(%[[C1]] : i32)
// CHECK:         ]

// -----

// Test fir.extract_value operation conversion with derived type.

func @extract_derived_type() -> f32 {
  %0 = fir.undefined !fir.type<derived{f:f32}>
  %1 = fir.extract_value %0, ["f", !fir.type<derived{f:f32}>] : (!fir.type<derived{f:f32}>) -> f32
  return %1 : f32
}

// CHECK-LABEL: llvm.func @extract_derived_type
// CHECK:         %[[STRUCT:.*]] = llvm.mlir.undef : !llvm.struct<"derived", (f32)>
// CHECK:         %[[VALUE:.*]] = llvm.extractvalue %[[STRUCT]][0 : i32] : !llvm.struct<"derived", (f32)>
// CHECK:         llvm.return %[[VALUE]] : f32

// -----

// Test fir.extract_value operation conversion with a multi-dimensional array
// of tuple.

func @extract_array(%a : !fir.array<10x10xtuple<i32, f32>>) -> f32 {
  %0 = fir.extract_value %a, [5 : index, 4 : index, 1 : index] : (!fir.array<10x10xtuple<i32, f32>>) -> f32
  return %0 : f32
}

// CHECK-LABEL: llvm.func @extract_array(
// CHECK-SAME:                           %[[ARR:.*]]: !llvm.array<10 x array<10 x struct<(i32, f32)>>>
// CHECK:         %[[VALUE:.*]] = llvm.extractvalue %[[ARR]][4 : index, 5 : index, 1 : index] : !llvm.array<10 x array<10 x struct<(i32, f32)>>>
// CHECK:         llvm.return %[[VALUE]] : f32

// -----

// Test fir.insert_value operation conversion with a multi-dimensional array
// of tuple.

func @extract_array(%a : !fir.array<10x10xtuple<i32, f32>>) {
  %f = arith.constant 2.0 : f32
  %i = arith.constant 1 : i32
  %0 = fir.insert_value %a, %i, [5 : index, 4 : index, 0 : index] : (!fir.array<10x10xtuple<i32, f32>>, i32) -> !fir.array<10x10xtuple<i32, f32>>
  %1 = fir.insert_value %a, %f, [5 : index, 4 : index, 1 : index] : (!fir.array<10x10xtuple<i32, f32>>, f32) -> !fir.array<10x10xtuple<i32, f32>>
  return
}

// CHECK-LABEL: llvm.func @extract_array(
// CHECK-SAME:                           %[[ARR:.*]]: !llvm.array<10 x array<10 x struct<(i32, f32)>>>
// CHECK:         %{{.*}} = llvm.insertvalue %{{.*}}, %[[ARR]][4 : index, 5 : index, 0 : index] : !llvm.array<10 x array<10 x struct<(i32, f32)>>>
// CHECK:         %{{.*}} = llvm.insertvalue %{{.*}}, %[[ARR]][4 : index, 5 : index, 1 : index] : !llvm.array<10 x array<10 x struct<(i32, f32)>>>
// CHECK:         llvm.return

// -----

// Test fir.insert_value operation conversion with derived type.

func @insert_tuple(%a : tuple<i32, f32>) {
  %f = arith.constant 2.0 : f32
  %1 = fir.insert_value %a, %f, [1 : index] : (tuple<i32, f32>, f32) -> tuple<i32, f32>
  return
}

// CHECK-LABEL: func @insert_tuple(
// CHECK-SAME:                     %[[TUPLE:.*]]: !llvm.struct<(i32, f32)>
// CHECK:         %{{.*}} = llvm.insertvalue %{{.*}}, %[[TUPLE]][1 : index] : !llvm.struct<(i32, f32)>
<<<<<<< HEAD
// CHECK:         llvm.return
=======
// CHECK:         llvm.return

// -----
// Test `fir.call` -> `llvm.call` conversion for functions that take no arguments
// and return nothing

func @dummy_basic() {
  return
}

func @test_call_basic() {
  fir.call @dummy_basic() : () -> ()
  return
}

// CHECK-LABEL: func @test_call_basic() {
// CHECK-NEXT:  llvm.call @dummy_basic() : () -> ()
// CHECK-NEXT:  return
// CHECK-NEXT: }

// Test `fir.call` -> `llvm.call` conversion for functions that take one
// argument and return nothing

func @dummy_with_arg(%arg0 : i32) {
  return
}

func @test_call_with_arg(%arg0 : i32) {
  fir.call @dummy_with_arg(%arg0) : (i32) -> ()
  return
}

// CHECK-LABEL:  llvm.func @test_call_with_arg(%arg0: i32) {
// CHECK-NEXT:    llvm.call @dummy_with_arg(%arg0) : (i32) -> ()
// CHECK-NEXT:    llvm.return
// CHECK-NEXT:  }

// Test `fir.call` -> `llvm.call` conversion for functions that take no
// arguments, but return a value

func @dummy_return_val() -> i32 {
  %1 = arith.constant 123 : i32
  return %1 : i32
}

func @test_call_return_val() -> i32 {
  %1 = fir.call @dummy_return_val() : () -> (i32)
  return %1 : i32
}

// CHECK-LABEL:  llvm.func @test_call_return_val() -> i32 {
// CHECK-NEXT:    %0 = llvm.call @dummy_return_val() : () -> i32
// CHECK-NEXT:    llvm.return %0 : i32
// CHECK-NEXT:  }
>>>>>>> 254ab743
<|MERGE_RESOLUTION|>--- conflicted
+++ resolved
@@ -322,9 +322,6 @@
 // CHECK-LABEL: func @insert_tuple(
 // CHECK-SAME:                     %[[TUPLE:.*]]: !llvm.struct<(i32, f32)>
 // CHECK:         %{{.*}} = llvm.insertvalue %{{.*}}, %[[TUPLE]][1 : index] : !llvm.struct<(i32, f32)>
-<<<<<<< HEAD
-// CHECK:         llvm.return
-=======
 // CHECK:         llvm.return
 
 // -----
@@ -378,5 +375,4 @@
 // CHECK-LABEL:  llvm.func @test_call_return_val() -> i32 {
 // CHECK-NEXT:    %0 = llvm.call @dummy_return_val() : () -> i32
 // CHECK-NEXT:    llvm.return %0 : i32
-// CHECK-NEXT:  }
->>>>>>> 254ab743
+// CHECK-NEXT:  }