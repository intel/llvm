// Test the FIR types
<<<<<<< HEAD

// RUN: tco -emit-fir %s | tco -emit-fir | FileCheck %s
=======
// Parse types and check that we can reparse what we print.
// RUN: fir-opt %s | fir-opt | FileCheck %s
>>>>>>> 2e412c55

// Fortran Intrinsic types
// CHECK-LABEL: func private @it1() -> !fir.int<4>
// CHECK-LABEL: func private @it2() -> !fir.real<8>
// CHECK-LABEL: func private @it3() -> !fir.complex<8>
// CHECK-LABEL: func private @it4() -> !fir.logical<1>
// CHECK-LABEL: func private @it5() -> !fir.char<1>
// CHECK-LABEL: func private @it6() -> !fir.char<2,10>
// CHECK-LABEL: func private @it7() -> !fir.char<4,?>
func private @it1() -> !fir.int<4>
func private @it2() -> !fir.real<8>
func private @it3() -> !fir.complex<8>
func private @it4() -> !fir.logical<1>
func private @it5() -> !fir.char<1>
func private @it6() -> !fir.char<2,10>
func private @it7() -> !fir.char<4,?>

// Fortran Derived types (records)
// CHECK-LABEL: func private @dvd1() -> !fir.type<derived1>
// CHECK-LABEL: func private @dvd2() -> !fir.type<derived2(p:i32)>
// CHECK-LABEL: func private @dvd3() -> !fir.type<derived3{f:f32}>
// CHECK-LABEL: func private @dvd4() -> !fir.type<derived4(p:i8){f:f32}>
// CHECK-LABEL: func private @dvd5() -> !fir.type<derived5(p1:i8,p2:i8,p3:i8,p4:i8,p5:i8){f1:f32,f2:f32,f3:f32,f4:f32,f5:f32,f6:f32,f7:f32,f8:f32}>
// CHECK-LABEL: func private @dvd6() -> !fir.type<derived6{f:!fir.ptr<!fir.type<derived6>>}>
func private @dvd1() -> !fir.type<derived1>
func private @dvd2() -> !fir.type<derived2(p:i32)>
func private @dvd3() -> !fir.type<derived3{f:f32}>
func private @dvd4() -> !fir.type<derived4(p:i8){f:f32}>
func private @dvd5() -> !fir.type<derived5(p1:i8,p2:i8,p3:i8,p4:i8,p5:i8){f1:f32,f2:f32,f3:f32,f4:f32,f5:f32,f6:f32,f7:f32,f8:f32}>
func private @dvd6() -> !fir.type<derived6{f:!fir.ptr<!fir.type<derived6>>}>

// FIR array types
// CHECK-LABEL: func private @arr1() -> !fir.array<10xf32>
// CHECK-LABEL: func private @arr2() -> !fir.array<10x10xf32>
// CHECK-LABEL: func private @arr3() -> !fir.array<?xf32>
// CHECK-LABEL: func private @arr4() -> !fir.array<10x?xf32>
// CHECK-LABEL: func private @arr5() -> !fir.array<?x?xf32>
// CHECK-LABEL: func private @arr6() -> !fir.array<*:f32>
// CHECK-LABEL: func private @arr7() -> !fir.array<1x2x?x4x5x6x7x8x9xf32>
func private @arr1() -> !fir.array<10xf32>
func private @arr2() -> !fir.array<10x10xf32>
func private @arr3() -> !fir.array<?xf32>
func private @arr4() -> !fir.array<10x?xf32>
func private @arr5() -> !fir.array<?x?xf32>
func private @arr6() -> !fir.array<*:f32>
func private @arr7() -> !fir.array<1x2x?x4x5x6x7x8x9xf32>

// FIR pointer-like types
// CHECK-LABEL: func private @mem1() -> !fir.ref<i32>
// CHECK-LABEL: func private @mem2() -> !fir.ptr<i32>
// CHECK-LABEL: func private @mem3() -> !fir.heap<i32>
// CHECK-LABEL: func private @mem4() -> !fir.ref<() -> ()>
func private @mem1() -> !fir.ref<i32>
func private @mem2() -> !fir.ptr<i32>
func private @mem3() -> !fir.heap<i32>
func private @mem4() -> !fir.ref<() -> ()>

// FIR box types (descriptors)
// CHECK-LABEL: func private @box1() -> !fir.box<!fir.array<?xf32>>
// CHECK-LABEL: func private @box2() -> !fir.boxchar<2>
// CHECK-LABEL: func private @box3() -> !fir.boxproc<(i32, i32) -> i64>
// CHECK-LABEL: func private @box4() -> !fir.box<none>
// CHECK-LABEL: func private @box5() -> !fir.box<!fir.type<derived3{f:f32}>>
func private @box1() -> !fir.box<!fir.array<?xf32>>
func private @box2() -> !fir.boxchar<2>
func private @box3() -> !fir.boxproc<(i32, i32) -> i64>
func private @box4() -> !fir.box<none>
func private @box5() -> !fir.box<!fir.type<derived3{f:f32}>>

// FIR misc. types
// CHECK-LABEL: func private @oth1() -> !fir.shape<1>
// CHECK-LABEL: func private @oth2() -> !fir.field
// CHECK-LABEL: func private @oth3() -> !fir.tdesc<!fir.type<derived7{f1:f32,f2:f32}>>
// CHECK-LABEL: func private @oth4() -> !fir.shapeshift<15>
// CHECK-LABEL: func private @oth5() -> !fir.slice<8>
func private @oth1() -> !fir.shape<1>
func private @oth2() -> !fir.field
func private @oth3() -> !fir.tdesc<!fir.type<derived7{f1:f32,f2:f32}>>
func private @oth4() -> !fir.shapeshift<15>
func private @oth5() -> !fir.slice<8>

// FIR vector
// CHECK-LABEL: func private @vecty(i1) -> !fir.vector<10:i32>
func private @vecty(i1) -> !fir.vector<10:i32><|MERGE_RESOLUTION|>--- conflicted
+++ resolved
@@ -1,11 +1,6 @@
 // Test the FIR types
-<<<<<<< HEAD
-
-// RUN: tco -emit-fir %s | tco -emit-fir | FileCheck %s
-=======
 // Parse types and check that we can reparse what we print.
 // RUN: fir-opt %s | fir-opt | FileCheck %s
->>>>>>> 2e412c55
 
 // Fortran Intrinsic types
 // CHECK-LABEL: func private @it1() -> !fir.int<4>
